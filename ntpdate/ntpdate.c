--- conflicted
+++ resolved
@@ -46,13 +46,11 @@
 # include <sys/resource.h>
 #endif /* HAVE_SYS_RESOURCE_H */
 
-<<<<<<< HEAD
 #include <arpa/inet.h>
-=======
+
 #ifdef __QNXNTO__
 # include "adjtime.h"
 #endif
->>>>>>> 67cedbe0
 
 #ifdef SYS_VXWORKS
 # include "ioLib.h"
