--- conflicted
+++ resolved
@@ -447,14 +447,10 @@
 #define REFCLK_FG		37	/* Forum Graphic GPS */
 #define REFCLK_HOPF_SERIAL	38	/* hopf DCF77/GPS serial receiver  */
 #define REFCLK_HOPF_PCI		39	/* hopf DCF77/GPS PCI receiver  */
-<<<<<<< HEAD
 #define REFCLK_JJY		40	/* JJY receiver */
-#define	REFCLK_TT560		41	/* TrueTime 560 IRIG-B decoder (40) */
-=======
-#define REFCLK_JJY		40	/* JJY receiver  */
-#define REFCLK_ZYFER		41	/* Zyfer GPStarplus receiver  */
->>>>>>> 862e4548
-#define REFCLK_MAX		41	/* Grow as needed... */
+#define	REFCLK_TT560		41	/* TrueTime 560 IRIG-B decoder */
+#define REFCLK_ZYFER		42	/* Zyfer GPStarplus receiver  */
+#define REFCLK_MAX		42	/* Grow as needed... */
 
 /*
  * We tell reference clocks from real peers by giving the reference
