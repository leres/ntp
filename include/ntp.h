/*
 * ntp.h - NTP definitions for the masses
 */
#ifndef NTP_H
#define NTP_H

#include "ntp_types.h"
#include <math.h>
#ifdef OPENSSL
#include "ntp_crypto.h"
#endif /* OPENSSL */

/*
 * Calendar arithmetic - contributed by G. Healton
 */
#define YEAR_BREAK 500		/* years < this are tm_year values:
				 * Break < AnyFourDigitYear && Break >
				 * Anytm_yearYear */

#define YEAR_PIVOT 98		/* 97/98: years < this are year 2000+
				 * FYI: official UNIX pivot year is
				 * 68/69 */

/*
 * Number of Days since 1 BC Gregorian to 1 January of given year
 */
#define julian0(year)	(((year) * 365 ) + ((year) > 0 ? (((year) + 3) \
			    / 4 - ((year - 1) / 100) + ((year - 1) / \
			    400)) : 0))

/*
 * Number of days since start of NTP time to 1 January of given year
 */
#define ntp0(year)	(julian0(year) - julian0(1900))

/*
 * Number of days since start of UNIX time to 1 January of given year
 */
#define unix0(year)	(julian0(year) - julian0(1970))

/*
 * LEAP YEAR test for full 4-digit years (e.g, 1999, 2010)
 */
#define isleap_4(y)	((y) % 4 == 0 && !((y) % 100 == 0 && !(y % \
			    400 == 0)))

/*
 * LEAP YEAR test for tm_year (struct tm) years (e.g, 99, 110)
 */
#define isleap_tm(y)	((y) % 4 == 0 && !((y) % 100 == 0 && !(((y) \
			    + 1900) % 400 == 0)))

/*
 * to convert simple two-digit years to tm_year style years:
 *
 *	if (year < YEAR_PIVOT)
 *		year += 100;
 *
 * to convert either two-digit OR tm_year years to four-digit years:
 *
 *	if (year < YEAR_PIVOT)
 *		year += 100;
 *
 *	if (year < YEAR_BREAK)
 *		year += 1900;
 */

/*
 * How to get signed characters.  On machines where signed char works,
 * use it. On machines where signed char doesn't work, char had better
 * be signed.
 */
#ifdef NEED_S_CHAR_TYPEDEF
# if SIZEOF_SIGNED_CHAR
typedef signed char s_char;
# else
typedef char s_char;
# endif
  /* XXX: Why is this sequent bit INSIDE this test? */
# ifdef sequent
#  undef SO_RCVBUF
#  undef SO_SNDBUF
# endif
#endif
#ifndef TRUE
# define TRUE 1
#endif /* TRUE */
#ifndef FALSE
# define FALSE 0
#endif /* FALSE */

/*
 * NTP protocol parameters.  See section 3.2.6 of the specification.
 */
#define	NTP_VERSION	((u_char)4) /* current version number */
#define	NTP_OLDVERSION	((u_char)1) /* oldest credible version */
#define	NTP_PORT	123	/* included for sake of non-unix machines */
#define NTP_UNREACH	16	/* poll interval backoff count */
#define NTP_MINDPOLL	6	/* log2 default min poll interval (64 s) */
#define NTP_MAXDPOLL	10	/* log2 default max poll interval (~17 m) */
#define	NTP_MINPOLL	4	/* log2 min poll interval (16 s) */
#define	NTP_MAXPOLL	17	/* log2 max poll interval (~4.5 h) */
#define	NTP_MINCLOCK	3	/* minimum survivors */
#define	NTP_MAXCLOCK	10	/* maximum candidates */
#define	NTP_SHIFT	8	/* number of clock filter stages */
#define NTP_BURST	10	/* burst mode counter */
#define	NTP_MAXKEY	65535	/* maximum authentication key number */
#define NTP_MAXSESSION	100	/* maximum session key list entries */
#define NTP_MAXEXTEN	1024	/* maximum extension field size */
#define NTP_MAXSTRLEN	256	/* maximum string length */
#define NTP_AUTOMAX	13	/* log2 default max session key lifetime */
#define KEY_REVOKE	16	/* log2 default key revoke timeout */
#define NTP_FWEIGHT	.5	/* clock filter weight */
#define CLOCK_SGATE	4.	/* popcorn spike gate */
#define BURST_INTERVAL1	4	/* first interburst interval (log2) */
#define BURST_INTERVAL2	1	/* succeeding interburst intervals (log2) */
#define HUFFPUFF	900	/* huff-n'-puff sample interval (s) */
#define HYST		.5	/* anti-clockhop hysteresis */
#define HYST_TC		.875	/* anti-clockhop hysteresis decay factor */
#define MAX_TTL		8	/* max ttl mapping vector size */

/*
 * Operations for jitter calculations (these use doubles).
 *
 * Note that we carefully separate the jitter component from the
 * dispersion component (frequency error plus precision). The frequency
 * error component is computed as CLOCK_PHI times the difference between
 * the epoch of the time measurement and the reference time. The
 * precision componen is computed as the square root of the mean of the
 * squares of a zero-mean, uniform distribution of unit maximum
 * amplitude. Whether this makes statistical sense may be arguable.
 */
#define SQUARE(x) ((x) * (x))
#define SQRT(x) (sqrt(x))
#define DIFF(x, y) (SQUARE((x) - (y)))
#define LOGTOD(a)	((a) < 0 ? 1. / (1L << -(a)) : \
			    1L << (int)(a)) /* log2 to double */
#define UNIVAR(x)	(SQUARE(.28867513 * LOGTOD(x))) /* std uniform distr */
#define ULOGTOD(a)	(1L << (int)(a)) /* ulog2 to double */
#define MAXDISPERSE	16.	/* max dispersion (square) */
#define MINDISPERSE	.01	/* min dispersion */
#define MAXDISTANCE	1.	/* max root distance */

#define	EVENT_TIMEOUT	0	/* one second, that is */

#ifdef OPENSSL
/*
 * The following structures are used in the autokey protocol.
 *
 * The autokey structure holds the values used to authenticate key IDs.
 */
struct autokey {		/* network byte order */
	keyid_t	key;		/* key ID */
	int32	seq;		/* key number */
};

/*
 * The value structure holds variable length data such as public
 * key, agreement parameters, public valule and leapsecond table.
 * They are in network byte order.
 */
struct value {			/* network byte order */
	tstamp_t tstamp;	/* timestamp */
	tstamp_t fstamp;	/* filestamp */
	u_int32	vallen;		/* value length */
	u_char	*ptr;		/* data pointer (various) */
	u_int32	siglen;		/* signature length */
	u_char	*sig;		/* signature */
};

/*
 * The packet extension field structures are used to hold values
 * and signatures in network byte order.
 */
struct exten {
	u_int32	opcode;		/* opcode */
	u_int32	associd;	/* association ID */
	u_int32	tstamp;		/* timestamp */
	u_int32	fstamp;		/* filestamp */
	u_int32	vallen;		/* value length */
	u_int32	pkt[1];		/* start of value field */
};

/*
 * The certificate info/value structure
 */
struct cert_info {
	struct cert_info *link;	/* forward link */
	u_int	flags;		/* flags that wave */
	EVP_PKEY *pkey;		/* generic key */
	long	version;	/* X509 version */
	int	nid;		/* signature/digest ID */
	EVP_MD	*digest;	/* message digest algorithm */
	u_long	serial;		/* serial number */
	tstamp_t first;		/* valid not before */
	tstamp_t last;		/* valid not after */
	u_char	*subject;	/* subject common name */
	u_char	*issuer;	/* issuer common name */
	struct value cert;	/* certificate/value */
};
#endif /* OPENSSL */

/*
 * The interface structure is used to hold the addresses and socket
 * numbers of each of the interfaces we are using.
 */
struct interface {
	int fd;			/* socket this is opened on */
	int bfd;		/* socket for receiving broadcasts */
	struct sockaddr_in sin;	/* interface address */
	struct sockaddr_in bcast; /* broadcast address */
	struct sockaddr_in mask; /* interface mask */
	char name[8];		/* name of interface */
	int flags;		/* interface flags */
	int last_ttl;		/* last TTL specified */
	volatile long received;	/* number of incoming packets */
	long sent;		/* number of outgoing packets */
	long notsent;		/* number of send failures */
};

/*
 * Flags for interfaces
 */
#define	INT_BROADCAST	1	/* can broadcast out this interface */
#define	INT_BCASTOPEN	2	/* broadcast socket is open */
#define	INT_LOOPBACK	4	/* the loopback interface */
#define INT_MULTICAST	8	/* multicasting enabled */

/*
 * Define flasher bits (tests 1 through 11 in packet procedure)
 * These reveal the state at the last grumble from the peer and are
 * most handy for diagnosing problems, even if not strictly a state
 * variable in the spec. These are recorded in the peer structure.
 */
#define TEST1		0x0001	/* duplicate packet received */
#define TEST2		0x0002	/* bogus packet received */
#define TEST3		0x0004	/* protocol unsynchronized */
#define TEST4		0x0008	/* access denied */
#define TEST5		0x0010	/* authentication failed */
#define TEST6		0x0020	/* peer clock unsynchronized */
#define TEST7		0x0040	/* peer stratum out of bounds */
#define TEST8		0x0080  /* root delay/dispersion bounds check */
#define TEST9		0x0100	/* peer delay/dispersion bounds check */
#define TEST10		0x0200	/* autokey failed */
#define	TEST11		0x0400	/* proventic not confirmed */
#define TEST12		0x0800	/* autokey error */

/*
 * The peer structure. Holds state information relating to the guys
 * we are peering with. Most of this stuff is from section 3.2 of the
 * spec.
 */
struct peer {
	struct peer *next;	/* pointer to next association */
	struct peer *ass_next;	/* link pointer in associd hash */
	struct sockaddr_in srcadr; /* address of remote host */
	struct interface *dstadr; /* pointer to address on local host */
	associd_t associd;	/* association ID */
	u_char	version;	/* version number */
	u_char	hmode;		/* local association mode */
	u_char	hpoll;		/* local poll interval */
	u_char	kpoll;		/* last poll interval */
	u_char	minpoll;	/* min poll interval */
	u_char	maxpoll;	/* max poll interval */
	u_char	burst;		/* packets remaining in burst */
	u_int	flags;		/* association flags */
	u_char	cast_flags;	/* additional flags */
	u_int	flash;		/* protocol error test tally bits */
	u_char	last_event;	/* last peer error code */
	u_char	num_events;	/* number of error events */
	u_char	ttl;		/* ttl/refclock mode */

	/*
	 * Variables used by reference clock support
	 */
	struct refclockproc *procptr; /* refclock structure pointer */
	u_char	refclktype;	/* reference clock type */
	u_char	refclkunit;	/* reference clock unit number */
	u_char	sstclktype;	/* clock type for system status word */

	/*
	 * Variables set by received packet
	 */
	u_char	leap;		/* local leap indicator */
	u_char	pmode;		/* remote association mode */
	u_char	stratum;	/* remote stratum */
	s_char	precision;	/* remote clock precision */
	u_char	ppoll;		/* remote poll interval */
	u_int32	refid;		/* remote reference ID */
	l_fp	reftime;	/* update epoch */

	/*
	 * Variables used by authenticated client
	 */
	keyid_t keyid;		/* current key ID */
#ifdef OPENSSL
#define clear_to_zero assoc
	associd_t assoc;	/* peer association ID */
	u_int32	crypto;		/* peer status word */
	EVP_PKEY *pkey;		/* public key */
	EVP_MD	*digest;	/* message digest algorithm */
	u_char	*subject;	/* certificate subject name */
	u_char	*issuer;	/* certificate issuer name */
	keyid_t	pkeyid;		/* previous key ID */
	keyid_t	pcookie;	/* peer cookie */
	struct value cookval;	/* cookie values */
	struct value recval;	/* receive autokey values */
	struct value tai_leap;	/* leapseconds values */
	struct exten *cmmd;	/* extension pointer */

	/*
	 * Variables used by authenticated server
	 */
	keyid_t	*keylist;	/* session key ID list */
	int	keynumber;	/* current key number */
	struct value encrypt;	/* send encrypt values */
	struct value sndval;	/* send autokey values */
#else /* OPENSSL */
#define clear_to_zero status
#endif /* OPENSSL */

	/*
	 * Ephemeral state variables
	 */
	u_char	status;		/* peer status */
	u_char	pollsw;		/* what it says */
	u_char	reach;		/* reachability register */
	u_char	unreach;	/* unreachable count */
	u_long	epoch;		/* reference epoch */
	u_short	filter_nextpt;	/* index into filter shift register */
	double	filter_delay[NTP_SHIFT]; /* delay shift register */
	double	filter_offset[NTP_SHIFT]; /* offset shift register */
	double	filter_disp[NTP_SHIFT]; /* dispersion shift register */
	u_long	filter_epoch[NTP_SHIFT]; /* epoch shift register */
	u_char	filter_order[NTP_SHIFT]; /* filter sort index */
	l_fp	org;		/* originate time stamp */
	l_fp	rec;		/* receive time stamp */
	l_fp	xmt;		/* transmit time stamp */
	double	offset;		/* peer clock offset */
	double	delay;		/* peer roundtrip delay */
	double	jitter;		/* peer jitter (squares) */
	double	disp;		/* peer dispersion */
	double	estbdelay;	/* clock offset to broadcast server */
	double	hyst;		/* anti-clockhop hysteresis */

	/*
	 * Variables set by received packet
	 */
	double	rootdelay;	/* roundtrip delay to primary clock */
	double	rootdispersion;	/* dispersion to primary clock */

	/*
	 * End of clear-to-zero area
	 */
	u_long	update;		/* receive epoch */
#define end_clear_to_zero update
	u_long	outdate;	/* send time last packet */
	u_long	nextdate;	/* send time next packet */
        u_long	nextaction;	/* peer local activity timeout (refclocks mainly) */
        void (*action) P((struct peer *)); /* action timeout function */
	/*
	 * Statistic counters
	 */
	u_long	timereset;	/* time stat counters were reset */
	u_long	timereceived;	/* last packet received time */
	u_long	timereachable;	/* last reachable/unreachable time */

	u_long	sent;		/* packets sent */
	u_long	received;	/* packets received */
	u_long	processed;	/* packets processed by the protocol */
	u_long	badauth;	/* packets cryptosum failed */
	u_long	bogusorg;	/* packets bogus origin */
	u_long	oldpkt;		/* packets duplicate packet */
	u_long	seldisptoolarge; /* packets dispersion to large*/
	u_long	selbroken;	/* not used */
};

/*
 * Values for peer.leap, sys_leap
 */
#define	LEAP_NOWARNING	0x0	/* normal, no leap second warning */
#define	LEAP_ADDSECOND	0x1	/* last minute of day has 61 seconds */
#define	LEAP_DELSECOND	0x2	/* last minute of day has 59 seconds */
#define	LEAP_NOTINSYNC	0x3	/* overload, clock is free running */

/*
 * Values for peer.mode
 */
#define	MODE_UNSPEC	0	/* unspecified (probably old NTP version) */
#define	MODE_ACTIVE	1	/* symmetric active */
#define	MODE_PASSIVE	2	/* symmetric passive */
#define	MODE_CLIENT	3	/* client mode */
#define	MODE_SERVER	4	/* server mode */
#define	MODE_BROADCAST	5	/* broadcast mode */
#define	MODE_CONTROL	6	/* control mode packet */
#define	MODE_PRIVATE	7	/* implementation defined function */
#define	MODE_BCLIENT	8	/* broadcast client mode */

/*
 * Values for peer.stratum, sys_stratum
 */
#define	STRATUM_REFCLOCK ((u_char)0) /* default stratum */
/* A stratum of 0 in the packet is mapped to 16 internally */
#define	STRATUM_PKT_UNSPEC ((u_char)0) /* unspecified in packet */
#define	STRATUM_UNSPEC	((u_char)16) /* unspecified */

/*
 * Values for peer.flags
 */
#define	FLAG_CONFIG	0x0001	/* association was configured */
#define	FLAG_AUTHENABLE	0x0002	/* authentication required */
#define	FLAG_AUTHENTIC	0x0004	/* last message was authentic */
#define FLAG_SKEY	0x0008  /* autokey authentication */
#define FLAG_MCAST	0x0010  /* multicast client mode */
#define	FLAG_REFCLOCK	0x0020	/* this is actually a reference clock */
#define	FLAG_SYSPEER	0x0040	/* this is one of the selected peers */
#define FLAG_PREFER	0x0080	/* this is the preferred peer */
#define FLAG_BURST	0x0100	/* burst mode */
#define FLAG_IBURST	0x0200	/* initial burst mode */
#define FLAG_NOSELECT	0x0400	/* this is a "noselect" peer */
#define FLAG_ASSOC	0x0800	/* autokey reqeust */

/*
 * Definitions for the clear() routine.  We use memset() to clear
 * the parts of the peer structure which go to zero.  These are
 * used to calculate the start address and length of the area.
 */
#define	CLEAR_TO_ZERO(p)	((char *)&((p)->clear_to_zero))
#define	END_CLEAR_TO_ZERO(p)	((char *)&((p)->end_clear_to_zero))
#define	LEN_CLEAR_TO_ZERO	(END_CLEAR_TO_ZERO((struct peer *)0) \
				    - CLEAR_TO_ZERO((struct peer *)0))
#define CRYPTO_TO_ZERO(p)        ((char *)&((p)->clear_to_zero))
#define END_CRYPTO_TO_ZERO(p)    ((char *)&((p)->end_clear_to_zero))
#define LEN_CRYPTO_TO_ZERO       (END_CRYPTO_TO_ZERO((struct peer *)0) \
				    - CRYPTO_TO_ZERO((struct peer *)0))

/*
 * Reference clock identifiers (for pps signal)
 */
#define PPSREFID (u_int32)"PPS "	/* used when pps controls stratum>1 */

/*
 * Reference clock types.  Added as necessary.
 */
#define	REFCLK_NONE		0	/* unknown or missing */
#define	REFCLK_LOCALCLOCK	1	/* external (e.g., lockclock) */
#define	REFCLK_GPS_TRAK		2	/* TRAK 8810 GPS Receiver */
#define	REFCLK_WWV_PST		3	/* PST/Traconex 1020 WWV/H */
#define	REFCLK_SPECTRACOM	4	/* Spectracom (generic) Receivers */
#define	REFCLK_TRUETIME		5	/* TrueTime (generic) Receivers */
#define REFCLK_IRIG_AUDIO	6       /* IRIG-B/W audio decoder */
#define	REFCLK_CHU_AUDIO	7	/* CHU audio demodulator/decoder */
#define REFCLK_PARSE		8	/* generic driver (usually DCF77,GPS,MSF) */
#define	REFCLK_GPS_MX4200	9	/* Magnavox MX4200 GPS */
#define REFCLK_GPS_AS2201	10	/* Austron 2201A GPS */
#define	REFCLK_GPS_ARBITER	11	/* Arbiter 1088A/B/ GPS */
#define REFCLK_IRIG_TPRO	12	/* KSI/Odetics TPRO-S IRIG */
#define REFCLK_ATOM_LEITCH	13	/* Leitch CSD 5300 Master Clock */
#define REFCLK_MSF_EES		14	/* EES M201 MSF Receiver */
#define	REFCLK_GPSTM_TRUE	15	/* OLD TrueTime GPS/TM-TMD Receiver */
#define REFCLK_IRIG_BANCOMM	16	/* Bancomm GPS/IRIG Interface */
#define REFCLK_GPS_DATUM	17	/* Datum Programmable Time System */
#define REFCLK_NIST_ACTS	18	/* NIST Auto Computer Time Service */
#define REFCLK_WWV_HEATH	19	/* Heath GC1000 WWV/WWVH Receiver */
#define REFCLK_GPS_NMEA		20	/* NMEA based GPS clock */
#define REFCLK_GPS_VME		21	/* TrueTime GPS-VME Interface */
#define REFCLK_ATOM_PPS		22	/* 1-PPS Clock Discipline */
#define REFCLK_PTB_ACTS		23	/* PTB Auto Computer Time Service */
#define REFCLK_USNO		24	/* Naval Observatory dialup */
#define REFCLK_GPS_HP		26	/* HP 58503A Time/Frequency Receiver */
#define REFCLK_ARCRON_MSF       27      /* ARCRON MSF radio clock. */
#define REFCLK_SHM		28	/* clock attached thru shared memory */
#define REFCLK_PALISADE		29	/* Trimble Navigation Palisade GPS */
#define REFCLK_ONCORE		30	/* Motorola UT Oncore GPS */
#define REFCLK_GPS_JUPITER	31	/* Rockwell Jupiter GPS receiver */
#define REFCLK_CHRONOLOG        32	/* Chrono-log K WWVB receiver */
#define REFCLK_DUMBCLOCK        33	/* Dumb localtime clock */
#define REFCLK_ULINK            34      /* Ultralink M320 WWVB receiver */
#define REFCLK_PCF		35	/* Conrad parallel port radio clock */
#define REFCLK_WWV_AUDIO	36	/* WWV/H audio demodulator/decoder */
#define REFCLK_FG		37	/* Forum Graphic GPS */
#define REFCLK_HOPF_SERIAL	38	/* hopf DCF77/GPS serial receiver  */
#define REFCLK_HOPF_PCI		39	/* hopf DCF77/GPS PCI receiver  */
<<<<<<< HEAD
#define REFCLK_JJY		40	/* JJY receiver */
=======
#define REFCLK_JJY		40	/* JJY receiver  */
>>>>>>> 4d4e507f
#define	REFCLK_TT560		41	/* TrueTime 560 IRIG-B decoder */
#define REFCLK_ZYFER		42	/* Zyfer GPStarplus receiver  */
#define REFCLK_MAX		42	/* Grow as needed... */

/*
 * We tell reference clocks from real peers by giving the reference
 * clocks an address of the form 127.127.t.u, where t is the type and
 * u is the unit number.  We define some of this here since we will need
 * some sanity checks to make sure this address isn't interpretted as
 * that of a normal peer.
 */
#define	REFCLOCK_ADDR	0x7f7f0000	/* 127.127.0.0 */
#define	REFCLOCK_MASK	0xffff0000	/* 255.255.0.0 */

#define	ISREFCLOCKADR(srcadr)	((SRCADR(srcadr) & REFCLOCK_MASK) \
					== REFCLOCK_ADDR)

/*
 * Macro for checking for invalid addresses.  This is really, really
 * gross, but is needed so no one configures a host on net 127 now that
 * we're encouraging it the the configuration file.
 */
#define	LOOPBACKADR	0x7f000001
#define	LOOPNETMASK	0xff000000

#define	ISBADADR(srcadr)	(((SRCADR(srcadr) & LOOPNETMASK) \
				    == (LOOPBACKADR & LOOPNETMASK)) \
				    && (SRCADR(srcadr) != LOOPBACKADR))

/*
 * Utilities for manipulating addresses and port numbers
 */
#define	NSRCADR(src)	((src)->sin_addr.s_addr) /* address in net byte order */
#define	NSRCPORT(src)	((src)->sin_port)	/* port in net byte order */
#define	SRCADR(src)	(ntohl(NSRCADR((src))))	/* address in host byte order */
#define	SRCPORT(src)	(ntohs(NSRCPORT((src))))	/* host port */

/*
 * NTP packet format.  The mac field is optional.  It isn't really
 * an l_fp either, but for now declaring it that way is convenient.
 * See Appendix A in the specification.
 *
 * Note that all u_fp and l_fp values arrive in network byte order
 * and must be converted (except the mac, which isn't, really).
 */
struct pkt {
	u_char	li_vn_mode;	/* leap indicator, version and mode */
	u_char	stratum;	/* peer stratum */
	u_char	ppoll;		/* peer poll interval */
	s_char	precision;	/* peer clock precision */
	u_fp	rootdelay;	/* distance to primary clock */
	u_fp	rootdispersion;	/* clock dispersion */
	u_int32	refid;		/* reference clock ID */
	l_fp	reftime;	/* time peer clock was last updated */
	l_fp	org;		/* originate time stamp */
	l_fp	rec;		/* receive time stamp */
	l_fp	xmt;		/* transmit time stamp */

#define	LEN_PKT_NOMAC	12 * sizeof(u_int32) /* min header length */
#define	LEN_PKT_MAC	LEN_PKT_NOMAC +  sizeof(u_int32)
#define MIN_MAC_LEN	3 * sizeof(u_int32)	/* DES */
#define MAX_MAC_LEN	5 * sizeof(u_int32)	/* MD5 */

	/*
	 * The length of the packet less MAC must be a multiple of 64
	 * with an RSA modulus and Diffie-Hellman prime of 64 octets
	 * and maximum host name of 128 octets, the maximum autokey
	 * command is 152 octets and maximum autokey response is 460
	 * octets. A packet can contain no more than one command and one
	 * response, so the maximum total extension field length is 672
	 * octets. But, to handle humungus certificates, the bank must
	 * be broke.
	 */
#ifdef OPENSSL
	u_int32	exten[1000 / 4]; /* max extension field */
#else /* OPENSSL */
	u_int32	exten[1];	/* misused */
#endif /* OPENSSL */
	u_char	mac[MAX_MAC_LEN]; /* mac */
};

/*
 * Stuff for extracting things from li_vn_mode
 */
#define	PKT_MODE(li_vn_mode)	((u_char)((li_vn_mode) & 0x7))
#define	PKT_VERSION(li_vn_mode)	((u_char)(((li_vn_mode) >> 3) & 0x7))
#define	PKT_LEAP(li_vn_mode)	((u_char)(((li_vn_mode) >> 6) & 0x3))

/*
 * Stuff for putting things back into li_vn_mode
 */
#define	PKT_LI_VN_MODE(li, vn, md) \
	((u_char)((((li) << 6) & 0xc0) | (((vn) << 3) & 0x38) | ((md) & 0x7)))


/*
 * Dealing with stratum.  0 gets mapped to 16 incoming, and back to 0
 * on output.
 */
#define	PKT_TO_STRATUM(s)	((u_char)(((s) == (STRATUM_PKT_UNSPEC)) ?\
				(STRATUM_UNSPEC) : (s)))

#define	STRATUM_TO_PKT(s)	((u_char)(((s) == (STRATUM_UNSPEC)) ?\
				(STRATUM_PKT_UNSPEC) : (s)))

/*
 * Event codes. Used for reporting errors/events to the control module
 */
#define	PEER_EVENT	0x080	/* this is a peer event */
#define CRPT_EVENT	0x100	/* this is a crypto event */

/*
 * System event codes
 */
#define	EVNT_UNSPEC	0	/* unspecified */
#define	EVNT_SYSRESTART	1	/* system restart */
#define	EVNT_SYSFAULT	2	/* wsystem or hardware fault */
#define	EVNT_SYNCCHG	3	/* new leap or synch change */
#define	EVNT_PEERSTCHG	4	/* new source or stratum */
#define	EVNT_CLOCKRESET	5	/* clock reset */
#define	EVNT_BADDATETIM	6	/* invalid time or date */
#define	EVNT_CLOCKEXCPT	7	/* reference clock exception */

/*
 * Peer event codes
 */
#define	EVNT_PEERIPERR	(1 | PEER_EVENT) /* IP error */
#define	EVNT_PEERAUTH	(2 | PEER_EVENT) /* authentication failure */
#define	EVNT_UNREACH	(3 | PEER_EVENT) /* change to unreachable */
#define	EVNT_REACH	(4 | PEER_EVENT) /* change to reachable */
#define	EVNT_PEERCLOCK	(5 | PEER_EVENT) /* clock exception */

/*
 * Clock event codes
 */
#define	CEVNT_NOMINAL	0	/* unspecified */
#define	CEVNT_TIMEOUT	1	/* poll timeout */
#define	CEVNT_BADREPLY	2	/* bad reply format */
#define	CEVNT_FAULT	3	/* hardware or software fault */
#define	CEVNT_PROP	4	/* propagation failure */
#define	CEVNT_BADDATE	5	/* bad date format or value */
#define	CEVNT_BADTIME	6	/* bad time format or value */
#define CEVNT_MAX	CEVNT_BADTIME

/*
 * Very misplaced value.  Default port through which we send traps.
 */
#define	TRAPPORT	18447


/*
 * To speed lookups, peers are hashed by the low order bits of the
 * remote IP address. These definitions relate to that.
 */
#define	HASH_SIZE	32
#define	HASH_MASK	(HASH_SIZE-1)
#define	HASH_ADDR(src)	((SRCADR((src))^(SRCADR((src))>>8)) & HASH_MASK)

/*
 * How we randomize polls.  The poll interval is a power of two.
 * We chose a random value which is between 1/4 and 3/4 of the
 * poll interval we would normally use and which is an even multiple
 * of the EVENT_TIMEOUT.  The random number routine, given an argument
 * spread value of n, returns an integer between 0 and (1<<n)-1.  This
 * is shifted by EVENT_TIMEOUT and added to the base value.
 */
#if defined(HAVE_MRAND48)
# define RANDOM		(mrand48())
# define SRANDOM(x)	(srand48(x))
#else
# define RANDOM		(random())
# define SRANDOM(x)	(srandom(x))
#endif

#define RANDPOLL(x)	((1 << (x)) - 1 + (RANDOM & 0x3))
#define	RANDOM_SPREAD(poll)	((poll) - (EVENT_TIMEOUT+1))
#define	RANDOM_POLL(poll, rval)	((((rval)+1)<<EVENT_TIMEOUT) + (1<<((poll)-2)))

/*
 * min, min3 and max.  Makes it easier to transliterate the spec without
 * thinking about it.
 */
#define	min(a,b)	(((a) < (b)) ? (a) : (b))
#define	max(a,b)	(((a) > (b)) ? (a) : (b))
#define	min3(a,b,c)	min(min((a),(b)), (c))


/*
 * Configuration items.  These are for the protocol module (proto_config())
 */
#define	PROTO_BROADCLIENT	1
#define	PROTO_PRECISION		2	/* (not used) */
#define	PROTO_AUTHENTICATE	3
#define	PROTO_BROADDELAY	4
#define	PROTO_AUTHDELAY		5	/* (not used) */
#define PROTO_MULTICAST_ADD	6
#define PROTO_MULTICAST_DEL	7
#define PROTO_NTP		8
#define PROTO_KERNEL		9
#define PROTO_MONITOR		10
#define PROTO_FILEGEN		11
#define	PROTO_PPS		12
#define PROTO_CAL		13
#define PROTO_MINCLOCK		14
#define PROTO_MINSANE		15
#define PROTO_FLOOR		16
#define PROTO_CEILING		17
#define PROTO_COHORT		18

/*
 * Configuration items for the loop filter
 */
#define	LOOP_DRIFTINIT		1	/* set initial frequency offset */
#define LOOP_DRIFTCOMP		2	/* set frequency offset */
#define LOOP_MAX		3	/* set step offset */
#define LOOP_PANIC		4	/* set panic offseet */
#define LOOP_PHI		5	/* set dispersion rate */
#define LOOP_MINSTEP		6	/* set step timeout */
#define LOOP_MINPOLL		7	/* set min poll interval (log2 s) */
#define LOOP_ALLAN		8	/* set minimum Allan intercept */
#define LOOP_HUFFPUFF		9	/* set huff-n'-puff filter length */

/*
 * Configuration items for the stats printer
 */
#define	STATS_FREQ_FILE		1	/* configure drift file */
#define STATS_STATSDIR		2	/* directory prefix for stats files */
#define	STATS_PID_FILE		3	/* configure ntpd PID file */

#define MJD_1970		40587	/* MJD for 1 Jan 1970 */

/*
 * Default parameters.  We use these in the absence of something better.
 */
#define	DEFBROADDELAY	4e-3		/* default broadcast offset */
#define INADDR_NTP	0xe0000101	/* NTP multicast address 224.0.1.1 */

/*
 * Structure used optionally for monitoring when this is turned on.
 */
struct mon_data {
	struct mon_data *hash_next;	/* next structure in hash list */
	struct mon_data *mru_next;	/* next structure in MRU list */
	struct mon_data *mru_prev;	/* previous structure in MRU list */
	struct mon_data *fifo_next;	/* next structure in FIFO list */
	struct mon_data *fifo_prev;	/* previous structure in FIFO list */
	u_long lastdrop;		/* last time dropped due to RES_LIMIT*/
	u_long lasttime;		/* last time data updated */
	u_long firsttime;		/* time structure initialized */
	u_long count;			/* count we have seen */
	u_int32 rmtadr;			/* address of remote host */
	struct interface *interface;	/* interface on which this arrived */
	u_short rmtport;		/* remote port last came from */
	u_char mode;			/* mode of incoming packet */
	u_char version;			/* version of incoming packet */
	u_char cast_flags;		/* flags MDF_?CAST */
};

/*
 * Values for cast_flags
 */
#define	MDF_UCAST	0x01		/* unicast */
#define	MDF_MCAST	0x02		/* multicast */
#define	MDF_BCAST	0x04		/* broadcast */
#define	MDF_LCAST	0x08		/* localcast */
#define MDF_ACAST	0x10		/* manycast */
#define	MDF_BCLNT	0x20		/* broadcast client */

/*
 * Values used with mon_enabled to indicate reason for enabling monitoring
 */
#define MON_OFF    0x00			/* no monitoring */
#define MON_ON     0x01			/* monitoring explicitly enabled */
#define MON_RES    0x02			/* implicit monitoring for RES_LIMITED */
/*
 * Structure used for restrictlist entries
 */
struct restrictlist {
	struct restrictlist *next;	/* link to next entry */
	u_int32 addr;			/* host address (host byte order) */
	u_int32 mask;			/* mask for address (host byte order) */
	u_long count;			/* number of packets matched */
	u_short flags;			/* accesslist flags */
	u_short mflags;			/* match flags */
};

/*
 * Access flags
 */
#define	RES_IGNORE		0x001	/* ignore if matched */
#define	RES_DONTSERVE		0x002	/* don't give him any time */
#define	RES_DONTTRUST		0x004	/* don't trust if matched */
#define	RES_NOQUERY		0x008	/* don't allow queries if matched */
#define	RES_NOMODIFY		0x010	/* don't allow him to modify server */
#define	RES_NOPEER		0x020	/* don't allocate memory resources */
#define	RES_NOTRAP		0x040	/* don't allow him to set traps */
#define	RES_LPTRAP		0x080	/* traps set by him are low priority */
#define RES_LIMITED		0x100   /* limit per net number of clients */
#define	RES_VERSION		0x200	/* serve only current version */
#define RES_DEMOBILIZE		0x400	/* demobilize association */

#define	RES_ALLFLAGS \
    (RES_IGNORE | RES_DONTSERVE | RES_DONTTRUST | RES_NOQUERY | \
     RES_NOMODIFY | RES_NOPEER | RES_NOTRAP | RES_LPTRAP | \
     RES_LIMITED | RES_VERSION | RES_DEMOBILIZE)

/*
 * Match flags
 */
#define	RESM_INTERFACE		0x1	/* this is an interface */
#define	RESM_NTPONLY		0x2	/* match ntp port only */

/*
 * Restriction configuration ops
 */
#define	RESTRICT_FLAGS		1	/* add flags to restrict entry */
#define	RESTRICT_UNFLAG		2	/* remove flags from restrict entry */
#define	RESTRICT_REMOVE		3	/* remove a restrict entry */


/*
 * Experimental alternate selection algorithm identifiers
 */
#define	SELECT_1	1
#define	SELECT_2	2
#define	SELECT_3	3
#define	SELECT_4	4
#define	SELECT_5	5

/*
 * Endpoint structure for the select algorithm
 */
struct endpoint {
	double	val;			/* offset of endpoint */
	int	type;			/* interval entry/exit */
};

/*
 * Defines for association matching 
 */
#define AM_MODES	10	/* total number of modes */
#define NO_PEER		0	/* action when no peer is found */

/*
 * Association matching AM[] return codes
 */
#define AM_ERR		-1
#define AM_NOMATCH	 0
#define AM_PROCPKT	 1
#define AM_FXMIT	 2
#define AM_MANYCAST	 3
#define AM_NEWPASS	 4
#define AM_NEWBCL	 5
#define AM_POSSBCL	 6

/* NetInfo configuration locations */
#ifdef HAVE_NETINFO
#define NETINFO_CONFIG_DIR "/config/ntp"
#endif

#endif /* NTP_H */<|MERGE_RESOLUTION|>--- conflicted
+++ resolved
@@ -481,11 +481,7 @@
 #define REFCLK_FG		37	/* Forum Graphic GPS */
 #define REFCLK_HOPF_SERIAL	38	/* hopf DCF77/GPS serial receiver  */
 #define REFCLK_HOPF_PCI		39	/* hopf DCF77/GPS PCI receiver  */
-<<<<<<< HEAD
-#define REFCLK_JJY		40	/* JJY receiver */
-=======
 #define REFCLK_JJY		40	/* JJY receiver  */
->>>>>>> 4d4e507f
 #define	REFCLK_TT560		41	/* TrueTime 560 IRIG-B decoder */
 #define REFCLK_ZYFER		42	/* Zyfer GPStarplus receiver  */
 #define REFCLK_MAX		42	/* Grow as needed... */
