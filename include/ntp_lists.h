/*
 * ntp_lists.h - linked lists common code
 *
 * SLIST: singly-linked lists
 * ==========================
 *
 * These macros implement a simple singly-linked list template.  Both
 * the listhead and per-entry next fields are declared as pointers to
 * the list entry struct type.  Initialization to NULL is typically
 * implicit (for globals and statics) or handled by zeroing of the
 * containing structure.
 *
 * The name of the next link field is passed as an argument to allow
 * membership in several lists at once using multiple next link fields.
 *
 * When possible, placing the link field first in the entry structure
 * allows slightly smaller code to be generated on some platforms.
 *
 * LINK_SLIST(listhead, pentry, nextlink)
 *	add entry at head
 *
 * LINK_TAIL_SLIST(listhead, pentry, nextlink, entrytype)
 *	add entry at tail.  This is O(n), if this is a common
 *	operation the FIFO template may be more appropriate.
 *
 * LINK_SORT_SLIST(listhead, pentry, beforecur, nextlink, entrytype)
 *	add entry in sorted order.  beforecur is an expression comparing
 *	pentry with the current list entry.  The current entry can be
 *	referenced within beforecur as L_S_S_CUR(), which is short for
 *	LINK_SORT_SLIST_CUR().  beforecur is nonzero if pentry sorts
 *	before L_S_S_CUR().
 *
 * UNLINK_HEAD_SLIST(punlinked, listhead, nextlink)
 *	unlink first entry and point punlinked to it, or set punlinked
 *	to NULL if the list is empty.
 *
 * UNLINK_SLIST(punlinked, listhead, ptounlink, nextlink, entrytype)
 *	unlink entry pointed to by ptounlink.  punlinked is set to NULL
 *	if the entry is not found on the list, otherwise it is set to
 *	ptounlink.
 *
 * UNLINK_EXPR_SLIST(punlinked, listhead, expr, nextlink, entrytype)
 *	unlink entry where expression expr is nonzero.  expr can refer
 *	to the entry being tested using UNLINK_EXPR_SLIST_CURRENT(),
 *	alias U_E_S_CUR().  See the implementation of UNLINK_SLIST()
 *	below for an example. U_E_S_CUR() is NULL iff the list is empty.
 *	punlinked is pointed to the removed entry or NULL if none
 *	satisfy expr.
 *
 * FIFO: singly-linked lists plus tail pointer
 * ===========================================
 *
 * This is the same as FreeBSD's sys/queue.h STAILQ -- a singly-linked
 * list implementation with tail-pointer maintenance, so that adding
 * at the tail for first-in, first-out access is O(1).
 *
 * DECL_FIFO_ANCHOR(entrytype)
 *	provides the type specification portion of the declaration for
 *	a variable to refer to a FIFO queue (similar to listhead).  The
 *	anchor contains the head and indirect tail pointers.  Example:
 *
 *		#include "ntp_lists.h"
 *
 *		typedef struct myentry_tag myentry;
 *		struct myentry_tag {
 *			myentry *next_link;
 *			...
 *		};
 *
 *		DECL_FIFO_ANCHOR(myentry) my_fifo;
 *
 *		void somefunc(myentry *pentry)
 *		{
 *			LINK_FIFO(my_fifo, pentry, next_link);
 *		}
 *
 *	If DECL_FIFO_ANCHOR is used with stack or heap storage, it
 *	should be initialized to NULL pointers using a = { NULL };
 *	initializer or memset.
 *
 * HEAD_FIFO(anchor)
 * TAIL_FIFO(anchor)
 *	Pointer to first/last entry, NULL if FIFO is empty.
 *
 * LINK_FIFO(anchor, pentry, nextlink)
 *	add entry at tail.
 *
 * UNLINK_FIFO(punlinked, anchor, nextlink)
 *	unlink head entry and point punlinked to it, or set punlinked
 *	to NULL if the list is empty.
 *
 * CONCAT_FIFO(q1, q2, nextlink)
 *	empty fifoq q2 moving its nodes to q1 following q1's existing
 *	nodes.
 *
 * DLIST: doubly-linked lists
 * ==========================
 *
 * Elements on DLISTs always have non-NULL forward and back links,
 * because both link chains are circular.  The beginning/end is marked
 * by the listhead, which is the same type as elements for simplicity.
 * An empty list's listhead has both links set to its own address.
 *
 *
 */
#ifndef NTP_LISTS_H
#define NTP_LISTS_H

#include "ntp_types.h"		/* TRUE and FALSE */
#include "ntp_assert.h"

#ifdef DEBUG
# define NTP_DEBUG_LISTS_H
#endif

/*
 * If list debugging is not enabled, save a little time by not clearing
 * an entry's link pointer when it is unlinked, as the stale pointer
 * is harmless as long as it is ignored when the entry is not in a
 * list.
 */
#ifndef NTP_DEBUG_LISTS_H
#define MAYBE_Z_LISTS(p)	do { } while (FALSE)
#else
#define MAYBE_Z_LISTS(p)	(p) = NULL
#endif

#define LINK_SLIST(listhead, pentry, nextlink)			\
do {								\
	(pentry)->nextlink = (listhead);			\
	(listhead) = (pentry);					\
} while (FALSE)

#define LINK_TAIL_SLIST(listhead, pentry, nextlink, entrytype)	\
do {								\
	entrytype **pptail;					\
								\
	pptail = &(listhead);					\
	while (*pptail != NULL)					\
		pptail = &((*pptail)->nextlink);		\
								\
	(pentry)->nextlink = NULL;				\
	*pptail = (pentry);					\
} while (FALSE)

#define LINK_SORT_SLIST_CURRENT()	(*ppentry)
#define	L_S_S_CUR()			LINK_SORT_SLIST_CURRENT()

#define LINK_SORT_SLIST(listhead, pentry, beforecur, nextlink,	\
			entrytype)				\
do {								\
	entrytype **ppentry;					\
								\
	ppentry = &(listhead);					\
	while (TRUE) {						\
		if (NULL == *ppentry || (beforecur)) {		\
			(pentry)->nextlink = *ppentry;		\
			*ppentry = (pentry);			\
			break;					\
		}						\
		ppentry = &((*ppentry)->nextlink);		\
		if (NULL == *ppentry) {				\
			(pentry)->nextlink = NULL;		\
			*ppentry = (pentry);			\
			break;					\
		}						\
	}							\
} while (FALSE)

#define UNLINK_HEAD_SLIST(punlinked, listhead, nextlink)	\
do {								\
	(punlinked) = (listhead);				\
	if (NULL != (punlinked)) {				\
		(listhead) = (punlinked)->nextlink;		\
		MAYBE_Z_LISTS((punlinked)->nextlink);		\
	}							\
} while (FALSE)

#define UNLINK_EXPR_SLIST_CURRENT()	(*ppentry)
#define	U_E_S_CUR()			UNLINK_EXPR_SLIST_CURRENT()

#define UNLINK_EXPR_SLIST(punlinked, listhead, expr, nextlink,	\
			  entrytype)				\
do {								\
	entrytype **ppentry;					\
								\
	ppentry = &(listhead);					\
								\
	while (!(expr))						\
<<<<<<< HEAD
		if ((*ppentry)->nextlink != NULL) {		\
			ppentry = &((*ppentry)->nextlink);	\
		} else {					\
=======
		if ((*ppentry) != NULL &&			\
		    (*ppentry)->nextlink != NULL) {		\
			ppentry = &((*ppentry)->nextlink);	\
		} else {						\
>>>>>>> 770df418
			ppentry = NULL;				\
			break;					\
		}						\
								\
	if (ppentry != NULL) {					\
		(punlinked) = *ppentry;				\
		*ppentry = (punlinked)->nextlink;		\
		MAYBE_Z_LISTS((punlinked)->nextlink);		\
	} else {						\
		(punlinked) = NULL;				\
	}							\
} while (FALSE)

#define UNLINK_SLIST(punlinked, listhead, ptounlink, nextlink,	\
		     entrytype)					\
	UNLINK_EXPR_SLIST(punlinked, listhead, (ptounlink) ==	\
	    U_E_S_CUR(), nextlink, entrytype)

#define CHECK_SLIST(listhead, nextlink, entrytype)		\
do {								\
	entrytype *pentry;					\
								\
	for (pentry = (listhead);				\
	     pentry != NULL;					\
	     pentry = pentry->nextlink){			\
		NTP_INSIST(pentry != pentry->nextlink);		\
		NTP_INSIST((listhead) != pentry->nextlink);	\
	}							\
} while (FALSE)

/*
 * FIFO
 */

#define DECL_FIFO_ANCHOR(entrytype)				\
struct {							\
	entrytype *	phead;	/* NULL if list empty */	\
	entrytype **	pptail;	/* NULL if list empty */	\
}

#define HEAD_FIFO(anchor)	((anchor).phead)
#define TAIL_FIFO(anchor)	((NULL == (anchor).pptail)	\
					? NULL			\
					: *((anchor).pptail))

/*
 * For DEBUG builds only, verify both or neither of the anchor pointers
 * are NULL with each operation.
 */
#if !defined(NTP_DEBUG_LISTS_H)
#define	CHECK_FIFO_CONSISTENCY(anchor)	do { } while (FALSE)
#else
#define	CHECK_FIFO_CONSISTENCY(anchor)				\
	check_gen_fifo_consistency(&(anchor))
void	check_gen_fifo_consistency(void *fifo);
#endif

/*
 * generic FIFO element used to access any FIFO where each element
 * begins with the link pointer
 */
typedef struct gen_node_tag gen_node;
struct gen_node_tag {
	gen_node *	link;
};

/* generic FIFO */
typedef DECL_FIFO_ANCHOR(gen_node) gen_fifo;


#define LINK_FIFO(anchor, pentry, nextlink)			\
do {								\
	CHECK_FIFO_CONSISTENCY(anchor);				\
								\
	(pentry)->nextlink = NULL;				\
	if (NULL != (anchor).pptail) {				\
		(*((anchor).pptail))->nextlink = (pentry);	\
		(anchor).pptail =				\
		    &(*((anchor).pptail))->nextlink;		\
	} else {						\
		(anchor).phead = (pentry);			\
		(anchor).pptail = &(anchor).phead;		\
	}							\
								\
	CHECK_FIFO_CONSISTENCY(anchor);				\
} while (FALSE)

#define UNLINK_FIFO(punlinked, anchor, nextlink)		\
do {								\
	CHECK_FIFO_CONSISTENCY(anchor);				\
								\
	(punlinked) = (anchor).phead;				\
	if (NULL != (punlinked)) {				\
		(anchor).phead = (punlinked)->nextlink;		\
		if (NULL == (anchor).phead)			\
			(anchor).pptail = NULL;			\
		else if ((anchor).pptail ==			\
			 &(punlinked)->nextlink)		\
			(anchor).pptail = &(anchor).phead;	\
		MAYBE_Z_LISTS((punlinked)->nextlink);		\
		CHECK_FIFO_CONSISTENCY(anchor);			\
	}							\
} while (FALSE)

#define UNLINK_MID_FIFO(punlinked, anchor, tounlink, nextlink,	\
			entrytype)				\
do {								\
	entrytype **ppentry;					\
								\
	CHECK_FIFO_CONSISTENCY(anchor);				\
								\
	ppentry = &(anchor).phead;				\
								\
	while ((tounlink) != *ppentry)				\
		if ((*ppentry)->nextlink != NULL) {		\
			ppentry = &((*ppentry)->nextlink);	\
		} else {					\
			ppentry = NULL;				\
			break;					\
		}						\
								\
	if (ppentry != NULL) {					\
		(punlinked) = *ppentry;				\
		*ppentry = (punlinked)->nextlink;		\
		if (NULL == *ppentry)				\
			(anchor).pptail = NULL;			\
		else if ((anchor).pptail ==			\
			 &(punlinked)->nextlink)		\
			(anchor).pptail = &(anchor).phead;	\
		MAYBE_Z_LISTS((punlinked)->nextlink);		\
		CHECK_FIFO_CONSISTENCY(anchor);			\
	} else {						\
		(punlinked) = NULL;				\
	}							\
} while (FALSE)

#define CONCAT_FIFO(f1, f2, nextlink)				\
do {								\
	CHECK_FIFO_CONSISTENCY(f1);				\
	CHECK_FIFO_CONSISTENCY(f2);				\
								\
	if ((f2).pptail != NULL) {				\
		if ((f1).pptail != NULL) {			\
			(*(f1).pptail)->nextlink = (f2).phead;	\
			if ((f2).pptail == &(f2).phead)		\
				(f1).pptail =			\
				    &(*(f1).pptail)->nextlink;	\
			else					\
				(f1).pptail = (f2).pptail;	\
			CHECK_FIFO_CONSISTENCY(f1);		\
		} else	{					\
			(f1) = (f2);				\
		}						\
		MAYBE_Z_LISTS((f2).phead);			\
		MAYBE_Z_LISTS((f2).pptail);			\
	}							\
} while (FALSE)

/*
 * DLIST
 */
#define DECL_DLIST_LINK(entrytype, link)			\
struct {							\
	entrytype *	b;					\
	entrytype *	f;					\
} link

#define INIT_DLIST(listhead, link)				\
do {								\
	(listhead).link.f = &(listhead);			\
	(listhead).link.b = &(listhead);			\
} while (FALSE)

#define HEAD_DLIST(listhead, link)				\
	(							\
		(&(listhead) != (listhead).link.f)		\
		    ? (listhead).link.f				\
		    : NULL					\
	)

#define TAIL_DLIST(listhead, link)				\
	(							\
		(&(listhead) != (listhead).link.b)		\
		    ? (listhead).link.b				\
		    : NULL					\
	)

#define NEXT_DLIST(listhead, entry, link)			\
	(							\
		(&(listhead) != (entry)->link.f)		\
		    ? (entry)->link.f				\
		    : NULL					\
	)

#define PREV_DLIST(listhead, entry, link)			\
	(							\
		(&(listhead) != (entry)->link.b)		\
		    ? (entry)->link.b				\
		    : NULL					\
	)

#define LINK_DLIST(listhead, pentry, link)			\
do {								\
	(pentry)->link.f = (listhead).link.f;			\
	(pentry)->link.b = &(listhead);				\
	(listhead).link.f->link.b = (pentry);			\
	(listhead).link.f = (pentry);				\
} while (FALSE)

#define LINK_TAIL_DLIST(listhead, pentry, link)			\
do {								\
	(pentry)->link.b = (listhead).link.b;			\
	(pentry)->link.f = &(listhead);				\
	(listhead).link.b->link.f = (pentry);			\
	(listhead).link.b = (pentry);				\
} while (FALSE)

#define UNLINK_DLIST(ptounlink, link)				\
do {								\
	(ptounlink)->link.b->link.f = (ptounlink)->link.f;	\
	(ptounlink)->link.f->link.b = (ptounlink)->link.b;	\
	MAYBE_Z_LISTS((ptounlink)->link.b);			\
	MAYBE_Z_LISTS((ptounlink)->link.f);			\
} while (FALSE)

#define ITER_DLIST_BEGIN(listhead, iter, link, entrytype)	\
{								\
	entrytype *i_dl_nextiter;				\
								\
	for ((iter) = (listhead).link.f;			\
	     (iter) != &(listhead)				\
	     && ((i_dl_nextiter = (iter)->link.f), TRUE);	\
	     (iter) = i_dl_nextiter) {
#define ITER_DLIST_END()					\
	}							\
}

#define REV_ITER_DLIST_BEGIN(listhead, iter, link, entrytype)	\
{								\
	entrytype *i_dl_nextiter;				\
								\
	for ((iter) = (listhead).link.b;			\
	     (iter) != &(listhead)				\
	     && ((i_dl_nextiter = (iter)->link.b), TRUE);	\
	     (iter) = i_dl_nextiter) {
#define REV_ITER_DLIST_END()					\
	}							\
}

#endif	/* NTP_LISTS_H */<|MERGE_RESOLUTION|>--- conflicted
+++ resolved
@@ -187,16 +187,10 @@
 	ppentry = &(listhead);					\
 								\
 	while (!(expr))						\
-<<<<<<< HEAD
-		if ((*ppentry)->nextlink != NULL) {		\
-			ppentry = &((*ppentry)->nextlink);	\
-		} else {					\
-=======
 		if ((*ppentry) != NULL &&			\
 		    (*ppentry)->nextlink != NULL) {		\
 			ppentry = &((*ppentry)->nextlink);	\
-		} else {						\
->>>>>>> 770df418
+		} else {					\
 			ppentry = NULL;				\
 			break;					\
 		}						\
