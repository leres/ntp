--- conflicted
+++ resolved
@@ -64,7 +64,6 @@
 
 /* Structure for storing an attribute-value pair  */
 struct attr_val {
-<<<<<<< HEAD
 	int attr;
 	union val{
 		double d;
@@ -74,17 +73,6 @@
 		void *p;
 	} value;
 	int type;
-=======
-    int attr;
-    union val {
- 	double	d;
- 	int	i;
-	u_int	u;
- 	char *	s;
-	void *	p;
-    } value;
-    int type;
->>>>>>> 7c0c6a28
 };
 
 /* Structure for nodes on the syntax tree */
