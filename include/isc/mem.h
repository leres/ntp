--- conflicted
+++ resolved
@@ -42,27 +42,6 @@
 #include <ntp_stdlib.h>
 
 
-<<<<<<< HEAD
-#define ISC_MEM_UNUSED_ARG(ctx)		((void)(ctx))
-
-#define isc_mem_get(c, cnt)		\
-	(ISC_MEM_UNUSED_ARG(c),		emalloc((cnt)))
-#define isc_mem_allocate(c, cnt)	isc_mem_get(c, cnt)
-
-#define isc_mem_reallocate(c, mem, cnt)	\
-	(ISC_MEM_UNUSED_ARG(c),		erealloc((mem), (cnt)))
-
-#define isc_mem_put(c, mem, cnt)	\
-	(ISC_MEM_UNUSED_ARG(cnt),	isc_mem_free(c, (mem)))
-#define isc_mem_free(c, mem)		\
-	(ISC_MEM_UNUSED_ARG(c),		free((mem)))
-
-#define isc_mem_strdup(c, str)		\
-	(ISC_MEM_UNUSED_ARG(c),		estrdup((str)))
-
-#define isc_mem_attach(src, ptgt)	do { *(ptgt) = (src); } while (0)
-#define isc_mem_detach(c)		((void)(c))
-=======
 #define ISC_MEM_UNUSED_ARG(a)		((void)(a))
 
 #define isc_mem_allocate(c, cnt)	isc_mem_get(c, cnt)
@@ -83,7 +62,6 @@
 
 #define isc_mem_attach(src, ptgt)	do { *(ptgt) = (src); } while (0)
 #define isc_mem_detach(c)		ISC_MEM_UNUSED_ARG(c)
->>>>>>> 364eae9c
 #define isc_mem_printallactive(s)	fprintf((s), \
 					"isc_mem_printallactive() stubbed.\n")
 
