/*
 * ntpd.h - Prototypes for ntpd.
 */

#include "ntp_syslog.h"
#include "ntp_fp.h"
#include "ntp.h"
#include "ntp_select.h"
#include "ntp_malloc.h"
#include "ntp_refclock.h"
#include "recvbuff.h"

#ifdef SYS_WINNT
#define exit service_exit
extern	void	service_exit	(int);
/*	declare the service threads */
void	service_main	(DWORD, LPTSTR *);
void	service_ctrl	(DWORD);
void	worker_thread	(void *);
#define sleep(x) Sleep((DWORD) x * 1000 /* milliseconds */ );
#else
#define closesocket close
#endif /* SYS_WINNT */

/* ntp_config.c */
extern	void	getconfig	P((int, char **));

/* ntp_config.c */
extern	void	ctl_clr_stats	P((void));
extern	int	ctlclrtrap	P((struct sockaddr_storage *, struct interface *, int));
extern	u_short ctlpeerstatus	P((struct peer *));
extern	int	ctlsettrap	P((struct sockaddr_storage *, struct interface *, int, int));
extern	u_short ctlsysstatus	P((void));
extern	void	init_control	P((void));
extern	void	process_control P((struct recvbuf *, int));
extern	void	report_event	P((int, struct peer *));

extern	double	fabs		P((double));
extern	double	sqrt		P((double));

/* ntp_control.c */
/*
 * Structure for translation tables between internal system
 * variable indices and text format.
 */
struct ctl_var {
	u_short code;
	u_short flags;
	char *text;
};
/*
 * Flag values
 */
#define	CAN_READ	0x01
#define	CAN_WRITE	0x02

#define DEF		0x20
#define	PADDING		0x40
#define	EOV		0x80

#define	RO	(CAN_READ)
#define	WO	(CAN_WRITE)
#define	RW	(CAN_READ|CAN_WRITE)

extern  char *  add_var P((struct ctl_var **, unsigned long, int));
extern  void    free_varlist P((struct ctl_var *));
extern  void    set_var P((struct ctl_var **, const char *, unsigned long, int));
extern  void    set_sys_var P((char *, unsigned long, int));

/* ntp_intres.c */
extern	void	ntp_res_name	P((struct sockaddr_storage, u_short));
extern	void	ntp_res_recv	P((void));
extern	void	ntp_intres	P((void));

/* ntp_io.c */
extern	struct interface *findinterface P((struct sockaddr_storage *));
extern  struct interface *findbcastinter P((struct sockaddr_storage *));

extern	void	init_io 	P((void));
extern	void	input_handler	P((l_fp *));
extern	void	io_clr_stats	P((void));
extern	void	io_setbclient	P((void));
extern	void	io_unsetbclient P((void));
extern	void	io_multicast_add P((struct sockaddr_storage));
extern	void	io_multicast_del P((struct sockaddr_storage));
extern	void	kill_asyncio	 P((void));

extern	void	sendpkt 	P((struct sockaddr_storage *, struct interface *, int, struct pkt *, int));
#ifdef HAVE_SIGNALED_IO
extern	void	wait_for_signal P((void));
extern	void	unblock_io_and_alarm P((void));
extern	void	block_io_and_alarm P((void));
#endif

/* ntp_leap.c */
extern	void	init_leap	P((void));
extern	void	leap_process	P((void));
extern	int 	leap_setleap	P((int, int));
/*
 * there seems to be a bug in the IRIX 4 compiler which prevents
 * u_char from beeing used in prototyped functions.
 * This is also true AIX compiler.
 * So give up and define it to be int. WLJ
 */
extern	int	leap_actual P((int));

/* ntp_loopfilter.c */
extern	void	init_loopfilter P((void));
extern	int 	local_clock P((struct peer *, double, double));
extern	void	adj_host_clock	P((void));
extern	void	loop_config P((int, double));
extern	void	huffpuff	P((void));

/* ntp_monitor.c */
extern	void	init_mon	P((void));
extern	void	mon_start	P((int));
extern	void	mon_stop	P((int));
extern	void	ntp_monitor P((struct recvbuf *));

/* ntp_peer.c */
extern	void	init_peer	P((void));
extern	struct peer *findexistingpeer P((struct sockaddr_storage *, struct peer *, int));
extern	struct peer *findpeer	P((struct sockaddr_storage *, struct interface *, int, int, int *));
extern	struct peer *findpeerbyassoc P((u_int));
extern	struct peer *newpeer	P((struct sockaddr_storage *, struct interface *, int, int, int, int, u_int, u_int, int, keyid_t));
extern	void	peer_all_reset	P((void));
extern	void	peer_clr_stats	P((void));
extern	struct peer *peer_config P((struct sockaddr_storage *, struct interface *, int, int, int, int, u_int, int, keyid_t, u_char *));
extern	void	peer_reset	P((struct peer *));
extern	int 	peer_unconfig	P((struct sockaddr_storage *, struct interface *, int));
extern	void	unpeer		P((struct peer *));
extern	void	clear_all	P((void));
#ifdef OPENSSL
extern	void	expire_all	P((void));
#endif /* OPENSSL */
extern	struct	peer *findmanycastpeer	P((struct recvbuf *));
extern	void	resetmanycast	P((void));

/* ntp_crypto.c */
#ifdef OPENSSL
<<<<<<< HEAD
extern	void	crypto_recv	P((struct peer *, struct recvbuf *));
extern	int	crypto_xmit	P((struct pkt *, struct sockaddr_storage *, int, struct exten *, keyid_t));
extern	keyid_t	session_key	P((struct sockaddr_storage *, struct sockaddr_storage *, keyid_t, keyid_t, u_long));
=======
extern	int	crypto_recv	P((struct peer *, struct recvbuf *));
extern	int	crypto_xmit	P((struct pkt *, struct sockaddr_in *, int, struct exten *, keyid_t));
extern	keyid_t	session_key	P((struct sockaddr_in *, struct sockaddr_in *, keyid_t, keyid_t, u_long));
>>>>>>> 51366df4
extern	void	make_keylist	P((struct peer *, struct interface *));
extern	void	key_expire	P((struct peer *));
extern	void	crypto_update	P((void));
extern	void	crypto_config	P((int, char *));
extern	void	crypto_setup	P((void));
extern	struct exten *crypto_args P((struct peer *, u_int, u_char *));
extern	int	crypto_public	P((struct peer *, u_char *, u_int));
extern	void	value_free	P((struct value *));
extern	time_t	timegm		P((struct tm *));
#endif /* OPENSSL */

/* ntp_proto.c */
extern	void	transmit	P((struct peer *));
extern	void	receive 	P((struct recvbuf *));
extern	void	peer_clear	P((struct peer *));
extern	void 	process_packet	P((struct peer *, struct pkt *, l_fp *));
extern	void	clock_select	P((void));
extern	void	kod_proto	P((void));

/*
 * there seems to be a bug in the IRIX 4 compiler which prevents
 * u_char from beeing used in prototyped functions.
 * This is also true AIX compiler.
 * So give up and define it to be int. WLJ
 */
extern	void	poll_update P((struct peer *, int));

extern	void	clear		P((struct peer *));
extern	void	clock_filter	P((struct peer *, double, double, double));
extern	void	init_proto	P((void));
extern	void	proto_config	P((int, u_long, double, struct sockaddr_storage*));
extern	void	proto_clr_stats P((void));

#ifdef	REFCLOCK
/* ntp_refclock.c */
extern	int	refclock_newpeer P((struct peer *));
extern	void	refclock_unpeer P((struct peer *));
extern	void	refclock_receive P((struct peer *));
extern	void	refclock_transmit P((struct peer *));
extern	void	init_refclock	P((void));
#endif	/* REFCLOCK */

/* ntp_request.c */
extern	void	init_request	P((void));
extern	void	process_private P((struct recvbuf *, int));

/* ntp_restrict.c */
extern	void	init_restrict	P((void));
extern	int 	restrictions	P((struct sockaddr_storage *));
extern	void	hack_restrict	P((int, struct sockaddr_storage *, struct sockaddr_storage *, int, int));

/* ntp_timer.c */
extern	void	init_timer	P((void));
extern	void	timer		P((void));
extern	void	timer_clr_stats P((void));
#ifdef OPENSSL
extern	char	*sys_hostname;
extern	l_fp	sys_revoketime;
#endif /* OPENSSL */

/* ntp_util.c */
extern	void	init_util	P((void));
extern	void	hourly_stats	P((void));
extern	void	stats_config	P((int, char *));
extern	void	record_peer_stats P((struct sockaddr_storage *, int, double, double, double, double));
extern	void	record_loop_stats P((double, double, double, double, int));
extern	void	record_clock_stats P((struct sockaddr_storage *, const char *));
extern	void	record_raw_stats P((struct sockaddr_storage *, struct sockaddr_storage *, l_fp *, l_fp *, l_fp *, l_fp *));
extern	void	record_crypto_stats P((struct sockaddr_storage *, const char *));
extern  int	sock_hash P((struct sockaddr_storage *));

/*
 * Variable declarations for ntpd.
 */

/* ntp_config.c */
extern char const *	progname;
extern char	sys_phone[][MAXDIAL];	/* ACTS phone numbers */
extern char	pps_device[];		/* PPS device name */
#if defined(HAVE_SCHED_SETSCHEDULER)
extern int	config_priority_override;
extern int	config_priority;
#endif

/* ntp_control.c */
struct ctl_trap;
extern struct ctl_trap ctl_trap[];
extern int	num_ctl_traps;
extern keyid_t	ctl_auth_keyid;		/* keyid used for authenticating write requests */

/*
 * Statistic counters to keep track of requests and responses.
 */
extern u_long	ctltimereset;		/* time stats reset */
extern u_long	numctlreq;		/* number of requests we've received */
extern u_long	numctlbadpkts;		/* number of bad control packets */
extern u_long	numctlresponses; 	/* number of resp packets sent with data */
extern u_long	numctlfrags; 		/* number of fragments sent */
extern u_long	numctlerrors;		/* number of error responses sent */
extern u_long	numctltooshort;		/* number of too short input packets */
extern u_long	numctlinputresp; 	/* number of responses on input */
extern u_long	numctlinputfrag; 	/* number of fragments on input */
extern u_long	numctlinputerr;		/* number of input pkts with err bit set */
extern u_long	numctlbadoffset; 	/* number of input pkts with nonzero offset */
extern u_long	numctlbadversion;	/* number of input pkts with unknown version */
extern u_long	numctldatatooshort;	/* data too short for count */
extern u_long	numctlbadop; 		/* bad op code found in packet */
extern u_long	numasyncmsgs;		/* number of async messages we've sent */

/* ntp_intres.c */
extern keyid_t	req_keyid;		/* request keyid */
extern char *	req_file;		/* name of the file with configuration info */

/*
 * Other statistics of possible interest
 */
extern volatile u_long packets_dropped;	/* total number of packets dropped on reception */
extern volatile u_long packets_ignored;	/* packets received on wild card interface */
extern volatile u_long packets_received;/* total number of packets received */
extern u_long	packets_sent;		/* total number of packets sent */
extern u_long	packets_notsent; 	/* total number of packets which couldn't be sent */

extern volatile u_long handler_calls;	/* number of calls to interrupt handler */
extern volatile u_long handler_pkts;	/* number of pkts received by handler */
extern u_long	io_timereset;		/* time counters were reset */

/*
 * Interface stuff
 */
extern struct interface *any_interface;	/* default ipv4 interface */
extern struct interface *any6_interface;/* default ipv6 interface */
extern struct interface *loopback_interface; /* loopback interface */

/*
 * File descriptor masks etc. for call to select
 */
extern fd_set	activefds;
extern int	maxactivefd;

/* ntp_loopfilter.c */
extern double	drift_comp;		/* clock frequency (s/s) */
extern double	clock_stability;	/* clock stability (s/s) */
extern double	clock_max;		/* max offset before step (s) */
extern double	clock_panic;		/* max offset before panic (s) */
extern double	clock_phi;		/* dispersion rate (s/s) */
extern double	clock_minstep;		/* step timeout (s) */
extern u_long	pps_control;		/* last pps sample time */
#ifdef KERNEL_PLL
extern int	pll_status;		/* status bits for kernel pll */
#endif /* KERNEL_PLL */

/*
 * Clock state machine control flags
 */
extern int	ntp_enable;		/* clock discipline enabled */
extern int	pll_control;		/* kernel support available */
extern int	kern_enable;		/* kernel support enabled */
extern int	pps_enable;		/* kernel PPS discipline enabled */
extern int	ext_enable;		/* external clock enabled */
extern int	cal_enable;		/* refclock calibrate enable */
extern int	allow_step;		/* allow step correction */
extern int	allow_panic;		/* allow panic correction */
extern int	mode_ntpdate;		/* exit on first clock set */
extern int	peer_ntpdate;		/* count of ntpdate peers */

/*
 * Clock state machine variables
 */
extern u_char	sys_poll;		/* system poll interval (log2 s) */
extern u_char	sys_minpoll;		/* min system poll interval (log2 s) */
extern int	state;			/* clock discipline state */
extern int	tc_counter;		/* poll-adjust counter */
extern u_long	last_time;		/* time of last clock update (s) */
extern double	last_offset;		/* last clock offset (s) */
extern u_char	allan_xpt;		/* Allan intercept (s) */
extern double	sys_error;		/* system RMS error (s) */
extern double	sys_jitter;		/* system RMS jitter (s) */

/* ntp_monitor.c */
extern struct mon_data mon_mru_list;
extern struct mon_data mon_fifo_list;
extern int	mon_enabled;

/* ntp_peer.c */
extern struct peer *peer_hash[];	/* peer hash table */
extern int	peer_hash_count[];	/* count of peers in each bucket */
extern struct peer *assoc_hash[];	/* association ID hash table */
extern int	assoc_hash_count[];
extern int	peer_free_count;

/*
 * Miscellaneous statistic counters which may be queried.
 */
extern u_long	peer_timereset;		/* time stat counters were zeroed */
extern u_long	findpeer_calls;		/* number of calls to findpeer */
extern u_long	assocpeer_calls;	/* number of calls to findpeerbyassoc */
extern u_long	peer_allocations;	/* number of allocations from the free list */
extern u_long	peer_demobilizations;	/* number of structs freed to free list */
extern int	total_peer_structs;	/* number of peer structs in circulation */
extern int	peer_associations;	/* number of active associations */

/* ntp_proto.c */
/*
 * System variables are declared here.	See Section 3.2 of the
 * specification.
 */
extern u_char	sys_leap;		/* system leap indicator */
extern u_char	sys_stratum;		/* stratum of system */
extern s_char	sys_precision;		/* local clock precision */
extern double	sys_rootdelay;		/* distance to current sync source */
extern double	sys_rootdispersion;	/* dispersion of system clock */
extern u_int32	sys_refid;		/* reference source for local clock */
extern struct sockaddr_storage sock_sys_refid;	/* socket structure for reference source for local clock */
extern l_fp	sys_reftime;		/* time we were last updated */
extern struct peer *sys_peer;		/* our current peer */
extern struct peer *sys_prefer;		/* our cherished peer */
extern u_long	sys_automax;		/* maximum session key lifetime */

/*
 * Nonspecified system state variables.
 */
extern int	sys_bclient;		/* we set our time to broadcasts */
extern double	sys_bdelay; 		/* broadcast client default delay */
extern int	sys_authenticate;	/* requre authentication for config */
extern l_fp	sys_authdelay;		/* authentication delay */
extern keyid_t	sys_private;		/* private value for session seed */
extern int	sys_manycastserver;	/* respond to manycast client pkts */
extern int	sys_minclock;		/* minimum survivors */
extern int	sys_minsane;		/* minimum candidates */
extern int	sys_floor;		/* cluster stratum floor */
extern int	sys_ceiling;		/* cluster stratum ceiling */
extern u_char	sys_ttl[];		/* ttl mapping vector */
extern int	sys_ttlmax;		/* max ttl mapping vector index */

/*
 * Statistics counters
 */
extern u_long	sys_stattime;		/* time when we started recording */
extern u_long	sys_restricted;	 	/* restricted packets */
extern u_long	sys_oldversionpkt;	/* old version packets */
extern u_long	sys_newversionpkt;	/* new version packets  */
extern u_long	sys_unknownversion;	/* don't know version packets */
extern u_long	sys_badlength;		/* bad length or format */
extern u_long	sys_processed;		/* packets processed */
extern u_long	sys_badauth;		/* bad authentication */
extern u_long	sys_limitrejected;	/* rate limit exceeded */

/* ntp_refclock.c */
#ifdef REFCLOCK
#if defined(PPS) || defined(HAVE_PPSAPI)
extern int	fdpps;			/* pps file descriptor */
#endif /* PPS */
#endif

/* ntp_request.c */
extern keyid_t	info_auth_keyid;	/* keyid used to authenticate requests */

/* ntp_restrict.c */
extern struct restrictlist *restrictlist; /* the ipv4 restriction list */
extern struct restrictlist6 *restrictlist6; /* the ipv6 restriction list */
extern u_long	client_limit;
extern u_long	client_limit_period;

/* ntp_timer.c */
extern volatile int alarm_flag;		/* alarm flag */
extern u_char	sys_revoke;		/* keys revoke timeout (log2 s) */
extern volatile u_long alarm_overflow;
extern u_long	current_time;		/* current time (s) */
extern u_long	timer_timereset;
extern u_long	timer_overflows;
extern u_long	timer_xmtcalls;

/* ntp_util.c */
extern int	stats_control;		/* write stats to fileset? */

/* ntpd.c */
extern volatile int debug;		/* debugging flag */
extern int	nofork;			/* no-fork flag */
extern int 	initializing;		/* initializing flag */

/* refclock_conf.c */
#ifdef REFCLOCK
extern struct refclock *refclock_conf[]; /* refclock configuration table */
extern u_char	num_refclock_conf;
#endif<|MERGE_RESOLUTION|>--- conflicted
+++ resolved
@@ -138,15 +138,9 @@
 
 /* ntp_crypto.c */
 #ifdef OPENSSL
-<<<<<<< HEAD
-extern	void	crypto_recv	P((struct peer *, struct recvbuf *));
+extern	int	crypto_recv	P((struct peer *, struct recvbuf *));
 extern	int	crypto_xmit	P((struct pkt *, struct sockaddr_storage *, int, struct exten *, keyid_t));
 extern	keyid_t	session_key	P((struct sockaddr_storage *, struct sockaddr_storage *, keyid_t, keyid_t, u_long));
-=======
-extern	int	crypto_recv	P((struct peer *, struct recvbuf *));
-extern	int	crypto_xmit	P((struct pkt *, struct sockaddr_in *, int, struct exten *, keyid_t));
-extern	keyid_t	session_key	P((struct sockaddr_in *, struct sockaddr_in *, keyid_t, keyid_t, u_long));
->>>>>>> 51366df4
 extern	void	make_keylist	P((struct peer *, struct interface *));
 extern	void	key_expire	P((struct peer *));
 extern	void	crypto_update	P((void));
