--- conflicted
+++ resolved
@@ -1,10 +1,6 @@
 # EDIT THIS FILE WITH CAUTION  (ntptrace-opts)
 #
-<<<<<<< HEAD
-# It has been AutoGen-ed  June 13, 2015 at 03:04:30 PM by AutoGen 5.18.5
-=======
 # It has been AutoGen-ed  June 14, 2015 at 11:52:38 AM by AutoGen 5.18.5
->>>>>>> e8c2cd85
 # From the definitions    ntptrace-opts.def
 # and the template file   perlopt
 
@@ -44,11 +40,7 @@
         'help|?', 'more-help'));
 
     $usage = <<'USAGE';
-<<<<<<< HEAD
-ntptrace - Trace peers of an NTP server - Ver. 4.3.40
-=======
 ntptrace - Trace peers of an NTP server - Ver. 4.3.41
->>>>>>> e8c2cd85
 USAGE: ntptrace [ -<flag> [<val>] | --<name>[{=| }<val>] ]... [host]
 
     -n, --numeric                Print IP addresses instead of hostnames
