--- conflicted
+++ resolved
@@ -30,11 +30,7 @@
 
   <p>This document describes the use of the NTP Project's <code>ntpsweep</code> program.
 
-<<<<<<< HEAD
-  <p>This document applies to version 4.3.14 of <code>ntpsweep</code>.
-=======
   <p>This document applies to version 4.3.23 of <code>ntpsweep</code>.
->>>>>>> ca699f8e
 
   <div class="shortcontents">
 <h2>Short Contents</h2>
@@ -94,11 +90,7 @@
 used to select the program, defaulting to <span class="file">more</span>.  Both will exit
 with a status code of 0.
 
-<<<<<<< HEAD
-<pre class="example">ntpsweep - Print various informations about given ntp servers - Ver. 4.3.14
-=======
 <pre class="example">ntpsweep - Print various informations about given ntp servers - Ver. 4.3.23
->>>>>>> ca699f8e
 USAGE: ntpsweep [ -&lt;flag&gt; [&lt;val&gt;] | --&lt;name&gt;[{=| }&lt;val&gt;] ]... [hostfile]
 
     -l, --host-list=str          Host to execute actions on
