--- conflicted
+++ resolved
@@ -6,11 +6,7 @@
 #
 # EDIT THIS FILE WITH CAUTION  (invoke-ntpsweep.texi)
 #
-<<<<<<< HEAD
-# It has been AutoGen-ed  July 20, 2014 at 08:27:25 AM by AutoGen 5.18.4pre9
-=======
 # It has been AutoGen-ed  July 30, 2014 at 09:27:12 AM by AutoGen 5.18.3pre18
->>>>>>> 7144e958
 # From the definitions    ntpsweep-opts.def
 # and the template file   agtexi-cmd.tpl
 @end ignore
@@ -49,7 +45,7 @@
 
 @exampleindent 0
 @example
-ntpsweep - Print various informations about given ntp servers - Ver. 4.2.7p453
+ntpsweep - Print various informations about given ntp servers - Ver. 4.2.7p435
 USAGE: ntpsweep [ -<flag> [<val>] | --<name>[@{=| @}<val>] ]... [hostfile]
 
     -l, --host-list=str          Host to execute actions on
@@ -58,7 +54,7 @@
     -m, --maxlevel=num           Traverse peers up to this level (4 is a reasonable number)
     -s, --strip=str              Strip this string from hostnames
     -?, --help                   Display usage information and exit
-        --more-help              Pass the extended usage information through a pager
+      , --more-help              Pass the extended usage information through a pager
 
 Options are specified by doubled hyphens and their name or by a single
 hyphen and the flag character.
