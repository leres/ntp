--- conflicted
+++ resolved
@@ -1,10 +1,6 @@
 # EDIT THIS FILE WITH CAUTION  (ntpsweep-opts)
 #
-<<<<<<< HEAD
-# It has been AutoGen-ed  April  7, 2015 at 09:35:59 AM by AutoGen 5.18.5pre4
-=======
 # It has been AutoGen-ed  April 29, 2015 at 11:52:08 AM by AutoGen 5.18.5
->>>>>>> ca699f8e
 # From the definitions    ntpsweep-opts.def
 # and the template file   perlopt
 
@@ -47,11 +43,7 @@
         'help|?', 'more-help'));
 
     $usage = <<'USAGE';
-<<<<<<< HEAD
-ntpsweep - Print various informations about given ntp servers - Ver. 4.3.14
-=======
 ntpsweep - Print various informations about given ntp servers - Ver. 4.3.23
->>>>>>> ca699f8e
 USAGE: ntpsweep [ -<flag> [<val>] | --<name>[{=| }<val>] ]... [hostfile]
 
     -l, --host-list=str          Host to execute actions on
