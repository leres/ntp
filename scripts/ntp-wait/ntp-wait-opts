# EDIT THIS FILE WITH CAUTION  (ntp-wait-opts)
#
<<<<<<< HEAD
# It has been AutoGen-ed  June 13, 2015 at 03:04:10 PM by AutoGen 5.18.5
=======
# It has been AutoGen-ed  June 14, 2015 at 11:52:19 AM by AutoGen 5.18.5
>>>>>>> e8c2cd85
# From the definitions    ntp-wait-opts.def
# and the template file   perlopt

use Getopt::Long qw(GetOptionsFromArray);
Getopt::Long::Configure(qw(no_auto_abbrev no_ignore_case_always));

my $usage;

sub usage {
    my ($ret) = @_;
    print STDERR $usage;
    exit $ret;
}

sub paged_usage {
    my ($ret) = @_;
    my $pager = $ENV{PAGER} || '(less || more)';

    open STDOUT, "| $pager" or die "Can't fork a pager: $!";
    print $usage;

    exit $ret;
}

sub processOptions {
    my $args = shift;

    my $opts = {
        'tries' => '100',
        'sleep' => '6',
        'verbose' => '',
        'help' => '', 'more-help' => ''
    };
    my $argument = '';
    my $ret = GetOptionsFromArray($args, $opts, (
        'tries|n=i', 'sleep|s=i', 'verbose|v',
        'help|?', 'more-help'));

    $usage = <<'USAGE';
<<<<<<< HEAD
ntp-wait - Wait for ntpd to stabilize the system clock - Ver. 4.3.40
=======
ntp-wait - Wait for ntpd to stabilize the system clock - Ver. 4.3.41
>>>>>>> e8c2cd85
USAGE: ntp-wait [ -<flag> [<val>] | --<name>[{=| }<val>] ]... 

    -n, --tries=num              Number of times to check ntpd
    -s, --sleep=num              How long to sleep between tries
    -v, --verbose                Be verbose
    -?, --help                   Display usage information and exit
        --more-help              Pass the extended usage text through a pager

Options are specified by doubled hyphens and their name or by a single
hyphen and the flag character.
USAGE

    usage(0)       if $opts->{'help'};
    paged_usage(0) if $opts->{'more-help'};
    $_[0] = $opts;
    return $ret;
}

END { close STDOUT };<|MERGE_RESOLUTION|>--- conflicted
+++ resolved
@@ -1,10 +1,6 @@
 # EDIT THIS FILE WITH CAUTION  (ntp-wait-opts)
 #
-<<<<<<< HEAD
-# It has been AutoGen-ed  June 13, 2015 at 03:04:10 PM by AutoGen 5.18.5
-=======
 # It has been AutoGen-ed  June 14, 2015 at 11:52:19 AM by AutoGen 5.18.5
->>>>>>> e8c2cd85
 # From the definitions    ntp-wait-opts.def
 # and the template file   perlopt
 
@@ -44,11 +40,7 @@
         'help|?', 'more-help'));
 
     $usage = <<'USAGE';
-<<<<<<< HEAD
-ntp-wait - Wait for ntpd to stabilize the system clock - Ver. 4.3.40
-=======
 ntp-wait - Wait for ntpd to stabilize the system clock - Ver. 4.3.41
->>>>>>> e8c2cd85
 USAGE: ntp-wait [ -<flag> [<val>] | --<name>[{=| }<val>] ]... 
 
     -n, --tries=num              Number of times to check ntpd
