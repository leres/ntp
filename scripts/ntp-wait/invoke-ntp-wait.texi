--- conflicted
+++ resolved
@@ -6,11 +6,7 @@
 #
 # EDIT THIS FILE WITH CAUTION  (invoke-ntp-wait.texi)
 #
-<<<<<<< HEAD
-# It has been AutoGen-ed  June 13, 2015 at 03:04:16 PM by AutoGen 5.18.5
-=======
 # It has been AutoGen-ed  June 14, 2015 at 11:52:24 AM by AutoGen 5.18.5
->>>>>>> e8c2cd85
 # From the definitions    ntp-wait-opts.def
 # and the template file   agtexi-cmd.tpl
 @end ignore
@@ -65,11 +61,7 @@
 
 @exampleindent 0
 @example
-<<<<<<< HEAD
-ntp-wait - Wait for ntpd to stabilize the system clock - Ver. 4.3.40
-=======
 ntp-wait - Wait for ntpd to stabilize the system clock - Ver. 4.3.41
->>>>>>> e8c2cd85
 USAGE: ntp-wait [ -<flag> [<val>] | --<name>[@{=| @}<val>] ]... 
 
     -n, --tries=num              Number of times to check ntpd
