--- conflicted
+++ resolved
@@ -10,19 +10,11 @@
 .ds B-Font B
 .ds I-Font I
 .ds R-Font R
-<<<<<<< HEAD
-.TH update-leap 1update-leapman "13 Jun 2015" "ntp (4.3.40)" "User Commands"
-.\"
-.\" EDIT THIS FILE WITH CAUTION (/tmp/.ag-W0aGfY/ag-90aOeY)
-.\"
-.\" It has been AutoGen-ed June 13, 2015 at 03:04:40 PM by AutoGen 5.18.5
-=======
 .TH update-leap 1update-leapman "14 Jun 2015" "ntp (4.3.41)" "User Commands"
 .\"
 .\" EDIT THIS FILE WITH CAUTION (/tmp/.ag-XAaG0p/ag-.AaOZp)
 .\"
 .\" It has been AutoGen-ed June 14, 2015 at 11:52:48 AM by AutoGen 5.18.5
->>>>>>> e8c2cd85
 .\" From the definitions update-leap-opts.def
 .\" and the template file agman-cmd.tpl
 .SH NAME
