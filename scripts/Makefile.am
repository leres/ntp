--- conflicted
+++ resolved
@@ -1,15 +1,9 @@
 NULL=
 
 if NTP_BINSUBDIR_IS_BIN
-<<<<<<< HEAD
-bin_SCRIPTS=	ntp-wait ntptrace
-else
-sbin_SCRIPTS=	ntp-wait ntptrace
-=======
 bin_SCRIPTS =	ntp-wait ntptrace
 else
 sbin_SCRIPTS =	ntp-wait ntptrace
->>>>>>> 8d420a3b
 endif
 
 noinst_SCRIPTS =		\
