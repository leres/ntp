<<<<<<< HEAD
NULL=

bin_SCRIPTS =			\
	ntp-wait		\
	ntptrace		\
	$(NULL)

noinst_SCRIPTS =		\
	calc_tickadj		\
	checktime		\
	freq_adj		\
	html2man		\
	mkver			\
	ntpsweep		\
	ntpver			\
	plot_summary		\
	summary			\
	$(NULL)

EXTRA_DIST =			\
	cvo.sh			\
	fixautomakedepsmagic	\
	genCommitLog		\
	genver			\
	hpadjtime.sh		\
	monitoring		\
	ntp-close		\
	ntp-groper		\
	ntp-restart		\
	ntp-status		\
	rc1			\
	rc2			\
	stats			\
	UpdatePoint		\
	VersionName		\
	$(NULL)
=======
if NTP_BINSUBDIR_IS_BIN
bin_SCRIPTS=	ntp-wait ntptrace
else
sbin_SCRIPTS=	ntp-wait ntptrace
endif
noinst_SCRIPTS=	calc_tickadj checktime freq_adj html2man mkver ntpsweep ntpver plot_summary summary
EXTRA_DIST = VersionName cvo.sh fixautomakedepsmagic genCommitLog	\
	genver hpadjtime.sh monitoring ntp-close ntp-groper ntp-restart	\
	ntp-status rc1 rc2 stats
>>>>>>> d5777a9c
<|MERGE_RESOLUTION|>--- conflicted
+++ resolved
@@ -1,10 +1,10 @@
-<<<<<<< HEAD
 NULL=
 
-bin_SCRIPTS =			\
-	ntp-wait		\
-	ntptrace		\
-	$(NULL)
+if NTP_BINSUBDIR_IS_BIN
+bin_SCRIPTS =	ntp-wait ntptrace
+else
+sbin_SCRIPTS =	ntp-wait ntptrace
+endif
 
 noinst_SCRIPTS =		\
 	calc_tickadj		\
@@ -34,15 +34,4 @@
 	stats			\
 	UpdatePoint		\
 	VersionName		\
-	$(NULL)
-=======
-if NTP_BINSUBDIR_IS_BIN
-bin_SCRIPTS=	ntp-wait ntptrace
-else
-sbin_SCRIPTS=	ntp-wait ntptrace
-endif
-noinst_SCRIPTS=	calc_tickadj checktime freq_adj html2man mkver ntpsweep ntpver plot_summary summary
-EXTRA_DIST = VersionName cvo.sh fixautomakedepsmagic genCommitLog	\
-	genver hpadjtime.sh monitoring ntp-close ntp-groper ntp-restart	\
-	ntp-status rc1 rc2 stats
->>>>>>> d5777a9c
+	$(NULL)