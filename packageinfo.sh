--- conflicted
+++ resolved
@@ -87,11 +87,7 @@
 # - Numeric values increment
 # - empty 'increments' to 0 for dev, 1 for stable
 # - NEW 'increments' to empty
-<<<<<<< HEAD
-point=40
-=======
 point=41
->>>>>>> e8c2cd85
 
 ### betapoint is normally modified by script.
 # ntp-stable Beta number (betapoint)
