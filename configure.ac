dnl -*-fundamental-*-
dnl Process this file with autoconf to produce a configure script.
m4_include([version.m4])
AC_INIT([ntp], [VERSION_NUMBER])

# Increment ntp_configure_cache_version by one for each change to
# configure.ac or .m4 files which invalidates cached values from
# previous versions.
#
# If the change affects cache variables used only by the main NTP
# configure.ac, then only its version number should be bumped, while
# the subdir configure.ac version numbers should be unchanged.  The
# same is true for a test/variable that is used only by one subdir
# being changed incompatibly; only that subdir's cache version needs
# bumping.
#
# If a change affects variables shared by all NTP configure scripts,
# please bump the version numbers of all three.  If you are not sure,
# the safe choice is to bump all three on any cache-invalidating change.
#
# In order to avoid the risk of version stamp collision between -stable
# and -dev branches, do not simply increment the version, instead use
# the date YYYYMMDD optionally with -HHMM if there is more than one
# bump in a day.

ntp_configure_cache_version=20090503

# When the cache version of config.cache and configure do not
# match, NTP_CACHEVERSION will flush the cache.

NTP_CACHEVERSION([main], [$ntp_configure_cache_version])

AM_INIT_AUTOMAKE
AC_CANONICAL_HOST
dnl the 'build' machine is where we run configure and compile
dnl the 'host' machine is where the resulting stuff runs.
AC_DEFINE_UNQUOTED(STR_SYSTEM, "$host", [canonical system (cpu-vendor-os) of where we should run])
AM_CONFIG_HEADER([config.h])
dnl AC_ARG_PROGRAM
AC_PREREQ(2.53)

ac_cv_var_atom_ok=no
ac_cv_var_oncore_ok=no
ac_cv_var_parse_ok=no
ac_cv_var_ripe_ncc_ok=no
ac_cv_var_jupiter_ok=no

dnl Grab any initial CFLAGS so we can pick better defaults.
iCFLAGS="$CFLAGS"

dnl check these early to avoid autoconf warnings
AC_AIX
AC_MINIX

# So far, the only shared library we might use is libopts.
# It's a small library - we might as well use a static version of it.
AC_DISABLE_SHARED

dnl  we need to check for cross compile tools for vxWorks here
AC_PROG_CC
# Ralf Wildenhues: With per-target flags we need CC_C_O
# AM_PROG_CC_C_O supersets AC_PROG_CC_C_O
AM_PROG_CC_C_O
AC_PROG_CPP
AC_PROG_YACC

# AC_PROG_CC_STDC has two functions.  It attempts to find a compiler
# capable of C99, or failing that, for C89.  CC is set afterward with
# the selected invocation, such as "gcc --std=gnu99".  Also, the
# ac_cv_prog_cc_stdc variable is no if the compiler selected for CC
# does not accept C89.

AC_PROG_CC_STDC

case "$ac_cv_prog_cc_stdc" in
 no)
    AC_MSG_WARN([ANSI C89/ISO C90 is the minimum to compile NTP ]
		[version 4.2.5 and higher.])
esac

# HMS: These need to be moved to AM_CPPFLAGS and/or AM_CFLAGS
case "$host" in
 *-*-amigaos)
    CFLAGS="$CFLAGS -Dfork=vfork -DSYS_AMIGA"
    ;;
 *-*-hpux10.*)	# at least for hppa2.0-hp-hpux10.20
    case "$GCC" in
     yes)
	;;
     *) CFLAGS="$CFLAGS -Wp,-H18816"
	;;
    esac
    ;;
 *-pc-cygwin*)
    CFLAGS="$CFLAGS -DSYS_CYGWIN32"
    ;;
 i386-sequent-sysv4)
    case "$CC" in
     cc)
	CFLAGS="$CFLAGS -Wc,+abi-socket"
	;;
    esac
    ;;
 *-*-mpeix*)
    CPPFLAGS="$CPPFLAGS -DMPE -D_POSIX_SOURCE -D_SOCKET_SOURCE -I/SYSLOG/PUB"
    LDFLAGS="$LDFLAGS -L/SYSLOG/PUB"
    LIBS="$LIBS -lcurses"
    ;;
 *-*-solaris*)
    # see "man standards".
    # -D_XOPEN_SOURCE=500 is probably OK for c89 and before
    # -D_XOPEN_SOURCE=600 seems OK for c99
    #CPPFLAGS="$CPPFLAGS -D_XOPEN_SOURCE=500 -D__EXTENSIONS__"
    CPPFLAGS="$CPPFLAGS -D__EXTENSIONS__"
    libxnet=-lxnet
    ;;
esac

AMU_OS_CFLAGS
NTP_DIR_SEP
NTP_VPATH_HACK

# NTP has (so far) been relying on leading-edge autogen.
# Therefore, by default:
# - use the version we ship with
# - do not install it
# - build a static copy (AC_DISABLE_SHARED - done earlier)
case "${enable_local_libopts+set}" in
 set) ;;
 *) enable_local_libopts=yes ;;
esac
case "${enable_libopts_install+set}" in
 set) ;;
 *) enable_libopts_install=no ;;
esac
LIBOPTS_CHECK(libopts)

AC_CACHE_CHECK(
    [if $CC can handle @%:@warning],
    ac_cv_cpp_warning,
    [
	AC_COMPILE_IFELSE(
	    AC_LANG_PROGRAM([], [#warning foo]),
	    [ac_cv_cpp_warning=yes],
	    [ac_cv_cpp_warning=no],
	)
    ]
)

case "$ac_cv_cpp_warning" in
 no)
    AC_DEFINE([NO_OPTION_NAME_WARNINGS], [1], [Should we avoid @%:@warning on option name collisions?])
esac

case "$GCC" in
 yes)
    SAVED_CFLAGS_AC="$CFLAGS"
    CFLAGS="$CFLAGS -Wstrict-overflow"
    AC_CACHE_CHECK(
	[if $CC can handle -Wstrict-overflow], 
	ac_cv_gcc_Wstrict_overflow, 
	[
	    AC_COMPILE_IFELSE(
		[AC_LANG_PROGRAM([], [])],
		[ac_cv_gcc_Wstrict_overflow=yes],
		[ac_cv_gcc_Wstrict_overflow=no]
	    )
	]
    )
    CFLAGS="$SAVED_CFLAGS_AC"
    $as_unset SAVED_CFLAGS_AC
    #
    # $ac_cv_gcc_Wstrict_overflow is tested later to add the 
    # flag to CFLAGS.
    #
esac


case "$GCC" in
 yes)
    SAVED_CFLAGS_AC="$CFLAGS"
    CFLAGS="$CFLAGS -Winit-self"
    AC_CACHE_CHECK(
	[if $CC can handle -Winit-self], 
	ac_cv_gcc_Winit_self, 
	[
	    AC_COMPILE_IFELSE(
		[AC_LANG_PROGRAM([], [])],
		[ac_cv_gcc_Winit_self=yes],
		[ac_cv_gcc_Winit_self=no]
	    )
	]
    )
    CFLAGS="$SAVED_CFLAGS_AC"
    $as_unset SAVED_CFLAGS_AC
    #
    # $ac_cv_gcc_Winit_self is tested later to add the 
    # flag to CFLAGS.
    #
esac



AC_MSG_CHECKING([for bin subdirectory])
AC_ARG_WITH(binsubdir,
	AC_HELP_STRING([--with-binsubdir], [bin ={bin,sbin}]),
	use_binsubdir="$withval", use_binsubdir="bin")

case "$use_binsubdir" in
 bin)
    ;;
 sbin)
    ;;
 *)
    AC_MSG_ERROR([<$use_binsubdir> is illegal - must be "bin" or "sbin"])
    ;;
esac
AC_MSG_RESULT($use_binsubdir)
BINSUBDIR=$use_binsubdir
AC_SUBST(BINSUBDIR)

AC_MSG_CHECKING([if we want to use arlib])
AC_ARG_WITH(arlib,
	AC_HELP_STRING([--with-arlib], [- Compile the async resolver library?]),
	[ans=$withval], [ans=no])
AC_MSG_RESULT([$ans])

if test -d $srcdir/arlib
then
    case "$ans" in
     yes)
	ARLIB_DIR=arlib
	AC_CONFIG_SUBDIRS(arlib)
	;;
    esac
fi
AC_SUBST(ARLIB_DIR)

AC_ARG_WITH(rpath,
	AC_HELP_STRING([--without-rpath], [s Disable auto-added -R linker paths]),
[ans=$withval], [ans=x])
case "$ans" in
 no)
    need_dash_r=
    ;;
 yes)
    need_dash_r=1
    ;;
esac
# HMS: Why isn't this $build?
# Well, that depends on if we need this for the build toolchain or
# for info in the host executable...
# I still have no idea which way this should go, but nobody has complained.
case "$host" in
 *-*-netbsd*)
    case "$need_dash_r" in
     no) ;;
     *)  need_dash_r=1
	 ;;
    esac
    ;;
 *-*-solaris*)
    case "$need_dash_r" in
     no) ;;
     *)  need_dash_r=1
	 ;;
    esac
    ;;
esac

case "$build" in
 $host)
    ;;
 *) case "$host" in
     *-*-vxworks*)
	# Quick and dirty sanity check
	case "$VX_KERNEL" in
	 '') AC_MSG_ERROR(Please follow the directions in html/build/hints/vxworks.html!)
	    ;;
	esac
        CFLAGS="$CFLAGS -DSYS_VXWORKS"
        ;;
    esac
    ;;
esac

dnl  we need to check for cross compile tools for vxWorks here
AC_PROG_AWK
AC_PROG_MAKE_SET

rm -f conftest*

case "$GCC" in
 yes)
    CFLAGS="$CFLAGS -Wall"
    # CFLAGS="$CFLAGS -Wcast-align"
    CFLAGS="$CFLAGS -Wcast-qual"
    # CFLAGS="$CFLAGS -Wconversion"
    # CFLAGS="$CFLAGS -Werror"
    # CFLAGS="$CFLAGS -Wextra"
    # CFLAGS="$CFLAGS -Wfloat-equal"
    CFLAGS="$CFLAGS -Wmissing-prototypes"
    CFLAGS="$CFLAGS -Wpointer-arith"
    CFLAGS="$CFLAGS -Wshadow"
    # CFLAGS="$CFLAGS -Wtraditional"
    # CFLAGS="$CFLAGS -Wwrite-strings"
    case "$ac_cv_gcc_Winit_self" in
     yes)
	CFLAGS="$CFLAGS -Winit-self"
    esac
    case "$ac_cv_gcc_Wstrict_overflow" in
     yes)
	CFLAGS="$CFLAGS -Wstrict-overflow"
    esac
    # if building with OpenSSL, -Wno-strict-prototypes is added later
esac

case "$host" in
 *-next-nextstep3)
    CFLAGS="$CFLAGS -posix"
    ;;
dnl This is currently commented out by bor. 
dnl The new versions of ReliantUNIX round adjtime() interval down
dnl to 1/100s (system tick). This makes tickadj actually useless.
dnl So, I'd better not use additional flags.
dnl I leave it here just in case anybody has better idea
dnl  mips-sni-sysv4* )
dnl     #
dnl     # Add flags for 64 bit file access to enable tickadj to access /dev/kmem
dnl     #
dnl     if getconf _LFS_CFLAGS > /dev/null 2>&1 ; then
dnl       CFLAGS="$CFLAGS `getconf _LFS_CFLAGS`"
dnl     fi
dnl     ;;
esac

ac_busted_vpath_in_make=no

case "$build" in
 *-*-irix6.1*)	# 64 bit only
    # busted vpath?
    ;;
 *-*-irix6*)	# 6.2 (and later?)
    ac_busted_vpath_in_make=yes
    ;;
 *-*-solaris2.5.1)
    ac_busted_vpath_in_make=yes
    ;;
 *-*-unicosmp*)
    ac_busted_vpath_in_make=yes
    ;;
esac

case "$ac_busted_vpath_in_make$srcdir" in
 no*) ;;
 yes.) ;;
 *) case "`${MAKE-make} -v -f /dev/null 2>/dev/null | sed -e 's/GNU Make version \(1-9.]*\).*/\1/' -e q`" in
     '')
	AC_MSG_ERROR([building outside of the main directory requires GNU make])
	;;
     *) ;;
    esac
    ;;
esac

AC_SUBST(CFLAGS)dnl
AC_SUBST(LDFLAGS)dnl

m4_defun([_LT_AC_LANG_CXX_CONFIG], [:])
m4_defun([_LT_AC_LANG_F77_CONFIG], [:])

AC_PROG_LIBTOOL

AC_PROG_LN_S
AC_PROG_GCC_TRADITIONAL
AC_C_VOLATILE
AC_ISC_POSIX
AC_PATH_PROG(PATH_SH, sh)
AC_PATH_PROG(PATH_PERL, perl)

AC_ARG_WITH(net-snmp-config,
	AC_HELP_STRING([--with-net-snmp-config], [+ =net-snmp-config]),
[ans=$withval], [ans=yes])
case "$ans" in
 no) ;;
 yes)
    ans=net-snmp-config
    ;;
 /*) ;;
 */*)
    AC_MSG_ERROR([--with-net-snmp-config takes either a name or an absolute path])
    ;;
 *)
    ;;
esac
AC_MSG_CHECKING(for net-snmp-config)
AC_MSG_RESULT($ans)
PROG_NET_SNMP_CONFIG=$ans

case "$PROG_NET_SNMP_CONFIG" in
 no) ;;
 /*)
    PATH_NET_SNMP_CONFIG=$PROG_NET_SNMP_CONFIG
    ;;
 *) AC_PATH_PROG([PATH_NET_SNMP_CONFIG], [$PROG_NET_SNMP_CONFIG])
    ;;
esac

case "$host" in
 *-*-vxworks*)
    ac_link="$ac_link $VX_KERNEL"
    ;;
esac

AC_PROG_INSTALL

case "$host" in
 *-pc-cygwin*)
    AC_CHECK_LIB(advapi32, main)
    ;;
esac

AC_CHECK_FUNC([gethostent], ,
  AC_SEARCH_LIBS([gethostent], [nsl], , , [$libxnet -lsocket]))
AC_CHECK_FUNC([openlog], , 
  AC_SEARCH_LIBS([openlog], [gen], , 
  AC_SEARCH_LIBS([openlog], [syslog], , , [$libxnet -lsocket])))
AC_SEARCH_LIBS([MD5Init], [md5 md])
AC_CHECK_FUNCS(MD5Init)

NTP_LINEEDITLIBS

dnl Digital UNIX V4.0 and Solaris 7 have POSIX.1c functions in -lrt
dnl Solaris 2.6 only has -lposix4; in Solaris 7, this is a symlink to -lrt,
dnl so only use one of them.  Linux (glibc-2.1.2 and -2.2.2, at least)
dnl does Strange Things with extra processes using the Posix-compatibility
dnl real-time library, so we don't want to use it.
dnl
dnl 081118 Harlan got tired of looking for a way to get the sched*()
dnl functions to link OK with either cc or gcc.

case "$host" in
 *-*-*linux*) ;;
 *-*-osf4*) ;;
 *-*-osf5*) ;;
 *)
    AC_CHECK_LIB(rt, sched_setscheduler, ,
	AC_CHECK_LIB(posix4, sched_setscheduler))
    ;;
esac

AC_CHECK_FUNC(setsockopt, ,
	[AC_SEARCH_LIBS([setsockopt], [socket xnet])])

AC_HEADER_STDC
AC_CHECK_HEADERS(bstring.h)
AC_CHECK_HEADER(dns_sd.h,
	[AC_CHECK_LIB(dns_sd,
			DNSServiceRegister,
			[AC_DEFINE(HAVE_DNSREGISTRATION, 1,
				[Use Rendezvous/DNS-SD registration])])])
case "$ac_cv_lib_dns_sd_DNSServiceRegister" in
 yes) LIBS="-ldns_sd $LIBS" ;;
esac
AC_CHECK_HEADERS(errno.h fcntl.h ieeefp.h math.h)

AC_CHECK_HEADERS(md5.h, [], [],
[#if HAVE_SYS_TYPES_H
#include <sys/types.h>
#endif
])
AC_CHECK_HEADERS(memory.h netdb.h poll.h)
AC_CHECK_HEADERS(sched.h sgtty.h stdlib.h string.h termio.h)
AC_CHECK_HEADERS(termios.h timepps.h timex.h unistd.h)
case "$host" in
 *-*-aix*)
    AC_CHECK_HEADERS(utmpx.h)
    case "$ac_cv_header_utmpx_h" in
     yes) ;;
     *) AC_CHECK_HEADERS(utmp.h) ;;
    esac
    ;;
 *) AC_CHECK_HEADERS(utmp.h utmpx.h) ;;
esac
AC_CHECK_HEADERS(arpa/nameser.h)
AC_CHECK_HEADERS(sys/socket.h)
AC_CHECK_HEADERS(net/if.h, [], [],
[#if HAVE_SYS_SOCKET_H
#include <sys/socket.h>
#endif
])
AC_CHECK_HEADERS(net/if6.h)
AC_CHECK_HEADERS(net/route.h, [], [], [
#include <sys/types.h>
#include <sys/socket.h>
#include <net/if.h>
])
AC_CHECK_HEADERS(netinet/in_system.h netinet/in_systm.h)
AC_CHECK_HEADERS(netinet/in.h)
AC_CHECK_HEADERS(netinet/ip.h, [], [],
[#if HAVE_SYS_TYPES_H
#include <sys/types.h>
#endif
#if HAVE_NETINET_IN_H
#include <netinet/in.h>
#endif
#if HAVE_NETINET_IN_SYSTM_H
#include <netinet/in_systm.h>
#endif
])

# Check for IPTOS_PREC
AC_CACHE_CHECK(
    [IPPROTO_IP IP_TOS IPTOS_LOWDELAY],
    ac_cv_ip_tos,
    [
	AC_EGREP_CPP(
	    [yes],
	    [
		#if HAVE_SYS_TYPES_H
		#include <sys/types.h>
		#endif
		#if HAVE_NETINET_IP_H
		#include <netinet/in.h>
		#include <netinet/ip.h>
		#endif
		#if defined(IPPROTO_IP) && defined(IP_TOS) && defined(IPTOS_LOWDELAY)
		  yes
		#endif
	    ],
	    [ac_cv_ip_tos=yes],
	    [ac_cv_ip_tos=no]
	)
    ]
)

case "$ac_cv_ip_tos" in
 yes)
    AC_DEFINE(HAVE_IPTOS_SUPPORT, 1, [Do we have IPTOS support?])
esac

AC_CHECK_HEADERS(netinfo/ni.h, [AC_DEFINE(HAVE_NETINFO, 1, [NetInfo support?])])
AC_CHECK_HEADERS(sun/audioio.h sys/audioio.h)
dnl AC_CHECK_HEADERS(sys/chudefs.h)
AC_CHECK_HEADERS(sys/clkdefs.h sys/file.h)
case "$host" in
 *-*-sunos4*) ;;
 *) AC_CHECK_HEADERS(sys/ioctl.h)
    ;;
esac
AC_CHECK_HEADERS(sys/ipc.h)
AC_CHECK_HEADERS(sys/lock.h sys/mman.h sys/modem.h sys/param.h sys/ppsclock.h)
# HMS: Check sys/proc.h and sys/resource.h after some others
AC_CHECK_HEADERS(sys/ppstime.h)
case "$ac_cv_header_sched_h" in
 yes) ;;
 *) AC_CHECK_HEADERS(sys/sched.h) ;;
esac
case "$host" in
 *-*-sco*)
    AC_CHECK_HEADERS(sys/sio.h)
    ;;
esac
# HMS: Check sys/shm.h after some others
AC_CHECK_HEADERS(sys/select.h sys/signal.h sys/sockio.h)
# HMS: Checked sys/socket.h earlier
case "$host" in
 *-*-netbsd*) ;;
 *) AC_CHECK_HEADERS(machine/soundcard.h sys/soundcard.h)
    ;;
esac
AC_CHECK_HEADERS(sys/stat.h sys/stream.h)
AC_CHECK_HEADERS(sys/stropts.h sys/sysctl.h sys/syssgi.h sys/systune.h)
AC_CHECK_HEADERS(sys/termios.h sys/time.h sys/signal.h)
AC_EGREP_CPP(yes,
[#if HAVE_SYS_TIME_H
# include <sys/time.h>
#endif
#if HAVE_ERRNO_H
# include <errno.h>
#endif
#include <sys/timepps.h>
#ifdef PPS_API_VERS_1
yes
#endif
], [AC_CHECK_HEADERS(sys/timepps.h, [], [],
[#if HAVE_SYS_TIME_H
# include <sys/time.h>
#endif
#if HAVE_ERRNO_H
# include <errno.h>
#endif
])
])
AC_CHECK_HEADERS(sys/timers.h sys/tpro.h sys/types.h sys/wait.h)
AC_HEADER_TIME
case "$host" in
*-convex-*)
  AC_CHECK_HEADERS(/sys/sync/queue.h /sys/sync/sema.h)
  ;;
*-*-bsdi*)
  AC_CHECK_HEADERS(machine/inline.h sys/pcl720.h sys/i8253.h)
  ;;
esac

case "$host" in
 *-*-*linux*)
    AC_CHECK_FUNCS(__adjtimex __ntp_gettime)
    ;;
esac
case "$ac_cv_func___adjtimex" in
 yes) ;;
 *)
    AC_CHECK_LIB(elf, nlist)	dnl Only needed for tickadj...
    dnl AC_CHECK_LIB(kvm, main, , , -lelf)
    AC_CHECK_LIB(kvm, main)		dnl We already know about -lelf here...
    AC_CHECK_LIB(ld, nlist)
    AC_CHECK_LIB(mld, nlist)
    AC_CHECK_HEADER(nlist.h,
    [AC_DEFINE(NLIST_STRUCT, 1, [nlist stuff])
     AC_CACHE_CHECK([for n_un in struct nlist], ac_cv_struct_nlist_n_un,
      [AC_TRY_COMPILE([#include <nlist.h>],
       [struct nlist n; n.n_un.n_name = 0;],
       ac_cv_struct_nlist_n_un=yes, ac_cv_struct_nlist_n_un=no)])
     if test $ac_cv_struct_nlist_n_un = yes; then
       AC_DEFINE(NLIST_NAME_UNION, 1, [does struct nlist use a name union?])
     fi
    ])dnl
    ;;
esac

dnl AC_CHECK_HEADERS(net/if.h, [], [],
dnl [#if HAVE_SYS_TYPES_H
dnl # include <sys/types.h>
dnl #endif
dnl #if HAVE_SYS_SOCKET_H
dnl # include <sys/socket.h>
dnl #endif
dnl ])

AC_CHECK_HEADERS(sys/proc.h, [], [],
[#if HAVE_SYS_TYPES_H
# include <sys/types.h>
#endif
#if HAVE_SYS_TIME_H
# include <sys/time.h>
#endif
])

AC_CHECK_HEADERS(sys/resource.h, [], [],
[#if HAVE_SYS_TIME_H
# include <sys/time.h>
#endif
])

AC_CHECK_HEADERS(sys/shm.h, [], [],
[#if HAVE_SYS_TYPES_H
# include <sys/types.h>
#endif
#if HAVE_SYS_IPC_H
# include <sys/ipc.h>
#endif
])

AC_CHECK_HEADERS(sys/timex.h, [], [],
[#if HAVE_SYS_TIME_H
# include <sys/time.h>
#endif
])

AC_CHECK_HEADERS(resolv.h, [], [],
[#if HAVE_SYS_TYPES_H
#include <sys/types.h>
#endif
#if HAVE_NETINET_IN_H
#include <netinet/in.h>
#endif
#if HAVE_ARPA_NAMESER_H
#include <arpa/nameser.h>
#endif
])

AC_CACHE_CHECK([for basic volatile support], ac_cv_c_volatile,
[AC_TRY_COMPILE([],[
volatile int x;],
	ac_cv_c_volatile=yes,
	ac_cv_c_volatile=no)
])
case "$ac_cv_c_volatile" in
 yes)
    ;;
 *) AC_DEFINE(volatile, , [Does the compiler like "volatile"?])
    ;;
esac

AC_C_CONST
AC_C_BIGENDIAN
AC_TYPE_SIGNAL
AC_TYPE_OFF_T
AC_TYPE_SIZE_T
AC_CHECK_TYPE(time_t, long)
AC_CHECK_SIZEOF(time_t)
AC_CHECK_TYPES(uintptr_t)
 
AH_VERBATIM([TYPEDEF_UINTPTR_T],
[/* Provide a typedef for uintptr_t? */
#ifndef HAVE_UINTPTR_T
typedef unsigned int	uintptr_t;
#define HAVE_UINTPTR_T	1
#endif])

AC_STRUCT_TM

AC_CACHE_CHECK([for u_int8_t], ac_cv_type_u_int8_t,
[AC_TRY_COMPILE([#include <sys/types.h>],
	[u_int8_t len = 42; return 0;],
	ac_cv_type_u_int8_t=yes,
	ac_cv_type_u_int8_t=no)
])
if test $ac_cv_type_u_int8_t = yes; then
	AC_DEFINE(HAVE_TYPE_U_INT8_T, 1, [Does u_int8_t exist?])
fi

AC_CACHE_CHECK([for u_int64_t], ac_cv_type_u_int64_t,
[AC_TRY_COMPILE([#include <sys/types.h>],
	[u_int64_t len = 42; return 0;],
	ac_cv_type_u_int64_t=yes,
	ac_cv_type_u_int64_t=no)
])
if test $ac_cv_type_u_int64_t = yes; then
	AC_DEFINE(HAVE_TYPE_U_INT64_T, 1, [Does u_int64_t exist?])
fi

#
# Look for in_port_t.
#
AC_MSG_CHECKING([for in_port_t])
AC_TRY_COMPILE([
#include <sys/types.h>
#include <netinet/in.h>],
[in_port_t port = 25; return (0);],
	[AC_MSG_RESULT(yes)
	],
        [AC_MSG_RESULT(no)
	AC_DEFINE(ISC_PLATFORM_NEEDPORTT, 1, [Do we need our own in_port_t?])
	])

AC_CACHE_CHECK([for a fallback value for HZ], ac_cv_var_default_hz,
[ac_cv_var_default_hz=100
case "$host" in
 alpha*-dec-osf4*|alpha*-dec-osf5*)
    ac_cv_var_default_hz=1024
    ;;
 mips-dec-ultrix4*)
    ac_cv_var_default_hz=256
    ;;
esac])
AC_DEFINE_UNQUOTED(DEFAULT_HZ, $ac_cv_var_default_hz, [What is the fallback value for HZ?])

AC_CACHE_CHECK([if we need to override the system's value for HZ], ac_cv_var_override_hz,
[ac_cv_var_override_hz=no
case "$host" in
 alpha*-dec-osf4*|alpha*-dec-osf5*)
    ac_cv_var_override_hz=yes
    ;;
 mips-dec-ultrix4*)
    ac_cv_var_override_hz=yes
    ;;
 *-*-freebsd*)
    ac_cv_var_override_hz=yes
    ;;
 *-*-sunos4*)
    ac_cv_var_override_hz=yes
    ;;
esac])
case "$ac_cv_var_override_hz" in
 yes)
    AC_DEFINE(OVERRIDE_HZ, 1, [Do we need to override the system's idea of HZ?])
    ;;
esac

dnl AC_CACHE_CHECK(ut_host in struct utmp, ac_cv_func_ut_host_in_utmp,
dnl [AC_TRY_LINK([#include <sys/types.h>
dnl #include <utmp.h>], [struct utmp ut; ut.ut_host;],
dnl ac_cv_func_ut_host_in_utmp=yes, ac_cv_func_ut_host_in_utmp=no)])
dnl if test $su_cv_func_ut_host_in_utmp = yes; then
dnl   AC_DEFINE(HAVE_UT_HOST)
dnl fi

dnl AC_MSG_CHECKING(if we can get the system boot time)
dnl AC_CACHE_VAL(su_cv_have_boot_time,
dnl [AC_EGREP_CPP(yes,
dnl [#ifdef HAVE_UTMPX_H
dnl #include <utmpx.h>
dnl #else
dnl #include <utmp.h>
dnl #endif
dnl #ifdef BOOT_TIME
dnl yes
dnl #endif
dnl ], su_cv_have_boot_time=yes, su_cv_have_boot_time=no)])
dnl AC_MSG_RESULT($su_cv_have_boot_time)

AC_CACHE_CHECK([for struct rt_msghdr], ac_cv_struct_rt_msghdr,
[AC_TRY_COMPILE([
#include <sys/types.h>
#include <sys/socket.h>
#include <net/if.h>
#include <net/route.h>],
[struct rt_msghdr p;],
	ac_cv_struct_rt_msghdr=yes,
	ac_cv_struct_rt_msghdr=no)
])

AC_CACHE_CHECK([for struct rtattr], ac_cv_struct_rtattr,
[AC_TRY_COMPILE([
#include <linux/rtnetlink.h>],
[struct rtattr p;],
	ac_cv_struct_rtattr=yes,
	ac_cv_struct_rtattr=no)
])

if test $ac_cv_struct_rt_msghdr = yes -o $ac_cv_struct_rtattr = yes; then
    AC_DEFINE(HAS_ROUTING_SOCKET, 1, [Do we have a routing socket (struct rt_msghdr)?])
    if test $ac_cv_struct_rtattr = yes; then
        AC_DEFINE(HAVE_RTNETLINK, 1, [Do we have Linux routing socket?])
    fi
fi

AC_CACHE_CHECK(
  [struct sigaction for sa_sigaction],
  ac_cv_struct_sigaction_has_sa_sigaction,
  [
    AC_TRY_COMPILE(
      [#include <signal.h>],
      [struct sigaction act; act.sa_sigaction = 0;],
      ac_cv_struct_sigaction_has_sa_sigaction=yes,
      ac_cv_struct_sigaction_has_sa_sigaction=no
    )
  ]
)
if test $ac_cv_struct_sigaction_has_sa_sigaction = yes; then
  AC_DEFINE(HAVE_SA_SIGACTION_IN_STRUCT_SIGACTION, 1, [Obvious...])
fi

AC_CACHE_CHECK([for struct ppsclockev], ac_cv_struct_ppsclockev,
[AC_TRY_COMPILE([
#include <sys/types.h>
#ifdef HAVE_SYS_TERMIOS_H
# include <sys/termios.h>
#endif
#ifdef HAVE_SYS_TIME_H
# include <sys/time.h>
#endif
#ifdef HAVE_SYS_PPSCLOCK_H
# include <sys/ppsclock.h>
#endif],[
extern struct ppsclockev *pce;
return pce->serial;],
	ac_cv_struct_ppsclockev=yes,
	ac_cv_struct_ppsclockev=no)
])
if test $ac_cv_struct_ppsclockev = yes; then
    AC_DEFINE(HAVE_STRUCT_PPSCLOCKEV, 1, [Does a system header define struct ppsclockev?])
fi

AC_CACHE_CHECK([struct sockaddr for sa_len], ac_cv_struct_sockaddr_has_sa_len,
[AC_TRY_COMPILE([
#include <sys/types.h>
#include <sys/socket.h>],[
extern struct sockaddr *ps;
return ps->sa_len;],
	ac_cv_struct_sockaddr_has_sa_len=yes,
	ac_cv_struct_sockaddr_has_sa_len=no)
])
if test $ac_cv_struct_sockaddr_has_sa_len = yes; then
    AC_DEFINE(HAVE_SA_LEN_IN_STRUCT_SOCKADDR, 1, [Should be obvious...])
fi

AC_CACHE_CHECK([for struct sockaddr_storage], ac_cv_struct_sockaddr_storage,
[AC_TRY_COMPILE([
#include <sys/types.h>
#include <sys/socket.h>
#include <netinet/in.h>
],[
struct sockaddr_storage n;],
	ac_cv_struct_sockaddr_storage=yes,
	ac_cv_struct_sockaddr_storage=no)
])
if test $ac_cv_struct_sockaddr_storage = yes; then
    AC_DEFINE(HAVE_STRUCT_SOCKADDR_STORAGE, 1, [Does a system header define struct sockaddr_storage?])
fi

AC_CACHE_CHECK([for ss_family field in struct sockaddr_storage],
		ac_cv_have_ss_family_in_struct_ss, [
	AC_TRY_COMPILE(
		[
#include <sys/types.h>
#include <sys/socket.h>
		],
		[ struct sockaddr_storage s; s.ss_family = 1; ],
		[ ac_cv_have_ss_family_in_struct_ss="yes" ],
		[ ac_cv_have_ss_family_in_struct_ss="no" ],
	)
])
if test "x$ac_cv_have_ss_family_in_struct_ss" = "xyes" ; then
	AC_DEFINE(HAVE_SS_FAMILY_IN_SS, 1, [Does struct sockaddr_storage have ss_family?])
else
    # Hack around a problem...
    # HMS: This is $host because we need the -D if we are building *for* it.
    # HMS: 061029: Now that we separate the ss_* checks this is causing
    # a problem - disable it until we get to the bottom of it.
    case "$host" in
     XXX*-*-hpux11.11) CPPFLAGS="$CPPFLAGS -D_NETINET_IN6_H"
	;;
    esac
fi

AC_CACHE_CHECK([for __ss_family field in struct sockaddr_storage],
		ac_cv_have___ss_family_in_struct_ss, [
	AC_TRY_COMPILE(
		[
#include <sys/types.h>
#include <sys/socket.h>
		],
		[ struct sockaddr_storage s; s.__ss_family = 1; ],
		[ ac_cv_have___ss_family_in_struct_ss="yes" ],
		[ ac_cv_have___ss_family_in_struct_ss="no" ]
	)
])
if test "x$ac_cv_have___ss_family_in_struct_ss" = "xyes" ; then
	AC_DEFINE(HAVE___SS_FAMILY_IN_SS, 1, [Does struct sockaddr_storage have __ss_family?])
fi

AH_VERBATIM([X_HAVE_SS_FAMILY_IN_SS],
[/* Handle ss_family */
#if !defined(HAVE_SS_FAMILY_IN_SS) && defined(HAVE___SS_FAMILY_IN_SS)
# define ss_family __ss_family
#endif /* !defined(HAVE_SS_FAMILY_IN_SS) && defined(HAVE_SA_FAMILY_IN_SS) */])

AC_CACHE_CHECK([for ss_len field in struct sockaddr_storage],
		ac_cv_have_ss_len_in_struct_ss, [
	AC_TRY_COMPILE(
		[
#include <sys/types.h>
#include <sys/socket.h>
		],
		[ struct sockaddr_storage s; s.ss_len = 1; ],
		[ ac_cv_have_ss_len_in_struct_ss="yes" ],
		[ ac_cv_have_ss_len_in_struct_ss="no" ],
	)
])
if test "x$ac_cv_have_ss_len_in_struct_ss" = "xyes" ; then
	AC_DEFINE(HAVE_SS_LEN_IN_SS, 1, [Does struct sockaddr_storage have ss_len?])
fi

AC_CACHE_CHECK([for __ss_len field in struct sockaddr_storage],
		ac_cv_have___ss_len_in_struct_ss, [
	AC_TRY_COMPILE(
		[
#include <sys/types.h>
#include <sys/socket.h>
		],
		[ struct sockaddr_storage s; s.__ss_len = 1; ],
		[ ac_cv_have___ss_len_in_struct_ss="yes" ],
		[ ac_cv_have___ss_len_in_struct_ss="no" ]
	)
])
if test "x$ac_cv_have___ss_len_in_struct_ss" = "xyes" ; then
	AC_DEFINE(HAVE___SS_LEN_IN_SS, 1, [Does struct sockaddr_storage have __ss_len?])
fi

AH_VERBATIM([X_HAVE_SS_LEN_IN_SS],
[/* Handle ss_len */
#if !defined(HAVE_SS_LEN_IN_SS) && defined(HAVE___SS_LEN_IN_SS)
# define ss_len __ss_len
#endif /* !defined(HAVE_SS_LEN_IN_SS) && defined(HAVE_SA_LEN_IN_SS) */])

case "$ac_cv_header_machine_soundcard_h$ac_cv_header_sys_soundcard_h" in
  *yes*)
    AC_CACHE_CHECK([for struct snd_size], ac_cv_struct_snd_size,
[AC_TRY_COMPILE([
#ifdef HAVE_MACHINE_SOUNDCARD_H
# include <machine/soundcard.h>
#endif
#ifdef HAVE_SYS_SOUNDCARD_H
# include <sys/soundcard.h>
#endif],[
extern struct snd_size *ss;
return ss->rec_size;],
    ac_cv_struct_snd_size=yes,
    ac_cv_struct_snd_size=no)
])
    case "$ac_cv_struct_snd_size" in
     yes) AC_DEFINE(HAVE_STRUCT_SND_SIZE, 1,[Do we have struct snd_size?]) ;;
    esac
    ;;
esac

AC_CACHE_CHECK([struct clockinfo for hz], ac_cv_struct_clockinfo_has_hz,
[AC_TRY_COMPILE([
#include <sys/time.h>],[
extern struct clockinfo *pc;
return pc->hz;],
	ac_cv_struct_clockinfo_has_hz=yes,
	ac_cv_struct_clockinfo_has_hz=no)
])
if test $ac_cv_struct_clockinfo_has_hz = yes; then
    AC_DEFINE(HAVE_HZ_IN_STRUCT_CLOCKINFO, 1, [Obvious...])
fi

AC_CACHE_CHECK([struct clockinfo for tickadj], ac_cv_struct_clockinfo_has_tickadj,
[AC_TRY_COMPILE([
#include <sys/time.h>],[
extern struct clockinfo *pc;
return pc->tickadj;],
	ac_cv_struct_clockinfo_has_tickadj=yes,
	ac_cv_struct_clockinfo_has_tickadj=no)
])
if test $ac_cv_struct_clockinfo_has_tickadj = yes; then
    AC_DEFINE(HAVE_TICKADJ_IN_STRUCT_CLOCKINFO, 1, [Obvious...])
fi

AC_CACHE_CHECK([for struct timespec], ac_cv_struct_timespec,
[AC_TRY_COMPILE([
#include <sys/time.h>
/* Under SunOS, timespec is in sys/timepps.h, which needs errno.h and FRAC */
#ifdef HAVE_ERRNO_H
# include <errno.h>
#endif
#ifdef HAVE_SYS_TIMEPPS_H
# define FRAC 4294967296
# include <sys/timepps.h>
#endif],
[struct timespec n;],
ac_cv_struct_timespec=yes, ac_cv_struct_timespec=no)])
if test $ac_cv_struct_timespec = yes; then
  AC_DEFINE(HAVE_STRUCT_TIMESPEC, 1, [Do we have struct timespec?])
fi

AC_CACHE_CHECK([for struct ntptimeval], ac_cv_struct_ntptimeval,
[AC_TRY_COMPILE([
#include <sys/time.h>
#include <sys/timex.h>],
[struct ntptimeval n;],
ac_cv_struct_ntptimeval=yes, ac_cv_struct_ntptimeval=no)])
if test $ac_cv_struct_ntptimeval = yes; then
  AC_DEFINE(HAVE_STRUCT_NTPTIMEVAL, 1, [Do we have struct ntptimeval?])
fi

AC_CHECK_MEMBERS([struct ntptimeval.time.tv_nsec], , ,
[#ifdef HAVE_SYS_TIME_H
#include <sys/time.h>
#else
# ifdef HAVE_TIME_H
# include <time.h>
# endif
#endif
#ifdef HAVE_SYS_TIMEX_H
#include <sys/timex.h>
#else
# ifdef HAVE_TIMEX_H
# include <timex.h>
# endif
#endif])

AC_C_INLINE

case "$ac_cv_c_inline" in
 '')
    ;;
 *)
    AC_DEFINE(HAVE_INLINE,1,[inline keyword or macro available])
    AC_SUBST(HAVE_INLINE)
esac

AC_C_CHAR_UNSIGNED		dnl CROSS_COMPILE?
AC_CHECK_SIZEOF(signed char)
AC_CHECK_SIZEOF(int)
AC_CHECK_SIZEOF(long)

AC_CHECK_TYPES([s_char])
case "$ac_cv_c_char_unsigned$ac_cv_sizeof_signed_char$ac_cv_type_s_char" in
 *yes)
    # We have a typedef for s_char.  Might as well believe it...
    ;;
 no0no)
    # We have signed chars, can't say 'signed char', no s_char typedef.
    AC_DEFINE(NEED_S_CHAR_TYPEDEF, 1, [Do we need an s_char typedef?])
    ;;
 no1no)
    # We have signed chars, can say 'signed char', no s_char typedef.
    AC_DEFINE(NEED_S_CHAR_TYPEDEF)
    ;;
 yes0no)
    # We have unsigned chars, can't say 'signed char', no s_char typedef.
    AC_MSG_ERROR(No way to specify a signed character!)
    ;;
 yes1no)
    # We have unsigned chars, can say 'signed char', no s_char typedef.
    AC_DEFINE(NEED_S_CHAR_TYPEDEF)
    ;;
esac
AC_TYPE_UID_T

case "$host" in
 *-*-aix[[456]]*)
	# (prr) aix 4.1 doesn't have clock_settime, but in aix 4.3 it's a stub
	# (returning ENOSYS).  I didn't check 4.2.  If, in the future,
	# IBM pulls its thumbs out long enough to implement clock_settime,
	# this conditional will need to change.  Maybe use AC_TRY_RUN
	# instead to try to set the time to itself and check errno.
    ;;
 *) AC_CHECK_FUNCS(clock_gettime clock_settime)
    ;;
esac
AC_CHECK_FUNCS(daemon)
AC_CHECK_FUNCS(finite, ,
  [AC_CHECK_FUNCS(isfinite, ,
    [AC_MSG_CHECKING([for isfinite with <math.h>])
    _libs=$LIBS
    LIBS="$LIBS -lm"
    AC_TRY_LINK([#include <math.h>], [float f = 0.0; isfinite(f)],
      [AC_MSG_RESULT(yes)
      AC_DEFINE(HAVE_ISFINITE)],
      AC_MSG_RESULT(no))
    LIBS=$_libs])])
AC_CHECK_FUNCS(getbootfile getclock getdtablesize)

AC_ARG_ENABLE(getifaddrs,
    AC_HELP_STRING([--enable-getifaddrs],
	[s Enable the use of getifaddrs() [[yes|no|glibc]].
glibc: Use getifaddrs() in glibc if you know it supports IPv6.]),
    want_getifaddrs="$enableval",  want_getifaddrs="yes")

case $want_getifaddrs in
yes|glibc)
#
# Do we have getifaddrs() ?
#
case $host in
*-*linux*)
	# Some recent versions of glibc support getifaddrs() which does not
	# provide AF_INET6 addresses while the function provided by the USAGI
	# project handles the AF_INET6 case correctly.  We need to avoid
	# using the former but prefer the latter unless overridden by
	# --enable-getifaddrs=glibc.
	if test $want_getifaddrs = glibc
	then
		AC_CHECK_FUNCS(getifaddrs)
	else
		save_LIBS="$LIBS"
		LIBS="-L/usr/local/v6/lib $LIBS"
		AC_CHECK_LIB(inet6, getifaddrs,
			LIBS="$LIBS -linet6"
			AC_DEFINE(HAVE_GETIFADDRS),
			LIBS=${save_LIBS})
	fi
	;;
*)
	AC_CHECK_FUNCS(getifaddrs)
	;;
esac
;;
no)
;;
esac

AC_MSG_CHECKING([type of socklen arg for getsockname()])
AC_CACHE_VAL(ac_cv_func_getsockname_arg2,dnl
[AC_CACHE_VAL(ac_cv_func_getsockname_socklen_type,dnl
 [for ac_cv_func_getsockname_arg2 in 'struct sockaddr *' 'void *'; do
  for ac_cv_func_getsockname_socklen_type in 'socklen_t' 'size_t' 'unsigned int' 'int'; do
   AC_TRY_COMPILE(dnl
[#ifdef HAVE_SYS_TYPES_H
#include <sys/types.h>
#endif
#ifdef HAVE_SYS_SOCKET_H
#include <sys/socket.h>
#endif
extern getsockname (int, $ac_cv_func_getsockname_arg2, $ac_cv_func_getsockname_socklen_type *);],,dnl
    [ac_not_found=no ; break 2], ac_not_found=yes)
   done
  done
 ])dnl AC_CACHE_VAL
])dnl AC_CACHE_VAL
if test "$ac_not_found" = yes; then
 ac_cv_func_getsockname_socklen_type='socklen_t'
fi
AC_MSG_RESULT([$ac_cv_func_getsockname_socklen_type])
AC_DEFINE_UNQUOTED([GETSOCKNAME_SOCKLEN_TYPE],
		   $ac_cv_func_getsockname_socklen_type,
		   [What is getsockname()'s socklen type?])

AC_CHECK_FUNCS(getrusage)
AC_CHECK_FUNC(gettimeofday, ,[
case "$host" in
  *-*-mpeix*) ac_cv_func_gettimeofday=yes
    ;;
esac])
case "$host" in
 *-pc-cygwin*)
    ;;
 *) AC_CHECK_FUNCS(getuid)
    ;;
esac
AC_CHECK_FUNCS(hstrerror)

#
# Check for if_nametoindex() for IPv6 scoped addresses support
#
AC_CHECK_FUNC(if_nametoindex, ac_cv_have_if_nametoindex=yes,
		ac_cv_have_if_nametoindex=no)
case $ac_cv_have_if_nametoindex in
 no)
	case "$host" in
  	*-hp-hpux*)
  		AC_CHECK_LIB(ipv6, if_nametoindex,
				ac_cv_have_if_nametoindex=yes
				LIBS="-lipv6 $LIBS",)
  	;;
	esac
esac
case $ac_cv_have_if_nametoindex in
 yes)
	AC_DEFINE(ISC_PLATFORM_HAVEIFNAMETOINDEX, 1, [ISC: do we have if_nametoindex()?])
	;;
esac

AC_CHECK_FUNC(inet_ntop, [], [AC_DEFINE(ISC_PLATFORM_NEEDNTOP, 1, [ISC: provide inet_ntop()])])
AC_CHECK_FUNC(inet_pton, [], [AC_DEFINE(ISC_PLATFORM_NEEDPTON, 1, [ISC: provide inet_pton()])])
AC_CHECK_FUNC(inet_aton, [], [AC_DEFINE(ISC_PLATFORM_NEEDATON, 1, [ISC: provide inet_aton()])])
AC_CHECK_FUNCS(K_open kvm_open memcpy memmove memset)
case "$host" in
 *-*-sco3.2v5.0.*)
    # Just stubs.  Idiots.
    ;;
 *) AC_CHECK_FUNCS(mkstemp)
    ;;
esac
AC_CHECK_FUNCS(mktime)
case "$host" in
 *-*-aix[[456]]*)
    # Just a stub.  Idiots.
    ;;
 *-*-irix[[45]]*)
    # Just a stub in "old" Irix.  Idiots.
    ;;
 *-*-*linux*)
    # there, but more trouble than it is worth for now (resolver problems)
    ;;
 *-*-qnx*)
    # Apparently there but not working in QNX.  Idiots?
    ;;
 *-*-sco3.2v5.0.*)
    # Just a stub.  Idiots.
    ;;
 alpha*-dec-osf4*|alpha*-dec-osf5*)
    # mlockall is there, as a #define calling memlk via <sys/mman.h>
    # Not easy to test for - cheat.
    AC_CHECK_FUNCS(memlk, [ac_cv_func_mlockall='yes'])
    AC_CHECK_FUNCS(mlockall)
    ;;
 *) AC_CHECK_FUNCS(mlockall)
    ;;
esac
AC_CHECK_FUNCS(nice nlist)
case "$host" in
 *-*-solaris2.6)
    # Broken...
    ;;
 *) AC_CHECK_FUNCS(ntp_adjtime ntp_gettime)
    ;;
esac
AC_CHECK_FUNCS(plock pututline pututxline readlink recvmsg rtprio)
case "$host" in
 *-*-aix[[456]]*)
    # Just a stub in AIX 4.  Idiots.
    ;;
 *-*-solaris2.5*)
    # Just stubs in solaris2.5.  Idiots.
    ;;
 *) AC_CHECK_FUNCS(sched_setscheduler)
    ;;
esac
AC_CHECK_FUNCS(setlinebuf setpgid setpriority setsid)
AC_CHECK_FUNCS(setrlimit)
AC_CHECK_FUNCS(settimeofday, ,[
case "$host" in
  *-*-mpeix*) ac_cv_func_settimeofday=yes
    ;;
esac])
AC_CHECK_FUNCS(setvbuf sigaction)
AC_CHECK_FUNCS(sigvec sigset sigsuspend stime strchr sysconf sysctl)
AC_CHECK_FUNCS(snprintf strdup strerror strstr)
AC_CHECK_FUNCS(timegm)
case "$host" in
 *-*-aix[[456]]*)
    # Just stubs.  Idiots.
    ;;
 *-*-netbsd1*)
    # Just stubs.  Idiots.
    ;;
 *-*-netbsdelf1*)
    # Just stubs.  Idiots.
    ;;
 *-*-openbsd*)
    # Just stubs.  Idiots.
    ;;
 *) AC_CHECK_FUNCS(timer_create timer_settime)
    ;;
esac
case "$host" in
 *-pc-cygwin*)
    # I have no idea...
    ;;
 *) AC_CHECK_FUNCS(umask)
    ;;
esac
AC_CHECK_FUNCS(uname updwtmp updwtmpx vsnprintf vsprintf)

###

# http://bugs.ntp.isc.org/737
case "$ac_cv_func_recvmsg" in
 yes)
 AC_MSG_CHECKING([if we need extra help to define struct iovec])
 AC_CACHE_VAL(ac_cv_struct_iovec_help,dnl
 [for ac_cv_struct_iovec_help in '0' '1'; do
   AC_TRY_COMPILE(dnl
[#ifdef HAVE_SYS_TYPES_H
#include <sys/types.h>
#endif
#ifdef HAVE_SYS_SOCKET_H
#include <sys/socket.h>
#endif
#if $ac_cv_struct_iovec_help
#include <sys/uio.h>
#endif

void foo();
void foo() {
	ssize_t x;
	int s = 0;
	struct iovec iov;
	struct msghdr mh;
	int flags = 0;

	mh.msg_iov = &iov;
	x = recvmsg(s, &mh, flags);
}],,dnl
  [ac_worked=yes ; break 1], ac_worked=no)
  done
])dnl AC_CACHE_VAL
    case "$ac_worked$ac_cv_struct_iovec_help" in
     yes1)
	AC_DEFINE(HAVE_SYS_UIO_H, 1, [Use sys/uio.h for struct iovec help])
	ans=yes
	;;
     *) ans=no
    esac
    AC_MSG_RESULT([$ans])
    ;;
esac

case "$host" in
 *-*-sunos4*)
    AC_DEFINE(SPRINTF_CHAR, 1, [*s*printf() functions are char*])
    ;;
esac

AC_CACHE_CHECK([number of arguments to gettimeofday()], ac_cv_func_Xettimeofday_nargs,
[AC_TRY_COMPILE([#include <sys/time.h>],[
gettimeofday((struct timeval*)0,(struct timezone*)0);
settimeofday((struct timeval*)0,(struct timezone*)0);
],
	ac_cv_func_Xettimeofday_nargs=2, ac_cv_func_Xettimeofday_nargs=1)
])
if test $ac_cv_func_Xettimeofday_nargs = 1; then
	AC_DEFINE(SYSV_TIMEOFDAY, 1, [Does Xettimeofday take 1 arg?])
fi

AC_CACHE_CHECK([number of arguments taken by setpgrp()], ac_cv_func_setpgrp_nargs,
[AC_TRY_COMPILE([
#ifdef HAVE_SYS_TYPES_H
# include <sys/types.h>
#endif
#ifdef HAVE_UNISTD_H
# include <unistd.h>
#endif
],[setpgrp(0,0);],
        ac_cv_func_setpgrp_nargs=2, ac_cv_func_setpgrp_nargs=0)
])
if test $ac_cv_func_setpgrp_nargs = 0; then
        AC_DEFINE(HAVE_SETPGRP_0, 1, [define if setpgrp takes 0 arguments])
fi

save_CFLAGS=$CFLAGS
CFLAGS="$CFLAGS -I$srcdir/include"

AC_CACHE_CHECK([argument pointer type of qsort()'s compare function and base],
ac_cv_func_qsort_argtype,
[AC_TRY_COMPILE([
#include "l_stdlib.h"

extern void *base;
extern sortfunc (const void *, const void *);
int sortfunc(a, b)
  const void *a;
  const void *b; { return 0; }
],[
qsort(base, 2, sizeof(char *), sortfunc);
],
	ac_cv_func_qsort_argtype=void, ac_cv_func_qsort_argtype=char)
])
case "$ac_cv_func_qsort_argtype" in
 void)
    AC_DEFINE(QSORT_USES_VOID_P, 1, [Does qsort expect to work on "void *" stuff?])
    ;;
esac

CFLAGS=$save_CFLAGS

AC_CACHE_CHECK([if we need to declare 'errno'], ac_cv_decl_errno,
[AC_TRY_COMPILE([#ifdef HAVE_ERRNO_H
#include <errno.h>
#endif],
  [errno = 0;],
  ac_cv_decl_errno=no, ac_cv_decl_errno=yes)])
case "$ac_cv_decl_errno" in
 yes) AC_DEFINE(DECL_ERRNO, 1, [Declare errno?]) ;;
esac

dnl FIXME: from ntpd/ntp_intres.c, but there's no info which header produces
dnl the clash.  <resolv.h> isn't currently used.
dnl
dnl (prr) aix 4.3 defines h_errno as (*(int *)h_errno_which()) for
dnl MT purposes.  This makes the line "extern int h_errno" choke
dnl the compiler.  Hopefully adding !defined(h_errno) fixes this
dnl without breaking any other platforms.
dnl
AC_CACHE_CHECK([if we may declare 'h_errno'], ac_cv_decl_h_errno,
[AC_TRY_COMPILE([#include <sys/types.h>
#ifdef HAVE_NETINET_IN_H
#include <netinet/in.h>
#endif
#ifdef HAVE_ARPA_NAMESER_H
#include <arpa/nameser.h>
#endif
#ifdef HAVE_NETDB_H
#include <netdb.h>
#endif
#ifdef HAVE_RESOLV_H
#include <resolv.h>
#endif],
  [extern int h_errno;],
  ac_cv_decl_h_errno=yes, ac_cv_decl_h_errno=no)])
case "$ac_cv_decl_h_errno" in
 yes) AC_DEFINE(DECL_H_ERRNO, 1, [Declare h_errno?]) ;;
esac

dnl See if char *sys_errlist[] is OK.
AC_CACHE_CHECK([[if declaring 'char *sys_errlist[]' is ok]], ac_cv_decl_sys_errlist,
[AC_TRY_COMPILE([#include <stdio.h>
#ifdef HAVE_ERRNO_H
#include <errno.h>
#endif],
  [extern char *sys_errlist[];
],
  ac_cv_decl_sys_errlist=yes, ac_cv_decl_sys_errlist=no)])
case "$ac_cv_decl_sys_errlist" in
 yes) AC_DEFINE(CHAR_SYS_ERRLIST, 1, [Declare char *sys_errlist array]) ;;
esac

AC_CACHE_CHECK([if declaring 'syscall()' is ok], ac_cv_decl_syscall,
[AC_TRY_COMPILE([
#ifdef HAVE_SYS_TYPES_H
# include <sys/types.h>
#endif
#ifdef HAVE_UNISTD_H
# include <unistd.h>
#endif
],
  [extern int syscall (int, ...);],
  ac_cv_decl_syscall=yes, ac_cv_decl_syscall=no)])
case "$ac_cv_decl_syscall" in
 yes) AC_DEFINE(DECL_SYSCALL, 1, [Declare syscall()?]) ;;
esac

case "$host" in
 *-*-aix4.3.*)
    AC_DEFINE(DECL_HSTRERROR_0, 1, [Declaration style])		# Needed for XLC under AIX 4.3.2
    ;;
 *-*-mpeix*)
    AC_DEFINE(DECL_ADJTIME_0, 1, [Declaration style])
    AC_DEFINE(DECL_INET_NTOA_0, 1, [Declaration style])
    AC_DEFINE(DECL_MKTEMP_0, 1, [Declaration style])
    AC_DEFINE(DECL_SELECT_0, 1, [Declaration style])
    AC_DEFINE(DECL_SETITIMER_0, 1, [Declaration style])
    AC_DEFINE(DECL_SYSLOG_0, 1, [Declaration style])
    AC_DEFINE(DECL_TIMEOFDAY_0, 1, [Declaration style])
    ;;
 *-*-osf[[45]]*)
    AC_DEFINE(DECL_PLOCK_0, 1, [Declaration style])
    AC_DEFINE(DECL_STIME_1, 1, [Declaration style])
    ;;
 *-*-qnx*)
    AC_DEFINE(DECL_ADJTIME_0, 1, [Declaration style])
    ;;
 *-*-riscos4*)
    AC_DEFINE(DECL_ADJTIME_0, 1, [Declaration style])
    AC_DEFINE(DECL_BZERO_0, 1, [Declaration style])
    AC_DEFINE(DECL_IOCTL_0, 1, [Declaration style])
    AC_DEFINE(DECL_IPC_0, 1, [Declaration style])
    AC_DEFINE(DECL_MEMMOVE_0, 1, [Declaration style])
    AC_DEFINE(DECL_MKTEMP_0, 1, [Declaration style])
    AC_DEFINE(DECL_RENAME_0, 1, [Declaration style])
    AC_DEFINE(DECL_SELECT_0, 1, [Declaration style])
    AC_DEFINE(DECL_SETITIMER_0, 1, [Declaration style])
    AC_DEFINE(DECL_SETPRIORITY_0, 1, [Declaration style])
    AC_DEFINE(DECL_STDIO_0, 1, [Declaration style])
    AC_DEFINE(DECL_STRTOL_0, 1, [Declaration style])
    AC_DEFINE(DECL_SYSLOG_0, 1, [Declaration style])
    AC_DEFINE(DECL_TIME_0, 1, [Declaration style])
    AC_DEFINE(DECL_TIMEOFDAY_0, 1, [Declaration style])
    AC_DEFINE(DECL_TOLOWER_0, 1, [Declaration style])
    ;;
 *-*-solaris2*)
    AC_DEFINE(DECL_MKSTEMP_0, 1, [Declaration style])
    AC_DEFINE(DECL_SETPRIORITY_1, 1, [Declaration style])
    case "$host" in
     *-*-solaris2.4)
        AC_DEFINE(DECL_TIMEOFDAY_0, 1, [Declaration style])
	;;
    esac
    ;;
 *-*-sunos4*)
    AC_DEFINE(DECL_ADJTIME_0, 1, [Declaration style])
    AC_DEFINE(DECL_BCOPY_0, 1, [Declaration style])
    AC_DEFINE(DECL_BZERO_0, 1, [Declaration style])
    AC_DEFINE(DECL_IOCTL_0, 1, [Declaration style])
    AC_DEFINE(DECL_IPC_0, 1, [Declaration style])
    AC_DEFINE(DECL_MEMMOVE_0, 1, [Declaration style])
    AC_DEFINE(DECL_MKTEMP_0, 1, [Declaration style])
    AC_DEFINE(DECL_MKSTEMP_0, 1, [Declaration style])
    AC_DEFINE(DECL_RENAME_0, 1, [Declaration style])
    AC_DEFINE(DECL_SELECT_0, 1, [Declaration style])
    AC_DEFINE(DECL_SETITIMER_0, 1, [Declaration style])
    AC_DEFINE(DECL_SETPRIORITY_0, 1, [Declaration style])
    AC_DEFINE(DECL_SIGVEC_0, 1, [Declaration style])
    case "`basename $ac_cv_prog_CC`" in
     acc*) ;;
     *) AC_DEFINE(DECL_STDIO_0, 1, [Declaration style])
	;;
    esac
    AC_DEFINE(DECL_STRTOL_0, 1, [Declaration style])
    AC_DEFINE(DECL_SYSLOG_0, 1, [Declaration style])
    AC_DEFINE(DECL_TIME_0, 1, [Declaration style])
    AC_DEFINE(DECL_TIMEOFDAY_0, 1, [Declaration style])
    AC_DEFINE(DECL_TOLOWER_0, 1, [Declaration style])
    AC_DEFINE(DECL_TOUPPER_0, 1, [Declaration style])
    AC_DEFINE(DECL_STRERROR_0, 1, [Declaration style])
    ;;
 *-*-ultrix4*)
    AC_DEFINE(DECL_ADJTIME_0, 1, [Declaration style])
    AC_DEFINE(DECL_BZERO_0, 1, [Declaration style])
    AC_DEFINE(DECL_CFSETISPEED_0, 1, [Declaration style])
    AC_DEFINE(DECL_IOCTL_0, 1, [Declaration style])
    AC_DEFINE(DECL_IPC_0, 1, [Declaration style])
    AC_DEFINE(DECL_MKTEMP_0, 1, [Declaration style])
    AC_DEFINE(DECL_NLIST_0, 1, [Declaration style])
    AC_DEFINE(DECL_PLOCK_0, 1, [Declaration style])
    AC_DEFINE(DECL_SELECT_0, 1, [Declaration style])
    AC_DEFINE(DECL_SETITIMER_0, 1, [Declaration style])
    AC_DEFINE(DECL_SETPRIORITY_0, 1, [Declaration style])
    AC_DEFINE(DECL_STIME_0, 1, [Declaration style])
    AC_DEFINE(DECL_SYSLOG_0, 1, [Declaration style])
    AC_DEFINE(DECL_TIMEOFDAY_0, 1, [Declaration style])
    ;;
esac

case "$host" in
 *-*-sco3.2*)
    AC_DEFINE(TERMIOS_NEEDS__SVID3, 1, [Do we need to #define _SVID3 when we #include <termios.h>?])
    ;;
esac

AC_CACHE_CHECK([if we need extra room for SO_RCVBUF], ac_cv_var_rcvbuf_slop,
[ans=no
case "$host" in
 *-*-hpux[[567]]*)
    ans=yes
    ;;
esac
ac_cv_var_rcvbuf_slop=$ans])
case "$ac_cv_var_rcvbuf_slop" in
 yes) AC_DEFINE(NEED_RCVBUF_SLOP, 1, [Do we need extra room for SO_RCVBUF? (HPUX <8)]) ;;
esac

AC_CACHE_CHECK([if we will open the broadcast socket], ac_cv_var_open_bcast_socket,
[ans=yes
case "$host" in
 *-*-domainos)
    ans=no
    ;;
esac
ac_cv_var_open_bcast_socket=$ans])
case "$ac_cv_var_open_bcast_socket" in
 yes) AC_DEFINE(OPEN_BCAST_SOCKET, 1, [Should we open the broadcast socket?]) ;;
esac

AC_CACHE_CHECK([if we want the HPUX version of FindConfig()], ac_cv_var_hpux_findconfig,
[ans=no
case "$host" in
 *-*-hpux*)
    ans=yes
    ;;
esac
ac_cv_var_hpux_findconfig=$ans])
case "$ac_cv_var_hpux_findconfig" in
 yes) AC_DEFINE(NEED_HPUX_FINDCONFIG, 1, [Do we want the HPUX FindConfig()?]) ;;
esac

AC_CACHE_CHECK([if process groups are set with -pid], ac_cv_arg_setpgrp_negpid,
[case "$host" in
 *-*-hpux[[567]]*)
    ans=no
    ;;
 *-*-hpux*)
    ans=yes
    ;;
 *-*-*linux*)
    ans=yes
    ;;
 *-*-sunos3*)
    ans=yes
    ;;
 *-*-ultrix2*)
    ans=yes
    ;;
 *)
    ans=no
    ;;
esac
ac_cv_arg_setpgrp_negpid=$ans])
case "$ac_cv_arg_setpgrp_negpid" in
 yes) AC_DEFINE(UDP_BACKWARDS_SETOWN, 1, [Do we set process groups with -pid?]) ;;
esac

AC_CACHE_CHECK([if we need a ctty for F_SETOWN], ac_cv_func_ctty_for_f_setown,
[[case "$host" in
 *-*-bsdi[23]*)
    ans=yes
    ;;
 *-*-freebsd*)
    ans=yes
    ;;
 *-*-netbsd*3.[0-8]*|*-*-netbsd*[0-2].*|*-*-netbsd*3.99.[0-7])
    ans=yes
    ;;
 *-*-openbsd*)
    ans=yes
    ;;
 *-*-osf*)
    ans=yes
    ;;
 *-*-darwin*)
    ans=yes
    ;;
 *) ans=no
    ;;
esac
ac_cv_func_ctty_for_f_setown=$ans]])
case "$ac_cv_func_ctty_for_f_setown" in
 yes) AC_DEFINE(USE_FSETOWNCTTY, 1, [Must we have a CTTY for fsetown?]) ;;
esac

AC_CACHE_CHECK([if the OS fails to clear cached routes when more specific routes become available], ac_cv_os_routeupdates,
[[case "$host" in
 *-*-netbsd*)
    ans=yes
    ;;
 *) ans=no
    ;;
esac
ac_cv_os_routeupdates=$ans]])
case "$ac_cv_os_routeupdates" in
 yes) AC_DEFINE(OS_MISSES_SPECIFIC_ROUTE_UPDATES, 1, [need to recreate sockets on changed routing?]) ;;
esac

AC_CACHE_CHECK([if the OS needs the wildcard socket set to REUSEADDR for binding interface addresses], ac_cv_os_wildcardreuse,
[[case "$host" in
 *-*-*linux*)
    ans=yes
    ;;
 *) ans=no
    ;;
esac
ac_cv_os_wildcardreuse=$ans]])
case "$ac_cv_os_wildcardreuse" in
 yes) AC_DEFINE(OS_NEEDS_REUSEADDR_FOR_IFADDRBIND, 1, [wildcard socket needs to set REUSEADDR when binding to interface addresses]) ;;
esac

ntp_warning='GRONK'
AC_MSG_CHECKING([if we'll use clock_settime or settimeofday or stime])
case "$ac_cv_func_clock_settime$ac_cv_func_settimeofday$ac_cv_func_stime" in
 yes*)
    ntp_warning=''
    ans='clock_settime()'
    ;;
 noyes*)
    ntp_warning='But clock_settime() would be better (if we had it)'
    ans='settimeofday()'
    ;;
 nonoyes)
    ntp_warning='Which is the worst of the three'
    ans='stime()'
    ;;
 *) 
    case "$build" in
     $host) ntp_warning='Which leaves us with nothing to use!'
    ans=none
    ;;
esac
esac
AC_MSG_RESULT([$ans])
case "$ntp_warning" in
 '') ;;
 *) AC_MSG_WARN([*** $ntp_warning ***])
    ;;
esac

AC_CACHE_CHECK([if we have a losing syscall()], ac_cv_var_syscall_bug,
[case "$host" in
 *-*-solaris2.4*)
    ans=yes
    ;;
 *) ans=no
    ;;
esac
ac_cv_var_syscall_bug=$ans])
case "$ac_cv_var_syscall_bug" in
 yes) AC_DEFINE(SYSCALL_BUG, 1, [Buggy syscall() (Solaris2.4)?]) ;;
esac

AC_CACHE_CHECK([for SIGIO], ac_cv_hdr_def_sigio,
 AC_EGREP_CPP(yes,
  [#include <signal.h>
#ifdef SIGIO
   yes
#endif
  ], ac_cv_hdr_def_sigio=yes, ac_cv_hdr_def_sigio=no))

dnl Override those system that have a losing SIGIO
AC_CACHE_CHECK([if we want to use signalled IO], ac_cv_var_signalled_io,
[ans=no
case "$ac_cv_hdr_def_sigio" in
 yes)
    ans=yes
    case "$host" in
     alpha*-dec-osf4*|alpha*-dec-osf5*)
        ans=no
        ;;
     *-convex-*)
        ans=no
        ;;
     *-dec-*)
        ans=no
        ;;
     *-pc-cygwin*)
	ans=no
	;;
     *-sni-sysv*)
        ans=no
        ;;
     *-univel-sysv*)
        ans=no
	;;
     *-*-irix6*)
	ans=no
	;;
     *-*-freebsd*)
	ans=no
	;;
     *-*-*linux*)
	ans=no
	;;
     *-*-unicosmp*)
	ans=no
	;;
    esac
    ;;
esac
ac_cv_var_signalled_io=$ans])
case "$ac_cv_var_signalled_io" in
 yes) AC_DEFINE(HAVE_SIGNALED_IO, 1, [Can we use SIGIO for tcp and udp IO?]) ;;
esac

AC_CACHE_CHECK([for SIGPOLL], ac_cv_hdr_def_sigpoll,
 AC_EGREP_CPP(yes,
 [#include <signal.h>
#ifdef SIGPOLL
  yes
#endif
 ], ac_cv_hdr_def_sigpoll=yes, ac_cv_hdr_def_sigpoll=no))

AC_CACHE_CHECK([for SIGSYS], ac_cv_hdr_def_sigsys,
 AC_EGREP_CPP(yes,
 [#include <signal.h>
#ifdef SIGSYS
  yes
#endif
 ], ac_cv_hdr_def_sigsys=yes, ac_cv_hdr_def_sigsys=no))

AC_CACHE_CHECK([if we can use SIGPOLL for UDP I/O], ac_cv_var_use_udp_sigpoll,
[ans=no
case "$ac_cv_hdr_def_sigpoll" in
 yes)
    case "$host" in
     mips-sgi-irix*)
	ans=no
	;;
     vax-dec-bsd)
        ans=no
        ;;
     *-pc-cygwin*)
	ans=no
	;;
     *-sni-sysv*)
        ans=no
        ;;
     *-*-aix[[456]]*)
        ans=no
        ;;
     *-*-hpux*)
        ans=no
        ;;
     *-*-*linux*)
	ans=no
	;;
     *-*-osf*)
        ans=no
        ;;
     *-*-qnx*)
        ans=no
        ;;
     *-*-sunos*)
	ans=no
	;;
     *-*-solaris*)
	ans=no
	;;
     *-*-ultrix*)
        ans=no
        ;;
     *-*-unicosmp*)
        ans=no
        ;;
     *) ans=yes
        ;;
    esac
    ;;
esac
ac_cv_var_use_udp_sigpoll=$ans])
case "$ac_cv_var_use_udp_sigpoll" in
 yes) AC_DEFINE(USE_UDP_SIGPOLL, 1, [Can we use SIGPOLL for UDP?]) ;;
esac

AC_CACHE_CHECK([if we can use SIGPOLL for TTY I/O], ac_cv_var_use_tty_sigpoll,
[ans=no
case "$ac_cv_hdr_def_sigpoll" in
 yes)
    case "$host" in
     mips-sgi-irix*)
        ans=no
        ;;
     vax-dec-bsd)
        ans=no
        ;;
     *-pc-cygwin*)
	ans=no
	;;
     *-sni-sysv*)
        ans=no
        ;;
     *-*-aix[[456]]*)
	ans=no
	;;
     *-*-hpux*)
        ans=no
        ;;
     *-*-*linux*)
	ans=no
	;;
     *-*-osf*)
        ans=no
        ;;
     *-*-sunos*)
	ans=no
	;;
     *-*-ultrix*)
        ans=no
        ;;
     *-*-qnx*)
        ans=no
        ;;
     *-*-unicosmp*)
        ans=no
        ;;
     *) ans=yes
        ;;
    esac
    ;;
esac
ac_cv_var_use_tty_sigpoll=$ans])
case "$ac_cv_var_use_tty_sigpoll" in
 yes) AC_DEFINE(USE_TTY_SIGPOLL, 1, [Can we use SIGPOLL for tty IO?]) ;;
esac

case "$ac_cv_header_sys_sio_h" in
 yes)
    AC_CACHE_CHECK([sys/sio.h for TIOCDCDTIMESTAMP], ac_cv_hdr_def_tiocdcdtimestamp,
     AC_EGREP_CPP(yes,
[#include <sys/sio.h>
#ifdef TIOCDCDTIMESTAMP
  yes
#endif
     ], ac_cv_hdr_def_tiocdcdtimestamp=yes, ac_cv_hdr_def_tiocdcdtimestamp=no))
    ;;
esac

case "$ac_cv_hdr_def_tiocdcdtimestamp" in
 yes)
    ac_cv_var_oncore_ok=yes
    ;;
esac

AC_CACHE_CHECK([if nlist() values might require extra indirection],
ac_cv_var_nlist_extra_indirection,
[ans=no
case "$host" in
 *-*-aix*)
    ans=yes
    ;;
esac
ac_cv_var_nlist_extra_indirection=$ans])
case "$ac_cv_var_nlist_extra_indirection" in
 yes) AC_DEFINE(NLIST_EXTRA_INDIRECTION, 1, [Might nlist() values require an extra level of indirection (AIX)?]) ;;
esac

AC_CACHE_CHECK([for a minimum recommended value of tickadj],
ac_cv_var_min_rec_tickadj,
[ans=no
case "$host" in
 *-*-aix*)
    ans=40
    ;;
esac
ac_cv_var_min_rec_tickadj=$ans])
case "$ac_cv_var_min_rec_tickadj" in
 ''|no) ;;
 *) AC_DEFINE_UNQUOTED(MIN_REC_TICKADJ, $ac_cv_var_min_rec_tickadj, [Should we recommend a minimum value for tickadj?]) ;;
esac

AC_CACHE_CHECK([if the TTY code permits PARENB and IGNPAR],
ac_cv_var_no_parenb_ignpar,
[ans=no
case "$host" in
 i?86-*-*linux*)
    ans=yes
    ;;
 mips-sgi-irix*)
    ans=yes
    ;;
 i?86-*-freebsd[[123]].*)
    ;;
 i?86-*-freebsd*)
    ans=yes
    ;;
 *-*-unicosmp*)
    ans=yes
    ;;
esac
ac_cv_var_no_parenb_ignpar=$ans])
case "$ac_cv_var_no_parenb_ignpar" in
 yes) AC_DEFINE(NO_PARENB_IGNPAR, 1, [Is there a problem using PARENB and IGNPAR (IRIX)?]) ;;
esac

AC_MSG_CHECKING([if we're including debugging code])
AC_ARG_ENABLE(debugging,
   AC_HELP_STRING([--enable-debugging], [+ include debugging code]),
    [ntp_ok=$enableval], [ntp_ok=yes])
if test "$ntp_ok" = "yes"; then
    AC_DEFINE(DEBUG, 1, [Enable debugging?])
fi
AC_MSG_RESULT($ntp_ok)

AC_MSG_CHECKING([if we including processing time debugging code])
AC_ARG_ENABLE(debug-timing,
   AC_HELP_STRING([--enable-debug-timing], [- include processing time debugging code (costs performance)]),
    [ntp_ok=$enableval], [ntp_ok=no])
if test "$ntp_ok" = "yes"; then
    AC_DEFINE(DEBUG_TIMING, 1, [Enable processing time debugging?])
fi
AC_MSG_RESULT($ntp_ok)

AC_MSG_CHECKING([[for a the number of minutes in a DST adjustment]])
AC_ARG_ENABLE(
    [dst_minutes],
    AS_HELP_STRING(
	[--enable-dst-minutes],
	[n minutes per DST adjustment @<:@60@:>@]	dnl @<:@ is [
    ),
    [ans=$enableval],
    [ans=60]
)
AC_DEFINE_UNQUOTED(DSTMINUTES, $ans, [The number of minutes in a DST adjustment])
AC_MSG_RESULT([$ans])

AC_MSG_CHECKING([[if ntpd will retry on permanent DNS errors]])
AC_ARG_ENABLE(
    [ignore-dns-errors],
    AS_HELP_STRING(
	[--enable-ignore-dns-errors], 
	[- retry DNS queries on any error]
    ),
    [ans=$enableval],
    [ans=no]
)
case "$ans" in
 yes)
    AC_DEFINE(IGNORE_DNS_ERRORS, 1, [[Retry queries on _any_ DNS error?]])
esac
AC_MSG_RESULT([$ans])

AC_CACHE_CHECK([if we have the tty_clk line discipline/streams module],
 ac_cv_var_tty_clk,
 [case "$ac_cv_header_sys_clkdefs_h$ac_cv_hdr_def_tiocdcdtimestamp" in
  *yes*) ac_cv_var_tty_clk=yes ;;
  *)     ac_cv_var_tty_clk=no ;;
 esac])
case "$ac_cv_var_tty_clk" in
 yes) AC_DEFINE(TTYCLK, 1, [Do we have the tty_clk line discipline/streams module?]) ;;
esac

AC_CACHE_CHECK([for the ppsclock streams module],
 ac_cv_var_ppsclock,
 ac_cv_var_ppsclock=$ac_cv_struct_ppsclockev)
case "$ac_cv_var_ppsclock" in
 yes) AC_DEFINE(PPS, 1, [Do we have the ppsclock streams module?]) ;;
esac

AC_CACHE_CHECK([for kernel multicast support], ac_cv_var_mcast,
  [ac_cv_var_mcast=no
  case "$host" in
   i386-sequent-sysv4) ;;
   *) AC_EGREP_CPP(yes,
  [#include <netinet/in.h>
#ifdef IP_ADD_MEMBERSHIP
   yes
#endif
  ], ac_cv_var_mcast=yes) ;;
  esac])
case "$ac_cv_var_mcast" in
 yes)
    AC_DEFINE(MCAST, 1, [Does the kernel support multicasting IP?])
    AC_CACHE_CHECK([[arg type needed for IP*_MULTICAST_LOOP for setsockopt()]],
	ac_cv_var_typeof_ip_multicast_loop,
	[case "$host" in
	 *-*-netbsd*|*-*-*linux*)
	    ac_cv_var_typeof_ip_multicast_loop=u_int
	    ;;
	 *-*-winnt*)
	    ac_cv_var_typeof_ip_multicast_loop=BOOL
	    ;;
	 *) ac_cv_var_typeof_ip_multicast_loop=u_char
	    ;;
	esac])
    AC_DEFINE_UNQUOTED(TYPEOF_IP_MULTICAST_LOOP,
		   $ac_cv_var_typeof_ip_multicast_loop,
		   [What type to use for setsockopt])
    ;;
esac

AC_CACHE_CHECK([[availability of ntp_{adj,get}time()]], ac_cv_var_ntp_syscalls,
 [ac_cv_var_ntp_syscalls=no
 case "$ac_cv_func_ntp_adjtime$ac_cv_func_ntp_gettime$ac_cv_func___adjtimex" in
  yesyes*)
    ac_cv_var_ntp_syscalls=libc
    ;;
  *yes)
    ac_cv_var_ntp_syscalls=inline
    ;;
  *) AC_EGREP_CPP(yes,
         [#include <sys/syscall.h>
#if defined(SYS_ntp_gettime) && defined(SYS_ntp_adjtime)
           yes
#endif
          ], ac_cv_var_ntp_syscalls=kernel)
    ;;
 esac])
case "$ac_cv_var_ntp_syscalls" in
 libc)
    AC_DEFINE(NTP_SYSCALLS_LIBC, 1, [Do we have ntp_{adj,get}time in libc?])
    ;;
 kernel)
    AC_DEFINE(NTP_SYSCALLS_STD, 1, [Do we have ntp_{adj,get}time in the kernel?])
    ;;
 *)
    ;;
esac

AC_CACHE_CHECK(if sys/timex.h has STA_FLL, ac_cv_var_sta_fll,
[AC_EGREP_CPP(yes,
    [#include <sys/timex.h>
#ifdef STA_FLL
    yes
#endif
    ], ac_cv_var_sta_fll=yes, ac_cv_var_sta_fll=no)])

AC_CACHE_CHECK(if we have kernel PLL support, ac_cv_var_kernel_pll,
[dnl ac_cv_var_ntp_syscalls is {no,libc,kernel}
case "$ac_cv_header_sys_timex_h$ac_cv_struct_ntptimeval$ac_cv_var_sta_fll$ac_cv_var_ntp_syscalls" in
 *no*)
    ac_cv_var_kernel_pll=no
    ;;
 *) ac_cv_var_kernel_pll=yes
    ;;
esac])
case "$ac_cv_var_kernel_pll" in
 yes)
    AC_DEFINE(KERNEL_PLL, 1, [Does the kernel support precision time discipline?])
    ;;
esac

AC_CACHE_CHECK(if SIOCGIFCONF returns buffer size in the buffer, ac_cv_var_size_returned_in_buffer,
  [ans=no
  case "$host" in
   *-fujitsu-uxp*)
      ans=yes
      ;;
   *-ncr-sysv4*)
      ans=yes
      ;;
   *-univel-sysv*)
      ans=yes
      ;;
  esac
  ac_cv_var_size_returned_in_buffer=$ans])
case "$ac_cv_var_size_returned_in_buffer" in
 yes) AC_DEFINE(SIZE_RETURNED_IN_BUFFER, 1, [Does SIOCGIFCONF return size in the buffer?]) ;;
esac

dnl    vvvvv-- this is wrong, if you re-enable the switch do not cache the result
dnl AC_CACHE_CHECK(if we want GDT surveying code, ac_cv_var_gdt_surveying,
dnl [AC_ARG_ENABLE(gdt-surveying,	[  --enable-gdt-surveying   - include GDT survey code],
dnl     [ans=$enableval], [ans=no])
dnl ac_cv_var_gdt_surveying=$ans])
dnl case "$ac_cv_var_gdt_surveying" in
dnl  yes) AC_DEFINE(GDT_SURVEYING, 1, [Include the GDT Surveying code?]) ;;
dnl esac

# Check for ioctls TIOCGPPSEV
AC_MSG_CHECKING(ioctl TIOCGPPSEV)
if test "$ac_cv_header_termios_h" = "yes"; then
    AC_EGREP_CPP(yes,
    [#include <termios.h>
#ifdef TIOCGPPSEV
         yes
#endif
	 ], ntp_ok=yes, ntp_ok=no)
else
ntp_ok=no
fi
if test "$ntp_ok" = "yes"; then
    AC_DEFINE(HAVE_TIOCGPPSEV, 1, [Do we have the TIOCGPPSEV ioctl (Solaris)?])
    ac_cv_var_oncore_ok=yes
fi
AC_MSG_RESULT($ntp_ok)

# Check for ioctls TIOCSPPS
AC_MSG_CHECKING(ioctl TIOCSPPS)
if test "$ac_cv_header_termios_h" = "yes"; then
    AC_EGREP_CPP(yes,
    [#include <termios.h>
#ifdef TIOCSPPS
         yes
#endif
	 ], ntp_ok=yes, ntp_ok=no)
else
    ntp_ok=no
fi

if test "$ntp_ok" = "yes"; then
    AC_DEFINE(HAVE_TIOCSPPS, 1, [Do we have the TIOCSPPS ioctl (Solaris)?])
fi
AC_MSG_RESULT($ntp_ok)

# Check for ioctls CIOGETEV
AC_MSG_CHECKING([ioctl CIOGETEV])
if test "$ac_cv_header_sys_ppsclock_h" = "yes"; then
    AC_EGREP_CPP(yes,
    [#include <sys/ppsclock.h>
#ifdef CIOGETEV
         yes
#endif
	 ], ntp_ok=yes, ntp_ok=no)
else
ntp_ok=no
fi
if test "$ntp_ok" = "yes"; then
    ac_cv_var_oncore_ok=yes
    AC_DEFINE(HAVE_CIOGETEV, 1, [Do we have the CIOGETEV ioctl (SunOS, Linux)?])
fi
AC_MSG_RESULT($ntp_ok)


# ATOM/PPSAPI stuff.

# ATOM used to require struct timespec, but that's been fixed now.

# case "$ac_cv_struct_timespec" in
#  'yes')
#     ac_cv_var_atom_ok=yes
#     ;;
# esac
ac_cv_var_atom_ok=yes

# Check for header timepps.h, if found then we have PPS API (Draft RFC) stuff.

# The PPSAPI headers need "inline" ($ac_cv_c_inline='inline')

# The PPSAPI needs struct timespec.

# The PPSAPI also needs a timepps header.

case "$ac_cv_c_inline$ac_cv_struct_timespec" in
 inlineyes)
    case "$ac_cv_header_timepps_h$ac_cv_header_sys_timepps_h$host_os" in
     *yes* | *sunos* | *solaris* | *sco* | *netbsd* )
	AC_DEFINE(HAVE_PPSAPI, 1, [Do we have the PPS API per the Draft RFC?])
	ac_cv_var_jupiter_ok=yes
	ac_cv_var_oncore_ok=yes
	ac_cv_var_parse_ok=yes
	ac_cv_var_ripe_ncc_ok=yes
	;;
    esac
    ;;
esac

# Check for ioctls TIOCGSERIAL, TIOCSSERIAL, ASYNC_PPS_CD_POS, ASYNC_PPS_CD_NEG
AC_CHECK_HEADER(linux/serial.h)
AC_MSG_CHECKING([ioctl TIOCGSERIAL, TIOCSSERIAL, ASYNC_PPS_CD_POS, ASYNC_PPS_CD_NEG])
case "$ac_cv_header_sys_ppsclock_h$ac_cv_header_linux_serial_h" in
  yesyes)
    AC_EGREP_CPP(yes,
    [#include <sys/time.h>
typedef int u_int;

#include <sys/ppsclock.h>
#include <linux/serial.h>

#ifdef TIOCGSERIAL
#ifdef TIOCSSERIAL
#ifdef ASYNC_PPS_CD_POS
#ifdef ASYNC_PPS_CD_NEG
#ifdef CIOGETEV
         yes
#endif
#endif
#endif
#endif
#endif
	 ], ntp_ok=yes)
	;;
  *)
	ntp_ok=no
	;;
esac
if test "$ntp_ok" = "yes"; then
    AC_DEFINE(HAVE_TIO_SERIAL_STUFF, 1, [Do we have the TIO serial stuff?])
fi
AC_MSG_RESULT($ntp_ok)

# Check for SHMEM_STATUS support
AC_MSG_CHECKING([SHMEM_STATUS support])
case "$ac_cv_header_sys_mman_h" in
 yes) ntp_ok=yes ;;
 *)   ntp_ok=no  ;;
esac
if test "$ntp_ok" = "yes"; then
    AC_DEFINE(ONCORE_SHMEM_STATUS, 1, [Do we have support for SHMEM_STATUS?])
fi
AC_MSG_RESULT($ntp_ok)

dnl dnl These are for OPT_PROGRAMS in authstuff/
dnl AC_SUBST(AUTHCERT)
dnl AC_SUBST(AUTHSPEED)
dnl AC_SUBST(MD5DRIVER)
dnl AC_SUBST(KEYPARITY)
dnl AC_SUBST(MAKEIPFP)
dnl AC_SUBST(MAKEPC1)
dnl AC_SUBST(MAKEPC2)
dnl AC_SUBST(MAKESP)
dnl AC_SUBST(MKRANDKEYS)
dnl AC_SUBST(OMAKEIPFP)
dnl AC_SUBST(UNIXCERT)

ntp_refclock=no

# HPUX only, and by explicit request
AC_MSG_CHECKING([Datum/Bancomm bc635/VME interface])
AC_ARG_ENABLE(BANCOMM,
    AC_HELP_STRING([--enable-BANCOMM], [- Datum/Bancomm bc635/VME interface]),
    [ntp_ok=$enableval], [ntp_ok=no])
if test "$ntp_ok" = "yes"; then
    ntp_refclock=yes
    AC_DEFINE(CLOCK_BANC, 1, [Datum/Bancomm bc635/VME interface?])
fi
AC_MSG_RESULT($ntp_ok)
case "$ntp_ok$host" in
 yes*-*-hpux*) ;;
 yes*) AC_MSG_WARN([*** But the expected answer is... no ***]) ;;
esac

#HPUX only, and only by explicit request
AC_MSG_CHECKING([TrueTime GPS receiver/VME interface])
AC_ARG_ENABLE(GPSVME,
    AC_HELP_STRING([--enable-GPSVME], [- TrueTime GPS receiver/VME interface]),
    [ntp_ok=$enableval], [ntp_ok=no])
if test "$ntp_ok" = "yes"; then
    ntp_refclock=yes
    AC_DEFINE(CLOCK_GPSVME, 1, [TrueTime GPS receiver/VME interface?])
fi
AC_MSG_RESULT($ntp_ok)
case "$ntp_ok$host" in
 yes*-*-hpux*) ;;
 yes*) AC_MSG_WARN([*** But the expected answer is... no ***]) ;;
esac

AC_MSG_CHECKING([for PCL720 clock support])
case "$ac_cv_header_machine_inline_h$ac_cv_header_sys_pcl720_h$ac_cv_header_sys_i8253_h" in
 yesyesyes)
    AC_DEFINE(CLOCK_PPS720, 1, [PCL 720 clock support])
    ans=yes
    ;;
 *)
    ans=no
    ;;
esac
AC_MSG_RESULT([$ans])

AC_MSG_CHECKING([for default inclusion of all suitable non-PARSE clocks])
AC_ARG_ENABLE(all-clocks,
    AC_HELP_STRING([--enable-all-clocks], [+ include all suitable non-PARSE clocks:]),
    [ntp_eac=$enableval], [ntp_eac=yes])
AC_MSG_RESULT($ntp_eac)

# HMS: Should we also require ac_cv_var_parse_ok?
AC_MSG_CHECKING([if we have support for PARSE clocks])
case "$ac_cv_var_atom_ok$ac_cv_header_termio_h$ac_cv_header_termios_h" in
 yes*yes*)
    ntp_canparse=yes
    ;;
 *) ntp_canparse=no
    ;;
esac
AC_MSG_RESULT($ntp_canparse)

AC_MSG_CHECKING([if we have support for audio clocks])
case "$ac_cv_header_sun_audioio_h$ac_cv_header_sys_audioio_h$ac_cv_header_machine_soundcard_h$ac_cv_header_sys_soundcard_h" in
 *yes*)
    ntp_canaudio=yes
    AC_DEFINE(HAVE_AUDIO, , [Do we have audio support?])
    ;;
 *) ntp_canaudio=no ;;
esac
AC_MSG_RESULT($ntp_canaudio)

AC_MSG_CHECKING([if we have support for the SHM refclock interface])
case "$ac_cv_header_sys_ipc_h$ac_cv_header_sys_shm_h" in
 yesyes)
    ntp_canshm=yes
    ;;
 *) ntp_canshm=no ;;
esac
AC_MSG_RESULT($ntp_canshm)

# Requires modem control
AC_MSG_CHECKING([ACTS modem service])
AC_ARG_ENABLE(ACTS,
    AC_HELP_STRING([--enable-ACTS], [s ACTS modem service]),
    [ntp_ok=$enableval],
    [AC_EGREP_CPP(yes,
        [#include <termios.h>
#ifdef HAVE_SYS_IOCTL_H
#include <sys/ioctl.h>
#endif
#ifdef TIOCMBIS
         yes
#endif
         ], ntp_ok=$ntp_eac, ntp_ok=no)])
if test "$ntp_ok" = "yes"; then
    ntp_refclock=yes
    AC_DEFINE(CLOCK_ACTS, 1, [ACTS modem service])
fi
AC_MSG_RESULT($ntp_ok)

AC_MSG_CHECKING([Arbiter 1088A/B GPS receiver])
AC_ARG_ENABLE(ARBITER,
    AC_HELP_STRING([--enable-ARBITER], [+ Arbiter 1088A/B GPS receiver]),
    [ntp_ok=$enableval], [ntp_ok=$ntp_eac])
if test "$ntp_ok" = "yes"; then
    ntp_refclock=yes
    AC_DEFINE(CLOCK_ARBITER, 1, [Arbiter 1088A/B GPS receiver])
fi
AC_MSG_RESULT($ntp_ok)

AC_MSG_CHECKING([Arcron MSF receiver])
AC_ARG_ENABLE(ARCRON_MSF,
    AC_HELP_STRING([--enable-ARCRON-MSF], [+ Arcron MSF receiver]),
    [ntp_ok=$enableval], [ntp_ok=$ntp_eac])
if test "$ntp_ok" = "yes"; then
    ntp_refclock=yes
    AC_DEFINE(CLOCK_ARCRON_MSF, 1, [ARCRON support?])
fi
AC_MSG_RESULT($ntp_ok)

AC_MSG_CHECKING([Austron 2200A/2201A GPS receiver])
AC_ARG_ENABLE(AS2201,
    AC_HELP_STRING([--enable-AS2201], [+ Austron 2200A/2201A GPS receiver]),
    [ntp_ok=$enableval], [ntp_ok=$ntp_eac])
if test "$ntp_ok" = "yes"; then
    ntp_refclock=yes
    AC_DEFINE(CLOCK_AS2201, 1, [Austron 2200A/2201A GPS receiver?])
fi
AC_MSG_RESULT($ntp_ok)

AC_MSG_CHECKING([ATOM PPS interface])
AC_ARG_ENABLE(ATOM,	
    AC_HELP_STRING([--enable-ATOM], [s ATOM PPS interface]),
    [ntp_ok=$enableval], [ntp_ok=$ntp_eac])
case "$ac_cv_var_atom_ok" in
 no) ntp_ok=no ;;
esac
if test "$ntp_ok" = "yes"; then
    ntp_refclock=yes
    AC_DEFINE(CLOCK_ATOM, 1, [PPS interface?])
fi
AC_MSG_RESULT($ntp_ok)

AC_MSG_CHECKING([Chrono-log K-series WWVB receiver])
AC_ARG_ENABLE(CHRONOLOG,
    AC_HELP_STRING([--enable-CHRONOLOG], [+ Chrono-log K-series WWVB receiver]),
    [ntp_ok=$enableval], [ntp_ok=$ntp_eac])
if test "$ntp_ok" = "yes"; then
    ntp_refclock=yes
    AC_DEFINE(CLOCK_CHRONOLOG, 1, [Chronolog K-series WWVB receiver?])
fi
AC_MSG_RESULT($ntp_ok)

AC_MSG_CHECKING([CHU modem/decoder])
AC_ARG_ENABLE(CHU,
    AC_HELP_STRING([--enable-CHU], [+ CHU modem/decoder]),
    [ntp_ok=$enableval], [ntp_ok=$ntp_eac])
if test "$ntp_ok" = "yes"; then
    ntp_refclock=yes
    AC_DEFINE(CLOCK_CHU, 1, [CHU modem/decoder])
fi
AC_MSG_RESULT($ntp_ok)
ac_refclock_chu=$ntp_ok

AC_MSG_CHECKING([CHU audio/decoder])
AC_ARG_ENABLE(AUDIO-CHU,
    AC_HELP_STRING([--enable-AUDIO-CHU], [s CHU audio/decoder]),
    [ntp_ok=$enableval],
    [case "$ntp_eac$ac_refclock_chu$ntp_canaudio" in
 *no*)	ntp_ok=no  ;;
 *)	ntp_ok=yes ;;
esac])
if test "$ntp_ok" = "yes"; then
    AC_DEFINE(AUDIO_CHU, 1, [CHU audio/decoder?])
fi
AC_MSG_RESULT($ntp_ok)
# We used to check for sunos/solaris target...
case "$ntp_ok$ac_refclock_chu$ntp_canaudio" in
 yes*no*) AC_MSG_WARN([*** But the expected answer is...no ***]) ;;
esac

# Not under HP-UX
AC_MSG_CHECKING([Datum Programmable Time System])
AC_ARG_ENABLE(DATUM,
    AC_HELP_STRING([--enable-DATUM], [s Datum Programmable Time System]),
    [ntp_ok=$enableval],
    [case "$ac_cv_header_termios_h" in
    yes)
        ntp_ok=$ntp_eac
        ;;
    *) ntp_ok=no
        ;;
    esac])
if test "$ntp_ok" = "yes"; then
    ntp_refclock=yes
    AC_DEFINE(CLOCK_DATUM, 1, [Datum Programmable Time System?])
fi
AC_MSG_RESULT($ntp_ok)

AC_MSG_CHECKING([Dumb generic hh:mm:ss local clock])
AC_ARG_ENABLE(DUMBCLOCK,
    AC_HELP_STRING([--enable-DUMBCLOCK], [+ Dumb generic hh:mm:ss local clock]),
    [ntp_ok=$enableval], [ntp_ok=$ntp_eac])
if test "$ntp_ok" = "yes"; then
    ntp_refclock=yes
    AC_DEFINE(CLOCK_DUMBCLOCK, 1, [Dumb generic hh:mm:ss local clock?])
fi
AC_MSG_RESULT($ntp_ok)

AC_MSG_CHECKING([Forum Graphic GPS])
AC_ARG_ENABLE(FG,
    AC_HELP_STRING([--enable-FG], [+ Forum Graphic GPS]),
    [ntp_ok=$enableval], [ntp_ok=$ntp_eac])
if test "$ntp_ok" = "yes"; then
    ntp_refclock=yes
    AC_DEFINE(CLOCK_FG, 1, [Forum Graphic GPS datating station driver?])
fi
AC_MSG_RESULT($ntp_ok)

# Requires modem control
AC_MSG_CHECKING([Heath GC-1000 WWV/WWVH receiver])
AC_ARG_ENABLE(HEATH,
    AC_HELP_STRING([--enable-HEATH], [s Heath GC-1000 WWV/WWVH receiver]),
    [ntp_ok=$enableval],
    [AC_EGREP_CPP(yes,
        [#include <termios.h>
#ifdef HAVE_SYS_IOCTL_H
#include <sys/ioctl.h>
#endif
#ifdef TIOCMBIS
         yes
#endif
         ], ntp_ok=$ntp_eac, ntp_ok=no)])
if test "$ntp_ok" = "yes"; then
    ntp_refclock=yes
    AC_DEFINE(CLOCK_HEATH, 1, [Heath GC-1000 WWV/WWVH receiver?])
fi
AC_MSG_RESULT($ntp_ok)

AC_MSG_CHECKING([for hopf serial clock device])
AC_ARG_ENABLE(HOPFSERIAL,
    AC_HELP_STRING([--enable-HOPFSERIAL], [+ hopf serial clock device]),
    [ntp_ok=$enableval], [ntp_ok=$ntp_eac])
if test "$ntp_ok" = "yes"; then
    ntp_refclock=yes
    AC_DEFINE(CLOCK_HOPF_SERIAL, 1, [HOPF serial clock device?])
fi
AC_MSG_RESULT($ntp_ok)

AC_MSG_CHECKING([for hopf PCI clock 6039])
AC_ARG_ENABLE(HOPFPCI,
    AC_HELP_STRING([--enable-HOPFPCI], [+ hopf 6039 PCI board]),
    [ntp_ok=$enableval], [ntp_ok=$ntp_eac])
if test "$ntp_ok" = "yes"; then
    ntp_refclock=yes
    AC_DEFINE(CLOCK_HOPF_PCI, 1, [HOPF PCI clock device?])
fi
AC_MSG_RESULT($ntp_ok)

AC_MSG_CHECKING([HP 58503A GPS receiver])
AC_ARG_ENABLE(HPGPS,
    AC_HELP_STRING([--enable-HPGPS], [+ HP 58503A GPS receiver]),
    [ntp_ok=$enableval], [ntp_ok=$ntp_eac])
if test "$ntp_ok" = "yes"; then
    ntp_refclock=yes
    AC_DEFINE(CLOCK_HPGPS, 1, [HP 58503A GPS receiver?])
fi
AC_MSG_RESULT($ntp_ok)

AC_MSG_CHECKING([IRIG audio decoder])
AC_ARG_ENABLE(IRIG,
    AC_HELP_STRING([--enable-IRIG], [s IRIG audio decoder]),
    [ntp_ok=$enableval],
    [case "$ntp_eac$ntp_canaudio" in
     *no*)	ntp_ok=no  ;;
     *)		ntp_ok=yes ;;
    esac])
if test "$ntp_ok" = "yes"; then
    ntp_refclock=yes
    AC_DEFINE(CLOCK_IRIG, 1, [IRIG audio decoder?])
fi
AC_MSG_RESULT($ntp_ok)
case "$ntp_ok$ntp_canaudio" in
 yesno) AC_MSG_WARN([*** But the expected answer is... no ***]) ;;
esac

AC_MSG_CHECKING([for JJY receiver])
AC_ARG_ENABLE(JJY,
    AC_HELP_STRING([--enable-JJY], [+ JJY receiver]),
    [ntp_ok=$enableval], [ntp_ok=$ntp_eac])
if test "$ntp_ok" = "yes"; then
    ntp_refclock=yes
    AC_DEFINE(CLOCK_JJY, 1, [JJY receiver?])
fi
AC_MSG_RESULT($ntp_ok)

AC_MSG_CHECKING([Rockwell Jupiter GPS receiver])
AC_ARG_ENABLE(JUPITER,
    AC_HELP_STRING([--enable-JUPITER], [s Rockwell Jupiter GPS receiver]),
    [ntp_ok=$enableval], [ntp_ok=$ntp_eac])
case "$ac_cv_var_jupiter_ok" in
 no) ntp_ok=no ;;
esac
if test "$ntp_ok" = "yes"; then
    ntp_refclock=yes
    AC_DEFINE(CLOCK_JUPITER, 1, [Rockwell Jupiter GPS clock?])
fi
AC_MSG_RESULT($ntp_ok)

AC_MSG_CHECKING([Leitch CSD 5300 Master Clock System Driver])
AC_ARG_ENABLE(LEITCH,
    AC_HELP_STRING([--enable-LEITCH], [+ Leitch CSD 5300 Master Clock System Driver]),
    [ntp_ok=$enableval], [ntp_ok=$ntp_eac])
if test "$ntp_ok" = "yes"; then
    ntp_refclock=yes
    AC_DEFINE(CLOCK_LEITCH, 1, [Leitch CSD 5300 Master Clock System Driver?])
fi
AC_MSG_RESULT($ntp_ok)

AC_MSG_CHECKING([local clock reference])
AC_ARG_ENABLE(LOCAL-CLOCK,
    AC_HELP_STRING([--enable-LOCAL-CLOCK], [+ local clock reference]),
    [ntp_ok=$enableval], [ntp_ok=$ntp_eac])
if test "$ntp_ok" = "yes"; then
    ntp_refclock=yes
    AC_DEFINE(CLOCK_LOCAL, 1, [local clock reference?])
fi
AC_MSG_RESULT($ntp_ok)

dnl Bug 340: longstanding unfixed bugs
dnl AC_MSG_CHECKING(EES M201 MSF receiver)
dnl AC_ARG_ENABLE(MSFEES,
dnl     AC_HELP_STRING([--enable-MSFEES], [+ EES M201 MSF receiver]),
dnl     [ntp_ok=$enableval], [ntp_ok=$ntp_eac])
dnl if test "$ntp_ok" = "yes"; then
dnl     ntp_refclock=yes
dnl     AC_DEFINE(CLOCK_MSFEES, 1, [EES M201 MSF receiver])
dnl fi
dnl AC_MSG_RESULT($ntp_ok)

# Not Ultrix
AC_MSG_CHECKING([Magnavox MX4200 GPS receiver])
AC_ARG_ENABLE(MX4200,
    AC_HELP_STRING([--enable-MX4200 ], [s Magnavox MX4200 GPS receiver]),
    [ntp_ok=$enableval],
    [case "$ac_cv_var_ppsclock" in
     yes) ntp_ok=$ntp_eac
        ;;
     *) ntp_ok=no
        ;;
    esac])
if test "$ntp_ok" = "yes"; then
    ntp_refclock=yes
    AC_DEFINE(CLOCK_MX4200, 1, [Magnavox MX4200 GPS receiver])
fi
AC_MSG_RESULT($ntp_ok)
case "$ntp_ok$host" in
 yes*-*-ultrix*) AC_MSG_WARN(*** But the expected answer is... no ***) ;;
esac

AC_MSG_CHECKING([for NeoClock4X receiver])
AC_ARG_ENABLE(NEOCLOCK4X,
    AC_HELP_STRING([--enable-NEOCLOCK4X], [+ NeoClock4X DCF77 / TDF receiver]),
    [ntp_ok=$enableval], [ntp_ok=$ntp_eac])
if test "$ntp_ok" = "yes"; then
    ntp_refclock=yes
    AC_DEFINE(CLOCK_NEOCLOCK4X, 1, [NeoClock4X])
fi
AC_MSG_RESULT($ntp_ok)

AC_MSG_CHECKING([NMEA GPS receiver])
AC_ARG_ENABLE(NMEA,
    AC_HELP_STRING([--enable-NMEA], [+ NMEA GPS receiver]),
    [ntp_ok=$enableval], [ntp_ok=$ntp_eac])
if test "$ntp_ok" = "yes"; then
    ntp_refclock=yes
    AC_DEFINE(CLOCK_NMEA, 1, [NMEA GPS receiver])
fi
AC_MSG_RESULT($ntp_ok)

AC_MSG_CHECKING([for ONCORE Motorola VP/UT Oncore GPS])
AC_ARG_ENABLE(ONCORE,
    AC_HELP_STRING([--enable-ONCORE], [s Motorola VP/UT Oncore GPS receiver]),
    [ntp_ok=$enableval], [ntp_ok=$ntp_eac])
case "$ac_cv_var_oncore_ok" in
 no) ntp_ok=no ;;
esac
if test "$ntp_ok" = "yes"; then
    ntp_refclock=yes
    AC_DEFINE(CLOCK_ONCORE, 1, [Motorola UT Oncore GPS])
fi
AC_MSG_RESULT($ntp_ok)

AC_MSG_CHECKING([for Palisade clock])
AC_ARG_ENABLE(PALISADE,
    AC_HELP_STRING([--enable-PALISADE], [s Palisade clock]),
    [ntp_ok=$enableval],
    [case "$ac_cv_header_termios_h" in
    yes)
        ntp_ok=$ntp_eac
        ;;
    *) ntp_ok=no
        ;;
    esac])

if test "$ntp_ok" = "yes"; then
    ntp_refclock=yes
    AC_DEFINE(CLOCK_PALISADE, 1, [Palisade clock])
fi
AC_MSG_RESULT($ntp_ok)

AC_MSG_CHECKING([Conrad parallel port radio clock])
AC_ARG_ENABLE(PCF,
    AC_HELP_STRING([--enable-PCF ], [+ Conrad parallel port radio clock]),
    [ntp_ok=$enableval], [ntp_ok=$ntp_eac])
if test "$ntp_ok" = "yes"; then
    ntp_refclock=yes
    AC_DEFINE(CLOCK_PCF, 1, [Conrad parallel port radio clock])
fi
AC_MSG_RESULT($ntp_ok)

AC_MSG_CHECKING([PST/Traconex 1020 WWV/WWVH receiver])
AC_ARG_ENABLE(PST,
    AC_HELP_STRING([--enable-PST], [+ PST/Traconex 1020 WWV/WWVH receiver]),
    [ntp_ok=$enableval], [ntp_ok=$ntp_eac])
if test "$ntp_ok" = "yes"; then
    ntp_refclock=yes
    AC_DEFINE(CLOCK_PST, 1, [PST/Traconex 1020 WWV/WWVH receiver])
fi
AC_MSG_RESULT($ntp_ok)

AC_MSG_CHECKING([RIPENCC specific Trimble driver])
AC_ARG_ENABLE(RIPENCC,
    AC_HELP_STRING([--enable-RIPENCC], [- RIPENCC specific Trimble driver]),
    [ntp_ok=$enableval], [ntp_ok=no])
# 020629: HMS: s/$ntp_eac -> -/no because of ptr += sprintf(ptr, ...) usage
case "$ac_cv_var_ripe_ncc_ok" in
 no) ntp_ok=no ;;
esac
if test "$ntp_ok" = "yes"; then
    ntp_refclock=yes
    AC_DEFINE(CLOCK_RIPENCC, ,[RIPE NCC Trimble clock])
fi
AC_MSG_RESULT($ntp_ok)

# Danny Meyer says SHM compiles (with a few warnings) under Win32.
# For *IX, we need sys/ipc.h and sys/shm.h.
AC_MSG_CHECKING([for SHM clock attached thru shared memory])
AC_ARG_ENABLE(SHM,
    AC_HELP_STRING([--enable-SHM], [s SHM clock attached thru shared memory]),
    [ntp_ok=$enableval],
    [case "$ntp_eac$ntp_canshm" in
 *no*)	ntp_ok=no  ;;
 *)	ntp_ok=yes ;;
esac])
if test "$ntp_ok" = "yes"; then
    ntp_refclock=yes
    AC_DEFINE(CLOCK_SHM, 1, [clock thru shared memory])
fi
AC_MSG_RESULT($ntp_ok)

AC_MSG_CHECKING([Spectracom 8170/Netclock/2 WWVB receiver])
AC_ARG_ENABLE(SPECTRACOM,
    AC_HELP_STRING([--enable-SPECTRACOM], [+ Spectracom 8170/Netclock/2 WWVB receiver]),
    [ntp_ok=$enableval], [ntp_ok=$ntp_eac])
if test "$ntp_ok" = "yes"; then
    ntp_refclock=yes
    AC_DEFINE(CLOCK_SPECTRACOM, 1, [Spectracom 8170/Netclock/2 WWVB receiver])
fi
AC_MSG_RESULT($ntp_ok)

AC_MSG_CHECKING([KSI/Odetics TPRO/S GPS receiver/IRIG interface])
AC_ARG_ENABLE(TPRO,
    AC_HELP_STRING([--enable-TPRO], [s KSI/Odetics TPRO/S GPS receiver/IRIG interface]),
    [ntp_ok=$enableval],
    [case "$ac_cv_header_sys_tpro_h" in
     yes)
	ntp_ok=$ntp_eac
	;;
     *)	ntp_ok=no
	;;
    esac])
if test "$ntp_ok" = "yes"; then
    ntp_refclock=yes
    AC_DEFINE(CLOCK_TPRO, 1, [KSI/Odetics TPRO/S GPS receiver/IRIG interface])
fi
AC_MSG_RESULT($ntp_ok)
case "$ntp_ok$ac_cv_header_sys_tpro" in
 yesno) AC_MSG_WARN([*** But the expected answer is... no ***]) ;;
esac

dnl Bug 342: longstanding unfixed bugs
dnl AC_MSG_CHECKING(TRAK 8810 GPS receiver)
dnl AC_ARG_ENABLE(TRAK,
dnl     AC_HELP_STRING([--enable-TRAK], [+ TRAK 8810 GPS receiver]),
dnl     [ntp_ok=$enableval], [ntp_ok=$ntp_eac])
dnl if test "$ntp_ok" = "yes"; then
dnl     ntp_refclock=yes
dnl     AC_DEFINE(CLOCK_TRAK, 1, [TRAK 8810 GPS receiver])
dnl fi
dnl AC_MSG_RESULT($ntp_ok)

# Not on a vax-dec-bsd
AC_MSG_CHECKING([Kinemetrics/TrueTime receivers])
AC_ARG_ENABLE(TRUETIME,
    AC_HELP_STRING([--enable-TRUETIME], [s Kinemetrics/TrueTime receivers]),
    [ntp_ok=$enableval],
    [case "$host" in
     vax-dec-bsd)
	ntp_ok=no
	;;
     *)
	ntp_ok=$ntp_eac
	;;
    esac])
    
if test "$ntp_ok" = "yes"; then
    ntp_refclock=yes
    AC_DEFINE(CLOCK_TRUETIME, 1, [Kinemetrics/TrueTime receivers])
fi
AC_MSG_RESULT($ntp_ok)
case "$ntp_ok$host" in
 yesvax-dec-bsd) AC_MSG_WARN([*** But the expected answer is... no ***]) ;;
esac

AC_MSG_CHECKING([TrueTime 560 IRIG-B decoder])
AC_ARG_ENABLE(TT560,
    AC_HELP_STRING([--enable-TT560], [- TrueTime 560 IRIG-B decoder]),
    [ntp_ok=$enableval], [ntp_ok=no])
if test "$ntp_ok" = "yes"; then
    ntp_refclock=yes
    AC_DEFINE(CLOCK_TT560, , [TrueTime 560 IRIG-B decoder?])
fi
AC_MSG_RESULT($ntp_ok)

AC_MSG_CHECKING([Ultralink M320 WWVB receiver])
AC_ARG_ENABLE(ULINK,
    AC_HELP_STRING([--enable-ULINK], [+ Ultralink WWVB receiver]),
    [ntp_ok=$enableval], [ntp_ok=$ntp_eac])
if test "$ntp_ok" = "yes"; then
    ntp_refclock=yes
    AC_DEFINE(CLOCK_ULINK, 1, [Ultralink M320 WWVB receiver?])
fi
AC_MSG_RESULT($ntp_ok)

AC_MSG_CHECKING([WWV receiver])
AC_ARG_ENABLE(WWV,
    AC_HELP_STRING([--enable-WWV], [s WWV Audio receiver]),
    [ntp_ok=$enableval],
    [case "$ntp_eac$ntp_canaudio" in
     *no*)	ntp_ok=no  ;;
     *)		ntp_ok=yes ;;
    esac])
if test "$ntp_ok" = "yes"; then
    ntp_refclock=yes
    AC_DEFINE(CLOCK_WWV, 1, [WWV audio driver])
fi
AC_MSG_RESULT($ntp_ok)
case "$ntp_ok$ntp_canaudio" in
 yesno) AC_MSG_WARN(*** But the expected answer is... no ***) ;;
esac

AC_MSG_CHECKING([for Zyfer receiver])
AC_ARG_ENABLE(ZYFER,
    AC_HELP_STRING([--enable-ZYFER], [+ Zyfer GPStarplus receiver]),
    [ntp_ok=$enableval], [ntp_ok=$ntp_eac])
if test "$ntp_ok" = "yes"; then
    ntp_refclock=yes
    AC_DEFINE(CLOCK_ZYFER, 1, [Zyfer GPStarplus])
fi
AC_MSG_RESULT($ntp_ok)

AC_MSG_CHECKING([for default inclusion of all suitable PARSE clocks])
AC_ARG_ENABLE(parse-clocks,
   AC_HELP_STRING([--enable-parse-clocks], [- include all suitable PARSE clocks:]),
    [ntp_eapc=$enableval],
    [case "$ntp_eac" in
     yes) ntp_eapc=$ntp_canparse ;;
     *) ntp_eapc=no ;;
    esac
    # Delete the next line one of these days
    ntp_eapc=no])
AC_MSG_RESULT($ntp_eapc)

case "$ntp_eac$ntp_eapc$ntp_canparse" in
 noyes*)
    AC_MSG_ERROR(["--enable-parse-clocks" requires "--enable-all-clocks".])
    ;;
 yesyesno)
    AC_MSG_ERROR([You said "--enable-parse-clocks" but PARSE isn't supported on this platform!])
    ;;
 *) ;;
esac

ntp_libparse=no
ntp_parseutil=no
ntp_rawdcf=no

AC_MSG_CHECKING([Diem Computime Radio Clock])
AC_ARG_ENABLE(COMPUTIME,
    AC_HELP_STRING([--enable-COMPUTIME], [s Diem Computime Radio Clock]),
    [ntp_ok=$enableval], [ntp_ok=$ntp_eapc])
if test "$ntp_ok" = "yes"; then
    ntp_libparse=yes
    ntp_refclock=yes
    AC_DEFINE(CLOCK_COMPUTIME, 1, [Diems Computime Radio Clock?])
fi
AC_MSG_RESULT($ntp_ok)
case "$ntp_ok$ntp_canparse" in
 yesno)
    AC_MSG_ERROR([That's a parse clock and this system doesn't support it!])
    ;;
esac

AC_MSG_CHECKING([ELV/DCF7000 clock])
AC_ARG_ENABLE(DCF7000,
    AC_HELP_STRING([--enable-DCF7000], [s ELV/DCF7000 clock]),
    [ntp_ok=$enableval], [ntp_ok=$ntp_eapc])
if test "$ntp_ok" = "yes"; then
    ntp_libparse=yes
    ntp_refclock=yes
    AC_DEFINE(CLOCK_DCF7000, 1, [ELV/DCF7000 clock?])
fi
AC_MSG_RESULT($ntp_ok)
case "$ntp_ok$ntp_canparse" in
 yesno)
    AC_MSG_ERROR([That's a parse clock and this system doesn't support it!])
    ;;
esac

AC_MSG_CHECKING([HOPF 6021 clock])
AC_ARG_ENABLE(HOPF6021,
    AC_HELP_STRING([--enable-HOPF6021 ], [s HOPF 6021 clock]),
    [ntp_ok=$enableval], [ntp_ok=$ntp_eapc])
if test "$ntp_ok" = "yes"; then
    ntp_libparse=yes
    ntp_refclock=yes
    AC_DEFINE(CLOCK_HOPF6021, 1, [HOPF 6021 clock?])
fi
AC_MSG_RESULT($ntp_ok)
case "$ntp_ok$ntp_canparse" in
 yesno)
    AC_MSG_ERROR([That's a parse clock and this system doesn't support it!])
    ;;
esac

AC_MSG_CHECKING([Meinberg clocks])
AC_ARG_ENABLE(MEINBERG,
    AC_HELP_STRING([--enable-MEINBERG], [s Meinberg clocks]),
    [ntp_ok=$enableval], [ntp_ok=$ntp_eapc])
if test "$ntp_ok" = "yes"; then
    ntp_libparse=yes
    ntp_refclock=yes
    AC_DEFINE(CLOCK_MEINBERG, 1, [Meinberg clocks])
fi
AC_MSG_RESULT($ntp_ok)
case "$ntp_ok$ntp_canparse" in
 yesno)
    AC_MSG_ERROR([That's a parse clock and this system doesn't support it!])
    ;;
esac

AC_MSG_CHECKING([DCF77 raw time code])
AC_ARG_ENABLE(RAWDCF,
    AC_HELP_STRING([--enable-RAWDCF], [s DCF77 raw time code]),
    [ntp_ok=$enableval], [ntp_ok=$ntp_eapc])
if test "$ntp_ok" = "yes"; then
    ntp_libparse=yes
    ntp_parseutil=yes
    ntp_refclock=yes
    ntp_rawdcf=yes
    AC_DEFINE(CLOCK_RAWDCF, 1, [DCF77 raw time code])
fi
AC_MSG_RESULT($ntp_ok)
case "$ntp_ok$ntp_canparse" in
 yesno)
    AC_MSG_ERROR(That's a parse clock and this system doesn't support it!)
    ;;
esac

case "$ntp_rawdcf" in
 yes)
    AC_CACHE_CHECK([if we must enable parity for RAWDCF],
    ac_cv_var_rawdcf_parity,
    [ans=no
    case "$host" in
     *-*-*linux*)
        ans=yes
        ;;
    esac
    ac_cv_var_rawdcf_parity=$ans])
    case "$ac_cv_var_rawdcf_parity" in
     yes) AC_DEFINE(RAWDCF_NO_IGNPAR, 1, [Should we not IGNPAR (Linux)?]) ;;
    esac
    ;;

 *) # HMS: Is this a good idea?
    ac_cv_var_rawdcf_parity=no
    ;;
esac

AC_MSG_CHECKING([RCC 8000 clock])
AC_ARG_ENABLE(RCC8000,
    AC_HELP_STRING([--enable-RCC8000], [s RCC 8000 clock]),
    [ntp_ok=$enableval], [ntp_ok=$ntp_eapc])
if test "$ntp_ok" = "yes"; then
    ntp_libparse=yes
    ntp_refclock=yes
    AC_DEFINE(CLOCK_RCC8000, 1, [RCC 8000 clock])
fi
AC_MSG_RESULT($ntp_ok)
case "$ntp_ok$ntp_canparse" in
 yesno)
    AC_MSG_ERROR(That's a parse clock and this system doesn't support it!)
    ;;
esac

AC_MSG_CHECKING([Schmid DCF77 clock])
AC_ARG_ENABLE(SCHMID,
    AC_HELP_STRING([--enable-SCHMID ], [s Schmid DCF77 clock]),
    [ntp_ok=$enableval], [ntp_ok=$ntp_eapc])
if test "$ntp_ok" = "yes"; then
    ntp_libparse=yes
    ntp_refclock=yes
    AC_DEFINE(CLOCK_SCHMID, 1, [Schmid DCF77 clock])
fi
AC_MSG_RESULT($ntp_ok)
case "$ntp_ok$ntp_canparse" in
 yesno)
    AC_MSG_ERROR(That's a parse clock and this system doesn't support it!)
    ;;
esac

AC_MSG_CHECKING([Trimble GPS receiver/TAIP protocol])
AC_ARG_ENABLE(TRIMTAIP,
    AC_HELP_STRING([--enable-TRIMTAIP], [s Trimble GPS receiver/TAIP protocol]),
    [ntp_ok=$enableval], [ntp_ok=$ntp_eapc])
if test "$ntp_ok" = "yes"; then
    ntp_libparse=yes
    ntp_refclock=yes
    AC_DEFINE(CLOCK_TRIMTAIP, 1, [Trimble GPS receiver/TAIP protocol])
fi
AC_MSG_RESULT($ntp_ok)
case "$ntp_ok$ntp_canparse" in
 yesno)
    AC_MSG_ERROR(That's a parse clock and this system doesn't support it!)
    ;;
esac

AC_MSG_CHECKING([Trimble GPS receiver/TSIP protocol])
AC_ARG_ENABLE(TRIMTSIP,
    AC_HELP_STRING([--enable-TRIMTSIP], [s Trimble GPS receiver/TSIP protocol]),
    [ntp_ok=$enableval], [ntp_ok=$ntp_eapc])
if test "$ntp_ok" = "yes"; then
    ntp_libparse=yes
    ntp_refclock=yes
    AC_DEFINE(CLOCK_TRIMTSIP, 1, [Trimble GPS receiver/TSIP protocol])
fi
AC_MSG_RESULT($ntp_ok)
case "$ntp_ok$ntp_canparse" in
 yesno)
    AC_MSG_ERROR(That's a parse clock and this system doesn't support it!)
    ;;
esac

AC_MSG_CHECKING([WHARTON 400A Series clock])
AC_ARG_ENABLE(WHARTON,
    AC_HELP_STRING([--enable-WHARTON], [s WHARTON 400A Series clock]),
    [ntp_ok=$enableval], [ntp_ok=$ntp_eapc])
if test "$ntp_ok" = "yes"; then
    ntp_libparse=yes
    ntp_refclock=yes
    AC_DEFINE(CLOCK_WHARTON_400A, 1, [WHARTON 400A Series protocol])
fi
AC_MSG_RESULT($ntp_ok)
case "$ntp_ok$ntp_canparse" in
 yesno)
    AC_MSG_ERROR(That's a parse clock and this system doesn't support it!)
    ;;
esac

AC_MSG_CHECKING([VARITEXT clock])
AC_ARG_ENABLE(VARITEXT,
    AC_HELP_STRING([--enable-VARITEXT], [s VARITEXT clock]),
    [ntp_ok=$enableval], [ntp_ok=$ntp_eapc])
if test "$ntp_ok" = "yes"; then
    ntp_libparse=yes
    ntp_refclock=yes
    AC_DEFINE(CLOCK_VARITEXT, 1, [VARITEXT protocol])
fi
AC_MSG_RESULT($ntp_ok)
case "$ntp_ok$ntp_canparse" in
 yesno)
    AC_MSG_ERROR([That's a parse clock and this system doesn't support it!])
    ;;
esac
AC_SUBST(LIBPARSE)
AC_SUBST(MAKE_LIBPARSE)
AC_SUBST(MAKE_LIBPARSE_KERNEL)
AC_SUBST(MAKE_CHECK_Y2K)
AC_MSG_CHECKING([if we need to make and use the parse libraries])
ans=no
case "$ntp_libparse" in
 yes)
    ans=yes
    AC_DEFINE(CLOCK_PARSE, 1, [PARSE driver interface])
    LIBPARSE=../libparse/libparse.a
    MAKE_LIBPARSE=libparse.a
    # HMS: check_y2k trips the 34 year problem now...
    false && MAKE_CHECK_Y2K=check_y2k
    ;;
esac
AC_MSG_RESULT([$ans])


AC_ARG_ENABLE(
    [listen-read-drop],
    AS_HELP_STRING(
	[--enable-listen-read-drop], 
	[+ read and drop from unused interfaces]
    ),
    [ans=$enableval],
    [ans=yes]
)

case "$ans" in
 no)
    AC_DEFINE([NO_LISTEN_READ_DROP], 1,
	      [do not listen on unused interfaces])
esac


# AC_SUBST(RSAOBJS)
# AC_SUBST(RSASRCS)
# AC_SUBST(RSADIR)
# AC_SUBST(RSAREF)
# AC_SUBST(LIBRSAREF)
# AC_SUBST(MAKE_LIBRSAREF)

AC_SUBST(OPENSSL)
AC_SUBST(OPENSSL_INC)
AC_SUBST(OPENSSL_LIB)

AC_MSG_CHECKING([for openssl library directory])
AC_ARG_WITH(openssl-libdir,
	AC_HELP_STRING([--with-openssl-libdir], [+ =/something/reasonable]),
[ans=$withval],
[case "$build" in
 $host) ans=yes ;;
 *)     ans=no ;;
esac])
case "$ans" in
 no) ;;
 yes) # Look in:
    ans="/usr/lib /usr/lib/openssl /usr/sfw/lib /usr/local/lib /usr/local/ssl/lib"
    ;;
 *) # Look where they said
    ;;
esac
case "$ans" in
 no) ;;
 *) # Look for libcrypto.a and libssl.a:
    for i in $ans no
    do
	case "$host" in
	 *-*-darwin*)
	    test -f $i/libcrypto.dylib -a -f $i/libssl.dylib && break
	    ;;
	 *)
	    test -f $i/libcrypto.so -a -f $i/libssl.so && break
	    test -f $i/libcrypto.a -a -f $i/libssl.a && break
	    ;;
	esac
    done
    case "$i" in
     no)
	ans=no
	OPENSSL_LIB=
	;;
     *) ans=$i
	OPENSSL_LIB=$ans
	;;
    esac
    ;;
esac
AC_MSG_RESULT([$ans])

AC_MSG_CHECKING([for openssl include directory])
AC_ARG_WITH(openssl-incdir,
	AC_HELP_STRING([--with-openssl-incdir], [+ =/something/reasonable]),
[ans=$withval],
[case "$build" in
 $host) ans=yes ;;
 *)     ans=no ;;
esac])
case "$ans" in
 no) ;;
 yes) # look in:
    ans="/usr/include /usr/sfw/include /usr/local/include /usr/local/ssl/include"
    ;;
 *) # Look where they said
    ;;
esac
case "$ans" in
 no) ;;
 *) # look for openssl/opensslconf.h:
    for i in $ans no
    do
	test -f $i/openssl/opensslconf.h && break
    done
    case "$i" in
     no)
	ans=no
	OPENSSL_INC=
	;;
     *) ans=$i
	OPENSSL_INC=$ans
	;;
    esac
    ;;
esac
AC_MSG_RESULT([$ans])

AC_MSG_CHECKING([if we will use crypto])
AC_ARG_WITH(crypto,
	AC_HELP_STRING([--with-crypto], [+ =openssl]),
[ans=$withval], [ans=yes])
case "$ans" in
 no)
    ;;
 yes|openssl)
    if test -z "$OPENSSL_LIB" -o -z "$OPENSSL_INC"
    then
	ans=no
    else
	ans=yes
    fi
esac
ntp_openssl=$ans
AC_MSG_RESULT([$ans])

case "$ntp_openssl" in
 yes)
    # We have OpenSSL inc/lib - use them.
    CPPFLAGS="$CPPFLAGS -I$OPENSSL_INC"
    LDFLAGS="$LDFLAGS -L$OPENSSL_LIB"
    case "$need_dash_r" in
     1) LDFLAGS="$LDFLAGS -R$OPENSSL_LIB"
    esac
    AC_SUBST(LCRYPTO, [-lcrypto])
    AC_DEFINE(OPENSSL, , [Use OpenSSL?])
    AC_CHECK_FUNCS([EVP_md2 EVP_mdc2])
esac

#
# OpenSSL has a number of callback prototypes inside other function
# prototypes which trigger copious warnings with -Wstrict-prototypes,
# (which is included in -Wall).
#
# An example:
#
# int i2d_RSA_NET(const RSA *a, unsigned char **pp, 
#                 int (*cb)(), int sgckey);
#                 ^^^^^^^^^^^
#
# The OpenSSL headers probably haven't been fixed in this regard
# due to the hoops you have to jump through to stay compatible with
# K&R C compilers.
#
case "$GCC$ntp_openssl" in
 yesyes)
    CFLAGS="$CFLAGS -Wno-strict-prototypes"
esac

AC_MSG_CHECKING([if we want to compile with ElectricFence])
AC_ARG_WITH(electricfence,
	AC_HELP_STRING([--with-electricfence], [- compile with ElectricFence malloc debugger]),
[ans=$withval], [ans=no])
case "$ans" in
 no) ;;
 *)
    LIBS="$LIBS \${top_builddir}/ElectricFence/libefence.a"
    EF_PROGS="eftest tstheap"
    AC_SUBST(EF_PROGS)
    EF_LIBS=libefence.a
    AC_SUBST(EF_LIBS)
    ans=yes
    ;;
esac
AC_MSG_RESULT([$ans])

AC_SUBST(MAKE_CHECK_LAYOUT)
AC_MSG_CHECKING([if we want to run check-layout])
case "$cross_compiling$PATH_PERL" in
 no/*)
    MAKE_CHECK_LAYOUT=check-layout
    ans=yes
    ;;
 *)
    ans=no
    ;;
esac
AC_MSG_RESULT([$ans])

AC_SUBST(TESTDCF)
AC_SUBST(DCFD)

AC_MSG_CHECKING([if we can make dcf parse utilities])
ans=no
if test "$ntp_parseutil" = "yes"; then
    case "$host" in
     *-*-sunos4*|*-*-solaris2*|*-*-*linux*|*-*-netbsd*)
	ans="dcfd testdcf"
	DCFD=dcfd
        TESTDCF=testdcf
	;;
    esac
fi
AC_MSG_RESULT([$ans])

AC_SUBST(MAKE_PARSEKMODULE)
AC_MSG_CHECKING([if we can build kernel streams modules for parse])
ans=no
case "$ntp_parseutil$ac_cv_header_sys_stropts_h" in
 yesyes)
    case "$host" in
     sparc-*-sunos4*)
        case "$ac_cv_var_kernel_pll" in
	yes)
	    AC_DEFINE(PPS_SYNC, 1, [PARSE kernel PLL PPS support])
	    ;;
	esac
	ans=parsestreams
	MAKE_PARSEKMODULE=parsestreams.loadable_module.o
	;;
     sparc-*-solaris2*)
	ans=parsesolaris
	MAKE_PARSEKMODULE=parse
	AC_CHECK_HEADERS([strings.h])
	;;
    esac
    ;;
esac
AC_MSG_RESULT([$ans])

AC_MSG_CHECKING([if we need basic refclock support])
if test "$ntp_refclock" = "yes"; then
    AC_DEFINE(REFCLOCK, 1, [Basic refclock support?])
fi
AC_MSG_RESULT($ntp_refclock)

dnl Things that can be made in clockstuff/
AC_SUBST(PROPDELAY)	dnl Set to "propdelay"
AC_SUBST(CHUTEST)	dnl Set to "chutest"
AC_SUBST(CLKTEST)	dnl Set to "clktest"

AC_SUBST(MAKE_ADJTIMED)
AC_MSG_CHECKING(if we want HP-UX adjtimed support)
case "$host" in
 *-*-hpux[[56789]]*)
    ans=yes
    ;;
 *) ans=no
    ;;
esac
if test "$ans" = "yes"; then
    MAKE_ADJTIMED=adjtimed
    AC_DEFINE(NEED_HPUX_ADJTIME, 1, [Do we need HPUX adjtime() library support?])
fi
AC_MSG_RESULT([$ans])

AC_MSG_CHECKING([if we want QNX adjtime support])
case "$host" in
 *-*-qnx*)
    ans=yes
    ;;
 *) ans=no
    ;;
esac
if test "$ans" = "yes"; then
    AC_DEFINE(NEED_QNX_ADJTIME, 1, [Do we need the qnx adjtime call?])
fi
AC_MSG_RESULT([$ans])

AC_MSG_CHECKING([if we can read kmem])

#  the default is to enable it if the system has the capability

case "$ac_cv_func_nlist$ac_cv_func_K_open$ac_cv_func_kvm_open" in
 *yes*)
    ans=yes
    ;;
 *) ans=no
esac

case "$host" in
 *-*-domainos)	# Won't be found...
    ans=no
    ;;
 *-*-hpux*)
    #ans=no
    ;;
 *-*-irix[[456]]*)
    ans=no
    ;;
 *-*-*linux*)
    ans=no
    ;;
 *-*-winnt3.5)
    ans=no
    ;;
 *-*-unicosmp*)
    ans=no
    ;;
esac

# --enable-kmem / --disable-kmem controls if present
AC_ARG_ENABLE(
    [kmem],
    AC_HELP_STRING(
	[--enable-kmem],
	[s read /dev/kmem for tick and/or tickadj]
    ),
    [ans=$enableval]
)

AC_MSG_RESULT([$ans])

case "$ans" in
 yes)
    can_kmem=yes
    ;;
 *) 
    can_kmem=no
    AC_DEFINE(NOKMEM, 1, [Should we NOT read /dev/kmem?])
esac


AC_MSG_CHECKING([if adjtime is accurate])

# target-dependent defaults

case "$host" in
 i386-sequent-ptx*)
    ans=no
    ;;
 i386-unknown-osf1*)
    ans=yes
    ;;
 mips-sgi-irix[[456]]*)
    ans=yes
    ;;
 *-fujitsu-uxp*)
    ans=yes
    ;;
 *-ibm-aix[[456]]*)
    ans=yes
    ;;
 *-*-*linux*)
    ans=yes
    ;;
 *-*-solaris2.[[01]])
    ans=no
    ;;
 *-*-solaris2*)
    ans=yes
    ;;
 *-*-unicosmp*)
    ans=yes
    ;;
 *) ans=no
esac

# --enable-accurate-adjtime / --disable-accurate-adjtime
# override the default
AC_ARG_ENABLE([accurate-adjtime],
    AC_HELP_STRING(
        [--enable-accurate-adjtime], 
        [s the adjtime() call is accurate]
    ),
    [ans=$enableval],
)

AC_MSG_RESULT([$ans])

case "$ans" in
 yes) 
    AC_DEFINE(ADJTIME_IS_ACCURATE, 1, [Is adjtime() accurate?])
    adjtime_is_accurate=yes
    ;;
 *)
    adjtime_is_accurate=no
esac

AC_CACHE_CHECK([the name of 'tick' in the kernel],
ac_cv_var_nlist_tick,
[ans=_tick
case "$host" in
 m68*-hp-hpux*) # HP9000/300?
    ans=_old_tick
    ;;
 *-apple-aux[[23]]*)
    ans=tick
    ;;
 *-hp-hpux*)
    ans=old_tick
    ;;
 *-ibm-aix[[3456]]*)
    ans=no
    ;;
 *-*-mpeix*)
    ans=no
    ;;
 *-*-ptx*)
    ans=tick
    ;;
 *-*-sco3.2v[[45]]*)
    ans=no
    ;;
 *-*-solaris2*)
    ans=nsec_per_tick
    ;;
 *-*-sysv4*)
    ans=tick
    ;;
esac
ac_cv_var_nlist_tick=$ans])
case "$ac_cv_var_nlist_tick" in
 ''|no) ;;	# HMS: I think we can only get 'no' here...
 *) AC_DEFINE_UNQUOTED(K_TICK_NAME, "$ac_cv_var_nlist_tick", [What is the name of TICK in the kernel?]) ;;
esac
#
AC_CACHE_CHECK([for the units of 'tick'],
ac_cv_var_tick_nano,
[ans=usec
case "$host" in
 *-*-solaris2*)
    ans=nsec
    ;;
esac
ac_cv_var_tick_nano=$ans])
case "$ac_cv_var_tick_nano" in
 nsec)
    AC_DEFINE(TICK_NANO, 1, [Is K_TICK_NAME in nanoseconds?])
    ;;
esac
#
AC_CACHE_CHECK([the name of 'tickadj' in the kernel],
ac_cv_var_nlist_tickadj,
[ans=_tickadj
case "$host" in
 m68*-hp-hpux*) # HP9000/300?
    ans=_tickadj
    ;;
 *-apple-aux[[23]]*)
    ans=tickadj
    ;;
 *-hp-hpux10*)
    ans=no
    ;;
 *-hp-hpux9*)
    ans=no
    ;;
 *-hp-hpux*)
    ans=tickadj
    ;;
 *-*-aix*)
    ans=tickadj
    ;;
 *-*-mpeix*)
    ans=no
    ;;
 *-*-ptx*)
    ans=tickadj
    ;;
 *-*-sco3.2v4*)
    ans=no
    ;;
 *-*-sco3.2v5.0*)
    ans=clock_drift
    ;;
 *-*-solaris2*)
    ans=no	# hrestime_adj
    ;;
 *-*-sysv4*)
    ans=tickadj
    ;;
esac
ac_cv_var_nlist_tickadj=$ans])
case "$ac_cv_var_nlist_tickadj" in
 ''|no) ;;	# HMS: I think we can only get 'no' here...
 *) AC_DEFINE_UNQUOTED(K_TICKADJ_NAME, "$ac_cv_var_nlist_tickadj", [What is the name of TICKADJ in the kernel?]) ;;
esac
#
AC_CACHE_CHECK([for the units of 'tickadj'],
ac_cv_var_tickadj_nano,
[ans=usec
case "$host" in
 *-*-solaris2*)
    ans=nsec
    ;;
esac
ac_cv_var_tickadj_nano=$ans])
case "$ac_cv_var_tickadj_nano" in
 nsec)
    AC_DEFINE(TICKADJ_NANO, 1, [Is K_TICKADJ_NAME in nanoseconds?])
    ;;
esac
#
AC_CACHE_CHECK([half-heartedly for 'dosynctodr' in the kernel],
ac_cv_var_nlist_dosynctodr,
[case "$host" in
 *-apple-aux[[23]]*)
    ans=no
    ;;
 *-sni-sysv*)
    ans=dosynctodr
    ;;
 *-*-aix*)
    ans=dosynctodr
    ;;
 *-*-hpux*)
    ans=no
    ;;
 *-*-mpeix*)
    ans=no
    ;;
 *-*-nextstep*)
    ans=_dosynctodr
    ;;
 *-*-ptx*)
    ans=doresettodr
    ;;
 *-*-sco3.2v4*)
    ans=no
    ;;
 *-*-sco3.2v5*)
    ans=track_rtc
    ;;
 *-*-solaris2*)
    ans=dosynctodr
    ;;
 *-*-sysv4*)
    ans=doresettodr
    ;;
 *)
    ans=_dosynctodr
    ;;
esac
ac_cv_var_nlist_dosynctodr=$ans])
case "$ac_cv_var_nlist_dosynctodr" in
 no) ;;
 *)  AC_DEFINE_UNQUOTED(K_DOSYNCTODR_NAME, "$ac_cv_var_nlist_dosynctodr", [What is (probably) the name of DOSYNCTODR in the kernel?])
     ;;
esac
#
AC_CACHE_CHECK([half-heartedly for 'noprintf' in the kernel],
ac_cv_var_nlist_noprintf,
[case "$host" in
 *-apple-aux[[23]]*)
    ans=no
    ;;
 *-sni-sysv*)
    ans=noprintf
    ;;
 *-*-aix*)
    ans=noprintf
    ;;
 *-*-hpux*)
    ans=no
    ;;
 *-*-mpeix*)
    ans=no
    ;;
 *-*-ptx*)
    ans=noprintf
    ;;
 *-*-nextstep*)
    ans=_noprintf
    ;;
 *-*-solaris2*)
    ans=noprintf
    ;;
 *-*-sysv4*)
    ans=noprintf
    ;;
 *)
    ans=_noprintf
    ;;
esac
ac_cv_var_nlist_noprintf=$ans])
case "$ac_cv_var_nlist_noprintf" in
 no) ;;
 *)  AC_DEFINE_UNQUOTED(K_NOPRINTF_NAME, "$ac_cv_var_nlist_noprintf", [What is (probably) the name of NOPRINTF in the kernel?])
     ;;
esac

dnl The tick/tickadj sections were written by Skippy, who never learned
dnl that it's impolite (horridly gross) to show your guts in public.

dnl	tick		tickadj	
dnl	10000		80	    Unixware
dnl	1000000L/hz	tick/16     (Solaris,UXPV,HPUX) && ADJTIME_IS_ACCURATE
dnl	10000		150	    sgi IRIX
dnl	1000000L/hz	1000	    RS6000 && NOKMEM
dnl	1000000L/hz	668	    DOMAINOS && NOKMEM
dnl	1000000L/hz	500/HZ	    other && NOKMEM
dnl	txc.tick	1	    Linux
dnl	(every / 10)	50	    WinNT - tickadj is roughly 500/hz
dnl	1000000L/hz	(nlist)     (Solaris && !ADJTIME_IS_ACCURATE),
dnl				    (RS6000 && !NOKMEM), SINIX MIPS

dnl But we'll only use these "values" if we can't find anything else.

AC_MSG_CHECKING([for a default value for 'tick'])

# target-dependent default for tick

case "$host" in
 *-*-pc-cygwin*)
    AC_MSG_ERROR([tick needs work for cygwin])
    ;;
 *-univel-sysv*)
    ans=10000
    ;;
 *-*-irix*)
    ans=10000
    ;;
 *-*-*linux*)
    ans=txc.tick
    ;;
 *-*-mpeix*)
    ans=no
    ;;
 *-*-winnt3.5)
    ans='(every / 10)'
    ;;
 *-*-unicosmp*)
    ans=10000
    ;;
 *)
    ans='1000000L/hz'
    ;;
esac

AC_ARG_ENABLE(
    [tick],
    AC_HELP_STRING(
	[--enable-tick=VALUE],
	[s force a value for 'tick']
    ),
    [ans=$enableval]
)

AC_MSG_RESULT([$ans])

case "$ans" in
 ''|no) ;;	# HMS: I think we can only get 'no' here...
 *) AC_DEFINE_UNQUOTED(PRESET_TICK, [$ans], [Preset a value for 'tick'?]) ;;
esac


AC_MSG_CHECKING([for a default value for 'tickadj'])

# target-specific default

ans='500/hz'

case "$host" in
 *-fujitsu-uxp*)
    case "$adjtime_is_accurate" in
     yes)
         ans='tick/16'
    esac
    ;;
 XXX-*-pc-cygwin*)
    ans=no
    ;;
 *-univel-sysv*)
    ans=80
    ;;
 *-*-aix*)
    case "$can_kmem" in
     no)
	ans=1000
    esac
    ;;
 *-*-domainos)	# Skippy: won't be found...
    case "$can_kmem" in
     no)
	ans=668
    esac
    ;;
 *-*-hpux*)
    case "$adjtime_is_accurate" in
     yes)
	ans='tick/16'
    esac
    ;;
 *-*-irix*)
    ans=150
    ;;
 *-*-mpeix*)
    ans=no
    ;;
 *-*-sco3.2v5.0*)
    ans=10000L/hz
    ;;
 *-*-winnt3.5)
    ans=50
    ;;
 *-*-unicosmp*)
    ans=150
esac

AC_ARG_ENABLE(
    [tickadj],
    AC_HELP_STRING(
        [--enable-tickadj=VALUE],
        [s force a value for 'tickadj']
    ),
    [ans=$enableval]
)

AC_MSG_RESULT([$ans])

default_tickadj=$ans

case "$default_tickadj" in
 ''|no) ;;	# HMS: I think we can only get 'no' here...
 *) AC_DEFINE_UNQUOTED(PRESET_TICKADJ, $default_tickadj, [Preset a value for 'tickadj'?]) ;;
esac

# Newer versions of ReliantUNIX round adjtime() values down to
# 1/100s (system tick). Sigh ...
# Unfortunately, there is no easy way to know if particular release
# has this "feature" or any obvious way to test for it.
case "$host" in
 mips-sni-sysv4*) AC_DEFINE(RELIANTUNIX_CLOCK, 1, [Do we want the ReliantUNIX clock hacks?]) ;;
esac

case "$host" in
 *-*-sco3.2v5*) AC_DEFINE(SCO5_CLOCK, 1, [Do we want the SCO clock hacks?]) ;;
esac

ac_cv_make_tickadj=yes
case "$can_kmem$ac_cv_var_tick$default_tickadj" in
 nonono)	# Don't read KMEM, no presets.  Bogus.
    AC_MSG_WARN([Can't read kmem, no PRESET_TICK or PRESET_TICKADJ.  No tickadj.])
    ac_cv_make_tickadj=no
    ;;
 nono*)		# Don't read KMEM, no PRESET_TICK but PRESET_TICKADJ.  Bogus.
    AC_MSG_WARN([Can't read kmem but no PRESET_TICK.  No tickadj.])
    ac_cv_make_tickadj=no
    ;;
 no*no)		# Don't read KMEM, PRESET_TICK but no PRESET_TICKADJ.  Bogus.
    AC_MSG_WARN([Can't read kmem but no PRESET_TICKADJ.  No tickadj.])
    ac_cv_make_tickadj=no
    ;;
 no*)		# Don't read KMEM, PRESET_TICK and PRESET_TICKADJ.  Cool.
    ;;
 yesnono)	# Read KMEM, no presets.  Cool.
    ;;
 yesno*)	# Read KMEM, no PRESET_TICK but PRESET_TICKADJ.  Bogus.
    AC_MSG_WARN([PRESET_TICKADJ is defined but not PRESET_TICK.  Please report this.])
    ;;
 yes*no)	# Read KMEM, PRESET_TICK but no PRESET_TICKADJ.  Cool.
    ;;
 yes*)		# READ KMEM, PRESET_TICK and PRESET_TICKADJ.
    ;;
 *)		# Generally bogus.
    AC_MSG_ERROR([This shouldn't happen.])
    ;;
esac

AC_SUBST(MAKE_NTPTIME)
AC_CACHE_CHECK([if we want and can make the ntptime utility], ac_cv_make_ntptime,
[case "$host" in
 *) case "$ac_cv_struct_ntptimeval$ac_cv_var_kernel_pll" in
     yesyes)
	ans=yes
	;;
     *)
	ans=no
	;;
    esac
    ;;
esac
ac_cv_make_ntptime=$ans])
case "$ac_cv_make_ntptime" in
 yes)
    MAKE_NTPTIME=ntptime
    ;;
esac

AC_SUBST(MAKE_TICKADJ)
case "$host" in
 mips-sni-sysv4*)
    # tickadj is pretty useless on newer versions of ReliantUNIX
    # Do not bother
    ac_cv_make_tickadj=no
    ;;
 *-*-irix*)
    ac_cv_make_tickadj=no
    ;;
 *-*-solaris2*)
    # DLM says tickadj is a no-no starting with solaris2.5
    case "$host" in
     *-*-solaris2.1[[0-9]]*)
	ac_cv_make_tickadj=no
	;;
     *-*-solaris2.[[0-4]]*) ;;
     *) ac_cv_make_tickadj=no ;;
    esac
    ;;
 *-*-unicosmp*)
    ac_cv_make_tickadj=no
    ;;
esac

#
# Despite all the above, we always make tickadj.  Setting
# ac_cv_make_tickadj before AC_CACHE_CHECK will cause a false
# report that the configuration variable was cached.  It may
# be better to simply remove the hunk above, I did not want
# to remove it if there is hope it will be used again.
#
$as_unset ac_cv_make_tickadj

AC_CACHE_CHECK([if we want and can make the tickadj utility], ac_cv_make_tickadj,
ac_cv_make_tickadj=yes)
case "$ac_cv_make_tickadj" in
 yes)
    MAKE_TICKADJ=tickadj
    ;;
esac

AC_SUBST(MAKE_TIMETRIM)
AC_CACHE_CHECK([if we want and can make the timetrim utility], ac_cv_make_timetrim,
[case "$host" in
 *-*-irix*)
    ac_cv_make_timetrim=yes
    ;;
 *-*-unicosmp*)
    ac_cv_make_timetrim=yes
    ;;
 *)
    ac_cv_make_timetrim=no
    ;;
esac])
case "$ac_cv_make_timetrim" in
 yes)
    MAKE_TIMETRIM=timetrim
    ;;
esac

AC_SUBST(MAKE_LIBNTPSIM)
AC_SUBST(MAKE_NTPDSIM)

AC_MSG_CHECKING([if we want to build the NTPD simulator])

AC_ARG_ENABLE(
    [simulator],
    AC_HELP_STRING(
	[--enable-simulator],
	[- build/install the NTPD simulator?]
    ),
    [ans=$enableval], 
    [ans=no]
)

AC_MSG_RESULT([$ans])

case "$ans" in
 yes)
    MAKE_NTPDSIM=ntpdsim
    MAKE_LIBNTPSIM=libntpsim.a
    ;;
esac

case "$build" in
 $host)
    ;;
 *) case "$host" in
     *-*-vxworks*)
	LDFLAGS="$LDFLAGS -r"
	;;
    esac
    ;;
esac


AC_MSG_CHECKING([if we want to build ntpsnmpd])
AC_ARG_WITH(ntpsnmpd,
	AC_HELP_STRING([--with-ntpsnmpd], [s Build the ntpsnmpd code?]),
	[ans=$withval],
	[case "$PATH_NET_SNMP_CONFIG" in
	 /*)	ans=yes ;;
	 *)	ans=no  ;;
	esac])
AC_MSG_RESULT($ans)

case "$ans" in
 yes)
    case "$PATH_NET_SNMP_CONFIG" in
     /*)
	SNMP_LIBS=`$PATH_NET_SNMP_CONFIG --agent-libs`
	AC_SUBST(SNMP_LIBS)
	# HMS: we really want to separate CPPFLAGS and CFLAGS
	foo=`$PATH_NET_SNMP_CONFIG --cflags`
	SNMP_CPPFLAGS=
	SNMP_CFLAGS=
	for i in $foo; do
	    case "$i" in
	     -D*|-U*|-I*)
		SNMP_CPPFLAGS="$SNMP_CPPFLAGS $i"
		;;
	    *)	SNMP_CFLAGS="$SNMP_CFLAGS $i"
		;;
	    esac
	done
	AC_SUBST(SNMP_CPPFLAGS)
	AC_SUBST(SNMP_CFLAGS)

	save_CFLAGS=$CFLAGS
	save_CPPFLAGS=$CPPFLAGS
	save_LIBS=$LIBS
	CFLAGS=$SNMP_CFLAGS
	CPPFLAGS=$SNMP_CPPFLAGS

	AC_CHECK_HEADER([net-snmp/net-snmp-config.h], [MAKE_NTPSNMPD=ntpsnmpd],
		[AC_MSG_WARN([net-snmp-config present but net-snmp headers are not available!])])

	# Do this last, as we're messing up LIBS.

	# check -lnetsnmp for netsnmp_daemonize
	LIBS=`$PATH_NET_SNMP_CONFIG --libs`
	AC_CHECK_LIB([netsnmp], [netsnmp_daemonize], [],
		[AC_DEFINE([NEED_NETSNMP_DAEMONIZE], [1],
			[We need to provide netsnmp_daemonize()])])

	CFLAGS=$save_CFLAGS
	CPPFLAGS=$save_CPPFLAGS
	LIBS=$save_LIBS

	;;
     *) AC_MSG_WARN([Cannot build ntpsnmpd as desired - net-snmp-config cannot be found])
	;;
    esac
    ;;
esac
AC_SUBST(MAKE_NTPSNMPD)


AC_MSG_CHECKING([if we should always slew the time])

# target-specific defaults

case "$host" in
 *-apple-aux[[23]]*)
    ans=yes
    ;;
 *-*-bsdi[[012]]*)
    ans=no
    ;;
 *-*-bsdi*)
    ans=yes
    ;;
 *-*-openvms*)	# HMS: won't be found
    ans=yes
    ;;
 *) ans=no
    ;;
esac

# --enable-slew-always / --disable-slew-always overrides default

AC_ARG_ENABLE(
    [slew-always],
    AC_HELP_STRING(
	[--enable-slew-always],
	[s always slew the time]
    ),
    [ans=$enableval]
)

AC_MSG_RESULT([$ans])

case "$ans" in
 yes) AC_DEFINE(SLEWALWAYS, 1, [Slew always?]) ;;
esac

AC_MSG_CHECKING([if we should step and slew the time])

case "$host" in
 *-sni-sysv*)
    ans=yes
    ;;
 *-univel-sysv*)
    ans=no
    ;;
 *-*-ptx*)
    ans=yes
    ;;
 *-*-solaris2.1[[0-9]]*)
    ans=no
    ;;
 *-*-solaris2.[[012]]*)
    ans=yes
    ;;
 *-*-sysv4*)	# HMS: Does this catch Fujitsu UXP?
    ans=yes
    ;;
 *) ans=no
    ;;
esac


AC_ARG_ENABLE(
    [step-slew],
    AC_HELP_STRING(
	[--enable-step-slew],
	[s step and slew the time]
    ),
    [ans=$enableval]
)

AC_MSG_RESULT([$ans])

case "$ans" in
 yes) AC_DEFINE(STEP_SLEW, 1, [Step, then slew the clock?]) ;;
esac

AC_MSG_CHECKING([if ntpdate should step the time])

case "$host" in
 *-apple-aux[[23]]*)
    ans=yes
    ;;
 *) ans=no
esac

AC_ARG_ENABLE(
    [ntpdate-step],
    AC_HELP_STRING(
	[--enable-ntpdate-step],
	[s if ntpdate should step the time]
    ),
    [ans=$enableval]
)

AC_MSG_RESULT([$ans])

case "$ans" in
 yes) AC_DEFINE(FORCE_NTPDATE_STEP, 1, [force ntpdate to step the clock if !defined(STEP_SLEW) ?]) ;;
esac


AC_MSG_CHECKING([if we should sync TODR clock every hour])

case "$host" in
 *-*-nextstep*)
    ans=yes
    ;;
 *-*-openvms*)	# HMS: won't be found
    ans=yes
    ;;
 *)
    ans=no
esac

AC_ARG_ENABLE(
    [hourly-todr-sync],
    AC_HELP_STRING(
	[--enable-hourly-todr-sync],
	[s if we should sync TODR hourly]
    ),
    [ans=$enableval]
)

AC_MSG_RESULT([$ans])

case "$ac_cv_var_sync_todr" in
 yes) AC_DEFINE(DOSYNCTODR, 1, [synch TODR hourly?]) ;;
esac


AC_MSG_CHECKING([if we should avoid kernel FLL bug])

case "$host" in
 *-*-solaris2.6)
    unamev=`uname -v`
    case "$unamev" in
     Generic_105181-*)
	old_IFS="$IFS"
	IFS="-"
	set $unamev
	IFS="$old_IFS"
	if test "$2" -ge 17
	then
	    # Generic_105181-17 and higher
	    ans=no
	else
	    ans=yes
	fi
	;;
     *) 
	ans=yes
    esac
    ;;
 *-*-solaris2.7)
    unamev=`uname -v`
    case "$unamev" in
     Generic_106541-*)
	old_IFS="$IFS"
	IFS="-"
	set $unamev
	IFS="$old_IFS"
	if test "$2" -ge 07
	then
	    # Generic_106541-07 and higher
	    ans=no
	else
	    ans=yes
	fi
	;;
     *)
	ans=yes
    esac
    ;;
 *)
    ans=no
esac

AC_ARG_ENABLE(
    [kernel-fll-bug],
    AC_HELP_STRING(
	[--enable-kernel-fll-bug],
	[s if we should avoid a kernel FLL bug]
    ),
    [ans=$enableval]
)

AC_MSG_RESULT([$ans])

case "$ans" in
 yes) AC_DEFINE(KERNEL_FLL_BUG, 1, [Does the kernel have an FLL bug?]) ;;
esac


AC_MSG_CHECKING([if we should use the IRIG sawtooth filter])

case "$host" in
 *-*-solaris2.[[89]])
    ans=yes
    ;;
 *-*-solaris2.1[[0-9]]*)
    ans=yes
    ;;
 *) ans=no
esac

AC_ARG_ENABLE(
    [irig-sawtooth], 
    AC_HELP_STRING(
	[--enable-irig-sawtooth],
	[s if we should enable the IRIG sawtooth filter]
    ),
    [ans=$enableval]
)

AC_MSG_RESULT([$ans])

case "$ans" in
 yes) AC_DEFINE(IRIG_SUCKS, 1, [Should we use the IRIG sawtooth filter?]) ;;
esac


AC_MSG_CHECKING([if we should enable NIST lockclock scheme])

AC_ARG_ENABLE(
	[nist], 
	AC_HELP_STRING(
	    [--enable-nist],
	    [- if we should enable the NIST lockclock scheme]
	),
	[ans=$enableval],
	[ans=no]
)

AC_MSG_RESULT([$ans])

case "$ans" in
 yes) AC_DEFINE(LOCKCLOCK, 1, [Should we align with the NIST lockclock scheme?]) ;;
esac


AC_MSG_CHECKING([if we want support for Samba's signing daemon])

AC_ARG_ENABLE(
    [ntp-signd],
    AC_HELP_STRING(
	[--enable-ntp-signd],
	[- Provide support for Samba's signing daemon, =/var/run/ntp_signd]
    ),
    [ans=$enableval],
    [ans=no]
)

AC_MSG_RESULT([$ans])

case "$ans" in
 no)
    ntp_signd_path=
    ;;
 yes)
    ntp_signd_path=/var/run/ntp_signd
    ;;
 *)
    ntp_signd_path="$ans"
esac

case "$ntp_signd_path" in
 '')
    wintime_default=no
    ;;
 *)
    wintime_default=yes
    AC_DEFINE(HAVE_NTP_SIGND, ,[Do we want support for Samba's signing daemon?])
    AC_DEFINE_UNQUOTED(NTP_SIGND_PATH, "$ntp_signd_path", [Path to sign daemon rendezvous socket])
esac


AC_MSG_CHECKING([if we want the windows symmetric client hack])

# default is no, unless --enable-ntp-signd was given
ans=$wintime_default
$as_unset wintime_default

AC_ARG_ENABLE(
    [wintime],
    AC_HELP_STRING(
	[--enable-wintime],
	[- Provide the windows symmetric client hack]
    ),
    [ans=$enableval],
)

AC_MSG_RESULT([$ans])

case "$ans" in
 yes)
    AC_DEFINE(WINTIME, ,[Do we want the windows symmetric client hack?])
esac


AC_CHECK_HEADERS(sys/clockctl.h)

case "$host" in
 *-*-netbsd*)
    ans=yes
    ;;
 *) ans=no
    ;;
esac

AC_ARG_ENABLE(
    [clockctl],
    AS_HELP_STRING(
	[--enable-clockctl],
	[s Use /dev/clockctl for non-root clock control]
    ),
    [ntp_use_dev_clockctl=$enableval],
    [ntp_use_dev_clockctl=$ac_cv_header_sys_clockctl_h]
)

AC_MSG_CHECKING([[if we should use /dev/clockctl]])
AC_MSG_RESULT([$ntp_use_dev_clockctl])


AC_CHECK_HEADERS([sys/capability.h])
AC_CHECK_HEADERS([sys/prctl.h])

AC_MSG_CHECKING([[if we have linux capabilities (libcap)]])

case "$ac_cv_header_sys_capability_h$ac_cv_header_sys_prctl_h" in
 yesyes)
    ntp_have_linuxcaps=yes
    ;;
 *)
    ntp_have_linuxcaps=no
esac

AC_MSG_RESULT([$ntp_have_linuxcaps])


AC_ARG_ENABLE(
    [linuxcaps],
    AS_HELP_STRING(
	[--enable-linuxcaps],
<<<<<<< HEAD
	[+ Use Linux capabilities for non-root clock control]
=======
	[s Use Linux capabilities for non-root clock control]
>>>>>>> 4583fdce
    ),
    [ntp_have_linuxcaps=$enableval]
)


case "$ntp_have_linuxcaps" in
 yes)
    AC_DEFINE(HAVE_LINUX_CAPABILITIES, ,[Do we have Linux capabilities?])
    LIBS="$LIBS -lcap"
esac


case "$ntp_use_dev_clockctl$ntp_have_linuxcaps" in
 *yes*)
    AC_DEFINE(HAVE_DROPROOT, ,[Can we drop root privileges?])
esac


AC_CHECK_HEADERS([libscf.h])

case "$ac_cv_header_libscf_h" in
 yes)
    AC_SUBST(LSCF, [-lscf])
esac

AC_CHECK_FUNC(
    [setppriv],
    AC_DEFINE(HAVE_SOLARIS_PRIVS, ,[Are Solaris privileges available?])
)


#
# ISC stuff
#

if test $ac_cv_struct_sockaddr_has_sa_len = yes; then
    AC_DEFINE(ISC_PLATFORM_HAVESALEN, ,[ISC: struct sockaddr as sa_len?])
fi

AC_ARG_ENABLE(ipv6, AC_HELP_STRING([--enable-ipv6], [s use IPv6?]))

case "$enable_ipv6" in
 yes|''|autodetect)
    case "$host" in
     powerpc-ibm-aix4*) ;;
     *)
	AC_DEFINE(WANT_IPV6, ,[configure --enable-ipv6])
	;;
    esac
    ;;
 no)
    ;;
esac


AC_CACHE_CHECK(
    [for IPv6 structures],
    ac_cv_isc_found_ipv6,
    [
	AC_COMPILE_IFELSE(
	    [
		AC_LANG_PROGRAM(
		    [
			#include <sys/types.h>
			#include <sys/socket.h>
			#include <netinet/in.h>
		    ],
		    [
			struct sockaddr_in6 sin6;
		    ]
		)
	    ],
	    [ac_cv_isc_found_ipv6=yes],
	    [ac_cv_isc_found_ipv6=no]
	)
    ]
)

#
# See whether IPv6 support is provided via a Kame add-on.
# This is done before other IPv6 linking tests so LIBS is properly set.
#
AC_MSG_CHECKING([for Kame IPv6 support])
AC_ARG_WITH(kame,
	[AC_HELP_STRING([--with-kame], [- =/usr/local/v6])],
	use_kame="$withval", use_kame="no")


case "$use_kame" in
 no)
    ;;
 yes)
    kame_path=/usr/local/v6
    ;;
 *)
    kame_path="$use_kame"
    ;;
esac

case "$use_kame" in
 no)
    AC_MSG_RESULT(no)
    ;;
 *)
    if test -f $kame_path/lib/libinet6.a; then
	AC_MSG_RESULT($kame_path/lib/libinet6.a)
	LIBS="-L$kame_path/lib -linet6 $LIBS"
    else
	AC_MSG_ERROR([$kame_path/lib/libinet6.a not found.

Please choose the proper path with the following command:

    configure --with-kame=PATH
])
    fi
    ;;
esac

#
# Whether netinet6/in6.h is needed has to be defined in isc/platform.h.
# Including it on Kame-using platforms is very bad, though, because
# Kame uses #error against direct inclusion.   So include it on only
# the platform that is otherwise broken without it -- BSD/OS 4.0 through 4.1.
# This is done before the in6_pktinfo check because that's what
# netinet6/in6.h is needed for.
#
case "$host" in
 *-bsdi4.[[01]]*)
    AC_DEFINE(ISC_PLATFORM_NEEDNETINET6IN6H, 1, [Do we need netinet6/in6.h?])
    isc_netinet6in6_hack="#include <netinet6/in6.h>"
    ;;
 *)
    isc_netinet6in6_hack=""
esac

#
# This is similar to the netinet6/in6.h issue.
#
case "$host" in
 *-sco-sysv*uw*|*-*-sysv*UnixWare*|*-*-sysv*OpenUNIX*)
    AC_DEFINE(ISC_PLATFORM_FIXIN6ISADDR, 1,[Do we need to fix in6isaddr?])
    isc_netinetin6_hack="#include <netinet/in6.h>"
    ;;
 *)
    isc_netinetin6_hack=""
esac


case "$ac_cv_isc_found_ipv6" in
 yes)
    AC_DEFINE(ISC_PLATFORM_HAVEIPV6, ,[have IPv6?])

    AC_CACHE_CHECK(
	[for in6_pktinfo],
	ac_cv_have_in6_pktinfo,
	[
	    AC_COMPILE_IFELSE(
		[
		    AC_LANG_PROGRAM(
			[
			    #include <sys/types.h>
			    #include <sys/socket.h>
			    #include <netinet/in.h>
			    $isc_netinetin6_hack
			    $isc_netinet6in6_hack
			],
			[
			    struct in6_pktinfo xyzzy;
			]
		    )
		],
		[ac_cv_have_in6_pktinfo=yes],
		[ac_cv_have_in6_pktinfo=no]
	    )
	]
    )

    case "$ac_cv_have_in6_pktinfo" in
     yes)
	AC_DEFINE(ISC_PLATFORM_HAVEIN6PKTINFO, , [have struct in6_pktinfo?])
    esac


    # HMS: Use HAVE_STRUCT_SOCKADDR_IN6_SIN6_SCOPE_ID instead?
    AC_CACHE_CHECK(
	[for sockaddr_in6.sin6_scope_id],
	ac_cv_have_sin6_scope_id,
	[
	    AC_COMPILE_IFELSE(
		[
		    AC_LANG_PROGRAM(
			[
			    #include <sys/types.h>
			    #include <sys/socket.h>
			    #include <netinet/in.h>
			    $isc_netinetin6_hack
			    $isc_netinet6in6_hack
			],
			[
			    struct sockaddr_in6 xyzzy;
			    xyzzy.sin6_scope_id = 0;
			]
		    )
		],
		[ac_cv_have_sin6_scope_id=yes],
		[ac_cv_have_sin6_scope_id=no]
	    )
	]
    )

    case "$ac_cv_have_sin6_scope_id" in
     yes)
	AC_DEFINE(ISC_PLATFORM_HAVESCOPEID, , [have sin6_scope_id?])
    esac
esac


# We need this check run even without ac_cv_isc_found_ipv6=yes

AC_CACHE_CHECK(
    [for in6addr_any],
    ac_cv_have_in6addr_any,
    [
	AC_COMPILE_IFELSE(
	    [
		AC_LANG_PROGRAM(
		    [
			#include <sys/types.h>
			#include <sys/socket.h>
			#include <netinet/in.h>
			$isc_netinetin6_hack
			$isc_netinet6in6_hack
		    ],
		    [
			struct in6_addr in6; 
			in6 = in6addr_any;
		    ]
		)
	    ],
	    [ac_cv_have_in6addr_any=yes],
	    [ac_cv_have_in6addr_any=no]
	)
    ]
)

case "$ac_cv_have_in6addr_any" in
 no)
    AC_DEFINE(ISC_PLATFORM_NEEDIN6ADDRANY, , [missing in6addr_any?])
esac


AC_CACHE_CHECK(
    [for struct if_laddrconf],
    ac_cv_isc_struct_if_laddrconf,
    [
        AC_COMPILE_IFELSE(
	    [
		AC_LANG_PROGRAM(
		    [
			#include <sys/types.h>
			#include <net/if6.h>
		    ],
		    [
			struct if_laddrconf a;
		    ]
		)
	    ],
	    [ac_cv_isc_struct_if_laddrconf=yes],
	    [ac_cv_isc_struct_if_laddrconf=no]
	)
    ]
)

case "$ac_cv_isc_struct_if_laddrconf" in
 yes)
    AC_DEFINE(ISC_PLATFORM_HAVEIF_LADDRCONF, , [have struct if_laddrconf?])
esac

AC_CACHE_CHECK(
    [for struct if_laddrreq],
    ac_cv_isc_struct_if_laddrreq,
    [
        AC_COMPILE_IFELSE(
	    [
		AC_LANG_PROGRAM(
		    [
			#include <sys/types.h>
			#include <net/if6.h>
		    ],
		    [
			struct if_laddrreq a;
		    ]
		)
	    ],
	    [ac_cv_isc_struct_if_laddrreq=yes],
	    [ac_cv_isc_struct_if_laddrreq=no]
	)
    ]
)

case "$ac_cv_isc_struct_if_laddrreq" in
 yes)
    AC_DEFINE(ISC_PLATFORM_HAVEIF_LADDRREQ, , [have struct if_laddrreq?])
esac

#
# Look for a sysctl call to get the list of network interfaces.
#
AC_CACHE_CHECK(
    [for interface list sysctl],
    ac_cv_iflist_sysctl,
    AC_EGREP_CPP(
	[found_rt_iflist], 
	[
	    #include <sys/param.h>
	    #include <sys/sysctl.h>
	    #include <sys/socket.h>
	    #ifdef NET_RT_IFLIST  
	    found_rt_iflist
	    #endif
	],
	[ac_cv_iflist_sysctl=yes],
	[ac_cv_iflist_sysctl=no]
    )
)

case "$ac_cv_iflist_sysctl" in
 yes)
    AC_DEFINE(HAVE_IFLIST_SYSCTL,1,[have iflist_sysctl?])
esac


###

AC_DEFINE_DIR(NTP_KEYSDIR, sysconfdir, [Default location of crypto key info])

AC_CONFIG_FILES(Makefile)
AC_CONFIG_FILES(ElectricFence/Makefile)
AC_CONFIG_FILES(adjtimed/Makefile)
AC_CONFIG_FILES(clockstuff/Makefile)
AC_CONFIG_FILES(include/Makefile)
AC_CONFIG_FILES(include/isc/Makefile)
AC_CONFIG_FILES(kernel/Makefile)
AC_CONFIG_FILES(kernel/sys/Makefile)
AC_CONFIG_FILES(libntp/Makefile)
AC_CONFIG_FILES(libparse/Makefile)
AC_CONFIG_FILES(ntpd/Makefile)
AC_CONFIG_FILES(ntpdate/Makefile)
AC_CONFIG_FILES(ntpdc/Makefile)
AC_CONFIG_FILES(ntpdc/nl.pl,		[chmod +x ntpdc/nl.pl])
AC_CONFIG_FILES(ntpq/Makefile)
AC_CONFIG_FILES(ntpsnmpd/Makefile)
AC_CONFIG_FILES(parseutil/Makefile)
AC_CONFIG_FILES(scripts/Makefile)
AC_CONFIG_FILES(scripts/calc_tickadj,	[chmod +x scripts/calc_tickadj])
AC_CONFIG_FILES(scripts/checktime,	[chmod +x scripts/checktime])
AC_CONFIG_FILES(scripts/freq_adj,	[chmod +x scripts/freq_adj])
AC_CONFIG_FILES(scripts/html2man,	[chmod +x scripts/html2man])
AC_CONFIG_FILES(scripts/mkver,		[chmod +x scripts/mkver])
AC_CONFIG_FILES(scripts/ntp-wait,	[chmod +x scripts/ntp-wait])
AC_CONFIG_FILES(scripts/ntpsweep,	[chmod +x scripts/ntpsweep])
AC_CONFIG_FILES(scripts/ntptrace,	[chmod +x scripts/ntptrace])
AC_CONFIG_FILES(scripts/ntpver,		[chmod +x scripts/ntpver])
AC_CONFIG_FILES(scripts/plot_summary,	[chmod +x scripts/plot_summary])
AC_CONFIG_FILES(scripts/summary,	[chmod +x scripts/summary])
AC_CONFIG_FILES(util/Makefile)

AC_CONFIG_SUBDIRS(sntp)
AC_CONFIG_SUBDIRS(gsoc_sntp)

AC_OUTPUT<|MERGE_RESOLUTION|>--- conflicted
+++ resolved
@@ -4406,11 +4406,7 @@
     [linuxcaps],
     AS_HELP_STRING(
 	[--enable-linuxcaps],
-<<<<<<< HEAD
 	[+ Use Linux capabilities for non-root clock control]
-=======
-	[s Use Linux capabilities for non-root clock control]
->>>>>>> 4583fdce
     ),
     [ntp_have_linuxcaps=$enableval]
 )
