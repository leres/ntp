--- conflicted
+++ resolved
@@ -42,11 +42,7 @@
 # PROP Ignore_Export_Lib 0
 # PROP Target_Dir ""
 # ADD BASE CPP /nologo /W3 /GX /O2 /D "WIN32" /D "NDEBUG" /D "_CONSOLE" /D "_MBCS" /YX /FD /c
-<<<<<<< HEAD
-# ADD CPP /nologo /MT /W4 /GX /O2 /I "." /I "..\include" /I "..\..\..\include" /D "NDEBUG" /D "_CONSOLE" /D "WIN32" /D "_MBCS" /D "SYS_WINNT" /D "HAVE_CONFIG_H" /D _WIN32_WINNT=0x400 /YX"windows.h" /FD /c
-=======
 # ADD CPP /nologo /MT /W4 /GX /O2 /I "\\" /I "..\..\..\openssl\inc32" /I "." /I "..\include" /I "..\..\..\include" /I "\openssl-0.9.6g\inc32" /D "NDEBUG" /D "_CONSOLE" /D "WIN32" /D "_MBCS" /D "__STDC__" /D "SYS_WINNT" /D "HAVE_CONFIG_H" /D _WIN32_WINNT=0x400 /YX"windows.h" /FD /c
->>>>>>> 23818c03
 # ADD BASE RSC /l 0x409 /d "NDEBUG"
 # ADD RSC /l 0x409 /d "NDEBUG"
 BSC32=bscmake.exe
@@ -70,11 +66,7 @@
 # PROP Ignore_Export_Lib 0
 # PROP Target_Dir ""
 # ADD BASE CPP /nologo /W3 /Gm /GX /ZI /Od /D "WIN32" /D "_DEBUG" /D "_CONSOLE" /D "_MBCS" /YX /FD /GZ /c
-<<<<<<< HEAD
-# ADD CPP /nologo /MTd /W4 /Gm /GX /ZI /Od /I "." /I "..\include" /I "..\..\..\include" /FI"windows.h" /D "_DEBUG" /D "_CONSOLE" /D "WIN32" /D "_MBCS" /D "SYS_WINNT" /D "HAVE_CONFIG_H" /D _WIN32_WINNT=0x400 /FR /YX"windows.h" /FD /GZ /c
-=======
 # ADD CPP /nologo /MTd /W4 /Gm /GX /ZI /Od /I "." /I "..\include" /I "..\..\..\include" /I "\openssl-0.9.6g\inc32" /FI"windows.h" /D "_DEBUG" /D "_CONSOLE" /D "WIN32" /D "_MBCS" /D "__STDC__" /D "SYS_WINNT" /D "HAVE_CONFIG_H" /D _WIN32_WINNT=0x400 /FR /YX"windows.h" /FD /GZ /c
->>>>>>> 23818c03
 # ADD BASE RSC /l 0x409 /d "_DEBUG"
 # ADD RSC /l 0x409 /d "_DEBUG"
 BSC32=bscmake.exe
