--- conflicted
+++ resolved
@@ -1,14 +1,7 @@
-<<<<<<< HEAD
-.TH SNTP 1 2011-01-16 "( 4.2.7p118)" "Programmer's Manual"
-.\"  EDIT THIS FILE WITH CAUTION  (sntp.1)
-.\"  
-.\"  It has been AutoGen-ed  January 16, 2011 at 10:46:00 AM by AutoGen 5.11.6pre7
-=======
 .TH SNTP 1 2011-01-20 "( 4.2.7p120)" "Programmer's Manual"
 .\"  EDIT THIS FILE WITH CAUTION  (sntp.1)
 .\"  
 .\"  It has been AutoGen-ed  January 20, 2011 at 11:16:10 AM by AutoGen 5.11.6pre7
->>>>>>> ef01588b
 .\"  From the definitions    sntp-opts.def
 .\"  and the template file   agman1.tpl
 .\"
@@ -20,7 +13,7 @@
 .RB [ \-\fIflag\fP " [\fIvalue\fP]]... [" \--\fIopt-name\fP " [[=| ]\fIvalue\fP]]..."
 .br
 .in +8
-[ hostname-or-IP ...]
+hostname-or-IP ...
 .PP
 
 .SH "DESCRIPTION"
@@ -54,19 +47,6 @@
 seconds.
 .SH OPTIONS
 .TP
-.BR \-d ", " \--debug-level
-Increase output debug message level.
-This option may appear an unlimited number of times.
-.sp
-Increase the debugging message output level.
-.TP
-.BR \-D " \fIstring\fP, " \--set-debug-level "=" \fIstring\fP
-Set the output debug message level.
-This option may appear an unlimited number of times.
-.sp
-Set the output debugging level.  Can be supplied multiple times,
-but each overrides the previous value(s).
-.TP
 .BR \-4 ", " \--ipv4
 Force IPv4 DNS name resolution.
 This option must not appear in combination with any of the following options:
@@ -83,15 +63,58 @@
 Force DNS resolution of following host names on the command line
 to the IPv6 namespace.
 .TP
-.BR \-a " \fIauth-keynumber\fP, " \--authentication "=" \fIauth-keynumber\fP
-Enable authentication with the key auth-keynumber.
-This option takes an integer number as its argument.
-.sp
-This option enables authentication using the key specified in this option's argument.
-The argument of this option is the keyid, a number specified in the keyfile as this
-key's identifier. See the keyfile option (-k) for more details.
-.TP
-.BR \-B " \fIseconds\fP, " \--bctimeout "=" \fIseconds\fP
+.BR \-d ", " \--normalverbose
+Normal verbose.
+.sp
+Diagnostic messages for non-fatal errors and a limited amount of
+tracing should be written to standard error.  Fatal ones always
+produce a diagnostic.  This option should be set when there is a
+suspected problem with the server, network or the source.
+.TP
+.BR \-K " \fIfile-name\fP, " \--kod "=" \fIfile-name\fP
+KoD history filename.
+.sp
+Modifies the filename to be used to persist the history of KoD
+responses received from servers.  The default is
+/var/db/ntp-kod.
+.TP
+.BR \-p ", " \--syslog
+Logging with syslog.
+This option must not appear in combination with any of the following options:
+filelog.
+.sp
+When this option is set all logging will be done using syslog.
+.TP
+.BR \-l " \fIfile-name\fP, " \--filelog "=" \fIfile-name\fP
+Log to specified logfile.
+This option must not appear in combination with any of the following options:
+syslog.
+.sp
+This option causes the client to write log messages to the specified
+logfile.
+.TP
+.BR \-s ", " \--settod
+Set (step) the time with settimeofday().
+This option must not appear in combination with any of the following options:
+adjtime.
+.sp
+
+.TP
+.BR \-j ", " \--adjtime
+Set (slew) the time with adjtime().
+This option must not appear in combination with any of the following options:
+settod.
+.sp
+
+.TP
+.BR \-b " \fIbroadcast-address\fP, " \--broadcast "=" \fIbroadcast-address\fP
+Use broadcasts to the address specified for synchronisation.
+.sp
+If specified SNTP will listen to the specified broadcast address
+for NTP broadcasts.  The default maximum wait time,
+68 seconds, can be modified with \-t.
+.TP
+.BR \-t " \fIseconds\fP, " \--timeout "=" \fIseconds\fP
 Specify the number of seconds to wait for broadcasts.
 This option takes an integer number as its argument.
 The default \fIseconds\fP for this option is:
@@ -101,43 +124,13 @@
 When waiting for a broadcast packet SNTP will wait the number
 of seconds specified before giving up.  Default 68 seconds.
 .TP
-.BR \-b " \fIbroadcast-address\fP, " \--broadcast "=" \fIbroadcast-address\fP
-Listen to the address specified for broadcast time sync.
-This option may appear an unlimited number of times.
-.sp
-If specified SNTP will listen to the specified address
-for NTP broadcasts.  The default maximum wait time,
-68 seconds, can be modified with \-B.
-.TP
-.BR \-c " \fIhost-name\fP, " \--concurrent "=" \fIhost-name\fP
-Concurrent query all IPs returned for host-name.
-This option may appear an unlimited number of times.
-.sp
-Requests from an NTP "client" to a "server" should never be sent
-more rapidly than one every 2 seconds.  By default, any IPs returned
-as part of a DNS lookup are assumed to be for a single instance of
-ntpd, and therefore sntp will send  queries to these IPs one after
-another, with a 2-second gap in between each query.
-
-The \-c or \--concurrent flag says that any IPs returned for the
-DNS lookup of the supplied host-name are on different machines,
-so we can send concurrent queries.
-.TP
-.BR \-l " \fIfile-name\fP, " \--filelog "=" \fIfile-name\fP
-Log to specified logfile.
-.sp
-This option causes the client to write log messages to the specified
-logfile.
-.TP
-.BR \-K " \fIfile-name\fP, " \--kod "=" \fIfile-name\fP
-KoD history filename.
-The default \fIfile-name\fP for this option is:
-.ti +4
- /var/db/ntp-kod
-.sp
-Specifies the filename to be used for the  persistent history of KoD
-responses received from servers.  The default is
-/var/db/ntp-kod.
+.BR \-a " \fIauth-keynumber\fP, " \--authentication "=" \fIauth-keynumber\fP
+Enable authentication with the key auth-keynumber.
+This option takes an integer number as its argument.
+.sp
+This option enables authentication using the key specified in this option's argument.
+The argument of this option is the keyid, a number specified in the keyfile as this
+key's identifier. See the keyfile option (-k) for more details.
 .TP
 .BR \-k " \fIfile-name\fP, " \--keyfile "=" \fIfile-name\fP
 Specify a keyfile. SNTP will look in this file for the key specified with \-a.
@@ -155,51 +148,6 @@
 M  Key in a 1-to-8 character ASCII string using the MD5 authentication scheme.
 
 For more information see ntp.keys(5).
-.TP
-.BR \-M " \fInumber\fP, " \--steplimit "=" \fInumber\fP
-Adjustments less than steplimit msec will be slewed..
-This option takes an integer number as its argument.
-The value of \fInumber\fP is constrained to being:
-.in +4
-.nf
-.na
-greater than or equal to 0
-.fi
-.in -4
-.sp
-If the time adjustment is less than steplimit milliseconds, slew the amount using adjtime().  Otherwise, step the correction using settimeofday().
-.TP
-.BR \-o " \fInumber\fP, " \--ntpversion "=" \fInumber\fP
-Send <int> as our NTP version.
-This option takes an integer number as its argument.
-The value of \fInumber\fP is constrained to being:
-.in +4
-.nf
-.na
-in the range  0 through 7
-.fi
-.in -4
-The default \fInumber\fP for this option is:
-.ti +4
- 4
-.sp
-When sending requests to a remote server, tell them we are running
-NTP protocol version <ntpversion> .
-.TP
-.BR \-r ", " \--usereservedport
-Use the NTP Reserved Port (port 123).
-.sp
-Use port 123, which is reserved for NTP, for our network communications.
-.TP
-.BR \-S ", " \--step
-OK to 'step' the time with settimeofday().
-.sp
-
-.TP
-.BR \-s ", " \--slew
-OK to 'slew' the time with adjtime().
-.sp
-
 .TP
 .BR \-? , " \--help"
 Display extended usage information and exit.
