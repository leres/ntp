#include <config.h>
#include "networking.h"

char adr_buf[INET6_ADDRSTRLEN];


/*
** resolve_hosts consumes an array of hostnames/addresses and its length,
** stores a pointer to the array with the resolved hosts in res and returns
** the size of the array res.
**
** pref_family enforces IPv4 or IPv6 depending on commandline options and
** system capability.
**
** If pref_family is NULL or PF_UNSPEC any compatible family will be
** accepted.
**
** Check here: Probably getaddrinfo() can do without ISC's IPv6 availability
** check?
*/
int 
resolve_hosts (
<<<<<<< HEAD
	const char **hosts, 
	int hostc, 
	struct addrinfo ***res,
	int pref_family
	) 
=======
		const char * const *	hosts, 
		int			hostc, 
		struct addrinfo ***	res,
		int			pref_family
		) 
>>>>>>> 15611a14
{
	register unsigned int a;
	unsigned int resc;
	struct addrinfo **tres;

	if (hostc < 1 || NULL == res)
		return 0;
	
	tres = emalloc(sizeof(struct addrinfo *) * hostc);
	for (a = 0, resc = 0; a < hostc; a++) {
		struct addrinfo hints;
		int error;

		tres[resc] = NULL;
#ifdef DEBUG
		printf("sntp resolve_hosts: Starting host resolution for %s...\n", hosts[a]); 
#endif
		memset(&hints, 0, sizeof(hints));
		if (AF_UNSPEC == pref_family)
			hints.ai_family = PF_UNSPEC;
		else 
			hints.ai_family = pref_family;
		hints.ai_socktype = SOCK_DGRAM;
		error = getaddrinfo(hosts[a], "123", &hints, &tres[resc]);
		if (error) {
			msyslog(LOG_DEBUG, "Error looking up %s%s: %s",
				(AF_UNSPEC == hints.ai_family)
				    ? ""
				    : (AF_INET == hints.ai_family)
					  ? "(A) "
					  : "(AAAA) ",
				hosts[a], gai_strerror(error));
		} else {
#ifdef DEBUG
			for (dres = tres[resc]; dres; dres = dres->ai_next) {
				getnameinfo(dres->ai_addr, dres->ai_addrlen, adr_buf, sizeof(adr_buf), NULL, 0, NI_NUMERICHOST);
				STDLINE
				printf("Resolv No.: %i Result of getaddrinfo for %s:\n", resc, hosts[a]);
				printf("socktype: %i ", dres->ai_socktype); 
				printf("protocol: %i ", dres->ai_protocol);
				printf("Prefered socktype: %i IP: %s\n", dres->ai_socktype, adr_buf);
				STDLINE
			}
#endif
			resc++;
		}
	}

	if (resc)
		*res = realloc(tres, sizeof(struct addrinfo *) * resc);
	else {
		free(tres);
		*res = NULL;
	}
	return resc;
}


/* Creates a socket and returns. */
void 
create_socket (
	SOCKET *rsock,
	sockaddr_u *dest
	)
{
	*rsock = socket(AF(dest), SOCK_DGRAM, 0);

	if (-1 == *rsock && ENABLED_OPT(NORMALVERBOSE))
		printf("Failed to create UDP socket with family %d\n", AF(dest));
}


/* Send a packet */
void
sendpkt (
	SOCKET rsock,
	sockaddr_u *dest,
	struct pkt *pkt,
	int len
	)
{
	int cc;

#ifdef DEBUG
	printf("sntp sendpkt: Packet data:\n");
	pkt_output(pkt, len, stdout);
#endif

	if (ENABLED_OPT(NORMALVERBOSE)) {
		getnameinfo(&dest->sa, SOCKLEN(dest), adr_buf,
			    sizeof(adr_buf), NULL, 0, NI_NUMERICHOST);
		printf("sntp sendpkt: Sending packet to %s... ", adr_buf);
	}

	cc = sendto(rsock, (void *)pkt, len, 0, &dest->sa, SOCKLEN(dest));
	if (cc == SOCKET_ERROR) {
#ifdef DEBUG
		printf("\n sntp sendpkt: Socket error: %i. Couldn't send packet!\n", cc);
#endif
		if (errno != EWOULDBLOCK && errno != ENOBUFS) {
			/* oh well */
		}
	} else if (ENABLED_OPT(NORMALVERBOSE)) {
		printf("Packet sent.\n");
	}
}


/* Receive raw data */
int
recvdata(
	SOCKET rsock,
	sockaddr_u *sender,
	char *rdata,
	int rdata_length
	)
{
	GETSOCKNAME_SOCKLEN_TYPE slen;
	int recvc;

#ifdef DEBUG
	printf("sntp recvdata: Trying to receive data from...\n");
#endif
	slen = sizeof(*sender);
	recvc = recvfrom(rsock, rdata, rdata_length, 0, 
			 &sender->sa, &slen);
#ifdef DEBUG
	if (recvc > 0) {
		printf("Received %d bytes from %s:\n", recvc, stoa(sender));
		pkt_output((struct pkt *) rdata, recvc, stdout);
	} else {
		saved_errno = errno;
		printf("recvfrom error %d (%s)\n", errno, strerror(errno));
		errno = saved_errno;
	}
#endif
	return recvc;
}


/*
** Receive data from broadcast.
**
** Couldn't finish that.
**
** Need to do some digging here, especially for protocol independence and
** IPv6 multicast.
*/
int 
recv_bcst_data (
	SOCKET rsock,
	char *rdata,
	int rdata_len,
	sockaddr_u *sas,
	sockaddr_u *ras
	)
{
	char *buf;
	int btrue = 1;
	int recv_bytes = 0;
	int rdy_socks;
	GETSOCKNAME_SOCKLEN_TYPE ss_len;
	long l;
	struct timeval timeout_tv;
	fd_set bcst_fd;
#ifdef MCAST
	struct ip_mreq mdevadr;
	TYPEOF_IP_MULTICAST_LOOP mtrue = 1;
#endif
#ifdef INCLUDE_IPV6_MULTICAST_SUPPORT
	struct ipv6_mreq mdevadr6;
#endif

	setsockopt(rsock, SOL_SOCKET, SO_REUSEADDR, &btrue, sizeof(btrue));
	if (IS_IPV4(sas)) {
		if (bind(rsock, &sas->sa, SOCKLEN(sas)) < 0) {
			if (ENABLED_OPT(NORMALVERBOSE))
				printf("sntp recv_bcst_data: Couldn't bind() address %s:%d.\n",
				       stoa(sas), SRCPORT(sas));
		}

#ifdef MCAST
		if (setsockopt(rsock, IPPROTO_IP, IP_MULTICAST_LOOP, &mtrue, sizeof(mtrue)) < 0) {
			/* some error message regarding setting up multicast loop */
			return BROADCAST_FAILED;
		}
		mdevadr.imr_multiaddr.s_addr = NSRCADR(sas); 
		mdevadr.imr_interface.s_addr = htonl(INADDR_ANY);
		if (mdevadr.imr_multiaddr.s_addr == -1) {
			if (ENABLED_OPT(NORMALVERBOSE)) {
				printf("sntp recv_bcst_data: %s:%d is not a broad-/multicast address, aborting...\n",
				       stoa(sas), SRCPORT(sas));
			}
			return BROADCAST_FAILED;
		}
		if (setsockopt(rsock, IPPROTO_IP, IP_ADD_MEMBERSHIP, &mdevadr, sizeof(mdevadr)) < 0) {
			if (ENABLED_OPT(NORMALVERBOSE)) {
				buf = ss_to_str(sas);
				printf("sntp recv_bcst_data: Couldn't add IP membership for %s\n", buf);
				free(buf);
			}
		}
#endif	/* MCAST */
	}
#ifdef ISC_PLATFORM_HAVEIPV6
	else if (IS_IPV6(sas)) {
		if (bind(rsock, &sas->sa, SOCKLEN(sas)) < 0) {
			if (ENABLED_OPT(NORMALVERBOSE))
				printf("sntp recv_bcst_data: Couldn't bind() address.\n");
		}
#ifdef INCLUDE_IPV6_MULTICAST_SUPPORT
		if (setsockopt(rsock, IPPROTO_IPV6, IPV6_MULTICAST_LOOP, &btrue, sizeof (btrue)) < 0) {
			/* some error message regarding setting up multicast loop */
			return BROADCAST_FAILED;
		}
		memset(&mdevadr6, 0, sizeof(mdevadr6));
		mdevadr6.ipv6mr_multiaddr = SOCK_ADDR6(sas);
		if (!IN6_IS_ADDR_MULTICAST(&mdevadr6.ipv6mr_multiaddr)) {
			if (ENABLED_OPT(NORMALVERBOSE)) {
				buf = ss_to_str(sas); 
				printf("sntp recv_bcst_data: %s is not a broad-/multicast address, aborting...\n", buf);
				free(buf);
			}
			return BROADCAST_FAILED;
		}
		if (setsockopt(rsock, IPPROTO_IPV6, IPV6_JOIN_GROUP,
			       &mdevadr6, sizeof(mdevadr6)) < 0) {
			if (ENABLED_OPT(NORMALVERBOSE)) {
				buf = ss_to_str(sas); 
				printf("sntp recv_bcst_data: Couldn't join group for %s\n", buf);
				free(buf);
			}
		}
#endif	/* INCLUDE_IPV6_MULTICAST_SUPPORT */
	}
#endif	/* ISC_PLATFORM_HAVEIPV6 */
	FD_ZERO(&bcst_fd);
	FD_SET(rsock, &bcst_fd);
	if (ENABLED_OPT(TIMEOUT) && atoint(OPT_ARG(TIMEOUT), &l))
		timeout_tv.tv_sec = l;
	else 
		timeout_tv.tv_sec = 68; /* ntpd broadcasts every 64s */
	timeout_tv.tv_usec = 0;
	rdy_socks = select(rsock + 1, &bcst_fd, 0, 0, &timeout_tv);
	switch (rdy_socks) {
	    case -1: 
		if (ENABLED_OPT(NORMALVERBOSE)) 
			perror("sntp recv_bcst_data: select()");
		return BROADCAST_FAILED;
		break;
	    case 0:
		if (ENABLED_OPT(NORMALVERBOSE))
			printf("sntp recv_bcst_data: select() reached timeout (%u sec), aborting.\n", 
			       (unsigned)timeout_tv.tv_sec);
		return BROADCAST_FAILED;
		break;
	    default:
		ss_len = sizeof(*ras);
		recv_bytes = recvfrom(rsock, rdata, rdata_len, 0, &ras->sa, &ss_len);
		break;
	}
	if (recv_bytes == -1) {
		if (ENABLED_OPT(NORMALVERBOSE))
			perror("sntp recv_bcst_data: recvfrom:");
		recv_bytes = BROADCAST_FAILED;
	}
#ifdef MCAST
	if (IS_IPV4(sas)) 
		setsockopt(rsock, IPPROTO_IP, IP_DROP_MEMBERSHIP, &btrue,
			   sizeof(btrue));
#endif
#ifdef INCLUDE_IPV6_MULTICAST_SUPPORT
	if (IS_IPV6(sas))
		setsockopt(rsock, IPPROTO_IPV6, IPV6_LEAVE_GROUP, &btrue,
			   sizeof(btrue));
#endif
	return recv_bytes;
}


int
process_pkt (
	struct pkt *rpkt,
	sockaddr_u *sas,
	int pkt_len,
	int mode,
	struct pkt *spkt,
	const char * func_name
	)
{
	unsigned int key_id = 0;
	struct key *pkt_key = NULL;
	int is_authentic = 0;
	unsigned int exten_words, exten_words_used = 0;
	int mac_size;

	/*
	 * Parse the extension field if present. We figure out whether
	 * an extension field is present by measuring the MAC size. If
	 * the number of words following the packet header is 0, no MAC
	 * is present and the packet is not authenticated. If 1, the
	 * packet is a crypto-NAK; if 3, the packet is authenticated
	 * with DES; if 5, the packet is authenticated with MD5; if 6,
	 * the packet is authenticated with SHA. If 2 or 4, the packet
	 * is a runt and discarded forthwith. If greater than 6, an
	 * extension field is present, so we subtract the length of the
	 * field and go around again.
	 */
	if (pkt_len < LEN_PKT_NOMAC || (pkt_len & 3) != 0) {
unusable:
		if (ENABLED_OPT(NORMALVERBOSE))
			printf("sntp %s: Funny packet length: %i. Discarding package.\n", func_name, pkt_len);
		return PACKET_UNUSEABLE;
	}
	/* skip past the extensions, if any */
	exten_words = ((unsigned)pkt_len - LEN_PKT_NOMAC) >> 2;
	while (exten_words > 6) {
		unsigned int exten_len;

		exten_len = ntohl(rpkt->exten[exten_words_used]) & 0xffff;
		exten_len = (exten_len + 7) >> 2; /* convert to words, add 1 */
		if (exten_len > exten_words || exten_len < 5)
			goto unusable;
		exten_words -= exten_len;
		exten_words_used += exten_len;
	}

	switch (exten_words) {
	    case 0:
		break;
	    case 1:
		key_id = ntohl(rpkt->exten[exten_words_used]);
		printf("Crypto NAK = 0x%08x\n", key_id);
		break;
	    case 5:
	    case 6:
		/*
		** Look for the key used by the server in the specified
		** keyfile and if existent, fetch it or else leave the
		** pointer untouched
		*/
		key_id = ntohl(rpkt->exten[exten_words_used]);
		get_key(key_id, &pkt_key);
		if (!pkt_key) {
			printf("unrecognized key ID = 0x%08x\n", key_id);
			break;
		}
		/*
		** Seems like we've got a key with matching keyid.
		**
		** Generate a md5sum of the packet with the key from our
		** keyfile and compare those md5sums.
		*/
		mac_size = exten_words << 2;
		if (!auth_md5((char *)rpkt, pkt_len - mac_size, mac_size - 4, pkt_key)) {
			break;
		}
		/* Yay! Things worked out! */
		if (ENABLED_OPT(NORMALVERBOSE)) {
			char *hostname = ss_to_str(sas);
			printf("sntp %s: packet received from %s successfully authenticated using key id %i.\n",
				func_name, hostname, key_id);
			free(hostname);
		}
		is_authentic = 1;
		break;
	    default:
		goto unusable;
		break;
	}
	if (!is_authentic) {
		if (ENABLED_OPT(AUTHENTICATION)) {
			/* We want a authenticated packet */
			if (ENABLED_OPT(NORMALVERBOSE)) {
				char *hostname = ss_to_str(sas);
				printf("sntp %s: packet received from %s is not authentic. Will discard it.\n",
					func_name, hostname);
				free(hostname);
			}
			return SERVER_AUTH_FAIL;
		}
		/*
		** We don't know if the user wanted authentication so let's
		** use it anyways
		*/
		if (ENABLED_OPT(NORMALVERBOSE)) {
			char *hostname = ss_to_str(sas);

			printf("sntp %s: packet received from %s is not authentic. Authentication not enforced.\n",
				func_name, hostname);
			free(hostname);
		}
	}
	/* Check for server's ntp version */
	if (PKT_VERSION(rpkt->li_vn_mode) < NTP_OLDVERSION ||
		PKT_VERSION(rpkt->li_vn_mode) > NTP_VERSION) {
		if (ENABLED_OPT(NORMALVERBOSE))
			printf("sntp %s: Packet shows wrong version (%i)\n",
				func_name, PKT_VERSION(rpkt->li_vn_mode));
		return SERVER_UNUSEABLE;
	} 
	/* We want a server to sync with */
	if (PKT_MODE(rpkt->li_vn_mode) != mode &&
	    PKT_MODE(rpkt->li_vn_mode) != MODE_PASSIVE) {
		if (ENABLED_OPT(NORMALVERBOSE))
			printf("sntp %s: mode %d stratum %i\n", func_name, 
			       PKT_MODE(rpkt->li_vn_mode), rpkt->stratum);
		return SERVER_UNUSEABLE;
	}
	/* Stratum is unspecified (0) check what's going on */
	if (STRATUM_PKT_UNSPEC == rpkt->stratum) {
		char *ref_char;

		if (ENABLED_OPT(NORMALVERBOSE))
			printf("sntp %s: Stratum unspecified, going to check for KOD (stratum: %i)\n", 
				func_name, rpkt->stratum);
		ref_char = (char *) &rpkt->refid;
		if (ENABLED_OPT(NORMALVERBOSE))
			printf("sntp %s: Packet refid: %c%c%c%c\n", func_name,
			       ref_char[0], ref_char[1], ref_char[2], ref_char[3]);
		/* If it's a KOD packet we'll just use the KOD information */
		if (ref_char[0] != 'X') {
			if (strncmp(ref_char, "DENY", 4) == 0)
				return KOD_DEMOBILIZE;
			if (strncmp(ref_char, "RSTR", 4) == 0)
				return KOD_DEMOBILIZE;
			if (strncmp(ref_char, "RATE", 4) == 0)
				return KOD_RATE;
			/*
			** There are other interesting kiss codes which
			** might be interesting for authentication.
			*/
		}
	}
	/* If the server is not synced it's not really useable for us */
	if (LEAP_NOTINSYNC == PKT_LEAP(rpkt->li_vn_mode)) {
		if (ENABLED_OPT(NORMALVERBOSE)) 
			printf("sntp %s: Server not in sync, skipping this server\n", func_name);
		return SERVER_UNUSEABLE;
	}

	/*
	 * Decode the org timestamp and make sure we're getting a response
	 * to our last request, but only if we're not in broadcast mode.
	 */
#ifdef DEBUG
	printf("rpkt->org:\n");
	l_fp_output(&rpkt->org, stdout);
	printf("spkt->xmt:\n");
	l_fp_output(&spkt->xmt, stdout);
#endif
	if (mode != MODE_BROADCAST && !L_ISEQU(&rpkt->org, &spkt->xmt)) {
		if (ENABLED_OPT(NORMALVERBOSE))
			printf("sntp process_pkt: pkt.org and peer.xmt differ\n");
		return PACKET_UNUSEABLE;
	}

	return pkt_len;
}


int 
recv_bcst_pkt (
	SOCKET rsock,
	struct pkt *rpkt,
	unsigned int rsize,
	sockaddr_u *sas
	)
{
	sockaddr_u sender;
	int pkt_len = recv_bcst_data(rsock, (char *)rpkt, rsize, sas, &sender);

	if (pkt_len < 0) {
		return BROADCAST_FAILED;
	}
	pkt_len = process_pkt(rpkt, sas, pkt_len, MODE_BROADCAST, NULL, "recv_bcst_pkt");
	return pkt_len;
}


/*
** Fetch data, check if it's data for us and whether it's useable or not.
**
** If not, return a failure code so we can delete this server from our list
** and continue with another one.
*/
int
recvpkt (
	SOCKET rsock,
	struct pkt *rpkt,    /* received packet (response) */
	unsigned int rsize,  /* size of rpkt buffer */
	struct pkt *spkt     /* sent     packet (request) */
	)
{
	int rdy_socks;
	int pkt_len;
	sockaddr_u sender;
	long l;
	struct timeval timeout_tv;
	fd_set recv_fd;

	FD_ZERO(&recv_fd);
	FD_SET(rsock, &recv_fd);
	if (ENABLED_OPT(TIMEOUT) && atoint(OPT_ARG(TIMEOUT), &l))
		timeout_tv.tv_sec = l;
	else 
		timeout_tv.tv_sec = 68; /* ntpd broadcasts every 64s */
	timeout_tv.tv_usec = 0;
	rdy_socks = select(rsock + 1, &recv_fd, 0, 0, &timeout_tv);
	switch (rdy_socks) {
	    case -1: 
		if (ENABLED_OPT(NORMALVERBOSE)) 
			perror("sntp recvpkt: select()");
		return PACKET_UNUSEABLE;
		break;
	    case 0:
		if (ENABLED_OPT(NORMALVERBOSE))
			printf("sntp recvpkt: select() reached timeout (%u sec), aborting.\n", 
			       (unsigned)timeout_tv.tv_sec);
		return PACKET_UNUSEABLE;
		break;
	    default:
		break;
	}
	pkt_len = recvdata(rsock, &sender, (char *)rpkt, rsize);
	if (pkt_len > 0)
		pkt_len = process_pkt(rpkt, &sender, pkt_len, MODE_SERVER, spkt, "recvpkt");

	return pkt_len;
}


/*
 * is_reachable - check to see if we have a route to given destination
 */
int
is_reachable (
	struct addrinfo *dst
	)
{
	SOCKET sockfd = socket(dst->ai_family, SOCK_DGRAM, 0);

	if (-1 == sockfd) {
#ifdef DEBUG
		printf("is_reachable: Couldn't create socket\n");
#endif
		return 0;
	}
	if (connect(sockfd, dst->ai_addr, SOCKLEN((sockaddr_u *)dst->ai_addr))) {
		closesocket(sockfd);
		return 0;
	}
	closesocket(sockfd);
	return 1;
}<|MERGE_RESOLUTION|>--- conflicted
+++ resolved
@@ -20,19 +20,11 @@
 */
 int 
 resolve_hosts (
-<<<<<<< HEAD
-	const char **hosts, 
-	int hostc, 
-	struct addrinfo ***res,
-	int pref_family
-	) 
-=======
-		const char * const *	hosts, 
-		int			hostc, 
-		struct addrinfo ***	res,
-		int			pref_family
-		) 
->>>>>>> 15611a14
+	       const char * const *	hosts,
+	       int			hostc, 
+	       struct addrinfo ***	res,
+	       int			pref_family
+	       )
 {
 	register unsigned int a;
 	unsigned int resc;
