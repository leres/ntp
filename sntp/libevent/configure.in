--- conflicted
+++ resolved
@@ -5,29 +5,17 @@
 
 AC_CONFIG_MACRO_DIR([m4])
 
-<<<<<<< HEAD
-AM_INIT_AUTOMAKE(libevent,2.0.10-stable-dev)
-m4_ifdef(
-    [AM_SILENT_RULES],
-    [AM_SILENT_RULES([no])]
-)
-AM_CONFIG_HEADER(config.h)
-AC_DEFINE(NUMERIC_VERSION, 0x02000a01, [Numeric representation of the version])
-=======
 AM_INIT_AUTOMAKE(libevent,2.1.0-alpha-dev)
 dnl AM_SILENT_RULES req. automake 1.11.  [no] defaults V=1
-m4_ifdef([AM_SILENT_RULES], [AM_SILENT_RULES([no])])
+m4_ifdef([AM_SILENT_RULES], [AM_SILENT_RULES([yes])])
 AM_CONFIG_HEADER(config.h  evconfig-private.h:evconfig-private.h.in)
 AC_DEFINE(NUMERIC_VERSION, 0x02010001, [Numeric representation of the version])
->>>>>>> 18237c45
 
 dnl Initialize prefix.
 if test "$prefix" = "NONE"; then
    prefix="/usr/local"
 fi
 
-<<<<<<< HEAD
-=======
 dnl Try and get a full POSIX environment on obscure systems
 ifdef([AC_USE_SYSTEM_EXTENSIONS], [
 AC_USE_SYSTEM_EXTENSIONS
@@ -37,29 +25,17 @@
 AC_MINIX
 ])
 
->>>>>>> 18237c45
 AC_CANONICAL_BUILD
 AC_CANONICAL_HOST
 dnl the 'build' machine is where we run configure and compile
 dnl the 'host' machine is where the resulting stuff runs.
 
-<<<<<<< HEAD
-case "$host_os" in
-
- osf5*)
-    CFLAGS="$CFLAGS -D_OSF_SOURCE"
-    ;;
-esac
-
-AC_USE_SYSTEM_EXTENSIONS
-=======
 #case "$host_os" in
 #
 # osf5*)
 #    CFLAGS="$CFLAGS -D_OSF_SOURCE"
 #    ;;
 #esac
->>>>>>> 18237c45
 
 dnl Checks for programs.
 AC_PROG_CC
@@ -76,12 +52,6 @@
 	# our sockaddr-handling code in strange ways.
 	CFLAGS="$CFLAGS -fno-strict-aliasing"
 fi
-
-dnl Allow overriding defaults for some configure options using preset
-dnl environment variables.
-
-enable_libevent_install_def=${enable_libevent_install_def-yes}
-enable_libevent_regress_def=${enable_libevent_regress_def-yes}
 
 AC_ARG_ENABLE(gcc-warnings,
      AS_HELP_STRING(--enable-gcc-warnings, enable verbose warnings with GCC))
@@ -99,12 +69,6 @@
         [], [enable_debug_mode=yes])
 AC_ARG_ENABLE([libevent-install],
      AS_HELP_STRING([--disable-libevent-install, disable installation of libevent]),
-<<<<<<< HEAD
-	[], [enable_libevent_install=$enable_libevent_install_def])
-AC_ARG_ENABLE([libevent-regress],
-     AS_HELP_STRING([--disable-libevent-regress, skip regress in  make check]),
-	[], [enable_libevent_regress=$enable_libevent_regress_def])
-=======
 	[], [enable_libevent_install=yes])
 AC_ARG_ENABLE([libevent-regress],
      AS_HELP_STRING([--disable-libevent-regress, skip regress in make check]),
@@ -113,7 +77,6 @@
      AS_HELP_STRING([--enable-function-sections, make static library allow smaller binaries with --gc-sections]),
 	[], [enable_function_sections=no])
 
->>>>>>> 18237c45
 
 AC_PROG_LIBTOOL
 
@@ -383,12 +346,9 @@
 ])
 
 fi
-<<<<<<< HEAD
 
 AH_TEMPLATE([HAVE_GETHOSTBYNAME_R],
 	    [Define this if you have any gethostbyname_r()])
-=======
->>>>>>> 18237c45
 
 AC_CHECK_SIZEOF(long)
 
@@ -717,11 +677,7 @@
 fi
 
 LIBEVENT_GC_SECTIONS=
-<<<<<<< HEAD
-if test "$GCC" = yes ; then
-=======
 if test "$GCC" = yes && test "$enable_function_sections" = yes ; then
->>>>>>> 18237c45
     AC_CACHE_CHECK(
 	[if linker supports omitting unused code and data],
 	[libevent_cv_gc_sections_runs],
@@ -768,12 +724,9 @@
 		    ]]
 		)],
 		[
-<<<<<<< HEAD
-=======
-                    dnl We have to do this invocation manually so that we can
-                    dnl get the output of conftest.err to make sure it doesn't
-                    dnl mention gc-sections.
->>>>>>> 18237c45
+		    dnl We have to do this invocation manually so that we can
+		    dnl get the output of conftest.err to make sure it doesn't
+		    dnl mention gc-sections.
 		    if test "X$cross_compiling" = "Xyes" || grep gc-sections conftest.err ; then
 			libevent_cv_gc_sections_runs=no
 		    else
