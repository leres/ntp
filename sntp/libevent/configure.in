--- conflicted
+++ resolved
@@ -460,14 +460,6 @@
 
 fi
 
-<<<<<<< HEAD
-AH_TEMPLATE([HAVE_GETHOSTBYNAME_R],
-	    [Define this if you have any gethostbyname_r()])
-
-AC_CHECK_SIZEOF(long)
-
-=======
->>>>>>> d585a968
 AC_MSG_CHECKING(for F_SETFD in fcntl.h)
 AC_EGREP_CPP(yes,
 [
