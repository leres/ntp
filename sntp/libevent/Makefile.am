# Makefile.am for libevent
# Copyright 2000-2007 Niels Provos
# Copyright 2007-2012 Niels Provos and Nick Mathewson
#
# See LICENSE for copying information.

# 'foreign' means that we're not enforcing GNU package rules strictly.
# '1.7' means that we need automake 1.7 or later (and we do).
AUTOMAKE_OPTIONS = foreign 1.7

ACLOCAL_AMFLAGS = -I m4

# This is the "Release" of the Libevent ABI.  It takes precedence over
# the VERSION_INFO, so that two versions of Libevent with the same
# "Release" are never binary-compatible.
#
# This number incremented once for the 2.0 release candidate, and
# will increment for each series until we revise our interfaces enough
# that we can seriously expect ABI compatibility between series.
#
RELEASE = -release 2.1

# This is the version info for the libevent binary API.  It has three
# numbers:
#   Current  -- the number of the binary API that we're implementing
#   Revision -- which iteration of the implementation of the binary
#               API are we supplying?
#   Age      -- How many previous binary API versions do we also
#               support?
#
# To increment a VERSION_INFO (current:revision:age):
#    If the ABI didn't change:
#        Return (current:revision+1:age)
#    If the ABI changed, but it's backward-compatible:
#        Return (current+1:0:age+1)
#    If the ABI changed and it isn't backward-compatible:
#        Return (current+1:0:0)
#
# Once an RC is out, DO NOT MAKE ANY ABI-BREAKING CHANGES IN THAT SERIES
# UNLESS YOU REALLY REALLY HAVE TO.
VERSION_INFO = 1:0:0

# History:          RELEASE    VERSION_INFO
#  2.0.1-alpha --     2.0        1:0:0
#  2.0.2-alpha --                2:0:0
#  2.0.3-alpha --                2:0:0  (should have incremented; didn't.)
#  2.0.4-alpha --                3:0:0
#  2.0.5-beta  --                4:0:0
#  2.0.6-rc    --     2.0        2:0:0
#  2.0.7-rc    --     2.0        3:0:1
#  2.0.8-rc    --     2.0        4:0:2
#  2.0.9-rc    --     2.0        5:0:0 (ABI changed slightly)
#  2.0.10-stable--    2.0        5:1:0 (No ABI change)
#  2.0.11-stable--    2.0        6:0:1 (ABI changed, backward-compatible)
#  2.0.12-stable--    2.0        6:1:1 (No ABI change)
#  2.0.13-stable--    2.0        6:2:1 (No ABI change)
#  2.0.14-stable--    2.0        6:3:1 (No ABI change)
#  2.0.15-stable--    2.0        6:3:1 (Forgot to update :( )
#  2.0.16-stable--    2.0        6:4:1 (No ABI change)
#  2.0.17-stable--    2.0        6:5:1 (No ABI change)
#
# For Libevent 2.1:
#  2.1.1-alpha --     2.1        1:0:0


# ABI version history for this package effectively restarts every time
# we change RELEASE.  Version 1.4.x had RELEASE of 1.4.
#
# Ideally, we would not be using RELEASE at all; instead we could just
# use the VERSION_INFO field to label our backward-incompatible ABI
# changes, and those would be few and far between.  Unfortunately,
# Libevent still exposes far too many volatile structures in its
# headers, so we pretty much have to assume that most development
# series will break ABI compatibility.  For now, it's simplest just to
# keep incrementing the RELEASE between series and resetting VERSION_INFO.
#
# Eventually, when we get to the point where the structures in the
# headers are all non-changing (or not there at all!), we can shift to
# a more normal worldview where backward-incompatible ABI changes are
# nice and rare.  For the next couple of years, though, 'struct event'
# is user-visible, and so we can pretty much guarantee that release
# series won't be binary-compatible.

if INSTALL_LIBEVENT
dist_bin_SCRIPTS = event_rpcgen.py
endif

pkgconfigdir=$(libdir)/pkgconfig
LIBEVENT_PKGCONFIG=libevent.pc

# These sources are conditionally added by configure.in or conditionally
# included from other files.
PLATFORM_DEPENDENT_SRC = \
	arc4random.c \
	epoll_sub.c

EXTRA_DIST = \
	ChangeLog-1.4 \
	ChangeLog-2.0 \
	Doxyfile \
	LICENSE \
	Makefile.nmake test/Makefile.nmake \
	autogen.sh \
	event_rpcgen.py \
	libevent.pc.in \
	make-event-config.sed \
	whatsnew-2.0.txt \
<<<<<<< HEAD
	Makefile.nmake test/Makefile.nmake \
	m4/LICENSE-OPENLDAP \
=======
	whatsnew-2.1.txt \
>>>>>>> d585a968
	$(PLATFORM_DEPENDENT_SRC)

LIBEVENT_LIBS_LA = libevent.la libevent_core.la libevent_extra.la
if PTHREADS
LIBEVENT_LIBS_LA += libevent_pthreads.la
LIBEVENT_PKGCONFIG += libevent_pthreads.pc
endif
if OPENSSL
LIBEVENT_LIBS_LA += libevent_openssl.la
LIBEVENT_PKGCONFIG += libevent_openssl.pc
endif

if INSTALL_LIBEVENT
lib_LTLIBRARIES = $(LIBEVENT_LIBS_LA)
pkgconfig_DATA = $(LIBEVENT_PKGCONFIG)
else
noinst_LTLIBRARIES =  $(LIBEVENT_LIBS_LA)
endif

SUBDIRS = . include sample test

if BUILD_WIN32

SYS_LIBS = -lws2_32 -lshell32 -ladvapi32
SYS_SRC = win32select.c evthread_win32.c buffer_iocp.c event_iocp.c \
	bufferevent_async.c
SYS_INCLUDES = -IWIN32-Code

else

SYS_LIBS =
SYS_SRC =
SYS_INCLUDES =

endif

if SELECT_BACKEND
SYS_SRC += select.c
endif
if POLL_BACKEND
SYS_SRC += poll.c
endif
if DEVPOLL_BACKEND
SYS_SRC += devpoll.c
endif
if KQUEUE_BACKEND
SYS_SRC += kqueue.c
endif
if EPOLL_BACKEND
SYS_SRC += epoll.c
endif
if EVPORT_BACKEND
SYS_SRC += evport.c
endif
if SIGNAL_SUPPORT
SYS_SRC += signal.c
endif

BUILT_SOURCES = include/event2/event-config.h

include/event2/event-config.h: config.h make-event-config.sed
	test -d include/event2 || $(MKDIR_P) include/event2
	$(SED) -f $(srcdir)/make-event-config.sed < config.h > $@T
	mv -f $@T $@

CORE_SRC =					\
	buffer.c				\
	bufferevent.c				\
	bufferevent_filter.c			\
	bufferevent_pair.c			\
	bufferevent_ratelim.c			\
	bufferevent_sock.c			\
	event.c					\
	evmap.c					\
	evthread.c				\
	evutil.c				\
	evutil_rand.c				\
	evutil_time.c				\
	listener.c				\
	log.c					\
	strlcpy.c				\
	$(SYS_SRC)

EXTRA_SRC =					\
	evdns.c					\
	event_tagging.c				\
	evrpc.c					\
	http.c

if BUILD_WITH_NO_UNDEFINED
NO_UNDEFINED = -no-undefined
MAYBE_CORE = libevent_core.la
else
NO_UNDEFINED =
MAYBE_CORE =
endif

GENERIC_LDFLAGS = -version-info $(VERSION_INFO) $(RELEASE) $(NO_UNDEFINED)

libevent_la_SOURCES = $(CORE_SRC) $(EXTRA_SRC)
libevent_la_LIBADD = @LTLIBOBJS@ $(SYS_LIBS)
libevent_la_LDFLAGS = $(GENERIC_LDFLAGS)

libevent_core_la_SOURCES = $(CORE_SRC)
libevent_core_la_LIBADD = @LTLIBOBJS@ $(SYS_LIBS)
libevent_core_la_LDFLAGS = $(GENERIC_LDFLAGS)

if PTHREADS
libevent_pthreads_la_SOURCES = evthread_pthread.c
libevent_pthreads_la_LIBADD = $(MAYBE_CORE)
libevent_pthreads_la_LDFLAGS = $(GENERIC_LDFLAGS)
endif

libevent_extra_la_SOURCES = $(EXTRA_SRC)
libevent_extra_la_LIBADD = $(MAYBE_CORE) $(SYS_LIBS)
libevent_extra_la_LDFLAGS = $(GENERIC_LDFLAGS)

if OPENSSL
libevent_openssl_la_SOURCES = bufferevent_openssl.c
libevent_openssl_la_LIBADD = $(MAYBE_CORE) $(OPENSSL_LIBS)
libevent_openssl_la_LDFLAGS = $(GENERIC_LDFLAGS)
libevent_openssl_la_CPPFLAGS = $(AM_CPPFLAGS) $(OPENSSL_INCS)
endif

noinst_HEADERS =				\
	WIN32-Code/evconfig-private.h		\
	WIN32-Code/event2/event-config.h	\
	WIN32-Code/tree.h			\
	bufferevent-internal.h			\
	changelist-internal.h			\
	compat/sys/queue.h			\
	defer-internal.h			\
	evbuffer-internal.h			\
	evconfig-private.h			\
	event-internal.h			\
	evmap-internal.h			\
	evrpc-internal.h			\
	evsignal-internal.h			\
	evthread-internal.h			\
	ht-internal.h				\
	http-internal.h				\
	iocp-internal.h				\
	ipv6-internal.h				\
	kqueue-internal.h			\
	log-internal.h				\
	minheap-internal.h			\
	mm-internal.h				\
	ratelim-internal.h			\
	ratelim-internal.h			\
	strlcpy-internal.h			\
	time-internal.h				\
	util-internal.h

EVENT1_HDRS = \
	include/evdns.h \
	include/event.h \
	include/evhttp.h \
	include/evrpc.h \
	include/evutil.h

if INSTALL_LIBEVENT
include_HEADERS = $(EVENT1_HDRS)
else
noinst_HEADERS += $(EVENT1_HDRS)
endif

AM_CPPFLAGS = -I$(srcdir)/compat -I$(srcdir)/include -I./include $(SYS_INCLUDES)

verify: check

doxygen: FORCE
	doxygen $(srcdir)/Doxyfile
FORCE:

DISTCLEANFILES = *~ libevent.pc ./include/event2/event-config.h
<|MERGE_RESOLUTION|>--- conflicted
+++ resolved
@@ -104,13 +104,9 @@
 	event_rpcgen.py \
 	libevent.pc.in \
 	make-event-config.sed \
+	m4/LICENSE-OPENLDAP \
 	whatsnew-2.0.txt \
-<<<<<<< HEAD
-	Makefile.nmake test/Makefile.nmake \
-	m4/LICENSE-OPENLDAP \
-=======
 	whatsnew-2.1.txt \
->>>>>>> d585a968
 	$(PLATFORM_DEPENDENT_SRC)
 
 LIBEVENT_LIBS_LA = libevent.la libevent_core.la libevent_extra.la
