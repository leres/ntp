@node sntp Invocation
@section Invoking sntp
@pindex sntp
@cindex standard SNTP program
@ignore
# 
# EDIT THIS FILE WITH CAUTION  (sntp-opts.texi)
# 
<<<<<<< HEAD
# It has been AutoGen-ed  January 16, 2011 at 10:46:01 AM by AutoGen 5.11.6pre7
=======
# It has been AutoGen-ed  January 20, 2011 at 11:16:11 AM by AutoGen 5.11.6pre7
>>>>>>> ef01588b
# From the definitions    sntp-opts.def
# and the template file   aginfo.tpl
@end ignore

@code{sntp}
can be used as a SNTP client to query a NTP or SNTP server and either display
the time or set the local system's time (given suitable privilege).  It can be
run as an interactive command or in a
@code{cron}
job.

NTP (the Network Time Protocol) and SNTP (the Simple Network Time Protocol)
are defined and described by RFC 5905.

@indent
The default is to write the estimated correct local date and time (i.e. not
UTC) to the standard output in a format like
@example
1996-10-15 20:17:25.123 (+0800) +4.567 +/- 0.089 secs
@end example
where the
@example
+4.567 +/- 0.089 secs
@end example
indicates the local clock is 4.567 seconds behind the correct time
(so 4.567 seconds must be added to the local clock to get it to be correct),
and the (local) time of
@code{1996-10-15 20:17:25.123}
can be converted to UTC time by adding 8 hours and 0 minutes, and
is believed to be correct to within
@code{+/- 0.089}
seconds.

This section was generated by @strong{AutoGen},
the aginfo template and the option descriptions for the @command{sntp} program.  It documents the sntp usage text and option meanings.

This software is released under a specialized copyright license.

@menu
* sntp usage::                  sntp usage help (-?)
* sntp authentication::        authentication option (-a)
* sntp bctimeout::             bctimeout option (-B)
* sntp broadcast::             broadcast option (-b)
* sntp concurrent::            concurrent option (-c)
* sntp debug-level::           debug-level option (-d)
* sntp filelog::               filelog option (-l)
* sntp ipv4::                  ipv4 option (-4)
* sntp ipv6::                  ipv6 option (-6)
* sntp keyfile::               keyfile option (-k)
* sntp kod::                   kod option (-K)
* sntp ntpversion::            ntpversion option (-o)
* sntp set-debug-level::       set-debug-level option (-D)
* sntp slew::                  slew option (-s)
* sntp step::                  step option (-S)
* sntp steplimit::             steplimit option (-M)
* sntp usereservedport::       usereservedport option (-r)
@end menu

@node sntp usage
@subsection sntp usage help (-?)
@cindex sntp usage

This is the automatically generated usage text for sntp:

@exampleindent 0
@example
<<<<<<< HEAD
sntp - standard SNTP program - Ver. 4.2.7p118
USAGE:  sntp [ -<flag> [<val>] | --<name>[@{=| @}<val>] ]... \
                [ hostname-or-IP ...]
=======
sntp - standard SNTP program - Ver. 4.2.7p120
USAGE:  sntp [ -<flag> [<val>] | --<name>[@{=| @}<val>] ]... hostname-or-IP ...
>>>>>>> ef01588b
  Flg Arg Option-Name    Description
   -d no  debug-level    Increase output debug message level
                                - may appear multiple times
   -D Str set-debug-level Set the output debug message level
                                - may appear multiple times
   -4 no  ipv4           Force IPv4 DNS name resolution
                                - prohibits these options:
                                ipv6
   -6 no  ipv6           Force IPv6 DNS name resolution
                                - prohibits these options:
                                ipv4
   -a Num authentication Enable authentication with the key auth-keynumber
   -B Num bctimeout      Specify the number of seconds to wait for broadcasts
   -b Str broadcast      Listen to the address specified for broadcast time sync
                                - may appear multiple times
   -c Str concurrent     Concurrent query all IPs returned for host-name
                                - may appear multiple times
   -l Fil filelog        Log to specified logfile
   -K Fil kod            KoD history filename
   -k Fil keyfile        Specify a keyfile. SNTP will look in this file for the key specified with -a
   -M Num steplimit      Adjustments less than steplimit msec will be slewed.
                                - it must be:  greater than or equal to 0
   -o Num ntpversion     Send <int> as our NTP version
                                - it must be:  0 to 7
   -r no  usereservedport Use the NTP Reserved Port (port 123)
   -S no  step           OK to 'step' the time with settimeofday()
   -s no  slew           OK to 'slew' the time with adjtime()
      opt version        Output version information and exit
   -? no  help           Display extended usage information and exit
   -! no  more-help      Extended usage information passed thru pager
   -> opt save-opts      Save the option state to a config file
   -< Str load-opts      Load options from a config file
                                - disabled as --no-load-opts
                                - may appear multiple times

Options are specified by doubled hyphens and their name
or by a single hyphen and the flag character.



The following option preset mechanisms are supported:
 - reading file $HOME/.ntprc
 - reading file ./.ntprc
 - examining environment variables named SNTP_*

sntp implements the Simple Network Time Protocol and is used to query
an NTP or SNTP server and either display the time or set the local
system's time (given suitable privilege).

It can be run interactively from the command line or as a cron job.

NTP and SNTP are defined by RFC 5905, which obsoletes RFC 4330 and RFC
1305.

please send bug reports to:  http://bugs.ntp.org, bugs@@ntp.org
@end example
@exampleindent 4

@node sntp authentication
@subsection authentication option (-a)
@cindex sntp-authentication

This is the ``enable authentication with the key auth-keynumber'' option.
This option enables authentication using the key specified in this option's argument.
The argument of this option is the keyid, a number specified in the keyfile as this
key's identifier. See the keyfile option (-k) for more details.

@node sntp bctimeout
@subsection bctimeout option (-B)
@cindex sntp-bctimeout

This is the ``specify the number of seconds to wait for broadcasts'' option.
When waiting for a broadcast packet SNTP will wait the number
of seconds specified before giving up.  Default 68 seconds.

@node sntp broadcast
@subsection broadcast option (-b)
@cindex sntp-broadcast

This is the ``listen to the address specified for broadcast time sync'' option.

This option has some usage constraints.  It:
@itemize @bullet
@item
may appear an unlimited number of times.
@end itemize

If specified SNTP will listen to the specified address
for NTP broadcasts.  The default maximum wait time,
68 seconds, can be modified with -B.

@node sntp concurrent
@subsection concurrent option (-c)
@cindex sntp-concurrent

This is the ``concurrent query all ips returned for host-name'' option.

This option has some usage constraints.  It:
@itemize @bullet
@item
may appear an unlimited number of times.
@end itemize

Requests from an NTP "client" to a "server" should never be sent
more rapidly than one every 2 seconds.  By default, any IPs returned
as part of a DNS lookup are assumed to be for a single instance of
ntpd, and therefore sntp will send  queries to these IPs one after
another, with a 2-second gap in between each query.

The -c or --concurrent flag says that any IPs returned for the
DNS lookup of the supplied host-name are on different machines,
so we can send concurrent queries.

@node sntp debug-level
@subsection debug-level option (-d)
@cindex sntp-debug-level

This is the ``increase output debug message level'' option.

This option has some usage constraints.  It:
@itemize @bullet
@item
may appear an unlimited number of times.
@end itemize

Increase the debugging message output level.

@node sntp filelog
@subsection filelog option (-l)
@cindex sntp-filelog

This is the ``log to specified logfile'' option.
This option causes the client to write log messages to the specified
logfile.

@node sntp ipv4
@subsection ipv4 option (-4)
@cindex sntp-ipv4

This is the ``force ipv4 dns name resolution'' option.

This option has some usage constraints.  It:
@itemize @bullet
@item
must not appear in combination with any of the following options:
ipv6.
@end itemize

Force DNS resolution of following host names on the command line
to the IPv4 namespace.

@node sntp ipv6
@subsection ipv6 option (-6)
@cindex sntp-ipv6

This is the ``force ipv6 dns name resolution'' option.

This option has some usage constraints.  It:
@itemize @bullet
@item
must not appear in combination with any of the following options:
ipv4.
@end itemize

Force DNS resolution of following host names on the command line
to the IPv6 namespace.

@node sntp keyfile
@subsection keyfile option (-k)
@cindex sntp-keyfile

This is the ``specify a keyfile. sntp will look in this file for the key specified with -a'' option.
This option specifies the keyfile. SNTP will search for the key specified with -a keyno in this
file. Key files follow the following format:

keyid keytype key

Where	keyid is a number identifying this key
keytype is one of the follow:
S  Key in 64 Bit hexadecimal number as specified in in the DES specification.
N  Key in 64 Bit hexadecimal number as specified in the NTP standard.
A  Key in a 1-to-8 character ASCII string.
M  Key in a 1-to-8 character ASCII string using the MD5 authentication scheme.

For more information see ntp.keys(5).

@node sntp kod
@subsection kod option (-K)
@cindex sntp-kod

This is the ``kod history filename'' option.
Specifies the filename to be used for the  persistent history of KoD
responses received from servers.  The default is
/var/db/ntp-kod.

@node sntp ntpversion
@subsection ntpversion option (-o)
@cindex sntp-ntpversion

This is the ``send <int> as our ntp version'' option.
When sending requests to a remote server, tell them we are running
NTP protocol version <ntpversion> .

@node sntp set-debug-level
@subsection set-debug-level option (-D)
@cindex sntp-set-debug-level

This is the ``set the output debug message level'' option.

This option has some usage constraints.  It:
@itemize @bullet
@item
may appear an unlimited number of times.
@end itemize

Set the output debugging level.  Can be supplied multiple times,
but each overrides the previous value(s).

@node sntp slew
@subsection slew option (-s)
@cindex sntp-slew

This is the ``ok to 'slew' the time with adjtime()'' option.


@node sntp step
@subsection step option (-S)
@cindex sntp-step

This is the ``ok to 'step' the time with settimeofday()'' option.


@node sntp steplimit
@subsection steplimit option (-M)
@cindex sntp-steplimit

This is the ``adjustments less than steplimit msec will be slewed.'' option.
If the time adjustment is less than steplimit milliseconds, slew the amount using adjtime().  Otherwise, step the correction using settimeofday().

@node sntp usereservedport
@subsection usereservedport option (-r)
@cindex sntp-usereservedport

This is the ``use the ntp reserved port (port 123)'' option.
Use port 123, which is reserved for NTP, for our network communications.<|MERGE_RESOLUTION|>--- conflicted
+++ resolved
@@ -6,11 +6,7 @@
 # 
 # EDIT THIS FILE WITH CAUTION  (sntp-opts.texi)
 # 
-<<<<<<< HEAD
-# It has been AutoGen-ed  January 16, 2011 at 10:46:01 AM by AutoGen 5.11.6pre7
-=======
 # It has been AutoGen-ed  January 20, 2011 at 11:16:11 AM by AutoGen 5.11.6pre7
->>>>>>> ef01588b
 # From the definitions    sntp-opts.def
 # and the template file   aginfo.tpl
 @end ignore
@@ -51,22 +47,18 @@
 
 @menu
 * sntp usage::                  sntp usage help (-?)
+* sntp adjtime::               adjtime option (-j)
 * sntp authentication::        authentication option (-a)
-* sntp bctimeout::             bctimeout option (-B)
 * sntp broadcast::             broadcast option (-b)
-* sntp concurrent::            concurrent option (-c)
-* sntp debug-level::           debug-level option (-d)
 * sntp filelog::               filelog option (-l)
 * sntp ipv4::                  ipv4 option (-4)
 * sntp ipv6::                  ipv6 option (-6)
 * sntp keyfile::               keyfile option (-k)
 * sntp kod::                   kod option (-K)
-* sntp ntpversion::            ntpversion option (-o)
-* sntp set-debug-level::       set-debug-level option (-D)
-* sntp slew::                  slew option (-s)
-* sntp step::                  step option (-S)
-* sntp steplimit::             steplimit option (-M)
-* sntp usereservedport::       usereservedport option (-r)
+* sntp normalverbose::         normalverbose option (-d)
+* sntp settod::                settod option (-s)
+* sntp syslog::                syslog option (-p)
+* sntp timeout::               timeout option (-t)
 @end menu
 
 @node sntp usage
@@ -77,41 +69,33 @@
 
 @exampleindent 0
 @example
-<<<<<<< HEAD
-sntp - standard SNTP program - Ver. 4.2.7p118
-USAGE:  sntp [ -<flag> [<val>] | --<name>[@{=| @}<val>] ]... \
-                [ hostname-or-IP ...]
-=======
 sntp - standard SNTP program - Ver. 4.2.7p120
 USAGE:  sntp [ -<flag> [<val>] | --<name>[@{=| @}<val>] ]... hostname-or-IP ...
->>>>>>> ef01588b
   Flg Arg Option-Name    Description
-   -d no  debug-level    Increase output debug message level
-                                - may appear multiple times
-   -D Str set-debug-level Set the output debug message level
-                                - may appear multiple times
    -4 no  ipv4           Force IPv4 DNS name resolution
                                 - prohibits these options:
                                 ipv6
    -6 no  ipv6           Force IPv6 DNS name resolution
                                 - prohibits these options:
                                 ipv4
+   -d no  normalverbose  Normal verbose
+   -K Str kod            KoD history filename
+   -p no  syslog         Logging with syslog
+                                - prohibits these options:
+                                filelog
+   -l Str filelog        Log to specified logfile
+                                - prohibits these options:
+                                syslog
+   -s no  settod         Set (step) the time with settimeofday()
+                                - prohibits these options:
+                                adjtime
+   -j no  adjtime        Set (slew) the time with adjtime()
+                                - prohibits these options:
+                                settod
+   -b Str broadcast      Use broadcasts to the address specified for synchronisation
+   -t Num timeout        Specify the number of seconds to wait for broadcasts
    -a Num authentication Enable authentication with the key auth-keynumber
-   -B Num bctimeout      Specify the number of seconds to wait for broadcasts
-   -b Str broadcast      Listen to the address specified for broadcast time sync
-                                - may appear multiple times
-   -c Str concurrent     Concurrent query all IPs returned for host-name
-                                - may appear multiple times
-   -l Fil filelog        Log to specified logfile
-   -K Fil kod            KoD history filename
-   -k Fil keyfile        Specify a keyfile. SNTP will look in this file for the key specified with -a
-   -M Num steplimit      Adjustments less than steplimit msec will be slewed.
-                                - it must be:  greater than or equal to 0
-   -o Num ntpversion     Send <int> as our NTP version
-                                - it must be:  0 to 7
-   -r no  usereservedport Use the NTP Reserved Port (port 123)
-   -S no  step           OK to 'step' the time with settimeofday()
-   -s no  slew           OK to 'slew' the time with adjtime()
+   -k Str keyfile        Specify a keyfile. SNTP will look in this file for the key specified with -a
       opt version        Output version information and exit
    -? no  help           Display extended usage information and exit
    -! no  more-help      Extended usage information passed thru pager
@@ -130,7 +114,7 @@
  - reading file ./.ntprc
  - examining environment variables named SNTP_*
 
-sntp implements the Simple Network Time Protocol and is used to query
+sntp implements the Simple Network Time Protocol, and is used to query
 an NTP or SNTP server and either display the time or set the local
 system's time (given suitable privilege).
 
@@ -142,6 +126,21 @@
 please send bug reports to:  http://bugs.ntp.org, bugs@@ntp.org
 @end example
 @exampleindent 4
+
+@node sntp adjtime
+@subsection adjtime option (-j)
+@cindex sntp-adjtime
+
+This is the ``set (slew) the time with adjtime()'' option.
+
+This option has some usage constraints.  It:
+@itemize @bullet
+@item
+must not appear in combination with any of the following options:
+settod.
+@end itemize
+
+
 
 @node sntp authentication
 @subsection authentication option (-a)
@@ -152,71 +151,28 @@
 The argument of this option is the keyid, a number specified in the keyfile as this
 key's identifier. See the keyfile option (-k) for more details.
 
-@node sntp bctimeout
-@subsection bctimeout option (-B)
-@cindex sntp-bctimeout
-
-This is the ``specify the number of seconds to wait for broadcasts'' option.
-When waiting for a broadcast packet SNTP will wait the number
-of seconds specified before giving up.  Default 68 seconds.
-
 @node sntp broadcast
 @subsection broadcast option (-b)
 @cindex sntp-broadcast
 
-This is the ``listen to the address specified for broadcast time sync'' option.
-
-This option has some usage constraints.  It:
-@itemize @bullet
-@item
-may appear an unlimited number of times.
-@end itemize
-
-If specified SNTP will listen to the specified address
+This is the ``use broadcasts to the address specified for synchronisation'' option.
+If specified SNTP will listen to the specified broadcast address
 for NTP broadcasts.  The default maximum wait time,
-68 seconds, can be modified with -B.
-
-@node sntp concurrent
-@subsection concurrent option (-c)
-@cindex sntp-concurrent
-
-This is the ``concurrent query all ips returned for host-name'' option.
-
-This option has some usage constraints.  It:
-@itemize @bullet
-@item
-may appear an unlimited number of times.
-@end itemize
-
-Requests from an NTP "client" to a "server" should never be sent
-more rapidly than one every 2 seconds.  By default, any IPs returned
-as part of a DNS lookup are assumed to be for a single instance of
-ntpd, and therefore sntp will send  queries to these IPs one after
-another, with a 2-second gap in between each query.
-
-The -c or --concurrent flag says that any IPs returned for the
-DNS lookup of the supplied host-name are on different machines,
-so we can send concurrent queries.
-
-@node sntp debug-level
-@subsection debug-level option (-d)
-@cindex sntp-debug-level
-
-This is the ``increase output debug message level'' option.
-
-This option has some usage constraints.  It:
-@itemize @bullet
-@item
-may appear an unlimited number of times.
-@end itemize
-
-Increase the debugging message output level.
+68 seconds, can be modified with -t.
 
 @node sntp filelog
 @subsection filelog option (-l)
 @cindex sntp-filelog
 
 This is the ``log to specified logfile'' option.
+
+This option has some usage constraints.  It:
+@itemize @bullet
+@item
+must not appear in combination with any of the following options:
+syslog.
+@end itemize
+
 This option causes the client to write log messages to the specified
 logfile.
 
@@ -276,57 +232,54 @@
 @cindex sntp-kod
 
 This is the ``kod history filename'' option.
-Specifies the filename to be used for the  persistent history of KoD
+Modifies the filename to be used to persist the history of KoD
 responses received from servers.  The default is
 /var/db/ntp-kod.
 
-@node sntp ntpversion
-@subsection ntpversion option (-o)
-@cindex sntp-ntpversion
-
-This is the ``send <int> as our ntp version'' option.
-When sending requests to a remote server, tell them we are running
-NTP protocol version <ntpversion> .
-
-@node sntp set-debug-level
-@subsection set-debug-level option (-D)
-@cindex sntp-set-debug-level
-
-This is the ``set the output debug message level'' option.
-
-This option has some usage constraints.  It:
-@itemize @bullet
-@item
-may appear an unlimited number of times.
-@end itemize
-
-Set the output debugging level.  Can be supplied multiple times,
-but each overrides the previous value(s).
-
-@node sntp slew
-@subsection slew option (-s)
-@cindex sntp-slew
-
-This is the ``ok to 'slew' the time with adjtime()'' option.
-
-
-@node sntp step
-@subsection step option (-S)
-@cindex sntp-step
-
-This is the ``ok to 'step' the time with settimeofday()'' option.
-
-
-@node sntp steplimit
-@subsection steplimit option (-M)
-@cindex sntp-steplimit
-
-This is the ``adjustments less than steplimit msec will be slewed.'' option.
-If the time adjustment is less than steplimit milliseconds, slew the amount using adjtime().  Otherwise, step the correction using settimeofday().
-
-@node sntp usereservedport
-@subsection usereservedport option (-r)
-@cindex sntp-usereservedport
-
-This is the ``use the ntp reserved port (port 123)'' option.
-Use port 123, which is reserved for NTP, for our network communications.+@node sntp normalverbose
+@subsection normalverbose option (-d)
+@cindex sntp-normalverbose
+
+This is the ``normal verbose'' option.
+Diagnostic messages for non-fatal errors and a limited amount of
+tracing should be written to standard error.  Fatal ones always
+produce a diagnostic.  This option should be set when there is a
+suspected problem with the server, network or the source.
+
+@node sntp settod
+@subsection settod option (-s)
+@cindex sntp-settod
+
+This is the ``set (step) the time with settimeofday()'' option.
+
+This option has some usage constraints.  It:
+@itemize @bullet
+@item
+must not appear in combination with any of the following options:
+adjtime.
+@end itemize
+
+
+
+@node sntp syslog
+@subsection syslog option (-p)
+@cindex sntp-syslog
+
+This is the ``logging with syslog'' option.
+
+This option has some usage constraints.  It:
+@itemize @bullet
+@item
+must not appear in combination with any of the following options:
+filelog.
+@end itemize
+
+When this option is set all logging will be done using syslog.
+
+@node sntp timeout
+@subsection timeout option (-t)
+@cindex sntp-timeout
+
+This is the ``specify the number of seconds to wait for broadcasts'' option.
+When waiting for a broadcast packet SNTP will wait the number
+of seconds specified before giving up.  Default 68 seconds.