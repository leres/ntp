--- conflicted
+++ resolved
@@ -1,11 +1,7 @@
 /*  
  *  EDIT THIS FILE WITH CAUTION  (sntp-opts.h)
  *  
-<<<<<<< HEAD
- *  It has been AutoGen-ed  August  9, 2009 at 07:52:55 AM by AutoGen 5.9.9pre5
-=======
- *  It has been AutoGen-ed  August 12, 2009 at 07:56:29 AM by AutoGen 5.9.9pre5
->>>>>>> a438cfa8
+ *  It has been AutoGen-ed  August 12, 2009 at 07:55:26 AM by AutoGen 5.9.9pre5
  *  From the definitions    sntp-opts.def
  *  and the template file   options
  *
@@ -75,15 +71,9 @@
     INDEX_OPT_LOAD_OPTS       = 16
 } teOptIndex;
 
-<<<<<<< HEAD
 #define OPTION_CT    17
-#define SNTP_VERSION       "4.2.5p199"
-#define SNTP_FULL_VERSION  "sntp - standard SNTP program - Ver. 4.2.5p199"
-=======
-#define OPTION_CT    13
 #define SNTP_VERSION       "4.2.5p200"
 #define SNTP_FULL_VERSION  "sntp - standard SNTP program - Ver. 4.2.5p200"
->>>>>>> a438cfa8
 
 /*
  *  Interface defines for all options.  Replace "n" with the UPPER_CASED
