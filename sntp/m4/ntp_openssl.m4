dnl ####################################################################
dnl OpenSSL support shared by top-level and sntp/configure.ac
dnl
dnl Provides command-line option --with-crypto, as well as deprecated
dnl options --with-openssl-incdir, --with-openssl-libdir, and the
dnl latter's suboption --with-rpath.
dnl
dnl Specifying --with-openssl-libdir or --with-openssl-incdir causes any
dnl pkg-config openssl information to be ignored in favor of the legacy
dnl manual search for directories and specified library names.
dnl
dnl Output AC_DEFINEs (for config.h)
dnl	OPENSSL		defined only if using OpenSSL
dnl
dnl Output variables:
dnl	ntp_openssl	yes if using OpenSSL, no otherwise
dnl
dnl Output substitutions:
dnl	CFLAGS_NTP	OpenSSL-specific flags added as needed, and
dnl			-Wstrict-prototypes for gcc if it does not
dnl			trigger a flood of warnings for each file
dnl			including OpenSSL headers.
dnl	CPPFLAGS_NTP	OpenSSL -Iincludedir flags added as needed.
dnl	LDADD_NTP	OpenSSL -L and -l flags added as needed.
dnl	LDFLAGS_NTP	Other OpenSSL link flags added as needed.
dnl
dnl ####################################################################
AC_DEFUN([NTP_OPENSSL], [
AC_REQUIRE([NTP_PKG_CONFIG])dnl
AC_REQUIRE([NTP_VER_SUFFIX])dnl

AC_ARG_WITH(
    [crypto],
    [AS_HELP_STRING(
	[--with-crypto],
	[+ =openssl,libcrypto]
    )]
)
AC_ARG_WITH(
    [openssl-libdir],
    [AS_HELP_STRING(
	[--with-openssl-libdir], 
	[+ =/something/reasonable]
    )]
)
AC_ARG_WITH(
    [openssl-incdir],
    [AS_HELP_STRING(
	[--with-openssl-incdir],
	[+ =/something/reasonable]
    )]
)
AC_ARG_WITH(
    [rpath],
    [AS_HELP_STRING(
	[--without-rpath],
	[s Disable auto-added -R linker paths]
    )]
)
ntp_openssl=no
ntp_openssl_from_pkg_config=no
with_crypto=${with_crypto:-openssl,libcrypto}
case "$with_crypto" in
 yes)
    with_crypto=openssl,libcrypto
esac
case "$with_crypto:${PKG_CONFIG:+notempty}:${with_openssl_libdir-notgiven}:${with_openssl_incdir-notgiven}" in
 no:*) ;;
 *:notempty:notgiven:notgiven)
    for pkg in `echo $with_crypto | sed -e 's/,/ /'`; do
	AC_MSG_CHECKING([pkg-config for $pkg])
	if $PKG_CONFIG --exists $pkg ; then
	    CPPFLAGS_NTP="$CPPFLAGS_NTP `$PKG_CONFIG --cflags-only-I $pkg`"
	    CFLAGS_NTP="$CFLAGS_NTP `$PKG_CONFIG --cflags-only-other $pkg`"
	    LDADD_NTP="$LDADD_NTP `$PKG_CONFIG --libs-only-L $pkg`"
	    LDADD_NTP="$LDADD_NTP `$PKG_CONFIG --libs-only-l $pkg`"
	    LDFLAGS_NTP="$LDFLAGS_NTP `$PKG_CONFIG --libs-only-other $pkg`"
	    VER_SUFFIX=o
	    ntp_openssl=yes
	    ntp_openssl_from_pkg_config=yes
	    AC_MSG_RESULT([yes])

	    break
	fi
	AC_MSG_RESULT([no])
    done
esac
case "$with_crypto:$ntp_openssl" in
 no:*) ;;
 *:no)
    need_dash_r=
    need_dash_Wlrpath=
    case "${with_rpath-notgiven}" in
     yes)
	# Lame - what to do if we need -Wl... but not -R?
	need_dash_r=1
	;;
     notgiven)
	case "$host" in
	 *-*-linux*)
	    # This may really only be true for gcc
	    need_dash_Wlrpath=1
	    ;;
	 *-*-netbsd*)
	    need_dash_r=1
	    ;;
	 *-*-solaris*)
	    need_dash_r=1
	    ;;
	esac
	;;
    esac

    AC_MSG_CHECKING([for openssl library directory])
    with_openssl_libdir=${with_openssl_libdir-notgiven}
    case "$with_openssl_libdir" in
     notgiven)
	case "$build" in
	 $host)
	    with_openssl_libdir=default
	    ;;
	 *)
	    with_openssl_libdir=no
	    ;;
	esac
    esac
    case "$with_openssl_libdir" in
     default)
	# Look in:
	with_openssl_libdir="/usr/lib /usr/lib/openssl /usr/sfw/lib"
	with_openssl_libdir="$with_openssl_libdir /usr/local/lib"
	with_openssl_libdir="$with_openssl_libdir /usr/local/ssl/lib /lib"
    esac
    case "$with_openssl_libdir" in
     no)
	;;
     *) # Look for libcrypto.a and libssl.a:
	for i in $with_openssl_libdir no
	do
	    case "$host" in
	     *-*-darwin*)
		test -f $i/libcrypto.dylib -a -f $i/libssl.dylib && break
		;;
	     *)
		test -f $i/libcrypto.so -a -f $i/libssl.so && break
		test -f $i/libcrypto.a -a -f $i/libssl.a && break
		;;
	    esac
	done
	openssl_libdir=$i
	;;
    esac
    AC_MSG_RESULT([$openssl_libdir])
    case "$openssl_libdir" in
     no)
	openssl_libdir=
	AC_MSG_WARN([libcrypto and libssl not found in any of $with_openssl_libdir])
    esac

    AC_MSG_CHECKING([for openssl include directory])
    with_openssl_incdir=${with_openssl_incdir-notgiven}
    case "$with_openssl_incdir" in
     notgiven)
	# Look in:
	with_openssl_incdir="/usr/include /usr/sfw/include"
	with_openssl_incdir="$with_openssl_incdir /usr/local/include"
	with_openssl_incdir="$with_openssl_incdir /usr/local/ssl/include"
    esac
    case "$with_openssl_incdir" in
     no)
	;;
     *) # look for openssl/evp.h:
	for i in $with_openssl_incdir no
	do
	    test -f $i/openssl/evp.h && break
	done
	openssl_incdir=$i
	;;
    esac
    AS_UNSET([i])
    AC_MSG_RESULT([$openssl_incdir])
    case "$openssl_incdir" in
     no)
	openssl_incdir=
	AC_MSG_WARN([did not find openssl/evp.h in any of $with_openssl_incdir])
    esac
    if test -z "$openssl_libdir" -o -z "$openssl_incdir"
    then
	ntp_openssl=no
    else
	ntp_openssl=yes
	VER_SUFFIX=o
    fi
    case "$ntp_openssl" in
     yes)
	# We have OpenSSL inc/lib dirs - use them.
	case "$openssl_incdir" in
	 /usr/include)
	    ;;
	 *)
	    CPPFLAGS_NTP="$CPPFLAGS_NTP -I$openssl_incdir"
	    ;;
	esac
	case "$openssl_libdir" in
	 /usr/lib)
	    ;;
	 *)
	    LDADD_NTP="$LDADD_NTP -L$openssl_libdir"
	    case "$need_dash_r" in
	     1)
		LDFLAGS_NTP="$LDFLAGS_NTP -R$openssl_libdir"
	    esac
	    case "$need_dash_Wlrpath" in
	     1)
		LDFLAGS_NTP="$LDFLAGS_NTP -Wl,-rpath,$openssl_libdir"
	    esac
	    ;;
	esac
	LDADD_NTP="$LDADD_NTP -lcrypto"
    esac
esac

AC_MSG_CHECKING([if we will use crypto])
AC_MSG_RESULT([$ntp_openssl])

case "$ntp_openssl" in
 yes)
    AC_DEFINE([OPENSSL], [], [Use OpenSSL?])
    case "$VER_SUFFIX" in
     *o*) ;;
     *) AC_MSG_ERROR([OPENSSL set but no 'o' in VER_SUFFIX!]) ;;
    esac
    ;;
esac

NTPO_SAVED_CPPFLAGS="$CPPFLAGS"
CPPFLAGS="$CPPFLAGS $CPPFLAGS_NTP"
NTPO_SAVED_LIBS="$LIBS"

#
# check for linking with -lcrypto failure, and try -lcrypto -lz.
# Helps m68k-atari-mint
#
case "$ntp_openssl:$ntp_openssl_from_pkg_config" in
 yes:no)
    LIBS="$NTPO_SAVED_LIBS $LDADD_NTP"
    AC_CACHE_CHECK(
	[if linking with -lcrypto alone works],
	[ntp_cv_bare_lcrypto],
	[AC_LINK_IFELSE(
	    [AC_LANG_PROGRAM(
		[[
		    #include "openssl/err.h"
		    #include "openssl/evp.h"
		]],
		[[
		    ERR_load_crypto_strings();
		    OpenSSL_add_all_algorithms();
		]]
	    )],
	    [ntp_cv_bare_lcrypto=yes],
	    [ntp_cv_bare_lcrypto=no]
	)]
    )
    case "$ntp_cv_bare_lcrypto" in
     no)
	LIBS="$NTPO_SAVED_LIBS $LDADD_NTP -lz"
	AC_CACHE_CHECK(
	    [if linking with -lcrypto -lz works],
	    [ntp_cv_lcrypto_lz],
	    [AC_LINK_IFELSE(
		[AC_LANG_PROGRAM(
		    [[
			#include "openssl/err.h"
			#include "openssl/evp.h"
		    ]],
		    [[
			ERR_load_crypto_strings();
			OpenSSL_add_all_algorithms();
		    ]]
		)],
		[ntp_cv_lcrypto_lz=yes],
		[ntp_cv_lcrypto_lz=no]
	    )]
	)
	case "$ntp_cv_lcrypto_lz" in
	 yes)
	     LDADD_NTP="$LDADD_NTP -lz"
	esac
    esac
esac

#
# Older OpenSSL headers have a number of callback prototypes inside
# other function prototypes which trigger copious warnings with gcc's
# -Wstrict-prototypes, which is included in -Wall.
#
# An example:
#
# int i2d_RSA_NET(const RSA *a, unsigned char **pp, 
#		  int (*cb)(), int sgckey);
#		  ^^^^^^^^^^^
#
# 
#
openssl_triggers_warnings=unknown
NTPO_SAVED_CFLAGS="$CFLAGS"

case "$ntp_openssl:$GCC" in
 yes:yes)
    CFLAGS="$CFLAGS -Werror"
    AC_COMPILE_IFELSE(
	[AC_LANG_PROGRAM(
	    [[
	    ]],
	    [[
		/* see if -Werror breaks gcc */
	    ]]
	)],
	[gcc_handles_Werror=yes],
	[gcc_handles_Werror=no]
    )
    case "$gcc_handles_Werror" in
     no)
	# if this gcc doesn't do -Werror go ahead and use
	# -Wstrict-prototypes.
	openssl_triggers_warnings=yes
	;;
     yes)
	CFLAGS="$CFLAGS -Wstrict-prototypes"
	AC_COMPILE_IFELSE(
	    [AC_LANG_PROGRAM(
		[[
		    #include "openssl/asn1_mac.h"
		    #include "openssl/bn.h"
		    #include "openssl/err.h"
		    #include "openssl/evp.h"
		    #include "openssl/pem.h"
		    #include "openssl/rand.h"
		    #include "openssl/x509v3.h"
		]],
		[[
		    /* empty body */
		]]
	    )],
	    [openssl_triggers_warnings=no],
	    [openssl_triggers_warnings=yes]
	)
    esac
    case "$openssl_triggers_warnings" in
     yes)
	CFLAGS_NTP="$CFLAGS_NTP -Wno-strict-prototypes"
	;;
     *)
	CFLAGS_NTP="$CFLAGS_NTP -Wstrict-prototypes"
    esac
    ;;
 no:yes)
    # gcc without OpenSSL
    CFLAGS_NTP="$CFLAGS_NTP -Wstrict-prototypes"
esac

<<<<<<< HEAD
case "$ntp_openssl" in
 yes)
    LIBS="$NTPO_SAVED_LIBS $LDADD_NTP"
    AC_CHECK_FUNCS([EVP_MD_do_all_sorted])
    ;;
esac

=======
# Because we don't want -Werror for the EVP_MD_do_all_sorted check
>>>>>>> 6cdaf827
CFLAGS="$NTPO_SAVED_CFLAGS"

case "$ntp_openssl" in
 yes)
    LIBS="$NTPO_SAVED_LIBS $LDADD_NTP"
    AC_CHECK_FUNCS([EVP_MD_do_all_sorted])
    ;;
esac

CPPFLAGS="$NTPO_SAVED_CPPFLAGS"
LIBS="$NTPO_SAVED_LIBS"
AS_UNSET([NTPO_SAVED_CFLAGS])
AS_UNSET([NTPO_SAVED_CPPFLAGS])
AS_UNSET([NTPO_SAVED_LIBS])
AS_UNSET([openssl_triggers_warnings])
AS_UNSET([ntp_openssl_from_pkg_config])
])
dnl ======================================================================<|MERGE_RESOLUTION|>--- conflicted
+++ resolved
@@ -360,17 +360,7 @@
     CFLAGS_NTP="$CFLAGS_NTP -Wstrict-prototypes"
 esac
 
-<<<<<<< HEAD
-case "$ntp_openssl" in
- yes)
-    LIBS="$NTPO_SAVED_LIBS $LDADD_NTP"
-    AC_CHECK_FUNCS([EVP_MD_do_all_sorted])
-    ;;
-esac
-
-=======
 # Because we don't want -Werror for the EVP_MD_do_all_sorted check
->>>>>>> 6cdaf827
 CFLAGS="$NTPO_SAVED_CFLAGS"
 
 case "$ntp_openssl" in
