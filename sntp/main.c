--- conflicted
+++ resolved
@@ -130,7 +130,6 @@
 		free(reason);
 #endif
 
-<<<<<<< HEAD
 	/*
 	** Considering employing a variable that prevents functions of doing
 	** anything until everything is initialized properly
@@ -147,19 +146,9 @@
 	dnsbase = evdns_base_new(base, 1);
 	if (!dnsbase) {
 		printf("%s: evdns_base_new() failed!\n", progname);
-=======
-	/* Considering employing a variable that prevents functions of doing anything until 
-	 * everything is initialized properly 
-	 */
-	resc = resolve_hosts((const char * const *)argv, argc, &resh,
-			     ai_fam_pref);
-	if (resc < 1) {
-		printf("Unable to resolve hostname(s)\n");
->>>>>>> 15611a14
 		return -1;
 	}
 
-<<<<<<< HEAD
 	if (ENABLED_OPT(BROADCAST)) {
 		struct evutil_addrinfo hints;
 		struct dns_cb_ctx *dns_ctx;
@@ -210,12 +199,6 @@
 		evdns_getaddrinfo(dnsbase, argv[i], NULL, &hints,
 				  dns_cb, (void *)dns_ctx);
 		printf("unicast-after: <%s> n_pending_dns = %d\n", argv[i], n_pending_dns);
-=======
-		myargv[0] = OPT_ARG(BROADCAST);
-		myargv[1] = NULL;
-		bcast = resolve_hosts(myargv, 1, &bcastaddr,
-				      ai_fam_pref);
->>>>>>> 15611a14
 	}
 
 	printf("unicast: n_pending_dns = %d\n", n_pending_dns);
@@ -610,26 +593,15 @@
 	struct pkt x_pkt;
 	int error, rpktl, handle_pkt_res;
 
-<<<<<<< HEAD
-	if (ENABLED_OPT(AUTHENTICATION)) {
-		key_id = (int) OPT_ARG(AUTHENTICATION);
-=======
-
 	if (ENABLED_OPT(AUTHENTICATION) &&
 	    atoint(OPT_ARG(AUTHENTICATION), &l)) {
 		key_id = l;
->>>>>>> 15611a14
 		get_key(key_id, &pkt_key);
 	}
 	for (try = 0; try < 5; try++) {
 		memset(&r_pkt, 0, sizeof rbuf);
-<<<<<<< HEAD
-
-		error = GETTIMEOFDAY(&tv_xmt, (struct timezone *)NULL);
-=======
-		
+
 		error = GETTIMEOFDAY(&tv_xmt, NULL);
->>>>>>> 15611a14
 		tv_xmt.tv_sec += JAN_1970;
 
 #ifdef DEBUG
