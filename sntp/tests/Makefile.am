NULL =
BUILT_SOURCES =
CLEANFILES = kod-output-blank kod-output-single kod-output-multiple debug-output-lfp-dec debug-output-lfp-bin debug-output-pkt
DISTCLEANFILES = kod-output-blank kod-output-single kod-output-multiple
EXTRA_PROGRAMS =

run_unity =	cd $(srcdir) && ruby ../../sntp/unity/auto/generate_test_runner.rb

# Use EXTRA_PROGRAMS for test files that are under development but
# not production-ready
#EXTRA_PROGRAMS +=	test-keyFile

<<<<<<< HEAD
check_PROGRAMS =			\
	test-crypto			\
	test-keyFile			\
	test-kodDatabase		\
	test-kodFile			\
	test-networking			\
	test-packetProcessing		\
	test-utilities			\
=======
check_PROGRAMS =		\
	test-crypto         \
	test-keyFile		\
	test-kodDatabase	\
	test-kodFile		\
	test-networking		\
	test-packetHandling \
	test-utilities		\
>>>>>>> 390c36f6
	$(NULL)

if GTEST_AVAILABLE
check_PROGRAMS += tests
else
EXTRA_PROGRAMS += tests
endif

#if BUILD_SNTP
#check_PROGRAMS += tests
#endif

base_SOURCES =			\
	../tests_main.cpp	\
	$(NULL)

tests_SOURCES =			\
	$(base_SOURCES)		\
	g_networking.cpp	\
<<<<<<< HEAD
	packetHandling.cpp	\
	g_packetProcessing.cpp	\
=======
	nameresolution.cpp	\
	g_packetHandling.cpp	\
	packetProcessing.cpp	\
	g_utilities.cpp		\
>>>>>>> 390c36f6
	$(NULL)

#HMS: Somebody needs to audit the following files to
# make sure all of these tests are now handled by Unity
#
#	g_utilities.cpp		
#	g_kodDatabase.cpp	
#	g_keyFile.cpp		
#	g_crypto.cpp		
#	g_kodFile.cpp		

noinst_HEADERS =		\
	fileHandlingTest.h	\
	sntptest.h		\
	g_fileHandlingTest.h	\
	g_sntptest.h		\
	$(NULL)

dist_check_SCRIPTS =	tests-runner

EXTRA_DIST =				\
	data/debug-input-lfp-bin	\
	data/debug-input-lfp-dec	\
	data/debug-input-pkt		\
	data/key-test-ascii		\
	data/key-test-comments		\
	data/key-test-empty		\
	data/key-test-hex		\
	data/key-test-invalid-hex	\
	data/kod-expected-multiple	\
	data/kod-expected-single	\
	data/kod-test-blanks		\
	data/kod-test-correct		\
	data/kod-test-empty		\
	$(NULL)

CLEANFILES +=				\
	data/kod-output-multiple	\
	data/kod-output-single		\
	data/debug-output-pkt		\
	data/debug-output-lfp-dec	\
	data/kod-output-blank		\
	data/debug-output-lfp-bin	\
	$(NULL)

#split into LDADD and tests_LDADD?
LDADD =						\
	../libsntp.a				\
	$(LIBOPTS_LDADD)			\
	$(LDADD_LIBEVENT)			\
	$(top_builddir)/../libntp/libntp.a	\
	$(LDADD_LIBNTP)				\
	$(LDADD_NTP)				\
	$(GTEST_LDFLAGS)			\
	$(GTEST_LIBS)				\
	$(NULL)

unity_tests_LDADD =				\
	$(LDADD)				\
	$(top_builddir)/unity/libunity.a	\
	$(LIBM)					\
	$(NULL)

AM_CFLAGS   = $(CFLAGS_NTP)
AM_CXXFLAGS = $(GTEST_CXXFLAGS)

AM_CPPFLAGS  = $(SNTP_INCS)
AM_CPPFLAGS += -I$(srcdir)/..
AM_CPPFLAGS += -I$(top_srcdir)/../tests
AM_CPPFLAGS += $(LIBOPTS_CFLAGS)
AM_CPPFLAGS += $(CPPFLAGS_LIBEVENT)
AM_CPPFLAGS += $(GTEST_CPPFLAGS)
AM_CPPFLAGS += $(CPPFLAGS_NTP)

AM_LDFLAGS = $(LDFLAGS_NTP)

<<<<<<< HEAD
BUILT_SOURCES +=				\
	$(srcdir)/run-crypto.c			\
	$(srcdir)/run-keyFile.c			\
	$(srcdir)/run-kodDatabase.c		\
	$(srcdir)/run-kodFile.c			\
	$(srcdir)/run-networking.c		\
	$(srcdir)/packetProcessing.c	\
	$(srcdir)/run-utilities.c		\
=======
BUILT_SOURCES +=			\
	$(srcdir)/run-crypto.c		\
	$(srcdir)/run-keyFile.c		\
	$(srcdir)/run-kodDatabase.c	\
	$(srcdir)/run-kodFile.c		\
	$(srcdir)/run-networking.c	\
	$(srcdir)/run-packetHandling.c	\
	$(srcdir)/run-utilities.c	\
>>>>>>> 390c36f6
	$(NULL)

test_keyFile_CFLAGS =			\
	-I$(top_srcdir)/unity		\
	$(NULL)

test_keyFile_LDADD =			\
	$(unity_tests_LDADD)		\
	$(NULL)

test_kodDatabase_CFLAGS =		\
	-I$(top_srcdir)/unity		\
	$(NULL)

test_kodDatabase_LDADD =		\
	$(unity_tests_LDADD)		\
	$(NULL)

test_kodFile_CFLAGS =			\
	-I$(top_srcdir)/unity		\
	$(NULL)

test_kodFile_LDADD =			\
	$(unity_tests_LDADD)		\
	$(NULL)

test_networking_CFLAGS =		\
	-I$(top_srcdir)/unity		\
	$(NULL)

test_networking_LDADD =			\
	$(unity_tests_LDADD)		\
	$(NULL)

<<<<<<< HEAD
test_packetProcessing_CFLAGS =			\
	-I$(top_srcdir)/unity		\
	$(NULL)

test_packetProcessing_LDADD =			\
=======
test_packetHandling_CFLAGS =		\
	-I$(top_srcdir)/unity		\
	$(NULL)

test_packetHandling_LDADD =			\
>>>>>>> 390c36f6
	$(unity_tests_LDADD)		\
	$(NULL)

test_utilities_CFLAGS =			\
	-I$(top_srcdir)/unity		\
	$(NULL)

test_utilities_LDADD =			\
	$(unity_tests_LDADD)		\
	$(NULL)

test_crypto_CFLAGS =			\
	-I$(top_srcdir)/unity		\
	$(NULL)

test_crypto_LDADD =			\
	$(unity_tests_LDADD)		\
	$(NULL)

test_networking_SOURCES =		\
	networking.c			\
	run-networking.c		\
	$(top_builddir)/version.c	\
	$(NULL)

test_packetHandling_SOURCES =		\
	packetHandling.c			\
	run-packetHandling.c		\
	$(top_builddir)/version.c	\
	$(NULL)

test_kodDatabase_SOURCES =		\
	kodDatabase.c			\
	run-kodDatabase.c		\
	$(top_builddir)/version.c	\
	$(NULL)

test_keyFile_SOURCES =			\
	keyFile.c			\
	run-keyFile.c			\
	$(top_builddir)/version.c	\
	$(NULL)

test_kodFile_SOURCES =			\
	kodFile.c			\
	run-kodFile.c			\
	$(top_builddir)/version.c	\
	$(NULL)
#	../version.c

test_packetProcessing_SOURCES =		\
	packetProcessing.c			\
	run-packetProcessing.c			\
	$(NULL)

test_utilities_SOURCES =		\
	utilities.c			\
	run-utilities.c			\
	$(NULL)

test_crypto_SOURCES =			\
	crypto.c			\
	run-crypto.c			\
	$(top_builddir)/version.c	\
	$(NULL)


$(srcdir)/run-kodFile.c: $(srcdir)/kodFile.c $(std_unity_list)
	$(run_unity) kodFile.c run-kodFile.c

$(srcdir)/run-keyFile.c: $(srcdir)/keyFile.c $(std_unity_list)
	$(run_unity) keyFile.c run-keyFile.c

$(srcdir)/run-kodDatabase.c: $(srcdir)/kodDatabase.c $(std_unity_list)
	$(run_unity) kodDatabase.c run-kodDatabase.c

$(srcdir)/run-networking.c: $(srcdir)/networking.c $(std_unity_list)
	$(run_unity) networking.c run-networking.c

<<<<<<< HEAD
$(srcdir)/run-packetProcessing.c: $(srcdir)/packetProcessing.c $(std_unity_list)
	$(run_unity) packetProcessing.c run-packetProcessing.c
=======
$(srcdir)/run-packetHandling.c: $(srcdir)/packetHandling.c $(std_unity_list)
	$(run_unity) packetHandling.c run-packetHandling.c
>>>>>>> 390c36f6

$(srcdir)/run-utilities.c: $(srcdir)/utilities.c $(std_unity_list)
	$(run_unity) utilities.c run-utilities.c

$(srcdir)/run-crypto.c: $(srcdir)/crypto.c $(std_unity_list)
	$(run_unity) crypto.c run-crypto.c

#$(srcdir)/../version.c: $(srcdir)/../version.c
#	gcc -o version.o ../version.c

TESTS = 

if !NTP_CROSSCOMPILE
TESTS += $(check_PROGRAMS)
endif
#if !NTP_CROSSCOMPILE
#TESTS += tests-runner
#endif

## ensure ../libsntp.a is built

BUILT_SOURCES	+= check-libsntp
CLEANFILES	+= check-libsntp

check-libsntp: ../libsntp.a
	@echo stamp > $@

../libsntp.a:
	cd .. && $(MAKE) $(AM_MAKEFLAGS) libsntp.a

## check-libntp.mf - automake fragment
## slightly adapted for deeper directory

BUILT_SOURCES	+= check-libntp check-libunity
CLEANFILES	+= check-libntp	check-libunity

check-libntp: ../../libntp/libntp.a
	@echo stamp > $@

../../libntp/libntp.a:
	cd ../../libntp && $(MAKE) $(AM_MAKEFLAGS) libntp.a

check-libunity: ../sntp/unity/libunity.a
	@echo stamp > $@

../sntp/unity/libunity.a:
	cd ../unity && $(MAKE) $(AM_MAKEFLAGS) libunity.a

include $(top_srcdir)/depsver.mf
include $(top_srcdir)/includes.mf<|MERGE_RESOLUTION|>--- conflicted
+++ resolved
@@ -10,7 +10,6 @@
 # not production-ready
 #EXTRA_PROGRAMS +=	test-keyFile
 
-<<<<<<< HEAD
 check_PROGRAMS =			\
 	test-crypto			\
 	test-keyFile			\
@@ -19,16 +18,7 @@
 	test-networking			\
 	test-packetProcessing		\
 	test-utilities			\
-=======
-check_PROGRAMS =		\
-	test-crypto         \
-	test-keyFile		\
-	test-kodDatabase	\
-	test-kodFile		\
-	test-networking		\
-	test-packetHandling \
-	test-utilities		\
->>>>>>> 390c36f6
+	test-packetHandling		\
 	$(NULL)
 
 if GTEST_AVAILABLE
@@ -48,15 +38,9 @@
 tests_SOURCES =			\
 	$(base_SOURCES)		\
 	g_networking.cpp	\
-<<<<<<< HEAD
-	packetHandling.cpp	\
-	g_packetProcessing.cpp	\
-=======
 	nameresolution.cpp	\
 	g_packetHandling.cpp	\
-	packetProcessing.cpp	\
-	g_utilities.cpp		\
->>>>>>> 390c36f6
+	g_packetProcessing.cpp	\
 	$(NULL)
 
 #HMS: Somebody needs to audit the following files to
@@ -133,25 +117,15 @@
 
 AM_LDFLAGS = $(LDFLAGS_NTP)
 
-<<<<<<< HEAD
 BUILT_SOURCES +=				\
 	$(srcdir)/run-crypto.c			\
 	$(srcdir)/run-keyFile.c			\
 	$(srcdir)/run-kodDatabase.c		\
 	$(srcdir)/run-kodFile.c			\
 	$(srcdir)/run-networking.c		\
-	$(srcdir)/packetProcessing.c	\
+	$(srcdir)/run-packetProcessing.c	\
 	$(srcdir)/run-utilities.c		\
-=======
-BUILT_SOURCES +=			\
-	$(srcdir)/run-crypto.c		\
-	$(srcdir)/run-keyFile.c		\
-	$(srcdir)/run-kodDatabase.c	\
-	$(srcdir)/run-kodFile.c		\
-	$(srcdir)/run-networking.c	\
-	$(srcdir)/run-packetHandling.c	\
-	$(srcdir)/run-utilities.c	\
->>>>>>> 390c36f6
+	$(srcdir)/run-packetHandling.c		\
 	$(NULL)
 
 test_keyFile_CFLAGS =			\
@@ -186,35 +160,35 @@
 	$(unity_tests_LDADD)		\
 	$(NULL)
 
-<<<<<<< HEAD
-test_packetProcessing_CFLAGS =			\
-	-I$(top_srcdir)/unity		\
-	$(NULL)
-
-test_packetProcessing_LDADD =			\
-=======
+test_utilities_CFLAGS =			\
+	-I$(top_srcdir)/unity		\
+	$(NULL)
+
+test_utilities_LDADD =			\
+	$(unity_tests_LDADD)		\
+	$(NULL)
+
+test_crypto_CFLAGS =			\
+	-I$(top_srcdir)/unity		\
+	$(NULL)
+
+test_crypto_LDADD =			\
+	$(unity_tests_LDADD)		\
+	$(NULL)
+
+test_packetProcessing_CFLAGS =		\
+	-I$(top_srcdir)/unity		\
+	$(NULL)
+
+test_packetProcessing_LDADD =		\
+	$(unity_tests_LDADD)		\
+	$(NULL)
+
 test_packetHandling_CFLAGS =		\
 	-I$(top_srcdir)/unity		\
 	$(NULL)
 
-test_packetHandling_LDADD =			\
->>>>>>> 390c36f6
-	$(unity_tests_LDADD)		\
-	$(NULL)
-
-test_utilities_CFLAGS =			\
-	-I$(top_srcdir)/unity		\
-	$(NULL)
-
-test_utilities_LDADD =			\
-	$(unity_tests_LDADD)		\
-	$(NULL)
-
-test_crypto_CFLAGS =			\
-	-I$(top_srcdir)/unity		\
-	$(NULL)
-
-test_crypto_LDADD =			\
+test_packetHandling_LDADD =		\
 	$(unity_tests_LDADD)		\
 	$(NULL)
 
@@ -278,13 +252,11 @@
 $(srcdir)/run-networking.c: $(srcdir)/networking.c $(std_unity_list)
 	$(run_unity) networking.c run-networking.c
 
-<<<<<<< HEAD
 $(srcdir)/run-packetProcessing.c: $(srcdir)/packetProcessing.c $(std_unity_list)
 	$(run_unity) packetProcessing.c run-packetProcessing.c
-=======
+
 $(srcdir)/run-packetHandling.c: $(srcdir)/packetHandling.c $(std_unity_list)
 	$(run_unity) packetHandling.c run-packetHandling.c
->>>>>>> 390c36f6
 
 $(srcdir)/run-utilities.c: $(srcdir)/utilities.c $(std_unity_list)
 	$(run_unity) utilities.c run-utilities.c
