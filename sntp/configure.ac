#                                               -*- Autoconf -*-
# Process this file with autoconf to produce a configure script.
m4_include([../version.m4])
AC_PREREQ(2.61)
AC_INIT([sntp], [VERSION_NUMBER])
AC_CONFIG_MACRO_DIR([../m4])
AC_CONFIG_AUX_DIR([.])

# Increment sntp_configure_cache_version by one for each change to
# configure.ac or .m4 files which invalidates cached values from
# previous versions.
#
# If the change affects cache variables used only by the main NTP
# configure.ac, then only its version number should be bumped, while
# the subdir configure.ac version numbers should be unchanged.  The
# same is true for a test/variable that is used only by one subdir
# being changed incompatibly; only that subdir's cache version needs
# bumping.
#
# If a change affects variables shared by all NTP configure scripts,
# please bump the version numbers of all three.  If you are not sure,
# the safe choice is to bump all three on any cache-invalidating change.
#
# In order to avoid the risk of version stamp collision between -stable
# and -dev branches, do not simply increment the version, instead use
# the date YYYYMMDD optionally with -HHMM if there is more than one
# bump in a day.

sntp_configure_cache_version=20091117

# When the version of config.cache and configure do not
# match, NTP_CACHEVERSION will flush the cache.

NTP_CACHEVERSION([sntp], [$sntp_configure_cache_version])

AM_INIT_AUTOMAKE
AC_CANONICAL_BUILD
AC_CANONICAL_HOST
dnl the 'build' machine is where we run configure and compile
dnl the 'host' machine is where the resulting stuff runs.
AC_DEFINE_UNQUOTED([STR_SYSTEM], "$host", [canonical system (cpu-vendor-os) of where we should run])
AC_CONFIG_HEADER([config.h])
dnl AC_ARG_PROGRAM
AC_PREREQ([2.53])

# Checks for programs.
AC_PROG_CC

# AC_PROG_CC_STDC has two functions.  It attempts to find a compiler
# capable of C99, or failing that, for C89.  CC is set afterward with
# the selected invocation, such as "gcc --std=gnu99".  Also, the
# ac_cv_prog_cc_stdc variable is no if the compiler selected for CC
# does not accept C89.

AC_PROG_CC_STDC

case "$ac_cv_prog_cc_stdc" in
 no)
    AC_MSG_WARN([ANSI C89/ISO C90 is the minimum to compile SNTP ]
		[version 4.2.5 and higher.])
esac

case "$GCC" in
 yes)
    SAVED_CFLAGS_AC="$CFLAGS"
    CFLAGS="$CFLAGS -Wstrict-overflow"
    AC_CACHE_CHECK(
	[if $CC can handle -Wstrict-overflow], 
	ac_cv_gcc_Wstrict_overflow, 
	[
	    AC_COMPILE_IFELSE(
		[AC_LANG_PROGRAM([], [])],
		[ac_cv_gcc_Wstrict_overflow=yes],
		[ac_cv_gcc_Wstrict_overflow=no]
	    )
	]
    )
    CFLAGS="$SAVED_CFLAGS_AC"
    SAVED_CFLAGS_AC=

    CFLAGS="$CFLAGS -Wall"
    # CFLAGS="$CFLAGS -Wcast-align"
    CFLAGS="$CFLAGS -Wcast-qual"
    # CFLAGS="$CFLAGS -Wconversion"
    # CFLAGS="$CFLAGS -Werror"
    # CFLAGS="$CFLAGS -Wextra"
    # CFLAGS="$CFLAGS -Wfloat-equal"
    CFLAGS="$CFLAGS -Wmissing-prototypes"
    CFLAGS="$CFLAGS -Wpointer-arith"
    CFLAGS="$CFLAGS -Wshadow"
    CFLAGS="$CFLAGS -Wstrict-prototypes"
    # CFLAGS="$CFLAGS -Wtraditional"
    # CFLAGS="$CFLAGS -Wwrite-strings"
    case "$ac_cv_gcc_Wstrict_overflow" in
     yes)
	CFLAGS="$CFLAGS -Wstrict-overflow"
    esac
    # -W[no-]strict-prototypes is added later depending on OpenSSL
esac

# HMS: These need to be moved to AM_CPPFLAGS and/or AM_CFLAGS
case "$host" in
 *-*-solaris*)
    # see "man standards".
    # -D_XOPEN_SOURCE=500 is probably OK for c89 and before
    # -D_XOPEN_SOURCE=600 seems OK for c99
    #CPPFLAGS="$CPPFLAGS -D_XOPEN_SOURCE=500 -D__EXTENSIONS__"
    CPPFLAGS="$CPPFLAGS -D__EXTENSIONS__"
    libxnet=-lxnet
    ;;
esac

AC_DISABLE_SHARED

# NTP has (so far) been relying on leading-edge autogen.
# Therefore, by default:
# - use the version we ship with
# - do not install it
# - build a static copy (AC_DISABLE_SHARED - done earlier)
case "${enable_local_libopts+set}" in
 set) ;;
 *) enable_local_libopts=yes ;;
esac
case "${enable_libopts_install+set}" in
 set) ;;
 *) enable_libopts_install=no ;;
esac
LIBOPTS_CHECK([libopts])

m4_defun([_LT_AC_LANG_CXX_CONFIG], [:])
m4_defun([_LT_AC_LANG_F77_CONFIG], [:])

AC_PROG_LIBTOOL
NTP_DIR_SEP

# Checks for libraries.

AC_CHECK_FUNC([gethostent], ,
	[AC_SEARCH_LIBS([gethostent], [nsl], , , [$libxnet -lsocket])])
AC_CHECK_FUNC([openlog], , 
	[AC_SEARCH_LIBS([openlog], [gen], , 
		[AC_SEARCH_LIBS([openlog], [syslog], , , [$libxnet -lsocket])])])

AC_SEARCH_LIBS([setsockopt], [socket xnet])

# Checks for header files.
AC_HEADER_STDC
AC_CHECK_HEADERS([netdb.h netinet/in.h stdlib.h string.h strings.h syslog.h])
AC_CHECK_HEADERS([sys/socket.h sys/time.h])
AC_HEADER_TIME

# Checks for typedefs, structures, and compiler characteristics.
AC_HEADER_STDBOOL
AC_C_CONST
AC_TYPE_SIZE_T

AC_C_INLINE

case "$ac_cv_c_inline" in
 '')
    ;;
 *)
    AC_DEFINE(HAVE_INLINE,1,[inline keyword or macro available])
    AC_SUBST(HAVE_INLINE)
esac

AC_C_CHAR_UNSIGNED		dnl CROSS_COMPILE?
AC_CHECK_SIZEOF([signed char])
AC_CHECK_SIZEOF([int])
AC_CHECK_SIZEOF([long])

AC_CHECK_TYPES([s_char])
case "$ac_cv_c_char_unsigned$ac_cv_sizeof_signed_char$ac_cv_type_s_char" in
 *yes)
    # We have a typedef for s_char.  Might as well believe it...
    ;;
 no0no)
    # We have signed chars, can't say 'signed char', no s_char typedef.
    AC_DEFINE([NEED_S_CHAR_TYPEDEF], 1, [Do we need an s_char typedef?])
    ;;
 no1no)
    # We have signed chars, can say 'signed char', no s_char typedef.
    AC_DEFINE([NEED_S_CHAR_TYPEDEF])
    ;;
 yes0no)
    # We have unsigned chars, can't say 'signed char', no s_char typedef.
    AC_MSG_ERROR([No way to specify a signed character!])
    ;;
 yes1no)
    # We have unsigned chars, can say 'signed char', no s_char typedef.
    AC_DEFINE([NEED_S_CHAR_TYPEDEF])
    ;;
esac
AC_TYPE_UID_T

NTP_OPENSSL

AC_MSG_CHECKING([type of socklen arg for getsockname()])
AC_CACHE_VAL(ac_cv_func_getsockname_arg2,dnl
[AC_CACHE_VAL(ac_cv_func_getsockname_socklen_type,dnl
 [for ac_cv_func_getsockname_arg2 in 'struct sockaddr *' 'void *'; do
  for ac_cv_func_getsockname_socklen_type in 'socklen_t' 'size_t' 'unsigned int' 'int'; do
   AC_TRY_COMPILE(dnl
[#ifdef HAVE_SYS_TYPES_H
#include <sys/types.h>
#endif
#ifdef HAVE_SYS_SOCKET_H
#include <sys/socket.h>
#endif
extern getsockname (int, $ac_cv_func_getsockname_arg2, $ac_cv_func_getsockname_socklen_type *);],,dnl
    [ac_not_found=no ; break 2], ac_not_found=yes)
   done
  done
 ])dnl AC_CACHE_VAL
])dnl AC_CACHE_VAL
if test "$ac_not_found" = yes; then
 ac_cv_func_getsockname_socklen_type='socklen_t'
fi
AC_MSG_RESULT([$ac_cv_func_getsockname_socklen_type])
AC_DEFINE_UNQUOTED([GETSOCKNAME_SOCKLEN_TYPE],
		   $ac_cv_func_getsockname_socklen_type,
		   [What is getsockname()'s socklen type?])

AC_CACHE_CHECK(
    [for struct sockaddr_storage],
    ntp_cv_sockaddr_storage,
    [
	AC_TRY_COMPILE(
	    [
		#ifdef HAVE_SYS_TYPES_H
		# include <sys/types.h>
		#endif
		#ifdef HAVE_SYS_SOCKET_H
		# include <sys/socket.h>
		#endif
		#ifdef HAVE_NETINET_IN_H
		# include <netinet/in.h>
		#endif
	    ],
	    [
		struct sockaddr_storage n;
	    ],
	    [ntp_cv_sockaddr_storage="yes"],
	    [ntp_cv_sockaddr_storage="no"]
	)
    ]
)
case "$ntp_cv_sockaddr_storage" in
 yes)
    AC_DEFINE(HAVE_STRUCT_SOCKADDR_STORAGE, 1, [Does a system header define struct sockaddr_storage?])
esac

AC_CACHE_CHECK(
    [for sockaddr_storage.ss_family],
    ntp_cv_have_ss_family,
    [
	AC_TRY_COMPILE(
	    [
		#ifdef HAVE_SYS_TYPES_H
		# include <sys/types.h>
		#endif
		#ifdef HAVE_SYS_SOCKET_H
		# include <sys/socket.h>
		#endif
		#ifdef HAVE_NETINET_IN_H
		# include <netinet/in.h>
		#endif
	    ],
	    [
		struct sockaddr_storage s;
		s.ss_family = 1;
	    ],
	    [ntp_cv_have_ss_family="yes"],
	    [ntp_cv_have_ss_family="no"]
	)
    ]
)

case "$ntp_cv_have_ss_family" in
 no)
    AC_CACHE_CHECK(
	[for sockaddr_storage.__ss_family],
	ntp_cv_have___ss_family,
	[
	    AC_TRY_COMPILE(
		[
		    #ifdef HAVE_SYS_TYPES_H
		    # include <sys/types.h>
		    #endif
		    #ifdef HAVE_SYS_SOCKET_H
		    # include <sys/socket.h>
		    #endif
		    #ifdef HAVE_NETINET_IN_H
		    # include <netinet/in.h>
		    #endif
		],
		[
		    struct sockaddr_storage s;
		    s.__ss_family = 1;
		],
		[ntp_cv_have___ss_family="yes"],
		[ntp_cv_have___ss_family="no"]
	    )
	]
    )
    case "$ntp_cv_have___ss_family" in
     yes)
	AC_DEFINE(HAVE___SS_FAMILY_IN_SS, 1, [Does struct sockaddr_storage have __ss_family?])
    esac
esac

AH_VERBATIM(
    [HAVE___SS_FAMILY_IN_SS_VERBATIM],
    [
	/* Handle sockaddr_storage.__ss_family */
	#ifdef HAVE___SS_FAMILY_IN_SS
	# define ss_family __ss_family
	#endif /* HAVE___SS_FAMILY_IN_SS */
    ]
)

AC_CACHE_CHECK(
    [for sockaddr_storage.ss_len],
    ntp_cv_have_ss_len,
    [
	AC_TRY_COMPILE(
	    [
		#ifdef HAVE_SYS_TYPES_H
		# include <sys/types.h>
		#endif
		#ifdef HAVE_SYS_SOCKET_H
		# include <sys/socket.h>
		#endif
		#ifdef HAVE_NETINET_IN_H
		# include <netinet/in.h>
		#endif
	    ],
	    [
		struct sockaddr_storage s;
		s.ss_len = 1;
	    ],
	    [ntp_cv_have_ss_len="yes"],
	    [ntp_cv_have_ss_len="no"]
	)
    ]
)

case "$ntp_cv_have_ss_len" in
 no)
    AC_CACHE_CHECK(
	[for sockaddr_storage.__ss_len],
	ntp_cv_have___ss_len,
	[
	    AC_TRY_COMPILE(
		[
		    #ifdef HAVE_SYS_TYPES_H
		    # include <sys/types.h>
		    #endif
		    #ifdef HAVE_SYS_SOCKET_H
		    # include <sys/socket.h>
		    #endif
		    #ifdef HAVE_NETINET_IN_H
		    # include <netinet/in.h>
		    #endif
		],
		[
		    struct sockaddr_storage s;
		    s.__ss_len = 1;
		],
		[ntp_cv_have___ss_len="yes"],
		[ntp_cv_have___ss_len="no"]
	    )
	]
    )
    case "$ntp_cv_have___ss_len" in
     yes)
	AC_DEFINE(HAVE___SS_LEN_IN_SS, 1, [Does struct sockaddr_storage have __ss_len?])
    esac
esac

AH_VERBATIM(
    [HAVE___SS_LEN_IN_SS_VERBATIM],
    [
	/* Handle sockaddr_storage.__ss_len */
	#ifdef HAVE___SS_LEN_IN_SS
	# define ss_len __ss_len
	#endif /* HAVE___SS_LEN_IN_SS */
    ]
)

#
# Look for in_port_t.
#
AC_CACHE_CHECK(
    [for in_port_t],
    isc_cv_have_in_port_t,
    [
	AC_TRY_COMPILE(
	    [
		#include <sys/types.h>
		#include <netinet/in.h>
	    ],
	    [
		in_port_t port = 25; 
		return (0);
	    ],
	    [isc_cv_have_in_port_t=yes],
	    [isc_cv_have_in_port_t=no]
	)
    ]
)
case "$isc_cv_have_in_port_t" in
 no)
	AC_DEFINE(ISC_PLATFORM_NEEDPORTT, 1, [Declare in_port_t?])
esac

AC_CACHE_CHECK(
    [for multicast IP support],
    ntp_cv_multicast,
    [
	ntp_cv_multicast=no
	case "$host" in
	 i386-sequent-sysv4)
	    ;;
	 *)
	    AC_COMPILE_IFELSE(
		AC_LANG_PROGRAM(
		    [
			#ifdef HAVE_NETINET_IN_H
			#include <netinet/in.h>
			#endif
		    ],
		    [
			struct ip_mreq ipmr;
			ipmr.imr_interface.s_addr = 0;
		    ]
		),
		[ntp_cv_multicast=yes],
		[]
	    )
	esac
    ]
)

case "$ntp_cv_multicast" in
 yes)
    AC_DEFINE(MCAST, 1, [Does the target support multicast IP?])
    AC_CACHE_CHECK(
	[[arg type needed for setsockopt() IP*_MULTICAST_LOOP]],
	ntp_cv_typeof_ip_multicast_loop,
	[
	    case "$host" in
	     *-*-netbsd*|*-*-*linux*)
		ntp_cv_typeof_ip_multicast_loop=u_int
		;;
	     *-*-winnt*)
		ntp_cv_typeof_ip_multicast_loop=BOOL
		;;
	     *)
		ntp_cv_typeof_ip_multicast_loop=u_char
	    esac
	]
    )
    AC_DEFINE_UNQUOTED([TYPEOF_IP_MULTICAST_LOOP],
	$ntp_cv_typeof_ip_multicast_loop,
	[What type to use for setsockopt]
    )
esac

# HMS: We don't need res_init, but since we may be using cached 
# values from ntpd we need to test the same way 
AC_SEARCH_LIBS([res_init], [resolv], , , [-lsocket -lnsl]) 
AC_SEARCH_LIBS([inet_ntop], [resolv], , , [-lsocket -lnsl])
AC_CHECK_FUNC(inet_ntop, [], [AC_DEFINE(ISC_PLATFORM_NEEDNTOP, 1, [ISC: provide inet_ntop()])])
AC_CHECK_FUNC(inet_pton, [], [AC_DEFINE(ISC_PLATFORM_NEEDPTON, 1, [ISC: provide inet_pton()])])

AC_ARG_ENABLE([ipv6], [AC_HELP_STRING([--enable-ipv6], [s use IPv6?])])

case "$enable_ipv6" in
 yes|''|autodetect)
    case "$host" in
     powerpc-ibm-aix4*) ;;
     *)
	AC_DEFINE([WANT_IPV6], ,[ISC: Want IPv6?])
	;;
    esac
    ;;
 no)
    ;;
esac

AC_CACHE_CHECK(
    [for IPv6 structures],
    ac_cv_isc_found_ipv6,
    [
	AC_COMPILE_IFELSE(
	    [
		AC_LANG_PROGRAM(
		    [
			#include <sys/types.h>
			#include <sys/socket.h>
			#include <netinet/in.h>
		    ],
		    [
			struct sockaddr_in6 sin6;
		    ]
		)
	    ],
	    [ac_cv_isc_found_ipv6=yes],
	    [ac_cv_isc_found_ipv6=no]
	)
    ]
)

#
# See whether IPv6 support is provided via a Kame add-on.
# This is done before other IPv6 linking tests so LIBS is properly set.
#
AC_MSG_CHECKING([for Kame IPv6 support])
AC_ARG_WITH(kame,
	[AC_HELP_STRING([--with-kame], [- =/usr/local/v6])],
	use_kame="$withval", use_kame="no")

case "$use_kame" in
 no)
    ;;
 yes)
    kame_path=/usr/local/v6
    ;;
 *)
    kame_path="$use_kame"
    ;;
esac

case "$use_kame" in
 no)
    AC_MSG_RESULT(no)
    ;;
 *)
    if test -f $kame_path/lib/libinet6.a; then
	AC_MSG_RESULT($kame_path/lib/libinet6.a)
	LIBS="-L$kame_path/lib -linet6 $LIBS"
    else
	AC_MSG_ERROR([$kame_path/lib/libinet6.a not found.

Please choose the proper path with the following command:

    configure --with-kame=PATH
])
    fi
    ;;
esac

#
# Whether netinet6/in6.h is needed has to be defined in isc/platform.h.
# Including it on Kame-using platforms is very bad, though, because
# Kame uses #error against direct inclusion.   So include it on only
# the platform that is otherwise broken without it -- BSD/OS 4.0 through 4.1.
# This is done before the in6_pktinfo check because that's what
# netinet6/in6.h is needed for.
#
case "$host" in
 *-bsdi4.[[01]]*)
    AC_DEFINE(ISC_PLATFORM_NEEDNETINET6IN6H, 1, [Do we need netinet6/in6.h?])
    # does anything use LWRES_PLATFORM_NEEDNETINET6IN6H?  Can't it use above?
    AC_DEFINE(LWRES_PLATFORM_NEEDNETINET6IN6H, 1, [Do we need netinet6/in6.h?])
    isc_netinet6in6_hack="#include <netinet6/in6.h>"
    ;;
 *)
    isc_netinet6in6_hack=""
esac

#
# This is similar to the netinet6/in6.h issue.
#
case "$host" in
 *-sco-sysv*uw*|*-*-sysv*UnixWare*|*-*-sysv*OpenUNIX*)
    AC_DEFINE(ISC_PLATFORM_FIXIN6ISADDR, 1,[Do we need to fix in6isaddr?])
    isc_netinetin6_hack="#include <netinet/in6.h>"
    ;;
 *)
    isc_netinetin6_hack=""
esac


case "$ac_cv_isc_found_ipv6" in
 yes)
    AC_DEFINE(ISC_PLATFORM_HAVEIPV6, ,[have IPv6?])

    AC_CACHE_CHECK(
	[for in6_pktinfo],
	ac_cv_have_in6_pktinfo,
	[
	    AC_COMPILE_IFELSE(
		[
		    AC_LANG_PROGRAM(
			[
			    #include <sys/types.h>
			    #include <sys/socket.h>
			    #include <netinet/in.h>
			    $isc_netinetin6_hack
			    $isc_netinet6in6_hack
			],
			[
			    struct in6_pktinfo xyzzy;
			]
		    )
		],
		[ac_cv_have_in6_pktinfo=yes],
		[ac_cv_have_in6_pktinfo=no]
	    )
	]
    )

    case "$ac_cv_have_in6_pktinfo" in
     yes)
	AC_DEFINE(ISC_PLATFORM_HAVEIN6PKTINFO, , [have struct in6_pktinfo?])
    esac


    # HMS: Use HAVE_STRUCT_SOCKADDR_IN6_SIN6_SCOPE_ID instead?
    AC_CACHE_CHECK(
	[for sockaddr_in6.sin6_scope_id],
	ac_cv_have_sin6_scope_id,
	[
	    AC_COMPILE_IFELSE(
		[
		    AC_LANG_PROGRAM(
			[
			    #include <sys/types.h>
			    #include <sys/socket.h>
			    #include <netinet/in.h>
			    $isc_netinetin6_hack
			    $isc_netinet6in6_hack
			],
			[
			    struct sockaddr_in6 xyzzy;
			    xyzzy.sin6_scope_id = 0;
			]
		    )
		],
		[ac_cv_have_sin6_scope_id=yes],
		[ac_cv_have_sin6_scope_id=no]
	    )
	]
    )

    case "$ac_cv_have_sin6_scope_id" in
     yes)
	AC_DEFINE(ISC_PLATFORM_HAVESCOPEID, , [have sin6_scope_id?])
    esac
esac


# We need this check run even without ac_cv_isc_found_ipv6=yes

AC_CACHE_CHECK(
    [for in6addr_any],
    isc_cv_have_in6addr_any,
    [
	AC_LINK_IFELSE(
	    [
		AC_LANG_PROGRAM(
		    [
			#include <sys/types.h>
			#include <sys/socket.h>
			#include <netinet/in.h>
			$isc_netinetin6_hack
			$isc_netinet6in6_hack
		    ],
		    [
			struct in6_addr in6; 
			in6 = in6addr_any;
		    ]
		)
	    ],
	    [isc_cv_have_in6addr_any=yes],
	    [isc_cv_have_in6addr_any=no]
	)
    ]
)

case "$isc_cv_have_in6addr_any" in
 no)
    AC_DEFINE(ISC_PLATFORM_NEEDIN6ADDRANY, , [missing in6addr_any?])
esac


AC_CACHE_CHECK(
    [for struct if_laddrconf],
    ac_cv_isc_struct_if_laddrconf,
    [
        AC_COMPILE_IFELSE(
	    [
		AC_LANG_PROGRAM(
		    [
			#include <sys/types.h>
			#include <net/if6.h>
		    ],
		    [
			struct if_laddrconf a;
		    ]
		)
	    ],
	    [ac_cv_isc_struct_if_laddrconf=yes],
	    [ac_cv_isc_struct_if_laddrconf=no]
	)
    ]
)

case "$ac_cv_isc_struct_if_laddrconf" in
 yes)
    AC_DEFINE(ISC_PLATFORM_HAVEIF_LADDRCONF, , [have struct if_laddrconf?])
esac

AC_CACHE_CHECK(
    [for struct if_laddrreq],
    ac_cv_isc_struct_if_laddrreq,
    [
        AC_COMPILE_IFELSE(
	    [
		AC_LANG_PROGRAM(
		    [
			#include <sys/types.h>
			#include <net/if6.h>
		    ],
		    [
			struct if_laddrreq a;
		    ]
		)
	    ],
	    [ac_cv_isc_struct_if_laddrreq=yes],
	    [ac_cv_isc_struct_if_laddrreq=no]
	)
    ]
)

case "$ac_cv_isc_struct_if_laddrreq" in
 yes)
    AC_DEFINE(ISC_PLATFORM_HAVEIF_LADDRREQ, , [have struct if_laddrreq?])
esac


###

# Hacks
AC_DEFINE(HAVE_NO_NICE, 1, [sntp does not care about 'nice'])
AC_DEFINE(HAVE_TERMIOS, 1, [sntp does not care about TTY stuff])

# Checks for library functions.
<<<<<<< HEAD
AC_CHECK_FUNCS([socket])
=======
AC_CHECK_FUNCS([socket vsnprintf vsprintf])
>>>>>>> a85388f4

AC_MSG_CHECKING(for bin subdirectory)
AC_ARG_WITH(binsubdir,
	[AC_HELP_STRING([--with-binsubdir], [bin ={bin,sbin}])],
	use_binsubdir="$withval", use_binsubdir="bin")

case "$use_binsubdir" in
 bin)
    ;;
 sbin)
    ;;
 *)
    AC_MSG_ERROR([<$use_binsubdir> is illegal - must be "bin" or "sbin"])
    ;;
esac
AC_MSG_RESULT($use_binsubdir)

BINSUBDIR=$use_binsubdir
AC_SUBST(BINSUBDIR)
AM_CONDITIONAL(NTP_BINSUBDIR_IS_BIN, test "bin" = "$BINSUBDIR")

AC_CONFIG_FILES([Makefile])
AC_OUTPUT<|MERGE_RESOLUTION|>--- conflicted
+++ resolved
@@ -748,11 +748,7 @@
 AC_DEFINE(HAVE_TERMIOS, 1, [sntp does not care about TTY stuff])
 
 # Checks for library functions.
-<<<<<<< HEAD
-AC_CHECK_FUNCS([socket])
-=======
 AC_CHECK_FUNCS([socket vsnprintf vsprintf])
->>>>>>> a85388f4
 
 AC_MSG_CHECKING(for bin subdirectory)
 AC_ARG_WITH(binsubdir,
