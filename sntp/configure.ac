--- conflicted
+++ resolved
@@ -966,56 +966,14 @@
 AC_PROG_CXX
 NTP_GOOGLETEST
 
-<<<<<<< HEAD
-gta=false
-AC_ARG_WITH([gtest],
-  [AS_HELP_STRING([--with-gtest],
-    [Use the gtest framework if it's available])],
-  [try_gtest=$withval], [try_gtest=yes])
-
-case "$try_gtest" in
- yes)
-    AC_PATH_PROG([GTEST_CONFIG], [gtest-config])
-    case x${GTEST_CONFIG} in
-     x) ;;
-     *)
-	AC_MSG_CHECKING([gtest version])
-	gtest_version=`$GTEST_CONFIG --version`
-        case "$gtest_version" in
-         1.5.*)
-	    GTEST_LDFLAGS=`$GTEST_CONFIG --ldflags`
-	    GTEST_LIBS=`$GTEST_CONFIG --libs`
-	    GTEST_CXXFLAGS=`$GTEST_CONFIG --cxxflags`
-	    GTEST_CPPFLAGS=`$GTEST_CONFIG --cppflags`
-	    AC_SUBST(GTEST_LDFLAGS)
-	    AC_SUBST(GTEST_LIBS)
-	    AC_SUBST(GTEST_CXXFLAGS)
-	    AC_SUBST(GTEST_CPPFLAGS)
-	    gta=true
-	    ;;
-        esac
-	case "$gta" in
-	 true)
-	    AC_MSG_RESULT([($gtest_version) ok])
-	    ;;
-	 *) AC_MSG_RESULT([($gtest_version) not ok])
-	    ;;
-	esac
-    esac
-esac
-
-AM_CONDITIONAL([GTEST_AVAILABLE], [$gta])
-
 case "$NEED_LIBEVENT_DIR" in
  true)
     AC_CONFIG_SUBDIRS([libevent])
     ;;
 esac
 
+AC_CONFIG_FILES([Makefile])
 AC_CONFIG_FILES(build-libevent/Makefile)
-AC_CONFIG_FILES(tests/Makefile)
-=======
-AC_CONFIG_FILES([Makefile])
 AC_CONFIG_FILES([tests/Makefile])
->>>>>>> 86d15cd2
+
 AC_OUTPUT