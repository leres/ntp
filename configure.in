dnl -*-fundamental-*-
dnl Process this file with autoconf to produce a configure script.
AC_INIT(ntpd/ntp_refclock.c)
AC_CANONICAL_SYSTEM
AC_DEFINE_UNQUOTED(STR_SYSTEM, "$host", [canonical system (cpu-vendor-os) string])
AM_CONFIG_HEADER(config.h)
AC_ARG_PROGRAM
AM_INIT_AUTOMAKE(ntp, 4.1.74b)
AC_PREREQ(2.53)

ac_cv_var_atom_ok=no
ac_cv_var_oncore_ok=no
ac_cv_var_ripe_ncc_ok=no

dnl Grab any initial CFLAGS so we can pick better defaults.
iCFLAGS="$CFLAGS"

dnl check these early to avoid autoconf warnings
AC_AIX
AC_MINIX

dnl  we need to check for cross compile tools for vxWorks here
AC_PROG_CC
AC_PROG_CC_STDC
AC_PROG_CPP

case "$host" in
 *-*-amigaos)
    CFLAGS="$CFLAGS -Dfork=vfork -DSYS_AMIGA"
    ;;
 *-pc-cygwin*)
    CFLAGS="$CFLAGS -DSYS_CYGWIN32"
    ;;
 i386-sequent-sysv4)
    case "$CC" in
     cc)
	CFLAGS="$CFLAGS -Wc,+abi-socket"
	;;
    esac
    ;;
 alpha*-dec-osf*)
    case "$CC" in
     cc)
	CFLAGS="$CFLAGS -std1"
	;;
    esac
    ;;
 *-*-mpeix*)
    CPPFLAGS="$CPPFLAGS -DMPE -D_POSIX_SOURCE -D_SOCKET_SOURCE -I/SYSLOG/PUB"
    LDFLAGS="$LDFLAGS -L/SYSLOG/PUB"
    LIBS="$LIBS -lcurses"
    ;;
esac

AC_CACHE_CHECK(if we should use /dev/clockctl, ac_clockctl,
[AC_ARG_ENABLE(clockctl,
   AC_HELP_STRING([--enable-clockctl], [Use /dev/clockctl for non-root time control]),
    [ans=$enableval],
    [case "$target" in
      *-*-netbsd*)
	 ans=yes
	 ;;
      *) ans=no
	 ;;
     esac
     ])
ac_clockctl=$ans])
# End of AC_CACHE_CHECK for clockctl
AC_CHECK_HEADERS(sys/clockctl.h)
case "$ac_clockctl$ac_cv_header_sys_clockctl_h" in
 yesyes)
    AC_DEFINE(HAVE_CLOCKCTL, ,[[Use /dev/clockctl?]])
    ;;
esac

case "$build" in
 $host)
    ;;
 *) case "$host" in
     *-*-vxworks*)
	# Quick and dirty sanity check
	case "$VX_KERNEL" in
	 '') AC_MSG_ERROR(Please follow the directions in html/vxworks.html!)
	    ;;
	esac
        CFLAGS="$CFLAGS -DSYS_VXWORKS"
        ;;
    esac
    ;;
esac

dnl  we need to check for cross compile tools for vxWorks here
AC_PROG_AWK
AC_PROG_MAKE_SET

rm -f conftest*

case "$GCC" in
 yes)
    CFLAGS="$CFLAGS -Wall"
    # CFLAGS="$CFLAGS -Wcast-align"
    CFLAGS="$CFLAGS -Wcast-qual"
    # CFLAGS="$CFLAGS -Wconversion"
    # CFLAGS="$CFLAGS -Werror"
    CFLAGS="$CFLAGS -Wmissing-prototypes"
    CFLAGS="$CFLAGS -Wpointer-arith"
    CFLAGS="$CFLAGS -Wshadow"
    CFLAGS="$CFLAGS -Wstrict-prototypes"
    # CFLAGS="$CFLAGS -Wtraditional"
    # CFLAGS="$CFLAGS -Wwrite-strings"

    AC_CACHE_CHECK(whether ${CC-cc} -pipe works, ac_cv_prog_cc_pipe,
    [echo 'void f(){}' > conftest.c
    if test -z "`${CC-cc} -pipe -c conftest.c 2>&1`" -a -s conftest.o; then
      ac_cv_prog_cc_pipe=yes
    else
      ac_cv_prog_cc_pipe=no
    fi
    rm -f conftest*
    ])

    case "$ac_cv_prog_cc_pipe" in
     yes)
	CFLAGS="$CFLAGS -pipe"
	;;
    esac
    ;;
esac

ac_busted_vpath_in_make=no

case "$host" in
 *-next-nextstep3)
    CFLAGS="$CFLAGS -posix"
    ;;
 *-*-irix6.1*)	# 64 bit only
    # busted vpath?
    ;;
 *-*-irix6*)	# 6.2 (and later?)
    ac_busted_vpath_in_make=yes
    # don't pass -n32 to gcc, it cannot handle and doesn't need it
    if test "$GCC" != yes; then
      case "$CFLAGS" in
       *-n32*) ;;
       *-n64*) ;;
       *-64*) ;;
       *) case "$iCFLAGS" in
	   '') CFLAGS="-O2 -g3 -n32" ;;
	   *)  CFLAGS="$CFLAGS -n32" ;;
	  esac
	  ;;
      esac
      case "$LDFLAGS" in
       *-n32*) ;;
       *-n64*) ;;
       *-64*) ;;
       *) LDFLAGS="$LDFLAGS -n32" ;;
      esac
    fi
    ;;
 *-*-solaris2.5.1)
    ac_busted_vpath_in_make=yes
    ;;
 *-*-unicosmp*)
    ac_busted_vpath_in_make=yes
    ;;
dnl This is currently commented out by bor. 
dnl The new versions of ReliantUNIX round adjtime() interval down
dnl to 1/100s (system tick). This makes tickadj actually useless.
dnl So, I'd better not use additional flags.
dnl I leave it here just in case anybody has better idea
dnl  mips-sni-sysv4* )
dnl     #
dnl     # Add flags for 64 bit file access to enable tickadj to access /dev/kmem
dnl     #
dnl     if getconf _LFS_CFLAGS > /dev/null 2>&1 ; then
dnl       CFLAGS="$CFLAGS `getconf _LFS_CFLAGS`"
dnl     fi
dnl     ;;
esac

case "$ac_busted_vpath_in_make$srcdir" in
 no*) ;;
 yes.) ;;
 *) case "`${MAKE-make} -v -f /dev/null 2>/dev/null | sed -e 's/GNU Make version \(1-9.]*\).*/\1/' -e q`" in
     '')
	AC_MSG_ERROR(building outside of the main directory requires GNU make)
	;;
     *) ;;
    esac
    ;;
esac

AC_SUBST(CFLAGS)dnl
AC_SUBST(LDFLAGS)dnl

AC_PROG_LN_S
AC_PROG_GCC_TRADITIONAL
AC_C_VOLATILE
AC_ISC_POSIX
AC_PROG_RANLIB
AC_PATH_PROG(PATH_SH, sh)
AC_PATH_PROG(PATH_PERL, perl)

hs_ULONG_CONST

case "$host" in
 *-*-vxworks*)
    ac_link="$ac_link $VX_KERNEL"
    ;;
esac

AC_PROG_INSTALL

case "$host" in
 *-pc-cygwin*)
    AC_CHECK_LIB(advapi32, main)
    ;;
esac
AC_CHECK_LIB(elf, nlist)	dnl Only needed for tickadj...
dnl AC_CHECK_LIB(kvm, main, , , -lelf)
AC_CHECK_LIB(kvm, main)		dnl We already know about -lelf here...
AC_CHECK_LIB(ld, nlist)
AC_CHECK_LIB(mld, nlist)
AC_CHECK_FUNC(gethostent, , AC_CHECK_LIB(nsl, gethostent, , , -lsocket))
AC_CHECK_FUNC(openlog, , 
  AC_CHECK_LIB(gen, openlog, , 
  AC_CHECK_LIB(syslog, openlog, , , -lsocket)))
dnl HMS: What a hack...
AC_CHECK_HEADERS(readline/history.h readline/readline.h)
case "$ac_cv_header_readline_history_h$ac_cv_header_readline_readline_h" in
 *no*) ;;
 *) AC_CHECK_LIB(readline, readline, ,
     AC_MSG_NOTICE([Trying again with -lcurses])
     unset ac_cv_lib_readline_readline
     AC_CHECK_LIB(readline, readline,
      LIBS="-lreadline -lcurses $LIBS"
      AC_DEFINE(HAVE_LIBREADLINE)
      AC_DEFINE(HAVE_LIBCURSES, , [Do we have the curses library?])
      , , -lcurses))
    ;;
esac

dnl Digital UNIX V4.0 and Solaris 7 have POSIX.1c functions in -lrt
dnl Solaris 2.6 only has -lposix4; in Solaris 7, this is a symlink to -lrt,
dnl so only use one of them.  Linux (glibc-2.1.2 and -2.2.2, at least)
dnl does Strange Things with extra processes using the Posix-compatibility
dnl real-time library, so we don't want to use it.

case "$host" in
 *-*-linux*) ;;
 *)
    AC_CHECK_LIB(rt, sched_setscheduler, ,
	AC_CHECK_LIB(posix4, sched_setscheduler))
    ;;
esac

AC_CHECK_FUNC(setsockopt, , AC_CHECK_LIB(socket, setsockopt))

AC_HEADER_STDC
AC_CHECK_HEADERS(bstring.h errno.h fcntl.h ieeefp.h math.h memory.h netdb.h)
<<<<<<< HEAD
AC_CHECK_HEADERS(poll.h)
AC_CHECK_HEADERS(sched.h sgtty.h stdlib.h string.h termio.h)
AC_CHECK_HEADERS(termios.h timepps.h timex.h unistd.h utmp.h utmpx.h)
AC_CHECK_HEADERS(arpa/nameser.h)
AC_CHECK_HEADERS(net/if.h, [], [],
[#if HAVE_SYS_SOCKET_H
#include <sys/socket.h>
#endif
])
AC_CHECK_HEADERS(net/if6.h)
AC_CHECK_HEADERS(netinet/in_system.h netinet/in_systm.h)
AC_CHECK_HEADERS(netinet/in.h)
AC_CHECK_HEADERS(netinet/ip.h, [], [],
[#if HAVE_SYS_TYPES_H
#include <sys/types.h>
#endif
#if HAVE_NETINET_IN_H
#include <netinet/in.h>
#endif
#if HAVE_NETINET_IN_SYSTM_H
#include <netinet/in_systm.h>
#endif
])
=======
AC_CHECK_HEADERS(poll.h resolv.h sched.h sgtty.h stdlib.h string.h termio.h)
AC_CHECK_HEADERS(termios.h timepps.h timex.h unistd.h)
case "$host" in
 *-*-aix*)
    AC_CHECK_HEADERS(utmpx.h)
    case "$ac_cv_header_utmpx_h" in
     yes) ;;
     *) AC_CHECK_HEADERS(utmp.h) ;;
    esac
    ;;
 *) AC_CHECK_HEADERS(utmp.h utmpx.h) ;;
esac
AC_CHECK_HEADERS(arpa/nameser.h net/if.h netinet/in_system.h)
AC_CHECK_HEADERS(netinet/in_systm.h netinet/in.h netinet/ip.h)
>>>>>>> 7823ea0f
AC_CHECK_HEADERS(netinfo/ni.h, [AC_DEFINE(HAVE_NETINFO, 1, [NetInfo support?])])
AC_CHECK_HEADERS(sun/audioio.h sys/audioio.h)
dnl AC_CHECK_HEADERS(sys/chudefs.h)
AC_CHECK_HEADERS(sys/clkdefs.h sys/file.h)
case "$host" in
 *-*-sunos4*) ;;
 *) AC_CHECK_HEADERS(sys/ioctl.h)
    ;;
esac
AC_CHECK_HEADERS(sys/lock.h sys/mman.h sys/modem.h sys/param.h sys/ppsclock.h)
AC_CHECK_HEADERS(sys/ppstime.h sys/proc.h sys/resource.h sys/sched.h)
case "$host" in
 *-*-sco*)
    AC_CHECK_HEADERS(sys/sio.h)
    ;;
esac
AC_CHECK_HEADERS(sys/select.h sys/signal.h sys/sockio.h)
AC_CHECK_HEADERS(machine/soundcard.h sys/soundcard.h)
AC_CHECK_HEADERS(sys/stat.h sys/stream.h)
AC_CHECK_HEADERS(sys/stropts.h sys/sysctl.h sys/syssgi.h sys/systune.h)
AC_CHECK_HEADERS(sys/termios.h sys/time.h sys/signal.h)
AC_EGREP_CPP(yes,
[#include <sys/timepps.h>
#ifdef PPS_API_VERS_1
yes
#endif
], [AC_CHECK_HEADERS(sys/timepps.h)])
AC_CHECK_HEADERS(sys/timers.h sys/timex.h sys/tpro.h sys/types.h sys/wait.h)
AC_HEADER_TIME
case "$host" in
*-convex-*)
  AC_CHECK_HEADERS(/sys/sync/queue.h /sys/sync/sema.h)
  ;;
*-*-bsdi*)
  AC_CHECK_HEADERS(machine/inline.h sys/pcl720.h sys/i8253.h)
  ;;
esac

AC_CHECK_HEADER(nlist.h,
[AC_DEFINE(NLIST_STRUCT, 1, [nlist stuff])
AC_CACHE_CHECK([for n_un in struct nlist], ac_cv_struct_nlist_n_un,
[AC_TRY_COMPILE([#include <nlist.h>],
[struct nlist n; n.n_un.n_name = 0;],
ac_cv_struct_nlist_n_un=yes, ac_cv_struct_nlist_n_un=no)])
if test $ac_cv_struct_nlist_n_un = yes; then
  AC_DEFINE(NLIST_NAME_UNION, 1, [does struct nlist use a name union?])
fi
])dnl

dnl AC_CHECK_HEADERS(net/if.h, [], [],
dnl [#if HAVE_SYS_TYPES_H
dnl # include <sys/types.h>
dnl #endif
dnl #if HAVE_SYS_SOCKET_H
dnl # include <sys/socket.h>
dnl #endif
dnl ])

AC_CHECK_HEADERS(resolv.h, [], [],
[#if HAVE_SYS_TYPES_H
#include <sys/types.h>
#endif
#if HAVE_NETINET_IN_H
#include <netinet/in.h>
#endif
#if HAVE_ARPA_NAMESER_H
#include <arpa/nameser.h>
#endif
])

AC_CACHE_CHECK(for basic volatile support, ac_cv_c_volatile,
[AC_TRY_COMPILE([],[
volatile int x;],
	ac_cv_c_volatile=yes,
	ac_cv_c_volatile=no)
])
case "$ac_cv_c_volatile" in
 yes)
    ;;
 *) AC_DEFINE(volatile, , [Does the compiler like "volatile"?])
    ;;
esac

case "$host" in
 sparc-*-solaris2*)
    # Assume that solaris2 is Ansi C...
    ;;
 *)
    AM_C_PROTOTYPES
    ;;
esac
AC_CACHE_CHECK(if C compiler permits function prototypes, ac_cv_have_prototypes,
[AC_TRY_COMPILE([
extern int foo (short);
int foo(short i) { return i; }],[
int i;], ac_cv_have_prototypes=yes, ac_cv_have_prototypes=no)
])
if test "$ac_cv_have_prototypes" = yes; then
  AC_DEFINE(HAVE_PROTOTYPES, 1, [Are function prototypes OK?])
fi

AC_C_CONST
AC_C_BIGENDIAN
AC_TYPE_SIGNAL
AC_TYPE_OFF_T
AC_TYPE_SIZE_T
AC_CHECK_TYPE(time_t, long)
AC_STRUCT_TM

AC_CACHE_CHECK([for u_int8_t], ac_cv_type_u_int8_t,
[AC_TRY_COMPILE([#include <sys/types.h>],
	[u_int8_t len = 42; return 0;],
	ac_cv_type_u_int8_t=yes,
	ac_cv_type_u_int8_t=no)
])
if test $ac_cv_type_u_int8_t = yes; then
	AC_DEFINE(HAVE_TYPE_U_INT8_T,1,Does u_int8_t exist)
fi

AC_CACHE_CHECK([for u_int64_t], ac_cv_type_u_int64_t,
[AC_TRY_COMPILE([#include <sys/types.h>],
	[u_int64_t len = 42; return 0;],
	ac_cv_type_u_int64_t=yes,
	ac_cv_type_u_int64_t=no)
])
if test $ac_cv_type_u_int64_t = yes; then
	AC_DEFINE(HAVE_TYPE_U_INT64_T,1,Does u_int64_t exist)
fi

AC_CACHE_CHECK(for a fallback value for HZ, ac_cv_var_default_hz,
[ac_cv_var_default_hz=100
case "$host" in
 alpha*-dec-osf4*|alpha*-dec-osf5*)
    ac_cv_var_default_hz=1024
    ;;
 mips-dec-ultrix4*)
    ac_cv_var_default_hz=256
    ;;
esac])
AC_DEFINE_UNQUOTED(DEFAULT_HZ, $ac_cv_var_default_hz, [What is the fallback value for HZ?])

AC_CACHE_CHECK(if we need to override the system's value for HZ, ac_cv_var_override_hz,
[ac_cv_var_override_hz=no
case "$host" in
 alpha*-dec-osf4*|alpha*-dec-osf5*)
    ac_cv_var_override_hz=yes
    ;;
 mips-dec-ultrix4*)
    ac_cv_var_override_hz=yes
    ;;
 *-*-freebsd*)
    ac_cv_var_override_hz=yes
    ;;
 *-*-sunos4*)
    ac_cv_var_override_hz=yes
    ;;
esac])
case "$ac_cv_var_override_hz" in
 yes)
    AC_DEFINE(OVERRIDE_HZ, 1, [Do we need to override the system's idea of HZ?])
    ;;
esac

dnl AC_CACHE_CHECK(ut_host in struct utmp, ac_cv_func_ut_host_in_utmp,
dnl [AC_TRY_LINK([#include <sys/types.h>
dnl #include <utmp.h>], [struct utmp ut; ut.ut_host;],
dnl ac_cv_func_ut_host_in_utmp=yes, ac_cv_func_ut_host_in_utmp=no)])
dnl if test $su_cv_func_ut_host_in_utmp = yes; then
dnl   AC_DEFINE(HAVE_UT_HOST)
dnl fi

dnl AC_MSG_CHECKING(if we can get the system boot time)
dnl AC_CACHE_VAL(su_cv_have_boot_time,
dnl [AC_EGREP_CPP(yes,
dnl [#ifdef HAVE_UTMPX_H
dnl #include <utmpx.h>
dnl #else
dnl #include <utmp.h>
dnl #endif
dnl #ifdef BOOT_TIME
dnl yes
dnl #endif
dnl ], su_cv_have_boot_time=yes, su_cv_have_boot_time=no)])
dnl AC_MSG_RESULT($su_cv_have_boot_time)

AC_CACHE_CHECK(
  struct sigaction for sa_sigaction,
  ac_cv_struct_sigaction_has_sa_sigaction,
  [
    AC_TRY_COMPILE(
      [#include <signal.h>],
      [struct sigaction act; act.sa_sigaction = 0;],
      ac_cv_struct_sigaction_has_sa_sigaction=yes,
      ac_cv_struct_sigaction_has_sa_sigaction=no
    )
  ]
)
if test $ac_cv_struct_sigaction_has_sa_sigaction = yes; then
  AC_DEFINE(HAVE_SA_SIGACTION_IN_STRUCT_SIGACTION, 1, [Obvious...])
fi

AC_CACHE_CHECK(for struct ppsclockev, ac_cv_struct_ppsclockev,
[AC_TRY_COMPILE([
#include <sys/types.h>
#ifdef HAVE_SYS_TERMIOS_H
# include <sys/termios.h>
#endif
#ifdef HAVE_SYS_TIME_H
# include <sys/time.h>
#endif
#ifdef HAVE_SYS_PPSCLOCK_H
# include <sys/ppsclock.h>
#endif],[
extern struct ppsclockev *pce;
return pce->serial;],
	ac_cv_struct_ppsclockev=yes,
	ac_cv_struct_ppsclockev=no)
])
if test $ac_cv_struct_ppsclockev = yes; then
    AC_DEFINE(HAVE_STRUCT_PPSCLOCKEV, 1, [Does a system header define struct ppsclockev?])
fi

AC_CACHE_CHECK(struct sockaddr for sa_len, ac_cv_struct_sockaddr_has_sa_len,
[AC_TRY_COMPILE([
#include <sys/types.h>
#include <sys/socket.h>],[
extern struct sockaddr *ps;
return ps->sa_len;],
	ac_cv_struct_sockaddr_has_sa_len=yes,
	ac_cv_struct_sockaddr_has_sa_len=no)
])
if test $ac_cv_struct_sockaddr_has_sa_len = yes; then
    AC_DEFINE(HAVE_SA_LEN_IN_STRUCT_SOCKADDR, 1, [Should be obvious...])
fi

case "$ac_cv_header_machine_soundcard_h$ac_cv_header_sys_soundcard_h" in
  *yes*)
    AC_CACHE_CHECK([for struct snd_size], ac_cv_struct_snd_size,
[AC_TRY_COMPILE([
#ifdef HAVE_MACHINE_SOUNDCARD_H
# include <machine/soundcard.h>
#endif
#ifdef HAVE_SYS_SOUNDCARD_H
# include <sys/soundcard.h>
#endif],[
extern struct snd_size *ss;
return ss->rec_size;],
    ac_cv_struct_snd_size=yes,
    ac_cv_struct_snd_size=no)
])
    case "$ac_cv_struct_snd_size" in
     yes) AC_DEFINE(HAVE_STRUCT_SND_SIZE, 1,[Do we have struct snd_size?]) ;;
    esac
    ;;
esac

AC_CACHE_CHECK(struct clockinfo for hz, ac_cv_struct_clockinfo_has_hz,
[AC_TRY_COMPILE([
#include <sys/time.h>],[
extern struct clockinfo *pc;
return pc->hz;],
	ac_cv_struct_clockinfo_has_hz=yes,
	ac_cv_struct_clockinfo_has_hz=no)
])
if test $ac_cv_struct_clockinfo_has_hz = yes; then
    AC_DEFINE(HAVE_HZ_IN_STRUCT_CLOCKINFO, 1, [Obvious...])
fi

AC_CACHE_CHECK(struct clockinfo for tickadj, ac_cv_struct_clockinfo_has_tickadj,
[AC_TRY_COMPILE([
#include <sys/time.h>],[
extern struct clockinfo *pc;
return pc->tickadj;],
	ac_cv_struct_clockinfo_has_tickadj=yes,
	ac_cv_struct_clockinfo_has_tickadj=no)
])
if test $ac_cv_struct_clockinfo_has_tickadj = yes; then
    AC_DEFINE(HAVE_TICKADJ_IN_STRUCT_CLOCKINFO, 1, [Obvious...])
fi

AC_CACHE_CHECK([for struct timespec], ac_cv_struct_timespec,
[AC_TRY_COMPILE([
#include <sys/time.h>
/* Under SunOS, timespec is in sys/timepps.h, which needs errno.h and FRAC */
#ifdef HAVE_ERRNO_H
# include <errno.h>
#endif
#ifdef HAVE_SYS_TIMEPPS_H
# define FRAC 4294967296
# include <sys/timepps.h>
#endif],
[struct timespec n;],
ac_cv_struct_timespec=yes, ac_cv_struct_timespec=no)])
if test $ac_cv_struct_timespec = yes; then
  AC_DEFINE(HAVE_STRUCT_TIMESPEC, 1, [Do we have struct timespec?])
fi

AC_CACHE_CHECK([for struct ntptimeval], ac_cv_struct_ntptimeval,
[AC_TRY_COMPILE([
#include <sys/time.h>
#include <sys/timex.h>],
[struct ntptimeval n;],
ac_cv_struct_ntptimeval=yes, ac_cv_struct_ntptimeval=no)])
if test $ac_cv_struct_ntptimeval = yes; then
  AC_DEFINE(HAVE_STRUCT_NTPTIMEVAL, 1, [Do we have struct ntptimeval?])
fi

AC_CHECK_MEMBERS([struct ntptimeval.time.tv_nsec], , ,
[#ifdef HAVE_SYS_TIME_H
#include <sys/time.h>
#else
# ifdef HAVE_TIME_H
# include <time.h>
# endif
#endif
#ifdef HAVE_SYS_TIMEX_H
#include <sys/timex.h>
#else
# ifdef HAVE_TIMEX_H
# include <timex.h>
# endif
#endif])

AC_C_INLINE
AC_C_CHAR_UNSIGNED		dnl CROSS_COMPILE?
AC_CHECK_SIZEOF(signed char)
AC_CHECK_SIZEOF(int)
AC_CHECK_SIZEOF(long)

AC_CHECK_TYPES([s_char])
case "$ac_cv_c_char_unsigned$ac_cv_sizeof_signed_char$ac_cv_type_s_char" in
 *yes)
    # We have a typedef for s_char.  Might as well believe it...
    ;;
 no0no)
    # We have signed chars, can't say 'signed char', no s_char typedef.
    AC_DEFINE(NEED_S_CHAR_TYPEDEF, 1, [Do we need an s_char typedef?])
    ;;
 no1no)
    # We have signed chars, can say 'signed char', no s_char typedef.
    AC_DEFINE(NEED_S_CHAR_TYPEDEF)
    ;;
 yes0no)
    # We have unsigned chars, can't say 'signed char', no s_char typedef.
    AC_MSG_ERROR(No way to specify a signed character!)
    ;;
 yes1no)
    # We have unsigned chars, can say 'signed char', no s_char typedef.
    AC_DEFINE(NEED_S_CHAR_TYPEDEF)
    ;;
esac
AC_TYPE_UID_T

case "$host" in
 *-*-linux*)
    AC_CHECK_FUNCS(__adjtimex __ntp_gettime)
    ;;
esac
case "$host" in
 *-*-aix[[45]]*)
	# (prr) aix 4.1 doesn't have clock_settime, but in aix 4.3 it's a stub
	# (returning ENOSYS).  I didn't check 4.2.  If, in the future,
	# IBM pulls its thumbs out long enough to implement clock_settime,
	# this conditional will need to change.  Maybe use AC_TRY_RUN
	# instead to try to set the time to itself and check errno.
    ;;
 *) AC_CHECK_FUNCS(clock_gettime clock_settime)
    ;;
esac
AC_CHECK_FUNCS(daemon)
AC_CHECK_FUNCS(finite, ,
  [AC_CHECK_FUNCS(isfinite, ,
    [AC_MSG_CHECKING(for isfinite with <math.h>)
    _libs=$LIBS
    LIBS="$LIBS -lm"
    AC_TRY_LINK([#include <math.h>], [float f = 0.0; isfinite(f)],
      [AC_MSG_RESULT(yes)
      AC_DEFINE(HAVE_ISFINITE)],
      AC_MSG_RESULT(no))
    LIBS=$_libs])])
AC_CHECK_FUNCS(getbootfile getclock getdtablesize getrusage)
AC_CHECK_FUNC(gettimeofday, ,[
case "$host" in
  *-*-mpeix*) ac_cv_func_gettimeofday=yes
    ;;
esac])
case "$host" in
 *-pc-cygwin*)
    ;;
 *) AC_CHECK_FUNCS(getuid)
    ;;
esac
AC_CHECK_FUNCS(hstrerror)
AC_CHECK_FUNC(inet_ntop, [], [AC_DEFINE(ISC_PLATFORM_NEEDNTOP, 1, [ISC: provide inet_ntop()])])
AC_CHECK_FUNCS(K_open kvm_open memcpy memmove memset)
case "$host" in
 *-*-sco3.2v5.0.*)
    # Just stubs.  Idiots.
    ;;
 *) AC_CHECK_FUNCS(mkstemp)
    ;;
esac
AC_CHECK_FUNCS(mktime)
case "$host" in
 *-*-aix[[45]]*)
    # Just a stub.  Idiots.
    ;;
 *-*-irix[[45]]*)
    # Just a stub in "old" Irix.  Idiots.
    ;;
 *-*-qnx*)
    # Apparently there but not working in QNX.  Idiots?
    ;;
 *-*-sco3.2v5.0.*)
    # Just a stub.  Idiots.
    ;;
 alpha*-dec-osf4*|alpha*-dec-osf5*)
    # mlockall is there, as a #define calling memlk via <sys/mman.h>
    # Not easy to test for - cheat.
    AC_CHECK_FUNCS(memlk, [ac_cv_func_mlockall='yes'])
    AC_CHECK_FUNCS(mlockall)
    ;;
 *) AC_CHECK_FUNCS(mlockall)
    ;;
esac
AC_CHECK_FUNCS(mrand48 srand48 nice nlist)
case "$host" in
 *-*-solaris2.6)
    # Broken...
    ;;
 *) AC_CHECK_FUNCS(ntp_adjtime ntp_gettime)
    ;;
esac
AC_CHECK_FUNCS(plock pututline pututxline readlink rtprio)
case "$ac_cv_func_mrand48" in
 yes) ;;
 *) AC_REPLACE_FUNCS(random) ;;
esac
case "$host" in
 *-*-aix[[45]]*)
    # Just a stub in AIX 4.  Idiots.
    ;;
 *-*-solaris2.5*)
    # Just stubs in solaris2.5.  Idiots.
    ;;
 *) AC_CHECK_FUNCS(sched_setscheduler)
    ;;
esac
AC_CHECK_FUNCS(setlinebuf setpgid setpriority setsid)
AC_CHECK_FUNCS(settimeofday, ,[
case "$host" in
  *-*-mpeix*) ac_cv_func_settimeofday=yes
    ;;
esac])
AC_CHECK_FUNCS(setvbuf sigaction)
AC_CHECK_FUNCS(sigvec sigset sigsuspend stime strchr sysconf sysctl)
AC_CHECK_FUNCS(snprintf strdup strerror strstr)
AC_CHECK_FUNCS(timegm)
case "$host" in
 *-*-aix[[45]]*)
    # Just stubs.  Idiots.
    ;;
 *-*-netbsd*)
    # Just stubs.  Idiots.
    ;;
 *-*-openbsd*)
    # Just stubs.  Idiots.
    ;;
 *) AC_CHECK_FUNCS(timer_create timer_settime)
    ;;
esac
case "$host" in
 *-pc-cygwin*)
    # I have no idea...
    ;;
 *) AC_CHECK_FUNCS(umask)
    ;;
esac
AC_CHECK_FUNCS(uname updwtmp updwtmpx vsprintf)

case "$host" in
 *-*-sunos4*)
    AC_DEFINE(SPRINTF_CHAR, 1, [*s*printf() functions are char*])
    ;;
esac

AC_CACHE_CHECK(number of arguments to gettimeofday(), ac_cv_func_Xettimeofday_nargs,
[AC_TRY_COMPILE([#include <sys/time.h>],[
gettimeofday((struct timeval*)0,(struct timezone*)0);
settimeofday((struct timeval*)0,(struct timezone*)0);
],
	ac_cv_func_Xettimeofday_nargs=2, ac_cv_func_Xettimeofday_nargs=1)
])
if test $ac_cv_func_Xettimeofday_nargs = 1; then
	AC_DEFINE(SYSV_TIMEOFDAY, 1, [Does Xettimeofday take 1 arg?])
fi

AC_CACHE_CHECK(number of arguments taken by setpgrp(), ac_cv_func_setpgrp_nargs,
[AC_TRY_COMPILE([
#ifdef HAVE_SYS_TYPES_H
# include <sys/types.h>
#endif
#ifdef HAVE_UNISTD_H
# include <unistd.h>
#endif
],[setpgrp(0,0);],
        ac_cv_func_setpgrp_nargs=2, ac_cv_func_setpgrp_nargs=0)
])
if test $ac_cv_func_setpgrp_nargs = 0; then
        AC_DEFINE(HAVE_SETPGRP_0, 1, [define if setpgrp takes 0 arguments])
fi

save_CFLAGS=$CFLAGS
CFLAGS="$CFLAGS -I$srcdir/include"

AC_CACHE_CHECK(argument pointer type of qsort()'s compare function and base,
ac_cv_func_qsort_argtype,
[AC_TRY_COMPILE([
#include "l_stdlib.h"

#ifdef HAVE_PROTOTYPES
#define P(x) x
#else
#define P(x) ()
#endif

extern void *base;
extern sortfunc P((const void *, const void *));
int sortfunc(a, b)
  const void *a;
  const void *b; { return 0; }
],[
qsort(base, 2, sizeof(char *), sortfunc);
],
	ac_cv_func_qsort_argtype=void, ac_cv_func_qsort_argtype=char)
])
case "$ac_cv_func_qsort_argtype" in
 void)
    AC_DEFINE(QSORT_USES_VOID_P, 1, [Does qsort expect to work on "void *" stuff?])
    ;;
esac

CFLAGS=$save_CFLAGS

AC_CACHE_CHECK(if we need to declare 'errno', ac_cv_decl_errno,
[AC_TRY_COMPILE([#ifdef HAVE_ERRNO_H
#include <errno.h>
#endif],
  [errno = 0;],
  ac_cv_decl_errno=no, ac_cv_decl_errno=yes)])
case "$ac_cv_decl_errno" in
 yes) AC_DEFINE(DECL_ERRNO, 1, [Declare errno?]) ;;
esac

dnl FIXME: from ntpd/ntp_intres.c, but there's no info which header produces
dnl the clash.  <resolv.h> isn't currently used.
dnl
dnl (prr) aix 4.3 defines h_errno as (*(int *)h_errno_which()) for
dnl MT purposes.  This makes the line "extern int h_errno" choke
dnl the compiler.  Hopefully adding !defined(h_errno) fixes this
dnl without breaking any other platforms.
dnl
AC_CACHE_CHECK(if we may declare 'h_errno', ac_cv_decl_h_errno,
[AC_TRY_COMPILE([#include <sys/types.h>
#ifdef HAVE_NETINET_IN_H
#include <netinet/in.h>
#endif
#ifdef HAVE_ARPA_NAMESER_H
#include <arpa/nameser.h>
#endif
#ifdef HAVE_NETDB_H
#include <netdb.h>
#endif
#ifdef HAVE_RESOLV_H
#include <resolv.h>
#endif],
  [extern int h_errno;],
  ac_cv_decl_h_errno=yes, ac_cv_decl_h_errno=no)])
case "$ac_cv_decl_h_errno" in
 yes) AC_DEFINE(DECL_H_ERRNO, 1, [Declare h_errno?]) ;;
esac

dnl See if char *sys_errlist[] is OK.
AC_CACHE_CHECK([[if declaring 'char *sys_errlist[]' is ok]], ac_cv_decl_sys_errlist,
[AC_TRY_COMPILE([#include <stdio.h>
#ifdef HAVE_ERRNO_H
#include <errno.h>
#endif],
  [extern char *sys_errlist[];
],
  ac_cv_decl_sys_errlist=yes, ac_cv_decl_sys_errlist=no)])
case "$ac_cv_decl_sys_errlist" in
 yes) AC_DEFINE(CHAR_SYS_ERRLIST, 1, [Declare char *sys_errlist array]) ;;
esac

AC_CACHE_CHECK(if declaring 'syscall()' is ok, ac_cv_decl_syscall,
[AC_TRY_COMPILE([
#ifdef HAVE_SYS_TYPES_H
# include <sys/types.h>
#endif
#ifdef HAVE_UNISTD_H
# include <unistd.h>
#endif
#ifdef HAVE_PROTOTYPES
#define P(x) x
#else
#define P(x) ()
#endif
],
  [extern int syscall P((int, ...));],
  ac_cv_decl_syscall=yes, ac_cv_decl_syscall=no)])
case "$ac_cv_decl_syscall" in
 yes) AC_DEFINE(DECL_SYSCALL, 1, [Declare syscall()?]) ;;
esac

case "$host" in
 *-*-aix4.3.*)
    AC_DEFINE(DECL_HSTRERROR_0, 1, [Declaration style])		# Needed for XLC under AIX 4.3.2
    ;;
 *-*-mpeix*)
    AC_DEFINE(DECL_ADJTIME_0, 1, [Declaration style])
    AC_DEFINE(DECL_INET_NTOA_0, 1, [Declaration style])
    AC_DEFINE(DECL_MKTEMP_0, 1, [Declaration style])
    AC_DEFINE(DECL_MRAND48_0, 1, [Declaration style])
    AC_DEFINE(DECL_SELECT_0, 1, [Declaration style])
    AC_DEFINE(DECL_SETITIMER_0, 1, [Declaration style])
    AC_DEFINE(DECL_SRAND48_0, 1, [Declaration style])
    AC_DEFINE(DECL_SYSLOG_0, 1, [Declaration style])
    AC_DEFINE(DECL_TIMEOFDAY_0, 1, [Declaration style])
    ;;
 *-*-osf[[45]]*)
    AC_DEFINE(DECL_PLOCK_0, 1, [Declaration style])
    AC_DEFINE(DECL_STIME_1, 1, [Declaration style])
    ;;
 *-*-qnx*)
    AC_DEFINE(DECL_ADJTIME_0, 1, [Declaration style])
    ;;
 *-*-riscos4*)
    AC_DEFINE(DECL_ADJTIME_0, 1, [Declaration style])
    AC_DEFINE(DECL_BZERO_0, 1, [Declaration style])
    AC_DEFINE(DECL_IOCTL_0, 1, [Declaration style])
    AC_DEFINE(DECL_IPC_0, 1, [Declaration style])
    AC_DEFINE(DECL_MEMMOVE_0, 1, [Declaration style])
    AC_DEFINE(DECL_MKTEMP_0, 1, [Declaration style])
    AC_DEFINE(DECL_RENAME_0, 1, [Declaration style])
    AC_DEFINE(DECL_SELECT_0, 1, [Declaration style])
    AC_DEFINE(DECL_SETITIMER_0, 1, [Declaration style])
    AC_DEFINE(DECL_SETPRIORITY_0, 1, [Declaration style])
    AC_DEFINE(DECL_STDIO_0, 1, [Declaration style])
    AC_DEFINE(DECL_STRTOL_0, 1, [Declaration style])
    AC_DEFINE(DECL_SYSLOG_0, 1, [Declaration style])
    AC_DEFINE(DECL_TIME_0, 1, [Declaration style])
    AC_DEFINE(DECL_TIMEOFDAY_0, 1, [Declaration style])
    AC_DEFINE(DECL_TOLOWER_0, 1, [Declaration style])
    ;;
 *-*-solaris2*)
    AC_DEFINE(DECL_MKSTEMP_0, 1, [Declaration style])
    AC_DEFINE(DECL_SETPRIORITY_1, 1, [Declaration style])
    case "$host" in
     *-*-solaris2.4)
        AC_DEFINE(DECL_TIMEOFDAY_0, 1, [Declaration style])
	;;
    esac
    ;;
 *-*-sunos4*)
    AC_DEFINE(DECL_ADJTIME_0, 1, [Declaration style])
    AC_DEFINE(DECL_BCOPY_0, 1, [Declaration style])
    AC_DEFINE(DECL_BZERO_0, 1, [Declaration style])
    AC_DEFINE(DECL_IOCTL_0, 1, [Declaration style])
    AC_DEFINE(DECL_IPC_0, 1, [Declaration style])
    AC_DEFINE(DECL_MEMMOVE_0, 1, [Declaration style])
    AC_DEFINE(DECL_MKTEMP_0, 1, [Declaration style])
    AC_DEFINE(DECL_MKSTEMP_0, 1, [Declaration style])
    AC_DEFINE(DECL_MRAND48_0, 1, [Declaration style])
    AC_DEFINE(DECL_RENAME_0, 1, [Declaration style])
    AC_DEFINE(DECL_SELECT_0, 1, [Declaration style])
    AC_DEFINE(DECL_SETITIMER_0, 1, [Declaration style])
    AC_DEFINE(DECL_SETPRIORITY_0, 1, [Declaration style])
    AC_DEFINE(DECL_SIGVEC_0, 1, [Declaration style])
    AC_DEFINE(DECL_SRAND48_0, 1, [Declaration style])
    case "`basename $ac_cv_prog_CC`" in
     acc*) ;;
     *) AC_DEFINE(DECL_STDIO_0, 1, [Declaration style])
	;;
    esac
    AC_DEFINE(DECL_STRTOL_0, 1, [Declaration style])
    AC_DEFINE(DECL_SYSLOG_0, 1, [Declaration style])
    AC_DEFINE(DECL_TIME_0, 1, [Declaration style])
    AC_DEFINE(DECL_TIMEOFDAY_0, 1, [Declaration style])
    AC_DEFINE(DECL_TOLOWER_0, 1, [Declaration style])
    AC_DEFINE(DECL_TOUPPER_0, 1, [Declaration style])
    AC_DEFINE(DECL_STRERROR_0, 1, [Declaration style])
    ;;
 *-*-ultrix4*)
    AC_DEFINE(DECL_ADJTIME_0, 1, [Declaration style])
    AC_DEFINE(DECL_BZERO_0, 1, [Declaration style])
    AC_DEFINE(DECL_CFSETISPEED_0, 1, [Declaration style])
    AC_DEFINE(DECL_IOCTL_0, 1, [Declaration style])
    AC_DEFINE(DECL_IPC_0, 1, [Declaration style])
    AC_DEFINE(DECL_MKTEMP_0, 1, [Declaration style])
    AC_DEFINE(DECL_MRAND48_0, 1, [Declaration style])
    AC_DEFINE(DECL_NLIST_0, 1, [Declaration style])
    AC_DEFINE(DECL_PLOCK_0, 1, [Declaration style])
    AC_DEFINE(DECL_SELECT_0, 1, [Declaration style])
    AC_DEFINE(DECL_SETITIMER_0, 1, [Declaration style])
    AC_DEFINE(DECL_SETPRIORITY_0, 1, [Declaration style])
    AC_DEFINE(DECL_SRAND48_0, 1, [Declaration style])
    AC_DEFINE(DECL_STIME_0, 1, [Declaration style])
    AC_DEFINE(DECL_SYSLOG_0, 1, [Declaration style])
    AC_DEFINE(DECL_TIMEOFDAY_0, 1, [Declaration style])
    ;;
esac

case "$host" in
 *-*-sco3.2*)
    AC_DEFINE(TERMIOS_NEEDS__SVID3, 1, [Do we need to #define _SVID3 when we #include <termios.h>?])
    ;;
esac

AC_CACHE_CHECK(if we need extra room for SO_RCVBUF, ac_cv_var_rcvbuf_slop,
[ans=no
case "$host" in
 *-*-hpux[[567]]*)
    ans=yes
    ;;
esac
ac_cv_var_rcvbuf_slop=$ans])
case "$ac_cv_var_rcvbuf_slop" in
 yes) AC_DEFINE(NEED_RCVBUF_SLOP, 1, [Do we need extra room for SO_RCVBUF? (HPUX <8)]) ;;
esac

AC_CACHE_CHECK(if we will open the broadcast socket, ac_cv_var_open_bcast_socket,
[ans=yes
case "$host" in
 *-*-domainos)
    ans=no
    ;;
esac
ac_cv_var_open_bcast_socket=$ans])
case "$ac_cv_var_open_bcast_socket" in
 yes) AC_DEFINE(OPEN_BCAST_SOCKET, 1, [Should we open the broadcast socket?]) ;;
esac

AC_CACHE_CHECK(if we want the HPUX version of FindConfig(), ac_cv_var_hpux_findconfig,
[ans=no
case "$host" in
 *-*-hpux*)
    ans=yes
    ;;
esac
ac_cv_var_hpux_findconfig=$ans])
case "$ac_cv_var_hpux_findconfig" in
 yes) AC_DEFINE(NEED_HPUX_FINDCONFIG, 1, [Do we want the HPUX FindConfig()?]) ;;
esac

AC_CACHE_CHECK(if process groups are set with -pid, ac_cv_arg_setpgrp_negpid,
[case "$host" in
 *-*-hpux[[567]]*)
    ans=no
    ;;
 *-*-hpux*)
    ans=yes
    ;;
 *-*-linux*)
    ans=yes
    ;;
 *-*-sunos3*)
    ans=yes
    ;;
 *-*-ultrix2*)
    ans=yes
    ;;
 *)
    ans=no
    ;;
esac
ac_cv_arg_setpgrp_negpid=$ans])
case "$ac_cv_arg_setpgrp_negpid" in
 yes) AC_DEFINE(UDP_BACKWARDS_SETOWN, 1, [Do we set process groups with -pid?]) ;;
esac

AC_CACHE_CHECK(if we need a ctty for F_SETOWN, ac_cv_func_ctty_for_f_setown,
[case "$host" in
 *-*-bsdi[[23]]*)
    ans=yes
    ;;
 *-*-freebsd*)
    ans=yes
    ;;
 *-*-netbsd*)
    ans=yes
    ;;
 *-*-openbsd*)
    ans=yes
    ;;
 *-*-osf*)
    ans=yes
    ;;
 *) ans=no
    ;;
esac
ac_cv_func_ctty_for_f_setown=$ans])
case "$ac_cv_func_ctty_for_f_setown" in
 yes) AC_DEFINE(USE_FSETOWNCTTY, 1, [Must we have a CTTY for fsetown?]) ;;
esac

ntp_warning='GRONK'
AC_MSG_CHECKING(if we'll use clock_settime or settimeofday or stime)
case "$ac_cv_func_clock_settime$ac_cv_func_settimeofday$ac_cv_func_stime" in
 yes*)
    ntp_warning=''
    ans='clock_settime()'
    ;;
 noyes*)
    ntp_warning='But clock_settime() would be better (if we had it)'
    ans='settimeofday()'
    ;;
 nonoyes)
    ntp_warning='Which is the worst of the three'
    ans='stime()'
    ;;
 *) 
    case "$build" in
     $host) ntp_warning='Which leaves us with nothing to use!'
    ans=none
    ;;
esac
esac
AC_MSG_RESULT($ans)
case "$ntp_warning" in
 '') ;;
 *) AC_MSG_WARN(*** $ntp_warning ***)
    ;;
esac

AC_CACHE_CHECK(if we have a losing syscall(), ac_cv_var_syscall_bug,
[case "$host" in
 *-*-solaris2.4*)
    ans=yes
    ;;
 *) ans=no
    ;;
esac
ac_cv_var_syscall_bug=$ans])
case "$ac_cv_var_syscall_bug" in
 yes) AC_DEFINE(SYSCALL_BUG, 1, [Buggy syscall() (Solaris2.4)?]) ;;
esac

AC_CACHE_CHECK(for Streams/TLI, ac_cv_var_streams_tli,
[ case "$ac_cv_header_sys_stropts_h" in
  yes)
     ans=no
     # There must be a better way...
     case "$host" in
      *-*-ptx*)
         ans=yes
         ;;
     esac
     ;;
 esac
 ac_cv_var_streams_tli=$ans])
case "$ac_cv_var_streams_tli" in
 yes)
    AC_DEFINE(STREAMS_TLI, 1, [Do we have STREAMS/TLI? (Can we replace this with HAVE_SYS_STROPTS_H?)])
    ;;
esac

AC_CACHE_CHECK(for SIGIO, ac_cv_hdr_def_sigio,
 AC_EGREP_CPP(yes,
  [#include <signal.h>
#ifdef SIGIO
   yes
#endif
  ], ac_cv_hdr_def_sigio=yes, ac_cv_hdr_def_sigio=no))

dnl Override those system that have a losing SIGIO
AC_CACHE_CHECK(if we want to use signalled IO, ac_cv_var_signalled_io,
[ans=no
case "$ac_cv_hdr_def_sigio" in
 yes)
    ans=yes
    case "$host" in
     alpha*-dec-osf4*|alpha*-dec-osf5*)
        ans=no
        ;;
     *-convex-*)
        ans=no
        ;;
     *-dec-*)
        ans=no
        ;;
     *-pc-cygwin*)
	ans=no
	;;
     *-sni-sysv*)
        ans=no
        ;;
     *-univel-sysv*)
        ans=no
	;;
     *-*-irix6*)
	ans=no
	;;
     *-*-freebsd*)
	ans=no
	;;
     *-*-linux*)
	ans=no
	;;
     *-*-unicosmp*)
	ans=no
	;;
    esac
    ;;
esac
ac_cv_var_signalled_io=$ans])
case "$ac_cv_var_signalled_io" in
 yes) AC_DEFINE(HAVE_SIGNALED_IO, 1, [Can we use SIGIO for tcp and udp IO?]) ;;
esac

AC_CACHE_CHECK(for SIGPOLL, ac_cv_hdr_def_sigpoll,
 AC_EGREP_CPP(yes,
 [#include <signal.h>
#ifdef SIGPOLL
  yes
#endif
 ], ac_cv_hdr_def_sigpoll=yes, ac_cv_hdr_def_sigpoll=no))

AC_CACHE_CHECK(for SIGSYS, ac_cv_hdr_def_sigsys,
 AC_EGREP_CPP(yes,
 [#include <signal.h>
#ifdef SIGSYS
  yes
#endif
 ], ac_cv_hdr_def_sigsys=yes, ac_cv_hdr_def_sigsys=no))

AC_CACHE_CHECK(if we can use SIGPOLL for UDP I/O, ac_cv_var_use_udp_sigpoll,
[ans=no
case "$ac_cv_hdr_def_sigpoll" in
 yes)
    case "$host" in
     mips-sgi-irix*)
	ans=no
	;;
     vax-dec-bsd)
        ans=no
        ;;
     *-pc-cygwin*)
	ans=no
	;;
     *-sni-sysv*)
        ans=no
        ;;
     *-*-aix[[45]]*)
        ans=no
        ;;
     *-*-hpux*)
        ans=no
        ;;
     *-*-linux*)
	ans=no
	;;
     *-*-osf*)
        ans=no
        ;;
     *-*-qnx*)
        ans=no
        ;;
     *-*-sunos*)
	ans=no
	;;
     *-*-ultrix*)
        ans=no
        ;;
     *-*-unicosmp*)
        ans=no
        ;;
     *) ans=yes
        ;;
    esac
    ;;
esac
ac_cv_var_use_udp_sigpoll=$ans])
case "$ac_cv_var_use_udp_sigpoll" in
 yes) AC_DEFINE(USE_UDP_SIGPOLL, 1, [Can we use SIGPOLL for UDP?]) ;;
esac

AC_CACHE_CHECK(if we can use SIGPOLL for TTY I/O, ac_cv_var_use_tty_sigpoll,
[ans=no
case "$ac_cv_hdr_def_sigpoll" in
 yes)
    case "$host" in
     mips-sgi-irix*)
        ans=no
        ;;
     vax-dec-bsd)
        ans=no
        ;;
     *-pc-cygwin*)
	ans=no
	;;
     *-sni-sysv*)
        ans=no
        ;;
     *-*-aix[[45]]*)
	ans=no
	;;
     *-*-hpux*)
        ans=no
        ;;
     *-*-linux*)
	ans=no
	;;
     *-*-osf*)
        ans=no
        ;;
     *-*-sunos*)
	ans=no
	;;
     *-*-ultrix*)
        ans=no
        ;;
     *-*-qnx*)
        ans=no
        ;;
     *-*-unicosmp*)
        ans=no
        ;;
     *) ans=yes
        ;;
    esac
    ;;
esac
ac_cv_var_use_tty_sigpoll=$ans])
case "$ac_cv_var_use_tty_sigpoll" in
 yes) AC_DEFINE(USE_TTY_SIGPOLL, 1, [Can we use SIGPOLL for tty IO?]) ;;
esac

case "$ac_cv_header_sys_sio_h" in
 yes)
    AC_CACHE_CHECK(sys/sio.h for TIOCDCDTIMESTAMP, ac_cv_hdr_def_tiocdcdtimestamp,
     AC_EGREP_CPP(yes,
[#include <sys/sio.h>
#ifdef TIOCDCDTIMESTAMP
  yes
#endif
     ], ac_cv_hdr_def_tiocdcdtimestamp=yes, ac_cv_hdr_def_tiocdcdtimestamp=no))
    ;;
esac

case "$ac_cv_hdr_def_tiocdcdtimestamp" in
 yes)
    ac_cv_var_oncore_ok=yes
    ;;
esac

AC_CACHE_CHECK(if nlist() values might require extra indirection,
ac_cv_var_nlist_extra_indirection,
[ans=no
case "$host" in
 *-*-aix*)
    ans=yes
    ;;
esac
ac_cv_var_nlist_extra_indirection=$ans])
case "$ac_cv_var_nlist_extra_indirection" in
 yes) AC_DEFINE(NLIST_EXTRA_INDIRECTION, 1, [Might nlist() values require an extra level of indirection (AIX)?]) ;;
esac

AC_CACHE_CHECK(for a minimum recommended value of tickadj,
ac_cv_var_min_rec_tickadj,
[ans=no
case "$host" in
 *-*-aix*)
    ans=40
    ;;
esac
ac_cv_var_min_rec_tickadj=$ans])
case "$ac_cv_var_min_rec_tickadj" in
 ''|no) ;;
 *) AC_DEFINE_UNQUOTED(MIN_REC_TICKADJ, $ac_cv_var_min_rec_tickadj, [Should we recommend a minimum value for tickadj?]) ;;
esac

AC_CACHE_CHECK(if the TTY code permits PARENB and IGNPAR,
ac_cv_var_no_parenb_ignpar,
[ans=no
case "$host" in
 i?86-*-linux*)
    ans=yes
    ;;
 mips-sgi-irix*)
    ans=yes
    ;;
 i?86-*-freebsd[[123]].*)
    ;;
 i?86-*-freebsd*)
    ans=yes
    ;;
 *-*-unicosmp*)
    ans=yes
    ;;
esac
ac_cv_var_no_parenb_ignpar=$ans])
case "$ac_cv_var_no_parenb_ignpar" in
 yes) AC_DEFINE(NO_PARENB_IGNPAR, 1, [Is there a problem using PARENB and IGNPAR (IRIX)?]) ;;
esac

AC_MSG_CHECKING(if we're including debugging code)
AC_ARG_ENABLE(debugging,	[  --enable-debugging      + include debugging code],
    [ntp_ok=$enableval], [ntp_ok=yes])
if test "$ntp_ok" = "yes"; then
    AC_DEFINE(DEBUG, 1, [Enable debugging?])
fi
AC_MSG_RESULT($ntp_ok)

AC_MSG_CHECKING(for a the number of minutes in a DST adjustment)
AC_ARG_ENABLE(dst_minutes,	[  --enable-dst-minutes=60 + minutes per DST adjustment],
    [ans=$enableval], [ans=60])
AC_DEFINE_UNQUOTED(DSTMINUTES, $ans, [The number of minutes in a DST adjustment])
AC_MSG_RESULT($ans)

AC_CACHE_CHECK(if we have the tty_clk line discipline/streams module,
 ac_cv_var_tty_clk,
 [case "$ac_cv_header_sys_clkdefs_h$ac_cv_hdr_def_tiocdcdtimestamp" in
  *yes*) ac_cv_var_tty_clk=yes ;;
 esac])
case "$ac_cv_var_tty_clk" in
 yes) AC_DEFINE(TTYCLK, 1, [Do we have the tty_clk line discipline/streams module?]) ;;
esac

AC_CACHE_CHECK(for the ppsclock streams module,
 ac_cv_var_ppsclock,
 ac_cv_var_ppsclock=$ac_cv_struct_ppsclockev)
case "$ac_cv_var_ppsclock" in
 yes) AC_DEFINE(PPS, 1, [Do we have the ppsclock streams module?]) ;;
esac

AC_CACHE_CHECK(for kernel multicast support, ac_cv_var_mcast,
  [ac_cv_var_mcast=no
  case "$host" in
   i386-sequent-sysv4) ;;
   *) AC_EGREP_CPP(yes,
  [#include <netinet/in.h>
#ifdef IP_ADD_MEMBERSHIP
   yes
#endif
  ], ac_cv_var_mcast=yes) ;;
  esac])
case "$ac_cv_var_mcast" in
 yes) AC_DEFINE(MCAST, 1, [Does the kernel support multicasting IP?]) ;;
esac

AC_CACHE_CHECK([[availability of ntp_{adj,get}time()]], ac_cv_var_ntp_syscalls,
 [ac_cv_var_ntp_syscalls=no
 case "$ac_cv_func___adjtimex" in
  yes)
    ac_cv_var_ntp_syscalls=libc
    ;;
  *) case "$ac_cv_func_ntp_adjtime$ac_cv_func_ntp_gettime" in
      yesyes)
        ac_cv_var_ntp_syscalls=libc
        ;;
      *) AC_EGREP_CPP(yes,
         [#include <sys/syscall.h>
#if defined(SYS_ntp_gettime) && defined(SYS_ntp_adjtime)
           yes
#endif
          ], ac_cv_var_ntp_syscalls=kernel)
         ;;
     esac
     ;;
 esac])
case "$ac_cv_var_ntp_syscalls" in
 libc)
    AC_DEFINE(NTP_SYSCALLS_LIBC, 1, [Do we have ntp_{adj,get}time in libc?])
    ;;
 kernel)
    AC_DEFINE(NTP_SYSCALLS_STD, 1, [Do we have ntp_{adj,get}time in the kernel?])
    ;;
 *)
    ;;
esac

AC_CACHE_CHECK(if sys/timex.h has STA_FLL, ac_cv_var_sta_fll,
[AC_EGREP_CPP(yes,
    [#include <sys/timex.h>
#ifdef STA_FLL
    yes
#endif
    ], ac_cv_var_sta_fll=yes, ac_cv_var_sta_fll=no)])

AC_CACHE_CHECK(if we have kernel PLL support, ac_cv_var_kernel_pll,
[dnl ac_cv_var_ntp_syscalls is {no,libc,kernel}
case "$ac_cv_header_sys_timex_h$ac_cv_struct_ntptimeval$ac_cv_var_sta_fll$ac_cv_var_ntp_syscalls" in
 *no*)
    ac_cv_var_kernel_pll=no
    ;;
 *) ac_cv_var_kernel_pll=yes
    ;;
esac])
case "$ac_cv_var_kernel_pll" in
 yes)
    AC_DEFINE(KERNEL_PLL, 1, [Does the kernel support precision time discipline?])
    ;;
esac

AC_CACHE_CHECK(if SIOCGIFCONF returns buffer size in the buffer, ac_cv_var_size_returned_in_buffer,
  [ans=no
  case "$host" in
   *-fujitsu-uxp*)
      ans=yes
      ;;
   *-ncr-sysv4*)
      ans=yes
      ;;
   *-univel-sysv*)
      ans=yes
      ;;
  esac
  ac_cv_var_size_returned_in_buffer=$ans])
case "$ac_cv_var_size_returned_in_buffer" in
 yes) AC_DEFINE(SIZE_RETURNED_IN_BUFFER, 1, [Does SIOCGIFCONF return size in the buffer?]) ;;
esac

dnl AC_CACHE_CHECK(if we want GDT surveying code, ac_cv_var_gdt_surveying,
dnl [AC_ARG_ENABLE(gdt-surveying,	[  --enable-gdt-surveying   - include GDT survey code],
dnl     [ans=$enableval], [ans=no])
dnl ac_cv_var_gdt_surveying=$ans])
dnl case "$ac_cv_var_gdt_surveying" in
dnl  yes) AC_DEFINE(GDT_SURVEYING, 1, [Include the GDT Surveying code?]) ;;
dnl esac

# Check for ioctls TIOCGPPSEV
AC_MSG_CHECKING(ioctl TIOCGPPSEV)
if test "$ac_cv_header_termios_h" = "yes"; then
    AC_EGREP_CPP(yes,
    [#include <termios.h>
#ifdef TIOCGPPSEV
         yes
#endif
	 ], ntp_ok=yes, ntp_ok=no)
else
ntp_ok=no
fi
if test "$ntp_ok" = "yes"; then
    AC_DEFINE(HAVE_TIOCGPPSEV, 1, [Do we have the TIOCGPPSEV ioctl (Solaris)?])
    ac_cv_var_oncore_ok=yes
fi
AC_MSG_RESULT($ntp_ok)

# Check for ioctls TIOCSPPS
AC_MSG_CHECKING(ioctl TIOCSPPS)
if test "$ac_cv_header_termios_h" = "yes"; then
    AC_EGREP_CPP(yes,
    [#include <termios.h>
#ifdef TIOCSPPS
         yes
#endif
	 ], ntp_ok=yes, ntp_ok=no)
else
    ntp_ok=no
fi

if test "$ntp_ok" = "yes"; then
    AC_DEFINE(HAVE_TIOCSPPS, 1, [Do we have the TIOCSPPS ioctl (Solaris)?])
fi
AC_MSG_RESULT($ntp_ok)

# Check for ioctls CIOGETEV
AC_MSG_CHECKING(ioctl CIOGETEV)
if test "$ac_cv_header_sys_ppsclock_h" = "yes"; then
    AC_EGREP_CPP(yes,
    [#include <sys/ppsclock.h>
#ifdef CIOGETEV
         yes
#endif
	 ], ntp_ok=yes, ntp_ok=no)
else
ntp_ok=no
fi
if test "$ntp_ok" = "yes"; then
    ac_cv_var_oncore_ok=yes
    AC_DEFINE(HAVE_CIOGETEV, 1, [Do we have the CIOGETEV ioctl (SunOS, Linux)?])
fi
AC_MSG_RESULT($ntp_ok)


# ATOM/PPSAPI stuff.

# ATOM used to require struct timespec, but that's been fixed now.

# case "$ac_cv_struct_timespec" in
#  'yes')
#     ac_cv_var_atom_ok=yes
#     ;;
# esac
ac_cv_var_atom_ok=yes

# Check for header timepps.h, if found then we have PPS API (Draft RFC) stuff.

# The PPSAPI headers need "inline" ($ac_cv_c_inline='inline')

# The PPSAPI needs ATOM

# The PPSAPI needs struct timespec.

case "$ac_cv_c_inline$ac_cv_struct_timespec$ac_cv_header_timepps_h$ac_cv_header_sys_timepps_h" in
 inlineyes*yes*)
    AC_DEFINE(HAVE_PPSAPI, 1, [Do we have the PPS API per the Draft RFC?])
    ac_cv_var_oncore_ok=yes
    ac_cv_var_ripe_ncc_ok=yes
    ;;
esac

# Check for ioctls TIOCGSERIAL, TIOCSSERIAL, ASYNC_PPS_CD_POS, ASYNC_PPS_CD_NEG
AC_CHECK_HEADER(linux/serial.h)
AC_MSG_CHECKING(ioctl TIOCGSERIAL, TIOCSSERIAL, ASYNC_PPS_CD_POS, ASYNC_PPS_CD_NEG)
case "$ac_cv_header_sys_ppsclock_h$ac_cv_header_linux_serial_h" in
  yesyes)
    AC_EGREP_CPP(yes,
    [#include <sys/time.h>
typedef int u_int;

#include <sys/ppsclock.h>
#include <linux/serial.h>

#ifdef TIOCGSERIAL
#ifdef TIOCSSERIAL
#ifdef ASYNC_PPS_CD_POS
#ifdef ASYNC_PPS_CD_NEG
#ifdef CIOGETEV
         yes
#endif
#endif
#endif
#endif
#endif
	 ], ntp_ok=yes)
	;;
  *)
	ntp_ok=no
	;;
esac
if test "$ntp_ok" = "yes"; then
    AC_DEFINE(HAVE_TIO_SERIAL_STUFF, 1, [Do we have the TIO serial stuff?])
fi
AC_MSG_RESULT($ntp_ok)

# Check for SHMEM_STATUS support
AC_MSG_CHECKING(SHMEM_STATUS support)
case "$ac_cv_header_sys_mman_h" in
 yes) ntp_ok=yes ;;
 *)   ntp_ok=no  ;;
esac
if test "$ntp_ok" = "yes"; then
    AC_DEFINE(ONCORE_SHMEM_STATUS, 1, [Do we have support for SHMEM_STATUS?])
fi
AC_MSG_RESULT($ntp_ok)

dnl dnl These are for OPT_PROGRAMS in authstuff/
dnl AC_SUBST(AUTHCERT)
dnl AC_SUBST(AUTHSPEED)
dnl AC_SUBST(MD5DRIVER)
dnl AC_SUBST(KEYPARITY)
dnl AC_SUBST(MAKEIPFP)
dnl AC_SUBST(MAKEPC1)
dnl AC_SUBST(MAKEPC2)
dnl AC_SUBST(MAKESP)
dnl AC_SUBST(MKRANDKEYS)
dnl AC_SUBST(OMAKEIPFP)
dnl AC_SUBST(UNIXCERT)

ntp_refclock=no

# HPUX only, and by explicit request
AC_MSG_CHECKING(Datum/Bancomm bc635/VME interface)
AC_ARG_ENABLE(BANCOMM,
    AC_HELP_STRING([--enable-BANCOMM], [- Datum/Bancomm bc635/VME interface]),
    [ntp_ok=$enableval], [ntp_ok=no])
if test "$ntp_ok" = "yes"; then
    ntp_refclock=yes
    AC_DEFINE(CLOCK_BANC, 1, [Datum/Bancomm bc635/VME interface?])
fi
AC_MSG_RESULT($ntp_ok)
case "$ntp_ok$host" in
 yes*-*-hpux*) ;;
 yes*) AC_MSG_WARN(*** But the expected answer is... no ***) ;;
esac

#HPUX only, and only by explicit request
AC_MSG_CHECKING(TrueTime GPS receiver/VME interface)
AC_ARG_ENABLE(GPSVME,
    AC_HELP_STRING([--enable-GPSVME], [- TrueTime GPS receiver/VME interface]),
    [ntp_ok=$enableval], [ntp_ok=no])
if test "$ntp_ok" = "yes"; then
    ntp_refclock=yes
    AC_DEFINE(CLOCK_GPSVME, 1, [TrueTime GPS receiver/VME interface?])
fi
AC_MSG_RESULT($ntp_ok)
case "$ntp_ok$host" in
 yes*-*-hpux*) ;;
 yes*) AC_MSG_WARN(*** But the expected answer is... no ***) ;;
esac

AC_MSG_CHECKING(for PCL720 clock support)
case "$ac_cv_header_machine_inline_h$ac_cv_header_sys_pcl720_h$ac_cv_header_sys_i8253_h" in
 yesyesyes)
    AC_DEFINE(CLOCK_PPS720, 1, [PCL 720 clock support])
    ans=yes
    ;;
 *)
    ans=no
    ;;
esac
AC_MSG_RESULT($ans)

AC_MSG_CHECKING(for SHM clock attached thru shared memory)
AC_ARG_ENABLE(SHM,
    AC_HELP_STRING([--enable-SHM], [- SHM clock attached thru shared memory]),
    [ntp_ok=$enableval], [ntp_ok=no])
if test "$ntp_ok" = "yes"; then
    ntp_refclock=yes
    AC_DEFINE(CLOCK_SHM, 1, [clock thru shared memory])
fi
AC_MSG_RESULT($ntp_ok)

AC_MSG_CHECKING(for default inclusion of all suitable non-PARSE clocks)
AC_ARG_ENABLE(all-clocks,
    AC_HELP_STRING([--enable-all-clocks], [+ include all suitable non-PARSE clocks:]),
    [ntp_eac=$enableval], [ntp_eac=yes])
AC_MSG_RESULT($ntp_eac)

AC_MSG_CHECKING(if we have support for PARSE clocks)
case "$ac_cv_var_atom_ok$ac_cv_header_termio_h$ac_cv_header_termios_h" in
 yes*yes*)
    ntp_canparse=yes
    ;;
 *) ntp_canparse=no
    ;;
esac
AC_MSG_RESULT($ntp_canparse)

AC_MSG_CHECKING([if we have support for audio clocks])
case "$ac_cv_header_sun_audioio_h$ac_cv_header_sys_audioio_h$ac_cv_header_machine_soundcard_h$ac_cv_header_sys_soundcard_h" in
 *yes*)
    ntp_canaudio=yes
    AC_DEFINE(HAVE_AUDIO, , [Do we have audio support?])
    ;;
 *) ntp_canaudio=no ;;
esac
AC_MSG_RESULT($ntp_canaudio)

# Requires modem control
AC_MSG_CHECKING(ACTS modem service)
AC_ARG_ENABLE(ACTS,
    AC_HELP_STRING([--enable-ACTS], [+ ACTS modem service]),
    [ntp_ok=$enableval],
    [AC_EGREP_CPP(yes,
        [#include <termios.h>
#ifdef HAVE_SYS_IOCTL_H
#include <sys/ioctl.h>
#endif
#ifdef TIOCMBIS
         yes
#endif
         ], ntp_ok=$ntp_eac, ntp_ok=no)])
if test "$ntp_ok" = "yes"; then
    ntp_refclock=yes
    AC_DEFINE(CLOCK_ACTS, 1, [ACTS modem service])
fi
AC_MSG_RESULT($ntp_ok)

AC_MSG_CHECKING(Arbiter 1088A/B GPS receiver)
AC_ARG_ENABLE(ARBITER,
    AC_HELP_STRING([--enable-ARBITER], [+ Arbiter 1088A/B GPS receiver]),
    [ntp_ok=$enableval], [ntp_ok=$ntp_eac])
if test "$ntp_ok" = "yes"; then
    ntp_refclock=yes
    AC_DEFINE(CLOCK_ARBITER, 1, [Arbiter 1088A/B GPS receiver])
fi
AC_MSG_RESULT($ntp_ok)

AC_MSG_CHECKING(Arcron MSF receiver)
AC_ARG_ENABLE(ARCRON_MSF,
    AC_HELP_STRING([--enable-ARCRON-MSF], [+ Arcron MSF receiver]),
    [ntp_ok=$enableval], [ntp_ok=$ntp_eac])
if test "$ntp_ok" = "yes"; then
    ntp_refclock=yes
    AC_DEFINE(CLOCK_ARCRON_MSF, 1, [ARCRON support?])
fi
AC_MSG_RESULT($ntp_ok)

AC_MSG_CHECKING(Austron 2200A/2201A GPS receiver)
AC_ARG_ENABLE(AS2201,
    AC_HELP_STRING([--enable-AS2201], [+ Austron 2200A/2201A GPS receiver]),
    [ntp_ok=$enableval], [ntp_ok=$ntp_eac])
if test "$ntp_ok" = "yes"; then
    ntp_refclock=yes
    AC_DEFINE(CLOCK_AS2201, 1, [Austron 2200A/2201A GPS receiver?])
fi
AC_MSG_RESULT($ntp_ok)

AC_MSG_CHECKING(ATOM PPS interface)
AC_ARG_ENABLE(ATOM,	
    AC_HELP_STRING([--enable-ATOM], [s ATOM PPS interface]),
    [ntp_ok=$enableval], [ntp_ok=$ntp_eac])
case "$ac_cv_var_atom_ok" in
 no) ntp_ok=no ;;
esac
if test "$ntp_ok" = "yes"; then
    ntp_refclock=yes
    AC_DEFINE(CLOCK_ATOM, 1, [PPS interface?])
fi
AC_MSG_RESULT($ntp_ok)

AC_MSG_CHECKING(Chrono-log K-series WWVB receiver)
AC_ARG_ENABLE(CHRONOLOG,
    AC_HELP_STRING([--enable-CHRONOLOG], [+ Chrono-log K-series WWVB receiver]),
    [ntp_ok=$enableval], [ntp_ok=$ntp_eac])
if test "$ntp_ok" = "yes"; then
    ntp_refclock=yes
    AC_DEFINE(CLOCK_CHRONOLOG, 1, [Chronolog K-series WWVB receiver?])
fi
AC_MSG_RESULT($ntp_ok)

AC_MSG_CHECKING(CHU modem/decoder)
AC_ARG_ENABLE(CHU,
    AC_HELP_STRING([--enable-CHU], [- CHU modem/decoder]),
    [ntp_ok=$enableval], [ntp_ok=$ntp_eac])
if test "$ntp_ok" = "yes"; then
    ntp_refclock=yes
    AC_DEFINE(CLOCK_CHU, 1, [CHU modem/decoder])
fi
AC_MSG_RESULT($ntp_ok)
ac_refclock_chu=$ntp_ok

AC_MSG_CHECKING(CHU audio/decoder)
AC_ARG_ENABLE(AUDIO-CHU,
    AC_HELP_STRING([--enable-AUDIO-CHU], [s CHU audio/decoder]),
    [ntp_ok=$enableval],
    [case "$ntp_eac$ac_refclock_chu$ntp_canaudio" in
 *no*)	ntp_ok=no  ;;
 *)	ntp_ok=yes ;;
esac])
if test "$ntp_ok" = "yes"; then
    AC_DEFINE(AUDIO_CHU, 1, [CHU audio/decoder?])
fi
AC_MSG_RESULT($ntp_ok)
# We used to check for sunos/solaris target...
case "$ntp_ok$ac_refclock_chu$ntp_canaudio" in
 yes*no*) AC_MSG_WARN(*** But the expected answer is...no ***) ;;
esac

# Not under HP-UX
AC_MSG_CHECKING(Datum Programmable Time System)
AC_ARG_ENABLE(DATUM,
    AC_HELP_STRING([--enable-DATUM], [s Datum Programmable Time System]),
    [ntp_ok=$enableval],
    [case "$ac_cv_header_termios_h" in
    yes)
        ntp_ok=$ntp_eac
        ;;
    *) ntp_ok=no
        ;;
    esac])
if test "$ntp_ok" = "yes"; then
    ntp_refclock=yes
    AC_DEFINE(CLOCK_DATUM, 1, [Datum Programmable Time System?])
fi
AC_MSG_RESULT($ntp_ok)

AC_MSG_CHECKING(Dumb generic hh:mm:ss local clock)
AC_ARG_ENABLE(DUMBCLOCK,
    AC_HELP_STRING([--enable-DUMBCLOCK], [+ Dumb generic hh:mm:ss local clock]),
    [ntp_ok=$enableval], [ntp_ok=$ntp_eac])
if test "$ntp_ok" = "yes"; then
    ntp_refclock=yes
    AC_DEFINE(CLOCK_DUMBCLOCK, 1, [Dumb generic hh:mm:ss local clock?])
fi
AC_MSG_RESULT($ntp_ok)

AC_MSG_CHECKING(Forum Graphic GPS)
AC_ARG_ENABLE(FG,
    AC_HELP_STRING([--enable-FG], [+ Forum Graphic GPS]),
    [ntp_ok=$enableval], [ntp_ok=$ntp_eac])
if test "$ntp_ok" = "yes"; then
    ntp_refclock=yes
    AC_DEFINE(CLOCK_FG, 1, [Forum Graphic GPS datating station driver?])
fi
AC_MSG_RESULT($ntp_ok)

# Requires modem control
AC_MSG_CHECKING(Heath GC-1000 WWV/WWVH receiver)
AC_ARG_ENABLE(HEATH,
    AC_HELP_STRING([--enable-HEATH], [s Heath GC-1000 WWV/WWVH receiver]),
    [ntp_ok=$enableval],
    [AC_EGREP_CPP(yes,
        [#include <termios.h>
#ifdef HAVE_SYS_IOCTL_H
#include <sys/ioctl.h>
#endif
#ifdef TIOCMBIS
         yes
#endif
         ], ntp_ok=$ntp_eac, ntp_ok=no)])
if test "$ntp_ok" = "yes"; then
    ntp_refclock=yes
    AC_DEFINE(CLOCK_HEATH, 1, [Heath GC-1000 WWV/WWVH receiver?])
fi
AC_MSG_RESULT($ntp_ok)

AC_MSG_CHECKING(for hopf serial clock device)
AC_ARG_ENABLE(HOPFSERIAL,
    AC_HELP_STRING([--enable-HOPFSERIAL], [+ hopf serial clock device]),
    [ntp_ok=$enableval], [ntp_ok=$ntp_eac])
if test "$ntp_ok" = "yes"; then
    ntp_refclock=yes
    AC_DEFINE(CLOCK_HOPF_SERIAL, 1, [HOPF serial clock device?])
fi
AC_MSG_RESULT($ntp_ok)

AC_MSG_CHECKING(for hopf PCI clock 6039)
AC_ARG_ENABLE(HOPFPCI,
    AC_HELP_STRING([--enable-HOPFPCI], [+ hopf 6039 PCI board]),
    [ntp_ok=$enableval], [ntp_ok=$ntp_eac])
if test "$ntp_ok" = "yes"; then
    ntp_refclock=yes
    AC_DEFINE(CLOCK_HOPF_PCI, 1, [HOPF PCI clock device?])
fi
AC_MSG_RESULT($ntp_ok)

AC_MSG_CHECKING(HP 58503A GPS receiver)
AC_ARG_ENABLE(HPGPS,
    AC_HELP_STRING([--enable-HPGPS], [+ HP 58503A GPS receiver]),
    [ntp_ok=$enableval], [ntp_ok=$ntp_eac])
if test "$ntp_ok" = "yes"; then
    ntp_refclock=yes
    AC_DEFINE(CLOCK_HPGPS, 1, [HP 58503A GPS receiver?])
fi
AC_MSG_RESULT($ntp_ok)

AC_MSG_CHECKING(IRIG audio decoder)
AC_ARG_ENABLE(IRIG,
    AC_HELP_STRING([--enable-IRIG], [s IRIG audio decoder]),
    [ntp_ok=$enableval],
    [case "$ntp_eac$ntp_canaudio" in
     *no*)	ntp_ok=no  ;;
     *)		ntp_ok=yes ;;
    esac])
if test "$ntp_ok" = "yes"; then
    ntp_refclock=yes
    AC_DEFINE(CLOCK_IRIG, 1, [IRIG audio decoder?])
fi
AC_MSG_RESULT($ntp_ok)
case "$ntp_ok$ntp_canaudio" in
 yesno) AC_MSG_WARN(*** But the expected answer is... no ***) ;;
esac

AC_MSG_CHECKING(for JJY receiver)
AC_ARG_ENABLE(JJY,
    AC_HELP_STRING([--enable-JJY], [+ JJY receiver]),
    [ntp_ok=$enableval], [ntp_ok=$ntp_eac])
if test "$ntp_ok" = "yes"; then
    ntp_refclock=yes
    AC_DEFINE(CLOCK_JJY, 1, [JJY receiver?])
fi
AC_MSG_RESULT($ntp_ok)

# Not Ultrix
AC_MSG_CHECKING(Rockwell Jupiter GPS receiver)
AC_ARG_ENABLE(JUPITER,
    AC_HELP_STRING([--enable-JUPITER], [s Rockwell Jupiter GPS receiver]),
    [ntp_ok=$enableval],
    [case "$ac_cv_var_ppsclock" in
#     yes) ntp_ok=$ntp_eac
#        ;;
     *) ntp_ok=no
        ;;
    esac])
if test "$ntp_ok" = "yes"; then
    ntp_refclock=yes
    AC_DEFINE(CLOCK_JUPITER, 1, [Rockwell Jupiter GPS clock?])
fi
AC_MSG_RESULT($ntp_ok)
case "$ntp_ok$host" in
 yes*-*-ultrix*) AC_MSG_WARN(*** But the expected answer is... no ***) ;;
esac

AC_MSG_CHECKING(Leitch CSD 5300 Master Clock System Driver)
AC_ARG_ENABLE(LEITCH,
    AC_HELP_STRING([--enable-LEITCH], [+ Leitch CSD 5300 Master Clock System Driver]),
    [ntp_ok=$enableval], [ntp_ok=$ntp_eac])
if test "$ntp_ok" = "yes"; then
    ntp_refclock=yes
    AC_DEFINE(CLOCK_LEITCH, 1, [Leitch CSD 5300 Master Clock System Driver?])
fi
AC_MSG_RESULT($ntp_ok)

AC_MSG_CHECKING(local clock reference)
AC_ARG_ENABLE(LOCAL-CLOCK,
    AC_HELP_STRING([--enable-LOCAL-CLOCK], [+ local clock reference]),
    [ntp_ok=$enableval], [ntp_ok=$ntp_eac])
if test "$ntp_ok" = "yes"; then
    ntp_refclock=yes
    AC_DEFINE(CLOCK_LOCAL, 1, [local clock reference?])
fi
AC_MSG_RESULT($ntp_ok)

AC_MSG_CHECKING(EES M201 MSF receiver)
AC_ARG_ENABLE(MSFEES,
    AC_HELP_STRING([--enable-MSFEES], [+ EES M201 MSF receiver]),
    [ntp_ok=$enableval], [ntp_ok=$ntp_eac])
if test "$ntp_ok" = "yes"; then
    ntp_refclock=yes
    AC_DEFINE(CLOCK_MSFEES, 1, [EES M201 MSF receiver])
fi
AC_MSG_RESULT($ntp_ok)

# Not Ultrix
AC_MSG_CHECKING(Magnavox MX4200 GPS receiver)
AC_ARG_ENABLE(MX4200,
    AC_HELP_STRING([--enable-MX4200 ], [s Magnavox MX4200 GPS receiver]),
    [ntp_ok=$enableval],
    [case "$ac_cv_var_ppsclock" in
     yes) ntp_ok=$ntp_eac
        ;;
     *) ntp_ok=no
        ;;
    esac])
if test "$ntp_ok" = "yes"; then
    ntp_refclock=yes
    AC_DEFINE(CLOCK_MX4200, 1, [Magnavox MX4200 GPS receiver])
fi
AC_MSG_RESULT($ntp_ok)
case "$ntp_ok$host" in
 yes*-*-ultrix*) AC_MSG_WARN(*** But the expected answer is... no ***) ;;
esac

AC_MSG_CHECKING(for NeoClock4X receiver)
AC_ARG_ENABLE(NEOCLOCK4X,
    AC_HELP_STRING([--enable-NEOCLOCK4X], [- NeoClock4X DCF77 / TDF receiver]),
    [ntp_ok=$enableval], [ntp_ok=$ntp_eac])
if test "$ntp_ok" = "yes"; then
    ntp_refclock=yes
    AC_DEFINE(CLOCK_NEOCLOCK4X, 1, [NeoClock4X])
fi
AC_MSG_RESULT($ntp_ok)

AC_MSG_CHECKING(NMEA GPS receiver)
AC_ARG_ENABLE(NMEA,
    AC_HELP_STRING([--enable-NMEA], [+ NMEA GPS receiver]),
    [ntp_ok=$enableval], [ntp_ok=$ntp_eac])
if test "$ntp_ok" = "yes"; then
    ntp_refclock=yes
    AC_DEFINE(CLOCK_NMEA, 1, [NMEA GPS receiver])
fi
AC_MSG_RESULT($ntp_ok)

AC_MSG_CHECKING(for ONCORE Motorola VP/UT Oncore GPS)
AC_ARG_ENABLE(ONCORE,
    AC_HELP_STRING([--enable-ONCORE], [s Motorola VP/UT Oncore GPS receiver]),
    [ntp_ok=$enableval], [ntp_ok=$ntp_eac])
case "$ac_cv_var_oncore_ok" in
 no) ntp_ok=no ;;
esac
if test "$ntp_ok" = "yes"; then
    ntp_refclock=yes
    AC_DEFINE(CLOCK_ONCORE, 1, [Motorola UT Oncore GPS])
fi
AC_MSG_RESULT($ntp_ok)

AC_MSG_CHECKING(for Palisade clock)
AC_ARG_ENABLE(PALISADE,
    AC_HELP_STRING([--enable-PALISADE], [+ Palisade clock]),
    [ntp_ok=$enableval],
    [case "$ac_cv_header_termios_h" in
    yes)
        ntp_ok=$ntp_eac
        ;;
    *) ntp_ok=no
        ;;
    esac])

if test "$ntp_ok" = "yes"; then
    ntp_refclock=yes
    AC_DEFINE(CLOCK_PALISADE, 1, [Palisade clock])
fi
AC_MSG_RESULT($ntp_ok)

AC_MSG_CHECKING(Conrad parallel port radio clock)
AC_ARG_ENABLE(PCF,
    AC_HELP_STRING([--enable-PCF ], [+ Conrad parallel port radio clock]),
    [ntp_ok=$enableval], [ntp_ok=$ntp_eac])
if test "$ntp_ok" = "yes"; then
    ntp_refclock=yes
    AC_DEFINE(CLOCK_PCF, 1, [Conrad parallel port radio clock])
fi
AC_MSG_RESULT($ntp_ok)

AC_MSG_CHECKING(PST/Traconex 1020 WWV/WWVH receiver)
AC_ARG_ENABLE(PST,
    AC_HELP_STRING([--enable-PST], [+ PST/Traconex 1020 WWV/WWVH receiver]),
    [ntp_ok=$enableval], [ntp_ok=$ntp_eac])
if test "$ntp_ok" = "yes"; then
    ntp_refclock=yes
    AC_DEFINE(CLOCK_PST, 1, [PST/Traconex 1020 WWV/WWVH receiver])
fi
AC_MSG_RESULT($ntp_ok)

# Requires modem control
AC_MSG_CHECKING(PTB modem service)
AC_ARG_ENABLE(PTBACTS,
    AC_HELP_STRING([--enable-PTBACTS], [s PTB modem service]),
    [ntp_ok=$enableval],
    [AC_EGREP_CPP(yes,
        [#include <termios.h>
#ifdef HAVE_SYS_IOCTL_H
#include <sys/ioctl.h>
#endif
#ifdef TIOCMBIS
         yes
#endif
         ], ntp_ok=$ntp_eac, ntp_ok=no)])
if test "$ntp_ok" = "yes"; then
    ntp_refclock=yes
    AC_DEFINE(CLOCK_PTBACTS, 1, [PTB modem service])
fi
AC_MSG_RESULT($ntp_ok)

AC_MSG_CHECKING(RIPENCC specific Trimble driver)
AC_ARG_ENABLE(RIPENCC,
    AC_HELP_STRING([--enable-RIPENCC], [- RIPENCC specific Trimble driver]),
    [ntp_ok=$enableval], [ntp_ok=no])
# 020629: HMS: s/$ntp_eac -> -/no because of ptr += sprintf(ptr, ...) usage
case "$ac_cv_var_ripe_ncc_ok" in
 no) ntp_ok=no ;;
esac
if test "$ntp_ok" = "yes"; then
    ntp_refclock=yes
    AC_DEFINE(CLOCK_RIPENCC, ,[RIPE NCC Trimble clock])
fi
AC_MSG_RESULT($ntp_ok)

AC_MSG_CHECKING(Spectracom 8170/Netclock/2 WWVB receiver)
AC_ARG_ENABLE(SPECTRACOM,
    AC_HELP_STRING([--enable-SPECTRACOM], [+ Spectracom 8170/Netclock/2 WWVB receiver]),
    [ntp_ok=$enableval], [ntp_ok=$ntp_eac])
if test "$ntp_ok" = "yes"; then
    ntp_refclock=yes
    AC_DEFINE(CLOCK_SPECTRACOM, 1, [Spectracom 8170/Netclock/2 WWVB receiver])
fi
AC_MSG_RESULT($ntp_ok)

AC_MSG_CHECKING(KSI/Odetics TPRO/S GPS receiver/IRIG interface)
AC_ARG_ENABLE(TPRO,
    AC_HELP_STRING([--enable-TPRO], [s KSI/Odetics TPRO/S GPS receiver/IRIG interface]),
    [ntp_ok=$enableval],
    [case "$ac_cv_header_sys_tpro_h" in
     yes)
	ntp_ok=$ntp_eac
	;;
     *)	ntp_ok=no
	;;
    esac])
if test "$ntp_ok" = "yes"; then
    ntp_refclock=yes
    AC_DEFINE(CLOCK_TPRO, 1, [KSI/Odetics TPRO/S GPS receiver/IRIG interface])
fi
AC_MSG_RESULT($ntp_ok)
case "$ntp_ok$ac_cv_header_sys_tpro" in
 yesno) AC_MSG_WARN(*** But the expected answer is... no ***) ;;
esac

AC_MSG_CHECKING(TRAK 8810 GPS receiver)
AC_ARG_ENABLE(TRAK,
    AC_HELP_STRING([--enable-TRAK], [+ TRAK 8810 GPS receiver]),
    [ntp_ok=$enableval], [ntp_ok=$ntp_eac])
if test "$ntp_ok" = "yes"; then
    ntp_refclock=yes
    AC_DEFINE(CLOCK_TRAK, 1, [TRAK 8810 GPS receiver])
fi
AC_MSG_RESULT($ntp_ok)

# Not on a vax-dec-bsd
AC_MSG_CHECKING(Kinemetrics/TrueTime receivers)
AC_ARG_ENABLE(TRUETIME,
    AC_HELP_STRING([--enable-TRUETIME], [s Kinemetrics/TrueTime receivers]),
    [ntp_ok=$enableval],
    [case "$host" in
     vax-dec-bsd)
	ntp_ok=no
	;;
     *)
	ntp_ok=$ntp_eac
	;;
    esac])
if test "$ntp_ok" = "yes"; then
    ntp_refclock=yes
    AC_DEFINE(CLOCK_TRUETIME, 1, [Kinemetrics/TrueTime receivers])
fi
AC_MSG_RESULT($ntp_ok)
case "$ntp_ok$host" in
 yesvax-dec-bsd) AC_MSG_WARN(*** But the expected answer is... no ***) ;;
esac

AC_MSG_CHECKING(TrueTime 560 IRIG-B decoder)
AC_ARG_ENABLE(TT560,
    AC_HELP_STRING([--enable-TT560], [- TrueTime 560 IRIG-B decoder]),
    [ntp_ok=$enableval], [ntp_ok=no])
if test "$ntp_ok" = "yes"; then
    ntp_refclock=yes
    AC_DEFINE(CLOCK_TT560, , [TrueTime 560 IRIG-B decoder?])
fi
AC_MSG_RESULT($ntp_ok)

AC_MSG_CHECKING(Ultralink M320 WWVB receiver)
AC_ARG_ENABLE(ULINK,
    AC_HELP_STRING([--enable-ULINK], [+ Ultralink WWVB receiver]),
    [ntp_ok=$enableval], [ntp_ok=$ntp_eac])
if test "$ntp_ok" = "yes"; then
    ntp_refclock=yes
    AC_DEFINE(CLOCK_ULINK, 1, [Ultralink M320 WWVB receiver?])
fi
AC_MSG_RESULT($ntp_ok)

# Requires modem control
AC_MSG_CHECKING(USNO modem service)
AC_ARG_ENABLE(USNO,
    AC_HELP_STRING([--enable-USNO], [s USNO modem service]),
    [ntp_ok=$enableval],
    [AC_EGREP_CPP(yes,
        [#include <termios.h>
#ifdef HAVE_SYS_IOCTL_H
#include <sys/ioctl.h>
#endif
#ifdef TIOCMBIS
         yes
#endif
         ], ntp_ok=$ntp_eac, ntp_ok=no)])
if test "$ntp_ok" = "yes"; then
    ntp_refclock=yes
    AC_DEFINE(CLOCK_USNO, 1, [USNO modem service])
fi
AC_MSG_RESULT($ntp_ok)

AC_MSG_CHECKING(WWV receiver)
AC_ARG_ENABLE(WWV,
    AC_HELP_STRING([--enable-WWV], [+ WWV Audio receiver]),
    [ntp_ok=$enableval],
    [case "$ntp_eac$ntp_canaudio" in
     *no*)	ntp_ok=no  ;;
     *)		ntp_ok=yes ;;
    esac])
if test "$ntp_ok" = "yes"; then
    ntp_refclock=yes
    AC_DEFINE(CLOCK_WWV, 1, [WWV audio driver])
fi
AC_MSG_RESULT($ntp_ok)
case "$ntp_ok$ntp_canaudio" in
 yesno) AC_MSG_WARN(*** But the expected answer is... no ***) ;;
esac

AC_MSG_CHECKING(for Zyfer receiver)
AC_ARG_ENABLE(ZYFER,
    AC_HELP_STRING([--enable-ZYFER], [+ Zyfer GPStarplus receiver]),
    [ntp_ok=$enableval], [ntp_ok=$ntp_eac])
if test "$ntp_ok" = "yes"; then
    ntp_refclock=yes
    AC_DEFINE(CLOCK_ZYFER, 1, [Zyfer GPStarplus])
fi
AC_MSG_RESULT($ntp_ok)

AC_MSG_CHECKING(for default inclusion of all suitable PARSE clocks)
AC_ARG_ENABLE(parse-clocks,	[  --enable-parse-clocks   - include all suitable PARSE clocks:],
    [ntp_eapc=$enableval],
    [case "$ntp_eac" in
     yes) ntp_eapc=$ntp_canparse ;;
     *) ntp_eapc=no ;;
    esac
    ntp_eapc=no])
AC_MSG_RESULT($ntp_eapc)

case "$ntp_eac$ntp_eapc$ntp_canparse" in
 noyes*)
    AC_MSG_ERROR("--enable-parse-clocks" requires "--enable-all-clocks".)
    ;;
 yesyesno)
    AC_MSG_ERROR(You said "--enable-parse-clocks" but PARSE isn't supported on this platform!)
    ;;
 *) ;;
esac

ntp_libparse=no
ntp_parseutil=no
ntp_rawdcf=no

AC_MSG_CHECKING(Diem Computime Radio Clock)
AC_ARG_ENABLE(COMPUTIME,
    AC_HELP_STRING([--enable-COMPUTIME], [s Diem Computime Radio Clock]),
    [ntp_ok=$enableval], [ntp_ok=$ntp_eapc])
if test "$ntp_ok" = "yes"; then
    ntp_libparse=yes
    ntp_refclock=yes
    AC_DEFINE(CLOCK_COMPUTIME, 1, [Diems Computime Radio Clock?])
fi
AC_MSG_RESULT($ntp_ok)
case "$ntp_ok$ntp_canparse" in
 yesno)
    AC_MSG_ERROR(That's a parse clock and this system doesn't support it!)
    ;;
esac

AC_MSG_CHECKING(ELV/DCF7000 clock)
AC_ARG_ENABLE(DCF7000,
    AC_HELP_STRING([--enable-DCF7000], [s ELV/DCF7000 clock]),
    [ntp_ok=$enableval], [ntp_ok=$ntp_eapc])
if test "$ntp_ok" = "yes"; then
    ntp_libparse=yes
    ntp_refclock=yes
    AC_DEFINE(CLOCK_DCF7000, 1, [ELV/DCF7000 clock?])
fi
AC_MSG_RESULT($ntp_ok)
case "$ntp_ok$ntp_canparse" in
 yesno)
    AC_MSG_ERROR(That's a parse clock and this system doesn't support it!)
    ;;
esac

AC_MSG_CHECKING(HOPF 6021 clock)
AC_ARG_ENABLE(HOPF6021,
    AC_HELP_STRING([--enable-HOPF6021 ], [s HOPF 6021 clock]),
    [ntp_ok=$enableval], [ntp_ok=$ntp_eapc])
if test "$ntp_ok" = "yes"; then
    ntp_libparse=yes
    ntp_refclock=yes
    AC_DEFINE(CLOCK_HOPF6021, 1, [HOPF 6021 clock?])
fi
AC_MSG_RESULT($ntp_ok)
case "$ntp_ok$ntp_canparse" in
 yesno)
    AC_MSG_ERROR(That's a parse clock and this system doesn't support it!)
    ;;
esac

AC_MSG_CHECKING(Meinberg clocks)
AC_ARG_ENABLE(MEINBERG,
    AC_HELP_STRING([--enable-MEINBERG], [s Meinberg clocks]),
    [ntp_ok=$enableval], [ntp_ok=$ntp_eapc])
if test "$ntp_ok" = "yes"; then
    ntp_libparse=yes
    ntp_refclock=yes
    AC_DEFINE(CLOCK_MEINBERG, 1, [Meinberg clocks])
fi
AC_MSG_RESULT($ntp_ok)
case "$ntp_ok$ntp_canparse" in
 yesno)
    AC_MSG_ERROR(That's a parse clock and this system doesn't support it!)
    ;;
esac

AC_MSG_CHECKING(DCF77 raw time code)
AC_ARG_ENABLE(RAWDCF,
    AC_HELP_STRING([--enable-RAWDCF], [s DCF77 raw time code]),
    [ntp_ok=$enableval], [ntp_ok=$ntp_eapc])
if test "$ntp_ok" = "yes"; then
    ntp_libparse=yes
    ntp_parseutil=yes
    ntp_refclock=yes
    ntp_rawdcf=yes
    AC_DEFINE(CLOCK_RAWDCF, 1, [DCF77 raw time code])
fi
AC_MSG_RESULT($ntp_ok)
case "$ntp_ok$ntp_canparse" in
 yesno)
    AC_MSG_ERROR(That's a parse clock and this system doesn't support it!)
    ;;
esac

case "$ntp_rawdcf" in
 yes)
    AC_CACHE_CHECK(if we must enable parity for RAWDCF,
    ac_cv_var_rawdcf_parity,
    [ans=no
    case "$host" in
     *-*-linux*)
        ans=yes
        ;;
    esac
    ac_cv_var_rawdcf_parity=$ans])
    case "$ac_cv_var_rawdcf_parity" in
     yes) AC_DEFINE(RAWDCF_NO_IGNPAR, 1, [Should we not IGNPAR (Linux)?]) ;;
    esac
    ;;

 *) # HMS: Is this a good idea?
    ac_cv_var_rawdcf_parity=no
    ;;
esac

AC_MSG_CHECKING(RCC 8000 clock)
AC_ARG_ENABLE(RCC8000,
    AC_HELP_STRING([--enable-RCC8000], [s RCC 8000 clock]),
    [ntp_ok=$enableval], [ntp_ok=$ntp_eapc])
if test "$ntp_ok" = "yes"; then
    ntp_libparse=yes
    ntp_refclock=yes
    AC_DEFINE(CLOCK_RCC8000, 1, [RCC 8000 clock])
fi
AC_MSG_RESULT($ntp_ok)
case "$ntp_ok$ntp_canparse" in
 yesno)
    AC_MSG_ERROR(That's a parse clock and this system doesn't support it!)
    ;;
esac

AC_MSG_CHECKING(Schmid DCF77 clock)
AC_ARG_ENABLE(SCHMID,
    AC_HELP_STRING([--enable-SCHMID ], [s Schmid DCF77 clock]),
    [ntp_ok=$enableval], [ntp_ok=$ntp_eapc])
if test "$ntp_ok" = "yes"; then
    ntp_libparse=yes
    ntp_refclock=yes
    AC_DEFINE(CLOCK_SCHMID, 1, [Schmid DCF77 clock])
fi
AC_MSG_RESULT($ntp_ok)
case "$ntp_ok$ntp_canparse" in
 yesno)
    AC_MSG_ERROR(That's a parse clock and this system doesn't support it!)
    ;;
esac

AC_MSG_CHECKING(Trimble GPS receiver/TAIP protocol)
AC_ARG_ENABLE(TRIMTAIP,
    AC_HELP_STRING([--enable-TRIMTAIP], [s Trimble GPS receiver/TAIP protocol]),
    [ntp_ok=$enableval], [ntp_ok=$ntp_eapc])
if test "$ntp_ok" = "yes"; then
    ntp_libparse=yes
    ntp_refclock=yes
    AC_DEFINE(CLOCK_TRIMTAIP, 1, [Trimble GPS receiver/TAIP protocol])
fi
AC_MSG_RESULT($ntp_ok)
case "$ntp_ok$ntp_canparse" in
 yesno)
    AC_MSG_ERROR(That's a parse clock and this system doesn't support it!)
    ;;
esac

AC_MSG_CHECKING(Trimble GPS receiver/TSIP protocol)
AC_ARG_ENABLE(TRIMTSIP,
    AC_HELP_STRING([--enable-TRIMTSIP], [s Trimble GPS receiver/TSIP protocol]),
    [ntp_ok=$enableval], [ntp_ok=$ntp_eapc])
if test "$ntp_ok" = "yes"; then
    ntp_libparse=yes
    ntp_refclock=yes
    AC_DEFINE(CLOCK_TRIMTSIP, 1, [Trimble GPS receiver/TSIP protocol])
fi
AC_MSG_RESULT($ntp_ok)
case "$ntp_ok$ntp_canparse" in
 yesno)
    AC_MSG_ERROR(That's a parse clock and this system doesn't support it!)
    ;;
esac

AC_MSG_CHECKING(WHARTON 400A Series clock)
AC_ARG_ENABLE(WHARTON,
    AC_HELP_STRING([--enable-WHARTON], [s WHARTON 400A Series clock]),
    [ntp_ok=$enableval], [ntp_ok=$ntp_eapc])
if test "$ntp_ok" = "yes"; then
    ntp_libparse=yes
    ntp_refclock=yes
    AC_DEFINE(CLOCK_WHARTON_400A, 1, [WHARTON 400A Series protocol])
fi
AC_MSG_RESULT($ntp_ok)
case "$ntp_ok$ntp_canparse" in
 yesno)
    AC_MSG_ERROR(That's a parse clock and this system doesn't support it!)
    ;;
esac

AC_MSG_CHECKING(VARITEXT clock)
AC_ARG_ENABLE(VARITEXT,
    AC_HELP_STRING([--enable-VARITEXT], [s VARITEXT clock]),
    [ntp_ok=$enableval], [ntp_ok=$ntp_eapc])
if test "$ntp_ok" = "yes"; then
    ntp_libparse=yes
    ntp_refclock=yes
    AC_DEFINE(CLOCK_VARITEXT, 1, [VARITEXT protocol])
fi
AC_MSG_RESULT($ntp_ok)
case "$ntp_ok$ntp_canparse" in
 yesno)
    AC_MSG_ERROR(That's a parse clock and this system doesn't support it!)
    ;;
esac
AC_SUBST(LIBPARSE)
AC_SUBST(MAKE_LIBPARSE)
AC_SUBST(MAKE_LIBPARSE_KERNEL)
AC_SUBST(MAKE_CHECK_Y2K)
AC_MSG_CHECKING(if we need to make and use the parse libraries)
ans=no
case "$ntp_libparse" in
 yes)
    ans=yes
    AC_DEFINE(CLOCK_PARSE, 1, [PARSE driver interface])
    LIBPARSE=../libparse/libparse.a
    MAKE_LIBPARSE=libparse.a
    MAKE_CHECK_Y2K=check_y2k
    AC_DEFINE(PPS_SAMPLE, 1, [PPS auxiliary interface for ATOM?])
    AC_DEFINE(CLOCK_ATOM)
    ;;
esac
AC_MSG_RESULT($ans)

# AC_SUBST(RSAOBJS)
# AC_SUBST(RSASRCS)
# AC_SUBST(RSADIR)
# AC_SUBST(RSAREF)
# AC_SUBST(LIBRSAREF)
# AC_SUBST(MAKE_LIBRSAREF)

AC_SUBST(OPENSSL)
AC_SUBST(OPENSSL_INC)
AC_SUBST(OPENSSL_LIB)

AC_SUBST(MAKE_NTP_KEYGEN)

AC_MSG_CHECKING(for openssl library directory)
AC_ARG_WITH(openssl-libdir,
	AC_HELP_STRING([--with-openssl-libdir], [+ =/something/reasonable]),
[ans=$withval], [ans=yes])
case "$ans" in
 no) ;;
 yes) # Look in:
    ans="/usr/lib /usr/local/lib /usr/local/ssl/lib"
    ;;
 *) # Look where they said
    ;;
esac
case "$ans" in
 no) ;;
 *) # Look for libcrypto.a and libssl.a:
    for i in $ans no
    do
	case "$host" in
	 *-*-darwin*)
	    test -f $i/libcrypto.dylib -a -f $i/libssl.dylib && break
	    ;;
	 *)
	    test -f $i/libcrypto.a -a -f $i/libssl.a && break
	    ;;
	esac
    done
    case "$i" in
     no)
	ans=no
	OPENSSL_LIB=
	;;
     *) ans=$i
	OPENSSL_LIB=$ans
	;;
    esac
    ;;
esac
AC_MSG_RESULT($ans)

AC_MSG_CHECKING(for openssl include directory)
AC_ARG_WITH(openssl-incdir,
	AC_HELP_STRING([--with-openssl-incdir], [+ =/something/reasonable]),
[ans=$withval], [ans=yes])
case "$ans" in
 no) ;;
 yes) # look in:
    ans="/usr/include /usr/local/include /usr/local/ssl/include"
    ;;
 *) # Look where they said
    ;;
esac
case "$ans" in
 no) ;;
 *) # look for openssl/opensslconf.h:
    for i in $ans no
    do
	test -f $i/openssl/opensslconf.h && break
    done
    case "$i" in
     no)
	ans=no
	OPENSSL_INC=
	;;
     *) ans=$i
	OPENSSL_INC=$ans
	;;
    esac
    ;;
esac
AC_MSG_RESULT($ans)

AC_ARG_WITH(crypto,
	AC_HELP_STRING([--with-crypto], [+ =openssl]),
[ans=$withval], [ans=yes])
case "$ans" in
 no) ;;
 yes|openssl)
    if test -z "$OPENSSL_LIB" -o -z "$OPENSSL_INC"
    then
	ans=no
    else
	# We have OpenSSL inc/lib - use them.
	ans=openssl
	CPPFLAGS="$CPPFLAGS -I$OPENSSL_INC"
	LDFLAGS="$LDFLAGS -L$OPENSSL_LIB"
	LIBS="$LIBS -lcrypto"
	MAKE_NTP_KEYGEN=ntp-keygen
	AC_DEFINE(OPENSSL, , [Use OpenSSL?])
	AC_CHECK_FUNCS(EVP_md2 EVP_mdc2)
    fi
    ;;
esac
AC_MSG_CHECKING(for the level of crypto support)
AC_MSG_RESULT($ans)

AC_MSG_CHECKING(if we want to compile with ElectricFence)
AC_ARG_WITH(electricfence,
	AC_HELP_STRING([--with-electricfence], [- compile with ElectricFence malloc debugger]),
[ans=$withval], [ans=no])
case "$ans" in
 no) ;;
 *)
    LIBS="$LIBS \${top_builddir}/ElectricFence/libefence.a"
    EF_PROGS="eftest tstheap"
    AC_SUBST(EF_PROGS)
    EF_LIBS=libefence.a
    AC_SUBST(EF_LIBS)
    ans=yes
    ;;
esac
AC_MSG_RESULT($ans)

AC_MSG_CHECKING(if we want to try SNTP)
AC_ARG_WITH(sntp,
	AC_HELP_STRING([--with-sntp], [- Build SNTP?]),
[ans=$withval], [ans=no])
case "$ans" in
 no) ;;
 *)
    MAKE_SNTP="sntp"
    AC_SUBST(MAKE_SNTP)
    ans=yes
    ;;
esac
AC_MSG_RESULT($ans)

AC_SUBST(TESTDCF)
AC_SUBST(DCFD)

AC_MSG_CHECKING(if we can make dcf parse utilities)
ans=no
if test "$ntp_parseutil" = "yes"; then
    case "$host" in
     *-*-sunos4*|*-*-solaris2*|*-*-linux*)
	ans="dcfd testdcf"
	DCFD=dcfd
        TESTDCF=testdcf
	;;
    esac
fi
AC_MSG_RESULT($ans)

AC_SUBST(MAKE_PARSEKMODULE)
AC_MSG_CHECKING(if we can build kernel streams modules for parse)
ans=no
case "$ntp_parseutil$ac_cv_header_sys_stropts_h" in
 yesyes)
    case "$host" in
     sparc-*-sunos4*)
        case "$ac_cv_var_kernel_pll" in
	yes)
	    AC_DEFINE(PPS_SYNC, 1, [PARSE kernel PLL PPS support])
	    ;;
	esac
	ans=parsestreams
	MAKE_PARSEKMODULE=parsestreams.loadable_module.o
	;;
     sparc-*-solaris2*)
	ans=parsesolaris
	MAKE_PARSEKMODULE=parse
	;;
    esac
    ;;
esac
AC_MSG_RESULT($ans)

AC_MSG_CHECKING(if we need basic refclock support)
if test "$ntp_refclock" = "yes"; then
    AC_DEFINE(REFCLOCK, 1, [Basic refclock support?])
fi
AC_MSG_RESULT($ntp_refclock)

dnl Things that can be made in clockstuff/
AC_SUBST(PROPDELAY)	dnl Set to "propdelay"
AC_SUBST(CHUTEST)	dnl Set to "chutest"
AC_SUBST(CLKTEST)	dnl Set to "clktest"

AC_SUBST(MAKE_ADJTIMED)
AC_MSG_CHECKING(if we want HP-UX adjtimed support)
case "$host" in
 *-*-hpux[[56789]]*)
    ans=yes
    ;;
 *) ans=no
    ;;
esac
if test "$ans" = "yes"; then
    MAKE_ADJTIMED=adjtimed
    AC_DEFINE(NEED_HPUX_ADJTIME, 1, [Do we need HPUX adjtime() library support?])
fi
AC_MSG_RESULT($ans)

AC_MSG_CHECKING(if we want QNX adjtime support)
case "$host" in
 *-*-qnx*)
    ans=yes
    ;;
 *) ans=no
    ;;
esac
if test "$ans" = "yes"; then
    AC_DEFINE(NEED_QNX_ADJTIME, 1, [Do we need the qnx adjtime call?])
fi
AC_MSG_RESULT($ans)

AC_CACHE_CHECK(if we can read kmem, ac_cv_var_can_kmem,
[AC_ARG_ENABLE(kmem,		[  --enable-kmem           s read /dev/kmem for tick and/or tickadj],
    [ans=$enableval],
    [case "$ac_cv_func_nlist$ac_cv_func_K_open$ac_cv_func_kvm_open" in
     *yes*)
	ans=yes
	;;
     *) ans=no
	;;
    esac
    case "$host" in
     *-*-aix*)
	#ans=no
	;;
     *-*-domainos)	# Won't be found...
	ans=no
	;;
     *-*-hpux*)
	#ans=no
	;;
     *-*-irix[[456]]*)
	ans=no
	;;
     *-*-linux*)
	ans=no
	;;
     *-*-winnt3.5)
	ans=no
	;;
     *-*-unicosmp*)
	ans=no
	;;
    esac
    ])
ac_cv_var_can_kmem=$ans])

case "$ac_cv_var_can_kmem" in
 *yes*) ;;
 *) AC_DEFINE(NOKMEM, 1, [Should we NOT read /dev/kmem?]) ;;
esac

AC_CACHE_CHECK(if adjtime is accurate, ac_cv_var_adjtime_is_accurate,
[AC_ARG_ENABLE(accurate-adjtime, [  --enable-accurate-adjtime
                          s the adjtime() call is accurate],
    [ans=$enableval],
    [case "$host" in
      i386-sequent-ptx*)
	 ans=no
	 ;;
      i386-unknown-osf1*)
	 ans=yes
	 ;;
      mips-sgi-irix[[456]]*)
	 ans=yes
	 ;;
      *-fujitsu-uxp*)
	 ans=yes
	 ;;
      *-ibm-aix[[45]]*)
	 ans=yes
	 ;;
      *-*-linux*)
	 ans=yes
	 ;;
      *-*-solaris2.[[01]]*)
	 ans=no
	 ;;
      *-*-solaris2*)
         ans=yes
         ;;
      *-*-unicosmp*)
         ans=yes
         ;;
      *) ans=no
	 ;;
     esac
     ])
ac_cv_var_adjtime_is_accurate=$ans])
case "$ac_cv_var_adjtime_is_accurate" in
 yes) AC_DEFINE(ADJTIME_IS_ACCURATE, 1, [Is adjtime() accurate?]) ;;
esac

AC_CACHE_CHECK([the name of 'tick' in the kernel],
ac_cv_var_nlist_tick,
[ans=_tick
case "$host" in
 m68*-hp-hpux*) # HP9000/300?
    ans=_old_tick
    ;;
 *-apple-aux[[23]]*)
    ans=tick
    ;;
 *-hp-hpux*)
    ans=old_tick
    ;;
 *-ibm-aix[[345]]*)
    ans=no
    ;;
 *-*-mpeix*)
    ans=no
    ;;
 *-*-ptx*)
    ans=tick
    ;;
 *-*-sco3.2v[[45]]*)
    ans=no
    ;;
 *-*-solaris2*)
    ans=nsec_per_tick
    ;;
 *-*-sysv4*)
    ans=tick
    ;;
esac
ac_cv_var_nlist_tick=$ans])
case "$ac_cv_var_nlist_tick" in
 ''|no) ;;	# HMS: I think we can only get 'no' here...
 *) AC_DEFINE_UNQUOTED(K_TICK_NAME, "$ac_cv_var_nlist_tick", [What is the name of TICK in the kernel?]) ;;
esac
#
AC_CACHE_CHECK([for the units of 'tick'],
ac_cv_var_tick_nano,
[ans=usec
case "$host" in
 *-*-solaris2*)
    ans=nsec
    ;;
esac
ac_cv_var_tick_nano=$ans])
case "$ac_cv_var_tick_nano" in
 nsec)
    AC_DEFINE(TICK_NANO, 1, [Is K_TICK_NAME in nanoseconds?])
    ;;
esac
#
AC_CACHE_CHECK([the name of 'tickadj' in the kernel],
ac_cv_var_nlist_tickadj,
[ans=_tickadj
case "$host" in
 m68*-hp-hpux*) # HP9000/300?
    ans=_tickadj
    ;;
 *-apple-aux[[23]]*)
    ans=tickadj
    ;;
 *-hp-hpux10*)
    ans=no
    ;;
 *-hp-hpux9*)
    ans=no
    ;;
 *-hp-hpux*)
    ans=tickadj
    ;;
 *-*-aix*)
    ans=tickadj
    ;;
 *-*-mpeix*)
    ans=no
    ;;
 *-*-ptx*)
    ans=tickadj
    ;;
 *-*-sco3.2v4*)
    ans=no
    ;;
 *-*-sco3.2v5.0*)
    ans=clock_drift
    ;;
 *-*-solaris2*)
    ans=no	# hrestime_adj
    ;;
 *-*-sysv4*)
    ans=tickadj
    ;;
esac
ac_cv_var_nlist_tickadj=$ans])
case "$ac_cv_var_nlist_tickadj" in
 ''|no) ;;	# HMS: I think we can only get 'no' here...
 *) AC_DEFINE_UNQUOTED(K_TICKADJ_NAME, "$ac_cv_var_nlist_tickadj", [What is the name of TICKADJ in the kernel?]) ;;
esac
#
AC_CACHE_CHECK([for the units of 'tickadj'],
ac_cv_var_tickadj_nano,
[ans=usec
case "$host" in
 *-*-solaris2*)
    ans=nsec
    ;;
esac
ac_cv_var_tickadj_nano=$ans])
case "$ac_cv_var_tickadj_nano" in
 nsec)
    AC_DEFINE(TICKADJ_NANO, 1, [Is K_TICKADJ_NAME in nanoseconds?])
    ;;
esac
#
AC_CACHE_CHECK([half-heartedly for 'dosynctodr' in the kernel],
ac_cv_var_nlist_dosynctodr,
[case "$host" in
 *-apple-aux[[23]]*)
    ans=no
    ;;
 *-sni-sysv*)
    ans=dosynctodr
    ;;
 *-*-aix*)
    ans=dosynctodr
    ;;
 *-*-hpux*)
    ans=no
    ;;
 *-*-mpeix*)
    ans=no
    ;;
 *-*-nextstep*)
    ans=_dosynctodr
    ;;
 *-*-ptx*)
    ans=doresettodr
    ;;
 *-*-sco3.2v4*)
    ans=no
    ;;
 *-*-sco3.2v5*)
    ans=track_rtc
    ;;
 *-*-solaris2*)
    ans=dosynctodr
    ;;
 *-*-sysv4*)
    ans=doresettodr
    ;;
 *)
    ans=_dosynctodr
    ;;
esac
ac_cv_var_nlist_dosynctodr=$ans])
case "$ac_cv_var_nlist_dosynctodr" in
 no) ;;
 *)  AC_DEFINE_UNQUOTED(K_DOSYNCTODR_NAME, "$ac_cv_var_nlist_dosynctodr", [What is (probably) the name of DOSYNCTODR in the kernel?])
     ;;
esac
#
AC_CACHE_CHECK([half-heartedly for 'noprintf' in the kernel],
ac_cv_var_nlist_noprintf,
[case "$host" in
 *-apple-aux[[23]]*)
    ans=no
    ;;
 *-sni-sysv*)
    ans=noprintf
    ;;
 *-*-aix*)
    ans=noprintf
    ;;
 *-*-hpux*)
    ans=no
    ;;
 *-*-mpeix*)
    ans=no
    ;;
 *-*-ptx*)
    ans=noprintf
    ;;
 *-*-nextstep*)
    ans=_noprintf
    ;;
 *-*-solaris2*)
    ans=noprintf
    ;;
 *-*-sysv4*)
    ans=noprintf
    ;;
 *)
    ans=_noprintf
    ;;
esac
ac_cv_var_nlist_noprintf=$ans])
case "$ac_cv_var_nlist_noprintf" in
 no) ;;
 *)  AC_DEFINE_UNQUOTED(K_NOPRINTF_NAME, "$ac_cv_var_nlist_noprintf", [What is (probably) the name of NOPRINTF in the kernel?])
     ;;
esac

dnl The tick/tickadj sections were written by Skippy, who never learned
dnl that it's impolite (horridly gross) to show your guts in public.

dnl	tick		tickadj	
dnl	10000		80	    Unixware
dnl	1000000L/hz	tick/16     (Solaris,UXPV,HPUX) && ADJTIME_IS_ACCURATE
dnl	10000		150	    sgi IRIX
dnl	1000000L/hz	1000	    RS6000 && NOKMEM
dnl	1000000L/hz	668	    DOMAINOS && NOKMEM
dnl	1000000L/hz	500/HZ	    other && NOKMEM
dnl	txc.tick	1	    Linux
dnl	(every / 10)	50	    WinNT - tickadj is roughly 500/hz
dnl	1000000L/hz	(nlist)     (Solaris && !ADJTIME_IS_ACCURATE),
dnl				    (RS6000 && !NOKMEM), SINIX MIPS

dnl But we'll only use these "values" if we can't find anything else.

AC_CACHE_CHECK(for a default value for 'tick', ac_cv_var_tick,
[AC_ARG_ENABLE(tick,		[  --enable-tick=VALUE     s force a value for 'tick'],
    [ans=$enableval],
    [ans=no
     case "$host" in
      XXX-*-pc-cygwin*)
	 ;;
      *-univel-sysv*)
	 ans=10000
	 ;;
      *-*-irix*)
	 ans=10000
	 ;;
      *-*-linux*)
	 ans=txc.tick
	 ;;
      *-*-mpeix*)
	 ans=no
	 ;;
      *-*-winnt3.5)
	 ans='(every / 10)'
	 ;;
      *-*-unicosmp*)
	 ans=10000
	 ;;
      *)
	 ans='1000000L/hz'
	 ;;
     esac])
ac_cv_var_tick=$ans])
case "$ac_cv_var_tick" in
 ''|no) ;;	# HMS: I think we can only get 'no' here...
 *) AC_DEFINE_UNQUOTED(PRESET_TICK, $ac_cv_var_tick, [Preset a value for 'tick'?]) ;;
esac

AC_CACHE_CHECK(for a default value for 'tickadj', ac_cv_var_tickadj,
[AC_ARG_ENABLE(tickadj,		[  --enable-tickadj=VALUE  s force a value for 'tickadj'],
  [ans=$enableval],
  [ans='500/hz'
  case "$host" in
   *-fujitsu-uxp*)
      case "$ac_cv_var_adjtime_is_accurate" in
       yes) ans='tick/16' ;;
      esac
      ;;
   XXX-*-pc-cygwin*)
      ans=no
      ;;
   *-univel-sysv*)
      ans=80
      ;;
   *-*-aix*)
      case "$ac_cv_var_can_kmem" in
       no) ans=1000 ;;
      esac
      ;;
   *-*-domainos)	# Skippy: won't be found...
      case "$ac_cv_var_can_kmem" in
       no) ans=668 ;;
      esac
      ;;
   *-*-hpux*)
      case "$ac_cv_var_adjtime_is_accurate" in
       yes) ans='tick/16' ;;
      esac
      ;;
   *-*-irix*)
      ans=150
      ;;
   *-*-mpeix*)
      ans=no
      ;;
   *-*-sco3.2v5.0*)
      ans=10000L/hz
      ;;
   *-*-solaris2*)
      case "$ac_cv_var_adjtime_is_accurate" in
       yes)
          #ans='tick/16'
	  ;;
      esac
      ;;
   *-*-winnt3.5)
      ans=50
      ;;
   *-*-unicosmp*)
      ans=150
      ;;
  esac])
ac_cv_var_tickadj=$ans])
case "$ac_cv_var_tickadj" in
 ''|no) ;;	# HMS: I think we can only get 'no' here...
 *) AC_DEFINE_UNQUOTED(PRESET_TICKADJ, $ac_cv_var_tickadj, [Preset a value for 'tickadj'?]) ;;
esac

# Newer versions of ReliantUNIX round adjtime() values down to
# 1/100s (system tick). Sigh ...
# Unfortunately, there is no easy way to know if particular release
# has this "feature" or any obvious way to test for it.
case "$host" in
 mips-sni-sysv4*) AC_DEFINE(RELIANTUNIX_CLOCK, 1, [Do we want the ReliantUNIX clock hacks?]) ;;
esac

case "$host" in
 *-*-sco3.2v5*) AC_DEFINE(SCO5_CLOCK, 1, [Do we want the SCO clock hacks?]) ;;
esac

ac_cv_make_tickadj=yes
case "$ac_cv_var_can_kmem$ac_cv_var_tick$ac_cv_var_tickadj" in
 nonono)	# Don't read KMEM, no presets.  Bogus.
    AC_MSG_WARN(Can't read kmem, no PRESET_TICK or PRESET_TICKADJ.  No tickadj.)
    ac_cv_make_tickadj=no
    ;;
 nono*)		# Don't read KMEM, no PRESET_TICK but PRESET_TICKADJ.  Bogus.
    AC_MSG_WARN(Can't read kmem but no PRESET_TICK.  No tickadj.)
    ac_cv_make_tickadj=no
    ;;
 no*no)		# Don't read KMEM, PRESET_TICK but no PRESET_TICKADJ.  Bogus.
    AC_MSG_WARN(Can't read kmem but no PRESET_TICKADJ.  No tickadj.)
    ac_cv_make_tickadj=no
    ;;
 no*)		# Don't read KMEM, PRESET_TICK and PRESET_TICKADJ.  Cool.
    ;;
 yesnono)	# Read KMEM, no presets.  Cool.
    ;;
 yesno*)	# Read KMEM, no PRESET_TICK but PRESET_TICKADJ.  Bogus.
    AC_MSG_WARN(PRESET_TICKADJ is defined but not PRESET_TICK.  Please report this.)
    ;;
 yes*no)	# Read KMEM, PRESET_TICK but no PRESET_TICKADJ.  Cool.
    ;;
 yes*)		# READ KMEM, PRESET_TICK and PRESET_TICKADJ.
    ;;
 *)		# Generally bogus.
    AC_MSG_ERROR(This shouldn't happen.)
    ;;
esac

AC_SUBST(MAKE_NTPTIME)
AC_CACHE_CHECK(if we want and can make the ntptime utility, ac_cv_make_ntptime,
[case "$host" in
 *) case "$ac_cv_struct_ntptimeval$ac_cv_var_kernel_pll" in
     yesyes)
	ans=yes
	;;
     *)
	ans=no
	;;
    esac
    ;;
esac
ac_cv_make_ntptime=$ans])
case "$ac_cv_make_ntptime" in
 yes)
    MAKE_NTPTIME=ntptime
    ;;
esac

AC_SUBST(MAKE_TICKADJ)
case "$host" in
 mips-sni-sysv4*)
    # tickadj is pretty useless on newer versions of ReliantUNIX
    # Do not bother
    ac_cv_make_tickadj=no
    ;;
 *-*-irix*)
    ac_cv_make_tickadj=no
    ;;
 *-*-solaris2*)
    # DLM says tickadj is a no-no starting with solaris2.5
    case "$host" in
     *-*-solaris2.[0-4]*) ;;
     *) ac_cv_make_tickadj=no ;;
    esac
    ;;
 *-*-unicosmp*)
    ac_cv_make_tickadj=no
    ;;
esac
AC_CACHE_CHECK(if we want and can make the tickadj utility, ac_cv_make_tickadj,
ac_cv_make_tickadj=yes)
case "$ac_cv_make_tickadj" in
 yes)
    MAKE_TICKADJ=tickadj
    ;;
esac

AC_SUBST(MAKE_TIMETRIM)
AC_CACHE_CHECK(if we want and can make the timetrim utility, ac_cv_make_timetrim,
[case "$host" in
 *-*-irix*)
    ac_cv_make_timetrim=yes
    ;;
 *-*-unicosmp*)
    ac_cv_make_timetrim=yes
    ;;
 *)
    ac_cv_make_timetrim=no
    ;;
esac])
case "$ac_cv_make_timetrim" in
 yes)
    MAKE_TIMETRIM=timetrim
    ;;
esac

AC_SUBST(MAKE_LIBNTPSIM)
AC_SUBST(MAKE_NTPDSIM)
AC_CACHE_CHECK([if we want to build the NTPD simulator], ac_cv_var_ntpd_sim,
[AC_ARG_ENABLE(simulator,
    AC_HELP_STRING([--enable-simulator], [- build/install the NTPD simulator?]),
    [ans=$enableval], [ans=no])
ac_cv_var_ntpd_sim=$ans])
case "$ac_cv_var_ntpd_sim" in
 yes)
    MAKE_NTPDSIM=ntpdsim
    MAKE_LIBNTPSIM=libntpsim.a
    ;;
esac

AC_CACHE_CHECK(if we want UDP wildcard delivery, ac_cv_var_udp_wildcard_delivery,
[AC_ARG_ENABLE(udp-wildcard,	[  --enable-udp-wildcard   s use UDP wildcard delivery],
    [ans=$enableval],
    [ans=no
     case "$host" in
      *-fujitsu-uxp*)
	 ans=yes
	 ;;
      *-univel-sysv*)
	 ans=yes
	 ;;
      *-*-aix3.2*)
	 ans=yes
	 ;;
      *-*-aix[[45]]*)
	 ans=yes
	 ;;
      *-*-bsdi*)
	 ans=yes
	 ;;
      *-*-domainos)
	 ans=yes
	 ;;
      *-*-freebsd*)
	ans=yes
	;;
      *-*-hpux*)
	 ans=yes
	 ;;
      *-*-irix6*)
	 ans=yes
	 ;;
      *-*-linux*)
	 ans=yes
	 ;;
      *-*-mpeix*)
	 ans=yes
	 ;;
      *-*-osf*)
	 ans=yes
	 ;;
      *-*-ptx*)
	 ans=yes
	 ;;
      *-*-solaris2*)
	 ans=yes
	 ;;
      *-*-sunos4*)
	 ans=yes
	 ;;
      *-*-unicosmp*)
	 ans=yes
	 ;;
     esac])
ac_cv_var_udp_wildcard_delivery=$ans])
case "$ac_cv_var_udp_wildcard_delivery" in
 yes) AC_DEFINE(UDP_WILDCARD_DELIVERY, 1, [use UDP Wildcard Delivery?]) ;;
esac

case "$build" in
 $host)
    ;;
 *) case "$host" in
     *-*-vxworks*)
        LDFLAGS="$LDFLAGS -r"
        ;;
    esac
    ;;
esac

AC_CACHE_CHECK(if we should always slew the time, ac_cv_var_slew_always,
[AC_ARG_ENABLE(slew-always,	 [  --enable-slew-always    s always slew the time],
    [ans=$enableval],
    [case "$host" in
      *-apple-aux[[23]]*)
	 ans=yes
	 ;;
      *-*-bsdi[[012]]*)
	 ans=no
	 ;;
      *-*-bsdi*)
	 ans=yes
	 ;;
      *-*-openvms*)	# HMS: won't be found
	 ans=yes
	 ;;
      *) ans=no
	 ;;
     esac
     ])
ac_cv_var_slew_always=$ans])
case "$ac_cv_var_slew_always" in
 yes) AC_DEFINE(SLEWALWAYS, 1, [Slew always?]) ;;
esac

AC_CACHE_CHECK(if we should step and slew the time, ac_cv_var_step_slew,
[AC_ARG_ENABLE(step-slew,	 [  --enable-step-slew      s step and slew the time],
    [ans=$enableval],
    [case "$host" in
      *-sni-sysv*)
	 ans=yes
	 ;;
      *-univel-sysv*)
	 ans=no
	 ;;
      *-*-ptx*)
	 ans=yes
	 ;;
      *-*-solaris2.[[012]]*)
	 ans=yes
	 ;;
      *-*-sysv4*)	# HMS: Does this catch Fujitsu UXP?
	 ans=yes
	 ;;
      *) ans=no
	 ;;
     esac
     ])
ac_cv_var_step_slew=$ans])
case "$ac_cv_var_step_slew" in
 yes) AC_DEFINE(STEP_SLEW, 1, [Step, then slew the clock?]) ;;
esac

AC_CACHE_CHECK(if ntpdate should step the time, ac_cv_var_ntpdate_step,
[AC_ARG_ENABLE(ntpdate-step,	 [  --enable-ntpdate-step   s if ntpdate should step the time],
    [ans=$enableval],
    [case "$host" in
      *-apple-aux[[23]]*)
	 ans=yes
	 ;;
      *) ans=no
	 ;;
     esac
     ])
ac_cv_var_ntpdate_step=$ans])
case "$ac_cv_var_ntpdate_step" in
 yes) AC_DEFINE(FORCE_NTPDATE_STEP, 1, [force ntpdate to step the clock if !defined(STEP_SLEW) ?]) ;;
esac

AC_CACHE_CHECK(if we should sync TODR clock every hour, ac_cv_var_sync_todr,
[AC_ARG_ENABLE(hourly-todr-sync, [  --enable-hourly-todr-sync
                          s if we should sync TODR hourly],
    [ans=$enableval],
    [case "$host" in
      *-*-nextstep*)
	 ans=yes
	 ;;
      *-*-openvms*)	# HMS: won't be found
	 ans=yes
	 ;;
      *) ans=no
	 ;;
     esac])
ac_cv_var_sync_todr=$ans])
case "$ac_cv_var_sync_todr" in
 yes) AC_DEFINE(DOSYNCTODR, 1, [synch TODR hourly?]) ;;
esac

AC_CACHE_CHECK(if we should avoid kernel FLL bug, ac_cv_var_kernel_fll_bug,
[AC_ARG_ENABLE(kernel-fll-bug, [  --enable-kernel-fll-bug s if we should avoid a kernel FLL bug],
    [ans=$enableval],
    [case "$host" in
     *-*-solaris2.6)
	 unamev=`uname -v`
	 case "$unamev" in
	  Generic_105181-*)
	     old_IFS="$IFS"
	     IFS="-"
	     set $unamev
	     IFS="$old_IFS"
	     if test "$2" -ge 17
	     then
	        # Generic_105181-17 and higher
	        ans=no
	     else
	        ans=yes
	     fi
	     ;;
	  *) ans=yes
	     ;;
	 esac
	 ;;
     *-*-solaris2.7)
	 unamev=`uname -v`
	 case "$unamev" in
	  Generic_106541-*)
	     old_IFS="$IFS"
	     IFS="-"
	     set $unamev
	     IFS="$old_IFS"
	     if test "$2" -ge 07
	     then
	        # Generic_106541-07 and higher
	        ans=no
	     else
	        ans=yes
	     fi
	     ;;
	  *) ans=yes
	     ;;
	 esac
	 ;;
     *) ans=no
	 ;;
    esac
    ])
ac_cv_var_kernel_fll_bug=$ans])
case "$ac_cv_var_kernel_fll_bug" in
 yes) AC_DEFINE(KERNEL_FLL_BUG, 1, [Does the kernel have an FLL bug?]) ;;
esac

AC_CACHE_CHECK(if we should use the IRIG sawtooth filter, ac_cv_var_irig_sucks,
[AC_ARG_ENABLE(irig-sawtooth, 
	AC_HELP_STRING([--enable-irig-sawtooth], [s if we should enable the IRIG sawtooth filter]),
    [ans=$enableval],
    [case "$host" in
     *-*-solaris2.[[89]])
	ans=yes
	;;
     *) ans=no
	;;
    esac
    ])
ac_cv_var_irig_sucks=$ans])
case "$ac_cv_var_irig_sucks" in
 yes) AC_DEFINE(IRIG_SUCKS, 1, [Should we use the IRIG sawtooth filter?]) ;;
esac

AC_CACHE_CHECK(if we should enable NIST lockclock scheme, ac_cv_var_nist_lockclock,
[AC_ARG_ENABLE(nist, 
	AC_HELP_STRING([--enable-nist], [- if we should enable the NIST lockclock scheme]),
    [ans=$enableval],[ans=no])
ac_cv_var_nist_lockclock=$ans])
case "$ac_cv_var_nist_lockclock" in
 yes) AC_DEFINE(LOCKCLOCK, 1, [Should we align with the NIST lockclock scheme?]) ;;
esac

#
# ISC stuff
#

if test $ac_cv_struct_sockaddr_has_sa_len = yes; then
    AC_DEFINE(ISC_PLATFORM_HAVESALEN, ,[ISC: struct sockaddr as sa_len?])
fi

AC_MSG_CHECKING(for IPv6 structures)
AC_TRY_COMPILE([
#include <sys/types.h>
#include <sys/socket.h>
#include <netinet/in.h>],
[struct sockaddr_in6 sin6; return (0);],
	[AC_MSG_RESULT(yes)
	 found_ipv6=yes],
	[AC_MSG_RESULT(no)
	 found_ipv6=no])

AC_MSG_CHECKING([for struct if_laddrconf])
AC_TRY_LINK([
#include <sys/types.h>
#include <net/if6.h>
],[ struct if_laddrconf a; ],
	[AC_MSG_RESULT(yes)
	 AC_DEFINE(ISC_PLATFORM_HAVEIF_LADDRCONF, ,
		[ISC: have struct if_laddrconf?])],
	[AC_MSG_RESULT(no)])

AC_MSG_CHECKING([for struct if_laddrreq])
AC_TRY_LINK([
#include <sys/types.h>
#include <net/if6.h>
],[ struct if_laddrreq a; ],
	[AC_MSG_RESULT(yes)
	 AC_DEFINE(ISC_PLATFORM_HAVEIF_LADDRREQ, ,
		[ISC: have struct if_laddrreq?])],
	[AC_MSG_RESULT(no)])

case "$found_ipv6" in
 yes)
    AC_DEFINE(ISC_PLATFORM_HAVEIPV6, ,[ISC: Have IPv6?])
    AC_DEFINE(WANT_IPV6, ,[ISC: Want IPv6?])

    AC_MSG_CHECKING(for in6_pktinfo)
    AC_TRY_COMPILE([
#include <sys/types.h>
#include <sys/socket.h>
#include <netinet/in.h>
$isc_netinetin6_hack
$isc_netinet6in6_hack
],
	[struct in6_pktinfo xyzzy; return (0);],
	[AC_MSG_RESULT(yes)
	 AC_DEFINE(ISC_PLATFORM_HAVEIN6PKTINFO, ,
		[ISC: Have struct in6_pktinfo?])],
	[AC_MSG_RESULT(no -- disabling runtime ipv6 support)])

    AC_MSG_CHECKING(for in6addr_any)
    AC_TRY_LINK([
#include <sys/types.h>
#include <sys/socket.h>
#include <netinet/in.h>
$isc_netinetin6_hack
$isc_netinet6in6_hack
$isc_in_addr6_hack
],
	[struct in6_addr in6; in6 = in6addr_any; return (in6.s6_addr[0]);],
	[AC_MSG_RESULT(yes)],
	[AC_MSG_RESULT(no)
	 AC_DEFINE(ISC_PLATFORM_NEEDIN6ADDRANY, ,
		[ISC: Need in6addr_any?])]
	)
    ;;
esac

#
# Look for a sysctl call to get the list of network interfaces.
#
AC_MSG_CHECKING(for interface list sysctl)
AC_EGREP_CPP(found_rt_iflist, [
#include <sys/param.h>
#include <sys/sysctl.h>
#include <sys/socket.h>
#ifdef NET_RT_IFLIST  
found_rt_iflist
#endif
],
        [AC_MSG_RESULT(yes)
         AC_DEFINE(HAVE_IFLIST_SYSCTL,1,[ISC: Use iflist_sysctl?])],
        [AC_MSG_RESULT(no)])

case "$build" in
 $host)
    ;;
 *) case "$host" in
     *-*-vxworks*)
        LDFLAGS="$LDFLAGS -r"
        ;;
    esac
    ;;
esac

AC_DEFINE_DIR(NTP_KEYSDIR, sysconfdir, [Default location of crypto key info])

AC_SUBST(ARLIB_DIR)
if test -d $srcdir/arlib
then
    AC_ARG_WITH(arlib,
	AC_HELP_STRING([--with-arlib], [- Compile the async resolver library?]),
    [ans=$withval], [ans=no])

    case "$ans" in
     yes)
	ARLIB_DIR=arlib
	AC_CONFIG_SUBDIRS(arlib)
	;;
    esac
fi

AC_CONFIG_FILES(Makefile)
AC_CONFIG_FILES(ElectricFence/Makefile)
AC_CONFIG_FILES(adjtimed/Makefile)
AC_CONFIG_FILES(clockstuff/Makefile)
AC_CONFIG_FILES(include/Makefile)
AC_CONFIG_FILES(include/isc/Makefile)
AC_CONFIG_FILES(kernel/Makefile)
AC_CONFIG_FILES(kernel/sys/Makefile)
AC_CONFIG_FILES(libntp/Makefile)
AC_CONFIG_FILES(libparse/Makefile)
AC_CONFIG_FILES(ntpd/Makefile)
AC_CONFIG_FILES(ntpdate/Makefile)
AC_CONFIG_FILES(ntpdc/Makefile)
AC_CONFIG_FILES(ntpq/Makefile)
AC_CONFIG_FILES(ntptrace/Makefile)
AC_CONFIG_FILES(parseutil/Makefile)
AC_CONFIG_FILES(scripts/Makefile)
AC_CONFIG_FILES(scripts/calc_tickadj,	[chmod +x scripts/calc_tickadj])
AC_CONFIG_FILES(scripts/checktime,	[chmod +x scripts/checktime])
AC_CONFIG_FILES(scripts/freq_adj,	[chmod +x scripts/freq_adj])
AC_CONFIG_FILES(scripts/mkver,		[chmod +x scripts/mkver])
AC_CONFIG_FILES(scripts/ntp-wait,	[chmod +x scripts/ntp-wait])
AC_CONFIG_FILES(scripts/ntpsweep,	[chmod +x scripts/ntpsweep])
AC_CONFIG_FILES(scripts/ntptrace,	[chmod +x scripts/ntptrace])
AC_CONFIG_FILES(scripts/ntpver,		[chmod +x scripts/ntpver])
AC_CONFIG_FILES(scripts/plot_summary,	[chmod +x scripts/plot_summary])
AC_CONFIG_FILES(scripts/summary,	[chmod +x scripts/summary])
AC_CONFIG_FILES(util/Makefile)

case "$MAKE_SNTP" in
 '') ;;
 *)
    AC_CONFIG_SUBDIRS(sntp)
    ;;
esac

AC_OUTPUT<|MERGE_RESOLUTION|>--- conflicted
+++ resolved
@@ -259,10 +259,19 @@
 
 AC_HEADER_STDC
 AC_CHECK_HEADERS(bstring.h errno.h fcntl.h ieeefp.h math.h memory.h netdb.h)
-<<<<<<< HEAD
 AC_CHECK_HEADERS(poll.h)
 AC_CHECK_HEADERS(sched.h sgtty.h stdlib.h string.h termio.h)
-AC_CHECK_HEADERS(termios.h timepps.h timex.h unistd.h utmp.h utmpx.h)
+AC_CHECK_HEADERS(termios.h timepps.h timex.h unistd.h)
+case "$host" in
+ *-*-aix*)
+    AC_CHECK_HEADERS(utmpx.h)
+    case "$ac_cv_header_utmpx_h" in
+     yes) ;;
+     *) AC_CHECK_HEADERS(utmp.h) ;;
+    esac
+    ;;
+ *) AC_CHECK_HEADERS(utmp.h utmpx.h) ;;
+esac
 AC_CHECK_HEADERS(arpa/nameser.h)
 AC_CHECK_HEADERS(net/if.h, [], [],
 [#if HAVE_SYS_SOCKET_H
@@ -283,22 +292,6 @@
 #include <netinet/in_systm.h>
 #endif
 ])
-=======
-AC_CHECK_HEADERS(poll.h resolv.h sched.h sgtty.h stdlib.h string.h termio.h)
-AC_CHECK_HEADERS(termios.h timepps.h timex.h unistd.h)
-case "$host" in
- *-*-aix*)
-    AC_CHECK_HEADERS(utmpx.h)
-    case "$ac_cv_header_utmpx_h" in
-     yes) ;;
-     *) AC_CHECK_HEADERS(utmp.h) ;;
-    esac
-    ;;
- *) AC_CHECK_HEADERS(utmp.h utmpx.h) ;;
-esac
-AC_CHECK_HEADERS(arpa/nameser.h net/if.h netinet/in_system.h)
-AC_CHECK_HEADERS(netinet/in_systm.h netinet/in.h netinet/ip.h)
->>>>>>> 7823ea0f
 AC_CHECK_HEADERS(netinfo/ni.h, [AC_DEFINE(HAVE_NETINFO, 1, [NetInfo support?])])
 AC_CHECK_HEADERS(sun/audioio.h sys/audioio.h)
 dnl AC_CHECK_HEADERS(sys/chudefs.h)
