dnl -*-fundamental-*-
dnl Process this file with autoconf to produce a configure script.
AC_INIT(ntpd/ntp_refclock.c)
AC_CANONICAL_SYSTEM
AC_DEFINE_UNQUOTED(STR_SYSTEM, "$host")
AM_CONFIG_HEADER(config.h)
AC_ARG_PROGRAM
AM_INIT_AUTOMAKE(ntp, 4.1.72b)
AC_PREREQ(2.52)		# We need the cross-compile-aware SIZEOF stuff.

ac_cv_var_oncore_ok=no
ac_cv_var_atom_ok=no

dnl Grab any initial CFLAGS so we can pick better defaults.
iCFLAGS="$CFLAGS"

dnl  we need to check for cross compile tools for vxWorks here
AC_PROG_CC
AC_PROG_CC_STDC
AC_PROG_CPP

<<<<<<< HEAD
case "$host" in
=======
case "$target" in
 *-*-amigaos)
    CFLAGS="$CFLAGS -Dfork=vfork -DSYS_AMIGA"
    ;;
>>>>>>> 537512b2
 *-pc-cygwin*)
    CFLAGS="$CFLAGS -DSYS_CYGWIN32"
    ;;
 i386-sequent-sysv4)
    case "$CC" in
     cc)
	CFLAGS="$CFLAGS -Wc,+abi-socket"
	;;
    esac
    ;;
 alpha*-dec-osf*)
    case "$CC" in
     cc)
	CFLAGS="$CFLAGS -std1"
	;;
    esac
    ;;
 *-*-mpeix*)
    CPPFLAGS="$CPPFLAGS -DMPE -D_POSIX_SOURCE -D_SOCKET_SOURCE -I/SYSLOG/PUB"
    LDFLAGS="$LDFLAGS -L/SYSLOG/PUB"
    LIBS="$LIBS -lcurses"
    ;;
esac

case "$build" in
 $host)
    ;;
 *) case "$host" in
     *-*-vxworks*)
	# Quick and dirty sanity check
	case "$VX_KERNEL" in
	 '') AC_MSG_ERROR(Please follow the directions in html/vxworks.html!)
	    ;;
	esac
        CFLAGS="$CFLAGS -DSYS_VXWORKS"
        ;;
    esac
    ;;
esac

dnl  we need to check for cross compile tools for vxWorks here
AC_PROG_AWK
AC_PROG_MAKE_SET

rm -f conftest*

case "$GCC" in
 yes)
    CFLAGS="$CFLAGS -Wall"
    # CFLAGS="$CFLAGS -Wcast-align"
    CFLAGS="$CFLAGS -Wcast-qual"
    # CFLAGS="$CFLAGS -Wconversion"
    # CFLAGS="$CFLAGS -Werror"
    CFLAGS="$CFLAGS -Wmissing-prototypes"
    CFLAGS="$CFLAGS -Wpointer-arith"
    CFLAGS="$CFLAGS -Wshadow"
    CFLAGS="$CFLAGS -Wstrict-prototypes"
    # CFLAGS="$CFLAGS -Wtraditional"
    # CFLAGS="$CFLAGS -Wwrite-strings"

    AC_CACHE_CHECK(whether ${CC-cc} -pipe works, ac_cv_prog_cc_pipe,
    [echo 'void f(){}' > conftest.c
    if test -z "`${CC-cc} -pipe -c conftest.c 2>&1`" -a -s conftest.o; then
      ac_cv_prog_cc_pipe=yes
    else
      ac_cv_prog_cc_pipe=no
    fi
    rm -f conftest*
    ])

    case "$ac_cv_prog_cc_pipe" in
     yes)
	CFLAGS="$CFLAGS -pipe"
	;;
    esac
    ;;
esac

ac_busted_vpath_in_make=no

case "$host" in
 *-next-nextstep3)
    CFLAGS="$CFLAGS -posix"
    ;;
 *-*-irix6.1*)	# 64 bit only
    # busted vpath?
    ;;
 *-*-irix6*)	# 6.2 (and later?)
    ac_busted_vpath_in_make=yes
    # don't pass -n32 to gcc, it cannot handle and doesn't need it
    if test "$GCC" != yes; then
      case "$CFLAGS" in
       *-n32*) ;;
       *-n64*) ;;
       *) case "$iCFLAGS" in
	   '') CFLAGS="-O2 -g3 -n32" ;;
	   *)  CFLAGS="$CFLAGS -n32" ;;
	  esac
	  ;;
      esac
      case "$LDFLAGS" in
       *-n32*) ;;
       *-n64*) ;;
       *) LDFLAGS="$LDFLAGS -n32" ;;
      esac
    fi
    ;;
 *-*-solaris2.5.1)
    ac_busted_vpath_in_make=yes
    ;;
dnl This is currently commented out by bor. 
dnl The new versions of ReliantUNIX round adjtime() interval down
dnl to 1/100s (system tick). This makes tickadj actually useless.
dnl So, I'd better not use additional flags.
dnl I leave it here just in case anybody has better idea
dnl  mips-sni-sysv4* )
dnl     #
dnl     # Add flags for 64 bit file access to enable tickadj to access /dev/kmem
dnl     #
dnl     if getconf _LFS_CFLAGS > /dev/null 2>&1 ; then
dnl       CFLAGS="$CFLAGS `getconf _LFS_CFLAGS`"
dnl     fi
dnl     ;;
esac

case "$ac_busted_vpath_in_make$srcdir" in
 no*) ;;
 yes.) ;;
 *) case "`${MAKE-make} -v -f /dev/null 2>/dev/null | sed -e 's/GNU Make version \(1-9.]*\).*/\1/' -e q`" in
     '')
	AC_MSG_ERROR(building outside of the main directory requires GNU make)
	;;
     *) ;;
    esac
    ;;
esac

AC_SUBST(CFLAGS)dnl
AC_SUBST(LDFLAGS)dnl

AC_PROG_LN_S
AC_PROG_GCC_TRADITIONAL
AC_AIX
AC_MINIX
AC_ISC_POSIX
AC_PROG_RANLIB
AC_PATH_PROG(PATH_SH, sh)
AC_PATH_PROG(PATH_PERL, perl)

hs_ULONG_CONST

case "$host" in
 *-*-vxworks*)
    ac_link="$ac_link $VX_KERNEL"
    ;;
esac

AC_PROG_INSTALL

case "$host" in
 *-pc-cygwin*)
    AC_CHECK_LIB(advapi32, main)
    ;;
esac
AC_CHECK_LIB(elf, nlist)	dnl Only needed for tickadj...
dnl AC_CHECK_LIB(kvm, main, , , -lelf)
AC_CHECK_LIB(kvm, main)		dnl We already know about -lelf here...
AC_CHECK_LIB(ld, nlist)
AC_CHECK_LIB(mld, nlist)
AC_CHECK_FUNC(gethostent, , AC_CHECK_LIB(nsl, gethostent, , , -lsocket))
AC_CHECK_FUNC(openlog, , 
  AC_CHECK_LIB(gen, openlog, , 
  AC_CHECK_LIB(syslog, openlog, , , -lsocket)))
dnl HMS: What a hack...
AC_CHECK_LIB(readline, readline, ,
 AC_MSG_NOTICE([Trying again with -lcurses])
 unset ac_cv_lib_readline_readline
 AC_CHECK_LIB(readline, readline,
  LIBS="-lreadline -lcurses $LIBS"
  AC_DEFINE(HAVE_LIBREADLINE)
  AC_DEFINE(HAVE_LIBCURSES)
  , , -lcurses))

dnl Digital UNIX V4.0 and Solaris 7 have POSIX.1c functions in -lrt
dnl Solaris 2.6 only has -lposix4; in Solaris 7, this is a symlink to -lrt,
dnl so only use one of them.  Linux (glibc-2.1.2 and -2.2.2, at least)
dnl does Strange Things with extra processes using the Posix-compatibility
dnl real-time library, so we don't want to use it.

case "$host" in
 *-*-linux*) ;;
 *)
    AC_CHECK_LIB(rt, sched_setscheduler, ,
	AC_CHECK_LIB(posix4, sched_setscheduler))
    ;;
esac

AC_CHECK_FUNC(setsockopt, , AC_CHECK_LIB(socket, setsockopt))

AC_HEADER_STDC
AC_CHECK_HEADERS(bstring.h errno.h fcntl.h ieeefp.h math.h memory.h netdb.h)
AC_CHECK_HEADERS(poll.h resolv.h sched.h sgtty.h stdlib.h string.h termio.h)
AC_CHECK_HEADERS(termios.h timepps.h timex.h unistd.h utmp.h utmpx.h)
AC_CHECK_HEADERS(arpa/nameser.h net/if.h netinet/in_system.h)
AC_CHECK_HEADERS(netinet/in_systm.h netinet/in.h netinet/ip.h)
AC_CHECK_HEADERS(netinfo/ni.h, [AC_DEFINE(HAVE_NETINFO)])
AC_CHECK_HEADERS(sun/audioio.h sys/audioio.h)
dnl AC_CHECK_HEADERS(sys/chudefs.h)
AC_CHECK_HEADERS(sys/clkdefs.h sys/file.h)
case "$host" in
 *-*-sunos4*) ;;
 *) AC_CHECK_HEADERS(sys/ioctl.h)
    ;;
esac
AC_CHECK_HEADERS(sys/lock.h sys/mman.h sys/modem.h sys/param.h sys/ppsclock.h)
AC_CHECK_HEADERS(sys/ppstime.h sys/proc.h sys/resource.h sys/sched.h)
case "$host" in
 *-*-sco*)
    AC_CHECK_HEADERS(sys/sio.h)
    ;;
esac
AC_CHECK_HEADERS(sys/select.h sys/signal.h sys/sockio.h)
AC_CHECK_HEADERS(machine/soundcard.h sys/soundcard.h)
AC_CHECK_HEADERS(sys/stat.h sys/stream.h)
AC_CHECK_HEADERS(sys/stropts.h sys/sysctl.h sys/syssgi.h sys/termios.h)
AC_CHECK_HEADERS(sys/time.h sys/signal.h)
AC_EGREP_CPP(yes,
[#include <sys/timepps.h>
#ifdef PPS_API_VERS_1
yes
#endif
], [AC_CHECK_HEADERS(sys/timepps.h)])
AC_CHECK_HEADERS(sys/timers.h sys/timex.h sys/tpro.h sys/types.h sys/wait.h)
AC_HEADER_TIME
case "$host" in
*-convex-*)
  AC_CHECK_HEADERS(/sys/sync/queue.h /sys/sync/sema.h)
  ;;
*-*-bsdi*)
  AC_CHECK_HEADERS(machine/inline.h sys/pcl720.h sys/i8253.h)
  ;;
esac

AC_CHECK_HEADER(nlist.h,
[AC_DEFINE(NLIST_STRUCT)
AC_CACHE_CHECK([for n_un in struct nlist], ac_cv_struct_nlist_n_un,
[AC_TRY_COMPILE([#include <nlist.h>],
[struct nlist n; n.n_un.n_name = 0;],
ac_cv_struct_nlist_n_un=yes, ac_cv_struct_nlist_n_un=no)])
if test $ac_cv_struct_nlist_n_un = yes; then
  AC_DEFINE(NLIST_NAME_UNION)
fi
])dnl

AC_CACHE_CHECK(for basic volatile support, ac_cv_c_volatile,
[AC_TRY_COMPILE([],[
volatile int x;],
	ac_cv_c_volatile=yes,
	ac_cv_c_volatile=no)
])
case "$ac_cv_c_volatile" in
 yes)
    ;;
 *) AC_DEFINE(volatile,)
    ;;
esac

case "$host" in
 sparc-*-solaris2*)
    # Assume that solaris2 is Ansi C...
    ;;
 *)
    AM_C_PROTOTYPES
    ;;
esac
AC_CACHE_CHECK(if C compiler permits function prototypes, ac_cv_have_prototypes,
[AC_TRY_COMPILE([
extern int foo (short);
int foo(short i) { return i; }],[
int i;], ac_cv_have_prototypes=yes, ac_cv_have_prototypes=no)
])
if test "$ac_cv_have_prototypes" = yes; then
  AC_DEFINE(HAVE_PROTOTYPES)
fi

AC_C_CONST
case "$build" in
 $host)
    AC_C_BIGENDIAN
    ;;
 *) case "$host" in
     i*86-*-*)	# Was i*86-*-vxworks*
	# LITTLEENDIAN
	;;
     *-*-vxworks*)
	AC_DEFINE(WORDS_BIGENDIAN)
	;;
     *) AC_MSG_ERROR(Cross-compiling needs explicit byte order)
	;;
    esac
    ;;
esac
AC_TYPE_SIGNAL
AC_TYPE_OFF_T
AC_TYPE_SIZE_T
AC_CHECK_TYPE(time_t, long)
AC_STRUCT_TM

AC_CACHE_CHECK(for a fallback value for HZ, ac_cv_var_default_hz,
[ac_cv_var_default_hz=100
case "$host" in
 alpha*-dec-osf4*|alpha*-dec-osf5*)
    ac_cv_var_default_hz=1024
    ;;
 mips-dec-ultrix4*)
    ac_cv_var_default_hz=256
    ;;
esac])
AC_DEFINE_UNQUOTED(DEFAULT_HZ, $ac_cv_var_default_hz)

AC_CACHE_CHECK(if we need to override the system's value for HZ, ac_cv_var_override_hz,
[ac_cv_var_override_hz=no
case "$host" in
 alpha*-dec-osf4*|alpha*-dec-osf5*)
    ac_cv_var_override_hz=yes
    ;;
 mips-dec-ultrix4*)
    ac_cv_var_override_hz=yes
    ;;
 *-*-freebsd*)
    ac_cv_var_override_hz=yes
    ;;
 *-*-sunos4*)
    ac_cv_var_override_hz=yes
    ;;
esac])
case "$ac_cv_var_override_hz" in
 yes)
    AC_DEFINE(OVERRIDE_HZ)
    ;;
esac

dnl AC_CACHE_CHECK(ut_host in struct utmp, ac_cv_func_ut_host_in_utmp,
dnl [AC_TRY_LINK([#include <sys/types.h>
dnl #include <utmp.h>], [struct utmp ut; ut.ut_host;],
dnl ac_cv_func_ut_host_in_utmp=yes, ac_cv_func_ut_host_in_utmp=no)])
dnl if test $su_cv_func_ut_host_in_utmp = yes; then
dnl   AC_DEFINE(HAVE_UT_HOST)
dnl fi

dnl AC_MSG_CHECKING(if we can get the system boot time)
dnl AC_CACHE_VAL(su_cv_have_boot_time,
dnl [AC_EGREP_CPP(yes,
dnl [#ifdef HAVE_UTMPX_H
dnl #include <utmpx.h>
dnl #else
dnl #include <utmp.h>
dnl #endif
dnl #ifdef BOOT_TIME
dnl yes
dnl #endif
dnl ], su_cv_have_boot_time=yes, su_cv_have_boot_time=no)])
dnl AC_MSG_RESULT($su_cv_have_boot_time)

AC_CACHE_CHECK(
  struct sigaction for sa_sigaction,
  ac_cv_struct_sigaction_has_sa_sigaction,
  [
    AC_TRY_COMPILE(
      [#include <signal.h>],
      [struct sigaction act; act.sa_sigaction = 0;],
      ac_cv_struct_sigaction_has_sa_sigaction=yes,
      ac_cv_struct_sigaction_has_sa_sigaction=no
    )
  ]
)
if test $ac_cv_struct_sigaction_has_sa_sigaction = yes; then
  AC_DEFINE(HAVE_SA_SIGACTION_IN_STRUCT_SIGACTION)
fi

AC_CACHE_CHECK(for struct ppsclockev, ac_cv_struct_ppsclockev,
[AC_TRY_COMPILE([
#include <sys/types.h>
#ifdef HAVE_SYS_TERMIOS_H
# include <sys/termios.h>
#endif
#ifdef HAVE_SYS_TIME_H
# include <sys/time.h>
#endif
#ifdef HAVE_SYS_PPSCLOCK_H
# include <sys/ppsclock.h>
#endif],[
extern struct ppsclockev *pce;
return pce->serial;],
	ac_cv_struct_ppsclockev=yes,
	ac_cv_struct_ppsclockev=no)
])
if test $ac_cv_struct_ppsclockev = yes; then
    AC_DEFINE(HAVE_STRUCT_PPSCLOCKEV)
fi

AC_CACHE_CHECK(struct sockaddr for sa_len, ac_cv_struct_sockaddr_has_sa_len,
[AC_TRY_COMPILE([
#include <sys/types.h>
#include <sys/socket.h>],[
extern struct sockaddr *ps;
return ps->sa_len;],
	ac_cv_struct_sockaddr_has_sa_len=yes,
	ac_cv_struct_sockaddr_has_sa_len=no)
])
if test $ac_cv_struct_sockaddr_has_sa_len = yes; then
    AC_DEFINE(HAVE_SA_LEN_IN_STRUCT_SOCKADDR)
fi

case "$ac_cv_header_machine_soundcard_h$ac_cv_header_sys_soundcard_h" in
  *yes*)
    AC_CACHE_CHECK([for struct snd_size], ac_cv_struct_snd_size,
[AC_TRY_COMPILE([
#ifdef HAVE_MACHINE_SOUNDCARD_H
# include <machine/soundcard.h>
#endif
#ifdef HAVE_SYS_SOUNDCARD_H
# include <sys/soundcard.h>
#endif],[
extern struct snd_size *ss;
return ss->rec_size;],
    ac_cv_struct_snd_size=yes,
    ac_cv_struct_snd_size=no)
])
    case "$ac_cv_struct_snd_size" in
     yes) AC_DEFINE(HAVE_STRUCT_SND_SIZE, 1,[Do we have struct snd_size?]) ;;
    esac
    ;;
esac

AC_CACHE_CHECK(struct clockinfo for hz, ac_cv_struct_clockinfo_has_hz,
[AC_TRY_COMPILE([
#include <sys/time.h>],[
extern struct clockinfo *pc;
return pc->hz;],
	ac_cv_struct_clockinfo_has_hz=yes,
	ac_cv_struct_clockinfo_has_hz=no)
])
if test $ac_cv_struct_clockinfo_has_hz = yes; then
    AC_DEFINE(HAVE_HZ_IN_STRUCT_CLOCKINFO)
fi

AC_CACHE_CHECK(struct clockinfo for tickadj, ac_cv_struct_clockinfo_has_tickadj,
[AC_TRY_COMPILE([
#include <sys/time.h>],[
extern struct clockinfo *pc;
return pc->tickadj;],
	ac_cv_struct_clockinfo_has_tickadj=yes,
	ac_cv_struct_clockinfo_has_tickadj=no)
])
if test $ac_cv_struct_clockinfo_has_tickadj = yes; then
    AC_DEFINE(HAVE_TICKADJ_IN_STRUCT_CLOCKINFO)
fi

AC_CACHE_CHECK([for struct timespec], ac_cv_struct_timespec,
[AC_TRY_COMPILE([
#include <sys/time.h>
/* Under SunOS, timespec is in sys/timepps.h, which needs errno.h and FRAC */
#ifdef HAVE_ERRNO_H
# include <errno.h>
#endif
#ifdef HAVE_SYS_TIMEPPS_H
# define FRAC 4294967296
# include <sys/timepps.h>
#endif],
[struct timespec n;],
ac_cv_struct_timespec=yes, ac_cv_struct_timespec=no)])
if test $ac_cv_struct_timespec = yes; then
  AC_DEFINE(HAVE_STRUCT_TIMESPEC, 1, [Do we have struct timespec?])
fi

AC_CACHE_CHECK([for struct ntptimeval], ac_cv_struct_ntptimeval,
[AC_TRY_COMPILE([
#include <sys/time.h>
#include <sys/timex.h>],
[struct ntptimeval n;],
ac_cv_struct_ntptimeval=yes, ac_cv_struct_ntptimeval=no)])
if test $ac_cv_struct_ntptimeval = yes; then
  AC_DEFINE(HAVE_STRUCT_NTPTIMEVAL, 1, [Do we have struct ntptimeval?])
fi

AC_CHECK_MEMBERS([struct ntptimeval.time.tv_nsec], , ,
[#ifdef HAVE_SYS_TIME_H
#include <sys/time.h>
#else
# ifdef HAVE_TIME_H
# include <time.h>
# endif
#endif
#ifdef HAVE_SYS_TIMEX_H
#include <sys/timex.h>
#else
# ifdef HAVE_TIMEX_H
# include <timex.h>
# endif
#endif])

AC_C_INLINE
AC_C_CHAR_UNSIGNED		dnl CROSS_COMPILE?
AC_CHECK_SIZEOF(signed char)
AC_CHECK_SIZEOF(int)
AC_CHECK_SIZEOF(long)

AC_CHECK_TYPES([s_char])
case "$ac_cv_c_char_unsigned$ac_cv_sizeof_signed_char$ac_cv_type_s_char" in
 *yes)
    # We have a typedef for s_char.  Might as well believe it...
    ;;
 no0no)
    # We have signed chars, can't say 'signed char', no s_char typedef.
    AC_DEFINE(NEED_S_CHAR_TYPEDEF)
    ;;
 no1no)
    # We have signed chars, can say 'signed char', no s_char typedef.
    AC_DEFINE(NEED_S_CHAR_TYPEDEF)
    ;;
 yes0no)
    # We have unsigned chars, can't say 'signed char', no s_char typedef.
    AC_MSG_ERROR(No way to specify a signed character!)
    ;;
 yes1no)
    # We have unsigned chars, can say 'signed char', no s_char typedef.
    AC_DEFINE(NEED_S_CHAR_TYPEDEF)
    ;;
esac
AC_TYPE_UID_T

case "$host" in
 *-*-linux*)
    AC_CHECK_FUNCS(__adjtimex __ntp_gettime)
    ;;
esac
case "$host" in
 *-*-aix4*)
	# (prr) aix 4.1 doesn't have clock_settime, but in aix 4.3 it's a stub
	# (returning ENOSYS).  I didn't check 4.2.  If, in the future,
	# IBM pulls its thumbs out long enough to implement clock_settime,
	# this conditional will need to change.  Maybe use AC_TRY_RUN
	# instead to try to set the time to itself and check errno.
    ;;
 *) AC_CHECK_FUNCS(clock_gettime clock_settime)
    ;;
esac
AC_CHECK_FUNCS(daemon)
AC_CHECK_FUNCS(finite, ,
  [AC_CHECK_FUNCS(isfinite, ,
    [AC_MSG_CHECKING(for isfinite with <math.h>)
    _libs=$LIBS
    LIBS="$LIBS -lm"
    AC_TRY_LINK([#include <math.h>], [float f = 0.0; isfinite(f)],
      [AC_MSG_RESULT(yes)
      AC_DEFINE(HAVE_ISFINITE)],
      AC_MSG_RESULT(no))
    LIBS=$_libs])])
AC_CHECK_FUNCS(getbootfile getclock getdtablesize getrusage)
AC_CHECK_FUNC(gettimeofday, ,[
case "$host" in
  *-*-mpeix*) ac_cv_func_gettimeofday=yes
    ;;
esac])
case "$host" in
 *-pc-cygwin*)
    ;;
 *) AC_CHECK_FUNCS(getuid)
    ;;
esac
AC_CHECK_FUNCS(hstrerror K_open kvm_open memcpy memmove memset)
case "$host" in
 *-*-sco3.2v5.0.*)
    # Just stubs.  Idiots.
    ;;
 *) AC_CHECK_FUNCS(mkstemp)
    ;;
esac
AC_CHECK_FUNCS(mktime)
case "$host" in
 *-*-aix4*)
    # Just a stub.  Idiots.
    ;;
 *-*-irix*)
    # Just a stub in Irix.  Idiots.
    ;;
 *-*-qnx*)
    # Apparently there but not working in QNX.  Idiots?
    ;;
 *-*-sco3.2v5.0.*)
    # Just a stub.  Idiots.
    ;;
 alpha*-dec-osf4*|alpha*-dec-osf5*)
    # mlockall is there, as a #define calling memlk via <sys/mman.h>
    # Not easy to test for - cheat.
    AC_CHECK_FUNCS(memlk, [ac_cv_func_mlockall='yes'])
    AC_CHECK_FUNCS(mlockall)
    ;;
 *) AC_CHECK_FUNCS(mlockall)
    ;;
esac
AC_CHECK_FUNCS(mrand48 srand48 nice nlist)
case "$host" in
 *-*-solaris2.6)
    # Broken...
    ;;
 *) AC_CHECK_FUNCS(ntp_adjtime ntp_gettime)
    ;;
esac
AC_CHECK_FUNCS(plock pututline pututxline readlink rtprio)
case "$ac_cv_func_mrand48" in
 yes) ;;
 *) AC_REPLACE_FUNCS(random) ;;
esac
case "$host" in
 *-*-aix4*)
    # Just a stub in AIX 4.  Idiots.
    ;;
 *-*-solaris2.5*)
    # Just stubs in solaris2.5.  Idiots.
    ;;
 *) AC_CHECK_FUNCS(sched_setscheduler)
    ;;
esac
AC_CHECK_FUNCS(setlinebuf setpgid setpriority setsid)
AC_CHECK_FUNCS(settimeofday, ,[
case "$host" in
  *-*-mpeix*) ac_cv_func_settimeofday=yes
    ;;
esac])
AC_CHECK_FUNCS(setvbuf sigaction)
AC_CHECK_FUNCS(sigvec sigset sigsuspend stime strchr sysconf sysctl)
AC_REPLACE_FUNCS(snprintf strdup strerror strstr)
AC_CHECK_FUNCS(timegm)
case "$host" in
 *-*-aix4*)
    # Just stubs.  Idiots.
    ;;
 *-*-netbsd*)
    # Just stubs.  Idiots.
    ;;
 *-*-openbsd*)
    # Just stubs.  Idiots.
    ;;
 *) AC_CHECK_FUNCS(timer_create timer_settime)
    ;;
esac
case "$host" in
 *-pc-cygwin*)
    # I have no idea...
    ;;
 *) AC_CHECK_FUNCS(umask)
    ;;
esac
AC_CHECK_FUNCS(uname updwtmp updwtmpx vsprintf)

AC_CACHE_CHECK(number of arguments to gettimeofday(), ac_cv_func_Xettimeofday_nargs,
[AC_TRY_COMPILE([#include <sys/time.h>],[
gettimeofday((struct timeval*)0,(struct timezone*)0);
settimeofday((struct timeval*)0,(struct timezone*)0);
],
	ac_cv_func_Xettimeofday_nargs=2, ac_cv_func_Xettimeofday_nargs=1)
])
if test $ac_cv_func_Xettimeofday_nargs = 1; then
	AC_DEFINE(SYSV_TIMEOFDAY)
fi

AC_CACHE_CHECK(number of arguments taken by setpgrp(), ac_cv_func_setpgrp_nargs,
[AC_TRY_COMPILE([
#ifdef HAVE_SYS_TYPES_H
# include <sys/types.h>
#endif
#ifdef HAVE_UNISTD_H
# include <unistd.h>
#endif
],[setpgrp(0,0);],
        ac_cv_func_setpgrp_nargs=2, ac_cv_func_setpgrp_nargs=0)
])
if test $ac_cv_func_setpgrp_nargs = 0; then
        AC_DEFINE(HAVE_SETPGRP_0)
fi

save_CFLAGS=$CFLAGS
CFLAGS="$CFLAGS -I$srcdir/include"

AC_CACHE_CHECK(argument pointer type of qsort()'s compare function and base,
ac_cv_func_qsort_argtype,
[AC_TRY_COMPILE([
#include "l_stdlib.h"

#ifdef HAVE_PROTOTYPES
#define P(x) x
#else
#define P(x) ()
#endif

extern void *base;
extern sortfunc P((const void *, const void *));
int sortfunc(a, b)
  const void *a;
  const void *b; { return 0; }
],[
qsort(base, 2, sizeof(char *), sortfunc);
],
	ac_cv_func_qsort_argtype=void, ac_cv_func_qsort_argtype=char)
])
case "$ac_cv_func_qsort_argtype" in
 void)
    AC_DEFINE(QSORT_USES_VOID_P)
    ;;
esac

CFLAGS=$save_CFLAGS

AC_CACHE_CHECK(if we need to declare 'errno', ac_cv_decl_errno,
[AC_TRY_COMPILE([#ifdef HAVE_ERRNO_H
#include <errno.h>
#endif],
  [errno = 0;],
  ac_cv_decl_errno=no, ac_cv_decl_errno=yes)])
case "$ac_cv_decl_errno" in
 yes) AC_DEFINE(DECL_ERRNO) ;;
esac

dnl FIXME: from ntpd/ntp_intres.c, but there's no info which header produces
dnl the clash.  <resolv.h> isn't currently used.
dnl
dnl (prr) aix 4.3 defines h_errno as (*(int *)h_errno_which()) for
dnl MT purposes.  This makes the line "extern int h_errno" choke
dnl the compiler.  Hopefully adding !defined(h_errno) fixes this
dnl without breaking any other platforms.
dnl
AC_CACHE_CHECK(if we may declare 'h_errno', ac_cv_decl_h_errno,
[AC_TRY_COMPILE([#include <sys/types.h>
#ifdef HAVE_NETINET_IN_H
#include <netinet/in.h>
#endif
#ifdef HAVE_ARPA_NAMESER_H
#include <arpa/nameser.h>
#endif
#ifdef HAVE_NETDB_H
#include <netdb.h>
#endif
#ifdef HAVE_RESOLV_H
#include <resolv.h>
#endif],
  [extern int h_errno;],
  ac_cv_decl_h_errno=yes, ac_cv_decl_h_errno=no)])
case "$ac_cv_decl_h_errno" in
 yes) AC_DEFINE(DECL_H_ERRNO) ;;
esac

dnl See if char *sys_errlist[] is OK.
AC_CACHE_CHECK([[if declaring 'char *sys_errlist[]' is ok]], ac_cv_decl_sys_errlist,
[AC_TRY_COMPILE([#include <stdio.h>
#ifdef HAVE_ERRNO_H
#include <errno.h>
#endif],
  [extern char *sys_errlist[];
],
  ac_cv_decl_sys_errlist=yes, ac_cv_decl_sys_errlist=no)])
case "$ac_cv_decl_sys_errlist" in
 yes) AC_DEFINE(CHAR_SYS_ERRLIST) ;;
esac

AC_CACHE_CHECK(if declaring 'syscall()' is ok, ac_cv_decl_syscall,
[AC_TRY_COMPILE([
#ifdef HAVE_SYS_TYPES_H
# include <sys/types.h>
#endif
#ifdef HAVE_UNISTD_H
# include <unistd.h>
#endif
#ifdef HAVE_PROTOTYPES
#define P(x) x
#else
#define P(x) ()
#endif
],
  [extern int syscall P((int, ...));],
  ac_cv_decl_syscall=yes, ac_cv_decl_syscall=no)])
case "$ac_cv_decl_syscall" in
 yes) AC_DEFINE(DECL_SYSCALL) ;;
esac

case "$host" in
 *-*-aix4.3.*)
    AC_DEFINE(DECL_HSTRERROR_0)		# Needed for XLC under AIX 4.3.2
    ;;
 *-*-mpeix*)
    AC_DEFINE(DECL_ADJTIME_0)
    AC_DEFINE(DECL_INET_NTOA_0)
    AC_DEFINE(DECL_MKTEMP_0)
    AC_DEFINE(DECL_MRAND48_0)
    AC_DEFINE(DECL_SELECT_0)
    AC_DEFINE(DECL_SETITIMER_0)
    AC_DEFINE(DECL_SRAND48_0)
    AC_DEFINE(DECL_SYSLOG_0)
    AC_DEFINE(DECL_TIMEOFDAY_0)
    ;;
 *-*-osf[[45]]*)
    AC_DEFINE(DECL_PLOCK_0)
    AC_DEFINE(DECL_STIME_1)
    ;;
 *-*-qnx*)
    AC_DEFINE(DECL_ADJTIME_0)
    ;;
 *-*-riscos4*)
    AC_DEFINE(DECL_ADJTIME_0)
    AC_DEFINE(DECL_BZERO_0)
    AC_DEFINE(DECL_IOCTL_0)
    AC_DEFINE(DECL_IPC_0)
    AC_DEFINE(DECL_MEMMOVE_0)
    AC_DEFINE(DECL_MKTEMP_0)
    AC_DEFINE(DECL_RENAME_0)
    AC_DEFINE(DECL_SELECT_0)
    AC_DEFINE(DECL_SETITIMER_0)
    AC_DEFINE(DECL_SETPRIORITY_0)
    AC_DEFINE(DECL_STDIO_0)
    AC_DEFINE(DECL_STRTOL_0)
    AC_DEFINE(DECL_SYSLOG_0)
    AC_DEFINE(DECL_TIME_0)
    AC_DEFINE(DECL_TIMEOFDAY_0)
    AC_DEFINE(DECL_TOLOWER_0)
    ;;
 *-*-solaris2*)
    AC_DEFINE(DECL_MKSTEMP_0)
    AC_DEFINE(DECL_SETPRIORITY_1)
    case "$host" in
     *-*-solaris2.4)
        AC_DEFINE(DECL_TIMEOFDAY_0)
	;;
    esac
    ;;
 *-*-sunos4*)
    AC_DEFINE(DECL_ADJTIME_0)
    AC_DEFINE(DECL_BCOPY_0)
    AC_DEFINE(DECL_BZERO_0)
    AC_DEFINE(DECL_IOCTL_0)
    AC_DEFINE(DECL_IPC_0)
    AC_DEFINE(DECL_MEMMOVE_0)
    AC_DEFINE(DECL_MKTEMP_0)
    AC_DEFINE(DECL_MKSTEMP_0)
    AC_DEFINE(DECL_MRAND48_0)
    AC_DEFINE(DECL_RENAME_0)
    AC_DEFINE(DECL_SELECT_0)
    AC_DEFINE(DECL_SETITIMER_0)
    AC_DEFINE(DECL_SETPRIORITY_0)
    AC_DEFINE(DECL_SIGVEC_0)
    AC_DEFINE(DECL_SRAND48_0)
    case "`basename $ac_cv_prog_CC`" in
     acc*) ;;
     *) AC_DEFINE(DECL_STDIO_0)
	;;
    esac
    AC_DEFINE(DECL_STRTOL_0)
    AC_DEFINE(DECL_SYSLOG_0)
    AC_DEFINE(DECL_TIME_0)
    AC_DEFINE(DECL_TIMEOFDAY_0)
    AC_DEFINE(DECL_TOLOWER_0)
    AC_DEFINE(DECL_TOUPPER_0)
    AC_DEFINE(DECL_STRERROR_0)
    ;;
 *-*-ultrix4*)
    AC_DEFINE(DECL_ADJTIME_0)
    AC_DEFINE(DECL_BZERO_0)
    AC_DEFINE(DECL_CFSETISPEED_0)
    AC_DEFINE(DECL_IOCTL_0)
    AC_DEFINE(DECL_IPC_0)
    AC_DEFINE(DECL_MKTEMP_0)
    AC_DEFINE(DECL_MRAND48_0)
    AC_DEFINE(DECL_NLIST_0)
    AC_DEFINE(DECL_PLOCK_0)
    AC_DEFINE(DECL_SELECT_0)
    AC_DEFINE(DECL_SETITIMER_0)
    AC_DEFINE(DECL_SETPRIORITY_0)
    AC_DEFINE(DECL_SRAND48_0)
    AC_DEFINE(DECL_STIME_0)
    AC_DEFINE(DECL_SYSLOG_0)
    AC_DEFINE(DECL_TIMEOFDAY_0)
    ;;
esac

case "$host" in
 *-*-sco3.2*)
    AC_DEFINE(TERMIOS_NEEDS__SVID3)
    ;;
esac

AC_CACHE_CHECK(if we should use a streams device for ifconfig,
 ac_cv_var_use_streams_device_for_ifconfig,
 ac_cv_var_use_streams_device_for_ifconfig=no)

AC_CACHE_CHECK(if we need extra room for SO_RCVBUF, ac_cv_var_rcvbuf_slop,
[ans=no
case "$host" in
 *-*-hpux[[567]]*)
    ans=yes
    ;;
esac
ac_cv_var_rcvbuf_slop=$ans])
case "$ac_cv_var_rcvbuf_slop" in
 yes) AC_DEFINE(NEED_RCVBUF_SLOP) ;;
esac

AC_CACHE_CHECK(if we will open the broadcast socket, ac_cv_var_open_bcast_socket,
[ans=yes
case "$host" in
 *-*-domainos)
    ans=no
    ;;
 *-*-linux*)
    ans=no
    ;;
esac
ac_cv_var_open_bcast_socket=$ans])
case "$ac_cv_var_open_bcast_socket" in
 yes) AC_DEFINE(OPEN_BCAST_SOCKET) ;;
esac

AC_CACHE_CHECK(if we want the HPUX version of FindConfig(), ac_cv_var_hpux_findconfig,
[ans=no
case "$host" in
 *-*-hpux*)
    ans=yes
    ;;
esac
ac_cv_var_hpux_findconfig=$ans])
case "$ac_cv_var_hpux_findconfig" in
 yes) AC_DEFINE(NEED_HPUX_FINDCONFIG) ;;
esac

AC_CACHE_CHECK(if process groups are set with -pid, ac_cv_arg_setpgrp_negpid,
[case "$host" in
 *-*-hpux[[567]]*)
    ans=no
    ;;
 *-*-hpux*)
    ans=yes
    ;;
 *-*-linux*)
    ans=yes
    ;;
 *-*-sunos3*)
    ans=yes
    ;;
 *-*-ultrix2*)
    ans=yes
    ;;
 *)
    ans=no
    ;;
esac
ac_cv_arg_setpgrp_negpid=$ans])
case "$ac_cv_arg_setpgrp_negpid" in
 yes) AC_DEFINE(UDP_BACKWARDS_SETOWN) ;;
esac

AC_CACHE_CHECK(if we need a ctty for F_SETOWN, ac_cv_func_ctty_for_f_setown,
[case "$host" in
 *-*-bsdi[[23]]*)
    ans=yes
    ;;
 *-*-freebsd*)
    ans=yes
    ;;
 *-*-netbsd*)
    ans=yes
    ;;
 *-*-openbsd*)
    ans=yes
    ;;
 *-*-osf*)
    ans=yes
    ;;
 *) ans=no
    ;;
esac
ac_cv_func_ctty_for_f_setown=$ans])
case "$ac_cv_func_ctty_for_f_setown" in
 yes) AC_DEFINE(USE_FSETOWNCTTY) ;;
esac

ntp_warning='GRONK'
AC_MSG_CHECKING(if we'll use clock_settime or settimeofday or stime)
case "$ac_cv_func_clock_settime$ac_cv_func_settimeofday$ac_cv_func_stime" in
 yes*)
    ntp_warning=''
    ans='clock_settime()'
    ;;
 noyes*)
    ntp_warning='But clock_settime() would be better (if we had it)'
    ans='settimeofday()'
    ;;
 nonoyes)
    ntp_warning='Which is the worst of the three'
    ans='stime()'
    ;;
 *) 
    case "$build" in
     $host) ntp_warning='Which leaves us with nothing to use!'
    ans=none
    ;;
esac
esac
AC_MSG_RESULT($ans)
case "$ntp_warning" in
 '') ;;
 *) AC_MSG_WARN(*** $ntp_warning ***)
    ;;
esac

AC_CACHE_CHECK(if we have a losing syscall(), ac_cv_var_syscall_bug,
[case "$host" in
 *-*-solaris2.4*)
    ans=yes
    ;;
 *) ans=no
    ;;
esac
ac_cv_var_syscall_bug=$ans])
case "$ac_cv_var_syscall_bug" in
 yes) AC_DEFINE(SYSCALL_BUG) ;;
esac

AC_CACHE_CHECK(for Streams/TLI, ac_cv_var_streams_tli,
[ case "$ac_cv_header_sys_stropts_h" in
  yes)
     ans=no
     # There must be a better way...
     case "$host" in
      *-*-ptx*)
         ans=yes
         ;;
     esac
     ;;
 esac
 ac_cv_var_streams_tli=$ans])
case "$ac_cv_var_streams_tli" in
 yes)
    AC_DEFINE(STREAMS_TLI)
    ;;
esac

AC_CACHE_CHECK(for SIGIO, ac_cv_hdr_def_sigio,
 AC_EGREP_CPP(yes,
  [#include <signal.h>
#ifdef SIGIO
   yes
#endif
  ], ac_cv_hdr_def_sigio=yes, ac_cv_hdr_def_sigio=no))

dnl Override those system that have a losing SIGIO
AC_CACHE_CHECK(if we want to use signalled IO, ac_cv_var_signalled_io,
[ans=no
case "$ac_cv_hdr_def_sigio" in
 yes)
    ans=yes
    case "$host" in
     alpha*-dec-osf4*|alpha*-dec-osf5*)
        ans=no
        ;;
     *-convex-*)
        ans=no
        ;;
     *-dec-*)
        ans=no
        ;;
     *-pc-cygwin*)
	ans=no
	;;
     *-sni-sysv*)
        ans=no
        ;;
     *-univel-sysv*)
        ans=no
	;;
     *-*-irix6*)
	ans=no
	;;
     *-*-freebsd*)
	ans=no
	;;
     *-*-linux*)
	ans=no
	;;
    esac
    ;;
esac
ac_cv_var_signalled_io=$ans])
case "$ac_cv_var_signalled_io" in
 yes) AC_DEFINE(HAVE_SIGNALED_IO) ;;
esac

AC_CACHE_CHECK(for SIGPOLL, ac_cv_hdr_def_sigpoll,
 AC_EGREP_CPP(yes,
 [#include <signal.h>
#ifdef SIGPOLL
  yes
#endif
 ], ac_cv_hdr_def_sigpoll=yes, ac_cv_hdr_def_sigpoll=no))

AC_CACHE_CHECK(for SIGSYS, ac_cv_hdr_def_sigsys,
 AC_EGREP_CPP(yes,
 [#include <signal.h>
#ifdef SIGSYS
  yes
#endif
 ], ac_cv_hdr_def_sigsys=yes, ac_cv_hdr_def_sigsys=no))

AC_CACHE_CHECK(if we can use SIGPOLL for UDP I/O, ac_cv_var_use_udp_sigpoll,
[ans=no
case "$ac_cv_hdr_def_sigpoll" in
 yes)
    case "$host" in
     mips-sgi-irix*)
	ans=no
	;;
     vax-dec-bsd)
        ans=no
        ;;
     *-pc-cygwin*)
	ans=no
	;;
     *-sni-sysv*)
        ans=no
        ;;
     *-*-aix4*)
        ans=no
        ;;
     *-*-hpux*)
        ans=no
        ;;
     *-*-linux*)
	ans=no
	;;
     *-*-osf*)
        ans=no
        ;;
     *-*-qnx*)
        ans=no
        ;;
     *-*-sunos*)
	ans=no
	;;
     *-*-ultrix*)
        ans=no
        ;;
     *) ans=yes
        ;;
    esac
    ;;
esac
ac_cv_var_use_udp_sigpoll=$ans])
case "$ac_cv_var_use_udp_sigpoll" in
 yes) AC_DEFINE(USE_UDP_SIGPOLL) ;;
esac

AC_CACHE_CHECK(if we can use SIGPOLL for TTY I/O, ac_cv_var_use_tty_sigpoll,
[ans=no
case "$ac_cv_hdr_def_sigpoll" in
 yes)
    case "$host" in
     mips-sgi-irix*)
        ans=no
        ;;
     vax-dec-bsd)
        ans=no
        ;;
     *-pc-cygwin*)
	ans=no
	;;
     *-sni-sysv*)
        ans=no
        ;;
     *-*-aix4*)
	ans=no
	;;
     *-*-hpux*)
        ans=no
        ;;
     *-*-linux*)
	ans=no
	;;
     *-*-osf*)
        ans=no
        ;;
     *-*-sunos*)
	ans=no
	;;
     *-*-ultrix*)
        ans=no
        ;;
     *-*-qnx*)
        ans=no
        ;;
     *) ans=yes
        ;;
    esac
    ;;
esac
ac_cv_var_use_tty_sigpoll=$ans])
case "$ac_cv_var_use_tty_sigpoll" in
 yes) AC_DEFINE(USE_TTY_SIGPOLL) ;;
esac

case "$ac_cv_header_sys_sio_h" in
 yes)
    AC_CACHE_CHECK(sys/sio.h for TIOCDCDTIMESTAMP, ac_cv_hdr_def_tiocdcdtimestamp,
     AC_EGREP_CPP(yes,
[#include <sys/sio.h>
#ifdef TIOCDCDTIMESTAMP
  yes
#endif
     ], ac_cv_hdr_def_tiocdcdtimestamp=yes, ac_cv_hdr_def_tiocdcdtimestamp=no))
    ;;
esac

case "$ac_cv_hdr_def_tiocdcdtimestamp" in
 yes)
    ac_cv_var_oncore_ok=yes
    ;;
esac

AC_CACHE_CHECK(if nlist() values might require extra indirection,
ac_cv_var_nlist_extra_indirection,
[ans=no
case "$host" in
 *-*-aix*)
    ans=yes
    ;;
esac
ac_cv_var_nlist_extra_indirection=$ans])
case "$ac_cv_var_nlist_extra_indirection" in
 yes) AC_DEFINE(NLIST_EXTRA_INDIRECTION) ;;
esac

AC_CACHE_CHECK(for a minimum recommended value of tickadj,
ac_cv_var_min_rec_tickadj,
[ans=no
case "$host" in
 *-*-aix*)
    ans=40
    ;;
esac
ac_cv_var_min_rec_tickadj=$ans])
case "$ac_cv_var_min_rec_tickadj" in
 ''|no) ;;
 *) AC_DEFINE_UNQUOTED(MIN_REC_TICKADJ, $ac_cv_var_min_rec_tickadj) ;;
esac

AC_CACHE_CHECK(if the TTY code permits PARENB and IGNPAR,
ac_cv_var_no_parenb_ignpar,
[ans=no
case "$host" in
 i?86-*-linux*)
    ans=yes
    ;;
 mips-sgi-irix*)
    ans=yes
    ;;
 i?86-*-freebsd[[123]].*)
    ;;
 i?86-*-freebsd*)
    ans=yes
    ;;
esac
ac_cv_var_no_parenb_ignpar=$ans])
case "$ac_cv_var_no_parenb_ignpar" in
 yes) AC_DEFINE(NO_PARENB_IGNPAR) ;;
esac

AC_MSG_CHECKING(if we're including debugging code)
AC_ARG_ENABLE(debugging,	[  --enable-debugging      + include debugging code],
    [ntp_ok=$enableval], [ntp_ok=yes])
if test "$ntp_ok" = "yes"; then
    AC_DEFINE(DEBUG)
fi
AC_MSG_RESULT($ntp_ok)

AC_MSG_CHECKING(for a the number of minutes in a DST adjustment)
AC_ARG_ENABLE(dst_minutes,	[  --enable-dst-minutes=60 + minutes per DST adjustment],
    [ans=$enableval], [ans=60])
AC_DEFINE_UNQUOTED(DSTMINUTES, $ans)
AC_MSG_RESULT($ans)

AC_CACHE_CHECK(if we have the tty_clk line discipline/streams module,
 ac_cv_var_tty_clk,
 [case "$ac_cv_header_sys_clkdefs_h$ac_cv_hdr_def_tiocdcdtimestamp" in
  *yes*) ac_cv_var_tty_clk=yes ;;
 esac])
case "$ac_cv_var_tty_clk" in
 yes) AC_DEFINE(TTYCLK) ;;
esac

AC_CACHE_CHECK(for the ppsclock streams module,
 ac_cv_var_ppsclock,
 ac_cv_var_ppsclock=$ac_cv_struct_ppsclockev)
case "$ac_cv_var_ppsclock" in
 yes) AC_DEFINE(PPS) ;;
esac

AC_CACHE_CHECK(for kernel multicast support, ac_cv_var_mcast,
  [ac_cv_var_mcast=no
  case "$host" in
   i386-sequent-sysv4) ;;
   *) AC_EGREP_CPP(yes,
  [#include <netinet/in.h>
#ifdef IP_ADD_MEMBERSHIP
   yes
#endif
  ], ac_cv_var_mcast=yes) ;;
  esac])
case "$ac_cv_var_mcast" in
 yes) AC_DEFINE(MCAST) ;;
esac

AC_CACHE_CHECK([[availability of ntp_{adj,get}time()]], ac_cv_var_ntp_syscalls,
 [ac_cv_var_ntp_syscalls=no
 case "$ac_cv_func___adjtimex" in
  yes)
    ac_cv_var_ntp_syscalls=libc
    ;;
  *) case "$ac_cv_func_ntp_adjtime$ac_cv_func_ntp_gettime" in
      yesyes)
        ac_cv_var_ntp_syscalls=libc
        ;;
      *) AC_EGREP_CPP(yes,
         [#include <sys/syscall.h>
#if defined(SYS_ntp_gettime) && defined(SYS_ntp_adjtime)
           yes
#endif
          ], ac_cv_var_ntp_syscalls=kernel)
         ;;
     esac
     ;;
 esac])
case "$ac_cv_var_ntp_syscalls" in
 libc)
    AC_DEFINE(NTP_SYSCALLS_LIBC)
    ;;
 kernel)
    AC_DEFINE(NTP_SYSCALLS_STD)
    ;;
 *)
    ;;
esac

AC_CACHE_CHECK(if sys/timex.h has STA_FLL, ac_cv_var_sta_fll,
[AC_EGREP_CPP(yes,
    [#include <sys/timex.h>
#ifdef STA_FLL
    yes
#endif
    ], ac_cv_var_sta_fll=yes, ac_cv_var_sta_fll=no)])

AC_CACHE_CHECK(if we have kernel PLL support, ac_cv_var_kernel_pll,
[dnl ac_cv_var_ntp_syscalls is {no,libc,kernel}
case "$ac_cv_header_sys_timex_h$ac_cv_struct_ntptimeval$ac_cv_var_sta_fll$ac_cv_var_ntp_syscalls" in
 *no*)
    ac_cv_var_kernel_pll=no
    ;;
 *) ac_cv_var_kernel_pll=yes
    ;;
esac])
case "$ac_cv_var_kernel_pll" in
 yes)
    AC_DEFINE(KERNEL_PLL)
    ;;
esac

AC_CACHE_CHECK(if SIOCGIFCONF returns buffer size in the buffer, ac_cv_var_size_returned_in_buffer,
  [ans=no
  case "$host" in
   *-fujitsu-uxp*)
      ans=yes
      ;;
   *-ncr-sysv4*)
      ans=yes
      ;;
   *-univel-sysv*)
      ans=yes
      ;;
  esac
  ac_cv_var_size_returned_in_buffer=$ans])
case "$ac_cv_var_size_returned_in_buffer" in
 yes) AC_DEFINE(SIZE_RETURNED_IN_BUFFER) ;;
esac

dnl AC_CACHE_CHECK(if we want GDT surveying code, ac_cv_var_gdt_surveying,
dnl [AC_ARG_ENABLE(gdt-surveying,	[  --enable-gdt-surveying   - include GDT survey code],
dnl     [ans=$enableval], [ans=no])
dnl ac_cv_var_gdt_surveying=$ans])
dnl case "$ac_cv_var_gdt_surveying" in
dnl  yes) AC_DEFINE(GDT_SURVEYING) ;;
dnl esac

# Check for ioctls TIOCGPPSEV
AC_MSG_CHECKING(ioctl TIOCGPPSEV)
if test "$ac_cv_header_termios_h" = "yes"; then
    AC_EGREP_CPP(yes,
    [#include <termios.h>
#ifdef TIOCGPPSEV
         yes
#endif
	 ], ntp_ok=yes, ntp_ok=no)
else
ntp_ok=no
fi
if test "$ntp_ok" = "yes"; then
    AC_DEFINE(HAVE_TIOCGPPSEV)
    ac_cv_var_oncore_ok=yes
fi
AC_MSG_RESULT($ntp_ok)

# Check for ioctls TIOCSPPS
AC_MSG_CHECKING(ioctl TIOCSPPS)
if test "$ac_cv_header_termios_h" = "yes"; then
    AC_EGREP_CPP(yes,
    [#include <termios.h>
#ifdef TIOCSPPS
         yes
#endif
	 ], ntp_ok=yes, ntp_ok=no)
else
    ntp_ok=no
fi

if test "$ntp_ok" = "yes"; then
    AC_DEFINE(HAVE_TIOCSPPS)
fi
AC_MSG_RESULT($ntp_ok)

# Check for ioctls CIOGETEV
AC_MSG_CHECKING(ioctl CIOGETEV)
if test "$ac_cv_header_sys_ppsclock_h" = "yes"; then
    AC_EGREP_CPP(yes,
    [#include <sys/ppsclock.h>
#ifdef CIOGETEV
         yes
#endif
	 ], ntp_ok=yes, ntp_ok=no)
else
ntp_ok=no
fi
if test "$ntp_ok" = "yes"; then
    ac_cv_var_oncore_ok=yes
    AC_DEFINE(HAVE_CIOGETEV)
fi
AC_MSG_RESULT($ntp_ok)


# ATOM/PPSAPI stuff.

# ATOM used to require struct timespec, but that's been fixed now.

# case "$ac_cv_struct_timespec" in
#  'yes')
#     ac_cv_var_atom_ok=yes
#     ;;
# esac
ac_cv_var_atom_ok=yes

# Check for header timepps.h, if found then we have PPS API (Draft RFC) stuff.

# The PPSAPI headers need "inline" ($ac_cv_c_inline='inline')

# The PPSAPI needs ATOM

# The PPSAPI needs struct timespec.

case "$ac_cv_c_inline$ac_cv_struct_timespec$ac_cv_header_timepps_h$ac_cv_header_sys_timepps_h" in
 inlineyes*yes*)
    AC_DEFINE(HAVE_PPSAPI)
    ac_cv_var_oncore_ok=yes
    ;;
esac

# Check for ioctls TIOCGSERIAL, TIOCSSERIAL, ASYNC_PPS_CD_POS, ASYNC_PPS_CD_NEG
AC_CHECK_HEADER(linux/serial.h)
AC_MSG_CHECKING(ioctl TIOCGSERIAL, TIOCSSERIAL, ASYNC_PPS_CD_POS, ASYNC_PPS_CD_NEG)
case "$ac_cv_header_sys_ppsclock_h$ac_cv_header_linux_serial_h" in
  yesyes)
    AC_EGREP_CPP(yes,
    [#include <sys/time.h>
typedef int u_int;

#include <sys/ppsclock.h>
#include <linux/serial.h>

#ifdef TIOCGSERIAL
#ifdef TIOCSSERIAL
#ifdef ASYNC_PPS_CD_POS
#ifdef ASYNC_PPS_CD_NEG
#ifdef CIOGETEV
         yes
#endif
#endif
#endif
#endif
#endif
	 ], ntp_ok=yes)
	;;
  *)
	ntp_ok=no
	;;
esac
if test "$ntp_ok" = "yes"; then
    AC_DEFINE(HAVE_TIO_SERIAL_STUFF)
fi
AC_MSG_RESULT($ntp_ok)

# Check for SHMEM_STATUS support
AC_MSG_CHECKING(SHMEM_STATUS support)
case "$ac_cv_header_sys_mman_h" in
 yes) ntp_ok=yes ;;
 *)   ntp_ok=no  ;;
esac
if test "$ntp_ok" = "yes"; then
    AC_DEFINE(ONCORE_SHMEM_STATUS)
fi
AC_MSG_RESULT($ntp_ok)

dnl dnl These are for OPT_PROGRAMS in authstuff/
dnl AC_SUBST(AUTHCERT)
dnl AC_SUBST(AUTHSPEED)
dnl AC_SUBST(MD5DRIVER)
dnl AC_SUBST(KEYPARITY)
dnl AC_SUBST(MAKEIPFP)
dnl AC_SUBST(MAKEPC1)
dnl AC_SUBST(MAKEPC2)
dnl AC_SUBST(MAKESP)
dnl AC_SUBST(MKRANDKEYS)
dnl AC_SUBST(OMAKEIPFP)
dnl AC_SUBST(UNIXCERT)

ntp_refclock=no

# HPUX only, and by explicit request
AC_MSG_CHECKING(Datum/Bancomm bc635/VME interface)
AC_ARG_ENABLE(BANCOMM,
    AC_HELP_STRING([--enable-BANCOMM], [- Datum/Bancomm bc635/VME interface]),
    [ntp_ok=$enableval], [ntp_ok=no])
if test "$ntp_ok" = "yes"; then
    ntp_refclock=yes
    AC_DEFINE(CLOCK_BANC)
fi
AC_MSG_RESULT($ntp_ok)
case "$ntp_ok$host" in
 yes*-*-hpux*) ;;
 yes*) AC_MSG_WARN(*** But the expected answer is... no ***) ;;
esac

#HPUX only, and only by explicit request
AC_MSG_CHECKING(TrueTime GPS receiver/VME interface)
AC_ARG_ENABLE(GPSVME,
    AC_HELP_STRING([--enable-GPSVME], [- TrueTime GPS receiver/VME interface]),
    [ntp_ok=$enableval], [ntp_ok=no])
if test "$ntp_ok" = "yes"; then
    ntp_refclock=yes
    AC_DEFINE(CLOCK_GPSVME)
fi
AC_MSG_RESULT($ntp_ok)
case "$ntp_ok$host" in
 yes*-*-hpux*) ;;
 yes*) AC_MSG_WARN(*** But the expected answer is... no ***) ;;
esac

AC_MSG_CHECKING(for PCL720 clock support)
case "$ac_cv_header_machine_inline_h$ac_cv_header_sys_pcl720_h$ac_cv_header_sys_i8253_h" in
 yesyesyes)
    AC_DEFINE(CLOCK_PPS720)
    ans=yes
    ;;
 *)
    ans=no
    ;;
esac
AC_MSG_RESULT($ans)

AC_MSG_CHECKING(for SHM clock attached thru shared memory)
AC_ARG_ENABLE(SHM,
    AC_HELP_STRING([--enable-SHM], [- SHM clock attached thru shared memory]),
    [ntp_ok=$enableval], [ntp_ok=no])
if test "$ntp_ok" = "yes"; then
    ntp_refclock=yes
    AC_DEFINE(CLOCK_SHM)
fi
AC_MSG_RESULT($ntp_ok)

AC_MSG_CHECKING(for default inclusion of all suitable non-PARSE clocks)
AC_ARG_ENABLE(all-clocks,
    AC_HELP_STRING([--enable-all-clocks], [+ include all suitable non-PARSE clocks:]),
    [ntp_eac=$enableval], [ntp_eac=yes])
AC_MSG_RESULT($ntp_eac)

AC_MSG_CHECKING(if we have support for PARSE clocks)
case "$ac_cv_var_atom_ok$ac_cv_header_termio_h$ac_cv_header_termios_h" in
 yes*yes*)
    ntp_canparse=yes
    ;;
 *) ntp_canparse=no
    ;;
esac
AC_MSG_RESULT($ntp_canparse)

AC_MSG_CHECKING([if we have support for audio clocks])
case "$ac_cv_header_sun_audioio_h$ac_cv_header_sys_audioio_h$ac_cv_header_machine_soundcard_h$ac_cv_header_sys_soundcard_h" in
 *yes*)
    ntp_canaudio=yes
    AC_DEFINE(HAVE_AUDIO, , [Do we have audio support?])
    ;;
 *) ntp_canaudio=no ;;
esac
AC_MSG_RESULT($ntp_canaudio)

# Requires modem control
AC_MSG_CHECKING(ACTS modem service)
AC_ARG_ENABLE(ACTS,
    AC_HELP_STRING([--enable-ACTS], [+ ACTS modem service]),
    [ntp_ok=$enableval],
    [AC_EGREP_CPP(yes,
        [#include <termios.h>
#ifdef HAVE_SYS_IOCTL_H
#include <sys/ioctl.h>
#endif
#ifdef TIOCMBIS
         yes
#endif
         ], ntp_ok=$ntp_eac, ntp_ok=no)])
if test "$ntp_ok" = "yes"; then
    ntp_refclock=yes
    AC_DEFINE(CLOCK_ACTS)
fi
AC_MSG_RESULT($ntp_ok)

AC_MSG_CHECKING(Arbiter 1088A/B GPS receiver)
AC_ARG_ENABLE(ARBITER,
    AC_HELP_STRING([--enable-ARBITER], [+ Arbiter 1088A/B GPS receiver]),
    [ntp_ok=$enableval], [ntp_ok=$ntp_eac])
if test "$ntp_ok" = "yes"; then
    ntp_refclock=yes
    AC_DEFINE(CLOCK_ARBITER)
fi
AC_MSG_RESULT($ntp_ok)

AC_MSG_CHECKING(Arcron MSF receiver)
AC_ARG_ENABLE(ARCRON_MSF,
    AC_HELP_STRING([--enable-ARCRON-MSF], [+ Arcron MSF receiver]),
    [ntp_ok=$enableval], [ntp_ok=$ntp_eac])
if test "$ntp_ok" = "yes"; then
    ntp_refclock=yes
    AC_DEFINE(CLOCK_ARCRON_MSF)
fi
AC_MSG_RESULT($ntp_ok)

AC_MSG_CHECKING(Austron 2200A/2201A GPS receiver)
AC_ARG_ENABLE(AS2201,
    AC_HELP_STRING([--enable-AS2201], [+ Austron 2200A/2201A GPS receiver]),
    [ntp_ok=$enableval], [ntp_ok=$ntp_eac])
if test "$ntp_ok" = "yes"; then
    ntp_refclock=yes
    AC_DEFINE(CLOCK_AS2201)
fi
AC_MSG_RESULT($ntp_ok)

AC_MSG_CHECKING(ATOM PPS interface)
AC_ARG_ENABLE(ATOM,	
    AC_HELP_STRING([--enable-ATOM], [s ATOM PPS interface]),
    [ntp_ok=$enableval], [ntp_ok=$ntp_eac])
case "$ac_cv_var_atom_ok" in
 no) ntp_ok=no ;;
esac
if test "$ntp_ok" = "yes"; then
    ntp_refclock=yes
    AC_DEFINE(CLOCK_ATOM)
fi
AC_MSG_RESULT($ntp_ok)

AC_MSG_CHECKING(Chrono-log K-series WWVB receiver)
AC_ARG_ENABLE(CHRONOLOG,
    AC_HELP_STRING([--enable-CHRONOLOG], [+ Chrono-log K-series WWVB receiver]),
    [ntp_ok=$enableval], [ntp_ok=$ntp_eac])
if test "$ntp_ok" = "yes"; then
    ntp_refclock=yes
    AC_DEFINE(CLOCK_CHRONOLOG)
fi
AC_MSG_RESULT($ntp_ok)

AC_MSG_CHECKING(CHU modem/decoder)
AC_ARG_ENABLE(CHU,
    AC_HELP_STRING([--enable-CHU], [- CHU modem/decoder]),
    [ntp_ok=$enableval], [ntp_ok=$ntp_eac])
if test "$ntp_ok" = "yes"; then
    ntp_refclock=yes
    AC_DEFINE(CLOCK_CHU)
fi
AC_MSG_RESULT($ntp_ok)
ac_refclock_chu=$ntp_ok

AC_MSG_CHECKING(CHU audio/decoder)
AC_ARG_ENABLE(AUDIO-CHU,
    AC_HELP_STRING([--enable-AUDIO-CHU], [s CHU audio/decoder]),
    [ntp_ok=$enableval],
    [case "$ntp_eac$ac_refclock_chu$ntp_canaudio" in
 *no*)	ntp_ok=no  ;;
 *)	ntp_ok=yes ;;
esac])
if test "$ntp_ok" = "yes"; then
    AC_DEFINE(AUDIO_CHU)
fi
AC_MSG_RESULT($ntp_ok)
# We used to check for sunos/solaris target...
case "$ntp_ok$ac_refclock_chu$ntp_canaudio" in
 yes*no*) AC_MSG_WARN(*** But the expected answer is...no ***) ;;
esac

# Not under HP-UX
AC_MSG_CHECKING(Datum Programmable Time System)
AC_ARG_ENABLE(DATUM,
    AC_HELP_STRING([--enable-DATUM], [s Datum Programmable Time System]),
    [ntp_ok=$enableval],
    [case "$ac_cv_header_termios_h" in
    yes)
        ntp_ok=$ntp_eac
        ;;
    *) ntp_ok=no
        ;;
    esac])
if test "$ntp_ok" = "yes"; then
    ntp_refclock=yes
    AC_DEFINE(CLOCK_DATUM)
fi
AC_MSG_RESULT($ntp_ok)

AC_MSG_CHECKING(Dumb generic hh:mm:ss local clock)
AC_ARG_ENABLE(DUMBCLOCK,
    AC_HELP_STRING([--enable-DUMBCLOCK], [+ Dumb generic hh:mm:ss local clock]),
    [ntp_ok=$enableval], [ntp_ok=$ntp_eac])
if test "$ntp_ok" = "yes"; then
    ntp_refclock=yes
    AC_DEFINE(CLOCK_DUMBCLOCK)
fi
AC_MSG_RESULT($ntp_ok)

AC_MSG_CHECKING(Forum Graphic GPS)
AC_ARG_ENABLE(FG,
    AC_HELP_STRING([--enable-FG], [+ Forum Graphic GPS]),
    [ntp_ok=$enableval], [ntp_ok=$ntp_eac])
if test "$ntp_ok" = "yes"; then
    ntp_refclock=yes
    AC_DEFINE(CLOCK_FG)
fi
AC_MSG_RESULT($ntp_ok)

# Requires modem control
AC_MSG_CHECKING(Heath GC-1000 WWV/WWVH receiver)
AC_ARG_ENABLE(HEATH,
    AC_HELP_STRING([--enable-HEATH], [s Heath GC-1000 WWV/WWVH receiver]),
    [ntp_ok=$enableval],
    [AC_EGREP_CPP(yes,
        [#include <termios.h>
#ifdef HAVE_SYS_IOCTL_H
#include <sys/ioctl.h>
#endif
#ifdef TIOCMBIS
         yes
#endif
         ], ntp_ok=$ntp_eac, ntp_ok=no)])
if test "$ntp_ok" = "yes"; then
    ntp_refclock=yes
    AC_DEFINE(CLOCK_HEATH)
fi
AC_MSG_RESULT($ntp_ok)

AC_MSG_CHECKING(for hopf serial clock device)
AC_ARG_ENABLE(HOPFSERIAL,
    AC_HELP_STRING([--enable-HOPFSERIAL], [+ hopf serial clock device]),
    [ntp_ok=$enableval], [ntp_ok=$ntp_eac])
if test "$ntp_ok" = "yes"; then
    ntp_refclock=yes
    AC_DEFINE(CLOCK_HOPF_SERIAL)
fi
AC_MSG_RESULT($ntp_ok)

AC_MSG_CHECKING(for hopf PCI clock 6039)
AC_ARG_ENABLE(HOPFPCI,
    AC_HELP_STRING([--enable-HOPFPCI], [+ hopf 6039 PCI board]),
    [ntp_ok=$enableval], [ntp_ok=$ntp_eac])
if test "$ntp_ok" = "yes"; then
    ntp_refclock=yes
    AC_DEFINE(CLOCK_HOPF_PCI)
fi
AC_MSG_RESULT($ntp_ok)

AC_MSG_CHECKING(HP 58503A GPS receiver)
AC_ARG_ENABLE(HPGPS,
    AC_HELP_STRING([--enable-HPGPS], [+ HP 58503A GPS receiver]),
    [ntp_ok=$enableval], [ntp_ok=$ntp_eac])
if test "$ntp_ok" = "yes"; then
    ntp_refclock=yes
    AC_DEFINE(CLOCK_HPGPS)
fi
AC_MSG_RESULT($ntp_ok)

AC_MSG_CHECKING(Sun IRIG audio decoder)
AC_ARG_ENABLE(IRIG,
    AC_HELP_STRING([--enable-IRIG], [s Sun IRIG audio decoder]),
    [ntp_ok=$enableval],
    [case "$ntp_eac$ntp_canaudio" in
     *no*)	ntp_ok=no  ;;
     *)		ntp_ok=yes ;;
    esac])
if test "$ntp_ok" = "yes"; then
    ntp_refclock=yes
    AC_DEFINE(CLOCK_IRIG)
fi
AC_MSG_RESULT($ntp_ok)
case "$ntp_ok$ntp_canaudio" in
 yesno) AC_MSG_WARN(*** But the expected answer is... no ***) ;;
esac

AC_MSG_CHECKING(for JJY receiver)
AC_ARG_ENABLE(JJY,
    AC_HELP_STRING([--enable-JJY], [+ JJY receiver]),
    [ntp_ok=$enableval], [ntp_ok=$ntp_eac])
if test "$ntp_ok" = "yes"; then
    ntp_refclock=yes
    AC_DEFINE(CLOCK_JJY)
fi
AC_MSG_RESULT($ntp_ok)

# Not Ultrix
AC_MSG_CHECKING(Rockwell Jupiter GPS receiver)
AC_ARG_ENABLE(JUPITER,
    AC_HELP_STRING([--enable-JUPITER], [s Rockwell Jupiter GPS receiver]),
    [ntp_ok=$enableval],
    [case "$ac_cv_var_ppsclock" in
#     yes) ntp_ok=$ntp_eac
#        ;;
     *) ntp_ok=no
        ;;
    esac])
if test "$ntp_ok" = "yes"; then
    ntp_refclock=yes
    AC_DEFINE(CLOCK_JUPITER)
fi
AC_MSG_RESULT($ntp_ok)
case "$ntp_ok$host" in
 yes*-*-ultrix*) AC_MSG_WARN(*** But the expected answer is... no ***) ;;
esac

AC_MSG_CHECKING(Leitch CSD 5300 Master Clock System Driver)
AC_ARG_ENABLE(LEITCH,
    AC_HELP_STRING([--enable-LEITCH], [+ Leitch CSD 5300 Master Clock System Driver]),
    [ntp_ok=$enableval], [ntp_ok=$ntp_eac])
if test "$ntp_ok" = "yes"; then
    ntp_refclock=yes
    AC_DEFINE(CLOCK_LEITCH)
fi
AC_MSG_RESULT($ntp_ok)

AC_MSG_CHECKING(local clock reference)
AC_ARG_ENABLE(LOCAL-CLOCK,
    AC_HELP_STRING([--enable-LOCAL-CLOCK], [+ local clock reference]),
    [ntp_ok=$enableval], [ntp_ok=$ntp_eac])
if test "$ntp_ok" = "yes"; then
    ntp_refclock=yes
    AC_DEFINE(CLOCK_LOCAL)
fi
AC_MSG_RESULT($ntp_ok)

AC_MSG_CHECKING(EES M201 MSF receiver)
AC_ARG_ENABLE(MSFEES,
    AC_HELP_STRING([--enable-MSFEES], [+ EES M201 MSF receiver]),
    [ntp_ok=$enableval], [ntp_ok=$ntp_eac])
if test "$ntp_ok" = "yes"; then
    ntp_refclock=yes
    AC_DEFINE(CLOCK_MSFEES)
fi
AC_MSG_RESULT($ntp_ok)

# Not Ultrix
AC_MSG_CHECKING(Magnavox MX4200 GPS receiver)
AC_ARG_ENABLE(MX4200,
    AC_HELP_STRING([--enable-MX4200 ], [s Magnavox MX4200 GPS receiver]),
    [ntp_ok=$enableval],
    [case "$ac_cv_var_ppsclock" in
     yes) ntp_ok=$ntp_eac
        ;;
     *) ntp_ok=no
        ;;
    esac])
if test "$ntp_ok" = "yes"; then
    ntp_refclock=yes
    AC_DEFINE(CLOCK_MX4200)
fi
AC_MSG_RESULT($ntp_ok)
case "$ntp_ok$host" in
 yes*-*-ultrix*) AC_MSG_WARN(*** But the expected answer is... no ***) ;;
esac

AC_MSG_CHECKING(NMEA GPS receiver)
AC_ARG_ENABLE(NMEA,
    AC_HELP_STRING([--enable-NMEA], [+ NMEA GPS receiver]),
    [ntp_ok=$enableval], [ntp_ok=$ntp_eac])
if test "$ntp_ok" = "yes"; then
    ntp_refclock=yes
    AC_DEFINE(CLOCK_NMEA)
fi
AC_MSG_RESULT($ntp_ok)

AC_MSG_CHECKING(for ONCORE Motorola VP/UT Oncore GPS)
AC_ARG_ENABLE(ONCORE,
    AC_HELP_STRING([--enable-ONCORE], [s Motorola VP/UT Oncore GPS receiver]),
    [ntp_ok=$enableval], [ntp_ok=$ntp_eac])
case "$ac_cv_var_oncore_ok" in
 no) ntp_ok=no ;;
esac
if test "$ntp_ok" = "yes"; then
    ntp_refclock=yes
    AC_DEFINE(CLOCK_ONCORE)
fi
AC_MSG_RESULT($ntp_ok)

AC_MSG_CHECKING(for Palisade clock)
AC_ARG_ENABLE(PALISADE,
    AC_HELP_STRING([--enable-PALISADE], [+ Palisade clock]),
    [ntp_ok=$enableval],
    [case "$ac_cv_header_termios_h" in
    yes)
        ntp_ok=$ntp_eac
        ;;
    *) ntp_ok=no
        ;;
    esac])

if test "$ntp_ok" = "yes"; then
    ntp_refclock=yes
    AC_DEFINE(CLOCK_PALISADE)
fi
AC_MSG_RESULT($ntp_ok)

AC_MSG_CHECKING(Conrad parallel port radio clock)
AC_ARG_ENABLE(PCF,
    AC_HELP_STRING([--enable-PCF ], [+ Conrad parallel port radio clock]),
    [ntp_ok=$enableval], [ntp_ok=$ntp_eac])
if test "$ntp_ok" = "yes"; then
    ntp_refclock=yes
    AC_DEFINE(CLOCK_PCF)
fi
AC_MSG_RESULT($ntp_ok)

AC_MSG_CHECKING(PST/Traconex 1020 WWV/WWVH receiver)
AC_ARG_ENABLE(PST,
    AC_HELP_STRING([--enable-PST], [+ PST/Traconex 1020 WWV/WWVH receiver]),
    [ntp_ok=$enableval], [ntp_ok=$ntp_eac])
if test "$ntp_ok" = "yes"; then
    ntp_refclock=yes
    AC_DEFINE(CLOCK_PST)
fi
AC_MSG_RESULT($ntp_ok)

# Requires modem control
AC_MSG_CHECKING(PTB modem service)
AC_ARG_ENABLE(PTBACTS,
    AC_HELP_STRING([--enable-PTBACTS], [s PTB modem service]),
    [ntp_ok=$enableval],
    [AC_EGREP_CPP(yes,
        [#include <termios.h>
#ifdef HAVE_SYS_IOCTL_H
#include <sys/ioctl.h>
#endif
#ifdef TIOCMBIS
         yes
#endif
         ], ntp_ok=$ntp_eac, ntp_ok=no)])
if test "$ntp_ok" = "yes"; then
    ntp_refclock=yes
    AC_DEFINE(CLOCK_PTBACTS)
fi
AC_MSG_RESULT($ntp_ok)

AC_MSG_CHECKING(Spectracom 8170/Netclock/2 WWVB receiver)
AC_ARG_ENABLE(SPECTRACOM,
    AC_HELP_STRING([--enable-SPECTRACOM], [+ Spectracom 8170/Netclock/2 WWVB receiver]),
    [ntp_ok=$enableval], [ntp_ok=$ntp_eac])
if test "$ntp_ok" = "yes"; then
    ntp_refclock=yes
    AC_DEFINE(CLOCK_SPECTRACOM)
fi
AC_MSG_RESULT($ntp_ok)

AC_MSG_CHECKING(KSI/Odetics TPRO/S GPS receiver/IRIG interface)
AC_ARG_ENABLE(TPRO,
    AC_HELP_STRING([--enable-TPRO], [s KSI/Odetics TPRO/S GPS receiver/IRIG interface]),
    [ntp_ok=$enableval],
    [case "$ac_cv_header_sys_tpro_h" in
     yes)
	ntp_ok=$ntp_eac
	;;
     *)	ntp_ok=no
	;;
    esac])
if test "$ntp_ok" = "yes"; then
    ntp_refclock=yes
    AC_DEFINE(CLOCK_TPRO)
fi
AC_MSG_RESULT($ntp_ok)
case "$ntp_ok$ac_cv_header_sys_tpro" in
 yesno) AC_MSG_WARN(*** But the expected answer is... no ***) ;;
esac

AC_MSG_CHECKING(TRAK 8810 GPS receiver)
AC_ARG_ENABLE(TRAK,
    AC_HELP_STRING([--enable-TRAK], [+ TRAK 8810 GPS receiver]),
    [ntp_ok=$enableval], [ntp_ok=$ntp_eac])
if test "$ntp_ok" = "yes"; then
    ntp_refclock=yes
    AC_DEFINE(CLOCK_TRAK)
fi
AC_MSG_RESULT($ntp_ok)

# Not on a vax-dec-bsd
AC_MSG_CHECKING(Kinemetrics/TrueTime receivers)
AC_ARG_ENABLE(TRUETIME,
    AC_HELP_STRING([--enable-TRUETIME], [s Kinemetrics/TrueTime receivers]),
    [ntp_ok=$enableval],
    [case "$host" in
     vax-dec-bsd)
	ntp_ok=no
	;;
     *)
	ntp_ok=$ntp_eac
	;;
    esac])
if test "$ntp_ok" = "yes"; then
    ntp_refclock=yes
    AC_DEFINE(CLOCK_TRUETIME)
fi
AC_MSG_RESULT($ntp_ok)
case "$ntp_ok$host" in
 yesvax-dec-bsd) AC_MSG_WARN(*** But the expected answer is... no ***) ;;
esac

AC_MSG_CHECKING(TrueTime 560 IRIG-B decoder)
AC_ARG_ENABLE(TT560,
    AC_HELP_STRING([--enable-TT650], [- TrueTime 560 IRIG-B decoder]),
    [ntp_ok=$enableval], [ntp_ok=no])
if test "$ntp_ok" = "yes"; then
    ntp_refclock=yes
    AC_DEFINE(CLOCK_TT560, , [TrueTime 560 IRIG-B decoder?])
fi
AC_MSG_RESULT($ntp_ok)

AC_MSG_CHECKING(Ultralink M320 WWVB receiver)
AC_ARG_ENABLE(ULINK,
    AC_HELP_STRING([--enable-ULINK], [+ Ultralink WWVB receiver]),
    [ntp_ok=$enableval], [ntp_ok=$ntp_eac])
if test "$ntp_ok" = "yes"; then
    ntp_refclock=yes
    AC_DEFINE(CLOCK_ULINK)
fi
AC_MSG_RESULT($ntp_ok)

# Requires modem control
AC_MSG_CHECKING(USNO modem service)
AC_ARG_ENABLE(USNO,
    AC_HELP_STRING([--enable-USNO], [s USNO modem service]),
    [ntp_ok=$enableval],
    [AC_EGREP_CPP(yes,
        [#include <termios.h>
#ifdef HAVE_SYS_IOCTL_H
#include <sys/ioctl.h>
#endif
#ifdef TIOCMBIS
         yes
#endif
         ], ntp_ok=$ntp_eac, ntp_ok=no)])
if test "$ntp_ok" = "yes"; then
    ntp_refclock=yes
    AC_DEFINE(CLOCK_USNO)
fi
AC_MSG_RESULT($ntp_ok)

AC_MSG_CHECKING(WWV receiver)
AC_ARG_ENABLE(WWV,
    AC_HELP_STRING([--enable-WWV], [+ WWV Audio receiver]),
    [ntp_ok=$enableval],
    [case "$ntp_eac$ntp_canaudio" in
     *no*)	ntp_ok=no  ;;
     *)		ntp_ok=yes ;;
    esac])
if test "$ntp_ok" = "yes"; then
    ntp_refclock=yes
    AC_DEFINE(CLOCK_WWV)
fi
AC_MSG_RESULT($ntp_ok)
case "$ntp_ok$ntp_canaudio" in
 yesno) AC_MSG_WARN(*** But the expected answer is... no ***) ;;
esac

AC_MSG_CHECKING(for Zyfer receiver)
AC_ARG_ENABLE(ZYFER,
    AC_HELP_STRING([--enable-ZYFER], [+ Zyfer GPStarplus receiver]),
    [ntp_ok=$enableval], [ntp_ok=$ntp_eac])
if test "$ntp_ok" = "yes"; then
    ntp_refclock=yes
    AC_DEFINE(CLOCK_ZYFER, 1, [Zyfer GPStarplus])
fi
AC_MSG_RESULT($ntp_ok)


AC_MSG_CHECKING(for default inclusion of all suitable PARSE clocks)
AC_ARG_ENABLE(parse-clocks,	[  --enable-parse-clocks   - include all suitable PARSE clocks:],
    [ntp_eapc=$enableval],
    [case "$ntp_eac" in
     yes) ntp_eapc=$ntp_canparse ;;
     *) ntp_eapc=no ;;
    esac
    ntp_eapc=no])
AC_MSG_RESULT($ntp_eapc)

case "$ntp_eac$ntp_eapc$ntp_canparse" in
 noyes*)
    AC_MSG_ERROR("--enable-parse-clocks" requires "--enable-all-clocks".)
    ;;
 yesyesno)
    AC_MSG_ERROR(You said "--enable-parse-clocks" but PARSE isn't supported on this platform!)
    ;;
 *) ;;
esac

ntp_libparse=no
ntp_parseutil=no
ntp_rawdcf=no

AC_MSG_CHECKING(Diem Computime Radio Clock)
AC_ARG_ENABLE(COMPUTIME,
    AC_HELP_STRING([--enable-COMPUTIME], [s Diem Computime Radio Clock]),
    [ntp_ok=$enableval], [ntp_ok=$ntp_eapc])
if test "$ntp_ok" = "yes"; then
    ntp_libparse=yes
    ntp_refclock=yes
    AC_DEFINE(CLOCK_COMPUTIME)
fi
AC_MSG_RESULT($ntp_ok)
case "$ntp_ok$ntp_canparse" in
 yesno)
    AC_MSG_ERROR(That's a parse clock and this system doesn't support it!)
    ;;
esac

AC_MSG_CHECKING(ELV/DCF7000 clock)
AC_ARG_ENABLE(DCF7000,
    AC_HELP_STRING([--enable-DCF7000], [s ELV/DCF7000 clock]),
    [ntp_ok=$enableval], [ntp_ok=$ntp_eapc])
if test "$ntp_ok" = "yes"; then
    ntp_libparse=yes
    ntp_refclock=yes
    AC_DEFINE(CLOCK_DCF7000)
fi
AC_MSG_RESULT($ntp_ok)
case "$ntp_ok$ntp_canparse" in
 yesno)
    AC_MSG_ERROR(That's a parse clock and this system doesn't support it!)
    ;;
esac

AC_MSG_CHECKING(HOPF 6021 clock)
AC_ARG_ENABLE(HOPF6021,
    AC_HELP_STRING([--enable-HOPF6021 ], [s HOPF 6021 clock]),
    [ntp_ok=$enableval], [ntp_ok=$ntp_eapc])
if test "$ntp_ok" = "yes"; then
    ntp_libparse=yes
    ntp_refclock=yes
    AC_DEFINE(CLOCK_HOPF6021)
fi
AC_MSG_RESULT($ntp_ok)
case "$ntp_ok$ntp_canparse" in
 yesno)
    AC_MSG_ERROR(That's a parse clock and this system doesn't support it!)
    ;;
esac

AC_MSG_CHECKING(Meinberg clocks)
AC_ARG_ENABLE(MEINBERG,
    AC_HELP_STRING([--enable-MEINBERG], [s Meinberg clocks]),
    [ntp_ok=$enableval], [ntp_ok=$ntp_eapc])
if test "$ntp_ok" = "yes"; then
    ntp_libparse=yes
    ntp_refclock=yes
    AC_DEFINE(CLOCK_MEINBERG)
fi
AC_MSG_RESULT($ntp_ok)
case "$ntp_ok$ntp_canparse" in
 yesno)
    AC_MSG_ERROR(That's a parse clock and this system doesn't support it!)
    ;;
esac

AC_MSG_CHECKING(DCF77 raw time code)
AC_ARG_ENABLE(RAWDCF,
    AC_HELP_STRING([--enable-RAWDCF], [s DCF77 raw time code]),
    [ntp_ok=$enableval], [ntp_ok=$ntp_eapc])
if test "$ntp_ok" = "yes"; then
    ntp_libparse=yes
    ntp_parseutil=yes
    ntp_refclock=yes
    ntp_rawdcf=yes
    AC_DEFINE(CLOCK_RAWDCF)
fi
AC_MSG_RESULT($ntp_ok)
case "$ntp_ok$ntp_canparse" in
 yesno)
    AC_MSG_ERROR(That's a parse clock and this system doesn't support it!)
    ;;
esac

case "$ntp_rawdcf" in
 yes)
    AC_CACHE_CHECK(if we must enable parity for RAWDCF,
    ac_cv_var_rawdcf_parity,
    [ans=no
    case "$host" in
     *-*-linux*)
        ans=yes
        ;;
    esac
    ac_cv_var_rawdcf_parity=$ans])
    case "$ac_cv_var_rawdcf_parity" in
     yes) AC_DEFINE(RAWDCF_NO_IGNPAR) ;;
    esac
    ;;

 *) # HMS: Is this a good idea?
    ac_cv_var_rawdcf_parity=no
    ;;
esac

AC_MSG_CHECKING(RCC 8000 clock)
AC_ARG_ENABLE(RCC8000,
    AC_HELP_STRING([--enable-RCC8000], [s RCC 8000 clock]),
    [ntp_ok=$enableval], [ntp_ok=$ntp_eapc])
if test "$ntp_ok" = "yes"; then
    ntp_libparse=yes
    ntp_refclock=yes
    AC_DEFINE(CLOCK_RCC8000)
fi
AC_MSG_RESULT($ntp_ok)
case "$ntp_ok$ntp_canparse" in
 yesno)
    AC_MSG_ERROR(That's a parse clock and this system doesn't support it!)
    ;;
esac

AC_MSG_CHECKING(Schmid DCF77 clock)
AC_ARG_ENABLE(SCHMID,
    AC_HELP_STRING([--enable-SCHMID ], [s Schmid DCF77 clock]),
    [ntp_ok=$enableval], [ntp_ok=$ntp_eapc])
if test "$ntp_ok" = "yes"; then
    ntp_libparse=yes
    ntp_refclock=yes
    AC_DEFINE(CLOCK_SCHMID)
fi
AC_MSG_RESULT($ntp_ok)
case "$ntp_ok$ntp_canparse" in
 yesno)
    AC_MSG_ERROR(That's a parse clock and this system doesn't support it!)
    ;;
esac

AC_MSG_CHECKING(Trimble GPS receiver/TAIP protocol)
AC_ARG_ENABLE(TRIMTAIP,
    AC_HELP_STRING([--enable-TRIMTAIP], [s Trimble GPS receiver/TAIP protocol]),
    [ntp_ok=$enableval], [ntp_ok=$ntp_eapc])
if test "$ntp_ok" = "yes"; then
    ntp_libparse=yes
    ntp_refclock=yes
    AC_DEFINE(CLOCK_TRIMTAIP)
fi
AC_MSG_RESULT($ntp_ok)
case "$ntp_ok$ntp_canparse" in
 yesno)
    AC_MSG_ERROR(That's a parse clock and this system doesn't support it!)
    ;;
esac

AC_MSG_CHECKING(Trimble GPS receiver/TSIP protocol)
AC_ARG_ENABLE(TRIMTSIP,
    AC_HELP_STRING([--enable-TRIMTSIP], [s Trimble GPS receiver/TSIP protocol]),
    [ntp_ok=$enableval], [ntp_ok=$ntp_eapc])
if test "$ntp_ok" = "yes"; then
    ntp_libparse=yes
    ntp_refclock=yes
    AC_DEFINE(CLOCK_TRIMTSIP)
fi
AC_MSG_RESULT($ntp_ok)
case "$ntp_ok$ntp_canparse" in
 yesno)
    AC_MSG_ERROR(That's a parse clock and this system doesn't support it!)
    ;;
esac

AC_MSG_CHECKING(WHARTON 400A Series clock)
AC_ARG_ENABLE(WHARTON,
    AC_HELP_STRING([--enable-WHARTON], [s WHARTON 400A Series clock]),
    [ntp_ok=$enableval], [ntp_ok=$ntp_eapc])
if test "$ntp_ok" = "yes"; then
    ntp_libparse=yes
    ntp_refclock=yes
    AC_DEFINE(CLOCK_WHARTON_400A)
fi
AC_MSG_RESULT($ntp_ok)
case "$ntp_ok$ntp_canparse" in
 yesno)
    AC_MSG_ERROR(That's a parse clock and this system doesn't support it!)
    ;;
esac

AC_MSG_CHECKING(VARITEXT clock)
AC_ARG_ENABLE(VARITEXT,
    AC_HELP_STRING([--enable-VARITEXT], [s VARITEXT clock]),
    [ntp_ok=$enableval], [ntp_ok=$ntp_eapc])
if test "$ntp_ok" = "yes"; then
    ntp_libparse=yes
    ntp_refclock=yes
    AC_DEFINE(CLOCK_VARITEXT)
fi
AC_MSG_RESULT($ntp_ok)
case "$ntp_ok$ntp_canparse" in
 yesno)
    AC_MSG_ERROR(That's a parse clock and this system doesn't support it!)
    ;;
esac
AC_SUBST(LIBPARSE)
AC_SUBST(MAKE_LIBPARSE)
AC_SUBST(MAKE_LIBPARSE_KERNEL)
AC_SUBST(MAKE_CHECK_Y2K)
AC_MSG_CHECKING(if we need to make and use the parse libraries)
ans=no
case "$ntp_libparse" in
 yes)
    ans=yes
    AC_DEFINE(CLOCK_PARSE)
    LIBPARSE=../libparse/libparse.a
    MAKE_LIBPARSE=libparse.a
    MAKE_CHECK_Y2K=check_y2k
    AC_DEFINE(PPS_SAMPLE)
    AC_DEFINE(CLOCK_ATOM)
    ;;
esac
AC_MSG_RESULT($ans)

# AC_SUBST(RSAOBJS)
# AC_SUBST(RSASRCS)
# AC_SUBST(RSADIR)
# AC_SUBST(RSAREF)
# AC_SUBST(LIBRSAREF)
# AC_SUBST(MAKE_LIBRSAREF)

AC_SUBST(OPENSSL)
AC_SUBST(OPENSSL_INC)
AC_SUBST(OPENSSL_LIB)

AC_SUBST(MAKE_NTP_GENKEYS)

AC_MSG_CHECKING(for openssl library directory)
AC_ARG_WITH(openssl-libdir,
	AC_HELP_STRING([--with-openssl-libdir], [+ =/something/reasonable]),
[ans=$withval], [ans=yes])
case "$ans" in
 no) ;;
 yes) # Look in:
    ans="/usr/lib /usr/local/lib /usr/local/ssl/lib"
    ;;
 *) # Look where they said
    ;;
esac
case "$ans" in
 no) ;;
 *) # Look for libcrypto.a and libssl.a:
    for i in $ans no
    do
	test -f $i/libcrypto.a -a -f $i/libssl.a && break
    done
    case "$i" in
     no)
	ans=no
	OPENSSL_LIB=
	;;
     *) ans=$i
	OPENSSL_LIB=$ans
	;;
    esac
    ;;
esac
AC_MSG_RESULT($ans)

AC_MSG_CHECKING(for openssl include directory)
AC_ARG_WITH(openssl-incdir,
	AC_HELP_STRING([--with-openssl-incdir], [+ =/something/reasonable]),
[ans=$withval], [ans=yes])
case "$ans" in
 no) ;;
 yes) # look in:
    ans="/usr/include /usr/local/include /usr/local/ssl/include"
    ;;
 *) # Look where they said
    ;;
esac
case "$ans" in
 no) ;;
 *) # look for openssl/opensslconf.h:
    for i in $ans no
    do
	test -f $i/openssl/opensslconf.h && break
    done
    case "$i" in
     no)
	ans=no
	OPENSSL_INC=
	;;
     *) ans=$i
	OPENSSL_INC=$ans
	;;
    esac
    ;;
esac
AC_MSG_RESULT($ans)

AC_ARG_WITH(crypto,
	AC_HELP_STRING([--with-crypto], [+ =openssl]),
[ans=$withval], [ans=yes])
case "$ans" in
 no) ;;
 yes|openssl)
    if test -z "$OPENSSL_LIB" -o -z "$OPENSSL_INC"
    then
	ans=no
    else
	# We have OpenSSL inc/lib - use them.
	ans=openssl
	CPPFLAGS="$CPPFLAGS -I$OPENSSL_INC"
	LDFLAGS="$LDFLAGS -L$OPENSSL_LIB"
	LIBS="$LIBS -lcrypto"
	AC_DEFINE(OPENSSL, , [Use OpenSSL?])
	AC_CHECK_FUNCS(EVP_md2 EVP_mdc2)
    fi
    ;;
esac
AC_MSG_CHECKING(for the level of crypto support)
AC_MSG_RESULT($ans)

AC_MSG_CHECKING(if we want to compile with ElectricFence)
AC_ARG_WITH(electricfence,	[  --with-electricfence    - compile with ElectricFence malloc debugger],
[ans=$withval], [ans=no])
case "$ans" in
 no) ;;
 *)
    LIBS="$LIBS \${top_builddir}/ElectricFence/libefence.a"
    EF_PROGS="eftest tstheap"
    AC_SUBST(EF_PROGS)
    EF_LIBS=libefence.a
    AC_SUBST(EF_LIBS)
    ans=yes
    ;;
esac
AC_MSG_RESULT($ans)

AC_SUBST(TESTDCF)
AC_SUBST(DCFD)

AC_MSG_CHECKING(if we can make dcf parse utilities)
ans=no
if test "$ntp_parseutil" = "yes"; then
    case "$host" in
     *-*-sunos4*|*-*-solaris2*|*-*-linux*)
	ans="dcfd testdcf"
	DCFD=dcfd
        TESTDCF=testdcf
	;;
    esac
fi
AC_MSG_RESULT($ans)

AC_SUBST(MAKE_PARSEKMODULE)
AC_MSG_CHECKING(if we can build kernel streams modules for parse)
ans=no
case "$ntp_parseutil$ac_cv_header_sys_stropts_h" in
 yesyes)
    case "$host" in
     sparc-*-sunos4*)
        case "$ac_cv_var_kernel_pll" in
	yes)
	    AC_DEFINE(PPS_SYNC)
	    ;;
	esac
	ans=parsestreams
	MAKE_PARSEKMODULE=parsestreams.loadable_module.o
	;;
     sparc-*-solaris2*)
	ans=parsesolaris
	MAKE_PARSEKMODULE=parse
	;;
    esac
    ;;
esac
AC_MSG_RESULT($ans)

AC_MSG_CHECKING(if we need basic refclock support)
if test "$ntp_refclock" = "yes"; then
    AC_DEFINE(REFCLOCK)
fi
AC_MSG_RESULT($ntp_refclock)

dnl Things that can be made in clockstuff/
AC_SUBST(PROPDELAY)	dnl Set to "propdelay"
AC_SUBST(CHUTEST)	dnl Set to "chutest"
AC_SUBST(CLKTEST)	dnl Set to "clktest"

AC_SUBST(MAKE_ADJTIMED)
AC_MSG_CHECKING(if we want HP-UX adjtimed support)
case "$host" in
 *-*-hpux[[56789]]*)
    ans=yes
    ;;
 *) ans=no
    ;;
esac
if test "$ans" = "yes"; then
    MAKE_ADJTIMED=adjtimed
    AC_DEFINE(NEED_HPUX_ADJTIME)
fi
AC_MSG_RESULT($ans)

AC_MSG_CHECKING(if we want QNX adjtime support)
case "$host" in
 *-*-qnx*)
    ans=yes
    ;;
 *) ans=no
    ;;
esac
if test "$ans" = "yes"; then
    AC_DEFINE(NEED_QNX_ADJTIME, 1, [Do we need the qnx adjtime call?])
fi
AC_MSG_RESULT($ans)

AC_CACHE_CHECK(if we can read kmem, ac_cv_var_can_kmem,
[AC_ARG_ENABLE(kmem,		[  --enable-kmem           s read /dev/kmem for tick and/or tickadj],
    [ans=$enableval],
    [case "$ac_cv_func_nlist$ac_cv_func_K_open$ac_cv_func_kvm_open" in
     *yes*)
	ans=yes
	;;
     *) ans=no
	;;
    esac
    case "$host" in
     *-*-aix*)
	#ans=no
	;;
     *-*-domainos)	# Won't be found...
	ans=no
	;;
     *-*-hpux*)
	#ans=no
	;;
     *-*-irix[[456]]*)
	ans=no
	;;
     *-*-linux*)
	ans=no
	;;
     *-*-winnt3.5)
	ans=no
	;;
    esac
    ])
ac_cv_var_can_kmem=$ans])

case "$ac_cv_var_can_kmem" in
 *yes*) ;;
 *) AC_DEFINE(NOKMEM) ;;
esac

AC_CACHE_CHECK(if adjtime is accurate, ac_cv_var_adjtime_is_accurate,
[AC_ARG_ENABLE(accurate-adjtime, [  --enable-accurate-adjtime
                          s the adjtime() call is accurate],
    [ans=$enableval],
    [case "$host" in
      i386-sequent-ptx*)
	 ans=no
	 ;;
      i386-unknown-osf1*)
	 ans=yes
	 ;;
      mips-sgi-irix[[456]]*)
	 ans=yes
	 ;;
      *-fujitsu-uxp*)
	 ans=yes
	 ;;
      *-ibm-aix4*)
	 ans=yes
	 ;;
      *-*-linux*)
	 ans=yes
	 ;;
      *-*-solaris2.[[01]]*)
	 ans=no
	 ;;
      *-*-solaris2*)
         ans=yes
         ;;
      *) ans=no
	 ;;
     esac
     ])
ac_cv_var_adjtime_is_accurate=$ans])
case "$ac_cv_var_adjtime_is_accurate" in
 yes) AC_DEFINE(ADJTIME_IS_ACCURATE) ;;
esac

AC_CACHE_CHECK([the name of 'tick' in the kernel],
ac_cv_var_nlist_tick,
[ans=_tick
case "$host" in
 m68*-hp-hpux*) # HP9000/300?
    ans=_old_tick
    ;;
 *-apple-aux[[23]]*)
    ans=tick
    ;;
 *-hp-hpux*)
    ans=old_tick
    ;;
 *-ibm-aix[[34]]*)
    ans=no
    ;;
 *-*-mpeix*)
    ans=no
    ;;
 *-*-ptx*)
    ans=tick
    ;;
 *-*-sco3.2v[[45]]*)
    ans=no
    ;;
 *-*-solaris2*)
    ans=nsec_per_tick
    ;;
 *-*-sysv4*)
    ans=tick
    ;;
esac
ac_cv_var_nlist_tick=$ans])
case "$ac_cv_var_nlist_tick" in
 ''|no) ;;	# HMS: I think we can only get 'no' here...
 *) AC_DEFINE_UNQUOTED(K_TICK_NAME, "$ac_cv_var_nlist_tick") ;;
esac
#
AC_CACHE_CHECK([for the units of 'tick'],
ac_cv_var_tick_nano,
[ans=usec
case "$host" in
 *-*-solaris2*)
    ans=nsec
    ;;
esac
ac_cv_var_tick_nano=$ans])
case "$ac_cv_var_tick_nano" in
 nsec)
    AC_DEFINE(TICK_NANO)
    ;;
esac
#
AC_CACHE_CHECK([the name of 'tickadj' in the kernel],
ac_cv_var_nlist_tickadj,
[ans=_tickadj
case "$host" in
 m68*-hp-hpux*) # HP9000/300?
    ans=_tickadj
    ;;
 *-apple-aux[[23]]*)
    ans=tickadj
    ;;
 *-hp-hpux10*)
    ans=no
    ;;
 *-hp-hpux9*)
    ans=no
    ;;
 *-hp-hpux*)
    ans=tickadj
    ;;
 *-*-aix*)
    ans=tickadj
    ;;
 *-*-mpeix*)
    ans=no
    ;;
 *-*-ptx*)
    ans=tickadj
    ;;
 *-*-sco3.2v4*)
    ans=no
    ;;
 *-*-sco3.2v5.0*)
    ans=clock_drift
    ;;
 *-*-solaris2*)
    ans=no	# hrestime_adj
    ;;
 *-*-sysv4*)
    ans=tickadj
    ;;
esac
ac_cv_var_nlist_tickadj=$ans])
case "$ac_cv_var_nlist_tickadj" in
 ''|no) ;;	# HMS: I think we can only get 'no' here...
 *) AC_DEFINE_UNQUOTED(K_TICKADJ_NAME, "$ac_cv_var_nlist_tickadj") ;;
esac
#
AC_CACHE_CHECK([for the units of 'tickadj'],
ac_cv_var_tickadj_nano,
[ans=usec
case "$host" in
 *-*-solaris2*)
    ans=nsec
    ;;
esac
ac_cv_var_tickadj_nano=$ans])
case "$ac_cv_var_tickadj_nano" in
 nsec)
    AC_DEFINE(TICKADJ_NANO)
    ;;
esac
#
AC_CACHE_CHECK([half-heartedly for 'dosynctodr' in the kernel],
ac_cv_var_nlist_dosynctodr,
[case "$host" in
 *-apple-aux[[23]]*)
    ans=no
    ;;
 *-sni-sysv*)
    ans=dosynctodr
    ;;
 *-*-aix*)
    ans=dosynctodr
    ;;
 *-*-hpux*)
    ans=no
    ;;
 *-*-mpeix*)
    ans=no
    ;;
 *-*-nextstep*)
    ans=_dosynctodr
    ;;
 *-*-ptx*)
    ans=doresettodr
    ;;
 *-*-sco3.2v4*)
    ans=no
    ;;
 *-*-sco3.2v5*)
    ans=track_rtc
    ;;
 *-*-solaris2*)
    ans=dosynctodr
    ;;
 *-*-sysv4*)
    ans=doresettodr
    ;;
 *)
    ans=_dosynctodr
    ;;
esac
ac_cv_var_nlist_dosynctodr=$ans])
case "$ac_cv_var_nlist_dosynctodr" in
 no) ;;
 *)  AC_DEFINE_UNQUOTED(K_DOSYNCTODR_NAME, "$ac_cv_var_nlist_dosynctodr")
     ;;
esac
#
AC_CACHE_CHECK([half-heartedly for 'noprintf' in the kernel],
ac_cv_var_nlist_noprintf,
[case "$host" in
 *-apple-aux[[23]]*)
    ans=no
    ;;
 *-sni-sysv*)
    ans=noprintf
    ;;
 *-*-aix*)
    ans=noprintf
    ;;
 *-*-hpux*)
    ans=no
    ;;
 *-*-mpeix*)
    ans=no
    ;;
 *-*-ptx*)
    ans=noprintf
    ;;
 *-*-nextstep*)
    ans=_noprintf
    ;;
 *-*-solaris2*)
    ans=noprintf
    ;;
 *-*-sysv4*)
    ans=noprintf
    ;;
 *)
    ans=_noprintf
    ;;
esac
ac_cv_var_nlist_noprintf=$ans])
case "$ac_cv_var_nlist_noprintf" in
 no) ;;
 *)  AC_DEFINE_UNQUOTED(K_NOPRINTF_NAME, "$ac_cv_var_nlist_noprintf")
     ;;
esac

dnl The tick/tickadj sections were written by Skippy, who never learned
dnl that it's impolite (horridly gross) to show your guts in public.

dnl	tick		tickadj	
dnl	10000		80	    Unixware
dnl	1000000L/hz	tick/16     (Solaris,UXPV,HPUX) && ADJTIME_IS_ACCURATE
dnl	10000		150	    sgi IRIX
dnl	1000000L/hz	1000	    RS6000 && NOKMEM
dnl	1000000L/hz	668	    DOMAINOS && NOKMEM
dnl	1000000L/hz	500/HZ	    other && NOKMEM
dnl	txc.tick	1	    Linux
dnl	(every / 10)	50	    WinNT - tickadj is roughly 500/hz
dnl	1000000L/hz	(nlist)     (Solaris && !ADJTIME_IS_ACCURATE),
dnl				    (RS6000 && !NOKMEM), SINIX MIPS

dnl But we'll only use these "values" if we can't find anything else.

AC_CACHE_CHECK(for a default value for 'tick', ac_cv_var_tick,
[AC_ARG_ENABLE(tick,		[  --enable-tick=VALUE     s force a value for 'tick'],
    [ans=$enableval],
    [ans=no
     case "$host" in
      XXX-*-pc-cygwin*)
	 ;;
      *-univel-sysv*)
	 ans=10000
	 ;;
      *-*-irix*)
	 ans=10000
	 ;;
      *-*-linux*)
	 ans=txc.tick
	 ;;
      *-*-mpeix*)
	 ans=no
	 ;;
      *-*-winnt3.5)
	 ans='(every / 10)'
	 ;;
      *)
	 ans='1000000L/hz'
	 ;;
     esac])
ac_cv_var_tick=$ans])
case "$ac_cv_var_tick" in
 ''|no) ;;	# HMS: I think we can only get 'no' here...
 *) AC_DEFINE_UNQUOTED(PRESET_TICK, $ac_cv_var_tick) ;;
esac

AC_CACHE_CHECK(for a default value for 'tickadj', ac_cv_var_tickadj,
[AC_ARG_ENABLE(tickadj,		[  --enable-tickadj=VALUE  s force a value for 'tickadj'],
  [ans=$enableval],
  [ans='500/hz'
  case "$host" in
   *-fujitsu-uxp*)
      case "$ac_cv_var_adjtime_is_accurate" in
       yes) ans='tick/16' ;;
      esac
      ;;
   XXX-*-pc-cygwin*)
      ans=no
      ;;
   *-univel-sysv*)
      ans=80
      ;;
   *-*-aix*)
      case "$ac_cv_var_can_kmem" in
       no) ans=1000 ;;
      esac
      ;;
   *-*-domainos)	# Skippy: won't be found...
      case "$ac_cv_var_can_kmem" in
       no) ans=668 ;;
      esac
      ;;
   *-*-hpux*)
      case "$ac_cv_var_adjtime_is_accurate" in
       yes) ans='tick/16' ;;
      esac
      ;;
   *-*-irix*)
      ans=150
      ;;
   *-*-mpeix*)
      ans=no
      ;;
   *-*-sco3.2v5.0*)
      ans=10000L/hz
      ;;
   *-*-solaris2*)
      case "$ac_cv_var_adjtime_is_accurate" in
       yes)
          #ans='tick/16'
	  ;;
      esac
      ;;
   *-*-winnt3.5)
      ans=50
      ;;
  esac])
ac_cv_var_tickadj=$ans])
case "$ac_cv_var_tickadj" in
 ''|no) ;;	# HMS: I think we can only get 'no' here...
 *) AC_DEFINE_UNQUOTED(PRESET_TICKADJ, $ac_cv_var_tickadj) ;;
esac

# Newer versions of ReliantUNIX round adjtime() values down to
# 1/100s (system tick). Sigh ...
# Unfortunately, there is no easy way to know if particular release
# has this "feature" or any obvious way to test for it.
case "$host" in
 mips-sni-sysv4*) AC_DEFINE(RELIANTUNIX_CLOCK) ;;
esac

case "$host" in
 *-*-sco3.2v5*) AC_DEFINE(SCO5_CLOCK) ;;
esac

ac_cv_make_tickadj=yes
case "$ac_cv_var_can_kmem$ac_cv_var_tick$ac_cv_var_tickadj" in
 nonono)	# Don't read KMEM, no presets.  Bogus.
    AC_MSG_WARN(Can't read kmem, no PRESET_TICK or PRESET_TICKADJ.  No tickadj.)
    ac_cv_make_tickadj=no
    ;;
 nono*)		# Don't read KMEM, no PRESET_TICK but PRESET_TICKADJ.  Bogus.
    AC_MSG_WARN(Can't read kmem but no PRESET_TICK.  No tickadj.)
    ac_cv_make_tickadj=no
    ;;
 no*no)		# Don't read KMEM, PRESET_TICK but no PRESET_TICKADJ.  Bogus.
    AC_MSG_WARN(Can't read kmem but no PRESET_TICKADJ.  No tickadj.)
    ac_cv_make_tickadj=no
    ;;
 no*)		# Don't read KMEM, PRESET_TICK and PRESET_TICKADJ.  Cool.
    ;;
 yesnono)	# Read KMEM, no presets.  Cool.
    ;;
 yesno*)	# Read KMEM, no PRESET_TICK but PRESET_TICKADJ.  Bogus.
    AC_MSG_WARN(PRESET_TICKADJ is defined but not PRESET_TICK.  Please report this.)
    ;;
 yes*no)	# Read KMEM, PRESET_TICK but no PRESET_TICKADJ.  Cool.
    ;;
 yes*)		# READ KMEM, PRESET_TICK and PRESET_TICKADJ.
    ;;
 *)		# Generally bogus.
    AC_MSG_ERROR(This shouldn't happen.)
    ;;
esac

AC_SUBST(MAKE_NTPTIME)
AC_CACHE_CHECK(if we want and can make the ntptime utility, ac_cv_make_ntptime,
[case "$host" in
 *) case "$ac_cv_struct_ntptimeval$ac_cv_var_kernel_pll" in
     yesyes)
	ans=yes
	;;
     *)
	ans=no
	;;
    esac
    ;;
esac
ac_cv_make_ntptime=$ans])
case "$ac_cv_make_ntptime" in
 yes)
    MAKE_NTPTIME=ntptime
    ;;
esac

AC_SUBST(MAKE_TICKADJ)
case "$host" in
 mips-sni-sysv4*)
    # tickadj is pretty useless on newer versions of ReliantUNIX
    # Do not bother
    ac_cv_make_tickadj=no
    ;;
 *-*-irix*)
    ac_cv_make_tickadj=no
    ;;
 *-*-solaris2*)
    # DLM says tickadj is a no-no starting with solaris2.5
    case "$host" in
     *-*-solaris2.[0-4]*) ;;
     *) ac_cv_make_tickadj=no ;;
    esac
    ;;
esac
AC_CACHE_CHECK(if we want and can make the tickadj utility, ac_cv_make_tickadj,
ac_cv_make_tickadj=yes)
case "$ac_cv_make_tickadj" in
 yes)
    MAKE_TICKADJ=tickadj
    ;;
esac

AC_SUBST(MAKE_TIMETRIM)
AC_CACHE_CHECK(if we want and can make the timetrim utility, ac_cv_make_timetrim,
[case "$host" in
 *-*-irix*)
    ac_cv_make_timetrim=yes
    ;;
 *)
    ac_cv_make_timetrim=no
    ;;
esac])
case "$ac_cv_make_timetrim" in
 yes)
    MAKE_TIMETRIM=timetrim
    ;;
esac

AC_SUBST(MAKE_LIBNTPSIM)
AC_SUBST(MAKE_NTPDSIM)
AC_CACHE_CHECK([if we want to build the NTPD simulator], ac_cv_var_ntpd_sim,
[AC_ARG_ENABLE(simulator,
    AC_HELP_STRING([--enable-simulator], [- build/install the NTPD simulator?]),
    [ans=$enableval], [ans=no])
ac_cv_var_ntpd_sim=$ans])
case "$ac_cv_var_ntpd_sim" in
 yes)
    MAKE_NTPDSIM=ntpdsim
    MAKE_LIBNTPSIM=libntpsim.a
    ;;
esac

AC_CACHE_CHECK(if we want UDP wildcard delivery, ac_cv_var_udp_wildcard_delivery,
[AC_ARG_ENABLE(udp-wildcard,	[  --enable-udp-wildcard   s use UDP wildcard delivery],
    [ans=$enableval],
    [ans=no
     case "$host" in
      *-fujitsu-uxp*)
	 ans=yes
	 ;;
      *-univel-sysv*)
	 ans=yes
	 ;;
      *-*-aix3.2*)
	 ans=yes
	 ;;
      *-*-aix4*)
	 ans=yes
	 ;;
      *-*-bsdi*)
	 ans=yes
	 ;;
      *-*-domainos)
	 ans=yes
	 ;;
      *-*-freebsd*)
	ans=yes
	;;
      *-*-hpux*)
	 ans=yes
	 ;;
      *-*-irix6*)
	 ans=yes
	 ;;
      *-*-linux*)
	 ans=yes
	 ;;
      *-*-mpeix*)
	 ans=yes
	 ;;
      *-*-osf*)
	 ans=yes
	 ;;
      *-*-ptx*)
	 ans=yes
	 ;;
      *-*-solaris2*)
	 ans=yes
	 ;;
      *-*-sunos4*)
	 ans=yes
	 ;;
     esac])
ac_cv_var_udp_wildcard_delivery=$ans])
case "$ac_cv_var_udp_wildcard_delivery" in
 yes) AC_DEFINE(UDP_WILDCARD_DELIVERY) ;;
esac

case "$build" in
 $host)
    ;;
 *) case "$host" in
     *-*-vxworks*)
        LDFLAGS="$LDFLAGS -r"
        ;;
    esac
    ;;
esac

AC_CACHE_CHECK(if we should always slew the time, ac_cv_var_slew_always,
[AC_ARG_ENABLE(slew-always,	 [  --enable-slew-always    s always slew the time],
    [ans=$enableval],
    [case "$host" in
      *-apple-aux[[23]]*)
	 ans=yes
	 ;;
      *-*-bsdi[[012]]*)
	 ans=no
	 ;;
      *-*-bsdi*)
	 ans=yes
	 ;;
      *-*-openvms*)	# HMS: won't be found
	 ans=yes
	 ;;
      *) ans=no
	 ;;
     esac
     ])
ac_cv_var_slew_always=$ans])
case "$ac_cv_var_slew_always" in
 yes) AC_DEFINE(SLEWALWAYS) ;;
esac

AC_CACHE_CHECK(if we should step and slew the time, ac_cv_var_step_slew,
[AC_ARG_ENABLE(step-slew,	 [  --enable-step-slew      s step and slew the time],
    [ans=$enableval],
    [case "$host" in
      *-sni-sysv*)
	 ans=yes
	 ;;
      *-univel-sysv*)
	 ans=no
	 ;;
      *-*-ptx*)
	 ans=yes
	 ;;
      *-*-solaris2.[[012]]*)
	 ans=yes
	 ;;
      *-*-sysv4*)	# HMS: Does this catch Fujitsu UXP?
	 ans=yes
	 ;;
      *) ans=no
	 ;;
     esac
     ])
ac_cv_var_step_slew=$ans])
case "$ac_cv_var_step_slew" in
 yes) AC_DEFINE(STEP_SLEW) ;;
esac

AC_CACHE_CHECK(if ntpdate should step the time, ac_cv_var_ntpdate_step,
[AC_ARG_ENABLE(ntpdate-step,	 [  --enable-ntpdate-step   s if ntpdate should step the time],
    [ans=$enableval],
    [case "$host" in
      *-apple-aux[[23]]*)
	 ans=yes
	 ;;
      *) ans=no
	 ;;
     esac
     ])
ac_cv_var_ntpdate_step=$ans])
case "$ac_cv_var_ntpdate_step" in
 yes) AC_DEFINE(FORCE_NTPDATE_STEP) ;;
esac

AC_CACHE_CHECK(if we should sync TODR clock every hour, ac_cv_var_sync_todr,
[AC_ARG_ENABLE(hourly-todr-sync, [  --enable-hourly-todr-sync
                          s if we should sync TODR hourly],
    [ans=$enableval],
    [case "$host" in
      *-*-nextstep*)
	 ans=yes
	 ;;
      *-*-openvms*)	# HMS: won't be found
	 ans=yes
	 ;;
      *) ans=no
	 ;;
     esac])
ac_cv_var_sync_todr=$ans])
case "$ac_cv_var_sync_todr" in
 yes) AC_DEFINE(DOSYNCTODR) ;;
esac

AC_CACHE_CHECK(if we should avoid kernel FLL bug, ac_cv_var_kernel_fll_bug,
[AC_ARG_ENABLE(kernel-fll-bug, [  --enable-kernel-fll-bug s if we should avoid a kernel FLL bug],
    [ans=$enableval],
    [case "$host" in
     *-*-solaris2.6)
	 unamev=`uname -v`
	 case "$unamev" in
	  Generic_105181-*)
	     old_IFS="$IFS"
	     IFS="-"
	     set $unamev
	     IFS="$old_IFS"
	     if test "$2" -ge 17
	     then
	        # Generic_105181-17 and higher
	        ans=no
	     else
	        ans=yes
	     fi
	     ;;
	  *) ans=yes
	     ;;
	 esac
	 ;;
     *-*-solaris2.7)
	 unamev=`uname -v`
	 case "$unamev" in
	  Generic_106541-*)
	     old_IFS="$IFS"
	     IFS="-"
	     set $unamev
	     IFS="$old_IFS"
	     if test "$2" -ge 07
	     then
	        # Generic_106541-07 and higher
	        ans=no
	     else
	        ans=yes
	     fi
	     ;;
	  *) ans=yes
	     ;;
	 esac
	 ;;
     *) ans=no
	 ;;
    esac
    ])
ac_cv_var_kernel_fll_bug=$ans])
case "$ac_cv_var_kernel_fll_bug" in
 yes) AC_DEFINE(KERNEL_FLL_BUG) ;;
esac

case "$build" in
 $host)
    ;;
 *) case "$host" in
     *-*-vxworks*)
        LDFLAGS="$LDFLAGS -r"
        ;;
    esac
    ;;
esac

AC_DEFINE_DIR(NTP_KEYSDIR, sysconfdir, [Default location of crypto key info])

AC_SUBST(ARLIB_DIR)
if test -d $srcdir/arlib
then
    AC_ARG_WITH(arlib,
	AC_HELP_STRING([--with-arlib], [- Compile the async resolver library?]),
    [ans=$withval], [ans=no])

    case "$ans" in
     yes)
	ARLIB_DIR=arlib
	AC_CONFIG_SUBDIRS(arlib)
	;;
    esac
fi

# HMS: I think we avoid this problem now...
## This is necessary so that .o files in LIBOBJS are also built via
## the ANSI2KNR-filtering rules.
#LIB@&t@OBJS=`echo "$LIB@&t@OBJS" | sed 's,\.[[^.]]* ,$U&,g;s,\.[[^.]]*$,$U&,'`

AC_CONFIG_FILES(Makefile adjtimed/Makefile clockstuff/Makefile \
 ElectricFence/Makefile include/Makefile kernel/Makefile kernel/sys/Makefile \
 libntp/Makefile libparse/Makefile ntpd/Makefile ntpdc/Makefile \
 ntpdate/Makefile ntpq/Makefile ntptrace/Makefile parseutil/Makefile \
 scripts/Makefile scripts/calc_tickadj scripts/checktime scripts/freq_adj \
 scripts/mkver scripts/ntp-wait scripts/ntpsweep scripts/ntptrace \
 scripts/ntpver 
 scripts/plot_summary scripts/summary util/Makefile)
AC_CONFIG_COMMANDS(default, [[chmod +x scripts/calc_tickadj scripts/checktime scripts/freq_adj scripts/mkver scripts/ntp-wait scripts/ntpsweep scripts/ntptrace scripts/ntpver scripts/plot_summary scripts/summary]], [])
AC_OUTPUT
#test -z "$CONFIG_HEADERS" || echo timestamp > stamp-h])<|MERGE_RESOLUTION|>--- conflicted
+++ resolved
@@ -19,14 +19,10 @@
 AC_PROG_CC_STDC
 AC_PROG_CPP
 
-<<<<<<< HEAD
-case "$host" in
-=======
-case "$target" in
+case "$host" in
  *-*-amigaos)
     CFLAGS="$CFLAGS -Dfork=vfork -DSYS_AMIGA"
     ;;
->>>>>>> 537512b2
  *-pc-cygwin*)
     CFLAGS="$CFLAGS -DSYS_CYGWIN32"
     ;;
