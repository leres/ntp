--- conflicted
+++ resolved
@@ -3309,7 +3309,6 @@
 
 AC_DEFINE_DIR(NTP_KEYSDIR, sysconfdir, [Default location of crypto key info])
 
-<<<<<<< HEAD
 AC_SUBST(ARLIB_DIR)
 if test -d $srcdir/arlib
 then
@@ -3325,10 +3324,7 @@
     esac
 fi
 
-# This is necessary so that .o files in LIBOBJS are also built via
-=======
 # This *was* necessary so that .o files in LIBOBJS are also built via
->>>>>>> 473dc57a
 # the ANSI2KNR-filtering rules.
 # Autoconf 2.52 doesn't need it, and 2.53 hates it.
 #LIBOBJS=`echo $LIBOBJS|sed 's/\.o /\$U.o /g;s/\.o$/\$U.o/'`
