#! /bin/sh

BUILD_ARGS="$@"
PARSE="--enable-parse-clocks"
#PARSE=
SNTP="--with-sntp"

# Backroom:
#   beauregard	   freebsd-4
#   deacon	   sparc-sun-solaris2.7
#   grundoon	   sparc-sun-sunos4.1.3
#   howland	   freebsd-4
#   mort	   sparc-sun-solaris2.8
#   whimsy	   sparc-sun-solaris2.8

# Campus:
# * albert	   redhat-8
#   baldwin	   sparc-sun-solaris2.8
#   bridgeport	   sparc-sun-solaris2.8
# * bunnylou	   alpha-dec-osf4.0
# * churchy	   alpha-dec-osf5.1
#   cowbird	   alpha-dec-osf4.0
# * hepzibah	   freebsd-4
#   malarky	   sparc-sun-solaris2.8
# * pogo	   sparc-sun-solaris2.8
# * porkypine	   mips-dec-ultrix4.4
# * rackety	   sparc-sun-sunos4.1.3/cc
# ? roogey	   debian
# ? snavely	   hppa1.1-hp-hpux10.20

c_d=`pwd`

SIG=`perl -e 'print rand'`
echo $SIG > .buildkey

case "$LIST" in
<<<<<<< HEAD
 '') LIST="albert barnstable bunnylou churchy cowbird hepzibah pogo porkypine rackety snavely" ;;
=======
 '') LIST="albert bunnylou churchy cowbird hepzibah pogo porkypine rackety" ;;
>>>>>>> 722c8b98
esac

for i in $LIST
do
    echo $i
    case "1" in
     0)
    ssh $i "cd $c_d ; ./build $SIG $PARSE $SNTP $BUILD_ARGS" &
    ssh $i "cd $c_d ; ./build $SIG $PARSE $SNTP --without-crypto $BUILD_ARGS" &
    ssh $i "cd $c_d ; ./build $SIG        $SNTP --disable-all-clocks $BUILD_ARGS" &
	;;
     1) ssh $i "cd $c_d ; \
./build $SIG $PARSE $SNTP $BUILD_ARGS ; \
./build $SIG $PARSE $SNTP --without-crypto $BUILD_ARGS ; \
./build $SIG        $SNTP --disable-all-clocks $BUILD_ARGS" \
&
	;;
    esac
done<|MERGE_RESOLUTION|>--- conflicted
+++ resolved
@@ -34,11 +34,7 @@
 echo $SIG > .buildkey
 
 case "$LIST" in
-<<<<<<< HEAD
- '') LIST="albert barnstable bunnylou churchy cowbird hepzibah pogo porkypine rackety snavely" ;;
-=======
- '') LIST="albert bunnylou churchy cowbird hepzibah pogo porkypine rackety" ;;
->>>>>>> 722c8b98
+ '') LIST="albert barnstable bunnylou churchy cowbird hepzibah pogo porkypine rackety" ;;
 esac
 
 for i in $LIST
