--- conflicted
+++ resolved
@@ -1,4 +1,3 @@
-<<<<<<< HEAD
 Below are from 4.2.8p2:
 * [Bug 1787] DCF77's formerly "antenna" bit is "call bit" since 2003.
 * [Bug 2769] New script: update-leap
@@ -69,25 +68,7 @@
 ---
 
 * [Bug 1787] DCF77's formerly "antenna" bit is "call bit" since 2003.
-* [Bug 2777] Fixed loops and decoding of Meinberg GPS satellite info.
-  Removed non-ASCII characters from some copyright comments.
-  Removed trailing whitespace.
-  Updated definitions for Meinberg clocks from current Meinberg header files.
-  Now use C99 fixed-width types and avoid non-ASCII characters in comments.
-  Account for updated definitions pulled from Meinberg header files.
-  Updated comments on Meinberg GPS receivers which are not only called GPS16x.
-  Replaced some constant numbers by defines from ntp_calendar.h
-  Modified creation of parse-specific variables for Meinberg devices
-  in gps16x_message().
-  Reworked mk_utcinfo() to avoid printing of ambiguous leap second dates.
-  Modified mbg_tm_str() which now expexts an additional parameter controlling
-  if the time status shall be printed.
 * [Bug 1960] setsockopt IPV6_MULTICAST_IF: Invalid argument.
-=======
----
-
-* [Bug 1787] DCF77's formerly "antenna" bit is "call bit" since 2003.
->>>>>>> e023a855
 * [Bug 2728] See if C99-style structure initialization works.
 * [Bug 2747] Upgrade libevent to 2.1.5-beta.
 * [Bug 2749] ntp/lib/NTP/Util.pm needs update for ntpq -w, IPv6, .POOL. .
@@ -103,11 +84,6 @@
 * [Bug 2773] Early leap announcement from Palisade/Thunderbolt
 * [Bug 2774] Unreasonably verbose printout - leap pending/warning
 * [Bug 2775] ntp-keygen.c fails to compile under Windows.
-<<<<<<< HEAD
-* [Bug 2782] Refactor refclock_shm.c, add memory barrier protection.
-* [Bug 2783] Quiet autoconf warnings about missing AC_LANG_SOURCE.
-* [Bug 2784] Fix for 2782 uses clock_gettime() instead of get_ostime().
-=======
 * [Bug 2777] Fixed loops and decoding of Meinberg GPS satellite info.
   Removed non-ASCII characters from some copyright comments.
   Removed trailing whitespace.
@@ -121,8 +97,9 @@
   Reworked mk_utcinfo() to avoid printing of ambiguous leap second dates.
   Modified mbg_tm_str() which now expexts an additional parameter controlling
   if the time status shall be printed.
+* [Bug 2782] Refactor refclock_shm.c, add memory barrier protection.
 * [Bug 2783] Quiet autoconf warnings about missing AC_LANG_SOURCE.
->>>>>>> e023a855
+* [Bug 2784] Fix for 2782 uses clock_gettime() instead of get_ostime().
 * [Bug 2791] Quiet compiler warnings from libevent.
 * Comment from Juergen Perlinger in ntp_calendar.c to make the code clearer.
 * Use predefined function types for parse driver functions
