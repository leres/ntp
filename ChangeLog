---

* [Bug 1127] Properly check the return of X590_verify() - missed one.
* [Bug 1439] .texi generation must wait until after binary is linked.
* [Bug 1440] Update configure.ac to support kfreebsd.
* [Bug 1445] IRIX does not have -lcap or support linux capabilities.
<<<<<<< HEAD
* [Bug 1451] CID 115: sntp leaks KoD entry when updating existing.
=======
* [Bug 1453] Use $CC in config.cache filename in ./build script.
>>>>>>> aa4b9f6d

---
(4.2.6p1-RC2) 2009/12/25 Released by Harlan Stenn <stenn@ntp.org>

* [Bug 1411] Fix status messages in refclock_oncore.c.
* [Bug 1416] MAXDNAME undefined on Solaris 2.6.
* [Bug 1419] ntpdate, ntpdc, sntp, ntpd ignore configure --bindir.
* [Bug 1424] Fix check for rtattr (rtnetlink.h).
* [Bug 1425] unpeer by association ID sets up for duplicate free().
* [Bug 1426] scripts/VersionName needs . on the search path.
* [Bug 1427] quote missing in ./build - shows up on NetBSD.
* [Bug 1428] Use AC_HEADER_RESOLV to fix breaks from resolv.h
* [Bug 1429] ntpd -4 option does not reliably force IPv4 resolution.
* [Bug 1431] System headers must come before ntp headers in ntp_intres.c .
* [Bug 1434] HP-UX 11 ip_mreq undeclared, _HPUX_SOURCE helps some.
* [Bug 1435] sntp: Test for -lresolv using the same tests as in ntp.

---
(4.2.6p1-RC1) 2009/12/20 Released by Harlan Stenn <stenn@ntp.org>

* [Bug 1409] Put refclock_neoclock4x.c under the NTP COPYRIGHT notice.
  This should allow debian and other distros to add this refclock driver
  in further distro releases.
  Detect R2 hardware releases.
* [Bug 1412] m4/os_cflags.m4 caches results that depend on $CC.
* [Bug 1413] test OpenSSL headers regarding -Wno-strict-prototypes.
* [Bug 1414] Enable "make distcheck" success with BSD make.
* [Bug 1415] Fix Mac OS X link problem.
* [Bug 1418] building ntpd/ntpdc/ntpq statically with ssl fails.
* Build infrastructure updates to enable beta releases of ntp-stable.

---
(4.2.6) 2009/12/09 Released by Harlan Stenn <stenn@ntp.org>
* Include (4.2.4p8) - [Sec 1331] DoS with mode 7 packets - CVE-2009-3563.
* [Bug 508] Fixed leap second handling for Windows.
(4.2.5p250-RC) 2009/11/30 Released by Harlan Stenn <stenn@ntp.org>
* sntp documentation updates.
* [Bug 761] internal resolver does not seem to honor -4/-6 qualifiers
* [Bug 1386] Deferred DNS doesn't work on NetBSD
* [Bug 1391] avoid invoking autogen twice for .c and .h files.
* [Bug 1397] shmget() refclock_shm failing because of file mode.
* Pass no_needed to ntp_intres as first part of fixing [Bug 975].
* Add ./configure --enable-force-defer-DNS to help debugging.
(4.2.5p249-RC) 2009/11/28 Released by Harlan Stenn <stenn@ntp.org>
* [Bug 1400] An empty KOD DB file causes sntp to coredump.
* sntp: documentation cleanup.
* sntp: clean up some error messages.
* sntp: Use the precision to control how many offset digits are shown.
* sntp: Show root dispersion.
* Cleanup from the automake/autoconf upgrades.
(4.2.5p248-RC) 2009/11/26 Released by Harlan Stenn <stenn@ntp.org>
* Prepare for the generation of sntp.html.
* Documentation changes from Dave Mills.
* [Bug 1387] Storage leak in ntp_intres (minor).
* [Bug 1389] buffer overflow in refclock_oncore.c
* [Bug 1391] .texi usage text from installed, not built binaries.
* [Bug 1392] intres retries duplicate assocations endlessly.
* Correct *-opts.h dependency so default 'get' action isn't used.
(4.2.5p247-RC) 2009/11/20 Released by Harlan Stenn <stenn@ntp.org>
* [Bug 1142] nodebug builds shed no light on -d, -D option failure.
* [Bug 1179] point out the problem with -i/--jaildir and -u/--user when
  they are disabled by configure.
* [Bug 1308] support systems that lack fork().
* [Bug 1343] sntp doesn't link on Solaris 7, needs -lresolv.
(4.2.5p246-RC) 2009/11/17 Released by Harlan Stenn <stenn@ntp.org>
* Upgrade to autogen-5.10
* [Bug 1378] Unnecessary resetting of peers during interface update.
* [Bug 1382] p245 configure --disable-dependency-tracking won't build.
* [Bug 1384] ntpq :config core dumped with a blank password.
(4.2.5p245-RC) 2009/11/14 Released by Harlan Stenn <stenn@ntp.org>
* Cleanup from Dave Mills.
* [Bug 1343] sntp illegal C does not compile on Solaris 7.
* [Bug 1381] Version .deps generated include file dependencies to allow
  known dependency-breaking changes to force .deps to be cleaned,
  triggered by changing the contents of deps-ver and/or sntp/deps-ver.
(4.2.5p244-RC) 2009/11/12 Released by Harlan Stenn <stenn@ntp.org>
* keygen.html updates from Dave Mills.
* [Bug 1003] ntpdc unconfig command doesn't prompt for keyid.
* [Bug 1376] Enable authenticated ntpq and ntpdc using newly-available
  digest types.
* ntp-keygen, Autokey OpenSSL build vs. run version mismatch is now a
  non-fatal warning.
(4.2.5p243-RC) 2009/11/11 Released by Harlan Stenn <stenn@ntp.org>
* [Bug 1226] Fix deferred DNS lookups.
* new crypto signature cleanup.
(4.2.5p242-RC) 2009/11/10 Released by Harlan Stenn <stenn@ntp.org>
* [Bug 1363] CID 92 clarify fallthrough case in clk_trimtsip.c
* [Bug 1366] ioctl(TIOCSCTTY, 0) fails on NetBSD *[0-2].* > 3.99.7.
* [Bug 1368] typos in libntp --without-crypto case
* [Bug 1371] deferred DNS lookup failing with INFO_ERR_AUTH.
* CID 87 dead code in ntpq.c atoascii().
* Fix authenticated ntpdc, broken in p240.
* Stub out isc/mem.h, shaving 47k from a MIPS ntpd binary.
* Shrink keyword scanner FSM entries from 64 to 32 bits apiece.
* Documention updates from Dave Mills.
* authkeys.c cleanup from Dave Mills.
(4.2.5p241-RC) 2009/11/07 Released by Harlan Stenn <stenn@ntp.org>
* html/authopt.html update from Dave Mills.
* Remove unused file from sntp/Makefile.am's distribution list.
* new crypto signature cleanup.
(4.2.5p240-RC) 2009/11/05 Released by Harlan Stenn <stenn@ntp.org>
* [Bug 1364] clock_gettime() not detected, need -lrt on Debian 5.0.3.
* Provide all of OpenSSL's signature methods for ntp.keys (FIPS 140-2).
(4.2.5p239-RC) 2009/10/30 Released by Harlan Stenn <stenn@ntp.org>
* [Bug 1357] bogus assert from refclock_shm.
* [Bug 1359] Debug message cleanup.
* CID 101: more pointer/array cleanup.
* [Bug 1356] core dump from refclock_nmea when can't open /dev/gpsU.
* [Bug 1358] AIX 4.3 sntp/networking.c IPV6_JOIN_GROUP undeclared.
* CID 101: pointer/array cleanup.
(4.2.5p238-RC) 2009/10/27 Released by Harlan Stenn <stenn@ntp.org>
* Changes from Dave Mills.
* driver4.html updates from Dave Mills.
* [Bug 1252] PPSAPI cleanup on ntpd/refclock_wwvb.c.
* [Bug 1354] libtool error building after bootstrap with Autoconf 2.64.
* Allow NTP_VPATH_HACK configure test to handle newer gmake versions.
* CIDs 94-99 make it more clearly impossible for sock_hash() to return
  a negative number.
* CID 105, 106 ensure ntpdc arrays are not overrun even if callers
  misbehave.
* CID 113 use va_end() in refclock_true.c true_debug().
* Get rid of configure tests for __ss_family and __ss_len when the more
  common ss_family and ss_len are present.
(4.2.5p237-RC) 2009/10/26 Released by Harlan Stenn <stenn@ntp.org>
* [Bug 610] NMEA support for using PPSAPI on a different device.
* [Bug 1238] use only fudge time2 to offset NMEA serial timestamp.
* [Bug 1355] ntp-dev won't compile on OpenBSD 4.6.
(4.2.5p236-RC) 2009/10/22 Released by Harlan Stenn <stenn@ntp.org>
* Cleanup from Dave Mills.
* [Bug 1343] ntpd/ntp_io.c close_fd() does not compile on Solaris 7.
* [Bug 1353] ntpq "rv 0 settimeofday" always shows UNKNOWN on unix.
* Do not attempt to execute built binaries from ntpd/Makefile when
  cross-compiling (keyword-gen and ntpd --saveconfigquit).
* sntp/main.c: Remove duplicate global adr_buf[] (also defined in
  networking.c) which Piotr Grudzinski identified breaking his build.
* Correct in6addr_any test in configure.ac to attempt link too.
(4.2.5p235-RC) 2009/10/18 Released by Harlan Stenn <stenn@ntp.org>
* [Bug 1343] lib/isc build breaks on systems without IPv6 headers.
(4.2.5p234-RC) 2009/10/16 Released by Harlan Stenn <stenn@ntp.org>
* [Bug 1339] redux, use unmodified lib/isc/win32/strerror.c and
  move #define strerror... to a header not used by lib/isc code.
* [Bug 1345] illegal 'grep' option prevents compilation.
* [Bug 1346] keyword scanner broken where char defaults to unsigned.
* [Bug 1347] ntpd/complete.conf missing multicastclient test case.
(4.2.5p233-RC) 2009/10/15 Released by Harlan Stenn <stenn@ntp.org>
* [Bug 1337] cast setsockopt() v4 address pointer to void *.
* [Bug 1342] ignore|drop one IPv6 address on an interface blocks all
  addresses on that interface.
* Documentation cleanup and updates.
(4.2.5p232-RC) 2009/10/14 Released by Harlan Stenn <stenn@ntp.org>
* [Bug 1302] OpenSSL under Windows needs applink support.
* [Bug 1337] fix incorrect args to setsockopt(fd, IP_MULTICAST_IF,...).
* [Bug 1339] Fix Windows-only ntp_strerror() infinite recursion.
* [Bug 1341] NMEA driver requires working PPSAPI #ifdef HAVE_PPSAPI.
* Construct ntpd keyword scanner finite state machine at compile time
  rather than at runtime, shrink entries from 40+ to 8 bytes.
* Update documentation for ntpq --old-rv, saveconfig, saveconfigdir,
  ntpd -I -L and -M, and interface/nic rules. (From Dave Hart)
* [Bug 1337] fix incorrect args to setsockopt(fd, IP_MULTICAST_IF,...)
(4.2.5p231-RC) 2009/10/10 Released by Harlan Stenn <stenn@ntp.org>
* [Bug 1335] Broadcast client degraded by wildcard default change.
(4.2.5p230-RC) 2009/10/09 Released by Harlan Stenn <stenn@ntp.org>
* Start the 4.2.6 Release Candidate cycle.
* Broadcast and transit phase cleanup from Dave Mills.
(4.2.5p229) 2009/10/07 Released by Harlan Stenn <stenn@ntp.org>
* [Bug 1334] ntpsnmpd undefined reference to `ntpqOptions'.
* Change ntpsnmpd/Makefile.am include file order to fix FreeBSD build.
(4.2.5p228) 2009/10/06 Released by Harlan Stenn <stenn@ntp.org>
* Reclaim syntax tree memory after application in ntpd built with
  configure --disable-saveconfig.
* [Bug 1135] ntpq uses sizeof(u_long) where sizeof(u_int32) is meant.
* [Bug 1333] ntpd --interface precedence over --novirtualips lost.
(4.2.5p227) 2009/10/05 Released by Harlan Stenn <stenn@ntp.org>
* [Bug 1135] :config fails with "Server disallowed request"
* [Bug 1330] disallow interface/nic rules when --novirtualips or
  --interface are used.
* [Bug 1332] ntpq -c 'rv 0 variablename' returns extra stuff.
* Add test of ntpd --saveconfigquit fidelity using new complete.conf.
* Documentation updates from Dave Hart/Dave Mills.
(4.2.5p226) 2009/10/04 Released by Harlan Stenn <stenn@ntp.org>
* [Bug 1318] Allow multiple -g options on ntpd command line.
* [Bug 1327] ntpq, ntpdc, ntp-keygen -d & -D should work with configure
  --disable-debugging.
* Add ntpd --saveconfigquit <filename> option for future build-time
  testing of saveconfig fidelity.
* Clockhop and autokey cleanup from Dave Mills.
* Documentation updates from Dave Mills.
(4.2.5p225) 2009/09/30 Released by Harlan Stenn <stenn@ntp.org>
* authopt documentation changes from Dave Mills/Dave Hart.
* [Bug 1324] support bracketed IPv6 numeric addresses for restrict.
(4.2.5p224) 2009/09/29 Released by Harlan Stenn <stenn@ntp.org>
* Clockhop and documentation fixes from Dave Mills.
* Remove "tos maxhop" ntp.conf knob.
(4.2.5p223) 2009/09/28 Released by Harlan Stenn <stenn@ntp.org>
* [Bug 1321] build doesn't work if . isn't on $PATH.
* [Bug 1323] Implement "revoke #" to match documentation, deprecate
  "crypto revoke #".
(4.2.5p222) 2009/09/27 Released by Harlan Stenn <stenn@ntp.org>
* Update libisc code using bind-9.6.1-P1.tar.gz, rearrange our copy to
  mirror the upstream layout (lib/isc/...), and merge in NTP-local
  modifications to libisc.  There is a new procedure to ease future
  libisc merges using a separate "upstream" bk repo.  That will enable
  normal bk pull automerge to handle carrying forward any local changes
  and should enable us to take updated libisc snapshots more often.
* Updated build and flock-build scripts.  flock-build --one is a way
  to perform a flock-build compatible solitary build, handy for a repo
  clone's first build on a machine with autoconf, automake, etc.
* Compiling ntp_parser.y using BSD make correctly places ntp_parser.h
  in the top-level ntpd directory instead of A.*/ntpd.
* bootstrap script updated to remove potentially stale .deps dirs.
* Remove unneeded Makefile.am files from the lib/isc/include tree.
(4.2.5p221) 2009/09/26 Released by Harlan Stenn <stenn@ntp.org>
* [Bug 1316] segfault if refclock_nmea can't open file.
* [Bug 1317] Distribute cvo.sh.
(4.2.5p220) 2009/09/25 Released by Harlan Stenn <stenn@ntp.org>
* Rearrange libisc code to match the upstream layout in BIND.  This is
  step one of two, changing the layout but keeping our existing libisc.
(4.2.5p219) 2009/09/24 Released by Harlan Stenn <stenn@ntp.org>
* [Bug 1315] "interface ignore 0.0.0.0" is ignored.
* add implicit "nic ignore all" rule before any rules from ntp.conf, so
  "nic listen eth0" alone means the same as "-I eth0".
* add wildcard match class for interface/nic rules.
* fix mistaken carryover of prefixlen from one rule to the next.
* Ensure IPv6 localhost address ::1 is included in libisc's Windows IPv6
  address enumeration, allowing ntpq and ntpdc's hardcoding to 127.0.0.1 
  on Windows to end.
(4.2.5p218) 2009/09/21 Released by Harlan Stenn <stenn@ntp.org>
* [Bug 1314] saveconfig emits -4 and -6 on when not given.
* correct parsing and processing of setvar directive.
* highlight location of ntpq :config syntax errors with ^.
* clarify (former) NO_ARG, SINGLE_ARG, MULTIPLE_ARG renaming to
  FOLLBY_TOKEN, FOLLBY_STRING, FOLLBY_STRINGS_TO_EOC.
* parser, saveconfig cleanup to store T_ identifiers in syntax tree.
(4.2.5p217) 2009/09/20 Released by Harlan Stenn <stenn@ntp.org>
* [Bug 1300] reject remote configuration of dangerous items.
(4.2.5p216) 2009/09/19 Released by Harlan Stenn <stenn@ntp.org>
* [Bug 1312] ntpq/ntpdc MD5 passwords truncated to 8 chars on Suns.
* CID 10 missing free(up); in refclock_palisade.c error return, again.
* CID 83 added assertion to demonstrate config_nic_rules() does not
  call strchr(NULL, '/').
(4.2.5p215) 2009/09/18 Released by Harlan Stenn <stenn@ntp.org>
* [Bug 1292] Workaround last VC6 unsigned __int64 kink.
(4.2.5p214) 2009/09/17 Released by Harlan Stenn <stenn@ntp.org>
* [Bug 1303] remove top-level "autokey" directive.
* use "nic listen 192.168.0.0/16" instead of
  "nic listen 192.168.0.0 prefixlen 16".
(4.2.5p213) 2009/09/16 Released by Harlan Stenn <stenn@ntp.org>
* [Bug 1310] fix Thunderbolt mode in refclock_palisade.c
(4.2.5p212) 2009/09/15 Released by Harlan Stenn <stenn@ntp.org>
* [Bug 983] add interface [listen | ignore | drop] ... directive.
* [Bug 1243] MD5auth_setkey zero-fills key from first zero octet.
* [Bug 1295] leftover fix, do not crash on exit in free_config_trap()
  when "trap 1.2.3.4" is used without any further options.
* [Bug 1311] 4.2.5p211 doesn't build in no-debug mode.
* document interface (alias nic) and unpeer.
* Correct syntax error line & column numbers.
* CID 79: kod_init_kod_db() fails to fclose(db_s) in two error paths.
* CID 80: attempt to quiet Coverity false positive re: leaking "reason"
  in main().
* Documentation updates from Dave Mills.
* CID 81: savedconfig leaked in save_config().
* Make the code agree with the spec and the book (Dave Mills).
(4.2.5p211) 2009/09/14 Released by Harlan Stenn <stenn@ntp.org>
* [Bug 663] respect ntpq -c and -p order on command line.
* [Bug 1292] more VC6 unsigned __int64 workarounds.
* [Bug 1296] Added Support for Trimble Acutime Gold.
(4.2.5p210) 2009/09/06 Released by Harlan Stenn <stenn@ntp.org>
* [Bug 1294] Use OPENSSL_INC and OPENSSL_LIB macros for Windows
  and remove unnecessary reference to applink.c for Windows
* [Bug 1295] trap directive options are not optional.
* [Bug 1297] yylex() must always set yylval before returning.
(4.2.5p209) 2009/09/01 Released by Harlan Stenn <stenn@ntp.org>
* [Bug 1290] Fix to use GETTIMEOFDAY macro
* [Bug 1289] Update project files for VC6, VS2003, VS2005, VS 2008
(4.2.5p208) 2009/08/30 Released by Harlan Stenn <stenn@ntp.org>
* [Bug 1293] make configuration dumper ready for release, specifically:
* rename ntpq dumpcfg command to "saveconfig".
* require authentication for saveconfig.
* "restrict ... nomodify" prevents saveconfig and :config.
* "saveconfig ." shorthand to save to startup configuration file.
* support strftime() substitution in saveconfig arg to timestamp
  the output filename, for example "saveconfig %Y%m%d-%H%M%S.conf".
* display saveconfig response message from ntpd in ntpq.
* save output filename in "savedconfig" variable, fetched with ntpq -c
  "rv 0 savedconfig".
* document saveconfig in html/ntpq.html.
* add ./configure --disable-saveconfig to build a smaller ntpd.
* log saveconfig failures and successes to syslog.
(4.2.5p207) 2009/08/29 Released by Harlan Stenn <stenn@ntp.org>
* [Bug 1292] Minor Windows source tweaks for VC6-era SDK headers.
(4.2.5p206) 2009/08/26 Released by Harlan Stenn <stenn@ntp.org>
* accopt.html typo fixes from Dave Mills.
* [Bug 1283] default to remembering KoD in sntp.
* clean up numerous sntp/kod_management.c bugs.
* use all addresses resolved from each DNS name in sntp.
(4.2.5p205) 2009/08/18 Released by Harlan Stenn <stenn@ntp.org>
* accopt.html typo fixes from Dave Mills.
* [Bug 1285] Log ntpq :config/config-from-file events.
* [Bug 1286] dumpcfg omits statsdir, mangles filegen.
(4.2.5p204) 2009/08/17 Released by Harlan Stenn <stenn@ntp.org>
* [Bug 1284] infinite loop in ntpd dumping more than one trustedkey
(4.2.5p203) 2009/08/16 Released by Harlan Stenn <stenn@ntp.org>
* Add ntpq -c dumpcfg, Google Summer of Code project of Max Kuehn
(4.2.5p202) 2009/08/14 Released by Harlan Stenn <stenn@ntp.org>
* install the binary and man page for sntp.
(4.2.5p201) 2009/08/13 Released by Harlan Stenn <stenn@ntp.org>
* sntp: out with the old, in with the new.
(4.2.5p200) 2009/08/12 Released by Harlan Stenn <stenn@ntp.org>
* [Bug 1281] Build ntpd on Windows without big SDK download, burn,
  and install by checking in essentially unchanging messages.mc build
  products to avoid requiring mc.exe, which is not included with VC++
  2008 EE.
(4.2.5p199) 2009/08/09 Released by Harlan Stenn <stenn@ntp.org>
* [Bug 1279] Cleanup for warnings from Veracode static analysis.
(4.2.5p198) 2009/08/03 Released by Harlan Stenn <stenn@ntp.org>
* Upgrade to autogen-5.9.9-pre5.
(4.2.5p197) 2009/07/30 Released by Harlan Stenn <stenn@ntp.org>
* The build script now has . at the end of PATH for config.guess.
(4.2.5p196) 2009/07/29 Released by Harlan Stenn <stenn@ntp.org>
* [Bug 1272] gsoc_sntp IPv6 build problems under HP-UX 10.
* [Bug 1273] CID 10: Palisade leaks unit struct in error path.
* [Bug 1274] CID 67: ensure resolve_hosts() output count and pointers
  are consistent.
* [Bug 1275] CID 45: CID 46: old sntp uses uninitialized guesses[0],
  precs[0].
* [Bug 1276] CID 52: crypto_xmit() may call crypto_alice[23]()
  with NULL peer.
(4.2.5p195) 2009/07/27 Released by Harlan Stenn <stenn@ntp.org>
* cvo.sh: Add support for CentOS, Fedora, Slackware, SuSE, and QNX.
(4.2.5p194) 2009/07/26 Released by Harlan Stenn <stenn@ntp.org>
* Documentation updates from Dave Mills.
* Use scripts/cvo.sh in the build script to get better subdir names.
(4.2.5p193) 2009/07/25 Released by Harlan Stenn <stenn@ntp.org>
* [Bug 1261] CID 34: simulate_server() rbuf.msg_flags uninitialized.
* [Bug 1262] CID 35: xpkt.mac uninitialized in simulate_server().
* [Bug 1263] CID 37: CID 38: CID 40: CID 43: multiple refclocks 
  uninitialized tm_zone (arc, chronolog, dumbclock, pcf).
* [Bug 1264] CID 64: gsoc_sntp on_wire() frees wrong ptr receiving KoD.
* [Bug 1265] CID 65: CID 66: gsoc_sntp on_wire() leaks x_pkt, r_pkt.
* [Bug 1266] CID 39: datum_pts_start() uninitialized arg.c_ospeed.
* [Bug 1267] CID 44: old sntp handle_saving() writes stack garbage to
  file when clearing.
* [Bug 1268] CID 63: resolve_hosts() leaks error message buffer.
* [Bug 1269] CID 74: use assertion to ensure move_fd() does not return
  negative descriptors.
* [Bug 1270] CID 70: gsoc_sntp recv_bcst_data mdevadr.ipv6mr_interface
  uninitialized.
(4.2.5p192) 2009/07/24 Released by Harlan Stenn <stenn@ntp.org>
* [Bug 965] CID 42: ss_family uninitialized.
* [Bug 1250] CID 53: kod_init_kod_db() overruns kod_db malloc'd buffer.
* [Bug 1251] CID 68: search_entry() mishandles dst argument.
* [Bug 1252] CID 32: Quiet Coverity warning with assertion.
* [Bug 1253] CID 50: gsoc_sntp/crypto.c auth_init() always returns a 
  list with one entry.
* [Bug 1254] CID 56: tv_to_str() leaks a struct tm each call.
* [Bug 1255] CID 55: pkt_output() leaks a copy of each packet.
* [Bug 1256] CID 51: Coverity doesn't recognize our assertion macros as
  terminal.
* [Bug 1257] CID 57: gsoc_sntp auth_init() fails to fclose(keyfile).
* [Bug 1258] CID 54: gsoc_sntp resolve_hosts() needs simplification.
* [Bug 1259] CID 59: gsoc_sntp recv_bcast_data() fails to free(rdata)
  on error paths.
* [Bug 1260] CID 60: gsoc_sntp recvpkt() fails to free(rdata).
* Updated to AutoGen-5.9.9pre2.
(4.2.5p191) 2009/07/21 Released by Harlan Stenn <stenn@ntp.org>
* Updated to AutoGen-5.9.9pre1.
(4.2.5p190) 2009/07/20 Released by Harlan Stenn <stenn@ntp.org>
* Updated to AutoGen-5.9.8.
* [Bug 1248] RES_MSSNTP typo in ntp_proto.c.
* [Bug 1246] use a common template for singly-linked lists, convert most
  doubly-linked lists to singly-linked.
* Log warning about signd blocking when restrict mssntp used.
(4.2.5p189) 2009/07/16 Released by Harlan Stenn <stenn@ntp.org>
* Documentation cleanup from Dave Mills.
(4.2.5p188) 2009/07/15 Released by Harlan Stenn <stenn@ntp.org>
* [Bug 1245] Broken xmt time sent in fast_xmit() of 4.2.5p187.
(4.2.5p187) 2009/07/11 Released by Harlan Stenn <stenn@ntp.org>
* [Bug 1042] multicast listeners IPv4+6 ignore new interfaces.
* [Bug 1237] Windows serial code treat CR and LF both as line
  terminators.
* [Bug 1238] use fudge time2 for serial timecode offset in NMEA driver.
* [Bug 1242] Remove --enable-wintime, symmetric workaround is now
  always enabled.
* [Bug 1244] NTP_INSIST(fd != maxactivefd) failure in intres child
* Added restrict keyword "mssntp" for Samba4 DC operation, by Dave Mills.
(4.2.5p186) 2009/07/08 Released by Harlan Stenn <stenn@ntp.org>
* ntp_proto.c cleanup from Dave Mills.
(4.2.5p185) 2009/07/01 Released by Harlan Stenn <stenn@ntp.org>
* Documentation updates from Dave Mills.
* [Bug 1234] convert NMEA driver to use common PPSAPI code.
* timepps-Solaris.h pps_handle_t changed from pointer to scalar
* Spectracom refclock added to Windows port of ntpd
* [Bug 1236] Declaration order fixed.
* Bracket private ONCORE debug statements with #if 0 rather than #ifdef
  DEBUG
* Delete ONCORE debug statement that is now handled elsewhere.
(4.2.5p184) 2009/06/24 Released by Harlan Stenn <stenn@ntp.org>
* [Bug 1233] atom refclock fudge time1 sign flipped in 4.2.5p164.
(4.2.5p183) 2009/06/23 Released by Harlan Stenn <stenn@ntp.org>
* [Bug 1196] setsockopt(SO_EXCLUSIVEADDRUSE) can fail on Windows 2000
  and earlier with WSAINVAL, do not log a complaint in that case.
* [Bug 1210] ONCORE driver terminates ntpd without logging a reason.
* [Bug 1218] Correct comment in refclock_oncore on /etc/ntp.oncore*
  configuration file search order.
* Change ONCORE driver to log using msyslog as well as to any
  clockstats file.
* [Bug 1231] ntpsnmpd build fails after sockaddr union changes.
(4.2.5p182) 2009/06/18 Released by Harlan Stenn <stenn@ntp.org>
* Add missing header dependencies to the ntpdc layout verification.
* prefer.html updates from Dave Mills.
* [Bug 1205] Add ntpd --usepcc and --pccfreq options on Windows
* [Bug 1215] unpeer by association ID
* [Bug 1225] Broadcast address miscalculated on Windows 4.2.5p180
* [Bug 1229] autokey segfaults in cert_install().
* Use a union for structs sockaddr, sockaddr_storage, sockaddr_in, and
  sockaddr_in6 to remove casts and enable type checking.  Collapse
  some previously separate IPv4/IPv6 paths into a single codepath.
(4.2.5p181) 2009/06/06 Released by Harlan Stenn <stenn@ntp.org>
* [Bug 1206] Required compiler changes for Windows
* [Bug 1084] PPSAPI for ntpd on Windows with DLL backends
* [Bug 1204] Unix-style refclock device paths on Windows
* [Bug 1205] partial fix, disable RDTSC use by default on Windows
* [Bug 1208] decodenetnum() buffer overrun on [ with no ]
* [Bug 1211] keysdir free()d twice #ifdef DEBUG
* Enable ONCORE, ARCRON refclocks on Windows (untested)
(4.2.5p180) 2009/05/29 Released by Harlan Stenn <stenn@ntp.org>
* [Bug 1200] Enable IPv6 in Windows port
* Lose FLAG_FIXPOLL, from Dave Mills.
(4.2.5p179) 2009/05/23 Released by Harlan Stenn <stenn@ntp.org>
* [Bug 1041] xmt -> aorg timestamp cleanup from Dave Mills,
  reported by Dave Hart.
* [Bug 1193] Compile error: conflicting types for emalloc.
* [Bug 1196] VC6 winsock2.h does not define SO_EXCLUSIVEADDRUSE.
* Leap/expire cleanup from Dave Mills.
(4.2.5p178) 2009/05/21 Released by Harlan Stenn <stenn@ntp.org>
* Provide erealloc() and estrdup(), a la emalloc().
* Improve ntp.conf's parser error messages.
* [Bug 320] "restrict default ignore" does not affect IPv6.
* [Bug 1192] "restrict -6 ..." reports a syntax error.
(4.2.5p177) 2009/05/18 Released by Harlan Stenn <stenn@ntp.org>
* Include (4.2.4p7)
* [Bug 1174] nmea_shutdown assumes that nmea has a unit assigned
* [Bug 1190] NMEA refclock fudge flag4 1 obscures position in timecode
* Update NMEA refclock documentation in html/drivers/driver20.html
(4.2.5p176) 2009/05/13 Released by Harlan Stenn <stenn@ntp.org>
* [Bug 1154] mDNS registration should be done later, repeatedly and only
  if asked for. (second try for fix)
(4.2.5p175) 2009/05/12 Released by Harlan Stenn <stenn@ntp.org>
* Include (4.2.4p7-RC7)
* [Bug 1180] ntpd won't start with more than ~1000 interfaces
* [Bug 1182] Documentation typos and missing bits.
* [Bug 1183] COM port support should extend past COM3
* [Bug 1184] ntpd is deaf when restricted to second IP on the same net
* Clean up configure.ac NTP_CACHEVERSION interface, display cache
  version when clearing.  Fixes a regression.
(4.2.5p174) 2009/05/09 Released by Harlan Stenn <stenn@ntp.org>
* Stale leapsecond file fixes from Dave Mills.
(4.2.5p173) 2009/05/08 Released by Harlan Stenn <stenn@ntp.org>
* Include (4.2.4p7-RC6)
(4.2.5p172) 2009/05/06 Released by Harlan Stenn <stenn@ntp.org>
* [Bug 1175] Instability in PLL daemon mode.
* [Bug 1176] refclock_parse.c does not compile without PPSAPI.
(4.2.5p171) 2009/05/04 Released by Harlan Stenn <stenn@ntp.org>
* Autokey documentation cleanup from Dave Mills.
* [Bug 1171] line editing libs found without headers (Solaris 11)
* [Bug 1173] NMEA refclock fails with Solaris PPSAPI
* Fix problem linking msntp on Solaris when sntp subdir is configured
  before parent caused by different gethostent library search order.
* Do not clear config.cache when it is  empty.
(4.2.5p170) 2009/05/02 Released by Harlan Stenn <stenn@ntp.org>
* [Bug 1152] adjust PARSE to new refclock_pps logic
* Include (4.2.4p7-RC5)
* loopfilter FLL/PLL crossover cleanup from Dave Mills.
* Documentation updates from Dave Mills.
* ntp-keygen cleanup from Dave Mills.
* crypto API cleanup from Dave Mills.
* Add NTP_CACHEVERSION mechanism to ignore incompatible config.cache
* Enable gcc -Wstrict-overflow for gsoc_sntp as well
(4.2.5p169) 2009/04/30 Released by Harlan Stenn <stenn@ntp.org>
* [Bug 1171] Note that we never look for -lreadline by default.
* [Bug 1090] Fix bogus leap seconds in refclock_hpgps.
(4.2.5p168) 2009/04/29 Released by Harlan Stenn <stenn@ntp.org>
* Include (4.2.4p7-RC4)
* [Bug 1169] quiet compiler warnings
* Re-enable gcc -Wstrict-prototypes when not building with OpenSSL
* Enable gcc -Wstrict-overflow
* ntpq/ntpdc emit newline after accepting password on Windows
* Updates from Dave Mills:
* ntp-keygen.c: Updates.
* Fix the error return and syslog function ID in refclock_{param,ppsapi}.
* Make sure syspoll is within the peer's minpoll/maxpoll bounds.
* ntp_crypto.c: Use sign_siglen, not len. sign key filename cleanup.
* Bump NTP_MAXEXTEN from 1024 to 2048, update values for some field lengths.
* m4/ntp_lineeditlibs.m4: fix warnings from newer Autoconf
* [Bug 1166] Remove truncation of position (blanking) code in refclock_nmea.c
(4.2.5p167) 2009/04/26 Released by Harlan Stenn <stenn@ntp.org>
* Crypto cleanup from Dave Mills.
(4.2.5p166) 2009/04/25 Released by Harlan Stenn <stenn@ntp.org>
* [Bug 1165] Clean up small memory leaks in the  config file parser
* Correct logconfig keyword declaration to MULTIPLE_ARG
* Enable filename and line number leak reporting on Windows when built
  DEBUG for all the typical C runtime allocators such as calloc,
  malloc, and strdup.  Previously only emalloc calls were covered.
* Add DEBUG-only code to free dynamically allocated memory that would
  otherwise remain allocated at ntpd exit, to allow less forgivable
  leaks to stand out in leaks reported after exit.
* Ensure termination of strings in ports/winnt/libisc/isc_strerror.c
  and quiet compiler warnings.
* [Bug 1057] ntpdc unconfig failure
* [Bug 1161] unpeer AKA unconfig command for ntpq :config
* PPS and crypto cleanup in ntp_proto.c from Dave Mills.
(4.2.5p165) 2009/04/23 Released by Harlan Stenn <stenn@ntp.org>
* WWVB refclock cleanup from Dave Mills.
* Code cleanup: requested_key -> request_key.
* [Bug 833] ignore whitespace at end of remote configuration lines
* [Bug 1033] ntpdc/ntpq crash prompting for keyid on Windows
* [Bug 1028] Support for W32Time authentication via Samba.
* quiet ntp_parser.c malloc redeclaration warning
* Mitigation and PPS/PPSAPI cleanup from Dave Mills.
* Documentation updates from Dave Mills.
* timepps-Solaris.h patches from Dave Hart.
(4.2.5p164) 2009/04/22 Released by Harlan Stenn <stenn@ntp.org>
* Include (4.2.4p7-RC3)
* PPS/PPSAPI cleanup from Dave Mills.
* Documentation updates from Dave Mills.
* [Bug 1125] C runtime per-thread initialization on Windows
* [Bug 1152] temporarily disable refclock_parse, refclock_true until
  maintainers can repair build break from pps_sample()
* [Bug 1153] refclock_nmea should not mix UTC with GPS time
* [Bug 1159] ntpq overlap diagnostic message test buggy
(4.2.5p163) 2009/04/10 Released by Harlan Stenn <stenn@ntp.org>
(4.2.5p162) 2009/04/09 Released by Harlan Stenn <stenn@ntp.org>
* Documentation updates from Dave Mills.
* Mitigation and PPS cleanup from Dave Mills.
* Include (4.2.4p7-RC2)
* [Bug 216] New interpolation scheme for Windows eliminates 1ms jitter
* remove a bunch of #ifdef SYS_WINNT from portable code
* 64-bit time_t cleanup for building on newer Windows compilers
* Only set CMOS clock during ntpd exit on Windows if the computer is
  shutting down or restarting.
* [Bug 1148] NMEA reference clock improvements
* remove deleted gsoc_sntp/utilities.o from repository so that .o build
  products can be cleaned up without corrupting the repository.
(4.2.5p161) 2009/03/31 Released by Harlan Stenn <stenn@ntp.org>
* Documentation updates from Dave Mills.
(4.2.5p160) 2009/03/30 Released by Harlan Stenn <stenn@ntp.org>
* [Bug 1141] refclock_report missing braces cause spurious "peer event:
  clock clk_unspec" log entries
* Include (4.2.4p7-RC1)
(4.2.5p159) 2009/03/28 Released by Harlan Stenn <stenn@ntp.org>
* "bias" changes from Dave Mills.
(4.2.5p158) 2009/01/30 Released by Harlan Stenn <stenn@ntp.org>
* Fix [CID 72], a typo introduced at the latest fix to prettydate.c.
(4.2.5p157) 2009/01/26 Released by Harlan Stenn <stenn@ntp.org>
* Cleanup/fixes for ntp_proto.c and ntp_crypto.c from Dave Mills.
(4.2.5p156) 2009/01/19 Released by Harlan Stenn <stenn@ntp.org>
* [Bug 1118] Fixed sign extension for 32 bit time_t in caljulian() and prettydate().
  Fixed some compiler warnings about missing prototypes.
  Fixed some other simple compiler warnings.
* [Bug 1119] [CID 52] Avoid a possible null-dereference in ntp_crypto.c.
* [Bug 1120] [CID 51] INSIST that peer is non-null before we dereference it.
* [Bug 1121] [CID 47] double fclose() in ntp-keygen.c.
(4.2.5p155) 2009/01/18 Released by Harlan Stenn <stenn@ntp.org>
* Documentation updates from Dave Mills.
* CHU frequency updates.
* Design assertion fixes for ntp_crypto.c from Dave Mills.
(4.2.5p154) 2009/01/13 Released by Harlan Stenn <stenn@ntp.org>
* [Bug 992] support interface event change on Linux from
  Miroslav Lichvar.
(4.2.5p153) 2009/01/09 Released by Harlan Stenn <stenn@ntp.org>
* Renamed gsoc_sntp/:fetch-stubs to gsoc_sntp/fetch-stubs to avoid
  file name problems under Windows.
  Removed German umlaut from log msg for 4.2.5p142.
(4.2.5p152) 2009/01/08 Released by Harlan Stenn <stenn@ntp.org>
* Include (4.2.4p6) 2009/01/08 Released by Harlan Stenn <stenn@ntp.org>
(4.2.5p151) 2008/12/23 Released by Harlan Stenn <stenn@ntp.org>
* Stats file logging cleanup from Dave Mills.
(4.2.5p150) 2008/12/15 Released by Harlan Stenn <stenn@ntp.org>
* [Bug 1099] Fixed wrong behaviour in sntp's crypto.c.
* [Bug 1103] Fix 64-bit issues in the new calendar code.
(4.2.5p149) 2008/12/05 Released by Harlan Stenn <stenn@ntp.org>
* Fixed mismatches in data types and OID definitions in ntpSnmpSubAgent.c
* added a premliminary MIB file to ntpsnmpd (ntpv4-mib.mib)
(4.2.5p148) 2008/12/04 Released by Harlan Stenn <stenn@ntp.org>
* [Bug 1070] Fix use of ntpq_parsestring() in ntpsnmpd.
(4.2.5p147) 2008/11/27 Released by Harlan Stenn <stenn@ntp.org>
* Update gsoc_sntp's GCC warning code.
(4.2.5p146) 2008/11/26 Released by Harlan Stenn <stenn@ntp.org>
* Update Solaris CFLAGS for gsoc_sntp.
(4.2.5p145) 2008/11/20 Released by Harlan Stenn <stenn@ntp.org>
* Deal with time.h for sntp under linux.
* Provide rpl_malloc() for sntp for systems that need it.
* Handle ss_len and socklen type for sntp.
* Fixes to the sntp configure.ac script.
* Provide INET6_ADDRSTRLEN if it is missing.
* [Bug 1095] overflow in caljulian.c.
(4.2.5p144) 2008/11/19 Released by Harlan Stenn <stenn@ntp.org>
* Use int32, not int32_t.
* Avoid the sched*() functions under OSF - link problems.
(4.2.5p143) 2008/11/17 Released by Harlan Stenn <stenn@ntp.org>
* sntp cleanup and fixes.
(4.2.5p142) 2008/11/16 Released by Harlan Stenn <stenn@ntp.org>
* Imported GSoC SNTP code from Johannes Maximilian Kuehn.
(4.2.5p141) 2008/11/13 Released by Harlan Stenn <stenn@ntp.org>
* New caltontp.c and calyearstart.c from Juergen Perlinger.
(4.2.5p140) 2008/11/12 Released by Harlan Stenn <stenn@ntp.org>
* Cleanup lint from the ntp_scanner files.
* [Bug 1011] gmtime() returns NULL on windows where it would not under Unix.
* Updated caljulian.c and prettydate.c from Juergen Perlinger.
(4.2.5p139) 2008/11/11 Released by Harlan Stenn <stenn@ntp.org>
* Typo fix to driver20.html.
(4.2.5p138) 2008/11/10 Released by Harlan Stenn <stenn@ntp.org>
* [Bug 474] --disable-ipv6 is broken.
* IPv6 interfaces were being looked for twice.
* SHM driver grabs more samples, add clockstats
* decode.html and driver20.html updates from Dave Mills.
(4.2.5p137) 2008/11/01 Released by Harlan Stenn <stenn@ntp.org>
* [Bug 1069] #undef netsnmp's PACKAGE_* macros.
* [Bug 1068] Older versions of netsnmp do not have netsnmp_daemonize().
(4.2.5p136) 2008/10/27 Released by Harlan Stenn <stenn@ntp.org>
* [Bug 1078] statsdir configuration parsing is broken.
(4.2.5p135) 2008/09/23 Released by Harlan Stenn <stenn@ntp.org>
* [Bug 1072] clock_update should not allow updates older than sys_epoch.
(4.2.5p134) 2008/09/17 Released by Harlan Stenn <stenn@ntp.org>
* Clean up build process for ntpsnmpd.
(4.2.5p133) 2008/09/16 Released by Harlan Stenn <stenn@ntp.org>
* Add options processing to ntpsnmpd.
* [Bug 1062] Check net-snmp headers before deciding to build ntpsnmpd.
* Clean up the libntpq.a build.
* Regenerate ntp_parser.[ch] from ntp_parser.y
(4.2.5p132) 2008/09/15 Released by Harlan Stenn <stenn@ntp.org>
* [Bug 1067] Multicast DNS service registration must come after the fork
  on Solaris.
* [Bug 1066] Error messages should log as errors.
(4.2.5p131) 2008/09/14 Released by Harlan Stenn <stenn@ntp.org>
* [Bug 1065] Re-enable support for the timingstats file.
(4.2.5p130) 2008/09/13 Released by Harlan Stenn <stenn@ntp.org>
* [Bug 1064] Implement --with-net-snmp-config=progname
* [Bug 1063] ntpSnmpSubagentObject.h is missing from the distribution.
(4.2.5p129) 2008/09/11 Released by Harlan Stenn <stenn@ntp.org>
* Quiet some libntpq-related warnings.
(4.2.5p128) 2008/09/08 Released by Harlan Stenn <stenn@ntp.org>
* Import Heiko Gerstung's GSoC2008 NTP MIB daemon.
(4.2.5p127) 2008/09/01 Released by Harlan Stenn <stenn@ntp.org>
* Regenerate ntpd/ntp_parser.c
(4.2.5p126) 2008/08/31 Released by Harlan Stenn <stenn@ntp.org>
* Stop libtool-1.5 from looking for C++ or Fortran.
* [BUG 610] Documentation update for NMEA reference clock driver.
* [Bug 828] Fix IPv4/IPv6 address parsing.
* Changes from Dave Mills:
  Documentation updates.
  Fix a corner case where a frequency update was reported but not set.
  When LEAP_NOTINSYNC->LEAP_NOWARNING, call crypto_update() if we have
  crypto_flags.
(4.2.5p125) 2008/08/18 Released by Harlan Stenn <stenn@ntp.org>
* [Bug 1052] Add linuxPPS support to ONCORE driver.
(4.2.5p124) 2008/08/17 Released by Harlan Stenn <stenn@ntp.org>
* Documentation updates from Dave Mills.
* Include (4.2.4p5) 2008/08/17 Released by Harlan Stenn <stenn@ntp.org>
* [Bug 861] leap info was not being transmitted.
* [Bug 1046] refnumtoa.c is using the wrong header file.
* [Bug 1047] enable/disable options processing fix.
* header file cleanup.
* [Bug 1037] buffer in subroutine was 1 byte short.
* configure.ac: cleanup, add option for wintime, and lay the groundwork
  for the changes needed for bug 1028.
* Fixes from Dave Mills: 'bias' and 'interleave' work.  Separate
  phase and frequency discipline (for long poll intervals).  Update
  TAI function to match current leapsecond processing.
* Documentation updates from Dave Mills.
* [Bug 1037] Use all 16 of the MD5 passwords generated by ntp-keygen.
* Fixed the incorrect edge parameter being passed to time_pps_kcbind in
  NMEA refclock driver.
* [Bug 399] NMEA refclock driver does not honor time1 offset if flag3 set.
* [Bug 985] Modifications to NMEA reference clock driver to support Accord
  GPS Clock.
* poll time updates from Dave Mills.
* local refclock documentation updates from Dave Mills.
* [Bug 1022] Fix compilation problems with yesterday's commit.
* Updates and cleanup from Dave Mills:
  I've now spent eleven months of a sabbatical year - 7 days a week, 6-10
  hours most days - working on NTP. I have carefully reviewed every major
  algorithm, examined its original design and evolution from that design.
  I've trimmed off dead code and briar patches and did zillions of tests
  contrived to expose evil vulnerabilities. The development article is in
  rather good shape and should be ready for prime time.

  1. The protostats statistics files have been very useful in exposing
  little twitches and turns when something hiccups, like a broken PPS
  signal. Most of what used to be syslog messages are now repackaged as
  protostats messages with optional syslog as well. These can also be sent
  as traps which might be handy to tiggle a beeper or celltext. These, the
  sysstats files and cryptostats files reveal the ambient health of a busy
  server, monitor traffic and error counts and spot crypto attacks.

  2. Close inspection of the clock discipline behavior at long poll
  intervals (36 h) showed it not doing as well as it should. I redesigned
  the FLL loop to improve nominal accuracy from  several tens of
  milliseconds to something less than ten milliseconds.

  3. Autokey (again). The enhanced error checking was becoming a major
  pain. I found a way to toss out gobs of ugly fat code and replace the
  function with a much simpler and more comprehensive scheme. It resists
  bait-and-switch attacks and quickly detect cases when the protocol is
  not correctly synchronized.

  4. The interface code for the kernel PPS signal was not in sync with the
  kernel code itself. Some error checks were duplicated and some
  ineffective. I found none of the PPS-capable drivers, including the atom
  driver, do anything when the prefer peer fails; the kernel PPS signal
  remains in control. The atom driver now disables the kernel PPS when the
  prefer peer comes bum. This is important when the prefer peer is not a
  reference clock but a remote NTP server.

  5. The flake restrict bit turned out to be really interesting,
  especially with symmtric modes and of those especially those using
  Autokey. Small changes in the recovery procedures when packets are lost
  now avoid almost all scenarios which previously required protocol resets.

  6. I've always been a little uncomfortable when using the clock filter
  with long poll intervals because the samples become less and less
  correlated as the sample age exceeds the Allan intercept. Various
  schemes have been used over the years to cope with this fact. The latest
  one and the one that works the best is to use a modified sort metric
  where the delay is used when the age of the sample is less than the
  intercept and the sum of delay and dispersion above that. The net result
  is that, at small poll intervals the algorithm operates as a minimum
  filter, while at larger poll intervals it morphs to FIFO. Left
  unmodified, a sample could be used when twelve days old. This along with
  the FLL modifications has made a dramatic improvement at large poll
  intervals.

- [Backward Incompatible] The 'state' variable is no longer reported or
  available via ntpq output.  The following system status bit names
  have been changed:
  - sync_alarm -> leap_alarm
  - sync_atomic -> sync_pps
  - sync_lf_clock -> sync_lf_radio
  - sync_hf_clock -> sync_hf_radio
  - sync_uhf_clock -> sync_uhf_radio
  - sync_local_proto -> sync_local
  - sync_udp/time -> sync_other
  Other names have been changed as well.  See the change history for
  libntp/statestr.c for more details.
  Other backward-incompatible changes in ntpq include:
  - assID -> associd
  - rootdispersion -> rootdisp
  - pkt_head -> pkt_neader
  See the change history for other details.

* Updates and cleanup from Dave Mills.
* [Bug 995] Remove spurious ; from ntp-keygen.c.
* More cleanup and changes from Dave Mills.
* [Bug 980] Direct help to stdout.
---
(4.2.4p8) 2009/12/08 Released by Harlan Stenn <stenn@ntp.org>

* [Sec 1331] DoS with mode 7 packets - CVE-2009-3563.

---
(4.2.4p7) 2009/05/18 Released by Harlan Stenn <stenn@ntp.org>

* [Sec 1151] Remote exploit if autokey is enabled - CVE-2009-1252.
* [Bug 1187] Update the copyright date.
* [Bug 1191] ntpd fails on Win2000 - "Address already in use" after fix
  for [Sec 1149].

---
(4.2.4p7-RC7) 2009/05/12 Released by Harlan Stenn <stenn@ntp.org>

* ntp.isc.org -> ntp.org cleanup.
* [Bug 1178] Use prior FORCE_DNSRETRY behavior as needed at runtime,
  add configure --enable-ignore-dns-errors to be even more stubborn

---
(4.2.4p7-RC6) 2009/05/08 Released by Harlan Stenn <stenn@ntp.org>

* [Bug 784] Make --enable-linuxcaps the default when available
* [Bug 1179] error messages for -u/--user and -i lacking droproot
* Updated JJY reference clock driver from Takao Abe
* [Bug 1071] Log a message and exit before trying to use FD_SET with a
  descriptor larger than FD_SETSIZE, which will corrupt memory
* On corruption of the iface list head in add_interface, log and exit

---
(4.2.4p7-RC5) 2009/05/02 Released by Harlan Stenn <stenn@ntp.org>

* [Bug 1172] 4.2.4p7-RC{3,4} fail to build on linux.
* flock-build script unportable 'set -m' use removed

---
(4.2.4p7-RC4) 2009/04/29 Released by Harlan Stenn <stenn@ntp.org>

* [Bug 1167] use gcc -Winit-self only if it is understood

---
(4.2.4p7-RC3) 2009/04/22 Released by Harlan Stenn <stenn@ntp.org>

* [Bug 787] Bug fixes for 64-bit time_t on Windows
* [Bug 813] Conditional naming of Event
* [Bug 1147] System errors should be logged to msyslog()
* [Bug 1155] Fix compile problem on Windows with VS2005
* [Bug 1156] lock_thread_to_processor() should be declared in header
* [Bug 1157] quiet OpenSSL warnings, clean up configure.ac
* [Bug 1158] support for aix6.1
* [Bug 1160] MacOS X is like BSD regarding F_SETOWN

---
(4.2.4p7-RC2) 2009/04/09 Released by Harlan Stenn <stenn@ntp.org>

* [Sec 1144] limited buffer overflow in ntpq.  CVE-2009-0159
* [Sec 1149] use SO_EXCLUSIVEADDRUSE on Windows

---
(4.2.4p7-RC1) 2009/03/30 Released by Harlan Stenn <stenn@ntp.org>

* [Bug 1131] UDP sockets should not use SIGPOLL on Solaris.
* build system email address cleanup
* [Bug 774] parsesolaris.c does not compile under the new Solaris
* [Bug 873] Windows serial refclock proper TTY line discipline emulation
* [Bug 1014] Enable building with VC9 (in Visual Studio 2008,
  Visual C++ 2008, or SDK)
* [Bug 1117] Deferred interface binding under Windows works only correctly
  if FORCE_DNSRETRY is defined
* [BUG 1124] Lock QueryPerformanceCounter() client threads to same CPU
* DPRINTF macro made safer, always evaluates to a statement and will not
  misassociate an else which follows the macro.

---
(4.2.4p6) 2009/01/08 Released by Harlan Stenn <stenn@ntp.org>

* [Bug 1113] Fixed build errors with recent versions of openSSL. 
* [Sec 1111] Fix incorrect check of EVP_VerifyFinal()'s return value.
* Update the copyright year.

---
(4.2.4p5) 2008/08/17 Released by Harlan Stenn <stenn@ntp.org>

* [BUG 1051] Month off by one in leap second message written to clockstats
  file fixed.
* [Bug 450] Windows only: Under original Windows NT we must not discard the
  wildcard socket to workaround a bug in NT's getsockname().
* [Bug 1038] Built-in getpass() function also prompts for password if
  not built with DEBUG.
* [Bug 841] Obsolete the "dynamic" keyword and make deferred binding
  to local interfaces the default.
  Emit a warning if that keyword is used for configuration.
* [Bug 959] Refclock on Windows not properly releasing recvbuffs.
* [Bug 993] Fix memory leak when fetching system messages.
* much cleanup, fixes, and changes from Dave Mills.
* ntp_control.c: LEAPTAB is a filestamp, not an unsigned.  From Dave Mills.
* ntp_config.c: ntp_minpoll fixes from Dave Mills.
* ntp-keygen updates from Dave Mills.
* refresh epoch, throttle, and leap cleanup from Dave Mills.
* Documentation cleanup from Dave Mills.
* [Bug 918] Only use a native md5.h if MD5Init() is available.
* [Bug 979] Provide ntptimeval if it is not otherwise present.
* [Bug 634] Re-instantiate syslog() and logfiles after the daemon fork.
* [Bug 952] Use md5 code with a friendlier license.
* [Bug 977] Fix mismatching #ifdefs for builds without IPv6.
* [Bug 830] Fix the checking order of the interface options.
* Clean up the logfile/syslog setup.
* [Bug 970] Lose obsolete -g flag to ntp-keygen.
* The -e flag to ntp-keygen can write GQ keys now, too.
* ntp_proto.c: sys_survivors and hpoll cleanup from Dave Mills.
* ntp_loopfilter.c: sys_poll cleanup from Dave Mills.
* refclock_wwv.c: maximum-likelihood digit and DSYNC fixes from Dave Mills.
* [Bug 967] preemptable associations are lost forever on a step.
* ntp_config.c: [CID 48] missing "else" clause.
* [Bug 833] ntpq config keyword is quote-mark unfriendly.
* Rename the ntpq "config" keyword to ":config".
* Dave Mills shifted some orphan processing.
* Fix typos in the [Bug 963] patch.
* bootstrap: squawk if genver fails.  Use -f with cp in case Dave does a chown.
* Remove obsolete simulator command-line options.
* ntp_request.c: [CID 36] zero sin_zero.
* [Bug 963] get_systime() is too noisy.
* [Bug 960] spurious syslog:crypto_setup:spurious crypto command
* [Bug 964] Change *-*-linux* to *-*-*linux* to allow for uclinux.
* Changes from Dave Mills:
  - ntp_util.c: cleanup.
  - ntp_timer.c: watch the non-burst packet rate.
  - ntp_request.c: cleanup.
  - ntp_restrict.c: RES_LIMITED cleanup.
  - ntp_proto.c: RES_LIMITED, rate bucktes, counters, overall cleanup.
  - ntp_peer.c: disallow peer_unconfig().
  - ntp_monitor.c: RES_LIMITED cleanup.
  - ntp_loopfilter.c: poll interval cleanup.
  - ntp_crypto.c: volley -> retry.  Cleanup TAI leap message.
  - ntp_config: average and minimum are ^2 values.
  - ntpdc: unknownversion is really "declined", not "bad version".
  - Packet retry cleanup.
* [Bug 961] refclock_tpro.c:tpro_poll() calls refclock_receive() twice.
* [Bug 957] Windows only: Let command line parameters from the Windows SCM GUI
  override the standard parameters from the ImagePath registry key.
* Added HAVE_INT32_T to the Windows config.h to avoid duplicate definitions.
* Work around a VPATH difference in FreeBSD's 'make' command.
* Update bugreport URL.
* Update -I documentation.
* [Bug 713] Fix bug reporting information.
* A bug in the application of the negative-sawtooth for 12 channel receivers. 
* The removal of unneeded startup code used for the original LinuxPPS, it now
  conforms to the PPSAPI and does not need special code.  
* ntp-keygen.c: Coverity fixes [CID 33,47].
* Volley cleanup from Dave Mills.
* Fuzz cleanup from Dave Mills.
* [Bug 861] Leap second cleanups from Dave Mills.
* ntpsim.c: add missing protypes and fix [CID 34], a nit.
* Upgraded bison at UDel.
* Update br-flock and flock-build machine lists.
* [Bug 752] QoS: add parse/config handling code. 
* Fix the #include order in tickadj.c for picky machines.
* [Bug 752] QoS: On some systems, netinet/ip.h needs netinet/ip_systm.h.
* [Bug 752] Update the QoS tagging (code only - configuration to follow).
* Orphan mode and other protocol cleanup from Dave Mills.
* Documentation cleanup from Dave Mills.
* [Bug 940] ntp-keygen uses -v.  Disallow it as a shortcut for --version.
* more cleanup to ntp_lineeditlibs.m4.
* Documentation updates from Dave Mills.
* -ledit cleanup for ntpdc and ntpq.
* Association and other cleanup from Dave Mills.
* NTP_UNREACH changes from Dave Mills.
* Fix the readline history test.
* [Bug 931] Require -lreadline to be asked for explicitly.
* [Bug 764] When looking for -lreadline support, also try using -lncurses.
* [Bug 909] Fix int32_t errors for ntohl().
* [Bug 376/214] Enhancements to support multiple if names and IP addresses.
* [Bug 929] int32_t is undefined on Windows.  Casting wrong.
* [Bug 928] readlink missing braces.
* [Bug 788] Update macros to support VS 2005.
* ntpd/ntp_timer.c: add missing sys_tai parameter for debug printf
* [Bug 917] config parse leaves files open
* [Bug 912] detect conflicting enable/disable configuration on interfaces
  sharing an IP address
* [Bug 771] compare scopeid if available for IPv6 addresses
* Lose obsolete crypto subcommands (Dave Mills).
* WWV is an HF source, not an LF source (Dave Mills).
* [Bug 899] Only show -i/--jaildir -u/--user options if we HAVE_DROPROOT.
* [Bug 916] 'cryptosw' is undefined if built without OpenSSL.
* [Bug 891] 'restrict' config file keyword does not work (partial fix).
* [Bug 890] the crypto command seems to be required now.
* [Bug 915] ntpd cores during processing of x509 certificates.
* Crypto lint cleanup from Dave Mills.
* [Bug 897] Check RAND_status() - we may not need a .rnd file.
* Crypto cleanup from Dave Mills.
* [Bug 911] Fix error message in cmd_args.c.
* [Bug 895] Log assertion failures via syslog(), not stderr.
* Documentation updates from Dave Mills.
* Crypto cleanup from Dave Mills.
* [Bug 905] ntp_crypto.c fails to compile without -DDEBUG.
* Avoid double peer stats logging.
* ntp-keygen cleanup from Dave Mills.
* libopts needs to be built after ElectricFence.
* [Bug 894] Initialize keysdir before calling crypto_setup().
* Calysto cleanup for ntpq.
* ntp-keygen -i takes an arg.
* Cleanup and fixes from Dave Mills.
* [Bug 887] Fix error in ntp_types.h (for sizeof int != 4).
* Bug 880 bug fixes for Windows build
* Improve Calysto support.
* The "revoke" parameter is a crypto command.
* The driftfile wander threshold is a real number.
* [Bug 850] Fix the wander threshold parameter on the driftfile command.
* ntp_io.c: Dead code cleanup - Coverity View 19.
* Leap file related cleanup from Dave Mills.
* ntp_peer.c: Set peer->srcadr before (not after) calling set_peerdstadr().
* Initialize offset in leap_file() - Coverity View 17.
* Use the correct stratum on KISS codes.
* Fuzz bits cleanup.
* Show more digits in some debug printf's.
* Use drift_file_sw internally to control writing the drift file.
* Implement the wander_threshold option for the driftfile config keyword.
* reformat ntp_control.c; do not use c++ // comments.
* [Bug 629] Undo bug #629 fixes as they cause more problems than were  being
  solved
* Changes from Dave Mills: in/out-bound data rates, leapsecond cleanup,
  driftfile write cleanup, packet buffer length checks, documentation updates.
* More assertion checks and malloc()->emalloc(), courtesy of Calysto.
* [Bug 864] Place ntpd service in maintenance mode if using SMF on Solaris
* [Bug 862] includefile nesting; preserve phonelist on reconfig.
* [Bug 604] ntpd regularly dies on linux/alpha.
* more leap second infrastructure fixes from Dave Mills.
* [Bug 858] recent leapfile changes broke non-OpenSSL builds.
* Use emalloc() instead of malloc() in refclock_datum.c (Calysto).
* Start using 'design by contract' assertions.
* [Bug 767] Fast sync to refclocks wanted.
* Allow null driftfile.
* Use YYERROR_VERBOSE for the new parser, and fix related BUILT_SOURCES.
* [Bug 629] changes to ensure broadcast works including on wildcard addresses
* [Bug 853] get_node() must return a pointer to maximally-aligned memory.
* Initial leap file fixes from Dave Mills.
* [Bug 858] Recent leapfile changes broke without OPENSSL.
* Use a char for DIR_SEP, not a string.
* [Bug 850] driftfile parsing changes.
* driftfile maintenance changes from Dave Mills.  Use clock_phi instead of
  stats_write_tolerance.
* [Bug 828] refid string not being parsed correctly.
* [Bug 846] Correct includefile parsing.
* [Bug 827] New parsing code does not handle "fudge" correctly.
* Enable debugging capability in the config parser.
* [Bug 839] Crypto password not read from ntp.conf.
* Have autogen produce writable output files.
* [Bug 825] Correct logconfig -/+ keyword processing.
* [Bug 828] Correct parsing of " delimited strings.
* Cleanup FILE * usage after fclose() in ntp_filegen.c.
* [Bug 843] Windows Completion port code was incorrectly merged from -stable.
* [Bug 840] do fudge configuration AFTER peers (thus refclocks) have been
  configured.
* [Bug 824] Added new parser modules to the Windows project file.
* [Bug 832] Add libisc/log.c headers to the distribution.
* [Bug 808] Only write the drift file if we are in state 4.
* Initial import of libisc/log.c and friends.
* [Bug 826] Fix redefinition of PI.
* [Bug 825] ntp_scanner.c needs to #include <config.h> .
* [Bug 824] New parser code has some build problems with the SIM code.
* [Bug 817] Use longnames for setting ntp variables on the command-line;
  Allowing '-v' with and without an arg to disambiguate usage is error-prone.
* [Bug 822] set progname once, early.
* [Bug 819] remove erroneous #if 0 in Windows completion port code.
* The new config code missed an #ifdef for building without refclocks.
* Distribute some files needed by the new config parsing code.
* [Bug 819] Timeout for WaitForMultipleObjects was 500ms instead of INFINITE
* Use autogen 5.9.1.
* Fix clktest command-line arg processing.'
* Audio documentation updates from Dave Mills.
* New config file parsing code, from Sachin Kamboj.
* fuzz bit cleanup from Dave Mills.
* replay cleanup from Dave Mills.
* [Bug 542] Tolerate missing directory separator at EO statsdir.
* [Bug 812] ntpd should drop supplementary groups.
* [Bug 815] Fix warning compiling 4.2.5p22 under Windows with VC6.
* [Bug 740] Fix kernel/daemon startup drift anomaly.
* refclock_wwv.c fixes from Dave Mills.
* [Bug 810] Fix ntp-keygen documentation.
* [Bug 787] Bug fixes for 64-bit time_t on Windows.
* [Bug 796] Clean up duplicate #defines in ntp_control.c.
* [Bug 569] Use the correct precision for the Leitch CSD-5300.
* [Bug 795] Moved declaration of variable to top of function.
* [Bug 798] ntpq [p typo crashes ntpq/ntpdc.
* [Bug 786] Fix refclock_bancomm.c on Solaris.
* [Bug 774] parsesolaris.c does not compile under the new Solaris.
* [Bug 782] Remove P() macros from Windows files.
* [Bug 778] ntpd fails to lock with drift=+500 when started with drift=-500.
* [Bug 592] Trimble Thunderbolt GPS support.
* IRIG, CHU, WWV, WWVB refclock improvements from Dave Mills.
* [Bug 757] Lose ULONG_CONST().
* [Bug 756] Require ANSI C (function prototypes).
* codec (audio) and ICOM changes from Dave Mills.

---

* [Bug 450] Windows only: Under original Windows NT we must not discard the
  wildcard socket to workaround a bug in NT's getsockname().
* [Bug 1038] Built-in getpass() function also prompts for password if
  not built with DEBUG.
* [Bug 841] Obsolete the "dynamic" keyword and make deferred binding
  to local interfaces the default.
  Emit a warning if that keyword is used for configuration.
* [Bug 959] Refclock on Windows not properly releasing recvbuffs.
* [Bug 993] Fix memory leak when fetching system messages.
* [Bug 987] Wake up the resolver thread/process when a new interface has
  become available.
* Correctly apply negative-sawtooth for oncore 12 channel receiver.
* Startup code for original LinuxPPS removed.  LinuxPPS now conforms to
  the PPSAPI.
* [Bug 1000] allow implicit receive buffer allocation for Windows.
  fixes startup for windows systems with many interfaces.
  reduces dropped packets on network bursts.
  additionally fix timer() starvation during high load.
* [Bug 990] drop minimum time restriction for interface update interval.
* [Bug 977] Fix mismatching #ifdefs for builds without IPv6.
* Update the copyright year.
* Build system cleanup (make autogen-generated files writable).
* [Bug 957] Windows only: Let command line parameters from the Windows SCM GUI
  override the standard parameters from the ImagePath registry key.
* Fixes for ntpdate:
* [Bug 532] nptdate timeout is too long if several servers are supplied.
* [Bug 698] timeBeginPeriod is called without timeEndPeriod in some NTP tools.
* [Bug 857] ntpdate debug mode adjusts system clock when it shouldn't.
* [Bug 908] ntpdate crashes sometimes.
* [Bug 982] ntpdate(and ntptimeset) buffer overrun if HAVE_POLL_H isn't set
  (dup of 908).
* [Bug 997] ntpdate buffer too small and unsafe.
* ntpdate.c: Under Windows check whether NTP port in use under same conditions
  as under other OSs.
* ntpdate.c: Fixed some typos and indents (tabs/spaces).

(4.2.4p4) Released by Harlan Stenn <stenn@ntp.org>

* [Bug 902] Fix problems with the -6 flag.
* Updated include/copyright.def (owner and year).
* [Bug 878] Avoid ntpdc use of refid value as unterminated string.
* [Bug 881] Corrected display of pll offset on 64bit systems.
* [Bug 886] Corrected sign handling on 64bit in ntpdc loopinfo command.
* [Bug 889] avoid malloc() interrupted by SIGIO risk
* ntpd/refclock_parse.c: cleanup shutdown while the file descriptor is still
  open.
* [Bug 885] use emalloc() to get a message at the end of the memory
  unsigned types cannot be less than 0
  default_ai_family is a short
  lose trailing , from enum list
  clarify ntp_restrict.c for easier automated analysis
* [Bug 884] don't access recv buffers after having them passed to the free
  list.
* [Bug 882] allow loopback interfaces to share addresses with other
  interfaces.

---
(4.2.4p3) Released by Harlan Stenn <stenn@ntp.org>

* [Bug 863] unable to stop ntpd on Windows as the handle reference for events
  changed

---
(4.2.4p2) Released by Harlan Stenn <stenn@ntp.org>

* [Bug 854] Broadcast address was not correctly set for interface addresses
* [Bug 829] reduce syslog noise, while there fix Enabled/Disable logging
  to reflect the actual configuration.
* [Bug 795] Moved declaration of variable to top of function.
* [Bug 789] Fix multicast client crypto authentication and make sure arriving
  multicast packets do not disturb the autokey dance.
* [Bug 785] improve handling of multicast interfaces
  (multicast routers still need to run a multicast routing software/daemon)
* ntpd/refclock_parse.c: cleanup shutdown while the file descriptor is still
  open.
* [Bug 885] use emalloc() to get a message at the end of the memory
  unsigned types cannot be less than 0
  default_ai_family is a short
  lose trailing , from enum list
* [Bug 884] don't access recv buffers after having them passed to the free list.
* [Bug 882] allow loopback interfaces to share addresses with other interfaces.
* [Bug 527] Don't write from source address length to wrong location
* Upgraded autogen and libopts.
* [Bug 811] ntpd should not read a .ntprc file.

---
(4.2.4p1) (skipped)

---
(4.2.4p0) Released by Harlan Stenn <stenn@ntp.org>

* [Bug 793] Update Hans Lambermont's email address in ntpsweep.
* [Bug 776] Remove unimplemented "rate" flag from ntpdate.
* [Bug 586] Avoid lookups if AI_NUMERICHOST is set.
* [Bug 770] Fix numeric parameters to ntp-keygen (Alain Guibert).
* [Bug 768] Fix io_setbclient() error message.
* [Bug 765] Use net_bind_service capability on linux.
* [Bug 760] The background resolver must be aware of the 'dynamic' keyword.
* [Bug 753] make union timestamp anonymous (Philip Prindeville).
* confopt.html: move description for "dynamic" keyword into the right section.
* pick the right type for the recv*() length argument.

---
(4.2.4) Released by Harlan Stenn <stenn@ntp.org>

* monopt.html fixes from Dave Mills.
* [Bug 452] Do not report kernel PLL/FLL flips.
* [Bug 746] Expert mouseCLOCK USB v2.0 support added.'
* driver8.html updates.
* [Bug 747] Drop <NOBR> tags from ntpdc.html.
* sntp now uses the returned precision to control decimal places.
* sntp -u will use an unprivileged port for its queries.
* [Bug 741] "burst" doesn't work with !unfit peers.
* [Bug 735] Fix a make/gmake VPATH issue on Solaris.
* [Bug 739] ntpd -x should not take an argument.
* [Bug 737] Some systems need help providing struct iovec.
* [Bug 717] Fix libopts compile problem.
* [Bug 728] parse documentation fixes.
* [Bug 734] setsockopt(..., IP_MULTICAST_IF, ...) fails on 64-bit platforms.
* [Bug 732] C-DEX JST2000 patch from Hideo Kuramatsu.
* [Bug 721] check for __ss_family and __ss_len separately.
* [Bug 666] ntpq opeers displays jitter rather than dispersion.
* [Bug 718] Use the recommended type for the saddrlen arg to getsockname().
* [Bug 715] Fix a multicast issue under Linux.
* [Bug 690] Fix a Windows DNS lookup buffer overflow.
* [Bug 670] Resolved a Windows issue with the dynamic interface rescan code.
* K&R C support is being deprecated.
* [Bug 714] ntpq -p should conflict with -i, not -c.
* WWV refclock improvements from Dave Mills.
* [Bug 708] Use thread affinity only for the clock interpolation thread.
* [Bug 706] ntpd can be running several times in parallel.
* [Bug 704] Documentation typos.
* [Bug 701] coverity: NULL dereference in ntp_peer.c
* [Bug 695] libopts does not protect against macro collisions.
* [Bug 693] __adjtimex is independent of ntp_{adj,get}time.
* [Bug 692] sys_limitrejected was not being incremented.
* [Bug 691] restrictions() assumption not always valid.
* [Bug 689] Deprecate HEATH GC-1001 II; the driver never worked.
* [Bug 688] Fix documentation typos.
* [Bug 686] Handle leap seconds better under Windows.
* [Bug 685] Use the Windows multimedia timer.
* [Bug 684] Only allow debug options if debugging is enabled.
* [Bug 683] Use the right version string.
* [Bug 680] Fix the generated version string on Windows.
* [Bug 678] Use the correct size for control messages.
* [Bug 677] Do not check uint_t in configure.ac.
* [Bug 676] Use the right value for msg_namelen.
* [Bug 675] Make sure ntpd builds without debugging.
* [Bug 672] Fix cross-platform structure padding/size differences.
* [Bug 660] New TIMESTAMP code fails tp build on Solaris Express.
* [Bug 659] libopts does not build under Windows.
* [Bug 658] HP-UX with cc needs -Wp,-H8166 in CFLAGS.
* [Bug 656] ntpdate doesn't work with multicast address.
* [Bug 638] STREAMS_TLI is deprecated - remove it.
* [Bug 635] Fix tOptions definition.
* [Bug 628] Fallback to ntp discipline not working for large offsets.
* [Bug 622] Dynamic interface tracking for ntpd.
* [Bug 603] Don't link with libelf if it's not needed.
* [Bug 523] ntpd service under Windows does't shut down properly.
* [Bug 500] sntp should always be built.
* [Bug 479] Fix the -P option.
* [Bug 421] Support the bc637PCI-U card.
* [Bug 342] Deprecate broken TRAK refclock driver.
* [Bug 340] Deprecate broken MSF EES refclock driver.
* [Bug 153] Don't do DNS lookups on address masks.
* [Bug 143] Fix interrupted system call on HP-UX.
* [Bug 42] Distribution tarballs should be signed.
* Support separate PPS devices for PARSE refclocks.
* [Bug 637, 51?] Dynamic interface scanning can now be done.
* Options processing now uses GNU AutoGen.

---
(4.2.2p4) Released by Harlan Stenn <stenn@ntp.org>

* [Bug 710] compat getnameinfo() has off-by-one error
* [Bug 690] Buffer overflow in Windows when doing DNS Lookups

---
(4.2.2p3) Released by Harlan Stenn <stenn@ntp.org>

* Make the ChangeLog file cleaner and easier to read
* [Bug 601] ntpq's decodeint uses an extra level of indirection
* [Bug 657] Different OSes need different sized args for IP_MULTICAST_LOOP
* release engineering/build changes
* Documentation fixes
* Get sntp working under AIX-5

---
(4.2.2p2) (broken)

* Get sntp working under AIX-5

---
(4.2.2p1)

* [Bug 661] Use environment variable to specify the base path to openssl.
* Resolve an ambiguity in the copyright notice
* Added some new documentation files
* URL cleanup in the documentation
* [Bug 657]: IP_MULTICAST_LOOP uses a u_char value/size
* quiet gcc4 complaints
* more Coverity fixes
* [Bug 614] manage file descriptors better
* [Bug 632] update kernel PPS offsets when PPS offset is re-configured
* [Bug 637] Ignore UP in*addr_any interfaces
* [Bug 633] Avoid writing files in srcdir
* release engineering/build changes

---
(4.2.2)

* SNTP
* Many bugfixes
* Implements the current "goal state" of NTPv4
* Autokey improvements
* Much better IPv6 support
* [Bug 360] ntpd loses handles with LAN connection disabled.
* [Bug 239] Fix intermittent autokey failure with multicast clients.
* Rewrite of the multicast code
* New version numbering scheme

---
(4.2.0)

* More stuff than I have time to document
* IPv6 support
* Bugfixes
* call-gap filtering
* wwv and chu refclock improvements
* OpenSSL integration

---
(4.1.2)

* clock state machine bugfix
* Lose the source port check on incoming packets
* (x)ntpdc compatibility patch
* Virtual IP improvements
* ntp_loopfilter fixes and improvements
* ntpdc improvements
* GOES refclock fix
* JJY driver
* Jupiter refclock fixes
* Neoclock4X refclock fixes
* AIX 5 port
* bsdi port fixes
* Cray unicos port upgrade
* HP MPE/iX port
* Win/NT port upgrade
* Dynix PTX port fixes
* Document conversion from CVS to BK
* readline support for ntpq

---
(4.1.0)

* CERT problem fixed (99k23)

* Huff-n-Puff filter
* Preparation for OpenSSL support
* Resolver changes/improvements are not backward compatible with mode 7
  requests (which are implementation-specific anyway)
* leap second stuff
* manycast should work now
* ntp-genkeys does new good things.
* scripts/ntp-close
* PPS cleanup and improvements
* readline support for ntpdc
* Crypto/authentication rewrite
* WINNT builds with MD5 by default
* WINNT no longer requires Perl for building with Visual C++ 6.0
* algorithmic improvements, bugfixes
* Solaris dosynctodr info update
* html/pic/* is *lots* smaller
* New/updated drivers: Forum Graphic GPS, WWV/H, Heath GC-100 II, HOPF
  serial and PCI, ONCORE, ulink331
* Rewrite of the audio drivers

---
(4.0.99)

* Driver updates: CHU, DCF, GPS/VME, Oncore, PCF, Ulink, WWVB, burst
  If you use the ONCORE driver with a HARDPPS kernel module,
  you *must* have a properly specified:
	pps <filename> [assert/clear] [hardpps]
  line in the /etc/ntp.conf file.
* PARSE cleanup
* PPS cleanup
* ntpd, ntpq, ntpdate cleanup and fixes
* NT port improvements
* AIX, BSDI, DEC OSF, FreeBSD, NetBSD, Reliant, SCO, Solaris port improvements

---
(4.0.98)

* Solaris kernel FLL bug is fixed in 106541-07
* Bug/lint cleanup
* PPS cleanup
* ReliantUNIX patches
* NetInfo support
* Ultralink driver
* Trimble OEM Ace-II support
* DCF77 power choices
* Oncore improvements

---
(4.0.97)

* NT patches
* AIX,SunOS,IRIX portability
* NeXT portability
* ntptimeset utility added
* cygwin portability patches

---
(4.0.96)

* -lnsl, -lsocket, -lgen configuration patches
* Y2K patches from AT&T
* Linux portability cruft

---
(4.0.95)

* NT port cleanup/replacement
* a few portability fixes
* VARITEXT Parse clock added

---
(4.0.94)

* PPS updates (including ntp.config options)
* Lose the old DES stuff in favor of the (optional) RSAREF stuff
* html cleanup/updates
* numerous drivers cleaned up
* numerous portability patches and code cleanup

---
(4.0.93)

* Oncore refclock needs PPS or one of two ioctls.
* Don't make ntptime under Linux.  It doesn't compile for too many folks.
* Autokey cleanup
* ReliantUnix patches
* html cleanup
* tickadj cleanup
* PARSE cleanup
* IRIX -n32 cleanup
* byte order cleanup
* ntptrace improvements and patches
* ntpdc improvements and patches
* PPS cleanup
* mx4200 cleanup
* New clock state machine
* SCO cleanup
* Skip alias interfaces

---
(4.0.92)

* chronolog and dumbclock refclocks
* SCO updates
* Cleanup/bugfixes
* Y2K patches
* Updated palisade driver
* Plug memory leak
* wharton kernel clock
* Oncore clock upgrades
* NMEA clock improvements
* PPS improvements
* AIX portability patches

---
(4.0.91)

* New ONCORE driver
* New MX4200 driver
* Palisade improvements
* config file bugfixes and problem reporting
* autoconf upgrade and cleanup
* HP-UX, IRIX lint cleanup
* AIX portability patches
* NT cleanup

---
(4.0.90)

* Nanoseconds
* New palisade driver
* New Oncore driver

---
(4.0.73)

* README.hackers added
* PARSE driver is working again
* Solaris 2.6 has nasty kernel bugs.  DO NOT enable pll!
* DES is out of the distribution.

---
(4.0.72)

* K&R C compiling should work again.
* IRIG patches.
* MX4200 driver patches.
* Jupiter driver added.
* Palisade driver added.  Needs work (ANSI, ntoh/hton, sizeof double, ???)<|MERGE_RESOLUTION|>--- conflicted
+++ resolved
@@ -4,11 +4,8 @@
 * [Bug 1439] .texi generation must wait until after binary is linked.
 * [Bug 1440] Update configure.ac to support kfreebsd.
 * [Bug 1445] IRIX does not have -lcap or support linux capabilities.
-<<<<<<< HEAD
 * [Bug 1451] CID 115: sntp leaks KoD entry when updating existing.
-=======
 * [Bug 1453] Use $CC in config.cache filename in ./build script.
->>>>>>> aa4b9f6d
 
 ---
 (4.2.6p1-RC2) 2009/12/25 Released by Harlan Stenn <stenn@ntp.org>
