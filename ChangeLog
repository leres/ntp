--- conflicted
+++ resolved
@@ -1,11 +1,8 @@
-<<<<<<< HEAD
 * [Bug 1469] u_int32, int32 changes broke HP-UX 10.20 build.
-=======
 * Include (4.2.6p1) - [Bug 1470] "make distdir" compiles keyword-gen.
-* Include (4.2.6p1) - [Bug 1473] "make distcheck" version.m4 error.
 * [Bug 1471] CID 120 CID 121 CID 122 is_ip_address() uninit family.
 * [Bug 1472] CID 116 CID 117 minor warnings in new DNS code.
->>>>>>> 73f36fc2
+* Include (4.2.6p1) - [Bug 1473] "make distcheck" version.m4 error.
 (4.2.7p13) 2010/01/31 Released by Harlan Stenn <stenn@ntp.org>
 * Include (4.2.6p1) - [Bug 1467] Fix bogus rebuild of sntp/sntp.html.
 (4.2.7p12) 2010/01/30 Released by Harlan Stenn <stenn@ntp.org>
