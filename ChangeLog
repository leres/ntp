--- conflicted
+++ resolved
@@ -1,13 +1,10 @@
-<<<<<<< HEAD
-* More sntp.1 cleanups.
-* Produce ntpq.1 with the new autogen macros.
-* Remove the deprecated "detail" stanza from ntpdc-opts.def.
-=======
 (4.2.7p181) 2011/06/07 Released by Harlan Stenn <stenn@ntp.org>
 * [Bug 1938] addr_eqprefix() doesn't clear enough storage.
 (4.2.7p180) 2011/06/06 Released by Harlan Stenn <stenn@ntp.org>
 * Upgrade to libevent-2.0.12.
->>>>>>> 0529e248
+* More sntp.1 cleanups.
+* Produce ntpq.1 with the new autogen macros.
+* Remove the deprecated "detail" stanza from ntpdc-opts.def.
 (4.2.7p179) 2011/06/03 Released by Harlan Stenn <stenn@ntp.org>
 * Update cmd-doc.tlib to autogen-5.11.10pre5.
 * Upgrade local autoopts templates to 5.11.10pre5.
