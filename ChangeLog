--- conflicted
+++ resolved
@@ -1,12 +1,9 @@
-<<<<<<< HEAD
+* [Bug 1400] An empty KOD DB file causes sntp to coredump.
 * sntp: documentation cleanup.
 * sntp: clean up some error messages.
 * sntp: Use the precision to control how many offset digits are shown.
 * sntp: Show root dispersion.
 * Cleanup from the automake/autoconf upgrades.
-=======
-* [Bug 1400] An empty KOD DB file causes sntp to coredump.
->>>>>>> e95616ac
 (4.2.5p248-RC) 2009/11/26 Released by Harlan Stenn <stenn@ntp.org>
 * Prepare for the generation of sntp.html.
 * Documentation changes from Dave Mills.
