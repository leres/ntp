--- conflicted
+++ resolved
@@ -264,16 +264,13 @@
   socket by default.  Provide a command-line 'socket name' option.
 * [Bug 1538] update refclock_nmea.c's call to getprotobyname().
 * [Bug 1541] Fix wrong keyword for "maxclock".
-<<<<<<< HEAD
 * [Bug 1552] update and complete broadcast and crypto features in sntp.
 * [Bug 1553] sntp/configure.ac OpenSSL support.
 * Escape unprintable characters in a refid in ntpq -p billboard.
 * Simplify hash client code by providing OpenSSL EVP_*() API when built
   without OpenSSL.  (from ntp-dev)
 * Do not depend on ASCII values for ('A' - '0'), ('a' - '0') in sntp.
-=======
 * Windows compiling hints/winnt.html update from G. Sunil Tej.
->>>>>>> ff6b22ee
 
 ---
 (4.2.6p2-RC2) 2010/04/27 Released by Harlan Stenn <stenn@ntp.org>
