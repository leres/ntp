<<<<<<< HEAD
* [Bug 2614] use 'unsigned long' consistently in ntp_random.c
  to avoid possibly undefined behaviour in signed int overflow
=======
* [Bug 2597] leap file processing -- loose ends.
* [Bug 2619] Save a signed int copy of the return value of i2d_DSA_SIG().
  Provide missing msyslog() message in crypto_alice().
* Fix a variable lifetime issue.
>>>>>>> 822c3021
(4.2.7p445) 2014/06/12 Released by Harlan Stenn <stenn@ntp.org>
* [Bug 2556] mrulist isn't mentioned in the ntpq man page.
(4.2.7p444) 2014/05/19 Released by Harlan Stenn <stenn@ntp.org>
* [Bug 2597] leap file processing -- loose ends
  fixed coverity issues
(4.2.7p443) 2014/05/10 Released by Harlan Stenn <stenn@ntp.org>
* [Bug 2594] Update the year in sntp/include/copyright.def.
(4.2.7p442) 2014/05/09 Released by Harlan Stenn <stenn@ntp.org>
* [Bug 2589] Update VS2013 project files for libntp.
* [Bug 2600] Fix "Undisicplined Local Clock" driver1.html page.
(4.2.7p441) 2014/05/04 Released by Harlan Stenn <stenn@ntp.org>
* [Bug 2597] leap file processing -- loose ends
  log daily warning when leap info less than 28 days to expiration or
  already expired; nag hourly on last day before expiration; log when
  leapfile name is invalid
(4.2.7p440) 2014/04/09 Released by Harlan Stenn <stenn@ntp.org>
* [Bug 2536] ntpd sandboxing support (libseccomp2) cleanup.
* [Bug 2570] cleanup: fix log format for successful leapfile load
(4.2.7p439) 2014/04/03 Released by Harlan Stenn <stenn@ntp.org>
* [Bug 2589] fix VS2009 compile problem.
(4.2.7p438) 2014/04/01 Released by Harlan Stenn <stenn@ntp.org>
* [Bug 2546] Windows build documentation updates.
(4.2.7p437) 2014/03/31 Released by Harlan Stenn <stenn@ntp.org>
* [Bug 2537] ntpd truncates symmetric keys to 20 bytes.
* [Bug 2546] Documentation updates.
(4.2.7p436) 2014/03/31 Released by Harlan Stenn <stenn@ntp.org>
* Update to libopts-40.2.15, and autogen-5.18.3pre18.
* [Bug 2311] Add more tags to mdoc2xxx.
* [Bug 2502] Assorted text replacement errors in 4.2.7p345
* [Bug 2538] ntp programs print exit code as part of the "usage" text.
(4.2.7p435) 2014/03/29 Released by Harlan Stenn <stenn@ntp.org>
* [Bug 2570] cleanup: reduced logging noise, moved some functions
  into libntp.
(4.2.7p434) 2014/03/21 Released by Harlan Stenn <stenn@ntp.org>
* [Bug 2577] Update VS2013 solution and project files.
(4.2.7p433) 2014/03/10 Released by Harlan Stenn <stenn@ntp.org>
* Clean up last-update timestamps of html/*.html files.
* [Bug 2546] Documentation updates.
(4.2.7p432) 2014/03/09 Released by Harlan Stenn <stenn@ntp.org>
* CID 711660: Do a non-NULL pointer assertion check a bit earlier.
(4.2.7p431) 2014/03/05 Released by Harlan Stenn <stenn@ntp.org>
* [Bug 2572] cross-compiling fails for --with-yielding-select.
(4.2.7p430) 2014/03/04 Released by Harlan Stenn <stenn@ntp.org>
* Upgrade to libevent-2.1.3-alpha-dev.
* [Bug 2572] cross-compiling fails for --with-yielding-select.
(4.2.7p429) 2014/03/03 Released by Harlan Stenn <stenn@ntp.org>
* CID 1165098: Remove logically dead code from refclock_true.c.
* CID 1189401: Use INSIST() instead of a belt-and-suspenders pointer check.
* In ntp_dir_sep.m4, we care about $host_os, not $target_os.
* [Bug 2170] Use AC_PREPROC_IFELSE instead of AC_EGREP_CPP.
* [Bug 2540] bootstrap script needs to 'touch' files in finer-grained groups.
* [Bug 2570] refuse to load leapsec file with bad/missing SHA1 hash
  -- change reading the hash line code: NIST omits leading zeros.
* [Bug 2576] refclock_gpsdjson.c doesn't compile if CLOCK_GPSDJSON is
  not enabled at configure time.
(4.2.7p428) 2014/03/03 Released by Harlan Stenn <stenn@ntp.org>
* [Bug 2570] refuse to load leapsec file with bad/missing SHA1 hash
* [Bug 2562] Distribute the code in libjsmn/ .
(4.2.7p427) 2014/03/02 Released by Harlan Stenn <stenn@ntp.org>
* [Bug 2562] GPSD_JSON: fix solaris issues (asprintf(), isfinite())
* [Bug 2562] first release of the GPSD client clock (type 46)
(4.2.7p426) 2014/02/28 Released by Harlan Stenn <stenn@ntp.org>
* [Bug 2113] Warn about ignored extra args in ntpq.
* [Bug 2540] bootstrap script needs to 'touch' files in finer-grained groups.
* [Bug 2561] Allow wildcards in the target of the "interface" command.
* [Bug 2572] cross-compiling fails for --with-yielding_select.
(4.2.7p425) 2014/02/26 Released by Harlan Stenn <stenn@ntp.org>
* Copyright file update.
(4.2.7p424) 2014/02/24 Released by Harlan Stenn <stenn@ntp.org>
* [Bug 2541] ntpd terminates itself with SIGHUP unexpectedly.
(4.2.7p423) 2014/02/23 Released by Harlan Stenn <stenn@ntp.org>
* [Bug 2565] Handle EINTR on getifaddrs().
(4.2.7p422) 2014/02/17 Released by Harlan Stenn <stenn@ntp.org>
* [Bug 2536] ntpd sandboxing support (libseccomp2).
(4.2.7p421) 2014/02/10 Released by Harlan Stenn <stenn@ntp.org>
* [Bug 898] More documentation fixes.
* [Bug 2555] Autogen mdoc man pages all stamped with SunOS 5.10.
* calc_tickadj/Makefile.am man/mdoc page build cleanup.
(4.2.7p420) 2014/02/09 Released by Harlan Stenn <stenn@ntp.org>
* [Bug 492] Clearly document ntpdate's pending deprecation.
* [Bug 1186] ntpd fails with link local IPv6 addresses.
* [Sec 2542] Strengthen the mrulist nonce.
(4.2.7p419) 2014/02/08 Released by Harlan Stenn <stenn@ntp.org>
* [Bug 2466] Wrap NMEA timestamps in 1024 week cycles.
(4.2.7p418) 2014/02/05 Released by Harlan Stenn <stenn@ntp.org>
* [Bug 2551] --disable-local-libevent breaks the build.
(4.2.7p417) 2014/02/02 Released by Harlan Stenn <stenn@ntp.org>
* [Bug 2539] doc and code tweaks for NMEA driver.
* Add check for enable stats to ntpd/complete.conf.in
* Fix typo in html/confopt.html
(4.2.7p416) 2014/01/31 Released by Harlan Stenn <stenn@ntp.org>
* Tweak the 'Modified' line on appropriate html pages.
* Note in the deprecation of ntpdc in its documentation.
* [Bug 2332] Be more careful about when we use 'libgcc_s'.
(4.2.7p415) 2014/01/28 Released by Harlan Stenn <stenn@ntp.org>
* Fix the man page installation for the scripts/ files.
(4.2.7p414) 2014/01/28 Released by Harlan Stenn <stenn@ntp.org>
* [Bug 792] TrueTime TL-3 WWV refclock support.
* [Bug 898] Documentation fixes.
* [Bug 930] ntpdc docs refer to 'clockinfo', but mean 'clockstat'.
* [Bug 1002] ntp-keygen option and documentation updates: -p/--pvt-passwd
  is now -p/--password, and -q/--get-pvt-passwd is now -q/--export-passwd.
* [Bug 1349] statistics command not documented in HTML documentation.
  In html/monopt.html, add statistics id, definition, description, and
  correct typo.
  In html/scripts/monopt.txt, add statistics item, href, and comment.
  In ntpd/ntp.conf.def, under statistics correct four to eight kinds.
  In ntpd/complete.conf.in, add all eight kinds to statistics.
  In html/comdex.html, remove duplicate footer.
* [Bug 1734] Include man page for ntp.conf (fixed in 4.2.7p297).
* [Bug 2049] Clarify ntpdate's -d option behavior.
* [Bug 2366] ntpdc.html: burst/iburst only work on servers.
* [Bug 2493] ntptrace needs a man page (fixed in 4.2.7p402).
* [Bug 2545] Cleanup of scripts/monitoring/ntptrap.
(4.2.7p413) 2014/01/27 Released by Harlan Stenn <stenn@ntp.org>
* Require a version string for perl scripts that use autogen.
* html/ cleanup.
(4.2.7p412) 2014/01/20 Released by Harlan Stenn <stenn@ntp.org>
* [Bug 2540] bootstrap script needs to 'touch' files in finer-grained groups.
(4.2.7p411) 2014/01/12 Released by Harlan Stenn <stenn@ntp.org>
* [Bug 2532] Note in ntpdc docs that "enable pps" only works on older ntpd.
(4.2.7p410) 2014/01/08 Released by Harlan Stenn <stenn@ntp.org>
* [Bug 2332] Force reference to 'libgcc_s' when using GCC, because
  threading+restricted user+locked memory otherwise fails on Linux.
* [Bug 2530] Fix documentation for enable/disable mode7 and pps.
* Cleanup to the new scripts/*/Makefile.am files.
(4.2.7p409) 2014/01/04 Released by Harlan Stenn <stenn@ntp.org>
* [Bug 2060] Warn about restrictions with "kod" but not "limited".
(4.2.7p408) 2013/12/29 Released by Harlan Stenn <stenn@ntp.org>
* [Bug 2187] Update version number generation scripts.
(4.2.7p407) 2013/12/29 Released by Harlan Stenn <stenn@ntp.org>
* [Bug 2519] mktime.c does not compile on 64-bit Solaris but we do not
  need timegm() and the Solaris provides mktime().
* [Bug 2522] Revert Bug 2513 fix - it breaks backward compatibility.
(4.2.7p406) 2013/12/28 Released by Harlan Stenn <stenn@ntp.org>
* [Bug 2521] VPATH tweaks for perl -opts files.
(4.2.7p405) 2013/12/27 Released by Harlan Stenn <stenn@ntp.org>
* [Bug 2521] bootstrap script needs a tweak for perl -opts files.
* [Bug 2524] Add ntpsweep to sntp/loc/* files.
* [Bug 2526] Add "noinst" support to the sntp/loc/ framework.
(4.2.7p404) 2013/12/24 Released by Harlan Stenn <stenn@ntp.org>
* [Bug 135] AIX5: "Address already in use" for IPv6 wildcard.
(4.2.7p403) 2013/12/23 Released by Harlan Stenn <stenn@ntp.org>
* [Bug 2513] Remove any PIDFILE in finish().
* [Bug 2516] Enable clock_gettime() support for AIX 5+.
* [Bug 2517] Fix peer status errors in decode.html.
(4.2.7p402) 2013/12/23 Released by Harlan Stenn <stenn@ntp.org>
* Incorporate Oliver Kindernay's GSoC 2013 scripts/ cleanup.
(4.2.7p401) 2013/11/30 Released by Harlan Stenn <stenn@ntp.org>
* [Bug 2491] VS20xx compile fixes.
(4.2.7p400) 2013/11/29 Released by Harlan Stenn <stenn@ntp.org>
* [Bug 2491] VS2013 project files.
(4.2.7p399) 2013/11/28 Released by Harlan Stenn <stenn@ntp.org>
* [Bug 2326] More leapsecond file notification cleanup.
* [Bug 2506] make sure routing updates are always tracked
* [Bug 2514] secs/* #define usage cleanup.
(4.2.7p398) 2013/11/25 Released by Harlan Stenn <stenn@ntp.org>
* [Bug 2326] More leapsecond file notification cleanup.
* Improve sntp KoD data file fopen() error message.
(4.2.7p397) 2013/11/20 Released by Harlan Stenn <stenn@ntp.org>
* [Bug 2326] More leapsecond file notification cleanup.
(4.2.7p396) 2013/11/19 Released by Harlan Stenn <stenn@ntp.org>
* [Bug 2326] Improve stale leapsecond notifications.
(4.2.7p395) 2013/11/12 Released by Harlan Stenn <stenn@ntp.org>
* Upgrade to autogen-5.18.3pre5 and libopts-40.1.15.
(4.2.7p394) 2013/11/05 Released by Harlan Stenn <stenn@ntp.org>
* [Bug 1050] Change ONCORE log message for leap second announcement
  to avoid misunderstandings.
* [Bug 2499] Win32 user-space/loopback ppsapi provider drops samples.
* [Bug 2256] Improve configure's function searches in libraries.
(4.2.7p393) 2013/10/16 Released by Harlan Stenn <stenn@ntp.org>
* [Bug 2272] Use C99 integer types. ntp_calendar.h and ntp_types.h .
(4.2.7p392) 2013/10/15 Released by Harlan Stenn <stenn@ntp.org>
* [Bug 2375] Improve AIX compatibility.
* [Bug 2490] Fixed non-const initializer coming from [Bug 2250] fix.
(4.2.7p391) 2013/10/12 Released by Harlan Stenn <stenn@ntp.org>
* [Bug 2250] Rework of leap second handling machine.
* [Bug 2419] [rc-nmea] Improve clockstats reporting when receiver sends
  data without valid GPS fix.
(4.2.7p390) 2013/09/26 Released by Harlan Stenn <stenn@ntp.org>
* [Bug 2482] Cleanup of droproot and jail support for Solaris.
(4.2.7p389) 2013/09/24 Released by Harlan Stenn <stenn@ntp.org>
* [Bug 2473] revisited: NTPD exits after clock is stepped backwards
  Avoid possible unsigned underrun for startup condition when testing
  for clock backstep.
* [Bug 2481] ntpd aborts when both user and group are specified with -u.
* [Bug 2482] Add droproot and jail support for Solaris.
(4.2.7p388) 2013/09/19 Released by Harlan Stenn <stenn@ntp.org>
* [Bug 2473] NTPD exits after clock is stepped backwards externally
(4.2.7p387) 2013/09/16 Released by Harlan Stenn <stenn@ntp.org>
* [Bug 1642] ntpdsim can't find simnulate block in config file.
(4.2.7p386) 2013/09/01 Released by Harlan Stenn <stenn@ntp.org>
* [Bug 2472] (WinXP) Avoid self-termination of IO thread during exit().
(4.2.7p385) 2013/08/19 Released by Harlan Stenn <stenn@ntp.org>
* CID 975596: Copy/paste error: vallen should be siglen.
* CID 1009579: Check return status of X509_add_ext().
* [2085] Fix root distance and root dispersion calculations.
* [Bug 2426] Possibly uninitialized data in crypto_send() - CID 975596.
(4.2.7p384) 2013/08/18 Released by Harlan Stenn <stenn@ntp.org>
* [Bug 2450] --version has bogus short option.
(4.2.7p383) 2013/08/10 Released by Harlan Stenn <stenn@ntp.org>
* (no changes - force a rebuild for a new Coverity scan)
(4.2.7p382) 2013/08/08 Released by Harlan Stenn <stenn@ntp.org>
* [Bug 2454] Need way to set file descriptor limit - cleanup.
(4.2.7p381) 2013/08/07 Released by Harlan Stenn <stenn@ntp.org>
* [Bug 2451] rlimit command is missing from the table of contents in
  miscopt.html .
* [Bug 2452] provide io_handler/input_handler only on
  non HAVE_IO_COMPLETION_PORT platforms
* [Bug 2453] Need a way to avoid calling mlockall.
* [Bug 2454] Need way to set file descriptor limit.
* [Bug 2458] AM_CONFIG_HEADER is obsolete.
(4.2.7p380) 2013/08/03 Released by Harlan Stenn <stenn@ntp.org>
* CID 984511: Some systems have different printf needs for sizeof.
(4.2.7p379) 2013/08/02 Released by Harlan Stenn <stenn@ntp.org>
* CID 739724: Fix printf arg mismatch in a debug line.
* [Bug 2425] compile io_handler() in ntp_io.c unconditionally
* [Bug 2448] Fix checks for configure --with-stack-limit and --with-memlock
  values.
(4.2.7p378) 2013/08/01 Released by Harlan Stenn <stenn@ntp.org>
* [Bug 2425] move part of input handler code from ntpd.c to ntp_io.c
  and fix select()-only platforms calling input_handler directly.
* [Bug 2446] Quiet warnings from Oracle's Studio compiler.
* Upgrade to AutoGen-5.18.1pre3
* Upgrade to libopts-40.1.15.
(4.2.7p377) 2013/07/28 Released by Harlan Stenn <stenn@ntp.org>
* [Bug 2397] License/copyright cleanup.
* [Bug 2439] Fix check of EscapeCommFunction() in ports/winnt/libntp/termios.c.
(4.2.7p376) 2013/07/24 Released by Harlan Stenn <stenn@ntp.org>
* [Bug 2322] Oncore driver should send 0 PPS offset to GPS.
(4.2.7p375) 2013/07/22 Released by Harlan Stenn <stenn@ntp.org>
* [Bug 883] log warning arguments swapped in refclock_gpsvme.c.
* [Bug 2368] Correct bug in previous attempt.
* [Bug 2413] Fix "make check" with automake >= 1.13.
* [Bug 2434] Line-buffer (v. block-buffer) stdout.
(4.2.7p374) 2013/07/21 Released by Harlan Stenn <stenn@ntp.org>
* [Bug 2368] make check troubles in libevent.
* [Bug 2425] setup SIGIO/SIGPOLL for asyncio on the read side
  of a socketpair for the worker thread.
(4.2.7p373) 2013/07/20 Released by Harlan Stenn <stenn@ntp.org>
* [Bug 2427] configure fails to detect recvmsg() on Solaris.
(4.2.7p372) 2013/07/17 Released by Harlan Stenn <stenn@ntp.org>
* [Bug 1466] Oncore should set FLAG_PPS.
* [Bug 2375] AIX 7 doesn't like a libevent validation check.
* [Bug 2423] Log command-line args at LOG_INFO.
* [Bug 2428] do_unconf() should reset 'items' before the 2nd loop.
(4.2.7p371) 2013/07/07 Released by Harlan Stenn <stenn@ntp.org>
* CID 1042586: Check the return value of clock_gettime() in worker_sleep().
* Upgrade to libopts-39.0.14 from 5.17.5pre10.
(4.2.7p370) 2013/07/06 Released by Harlan Stenn <stenn@ntp.org>
* Remove \n's from syslog output strings.
(4.2.7p369) 2013/07/05 Released by Harlan Stenn <stenn@ntp.org>
* [Bug 2415] RES_LIMITED flags check should use &, not &&.
* Have NTP_LIBNTP check for time.h and clock_getres().
* Fix ntpsweep to use sntp instead of ntpdate, from Oliver Kindernay.
(4.2.7p368) 2013/05/01 Released by Harlan Stenn <stenn@ntp.org>
* [Bug 2145] ntpq dumps core when displaying sys_var_list and more.
(4.2.7p367) 2013/04/25 Released by Harlan Stenn <stenn@ntp.org>
* [Bug 1485] Sometimes ntpd crashes
* [Bug 2382] Implement LOGTOD using ldexp() instead of shifting.
(4.2.7p366) 2013/04/17 Released by Harlan Stenn <stenn@ntp.org>
* [Bug 1866] Disable some debugging output in refclock_oncore.
(4.2.7p365) 2013/04/16 Released by Harlan Stenn <stenn@ntp.org>
* [Bug 2149] Log an error message if /proc/net/if_inet6 cannot be opened.
(4.2.7p364) 2013/03/26 Released by Harlan Stenn <stenn@ntp.org>
* Bump sntp/include/autogen-version.def .
(4.2.7p363) 2013/03/26 Released by Harlan Stenn <stenn@ntp.org>
* [Bug 2357] sntp/libopts/usage.c sometimes needs -lintl.
* Upgrade to libopts from 5.17.3pre10.
(4.2.7p362) 2013/03/19 Released by Harlan Stenn <stenn@ntp.org>
* [Bug 2364] "sed -i" is not portable.
(4.2.7p361) 2013/03/17 Released by Harlan Stenn <stenn@ntp.org>
* [Bug 2357] sntp/libopts/usage.c sometimes needs -lintl.
* [Bug 2365] "make check" fails in libevent.
(4.2.7p360) 2013/03/15 Released by Harlan Stenn <stenn@ntp.org>
* Upgrade libevent (coverity fixes, etc.).
* EEXIST is OK for mkdir() in sntp/kod_management.c.
(4.2.7p359) 2013/03/03 Released by Harlan Stenn <stenn@ntp.org>
* [Bug 2359] Fix send_via_ntp_signd() prototype.
(4.2.7p358) 2013/02/27 Released by Harlan Stenn <stenn@ntp.org>
* Upgrade to autogen-5.17.3pre4 and libopts-38.0.13.
* [Bug 2357] sntp/libopts/usage.c on NetBSD needs -lintl.
(4.2.7p357) 2013/02/22 Released by Harlan Stenn <stenn@ntp.org>
* Upgrade to autogen-5.17.2pre and libopts-38.0.13.
(4.2.7p356) 2013/02/19 Released by Harlan Stenn <stenn@ntp.org>
* Added loc/debian.
(4.2.7p355) 2013/02/18 Released by Harlan Stenn <stenn@ntp.org>
* CID 739708: Check return status of fcntl() in refclock_arc.c.
* CID 739709: Check return status of fcntl() in refclock_datum.c.
* CID 739710: Check return status of mkdir() in sntp/kod_management.c.
* CID 739711: Ignore return status of remove() in ntp-keygen.c.
* CID 739723: Print sizeof as unsigned.
* CID 971094: Clean up time of check/time of use in check_leap_file().
(4.2.7p354) 2013/02/10 Released by Harlan Stenn <stenn@ntp.org>
* CID 97194: Check return from setsockopt().
* CID 739473,739532: Out-of-bounds access/illegal address computation.
* CID 739558: Double close.
* CID 739559: Double close.
* CID 739713: devmask/recmask copy/paste error.
* CID 739714: Fix code indentation level.
* CID 739715: Clean up sockaddr_dump().
(4.2.7p353) 2013/02/09 Released by Harlan Stenn <stenn@ntp.org>
* [Bug 2326] Check hourly for a new leapfile if the old one expired.
(4.2.7p352) 2013/01/28 Released by Harlan Stenn <stenn@ntp.org>
* [Bug 2326] Notice when a new leapfile has been installed.
(4.2.7p351) 2013/01/24 Released by Harlan Stenn <stenn@ntp.org>
* [Bug 2328] Don't apply small time adjustments on Windows versions
  which don't support this.
(4.2.7p350) 2013/01/21 Released by Harlan Stenn <stenn@ntp.org>
* Added sntp/loc/netbsd based on info from Christos Zoulas.
(4.2.7p349) 2013/01/20 Released by Harlan Stenn <stenn@ntp.org>
* [Bug 2321] Fixed Windows build, but autogen update still required.
(4.2.7p348) 2013/01/17 Released by Harlan Stenn <stenn@ntp.org>
* [Bug 2327] Rename sntp/ag-tpl/:Old to sntp/ag-tpl/Old.
* Cleanup to ntpsnmpd-opts.def.
* Cleanup to ntpq.texi.
* Documentation cleanup to the ntpd, ntpdc, ntpq and ntp-wait
  .def files.
* In ntp.conf.def, cleanup SEE ALSO, document 'rlimit' options.
* Add a reference to RFC5907 in the ntpsnmpd documentation.
(4.2.7p347) 2013/01/07 Released by Harlan Stenn <stenn@ntp.org>
* [Bug 2325] Re-enable mlockall() check under Linux post-1223 fix.
(4.2.7p346) 2013/01/06 Released by Harlan Stenn <stenn@ntp.org>
* [Bug 1223] reorganize inclusion of sys/resource.h.
(4.2.7p345) 2013/01/04 Released by Harlan Stenn <stenn@ntp.org>
* Update several .def files to use autogen-5.17 feature set.
(4.2.7p344) 2013/01/03 Released by Harlan Stenn <stenn@ntp.org>
* Refactor and enhance mdoc2texi.
* Make sure agtexi-file.tpl defines label-str.
* Cleanup to ntp.conf.def.
* Upgrade to autogen-5.17 and libopts-37.0.12.
(4.2.7p343) 2013/01/02 Released by Harlan Stenn <stenn@ntp.org>
* Update the copyright year.
(4.2.7p342) 2012/12/31 Released by Harlan Stenn <stenn@ntp.org>
* [Bug 2081 - Backward Incompatible] rawstats now logs everything.
(4.2.7p341) 2012/12/30 Released by Harlan Stenn <stenn@ntp.org>
(4.2.7p340) 2012/12/29 Released by Harlan Stenn <stenn@ntp.org>
* mdoc2texi fixes: trailing punctuation.
(4.2.7p339) 2012/12/26 Released by Harlan Stenn <stenn@ntp.org>
* mdoc2texi fixes: parseQuote, closing of list item tables.
* ntp-wait, ntpd, ntpdc, ntpq, ntpsnmpd autogen documentation updates.
(4.2.7p338) 2012/12/25 Released by Harlan Stenn <stenn@ntp.org>
* mdoc2texi fixes: Handle_ArCmFlIc, Handle_Fn, HandleQ.
* ntp-keygen autogen documentation updates.
* ntpq autogen docs.
(4.2.7p337) 2012/12/22 Released by Harlan Stenn <stenn@ntp.org>
* [Bug 1223] More final cleanup for rlimit changes.
(4.2.7p336) 2012/12/21 Released by Harlan Stenn <stenn@ntp.org>
* [Bug 1223] Final cleanup for rlimit changes.
(4.2.7p335) 2012/12/18 Released by Harlan Stenn <stenn@ntp.org>
* Update documentation templates and definitions.
* Create agtexi-file.tpl .
(4.2.7p334) 2012/12/10 Released by Harlan Stenn <stenn@ntp.org>
* [Bug 2114] Update tests for sntp's synch distance.
* Create ntp-keygen.{html,texi}.
(4.2.7p333) 2012/12/07 Released by Harlan Stenn <stenn@ntp.org>
* Autogen documentation cleanup.
(4.2.7p332) 2012/12/06 Released by Harlan Stenn <stenn@ntp.org>
* sntp documentation cleanup.
(4.2.7p331) 2012/12/03 Released by Harlan Stenn <stenn@ntp.org>
* [Bug 2114] Correctly calculate sntp's synch distance.
(4.2.7p330) 2012/12/03 Released by Harlan Stenn <stenn@ntp.org>
* autogen doc cleanup
(4.2.7p329) 2012/12/01 Released by Harlan Stenn <stenn@ntp.org>
* [Bug 2278] ACTS flag3 mismatch between code and driver18.html.
* Use an enum for the ACTS state table.
* html doc reconciliation with DLM's copy.
(4.2.7p328) 2012/11/30 Released by Harlan Stenn <stenn@ntp.org>
* html doc reconciliation with DLM's copy.
(4.2.7p327) 2012/11/29 Released by Harlan Stenn <stenn@ntp.org>
* [Bug 2024] Identify Events in the system status word in decode.html.'
* [Bug 2040] Provide a command-line option for the identity key bits.
* Create loc/darwin for Mac OSX
(4.2.7p326) 2012/11/21 Released by Harlan Stenn <stenn@ntp.org>
* [Bug 1214] 'proto: precision = ...' should be at INFO, not NOTICE.
* [Bug 2246] Clear sys_leap when voting says to disarm the leap.
(4.2.7p325) 2012/11/20 Released by Harlan Stenn <stenn@ntp.org>
* [Bug 2202] ntpq.html: there is no "acv" billboard.
* [Bug 2306] keep pps hack for Win32 even if user-mode/loopback
  PPS API is activated on a serial line.
(4.2.7p324) 2012/11/19 Released by Harlan Stenn <stenn@ntp.org>
* Reinstate doc fix to authentic.html from Mike T.
* [Bug 1223] cleanup for rlimit changes.
* [Bug 2098] Install DLM's HTML documentation.
* [Bug 2306] Added user-mode/loop-back PPS API provider for Win32
(4.2.7p323) 2012/11/18 Released by Harlan Stenn <stenn@ntp.org>
* html/ updates from Dave Mills.
(4.2.7p322) 2012/11/15 Released by Harlan Stenn <stenn@ntp.org>
* [Bug 1223] Allow configurable values for RLIMIT_STACK and
  RLIMIT_MEMLOCK.
* [Bug 1320] Log ntpd's initial command-line parameters. (updated fix)
* [Bug 2120] no sysexits.h under QNX.
* [Bug 2123] cleanup to html/leap.html.
(4.2.7p321) 2012/11/13 Released by Harlan Stenn <stenn@ntp.org>
* [Bug 1320] Log ntpd's initial command-line parameters.
(4.2.7p320) 2012/11/12 Released by Harlan Stenn <stenn@ntp.org>
* [Bug 969] Clarify ntpdate.html documentation about -u and ntpd.
* [Bug 1217] libisc/ifiter_sysctl.c:internal_current(): Ignore RTM
  messages with wrong version
(4.2.7p319) 2012/11/11 Released by Harlan Stenn <stenn@ntp.org>
* [Bug 2296] Fix compile problem with building with old OpenSSL.
(4.2.7p318) 2012/11/05 Released by Harlan Stenn <stenn@ntp.org>
* [Bug 2301] Remove spurious debug output from ntpq.
(4.2.7p317) 2012/11/05 Released by Harlan Stenn <stenn@ntp.org>
* [Bug 922] Allow interspersed -4 and -6 flags on the ntpq command line.
(4.2.7p316) 2012/10/27 Released by Harlan Stenn <stenn@ntp.org>
* [Bug 2296] Update fix for Bug 2294 to handle --without-crypto.
(4.2.7p315) 2012/10/26 Released by Harlan Stenn <stenn@ntp.org>
* [Bug 2294] ntpd crashes in FIPS mode.
(4.2.7p314) 2012/10/23 Released by Harlan Stenn <stenn@ntp.org>
* Document a tricky malloc() of dns_ctx in sntp.
(4.2.7p313) 2012/10/23 Released by Harlan Stenn <stenn@ntp.org>
* [Bug 2291] sntp should report why it cannot open file.kod.
* [Bug 2293] add support for SO_BINTIME, refine support for
  SO_TIMESTAMPNS (bug 1374)
(4.2.7p312) 2012/10/11 Released by Harlan Stenn <stenn@ntp.org>
* Clean up testing/debugging of fix for [Bug 938] from sntp/main.c .
(4.2.7p311) 2012/10/10 Released by Harlan Stenn <stenn@ntp.org>
* [Bug 938] The argument to the -D flag takes a number, not a string.
* [Bug 1013] ntpdate's HTML page claims wrong default version.
* [Bug 1374] Support SO_TIMESTAMPNS.
(4.2.7p310) 2012/10/09 Released by Harlan Stenn <stenn@ntp.org>
* [Bug 1374] Support SO_TIMESTAMPNS.
* [Bug 2266] Remove deprecated refclock_trak.c from Windows Makefile
  equivalents.
* [Bug 2274] Bring libopts/enum.c back to (old) ANSI C compliance.
(4.2.7p309) 2012/10/04 Released by Harlan Stenn <stenn@ntp.org>
* [Bug 2287] ntpdate returns 0 even if adjtime() call fails.
(4.2.7p308) 2012/09/29 Released by Harlan Stenn <stenn@ntp.org>
* CID 97198: Check return from ioctl() calls in refclock_acts.c.
(4.2.7p307) 2012/09/29 Released by Harlan Stenn <stenn@ntp.org>
* [Bug 1997] Fix sntp broadcast timeouts.
* [Bug 2234] Fix incorrect ntptrace html documentation.
* [Bug 2262] Install html docs in $htmldir.
* Fix typo in html/select.html.
(4.2.7p306) 2012/09/15 Released by Harlan Stenn <stenn@ntp.org>
* [Bug 752] ToS cleanup from Mike Tatarinov.
(4.2.7p305) 2012/09/15 Released by Harlan Stenn <stenn@ntp.org>
* [Bug 752] Use proper ToS network packet markings for IPv4 and IPv6.
* [Bug 1232] Convert SHM refclock to use struct timespec.
* [Bug 2258] Add syslog message about leap insertion.
* [Bug 2263] broadcast server doesn't work for host with
  OS_MISSES_SPECIFIC_ROUTE_UPDATES.
* [Bug 2271] Decode refclock types when built with --disable-all-clocks.
* [Bug 2276] clk_sel240x.c #define's _XOPEN_SOURCE, breaking QNX6.
* Updates to driver28.html.
(4.2.7p304) 2012/09/06 Released by Harlan Stenn <stenn@ntp.org>
* [Bug 2264] Cleanup SEL240X Refclock.
* In refclock_wwv.c rename SECOND to WWV_SEC and MINUTE to WWV_MIN.
(4.2.7p303) 2012/09/05 Released by Harlan Stenn <stenn@ntp.org>
* [Bug 1232] Add nanosecond support to SHM driver.
(4.2.7p302) 2012/09/05 Released by Harlan Stenn <stenn@ntp.org>
* [Bug 2160] Log warning about expired leapseconds file.
(4.2.7p301) 2012/09/03 Released by Harlan Stenn <stenn@ntp.org>
* [Bug 2164] Greater precision needed for ntpq offset report.
* Clean the man5_MANS in ntpd/ .
(4.2.7p300) 2012/09/03 Released by Harlan Stenn <stenn@ntp.org>
* [Bug 2262] Install sntp.html into htmldir.
* [Bug 2270] Install fails due to repeated man5 page names.
(4.2.7p299) 2012/09/01 Released by Harlan Stenn <stenn@ntp.org>
* More cleanup to the bootstrap script.
(4.2.7p298) 2012/09/01 Released by Harlan Stenn <stenn@ntp.org>
* Handle additional man page sections in the bootstrap script.
* Remove extraneous parens.
* Add a missing "%s" syslog format string.
(4.2.7p297) 2012/09/01 Released by Harlan Stenn <stenn@ntp.org>
* Fix mdoc2man.
* Distribute ntp.conf.def and ntp.keys.def.
(4.2.7p296) 2012/08/31 Released by Harlan Stenn <stenn@ntp.org>
* Begin support for autogen maintaining ntp.conf and ntp.keys docs.
* Upgrade to autogen-5.16.2 and libopts-36.5.11.
* Potential bugfix for agtexi-cmd.tpl.
(4.2.7p295) 2012/08/11 Released by Harlan Stenn <stenn@ntp.org>
* Look for syslog's facilitynames[].
(4.2.7p294) 2012/08/08 Released by Harlan Stenn <stenn@ntp.org>
* [Bug 2242] configure fails to detect getifaddrs function on Solaris.
* [Bug 2249] Bad operator for 'test' in 'make check' of libevent.
* [Bug 2252] palisade: formats nanosecs to a 6-char field.
* Attempt to resolve strict-aliasing violation in refclock_tsyncpci.c.
* Fix && -> & typo in refclock_palisade.c debug statements.
(4.2.7p293) 2012/08/04 Released by Harlan Stenn <stenn@ntp.org>
* [Bug 2247] (more) Get rid of the TRAK refclock - deprecated since 2006.
* Documentation cleanup from Mike T.
* Cleanup kclk_sel240x.o rules in libparse/Makefile.am.
(4.2.7p292) 2012/08/02 Released by Harlan Stenn <stenn@ntp.org>
* [Bug 1545] Note why we are logging the Version string.
* [Bug 1872] Remove legacy ppsclock fdpps, #ifdef PPS.
* [Bug 2075] Fix spelling of 'incompatible'.
* [Bug 2247] Get rid of the TRAK refclock - deprecated since 2006.
* Clean up an exit status in ntpq.c.
(4.2.7p291) 2012/07/31 Released by Harlan Stenn <stenn@ntp.org>
* [Bug 2241] MDNS registration should only happen if requested.
(4.2.7p290) 2012/07/20 Released by Harlan Stenn <stenn@ntp.org>
* [Bug 1454] Add parse clock support for the SEL-240x GPS products.
* CID 709185: refclock_chu.c will leak fd==0 (better fix)
(4.2.7p289) 2012/07/16 Released by Harlan Stenn <stenn@ntp.org>
* CID 97123: Future-proof possible change to refclock_nmea.c.
* CID 97377: ntp-keygen.c's followlink() might not NUL-terminate.
* CID 709185: refclock_chu.c will leak fd==0 (which should be impossible).
(4.2.7p288) 2012/07/03 Released by Harlan Stenn <stenn@ntp.org>
* CID 709173: Make sure a libisc function we do not use is called properly.
(4.2.7p287) 2012/07/03 Released by Harlan Stenn <stenn@ntp.org>
* Remove 1024 associations-per-server limit from ntpq.
* Remove blank line between ntpq mreadvar associations.
(4.2.7p286) 2012/06/28 Released by Harlan Stenn <stenn@ntp.org>
* CID 97193: check return from sscanf() in ntp_config.c.
* CID 709169: check return from open("/dev/null", 0) and friends.
* CID 709207: Initialize "quality" for ulink_receive.
(4.2.7p285) 2012/06/18 Released by Harlan Stenn <stenn@ntp.org>
* [Bug 2227] Enable mrulist access control via "restrict ... nomrulist".
* Automake-1.12 wants us to use AM_PROG_AR.
* Conditionalize msyslog messages about rejected mode 6 requests due to
  nomodify and nomrulist restrictions under "logconfig +sysinfo".
* Increment sys_restricted in a few rejection paths due to nomodify
  restrictions where previosuly overlooked.
(4.2.7p284) 2012/06/16 Released by Harlan Stenn <stenn@ntp.org>
* [Bug 2225] libevent configure hangs.
* Update bundled libevent to git master, post libevent 2.1.1-alpha.
(4.2.7p283) 2012/06/16 Released by Harlan Stenn <stenn@ntp.org>
* In sntp/m4/ntp_openssl.m4, Support multiple package names for the
  crypto library.  Add legacy support for -Wl,-rpath.
(4.2.7p282) 2012/06/15 Released by Harlan Stenn <stenn@ntp.org>
* tickadj may need to be linked with PTHREAD_LIBS.
(4.2.7p281) 2012/06/14 Released by Harlan Stenn <stenn@ntp.org>
* U_INT32_MAX cleanup in include/ntp_types.h .
* When linking, ntp_keygen and tickadj need $(LIBM).
(4.2.7p280) 2012/06/13 Released by Harlan Stenn <stenn@ntp.org>
* [Bug 2224] Use-after-free in routing socket code after dropping root.
(4.2.7p279) 2012/06/10 Released by Harlan Stenn <stenn@ntp.org>
* [Bug 2211] findbcastinter(): possibly undefined variable iface used.
* [Bug 2220] Incorrect check for maximum association id in ntpq.
(4.2.7p278) 2012/06/03 Released by Harlan Stenn <stenn@ntp.org>
* [Bug 2204] Build with --enable-getifaddrs=glibc fails.
* [Bug 2178] refclock_tsyncpci.c reach register fails to shift.
* [Bug 2191] dcfd -Y y2kcheck on CentOS 6.2 x86_64 breaks make check.
(4.2.7p277) 2012/05/25 Released by Harlan Stenn <stenn@ntp.org>
* [Bug 2193] Building timestruct tests with Clang 3.1 fails.
(4.2.7p276) 2012/05/15 Released by Harlan Stenn <stenn@ntp.org>
* [Bug 2179] Remove sntp/header.h.
(4.2.7p275) 2012/04/28 Released by Harlan Stenn <stenn@ntp.org>
* [Bug 1744] Remove obsolete ntpdate/ntptime* items.
(4.2.7p274) 2012/04/25 Released by Harlan Stenn <stenn@ntp.org>
* [Bug 2174] ntpd rejects source UDP ports less than 123 as bogus.
(4.2.7p273) 2012/04/19 Released by Harlan Stenn <stenn@ntp.org>
* [Bug 2141] handle_sigio() calls get_systime(), which must be
  reentrant when SIGIO is used.  Sanity checks relative to the prior
  get_systime() are disabled in ntpd on systems with signaled I/O, but
  active in sntp and ntpdate.
* Correct authnumfreekeys accounting broken in 4.2.7p262.
(4.2.7p272) 2012/04/14 Released by Harlan Stenn <stenn@ntp.org>
* LCRYPTO is gone - replace with VER_SUFFIX.
* Change the link order for ntpsntpd.
* Remove extra 'nlist' check from configure.ac.
(4.2.7p271) 2012/04/11 Released by Harlan Stenn <stenn@ntp.org>
* [Bug 1122] openssl detection via pkg-config fails when no additional
  -Idir flags are needed.
* Avoid overwriting user variable LDFLAGS with OpenSSL flags, instead
  they are added to LDFLAGS_NTP.
(4.2.7p270) 2012/03/26 Released by Harlan Stenn <stenn@ntp.org>
* Update driver45.html page.
(4.2.7p269) 2012/03/25 Released by Harlan Stenn <stenn@ntp.org>
* Clean up configure.ac.
* Cleanup configure.ac's TSYNC PCI section.
(4.2.7p268) 2012/03/24 Released by Harlan Stenn <stenn@ntp.org>
* Update driver45.html page.
(4.2.7p267) 2012/03/23 Released by Harlan Stenn <stenn@ntp.org>
* Initial cut at a basic driver45.html page.
(4.2.7p266) 2012/03/21 Released by Harlan Stenn <stenn@ntp.org>
* Add refclock_tsyncpci.c (driver 45) supporting Spectracom TSYNC timing
  boards.
(4.2.7p265) 2012/03/20 Released by Harlan Stenn <stenn@ntp.org>
* Treat zero counter as indication of precise system time in Windows
  PPSAPI helper function pps_ntp_timestamp_from_counter(), enabling
  PPSAPI providers to use the Windows 8 precise clock directly.
(4.2.7p264) 2012/03/14 Released by Harlan Stenn <stenn@ntp.org>
* [Bug 2160] Note if leapseconds file is past its prime.
* Use GetSystemTimePreciseAsFileTime() on Windows 8.
(4.2.7p263) 2012/03/13 Released by Harlan Stenn <stenn@ntp.org>
* [Bug 2156] clock instability with LOCAL driver, from Miroslav Lichvar.
* [Bug 2159] Windows ntpd using leapfile erroneous leap second 20120401.
(4.2.7p262) 2012/02/29 Released by Harlan Stenn <stenn@ntp.org>
* Improve ntpd scalability for servers with many trusted keys.
(4.2.7p261) 2012/02/27 Released by Harlan Stenn <stenn@ntp.org>
* [Bug 2048] add the clock variable timecode to SHM refclock.
(4.2.7p260) 2012/02/24 Released by Harlan Stenn <stenn@ntp.org>
* Fix the check-scm-rev invocation in several Makefile.am's.
(4.2.7p259) 2012/02/22 Released by Harlan Stenn <stenn@ntp.org>
* [Bug 2148] ntpd 4.2.7p258 segfault with 0x0100000 bit in NMEA mode.
* refclock_nmea.c merge cleanup thanks to Juergen Perlinger.
(4.2.7p258) 2012/02/21 Released by Harlan Stenn <stenn@ntp.org>
* [Bug 2140] Rework of Windows I/O completion port handling to avoid
  garbling serial input in UNIX line discipline emulation.
* [Bug 2143] NMEA driver: discard data if quality indication not good,
  add statistic counters (mode bit enabled) to clockstats file.
(4.2.7p257) 2012/02/17 Released by Harlan Stenn <stenn@ntp.org>
* [Bug 2135] defer calls to 'io_input' to main thread under Windows.
(4.2.7p256) 2012/02/08 Released by Harlan Stenn <stenn@ntp.org>
* [Bug 2131] Set the system variable settimeofday only after clock step.
* [Bug 2134] --enable-C99-snprintf does not force rpl_snprintf use.
(4.2.7p255) 2012/01/29 Released by Harlan Stenn <stenn@ntp.org>
* [Bug 603] Only link with nlist()-related libraries when needed:
  More cleanup.
(4.2.7p254) 2012/01/29 Released by Harlan Stenn <stenn@ntp.org>
* [Bug 603] Only link with nlist()-related libraries when needed.
(4.2.7p253) 2012/01/26 Released by Harlan Stenn <stenn@ntp.org>
* [Bug 2126] Compile error on Windows with libopts from Autogen 5.14.
* Update one of the license URLs.
(4.2.7p252) 2012/01/25 Released by Harlan Stenn <stenn@ntp.org>
* Upgrade to autogen-5.14 (and libopts-36.1.11).
(4.2.7p251) 2012/01/17 Released by Harlan Stenn <stenn@ntp.org>
* [Bug 2115] ntptrace should accept both rootdispersion and rootdisp.
(4.2.7p250) 2012/01/15 Released by Harlan Stenn <stenn@ntp.org>
* [Bug 2113] Warn about ignored extra args in ntpq.
* Update the copyright year.
(4.2.7p249) 2012/01/10 Released by Harlan Stenn <stenn@ntp.org>
* [Bug 2111] Remove minpoll delay before iburst for pool and
  manycastclient.
* Move refclock-specific scheduled timer code under #ifdef REFCLOCK
  and move "action" and "nextaction" data for same from struct peer to
  struct refclockproc.  These provide a way to schedule a callback some
  seconds in the future.
(4.2.7p248) 2012/01/08 Released by Harlan Stenn <stenn@ntp.org>
* [Bug 2109] "make clean check" is broken with gtest available.
* [Bug 2110] systime.c typo breaks build on microsecond clocks.
(4.2.7p247) 2012/01/07 Released by Harlan Stenn <stenn@ntp.org>
* Fix build break triggered by updating deps-ver and libntp/systime.c at
  the same time by explicitly depending systime_s.c on systime.c.
(4.2.7p246) 2012/01/06 Released by Harlan Stenn <stenn@ntp.org>
* [Bug 2104] ntpdc fault with oversize -c command.
* [Bug 2106] Fix warnings when using -Wformat-security.
* Refactor timespecops.h and timevalops.h into inline functions.
(4.2.7p245) 2011/12/31 Released by Harlan Stenn <stenn@ntp.org>
* [Bug 2100] conversion problem with timespec/timeval <--> l_fp fixed;
  added tests to expose the bug.
(4.2.7p244) 2011/12/25 Released by Harlan Stenn <stenn@ntp.org>
* Updates from 4.2.6p5.
(4.2.7p243) 2011/12/23 Released by Harlan Stenn <stenn@ntp.org>
* [Bug 2095] ntptrace now needs 'rv' instead of 'pstat', reported
  by Michael Tatarinov.
(4.2.7p242) 2011/12/21 Released by Harlan Stenn <stenn@ntp.org>
* Include missing html/icons/sitemap.png, reported by Michael Tatarinov.
* Documentation updates from Dave Mills.
(4.2.7p241) 2011/12/18 Released by Harlan Stenn <stenn@ntp.org>
* [Bug 2015] Overriding sys_tick should recalculate sys_precision.
* [Bug 2037] Fuzzed non-interpolated clock may decrease.
* [Bug 2068] "tos ceiling" default and cap changed to 15.
* Floor peer delay using system precision, as with jitter, reflecting
  inability to measure shorter intervals.
(4.2.7p240) 2011/12/15 Released by Harlan Stenn <stenn@ntp.org>
* [Bug 2092] clock_select() selection jitter miscalculated.
* [Bug 2093] Reintroduce smaller stratum factor to system peer metric.
(4.2.7p239) 2011/12/11 Released by Harlan Stenn <stenn@ntp.org>
* Documentation updates from Dave Mills.
(4.2.7p238) 2011/12/09 Released by Harlan Stenn <stenn@ntp.org>
* [Bug 2082] from 4.2.6p5-RC3: 3-char refid sent by ntpd 4.2.6p5-RC2
  ends with extra dot.
* [Bug 2085] from 4.2.6p5-RC3: clock_update() sys_rootdisp calculation
  omits root delay.
* [Bug 2086] from 4.2.6p5-RC3: get_systime() should not offset by
  sys_residual.
* [Bug 2087] from 4.2.6p5-RC3: sys_jitter calculation overweights
  sys.peer jitter.
* from 4.2.6p5-RC3: Ensure NULL peer->dstadr is not accessed in orphan
  parent selection.
(4.2.7p237) 2011/12/01 Released by Harlan Stenn <stenn@ntp.org>
* [Bug 2050] from 4.2.6p5-RC2: Orphan mode stratum counting to infinity.
* [Bug 2059] from 4.2.6p5-RC2: optional billboard column "server" does
  not honor -n.
* [Bug 2066] from 4.2.6p5-RC2: ntpq lopeers ipv6 "local" column overrun.
* [Bug 2068] from 4.2.6p5-RC2: ntpd sends nonprintable stratum 16 refid
  to ntpq.
* [Bug 2069] from 4.2.6p5-RC2: broadcastclient, multicastclient spin up
  duplicate ephemeral associations without broadcastdelay.
* [Bug 2072] from 4.2.6p5-RC2: Orphan parent selection metric needs
  ntohl().
* [Bug 2073] Correct ntpq billboard's MODE_PASSIVE t from 'u' to 'S'.
* from 4.2.6p5-RC2: Exclude not-yet-determined sys_refid from use in
  loopback TEST12 (from Dave Mills).
* from 4.2.6p5-RC2: Never send KoD rate limiting response to MODE_SERVER.
* Floor calculation of sys_rootdisp at sys_mindisp in clock_update (from
  Dave Mills).
* Restore 4.2.6 clock_combine() weighting to ntp-dev, reverting to pre-
  4.2.7p70 method while also avoiding divide-by-zero (from Dave Mills).
* Round l_fp traffic interval when converting to integer in rate limit
  and KoD calculation.
(4.2.7p236) 2011/11/16 Released by Harlan Stenn <stenn@ntp.org>
* Documentation updates from Dave Mills.
(4.2.7p235) 2011/11/16 Released by Harlan Stenn <stenn@ntp.org>
* [Bug 2052] Autokey CRYPTO_ASSOC host@group vallen needs checking.
(4.2.7p234) 2011/11/07 Released by Harlan Stenn <stenn@ntp.org>
* Clean up -libm entries regarding libntp.a
(4.2.7p233) 2011/11/06 Released by Harlan Stenn <stenn@ntp.org>
* Documentation updates from Dave Mills.
(4.2.7p232) 2011/11/05 Released by Harlan Stenn <stenn@ntp.org>
* Update the NEWS file so we note the default disable of mode 7 requests.
* Clean up some bitrotted code in libntp/socket.c.
(4.2.7p231) 2011/11/03 Released by Harlan Stenn <stenn@ntp.org>
* [Bug 1940] ignore auth key if hex decoding fails.
* Add ntpq reslist command to query access restrictions, similar to
  ntpdc's reslist.
(4.2.7p230) 2011/11/01 Released by Harlan Stenn <stenn@ntp.org>
* Disable mode 7 (ntpdc) query processing in ntpd by default.  ntpq is
  believed to provide all functionality ntpdc did, and uses a less-
  fragile protocol that's safer and easier to maintain.  If you do find
  some management via ntpdc is needed, you can use "enable mode7" in the
  ntpd configuration.
* Directly limit the number of datagrams in a mrulist response, rather
  than limiting the number of entries returned to indirectly limit the
  datagram count.
* Documentation updates from Dave Mills.
(4.2.7p229) 2011/10/26 Released by Harlan Stenn <stenn@ntp.org>
* [Bug 1995] fix wrong use of ZERO() macro in 'ntp_calendar.c'
(4.2.7p228) 2011/10/23 Released by Harlan Stenn <stenn@ntp.org>
* [Bug 1995] add compile time stamp based era unfolding for
  'step_systime()' and necessary support to 'ntp-calendar.c'.
(4.2.7p227) 2011/10/22 Released by Harlan Stenn <stenn@ntp.org>
* [Bug 2036] gcc 2.95.3 preprocessor can't nest #ifdef in macro args.
* A number of compiler warnings eliminated.
(4.2.7p226) 2011/10/21 Released by Harlan Stenn <stenn@ntp.org>
* [Bug 2035] ntpq -c mrulist sleeps 1 sec between queries, not 5 msec.
* Documentation updates from Dave Mills.
(4.2.7p225) 2011/10/15 Released by Harlan Stenn <stenn@ntp.org>
* Documentation updates from Dave Mills.
(4.2.7p224) 2011/10/14 Released by Harlan Stenn <stenn@ntp.org>
* ntpq mrulist shows intermediate counts every five seconds while
  retrieving list, and allows Ctrl-C interruption of the retrieval,
  showing the incomplete list as retrieved.  Reduce delay between
  successive mrulist retrieval queries from 30 to 5 msec.  Do not
  give up mrulist retrieval when a single query times out.
(4.2.7p223) 2011/10/12 Released by Harlan Stenn <stenn@ntp.org>
* Documentation updates from Dave Mills.
(4.2.7p222) 2011/10/11 Released by Harlan Stenn <stenn@ntp.org>
* [Bug 2029] "make check" clutters syslog.
* Log signal description along with number on ntpd exit.
(4.2.7p221) 2011/10/10 Released by Harlan Stenn <stenn@ntp.org>
* [Bug 2025] Switching between daemon and kernel loops can doubly-
  correct drift
* [Bug 2028] ntpd -n (nofork) redirects logging to stderr.
* Documentation updates from Dave Mills.
(4.2.7p220) 2011/10/05 Released by Harlan Stenn <stenn@ntp.org>
* [Bug 1945] mbg_gps166.h use of _TM_DEFINED conflicts with MS VC.
* [Bug 1946] parse_start uses open; does not work on Windows.
* [Bug 1947] Porting parse-based Wharton refclock driver to Windows.
* [Bug 2024] Remove unused system event code EVNT_CLKHOP.
(4.2.7p219) 2011/10/04 Released by Harlan Stenn <stenn@ntp.org>
* Documentation updates from Dave Mills.
(4.2.7p218) 2011/10/03 Released by Harlan Stenn <stenn@ntp.org>
* [Bug 2019] Allow selection of cipher for private key files.
* Documentation updates from Dave Mills.
* ntp-keygen private key cipher default now triple-key triple DES CBC.
* ntp-keygen -M is intended to ignore all other defaults and
  options, so do not attempt to open existing Autokey host certificate
  before generating symmetric keys and terminating.
* Restore IFF, MV, and GQ identity parameter filename convention to
  ntpkey_<scheme>par_<group/host> in ntpd, matching ntp-keygen.
* Change some error logging to syslog to ignore logconfig mask, such
  as reporting PPSAPI failure in NMEA and WWVB refclocks.
* ntp-keygen on Windows XP and later systems will now create links
  expected by ntpd.  They are hardlinks on Windows, soft on POSIX.
* Conditionalize NMEA serial open message under clockevent.
* Send all peer variables to trappers in report_event().
(4.2.7p217) 2011/09/29 Released by Harlan Stenn <stenn@ntp.org>
* [Bug 2020] ntp-keygen -s no longer sets host in cert file name.
* [Backward Incompatible] ntp-keygen -i option long name changed from
  misleading --issuer-name to --ident.
(4.2.7p216) 2011/09/27 Released by Harlan Stenn <stenn@ntp.org>
* sntp documentation tag cleanup.
* mdoc2man improvements.
(4.2.7p215) 2011/09/24 Released by Harlan Stenn <stenn@ntp.org>
* Use patched mdoc2man script, from Eric Feng.
* Sync with ntp-4.2.6p4 (a no-op).
(4.2.7p214) 2011/09/20 Released by Harlan Stenn <stenn@ntp.org>
* [Bug 1981] Initial offset convergence applies frequency correction 2x
  with kernel discipline.
* [Bug 2008] Initial offset convergence degraded with 500 PPM adjtime().
* [Bug 2009] EVNT_NSET adj_systime() mishandled by Windows ntpd.
(4.2.7p213) 2011/09/08 Released by Harlan Stenn <stenn@ntp.org>
* [Bug 1999] NMEA does not send PMOTG messages any more.
(4.2.7p212) 2011/09/07 Released by Harlan Stenn <stenn@ntp.org>
* [Bug 2003] from 4.2.6p4-RC3: ntpq_read_assoc_peervars() broken.
(4.2.7p211) 2011/09/01 Released by Harlan Stenn <stenn@ntp.org>
* Update libevent to git head (2.1 branch) as of 2.0.14-stable.
(4.2.7p210) 2011/08/31 Released by Harlan Stenn <stenn@ntp.org>
* Require -D4 or higher for ntpd SIGALRM debug trace from [Bug 2000].
(4.2.7p209) 2011/08/27 Released by Harlan Stenn <stenn@ntp.org>
* [Bug 2000] ntpd worker threads must block signals expected in main
  thread.
* [Bug 2001] add ntpq -c timerstats like ntpdc -c timerstats.
* [Bug 2001] from 4.2.6p4-RC3: ntpdc timerstats reports overruns as
  handled.
* Update sntp tests to track the change of root dispersion to
  synchronization distance.
(4.2.7p208) 2011/08/24 Released by Harlan Stenn <stenn@ntp.org>
* Fix the CLOCK_MONOTONIC TRACE() message.
(4.2.7p207) 2011/08/22 Released by Harlan Stenn <stenn@ntp.org>
* Restore the original CLOCK_MONOTONIC output format in sntp.
* Cleanups for ntp-wait-opts.def and ntp.keys.def .
(4.2.7p206) 2011/08/20 Released by Harlan Stenn <stenn@ntp.org>
* [Bug 1993] ntpd Windows port adj_systime() broken in 4.2.7p203.
* sntp documentation and behavior improvements suggested by
  Steven Sommars.
* Have sntp report synchronization distance instead of root dispersion.
* Clean up ntp-wait-opts.def .
(4.2.7p205) 2011/08/19 Released by Harlan Stenn <stenn@ntp.org>
* [Bug 1992] util/tg2 doesn't compile, needs libntp.
(4.2.7p204) 2011/08/16 Released by Harlan Stenn <stenn@ntp.org>
* Added support for Garmin's $PGRMF sentence to NMEA driver
* [Bug 1988] Better sntp send failed error message needed.
* [Bug 1989] sntp manual page sometimes refers to SNTP as a program.
* [Bug 1990] sntp output should include stratum.
(4.2.7p203) 2011/08/13 Released by Harlan Stenn <stenn@ntp.org>
* [Bug 1986] Require Visual C++ 2005 or later compilers in Windows port.
* Actually use long long for (u_)int64 by correcting spelling of
  SIZEOF_LONG_LONG in ntp_types.h.
* Force .exe minimum Windows version to 0x0400 to allow NT4 in
  vs2005/*.vcproj files.
* Fix make distcheck with --enable-libevent-regress problem with
  unwritable $srcdir.
* Correct init_logging()'s def_syslogmask type to u_int32 following
  change of ntp_syslogmask from u_long to u_int32 in p202.
(4.2.7p202) 2011/08/09 Released by Harlan Stenn <stenn@ntp.org>
* [Bug 1983] --without-sntp build breaks in sntp subdir.
* [Bug 1984] from 4.2.6p4-RC3: ntp/libisc fails to compile on OS X 10.7.
* [Bug 1985] from 4.2.6p4-RC3: "logconfig =allall" rejected.
(4.2.7p201) 2011/08/05 Released by Harlan Stenn <stenn@ntp.org>
* sntp: change -h/--headspace to -g/--gap, and change the default gap
  from 10 to 50ms
* [Backward Incompatible] from 4.2.6p4: sntp: -l/--filelog ->
  -l/--logfile, to be consistent with ntpd.
* Documentation updates from Dave Mills.
* From 4.2.6p4: libopts/file.c fix from Bruce Korb (arg-type=file).
(4.2.7p200) 2011/08/04 Released by Harlan Stenn <stenn@ntp.org>
* Sync with 4.2.6p4-RC2.
(4.2.7p199) 2011/07/29 Released by Harlan Stenn <stenn@ntp.org>
* Documentation updates from Dave Mills.
(4.2.7p198) 2011/07/28 Released by Harlan Stenn <stenn@ntp.org>
* remove old binsubdir stuff from SNTP, as NTP_LOCINFO does that now.
(4.2.7p197) 2011/07/28 Released by Harlan Stenn <stenn@ntp.org>
* [Bug 1975] from 4.2.6p4-RC2: libntp/mktime.c won't work with 64-bit
  time_t
* [Bug 1976] genLocInfo writes to srcdir break 'make distcheck'.
* [Bug 1977] Fix flag/description mismatches in ntp-keygen-opts.def.
* Do not force "legacy" when --with-locfile is not given, genLocInfo
  will find the correct default for the system.
* Fix warnings in ntp_request.c ([Bug 1973] oversight) and sntp/main.c
  (CID 159, apparent overrun due to union, actually correct).
* Update sntp/loc/solaris to conform to stock locations.
(4.2.7p196) 2011/07/27 Released by Harlan Stenn <stenn@ntp.org>
* DEFAULT INSTALLATION DIRECTORY CHANGES ON SOME OSes: to get the old
  behavior, pass --with-locfile=legacy to 'configure'
* [Bug 1972] from 4.2.6p4-RC2: checking for struct rtattr fails.
* [Bug 1973] Widen reference clock mode from 8 to 32 bits.
* Removed sntp/m4/ntp_bindir.m4 - no longer needed.
* Move loc/ to sntp/loc/ .
* Move scripts/cvo.sh to sntp/scripts/cvo.sh .
* Move scripts/genLocInfo to sntp/scripts/genLocInfo .
* Give NTP_LOCINFO an optional path-to argument.
* Remove hacks to get NTP_LOCINFO-related data to sntp/ .
* Move sntp/include/mansec2subst.sed to sntp/scripts/mansec2subst.sed .
* If no "more specific" loc file is found for redhat* or fedora*,
  look for a loc/redhat file.
* If no "more specific" loc file is found and uname says this is Linux,
  look for a loc/linux file.
* Improve the help text: --with-locfile=XXX .
* work around solaris /bin/sh issues for genLocInfo.
(4.2.7p195) 2011/07/25 Released by Harlan Stenn <stenn@ntp.org>
* Added loc/redhat.
(4.2.7p194) 2011/07/25 Released by Harlan Stenn <stenn@ntp.org>
* [Bug 1608] from 4.2.6p4-RC2: Parse Refclock driver should honor
  trusttime.
* Add support for installing programs and scripts to libexec.
* Added loc/solaris.
(4.2.7p193) 2011/07/24 Released by Harlan Stenn <stenn@ntp.org>
* [Bug 1970] from 4.2.6p4-RC2: UNLINK_EXPR_SLIST() causes crash if list
  is empty.
* Update libevent to 2.1 HEAD as of merge of 2.0.13-stable-dev.
* Match addr_eqprefix() sizeof and memcpy destination to make it clear
  to static analysis that there is no buffer overrun (CID 402).
(4.2.7p192) 2011/07/18 Released by Harlan Stenn <stenn@ntp.org>
* [Bug 1966] Broken FILES section for ntp.keys.def.
(4.2.7p191) 2011/07/17 Released by Harlan Stenn <stenn@ntp.org>
* [Bug 1948] Update man page section layout.
* [Bug 1963] add reset command for ntpq :config, similar to ntpdc's.
* [Bug 1964] --without-sntp should not build sntp.
(4.2.7p190) 2011/07/13 Released by Harlan Stenn <stenn@ntp.org>
* [Bug 1961] from 4.2.6p4: html2man update: distribute ntp-wait.html.
* Require autogen-5.12.
(4.2.7p189) 2011/07/11 Released by Harlan Stenn <stenn@ntp.org>
* [Bug 1134] from 4.2.6p4-RC1: ntpd fails binding to tentative IPv6
  addresses.
* [Bug 1790] from 4.2.6p4-RC1: Update config.guess and config.sub to
  detect AIX6.
(4.2.7p188) 2011/06/28 Released by Harlan Stenn <stenn@ntp.org>
* [Bug 1958] genLocInfo must export PATH.
* ntp-wait: some versions of ntpd spell "associd" differently.
(4.2.7p187) 2011/06/24 Released by Harlan Stenn <stenn@ntp.org>
* [Bug 1954] Fix typos in [s]bin_PROGRAMS in ntpd/Makefile.am.
* Implement --with-locfile=filename configure argument.  If filename is
  empty we'll look under loc/ for a good fit.  If the filename contains
  a / character, it will be treated as a "normal" pathname.  Otherwise,
  that explicit file will be searched for under loc/ .
(4.2.7p186) 2011/06/23 Released by Harlan Stenn <stenn@ntp.org>
* [Bug 1950] Control installation of event_rpcgen.py.
* Update .point-changed-filelist for the new man pages.
* Update the building of OS-specific programs.
* Finish conversion to genLocInfo.
* validate MANTAGFMT in genLocInfo.
* Documentation update from Dave Mills.
(4.2.7p185) 2011/06/21 Released by Harlan Stenn <stenn@ntp.org>
* ntp_locs.m4: handle the case where . is not in the PATH.
* More genLocInfo cleanup.
(4.2.7p184) 2011/06/20 Released by Harlan Stenn <stenn@ntp.org>
* Added ntp_locs.m4.
* genLocInfo improvements.
* Add the man page tag "flavor" to the loc.* files.
* Add/distribute genLocInfo.
(4.2.7p183) 2011/06/19 Released by Harlan Stenn <stenn@ntp.org>
* Update the autogen include list for scripts/Makefile.am.
* Added loc.freebsd (and distribute it).
* Added loc.legacy (and distribute it).
(4.2.7p182) 2011/06/15 Released by Harlan Stenn <stenn@ntp.org>
* [Bug 1304] Update sntp.html to reflect new implementation.
* Update .point-changed-filelist .
* ntpdc documentation fixes.
* Update ntp-wait autogen docs.
* Update the ntpd autogen docs.
* Update the ntpsnmpd autogen docs.
* Use autogen to produce ntp-keygen docs.
* Add "license name" to ntp.lic for autogen-5.11.10.
* Prepare for ntp.keys.5.
(4.2.7p181) 2011/06/07 Released by Harlan Stenn <stenn@ntp.org>
* [Bug 1938] addr_eqprefix() doesn't clear enough storage.
(4.2.7p180) 2011/06/06 Released by Harlan Stenn <stenn@ntp.org>
* Upgrade to libevent-2.0.12.
* More sntp.1 cleanups.
* Produce ntpq.1 with the new autogen macros.
* Remove the deprecated "detail" stanza from ntpdc-opts.def.
(4.2.7p179) 2011/06/03 Released by Harlan Stenn <stenn@ntp.org>
* Update cmd-doc.tlib to autogen-5.11.10pre5.
* Upgrade local autoopts templates to 5.11.10pre5.
(4.2.7p178) 2011/06/02 Released by Harlan Stenn <stenn@ntp.org>
* Update the std_def_list to include the ntp.lic file.
* Distribute the ntp.lic file.
* Add http://ntp.org/license to the ntp.lic file.
(4.2.7p177) 2011/06/01 Released by Harlan Stenn <stenn@ntp.org>
* Use the latest autogen's new copyright template code.
* Clean up the ntp.lic file.
(4.2.7p176) 2011/05/31 Released by Harlan Stenn <stenn@ntp.org>
* sntp documentation cleanup.
* autogen documentation template cleanup.
(4.2.7p175) 2011/05/30 Released by Harlan Stenn <stenn@ntp.org>
* [Bug 1936] Correctly set IPV6_MULTICAST_LOOP.
* cmd-doc.tlib cleanup from Bruce Korb.
* sntp documentation cleanup.
(4.2.7p174) 2011/05/28 Released by Harlan Stenn <stenn@ntp.org>
* ntpdc documentation cleanup.
* sntp documentation cleanup.
* Don't build libevent with openssl support.  Right now, libevent
  doesn't use pkg-config to find openssl's installation location.
(4.2.7p173) 2011/05/25 Released by Harlan Stenn <stenn@ntp.org>
* Typo in emalloc.c hides file and line number from emalloc() error msg.
* parsesolaris.c compile fails on SPARC Solaris with conflicting printf.
* ntp_util.c compile fails on AIX and OSF with conflicting statsdir.
(4.2.7p172) 2011/05/24 Released by Harlan Stenn <stenn@ntp.org>
* Remove hardcoded 1/960 s. fudge for <CR> transmission time at 9600 8n1
  from WWVB/Spectracom driver introduced in 4.2.7p169.
(4.2.7p171) 2011/05/23 Released by Harlan Stenn <stenn@ntp.org>
* Eliminate warnings about shadowing global "basename" on Linux.
* Use filegen_config() consistently when changing filegen options.
* mprintf() should go to stdout, not stderr.  DPRINTF() uses mprintf().
* Repair a few simulator problems (more remain).
* Documentation updates from Dave Mills.
(4.2.7p170) 2011/05/19 Released by Harlan Stenn <stenn@ntp.org>
* [Bug 1932] libevent/util_internal.h builtin_expect compile error with
  gcc 2.95.
* Use 64-bit scalars in LFPTOD() and DTOLFP() on more platforms by
  conditionalizing on HAVE_U_INT64 rather than UINT64_MAX.
(4.2.7p169) 2011/05/18 Released by Harlan Stenn <stenn@ntp.org>
* [Bug 1933] WWVB/Spectracom driver timestamps LFs, not CRs.
(4.2.7p168) 2011/05/16 Released by Harlan Stenn <stenn@ntp.org>
* Convert receive buffer queue from doubly-linked list to FIFO.
(4.2.7p167) 2011/05/14 Released by Harlan Stenn <stenn@ntp.org>
* [Bug 1927] io_closeclock() should purge pending recvbufs.
* [Bug 1931] cv always includes fudgetime1, never fudgetime2.
* Use acts_close() in acts_shutdown() to avoid leaving a stale lockfile
  if unpeered via runtime configuration while the modem is open.
* Correct acts_close() test of pp->io.fd to see if it is open.
* 4.2.7p164 documentation updates re: 'tos orphanwait' expanded scope.
(4.2.7p166) 2011/05/13 Released by Harlan Stenn <stenn@ntp.org>
* If we have local overrides for autogen template files, use them.
* Convert more of the sntp-opt.def documentation from man to mdoc.
(4.2.7p165) 2011/05/11 Released by Harlan Stenn <stenn@ntp.org>
* Convert snmp docs to mdoc format, which requires autogen 5.11.9.
* from 4.2.6p4-RC1: Require autogen 5.11.9.
(4.2.7p164) 2011/05/11 Released by Harlan Stenn <stenn@ntp.org>
* [Bug 988] Local clock eats up -g option, so ntpd stops with large
  initial time offset.
* [Bug 1921] LOCAL, ACTS drivers with "prefer" excluded from initial
  candidate list.
* [Bug 1922] "tos orphanwait" applied incorrectly at startup.
* [Bug 1923] orphan parent favored over LOCAL, ACTS drivers.
* [Bug 1924] Billboard tally codes sometimes do not match operation,
  variables.
* Change "pool DNS" messages from msyslog to debug trace output.
* Remove unused FLAG_SYSPEER from peer->status.
* Respect "tos orphanwait" at startup.  Previously there was an
  unconditional 300 s. startup orphanwait, though other values were
  respected for subsequent orphan wait periods after no_sys_peer events.
* Apply "tos orphanwait" (def. 300 seconds) to LOCAL and ACTS reference
  clock drivers, in addition to orphan parent operation.  LOCAL and ACTS
  are not selectable during the orphanwait delay at startup and after
  each no_sys_peer event.  This prevents a particular form of clock-
  hopping, such as using LOCAL briefly at startup before remote peers
  are selectable.  This fixes the issue reported in [Bug 988].
* Documentation updates from Dave Mills.
(4.2.7p163) 2011/05/08 Released by Harlan Stenn <stenn@ntp.org>
* [Bug 1911] missing curly brace in libntp/ntp_rfc2553.c
(4.2.7p162) 2011/05/03 Released by Harlan Stenn <stenn@ntp.org>
* [Bug 1910] Support the Tristate Ltd. TS-GPSclock-01.
(4.2.7p161) 2011/05/02 Released by Harlan Stenn <stenn@ntp.org>
* [Bug 1904] 4.2.7p160 Windows build broken (POSIX_SHELL).
* [Bug 1906] 4.2.7p160 - libtool: compile: cannot determine name of
  library object in ./libevent
* Share a single sntp/libevent/build-aux directory between all three
  configure scripts.
* Add missing --enable-local-libevent help to top-level configure.
(4.2.7p160) 2011/05/01 Released by Harlan Stenn <stenn@ntp.org>
* from 4.2.6p4-RC1: Upgrade to libopts 35.0.10 from AutoGen 5.11.9pre8.
* [Bug 1901] Simulator does not set progname.
(4.2.7p159) 2011/04/28 Released by Harlan Stenn <stenn@ntp.org>
* Fix a couple of unused variable warnings.
* cleanup in timespecops.c / timevalops.c
(4.2.7p158) 2011/04/24 Released by Harlan Stenn <stenn@ntp.org>
* Update libevent --disable-libevent-regress handling to work when
  building libevent using mingw.
(4.2.7p157) 2011/04/21 Released by Harlan Stenn <stenn@ntp.org>
* [Bug 1890] 4.2.7p156 segfault in duplicate freeaddrinfo().
(4.2.7p156) 2011/04/19 Released by Harlan Stenn <stenn@ntp.org>
* [Bug 1851] freeaddrinfo() called after getaddrinfo() fails.
(4.2.7p155) 2011/04/18 Released by Harlan Stenn <stenn@ntp.org>
* Fix leak in refclock_datum.c start failure path.
(4.2.7p154) 2011/04/17 Released by Harlan Stenn <stenn@ntp.org>
* [Bug 1887] DNS fails on 4.2.7p153 using threads.
(4.2.7p153) 2011/04/16 Released by Harlan Stenn <stenn@ntp.org>
* A few more Coverity Scan cleanups.
(4.2.7p152) 2011/04/15 Released by Harlan Stenn <stenn@ntp.org>
* Update embedded libevent to current 2.1 git HEAD.
(4.2.7p151) 2011/04/14 Released by Harlan Stenn <stenn@ntp.org>
* Detect vsnprintf() support for "%m" and disable our "%m" expansion.
* Add --enable-c99-sprintf to configure args for -noopenssl variety of
  flock-build to avoid regressions in (v)snprintf() replacement.
* More msnprintf() unit tests.
* Coverity Scan error checking fixes.
* Log failure to fetch time from HOPF_P hardware.
* Check HOPF_S sscanf() conversion count before converted values.
(4.2.7p150) 2011/04/13 Released by Harlan Stenn <stenn@ntp.org>
* Remove never-used, incomplete ports/winnt/ntpd/refclock_trimbledc.[ch]
* On systems without C99-compliant (v)snprintf(), use C99-snprintf
  replacements (http://www.jhweiss.de/software/snprintf.html)
* Remove remaining sprintf() calls except refclock_ripencc.c (which is
  kept out of --enable-all-clocks as a result), upstream libs which use
  sprintf() only after careful buffer sizing.
(4.2.7p149) 2011/04/11 Released by Harlan Stenn <stenn@ntp.org>
* [Bug 1881] describe the {+,-,s} characters in configure --help output.
(4.2.7p148) 2011/04/09 Released by Harlan Stenn <stenn@ntp.org>
* Use _mkgmtime() as timegm() in the Windows port, rather than
  libntp/mktime.c's timegm().  Fixed [Bug 1875] on Windows using the old
  asn2ntp() code from before 4.2.7p147.
* ntp_crypto.c string buffer safety.
* Remove use of MAXFILENAME in mode 7 (ntpdc) on-wire structs.
* Change ntpd MAXFILENAME from 128 to 256 to match ntp-keygen.
* Buffer safety and sign extension fixes (thanks Coverity Scan).
(4.2.7p147) 2011/04/07 Released by Harlan Stenn <stenn@ntp.org>
* [Bug 1875] 'asn2ntp()' rewritten with 'caltontp()'; 'timegm()'
  substitute likely to crash with 64bit time_t.
(4.2.7p146) 2011/04/05 Released by Harlan Stenn <stenn@ntp.org>
* String buffer safety cleanup, converting to strlcpy() and strlcat().
* Use utmpname() before pututline() so repeated steps do not
  accidentally record into wtmp where utmp was intended.
* Use setutent() before each pututline() including first.
(4.2.7p145) 2011/04/04 Released by Harlan Stenn <stenn@ntp.org>
* [Bug 1840] ntp_lists.h FIFO macros buggy.
(4.2.7p144) 2011/04/03 Released by Harlan Stenn <stenn@ntp.org>
* [Bug 1874] ntpq -c "rv 0 sys_var_list" empty.
(4.2.7p143) 2011/03/31 Released by Harlan Stenn <stenn@ntp.org>
* [Bug 1732] ntpd ties up CPU on disconnected USB refclock.
* [Bug 1861] tickadj build failure using uClibc.
* [Bug 1862] in6addr_any test in configure fooled by arm gcc 4.1.3 -O2.
* Remove kernel line discipline driver code for clk and chu, deprecate
  related LDISC_ flags, and remove associated ntpd code to decode the
  timestamps, remove clktest line discipline test program.
* Remove "signal_no_reset: signal 17 had flags 4000000" logging, as it
  indicates no problem and is interpreted as an error.  Previously some
  bits had been ignored one-by-one, but Linux SA_RESTORER definition is
  unavailable to user headers.
(4.2.7p142) 2011/03/21 Released by Harlan Stenn <stenn@ntp.org>
* [Bug 1844] ntpd 4.2.7p131 NetBSD, --gc-sections links bad executable.
* Fix "make distcheck" break in libevent/sample caused by typo.
(4.2.7p141) 2011/03/20 Released by Harlan Stenn <stenn@ntp.org>
* Add "ntpq -c iostats" similar to "ntpdc -c iostats".
* Compare entire timestamp to reject duplicates in refclock_pps().
(4.2.7p140) 2011/03/17 Released by Harlan Stenn <stenn@ntp.org>
* [Bug 1848] ntpd 4.2.7p139 --disable-thread-support does not compile.
* Add --disable-thread-support to one flock-build variation.
* One more lock-while-init in lib/isc/task.c to quiet lock analysis.
(4.2.7p139) 2011/03/16 Released by Harlan Stenn <stenn@ntp.org>
* [Bug 1848] make check ntpd --saveconfigquit clutters syslog.
(4.2.7p138) 2011/03/08 Released by Harlan Stenn <stenn@ntp.org>
* [Bug 1846] MacOSX: debug symbol not found by propdelay or tickadj.
(4.2.7p137) 2011/03/07 Released by Harlan Stenn <stenn@ntp.org>
* Use TRACE() instead of DPRINTF() for libntp and utilities, which
  use the "debug" variable regardless of #ifdef DEBUG.
* Declare debug in libntp instead of each program.  Expose extern
  declaration to utilities, libntp, and DEBUG ntpd.
* Lock under-construction task, taskmgr objects to satisfy Coverity's
  mostly-correct assumptions about which variables are protected by
  which locks.
(4.2.7p136) 2011/03/02 Released by Harlan Stenn <stenn@ntp.org>
* [Bug 1839] 4.2.7p135 still installs libevent ev*.h headers.
(4.2.7p135) 2011/03/02 Released by Harlan Stenn <stenn@ntp.org>
* libevent: When building on systems with CLOCK_MONOTONIC available,
  separate the internal timeline (possibly counting since system boot)
  from the gettimeofday() timeline in event_base cached timevals.  Adds
  new event_base_tv_cached() to retrieve cached callback round start
  time on the internal timeline, and changes
  event_based_gettimeofday_cached() to always return times using the
  namesake timeline.  This preserves the benefit of using the never-
  stepped monotonic clock for event timeouts while providing clients
  with times consistently using gettimeofday().
* Correct event_base_gettimeofday_cached() workaround code in
  sntp to work with corrected libevent.
* Remove sntp l_fp_output() test now that it uses prettydate().
* [Bug 1839] 4.2.7p131 installs libevent ev*.h headers.
* Ensure CONFIG_SHELL is not empty before relying on it for #! scripts.
(4.2.7p134) 2011/02/24 Released by Harlan Stenn <stenn@ntp.org>
* [Bug 1837] Build fails on Win7 due to regedit requiring privilege.
* Provide fallback definitions for GetAdaptersAddresses() for Windows
  build environments lacking iphlpapi.h.
* Rename file containing 1.xxxx ChangeSet revision from version to
  scm-rev to avoid invoking GNU make implicit rules attempting to
  compile version.c into version.  Problem was with sntp/version.o
  during make distcheck after fix for spurious sntp rebuilds.
* Add INC_ALIGNED_PTR() macro to align pointers like malloc().
(4.2.7p133) 2011/02/23 Released by Harlan Stenn <stenn@ntp.org>
* [Bug 1834] ntpdate 4.2.7p131 aborts with assertion failure.
* Move sntp last in top-level Makefile.am SUBDIRS so that the libevent
  tearoff (if required) and sntp are compiled after the rest.
* Use a single set of Automake options for each package in configure.ac
  AM_INIT, remove Makefile.am AUTOMAKE_OPTIONS= lines.
* Correct spurious sntp rebuilds triggered by a make misperception
  sntp/version was out-of-date relative to phony target FRC.version.
* Do not cache paths to perl, test, or pkg-config, searching the PATH
  at configure time is worth it to pick up tool updates.
(4.2.7p132) 2011/02/22 Released by Harlan Stenn <stenn@ntp.org>
* [Bug 1832] ntpdate doesn't allow timeout > 2s.
* [Bug 1833] The checking sem_timedwait() fails without -pthread.
* ElectricFence was suffering bitrot - remove it.  valgrind works well.
* Enable all relevant automake warnings.
* Correct Solaris 2.1x PTHREAD_ONCE_INIT extra braces test to avoid
  triggering warnings due to excess braces.
* Remove libevent-cfg from sntp/Makefile.am.
* Provide bug report and URL options to Autoconf.
* Avoid relying on remake rules for routine build/flock-build for
  libevent as for the top-level and sntp subproject.
(4.2.7p131) 2011/02/21 Released by Harlan Stenn <stenn@ntp.org>
* [Bug 1087] -v/--normalverbose conflicts with -v/--version in sntp.
* [Bug 1088] sntp should (only) report the time difference without -s/-a.
* older autoconf sometimes dislikes [].
* Move "can't write KoD file" warning from sntp shutdown to startup.
* refclock_acts.c cleanup from Dave Mills.
* Convert sntp to libevent event-driven socket programming.  Instead of
  blocking name resolution and querying one NTP server at a time,
  resolve server names and send NTP queries without blocking.  Add
  sntp command-line options to adjust timing and optionally wait for all
  servers to respond instead of exiting after the first.
* Import libevent 2.0.10-stable plus local patches as a tearoff, used
  only if the target system lacks an installed libevent 2.0.9 or later.
* Move blocking worker and resolver to libntp from ntpd.
* Use threads rather than forked child processes for blocking worker
  when possible.  Override with configure --disable-thread-support.
* Move init_logging(), change_logfile(), and setup_logfile() from ntpd
  to libntp, use them in sntp.
* Test --without-sntp in flock-build script's -no-refclocks variety.
* Avoid invoking config.status twice in a row in build script.
* Move more m4sh tests needed by libntp to shared .m4 files.
* Split up ntp_libntp.m4 into smaller, more specific subsets.
* Enable gcc -Wcast-align, fix many instances of warnings when casting
  a pointer to a more-strictly-aligned underlying type.
(4.2.7p130) 2011/02/12 Released by Harlan Stenn <stenn@ntp.org>
* [Bug 1811] Update the download location in WHERE-TO-START.
(4.2.7p129) 2011/02/09 Released by Harlan Stenn <stenn@ntp.org>
* Add missing "break;" to ntp_control.c ctl_putsys() for caliberrs, used
  by ntpq -c kerninfo introduced in 4.2.7p104.
* Fix leak in ntp_control.c read_mru_list().
(4.2.7p128) 2011/01/30 Released by Harlan Stenn <stenn@ntp.org>
* [Bug 1799] ntpq mrv crash.
* [Bug 1801] ntpq mreadvar requires prior association caching.
(4.2.7p127) 2011/01/28 Released by Harlan Stenn <stenn@ntp.org>
* [Bug 1797] Restore stale timestamp check from the RANGEGATE cleanup.
(4.2.7p126) 2011/01/27 Released by Harlan Stenn <stenn@ntp.org>
* Fix unexposed fencepost error in format_time_fraction().
* Add more unit tests for timeval_tostr() and timespec_tostr().
(4.2.7p125) 2011/01/26 Released by Harlan Stenn <stenn@ntp.org>
* [Bug 1794] ntpq -c rv missing clk_wander information.
* [Bug 1795] ntpq readvar does not display last variable.
(4.2.7p124) 2011/01/25 Released by Harlan Stenn <stenn@ntp.org>
* sntp/Makefile.am needs any passed-in CFLAGS.
(4.2.7p123) 2011/01/24 Released by Harlan Stenn <stenn@ntp.org>
* [Bug 1788] tvtots.c tables inaccurate
(4.2.7p122) 2011/01/22 Released by Harlan Stenn <stenn@ntp.org>
* ACTS refclock cleanup from Dave Mills.
* Avoid shadowing the "group" global variable.
(4.2.7p121) 2011/01/21 Released by Harlan Stenn <stenn@ntp.org>
* [Bug 1786] Remove extra semicolon from ntp_proto.c .
(4.2.7p120) 2011/01/20 Released by Harlan Stenn <stenn@ntp.org>
* Change new timeval and timespec to string routines to use snprintf()
  rather than hand-crafted conversion, avoid signed int overflow there.
* Add configure support for SIZEOF_LONG_LONG to enable portable use of
  snprintf() with time_t.
* Grow ntpd/work_thread.c arrays as needed.
* Add DEBUG_* variants of ntp_assert.h macros which compile away using
  ./configure --disable-debugging.
* Fix tvalops.cpp unit test failures for 32-bit builds.
* Return to a single autoreconf invocation in ./bootstrap script.
* Fix warnings seen on FreeBSD 9.
* crypto group changes from Dave Mills.
* Lose the RANGEGATE check in PPS, from Dave Mills.
* ACTS refclock cleanup from Dave Mills.
* Documentation updates from Dave Mills.
* NMEA driver documentation update from Juergen Perlinger.
(4.2.7p119) 2011/01/18 Released by Harlan Stenn <stenn@ntp.org>
* added timespecops.{c,h} and tievalops.{c.h} to libntp and include
  added tspecops.cpp to tests/libntp
* Correct msyslog.c build break on Solaris 2.9 from #ifdef/#if mixup.
(4.2.7p118) 2011/01/15 Released by Harlan Stenn <stenn@ntp.org>
* Simplify the built-sources stuff in sntp/ .
* Fix check for -lipv6 on HP-UX 11.
(4.2.7p117) 2011/01/13 Released by Harlan Stenn <stenn@ntp.org>
* Add configure --without-sntp option to disable building sntp and
  sntp/tests.  withsntp=no in the environment changes the default.
* Build infrastructure cleanup:
  Move m4 directory to sntp/m4.
  Share a single set of genver output between sntp and the top level.
  Share a single set of autogen included .defs in sntp/include.
  Share a single set of build-aux scripts (e.g. config.guess, missing).
  Add ntp_libntp.m4 and ntp_ipv6.m4 to reduce configure.ac duplication.
  Warn and exit build/flock-build if bootstrap needs to be run.
(4.2.7p116) 2011/01/10 Released by Harlan Stenn <stenn@ntp.org>
* refclock_nmea.c refactoring by Juergen Perlinger.
(4.2.7p115) 2011/01/09 Released by Harlan Stenn <stenn@ntp.org>
* [Bug 1780] Windows ntpd 4.2.7p114 crashes in ioctl().
* [Bug 1781] longlong undefined in sntp handle_pkt() on Debian amd64.
(4.2.7p114) 2011/01/08 Released by Harlan Stenn <stenn@ntp.org>
* Fix for openssl pkg-config detection eval failure.
* Add erealloc_zero(), refactor estrdup(), emalloc(), emalloc_zero() to
  separate tracking callsite file/line from using debug MS C runtime,
  and to reduce code duplication.
(4.2.7p113) 2011/01/07 Released by Harlan Stenn <stenn@ntp.org>
* [Bug 1776] sntp mishandles -t/--timeout and -a/--authentication.
* Default to silent make rules, override with make V=1 or ./configure
  --disable-silent-rules.
* Correct --with-openssl-incdir defaulting with pkg-config.
* Correct ./build on systems without gtest available.
* Begin moving some of the low-level socket stuff to libntp.
(4.2.7p112) 2011/01/06 Released by Harlan Stenn <stenn@ntp.org>
* [Bug 1773] openssl not detected during ./configure.
* [Bug 1774] Segfaults if cryptostats enabled and built without OpenSSL.
* Use make V=0 in build script to increase signal/noise ratio.
(4.2.7p111) 2011/01/05 Released by Harlan Stenn <stenn@ntp.org>
* [Bug 1772] refclock_open() return value check wrong for ACTS.
* Default --with-openssl-libdir and --with-openssl-incdir to the values
  from pkg-config, falling back on our usual search paths if pkg-config
  is not available or does not have openssl.pc on PKG_CONFIG_PATH.
* Change refclock_open() to return -1 on failure like open().
* Update all refclock_open() callers to check for fd <= 0 indicating
  failure, so they work with older and newer refclock_open() and can
  easily backport.
* Initialize refclockproc.rio.fd to -1, harmonize refclock shutdown
  entrypoints to avoid crashing, particularly if refclock_open() fails.
* Enable tickadj-like taming of wildly off-spec Windows clock using
  NTPD_TICKADJ_PPM env. var. specifying baseline slew.
(4.2.7p110) 2011/01/04 Released by Harlan Stenn <stenn@ntp.org>
* [Bug 1771] algorithmic error in 'clocktime()' fixed.
* Unit tests extended for hard-coded system time.
* make V=0 and configure --enable-silent-rules supported.
* setvar modemsetup = ATE0... overrides ACTS driver default.
* Preserve last timecode in ACTS driver (ntpq -ccv).
* Tolerate previous ATE1 state when sending ACTS setup.
* Enable raw tty line discipline in Windows port.
* Allow tty open/close/open to succeed on Windows port.
* Enable ACTS and CHU reference clock drivers on Windows.
(4.2.7p109) 2011/01/02 Released by Harlan Stenn <stenn@ntp.org>
* Remove nearly all strcpy() and most strcat() from NTP distribution.
  One major pocket remains in ntp_crypto.c.  libopts & libisc also have
  (safe) uses of strcpy() and strcat() remaining.
* Documentation updates from Dave Mills.
(4.2.7p108) 2011/01/01 Released by Harlan Stenn <stenn@ntp.org>
* [Bug 1764] Move Palisade modem control logic to configure.ac.
* [Bug 1768] TIOCFLUSH undefined in linux for refclock_acts.
* Autokey multiple identity group improvements from Dave Mills.
* from 4.2.6p3: Update the copyright year.
(4.2.7p107) 2010/12/31 Released by Harlan Stenn <stenn@ntp.org>
* [Bug 1764] Palisade driver doesn't build on Linux.
* [Bug 1766] Oncore clock has offset/high jitter at startup.
* Move ntp_control.h variable IDs to ntp_control.c, remove their use by
  ntpq.  They are implementation details private to ntpd.  [Bug 597] was
  caused by ntpq's reliance on these IDs it need not know about.
* refclock_acts.c updates from Dave Mills.
(4.2.7p106) 2010/12/30 Released by Harlan Stenn <stenn@ntp.org>
* from 4.2.6p3: Update genCommitLog for the bk-5 release.
(4.2.7p105) 2010/12/29 Released by Harlan Stenn <stenn@ntp.org>
(4.2.7p104) 2010/12/28 Released by Harlan Stenn <stenn@ntp.org>
* from 4.2.6p3: Create and use scripts/check--help when generating
  .texi files.
* from 4.2.6p3: Update bk triggers for the bk-5 release.
* Support for multiple Autokey identity groups from Dave Mills.
* Documentation updates from Dave Mills.
* Add ntpq kerninfo, authinfo, and sysinfo commands similar to ntpdc's.
(4.2.7p103) 2010/12/24 Released by Harlan Stenn <stenn@ntp.org>
* Add ntpq pstats command similar to ntpdc's.
* Remove ntpq pstatus command, rv/readvar does the same and more.
* Documentation updates from Dave Mills.
(4.2.7p102) 2010/12/23 Released by Harlan Stenn <stenn@ntp.org>
* Allow ntpq &1 associd use without preceding association-fetching.
* Documentation updates from Dave Mills.
(4.2.7p101) 2010/12/22 Released by Harlan Stenn <stenn@ntp.org>
* from 4.2.6p3-RC12: Upgrade to libopts 34.0.9 from AutoGen 5.11.6pre7.
* from 4.2.6p3-RC12: Relax minimum Automake version to 1.10 with updated
  libopts.m4.
(4.2.7p100) 2010/12/21 Released by Harlan Stenn <stenn@ntp.org>
* [Bug 1743] from 4.2.6p3-RC12: Display timezone offset when showing
  time for sntp in the local timezone (documentation updates).
(4.2.7p99) 2010/12/21 Released by Harlan Stenn <stenn@ntp.org>
* Add unit tests for msnprintf().
(4.2.7p98) 2010/12/20 Released by Harlan Stenn <stenn@ntp.org>
* [Bug 1761] clockstuff/clktest-opts.h omitted from tarball.
* [Bug 1762] from 4.2.6p3-RC12: manycastclient responses interfere.
* Documentation updates from Dave Mills.
(4.2.7p97) 2010/12/19 Released by Harlan Stenn <stenn@ntp.org>
* [Bug 1458] from 4.2.6p3-RC12: Can not compile NTP on FreeBSD 4.7.
* [Bug 1760] from 4.2.6p3-RC12: ntpd Windows interpolation cannot be
  disabled.
* from 4.2.6p3-RC12: Upgrade to libopts 34.0.9 from AutoGen 5.11.6pre5.
* Documentation updates from Dave Mills.
(4.2.7p96) 2010/12/18 Released by Harlan Stenn <stenn@ntp.org>
* [Bug 1758] from 4.2.6p3-RC12: setsockopt IPV6_MULTICAST_IF with wrong
  ifindex.
* Documentation updates from Dave Mills.
(4.2.7p95) 2010/12/17 Released by Harlan Stenn <stenn@ntp.org>
* [Bug 1753] 4.2.7p94 faults on startup in newpeer(), strdup(NULL).
* [Bug 1754] from 4.2.6p3-RC12: --version output should be more verbose.
* [Bug 1757] from 4.2.6p3-RC12: oncore snprintf("%m") doesn't expand %m.
* from 4.2.6p3-RC12: Suppress ntp-keygen OpenSSL version display for
  --help, --version, display both build and runtime OpenSSL versions
  when they differ.
* from 4.2.6p3-RC12: Upgrade to libopts 33.5.8 from AutoGen 5.11.6pre3.
* Documentation updates from Dave Mills.
(4.2.7p94) 2010/12/15 Released by Harlan Stenn <stenn@ntp.org>
* [Bug 1751] from 4.2.6p3-RC12: Support for Atari FreeMiNT OS.
* Documentation updates from Dave Mills.
(4.2.7p93) 2010/12/13 Released by Harlan Stenn <stenn@ntp.org>
* [Bug 1510] from 4.2.6p3-RC12: Add modes 20/21 for driver 8 to support
  RAWDCF @ 75 baud.
* [Bug 1741] from 4.2.6p3-RC12: Enable multicast reception on each
  address (Windows).
* from 4.2.6p3-RC12: Other manycastclient repairs:
  Separate handling of scope ID embedded in many in6_addr from ifindex
  used for IPv6 multicasting ioctls.
  Add INT_PRIVACY endpt bit flag for IPv6 RFC 4941 privacy addresses.
  Enable outbound multicast from only one address per interface in the
  same subnet, and in that case prefer embedded MAC address modified
  EUI-64 IPv6 addresses first, then static, and last RFC 4941 privacy
  addresses.
  Use setsockopt(IP[V6]_MULTICAST_IF) before each send to multicast to
  select the local source address, using the correct socket is not
  enough.
* "server ... ident <groupname>" changes from Dave Mills.
* Documentation updates from Dave Mills.
(4.2.7p92) 2010/12/08 Released by Harlan Stenn <stenn@ntp.org>
* [Bug 1743] from 4.2.6p3-RC12: Display timezone offset when showing
  time for sntp in the local timezone.
(4.2.7p91) 2010/12/07 Released by Harlan Stenn <stenn@ntp.org>
* [Bug 1732] ntpd ties up CPU on disconnected USB device.
* [Bug 1742] form 4.2.6p3-RC12: Fix a typo in an error message in the
  "build" script.
(4.2.7p90) 2010/12/06 Released by Harlan Stenn <stenn@ntp.org>
* [Bug 1738] Windows ntpd has wrong net adapter name.
* [Bug 1740] ntpdc -c reslist packet count wrongly treated as signed.
(4.2.7p89) 2010/12/04 Released by Harlan Stenn <stenn@ntp.org>
* [Bug 1736] tos int, bool options broken in 4.2.7p66.
* from 4.2.6p3-RC12: Clean up the SNTP documentation.
(4.2.7p88) 2010/12/02 Released by Harlan Stenn <stenn@ntp.org>
* [Bug 1735] 'clocktime()' aborts ntpd on bogus input
(4.2.7p87) 2010/12/01 Released by Harlan Stenn <stenn@ntp.org>
* from 4.2.6p3-RC12: Clean up m4 quoting in configure.ac, *.m4 files,
  resolving intermittent AC_LANG_PROGRAM possibly undefined errors.
(4.2.7p86) 2010/11/29 Released by Harlan Stenn <stenn@ntp.org>
* Documentation updates from Dave Mills.
(4.2.7p85) 2010/11/24 Released by Harlan Stenn <stenn@ntp.org>
* Documentation updates from Dave Mills.
(4.2.7p84) 2010/11/22 Released by Harlan Stenn <stenn@ntp.org>
* [Bug 1618] Unreachable code in jjy_start().
* [Bug 1725] from 4.2.6p3-RC11: ntpd sends multicast from only one
  address.
* from 4.2.6p3-RC11: Upgrade libopts to 33.3.8.
* from 4.2.6p3-RC11: Bump minimum Automake version to 1.11, required for
  AM_COND_IF use in LIBOPTS_CHECK.
* An almost complete rebuild of the initial loopfilter configuration
  process, including the code that determines the interval between
  frequency file updates, from Dave Mills.
* Documentation updates from Dave Mills.
* Add ntp-keygen -l/--lifetime to control certificate expiry.
* JJY driver improvements for Tristate JJY01/02, including changes
  to its clockstats format.
* Add "nonvolatile" ntp.conf directive to control how often the
  driftfile is written.
(4.2.7p83) 2010/11/17 Released by Harlan Stenn <stenn@ntp.org>
* [Bug 1727] ntp-keygen PLEN, ILEN undeclared --without-crypto.
* Remove top-level libopts, use sntp/libopts.
* from 4.2.6p3-RC11: Remove log_msg() and debug_msg() from sntp in favor
  of msyslog().
* Documentation updates from Dave Mills.
(4.2.7p82) 2010/11/16 Released by Harlan Stenn <stenn@ntp.org>
* [Bug 1728] from 4.2.6p3-RC11: In ntp_openssl.m4, don't add
  -I/usr/include or -L/usr/lib to CPPFLAGS or LDFLAGS.
(4.2.7p81) 2010/11/14 Released by Harlan Stenn <stenn@ntp.org>
* [Bug 1681] from 4.2.6p3-RC10: More sntp logging cleanup.
* [Bug 1683] from 4.2.6p3-RC10: Non-localhost on loopback exempted from
  nic rules.
* [Bug 1719] Cleanup for ntp-keygen and fix -V crash, from Dave Mills.
(4.2.7p80) 2010/11/10 Released by Harlan Stenn <stenn@ntp.org>
* [Bug 1574] from 4.2.6p3-RC9: sntp doesn't set tv_usec correctly.
* [Bug 1681] from 4.2.6p3-RC9: sntp logging cleanup.
* [Bug 1683] from 4.2.6p3-RC9: Interface binding does not seem to work
  as intended.
* [Bug 1708] make check fails with googletest 1.4.0.
* [Bug 1709] from 4.2.6p3-RC9: ntpdate ignores replies with equal
  receive and transmit timestamps.
* [Bug 1715] sntp utilitiesTest.IPv6Address failed.
* [Bug 1718] Improve gtest checks in configure.ac.
(4.2.7p79) 2010/11/07 Released by Harlan Stenn <stenn@ntp.org>
* Correct frequency estimate with no drift file, from David Mills.
(4.2.7p78) 2010/11/04 Released by Harlan Stenn <stenn@ntp.org>
* [Bug 1697] filegen implementation should be improved.
* Refactor calendar functions in terms of new common code.
* Documentation updates from Dave Mills.
(4.2.7p77) 2010/11/03 Released by Harlan Stenn <stenn@ntp.org>
* [Bug 1692] packageinfo.sh needs to be "sourced" using ./ .
* [Bug 1695] ntpdate takes longer than necessary.
(4.2.7p76) 2010/11/02 Released by Harlan Stenn <stenn@ntp.org>
* [Bug 1690] Unit tests fails to build on some systems.
* [Bug 1691] Use first NMEA sentence each second.
* Put the sntp tests under sntp/ .
* ... and only build/run them if we have gtest.
* Documentation updates from Dave Mills.
(4.2.7p75) 2010/10/30 Released by Harlan Stenn <stenn@ntp.org>
* Documentation updates from Dave Mills.
* Include Linus Karlsson's GSoC 2010 testing code.
(4.2.7p74) 2010/10/29 Released by Harlan Stenn <stenn@ntp.org>
* [Bug 1685] from 4.2.6p3-RC8: NMEA driver mode byte confusion.
* from 4.2.6p3-RC8: First cut at using scripts/checkChangeLog.
* Documentation updates from Dave Mills.
(4.2.7p73) 2010/10/27 Released by Harlan Stenn <stenn@ntp.org>
* [Bug 1680] Fix alignment of clock_select() arrays.
* refinements to new startup behavior from David Mills.
* For the bootstrap script, touch .html files last.
* Add 'make check' test case that would have caught [Bug 1678].
(4.2.7p72) 2010/10/26 Released by Harlan Stenn <stenn@ntp.org>
* [Bug 1679] Fix test for -lsocket.
* Clean up missing ;; entries in configure.ac.
(4.2.7p71) 2010/10/25 Released by Harlan Stenn <stenn@ntp.org>
* [Bug 1676] from 4.2.6p3-RC7: NMEA: $GPGLL did not work after fix
  for Bug 1571.
* [Bug 1678] "restrict source" treated as "restrict default".
* from 4.2.6p3-RC7: Added scripts/checkChangeLog.
(4.2.7p70) 2010/10/24 Released by Harlan Stenn <stenn@ntp.org>
* [Bug 1571] from 4.2.6p3-RC6: NMEA does not relate data to PPS edge.
* [Bug 1572] from 4.2.p63-RC6: NMEA time adjustment for GPZDG buggy.
* [Bug 1675] from 4.2.6p3-RC6: Prohibit includefile remote config.
* Enable generating ntpd/ntp_keyword.h after keyword-gen.c changes on
  Windows as well as POSIX platforms.
* Fix from Dave Mills for a rare singularity in clock_combine().
(4.2.7p69) 2010/10/23 Released by Harlan Stenn <stenn@ntp.org>
* [Bug 1671] Automatic delay calibration is sometimes inaccurate.
(4.2.7p68) 2010/10/22 Released by Harlan Stenn <stenn@ntp.org>
* [Bug 1669] from 4.2.6p3-RC5: NTP fails to compile on IBM AIX 5.3.
* [Bug 1670] Fix peer->bias and broadcastdelay.
* Documentation updates from Dave Mills.
* Documentation EOL cleanup.
(4.2.7p67) 2010/10/21 Released by Harlan Stenn <stenn@ntp.org>
* [Bug 1649] from 4.2.6p3-RC5: Require NMEA checksum if $GPRMC or
  previously seen.
(4.2.7p66) 2010/10/19 Released by Harlan Stenn <stenn@ntp.org>
* [Bug 1277] Provide and use O(1) FIFOs, esp. in the config tree code.
* Remove unused 'bias' configuration keyword.
(4.2.7p65) 2010/10/16 Released by Harlan Stenn <stenn@ntp.org>
* [Bug 1584] from 4.2.6p3-RC4: wrong SNMP type for precision,
  resolution.
* Remove 'calldelay' and 'sign' remnants from parser, ntp_config.c.
(4.2.7p64) 2010/10/15 Released by Harlan Stenn <stenn@ntp.org>
* [Bug 1584] from 4.2.6p3-RC3: ntpsnmpd OID must be mib-2.197.
* [Bug 1659] from 4.2.6p3-RC4: Need CLOCK_TRUETIME not CLOCK_TRUE.
* [Bug 1663] ntpdsim should not open net sockets.
* [Bug 1665] from 4.2.6p3-RC4: is_anycast() u_int32_t should be u_int32.
* from 4.2.6p3: ntpsnmpd, libntpq warning cleanup.
* Remove 'calldelay' and 'sign' keywords (Dave Mills).
* Documentation updates from Dave Mills.
(4.2.7p63) 2010/10/13 Released by Harlan Stenn <stenn@ntp.org>
* [Bug 1080] from 4.2.6p3-RC3: ntpd on ipv6 routers very chatty.
* Documentation nit cleanup.
* Documentation updates from Dave Mills.
(4.2.7p62) 2010/10/12 Released by Harlan Stenn <stenn@ntp.org>
* [Bug 750] from 4.2.6p3-RC3: Non-existing device causes coredump with
  RIPE-NCC driver.
* [Bug 1567] from 4.2.6p3-RC3: Support Arbiter 1093C Satellite Clock on
  Windows.
* [Bug 1581] from 4.2.6p3-RC3: printf format string mismatch leftover.
* [Bug 1659] from 4.2.6p3-RC3: Support Truetime Satellite Clocks on
  Windows.
* [Bug 1660] from 4.2.6p3-RC3: On some systems, test is in /usr/bin, not
  /bin.
* [Bug 1661] from 4.2.6p3-RC3: Re-indent refclock_ripencc.c.
* Lose peer_count from ntp_peer.c and ntp_proto.c (Dave Mills).
* Documentation updates from Dave Mills.
(4.2.7p61) 2010/10/06 Released by Harlan Stenn <stenn@ntp.org>
* Documentation and code cleanup from Dave Mills. No more NTP_MAXASSOC.
(4.2.7p60) 2010/10/04 Released by Harlan Stenn <stenn@ntp.org>
* Documentation updates from Dave Mills.
(4.2.7p59) 2010/10/02 Released by Harlan Stenn <stenn@ntp.org>
* Documentation updates from Dave Mills.
* Variable name cleanup from Dave Mills.
* [Bug 1657] darwin needs res_9_init, not res_init.
(4.2.7p58) 2010/09/30 Released by Harlan Stenn <stenn@ntp.org>
* Clock select bugfix from Dave Mills.
* [Bug 1554] peer may stay selected as system peer after becoming
  unreachable.
* [Bug 1644] from 4.2.6p3-RC3: cvo.sh should use lsb_release to identify
  linux distros.
* [Bug 1646] ntpd crashes with relative path to logfile.
(4.2.7p57) 2010/09/27 Released by Harlan Stenn <stenn@ntp.org>
* Documentation updates from Dave Mills.
(4.2.7p56) 2010/09/25 Released by Harlan Stenn <stenn@ntp.org>
* Clock combining algorithm improvements from Dave Mills.
* Documentation updates from Dave Mills.
* [Bug 1642] ntpdsim can't find simulate block in config file.
* [Bug 1643] from 4.2.6p3-RC3: Range-check the decoding of the RIPE-NCC
  status codes.
(4.2.7p55) 2010/09/22 Released by Harlan Stenn <stenn@ntp.org>
* Documentation updates from Dave Mills.
* [Bug 1636] from 4.2.6p3-RC2: segfault after denied remote config.
(4.2.7p54) 2010/09/21 Released by Harlan Stenn <stenn@ntp.org>
* More Initial convergence improvements from Dave Mills.
* Documentation updates from Dave Mills.
* [Bug 1635] from 4.2.6p3-RC2: "filegen ... enable" is not default.
(4.2.7p53) 2010/09/20 Released by Harlan Stenn <stenn@ntp.org>
* Documentation updates from Dave Mills.
* More Initial convergence improvements from Dave Mills.
(4.2.7p52) 2010/09/19 Released by Harlan Stenn <stenn@ntp.org>
* Initial convergence improvements from Dave Mills.
(4.2.7p51) 2010/09/18 Released by Harlan Stenn <stenn@ntp.org>
* [Bug 1344] from 4.2.6p3-RC1: ntpd on Windows exits without logging
  cause.
* [Bug 1629] 4.2.7p50 configure.ac changes invalidate config.cache.
* [Bug 1630] 4.2.7p50 cannot bootstrap on Autoconf 2.61.
(4.2.7p50) 2010/09/16 Released by Harlan Stenn <stenn@ntp.org>
* Cleanup NTP_LIB_M.
* [Bug 1628] Clean up -lxnet/-lsocket usage for (open)solaris.
(4.2.7p49) 2010/09/13 Released by Harlan Stenn <stenn@ntp.org>
* Documentation updates from Dave Mills.
(4.2.7p48) 2010/09/12 Released by Harlan Stenn <stenn@ntp.org>
* Documentation updates from Dave Mills.
(4.2.7p47) 2010/09/11 Released by Harlan Stenn <stenn@ntp.org>
* Documentation updates from Dave Mills.
* [Bug 1588] finish configure --disable-autokey implementation.
* [Bug 1616] refclock_acts.c: if (pp->leap == 2) is always false.
* [Bug 1620] [Backward Incompatible] "discard minimum" value should be in
  seconds, not log2 seconds.
(4.2.7p46) 2010/09/10 Released by Harlan Stenn <stenn@ntp.org>
* Use AC_SEARCH_LIBS instead of AC_CHECK_LIB for NTP_LIB_M.
(4.2.7p45) 2010/09/05 Released by Harlan Stenn <stenn@ntp.org>
* [Bug 1578] Consistently use -lm when needed.
(4.2.7p44) 2010/08/27 Released by Harlan Stenn <stenn@ntp.org>
* [Bug 1573] from 4.2.6p3-beta1: Miscalculation of offset in sntp.
(4.2.7p43) 2010/08/26 Released by Harlan Stenn <stenn@ntp.org>
* [Bug 1602] Refactor some of the sntp/ directory to facililtate testing.
(4.2.7p42) 2010/08/18 Released by Harlan Stenn <stenn@ntp.org>
* [Bug 1593] ntpd abort in free() with logconfig syntax error.
* [Bug 1595] from 4.2.6p3-beta1: empty last line in key file causes
  duplicate key to be added
* [Bug 1597] from 4.2.6p3-beta1: packet processing ignores RATE KoD packets,
  Because of a bug in string comparison.
(4.2.7p41) 2010/07/28 Released by Harlan Stenn <stenn@ntp.org>
* [Bug 1581] from 4.2.6p3-beta1: ntp_intres.c size_t printf format
  string mismatch.
* [Bug 1586] ntpd 4.2.7p40 doesn't write to syslog after fork on QNX.
* Avoid race with parallel builds using same source directory in
  scripts/genver by using build directory for temporary files.
* orphanwait documentation updates.
(4.2.7p40) 2010/07/12 Released by Harlan Stenn <stenn@ntp.org>
* [Bug 1395] ease ntpdate elimination with ntpd -w/--wait-sync
* [Bug 1396] allow servers on ntpd command line like ntpdate
(4.2.7p39) 2010/07/09 Released by Harlan Stenn <stenn@ntp.org>
* Fix typo in driver28.html.
* [Bug 1581] from 4.2.6p2: size_t printf format string mismatches, IRIG
  string buffers undersized.  Mostly backported from earlier ntp-dev
  fixes by Juergen Perlinger.
(4.2.7p38) 2010/06/20 Released by Harlan Stenn <stenn@ntp.org>
* [Bug 1570] backported to 4.2.6p2-RC7.
* [Bug 1575] from 4.2.6p2-RC7: use 'snprintf' with LIB_BUFLENGTH in
  inttoa.c, tvtoa.c and utvtoa.c
* [Bug 1576] backported to 4.2.6p2-RC7.
* Typo fix in a comment in ntp_proto.c.
(4.2.7p37) 2010/06/19 Released by Harlan Stenn <stenn@ntp.org>
* [Bug 1576] sys/sysctl.h depends on sys/param.h on OpenBSD.
(4.2.7p36) 2010/06/15 Released by Harlan Stenn <stenn@ntp.org>
* [Bug 1560] Initial support for orphanwait, from Dave Mills.
* clock_filter()/reachability fixes from Dave Mills.
(4.2.7p35) 2010/06/12 Released by Harlan Stenn <stenn@ntp.org>
* Rewrite of multiprecision macros in 'ntp_fp.h' from J. Perlinger
  <perlinger@ntp.org>
* [Bug 715] from 4.2.6p2-RC6: libisc Linux IPv6 interface iteration
  drops multicast flags.
(4.2.7p34) 2010/06/05 Released by Harlan Stenn <stenn@ntp.org>
* [Bug 1570] serial clock drivers get outdated input from kernel tty
  line buffer after startup
(4.2.7p33) 2010/06/04 Released by Harlan Stenn <stenn@ntp.org>
* [Bug 1561] from 4.2.6p2-RC5: ntpq, ntpdc "passwd" prompts for MD5
  password w/SHA1.
* [Bug 1565] from 4.2.6p2-RC5: sntp/crypto.c compile fails on MacOS over
  vsnprintf().
* from 4.2.6p2-RC5: Windows port: do not exit in
  ntp_timestamp_from_counter() without first logging the reason.
(4.2.7p32) 2010/05/19 Released by Harlan Stenn <stenn@ntp.org>
* Copyright file cleanup from Dave Mills.
* [Bug 1555] from 4.2.6p2-RC4: sntp illegal C (mixed code and
  declarations).
* [Bug 1558] pool prototype associations have 0.0.0.0 for remote addr.
* configure.ac: add --disable-autokey, #define AUTOKEY to enable future
  support for building without Autokey, but with OpenSSL for its digest
  algorithms (hash functions).  Code must be modified to use #ifdef
  AUTOKEY instead of #ifdef OPENSSL where appropriate to complete this.
* include/ntp_crypto.h: make assumption AUTOKEY implies OPENSSL explicit.
(4.2.7p31) 2010/05/11 Released by Harlan Stenn <stenn@ntp.org>
* [Bug 1325] from 4.2.6p2-RC3: unreachable code sntp recv_bcst_data().
* [Bug 1459] from 4.2.6p2-RC3: sntp MD5 authentication does not work
  with ntpd.
* [Bug 1552] from 4.2.6p2-RC3: update and complete broadcast and crypto
  features in sntp.
* [Bug 1553] from 4.2.6p2-RC3: sntp/configure.ac OpenSSL support.
* from 4.2.6p2-RC3: Escape unprintable characters in a refid in ntpq -p
  billboard.
* from 4.2.6p2-RC3: Simplify hash client code by providing OpenSSL
  EVP_*() API when built without OpenSSL.  (already in 4.2.7)
* from 4.2.6p2-RC3: Do not depend on ASCII in sntp.
(4.2.7p30) 2010/05/06 Released by Harlan Stenn <stenn@ntp.org>
* [Bug 1526] ntpd DNS pipe read EINTR with no network at startup.
* Update the ChangeLog entries when merging items from -stable.
(4.2.7p29) 2010/05/04 Released by Harlan Stenn <stenn@ntp.org>
* [Bug 1542] ntpd mrulist response may have incorrect last.older.
* [Bug 1543] ntpq mrulist must refresh nonce when retrying.
* [Bug 1544] ntpq mrulist sscanf timestamp format mismatch on 64-bit.
* Windows compiling hints/winnt.html update from G. Sunil Tej.
(4.2.7p28) 2010/05/03 Released by Harlan Stenn <stenn@ntp.org>
* [Bug 1512] from 4.2.6p2-RC3: ntpsnmpd should connect to net-snmpd
  via a unix-domain socket by default.
  Provide a command-line 'socket name' option.
* [Bug 1538] from 4.2.6p2-RC3: update refclock_nmea.c's call to
  getprotobyname().
* [Bug 1541] from 4.2.6p2-RC3: Fix wrong keyword for "maxclock".
(4.2.7p27) 2010/04/27 Released by Harlan Stenn <stenn@ntp.org>
(4.2.7p26) 2010/04/24 Released by Harlan Stenn <stenn@ntp.org>
* [Bug 1465] from 4.2.6p2-RC2: Make sure time from TS2100 is not
  invalid (backport from -dev).
* [Bug 1528] from 4.2.6p2-RC2: Fix EDITLINE_LIBS link order for ntpq
  and ntpdc.
* [Bug 1531] Require nonce with mrulist requests.
* [Bug 1532] Remove ntpd support for ntpdc's monlist in favor of ntpq's
  mrulist.
* [Bug 1534] from 4.2.6p2-RC2: conflicts with VC++ 2010 errno.h.
* [Bug 1535] from 4.2.6p2-RC2: "restrict -4 default" and "restrict
  -6 default" ignored.
(4.2.7p25) 2010/04/20 Released by Harlan Stenn <stenn@ntp.org>
* [Bug 1528] from 4.2.6p2-RC2: Remove --with-arlib from br-flock.
* [Bug 1503] [Bug 1504] [Bug 1518] [Bug 1522] from 4.2.6p2-RC2:
  all of which were fixed in 4.2.7 previously.
(4.2.7p24) 2010/04/13 Released by Harlan Stenn <stenn@ntp.org>
* [Bug 1390] Control PPS on the Oncore M12.
* [Bug 1518] Windows ntpd should lock to one processor more
  conservatively.
* [Bug 1520] '%u' formats for size_t gives warnings with 64-bit builds.
* [Bug 1522] Enable range syntax "trustedkey (301 ... 399)".
* Documentation updates for 4.2.7p22 changes and additions, updating
  ntpdc.html, ntpq.html, accopt.html, confopt.html, manyopt.html,
  miscopt.html, and miscopt.txt.
* accopt.html: non-ntpport doc changes from Dave Mills.
* Modify full MRU list preemption when full to match "discard monitor"
  documentation, by removing exception for count == 1.
(4.2.7p23) 2010/04/04 Released by Harlan Stenn <stenn@ntp.org>
* [Bug 1516] unpeer by IP address fails, DNS name works.
* [Bug 1517] ntpq and ntpdc should verify reverse DNS before use.
  ntpq and ntpdc now use the following format for showing purported
  DNS names from IP address "reverse" DNS lookups when the DNS name
  does not exist or does not include the original IP address among
  the results: "192.168.1.2 (fake.dns.local)".
(4.2.7p22) 2010/04/02 Released by Harlan Stenn <stenn@ntp.org>
* [Bug 1432] Don't set inheritable flag for linux capabilities.
* [Bug 1465] Make sure time from TS2100 is not invalid.
* [Bug 1483] AI_NUMERICSERV undefined in 4.2.7p20.
* [Bug 1497] fudge is broken by getnetnum() change.
* [Bug 1503] Auto-enabling of monitor for "restrict ... limited" wrong.
* [Bug 1504] ntpdate tickles ntpd "discard minimum 1" rate limit if
  "restrict ... limited" is used.
* ntpdate: stop querying source after KoD packet response, log it.
* ntpdate: rate limit each server to 2s between packets.
* From J. N. Perlinger: avoid pointer wraparound warnings in dolfptoa(),
  printf format mismatches with 64-bit size_t.
* Broadcast client (ephemeral) associations should be demobilized only
  if they are not heard from for 10 consecutive polls, regardless of
  surviving the clock selection.  Fix from David Mills.
* Add "ntpq -c ifstats" similar to "ntpdc -c ifstats".
* Add "ntpq -c sysstats" similar to "ntpdc -c sysstats".
* Add "ntpq -c monstats" to show monlist knobs and stats.
* Add "ntpq -c mrulist" similar to "ntpdc -c monlist" but not
  limited to 600 rows, and with filtering and sorting options:
  ntpq -c "mrulist mincount=2 laddr=192.168.1.2 sort=-avgint"
  ntpq -c "mrulist sort=addr"
  ntpq -c "mrulist mincount=2 sort=count"
  ntpq -c "mrulist sort=-lstint"
* Modify internal representation of MRU list to use l_fp fixed-point
  NTP timestamps instead of seconds since startup.  This increases the
  resolution and substantially improves accuracy of sorts involving
  timestamps, at the cost of flushing all MRU entries when the clock is
  stepped, to ensure the timestamps can be compared with the current
  get_systime() results.
* Add ntp.conf "mru" directive to configure MRU parameters, such as
  "mru mindepth 600 maxage 64 maxdepth 5000 maxmem 1024" or
  "mru initalloc 0 initmem 16 incalloc 99 incmem 4".  Several pairs are
  equivalent with one in units of MRU entries and its twin in units of
  kilobytes of memory, so the last one used in ntp.conf controls:
  maxdepth/maxmem, initalloc/initmem, incalloc/incmem.  With the above
  values, ntpd will preallocate 16kB worth of MRU entries, allocating
  4kB worth each time more are needed, with a hard limit of 1MB of MRU
  entries.  Until there are more than 600 entries none would be reused.
  Then only entries for addresses last seen 64 seconds or longer ago are
  reused.
* Limit "ntpdc -c monlist" response in ntpd to 600 entries, the previous
  overall limit on the MRU list depth which was driven by the monlist
  implementation limit of one request with a single multipacket
  response.
* New "pool" directive implementation modeled on manycastclient.
* Do not abort on non-ASCII characters in ntp.conf, ignore them.
* ntpq: increase response reassembly limit from 24 to 32 packets, add
  discussion in comment regarding results with even larger MAXFRAGS.
* ntpq: handle "passwd MYPASSWORD" (without prompting) as with ntpdc.
* ntpdc: do not examine argument to "passwd" if not supplied.
* configure: remove check for pointer type used with qsort(), we
  require ANSI C which mandates void *.
* Reset sys_kodsent to 0 in proto_clr_stats().
* Add sptoa()/sockporttoa() similar to stoa()/socktoa() adding :port.
* Use memcpy() instead of memmove() when buffers can not overlap.
* Remove sockaddr_storage from our sockaddr_u union of sockaddr,
  sockaddr_in, and sockaddr_in6, shaving about 100 bytes from its size
  and substantially decreasing MRU entry memory consumption.
* Extend ntpq readvar (alias rv) to allow fetching up to three named
  variables in one operation:  ntpq -c "rv 0 version offset frequency".
* ntpq: use srchost variable to show .POOL. prototype associations'
  hostname instead of address 0.0.0.0.
* "restrict source ..." configures override restrictions for time
  sources, allows tight default restrictions to be used with the pool
  directive (where server addresses are not known in advance).
* Ignore "preempt" modifier on manycastclient and pool prototype
  associations.  The resulting associations are preemptible, but the
  prototype must not be.
* Maintain and use linked list of associations (struct peer) in ntpd,
  avoiding walking 128 hash table entries to iterate over peers.
* Remove more workarounds unneeded since we require ISO C90 AKA ANSI C:
  - remove fallback implementations for memmove(), memset, strstr().
  - do not test for atexit() or memcpy().
* Collapse a bunch of code duplication in ntpd/ntp_restrict.c added with
  support for IPv6.
* Correct some corner case failures in automatically enabling the MRU
  list if any "restrict ... limited" is in effect, and in disabling MRU
  maintenance. (ntp_monitor.c, ntp_restrict.c)
* Reverse the internal sort order of the address restriction lists, but
  preserve the same behavior.  This allows removal of special-case code
  related to the default restrictions and more straightforward lookups
  of restrictions for a given address (now, stop on first match).
* Move ntp_restrict.c MRU doubly-linked list maintenance code into
  ntp_lists.h macros, allowing more duplicated source excision.
* Repair ntpdate.c to no longer test HAVE_TIMER_SETTIME.
* Do not reference peer_node/unpeer_node after freeing when built with
  --disable-saveconfig and using DNS.
(4.2.7p21) 2010/03/31 Released by Harlan Stenn <stenn@ntp.org>
* [Bug 2399] Reset sys_kodsent in proto_clr_stats().
* [Bug 1514] from 4.2.6p1-RC6: Typo in ntp_proto.c: fabs(foo < .4)
  should be fabs(foo) < .4.
* [Bug 1464] from 4.2.6p1-RC6: synchronization source wrong for
  refclocks ARCRON_MSF (27) and SHM (28).
* From 4.2.6p1-RC6: Correct Windows port's refclock_open() to
  return 0 on failure not -1.
* From 4.2.6p1-RC6: Correct CHU, dumbclock, and WWVB drivers to
  check for 0 returned from refclock_open() on failure.
* From 4.2.6p1-RC6: Correct "SIMUL=4 ./flock-build -1" to
  prioritize -1/--one.
* [Bug 1306] constant conditionals in audio_gain().
(4.2.7p20) 2010/02/13 Released by Harlan Stenn <stenn@ntp.org>
* [Bug 1483] hostname in ntp.conf "restrict" parameter rejected.
* Use all addresses for each restrict by hostname.
* Use async DNS to resolve trap directive hostnames.
(4.2.7p19) 2010/02/09 Released by Harlan Stenn <stenn@ntp.org>
* [Bug 1338] Update the association type codes in ntpq.html.
* [Bug 1478] from 4.2.6p1-RC5: linking fails: EVP_MD_pkey_type.
* [Bug 1479] from 4.2.6p1-RC5: not finding readline headers.
* [Bug 1484] from 4.2.6p1-RC5: ushort is not defined in QNX6.
(4.2.7p18) 2010/02/07 Released by Harlan Stenn <stenn@ntp.org>
* [Bug 1480] from 4.2.6p1-RC5: snprintf() cleanup caused
  unterminated refclock IDs.
* Stop using getaddrinfo() to convert numeric address strings to on-wire
  addresses in favor of is_ip_address() alone.
(4.2.7p17) 2010/02/05 Released by Harlan Stenn <stenn@ntp.org>
* [Bug 1477] from 4.2.6p1-RC5: First non-gmake make in clone
  w/VPATH can't make COPYRIGHT.
* Attempts to cure CID 108 CID 118 CID 119 TAINTED_SCALAR warnings.
* Broaden ylwrap workaround VPATH_HACK to all non-GNU make.
(4.2.7p16) 2010/02/04 Released by Harlan Stenn <stenn@ntp.org>
* [Bug 1474] from 4.2.6p1-RC4: ntp_keygen LCRYPTO after libntp.a.
* Include 4.2.6p1-RC4: Remove arlib.
(4.2.7p15) 2010/02/03 Released by Harlan Stenn <stenn@ntp.org>
* [Bug 1455] from 4.2.6p1: ntpd does not try /etc/ntp.audio.
* Include 4.2.6p1: Convert many sprintf() calls to snprintf(), also
  strcpy(), strcat().
* Include 4.2.6p1: Fix widely cut-n-pasted bug in refclock shutdown
  after failed start.
* Include 4.2.6p1: Remove some dead code checking for emalloc()
  returning NULL.
(4.2.7p14) 2010/02/02 Released by Harlan Stenn <stenn@ntp.org>
* [Bug 1338] ntpq displays incorrect association type codes.
* [Bug 1469] u_int32, int32 changes broke HP-UX 10.20 build.
* [Bug 1470] from 4.2.6p1: "make distdir" compiles keyword-gen.
* [Bug 1471] CID 120 CID 121 CID 122 is_ip_address() uninit family.
* [Bug 1472] CID 116 CID 117 minor warnings in new DNS code.
* [Bug 1473] from 4.2.6p1: "make distcheck" version.m4 error.
(4.2.7p13) 2010/01/31 Released by Harlan Stenn <stenn@ntp.org>
* [Bug 1467] from 4.2.6p1: Fix bogus rebuild of sntp/sntp.html.
(4.2.7p12) 2010/01/30 Released by Harlan Stenn <stenn@ntp.org>
* [Bug 1468] 'make install' broken for root on default NFS mount.
(4.2.7p11) 2010/01/28 Released by Harlan Stenn <stenn@ntp.org>
* [Bug 47] Debugging and logging do not work after a fork.
* [Bug 1010] getaddrinfo() could block and thus should not be called by
  the main thread/process.
* New async DNS resolver in ntpd allows nonblocking queries anytime,
  instead of only once at startup.
(4.2.7p10) 2010/01/24 Released by Harlan Stenn <stenn@ntp.org>
* [Bug 1140] from 4.2.6p1-RC5: Clean up debug.html, decode.html,
  and ntpq.html.
* Include 4.2.6p1-RC3: Use TZ=UTC instead of TZ= when calling date in
  scripts/mkver.in .
* [Bug 1448] from 4.2.6p1-RC3: Some macros not correctly conditionally
  or absolutely defined on Windows.
* [Bug 1449] from 4.2.6p1-RC3: ntpsim.h in ntp_config.c should be used
  conditionally.
* [Bug 1450] from 4.2.6p1-RC3: Option to exclude warnings not
  unconditionally defined on Windows.
(4.2.7p9) 2010/01/13 Released by Harlan Stenn <stenn@ntp.org>
(4.2.7p8) 2010/01/12 Released by Harlan Stenn <stenn@ntp.org>
* [Bug 702] ntpd service logic should use libopts to examine cmdline.
* [Bug 1451] from 4.2.6p1-RC3: sntp leaks KoD entry updating.
* [Bug 1453] from 4.2.6p1-RC3: Use $CC in config.cache filename.
(4.2.7p7) 2009/12/30 Released by Harlan Stenn <stenn@ntp.org>
* [Bug 620] ntpdc getresponse() esize != *rsize s/b size != *rsize.
* [Bug 1446] 4.2.7p6 requires autogen, missing ntpd.1, *.texi, *.menu.
(4.2.7p6) 2009/12/28 Released by Harlan Stenn <stenn@ntp.org>
* [Bug 1443] Remove unnecessary dependencies on ntp_io.h
* [Bug 1442] Move Windows functions into libntp files
* [Bug 1127] from 4.2.6p1-RC3: Check the return of X590_verify().
* [Bug 1439] from 4.2.6p1-RC3: .texi gen after binary is linked.
* [Bug 1440] from 4.2.6p1-RC3: Update configure.ac to support kfreebsd.
* [Bug 1445] from 4.2.6p1-RC3: IRIX does not have -lcap or support
  linux capabilities.
(4.2.7p5) 2009/12/25 Released by Harlan Stenn <stenn@ntp.org>
* Include 4.2.6p1-RC2
(4.2.7p4) 2009/12/24 Released by Harlan Stenn <stenn@ntp.org>
* [Bug 1429] ntpd -4 option does not reliably force IPv4 resolution.
* [Bug 1431] System headers must come before ntp headers in ntp_intres.c .
(4.2.7p3) 2009/12/22 Released by Harlan Stenn <stenn@ntp.org>
* [Bug 1426] scripts/VersionName needs . on the search path.
* [Bug 1427] quote missing in ./build - shows up on NetBSD.
* [Bug 1428] Use AC_HEADER_RESOLV to fix breaks from resolv.h
(4.2.7p2) 2009/12/20 Released by Harlan Stenn <stenn@ntp.org>
* [Bug 1419] ntpdate, ntpdc, sntp, ntpd ignore configure --bindir.
* [Bug 1421] add util/tg2, a clone of tg that works on Linux, NetBSD, and
  FreeBSD
(4.2.7p1) 2009/12/15 Released by Harlan Stenn <stenn@ntp.org>
* [Bug 1348] ntpd Windows port should wait for sendto() completion.
* [Bug 1413] test OpenSSL headers regarding -Wno-strict-prototypes.
* [Bug 1418] building ntpd/ntpdc/ntpq statically with ssl fails.
(4.2.7p0) 2009/12/13 Released by Harlan Stenn <stenn@ntp.org>
* [Bug 1412] m4/os_cflags.m4 caches results that depend on $CC.
* [Bug 1414] Enable "make distcheck" success with BSD make.
(4.2.7) 2009/12/09 Released by Harlan Stenn <stenn@ntp.org>
* [Bug 1407] configure.ac: recent GNU Make -v does not include "version".
---
(4.2.6p5) 2011/12/24 Released by Harlan Stenn <stenn@ntp.org>

No changes from 4.2.6p5-RC3.

---
(4.2.6p5-RC3) 2011/12/08 Released by Harlan Stenn <stenn@ntp.org>

* [Bug 2082] 3-char refid sent by ntpd 4.2.6p5-RC2 ends with extra dot.
* [Bug 2085] clock_update() sys_rootdisp calculation omits root delay.
* [Bug 2086] get_systime() should not offset by sys_residual.
* [Bug 2087] sys_jitter calculation overweights sys.peer jitter.
* Ensure NULL peer->dstadr is not accessed in orphan parent selection.

---
(4.2.6p5-RC2) 2011/11/30 Released by Harlan Stenn <stenn@ntp.org>

* [Bug 2050] Orphan mode stratum counting to infinity.
* [Bug 2059] optional billboard column "server" does not honor -n.
* [Bug 2066] ntpq lopeers ipv6 "local" column overrun.
* [Bug 2068] ntpd sends nonprintable stratum 16 refid to ntpq.
* [Bug 2069] broadcastclient, multicastclient spin up duplicate
  ephemeral associations without broadcastdelay.
* [Bug 2072] Orphan parent selection metric needs ntohl().
* Exclude not-yet-determined sys_refid from use in loopback TEST12
  (from David Mills).
* Never send KoD rate limiting response to MODE_SERVER response.

---
(4.2.6p5-RC1) 2011/10/18 Released by Harlan Stenn <stenn@ntp.org>

* [Bug 2034] Listening address configuration with prefix misapplied.

---
(4.2.6p4) 2011/09/22 Released by Harlan Stenn <stenn@ntp.org>

* [Bug 1984] ntp/libisc fails to compile on OS X 10.7 (Lion).
* [Bug 1985] "logconfig =allall" rejected.
* [Bug 2001] ntpdc timerstats reports overruns as handled.
* [Bug 2003] libntpq ntpq_read_assoc_peervars() broken.
* [Backward Incompatible] sntp: -l/--filelog -> -l/--logfile, to be
  consistent with ntpd.
* libopts/file.c fix from Bruce Korb (arg-type=file).

---
(4.2.6p4-RC2) 2011/08/04 Released by Harlan Stenn <stenn@ntp.org>

* [Bug 1608] Parse Refclock driver should honor trusttime.
* [Bug 1961] html2man update: distribute ntp-wait.html.
* [Bug 1970] UNLINK_EXPR_SLIST() causes crash if list is empty.
* [Bug 1972] checking for struct rtattr fails.
* [Bug 1975] libntp/mktime.c won't work with 64-bit time_t
* [Bug 1978] [Bug 1134] fix in 4.2.6p4-RC1 doesn't build on older Linux.
* Backport several fixes for Coverity warnings from ntp-dev.
* Backport if_nametoindex() check for hpux.

---
(4.2.6p4-RC1) 2011/07/10 Released by Harlan Stenn <stenn@ntp.org>

* [Bug 1134] ntpd fails binding to tentative IPv6 addresses.
* [Bug 1790] Update config.guess and config.sub to detect AIX6.
* [Bug 1961] html2man needs an update.
* Update the NEWS file.

---
(4.2.6p4-beta2) 2011/05/25 Released by Harlan Stenn <stenn@ntp.org>

* [Bug 1695] ntpdate takes longer than necessary.
* [Bug 1832] ntpdate doesn't allow timeout > 2s.
* [Bug 1933] WWVB/Spectracom driver timestamps LFs, not CRs.
* Backport utility routines from ntp-dev: mprintf(), emalloc_zero().

---
(4.2.6p4-beta1) 2011/05/16 Released by Harlan Stenn <stenn@ntp.org>

* [Bug 1554] peer may stay selected as system peer after becoming
  unreachable.
* [Bug 1921] LOCAL, ACTS drivers with "prefer" excluded from initial
  candidate list.
* [Bug 1923] orphan parent favored over LOCAL, ACTS drivers.
* [Bug 1924] Billboard tally codes sometimes do not match operation,
  variables.
* Enable tickadj-like taming of wildly off-spec Windows clock using
  NTPD_TICKADJ_PPM env. var. specifying baseline slew.
* Upgrade to AutoGen 5.11.9 (and require it).
* Upgrade to libopts 35.0.10 from AutoGen 5.11.9pre8.

---
(4.2.6p3) 2011/01/03 Released by Harlan Stenn <stenn@ntp.org>

* [Bug 1764] Palisade driver doesn't build on Linux
* Create and use scripts/check--help when generating .texi files.
* Update bk triggers for the bk-5 release.
* Update genCommitLog for the bk-5 release.
* Update the copyright year.

---
(4.2.6p3-RC12) 2010/12/25 Released by Harlan Stenn <stenn@ntp.org>

* [Bug 1458] Can not compile NTP on FreeBSD 4.7.
* [Bug 1510] Add modes 20/21 for driver 8 to support RAWDCF @ 75 baud.
* [Bug 1618] Unreachable code in jjy_start(). (backport from ntp-dev)
* [Bug 1719] ntp-keygen -V crash. (backport)
* [Bug 1740] ntpdc treats many counters as signed. (backport)
* [Bug 1741] Enable multicast reception on each address (Windows).
* [Bug 1742] Fix a typo in an error message in the "build" script.
* [Bug 1743] Display timezone offset when showing time for sntp in the
local timezone.
* [Bug 1751] Support for Atari FreeMiNT OS.
* [Bug 1754] --version output should be more verbose.
* [Bug 1757] oncore snprintf("%m") doesn't expand %m.
* [Bug 1758] setsockopt IPV6_MULTICAST_IF with wrong ifindex.
* [Bug 1760] ntpd Windows interpolation cannot be disabled.
* [Bug 1762] manycastclient solicitation responses interfere.
* Upgrade to libopts 34.0.9 from AutoGen 5.11.6pre7.
* Relax minimum Automake version to 1.10 with updated libopts.m4.
* Suppress ntp-keygen OpenSSL version display for --help, --version,
display both build and runtime OpenSSL versions when they differ.
* Clean up m4 quoting in configure.ac, *.m4 files, resolving
  intermittent AC_LANG_PROGRAM possibly undefined errors.
* Clean up the SNTP documentation.
* Other manycastclient repairs:
  Separate handling of scope ID embedded in many in6_addr from ifindex
  used for IPv6 multicasting ioctls.
  Add INT_PRIVACY endpt bit flag for IPv6 RFC 4941 privacy addresses.
  Enable outbound multicast from only one address per interface in the
  same subnet, and in that case prefer embedded MAC address modified
  EUI-64 IPv6 addresses first, then static, and last RFC 4941 privacy
  addresses.
  Use setsockopt(IP[V6]_MULTICAST_IF) before each send to multicast to
  select the local source address, using the correct socket is not
  enough.

---
(4.2.6p3-RC11) 2010/11/28 Released by Harlan Stenn <stenn@ntp.org>

* [Bug 1725] ntpd sends multicast from only one address.
* [Bug 1728] In ntp_openssl.m4, don't add -I/usr/include or -L/usr/lib
  to CPPFLAGS or LDFLAGS.
* [Bug 1733] IRIX doesn't have 'head' (affects scripts/checkChangeLog).
* Remove log_msg() and debug_msg() from sntp in favor of msyslog().
* Use a single copy of libopts/, in sntp/.
* Upgrade libopts to 33.3.8.
* Bump minimum Automake version to 1.11, required for AM_COND_IF
  use in LIBOPTS_CHECK.
* Improvements to the 'build' script.

---
(4.2.6p3-RC10) 2010/11/14 Released by Harlan Stenn <stenn@ntp.org>

* [Bug 1681] More sntp logging cleanup.
* [Bug 1683] Non-localhost on loopback exempted from nic rules.

---
(4.2.6p3-RC9) 2010/11/10 Released by Harlan Stenn <stenn@ntp.org>

* [Bug 1574] sntp:set_time doesn't set tv_usec correctly.
* [Bug 1681] sntp logging cleanup.
* [Bug 1683] Interface binding does not seem to work as intended.
* [Bug 1691] Use first NMEA sentence each second.
* [Bug 1692] packageinfo.sh needs to be "sourced" using ./ .
* [Bug 1709] ntpdate ignores replies with equal receive and transmit
  timestamps.
* Backport sntp from -dev

---
(4.2.6p3-RC8) 2010/10/29 Released by Harlan Stenn <stenn@ntp.org>

* [Bug 1685] NMEA driver mode byte confusion.
* First cut at using scripts/checkChangeLog.

---
(4.2.6p3-RC7) 2010/10/25 Released by Harlan Stenn <stenn@ntp.org>

* [Bug 1676] NMEA: $GPGLL did not work after fix for Bug 1571.
* Added scripts/checkChangeLog.

---
(4.2.6p3-RC6) 2010/10/24 Released by Harlan Stenn <stenn@ntp.org>

* [Bug 1571] NMEA does not relate data to PPS edge.
* [Bug 1572] NMEA time adjustment for GPZDG buggy.
* [Bug 1675] Prohibit includefile remote config.

---
(4.2.6p3-RC5) 2010/10/22 Released by Harlan Stenn <stenn@ntp.org>

* [Bug 1649] Require NMEA checksum if $GPRMC or previously seen.
* [Bug 1669] NTP 4.2.6p2 fails to compile on IBM AIX 5.3.

---
(4.2.6p3-RC4) 2010/10/16 Released by Harlan Stenn <stenn@ntp.org>

* [Bug 1584] wrong SNMP type for precision, resolution.
* [Bug 1659] Need CLOCK_TRUETIME not CLOCK_TRUE.
* [Bug 1665] is_anycast() u_int32_t should be u_int32.
* ntpsnmpd, libntpq warning cleanup.

---
(4.2.6p3-RC3) 2010/10/14 Released by Harlan Stenn <stenn@ntp.org>

* [Bug 750] Non-existing device causes coredump with RIPE-NCC driver.
* [Bug 1080] ntpd on ipv6 routers very chatty.
* [Bug 1567] Support Arbiter 1093C Satellite Clock on Windows.
* [Bug 1581] printf format string mismatch leftover.
* [Bug 1584] ntpsnmpd OID must be mib-2.197.
* [Bug 1643] Range-check the decoding of the RIPE-NCC status codes.
* [Bug 1644] cvo.sh should use lsb_release to identify linux distros.
* [Bug 1659] Support Truetime Satellite Clocks on Windows.
* [Bug 1660] On some systems, test is in /usr/bin, not /bin.
* [Bug 1661] Re-indent refclock_ripencc.c.

---
(4.2.6p3-RC2) 2010/09/25 Released by Harlan Stenn <stenn@ntp.org>

* [Bug 1635] "filegen ... enable" is not default.
* [Bug 1636] yyparse() segfault after denied filegen remote config.

---
(4.2.6p3-RC1) 2010/09/18 Released by Harlan Stenn <stenn@ntp.org>

* [Bug 1344] ntpd on Windows exits without logging cause.

---
(4.2.6p3-beta1) 2010/09/11 Released by Harlan Stenn <stenn@ntp.org>

* [Bug 1573] Miscalculation of offset in sntp.
* [Bug 1595] empty last line in key file causes duplicate key to be added
* [Bug 1597] packet processing ignores RATE KoD packets, because of
  a bug in string comparison.
* [Bug 1581] ntp_intres.c size_t printf format string mismatch.

---
(4.2.6p2) 2010/07/09 Released by Harlan Stenn <stenn@ntp.org>

* [Bug 1581] size_t printf format string mismatches, IRIG string buffers
  undersized.  Mostly backported from earlier ntp-dev fixes by Juergen
  Perlinger.

---
(4.2.6p2-RC7) 2010/06/19 Released by Harlan Stenn <stenn@ntp.org>

* [Bug 1570] serial clock drivers get outdated input from kernel tty
  line buffer after startup
* [Bug 1575] use 'snprintf' with LIB_BUFLENGTH in inttoa.c, tvtoa.c and
  utvtoa.c
* [Bug 1576] sys/sysctl.h depends on sys/param.h on OpenBSD.

---
(4.2.6p2-RC6) 2010/06/12 Released by Harlan Stenn <stenn@ntp.org>

* [Bug 715] libisc Linux IPv6 interface iteration drops multicast flags.

---
(4.2.6p2-RC5) 2010/06/03 Released by Harlan Stenn <stenn@ntp.org>

* [Bug 1561] ntpq, ntpdc "passwd" prompts for MD5 password w/SHA1.
* [Bug 1565] sntp/crypto.c compile fails on MacOS over vsnprintf().
* Windows port: do not exit in ntp_timestamp_from_counter() without
  first logging the reason.
* Support "passwd blah" syntax in ntpq.

---
(4.2.6p2-RC4) 2010/05/19 Released by Harlan Stenn <stenn@ntp.org>

* [Bug 1555] 4.2.6p2-RC3 sntp illegal C (mixed code and declarations).

---
(4.2.6p2-RC3) 2010/05/11 Released by Harlan Stenn <stenn@ntp.org>

* [Bug 1325] unreachable code in sntp recv_bcst_data().
* [Bug 1459] sntp MD5 authentication does not work with ntpd.
* [Bug 1512] ntpsnmpd should connect to net-snmpd via a unix-domain
  socket by default.  Provide a command-line 'socket name' option.
* [Bug 1538] update refclock_nmea.c's call to getprotobyname().
* [Bug 1541] Fix wrong keyword for "maxclock".
* [Bug 1552] update and complete broadcast and crypto features in sntp.
* [Bug 1553] sntp/configure.ac OpenSSL support.
* Escape unprintable characters in a refid in ntpq -p billboard.
* Simplify hash client code by providing OpenSSL EVP_*() API when built
  without OpenSSL.  (from ntp-dev)
* Do not depend on ASCII values for ('A' - '0'), ('a' - '0') in sntp.
* Windows compiling hints/winnt.html update from G. Sunil Tej.

---
(4.2.6p2-RC2) 2010/04/27 Released by Harlan Stenn <stenn@ntp.org>

* [Bug 1465] Make sure time from TS2100 is not invalid (backport from
  ntp-dev).
* [Bug 1528] Fix EDITLINE_LIBS link order for ntpq and ntpdc.
* [Bug 1534] win32/include/isc/net.h conflicts with VC++ 2010 errno.h.
* [Bug 1535] "restrict -4 default" and "restrict -6 default" ignored.
* Remove --with-arlib from br-flock.

---
(4.2.6p2-RC1) 2010/04/18 Released by Harlan Stenn <stenn@ntp.org>

* [Bug 1503] Auto-enabling of monitor for "restrict ... limited" wrong.
* [Bug 1504] ntpdate tickles ntpd "discard minimum 1" rate limit if
  "restrict ... limited" is used.
* [Bug 1518] Windows ntpd should lock to one processor more
  conservatively.
* [Bug 1522] Enable range syntax "trustedkey (301 ... 399)".
* Update html/authopt.html controlkey, requestkey, and trustedkey docs.

---
(4.2.6p1) 2010/04/09 Released by Harlan Stenn <stenn@ntp.org>
(4.2.6p1-RC6) 2010/03/31 Released by Harlan Stenn <stenn@ntp.org>

* [Bug 1514] Typo in ntp_proto.c: fabs(foo < .4) should be fabs(foo) < .4.
* [Bug 1464] synchronization source wrong for refclocks ARCRON_MSF (27)
  and SHM (28).
* Correct Windows port's refclock_open() to return 0 on failure not -1.
* Correct CHU, dumbclock, and WWVB drivers to check for 0 returned from
  refclock_open() on failure.
* Correct "SIMUL=4 ./flock-build -1" to prioritize -1/--one.

---
(4.2.6p1-RC5) 2010/02/09 Released by Harlan Stenn <stenn@ntp.org>

* [Bug 1140] Clean up debug.html, decode.html, and ntpq.html.
* [Bug 1438] Remove dead code from sntp/networking.c.
* [Bug 1477] 1st non-gmake make in clone w/VPATH can't make COPYRIGHT.
* [Bug 1478] linking fails with undefined reference EVP_MD_pkey_type.
* [Bug 1479] Compilation fails because of not finding readline headers.
* [Bug 1480] snprintf() cleanup caused unterminated refclock IDs.
* [Bug 1484] ushort is not defined in QNX6.

---
(4.2.6p1-RC4) 2010/02/04 Released by Harlan Stenn <stenn@ntp.org>

* [Bug 1455] ntpd does not try /etc/ntp.audio as documented.
* [Bug 1467] Fix bogus rebuild of sntp/sntp.html
* [Bug 1470] "make distdir" in $srcdir builds keyword-gen, libntp.a.
* [Bug 1473] "make distcheck" before build can't make sntp/version.m4.
* [Bug 1474] ntp_keygen needs LCRYPTO after libntp.a.
* Convert many sprintf() calls to snprintf(), also strcpy(), strcat().
* Fix widely cut-n-pasted bug in refclock shutdown after failed start.
* Remove some dead code checking for emalloc() returning NULL.
* Remove arlib.

---
(4.2.6p1-RC3) 2010/01/24 Released by Harlan Stenn <stenn@ntp.org>

* Use TZ=UTC instead of TZ= when calling date in scripts/mkver.in .
* [Bug 1448] Some macros not correctly conditionally or absolutely defined
  on Windows.
* [Bug 1449] ntpsim.h in ntp_config.c should be used conditionally.
* [Bug 1450] Option to exclude warnings not unconditionally defined on Windows.
* [Bug 1127] Properly check the return of X590_verify() - missed one.
* [Bug 1439] .texi generation must wait until after binary is linked.
* [Bug 1440] Update configure.ac to support kfreebsd.
* [Bug 1445] IRIX does not have -lcap or support linux capabilities.
* [Bug 1451] CID 115: sntp leaks KoD entry when updating existing.
* [Bug 1453] Use $CC in config.cache filename in ./build script.

---
(4.2.6p1-RC2) 2009/12/25 Released by Harlan Stenn <stenn@ntp.org>

* [Bug 1411] Fix status messages in refclock_oncore.c.
* [Bug 1416] MAXDNAME undefined on Solaris 2.6.
* [Bug 1419] ntpdate, ntpdc, sntp, ntpd ignore configure --bindir.
* [Bug 1424] Fix check for rtattr (rtnetlink.h).
* [Bug 1425] unpeer by association ID sets up for duplicate free().
* [Bug 1426] scripts/VersionName needs . on the search path.
* [Bug 1427] quote missing in ./build - shows up on NetBSD.
* [Bug 1428] Use AC_HEADER_RESOLV to fix breaks from resolv.h
* [Bug 1429] ntpd -4 option does not reliably force IPv4 resolution.
* [Bug 1431] System headers must come before ntp headers in ntp_intres.c .
* [Bug 1434] HP-UX 11 ip_mreq undeclared, _HPUX_SOURCE helps some.
* [Bug 1435] sntp: Test for -lresolv using the same tests as in ntp.

---
(4.2.6p1-RC1) 2009/12/20 Released by Harlan Stenn <stenn@ntp.org>

* [Bug 1409] Put refclock_neoclock4x.c under the NTP COPYRIGHT notice.
  This should allow debian and other distros to add this refclock driver
  in further distro releases.
  Detect R2 hardware releases.
* [Bug 1412] m4/os_cflags.m4 caches results that depend on $CC.
* [Bug 1413] test OpenSSL headers regarding -Wno-strict-prototypes.
* [Bug 1414] Enable "make distcheck" success with BSD make.
* [Bug 1415] Fix Mac OS X link problem.
* [Bug 1418] building ntpd/ntpdc/ntpq statically with ssl fails.
* Build infrastructure updates to enable beta releases of ntp-stable.

---
(4.2.6) 2009/12/09 Released by Harlan Stenn <stenn@ntp.org>
* [Sec 1331] from4.2.4p8: DoS with mode 7 packets - CVE-2009-3563.
* [Bug 508] Fixed leap second handling for Windows.
(4.2.5p250-RC) 2009/11/30 Released by Harlan Stenn <stenn@ntp.org>
* sntp documentation updates.
* [Bug 761] internal resolver does not seem to honor -4/-6 qualifiers
* [Bug 1386] Deferred DNS doesn't work on NetBSD
* [Bug 1391] avoid invoking autogen twice for .c and .h files.
* [Bug 1397] shmget() refclock_shm failing because of file mode.
* Pass no_needed to ntp_intres as first part of fixing [Bug 975].
* Add ./configure --enable-force-defer-DNS to help debugging.
(4.2.5p249-RC) 2009/11/28 Released by Harlan Stenn <stenn@ntp.org>
* [Bug 1400] An empty KOD DB file causes sntp to coredump.
* sntp: documentation cleanup.
* sntp: clean up some error messages.
* sntp: Use the precision to control how many offset digits are shown.
* sntp: Show root dispersion.
* Cleanup from the automake/autoconf upgrades.
(4.2.5p248-RC) 2009/11/26 Released by Harlan Stenn <stenn@ntp.org>
* Prepare for the generation of sntp.html.
* Documentation changes from Dave Mills.
* [Bug 1387] Storage leak in ntp_intres (minor).
* [Bug 1389] buffer overflow in refclock_oncore.c
* [Bug 1391] .texi usage text from installed, not built binaries.
* [Bug 1392] intres retries duplicate assocations endlessly.
* Correct *-opts.h dependency so default 'get' action isn't used.
(4.2.5p247-RC) 2009/11/20 Released by Harlan Stenn <stenn@ntp.org>
* [Bug 1142] nodebug builds shed no light on -d, -D option failure.
* [Bug 1179] point out the problem with -i/--jaildir and -u/--user when
  they are disabled by configure.
* [Bug 1308] support systems that lack fork().
* [Bug 1343] sntp doesn't link on Solaris 7, needs -lresolv.
(4.2.5p246-RC) 2009/11/17 Released by Harlan Stenn <stenn@ntp.org>
* Upgrade to autogen-5.10
* [Bug 1378] Unnecessary resetting of peers during interface update.
* [Bug 1382] p245 configure --disable-dependency-tracking won't build.
* [Bug 1384] ntpq :config core dumped with a blank password.
(4.2.5p245-RC) 2009/11/14 Released by Harlan Stenn <stenn@ntp.org>
* Cleanup from Dave Mills.
* [Bug 1343] sntp illegal C does not compile on Solaris 7.
* [Bug 1381] Version .deps generated include file dependencies to allow
  known dependency-breaking changes to force .deps to be cleaned,
  triggered by changing the contents of deps-ver and/or sntp/deps-ver.
(4.2.5p244-RC) 2009/11/12 Released by Harlan Stenn <stenn@ntp.org>
* keygen.html updates from Dave Mills.
* [Bug 1003] ntpdc unconfig command doesn't prompt for keyid.
* [Bug 1376] Enable authenticated ntpq and ntpdc using newly-available
  digest types.
* ntp-keygen, Autokey OpenSSL build vs. run version mismatch is now a
  non-fatal warning.
(4.2.5p243-RC) 2009/11/11 Released by Harlan Stenn <stenn@ntp.org>
* [Bug 1226] Fix deferred DNS lookups.
* new crypto signature cleanup.
(4.2.5p242-RC) 2009/11/10 Released by Harlan Stenn <stenn@ntp.org>
* [Bug 1363] CID 92 clarify fallthrough case in clk_trimtsip.c
* [Bug 1366] ioctl(TIOCSCTTY, 0) fails on NetBSD *[0-2].* > 3.99.7.
* [Bug 1368] typos in libntp --without-crypto case
* [Bug 1371] deferred DNS lookup failing with INFO_ERR_AUTH.
* CID 87 dead code in ntpq.c atoascii().
* Fix authenticated ntpdc, broken in p240.
* Stub out isc/mem.h, shaving 47k from a MIPS ntpd binary.
* Shrink keyword scanner FSM entries from 64 to 32 bits apiece.
* Documention updates from Dave Mills.
* authkeys.c cleanup from Dave Mills.
(4.2.5p241-RC) 2009/11/07 Released by Harlan Stenn <stenn@ntp.org>
* html/authopt.html update from Dave Mills.
* Remove unused file from sntp/Makefile.am's distribution list.
* new crypto signature cleanup.
(4.2.5p240-RC) 2009/11/05 Released by Harlan Stenn <stenn@ntp.org>
* [Bug 1364] clock_gettime() not detected, need -lrt on Debian 5.0.3.
* Provide all of OpenSSL's signature methods for ntp.keys (FIPS 140-2).
(4.2.5p239-RC) 2009/10/30 Released by Harlan Stenn <stenn@ntp.org>
* [Bug 1357] bogus assert from refclock_shm.
* [Bug 1359] Debug message cleanup.
* CID 101: more pointer/array cleanup.
* [Bug 1356] core dump from refclock_nmea when can't open /dev/gpsU.
* [Bug 1358] AIX 4.3 sntp/networking.c IPV6_JOIN_GROUP undeclared.
* CID 101: pointer/array cleanup.
(4.2.5p238-RC) 2009/10/27 Released by Harlan Stenn <stenn@ntp.org>
* Changes from Dave Mills.
* driver4.html updates from Dave Mills.
* [Bug 1252] PPSAPI cleanup on ntpd/refclock_wwvb.c.
* [Bug 1354] libtool error building after bootstrap with Autoconf 2.64.
* Allow NTP_VPATH_HACK configure test to handle newer gmake versions.
* CIDs 94-99 make it more clearly impossible for sock_hash() to return
  a negative number.
* CID 105, 106 ensure ntpdc arrays are not overrun even if callers
  misbehave.
* CID 113 use va_end() in refclock_true.c true_debug().
* Get rid of configure tests for __ss_family and __ss_len when the more
  common ss_family and ss_len are present.
(4.2.5p237-RC) 2009/10/26 Released by Harlan Stenn <stenn@ntp.org>
* [Bug 610] NMEA support for using PPSAPI on a different device.
* [Bug 1238] use only fudge time2 to offset NMEA serial timestamp.
* [Bug 1355] ntp-dev won't compile on OpenBSD 4.6.
(4.2.5p236-RC) 2009/10/22 Released by Harlan Stenn <stenn@ntp.org>
* Cleanup from Dave Mills.
* [Bug 1343] ntpd/ntp_io.c close_fd() does not compile on Solaris 7.
* [Bug 1353] ntpq "rv 0 settimeofday" always shows UNKNOWN on unix.
* Do not attempt to execute built binaries from ntpd/Makefile when
  cross-compiling (keyword-gen and ntpd --saveconfigquit).
* sntp/main.c: Remove duplicate global adr_buf[] (also defined in
  networking.c) which Piotr Grudzinski identified breaking his build.
* Correct in6addr_any test in configure.ac to attempt link too.
(4.2.5p235-RC) 2009/10/18 Released by Harlan Stenn <stenn@ntp.org>
* [Bug 1343] lib/isc build breaks on systems without IPv6 headers.
(4.2.5p234-RC) 2009/10/16 Released by Harlan Stenn <stenn@ntp.org>
* [Bug 1339] redux, use unmodified lib/isc/win32/strerror.c and
  move #define strerror... to a header not used by lib/isc code.
* [Bug 1345] illegal 'grep' option prevents compilation.
* [Bug 1346] keyword scanner broken where char defaults to unsigned.
* [Bug 1347] ntpd/complete.conf missing multicastclient test case.
(4.2.5p233-RC) 2009/10/15 Released by Harlan Stenn <stenn@ntp.org>
* [Bug 1337] cast setsockopt() v4 address pointer to void *.
* [Bug 1342] ignore|drop one IPv6 address on an interface blocks all
  addresses on that interface.
* Documentation cleanup and updates.
(4.2.5p232-RC) 2009/10/14 Released by Harlan Stenn <stenn@ntp.org>
* [Bug 1302] OpenSSL under Windows needs applink support.
* [Bug 1337] fix incorrect args to setsockopt(fd, IP_MULTICAST_IF,...).
* [Bug 1339] Fix Windows-only ntp_strerror() infinite recursion.
* [Bug 1341] NMEA driver requires working PPSAPI #ifdef HAVE_PPSAPI.
* Construct ntpd keyword scanner finite state machine at compile time
  rather than at runtime, shrink entries from 40+ to 8 bytes.
* Update documentation for ntpq --old-rv, saveconfig, saveconfigdir,
  ntpd -I -L and -M, and interface/nic rules. (From Dave Hart)
* [Bug 1337] fix incorrect args to setsockopt(fd, IP_MULTICAST_IF,...)
(4.2.5p231-RC) 2009/10/10 Released by Harlan Stenn <stenn@ntp.org>
* [Bug 1335] Broadcast client degraded by wildcard default change.
(4.2.5p230-RC) 2009/10/09 Released by Harlan Stenn <stenn@ntp.org>
* Start the 4.2.6 Release Candidate cycle.
* Broadcast and transit phase cleanup from Dave Mills.
(4.2.5p229) 2009/10/07 Released by Harlan Stenn <stenn@ntp.org>
* [Bug 1334] ntpsnmpd undefined reference to `ntpqOptions'.
* Change ntpsnmpd/Makefile.am include file order to fix FreeBSD build.
(4.2.5p228) 2009/10/06 Released by Harlan Stenn <stenn@ntp.org>
* Reclaim syntax tree memory after application in ntpd built with
  configure --disable-saveconfig.
* [Bug 1135] ntpq uses sizeof(u_long) where sizeof(u_int32) is meant.
* [Bug 1333] ntpd --interface precedence over --novirtualips lost.
(4.2.5p227) 2009/10/05 Released by Harlan Stenn <stenn@ntp.org>
* [Bug 1135] :config fails with "Server disallowed request"
* [Bug 1330] disallow interface/nic rules when --novirtualips or
  --interface are used.
* [Bug 1332] ntpq -c 'rv 0 variablename' returns extra stuff.
* Add test of ntpd --saveconfigquit fidelity using new complete.conf.
* Documentation updates from Dave Hart/Dave Mills.
(4.2.5p226) 2009/10/04 Released by Harlan Stenn <stenn@ntp.org>
* [Bug 1318] Allow multiple -g options on ntpd command line.
* [Bug 1327] ntpq, ntpdc, ntp-keygen -d & -D should work with configure
  --disable-debugging.
* Add ntpd --saveconfigquit <filename> option for future build-time
  testing of saveconfig fidelity.
* Clockhop and autokey cleanup from Dave Mills.
* Documentation updates from Dave Mills.
(4.2.5p225) 2009/09/30 Released by Harlan Stenn <stenn@ntp.org>
* authopt documentation changes from Dave Mills/Dave Hart.
* [Bug 1324] support bracketed IPv6 numeric addresses for restrict.
(4.2.5p224) 2009/09/29 Released by Harlan Stenn <stenn@ntp.org>
* Clockhop and documentation fixes from Dave Mills.
* Remove "tos maxhop" ntp.conf knob.
(4.2.5p223) 2009/09/28 Released by Harlan Stenn <stenn@ntp.org>
* [Bug 1321] build doesn't work if . isn't on $PATH.
* [Bug 1323] Implement "revoke #" to match documentation, deprecate
  "crypto revoke #".
(4.2.5p222) 2009/09/27 Released by Harlan Stenn <stenn@ntp.org>
* Update libisc code using bind-9.6.1-P1.tar.gz, rearrange our copy to
  mirror the upstream layout (lib/isc/...), and merge in NTP-local
  modifications to libisc.  There is a new procedure to ease future
  libisc merges using a separate "upstream" bk repo.  That will enable
  normal bk pull automerge to handle carrying forward any local changes
  and should enable us to take updated libisc snapshots more often.
* Updated build and flock-build scripts.  flock-build --one is a way
  to perform a flock-build compatible solitary build, handy for a repo
  clone's first build on a machine with autoconf, automake, etc.
* Compiling ntp_parser.y using BSD make correctly places ntp_parser.h
  in the top-level ntpd directory instead of A.*/ntpd.
* bootstrap script updated to remove potentially stale .deps dirs.
* Remove unneeded Makefile.am files from the lib/isc/include tree.
(4.2.5p221) 2009/09/26 Released by Harlan Stenn <stenn@ntp.org>
* [Bug 1316] segfault if refclock_nmea can't open file.
* [Bug 1317] Distribute cvo.sh.
(4.2.5p220) 2009/09/25 Released by Harlan Stenn <stenn@ntp.org>
* Rearrange libisc code to match the upstream layout in BIND.  This is
  step one of two, changing the layout but keeping our existing libisc.
(4.2.5p219) 2009/09/24 Released by Harlan Stenn <stenn@ntp.org>
* [Bug 1315] "interface ignore 0.0.0.0" is ignored.
* add implicit "nic ignore all" rule before any rules from ntp.conf, so
  "nic listen eth0" alone means the same as "-I eth0".
* add wildcard match class for interface/nic rules.
* fix mistaken carryover of prefixlen from one rule to the next.
* Ensure IPv6 localhost address ::1 is included in libisc's Windows IPv6
  address enumeration, allowing ntpq and ntpdc's hardcoding to 127.0.0.1
  on Windows to end.
(4.2.5p218) 2009/09/21 Released by Harlan Stenn <stenn@ntp.org>
* [Bug 1314] saveconfig emits -4 and -6 on when not given.
* correct parsing and processing of setvar directive.
* highlight location of ntpq :config syntax errors with ^.
* clarify (former) NO_ARG, SINGLE_ARG, MULTIPLE_ARG renaming to
  FOLLBY_TOKEN, FOLLBY_STRING, FOLLBY_STRINGS_TO_EOC.
* parser, saveconfig cleanup to store T_ identifiers in syntax tree.
(4.2.5p217) 2009/09/20 Released by Harlan Stenn <stenn@ntp.org>
* [Bug 1300] reject remote configuration of dangerous items.
(4.2.5p216) 2009/09/19 Released by Harlan Stenn <stenn@ntp.org>
* [Bug 1312] ntpq/ntpdc MD5 passwords truncated to 8 chars on Suns.
* CID 10 missing free(up); in refclock_palisade.c error return, again.
* CID 83 added assertion to demonstrate config_nic_rules() does not
  call strchr(NULL, '/').
(4.2.5p215) 2009/09/18 Released by Harlan Stenn <stenn@ntp.org>
* [Bug 1292] Workaround last VC6 unsigned __int64 kink.
(4.2.5p214) 2009/09/17 Released by Harlan Stenn <stenn@ntp.org>
* [Bug 1303] remove top-level "autokey" directive.
* use "nic listen 192.168.0.0/16" instead of
  "nic listen 192.168.0.0 prefixlen 16".
(4.2.5p213) 2009/09/16 Released by Harlan Stenn <stenn@ntp.org>
* [Bug 1310] fix Thunderbolt mode in refclock_palisade.c
(4.2.5p212) 2009/09/15 Released by Harlan Stenn <stenn@ntp.org>
* [Bug 983] add interface [listen | ignore | drop] ... directive.
* [Bug 1243] MD5auth_setkey zero-fills key from first zero octet.
* [Bug 1295] leftover fix, do not crash on exit in free_config_trap()
  when "trap 1.2.3.4" is used without any further options.
* [Bug 1311] 4.2.5p211 doesn't build in no-debug mode.
* document interface (alias nic) and unpeer.
* Correct syntax error line & column numbers.
* CID 79: kod_init_kod_db() fails to fclose(db_s) in two error paths.
* CID 80: attempt to quiet Coverity false positive re: leaking "reason"
  in main().
* Documentation updates from Dave Mills.
* CID 81: savedconfig leaked in save_config().
* Make the code agree with the spec and the book (Dave Mills).
(4.2.5p211) 2009/09/14 Released by Harlan Stenn <stenn@ntp.org>
* [Bug 663] respect ntpq -c and -p order on command line.
* [Bug 1292] more VC6 unsigned __int64 workarounds.
* [Bug 1296] Added Support for Trimble Acutime Gold.
(4.2.5p210) 2009/09/06 Released by Harlan Stenn <stenn@ntp.org>
* [Bug 1294] Use OPENSSL_INC and OPENSSL_LIB macros for Windows
  and remove unnecessary reference to applink.c for Windows
* [Bug 1295] trap directive options are not optional.
* [Bug 1297] yylex() must always set yylval before returning.
(4.2.5p209) 2009/09/01 Released by Harlan Stenn <stenn@ntp.org>
* [Bug 1290] Fix to use GETTIMEOFDAY macro
* [Bug 1289] Update project files for VC6, VS2003, VS2005, VS 2008
(4.2.5p208) 2009/08/30 Released by Harlan Stenn <stenn@ntp.org>
* [Bug 1293] make configuration dumper ready for release, specifically:
* rename ntpq dumpcfg command to "saveconfig".
* require authentication for saveconfig.
* "restrict ... nomodify" prevents saveconfig and :config.
* "saveconfig ." shorthand to save to startup configuration file.
* support strftime() substitution in saveconfig arg to timestamp
  the output filename, for example "saveconfig %Y%m%d-%H%M%S.conf".
* display saveconfig response message from ntpd in ntpq.
* save output filename in "savedconfig" variable, fetched with ntpq -c
  "rv 0 savedconfig".
* document saveconfig in html/ntpq.html.
* add ./configure --disable-saveconfig to build a smaller ntpd.
* log saveconfig failures and successes to syslog.
(4.2.5p207) 2009/08/29 Released by Harlan Stenn <stenn@ntp.org>
* [Bug 1292] Minor Windows source tweaks for VC6-era SDK headers.
(4.2.5p206) 2009/08/26 Released by Harlan Stenn <stenn@ntp.org>
* accopt.html typo fixes from Dave Mills.
* [Bug 1283] default to remembering KoD in sntp.
* clean up numerous sntp/kod_management.c bugs.
* use all addresses resolved from each DNS name in sntp.
(4.2.5p205) 2009/08/18 Released by Harlan Stenn <stenn@ntp.org>
* accopt.html typo fixes from Dave Mills.
* [Bug 1285] Log ntpq :config/config-from-file events.
* [Bug 1286] dumpcfg omits statsdir, mangles filegen.
(4.2.5p204) 2009/08/17 Released by Harlan Stenn <stenn@ntp.org>
* [Bug 1284] infinite loop in ntpd dumping more than one trustedkey
(4.2.5p203) 2009/08/16 Released by Harlan Stenn <stenn@ntp.org>
* Add ntpq -c dumpcfg, Google Summer of Code project of Max Kuehn
(4.2.5p202) 2009/08/14 Released by Harlan Stenn <stenn@ntp.org>
* install the binary and man page for sntp.
(4.2.5p201) 2009/08/13 Released by Harlan Stenn <stenn@ntp.org>
* sntp: out with the old, in with the new.
(4.2.5p200) 2009/08/12 Released by Harlan Stenn <stenn@ntp.org>
* [Bug 1281] Build ntpd on Windows without big SDK download, burn,
  and install by checking in essentially unchanging messages.mc build
  products to avoid requiring mc.exe, which is not included with VC++
  2008 EE.
(4.2.5p199) 2009/08/09 Released by Harlan Stenn <stenn@ntp.org>
* [Bug 1279] Cleanup for warnings from Veracode static analysis.
(4.2.5p198) 2009/08/03 Released by Harlan Stenn <stenn@ntp.org>
* Upgrade to autogen-5.9.9-pre5.
(4.2.5p197) 2009/07/30 Released by Harlan Stenn <stenn@ntp.org>
* The build script now has . at the end of PATH for config.guess.
(4.2.5p196) 2009/07/29 Released by Harlan Stenn <stenn@ntp.org>
* [Bug 1272] gsoc_sntp IPv6 build problems under HP-UX 10.
* [Bug 1273] CID 10: Palisade leaks unit struct in error path.
* [Bug 1274] CID 67: ensure resolve_hosts() output count and pointers
  are consistent.
* [Bug 1275] CID 45: CID 46: old sntp uses uninitialized guesses[0],
  precs[0].
* [Bug 1276] CID 52: crypto_xmit() may call crypto_alice[23]()
  with NULL peer.
(4.2.5p195) 2009/07/27 Released by Harlan Stenn <stenn@ntp.org>
* cvo.sh: Add support for CentOS, Fedora, Slackware, SuSE, and QNX.
(4.2.5p194) 2009/07/26 Released by Harlan Stenn <stenn@ntp.org>
* Documentation updates from Dave Mills.
* Use scripts/cvo.sh in the build script to get better subdir names.
(4.2.5p193) 2009/07/25 Released by Harlan Stenn <stenn@ntp.org>
* [Bug 1261] CID 34: simulate_server() rbuf.msg_flags uninitialized.
* [Bug 1262] CID 35: xpkt.mac uninitialized in simulate_server().
* [Bug 1263] CID 37: CID 38: CID 40: CID 43: multiple refclocks
  uninitialized tm_zone (arc, chronolog, dumbclock, pcf).
* [Bug 1264] CID 64: gsoc_sntp on_wire() frees wrong ptr receiving KoD.
* [Bug 1265] CID 65: CID 66: gsoc_sntp on_wire() leaks x_pkt, r_pkt.
* [Bug 1266] CID 39: datum_pts_start() uninitialized arg.c_ospeed.
* [Bug 1267] CID 44: old sntp handle_saving() writes stack garbage to
  file when clearing.
* [Bug 1268] CID 63: resolve_hosts() leaks error message buffer.
* [Bug 1269] CID 74: use assertion to ensure move_fd() does not return
  negative descriptors.
* [Bug 1270] CID 70: gsoc_sntp recv_bcst_data mdevadr.ipv6mr_interface
  uninitialized.
(4.2.5p192) 2009/07/24 Released by Harlan Stenn <stenn@ntp.org>
* [Bug 965] CID 42: ss_family uninitialized.
* [Bug 1250] CID 53: kod_init_kod_db() overruns kod_db malloc'd buffer.
* [Bug 1251] CID 68: search_entry() mishandles dst argument.
* [Bug 1252] CID 32: Quiet Coverity warning with assertion.
* [Bug 1253] CID 50: gsoc_sntp/crypto.c auth_init() always returns a
  list with one entry.
* [Bug 1254] CID 56: tv_to_str() leaks a struct tm each call.
* [Bug 1255] CID 55: pkt_output() leaks a copy of each packet.
* [Bug 1256] CID 51: Coverity doesn't recognize our assertion macros as
  terminal.
* [Bug 1257] CID 57: gsoc_sntp auth_init() fails to fclose(keyfile).
* [Bug 1258] CID 54: gsoc_sntp resolve_hosts() needs simplification.
* [Bug 1259] CID 59: gsoc_sntp recv_bcast_data() fails to free(rdata)
  on error paths.
* [Bug 1260] CID 60: gsoc_sntp recvpkt() fails to free(rdata).
* Updated to AutoGen-5.9.9pre2.
(4.2.5p191) 2009/07/21 Released by Harlan Stenn <stenn@ntp.org>
* Updated to AutoGen-5.9.9pre1.
(4.2.5p190) 2009/07/20 Released by Harlan Stenn <stenn@ntp.org>
* Updated to AutoGen-5.9.8.
* [Bug 1248] RES_MSSNTP typo in ntp_proto.c.
* [Bug 1246] use a common template for singly-linked lists, convert most
  doubly-linked lists to singly-linked.
* Log warning about signd blocking when restrict mssntp used.
(4.2.5p189) 2009/07/16 Released by Harlan Stenn <stenn@ntp.org>
* Documentation cleanup from Dave Mills.
(4.2.5p188) 2009/07/15 Released by Harlan Stenn <stenn@ntp.org>
* [Bug 1245] Broken xmt time sent in fast_xmit() of 4.2.5p187.
(4.2.5p187) 2009/07/11 Released by Harlan Stenn <stenn@ntp.org>
* [Bug 1042] multicast listeners IPv4+6 ignore new interfaces.
* [Bug 1237] Windows serial code treat CR and LF both as line
  terminators.
* [Bug 1238] use fudge time2 for serial timecode offset in NMEA driver.
* [Bug 1242] Remove --enable-wintime, symmetric workaround is now
  always enabled.
* [Bug 1244] NTP_INSIST(fd != maxactivefd) failure in intres child
* Added restrict keyword "mssntp" for Samba4 DC operation, by Dave Mills.
(4.2.5p186) 2009/07/08 Released by Harlan Stenn <stenn@ntp.org>
* ntp_proto.c cleanup from Dave Mills.
(4.2.5p185) 2009/07/01 Released by Harlan Stenn <stenn@ntp.org>
* Documentation updates from Dave Mills.
* [Bug 1234] convert NMEA driver to use common PPSAPI code.
* timepps-Solaris.h pps_handle_t changed from pointer to scalar
* Spectracom refclock added to Windows port of ntpd
* [Bug 1236] Declaration order fixed.
* Bracket private ONCORE debug statements with #if 0 rather than #ifdef
  DEBUG
* Delete ONCORE debug statement that is now handled elsewhere.
(4.2.5p184) 2009/06/24 Released by Harlan Stenn <stenn@ntp.org>
* [Bug 1233] atom refclock fudge time1 sign flipped in 4.2.5p164.
(4.2.5p183) 2009/06/23 Released by Harlan Stenn <stenn@ntp.org>
* [Bug 1196] setsockopt(SO_EXCLUSIVEADDRUSE) can fail on Windows 2000
  and earlier with WSAINVAL, do not log a complaint in that case.
* [Bug 1210] ONCORE driver terminates ntpd without logging a reason.
* [Bug 1218] Correct comment in refclock_oncore on /etc/ntp.oncore*
  configuration file search order.
* Change ONCORE driver to log using msyslog as well as to any
  clockstats file.
* [Bug 1231] ntpsnmpd build fails after sockaddr union changes.
(4.2.5p182) 2009/06/18 Released by Harlan Stenn <stenn@ntp.org>
* Add missing header dependencies to the ntpdc layout verification.
* prefer.html updates from Dave Mills.
* [Bug 1205] Add ntpd --usepcc and --pccfreq options on Windows
* [Bug 1215] unpeer by association ID
* [Bug 1225] Broadcast address miscalculated on Windows 4.2.5p180
* [Bug 1229] autokey segfaults in cert_install().
* Use a union for structs sockaddr, sockaddr_storage, sockaddr_in, and
  sockaddr_in6 to remove casts and enable type checking.  Collapse
  some previously separate IPv4/IPv6 paths into a single codepath.
(4.2.5p181) 2009/06/06 Released by Harlan Stenn <stenn@ntp.org>
* [Bug 1206] Required compiler changes for Windows
* [Bug 1084] PPSAPI for ntpd on Windows with DLL backends
* [Bug 1204] Unix-style refclock device paths on Windows
* [Bug 1205] partial fix, disable RDTSC use by default on Windows
* [Bug 1208] decodenetnum() buffer overrun on [ with no ]
* [Bug 1211] keysdir free()d twice #ifdef DEBUG
* Enable ONCORE, ARCRON refclocks on Windows (untested)
(4.2.5p180) 2009/05/29 Released by Harlan Stenn <stenn@ntp.org>
* [Bug 1200] Enable IPv6 in Windows port
* Lose FLAG_FIXPOLL, from Dave Mills.
(4.2.5p179) 2009/05/23 Released by Harlan Stenn <stenn@ntp.org>
* [Bug 1041] xmt -> aorg timestamp cleanup from Dave Mills,
  reported by Dave Hart.
* [Bug 1193] Compile error: conflicting types for emalloc.
* [Bug 1196] VC6 winsock2.h does not define SO_EXCLUSIVEADDRUSE.
* Leap/expire cleanup from Dave Mills.
(4.2.5p178) 2009/05/21 Released by Harlan Stenn <stenn@ntp.org>
* Provide erealloc() and estrdup(), a la emalloc().
* Improve ntp.conf's parser error messages.
* [Bug 320] "restrict default ignore" does not affect IPv6.
* [Bug 1192] "restrict -6 ..." reports a syntax error.
(4.2.5p177) 2009/05/18 Released by Harlan Stenn <stenn@ntp.org>
* Include 4.2.4p7
* [Bug 1174] nmea_shutdown assumes that nmea has a unit assigned
* [Bug 1190] NMEA refclock fudge flag4 1 obscures position in timecode
* Update NMEA refclock documentation in html/drivers/driver20.html
(4.2.5p176) 2009/05/13 Released by Harlan Stenn <stenn@ntp.org>
* [Bug 1154] mDNS registration should be done later, repeatedly and only
  if asked for. (second try for fix)
(4.2.5p175) 2009/05/12 Released by Harlan Stenn <stenn@ntp.org>
* Include 4.2.4p7-RC7
* [Bug 1180] ntpd won't start with more than ~1000 interfaces
* [Bug 1182] Documentation typos and missing bits.
* [Bug 1183] COM port support should extend past COM3
* [Bug 1184] ntpd is deaf when restricted to second IP on the same net
* Clean up configure.ac NTP_CACHEVERSION interface, display cache
  version when clearing.  Fixes a regression.
(4.2.5p174) 2009/05/09 Released by Harlan Stenn <stenn@ntp.org>
* Stale leapsecond file fixes from Dave Mills.
(4.2.5p173) 2009/05/08 Released by Harlan Stenn <stenn@ntp.org>
* Include 4.2.4p7-RC6
(4.2.5p172) 2009/05/06 Released by Harlan Stenn <stenn@ntp.org>
* [Bug 1175] Instability in PLL daemon mode.
* [Bug 1176] refclock_parse.c does not compile without PPSAPI.
(4.2.5p171) 2009/05/04 Released by Harlan Stenn <stenn@ntp.org>
* Autokey documentation cleanup from Dave Mills.
* [Bug 1171] line editing libs found without headers (Solaris 11)
* [Bug 1173] NMEA refclock fails with Solaris PPSAPI
* Fix problem linking msntp on Solaris when sntp subdir is configured
  before parent caused by different gethostent library search order.
* Do not clear config.cache when it is  empty.
(4.2.5p170) 2009/05/02 Released by Harlan Stenn <stenn@ntp.org>
* [Bug 1152] adjust PARSE to new refclock_pps logic
* Include 4.2.4p7-RC5
* loopfilter FLL/PLL crossover cleanup from Dave Mills.
* Documentation updates from Dave Mills.
* ntp-keygen cleanup from Dave Mills.
* crypto API cleanup from Dave Mills.
* Add NTP_CACHEVERSION mechanism to ignore incompatible config.cache
* Enable gcc -Wstrict-overflow for gsoc_sntp as well
(4.2.5p169) 2009/04/30 Released by Harlan Stenn <stenn@ntp.org>
* [Bug 1171] Note that we never look for -lreadline by default.
* [Bug 1090] Fix bogus leap seconds in refclock_hpgps.
(4.2.5p168) 2009/04/29 Released by Harlan Stenn <stenn@ntp.org>
* Include 4.2.4p7-RC4
* [Bug 1169] quiet compiler warnings
* Re-enable gcc -Wstrict-prototypes when not building with OpenSSL
* Enable gcc -Wstrict-overflow
* ntpq/ntpdc emit newline after accepting password on Windows
* Updates from Dave Mills:
* ntp-keygen.c: Updates.
* Fix the error return and syslog function ID in refclock_{param,ppsapi}.
* Make sure syspoll is within the peer's minpoll/maxpoll bounds.
* ntp_crypto.c: Use sign_siglen, not len. sign key filename cleanup.
* Bump NTP_MAXEXTEN from 1024 to 2048, update values for some field lengths.
* m4/ntp_lineeditlibs.m4: fix warnings from newer Autoconf
* [Bug 1166] Remove truncation of position (blanking) code in refclock_nmea.c
(4.2.5p167) 2009/04/26 Released by Harlan Stenn <stenn@ntp.org>
* Crypto cleanup from Dave Mills.
(4.2.5p166) 2009/04/25 Released by Harlan Stenn <stenn@ntp.org>
* [Bug 1165] Clean up small memory leaks in the  config file parser
* Correct logconfig keyword declaration to MULTIPLE_ARG
* Enable filename and line number leak reporting on Windows when built
  DEBUG for all the typical C runtime allocators such as calloc,
  malloc, and strdup.  Previously only emalloc calls were covered.
* Add DEBUG-only code to free dynamically allocated memory that would
  otherwise remain allocated at ntpd exit, to allow less forgivable
  leaks to stand out in leaks reported after exit.
* Ensure termination of strings in ports/winnt/libisc/isc_strerror.c
  and quiet compiler warnings.
* [Bug 1057] ntpdc unconfig failure
* [Bug 1161] unpeer AKA unconfig command for ntpq :config
* PPS and crypto cleanup in ntp_proto.c from Dave Mills.
(4.2.5p165) 2009/04/23 Released by Harlan Stenn <stenn@ntp.org>
* WWVB refclock cleanup from Dave Mills.
* Code cleanup: requested_key -> request_key.
* [Bug 833] ignore whitespace at end of remote configuration lines
* [Bug 1033] ntpdc/ntpq crash prompting for keyid on Windows
* [Bug 1028] Support for W32Time authentication via Samba.
* quiet ntp_parser.c malloc redeclaration warning
* Mitigation and PPS/PPSAPI cleanup from Dave Mills.
* Documentation updates from Dave Mills.
* timepps-Solaris.h patches from Dave Hart.
(4.2.5p164) 2009/04/22 Released by Harlan Stenn <stenn@ntp.org>
* Include 4.2.4p7-RC3
* PPS/PPSAPI cleanup from Dave Mills.
* Documentation updates from Dave Mills.
* [Bug 1125] C runtime per-thread initialization on Windows
* [Bug 1152] temporarily disable refclock_parse, refclock_true until
  maintainers can repair build break from pps_sample()
* [Bug 1153] refclock_nmea should not mix UTC with GPS time
* [Bug 1159] ntpq overlap diagnostic message test buggy
(4.2.5p163) 2009/04/10 Released by Harlan Stenn <stenn@ntp.org>
(4.2.5p162) 2009/04/09 Released by Harlan Stenn <stenn@ntp.org>
* Documentation updates from Dave Mills.
* Mitigation and PPS cleanup from Dave Mills.
* Include 4.2.4p7-RC2
* [Bug 216] New interpolation scheme for Windows eliminates 1ms jitter
* remove a bunch of #ifdef SYS_WINNT from portable code
* 64-bit time_t cleanup for building on newer Windows compilers
* Only set CMOS clock during ntpd exit on Windows if the computer is
  shutting down or restarting.
* [Bug 1148] NMEA reference clock improvements
* remove deleted gsoc_sntp/utilities.o from repository so that .o build
  products can be cleaned up without corrupting the repository.
(4.2.5p161) 2009/03/31 Released by Harlan Stenn <stenn@ntp.org>
* Documentation updates from Dave Mills.
(4.2.5p160) 2009/03/30 Released by Harlan Stenn <stenn@ntp.org>
* [Bug 1141] refclock_report missing braces cause spurious "peer event:
  clock clk_unspec" log entries
* Include 4.2.4p7-RC1
(4.2.5p159) 2009/03/28 Released by Harlan Stenn <stenn@ntp.org>
* "bias" changes from Dave Mills.
(4.2.5p158) 2009/01/30 Released by Harlan Stenn <stenn@ntp.org>
* Fix [CID 72], a typo introduced at the latest fix to prettydate.c.
(4.2.5p157) 2009/01/26 Released by Harlan Stenn <stenn@ntp.org>
* Cleanup/fixes for ntp_proto.c and ntp_crypto.c from Dave Mills.
(4.2.5p156) 2009/01/19 Released by Harlan Stenn <stenn@ntp.org>
* [Bug 1118] Fixed sign extension for 32 bit time_t in caljulian() and prettydate().
  Fixed some compiler warnings about missing prototypes.
  Fixed some other simple compiler warnings.
* [Bug 1119] [CID 52] Avoid a possible null-dereference in ntp_crypto.c.
* [Bug 1120] [CID 51] INSIST that peer is non-null before we dereference it.
* [Bug 1121] [CID 47] double fclose() in ntp-keygen.c.
(4.2.5p155) 2009/01/18 Released by Harlan Stenn <stenn@ntp.org>
* Documentation updates from Dave Mills.
* CHU frequency updates.
* Design assertion fixes for ntp_crypto.c from Dave Mills.
(4.2.5p154) 2009/01/13 Released by Harlan Stenn <stenn@ntp.org>
* [Bug 992] support interface event change on Linux from
  Miroslav Lichvar.
(4.2.5p153) 2009/01/09 Released by Harlan Stenn <stenn@ntp.org>
* Renamed gsoc_sntp/:fetch-stubs to gsoc_sntp/fetch-stubs to avoid
  file name problems under Windows.
  Removed German umlaut from log msg for 4.2.5p142.
(4.2.5p152) 2009/01/08 Released by Harlan Stenn <stenn@ntp.org>
* Include 4.2.4p6: 2009/01/08 Released by Harlan Stenn <stenn@ntp.org>
(4.2.5p151) 2008/12/23 Released by Harlan Stenn <stenn@ntp.org>
* Stats file logging cleanup from Dave Mills.
(4.2.5p150) 2008/12/15 Released by Harlan Stenn <stenn@ntp.org>
* [Bug 1099] Fixed wrong behaviour in sntp's crypto.c.
* [Bug 1103] Fix 64-bit issues in the new calendar code.
(4.2.5p149) 2008/12/05 Released by Harlan Stenn <stenn@ntp.org>
* Fixed mismatches in data types and OID definitions in ntpSnmpSubAgent.c
* added a premliminary MIB file to ntpsnmpd (ntpv4-mib.mib)
(4.2.5p148) 2008/12/04 Released by Harlan Stenn <stenn@ntp.org>
* [Bug 1070] Fix use of ntpq_parsestring() in ntpsnmpd.
(4.2.5p147) 2008/11/27 Released by Harlan Stenn <stenn@ntp.org>
* Update gsoc_sntp's GCC warning code.
(4.2.5p146) 2008/11/26 Released by Harlan Stenn <stenn@ntp.org>
* Update Solaris CFLAGS for gsoc_sntp.
(4.2.5p145) 2008/11/20 Released by Harlan Stenn <stenn@ntp.org>
* Deal with time.h for sntp under linux.
* Provide rpl_malloc() for sntp for systems that need it.
* Handle ss_len and socklen type for sntp.
* Fixes to the sntp configure.ac script.
* Provide INET6_ADDRSTRLEN if it is missing.
* [Bug 1095] overflow in caljulian.c.
(4.2.5p144) 2008/11/19 Released by Harlan Stenn <stenn@ntp.org>
* Use int32, not int32_t.
* Avoid the sched*() functions under OSF - link problems.
(4.2.5p143) 2008/11/17 Released by Harlan Stenn <stenn@ntp.org>
* sntp cleanup and fixes.
(4.2.5p142) 2008/11/16 Released by Harlan Stenn <stenn@ntp.org>
* Imported GSoC SNTP code from Johannes Maximilian Kuehn.
(4.2.5p141) 2008/11/13 Released by Harlan Stenn <stenn@ntp.org>
* New caltontp.c and calyearstart.c from Juergen Perlinger.
(4.2.5p140) 2008/11/12 Released by Harlan Stenn <stenn@ntp.org>
* Cleanup lint from the ntp_scanner files.
* [Bug 1011] gmtime() returns NULL on windows where it would not under Unix.
* Updated caljulian.c and prettydate.c from Juergen Perlinger.
(4.2.5p139) 2008/11/11 Released by Harlan Stenn <stenn@ntp.org>
* Typo fix to driver20.html.
(4.2.5p138) 2008/11/10 Released by Harlan Stenn <stenn@ntp.org>
* [Bug 474] --disable-ipv6 is broken.
* IPv6 interfaces were being looked for twice.
* SHM driver grabs more samples, add clockstats
* decode.html and driver20.html updates from Dave Mills.
(4.2.5p137) 2008/11/01 Released by Harlan Stenn <stenn@ntp.org>
* [Bug 1069] #undef netsnmp's PACKAGE_* macros.
* [Bug 1068] Older versions of netsnmp do not have netsnmp_daemonize().
(4.2.5p136) 2008/10/27 Released by Harlan Stenn <stenn@ntp.org>
* [Bug 1078] statsdir configuration parsing is broken.
(4.2.5p135) 2008/09/23 Released by Harlan Stenn <stenn@ntp.org>
* [Bug 1072] clock_update should not allow updates older than sys_epoch.
(4.2.5p134) 2008/09/17 Released by Harlan Stenn <stenn@ntp.org>
* Clean up build process for ntpsnmpd.
(4.2.5p133) 2008/09/16 Released by Harlan Stenn <stenn@ntp.org>
* Add options processing to ntpsnmpd.
* [Bug 1062] Check net-snmp headers before deciding to build ntpsnmpd.
* Clean up the libntpq.a build.
* Regenerate ntp_parser.[ch] from ntp_parser.y
(4.2.5p132) 2008/09/15 Released by Harlan Stenn <stenn@ntp.org>
* [Bug 1067] Multicast DNS service registration must come after the fork
  on Solaris.
* [Bug 1066] Error messages should log as errors.
(4.2.5p131) 2008/09/14 Released by Harlan Stenn <stenn@ntp.org>
* [Bug 1065] Re-enable support for the timingstats file.
(4.2.5p130) 2008/09/13 Released by Harlan Stenn <stenn@ntp.org>
* [Bug 1064] Implement --with-net-snmp-config=progname
* [Bug 1063] ntpSnmpSubagentObject.h is missing from the distribution.
(4.2.5p129) 2008/09/11 Released by Harlan Stenn <stenn@ntp.org>
* Quiet some libntpq-related warnings.
(4.2.5p128) 2008/09/08 Released by Harlan Stenn <stenn@ntp.org>
* Import Heiko Gerstung's GSoC2008 NTP MIB daemon.
(4.2.5p127) 2008/09/01 Released by Harlan Stenn <stenn@ntp.org>
* Regenerate ntpd/ntp_parser.c
(4.2.5p126) 2008/08/31 Released by Harlan Stenn <stenn@ntp.org>
* Stop libtool-1.5 from looking for C++ or Fortran.
* [BUG 610] Documentation update for NMEA reference clock driver.
* [Bug 828] Fix IPv4/IPv6 address parsing.
* Changes from Dave Mills:
  Documentation updates.
  Fix a corner case where a frequency update was reported but not set.
  When LEAP_NOTINSYNC->LEAP_NOWARNING, call crypto_update() if we have
  crypto_flags.
(4.2.5p125) 2008/08/18 Released by Harlan Stenn <stenn@ntp.org>
* [Bug 1052] Add linuxPPS support to ONCORE driver.
(4.2.5p124) 2008/08/17 Released by Harlan Stenn <stenn@ntp.org>
* Documentation updates from Dave Mills.
* Include 4.2.4p5: 2008/08/17 Released by Harlan Stenn <stenn@ntp.org>
* [Bug 861] leap info was not being transmitted.
* [Bug 1046] refnumtoa.c is using the wrong header file.
* [Bug 1047] enable/disable options processing fix.
* header file cleanup.
* [Bug 1037] buffer in subroutine was 1 byte short.
* configure.ac: cleanup, add option for wintime, and lay the groundwork
  for the changes needed for bug 1028.
* Fixes from Dave Mills: 'bias' and 'interleave' work.  Separate
  phase and frequency discipline (for long poll intervals).  Update
  TAI function to match current leapsecond processing.
* Documentation updates from Dave Mills.
* [Bug 1037] Use all 16 of the MD5 passwords generated by ntp-keygen.
* Fixed the incorrect edge parameter being passed to time_pps_kcbind in
  NMEA refclock driver.
* [Bug 399] NMEA refclock driver does not honor time1 offset if flag3 set.
* [Bug 985] Modifications to NMEA reference clock driver to support Accord
  GPS Clock.
* poll time updates from Dave Mills.
* local refclock documentation updates from Dave Mills.
* [Bug 1022] Fix compilation problems with yesterday's commit.
* Updates and cleanup from Dave Mills:
  I've now spent eleven months of a sabbatical year - 7 days a week, 6-10
  hours most days - working on NTP. I have carefully reviewed every major
  algorithm, examined its original design and evolution from that design.
  I've trimmed off dead code and briar patches and did zillions of tests
  contrived to expose evil vulnerabilities. The development article is in
  rather good shape and should be ready for prime time.

  1. The protostats statistics files have been very useful in exposing
  little twitches and turns when something hiccups, like a broken PPS
  signal. Most of what used to be syslog messages are now repackaged as
  protostats messages with optional syslog as well. These can also be sent
  as traps which might be handy to tiggle a beeper or celltext. These, the
  sysstats files and cryptostats files reveal the ambient health of a busy
  server, monitor traffic and error counts and spot crypto attacks.

  2. Close inspection of the clock discipline behavior at long poll
  intervals (36 h) showed it not doing as well as it should. I redesigned
  the FLL loop to improve nominal accuracy from  several tens of
  milliseconds to something less than ten milliseconds.

  3. Autokey (again). The enhanced error checking was becoming a major
  pain. I found a way to toss out gobs of ugly fat code and replace the
  function with a much simpler and more comprehensive scheme. It resists
  bait-and-switch attacks and quickly detect cases when the protocol is
  not correctly synchronized.

  4. The interface code for the kernel PPS signal was not in sync with the
  kernel code itself. Some error checks were duplicated and some
  ineffective. I found none of the PPS-capable drivers, including the atom
  driver, do anything when the prefer peer fails; the kernel PPS signal
  remains in control. The atom driver now disables the kernel PPS when the
  prefer peer comes bum. This is important when the prefer peer is not a
  reference clock but a remote NTP server.

  5. The flake restrict bit turned out to be really interesting,
  especially with symmtric modes and of those especially those using
  Autokey. Small changes in the recovery procedures when packets are lost
  now avoid almost all scenarios which previously required protocol resets.

  6. I've always been a little uncomfortable when using the clock filter
  with long poll intervals because the samples become less and less
  correlated as the sample age exceeds the Allan intercept. Various
  schemes have been used over the years to cope with this fact. The latest
  one and the one that works the best is to use a modified sort metric
  where the delay is used when the age of the sample is less than the
  intercept and the sum of delay and dispersion above that. The net result
  is that, at small poll intervals the algorithm operates as a minimum
  filter, while at larger poll intervals it morphs to FIFO. Left
  unmodified, a sample could be used when twelve days old. This along with
  the FLL modifications has made a dramatic improvement at large poll
  intervals.

- [Backward Incompatible] The 'state' variable is no longer reported or
  available via ntpq output.  The following system status bit names
  have been changed:
  - sync_alarm -> leap_alarm
  - sync_atomic -> sync_pps
  - sync_lf_clock -> sync_lf_radio
  - sync_hf_clock -> sync_hf_radio
  - sync_uhf_clock -> sync_uhf_radio
  - sync_local_proto -> sync_local
  - sync_udp/time -> sync_other
  Other names have been changed as well.  See the change history for
  libntp/statestr.c for more details.
  Other backward-incompatible changes in ntpq include:
  - assID -> associd
  - rootdispersion -> rootdisp
  - pkt_head -> pkt_neader
  See the change history for other details.

* Updates and cleanup from Dave Mills.
* [Bug 995] Remove spurious ; from ntp-keygen.c.
* More cleanup and changes from Dave Mills.
* [Bug 980] Direct help to stdout.
---
(4.2.4p8) 2009/12/08 Released by Harlan Stenn <stenn@ntp.org>

* [Sec 1331] DoS with mode 7 packets - CVE-2009-3563.

---
(4.2.4p7) 2009/05/18 Released by Harlan Stenn <stenn@ntp.org>

* [Sec 1151] Remote exploit if autokey is enabled - CVE-2009-1252.
* [Bug 1187] Update the copyright date.
* [Bug 1191] ntpd fails on Win2000 - "Address already in use" after fix
  for [Sec 1149].

---
(4.2.4p7-RC7) 2009/05/12 Released by Harlan Stenn <stenn@ntp.org>

* ntp.isc.org -> ntp.org cleanup.
* [Bug 1178] Use prior FORCE_DNSRETRY behavior as needed at runtime,
  add configure --enable-ignore-dns-errors to be even more stubborn

---
(4.2.4p7-RC6) 2009/05/08 Released by Harlan Stenn <stenn@ntp.org>

* [Bug 784] Make --enable-linuxcaps the default when available
* [Bug 1179] error messages for -u/--user and -i lacking droproot
* Updated JJY reference clock driver from Takao Abe
* [Bug 1071] Log a message and exit before trying to use FD_SET with a
  descriptor larger than FD_SETSIZE, which will corrupt memory
* On corruption of the iface list head in add_interface, log and exit

---
(4.2.4p7-RC5) 2009/05/02 Released by Harlan Stenn <stenn@ntp.org>

* [Bug 1172] 4.2.4p7-RC{3,4} fail to build on linux.
* flock-build script unportable 'set -m' use removed

---
(4.2.4p7-RC4) 2009/04/29 Released by Harlan Stenn <stenn@ntp.org>

* [Bug 1167] use gcc -Winit-self only if it is understood

---
(4.2.4p7-RC3) 2009/04/22 Released by Harlan Stenn <stenn@ntp.org>

* [Bug 787] Bug fixes for 64-bit time_t on Windows
* [Bug 813] Conditional naming of Event
* [Bug 1147] System errors should be logged to msyslog()
* [Bug 1155] Fix compile problem on Windows with VS2005
* [Bug 1156] lock_thread_to_processor() should be declared in header
* [Bug 1157] quiet OpenSSL warnings, clean up configure.ac
* [Bug 1158] support for aix6.1
* [Bug 1160] MacOS X is like BSD regarding F_SETOWN

---
(4.2.4p7-RC2) 2009/04/09 Released by Harlan Stenn <stenn@ntp.org>

* [Sec 1144] limited buffer overflow in ntpq.  CVE-2009-0159
* [Sec 1149] use SO_EXCLUSIVEADDRUSE on Windows

---
(4.2.4p7-RC1) 2009/03/30 Released by Harlan Stenn <stenn@ntp.org>

* [Bug 1131] UDP sockets should not use SIGPOLL on Solaris.
* build system email address cleanup
* [Bug 774] parsesolaris.c does not compile under the new Solaris
* [Bug 873] Windows serial refclock proper TTY line discipline emulation
* [Bug 1014] Enable building with VC9 (in Visual Studio 2008,
  Visual C++ 2008, or SDK)
* [Bug 1117] Deferred interface binding under Windows works only correctly
  if FORCE_DNSRETRY is defined
* [BUG 1124] Lock QueryPerformanceCounter() client threads to same CPU
* DPRINTF macro made safer, always evaluates to a statement and will not
  misassociate an else which follows the macro.

---
(4.2.4p6) 2009/01/08 Released by Harlan Stenn <stenn@ntp.org>

* [Bug 1113] Fixed build errors with recent versions of openSSL.
* [Sec 1111] Fix incorrect check of EVP_VerifyFinal()'s return value.
* Update the copyright year.

---
(4.2.4p5) 2008/08/17 Released by Harlan Stenn <stenn@ntp.org>

* [BUG 1051] Month off by one in leap second message written to clockstats
  file fixed.
* [Bug 450] Windows only: Under original Windows NT we must not discard the
  wildcard socket to workaround a bug in NT's getsockname().
* [Bug 1038] Built-in getpass() function also prompts for password if
  not built with DEBUG.
* [Bug 841] Obsolete the "dynamic" keyword and make deferred binding
  to local interfaces the default.
  Emit a warning if that keyword is used for configuration.
* [Bug 959] Refclock on Windows not properly releasing recvbuffs.
* [Bug 993] Fix memory leak when fetching system messages.
* much cleanup, fixes, and changes from Dave Mills.
* ntp_control.c: LEAPTAB is a filestamp, not an unsigned.  From Dave Mills.
* ntp_config.c: ntp_minpoll fixes from Dave Mills.
* ntp-keygen updates from Dave Mills.
* refresh epoch, throttle, and leap cleanup from Dave Mills.
* Documentation cleanup from Dave Mills.
* [Bug 918] Only use a native md5.h if MD5Init() is available.
* [Bug 979] Provide ntptimeval if it is not otherwise present.
* [Bug 634] Re-instantiate syslog() and logfiles after the daemon fork.
* [Bug 952] Use md5 code with a friendlier license.
* [Bug 977] Fix mismatching #ifdefs for builds without IPv6.
* [Bug 830] Fix the checking order of the interface options.
* Clean up the logfile/syslog setup.
* [Bug 970] Lose obsolete -g flag to ntp-keygen.
* The -e flag to ntp-keygen can write GQ keys now, too.
* ntp_proto.c: sys_survivors and hpoll cleanup from Dave Mills.
* ntp_loopfilter.c: sys_poll cleanup from Dave Mills.
* refclock_wwv.c: maximum-likelihood digit and DSYNC fixes from Dave Mills.
* [Bug 967] preemptable associations are lost forever on a step.
* ntp_config.c: [CID 48] missing "else" clause.
* [Bug 833] ntpq config keyword is quote-mark unfriendly.
* Rename the ntpq "config" keyword to ":config".
* Dave Mills shifted some orphan processing.
* Fix typos in the [Bug 963] patch.
* bootstrap: squawk if genver fails.  Use -f with cp in case Dave does a chown.
* Remove obsolete simulator command-line options.
* ntp_request.c: [CID 36] zero sin_zero.
* [Bug 963] get_systime() is too noisy.
* [Bug 960] spurious syslog:crypto_setup:spurious crypto command
* [Bug 964] Change *-*-linux* to *-*-*linux* to allow for uclinux.
* Changes from Dave Mills:
  - ntp_util.c: cleanup.
  - ntp_timer.c: watch the non-burst packet rate.
  - ntp_request.c: cleanup.
  - ntp_restrict.c: RES_LIMITED cleanup.
  - ntp_proto.c: RES_LIMITED, rate bucktes, counters, overall cleanup.
  - ntp_peer.c: disallow peer_unconfig().
  - ntp_monitor.c: RES_LIMITED cleanup.
  - ntp_loopfilter.c: poll interval cleanup.
  - ntp_crypto.c: volley -> retry.  Cleanup TAI leap message.
  - ntp_config: average and minimum are ^2 values.
  - ntpdc: unknownversion is really "declined", not "bad version".
  - Packet retry cleanup.
* [Bug 961] refclock_tpro.c:tpro_poll() calls refclock_receive() twice.
* [Bug 957] Windows only: Let command line parameters from the Windows SCM GUI
  override the standard parameters from the ImagePath registry key.
* Added HAVE_INT32_T to the Windows config.h to avoid duplicate definitions.
* Work around a VPATH difference in FreeBSD's 'make' command.
* Update bugreport URL.
* Update -I documentation.
* [Bug 713] Fix bug reporting information.
* A bug in the application of the negative-sawtooth for 12 channel receivers.
* The removal of unneeded startup code used for the original LinuxPPS, it now
  conforms to the PPSAPI and does not need special code.
* ntp-keygen.c: Coverity fixes [CID 33,47].
* Volley cleanup from Dave Mills.
* Fuzz cleanup from Dave Mills.
* [Bug 861] Leap second cleanups from Dave Mills.
* ntpsim.c: add missing protypes and fix [CID 34], a nit.
* Upgraded bison at UDel.
* Update br-flock and flock-build machine lists.
* [Bug 752] QoS: add parse/config handling code.
* Fix the #include order in tickadj.c for picky machines.
* [Bug 752] QoS: On some systems, netinet/ip.h needs netinet/ip_systm.h.
* [Bug 752] Update the QoS tagging (code only - configuration to follow).
* Orphan mode and other protocol cleanup from Dave Mills.
* Documentation cleanup from Dave Mills.
* [Bug 940] ntp-keygen uses -v.  Disallow it as a shortcut for --version.
* more cleanup to ntp_lineeditlibs.m4.
* Documentation updates from Dave Mills.
* -ledit cleanup for ntpdc and ntpq.
* Association and other cleanup from Dave Mills.
* NTP_UNREACH changes from Dave Mills.
* Fix the readline history test.
* [Bug 931] Require -lreadline to be asked for explicitly.
* [Bug 764] When looking for -lreadline support, also try using -lncurses.
* [Bug 909] Fix int32_t errors for ntohl().
* [Bug 376/214] Enhancements to support multiple if names and IP addresses.
* [Bug 929] int32_t is undefined on Windows.  Casting wrong.
* [Bug 928] readlink missing braces.
* [Bug 788] Update macros to support VS 2005.
* ntpd/ntp_timer.c: add missing sys_tai parameter for debug printf
* [Bug 917] config parse leaves files open
* [Bug 912] detect conflicting enable/disable configuration on interfaces
  sharing an IP address
* [Bug 771] compare scopeid if available for IPv6 addresses
* Lose obsolete crypto subcommands (Dave Mills).
* WWV is an HF source, not an LF source (Dave Mills).
* [Bug 899] Only show -i/--jaildir -u/--user options if we HAVE_DROPROOT.
* [Bug 916] 'cryptosw' is undefined if built without OpenSSL.
* [Bug 891] 'restrict' config file keyword does not work (partial fix).
* [Bug 890] the crypto command seems to be required now.
* [Bug 915] ntpd cores during processing of x509 certificates.
* Crypto lint cleanup from Dave Mills.
* [Bug 897] Check RAND_status() - we may not need a .rnd file.
* Crypto cleanup from Dave Mills.
* [Bug 911] Fix error message in cmd_args.c.
* [Bug 895] Log assertion failures via syslog(), not stderr.
* Documentation updates from Dave Mills.
* Crypto cleanup from Dave Mills.
* [Bug 905] ntp_crypto.c fails to compile without -DDEBUG.
* Avoid double peer stats logging.
* ntp-keygen cleanup from Dave Mills.
* libopts needs to be built after ElectricFence.
* [Bug 894] Initialize keysdir before calling crypto_setup().
* Calysto cleanup for ntpq.
* ntp-keygen -i takes an arg.
* Cleanup and fixes from Dave Mills.
* [Bug 887] Fix error in ntp_types.h (for sizeof int != 4).
* Bug 880 bug fixes for Windows build
* Improve Calysto support.
* The "revoke" parameter is a crypto command.
* The driftfile wander threshold is a real number.
* [Bug 850] Fix the wander threshold parameter on the driftfile command.
* ntp_io.c: Dead code cleanup - Coverity View 19.
* Leap file related cleanup from Dave Mills.
* ntp_peer.c: Set peer->srcadr before (not after) calling set_peerdstadr().
* Initialize offset in leap_file() - Coverity View 17.
* Use the correct stratum on KISS codes.
* Fuzz bits cleanup.
* Show more digits in some debug printf's.
* Use drift_file_sw internally to control writing the drift file.
* Implement the wander_threshold option for the driftfile config keyword.
* reformat ntp_control.c; do not use c++ // comments.
* [Bug 629] Undo bug #629 fixes as they cause more problems than were  being
  solved
* Changes from Dave Mills: in/out-bound data rates, leapsecond cleanup,
  driftfile write cleanup, packet buffer length checks, documentation updates.
* More assertion checks and malloc()->emalloc(), courtesy of Calysto.
* [Bug 864] Place ntpd service in maintenance mode if using SMF on Solaris
* [Bug 862] includefile nesting; preserve phonelist on reconfig.
* [Bug 604] ntpd regularly dies on linux/alpha.
* more leap second infrastructure fixes from Dave Mills.
* [Bug 858] recent leapfile changes broke non-OpenSSL builds.
* Use emalloc() instead of malloc() in refclock_datum.c (Calysto).
* Start using 'design by contract' assertions.
* [Bug 767] Fast sync to refclocks wanted.
* Allow null driftfile.
* Use YYERROR_VERBOSE for the new parser, and fix related BUILT_SOURCES.
* [Bug 629] changes to ensure broadcast works including on wildcard addresses
* [Bug 853] get_node() must return a pointer to maximally-aligned memory.
* Initial leap file fixes from Dave Mills.
* [Bug 858] Recent leapfile changes broke without OPENSSL.
* Use a char for DIR_SEP, not a string.
* [Bug 850] driftfile parsing changes.
* driftfile maintenance changes from Dave Mills.  Use clock_phi instead of
  stats_write_tolerance.
* [Bug 828] refid string not being parsed correctly.
* [Bug 846] Correct includefile parsing.
* [Bug 827] New parsing code does not handle "fudge" correctly.
* Enable debugging capability in the config parser.
* [Bug 839] Crypto password not read from ntp.conf.
* Have autogen produce writable output files.
* [Bug 825] Correct logconfig -/+ keyword processing.
* [Bug 828] Correct parsing of " delimited strings.
* Cleanup FILE * usage after fclose() in ntp_filegen.c.
* [Bug 843] Windows Completion port code was incorrectly merged from -stable.
* [Bug 840] do fudge configuration AFTER peers (thus refclocks) have been
  configured.
* [Bug 824] Added new parser modules to the Windows project file.
* [Bug 832] Add libisc/log.c headers to the distribution.
* [Bug 808] Only write the drift file if we are in state 4.
* Initial import of libisc/log.c and friends.
* [Bug 826] Fix redefinition of PI.
* [Bug 825] ntp_scanner.c needs to #include <config.h> .
* [Bug 824] New parser code has some build problems with the SIM code.
* [Bug 817] Use longnames for setting ntp variables on the command-line;
  Allowing '-v' with and without an arg to disambiguate usage is error-prone.
* [Bug 822] set progname once, early.
* [Bug 819] remove erroneous #if 0 in Windows completion port code.
* The new config code missed an #ifdef for building without refclocks.
* Distribute some files needed by the new config parsing code.
* [Bug 819] Timeout for WaitForMultipleObjects was 500ms instead of INFINITE
* Use autogen 5.9.1.
* Fix clktest command-line arg processing.'
* Audio documentation updates from Dave Mills.
* New config file parsing code, from Sachin Kamboj.
* fuzz bit cleanup from Dave Mills.
* replay cleanup from Dave Mills.
* [Bug 542] Tolerate missing directory separator at EO statsdir.
* [Bug 812] ntpd should drop supplementary groups.
* [Bug 815] Fix warning compiling 4.2.5p22 under Windows with VC6.
* [Bug 740] Fix kernel/daemon startup drift anomaly.
* refclock_wwv.c fixes from Dave Mills.
* [Bug 810] Fix ntp-keygen documentation.
* [Bug 787] Bug fixes for 64-bit time_t on Windows.
* [Bug 796] Clean up duplicate #defines in ntp_control.c.
* [Bug 569] Use the correct precision for the Leitch CSD-5300.
* [Bug 795] Moved declaration of variable to top of function.
* [Bug 798] ntpq [p typo crashes ntpq/ntpdc.
* [Bug 786] Fix refclock_bancomm.c on Solaris.
* [Bug 774] parsesolaris.c does not compile under the new Solaris.
* [Bug 782] Remove P() macros from Windows files.
* [Bug 778] ntpd fails to lock with drift=+500 when started with drift=-500.
* [Bug 592] Trimble Thunderbolt GPS support.
* IRIG, CHU, WWV, WWVB refclock improvements from Dave Mills.
* [Bug 757] Lose ULONG_CONST().
* [Bug 756] Require ANSI C (function prototypes).
* codec (audio) and ICOM changes from Dave Mills.

---

* [Bug 450] Windows only: Under original Windows NT we must not discard the
  wildcard socket to workaround a bug in NT's getsockname().
* [Bug 1038] Built-in getpass() function also prompts for password if
  not built with DEBUG.
* [Bug 841] Obsolete the "dynamic" keyword and make deferred binding
  to local interfaces the default.
  Emit a warning if that keyword is used for configuration.
* [Bug 959] Refclock on Windows not properly releasing recvbuffs.
* [Bug 993] Fix memory leak when fetching system messages.
* [Bug 987] Wake up the resolver thread/process when a new interface has
  become available.
* Correctly apply negative-sawtooth for oncore 12 channel receiver.
* Startup code for original LinuxPPS removed.  LinuxPPS now conforms to
  the PPSAPI.
* [Bug 1000] allow implicit receive buffer allocation for Windows.
  fixes startup for windows systems with many interfaces.
  reduces dropped packets on network bursts.
  additionally fix timer() starvation during high load.
* [Bug 990] drop minimum time restriction for interface update interval.
* [Bug 977] Fix mismatching #ifdefs for builds without IPv6.
* Update the copyright year.
* Build system cleanup (make autogen-generated files writable).
* [Bug 957] Windows only: Let command line parameters from the Windows SCM GUI
  override the standard parameters from the ImagePath registry key.
* Fixes for ntpdate:
* [Bug 532] nptdate timeout is too long if several servers are supplied.
* [Bug 698] timeBeginPeriod is called without timeEndPeriod in some NTP tools.
* [Bug 857] ntpdate debug mode adjusts system clock when it shouldn't.
* [Bug 908] ntpdate crashes sometimes.
* [Bug 982] ntpdate(and ntptimeset) buffer overrun if HAVE_POLL_H isn't set
  (dup of 908).
* [Bug 997] ntpdate buffer too small and unsafe.
* ntpdate.c: Under Windows check whether NTP port in use under same conditions
  as under other OSs.
* ntpdate.c: Fixed some typos and indents (tabs/spaces).

(4.2.4p4) Released by Harlan Stenn <stenn@ntp.org>

* [Bug 902] Fix problems with the -6 flag.
* Updated include/copyright.def (owner and year).
* [Bug 878] Avoid ntpdc use of refid value as unterminated string.
* [Bug 881] Corrected display of pll offset on 64bit systems.
* [Bug 886] Corrected sign handling on 64bit in ntpdc loopinfo command.
* [Bug 889] avoid malloc() interrupted by SIGIO risk
* ntpd/refclock_parse.c: cleanup shutdown while the file descriptor is still
  open.
* [Bug 885] use emalloc() to get a message at the end of the memory
  unsigned types cannot be less than 0
  default_ai_family is a short
  lose trailing , from enum list
  clarify ntp_restrict.c for easier automated analysis
* [Bug 884] don't access recv buffers after having them passed to the free
  list.
* [Bug 882] allow loopback interfaces to share addresses with other
  interfaces.

---
(4.2.4p3) Released by Harlan Stenn <stenn@ntp.org>

* [Bug 863] unable to stop ntpd on Windows as the handle reference for events
  changed

---
(4.2.4p2) Released by Harlan Stenn <stenn@ntp.org>

* [Bug 854] Broadcast address was not correctly set for interface addresses
* [Bug 829] reduce syslog noise, while there fix Enabled/Disable logging
  to reflect the actual configuration.
* [Bug 795] Moved declaration of variable to top of function.
* [Bug 789] Fix multicast client crypto authentication and make sure arriving
  multicast packets do not disturb the autokey dance.
* [Bug 785] improve handling of multicast interfaces
  (multicast routers still need to run a multicast routing software/daemon)
* ntpd/refclock_parse.c: cleanup shutdown while the file descriptor is still
  open.
* [Bug 885] use emalloc() to get a message at the end of the memory
  unsigned types cannot be less than 0
  default_ai_family is a short
  lose trailing , from enum list
* [Bug 884] don't access recv buffers after having them passed to the free list.
* [Bug 882] allow loopback interfaces to share addresses with other interfaces.
* [Bug 527] Don't write from source address length to wrong location
* Upgraded autogen and libopts.
* [Bug 811] ntpd should not read a .ntprc file.

---
(4.2.4p1) (skipped)

---
(4.2.4p0) Released by Harlan Stenn <stenn@ntp.org>

* [Bug 793] Update Hans Lambermont's email address in ntpsweep.
* [Bug 776] Remove unimplemented "rate" flag from ntpdate.
* [Bug 586] Avoid lookups if AI_NUMERICHOST is set.
* [Bug 770] Fix numeric parameters to ntp-keygen (Alain Guibert).
* [Bug 768] Fix io_setbclient() error message.
* [Bug 765] Use net_bind_service capability on linux.
* [Bug 760] The background resolver must be aware of the 'dynamic' keyword.
* [Bug 753] make union timestamp anonymous (Philip Prindeville).
* confopt.html: move description for "dynamic" keyword into the right section.
* pick the right type for the recv*() length argument.

---
(4.2.4) Released by Harlan Stenn <stenn@ntp.org>

* monopt.html fixes from Dave Mills.
* [Bug 452] Do not report kernel PLL/FLL flips.
* [Bug 746] Expert mouseCLOCK USB v2.0 support added.'
* driver8.html updates.
* [Bug 747] Drop <NOBR> tags from ntpdc.html.
* sntp now uses the returned precision to control decimal places.
* sntp -u will use an unprivileged port for its queries.
* [Bug 741] "burst" doesn't work with !unfit peers.
* [Bug 735] Fix a make/gmake VPATH issue on Solaris.
* [Bug 739] ntpd -x should not take an argument.
* [Bug 737] Some systems need help providing struct iovec.
* [Bug 717] Fix libopts compile problem.
* [Bug 728] parse documentation fixes.
* [Bug 734] setsockopt(..., IP_MULTICAST_IF, ...) fails on 64-bit platforms.
* [Bug 732] C-DEX JST2000 patch from Hideo Kuramatsu.
* [Bug 721] check for __ss_family and __ss_len separately.
* [Bug 666] ntpq opeers displays jitter rather than dispersion.
* [Bug 718] Use the recommended type for the saddrlen arg to getsockname().
* [Bug 715] Fix a multicast issue under Linux.
* [Bug 690] Fix a Windows DNS lookup buffer overflow.
* [Bug 670] Resolved a Windows issue with the dynamic interface rescan code.
* K&R C support is being deprecated.
* [Bug 714] ntpq -p should conflict with -i, not -c.
* WWV refclock improvements from Dave Mills.
* [Bug 708] Use thread affinity only for the clock interpolation thread.
* [Bug 706] ntpd can be running several times in parallel.
* [Bug 704] Documentation typos.
* [Bug 701] coverity: NULL dereference in ntp_peer.c
* [Bug 695] libopts does not protect against macro collisions.
* [Bug 693] __adjtimex is independent of ntp_{adj,get}time.
* [Bug 692] sys_limitrejected was not being incremented.
* [Bug 691] restrictions() assumption not always valid.
* [Bug 689] Deprecate HEATH GC-1001 II; the driver never worked.
* [Bug 688] Fix documentation typos.
* [Bug 686] Handle leap seconds better under Windows.
* [Bug 685] Use the Windows multimedia timer.
* [Bug 684] Only allow debug options if debugging is enabled.
* [Bug 683] Use the right version string.
* [Bug 680] Fix the generated version string on Windows.
* [Bug 678] Use the correct size for control messages.
* [Bug 677] Do not check uint_t in configure.ac.
* [Bug 676] Use the right value for msg_namelen.
* [Bug 675] Make sure ntpd builds without debugging.
* [Bug 672] Fix cross-platform structure padding/size differences.
* [Bug 660] New TIMESTAMP code fails tp build on Solaris Express.
* [Bug 659] libopts does not build under Windows.
* [Bug 658] HP-UX with cc needs -Wp,-H8166 in CFLAGS.
* [Bug 656] ntpdate doesn't work with multicast address.
* [Bug 638] STREAMS_TLI is deprecated - remove it.
* [Bug 635] Fix tOptions definition.
* [Bug 628] Fallback to ntp discipline not working for large offsets.
* [Bug 622] Dynamic interface tracking for ntpd.
* [Bug 603] Don't link with libelf if it's not needed.
* [Bug 523] ntpd service under Windows does't shut down properly.
* [Bug 500] sntp should always be built.
* [Bug 479] Fix the -P option.
* [Bug 421] Support the bc637PCI-U card.
* [Bug 342] Deprecate broken TRAK refclock driver.
* [Bug 340] Deprecate broken MSF EES refclock driver.
* [Bug 153] Don't do DNS lookups on address masks.
* [Bug 143] Fix interrupted system call on HP-UX.
* [Bug 42] Distribution tarballs should be signed.
* Support separate PPS devices for PARSE refclocks.
* [Bug 637, 51?] Dynamic interface scanning can now be done.
* Options processing now uses GNU AutoGen.

---
(4.2.2p4) Released by Harlan Stenn <stenn@ntp.org>

* [Bug 710] compat getnameinfo() has off-by-one error
* [Bug 690] Buffer overflow in Windows when doing DNS Lookups

---
(4.2.2p3) Released by Harlan Stenn <stenn@ntp.org>

* Make the ChangeLog file cleaner and easier to read
* [Bug 601] ntpq's decodeint uses an extra level of indirection
* [Bug 657] Different OSes need different sized args for IP_MULTICAST_LOOP
* release engineering/build changes
* Documentation fixes
* Get sntp working under AIX-5

---
(4.2.2p2) (broken)

* Get sntp working under AIX-5

---
(4.2.2p1)

* [Bug 661] Use environment variable to specify the base path to openssl.
* Resolve an ambiguity in the copyright notice
* Added some new documentation files
* URL cleanup in the documentation
* [Bug 657]: IP_MULTICAST_LOOP uses a u_char value/size
* quiet gcc4 complaints
* more Coverity fixes
* [Bug 614] manage file descriptors better
* [Bug 632] update kernel PPS offsets when PPS offset is re-configured
* [Bug 637] Ignore UP in*addr_any interfaces
* [Bug 633] Avoid writing files in srcdir
* release engineering/build changes

---
(4.2.2)

* SNTP
* Many bugfixes
* Implements the current "goal state" of NTPv4
* Autokey improvements
* Much better IPv6 support
* [Bug 360] ntpd loses handles with LAN connection disabled.
* [Bug 239] Fix intermittent autokey failure with multicast clients.
* Rewrite of the multicast code
* New version numbering scheme

---
(4.2.0)

* More stuff than I have time to document
* IPv6 support
* Bugfixes
* call-gap filtering
* wwv and chu refclock improvements
* OpenSSL integration

---
(4.1.2)

* clock state machine bugfix
* Lose the source port check on incoming packets
* (x)ntpdc compatibility patch
* Virtual IP improvements
* ntp_loopfilter fixes and improvements
* ntpdc improvements
* GOES refclock fix
* JJY driver
* Jupiter refclock fixes
* Neoclock4X refclock fixes
* AIX 5 port
* bsdi port fixes
* Cray unicos port upgrade
* HP MPE/iX port
* Win/NT port upgrade
* Dynix PTX port fixes
* Document conversion from CVS to BK
* readline support for ntpq

---
(4.1.0)

* CERT problem fixed (99k23)

* Huff-n-Puff filter
* Preparation for OpenSSL support
* Resolver changes/improvements are not backward compatible with mode 7
  requests (which are implementation-specific anyway)
* leap second stuff
* manycast should work now
* ntp-genkeys does new good things.
* scripts/ntp-close
* PPS cleanup and improvements
* readline support for ntpdc
* Crypto/authentication rewrite
* WINNT builds with MD5 by default
* WINNT no longer requires Perl for building with Visual C++ 6.0
* algorithmic improvements, bugfixes
* Solaris dosynctodr info update
* html/pic/* is *lots* smaller
* New/updated drivers: Forum Graphic GPS, WWV/H, Heath GC-100 II, HOPF
  serial and PCI, ONCORE, ulink331
* Rewrite of the audio drivers

---
(4.0.99)

* Driver updates: CHU, DCF, GPS/VME, Oncore, PCF, Ulink, WWVB, burst
  If you use the ONCORE driver with a HARDPPS kernel module,
  you *must* have a properly specified:
	pps <filename> [assert/clear] [hardpps]
  line in the /etc/ntp.conf file.
* PARSE cleanup
* PPS cleanup
* ntpd, ntpq, ntpdate cleanup and fixes
* NT port improvements
* AIX, BSDI, DEC OSF, FreeBSD, NetBSD, Reliant, SCO, Solaris port improvements

---
(4.0.98)

* Solaris kernel FLL bug is fixed in 106541-07
* Bug/lint cleanup
* PPS cleanup
* ReliantUNIX patches
* NetInfo support
* Ultralink driver
* Trimble OEM Ace-II support
* DCF77 power choices
* Oncore improvements

---
(4.0.97)

* NT patches
* AIX,SunOS,IRIX portability
* NeXT portability
* ntptimeset utility added
* cygwin portability patches

---
(4.0.96)

* -lnsl, -lsocket, -lgen configuration patches
* Y2K patches from AT&T
* Linux portability cruft

---
(4.0.95)

* NT port cleanup/replacement
* a few portability fixes
* VARITEXT Parse clock added

---
(4.0.94)

* PPS updates (including ntp.config options)
* Lose the old DES stuff in favor of the (optional) RSAREF stuff
* html cleanup/updates
* numerous drivers cleaned up
* numerous portability patches and code cleanup

---
(4.0.93)

* Oncore refclock needs PPS or one of two ioctls.
* Don't make ntptime under Linux.  It doesn't compile for too many folks.
* Autokey cleanup
* ReliantUnix patches
* html cleanup
* tickadj cleanup
* PARSE cleanup
* IRIX -n32 cleanup
* byte order cleanup
* ntptrace improvements and patches
* ntpdc improvements and patches
* PPS cleanup
* mx4200 cleanup
* New clock state machine
* SCO cleanup
* Skip alias interfaces

---
(4.0.92)

* chronolog and dumbclock refclocks
* SCO updates
* Cleanup/bugfixes
* Y2K patches
* Updated palisade driver
* Plug memory leak
* wharton kernel clock
* Oncore clock upgrades
* NMEA clock improvements
* PPS improvements
* AIX portability patches

---
(4.0.91)

* New ONCORE driver
* New MX4200 driver
* Palisade improvements
* config file bugfixes and problem reporting
* autoconf upgrade and cleanup
* HP-UX, IRIX lint cleanup
* AIX portability patches
* NT cleanup

---
(4.0.90)

* Nanoseconds
* New palisade driver
* New Oncore driver

---
(4.0.73)

* README.hackers added
* PARSE driver is working again
* Solaris 2.6 has nasty kernel bugs.  DO NOT enable pll!
* DES is out of the distribution.

---
(4.0.72)

* K&R C compiling should work again.
* IRIG patches.
* MX4200 driver patches.
* Jupiter driver added.
* Palisade driver added.  Needs work (ANSI, ntoh/hton, sizeof double, ???)<|MERGE_RESOLUTION|>--- conflicted
+++ resolved
@@ -1,12 +1,9 @@
-<<<<<<< HEAD
+* [Bug 2597] leap file processing -- loose ends.
 * [Bug 2614] use 'unsigned long' consistently in ntp_random.c
   to avoid possibly undefined behaviour in signed int overflow
-=======
-* [Bug 2597] leap file processing -- loose ends.
 * [Bug 2619] Save a signed int copy of the return value of i2d_DSA_SIG().
   Provide missing msyslog() message in crypto_alice().
 * Fix a variable lifetime issue.
->>>>>>> 822c3021
 (4.2.7p445) 2014/06/12 Released by Harlan Stenn <stenn@ntp.org>
 * [Bug 2556] mrulist isn't mentioned in the ntpq man page.
 (4.2.7p444) 2014/05/19 Released by Harlan Stenn <stenn@ntp.org>
