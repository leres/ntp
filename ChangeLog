--- conflicted
+++ resolved
@@ -1,4 +1,3 @@
-<<<<<<< HEAD
 * Documentation updates from Dave Mills.
 * Crypto cleanup from Dave Mills.
 * [Bug 905] ntp_crypto.c fails to compile without -DDEBUG.
@@ -104,10 +103,7 @@
 * codec (audio) and ICOM changes from Dave Mills.
 
 ---
-=======
----
 (4.2.4p4) Released by Harlan Stenn <stenn@ntp.org>
->>>>>>> a7600eaa
 
 * [Bug 902] Fix problems with the -6 flag.
 * Updated include/copyright.def (owner and year).
@@ -121,6 +117,7 @@
   unsigned types cannot be less than 0
   default_ai_family is a short
   lose trailing , from enum list
+  clarify ntp_restrict.c for easier automated analysis
 * [Bug 884] don't access recv buffers after having them passed to the free
   list.
 * [Bug 882] allow loopback interfaces to share addresses with other
