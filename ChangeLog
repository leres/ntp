--- conflicted
+++ resolved
@@ -1,11 +1,8 @@
-<<<<<<< HEAD
 * [Bug 1993] ntpd Windows port adj_systime() broken in 4.2.7p203.
-=======
 * sntp documentation and behavior improvements suggested by
   Steven Sommars.
 * Have sntp report synchronization distance instead of root dispersion.
 * Clean up ntp-wait-opts.def .
->>>>>>> 0b0832ac
 (4.2.7p205) 2011/08/19 Released by Harlan Stenn <stenn@ntp.org>
 * [Bug 1992] util/tg2 doesn't compile, needs libntp.
 (4.2.7p204) 2011/08/16 Released by Harlan Stenn <stenn@ntp.org>
