<<<<<<< HEAD
* sntp: out with the old, in with the new.
=======
(4.2.5p200) 2009/08/12 Released by Harlan Stenn <stenn@ntp.org>
>>>>>>> a438cfa8
* [Bug 1281] Build ntpd on Windows without big SDK download, burn,
  and install by checking in essentially unchanging messages.mc build
  products to avoid requiring mc.exe, which is not included with VC++
  2008 EE.
(4.2.5p199) 2009/08/09 Released by Harlan Stenn <stenn@ntp.org>
* [Bug 1279] Cleanup for warnings from Veracode static analysis.
(4.2.5p198) 2009/08/03 Released by Harlan Stenn <stenn@ntp.org>
* Upgrade to autogen-5.9.9-pre5.
(4.2.5p197) 2009/07/30 Released by Harlan Stenn <stenn@ntp.org>
* The build script now has . at the end of PATH for config.guess.
(4.2.5p196) 2009/07/29 Released by Harlan Stenn <stenn@ntp.org>
* [Bug 1272] gsoc_sntp IPv6 build problems under HP-UX 10.
* [Bug 1273] CID 10: Palisade leaks unit struct in error path.
* [Bug 1274] CID 67: ensure resolve_hosts() output count and pointers
  are consistent.
* [Bug 1275] CID 45: CID 46: old sntp uses uninitialized guesses[0],
  precs[0].
* [Bug 1276] CID 52: crypto_xmit() may call crypto_alice[23]()
  with NULL peer.
(4.2.5p195) 2009/07/27 Released by Harlan Stenn <stenn@ntp.org>
* cvo.sh: Add support for CentOS, Fedora, Slackware, SuSE, and QNX.
(4.2.5p194) 2009/07/26 Released by Harlan Stenn <stenn@ntp.org>
* Documentation updates from Dave Mills.
* Use scripts/cvo.sh in the build script to get better subdir names.
(4.2.5p193) 2009/07/25 Released by Harlan Stenn <stenn@ntp.org>
* [Bug 1261] CID 34: simulate_server() rbuf.msg_flags uninitialized.
* [Bug 1262] CID 35: xpkt.mac uninitialized in simulate_server().
* [Bug 1263] CID 37: CID 38: CID 40: CID 43: multiple refclocks 
  uninitialized tm_zone (arc, chronolog, dumbclock, pcf).
* [Bug 1264] CID 64: gsoc_sntp on_wire() frees wrong ptr receiving KoD.
* [Bug 1265] CID 65: CID 66: gsoc_sntp on_wire() leaks x_pkt, r_pkt.
* [Bug 1266] CID 39: datum_pts_start() uninitialized arg.c_ospeed.
* [Bug 1267] CID 44: old sntp handle_saving() writes stack garbage to
  file when clearing.
* [Bug 1268] CID 63: resolve_hosts() leaks error message buffer.
* [Bug 1269] CID 74: use assertion to ensure move_fd() does not return
  negative descriptors.
* [Bug 1270] CID 70: gsoc_sntp recv_bcst_data mdevadr.ipv6mr_interface
  uninitialized.
(4.2.5p192) 2009/07/24 Released by Harlan Stenn <stenn@ntp.org>
* [Bug 965] CID 42: ss_family uninitialized.
* [Bug 1250] CID 53: kod_init_kod_db() overruns kod_db malloc'd buffer.
* [Bug 1251] CID 68: search_entry() mishandles dst argument.
* [Bug 1252] CID 32: Quiet Coverity warning with assertion.
* [Bug 1253] CID 50: gsoc_sntp/crypto.c auth_init() always returns a 
  list with one entry.
* [Bug 1254] CID 56: tv_to_str() leaks a struct tm each call.
* [Bug 1255] CID 55: pkt_output() leaks a copy of each packet.
* [Bug 1256] CID 51: Coverity doesn't recognize our assertion macros as
  terminal.
* [Bug 1257] CID 57: gsoc_sntp auth_init() fails to fclose(keyfile).
* [Bug 1258] CID 54: gsoc_sntp resolve_hosts() needs simplification.
* [Bug 1259] CID 59: gsoc_sntp recv_bcast_data() fails to free(rdata)
  on error paths.
* [Bug 1260] CID 60: gsoc_sntp recvpkt() fails to free(rdata).
* Updated to AutoGen-5.9.9pre2.
(4.2.5p191) 2009/07/21 Released by Harlan Stenn <stenn@ntp.org>
* Updated to AutoGen-5.9.9pre1.
(4.2.5p190) 2009/07/20 Released by Harlan Stenn <stenn@ntp.org>
* Updated to AutoGen-5.9.8.
* [Bug 1248] RES_MSSNTP typo in ntp_proto.c.
* [Bug 1246] use a common template for singly-linked lists, convert most
  doubly-linked lists to singly-linked.
* Log warning about signd blocking when restrict mssntp used.
(4.2.5p189) 2009/07/16 Released by Harlan Stenn <stenn@ntp.org>
* Documentation cleanup from Dave Mills.
(4.2.5p188) 2009/07/15 Released by Harlan Stenn <stenn@ntp.org>
* [Bug 1245] Broken xmt time sent in fast_xmit() of 4.2.5p187.
(4.2.5p187) 2009/07/11 Released by Harlan Stenn <stenn@ntp.org>
* [Bug 1042] multicast listeners IPv4+6 ignore new interfaces.
* [Bug 1237] Windows serial code treat CR and LF both as line
  terminators.
* [Bug 1238] use fudge time2 for serial timecode offset in NMEA driver.
* [Bug 1242] Remove --enable-wintime, symmetric workaround is now
  always enabled.
* [Bug 1244] NTP_INSIST(fd != maxactivefd) failure in intres child
* Added restrict keyword "mssntp" for Samba4 DC operation, by Dave Mills.
(4.2.5p186) 2009/07/08 Released by Harlan Stenn <stenn@ntp.org>
* ntp_proto.c cleanup from Dave Mills.
(4.2.5p185) 2009/07/01 Released by Harlan Stenn <stenn@ntp.org>
* Documentation updates from Dave Mills.
* [Bug 1234] convert NMEA driver to use common PPSAPI code.
* timepps-Solaris.h pps_handle_t changed from pointer to scalar
* Spectracom refclock added to Windows port of ntpd
* [Bug 1236] Declaration order fixed.
* Bracket private ONCORE debug statements with #if 0 rather than #ifdef
  DEBUG
* Delete ONCORE debug statement that is now handled elsewhere.
(4.2.5p184) 2009/06/24 Released by Harlan Stenn <stenn@ntp.org>
* [Bug 1233] atom refclock fudge time1 sign flipped in 4.2.5p164.
(4.2.5p183) 2009/06/23 Released by Harlan Stenn <stenn@ntp.org>
* [Bug 1196] setsockopt(SO_EXCLUSIVEADDRUSE) can fail on Windows 2000
  and earlier with WSAINVAL, do not log a complaint in that case.
* [Bug 1210] ONCORE driver terminates ntpd without logging a reason.
* [Bug 1218] Correct comment in refclock_oncore on /etc/ntp.oncore*
  configuration file search order.
* Change ONCORE driver to log using msyslog as well as to any
  clockstats file.
* [Bug 1231] ntpsnmpd build fails after sockaddr union changes.
(4.2.5p182) 2009/06/18 Released by Harlan Stenn <stenn@ntp.org>
* Add missing header dependencies to the ntpdc layout verification.
* prefer.html updates from Dave Mills.
* [Bug 1205] Add ntpd --usepcc and --pccfreq options on Windows
* [Bug 1215] unpeer by association ID
* [Bug 1225] Broadcast address miscalculated on Windows 4.2.5p180
* [Bug 1229] autokey segfaults in cert_install().
* Use a union for structs sockaddr, sockaddr_storage, sockaddr_in, and
  sockaddr_in6 to remove casts and enable type checking.  Collapse
  some previously separate IPv4/IPv6 paths into a single codepath.
(4.2.5p181) 2009/06/06 Released by Harlan Stenn <stenn@ntp.org>
* [Bug 1206] Required compiler changes for Windows
* [Bug 1084] PPSAPI for ntpd on Windows with DLL backends
* [Bug 1204] Unix-style refclock device paths on Windows
* [Bug 1205] partial fix, disable RDTSC use by default on Windows
* [Bug 1208] decodenetnum() buffer overrun on [ with no ]
* [Bug 1211] keysdir free()d twice #ifdef DEBUG
* Enable ONCORE, ARCRON refclocks on Windows (untested)
(4.2.5p180) 2009/05/29 Released by Harlan Stenn <stenn@ntp.org>
* [Bug 1200] Enable IPv6 in Windows port
* Lose FLAG_FIXPOLL, from Dave Mills.
(4.2.5p179) 2009/05/23 Released by Harlan Stenn <stenn@ntp.org>
* [Bug 1041] xmt -> aorg timestamp cleanup from Dave Mills,
  reported by Dave Hart.
* [Bug 1193] Compile error: conflicting types for emalloc.
* [Bug 1196] VC6 winsock2.h does not define SO_EXCLUSIVEADDRUSE.
* Leap/expire cleanup from Dave Mills.
(4.2.5p178) 2009/05/21 Released by Harlan Stenn <stenn@ntp.org>
* Provide erealloc() and estrdup(), a la emalloc().
* Improve ntp.conf's parser error messages.
* [Bug 320] "restrict default ignore" does not affect IPv6.
* [Bug 1192] "restrict -6 ..." reports a syntax error.
(4.2.5p177) 2009/05/18 Released by Harlan Stenn <stenn@ntp.org>
* Include (4.2.4p7)
* [Bug 1174] nmea_shutdown assumes that nmea has a unit assigned
* [Bug 1190] NMEA refclock fudge flag4 1 obscures position in timecode
* Update NMEA refclock documentation in html/drivers/driver20.html
(4.2.5p176) 2009/05/13 Released by Harlan Stenn <stenn@ntp.org>
* [Bug 1154] mDNS registration should be done later, repeatedly and only
  if asked for. (second try for fix)
(4.2.5p175) 2009/05/12 Released by Harlan Stenn <stenn@ntp.org>
* Include (4.2.4p7-RC7)
* [Bug 1180] ntpd won't start with more than ~1000 interfaces
* [Bug 1182] Documentation typos and missing bits.
* [Bug 1183] COM port support should extend past COM3
* [Bug 1184] ntpd is deaf when restricted to second IP on the same net
* Clean up configure.ac NTP_CACHEVERSION interface, display cache
  version when clearing.  Fixes a regression.
(4.2.5p174) 2009/05/09 Released by Harlan Stenn <stenn@ntp.org>
* Stale leapsecond file fixes from Dave Mills.
(4.2.5p173) 2009/05/08 Released by Harlan Stenn <stenn@ntp.org>
* Include (4.2.4p7-RC6)
(4.2.5p172) 2009/05/06 Released by Harlan Stenn <stenn@ntp.org>
* [Bug 1175] Instability in PLL daemon mode.
* [Bug 1176] refclock_parse.c does not compile without PPSAPI.
(4.2.5p171) 2009/05/04 Released by Harlan Stenn <stenn@ntp.org>
* Autokey documentation cleanup from Dave Mills.
* [Bug 1171] line editing libs found without headers (Solaris 11)
* [Bug 1173] NMEA refclock fails with Solaris PPSAPI
* Fix problem linking msntp on Solaris when sntp subdir is configured
  before parent caused by different gethostent library search order.
* Do not clear config.cache when it is  empty.
(4.2.5p170) 2009/05/02 Released by Harlan Stenn <stenn@ntp.org>
* [Bug 1152] adjust PARSE to new refclock_pps logic
* Include (4.2.4p7-RC5)
* loopfilter FLL/PLL crossover cleanup from Dave Mills.
* Documentation updates from Dave Mills.
* ntp-keygen cleanup from Dave Mills.
* crypto API cleanup from Dave Mills.
* Add NTP_CACHEVERSION mechanism to ignore incompatible config.cache
* Enable gcc -Wstrict-overflow for gsoc_sntp as well
(4.2.5p169) 2009/04/30 Released by Harlan Stenn <stenn@ntp.org>
* [Bug 1171] Note that we never look for -lreadline by default.
* [Bug 1090] Fix bogus leap seconds in refclock_hpgps.
(4.2.5p168) 2009/04/29 Released by Harlan Stenn <stenn@ntp.org>
* Include (4.2.4p7-RC4)
* [Bug 1169] quiet compiler warnings
* Re-enable gcc -Wstrict-prototypes when not building with OpenSSL
* Enable gcc -Wstrict-overflow
* ntpq/ntpdc emit newline after accepting password on Windows
* Updates from Dave Mills:
* ntp-keygen.c: Updates.
* Fix the error return and syslog function ID in refclock_{param,ppsapi}.
* Make sure syspoll is within the peer's minpoll/maxpoll bounds.
* ntp_crypto.c: Use sign_siglen, not len. sign key filename cleanup.
* Bump NTP_MAXEXTEN from 1024 to 2048, update values for some field lengths.
* m4/ntp_lineeditlibs.m4: fix warnings from newer Autoconf
* [Bug 1166] Remove truncation of position (blanking) code in refclock_nmea.c
(4.2.5p167) 2009/04/26 Released by Harlan Stenn <stenn@ntp.org>
* Crypto cleanup from Dave Mills.
(4.2.5p166) 2009/04/25 Released by Harlan Stenn <stenn@ntp.org>
* [Bug 1165] Clean up small memory leaks in the  config file parser
* Correct logconfig keyword declaration to MULTIPLE_ARG
* Enable filename and line number leak reporting on Windows when built
  DEBUG for all the typical C runtime allocators such as calloc,
  malloc, and strdup.  Previously only emalloc calls were covered.
* Add DEBUG-only code to free dynamically allocated memory that would
  otherwise remain allocated at ntpd exit, to allow less forgivable
  leaks to stand out in leaks reported after exit.
* Ensure termination of strings in ports/winnt/libisc/isc_strerror.c
  and quiet compiler warnings.
* [Bug 1057] ntpdc unconfig failure
* [Bug 1161] unpeer AKA unconfig command for ntpq :config
* PPS and crypto cleanup in ntp_proto.c from Dave Mills.
(4.2.5p165) 2009/04/23 Released by Harlan Stenn <stenn@ntp.org>
* WWVB refclock cleanup from Dave Mills.
* Code cleanup: requested_key -> request_key.
* [Bug 833] ignore whitespace at end of remote configuration lines
* [Bug 1033] ntpdc/ntpq crash prompting for keyid on Windows
* [Bug 1028] Support for W32Time authentication via Samba.
* quiet ntp_parser.c malloc redeclaration warning
* Mitigation and PPS/PPSAPI cleanup from Dave Mills.
* Documentation updates from Dave Mills.
* timepps-Solaris.h patches from Dave Hart.
(4.2.5p164) 2009/04/22 Released by Harlan Stenn <stenn@ntp.org>
* Include (4.2.4p7-RC3)
* PPS/PPSAPI cleanup from Dave Mills.
* Documentation updates from Dave Mills.
* [Bug 1125] C runtime per-thread initialization on Windows
* [Bug 1152] temporarily disable refclock_parse, refclock_true until
  maintainers can repair build break from pps_sample()
* [Bug 1153] refclock_nmea should not mix UTC with GPS time
* [Bug 1159] ntpq overlap diagnostic message test buggy
(4.2.5p163) 2009/04/10 Released by Harlan Stenn <stenn@ntp.org>
(4.2.5p162) 2009/04/09 Released by Harlan Stenn <stenn@ntp.org>
* Documentation updates from Dave Mills.
* Mitigation and PPS cleanup from Dave Mills.
* Include (4.2.4p7-RC2)
* [Bug 216] New interpolation scheme for Windows eliminates 1ms jitter
* remove a bunch of #ifdef SYS_WINNT from portable code
* 64-bit time_t cleanup for building on newer Windows compilers
* Only set CMOS clock during ntpd exit on Windows if the computer is
  shutting down or restarting.
* [Bug 1148] NMEA reference clock improvements
* remove deleted gsoc_sntp/utilities.o from repository so that .o build
  products can be cleaned up without corrupting the repository.
(4.2.5p161) 2009/03/31 Released by Harlan Stenn <stenn@ntp.org>
* Documentation updates from Dave Mills.
(4.2.5p160) 2009/03/30 Released by Harlan Stenn <stenn@ntp.org>
* [Bug 1141] refclock_report missing braces cause spurious "peer event:
  clock clk_unspec" log entries
* Include (4.2.4p7-RC1)
(4.2.5p159) 2009/03/28 Released by Harlan Stenn <stenn@ntp.org>
* "bias" changes from Dave Mills.
(4.2.5p158) 2009/01/30 Released by Harlan Stenn <stenn@ntp.org>
* Fix [CID 72], a typo introduced at the latest fix to prettydate.c.
(4.2.5p157) 2009/01/26 Released by Harlan Stenn <stenn@ntp.org>
* Cleanup/fixes for ntp_proto.c and ntp_crypto.c from Dave Mills.
(4.2.5p156) 2009/01/19 Released by Harlan Stenn <stenn@ntp.org>
* [Bug 1118] Fixed sign extension for 32 bit time_t in caljulian() and prettydate().
  Fixed some compiler warnings about missing prototypes.
  Fixed some other simple compiler warnings.
* [Bug 1119] [CID 52] Avoid a possible null-dereference in ntp_crypto.c.
* [Bug 1120] [CID 51] INSIST that peer is non-null before we dereference it.
* [Bug 1121] [CID 47] double fclose() in ntp-keygen.c.
(4.2.5p155) 2009/01/18 Released by Harlan Stenn <stenn@ntp.org>
* Documentation updates from Dave Mills.
* CHU frequency updates.
* Design assertion fixes for ntp_crypto.c from Dave Mills.
(4.2.5p154) 2009/01/13 Released by Harlan Stenn <stenn@ntp.org>
* [Bug 992] support interface event change on Linux from
  Miroslav Lichvar.
(4.2.5p153) 2009/01/09 Released by Harlan Stenn <stenn@ntp.org>
* Renamed gsoc_sntp/:fetch-stubs to gsoc_sntp/fetch-stubs to avoid
  file name problems under Windows.
  Removed German umlaut from log msg for 4.2.5p142.
(4.2.5p152) 2009/01/08 Released by Harlan Stenn <stenn@ntp.org>
* Include (4.2.4p6) 2009/01/08 Released by Harlan Stenn <stenn@ntp.org>
(4.2.5p151) 2008/12/23 Released by Harlan Stenn <stenn@ntp.org>
* Stats file logging cleanup from Dave Mills.
(4.2.5p150) 2008/12/15 Released by Harlan Stenn <stenn@ntp.org>
* [Bug 1099] Fixed wrong behaviour in sntp's crypto.c.
* [Bug 1103] Fix 64-bit issues in the new calendar code.
(4.2.5p149) 2008/12/05 Released by Harlan Stenn <stenn@ntp.org>
* Fixed mismatches in data types and OID definitions in ntpSnmpSubAgent.c
* added a premliminary MIB file to ntpsnmpd (ntpv4-mib.mib)
(4.2.5p148) 2008/12/04 Released by Harlan Stenn <stenn@ntp.org>
* [Bug 1070] Fix use of ntpq_parsestring() in ntpsnmpd.
(4.2.5p147) 2008/11/27 Released by Harlan Stenn <stenn@ntp.org>
* Update gsoc_sntp's GCC warning code.
(4.2.5p146) 2008/11/26 Released by Harlan Stenn <stenn@ntp.org>
* Update Solaris CFLAGS for gsoc_sntp.
(4.2.5p145) 2008/11/20 Released by Harlan Stenn <stenn@ntp.org>
* Deal with time.h for sntp under linux.
* Provide rpl_malloc() for sntp for systems that need it.
* Handle ss_len and socklen type for sntp.
* Fixes to the sntp configure.ac script.
* Provide INET6_ADDRSTRLEN if it is missing.
* [Bug 1095] overflow in caljulian.c.
(4.2.5p144) 2008/11/19 Released by Harlan Stenn <stenn@ntp.org>
* Use int32, not int32_t.
* Avoid the sched*() functions under OSF - link problems.
(4.2.5p143) 2008/11/17 Released by Harlan Stenn <stenn@ntp.org>
* sntp cleanup and fixes.
(4.2.5p142) 2008/11/16 Released by Harlan Stenn <stenn@ntp.org>
* Imported GSoC SNTP code from Johannes Maximilian Kuehn.
(4.2.5p141) 2008/11/13 Released by Harlan Stenn <stenn@ntp.org>
* New caltontp.c and calyearstart.c from Juergen Perlinger.
(4.2.5p140) 2008/11/12 Released by Harlan Stenn <stenn@ntp.org>
* Cleanup lint from the ntp_scanner files.
* [Bug 1011] gmtime() returns NULL on windows where it would not under Unix.
* Updated caljulian.c and prettydate.c from Juergen Perlinger.
(4.2.5p139) 2008/11/11 Released by Harlan Stenn <stenn@ntp.org>
* Typo fix to driver20.html.
(4.2.5p138) 2008/11/10 Released by Harlan Stenn <stenn@ntp.org>
* [Bug 474] --disable-ipv6 is broken.
* IPv6 interfaces were being looked for twice.
* SHM driver grabs more samples, add clockstats
* decode.html and driver20.html updates from Dave Mills.
(4.2.5p137) 2008/11/01 Released by Harlan Stenn <stenn@ntp.org>
* [Bug 1069] #undef netsnmp's PACKAGE_* macros.
* [Bug 1068] Older versions of netsnmp do not have netsnmp_daemonize().
(4.2.5p136) 2008/10/27 Released by Harlan Stenn <stenn@ntp.org>
* [Bug 1078] statsdir configuration parsing is broken.
(4.2.5p135) 2008/09/23 Released by Harlan Stenn <stenn@ntp.org>
* [Bug 1072] clock_update should not allow updates older than sys_epoch.
(4.2.5p134) 2008/09/17 Released by Harlan Stenn <stenn@ntp.org>
* Clean up build process for ntpsnmpd.
(4.2.5p133) 2008/09/16 Released by Harlan Stenn <stenn@ntp.org>
* Add options processing to ntpsnmpd.
* [Bug 1062] Check net-snmp headers before deciding to build ntpsnmpd.
* Clean up the libntpq.a build.
* Regenerate ntp_parser.[ch] from ntp_parser.y
(4.2.5p132) 2008/09/15 Released by Harlan Stenn <stenn@ntp.org>
* [Bug 1067] Multicast DNS service registration must come after the fork
  on Solaris.
* [Bug 1066] Error messages should log as errors.
(4.2.5p131) 2008/09/14 Released by Harlan Stenn <stenn@ntp.org>
* [Bug 1065] Re-enable support for the timingstats file.
(4.2.5p130) 2008/09/13 Released by Harlan Stenn <stenn@ntp.org>
* [Bug 1064] Implement --with-net-snmp-config=progname
* [Bug 1063] ntpSnmpSubagentObject.h is missing from the distribution.
(4.2.5p129) 2008/09/11 Released by Harlan Stenn <stenn@ntp.org>
* Quiet some libntpq-related warnings.
(4.2.5p128) 2008/09/08 Released by Harlan Stenn <stenn@ntp.org>
* Import Heiko Gerstung's GSoC2008 NTP MIB daemon.
(4.2.5p127) 2008/09/01 Released by Harlan Stenn <stenn@ntp.org>
* Regenerate ntpd/ntp_parser.c
(4.2.5p126) 2008/08/31 Released by Harlan Stenn <stenn@ntp.org>
* Stop libtool-1.5 from looking for C++ or Fortran.
* [BUG 610] Documentation update for NMEA reference clock driver.
* [Bug 828] Fix IPv4/IPv6 address parsing.
* Changes from Dave Mills:
  Documentation updates.
  Fix a corner case where a frequency update was reported but not set.
  When LEAP_NOTINSYNC->LEAP_NOWARNING, call crypto_update() if we have
  crypto_flags.
(4.2.5p125) 2008/08/18 Released by Harlan Stenn <stenn@ntp.org>
* [Bug 1052] Add linuxPPS support to ONCORE driver.
(4.2.5p124) 2008/08/17 Released by Harlan Stenn <stenn@ntp.org>
* Documentation updates from Dave Mills.
* Include (4.2.4p5) 2008/08/17 Released by Harlan Stenn <stenn@ntp.org>
* [Bug 861] leap info was not being transmitted.
* [Bug 1046] refnumtoa.c is using the wrong header file.
* [Bug 1047] enable/disable options processing fix.
* header file cleanup.
* [Bug 1037] buffer in subroutine was 1 byte short.
* configure.ac: cleanup, add option for wintime, and lay the groundwork
  for the changes needed for bug 1028.
* Fixes from Dave Mills: 'bias' and 'interleave' work.  Separate
  phase and frequency discipline (for long poll intervals).  Update
  TAI function to match current leapsecond processing.
* Documentation updates from Dave Mills.
* [Bug 1037] Use all 16 of the MD5 passwords generated by ntp-keygen.
* Fixed the incorrect edge parameter being passed to time_pps_kcbind in
  NMEA refclock driver.
* [Bug 399] NMEA refclock driver does not honor time1 offset if flag3 set.
* [Bug 985] Modifications to NMEA reference clock driver to support Accord
  GPS Clock.
* poll time updates from Dave Mills.
* local refclock documentation updates from Dave Mills.
* [Bug 1022] Fix compilation problems with yesterday's commit.
* Updates and cleanup from Dave Mills:
  I've now spent eleven months of a sabbatical year - 7 days a week, 6-10
  hours most days - working on NTP. I have carefully reviewed every major
  algorithm, examined its original design and evolution from that design.
  I've trimmed off dead code and briar patches and did zillions of tests
  contrived to expose evil vulnerabilities. The development article is in
  rather good shape and should be ready for prime time.

  1. The protostats statistics files have been very useful in exposing
  little twitches and turns when something hiccups, like a broken PPS
  signal. Most of what used to be syslog messages are now repackaged as
  protostats messages with optional syslog as well. These can also be sent
  as traps which might be handy to tiggle a beeper or celltext. These, the
  sysstats files and cryptostats files reveal the ambient health of a busy
  server, monitor traffic and error counts and spot crypto attacks.

  2. Close inspection of the clock discipline behavior at long poll
  intervals (36 h) showed it not doing as well as it should. I redesigned
  the FLL loop to improve nominal accuracy from  several tens of
  milliseconds to something less than ten milliseconds.

  3. Autokey (again). The enhanced error checking was becoming a major
  pain. I found a way to toss out gobs of ugly fat code and replace the
  function with a much simpler and more comprehensive scheme. It resists
  bait-and-switch attacks and quickly detect cases when the protocol is
  not correctly synchronized.

  4. The interface code for the kernel PPS signal was not in sync with the
  kernel code itself. Some error checks were duplicated and some
  ineffective. I found none of the PPS-capable drivers, including the atom
  driver, do anything when the prefer peer fails; the kernel PPS signal
  remains in control. The atom driver now disables the kernel PPS when the
  prefer peer comes bum. This is important when the prefer peer is not a
  reference clock but a remote NTP server.

  5. The flake restrict bit turned out to be really interesting,
  especially with symmtric modes and of those especially those using
  Autokey. Small changes in the recovery procedures when packets are lost
  now avoid almost all scenarios which previously required protocol resets.

  6. I've always been a little uncomfortable when using the clock filter
  with long poll intervals because the samples become less and less
  correlated as the sample age exceeds the Allan intercept. Various
  schemes have been used over the years to cope with this fact. The latest
  one and the one that works the best is to use a modified sort metric
  where the delay is used when the age of the sample is less than the
  intercept and the sum of delay and dispersion above that. The net result
  is that, at small poll intervals the algorithm operates as a minimum
  filter, while at larger poll intervals it morphs to FIFO. Left
  unmodified, a sample could be used when twelve days old. This along with
  the FLL modifications has made a dramatic improvement at large poll
  intervals.

- [Backward Incompatible] The 'state' variable is no longer reported or
  available via ntpq output.  The following system status bit names
  have been changed:
  - sync_alarm -> leap_alarm
  - sync_atomic -> sync_pps
  - sync_lf_clock -> sync_lf_radio
  - sync_hf_clock -> sync_hf_radio
  - sync_uhf_clock -> sync_uhf_radio
  - sync_local_proto -> sync_local
  - sync_udp/time -> sync_other
  Other names have been changed as well.  See the change history for
  libntp/statestr.c for more details.
  Other backward-incompatible changes in ntpq include:
  - assID -> associd
  - rootdispersion -> rootdisp
  - pkt_head -> pkt_neader
  See the change history for other details.

* Updates and cleanup from Dave Mills.
* [Bug 995] Remove spurious ; from ntp-keygen.c.
* More cleanup and changes from Dave Mills.
* [Bug 980] Direct help to stdout.

---
(4.2.4p7) 2009/05/18 Released by Harlan Stenn <stenn@ntp.org>

* [Sec 1151] Remote exploit if autokey is enabled - CVE-2009-1252.
* [Bug 1187] Update the copyright date.
* [Bug 1191] ntpd fails on Win2000 - "Address already in use" after fix
  for [Sec 1149].

---
(4.2.4p7-RC7) 2009/05/12 Released by Harlan Stenn <stenn@ntp.org>

* ntp.isc.org -> ntp.org cleanup.
* [Bug 1178] Use prior FORCE_DNSRETRY behavior as needed at runtime,
  add configure --enable-ignore-dns-errors to be even more stubborn

---
(4.2.4p7-RC6) 2009/05/08 Released by Harlan Stenn <stenn@ntp.org>

* [Bug 784] Make --enable-linuxcaps the default when available
* [Bug 1179] error messages for -u/--user and -i lacking droproot
* Updated JJY reference clock driver from Takao Abe
* [Bug 1071] Log a message and exit before trying to use FD_SET with a
  descriptor larger than FD_SETSIZE, which will corrupt memory
* On corruption of the iface list head in add_interface, log and exit

---
(4.2.4p7-RC5) 2009/05/02 Released by Harlan Stenn <stenn@ntp.org>

* [Bug 1172] 4.2.4p7-RC{3,4} fail to build on linux.
* flock-build script unportable 'set -m' use removed

---
(4.2.4p7-RC4) 2009/04/29 Released by Harlan Stenn <stenn@ntp.org>

* [Bug 1167] use gcc -Winit-self only if it is understood

---
(4.2.4p7-RC3) 2009/04/22 Released by Harlan Stenn <stenn@ntp.org>

* [Bug 787] Bug fixes for 64-bit time_t on Windows
* [Bug 813] Conditional naming of Event
* [Bug 1147] System errors should be logged to msyslog()
* [Bug 1155] Fix compile problem on Windows with VS2005
* [Bug 1156] lock_thread_to_processor() should be declared in header
* [Bug 1157] quiet OpenSSL warnings, clean up configure.ac
* [Bug 1158] support for aix6.1
* [Bug 1160] MacOS X is like BSD regarding F_SETOWN

---
(4.2.4p7-RC2) 2009/04/09 Released by Harlan Stenn <stenn@ntp.org>

* [Sec 1144] limited buffer overflow in ntpq.  CVE-2009-0159
* [Sec 1149] use SO_EXCLUSIVEADDRUSE on Windows

---
(4.2.4p7-RC1) 2009/03/30 Released by Harlan Stenn <stenn@ntp.org>

* [Bug 1131] UDP sockets should not use SIGPOLL on Solaris.
* build system email address cleanup
* [Bug 774] parsesolaris.c does not compile under the new Solaris
* [Bug 873] Windows serial refclock proper TTY line discipline emulation
* [Bug 1014] Enable building with VC9 (in Visual Studio 2008,
  Visual C++ 2008, or SDK)
* [Bug 1117] Deferred interface binding under Windows works only correctly
  if FORCE_DNSRETRY is defined
* [BUG 1124] Lock QueryPerformanceCounter() client threads to same CPU
* DPRINTF macro made safer, always evaluates to a statement and will not
  misassociate an else which follows the macro.

---
(4.2.4p6) 2009/01/08 Released by Harlan Stenn <stenn@ntp.org>

* [Bug 1113] Fixed build errors with recent versions of openSSL. 
* [Sec 1111] Fix incorrect check of EVP_VerifyFinal()'s return value.
* Update the copyright year.

---
(4.2.4p5) 2008/08/17 Released by Harlan Stenn <stenn@ntp.org>

* [BUG 1051] Month off by one in leap second message written to clockstats
  file fixed.
* [Bug 450] Windows only: Under original Windows NT we must not discard the
  wildcard socket to workaround a bug in NT's getsockname().
* [Bug 1038] Built-in getpass() function also prompts for password if
  not built with DEBUG.
* [Bug 841] Obsolete the "dynamic" keyword and make deferred binding
  to local interfaces the default.
  Emit a warning if that keyword is used for configuration.
* [Bug 959] Refclock on Windows not properly releasing recvbuffs.
* [Bug 993] Fix memory leak when fetching system messages.
* much cleanup, fixes, and changes from Dave Mills.
* ntp_control.c: LEAPTAB is a filestamp, not an unsigned.  From Dave Mills.
* ntp_config.c: ntp_minpoll fixes from Dave Mills.
* ntp-keygen updates from Dave Mills.
* refresh epoch, throttle, and leap cleanup from Dave Mills.
* Documentation cleanup from Dave Mills.
* [Bug 918] Only use a native md5.h if MD5Init() is available.
* [Bug 979] Provide ntptimeval if it is not otherwise present.
* [Bug 634] Re-instantiate syslog() and logfiles after the daemon fork.
* [Bug 952] Use md5 code with a friendlier license.
* [Bug 977] Fix mismatching #ifdefs for builds without IPv6.
* [Bug 830] Fix the checking order of the interface options.
* Clean up the logfile/syslog setup.
* [Bug 970] Lose obsolete -g flag to ntp-keygen.
* The -e flag to ntp-keygen can write GQ keys now, too.
* ntp_proto.c: sys_survivors and hpoll cleanup from Dave Mills.
* ntp_loopfilter.c: sys_poll cleanup from Dave Mills.
* refclock_wwv.c: maximum-likelihood digit and DSYNC fixes from Dave Mills.
* [Bug 967] preemptable associations are lost forever on a step.
* ntp_config.c: [CID 48] missing "else" clause.
* [Bug 833] ntpq config keyword is quote-mark unfriendly.
* Rename the ntpq "config" keyword to ":config".
* Dave Mills shifted some orphan processing.
* Fix typos in the [Bug 963] patch.
* bootstrap: squawk if genver fails.  Use -f with cp in case Dave does a chown.
* Remove obsolete simulator command-line options.
* ntp_request.c: [CID 36] zero sin_zero.
* [Bug 963] get_systime() is too noisy.
* [Bug 960] spurious syslog:crypto_setup:spurious crypto command
* [Bug 964] Change *-*-linux* to *-*-*linux* to allow for uclinux.
* Changes from Dave Mills:
  - ntp_util.c: cleanup.
  - ntp_timer.c: watch the non-burst packet rate.
  - ntp_request.c: cleanup.
  - ntp_restrict.c: RES_LIMITED cleanup.
  - ntp_proto.c: RES_LIMITED, rate bucktes, counters, overall cleanup.
  - ntp_peer.c: disallow peer_unconfig().
  - ntp_monitor.c: RES_LIMITED cleanup.
  - ntp_loopfilter.c: poll interval cleanup.
  - ntp_crypto.c: volley -> retry.  Cleanup TAI leap message.
  - ntp_config: average and minimum are ^2 values.
  - ntpdc: unknownversion is really "declined", not "bad version".
  - Packet retry cleanup.
* [Bug 961] refclock_tpro.c:tpro_poll() calls refclock_receive() twice.
* [Bug 957] Windows only: Let command line parameters from the Windows SCM GUI
  override the standard parameters from the ImagePath registry key.
* Added HAVE_INT32_T to the Windows config.h to avoid duplicate definitions.
* Work around a VPATH difference in FreeBSD's 'make' command.
* Update bugreport URL.
* Update -I documentation.
* [Bug 713] Fix bug reporting information.
* A bug in the application of the negative-sawtooth for 12 channel receivers. 
* The removal of unneeded startup code used for the original LinuxPPS, it now
  conforms to the PPSAPI and does not need special code.  
* ntp-keygen.c: Coverity fixes [CID 33,47].
* Volley cleanup from Dave Mills.
* Fuzz cleanup from Dave Mills.
* [Bug 861] Leap second cleanups from Dave Mills.
* ntpsim.c: add missing protypes and fix [CID 34], a nit.
* Upgraded bison at UDel.
* Update br-flock and flock-build machine lists.
* [Bug 752] QoS: add parse/config handling code. 
* Fix the #include order in tickadj.c for picky machines.
* [Bug 752] QoS: On some systems, netinet/ip.h needs netinet/ip_systm.h.
* [Bug 752] Update the QoS tagging (code only - configuration to follow).
* Orphan mode and other protocol cleanup from Dave Mills.
* Documentation cleanup from Dave Mills.
* [Bug 940] ntp-keygen uses -v.  Disallow it as a shortcut for --version.
* more cleanup to ntp_lineeditlibs.m4.
* Documentation updates from Dave Mills.
* -ledit cleanup for ntpdc and ntpq.
* Association and other cleanup from Dave Mills.
* NTP_UNREACH changes from Dave Mills.
* Fix the readline history test.
* [Bug 931] Require -lreadline to be asked for explicitly.
* [Bug 764] When looking for -lreadline support, also try using -lncurses.
* [Bug 909] Fix int32_t errors for ntohl().
* [Bug 376/214] Enhancements to support multiple if names and IP addresses.
* [Bug 929] int32_t is undefined on Windows.  Casting wrong.
* [Bug 928] readlink missing braces.
* [Bug 788] Update macros to support VS 2005.
* ntpd/ntp_timer.c: add missing sys_tai parameter for debug printf
* [Bug 917] config parse leaves files open
* [Bug 912] detect conflicting enable/disable configuration on interfaces
  sharing an IP address
* [Bug 771] compare scopeid if available for IPv6 addresses
* Lose obsolete crypto subcommands (Dave Mills).
* WWV is an HF source, not an LF source (Dave Mills).
* [Bug 899] Only show -i/--jaildir -u/--user options if we HAVE_DROPROOT.
* [Bug 916] 'cryptosw' is undefined if built without OpenSSL.
* [Bug 891] 'restrict' config file keyword does not work (partial fix).
* [Bug 890] the crypto command seems to be required now.
* [Bug 915] ntpd cores during processing of x509 certificates.
* Crypto lint cleanup from Dave Mills.
* [Bug 897] Check RAND_status() - we may not need a .rnd file.
* Crypto cleanup from Dave Mills.
* [Bug 911] Fix error message in cmd_args.c.
* [Bug 895] Log assertion failures via syslog(), not stderr.
* Documentation updates from Dave Mills.
* Crypto cleanup from Dave Mills.
* [Bug 905] ntp_crypto.c fails to compile without -DDEBUG.
* Avoid double peer stats logging.
* ntp-keygen cleanup from Dave Mills.
* libopts needs to be built after ElectricFence.
* [Bug 894] Initialize keysdir before calling crypto_setup().
* Calysto cleanup for ntpq.
* ntp-keygen -i takes an arg.
* Cleanup and fixes from Dave Mills.
* [Bug 887] Fix error in ntp_types.h (for sizeof int != 4).
* Bug 880 bug fixes for Windows build
* Improve Calysto support.
* The "revoke" parameter is a crypto command.
* The driftfile wander threshold is a real number.
* [Bug 850] Fix the wander threshold parameter on the driftfile command.
* ntp_io.c: Dead code cleanup - Coverity View 19.
* Leap file related cleanup from Dave Mills.
* ntp_peer.c: Set peer->srcadr before (not after) calling set_peerdstadr().
* Initialize offset in leap_file() - Coverity View 17.
* Use the correct stratum on KISS codes.
* Fuzz bits cleanup.
* Show more digits in some debug printf's.
* Use drift_file_sw internally to control writing the drift file.
* Implement the wander_threshold option for the driftfile config keyword.
* reformat ntp_control.c; do not use c++ // comments.
* [Bug 629] Undo bug #629 fixes as they cause more problems than were  being
  solved
* Changes from Dave Mills: in/out-bound data rates, leapsecond cleanup,
  driftfile write cleanup, packet buffer length checks, documentation updates.
* More assertion checks and malloc()->emalloc(), courtesy of Calysto.
* [Bug 864] Place ntpd service in maintenance mode if using SMF on Solaris
* [Bug 862] includefile nesting; preserve phonelist on reconfig.
* [Bug 604] ntpd regularly dies on linux/alpha.
* more leap second infrastructure fixes from Dave Mills.
* [Bug 858] recent leapfile changes broke non-OpenSSL builds.
* Use emalloc() instead of malloc() in refclock_datum.c (Calysto).
* Start using 'design by contract' assertions.
* [Bug 767] Fast sync to refclocks wanted.
* Allow null driftfile.
* Use YYERROR_VERBOSE for the new parser, and fix related BUILT_SOURCES.
* [Bug 629] changes to ensure broadcast works including on wildcard addresses
* [Bug 853] get_node() must return a pointer to maximally-aligned memory.
* Initial leap file fixes from Dave Mills.
* [Bug 858] Recent leapfile changes broke without OPENSSL.
* Use a char for DIR_SEP, not a string.
* [Bug 850] driftfile parsing changes.
* driftfile maintenance changes from Dave Mills.  Use clock_phi instead of
  stats_write_tolerance.
* [Bug 828] refid string not being parsed correctly.
* [Bug 846] Correct includefile parsing.
* [Bug 827] New parsing code does not handle "fudge" correctly.
* Enable debugging capability in the config parser.
* [Bug 839] Crypto password not read from ntp.conf.
* Have autogen produce writable output files.
* [Bug 825] Correct logconfig -/+ keyword processing.
* [Bug 828] Correct parsing of " delimited strings.
* Cleanup FILE * usage after fclose() in ntp_filegen.c.
* [Bug 843] Windows Completion port code was incorrectly merged from -stable.
* [Bug 840] do fudge configuration AFTER peers (thus refclocks) have been
  configured.
* [Bug 824] Added new parser modules to the Windows project file.
* [Bug 832] Add libisc/log.c headers to the distribution.
* [Bug 808] Only write the drift file if we are in state 4.
* Initial import of libisc/log.c and friends.
* [Bug 826] Fix redefinition of PI.
* [Bug 825] ntp_scanner.c needs to #include <config.h> .
* [Bug 824] New parser code has some build problems with the SIM code.
* [Bug 817] Use longnames for setting ntp variables on the command-line;
  Allowing '-v' with and without an arg to disambiguate usage is error-prone.
* [Bug 822] set progname once, early.
* [Bug 819] remove erroneous #if 0 in Windows completion port code.
* The new config code missed an #ifdef for building without refclocks.
* Distribute some files needed by the new config parsing code.
* [Bug 819] Timeout for WaitForMultipleObjects was 500ms instead of INFINITE
* Use autogen 5.9.1.
* Fix clktest command-line arg processing.'
* Audio documentation updates from Dave Mills.
* New config file parsing code, from Sachin Kamboj.
* fuzz bit cleanup from Dave Mills.
* replay cleanup from Dave Mills.
* [Bug 542] Tolerate missing directory separator at EO statsdir.
* [Bug 812] ntpd should drop supplementary groups.
* [Bug 815] Fix warning compiling 4.2.5p22 under Windows with VC6.
* [Bug 740] Fix kernel/daemon startup drift anomaly.
* refclock_wwv.c fixes from Dave Mills.
* [Bug 810] Fix ntp-keygen documentation.
* [Bug 787] Bug fixes for 64-bit time_t on Windows.
* [Bug 796] Clean up duplicate #defines in ntp_control.c.
* [Bug 569] Use the correct precision for the Leitch CSD-5300.
* [Bug 795] Moved declaration of variable to top of function.
* [Bug 798] ntpq [p typo crashes ntpq/ntpdc.
* [Bug 786] Fix refclock_bancomm.c on Solaris.
* [Bug 774] parsesolaris.c does not compile under the new Solaris.
* [Bug 782] Remove P() macros from Windows files.
* [Bug 778] ntpd fails to lock with drift=+500 when started with drift=-500.
* [Bug 592] Trimble Thunderbolt GPS support.
* IRIG, CHU, WWV, WWVB refclock improvements from Dave Mills.
* [Bug 757] Lose ULONG_CONST().
* [Bug 756] Require ANSI C (function prototypes).
* codec (audio) and ICOM changes from Dave Mills.

---

* [Bug 450] Windows only: Under original Windows NT we must not discard the
  wildcard socket to workaround a bug in NT's getsockname().
* [Bug 1038] Built-in getpass() function also prompts for password if
  not built with DEBUG.
* [Bug 841] Obsolete the "dynamic" keyword and make deferred binding
  to local interfaces the default.
  Emit a warning if that keyword is used for configuration.
* [Bug 959] Refclock on Windows not properly releasing recvbuffs.
* [Bug 993] Fix memory leak when fetching system messages.
* [Bug 987] Wake up the resolver thread/process when a new interface has
  become available.
* Correctly apply negative-sawtooth for oncore 12 channel receiver.
* Startup code for original LinuxPPS removed.  LinuxPPS now conforms to
  the PPSAPI.
* [Bug 1000] allow implicit receive buffer allocation for Windows.
  fixes startup for windows systems with many interfaces.
  reduces dropped packets on network bursts.
  additionally fix timer() starvation during high load.
* [Bug 990] drop minimum time restriction for interface update interval.
* [Bug 977] Fix mismatching #ifdefs for builds without IPv6.
* Update the copyright year.
* Build system cleanup (make autogen-generated files writable).
* [Bug 957] Windows only: Let command line parameters from the Windows SCM GUI
  override the standard parameters from the ImagePath registry key.
* Fixes for ntpdate:
* [Bug 532] nptdate timeout is too long if several servers are supplied.
* [Bug 698] timeBeginPeriod is called without timeEndPeriod in some NTP tools.
* [Bug 857] ntpdate debug mode adjusts system clock when it shouldn't.
* [Bug 908] ntpdate crashes sometimes.
* [Bug 982] ntpdate(and ntptimeset) buffer overrun if HAVE_POLL_H isn't set
  (dup of 908).
* [Bug 997] ntpdate buffer too small and unsafe.
* ntpdate.c: Under Windows check whether NTP port in use under same conditions
  as under other OSs.
* ntpdate.c: Fixed some typos and indents (tabs/spaces).

(4.2.4p4) Released by Harlan Stenn <stenn@ntp.org>

* [Bug 902] Fix problems with the -6 flag.
* Updated include/copyright.def (owner and year).
* [Bug 878] Avoid ntpdc use of refid value as unterminated string.
* [Bug 881] Corrected display of pll offset on 64bit systems.
* [Bug 886] Corrected sign handling on 64bit in ntpdc loopinfo command.
* [Bug 889] avoid malloc() interrupted by SIGIO risk
* ntpd/refclock_parse.c: cleanup shutdown while the file descriptor is still
  open.
* [Bug 885] use emalloc() to get a message at the end of the memory
  unsigned types cannot be less than 0
  default_ai_family is a short
  lose trailing , from enum list
  clarify ntp_restrict.c for easier automated analysis
* [Bug 884] don't access recv buffers after having them passed to the free
  list.
* [Bug 882] allow loopback interfaces to share addresses with other
  interfaces.

---
(4.2.4p3) Released by Harlan Stenn <stenn@ntp.org>

* [Bug 863] unable to stop ntpd on Windows as the handle reference for events
  changed

---
(4.2.4p2) Released by Harlan Stenn <stenn@ntp.org>

* [Bug 854] Broadcast address was not correctly set for interface addresses
* [Bug 829] reduce syslog noise, while there fix Enabled/Disable logging
  to reflect the actual configuration.
* [Bug 795] Moved declaration of variable to top of function.
* [Bug 789] Fix multicast client crypto authentication and make sure arriving
  multicast packets do not disturb the autokey dance.
* [Bug 785] improve handling of multicast interfaces
  (multicast routers still need to run a multicast routing software/daemon)
* ntpd/refclock_parse.c: cleanup shutdown while the file descriptor is still
  open.
* [Bug 885] use emalloc() to get a message at the end of the memory
  unsigned types cannot be less than 0
  default_ai_family is a short
  lose trailing , from enum list
* [Bug 884] don't access recv buffers after having them passed to the free list.
* [Bug 882] allow loopback interfaces to share addresses with other interfaces.
* [Bug 527] Don't write from source address length to wrong location
* Upgraded autogen and libopts.
* [Bug 811] ntpd should not read a .ntprc file.

---
(4.2.4p1) (skipped)

---
(4.2.4p0) Released by Harlan Stenn <stenn@ntp.org>

* [Bug 793] Update Hans Lambermont's email address in ntpsweep.
* [Bug 776] Remove unimplemented "rate" flag from ntpdate.
* [Bug 586] Avoid lookups if AI_NUMERICHOST is set.
* [Bug 770] Fix numeric parameters to ntp-keygen (Alain Guibert).
* [Bug 768] Fix io_setbclient() error message.
* [Bug 765] Use net_bind_service capability on linux.
* [Bug 760] The background resolver must be aware of the 'dynamic' keyword.
* [Bug 753] make union timestamp anonymous (Philip Prindeville).
* confopt.html: move description for "dynamic" keyword into the right section.
* pick the right type for the recv*() length argument.

---
(4.2.4) Released by Harlan Stenn <stenn@ntp.org>

* monopt.html fixes from Dave Mills.
* [Bug 452] Do not report kernel PLL/FLL flips.
* [Bug 746] Expert mouseCLOCK USB v2.0 support added.'
* driver8.html updates.
* [Bug 747] Drop <NOBR> tags from ntpdc.html.
* sntp now uses the returned precision to control decimal places.
* sntp -u will use an unprivileged port for its queries.
* [Bug 741] "burst" doesn't work with !unfit peers.
* [Bug 735] Fix a make/gmake VPATH issue on Solaris.
* [Bug 739] ntpd -x should not take an argument.
* [Bug 737] Some systems need help providing struct iovec.
* [Bug 717] Fix libopts compile problem.
* [Bug 728] parse documentation fixes.
* [Bug 734] setsockopt(..., IP_MULTICAST_IF, ...) fails on 64-bit platforms.
* [Bug 732] C-DEX JST2000 patch from Hideo Kuramatsu.
* [Bug 721] check for __ss_family and __ss_len separately.
* [Bug 666] ntpq opeers displays jitter rather than dispersion.
* [Bug 718] Use the recommended type for the saddrlen arg to getsockname().
* [Bug 715] Fix a multicast issue under Linux.
* [Bug 690] Fix a Windows DNS lookup buffer overflow.
* [Bug 670] Resolved a Windows issue with the dynamic interface rescan code.
* K&R C support is being deprecated.
* [Bug 714] ntpq -p should conflict with -i, not -c.
* WWV refclock improvements from Dave Mills.
* [Bug 708] Use thread affinity only for the clock interpolation thread.
* [Bug 706] ntpd can be running several times in parallel.
* [Bug 704] Documentation typos.
* [Bug 701] coverity: NULL dereference in ntp_peer.c
* [Bug 695] libopts does not protect against macro collisions.
* [Bug 693] __adjtimex is independent of ntp_{adj,get}time.
* [Bug 692] sys_limitrejected was not being incremented.
* [Bug 691] restrictions() assumption not always valid.
* [Bug 689] Deprecate HEATH GC-1001 II; the driver never worked.
* [Bug 688] Fix documentation typos.
* [Bug 686] Handle leap seconds better under Windows.
* [Bug 685] Use the Windows multimedia timer.
* [Bug 684] Only allow debug options if debugging is enabled.
* [Bug 683] Use the right version string.
* [Bug 680] Fix the generated version string on Windows.
* [Bug 678] Use the correct size for control messages.
* [Bug 677] Do not check uint_t in configure.ac.
* [Bug 676] Use the right value for msg_namelen.
* [Bug 675] Make sure ntpd builds without debugging.
* [Bug 672] Fix cross-platform structure padding/size differences.
* [Bug 660] New TIMESTAMP code fails tp build on Solaris Express.
* [Bug 659] libopts does not build under Windows.
* [Bug 658] HP-UX with cc needs -Wp,-H8166 in CFLAGS.
* [Bug 656] ntpdate doesn't work with multicast address.
* [Bug 638] STREAMS_TLI is deprecated - remove it.
* [Bug 635] Fix tOptions definition.
* [Bug 628] Fallback to ntp discipline not working for large offsets.
* [Bug 622] Dynamic interface tracking for ntpd.
* [Bug 603] Don't link with libelf if it's not needed.
* [Bug 523] ntpd service under Windows does't shut down properly.
* [Bug 500] sntp should always be built.
* [Bug 479] Fix the -P option.
* [Bug 421] Support the bc637PCI-U card.
* [Bug 342] Deprecate broken TRAK refclock driver.
* [Bug 340] Deprecate broken MSF EES refclock driver.
* [Bug 153] Don't do DNS lookups on address masks.
* [Bug 143] Fix interrupted system call on HP-UX.
* [Bug 42] Distribution tarballs should be signed.
* Support separate PPS devices for PARSE refclocks.
* [Bug 637, 51?] Dynamic interface scanning can now be done.
* Options processing now uses GNU AutoGen.

---
(4.2.2p4) Released by Harlan Stenn <stenn@ntp.org>

* [Bug 710] compat getnameinfo() has off-by-one error
* [Bug 690] Buffer overflow in Windows when doing DNS Lookups

---
(4.2.2p3) Released by Harlan Stenn <stenn@ntp.org>

* Make the ChangeLog file cleaner and easier to read
* [Bug 601] ntpq's decodeint uses an extra level of indirection
* [Bug 657] Different OSes need different sized args for IP_MULTICAST_LOOP
* release engineering/build changes
* Documentation fixes
* Get sntp working under AIX-5

---
(4.2.2p2) (broken)

* Get sntp working under AIX-5

---
(4.2.2p1)

* [Bug 661] Use environment variable to specify the base path to openssl.
* Resolve an ambiguity in the copyright notice
* Added some new documentation files
* URL cleanup in the documentation
* [Bug 657]: IP_MULTICAST_LOOP uses a u_char value/size
* quiet gcc4 complaints
* more Coverity fixes
* [Bug 614] manage file descriptors better
* [Bug 632] update kernel PPS offsets when PPS offset is re-configured
* [Bug 637] Ignore UP in*addr_any interfaces
* [Bug 633] Avoid writing files in srcdir
* release engineering/build changes

---
(4.2.2)

* SNTP
* Many bugfixes
* Implements the current "goal state" of NTPv4
* Autokey improvements
* Much better IPv6 support
* [Bug 360] ntpd loses handles with LAN connection disabled.
* [Bug 239] Fix intermittent autokey failure with multicast clients.
* Rewrite of the multicast code
* New version numbering scheme

---
(4.2.0)

* More stuff than I have time to document
* IPv6 support
* Bugfixes
* call-gap filtering
* wwv and chu refclock improvements
* OpenSSL integration

---
(4.1.2)

* clock state machine bugfix
* Lose the source port check on incoming packets
* (x)ntpdc compatibility patch
* Virtual IP improvements
* ntp_loopfilter fixes and improvements
* ntpdc improvements
* GOES refclock fix
* JJY driver
* Jupiter refclock fixes
* Neoclock4X refclock fixes
* AIX 5 port
* bsdi port fixes
* Cray unicos port upgrade
* HP MPE/iX port
* Win/NT port upgrade
* Dynix PTX port fixes
* Document conversion from CVS to BK
* readline support for ntpq

---
(4.1.0)

* CERT problem fixed (99k23)

* Huff-n-Puff filter
* Preparation for OpenSSL support
* Resolver changes/improvements are not backward compatible with mode 7
  requests (which are implementation-specific anyway)
* leap second stuff
* manycast should work now
* ntp-genkeys does new good things.
* scripts/ntp-close
* PPS cleanup and improvements
* readline support for ntpdc
* Crypto/authentication rewrite
* WINNT builds with MD5 by default
* WINNT no longer requires Perl for building with Visual C++ 6.0
* algorithmic improvements, bugfixes
* Solaris dosynctodr info update
* html/pic/* is *lots* smaller
* New/updated drivers: Forum Graphic GPS, WWV/H, Heath GC-100 II, HOPF
  serial and PCI, ONCORE, ulink331
* Rewrite of the audio drivers

---
(4.0.99)

* Driver updates: CHU, DCF, GPS/VME, Oncore, PCF, Ulink, WWVB, burst
  If you use the ONCORE driver with a HARDPPS kernel module,
  you *must* have a properly specified:
	pps <filename> [assert/clear] [hardpps]
  line in the /etc/ntp.conf file.
* PARSE cleanup
* PPS cleanup
* ntpd, ntpq, ntpdate cleanup and fixes
* NT port improvements
* AIX, BSDI, DEC OSF, FreeBSD, NetBSD, Reliant, SCO, Solaris port improvements

---
(4.0.98)

* Solaris kernel FLL bug is fixed in 106541-07
* Bug/lint cleanup
* PPS cleanup
* ReliantUNIX patches
* NetInfo support
* Ultralink driver
* Trimble OEM Ace-II support
* DCF77 power choices
* Oncore improvements

---
(4.0.97)

* NT patches
* AIX,SunOS,IRIX portability
* NeXT portability
* ntptimeset utility added
* cygwin portability patches

---
(4.0.96)

* -lnsl, -lsocket, -lgen configuration patches
* Y2K patches from AT&T
* Linux portability cruft

---
(4.0.95)

* NT port cleanup/replacement
* a few portability fixes
* VARITEXT Parse clock added

---
(4.0.94)

* PPS updates (including ntp.config options)
* Lose the old DES stuff in favor of the (optional) RSAREF stuff
* html cleanup/updates
* numerous drivers cleaned up
* numerous portability patches and code cleanup

---
(4.0.93)

* Oncore refclock needs PPS or one of two ioctls.
* Don't make ntptime under Linux.  It doesn't compile for too many folks.
* Autokey cleanup
* ReliantUnix patches
* html cleanup
* tickadj cleanup
* PARSE cleanup
* IRIX -n32 cleanup
* byte order cleanup
* ntptrace improvements and patches
* ntpdc improvements and patches
* PPS cleanup
* mx4200 cleanup
* New clock state machine
* SCO cleanup
* Skip alias interfaces

---
(4.0.92)

* chronolog and dumbclock refclocks
* SCO updates
* Cleanup/bugfixes
* Y2K patches
* Updated palisade driver
* Plug memory leak
* wharton kernel clock
* Oncore clock upgrades
* NMEA clock improvements
* PPS improvements
* AIX portability patches

---
(4.0.91)

* New ONCORE driver
* New MX4200 driver
* Palisade improvements
* config file bugfixes and problem reporting
* autoconf upgrade and cleanup
* HP-UX, IRIX lint cleanup
* AIX portability patches
* NT cleanup

---
(4.0.90)

* Nanoseconds
* New palisade driver
* New Oncore driver

---
(4.0.73)

* README.hackers added
* PARSE driver is working again
* Solaris 2.6 has nasty kernel bugs.  DO NOT enable pll!
* DES is out of the distribution.

---
(4.0.72)

* K&R C compiling should work again.
* IRIG patches.
* MX4200 driver patches.
* Jupiter driver added.
* Palisade driver added.  Needs work (ANSI, ntoh/hton, sizeof double, ???)<|MERGE_RESOLUTION|>--- conflicted
+++ resolved
@@ -1,8 +1,5 @@
-<<<<<<< HEAD
 * sntp: out with the old, in with the new.
-=======
 (4.2.5p200) 2009/08/12 Released by Harlan Stenn <stenn@ntp.org>
->>>>>>> a438cfa8
 * [Bug 1281] Build ntpd on Windows without big SDK download, burn,
   and install by checking in essentially unchanging messages.mc build
   products to avoid requiring mc.exe, which is not included with VC++
