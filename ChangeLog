Below are from 4.2.8p3:
<<<<<<< HEAD
=======
* Unity cleanup.
(4.3.41) 2015/06/14 Released by Harlan Stenn <stenn@ntp.org>
Below are from 4.2.8p3:
* [Bug 2778] Make "apeers" output otherwise match "peers" output.
>>>>>>> e8c2cd85
* update bootstrap for Unity.
* Disable IPv6 refid test due to probable endian issue.
(4.3.40) 2015/06/13 Released by Harlan Stenn <stenn@ntp.org>
Below are from 4.2.8p3:
* [Bug 2845] Harden memory allocation in ntpd.
* Unity test framework
(4.3.39) 2015/06/12 Released by Harlan Stenn <stenn@ntp.org>
Below are from 4.2.8p3:
* [Bug 2843] make check fails on 4.3.36
   Fixed compiler warnings about numeric range overflow
   (The original topic was fixed in a byplay to bug#2830)
(4.3.38) 2015/06/11 Released by Harlan Stenn <stenn@ntp.org>
Below are from 4.2.8p3:
* [Bug 2778] Implement "apeers"  ntpq command to include associd.
(4.3.37) 2015/06/08 Released by Harlan Stenn <stenn@ntp.org>
Below are from 4.2.8p3:
* [Bug 2830] ntpd doesn't always transfer the correct TAI offset via autokey
   Update autokey data ASAP when 'sys_tai' changes.
   Fix unit test that was broken by changes for autokey update.
   Avoid potential signature length issue and use DPRINTF where possible
     in ntp_crypto.c.
(4.3.36) 2015/06/07 Released by Harlan Stenn <stenn@ntp.org>
Below are from 4.2.8p3:
* [Bug 2836] DFC77 patches from Frank Kardel to make decoding more
  robust, and require 2 consecutive timestamps to be consistent.
* [Bug 2842] Bug in mdoc2man.
* sntp/scripts/genLocInfo: treat raspbian as debian.
(4.3.35) 2015/06/05 Released by Harlan Stenn <stenn@ntp.org>
Below are from 4.2.8p3:
* [Bug 2830] ntpd doesn't always transfer the correct TAI offset via autokey
   NTPD transfers the current TAI (instead of an announcement) now.
   This might still needed improvement.
* [Bug 2837] add test for DSCP to ntpd/complete.conf.in
* [Bug 2842] Glitch in ntp.conf.def documentation stanza.
* Report select() debug messages at debug level 3 now.
(4.3.34) 2015/06/04 Released by Harlan Stenn <stenn@ntp.org>
Below are from 4.2.8p3:
* [Bug 2824] Convert update-leap to perl. (also see 2769)
* [Bug 2832] refclock_jjy.c supports the TDC-300.
* [Bug 2834] Correct a broken html tag in html/refclock.html
* [Bug 2837] Allow a configurable DSCP value.
(4.3.33) 2015/05/12 Released by Harlan Stenn <stenn@ntp.org>
Below are from 4.2.8p3:
* 4.2.8p3-RC1
* [Bug 2745] ntpd -x steps clock on leap second 
   Do leap second stepping only of the step adjustment is beyond the
   proper jump distance limit and step correction is allowed at all. 
(4.3.32) 2015/05/09 Released by Harlan Stenn <stenn@ntp.org>
Below are from 4.2.8p3:
* [Bug 2792] If the IFF_RUNNING interface flag is supported then an
  interface is ignored as long as this flag is not set since the
  interface is not usable (e.g., no link).
* [Bug 2808] GPSD_JSON driver enhancements, step 1.
  Increase internal token buffer to parse all JSON data, even SKY.
(4.3.31) 2015/05/08 Released by Harlan Stenn <stenn@ntp.org>
Below are from 4.2.8p3:
* CID 739725: Fix a rare resource leak in libevent/listener.c.
* [Bug 2750] build for Win64
  Building for 32bit of loopback ppsapi needs def file
* [Bug 2808] GPSD_JSON driver enhancements, step 1.
  Increase internal token buffer to parse all JSON data, even SKY.
  Defer logging of errors during driver init until the first unit is
  started, so the syslog is not cluttered when the driver is not used.
* [Bug 2821] Add a missing NTP_PRINTF and a missing const.
* Add an assert to the ntpq ifstats code.
* Clean up the RLIMIT_STACK code.
(4.3.30) 2015/05/07 Released by Harlan Stenn <stenn@ntp.org>
Below are from 4.2.8p3:
* [Bug 2825] Quiet file installation in html/ .
(4.3.29) 2015/05/05 Released by Harlan Stenn <stenn@ntp.org>
(4.3.28) 2015/05/04 Released by Harlan Stenn <stenn@ntp.org>
Below are from 4.2.8p3:
* [Bug 2822] New leap column in sntp broke NTP::Util.pm.
(4.3.27) 2015/05/03 Released by Harlan Stenn <stenn@ntp.org>
Below are from 4.2.8p3:
* Windows port build cleanup.
(4.3.26) 2015/05/02 Released by Harlan Stenn <stenn@ntp.org>
Below are from 4.2.8p3:
* CID 1296235: Fix refclock_jjy.c and correcting type of the driver40-ja.html
(4.3.25) 2015/05/01 Released by Harlan Stenn <stenn@ntp.org>
* [Bug 2818] refclock_shm.c missing a line from -stable version.
Below are from 4.2.8p3:
* [Bug 2590] autogen-5.18.5.
* [Bug 2650] fix includefile processing.
(4.3.24) 2015/04/30 Released by Harlan Stenn <stenn@ntp.org>
Below are from 4.2.8p3:
* [Bug 2745] ntpd -x steps clock on leap second 
   Do leap second stepping only of the step adjustment is beyond the
   proper jump distance limit and step correction is allowed at all. 
* [Bug 2806] refclock_jjy.c supports the Telephone JJY
* [Bug 2808] GPSD_JSON driver enhancements, step 1
  Various improvements, see http://bugs.ntp.org/2808 for details.
  Changed libjsmn to a more recent version.
  fix coverity issues with refclock_gpsdjson and refclock_shm
  Add a few more tallies as per Hal Murray's suggestions
(4.3.23) 2015/04/29 Released by Harlan Stenn <stenn@ntp.org>
Below are from 4.2.8p3:
* [Bug 2805] ntpd fails to join multicast group.
(4.3.22) 2015/04/28 Released by Harlan Stenn <stenn@ntp.org>
Below are from 4.2.8p3:
* [Bug 2612] restrict: Warn when 'monitor' can't be disabled because
  of 'limited'.
(4.3.21) 2015/04/27 Released by Harlan Stenn <stenn@ntp.org>
Below are from 4.2.8p3:
* [Bug 2776] Clean up EVP_MD_do_all_sorted() test.
* [Bug 2813] HP-UX needs -D__STDC_VERSION__=199901L and limits.h.
* [Bug 2815] net-snmp before v5.4 has circular library dependencies.
(4.3.20) 2015/04/26 Released by Harlan Stenn <stenn@ntp.org>
Below are from 4.2.8p3:
* CID 1295478: Quiet a pedantic potential error from the fix for Bug 2776.
* CID 1269537: Clean up a line of dead code in getShmTime().
* ntpq.c cleanup.
* Improve the ntpq documentation around the controlkey keyid.
* autogen-5.18.5.
(4.3.19) 2015/04/25 Released by Harlan Stenn <stenn@ntp.org>
Below are from 4.2.8p3:
* [Bug 2804] Fix regression in previous fix.
(4.3.18) 2015/04/24 Released by Harlan Stenn <stenn@ntp.org>
Below are from 4.2.8p3:
* [Bug 2776] Improve ntpq's 'help keytype'.
* [Bug 2800] refclock_true.c true_debug() can't open debug log because
  of incompatible open/fdopen parameters.
* [Bug 2804] install-local-data assumes GNU 'find' semantics.
(4.3.17) 2015/04/23 Released by Harlan Stenn <stenn@ntp.org>
Below are from 4.2.8p3:
* [Bug 2776] Improve ntpq's 'help keytype' on pre-OpenSSL 1.0.
(4.3.16) 2015/04/22 Released by Harlan Stenn <stenn@ntp.org>
Below are from 4.2.8p3:
* [Bug 2776] Improve ntpq's 'help keytype'.
* [Bug 2794] Clean up kernel clock status reports.
(4.3.15) 2015/04/20 Released by Harlan Stenn <stenn@ntp.org>
Below are from 4.2.8p3:
* [Bug 2804] install-local-data assumes GNU 'find' semantics.
* [Bug 2808] GPSD_JSON driver enhancements, step 1.
  Various improvements, see http://bugs.ntp.org/2808 for details.
  Changed libjsmn to a more recent version.
* [Bug 2810] refclock_shm.c memory barrier code needs tweaks for QNX.
(4.3.14) 2015/04/07 Released by Harlan Stenn <stenn@ntp.org>
Below are from 4.2.8p2:
* [Sec 2779] ntpd accepts unauthenticated packets with symmetric key crypto.
* [Sec 2781] Authentication doesn't protect symmetric associations against
  DoS attacks.
(4.3.13) 2015/04/03 Released by Harlan Stenn <stenn@ntp.org>
Below are from 4.2.8p2:
* [Bug 2763] Fix for different thresholds for forward and backward steps.
(4.3.12) 2015/04/02 Released by Harlan Stenn <stenn@ntp.org>
* [Bug 2795] fixed some minor warnings.
Below are from 4.2.8p2:
* [Bug 2788] New flag -G (force_step_once).
* [Bug 2592] FLAG_TSTAMP_PPS cleanup for refclock_parse.c.
* [Bug 2794] Clean up kernel clock status reports.
* [Bug 2795] Cannot build without OpenSLL (on Win32).
  Provided a Win32 specific wrapper around libevent/arc4random.c.
* [Bug 2796] ntp-keygen crashes in 'getclock()' on Win32.
* [Bug 2797] ntp-keygen trapped in endless loop for MD5 keys
  on big-endian machines.
* [Bug 2798] sntp should decode and display the leap indicator.
* Simple cleanup to html/build.html
(4.3.11) 2015/03/29 Released by Harlan Stenn <stenn@ntp.org>
Below are from 4.2.8p2:
* [Bug 2346] "graceful termination" signals do not do peer cleanup.
* [Bug 2769] cleannup for update-leap
(4.3.10) 2015/03/22 Released by Harlan Stenn <stenn@ntp.org>
Below are from 4.2.8p2:
* [Bug 1787] DCF77's formerly "antenna" bit is "call bit" since 2003.
* [Bug 2769] New script: update-leap
* [Bug 2777] Fixed loops and decoding of Meinberg GPS satellite info.
  Removed non-ASCII characters from some copyright comments.
  Removed trailing whitespace.
  Updated definitions for Meinberg clocks from current Meinberg header files.
  Now use C99 fixed-width types and avoid non-ASCII characters in comments.
  Account for updated definitions pulled from Meinberg header files.
  Updated comments on Meinberg GPS receivers which are not only called GPS16x.
  Replaced some constant numbers by defines from ntp_calendar.h
  Modified creation of parse-specific variables for Meinberg devices
  in gps16x_message().
  Reworked mk_utcinfo() to avoid printing of ambiguous leap second dates.
  Modified mbg_tm_str() which now expexts an additional parameter controlling
  if the time status shall be printed.
* [Bug 2789] Quiet compiler warnings from libevent.
* [Bug 2790] If ntpd sets the Windows MM timer highest resolution
  pause briefly before measuring system clock precision to yield
  correct results.
* Comment from Juergen Perlinger in ntp_calendar.c to make the code clearer.
* Use predefined function types for parse driver functions
  used to set up function pointers.
  Account for changed prototype of parse_inp_fnc_t functions.
  Cast parse conversion results to appropriate types to avoid
  compiler warnings.
  Let ioctl() for Windows accept a (void *) to avoid compiler warnings
  when called with pointers to different types.
(4.3.9) 2015/03/16 Released by Harlan Stenn <stenn@ntp.org>
Below are from 4.2.8p2:
* [Bug 2763] Allow different thresholds for forward and backward steps.
(4.3.8) 2015/03/10 Released by Harlan Stenn <stenn@ntp.org>
* [Bug 2752] Update for mkver.bat for Windows from David Taylor.
  Account for release numbering scheme for 4.3.x and later.
Below are from 4.2.8p2:
* [Bug 2774] Unreasonably verbose printout - leap pending/warning
(4.3.7) 2015/03/07 Released by Harlan Stenn <stenn@ntp.org>
* [Bug 2784] Fix for 2782 uses clock_gettime() instead of time().
(4.3.6) 2015/03/06 Released by Harlan Stenn <stenn@ntp.org>
Below are from 4.2.8p2:
* [Bug 2782] Refactor refclock_shm.c, add memory barrier protection.
(4.3.5) 2015/03/05 Released by Harlan Stenn <stenn@ntp.org>
Below are from 4.2.8p2:
* [Bug 2783] Quiet autoconf warnings about missing AC_LANG_SOURCE.
(4.3.4) 2015/03/04 Released by Harlan Stenn <stenn@ntp.org>
Below are from 4.2.8p2:
* [Bug 2773] Early leap announcement from Palisade/Thunderbolt
* [Bug 2775] ntp-keygen.c fails to compile under Windows.
(4.3.3) 2015/02/28 Released by Harlan Stenn <stenn@ntp.org>
Below are from 4.2.8p2:
* [Bug 2751] jitter.h has stale copies of l_fp macros.
* [Bug 2756] ntpd hangs in startup with gcc 3.3.5 on ARM.
* [Bug 2757] Quiet compiler warnings.
* [Bug 2759] Expose nonvolatile/clk_wander_threshold to ntpq.
* [Bug 2766] ntp-keygen output files should not be world-readable.
* [Bug 2767] ntp-keygen -M should symlink to ntp.keys.
* [Bug 2771] nonvolatile value is documented in wrong units.
(4.3.2) 2015/02/25 Released by Harlan Stenn <stenn@ntp.org>
(4.3.1) 2015/02/21 Released by Harlan Stenn <stenn@ntp.org>
Below are from 4.2.8p2:
* [Bug 1960] setsockopt IPV6_MULTICAST_IF: Invalid argument.
* [Bug 2728] See if C99-style structure initialization works.
* [Bug 2749] ntp/lib/NTP/Util.pm needs update for ntpq -w, IPv6, .POOL. .
* [Bug 2751] jitter.h has stale copies of l_fp macros.
* [Bug 2757] Quiet compiler warnings.
(4.3.0) 2015/02/11 Released by Harlan Stenn <stenn@ntp.org>
From 4.2.8p2:
* [Bug 2747] Upgrade libevent to 2.1.5-beta.

ntp-4.3 begins.
---

* [Bug 2778] Implement "apeers"  ntpq command to include associd.
* [Bug 2805] ntpd fails to join multicast group.
* [Bug 2824] Convert update-leap to perl. (also see 2769)
* [Bug 2830] ntpd doesn't always transfer the correct TAI offset via autokey
   NTPD transfers the current TAI (instead of an announcement) now.
   This might still needed improvement.
   Update autokey data ASAP when 'sys_tai' changes.
   Fix unit test that was broken by changes for autokey update.
   Avoid potential signature length issue and use DPRINTF where possible
     in ntp_crypto.c.
* [Bug 2832] refclock_jjy.c supports the TDC-300.
* [Bug 2834] Correct a broken html tag in html/refclock.html
* [Bug 2836] DFC77 patches from Frank Kardel to make decoding more
  robust, and require 2 consecutive timestamps to be consistent.
* [Bug 2837] Allow a configurable DSCP value.
* [Bug 2837] add test for DSCP to ntpd/complete.conf.in
* [Bug 2842] Glitch in ntp.conf.def documentation stanza.
* [Bug 2842] Bug in mdoc2man.
* [Bug 2843] make check fails on 4.3.36
   Fixed compiler warnings about numeric range overflow
   (The original topic was fixed in a byplay to bug#2830)
* [Bug 2845] Harden memory allocation in ntpd.
* Report select() debug messages at debug level 3 now.
* sntp/scripts/genLocInfo: treat raspbian as debian.
* Unity test framework fixes.
  ** Requires ruby.
* Initial support for PACKAGE_VERSION tests.
* sntp/libpkgver belongs in EXTRA_DIST, not DIST_SUBDIRS.
* tests/bug-2803/Makefile.am must distribute bug-2803.h.
---
(4.2.8p3-RC1) 2015/05/12 Released by Harlan Stenn <stenn@ntp.org>

* CID 739725: Fix a rare resource leak in libevent/listener.c.
* CID 1295478: Quiet a pedantic potential error from the fix for Bug 2776.
* CID 1296235: Fix refclock_jjy.c and correcting type of the driver40-ja.html
* CID 1269537: Clean up a line of dead code in getShmTime().
* [Bug 2590] autogen-5.18.5.
* [Bug 2612] restrict: Warn when 'monitor' can't be disabled because
  of 'limited'.
* [Bug 2650] fix includefile processing.
* [Bug 2745] ntpd -x steps clock on leap second
   Fixed an initial-value problem that caused misbehaviour in absence of
   any leapsecond information.
   Do leap second stepping only of the step adjustment is beyond the
   proper jump distance limit and step correction is allowed at all.
* [Bug 2750] build for Win64
  Building for 32bit of loopback ppsapi needs def file
* [Bug 2776] Improve ntpq's 'help keytype'.
* [Bug 2782] Refactor refclock_shm.c, add memory barrier protection.
* [Bug 2792] If the IFF_RUNNING interface flag is supported then an
  interface is ignored as long as this flag is not set since the
  interface is not usable (e.g., no link).
* [Bug 2794] Clean up kernel clock status reports.
* [Bug 2800] refclock_true.c true_debug() can't open debug log because
  of incompatible open/fdopen parameters.
* [Bug 2804] install-local-data assumes GNU 'find' semantics.
* [Bug 2805] ntpd fails to join multicast group.
* [Bug 2806] refclock_jjy.c supports the Telephone JJY.
* [Bug 2808] GPSD_JSON driver enhancements, step 1.
  Fix crash during cleanup if GPS device not present and char device.
  Increase internal token buffer to parse all JSON data, even SKY.
  Defer logging of errors during driver init until the first unit is
  started, so the syslog is not cluttered when the driver is not used.
  Various improvements, see http://bugs.ntp.org/2808 for details.
  Changed libjsmn to a more recent version.
  fix coverity issues with refclock_gpsdjson and refclock_shm
  Add a few more tallies as per Hal Murray's suggestions
* [Bug 2810] refclock_shm.c memory barrier code needs tweaks for QNX.
* [Bug 2813] HP-UX needs -D__STDC_VERSION__=199901L and limits.h.
* [Bug 2815] net-snmp before v5.4 has circular library dependencies.
* [Bug 2821] Add a missing NTP_PRINTF and a missing const.
* [Bug 2822] New leap column in sntp broke NTP::Util.pm.
* [Bug 2825] Quiet file installation in html/ .
* [Bug 2830] ntpd doesn't always transfer the correct TAI offset via autokey
   NTPD transfers the current TAI (instead of an announcement) now.
   This might still needed improvement.
* Add an assert to the ntpq ifstats code.
* Clean up the RLIMIT_STACK code.
* Improve the ntpq documentation around the controlkey keyid.
* ntpq.c cleanup.
* Windows port build cleanup.
---
(4.2.8p2) 2015/04/07 Released by Harlan Stenn <stenn@ntp.org>
(4.2.8p2-RC3) 2015/04/03 Released by Harlan Stenn <stenn@ntp.org>

* [Bug 2763] Fix for different thresholds for forward and backward steps.
* Initial import of the Unity test framework.
---
(4.2.8p2-RC2) 2015/04/03 Released by Harlan Stenn <stenn@ntp.org>

* [Bug 2592] FLAG_TSTAMP_PPS cleanup for refclock_parse.c.
* [Bug 2769] New script: update-leap
* [Bug 2769] cleannup for update-leap
* [Bug 2788] New flag -G (force_step_once).
* [Bug 2794] Clean up kernel clock status reports.
* [Bug 2795] Cannot build without OpenSLL (on Win32).
  Provided a Win32 specific wrapper around libevent/arc4random.c.
  fixed some minor warnings.
* [Bug 2796] ntp-keygen crashes in 'getclock()' on Win32.
* [Bug 2797] ntp-keygen trapped in endless loop for MD5 keys
  on big-endian machines.
* [Bug 2798] sntp should decode and display the leap indicator.
* Simple cleanup to html/build.html
---
(4.2.8p2-RC1) 2015/03/30 Released by Harlan Stenn <stenn@ntp.org>

* [Bug 2794] Don't let reports on normal kernel status changes
  look like errors.
* [Bug 2788] New flag -G (force_step_once).
* [Bug 2592] Account for PPS sources which can provide an accurate
  absolute time stamp, and status information.
  Fixed indention and removed trailing whitespace.
* [Bug 1787] DCF77's formerly "antenna" bit is "call bit" since 2003.
* [Bug 1960] setsockopt IPV6_MULTICAST_IF: Invalid argument.
* [Bug 2346] "graceful termination" signals do not do peer cleanup.
* [Bug 2728] See if C99-style structure initialization works.
* [Bug 2747] Upgrade libevent to 2.1.5-beta.
* [Bug 2749] ntp/lib/NTP/Util.pm needs update for ntpq -w, IPv6, .POOL. .
* [Bug 2751] jitter.h has stale copies of l_fp macros.
* [Bug 2756] ntpd hangs in startup with gcc 3.3.5 on ARM.
* [Bug 2757] Quiet compiler warnings.
* [Bug 2759] Expose nonvolatile/clk_wander_threshold to ntpq.
* [Bug 2763] Allow different thresholds for forward and backward steps.
* [Bug 2766] ntp-keygen output files should not be world-readable.
* [Bug 2767] ntp-keygen -M should symlink to ntp.keys.
* [Bug 2771] nonvolatile value is documented in wrong units.
* [Bug 2773] Early leap announcement from Palisade/Thunderbolt
* [Bug 2774] Unreasonably verbose printout - leap pending/warning
* [Bug 2775] ntp-keygen.c fails to compile under Windows.
* [Bug 2777] Fixed loops and decoding of Meinberg GPS satellite info.
  Removed non-ASCII characters from some copyright comments.
  Removed trailing whitespace.
  Updated definitions for Meinberg clocks from current Meinberg header files.
  Now use C99 fixed-width types and avoid non-ASCII characters in comments.
  Account for updated definitions pulled from Meinberg header files.
  Updated comments on Meinberg GPS receivers which are not only called GPS16x.
  Replaced some constant numbers by defines from ntp_calendar.h
  Modified creation of parse-specific variables for Meinberg devices
  in gps16x_message().
  Reworked mk_utcinfo() to avoid printing of ambiguous leap second dates.
  Modified mbg_tm_str() which now expexts an additional parameter controlling
  if the time status shall be printed.
* [Sec 2779] ntpd accepts unauthenticated packets with symmetric key crypto.
* [Sec 2781] Authentication doesn't protect symmetric associations against
  DoS attacks.
* [Bug 2783] Quiet autoconf warnings about missing AC_LANG_SOURCE.
* [Bug 2784] Fix for 2782 uses clock_gettime() instead of get_ostime().
* [Bug 2789] Quiet compiler warnings from libevent.
* [Bug 2790] If ntpd sets the Windows MM timer highest resolution
  pause briefly before measuring system clock precision to yield
  correct results.
* Comment from Juergen Perlinger in ntp_calendar.c to make the code clearer.
* Use predefined function types for parse driver functions
  used to set up function pointers.
  Account for changed prototype of parse_inp_fnc_t functions.
  Cast parse conversion results to appropriate types to avoid
  compiler warnings.
  Let ioctl() for Windows accept a (void *) to avoid compiler warnings
  when called with pointers to different types.
---
(4.2.8p1) 2015/02/04 Released by Harlan Stenn <stenn@ntp.org>

* Update the NEWS file.
* [Sec 2671] vallen in extension fields are not validated.
---
(4.2.8p1-RC2) 2015/01/29 Released by Harlan Stenn <stenn@ntp.org>

* [Bug 2627] shm refclock allows only two units with owner-only access
  rework: reverted sense of mode bit (so default reflects previous
  behaviour) and updated ducumentation.
* [Bug 2732] - Leap second not handled correctly on Windows 8
  use 'GetTickCount()' to get the true elapsed time of slew
  (This should work for all versions of Windows >= W2K)
* [Bug 2738] Missing buffer initialization in refclock_parse.c::parsestate().
* [Bug 2739] Parse driver with PPS enabled occasionally evaluates
  PPS timestamp with wrong sign.
  Removed some German umlauts.
* [Bug 2740] Removed some obsolete code from the parse driver.
* [Bug 2741] Incorrect buffer check in refclock_parse.c::parsestatus().
---
(4.2.8p1-RC1) 2015/01/24 Released by Harlan Stenn <stenn@ntp.org>

* Start the RC for 4.2.8p1.
* [Bug 2187] Update version number generation scripts.
* [Bug 2617] Fix sntp Usage documentation section.
* [Sec 2672] Code cleanup: On some OSes ::1 can be spoofed...
* [Bug 2736] Show error message if we cannot open the config file.
* Copyright update.
* Fix the package name.
---
(4.2.8p1-beta5) 2015/01/07 Released by Harlan Stenn <stenn@ntp.org>

* [Bug 2695] Windows build: __func__ not supported under Windows.
* [Bug 2728] Work around C99-style structure initialization code
  for older compilers, specifically Visual Studio prior to VS2013.
---
(4.2.8p1-beta4) 2015/01/04 Released by Harlan Stenn <stenn@ntp.org>

* [Bug 1084] PPSAPI for ntpd on Windows with DLL backends
* [Bug 2695] Build problem on Windows (sys/socket.h).
* [Bug 2715] mdnstries option for ntp.conf from NetBSD.
* Fix a regression introduced to timepps-Solaris.h as part of:
  [Bug 1206] Required compiler changes for Windows
  (4.2.5p181) 2009/06/06
---
(4.2.8p1-beta3) 2015/01/02 Released by Harlan Stenn <stenn@ntp.org>

* [Bug 2627] shm refclock allows only two units with owner-only access
  Use mode bit 0 to select public access for units >= 2 (units 0 & 1 are
  always private.
* [Bug 2681] Fix display of certificate EOValidity dates on 32-bit systems.
* [Bug 2695] 4.2.8 does not build on Windows.
* [bug 2700] mrulist stopped working in 4.2.8.
* [Bug 2706] libparse/info_trimble.c build dependencies are broken.
* [Bug 2713] variable type/cast, parameter name, general cleanup from NetBSD.
* [Bug 2714] libevent may need to be built independently of any build of sntp.
* [Bug 2715] mdnstries option for ntp.conf from NetBSD.
---
(4.2.8p1-beta2) 2014/12/27 Released by Harlan Stenn <stenn@ntp.org>

* [Bug 2674] Install sntp in sbin on NetBSD.
* [Bug 2693] ntp-keygen doesn't build without OpenSSL and sntp.
* [Bug 2707] Avoid a C90 extension in libjsmn/jsmn.c.
* [Bug 2709] see if we have a C99 compiler (not yet required).
---
(4.2.8p1-beta1) 2014/12/23 Released by Harlan Stenn <stenn@ntp.org>

* [Sec 2672] On some OSes ::1 can be spoofed, bypassing source IP ACLs.
* [Bug 2693] ntp-keygen doesn't build without OpenSSL.
* [Bug 2697] IN6_IS_ADDR_LOOPBACK build problems on some OSes.
* [Bug 2699] HAVE_SYS_SELECT_H is misspelled in refclock_gpsdjson.c.
---
(4.2.8) 2014/12/19 Released by Harlan Stenn <stenn@ntp.org>

* [Sec 730] Increase RSA_generate_key modulus.
* [Sec 2666] Use cryptographic random numbers for md5 key generation.
* [Sec 2667] buffer overflow in crypto_recv().
* [Sec 2668] buffer overflow in ctl_putdata().
* [Sec 2669] buffer overflow in configure().
* [Sec 2670] Missing return; from error clause.
* [Sec 2671] vallen in extension fields are not validated.
* [Sec 2672] On some OSes ::1 can be spoofed, bypassing source IP ACLs.
* [Bug 2691] Wrong variable name in refclock_ripencc.c.
(4.2.7p486-RC) 2014/12/18 Released by Harlan Stenn <stenn@ntp.org>
* [Bug 2687] RefClock 26/hpgps doesn't work at default line speed
(4.2.7p485-RC) 2014/12/12 Released by Harlan Stenn <stenn@ntp.org>
* [Bug 2686] refclock_gpsdjson needs strtoll(), which is not always present.
(4.2.7p484-RC) 2014/12/11 Released by Harlan Stenn <stenn@ntp.org>
(4.2.7p483) 2014/12/08 Released by Harlan Stenn <stenn@ntp.org>
* [Bug 2685] Better document the KOD file for sntp.
(4.2.7p482) 2014/12/02 Released by Harlan Stenn <stenn@ntp.org>
* [Bug 2641] sntp is installed in the wrong location in Solaris.
* [Bug 2678] nmea_control() now checks 'refclock_params()' result.
(4.2.7p481) 2014/11/22 Released by Harlan Stenn <stenn@ntp.org>
* [Bug 2314] Only enable PPS if kernel consumer binding succeeds.
* [Bug 2314] Kernel PPS binding EOPNOTSUPP is a failure condition.
* Rename pps_enable to hardpps_enable.
(4.2.7p480) 2014/11/21 Released by Harlan Stenn <stenn@ntp.org>
* [Bug 2677] PATH_MAX isn't #define'd under Windows.
  Regression from the patch fixing Bug 2639.
(4.2.7p479) 2014/11/15 Released by Harlan Stenn <stenn@ntp.org>
* [Bug 2651] Certificates with ASN timestamps w/ 4-digit years mis-parsed.
(4.2.7p478) 2014/11/14 Released by Harlan Stenn <stenn@ntp.org>
* [Sec 2630] buffer overrun in ntpq tokenize().
* [Bug 2639] Check return value of ntp_adjtime().
* [Bug 2650] includefile processing broken.
* [Bug 2661] ntpq crashes with mreadvar.
(4.2.7p477) 2014/11/13 Released by Harlan Stenn <stenn@ntp.org>
* [Bug 2657] Document that "restrict nopeer" intereferes with "pool".
(4.2.7p476) 2014/10/08 Released by Harlan Stenn <stenn@ntp.org>
* [Bug 2503] SHT utility outdated
(4.2.7p475) 2014/09/11 Released by Harlan Stenn <stenn@ntp.org>
* [Bug 2654] refclock_true.c doesn't identify the Mk III.
(4.2.7p474) 2014/09/10 Released by Harlan Stenn <stenn@ntp.org>
* [Bug 2536] ntpd sandboxing support (libseccomp2) cleanup.
* [Bug 2649] Clean up html/ page installation.
(4.2.7p473) 2014/09/06 Released by Harlan Stenn <stenn@ntp.org>
* [Bug 2649] Clean up html/ page installation.
(4.2.7p472) 2014/09/06 Released by Harlan Stenn <stenn@ntp.org>
* [Bug 2556] mrulist is missing from the generated ntpq man page.
(4.2.7p471) 2014/09/05 Released by Harlan Stenn <stenn@ntp.org>
* [Bug 2649] "make install" leaves wrong owner for files in html/.
* [Bug 2652] Windows hates directory names that contain a :.
(4.2.7p470) 2014/09/02 Released by Harlan Stenn <stenn@ntp.org>
* [Bug 2502] Autogen text replacement errors.
* autogen-5.18.5pre1
* html/ cleanups from Hal Murray.
(4.2.7p469) 2014/09/01 Released by Harlan Stenn <stenn@ntp.org>
* [Bug 2536] ntpd sandboxing support (libseccomp2) cleanup.
(4.2.7p468) 2014/08/31 Released by Harlan Stenn <stenn@ntp.org>
* [Bug 2556] ntpq man page cleanup.
* autogen-5.18.4
(4.2.7p467) 2014/08/28 Released by Harlan Stenn <stenn@ntp.org>
* [Bug 2639] Check return value of ntp_adjtime().
* [Bug 2640] STA_NANO can result in invalid ntv.constant.
(4.2.7p466) 2014/08/27 Released by Harlan Stenn <stenn@ntp.org>
* [Bug 2536] ntpd sandboxing support (libseccomp2) cleanup.
(4.2.7p465) 2014/08/23 Released by Harlan Stenn <stenn@ntp.org>
* [Bug 2538] NTP programs print exit code in help/usage text.
* [Bug 2595] Man page quirks: ntpdate references in ntpd.
* [Bug 2613] www.ntp.org/bugs.html tells folks to email doc bugs to DLM.
* [Bug 2636] Clutter in syslog if gpsd not running
   - found (hopefully) last cause for clutter in protocol version
   - log GPSD revision and release numbers with protocol version
(4.2.7p464) 2014/08/22 Released by Harlan Stenn <stenn@ntp.org>
* [Bug 2636] Fix coverity warning from previous patch.
(4.2.7p463) 2014/08/21 Released by Harlan Stenn <stenn@ntp.org>
* [Bug 2636] Clutter in syslog if gpsd not running
   - make driver work with GPSD protocol version 3.9
   - use exponential back-off for connection problems
   - implement rate-limit for syslog entries
(4.2.7p462) 2014/08/16 Released by Harlan Stenn <stenn@ntp.org>
* [Bug 2622] Synchronisation problem using SHM [...]
  Add 'control' function -- fudge values not available during start.
(4.2.7p461) 2014/08/14 Released by Harlan Stenn <stenn@ntp.org>
* [Bug 1128] ntpq truncates "remote" host information.
* More autogen-5.18.4pre14 cleanup.
(4.2.7p460) 2014/08/13 Released by Harlan Stenn <stenn@ntp.org>
* More autogen-5.18.4pre14 cleanup.
(4.2.7p459) 2014/08/12 Released by Harlan Stenn <stenn@ntp.org>
* [Bug 2630] Limit the ntpq command buffer to 512 bytes.
* FlexeLint cleanups.
* Try bison-3.0.2 instead of bison-2.5.
(4.2.7p458) 2014/08/11 Released by Harlan Stenn <stenn@ntp.org>
* [Bug 2633] Provide stdnoreturn.h for windows port.
(4.2.7p457) 2014/08/09 Released by Harlan Stenn <stenn@ntp.org>
* [Bug 2622] Synchronisation problem using SHM when time difference is
  more than four hours: Change SHM driver so TOY restricted API is not
  used any more. (Plus some minor cleanup in logic and flow control)
* Pass the configration source into the parser as argument rather
  than through a global variable.
* Fix nits in the ntpq man page.
* autogen-5.18.4pre14
(4.2.7p456) 2014/08/07 Released by Harlan Stenn <stenn@ntp.org>
* CID 739722: Change the way the extention and MAC fields are processed.
(4.2.7p455) 2014/08/03 Released by Harlan Stenn <stenn@ntp.org>
* [Bug 2565] ntpd sometimes logs unexpected getifaddrs() errors.
* CID 739722: Clean up the definition of the exten field of struct pkt.
(4.2.7p454) 2014/07/30 Released by Harlan Stenn <stenn@ntp.org>
* [Bug 2628] 'mon_getmoremem()' relies on undefined behaviour
(4.2.7p453) 2014/07/19 Released by Harlan Stenn <stenn@ntp.org>
* [Bug 2597] leap file loose ends (follow-up)
  - uniform expiration check messages for config and timer triggered
    leap file loads
  - timer triggered loads log messages only once per day
(4.2.7p452) 2014/07/18 Released by Harlan Stenn <stenn@ntp.org>
* Make all of the html/ .html files use the same format for "Last update".
(4.2.7p451) 2014/07/17 Released by Harlan Stenn <stenn@ntp.org>
* Fix the "Last update" entries in the html/ subtree.
(4.2.7p450) 2014/07/16 Released by Harlan Stenn <stenn@ntp.org>
* Distribute the scripts needed for the fix for Bug 2547.
(4.2.7p449) 2014/07/16 Released by Harlan Stenn <stenn@ntp.org>
* [Bug 2547] Automate update of "Last Update" datestamps in .html files.
* [Bug 2623] Missing {} in refclock_oncore.c.
* Quiet warnings from ntp_calendar.h: avoid using argument names.
* Fix typos in decode.html and debug.html .
(4.2.7p448) 2014/07/15 Released by Harlan Stenn <stenn@ntp.org>
* [Bug 2621] Avoid use of indeterminate address after 'free()'
  (minor C standard conformance issue)
* Quiet warnings from ntp_calendar.h: avoid using argument names.
(4.2.7p447) 2014/07/05 Released by Harlan Stenn <stenn@ntp.org>
* [Bug 2620] Use version.pm for checking version numbers in NTP::Util.
* [Bug 2624] Fix signed compare on 'l_fp'.
(4.2.7p446) 2014/06/28 Released by Harlan Stenn <stenn@ntp.org>
* [Bug 2597] leap file processing -- loose ends.
* [Bug 2614] use 'unsigned long' consistently in ntp_random.c
  to avoid possibly undefined behaviour in signed int overflow
* [Bug 2619] Save a signed int copy of the return value of i2d_DSA_SIG().
  Provide missing msyslog() message in crypto_alice().
* Fix a variable lifetime issue.
* Allow for version suffix in libevent in ntp_libevent.m4.
(4.2.7p445) 2014/06/12 Released by Harlan Stenn <stenn@ntp.org>
* [Bug 2556] mrulist isn't mentioned in the ntpq man page.
(4.2.7p444) 2014/05/19 Released by Harlan Stenn <stenn@ntp.org>
* [Bug 2597] leap file processing -- loose ends
  fixed coverity issues
(4.2.7p443) 2014/05/10 Released by Harlan Stenn <stenn@ntp.org>
* [Bug 2594] Update the year in sntp/include/copyright.def.
(4.2.7p442) 2014/05/09 Released by Harlan Stenn <stenn@ntp.org>
* [Bug 2589] Update VS2013 project files for libntp.
* [Bug 2600] Fix "Undisicplined Local Clock" driver1.html page.
(4.2.7p441) 2014/05/04 Released by Harlan Stenn <stenn@ntp.org>
* [Bug 2597] leap file processing -- loose ends
  log daily warning when leap info less than 28 days to expiration or
  already expired; nag hourly on last day before expiration; log when
  leapfile name is invalid
(4.2.7p440) 2014/04/09 Released by Harlan Stenn <stenn@ntp.org>
* [Bug 2536] ntpd sandboxing support (libseccomp2) cleanup.
* [Bug 2570] cleanup: fix log format for successful leapfile load
(4.2.7p439) 2014/04/03 Released by Harlan Stenn <stenn@ntp.org>
* [Bug 2589] fix VS2009 compile problem.
(4.2.7p438) 2014/04/01 Released by Harlan Stenn <stenn@ntp.org>
* [Bug 2546] Windows build documentation updates.
(4.2.7p437) 2014/03/31 Released by Harlan Stenn <stenn@ntp.org>
* [Bug 2537] ntpd truncates symmetric keys to 20 bytes.
* [Bug 2546] Documentation updates.
(4.2.7p436) 2014/03/31 Released by Harlan Stenn <stenn@ntp.org>
* Update to libopts-40.2.15, and autogen-5.18.3pre18.
* [Bug 2311] Add more tags to mdoc2xxx.
* [Bug 2502] Assorted text replacement errors in 4.2.7p345
* [Bug 2538] ntp programs print exit code as part of the "usage" text.
(4.2.7p435) 2014/03/29 Released by Harlan Stenn <stenn@ntp.org>
* [Bug 2570] cleanup: reduced logging noise, moved some functions
  into libntp.
(4.2.7p434) 2014/03/21 Released by Harlan Stenn <stenn@ntp.org>
* [Bug 2577] Update VS2013 solution and project files.
(4.2.7p433) 2014/03/10 Released by Harlan Stenn <stenn@ntp.org>
* Clean up last-update timestamps of html/*.html files.
* [Bug 2546] Documentation updates.
(4.2.7p432) 2014/03/09 Released by Harlan Stenn <stenn@ntp.org>
* CID 711660: Do a non-NULL pointer assertion check a bit earlier.
(4.2.7p431) 2014/03/05 Released by Harlan Stenn <stenn@ntp.org>
* [Bug 2572] cross-compiling fails for --with-yielding-select.
(4.2.7p430) 2014/03/04 Released by Harlan Stenn <stenn@ntp.org>
* Upgrade to libevent-2.1.3-alpha-dev.
* [Bug 2572] cross-compiling fails for --with-yielding-select.
(4.2.7p429) 2014/03/03 Released by Harlan Stenn <stenn@ntp.org>
* CID 1165098: Remove logically dead code from refclock_true.c.
* CID 1189401: Use INSIST() instead of a belt-and-suspenders pointer check.
* In ntp_dir_sep.m4, we care about $host_os, not $target_os.
* [Bug 2170] Use AC_PREPROC_IFELSE instead of AC_EGREP_CPP.
* [Bug 2540] bootstrap script needs to 'touch' files in finer-grained groups.
* [Bug 2570] refuse to load leapsec file with bad/missing SHA1 hash
  -- change reading the hash line code: NIST omits leading zeros.
* [Bug 2576] refclock_gpsdjson.c doesn't compile if CLOCK_GPSDJSON is
  not enabled at configure time.
(4.2.7p428) 2014/03/03 Released by Harlan Stenn <stenn@ntp.org>
* [Bug 2570] refuse to load leapsec file with bad/missing SHA1 hash
* [Bug 2562] Distribute the code in libjsmn/ .
(4.2.7p427) 2014/03/02 Released by Harlan Stenn <stenn@ntp.org>
* [Bug 2562] GPSD_JSON: fix solaris issues (asprintf(), isfinite())
* [Bug 2562] first release of the GPSD client clock (type 46)
(4.2.7p426) 2014/02/28 Released by Harlan Stenn <stenn@ntp.org>
* [Bug 2113] Warn about ignored extra args in ntpq.
* [Bug 2540] bootstrap script needs to 'touch' files in finer-grained groups.
* [Bug 2561] Allow wildcards in the target of the "interface" command.
* [Bug 2572] cross-compiling fails for --with-yielding_select.
(4.2.7p425) 2014/02/26 Released by Harlan Stenn <stenn@ntp.org>
* Copyright file update.
(4.2.7p424) 2014/02/24 Released by Harlan Stenn <stenn@ntp.org>
* [Bug 2541] ntpd terminates itself with SIGHUP unexpectedly.
(4.2.7p423) 2014/02/23 Released by Harlan Stenn <stenn@ntp.org>
* [Bug 2565] Handle EINTR on getifaddrs().
(4.2.7p422) 2014/02/17 Released by Harlan Stenn <stenn@ntp.org>
* [Bug 2536] ntpd sandboxing support (libseccomp2).
(4.2.7p421) 2014/02/10 Released by Harlan Stenn <stenn@ntp.org>
* [Bug 898] More documentation fixes.
* [Bug 2555] Autogen mdoc man pages all stamped with SunOS 5.10.
* calc_tickadj/Makefile.am man/mdoc page build cleanup.
(4.2.7p420) 2014/02/09 Released by Harlan Stenn <stenn@ntp.org>
* [Bug 492] Clearly document ntpdate's pending deprecation.
* [Bug 1186] ntpd fails with link local IPv6 addresses.
* [Sec 2542] Strengthen the mrulist nonce.
(4.2.7p419) 2014/02/08 Released by Harlan Stenn <stenn@ntp.org>
* [Bug 2466] Wrap NMEA timestamps in 1024 week cycles.
(4.2.7p418) 2014/02/05 Released by Harlan Stenn <stenn@ntp.org>
* [Bug 2551] --disable-local-libevent breaks the build.
(4.2.7p417) 2014/02/02 Released by Harlan Stenn <stenn@ntp.org>
* [Bug 2539] doc and code tweaks for NMEA driver.
* Add check for enable stats to ntpd/complete.conf.in
* Fix typo in html/confopt.html
(4.2.7p416) 2014/01/31 Released by Harlan Stenn <stenn@ntp.org>
* Tweak the 'Modified' line on appropriate html pages.
* Note in the deprecation of ntpdc in its documentation.
* [Bug 2332] Be more careful about when we use 'libgcc_s'.
(4.2.7p415) 2014/01/28 Released by Harlan Stenn <stenn@ntp.org>
* Fix the man page installation for the scripts/ files.
(4.2.7p414) 2014/01/28 Released by Harlan Stenn <stenn@ntp.org>
* [Bug 792] TrueTime TL-3 WWV refclock support.
* [Bug 898] Documentation fixes.
* [Bug 930] ntpdc docs refer to 'clockinfo', but mean 'clockstat'.
* [Bug 1002] ntp-keygen option and documentation updates: -p/--pvt-passwd
  is now -p/--password, and -q/--get-pvt-passwd is now -q/--export-passwd.
* [Bug 1349] statistics command not documented in HTML documentation.
  In html/monopt.html, add statistics id, definition, description, and
  correct typo.
  In html/scripts/monopt.txt, add statistics item, href, and comment.
  In ntpd/ntp.conf.def, under statistics correct four to eight kinds.
  In ntpd/complete.conf.in, add all eight kinds to statistics.
  In html/comdex.html, remove duplicate footer.
* [Bug 1734] Include man page for ntp.conf (fixed in 4.2.7p297).
* [Bug 2049] Clarify ntpdate's -d option behavior.
* [Bug 2366] ntpdc.html: burst/iburst only work on servers.
* [Bug 2493] ntptrace needs a man page (fixed in 4.2.7p402).
* [Bug 2545] Cleanup of scripts/monitoring/ntptrap.
(4.2.7p413) 2014/01/27 Released by Harlan Stenn <stenn@ntp.org>
* Require a version string for perl scripts that use autogen.
* html/ cleanup.
(4.2.7p412) 2014/01/20 Released by Harlan Stenn <stenn@ntp.org>
* [Bug 2540] bootstrap script needs to 'touch' files in finer-grained groups.
(4.2.7p411) 2014/01/12 Released by Harlan Stenn <stenn@ntp.org>
* [Bug 2532] Note in ntpdc docs that "enable pps" only works on older ntpd.
(4.2.7p410) 2014/01/08 Released by Harlan Stenn <stenn@ntp.org>
* [Bug 2332] Force reference to 'libgcc_s' when using GCC, because
  threading+restricted user+locked memory otherwise fails on Linux.
* [Bug 2530] Fix documentation for enable/disable mode7 and pps.
* Cleanup to the new scripts/*/Makefile.am files.
(4.2.7p409) 2014/01/04 Released by Harlan Stenn <stenn@ntp.org>
* [Bug 2060] Warn about restrictions with "kod" but not "limited".
(4.2.7p408) 2013/12/29 Released by Harlan Stenn <stenn@ntp.org>
* [Bug 2187] Update version number generation scripts.
(4.2.7p407) 2013/12/29 Released by Harlan Stenn <stenn@ntp.org>
* [Bug 2519] mktime.c does not compile on 64-bit Solaris but we do not
  need timegm() and the Solaris provides mktime().
* [Bug 2522] Revert Bug 2513 fix - it breaks backward compatibility.
(4.2.7p406) 2013/12/28 Released by Harlan Stenn <stenn@ntp.org>
* [Bug 2521] VPATH tweaks for perl -opts files.
(4.2.7p405) 2013/12/27 Released by Harlan Stenn <stenn@ntp.org>
* [Bug 2521] bootstrap script needs a tweak for perl -opts files.
* [Bug 2524] Add ntpsweep to sntp/loc/* files.
* [Bug 2526] Add "noinst" support to the sntp/loc/ framework.
(4.2.7p404) 2013/12/24 Released by Harlan Stenn <stenn@ntp.org>
* [Bug 135] AIX5: "Address already in use" for IPv6 wildcard.
(4.2.7p403) 2013/12/23 Released by Harlan Stenn <stenn@ntp.org>
* [Bug 2513] Remove any PIDFILE in finish().
* [Bug 2516] Enable clock_gettime() support for AIX 5+.
* [Bug 2517] Fix peer status errors in decode.html.
(4.2.7p402) 2013/12/23 Released by Harlan Stenn <stenn@ntp.org>
* Incorporate Oliver Kindernay's GSoC 2013 scripts/ cleanup.
(4.2.7p401) 2013/11/30 Released by Harlan Stenn <stenn@ntp.org>
* [Bug 2491] VS20xx compile fixes.
(4.2.7p400) 2013/11/29 Released by Harlan Stenn <stenn@ntp.org>
* [Bug 2491] VS2013 project files.
(4.2.7p399) 2013/11/28 Released by Harlan Stenn <stenn@ntp.org>
* [Bug 2326] More leapsecond file notification cleanup.
* [Bug 2506] make sure routing updates are always tracked
* [Bug 2514] secs/* #define usage cleanup.
(4.2.7p398) 2013/11/25 Released by Harlan Stenn <stenn@ntp.org>
* [Bug 2326] More leapsecond file notification cleanup.
* Improve sntp KoD data file fopen() error message.
(4.2.7p397) 2013/11/20 Released by Harlan Stenn <stenn@ntp.org>
* [Bug 2326] More leapsecond file notification cleanup.
(4.2.7p396) 2013/11/19 Released by Harlan Stenn <stenn@ntp.org>
* [Bug 2326] Improve stale leapsecond notifications.
(4.2.7p395) 2013/11/12 Released by Harlan Stenn <stenn@ntp.org>
* Upgrade to autogen-5.18.3pre5 and libopts-40.1.15.
(4.2.7p394) 2013/11/05 Released by Harlan Stenn <stenn@ntp.org>
* [Bug 1050] Change ONCORE log message for leap second announcement
  to avoid misunderstandings.
* [Bug 2499] Win32 user-space/loopback ppsapi provider drops samples.
* [Bug 2256] Improve configure's function searches in libraries.
(4.2.7p393) 2013/10/16 Released by Harlan Stenn <stenn@ntp.org>
* [Bug 2272] Use C99 integer types. ntp_calendar.h and ntp_types.h .
(4.2.7p392) 2013/10/15 Released by Harlan Stenn <stenn@ntp.org>
* [Bug 2375] Improve AIX compatibility.
* [Bug 2490] Fixed non-const initializer coming from [Bug 2250] fix.
(4.2.7p391) 2013/10/12 Released by Harlan Stenn <stenn@ntp.org>
* [Bug 2250] Rework of leap second handling machine.
* [Bug 2419] [rc-nmea] Improve clockstats reporting when receiver sends
  data without valid GPS fix.
(4.2.7p390) 2013/09/26 Released by Harlan Stenn <stenn@ntp.org>
* [Bug 2482] Cleanup of droproot and jail support for Solaris.
(4.2.7p389) 2013/09/24 Released by Harlan Stenn <stenn@ntp.org>
* [Bug 2473] revisited: NTPD exits after clock is stepped backwards
  Avoid possible unsigned underrun for startup condition when testing
  for clock backstep.
* [Bug 2481] ntpd aborts when both user and group are specified with -u.
* [Bug 2482] Add droproot and jail support for Solaris.
(4.2.7p388) 2013/09/19 Released by Harlan Stenn <stenn@ntp.org>
* [Bug 2473] NTPD exits after clock is stepped backwards externally
(4.2.7p387) 2013/09/16 Released by Harlan Stenn <stenn@ntp.org>
* [Bug 1642] ntpdsim can't find simnulate block in config file.
(4.2.7p386) 2013/09/01 Released by Harlan Stenn <stenn@ntp.org>
* [Bug 2472] (WinXP) Avoid self-termination of IO thread during exit().
(4.2.7p385) 2013/08/19 Released by Harlan Stenn <stenn@ntp.org>
* CID 975596: Copy/paste error: vallen should be siglen.
* CID 1009579: Check return status of X509_add_ext().
* [2085] Fix root distance and root dispersion calculations.
* [Bug 2426] Possibly uninitialized data in crypto_send() - CID 975596.
(4.2.7p384) 2013/08/18 Released by Harlan Stenn <stenn@ntp.org>
* [Bug 2450] --version has bogus short option.
(4.2.7p383) 2013/08/10 Released by Harlan Stenn <stenn@ntp.org>
* (no changes - force a rebuild for a new Coverity scan)
(4.2.7p382) 2013/08/08 Released by Harlan Stenn <stenn@ntp.org>
* [Bug 2454] Need way to set file descriptor limit - cleanup.
(4.2.7p381) 2013/08/07 Released by Harlan Stenn <stenn@ntp.org>
* [Bug 2451] rlimit command is missing from the table of contents in
  miscopt.html .
* [Bug 2452] provide io_handler/input_handler only on
  non HAVE_IO_COMPLETION_PORT platforms
* [Bug 2453] Need a way to avoid calling mlockall.
* [Bug 2454] Need way to set file descriptor limit.
* [Bug 2458] AM_CONFIG_HEADER is obsolete.
(4.2.7p380) 2013/08/03 Released by Harlan Stenn <stenn@ntp.org>
* CID 984511: Some systems have different printf needs for sizeof.
(4.2.7p379) 2013/08/02 Released by Harlan Stenn <stenn@ntp.org>
* CID 739724: Fix printf arg mismatch in a debug line.
* [Bug 2425] compile io_handler() in ntp_io.c unconditionally
* [Bug 2448] Fix checks for configure --with-stack-limit and --with-memlock
  values.
(4.2.7p378) 2013/08/01 Released by Harlan Stenn <stenn@ntp.org>
* [Bug 2425] move part of input handler code from ntpd.c to ntp_io.c
  and fix select()-only platforms calling input_handler directly.
* [Bug 2446] Quiet warnings from Oracle's Studio compiler.
* Upgrade to AutoGen-5.18.1pre3
* Upgrade to libopts-40.1.15.
(4.2.7p377) 2013/07/28 Released by Harlan Stenn <stenn@ntp.org>
* [Bug 2397] License/copyright cleanup.
* [Bug 2439] Fix check of EscapeCommFunction() in ports/winnt/libntp/termios.c.
(4.2.7p376) 2013/07/24 Released by Harlan Stenn <stenn@ntp.org>
* [Bug 2322] Oncore driver should send 0 PPS offset to GPS.
(4.2.7p375) 2013/07/22 Released by Harlan Stenn <stenn@ntp.org>
* [Bug 883] log warning arguments swapped in refclock_gpsvme.c.
* [Bug 2368] Correct bug in previous attempt.
* [Bug 2413] Fix "make check" with automake >= 1.13.
* [Bug 2434] Line-buffer (v. block-buffer) stdout.
(4.2.7p374) 2013/07/21 Released by Harlan Stenn <stenn@ntp.org>
* [Bug 2368] make check troubles in libevent.
* [Bug 2425] setup SIGIO/SIGPOLL for asyncio on the read side
  of a socketpair for the worker thread.
(4.2.7p373) 2013/07/20 Released by Harlan Stenn <stenn@ntp.org>
* [Bug 2427] configure fails to detect recvmsg() on Solaris.
(4.2.7p372) 2013/07/17 Released by Harlan Stenn <stenn@ntp.org>
* [Bug 1466] Oncore should set FLAG_PPS.
* [Bug 2375] AIX 7 doesn't like a libevent validation check.
* [Bug 2423] Log command-line args at LOG_INFO.
* [Bug 2428] do_unconf() should reset 'items' before the 2nd loop.
(4.2.7p371) 2013/07/07 Released by Harlan Stenn <stenn@ntp.org>
* CID 1042586: Check the return value of clock_gettime() in worker_sleep().
* Upgrade to libopts-39.0.14 from 5.17.5pre10.
(4.2.7p370) 2013/07/06 Released by Harlan Stenn <stenn@ntp.org>
* Remove \n's from syslog output strings.
(4.2.7p369) 2013/07/05 Released by Harlan Stenn <stenn@ntp.org>
* [Bug 2415] RES_LIMITED flags check should use &, not &&.
* Have NTP_LIBNTP check for time.h and clock_getres().
* Fix ntpsweep to use sntp instead of ntpdate, from Oliver Kindernay.
(4.2.7p368) 2013/05/01 Released by Harlan Stenn <stenn@ntp.org>
* [Bug 2145] ntpq dumps core when displaying sys_var_list and more.
(4.2.7p367) 2013/04/25 Released by Harlan Stenn <stenn@ntp.org>
* [Bug 1485] Sometimes ntpd crashes
* [Bug 2382] Implement LOGTOD using ldexp() instead of shifting.
(4.2.7p366) 2013/04/17 Released by Harlan Stenn <stenn@ntp.org>
* [Bug 1866] Disable some debugging output in refclock_oncore.
(4.2.7p365) 2013/04/16 Released by Harlan Stenn <stenn@ntp.org>
* [Bug 2149] Log an error message if /proc/net/if_inet6 cannot be opened.
(4.2.7p364) 2013/03/26 Released by Harlan Stenn <stenn@ntp.org>
* Bump sntp/include/autogen-version.def .
(4.2.7p363) 2013/03/26 Released by Harlan Stenn <stenn@ntp.org>
* [Bug 2357] sntp/libopts/usage.c sometimes needs -lintl.
* Upgrade to libopts from 5.17.3pre10.
(4.2.7p362) 2013/03/19 Released by Harlan Stenn <stenn@ntp.org>
* [Bug 2364] "sed -i" is not portable.
(4.2.7p361) 2013/03/17 Released by Harlan Stenn <stenn@ntp.org>
* [Bug 2357] sntp/libopts/usage.c sometimes needs -lintl.
* [Bug 2365] "make check" fails in libevent.
(4.2.7p360) 2013/03/15 Released by Harlan Stenn <stenn@ntp.org>
* Upgrade libevent (coverity fixes, etc.).
* EEXIST is OK for mkdir() in sntp/kod_management.c.
(4.2.7p359) 2013/03/03 Released by Harlan Stenn <stenn@ntp.org>
* [Bug 2359] Fix send_via_ntp_signd() prototype.
(4.2.7p358) 2013/02/27 Released by Harlan Stenn <stenn@ntp.org>
* Upgrade to autogen-5.17.3pre4 and libopts-38.0.13.
* [Bug 2357] sntp/libopts/usage.c on NetBSD needs -lintl.
(4.2.7p357) 2013/02/22 Released by Harlan Stenn <stenn@ntp.org>
* Upgrade to autogen-5.17.2pre and libopts-38.0.13.
(4.2.7p356) 2013/02/19 Released by Harlan Stenn <stenn@ntp.org>
* Added loc/debian.
(4.2.7p355) 2013/02/18 Released by Harlan Stenn <stenn@ntp.org>
* CID 739708: Check return status of fcntl() in refclock_arc.c.
* CID 739709: Check return status of fcntl() in refclock_datum.c.
* CID 739710: Check return status of mkdir() in sntp/kod_management.c.
* CID 739711: Ignore return status of remove() in ntp-keygen.c.
* CID 739723: Print sizeof as unsigned.
* CID 971094: Clean up time of check/time of use in check_leap_file().
(4.2.7p354) 2013/02/10 Released by Harlan Stenn <stenn@ntp.org>
* CID 97194: Check return from setsockopt().
* CID 739473,739532: Out-of-bounds access/illegal address computation.
* CID 739558: Double close.
* CID 739559: Double close.
* CID 739713: devmask/recmask copy/paste error.
* CID 739714: Fix code indentation level.
* CID 739715: Clean up sockaddr_dump().
(4.2.7p353) 2013/02/09 Released by Harlan Stenn <stenn@ntp.org>
* [Bug 2326] Check hourly for a new leapfile if the old one expired.
(4.2.7p352) 2013/01/28 Released by Harlan Stenn <stenn@ntp.org>
* [Bug 2326] Notice when a new leapfile has been installed.
(4.2.7p351) 2013/01/24 Released by Harlan Stenn <stenn@ntp.org>
* [Bug 2328] Don't apply small time adjustments on Windows versions
  which don't support this.
(4.2.7p350) 2013/01/21 Released by Harlan Stenn <stenn@ntp.org>
* Added sntp/loc/netbsd based on info from Christos Zoulas.
(4.2.7p349) 2013/01/20 Released by Harlan Stenn <stenn@ntp.org>
* [Bug 2321] Fixed Windows build, but autogen update still required.
(4.2.7p348) 2013/01/17 Released by Harlan Stenn <stenn@ntp.org>
* [Bug 2327] Rename sntp/ag-tpl/:Old to sntp/ag-tpl/Old.
* Cleanup to ntpsnmpd-opts.def.
* Cleanup to ntpq.texi.
* Documentation cleanup to the ntpd, ntpdc, ntpq and ntp-wait
  .def files.
* In ntp.conf.def, cleanup SEE ALSO, document 'rlimit' options.
* Add a reference to RFC5907 in the ntpsnmpd documentation.
(4.2.7p347) 2013/01/07 Released by Harlan Stenn <stenn@ntp.org>
* [Bug 2325] Re-enable mlockall() check under Linux post-1223 fix.
(4.2.7p346) 2013/01/06 Released by Harlan Stenn <stenn@ntp.org>
* [Bug 1223] reorganize inclusion of sys/resource.h.
(4.2.7p345) 2013/01/04 Released by Harlan Stenn <stenn@ntp.org>
* Update several .def files to use autogen-5.17 feature set.
(4.2.7p344) 2013/01/03 Released by Harlan Stenn <stenn@ntp.org>
* Refactor and enhance mdoc2texi.
* Make sure agtexi-file.tpl defines label-str.
* Cleanup to ntp.conf.def.
* Upgrade to autogen-5.17 and libopts-37.0.12.
(4.2.7p343) 2013/01/02 Released by Harlan Stenn <stenn@ntp.org>
* Update the copyright year.
(4.2.7p342) 2012/12/31 Released by Harlan Stenn <stenn@ntp.org>
* [Bug 2081 - Backward Incompatible] rawstats now logs everything.
(4.2.7p341) 2012/12/30 Released by Harlan Stenn <stenn@ntp.org>
(4.2.7p340) 2012/12/29 Released by Harlan Stenn <stenn@ntp.org>
* mdoc2texi fixes: trailing punctuation.
(4.2.7p339) 2012/12/26 Released by Harlan Stenn <stenn@ntp.org>
* mdoc2texi fixes: parseQuote, closing of list item tables.
* ntp-wait, ntpd, ntpdc, ntpq, ntpsnmpd autogen documentation updates.
(4.2.7p338) 2012/12/25 Released by Harlan Stenn <stenn@ntp.org>
* mdoc2texi fixes: Handle_ArCmFlIc, Handle_Fn, HandleQ.
* ntp-keygen autogen documentation updates.
* ntpq autogen docs.
(4.2.7p337) 2012/12/22 Released by Harlan Stenn <stenn@ntp.org>
* [Bug 1223] More final cleanup for rlimit changes.
(4.2.7p336) 2012/12/21 Released by Harlan Stenn <stenn@ntp.org>
* [Bug 1223] Final cleanup for rlimit changes.
(4.2.7p335) 2012/12/18 Released by Harlan Stenn <stenn@ntp.org>
* Update documentation templates and definitions.
* Create agtexi-file.tpl .
(4.2.7p334) 2012/12/10 Released by Harlan Stenn <stenn@ntp.org>
* [Bug 2114] Update tests for sntp's synch distance.
* Create ntp-keygen.{html,texi}.
(4.2.7p333) 2012/12/07 Released by Harlan Stenn <stenn@ntp.org>
* Autogen documentation cleanup.
(4.2.7p332) 2012/12/06 Released by Harlan Stenn <stenn@ntp.org>
* sntp documentation cleanup.
(4.2.7p331) 2012/12/03 Released by Harlan Stenn <stenn@ntp.org>
* [Bug 2114] Correctly calculate sntp's synch distance.
(4.2.7p330) 2012/12/03 Released by Harlan Stenn <stenn@ntp.org>
* autogen doc cleanup
(4.2.7p329) 2012/12/01 Released by Harlan Stenn <stenn@ntp.org>
* [Bug 2278] ACTS flag3 mismatch between code and driver18.html.
* Use an enum for the ACTS state table.
* html doc reconciliation with DLM's copy.
(4.2.7p328) 2012/11/30 Released by Harlan Stenn <stenn@ntp.org>
* html doc reconciliation with DLM's copy.
(4.2.7p327) 2012/11/29 Released by Harlan Stenn <stenn@ntp.org>
* [Bug 2024] Identify Events in the system status word in decode.html.'
* [Bug 2040] Provide a command-line option for the identity key bits.
* Create loc/darwin for Mac OSX
(4.2.7p326) 2012/11/21 Released by Harlan Stenn <stenn@ntp.org>
* [Bug 1214] 'proto: precision = ...' should be at INFO, not NOTICE.
* [Bug 2246] Clear sys_leap when voting says to disarm the leap.
(4.2.7p325) 2012/11/20 Released by Harlan Stenn <stenn@ntp.org>
* [Bug 2202] ntpq.html: there is no "acv" billboard.
* [Bug 2306] keep pps hack for Win32 even if user-mode/loopback
  PPS API is activated on a serial line.
(4.2.7p324) 2012/11/19 Released by Harlan Stenn <stenn@ntp.org>
* Reinstate doc fix to authentic.html from Mike T.
* [Bug 1223] cleanup for rlimit changes.
* [Bug 2098] Install DLM's HTML documentation.
* [Bug 2306] Added user-mode/loop-back PPS API provider for Win32
(4.2.7p323) 2012/11/18 Released by Harlan Stenn <stenn@ntp.org>
* html/ updates from Dave Mills.
(4.2.7p322) 2012/11/15 Released by Harlan Stenn <stenn@ntp.org>
* [Bug 1223] Allow configurable values for RLIMIT_STACK and
  RLIMIT_MEMLOCK.
* [Bug 1320] Log ntpd's initial command-line parameters. (updated fix)
* [Bug 2120] no sysexits.h under QNX.
* [Bug 2123] cleanup to html/leap.html.
(4.2.7p321) 2012/11/13 Released by Harlan Stenn <stenn@ntp.org>
* [Bug 1320] Log ntpd's initial command-line parameters.
(4.2.7p320) 2012/11/12 Released by Harlan Stenn <stenn@ntp.org>
* [Bug 969] Clarify ntpdate.html documentation about -u and ntpd.
* [Bug 1217] libisc/ifiter_sysctl.c:internal_current(): Ignore RTM
  messages with wrong version
(4.2.7p319) 2012/11/11 Released by Harlan Stenn <stenn@ntp.org>
* [Bug 2296] Fix compile problem with building with old OpenSSL.
(4.2.7p318) 2012/11/05 Released by Harlan Stenn <stenn@ntp.org>
* [Bug 2301] Remove spurious debug output from ntpq.
(4.2.7p317) 2012/11/05 Released by Harlan Stenn <stenn@ntp.org>
* [Bug 922] Allow interspersed -4 and -6 flags on the ntpq command line.
(4.2.7p316) 2012/10/27 Released by Harlan Stenn <stenn@ntp.org>
* [Bug 2296] Update fix for Bug 2294 to handle --without-crypto.
(4.2.7p315) 2012/10/26 Released by Harlan Stenn <stenn@ntp.org>
* [Bug 2294] ntpd crashes in FIPS mode.
(4.2.7p314) 2012/10/23 Released by Harlan Stenn <stenn@ntp.org>
* Document a tricky malloc() of dns_ctx in sntp.
(4.2.7p313) 2012/10/23 Released by Harlan Stenn <stenn@ntp.org>
* [Bug 2291] sntp should report why it cannot open file.kod.
* [Bug 2293] add support for SO_BINTIME, refine support for
  SO_TIMESTAMPNS (bug 1374)
(4.2.7p312) 2012/10/11 Released by Harlan Stenn <stenn@ntp.org>
* Clean up testing/debugging of fix for [Bug 938] from sntp/main.c .
(4.2.7p311) 2012/10/10 Released by Harlan Stenn <stenn@ntp.org>
* [Bug 938] The argument to the -D flag takes a number, not a string.
* [Bug 1013] ntpdate's HTML page claims wrong default version.
* [Bug 1374] Support SO_TIMESTAMPNS.
(4.2.7p310) 2012/10/09 Released by Harlan Stenn <stenn@ntp.org>
* [Bug 1374] Support SO_TIMESTAMPNS.
* [Bug 2266] Remove deprecated refclock_trak.c from Windows Makefile
  equivalents.
* [Bug 2274] Bring libopts/enum.c back to (old) ANSI C compliance.
(4.2.7p309) 2012/10/04 Released by Harlan Stenn <stenn@ntp.org>
* [Bug 2287] ntpdate returns 0 even if adjtime() call fails.
(4.2.7p308) 2012/09/29 Released by Harlan Stenn <stenn@ntp.org>
* CID 97198: Check return from ioctl() calls in refclock_acts.c.
(4.2.7p307) 2012/09/29 Released by Harlan Stenn <stenn@ntp.org>
* [Bug 1997] Fix sntp broadcast timeouts.
* [Bug 2234] Fix incorrect ntptrace html documentation.
* [Bug 2262] Install html docs in $htmldir.
* Fix typo in html/select.html.
(4.2.7p306) 2012/09/15 Released by Harlan Stenn <stenn@ntp.org>
* [Bug 752] ToS cleanup from Mike Tatarinov.
(4.2.7p305) 2012/09/15 Released by Harlan Stenn <stenn@ntp.org>
* [Bug 752] Use proper ToS network packet markings for IPv4 and IPv6.
* [Bug 1232] Convert SHM refclock to use struct timespec.
* [Bug 2258] Add syslog message about leap insertion.
* [Bug 2263] broadcast server doesn't work for host with
  OS_MISSES_SPECIFIC_ROUTE_UPDATES.
* [Bug 2271] Decode refclock types when built with --disable-all-clocks.
* [Bug 2276] clk_sel240x.c #define's _XOPEN_SOURCE, breaking QNX6.
* Updates to driver28.html.
(4.2.7p304) 2012/09/06 Released by Harlan Stenn <stenn@ntp.org>
* [Bug 2264] Cleanup SEL240X Refclock.
* In refclock_wwv.c rename SECOND to WWV_SEC and MINUTE to WWV_MIN.
(4.2.7p303) 2012/09/05 Released by Harlan Stenn <stenn@ntp.org>
* [Bug 1232] Add nanosecond support to SHM driver.
(4.2.7p302) 2012/09/05 Released by Harlan Stenn <stenn@ntp.org>
* [Bug 2160] Log warning about expired leapseconds file.
(4.2.7p301) 2012/09/03 Released by Harlan Stenn <stenn@ntp.org>
* [Bug 2164] Greater precision needed for ntpq offset report.
* Clean the man5_MANS in ntpd/ .
(4.2.7p300) 2012/09/03 Released by Harlan Stenn <stenn@ntp.org>
* [Bug 2262] Install sntp.html into htmldir.
* [Bug 2270] Install fails due to repeated man5 page names.
(4.2.7p299) 2012/09/01 Released by Harlan Stenn <stenn@ntp.org>
* More cleanup to the bootstrap script.
(4.2.7p298) 2012/09/01 Released by Harlan Stenn <stenn@ntp.org>
* Handle additional man page sections in the bootstrap script.
* Remove extraneous parens.
* Add a missing "%s" syslog format string.
(4.2.7p297) 2012/09/01 Released by Harlan Stenn <stenn@ntp.org>
* Fix mdoc2man.
* Distribute ntp.conf.def and ntp.keys.def.
(4.2.7p296) 2012/08/31 Released by Harlan Stenn <stenn@ntp.org>
* Begin support for autogen maintaining ntp.conf and ntp.keys docs.
* Upgrade to autogen-5.16.2 and libopts-36.5.11.
* Potential bugfix for agtexi-cmd.tpl.
(4.2.7p295) 2012/08/11 Released by Harlan Stenn <stenn@ntp.org>
* Look for syslog's facilitynames[].
(4.2.7p294) 2012/08/08 Released by Harlan Stenn <stenn@ntp.org>
* [Bug 2242] configure fails to detect getifaddrs function on Solaris.
* [Bug 2249] Bad operator for 'test' in 'make check' of libevent.
* [Bug 2252] palisade: formats nanosecs to a 6-char field.
* Attempt to resolve strict-aliasing violation in refclock_tsyncpci.c.
* Fix && -> & typo in refclock_palisade.c debug statements.
(4.2.7p293) 2012/08/04 Released by Harlan Stenn <stenn@ntp.org>
* [Bug 2247] (more) Get rid of the TRAK refclock - deprecated since 2006.
* Documentation cleanup from Mike T.
* Cleanup kclk_sel240x.o rules in libparse/Makefile.am.
(4.2.7p292) 2012/08/02 Released by Harlan Stenn <stenn@ntp.org>
* [Bug 1545] Note why we are logging the Version string.
* [Bug 1872] Remove legacy ppsclock fdpps, #ifdef PPS.
* [Bug 2075] Fix spelling of 'incompatible'.
* [Bug 2247] Get rid of the TRAK refclock - deprecated since 2006.
* Clean up an exit status in ntpq.c.
(4.2.7p291) 2012/07/31 Released by Harlan Stenn <stenn@ntp.org>
* [Bug 2241] MDNS registration should only happen if requested.
(4.2.7p290) 2012/07/20 Released by Harlan Stenn <stenn@ntp.org>
* [Bug 1454] Add parse clock support for the SEL-240x GPS products.
* CID 709185: refclock_chu.c will leak fd==0 (better fix)
(4.2.7p289) 2012/07/16 Released by Harlan Stenn <stenn@ntp.org>
* CID 97123: Future-proof possible change to refclock_nmea.c.
* CID 97377: ntp-keygen.c's followlink() might not NUL-terminate.
* CID 709185: refclock_chu.c will leak fd==0 (which should be impossible).
(4.2.7p288) 2012/07/03 Released by Harlan Stenn <stenn@ntp.org>
* CID 709173: Make sure a libisc function we do not use is called properly.
(4.2.7p287) 2012/07/03 Released by Harlan Stenn <stenn@ntp.org>
* Remove 1024 associations-per-server limit from ntpq.
* Remove blank line between ntpq mreadvar associations.
(4.2.7p286) 2012/06/28 Released by Harlan Stenn <stenn@ntp.org>
* CID 97193: check return from sscanf() in ntp_config.c.
* CID 709169: check return from open("/dev/null", 0) and friends.
* CID 709207: Initialize "quality" for ulink_receive.
(4.2.7p285) 2012/06/18 Released by Harlan Stenn <stenn@ntp.org>
* [Bug 2227] Enable mrulist access control via "restrict ... nomrulist".
* Automake-1.12 wants us to use AM_PROG_AR.
* Conditionalize msyslog messages about rejected mode 6 requests due to
  nomodify and nomrulist restrictions under "logconfig +sysinfo".
* Increment sys_restricted in a few rejection paths due to nomodify
  restrictions where previosuly overlooked.
(4.2.7p284) 2012/06/16 Released by Harlan Stenn <stenn@ntp.org>
* [Bug 2225] libevent configure hangs.
* Update bundled libevent to git master, post libevent 2.1.1-alpha.
(4.2.7p283) 2012/06/16 Released by Harlan Stenn <stenn@ntp.org>
* In sntp/m4/ntp_openssl.m4, Support multiple package names for the
  crypto library.  Add legacy support for -Wl,-rpath.
(4.2.7p282) 2012/06/15 Released by Harlan Stenn <stenn@ntp.org>
* tickadj may need to be linked with PTHREAD_LIBS.
(4.2.7p281) 2012/06/14 Released by Harlan Stenn <stenn@ntp.org>
* U_INT32_MAX cleanup in include/ntp_types.h .
* When linking, ntp_keygen and tickadj need $(LIBM).
(4.2.7p280) 2012/06/13 Released by Harlan Stenn <stenn@ntp.org>
* [Bug 2224] Use-after-free in routing socket code after dropping root.
(4.2.7p279) 2012/06/10 Released by Harlan Stenn <stenn@ntp.org>
* [Bug 2211] findbcastinter(): possibly undefined variable iface used.
* [Bug 2220] Incorrect check for maximum association id in ntpq.
(4.2.7p278) 2012/06/03 Released by Harlan Stenn <stenn@ntp.org>
* [Bug 2204] Build with --enable-getifaddrs=glibc fails.
* [Bug 2178] refclock_tsyncpci.c reach register fails to shift.
* [Bug 2191] dcfd -Y y2kcheck on CentOS 6.2 x86_64 breaks make check.
(4.2.7p277) 2012/05/25 Released by Harlan Stenn <stenn@ntp.org>
* [Bug 2193] Building timestruct tests with Clang 3.1 fails.
(4.2.7p276) 2012/05/15 Released by Harlan Stenn <stenn@ntp.org>
* [Bug 2179] Remove sntp/header.h.
(4.2.7p275) 2012/04/28 Released by Harlan Stenn <stenn@ntp.org>
* [Bug 1744] Remove obsolete ntpdate/ntptime* items.
(4.2.7p274) 2012/04/25 Released by Harlan Stenn <stenn@ntp.org>
* [Bug 2174] ntpd rejects source UDP ports less than 123 as bogus.
(4.2.7p273) 2012/04/19 Released by Harlan Stenn <stenn@ntp.org>
* [Bug 2141] handle_sigio() calls get_systime(), which must be
  reentrant when SIGIO is used.  Sanity checks relative to the prior
  get_systime() are disabled in ntpd on systems with signaled I/O, but
  active in sntp and ntpdate.
* Correct authnumfreekeys accounting broken in 4.2.7p262.
(4.2.7p272) 2012/04/14 Released by Harlan Stenn <stenn@ntp.org>
* LCRYPTO is gone - replace with VER_SUFFIX.
* Change the link order for ntpsntpd.
* Remove extra 'nlist' check from configure.ac.
(4.2.7p271) 2012/04/11 Released by Harlan Stenn <stenn@ntp.org>
* [Bug 1122] openssl detection via pkg-config fails when no additional
  -Idir flags are needed.
* Avoid overwriting user variable LDFLAGS with OpenSSL flags, instead
  they are added to LDFLAGS_NTP.
(4.2.7p270) 2012/03/26 Released by Harlan Stenn <stenn@ntp.org>
* Update driver45.html page.
(4.2.7p269) 2012/03/25 Released by Harlan Stenn <stenn@ntp.org>
* Clean up configure.ac.
* Cleanup configure.ac's TSYNC PCI section.
(4.2.7p268) 2012/03/24 Released by Harlan Stenn <stenn@ntp.org>
* Update driver45.html page.
(4.2.7p267) 2012/03/23 Released by Harlan Stenn <stenn@ntp.org>
* Initial cut at a basic driver45.html page.
(4.2.7p266) 2012/03/21 Released by Harlan Stenn <stenn@ntp.org>
* Add refclock_tsyncpci.c (driver 45) supporting Spectracom TSYNC timing
  boards.
(4.2.7p265) 2012/03/20 Released by Harlan Stenn <stenn@ntp.org>
* Treat zero counter as indication of precise system time in Windows
  PPSAPI helper function pps_ntp_timestamp_from_counter(), enabling
  PPSAPI providers to use the Windows 8 precise clock directly.
(4.2.7p264) 2012/03/14 Released by Harlan Stenn <stenn@ntp.org>
* [Bug 2160] Note if leapseconds file is past its prime.
* Use GetSystemTimePreciseAsFileTime() on Windows 8.
(4.2.7p263) 2012/03/13 Released by Harlan Stenn <stenn@ntp.org>
* [Bug 2156] clock instability with LOCAL driver, from Miroslav Lichvar.
* [Bug 2159] Windows ntpd using leapfile erroneous leap second 20120401.
(4.2.7p262) 2012/02/29 Released by Harlan Stenn <stenn@ntp.org>
* Improve ntpd scalability for servers with many trusted keys.
(4.2.7p261) 2012/02/27 Released by Harlan Stenn <stenn@ntp.org>
* [Bug 2048] add the clock variable timecode to SHM refclock.
(4.2.7p260) 2012/02/24 Released by Harlan Stenn <stenn@ntp.org>
* Fix the check-scm-rev invocation in several Makefile.am's.
(4.2.7p259) 2012/02/22 Released by Harlan Stenn <stenn@ntp.org>
* [Bug 2148] ntpd 4.2.7p258 segfault with 0x0100000 bit in NMEA mode.
* refclock_nmea.c merge cleanup thanks to Juergen Perlinger.
(4.2.7p258) 2012/02/21 Released by Harlan Stenn <stenn@ntp.org>
* [Bug 2140] Rework of Windows I/O completion port handling to avoid
  garbling serial input in UNIX line discipline emulation.
* [Bug 2143] NMEA driver: discard data if quality indication not good,
  add statistic counters (mode bit enabled) to clockstats file.
(4.2.7p257) 2012/02/17 Released by Harlan Stenn <stenn@ntp.org>
* [Bug 2135] defer calls to 'io_input' to main thread under Windows.
(4.2.7p256) 2012/02/08 Released by Harlan Stenn <stenn@ntp.org>
* [Bug 2131] Set the system variable settimeofday only after clock step.
* [Bug 2134] --enable-C99-snprintf does not force rpl_snprintf use.
(4.2.7p255) 2012/01/29 Released by Harlan Stenn <stenn@ntp.org>
* [Bug 603] Only link with nlist()-related libraries when needed:
  More cleanup.
(4.2.7p254) 2012/01/29 Released by Harlan Stenn <stenn@ntp.org>
* [Bug 603] Only link with nlist()-related libraries when needed.
(4.2.7p253) 2012/01/26 Released by Harlan Stenn <stenn@ntp.org>
* [Bug 2126] Compile error on Windows with libopts from Autogen 5.14.
* Update one of the license URLs.
(4.2.7p252) 2012/01/25 Released by Harlan Stenn <stenn@ntp.org>
* Upgrade to autogen-5.14 (and libopts-36.1.11).
(4.2.7p251) 2012/01/17 Released by Harlan Stenn <stenn@ntp.org>
* [Bug 2115] ntptrace should accept both rootdispersion and rootdisp.
(4.2.7p250) 2012/01/15 Released by Harlan Stenn <stenn@ntp.org>
* [Bug 2113] Warn about ignored extra args in ntpq.
* Update the copyright year.
(4.2.7p249) 2012/01/10 Released by Harlan Stenn <stenn@ntp.org>
* [Bug 2111] Remove minpoll delay before iburst for pool and
  manycastclient.
* Move refclock-specific scheduled timer code under #ifdef REFCLOCK
  and move "action" and "nextaction" data for same from struct peer to
  struct refclockproc.  These provide a way to schedule a callback some
  seconds in the future.
(4.2.7p248) 2012/01/08 Released by Harlan Stenn <stenn@ntp.org>
* [Bug 2109] "make clean check" is broken with gtest available.
* [Bug 2110] systime.c typo breaks build on microsecond clocks.
(4.2.7p247) 2012/01/07 Released by Harlan Stenn <stenn@ntp.org>
* Fix build break triggered by updating deps-ver and libntp/systime.c at
  the same time by explicitly depending systime_s.c on systime.c.
(4.2.7p246) 2012/01/06 Released by Harlan Stenn <stenn@ntp.org>
* [Bug 2104] ntpdc fault with oversize -c command.
* [Bug 2106] Fix warnings when using -Wformat-security.
* Refactor timespecops.h and timevalops.h into inline functions.
(4.2.7p245) 2011/12/31 Released by Harlan Stenn <stenn@ntp.org>
* [Bug 2100] conversion problem with timespec/timeval <--> l_fp fixed;
  added tests to expose the bug.
(4.2.7p244) 2011/12/25 Released by Harlan Stenn <stenn@ntp.org>
* Updates from 4.2.6p5.
(4.2.7p243) 2011/12/23 Released by Harlan Stenn <stenn@ntp.org>
* [Bug 2095] ntptrace now needs 'rv' instead of 'pstat', reported
  by Michael Tatarinov.
(4.2.7p242) 2011/12/21 Released by Harlan Stenn <stenn@ntp.org>
* Include missing html/icons/sitemap.png, reported by Michael Tatarinov.
* Documentation updates from Dave Mills.
(4.2.7p241) 2011/12/18 Released by Harlan Stenn <stenn@ntp.org>
* [Bug 2015] Overriding sys_tick should recalculate sys_precision.
* [Bug 2037] Fuzzed non-interpolated clock may decrease.
* [Bug 2068] "tos ceiling" default and cap changed to 15.
* Floor peer delay using system precision, as with jitter, reflecting
  inability to measure shorter intervals.
(4.2.7p240) 2011/12/15 Released by Harlan Stenn <stenn@ntp.org>
* [Bug 2092] clock_select() selection jitter miscalculated.
* [Bug 2093] Reintroduce smaller stratum factor to system peer metric.
(4.2.7p239) 2011/12/11 Released by Harlan Stenn <stenn@ntp.org>
* Documentation updates from Dave Mills.
(4.2.7p238) 2011/12/09 Released by Harlan Stenn <stenn@ntp.org>
* [Bug 2082] from 4.2.6p5-RC3: 3-char refid sent by ntpd 4.2.6p5-RC2
  ends with extra dot.
* [Bug 2085] from 4.2.6p5-RC3: clock_update() sys_rootdisp calculation
  omits root delay.
* [Bug 2086] from 4.2.6p5-RC3: get_systime() should not offset by
  sys_residual.
* [Bug 2087] from 4.2.6p5-RC3: sys_jitter calculation overweights
  sys.peer jitter.
* from 4.2.6p5-RC3: Ensure NULL peer->dstadr is not accessed in orphan
  parent selection.
(4.2.7p237) 2011/12/01 Released by Harlan Stenn <stenn@ntp.org>
* [Bug 2050] from 4.2.6p5-RC2: Orphan mode stratum counting to infinity.
* [Bug 2059] from 4.2.6p5-RC2: optional billboard column "server" does
  not honor -n.
* [Bug 2066] from 4.2.6p5-RC2: ntpq lopeers ipv6 "local" column overrun.
* [Bug 2068] from 4.2.6p5-RC2: ntpd sends nonprintable stratum 16 refid
  to ntpq.
* [Bug 2069] from 4.2.6p5-RC2: broadcastclient, multicastclient spin up
  duplicate ephemeral associations without broadcastdelay.
* [Bug 2072] from 4.2.6p5-RC2: Orphan parent selection metric needs
  ntohl().
* [Bug 2073] Correct ntpq billboard's MODE_PASSIVE t from 'u' to 'S'.
* from 4.2.6p5-RC2: Exclude not-yet-determined sys_refid from use in
  loopback TEST12 (from Dave Mills).
* from 4.2.6p5-RC2: Never send KoD rate limiting response to MODE_SERVER.
* Floor calculation of sys_rootdisp at sys_mindisp in clock_update (from
  Dave Mills).
* Restore 4.2.6 clock_combine() weighting to ntp-dev, reverting to pre-
  4.2.7p70 method while also avoiding divide-by-zero (from Dave Mills).
* Round l_fp traffic interval when converting to integer in rate limit
  and KoD calculation.
(4.2.7p236) 2011/11/16 Released by Harlan Stenn <stenn@ntp.org>
* Documentation updates from Dave Mills.
(4.2.7p235) 2011/11/16 Released by Harlan Stenn <stenn@ntp.org>
* [Bug 2052] Autokey CRYPTO_ASSOC host@group vallen needs checking.
(4.2.7p234) 2011/11/07 Released by Harlan Stenn <stenn@ntp.org>
* Clean up -libm entries regarding libntp.a
(4.2.7p233) 2011/11/06 Released by Harlan Stenn <stenn@ntp.org>
* Documentation updates from Dave Mills.
(4.2.7p232) 2011/11/05 Released by Harlan Stenn <stenn@ntp.org>
* Update the NEWS file so we note the default disable of mode 7 requests.
* Clean up some bitrotted code in libntp/socket.c.
(4.2.7p231) 2011/11/03 Released by Harlan Stenn <stenn@ntp.org>
* [Bug 1940] ignore auth key if hex decoding fails.
* Add ntpq reslist command to query access restrictions, similar to
  ntpdc's reslist.
(4.2.7p230) 2011/11/01 Released by Harlan Stenn <stenn@ntp.org>
* Disable mode 7 (ntpdc) query processing in ntpd by default.  ntpq is
  believed to provide all functionality ntpdc did, and uses a less-
  fragile protocol that's safer and easier to maintain.  If you do find
  some management via ntpdc is needed, you can use "enable mode7" in the
  ntpd configuration.
* Directly limit the number of datagrams in a mrulist response, rather
  than limiting the number of entries returned to indirectly limit the
  datagram count.
* Documentation updates from Dave Mills.
(4.2.7p229) 2011/10/26 Released by Harlan Stenn <stenn@ntp.org>
* [Bug 1995] fix wrong use of ZERO() macro in 'ntp_calendar.c'
(4.2.7p228) 2011/10/23 Released by Harlan Stenn <stenn@ntp.org>
* [Bug 1995] add compile time stamp based era unfolding for
  'step_systime()' and necessary support to 'ntp-calendar.c'.
(4.2.7p227) 2011/10/22 Released by Harlan Stenn <stenn@ntp.org>
* [Bug 2036] gcc 2.95.3 preprocessor can't nest #ifdef in macro args.
* A number of compiler warnings eliminated.
(4.2.7p226) 2011/10/21 Released by Harlan Stenn <stenn@ntp.org>
* [Bug 2035] ntpq -c mrulist sleeps 1 sec between queries, not 5 msec.
* Documentation updates from Dave Mills.
(4.2.7p225) 2011/10/15 Released by Harlan Stenn <stenn@ntp.org>
* Documentation updates from Dave Mills.
(4.2.7p224) 2011/10/14 Released by Harlan Stenn <stenn@ntp.org>
* ntpq mrulist shows intermediate counts every five seconds while
  retrieving list, and allows Ctrl-C interruption of the retrieval,
  showing the incomplete list as retrieved.  Reduce delay between
  successive mrulist retrieval queries from 30 to 5 msec.  Do not
  give up mrulist retrieval when a single query times out.
(4.2.7p223) 2011/10/12 Released by Harlan Stenn <stenn@ntp.org>
* Documentation updates from Dave Mills.
(4.2.7p222) 2011/10/11 Released by Harlan Stenn <stenn@ntp.org>
* [Bug 2029] "make check" clutters syslog.
* Log signal description along with number on ntpd exit.
(4.2.7p221) 2011/10/10 Released by Harlan Stenn <stenn@ntp.org>
* [Bug 2025] Switching between daemon and kernel loops can doubly-
  correct drift
* [Bug 2028] ntpd -n (nofork) redirects logging to stderr.
* Documentation updates from Dave Mills.
(4.2.7p220) 2011/10/05 Released by Harlan Stenn <stenn@ntp.org>
* [Bug 1945] mbg_gps166.h use of _TM_DEFINED conflicts with MS VC.
* [Bug 1946] parse_start uses open; does not work on Windows.
* [Bug 1947] Porting parse-based Wharton refclock driver to Windows.
* [Bug 2024] Remove unused system event code EVNT_CLKHOP.
(4.2.7p219) 2011/10/04 Released by Harlan Stenn <stenn@ntp.org>
* Documentation updates from Dave Mills.
(4.2.7p218) 2011/10/03 Released by Harlan Stenn <stenn@ntp.org>
* [Bug 2019] Allow selection of cipher for private key files.
* Documentation updates from Dave Mills.
* ntp-keygen private key cipher default now triple-key triple DES CBC.
* ntp-keygen -M is intended to ignore all other defaults and
  options, so do not attempt to open existing Autokey host certificate
  before generating symmetric keys and terminating.
* Restore IFF, MV, and GQ identity parameter filename convention to
  ntpkey_<scheme>par_<group/host> in ntpd, matching ntp-keygen.
* Change some error logging to syslog to ignore logconfig mask, such
  as reporting PPSAPI failure in NMEA and WWVB refclocks.
* ntp-keygen on Windows XP and later systems will now create links
  expected by ntpd.  They are hardlinks on Windows, soft on POSIX.
* Conditionalize NMEA serial open message under clockevent.
* Send all peer variables to trappers in report_event().
(4.2.7p217) 2011/09/29 Released by Harlan Stenn <stenn@ntp.org>
* [Bug 2020] ntp-keygen -s no longer sets host in cert file name.
* [Backward Incompatible] ntp-keygen -i option long name changed from
  misleading --issuer-name to --ident.
(4.2.7p216) 2011/09/27 Released by Harlan Stenn <stenn@ntp.org>
* sntp documentation tag cleanup.
* mdoc2man improvements.
(4.2.7p215) 2011/09/24 Released by Harlan Stenn <stenn@ntp.org>
* Use patched mdoc2man script, from Eric Feng.
* Sync with ntp-4.2.6p4 (a no-op).
(4.2.7p214) 2011/09/20 Released by Harlan Stenn <stenn@ntp.org>
* [Bug 1981] Initial offset convergence applies frequency correction 2x
  with kernel discipline.
* [Bug 2008] Initial offset convergence degraded with 500 PPM adjtime().
* [Bug 2009] EVNT_NSET adj_systime() mishandled by Windows ntpd.
(4.2.7p213) 2011/09/08 Released by Harlan Stenn <stenn@ntp.org>
* [Bug 1999] NMEA does not send PMOTG messages any more.
(4.2.7p212) 2011/09/07 Released by Harlan Stenn <stenn@ntp.org>
* [Bug 2003] from 4.2.6p4-RC3: ntpq_read_assoc_peervars() broken.
(4.2.7p211) 2011/09/01 Released by Harlan Stenn <stenn@ntp.org>
* Update libevent to git head (2.1 branch) as of 2.0.14-stable.
(4.2.7p210) 2011/08/31 Released by Harlan Stenn <stenn@ntp.org>
* Require -D4 or higher for ntpd SIGALRM debug trace from [Bug 2000].
(4.2.7p209) 2011/08/27 Released by Harlan Stenn <stenn@ntp.org>
* [Bug 2000] ntpd worker threads must block signals expected in main
  thread.
* [Bug 2001] add ntpq -c timerstats like ntpdc -c timerstats.
* [Bug 2001] from 4.2.6p4-RC3: ntpdc timerstats reports overruns as
  handled.
* Update sntp tests to track the change of root dispersion to
  synchronization distance.
(4.2.7p208) 2011/08/24 Released by Harlan Stenn <stenn@ntp.org>
* Fix the CLOCK_MONOTONIC TRACE() message.
(4.2.7p207) 2011/08/22 Released by Harlan Stenn <stenn@ntp.org>
* Restore the original CLOCK_MONOTONIC output format in sntp.
* Cleanups for ntp-wait-opts.def and ntp.keys.def .
(4.2.7p206) 2011/08/20 Released by Harlan Stenn <stenn@ntp.org>
* [Bug 1993] ntpd Windows port adj_systime() broken in 4.2.7p203.
* sntp documentation and behavior improvements suggested by
  Steven Sommars.
* Have sntp report synchronization distance instead of root dispersion.
* Clean up ntp-wait-opts.def .
(4.2.7p205) 2011/08/19 Released by Harlan Stenn <stenn@ntp.org>
* [Bug 1992] util/tg2 doesn't compile, needs libntp.
(4.2.7p204) 2011/08/16 Released by Harlan Stenn <stenn@ntp.org>
* Added support for Garmin's $PGRMF sentence to NMEA driver
* [Bug 1988] Better sntp send failed error message needed.
* [Bug 1989] sntp manual page sometimes refers to SNTP as a program.
* [Bug 1990] sntp output should include stratum.
(4.2.7p203) 2011/08/13 Released by Harlan Stenn <stenn@ntp.org>
* [Bug 1986] Require Visual C++ 2005 or later compilers in Windows port.
* Actually use long long for (u_)int64 by correcting spelling of
  SIZEOF_LONG_LONG in ntp_types.h.
* Force .exe minimum Windows version to 0x0400 to allow NT4 in
  vs2005/*.vcproj files.
* Fix make distcheck with --enable-libevent-regress problem with
  unwritable $srcdir.
* Correct init_logging()'s def_syslogmask type to u_int32 following
  change of ntp_syslogmask from u_long to u_int32 in p202.
(4.2.7p202) 2011/08/09 Released by Harlan Stenn <stenn@ntp.org>
* [Bug 1983] --without-sntp build breaks in sntp subdir.
* [Bug 1984] from 4.2.6p4-RC3: ntp/libisc fails to compile on OS X 10.7.
* [Bug 1985] from 4.2.6p4-RC3: "logconfig =allall" rejected.
(4.2.7p201) 2011/08/05 Released by Harlan Stenn <stenn@ntp.org>
* sntp: change -h/--headspace to -g/--gap, and change the default gap
  from 10 to 50ms
* [Backward Incompatible] from 4.2.6p4: sntp: -l/--filelog ->
  -l/--logfile, to be consistent with ntpd.
* Documentation updates from Dave Mills.
* From 4.2.6p4: libopts/file.c fix from Bruce Korb (arg-type=file).
(4.2.7p200) 2011/08/04 Released by Harlan Stenn <stenn@ntp.org>
* Sync with 4.2.6p4-RC2.
(4.2.7p199) 2011/07/29 Released by Harlan Stenn <stenn@ntp.org>
* Documentation updates from Dave Mills.
(4.2.7p198) 2011/07/28 Released by Harlan Stenn <stenn@ntp.org>
* remove old binsubdir stuff from SNTP, as NTP_LOCINFO does that now.
(4.2.7p197) 2011/07/28 Released by Harlan Stenn <stenn@ntp.org>
* [Bug 1975] from 4.2.6p4-RC2: libntp/mktime.c won't work with 64-bit
  time_t
* [Bug 1976] genLocInfo writes to srcdir break 'make distcheck'.
* [Bug 1977] Fix flag/description mismatches in ntp-keygen-opts.def.
* Do not force "legacy" when --with-locfile is not given, genLocInfo
  will find the correct default for the system.
* Fix warnings in ntp_request.c ([Bug 1973] oversight) and sntp/main.c
  (CID 159, apparent overrun due to union, actually correct).
* Update sntp/loc/solaris to conform to stock locations.
(4.2.7p196) 2011/07/27 Released by Harlan Stenn <stenn@ntp.org>
* DEFAULT INSTALLATION DIRECTORY CHANGES ON SOME OSes: to get the old
  behavior, pass --with-locfile=legacy to 'configure'
* [Bug 1972] from 4.2.6p4-RC2: checking for struct rtattr fails.
* [Bug 1973] Widen reference clock mode from 8 to 32 bits.
* Removed sntp/m4/ntp_bindir.m4 - no longer needed.
* Move loc/ to sntp/loc/ .
* Move scripts/cvo.sh to sntp/scripts/cvo.sh .
* Move scripts/genLocInfo to sntp/scripts/genLocInfo .
* Give NTP_LOCINFO an optional path-to argument.
* Remove hacks to get NTP_LOCINFO-related data to sntp/ .
* Move sntp/include/mansec2subst.sed to sntp/scripts/mansec2subst.sed .
* If no "more specific" loc file is found for redhat* or fedora*,
  look for a loc/redhat file.
* If no "more specific" loc file is found and uname says this is Linux,
  look for a loc/linux file.
* Improve the help text: --with-locfile=XXX .
* work around solaris /bin/sh issues for genLocInfo.
(4.2.7p195) 2011/07/25 Released by Harlan Stenn <stenn@ntp.org>
* Added loc/redhat.
(4.2.7p194) 2011/07/25 Released by Harlan Stenn <stenn@ntp.org>
* [Bug 1608] from 4.2.6p4-RC2: Parse Refclock driver should honor
  trusttime.
* Add support for installing programs and scripts to libexec.
* Added loc/solaris.
(4.2.7p193) 2011/07/24 Released by Harlan Stenn <stenn@ntp.org>
* [Bug 1970] from 4.2.6p4-RC2: UNLINK_EXPR_SLIST() causes crash if list
  is empty.
* Update libevent to 2.1 HEAD as of merge of 2.0.13-stable-dev.
* Match addr_eqprefix() sizeof and memcpy destination to make it clear
  to static analysis that there is no buffer overrun (CID 402).
(4.2.7p192) 2011/07/18 Released by Harlan Stenn <stenn@ntp.org>
* [Bug 1966] Broken FILES section for ntp.keys.def.
(4.2.7p191) 2011/07/17 Released by Harlan Stenn <stenn@ntp.org>
* [Bug 1948] Update man page section layout.
* [Bug 1963] add reset command for ntpq :config, similar to ntpdc's.
* [Bug 1964] --without-sntp should not build sntp.
(4.2.7p190) 2011/07/13 Released by Harlan Stenn <stenn@ntp.org>
* [Bug 1961] from 4.2.6p4: html2man update: distribute ntp-wait.html.
* Require autogen-5.12.
(4.2.7p189) 2011/07/11 Released by Harlan Stenn <stenn@ntp.org>
* [Bug 1134] from 4.2.6p4-RC1: ntpd fails binding to tentative IPv6
  addresses.
* [Bug 1790] from 4.2.6p4-RC1: Update config.guess and config.sub to
  detect AIX6.
(4.2.7p188) 2011/06/28 Released by Harlan Stenn <stenn@ntp.org>
* [Bug 1958] genLocInfo must export PATH.
* ntp-wait: some versions of ntpd spell "associd" differently.
(4.2.7p187) 2011/06/24 Released by Harlan Stenn <stenn@ntp.org>
* [Bug 1954] Fix typos in [s]bin_PROGRAMS in ntpd/Makefile.am.
* Implement --with-locfile=filename configure argument.  If filename is
  empty we'll look under loc/ for a good fit.  If the filename contains
  a / character, it will be treated as a "normal" pathname.  Otherwise,
  that explicit file will be searched for under loc/ .
(4.2.7p186) 2011/06/23 Released by Harlan Stenn <stenn@ntp.org>
* [Bug 1950] Control installation of event_rpcgen.py.
* Update .point-changed-filelist for the new man pages.
* Update the building of OS-specific programs.
* Finish conversion to genLocInfo.
* validate MANTAGFMT in genLocInfo.
* Documentation update from Dave Mills.
(4.2.7p185) 2011/06/21 Released by Harlan Stenn <stenn@ntp.org>
* ntp_locs.m4: handle the case where . is not in the PATH.
* More genLocInfo cleanup.
(4.2.7p184) 2011/06/20 Released by Harlan Stenn <stenn@ntp.org>
* Added ntp_locs.m4.
* genLocInfo improvements.
* Add the man page tag "flavor" to the loc.* files.
* Add/distribute genLocInfo.
(4.2.7p183) 2011/06/19 Released by Harlan Stenn <stenn@ntp.org>
* Update the autogen include list for scripts/Makefile.am.
* Added loc.freebsd (and distribute it).
* Added loc.legacy (and distribute it).
(4.2.7p182) 2011/06/15 Released by Harlan Stenn <stenn@ntp.org>
* [Bug 1304] Update sntp.html to reflect new implementation.
* Update .point-changed-filelist .
* ntpdc documentation fixes.
* Update ntp-wait autogen docs.
* Update the ntpd autogen docs.
* Update the ntpsnmpd autogen docs.
* Use autogen to produce ntp-keygen docs.
* Add "license name" to ntp.lic for autogen-5.11.10.
* Prepare for ntp.keys.5.
(4.2.7p181) 2011/06/07 Released by Harlan Stenn <stenn@ntp.org>
* [Bug 1938] addr_eqprefix() doesn't clear enough storage.
(4.2.7p180) 2011/06/06 Released by Harlan Stenn <stenn@ntp.org>
* Upgrade to libevent-2.0.12.
* More sntp.1 cleanups.
* Produce ntpq.1 with the new autogen macros.
* Remove the deprecated "detail" stanza from ntpdc-opts.def.
(4.2.7p179) 2011/06/03 Released by Harlan Stenn <stenn@ntp.org>
* Update cmd-doc.tlib to autogen-5.11.10pre5.
* Upgrade local autoopts templates to 5.11.10pre5.
(4.2.7p178) 2011/06/02 Released by Harlan Stenn <stenn@ntp.org>
* Update the std_def_list to include the ntp.lic file.
* Distribute the ntp.lic file.
* Add http://ntp.org/license to the ntp.lic file.
(4.2.7p177) 2011/06/01 Released by Harlan Stenn <stenn@ntp.org>
* Use the latest autogen's new copyright template code.
* Clean up the ntp.lic file.
(4.2.7p176) 2011/05/31 Released by Harlan Stenn <stenn@ntp.org>
* sntp documentation cleanup.
* autogen documentation template cleanup.
(4.2.7p175) 2011/05/30 Released by Harlan Stenn <stenn@ntp.org>
* [Bug 1936] Correctly set IPV6_MULTICAST_LOOP.
* cmd-doc.tlib cleanup from Bruce Korb.
* sntp documentation cleanup.
(4.2.7p174) 2011/05/28 Released by Harlan Stenn <stenn@ntp.org>
* ntpdc documentation cleanup.
* sntp documentation cleanup.
* Don't build libevent with openssl support.  Right now, libevent
  doesn't use pkg-config to find openssl's installation location.
(4.2.7p173) 2011/05/25 Released by Harlan Stenn <stenn@ntp.org>
* Typo in emalloc.c hides file and line number from emalloc() error msg.
* parsesolaris.c compile fails on SPARC Solaris with conflicting printf.
* ntp_util.c compile fails on AIX and OSF with conflicting statsdir.
(4.2.7p172) 2011/05/24 Released by Harlan Stenn <stenn@ntp.org>
* Remove hardcoded 1/960 s. fudge for <CR> transmission time at 9600 8n1
  from WWVB/Spectracom driver introduced in 4.2.7p169.
(4.2.7p171) 2011/05/23 Released by Harlan Stenn <stenn@ntp.org>
* Eliminate warnings about shadowing global "basename" on Linux.
* Use filegen_config() consistently when changing filegen options.
* mprintf() should go to stdout, not stderr.  DPRINTF() uses mprintf().
* Repair a few simulator problems (more remain).
* Documentation updates from Dave Mills.
(4.2.7p170) 2011/05/19 Released by Harlan Stenn <stenn@ntp.org>
* [Bug 1932] libevent/util_internal.h builtin_expect compile error with
  gcc 2.95.
* Use 64-bit scalars in LFPTOD() and DTOLFP() on more platforms by
  conditionalizing on HAVE_U_INT64 rather than UINT64_MAX.
(4.2.7p169) 2011/05/18 Released by Harlan Stenn <stenn@ntp.org>
* [Bug 1933] WWVB/Spectracom driver timestamps LFs, not CRs.
(4.2.7p168) 2011/05/16 Released by Harlan Stenn <stenn@ntp.org>
* Convert receive buffer queue from doubly-linked list to FIFO.
(4.2.7p167) 2011/05/14 Released by Harlan Stenn <stenn@ntp.org>
* [Bug 1927] io_closeclock() should purge pending recvbufs.
* [Bug 1931] cv always includes fudgetime1, never fudgetime2.
* Use acts_close() in acts_shutdown() to avoid leaving a stale lockfile
  if unpeered via runtime configuration while the modem is open.
* Correct acts_close() test of pp->io.fd to see if it is open.
* 4.2.7p164 documentation updates re: 'tos orphanwait' expanded scope.
(4.2.7p166) 2011/05/13 Released by Harlan Stenn <stenn@ntp.org>
* If we have local overrides for autogen template files, use them.
* Convert more of the sntp-opt.def documentation from man to mdoc.
(4.2.7p165) 2011/05/11 Released by Harlan Stenn <stenn@ntp.org>
* Convert snmp docs to mdoc format, which requires autogen 5.11.9.
* from 4.2.6p4-RC1: Require autogen 5.11.9.
(4.2.7p164) 2011/05/11 Released by Harlan Stenn <stenn@ntp.org>
* [Bug 988] Local clock eats up -g option, so ntpd stops with large
  initial time offset.
* [Bug 1921] LOCAL, ACTS drivers with "prefer" excluded from initial
  candidate list.
* [Bug 1922] "tos orphanwait" applied incorrectly at startup.
* [Bug 1923] orphan parent favored over LOCAL, ACTS drivers.
* [Bug 1924] Billboard tally codes sometimes do not match operation,
  variables.
* Change "pool DNS" messages from msyslog to debug trace output.
* Remove unused FLAG_SYSPEER from peer->status.
* Respect "tos orphanwait" at startup.  Previously there was an
  unconditional 300 s. startup orphanwait, though other values were
  respected for subsequent orphan wait periods after no_sys_peer events.
* Apply "tos orphanwait" (def. 300 seconds) to LOCAL and ACTS reference
  clock drivers, in addition to orphan parent operation.  LOCAL and ACTS
  are not selectable during the orphanwait delay at startup and after
  each no_sys_peer event.  This prevents a particular form of clock-
  hopping, such as using LOCAL briefly at startup before remote peers
  are selectable.  This fixes the issue reported in [Bug 988].
* Documentation updates from Dave Mills.
(4.2.7p163) 2011/05/08 Released by Harlan Stenn <stenn@ntp.org>
* [Bug 1911] missing curly brace in libntp/ntp_rfc2553.c
(4.2.7p162) 2011/05/03 Released by Harlan Stenn <stenn@ntp.org>
* [Bug 1910] Support the Tristate Ltd. TS-GPSclock-01.
(4.2.7p161) 2011/05/02 Released by Harlan Stenn <stenn@ntp.org>
* [Bug 1904] 4.2.7p160 Windows build broken (POSIX_SHELL).
* [Bug 1906] 4.2.7p160 - libtool: compile: cannot determine name of
  library object in ./libevent
* Share a single sntp/libevent/build-aux directory between all three
  configure scripts.
* Add missing --enable-local-libevent help to top-level configure.
(4.2.7p160) 2011/05/01 Released by Harlan Stenn <stenn@ntp.org>
* from 4.2.6p4-RC1: Upgrade to libopts 35.0.10 from AutoGen 5.11.9pre8.
* [Bug 1901] Simulator does not set progname.
(4.2.7p159) 2011/04/28 Released by Harlan Stenn <stenn@ntp.org>
* Fix a couple of unused variable warnings.
* cleanup in timespecops.c / timevalops.c
(4.2.7p158) 2011/04/24 Released by Harlan Stenn <stenn@ntp.org>
* Update libevent --disable-libevent-regress handling to work when
  building libevent using mingw.
(4.2.7p157) 2011/04/21 Released by Harlan Stenn <stenn@ntp.org>
* [Bug 1890] 4.2.7p156 segfault in duplicate freeaddrinfo().
(4.2.7p156) 2011/04/19 Released by Harlan Stenn <stenn@ntp.org>
* [Bug 1851] freeaddrinfo() called after getaddrinfo() fails.
(4.2.7p155) 2011/04/18 Released by Harlan Stenn <stenn@ntp.org>
* Fix leak in refclock_datum.c start failure path.
(4.2.7p154) 2011/04/17 Released by Harlan Stenn <stenn@ntp.org>
* [Bug 1887] DNS fails on 4.2.7p153 using threads.
(4.2.7p153) 2011/04/16 Released by Harlan Stenn <stenn@ntp.org>
* A few more Coverity Scan cleanups.
(4.2.7p152) 2011/04/15 Released by Harlan Stenn <stenn@ntp.org>
* Update embedded libevent to current 2.1 git HEAD.
(4.2.7p151) 2011/04/14 Released by Harlan Stenn <stenn@ntp.org>
* Detect vsnprintf() support for "%m" and disable our "%m" expansion.
* Add --enable-c99-sprintf to configure args for -noopenssl variety of
  flock-build to avoid regressions in (v)snprintf() replacement.
* More msnprintf() unit tests.
* Coverity Scan error checking fixes.
* Log failure to fetch time from HOPF_P hardware.
* Check HOPF_S sscanf() conversion count before converted values.
(4.2.7p150) 2011/04/13 Released by Harlan Stenn <stenn@ntp.org>
* Remove never-used, incomplete ports/winnt/ntpd/refclock_trimbledc.[ch]
* On systems without C99-compliant (v)snprintf(), use C99-snprintf
  replacements (http://www.jhweiss.de/software/snprintf.html)
* Remove remaining sprintf() calls except refclock_ripencc.c (which is
  kept out of --enable-all-clocks as a result), upstream libs which use
  sprintf() only after careful buffer sizing.
(4.2.7p149) 2011/04/11 Released by Harlan Stenn <stenn@ntp.org>
* [Bug 1881] describe the {+,-,s} characters in configure --help output.
(4.2.7p148) 2011/04/09 Released by Harlan Stenn <stenn@ntp.org>
* Use _mkgmtime() as timegm() in the Windows port, rather than
  libntp/mktime.c's timegm().  Fixed [Bug 1875] on Windows using the old
  asn2ntp() code from before 4.2.7p147.
* ntp_crypto.c string buffer safety.
* Remove use of MAXFILENAME in mode 7 (ntpdc) on-wire structs.
* Change ntpd MAXFILENAME from 128 to 256 to match ntp-keygen.
* Buffer safety and sign extension fixes (thanks Coverity Scan).
(4.2.7p147) 2011/04/07 Released by Harlan Stenn <stenn@ntp.org>
* [Bug 1875] 'asn2ntp()' rewritten with 'caltontp()'; 'timegm()'
  substitute likely to crash with 64bit time_t.
(4.2.7p146) 2011/04/05 Released by Harlan Stenn <stenn@ntp.org>
* String buffer safety cleanup, converting to strlcpy() and strlcat().
* Use utmpname() before pututline() so repeated steps do not
  accidentally record into wtmp where utmp was intended.
* Use setutent() before each pututline() including first.
(4.2.7p145) 2011/04/04 Released by Harlan Stenn <stenn@ntp.org>
* [Bug 1840] ntp_lists.h FIFO macros buggy.
(4.2.7p144) 2011/04/03 Released by Harlan Stenn <stenn@ntp.org>
* [Bug 1874] ntpq -c "rv 0 sys_var_list" empty.
(4.2.7p143) 2011/03/31 Released by Harlan Stenn <stenn@ntp.org>
* [Bug 1732] ntpd ties up CPU on disconnected USB refclock.
* [Bug 1861] tickadj build failure using uClibc.
* [Bug 1862] in6addr_any test in configure fooled by arm gcc 4.1.3 -O2.
* Remove kernel line discipline driver code for clk and chu, deprecate
  related LDISC_ flags, and remove associated ntpd code to decode the
  timestamps, remove clktest line discipline test program.
* Remove "signal_no_reset: signal 17 had flags 4000000" logging, as it
  indicates no problem and is interpreted as an error.  Previously some
  bits had been ignored one-by-one, but Linux SA_RESTORER definition is
  unavailable to user headers.
(4.2.7p142) 2011/03/21 Released by Harlan Stenn <stenn@ntp.org>
* [Bug 1844] ntpd 4.2.7p131 NetBSD, --gc-sections links bad executable.
* Fix "make distcheck" break in libevent/sample caused by typo.
(4.2.7p141) 2011/03/20 Released by Harlan Stenn <stenn@ntp.org>
* Add "ntpq -c iostats" similar to "ntpdc -c iostats".
* Compare entire timestamp to reject duplicates in refclock_pps().
(4.2.7p140) 2011/03/17 Released by Harlan Stenn <stenn@ntp.org>
* [Bug 1848] ntpd 4.2.7p139 --disable-thread-support does not compile.
* Add --disable-thread-support to one flock-build variation.
* One more lock-while-init in lib/isc/task.c to quiet lock analysis.
(4.2.7p139) 2011/03/16 Released by Harlan Stenn <stenn@ntp.org>
* [Bug 1848] make check ntpd --saveconfigquit clutters syslog.
(4.2.7p138) 2011/03/08 Released by Harlan Stenn <stenn@ntp.org>
* [Bug 1846] MacOSX: debug symbol not found by propdelay or tickadj.
(4.2.7p137) 2011/03/07 Released by Harlan Stenn <stenn@ntp.org>
* Use TRACE() instead of DPRINTF() for libntp and utilities, which
  use the "debug" variable regardless of #ifdef DEBUG.
* Declare debug in libntp instead of each program.  Expose extern
  declaration to utilities, libntp, and DEBUG ntpd.
* Lock under-construction task, taskmgr objects to satisfy Coverity's
  mostly-correct assumptions about which variables are protected by
  which locks.
(4.2.7p136) 2011/03/02 Released by Harlan Stenn <stenn@ntp.org>
* [Bug 1839] 4.2.7p135 still installs libevent ev*.h headers.
(4.2.7p135) 2011/03/02 Released by Harlan Stenn <stenn@ntp.org>
* libevent: When building on systems with CLOCK_MONOTONIC available,
  separate the internal timeline (possibly counting since system boot)
  from the gettimeofday() timeline in event_base cached timevals.  Adds
  new event_base_tv_cached() to retrieve cached callback round start
  time on the internal timeline, and changes
  event_based_gettimeofday_cached() to always return times using the
  namesake timeline.  This preserves the benefit of using the never-
  stepped monotonic clock for event timeouts while providing clients
  with times consistently using gettimeofday().
* Correct event_base_gettimeofday_cached() workaround code in
  sntp to work with corrected libevent.
* Remove sntp l_fp_output() test now that it uses prettydate().
* [Bug 1839] 4.2.7p131 installs libevent ev*.h headers.
* Ensure CONFIG_SHELL is not empty before relying on it for #! scripts.
(4.2.7p134) 2011/02/24 Released by Harlan Stenn <stenn@ntp.org>
* [Bug 1837] Build fails on Win7 due to regedit requiring privilege.
* Provide fallback definitions for GetAdaptersAddresses() for Windows
  build environments lacking iphlpapi.h.
* Rename file containing 1.xxxx ChangeSet revision from version to
  scm-rev to avoid invoking GNU make implicit rules attempting to
  compile version.c into version.  Problem was with sntp/version.o
  during make distcheck after fix for spurious sntp rebuilds.
* Add INC_ALIGNED_PTR() macro to align pointers like malloc().
(4.2.7p133) 2011/02/23 Released by Harlan Stenn <stenn@ntp.org>
* [Bug 1834] ntpdate 4.2.7p131 aborts with assertion failure.
* Move sntp last in top-level Makefile.am SUBDIRS so that the libevent
  tearoff (if required) and sntp are compiled after the rest.
* Use a single set of Automake options for each package in configure.ac
  AM_INIT, remove Makefile.am AUTOMAKE_OPTIONS= lines.
* Correct spurious sntp rebuilds triggered by a make misperception
  sntp/version was out-of-date relative to phony target FRC.version.
* Do not cache paths to perl, test, or pkg-config, searching the PATH
  at configure time is worth it to pick up tool updates.
(4.2.7p132) 2011/02/22 Released by Harlan Stenn <stenn@ntp.org>
* [Bug 1832] ntpdate doesn't allow timeout > 2s.
* [Bug 1833] The checking sem_timedwait() fails without -pthread.
* ElectricFence was suffering bitrot - remove it.  valgrind works well.
* Enable all relevant automake warnings.
* Correct Solaris 2.1x PTHREAD_ONCE_INIT extra braces test to avoid
  triggering warnings due to excess braces.
* Remove libevent-cfg from sntp/Makefile.am.
* Provide bug report and URL options to Autoconf.
* Avoid relying on remake rules for routine build/flock-build for
  libevent as for the top-level and sntp subproject.
(4.2.7p131) 2011/02/21 Released by Harlan Stenn <stenn@ntp.org>
* [Bug 1087] -v/--normalverbose conflicts with -v/--version in sntp.
* [Bug 1088] sntp should (only) report the time difference without -s/-a.
* older autoconf sometimes dislikes [].
* Move "can't write KoD file" warning from sntp shutdown to startup.
* refclock_acts.c cleanup from Dave Mills.
* Convert sntp to libevent event-driven socket programming.  Instead of
  blocking name resolution and querying one NTP server at a time,
  resolve server names and send NTP queries without blocking.  Add
  sntp command-line options to adjust timing and optionally wait for all
  servers to respond instead of exiting after the first.
* Import libevent 2.0.10-stable plus local patches as a tearoff, used
  only if the target system lacks an installed libevent 2.0.9 or later.
* Move blocking worker and resolver to libntp from ntpd.
* Use threads rather than forked child processes for blocking worker
  when possible.  Override with configure --disable-thread-support.
* Move init_logging(), change_logfile(), and setup_logfile() from ntpd
  to libntp, use them in sntp.
* Test --without-sntp in flock-build script's -no-refclocks variety.
* Avoid invoking config.status twice in a row in build script.
* Move more m4sh tests needed by libntp to shared .m4 files.
* Split up ntp_libntp.m4 into smaller, more specific subsets.
* Enable gcc -Wcast-align, fix many instances of warnings when casting
  a pointer to a more-strictly-aligned underlying type.
(4.2.7p130) 2011/02/12 Released by Harlan Stenn <stenn@ntp.org>
* [Bug 1811] Update the download location in WHERE-TO-START.
(4.2.7p129) 2011/02/09 Released by Harlan Stenn <stenn@ntp.org>
* Add missing "break;" to ntp_control.c ctl_putsys() for caliberrs, used
  by ntpq -c kerninfo introduced in 4.2.7p104.
* Fix leak in ntp_control.c read_mru_list().
(4.2.7p128) 2011/01/30 Released by Harlan Stenn <stenn@ntp.org>
* [Bug 1799] ntpq mrv crash.
* [Bug 1801] ntpq mreadvar requires prior association caching.
(4.2.7p127) 2011/01/28 Released by Harlan Stenn <stenn@ntp.org>
* [Bug 1797] Restore stale timestamp check from the RANGEGATE cleanup.
(4.2.7p126) 2011/01/27 Released by Harlan Stenn <stenn@ntp.org>
* Fix unexposed fencepost error in format_time_fraction().
* Add more unit tests for timeval_tostr() and timespec_tostr().
(4.2.7p125) 2011/01/26 Released by Harlan Stenn <stenn@ntp.org>
* [Bug 1794] ntpq -c rv missing clk_wander information.
* [Bug 1795] ntpq readvar does not display last variable.
(4.2.7p124) 2011/01/25 Released by Harlan Stenn <stenn@ntp.org>
* sntp/Makefile.am needs any passed-in CFLAGS.
(4.2.7p123) 2011/01/24 Released by Harlan Stenn <stenn@ntp.org>
* [Bug 1788] tvtots.c tables inaccurate
(4.2.7p122) 2011/01/22 Released by Harlan Stenn <stenn@ntp.org>
* ACTS refclock cleanup from Dave Mills.
* Avoid shadowing the "group" global variable.
(4.2.7p121) 2011/01/21 Released by Harlan Stenn <stenn@ntp.org>
* [Bug 1786] Remove extra semicolon from ntp_proto.c .
(4.2.7p120) 2011/01/20 Released by Harlan Stenn <stenn@ntp.org>
* Change new timeval and timespec to string routines to use snprintf()
  rather than hand-crafted conversion, avoid signed int overflow there.
* Add configure support for SIZEOF_LONG_LONG to enable portable use of
  snprintf() with time_t.
* Grow ntpd/work_thread.c arrays as needed.
* Add DEBUG_* variants of ntp_assert.h macros which compile away using
  ./configure --disable-debugging.
* Fix tvalops.cpp unit test failures for 32-bit builds.
* Return to a single autoreconf invocation in ./bootstrap script.
* Fix warnings seen on FreeBSD 9.
* crypto group changes from Dave Mills.
* Lose the RANGEGATE check in PPS, from Dave Mills.
* ACTS refclock cleanup from Dave Mills.
* Documentation updates from Dave Mills.
* NMEA driver documentation update from Juergen Perlinger.
(4.2.7p119) 2011/01/18 Released by Harlan Stenn <stenn@ntp.org>
* added timespecops.{c,h} and tievalops.{c.h} to libntp and include
  added tspecops.cpp to tests/libntp
* Correct msyslog.c build break on Solaris 2.9 from #ifdef/#if mixup.
(4.2.7p118) 2011/01/15 Released by Harlan Stenn <stenn@ntp.org>
* Simplify the built-sources stuff in sntp/ .
* Fix check for -lipv6 on HP-UX 11.
(4.2.7p117) 2011/01/13 Released by Harlan Stenn <stenn@ntp.org>
* Add configure --without-sntp option to disable building sntp and
  sntp/tests.  withsntp=no in the environment changes the default.
* Build infrastructure cleanup:
  Move m4 directory to sntp/m4.
  Share a single set of genver output between sntp and the top level.
  Share a single set of autogen included .defs in sntp/include.
  Share a single set of build-aux scripts (e.g. config.guess, missing).
  Add ntp_libntp.m4 and ntp_ipv6.m4 to reduce configure.ac duplication.
  Warn and exit build/flock-build if bootstrap needs to be run.
(4.2.7p116) 2011/01/10 Released by Harlan Stenn <stenn@ntp.org>
* refclock_nmea.c refactoring by Juergen Perlinger.
(4.2.7p115) 2011/01/09 Released by Harlan Stenn <stenn@ntp.org>
* [Bug 1780] Windows ntpd 4.2.7p114 crashes in ioctl().
* [Bug 1781] longlong undefined in sntp handle_pkt() on Debian amd64.
(4.2.7p114) 2011/01/08 Released by Harlan Stenn <stenn@ntp.org>
* Fix for openssl pkg-config detection eval failure.
* Add erealloc_zero(), refactor estrdup(), emalloc(), emalloc_zero() to
  separate tracking callsite file/line from using debug MS C runtime,
  and to reduce code duplication.
(4.2.7p113) 2011/01/07 Released by Harlan Stenn <stenn@ntp.org>
* [Bug 1776] sntp mishandles -t/--timeout and -a/--authentication.
* Default to silent make rules, override with make V=1 or ./configure
  --disable-silent-rules.
* Correct --with-openssl-incdir defaulting with pkg-config.
* Correct ./build on systems without gtest available.
* Begin moving some of the low-level socket stuff to libntp.
(4.2.7p112) 2011/01/06 Released by Harlan Stenn <stenn@ntp.org>
* [Bug 1773] openssl not detected during ./configure.
* [Bug 1774] Segfaults if cryptostats enabled and built without OpenSSL.
* Use make V=0 in build script to increase signal/noise ratio.
(4.2.7p111) 2011/01/05 Released by Harlan Stenn <stenn@ntp.org>
* [Bug 1772] refclock_open() return value check wrong for ACTS.
* Default --with-openssl-libdir and --with-openssl-incdir to the values
  from pkg-config, falling back on our usual search paths if pkg-config
  is not available or does not have openssl.pc on PKG_CONFIG_PATH.
* Change refclock_open() to return -1 on failure like open().
* Update all refclock_open() callers to check for fd <= 0 indicating
  failure, so they work with older and newer refclock_open() and can
  easily backport.
* Initialize refclockproc.rio.fd to -1, harmonize refclock shutdown
  entrypoints to avoid crashing, particularly if refclock_open() fails.
* Enable tickadj-like taming of wildly off-spec Windows clock using
  NTPD_TICKADJ_PPM env. var. specifying baseline slew.
(4.2.7p110) 2011/01/04 Released by Harlan Stenn <stenn@ntp.org>
* [Bug 1771] algorithmic error in 'clocktime()' fixed.
* Unit tests extended for hard-coded system time.
* make V=0 and configure --enable-silent-rules supported.
* setvar modemsetup = ATE0... overrides ACTS driver default.
* Preserve last timecode in ACTS driver (ntpq -ccv).
* Tolerate previous ATE1 state when sending ACTS setup.
* Enable raw tty line discipline in Windows port.
* Allow tty open/close/open to succeed on Windows port.
* Enable ACTS and CHU reference clock drivers on Windows.
(4.2.7p109) 2011/01/02 Released by Harlan Stenn <stenn@ntp.org>
* Remove nearly all strcpy() and most strcat() from NTP distribution.
  One major pocket remains in ntp_crypto.c.  libopts & libisc also have
  (safe) uses of strcpy() and strcat() remaining.
* Documentation updates from Dave Mills.
(4.2.7p108) 2011/01/01 Released by Harlan Stenn <stenn@ntp.org>
* [Bug 1764] Move Palisade modem control logic to configure.ac.
* [Bug 1768] TIOCFLUSH undefined in linux for refclock_acts.
* Autokey multiple identity group improvements from Dave Mills.
* from 4.2.6p3: Update the copyright year.
(4.2.7p107) 2010/12/31 Released by Harlan Stenn <stenn@ntp.org>
* [Bug 1764] Palisade driver doesn't build on Linux.
* [Bug 1766] Oncore clock has offset/high jitter at startup.
* Move ntp_control.h variable IDs to ntp_control.c, remove their use by
  ntpq.  They are implementation details private to ntpd.  [Bug 597] was
  caused by ntpq's reliance on these IDs it need not know about.
* refclock_acts.c updates from Dave Mills.
(4.2.7p106) 2010/12/30 Released by Harlan Stenn <stenn@ntp.org>
* from 4.2.6p3: Update genCommitLog for the bk-5 release.
(4.2.7p105) 2010/12/29 Released by Harlan Stenn <stenn@ntp.org>
(4.2.7p104) 2010/12/28 Released by Harlan Stenn <stenn@ntp.org>
* from 4.2.6p3: Create and use scripts/check--help when generating
  .texi files.
* from 4.2.6p3: Update bk triggers for the bk-5 release.
* Support for multiple Autokey identity groups from Dave Mills.
* Documentation updates from Dave Mills.
* Add ntpq kerninfo, authinfo, and sysinfo commands similar to ntpdc's.
(4.2.7p103) 2010/12/24 Released by Harlan Stenn <stenn@ntp.org>
* Add ntpq pstats command similar to ntpdc's.
* Remove ntpq pstatus command, rv/readvar does the same and more.
* Documentation updates from Dave Mills.
(4.2.7p102) 2010/12/23 Released by Harlan Stenn <stenn@ntp.org>
* Allow ntpq &1 associd use without preceding association-fetching.
* Documentation updates from Dave Mills.
(4.2.7p101) 2010/12/22 Released by Harlan Stenn <stenn@ntp.org>
* from 4.2.6p3-RC12: Upgrade to libopts 34.0.9 from AutoGen 5.11.6pre7.
* from 4.2.6p3-RC12: Relax minimum Automake version to 1.10 with updated
  libopts.m4.
(4.2.7p100) 2010/12/21 Released by Harlan Stenn <stenn@ntp.org>
* [Bug 1743] from 4.2.6p3-RC12: Display timezone offset when showing
  time for sntp in the local timezone (documentation updates).
(4.2.7p99) 2010/12/21 Released by Harlan Stenn <stenn@ntp.org>
* Add unit tests for msnprintf().
(4.2.7p98) 2010/12/20 Released by Harlan Stenn <stenn@ntp.org>
* [Bug 1761] clockstuff/clktest-opts.h omitted from tarball.
* [Bug 1762] from 4.2.6p3-RC12: manycastclient responses interfere.
* Documentation updates from Dave Mills.
(4.2.7p97) 2010/12/19 Released by Harlan Stenn <stenn@ntp.org>
* [Bug 1458] from 4.2.6p3-RC12: Can not compile NTP on FreeBSD 4.7.
* [Bug 1760] from 4.2.6p3-RC12: ntpd Windows interpolation cannot be
  disabled.
* from 4.2.6p3-RC12: Upgrade to libopts 34.0.9 from AutoGen 5.11.6pre5.
* Documentation updates from Dave Mills.
(4.2.7p96) 2010/12/18 Released by Harlan Stenn <stenn@ntp.org>
* [Bug 1758] from 4.2.6p3-RC12: setsockopt IPV6_MULTICAST_IF with wrong
  ifindex.
* Documentation updates from Dave Mills.
(4.2.7p95) 2010/12/17 Released by Harlan Stenn <stenn@ntp.org>
* [Bug 1753] 4.2.7p94 faults on startup in newpeer(), strdup(NULL).
* [Bug 1754] from 4.2.6p3-RC12: --version output should be more verbose.
* [Bug 1757] from 4.2.6p3-RC12: oncore snprintf("%m") doesn't expand %m.
* from 4.2.6p3-RC12: Suppress ntp-keygen OpenSSL version display for
  --help, --version, display both build and runtime OpenSSL versions
  when they differ.
* from 4.2.6p3-RC12: Upgrade to libopts 33.5.8 from AutoGen 5.11.6pre3.
* Documentation updates from Dave Mills.
(4.2.7p94) 2010/12/15 Released by Harlan Stenn <stenn@ntp.org>
* [Bug 1751] from 4.2.6p3-RC12: Support for Atari FreeMiNT OS.
* Documentation updates from Dave Mills.
(4.2.7p93) 2010/12/13 Released by Harlan Stenn <stenn@ntp.org>
* [Bug 1510] from 4.2.6p3-RC12: Add modes 20/21 for driver 8 to support
  RAWDCF @ 75 baud.
* [Bug 1741] from 4.2.6p3-RC12: Enable multicast reception on each
  address (Windows).
* from 4.2.6p3-RC12: Other manycastclient repairs:
  Separate handling of scope ID embedded in many in6_addr from ifindex
  used for IPv6 multicasting ioctls.
  Add INT_PRIVACY endpt bit flag for IPv6 RFC 4941 privacy addresses.
  Enable outbound multicast from only one address per interface in the
  same subnet, and in that case prefer embedded MAC address modified
  EUI-64 IPv6 addresses first, then static, and last RFC 4941 privacy
  addresses.
  Use setsockopt(IP[V6]_MULTICAST_IF) before each send to multicast to
  select the local source address, using the correct socket is not
  enough.
* "server ... ident <groupname>" changes from Dave Mills.
* Documentation updates from Dave Mills.
(4.2.7p92) 2010/12/08 Released by Harlan Stenn <stenn@ntp.org>
* [Bug 1743] from 4.2.6p3-RC12: Display timezone offset when showing
  time for sntp in the local timezone.
(4.2.7p91) 2010/12/07 Released by Harlan Stenn <stenn@ntp.org>
* [Bug 1732] ntpd ties up CPU on disconnected USB device.
* [Bug 1742] form 4.2.6p3-RC12: Fix a typo in an error message in the
  "build" script.
(4.2.7p90) 2010/12/06 Released by Harlan Stenn <stenn@ntp.org>
* [Bug 1738] Windows ntpd has wrong net adapter name.
* [Bug 1740] ntpdc -c reslist packet count wrongly treated as signed.
(4.2.7p89) 2010/12/04 Released by Harlan Stenn <stenn@ntp.org>
* [Bug 1736] tos int, bool options broken in 4.2.7p66.
* from 4.2.6p3-RC12: Clean up the SNTP documentation.
(4.2.7p88) 2010/12/02 Released by Harlan Stenn <stenn@ntp.org>
* [Bug 1735] 'clocktime()' aborts ntpd on bogus input
(4.2.7p87) 2010/12/01 Released by Harlan Stenn <stenn@ntp.org>
* from 4.2.6p3-RC12: Clean up m4 quoting in configure.ac, *.m4 files,
  resolving intermittent AC_LANG_PROGRAM possibly undefined errors.
(4.2.7p86) 2010/11/29 Released by Harlan Stenn <stenn@ntp.org>
* Documentation updates from Dave Mills.
(4.2.7p85) 2010/11/24 Released by Harlan Stenn <stenn@ntp.org>
* Documentation updates from Dave Mills.
(4.2.7p84) 2010/11/22 Released by Harlan Stenn <stenn@ntp.org>
* [Bug 1618] Unreachable code in jjy_start().
* [Bug 1725] from 4.2.6p3-RC11: ntpd sends multicast from only one
  address.
* from 4.2.6p3-RC11: Upgrade libopts to 33.3.8.
* from 4.2.6p3-RC11: Bump minimum Automake version to 1.11, required for
  AM_COND_IF use in LIBOPTS_CHECK.
* An almost complete rebuild of the initial loopfilter configuration
  process, including the code that determines the interval between
  frequency file updates, from Dave Mills.
* Documentation updates from Dave Mills.
* Add ntp-keygen -l/--lifetime to control certificate expiry.
* JJY driver improvements for Tristate JJY01/02, including changes
  to its clockstats format.
* Add "nonvolatile" ntp.conf directive to control how often the
  driftfile is written.
(4.2.7p83) 2010/11/17 Released by Harlan Stenn <stenn@ntp.org>
* [Bug 1727] ntp-keygen PLEN, ILEN undeclared --without-crypto.
* Remove top-level libopts, use sntp/libopts.
* from 4.2.6p3-RC11: Remove log_msg() and debug_msg() from sntp in favor
  of msyslog().
* Documentation updates from Dave Mills.
(4.2.7p82) 2010/11/16 Released by Harlan Stenn <stenn@ntp.org>
* [Bug 1728] from 4.2.6p3-RC11: In ntp_openssl.m4, don't add
  -I/usr/include or -L/usr/lib to CPPFLAGS or LDFLAGS.
(4.2.7p81) 2010/11/14 Released by Harlan Stenn <stenn@ntp.org>
* [Bug 1681] from 4.2.6p3-RC10: More sntp logging cleanup.
* [Bug 1683] from 4.2.6p3-RC10: Non-localhost on loopback exempted from
  nic rules.
* [Bug 1719] Cleanup for ntp-keygen and fix -V crash, from Dave Mills.
(4.2.7p80) 2010/11/10 Released by Harlan Stenn <stenn@ntp.org>
* [Bug 1574] from 4.2.6p3-RC9: sntp doesn't set tv_usec correctly.
* [Bug 1681] from 4.2.6p3-RC9: sntp logging cleanup.
* [Bug 1683] from 4.2.6p3-RC9: Interface binding does not seem to work
  as intended.
* [Bug 1708] make check fails with googletest 1.4.0.
* [Bug 1709] from 4.2.6p3-RC9: ntpdate ignores replies with equal
  receive and transmit timestamps.
* [Bug 1715] sntp utilitiesTest.IPv6Address failed.
* [Bug 1718] Improve gtest checks in configure.ac.
(4.2.7p79) 2010/11/07 Released by Harlan Stenn <stenn@ntp.org>
* Correct frequency estimate with no drift file, from David Mills.
(4.2.7p78) 2010/11/04 Released by Harlan Stenn <stenn@ntp.org>
* [Bug 1697] filegen implementation should be improved.
* Refactor calendar functions in terms of new common code.
* Documentation updates from Dave Mills.
(4.2.7p77) 2010/11/03 Released by Harlan Stenn <stenn@ntp.org>
* [Bug 1692] packageinfo.sh needs to be "sourced" using ./ .
* [Bug 1695] ntpdate takes longer than necessary.
(4.2.7p76) 2010/11/02 Released by Harlan Stenn <stenn@ntp.org>
* [Bug 1690] Unit tests fails to build on some systems.
* [Bug 1691] Use first NMEA sentence each second.
* Put the sntp tests under sntp/ .
* ... and only build/run them if we have gtest.
* Documentation updates from Dave Mills.
(4.2.7p75) 2010/10/30 Released by Harlan Stenn <stenn@ntp.org>
* Documentation updates from Dave Mills.
* Include Linus Karlsson's GSoC 2010 testing code.
(4.2.7p74) 2010/10/29 Released by Harlan Stenn <stenn@ntp.org>
* [Bug 1685] from 4.2.6p3-RC8: NMEA driver mode byte confusion.
* from 4.2.6p3-RC8: First cut at using scripts/checkChangeLog.
* Documentation updates from Dave Mills.
(4.2.7p73) 2010/10/27 Released by Harlan Stenn <stenn@ntp.org>
* [Bug 1680] Fix alignment of clock_select() arrays.
* refinements to new startup behavior from David Mills.
* For the bootstrap script, touch .html files last.
* Add 'make check' test case that would have caught [Bug 1678].
(4.2.7p72) 2010/10/26 Released by Harlan Stenn <stenn@ntp.org>
* [Bug 1679] Fix test for -lsocket.
* Clean up missing ;; entries in configure.ac.
(4.2.7p71) 2010/10/25 Released by Harlan Stenn <stenn@ntp.org>
* [Bug 1676] from 4.2.6p3-RC7: NMEA: $GPGLL did not work after fix
  for Bug 1571.
* [Bug 1678] "restrict source" treated as "restrict default".
* from 4.2.6p3-RC7: Added scripts/checkChangeLog.
(4.2.7p70) 2010/10/24 Released by Harlan Stenn <stenn@ntp.org>
* [Bug 1571] from 4.2.6p3-RC6: NMEA does not relate data to PPS edge.
* [Bug 1572] from 4.2.p63-RC6: NMEA time adjustment for GPZDG buggy.
* [Bug 1675] from 4.2.6p3-RC6: Prohibit includefile remote config.
* Enable generating ntpd/ntp_keyword.h after keyword-gen.c changes on
  Windows as well as POSIX platforms.
* Fix from Dave Mills for a rare singularity in clock_combine().
(4.2.7p69) 2010/10/23 Released by Harlan Stenn <stenn@ntp.org>
* [Bug 1671] Automatic delay calibration is sometimes inaccurate.
(4.2.7p68) 2010/10/22 Released by Harlan Stenn <stenn@ntp.org>
* [Bug 1669] from 4.2.6p3-RC5: NTP fails to compile on IBM AIX 5.3.
* [Bug 1670] Fix peer->bias and broadcastdelay.
* Documentation updates from Dave Mills.
* Documentation EOL cleanup.
(4.2.7p67) 2010/10/21 Released by Harlan Stenn <stenn@ntp.org>
* [Bug 1649] from 4.2.6p3-RC5: Require NMEA checksum if $GPRMC or
  previously seen.
(4.2.7p66) 2010/10/19 Released by Harlan Stenn <stenn@ntp.org>
* [Bug 1277] Provide and use O(1) FIFOs, esp. in the config tree code.
* Remove unused 'bias' configuration keyword.
(4.2.7p65) 2010/10/16 Released by Harlan Stenn <stenn@ntp.org>
* [Bug 1584] from 4.2.6p3-RC4: wrong SNMP type for precision,
  resolution.
* Remove 'calldelay' and 'sign' remnants from parser, ntp_config.c.
(4.2.7p64) 2010/10/15 Released by Harlan Stenn <stenn@ntp.org>
* [Bug 1584] from 4.2.6p3-RC3: ntpsnmpd OID must be mib-2.197.
* [Bug 1659] from 4.2.6p3-RC4: Need CLOCK_TRUETIME not CLOCK_TRUE.
* [Bug 1663] ntpdsim should not open net sockets.
* [Bug 1665] from 4.2.6p3-RC4: is_anycast() u_int32_t should be u_int32.
* from 4.2.6p3: ntpsnmpd, libntpq warning cleanup.
* Remove 'calldelay' and 'sign' keywords (Dave Mills).
* Documentation updates from Dave Mills.
(4.2.7p63) 2010/10/13 Released by Harlan Stenn <stenn@ntp.org>
* [Bug 1080] from 4.2.6p3-RC3: ntpd on ipv6 routers very chatty.
* Documentation nit cleanup.
* Documentation updates from Dave Mills.
(4.2.7p62) 2010/10/12 Released by Harlan Stenn <stenn@ntp.org>
* [Bug 750] from 4.2.6p3-RC3: Non-existing device causes coredump with
  RIPE-NCC driver.
* [Bug 1567] from 4.2.6p3-RC3: Support Arbiter 1093C Satellite Clock on
  Windows.
* [Bug 1581] from 4.2.6p3-RC3: printf format string mismatch leftover.
* [Bug 1659] from 4.2.6p3-RC3: Support Truetime Satellite Clocks on
  Windows.
* [Bug 1660] from 4.2.6p3-RC3: On some systems, test is in /usr/bin, not
  /bin.
* [Bug 1661] from 4.2.6p3-RC3: Re-indent refclock_ripencc.c.
* Lose peer_count from ntp_peer.c and ntp_proto.c (Dave Mills).
* Documentation updates from Dave Mills.
(4.2.7p61) 2010/10/06 Released by Harlan Stenn <stenn@ntp.org>
* Documentation and code cleanup from Dave Mills. No more NTP_MAXASSOC.
(4.2.7p60) 2010/10/04 Released by Harlan Stenn <stenn@ntp.org>
* Documentation updates from Dave Mills.
(4.2.7p59) 2010/10/02 Released by Harlan Stenn <stenn@ntp.org>
* Documentation updates from Dave Mills.
* Variable name cleanup from Dave Mills.
* [Bug 1657] darwin needs res_9_init, not res_init.
(4.2.7p58) 2010/09/30 Released by Harlan Stenn <stenn@ntp.org>
* Clock select bugfix from Dave Mills.
* [Bug 1554] peer may stay selected as system peer after becoming
  unreachable.
* [Bug 1644] from 4.2.6p3-RC3: cvo.sh should use lsb_release to identify
  linux distros.
* [Bug 1646] ntpd crashes with relative path to logfile.
(4.2.7p57) 2010/09/27 Released by Harlan Stenn <stenn@ntp.org>
* Documentation updates from Dave Mills.
(4.2.7p56) 2010/09/25 Released by Harlan Stenn <stenn@ntp.org>
* Clock combining algorithm improvements from Dave Mills.
* Documentation updates from Dave Mills.
* [Bug 1642] ntpdsim can't find simulate block in config file.
* [Bug 1643] from 4.2.6p3-RC3: Range-check the decoding of the RIPE-NCC
  status codes.
(4.2.7p55) 2010/09/22 Released by Harlan Stenn <stenn@ntp.org>
* Documentation updates from Dave Mills.
* [Bug 1636] from 4.2.6p3-RC2: segfault after denied remote config.
(4.2.7p54) 2010/09/21 Released by Harlan Stenn <stenn@ntp.org>
* More Initial convergence improvements from Dave Mills.
* Documentation updates from Dave Mills.
* [Bug 1635] from 4.2.6p3-RC2: "filegen ... enable" is not default.
(4.2.7p53) 2010/09/20 Released by Harlan Stenn <stenn@ntp.org>
* Documentation updates from Dave Mills.
* More Initial convergence improvements from Dave Mills.
(4.2.7p52) 2010/09/19 Released by Harlan Stenn <stenn@ntp.org>
* Initial convergence improvements from Dave Mills.
(4.2.7p51) 2010/09/18 Released by Harlan Stenn <stenn@ntp.org>
* [Bug 1344] from 4.2.6p3-RC1: ntpd on Windows exits without logging
  cause.
* [Bug 1629] 4.2.7p50 configure.ac changes invalidate config.cache.
* [Bug 1630] 4.2.7p50 cannot bootstrap on Autoconf 2.61.
(4.2.7p50) 2010/09/16 Released by Harlan Stenn <stenn@ntp.org>
* Cleanup NTP_LIB_M.
* [Bug 1628] Clean up -lxnet/-lsocket usage for (open)solaris.
(4.2.7p49) 2010/09/13 Released by Harlan Stenn <stenn@ntp.org>
* Documentation updates from Dave Mills.
(4.2.7p48) 2010/09/12 Released by Harlan Stenn <stenn@ntp.org>
* Documentation updates from Dave Mills.
(4.2.7p47) 2010/09/11 Released by Harlan Stenn <stenn@ntp.org>
* Documentation updates from Dave Mills.
* [Bug 1588] finish configure --disable-autokey implementation.
* [Bug 1616] refclock_acts.c: if (pp->leap == 2) is always false.
* [Bug 1620] [Backward Incompatible] "discard minimum" value should be in
  seconds, not log2 seconds.
(4.2.7p46) 2010/09/10 Released by Harlan Stenn <stenn@ntp.org>
* Use AC_SEARCH_LIBS instead of AC_CHECK_LIB for NTP_LIB_M.
(4.2.7p45) 2010/09/05 Released by Harlan Stenn <stenn@ntp.org>
* [Bug 1578] Consistently use -lm when needed.
(4.2.7p44) 2010/08/27 Released by Harlan Stenn <stenn@ntp.org>
* [Bug 1573] from 4.2.6p3-beta1: Miscalculation of offset in sntp.
(4.2.7p43) 2010/08/26 Released by Harlan Stenn <stenn@ntp.org>
* [Bug 1602] Refactor some of the sntp/ directory to facililtate testing.
(4.2.7p42) 2010/08/18 Released by Harlan Stenn <stenn@ntp.org>
* [Bug 1593] ntpd abort in free() with logconfig syntax error.
* [Bug 1595] from 4.2.6p3-beta1: empty last line in key file causes
  duplicate key to be added
* [Bug 1597] from 4.2.6p3-beta1: packet processing ignores RATE KoD packets,
  Because of a bug in string comparison.
(4.2.7p41) 2010/07/28 Released by Harlan Stenn <stenn@ntp.org>
* [Bug 1581] from 4.2.6p3-beta1: ntp_intres.c size_t printf format
  string mismatch.
* [Bug 1586] ntpd 4.2.7p40 doesn't write to syslog after fork on QNX.
* Avoid race with parallel builds using same source directory in
  scripts/genver by using build directory for temporary files.
* orphanwait documentation updates.
(4.2.7p40) 2010/07/12 Released by Harlan Stenn <stenn@ntp.org>
* [Bug 1395] ease ntpdate elimination with ntpd -w/--wait-sync
* [Bug 1396] allow servers on ntpd command line like ntpdate
(4.2.7p39) 2010/07/09 Released by Harlan Stenn <stenn@ntp.org>
* Fix typo in driver28.html.
* [Bug 1581] from 4.2.6p2: size_t printf format string mismatches, IRIG
  string buffers undersized.  Mostly backported from earlier ntp-dev
  fixes by Juergen Perlinger.
(4.2.7p38) 2010/06/20 Released by Harlan Stenn <stenn@ntp.org>
* [Bug 1570] backported to 4.2.6p2-RC7.
* [Bug 1575] from 4.2.6p2-RC7: use 'snprintf' with LIB_BUFLENGTH in
  inttoa.c, tvtoa.c and utvtoa.c
* [Bug 1576] backported to 4.2.6p2-RC7.
* Typo fix in a comment in ntp_proto.c.
(4.2.7p37) 2010/06/19 Released by Harlan Stenn <stenn@ntp.org>
* [Bug 1576] sys/sysctl.h depends on sys/param.h on OpenBSD.
(4.2.7p36) 2010/06/15 Released by Harlan Stenn <stenn@ntp.org>
* [Bug 1560] Initial support for orphanwait, from Dave Mills.
* clock_filter()/reachability fixes from Dave Mills.
(4.2.7p35) 2010/06/12 Released by Harlan Stenn <stenn@ntp.org>
* Rewrite of multiprecision macros in 'ntp_fp.h' from J. Perlinger
  <perlinger@ntp.org>
* [Bug 715] from 4.2.6p2-RC6: libisc Linux IPv6 interface iteration
  drops multicast flags.
(4.2.7p34) 2010/06/05 Released by Harlan Stenn <stenn@ntp.org>
* [Bug 1570] serial clock drivers get outdated input from kernel tty
  line buffer after startup
(4.2.7p33) 2010/06/04 Released by Harlan Stenn <stenn@ntp.org>
* [Bug 1561] from 4.2.6p2-RC5: ntpq, ntpdc "passwd" prompts for MD5
  password w/SHA1.
* [Bug 1565] from 4.2.6p2-RC5: sntp/crypto.c compile fails on MacOS over
  vsnprintf().
* from 4.2.6p2-RC5: Windows port: do not exit in
  ntp_timestamp_from_counter() without first logging the reason.
(4.2.7p32) 2010/05/19 Released by Harlan Stenn <stenn@ntp.org>
* Copyright file cleanup from Dave Mills.
* [Bug 1555] from 4.2.6p2-RC4: sntp illegal C (mixed code and
  declarations).
* [Bug 1558] pool prototype associations have 0.0.0.0 for remote addr.
* configure.ac: add --disable-autokey, #define AUTOKEY to enable future
  support for building without Autokey, but with OpenSSL for its digest
  algorithms (hash functions).  Code must be modified to use #ifdef
  AUTOKEY instead of #ifdef OPENSSL where appropriate to complete this.
* include/ntp_crypto.h: make assumption AUTOKEY implies OPENSSL explicit.
(4.2.7p31) 2010/05/11 Released by Harlan Stenn <stenn@ntp.org>
* [Bug 1325] from 4.2.6p2-RC3: unreachable code sntp recv_bcst_data().
* [Bug 1459] from 4.2.6p2-RC3: sntp MD5 authentication does not work
  with ntpd.
* [Bug 1552] from 4.2.6p2-RC3: update and complete broadcast and crypto
  features in sntp.
* [Bug 1553] from 4.2.6p2-RC3: sntp/configure.ac OpenSSL support.
* from 4.2.6p2-RC3: Escape unprintable characters in a refid in ntpq -p
  billboard.
* from 4.2.6p2-RC3: Simplify hash client code by providing OpenSSL
  EVP_*() API when built without OpenSSL.  (already in 4.2.7)
* from 4.2.6p2-RC3: Do not depend on ASCII in sntp.
(4.2.7p30) 2010/05/06 Released by Harlan Stenn <stenn@ntp.org>
* [Bug 1526] ntpd DNS pipe read EINTR with no network at startup.
* Update the ChangeLog entries when merging items from -stable.
(4.2.7p29) 2010/05/04 Released by Harlan Stenn <stenn@ntp.org>
* [Bug 1542] ntpd mrulist response may have incorrect last.older.
* [Bug 1543] ntpq mrulist must refresh nonce when retrying.
* [Bug 1544] ntpq mrulist sscanf timestamp format mismatch on 64-bit.
* Windows compiling hints/winnt.html update from G. Sunil Tej.
(4.2.7p28) 2010/05/03 Released by Harlan Stenn <stenn@ntp.org>
* [Bug 1512] from 4.2.6p2-RC3: ntpsnmpd should connect to net-snmpd
  via a unix-domain socket by default.
  Provide a command-line 'socket name' option.
* [Bug 1538] from 4.2.6p2-RC3: update refclock_nmea.c's call to
  getprotobyname().
* [Bug 1541] from 4.2.6p2-RC3: Fix wrong keyword for "maxclock".
(4.2.7p27) 2010/04/27 Released by Harlan Stenn <stenn@ntp.org>
(4.2.7p26) 2010/04/24 Released by Harlan Stenn <stenn@ntp.org>
* [Bug 1465] from 4.2.6p2-RC2: Make sure time from TS2100 is not
  invalid (backport from -dev).
* [Bug 1528] from 4.2.6p2-RC2: Fix EDITLINE_LIBS link order for ntpq
  and ntpdc.
* [Bug 1531] Require nonce with mrulist requests.
* [Bug 1532] Remove ntpd support for ntpdc's monlist in favor of ntpq's
  mrulist.
* [Bug 1534] from 4.2.6p2-RC2: conflicts with VC++ 2010 errno.h.
* [Bug 1535] from 4.2.6p2-RC2: "restrict -4 default" and "restrict
  -6 default" ignored.
(4.2.7p25) 2010/04/20 Released by Harlan Stenn <stenn@ntp.org>
* [Bug 1528] from 4.2.6p2-RC2: Remove --with-arlib from br-flock.
* [Bug 1503] [Bug 1504] [Bug 1518] [Bug 1522] from 4.2.6p2-RC2:
  all of which were fixed in 4.2.7 previously.
(4.2.7p24) 2010/04/13 Released by Harlan Stenn <stenn@ntp.org>
* [Bug 1390] Control PPS on the Oncore M12.
* [Bug 1518] Windows ntpd should lock to one processor more
  conservatively.
* [Bug 1520] '%u' formats for size_t gives warnings with 64-bit builds.
* [Bug 1522] Enable range syntax "trustedkey (301 ... 399)".
* Documentation updates for 4.2.7p22 changes and additions, updating
  ntpdc.html, ntpq.html, accopt.html, confopt.html, manyopt.html,
  miscopt.html, and miscopt.txt.
* accopt.html: non-ntpport doc changes from Dave Mills.
* Modify full MRU list preemption when full to match "discard monitor"
  documentation, by removing exception for count == 1.
(4.2.7p23) 2010/04/04 Released by Harlan Stenn <stenn@ntp.org>
* [Bug 1516] unpeer by IP address fails, DNS name works.
* [Bug 1517] ntpq and ntpdc should verify reverse DNS before use.
  ntpq and ntpdc now use the following format for showing purported
  DNS names from IP address "reverse" DNS lookups when the DNS name
  does not exist or does not include the original IP address among
  the results: "192.168.1.2 (fake.dns.local)".
(4.2.7p22) 2010/04/02 Released by Harlan Stenn <stenn@ntp.org>
* [Bug 1432] Don't set inheritable flag for linux capabilities.
* [Bug 1465] Make sure time from TS2100 is not invalid.
* [Bug 1483] AI_NUMERICSERV undefined in 4.2.7p20.
* [Bug 1497] fudge is broken by getnetnum() change.
* [Bug 1503] Auto-enabling of monitor for "restrict ... limited" wrong.
* [Bug 1504] ntpdate tickles ntpd "discard minimum 1" rate limit if
  "restrict ... limited" is used.
* ntpdate: stop querying source after KoD packet response, log it.
* ntpdate: rate limit each server to 2s between packets.
* From J. N. Perlinger: avoid pointer wraparound warnings in dolfptoa(),
  printf format mismatches with 64-bit size_t.
* Broadcast client (ephemeral) associations should be demobilized only
  if they are not heard from for 10 consecutive polls, regardless of
  surviving the clock selection.  Fix from David Mills.
* Add "ntpq -c ifstats" similar to "ntpdc -c ifstats".
* Add "ntpq -c sysstats" similar to "ntpdc -c sysstats".
* Add "ntpq -c monstats" to show monlist knobs and stats.
* Add "ntpq -c mrulist" similar to "ntpdc -c monlist" but not
  limited to 600 rows, and with filtering and sorting options:
  ntpq -c "mrulist mincount=2 laddr=192.168.1.2 sort=-avgint"
  ntpq -c "mrulist sort=addr"
  ntpq -c "mrulist mincount=2 sort=count"
  ntpq -c "mrulist sort=-lstint"
* Modify internal representation of MRU list to use l_fp fixed-point
  NTP timestamps instead of seconds since startup.  This increases the
  resolution and substantially improves accuracy of sorts involving
  timestamps, at the cost of flushing all MRU entries when the clock is
  stepped, to ensure the timestamps can be compared with the current
  get_systime() results.
* Add ntp.conf "mru" directive to configure MRU parameters, such as
  "mru mindepth 600 maxage 64 maxdepth 5000 maxmem 1024" or
  "mru initalloc 0 initmem 16 incalloc 99 incmem 4".  Several pairs are
  equivalent with one in units of MRU entries and its twin in units of
  kilobytes of memory, so the last one used in ntp.conf controls:
  maxdepth/maxmem, initalloc/initmem, incalloc/incmem.  With the above
  values, ntpd will preallocate 16kB worth of MRU entries, allocating
  4kB worth each time more are needed, with a hard limit of 1MB of MRU
  entries.  Until there are more than 600 entries none would be reused.
  Then only entries for addresses last seen 64 seconds or longer ago are
  reused.
* Limit "ntpdc -c monlist" response in ntpd to 600 entries, the previous
  overall limit on the MRU list depth which was driven by the monlist
  implementation limit of one request with a single multipacket
  response.
* New "pool" directive implementation modeled on manycastclient.
* Do not abort on non-ASCII characters in ntp.conf, ignore them.
* ntpq: increase response reassembly limit from 24 to 32 packets, add
  discussion in comment regarding results with even larger MAXFRAGS.
* ntpq: handle "passwd MYPASSWORD" (without prompting) as with ntpdc.
* ntpdc: do not examine argument to "passwd" if not supplied.
* configure: remove check for pointer type used with qsort(), we
  require ANSI C which mandates void *.
* Reset sys_kodsent to 0 in proto_clr_stats().
* Add sptoa()/sockporttoa() similar to stoa()/socktoa() adding :port.
* Use memcpy() instead of memmove() when buffers can not overlap.
* Remove sockaddr_storage from our sockaddr_u union of sockaddr,
  sockaddr_in, and sockaddr_in6, shaving about 100 bytes from its size
  and substantially decreasing MRU entry memory consumption.
* Extend ntpq readvar (alias rv) to allow fetching up to three named
  variables in one operation:  ntpq -c "rv 0 version offset frequency".
* ntpq: use srchost variable to show .POOL. prototype associations'
  hostname instead of address 0.0.0.0.
* "restrict source ..." configures override restrictions for time
  sources, allows tight default restrictions to be used with the pool
  directive (where server addresses are not known in advance).
* Ignore "preempt" modifier on manycastclient and pool prototype
  associations.  The resulting associations are preemptible, but the
  prototype must not be.
* Maintain and use linked list of associations (struct peer) in ntpd,
  avoiding walking 128 hash table entries to iterate over peers.
* Remove more workarounds unneeded since we require ISO C90 AKA ANSI C:
  - remove fallback implementations for memmove(), memset, strstr().
  - do not test for atexit() or memcpy().
* Collapse a bunch of code duplication in ntpd/ntp_restrict.c added with
  support for IPv6.
* Correct some corner case failures in automatically enabling the MRU
  list if any "restrict ... limited" is in effect, and in disabling MRU
  maintenance. (ntp_monitor.c, ntp_restrict.c)
* Reverse the internal sort order of the address restriction lists, but
  preserve the same behavior.  This allows removal of special-case code
  related to the default restrictions and more straightforward lookups
  of restrictions for a given address (now, stop on first match).
* Move ntp_restrict.c MRU doubly-linked list maintenance code into
  ntp_lists.h macros, allowing more duplicated source excision.
* Repair ntpdate.c to no longer test HAVE_TIMER_SETTIME.
* Do not reference peer_node/unpeer_node after freeing when built with
  --disable-saveconfig and using DNS.
(4.2.7p21) 2010/03/31 Released by Harlan Stenn <stenn@ntp.org>
* [Bug 2399] Reset sys_kodsent in proto_clr_stats().
* [Bug 1514] from 4.2.6p1-RC6: Typo in ntp_proto.c: fabs(foo < .4)
  should be fabs(foo) < .4.
* [Bug 1464] from 4.2.6p1-RC6: synchronization source wrong for
  refclocks ARCRON_MSF (27) and SHM (28).
* From 4.2.6p1-RC6: Correct Windows port's refclock_open() to
  return 0 on failure not -1.
* From 4.2.6p1-RC6: Correct CHU, dumbclock, and WWVB drivers to
  check for 0 returned from refclock_open() on failure.
* From 4.2.6p1-RC6: Correct "SIMUL=4 ./flock-build -1" to
  prioritize -1/--one.
* [Bug 1306] constant conditionals in audio_gain().
(4.2.7p20) 2010/02/13 Released by Harlan Stenn <stenn@ntp.org>
* [Bug 1483] hostname in ntp.conf "restrict" parameter rejected.
* Use all addresses for each restrict by hostname.
* Use async DNS to resolve trap directive hostnames.
(4.2.7p19) 2010/02/09 Released by Harlan Stenn <stenn@ntp.org>
* [Bug 1338] Update the association type codes in ntpq.html.
* [Bug 1478] from 4.2.6p1-RC5: linking fails: EVP_MD_pkey_type.
* [Bug 1479] from 4.2.6p1-RC5: not finding readline headers.
* [Bug 1484] from 4.2.6p1-RC5: ushort is not defined in QNX6.
(4.2.7p18) 2010/02/07 Released by Harlan Stenn <stenn@ntp.org>
* [Bug 1480] from 4.2.6p1-RC5: snprintf() cleanup caused
  unterminated refclock IDs.
* Stop using getaddrinfo() to convert numeric address strings to on-wire
  addresses in favor of is_ip_address() alone.
(4.2.7p17) 2010/02/05 Released by Harlan Stenn <stenn@ntp.org>
* [Bug 1477] from 4.2.6p1-RC5: First non-gmake make in clone
  w/VPATH can't make COPYRIGHT.
* Attempts to cure CID 108 CID 118 CID 119 TAINTED_SCALAR warnings.
* Broaden ylwrap workaround VPATH_HACK to all non-GNU make.
(4.2.7p16) 2010/02/04 Released by Harlan Stenn <stenn@ntp.org>
* [Bug 1474] from 4.2.6p1-RC4: ntp_keygen LCRYPTO after libntp.a.
* Include 4.2.6p1-RC4: Remove arlib.
(4.2.7p15) 2010/02/03 Released by Harlan Stenn <stenn@ntp.org>
* [Bug 1455] from 4.2.6p1: ntpd does not try /etc/ntp.audio.
* Include 4.2.6p1: Convert many sprintf() calls to snprintf(), also
  strcpy(), strcat().
* Include 4.2.6p1: Fix widely cut-n-pasted bug in refclock shutdown
  after failed start.
* Include 4.2.6p1: Remove some dead code checking for emalloc()
  returning NULL.
(4.2.7p14) 2010/02/02 Released by Harlan Stenn <stenn@ntp.org>
* [Bug 1338] ntpq displays incorrect association type codes.
* [Bug 1469] u_int32, int32 changes broke HP-UX 10.20 build.
* [Bug 1470] from 4.2.6p1: "make distdir" compiles keyword-gen.
* [Bug 1471] CID 120 CID 121 CID 122 is_ip_address() uninit family.
* [Bug 1472] CID 116 CID 117 minor warnings in new DNS code.
* [Bug 1473] from 4.2.6p1: "make distcheck" version.m4 error.
(4.2.7p13) 2010/01/31 Released by Harlan Stenn <stenn@ntp.org>
* [Bug 1467] from 4.2.6p1: Fix bogus rebuild of sntp/sntp.html.
(4.2.7p12) 2010/01/30 Released by Harlan Stenn <stenn@ntp.org>
* [Bug 1468] 'make install' broken for root on default NFS mount.
(4.2.7p11) 2010/01/28 Released by Harlan Stenn <stenn@ntp.org>
* [Bug 47] Debugging and logging do not work after a fork.
* [Bug 1010] getaddrinfo() could block and thus should not be called by
  the main thread/process.
* New async DNS resolver in ntpd allows nonblocking queries anytime,
  instead of only once at startup.
(4.2.7p10) 2010/01/24 Released by Harlan Stenn <stenn@ntp.org>
* [Bug 1140] from 4.2.6p1-RC5: Clean up debug.html, decode.html,
  and ntpq.html.
* Include 4.2.6p1-RC3: Use TZ=UTC instead of TZ= when calling date in
  scripts/mkver.in .
* [Bug 1448] from 4.2.6p1-RC3: Some macros not correctly conditionally
  or absolutely defined on Windows.
* [Bug 1449] from 4.2.6p1-RC3: ntpsim.h in ntp_config.c should be used
  conditionally.
* [Bug 1450] from 4.2.6p1-RC3: Option to exclude warnings not
  unconditionally defined on Windows.
(4.2.7p9) 2010/01/13 Released by Harlan Stenn <stenn@ntp.org>
(4.2.7p8) 2010/01/12 Released by Harlan Stenn <stenn@ntp.org>
* [Bug 702] ntpd service logic should use libopts to examine cmdline.
* [Bug 1451] from 4.2.6p1-RC3: sntp leaks KoD entry updating.
* [Bug 1453] from 4.2.6p1-RC3: Use $CC in config.cache filename.
(4.2.7p7) 2009/12/30 Released by Harlan Stenn <stenn@ntp.org>
* [Bug 620] ntpdc getresponse() esize != *rsize s/b size != *rsize.
* [Bug 1446] 4.2.7p6 requires autogen, missing ntpd.1, *.texi, *.menu.
(4.2.7p6) 2009/12/28 Released by Harlan Stenn <stenn@ntp.org>
* [Bug 1443] Remove unnecessary dependencies on ntp_io.h
* [Bug 1442] Move Windows functions into libntp files
* [Bug 1127] from 4.2.6p1-RC3: Check the return of X590_verify().
* [Bug 1439] from 4.2.6p1-RC3: .texi gen after binary is linked.
* [Bug 1440] from 4.2.6p1-RC3: Update configure.ac to support kfreebsd.
* [Bug 1445] from 4.2.6p1-RC3: IRIX does not have -lcap or support
  linux capabilities.
(4.2.7p5) 2009/12/25 Released by Harlan Stenn <stenn@ntp.org>
* Include 4.2.6p1-RC2
(4.2.7p4) 2009/12/24 Released by Harlan Stenn <stenn@ntp.org>
* [Bug 1429] ntpd -4 option does not reliably force IPv4 resolution.
* [Bug 1431] System headers must come before ntp headers in ntp_intres.c .
(4.2.7p3) 2009/12/22 Released by Harlan Stenn <stenn@ntp.org>
* [Bug 1426] scripts/VersionName needs . on the search path.
* [Bug 1427] quote missing in ./build - shows up on NetBSD.
* [Bug 1428] Use AC_HEADER_RESOLV to fix breaks from resolv.h
(4.2.7p2) 2009/12/20 Released by Harlan Stenn <stenn@ntp.org>
* [Bug 1419] ntpdate, ntpdc, sntp, ntpd ignore configure --bindir.
* [Bug 1421] add util/tg2, a clone of tg that works on Linux, NetBSD, and
  FreeBSD
(4.2.7p1) 2009/12/15 Released by Harlan Stenn <stenn@ntp.org>
* [Bug 1348] ntpd Windows port should wait for sendto() completion.
* [Bug 1413] test OpenSSL headers regarding -Wno-strict-prototypes.
* [Bug 1418] building ntpd/ntpdc/ntpq statically with ssl fails.
(4.2.7p0) 2009/12/13 Released by Harlan Stenn <stenn@ntp.org>
* [Bug 1412] m4/os_cflags.m4 caches results that depend on $CC.
* [Bug 1414] Enable "make distcheck" success with BSD make.
(4.2.7) 2009/12/09 Released by Harlan Stenn <stenn@ntp.org>
* [Bug 1407] configure.ac: recent GNU Make -v does not include "version".
---
(4.2.6p5) 2011/12/24 Released by Harlan Stenn <stenn@ntp.org>

No changes from 4.2.6p5-RC3.

---
(4.2.6p5-RC3) 2011/12/08 Released by Harlan Stenn <stenn@ntp.org>

* [Bug 2082] 3-char refid sent by ntpd 4.2.6p5-RC2 ends with extra dot.
* [Bug 2085] clock_update() sys_rootdisp calculation omits root delay.
* [Bug 2086] get_systime() should not offset by sys_residual.
* [Bug 2087] sys_jitter calculation overweights sys.peer jitter.
* Ensure NULL peer->dstadr is not accessed in orphan parent selection.

---
(4.2.6p5-RC2) 2011/11/30 Released by Harlan Stenn <stenn@ntp.org>

* [Bug 2050] Orphan mode stratum counting to infinity.
* [Bug 2059] optional billboard column "server" does not honor -n.
* [Bug 2066] ntpq lopeers ipv6 "local" column overrun.
* [Bug 2068] ntpd sends nonprintable stratum 16 refid to ntpq.
* [Bug 2069] broadcastclient, multicastclient spin up duplicate
  ephemeral associations without broadcastdelay.
* [Bug 2072] Orphan parent selection metric needs ntohl().
* Exclude not-yet-determined sys_refid from use in loopback TEST12
  (from David Mills).
* Never send KoD rate limiting response to MODE_SERVER response.

---
(4.2.6p5-RC1) 2011/10/18 Released by Harlan Stenn <stenn@ntp.org>

* [Bug 2034] Listening address configuration with prefix misapplied.

---
(4.2.6p4) 2011/09/22 Released by Harlan Stenn <stenn@ntp.org>

* [Bug 1984] ntp/libisc fails to compile on OS X 10.7 (Lion).
* [Bug 1985] "logconfig =allall" rejected.
* [Bug 2001] ntpdc timerstats reports overruns as handled.
* [Bug 2003] libntpq ntpq_read_assoc_peervars() broken.
* [Backward Incompatible] sntp: -l/--filelog -> -l/--logfile, to be
  consistent with ntpd.
* libopts/file.c fix from Bruce Korb (arg-type=file).

---
(4.2.6p4-RC2) 2011/08/04 Released by Harlan Stenn <stenn@ntp.org>

* [Bug 1608] Parse Refclock driver should honor trusttime.
* [Bug 1961] html2man update: distribute ntp-wait.html.
* [Bug 1970] UNLINK_EXPR_SLIST() causes crash if list is empty.
* [Bug 1972] checking for struct rtattr fails.
* [Bug 1975] libntp/mktime.c won't work with 64-bit time_t
* [Bug 1978] [Bug 1134] fix in 4.2.6p4-RC1 doesn't build on older Linux.
* Backport several fixes for Coverity warnings from ntp-dev.
* Backport if_nametoindex() check for hpux.

---
(4.2.6p4-RC1) 2011/07/10 Released by Harlan Stenn <stenn@ntp.org>

* [Bug 1134] ntpd fails binding to tentative IPv6 addresses.
* [Bug 1790] Update config.guess and config.sub to detect AIX6.
* [Bug 1961] html2man needs an update.
* Update the NEWS file.

---
(4.2.6p4-beta2) 2011/05/25 Released by Harlan Stenn <stenn@ntp.org>

* [Bug 1695] ntpdate takes longer than necessary.
* [Bug 1832] ntpdate doesn't allow timeout > 2s.
* [Bug 1933] WWVB/Spectracom driver timestamps LFs, not CRs.
* Backport utility routines from ntp-dev: mprintf(), emalloc_zero().

---
(4.2.6p4-beta1) 2011/05/16 Released by Harlan Stenn <stenn@ntp.org>

* [Bug 1554] peer may stay selected as system peer after becoming
  unreachable.
* [Bug 1921] LOCAL, ACTS drivers with "prefer" excluded from initial
  candidate list.
* [Bug 1923] orphan parent favored over LOCAL, ACTS drivers.
* [Bug 1924] Billboard tally codes sometimes do not match operation,
  variables.
* Enable tickadj-like taming of wildly off-spec Windows clock using
  NTPD_TICKADJ_PPM env. var. specifying baseline slew.
* Upgrade to AutoGen 5.11.9 (and require it).
* Upgrade to libopts 35.0.10 from AutoGen 5.11.9pre8.

---
(4.2.6p3) 2011/01/03 Released by Harlan Stenn <stenn@ntp.org>

* [Bug 1764] Palisade driver doesn't build on Linux
* Create and use scripts/check--help when generating .texi files.
* Update bk triggers for the bk-5 release.
* Update genCommitLog for the bk-5 release.
* Update the copyright year.

---
(4.2.6p3-RC12) 2010/12/25 Released by Harlan Stenn <stenn@ntp.org>

* [Bug 1458] Can not compile NTP on FreeBSD 4.7.
* [Bug 1510] Add modes 20/21 for driver 8 to support RAWDCF @ 75 baud.
* [Bug 1618] Unreachable code in jjy_start(). (backport from ntp-dev)
* [Bug 1719] ntp-keygen -V crash. (backport)
* [Bug 1740] ntpdc treats many counters as signed. (backport)
* [Bug 1741] Enable multicast reception on each address (Windows).
* [Bug 1742] Fix a typo in an error message in the "build" script.
* [Bug 1743] Display timezone offset when showing time for sntp in the
local timezone.
* [Bug 1751] Support for Atari FreeMiNT OS.
* [Bug 1754] --version output should be more verbose.
* [Bug 1757] oncore snprintf("%m") doesn't expand %m.
* [Bug 1758] setsockopt IPV6_MULTICAST_IF with wrong ifindex.
* [Bug 1760] ntpd Windows interpolation cannot be disabled.
* [Bug 1762] manycastclient solicitation responses interfere.
* Upgrade to libopts 34.0.9 from AutoGen 5.11.6pre7.
* Relax minimum Automake version to 1.10 with updated libopts.m4.
* Suppress ntp-keygen OpenSSL version display for --help, --version,
display both build and runtime OpenSSL versions when they differ.
* Clean up m4 quoting in configure.ac, *.m4 files, resolving
  intermittent AC_LANG_PROGRAM possibly undefined errors.
* Clean up the SNTP documentation.
* Other manycastclient repairs:
  Separate handling of scope ID embedded in many in6_addr from ifindex
  used for IPv6 multicasting ioctls.
  Add INT_PRIVACY endpt bit flag for IPv6 RFC 4941 privacy addresses.
  Enable outbound multicast from only one address per interface in the
  same subnet, and in that case prefer embedded MAC address modified
  EUI-64 IPv6 addresses first, then static, and last RFC 4941 privacy
  addresses.
  Use setsockopt(IP[V6]_MULTICAST_IF) before each send to multicast to
  select the local source address, using the correct socket is not
  enough.

---
(4.2.6p3-RC11) 2010/11/28 Released by Harlan Stenn <stenn@ntp.org>

* [Bug 1725] ntpd sends multicast from only one address.
* [Bug 1728] In ntp_openssl.m4, don't add -I/usr/include or -L/usr/lib
  to CPPFLAGS or LDFLAGS.
* [Bug 1733] IRIX doesn't have 'head' (affects scripts/checkChangeLog).
* Remove log_msg() and debug_msg() from sntp in favor of msyslog().
* Use a single copy of libopts/, in sntp/.
* Upgrade libopts to 33.3.8.
* Bump minimum Automake version to 1.11, required for AM_COND_IF
  use in LIBOPTS_CHECK.
* Improvements to the 'build' script.

---
(4.2.6p3-RC10) 2010/11/14 Released by Harlan Stenn <stenn@ntp.org>

* [Bug 1681] More sntp logging cleanup.
* [Bug 1683] Non-localhost on loopback exempted from nic rules.

---
(4.2.6p3-RC9) 2010/11/10 Released by Harlan Stenn <stenn@ntp.org>

* [Bug 1574] sntp:set_time doesn't set tv_usec correctly.
* [Bug 1681] sntp logging cleanup.
* [Bug 1683] Interface binding does not seem to work as intended.
* [Bug 1691] Use first NMEA sentence each second.
* [Bug 1692] packageinfo.sh needs to be "sourced" using ./ .
* [Bug 1709] ntpdate ignores replies with equal receive and transmit
  timestamps.
* Backport sntp from -dev

---
(4.2.6p3-RC8) 2010/10/29 Released by Harlan Stenn <stenn@ntp.org>

* [Bug 1685] NMEA driver mode byte confusion.
* First cut at using scripts/checkChangeLog.

---
(4.2.6p3-RC7) 2010/10/25 Released by Harlan Stenn <stenn@ntp.org>

* [Bug 1676] NMEA: $GPGLL did not work after fix for Bug 1571.
* Added scripts/checkChangeLog.

---
(4.2.6p3-RC6) 2010/10/24 Released by Harlan Stenn <stenn@ntp.org>

* [Bug 1571] NMEA does not relate data to PPS edge.
* [Bug 1572] NMEA time adjustment for GPZDG buggy.
* [Bug 1675] Prohibit includefile remote config.

---
(4.2.6p3-RC5) 2010/10/22 Released by Harlan Stenn <stenn@ntp.org>

* [Bug 1649] Require NMEA checksum if $GPRMC or previously seen.
* [Bug 1669] NTP 4.2.6p2 fails to compile on IBM AIX 5.3.

---
(4.2.6p3-RC4) 2010/10/16 Released by Harlan Stenn <stenn@ntp.org>

* [Bug 1584] wrong SNMP type for precision, resolution.
* [Bug 1659] Need CLOCK_TRUETIME not CLOCK_TRUE.
* [Bug 1665] is_anycast() u_int32_t should be u_int32.
* ntpsnmpd, libntpq warning cleanup.

---
(4.2.6p3-RC3) 2010/10/14 Released by Harlan Stenn <stenn@ntp.org>

* [Bug 750] Non-existing device causes coredump with RIPE-NCC driver.
* [Bug 1080] ntpd on ipv6 routers very chatty.
* [Bug 1567] Support Arbiter 1093C Satellite Clock on Windows.
* [Bug 1581] printf format string mismatch leftover.
* [Bug 1584] ntpsnmpd OID must be mib-2.197.
* [Bug 1643] Range-check the decoding of the RIPE-NCC status codes.
* [Bug 1644] cvo.sh should use lsb_release to identify linux distros.
* [Bug 1659] Support Truetime Satellite Clocks on Windows.
* [Bug 1660] On some systems, test is in /usr/bin, not /bin.
* [Bug 1661] Re-indent refclock_ripencc.c.

---
(4.2.6p3-RC2) 2010/09/25 Released by Harlan Stenn <stenn@ntp.org>

* [Bug 1635] "filegen ... enable" is not default.
* [Bug 1636] yyparse() segfault after denied filegen remote config.

---
(4.2.6p3-RC1) 2010/09/18 Released by Harlan Stenn <stenn@ntp.org>

* [Bug 1344] ntpd on Windows exits without logging cause.

---
(4.2.6p3-beta1) 2010/09/11 Released by Harlan Stenn <stenn@ntp.org>

* [Bug 1573] Miscalculation of offset in sntp.
* [Bug 1595] empty last line in key file causes duplicate key to be added
* [Bug 1597] packet processing ignores RATE KoD packets, because of
  a bug in string comparison.
* [Bug 1581] ntp_intres.c size_t printf format string mismatch.

---
(4.2.6p2) 2010/07/09 Released by Harlan Stenn <stenn@ntp.org>

* [Bug 1581] size_t printf format string mismatches, IRIG string buffers
  undersized.  Mostly backported from earlier ntp-dev fixes by Juergen
  Perlinger.

---
(4.2.6p2-RC7) 2010/06/19 Released by Harlan Stenn <stenn@ntp.org>

* [Bug 1570] serial clock drivers get outdated input from kernel tty
  line buffer after startup
* [Bug 1575] use 'snprintf' with LIB_BUFLENGTH in inttoa.c, tvtoa.c and
  utvtoa.c
* [Bug 1576] sys/sysctl.h depends on sys/param.h on OpenBSD.

---
(4.2.6p2-RC6) 2010/06/12 Released by Harlan Stenn <stenn@ntp.org>

* [Bug 715] libisc Linux IPv6 interface iteration drops multicast flags.

---
(4.2.6p2-RC5) 2010/06/03 Released by Harlan Stenn <stenn@ntp.org>

* [Bug 1561] ntpq, ntpdc "passwd" prompts for MD5 password w/SHA1.
* [Bug 1565] sntp/crypto.c compile fails on MacOS over vsnprintf().
* Windows port: do not exit in ntp_timestamp_from_counter() without
  first logging the reason.
* Support "passwd blah" syntax in ntpq.

---
(4.2.6p2-RC4) 2010/05/19 Released by Harlan Stenn <stenn@ntp.org>

* [Bug 1555] 4.2.6p2-RC3 sntp illegal C (mixed code and declarations).

---
(4.2.6p2-RC3) 2010/05/11 Released by Harlan Stenn <stenn@ntp.org>

* [Bug 1325] unreachable code in sntp recv_bcst_data().
* [Bug 1459] sntp MD5 authentication does not work with ntpd.
* [Bug 1512] ntpsnmpd should connect to net-snmpd via a unix-domain
  socket by default.  Provide a command-line 'socket name' option.
* [Bug 1538] update refclock_nmea.c's call to getprotobyname().
* [Bug 1541] Fix wrong keyword for "maxclock".
* [Bug 1552] update and complete broadcast and crypto features in sntp.
* [Bug 1553] sntp/configure.ac OpenSSL support.
* Escape unprintable characters in a refid in ntpq -p billboard.
* Simplify hash client code by providing OpenSSL EVP_*() API when built
  without OpenSSL.  (from ntp-dev)
* Do not depend on ASCII values for ('A' - '0'), ('a' - '0') in sntp.
* Windows compiling hints/winnt.html update from G. Sunil Tej.

---
(4.2.6p2-RC2) 2010/04/27 Released by Harlan Stenn <stenn@ntp.org>

* [Bug 1465] Make sure time from TS2100 is not invalid (backport from
  ntp-dev).
* [Bug 1528] Fix EDITLINE_LIBS link order for ntpq and ntpdc.
* [Bug 1534] win32/include/isc/net.h conflicts with VC++ 2010 errno.h.
* [Bug 1535] "restrict -4 default" and "restrict -6 default" ignored.
* Remove --with-arlib from br-flock.

---
(4.2.6p2-RC1) 2010/04/18 Released by Harlan Stenn <stenn@ntp.org>

* [Bug 1503] Auto-enabling of monitor for "restrict ... limited" wrong.
* [Bug 1504] ntpdate tickles ntpd "discard minimum 1" rate limit if
  "restrict ... limited" is used.
* [Bug 1518] Windows ntpd should lock to one processor more
  conservatively.
* [Bug 1522] Enable range syntax "trustedkey (301 ... 399)".
* Update html/authopt.html controlkey, requestkey, and trustedkey docs.

---
(4.2.6p1) 2010/04/09 Released by Harlan Stenn <stenn@ntp.org>
(4.2.6p1-RC6) 2010/03/31 Released by Harlan Stenn <stenn@ntp.org>

* [Bug 1514] Typo in ntp_proto.c: fabs(foo < .4) should be fabs(foo) < .4.
* [Bug 1464] synchronization source wrong for refclocks ARCRON_MSF (27)
  and SHM (28).
* Correct Windows port's refclock_open() to return 0 on failure not -1.
* Correct CHU, dumbclock, and WWVB drivers to check for 0 returned from
  refclock_open() on failure.
* Correct "SIMUL=4 ./flock-build -1" to prioritize -1/--one.

---
(4.2.6p1-RC5) 2010/02/09 Released by Harlan Stenn <stenn@ntp.org>

* [Bug 1140] Clean up debug.html, decode.html, and ntpq.html.
* [Bug 1438] Remove dead code from sntp/networking.c.
* [Bug 1477] 1st non-gmake make in clone w/VPATH can't make COPYRIGHT.
* [Bug 1478] linking fails with undefined reference EVP_MD_pkey_type.
* [Bug 1479] Compilation fails because of not finding readline headers.
* [Bug 1480] snprintf() cleanup caused unterminated refclock IDs.
* [Bug 1484] ushort is not defined in QNX6.

---
(4.2.6p1-RC4) 2010/02/04 Released by Harlan Stenn <stenn@ntp.org>

* [Bug 1455] ntpd does not try /etc/ntp.audio as documented.
* [Bug 1467] Fix bogus rebuild of sntp/sntp.html
* [Bug 1470] "make distdir" in $srcdir builds keyword-gen, libntp.a.
* [Bug 1473] "make distcheck" before build can't make sntp/version.m4.
* [Bug 1474] ntp_keygen needs LCRYPTO after libntp.a.
* Convert many sprintf() calls to snprintf(), also strcpy(), strcat().
* Fix widely cut-n-pasted bug in refclock shutdown after failed start.
* Remove some dead code checking for emalloc() returning NULL.
* Remove arlib.

---
(4.2.6p1-RC3) 2010/01/24 Released by Harlan Stenn <stenn@ntp.org>

* Use TZ=UTC instead of TZ= when calling date in scripts/mkver.in .
* [Bug 1448] Some macros not correctly conditionally or absolutely defined
  on Windows.
* [Bug 1449] ntpsim.h in ntp_config.c should be used conditionally.
* [Bug 1450] Option to exclude warnings not unconditionally defined on Windows.
* [Bug 1127] Properly check the return of X590_verify() - missed one.
* [Bug 1439] .texi generation must wait until after binary is linked.
* [Bug 1440] Update configure.ac to support kfreebsd.
* [Bug 1445] IRIX does not have -lcap or support linux capabilities.
* [Bug 1451] CID 115: sntp leaks KoD entry when updating existing.
* [Bug 1453] Use $CC in config.cache filename in ./build script.

---
(4.2.6p1-RC2) 2009/12/25 Released by Harlan Stenn <stenn@ntp.org>

* [Bug 1411] Fix status messages in refclock_oncore.c.
* [Bug 1416] MAXDNAME undefined on Solaris 2.6.
* [Bug 1419] ntpdate, ntpdc, sntp, ntpd ignore configure --bindir.
* [Bug 1424] Fix check for rtattr (rtnetlink.h).
* [Bug 1425] unpeer by association ID sets up for duplicate free().
* [Bug 1426] scripts/VersionName needs . on the search path.
* [Bug 1427] quote missing in ./build - shows up on NetBSD.
* [Bug 1428] Use AC_HEADER_RESOLV to fix breaks from resolv.h
* [Bug 1429] ntpd -4 option does not reliably force IPv4 resolution.
* [Bug 1431] System headers must come before ntp headers in ntp_intres.c .
* [Bug 1434] HP-UX 11 ip_mreq undeclared, _HPUX_SOURCE helps some.
* [Bug 1435] sntp: Test for -lresolv using the same tests as in ntp.

---
(4.2.6p1-RC1) 2009/12/20 Released by Harlan Stenn <stenn@ntp.org>

* [Bug 1409] Put refclock_neoclock4x.c under the NTP COPYRIGHT notice.
  This should allow debian and other distros to add this refclock driver
  in further distro releases.
  Detect R2 hardware releases.
* [Bug 1412] m4/os_cflags.m4 caches results that depend on $CC.
* [Bug 1413] test OpenSSL headers regarding -Wno-strict-prototypes.
* [Bug 1414] Enable "make distcheck" success with BSD make.
* [Bug 1415] Fix Mac OS X link problem.
* [Bug 1418] building ntpd/ntpdc/ntpq statically with ssl fails.
* Build infrastructure updates to enable beta releases of ntp-stable.

---
(4.2.6) 2009/12/09 Released by Harlan Stenn <stenn@ntp.org>
* [Sec 1331] from4.2.4p8: DoS with mode 7 packets - CVE-2009-3563.
* [Bug 508] Fixed leap second handling for Windows.
(4.2.5p250-RC) 2009/11/30 Released by Harlan Stenn <stenn@ntp.org>
* sntp documentation updates.
* [Bug 761] internal resolver does not seem to honor -4/-6 qualifiers
* [Bug 1386] Deferred DNS doesn't work on NetBSD
* [Bug 1391] avoid invoking autogen twice for .c and .h files.
* [Bug 1397] shmget() refclock_shm failing because of file mode.
* Pass no_needed to ntp_intres as first part of fixing [Bug 975].
* Add ./configure --enable-force-defer-DNS to help debugging.
(4.2.5p249-RC) 2009/11/28 Released by Harlan Stenn <stenn@ntp.org>
* [Bug 1400] An empty KOD DB file causes sntp to coredump.
* sntp: documentation cleanup.
* sntp: clean up some error messages.
* sntp: Use the precision to control how many offset digits are shown.
* sntp: Show root dispersion.
* Cleanup from the automake/autoconf upgrades.
(4.2.5p248-RC) 2009/11/26 Released by Harlan Stenn <stenn@ntp.org>
* Prepare for the generation of sntp.html.
* Documentation changes from Dave Mills.
* [Bug 1387] Storage leak in ntp_intres (minor).
* [Bug 1389] buffer overflow in refclock_oncore.c
* [Bug 1391] .texi usage text from installed, not built binaries.
* [Bug 1392] intres retries duplicate assocations endlessly.
* Correct *-opts.h dependency so default 'get' action isn't used.
(4.2.5p247-RC) 2009/11/20 Released by Harlan Stenn <stenn@ntp.org>
* [Bug 1142] nodebug builds shed no light on -d, -D option failure.
* [Bug 1179] point out the problem with -i/--jaildir and -u/--user when
  they are disabled by configure.
* [Bug 1308] support systems that lack fork().
* [Bug 1343] sntp doesn't link on Solaris 7, needs -lresolv.
(4.2.5p246-RC) 2009/11/17 Released by Harlan Stenn <stenn@ntp.org>
* Upgrade to autogen-5.10
* [Bug 1378] Unnecessary resetting of peers during interface update.
* [Bug 1382] p245 configure --disable-dependency-tracking won't build.
* [Bug 1384] ntpq :config core dumped with a blank password.
(4.2.5p245-RC) 2009/11/14 Released by Harlan Stenn <stenn@ntp.org>
* Cleanup from Dave Mills.
* [Bug 1343] sntp illegal C does not compile on Solaris 7.
* [Bug 1381] Version .deps generated include file dependencies to allow
  known dependency-breaking changes to force .deps to be cleaned,
  triggered by changing the contents of deps-ver and/or sntp/deps-ver.
(4.2.5p244-RC) 2009/11/12 Released by Harlan Stenn <stenn@ntp.org>
* keygen.html updates from Dave Mills.
* [Bug 1003] ntpdc unconfig command doesn't prompt for keyid.
* [Bug 1376] Enable authenticated ntpq and ntpdc using newly-available
  digest types.
* ntp-keygen, Autokey OpenSSL build vs. run version mismatch is now a
  non-fatal warning.
(4.2.5p243-RC) 2009/11/11 Released by Harlan Stenn <stenn@ntp.org>
* [Bug 1226] Fix deferred DNS lookups.
* new crypto signature cleanup.
(4.2.5p242-RC) 2009/11/10 Released by Harlan Stenn <stenn@ntp.org>
* [Bug 1363] CID 92 clarify fallthrough case in clk_trimtsip.c
* [Bug 1366] ioctl(TIOCSCTTY, 0) fails on NetBSD *[0-2].* > 3.99.7.
* [Bug 1368] typos in libntp --without-crypto case
* [Bug 1371] deferred DNS lookup failing with INFO_ERR_AUTH.
* CID 87 dead code in ntpq.c atoascii().
* Fix authenticated ntpdc, broken in p240.
* Stub out isc/mem.h, shaving 47k from a MIPS ntpd binary.
* Shrink keyword scanner FSM entries from 64 to 32 bits apiece.
* Documention updates from Dave Mills.
* authkeys.c cleanup from Dave Mills.
(4.2.5p241-RC) 2009/11/07 Released by Harlan Stenn <stenn@ntp.org>
* html/authopt.html update from Dave Mills.
* Remove unused file from sntp/Makefile.am's distribution list.
* new crypto signature cleanup.
(4.2.5p240-RC) 2009/11/05 Released by Harlan Stenn <stenn@ntp.org>
* [Bug 1364] clock_gettime() not detected, need -lrt on Debian 5.0.3.
* Provide all of OpenSSL's signature methods for ntp.keys (FIPS 140-2).
(4.2.5p239-RC) 2009/10/30 Released by Harlan Stenn <stenn@ntp.org>
* [Bug 1357] bogus assert from refclock_shm.
* [Bug 1359] Debug message cleanup.
* CID 101: more pointer/array cleanup.
* [Bug 1356] core dump from refclock_nmea when can't open /dev/gpsU.
* [Bug 1358] AIX 4.3 sntp/networking.c IPV6_JOIN_GROUP undeclared.
* CID 101: pointer/array cleanup.
(4.2.5p238-RC) 2009/10/27 Released by Harlan Stenn <stenn@ntp.org>
* Changes from Dave Mills.
* driver4.html updates from Dave Mills.
* [Bug 1252] PPSAPI cleanup on ntpd/refclock_wwvb.c.
* [Bug 1354] libtool error building after bootstrap with Autoconf 2.64.
* Allow NTP_VPATH_HACK configure test to handle newer gmake versions.
* CIDs 94-99 make it more clearly impossible for sock_hash() to return
  a negative number.
* CID 105, 106 ensure ntpdc arrays are not overrun even if callers
  misbehave.
* CID 113 use va_end() in refclock_true.c true_debug().
* Get rid of configure tests for __ss_family and __ss_len when the more
  common ss_family and ss_len are present.
(4.2.5p237-RC) 2009/10/26 Released by Harlan Stenn <stenn@ntp.org>
* [Bug 610] NMEA support for using PPSAPI on a different device.
* [Bug 1238] use only fudge time2 to offset NMEA serial timestamp.
* [Bug 1355] ntp-dev won't compile on OpenBSD 4.6.
(4.2.5p236-RC) 2009/10/22 Released by Harlan Stenn <stenn@ntp.org>
* Cleanup from Dave Mills.
* [Bug 1343] ntpd/ntp_io.c close_fd() does not compile on Solaris 7.
* [Bug 1353] ntpq "rv 0 settimeofday" always shows UNKNOWN on unix.
* Do not attempt to execute built binaries from ntpd/Makefile when
  cross-compiling (keyword-gen and ntpd --saveconfigquit).
* sntp/main.c: Remove duplicate global adr_buf[] (also defined in
  networking.c) which Piotr Grudzinski identified breaking his build.
* Correct in6addr_any test in configure.ac to attempt link too.
(4.2.5p235-RC) 2009/10/18 Released by Harlan Stenn <stenn@ntp.org>
* [Bug 1343] lib/isc build breaks on systems without IPv6 headers.
(4.2.5p234-RC) 2009/10/16 Released by Harlan Stenn <stenn@ntp.org>
* [Bug 1339] redux, use unmodified lib/isc/win32/strerror.c and
  move #define strerror... to a header not used by lib/isc code.
* [Bug 1345] illegal 'grep' option prevents compilation.
* [Bug 1346] keyword scanner broken where char defaults to unsigned.
* [Bug 1347] ntpd/complete.conf missing multicastclient test case.
(4.2.5p233-RC) 2009/10/15 Released by Harlan Stenn <stenn@ntp.org>
* [Bug 1337] cast setsockopt() v4 address pointer to void *.
* [Bug 1342] ignore|drop one IPv6 address on an interface blocks all
  addresses on that interface.
* Documentation cleanup and updates.
(4.2.5p232-RC) 2009/10/14 Released by Harlan Stenn <stenn@ntp.org>
* [Bug 1302] OpenSSL under Windows needs applink support.
* [Bug 1337] fix incorrect args to setsockopt(fd, IP_MULTICAST_IF,...).
* [Bug 1339] Fix Windows-only ntp_strerror() infinite recursion.
* [Bug 1341] NMEA driver requires working PPSAPI #ifdef HAVE_PPSAPI.
* Construct ntpd keyword scanner finite state machine at compile time
  rather than at runtime, shrink entries from 40+ to 8 bytes.
* Update documentation for ntpq --old-rv, saveconfig, saveconfigdir,
  ntpd -I -L and -M, and interface/nic rules. (From Dave Hart)
* [Bug 1337] fix incorrect args to setsockopt(fd, IP_MULTICAST_IF,...)
(4.2.5p231-RC) 2009/10/10 Released by Harlan Stenn <stenn@ntp.org>
* [Bug 1335] Broadcast client degraded by wildcard default change.
(4.2.5p230-RC) 2009/10/09 Released by Harlan Stenn <stenn@ntp.org>
* Start the 4.2.6 Release Candidate cycle.
* Broadcast and transit phase cleanup from Dave Mills.
(4.2.5p229) 2009/10/07 Released by Harlan Stenn <stenn@ntp.org>
* [Bug 1334] ntpsnmpd undefined reference to `ntpqOptions'.
* Change ntpsnmpd/Makefile.am include file order to fix FreeBSD build.
(4.2.5p228) 2009/10/06 Released by Harlan Stenn <stenn@ntp.org>
* Reclaim syntax tree memory after application in ntpd built with
  configure --disable-saveconfig.
* [Bug 1135] ntpq uses sizeof(u_long) where sizeof(u_int32) is meant.
* [Bug 1333] ntpd --interface precedence over --novirtualips lost.
(4.2.5p227) 2009/10/05 Released by Harlan Stenn <stenn@ntp.org>
* [Bug 1135] :config fails with "Server disallowed request"
* [Bug 1330] disallow interface/nic rules when --novirtualips or
  --interface are used.
* [Bug 1332] ntpq -c 'rv 0 variablename' returns extra stuff.
* Add test of ntpd --saveconfigquit fidelity using new complete.conf.
* Documentation updates from Dave Hart/Dave Mills.
(4.2.5p226) 2009/10/04 Released by Harlan Stenn <stenn@ntp.org>
* [Bug 1318] Allow multiple -g options on ntpd command line.
* [Bug 1327] ntpq, ntpdc, ntp-keygen -d & -D should work with configure
  --disable-debugging.
* Add ntpd --saveconfigquit <filename> option for future build-time
  testing of saveconfig fidelity.
* Clockhop and autokey cleanup from Dave Mills.
* Documentation updates from Dave Mills.
(4.2.5p225) 2009/09/30 Released by Harlan Stenn <stenn@ntp.org>
* authopt documentation changes from Dave Mills/Dave Hart.
* [Bug 1324] support bracketed IPv6 numeric addresses for restrict.
(4.2.5p224) 2009/09/29 Released by Harlan Stenn <stenn@ntp.org>
* Clockhop and documentation fixes from Dave Mills.
* Remove "tos maxhop" ntp.conf knob.
(4.2.5p223) 2009/09/28 Released by Harlan Stenn <stenn@ntp.org>
* [Bug 1321] build doesn't work if . isn't on $PATH.
* [Bug 1323] Implement "revoke #" to match documentation, deprecate
  "crypto revoke #".
(4.2.5p222) 2009/09/27 Released by Harlan Stenn <stenn@ntp.org>
* Update libisc code using bind-9.6.1-P1.tar.gz, rearrange our copy to
  mirror the upstream layout (lib/isc/...), and merge in NTP-local
  modifications to libisc.  There is a new procedure to ease future
  libisc merges using a separate "upstream" bk repo.  That will enable
  normal bk pull automerge to handle carrying forward any local changes
  and should enable us to take updated libisc snapshots more often.
* Updated build and flock-build scripts.  flock-build --one is a way
  to perform a flock-build compatible solitary build, handy for a repo
  clone's first build on a machine with autoconf, automake, etc.
* Compiling ntp_parser.y using BSD make correctly places ntp_parser.h
  in the top-level ntpd directory instead of A.*/ntpd.
* bootstrap script updated to remove potentially stale .deps dirs.
* Remove unneeded Makefile.am files from the lib/isc/include tree.
(4.2.5p221) 2009/09/26 Released by Harlan Stenn <stenn@ntp.org>
* [Bug 1316] segfault if refclock_nmea can't open file.
* [Bug 1317] Distribute cvo.sh.
(4.2.5p220) 2009/09/25 Released by Harlan Stenn <stenn@ntp.org>
* Rearrange libisc code to match the upstream layout in BIND.  This is
  step one of two, changing the layout but keeping our existing libisc.
(4.2.5p219) 2009/09/24 Released by Harlan Stenn <stenn@ntp.org>
* [Bug 1315] "interface ignore 0.0.0.0" is ignored.
* add implicit "nic ignore all" rule before any rules from ntp.conf, so
  "nic listen eth0" alone means the same as "-I eth0".
* add wildcard match class for interface/nic rules.
* fix mistaken carryover of prefixlen from one rule to the next.
* Ensure IPv6 localhost address ::1 is included in libisc's Windows IPv6
  address enumeration, allowing ntpq and ntpdc's hardcoding to 127.0.0.1
  on Windows to end.
(4.2.5p218) 2009/09/21 Released by Harlan Stenn <stenn@ntp.org>
* [Bug 1314] saveconfig emits -4 and -6 on when not given.
* correct parsing and processing of setvar directive.
* highlight location of ntpq :config syntax errors with ^.
* clarify (former) NO_ARG, SINGLE_ARG, MULTIPLE_ARG renaming to
  FOLLBY_TOKEN, FOLLBY_STRING, FOLLBY_STRINGS_TO_EOC.
* parser, saveconfig cleanup to store T_ identifiers in syntax tree.
(4.2.5p217) 2009/09/20 Released by Harlan Stenn <stenn@ntp.org>
* [Bug 1300] reject remote configuration of dangerous items.
(4.2.5p216) 2009/09/19 Released by Harlan Stenn <stenn@ntp.org>
* [Bug 1312] ntpq/ntpdc MD5 passwords truncated to 8 chars on Suns.
* CID 10 missing free(up); in refclock_palisade.c error return, again.
* CID 83 added assertion to demonstrate config_nic_rules() does not
  call strchr(NULL, '/').
(4.2.5p215) 2009/09/18 Released by Harlan Stenn <stenn@ntp.org>
* [Bug 1292] Workaround last VC6 unsigned __int64 kink.
(4.2.5p214) 2009/09/17 Released by Harlan Stenn <stenn@ntp.org>
* [Bug 1303] remove top-level "autokey" directive.
* use "nic listen 192.168.0.0/16" instead of
  "nic listen 192.168.0.0 prefixlen 16".
(4.2.5p213) 2009/09/16 Released by Harlan Stenn <stenn@ntp.org>
* [Bug 1310] fix Thunderbolt mode in refclock_palisade.c
(4.2.5p212) 2009/09/15 Released by Harlan Stenn <stenn@ntp.org>
* [Bug 983] add interface [listen | ignore | drop] ... directive.
* [Bug 1243] MD5auth_setkey zero-fills key from first zero octet.
* [Bug 1295] leftover fix, do not crash on exit in free_config_trap()
  when "trap 1.2.3.4" is used without any further options.
* [Bug 1311] 4.2.5p211 doesn't build in no-debug mode.
* document interface (alias nic) and unpeer.
* Correct syntax error line & column numbers.
* CID 79: kod_init_kod_db() fails to fclose(db_s) in two error paths.
* CID 80: attempt to quiet Coverity false positive re: leaking "reason"
  in main().
* Documentation updates from Dave Mills.
* CID 81: savedconfig leaked in save_config().
* Make the code agree with the spec and the book (Dave Mills).
(4.2.5p211) 2009/09/14 Released by Harlan Stenn <stenn@ntp.org>
* [Bug 663] respect ntpq -c and -p order on command line.
* [Bug 1292] more VC6 unsigned __int64 workarounds.
* [Bug 1296] Added Support for Trimble Acutime Gold.
(4.2.5p210) 2009/09/06 Released by Harlan Stenn <stenn@ntp.org>
* [Bug 1294] Use OPENSSL_INC and OPENSSL_LIB macros for Windows
  and remove unnecessary reference to applink.c for Windows
* [Bug 1295] trap directive options are not optional.
* [Bug 1297] yylex() must always set yylval before returning.
(4.2.5p209) 2009/09/01 Released by Harlan Stenn <stenn@ntp.org>
* [Bug 1290] Fix to use GETTIMEOFDAY macro
* [Bug 1289] Update project files for VC6, VS2003, VS2005, VS 2008
(4.2.5p208) 2009/08/30 Released by Harlan Stenn <stenn@ntp.org>
* [Bug 1293] make configuration dumper ready for release, specifically:
* rename ntpq dumpcfg command to "saveconfig".
* require authentication for saveconfig.
* "restrict ... nomodify" prevents saveconfig and :config.
* "saveconfig ." shorthand to save to startup configuration file.
* support strftime() substitution in saveconfig arg to timestamp
  the output filename, for example "saveconfig %Y%m%d-%H%M%S.conf".
* display saveconfig response message from ntpd in ntpq.
* save output filename in "savedconfig" variable, fetched with ntpq -c
  "rv 0 savedconfig".
* document saveconfig in html/ntpq.html.
* add ./configure --disable-saveconfig to build a smaller ntpd.
* log saveconfig failures and successes to syslog.
(4.2.5p207) 2009/08/29 Released by Harlan Stenn <stenn@ntp.org>
* [Bug 1292] Minor Windows source tweaks for VC6-era SDK headers.
(4.2.5p206) 2009/08/26 Released by Harlan Stenn <stenn@ntp.org>
* accopt.html typo fixes from Dave Mills.
* [Bug 1283] default to remembering KoD in sntp.
* clean up numerous sntp/kod_management.c bugs.
* use all addresses resolved from each DNS name in sntp.
(4.2.5p205) 2009/08/18 Released by Harlan Stenn <stenn@ntp.org>
* accopt.html typo fixes from Dave Mills.
* [Bug 1285] Log ntpq :config/config-from-file events.
* [Bug 1286] dumpcfg omits statsdir, mangles filegen.
(4.2.5p204) 2009/08/17 Released by Harlan Stenn <stenn@ntp.org>
* [Bug 1284] infinite loop in ntpd dumping more than one trustedkey
(4.2.5p203) 2009/08/16 Released by Harlan Stenn <stenn@ntp.org>
* Add ntpq -c dumpcfg, Google Summer of Code project of Max Kuehn
(4.2.5p202) 2009/08/14 Released by Harlan Stenn <stenn@ntp.org>
* install the binary and man page for sntp.
(4.2.5p201) 2009/08/13 Released by Harlan Stenn <stenn@ntp.org>
* sntp: out with the old, in with the new.
(4.2.5p200) 2009/08/12 Released by Harlan Stenn <stenn@ntp.org>
* [Bug 1281] Build ntpd on Windows without big SDK download, burn,
  and install by checking in essentially unchanging messages.mc build
  products to avoid requiring mc.exe, which is not included with VC++
  2008 EE.
(4.2.5p199) 2009/08/09 Released by Harlan Stenn <stenn@ntp.org>
* [Bug 1279] Cleanup for warnings from Veracode static analysis.
(4.2.5p198) 2009/08/03 Released by Harlan Stenn <stenn@ntp.org>
* Upgrade to autogen-5.9.9-pre5.
(4.2.5p197) 2009/07/30 Released by Harlan Stenn <stenn@ntp.org>
* The build script now has . at the end of PATH for config.guess.
(4.2.5p196) 2009/07/29 Released by Harlan Stenn <stenn@ntp.org>
* [Bug 1272] gsoc_sntp IPv6 build problems under HP-UX 10.
* [Bug 1273] CID 10: Palisade leaks unit struct in error path.
* [Bug 1274] CID 67: ensure resolve_hosts() output count and pointers
  are consistent.
* [Bug 1275] CID 45: CID 46: old sntp uses uninitialized guesses[0],
  precs[0].
* [Bug 1276] CID 52: crypto_xmit() may call crypto_alice[23]()
  with NULL peer.
(4.2.5p195) 2009/07/27 Released by Harlan Stenn <stenn@ntp.org>
* cvo.sh: Add support for CentOS, Fedora, Slackware, SuSE, and QNX.
(4.2.5p194) 2009/07/26 Released by Harlan Stenn <stenn@ntp.org>
* Documentation updates from Dave Mills.
* Use scripts/cvo.sh in the build script to get better subdir names.
(4.2.5p193) 2009/07/25 Released by Harlan Stenn <stenn@ntp.org>
* [Bug 1261] CID 34: simulate_server() rbuf.msg_flags uninitialized.
* [Bug 1262] CID 35: xpkt.mac uninitialized in simulate_server().
* [Bug 1263] CID 37: CID 38: CID 40: CID 43: multiple refclocks
  uninitialized tm_zone (arc, chronolog, dumbclock, pcf).
* [Bug 1264] CID 64: gsoc_sntp on_wire() frees wrong ptr receiving KoD.
* [Bug 1265] CID 65: CID 66: gsoc_sntp on_wire() leaks x_pkt, r_pkt.
* [Bug 1266] CID 39: datum_pts_start() uninitialized arg.c_ospeed.
* [Bug 1267] CID 44: old sntp handle_saving() writes stack garbage to
  file when clearing.
* [Bug 1268] CID 63: resolve_hosts() leaks error message buffer.
* [Bug 1269] CID 74: use assertion to ensure move_fd() does not return
  negative descriptors.
* [Bug 1270] CID 70: gsoc_sntp recv_bcst_data mdevadr.ipv6mr_interface
  uninitialized.
(4.2.5p192) 2009/07/24 Released by Harlan Stenn <stenn@ntp.org>
* [Bug 965] CID 42: ss_family uninitialized.
* [Bug 1250] CID 53: kod_init_kod_db() overruns kod_db malloc'd buffer.
* [Bug 1251] CID 68: search_entry() mishandles dst argument.
* [Bug 1252] CID 32: Quiet Coverity warning with assertion.
* [Bug 1253] CID 50: gsoc_sntp/crypto.c auth_init() always returns a
  list with one entry.
* [Bug 1254] CID 56: tv_to_str() leaks a struct tm each call.
* [Bug 1255] CID 55: pkt_output() leaks a copy of each packet.
* [Bug 1256] CID 51: Coverity doesn't recognize our assertion macros as
  terminal.
* [Bug 1257] CID 57: gsoc_sntp auth_init() fails to fclose(keyfile).
* [Bug 1258] CID 54: gsoc_sntp resolve_hosts() needs simplification.
* [Bug 1259] CID 59: gsoc_sntp recv_bcast_data() fails to free(rdata)
  on error paths.
* [Bug 1260] CID 60: gsoc_sntp recvpkt() fails to free(rdata).
* Updated to AutoGen-5.9.9pre2.
(4.2.5p191) 2009/07/21 Released by Harlan Stenn <stenn@ntp.org>
* Updated to AutoGen-5.9.9pre1.
(4.2.5p190) 2009/07/20 Released by Harlan Stenn <stenn@ntp.org>
* Updated to AutoGen-5.9.8.
* [Bug 1248] RES_MSSNTP typo in ntp_proto.c.
* [Bug 1246] use a common template for singly-linked lists, convert most
  doubly-linked lists to singly-linked.
* Log warning about signd blocking when restrict mssntp used.
(4.2.5p189) 2009/07/16 Released by Harlan Stenn <stenn@ntp.org>
* Documentation cleanup from Dave Mills.
(4.2.5p188) 2009/07/15 Released by Harlan Stenn <stenn@ntp.org>
* [Bug 1245] Broken xmt time sent in fast_xmit() of 4.2.5p187.
(4.2.5p187) 2009/07/11 Released by Harlan Stenn <stenn@ntp.org>
* [Bug 1042] multicast listeners IPv4+6 ignore new interfaces.
* [Bug 1237] Windows serial code treat CR and LF both as line
  terminators.
* [Bug 1238] use fudge time2 for serial timecode offset in NMEA driver.
* [Bug 1242] Remove --enable-wintime, symmetric workaround is now
  always enabled.
* [Bug 1244] NTP_INSIST(fd != maxactivefd) failure in intres child
* Added restrict keyword "mssntp" for Samba4 DC operation, by Dave Mills.
(4.2.5p186) 2009/07/08 Released by Harlan Stenn <stenn@ntp.org>
* ntp_proto.c cleanup from Dave Mills.
(4.2.5p185) 2009/07/01 Released by Harlan Stenn <stenn@ntp.org>
* Documentation updates from Dave Mills.
* [Bug 1234] convert NMEA driver to use common PPSAPI code.
* timepps-Solaris.h pps_handle_t changed from pointer to scalar
* Spectracom refclock added to Windows port of ntpd
* [Bug 1236] Declaration order fixed.
* Bracket private ONCORE debug statements with #if 0 rather than #ifdef
  DEBUG
* Delete ONCORE debug statement that is now handled elsewhere.
(4.2.5p184) 2009/06/24 Released by Harlan Stenn <stenn@ntp.org>
* [Bug 1233] atom refclock fudge time1 sign flipped in 4.2.5p164.
(4.2.5p183) 2009/06/23 Released by Harlan Stenn <stenn@ntp.org>
* [Bug 1196] setsockopt(SO_EXCLUSIVEADDRUSE) can fail on Windows 2000
  and earlier with WSAINVAL, do not log a complaint in that case.
* [Bug 1210] ONCORE driver terminates ntpd without logging a reason.
* [Bug 1218] Correct comment in refclock_oncore on /etc/ntp.oncore*
  configuration file search order.
* Change ONCORE driver to log using msyslog as well as to any
  clockstats file.
* [Bug 1231] ntpsnmpd build fails after sockaddr union changes.
(4.2.5p182) 2009/06/18 Released by Harlan Stenn <stenn@ntp.org>
* Add missing header dependencies to the ntpdc layout verification.
* prefer.html updates from Dave Mills.
* [Bug 1205] Add ntpd --usepcc and --pccfreq options on Windows
* [Bug 1215] unpeer by association ID
* [Bug 1225] Broadcast address miscalculated on Windows 4.2.5p180
* [Bug 1229] autokey segfaults in cert_install().
* Use a union for structs sockaddr, sockaddr_storage, sockaddr_in, and
  sockaddr_in6 to remove casts and enable type checking.  Collapse
  some previously separate IPv4/IPv6 paths into a single codepath.
(4.2.5p181) 2009/06/06 Released by Harlan Stenn <stenn@ntp.org>
* [Bug 1206] Required compiler changes for Windows
* [Bug 1084] PPSAPI for ntpd on Windows with DLL backends
* [Bug 1204] Unix-style refclock device paths on Windows
* [Bug 1205] partial fix, disable RDTSC use by default on Windows
* [Bug 1208] decodenetnum() buffer overrun on [ with no ]
* [Bug 1211] keysdir free()d twice #ifdef DEBUG
* Enable ONCORE, ARCRON refclocks on Windows (untested)
(4.2.5p180) 2009/05/29 Released by Harlan Stenn <stenn@ntp.org>
* [Bug 1200] Enable IPv6 in Windows port
* Lose FLAG_FIXPOLL, from Dave Mills.
(4.2.5p179) 2009/05/23 Released by Harlan Stenn <stenn@ntp.org>
* [Bug 1041] xmt -> aorg timestamp cleanup from Dave Mills,
  reported by Dave Hart.
* [Bug 1193] Compile error: conflicting types for emalloc.
* [Bug 1196] VC6 winsock2.h does not define SO_EXCLUSIVEADDRUSE.
* Leap/expire cleanup from Dave Mills.
(4.2.5p178) 2009/05/21 Released by Harlan Stenn <stenn@ntp.org>
* Provide erealloc() and estrdup(), a la emalloc().
* Improve ntp.conf's parser error messages.
* [Bug 320] "restrict default ignore" does not affect IPv6.
* [Bug 1192] "restrict -6 ..." reports a syntax error.
(4.2.5p177) 2009/05/18 Released by Harlan Stenn <stenn@ntp.org>
* Include 4.2.4p7
* [Bug 1174] nmea_shutdown assumes that nmea has a unit assigned
* [Bug 1190] NMEA refclock fudge flag4 1 obscures position in timecode
* Update NMEA refclock documentation in html/drivers/driver20.html
(4.2.5p176) 2009/05/13 Released by Harlan Stenn <stenn@ntp.org>
* [Bug 1154] mDNS registration should be done later, repeatedly and only
  if asked for. (second try for fix)
(4.2.5p175) 2009/05/12 Released by Harlan Stenn <stenn@ntp.org>
* Include 4.2.4p7-RC7
* [Bug 1180] ntpd won't start with more than ~1000 interfaces
* [Bug 1182] Documentation typos and missing bits.
* [Bug 1183] COM port support should extend past COM3
* [Bug 1184] ntpd is deaf when restricted to second IP on the same net
* Clean up configure.ac NTP_CACHEVERSION interface, display cache
  version when clearing.  Fixes a regression.
(4.2.5p174) 2009/05/09 Released by Harlan Stenn <stenn@ntp.org>
* Stale leapsecond file fixes from Dave Mills.
(4.2.5p173) 2009/05/08 Released by Harlan Stenn <stenn@ntp.org>
* Include 4.2.4p7-RC6
(4.2.5p172) 2009/05/06 Released by Harlan Stenn <stenn@ntp.org>
* [Bug 1175] Instability in PLL daemon mode.
* [Bug 1176] refclock_parse.c does not compile without PPSAPI.
(4.2.5p171) 2009/05/04 Released by Harlan Stenn <stenn@ntp.org>
* Autokey documentation cleanup from Dave Mills.
* [Bug 1171] line editing libs found without headers (Solaris 11)
* [Bug 1173] NMEA refclock fails with Solaris PPSAPI
* Fix problem linking msntp on Solaris when sntp subdir is configured
  before parent caused by different gethostent library search order.
* Do not clear config.cache when it is  empty.
(4.2.5p170) 2009/05/02 Released by Harlan Stenn <stenn@ntp.org>
* [Bug 1152] adjust PARSE to new refclock_pps logic
* Include 4.2.4p7-RC5
* loopfilter FLL/PLL crossover cleanup from Dave Mills.
* Documentation updates from Dave Mills.
* ntp-keygen cleanup from Dave Mills.
* crypto API cleanup from Dave Mills.
* Add NTP_CACHEVERSION mechanism to ignore incompatible config.cache
* Enable gcc -Wstrict-overflow for gsoc_sntp as well
(4.2.5p169) 2009/04/30 Released by Harlan Stenn <stenn@ntp.org>
* [Bug 1171] Note that we never look for -lreadline by default.
* [Bug 1090] Fix bogus leap seconds in refclock_hpgps.
(4.2.5p168) 2009/04/29 Released by Harlan Stenn <stenn@ntp.org>
* Include 4.2.4p7-RC4
* [Bug 1169] quiet compiler warnings
* Re-enable gcc -Wstrict-prototypes when not building with OpenSSL
* Enable gcc -Wstrict-overflow
* ntpq/ntpdc emit newline after accepting password on Windows
* Updates from Dave Mills:
* ntp-keygen.c: Updates.
* Fix the error return and syslog function ID in refclock_{param,ppsapi}.
* Make sure syspoll is within the peer's minpoll/maxpoll bounds.
* ntp_crypto.c: Use sign_siglen, not len. sign key filename cleanup.
* Bump NTP_MAXEXTEN from 1024 to 2048, update values for some field lengths.
* m4/ntp_lineeditlibs.m4: fix warnings from newer Autoconf
* [Bug 1166] Remove truncation of position (blanking) code in refclock_nmea.c
(4.2.5p167) 2009/04/26 Released by Harlan Stenn <stenn@ntp.org>
* Crypto cleanup from Dave Mills.
(4.2.5p166) 2009/04/25 Released by Harlan Stenn <stenn@ntp.org>
* [Bug 1165] Clean up small memory leaks in the  config file parser
* Correct logconfig keyword declaration to MULTIPLE_ARG
* Enable filename and line number leak reporting on Windows when built
  DEBUG for all the typical C runtime allocators such as calloc,
  malloc, and strdup.  Previously only emalloc calls were covered.
* Add DEBUG-only code to free dynamically allocated memory that would
  otherwise remain allocated at ntpd exit, to allow less forgivable
  leaks to stand out in leaks reported after exit.
* Ensure termination of strings in ports/winnt/libisc/isc_strerror.c
  and quiet compiler warnings.
* [Bug 1057] ntpdc unconfig failure
* [Bug 1161] unpeer AKA unconfig command for ntpq :config
* PPS and crypto cleanup in ntp_proto.c from Dave Mills.
(4.2.5p165) 2009/04/23 Released by Harlan Stenn <stenn@ntp.org>
* WWVB refclock cleanup from Dave Mills.
* Code cleanup: requested_key -> request_key.
* [Bug 833] ignore whitespace at end of remote configuration lines
* [Bug 1033] ntpdc/ntpq crash prompting for keyid on Windows
* [Bug 1028] Support for W32Time authentication via Samba.
* quiet ntp_parser.c malloc redeclaration warning
* Mitigation and PPS/PPSAPI cleanup from Dave Mills.
* Documentation updates from Dave Mills.
* timepps-Solaris.h patches from Dave Hart.
(4.2.5p164) 2009/04/22 Released by Harlan Stenn <stenn@ntp.org>
* Include 4.2.4p7-RC3
* PPS/PPSAPI cleanup from Dave Mills.
* Documentation updates from Dave Mills.
* [Bug 1125] C runtime per-thread initialization on Windows
* [Bug 1152] temporarily disable refclock_parse, refclock_true until
  maintainers can repair build break from pps_sample()
* [Bug 1153] refclock_nmea should not mix UTC with GPS time
* [Bug 1159] ntpq overlap diagnostic message test buggy
(4.2.5p163) 2009/04/10 Released by Harlan Stenn <stenn@ntp.org>
(4.2.5p162) 2009/04/09 Released by Harlan Stenn <stenn@ntp.org>
* Documentation updates from Dave Mills.
* Mitigation and PPS cleanup from Dave Mills.
* Include 4.2.4p7-RC2
* [Bug 216] New interpolation scheme for Windows eliminates 1ms jitter
* remove a bunch of #ifdef SYS_WINNT from portable code
* 64-bit time_t cleanup for building on newer Windows compilers
* Only set CMOS clock during ntpd exit on Windows if the computer is
  shutting down or restarting.
* [Bug 1148] NMEA reference clock improvements
* remove deleted gsoc_sntp/utilities.o from repository so that .o build
  products can be cleaned up without corrupting the repository.
(4.2.5p161) 2009/03/31 Released by Harlan Stenn <stenn@ntp.org>
* Documentation updates from Dave Mills.
(4.2.5p160) 2009/03/30 Released by Harlan Stenn <stenn@ntp.org>
* [Bug 1141] refclock_report missing braces cause spurious "peer event:
  clock clk_unspec" log entries
* Include 4.2.4p7-RC1
(4.2.5p159) 2009/03/28 Released by Harlan Stenn <stenn@ntp.org>
* "bias" changes from Dave Mills.
(4.2.5p158) 2009/01/30 Released by Harlan Stenn <stenn@ntp.org>
* Fix [CID 72], a typo introduced at the latest fix to prettydate.c.
(4.2.5p157) 2009/01/26 Released by Harlan Stenn <stenn@ntp.org>
* Cleanup/fixes for ntp_proto.c and ntp_crypto.c from Dave Mills.
(4.2.5p156) 2009/01/19 Released by Harlan Stenn <stenn@ntp.org>
* [Bug 1118] Fixed sign extension for 32 bit time_t in caljulian() and prettydate().
  Fixed some compiler warnings about missing prototypes.
  Fixed some other simple compiler warnings.
* [Bug 1119] [CID 52] Avoid a possible null-dereference in ntp_crypto.c.
* [Bug 1120] [CID 51] INSIST that peer is non-null before we dereference it.
* [Bug 1121] [CID 47] double fclose() in ntp-keygen.c.
(4.2.5p155) 2009/01/18 Released by Harlan Stenn <stenn@ntp.org>
* Documentation updates from Dave Mills.
* CHU frequency updates.
* Design assertion fixes for ntp_crypto.c from Dave Mills.
(4.2.5p154) 2009/01/13 Released by Harlan Stenn <stenn@ntp.org>
* [Bug 992] support interface event change on Linux from
  Miroslav Lichvar.
(4.2.5p153) 2009/01/09 Released by Harlan Stenn <stenn@ntp.org>
* Renamed gsoc_sntp/:fetch-stubs to gsoc_sntp/fetch-stubs to avoid
  file name problems under Windows.
  Removed German umlaut from log msg for 4.2.5p142.
(4.2.5p152) 2009/01/08 Released by Harlan Stenn <stenn@ntp.org>
* Include 4.2.4p6: 2009/01/08 Released by Harlan Stenn <stenn@ntp.org>
(4.2.5p151) 2008/12/23 Released by Harlan Stenn <stenn@ntp.org>
* Stats file logging cleanup from Dave Mills.
(4.2.5p150) 2008/12/15 Released by Harlan Stenn <stenn@ntp.org>
* [Bug 1099] Fixed wrong behaviour in sntp's crypto.c.
* [Bug 1103] Fix 64-bit issues in the new calendar code.
(4.2.5p149) 2008/12/05 Released by Harlan Stenn <stenn@ntp.org>
* Fixed mismatches in data types and OID definitions in ntpSnmpSubAgent.c
* added a premliminary MIB file to ntpsnmpd (ntpv4-mib.mib)
(4.2.5p148) 2008/12/04 Released by Harlan Stenn <stenn@ntp.org>
* [Bug 1070] Fix use of ntpq_parsestring() in ntpsnmpd.
(4.2.5p147) 2008/11/27 Released by Harlan Stenn <stenn@ntp.org>
* Update gsoc_sntp's GCC warning code.
(4.2.5p146) 2008/11/26 Released by Harlan Stenn <stenn@ntp.org>
* Update Solaris CFLAGS for gsoc_sntp.
(4.2.5p145) 2008/11/20 Released by Harlan Stenn <stenn@ntp.org>
* Deal with time.h for sntp under linux.
* Provide rpl_malloc() for sntp for systems that need it.
* Handle ss_len and socklen type for sntp.
* Fixes to the sntp configure.ac script.
* Provide INET6_ADDRSTRLEN if it is missing.
* [Bug 1095] overflow in caljulian.c.
(4.2.5p144) 2008/11/19 Released by Harlan Stenn <stenn@ntp.org>
* Use int32, not int32_t.
* Avoid the sched*() functions under OSF - link problems.
(4.2.5p143) 2008/11/17 Released by Harlan Stenn <stenn@ntp.org>
* sntp cleanup and fixes.
(4.2.5p142) 2008/11/16 Released by Harlan Stenn <stenn@ntp.org>
* Imported GSoC SNTP code from Johannes Maximilian Kuehn.
(4.2.5p141) 2008/11/13 Released by Harlan Stenn <stenn@ntp.org>
* New caltontp.c and calyearstart.c from Juergen Perlinger.
(4.2.5p140) 2008/11/12 Released by Harlan Stenn <stenn@ntp.org>
* Cleanup lint from the ntp_scanner files.
* [Bug 1011] gmtime() returns NULL on windows where it would not under Unix.
* Updated caljulian.c and prettydate.c from Juergen Perlinger.
(4.2.5p139) 2008/11/11 Released by Harlan Stenn <stenn@ntp.org>
* Typo fix to driver20.html.
(4.2.5p138) 2008/11/10 Released by Harlan Stenn <stenn@ntp.org>
* [Bug 474] --disable-ipv6 is broken.
* IPv6 interfaces were being looked for twice.
* SHM driver grabs more samples, add clockstats
* decode.html and driver20.html updates from Dave Mills.
(4.2.5p137) 2008/11/01 Released by Harlan Stenn <stenn@ntp.org>
* [Bug 1069] #undef netsnmp's PACKAGE_* macros.
* [Bug 1068] Older versions of netsnmp do not have netsnmp_daemonize().
(4.2.5p136) 2008/10/27 Released by Harlan Stenn <stenn@ntp.org>
* [Bug 1078] statsdir configuration parsing is broken.
(4.2.5p135) 2008/09/23 Released by Harlan Stenn <stenn@ntp.org>
* [Bug 1072] clock_update should not allow updates older than sys_epoch.
(4.2.5p134) 2008/09/17 Released by Harlan Stenn <stenn@ntp.org>
* Clean up build process for ntpsnmpd.
(4.2.5p133) 2008/09/16 Released by Harlan Stenn <stenn@ntp.org>
* Add options processing to ntpsnmpd.
* [Bug 1062] Check net-snmp headers before deciding to build ntpsnmpd.
* Clean up the libntpq.a build.
* Regenerate ntp_parser.[ch] from ntp_parser.y
(4.2.5p132) 2008/09/15 Released by Harlan Stenn <stenn@ntp.org>
* [Bug 1067] Multicast DNS service registration must come after the fork
  on Solaris.
* [Bug 1066] Error messages should log as errors.
(4.2.5p131) 2008/09/14 Released by Harlan Stenn <stenn@ntp.org>
* [Bug 1065] Re-enable support for the timingstats file.
(4.2.5p130) 2008/09/13 Released by Harlan Stenn <stenn@ntp.org>
* [Bug 1064] Implement --with-net-snmp-config=progname
* [Bug 1063] ntpSnmpSubagentObject.h is missing from the distribution.
(4.2.5p129) 2008/09/11 Released by Harlan Stenn <stenn@ntp.org>
* Quiet some libntpq-related warnings.
(4.2.5p128) 2008/09/08 Released by Harlan Stenn <stenn@ntp.org>
* Import Heiko Gerstung's GSoC2008 NTP MIB daemon.
(4.2.5p127) 2008/09/01 Released by Harlan Stenn <stenn@ntp.org>
* Regenerate ntpd/ntp_parser.c
(4.2.5p126) 2008/08/31 Released by Harlan Stenn <stenn@ntp.org>
* Stop libtool-1.5 from looking for C++ or Fortran.
* [BUG 610] Documentation update for NMEA reference clock driver.
* [Bug 828] Fix IPv4/IPv6 address parsing.
* Changes from Dave Mills:
  Documentation updates.
  Fix a corner case where a frequency update was reported but not set.
  When LEAP_NOTINSYNC->LEAP_NOWARNING, call crypto_update() if we have
  crypto_flags.
(4.2.5p125) 2008/08/18 Released by Harlan Stenn <stenn@ntp.org>
* [Bug 1052] Add linuxPPS support to ONCORE driver.
(4.2.5p124) 2008/08/17 Released by Harlan Stenn <stenn@ntp.org>
* Documentation updates from Dave Mills.
* Include 4.2.4p5: 2008/08/17 Released by Harlan Stenn <stenn@ntp.org>
* [Bug 861] leap info was not being transmitted.
* [Bug 1046] refnumtoa.c is using the wrong header file.
* [Bug 1047] enable/disable options processing fix.
* header file cleanup.
* [Bug 1037] buffer in subroutine was 1 byte short.
* configure.ac: cleanup, add option for wintime, and lay the groundwork
  for the changes needed for bug 1028.
* Fixes from Dave Mills: 'bias' and 'interleave' work.  Separate
  phase and frequency discipline (for long poll intervals).  Update
  TAI function to match current leapsecond processing.
* Documentation updates from Dave Mills.
* [Bug 1037] Use all 16 of the MD5 passwords generated by ntp-keygen.
* Fixed the incorrect edge parameter being passed to time_pps_kcbind in
  NMEA refclock driver.
* [Bug 399] NMEA refclock driver does not honor time1 offset if flag3 set.
* [Bug 985] Modifications to NMEA reference clock driver to support Accord
  GPS Clock.
* poll time updates from Dave Mills.
* local refclock documentation updates from Dave Mills.
* [Bug 1022] Fix compilation problems with yesterday's commit.
* Updates and cleanup from Dave Mills:
  I've now spent eleven months of a sabbatical year - 7 days a week, 6-10
  hours most days - working on NTP. I have carefully reviewed every major
  algorithm, examined its original design and evolution from that design.
  I've trimmed off dead code and briar patches and did zillions of tests
  contrived to expose evil vulnerabilities. The development article is in
  rather good shape and should be ready for prime time.

  1. The protostats statistics files have been very useful in exposing
  little twitches and turns when something hiccups, like a broken PPS
  signal. Most of what used to be syslog messages are now repackaged as
  protostats messages with optional syslog as well. These can also be sent
  as traps which might be handy to tiggle a beeper or celltext. These, the
  sysstats files and cryptostats files reveal the ambient health of a busy
  server, monitor traffic and error counts and spot crypto attacks.

  2. Close inspection of the clock discipline behavior at long poll
  intervals (36 h) showed it not doing as well as it should. I redesigned
  the FLL loop to improve nominal accuracy from  several tens of
  milliseconds to something less than ten milliseconds.

  3. Autokey (again). The enhanced error checking was becoming a major
  pain. I found a way to toss out gobs of ugly fat code and replace the
  function with a much simpler and more comprehensive scheme. It resists
  bait-and-switch attacks and quickly detect cases when the protocol is
  not correctly synchronized.

  4. The interface code for the kernel PPS signal was not in sync with the
  kernel code itself. Some error checks were duplicated and some
  ineffective. I found none of the PPS-capable drivers, including the atom
  driver, do anything when the prefer peer fails; the kernel PPS signal
  remains in control. The atom driver now disables the kernel PPS when the
  prefer peer comes bum. This is important when the prefer peer is not a
  reference clock but a remote NTP server.

  5. The flake restrict bit turned out to be really interesting,
  especially with symmtric modes and of those especially those using
  Autokey. Small changes in the recovery procedures when packets are lost
  now avoid almost all scenarios which previously required protocol resets.

  6. I've always been a little uncomfortable when using the clock filter
  with long poll intervals because the samples become less and less
  correlated as the sample age exceeds the Allan intercept. Various
  schemes have been used over the years to cope with this fact. The latest
  one and the one that works the best is to use a modified sort metric
  where the delay is used when the age of the sample is less than the
  intercept and the sum of delay and dispersion above that. The net result
  is that, at small poll intervals the algorithm operates as a minimum
  filter, while at larger poll intervals it morphs to FIFO. Left
  unmodified, a sample could be used when twelve days old. This along with
  the FLL modifications has made a dramatic improvement at large poll
  intervals.

- [Backward Incompatible] The 'state' variable is no longer reported or
  available via ntpq output.  The following system status bit names
  have been changed:
  - sync_alarm -> leap_alarm
  - sync_atomic -> sync_pps
  - sync_lf_clock -> sync_lf_radio
  - sync_hf_clock -> sync_hf_radio
  - sync_uhf_clock -> sync_uhf_radio
  - sync_local_proto -> sync_local
  - sync_udp/time -> sync_other
  Other names have been changed as well.  See the change history for
  libntp/statestr.c for more details.
  Other backward-incompatible changes in ntpq include:
  - assID -> associd
  - rootdispersion -> rootdisp
  - pkt_head -> pkt_neader
  See the change history for other details.

* Updates and cleanup from Dave Mills.
* [Bug 995] Remove spurious ; from ntp-keygen.c.
* More cleanup and changes from Dave Mills.
* [Bug 980] Direct help to stdout.
---
(4.2.4p8) 2009/12/08 Released by Harlan Stenn <stenn@ntp.org>

* [Sec 1331] DoS with mode 7 packets - CVE-2009-3563.

---
(4.2.4p7) 2009/05/18 Released by Harlan Stenn <stenn@ntp.org>

* [Sec 1151] Remote exploit if autokey is enabled - CVE-2009-1252.
* [Bug 1187] Update the copyright date.
* [Bug 1191] ntpd fails on Win2000 - "Address already in use" after fix
  for [Sec 1149].

---
(4.2.4p7-RC7) 2009/05/12 Released by Harlan Stenn <stenn@ntp.org>

* ntp.isc.org -> ntp.org cleanup.
* [Bug 1178] Use prior FORCE_DNSRETRY behavior as needed at runtime,
  add configure --enable-ignore-dns-errors to be even more stubborn

---
(4.2.4p7-RC6) 2009/05/08 Released by Harlan Stenn <stenn@ntp.org>

* [Bug 784] Make --enable-linuxcaps the default when available
* [Bug 1179] error messages for -u/--user and -i lacking droproot
* Updated JJY reference clock driver from Takao Abe
* [Bug 1071] Log a message and exit before trying to use FD_SET with a
  descriptor larger than FD_SETSIZE, which will corrupt memory
* On corruption of the iface list head in add_interface, log and exit

---
(4.2.4p7-RC5) 2009/05/02 Released by Harlan Stenn <stenn@ntp.org>

* [Bug 1172] 4.2.4p7-RC{3,4} fail to build on linux.
* flock-build script unportable 'set -m' use removed

---
(4.2.4p7-RC4) 2009/04/29 Released by Harlan Stenn <stenn@ntp.org>

* [Bug 1167] use gcc -Winit-self only if it is understood

---
(4.2.4p7-RC3) 2009/04/22 Released by Harlan Stenn <stenn@ntp.org>

* [Bug 787] Bug fixes for 64-bit time_t on Windows
* [Bug 813] Conditional naming of Event
* [Bug 1147] System errors should be logged to msyslog()
* [Bug 1155] Fix compile problem on Windows with VS2005
* [Bug 1156] lock_thread_to_processor() should be declared in header
* [Bug 1157] quiet OpenSSL warnings, clean up configure.ac
* [Bug 1158] support for aix6.1
* [Bug 1160] MacOS X is like BSD regarding F_SETOWN

---
(4.2.4p7-RC2) 2009/04/09 Released by Harlan Stenn <stenn@ntp.org>

* [Sec 1144] limited buffer overflow in ntpq.  CVE-2009-0159
* [Sec 1149] use SO_EXCLUSIVEADDRUSE on Windows

---
(4.2.4p7-RC1) 2009/03/30 Released by Harlan Stenn <stenn@ntp.org>

* [Bug 1131] UDP sockets should not use SIGPOLL on Solaris.
* build system email address cleanup
* [Bug 774] parsesolaris.c does not compile under the new Solaris
* [Bug 873] Windows serial refclock proper TTY line discipline emulation
* [Bug 1014] Enable building with VC9 (in Visual Studio 2008,
  Visual C++ 2008, or SDK)
* [Bug 1117] Deferred interface binding under Windows works only correctly
  if FORCE_DNSRETRY is defined
* [BUG 1124] Lock QueryPerformanceCounter() client threads to same CPU
* DPRINTF macro made safer, always evaluates to a statement and will not
  misassociate an else which follows the macro.

---
(4.2.4p6) 2009/01/08 Released by Harlan Stenn <stenn@ntp.org>

* [Bug 1113] Fixed build errors with recent versions of openSSL.
* [Sec 1111] Fix incorrect check of EVP_VerifyFinal()'s return value.
* Update the copyright year.

---
(4.2.4p5) 2008/08/17 Released by Harlan Stenn <stenn@ntp.org>

* [BUG 1051] Month off by one in leap second message written to clockstats
  file fixed.
* [Bug 450] Windows only: Under original Windows NT we must not discard the
  wildcard socket to workaround a bug in NT's getsockname().
* [Bug 1038] Built-in getpass() function also prompts for password if
  not built with DEBUG.
* [Bug 841] Obsolete the "dynamic" keyword and make deferred binding
  to local interfaces the default.
  Emit a warning if that keyword is used for configuration.
* [Bug 959] Refclock on Windows not properly releasing recvbuffs.
* [Bug 993] Fix memory leak when fetching system messages.
* much cleanup, fixes, and changes from Dave Mills.
* ntp_control.c: LEAPTAB is a filestamp, not an unsigned.  From Dave Mills.
* ntp_config.c: ntp_minpoll fixes from Dave Mills.
* ntp-keygen updates from Dave Mills.
* refresh epoch, throttle, and leap cleanup from Dave Mills.
* Documentation cleanup from Dave Mills.
* [Bug 918] Only use a native md5.h if MD5Init() is available.
* [Bug 979] Provide ntptimeval if it is not otherwise present.
* [Bug 634] Re-instantiate syslog() and logfiles after the daemon fork.
* [Bug 952] Use md5 code with a friendlier license.
* [Bug 977] Fix mismatching #ifdefs for builds without IPv6.
* [Bug 830] Fix the checking order of the interface options.
* Clean up the logfile/syslog setup.
* [Bug 970] Lose obsolete -g flag to ntp-keygen.
* The -e flag to ntp-keygen can write GQ keys now, too.
* ntp_proto.c: sys_survivors and hpoll cleanup from Dave Mills.
* ntp_loopfilter.c: sys_poll cleanup from Dave Mills.
* refclock_wwv.c: maximum-likelihood digit and DSYNC fixes from Dave Mills.
* [Bug 967] preemptable associations are lost forever on a step.
* ntp_config.c: [CID 48] missing "else" clause.
* [Bug 833] ntpq config keyword is quote-mark unfriendly.
* Rename the ntpq "config" keyword to ":config".
* Dave Mills shifted some orphan processing.
* Fix typos in the [Bug 963] patch.
* bootstrap: squawk if genver fails.  Use -f with cp in case Dave does a chown.
* Remove obsolete simulator command-line options.
* ntp_request.c: [CID 36] zero sin_zero.
* [Bug 963] get_systime() is too noisy.
* [Bug 960] spurious syslog:crypto_setup:spurious crypto command
* [Bug 964] Change *-*-linux* to *-*-*linux* to allow for uclinux.
* Changes from Dave Mills:
  - ntp_util.c: cleanup.
  - ntp_timer.c: watch the non-burst packet rate.
  - ntp_request.c: cleanup.
  - ntp_restrict.c: RES_LIMITED cleanup.
  - ntp_proto.c: RES_LIMITED, rate bucktes, counters, overall cleanup.
  - ntp_peer.c: disallow peer_unconfig().
  - ntp_monitor.c: RES_LIMITED cleanup.
  - ntp_loopfilter.c: poll interval cleanup.
  - ntp_crypto.c: volley -> retry.  Cleanup TAI leap message.
  - ntp_config: average and minimum are ^2 values.
  - ntpdc: unknownversion is really "declined", not "bad version".
  - Packet retry cleanup.
* [Bug 961] refclock_tpro.c:tpro_poll() calls refclock_receive() twice.
* [Bug 957] Windows only: Let command line parameters from the Windows SCM GUI
  override the standard parameters from the ImagePath registry key.
* Added HAVE_INT32_T to the Windows config.h to avoid duplicate definitions.
* Work around a VPATH difference in FreeBSD's 'make' command.
* Update bugreport URL.
* Update -I documentation.
* [Bug 713] Fix bug reporting information.
* A bug in the application of the negative-sawtooth for 12 channel receivers.
* The removal of unneeded startup code used for the original LinuxPPS, it now
  conforms to the PPSAPI and does not need special code.
* ntp-keygen.c: Coverity fixes [CID 33,47].
* Volley cleanup from Dave Mills.
* Fuzz cleanup from Dave Mills.
* [Bug 861] Leap second cleanups from Dave Mills.
* ntpsim.c: add missing protypes and fix [CID 34], a nit.
* Upgraded bison at UDel.
* Update br-flock and flock-build machine lists.
* [Bug 752] QoS: add parse/config handling code.
* Fix the #include order in tickadj.c for picky machines.
* [Bug 752] QoS: On some systems, netinet/ip.h needs netinet/ip_systm.h.
* [Bug 752] Update the QoS tagging (code only - configuration to follow).
* Orphan mode and other protocol cleanup from Dave Mills.
* Documentation cleanup from Dave Mills.
* [Bug 940] ntp-keygen uses -v.  Disallow it as a shortcut for --version.
* more cleanup to ntp_lineeditlibs.m4.
* Documentation updates from Dave Mills.
* -ledit cleanup for ntpdc and ntpq.
* Association and other cleanup from Dave Mills.
* NTP_UNREACH changes from Dave Mills.
* Fix the readline history test.
* [Bug 931] Require -lreadline to be asked for explicitly.
* [Bug 764] When looking for -lreadline support, also try using -lncurses.
* [Bug 909] Fix int32_t errors for ntohl().
* [Bug 376/214] Enhancements to support multiple if names and IP addresses.
* [Bug 929] int32_t is undefined on Windows.  Casting wrong.
* [Bug 928] readlink missing braces.
* [Bug 788] Update macros to support VS 2005.
* ntpd/ntp_timer.c: add missing sys_tai parameter for debug printf
* [Bug 917] config parse leaves files open
* [Bug 912] detect conflicting enable/disable configuration on interfaces
  sharing an IP address
* [Bug 771] compare scopeid if available for IPv6 addresses
* Lose obsolete crypto subcommands (Dave Mills).
* WWV is an HF source, not an LF source (Dave Mills).
* [Bug 899] Only show -i/--jaildir -u/--user options if we HAVE_DROPROOT.
* [Bug 916] 'cryptosw' is undefined if built without OpenSSL.
* [Bug 891] 'restrict' config file keyword does not work (partial fix).
* [Bug 890] the crypto command seems to be required now.
* [Bug 915] ntpd cores during processing of x509 certificates.
* Crypto lint cleanup from Dave Mills.
* [Bug 897] Check RAND_status() - we may not need a .rnd file.
* Crypto cleanup from Dave Mills.
* [Bug 911] Fix error message in cmd_args.c.
* [Bug 895] Log assertion failures via syslog(), not stderr.
* Documentation updates from Dave Mills.
* Crypto cleanup from Dave Mills.
* [Bug 905] ntp_crypto.c fails to compile without -DDEBUG.
* Avoid double peer stats logging.
* ntp-keygen cleanup from Dave Mills.
* libopts needs to be built after ElectricFence.
* [Bug 894] Initialize keysdir before calling crypto_setup().
* Calysto cleanup for ntpq.
* ntp-keygen -i takes an arg.
* Cleanup and fixes from Dave Mills.
* [Bug 887] Fix error in ntp_types.h (for sizeof int != 4).
* Bug 880 bug fixes for Windows build
* Improve Calysto support.
* The "revoke" parameter is a crypto command.
* The driftfile wander threshold is a real number.
* [Bug 850] Fix the wander threshold parameter on the driftfile command.
* ntp_io.c: Dead code cleanup - Coverity View 19.
* Leap file related cleanup from Dave Mills.
* ntp_peer.c: Set peer->srcadr before (not after) calling set_peerdstadr().
* Initialize offset in leap_file() - Coverity View 17.
* Use the correct stratum on KISS codes.
* Fuzz bits cleanup.
* Show more digits in some debug printf's.
* Use drift_file_sw internally to control writing the drift file.
* Implement the wander_threshold option for the driftfile config keyword.
* reformat ntp_control.c; do not use c++ // comments.
* [Bug 629] Undo bug #629 fixes as they cause more problems than were  being
  solved
* Changes from Dave Mills: in/out-bound data rates, leapsecond cleanup,
  driftfile write cleanup, packet buffer length checks, documentation updates.
* More assertion checks and malloc()->emalloc(), courtesy of Calysto.
* [Bug 864] Place ntpd service in maintenance mode if using SMF on Solaris
* [Bug 862] includefile nesting; preserve phonelist on reconfig.
* [Bug 604] ntpd regularly dies on linux/alpha.
* more leap second infrastructure fixes from Dave Mills.
* [Bug 858] recent leapfile changes broke non-OpenSSL builds.
* Use emalloc() instead of malloc() in refclock_datum.c (Calysto).
* Start using 'design by contract' assertions.
* [Bug 767] Fast sync to refclocks wanted.
* Allow null driftfile.
* Use YYERROR_VERBOSE for the new parser, and fix related BUILT_SOURCES.
* [Bug 629] changes to ensure broadcast works including on wildcard addresses
* [Bug 853] get_node() must return a pointer to maximally-aligned memory.
* Initial leap file fixes from Dave Mills.
* [Bug 858] Recent leapfile changes broke without OPENSSL.
* Use a char for DIR_SEP, not a string.
* [Bug 850] driftfile parsing changes.
* driftfile maintenance changes from Dave Mills.  Use clock_phi instead of
  stats_write_tolerance.
* [Bug 828] refid string not being parsed correctly.
* [Bug 846] Correct includefile parsing.
* [Bug 827] New parsing code does not handle "fudge" correctly.
* Enable debugging capability in the config parser.
* [Bug 839] Crypto password not read from ntp.conf.
* Have autogen produce writable output files.
* [Bug 825] Correct logconfig -/+ keyword processing.
* [Bug 828] Correct parsing of " delimited strings.
* Cleanup FILE * usage after fclose() in ntp_filegen.c.
* [Bug 843] Windows Completion port code was incorrectly merged from -stable.
* [Bug 840] do fudge configuration AFTER peers (thus refclocks) have been
  configured.
* [Bug 824] Added new parser modules to the Windows project file.
* [Bug 832] Add libisc/log.c headers to the distribution.
* [Bug 808] Only write the drift file if we are in state 4.
* Initial import of libisc/log.c and friends.
* [Bug 826] Fix redefinition of PI.
* [Bug 825] ntp_scanner.c needs to #include <config.h> .
* [Bug 824] New parser code has some build problems with the SIM code.
* [Bug 817] Use longnames for setting ntp variables on the command-line;
  Allowing '-v' with and without an arg to disambiguate usage is error-prone.
* [Bug 822] set progname once, early.
* [Bug 819] remove erroneous #if 0 in Windows completion port code.
* The new config code missed an #ifdef for building without refclocks.
* Distribute some files needed by the new config parsing code.
* [Bug 819] Timeout for WaitForMultipleObjects was 500ms instead of INFINITE
* Use autogen 5.9.1.
* Fix clktest command-line arg processing.'
* Audio documentation updates from Dave Mills.
* New config file parsing code, from Sachin Kamboj.
* fuzz bit cleanup from Dave Mills.
* replay cleanup from Dave Mills.
* [Bug 542] Tolerate missing directory separator at EO statsdir.
* [Bug 812] ntpd should drop supplementary groups.
* [Bug 815] Fix warning compiling 4.2.5p22 under Windows with VC6.
* [Bug 740] Fix kernel/daemon startup drift anomaly.
* refclock_wwv.c fixes from Dave Mills.
* [Bug 810] Fix ntp-keygen documentation.
* [Bug 787] Bug fixes for 64-bit time_t on Windows.
* [Bug 796] Clean up duplicate #defines in ntp_control.c.
* [Bug 569] Use the correct precision for the Leitch CSD-5300.
* [Bug 795] Moved declaration of variable to top of function.
* [Bug 798] ntpq [p typo crashes ntpq/ntpdc.
* [Bug 786] Fix refclock_bancomm.c on Solaris.
* [Bug 774] parsesolaris.c does not compile under the new Solaris.
* [Bug 782] Remove P() macros from Windows files.
* [Bug 778] ntpd fails to lock with drift=+500 when started with drift=-500.
* [Bug 592] Trimble Thunderbolt GPS support.
* IRIG, CHU, WWV, WWVB refclock improvements from Dave Mills.
* [Bug 757] Lose ULONG_CONST().
* [Bug 756] Require ANSI C (function prototypes).
* codec (audio) and ICOM changes from Dave Mills.

---

* [Bug 450] Windows only: Under original Windows NT we must not discard the
  wildcard socket to workaround a bug in NT's getsockname().
* [Bug 1038] Built-in getpass() function also prompts for password if
  not built with DEBUG.
* [Bug 841] Obsolete the "dynamic" keyword and make deferred binding
  to local interfaces the default.
  Emit a warning if that keyword is used for configuration.
* [Bug 959] Refclock on Windows not properly releasing recvbuffs.
* [Bug 993] Fix memory leak when fetching system messages.
* [Bug 987] Wake up the resolver thread/process when a new interface has
  become available.
* Correctly apply negative-sawtooth for oncore 12 channel receiver.
* Startup code for original LinuxPPS removed.  LinuxPPS now conforms to
  the PPSAPI.
* [Bug 1000] allow implicit receive buffer allocation for Windows.
  fixes startup for windows systems with many interfaces.
  reduces dropped packets on network bursts.
  additionally fix timer() starvation during high load.
* [Bug 990] drop minimum time restriction for interface update interval.
* [Bug 977] Fix mismatching #ifdefs for builds without IPv6.
* Update the copyright year.
* Build system cleanup (make autogen-generated files writable).
* [Bug 957] Windows only: Let command line parameters from the Windows SCM GUI
  override the standard parameters from the ImagePath registry key.
* Fixes for ntpdate:
* [Bug 532] nptdate timeout is too long if several servers are supplied.
* [Bug 698] timeBeginPeriod is called without timeEndPeriod in some NTP tools.
* [Bug 857] ntpdate debug mode adjusts system clock when it shouldn't.
* [Bug 908] ntpdate crashes sometimes.
* [Bug 982] ntpdate(and ntptimeset) buffer overrun if HAVE_POLL_H isn't set
  (dup of 908).
* [Bug 997] ntpdate buffer too small and unsafe.
* ntpdate.c: Under Windows check whether NTP port in use under same conditions
  as under other OSs.
* ntpdate.c: Fixed some typos and indents (tabs/spaces).

(4.2.4p4) Released by Harlan Stenn <stenn@ntp.org>

* [Bug 902] Fix problems with the -6 flag.
* Updated include/copyright.def (owner and year).
* [Bug 878] Avoid ntpdc use of refid value as unterminated string.
* [Bug 881] Corrected display of pll offset on 64bit systems.
* [Bug 886] Corrected sign handling on 64bit in ntpdc loopinfo command.
* [Bug 889] avoid malloc() interrupted by SIGIO risk
* ntpd/refclock_parse.c: cleanup shutdown while the file descriptor is still
  open.
* [Bug 885] use emalloc() to get a message at the end of the memory
  unsigned types cannot be less than 0
  default_ai_family is a short
  lose trailing , from enum list
  clarify ntp_restrict.c for easier automated analysis
* [Bug 884] don't access recv buffers after having them passed to the free
  list.
* [Bug 882] allow loopback interfaces to share addresses with other
  interfaces.

---
(4.2.4p3) Released by Harlan Stenn <stenn@ntp.org>

* [Bug 863] unable to stop ntpd on Windows as the handle reference for events
  changed

---
(4.2.4p2) Released by Harlan Stenn <stenn@ntp.org>

* [Bug 854] Broadcast address was not correctly set for interface addresses
* [Bug 829] reduce syslog noise, while there fix Enabled/Disable logging
  to reflect the actual configuration.
* [Bug 795] Moved declaration of variable to top of function.
* [Bug 789] Fix multicast client crypto authentication and make sure arriving
  multicast packets do not disturb the autokey dance.
* [Bug 785] improve handling of multicast interfaces
  (multicast routers still need to run a multicast routing software/daemon)
* ntpd/refclock_parse.c: cleanup shutdown while the file descriptor is still
  open.
* [Bug 885] use emalloc() to get a message at the end of the memory
  unsigned types cannot be less than 0
  default_ai_family is a short
  lose trailing , from enum list
* [Bug 884] don't access recv buffers after having them passed to the free list.
* [Bug 882] allow loopback interfaces to share addresses with other interfaces.
* [Bug 527] Don't write from source address length to wrong location
* Upgraded autogen and libopts.
* [Bug 811] ntpd should not read a .ntprc file.

---
(4.2.4p1) (skipped)

---
(4.2.4p0) Released by Harlan Stenn <stenn@ntp.org>

* [Bug 793] Update Hans Lambermont's email address in ntpsweep.
* [Bug 776] Remove unimplemented "rate" flag from ntpdate.
* [Bug 586] Avoid lookups if AI_NUMERICHOST is set.
* [Bug 770] Fix numeric parameters to ntp-keygen (Alain Guibert).
* [Bug 768] Fix io_setbclient() error message.
* [Bug 765] Use net_bind_service capability on linux.
* [Bug 760] The background resolver must be aware of the 'dynamic' keyword.
* [Bug 753] make union timestamp anonymous (Philip Prindeville).
* confopt.html: move description for "dynamic" keyword into the right section.
* pick the right type for the recv*() length argument.

---
(4.2.4) Released by Harlan Stenn <stenn@ntp.org>

* monopt.html fixes from Dave Mills.
* [Bug 452] Do not report kernel PLL/FLL flips.
* [Bug 746] Expert mouseCLOCK USB v2.0 support added.'
* driver8.html updates.
* [Bug 747] Drop <NOBR> tags from ntpdc.html.
* sntp now uses the returned precision to control decimal places.
* sntp -u will use an unprivileged port for its queries.
* [Bug 741] "burst" doesn't work with !unfit peers.
* [Bug 735] Fix a make/gmake VPATH issue on Solaris.
* [Bug 739] ntpd -x should not take an argument.
* [Bug 737] Some systems need help providing struct iovec.
* [Bug 717] Fix libopts compile problem.
* [Bug 728] parse documentation fixes.
* [Bug 734] setsockopt(..., IP_MULTICAST_IF, ...) fails on 64-bit platforms.
* [Bug 732] C-DEX JST2000 patch from Hideo Kuramatsu.
* [Bug 721] check for __ss_family and __ss_len separately.
* [Bug 666] ntpq opeers displays jitter rather than dispersion.
* [Bug 718] Use the recommended type for the saddrlen arg to getsockname().
* [Bug 715] Fix a multicast issue under Linux.
* [Bug 690] Fix a Windows DNS lookup buffer overflow.
* [Bug 670] Resolved a Windows issue with the dynamic interface rescan code.
* K&R C support is being deprecated.
* [Bug 714] ntpq -p should conflict with -i, not -c.
* WWV refclock improvements from Dave Mills.
* [Bug 708] Use thread affinity only for the clock interpolation thread.
* [Bug 706] ntpd can be running several times in parallel.
* [Bug 704] Documentation typos.
* [Bug 701] coverity: NULL dereference in ntp_peer.c
* [Bug 695] libopts does not protect against macro collisions.
* [Bug 693] __adjtimex is independent of ntp_{adj,get}time.
* [Bug 692] sys_limitrejected was not being incremented.
* [Bug 691] restrictions() assumption not always valid.
* [Bug 689] Deprecate HEATH GC-1001 II; the driver never worked.
* [Bug 688] Fix documentation typos.
* [Bug 686] Handle leap seconds better under Windows.
* [Bug 685] Use the Windows multimedia timer.
* [Bug 684] Only allow debug options if debugging is enabled.
* [Bug 683] Use the right version string.
* [Bug 680] Fix the generated version string on Windows.
* [Bug 678] Use the correct size for control messages.
* [Bug 677] Do not check uint_t in configure.ac.
* [Bug 676] Use the right value for msg_namelen.
* [Bug 675] Make sure ntpd builds without debugging.
* [Bug 672] Fix cross-platform structure padding/size differences.
* [Bug 660] New TIMESTAMP code fails tp build on Solaris Express.
* [Bug 659] libopts does not build under Windows.
* [Bug 658] HP-UX with cc needs -Wp,-H8166 in CFLAGS.
* [Bug 656] ntpdate doesn't work with multicast address.
* [Bug 638] STREAMS_TLI is deprecated - remove it.
* [Bug 635] Fix tOptions definition.
* [Bug 628] Fallback to ntp discipline not working for large offsets.
* [Bug 622] Dynamic interface tracking for ntpd.
* [Bug 603] Don't link with libelf if it's not needed.
* [Bug 523] ntpd service under Windows does't shut down properly.
* [Bug 500] sntp should always be built.
* [Bug 479] Fix the -P option.
* [Bug 421] Support the bc637PCI-U card.
* [Bug 342] Deprecate broken TRAK refclock driver.
* [Bug 340] Deprecate broken MSF EES refclock driver.
* [Bug 153] Don't do DNS lookups on address masks.
* [Bug 143] Fix interrupted system call on HP-UX.
* [Bug 42] Distribution tarballs should be signed.
* Support separate PPS devices for PARSE refclocks.
* [Bug 637, 51?] Dynamic interface scanning can now be done.
* Options processing now uses GNU AutoGen.

---
(4.2.2p4) Released by Harlan Stenn <stenn@ntp.org>

* [Bug 710] compat getnameinfo() has off-by-one error
* [Bug 690] Buffer overflow in Windows when doing DNS Lookups

---
(4.2.2p3) Released by Harlan Stenn <stenn@ntp.org>

* Make the ChangeLog file cleaner and easier to read
* [Bug 601] ntpq's decodeint uses an extra level of indirection
* [Bug 657] Different OSes need different sized args for IP_MULTICAST_LOOP
* release engineering/build changes
* Documentation fixes
* Get sntp working under AIX-5

---
(4.2.2p2) (broken)

* Get sntp working under AIX-5

---
(4.2.2p1)

* [Bug 661] Use environment variable to specify the base path to openssl.
* Resolve an ambiguity in the copyright notice
* Added some new documentation files
* URL cleanup in the documentation
* [Bug 657]: IP_MULTICAST_LOOP uses a u_char value/size
* quiet gcc4 complaints
* more Coverity fixes
* [Bug 614] manage file descriptors better
* [Bug 632] update kernel PPS offsets when PPS offset is re-configured
* [Bug 637] Ignore UP in*addr_any interfaces
* [Bug 633] Avoid writing files in srcdir
* release engineering/build changes

---
(4.2.2)

* SNTP
* Many bugfixes
* Implements the current "goal state" of NTPv4
* Autokey improvements
* Much better IPv6 support
* [Bug 360] ntpd loses handles with LAN connection disabled.
* [Bug 239] Fix intermittent autokey failure with multicast clients.
* Rewrite of the multicast code
* New version numbering scheme

---
(4.2.0)

* More stuff than I have time to document
* IPv6 support
* Bugfixes
* call-gap filtering
* wwv and chu refclock improvements
* OpenSSL integration

---
(4.1.2)

* clock state machine bugfix
* Lose the source port check on incoming packets
* (x)ntpdc compatibility patch
* Virtual IP improvements
* ntp_loopfilter fixes and improvements
* ntpdc improvements
* GOES refclock fix
* JJY driver
* Jupiter refclock fixes
* Neoclock4X refclock fixes
* AIX 5 port
* bsdi port fixes
* Cray unicos port upgrade
* HP MPE/iX port
* Win/NT port upgrade
* Dynix PTX port fixes
* Document conversion from CVS to BK
* readline support for ntpq

---
(4.1.0)

* CERT problem fixed (99k23)

* Huff-n-Puff filter
* Preparation for OpenSSL support
* Resolver changes/improvements are not backward compatible with mode 7
  requests (which are implementation-specific anyway)
* leap second stuff
* manycast should work now
* ntp-genkeys does new good things.
* scripts/ntp-close
* PPS cleanup and improvements
* readline support for ntpdc
* Crypto/authentication rewrite
* WINNT builds with MD5 by default
* WINNT no longer requires Perl for building with Visual C++ 6.0
* algorithmic improvements, bugfixes
* Solaris dosynctodr info update
* html/pic/* is *lots* smaller
* New/updated drivers: Forum Graphic GPS, WWV/H, Heath GC-100 II, HOPF
  serial and PCI, ONCORE, ulink331
* Rewrite of the audio drivers

---
(4.0.99)

* Driver updates: CHU, DCF, GPS/VME, Oncore, PCF, Ulink, WWVB, burst
  If you use the ONCORE driver with a HARDPPS kernel module,
  you *must* have a properly specified:
	pps <filename> [assert/clear] [hardpps]
  line in the /etc/ntp.conf file.
* PARSE cleanup
* PPS cleanup
* ntpd, ntpq, ntpdate cleanup and fixes
* NT port improvements
* AIX, BSDI, DEC OSF, FreeBSD, NetBSD, Reliant, SCO, Solaris port improvements

---
(4.0.98)

* Solaris kernel FLL bug is fixed in 106541-07
* Bug/lint cleanup
* PPS cleanup
* ReliantUNIX patches
* NetInfo support
* Ultralink driver
* Trimble OEM Ace-II support
* DCF77 power choices
* Oncore improvements

---
(4.0.97)

* NT patches
* AIX,SunOS,IRIX portability
* NeXT portability
* ntptimeset utility added
* cygwin portability patches

---
(4.0.96)

* -lnsl, -lsocket, -lgen configuration patches
* Y2K patches from AT&T
* Linux portability cruft

---
(4.0.95)

* NT port cleanup/replacement
* a few portability fixes
* VARITEXT Parse clock added

---
(4.0.94)

* PPS updates (including ntp.config options)
* Lose the old DES stuff in favor of the (optional) RSAREF stuff
* html cleanup/updates
* numerous drivers cleaned up
* numerous portability patches and code cleanup

---
(4.0.93)

* Oncore refclock needs PPS or one of two ioctls.
* Don't make ntptime under Linux.  It doesn't compile for too many folks.
* Autokey cleanup
* ReliantUnix patches
* html cleanup
* tickadj cleanup
* PARSE cleanup
* IRIX -n32 cleanup
* byte order cleanup
* ntptrace improvements and patches
* ntpdc improvements and patches
* PPS cleanup
* mx4200 cleanup
* New clock state machine
* SCO cleanup
* Skip alias interfaces

---
(4.0.92)

* chronolog and dumbclock refclocks
* SCO updates
* Cleanup/bugfixes
* Y2K patches
* Updated palisade driver
* Plug memory leak
* wharton kernel clock
* Oncore clock upgrades
* NMEA clock improvements
* PPS improvements
* AIX portability patches

---
(4.0.91)

* New ONCORE driver
* New MX4200 driver
* Palisade improvements
* config file bugfixes and problem reporting
* autoconf upgrade and cleanup
* HP-UX, IRIX lint cleanup
* AIX portability patches
* NT cleanup

---
(4.0.90)

* Nanoseconds
* New palisade driver
* New Oncore driver

---
(4.0.73)

* README.hackers added
* PARSE driver is working again
* Solaris 2.6 has nasty kernel bugs.  DO NOT enable pll!
* DES is out of the distribution.

---
(4.0.72)

* K&R C compiling should work again.
* IRIG patches.
* MX4200 driver patches.
* Jupiter driver added.
* Palisade driver added.  Needs work (ANSI, ntoh/hton, sizeof double, ???)<|MERGE_RESOLUTION|>--- conflicted
+++ resolved
@@ -1,11 +1,8 @@
 Below are from 4.2.8p3:
-<<<<<<< HEAD
-=======
 * Unity cleanup.
 (4.3.41) 2015/06/14 Released by Harlan Stenn <stenn@ntp.org>
 Below are from 4.2.8p3:
 * [Bug 2778] Make "apeers" output otherwise match "peers" output.
->>>>>>> e8c2cd85
 * update bootstrap for Unity.
 * Disable IPv6 refid test due to probable endian issue.
 (4.3.40) 2015/06/13 Released by Harlan Stenn <stenn@ntp.org>
