<<<<<<< HEAD
* [Bug 1391] avoid invoking autogen twice for .c and .h files.
* [Bug 1397] shmget() refclock_shm failing because of file mode.
=======
* [Bug 1386] Deferred DNS doesn't work on NetBSD
* [Bug 761] internal resolver does not seem to honor -4/-6 qualifiers
*  Pass no_needed to ntp_intres as first part of fixing Bug 975.
*  Add --enable-force-defer-DNS to help debugging.
>>>>>>> a231dfe9
(4.2.5p249-RC) 2009/11/28 Released by Harlan Stenn <stenn@ntp.org>
* [Bug 1400] An empty KOD DB file causes sntp to coredump.
* sntp: documentation cleanup.
* sntp: clean up some error messages.
* sntp: Use the precision to control how many offset digits are shown.
* sntp: Show root dispersion.
* Cleanup from the automake/autoconf upgrades.
(4.2.5p248-RC) 2009/11/26 Released by Harlan Stenn <stenn@ntp.org>
* Prepare for the generation of sntp.html.
* Documentation changes from Dave Mills.
* [Bug 1387] Storage leak in ntp_intres (minor).
* [Bug 1389] buffer overflow in refclock_oncore.c
* [Bug 1391] .texi usage text from installed, not built binaries.
* [Bug 1392] intres retries duplicate assocations endlessly.
* Correct *-opts.h dependency so default 'get' action isn't used.
(4.2.5p247-RC) 2009/11/20 Released by Harlan Stenn <stenn@ntp.org>
* [Bug 1142] nodebug builds shed no light on -d, -D option failure.
* [Bug 1179] point out the problem with -i/--jaildir and -u/--user when
  they are disabled by configure.
* [Bug 1308] support systems that lack fork().
* [Bug 1343] sntp doesn't link on Solaris 7, needs -lresolv.
(4.2.5p246-RC) 2009/11/17 Released by Harlan Stenn <stenn@ntp.org>
* Upgrade to autogen-5.10
* [Bug 1378] Unnecessary resetting of peers during interface update.
* [Bug 1382] p245 configure --disable-dependency-tracking won't build.
* [Bug 1384] ntpq :config core dumped with a blank password.
(4.2.5p245-RC) 2009/11/14 Released by Harlan Stenn <stenn@ntp.org>
* Cleanup from Dave Mills.
* [Bug 1343] sntp illegal C does not compile on Solaris 7.
* [Bug 1381] Version .deps generated include file dependencies to allow
  known dependency-breaking changes to force .deps to be cleaned,
  triggered by changing the contents of deps-ver and/or sntp/deps-ver.
(4.2.5p244-RC) 2009/11/12 Released by Harlan Stenn <stenn@ntp.org>
* keygen.html updates from Dave Mills.
* [Bug 1003] ntpdc unconfig command doesn't prompt for keyid.
* [Bug 1376] Enable authenticated ntpq and ntpdc using newly-available
  digest types.
* ntp-keygen, Autokey OpenSSL build vs. run version mismatch is now a
  non-fatal warning.
(4.2.5p243-RC) 2009/11/11 Released by Harlan Stenn <stenn@ntp.org>
* [Bug 1226] Fix deferred DNS lookups.
* new crypto signature cleanup.
(4.2.5p242-RC) 2009/11/10 Released by Harlan Stenn <stenn@ntp.org>
* [Bug 1363] CID 92 clarify fallthrough case in clk_trimtsip.c
* [Bug 1366] ioctl(TIOCSCTTY, 0) fails on NetBSD *[0-2].* > 3.99.7.
* [Bug 1368] typos in libntp --without-crypto case
* [Bug 1371] deferred DNS lookup failing with INFO_ERR_AUTH.
* CID 87 dead code in ntpq.c atoascii().
* Fix authenticated ntpdc, broken in p240.
* Stub out isc/mem.h, shaving 47k from a MIPS ntpd binary.
* Shrink keyword scanner FSM entries from 64 to 32 bits apiece.
* Documention updates from Dave Mills.
* authkeys.c cleanup from Dave Mills.
(4.2.5p241-RC) 2009/11/07 Released by Harlan Stenn <stenn@ntp.org>
* html/authopt.html update from Dave Mills.
* Remove unused file from sntp/Makefile.am's distribution list.
* new crypto signature cleanup.
(4.2.5p240-RC) 2009/11/05 Released by Harlan Stenn <stenn@ntp.org>
* [Bug 1364] clock_gettime() not detected, need -lrt on Debian 5.0.3.
* Provide all of OpenSSL's signature methods for ntp.keys (FIPS 140-2).
(4.2.5p239-RC) 2009/10/30 Released by Harlan Stenn <stenn@ntp.org>
* [Bug 1357] bogus assert from refclock_shm.
* [Bug 1359] Debug message cleanup.
* CID 101: more pointer/array cleanup.
* [Bug 1356] core dump from refclock_nmea when can't open /dev/gpsU.
* [Bug 1358] AIX 4.3 sntp/networking.c IPV6_JOIN_GROUP undeclared.
* CID 101: pointer/array cleanup.
(4.2.5p238-RC) 2009/10/27 Released by Harlan Stenn <stenn@ntp.org>
* Changes from Dave Mills.
* driver4.html updates from Dave Mills.
* [Bug 1252] PPSAPI cleanup on ntpd/refclock_wwvb.c.
* [Bug 1354] libtool error building after bootstrap with Autoconf 2.64.
* Allow NTP_VPATH_HACK configure test to handle newer gmake versions.
* CIDs 94-99 make it more clearly impossible for sock_hash() to return
  a negative number.
* CID 105, 106 ensure ntpdc arrays are not overrun even if callers
  misbehave.
* CID 113 use va_end() in refclock_true.c true_debug().
* Get rid of configure tests for __ss_family and __ss_len when the more
  common ss_family and ss_len are present.
(4.2.5p237-RC) 2009/10/26 Released by Harlan Stenn <stenn@ntp.org>
* [Bug 610] NMEA support for using PPSAPI on a different device.
* [Bug 1238] use only fudge time2 to offset NMEA serial timestamp.
* [Bug 1355] ntp-dev won't compile on OpenBSD 4.6.
(4.2.5p236-RC) 2009/10/22 Released by Harlan Stenn <stenn@ntp.org>
* Cleanup from Dave Mills.
* [Bug 1343] ntpd/ntp_io.c close_fd() does not compile on Solaris 7.
* [Bug 1353] ntpq "rv 0 settimeofday" always shows UNKNOWN on unix.
* Do not attempt to execute built binaries from ntpd/Makefile when
  cross-compiling (keyword-gen and ntpd --saveconfigquit).
* sntp/main.c: Remove duplicate global adr_buf[] (also defined in
  networking.c) which Piotr Grudzinski identified breaking his build.
* Correct in6addr_any test in configure.ac to attempt link too.
(4.2.5p235-RC) 2009/10/18 Released by Harlan Stenn <stenn@ntp.org>
* [Bug 1343] lib/isc build breaks on systems without IPv6 headers.
(4.2.5p234-RC) 2009/10/16 Released by Harlan Stenn <stenn@ntp.org>
* [Bug 1339] redux, use unmodified lib/isc/win32/strerror.c and
  move #define strerror... to a header not used by lib/isc code.
* [Bug 1345] illegal 'grep' option prevents compilation.
* [Bug 1346] keyword scanner broken where char defaults to unsigned.
* [Bug 1347] ntpd/complete.conf missing multicastclient test case.
(4.2.5p233-RC) 2009/10/15 Released by Harlan Stenn <stenn@ntp.org>
* [Bug 1337] cast setsockopt() v4 address pointer to void *.
* [Bug 1342] ignore|drop one IPv6 address on an interface blocks all
  addresses on that interface.
* Documentation cleanup and updates.
(4.2.5p232-RC) 2009/10/14 Released by Harlan Stenn <stenn@ntp.org>
* [Bug 1302] OpenSSL under Windows needs applink support.
* [Bug 1337] fix incorrect args to setsockopt(fd, IP_MULTICAST_IF,...).
* [Bug 1339] Fix Windows-only ntp_strerror() infinite recursion.
* [Bug 1341] NMEA driver requires working PPSAPI #ifdef HAVE_PPSAPI.
* Construct ntpd keyword scanner finite state machine at compile time
  rather than at runtime, shrink entries from 40+ to 8 bytes.
* Update documentation for ntpq --old-rv, saveconfig, saveconfigdir,
  ntpd -I -L and -M, and interface/nic rules. (From Dave Hart)
* [Bug 1337] fix incorrect args to setsockopt(fd, IP_MULTICAST_IF,...)
(4.2.5p231-RC) 2009/10/10 Released by Harlan Stenn <stenn@ntp.org>
* [Bug 1335] Broadcast client degraded by wildcard default change.
(4.2.5p230-RC) 2009/10/09 Released by Harlan Stenn <stenn@ntp.org>
* Start the 4.2.6 Release Candidate cycle.
* Broadcast and transit phase cleanup from Dave Mills.
(4.2.5p229) 2009/10/07 Released by Harlan Stenn <stenn@ntp.org>
* [Bug 1334] ntpsnmpd undefined reference to `ntpqOptions'.
* Change ntpsnmpd/Makefile.am include file order to fix FreeBSD build.
(4.2.5p228) 2009/10/06 Released by Harlan Stenn <stenn@ntp.org>
* Reclaim syntax tree memory after application in ntpd built with
  configure --disable-saveconfig.
* [Bug 1135] ntpq uses sizeof(u_long) where sizeof(u_int32) is meant.
* [Bug 1333] ntpd --interface precedence over --novirtualips lost.
(4.2.5p227) 2009/10/05 Released by Harlan Stenn <stenn@ntp.org>
* [Bug 1135] :config fails with "Server disallowed request"
* [Bug 1330] disallow interface/nic rules when --novirtualips or
  --interface are used.
* [Bug 1332] ntpq -c 'rv 0 variablename' returns extra stuff.
* Add test of ntpd --saveconfigquit fidelity using new complete.conf.
* Documentation updates from Dave Hart/Dave Mills.
(4.2.5p226) 2009/10/04 Released by Harlan Stenn <stenn@ntp.org>
* [Bug 1318] Allow multiple -g options on ntpd command line.
* [Bug 1327] ntpq, ntpdc, ntp-keygen -d & -D should work with configure
  --disable-debugging.
* Add ntpd --saveconfigquit <filename> option for future build-time
  testing of saveconfig fidelity.
* Clockhop and autokey cleanup from Dave Mills.
* Documentation updates from Dave Mills.
(4.2.5p225) 2009/09/30 Released by Harlan Stenn <stenn@ntp.org>
* authopt documentation changes from Dave Mills/Dave Hart.
* [Bug 1324] support bracketed IPv6 numeric addresses for restrict.
(4.2.5p224) 2009/09/29 Released by Harlan Stenn <stenn@ntp.org>
* Clockhop and documentation fixes from Dave Mills.
* Remove "tos maxhop" ntp.conf knob.
(4.2.5p223) 2009/09/28 Released by Harlan Stenn <stenn@ntp.org>
* [Bug 1321] build doesn't work if . isn't on $PATH.
* [Bug 1323] Implement "revoke #" to match documentation, deprecate
  "crypto revoke #".
(4.2.5p222) 2009/09/27 Released by Harlan Stenn <stenn@ntp.org>
* Update libisc code using bind-9.6.1-P1.tar.gz, rearrange our copy to
  mirror the upstream layout (lib/isc/...), and merge in NTP-local
  modifications to libisc.  There is a new procedure to ease future
  libisc merges using a separate "upstream" bk repo.  That will enable
  normal bk pull automerge to handle carrying forward any local changes
  and should enable us to take updated libisc snapshots more often.
* Updated build and flock-build scripts.  flock-build --one is a way
  to perform a flock-build compatible solitary build, handy for a repo
  clone's first build on a machine with autoconf, automake, etc.
* Compiling ntp_parser.y using BSD make correctly places ntp_parser.h
  in the top-level ntpd directory instead of A.*/ntpd.
* bootstrap script updated to remove potentially stale .deps dirs.
* Remove unneeded Makefile.am files from the lib/isc/include tree.
(4.2.5p221) 2009/09/26 Released by Harlan Stenn <stenn@ntp.org>
* [Bug 1316] segfault if refclock_nmea can't open file.
* [Bug 1317] Distribute cvo.sh.
(4.2.5p220) 2009/09/25 Released by Harlan Stenn <stenn@ntp.org>
* Rearrange libisc code to match the upstream layout in BIND.  This is
  step one of two, changing the layout but keeping our existing libisc.
(4.2.5p219) 2009/09/24 Released by Harlan Stenn <stenn@ntp.org>
* [Bug 1315] "interface ignore 0.0.0.0" is ignored.
* add implicit "nic ignore all" rule before any rules from ntp.conf, so
  "nic listen eth0" alone means the same as "-I eth0".
* add wildcard match class for interface/nic rules.
* fix mistaken carryover of prefixlen from one rule to the next.
* Ensure IPv6 localhost address ::1 is included in libisc's Windows IPv6
  address enumeration, allowing ntpq and ntpdc's hardcoding to 127.0.0.1 
  on Windows to end.
(4.2.5p218) 2009/09/21 Released by Harlan Stenn <stenn@ntp.org>
* [Bug 1314] saveconfig emits -4 and -6 on when not given.
* correct parsing and processing of setvar directive.
* highlight location of ntpq :config syntax errors with ^.
* clarify (former) NO_ARG, SINGLE_ARG, MULTIPLE_ARG renaming to
  FOLLBY_TOKEN, FOLLBY_STRING, FOLLBY_STRINGS_TO_EOC.
* parser, saveconfig cleanup to store T_ identifiers in syntax tree.
(4.2.5p217) 2009/09/20 Released by Harlan Stenn <stenn@ntp.org>
* [Bug 1300] reject remote configuration of dangerous items.
(4.2.5p216) 2009/09/19 Released by Harlan Stenn <stenn@ntp.org>
* [Bug 1312] ntpq/ntpdc MD5 passwords truncated to 8 chars on Suns.
* CID 10 missing free(up); in refclock_palisade.c error return, again.
* CID 83 added assertion to demonstrate config_nic_rules() does not
  call strchr(NULL, '/').
(4.2.5p215) 2009/09/18 Released by Harlan Stenn <stenn@ntp.org>
* [Bug 1292] Workaround last VC6 unsigned __int64 kink.
(4.2.5p214) 2009/09/17 Released by Harlan Stenn <stenn@ntp.org>
* [Bug 1303] remove top-level "autokey" directive.
* use "nic listen 192.168.0.0/16" instead of
  "nic listen 192.168.0.0 prefixlen 16".
(4.2.5p213) 2009/09/16 Released by Harlan Stenn <stenn@ntp.org>
* [Bug 1310] fix Thunderbolt mode in refclock_palisade.c
(4.2.5p212) 2009/09/15 Released by Harlan Stenn <stenn@ntp.org>
* [Bug 983] add interface [listen | ignore | drop] ... directive.
* [Bug 1243] MD5auth_setkey zero-fills key from first zero octet.
* [Bug 1295] leftover fix, do not crash on exit in free_config_trap()
  when "trap 1.2.3.4" is used without any further options.
* [Bug 1311] 4.2.5p211 doesn't build in no-debug mode.
* document interface (alias nic) and unpeer.
* Correct syntax error line & column numbers.
* CID 79: kod_init_kod_db() fails to fclose(db_s) in two error paths.
* CID 80: attempt to quiet Coverity false positive re: leaking "reason"
  in main().
* Documentation updates from Dave Mills.
* CID 81: savedconfig leaked in save_config().
* Make the code agree with the spec and the book (Dave Mills).
(4.2.5p211) 2009/09/14 Released by Harlan Stenn <stenn@ntp.org>
* [Bug 663] respect ntpq -c and -p order on command line.
* [Bug 1292] more VC6 unsigned __int64 workarounds.
* [Bug 1296] Added Support for Trimble Acutime Gold.
(4.2.5p210) 2009/09/06 Released by Harlan Stenn <stenn@ntp.org>
* [Bug 1294] Use OPENSSL_INC and OPENSSL_LIB macros for Windows
  and remove unnecessary reference to applink.c for Windows
* [Bug 1295] trap directive options are not optional.
* [Bug 1297] yylex() must always set yylval before returning.
(4.2.5p209) 2009/09/01 Released by Harlan Stenn <stenn@ntp.org>
* [Bug 1290] Fix to use GETTIMEOFDAY macro
* [Bug 1289] Update project files for VC6, VS2003, VS2005, VS 2008
(4.2.5p208) 2009/08/30 Released by Harlan Stenn <stenn@ntp.org>
* [Bug 1293] make configuration dumper ready for release, specifically:
* rename ntpq dumpcfg command to "saveconfig".
* require authentication for saveconfig.
* "restrict ... nomodify" prevents saveconfig and :config.
* "saveconfig ." shorthand to save to startup configuration file.
* support strftime() substitution in saveconfig arg to timestamp
  the output filename, for example "saveconfig %Y%m%d-%H%M%S.conf".
* display saveconfig response message from ntpd in ntpq.
* save output filename in "savedconfig" variable, fetched with ntpq -c
  "rv 0 savedconfig".
* document saveconfig in html/ntpq.html.
* add ./configure --disable-saveconfig to build a smaller ntpd.
* log saveconfig failures and successes to syslog.
(4.2.5p207) 2009/08/29 Released by Harlan Stenn <stenn@ntp.org>
* [Bug 1292] Minor Windows source tweaks for VC6-era SDK headers.
(4.2.5p206) 2009/08/26 Released by Harlan Stenn <stenn@ntp.org>
* accopt.html typo fixes from Dave Mills.
* [Bug 1283] default to remembering KoD in sntp.
* clean up numerous sntp/kod_management.c bugs.
* use all addresses resolved from each DNS name in sntp.
(4.2.5p205) 2009/08/18 Released by Harlan Stenn <stenn@ntp.org>
* accopt.html typo fixes from Dave Mills.
* [Bug 1285] Log ntpq :config/config-from-file events.
* [Bug 1286] dumpcfg omits statsdir, mangles filegen.
(4.2.5p204) 2009/08/17 Released by Harlan Stenn <stenn@ntp.org>
* [Bug 1284] infinite loop in ntpd dumping more than one trustedkey
(4.2.5p203) 2009/08/16 Released by Harlan Stenn <stenn@ntp.org>
* Add ntpq -c dumpcfg, Google Summer of Code project of Max Kuehn
(4.2.5p202) 2009/08/14 Released by Harlan Stenn <stenn@ntp.org>
* install the binary and man page for sntp.
(4.2.5p201) 2009/08/13 Released by Harlan Stenn <stenn@ntp.org>
* sntp: out with the old, in with the new.
(4.2.5p200) 2009/08/12 Released by Harlan Stenn <stenn@ntp.org>
* [Bug 1281] Build ntpd on Windows without big SDK download, burn,
  and install by checking in essentially unchanging messages.mc build
  products to avoid requiring mc.exe, which is not included with VC++
  2008 EE.
(4.2.5p199) 2009/08/09 Released by Harlan Stenn <stenn@ntp.org>
* [Bug 1279] Cleanup for warnings from Veracode static analysis.
(4.2.5p198) 2009/08/03 Released by Harlan Stenn <stenn@ntp.org>
* Upgrade to autogen-5.9.9-pre5.
(4.2.5p197) 2009/07/30 Released by Harlan Stenn <stenn@ntp.org>
* The build script now has . at the end of PATH for config.guess.
(4.2.5p196) 2009/07/29 Released by Harlan Stenn <stenn@ntp.org>
* [Bug 1272] gsoc_sntp IPv6 build problems under HP-UX 10.
* [Bug 1273] CID 10: Palisade leaks unit struct in error path.
* [Bug 1274] CID 67: ensure resolve_hosts() output count and pointers
  are consistent.
* [Bug 1275] CID 45: CID 46: old sntp uses uninitialized guesses[0],
  precs[0].
* [Bug 1276] CID 52: crypto_xmit() may call crypto_alice[23]()
  with NULL peer.
(4.2.5p195) 2009/07/27 Released by Harlan Stenn <stenn@ntp.org>
* cvo.sh: Add support for CentOS, Fedora, Slackware, SuSE, and QNX.
(4.2.5p194) 2009/07/26 Released by Harlan Stenn <stenn@ntp.org>
* Documentation updates from Dave Mills.
* Use scripts/cvo.sh in the build script to get better subdir names.
(4.2.5p193) 2009/07/25 Released by Harlan Stenn <stenn@ntp.org>
* [Bug 1261] CID 34: simulate_server() rbuf.msg_flags uninitialized.
* [Bug 1262] CID 35: xpkt.mac uninitialized in simulate_server().
* [Bug 1263] CID 37: CID 38: CID 40: CID 43: multiple refclocks 
  uninitialized tm_zone (arc, chronolog, dumbclock, pcf).
* [Bug 1264] CID 64: gsoc_sntp on_wire() frees wrong ptr receiving KoD.
* [Bug 1265] CID 65: CID 66: gsoc_sntp on_wire() leaks x_pkt, r_pkt.
* [Bug 1266] CID 39: datum_pts_start() uninitialized arg.c_ospeed.
* [Bug 1267] CID 44: old sntp handle_saving() writes stack garbage to
  file when clearing.
* [Bug 1268] CID 63: resolve_hosts() leaks error message buffer.
* [Bug 1269] CID 74: use assertion to ensure move_fd() does not return
  negative descriptors.
* [Bug 1270] CID 70: gsoc_sntp recv_bcst_data mdevadr.ipv6mr_interface
  uninitialized.
(4.2.5p192) 2009/07/24 Released by Harlan Stenn <stenn@ntp.org>
* [Bug 965] CID 42: ss_family uninitialized.
* [Bug 1250] CID 53: kod_init_kod_db() overruns kod_db malloc'd buffer.
* [Bug 1251] CID 68: search_entry() mishandles dst argument.
* [Bug 1252] CID 32: Quiet Coverity warning with assertion.
* [Bug 1253] CID 50: gsoc_sntp/crypto.c auth_init() always returns a 
  list with one entry.
* [Bug 1254] CID 56: tv_to_str() leaks a struct tm each call.
* [Bug 1255] CID 55: pkt_output() leaks a copy of each packet.
* [Bug 1256] CID 51: Coverity doesn't recognize our assertion macros as
  terminal.
* [Bug 1257] CID 57: gsoc_sntp auth_init() fails to fclose(keyfile).
* [Bug 1258] CID 54: gsoc_sntp resolve_hosts() needs simplification.
* [Bug 1259] CID 59: gsoc_sntp recv_bcast_data() fails to free(rdata)
  on error paths.
* [Bug 1260] CID 60: gsoc_sntp recvpkt() fails to free(rdata).
* Updated to AutoGen-5.9.9pre2.
(4.2.5p191) 2009/07/21 Released by Harlan Stenn <stenn@ntp.org>
* Updated to AutoGen-5.9.9pre1.
(4.2.5p190) 2009/07/20 Released by Harlan Stenn <stenn@ntp.org>
* Updated to AutoGen-5.9.8.
* [Bug 1248] RES_MSSNTP typo in ntp_proto.c.
* [Bug 1246] use a common template for singly-linked lists, convert most
  doubly-linked lists to singly-linked.
* Log warning about signd blocking when restrict mssntp used.
(4.2.5p189) 2009/07/16 Released by Harlan Stenn <stenn@ntp.org>
* Documentation cleanup from Dave Mills.
(4.2.5p188) 2009/07/15 Released by Harlan Stenn <stenn@ntp.org>
* [Bug 1245] Broken xmt time sent in fast_xmit() of 4.2.5p187.
(4.2.5p187) 2009/07/11 Released by Harlan Stenn <stenn@ntp.org>
* [Bug 1042] multicast listeners IPv4+6 ignore new interfaces.
* [Bug 1237] Windows serial code treat CR and LF both as line
  terminators.
* [Bug 1238] use fudge time2 for serial timecode offset in NMEA driver.
* [Bug 1242] Remove --enable-wintime, symmetric workaround is now
  always enabled.
* [Bug 1244] NTP_INSIST(fd != maxactivefd) failure in intres child
* Added restrict keyword "mssntp" for Samba4 DC operation, by Dave Mills.
(4.2.5p186) 2009/07/08 Released by Harlan Stenn <stenn@ntp.org>
* ntp_proto.c cleanup from Dave Mills.
(4.2.5p185) 2009/07/01 Released by Harlan Stenn <stenn@ntp.org>
* Documentation updates from Dave Mills.
* [Bug 1234] convert NMEA driver to use common PPSAPI code.
* timepps-Solaris.h pps_handle_t changed from pointer to scalar
* Spectracom refclock added to Windows port of ntpd
* [Bug 1236] Declaration order fixed.
* Bracket private ONCORE debug statements with #if 0 rather than #ifdef
  DEBUG
* Delete ONCORE debug statement that is now handled elsewhere.
(4.2.5p184) 2009/06/24 Released by Harlan Stenn <stenn@ntp.org>
* [Bug 1233] atom refclock fudge time1 sign flipped in 4.2.5p164.
(4.2.5p183) 2009/06/23 Released by Harlan Stenn <stenn@ntp.org>
* [Bug 1196] setsockopt(SO_EXCLUSIVEADDRUSE) can fail on Windows 2000
  and earlier with WSAINVAL, do not log a complaint in that case.
* [Bug 1210] ONCORE driver terminates ntpd without logging a reason.
* [Bug 1218] Correct comment in refclock_oncore on /etc/ntp.oncore*
  configuration file search order.
* Change ONCORE driver to log using msyslog as well as to any
  clockstats file.
* [Bug 1231] ntpsnmpd build fails after sockaddr union changes.
(4.2.5p182) 2009/06/18 Released by Harlan Stenn <stenn@ntp.org>
* Add missing header dependencies to the ntpdc layout verification.
* prefer.html updates from Dave Mills.
* [Bug 1205] Add ntpd --usepcc and --pccfreq options on Windows
* [Bug 1215] unpeer by association ID
* [Bug 1225] Broadcast address miscalculated on Windows 4.2.5p180
* [Bug 1229] autokey segfaults in cert_install().
* Use a union for structs sockaddr, sockaddr_storage, sockaddr_in, and
  sockaddr_in6 to remove casts and enable type checking.  Collapse
  some previously separate IPv4/IPv6 paths into a single codepath.
(4.2.5p181) 2009/06/06 Released by Harlan Stenn <stenn@ntp.org>
* [Bug 1206] Required compiler changes for Windows
* [Bug 1084] PPSAPI for ntpd on Windows with DLL backends
* [Bug 1204] Unix-style refclock device paths on Windows
* [Bug 1205] partial fix, disable RDTSC use by default on Windows
* [Bug 1208] decodenetnum() buffer overrun on [ with no ]
* [Bug 1211] keysdir free()d twice #ifdef DEBUG
* Enable ONCORE, ARCRON refclocks on Windows (untested)
(4.2.5p180) 2009/05/29 Released by Harlan Stenn <stenn@ntp.org>
* [Bug 1200] Enable IPv6 in Windows port
* Lose FLAG_FIXPOLL, from Dave Mills.
(4.2.5p179) 2009/05/23 Released by Harlan Stenn <stenn@ntp.org>
* [Bug 1041] xmt -> aorg timestamp cleanup from Dave Mills,
  reported by Dave Hart.
* [Bug 1193] Compile error: conflicting types for emalloc.
* [Bug 1196] VC6 winsock2.h does not define SO_EXCLUSIVEADDRUSE.
* Leap/expire cleanup from Dave Mills.
(4.2.5p178) 2009/05/21 Released by Harlan Stenn <stenn@ntp.org>
* Provide erealloc() and estrdup(), a la emalloc().
* Improve ntp.conf's parser error messages.
* [Bug 320] "restrict default ignore" does not affect IPv6.
* [Bug 1192] "restrict -6 ..." reports a syntax error.
(4.2.5p177) 2009/05/18 Released by Harlan Stenn <stenn@ntp.org>
* Include (4.2.4p7)
* [Bug 1174] nmea_shutdown assumes that nmea has a unit assigned
* [Bug 1190] NMEA refclock fudge flag4 1 obscures position in timecode
* Update NMEA refclock documentation in html/drivers/driver20.html
(4.2.5p176) 2009/05/13 Released by Harlan Stenn <stenn@ntp.org>
* [Bug 1154] mDNS registration should be done later, repeatedly and only
  if asked for. (second try for fix)
(4.2.5p175) 2009/05/12 Released by Harlan Stenn <stenn@ntp.org>
* Include (4.2.4p7-RC7)
* [Bug 1180] ntpd won't start with more than ~1000 interfaces
* [Bug 1182] Documentation typos and missing bits.
* [Bug 1183] COM port support should extend past COM3
* [Bug 1184] ntpd is deaf when restricted to second IP on the same net
* Clean up configure.ac NTP_CACHEVERSION interface, display cache
  version when clearing.  Fixes a regression.
(4.2.5p174) 2009/05/09 Released by Harlan Stenn <stenn@ntp.org>
* Stale leapsecond file fixes from Dave Mills.
(4.2.5p173) 2009/05/08 Released by Harlan Stenn <stenn@ntp.org>
* Include (4.2.4p7-RC6)
(4.2.5p172) 2009/05/06 Released by Harlan Stenn <stenn@ntp.org>
* [Bug 1175] Instability in PLL daemon mode.
* [Bug 1176] refclock_parse.c does not compile without PPSAPI.
(4.2.5p171) 2009/05/04 Released by Harlan Stenn <stenn@ntp.org>
* Autokey documentation cleanup from Dave Mills.
* [Bug 1171] line editing libs found without headers (Solaris 11)
* [Bug 1173] NMEA refclock fails with Solaris PPSAPI
* Fix problem linking msntp on Solaris when sntp subdir is configured
  before parent caused by different gethostent library search order.
* Do not clear config.cache when it is  empty.
(4.2.5p170) 2009/05/02 Released by Harlan Stenn <stenn@ntp.org>
* [Bug 1152] adjust PARSE to new refclock_pps logic
* Include (4.2.4p7-RC5)
* loopfilter FLL/PLL crossover cleanup from Dave Mills.
* Documentation updates from Dave Mills.
* ntp-keygen cleanup from Dave Mills.
* crypto API cleanup from Dave Mills.
* Add NTP_CACHEVERSION mechanism to ignore incompatible config.cache
* Enable gcc -Wstrict-overflow for gsoc_sntp as well
(4.2.5p169) 2009/04/30 Released by Harlan Stenn <stenn@ntp.org>
* [Bug 1171] Note that we never look for -lreadline by default.
* [Bug 1090] Fix bogus leap seconds in refclock_hpgps.
(4.2.5p168) 2009/04/29 Released by Harlan Stenn <stenn@ntp.org>
* Include (4.2.4p7-RC4)
* [Bug 1169] quiet compiler warnings
* Re-enable gcc -Wstrict-prototypes when not building with OpenSSL
* Enable gcc -Wstrict-overflow
* ntpq/ntpdc emit newline after accepting password on Windows
* Updates from Dave Mills:
* ntp-keygen.c: Updates.
* Fix the error return and syslog function ID in refclock_{param,ppsapi}.
* Make sure syspoll is within the peer's minpoll/maxpoll bounds.
* ntp_crypto.c: Use sign_siglen, not len. sign key filename cleanup.
* Bump NTP_MAXEXTEN from 1024 to 2048, update values for some field lengths.
* m4/ntp_lineeditlibs.m4: fix warnings from newer Autoconf
* [Bug 1166] Remove truncation of position (blanking) code in refclock_nmea.c
(4.2.5p167) 2009/04/26 Released by Harlan Stenn <stenn@ntp.org>
* Crypto cleanup from Dave Mills.
(4.2.5p166) 2009/04/25 Released by Harlan Stenn <stenn@ntp.org>
* [Bug 1165] Clean up small memory leaks in the  config file parser
* Correct logconfig keyword declaration to MULTIPLE_ARG
* Enable filename and line number leak reporting on Windows when built
  DEBUG for all the typical C runtime allocators such as calloc,
  malloc, and strdup.  Previously only emalloc calls were covered.
* Add DEBUG-only code to free dynamically allocated memory that would
  otherwise remain allocated at ntpd exit, to allow less forgivable
  leaks to stand out in leaks reported after exit.
* Ensure termination of strings in ports/winnt/libisc/isc_strerror.c
  and quiet compiler warnings.
* [Bug 1057] ntpdc unconfig failure
* [Bug 1161] unpeer AKA unconfig command for ntpq :config
* PPS and crypto cleanup in ntp_proto.c from Dave Mills.
(4.2.5p165) 2009/04/23 Released by Harlan Stenn <stenn@ntp.org>
* WWVB refclock cleanup from Dave Mills.
* Code cleanup: requested_key -> request_key.
* [Bug 833] ignore whitespace at end of remote configuration lines
* [Bug 1033] ntpdc/ntpq crash prompting for keyid on Windows
* [Bug 1028] Support for W32Time authentication via Samba.
* quiet ntp_parser.c malloc redeclaration warning
* Mitigation and PPS/PPSAPI cleanup from Dave Mills.
* Documentation updates from Dave Mills.
* timepps-Solaris.h patches from Dave Hart.
(4.2.5p164) 2009/04/22 Released by Harlan Stenn <stenn@ntp.org>
* Include (4.2.4p7-RC3)
* PPS/PPSAPI cleanup from Dave Mills.
* Documentation updates from Dave Mills.
* [Bug 1125] C runtime per-thread initialization on Windows
* [Bug 1152] temporarily disable refclock_parse, refclock_true until
  maintainers can repair build break from pps_sample()
* [Bug 1153] refclock_nmea should not mix UTC with GPS time
* [Bug 1159] ntpq overlap diagnostic message test buggy
(4.2.5p163) 2009/04/10 Released by Harlan Stenn <stenn@ntp.org>
(4.2.5p162) 2009/04/09 Released by Harlan Stenn <stenn@ntp.org>
* Documentation updates from Dave Mills.
* Mitigation and PPS cleanup from Dave Mills.
* Include (4.2.4p7-RC2)
* [Bug 216] New interpolation scheme for Windows eliminates 1ms jitter
* remove a bunch of #ifdef SYS_WINNT from portable code
* 64-bit time_t cleanup for building on newer Windows compilers
* Only set CMOS clock during ntpd exit on Windows if the computer is
  shutting down or restarting.
* [Bug 1148] NMEA reference clock improvements
* remove deleted gsoc_sntp/utilities.o from repository so that .o build
  products can be cleaned up without corrupting the repository.
(4.2.5p161) 2009/03/31 Released by Harlan Stenn <stenn@ntp.org>
* Documentation updates from Dave Mills.
(4.2.5p160) 2009/03/30 Released by Harlan Stenn <stenn@ntp.org>
* [Bug 1141] refclock_report missing braces cause spurious "peer event:
  clock clk_unspec" log entries
* Include (4.2.4p7-RC1)
(4.2.5p159) 2009/03/28 Released by Harlan Stenn <stenn@ntp.org>
* "bias" changes from Dave Mills.
(4.2.5p158) 2009/01/30 Released by Harlan Stenn <stenn@ntp.org>
* Fix [CID 72], a typo introduced at the latest fix to prettydate.c.
(4.2.5p157) 2009/01/26 Released by Harlan Stenn <stenn@ntp.org>
* Cleanup/fixes for ntp_proto.c and ntp_crypto.c from Dave Mills.
(4.2.5p156) 2009/01/19 Released by Harlan Stenn <stenn@ntp.org>
* [Bug 1118] Fixed sign extension for 32 bit time_t in caljulian() and prettydate().
  Fixed some compiler warnings about missing prototypes.
  Fixed some other simple compiler warnings.
* [Bug 1119] [CID 52] Avoid a possible null-dereference in ntp_crypto.c.
* [Bug 1120] [CID 51] INSIST that peer is non-null before we dereference it.
* [Bug 1121] [CID 47] double fclose() in ntp-keygen.c.
(4.2.5p155) 2009/01/18 Released by Harlan Stenn <stenn@ntp.org>
* Documentation updates from Dave Mills.
* CHU frequency updates.
* Design assertion fixes for ntp_crypto.c from Dave Mills.
(4.2.5p154) 2009/01/13 Released by Harlan Stenn <stenn@ntp.org>
* [Bug 992] support interface event change on Linux from
  Miroslav Lichvar.
(4.2.5p153) 2009/01/09 Released by Harlan Stenn <stenn@ntp.org>
* Renamed gsoc_sntp/:fetch-stubs to gsoc_sntp/fetch-stubs to avoid
  file name problems under Windows.
  Removed German umlaut from log msg for 4.2.5p142.
(4.2.5p152) 2009/01/08 Released by Harlan Stenn <stenn@ntp.org>
* Include (4.2.4p6) 2009/01/08 Released by Harlan Stenn <stenn@ntp.org>
(4.2.5p151) 2008/12/23 Released by Harlan Stenn <stenn@ntp.org>
* Stats file logging cleanup from Dave Mills.
(4.2.5p150) 2008/12/15 Released by Harlan Stenn <stenn@ntp.org>
* [Bug 1099] Fixed wrong behaviour in sntp's crypto.c.
* [Bug 1103] Fix 64-bit issues in the new calendar code.
(4.2.5p149) 2008/12/05 Released by Harlan Stenn <stenn@ntp.org>
* Fixed mismatches in data types and OID definitions in ntpSnmpSubAgent.c
* added a premliminary MIB file to ntpsnmpd (ntpv4-mib.mib)
(4.2.5p148) 2008/12/04 Released by Harlan Stenn <stenn@ntp.org>
* [Bug 1070] Fix use of ntpq_parsestring() in ntpsnmpd.
(4.2.5p147) 2008/11/27 Released by Harlan Stenn <stenn@ntp.org>
* Update gsoc_sntp's GCC warning code.
(4.2.5p146) 2008/11/26 Released by Harlan Stenn <stenn@ntp.org>
* Update Solaris CFLAGS for gsoc_sntp.
(4.2.5p145) 2008/11/20 Released by Harlan Stenn <stenn@ntp.org>
* Deal with time.h for sntp under linux.
* Provide rpl_malloc() for sntp for systems that need it.
* Handle ss_len and socklen type for sntp.
* Fixes to the sntp configure.ac script.
* Provide INET6_ADDRSTRLEN if it is missing.
* [Bug 1095] overflow in caljulian.c.
(4.2.5p144) 2008/11/19 Released by Harlan Stenn <stenn@ntp.org>
* Use int32, not int32_t.
* Avoid the sched*() functions under OSF - link problems.
(4.2.5p143) 2008/11/17 Released by Harlan Stenn <stenn@ntp.org>
* sntp cleanup and fixes.
(4.2.5p142) 2008/11/16 Released by Harlan Stenn <stenn@ntp.org>
* Imported GSoC SNTP code from Johannes Maximilian Kuehn.
(4.2.5p141) 2008/11/13 Released by Harlan Stenn <stenn@ntp.org>
* New caltontp.c and calyearstart.c from Juergen Perlinger.
(4.2.5p140) 2008/11/12 Released by Harlan Stenn <stenn@ntp.org>
* Cleanup lint from the ntp_scanner files.
* [Bug 1011] gmtime() returns NULL on windows where it would not under Unix.
* Updated caljulian.c and prettydate.c from Juergen Perlinger.
(4.2.5p139) 2008/11/11 Released by Harlan Stenn <stenn@ntp.org>
* Typo fix to driver20.html.
(4.2.5p138) 2008/11/10 Released by Harlan Stenn <stenn@ntp.org>
* [Bug 474] --disable-ipv6 is broken.
* IPv6 interfaces were being looked for twice.
* SHM driver grabs more samples, add clockstats
* decode.html and driver20.html updates from Dave Mills.
(4.2.5p137) 2008/11/01 Released by Harlan Stenn <stenn@ntp.org>
* [Bug 1069] #undef netsnmp's PACKAGE_* macros.
* [Bug 1068] Older versions of netsnmp do not have netsnmp_daemonize().
(4.2.5p136) 2008/10/27 Released by Harlan Stenn <stenn@ntp.org>
* [Bug 1078] statsdir configuration parsing is broken.
(4.2.5p135) 2008/09/23 Released by Harlan Stenn <stenn@ntp.org>
* [Bug 1072] clock_update should not allow updates older than sys_epoch.
(4.2.5p134) 2008/09/17 Released by Harlan Stenn <stenn@ntp.org>
* Clean up build process for ntpsnmpd.
(4.2.5p133) 2008/09/16 Released by Harlan Stenn <stenn@ntp.org>
* Add options processing to ntpsnmpd.
* [Bug 1062] Check net-snmp headers before deciding to build ntpsnmpd.
* Clean up the libntpq.a build.
* Regenerate ntp_parser.[ch] from ntp_parser.y
(4.2.5p132) 2008/09/15 Released by Harlan Stenn <stenn@ntp.org>
* [Bug 1067] Multicast DNS service registration must come after the fork
  on Solaris.
* [Bug 1066] Error messages should log as errors.
(4.2.5p131) 2008/09/14 Released by Harlan Stenn <stenn@ntp.org>
* [Bug 1065] Re-enable support for the timingstats file.
(4.2.5p130) 2008/09/13 Released by Harlan Stenn <stenn@ntp.org>
* [Bug 1064] Implement --with-net-snmp-config=progname
* [Bug 1063] ntpSnmpSubagentObject.h is missing from the distribution.
(4.2.5p129) 2008/09/11 Released by Harlan Stenn <stenn@ntp.org>
* Quiet some libntpq-related warnings.
(4.2.5p128) 2008/09/08 Released by Harlan Stenn <stenn@ntp.org>
* Import Heiko Gerstung's GSoC2008 NTP MIB daemon.
(4.2.5p127) 2008/09/01 Released by Harlan Stenn <stenn@ntp.org>
* Regenerate ntpd/ntp_parser.c
(4.2.5p126) 2008/08/31 Released by Harlan Stenn <stenn@ntp.org>
* Stop libtool-1.5 from looking for C++ or Fortran.
* [BUG 610] Documentation update for NMEA reference clock driver.
* [Bug 828] Fix IPv4/IPv6 address parsing.
* Changes from Dave Mills:
  Documentation updates.
  Fix a corner case where a frequency update was reported but not set.
  When LEAP_NOTINSYNC->LEAP_NOWARNING, call crypto_update() if we have
  crypto_flags.
(4.2.5p125) 2008/08/18 Released by Harlan Stenn <stenn@ntp.org>
* [Bug 1052] Add linuxPPS support to ONCORE driver.
(4.2.5p124) 2008/08/17 Released by Harlan Stenn <stenn@ntp.org>
* Documentation updates from Dave Mills.
* Include (4.2.4p5) 2008/08/17 Released by Harlan Stenn <stenn@ntp.org>
* [Bug 861] leap info was not being transmitted.
* [Bug 1046] refnumtoa.c is using the wrong header file.
* [Bug 1047] enable/disable options processing fix.
* header file cleanup.
* [Bug 1037] buffer in subroutine was 1 byte short.
* configure.ac: cleanup, add option for wintime, and lay the groundwork
  for the changes needed for bug 1028.
* Fixes from Dave Mills: 'bias' and 'interleave' work.  Separate
  phase and frequency discipline (for long poll intervals).  Update
  TAI function to match current leapsecond processing.
* Documentation updates from Dave Mills.
* [Bug 1037] Use all 16 of the MD5 passwords generated by ntp-keygen.
* Fixed the incorrect edge parameter being passed to time_pps_kcbind in
  NMEA refclock driver.
* [Bug 399] NMEA refclock driver does not honor time1 offset if flag3 set.
* [Bug 985] Modifications to NMEA reference clock driver to support Accord
  GPS Clock.
* poll time updates from Dave Mills.
* local refclock documentation updates from Dave Mills.
* [Bug 1022] Fix compilation problems with yesterday's commit.
* Updates and cleanup from Dave Mills:
  I've now spent eleven months of a sabbatical year - 7 days a week, 6-10
  hours most days - working on NTP. I have carefully reviewed every major
  algorithm, examined its original design and evolution from that design.
  I've trimmed off dead code and briar patches and did zillions of tests
  contrived to expose evil vulnerabilities. The development article is in
  rather good shape and should be ready for prime time.

  1. The protostats statistics files have been very useful in exposing
  little twitches and turns when something hiccups, like a broken PPS
  signal. Most of what used to be syslog messages are now repackaged as
  protostats messages with optional syslog as well. These can also be sent
  as traps which might be handy to tiggle a beeper or celltext. These, the
  sysstats files and cryptostats files reveal the ambient health of a busy
  server, monitor traffic and error counts and spot crypto attacks.

  2. Close inspection of the clock discipline behavior at long poll
  intervals (36 h) showed it not doing as well as it should. I redesigned
  the FLL loop to improve nominal accuracy from  several tens of
  milliseconds to something less than ten milliseconds.

  3. Autokey (again). The enhanced error checking was becoming a major
  pain. I found a way to toss out gobs of ugly fat code and replace the
  function with a much simpler and more comprehensive scheme. It resists
  bait-and-switch attacks and quickly detect cases when the protocol is
  not correctly synchronized.

  4. The interface code for the kernel PPS signal was not in sync with the
  kernel code itself. Some error checks were duplicated and some
  ineffective. I found none of the PPS-capable drivers, including the atom
  driver, do anything when the prefer peer fails; the kernel PPS signal
  remains in control. The atom driver now disables the kernel PPS when the
  prefer peer comes bum. This is important when the prefer peer is not a
  reference clock but a remote NTP server.

  5. The flake restrict bit turned out to be really interesting,
  especially with symmtric modes and of those especially those using
  Autokey. Small changes in the recovery procedures when packets are lost
  now avoid almost all scenarios which previously required protocol resets.

  6. I've always been a little uncomfortable when using the clock filter
  with long poll intervals because the samples become less and less
  correlated as the sample age exceeds the Allan intercept. Various
  schemes have been used over the years to cope with this fact. The latest
  one and the one that works the best is to use a modified sort metric
  where the delay is used when the age of the sample is less than the
  intercept and the sum of delay and dispersion above that. The net result
  is that, at small poll intervals the algorithm operates as a minimum
  filter, while at larger poll intervals it morphs to FIFO. Left
  unmodified, a sample could be used when twelve days old. This along with
  the FLL modifications has made a dramatic improvement at large poll
  intervals.

- [Backward Incompatible] The 'state' variable is no longer reported or
  available via ntpq output.  The following system status bit names
  have been changed:
  - sync_alarm -> leap_alarm
  - sync_atomic -> sync_pps
  - sync_lf_clock -> sync_lf_radio
  - sync_hf_clock -> sync_hf_radio
  - sync_uhf_clock -> sync_uhf_radio
  - sync_local_proto -> sync_local
  - sync_udp/time -> sync_other
  Other names have been changed as well.  See the change history for
  libntp/statestr.c for more details.
  Other backward-incompatible changes in ntpq include:
  - assID -> associd
  - rootdispersion -> rootdisp
  - pkt_head -> pkt_neader
  See the change history for other details.

* Updates and cleanup from Dave Mills.
* [Bug 995] Remove spurious ; from ntp-keygen.c.
* More cleanup and changes from Dave Mills.
* [Bug 980] Direct help to stdout.

---
(4.2.4p7) 2009/05/18 Released by Harlan Stenn <stenn@ntp.org>

* [Sec 1151] Remote exploit if autokey is enabled - CVE-2009-1252.
* [Bug 1187] Update the copyright date.
* [Bug 1191] ntpd fails on Win2000 - "Address already in use" after fix
  for [Sec 1149].

---
(4.2.4p7-RC7) 2009/05/12 Released by Harlan Stenn <stenn@ntp.org>

* ntp.isc.org -> ntp.org cleanup.
* [Bug 1178] Use prior FORCE_DNSRETRY behavior as needed at runtime,
  add configure --enable-ignore-dns-errors to be even more stubborn

---
(4.2.4p7-RC6) 2009/05/08 Released by Harlan Stenn <stenn@ntp.org>

* [Bug 784] Make --enable-linuxcaps the default when available
* [Bug 1179] error messages for -u/--user and -i lacking droproot
* Updated JJY reference clock driver from Takao Abe
* [Bug 1071] Log a message and exit before trying to use FD_SET with a
  descriptor larger than FD_SETSIZE, which will corrupt memory
* On corruption of the iface list head in add_interface, log and exit

---
(4.2.4p7-RC5) 2009/05/02 Released by Harlan Stenn <stenn@ntp.org>

* [Bug 1172] 4.2.4p7-RC{3,4} fail to build on linux.
* flock-build script unportable 'set -m' use removed

---
(4.2.4p7-RC4) 2009/04/29 Released by Harlan Stenn <stenn@ntp.org>

* [Bug 1167] use gcc -Winit-self only if it is understood

---
(4.2.4p7-RC3) 2009/04/22 Released by Harlan Stenn <stenn@ntp.org>

* [Bug 787] Bug fixes for 64-bit time_t on Windows
* [Bug 813] Conditional naming of Event
* [Bug 1147] System errors should be logged to msyslog()
* [Bug 1155] Fix compile problem on Windows with VS2005
* [Bug 1156] lock_thread_to_processor() should be declared in header
* [Bug 1157] quiet OpenSSL warnings, clean up configure.ac
* [Bug 1158] support for aix6.1
* [Bug 1160] MacOS X is like BSD regarding F_SETOWN

---
(4.2.4p7-RC2) 2009/04/09 Released by Harlan Stenn <stenn@ntp.org>

* [Sec 1144] limited buffer overflow in ntpq.  CVE-2009-0159
* [Sec 1149] use SO_EXCLUSIVEADDRUSE on Windows

---
(4.2.4p7-RC1) 2009/03/30 Released by Harlan Stenn <stenn@ntp.org>

* [Bug 1131] UDP sockets should not use SIGPOLL on Solaris.
* build system email address cleanup
* [Bug 774] parsesolaris.c does not compile under the new Solaris
* [Bug 873] Windows serial refclock proper TTY line discipline emulation
* [Bug 1014] Enable building with VC9 (in Visual Studio 2008,
  Visual C++ 2008, or SDK)
* [Bug 1117] Deferred interface binding under Windows works only correctly
  if FORCE_DNSRETRY is defined
* [BUG 1124] Lock QueryPerformanceCounter() client threads to same CPU
* DPRINTF macro made safer, always evaluates to a statement and will not
  misassociate an else which follows the macro.

---
(4.2.4p6) 2009/01/08 Released by Harlan Stenn <stenn@ntp.org>

* [Bug 1113] Fixed build errors with recent versions of openSSL. 
* [Sec 1111] Fix incorrect check of EVP_VerifyFinal()'s return value.
* Update the copyright year.

---
(4.2.4p5) 2008/08/17 Released by Harlan Stenn <stenn@ntp.org>

* [BUG 1051] Month off by one in leap second message written to clockstats
  file fixed.
* [Bug 450] Windows only: Under original Windows NT we must not discard the
  wildcard socket to workaround a bug in NT's getsockname().
* [Bug 1038] Built-in getpass() function also prompts for password if
  not built with DEBUG.
* [Bug 841] Obsolete the "dynamic" keyword and make deferred binding
  to local interfaces the default.
  Emit a warning if that keyword is used for configuration.
* [Bug 959] Refclock on Windows not properly releasing recvbuffs.
* [Bug 993] Fix memory leak when fetching system messages.
* much cleanup, fixes, and changes from Dave Mills.
* ntp_control.c: LEAPTAB is a filestamp, not an unsigned.  From Dave Mills.
* ntp_config.c: ntp_minpoll fixes from Dave Mills.
* ntp-keygen updates from Dave Mills.
* refresh epoch, throttle, and leap cleanup from Dave Mills.
* Documentation cleanup from Dave Mills.
* [Bug 918] Only use a native md5.h if MD5Init() is available.
* [Bug 979] Provide ntptimeval if it is not otherwise present.
* [Bug 634] Re-instantiate syslog() and logfiles after the daemon fork.
* [Bug 952] Use md5 code with a friendlier license.
* [Bug 977] Fix mismatching #ifdefs for builds without IPv6.
* [Bug 830] Fix the checking order of the interface options.
* Clean up the logfile/syslog setup.
* [Bug 970] Lose obsolete -g flag to ntp-keygen.
* The -e flag to ntp-keygen can write GQ keys now, too.
* ntp_proto.c: sys_survivors and hpoll cleanup from Dave Mills.
* ntp_loopfilter.c: sys_poll cleanup from Dave Mills.
* refclock_wwv.c: maximum-likelihood digit and DSYNC fixes from Dave Mills.
* [Bug 967] preemptable associations are lost forever on a step.
* ntp_config.c: [CID 48] missing "else" clause.
* [Bug 833] ntpq config keyword is quote-mark unfriendly.
* Rename the ntpq "config" keyword to ":config".
* Dave Mills shifted some orphan processing.
* Fix typos in the [Bug 963] patch.
* bootstrap: squawk if genver fails.  Use -f with cp in case Dave does a chown.
* Remove obsolete simulator command-line options.
* ntp_request.c: [CID 36] zero sin_zero.
* [Bug 963] get_systime() is too noisy.
* [Bug 960] spurious syslog:crypto_setup:spurious crypto command
* [Bug 964] Change *-*-linux* to *-*-*linux* to allow for uclinux.
* Changes from Dave Mills:
  - ntp_util.c: cleanup.
  - ntp_timer.c: watch the non-burst packet rate.
  - ntp_request.c: cleanup.
  - ntp_restrict.c: RES_LIMITED cleanup.
  - ntp_proto.c: RES_LIMITED, rate bucktes, counters, overall cleanup.
  - ntp_peer.c: disallow peer_unconfig().
  - ntp_monitor.c: RES_LIMITED cleanup.
  - ntp_loopfilter.c: poll interval cleanup.
  - ntp_crypto.c: volley -> retry.  Cleanup TAI leap message.
  - ntp_config: average and minimum are ^2 values.
  - ntpdc: unknownversion is really "declined", not "bad version".
  - Packet retry cleanup.
* [Bug 961] refclock_tpro.c:tpro_poll() calls refclock_receive() twice.
* [Bug 957] Windows only: Let command line parameters from the Windows SCM GUI
  override the standard parameters from the ImagePath registry key.
* Added HAVE_INT32_T to the Windows config.h to avoid duplicate definitions.
* Work around a VPATH difference in FreeBSD's 'make' command.
* Update bugreport URL.
* Update -I documentation.
* [Bug 713] Fix bug reporting information.
* A bug in the application of the negative-sawtooth for 12 channel receivers. 
* The removal of unneeded startup code used for the original LinuxPPS, it now
  conforms to the PPSAPI and does not need special code.  
* ntp-keygen.c: Coverity fixes [CID 33,47].
* Volley cleanup from Dave Mills.
* Fuzz cleanup from Dave Mills.
* [Bug 861] Leap second cleanups from Dave Mills.
* ntpsim.c: add missing protypes and fix [CID 34], a nit.
* Upgraded bison at UDel.
* Update br-flock and flock-build machine lists.
* [Bug 752] QoS: add parse/config handling code. 
* Fix the #include order in tickadj.c for picky machines.
* [Bug 752] QoS: On some systems, netinet/ip.h needs netinet/ip_systm.h.
* [Bug 752] Update the QoS tagging (code only - configuration to follow).
* Orphan mode and other protocol cleanup from Dave Mills.
* Documentation cleanup from Dave Mills.
* [Bug 940] ntp-keygen uses -v.  Disallow it as a shortcut for --version.
* more cleanup to ntp_lineeditlibs.m4.
* Documentation updates from Dave Mills.
* -ledit cleanup for ntpdc and ntpq.
* Association and other cleanup from Dave Mills.
* NTP_UNREACH changes from Dave Mills.
* Fix the readline history test.
* [Bug 931] Require -lreadline to be asked for explicitly.
* [Bug 764] When looking for -lreadline support, also try using -lncurses.
* [Bug 909] Fix int32_t errors for ntohl().
* [Bug 376/214] Enhancements to support multiple if names and IP addresses.
* [Bug 929] int32_t is undefined on Windows.  Casting wrong.
* [Bug 928] readlink missing braces.
* [Bug 788] Update macros to support VS 2005.
* ntpd/ntp_timer.c: add missing sys_tai parameter for debug printf
* [Bug 917] config parse leaves files open
* [Bug 912] detect conflicting enable/disable configuration on interfaces
  sharing an IP address
* [Bug 771] compare scopeid if available for IPv6 addresses
* Lose obsolete crypto subcommands (Dave Mills).
* WWV is an HF source, not an LF source (Dave Mills).
* [Bug 899] Only show -i/--jaildir -u/--user options if we HAVE_DROPROOT.
* [Bug 916] 'cryptosw' is undefined if built without OpenSSL.
* [Bug 891] 'restrict' config file keyword does not work (partial fix).
* [Bug 890] the crypto command seems to be required now.
* [Bug 915] ntpd cores during processing of x509 certificates.
* Crypto lint cleanup from Dave Mills.
* [Bug 897] Check RAND_status() - we may not need a .rnd file.
* Crypto cleanup from Dave Mills.
* [Bug 911] Fix error message in cmd_args.c.
* [Bug 895] Log assertion failures via syslog(), not stderr.
* Documentation updates from Dave Mills.
* Crypto cleanup from Dave Mills.
* [Bug 905] ntp_crypto.c fails to compile without -DDEBUG.
* Avoid double peer stats logging.
* ntp-keygen cleanup from Dave Mills.
* libopts needs to be built after ElectricFence.
* [Bug 894] Initialize keysdir before calling crypto_setup().
* Calysto cleanup for ntpq.
* ntp-keygen -i takes an arg.
* Cleanup and fixes from Dave Mills.
* [Bug 887] Fix error in ntp_types.h (for sizeof int != 4).
* Bug 880 bug fixes for Windows build
* Improve Calysto support.
* The "revoke" parameter is a crypto command.
* The driftfile wander threshold is a real number.
* [Bug 850] Fix the wander threshold parameter on the driftfile command.
* ntp_io.c: Dead code cleanup - Coverity View 19.
* Leap file related cleanup from Dave Mills.
* ntp_peer.c: Set peer->srcadr before (not after) calling set_peerdstadr().
* Initialize offset in leap_file() - Coverity View 17.
* Use the correct stratum on KISS codes.
* Fuzz bits cleanup.
* Show more digits in some debug printf's.
* Use drift_file_sw internally to control writing the drift file.
* Implement the wander_threshold option for the driftfile config keyword.
* reformat ntp_control.c; do not use c++ // comments.
* [Bug 629] Undo bug #629 fixes as they cause more problems than were  being
  solved
* Changes from Dave Mills: in/out-bound data rates, leapsecond cleanup,
  driftfile write cleanup, packet buffer length checks, documentation updates.
* More assertion checks and malloc()->emalloc(), courtesy of Calysto.
* [Bug 864] Place ntpd service in maintenance mode if using SMF on Solaris
* [Bug 862] includefile nesting; preserve phonelist on reconfig.
* [Bug 604] ntpd regularly dies on linux/alpha.
* more leap second infrastructure fixes from Dave Mills.
* [Bug 858] recent leapfile changes broke non-OpenSSL builds.
* Use emalloc() instead of malloc() in refclock_datum.c (Calysto).
* Start using 'design by contract' assertions.
* [Bug 767] Fast sync to refclocks wanted.
* Allow null driftfile.
* Use YYERROR_VERBOSE for the new parser, and fix related BUILT_SOURCES.
* [Bug 629] changes to ensure broadcast works including on wildcard addresses
* [Bug 853] get_node() must return a pointer to maximally-aligned memory.
* Initial leap file fixes from Dave Mills.
* [Bug 858] Recent leapfile changes broke without OPENSSL.
* Use a char for DIR_SEP, not a string.
* [Bug 850] driftfile parsing changes.
* driftfile maintenance changes from Dave Mills.  Use clock_phi instead of
  stats_write_tolerance.
* [Bug 828] refid string not being parsed correctly.
* [Bug 846] Correct includefile parsing.
* [Bug 827] New parsing code does not handle "fudge" correctly.
* Enable debugging capability in the config parser.
* [Bug 839] Crypto password not read from ntp.conf.
* Have autogen produce writable output files.
* [Bug 825] Correct logconfig -/+ keyword processing.
* [Bug 828] Correct parsing of " delimited strings.
* Cleanup FILE * usage after fclose() in ntp_filegen.c.
* [Bug 843] Windows Completion port code was incorrectly merged from -stable.
* [Bug 840] do fudge configuration AFTER peers (thus refclocks) have been
  configured.
* [Bug 824] Added new parser modules to the Windows project file.
* [Bug 832] Add libisc/log.c headers to the distribution.
* [Bug 808] Only write the drift file if we are in state 4.
* Initial import of libisc/log.c and friends.
* [Bug 826] Fix redefinition of PI.
* [Bug 825] ntp_scanner.c needs to #include <config.h> .
* [Bug 824] New parser code has some build problems with the SIM code.
* [Bug 817] Use longnames for setting ntp variables on the command-line;
  Allowing '-v' with and without an arg to disambiguate usage is error-prone.
* [Bug 822] set progname once, early.
* [Bug 819] remove erroneous #if 0 in Windows completion port code.
* The new config code missed an #ifdef for building without refclocks.
* Distribute some files needed by the new config parsing code.
* [Bug 819] Timeout for WaitForMultipleObjects was 500ms instead of INFINITE
* Use autogen 5.9.1.
* Fix clktest command-line arg processing.'
* Audio documentation updates from Dave Mills.
* New config file parsing code, from Sachin Kamboj.
* fuzz bit cleanup from Dave Mills.
* replay cleanup from Dave Mills.
* [Bug 542] Tolerate missing directory separator at EO statsdir.
* [Bug 812] ntpd should drop supplementary groups.
* [Bug 815] Fix warning compiling 4.2.5p22 under Windows with VC6.
* [Bug 740] Fix kernel/daemon startup drift anomaly.
* refclock_wwv.c fixes from Dave Mills.
* [Bug 810] Fix ntp-keygen documentation.
* [Bug 787] Bug fixes for 64-bit time_t on Windows.
* [Bug 796] Clean up duplicate #defines in ntp_control.c.
* [Bug 569] Use the correct precision for the Leitch CSD-5300.
* [Bug 795] Moved declaration of variable to top of function.
* [Bug 798] ntpq [p typo crashes ntpq/ntpdc.
* [Bug 786] Fix refclock_bancomm.c on Solaris.
* [Bug 774] parsesolaris.c does not compile under the new Solaris.
* [Bug 782] Remove P() macros from Windows files.
* [Bug 778] ntpd fails to lock with drift=+500 when started with drift=-500.
* [Bug 592] Trimble Thunderbolt GPS support.
* IRIG, CHU, WWV, WWVB refclock improvements from Dave Mills.
* [Bug 757] Lose ULONG_CONST().
* [Bug 756] Require ANSI C (function prototypes).
* codec (audio) and ICOM changes from Dave Mills.

---

* [Bug 450] Windows only: Under original Windows NT we must not discard the
  wildcard socket to workaround a bug in NT's getsockname().
* [Bug 1038] Built-in getpass() function also prompts for password if
  not built with DEBUG.
* [Bug 841] Obsolete the "dynamic" keyword and make deferred binding
  to local interfaces the default.
  Emit a warning if that keyword is used for configuration.
* [Bug 959] Refclock on Windows not properly releasing recvbuffs.
* [Bug 993] Fix memory leak when fetching system messages.
* [Bug 987] Wake up the resolver thread/process when a new interface has
  become available.
* Correctly apply negative-sawtooth for oncore 12 channel receiver.
* Startup code for original LinuxPPS removed.  LinuxPPS now conforms to
  the PPSAPI.
* [Bug 1000] allow implicit receive buffer allocation for Windows.
  fixes startup for windows systems with many interfaces.
  reduces dropped packets on network bursts.
  additionally fix timer() starvation during high load.
* [Bug 990] drop minimum time restriction for interface update interval.
* [Bug 977] Fix mismatching #ifdefs for builds without IPv6.
* Update the copyright year.
* Build system cleanup (make autogen-generated files writable).
* [Bug 957] Windows only: Let command line parameters from the Windows SCM GUI
  override the standard parameters from the ImagePath registry key.
* Fixes for ntpdate:
* [Bug 532] nptdate timeout is too long if several servers are supplied.
* [Bug 698] timeBeginPeriod is called without timeEndPeriod in some NTP tools.
* [Bug 857] ntpdate debug mode adjusts system clock when it shouldn't.
* [Bug 908] ntpdate crashes sometimes.
* [Bug 982] ntpdate(and ntptimeset) buffer overrun if HAVE_POLL_H isn't set
  (dup of 908).
* [Bug 997] ntpdate buffer too small and unsafe.
* ntpdate.c: Under Windows check whether NTP port in use under same conditions
  as under other OSs.
* ntpdate.c: Fixed some typos and indents (tabs/spaces).

(4.2.4p4) Released by Harlan Stenn <stenn@ntp.org>

* [Bug 902] Fix problems with the -6 flag.
* Updated include/copyright.def (owner and year).
* [Bug 878] Avoid ntpdc use of refid value as unterminated string.
* [Bug 881] Corrected display of pll offset on 64bit systems.
* [Bug 886] Corrected sign handling on 64bit in ntpdc loopinfo command.
* [Bug 889] avoid malloc() interrupted by SIGIO risk
* ntpd/refclock_parse.c: cleanup shutdown while the file descriptor is still
  open.
* [Bug 885] use emalloc() to get a message at the end of the memory
  unsigned types cannot be less than 0
  default_ai_family is a short
  lose trailing , from enum list
  clarify ntp_restrict.c for easier automated analysis
* [Bug 884] don't access recv buffers after having them passed to the free
  list.
* [Bug 882] allow loopback interfaces to share addresses with other
  interfaces.

---
(4.2.4p3) Released by Harlan Stenn <stenn@ntp.org>

* [Bug 863] unable to stop ntpd on Windows as the handle reference for events
  changed

---
(4.2.4p2) Released by Harlan Stenn <stenn@ntp.org>

* [Bug 854] Broadcast address was not correctly set for interface addresses
* [Bug 829] reduce syslog noise, while there fix Enabled/Disable logging
  to reflect the actual configuration.
* [Bug 795] Moved declaration of variable to top of function.
* [Bug 789] Fix multicast client crypto authentication and make sure arriving
  multicast packets do not disturb the autokey dance.
* [Bug 785] improve handling of multicast interfaces
  (multicast routers still need to run a multicast routing software/daemon)
* ntpd/refclock_parse.c: cleanup shutdown while the file descriptor is still
  open.
* [Bug 885] use emalloc() to get a message at the end of the memory
  unsigned types cannot be less than 0
  default_ai_family is a short
  lose trailing , from enum list
* [Bug 884] don't access recv buffers after having them passed to the free list.
* [Bug 882] allow loopback interfaces to share addresses with other interfaces.
* [Bug 527] Don't write from source address length to wrong location
* Upgraded autogen and libopts.
* [Bug 811] ntpd should not read a .ntprc file.

---
(4.2.4p1) (skipped)

---
(4.2.4p0) Released by Harlan Stenn <stenn@ntp.org>

* [Bug 793] Update Hans Lambermont's email address in ntpsweep.
* [Bug 776] Remove unimplemented "rate" flag from ntpdate.
* [Bug 586] Avoid lookups if AI_NUMERICHOST is set.
* [Bug 770] Fix numeric parameters to ntp-keygen (Alain Guibert).
* [Bug 768] Fix io_setbclient() error message.
* [Bug 765] Use net_bind_service capability on linux.
* [Bug 760] The background resolver must be aware of the 'dynamic' keyword.
* [Bug 753] make union timestamp anonymous (Philip Prindeville).
* confopt.html: move description for "dynamic" keyword into the right section.
* pick the right type for the recv*() length argument.

---
(4.2.4) Released by Harlan Stenn <stenn@ntp.org>

* monopt.html fixes from Dave Mills.
* [Bug 452] Do not report kernel PLL/FLL flips.
* [Bug 746] Expert mouseCLOCK USB v2.0 support added.'
* driver8.html updates.
* [Bug 747] Drop <NOBR> tags from ntpdc.html.
* sntp now uses the returned precision to control decimal places.
* sntp -u will use an unprivileged port for its queries.
* [Bug 741] "burst" doesn't work with !unfit peers.
* [Bug 735] Fix a make/gmake VPATH issue on Solaris.
* [Bug 739] ntpd -x should not take an argument.
* [Bug 737] Some systems need help providing struct iovec.
* [Bug 717] Fix libopts compile problem.
* [Bug 728] parse documentation fixes.
* [Bug 734] setsockopt(..., IP_MULTICAST_IF, ...) fails on 64-bit platforms.
* [Bug 732] C-DEX JST2000 patch from Hideo Kuramatsu.
* [Bug 721] check for __ss_family and __ss_len separately.
* [Bug 666] ntpq opeers displays jitter rather than dispersion.
* [Bug 718] Use the recommended type for the saddrlen arg to getsockname().
* [Bug 715] Fix a multicast issue under Linux.
* [Bug 690] Fix a Windows DNS lookup buffer overflow.
* [Bug 670] Resolved a Windows issue with the dynamic interface rescan code.
* K&R C support is being deprecated.
* [Bug 714] ntpq -p should conflict with -i, not -c.
* WWV refclock improvements from Dave Mills.
* [Bug 708] Use thread affinity only for the clock interpolation thread.
* [Bug 706] ntpd can be running several times in parallel.
* [Bug 704] Documentation typos.
* [Bug 701] coverity: NULL dereference in ntp_peer.c
* [Bug 695] libopts does not protect against macro collisions.
* [Bug 693] __adjtimex is independent of ntp_{adj,get}time.
* [Bug 692] sys_limitrejected was not being incremented.
* [Bug 691] restrictions() assumption not always valid.
* [Bug 689] Deprecate HEATH GC-1001 II; the driver never worked.
* [Bug 688] Fix documentation typos.
* [Bug 686] Handle leap seconds better under Windows.
* [Bug 685] Use the Windows multimedia timer.
* [Bug 684] Only allow debug options if debugging is enabled.
* [Bug 683] Use the right version string.
* [Bug 680] Fix the generated version string on Windows.
* [Bug 678] Use the correct size for control messages.
* [Bug 677] Do not check uint_t in configure.ac.
* [Bug 676] Use the right value for msg_namelen.
* [Bug 675] Make sure ntpd builds without debugging.
* [Bug 672] Fix cross-platform structure padding/size differences.
* [Bug 660] New TIMESTAMP code fails tp build on Solaris Express.
* [Bug 659] libopts does not build under Windows.
* [Bug 658] HP-UX with cc needs -Wp,-H8166 in CFLAGS.
* [Bug 656] ntpdate doesn't work with multicast address.
* [Bug 638] STREAMS_TLI is deprecated - remove it.
* [Bug 635] Fix tOptions definition.
* [Bug 628] Fallback to ntp discipline not working for large offsets.
* [Bug 622] Dynamic interface tracking for ntpd.
* [Bug 603] Don't link with libelf if it's not needed.
* [Bug 523] ntpd service under Windows does't shut down properly.
* [Bug 500] sntp should always be built.
* [Bug 479] Fix the -P option.
* [Bug 421] Support the bc637PCI-U card.
* [Bug 342] Deprecate broken TRAK refclock driver.
* [Bug 340] Deprecate broken MSF EES refclock driver.
* [Bug 153] Don't do DNS lookups on address masks.
* [Bug 143] Fix interrupted system call on HP-UX.
* [Bug 42] Distribution tarballs should be signed.
* Support separate PPS devices for PARSE refclocks.
* [Bug 637, 51?] Dynamic interface scanning can now be done.
* Options processing now uses GNU AutoGen.

---
(4.2.2p4) Released by Harlan Stenn <stenn@ntp.org>

* [Bug 710] compat getnameinfo() has off-by-one error
* [Bug 690] Buffer overflow in Windows when doing DNS Lookups

---
(4.2.2p3) Released by Harlan Stenn <stenn@ntp.org>

* Make the ChangeLog file cleaner and easier to read
* [Bug 601] ntpq's decodeint uses an extra level of indirection
* [Bug 657] Different OSes need different sized args for IP_MULTICAST_LOOP
* release engineering/build changes
* Documentation fixes
* Get sntp working under AIX-5

---
(4.2.2p2) (broken)

* Get sntp working under AIX-5

---
(4.2.2p1)

* [Bug 661] Use environment variable to specify the base path to openssl.
* Resolve an ambiguity in the copyright notice
* Added some new documentation files
* URL cleanup in the documentation
* [Bug 657]: IP_MULTICAST_LOOP uses a u_char value/size
* quiet gcc4 complaints
* more Coverity fixes
* [Bug 614] manage file descriptors better
* [Bug 632] update kernel PPS offsets when PPS offset is re-configured
* [Bug 637] Ignore UP in*addr_any interfaces
* [Bug 633] Avoid writing files in srcdir
* release engineering/build changes

---
(4.2.2)

* SNTP
* Many bugfixes
* Implements the current "goal state" of NTPv4
* Autokey improvements
* Much better IPv6 support
* [Bug 360] ntpd loses handles with LAN connection disabled.
* [Bug 239] Fix intermittent autokey failure with multicast clients.
* Rewrite of the multicast code
* New version numbering scheme

---
(4.2.0)

* More stuff than I have time to document
* IPv6 support
* Bugfixes
* call-gap filtering
* wwv and chu refclock improvements
* OpenSSL integration

---
(4.1.2)

* clock state machine bugfix
* Lose the source port check on incoming packets
* (x)ntpdc compatibility patch
* Virtual IP improvements
* ntp_loopfilter fixes and improvements
* ntpdc improvements
* GOES refclock fix
* JJY driver
* Jupiter refclock fixes
* Neoclock4X refclock fixes
* AIX 5 port
* bsdi port fixes
* Cray unicos port upgrade
* HP MPE/iX port
* Win/NT port upgrade
* Dynix PTX port fixes
* Document conversion from CVS to BK
* readline support for ntpq

---
(4.1.0)

* CERT problem fixed (99k23)

* Huff-n-Puff filter
* Preparation for OpenSSL support
* Resolver changes/improvements are not backward compatible with mode 7
  requests (which are implementation-specific anyway)
* leap second stuff
* manycast should work now
* ntp-genkeys does new good things.
* scripts/ntp-close
* PPS cleanup and improvements
* readline support for ntpdc
* Crypto/authentication rewrite
* WINNT builds with MD5 by default
* WINNT no longer requires Perl for building with Visual C++ 6.0
* algorithmic improvements, bugfixes
* Solaris dosynctodr info update
* html/pic/* is *lots* smaller
* New/updated drivers: Forum Graphic GPS, WWV/H, Heath GC-100 II, HOPF
  serial and PCI, ONCORE, ulink331
* Rewrite of the audio drivers

---
(4.0.99)

* Driver updates: CHU, DCF, GPS/VME, Oncore, PCF, Ulink, WWVB, burst
  If you use the ONCORE driver with a HARDPPS kernel module,
  you *must* have a properly specified:
	pps <filename> [assert/clear] [hardpps]
  line in the /etc/ntp.conf file.
* PARSE cleanup
* PPS cleanup
* ntpd, ntpq, ntpdate cleanup and fixes
* NT port improvements
* AIX, BSDI, DEC OSF, FreeBSD, NetBSD, Reliant, SCO, Solaris port improvements

---
(4.0.98)

* Solaris kernel FLL bug is fixed in 106541-07
* Bug/lint cleanup
* PPS cleanup
* ReliantUNIX patches
* NetInfo support
* Ultralink driver
* Trimble OEM Ace-II support
* DCF77 power choices
* Oncore improvements

---
(4.0.97)

* NT patches
* AIX,SunOS,IRIX portability
* NeXT portability
* ntptimeset utility added
* cygwin portability patches

---
(4.0.96)

* -lnsl, -lsocket, -lgen configuration patches
* Y2K patches from AT&T
* Linux portability cruft

---
(4.0.95)

* NT port cleanup/replacement
* a few portability fixes
* VARITEXT Parse clock added

---
(4.0.94)

* PPS updates (including ntp.config options)
* Lose the old DES stuff in favor of the (optional) RSAREF stuff
* html cleanup/updates
* numerous drivers cleaned up
* numerous portability patches and code cleanup

---
(4.0.93)

* Oncore refclock needs PPS or one of two ioctls.
* Don't make ntptime under Linux.  It doesn't compile for too many folks.
* Autokey cleanup
* ReliantUnix patches
* html cleanup
* tickadj cleanup
* PARSE cleanup
* IRIX -n32 cleanup
* byte order cleanup
* ntptrace improvements and patches
* ntpdc improvements and patches
* PPS cleanup
* mx4200 cleanup
* New clock state machine
* SCO cleanup
* Skip alias interfaces

---
(4.0.92)

* chronolog and dumbclock refclocks
* SCO updates
* Cleanup/bugfixes
* Y2K patches
* Updated palisade driver
* Plug memory leak
* wharton kernel clock
* Oncore clock upgrades
* NMEA clock improvements
* PPS improvements
* AIX portability patches

---
(4.0.91)

* New ONCORE driver
* New MX4200 driver
* Palisade improvements
* config file bugfixes and problem reporting
* autoconf upgrade and cleanup
* HP-UX, IRIX lint cleanup
* AIX portability patches
* NT cleanup

---
(4.0.90)

* Nanoseconds
* New palisade driver
* New Oncore driver

---
(4.0.73)

* README.hackers added
* PARSE driver is working again
* Solaris 2.6 has nasty kernel bugs.  DO NOT enable pll!
* DES is out of the distribution.

---
(4.0.72)

* K&R C compiling should work again.
* IRIG patches.
* MX4200 driver patches.
* Jupiter driver added.
* Palisade driver added.  Needs work (ANSI, ntoh/hton, sizeof double, ???)<|MERGE_RESOLUTION|>--- conflicted
+++ resolved
@@ -1,12 +1,9 @@
-<<<<<<< HEAD
+* [Bug 761] internal resolver does not seem to honor -4/-6 qualifiers
+* [Bug 1386] Deferred DNS doesn't work on NetBSD
 * [Bug 1391] avoid invoking autogen twice for .c and .h files.
 * [Bug 1397] shmget() refclock_shm failing because of file mode.
-=======
-* [Bug 1386] Deferred DNS doesn't work on NetBSD
-* [Bug 761] internal resolver does not seem to honor -4/-6 qualifiers
-*  Pass no_needed to ntp_intres as first part of fixing Bug 975.
-*  Add --enable-force-defer-DNS to help debugging.
->>>>>>> a231dfe9
+* Pass no_needed to ntp_intres as first part of fixing [Bug 975].
+* Add ./configure --enable-force-defer-DNS to help debugging.
 (4.2.5p249-RC) 2009/11/28 Released by Harlan Stenn <stenn@ntp.org>
 * [Bug 1400] An empty KOD DB file causes sntp to coredump.
 * sntp: documentation cleanup.
