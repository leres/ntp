<<<<<<< HEAD
* Fix && -> & typo in refclock_palisade.c debug statements.
=======
* [Bug 2242] configure fails to detect getifaddrs function on Solaris.
* [Bug 2249] Bad operator for 'test' in 'make check' of libevent.
* [Bug 2252] palisade: formats nanosecs to a 6-char field.
* Attempt to resolve strict-aliasing violation in refclock_tsyncpci.c.
>>>>>>> 28b1b4f2
(4.2.7p293) 2012/08/04 Released by Harlan Stenn <stenn@ntp.org>
* [Bug 2247] (more) Get rid of the TRAK refclock - deprecated since 2006.
* Documentation cleanup from Mike T.
* Cleanup kclk_sel240x.o rules in libparse/Makefile.am.
(4.2.7p292) 2012/08/02 Released by Harlan Stenn <stenn@ntp.org>
* [Bug 1545] Note why we are logging the Version string.
* [Bug 1872] Remove legacy ppsclock fdpps, #ifdef PPS.
* [Bug 2075] Fix spelling of 'incompatible'.
* [Bug 2247] Get rid of the TRAK refclock - deprecated since 2006.
* Clean up an exit status in ntpq.c.
(4.2.7p291) 2012/07/31 Released by Harlan Stenn <stenn@ntp.org>
* [Bug 2241] MDNS registration should only happen if requested.
(4.2.7p290) 2012/07/20 Released by Harlan Stenn <stenn@ntp.org>
* [Bug 1454] Add parse clock support for the SEL-240x GPS products.
* CID 709185: refclock_chu.c will leak fd==0 (better fix)
(4.2.7p289) 2012/07/16 Released by Harlan Stenn <stenn@ntp.org>
* CID 97123: Future-proof possible change to refclock_nmea.c.
* CID 97377: ntp-keygen.c's followlink() might not NUL-terminate.
* CID 709185: refclock_chu.c will leak fd==0 (which should be impossible).
(4.2.7p288) 2012/07/03 Released by Harlan Stenn <stenn@ntp.org>
* CID 709173: Make sure a libisc function we do not use is called properly.
(4.2.7p287) 2012/07/03 Released by Harlan Stenn <stenn@ntp.org>
* Remove 1024 associations-per-server limit from ntpq.
* Remove blank line between ntpq mreadvar associations.
(4.2.7p286) 2012/06/28 Released by Harlan Stenn <stenn@ntp.org>
* CID 97193: check return from sscanf() in ntp_config.c.
* CID 709169: check return from open("/dev/null", 0) and friends.
* CID 709207: Initialize "quality" for ulink_receive.
(4.2.7p285) 2012/06/18 Released by Harlan Stenn <stenn@ntp.org>
* [Bug 2227] Enable mrulist access control via "restrict ... nomrulist".
* Automake-1.12 wants us to use AM_PROG_AR.
* Conditionalize msyslog messages about rejected mode 6 requests due to
  nomodify and nomrulist restrictions under "logconfig +sysinfo".
* Increment sys_restricted in a few rejection paths due to nomodify
  restrictions where previosuly overlooked.
(4.2.7p284) 2012/06/16 Released by Harlan Stenn <stenn@ntp.org>
* [Bug 2225] libevent configure hangs.
* Update bundled libevent to git master, post libevent 2.1.1-alpha.
(4.2.7p283) 2012/06/16 Released by Harlan Stenn <stenn@ntp.org>
* In sntp/m4/ntp_openssl.m4, Support multiple package names for the
  crypto library.  Add legacy support for -Wl,-rpath.
(4.2.7p282) 2012/06/15 Released by Harlan Stenn <stenn@ntp.org>
* tickadj may need to be linked with PTHREAD_LIBS.
(4.2.7p281) 2012/06/14 Released by Harlan Stenn <stenn@ntp.org>
* U_INT32_MAX cleanup in include/ntp_types.h .
* When linking, ntp_keygen and tickadj need $(LIBM).
(4.2.7p280) 2012/06/13 Released by Harlan Stenn <stenn@ntp.org>
* [Bug 2224] Use-after-free in routing socket code after dropping root.
(4.2.7p279) 2012/06/10 Released by Harlan Stenn <stenn@ntp.org>
* [Bug 2211] findbcastinter(): possibly undefined variable iface used.
* [Bug 2220] Incorrect check for maximum association id in ntpq.
(4.2.7p278) 2012/06/03 Released by Harlan Stenn <stenn@ntp.org>
* [Bug 2204] Build with --enable-getifaddrs=glibc fails.
* [Bug 2178] refclock_tsyncpci.c reach register fails to shift.
* [Bug 2191] dcfd -Y y2kcheck on CentOS 6.2 x86_64 breaks make check.
(4.2.7p277) 2012/05/25 Released by Harlan Stenn <stenn@ntp.org>
* [Bug 2193] Building timestruct tests with Clang 3.1 fails.
(4.2.7p276) 2012/05/15 Released by Harlan Stenn <stenn@ntp.org>
* [Bug 2179] Remove sntp/header.h.
(4.2.7p275) 2012/04/28 Released by Harlan Stenn <stenn@ntp.org>
* [Bug 1744] Remove obsolete ntpdate/ntptime* items.
(4.2.7p274) 2012/04/25 Released by Harlan Stenn <stenn@ntp.org>
* [Bug 2174] ntpd rejects source UDP ports less than 123 as bogus.
(4.2.7p273) 2012/04/19 Released by Harlan Stenn <stenn@ntp.org>
* [Bug 2141] handle_sigio() calls get_systime(), which must be
  reentrant when SIGIO is used.  Sanity checks relative to the prior
  get_systime() are disabled in ntpd on systems with signaled I/O, but
  active in sntp and ntpdate.
* Correct authnumfreekeys accounting broken in 4.2.7p262.
(4.2.7p272) 2012/04/14 Released by Harlan Stenn <stenn@ntp.org>
* LCRYPTO is gone - replace with VER_SUFFIX.
* Change the link order for ntpsntpd.
* Remove extra 'nlist' check from configure.ac.
(4.2.7p271) 2012/04/11 Released by Harlan Stenn <stenn@ntp.org>
* [Bug 1122] openssl detection via pkg-config fails when no additional
  -Idir flags are needed.
* Avoid overwriting user variable LDFLAGS with OpenSSL flags, instead
  they are added to LDFLAGS_NTP.
(4.2.7p270) 2012/03/26 Released by Harlan Stenn <stenn@ntp.org>
* Update driver45.html page.
(4.2.7p269) 2012/03/25 Released by Harlan Stenn <stenn@ntp.org>
* Clean up configure.ac.
* Cleanup configure.ac's TSYNC PCI section.
(4.2.7p268) 2012/03/24 Released by Harlan Stenn <stenn@ntp.org>
* Update driver45.html page.
(4.2.7p267) 2012/03/23 Released by Harlan Stenn <stenn@ntp.org>
* Initial cut at a basic driver45.html page.
(4.2.7p266) 2012/03/21 Released by Harlan Stenn <stenn@ntp.org>
* Add refclock_tsyncpci.c (driver 45) supporting Spectracom TSYNC timing
  boards.
(4.2.7p265) 2012/03/20 Released by Harlan Stenn <stenn@ntp.org>
* Treat zero counter as indication of precise system time in Windows
  PPSAPI helper function pps_ntp_timestamp_from_counter(), enabling
  PPSAPI providers to use the Windows 8 precise clock directly.
(4.2.7p264) 2012/03/14 Released by Harlan Stenn <stenn@ntp.org>
* [Bug 2160] Note if leapseconds file is past its prime.
* Use GetSystemTimePreciseAsFileTime() on Windows 8.
(4.2.7p263) 2012/03/13 Released by Harlan Stenn <stenn@ntp.org>
* [Bug 2156] clock instability with LOCAL driver, from Miroslav Lichvar.
* [Bug 2159] Windows ntpd using leapfile erroneous leap second 20120401.
(4.2.7p262) 2012/02/29 Released by Harlan Stenn <stenn@ntp.org>
* Improve ntpd scalability for servers with many trusted keys.
(4.2.7p261) 2012/02/27 Released by Harlan Stenn <stenn@ntp.org>
* [Bug 2048] add the clock variable timecode to SHM refclock.
(4.2.7p260) 2012/02/24 Released by Harlan Stenn <stenn@ntp.org>
* Fix the check-scm-rev invocation in several Makefile.am's.
(4.2.7p259) 2012/02/22 Released by Harlan Stenn <stenn@ntp.org>
* [Bug 2148] ntpd 4.2.7p258 segfault with 0x0100000 bit in NMEA mode.
* refclock_nmea.c merge cleanup thanks to Juergen Perlinger.
(4.2.7p258) 2012/02/21 Released by Harlan Stenn <stenn@ntp.org>
* [Bug 2140] Rework of Windows I/O completion port handling to avoid
  garbling serial input in UNIX line discipline emulation.
* [Bug 2143] NMEA driver: discard data if quality indication not good,
  add statistic counters (mode bit enabled) to clockstats file.
(4.2.7p257) 2012/02/17 Released by Harlan Stenn <stenn@ntp.org>
* [Bug 2135] defer calls to 'io_input' to main thread under Windows.
(4.2.7p256) 2012/02/08 Released by Harlan Stenn <stenn@ntp.org>
* [Bug 2131] Set the system variable settimeofday only after clock step.
* [Bug 2134] --enable-C99-snprintf does not force rpl_snprintf use.
(4.2.7p255) 2012/01/29 Released by Harlan Stenn <stenn@ntp.org>
* [Bug 603] Only link with nlist()-related libraries when needed:
  More cleanup.
(4.2.7p254) 2012/01/29 Released by Harlan Stenn <stenn@ntp.org>
* [Bug 603] Only link with nlist()-related libraries when needed.
(4.2.7p253) 2012/01/26 Released by Harlan Stenn <stenn@ntp.org>
* [Bug 2126] Compile error on Windows with libopts from Autogen 5.14.
* Update one of the license URLs.
(4.2.7p252) 2012/01/25 Released by Harlan Stenn <stenn@ntp.org>
* Upgrade to autogen-5.14 (and libopts-36.1.11).
(4.2.7p251) 2012/01/17 Released by Harlan Stenn <stenn@ntp.org>
* [Bug 2115] ntptrace should accept both rootdispersion and rootdisp.
(4.2.7p250) 2012/01/15 Released by Harlan Stenn <stenn@ntp.org>
* [Bug 2113] Warn about ignored extra args in ntpq.
* Update the copyright year.
(4.2.7p249) 2012/01/10 Released by Harlan Stenn <stenn@ntp.org>
* [Bug 2111] Remove minpoll delay before iburst for pool and
  manycastclient.
* Move refclock-specific scheduled timer code under #ifdef REFCLOCK
  and move "action" and "nextaction" data for same from struct peer to
  struct refclockproc.  These provide a way to schedule a callback some
  seconds in the future.
(4.2.7p248) 2012/01/08 Released by Harlan Stenn <stenn@ntp.org>
* [Bug 2109] "make clean check" is broken with gtest available.
* [Bug 2110] systime.c typo breaks build on microsecond clocks.
(4.2.7p247) 2012/01/07 Released by Harlan Stenn <stenn@ntp.org>
* Fix build break triggered by updating deps-ver and libntp/systime.c at
  the same time by explicitly depending systime_s.c on systime.c.
(4.2.7p246) 2012/01/06 Released by Harlan Stenn <stenn@ntp.org>
* [Bug 2104] ntpdc fault with oversize -c command.
* [Bug 2106] Fix warnings when using -Wformat-security.
* Refactor timespecops.h and timevalops.h into inline functions.
(4.2.7p245) 2011/12/31 Released by Harlan Stenn <stenn@ntp.org>
* [Bug 2100] conversion problem with timespec/timeval <--> l_fp fixed;
  added tests to expose the bug.
(4.2.7p244) 2011/12/25 Released by Harlan Stenn <stenn@ntp.org>
* Updates from 4.2.6p5.
(4.2.7p243) 2011/12/23 Released by Harlan Stenn <stenn@ntp.org>
* [Bug 2095] ntptrace now needs 'rv' instead of 'pstat', reported
  by Michael Tatarinov.
(4.2.7p242) 2011/12/21 Released by Harlan Stenn <stenn@ntp.org>
* Include missing html/icons/sitemap.png, reported by Michael Tatarinov.
* Documentation updates from Dave Mills.
(4.2.7p241) 2011/12/18 Released by Harlan Stenn <stenn@ntp.org>
* [Bug 2015] Overriding sys_tick should recalculate sys_precision.
* [Bug 2037] Fuzzed non-interpolated clock may decrease.
* [Bug 2068] "tos ceiling" default and cap changed to 15.
* Floor peer delay using system precision, as with jitter, reflecting
  inability to measure shorter intervals.
(4.2.7p240) 2011/12/15 Released by Harlan Stenn <stenn@ntp.org>
* [Bug 2092] clock_select() selection jitter miscalculated.
* [Bug 2093] Reintroduce smaller stratum factor to system peer metric.
(4.2.7p239) 2011/12/11 Released by Harlan Stenn <stenn@ntp.org>
* Documentation updates from Dave Mills.
(4.2.7p238) 2011/12/09 Released by Harlan Stenn <stenn@ntp.org>
* [Bug 2082] from 4.2.6p5-RC3: 3-char refid sent by ntpd 4.2.6p5-RC2
  ends with extra dot.
* [Bug 2085] from 4.2.6p5-RC3: clock_update() sys_rootdisp calculation
  omits root delay.
* [Bug 2086] from 4.2.6p5-RC3: get_systime() should not offset by
  sys_residual.
* [Bug 2087] from 4.2.6p5-RC3: sys_jitter calculation overweights
  sys.peer jitter.
* from 4.2.6p5-RC3: Ensure NULL peer->dstadr is not accessed in orphan
  parent selection.
(4.2.7p237) 2011/12/01 Released by Harlan Stenn <stenn@ntp.org>
* [Bug 2050] from 4.2.6p5-RC2: Orphan mode stratum counting to infinity.
* [Bug 2059] from 4.2.6p5-RC2: optional billboard column "server" does
  not honor -n.
* [Bug 2066] from 4.2.6p5-RC2: ntpq lopeers ipv6 "local" column overrun.
* [Bug 2068] from 4.2.6p5-RC2: ntpd sends nonprintable stratum 16 refid
  to ntpq.
* [Bug 2069] from 4.2.6p5-RC2: broadcastclient, multicastclient spin up
  duplicate ephemeral associations without broadcastdelay.
* [Bug 2072] from 4.2.6p5-RC2: Orphan parent selection metric needs
  ntohl().
* [Bug 2073] Correct ntpq billboard's MODE_PASSIVE t from 'u' to 'S'.
* from 4.2.6p5-RC2: Exclude not-yet-determined sys_refid from use in
  loopback TEST12 (from Dave Mills).
* from 4.2.6p5-RC2: Never send KoD rate limiting response to MODE_SERVER.
* Floor calculation of sys_rootdisp at sys_mindisp in clock_update (from
  Dave Mills).
* Restore 4.2.6 clock_combine() weighting to ntp-dev, reverting to pre-
  4.2.7p70 method while also avoiding divide-by-zero (from Dave Mills).
* Round l_fp traffic interval when converting to integer in rate limit
  and KoD calculation.
(4.2.7p236) 2011/11/16 Released by Harlan Stenn <stenn@ntp.org>
* Documentation updates from Dave Mills.
(4.2.7p235) 2011/11/16 Released by Harlan Stenn <stenn@ntp.org>
* [Bug 2052] Autokey CRYPTO_ASSOC host@group vallen needs checking.
(4.2.7p234) 2011/11/07 Released by Harlan Stenn <stenn@ntp.org>
* Clean up -libm entries regarding libntp.a
(4.2.7p233) 2011/11/06 Released by Harlan Stenn <stenn@ntp.org>
* Documentation updates from Dave Mills.
(4.2.7p232) 2011/11/05 Released by Harlan Stenn <stenn@ntp.org>
* Update the NEWS file so we note the default disable of mode 7 requests.
* Clean up some bitrotted code in libntp/socket.c.
(4.2.7p231) 2011/11/03 Released by Harlan Stenn <stenn@ntp.org>
* [Bug 1940] ignore auth key if hex decoding fails.
* Add ntpq reslist command to query access restrictions, similar to
  ntpdc's reslist.
(4.2.7p230) 2011/11/01 Released by Harlan Stenn <stenn@ntp.org>
* Disable mode 7 (ntpdc) query processing in ntpd by default.  ntpq is
  believed to provide all functionality ntpdc did, and uses a less-
  fragile protocol that's safer and easier to maintain.  If you do find
  some management via ntpdc is needed, you can use "enable mode7" in the
  ntpd configuration.
* Directly limit the number of datagrams in a mrulist response, rather
  than limiting the number of entries returned to indirectly limit the
  datagram count.
* Documentation updates from Dave Mills.
(4.2.7p229) 2011/10/26 Released by Harlan Stenn <stenn@ntp.org>
* [Bug 1995] fix wrong use of ZERO() macro in 'ntp_calendar.c'
(4.2.7p228) 2011/10/23 Released by Harlan Stenn <stenn@ntp.org>
* [Bug 1995] add compile time stamp based era unfolding for
  'step_systime()' and necessary support to 'ntp-calendar.c'.
(4.2.7p227) 2011/10/22 Released by Harlan Stenn <stenn@ntp.org>
* [Bug 2036] gcc 2.95.3 preprocessor can't nest #ifdef in macro args.
* A number of compiler warnings eliminated.
(4.2.7p226) 2011/10/21 Released by Harlan Stenn <stenn@ntp.org>
* [Bug 2035] ntpq -c mrulist sleeps 1 sec between queries, not 5 msec.
* Documentation updates from Dave Mills.
(4.2.7p225) 2011/10/15 Released by Harlan Stenn <stenn@ntp.org>
* Documentation updates from Dave Mills.
(4.2.7p224) 2011/10/14 Released by Harlan Stenn <stenn@ntp.org>
* ntpq mrulist shows intermediate counts every five seconds while
  retrieving list, and allows Ctrl-C interruption of the retrieval,
  showing the incomplete list as retrieved.  Reduce delay between
  successive mrulist retrieval queries from 30 to 5 msec.  Do not
  give up mrulist retrieval when a single query times out.
(4.2.7p223) 2011/10/12 Released by Harlan Stenn <stenn@ntp.org>
* Documentation updates from Dave Mills.
(4.2.7p222) 2011/10/11 Released by Harlan Stenn <stenn@ntp.org>
* [Bug 2029] "make check" clutters syslog.
* Log signal description along with number on ntpd exit.
(4.2.7p221) 2011/10/10 Released by Harlan Stenn <stenn@ntp.org>
* [Bug 2025] Switching between daemon and kernel loops can doubly-
  correct drift
* [Bug 2028] ntpd -n (nofork) redirects logging to stderr.
* Documentation updates from Dave Mills.
(4.2.7p220) 2011/10/05 Released by Harlan Stenn <stenn@ntp.org>
* [Bug 1945] mbg_gps166.h use of _TM_DEFINED conflicts with MS VC.
* [Bug 1946] parse_start uses open; does not work on Windows.
* [Bug 1947] Porting parse-based Wharton refclock driver to Windows.
* [Bug 2024] Remove unused system event code EVNT_CLKHOP.
(4.2.7p219) 2011/10/04 Released by Harlan Stenn <stenn@ntp.org>
* Documentation updates from Dave Mills.
(4.2.7p218) 2011/10/03 Released by Harlan Stenn <stenn@ntp.org>
* [Bug 2019] Allow selection of cipher for private key files.
* Documentation updates from Dave Mills.
* ntp-keygen private key cipher default now triple-key triple DES CBC.
* ntp-keygen -M is intended to ignore all other defaults and
  options, so do not attempt to open existing Autokey host certificate
  before generating symmetric keys and terminating.
* Restore IFF, MV, and GQ identity parameter filename convention to
  ntpkey_<scheme>par_<group/host> in ntpd, matching ntp-keygen.
* Change some error logging to syslog to ignore logconfig mask, such
  as reporting PPSAPI failure in NMEA and WWVB refclocks.
* ntp-keygen on Windows XP and later systems will now create links
  expected by ntpd.  They are hardlinks on Windows, soft on POSIX.
* Conditionalize NMEA serial open message under clockevent.
* Send all peer variables to trappers in report_event().
(4.2.7p217) 2011/09/29 Released by Harlan Stenn <stenn@ntp.org>
* [Bug 2020] ntp-keygen -s no longer sets host in cert file name.
* [Backward Incompatible] ntp-keygen -i option long name changed from
  misleading --issuer-name to --ident.
(4.2.7p216) 2011/09/27 Released by Harlan Stenn <stenn@ntp.org>
* sntp documentation tag cleanup.
* mdoc2man improvements.
(4.2.7p215) 2011/09/24 Released by Harlan Stenn <stenn@ntp.org>
* Use patched mdoc2man script, from Eric Feng.
* Sync with ntp-4.2.6p4 (a no-op).
(4.2.7p214) 2011/09/20 Released by Harlan Stenn <stenn@ntp.org>
* [Bug 1981] Initial offset convergence applies frequency correction 2x
  with kernel discipline.
* [Bug 2008] Initial offset convergence degraded with 500 PPM adjtime().
* [Bug 2009] EVNT_NSET adj_systime() mishandled by Windows ntpd.
(4.2.7p213) 2011/09/08 Released by Harlan Stenn <stenn@ntp.org>
* [Bug 1999] NMEA does not send PMOTG messages any more.
(4.2.7p212) 2011/09/07 Released by Harlan Stenn <stenn@ntp.org>
* [Bug 2003] from 4.2.6p4-RC3: ntpq_read_assoc_peervars() broken.
(4.2.7p211) 2011/09/01 Released by Harlan Stenn <stenn@ntp.org>
* Update libevent to git head (2.1 branch) as of 2.0.14-stable.
(4.2.7p210) 2011/08/31 Released by Harlan Stenn <stenn@ntp.org>
* Require -D4 or higher for ntpd SIGALRM debug trace from [Bug 2000].
(4.2.7p209) 2011/08/27 Released by Harlan Stenn <stenn@ntp.org>
* [Bug 2000] ntpd worker threads must block signals expected in main
  thread.
* [Bug 2001] add ntpq -c timerstats like ntpdc -c timerstats.
* [Bug 2001] from 4.2.6p4-RC3: ntpdc timerstats reports overruns as
  handled.
* Update sntp tests to track the change of root dispersion to
  synchronization distance.
(4.2.7p208) 2011/08/24 Released by Harlan Stenn <stenn@ntp.org>
* Fix the CLOCK_MONOTONIC TRACE() message.
(4.2.7p207) 2011/08/22 Released by Harlan Stenn <stenn@ntp.org>
* Restore the original CLOCK_MONOTONIC output format in sntp.
* Cleanups for ntp-wait-opts.def and ntp.keys.def .
(4.2.7p206) 2011/08/20 Released by Harlan Stenn <stenn@ntp.org>
* [Bug 1993] ntpd Windows port adj_systime() broken in 4.2.7p203.
* sntp documentation and behavior improvements suggested by
  Steven Sommars.
* Have sntp report synchronization distance instead of root dispersion.
* Clean up ntp-wait-opts.def .
(4.2.7p205) 2011/08/19 Released by Harlan Stenn <stenn@ntp.org>
* [Bug 1992] util/tg2 doesn't compile, needs libntp.
(4.2.7p204) 2011/08/16 Released by Harlan Stenn <stenn@ntp.org>
* Added support for Garmin's $PGRMF sentence to NMEA driver
* [Bug 1988] Better sntp send failed error message needed.
* [Bug 1989] sntp manual page sometimes refers to SNTP as a program.
* [Bug 1990] sntp output should include stratum.
(4.2.7p203) 2011/08/13 Released by Harlan Stenn <stenn@ntp.org>
* [Bug 1986] Require Visual C++ 2005 or later compilers in Windows port.
* Actually use long long for (u_)int64 by correcting spelling of
  SIZEOF_LONG_LONG in ntp_types.h.
* Force .exe minimum Windows version to 0x0400 to allow NT4 in
  vs2005/*.vcproj files.
* Fix make distcheck with --enable-libevent-regress problem with
  unwritable $srcdir.
* Correct init_logging()'s def_syslogmask type to u_int32 following
  change of ntp_syslogmask from u_long to u_int32 in p202.
(4.2.7p202) 2011/08/09 Released by Harlan Stenn <stenn@ntp.org>
* [Bug 1983] --without-sntp build breaks in sntp subdir.
* [Bug 1984] from 4.2.6p4-RC3: ntp/libisc fails to compile on OS X 10.7.
* [Bug 1985] from 4.2.6p4-RC3: "logconfig =allall" rejected.
(4.2.7p201) 2011/08/05 Released by Harlan Stenn <stenn@ntp.org>
* sntp: change -h/--headspace to -g/--gap, and change the default gap
  from 10 to 50ms
* [Backward Incompatible] from 4.2.6p4: sntp: -l/--filelog ->
  -l/--logfile, to be consistent with ntpd.
* Documentation updates from Dave Mills.
* From 4.2.6p4: libopts/file.c fix from Bruce Korb (arg-type=file).
(4.2.7p200) 2011/08/04 Released by Harlan Stenn <stenn@ntp.org>
* Sync with 4.2.6p4-RC2.
(4.2.7p199) 2011/07/29 Released by Harlan Stenn <stenn@ntp.org>
* Documentation updates from Dave Mills.
(4.2.7p198) 2011/07/28 Released by Harlan Stenn <stenn@ntp.org>
* remove old binsubdir stuff from SNTP, as NTP_LOCINFO does that now.
(4.2.7p197) 2011/07/28 Released by Harlan Stenn <stenn@ntp.org>
* [Bug 1975] from 4.2.6p4-RC2: libntp/mktime.c won't work with 64-bit
  time_t
* [Bug 1976] genLocInfo writes to srcdir break 'make distcheck'.
* [Bug 1977] Fix flag/description mismatches in ntp-keygen-opts.def.
* Do not force "legacy" when --with-locfile is not given, genLocInfo
  will find the correct default for the system.
* Fix warnings in ntp_request.c ([Bug 1973] oversight) and sntp/main.c
  (CID 159, apparent overrun due to union, actually correct).
* Update sntp/loc/solaris to conform to stock locations.
(4.2.7p196) 2011/07/27 Released by Harlan Stenn <stenn@ntp.org>
* DEFAULT INSTALLATION DIRECTORY CHANGES ON SOME OSes: to get the old
  behavior, pass --with-locfile=legacy to 'configure'
* [Bug 1972] from 4.2.6p4-RC2: checking for struct rtattr fails.
* [Bug 1973] Widen reference clock mode from 8 to 32 bits.
* Removed sntp/m4/ntp_bindir.m4 - no longer needed.
* Move loc/ to sntp/loc/ .
* Move scripts/cvo.sh to sntp/scripts/cvo.sh .
* Move scripts/genLocInfo to sntp/scripts/genLocInfo .
* Give NTP_LOCINFO an optional path-to argument.
* Remove hacks to get NTP_LOCINFO-related data to sntp/ .
* Move sntp/include/mansec2subst.sed to sntp/scripts/mansec2subst.sed .
* If no "more specific" loc file is found for redhat* or fedora*,
  look for a loc/redhat file.
* If no "more specific" loc file is found and uname says this is Linux,
  look for a loc/linux file.
* Improve the help text: --with-locfile=XXX .
* work around solaris /bin/sh issues for genLocInfo.
(4.2.7p195) 2011/07/25 Released by Harlan Stenn <stenn@ntp.org>
* Added loc/redhat.
(4.2.7p194) 2011/07/25 Released by Harlan Stenn <stenn@ntp.org>
* [Bug 1608] from 4.2.6p4-RC2: Parse Refclock driver should honor
  trusttime.
* Add support for installing programs and scripts to libexec.
* Added loc/solaris.
(4.2.7p193) 2011/07/24 Released by Harlan Stenn <stenn@ntp.org>
* [Bug 1970] from 4.2.6p4-RC2: UNLINK_EXPR_SLIST() causes crash if list
  is empty.
* Update libevent to 2.1 HEAD as of merge of 2.0.13-stable-dev.
* Match addr_eqprefix() sizeof and memcpy destination to make it clear
  to static analysis that there is no buffer overrun (CID 402).
(4.2.7p192) 2011/07/18 Released by Harlan Stenn <stenn@ntp.org>
* [Bug 1966] Broken FILES section for ntp.keys.def.
(4.2.7p191) 2011/07/17 Released by Harlan Stenn <stenn@ntp.org>
* [Bug 1948] Update man page section layout.
* [Bug 1963] add reset command for ntpq :config, similar to ntpdc's.
* [Bug 1964] --without-sntp should not build sntp.
(4.2.7p190) 2011/07/13 Released by Harlan Stenn <stenn@ntp.org>
* [Bug 1961] from 4.2.6p4: html2man update: distribute ntp-wait.html.
* Require autogen-5.12.
(4.2.7p189) 2011/07/11 Released by Harlan Stenn <stenn@ntp.org>
* [Bug 1134] from 4.2.6p4-RC1: ntpd fails binding to tentative IPv6
  addresses.
* [Bug 1790] from 4.2.6p4-RC1: Update config.guess and config.sub to
  detect AIX6.
(4.2.7p188) 2011/06/28 Released by Harlan Stenn <stenn@ntp.org>
* [Bug 1958] genLocInfo must export PATH.
* ntp-wait: some versions of ntpd spell "associd" differently.
(4.2.7p187) 2011/06/24 Released by Harlan Stenn <stenn@ntp.org>
* [Bug 1954] Fix typos in [s]bin_PROGRAMS in ntpd/Makefile.am.
* Implement --with-locfile=filename configure argument.  If filename is
  empty we'll look under loc/ for a good fit.  If the filename contains
  a / character, it will be treated as a "normal" pathname.  Otherwise,
  that explicit file will be searched for under loc/ .
(4.2.7p186) 2011/06/23 Released by Harlan Stenn <stenn@ntp.org>
* [Bug 1950] Control installation of event_rpcgen.py.
* Update .point-changed-filelist for the new man pages.
* Update the building of OS-specific programs.
* Finish conversion to genLocInfo.
* validate MANTAGFMT in genLocInfo.
* Documentation update from Dave Mills.
(4.2.7p185) 2011/06/21 Released by Harlan Stenn <stenn@ntp.org>
* ntp_locs.m4: handle the case where . is not in the PATH.
* More genLocInfo cleanup.
(4.2.7p184) 2011/06/20 Released by Harlan Stenn <stenn@ntp.org>
* Added ntp_locs.m4.
* genLocInfo improvements.
* Add the man page tag "flavor" to the loc.* files.
* Add/distribute genLocInfo.
(4.2.7p183) 2011/06/19 Released by Harlan Stenn <stenn@ntp.org>
* Update the autogen include list for scripts/Makefile.am.
* Added loc.freebsd (and distribute it).
* Added loc.legacy (and distribute it).
(4.2.7p182) 2011/06/15 Released by Harlan Stenn <stenn@ntp.org>
* [Bug 1304] Update sntp.html to reflect new implementation.
* Update .point-changed-filelist .
* ntpdc documentation fixes.
* Update ntp-wait autogen docs.
* Update the ntpd autogen docs.
* Update the ntpsnmpd autogen docs.
* Use autogen to produce ntp-keygen docs.
* Add "license name" to ntp.lic for autogen-5.11.10.
* Prepare for ntp.keys.5.
(4.2.7p181) 2011/06/07 Released by Harlan Stenn <stenn@ntp.org>
* [Bug 1938] addr_eqprefix() doesn't clear enough storage.
(4.2.7p180) 2011/06/06 Released by Harlan Stenn <stenn@ntp.org>
* Upgrade to libevent-2.0.12.
* More sntp.1 cleanups.
* Produce ntpq.1 with the new autogen macros.
* Remove the deprecated "detail" stanza from ntpdc-opts.def.
(4.2.7p179) 2011/06/03 Released by Harlan Stenn <stenn@ntp.org>
* Update cmd-doc.tlib to autogen-5.11.10pre5.
* Upgrade local autoopts templates to 5.11.10pre5.
(4.2.7p178) 2011/06/02 Released by Harlan Stenn <stenn@ntp.org>
* Update the std_def_list to include the ntp.lic file.
* Distribute the ntp.lic file.
* Add http://ntp.org/license to the ntp.lic file.
(4.2.7p177) 2011/06/01 Released by Harlan Stenn <stenn@ntp.org>
* Use the latest autogen's new copyright template code.
* Clean up the ntp.lic file.
(4.2.7p176) 2011/05/31 Released by Harlan Stenn <stenn@ntp.org>
* sntp documentation cleanup.
* autogen documentation template cleanup.
(4.2.7p175) 2011/05/30 Released by Harlan Stenn <stenn@ntp.org>
* [Bug 1936] Correctly set IPV6_MULTICAST_LOOP.
* cmd-doc.tlib cleanup from Bruce Korb.
* sntp documentation cleanup.
(4.2.7p174) 2011/05/28 Released by Harlan Stenn <stenn@ntp.org>
* ntpdc documentation cleanup.
* sntp documentation cleanup.
* Don't build libevent with openssl support.  Right now, libevent
  doesn't use pkg-config to find openssl's installation location.
(4.2.7p173) 2011/05/25 Released by Harlan Stenn <stenn@ntp.org>
* Typo in emalloc.c hides file and line number from emalloc() error msg.
* parsesolaris.c compile fails on SPARC Solaris with conflicting printf.
* ntp_util.c compile fails on AIX and OSF with conflicting statsdir.
(4.2.7p172) 2011/05/24 Released by Harlan Stenn <stenn@ntp.org>
* Remove hardcoded 1/960 s. fudge for <CR> transmission time at 9600 8n1
  from WWVB/Spectracom driver introduced in 4.2.7p169.
(4.2.7p171) 2011/05/23 Released by Harlan Stenn <stenn@ntp.org>
* Eliminate warnings about shadowing global "basename" on Linux.
* Use filegen_config() consistently when changing filegen options.
* mprintf() should go to stdout, not stderr.  DPRINTF() uses mprintf().
* Repair a few simulator problems (more remain).
* Documentation updates from Dave Mills.
(4.2.7p170) 2011/05/19 Released by Harlan Stenn <stenn@ntp.org>
* [Bug 1932] libevent/util_internal.h builtin_expect compile error with
  gcc 2.95.
* Use 64-bit scalars in LFPTOD() and DTOLFP() on more platforms by
  conditionalizing on HAVE_U_INT64 rather than UINT64_MAX.
(4.2.7p169) 2011/05/18 Released by Harlan Stenn <stenn@ntp.org>
* [Bug 1933] WWVB/Spectracom driver timestamps LFs, not CRs.
(4.2.7p168) 2011/05/16 Released by Harlan Stenn <stenn@ntp.org>
* Convert receive buffer queue from doubly-linked list to FIFO.
(4.2.7p167) 2011/05/14 Released by Harlan Stenn <stenn@ntp.org>
* [Bug 1927] io_closeclock() should purge pending recvbufs.
* [Bug 1931] cv always includes fudgetime1, never fudgetime2.
* Use acts_close() in acts_shutdown() to avoid leaving a stale lockfile
  if unpeered via runtime configuration while the modem is open.
* Correct acts_close() test of pp->io.fd to see if it is open.
* 4.2.7p164 documentation updates re: 'tos orphanwait' expanded scope.
(4.2.7p166) 2011/05/13 Released by Harlan Stenn <stenn@ntp.org>
* If we have local overrides for autogen template files, use them.
* Convert more of the sntp-opt.def documentation from man to mdoc.
(4.2.7p165) 2011/05/11 Released by Harlan Stenn <stenn@ntp.org>
* Convert snmp docs to mdoc format, which requires autogen 5.11.9.
* from 4.2.6p4-RC1: Require autogen 5.11.9.
(4.2.7p164) 2011/05/11 Released by Harlan Stenn <stenn@ntp.org>
* [Bug 988] Local clock eats up -g option, so ntpd stops with large
  initial time offset.
* [Bug 1921] LOCAL, ACTS drivers with "prefer" excluded from initial
  candidate list.
* [Bug 1922] "tos orphanwait" applied incorrectly at startup.
* [Bug 1923] orphan parent favored over LOCAL, ACTS drivers.
* [Bug 1924] Billboard tally codes sometimes do not match operation,
  variables.
* Change "pool DNS" messages from msyslog to debug trace output.
* Remove unused FLAG_SYSPEER from peer->status.
* Respect "tos orphanwait" at startup.  Previously there was an
  unconditional 300 s. startup orphanwait, though other values were
  respected for subsequent orphan wait periods after no_sys_peer events.
* Apply "tos orphanwait" (def. 300 seconds) to LOCAL and ACTS reference
  clock drivers, in addition to orphan parent operation.  LOCAL and ACTS
  are not selectable during the orphanwait delay at startup and after
  each no_sys_peer event.  This prevents a particular form of clock-
  hopping, such as using LOCAL briefly at startup before remote peers
  are selectable.  This fixes the issue reported in [Bug 988].
* Documentation updates from Dave Mills.
(4.2.7p163) 2011/05/08 Released by Harlan Stenn <stenn@ntp.org>
* [Bug 1911] missing curly brace in libntp/ntp_rfc2553.c
(4.2.7p162) 2011/05/03 Released by Harlan Stenn <stenn@ntp.org>
* [Bug 1910] Support the Tristate Ltd. TS-GPSclock-01.
(4.2.7p161) 2011/05/02 Released by Harlan Stenn <stenn@ntp.org>
* [Bug 1904] 4.2.7p160 Windows build broken (POSIX_SHELL).
* [Bug 1906] 4.2.7p160 - libtool: compile: cannot determine name of
  library object in ./libevent
* Share a single sntp/libevent/build-aux directory between all three
  configure scripts.
* Add missing --enable-local-libevent help to top-level configure.
(4.2.7p160) 2011/05/01 Released by Harlan Stenn <stenn@ntp.org>
* from 4.2.6p4-RC1: Upgrade to libopts 35.0.10 from AutoGen 5.11.9pre8.
* [Bug 1901] Simulator does not set progname.
(4.2.7p159) 2011/04/28 Released by Harlan Stenn <stenn@ntp.org>
* Fix a couple of unused variable warnings.
* cleanup in timespecops.c / timevalops.c
(4.2.7p158) 2011/04/24 Released by Harlan Stenn <stenn@ntp.org>
* Update libevent --disable-libevent-regress handling to work when
  building libevent using mingw.
(4.2.7p157) 2011/04/21 Released by Harlan Stenn <stenn@ntp.org>
* [Bug 1890] 4.2.7p156 segfault in duplicate freeaddrinfo().
(4.2.7p156) 2011/04/19 Released by Harlan Stenn <stenn@ntp.org>
* [Bug 1851] freeaddrinfo() called after getaddrinfo() fails.
(4.2.7p155) 2011/04/18 Released by Harlan Stenn <stenn@ntp.org>
* Fix leak in refclock_datum.c start failure path.
(4.2.7p154) 2011/04/17 Released by Harlan Stenn <stenn@ntp.org>
* [Bug 1887] DNS fails on 4.2.7p153 using threads.
(4.2.7p153) 2011/04/16 Released by Harlan Stenn <stenn@ntp.org>
* A few more Coverity Scan cleanups.
(4.2.7p152) 2011/04/15 Released by Harlan Stenn <stenn@ntp.org>
* Update embedded libevent to current 2.1 git HEAD.
(4.2.7p151) 2011/04/14 Released by Harlan Stenn <stenn@ntp.org>
* Detect vsnprintf() support for "%m" and disable our "%m" expansion.
* Add --enable-c99-sprintf to configure args for -noopenssl variety of
  flock-build to avoid regressions in (v)snprintf() replacement.
* More msnprintf() unit tests.
* Coverity Scan error checking fixes.
* Log failure to fetch time from HOPF_P hardware.
* Check HOPF_S sscanf() conversion count before converted values.
(4.2.7p150) 2011/04/13 Released by Harlan Stenn <stenn@ntp.org>
* Remove never-used, incomplete ports/winnt/ntpd/refclock_trimbledc.[ch]
* On systems without C99-compliant (v)snprintf(), use C99-snprintf
  replacements (http://www.jhweiss.de/software/snprintf.html)
* Remove remaining sprintf() calls except refclock_ripencc.c (which is
  kept out of --enable-all-clocks as a result), upstream libs which use
  sprintf() only after careful buffer sizing.
(4.2.7p149) 2011/04/11 Released by Harlan Stenn <stenn@ntp.org>
* [Bug 1881] describe the {+,-,s} characters in configure --help output.
(4.2.7p148) 2011/04/09 Released by Harlan Stenn <stenn@ntp.org>
* Use _mkgmtime() as timegm() in the Windows port, rather than
  libntp/mktime.c's timegm().  Fixed [Bug 1875] on Windows using the old
  asn2ntp() code from before 4.2.7p147.
* ntp_crypto.c string buffer safety.
* Remove use of MAXFILENAME in mode 7 (ntpdc) on-wire structs.
* Change ntpd MAXFILENAME from 128 to 256 to match ntp-keygen.
* Buffer safety and sign extension fixes (thanks Coverity Scan).
(4.2.7p147) 2011/04/07 Released by Harlan Stenn <stenn@ntp.org>
* [Bug 1875] 'asn2ntp()' rewritten with 'caltontp()'; 'timegm()'
  substitute likely to crash with 64bit time_t.
(4.2.7p146) 2011/04/05 Released by Harlan Stenn <stenn@ntp.org>
* String buffer safety cleanup, converting to strlcpy() and strlcat().
* Use utmpname() before pututline() so repeated steps do not
  accidentally record into wtmp where utmp was intended.
* Use setutent() before each pututline() including first.
(4.2.7p145) 2011/04/04 Released by Harlan Stenn <stenn@ntp.org>
* [Bug 1840] ntp_lists.h FIFO macros buggy.
(4.2.7p144) 2011/04/03 Released by Harlan Stenn <stenn@ntp.org>
* [Bug 1874] ntpq -c "rv 0 sys_var_list" empty.
(4.2.7p143) 2011/03/31 Released by Harlan Stenn <stenn@ntp.org>
* [Bug 1732] ntpd ties up CPU on disconnected USB refclock.
* [Bug 1861] tickadj build failure using uClibc.
* [Bug 1862] in6addr_any test in configure fooled by arm gcc 4.1.3 -O2.
* Remove kernel line discipline driver code for clk and chu, deprecate
  related LDISC_ flags, and remove associated ntpd code to decode the
  timestamps, remove clktest line discipline test program.
* Remove "signal_no_reset: signal 17 had flags 4000000" logging, as it
  indicates no problem and is interpreted as an error.  Previously some
  bits had been ignored one-by-one, but Linux SA_RESTORER definition is
  unavailable to user headers.
(4.2.7p142) 2011/03/21 Released by Harlan Stenn <stenn@ntp.org>
* [Bug 1844] ntpd 4.2.7p131 NetBSD, --gc-sections links bad executable.
* Fix "make distcheck" break in libevent/sample caused by typo.
(4.2.7p141) 2011/03/20 Released by Harlan Stenn <stenn@ntp.org>
* Add "ntpq -c iostats" similar to "ntpdc -c iostats".
* Compare entire timestamp to reject duplicates in refclock_pps().
(4.2.7p140) 2011/03/17 Released by Harlan Stenn <stenn@ntp.org>
* [Bug 1848] ntpd 4.2.7p139 --disable-thread-support does not compile.
* Add --disable-thread-support to one flock-build variation.
* One more lock-while-init in lib/isc/task.c to quiet lock analysis.
(4.2.7p139) 2011/03/16 Released by Harlan Stenn <stenn@ntp.org>
* [Bug 1848] make check ntpd --saveconfigquit clutters syslog.
(4.2.7p138) 2011/03/08 Released by Harlan Stenn <stenn@ntp.org>
* [Bug 1846] MacOSX: debug symbol not found by propdelay or tickadj.
(4.2.7p137) 2011/03/07 Released by Harlan Stenn <stenn@ntp.org>
* Use TRACE() instead of DPRINTF() for libntp and utilities, which
  use the "debug" variable regardless of #ifdef DEBUG.
* Declare debug in libntp instead of each program.  Expose extern
  declaration to utilities, libntp, and DEBUG ntpd.
* Lock under-construction task, taskmgr objects to satisfy Coverity's
  mostly-correct assumptions about which variables are protected by
  which locks.
(4.2.7p136) 2011/03/02 Released by Harlan Stenn <stenn@ntp.org>
* [Bug 1839] 4.2.7p135 still installs libevent ev*.h headers.
(4.2.7p135) 2011/03/02 Released by Harlan Stenn <stenn@ntp.org>
* libevent: When building on systems with CLOCK_MONOTONIC available,
  separate the internal timeline (possibly counting since system boot)
  from the gettimeofday() timeline in event_base cached timevals.  Adds
  new event_base_tv_cached() to retrieve cached callback round start
  time on the internal timeline, and changes
  event_based_gettimeofday_cached() to always return times using the
  namesake timeline.  This preserves the benefit of using the never-
  stepped monotonic clock for event timeouts while providing clients
  with times consistently using gettimeofday().
* Correct event_base_gettimeofday_cached() workaround code in
  sntp to work with corrected libevent.
* Remove sntp l_fp_output() test now that it uses prettydate().
* [Bug 1839] 4.2.7p131 installs libevent ev*.h headers.
* Ensure CONFIG_SHELL is not empty before relying on it for #! scripts.
(4.2.7p134) 2011/02/24 Released by Harlan Stenn <stenn@ntp.org>
* [Bug 1837] Build fails on Win7 due to regedit requiring privilege.
* Provide fallback definitions for GetAdaptersAddresses() for Windows
  build environments lacking iphlpapi.h.
* Rename file containing 1.xxxx ChangeSet revision from version to
  scm-rev to avoid invoking GNU make implicit rules attempting to
  compile version.c into version.  Problem was with sntp/version.o
  during make distcheck after fix for spurious sntp rebuilds.
* Add INC_ALIGNED_PTR() macro to align pointers like malloc().
(4.2.7p133) 2011/02/23 Released by Harlan Stenn <stenn@ntp.org>
* [Bug 1834] ntpdate 4.2.7p131 aborts with assertion failure.
* Move sntp last in top-level Makefile.am SUBDIRS so that the libevent
  tearoff (if required) and sntp are compiled after the rest.
* Use a single set of Automake options for each package in configure.ac
  AM_INIT, remove Makefile.am AUTOMAKE_OPTIONS= lines.
* Correct spurious sntp rebuilds triggered by a make misperception
  sntp/version was out-of-date relative to phony target FRC.version.
* Do not cache paths to perl, test, or pkg-config, searching the PATH
  at configure time is worth it to pick up tool updates.
(4.2.7p132) 2011/02/22 Released by Harlan Stenn <stenn@ntp.org>
* [Bug 1832] ntpdate doesn't allow timeout > 2s.
* [Bug 1833] The checking sem_timedwait() fails without -pthread.
* ElectricFence was suffering bitrot - remove it.  valgrind works well.
* Enable all relevant automake warnings.
* Correct Solaris 2.1x PTHREAD_ONCE_INIT extra braces test to avoid
  triggering warnings due to excess braces.
* Remove libevent-cfg from sntp/Makefile.am.
* Provide bug report and URL options to Autoconf.
* Avoid relying on remake rules for routine build/flock-build for
  libevent as for the top-level and sntp subproject.
(4.2.7p131) 2011/02/21 Released by Harlan Stenn <stenn@ntp.org>
* [Bug 1087] -v/--normalverbose conflicts with -v/--version in sntp.
* [Bug 1088] sntp should (only) report the time difference without -s/-a.
* older autoconf sometimes dislikes [].
* Move "can't write KoD file" warning from sntp shutdown to startup.
* refclock_acts.c cleanup from Dave Mills.
* Convert sntp to libevent event-driven socket programming.  Instead of
  blocking name resolution and querying one NTP server at a time,
  resolve server names and send NTP queries without blocking.  Add
  sntp command-line options to adjust timing and optionally wait for all
  servers to respond instead of exiting after the first.
* Import libevent 2.0.10-stable plus local patches as a tearoff, used
  only if the target system lacks an installed libevent 2.0.9 or later.
* Move blocking worker and resolver to libntp from ntpd.
* Use threads rather than forked child processes for blocking worker
  when possible.  Override with configure --disable-thread-support.
* Move init_logging(), change_logfile(), and setup_logfile() from ntpd
  to libntp, use them in sntp.
* Test --without-sntp in flock-build script's -no-refclocks variety.
* Avoid invoking config.status twice in a row in build script.
* Move more m4sh tests needed by libntp to shared .m4 files.
* Split up ntp_libntp.m4 into smaller, more specific subsets.
* Enable gcc -Wcast-align, fix many instances of warnings when casting
  a pointer to a more-strictly-aligned underlying type.
(4.2.7p130) 2011/02/12 Released by Harlan Stenn <stenn@ntp.org>
* [Bug 1811] Update the download location in WHERE-TO-START.
(4.2.7p129) 2011/02/09 Released by Harlan Stenn <stenn@ntp.org>
* Add missing "break;" to ntp_control.c ctl_putsys() for caliberrs, used
  by ntpq -c kerninfo introduced in 4.2.7p104.
* Fix leak in ntp_control.c read_mru_list().
(4.2.7p128) 2011/01/30 Released by Harlan Stenn <stenn@ntp.org>
* [Bug 1799] ntpq mrv crash.
* [Bug 1801] ntpq mreadvar requires prior association caching.
(4.2.7p127) 2011/01/28 Released by Harlan Stenn <stenn@ntp.org>
* [Bug 1797] Restore stale timestamp check from the RANGEGATE cleanup.
(4.2.7p126) 2011/01/27 Released by Harlan Stenn <stenn@ntp.org>
* Fix unexposed fencepost error in format_time_fraction().
* Add more unit tests for timeval_tostr() and timespec_tostr().
(4.2.7p125) 2011/01/26 Released by Harlan Stenn <stenn@ntp.org>
* [Bug 1794] ntpq -c rv missing clk_wander information.
* [Bug 1795] ntpq readvar does not display last variable.
(4.2.7p124) 2011/01/25 Released by Harlan Stenn <stenn@ntp.org>
* sntp/Makefile.am needs any passed-in CFLAGS.
(4.2.7p123) 2011/01/24 Released by Harlan Stenn <stenn@ntp.org>
* [Bug 1788] tvtots.c tables inaccurate
(4.2.7p122) 2011/01/22 Released by Harlan Stenn <stenn@ntp.org>
* ACTS refclock cleanup from Dave Mills.
* Avoid shadowing the "group" global variable.
(4.2.7p121) 2011/01/21 Released by Harlan Stenn <stenn@ntp.org>
* [Bug 1786] Remove extra semicolon from ntp_proto.c .
(4.2.7p120) 2011/01/20 Released by Harlan Stenn <stenn@ntp.org>
* Change new timeval and timespec to string routines to use snprintf()
  rather than hand-crafted conversion, avoid signed int overflow there.
* Add configure support for SIZEOF_LONG_LONG to enable portable use of
  snprintf() with time_t.
* Grow ntpd/work_thread.c arrays as needed.
* Add DEBUG_* variants of ntp_assert.h macros which compile away using
  ./configure --disable-debugging.
* Fix tvalops.cpp unit test failures for 32-bit builds.
* Return to a single autoreconf invocation in ./bootstrap script.
* Fix warnings seen on FreeBSD 9.
* crypto group changes from Dave Mills.
* Lose the RANGEGATE check in PPS, from Dave Mills.
* ACTS refclock cleanup from Dave Mills.
* Documentation updates from Dave Mills.
* NMEA driver documentation update from Juergen Perlinger.
(4.2.7p119) 2011/01/18 Released by Harlan Stenn <stenn@ntp.org>
* added timespecops.{c,h} and tievalops.{c.h} to libntp and include
  added tspecops.cpp to tests/libntp
* Correct msyslog.c build break on Solaris 2.9 from #ifdef/#if mixup.
(4.2.7p118) 2011/01/15 Released by Harlan Stenn <stenn@ntp.org>
* Simplify the built-sources stuff in sntp/ .
* Fix check for -lipv6 on HP-UX 11.
(4.2.7p117) 2011/01/13 Released by Harlan Stenn <stenn@ntp.org>
* Add configure --without-sntp option to disable building sntp and
  sntp/tests.  withsntp=no in the environment changes the default.
* Build infrastructure cleanup:
  Move m4 directory to sntp/m4.
  Share a single set of genver output between sntp and the top level.
  Share a single set of autogen included .defs in sntp/include.
  Share a single set of build-aux scripts (e.g. config.guess, missing).
  Add ntp_libntp.m4 and ntp_ipv6.m4 to reduce configure.ac duplication.
  Warn and exit build/flock-build if bootstrap needs to be run.
(4.2.7p116) 2011/01/10 Released by Harlan Stenn <stenn@ntp.org>
* refclock_nmea.c refactoring by Juergen Perlinger.
(4.2.7p115) 2011/01/09 Released by Harlan Stenn <stenn@ntp.org>
* [Bug 1780] Windows ntpd 4.2.7p114 crashes in ioctl().
* [Bug 1781] longlong undefined in sntp handle_pkt() on Debian amd64.
(4.2.7p114) 2011/01/08 Released by Harlan Stenn <stenn@ntp.org>
* Fix for openssl pkg-config detection eval failure.
* Add erealloc_zero(), refactor estrdup(), emalloc(), emalloc_zero() to
  separate tracking callsite file/line from using debug MS C runtime,
  and to reduce code duplication.
(4.2.7p113) 2011/01/07 Released by Harlan Stenn <stenn@ntp.org>
* [Bug 1776] sntp mishandles -t/--timeout and -a/--authentication.
* Default to silent make rules, override with make V=1 or ./configure
  --disable-silent-rules.
* Correct --with-openssl-incdir defaulting with pkg-config.
* Correct ./build on systems without gtest available.
* Begin moving some of the low-level socket stuff to libntp.
(4.2.7p112) 2011/01/06 Released by Harlan Stenn <stenn@ntp.org>
* [Bug 1773] openssl not detected during ./configure.
* [Bug 1774] Segfaults if cryptostats enabled and built without OpenSSL.
* Use make V=0 in build script to increase signal/noise ratio.
(4.2.7p111) 2011/01/05 Released by Harlan Stenn <stenn@ntp.org>
* [Bug 1772] refclock_open() return value check wrong for ACTS.
* Default --with-openssl-libdir and --with-openssl-incdir to the values
  from pkg-config, falling back on our usual search paths if pkg-config
  is not available or does not have openssl.pc on PKG_CONFIG_PATH.
* Change refclock_open() to return -1 on failure like open().
* Update all refclock_open() callers to check for fd <= 0 indicating
  failure, so they work with older and newer refclock_open() and can
  easily backport.
* Initialize refclockproc.rio.fd to -1, harmonize refclock shutdown
  entrypoints to avoid crashing, particularly if refclock_open() fails.
* Enable tickadj-like taming of wildly off-spec Windows clock using
  NTPD_TICKADJ_PPM env. var. specifying baseline slew.
(4.2.7p110) 2011/01/04 Released by Harlan Stenn <stenn@ntp.org>
* [Bug 1771] algorithmic error in 'clocktime()' fixed.
* Unit tests extended for hard-coded system time.
* make V=0 and configure --enable-silent-rules supported.
* setvar modemsetup = ATE0... overrides ACTS driver default.
* Preserve last timecode in ACTS driver (ntpq -ccv).
* Tolerate previous ATE1 state when sending ACTS setup.
* Enable raw tty line discipline in Windows port.
* Allow tty open/close/open to succeed on Windows port.
* Enable ACTS and CHU reference clock drivers on Windows.
(4.2.7p109) 2011/01/02 Released by Harlan Stenn <stenn@ntp.org>
* Remove nearly all strcpy() and most strcat() from NTP distribution.
  One major pocket remains in ntp_crypto.c.  libopts & libisc also have
  (safe) uses of strcpy() and strcat() remaining.
* Documentation updates from Dave Mills.
(4.2.7p108) 2011/01/01 Released by Harlan Stenn <stenn@ntp.org>
* [Bug 1764] Move Palisade modem control logic to configure.ac.
* [Bug 1768] TIOCFLUSH undefined in linux for refclock_acts.
* Autokey multiple identity group improvements from Dave Mills.
* from 4.2.6p3: Update the copyright year.
(4.2.7p107) 2010/12/31 Released by Harlan Stenn <stenn@ntp.org>
* [Bug 1764] Palisade driver doesn't build on Linux.
* [Bug 1766] Oncore clock has offset/high jitter at startup.
* Move ntp_control.h variable IDs to ntp_control.c, remove their use by
  ntpq.  They are implementation details private to ntpd.  [Bug 597] was
  caused by ntpq's reliance on these IDs it need not know about.
* refclock_acts.c updates from Dave Mills.
(4.2.7p106) 2010/12/30 Released by Harlan Stenn <stenn@ntp.org>
* from 4.2.6p3: Update genCommitLog for the bk-5 release.
(4.2.7p105) 2010/12/29 Released by Harlan Stenn <stenn@ntp.org>
(4.2.7p104) 2010/12/28 Released by Harlan Stenn <stenn@ntp.org>
* from 4.2.6p3: Create and use scripts/check--help when generating
  .texi files.
* from 4.2.6p3: Update bk triggers for the bk-5 release.
* Support for multiple Autokey identity groups from Dave Mills.
* Documentation updates from Dave Mills.
* Add ntpq kerninfo, authinfo, and sysinfo commands similar to ntpdc's.
(4.2.7p103) 2010/12/24 Released by Harlan Stenn <stenn@ntp.org>
* Add ntpq pstats command similar to ntpdc's.
* Remove ntpq pstatus command, rv/readvar does the same and more.
* Documentation updates from Dave Mills.
(4.2.7p102) 2010/12/23 Released by Harlan Stenn <stenn@ntp.org>
* Allow ntpq &1 associd use without preceding association-fetching.
* Documentation updates from Dave Mills.
(4.2.7p101) 2010/12/22 Released by Harlan Stenn <stenn@ntp.org>
* from 4.2.6p3-RC12: Upgrade to libopts 34.0.9 from AutoGen 5.11.6pre7.
* from 4.2.6p3-RC12: Relax minimum Automake version to 1.10 with updated
  libopts.m4.
(4.2.7p100) 2010/12/21 Released by Harlan Stenn <stenn@ntp.org>
* [Bug 1743] from 4.2.6p3-RC12: Display timezone offset when showing
  time for sntp in the local timezone (documentation updates).
(4.2.7p99) 2010/12/21 Released by Harlan Stenn <stenn@ntp.org>
* Add unit tests for msnprintf().
(4.2.7p98) 2010/12/20 Released by Harlan Stenn <stenn@ntp.org>
* [Bug 1761] clockstuff/clktest-opts.h omitted from tarball.
* [Bug 1762] from 4.2.6p3-RC12: manycastclient responses interfere.
* Documentation updates from Dave Mills.
(4.2.7p97) 2010/12/19 Released by Harlan Stenn <stenn@ntp.org>
* [Bug 1458] from 4.2.6p3-RC12: Can not compile NTP on FreeBSD 4.7.
* [Bug 1760] from 4.2.6p3-RC12: ntpd Windows interpolation cannot be
  disabled.
* from 4.2.6p3-RC12: Upgrade to libopts 34.0.9 from AutoGen 5.11.6pre5.
* Documentation updates from Dave Mills.
(4.2.7p96) 2010/12/18 Released by Harlan Stenn <stenn@ntp.org>
* [Bug 1758] from 4.2.6p3-RC12: setsockopt IPV6_MULTICAST_IF with wrong
  ifindex.
* Documentation updates from Dave Mills.
(4.2.7p95) 2010/12/17 Released by Harlan Stenn <stenn@ntp.org>
* [Bug 1753] 4.2.7p94 faults on startup in newpeer(), strdup(NULL).
* [Bug 1754] from 4.2.6p3-RC12: --version output should be more verbose.
* [Bug 1757] from 4.2.6p3-RC12: oncore snprintf("%m") doesn't expand %m.
* from 4.2.6p3-RC12: Suppress ntp-keygen OpenSSL version display for
  --help, --version, display both build and runtime OpenSSL versions
  when they differ.
* from 4.2.6p3-RC12: Upgrade to libopts 33.5.8 from AutoGen 5.11.6pre3.
* Documentation updates from Dave Mills.
(4.2.7p94) 2010/12/15 Released by Harlan Stenn <stenn@ntp.org>
* [Bug 1751] from 4.2.6p3-RC12: Support for Atari FreeMiNT OS.
* Documentation updates from Dave Mills.
(4.2.7p93) 2010/12/13 Released by Harlan Stenn <stenn@ntp.org>
* [Bug 1510] from 4.2.6p3-RC12: Add modes 20/21 for driver 8 to support
  RAWDCF @ 75 baud.
* [Bug 1741] from 4.2.6p3-RC12: Enable multicast reception on each
  address (Windows).
* from 4.2.6p3-RC12: Other manycastclient repairs:
  Separate handling of scope ID embedded in many in6_addr from ifindex
  used for IPv6 multicasting ioctls.
  Add INT_PRIVACY endpt bit flag for IPv6 RFC 4941 privacy addresses.
  Enable outbound multicast from only one address per interface in the
  same subnet, and in that case prefer embedded MAC address modified
  EUI-64 IPv6 addresses first, then static, and last RFC 4941 privacy
  addresses.
  Use setsockopt(IP[V6]_MULTICAST_IF) before each send to multicast to
  select the local source address, using the correct socket is not
  enough.
* "server ... ident <groupname>" changes from Dave Mills.
* Documentation updates from Dave Mills.
(4.2.7p92) 2010/12/08 Released by Harlan Stenn <stenn@ntp.org>
* [Bug 1743] from 4.2.6p3-RC12: Display timezone offset when showing
  time for sntp in the local timezone.
(4.2.7p91) 2010/12/07 Released by Harlan Stenn <stenn@ntp.org>
* [Bug 1732] ntpd ties up CPU on disconnected USB device.
* [Bug 1742] form 4.2.6p3-RC12: Fix a typo in an error message in the
  "build" script.
(4.2.7p90) 2010/12/06 Released by Harlan Stenn <stenn@ntp.org>
* [Bug 1738] Windows ntpd has wrong net adapter name.
* [Bug 1740] ntpdc -c reslist packet count wrongly treated as signed.
(4.2.7p89) 2010/12/04 Released by Harlan Stenn <stenn@ntp.org>
* [Bug 1736] tos int, bool options broken in 4.2.7p66.
* from 4.2.6p3-RC12: Clean up the SNTP documentation.
(4.2.7p88) 2010/12/02 Released by Harlan Stenn <stenn@ntp.org>
* [Bug 1735] 'clocktime()' aborts ntpd on bogus input
(4.2.7p87) 2010/12/01 Released by Harlan Stenn <stenn@ntp.org>
* from 4.2.6p3-RC12: Clean up m4 quoting in configure.ac, *.m4 files,
  resolving intermittent AC_LANG_PROGRAM possibly undefined errors.
(4.2.7p86) 2010/11/29 Released by Harlan Stenn <stenn@ntp.org>
* Documentation updates from Dave Mills.
(4.2.7p85) 2010/11/24 Released by Harlan Stenn <stenn@ntp.org>
* Documentation updates from Dave Mills.
(4.2.7p84) 2010/11/22 Released by Harlan Stenn <stenn@ntp.org>
* [Bug 1618] Unreachable code in jjy_start().
* [Bug 1725] from 4.2.6p3-RC11: ntpd sends multicast from only one
  address.
* from 4.2.6p3-RC11: Upgrade libopts to 33.3.8.
* from 4.2.6p3-RC11: Bump minimum Automake version to 1.11, required for
  AM_COND_IF use in LIBOPTS_CHECK.
* An almost complete rebuild of the initial loopfilter configuration
  process, including the code that determines the interval between
  frequency file updates, from Dave Mills.
* Documentation updates from Dave Mills.
* Add ntp-keygen -l/--lifetime to control certificate expiry.
* JJY driver improvements for Tristate JJY01/02, including changes
  to its clockstats format.
* Add "nonvolatile" ntp.conf directive to control how often the
  driftfile is written.
(4.2.7p83) 2010/11/17 Released by Harlan Stenn <stenn@ntp.org>
* [Bug 1727] ntp-keygen PLEN, ILEN undeclared --without-crypto.
* Remove top-level libopts, use sntp/libopts.
* from 4.2.6p3-RC11: Remove log_msg() and debug_msg() from sntp in favor
  of msyslog().
* Documentation updates from Dave Mills.
(4.2.7p82) 2010/11/16 Released by Harlan Stenn <stenn@ntp.org>
* [Bug 1728] from 4.2.6p3-RC11: In ntp_openssl.m4, don't add
  -I/usr/include or -L/usr/lib to CPPFLAGS or LDFLAGS.
(4.2.7p81) 2010/11/14 Released by Harlan Stenn <stenn@ntp.org>
* [Bug 1681] from 4.2.6p3-RC10: More sntp logging cleanup.
* [Bug 1683] from 4.2.6p3-RC10: Non-localhost on loopback exempted from
  nic rules.
* [Bug 1719] Cleanup for ntp-keygen and fix -V crash, from Dave Mills.
(4.2.7p80) 2010/11/10 Released by Harlan Stenn <stenn@ntp.org>
* [Bug 1574] from 4.2.6p3-RC9: sntp doesn't set tv_usec correctly.
* [Bug 1681] from 4.2.6p3-RC9: sntp logging cleanup.
* [Bug 1683] from 4.2.6p3-RC9: Interface binding does not seem to work
  as intended.
* [Bug 1708] make check fails with googletest 1.4.0.
* [Bug 1709] from 4.2.6p3-RC9: ntpdate ignores replies with equal
  receive and transmit timestamps.
* [Bug 1715] sntp utilitiesTest.IPv6Address failed.
* [Bug 1718] Improve gtest checks in configure.ac.
(4.2.7p79) 2010/11/07 Released by Harlan Stenn <stenn@ntp.org>
* Correct frequency estimate with no drift file, from David Mills.
(4.2.7p78) 2010/11/04 Released by Harlan Stenn <stenn@ntp.org>
* [Bug 1697] filegen implementation should be improved.
* Refactor calendar functions in terms of new common code.
* Documentation updates from Dave Mills.
(4.2.7p77) 2010/11/03 Released by Harlan Stenn <stenn@ntp.org>
* [Bug 1692] packageinfo.sh needs to be "sourced" using ./ .
* [Bug 1695] ntpdate takes longer than necessary.
(4.2.7p76) 2010/11/02 Released by Harlan Stenn <stenn@ntp.org>
* [Bug 1690] Unit tests fails to build on some systems.
* [Bug 1691] Use first NMEA sentence each second.
* Put the sntp tests under sntp/ .
* ... and only build/run them if we have gtest.
* Documentation updates from Dave Mills.
(4.2.7p75) 2010/10/30 Released by Harlan Stenn <stenn@ntp.org>
* Documentation updates from Dave Mills.
* Include Linus Karlsson's GSoC 2010 testing code.
(4.2.7p74) 2010/10/29 Released by Harlan Stenn <stenn@ntp.org>
* [Bug 1685] from 4.2.6p3-RC8: NMEA driver mode byte confusion.
* from 4.2.6p3-RC8: First cut at using scripts/checkChangeLog.
* Documentation updates from Dave Mills.
(4.2.7p73) 2010/10/27 Released by Harlan Stenn <stenn@ntp.org>
* [Bug 1680] Fix alignment of clock_select() arrays.
* refinements to new startup behavior from David Mills.
* For the bootstrap script, touch .html files last.
* Add 'make check' test case that would have caught [Bug 1678].
(4.2.7p72) 2010/10/26 Released by Harlan Stenn <stenn@ntp.org>
* [Bug 1679] Fix test for -lsocket.
* Clean up missing ;; entries in configure.ac.
(4.2.7p71) 2010/10/25 Released by Harlan Stenn <stenn@ntp.org>
* [Bug 1676] from 4.2.6p3-RC7: NMEA: $GPGLL did not work after fix
  for Bug 1571.
* [Bug 1678] "restrict source" treated as "restrict default".
* from 4.2.6p3-RC7: Added scripts/checkChangeLog.
(4.2.7p70) 2010/10/24 Released by Harlan Stenn <stenn@ntp.org>
* [Bug 1571] from 4.2.6p3-RC6: NMEA does not relate data to PPS edge.
* [Bug 1572] from 4.2.p63-RC6: NMEA time adjustment for GPZDG buggy.
* [Bug 1675] from 4.2.6p3-RC6: Prohibit includefile remote config.
* Enable generating ntpd/ntp_keyword.h after keyword-gen.c changes on
  Windows as well as POSIX platforms.
* Fix from Dave Mills for a rare singularity in clock_combine().
(4.2.7p69) 2010/10/23 Released by Harlan Stenn <stenn@ntp.org>
* [Bug 1671] Automatic delay calibration is sometimes inaccurate.
(4.2.7p68) 2010/10/22 Released by Harlan Stenn <stenn@ntp.org>
* [Bug 1669] from 4.2.6p3-RC5: NTP fails to compile on IBM AIX 5.3.
* [Bug 1670] Fix peer->bias and broadcastdelay.
* Documentation updates from Dave Mills.
* Documentation EOL cleanup.
(4.2.7p67) 2010/10/21 Released by Harlan Stenn <stenn@ntp.org>
* [Bug 1649] from 4.2.6p3-RC5: Require NMEA checksum if $GPRMC or
  previously seen.
(4.2.7p66) 2010/10/19 Released by Harlan Stenn <stenn@ntp.org>
* [Bug 1277] Provide and use O(1) FIFOs, esp. in the config tree code.
* Remove unused 'bias' configuration keyword.
(4.2.7p65) 2010/10/16 Released by Harlan Stenn <stenn@ntp.org>
* [Bug 1584] from 4.2.6p3-RC4: wrong SNMP type for precision,
  resolution.
* Remove 'calldelay' and 'sign' remnants from parser, ntp_config.c.
(4.2.7p64) 2010/10/15 Released by Harlan Stenn <stenn@ntp.org>
* [Bug 1584] from 4.2.6p3-RC3: ntpsnmpd OID must be mib-2.197.
* [Bug 1659] from 4.2.6p3-RC4: Need CLOCK_TRUETIME not CLOCK_TRUE.
* [Bug 1663] ntpdsim should not open net sockets.
* [Bug 1665] from 4.2.6p3-RC4: is_anycast() u_int32_t should be u_int32.
* from 4.2.6p3: ntpsnmpd, libntpq warning cleanup.
* Remove 'calldelay' and 'sign' keywords (Dave Mills).
* Documentation updates from Dave Mills.
(4.2.7p63) 2010/10/13 Released by Harlan Stenn <stenn@ntp.org>
* [Bug 1080] from 4.2.6p3-RC3: ntpd on ipv6 routers very chatty.
* Documentation nit cleanup.
* Documentation updates from Dave Mills.
(4.2.7p62) 2010/10/12 Released by Harlan Stenn <stenn@ntp.org>
* [Bug 750] from 4.2.6p3-RC3: Non-existing device causes coredump with 
  RIPE-NCC driver.
* [Bug 1567] from 4.2.6p3-RC3: Support Arbiter 1093C Satellite Clock on
  Windows.
* [Bug 1581] from 4.2.6p3-RC3: printf format string mismatch leftover.
* [Bug 1659] from 4.2.6p3-RC3: Support Truetime Satellite Clocks on
  Windows. 
* [Bug 1660] from 4.2.6p3-RC3: On some systems, test is in /usr/bin, not
  /bin. 
* [Bug 1661] from 4.2.6p3-RC3: Re-indent refclock_ripencc.c.
* Lose peer_count from ntp_peer.c and ntp_proto.c (Dave Mills).
* Documentation updates from Dave Mills.
(4.2.7p61) 2010/10/06 Released by Harlan Stenn <stenn@ntp.org>
* Documentation and code cleanup from Dave Mills. No more NTP_MAXASSOC.
(4.2.7p60) 2010/10/04 Released by Harlan Stenn <stenn@ntp.org>
* Documentation updates from Dave Mills.
(4.2.7p59) 2010/10/02 Released by Harlan Stenn <stenn@ntp.org>
* Documentation updates from Dave Mills.
* Variable name cleanup from Dave Mills.
* [Bug 1657] darwin needs res_9_init, not res_init.
(4.2.7p58) 2010/09/30 Released by Harlan Stenn <stenn@ntp.org>
* Clock select bugfix from Dave Mills.
* [Bug 1554] peer may stay selected as system peer after becoming
  unreachable.
* [Bug 1644] from 4.2.6p3-RC3: cvo.sh should use lsb_release to identify
  linux distros.
* [Bug 1646] ntpd crashes with relative path to logfile.
(4.2.7p57) 2010/09/27 Released by Harlan Stenn <stenn@ntp.org>
* Documentation updates from Dave Mills.
(4.2.7p56) 2010/09/25 Released by Harlan Stenn <stenn@ntp.org>
* Clock combining algorithm improvements from Dave Mills.
* Documentation updates from Dave Mills.
* [Bug 1642] ntpdsim can't find simulate block in config file.
* [Bug 1643] from 4.2.6p3-RC3: Range-check the decoding of the RIPE-NCC
  status codes.
(4.2.7p55) 2010/09/22 Released by Harlan Stenn <stenn@ntp.org>
* Documentation updates from Dave Mills.
* [Bug 1636] from 4.2.6p3-RC2: segfault after denied remote config.
(4.2.7p54) 2010/09/21 Released by Harlan Stenn <stenn@ntp.org>
* More Initial convergence improvements from Dave Mills.
* Documentation updates from Dave Mills.
* [Bug 1635] from 4.2.6p3-RC2: "filegen ... enable" is not default.
(4.2.7p53) 2010/09/20 Released by Harlan Stenn <stenn@ntp.org>
* Documentation updates from Dave Mills.
* More Initial convergence improvements from Dave Mills.
(4.2.7p52) 2010/09/19 Released by Harlan Stenn <stenn@ntp.org>
* Initial convergence improvements from Dave Mills.
(4.2.7p51) 2010/09/18 Released by Harlan Stenn <stenn@ntp.org>
* [Bug 1344] from 4.2.6p3-RC1: ntpd on Windows exits without logging
  cause.
* [Bug 1629] 4.2.7p50 configure.ac changes invalidate config.cache.
* [Bug 1630] 4.2.7p50 cannot bootstrap on Autoconf 2.61.
(4.2.7p50) 2010/09/16 Released by Harlan Stenn <stenn@ntp.org>
* Cleanup NTP_LIB_M.
* [Bug 1628] Clean up -lxnet/-lsocket usage for (open)solaris.
(4.2.7p49) 2010/09/13 Released by Harlan Stenn <stenn@ntp.org>
* Documentation updates from Dave Mills.
(4.2.7p48) 2010/09/12 Released by Harlan Stenn <stenn@ntp.org>
* Documentation updates from Dave Mills.
(4.2.7p47) 2010/09/11 Released by Harlan Stenn <stenn@ntp.org>
* Documentation updates from Dave Mills.
* [Bug 1588] finish configure --disable-autokey implementation.
* [Bug 1616] refclock_acts.c: if (pp->leap == 2) is always false.
* [Bug 1620] [Backward Incompatible] "discard minimum" value should be in
  seconds, not log2 seconds.
(4.2.7p46) 2010/09/10 Released by Harlan Stenn <stenn@ntp.org>
* Use AC_SEARCH_LIBS instead of AC_CHECK_LIB for NTP_LIB_M.
(4.2.7p45) 2010/09/05 Released by Harlan Stenn <stenn@ntp.org>
* [Bug 1578] Consistently use -lm when needed.
(4.2.7p44) 2010/08/27 Released by Harlan Stenn <stenn@ntp.org>
* [Bug 1573] from 4.2.6p3-beta1: Miscalculation of offset in sntp.
(4.2.7p43) 2010/08/26 Released by Harlan Stenn <stenn@ntp.org>
* [Bug 1602] Refactor some of the sntp/ directory to facililtate testing.
(4.2.7p42) 2010/08/18 Released by Harlan Stenn <stenn@ntp.org>
* [Bug 1593] ntpd abort in free() with logconfig syntax error.
* [Bug 1595] from 4.2.6p3-beta1: empty last line in key file causes
  duplicate key to be added
* [Bug 1597] from 4.2.6p3-beta1: packet processing ignores RATE KoD packets,
  Because of a bug in string comparison.
(4.2.7p41) 2010/07/28 Released by Harlan Stenn <stenn@ntp.org>
* [Bug 1581] from 4.2.6p3-beta1: ntp_intres.c size_t printf format
  string mismatch.
* [Bug 1586] ntpd 4.2.7p40 doesn't write to syslog after fork on QNX.
* Avoid race with parallel builds using same source directory in
  scripts/genver by using build directory for temporary files.
* orphanwait documentation updates.
(4.2.7p40) 2010/07/12 Released by Harlan Stenn <stenn@ntp.org>
* [Bug 1395] ease ntpdate elimination with ntpd -w/--wait-sync
* [Bug 1396] allow servers on ntpd command line like ntpdate
(4.2.7p39) 2010/07/09 Released by Harlan Stenn <stenn@ntp.org>
* Fix typo in driver28.html.
* [Bug 1581] from 4.2.6p2: size_t printf format string mismatches, IRIG
  string buffers undersized.  Mostly backported from earlier ntp-dev
  fixes by Juergen Perlinger.
(4.2.7p38) 2010/06/20 Released by Harlan Stenn <stenn@ntp.org>
* [Bug 1570] backported to 4.2.6p2-RC7.
* [Bug 1575] from 4.2.6p2-RC7: use 'snprintf' with LIB_BUFLENGTH in
  inttoa.c, tvtoa.c and utvtoa.c
* [Bug 1576] backported to 4.2.6p2-RC7.
* Typo fix in a comment in ntp_proto.c.
(4.2.7p37) 2010/06/19 Released by Harlan Stenn <stenn@ntp.org>
* [Bug 1576] sys/sysctl.h depends on sys/param.h on OpenBSD.
(4.2.7p36) 2010/06/15 Released by Harlan Stenn <stenn@ntp.org>
* [Bug 1560] Initial support for orphanwait, from Dave Mills.
* clock_filter()/reachability fixes from Dave Mills.
(4.2.7p35) 2010/06/12 Released by Harlan Stenn <stenn@ntp.org>
* Rewrite of multiprecision macros in 'ntp_fp.h' from J. Perlinger
  <perlinger@ntp.org>
* [Bug 715] from 4.2.6p2-RC6: libisc Linux IPv6 interface iteration
  drops multicast flags.
(4.2.7p34) 2010/06/05 Released by Harlan Stenn <stenn@ntp.org>
* [Bug 1570] serial clock drivers get outdated input from kernel tty
  line buffer after startup
(4.2.7p33) 2010/06/04 Released by Harlan Stenn <stenn@ntp.org>
* [Bug 1561] from 4.2.6p2-RC5: ntpq, ntpdc "passwd" prompts for MD5
  password w/SHA1.
* [Bug 1565] from 4.2.6p2-RC5: sntp/crypto.c compile fails on MacOS over
  vsnprintf().
* from 4.2.6p2-RC5: Windows port: do not exit in
  ntp_timestamp_from_counter() without first logging the reason.
(4.2.7p32) 2010/05/19 Released by Harlan Stenn <stenn@ntp.org>
* Copyright file cleanup from Dave Mills.
* [Bug 1555] from 4.2.6p2-RC4: sntp illegal C (mixed code and
  declarations).
* [Bug 1558] pool prototype associations have 0.0.0.0 for remote addr.
* configure.ac: add --disable-autokey, #define AUTOKEY to enable future
  support for building without Autokey, but with OpenSSL for its digest
  algorithms (hash functions).  Code must be modified to use #ifdef
  AUTOKEY instead of #ifdef OPENSSL where appropriate to complete this.
* include/ntp_crypto.h: make assumption AUTOKEY implies OPENSSL explicit.
(4.2.7p31) 2010/05/11 Released by Harlan Stenn <stenn@ntp.org>
* [Bug 1325] from 4.2.6p2-RC3: unreachable code sntp recv_bcst_data().
* [Bug 1459] from 4.2.6p2-RC3: sntp MD5 authentication does not work
  with ntpd.
* [Bug 1552] from 4.2.6p2-RC3: update and complete broadcast and crypto
  features in sntp.
* [Bug 1553] from 4.2.6p2-RC3: sntp/configure.ac OpenSSL support.
* from 4.2.6p2-RC3: Escape unprintable characters in a refid in ntpq -p
  billboard.
* from 4.2.6p2-RC3: Simplify hash client code by providing OpenSSL
  EVP_*() API when built without OpenSSL.  (already in 4.2.7)
* from 4.2.6p2-RC3: Do not depend on ASCII in sntp.
(4.2.7p30) 2010/05/06 Released by Harlan Stenn <stenn@ntp.org>
* [Bug 1526] ntpd DNS pipe read EINTR with no network at startup.
* Update the ChangeLog entries when merging items from -stable.
(4.2.7p29) 2010/05/04 Released by Harlan Stenn <stenn@ntp.org>
* [Bug 1542] ntpd mrulist response may have incorrect last.older.
* [Bug 1543] ntpq mrulist must refresh nonce when retrying.
* [Bug 1544] ntpq mrulist sscanf timestamp format mismatch on 64-bit.
* Windows compiling hints/winnt.html update from G. Sunil Tej.
(4.2.7p28) 2010/05/03 Released by Harlan Stenn <stenn@ntp.org>
* [Bug 1512] from 4.2.6p2-RC3: ntpsnmpd should connect to net-snmpd
  via a unix-domain socket by default.
  Provide a command-line 'socket name' option.
* [Bug 1538] from 4.2.6p2-RC3: update refclock_nmea.c's call to
  getprotobyname().
* [Bug 1541] from 4.2.6p2-RC3: Fix wrong keyword for "maxclock".
(4.2.7p27) 2010/04/27 Released by Harlan Stenn <stenn@ntp.org>
(4.2.7p26) 2010/04/24 Released by Harlan Stenn <stenn@ntp.org>
* [Bug 1465] from 4.2.6p2-RC2: Make sure time from TS2100 is not
  invalid (backport from -dev).
* [Bug 1528] from 4.2.6p2-RC2: Fix EDITLINE_LIBS link order for ntpq
  and ntpdc.
* [Bug 1531] Require nonce with mrulist requests.
* [Bug 1532] Remove ntpd support for ntpdc's monlist in favor of ntpq's
  mrulist.
* [Bug 1534] from 4.2.6p2-RC2: conflicts with VC++ 2010 errno.h.
* [Bug 1535] from 4.2.6p2-RC2: "restrict -4 default" and "restrict
  -6 default" ignored.
(4.2.7p25) 2010/04/20 Released by Harlan Stenn <stenn@ntp.org>
* [Bug 1528] from 4.2.6p2-RC2: Remove --with-arlib from br-flock.
* [Bug 1503] [Bug 1504] [Bug 1518] [Bug 1522] from 4.2.6p2-RC2:
  all of which were fixed in 4.2.7 previously. 
(4.2.7p24) 2010/04/13 Released by Harlan Stenn <stenn@ntp.org>
* [Bug 1390] Control PPS on the Oncore M12.
* [Bug 1518] Windows ntpd should lock to one processor more
  conservatively.
* [Bug 1520] '%u' formats for size_t gives warnings with 64-bit builds.
* [Bug 1522] Enable range syntax "trustedkey (301 ... 399)".
* Documentation updates for 4.2.7p22 changes and additions, updating
  ntpdc.html, ntpq.html, accopt.html, confopt.html, manyopt.html,
  miscopt.html, and miscopt.txt.
* accopt.html: non-ntpport doc changes from Dave Mills.
* Modify full MRU list preemption when full to match "discard monitor"
  documentation, by removing exception for count == 1.
(4.2.7p23) 2010/04/04 Released by Harlan Stenn <stenn@ntp.org>
* [Bug 1516] unpeer by IP address fails, DNS name works.
* [Bug 1517] ntpq and ntpdc should verify reverse DNS before use.
  ntpq and ntpdc now use the following format for showing purported
  DNS names from IP address "reverse" DNS lookups when the DNS name
  does not exist or does not include the original IP address among
  the results: "192.168.1.2 (fake.dns.local)".
(4.2.7p22) 2010/04/02 Released by Harlan Stenn <stenn@ntp.org>
* [Bug 1432] Don't set inheritable flag for linux capabilities.
* [Bug 1465] Make sure time from TS2100 is not invalid.
* [Bug 1483] AI_NUMERICSERV undefined in 4.2.7p20.
* [Bug 1497] fudge is broken by getnetnum() change.
* [Bug 1503] Auto-enabling of monitor for "restrict ... limited" wrong.
* [Bug 1504] ntpdate tickles ntpd "discard minimum 1" rate limit if
  "restrict ... limited" is used.
* ntpdate: stop querying source after KoD packet response, log it.
* ntpdate: rate limit each server to 2s between packets.
* From J. N. Perlinger: avoid pointer wraparound warnings in dolfptoa(),
  printf format mismatches with 64-bit size_t.
* Broadcast client (ephemeral) associations should be demobilized only
  if they are not heard from for 10 consecutive polls, regardless of
  surviving the clock selection.  Fix from David Mills.
* Add "ntpq -c ifstats" similar to "ntpdc -c ifstats".
* Add "ntpq -c sysstats" similar to "ntpdc -c sysstats".
* Add "ntpq -c monstats" to show monlist knobs and stats.
* Add "ntpq -c mrulist" similar to "ntpdc -c monlist" but not
  limited to 600 rows, and with filtering and sorting options:
  ntpq -c "mrulist mincount=2 laddr=192.168.1.2 sort=-avgint"
  ntpq -c "mrulist sort=addr"
  ntpq -c "mrulist mincount=2 sort=count"
  ntpq -c "mrulist sort=-lstint"
* Modify internal representation of MRU list to use l_fp fixed-point
  NTP timestamps instead of seconds since startup.  This increases the
  resolution and substantially improves accuracy of sorts involving
  timestamps, at the cost of flushing all MRU entries when the clock is
  stepped, to ensure the timestamps can be compared with the current
  get_systime() results.
* Add ntp.conf "mru" directive to configure MRU parameters, such as
  "mru mindepth 600 maxage 64 maxdepth 5000 maxmem 1024" or
  "mru initalloc 0 initmem 16 incalloc 99 incmem 4".  Several pairs are
  equivalent with one in units of MRU entries and its twin in units of
  kilobytes of memory, so the last one used in ntp.conf controls:
  maxdepth/maxmem, initalloc/initmem, incalloc/incmem.  With the above
  values, ntpd will preallocate 16kB worth of MRU entries, allocating
  4kB worth each time more are needed, with a hard limit of 1MB of MRU
  entries.  Until there are more than 600 entries none would be reused.
  Then only entries for addresses last seen 64 seconds or longer ago are
  reused.
* Limit "ntpdc -c monlist" response in ntpd to 600 entries, the previous
  overall limit on the MRU list depth which was driven by the monlist
  implementation limit of one request with a single multipacket
  response.
* New "pool" directive implementation modeled on manycastclient.
* Do not abort on non-ASCII characters in ntp.conf, ignore them.
* ntpq: increase response reassembly limit from 24 to 32 packets, add
  discussion in comment regarding results with even larger MAXFRAGS.
* ntpq: handle "passwd MYPASSWORD" (without prompting) as with ntpdc.
* ntpdc: do not examine argument to "passwd" if not supplied.
* configure: remove check for pointer type used with qsort(), we
  require ANSI C which mandates void *.
* Reset sys_kodsent to 0 in proto_clr_stats().
* Add sptoa()/sockporttoa() similar to stoa()/socktoa() adding :port.
* Use memcpy() instead of memmove() when buffers can not overlap.
* Remove sockaddr_storage from our sockaddr_u union of sockaddr,
  sockaddr_in, and sockaddr_in6, shaving about 100 bytes from its size
  and substantially decreasing MRU entry memory consumption.
* Extend ntpq readvar (alias rv) to allow fetching up to three named
  variables in one operation:  ntpq -c "rv 0 version offset frequency".
* ntpq: use srchost variable to show .POOL. prototype associations'
  hostname instead of address 0.0.0.0.
* "restrict source ..." configures override restrictions for time
  sources, allows tight default restrictions to be used with the pool
  directive (where server addresses are not known in advance).
* Ignore "preempt" modifier on manycastclient and pool prototype
  associations.  The resulting associations are preemptible, but the
  prototype must not be.
* Maintain and use linked list of associations (struct peer) in ntpd,
  avoiding walking 128 hash table entries to iterate over peers.
* Remove more workarounds unneeded since we require ISO C90 AKA ANSI C:
  - remove fallback implementations for memmove(), memset, strstr().
  - do not test for atexit() or memcpy().
* Collapse a bunch of code duplication in ntpd/ntp_restrict.c added with
  support for IPv6.
* Correct some corner case failures in automatically enabling the MRU
  list if any "restrict ... limited" is in effect, and in disabling MRU
  maintenance. (ntp_monitor.c, ntp_restrict.c)
* Reverse the internal sort order of the address restriction lists, but
  preserve the same behavior.  This allows removal of special-case code
  related to the default restrictions and more straightforward lookups
  of restrictions for a given address (now, stop on first match).
* Move ntp_restrict.c MRU doubly-linked list maintenance code into
  ntp_lists.h macros, allowing more duplicated source excision.
* Repair ntpdate.c to no longer test HAVE_TIMER_SETTIME.
* Do not reference peer_node/unpeer_node after freeing when built with
  --disable-saveconfig and using DNS.
(4.2.7p21) 2010/03/31 Released by Harlan Stenn <stenn@ntp.org>
* [Bug 1514] from 4.2.6p1-RC6: Typo in ntp_proto.c: fabs(foo < .4)
  should be fabs(foo) < .4.
* [Bug 1464] from 4.2.6p1-RC6: synchronization source wrong for
  refclocks ARCRON_MSF (27) and SHM (28).
* From 4.2.6p1-RC6: Correct Windows port's refclock_open() to
  return 0 on failure not -1.
* From 4.2.6p1-RC6: Correct CHU, dumbclock, and WWVB drivers to
  check for 0 returned from refclock_open() on failure.
* From 4.2.6p1-RC6: Correct "SIMUL=4 ./flock-build -1" to
  prioritize -1/--one.
* [Bug 1306] constant conditionals in audio_gain().
(4.2.7p20) 2010/02/13 Released by Harlan Stenn <stenn@ntp.org>
* [Bug 1483] hostname in ntp.conf "restrict" parameter rejected.
* Use all addresses for each restrict by hostname.
* Use async DNS to resolve trap directive hostnames.
(4.2.7p19) 2010/02/09 Released by Harlan Stenn <stenn@ntp.org>
* [Bug 1338] Update the association type codes in ntpq.html.
* [Bug 1478] from 4.2.6p1-RC5: linking fails: EVP_MD_pkey_type.
* [Bug 1479] from 4.2.6p1-RC5: not finding readline headers.
* [Bug 1484] from 4.2.6p1-RC5: ushort is not defined in QNX6.
(4.2.7p18) 2010/02/07 Released by Harlan Stenn <stenn@ntp.org>
* [Bug 1480] from 4.2.6p1-RC5: snprintf() cleanup caused 
  unterminated refclock IDs.
* Stop using getaddrinfo() to convert numeric address strings to on-wire
  addresses in favor of is_ip_address() alone.
(4.2.7p17) 2010/02/05 Released by Harlan Stenn <stenn@ntp.org>
* [Bug 1477] from 4.2.6p1-RC5: First non-gmake make in clone
  w/VPATH can't make COPYRIGHT.
* Attempts to cure CID 108 CID 118 CID 119 TAINTED_SCALAR warnings.
* Broaden ylwrap workaround VPATH_HACK to all non-GNU make.
(4.2.7p16) 2010/02/04 Released by Harlan Stenn <stenn@ntp.org>
* [Bug 1474] from 4.2.6p1-RC4: ntp_keygen LCRYPTO after libntp.a.
* Include 4.2.6p1-RC4: Remove arlib.
(4.2.7p15) 2010/02/03 Released by Harlan Stenn <stenn@ntp.org>
* [Bug 1455] from 4.2.6p1: ntpd does not try /etc/ntp.audio.
* Include 4.2.6p1: Convert many sprintf() calls to snprintf(), also
  strcpy(), strcat().
* Include 4.2.6p1: Fix widely cut-n-pasted bug in refclock shutdown
  after failed start.
* Include 4.2.6p1: Remove some dead code checking for emalloc()
  returning NULL.
(4.2.7p14) 2010/02/02 Released by Harlan Stenn <stenn@ntp.org>
* [Bug 1338] ntpq displays incorrect association type codes.
* [Bug 1469] u_int32, int32 changes broke HP-UX 10.20 build.
* [Bug 1470] from 4.2.6p1: "make distdir" compiles keyword-gen.
* [Bug 1471] CID 120 CID 121 CID 122 is_ip_address() uninit family.
* [Bug 1472] CID 116 CID 117 minor warnings in new DNS code.
* [Bug 1473] from 4.2.6p1: "make distcheck" version.m4 error.
(4.2.7p13) 2010/01/31 Released by Harlan Stenn <stenn@ntp.org>
* [Bug 1467] from 4.2.6p1: Fix bogus rebuild of sntp/sntp.html.
(4.2.7p12) 2010/01/30 Released by Harlan Stenn <stenn@ntp.org>
* [Bug 1468] 'make install' broken for root on default NFS mount.
(4.2.7p11) 2010/01/28 Released by Harlan Stenn <stenn@ntp.org>
* [Bug 47] Debugging and logging do not work after a fork.
* [Bug 1010] getaddrinfo() could block and thus should not be called by
  the main thread/process.
* New async DNS resolver in ntpd allows nonblocking queries anytime,
  instead of only once at startup.
(4.2.7p10) 2010/01/24 Released by Harlan Stenn <stenn@ntp.org>
* [Bug 1140] from 4.2.6p1-RC5: Clean up debug.html, decode.html,
  and ntpq.html.
* Include 4.2.6p1-RC3: Use TZ=UTC instead of TZ= when calling date in
  scripts/mkver.in .
* [Bug 1448] from 4.2.6p1-RC3: Some macros not correctly conditionally
  or absolutely defined on Windows.
* [Bug 1449] from 4.2.6p1-RC3: ntpsim.h in ntp_config.c should be used
  conditionally.
* [Bug 1450] from 4.2.6p1-RC3: Option to exclude warnings not
  unconditionally defined on Windows.
(4.2.7p9) 2010/01/13 Released by Harlan Stenn <stenn@ntp.org>
(4.2.7p8) 2010/01/12 Released by Harlan Stenn <stenn@ntp.org>
* [Bug 702] ntpd service logic should use libopts to examine cmdline.
* [Bug 1451] from 4.2.6p1-RC3: sntp leaks KoD entry updating.
* [Bug 1453] from 4.2.6p1-RC3: Use $CC in config.cache filename.
(4.2.7p7) 2009/12/30 Released by Harlan Stenn <stenn@ntp.org>
* [Bug 620] ntpdc getresponse() esize != *rsize s/b size != *rsize.
* [Bug 1446] 4.2.7p6 requires autogen, missing ntpd.1, *.texi, *.menu.
(4.2.7p6) 2009/12/28 Released by Harlan Stenn <stenn@ntp.org>
* [Bug 1443] Remove unnecessary dependencies on ntp_io.h
* [Bug 1442] Move Windows functions into libntp files
* [Bug 1127] from 4.2.6p1-RC3: Check the return of X590_verify().
* [Bug 1439] from 4.2.6p1-RC3: .texi gen after binary is linked.
* [Bug 1440] from 4.2.6p1-RC3: Update configure.ac to support kfreebsd.
* [Bug 1445] from 4.2.6p1-RC3: IRIX does not have -lcap or support
  linux capabilities.
(4.2.7p5) 2009/12/25 Released by Harlan Stenn <stenn@ntp.org>
* Include 4.2.6p1-RC2
(4.2.7p4) 2009/12/24 Released by Harlan Stenn <stenn@ntp.org>
* [Bug 1429] ntpd -4 option does not reliably force IPv4 resolution.
* [Bug 1431] System headers must come before ntp headers in ntp_intres.c .
(4.2.7p3) 2009/12/22 Released by Harlan Stenn <stenn@ntp.org>
* [Bug 1426] scripts/VersionName needs . on the search path.
* [Bug 1427] quote missing in ./build - shows up on NetBSD.
* [Bug 1428] Use AC_HEADER_RESOLV to fix breaks from resolv.h
(4.2.7p2) 2009/12/20 Released by Harlan Stenn <stenn@ntp.org>
* [Bug 1419] ntpdate, ntpdc, sntp, ntpd ignore configure --bindir.
* [Bug 1421] add util/tg2, a clone of tg that works on Linux, NetBSD, and
  FreeBSD
(4.2.7p1) 2009/12/15 Released by Harlan Stenn <stenn@ntp.org>
* [Bug 1348] ntpd Windows port should wait for sendto() completion.
* [Bug 1413] test OpenSSL headers regarding -Wno-strict-prototypes.
* [Bug 1418] building ntpd/ntpdc/ntpq statically with ssl fails.
(4.2.7p0) 2009/12/13 Released by Harlan Stenn <stenn@ntp.org>
* [Bug 1412] m4/os_cflags.m4 caches results that depend on $CC.
* [Bug 1414] Enable "make distcheck" success with BSD make.
(4.2.7) 2009/12/09 Released by Harlan Stenn <stenn@ntp.org>
* [Bug 1407] configure.ac: recent GNU Make -v does not include "version".
---
(4.2.6p5) 2011/12/24 Released by Harlan Stenn <stenn@ntp.org>

No changes from 4.2.6p5-RC3.

---
(4.2.6p5-RC3) 2011/12/08 Released by Harlan Stenn <stenn@ntp.org>

* [Bug 2082] 3-char refid sent by ntpd 4.2.6p5-RC2 ends with extra dot.
* [Bug 2085] clock_update() sys_rootdisp calculation omits root delay.
* [Bug 2086] get_systime() should not offset by sys_residual.
* [Bug 2087] sys_jitter calculation overweights sys.peer jitter.
* Ensure NULL peer->dstadr is not accessed in orphan parent selection.

---
(4.2.6p5-RC2) 2011/11/30 Released by Harlan Stenn <stenn@ntp.org>

* [Bug 2050] Orphan mode stratum counting to infinity.
* [Bug 2059] optional billboard column "server" does not honor -n.
* [Bug 2066] ntpq lopeers ipv6 "local" column overrun.
* [Bug 2068] ntpd sends nonprintable stratum 16 refid to ntpq.
* [Bug 2069] broadcastclient, multicastclient spin up duplicate
  ephemeral associations without broadcastdelay.
* [Bug 2072] Orphan parent selection metric needs ntohl().
* Exclude not-yet-determined sys_refid from use in loopback TEST12
  (from David Mills).
* Never send KoD rate limiting response to MODE_SERVER response.

---
(4.2.6p5-RC1) 2011/10/18 Released by Harlan Stenn <stenn@ntp.org>

* [Bug 2034] Listening address configuration with prefix misapplied.

---
(4.2.6p4) 2011/09/22 Released by Harlan Stenn <stenn@ntp.org>

* [Bug 1984] ntp/libisc fails to compile on OS X 10.7 (Lion).
* [Bug 1985] "logconfig =allall" rejected.
* [Bug 2001] ntpdc timerstats reports overruns as handled.
* [Bug 2003] libntpq ntpq_read_assoc_peervars() broken.
* [Backward Incompatible] sntp: -l/--filelog -> -l/--logfile, to be
  consistent with ntpd.
* libopts/file.c fix from Bruce Korb (arg-type=file).

---
(4.2.6p4-RC2) 2011/08/04 Released by Harlan Stenn <stenn@ntp.org>

* [Bug 1608] Parse Refclock driver should honor trusttime.
* [Bug 1961] html2man update: distribute ntp-wait.html.
* [Bug 1970] UNLINK_EXPR_SLIST() causes crash if list is empty.
* [Bug 1972] checking for struct rtattr fails.
* [Bug 1975] libntp/mktime.c won't work with 64-bit time_t
* [Bug 1978] [Bug 1134] fix in 4.2.6p4-RC1 doesn't build on older Linux.
* Backport several fixes for Coverity warnings from ntp-dev.
* Backport if_nametoindex() check for hpux.

---
(4.2.6p4-RC1) 2011/07/10 Released by Harlan Stenn <stenn@ntp.org>

* [Bug 1134] ntpd fails binding to tentative IPv6 addresses.
* [Bug 1790] Update config.guess and config.sub to detect AIX6.
* [Bug 1961] html2man needs an update.
* Update the NEWS file.

---
(4.2.6p4-beta2) 2011/05/25 Released by Harlan Stenn <stenn@ntp.org>

* [Bug 1695] ntpdate takes longer than necessary.
* [Bug 1832] ntpdate doesn't allow timeout > 2s.
* [Bug 1933] WWVB/Spectracom driver timestamps LFs, not CRs.
* Backport utility routines from ntp-dev: mprintf(), emalloc_zero().

---
(4.2.6p4-beta1) 2011/05/16 Released by Harlan Stenn <stenn@ntp.org>

* [Bug 1554] peer may stay selected as system peer after becoming
  unreachable.
* [Bug 1921] LOCAL, ACTS drivers with "prefer" excluded from initial
  candidate list.
* [Bug 1923] orphan parent favored over LOCAL, ACTS drivers.
* [Bug 1924] Billboard tally codes sometimes do not match operation,
  variables.
* Enable tickadj-like taming of wildly off-spec Windows clock using
  NTPD_TICKADJ_PPM env. var. specifying baseline slew.
* Upgrade to AutoGen 5.11.9 (and require it).
* Upgrade to libopts 35.0.10 from AutoGen 5.11.9pre8.

---
(4.2.6p3) 2011/01/03 Released by Harlan Stenn <stenn@ntp.org>

* [Bug 1764] Palisade driver doesn't build on Linux
* Create and use scripts/check--help when generating .texi files.
* Update bk triggers for the bk-5 release.
* Update genCommitLog for the bk-5 release.
* Update the copyright year.

---
(4.2.6p3-RC12) 2010/12/25 Released by Harlan Stenn <stenn@ntp.org>

* [Bug 1458] Can not compile NTP on FreeBSD 4.7.
* [Bug 1510] Add modes 20/21 for driver 8 to support RAWDCF @ 75 baud.
* [Bug 1618] Unreachable code in jjy_start(). (backport from ntp-dev)
* [Bug 1719] ntp-keygen -V crash. (backport)
* [Bug 1740] ntpdc treats many counters as signed. (backport)
* [Bug 1741] Enable multicast reception on each address (Windows).
* [Bug 1742] Fix a typo in an error message in the "build" script.
* [Bug 1743] Display timezone offset when showing time for sntp in the
local timezone.
* [Bug 1751] Support for Atari FreeMiNT OS.
* [Bug 1754] --version output should be more verbose.
* [Bug 1757] oncore snprintf("%m") doesn't expand %m.
* [Bug 1758] setsockopt IPV6_MULTICAST_IF with wrong ifindex.
* [Bug 1760] ntpd Windows interpolation cannot be disabled.
* [Bug 1762] manycastclient solicitation responses interfere.
* Upgrade to libopts 34.0.9 from AutoGen 5.11.6pre7.
* Relax minimum Automake version to 1.10 with updated libopts.m4.
* Suppress ntp-keygen OpenSSL version display for --help, --version,
display both build and runtime OpenSSL versions when they differ.
* Clean up m4 quoting in configure.ac, *.m4 files, resolving
  intermittent AC_LANG_PROGRAM possibly undefined errors.
* Clean up the SNTP documentation.
* Other manycastclient repairs:
  Separate handling of scope ID embedded in many in6_addr from ifindex
  used for IPv6 multicasting ioctls.
  Add INT_PRIVACY endpt bit flag for IPv6 RFC 4941 privacy addresses.
  Enable outbound multicast from only one address per interface in the
  same subnet, and in that case prefer embedded MAC address modified
  EUI-64 IPv6 addresses first, then static, and last RFC 4941 privacy
  addresses.
  Use setsockopt(IP[V6]_MULTICAST_IF) before each send to multicast to
  select the local source address, using the correct socket is not
  enough.

---
(4.2.6p3-RC11) 2010/11/28 Released by Harlan Stenn <stenn@ntp.org>

* [Bug 1725] ntpd sends multicast from only one address.
* [Bug 1728] In ntp_openssl.m4, don't add -I/usr/include or -L/usr/lib
  to CPPFLAGS or LDFLAGS.
* [Bug 1733] IRIX doesn't have 'head' (affects scripts/checkChangeLog).
* Remove log_msg() and debug_msg() from sntp in favor of msyslog().
* Use a single copy of libopts/, in sntp/.
* Upgrade libopts to 33.3.8.
* Bump minimum Automake version to 1.11, required for AM_COND_IF
  use in LIBOPTS_CHECK.
* Improvements to the 'build' script.

---
(4.2.6p3-RC10) 2010/11/14 Released by Harlan Stenn <stenn@ntp.org>

* [Bug 1681] More sntp logging cleanup.
* [Bug 1683] Non-localhost on loopback exempted from nic rules.

---
(4.2.6p3-RC9) 2010/11/10 Released by Harlan Stenn <stenn@ntp.org>

* [Bug 1574] sntp:set_time doesn't set tv_usec correctly.
* [Bug 1681] sntp logging cleanup.
* [Bug 1683] Interface binding does not seem to work as intended.
* [Bug 1691] Use first NMEA sentence each second.
* [Bug 1692] packageinfo.sh needs to be "sourced" using ./ .
* [Bug 1709] ntpdate ignores replies with equal receive and transmit
  timestamps.
* Backport sntp from -dev

---
(4.2.6p3-RC8) 2010/10/29 Released by Harlan Stenn <stenn@ntp.org>

* [Bug 1685] NMEA driver mode byte confusion.
* First cut at using scripts/checkChangeLog.

---
(4.2.6p3-RC7) 2010/10/25 Released by Harlan Stenn <stenn@ntp.org>

* [Bug 1676] NMEA: $GPGLL did not work after fix for Bug 1571.
* Added scripts/checkChangeLog.

---
(4.2.6p3-RC6) 2010/10/24 Released by Harlan Stenn <stenn@ntp.org>

* [Bug 1571] NMEA does not relate data to PPS edge.
* [Bug 1572] NMEA time adjustment for GPZDG buggy.
* [Bug 1675] Prohibit includefile remote config.

---
(4.2.6p3-RC5) 2010/10/22 Released by Harlan Stenn <stenn@ntp.org>

* [Bug 1649] Require NMEA checksum if $GPRMC or previously seen.
* [Bug 1669] NTP 4.2.6p2 fails to compile on IBM AIX 5.3.

---
(4.2.6p3-RC4) 2010/10/16 Released by Harlan Stenn <stenn@ntp.org>

* [Bug 1584] wrong SNMP type for precision, resolution.
* [Bug 1659] Need CLOCK_TRUETIME not CLOCK_TRUE.
* [Bug 1665] is_anycast() u_int32_t should be u_int32.
* ntpsnmpd, libntpq warning cleanup.

---
(4.2.6p3-RC3) 2010/10/14 Released by Harlan Stenn <stenn@ntp.org>

* [Bug 750] Non-existing device causes coredump with RIPE-NCC driver.
* [Bug 1080] ntpd on ipv6 routers very chatty.
* [Bug 1567] Support Arbiter 1093C Satellite Clock on Windows.
* [Bug 1581] printf format string mismatch leftover.
* [Bug 1584] ntpsnmpd OID must be mib-2.197.
* [Bug 1643] Range-check the decoding of the RIPE-NCC status codes.
* [Bug 1644] cvo.sh should use lsb_release to identify linux distros.
* [Bug 1659] Support Truetime Satellite Clocks on Windows.
* [Bug 1660] On some systems, test is in /usr/bin, not /bin.
* [Bug 1661] Re-indent refclock_ripencc.c.

---
(4.2.6p3-RC2) 2010/09/25 Released by Harlan Stenn <stenn@ntp.org>

* [Bug 1635] "filegen ... enable" is not default.
* [Bug 1636] yyparse() segfault after denied filegen remote config.

---
(4.2.6p3-RC1) 2010/09/18 Released by Harlan Stenn <stenn@ntp.org>

* [Bug 1344] ntpd on Windows exits without logging cause.

---
(4.2.6p3-beta1) 2010/09/11 Released by Harlan Stenn <stenn@ntp.org>

* [Bug 1573] Miscalculation of offset in sntp.
* [Bug 1595] empty last line in key file causes duplicate key to be added
* [Bug 1597] packet processing ignores RATE KoD packets, because of
  a bug in string comparison.
* [Bug 1581] ntp_intres.c size_t printf format string mismatch.

---
(4.2.6p2) 2010/07/09 Released by Harlan Stenn <stenn@ntp.org>

* [Bug 1581] size_t printf format string mismatches, IRIG string buffers
  undersized.  Mostly backported from earlier ntp-dev fixes by Juergen
  Perlinger.

---
(4.2.6p2-RC7) 2010/06/19 Released by Harlan Stenn <stenn@ntp.org>

* [Bug 1570] serial clock drivers get outdated input from kernel tty
  line buffer after startup
* [Bug 1575] use 'snprintf' with LIB_BUFLENGTH in inttoa.c, tvtoa.c and
  utvtoa.c
* [Bug 1576] sys/sysctl.h depends on sys/param.h on OpenBSD.

---
(4.2.6p2-RC6) 2010/06/12 Released by Harlan Stenn <stenn@ntp.org>

* [Bug 715] libisc Linux IPv6 interface iteration drops multicast flags.

---
(4.2.6p2-RC5) 2010/06/03 Released by Harlan Stenn <stenn@ntp.org>

* [Bug 1561] ntpq, ntpdc "passwd" prompts for MD5 password w/SHA1.
* [Bug 1565] sntp/crypto.c compile fails on MacOS over vsnprintf().
* Windows port: do not exit in ntp_timestamp_from_counter() without
  first logging the reason.
* Support "passwd blah" syntax in ntpq.

---
(4.2.6p2-RC4) 2010/05/19 Released by Harlan Stenn <stenn@ntp.org>

* [Bug 1555] 4.2.6p2-RC3 sntp illegal C (mixed code and declarations).

---
(4.2.6p2-RC3) 2010/05/11 Released by Harlan Stenn <stenn@ntp.org>

* [Bug 1325] unreachable code in sntp recv_bcst_data().
* [Bug 1459] sntp MD5 authentication does not work with ntpd.
* [Bug 1512] ntpsnmpd should connect to net-snmpd via a unix-domain
  socket by default.  Provide a command-line 'socket name' option.
* [Bug 1538] update refclock_nmea.c's call to getprotobyname().
* [Bug 1541] Fix wrong keyword for "maxclock".
* [Bug 1552] update and complete broadcast and crypto features in sntp.
* [Bug 1553] sntp/configure.ac OpenSSL support.
* Escape unprintable characters in a refid in ntpq -p billboard.
* Simplify hash client code by providing OpenSSL EVP_*() API when built
  without OpenSSL.  (from ntp-dev)
* Do not depend on ASCII values for ('A' - '0'), ('a' - '0') in sntp.
* Windows compiling hints/winnt.html update from G. Sunil Tej.

---
(4.2.6p2-RC2) 2010/04/27 Released by Harlan Stenn <stenn@ntp.org>

* [Bug 1465] Make sure time from TS2100 is not invalid (backport from
  ntp-dev).
* [Bug 1528] Fix EDITLINE_LIBS link order for ntpq and ntpdc.
* [Bug 1534] win32/include/isc/net.h conflicts with VC++ 2010 errno.h.
* [Bug 1535] "restrict -4 default" and "restrict -6 default" ignored.
* Remove --with-arlib from br-flock.

---
(4.2.6p2-RC1) 2010/04/18 Released by Harlan Stenn <stenn@ntp.org>

* [Bug 1503] Auto-enabling of monitor for "restrict ... limited" wrong.
* [Bug 1504] ntpdate tickles ntpd "discard minimum 1" rate limit if
  "restrict ... limited" is used.
* [Bug 1518] Windows ntpd should lock to one processor more
  conservatively.
* [Bug 1522] Enable range syntax "trustedkey (301 ... 399)".
* Update html/authopt.html controlkey, requestkey, and trustedkey docs.

---
(4.2.6p1) 2010/04/09 Released by Harlan Stenn <stenn@ntp.org>
(4.2.6p1-RC6) 2010/03/31 Released by Harlan Stenn <stenn@ntp.org>

* [Bug 1514] Typo in ntp_proto.c: fabs(foo < .4) should be fabs(foo) < .4.
* [Bug 1464] synchronization source wrong for refclocks ARCRON_MSF (27)
  and SHM (28).
* Correct Windows port's refclock_open() to return 0 on failure not -1.
* Correct CHU, dumbclock, and WWVB drivers to check for 0 returned from
  refclock_open() on failure.
* Correct "SIMUL=4 ./flock-build -1" to prioritize -1/--one.

---
(4.2.6p1-RC5) 2010/02/09 Released by Harlan Stenn <stenn@ntp.org>

* [Bug 1140] Clean up debug.html, decode.html, and ntpq.html.
* [Bug 1438] Remove dead code from sntp/networking.c.
* [Bug 1477] 1st non-gmake make in clone w/VPATH can't make COPYRIGHT.
* [Bug 1478] linking fails with undefined reference EVP_MD_pkey_type.
* [Bug 1479] Compilation fails because of not finding readline headers.
* [Bug 1480] snprintf() cleanup caused unterminated refclock IDs.
* [Bug 1484] ushort is not defined in QNX6.

---
(4.2.6p1-RC4) 2010/02/04 Released by Harlan Stenn <stenn@ntp.org>

* [Bug 1455] ntpd does not try /etc/ntp.audio as documented.
* [Bug 1467] Fix bogus rebuild of sntp/sntp.html
* [Bug 1470] "make distdir" in $srcdir builds keyword-gen, libntp.a.
* [Bug 1473] "make distcheck" before build can't make sntp/version.m4.
* [Bug 1474] ntp_keygen needs LCRYPTO after libntp.a.
* Convert many sprintf() calls to snprintf(), also strcpy(), strcat().
* Fix widely cut-n-pasted bug in refclock shutdown after failed start.
* Remove some dead code checking for emalloc() returning NULL.
* Remove arlib.

---
(4.2.6p1-RC3) 2010/01/24 Released by Harlan Stenn <stenn@ntp.org>

* Use TZ=UTC instead of TZ= when calling date in scripts/mkver.in .
* [Bug 1448] Some macros not correctly conditionally or absolutely defined
  on Windows.
* [Bug 1449] ntpsim.h in ntp_config.c should be used conditionally.
* [Bug 1450] Option to exclude warnings not unconditionally defined on Windows.
* [Bug 1127] Properly check the return of X590_verify() - missed one.
* [Bug 1439] .texi generation must wait until after binary is linked.
* [Bug 1440] Update configure.ac to support kfreebsd.
* [Bug 1445] IRIX does not have -lcap or support linux capabilities.
* [Bug 1451] CID 115: sntp leaks KoD entry when updating existing.
* [Bug 1453] Use $CC in config.cache filename in ./build script.

---
(4.2.6p1-RC2) 2009/12/25 Released by Harlan Stenn <stenn@ntp.org>

* [Bug 1411] Fix status messages in refclock_oncore.c.
* [Bug 1416] MAXDNAME undefined on Solaris 2.6.
* [Bug 1419] ntpdate, ntpdc, sntp, ntpd ignore configure --bindir.
* [Bug 1424] Fix check for rtattr (rtnetlink.h).
* [Bug 1425] unpeer by association ID sets up for duplicate free().
* [Bug 1426] scripts/VersionName needs . on the search path.
* [Bug 1427] quote missing in ./build - shows up on NetBSD.
* [Bug 1428] Use AC_HEADER_RESOLV to fix breaks from resolv.h
* [Bug 1429] ntpd -4 option does not reliably force IPv4 resolution.
* [Bug 1431] System headers must come before ntp headers in ntp_intres.c .
* [Bug 1434] HP-UX 11 ip_mreq undeclared, _HPUX_SOURCE helps some.
* [Bug 1435] sntp: Test for -lresolv using the same tests as in ntp.

---
(4.2.6p1-RC1) 2009/12/20 Released by Harlan Stenn <stenn@ntp.org>

* [Bug 1409] Put refclock_neoclock4x.c under the NTP COPYRIGHT notice.
  This should allow debian and other distros to add this refclock driver
  in further distro releases.
  Detect R2 hardware releases.
* [Bug 1412] m4/os_cflags.m4 caches results that depend on $CC.
* [Bug 1413] test OpenSSL headers regarding -Wno-strict-prototypes.
* [Bug 1414] Enable "make distcheck" success with BSD make.
* [Bug 1415] Fix Mac OS X link problem.
* [Bug 1418] building ntpd/ntpdc/ntpq statically with ssl fails.
* Build infrastructure updates to enable beta releases of ntp-stable.

---
(4.2.6) 2009/12/09 Released by Harlan Stenn <stenn@ntp.org>
* [Sec 1331] from4.2.4p8: DoS with mode 7 packets - CVE-2009-3563.
* [Bug 508] Fixed leap second handling for Windows.
(4.2.5p250-RC) 2009/11/30 Released by Harlan Stenn <stenn@ntp.org>
* sntp documentation updates.
* [Bug 761] internal resolver does not seem to honor -4/-6 qualifiers
* [Bug 1386] Deferred DNS doesn't work on NetBSD
* [Bug 1391] avoid invoking autogen twice for .c and .h files.
* [Bug 1397] shmget() refclock_shm failing because of file mode.
* Pass no_needed to ntp_intres as first part of fixing [Bug 975].
* Add ./configure --enable-force-defer-DNS to help debugging.
(4.2.5p249-RC) 2009/11/28 Released by Harlan Stenn <stenn@ntp.org>
* [Bug 1400] An empty KOD DB file causes sntp to coredump.
* sntp: documentation cleanup.
* sntp: clean up some error messages.
* sntp: Use the precision to control how many offset digits are shown.
* sntp: Show root dispersion.
* Cleanup from the automake/autoconf upgrades.
(4.2.5p248-RC) 2009/11/26 Released by Harlan Stenn <stenn@ntp.org>
* Prepare for the generation of sntp.html.
* Documentation changes from Dave Mills.
* [Bug 1387] Storage leak in ntp_intres (minor).
* [Bug 1389] buffer overflow in refclock_oncore.c
* [Bug 1391] .texi usage text from installed, not built binaries.
* [Bug 1392] intres retries duplicate assocations endlessly.
* Correct *-opts.h dependency so default 'get' action isn't used.
(4.2.5p247-RC) 2009/11/20 Released by Harlan Stenn <stenn@ntp.org>
* [Bug 1142] nodebug builds shed no light on -d, -D option failure.
* [Bug 1179] point out the problem with -i/--jaildir and -u/--user when
  they are disabled by configure.
* [Bug 1308] support systems that lack fork().
* [Bug 1343] sntp doesn't link on Solaris 7, needs -lresolv.
(4.2.5p246-RC) 2009/11/17 Released by Harlan Stenn <stenn@ntp.org>
* Upgrade to autogen-5.10
* [Bug 1378] Unnecessary resetting of peers during interface update.
* [Bug 1382] p245 configure --disable-dependency-tracking won't build.
* [Bug 1384] ntpq :config core dumped with a blank password.
(4.2.5p245-RC) 2009/11/14 Released by Harlan Stenn <stenn@ntp.org>
* Cleanup from Dave Mills.
* [Bug 1343] sntp illegal C does not compile on Solaris 7.
* [Bug 1381] Version .deps generated include file dependencies to allow
  known dependency-breaking changes to force .deps to be cleaned,
  triggered by changing the contents of deps-ver and/or sntp/deps-ver.
(4.2.5p244-RC) 2009/11/12 Released by Harlan Stenn <stenn@ntp.org>
* keygen.html updates from Dave Mills.
* [Bug 1003] ntpdc unconfig command doesn't prompt for keyid.
* [Bug 1376] Enable authenticated ntpq and ntpdc using newly-available
  digest types.
* ntp-keygen, Autokey OpenSSL build vs. run version mismatch is now a
  non-fatal warning.
(4.2.5p243-RC) 2009/11/11 Released by Harlan Stenn <stenn@ntp.org>
* [Bug 1226] Fix deferred DNS lookups.
* new crypto signature cleanup.
(4.2.5p242-RC) 2009/11/10 Released by Harlan Stenn <stenn@ntp.org>
* [Bug 1363] CID 92 clarify fallthrough case in clk_trimtsip.c
* [Bug 1366] ioctl(TIOCSCTTY, 0) fails on NetBSD *[0-2].* > 3.99.7.
* [Bug 1368] typos in libntp --without-crypto case
* [Bug 1371] deferred DNS lookup failing with INFO_ERR_AUTH.
* CID 87 dead code in ntpq.c atoascii().
* Fix authenticated ntpdc, broken in p240.
* Stub out isc/mem.h, shaving 47k from a MIPS ntpd binary.
* Shrink keyword scanner FSM entries from 64 to 32 bits apiece.
* Documention updates from Dave Mills.
* authkeys.c cleanup from Dave Mills.
(4.2.5p241-RC) 2009/11/07 Released by Harlan Stenn <stenn@ntp.org>
* html/authopt.html update from Dave Mills.
* Remove unused file from sntp/Makefile.am's distribution list.
* new crypto signature cleanup.
(4.2.5p240-RC) 2009/11/05 Released by Harlan Stenn <stenn@ntp.org>
* [Bug 1364] clock_gettime() not detected, need -lrt on Debian 5.0.3.
* Provide all of OpenSSL's signature methods for ntp.keys (FIPS 140-2).
(4.2.5p239-RC) 2009/10/30 Released by Harlan Stenn <stenn@ntp.org>
* [Bug 1357] bogus assert from refclock_shm.
* [Bug 1359] Debug message cleanup.
* CID 101: more pointer/array cleanup.
* [Bug 1356] core dump from refclock_nmea when can't open /dev/gpsU.
* [Bug 1358] AIX 4.3 sntp/networking.c IPV6_JOIN_GROUP undeclared.
* CID 101: pointer/array cleanup.
(4.2.5p238-RC) 2009/10/27 Released by Harlan Stenn <stenn@ntp.org>
* Changes from Dave Mills.
* driver4.html updates from Dave Mills.
* [Bug 1252] PPSAPI cleanup on ntpd/refclock_wwvb.c.
* [Bug 1354] libtool error building after bootstrap with Autoconf 2.64.
* Allow NTP_VPATH_HACK configure test to handle newer gmake versions.
* CIDs 94-99 make it more clearly impossible for sock_hash() to return
  a negative number.
* CID 105, 106 ensure ntpdc arrays are not overrun even if callers
  misbehave.
* CID 113 use va_end() in refclock_true.c true_debug().
* Get rid of configure tests for __ss_family and __ss_len when the more
  common ss_family and ss_len are present.
(4.2.5p237-RC) 2009/10/26 Released by Harlan Stenn <stenn@ntp.org>
* [Bug 610] NMEA support for using PPSAPI on a different device.
* [Bug 1238] use only fudge time2 to offset NMEA serial timestamp.
* [Bug 1355] ntp-dev won't compile on OpenBSD 4.6.
(4.2.5p236-RC) 2009/10/22 Released by Harlan Stenn <stenn@ntp.org>
* Cleanup from Dave Mills.
* [Bug 1343] ntpd/ntp_io.c close_fd() does not compile on Solaris 7.
* [Bug 1353] ntpq "rv 0 settimeofday" always shows UNKNOWN on unix.
* Do not attempt to execute built binaries from ntpd/Makefile when
  cross-compiling (keyword-gen and ntpd --saveconfigquit).
* sntp/main.c: Remove duplicate global adr_buf[] (also defined in
  networking.c) which Piotr Grudzinski identified breaking his build.
* Correct in6addr_any test in configure.ac to attempt link too.
(4.2.5p235-RC) 2009/10/18 Released by Harlan Stenn <stenn@ntp.org>
* [Bug 1343] lib/isc build breaks on systems without IPv6 headers.
(4.2.5p234-RC) 2009/10/16 Released by Harlan Stenn <stenn@ntp.org>
* [Bug 1339] redux, use unmodified lib/isc/win32/strerror.c and
  move #define strerror... to a header not used by lib/isc code.
* [Bug 1345] illegal 'grep' option prevents compilation.
* [Bug 1346] keyword scanner broken where char defaults to unsigned.
* [Bug 1347] ntpd/complete.conf missing multicastclient test case.
(4.2.5p233-RC) 2009/10/15 Released by Harlan Stenn <stenn@ntp.org>
* [Bug 1337] cast setsockopt() v4 address pointer to void *.
* [Bug 1342] ignore|drop one IPv6 address on an interface blocks all
  addresses on that interface.
* Documentation cleanup and updates.
(4.2.5p232-RC) 2009/10/14 Released by Harlan Stenn <stenn@ntp.org>
* [Bug 1302] OpenSSL under Windows needs applink support.
* [Bug 1337] fix incorrect args to setsockopt(fd, IP_MULTICAST_IF,...).
* [Bug 1339] Fix Windows-only ntp_strerror() infinite recursion.
* [Bug 1341] NMEA driver requires working PPSAPI #ifdef HAVE_PPSAPI.
* Construct ntpd keyword scanner finite state machine at compile time
  rather than at runtime, shrink entries from 40+ to 8 bytes.
* Update documentation for ntpq --old-rv, saveconfig, saveconfigdir,
  ntpd -I -L and -M, and interface/nic rules. (From Dave Hart)
* [Bug 1337] fix incorrect args to setsockopt(fd, IP_MULTICAST_IF,...)
(4.2.5p231-RC) 2009/10/10 Released by Harlan Stenn <stenn@ntp.org>
* [Bug 1335] Broadcast client degraded by wildcard default change.
(4.2.5p230-RC) 2009/10/09 Released by Harlan Stenn <stenn@ntp.org>
* Start the 4.2.6 Release Candidate cycle.
* Broadcast and transit phase cleanup from Dave Mills.
(4.2.5p229) 2009/10/07 Released by Harlan Stenn <stenn@ntp.org>
* [Bug 1334] ntpsnmpd undefined reference to `ntpqOptions'.
* Change ntpsnmpd/Makefile.am include file order to fix FreeBSD build.
(4.2.5p228) 2009/10/06 Released by Harlan Stenn <stenn@ntp.org>
* Reclaim syntax tree memory after application in ntpd built with
  configure --disable-saveconfig.
* [Bug 1135] ntpq uses sizeof(u_long) where sizeof(u_int32) is meant.
* [Bug 1333] ntpd --interface precedence over --novirtualips lost.
(4.2.5p227) 2009/10/05 Released by Harlan Stenn <stenn@ntp.org>
* [Bug 1135] :config fails with "Server disallowed request"
* [Bug 1330] disallow interface/nic rules when --novirtualips or
  --interface are used.
* [Bug 1332] ntpq -c 'rv 0 variablename' returns extra stuff.
* Add test of ntpd --saveconfigquit fidelity using new complete.conf.
* Documentation updates from Dave Hart/Dave Mills.
(4.2.5p226) 2009/10/04 Released by Harlan Stenn <stenn@ntp.org>
* [Bug 1318] Allow multiple -g options on ntpd command line.
* [Bug 1327] ntpq, ntpdc, ntp-keygen -d & -D should work with configure
  --disable-debugging.
* Add ntpd --saveconfigquit <filename> option for future build-time
  testing of saveconfig fidelity.
* Clockhop and autokey cleanup from Dave Mills.
* Documentation updates from Dave Mills.
(4.2.5p225) 2009/09/30 Released by Harlan Stenn <stenn@ntp.org>
* authopt documentation changes from Dave Mills/Dave Hart.
* [Bug 1324] support bracketed IPv6 numeric addresses for restrict.
(4.2.5p224) 2009/09/29 Released by Harlan Stenn <stenn@ntp.org>
* Clockhop and documentation fixes from Dave Mills.
* Remove "tos maxhop" ntp.conf knob.
(4.2.5p223) 2009/09/28 Released by Harlan Stenn <stenn@ntp.org>
* [Bug 1321] build doesn't work if . isn't on $PATH.
* [Bug 1323] Implement "revoke #" to match documentation, deprecate
  "crypto revoke #".
(4.2.5p222) 2009/09/27 Released by Harlan Stenn <stenn@ntp.org>
* Update libisc code using bind-9.6.1-P1.tar.gz, rearrange our copy to
  mirror the upstream layout (lib/isc/...), and merge in NTP-local
  modifications to libisc.  There is a new procedure to ease future
  libisc merges using a separate "upstream" bk repo.  That will enable
  normal bk pull automerge to handle carrying forward any local changes
  and should enable us to take updated libisc snapshots more often.
* Updated build and flock-build scripts.  flock-build --one is a way
  to perform a flock-build compatible solitary build, handy for a repo
  clone's first build on a machine with autoconf, automake, etc.
* Compiling ntp_parser.y using BSD make correctly places ntp_parser.h
  in the top-level ntpd directory instead of A.*/ntpd.
* bootstrap script updated to remove potentially stale .deps dirs.
* Remove unneeded Makefile.am files from the lib/isc/include tree.
(4.2.5p221) 2009/09/26 Released by Harlan Stenn <stenn@ntp.org>
* [Bug 1316] segfault if refclock_nmea can't open file.
* [Bug 1317] Distribute cvo.sh.
(4.2.5p220) 2009/09/25 Released by Harlan Stenn <stenn@ntp.org>
* Rearrange libisc code to match the upstream layout in BIND.  This is
  step one of two, changing the layout but keeping our existing libisc.
(4.2.5p219) 2009/09/24 Released by Harlan Stenn <stenn@ntp.org>
* [Bug 1315] "interface ignore 0.0.0.0" is ignored.
* add implicit "nic ignore all" rule before any rules from ntp.conf, so
  "nic listen eth0" alone means the same as "-I eth0".
* add wildcard match class for interface/nic rules.
* fix mistaken carryover of prefixlen from one rule to the next.
* Ensure IPv6 localhost address ::1 is included in libisc's Windows IPv6
  address enumeration, allowing ntpq and ntpdc's hardcoding to 127.0.0.1 
  on Windows to end.
(4.2.5p218) 2009/09/21 Released by Harlan Stenn <stenn@ntp.org>
* [Bug 1314] saveconfig emits -4 and -6 on when not given.
* correct parsing and processing of setvar directive.
* highlight location of ntpq :config syntax errors with ^.
* clarify (former) NO_ARG, SINGLE_ARG, MULTIPLE_ARG renaming to
  FOLLBY_TOKEN, FOLLBY_STRING, FOLLBY_STRINGS_TO_EOC.
* parser, saveconfig cleanup to store T_ identifiers in syntax tree.
(4.2.5p217) 2009/09/20 Released by Harlan Stenn <stenn@ntp.org>
* [Bug 1300] reject remote configuration of dangerous items.
(4.2.5p216) 2009/09/19 Released by Harlan Stenn <stenn@ntp.org>
* [Bug 1312] ntpq/ntpdc MD5 passwords truncated to 8 chars on Suns.
* CID 10 missing free(up); in refclock_palisade.c error return, again.
* CID 83 added assertion to demonstrate config_nic_rules() does not
  call strchr(NULL, '/').
(4.2.5p215) 2009/09/18 Released by Harlan Stenn <stenn@ntp.org>
* [Bug 1292] Workaround last VC6 unsigned __int64 kink.
(4.2.5p214) 2009/09/17 Released by Harlan Stenn <stenn@ntp.org>
* [Bug 1303] remove top-level "autokey" directive.
* use "nic listen 192.168.0.0/16" instead of
  "nic listen 192.168.0.0 prefixlen 16".
(4.2.5p213) 2009/09/16 Released by Harlan Stenn <stenn@ntp.org>
* [Bug 1310] fix Thunderbolt mode in refclock_palisade.c
(4.2.5p212) 2009/09/15 Released by Harlan Stenn <stenn@ntp.org>
* [Bug 983] add interface [listen | ignore | drop] ... directive.
* [Bug 1243] MD5auth_setkey zero-fills key from first zero octet.
* [Bug 1295] leftover fix, do not crash on exit in free_config_trap()
  when "trap 1.2.3.4" is used without any further options.
* [Bug 1311] 4.2.5p211 doesn't build in no-debug mode.
* document interface (alias nic) and unpeer.
* Correct syntax error line & column numbers.
* CID 79: kod_init_kod_db() fails to fclose(db_s) in two error paths.
* CID 80: attempt to quiet Coverity false positive re: leaking "reason"
  in main().
* Documentation updates from Dave Mills.
* CID 81: savedconfig leaked in save_config().
* Make the code agree with the spec and the book (Dave Mills).
(4.2.5p211) 2009/09/14 Released by Harlan Stenn <stenn@ntp.org>
* [Bug 663] respect ntpq -c and -p order on command line.
* [Bug 1292] more VC6 unsigned __int64 workarounds.
* [Bug 1296] Added Support for Trimble Acutime Gold.
(4.2.5p210) 2009/09/06 Released by Harlan Stenn <stenn@ntp.org>
* [Bug 1294] Use OPENSSL_INC and OPENSSL_LIB macros for Windows
  and remove unnecessary reference to applink.c for Windows
* [Bug 1295] trap directive options are not optional.
* [Bug 1297] yylex() must always set yylval before returning.
(4.2.5p209) 2009/09/01 Released by Harlan Stenn <stenn@ntp.org>
* [Bug 1290] Fix to use GETTIMEOFDAY macro
* [Bug 1289] Update project files for VC6, VS2003, VS2005, VS 2008
(4.2.5p208) 2009/08/30 Released by Harlan Stenn <stenn@ntp.org>
* [Bug 1293] make configuration dumper ready for release, specifically:
* rename ntpq dumpcfg command to "saveconfig".
* require authentication for saveconfig.
* "restrict ... nomodify" prevents saveconfig and :config.
* "saveconfig ." shorthand to save to startup configuration file.
* support strftime() substitution in saveconfig arg to timestamp
  the output filename, for example "saveconfig %Y%m%d-%H%M%S.conf".
* display saveconfig response message from ntpd in ntpq.
* save output filename in "savedconfig" variable, fetched with ntpq -c
  "rv 0 savedconfig".
* document saveconfig in html/ntpq.html.
* add ./configure --disable-saveconfig to build a smaller ntpd.
* log saveconfig failures and successes to syslog.
(4.2.5p207) 2009/08/29 Released by Harlan Stenn <stenn@ntp.org>
* [Bug 1292] Minor Windows source tweaks for VC6-era SDK headers.
(4.2.5p206) 2009/08/26 Released by Harlan Stenn <stenn@ntp.org>
* accopt.html typo fixes from Dave Mills.
* [Bug 1283] default to remembering KoD in sntp.
* clean up numerous sntp/kod_management.c bugs.
* use all addresses resolved from each DNS name in sntp.
(4.2.5p205) 2009/08/18 Released by Harlan Stenn <stenn@ntp.org>
* accopt.html typo fixes from Dave Mills.
* [Bug 1285] Log ntpq :config/config-from-file events.
* [Bug 1286] dumpcfg omits statsdir, mangles filegen.
(4.2.5p204) 2009/08/17 Released by Harlan Stenn <stenn@ntp.org>
* [Bug 1284] infinite loop in ntpd dumping more than one trustedkey
(4.2.5p203) 2009/08/16 Released by Harlan Stenn <stenn@ntp.org>
* Add ntpq -c dumpcfg, Google Summer of Code project of Max Kuehn
(4.2.5p202) 2009/08/14 Released by Harlan Stenn <stenn@ntp.org>
* install the binary and man page for sntp.
(4.2.5p201) 2009/08/13 Released by Harlan Stenn <stenn@ntp.org>
* sntp: out with the old, in with the new.
(4.2.5p200) 2009/08/12 Released by Harlan Stenn <stenn@ntp.org>
* [Bug 1281] Build ntpd on Windows without big SDK download, burn,
  and install by checking in essentially unchanging messages.mc build
  products to avoid requiring mc.exe, which is not included with VC++
  2008 EE.
(4.2.5p199) 2009/08/09 Released by Harlan Stenn <stenn@ntp.org>
* [Bug 1279] Cleanup for warnings from Veracode static analysis.
(4.2.5p198) 2009/08/03 Released by Harlan Stenn <stenn@ntp.org>
* Upgrade to autogen-5.9.9-pre5.
(4.2.5p197) 2009/07/30 Released by Harlan Stenn <stenn@ntp.org>
* The build script now has . at the end of PATH for config.guess.
(4.2.5p196) 2009/07/29 Released by Harlan Stenn <stenn@ntp.org>
* [Bug 1272] gsoc_sntp IPv6 build problems under HP-UX 10.
* [Bug 1273] CID 10: Palisade leaks unit struct in error path.
* [Bug 1274] CID 67: ensure resolve_hosts() output count and pointers
  are consistent.
* [Bug 1275] CID 45: CID 46: old sntp uses uninitialized guesses[0],
  precs[0].
* [Bug 1276] CID 52: crypto_xmit() may call crypto_alice[23]()
  with NULL peer.
(4.2.5p195) 2009/07/27 Released by Harlan Stenn <stenn@ntp.org>
* cvo.sh: Add support for CentOS, Fedora, Slackware, SuSE, and QNX.
(4.2.5p194) 2009/07/26 Released by Harlan Stenn <stenn@ntp.org>
* Documentation updates from Dave Mills.
* Use scripts/cvo.sh in the build script to get better subdir names.
(4.2.5p193) 2009/07/25 Released by Harlan Stenn <stenn@ntp.org>
* [Bug 1261] CID 34: simulate_server() rbuf.msg_flags uninitialized.
* [Bug 1262] CID 35: xpkt.mac uninitialized in simulate_server().
* [Bug 1263] CID 37: CID 38: CID 40: CID 43: multiple refclocks 
  uninitialized tm_zone (arc, chronolog, dumbclock, pcf).
* [Bug 1264] CID 64: gsoc_sntp on_wire() frees wrong ptr receiving KoD.
* [Bug 1265] CID 65: CID 66: gsoc_sntp on_wire() leaks x_pkt, r_pkt.
* [Bug 1266] CID 39: datum_pts_start() uninitialized arg.c_ospeed.
* [Bug 1267] CID 44: old sntp handle_saving() writes stack garbage to
  file when clearing.
* [Bug 1268] CID 63: resolve_hosts() leaks error message buffer.
* [Bug 1269] CID 74: use assertion to ensure move_fd() does not return
  negative descriptors.
* [Bug 1270] CID 70: gsoc_sntp recv_bcst_data mdevadr.ipv6mr_interface
  uninitialized.
(4.2.5p192) 2009/07/24 Released by Harlan Stenn <stenn@ntp.org>
* [Bug 965] CID 42: ss_family uninitialized.
* [Bug 1250] CID 53: kod_init_kod_db() overruns kod_db malloc'd buffer.
* [Bug 1251] CID 68: search_entry() mishandles dst argument.
* [Bug 1252] CID 32: Quiet Coverity warning with assertion.
* [Bug 1253] CID 50: gsoc_sntp/crypto.c auth_init() always returns a 
  list with one entry.
* [Bug 1254] CID 56: tv_to_str() leaks a struct tm each call.
* [Bug 1255] CID 55: pkt_output() leaks a copy of each packet.
* [Bug 1256] CID 51: Coverity doesn't recognize our assertion macros as
  terminal.
* [Bug 1257] CID 57: gsoc_sntp auth_init() fails to fclose(keyfile).
* [Bug 1258] CID 54: gsoc_sntp resolve_hosts() needs simplification.
* [Bug 1259] CID 59: gsoc_sntp recv_bcast_data() fails to free(rdata)
  on error paths.
* [Bug 1260] CID 60: gsoc_sntp recvpkt() fails to free(rdata).
* Updated to AutoGen-5.9.9pre2.
(4.2.5p191) 2009/07/21 Released by Harlan Stenn <stenn@ntp.org>
* Updated to AutoGen-5.9.9pre1.
(4.2.5p190) 2009/07/20 Released by Harlan Stenn <stenn@ntp.org>
* Updated to AutoGen-5.9.8.
* [Bug 1248] RES_MSSNTP typo in ntp_proto.c.
* [Bug 1246] use a common template for singly-linked lists, convert most
  doubly-linked lists to singly-linked.
* Log warning about signd blocking when restrict mssntp used.
(4.2.5p189) 2009/07/16 Released by Harlan Stenn <stenn@ntp.org>
* Documentation cleanup from Dave Mills.
(4.2.5p188) 2009/07/15 Released by Harlan Stenn <stenn@ntp.org>
* [Bug 1245] Broken xmt time sent in fast_xmit() of 4.2.5p187.
(4.2.5p187) 2009/07/11 Released by Harlan Stenn <stenn@ntp.org>
* [Bug 1042] multicast listeners IPv4+6 ignore new interfaces.
* [Bug 1237] Windows serial code treat CR and LF both as line
  terminators.
* [Bug 1238] use fudge time2 for serial timecode offset in NMEA driver.
* [Bug 1242] Remove --enable-wintime, symmetric workaround is now
  always enabled.
* [Bug 1244] NTP_INSIST(fd != maxactivefd) failure in intres child
* Added restrict keyword "mssntp" for Samba4 DC operation, by Dave Mills.
(4.2.5p186) 2009/07/08 Released by Harlan Stenn <stenn@ntp.org>
* ntp_proto.c cleanup from Dave Mills.
(4.2.5p185) 2009/07/01 Released by Harlan Stenn <stenn@ntp.org>
* Documentation updates from Dave Mills.
* [Bug 1234] convert NMEA driver to use common PPSAPI code.
* timepps-Solaris.h pps_handle_t changed from pointer to scalar
* Spectracom refclock added to Windows port of ntpd
* [Bug 1236] Declaration order fixed.
* Bracket private ONCORE debug statements with #if 0 rather than #ifdef
  DEBUG
* Delete ONCORE debug statement that is now handled elsewhere.
(4.2.5p184) 2009/06/24 Released by Harlan Stenn <stenn@ntp.org>
* [Bug 1233] atom refclock fudge time1 sign flipped in 4.2.5p164.
(4.2.5p183) 2009/06/23 Released by Harlan Stenn <stenn@ntp.org>
* [Bug 1196] setsockopt(SO_EXCLUSIVEADDRUSE) can fail on Windows 2000
  and earlier with WSAINVAL, do not log a complaint in that case.
* [Bug 1210] ONCORE driver terminates ntpd without logging a reason.
* [Bug 1218] Correct comment in refclock_oncore on /etc/ntp.oncore*
  configuration file search order.
* Change ONCORE driver to log using msyslog as well as to any
  clockstats file.
* [Bug 1231] ntpsnmpd build fails after sockaddr union changes.
(4.2.5p182) 2009/06/18 Released by Harlan Stenn <stenn@ntp.org>
* Add missing header dependencies to the ntpdc layout verification.
* prefer.html updates from Dave Mills.
* [Bug 1205] Add ntpd --usepcc and --pccfreq options on Windows
* [Bug 1215] unpeer by association ID
* [Bug 1225] Broadcast address miscalculated on Windows 4.2.5p180
* [Bug 1229] autokey segfaults in cert_install().
* Use a union for structs sockaddr, sockaddr_storage, sockaddr_in, and
  sockaddr_in6 to remove casts and enable type checking.  Collapse
  some previously separate IPv4/IPv6 paths into a single codepath.
(4.2.5p181) 2009/06/06 Released by Harlan Stenn <stenn@ntp.org>
* [Bug 1206] Required compiler changes for Windows
* [Bug 1084] PPSAPI for ntpd on Windows with DLL backends
* [Bug 1204] Unix-style refclock device paths on Windows
* [Bug 1205] partial fix, disable RDTSC use by default on Windows
* [Bug 1208] decodenetnum() buffer overrun on [ with no ]
* [Bug 1211] keysdir free()d twice #ifdef DEBUG
* Enable ONCORE, ARCRON refclocks on Windows (untested)
(4.2.5p180) 2009/05/29 Released by Harlan Stenn <stenn@ntp.org>
* [Bug 1200] Enable IPv6 in Windows port
* Lose FLAG_FIXPOLL, from Dave Mills.
(4.2.5p179) 2009/05/23 Released by Harlan Stenn <stenn@ntp.org>
* [Bug 1041] xmt -> aorg timestamp cleanup from Dave Mills,
  reported by Dave Hart.
* [Bug 1193] Compile error: conflicting types for emalloc.
* [Bug 1196] VC6 winsock2.h does not define SO_EXCLUSIVEADDRUSE.
* Leap/expire cleanup from Dave Mills.
(4.2.5p178) 2009/05/21 Released by Harlan Stenn <stenn@ntp.org>
* Provide erealloc() and estrdup(), a la emalloc().
* Improve ntp.conf's parser error messages.
* [Bug 320] "restrict default ignore" does not affect IPv6.
* [Bug 1192] "restrict -6 ..." reports a syntax error.
(4.2.5p177) 2009/05/18 Released by Harlan Stenn <stenn@ntp.org>
* Include 4.2.4p7
* [Bug 1174] nmea_shutdown assumes that nmea has a unit assigned
* [Bug 1190] NMEA refclock fudge flag4 1 obscures position in timecode
* Update NMEA refclock documentation in html/drivers/driver20.html
(4.2.5p176) 2009/05/13 Released by Harlan Stenn <stenn@ntp.org>
* [Bug 1154] mDNS registration should be done later, repeatedly and only
  if asked for. (second try for fix)
(4.2.5p175) 2009/05/12 Released by Harlan Stenn <stenn@ntp.org>
* Include 4.2.4p7-RC7
* [Bug 1180] ntpd won't start with more than ~1000 interfaces
* [Bug 1182] Documentation typos and missing bits.
* [Bug 1183] COM port support should extend past COM3
* [Bug 1184] ntpd is deaf when restricted to second IP on the same net
* Clean up configure.ac NTP_CACHEVERSION interface, display cache
  version when clearing.  Fixes a regression.
(4.2.5p174) 2009/05/09 Released by Harlan Stenn <stenn@ntp.org>
* Stale leapsecond file fixes from Dave Mills.
(4.2.5p173) 2009/05/08 Released by Harlan Stenn <stenn@ntp.org>
* Include 4.2.4p7-RC6
(4.2.5p172) 2009/05/06 Released by Harlan Stenn <stenn@ntp.org>
* [Bug 1175] Instability in PLL daemon mode.
* [Bug 1176] refclock_parse.c does not compile without PPSAPI.
(4.2.5p171) 2009/05/04 Released by Harlan Stenn <stenn@ntp.org>
* Autokey documentation cleanup from Dave Mills.
* [Bug 1171] line editing libs found without headers (Solaris 11)
* [Bug 1173] NMEA refclock fails with Solaris PPSAPI
* Fix problem linking msntp on Solaris when sntp subdir is configured
  before parent caused by different gethostent library search order.
* Do not clear config.cache when it is  empty.
(4.2.5p170) 2009/05/02 Released by Harlan Stenn <stenn@ntp.org>
* [Bug 1152] adjust PARSE to new refclock_pps logic
* Include 4.2.4p7-RC5
* loopfilter FLL/PLL crossover cleanup from Dave Mills.
* Documentation updates from Dave Mills.
* ntp-keygen cleanup from Dave Mills.
* crypto API cleanup from Dave Mills.
* Add NTP_CACHEVERSION mechanism to ignore incompatible config.cache
* Enable gcc -Wstrict-overflow for gsoc_sntp as well
(4.2.5p169) 2009/04/30 Released by Harlan Stenn <stenn@ntp.org>
* [Bug 1171] Note that we never look for -lreadline by default.
* [Bug 1090] Fix bogus leap seconds in refclock_hpgps.
(4.2.5p168) 2009/04/29 Released by Harlan Stenn <stenn@ntp.org>
* Include 4.2.4p7-RC4
* [Bug 1169] quiet compiler warnings
* Re-enable gcc -Wstrict-prototypes when not building with OpenSSL
* Enable gcc -Wstrict-overflow
* ntpq/ntpdc emit newline after accepting password on Windows
* Updates from Dave Mills:
* ntp-keygen.c: Updates.
* Fix the error return and syslog function ID in refclock_{param,ppsapi}.
* Make sure syspoll is within the peer's minpoll/maxpoll bounds.
* ntp_crypto.c: Use sign_siglen, not len. sign key filename cleanup.
* Bump NTP_MAXEXTEN from 1024 to 2048, update values for some field lengths.
* m4/ntp_lineeditlibs.m4: fix warnings from newer Autoconf
* [Bug 1166] Remove truncation of position (blanking) code in refclock_nmea.c
(4.2.5p167) 2009/04/26 Released by Harlan Stenn <stenn@ntp.org>
* Crypto cleanup from Dave Mills.
(4.2.5p166) 2009/04/25 Released by Harlan Stenn <stenn@ntp.org>
* [Bug 1165] Clean up small memory leaks in the  config file parser
* Correct logconfig keyword declaration to MULTIPLE_ARG
* Enable filename and line number leak reporting on Windows when built
  DEBUG for all the typical C runtime allocators such as calloc,
  malloc, and strdup.  Previously only emalloc calls were covered.
* Add DEBUG-only code to free dynamically allocated memory that would
  otherwise remain allocated at ntpd exit, to allow less forgivable
  leaks to stand out in leaks reported after exit.
* Ensure termination of strings in ports/winnt/libisc/isc_strerror.c
  and quiet compiler warnings.
* [Bug 1057] ntpdc unconfig failure
* [Bug 1161] unpeer AKA unconfig command for ntpq :config
* PPS and crypto cleanup in ntp_proto.c from Dave Mills.
(4.2.5p165) 2009/04/23 Released by Harlan Stenn <stenn@ntp.org>
* WWVB refclock cleanup from Dave Mills.
* Code cleanup: requested_key -> request_key.
* [Bug 833] ignore whitespace at end of remote configuration lines
* [Bug 1033] ntpdc/ntpq crash prompting for keyid on Windows
* [Bug 1028] Support for W32Time authentication via Samba.
* quiet ntp_parser.c malloc redeclaration warning
* Mitigation and PPS/PPSAPI cleanup from Dave Mills.
* Documentation updates from Dave Mills.
* timepps-Solaris.h patches from Dave Hart.
(4.2.5p164) 2009/04/22 Released by Harlan Stenn <stenn@ntp.org>
* Include 4.2.4p7-RC3
* PPS/PPSAPI cleanup from Dave Mills.
* Documentation updates from Dave Mills.
* [Bug 1125] C runtime per-thread initialization on Windows
* [Bug 1152] temporarily disable refclock_parse, refclock_true until
  maintainers can repair build break from pps_sample()
* [Bug 1153] refclock_nmea should not mix UTC with GPS time
* [Bug 1159] ntpq overlap diagnostic message test buggy
(4.2.5p163) 2009/04/10 Released by Harlan Stenn <stenn@ntp.org>
(4.2.5p162) 2009/04/09 Released by Harlan Stenn <stenn@ntp.org>
* Documentation updates from Dave Mills.
* Mitigation and PPS cleanup from Dave Mills.
* Include 4.2.4p7-RC2
* [Bug 216] New interpolation scheme for Windows eliminates 1ms jitter
* remove a bunch of #ifdef SYS_WINNT from portable code
* 64-bit time_t cleanup for building on newer Windows compilers
* Only set CMOS clock during ntpd exit on Windows if the computer is
  shutting down or restarting.
* [Bug 1148] NMEA reference clock improvements
* remove deleted gsoc_sntp/utilities.o from repository so that .o build
  products can be cleaned up without corrupting the repository.
(4.2.5p161) 2009/03/31 Released by Harlan Stenn <stenn@ntp.org>
* Documentation updates from Dave Mills.
(4.2.5p160) 2009/03/30 Released by Harlan Stenn <stenn@ntp.org>
* [Bug 1141] refclock_report missing braces cause spurious "peer event:
  clock clk_unspec" log entries
* Include 4.2.4p7-RC1
(4.2.5p159) 2009/03/28 Released by Harlan Stenn <stenn@ntp.org>
* "bias" changes from Dave Mills.
(4.2.5p158) 2009/01/30 Released by Harlan Stenn <stenn@ntp.org>
* Fix [CID 72], a typo introduced at the latest fix to prettydate.c.
(4.2.5p157) 2009/01/26 Released by Harlan Stenn <stenn@ntp.org>
* Cleanup/fixes for ntp_proto.c and ntp_crypto.c from Dave Mills.
(4.2.5p156) 2009/01/19 Released by Harlan Stenn <stenn@ntp.org>
* [Bug 1118] Fixed sign extension for 32 bit time_t in caljulian() and prettydate().
  Fixed some compiler warnings about missing prototypes.
  Fixed some other simple compiler warnings.
* [Bug 1119] [CID 52] Avoid a possible null-dereference in ntp_crypto.c.
* [Bug 1120] [CID 51] INSIST that peer is non-null before we dereference it.
* [Bug 1121] [CID 47] double fclose() in ntp-keygen.c.
(4.2.5p155) 2009/01/18 Released by Harlan Stenn <stenn@ntp.org>
* Documentation updates from Dave Mills.
* CHU frequency updates.
* Design assertion fixes for ntp_crypto.c from Dave Mills.
(4.2.5p154) 2009/01/13 Released by Harlan Stenn <stenn@ntp.org>
* [Bug 992] support interface event change on Linux from
  Miroslav Lichvar.
(4.2.5p153) 2009/01/09 Released by Harlan Stenn <stenn@ntp.org>
* Renamed gsoc_sntp/:fetch-stubs to gsoc_sntp/fetch-stubs to avoid
  file name problems under Windows.
  Removed German umlaut from log msg for 4.2.5p142.
(4.2.5p152) 2009/01/08 Released by Harlan Stenn <stenn@ntp.org>
* Include 4.2.4p6: 2009/01/08 Released by Harlan Stenn <stenn@ntp.org>
(4.2.5p151) 2008/12/23 Released by Harlan Stenn <stenn@ntp.org>
* Stats file logging cleanup from Dave Mills.
(4.2.5p150) 2008/12/15 Released by Harlan Stenn <stenn@ntp.org>
* [Bug 1099] Fixed wrong behaviour in sntp's crypto.c.
* [Bug 1103] Fix 64-bit issues in the new calendar code.
(4.2.5p149) 2008/12/05 Released by Harlan Stenn <stenn@ntp.org>
* Fixed mismatches in data types and OID definitions in ntpSnmpSubAgent.c
* added a premliminary MIB file to ntpsnmpd (ntpv4-mib.mib)
(4.2.5p148) 2008/12/04 Released by Harlan Stenn <stenn@ntp.org>
* [Bug 1070] Fix use of ntpq_parsestring() in ntpsnmpd.
(4.2.5p147) 2008/11/27 Released by Harlan Stenn <stenn@ntp.org>
* Update gsoc_sntp's GCC warning code.
(4.2.5p146) 2008/11/26 Released by Harlan Stenn <stenn@ntp.org>
* Update Solaris CFLAGS for gsoc_sntp.
(4.2.5p145) 2008/11/20 Released by Harlan Stenn <stenn@ntp.org>
* Deal with time.h for sntp under linux.
* Provide rpl_malloc() for sntp for systems that need it.
* Handle ss_len and socklen type for sntp.
* Fixes to the sntp configure.ac script.
* Provide INET6_ADDRSTRLEN if it is missing.
* [Bug 1095] overflow in caljulian.c.
(4.2.5p144) 2008/11/19 Released by Harlan Stenn <stenn@ntp.org>
* Use int32, not int32_t.
* Avoid the sched*() functions under OSF - link problems.
(4.2.5p143) 2008/11/17 Released by Harlan Stenn <stenn@ntp.org>
* sntp cleanup and fixes.
(4.2.5p142) 2008/11/16 Released by Harlan Stenn <stenn@ntp.org>
* Imported GSoC SNTP code from Johannes Maximilian Kuehn.
(4.2.5p141) 2008/11/13 Released by Harlan Stenn <stenn@ntp.org>
* New caltontp.c and calyearstart.c from Juergen Perlinger.
(4.2.5p140) 2008/11/12 Released by Harlan Stenn <stenn@ntp.org>
* Cleanup lint from the ntp_scanner files.
* [Bug 1011] gmtime() returns NULL on windows where it would not under Unix.
* Updated caljulian.c and prettydate.c from Juergen Perlinger.
(4.2.5p139) 2008/11/11 Released by Harlan Stenn <stenn@ntp.org>
* Typo fix to driver20.html.
(4.2.5p138) 2008/11/10 Released by Harlan Stenn <stenn@ntp.org>
* [Bug 474] --disable-ipv6 is broken.
* IPv6 interfaces were being looked for twice.
* SHM driver grabs more samples, add clockstats
* decode.html and driver20.html updates from Dave Mills.
(4.2.5p137) 2008/11/01 Released by Harlan Stenn <stenn@ntp.org>
* [Bug 1069] #undef netsnmp's PACKAGE_* macros.
* [Bug 1068] Older versions of netsnmp do not have netsnmp_daemonize().
(4.2.5p136) 2008/10/27 Released by Harlan Stenn <stenn@ntp.org>
* [Bug 1078] statsdir configuration parsing is broken.
(4.2.5p135) 2008/09/23 Released by Harlan Stenn <stenn@ntp.org>
* [Bug 1072] clock_update should not allow updates older than sys_epoch.
(4.2.5p134) 2008/09/17 Released by Harlan Stenn <stenn@ntp.org>
* Clean up build process for ntpsnmpd.
(4.2.5p133) 2008/09/16 Released by Harlan Stenn <stenn@ntp.org>
* Add options processing to ntpsnmpd.
* [Bug 1062] Check net-snmp headers before deciding to build ntpsnmpd.
* Clean up the libntpq.a build.
* Regenerate ntp_parser.[ch] from ntp_parser.y
(4.2.5p132) 2008/09/15 Released by Harlan Stenn <stenn@ntp.org>
* [Bug 1067] Multicast DNS service registration must come after the fork
  on Solaris.
* [Bug 1066] Error messages should log as errors.
(4.2.5p131) 2008/09/14 Released by Harlan Stenn <stenn@ntp.org>
* [Bug 1065] Re-enable support for the timingstats file.
(4.2.5p130) 2008/09/13 Released by Harlan Stenn <stenn@ntp.org>
* [Bug 1064] Implement --with-net-snmp-config=progname
* [Bug 1063] ntpSnmpSubagentObject.h is missing from the distribution.
(4.2.5p129) 2008/09/11 Released by Harlan Stenn <stenn@ntp.org>
* Quiet some libntpq-related warnings.
(4.2.5p128) 2008/09/08 Released by Harlan Stenn <stenn@ntp.org>
* Import Heiko Gerstung's GSoC2008 NTP MIB daemon.
(4.2.5p127) 2008/09/01 Released by Harlan Stenn <stenn@ntp.org>
* Regenerate ntpd/ntp_parser.c
(4.2.5p126) 2008/08/31 Released by Harlan Stenn <stenn@ntp.org>
* Stop libtool-1.5 from looking for C++ or Fortran.
* [BUG 610] Documentation update for NMEA reference clock driver.
* [Bug 828] Fix IPv4/IPv6 address parsing.
* Changes from Dave Mills:
  Documentation updates.
  Fix a corner case where a frequency update was reported but not set.
  When LEAP_NOTINSYNC->LEAP_NOWARNING, call crypto_update() if we have
  crypto_flags.
(4.2.5p125) 2008/08/18 Released by Harlan Stenn <stenn@ntp.org>
* [Bug 1052] Add linuxPPS support to ONCORE driver.
(4.2.5p124) 2008/08/17 Released by Harlan Stenn <stenn@ntp.org>
* Documentation updates from Dave Mills.
* Include 4.2.4p5: 2008/08/17 Released by Harlan Stenn <stenn@ntp.org>
* [Bug 861] leap info was not being transmitted.
* [Bug 1046] refnumtoa.c is using the wrong header file.
* [Bug 1047] enable/disable options processing fix.
* header file cleanup.
* [Bug 1037] buffer in subroutine was 1 byte short.
* configure.ac: cleanup, add option for wintime, and lay the groundwork
  for the changes needed for bug 1028.
* Fixes from Dave Mills: 'bias' and 'interleave' work.  Separate
  phase and frequency discipline (for long poll intervals).  Update
  TAI function to match current leapsecond processing.
* Documentation updates from Dave Mills.
* [Bug 1037] Use all 16 of the MD5 passwords generated by ntp-keygen.
* Fixed the incorrect edge parameter being passed to time_pps_kcbind in
  NMEA refclock driver.
* [Bug 399] NMEA refclock driver does not honor time1 offset if flag3 set.
* [Bug 985] Modifications to NMEA reference clock driver to support Accord
  GPS Clock.
* poll time updates from Dave Mills.
* local refclock documentation updates from Dave Mills.
* [Bug 1022] Fix compilation problems with yesterday's commit.
* Updates and cleanup from Dave Mills:
  I've now spent eleven months of a sabbatical year - 7 days a week, 6-10
  hours most days - working on NTP. I have carefully reviewed every major
  algorithm, examined its original design and evolution from that design.
  I've trimmed off dead code and briar patches and did zillions of tests
  contrived to expose evil vulnerabilities. The development article is in
  rather good shape and should be ready for prime time.

  1. The protostats statistics files have been very useful in exposing
  little twitches and turns when something hiccups, like a broken PPS
  signal. Most of what used to be syslog messages are now repackaged as
  protostats messages with optional syslog as well. These can also be sent
  as traps which might be handy to tiggle a beeper or celltext. These, the
  sysstats files and cryptostats files reveal the ambient health of a busy
  server, monitor traffic and error counts and spot crypto attacks.

  2. Close inspection of the clock discipline behavior at long poll
  intervals (36 h) showed it not doing as well as it should. I redesigned
  the FLL loop to improve nominal accuracy from  several tens of
  milliseconds to something less than ten milliseconds.

  3. Autokey (again). The enhanced error checking was becoming a major
  pain. I found a way to toss out gobs of ugly fat code and replace the
  function with a much simpler and more comprehensive scheme. It resists
  bait-and-switch attacks and quickly detect cases when the protocol is
  not correctly synchronized.

  4. The interface code for the kernel PPS signal was not in sync with the
  kernel code itself. Some error checks were duplicated and some
  ineffective. I found none of the PPS-capable drivers, including the atom
  driver, do anything when the prefer peer fails; the kernel PPS signal
  remains in control. The atom driver now disables the kernel PPS when the
  prefer peer comes bum. This is important when the prefer peer is not a
  reference clock but a remote NTP server.

  5. The flake restrict bit turned out to be really interesting,
  especially with symmtric modes and of those especially those using
  Autokey. Small changes in the recovery procedures when packets are lost
  now avoid almost all scenarios which previously required protocol resets.

  6. I've always been a little uncomfortable when using the clock filter
  with long poll intervals because the samples become less and less
  correlated as the sample age exceeds the Allan intercept. Various
  schemes have been used over the years to cope with this fact. The latest
  one and the one that works the best is to use a modified sort metric
  where the delay is used when the age of the sample is less than the
  intercept and the sum of delay and dispersion above that. The net result
  is that, at small poll intervals the algorithm operates as a minimum
  filter, while at larger poll intervals it morphs to FIFO. Left
  unmodified, a sample could be used when twelve days old. This along with
  the FLL modifications has made a dramatic improvement at large poll
  intervals.

- [Backward Incompatible] The 'state' variable is no longer reported or
  available via ntpq output.  The following system status bit names
  have been changed:
  - sync_alarm -> leap_alarm
  - sync_atomic -> sync_pps
  - sync_lf_clock -> sync_lf_radio
  - sync_hf_clock -> sync_hf_radio
  - sync_uhf_clock -> sync_uhf_radio
  - sync_local_proto -> sync_local
  - sync_udp/time -> sync_other
  Other names have been changed as well.  See the change history for
  libntp/statestr.c for more details.
  Other backward-incompatible changes in ntpq include:
  - assID -> associd
  - rootdispersion -> rootdisp
  - pkt_head -> pkt_neader
  See the change history for other details.

* Updates and cleanup from Dave Mills.
* [Bug 995] Remove spurious ; from ntp-keygen.c.
* More cleanup and changes from Dave Mills.
* [Bug 980] Direct help to stdout.
---
(4.2.4p8) 2009/12/08 Released by Harlan Stenn <stenn@ntp.org>

* [Sec 1331] DoS with mode 7 packets - CVE-2009-3563.

---
(4.2.4p7) 2009/05/18 Released by Harlan Stenn <stenn@ntp.org>

* [Sec 1151] Remote exploit if autokey is enabled - CVE-2009-1252.
* [Bug 1187] Update the copyright date.
* [Bug 1191] ntpd fails on Win2000 - "Address already in use" after fix
  for [Sec 1149].

---
(4.2.4p7-RC7) 2009/05/12 Released by Harlan Stenn <stenn@ntp.org>

* ntp.isc.org -> ntp.org cleanup.
* [Bug 1178] Use prior FORCE_DNSRETRY behavior as needed at runtime,
  add configure --enable-ignore-dns-errors to be even more stubborn

---
(4.2.4p7-RC6) 2009/05/08 Released by Harlan Stenn <stenn@ntp.org>

* [Bug 784] Make --enable-linuxcaps the default when available
* [Bug 1179] error messages for -u/--user and -i lacking droproot
* Updated JJY reference clock driver from Takao Abe
* [Bug 1071] Log a message and exit before trying to use FD_SET with a
  descriptor larger than FD_SETSIZE, which will corrupt memory
* On corruption of the iface list head in add_interface, log and exit

---
(4.2.4p7-RC5) 2009/05/02 Released by Harlan Stenn <stenn@ntp.org>

* [Bug 1172] 4.2.4p7-RC{3,4} fail to build on linux.
* flock-build script unportable 'set -m' use removed

---
(4.2.4p7-RC4) 2009/04/29 Released by Harlan Stenn <stenn@ntp.org>

* [Bug 1167] use gcc -Winit-self only if it is understood

---
(4.2.4p7-RC3) 2009/04/22 Released by Harlan Stenn <stenn@ntp.org>

* [Bug 787] Bug fixes for 64-bit time_t on Windows
* [Bug 813] Conditional naming of Event
* [Bug 1147] System errors should be logged to msyslog()
* [Bug 1155] Fix compile problem on Windows with VS2005
* [Bug 1156] lock_thread_to_processor() should be declared in header
* [Bug 1157] quiet OpenSSL warnings, clean up configure.ac
* [Bug 1158] support for aix6.1
* [Bug 1160] MacOS X is like BSD regarding F_SETOWN

---
(4.2.4p7-RC2) 2009/04/09 Released by Harlan Stenn <stenn@ntp.org>

* [Sec 1144] limited buffer overflow in ntpq.  CVE-2009-0159
* [Sec 1149] use SO_EXCLUSIVEADDRUSE on Windows

---
(4.2.4p7-RC1) 2009/03/30 Released by Harlan Stenn <stenn@ntp.org>

* [Bug 1131] UDP sockets should not use SIGPOLL on Solaris.
* build system email address cleanup
* [Bug 774] parsesolaris.c does not compile under the new Solaris
* [Bug 873] Windows serial refclock proper TTY line discipline emulation
* [Bug 1014] Enable building with VC9 (in Visual Studio 2008,
  Visual C++ 2008, or SDK)
* [Bug 1117] Deferred interface binding under Windows works only correctly
  if FORCE_DNSRETRY is defined
* [BUG 1124] Lock QueryPerformanceCounter() client threads to same CPU
* DPRINTF macro made safer, always evaluates to a statement and will not
  misassociate an else which follows the macro.

---
(4.2.4p6) 2009/01/08 Released by Harlan Stenn <stenn@ntp.org>

* [Bug 1113] Fixed build errors with recent versions of openSSL. 
* [Sec 1111] Fix incorrect check of EVP_VerifyFinal()'s return value.
* Update the copyright year.

---
(4.2.4p5) 2008/08/17 Released by Harlan Stenn <stenn@ntp.org>

* [BUG 1051] Month off by one in leap second message written to clockstats
  file fixed.
* [Bug 450] Windows only: Under original Windows NT we must not discard the
  wildcard socket to workaround a bug in NT's getsockname().
* [Bug 1038] Built-in getpass() function also prompts for password if
  not built with DEBUG.
* [Bug 841] Obsolete the "dynamic" keyword and make deferred binding
  to local interfaces the default.
  Emit a warning if that keyword is used for configuration.
* [Bug 959] Refclock on Windows not properly releasing recvbuffs.
* [Bug 993] Fix memory leak when fetching system messages.
* much cleanup, fixes, and changes from Dave Mills.
* ntp_control.c: LEAPTAB is a filestamp, not an unsigned.  From Dave Mills.
* ntp_config.c: ntp_minpoll fixes from Dave Mills.
* ntp-keygen updates from Dave Mills.
* refresh epoch, throttle, and leap cleanup from Dave Mills.
* Documentation cleanup from Dave Mills.
* [Bug 918] Only use a native md5.h if MD5Init() is available.
* [Bug 979] Provide ntptimeval if it is not otherwise present.
* [Bug 634] Re-instantiate syslog() and logfiles after the daemon fork.
* [Bug 952] Use md5 code with a friendlier license.
* [Bug 977] Fix mismatching #ifdefs for builds without IPv6.
* [Bug 830] Fix the checking order of the interface options.
* Clean up the logfile/syslog setup.
* [Bug 970] Lose obsolete -g flag to ntp-keygen.
* The -e flag to ntp-keygen can write GQ keys now, too.
* ntp_proto.c: sys_survivors and hpoll cleanup from Dave Mills.
* ntp_loopfilter.c: sys_poll cleanup from Dave Mills.
* refclock_wwv.c: maximum-likelihood digit and DSYNC fixes from Dave Mills.
* [Bug 967] preemptable associations are lost forever on a step.
* ntp_config.c: [CID 48] missing "else" clause.
* [Bug 833] ntpq config keyword is quote-mark unfriendly.
* Rename the ntpq "config" keyword to ":config".
* Dave Mills shifted some orphan processing.
* Fix typos in the [Bug 963] patch.
* bootstrap: squawk if genver fails.  Use -f with cp in case Dave does a chown.
* Remove obsolete simulator command-line options.
* ntp_request.c: [CID 36] zero sin_zero.
* [Bug 963] get_systime() is too noisy.
* [Bug 960] spurious syslog:crypto_setup:spurious crypto command
* [Bug 964] Change *-*-linux* to *-*-*linux* to allow for uclinux.
* Changes from Dave Mills:
  - ntp_util.c: cleanup.
  - ntp_timer.c: watch the non-burst packet rate.
  - ntp_request.c: cleanup.
  - ntp_restrict.c: RES_LIMITED cleanup.
  - ntp_proto.c: RES_LIMITED, rate bucktes, counters, overall cleanup.
  - ntp_peer.c: disallow peer_unconfig().
  - ntp_monitor.c: RES_LIMITED cleanup.
  - ntp_loopfilter.c: poll interval cleanup.
  - ntp_crypto.c: volley -> retry.  Cleanup TAI leap message.
  - ntp_config: average and minimum are ^2 values.
  - ntpdc: unknownversion is really "declined", not "bad version".
  - Packet retry cleanup.
* [Bug 961] refclock_tpro.c:tpro_poll() calls refclock_receive() twice.
* [Bug 957] Windows only: Let command line parameters from the Windows SCM GUI
  override the standard parameters from the ImagePath registry key.
* Added HAVE_INT32_T to the Windows config.h to avoid duplicate definitions.
* Work around a VPATH difference in FreeBSD's 'make' command.
* Update bugreport URL.
* Update -I documentation.
* [Bug 713] Fix bug reporting information.
* A bug in the application of the negative-sawtooth for 12 channel receivers. 
* The removal of unneeded startup code used for the original LinuxPPS, it now
  conforms to the PPSAPI and does not need special code.  
* ntp-keygen.c: Coverity fixes [CID 33,47].
* Volley cleanup from Dave Mills.
* Fuzz cleanup from Dave Mills.
* [Bug 861] Leap second cleanups from Dave Mills.
* ntpsim.c: add missing protypes and fix [CID 34], a nit.
* Upgraded bison at UDel.
* Update br-flock and flock-build machine lists.
* [Bug 752] QoS: add parse/config handling code. 
* Fix the #include order in tickadj.c for picky machines.
* [Bug 752] QoS: On some systems, netinet/ip.h needs netinet/ip_systm.h.
* [Bug 752] Update the QoS tagging (code only - configuration to follow).
* Orphan mode and other protocol cleanup from Dave Mills.
* Documentation cleanup from Dave Mills.
* [Bug 940] ntp-keygen uses -v.  Disallow it as a shortcut for --version.
* more cleanup to ntp_lineeditlibs.m4.
* Documentation updates from Dave Mills.
* -ledit cleanup for ntpdc and ntpq.
* Association and other cleanup from Dave Mills.
* NTP_UNREACH changes from Dave Mills.
* Fix the readline history test.
* [Bug 931] Require -lreadline to be asked for explicitly.
* [Bug 764] When looking for -lreadline support, also try using -lncurses.
* [Bug 909] Fix int32_t errors for ntohl().
* [Bug 376/214] Enhancements to support multiple if names and IP addresses.
* [Bug 929] int32_t is undefined on Windows.  Casting wrong.
* [Bug 928] readlink missing braces.
* [Bug 788] Update macros to support VS 2005.
* ntpd/ntp_timer.c: add missing sys_tai parameter for debug printf
* [Bug 917] config parse leaves files open
* [Bug 912] detect conflicting enable/disable configuration on interfaces
  sharing an IP address
* [Bug 771] compare scopeid if available for IPv6 addresses
* Lose obsolete crypto subcommands (Dave Mills).
* WWV is an HF source, not an LF source (Dave Mills).
* [Bug 899] Only show -i/--jaildir -u/--user options if we HAVE_DROPROOT.
* [Bug 916] 'cryptosw' is undefined if built without OpenSSL.
* [Bug 891] 'restrict' config file keyword does not work (partial fix).
* [Bug 890] the crypto command seems to be required now.
* [Bug 915] ntpd cores during processing of x509 certificates.
* Crypto lint cleanup from Dave Mills.
* [Bug 897] Check RAND_status() - we may not need a .rnd file.
* Crypto cleanup from Dave Mills.
* [Bug 911] Fix error message in cmd_args.c.
* [Bug 895] Log assertion failures via syslog(), not stderr.
* Documentation updates from Dave Mills.
* Crypto cleanup from Dave Mills.
* [Bug 905] ntp_crypto.c fails to compile without -DDEBUG.
* Avoid double peer stats logging.
* ntp-keygen cleanup from Dave Mills.
* libopts needs to be built after ElectricFence.
* [Bug 894] Initialize keysdir before calling crypto_setup().
* Calysto cleanup for ntpq.
* ntp-keygen -i takes an arg.
* Cleanup and fixes from Dave Mills.
* [Bug 887] Fix error in ntp_types.h (for sizeof int != 4).
* Bug 880 bug fixes for Windows build
* Improve Calysto support.
* The "revoke" parameter is a crypto command.
* The driftfile wander threshold is a real number.
* [Bug 850] Fix the wander threshold parameter on the driftfile command.
* ntp_io.c: Dead code cleanup - Coverity View 19.
* Leap file related cleanup from Dave Mills.
* ntp_peer.c: Set peer->srcadr before (not after) calling set_peerdstadr().
* Initialize offset in leap_file() - Coverity View 17.
* Use the correct stratum on KISS codes.
* Fuzz bits cleanup.
* Show more digits in some debug printf's.
* Use drift_file_sw internally to control writing the drift file.
* Implement the wander_threshold option for the driftfile config keyword.
* reformat ntp_control.c; do not use c++ // comments.
* [Bug 629] Undo bug #629 fixes as they cause more problems than were  being
  solved
* Changes from Dave Mills: in/out-bound data rates, leapsecond cleanup,
  driftfile write cleanup, packet buffer length checks, documentation updates.
* More assertion checks and malloc()->emalloc(), courtesy of Calysto.
* [Bug 864] Place ntpd service in maintenance mode if using SMF on Solaris
* [Bug 862] includefile nesting; preserve phonelist on reconfig.
* [Bug 604] ntpd regularly dies on linux/alpha.
* more leap second infrastructure fixes from Dave Mills.
* [Bug 858] recent leapfile changes broke non-OpenSSL builds.
* Use emalloc() instead of malloc() in refclock_datum.c (Calysto).
* Start using 'design by contract' assertions.
* [Bug 767] Fast sync to refclocks wanted.
* Allow null driftfile.
* Use YYERROR_VERBOSE for the new parser, and fix related BUILT_SOURCES.
* [Bug 629] changes to ensure broadcast works including on wildcard addresses
* [Bug 853] get_node() must return a pointer to maximally-aligned memory.
* Initial leap file fixes from Dave Mills.
* [Bug 858] Recent leapfile changes broke without OPENSSL.
* Use a char for DIR_SEP, not a string.
* [Bug 850] driftfile parsing changes.
* driftfile maintenance changes from Dave Mills.  Use clock_phi instead of
  stats_write_tolerance.
* [Bug 828] refid string not being parsed correctly.
* [Bug 846] Correct includefile parsing.
* [Bug 827] New parsing code does not handle "fudge" correctly.
* Enable debugging capability in the config parser.
* [Bug 839] Crypto password not read from ntp.conf.
* Have autogen produce writable output files.
* [Bug 825] Correct logconfig -/+ keyword processing.
* [Bug 828] Correct parsing of " delimited strings.
* Cleanup FILE * usage after fclose() in ntp_filegen.c.
* [Bug 843] Windows Completion port code was incorrectly merged from -stable.
* [Bug 840] do fudge configuration AFTER peers (thus refclocks) have been
  configured.
* [Bug 824] Added new parser modules to the Windows project file.
* [Bug 832] Add libisc/log.c headers to the distribution.
* [Bug 808] Only write the drift file if we are in state 4.
* Initial import of libisc/log.c and friends.
* [Bug 826] Fix redefinition of PI.
* [Bug 825] ntp_scanner.c needs to #include <config.h> .
* [Bug 824] New parser code has some build problems with the SIM code.
* [Bug 817] Use longnames for setting ntp variables on the command-line;
  Allowing '-v' with and without an arg to disambiguate usage is error-prone.
* [Bug 822] set progname once, early.
* [Bug 819] remove erroneous #if 0 in Windows completion port code.
* The new config code missed an #ifdef for building without refclocks.
* Distribute some files needed by the new config parsing code.
* [Bug 819] Timeout for WaitForMultipleObjects was 500ms instead of INFINITE
* Use autogen 5.9.1.
* Fix clktest command-line arg processing.'
* Audio documentation updates from Dave Mills.
* New config file parsing code, from Sachin Kamboj.
* fuzz bit cleanup from Dave Mills.
* replay cleanup from Dave Mills.
* [Bug 542] Tolerate missing directory separator at EO statsdir.
* [Bug 812] ntpd should drop supplementary groups.
* [Bug 815] Fix warning compiling 4.2.5p22 under Windows with VC6.
* [Bug 740] Fix kernel/daemon startup drift anomaly.
* refclock_wwv.c fixes from Dave Mills.
* [Bug 810] Fix ntp-keygen documentation.
* [Bug 787] Bug fixes for 64-bit time_t on Windows.
* [Bug 796] Clean up duplicate #defines in ntp_control.c.
* [Bug 569] Use the correct precision for the Leitch CSD-5300.
* [Bug 795] Moved declaration of variable to top of function.
* [Bug 798] ntpq [p typo crashes ntpq/ntpdc.
* [Bug 786] Fix refclock_bancomm.c on Solaris.
* [Bug 774] parsesolaris.c does not compile under the new Solaris.
* [Bug 782] Remove P() macros from Windows files.
* [Bug 778] ntpd fails to lock with drift=+500 when started with drift=-500.
* [Bug 592] Trimble Thunderbolt GPS support.
* IRIG, CHU, WWV, WWVB refclock improvements from Dave Mills.
* [Bug 757] Lose ULONG_CONST().
* [Bug 756] Require ANSI C (function prototypes).
* codec (audio) and ICOM changes from Dave Mills.

---

* [Bug 450] Windows only: Under original Windows NT we must not discard the
  wildcard socket to workaround a bug in NT's getsockname().
* [Bug 1038] Built-in getpass() function also prompts for password if
  not built with DEBUG.
* [Bug 841] Obsolete the "dynamic" keyword and make deferred binding
  to local interfaces the default.
  Emit a warning if that keyword is used for configuration.
* [Bug 959] Refclock on Windows not properly releasing recvbuffs.
* [Bug 993] Fix memory leak when fetching system messages.
* [Bug 987] Wake up the resolver thread/process when a new interface has
  become available.
* Correctly apply negative-sawtooth for oncore 12 channel receiver.
* Startup code for original LinuxPPS removed.  LinuxPPS now conforms to
  the PPSAPI.
* [Bug 1000] allow implicit receive buffer allocation for Windows.
  fixes startup for windows systems with many interfaces.
  reduces dropped packets on network bursts.
  additionally fix timer() starvation during high load.
* [Bug 990] drop minimum time restriction for interface update interval.
* [Bug 977] Fix mismatching #ifdefs for builds without IPv6.
* Update the copyright year.
* Build system cleanup (make autogen-generated files writable).
* [Bug 957] Windows only: Let command line parameters from the Windows SCM GUI
  override the standard parameters from the ImagePath registry key.
* Fixes for ntpdate:
* [Bug 532] nptdate timeout is too long if several servers are supplied.
* [Bug 698] timeBeginPeriod is called without timeEndPeriod in some NTP tools.
* [Bug 857] ntpdate debug mode adjusts system clock when it shouldn't.
* [Bug 908] ntpdate crashes sometimes.
* [Bug 982] ntpdate(and ntptimeset) buffer overrun if HAVE_POLL_H isn't set
  (dup of 908).
* [Bug 997] ntpdate buffer too small and unsafe.
* ntpdate.c: Under Windows check whether NTP port in use under same conditions
  as under other OSs.
* ntpdate.c: Fixed some typos and indents (tabs/spaces).

(4.2.4p4) Released by Harlan Stenn <stenn@ntp.org>

* [Bug 902] Fix problems with the -6 flag.
* Updated include/copyright.def (owner and year).
* [Bug 878] Avoid ntpdc use of refid value as unterminated string.
* [Bug 881] Corrected display of pll offset on 64bit systems.
* [Bug 886] Corrected sign handling on 64bit in ntpdc loopinfo command.
* [Bug 889] avoid malloc() interrupted by SIGIO risk
* ntpd/refclock_parse.c: cleanup shutdown while the file descriptor is still
  open.
* [Bug 885] use emalloc() to get a message at the end of the memory
  unsigned types cannot be less than 0
  default_ai_family is a short
  lose trailing , from enum list
  clarify ntp_restrict.c for easier automated analysis
* [Bug 884] don't access recv buffers after having them passed to the free
  list.
* [Bug 882] allow loopback interfaces to share addresses with other
  interfaces.

---
(4.2.4p3) Released by Harlan Stenn <stenn@ntp.org>

* [Bug 863] unable to stop ntpd on Windows as the handle reference for events
  changed

---
(4.2.4p2) Released by Harlan Stenn <stenn@ntp.org>

* [Bug 854] Broadcast address was not correctly set for interface addresses
* [Bug 829] reduce syslog noise, while there fix Enabled/Disable logging
  to reflect the actual configuration.
* [Bug 795] Moved declaration of variable to top of function.
* [Bug 789] Fix multicast client crypto authentication and make sure arriving
  multicast packets do not disturb the autokey dance.
* [Bug 785] improve handling of multicast interfaces
  (multicast routers still need to run a multicast routing software/daemon)
* ntpd/refclock_parse.c: cleanup shutdown while the file descriptor is still
  open.
* [Bug 885] use emalloc() to get a message at the end of the memory
  unsigned types cannot be less than 0
  default_ai_family is a short
  lose trailing , from enum list
* [Bug 884] don't access recv buffers after having them passed to the free list.
* [Bug 882] allow loopback interfaces to share addresses with other interfaces.
* [Bug 527] Don't write from source address length to wrong location
* Upgraded autogen and libopts.
* [Bug 811] ntpd should not read a .ntprc file.

---
(4.2.4p1) (skipped)

---
(4.2.4p0) Released by Harlan Stenn <stenn@ntp.org>

* [Bug 793] Update Hans Lambermont's email address in ntpsweep.
* [Bug 776] Remove unimplemented "rate" flag from ntpdate.
* [Bug 586] Avoid lookups if AI_NUMERICHOST is set.
* [Bug 770] Fix numeric parameters to ntp-keygen (Alain Guibert).
* [Bug 768] Fix io_setbclient() error message.
* [Bug 765] Use net_bind_service capability on linux.
* [Bug 760] The background resolver must be aware of the 'dynamic' keyword.
* [Bug 753] make union timestamp anonymous (Philip Prindeville).
* confopt.html: move description for "dynamic" keyword into the right section.
* pick the right type for the recv*() length argument.

---
(4.2.4) Released by Harlan Stenn <stenn@ntp.org>

* monopt.html fixes from Dave Mills.
* [Bug 452] Do not report kernel PLL/FLL flips.
* [Bug 746] Expert mouseCLOCK USB v2.0 support added.'
* driver8.html updates.
* [Bug 747] Drop <NOBR> tags from ntpdc.html.
* sntp now uses the returned precision to control decimal places.
* sntp -u will use an unprivileged port for its queries.
* [Bug 741] "burst" doesn't work with !unfit peers.
* [Bug 735] Fix a make/gmake VPATH issue on Solaris.
* [Bug 739] ntpd -x should not take an argument.
* [Bug 737] Some systems need help providing struct iovec.
* [Bug 717] Fix libopts compile problem.
* [Bug 728] parse documentation fixes.
* [Bug 734] setsockopt(..., IP_MULTICAST_IF, ...) fails on 64-bit platforms.
* [Bug 732] C-DEX JST2000 patch from Hideo Kuramatsu.
* [Bug 721] check for __ss_family and __ss_len separately.
* [Bug 666] ntpq opeers displays jitter rather than dispersion.
* [Bug 718] Use the recommended type for the saddrlen arg to getsockname().
* [Bug 715] Fix a multicast issue under Linux.
* [Bug 690] Fix a Windows DNS lookup buffer overflow.
* [Bug 670] Resolved a Windows issue with the dynamic interface rescan code.
* K&R C support is being deprecated.
* [Bug 714] ntpq -p should conflict with -i, not -c.
* WWV refclock improvements from Dave Mills.
* [Bug 708] Use thread affinity only for the clock interpolation thread.
* [Bug 706] ntpd can be running several times in parallel.
* [Bug 704] Documentation typos.
* [Bug 701] coverity: NULL dereference in ntp_peer.c
* [Bug 695] libopts does not protect against macro collisions.
* [Bug 693] __adjtimex is independent of ntp_{adj,get}time.
* [Bug 692] sys_limitrejected was not being incremented.
* [Bug 691] restrictions() assumption not always valid.
* [Bug 689] Deprecate HEATH GC-1001 II; the driver never worked.
* [Bug 688] Fix documentation typos.
* [Bug 686] Handle leap seconds better under Windows.
* [Bug 685] Use the Windows multimedia timer.
* [Bug 684] Only allow debug options if debugging is enabled.
* [Bug 683] Use the right version string.
* [Bug 680] Fix the generated version string on Windows.
* [Bug 678] Use the correct size for control messages.
* [Bug 677] Do not check uint_t in configure.ac.
* [Bug 676] Use the right value for msg_namelen.
* [Bug 675] Make sure ntpd builds without debugging.
* [Bug 672] Fix cross-platform structure padding/size differences.
* [Bug 660] New TIMESTAMP code fails tp build on Solaris Express.
* [Bug 659] libopts does not build under Windows.
* [Bug 658] HP-UX with cc needs -Wp,-H8166 in CFLAGS.
* [Bug 656] ntpdate doesn't work with multicast address.
* [Bug 638] STREAMS_TLI is deprecated - remove it.
* [Bug 635] Fix tOptions definition.
* [Bug 628] Fallback to ntp discipline not working for large offsets.
* [Bug 622] Dynamic interface tracking for ntpd.
* [Bug 603] Don't link with libelf if it's not needed.
* [Bug 523] ntpd service under Windows does't shut down properly.
* [Bug 500] sntp should always be built.
* [Bug 479] Fix the -P option.
* [Bug 421] Support the bc637PCI-U card.
* [Bug 342] Deprecate broken TRAK refclock driver.
* [Bug 340] Deprecate broken MSF EES refclock driver.
* [Bug 153] Don't do DNS lookups on address masks.
* [Bug 143] Fix interrupted system call on HP-UX.
* [Bug 42] Distribution tarballs should be signed.
* Support separate PPS devices for PARSE refclocks.
* [Bug 637, 51?] Dynamic interface scanning can now be done.
* Options processing now uses GNU AutoGen.

---
(4.2.2p4) Released by Harlan Stenn <stenn@ntp.org>

* [Bug 710] compat getnameinfo() has off-by-one error
* [Bug 690] Buffer overflow in Windows when doing DNS Lookups

---
(4.2.2p3) Released by Harlan Stenn <stenn@ntp.org>

* Make the ChangeLog file cleaner and easier to read
* [Bug 601] ntpq's decodeint uses an extra level of indirection
* [Bug 657] Different OSes need different sized args for IP_MULTICAST_LOOP
* release engineering/build changes
* Documentation fixes
* Get sntp working under AIX-5

---
(4.2.2p2) (broken)

* Get sntp working under AIX-5

---
(4.2.2p1)

* [Bug 661] Use environment variable to specify the base path to openssl.
* Resolve an ambiguity in the copyright notice
* Added some new documentation files
* URL cleanup in the documentation
* [Bug 657]: IP_MULTICAST_LOOP uses a u_char value/size
* quiet gcc4 complaints
* more Coverity fixes
* [Bug 614] manage file descriptors better
* [Bug 632] update kernel PPS offsets when PPS offset is re-configured
* [Bug 637] Ignore UP in*addr_any interfaces
* [Bug 633] Avoid writing files in srcdir
* release engineering/build changes

---
(4.2.2)

* SNTP
* Many bugfixes
* Implements the current "goal state" of NTPv4
* Autokey improvements
* Much better IPv6 support
* [Bug 360] ntpd loses handles with LAN connection disabled.
* [Bug 239] Fix intermittent autokey failure with multicast clients.
* Rewrite of the multicast code
* New version numbering scheme

---
(4.2.0)

* More stuff than I have time to document
* IPv6 support
* Bugfixes
* call-gap filtering
* wwv and chu refclock improvements
* OpenSSL integration

---
(4.1.2)

* clock state machine bugfix
* Lose the source port check on incoming packets
* (x)ntpdc compatibility patch
* Virtual IP improvements
* ntp_loopfilter fixes and improvements
* ntpdc improvements
* GOES refclock fix
* JJY driver
* Jupiter refclock fixes
* Neoclock4X refclock fixes
* AIX 5 port
* bsdi port fixes
* Cray unicos port upgrade
* HP MPE/iX port
* Win/NT port upgrade
* Dynix PTX port fixes
* Document conversion from CVS to BK
* readline support for ntpq

---
(4.1.0)

* CERT problem fixed (99k23)

* Huff-n-Puff filter
* Preparation for OpenSSL support
* Resolver changes/improvements are not backward compatible with mode 7
  requests (which are implementation-specific anyway)
* leap second stuff
* manycast should work now
* ntp-genkeys does new good things.
* scripts/ntp-close
* PPS cleanup and improvements
* readline support for ntpdc
* Crypto/authentication rewrite
* WINNT builds with MD5 by default
* WINNT no longer requires Perl for building with Visual C++ 6.0
* algorithmic improvements, bugfixes
* Solaris dosynctodr info update
* html/pic/* is *lots* smaller
* New/updated drivers: Forum Graphic GPS, WWV/H, Heath GC-100 II, HOPF
  serial and PCI, ONCORE, ulink331
* Rewrite of the audio drivers

---
(4.0.99)

* Driver updates: CHU, DCF, GPS/VME, Oncore, PCF, Ulink, WWVB, burst
  If you use the ONCORE driver with a HARDPPS kernel module,
  you *must* have a properly specified:
	pps <filename> [assert/clear] [hardpps]
  line in the /etc/ntp.conf file.
* PARSE cleanup
* PPS cleanup
* ntpd, ntpq, ntpdate cleanup and fixes
* NT port improvements
* AIX, BSDI, DEC OSF, FreeBSD, NetBSD, Reliant, SCO, Solaris port improvements

---
(4.0.98)

* Solaris kernel FLL bug is fixed in 106541-07
* Bug/lint cleanup
* PPS cleanup
* ReliantUNIX patches
* NetInfo support
* Ultralink driver
* Trimble OEM Ace-II support
* DCF77 power choices
* Oncore improvements

---
(4.0.97)

* NT patches
* AIX,SunOS,IRIX portability
* NeXT portability
* ntptimeset utility added
* cygwin portability patches

---
(4.0.96)

* -lnsl, -lsocket, -lgen configuration patches
* Y2K patches from AT&T
* Linux portability cruft

---
(4.0.95)

* NT port cleanup/replacement
* a few portability fixes
* VARITEXT Parse clock added

---
(4.0.94)

* PPS updates (including ntp.config options)
* Lose the old DES stuff in favor of the (optional) RSAREF stuff
* html cleanup/updates
* numerous drivers cleaned up
* numerous portability patches and code cleanup

---
(4.0.93)

* Oncore refclock needs PPS or one of two ioctls.
* Don't make ntptime under Linux.  It doesn't compile for too many folks.
* Autokey cleanup
* ReliantUnix patches
* html cleanup
* tickadj cleanup
* PARSE cleanup
* IRIX -n32 cleanup
* byte order cleanup
* ntptrace improvements and patches
* ntpdc improvements and patches
* PPS cleanup
* mx4200 cleanup
* New clock state machine
* SCO cleanup
* Skip alias interfaces

---
(4.0.92)

* chronolog and dumbclock refclocks
* SCO updates
* Cleanup/bugfixes
* Y2K patches
* Updated palisade driver
* Plug memory leak
* wharton kernel clock
* Oncore clock upgrades
* NMEA clock improvements
* PPS improvements
* AIX portability patches

---
(4.0.91)

* New ONCORE driver
* New MX4200 driver
* Palisade improvements
* config file bugfixes and problem reporting
* autoconf upgrade and cleanup
* HP-UX, IRIX lint cleanup
* AIX portability patches
* NT cleanup

---
(4.0.90)

* Nanoseconds
* New palisade driver
* New Oncore driver

---
(4.0.73)

* README.hackers added
* PARSE driver is working again
* Solaris 2.6 has nasty kernel bugs.  DO NOT enable pll!
* DES is out of the distribution.

---
(4.0.72)

* K&R C compiling should work again.
* IRIG patches.
* MX4200 driver patches.
* Jupiter driver added.
* Palisade driver added.  Needs work (ANSI, ntoh/hton, sizeof double, ???)<|MERGE_RESOLUTION|>--- conflicted
+++ resolved
@@ -1,11 +1,8 @@
-<<<<<<< HEAD
-* Fix && -> & typo in refclock_palisade.c debug statements.
-=======
 * [Bug 2242] configure fails to detect getifaddrs function on Solaris.
 * [Bug 2249] Bad operator for 'test' in 'make check' of libevent.
 * [Bug 2252] palisade: formats nanosecs to a 6-char field.
 * Attempt to resolve strict-aliasing violation in refclock_tsyncpci.c.
->>>>>>> 28b1b4f2
+* Fix && -> & typo in refclock_palisade.c debug statements.
 (4.2.7p293) 2012/08/04 Released by Harlan Stenn <stenn@ntp.org>
 * [Bug 2247] (more) Get rid of the TRAK refclock - deprecated since 2006.
 * Documentation cleanup from Mike T.
