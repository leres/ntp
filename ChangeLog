--- conflicted
+++ resolved
@@ -1,10 +1,7 @@
-<<<<<<< HEAD
 * [Bug 1337] cast setsockopt() v4 address pointer to void *.
 * [Bug 1342] ignore|drop one IPv6 address on an interface blocks all
   addresses on that interface.
-=======
 * Documentation cleanup and updates.
->>>>>>> 79baf31b
 (4.2.5p232-RC) 2009/10/14 Released by Harlan Stenn <stenn@ntp.org>
 * [Bug 1302] OpenSSL under Windows needs applink support.
 * [Bug 1337] fix incorrect args to setsockopt(fd, IP_MULTICAST_IF,...).
