<<<<<<< HEAD
* [Bug 1963] add reset command for ntpq :config, similar to ntpdc's.
=======
* [Bug 1948] Update man page section layout.
* [Bug 1964] --without-sntp should not build sntp.
>>>>>>> c53d8a90
(4.2.7p190) 2011/07/13 Released by Harlan Stenn <stenn@ntp.org>
* [Bug 1961] from 4.2.6p4: html2man update: distribute ntp-wait.html.
* Require autogen-5.12.
(4.2.7p189) 2011/07/11 Released by Harlan Stenn <stenn@ntp.org>
* [Bug 1134] from 4.2.6p4-RC1: ntpd fails binding to tentative IPv6
  addresses.
* [Bug 1790] from 4.2.6p4-RC1: Update config.guess and config.sub to
  detect AIX6.
(4.2.7p188) 2011/06/28 Released by Harlan Stenn <stenn@ntp.org>
* [Bug 1958] genLocInfo must export PATH.
* ntp-wait: some versions of ntpd spell "associd" differently.
(4.2.7p187) 2011/06/24 Released by Harlan Stenn <stenn@ntp.org>
* [Bug 1954] Fix typos in [s]bin_PROGRAMS in ntpd/Makefile.am.
* Implement --with-locfile=filename configure argument.  If filename is
  empty we'll look under loc/ for a good fit.  If the filename contains
  a / character, it will be treated as a "normal" pathname.  Otherwise,
  that explicit file will be searched for under loc/ .
(4.2.7p186) 2011/06/23 Released by Harlan Stenn <stenn@ntp.org>
* [Bug 1950] Control installation of event_rpcgen.py.
* Update .point-changed-filelist for the new man pages.
* Update the building of OS-specific programs.
* Finish conversion to genLocInfo.
* validate MANTAGFMT in genLocInfo.
* Documentation update from Dave Mills.
(4.2.7p185) 2011/06/21 Released by Harlan Stenn <stenn@ntp.org>
* ntp_locs.m4: handle the case where . is not in the PATH.
* More genLocInfo cleanup.
(4.2.7p184) 2011/06/20 Released by Harlan Stenn <stenn@ntp.org>
* Added ntp_locs.m4.
* genLocInfo improvements.
* Add the man page tag "flavor" to the loc.* files.
* Add/distribute genLocInfo.
(4.2.7p183) 2011/06/19 Released by Harlan Stenn <stenn@ntp.org>
* Update the autogen include list for scripts/Makefile.am.
* Added loc.freebsd (and distribute it).
* Added loc.legacy (and distribute it).
(4.2.7p182) 2011/06/15 Released by Harlan Stenn <stenn@ntp.org>
* [Bug 1304] Update sntp.html to reflect new implementation.
* Update .point-changed-filelist .
* ntpdc documentation fixes.
* Update ntp-wait autogen docs.
* Update the ntpd autogen docs.
* Update the ntpsnmpd autogen docs.
* Use autogen to produce ntp-keygen docs.
* Add "license name" to ntp.lic for autogen-5.11.10.
* Prepare for ntp.keys.5.
(4.2.7p181) 2011/06/07 Released by Harlan Stenn <stenn@ntp.org>
* [Bug 1938] addr_eqprefix() doesn't clear enough storage.
(4.2.7p180) 2011/06/06 Released by Harlan Stenn <stenn@ntp.org>
* Upgrade to libevent-2.0.12.
* More sntp.1 cleanups.
* Produce ntpq.1 with the new autogen macros.
* Remove the deprecated "detail" stanza from ntpdc-opts.def.
(4.2.7p179) 2011/06/03 Released by Harlan Stenn <stenn@ntp.org>
* Update cmd-doc.tlib to autogen-5.11.10pre5.
* Upgrade local autoopts templates to 5.11.10pre5.
(4.2.7p178) 2011/06/02 Released by Harlan Stenn <stenn@ntp.org>
* Update the std_def_list to include the ntp.lic file.
* Distribute the ntp.lic file.
* Add http://ntp.org/license to the ntp.lic file.
(4.2.7p177) 2011/06/01 Released by Harlan Stenn <stenn@ntp.org>
* Use the latest autogen's new copyright template code.
* Clean up the ntp.lic file.
(4.2.7p176) 2011/05/31 Released by Harlan Stenn <stenn@ntp.org>
* sntp documentation cleanup.
* autogen documentation template cleanup.
(4.2.7p175) 2011/05/30 Released by Harlan Stenn <stenn@ntp.org>
* [Bug 1936] Correctly set IPV6_MULTICAST_LOOP.
* cmd-doc.tlib cleanup from Bruce Korb.
* sntp documentation cleanup.
(4.2.7p174) 2011/05/28 Released by Harlan Stenn <stenn@ntp.org>
* ntpdc documentation cleanup.
* sntp documentation cleanup.
* Don't build libevent with openssl support.  Right now, libevent
  doesn't use pkg-config to find openssl's installation location.
(4.2.7p173) 2011/05/25 Released by Harlan Stenn <stenn@ntp.org>
* Typo in emalloc.c hides file and line number from emalloc() error msg.
* parsesolaris.c compile fails on SPARC Solaris with conflicting printf.
* ntp_util.c compile fails on AIX and OSF with conflicting statsdir.
(4.2.7p172) 2011/05/24 Released by Harlan Stenn <stenn@ntp.org>
* Remove hardcoded 1/960 s. fudge for <CR> transmission time at 9600 8n1
  from WWVB/Spectracom driver introduced in 4.2.7p169.
(4.2.7p171) 2011/05/23 Released by Harlan Stenn <stenn@ntp.org>
* Eliminate warnings about shadowing global "basename" on Linux.
* Use filegen_config() consistently when changing filegen options.
* mprintf() should go to stdout, not stderr.  DPRINTF() uses mprintf().
* Repair a few simulator problems (more remain).
* Documentation updates from Dave Mills.
(4.2.7p170) 2011/05/19 Released by Harlan Stenn <stenn@ntp.org>
* [Bug 1932] libevent/util_internal.h builtin_expect compile error with
  gcc 2.95.
* Use 64-bit scalars in LFPTOD() and DTOLFP() on more platforms by
  conditionalizing on HAVE_U_INT64 rather than UINT64_MAX.
(4.2.7p169) 2011/05/18 Released by Harlan Stenn <stenn@ntp.org>
* [Bug 1933] WWVB/Spectracom driver timestamps LFs, not CRs.
(4.2.7p168) 2011/05/16 Released by Harlan Stenn <stenn@ntp.org>
* Convert receive buffer queue from doubly-linked list to FIFO.
(4.2.7p167) 2011/05/14 Released by Harlan Stenn <stenn@ntp.org>
* [Bug 1927] io_closeclock() should purge pending recvbufs.
* [Bug 1931] cv always includes fudgetime1, never fudgetime2.
* Use acts_close() in acts_shutdown() to avoid leaving a stale lockfile
  if unpeered via runtime configuration while the modem is open.
* Correct acts_close() test of pp->io.fd to see if it is open.
* 4.2.7p164 documentation updates re: 'tos orphanwait' expanded scope.
(4.2.7p166) 2011/05/13 Released by Harlan Stenn <stenn@ntp.org>
* If we have local overrides for autogen template files, use them.
* Convert more of the sntp-opt.def documentation from man to mdoc.
(4.2.7p165) 2011/05/11 Released by Harlan Stenn <stenn@ntp.org>
* Convert snmp docs to mdoc format, which requires autogen 5.11.9.
* from 4.2.6p4-RC1: Require autogen 5.11.9.
(4.2.7p164) 2011/05/11 Released by Harlan Stenn <stenn@ntp.org>
* [Bug 988] Local clock eats up -g option, so ntpd stops with large
  initial time offset.
* [Bug 1921] LOCAL, ACTS drivers with "prefer" excluded from initial
  candidate list.
* [Bug 1922] "tos orphanwait" applied incorrectly at startup.
* [Bug 1923] orphan parent favored over LOCAL, ACTS drivers.
* [Bug 1924] Billboard tally codes sometimes do not match operation,
  variables.
* Change "pool DNS" messages from msyslog to debug trace output.
* Remove unused FLAG_SYSPEER from peer->status.
* Respect "tos orphanwait" at startup.  Previously there was an
  unconditional 300 s. startup orphanwait, though other values were
  respected for subsequent orphan wait periods after no_sys_peer events.
* Apply "tos orphanwait" (def. 300 seconds) to LOCAL and ACTS reference
  clock drivers, in addition to orphan parent operation.  LOCAL and ACTS
  are not selectable during the orphanwait delay at startup and after
  each no_sys_peer event.  This prevents a particular form of clock-
  hopping, such as using LOCAL briefly at startup before remote peers
  are selectable.  This fixes the issue reported in [Bug 988].
* Documentation updates from Dave Mills.
(4.2.7p163) 2011/05/08 Released by Harlan Stenn <stenn@ntp.org>
* [Bug 1911] missing curly brace in libntp/ntp_rfc2553.c
(4.2.7p162) 2011/05/03 Released by Harlan Stenn <stenn@ntp.org>
* [Bug 1910] Support the Tristate Ltd. TS-GPSclock-01.
(4.2.7p161) 2011/05/02 Released by Harlan Stenn <stenn@ntp.org>
* [Bug 1904] 4.2.7p160 Windows build broken (POSIX_SHELL).
* [Bug 1906] 4.2.7p160 - libtool: compile: cannot determine name of
  library object in ./libevent
* Share a single sntp/libevent/build-aux directory between all three
  configure scripts.
* Add missing --enable-local-libevent help to top-level configure.
(4.2.7p160) 2011/05/01 Released by Harlan Stenn <stenn@ntp.org>
* from 4.2.6p4-RC1: Upgrade to libopts 35.0.10 from AutoGen 5.11.9pre8.
* [Bug 1901] Simulator does not set progname.
(4.2.7p159) 2011/04/28 Released by Harlan Stenn <stenn@ntp.org>
* Fix a couple of unused variable warnings.
* cleanup in timespecops.c / timevalops.c
(4.2.7p158) 2011/04/24 Released by Harlan Stenn <stenn@ntp.org>
* Update libevent --disable-libevent-regress handling to work when
  building libevent using mingw.
(4.2.7p157) 2011/04/21 Released by Harlan Stenn <stenn@ntp.org>
* [Bug 1890] 4.2.7p156 segfault in duplicate freeaddrinfo().
(4.2.7p156) 2011/04/19 Released by Harlan Stenn <stenn@ntp.org>
* [Bug 1851] freeaddrinfo() called after getaddrinfo() fails.
(4.2.7p155) 2011/04/18 Released by Harlan Stenn <stenn@ntp.org>
* Fix leak in refclock_datum.c start failure path.
(4.2.7p154) 2011/04/17 Released by Harlan Stenn <stenn@ntp.org>
* [Bug 1887] DNS fails on 4.2.7p153 using threads.
(4.2.7p153) 2011/04/16 Released by Harlan Stenn <stenn@ntp.org>
* A few more Coverity Scan cleanups.
(4.2.7p152) 2011/04/15 Released by Harlan Stenn <stenn@ntp.org>
* Update embedded libevent to current 2.1 git HEAD.
(4.2.7p151) 2011/04/14 Released by Harlan Stenn <stenn@ntp.org>
* Detect vsnprintf() support for "%m" and disable our "%m" expansion.
* Add --enable-c99-sprintf to configure args for -noopenssl variety of
  flock-build to avoid regressions in (v)snprintf() replacement.
* More msnprintf() unit tests.
* Coverity Scan error checking fixes.
* Log failure to fetch time from HOPF_P hardware.
* Check HOPF_S sscanf() conversion count before converted values.
(4.2.7p150) 2011/04/13 Released by Harlan Stenn <stenn@ntp.org>
* Remove never-used, incomplete ports/winnt/ntpd/refclock_trimbledc.[ch]
* On systems without C99-compliant (v)snprintf(), use C99-snprintf
  replacements (http://www.jhweiss.de/software/snprintf.html)
* Remove remaining sprintf() calls except refclock_ripencc.c (which is
  kept out of --enable-all-clocks as a result), upstream libs which use
  sprintf() only after careful buffer sizing.
(4.2.7p149) 2011/04/11 Released by Harlan Stenn <stenn@ntp.org>
* [Bug 1881] describe the {+,-,s} characters in configure --help output.
(4.2.7p148) 2011/04/09 Released by Harlan Stenn <stenn@ntp.org>
* Use _mkgmtime() as timegm() in the Windows port, rather than
  libntp/mktime.c's timegm().  Fixed [Bug 1875] on Windows using the old
  asn2ntp() code from before 4.2.7p147.
* ntp_crypto.c string buffer safety.
* Remove use of MAXFILENAME in mode 7 (ntpdc) on-wire structs.
* Change ntpd MAXFILENAME from 128 to 256 to match ntp-keygen.
* Buffer safety and sign extension fixes (thanks Coverity Scan).
(4.2.7p147) 2011/04/07 Released by Harlan Stenn <stenn@ntp.org>
* [Bug 1875] 'asn2ntp()' rewritten with 'caltontp()'; 'timegm()'
  substitute likely to crash with 64bit time_t.
(4.2.7p146) 2011/04/05 Released by Harlan Stenn <stenn@ntp.org>
* String buffer safety cleanup, converting to strlcpy() and strlcat().
* Use utmpname() before pututline() so repeated steps do not
  accidentally record into wtmp where utmp was intended.
* Use setutent() before each pututline() including first.
(4.2.7p145) 2011/04/04 Released by Harlan Stenn <stenn@ntp.org>
* [Bug 1840] ntp_lists.h FIFO macros buggy.
(4.2.7p144) 2011/04/03 Released by Harlan Stenn <stenn@ntp.org>
* [Bug 1874] ntpq -c "rv 0 sys_var_list" empty.
(4.2.7p143) 2011/03/31 Released by Harlan Stenn <stenn@ntp.org>
* [Bug 1732] ntpd ties up CPU on disconnected USB refclock.
* [Bug 1861] tickadj build failure using uClibc.
* [Bug 1862] in6addr_any test in configure fooled by arm gcc 4.1.3 -O2.
* Remove kernel line discipline driver code for clk and chu, deprecate
  related LDISC_ flags, and remove associated ntpd code to decode the
  timestamps, remove clktest line discipline test program.
* Remove "signal_no_reset: signal 17 had flags 4000000" logging, as it
  indicates no problem and is interpreted as an error.  Previously some
  bits had been ignored one-by-one, but Linux SA_RESTORER definition is
  unavailable to user headers.
(4.2.7p142) 2011/03/21 Released by Harlan Stenn <stenn@ntp.org>
* [Bug 1844] ntpd 4.2.7p131 NetBSD, --gc-sections links bad executable.
* Fix "make distcheck" break in libevent/sample caused by typo.
(4.2.7p141) 2011/03/20 Released by Harlan Stenn <stenn@ntp.org>
* Add "ntpq -c iostats" similar to "ntpdc -c iostats".
* Compare entire timestamp to reject duplicates in refclock_pps().
(4.2.7p140) 2011/03/17 Released by Harlan Stenn <stenn@ntp.org>
* [Bug 1848] ntpd 4.2.7p139 --disable-thread-support does not compile.
* Add --disable-thread-support to one flock-build variation.
* One more lock-while-init in lib/isc/task.c to quiet lock analysis.
(4.2.7p139) 2011/03/16 Released by Harlan Stenn <stenn@ntp.org>
* [Bug 1848] make check ntpd --saveconfigquit clutters syslog.
(4.2.7p138) 2011/03/08 Released by Harlan Stenn <stenn@ntp.org>
* [Bug 1846] MacOSX: debug symbol not found by propdelay or tickadj.
(4.2.7p137) 2011/03/07 Released by Harlan Stenn <stenn@ntp.org>
* Use TRACE() instead of DPRINTF() for libntp and utilities, which
  use the "debug" variable regardless of #ifdef DEBUG.
* Declare debug in libntp instead of each program.  Expose extern
  declaration to utilities, libntp, and DEBUG ntpd.
* Lock under-construction task, taskmgr objects to satisfy Coverity's
  mostly-correct assumptions about which variables are protected by
  which locks.
(4.2.7p136) 2011/03/02 Released by Harlan Stenn <stenn@ntp.org>
* [Bug 1839] 4.2.7p135 still installs libevent ev*.h headers.
(4.2.7p135) 2011/03/02 Released by Harlan Stenn <stenn@ntp.org>
* libevent: When building on systems with CLOCK_MONOTONIC available,
  separate the internal timeline (possibly counting since system boot)
  from the gettimeofday() timeline in event_base cached timevals.  Adds
  new event_base_tv_cached() to retrieve cached callback round start
  time on the internal timeline, and changes
  event_based_gettimeofday_cached() to always return times using the
  namesake timeline.  This preserves the benefit of using the never-
  stepped monotonic clock for event timeouts while providing clients
  with times consistently using gettimeofday().
* Correct event_base_gettimeofday_cached() workaround code in
  sntp to work with corrected libevent.
* Remove sntp l_fp_output() test now that it uses prettydate().
* [Bug 1839] 4.2.7p131 installs libevent ev*.h headers.
* Ensure CONFIG_SHELL is not empty before relying on it for #! scripts.
(4.2.7p134) 2011/02/24 Released by Harlan Stenn <stenn@ntp.org>
* [Bug 1837] Build fails on Win7 due to regedit requiring privilege.
* Provide fallback definitions for GetAdaptersAddresses() for Windows
  build environments lacking iphlpapi.h.
* Rename file containing 1.xxxx ChangeSet revision from version to
  scm-rev to avoid invoking GNU make implicit rules attempting to
  compile version.c into version.  Problem was with sntp/version.o
  during make distcheck after fix for spurious sntp rebuilds.
* Add INC_ALIGNED_PTR() macro to align pointers like malloc().
(4.2.7p133) 2011/02/23 Released by Harlan Stenn <stenn@ntp.org>
* [Bug 1834] ntpdate 4.2.7p131 aborts with assertion failure.
* Move sntp last in top-level Makefile.am SUBDIRS so that the libevent
  tearoff (if required) and sntp are compiled after the rest.
* Use a single set of Automake options for each package in configure.ac
  AM_INIT, remove Makefile.am AUTOMAKE_OPTIONS= lines.
* Correct spurious sntp rebuilds triggered by a make misperception
  sntp/version was out-of-date relative to phony target FRC.version.
* Do not cache paths to perl, test, or pkg-config, searching the PATH
  at configure time is worth it to pick up tool updates.
(4.2.7p132) 2011/02/22 Released by Harlan Stenn <stenn@ntp.org>
* [Bug 1832] ntpdate doesn't allow timeout > 2s.
* [Bug 1833] The checking sem_timedwait() fails without -pthread.
* ElectricFence was suffering bitrot - remove it.  valgrind works well.
* Enable all relevant automake warnings.
* Correct Solaris 2.1x PTHREAD_ONCE_INIT extra braces test to avoid
  triggering warnings due to excess braces.
* Remove libevent-cfg from sntp/Makefile.am.
* Provide bug report and URL options to Autoconf.
* Avoid relying on remake rules for routine build/flock-build for
  libevent as for the top-level and sntp subproject.
(4.2.7p131) 2011/02/21 Released by Harlan Stenn <stenn@ntp.org>
* [Bug 1087] -v/--normalverbose conflicts with -v/--version in sntp.
* [Bug 1088] sntp should (only) report the time difference without -s/-a.
* older autoconf sometimes dislikes [].
* Move "can't write KoD file" warning from sntp shutdown to startup.
* refclock_acts.c cleanup from Dave Mills.
* Convert sntp to libevent event-driven socket programming.  Instead of
  blocking name resolution and querying one NTP server at a time,
  resolve server names and send NTP queries without blocking.  Add
  sntp command-line options to adjust timing and optionally wait for all
  servers to respond instead of exiting after the first.
* Import libevent 2.0.10-stable plus local patches as a tearoff, used
  only if the target system lacks an installed libevent 2.0.9 or later.
* Move blocking worker and resolver to libntp from ntpd.
* Use threads rather than forked child processes for blocking worker
  when possible.  Override with configure --disable-thread-support.
* Move init_logging(), change_logfile(), and setup_logfile() from ntpd
  to libntp, use them in sntp.
* Test --without-sntp in flock-build script's -no-refclocks variety.
* Avoid invoking config.status twice in a row in build script.
* Move more m4sh tests needed by libntp to shared .m4 files.
* Split up ntp_libntp.m4 into smaller, more specific subsets.
* Enable gcc -Wcast-align, fix many instances of warnings when casting
  a pointer to a more-strictly-aligned underlying type.
(4.2.7p130) 2011/02/12 Released by Harlan Stenn <stenn@ntp.org>
* [Bug 1811] Update the download location in WHERE-TO-START.
(4.2.7p129) 2011/02/09 Released by Harlan Stenn <stenn@ntp.org>
* Add missing "break;" to ntp_control.c ctl_putsys() for caliberrs, used
  by ntpq -c kerninfo introduced in 4.2.7p104.
* Fix leak in ntp_control.c read_mru_list().
(4.2.7p128) 2011/01/30 Released by Harlan Stenn <stenn@ntp.org>
* [Bug 1799] ntpq mrv crash.
* [Bug 1801] ntpq mreadvar requires prior association caching.
(4.2.7p127) 2011/01/28 Released by Harlan Stenn <stenn@ntp.org>
* [Bug 1797] Restore stale timestamp check from the RANGEGATE cleanup.
(4.2.7p126) 2011/01/27 Released by Harlan Stenn <stenn@ntp.org>
* Fix unexposed fencepost error in format_time_fraction().
* Add more unit tests for timeval_tostr() and timespec_tostr().
(4.2.7p125) 2011/01/26 Released by Harlan Stenn <stenn@ntp.org>
* [Bug 1794] ntpq -c rv missing clk_wander information.
* [Bug 1795] ntpq readvar does not display last variable.
(4.2.7p124) 2011/01/25 Released by Harlan Stenn <stenn@ntp.org>
* sntp/Makefile.am needs any passed-in CFLAGS.
(4.2.7p123) 2011/01/24 Released by Harlan Stenn <stenn@ntp.org>
* [Bug 1788] tvtots.c tables inaccurate
(4.2.7p122) 2011/01/22 Released by Harlan Stenn <stenn@ntp.org>
* ACTS refclock cleanup from Dave Mills.
* Avoid shadowing the "group" global variable.
(4.2.7p121) 2011/01/21 Released by Harlan Stenn <stenn@ntp.org>
* [Bug 1786] Remove extra semicolon from ntp_proto.c .
(4.2.7p120) 2011/01/20 Released by Harlan Stenn <stenn@ntp.org>
* Change new timeval and timespec to string routines to use snprintf()
  rather than hand-crafted conversion, avoid signed int overflow there.
* Add configure support for SIZEOF_LONG_LONG to enable portable use of
  snprintf() with time_t.
* Grow ntpd/work_thread.c arrays as needed.
* Add DEBUG_* variants of ntp_assert.h macros which compile away using
  ./configure --disable-debugging.
* Fix tvalops.cpp unit test failures for 32-bit builds.
* Return to a single autoreconf invocation in ./bootstrap script.
* Fix warnings seen on FreeBSD 9.
* crypto group changes from Dave Mills.
* Lose the RANGEGATE check in PPS, from Dave Mills.
* ACTS refclock cleanup from Dave Mills.
* Documentation updates from Dave Mills.
* NMEA driver documentation update from Juergen Perlinger.
(4.2.7p119) 2011/01/18 Released by Harlan Stenn <stenn@ntp.org>
* added timespecops.{c,h} and tievalops.{c.h} to libntp and include
  added tspecops.cpp to tests/libntp
* Correct msyslog.c build break on Solaris 2.9 from #ifdef/#if mixup.
(4.2.7p118) 2011/01/15 Released by Harlan Stenn <stenn@ntp.org>
* Simplify the built-sources stuff in sntp/ .
* Fix check for -lipv6 on HP-UX 11.
(4.2.7p117) 2011/01/13 Released by Harlan Stenn <stenn@ntp.org>
* Add configure --without-sntp option to disable building sntp and
  sntp/tests.  withsntp=no in the environment changes the default.
* Build infrastructure cleanup:
  Move m4 directory to sntp/m4.
  Share a single set of genver output between sntp and the top level.
  Share a single set of autogen included .defs in sntp/include.
  Share a single set of build-aux scripts (e.g. config.guess, missing).
  Add ntp_libntp.m4 and ntp_ipv6.m4 to reduce configure.ac duplication.
  Warn and exit build/flock-build if bootstrap needs to be run.
(4.2.7p116) 2011/01/10 Released by Harlan Stenn <stenn@ntp.org>
* refclock_nmea.c refactoring by Juergen Perlinger.
(4.2.7p115) 2011/01/09 Released by Harlan Stenn <stenn@ntp.org>
* [Bug 1780] Windows ntpd 4.2.7p114 crashes in ioctl().
* [Bug 1781] longlong undefined in sntp handle_pkt() on Debian amd64.
(4.2.7p114) 2011/01/08 Released by Harlan Stenn <stenn@ntp.org>
* Fix for openssl pkg-config detection eval failure.
* Add erealloc_zero(), refactor estrdup(), emalloc(), emalloc_zero() to
  separate tracking callsite file/line from using debug MS C runtime,
  and to reduce code duplication.
(4.2.7p113) 2011/01/07 Released by Harlan Stenn <stenn@ntp.org>
* [Bug 1776] sntp mishandles -t/--timeout and -a/--authentication.
* Default to silent make rules, override with make V=1 or ./configure
  --disable-silent-rules.
* Correct --with-openssl-incdir defaulting with pkg-config.
* Correct ./build on systems without gtest available.
* Begin moving some of the low-level socket stuff to libntp.
(4.2.7p112) 2011/01/06 Released by Harlan Stenn <stenn@ntp.org>
* [Bug 1773] openssl not detected during ./configure.
* [Bug 1774] Segfaults if cryptostats enabled and built without OpenSSL.
* Use make V=0 in build script to increase signal/noise ratio.
(4.2.7p111) 2011/01/05 Released by Harlan Stenn <stenn@ntp.org>
* [Bug 1772] refclock_open() return value check wrong for ACTS.
* Default --with-openssl-libdir and --with-openssl-incdir to the values
  from pkg-config, falling back on our usual search paths if pkg-config
  is not available or does not have openssl.pc on PKG_CONFIG_PATH.
* Change refclock_open() to return -1 on failure like open().
* Update all refclock_open() callers to check for fd <= 0 indicating
  failure, so they work with older and newer refclock_open() and can
  easily backport.
* Initialize refclockproc.rio.fd to -1, harmonize refclock shutdown
  entrypoints to avoid crashing, particularly if refclock_open() fails.
* Enable tickadj-like taming of wildly off-spec Windows clock using
  NTPD_TICKADJ_PPM env. var. specifying baseline slew.
(4.2.7p110) 2011/01/04 Released by Harlan Stenn <stenn@ntp.org>
* [Bug 1771] algorithmic error in 'clocktime()' fixed.
* Unit tests extended for hard-coded system time.
* make V=0 and configure --enable-silent-rules supported.
* setvar modemsetup = ATE0... overrides ACTS driver default.
* Preserve last timecode in ACTS driver (ntpq -ccv).
* Tolerate previous ATE1 state when sending ACTS setup.
* Enable raw tty line discipline in Windows port.
* Allow tty open/close/open to succeed on Windows port.
* Enable ACTS and CHU reference clock drivers on Windows.
(4.2.7p109) 2011/01/02 Released by Harlan Stenn <stenn@ntp.org>
* Remove nearly all strcpy() and most strcat() from NTP distribution.
  One major pocket remains in ntp_crypto.c.  libopts & libisc also have
  (safe) uses of strcpy() and strcat() remaining.
* Documentation updates from Dave Mills.
(4.2.7p108) 2011/01/01 Released by Harlan Stenn <stenn@ntp.org>
* [Bug 1764] Move Palisade modem control logic to configure.ac.
* [Bug 1768] TIOCFLUSH undefined in linux for refclock_acts.
* Autokey multiple identity group improvements from Dave Mills.
* from 4.2.6p3: Update the copyright year.
(4.2.7p107) 2010/12/31 Released by Harlan Stenn <stenn@ntp.org>
* [Bug 1764] Palisade driver doesn't build on Linux.
* [Bug 1766] Oncore clock has offset/high jitter at startup.
* Move ntp_control.h variable IDs to ntp_control.c, remove their use by
  ntpq.  They are implementation details private to ntpd.  [Bug 597] was
  caused by ntpq's reliance on these IDs it need not know about.
* refclock_acts.c updates from Dave Mills.
(4.2.7p106) 2010/12/30 Released by Harlan Stenn <stenn@ntp.org>
* from 4.2.6p3: Update genCommitLog for the bk-5 release.
(4.2.7p105) 2010/12/29 Released by Harlan Stenn <stenn@ntp.org>
(4.2.7p104) 2010/12/28 Released by Harlan Stenn <stenn@ntp.org>
* from 4.2.6p3: Create and use scripts/check--help when generating
  .texi files.
* from 4.2.6p3: Update bk triggers for the bk-5 release.
* Support for multiple Autokey identity groups from Dave Mills.
* Documentation updates from Dave Mills.
* Add ntpq kerninfo, authinfo, and sysinfo commands similar to ntpdc's.
(4.2.7p103) 2010/12/24 Released by Harlan Stenn <stenn@ntp.org>
* Add ntpq pstats command similar to ntpdc's.
* Remove ntpq pstatus command, rv/readvar does the same and more.
* Documentation updates from Dave Mills.
(4.2.7p102) 2010/12/23 Released by Harlan Stenn <stenn@ntp.org>
* Allow ntpq &1 associd use without preceding association-fetching.
* Documentation updates from Dave Mills.
(4.2.7p101) 2010/12/22 Released by Harlan Stenn <stenn@ntp.org>
* from 4.2.6p3-RC12: Upgrade to libopts 34.0.9 from AutoGen 5.11.6pre7.
* from 4.2.6p3-RC12: Relax minimum Automake version to 1.10 with updated
  libopts.m4.
(4.2.7p100) 2010/12/21 Released by Harlan Stenn <stenn@ntp.org>
* [Bug 1743] from 4.2.6p3-RC12: Display timezone offset when showing
  time for sntp in the local timezone (documentation updates).
(4.2.7p99) 2010/12/21 Released by Harlan Stenn <stenn@ntp.org>
* Add unit tests for msnprintf().
(4.2.7p98) 2010/12/20 Released by Harlan Stenn <stenn@ntp.org>
* [Bug 1761] clockstuff/clktest-opts.h omitted from tarball.
* [Bug 1762] from 4.2.6p3-RC12: manycastclient responses interfere.
* Documentation updates from Dave Mills.
(4.2.7p97) 2010/12/19 Released by Harlan Stenn <stenn@ntp.org>
* [Bug 1458] from 4.2.6p3-RC12: Can not compile NTP on FreeBSD 4.7.
* [Bug 1760] from 4.2.6p3-RC12: ntpd Windows interpolation cannot be
  disabled.
* from 4.2.6p3-RC12: Upgrade to libopts 34.0.9 from AutoGen 5.11.6pre5.
* Documentation updates from Dave Mills.
(4.2.7p96) 2010/12/18 Released by Harlan Stenn <stenn@ntp.org>
* [Bug 1758] from 4.2.6p3-RC12: setsockopt IPV6_MULTICAST_IF with wrong
  ifindex.
* Documentation updates from Dave Mills.
(4.2.7p95) 2010/12/17 Released by Harlan Stenn <stenn@ntp.org>
* [Bug 1753] 4.2.7p94 faults on startup in newpeer(), strdup(NULL).
* [Bug 1754] from 4.2.6p3-RC12: --version output should be more verbose.
* [Bug 1757] from 4.2.6p3-RC12: oncore snprintf("%m") doesn't expand %m.
* from 4.2.6p3-RC12: Suppress ntp-keygen OpenSSL version display for
  --help, --version, display both build and runtime OpenSSL versions
  when they differ.
* from 4.2.6p3-RC12: Upgrade to libopts 33.5.8 from AutoGen 5.11.6pre3.
* Documentation updates from Dave Mills.
(4.2.7p94) 2010/12/15 Released by Harlan Stenn <stenn@ntp.org>
* [Bug 1751] from 4.2.6p3-RC12: Support for Atari FreeMiNT OS.
* Documentation updates from Dave Mills.
(4.2.7p93) 2010/12/13 Released by Harlan Stenn <stenn@ntp.org>
* [Bug 1510] from 4.2.6p3-RC12: Add modes 20/21 for driver 8 to support
  RAWDCF @ 75 baud.
* [Bug 1741] from 4.2.6p3-RC12: Enable multicast reception on each
  address (Windows).
* from 4.2.6p3-RC12: Other manycastclient repairs:
  Separate handling of scope ID embedded in many in6_addr from ifindex
  used for IPv6 multicasting ioctls.
  Add INT_PRIVACY endpt bit flag for IPv6 RFC 4941 privacy addresses.
  Enable outbound multicast from only one address per interface in the
  same subnet, and in that case prefer embedded MAC address modified
  EUI-64 IPv6 addresses first, then static, and last RFC 4941 privacy
  addresses.
  Use setsockopt(IP[V6]_MULTICAST_IF) before each send to multicast to
  select the local source address, using the correct socket is not
  enough.
* "server ... ident <groupname>" changes from Dave Mills.
* Documentation updates from Dave Mills.
(4.2.7p92) 2010/12/08 Released by Harlan Stenn <stenn@ntp.org>
* [Bug 1743] from 4.2.6p3-RC12: Display timezone offset when showing
  time for sntp in the local timezone.
(4.2.7p91) 2010/12/07 Released by Harlan Stenn <stenn@ntp.org>
* [Bug 1732] ntpd ties up CPU on disconnected USB device.
* [Bug 1742] form 4.2.6p3-RC12: Fix a typo in an error message in the
  "build" script.
(4.2.7p90) 2010/12/06 Released by Harlan Stenn <stenn@ntp.org>
* [Bug 1738] Windows ntpd has wrong net adapter name.
* [Bug 1740] ntpdc -c reslist packet count wrongly treated as signed.
(4.2.7p89) 2010/12/04 Released by Harlan Stenn <stenn@ntp.org>
* [Bug 1736] tos int, bool options broken in 4.2.7p66.
* from 4.2.6p3-RC12: Clean up the SNTP documentation.
(4.2.7p88) 2010/12/02 Released by Harlan Stenn <stenn@ntp.org>
* [Bug 1735] 'clocktime()' aborts ntpd on bogus input
(4.2.7p87) 2010/12/01 Released by Harlan Stenn <stenn@ntp.org>
* from 4.2.6p3-RC12: Clean up m4 quoting in configure.ac, *.m4 files,
  resolving intermittent AC_LANG_PROGRAM possibly undefined errors.
(4.2.7p86) 2010/11/29 Released by Harlan Stenn <stenn@ntp.org>
* Documentation updates from Dave Mills.
(4.2.7p85) 2010/11/24 Released by Harlan Stenn <stenn@ntp.org>
* Documentation updates from Dave Mills.
(4.2.7p84) 2010/11/22 Released by Harlan Stenn <stenn@ntp.org>
* [Bug 1618] Unreachable code in jjy_start().
* [Bug 1725] from 4.2.6p3-RC11: ntpd sends multicast from only one
  address.
* from 4.2.6p3-RC11: Upgrade libopts to 33.3.8.
* from 4.2.6p3-RC11: Bump minimum Automake version to 1.11, required for
  AM_COND_IF use in LIBOPTS_CHECK.
* An almost complete rebuild of the initial loopfilter configuration
  process, including the code that determines the interval between
  frequency file updates, from Dave Mills.
* Documentation updates from Dave Mills.
* Add ntp-keygen -l/--lifetime to control certificate expiry.
* JJY driver improvements for Tristate JJY01/02, including changes
  to its clockstats format.
* Add "nonvolatile" ntp.conf directive to control how often the
  driftfile is written.
(4.2.7p83) 2010/11/17 Released by Harlan Stenn <stenn@ntp.org>
* [Bug 1727] ntp-keygen PLEN, ILEN undeclared --without-crypto.
* Remove top-level libopts, use sntp/libopts.
* from 4.2.6p3-RC11: Remove log_msg() and debug_msg() from sntp in favor
  of msyslog().
* Documentation updates from Dave Mills.
(4.2.7p82) 2010/11/16 Released by Harlan Stenn <stenn@ntp.org>
* [Bug 1728] from 4.2.6p3-RC11: In ntp_openssl.m4, don't add
  -I/usr/include or -L/usr/lib to CPPFLAGS or LDFLAGS.
(4.2.7p81) 2010/11/14 Released by Harlan Stenn <stenn@ntp.org>
* [Bug 1681] from 4.2.6p3-RC10: More sntp logging cleanup.
* [Bug 1683] from 4.2.6p3-RC10: Non-localhost on loopback exempted from
  nic rules.
* [Bug 1719] Cleanup for ntp-keygen and fix -V crash, from Dave Mills.
(4.2.7p80) 2010/11/10 Released by Harlan Stenn <stenn@ntp.org>
* [Bug 1574] from 4.2.6p3-RC9: sntp doesn't set tv_usec correctly.
* [Bug 1681] from 4.2.6p3-RC9: sntp logging cleanup.
* [Bug 1683] from 4.2.6p3-RC9: Interface binding does not seem to work
  as intended.
* [Bug 1708] make check fails with googletest 1.4.0.
* [Bug 1709] from 4.2.6p3-RC9: ntpdate ignores replies with equal
  receive and transmit timestamps.
* [Bug 1715] sntp utilitiesTest.IPv6Address failed.
* [Bug 1718] Improve gtest checks in configure.ac.
(4.2.7p79) 2010/11/07 Released by Harlan Stenn <stenn@ntp.org>
* Correct frequency estimate with no drift file, from David Mills.
(4.2.7p78) 2010/11/04 Released by Harlan Stenn <stenn@ntp.org>
* [Bug 1697] filegen implementation should be improved.
* Refactor calendar functions in terms of new common code.
* Documentation updates from Dave Mills.
(4.2.7p77) 2010/11/03 Released by Harlan Stenn <stenn@ntp.org>
* [Bug 1692] packageinfo.sh needs to be "sourced" using ./ .
* [Bug 1695] ntpdate takes longer than necessary.
(4.2.7p76) 2010/11/02 Released by Harlan Stenn <stenn@ntp.org>
* [Bug 1690] Unit tests fails to build on some systems.
* [Bug 1691] Use first NMEA sentence each second.
* Put the sntp tests under sntp/ .
* ... and only build/run them if we have gtest.
* Documentation updates from Dave Mills.
(4.2.7p75) 2010/10/30 Released by Harlan Stenn <stenn@ntp.org>
* Documentation updates from Dave Mills.
* Include Linus Karlsson's GSoC 2010 testing code.
(4.2.7p74) 2010/10/29 Released by Harlan Stenn <stenn@ntp.org>
* [Bug 1685] from 4.2.6p3-RC8: NMEA driver mode byte confusion.
* from 4.2.6p3-RC8: First cut at using scripts/checkChangeLog.
* Documentation updates from Dave Mills.
(4.2.7p73) 2010/10/27 Released by Harlan Stenn <stenn@ntp.org>
* [Bug 1680] Fix alignment of clock_select() arrays.
* refinements to new startup behavior from David Mills.
* For the bootstrap script, touch .html files last.
* Add 'make check' test case that would have caught [Bug 1678].
(4.2.7p72) 2010/10/26 Released by Harlan Stenn <stenn@ntp.org>
* [Bug 1679] Fix test for -lsocket.
* Clean up missing ;; entries in configure.ac.
(4.2.7p71) 2010/10/25 Released by Harlan Stenn <stenn@ntp.org>
* [Bug 1676] from 4.2.6p3-RC7: NMEA: $GPGLL did not work after fix
  for Bug 1571.
* [Bug 1678] "restrict source" treated as "restrict default".
* from 4.2.6p3-RC7: Added scripts/checkChangeLog.
(4.2.7p70) 2010/10/24 Released by Harlan Stenn <stenn@ntp.org>
* [Bug 1571] from 4.2.6p3-RC6: NMEA does not relate data to PPS edge.
* [Bug 1572] from 4.2.p63-RC6: NMEA time adjustment for GPZDG buggy.
* [Bug 1675] from 4.2.6p3-RC6: Prohibit includefile remote config.
* Enable generating ntpd/ntp_keyword.h after keyword-gen.c changes on
  Windows as well as POSIX platforms.
* Fix from Dave Mills for a rare singularity in clock_combine().
(4.2.7p69) 2010/10/23 Released by Harlan Stenn <stenn@ntp.org>
* [Bug 1671] Automatic delay calibration is sometimes inaccurate.
(4.2.7p68) 2010/10/22 Released by Harlan Stenn <stenn@ntp.org>
* [Bug 1669] from 4.2.6p3-RC5: NTP fails to compile on IBM AIX 5.3.
* [Bug 1670] Fix peer->bias and broadcastdelay.
* Documentation updates from Dave Mills.
* Documentation EOL cleanup.
(4.2.7p67) 2010/10/21 Released by Harlan Stenn <stenn@ntp.org>
* [Bug 1649] from 4.2.6p3-RC5: Require NMEA checksum if $GPRMC or
  previously seen.
(4.2.7p66) 2010/10/19 Released by Harlan Stenn <stenn@ntp.org>
* [Bug 1277] Provide and use O(1) FIFOs, esp. in the config tree code.
* Remove unused 'bias' configuration keyword.
(4.2.7p65) 2010/10/16 Released by Harlan Stenn <stenn@ntp.org>
* [Bug 1584] from 4.2.6p3-RC4: wrong SNMP type for precision,
  resolution.
* Remove 'calldelay' and 'sign' remnants from parser, ntp_config.c.
(4.2.7p64) 2010/10/15 Released by Harlan Stenn <stenn@ntp.org>
* [Bug 1584] from 4.2.6p3-RC3: ntpsnmpd OID must be mib-2.197.
* [Bug 1659] from 4.2.6p3-RC4: Need CLOCK_TRUETIME not CLOCK_TRUE.
* [Bug 1663] ntpdsim should not open net sockets.
* [Bug 1665] from 4.2.6p3-RC4: is_anycast() u_int32_t should be u_int32.
* from 4.2.6p3: ntpsnmpd, libntpq warning cleanup.
* Remove 'calldelay' and 'sign' keywords (Dave Mills).
* Documentation updates from Dave Mills.
(4.2.7p63) 2010/10/13 Released by Harlan Stenn <stenn@ntp.org>
* [Bug 1080] from 4.2.6p3-RC3: ntpd on ipv6 routers very chatty.
* Documentation nit cleanup.
* Documentation updates from Dave Mills.
(4.2.7p62) 2010/10/12 Released by Harlan Stenn <stenn@ntp.org>
* [Bug 750] from 4.2.6p3-RC3: Non-existing device causes coredump with 
  RIPE-NCC driver.
* [Bug 1567] from 4.2.6p3-RC3: Support Arbiter 1093C Satellite Clock on
  Windows.
* [Bug 1581] from 4.2.6p3-RC3: printf format string mismatch leftover.
* [Bug 1659] from 4.2.6p3-RC3: Support Truetime Satellite Clocks on
  Windows. 
* [Bug 1660] from 4.2.6p3-RC3: On some systems, test is in /usr/bin, not
  /bin. 
* [Bug 1661] from 4.2.6p3-RC3: Re-indent refclock_ripencc.c.
* Lose peer_count from ntp_peer.c and ntp_proto.c (Dave Mills).
* Documentation updates from Dave Mills.
(4.2.7p61) 2010/10/06 Released by Harlan Stenn <stenn@ntp.org>
* Documentation and code cleanup from Dave Mills. No more NTP_MAXASSOC.
(4.2.7p60) 2010/10/04 Released by Harlan Stenn <stenn@ntp.org>
* Documentation updates from Dave Mills.
(4.2.7p59) 2010/10/02 Released by Harlan Stenn <stenn@ntp.org>
* Documentation updates from Dave Mills.
* Variable name cleanup from Dave Mills.
* [Bug 1657] darwin needs res_9_init, not res_init.
(4.2.7p58) 2010/09/30 Released by Harlan Stenn <stenn@ntp.org>
* Clock select bugfix from Dave Mills.
* [Bug 1554] peer may stay selected as system peer after becoming
  unreachable.
* [Bug 1644] from 4.2.6p3-RC3: cvo.sh should use lsb_release to identify
  linux distros.
* [Bug 1646] ntpd crashes with relative path to logfile.
(4.2.7p57) 2010/09/27 Released by Harlan Stenn <stenn@ntp.org>
* Documentation updates from Dave Mills.
(4.2.7p56) 2010/09/25 Released by Harlan Stenn <stenn@ntp.org>
* Clock combining algorithm improvements from Dave Mills.
* Documentation updates from Dave Mills.
* [Bug 1642] ntpdsim can't find simulate block in config file.
* [Bug 1643] from 4.2.6p3-RC3: Range-check the decoding of the RIPE-NCC
  status codes.
(4.2.7p55) 2010/09/22 Released by Harlan Stenn <stenn@ntp.org>
* Documentation updates from Dave Mills.
* [Bug 1636] from 4.2.6p3-RC2: segfault after denied remote config.
(4.2.7p54) 2010/09/21 Released by Harlan Stenn <stenn@ntp.org>
* More Initial convergence improvements from Dave Mills.
* Documentation updates from Dave Mills.
* [Bug 1635] from 4.2.6p3-RC2: "filegen ... enable" is not default.
(4.2.7p53) 2010/09/20 Released by Harlan Stenn <stenn@ntp.org>
* Documentation updates from Dave Mills.
* More Initial convergence improvements from Dave Mills.
(4.2.7p52) 2010/09/19 Released by Harlan Stenn <stenn@ntp.org>
* Initial convergence improvements from Dave Mills.
(4.2.7p51) 2010/09/18 Released by Harlan Stenn <stenn@ntp.org>
* [Bug 1344] from 4.2.6p3-RC1: ntpd on Windows exits without logging
  cause.
* [Bug 1629] 4.2.7p50 configure.ac changes invalidate config.cache.
* [Bug 1630] 4.2.7p50 cannot bootstrap on Autoconf 2.61.
(4.2.7p50) 2010/09/16 Released by Harlan Stenn <stenn@ntp.org>
* Cleanup NTP_LIB_M.
* [Bug 1628] Clean up -lxnet/-lsocket usage for (open)solaris.
(4.2.7p49) 2010/09/13 Released by Harlan Stenn <stenn@ntp.org>
* Documentation updates from Dave Mills.
(4.2.7p48) 2010/09/12 Released by Harlan Stenn <stenn@ntp.org>
* Documentation updates from Dave Mills.
(4.2.7p47) 2010/09/11 Released by Harlan Stenn <stenn@ntp.org>
* Documentation updates from Dave Mills.
* [Bug 1588] finish configure --disable-autokey implementation.
* [Bug 1616] refclock_acts.c: if (pp->leap == 2) is always false.
* [Bug 1620] [Backward Incompatible] "discard minimum" value should be in
  seconds, not log2 seconds.
(4.2.7p46) 2010/09/10 Released by Harlan Stenn <stenn@ntp.org>
* Use AC_SEARCH_LIBS instead of AC_CHECK_LIB for NTP_LIB_M.
(4.2.7p45) 2010/09/05 Released by Harlan Stenn <stenn@ntp.org>
* [Bug 1578] Consistently use -lm when needed.
(4.2.7p44) 2010/08/27 Released by Harlan Stenn <stenn@ntp.org>
* [Bug 1573] from 4.2.6p3-beta1: Miscalculation of offset in sntp.
(4.2.7p43) 2010/08/26 Released by Harlan Stenn <stenn@ntp.org>
* [Bug 1602] Refactor some of the sntp/ directory to facililtate testing.
(4.2.7p42) 2010/08/18 Released by Harlan Stenn <stenn@ntp.org>
* [Bug 1593] ntpd abort in free() with logconfig syntax error.
* [Bug 1595] from 4.2.6p3-beta1: empty last line in key file causes
  duplicate key to be added
* [Bug 1597] from 4.2.6p3-beta1: packet processing ignores RATE KoD packets,
  Because of a bug in string comparison.
(4.2.7p41) 2010/07/28 Released by Harlan Stenn <stenn@ntp.org>
* [Bug 1581] from 4.2.6p3-beta1: ntp_intres.c size_t printf format
  string mismatch.
* [Bug 1586] ntpd 4.2.7p40 doesn't write to syslog after fork on QNX.
* Avoid race with parallel builds using same source directory in
  scripts/genver by using build directory for temporary files.
* orphanwait documentation updates.
(4.2.7p40) 2010/07/12 Released by Harlan Stenn <stenn@ntp.org>
* [Bug 1395] ease ntpdate elimination with ntpd -w/--wait-sync
* [Bug 1396] allow servers on ntpd command line like ntpdate
(4.2.7p39) 2010/07/09 Released by Harlan Stenn <stenn@ntp.org>
* Fix typo in driver28.html.
* [Bug 1581] from 4.2.6p2: size_t printf format string mismatches, IRIG
  string buffers undersized.  Mostly backported from earlier ntp-dev
  fixes by Juergen Perlinger.
(4.2.7p38) 2010/06/20 Released by Harlan Stenn <stenn@ntp.org>
* [Bug 1570] backported to 4.2.6p2-RC7.
* [Bug 1575] from 4.2.6p2-RC7: use 'snprintf' with LIB_BUFLENGTH in
  inttoa.c, tvtoa.c and utvtoa.c
* [Bug 1576] backported to 4.2.6p2-RC7.
* Typo fix in a comment in ntp_proto.c.
(4.2.7p37) 2010/06/19 Released by Harlan Stenn <stenn@ntp.org>
* [Bug 1576] sys/sysctl.h depends on sys/param.h on OpenBSD.
(4.2.7p36) 2010/06/15 Released by Harlan Stenn <stenn@ntp.org>
* [Bug 1560] Initial support for orphanwait, from Dave Mills.
* clock_filter()/reachability fixes from Dave Mills.
(4.2.7p35) 2010/06/12 Released by Harlan Stenn <stenn@ntp.org>
* Rewrite of multiprecision macros in 'ntp_fp.h' from J. Perlinger
  <perlinger@ntp.org>
* [Bug 715] from 4.2.6p2-RC6: libisc Linux IPv6 interface iteration
  drops multicast flags.
(4.2.7p34) 2010/06/05 Released by Harlan Stenn <stenn@ntp.org>
* [Bug 1570] serial clock drivers get outdated input from kernel tty
  line buffer after startup
(4.2.7p33) 2010/06/04 Released by Harlan Stenn <stenn@ntp.org>
* [Bug 1561] from 4.2.6p2-RC5: ntpq, ntpdc "passwd" prompts for MD5
  password w/SHA1.
* [Bug 1565] from 4.2.6p2-RC5: sntp/crypto.c compile fails on MacOS over
  vsnprintf().
* from 4.2.6p2-RC5: Windows port: do not exit in
  ntp_timestamp_from_counter() without first logging the reason.
(4.2.7p32) 2010/05/19 Released by Harlan Stenn <stenn@ntp.org>
* Copyright file cleanup from Dave Mills.
* [Bug 1555] from 4.2.6p2-RC4: sntp illegal C (mixed code and
  declarations).
* [Bug 1558] pool prototype associations have 0.0.0.0 for remote addr.
* configure.ac: add --disable-autokey, #define AUTOKEY to enable future
  support for building without Autokey, but with OpenSSL for its digest
  algorithms (hash functions).  Code must be modified to use #ifdef
  AUTOKEY instead of #ifdef OPENSSL where appropriate to complete this.
* include/ntp_crypto.h: make assumption AUTOKEY implies OPENSSL explicit.
(4.2.7p31) 2010/05/11 Released by Harlan Stenn <stenn@ntp.org>
* [Bug 1325] from 4.2.6p2-RC3: unreachable code sntp recv_bcst_data().
* [Bug 1459] from 4.2.6p2-RC3: sntp MD5 authentication does not work
  with ntpd.
* [Bug 1552] from 4.2.6p2-RC3: update and complete broadcast and crypto
  features in sntp.
* [Bug 1553] from 4.2.6p2-RC3: sntp/configure.ac OpenSSL support.
* from 4.2.6p2-RC3: Escape unprintable characters in a refid in ntpq -p
  billboard.
* from 4.2.6p2-RC3: Simplify hash client code by providing OpenSSL
  EVP_*() API when built without OpenSSL.  (already in 4.2.7)
* from 4.2.6p2-RC3: Do not depend on ASCII in sntp.
(4.2.7p30) 2010/05/06 Released by Harlan Stenn <stenn@ntp.org>
* [Bug 1526] ntpd DNS pipe read EINTR with no network at startup.
* Update the ChangeLog entries when merging items from -stable.
(4.2.7p29) 2010/05/04 Released by Harlan Stenn <stenn@ntp.org>
* [Bug 1542] ntpd mrulist response may have incorrect last.older.
* [Bug 1543] ntpq mrulist must refresh nonce when retrying.
* [Bug 1544] ntpq mrulist sscanf timestamp format mismatch on 64-bit.
* Windows compiling hints/winnt.html update from G. Sunil Tej.
(4.2.7p28) 2010/05/03 Released by Harlan Stenn <stenn@ntp.org>
* [Bug 1512] from 4.2.6p2-RC3: ntpsnmpd should connect to net-snmpd
  via a unix-domain socket by default.
  Provide a command-line 'socket name' option.
* [Bug 1538] from 4.2.6p2-RC3: update refclock_nmea.c's call to
  getprotobyname().
* [Bug 1541] from 4.2.6p2-RC3: Fix wrong keyword for "maxclock".
(4.2.7p27) 2010/04/27 Released by Harlan Stenn <stenn@ntp.org>
(4.2.7p26) 2010/04/24 Released by Harlan Stenn <stenn@ntp.org>
* [Bug 1465] from 4.2.6p2-RC2: Make sure time from TS2100 is not
  invalid (backport from -dev).
* [Bug 1528] from 4.2.6p2-RC2: Fix EDITLINE_LIBS link order for ntpq
  and ntpdc.
* [Bug 1531] Require nonce with mrulist requests.
* [Bug 1532] Remove ntpd support for ntpdc's monlist in favor of ntpq's
  mrulist.
* [Bug 1534] from 4.2.6p2-RC2: conflicts with VC++ 2010 errno.h.
* [Bug 1535] from 4.2.6p2-RC2: "restrict -4 default" and "restrict
  -6 default" ignored.
(4.2.7p25) 2010/04/20 Released by Harlan Stenn <stenn@ntp.org>
* [Bug 1528] from 4.2.6p2-RC2: Remove --with-arlib from br-flock.
* [Bug 1503] [Bug 1504] [Bug 1518] [Bug 1522] from 4.2.6p2-RC2:
  all of which were fixed in 4.2.7 previously. 
(4.2.7p24) 2010/04/13 Released by Harlan Stenn <stenn@ntp.org>
* [Bug 1390] Control PPS on the Oncore M12.
* [Bug 1518] Windows ntpd should lock to one processor more
  conservatively.
* [Bug 1520] '%u' formats for size_t gives warnings with 64-bit builds.
* [Bug 1522] Enable range syntax "trustedkey (301 ... 399)".
* Documentation updates for 4.2.7p22 changes and additions, updating
  ntpdc.html, ntpq.html, accopt.html, confopt.html, manyopt.html,
  miscopt.html, and miscopt.txt.
* accopt.html: non-ntpport doc changes from Dave Mills.
* Modify full MRU list preemption when full to match "discard monitor"
  documentation, by removing exception for count == 1.
(4.2.7p23) 2010/04/04 Released by Harlan Stenn <stenn@ntp.org>
* [Bug 1516] unpeer by IP address fails, DNS name works.
* [Bug 1517] ntpq and ntpdc should verify reverse DNS before use.
  ntpq and ntpdc now use the following format for showing purported
  DNS names from IP address "reverse" DNS lookups when the DNS name
  does not exist or does not include the original IP address among
  the results: "192.168.1.2 (fake.dns.local)".
(4.2.7p22) 2010/04/02 Released by Harlan Stenn <stenn@ntp.org>
* [Bug 1432] Don't set inheritable flag for linux capabilities.
* [Bug 1465] Make sure time from TS2100 is not invalid.
* [Bug 1483] AI_NUMERICSERV undefined in 4.2.7p20.
* [Bug 1497] fudge is broken by getnetnum() change.
* [Bug 1503] Auto-enabling of monitor for "restrict ... limited" wrong.
* [Bug 1504] ntpdate tickles ntpd "discard minimum 1" rate limit if
  "restrict ... limited" is used.
* ntpdate: stop querying source after KoD packet response, log it.
* ntpdate: rate limit each server to 2s between packets.
* From J. N. Perlinger: avoid pointer wraparound warnings in dolfptoa(),
  printf format mismatches with 64-bit size_t.
* Broadcast client (ephemeral) associations should be demobilized only
  if they are not heard from for 10 consecutive polls, regardless of
  surviving the clock selection.  Fix from David Mills.
* Add "ntpq -c ifstats" similar to "ntpdc -c ifstats".
* Add "ntpq -c sysstats" similar to "ntpdc -c sysstats".
* Add "ntpq -c monstats" to show monlist knobs and stats.
* Add "ntpq -c mrulist" similar to "ntpdc -c monlist" but not
  limited to 600 rows, and with filtering and sorting options:
  ntpq -c "mrulist mincount=2 laddr=192.168.1.2 sort=-avgint"
  ntpq -c "mrulist sort=addr"
  ntpq -c "mrulist mincount=2 sort=count"
  ntpq -c "mrulist sort=-lstint"
* Modify internal representation of MRU list to use l_fp fixed-point
  NTP timestamps instead of seconds since startup.  This increases the
  resolution and substantially improves accuracy of sorts involving
  timestamps, at the cost of flushing all MRU entries when the clock is
  stepped, to ensure the timestamps can be compared with the current
  get_systime() results.
* Add ntp.conf "mru" directive to configure MRU parameters, such as
  "mru mindepth 600 maxage 64 maxdepth 5000 maxmem 1024" or
  "mru initalloc 0 initmem 16 incalloc 99 incmem 4".  Several pairs are
  equivalent with one in units of MRU entries and its twin in units of
  kilobytes of memory, so the last one used in ntp.conf controls:
  maxdepth/maxmem, initalloc/initmem, incalloc/incmem.  With the above
  values, ntpd will preallocate 16kB worth of MRU entries, allocating
  4kB worth each time more are needed, with a hard limit of 1MB of MRU
  entries.  Until there are more than 600 entries none would be reused.
  Then only entries for addresses last seen 64 seconds or longer ago are
  reused.
* Limit "ntpdc -c monlist" response in ntpd to 600 entries, the previous
  overall limit on the MRU list depth which was driven by the monlist
  implementation limit of one request with a single multipacket
  response.
* New "pool" directive implementation modeled on manycastclient.
* Do not abort on non-ASCII characters in ntp.conf, ignore them.
* ntpq: increase response reassembly limit from 24 to 32 packets, add
  discussion in comment regarding results with even larger MAXFRAGS.
* ntpq: handle "passwd MYPASSWORD" (without prompting) as with ntpdc.
* ntpdc: do not examine argument to "passwd" if not supplied.
* configure: remove check for pointer type used with qsort(), we
  require ANSI C which mandates void *.
* Reset sys_kodsent to 0 in proto_clr_stats().
* Add sptoa()/sockporttoa() similar to stoa()/socktoa() adding :port.
* Use memcpy() instead of memmove() when buffers can not overlap.
* Remove sockaddr_storage from our sockaddr_u union of sockaddr,
  sockaddr_in, and sockaddr_in6, shaving about 100 bytes from its size
  and substantially decreasing MRU entry memory consumption.
* Extend ntpq readvar (alias rv) to allow fetching up to three named
  variables in one operation:  ntpq -c "rv 0 version offset frequency".
* ntpq: use srchost variable to show .POOL. prototype associations'
  hostname instead of address 0.0.0.0.
* "restrict source ..." configures override restrictions for time
  sources, allows tight default restrictions to be used with the pool
  directive (where server addresses are not known in advance).
* Ignore "preempt" modifier on manycastclient and pool prototype
  associations.  The resulting associations are preemptible, but the
  prototype must not be.
* Maintain and use linked list of associations (struct peer) in ntpd,
  avoiding walking 128 hash table entries to iterate over peers.
* Remove more workarounds unneeded since we require ISO C90 AKA ANSI C:
  - remove fallback implementations for memmove(), memset, strstr().
  - do not test for atexit() or memcpy().
* Collapse a bunch of code duplication in ntpd/ntp_restrict.c added with
  support for IPv6.
* Correct some corner case failures in automatically enabling the MRU
  list if any "restrict ... limited" is in effect, and in disabling MRU
  maintenance. (ntp_monitor.c, ntp_restrict.c)
* Reverse the internal sort order of the address restriction lists, but
  preserve the same behavior.  This allows removal of special-case code
  related to the default restrictions and more straightforward lookups
  of restrictions for a given address (now, stop on first match).
* Move ntp_restrict.c MRU doubly-linked list maintenance code into
  ntp_lists.h macros, allowing more duplicated source excision.
* Repair ntpdate.c to no longer test HAVE_TIMER_SETTIME.
* Do not reference peer_node/unpeer_node after freeing when built with
  --disable-saveconfig and using DNS.
(4.2.7p21) 2010/03/31 Released by Harlan Stenn <stenn@ntp.org>
* [Bug 1514] from 4.2.6p1-RC6: Typo in ntp_proto.c: fabs(foo < .4)
  should be fabs(foo) < .4.
* [Bug 1464] from 4.2.6p1-RC6: synchronization source wrong for
  refclocks ARCRON_MSF (27) and SHM (28).
* From 4.2.6p1-RC6: Correct Windows port's refclock_open() to
  return 0 on failure not -1.
* From 4.2.6p1-RC6: Correct CHU, dumbclock, and WWVB drivers to
  check for 0 returned from refclock_open() on failure.
* From 4.2.6p1-RC6: Correct "SIMUL=4 ./flock-build -1" to
  prioritize -1/--one.
* [Bug 1306] constant conditionals in audio_gain().
(4.2.7p20) 2010/02/13 Released by Harlan Stenn <stenn@ntp.org>
* [Bug 1483] hostname in ntp.conf "restrict" parameter rejected.
* Use all addresses for each restrict by hostname.
* Use async DNS to resolve trap directive hostnames.
(4.2.7p19) 2010/02/09 Released by Harlan Stenn <stenn@ntp.org>
* [Bug 1338] Update the association type codes in ntpq.html.
* [Bug 1478] from 4.2.6p1-RC5: linking fails: EVP_MD_pkey_type.
* [Bug 1479] from 4.2.6p1-RC5: not finding readline headers.
* [Bug 1484] from 4.2.6p1-RC5: ushort is not defined in QNX6.
(4.2.7p18) 2010/02/07 Released by Harlan Stenn <stenn@ntp.org>
* [Bug 1480] from 4.2.6p1-RC5: snprintf() cleanup caused 
  unterminated refclock IDs.
* Stop using getaddrinfo() to convert numeric address strings to on-wire
  addresses in favor of is_ip_address() alone.
(4.2.7p17) 2010/02/05 Released by Harlan Stenn <stenn@ntp.org>
* [Bug 1477] from 4.2.6p1-RC5: First non-gmake make in clone
  w/VPATH can't make COPYRIGHT.
* Attempts to cure CID 108 CID 118 CID 119 TAINTED_SCALAR warnings.
* Broaden ylwrap workaround VPATH_HACK to all non-GNU make.
(4.2.7p16) 2010/02/04 Released by Harlan Stenn <stenn@ntp.org>
* [Bug 1474] from 4.2.6p1-RC4: ntp_keygen LCRYPTO after libntp.a.
* Include 4.2.6p1-RC4: Remove arlib.
(4.2.7p15) 2010/02/03 Released by Harlan Stenn <stenn@ntp.org>
* [Bug 1455] from 4.2.6p1: ntpd does not try /etc/ntp.audio.
* Include 4.2.6p1: Convert many sprintf() calls to snprintf(), also
  strcpy(), strcat().
* Include 4.2.6p1: Fix widely cut-n-pasted bug in refclock shutdown
  after failed start.
* Include 4.2.6p1: Remove some dead code checking for emalloc()
  returning NULL.
(4.2.7p14) 2010/02/02 Released by Harlan Stenn <stenn@ntp.org>
* [Bug 1338] ntpq displays incorrect association type codes.
* [Bug 1469] u_int32, int32 changes broke HP-UX 10.20 build.
* [Bug 1470] from 4.2.6p1: "make distdir" compiles keyword-gen.
* [Bug 1471] CID 120 CID 121 CID 122 is_ip_address() uninit family.
* [Bug 1472] CID 116 CID 117 minor warnings in new DNS code.
* [Bug 1473] from 4.2.6p1: "make distcheck" version.m4 error.
(4.2.7p13) 2010/01/31 Released by Harlan Stenn <stenn@ntp.org>
* [Bug 1467] from 4.2.6p1: Fix bogus rebuild of sntp/sntp.html.
(4.2.7p12) 2010/01/30 Released by Harlan Stenn <stenn@ntp.org>
* [Bug 1468] 'make install' broken for root on default NFS mount.
(4.2.7p11) 2010/01/28 Released by Harlan Stenn <stenn@ntp.org>
* [Bug 47] Debugging and logging do not work after a fork.
* [Bug 1010] getaddrinfo() could block and thus should not be called by
  the main thread/process.
* New async DNS resolver in ntpd allows nonblocking queries anytime,
  instead of only once at startup.
(4.2.7p10) 2010/01/24 Released by Harlan Stenn <stenn@ntp.org>
* [Bug 1140] from 4.2.6p1-RC5: Clean up debug.html, decode.html,
  and ntpq.html.
* Include 4.2.6p1-RC3: Use TZ=UTC instead of TZ= when calling date in
  scripts/mkver.in .
* [Bug 1448] from 4.2.6p1-RC3: Some macros not correctly conditionally
  or absolutely defined on Windows.
* [Bug 1449] from 4.2.6p1-RC3: ntpsim.h in ntp_config.c should be used
  conditionally.
* [Bug 1450] from 4.2.6p1-RC3: Option to exclude warnings not
  unconditionally defined on Windows.
(4.2.7p9) 2010/01/13 Released by Harlan Stenn <stenn@ntp.org>
(4.2.7p8) 2010/01/12 Released by Harlan Stenn <stenn@ntp.org>
* [Bug 702] ntpd service logic should use libopts to examine cmdline.
* [Bug 1451] from 4.2.6p1-RC3: sntp leaks KoD entry updating.
* [Bug 1453] from 4.2.6p1-RC3: Use $CC in config.cache filename.
(4.2.7p7) 2009/12/30 Released by Harlan Stenn <stenn@ntp.org>
* [Bug 620] ntpdc getresponse() esize != *rsize s/b size != *rsize.
* [Bug 1446] 4.2.7p6 requires autogen, missing ntpd.1, *.texi, *.menu.
(4.2.7p6) 2009/12/28 Released by Harlan Stenn <stenn@ntp.org>
* [Bug 1443] Remove unnecessary dependencies on ntp_io.h
* [Bug 1442] Move Windows functions into libntp files
* [Bug 1127] from 4.2.6p1-RC3: Check the return of X590_verify().
* [Bug 1439] from 4.2.6p1-RC3: .texi gen after binary is linked.
* [Bug 1440] from 4.2.6p1-RC3: Update configure.ac to support kfreebsd.
* [Bug 1445] from 4.2.6p1-RC3: IRIX does not have -lcap or support
  linux capabilities.
(4.2.7p5) 2009/12/25 Released by Harlan Stenn <stenn@ntp.org>
* Include 4.2.6p1-RC2
(4.2.7p4) 2009/12/24 Released by Harlan Stenn <stenn@ntp.org>
* [Bug 1429] ntpd -4 option does not reliably force IPv4 resolution.
* [Bug 1431] System headers must come before ntp headers in ntp_intres.c .
(4.2.7p3) 2009/12/22 Released by Harlan Stenn <stenn@ntp.org>
* [Bug 1426] scripts/VersionName needs . on the search path.
* [Bug 1427] quote missing in ./build - shows up on NetBSD.
* [Bug 1428] Use AC_HEADER_RESOLV to fix breaks from resolv.h
(4.2.7p2) 2009/12/20 Released by Harlan Stenn <stenn@ntp.org>
* [Bug 1419] ntpdate, ntpdc, sntp, ntpd ignore configure --bindir.
* [Bug 1421] add util/tg2, a clone of tg that works on Linux, NetBSD, and
  FreeBSD
(4.2.7p1) 2009/12/15 Released by Harlan Stenn <stenn@ntp.org>
* [Bug 1348] ntpd Windows port should wait for sendto() completion.
* [Bug 1413] test OpenSSL headers regarding -Wno-strict-prototypes.
* [Bug 1418] building ntpd/ntpdc/ntpq statically with ssl fails.
(4.2.7p0) 2009/12/13 Released by Harlan Stenn <stenn@ntp.org>
* [Bug 1412] m4/os_cflags.m4 caches results that depend on $CC.
* [Bug 1414] Enable "make distcheck" success with BSD make.
(4.2.7) 2009/12/09 Released by Harlan Stenn <stenn@ntp.org>
* [Bug 1407] configure.ac: recent GNU Make -v does not include "version".
---

* [Bug 1961] html2man update: distribute ntp-wait.html.

---
(4.2.6p4-RC1) 2011/07/10 Released by Harlan Stenn <stenn@ntp.org>

* [Bug 1134] ntpd fails binding to tentative IPv6 addresses.
* [Bug 1790] Update config.guess and config.sub to detect AIX6.
* [Bug 1961] html2man needs an update.
* Update the NEWS file.

---
(4.2.6p4-beta2) 2011/05/25 Released by Harlan Stenn <stenn@ntp.org>

* [Bug 1695] ntpdate takes longer than necessary.
* [Bug 1832] ntpdate doesn't allow timeout > 2s.
* [Bug 1933] WWVB/Spectracom driver timestamps LFs, not CRs.
* Backport utility routines from ntp-dev: mprintf(), emalloc_zero().

---
(4.2.6p4-beta1) 2011/05/16 Released by Harlan Stenn <stenn@ntp.org>

* [Bug 1554] peer may stay selected as system peer after becoming
  unreachable.
* [Bug 1921] LOCAL, ACTS drivers with "prefer" excluded from initial
  candidate list.
* [Bug 1923] orphan parent favored over LOCAL, ACTS drivers.
* [Bug 1924] Billboard tally codes sometimes do not match operation,
  variables.
* Enable tickadj-like taming of wildly off-spec Windows clock using
  NTPD_TICKADJ_PPM env. var. specifying baseline slew.
* Upgrade to AutoGen 5.11.9 (and require it).
* Upgrade to libopts 35.0.10 from AutoGen 5.11.9pre8.

---
(4.2.6p3) 2011/01/03 Released by Harlan Stenn <stenn@ntp.org>

* [Bug 1764] Palisade driver doesn't build on Linux
* Create and use scripts/check--help when generating .texi files.
* Update bk triggers for the bk-5 release.
* Update genCommitLog for the bk-5 release.
* Update the copyright year.

---
(4.2.6p3-RC12) 2010/12/25 Released by Harlan Stenn <stenn@ntp.org>

* [Bug 1458] Can not compile NTP on FreeBSD 4.7.
* [Bug 1510] Add modes 20/21 for driver 8 to support RAWDCF @ 75 baud.
* [Bug 1618] Unreachable code in jjy_start(). (backport from ntp-dev)
* [Bug 1719] ntp-keygen -V crash. (backport)
* [Bug 1740] ntpdc treats many counters as signed. (backport)
* [Bug 1741] Enable multicast reception on each address (Windows).
* [Bug 1742] Fix a typo in an error message in the "build" script.
* [Bug 1743] Display timezone offset when showing time for sntp in the
  local timezone.
* [Bug 1751] Support for Atari FreeMiNT OS.
* [Bug 1754] --version output should be more verbose.
* [Bug 1757] oncore snprintf("%m") doesn't expand %m.
* [Bug 1758] setsockopt IPV6_MULTICAST_IF with wrong ifindex.
* [Bug 1760] ntpd Windows interpolation cannot be disabled.
* [Bug 1762] manycastclient solicitation responses interfere.
* Upgrade to libopts 34.0.9 from AutoGen 5.11.6pre7.
* Relax minimum Automake version to 1.10 with updated libopts.m4.
* Suppress ntp-keygen OpenSSL version display for --help, --version,
  display both build and runtime OpenSSL versions when they differ.
* Clean up m4 quoting in configure.ac, *.m4 files, resolving
  intermittent AC_LANG_PROGRAM possibly undefined errors.
* Clean up the SNTP documentation.
* Other manycastclient repairs:
  Separate handling of scope ID embedded in many in6_addr from ifindex
  used for IPv6 multicasting ioctls.
  Add INT_PRIVACY endpt bit flag for IPv6 RFC 4941 privacy addresses.
  Enable outbound multicast from only one address per interface in the
  same subnet, and in that case prefer embedded MAC address modified
  EUI-64 IPv6 addresses first, then static, and last RFC 4941 privacy
  addresses.
  Use setsockopt(IP[V6]_MULTICAST_IF) before each send to multicast to
  select the local source address, using the correct socket is not
  enough.

---
(4.2.6p3-RC11) 2010/11/28 Released by Harlan Stenn <stenn@ntp.org>

* [Bug 1725] ntpd sends multicast from only one address.
* [Bug 1728] In ntp_openssl.m4, don't add -I/usr/include or -L/usr/lib
  to CPPFLAGS or LDFLAGS.
* [Bug 1733] IRIX doesn't have 'head' (affects scripts/checkChangeLog).
* Remove log_msg() and debug_msg() from sntp in favor of msyslog().
* Use a single copy of libopts/, in sntp/.
* Upgrade libopts to 33.3.8.
* Bump minimum Automake version to 1.11, required for AM_COND_IF
  use in LIBOPTS_CHECK.
* Improvements to the 'build' script.

---
(4.2.6p3-RC10) 2010/11/14 Released by Harlan Stenn <stenn@ntp.org>

* [Bug 1681] More sntp logging cleanup.
* [Bug 1683] Non-localhost on loopback exempted from nic rules.

---
(4.2.6p3-RC9) 2010/11/10 Released by Harlan Stenn <stenn@ntp.org>

* [Bug 1574] sntp:set_time doesn't set tv_usec correctly.
* [Bug 1681] sntp logging cleanup.
* [Bug 1683] Interface binding does not seem to work as intended.
* [Bug 1691] Use first NMEA sentence each second.
* [Bug 1692] packageinfo.sh needs to be "sourced" using ./ .
* [Bug 1709] ntpdate ignores replies with equal receive and transmit
  timestamps.
* Backport sntp from -dev

---
(4.2.6p3-RC8) 2010/10/29 Released by Harlan Stenn <stenn@ntp.org>

* [Bug 1685] NMEA driver mode byte confusion.
* First cut at using scripts/checkChangeLog.

---
(4.2.6p3-RC7) 2010/10/25 Released by Harlan Stenn <stenn@ntp.org>

* [Bug 1676] NMEA: $GPGLL did not work after fix for Bug 1571.
* Added scripts/checkChangeLog.

---
(4.2.6p3-RC6) 2010/10/24 Released by Harlan Stenn <stenn@ntp.org>

* [Bug 1571] NMEA does not relate data to PPS edge.
* [Bug 1572] NMEA time adjustment for GPZDG buggy.
* [Bug 1675] Prohibit includefile remote config.

---
(4.2.6p3-RC5) 2010/10/22 Released by Harlan Stenn <stenn@ntp.org>

* [Bug 1649] Require NMEA checksum if $GPRMC or previously seen.
* [Bug 1669] NTP 4.2.6p2 fails to compile on IBM AIX 5.3.

---
(4.2.6p3-RC4) 2010/10/16 Released by Harlan Stenn <stenn@ntp.org>

* [Bug 1584] wrong SNMP type for precision, resolution.
* [Bug 1659] Need CLOCK_TRUETIME not CLOCK_TRUE.
* [Bug 1665] is_anycast() u_int32_t should be u_int32.
* ntpsnmpd, libntpq warning cleanup.

---
(4.2.6p3-RC3) 2010/10/14 Released by Harlan Stenn <stenn@ntp.org>

* [Bug 750] Non-existing device causes coredump with RIPE-NCC driver.
* [Bug 1080] ntpd on ipv6 routers very chatty.
* [Bug 1567] Support Arbiter 1093C Satellite Clock on Windows.
* [Bug 1581] printf format string mismatch leftover.
* [Bug 1584] ntpsnmpd OID must be mib-2.197.
* [Bug 1643] Range-check the decoding of the RIPE-NCC status codes.
* [Bug 1644] cvo.sh should use lsb_release to identify linux distros.
* [Bug 1659] Support Truetime Satellite Clocks on Windows.
* [Bug 1660] On some systems, test is in /usr/bin, not /bin.
* [Bug 1661] Re-indent refclock_ripencc.c.

---
(4.2.6p3-RC2) 2010/09/25 Released by Harlan Stenn <stenn@ntp.org>

* [Bug 1635] "filegen ... enable" is not default.
* [Bug 1636] yyparse() segfault after denied filegen remote config.

---
(4.2.6p3-RC1) 2010/09/18 Released by Harlan Stenn <stenn@ntp.org>

* [Bug 1344] ntpd on Windows exits without logging cause.

---
(4.2.6p3-beta1) 2010/09/11 Released by Harlan Stenn <stenn@ntp.org>

* [Bug 1573] Miscalculation of offset in sntp.
* [Bug 1595] empty last line in key file causes duplicate key to be added
* [Bug 1597] packet processing ignores RATE KoD packets, because of
  a bug in string comparison.
* [Bug 1581] ntp_intres.c size_t printf format string mismatch.

---
(4.2.6p2) 2010/07/09 Released by Harlan Stenn <stenn@ntp.org>

* [Bug 1581] size_t printf format string mismatches, IRIG string buffers
  undersized.  Mostly backported from earlier ntp-dev fixes by Juergen
  Perlinger.

---
(4.2.6p2-RC7) 2010/06/19 Released by Harlan Stenn <stenn@ntp.org>

* [Bug 1570] serial clock drivers get outdated input from kernel tty
  line buffer after startup
* [Bug 1575] use 'snprintf' with LIB_BUFLENGTH in inttoa.c, tvtoa.c and
  utvtoa.c
* [Bug 1576] sys/sysctl.h depends on sys/param.h on OpenBSD.

---
(4.2.6p2-RC6) 2010/06/12 Released by Harlan Stenn <stenn@ntp.org>

* [Bug 715] libisc Linux IPv6 interface iteration drops multicast flags.

---
(4.2.6p2-RC5) 2010/06/03 Released by Harlan Stenn <stenn@ntp.org>

* [Bug 1561] ntpq, ntpdc "passwd" prompts for MD5 password w/SHA1.
* [Bug 1565] sntp/crypto.c compile fails on MacOS over vsnprintf().
* Windows port: do not exit in ntp_timestamp_from_counter() without
  first logging the reason.
* Support "passwd blah" syntax in ntpq.

---
(4.2.6p2-RC4) 2010/05/19 Released by Harlan Stenn <stenn@ntp.org>

* [Bug 1555] 4.2.6p2-RC3 sntp illegal C (mixed code and declarations).

---
(4.2.6p2-RC3) 2010/05/11 Released by Harlan Stenn <stenn@ntp.org>

* [Bug 1325] unreachable code in sntp recv_bcst_data().
* [Bug 1459] sntp MD5 authentication does not work with ntpd.
* [Bug 1512] ntpsnmpd should connect to net-snmpd via a unix-domain
  socket by default.  Provide a command-line 'socket name' option.
* [Bug 1538] update refclock_nmea.c's call to getprotobyname().
* [Bug 1541] Fix wrong keyword for "maxclock".
* [Bug 1552] update and complete broadcast and crypto features in sntp.
* [Bug 1553] sntp/configure.ac OpenSSL support.
* Escape unprintable characters in a refid in ntpq -p billboard.
* Simplify hash client code by providing OpenSSL EVP_*() API when built
  without OpenSSL.  (from ntp-dev)
* Do not depend on ASCII values for ('A' - '0'), ('a' - '0') in sntp.
* Windows compiling hints/winnt.html update from G. Sunil Tej.

---
(4.2.6p2-RC2) 2010/04/27 Released by Harlan Stenn <stenn@ntp.org>

* [Bug 1465] Make sure time from TS2100 is not invalid (backport from
  ntp-dev).
* [Bug 1528] Fix EDITLINE_LIBS link order for ntpq and ntpdc.
* [Bug 1534] win32/include/isc/net.h conflicts with VC++ 2010 errno.h.
* [Bug 1535] "restrict -4 default" and "restrict -6 default" ignored.
* Remove --with-arlib from br-flock.

---
(4.2.6p2-RC1) 2010/04/18 Released by Harlan Stenn <stenn@ntp.org>

* [Bug 1503] Auto-enabling of monitor for "restrict ... limited" wrong.
* [Bug 1504] ntpdate tickles ntpd "discard minimum 1" rate limit if
  "restrict ... limited" is used.
* [Bug 1518] Windows ntpd should lock to one processor more
  conservatively.
* [Bug 1522] Enable range syntax "trustedkey (301 ... 399)".
* Update html/authopt.html controlkey, requestkey, and trustedkey docs.

---
(4.2.6p1) 2010/04/09 Released by Harlan Stenn <stenn@ntp.org>
(4.2.6p1-RC6) 2010/03/31 Released by Harlan Stenn <stenn@ntp.org>

* [Bug 1514] Typo in ntp_proto.c: fabs(foo < .4) should be fabs(foo) < .4.
* [Bug 1464] synchronization source wrong for refclocks ARCRON_MSF (27)
  and SHM (28).
* Correct Windows port's refclock_open() to return 0 on failure not -1.
* Correct CHU, dumbclock, and WWVB drivers to check for 0 returned from
  refclock_open() on failure.
* Correct "SIMUL=4 ./flock-build -1" to prioritize -1/--one.

---
(4.2.6p1-RC5) 2010/02/09 Released by Harlan Stenn <stenn@ntp.org>

* [Bug 1140] Clean up debug.html, decode.html, and ntpq.html.
* [Bug 1438] Remove dead code from sntp/networking.c.
* [Bug 1477] 1st non-gmake make in clone w/VPATH can't make COPYRIGHT.
* [Bug 1478] linking fails with undefined reference EVP_MD_pkey_type.
* [Bug 1479] Compilation fails because of not finding readline headers.
* [Bug 1480] snprintf() cleanup caused unterminated refclock IDs.
* [Bug 1484] ushort is not defined in QNX6.

---
(4.2.6p1-RC4) 2010/02/04 Released by Harlan Stenn <stenn@ntp.org>

* [Bug 1455] ntpd does not try /etc/ntp.audio as documented.
* [Bug 1467] Fix bogus rebuild of sntp/sntp.html
* [Bug 1470] "make distdir" in $srcdir builds keyword-gen, libntp.a.
* [Bug 1473] "make distcheck" before build can't make sntp/version.m4.
* [Bug 1474] ntp_keygen needs LCRYPTO after libntp.a.
* Convert many sprintf() calls to snprintf(), also strcpy(), strcat().
* Fix widely cut-n-pasted bug in refclock shutdown after failed start.
* Remove some dead code checking for emalloc() returning NULL.
* Remove arlib.

---
(4.2.6p1-RC3) 2010/01/24 Released by Harlan Stenn <stenn@ntp.org>

* Use TZ=UTC instead of TZ= when calling date in scripts/mkver.in .
* [Bug 1448] Some macros not correctly conditionally or absolutely defined
  on Windows.
* [Bug 1449] ntpsim.h in ntp_config.c should be used conditionally.
* [Bug 1450] Option to exclude warnings not unconditionally defined on Windows.
* [Bug 1127] Properly check the return of X590_verify() - missed one.
* [Bug 1439] .texi generation must wait until after binary is linked.
* [Bug 1440] Update configure.ac to support kfreebsd.
* [Bug 1445] IRIX does not have -lcap or support linux capabilities.
* [Bug 1451] CID 115: sntp leaks KoD entry when updating existing.
* [Bug 1453] Use $CC in config.cache filename in ./build script.

---
(4.2.6p1-RC2) 2009/12/25 Released by Harlan Stenn <stenn@ntp.org>

* [Bug 1411] Fix status messages in refclock_oncore.c.
* [Bug 1416] MAXDNAME undefined on Solaris 2.6.
* [Bug 1419] ntpdate, ntpdc, sntp, ntpd ignore configure --bindir.
* [Bug 1424] Fix check for rtattr (rtnetlink.h).
* [Bug 1425] unpeer by association ID sets up for duplicate free().
* [Bug 1426] scripts/VersionName needs . on the search path.
* [Bug 1427] quote missing in ./build - shows up on NetBSD.
* [Bug 1428] Use AC_HEADER_RESOLV to fix breaks from resolv.h
* [Bug 1429] ntpd -4 option does not reliably force IPv4 resolution.
* [Bug 1431] System headers must come before ntp headers in ntp_intres.c .
* [Bug 1434] HP-UX 11 ip_mreq undeclared, _HPUX_SOURCE helps some.
* [Bug 1435] sntp: Test for -lresolv using the same tests as in ntp.

---
(4.2.6p1-RC1) 2009/12/20 Released by Harlan Stenn <stenn@ntp.org>

* [Bug 1409] Put refclock_neoclock4x.c under the NTP COPYRIGHT notice.
  This should allow debian and other distros to add this refclock driver
  in further distro releases.
  Detect R2 hardware releases.
* [Bug 1412] m4/os_cflags.m4 caches results that depend on $CC.
* [Bug 1413] test OpenSSL headers regarding -Wno-strict-prototypes.
* [Bug 1414] Enable "make distcheck" success with BSD make.
* [Bug 1415] Fix Mac OS X link problem.
* [Bug 1418] building ntpd/ntpdc/ntpq statically with ssl fails.
* Build infrastructure updates to enable beta releases of ntp-stable.

---
(4.2.6) 2009/12/09 Released by Harlan Stenn <stenn@ntp.org>
* [Sec 1331] from4.2.4p8: DoS with mode 7 packets - CVE-2009-3563.
* [Bug 508] Fixed leap second handling for Windows.
(4.2.5p250-RC) 2009/11/30 Released by Harlan Stenn <stenn@ntp.org>
* sntp documentation updates.
* [Bug 761] internal resolver does not seem to honor -4/-6 qualifiers
* [Bug 1386] Deferred DNS doesn't work on NetBSD
* [Bug 1391] avoid invoking autogen twice for .c and .h files.
* [Bug 1397] shmget() refclock_shm failing because of file mode.
* Pass no_needed to ntp_intres as first part of fixing [Bug 975].
* Add ./configure --enable-force-defer-DNS to help debugging.
(4.2.5p249-RC) 2009/11/28 Released by Harlan Stenn <stenn@ntp.org>
* [Bug 1400] An empty KOD DB file causes sntp to coredump.
* sntp: documentation cleanup.
* sntp: clean up some error messages.
* sntp: Use the precision to control how many offset digits are shown.
* sntp: Show root dispersion.
* Cleanup from the automake/autoconf upgrades.
(4.2.5p248-RC) 2009/11/26 Released by Harlan Stenn <stenn@ntp.org>
* Prepare for the generation of sntp.html.
* Documentation changes from Dave Mills.
* [Bug 1387] Storage leak in ntp_intres (minor).
* [Bug 1389] buffer overflow in refclock_oncore.c
* [Bug 1391] .texi usage text from installed, not built binaries.
* [Bug 1392] intres retries duplicate assocations endlessly.
* Correct *-opts.h dependency so default 'get' action isn't used.
(4.2.5p247-RC) 2009/11/20 Released by Harlan Stenn <stenn@ntp.org>
* [Bug 1142] nodebug builds shed no light on -d, -D option failure.
* [Bug 1179] point out the problem with -i/--jaildir and -u/--user when
  they are disabled by configure.
* [Bug 1308] support systems that lack fork().
* [Bug 1343] sntp doesn't link on Solaris 7, needs -lresolv.
(4.2.5p246-RC) 2009/11/17 Released by Harlan Stenn <stenn@ntp.org>
* Upgrade to autogen-5.10
* [Bug 1378] Unnecessary resetting of peers during interface update.
* [Bug 1382] p245 configure --disable-dependency-tracking won't build.
* [Bug 1384] ntpq :config core dumped with a blank password.
(4.2.5p245-RC) 2009/11/14 Released by Harlan Stenn <stenn@ntp.org>
* Cleanup from Dave Mills.
* [Bug 1343] sntp illegal C does not compile on Solaris 7.
* [Bug 1381] Version .deps generated include file dependencies to allow
  known dependency-breaking changes to force .deps to be cleaned,
  triggered by changing the contents of deps-ver and/or sntp/deps-ver.
(4.2.5p244-RC) 2009/11/12 Released by Harlan Stenn <stenn@ntp.org>
* keygen.html updates from Dave Mills.
* [Bug 1003] ntpdc unconfig command doesn't prompt for keyid.
* [Bug 1376] Enable authenticated ntpq and ntpdc using newly-available
  digest types.
* ntp-keygen, Autokey OpenSSL build vs. run version mismatch is now a
  non-fatal warning.
(4.2.5p243-RC) 2009/11/11 Released by Harlan Stenn <stenn@ntp.org>
* [Bug 1226] Fix deferred DNS lookups.
* new crypto signature cleanup.
(4.2.5p242-RC) 2009/11/10 Released by Harlan Stenn <stenn@ntp.org>
* [Bug 1363] CID 92 clarify fallthrough case in clk_trimtsip.c
* [Bug 1366] ioctl(TIOCSCTTY, 0) fails on NetBSD *[0-2].* > 3.99.7.
* [Bug 1368] typos in libntp --without-crypto case
* [Bug 1371] deferred DNS lookup failing with INFO_ERR_AUTH.
* CID 87 dead code in ntpq.c atoascii().
* Fix authenticated ntpdc, broken in p240.
* Stub out isc/mem.h, shaving 47k from a MIPS ntpd binary.
* Shrink keyword scanner FSM entries from 64 to 32 bits apiece.
* Documention updates from Dave Mills.
* authkeys.c cleanup from Dave Mills.
(4.2.5p241-RC) 2009/11/07 Released by Harlan Stenn <stenn@ntp.org>
* html/authopt.html update from Dave Mills.
* Remove unused file from sntp/Makefile.am's distribution list.
* new crypto signature cleanup.
(4.2.5p240-RC) 2009/11/05 Released by Harlan Stenn <stenn@ntp.org>
* [Bug 1364] clock_gettime() not detected, need -lrt on Debian 5.0.3.
* Provide all of OpenSSL's signature methods for ntp.keys (FIPS 140-2).
(4.2.5p239-RC) 2009/10/30 Released by Harlan Stenn <stenn@ntp.org>
* [Bug 1357] bogus assert from refclock_shm.
* [Bug 1359] Debug message cleanup.
* CID 101: more pointer/array cleanup.
* [Bug 1356] core dump from refclock_nmea when can't open /dev/gpsU.
* [Bug 1358] AIX 4.3 sntp/networking.c IPV6_JOIN_GROUP undeclared.
* CID 101: pointer/array cleanup.
(4.2.5p238-RC) 2009/10/27 Released by Harlan Stenn <stenn@ntp.org>
* Changes from Dave Mills.
* driver4.html updates from Dave Mills.
* [Bug 1252] PPSAPI cleanup on ntpd/refclock_wwvb.c.
* [Bug 1354] libtool error building after bootstrap with Autoconf 2.64.
* Allow NTP_VPATH_HACK configure test to handle newer gmake versions.
* CIDs 94-99 make it more clearly impossible for sock_hash() to return
  a negative number.
* CID 105, 106 ensure ntpdc arrays are not overrun even if callers
  misbehave.
* CID 113 use va_end() in refclock_true.c true_debug().
* Get rid of configure tests for __ss_family and __ss_len when the more
  common ss_family and ss_len are present.
(4.2.5p237-RC) 2009/10/26 Released by Harlan Stenn <stenn@ntp.org>
* [Bug 610] NMEA support for using PPSAPI on a different device.
* [Bug 1238] use only fudge time2 to offset NMEA serial timestamp.
* [Bug 1355] ntp-dev won't compile on OpenBSD 4.6.
(4.2.5p236-RC) 2009/10/22 Released by Harlan Stenn <stenn@ntp.org>
* Cleanup from Dave Mills.
* [Bug 1343] ntpd/ntp_io.c close_fd() does not compile on Solaris 7.
* [Bug 1353] ntpq "rv 0 settimeofday" always shows UNKNOWN on unix.
* Do not attempt to execute built binaries from ntpd/Makefile when
  cross-compiling (keyword-gen and ntpd --saveconfigquit).
* sntp/main.c: Remove duplicate global adr_buf[] (also defined in
  networking.c) which Piotr Grudzinski identified breaking his build.
* Correct in6addr_any test in configure.ac to attempt link too.
(4.2.5p235-RC) 2009/10/18 Released by Harlan Stenn <stenn@ntp.org>
* [Bug 1343] lib/isc build breaks on systems without IPv6 headers.
(4.2.5p234-RC) 2009/10/16 Released by Harlan Stenn <stenn@ntp.org>
* [Bug 1339] redux, use unmodified lib/isc/win32/strerror.c and
  move #define strerror... to a header not used by lib/isc code.
* [Bug 1345] illegal 'grep' option prevents compilation.
* [Bug 1346] keyword scanner broken where char defaults to unsigned.
* [Bug 1347] ntpd/complete.conf missing multicastclient test case.
(4.2.5p233-RC) 2009/10/15 Released by Harlan Stenn <stenn@ntp.org>
* [Bug 1337] cast setsockopt() v4 address pointer to void *.
* [Bug 1342] ignore|drop one IPv6 address on an interface blocks all
  addresses on that interface.
* Documentation cleanup and updates.
(4.2.5p232-RC) 2009/10/14 Released by Harlan Stenn <stenn@ntp.org>
* [Bug 1302] OpenSSL under Windows needs applink support.
* [Bug 1337] fix incorrect args to setsockopt(fd, IP_MULTICAST_IF,...).
* [Bug 1339] Fix Windows-only ntp_strerror() infinite recursion.
* [Bug 1341] NMEA driver requires working PPSAPI #ifdef HAVE_PPSAPI.
* Construct ntpd keyword scanner finite state machine at compile time
  rather than at runtime, shrink entries from 40+ to 8 bytes.
* Update documentation for ntpq --old-rv, saveconfig, saveconfigdir,
  ntpd -I -L and -M, and interface/nic rules. (From Dave Hart)
* [Bug 1337] fix incorrect args to setsockopt(fd, IP_MULTICAST_IF,...)
(4.2.5p231-RC) 2009/10/10 Released by Harlan Stenn <stenn@ntp.org>
* [Bug 1335] Broadcast client degraded by wildcard default change.
(4.2.5p230-RC) 2009/10/09 Released by Harlan Stenn <stenn@ntp.org>
* Start the 4.2.6 Release Candidate cycle.
* Broadcast and transit phase cleanup from Dave Mills.
(4.2.5p229) 2009/10/07 Released by Harlan Stenn <stenn@ntp.org>
* [Bug 1334] ntpsnmpd undefined reference to `ntpqOptions'.
* Change ntpsnmpd/Makefile.am include file order to fix FreeBSD build.
(4.2.5p228) 2009/10/06 Released by Harlan Stenn <stenn@ntp.org>
* Reclaim syntax tree memory after application in ntpd built with
  configure --disable-saveconfig.
* [Bug 1135] ntpq uses sizeof(u_long) where sizeof(u_int32) is meant.
* [Bug 1333] ntpd --interface precedence over --novirtualips lost.
(4.2.5p227) 2009/10/05 Released by Harlan Stenn <stenn@ntp.org>
* [Bug 1135] :config fails with "Server disallowed request"
* [Bug 1330] disallow interface/nic rules when --novirtualips or
  --interface are used.
* [Bug 1332] ntpq -c 'rv 0 variablename' returns extra stuff.
* Add test of ntpd --saveconfigquit fidelity using new complete.conf.
* Documentation updates from Dave Hart/Dave Mills.
(4.2.5p226) 2009/10/04 Released by Harlan Stenn <stenn@ntp.org>
* [Bug 1318] Allow multiple -g options on ntpd command line.
* [Bug 1327] ntpq, ntpdc, ntp-keygen -d & -D should work with configure
  --disable-debugging.
* Add ntpd --saveconfigquit <filename> option for future build-time
  testing of saveconfig fidelity.
* Clockhop and autokey cleanup from Dave Mills.
* Documentation updates from Dave Mills.
(4.2.5p225) 2009/09/30 Released by Harlan Stenn <stenn@ntp.org>
* authopt documentation changes from Dave Mills/Dave Hart.
* [Bug 1324] support bracketed IPv6 numeric addresses for restrict.
(4.2.5p224) 2009/09/29 Released by Harlan Stenn <stenn@ntp.org>
* Clockhop and documentation fixes from Dave Mills.
* Remove "tos maxhop" ntp.conf knob.
(4.2.5p223) 2009/09/28 Released by Harlan Stenn <stenn@ntp.org>
* [Bug 1321] build doesn't work if . isn't on $PATH.
* [Bug 1323] Implement "revoke #" to match documentation, deprecate
  "crypto revoke #".
(4.2.5p222) 2009/09/27 Released by Harlan Stenn <stenn@ntp.org>
* Update libisc code using bind-9.6.1-P1.tar.gz, rearrange our copy to
  mirror the upstream layout (lib/isc/...), and merge in NTP-local
  modifications to libisc.  There is a new procedure to ease future
  libisc merges using a separate "upstream" bk repo.  That will enable
  normal bk pull automerge to handle carrying forward any local changes
  and should enable us to take updated libisc snapshots more often.
* Updated build and flock-build scripts.  flock-build --one is a way
  to perform a flock-build compatible solitary build, handy for a repo
  clone's first build on a machine with autoconf, automake, etc.
* Compiling ntp_parser.y using BSD make correctly places ntp_parser.h
  in the top-level ntpd directory instead of A.*/ntpd.
* bootstrap script updated to remove potentially stale .deps dirs.
* Remove unneeded Makefile.am files from the lib/isc/include tree.
(4.2.5p221) 2009/09/26 Released by Harlan Stenn <stenn@ntp.org>
* [Bug 1316] segfault if refclock_nmea can't open file.
* [Bug 1317] Distribute cvo.sh.
(4.2.5p220) 2009/09/25 Released by Harlan Stenn <stenn@ntp.org>
* Rearrange libisc code to match the upstream layout in BIND.  This is
  step one of two, changing the layout but keeping our existing libisc.
(4.2.5p219) 2009/09/24 Released by Harlan Stenn <stenn@ntp.org>
* [Bug 1315] "interface ignore 0.0.0.0" is ignored.
* add implicit "nic ignore all" rule before any rules from ntp.conf, so
  "nic listen eth0" alone means the same as "-I eth0".
* add wildcard match class for interface/nic rules.
* fix mistaken carryover of prefixlen from one rule to the next.
* Ensure IPv6 localhost address ::1 is included in libisc's Windows IPv6
  address enumeration, allowing ntpq and ntpdc's hardcoding to 127.0.0.1 
  on Windows to end.
(4.2.5p218) 2009/09/21 Released by Harlan Stenn <stenn@ntp.org>
* [Bug 1314] saveconfig emits -4 and -6 on when not given.
* correct parsing and processing of setvar directive.
* highlight location of ntpq :config syntax errors with ^.
* clarify (former) NO_ARG, SINGLE_ARG, MULTIPLE_ARG renaming to
  FOLLBY_TOKEN, FOLLBY_STRING, FOLLBY_STRINGS_TO_EOC.
* parser, saveconfig cleanup to store T_ identifiers in syntax tree.
(4.2.5p217) 2009/09/20 Released by Harlan Stenn <stenn@ntp.org>
* [Bug 1300] reject remote configuration of dangerous items.
(4.2.5p216) 2009/09/19 Released by Harlan Stenn <stenn@ntp.org>
* [Bug 1312] ntpq/ntpdc MD5 passwords truncated to 8 chars on Suns.
* CID 10 missing free(up); in refclock_palisade.c error return, again.
* CID 83 added assertion to demonstrate config_nic_rules() does not
  call strchr(NULL, '/').
(4.2.5p215) 2009/09/18 Released by Harlan Stenn <stenn@ntp.org>
* [Bug 1292] Workaround last VC6 unsigned __int64 kink.
(4.2.5p214) 2009/09/17 Released by Harlan Stenn <stenn@ntp.org>
* [Bug 1303] remove top-level "autokey" directive.
* use "nic listen 192.168.0.0/16" instead of
  "nic listen 192.168.0.0 prefixlen 16".
(4.2.5p213) 2009/09/16 Released by Harlan Stenn <stenn@ntp.org>
* [Bug 1310] fix Thunderbolt mode in refclock_palisade.c
(4.2.5p212) 2009/09/15 Released by Harlan Stenn <stenn@ntp.org>
* [Bug 983] add interface [listen | ignore | drop] ... directive.
* [Bug 1243] MD5auth_setkey zero-fills key from first zero octet.
* [Bug 1295] leftover fix, do not crash on exit in free_config_trap()
  when "trap 1.2.3.4" is used without any further options.
* [Bug 1311] 4.2.5p211 doesn't build in no-debug mode.
* document interface (alias nic) and unpeer.
* Correct syntax error line & column numbers.
* CID 79: kod_init_kod_db() fails to fclose(db_s) in two error paths.
* CID 80: attempt to quiet Coverity false positive re: leaking "reason"
  in main().
* Documentation updates from Dave Mills.
* CID 81: savedconfig leaked in save_config().
* Make the code agree with the spec and the book (Dave Mills).
(4.2.5p211) 2009/09/14 Released by Harlan Stenn <stenn@ntp.org>
* [Bug 663] respect ntpq -c and -p order on command line.
* [Bug 1292] more VC6 unsigned __int64 workarounds.
* [Bug 1296] Added Support for Trimble Acutime Gold.
(4.2.5p210) 2009/09/06 Released by Harlan Stenn <stenn@ntp.org>
* [Bug 1294] Use OPENSSL_INC and OPENSSL_LIB macros for Windows
  and remove unnecessary reference to applink.c for Windows
* [Bug 1295] trap directive options are not optional.
* [Bug 1297] yylex() must always set yylval before returning.
(4.2.5p209) 2009/09/01 Released by Harlan Stenn <stenn@ntp.org>
* [Bug 1290] Fix to use GETTIMEOFDAY macro
* [Bug 1289] Update project files for VC6, VS2003, VS2005, VS 2008
(4.2.5p208) 2009/08/30 Released by Harlan Stenn <stenn@ntp.org>
* [Bug 1293] make configuration dumper ready for release, specifically:
* rename ntpq dumpcfg command to "saveconfig".
* require authentication for saveconfig.
* "restrict ... nomodify" prevents saveconfig and :config.
* "saveconfig ." shorthand to save to startup configuration file.
* support strftime() substitution in saveconfig arg to timestamp
  the output filename, for example "saveconfig %Y%m%d-%H%M%S.conf".
* display saveconfig response message from ntpd in ntpq.
* save output filename in "savedconfig" variable, fetched with ntpq -c
  "rv 0 savedconfig".
* document saveconfig in html/ntpq.html.
* add ./configure --disable-saveconfig to build a smaller ntpd.
* log saveconfig failures and successes to syslog.
(4.2.5p207) 2009/08/29 Released by Harlan Stenn <stenn@ntp.org>
* [Bug 1292] Minor Windows source tweaks for VC6-era SDK headers.
(4.2.5p206) 2009/08/26 Released by Harlan Stenn <stenn@ntp.org>
* accopt.html typo fixes from Dave Mills.
* [Bug 1283] default to remembering KoD in sntp.
* clean up numerous sntp/kod_management.c bugs.
* use all addresses resolved from each DNS name in sntp.
(4.2.5p205) 2009/08/18 Released by Harlan Stenn <stenn@ntp.org>
* accopt.html typo fixes from Dave Mills.
* [Bug 1285] Log ntpq :config/config-from-file events.
* [Bug 1286] dumpcfg omits statsdir, mangles filegen.
(4.2.5p204) 2009/08/17 Released by Harlan Stenn <stenn@ntp.org>
* [Bug 1284] infinite loop in ntpd dumping more than one trustedkey
(4.2.5p203) 2009/08/16 Released by Harlan Stenn <stenn@ntp.org>
* Add ntpq -c dumpcfg, Google Summer of Code project of Max Kuehn
(4.2.5p202) 2009/08/14 Released by Harlan Stenn <stenn@ntp.org>
* install the binary and man page for sntp.
(4.2.5p201) 2009/08/13 Released by Harlan Stenn <stenn@ntp.org>
* sntp: out with the old, in with the new.
(4.2.5p200) 2009/08/12 Released by Harlan Stenn <stenn@ntp.org>
* [Bug 1281] Build ntpd on Windows without big SDK download, burn,
  and install by checking in essentially unchanging messages.mc build
  products to avoid requiring mc.exe, which is not included with VC++
  2008 EE.
(4.2.5p199) 2009/08/09 Released by Harlan Stenn <stenn@ntp.org>
* [Bug 1279] Cleanup for warnings from Veracode static analysis.
(4.2.5p198) 2009/08/03 Released by Harlan Stenn <stenn@ntp.org>
* Upgrade to autogen-5.9.9-pre5.
(4.2.5p197) 2009/07/30 Released by Harlan Stenn <stenn@ntp.org>
* The build script now has . at the end of PATH for config.guess.
(4.2.5p196) 2009/07/29 Released by Harlan Stenn <stenn@ntp.org>
* [Bug 1272] gsoc_sntp IPv6 build problems under HP-UX 10.
* [Bug 1273] CID 10: Palisade leaks unit struct in error path.
* [Bug 1274] CID 67: ensure resolve_hosts() output count and pointers
  are consistent.
* [Bug 1275] CID 45: CID 46: old sntp uses uninitialized guesses[0],
  precs[0].
* [Bug 1276] CID 52: crypto_xmit() may call crypto_alice[23]()
  with NULL peer.
(4.2.5p195) 2009/07/27 Released by Harlan Stenn <stenn@ntp.org>
* cvo.sh: Add support for CentOS, Fedora, Slackware, SuSE, and QNX.
(4.2.5p194) 2009/07/26 Released by Harlan Stenn <stenn@ntp.org>
* Documentation updates from Dave Mills.
* Use scripts/cvo.sh in the build script to get better subdir names.
(4.2.5p193) 2009/07/25 Released by Harlan Stenn <stenn@ntp.org>
* [Bug 1261] CID 34: simulate_server() rbuf.msg_flags uninitialized.
* [Bug 1262] CID 35: xpkt.mac uninitialized in simulate_server().
* [Bug 1263] CID 37: CID 38: CID 40: CID 43: multiple refclocks 
  uninitialized tm_zone (arc, chronolog, dumbclock, pcf).
* [Bug 1264] CID 64: gsoc_sntp on_wire() frees wrong ptr receiving KoD.
* [Bug 1265] CID 65: CID 66: gsoc_sntp on_wire() leaks x_pkt, r_pkt.
* [Bug 1266] CID 39: datum_pts_start() uninitialized arg.c_ospeed.
* [Bug 1267] CID 44: old sntp handle_saving() writes stack garbage to
  file when clearing.
* [Bug 1268] CID 63: resolve_hosts() leaks error message buffer.
* [Bug 1269] CID 74: use assertion to ensure move_fd() does not return
  negative descriptors.
* [Bug 1270] CID 70: gsoc_sntp recv_bcst_data mdevadr.ipv6mr_interface
  uninitialized.
(4.2.5p192) 2009/07/24 Released by Harlan Stenn <stenn@ntp.org>
* [Bug 965] CID 42: ss_family uninitialized.
* [Bug 1250] CID 53: kod_init_kod_db() overruns kod_db malloc'd buffer.
* [Bug 1251] CID 68: search_entry() mishandles dst argument.
* [Bug 1252] CID 32: Quiet Coverity warning with assertion.
* [Bug 1253] CID 50: gsoc_sntp/crypto.c auth_init() always returns a 
  list with one entry.
* [Bug 1254] CID 56: tv_to_str() leaks a struct tm each call.
* [Bug 1255] CID 55: pkt_output() leaks a copy of each packet.
* [Bug 1256] CID 51: Coverity doesn't recognize our assertion macros as
  terminal.
* [Bug 1257] CID 57: gsoc_sntp auth_init() fails to fclose(keyfile).
* [Bug 1258] CID 54: gsoc_sntp resolve_hosts() needs simplification.
* [Bug 1259] CID 59: gsoc_sntp recv_bcast_data() fails to free(rdata)
  on error paths.
* [Bug 1260] CID 60: gsoc_sntp recvpkt() fails to free(rdata).
* Updated to AutoGen-5.9.9pre2.
(4.2.5p191) 2009/07/21 Released by Harlan Stenn <stenn@ntp.org>
* Updated to AutoGen-5.9.9pre1.
(4.2.5p190) 2009/07/20 Released by Harlan Stenn <stenn@ntp.org>
* Updated to AutoGen-5.9.8.
* [Bug 1248] RES_MSSNTP typo in ntp_proto.c.
* [Bug 1246] use a common template for singly-linked lists, convert most
  doubly-linked lists to singly-linked.
* Log warning about signd blocking when restrict mssntp used.
(4.2.5p189) 2009/07/16 Released by Harlan Stenn <stenn@ntp.org>
* Documentation cleanup from Dave Mills.
(4.2.5p188) 2009/07/15 Released by Harlan Stenn <stenn@ntp.org>
* [Bug 1245] Broken xmt time sent in fast_xmit() of 4.2.5p187.
(4.2.5p187) 2009/07/11 Released by Harlan Stenn <stenn@ntp.org>
* [Bug 1042] multicast listeners IPv4+6 ignore new interfaces.
* [Bug 1237] Windows serial code treat CR and LF both as line
  terminators.
* [Bug 1238] use fudge time2 for serial timecode offset in NMEA driver.
* [Bug 1242] Remove --enable-wintime, symmetric workaround is now
  always enabled.
* [Bug 1244] NTP_INSIST(fd != maxactivefd) failure in intres child
* Added restrict keyword "mssntp" for Samba4 DC operation, by Dave Mills.
(4.2.5p186) 2009/07/08 Released by Harlan Stenn <stenn@ntp.org>
* ntp_proto.c cleanup from Dave Mills.
(4.2.5p185) 2009/07/01 Released by Harlan Stenn <stenn@ntp.org>
* Documentation updates from Dave Mills.
* [Bug 1234] convert NMEA driver to use common PPSAPI code.
* timepps-Solaris.h pps_handle_t changed from pointer to scalar
* Spectracom refclock added to Windows port of ntpd
* [Bug 1236] Declaration order fixed.
* Bracket private ONCORE debug statements with #if 0 rather than #ifdef
  DEBUG
* Delete ONCORE debug statement that is now handled elsewhere.
(4.2.5p184) 2009/06/24 Released by Harlan Stenn <stenn@ntp.org>
* [Bug 1233] atom refclock fudge time1 sign flipped in 4.2.5p164.
(4.2.5p183) 2009/06/23 Released by Harlan Stenn <stenn@ntp.org>
* [Bug 1196] setsockopt(SO_EXCLUSIVEADDRUSE) can fail on Windows 2000
  and earlier with WSAINVAL, do not log a complaint in that case.
* [Bug 1210] ONCORE driver terminates ntpd without logging a reason.
* [Bug 1218] Correct comment in refclock_oncore on /etc/ntp.oncore*
  configuration file search order.
* Change ONCORE driver to log using msyslog as well as to any
  clockstats file.
* [Bug 1231] ntpsnmpd build fails after sockaddr union changes.
(4.2.5p182) 2009/06/18 Released by Harlan Stenn <stenn@ntp.org>
* Add missing header dependencies to the ntpdc layout verification.
* prefer.html updates from Dave Mills.
* [Bug 1205] Add ntpd --usepcc and --pccfreq options on Windows
* [Bug 1215] unpeer by association ID
* [Bug 1225] Broadcast address miscalculated on Windows 4.2.5p180
* [Bug 1229] autokey segfaults in cert_install().
* Use a union for structs sockaddr, sockaddr_storage, sockaddr_in, and
  sockaddr_in6 to remove casts and enable type checking.  Collapse
  some previously separate IPv4/IPv6 paths into a single codepath.
(4.2.5p181) 2009/06/06 Released by Harlan Stenn <stenn@ntp.org>
* [Bug 1206] Required compiler changes for Windows
* [Bug 1084] PPSAPI for ntpd on Windows with DLL backends
* [Bug 1204] Unix-style refclock device paths on Windows
* [Bug 1205] partial fix, disable RDTSC use by default on Windows
* [Bug 1208] decodenetnum() buffer overrun on [ with no ]
* [Bug 1211] keysdir free()d twice #ifdef DEBUG
* Enable ONCORE, ARCRON refclocks on Windows (untested)
(4.2.5p180) 2009/05/29 Released by Harlan Stenn <stenn@ntp.org>
* [Bug 1200] Enable IPv6 in Windows port
* Lose FLAG_FIXPOLL, from Dave Mills.
(4.2.5p179) 2009/05/23 Released by Harlan Stenn <stenn@ntp.org>
* [Bug 1041] xmt -> aorg timestamp cleanup from Dave Mills,
  reported by Dave Hart.
* [Bug 1193] Compile error: conflicting types for emalloc.
* [Bug 1196] VC6 winsock2.h does not define SO_EXCLUSIVEADDRUSE.
* Leap/expire cleanup from Dave Mills.
(4.2.5p178) 2009/05/21 Released by Harlan Stenn <stenn@ntp.org>
* Provide erealloc() and estrdup(), a la emalloc().
* Improve ntp.conf's parser error messages.
* [Bug 320] "restrict default ignore" does not affect IPv6.
* [Bug 1192] "restrict -6 ..." reports a syntax error.
(4.2.5p177) 2009/05/18 Released by Harlan Stenn <stenn@ntp.org>
* Include 4.2.4p7
* [Bug 1174] nmea_shutdown assumes that nmea has a unit assigned
* [Bug 1190] NMEA refclock fudge flag4 1 obscures position in timecode
* Update NMEA refclock documentation in html/drivers/driver20.html
(4.2.5p176) 2009/05/13 Released by Harlan Stenn <stenn@ntp.org>
* [Bug 1154] mDNS registration should be done later, repeatedly and only
  if asked for. (second try for fix)
(4.2.5p175) 2009/05/12 Released by Harlan Stenn <stenn@ntp.org>
* Include 4.2.4p7-RC7
* [Bug 1180] ntpd won't start with more than ~1000 interfaces
* [Bug 1182] Documentation typos and missing bits.
* [Bug 1183] COM port support should extend past COM3
* [Bug 1184] ntpd is deaf when restricted to second IP on the same net
* Clean up configure.ac NTP_CACHEVERSION interface, display cache
  version when clearing.  Fixes a regression.
(4.2.5p174) 2009/05/09 Released by Harlan Stenn <stenn@ntp.org>
* Stale leapsecond file fixes from Dave Mills.
(4.2.5p173) 2009/05/08 Released by Harlan Stenn <stenn@ntp.org>
* Include 4.2.4p7-RC6
(4.2.5p172) 2009/05/06 Released by Harlan Stenn <stenn@ntp.org>
* [Bug 1175] Instability in PLL daemon mode.
* [Bug 1176] refclock_parse.c does not compile without PPSAPI.
(4.2.5p171) 2009/05/04 Released by Harlan Stenn <stenn@ntp.org>
* Autokey documentation cleanup from Dave Mills.
* [Bug 1171] line editing libs found without headers (Solaris 11)
* [Bug 1173] NMEA refclock fails with Solaris PPSAPI
* Fix problem linking msntp on Solaris when sntp subdir is configured
  before parent caused by different gethostent library search order.
* Do not clear config.cache when it is  empty.
(4.2.5p170) 2009/05/02 Released by Harlan Stenn <stenn@ntp.org>
* [Bug 1152] adjust PARSE to new refclock_pps logic
* Include 4.2.4p7-RC5
* loopfilter FLL/PLL crossover cleanup from Dave Mills.
* Documentation updates from Dave Mills.
* ntp-keygen cleanup from Dave Mills.
* crypto API cleanup from Dave Mills.
* Add NTP_CACHEVERSION mechanism to ignore incompatible config.cache
* Enable gcc -Wstrict-overflow for gsoc_sntp as well
(4.2.5p169) 2009/04/30 Released by Harlan Stenn <stenn@ntp.org>
* [Bug 1171] Note that we never look for -lreadline by default.
* [Bug 1090] Fix bogus leap seconds in refclock_hpgps.
(4.2.5p168) 2009/04/29 Released by Harlan Stenn <stenn@ntp.org>
* Include 4.2.4p7-RC4
* [Bug 1169] quiet compiler warnings
* Re-enable gcc -Wstrict-prototypes when not building with OpenSSL
* Enable gcc -Wstrict-overflow
* ntpq/ntpdc emit newline after accepting password on Windows
* Updates from Dave Mills:
* ntp-keygen.c: Updates.
* Fix the error return and syslog function ID in refclock_{param,ppsapi}.
* Make sure syspoll is within the peer's minpoll/maxpoll bounds.
* ntp_crypto.c: Use sign_siglen, not len. sign key filename cleanup.
* Bump NTP_MAXEXTEN from 1024 to 2048, update values for some field lengths.
* m4/ntp_lineeditlibs.m4: fix warnings from newer Autoconf
* [Bug 1166] Remove truncation of position (blanking) code in refclock_nmea.c
(4.2.5p167) 2009/04/26 Released by Harlan Stenn <stenn@ntp.org>
* Crypto cleanup from Dave Mills.
(4.2.5p166) 2009/04/25 Released by Harlan Stenn <stenn@ntp.org>
* [Bug 1165] Clean up small memory leaks in the  config file parser
* Correct logconfig keyword declaration to MULTIPLE_ARG
* Enable filename and line number leak reporting on Windows when built
  DEBUG for all the typical C runtime allocators such as calloc,
  malloc, and strdup.  Previously only emalloc calls were covered.
* Add DEBUG-only code to free dynamically allocated memory that would
  otherwise remain allocated at ntpd exit, to allow less forgivable
  leaks to stand out in leaks reported after exit.
* Ensure termination of strings in ports/winnt/libisc/isc_strerror.c
  and quiet compiler warnings.
* [Bug 1057] ntpdc unconfig failure
* [Bug 1161] unpeer AKA unconfig command for ntpq :config
* PPS and crypto cleanup in ntp_proto.c from Dave Mills.
(4.2.5p165) 2009/04/23 Released by Harlan Stenn <stenn@ntp.org>
* WWVB refclock cleanup from Dave Mills.
* Code cleanup: requested_key -> request_key.
* [Bug 833] ignore whitespace at end of remote configuration lines
* [Bug 1033] ntpdc/ntpq crash prompting for keyid on Windows
* [Bug 1028] Support for W32Time authentication via Samba.
* quiet ntp_parser.c malloc redeclaration warning
* Mitigation and PPS/PPSAPI cleanup from Dave Mills.
* Documentation updates from Dave Mills.
* timepps-Solaris.h patches from Dave Hart.
(4.2.5p164) 2009/04/22 Released by Harlan Stenn <stenn@ntp.org>
* Include 4.2.4p7-RC3
* PPS/PPSAPI cleanup from Dave Mills.
* Documentation updates from Dave Mills.
* [Bug 1125] C runtime per-thread initialization on Windows
* [Bug 1152] temporarily disable refclock_parse, refclock_true until
  maintainers can repair build break from pps_sample()
* [Bug 1153] refclock_nmea should not mix UTC with GPS time
* [Bug 1159] ntpq overlap diagnostic message test buggy
(4.2.5p163) 2009/04/10 Released by Harlan Stenn <stenn@ntp.org>
(4.2.5p162) 2009/04/09 Released by Harlan Stenn <stenn@ntp.org>
* Documentation updates from Dave Mills.
* Mitigation and PPS cleanup from Dave Mills.
* Include 4.2.4p7-RC2
* [Bug 216] New interpolation scheme for Windows eliminates 1ms jitter
* remove a bunch of #ifdef SYS_WINNT from portable code
* 64-bit time_t cleanup for building on newer Windows compilers
* Only set CMOS clock during ntpd exit on Windows if the computer is
  shutting down or restarting.
* [Bug 1148] NMEA reference clock improvements
* remove deleted gsoc_sntp/utilities.o from repository so that .o build
  products can be cleaned up without corrupting the repository.
(4.2.5p161) 2009/03/31 Released by Harlan Stenn <stenn@ntp.org>
* Documentation updates from Dave Mills.
(4.2.5p160) 2009/03/30 Released by Harlan Stenn <stenn@ntp.org>
* [Bug 1141] refclock_report missing braces cause spurious "peer event:
  clock clk_unspec" log entries
* Include 4.2.4p7-RC1
(4.2.5p159) 2009/03/28 Released by Harlan Stenn <stenn@ntp.org>
* "bias" changes from Dave Mills.
(4.2.5p158) 2009/01/30 Released by Harlan Stenn <stenn@ntp.org>
* Fix [CID 72], a typo introduced at the latest fix to prettydate.c.
(4.2.5p157) 2009/01/26 Released by Harlan Stenn <stenn@ntp.org>
* Cleanup/fixes for ntp_proto.c and ntp_crypto.c from Dave Mills.
(4.2.5p156) 2009/01/19 Released by Harlan Stenn <stenn@ntp.org>
* [Bug 1118] Fixed sign extension for 32 bit time_t in caljulian() and prettydate().
  Fixed some compiler warnings about missing prototypes.
  Fixed some other simple compiler warnings.
* [Bug 1119] [CID 52] Avoid a possible null-dereference in ntp_crypto.c.
* [Bug 1120] [CID 51] INSIST that peer is non-null before we dereference it.
* [Bug 1121] [CID 47] double fclose() in ntp-keygen.c.
(4.2.5p155) 2009/01/18 Released by Harlan Stenn <stenn@ntp.org>
* Documentation updates from Dave Mills.
* CHU frequency updates.
* Design assertion fixes for ntp_crypto.c from Dave Mills.
(4.2.5p154) 2009/01/13 Released by Harlan Stenn <stenn@ntp.org>
* [Bug 992] support interface event change on Linux from
  Miroslav Lichvar.
(4.2.5p153) 2009/01/09 Released by Harlan Stenn <stenn@ntp.org>
* Renamed gsoc_sntp/:fetch-stubs to gsoc_sntp/fetch-stubs to avoid
  file name problems under Windows.
  Removed German umlaut from log msg for 4.2.5p142.
(4.2.5p152) 2009/01/08 Released by Harlan Stenn <stenn@ntp.org>
* Include 4.2.4p6: 2009/01/08 Released by Harlan Stenn <stenn@ntp.org>
(4.2.5p151) 2008/12/23 Released by Harlan Stenn <stenn@ntp.org>
* Stats file logging cleanup from Dave Mills.
(4.2.5p150) 2008/12/15 Released by Harlan Stenn <stenn@ntp.org>
* [Bug 1099] Fixed wrong behaviour in sntp's crypto.c.
* [Bug 1103] Fix 64-bit issues in the new calendar code.
(4.2.5p149) 2008/12/05 Released by Harlan Stenn <stenn@ntp.org>
* Fixed mismatches in data types and OID definitions in ntpSnmpSubAgent.c
* added a premliminary MIB file to ntpsnmpd (ntpv4-mib.mib)
(4.2.5p148) 2008/12/04 Released by Harlan Stenn <stenn@ntp.org>
* [Bug 1070] Fix use of ntpq_parsestring() in ntpsnmpd.
(4.2.5p147) 2008/11/27 Released by Harlan Stenn <stenn@ntp.org>
* Update gsoc_sntp's GCC warning code.
(4.2.5p146) 2008/11/26 Released by Harlan Stenn <stenn@ntp.org>
* Update Solaris CFLAGS for gsoc_sntp.
(4.2.5p145) 2008/11/20 Released by Harlan Stenn <stenn@ntp.org>
* Deal with time.h for sntp under linux.
* Provide rpl_malloc() for sntp for systems that need it.
* Handle ss_len and socklen type for sntp.
* Fixes to the sntp configure.ac script.
* Provide INET6_ADDRSTRLEN if it is missing.
* [Bug 1095] overflow in caljulian.c.
(4.2.5p144) 2008/11/19 Released by Harlan Stenn <stenn@ntp.org>
* Use int32, not int32_t.
* Avoid the sched*() functions under OSF - link problems.
(4.2.5p143) 2008/11/17 Released by Harlan Stenn <stenn@ntp.org>
* sntp cleanup and fixes.
(4.2.5p142) 2008/11/16 Released by Harlan Stenn <stenn@ntp.org>
* Imported GSoC SNTP code from Johannes Maximilian Kuehn.
(4.2.5p141) 2008/11/13 Released by Harlan Stenn <stenn@ntp.org>
* New caltontp.c and calyearstart.c from Juergen Perlinger.
(4.2.5p140) 2008/11/12 Released by Harlan Stenn <stenn@ntp.org>
* Cleanup lint from the ntp_scanner files.
* [Bug 1011] gmtime() returns NULL on windows where it would not under Unix.
* Updated caljulian.c and prettydate.c from Juergen Perlinger.
(4.2.5p139) 2008/11/11 Released by Harlan Stenn <stenn@ntp.org>
* Typo fix to driver20.html.
(4.2.5p138) 2008/11/10 Released by Harlan Stenn <stenn@ntp.org>
* [Bug 474] --disable-ipv6 is broken.
* IPv6 interfaces were being looked for twice.
* SHM driver grabs more samples, add clockstats
* decode.html and driver20.html updates from Dave Mills.
(4.2.5p137) 2008/11/01 Released by Harlan Stenn <stenn@ntp.org>
* [Bug 1069] #undef netsnmp's PACKAGE_* macros.
* [Bug 1068] Older versions of netsnmp do not have netsnmp_daemonize().
(4.2.5p136) 2008/10/27 Released by Harlan Stenn <stenn@ntp.org>
* [Bug 1078] statsdir configuration parsing is broken.
(4.2.5p135) 2008/09/23 Released by Harlan Stenn <stenn@ntp.org>
* [Bug 1072] clock_update should not allow updates older than sys_epoch.
(4.2.5p134) 2008/09/17 Released by Harlan Stenn <stenn@ntp.org>
* Clean up build process for ntpsnmpd.
(4.2.5p133) 2008/09/16 Released by Harlan Stenn <stenn@ntp.org>
* Add options processing to ntpsnmpd.
* [Bug 1062] Check net-snmp headers before deciding to build ntpsnmpd.
* Clean up the libntpq.a build.
* Regenerate ntp_parser.[ch] from ntp_parser.y
(4.2.5p132) 2008/09/15 Released by Harlan Stenn <stenn@ntp.org>
* [Bug 1067] Multicast DNS service registration must come after the fork
  on Solaris.
* [Bug 1066] Error messages should log as errors.
(4.2.5p131) 2008/09/14 Released by Harlan Stenn <stenn@ntp.org>
* [Bug 1065] Re-enable support for the timingstats file.
(4.2.5p130) 2008/09/13 Released by Harlan Stenn <stenn@ntp.org>
* [Bug 1064] Implement --with-net-snmp-config=progname
* [Bug 1063] ntpSnmpSubagentObject.h is missing from the distribution.
(4.2.5p129) 2008/09/11 Released by Harlan Stenn <stenn@ntp.org>
* Quiet some libntpq-related warnings.
(4.2.5p128) 2008/09/08 Released by Harlan Stenn <stenn@ntp.org>
* Import Heiko Gerstung's GSoC2008 NTP MIB daemon.
(4.2.5p127) 2008/09/01 Released by Harlan Stenn <stenn@ntp.org>
* Regenerate ntpd/ntp_parser.c
(4.2.5p126) 2008/08/31 Released by Harlan Stenn <stenn@ntp.org>
* Stop libtool-1.5 from looking for C++ or Fortran.
* [BUG 610] Documentation update for NMEA reference clock driver.
* [Bug 828] Fix IPv4/IPv6 address parsing.
* Changes from Dave Mills:
  Documentation updates.
  Fix a corner case where a frequency update was reported but not set.
  When LEAP_NOTINSYNC->LEAP_NOWARNING, call crypto_update() if we have
  crypto_flags.
(4.2.5p125) 2008/08/18 Released by Harlan Stenn <stenn@ntp.org>
* [Bug 1052] Add linuxPPS support to ONCORE driver.
(4.2.5p124) 2008/08/17 Released by Harlan Stenn <stenn@ntp.org>
* Documentation updates from Dave Mills.
* Include 4.2.4p5: 2008/08/17 Released by Harlan Stenn <stenn@ntp.org>
* [Bug 861] leap info was not being transmitted.
* [Bug 1046] refnumtoa.c is using the wrong header file.
* [Bug 1047] enable/disable options processing fix.
* header file cleanup.
* [Bug 1037] buffer in subroutine was 1 byte short.
* configure.ac: cleanup, add option for wintime, and lay the groundwork
  for the changes needed for bug 1028.
* Fixes from Dave Mills: 'bias' and 'interleave' work.  Separate
  phase and frequency discipline (for long poll intervals).  Update
  TAI function to match current leapsecond processing.
* Documentation updates from Dave Mills.
* [Bug 1037] Use all 16 of the MD5 passwords generated by ntp-keygen.
* Fixed the incorrect edge parameter being passed to time_pps_kcbind in
  NMEA refclock driver.
* [Bug 399] NMEA refclock driver does not honor time1 offset if flag3 set.
* [Bug 985] Modifications to NMEA reference clock driver to support Accord
  GPS Clock.
* poll time updates from Dave Mills.
* local refclock documentation updates from Dave Mills.
* [Bug 1022] Fix compilation problems with yesterday's commit.
* Updates and cleanup from Dave Mills:
  I've now spent eleven months of a sabbatical year - 7 days a week, 6-10
  hours most days - working on NTP. I have carefully reviewed every major
  algorithm, examined its original design and evolution from that design.
  I've trimmed off dead code and briar patches and did zillions of tests
  contrived to expose evil vulnerabilities. The development article is in
  rather good shape and should be ready for prime time.

  1. The protostats statistics files have been very useful in exposing
  little twitches and turns when something hiccups, like a broken PPS
  signal. Most of what used to be syslog messages are now repackaged as
  protostats messages with optional syslog as well. These can also be sent
  as traps which might be handy to tiggle a beeper or celltext. These, the
  sysstats files and cryptostats files reveal the ambient health of a busy
  server, monitor traffic and error counts and spot crypto attacks.

  2. Close inspection of the clock discipline behavior at long poll
  intervals (36 h) showed it not doing as well as it should. I redesigned
  the FLL loop to improve nominal accuracy from  several tens of
  milliseconds to something less than ten milliseconds.

  3. Autokey (again). The enhanced error checking was becoming a major
  pain. I found a way to toss out gobs of ugly fat code and replace the
  function with a much simpler and more comprehensive scheme. It resists
  bait-and-switch attacks and quickly detect cases when the protocol is
  not correctly synchronized.

  4. The interface code for the kernel PPS signal was not in sync with the
  kernel code itself. Some error checks were duplicated and some
  ineffective. I found none of the PPS-capable drivers, including the atom
  driver, do anything when the prefer peer fails; the kernel PPS signal
  remains in control. The atom driver now disables the kernel PPS when the
  prefer peer comes bum. This is important when the prefer peer is not a
  reference clock but a remote NTP server.

  5. The flake restrict bit turned out to be really interesting,
  especially with symmtric modes and of those especially those using
  Autokey. Small changes in the recovery procedures when packets are lost
  now avoid almost all scenarios which previously required protocol resets.

  6. I've always been a little uncomfortable when using the clock filter
  with long poll intervals because the samples become less and less
  correlated as the sample age exceeds the Allan intercept. Various
  schemes have been used over the years to cope with this fact. The latest
  one and the one that works the best is to use a modified sort metric
  where the delay is used when the age of the sample is less than the
  intercept and the sum of delay and dispersion above that. The net result
  is that, at small poll intervals the algorithm operates as a minimum
  filter, while at larger poll intervals it morphs to FIFO. Left
  unmodified, a sample could be used when twelve days old. This along with
  the FLL modifications has made a dramatic improvement at large poll
  intervals.

- [Backward Incompatible] The 'state' variable is no longer reported or
  available via ntpq output.  The following system status bit names
  have been changed:
  - sync_alarm -> leap_alarm
  - sync_atomic -> sync_pps
  - sync_lf_clock -> sync_lf_radio
  - sync_hf_clock -> sync_hf_radio
  - sync_uhf_clock -> sync_uhf_radio
  - sync_local_proto -> sync_local
  - sync_udp/time -> sync_other
  Other names have been changed as well.  See the change history for
  libntp/statestr.c for more details.
  Other backward-incompatible changes in ntpq include:
  - assID -> associd
  - rootdispersion -> rootdisp
  - pkt_head -> pkt_neader
  See the change history for other details.

* Updates and cleanup from Dave Mills.
* [Bug 995] Remove spurious ; from ntp-keygen.c.
* More cleanup and changes from Dave Mills.
* [Bug 980] Direct help to stdout.
---
(4.2.4p8) 2009/12/08 Released by Harlan Stenn <stenn@ntp.org>

* [Sec 1331] DoS with mode 7 packets - CVE-2009-3563.

---
(4.2.4p7) 2009/05/18 Released by Harlan Stenn <stenn@ntp.org>

* [Sec 1151] Remote exploit if autokey is enabled - CVE-2009-1252.
* [Bug 1187] Update the copyright date.
* [Bug 1191] ntpd fails on Win2000 - "Address already in use" after fix
  for [Sec 1149].

---
(4.2.4p7-RC7) 2009/05/12 Released by Harlan Stenn <stenn@ntp.org>

* ntp.isc.org -> ntp.org cleanup.
* [Bug 1178] Use prior FORCE_DNSRETRY behavior as needed at runtime,
  add configure --enable-ignore-dns-errors to be even more stubborn

---
(4.2.4p7-RC6) 2009/05/08 Released by Harlan Stenn <stenn@ntp.org>

* [Bug 784] Make --enable-linuxcaps the default when available
* [Bug 1179] error messages for -u/--user and -i lacking droproot
* Updated JJY reference clock driver from Takao Abe
* [Bug 1071] Log a message and exit before trying to use FD_SET with a
  descriptor larger than FD_SETSIZE, which will corrupt memory
* On corruption of the iface list head in add_interface, log and exit

---
(4.2.4p7-RC5) 2009/05/02 Released by Harlan Stenn <stenn@ntp.org>

* [Bug 1172] 4.2.4p7-RC{3,4} fail to build on linux.
* flock-build script unportable 'set -m' use removed

---
(4.2.4p7-RC4) 2009/04/29 Released by Harlan Stenn <stenn@ntp.org>

* [Bug 1167] use gcc -Winit-self only if it is understood

---
(4.2.4p7-RC3) 2009/04/22 Released by Harlan Stenn <stenn@ntp.org>

* [Bug 787] Bug fixes for 64-bit time_t on Windows
* [Bug 813] Conditional naming of Event
* [Bug 1147] System errors should be logged to msyslog()
* [Bug 1155] Fix compile problem on Windows with VS2005
* [Bug 1156] lock_thread_to_processor() should be declared in header
* [Bug 1157] quiet OpenSSL warnings, clean up configure.ac
* [Bug 1158] support for aix6.1
* [Bug 1160] MacOS X is like BSD regarding F_SETOWN

---
(4.2.4p7-RC2) 2009/04/09 Released by Harlan Stenn <stenn@ntp.org>

* [Sec 1144] limited buffer overflow in ntpq.  CVE-2009-0159
* [Sec 1149] use SO_EXCLUSIVEADDRUSE on Windows

---
(4.2.4p7-RC1) 2009/03/30 Released by Harlan Stenn <stenn@ntp.org>

* [Bug 1131] UDP sockets should not use SIGPOLL on Solaris.
* build system email address cleanup
* [Bug 774] parsesolaris.c does not compile under the new Solaris
* [Bug 873] Windows serial refclock proper TTY line discipline emulation
* [Bug 1014] Enable building with VC9 (in Visual Studio 2008,
  Visual C++ 2008, or SDK)
* [Bug 1117] Deferred interface binding under Windows works only correctly
  if FORCE_DNSRETRY is defined
* [BUG 1124] Lock QueryPerformanceCounter() client threads to same CPU
* DPRINTF macro made safer, always evaluates to a statement and will not
  misassociate an else which follows the macro.

---
(4.2.4p6) 2009/01/08 Released by Harlan Stenn <stenn@ntp.org>

* [Bug 1113] Fixed build errors with recent versions of openSSL. 
* [Sec 1111] Fix incorrect check of EVP_VerifyFinal()'s return value.
* Update the copyright year.

---
(4.2.4p5) 2008/08/17 Released by Harlan Stenn <stenn@ntp.org>

* [BUG 1051] Month off by one in leap second message written to clockstats
  file fixed.
* [Bug 450] Windows only: Under original Windows NT we must not discard the
  wildcard socket to workaround a bug in NT's getsockname().
* [Bug 1038] Built-in getpass() function also prompts for password if
  not built with DEBUG.
* [Bug 841] Obsolete the "dynamic" keyword and make deferred binding
  to local interfaces the default.
  Emit a warning if that keyword is used for configuration.
* [Bug 959] Refclock on Windows not properly releasing recvbuffs.
* [Bug 993] Fix memory leak when fetching system messages.
* much cleanup, fixes, and changes from Dave Mills.
* ntp_control.c: LEAPTAB is a filestamp, not an unsigned.  From Dave Mills.
* ntp_config.c: ntp_minpoll fixes from Dave Mills.
* ntp-keygen updates from Dave Mills.
* refresh epoch, throttle, and leap cleanup from Dave Mills.
* Documentation cleanup from Dave Mills.
* [Bug 918] Only use a native md5.h if MD5Init() is available.
* [Bug 979] Provide ntptimeval if it is not otherwise present.
* [Bug 634] Re-instantiate syslog() and logfiles after the daemon fork.
* [Bug 952] Use md5 code with a friendlier license.
* [Bug 977] Fix mismatching #ifdefs for builds without IPv6.
* [Bug 830] Fix the checking order of the interface options.
* Clean up the logfile/syslog setup.
* [Bug 970] Lose obsolete -g flag to ntp-keygen.
* The -e flag to ntp-keygen can write GQ keys now, too.
* ntp_proto.c: sys_survivors and hpoll cleanup from Dave Mills.
* ntp_loopfilter.c: sys_poll cleanup from Dave Mills.
* refclock_wwv.c: maximum-likelihood digit and DSYNC fixes from Dave Mills.
* [Bug 967] preemptable associations are lost forever on a step.
* ntp_config.c: [CID 48] missing "else" clause.
* [Bug 833] ntpq config keyword is quote-mark unfriendly.
* Rename the ntpq "config" keyword to ":config".
* Dave Mills shifted some orphan processing.
* Fix typos in the [Bug 963] patch.
* bootstrap: squawk if genver fails.  Use -f with cp in case Dave does a chown.
* Remove obsolete simulator command-line options.
* ntp_request.c: [CID 36] zero sin_zero.
* [Bug 963] get_systime() is too noisy.
* [Bug 960] spurious syslog:crypto_setup:spurious crypto command
* [Bug 964] Change *-*-linux* to *-*-*linux* to allow for uclinux.
* Changes from Dave Mills:
  - ntp_util.c: cleanup.
  - ntp_timer.c: watch the non-burst packet rate.
  - ntp_request.c: cleanup.
  - ntp_restrict.c: RES_LIMITED cleanup.
  - ntp_proto.c: RES_LIMITED, rate bucktes, counters, overall cleanup.
  - ntp_peer.c: disallow peer_unconfig().
  - ntp_monitor.c: RES_LIMITED cleanup.
  - ntp_loopfilter.c: poll interval cleanup.
  - ntp_crypto.c: volley -> retry.  Cleanup TAI leap message.
  - ntp_config: average and minimum are ^2 values.
  - ntpdc: unknownversion is really "declined", not "bad version".
  - Packet retry cleanup.
* [Bug 961] refclock_tpro.c:tpro_poll() calls refclock_receive() twice.
* [Bug 957] Windows only: Let command line parameters from the Windows SCM GUI
  override the standard parameters from the ImagePath registry key.
* Added HAVE_INT32_T to the Windows config.h to avoid duplicate definitions.
* Work around a VPATH difference in FreeBSD's 'make' command.
* Update bugreport URL.
* Update -I documentation.
* [Bug 713] Fix bug reporting information.
* A bug in the application of the negative-sawtooth for 12 channel receivers. 
* The removal of unneeded startup code used for the original LinuxPPS, it now
  conforms to the PPSAPI and does not need special code.  
* ntp-keygen.c: Coverity fixes [CID 33,47].
* Volley cleanup from Dave Mills.
* Fuzz cleanup from Dave Mills.
* [Bug 861] Leap second cleanups from Dave Mills.
* ntpsim.c: add missing protypes and fix [CID 34], a nit.
* Upgraded bison at UDel.
* Update br-flock and flock-build machine lists.
* [Bug 752] QoS: add parse/config handling code. 
* Fix the #include order in tickadj.c for picky machines.
* [Bug 752] QoS: On some systems, netinet/ip.h needs netinet/ip_systm.h.
* [Bug 752] Update the QoS tagging (code only - configuration to follow).
* Orphan mode and other protocol cleanup from Dave Mills.
* Documentation cleanup from Dave Mills.
* [Bug 940] ntp-keygen uses -v.  Disallow it as a shortcut for --version.
* more cleanup to ntp_lineeditlibs.m4.
* Documentation updates from Dave Mills.
* -ledit cleanup for ntpdc and ntpq.
* Association and other cleanup from Dave Mills.
* NTP_UNREACH changes from Dave Mills.
* Fix the readline history test.
* [Bug 931] Require -lreadline to be asked for explicitly.
* [Bug 764] When looking for -lreadline support, also try using -lncurses.
* [Bug 909] Fix int32_t errors for ntohl().
* [Bug 376/214] Enhancements to support multiple if names and IP addresses.
* [Bug 929] int32_t is undefined on Windows.  Casting wrong.
* [Bug 928] readlink missing braces.
* [Bug 788] Update macros to support VS 2005.
* ntpd/ntp_timer.c: add missing sys_tai parameter for debug printf
* [Bug 917] config parse leaves files open
* [Bug 912] detect conflicting enable/disable configuration on interfaces
  sharing an IP address
* [Bug 771] compare scopeid if available for IPv6 addresses
* Lose obsolete crypto subcommands (Dave Mills).
* WWV is an HF source, not an LF source (Dave Mills).
* [Bug 899] Only show -i/--jaildir -u/--user options if we HAVE_DROPROOT.
* [Bug 916] 'cryptosw' is undefined if built without OpenSSL.
* [Bug 891] 'restrict' config file keyword does not work (partial fix).
* [Bug 890] the crypto command seems to be required now.
* [Bug 915] ntpd cores during processing of x509 certificates.
* Crypto lint cleanup from Dave Mills.
* [Bug 897] Check RAND_status() - we may not need a .rnd file.
* Crypto cleanup from Dave Mills.
* [Bug 911] Fix error message in cmd_args.c.
* [Bug 895] Log assertion failures via syslog(), not stderr.
* Documentation updates from Dave Mills.
* Crypto cleanup from Dave Mills.
* [Bug 905] ntp_crypto.c fails to compile without -DDEBUG.
* Avoid double peer stats logging.
* ntp-keygen cleanup from Dave Mills.
* libopts needs to be built after ElectricFence.
* [Bug 894] Initialize keysdir before calling crypto_setup().
* Calysto cleanup for ntpq.
* ntp-keygen -i takes an arg.
* Cleanup and fixes from Dave Mills.
* [Bug 887] Fix error in ntp_types.h (for sizeof int != 4).
* Bug 880 bug fixes for Windows build
* Improve Calysto support.
* The "revoke" parameter is a crypto command.
* The driftfile wander threshold is a real number.
* [Bug 850] Fix the wander threshold parameter on the driftfile command.
* ntp_io.c: Dead code cleanup - Coverity View 19.
* Leap file related cleanup from Dave Mills.
* ntp_peer.c: Set peer->srcadr before (not after) calling set_peerdstadr().
* Initialize offset in leap_file() - Coverity View 17.
* Use the correct stratum on KISS codes.
* Fuzz bits cleanup.
* Show more digits in some debug printf's.
* Use drift_file_sw internally to control writing the drift file.
* Implement the wander_threshold option for the driftfile config keyword.
* reformat ntp_control.c; do not use c++ // comments.
* [Bug 629] Undo bug #629 fixes as they cause more problems than were  being
  solved
* Changes from Dave Mills: in/out-bound data rates, leapsecond cleanup,
  driftfile write cleanup, packet buffer length checks, documentation updates.
* More assertion checks and malloc()->emalloc(), courtesy of Calysto.
* [Bug 864] Place ntpd service in maintenance mode if using SMF on Solaris
* [Bug 862] includefile nesting; preserve phonelist on reconfig.
* [Bug 604] ntpd regularly dies on linux/alpha.
* more leap second infrastructure fixes from Dave Mills.
* [Bug 858] recent leapfile changes broke non-OpenSSL builds.
* Use emalloc() instead of malloc() in refclock_datum.c (Calysto).
* Start using 'design by contract' assertions.
* [Bug 767] Fast sync to refclocks wanted.
* Allow null driftfile.
* Use YYERROR_VERBOSE for the new parser, and fix related BUILT_SOURCES.
* [Bug 629] changes to ensure broadcast works including on wildcard addresses
* [Bug 853] get_node() must return a pointer to maximally-aligned memory.
* Initial leap file fixes from Dave Mills.
* [Bug 858] Recent leapfile changes broke without OPENSSL.
* Use a char for DIR_SEP, not a string.
* [Bug 850] driftfile parsing changes.
* driftfile maintenance changes from Dave Mills.  Use clock_phi instead of
  stats_write_tolerance.
* [Bug 828] refid string not being parsed correctly.
* [Bug 846] Correct includefile parsing.
* [Bug 827] New parsing code does not handle "fudge" correctly.
* Enable debugging capability in the config parser.
* [Bug 839] Crypto password not read from ntp.conf.
* Have autogen produce writable output files.
* [Bug 825] Correct logconfig -/+ keyword processing.
* [Bug 828] Correct parsing of " delimited strings.
* Cleanup FILE * usage after fclose() in ntp_filegen.c.
* [Bug 843] Windows Completion port code was incorrectly merged from -stable.
* [Bug 840] do fudge configuration AFTER peers (thus refclocks) have been
  configured.
* [Bug 824] Added new parser modules to the Windows project file.
* [Bug 832] Add libisc/log.c headers to the distribution.
* [Bug 808] Only write the drift file if we are in state 4.
* Initial import of libisc/log.c and friends.
* [Bug 826] Fix redefinition of PI.
* [Bug 825] ntp_scanner.c needs to #include <config.h> .
* [Bug 824] New parser code has some build problems with the SIM code.
* [Bug 817] Use longnames for setting ntp variables on the command-line;
  Allowing '-v' with and without an arg to disambiguate usage is error-prone.
* [Bug 822] set progname once, early.
* [Bug 819] remove erroneous #if 0 in Windows completion port code.
* The new config code missed an #ifdef for building without refclocks.
* Distribute some files needed by the new config parsing code.
* [Bug 819] Timeout for WaitForMultipleObjects was 500ms instead of INFINITE
* Use autogen 5.9.1.
* Fix clktest command-line arg processing.'
* Audio documentation updates from Dave Mills.
* New config file parsing code, from Sachin Kamboj.
* fuzz bit cleanup from Dave Mills.
* replay cleanup from Dave Mills.
* [Bug 542] Tolerate missing directory separator at EO statsdir.
* [Bug 812] ntpd should drop supplementary groups.
* [Bug 815] Fix warning compiling 4.2.5p22 under Windows with VC6.
* [Bug 740] Fix kernel/daemon startup drift anomaly.
* refclock_wwv.c fixes from Dave Mills.
* [Bug 810] Fix ntp-keygen documentation.
* [Bug 787] Bug fixes for 64-bit time_t on Windows.
* [Bug 796] Clean up duplicate #defines in ntp_control.c.
* [Bug 569] Use the correct precision for the Leitch CSD-5300.
* [Bug 795] Moved declaration of variable to top of function.
* [Bug 798] ntpq [p typo crashes ntpq/ntpdc.
* [Bug 786] Fix refclock_bancomm.c on Solaris.
* [Bug 774] parsesolaris.c does not compile under the new Solaris.
* [Bug 782] Remove P() macros from Windows files.
* [Bug 778] ntpd fails to lock with drift=+500 when started with drift=-500.
* [Bug 592] Trimble Thunderbolt GPS support.
* IRIG, CHU, WWV, WWVB refclock improvements from Dave Mills.
* [Bug 757] Lose ULONG_CONST().
* [Bug 756] Require ANSI C (function prototypes).
* codec (audio) and ICOM changes from Dave Mills.

---

* [Bug 450] Windows only: Under original Windows NT we must not discard the
  wildcard socket to workaround a bug in NT's getsockname().
* [Bug 1038] Built-in getpass() function also prompts for password if
  not built with DEBUG.
* [Bug 841] Obsolete the "dynamic" keyword and make deferred binding
  to local interfaces the default.
  Emit a warning if that keyword is used for configuration.
* [Bug 959] Refclock on Windows not properly releasing recvbuffs.
* [Bug 993] Fix memory leak when fetching system messages.
* [Bug 987] Wake up the resolver thread/process when a new interface has
  become available.
* Correctly apply negative-sawtooth for oncore 12 channel receiver.
* Startup code for original LinuxPPS removed.  LinuxPPS now conforms to
  the PPSAPI.
* [Bug 1000] allow implicit receive buffer allocation for Windows.
  fixes startup for windows systems with many interfaces.
  reduces dropped packets on network bursts.
  additionally fix timer() starvation during high load.
* [Bug 990] drop minimum time restriction for interface update interval.
* [Bug 977] Fix mismatching #ifdefs for builds without IPv6.
* Update the copyright year.
* Build system cleanup (make autogen-generated files writable).
* [Bug 957] Windows only: Let command line parameters from the Windows SCM GUI
  override the standard parameters from the ImagePath registry key.
* Fixes for ntpdate:
* [Bug 532] nptdate timeout is too long if several servers are supplied.
* [Bug 698] timeBeginPeriod is called without timeEndPeriod in some NTP tools.
* [Bug 857] ntpdate debug mode adjusts system clock when it shouldn't.
* [Bug 908] ntpdate crashes sometimes.
* [Bug 982] ntpdate(and ntptimeset) buffer overrun if HAVE_POLL_H isn't set
  (dup of 908).
* [Bug 997] ntpdate buffer too small and unsafe.
* ntpdate.c: Under Windows check whether NTP port in use under same conditions
  as under other OSs.
* ntpdate.c: Fixed some typos and indents (tabs/spaces).

(4.2.4p4) Released by Harlan Stenn <stenn@ntp.org>

* [Bug 902] Fix problems with the -6 flag.
* Updated include/copyright.def (owner and year).
* [Bug 878] Avoid ntpdc use of refid value as unterminated string.
* [Bug 881] Corrected display of pll offset on 64bit systems.
* [Bug 886] Corrected sign handling on 64bit in ntpdc loopinfo command.
* [Bug 889] avoid malloc() interrupted by SIGIO risk
* ntpd/refclock_parse.c: cleanup shutdown while the file descriptor is still
  open.
* [Bug 885] use emalloc() to get a message at the end of the memory
  unsigned types cannot be less than 0
  default_ai_family is a short
  lose trailing , from enum list
  clarify ntp_restrict.c for easier automated analysis
* [Bug 884] don't access recv buffers after having them passed to the free
  list.
* [Bug 882] allow loopback interfaces to share addresses with other
  interfaces.

---
(4.2.4p3) Released by Harlan Stenn <stenn@ntp.org>

* [Bug 863] unable to stop ntpd on Windows as the handle reference for events
  changed

---
(4.2.4p2) Released by Harlan Stenn <stenn@ntp.org>

* [Bug 854] Broadcast address was not correctly set for interface addresses
* [Bug 829] reduce syslog noise, while there fix Enabled/Disable logging
  to reflect the actual configuration.
* [Bug 795] Moved declaration of variable to top of function.
* [Bug 789] Fix multicast client crypto authentication and make sure arriving
  multicast packets do not disturb the autokey dance.
* [Bug 785] improve handling of multicast interfaces
  (multicast routers still need to run a multicast routing software/daemon)
* ntpd/refclock_parse.c: cleanup shutdown while the file descriptor is still
  open.
* [Bug 885] use emalloc() to get a message at the end of the memory
  unsigned types cannot be less than 0
  default_ai_family is a short
  lose trailing , from enum list
* [Bug 884] don't access recv buffers after having them passed to the free list.
* [Bug 882] allow loopback interfaces to share addresses with other interfaces.
* [Bug 527] Don't write from source address length to wrong location
* Upgraded autogen and libopts.
* [Bug 811] ntpd should not read a .ntprc file.

---
(4.2.4p1) (skipped)

---
(4.2.4p0) Released by Harlan Stenn <stenn@ntp.org>

* [Bug 793] Update Hans Lambermont's email address in ntpsweep.
* [Bug 776] Remove unimplemented "rate" flag from ntpdate.
* [Bug 586] Avoid lookups if AI_NUMERICHOST is set.
* [Bug 770] Fix numeric parameters to ntp-keygen (Alain Guibert).
* [Bug 768] Fix io_setbclient() error message.
* [Bug 765] Use net_bind_service capability on linux.
* [Bug 760] The background resolver must be aware of the 'dynamic' keyword.
* [Bug 753] make union timestamp anonymous (Philip Prindeville).
* confopt.html: move description for "dynamic" keyword into the right section.
* pick the right type for the recv*() length argument.

---
(4.2.4) Released by Harlan Stenn <stenn@ntp.org>

* monopt.html fixes from Dave Mills.
* [Bug 452] Do not report kernel PLL/FLL flips.
* [Bug 746] Expert mouseCLOCK USB v2.0 support added.'
* driver8.html updates.
* [Bug 747] Drop <NOBR> tags from ntpdc.html.
* sntp now uses the returned precision to control decimal places.
* sntp -u will use an unprivileged port for its queries.
* [Bug 741] "burst" doesn't work with !unfit peers.
* [Bug 735] Fix a make/gmake VPATH issue on Solaris.
* [Bug 739] ntpd -x should not take an argument.
* [Bug 737] Some systems need help providing struct iovec.
* [Bug 717] Fix libopts compile problem.
* [Bug 728] parse documentation fixes.
* [Bug 734] setsockopt(..., IP_MULTICAST_IF, ...) fails on 64-bit platforms.
* [Bug 732] C-DEX JST2000 patch from Hideo Kuramatsu.
* [Bug 721] check for __ss_family and __ss_len separately.
* [Bug 666] ntpq opeers displays jitter rather than dispersion.
* [Bug 718] Use the recommended type for the saddrlen arg to getsockname().
* [Bug 715] Fix a multicast issue under Linux.
* [Bug 690] Fix a Windows DNS lookup buffer overflow.
* [Bug 670] Resolved a Windows issue with the dynamic interface rescan code.
* K&R C support is being deprecated.
* [Bug 714] ntpq -p should conflict with -i, not -c.
* WWV refclock improvements from Dave Mills.
* [Bug 708] Use thread affinity only for the clock interpolation thread.
* [Bug 706] ntpd can be running several times in parallel.
* [Bug 704] Documentation typos.
* [Bug 701] coverity: NULL dereference in ntp_peer.c
* [Bug 695] libopts does not protect against macro collisions.
* [Bug 693] __adjtimex is independent of ntp_{adj,get}time.
* [Bug 692] sys_limitrejected was not being incremented.
* [Bug 691] restrictions() assumption not always valid.
* [Bug 689] Deprecate HEATH GC-1001 II; the driver never worked.
* [Bug 688] Fix documentation typos.
* [Bug 686] Handle leap seconds better under Windows.
* [Bug 685] Use the Windows multimedia timer.
* [Bug 684] Only allow debug options if debugging is enabled.
* [Bug 683] Use the right version string.
* [Bug 680] Fix the generated version string on Windows.
* [Bug 678] Use the correct size for control messages.
* [Bug 677] Do not check uint_t in configure.ac.
* [Bug 676] Use the right value for msg_namelen.
* [Bug 675] Make sure ntpd builds without debugging.
* [Bug 672] Fix cross-platform structure padding/size differences.
* [Bug 660] New TIMESTAMP code fails tp build on Solaris Express.
* [Bug 659] libopts does not build under Windows.
* [Bug 658] HP-UX with cc needs -Wp,-H8166 in CFLAGS.
* [Bug 656] ntpdate doesn't work with multicast address.
* [Bug 638] STREAMS_TLI is deprecated - remove it.
* [Bug 635] Fix tOptions definition.
* [Bug 628] Fallback to ntp discipline not working for large offsets.
* [Bug 622] Dynamic interface tracking for ntpd.
* [Bug 603] Don't link with libelf if it's not needed.
* [Bug 523] ntpd service under Windows does't shut down properly.
* [Bug 500] sntp should always be built.
* [Bug 479] Fix the -P option.
* [Bug 421] Support the bc637PCI-U card.
* [Bug 342] Deprecate broken TRAK refclock driver.
* [Bug 340] Deprecate broken MSF EES refclock driver.
* [Bug 153] Don't do DNS lookups on address masks.
* [Bug 143] Fix interrupted system call on HP-UX.
* [Bug 42] Distribution tarballs should be signed.
* Support separate PPS devices for PARSE refclocks.
* [Bug 637, 51?] Dynamic interface scanning can now be done.
* Options processing now uses GNU AutoGen.

---
(4.2.2p4) Released by Harlan Stenn <stenn@ntp.org>

* [Bug 710] compat getnameinfo() has off-by-one error
* [Bug 690] Buffer overflow in Windows when doing DNS Lookups

---
(4.2.2p3) Released by Harlan Stenn <stenn@ntp.org>

* Make the ChangeLog file cleaner and easier to read
* [Bug 601] ntpq's decodeint uses an extra level of indirection
* [Bug 657] Different OSes need different sized args for IP_MULTICAST_LOOP
* release engineering/build changes
* Documentation fixes
* Get sntp working under AIX-5

---
(4.2.2p2) (broken)

* Get sntp working under AIX-5

---
(4.2.2p1)

* [Bug 661] Use environment variable to specify the base path to openssl.
* Resolve an ambiguity in the copyright notice
* Added some new documentation files
* URL cleanup in the documentation
* [Bug 657]: IP_MULTICAST_LOOP uses a u_char value/size
* quiet gcc4 complaints
* more Coverity fixes
* [Bug 614] manage file descriptors better
* [Bug 632] update kernel PPS offsets when PPS offset is re-configured
* [Bug 637] Ignore UP in*addr_any interfaces
* [Bug 633] Avoid writing files in srcdir
* release engineering/build changes

---
(4.2.2)

* SNTP
* Many bugfixes
* Implements the current "goal state" of NTPv4
* Autokey improvements
* Much better IPv6 support
* [Bug 360] ntpd loses handles with LAN connection disabled.
* [Bug 239] Fix intermittent autokey failure with multicast clients.
* Rewrite of the multicast code
* New version numbering scheme

---
(4.2.0)

* More stuff than I have time to document
* IPv6 support
* Bugfixes
* call-gap filtering
* wwv and chu refclock improvements
* OpenSSL integration

---
(4.1.2)

* clock state machine bugfix
* Lose the source port check on incoming packets
* (x)ntpdc compatibility patch
* Virtual IP improvements
* ntp_loopfilter fixes and improvements
* ntpdc improvements
* GOES refclock fix
* JJY driver
* Jupiter refclock fixes
* Neoclock4X refclock fixes
* AIX 5 port
* bsdi port fixes
* Cray unicos port upgrade
* HP MPE/iX port
* Win/NT port upgrade
* Dynix PTX port fixes
* Document conversion from CVS to BK
* readline support for ntpq

---
(4.1.0)

* CERT problem fixed (99k23)

* Huff-n-Puff filter
* Preparation for OpenSSL support
* Resolver changes/improvements are not backward compatible with mode 7
  requests (which are implementation-specific anyway)
* leap second stuff
* manycast should work now
* ntp-genkeys does new good things.
* scripts/ntp-close
* PPS cleanup and improvements
* readline support for ntpdc
* Crypto/authentication rewrite
* WINNT builds with MD5 by default
* WINNT no longer requires Perl for building with Visual C++ 6.0
* algorithmic improvements, bugfixes
* Solaris dosynctodr info update
* html/pic/* is *lots* smaller
* New/updated drivers: Forum Graphic GPS, WWV/H, Heath GC-100 II, HOPF
  serial and PCI, ONCORE, ulink331
* Rewrite of the audio drivers

---
(4.0.99)

* Driver updates: CHU, DCF, GPS/VME, Oncore, PCF, Ulink, WWVB, burst
  If you use the ONCORE driver with a HARDPPS kernel module,
  you *must* have a properly specified:
	pps <filename> [assert/clear] [hardpps]
  line in the /etc/ntp.conf file.
* PARSE cleanup
* PPS cleanup
* ntpd, ntpq, ntpdate cleanup and fixes
* NT port improvements
* AIX, BSDI, DEC OSF, FreeBSD, NetBSD, Reliant, SCO, Solaris port improvements

---
(4.0.98)

* Solaris kernel FLL bug is fixed in 106541-07
* Bug/lint cleanup
* PPS cleanup
* ReliantUNIX patches
* NetInfo support
* Ultralink driver
* Trimble OEM Ace-II support
* DCF77 power choices
* Oncore improvements

---
(4.0.97)

* NT patches
* AIX,SunOS,IRIX portability
* NeXT portability
* ntptimeset utility added
* cygwin portability patches

---
(4.0.96)

* -lnsl, -lsocket, -lgen configuration patches
* Y2K patches from AT&T
* Linux portability cruft

---
(4.0.95)

* NT port cleanup/replacement
* a few portability fixes
* VARITEXT Parse clock added

---
(4.0.94)

* PPS updates (including ntp.config options)
* Lose the old DES stuff in favor of the (optional) RSAREF stuff
* html cleanup/updates
* numerous drivers cleaned up
* numerous portability patches and code cleanup

---
(4.0.93)

* Oncore refclock needs PPS or one of two ioctls.
* Don't make ntptime under Linux.  It doesn't compile for too many folks.
* Autokey cleanup
* ReliantUnix patches
* html cleanup
* tickadj cleanup
* PARSE cleanup
* IRIX -n32 cleanup
* byte order cleanup
* ntptrace improvements and patches
* ntpdc improvements and patches
* PPS cleanup
* mx4200 cleanup
* New clock state machine
* SCO cleanup
* Skip alias interfaces

---
(4.0.92)

* chronolog and dumbclock refclocks
* SCO updates
* Cleanup/bugfixes
* Y2K patches
* Updated palisade driver
* Plug memory leak
* wharton kernel clock
* Oncore clock upgrades
* NMEA clock improvements
* PPS improvements
* AIX portability patches

---
(4.0.91)

* New ONCORE driver
* New MX4200 driver
* Palisade improvements
* config file bugfixes and problem reporting
* autoconf upgrade and cleanup
* HP-UX, IRIX lint cleanup
* AIX portability patches
* NT cleanup

---
(4.0.90)

* Nanoseconds
* New palisade driver
* New Oncore driver

---
(4.0.73)

* README.hackers added
* PARSE driver is working again
* Solaris 2.6 has nasty kernel bugs.  DO NOT enable pll!
* DES is out of the distribution.

---
(4.0.72)

* K&R C compiling should work again.
* IRIG patches.
* MX4200 driver patches.
* Jupiter driver added.
* Palisade driver added.  Needs work (ANSI, ntoh/hton, sizeof double, ???)<|MERGE_RESOLUTION|>--- conflicted
+++ resolved
@@ -1,9 +1,6 @@
-<<<<<<< HEAD
+* [Bug 1948] Update man page section layout.
 * [Bug 1963] add reset command for ntpq :config, similar to ntpdc's.
-=======
-* [Bug 1948] Update man page section layout.
 * [Bug 1964] --without-sntp should not build sntp.
->>>>>>> c53d8a90
 (4.2.7p190) 2011/07/13 Released by Harlan Stenn <stenn@ntp.org>
 * [Bug 1961] from 4.2.6p4: html2man update: distribute ntp-wait.html.
 * Require autogen-5.12.
