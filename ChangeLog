<<<<<<< HEAD
=======
(4.3.23) 2015/04/29 Released by Harlan Stenn <stenn@ntp.org>
Below are from 4.2.8p3:
* [Bug 2805] ntpd fails to join multicast group.
(4.3.22) 2015/04/28 Released by Harlan Stenn <stenn@ntp.org>
Below are from 4.2.8p3:
* [Bug 2612] restrict: Warn when 'monitor' can't be disabled because
  of 'limited'.
(4.3.21) 2015/04/27 Released by Harlan Stenn <stenn@ntp.org>
Below are from 4.2.8p3:
* [Bug 2776] Clean up EVP_MD_do_all_sorted() test.
* [Bug 2813] HP-UX needs -D__STDC_VERSION__=199901L and limits.h.
* [Bug 2815] net-snmp before v5.4 has circular library dependencies.
(4.3.20) 2015/04/26 Released by Harlan Stenn <stenn@ntp.org>
Below are from 4.2.8p3:
* CID 1295478: Quiet a pedantic potential error from the fix for Bug 2776.
* CID 1269537: Clean up a line of dead code in getShmTime().
* ntpq.c cleanup.
* Improve the ntpq documentation around the controlkey keyid.
* autogen-5.18.5.
(4.3.19) 2015/04/25 Released by Harlan Stenn <stenn@ntp.org>
Below are from 4.2.8p3:
* [Bug 2804] Fix regression in previous fix.
(4.3.18) 2015/04/24 Released by Harlan Stenn <stenn@ntp.org>
Below are from 4.2.8p3:
* [Bug 2776] Improve ntpq's 'help keytype'.
* [Bug 2800] refclock_true.c true_debug() can't open debug log because
  of incompatible open/fdopen parameters.
* [Bug 2804] install-local-data assumes GNU 'find' semantics.
(4.3.17) 2015/04/23 Released by Harlan Stenn <stenn@ntp.org>
Below are from 4.2.8p3:
* [Bug 2776] Improve ntpq's 'help keytype' on pre-OpenSSL 1.0.
(4.3.16) 2015/04/22 Released by Harlan Stenn <stenn@ntp.org>
Below are from 4.2.8p3:
* [Bug 2776] Improve ntpq's 'help keytype'.
* [Bug 2794] Clean up kernel clock status reports.
(4.3.15) 2015/04/20 Released by Harlan Stenn <stenn@ntp.org>
Below are from 4.2.8p3:
* [Bug 2804] install-local-data assumes GNU 'find' semantics.
* [Bug 2808] GPSD_JSON driver enhancements, step 1.
  Various improvements, see http://bugs.ntp.org/2808 for details.
  Changed libjsmn to a more recent version.
* [Bug 2810] refclock_shm.c memory barrier code needs tweaks for QNX.
>>>>>>> ca699f8e
(4.3.14) 2015/04/07 Released by Harlan Stenn <stenn@ntp.org>
Below are from 4.2.8p2:
* [Sec 2779] ntpd accepts unauthenticated packets with symmetric key crypto.
* [Sec 2781] Authentication doesn't protect symmetric associations against
  DoS attacks.
(4.3.13) 2015/04/03 Released by Harlan Stenn <stenn@ntp.org>
Below are from 4.2.8p2:
* [Bug 2763] Fix for different thresholds for forward and backward steps.
(4.3.12) 2015/04/02 Released by Harlan Stenn <stenn@ntp.org>
* [Bug 2795] fixed some minor warnings.
Below are from 4.2.8p2:
* [Bug 2788] New flag -G (force_step_once).
* [Bug 2592] FLAG_TSTAMP_PPS cleanup for refclock_parse.c.
* [Bug 2794] Clean up kernel clock status reports.
* [Bug 2795] Cannot build without OpenSLL (on Win32).
  Provided a Win32 specific wrapper around libevent/arc4random.c.
* [Bug 2796] ntp-keygen crashes in 'getclock()' on Win32.
* [Bug 2797] ntp-keygen trapped in endless loop for MD5 keys
  on big-endian machines.
* [Bug 2798] sntp should decode and display the leap indicator.
* Simple cleanup to html/build.html
(4.3.11) 2015/03/29 Released by Harlan Stenn <stenn@ntp.org>
Below are from 4.2.8p2:
* [Bug 2346] "graceful termination" signals do not do peer cleanup.
* [Bug 2769] cleannup for update-leap
(4.3.10) 2015/03/22 Released by Harlan Stenn <stenn@ntp.org>
Below are from 4.2.8p2:
* [Bug 1787] DCF77's formerly "antenna" bit is "call bit" since 2003.
* [Bug 2769] New script: update-leap
* [Bug 2777] Fixed loops and decoding of Meinberg GPS satellite info.
  Removed non-ASCII characters from some copyright comments.
  Removed trailing whitespace.
  Updated definitions for Meinberg clocks from current Meinberg header files.
  Now use C99 fixed-width types and avoid non-ASCII characters in comments.
  Account for updated definitions pulled from Meinberg header files.
  Updated comments on Meinberg GPS receivers which are not only called GPS16x.
  Replaced some constant numbers by defines from ntp_calendar.h
  Modified creation of parse-specific variables for Meinberg devices
  in gps16x_message().
  Reworked mk_utcinfo() to avoid printing of ambiguous leap second dates.
  Modified mbg_tm_str() which now expexts an additional parameter controlling
  if the time status shall be printed.
* [Bug 2789] Quiet compiler warnings from libevent.
* [Bug 2790] If ntpd sets the Windows MM timer highest resolution
  pause briefly before measuring system clock precision to yield
  correct results.
* Comment from Juergen Perlinger in ntp_calendar.c to make the code clearer.
* Use predefined function types for parse driver functions
  used to set up function pointers.
  Account for changed prototype of parse_inp_fnc_t functions.
  Cast parse conversion results to appropriate types to avoid
  compiler warnings.
  Let ioctl() for Windows accept a (void *) to avoid compiler warnings
  when called with pointers to different types.
(4.3.9) 2015/03/16 Released by Harlan Stenn <stenn@ntp.org>
Below are from 4.2.8p2:
* [Bug 2763] Allow different thresholds for forward and backward steps.
(4.3.8) 2015/03/10 Released by Harlan Stenn <stenn@ntp.org>
* [Bug 2752] Update for mkver.bat for Windows from David Taylor.
  Account for release numbering scheme for 4.3.x and later.
Below are from 4.2.8p2:
* [Bug 2774] Unreasonably verbose printout - leap pending/warning
(4.3.7) 2015/03/07 Released by Harlan Stenn <stenn@ntp.org>
* [Bug 2784] Fix for 2782 uses clock_gettime() instead of time().
(4.3.6) 2015/03/06 Released by Harlan Stenn <stenn@ntp.org>
Below are from 4.2.8p2:
* [Bug 2782] Refactor refclock_shm.c, add memory barrier protection.
(4.3.5) 2015/03/05 Released by Harlan Stenn <stenn@ntp.org>
Below are from 4.2.8p2:
* [Bug 2783] Quiet autoconf warnings about missing AC_LANG_SOURCE.
(4.3.4) 2015/03/04 Released by Harlan Stenn <stenn@ntp.org>
Below are from 4.2.8p2:
* [Bug 2773] Early leap announcement from Palisade/Thunderbolt
* [Bug 2775] ntp-keygen.c fails to compile under Windows.
(4.3.3) 2015/02/28 Released by Harlan Stenn <stenn@ntp.org>
Below are from 4.2.8p2:
* [Bug 2751] jitter.h has stale copies of l_fp macros.
* [Bug 2756] ntpd hangs in startup with gcc 3.3.5 on ARM.
* [Bug 2757] Quiet compiler warnings.
* [Bug 2759] Expose nonvolatile/clk_wander_threshold to ntpq.
* [Bug 2766] ntp-keygen output files should not be world-readable.
* [Bug 2767] ntp-keygen -M should symlink to ntp.keys.
* [Bug 2771] nonvolatile value is documented in wrong units.
(4.3.2) 2015/02/25 Released by Harlan Stenn <stenn@ntp.org>
(4.3.1) 2015/02/21 Released by Harlan Stenn <stenn@ntp.org>
Below are from 4.2.8p2:
* [Bug 1960] setsockopt IPV6_MULTICAST_IF: Invalid argument.
* [Bug 2728] See if C99-style structure initialization works.
* [Bug 2749] ntp/lib/NTP/Util.pm needs update for ntpq -w, IPv6, .POOL. .
* [Bug 2751] jitter.h has stale copies of l_fp macros.
* [Bug 2757] Quiet compiler warnings.
(4.3.0) 2015/02/11 Released by Harlan Stenn <stenn@ntp.org>
From 4.2.8p2:
* [Bug 2747] Upgrade libevent to 2.1.5-beta.

ntp-4.3 begins.
---

* [Bug 2776] Improve ntpq's 'help keytype'.
* [Bug 2782] Refactor refclock_shm.c, add memory barrier protection.
* CID 1295478: Quiet a pedantic potential error from the fix for Bug 2776.
* CID 1269537: Clean up a line of dead code in getShmTime().
* [Bug 2612] restrict: Warn when 'monitor' can't be disabled because
  of 'limited'.
* [Bug 2794] Clean up kernel clock status reports.
* [Bug 2800] refclock_true.c true_debug() can't open debug log because
  of incompatible open/fdopen parameters.
* [Bug 2804] install-local-data assumes GNU 'find' semantics.
* [Bug 2805] ntpd fails to join multicast group.
* [Bug 2808] GPSD_JSON driver enhancements, step 1.
  Various improvements, see http://bugs.ntp.org/2808 for details.
  Changed libjsmn to a more recent version.
* [Bug 2810] refclock_shm.c memory barrier code needs tweaks for QNX.
* [Bug 2813] HP-UX needs -D__STDC_VERSION__=199901L and limits.h.
* [Bug 2815] net-snmp before v5.4 has circular library dependencies.
* Improve the ntpq documentation around the controlkey keyid.
* ntpq.c cleanup.
* autogen-5.18.5
---
(4.2.8p2) 2015/04/07 Released by Harlan Stenn <stenn@ntp.org>
(4.2.8p2-RC3) 2015/04/03 Released by Harlan Stenn <stenn@ntp.org>

* [Bug 2763] Fix for different thresholds for forward and backward steps.
---
(4.2.8p2-RC2) 2015/04/03 Released by Harlan Stenn <stenn@ntp.org>

* [Bug 2592] FLAG_TSTAMP_PPS cleanup for refclock_parse.c.
* [Bug 2769] New script: update-leap
* [Bug 2769] cleannup for update-leap
* [Bug 2788] New flag -G (force_step_once).
* [Bug 2794] Clean up kernel clock status reports.
* [Bug 2795] Cannot build without OpenSLL (on Win32).
  Provided a Win32 specific wrapper around libevent/arc4random.c.
  fixed some minor warnings.
* [Bug 2796] ntp-keygen crashes in 'getclock()' on Win32.
* [Bug 2797] ntp-keygen trapped in endless loop for MD5 keys
  on big-endian machines.
* [Bug 2798] sntp should decode and display the leap indicator.
* Simple cleanup to html/build.html
---
(4.2.8p2-RC1) 2015/03/30 Released by Harlan Stenn <stenn@ntp.org>

* [Bug 2794] Don't let reports on normal kernel status changes
  look like errors.
* [Bug 2788] New flag -G (force_step_once).
* [Bug 2592] Account for PPS sources which can provide an accurate
  absolute time stamp, and status information.
  Fixed indention and removed trailing whitespace.
* [Bug 1787] DCF77's formerly "antenna" bit is "call bit" since 2003.
* [Bug 1960] setsockopt IPV6_MULTICAST_IF: Invalid argument.
* [Bug 2346] "graceful termination" signals do not do peer cleanup.
* [Bug 2728] See if C99-style structure initialization works.
* [Bug 2747] Upgrade libevent to 2.1.5-beta.
* [Bug 2749] ntp/lib/NTP/Util.pm needs update for ntpq -w, IPv6, .POOL. .
* [Bug 2751] jitter.h has stale copies of l_fp macros.
* [Bug 2756] ntpd hangs in startup with gcc 3.3.5 on ARM.
* [Bug 2757] Quiet compiler warnings.
* [Bug 2759] Expose nonvolatile/clk_wander_threshold to ntpq.
* [Bug 2763] Allow different thresholds for forward and backward steps.
* [Bug 2766] ntp-keygen output files should not be world-readable.
* [Bug 2767] ntp-keygen -M should symlink to ntp.keys.
* [Bug 2771] nonvolatile value is documented in wrong units.
* [Bug 2773] Early leap announcement from Palisade/Thunderbolt
* [Bug 2774] Unreasonably verbose printout - leap pending/warning
* [Bug 2775] ntp-keygen.c fails to compile under Windows.
* [Bug 2777] Fixed loops and decoding of Meinberg GPS satellite info.
  Removed non-ASCII characters from some copyright comments.
  Removed trailing whitespace.
  Updated definitions for Meinberg clocks from current Meinberg header files.
  Now use C99 fixed-width types and avoid non-ASCII characters in comments.
  Account for updated definitions pulled from Meinberg header files.
  Updated comments on Meinberg GPS receivers which are not only called GPS16x.
  Replaced some constant numbers by defines from ntp_calendar.h
  Modified creation of parse-specific variables for Meinberg devices
  in gps16x_message().
  Reworked mk_utcinfo() to avoid printing of ambiguous leap second dates.
  Modified mbg_tm_str() which now expexts an additional parameter controlling
  if the time status shall be printed.
* [Sec 2779] ntpd accepts unauthenticated packets with symmetric key crypto.
* [Sec 2781] Authentication doesn't protect symmetric associations against
  DoS attacks.
* [Bug 2782] Refactor refclock_shm.c, add memory barrier protection.
* [Bug 2783] Quiet autoconf warnings about missing AC_LANG_SOURCE.
* [Bug 2784] Fix for 2782 uses clock_gettime() instead of get_ostime().
* [Bug 2789] Quiet compiler warnings from libevent.
* [Bug 2790] If ntpd sets the Windows MM timer highest resolution
  pause briefly before measuring system clock precision to yield
  correct results.
* Comment from Juergen Perlinger in ntp_calendar.c to make the code clearer.
* Use predefined function types for parse driver functions
  used to set up function pointers.
  Account for changed prototype of parse_inp_fnc_t functions.
  Cast parse conversion results to appropriate types to avoid
  compiler warnings.
  Let ioctl() for Windows accept a (void *) to avoid compiler warnings
  when called with pointers to different types.
---
(4.2.8p1) 2015/02/04 Released by Harlan Stenn <stenn@ntp.org>

* Update the NEWS file.
* [Sec 2671] vallen in extension fields are not validated.
---
(4.2.8p1-RC2) 2015/01/29 Released by Harlan Stenn <stenn@ntp.org>

* [Bug 2627] shm refclock allows only two units with owner-only access
  rework: reverted sense of mode bit (so default reflects previous
  behaviour) and updated ducumentation.
* [Bug 2732] - Leap second not handled correctly on Windows 8
  use 'GetTickCount()' to get the true elapsed time of slew
  (This should work for all versions of Windows >= W2K)
* [Bug 2738] Missing buffer initialization in refclock_parse.c::parsestate().
* [Bug 2739] Parse driver with PPS enabled occasionally evaluates
  PPS timestamp with wrong sign.
  Removed some German umlauts.
* [Bug 2740] Removed some obsolete code from the parse driver.
* [Bug 2741] Incorrect buffer check in refclock_parse.c::parsestatus().
---
(4.2.8p1-RC1) 2015/01/24 Released by Harlan Stenn <stenn@ntp.org>

* Start the RC for 4.2.8p1.
* [Bug 2187] Update version number generation scripts.
* [Bug 2617] Fix sntp Usage documentation section.
* [Sec 2672] Code cleanup: On some OSes ::1 can be spoofed...
* [Bug 2736] Show error message if we cannot open the config file.
* Copyright update.
* Fix the package name.
---
(4.2.8p1-beta5) 2015/01/07 Released by Harlan Stenn <stenn@ntp.org>

* [Bug 2695] Windows build: __func__ not supported under Windows.
* [Bug 2728] Work around C99-style structure initialization code
  for older compilers, specifically Visual Studio prior to VS2013.
---
(4.2.8p1-beta4) 2015/01/04 Released by Harlan Stenn <stenn@ntp.org>

* [Bug 1084] PPSAPI for ntpd on Windows with DLL backends
* [Bug 2695] Build problem on Windows (sys/socket.h).
* [Bug 2715] mdnstries option for ntp.conf from NetBSD.
* Fix a regression introduced to timepps-Solaris.h as part of:
  [Bug 1206] Required compiler changes for Windows
  (4.2.5p181) 2009/06/06
---
(4.2.8p1-beta3) 2015/01/02 Released by Harlan Stenn <stenn@ntp.org>

* [Bug 2627] shm refclock allows only two units with owner-only access
  Use mode bit 0 to select public access for units >= 2 (units 0 & 1 are
  always private.
* [Bug 2681] Fix display of certificate EOValidity dates on 32-bit systems.
* [Bug 2695] 4.2.8 does not build on Windows.
* [bug 2700] mrulist stopped working in 4.2.8.
* [Bug 2706] libparse/info_trimble.c build dependencies are broken.
* [Bug 2713] variable type/cast, parameter name, general cleanup from NetBSD.
* [Bug 2714] libevent may need to be built independently of any build of sntp.
* [Bug 2715] mdnstries option for ntp.conf from NetBSD.
---
(4.2.8p1-beta2) 2014/12/27 Released by Harlan Stenn <stenn@ntp.org>

* [Bug 2674] Install sntp in sbin on NetBSD.
* [Bug 2693] ntp-keygen doesn't build without OpenSSL and sntp.
* [Bug 2707] Avoid a C90 extension in libjsmn/jsmn.c.
* [Bug 2709] see if we have a C99 compiler (not yet required).
---
(4.2.8p1-beta1) 2014/12/23 Released by Harlan Stenn <stenn@ntp.org>

* [Sec 2672] On some OSes ::1 can be spoofed, bypassing source IP ACLs.
* [Bug 2693] ntp-keygen doesn't build without OpenSSL.
* [Bug 2697] IN6_IS_ADDR_LOOPBACK build problems on some OSes.
* [Bug 2699] HAVE_SYS_SELECT_H is misspelled in refclock_gpsdjson.c.
---
(4.2.8) 2014/12/19 Released by Harlan Stenn <stenn@ntp.org>

* [Sec 730] Increase RSA_generate_key modulus.
* [Sec 2666] Use cryptographic random numbers for md5 key generation.
* [Sec 2667] buffer overflow in crypto_recv().
* [Sec 2668] buffer overflow in ctl_putdata().
* [Sec 2669] buffer overflow in configure().
* [Sec 2670] Missing return; from error clause.
* [Sec 2671] vallen in extension fields are not validated.
* [Sec 2672] On some OSes ::1 can be spoofed, bypassing source IP ACLs.
* [Bug 2691] Wrong variable name in refclock_ripencc.c.
(4.2.7p486-RC) 2014/12/18 Released by Harlan Stenn <stenn@ntp.org>
* [Bug 2687] RefClock 26/hpgps doesn't work at default line speed
(4.2.7p485-RC) 2014/12/12 Released by Harlan Stenn <stenn@ntp.org>
* [Bug 2686] refclock_gpsdjson needs strtoll(), which is not always present.
(4.2.7p484-RC) 2014/12/11 Released by Harlan Stenn <stenn@ntp.org>
(4.2.7p483) 2014/12/08 Released by Harlan Stenn <stenn@ntp.org>
* [Bug 2685] Better document the KOD file for sntp.
(4.2.7p482) 2014/12/02 Released by Harlan Stenn <stenn@ntp.org>
* [Bug 2641] sntp is installed in the wrong location in Solaris.
* [Bug 2678] nmea_control() now checks 'refclock_params()' result.
(4.2.7p481) 2014/11/22 Released by Harlan Stenn <stenn@ntp.org>
* [Bug 2314] Only enable PPS if kernel consumer binding succeeds.
* [Bug 2314] Kernel PPS binding EOPNOTSUPP is a failure condition.
* Rename pps_enable to hardpps_enable.
(4.2.7p480) 2014/11/21 Released by Harlan Stenn <stenn@ntp.org>
* [Bug 2677] PATH_MAX isn't #define'd under Windows.
  Regression from the patch fixing Bug 2639.
(4.2.7p479) 2014/11/15 Released by Harlan Stenn <stenn@ntp.org>
* [Bug 2651] Certificates with ASN timestamps w/ 4-digit years mis-parsed.
(4.2.7p478) 2014/11/14 Released by Harlan Stenn <stenn@ntp.org>
* [Sec 2630] buffer overrun in ntpq tokenize().
* [Bug 2639] Check return value of ntp_adjtime().
* [Bug 2650] includefile processing broken.
* [Bug 2661] ntpq crashes with mreadvar.
(4.2.7p477) 2014/11/13 Released by Harlan Stenn <stenn@ntp.org>
* [Bug 2657] Document that "restrict nopeer" intereferes with "pool".
(4.2.7p476) 2014/10/08 Released by Harlan Stenn <stenn@ntp.org>
* [Bug 2503] SHT utility outdated
(4.2.7p475) 2014/09/11 Released by Harlan Stenn <stenn@ntp.org>
* [Bug 2654] refclock_true.c doesn't identify the Mk III.
(4.2.7p474) 2014/09/10 Released by Harlan Stenn <stenn@ntp.org>
* [Bug 2536] ntpd sandboxing support (libseccomp2) cleanup.
* [Bug 2649] Clean up html/ page installation.
(4.2.7p473) 2014/09/06 Released by Harlan Stenn <stenn@ntp.org>
* [Bug 2649] Clean up html/ page installation.
(4.2.7p472) 2014/09/06 Released by Harlan Stenn <stenn@ntp.org>
* [Bug 2556] mrulist is missing from the generated ntpq man page.
(4.2.7p471) 2014/09/05 Released by Harlan Stenn <stenn@ntp.org>
* [Bug 2649] "make install" leaves wrong owner for files in html/.
* [Bug 2652] Windows hates directory names that contain a :.
(4.2.7p470) 2014/09/02 Released by Harlan Stenn <stenn@ntp.org>
* [Bug 2502] Autogen text replacement errors.
* autogen-5.18.5pre1
* html/ cleanups from Hal Murray.
(4.2.7p469) 2014/09/01 Released by Harlan Stenn <stenn@ntp.org>
* [Bug 2536] ntpd sandboxing support (libseccomp2) cleanup.
(4.2.7p468) 2014/08/31 Released by Harlan Stenn <stenn@ntp.org>
* [Bug 2556] ntpq man page cleanup.
* autogen-5.18.4
(4.2.7p467) 2014/08/28 Released by Harlan Stenn <stenn@ntp.org>
* [Bug 2639] Check return value of ntp_adjtime().
* [Bug 2640] STA_NANO can result in invalid ntv.constant.
(4.2.7p466) 2014/08/27 Released by Harlan Stenn <stenn@ntp.org>
* [Bug 2536] ntpd sandboxing support (libseccomp2) cleanup.
(4.2.7p465) 2014/08/23 Released by Harlan Stenn <stenn@ntp.org>
* [Bug 2538] NTP programs print exit code in help/usage text.
* [Bug 2595] Man page quirks: ntpdate references in ntpd.
* [Bug 2613] www.ntp.org/bugs.html tells folks to email doc bugs to DLM.
* [Bug 2636] Clutter in syslog if gpsd not running
   - found (hopefully) last cause for clutter in protocol version
   - log GPSD revision and release numbers with protocol version
(4.2.7p464) 2014/08/22 Released by Harlan Stenn <stenn@ntp.org>
* [Bug 2636] Fix coverity warning from previous patch.
(4.2.7p463) 2014/08/21 Released by Harlan Stenn <stenn@ntp.org>
* [Bug 2636] Clutter in syslog if gpsd not running
   - make driver work with GPSD protocol version 3.9
   - use exponential back-off for connection problems
   - implement rate-limit for syslog entries
(4.2.7p462) 2014/08/16 Released by Harlan Stenn <stenn@ntp.org>
* [Bug 2622] Synchronisation problem using SHM [...]
  Add 'control' function -- fudge values not available during start.
(4.2.7p461) 2014/08/14 Released by Harlan Stenn <stenn@ntp.org>
* [Bug 1128] ntpq truncates "remote" host information.
* More autogen-5.18.4pre14 cleanup.
(4.2.7p460) 2014/08/13 Released by Harlan Stenn <stenn@ntp.org>
* More autogen-5.18.4pre14 cleanup.
(4.2.7p459) 2014/08/12 Released by Harlan Stenn <stenn@ntp.org>
* [Bug 2630] Limit the ntpq command buffer to 512 bytes.
* FlexeLint cleanups.
* Try bison-3.0.2 instead of bison-2.5.
(4.2.7p458) 2014/08/11 Released by Harlan Stenn <stenn@ntp.org>
* [Bug 2633] Provide stdnoreturn.h for windows port.
(4.2.7p457) 2014/08/09 Released by Harlan Stenn <stenn@ntp.org>
* [Bug 2622] Synchronisation problem using SHM when time difference is
  more than four hours: Change SHM driver so TOY restricted API is not
  used any more. (Plus some minor cleanup in logic and flow control)
* Pass the configration source into the parser as argument rather
  than through a global variable.
* Fix nits in the ntpq man page.
* autogen-5.18.4pre14
(4.2.7p456) 2014/08/07 Released by Harlan Stenn <stenn@ntp.org>
* CID 739722: Change the way the extention and MAC fields are processed.
(4.2.7p455) 2014/08/03 Released by Harlan Stenn <stenn@ntp.org>
* [Bug 2565] ntpd sometimes logs unexpected getifaddrs() errors.
* CID 739722: Clean up the definition of the exten field of struct pkt.
(4.2.7p454) 2014/07/30 Released by Harlan Stenn <stenn@ntp.org>
* [Bug 2628] 'mon_getmoremem()' relies on undefined behaviour
(4.2.7p453) 2014/07/19 Released by Harlan Stenn <stenn@ntp.org>
* [Bug 2597] leap file loose ends (follow-up)
  - uniform expiration check messages for config and timer triggered
    leap file loads
  - timer triggered loads log messages only once per day
(4.2.7p452) 2014/07/18 Released by Harlan Stenn <stenn@ntp.org>
* Make all of the html/ .html files use the same format for "Last update".
(4.2.7p451) 2014/07/17 Released by Harlan Stenn <stenn@ntp.org>
* Fix the "Last update" entries in the html/ subtree.
(4.2.7p450) 2014/07/16 Released by Harlan Stenn <stenn@ntp.org>
* Distribute the scripts needed for the fix for Bug 2547.
(4.2.7p449) 2014/07/16 Released by Harlan Stenn <stenn@ntp.org>
* [Bug 2547] Automate update of "Last Update" datestamps in .html files.
* [Bug 2623] Missing {} in refclock_oncore.c.
* Quiet warnings from ntp_calendar.h: avoid using argument names.
* Fix typos in decode.html and debug.html .
(4.2.7p448) 2014/07/15 Released by Harlan Stenn <stenn@ntp.org>
* [Bug 2621] Avoid use of indeterminate address after 'free()'
  (minor C standard conformance issue)
* Quiet warnings from ntp_calendar.h: avoid using argument names.
(4.2.7p447) 2014/07/05 Released by Harlan Stenn <stenn@ntp.org>
* [Bug 2620] Use version.pm for checking version numbers in NTP::Util.
* [Bug 2624] Fix signed compare on 'l_fp'.
(4.2.7p446) 2014/06/28 Released by Harlan Stenn <stenn@ntp.org>
* [Bug 2597] leap file processing -- loose ends.
* [Bug 2614] use 'unsigned long' consistently in ntp_random.c
  to avoid possibly undefined behaviour in signed int overflow
* [Bug 2619] Save a signed int copy of the return value of i2d_DSA_SIG().
  Provide missing msyslog() message in crypto_alice().
* Fix a variable lifetime issue.
* Allow for version suffix in libevent in ntp_libevent.m4.
(4.2.7p445) 2014/06/12 Released by Harlan Stenn <stenn@ntp.org>
* [Bug 2556] mrulist isn't mentioned in the ntpq man page.
(4.2.7p444) 2014/05/19 Released by Harlan Stenn <stenn@ntp.org>
* [Bug 2597] leap file processing -- loose ends
  fixed coverity issues
(4.2.7p443) 2014/05/10 Released by Harlan Stenn <stenn@ntp.org>
* [Bug 2594] Update the year in sntp/include/copyright.def.
(4.2.7p442) 2014/05/09 Released by Harlan Stenn <stenn@ntp.org>
* [Bug 2589] Update VS2013 project files for libntp.
* [Bug 2600] Fix "Undisicplined Local Clock" driver1.html page.
(4.2.7p441) 2014/05/04 Released by Harlan Stenn <stenn@ntp.org>
* [Bug 2597] leap file processing -- loose ends
  log daily warning when leap info less than 28 days to expiration or
  already expired; nag hourly on last day before expiration; log when
  leapfile name is invalid
(4.2.7p440) 2014/04/09 Released by Harlan Stenn <stenn@ntp.org>
* [Bug 2536] ntpd sandboxing support (libseccomp2) cleanup.
* [Bug 2570] cleanup: fix log format for successful leapfile load
(4.2.7p439) 2014/04/03 Released by Harlan Stenn <stenn@ntp.org>
* [Bug 2589] fix VS2009 compile problem.
(4.2.7p438) 2014/04/01 Released by Harlan Stenn <stenn@ntp.org>
* [Bug 2546] Windows build documentation updates.
(4.2.7p437) 2014/03/31 Released by Harlan Stenn <stenn@ntp.org>
* [Bug 2537] ntpd truncates symmetric keys to 20 bytes.
* [Bug 2546] Documentation updates.
(4.2.7p436) 2014/03/31 Released by Harlan Stenn <stenn@ntp.org>
* Update to libopts-40.2.15, and autogen-5.18.3pre18.
* [Bug 2311] Add more tags to mdoc2xxx.
* [Bug 2502] Assorted text replacement errors in 4.2.7p345
* [Bug 2538] ntp programs print exit code as part of the "usage" text.
(4.2.7p435) 2014/03/29 Released by Harlan Stenn <stenn@ntp.org>
* [Bug 2570] cleanup: reduced logging noise, moved some functions
  into libntp.
(4.2.7p434) 2014/03/21 Released by Harlan Stenn <stenn@ntp.org>
* [Bug 2577] Update VS2013 solution and project files.
(4.2.7p433) 2014/03/10 Released by Harlan Stenn <stenn@ntp.org>
* Clean up last-update timestamps of html/*.html files.
* [Bug 2546] Documentation updates.
(4.2.7p432) 2014/03/09 Released by Harlan Stenn <stenn@ntp.org>
* CID 711660: Do a non-NULL pointer assertion check a bit earlier.
(4.2.7p431) 2014/03/05 Released by Harlan Stenn <stenn@ntp.org>
* [Bug 2572] cross-compiling fails for --with-yielding-select.
(4.2.7p430) 2014/03/04 Released by Harlan Stenn <stenn@ntp.org>
* Upgrade to libevent-2.1.3-alpha-dev.
* [Bug 2572] cross-compiling fails for --with-yielding-select.
(4.2.7p429) 2014/03/03 Released by Harlan Stenn <stenn@ntp.org>
* CID 1165098: Remove logically dead code from refclock_true.c.
* CID 1189401: Use INSIST() instead of a belt-and-suspenders pointer check.
* In ntp_dir_sep.m4, we care about $host_os, not $target_os.
* [Bug 2170] Use AC_PREPROC_IFELSE instead of AC_EGREP_CPP.
* [Bug 2540] bootstrap script needs to 'touch' files in finer-grained groups.
* [Bug 2570] refuse to load leapsec file with bad/missing SHA1 hash
  -- change reading the hash line code: NIST omits leading zeros.
* [Bug 2576] refclock_gpsdjson.c doesn't compile if CLOCK_GPSDJSON is
  not enabled at configure time.
(4.2.7p428) 2014/03/03 Released by Harlan Stenn <stenn@ntp.org>
* [Bug 2570] refuse to load leapsec file with bad/missing SHA1 hash
* [Bug 2562] Distribute the code in libjsmn/ .
(4.2.7p427) 2014/03/02 Released by Harlan Stenn <stenn@ntp.org>
* [Bug 2562] GPSD_JSON: fix solaris issues (asprintf(), isfinite())
* [Bug 2562] first release of the GPSD client clock (type 46)
(4.2.7p426) 2014/02/28 Released by Harlan Stenn <stenn@ntp.org>
* [Bug 2113] Warn about ignored extra args in ntpq.
* [Bug 2540] bootstrap script needs to 'touch' files in finer-grained groups.
* [Bug 2561] Allow wildcards in the target of the "interface" command.
* [Bug 2572] cross-compiling fails for --with-yielding_select.
(4.2.7p425) 2014/02/26 Released by Harlan Stenn <stenn@ntp.org>
* Copyright file update.
(4.2.7p424) 2014/02/24 Released by Harlan Stenn <stenn@ntp.org>
* [Bug 2541] ntpd terminates itself with SIGHUP unexpectedly.
(4.2.7p423) 2014/02/23 Released by Harlan Stenn <stenn@ntp.org>
* [Bug 2565] Handle EINTR on getifaddrs().
(4.2.7p422) 2014/02/17 Released by Harlan Stenn <stenn@ntp.org>
* [Bug 2536] ntpd sandboxing support (libseccomp2).
(4.2.7p421) 2014/02/10 Released by Harlan Stenn <stenn@ntp.org>
* [Bug 898] More documentation fixes.
* [Bug 2555] Autogen mdoc man pages all stamped with SunOS 5.10.
* calc_tickadj/Makefile.am man/mdoc page build cleanup.
(4.2.7p420) 2014/02/09 Released by Harlan Stenn <stenn@ntp.org>
* [Bug 492] Clearly document ntpdate's pending deprecation.
* [Bug 1186] ntpd fails with link local IPv6 addresses.
* [Sec 2542] Strengthen the mrulist nonce.
(4.2.7p419) 2014/02/08 Released by Harlan Stenn <stenn@ntp.org>
* [Bug 2466] Wrap NMEA timestamps in 1024 week cycles.
(4.2.7p418) 2014/02/05 Released by Harlan Stenn <stenn@ntp.org>
* [Bug 2551] --disable-local-libevent breaks the build.
(4.2.7p417) 2014/02/02 Released by Harlan Stenn <stenn@ntp.org>
* [Bug 2539] doc and code tweaks for NMEA driver.
* Add check for enable stats to ntpd/complete.conf.in
* Fix typo in html/confopt.html
(4.2.7p416) 2014/01/31 Released by Harlan Stenn <stenn@ntp.org>
* Tweak the 'Modified' line on appropriate html pages.
* Note in the deprecation of ntpdc in its documentation.
* [Bug 2332] Be more careful about when we use 'libgcc_s'.
(4.2.7p415) 2014/01/28 Released by Harlan Stenn <stenn@ntp.org>
* Fix the man page installation for the scripts/ files.
(4.2.7p414) 2014/01/28 Released by Harlan Stenn <stenn@ntp.org>
* [Bug 792] TrueTime TL-3 WWV refclock support.
* [Bug 898] Documentation fixes.
* [Bug 930] ntpdc docs refer to 'clockinfo', but mean 'clockstat'.
* [Bug 1002] ntp-keygen option and documentation updates: -p/--pvt-passwd
  is now -p/--password, and -q/--get-pvt-passwd is now -q/--export-passwd.
* [Bug 1349] statistics command not documented in HTML documentation.
  In html/monopt.html, add statistics id, definition, description, and
  correct typo.
  In html/scripts/monopt.txt, add statistics item, href, and comment.
  In ntpd/ntp.conf.def, under statistics correct four to eight kinds.
  In ntpd/complete.conf.in, add all eight kinds to statistics.
  In html/comdex.html, remove duplicate footer.
* [Bug 1734] Include man page for ntp.conf (fixed in 4.2.7p297).
* [Bug 2049] Clarify ntpdate's -d option behavior.
* [Bug 2366] ntpdc.html: burst/iburst only work on servers.
* [Bug 2493] ntptrace needs a man page (fixed in 4.2.7p402).
* [Bug 2545] Cleanup of scripts/monitoring/ntptrap.
(4.2.7p413) 2014/01/27 Released by Harlan Stenn <stenn@ntp.org>
* Require a version string for perl scripts that use autogen.
* html/ cleanup.
(4.2.7p412) 2014/01/20 Released by Harlan Stenn <stenn@ntp.org>
* [Bug 2540] bootstrap script needs to 'touch' files in finer-grained groups.
(4.2.7p411) 2014/01/12 Released by Harlan Stenn <stenn@ntp.org>
* [Bug 2532] Note in ntpdc docs that "enable pps" only works on older ntpd.
(4.2.7p410) 2014/01/08 Released by Harlan Stenn <stenn@ntp.org>
* [Bug 2332] Force reference to 'libgcc_s' when using GCC, because
  threading+restricted user+locked memory otherwise fails on Linux.
* [Bug 2530] Fix documentation for enable/disable mode7 and pps.
* Cleanup to the new scripts/*/Makefile.am files.
(4.2.7p409) 2014/01/04 Released by Harlan Stenn <stenn@ntp.org>
* [Bug 2060] Warn about restrictions with "kod" but not "limited".
(4.2.7p408) 2013/12/29 Released by Harlan Stenn <stenn@ntp.org>
* [Bug 2187] Update version number generation scripts.
(4.2.7p407) 2013/12/29 Released by Harlan Stenn <stenn@ntp.org>
* [Bug 2519] mktime.c does not compile on 64-bit Solaris but we do not
  need timegm() and the Solaris provides mktime().
* [Bug 2522] Revert Bug 2513 fix - it breaks backward compatibility.
(4.2.7p406) 2013/12/28 Released by Harlan Stenn <stenn@ntp.org>
* [Bug 2521] VPATH tweaks for perl -opts files.
(4.2.7p405) 2013/12/27 Released by Harlan Stenn <stenn@ntp.org>
* [Bug 2521] bootstrap script needs a tweak for perl -opts files.
* [Bug 2524] Add ntpsweep to sntp/loc/* files.
* [Bug 2526] Add "noinst" support to the sntp/loc/ framework.
(4.2.7p404) 2013/12/24 Released by Harlan Stenn <stenn@ntp.org>
* [Bug 135] AIX5: "Address already in use" for IPv6 wildcard.
(4.2.7p403) 2013/12/23 Released by Harlan Stenn <stenn@ntp.org>
* [Bug 2513] Remove any PIDFILE in finish().
* [Bug 2516] Enable clock_gettime() support for AIX 5+.
* [Bug 2517] Fix peer status errors in decode.html.
(4.2.7p402) 2013/12/23 Released by Harlan Stenn <stenn@ntp.org>
* Incorporate Oliver Kindernay's GSoC 2013 scripts/ cleanup.
(4.2.7p401) 2013/11/30 Released by Harlan Stenn <stenn@ntp.org>
* [Bug 2491] VS20xx compile fixes.
(4.2.7p400) 2013/11/29 Released by Harlan Stenn <stenn@ntp.org>
* [Bug 2491] VS2013 project files.
(4.2.7p399) 2013/11/28 Released by Harlan Stenn <stenn@ntp.org>
* [Bug 2326] More leapsecond file notification cleanup.
* [Bug 2506] make sure routing updates are always tracked
* [Bug 2514] secs/* #define usage cleanup.
(4.2.7p398) 2013/11/25 Released by Harlan Stenn <stenn@ntp.org>
* [Bug 2326] More leapsecond file notification cleanup.
* Improve sntp KoD data file fopen() error message.
(4.2.7p397) 2013/11/20 Released by Harlan Stenn <stenn@ntp.org>
* [Bug 2326] More leapsecond file notification cleanup.
(4.2.7p396) 2013/11/19 Released by Harlan Stenn <stenn@ntp.org>
* [Bug 2326] Improve stale leapsecond notifications.
(4.2.7p395) 2013/11/12 Released by Harlan Stenn <stenn@ntp.org>
* Upgrade to autogen-5.18.3pre5 and libopts-40.1.15.
(4.2.7p394) 2013/11/05 Released by Harlan Stenn <stenn@ntp.org>
* [Bug 1050] Change ONCORE log message for leap second announcement
  to avoid misunderstandings.
* [Bug 2499] Win32 user-space/loopback ppsapi provider drops samples.
* [Bug 2256] Improve configure's function searches in libraries.
(4.2.7p393) 2013/10/16 Released by Harlan Stenn <stenn@ntp.org>
* [Bug 2272] Use C99 integer types. ntp_calendar.h and ntp_types.h .
(4.2.7p392) 2013/10/15 Released by Harlan Stenn <stenn@ntp.org>
* [Bug 2375] Improve AIX compatibility.
* [Bug 2490] Fixed non-const initializer coming from [Bug 2250] fix.
(4.2.7p391) 2013/10/12 Released by Harlan Stenn <stenn@ntp.org>
* [Bug 2250] Rework of leap second handling machine.
* [Bug 2419] [rc-nmea] Improve clockstats reporting when receiver sends
  data without valid GPS fix.
(4.2.7p390) 2013/09/26 Released by Harlan Stenn <stenn@ntp.org>
* [Bug 2482] Cleanup of droproot and jail support for Solaris.
(4.2.7p389) 2013/09/24 Released by Harlan Stenn <stenn@ntp.org>
* [Bug 2473] revisited: NTPD exits after clock is stepped backwards
  Avoid possible unsigned underrun for startup condition when testing
  for clock backstep.
* [Bug 2481] ntpd aborts when both user and group are specified with -u.
* [Bug 2482] Add droproot and jail support for Solaris.
(4.2.7p388) 2013/09/19 Released by Harlan Stenn <stenn@ntp.org>
* [Bug 2473] NTPD exits after clock is stepped backwards externally
(4.2.7p387) 2013/09/16 Released by Harlan Stenn <stenn@ntp.org>
* [Bug 1642] ntpdsim can't find simnulate block in config file.
(4.2.7p386) 2013/09/01 Released by Harlan Stenn <stenn@ntp.org>
* [Bug 2472] (WinXP) Avoid self-termination of IO thread during exit().
(4.2.7p385) 2013/08/19 Released by Harlan Stenn <stenn@ntp.org>
* CID 975596: Copy/paste error: vallen should be siglen.
* CID 1009579: Check return status of X509_add_ext().
* [2085] Fix root distance and root dispersion calculations.
* [Bug 2426] Possibly uninitialized data in crypto_send() - CID 975596.
(4.2.7p384) 2013/08/18 Released by Harlan Stenn <stenn@ntp.org>
* [Bug 2450] --version has bogus short option.
(4.2.7p383) 2013/08/10 Released by Harlan Stenn <stenn@ntp.org>
* (no changes - force a rebuild for a new Coverity scan)
(4.2.7p382) 2013/08/08 Released by Harlan Stenn <stenn@ntp.org>
* [Bug 2454] Need way to set file descriptor limit - cleanup.
(4.2.7p381) 2013/08/07 Released by Harlan Stenn <stenn@ntp.org>
* [Bug 2451] rlimit command is missing from the table of contents in
  miscopt.html .
* [Bug 2452] provide io_handler/input_handler only on
  non HAVE_IO_COMPLETION_PORT platforms
* [Bug 2453] Need a way to avoid calling mlockall.
* [Bug 2454] Need way to set file descriptor limit.
* [Bug 2458] AM_CONFIG_HEADER is obsolete.
(4.2.7p380) 2013/08/03 Released by Harlan Stenn <stenn@ntp.org>
* CID 984511: Some systems have different printf needs for sizeof.
(4.2.7p379) 2013/08/02 Released by Harlan Stenn <stenn@ntp.org>
* CID 739724: Fix printf arg mismatch in a debug line.
* [Bug 2425] compile io_handler() in ntp_io.c unconditionally
* [Bug 2448] Fix checks for configure --with-stack-limit and --with-memlock
  values.
(4.2.7p378) 2013/08/01 Released by Harlan Stenn <stenn@ntp.org>
* [Bug 2425] move part of input handler code from ntpd.c to ntp_io.c
  and fix select()-only platforms calling input_handler directly.
* [Bug 2446] Quiet warnings from Oracle's Studio compiler.
* Upgrade to AutoGen-5.18.1pre3
* Upgrade to libopts-40.1.15.
(4.2.7p377) 2013/07/28 Released by Harlan Stenn <stenn@ntp.org>
* [Bug 2397] License/copyright cleanup.
* [Bug 2439] Fix check of EscapeCommFunction() in ports/winnt/libntp/termios.c.
(4.2.7p376) 2013/07/24 Released by Harlan Stenn <stenn@ntp.org>
* [Bug 2322] Oncore driver should send 0 PPS offset to GPS.
(4.2.7p375) 2013/07/22 Released by Harlan Stenn <stenn@ntp.org>
* [Bug 883] log warning arguments swapped in refclock_gpsvme.c.
* [Bug 2368] Correct bug in previous attempt.
* [Bug 2413] Fix "make check" with automake >= 1.13.
* [Bug 2434] Line-buffer (v. block-buffer) stdout.
(4.2.7p374) 2013/07/21 Released by Harlan Stenn <stenn@ntp.org>
* [Bug 2368] make check troubles in libevent.
* [Bug 2425] setup SIGIO/SIGPOLL for asyncio on the read side
  of a socketpair for the worker thread.
(4.2.7p373) 2013/07/20 Released by Harlan Stenn <stenn@ntp.org>
* [Bug 2427] configure fails to detect recvmsg() on Solaris.
(4.2.7p372) 2013/07/17 Released by Harlan Stenn <stenn@ntp.org>
* [Bug 1466] Oncore should set FLAG_PPS.
* [Bug 2375] AIX 7 doesn't like a libevent validation check.
* [Bug 2423] Log command-line args at LOG_INFO.
* [Bug 2428] do_unconf() should reset 'items' before the 2nd loop.
(4.2.7p371) 2013/07/07 Released by Harlan Stenn <stenn@ntp.org>
* CID 1042586: Check the return value of clock_gettime() in worker_sleep().
* Upgrade to libopts-39.0.14 from 5.17.5pre10.
(4.2.7p370) 2013/07/06 Released by Harlan Stenn <stenn@ntp.org>
* Remove \n's from syslog output strings.
(4.2.7p369) 2013/07/05 Released by Harlan Stenn <stenn@ntp.org>
* [Bug 2415] RES_LIMITED flags check should use &, not &&.
* Have NTP_LIBNTP check for time.h and clock_getres().
* Fix ntpsweep to use sntp instead of ntpdate, from Oliver Kindernay.
(4.2.7p368) 2013/05/01 Released by Harlan Stenn <stenn@ntp.org>
* [Bug 2145] ntpq dumps core when displaying sys_var_list and more.
(4.2.7p367) 2013/04/25 Released by Harlan Stenn <stenn@ntp.org>
* [Bug 1485] Sometimes ntpd crashes
* [Bug 2382] Implement LOGTOD using ldexp() instead of shifting.
(4.2.7p366) 2013/04/17 Released by Harlan Stenn <stenn@ntp.org>
* [Bug 1866] Disable some debugging output in refclock_oncore.
(4.2.7p365) 2013/04/16 Released by Harlan Stenn <stenn@ntp.org>
* [Bug 2149] Log an error message if /proc/net/if_inet6 cannot be opened.
(4.2.7p364) 2013/03/26 Released by Harlan Stenn <stenn@ntp.org>
* Bump sntp/include/autogen-version.def .
(4.2.7p363) 2013/03/26 Released by Harlan Stenn <stenn@ntp.org>
* [Bug 2357] sntp/libopts/usage.c sometimes needs -lintl.
* Upgrade to libopts from 5.17.3pre10.
(4.2.7p362) 2013/03/19 Released by Harlan Stenn <stenn@ntp.org>
* [Bug 2364] "sed -i" is not portable.
(4.2.7p361) 2013/03/17 Released by Harlan Stenn <stenn@ntp.org>
* [Bug 2357] sntp/libopts/usage.c sometimes needs -lintl.
* [Bug 2365] "make check" fails in libevent.
(4.2.7p360) 2013/03/15 Released by Harlan Stenn <stenn@ntp.org>
* Upgrade libevent (coverity fixes, etc.).
* EEXIST is OK for mkdir() in sntp/kod_management.c.
(4.2.7p359) 2013/03/03 Released by Harlan Stenn <stenn@ntp.org>
* [Bug 2359] Fix send_via_ntp_signd() prototype.
(4.2.7p358) 2013/02/27 Released by Harlan Stenn <stenn@ntp.org>
* Upgrade to autogen-5.17.3pre4 and libopts-38.0.13.
* [Bug 2357] sntp/libopts/usage.c on NetBSD needs -lintl.
(4.2.7p357) 2013/02/22 Released by Harlan Stenn <stenn@ntp.org>
* Upgrade to autogen-5.17.2pre and libopts-38.0.13.
(4.2.7p356) 2013/02/19 Released by Harlan Stenn <stenn@ntp.org>
* Added loc/debian.
(4.2.7p355) 2013/02/18 Released by Harlan Stenn <stenn@ntp.org>
* CID 739708: Check return status of fcntl() in refclock_arc.c.
* CID 739709: Check return status of fcntl() in refclock_datum.c.
* CID 739710: Check return status of mkdir() in sntp/kod_management.c.
* CID 739711: Ignore return status of remove() in ntp-keygen.c.
* CID 739723: Print sizeof as unsigned.
* CID 971094: Clean up time of check/time of use in check_leap_file().
(4.2.7p354) 2013/02/10 Released by Harlan Stenn <stenn@ntp.org>
* CID 97194: Check return from setsockopt().
* CID 739473,739532: Out-of-bounds access/illegal address computation.
* CID 739558: Double close.
* CID 739559: Double close.
* CID 739713: devmask/recmask copy/paste error.
* CID 739714: Fix code indentation level.
* CID 739715: Clean up sockaddr_dump().
(4.2.7p353) 2013/02/09 Released by Harlan Stenn <stenn@ntp.org>
* [Bug 2326] Check hourly for a new leapfile if the old one expired.
(4.2.7p352) 2013/01/28 Released by Harlan Stenn <stenn@ntp.org>
* [Bug 2326] Notice when a new leapfile has been installed.
(4.2.7p351) 2013/01/24 Released by Harlan Stenn <stenn@ntp.org>
* [Bug 2328] Don't apply small time adjustments on Windows versions
  which don't support this.
(4.2.7p350) 2013/01/21 Released by Harlan Stenn <stenn@ntp.org>
* Added sntp/loc/netbsd based on info from Christos Zoulas.
(4.2.7p349) 2013/01/20 Released by Harlan Stenn <stenn@ntp.org>
* [Bug 2321] Fixed Windows build, but autogen update still required.
(4.2.7p348) 2013/01/17 Released by Harlan Stenn <stenn@ntp.org>
* [Bug 2327] Rename sntp/ag-tpl/:Old to sntp/ag-tpl/Old.
* Cleanup to ntpsnmpd-opts.def.
* Cleanup to ntpq.texi.
* Documentation cleanup to the ntpd, ntpdc, ntpq and ntp-wait
  .def files.
* In ntp.conf.def, cleanup SEE ALSO, document 'rlimit' options.
* Add a reference to RFC5907 in the ntpsnmpd documentation.
(4.2.7p347) 2013/01/07 Released by Harlan Stenn <stenn@ntp.org>
* [Bug 2325] Re-enable mlockall() check under Linux post-1223 fix.
(4.2.7p346) 2013/01/06 Released by Harlan Stenn <stenn@ntp.org>
* [Bug 1223] reorganize inclusion of sys/resource.h.
(4.2.7p345) 2013/01/04 Released by Harlan Stenn <stenn@ntp.org>
* Update several .def files to use autogen-5.17 feature set.
(4.2.7p344) 2013/01/03 Released by Harlan Stenn <stenn@ntp.org>
* Refactor and enhance mdoc2texi.
* Make sure agtexi-file.tpl defines label-str.
* Cleanup to ntp.conf.def.
* Upgrade to autogen-5.17 and libopts-37.0.12.
(4.2.7p343) 2013/01/02 Released by Harlan Stenn <stenn@ntp.org>
* Update the copyright year.
(4.2.7p342) 2012/12/31 Released by Harlan Stenn <stenn@ntp.org>
* [Bug 2081 - Backward Incompatible] rawstats now logs everything.
(4.2.7p341) 2012/12/30 Released by Harlan Stenn <stenn@ntp.org>
(4.2.7p340) 2012/12/29 Released by Harlan Stenn <stenn@ntp.org>
* mdoc2texi fixes: trailing punctuation.
(4.2.7p339) 2012/12/26 Released by Harlan Stenn <stenn@ntp.org>
* mdoc2texi fixes: parseQuote, closing of list item tables.
* ntp-wait, ntpd, ntpdc, ntpq, ntpsnmpd autogen documentation updates.
(4.2.7p338) 2012/12/25 Released by Harlan Stenn <stenn@ntp.org>
* mdoc2texi fixes: Handle_ArCmFlIc, Handle_Fn, HandleQ.
* ntp-keygen autogen documentation updates.
* ntpq autogen docs.
(4.2.7p337) 2012/12/22 Released by Harlan Stenn <stenn@ntp.org>
* [Bug 1223] More final cleanup for rlimit changes.
(4.2.7p336) 2012/12/21 Released by Harlan Stenn <stenn@ntp.org>
* [Bug 1223] Final cleanup for rlimit changes.
(4.2.7p335) 2012/12/18 Released by Harlan Stenn <stenn@ntp.org>
* Update documentation templates and definitions.
* Create agtexi-file.tpl .
(4.2.7p334) 2012/12/10 Released by Harlan Stenn <stenn@ntp.org>
* [Bug 2114] Update tests for sntp's synch distance.
* Create ntp-keygen.{html,texi}.
(4.2.7p333) 2012/12/07 Released by Harlan Stenn <stenn@ntp.org>
* Autogen documentation cleanup.
(4.2.7p332) 2012/12/06 Released by Harlan Stenn <stenn@ntp.org>
* sntp documentation cleanup.
(4.2.7p331) 2012/12/03 Released by Harlan Stenn <stenn@ntp.org>
* [Bug 2114] Correctly calculate sntp's synch distance.
(4.2.7p330) 2012/12/03 Released by Harlan Stenn <stenn@ntp.org>
* autogen doc cleanup
(4.2.7p329) 2012/12/01 Released by Harlan Stenn <stenn@ntp.org>
* [Bug 2278] ACTS flag3 mismatch between code and driver18.html.
* Use an enum for the ACTS state table.
* html doc reconciliation with DLM's copy.
(4.2.7p328) 2012/11/30 Released by Harlan Stenn <stenn@ntp.org>
* html doc reconciliation with DLM's copy.
(4.2.7p327) 2012/11/29 Released by Harlan Stenn <stenn@ntp.org>
* [Bug 2024] Identify Events in the system status word in decode.html.'
* [Bug 2040] Provide a command-line option for the identity key bits.
* Create loc/darwin for Mac OSX
(4.2.7p326) 2012/11/21 Released by Harlan Stenn <stenn@ntp.org>
* [Bug 1214] 'proto: precision = ...' should be at INFO, not NOTICE.
* [Bug 2246] Clear sys_leap when voting says to disarm the leap.
(4.2.7p325) 2012/11/20 Released by Harlan Stenn <stenn@ntp.org>
* [Bug 2202] ntpq.html: there is no "acv" billboard.
* [Bug 2306] keep pps hack for Win32 even if user-mode/loopback
  PPS API is activated on a serial line.
(4.2.7p324) 2012/11/19 Released by Harlan Stenn <stenn@ntp.org>
* Reinstate doc fix to authentic.html from Mike T.
* [Bug 1223] cleanup for rlimit changes.
* [Bug 2098] Install DLM's HTML documentation.
* [Bug 2306] Added user-mode/loop-back PPS API provider for Win32
(4.2.7p323) 2012/11/18 Released by Harlan Stenn <stenn@ntp.org>
* html/ updates from Dave Mills.
(4.2.7p322) 2012/11/15 Released by Harlan Stenn <stenn@ntp.org>
* [Bug 1223] Allow configurable values for RLIMIT_STACK and
  RLIMIT_MEMLOCK.
* [Bug 1320] Log ntpd's initial command-line parameters. (updated fix)
* [Bug 2120] no sysexits.h under QNX.
* [Bug 2123] cleanup to html/leap.html.
(4.2.7p321) 2012/11/13 Released by Harlan Stenn <stenn@ntp.org>
* [Bug 1320] Log ntpd's initial command-line parameters.
(4.2.7p320) 2012/11/12 Released by Harlan Stenn <stenn@ntp.org>
* [Bug 969] Clarify ntpdate.html documentation about -u and ntpd.
* [Bug 1217] libisc/ifiter_sysctl.c:internal_current(): Ignore RTM
  messages with wrong version
(4.2.7p319) 2012/11/11 Released by Harlan Stenn <stenn@ntp.org>
* [Bug 2296] Fix compile problem with building with old OpenSSL.
(4.2.7p318) 2012/11/05 Released by Harlan Stenn <stenn@ntp.org>
* [Bug 2301] Remove spurious debug output from ntpq.
(4.2.7p317) 2012/11/05 Released by Harlan Stenn <stenn@ntp.org>
* [Bug 922] Allow interspersed -4 and -6 flags on the ntpq command line.
(4.2.7p316) 2012/10/27 Released by Harlan Stenn <stenn@ntp.org>
* [Bug 2296] Update fix for Bug 2294 to handle --without-crypto.
(4.2.7p315) 2012/10/26 Released by Harlan Stenn <stenn@ntp.org>
* [Bug 2294] ntpd crashes in FIPS mode.
(4.2.7p314) 2012/10/23 Released by Harlan Stenn <stenn@ntp.org>
* Document a tricky malloc() of dns_ctx in sntp.
(4.2.7p313) 2012/10/23 Released by Harlan Stenn <stenn@ntp.org>
* [Bug 2291] sntp should report why it cannot open file.kod.
* [Bug 2293] add support for SO_BINTIME, refine support for
  SO_TIMESTAMPNS (bug 1374)
(4.2.7p312) 2012/10/11 Released by Harlan Stenn <stenn@ntp.org>
* Clean up testing/debugging of fix for [Bug 938] from sntp/main.c .
(4.2.7p311) 2012/10/10 Released by Harlan Stenn <stenn@ntp.org>
* [Bug 938] The argument to the -D flag takes a number, not a string.
* [Bug 1013] ntpdate's HTML page claims wrong default version.
* [Bug 1374] Support SO_TIMESTAMPNS.
(4.2.7p310) 2012/10/09 Released by Harlan Stenn <stenn@ntp.org>
* [Bug 1374] Support SO_TIMESTAMPNS.
* [Bug 2266] Remove deprecated refclock_trak.c from Windows Makefile
  equivalents.
* [Bug 2274] Bring libopts/enum.c back to (old) ANSI C compliance.
(4.2.7p309) 2012/10/04 Released by Harlan Stenn <stenn@ntp.org>
* [Bug 2287] ntpdate returns 0 even if adjtime() call fails.
(4.2.7p308) 2012/09/29 Released by Harlan Stenn <stenn@ntp.org>
* CID 97198: Check return from ioctl() calls in refclock_acts.c.
(4.2.7p307) 2012/09/29 Released by Harlan Stenn <stenn@ntp.org>
* [Bug 1997] Fix sntp broadcast timeouts.
* [Bug 2234] Fix incorrect ntptrace html documentation.
* [Bug 2262] Install html docs in $htmldir.
* Fix typo in html/select.html.
(4.2.7p306) 2012/09/15 Released by Harlan Stenn <stenn@ntp.org>
* [Bug 752] ToS cleanup from Mike Tatarinov.
(4.2.7p305) 2012/09/15 Released by Harlan Stenn <stenn@ntp.org>
* [Bug 752] Use proper ToS network packet markings for IPv4 and IPv6.
* [Bug 1232] Convert SHM refclock to use struct timespec.
* [Bug 2258] Add syslog message about leap insertion.
* [Bug 2263] broadcast server doesn't work for host with
  OS_MISSES_SPECIFIC_ROUTE_UPDATES.
* [Bug 2271] Decode refclock types when built with --disable-all-clocks.
* [Bug 2276] clk_sel240x.c #define's _XOPEN_SOURCE, breaking QNX6.
* Updates to driver28.html.
(4.2.7p304) 2012/09/06 Released by Harlan Stenn <stenn@ntp.org>
* [Bug 2264] Cleanup SEL240X Refclock.
* In refclock_wwv.c rename SECOND to WWV_SEC and MINUTE to WWV_MIN.
(4.2.7p303) 2012/09/05 Released by Harlan Stenn <stenn@ntp.org>
* [Bug 1232] Add nanosecond support to SHM driver.
(4.2.7p302) 2012/09/05 Released by Harlan Stenn <stenn@ntp.org>
* [Bug 2160] Log warning about expired leapseconds file.
(4.2.7p301) 2012/09/03 Released by Harlan Stenn <stenn@ntp.org>
* [Bug 2164] Greater precision needed for ntpq offset report.
* Clean the man5_MANS in ntpd/ .
(4.2.7p300) 2012/09/03 Released by Harlan Stenn <stenn@ntp.org>
* [Bug 2262] Install sntp.html into htmldir.
* [Bug 2270] Install fails due to repeated man5 page names.
(4.2.7p299) 2012/09/01 Released by Harlan Stenn <stenn@ntp.org>
* More cleanup to the bootstrap script.
(4.2.7p298) 2012/09/01 Released by Harlan Stenn <stenn@ntp.org>
* Handle additional man page sections in the bootstrap script.
* Remove extraneous parens.
* Add a missing "%s" syslog format string.
(4.2.7p297) 2012/09/01 Released by Harlan Stenn <stenn@ntp.org>
* Fix mdoc2man.
* Distribute ntp.conf.def and ntp.keys.def.
(4.2.7p296) 2012/08/31 Released by Harlan Stenn <stenn@ntp.org>
* Begin support for autogen maintaining ntp.conf and ntp.keys docs.
* Upgrade to autogen-5.16.2 and libopts-36.5.11.
* Potential bugfix for agtexi-cmd.tpl.
(4.2.7p295) 2012/08/11 Released by Harlan Stenn <stenn@ntp.org>
* Look for syslog's facilitynames[].
(4.2.7p294) 2012/08/08 Released by Harlan Stenn <stenn@ntp.org>
* [Bug 2242] configure fails to detect getifaddrs function on Solaris.
* [Bug 2249] Bad operator for 'test' in 'make check' of libevent.
* [Bug 2252] palisade: formats nanosecs to a 6-char field.
* Attempt to resolve strict-aliasing violation in refclock_tsyncpci.c.
* Fix && -> & typo in refclock_palisade.c debug statements.
(4.2.7p293) 2012/08/04 Released by Harlan Stenn <stenn@ntp.org>
* [Bug 2247] (more) Get rid of the TRAK refclock - deprecated since 2006.
* Documentation cleanup from Mike T.
* Cleanup kclk_sel240x.o rules in libparse/Makefile.am.
(4.2.7p292) 2012/08/02 Released by Harlan Stenn <stenn@ntp.org>
* [Bug 1545] Note why we are logging the Version string.
* [Bug 1872] Remove legacy ppsclock fdpps, #ifdef PPS.
* [Bug 2075] Fix spelling of 'incompatible'.
* [Bug 2247] Get rid of the TRAK refclock - deprecated since 2006.
* Clean up an exit status in ntpq.c.
(4.2.7p291) 2012/07/31 Released by Harlan Stenn <stenn@ntp.org>
* [Bug 2241] MDNS registration should only happen if requested.
(4.2.7p290) 2012/07/20 Released by Harlan Stenn <stenn@ntp.org>
* [Bug 1454] Add parse clock support for the SEL-240x GPS products.
* CID 709185: refclock_chu.c will leak fd==0 (better fix)
(4.2.7p289) 2012/07/16 Released by Harlan Stenn <stenn@ntp.org>
* CID 97123: Future-proof possible change to refclock_nmea.c.
* CID 97377: ntp-keygen.c's followlink() might not NUL-terminate.
* CID 709185: refclock_chu.c will leak fd==0 (which should be impossible).
(4.2.7p288) 2012/07/03 Released by Harlan Stenn <stenn@ntp.org>
* CID 709173: Make sure a libisc function we do not use is called properly.
(4.2.7p287) 2012/07/03 Released by Harlan Stenn <stenn@ntp.org>
* Remove 1024 associations-per-server limit from ntpq.
* Remove blank line between ntpq mreadvar associations.
(4.2.7p286) 2012/06/28 Released by Harlan Stenn <stenn@ntp.org>
* CID 97193: check return from sscanf() in ntp_config.c.
* CID 709169: check return from open("/dev/null", 0) and friends.
* CID 709207: Initialize "quality" for ulink_receive.
(4.2.7p285) 2012/06/18 Released by Harlan Stenn <stenn@ntp.org>
* [Bug 2227] Enable mrulist access control via "restrict ... nomrulist".
* Automake-1.12 wants us to use AM_PROG_AR.
* Conditionalize msyslog messages about rejected mode 6 requests due to
  nomodify and nomrulist restrictions under "logconfig +sysinfo".
* Increment sys_restricted in a few rejection paths due to nomodify
  restrictions where previosuly overlooked.
(4.2.7p284) 2012/06/16 Released by Harlan Stenn <stenn@ntp.org>
* [Bug 2225] libevent configure hangs.
* Update bundled libevent to git master, post libevent 2.1.1-alpha.
(4.2.7p283) 2012/06/16 Released by Harlan Stenn <stenn@ntp.org>
* In sntp/m4/ntp_openssl.m4, Support multiple package names for the
  crypto library.  Add legacy support for -Wl,-rpath.
(4.2.7p282) 2012/06/15 Released by Harlan Stenn <stenn@ntp.org>
* tickadj may need to be linked with PTHREAD_LIBS.
(4.2.7p281) 2012/06/14 Released by Harlan Stenn <stenn@ntp.org>
* U_INT32_MAX cleanup in include/ntp_types.h .
* When linking, ntp_keygen and tickadj need $(LIBM).
(4.2.7p280) 2012/06/13 Released by Harlan Stenn <stenn@ntp.org>
* [Bug 2224] Use-after-free in routing socket code after dropping root.
(4.2.7p279) 2012/06/10 Released by Harlan Stenn <stenn@ntp.org>
* [Bug 2211] findbcastinter(): possibly undefined variable iface used.
* [Bug 2220] Incorrect check for maximum association id in ntpq.
(4.2.7p278) 2012/06/03 Released by Harlan Stenn <stenn@ntp.org>
* [Bug 2204] Build with --enable-getifaddrs=glibc fails.
* [Bug 2178] refclock_tsyncpci.c reach register fails to shift.
* [Bug 2191] dcfd -Y y2kcheck on CentOS 6.2 x86_64 breaks make check.
(4.2.7p277) 2012/05/25 Released by Harlan Stenn <stenn@ntp.org>
* [Bug 2193] Building timestruct tests with Clang 3.1 fails.
(4.2.7p276) 2012/05/15 Released by Harlan Stenn <stenn@ntp.org>
* [Bug 2179] Remove sntp/header.h.
(4.2.7p275) 2012/04/28 Released by Harlan Stenn <stenn@ntp.org>
* [Bug 1744] Remove obsolete ntpdate/ntptime* items.
(4.2.7p274) 2012/04/25 Released by Harlan Stenn <stenn@ntp.org>
* [Bug 2174] ntpd rejects source UDP ports less than 123 as bogus.
(4.2.7p273) 2012/04/19 Released by Harlan Stenn <stenn@ntp.org>
* [Bug 2141] handle_sigio() calls get_systime(), which must be
  reentrant when SIGIO is used.  Sanity checks relative to the prior
  get_systime() are disabled in ntpd on systems with signaled I/O, but
  active in sntp and ntpdate.
* Correct authnumfreekeys accounting broken in 4.2.7p262.
(4.2.7p272) 2012/04/14 Released by Harlan Stenn <stenn@ntp.org>
* LCRYPTO is gone - replace with VER_SUFFIX.
* Change the link order for ntpsntpd.
* Remove extra 'nlist' check from configure.ac.
(4.2.7p271) 2012/04/11 Released by Harlan Stenn <stenn@ntp.org>
* [Bug 1122] openssl detection via pkg-config fails when no additional
  -Idir flags are needed.
* Avoid overwriting user variable LDFLAGS with OpenSSL flags, instead
  they are added to LDFLAGS_NTP.
(4.2.7p270) 2012/03/26 Released by Harlan Stenn <stenn@ntp.org>
* Update driver45.html page.
(4.2.7p269) 2012/03/25 Released by Harlan Stenn <stenn@ntp.org>
* Clean up configure.ac.
* Cleanup configure.ac's TSYNC PCI section.
(4.2.7p268) 2012/03/24 Released by Harlan Stenn <stenn@ntp.org>
* Update driver45.html page.
(4.2.7p267) 2012/03/23 Released by Harlan Stenn <stenn@ntp.org>
* Initial cut at a basic driver45.html page.
(4.2.7p266) 2012/03/21 Released by Harlan Stenn <stenn@ntp.org>
* Add refclock_tsyncpci.c (driver 45) supporting Spectracom TSYNC timing
  boards.
(4.2.7p265) 2012/03/20 Released by Harlan Stenn <stenn@ntp.org>
* Treat zero counter as indication of precise system time in Windows
  PPSAPI helper function pps_ntp_timestamp_from_counter(), enabling
  PPSAPI providers to use the Windows 8 precise clock directly.
(4.2.7p264) 2012/03/14 Released by Harlan Stenn <stenn@ntp.org>
* [Bug 2160] Note if leapseconds file is past its prime.
* Use GetSystemTimePreciseAsFileTime() on Windows 8.
(4.2.7p263) 2012/03/13 Released by Harlan Stenn <stenn@ntp.org>
* [Bug 2156] clock instability with LOCAL driver, from Miroslav Lichvar.
* [Bug 2159] Windows ntpd using leapfile erroneous leap second 20120401.
(4.2.7p262) 2012/02/29 Released by Harlan Stenn <stenn@ntp.org>
* Improve ntpd scalability for servers with many trusted keys.
(4.2.7p261) 2012/02/27 Released by Harlan Stenn <stenn@ntp.org>
* [Bug 2048] add the clock variable timecode to SHM refclock.
(4.2.7p260) 2012/02/24 Released by Harlan Stenn <stenn@ntp.org>
* Fix the check-scm-rev invocation in several Makefile.am's.
(4.2.7p259) 2012/02/22 Released by Harlan Stenn <stenn@ntp.org>
* [Bug 2148] ntpd 4.2.7p258 segfault with 0x0100000 bit in NMEA mode.
* refclock_nmea.c merge cleanup thanks to Juergen Perlinger.
(4.2.7p258) 2012/02/21 Released by Harlan Stenn <stenn@ntp.org>
* [Bug 2140] Rework of Windows I/O completion port handling to avoid
  garbling serial input in UNIX line discipline emulation.
* [Bug 2143] NMEA driver: discard data if quality indication not good,
  add statistic counters (mode bit enabled) to clockstats file.
(4.2.7p257) 2012/02/17 Released by Harlan Stenn <stenn@ntp.org>
* [Bug 2135] defer calls to 'io_input' to main thread under Windows.
(4.2.7p256) 2012/02/08 Released by Harlan Stenn <stenn@ntp.org>
* [Bug 2131] Set the system variable settimeofday only after clock step.
* [Bug 2134] --enable-C99-snprintf does not force rpl_snprintf use.
(4.2.7p255) 2012/01/29 Released by Harlan Stenn <stenn@ntp.org>
* [Bug 603] Only link with nlist()-related libraries when needed:
  More cleanup.
(4.2.7p254) 2012/01/29 Released by Harlan Stenn <stenn@ntp.org>
* [Bug 603] Only link with nlist()-related libraries when needed.
(4.2.7p253) 2012/01/26 Released by Harlan Stenn <stenn@ntp.org>
* [Bug 2126] Compile error on Windows with libopts from Autogen 5.14.
* Update one of the license URLs.
(4.2.7p252) 2012/01/25 Released by Harlan Stenn <stenn@ntp.org>
* Upgrade to autogen-5.14 (and libopts-36.1.11).
(4.2.7p251) 2012/01/17 Released by Harlan Stenn <stenn@ntp.org>
* [Bug 2115] ntptrace should accept both rootdispersion and rootdisp.
(4.2.7p250) 2012/01/15 Released by Harlan Stenn <stenn@ntp.org>
* [Bug 2113] Warn about ignored extra args in ntpq.
* Update the copyright year.
(4.2.7p249) 2012/01/10 Released by Harlan Stenn <stenn@ntp.org>
* [Bug 2111] Remove minpoll delay before iburst for pool and
  manycastclient.
* Move refclock-specific scheduled timer code under #ifdef REFCLOCK
  and move "action" and "nextaction" data for same from struct peer to
  struct refclockproc.  These provide a way to schedule a callback some
  seconds in the future.
(4.2.7p248) 2012/01/08 Released by Harlan Stenn <stenn@ntp.org>
* [Bug 2109] "make clean check" is broken with gtest available.
* [Bug 2110] systime.c typo breaks build on microsecond clocks.
(4.2.7p247) 2012/01/07 Released by Harlan Stenn <stenn@ntp.org>
* Fix build break triggered by updating deps-ver and libntp/systime.c at
  the same time by explicitly depending systime_s.c on systime.c.
(4.2.7p246) 2012/01/06 Released by Harlan Stenn <stenn@ntp.org>
* [Bug 2104] ntpdc fault with oversize -c command.
* [Bug 2106] Fix warnings when using -Wformat-security.
* Refactor timespecops.h and timevalops.h into inline functions.
(4.2.7p245) 2011/12/31 Released by Harlan Stenn <stenn@ntp.org>
* [Bug 2100] conversion problem with timespec/timeval <--> l_fp fixed;
  added tests to expose the bug.
(4.2.7p244) 2011/12/25 Released by Harlan Stenn <stenn@ntp.org>
* Updates from 4.2.6p5.
(4.2.7p243) 2011/12/23 Released by Harlan Stenn <stenn@ntp.org>
* [Bug 2095] ntptrace now needs 'rv' instead of 'pstat', reported
  by Michael Tatarinov.
(4.2.7p242) 2011/12/21 Released by Harlan Stenn <stenn@ntp.org>
* Include missing html/icons/sitemap.png, reported by Michael Tatarinov.
* Documentation updates from Dave Mills.
(4.2.7p241) 2011/12/18 Released by Harlan Stenn <stenn@ntp.org>
* [Bug 2015] Overriding sys_tick should recalculate sys_precision.
* [Bug 2037] Fuzzed non-interpolated clock may decrease.
* [Bug 2068] "tos ceiling" default and cap changed to 15.
* Floor peer delay using system precision, as with jitter, reflecting
  inability to measure shorter intervals.
(4.2.7p240) 2011/12/15 Released by Harlan Stenn <stenn@ntp.org>
* [Bug 2092] clock_select() selection jitter miscalculated.
* [Bug 2093] Reintroduce smaller stratum factor to system peer metric.
(4.2.7p239) 2011/12/11 Released by Harlan Stenn <stenn@ntp.org>
* Documentation updates from Dave Mills.
(4.2.7p238) 2011/12/09 Released by Harlan Stenn <stenn@ntp.org>
* [Bug 2082] from 4.2.6p5-RC3: 3-char refid sent by ntpd 4.2.6p5-RC2
  ends with extra dot.
* [Bug 2085] from 4.2.6p5-RC3: clock_update() sys_rootdisp calculation
  omits root delay.
* [Bug 2086] from 4.2.6p5-RC3: get_systime() should not offset by
  sys_residual.
* [Bug 2087] from 4.2.6p5-RC3: sys_jitter calculation overweights
  sys.peer jitter.
* from 4.2.6p5-RC3: Ensure NULL peer->dstadr is not accessed in orphan
  parent selection.
(4.2.7p237) 2011/12/01 Released by Harlan Stenn <stenn@ntp.org>
* [Bug 2050] from 4.2.6p5-RC2: Orphan mode stratum counting to infinity.
* [Bug 2059] from 4.2.6p5-RC2: optional billboard column "server" does
  not honor -n.
* [Bug 2066] from 4.2.6p5-RC2: ntpq lopeers ipv6 "local" column overrun.
* [Bug 2068] from 4.2.6p5-RC2: ntpd sends nonprintable stratum 16 refid
  to ntpq.
* [Bug 2069] from 4.2.6p5-RC2: broadcastclient, multicastclient spin up
  duplicate ephemeral associations without broadcastdelay.
* [Bug 2072] from 4.2.6p5-RC2: Orphan parent selection metric needs
  ntohl().
* [Bug 2073] Correct ntpq billboard's MODE_PASSIVE t from 'u' to 'S'.
* from 4.2.6p5-RC2: Exclude not-yet-determined sys_refid from use in
  loopback TEST12 (from Dave Mills).
* from 4.2.6p5-RC2: Never send KoD rate limiting response to MODE_SERVER.
* Floor calculation of sys_rootdisp at sys_mindisp in clock_update (from
  Dave Mills).
* Restore 4.2.6 clock_combine() weighting to ntp-dev, reverting to pre-
  4.2.7p70 method while also avoiding divide-by-zero (from Dave Mills).
* Round l_fp traffic interval when converting to integer in rate limit
  and KoD calculation.
(4.2.7p236) 2011/11/16 Released by Harlan Stenn <stenn@ntp.org>
* Documentation updates from Dave Mills.
(4.2.7p235) 2011/11/16 Released by Harlan Stenn <stenn@ntp.org>
* [Bug 2052] Autokey CRYPTO_ASSOC host@group vallen needs checking.
(4.2.7p234) 2011/11/07 Released by Harlan Stenn <stenn@ntp.org>
* Clean up -libm entries regarding libntp.a
(4.2.7p233) 2011/11/06 Released by Harlan Stenn <stenn@ntp.org>
* Documentation updates from Dave Mills.
(4.2.7p232) 2011/11/05 Released by Harlan Stenn <stenn@ntp.org>
* Update the NEWS file so we note the default disable of mode 7 requests.
* Clean up some bitrotted code in libntp/socket.c.
(4.2.7p231) 2011/11/03 Released by Harlan Stenn <stenn@ntp.org>
* [Bug 1940] ignore auth key if hex decoding fails.
* Add ntpq reslist command to query access restrictions, similar to
  ntpdc's reslist.
(4.2.7p230) 2011/11/01 Released by Harlan Stenn <stenn@ntp.org>
* Disable mode 7 (ntpdc) query processing in ntpd by default.  ntpq is
  believed to provide all functionality ntpdc did, and uses a less-
  fragile protocol that's safer and easier to maintain.  If you do find
  some management via ntpdc is needed, you can use "enable mode7" in the
  ntpd configuration.
* Directly limit the number of datagrams in a mrulist response, rather
  than limiting the number of entries returned to indirectly limit the
  datagram count.
* Documentation updates from Dave Mills.
(4.2.7p229) 2011/10/26 Released by Harlan Stenn <stenn@ntp.org>
* [Bug 1995] fix wrong use of ZERO() macro in 'ntp_calendar.c'
(4.2.7p228) 2011/10/23 Released by Harlan Stenn <stenn@ntp.org>
* [Bug 1995] add compile time stamp based era unfolding for
  'step_systime()' and necessary support to 'ntp-calendar.c'.
(4.2.7p227) 2011/10/22 Released by Harlan Stenn <stenn@ntp.org>
* [Bug 2036] gcc 2.95.3 preprocessor can't nest #ifdef in macro args.
* A number of compiler warnings eliminated.
(4.2.7p226) 2011/10/21 Released by Harlan Stenn <stenn@ntp.org>
* [Bug 2035] ntpq -c mrulist sleeps 1 sec between queries, not 5 msec.
* Documentation updates from Dave Mills.
(4.2.7p225) 2011/10/15 Released by Harlan Stenn <stenn@ntp.org>
* Documentation updates from Dave Mills.
(4.2.7p224) 2011/10/14 Released by Harlan Stenn <stenn@ntp.org>
* ntpq mrulist shows intermediate counts every five seconds while
  retrieving list, and allows Ctrl-C interruption of the retrieval,
  showing the incomplete list as retrieved.  Reduce delay between
  successive mrulist retrieval queries from 30 to 5 msec.  Do not
  give up mrulist retrieval when a single query times out.
(4.2.7p223) 2011/10/12 Released by Harlan Stenn <stenn@ntp.org>
* Documentation updates from Dave Mills.
(4.2.7p222) 2011/10/11 Released by Harlan Stenn <stenn@ntp.org>
* [Bug 2029] "make check" clutters syslog.
* Log signal description along with number on ntpd exit.
(4.2.7p221) 2011/10/10 Released by Harlan Stenn <stenn@ntp.org>
* [Bug 2025] Switching between daemon and kernel loops can doubly-
  correct drift
* [Bug 2028] ntpd -n (nofork) redirects logging to stderr.
* Documentation updates from Dave Mills.
(4.2.7p220) 2011/10/05 Released by Harlan Stenn <stenn@ntp.org>
* [Bug 1945] mbg_gps166.h use of _TM_DEFINED conflicts with MS VC.
* [Bug 1946] parse_start uses open; does not work on Windows.
* [Bug 1947] Porting parse-based Wharton refclock driver to Windows.
* [Bug 2024] Remove unused system event code EVNT_CLKHOP.
(4.2.7p219) 2011/10/04 Released by Harlan Stenn <stenn@ntp.org>
* Documentation updates from Dave Mills.
(4.2.7p218) 2011/10/03 Released by Harlan Stenn <stenn@ntp.org>
* [Bug 2019] Allow selection of cipher for private key files.
* Documentation updates from Dave Mills.
* ntp-keygen private key cipher default now triple-key triple DES CBC.
* ntp-keygen -M is intended to ignore all other defaults and
  options, so do not attempt to open existing Autokey host certificate
  before generating symmetric keys and terminating.
* Restore IFF, MV, and GQ identity parameter filename convention to
  ntpkey_<scheme>par_<group/host> in ntpd, matching ntp-keygen.
* Change some error logging to syslog to ignore logconfig mask, such
  as reporting PPSAPI failure in NMEA and WWVB refclocks.
* ntp-keygen on Windows XP and later systems will now create links
  expected by ntpd.  They are hardlinks on Windows, soft on POSIX.
* Conditionalize NMEA serial open message under clockevent.
* Send all peer variables to trappers in report_event().
(4.2.7p217) 2011/09/29 Released by Harlan Stenn <stenn@ntp.org>
* [Bug 2020] ntp-keygen -s no longer sets host in cert file name.
* [Backward Incompatible] ntp-keygen -i option long name changed from
  misleading --issuer-name to --ident.
(4.2.7p216) 2011/09/27 Released by Harlan Stenn <stenn@ntp.org>
* sntp documentation tag cleanup.
* mdoc2man improvements.
(4.2.7p215) 2011/09/24 Released by Harlan Stenn <stenn@ntp.org>
* Use patched mdoc2man script, from Eric Feng.
* Sync with ntp-4.2.6p4 (a no-op).
(4.2.7p214) 2011/09/20 Released by Harlan Stenn <stenn@ntp.org>
* [Bug 1981] Initial offset convergence applies frequency correction 2x
  with kernel discipline.
* [Bug 2008] Initial offset convergence degraded with 500 PPM adjtime().
* [Bug 2009] EVNT_NSET adj_systime() mishandled by Windows ntpd.
(4.2.7p213) 2011/09/08 Released by Harlan Stenn <stenn@ntp.org>
* [Bug 1999] NMEA does not send PMOTG messages any more.
(4.2.7p212) 2011/09/07 Released by Harlan Stenn <stenn@ntp.org>
* [Bug 2003] from 4.2.6p4-RC3: ntpq_read_assoc_peervars() broken.
(4.2.7p211) 2011/09/01 Released by Harlan Stenn <stenn@ntp.org>
* Update libevent to git head (2.1 branch) as of 2.0.14-stable.
(4.2.7p210) 2011/08/31 Released by Harlan Stenn <stenn@ntp.org>
* Require -D4 or higher for ntpd SIGALRM debug trace from [Bug 2000].
(4.2.7p209) 2011/08/27 Released by Harlan Stenn <stenn@ntp.org>
* [Bug 2000] ntpd worker threads must block signals expected in main
  thread.
* [Bug 2001] add ntpq -c timerstats like ntpdc -c timerstats.
* [Bug 2001] from 4.2.6p4-RC3: ntpdc timerstats reports overruns as
  handled.
* Update sntp tests to track the change of root dispersion to
  synchronization distance.
(4.2.7p208) 2011/08/24 Released by Harlan Stenn <stenn@ntp.org>
* Fix the CLOCK_MONOTONIC TRACE() message.
(4.2.7p207) 2011/08/22 Released by Harlan Stenn <stenn@ntp.org>
* Restore the original CLOCK_MONOTONIC output format in sntp.
* Cleanups for ntp-wait-opts.def and ntp.keys.def .
(4.2.7p206) 2011/08/20 Released by Harlan Stenn <stenn@ntp.org>
* [Bug 1993] ntpd Windows port adj_systime() broken in 4.2.7p203.
* sntp documentation and behavior improvements suggested by
  Steven Sommars.
* Have sntp report synchronization distance instead of root dispersion.
* Clean up ntp-wait-opts.def .
(4.2.7p205) 2011/08/19 Released by Harlan Stenn <stenn@ntp.org>
* [Bug 1992] util/tg2 doesn't compile, needs libntp.
(4.2.7p204) 2011/08/16 Released by Harlan Stenn <stenn@ntp.org>
* Added support for Garmin's $PGRMF sentence to NMEA driver
* [Bug 1988] Better sntp send failed error message needed.
* [Bug 1989] sntp manual page sometimes refers to SNTP as a program.
* [Bug 1990] sntp output should include stratum.
(4.2.7p203) 2011/08/13 Released by Harlan Stenn <stenn@ntp.org>
* [Bug 1986] Require Visual C++ 2005 or later compilers in Windows port.
* Actually use long long for (u_)int64 by correcting spelling of
  SIZEOF_LONG_LONG in ntp_types.h.
* Force .exe minimum Windows version to 0x0400 to allow NT4 in
  vs2005/*.vcproj files.
* Fix make distcheck with --enable-libevent-regress problem with
  unwritable $srcdir.
* Correct init_logging()'s def_syslogmask type to u_int32 following
  change of ntp_syslogmask from u_long to u_int32 in p202.
(4.2.7p202) 2011/08/09 Released by Harlan Stenn <stenn@ntp.org>
* [Bug 1983] --without-sntp build breaks in sntp subdir.
* [Bug 1984] from 4.2.6p4-RC3: ntp/libisc fails to compile on OS X 10.7.
* [Bug 1985] from 4.2.6p4-RC3: "logconfig =allall" rejected.
(4.2.7p201) 2011/08/05 Released by Harlan Stenn <stenn@ntp.org>
* sntp: change -h/--headspace to -g/--gap, and change the default gap
  from 10 to 50ms
* [Backward Incompatible] from 4.2.6p4: sntp: -l/--filelog ->
  -l/--logfile, to be consistent with ntpd.
* Documentation updates from Dave Mills.
* From 4.2.6p4: libopts/file.c fix from Bruce Korb (arg-type=file).
(4.2.7p200) 2011/08/04 Released by Harlan Stenn <stenn@ntp.org>
* Sync with 4.2.6p4-RC2.
(4.2.7p199) 2011/07/29 Released by Harlan Stenn <stenn@ntp.org>
* Documentation updates from Dave Mills.
(4.2.7p198) 2011/07/28 Released by Harlan Stenn <stenn@ntp.org>
* remove old binsubdir stuff from SNTP, as NTP_LOCINFO does that now.
(4.2.7p197) 2011/07/28 Released by Harlan Stenn <stenn@ntp.org>
* [Bug 1975] from 4.2.6p4-RC2: libntp/mktime.c won't work with 64-bit
  time_t
* [Bug 1976] genLocInfo writes to srcdir break 'make distcheck'.
* [Bug 1977] Fix flag/description mismatches in ntp-keygen-opts.def.
* Do not force "legacy" when --with-locfile is not given, genLocInfo
  will find the correct default for the system.
* Fix warnings in ntp_request.c ([Bug 1973] oversight) and sntp/main.c
  (CID 159, apparent overrun due to union, actually correct).
* Update sntp/loc/solaris to conform to stock locations.
(4.2.7p196) 2011/07/27 Released by Harlan Stenn <stenn@ntp.org>
* DEFAULT INSTALLATION DIRECTORY CHANGES ON SOME OSes: to get the old
  behavior, pass --with-locfile=legacy to 'configure'
* [Bug 1972] from 4.2.6p4-RC2: checking for struct rtattr fails.
* [Bug 1973] Widen reference clock mode from 8 to 32 bits.
* Removed sntp/m4/ntp_bindir.m4 - no longer needed.
* Move loc/ to sntp/loc/ .
* Move scripts/cvo.sh to sntp/scripts/cvo.sh .
* Move scripts/genLocInfo to sntp/scripts/genLocInfo .
* Give NTP_LOCINFO an optional path-to argument.
* Remove hacks to get NTP_LOCINFO-related data to sntp/ .
* Move sntp/include/mansec2subst.sed to sntp/scripts/mansec2subst.sed .
* If no "more specific" loc file is found for redhat* or fedora*,
  look for a loc/redhat file.
* If no "more specific" loc file is found and uname says this is Linux,
  look for a loc/linux file.
* Improve the help text: --with-locfile=XXX .
* work around solaris /bin/sh issues for genLocInfo.
(4.2.7p195) 2011/07/25 Released by Harlan Stenn <stenn@ntp.org>
* Added loc/redhat.
(4.2.7p194) 2011/07/25 Released by Harlan Stenn <stenn@ntp.org>
* [Bug 1608] from 4.2.6p4-RC2: Parse Refclock driver should honor
  trusttime.
* Add support for installing programs and scripts to libexec.
* Added loc/solaris.
(4.2.7p193) 2011/07/24 Released by Harlan Stenn <stenn@ntp.org>
* [Bug 1970] from 4.2.6p4-RC2: UNLINK_EXPR_SLIST() causes crash if list
  is empty.
* Update libevent to 2.1 HEAD as of merge of 2.0.13-stable-dev.
* Match addr_eqprefix() sizeof and memcpy destination to make it clear
  to static analysis that there is no buffer overrun (CID 402).
(4.2.7p192) 2011/07/18 Released by Harlan Stenn <stenn@ntp.org>
* [Bug 1966] Broken FILES section for ntp.keys.def.
(4.2.7p191) 2011/07/17 Released by Harlan Stenn <stenn@ntp.org>
* [Bug 1948] Update man page section layout.
* [Bug 1963] add reset command for ntpq :config, similar to ntpdc's.
* [Bug 1964] --without-sntp should not build sntp.
(4.2.7p190) 2011/07/13 Released by Harlan Stenn <stenn@ntp.org>
* [Bug 1961] from 4.2.6p4: html2man update: distribute ntp-wait.html.
* Require autogen-5.12.
(4.2.7p189) 2011/07/11 Released by Harlan Stenn <stenn@ntp.org>
* [Bug 1134] from 4.2.6p4-RC1: ntpd fails binding to tentative IPv6
  addresses.
* [Bug 1790] from 4.2.6p4-RC1: Update config.guess and config.sub to
  detect AIX6.
(4.2.7p188) 2011/06/28 Released by Harlan Stenn <stenn@ntp.org>
* [Bug 1958] genLocInfo must export PATH.
* ntp-wait: some versions of ntpd spell "associd" differently.
(4.2.7p187) 2011/06/24 Released by Harlan Stenn <stenn@ntp.org>
* [Bug 1954] Fix typos in [s]bin_PROGRAMS in ntpd/Makefile.am.
* Implement --with-locfile=filename configure argument.  If filename is
  empty we'll look under loc/ for a good fit.  If the filename contains
  a / character, it will be treated as a "normal" pathname.  Otherwise,
  that explicit file will be searched for under loc/ .
(4.2.7p186) 2011/06/23 Released by Harlan Stenn <stenn@ntp.org>
* [Bug 1950] Control installation of event_rpcgen.py.
* Update .point-changed-filelist for the new man pages.
* Update the building of OS-specific programs.
* Finish conversion to genLocInfo.
* validate MANTAGFMT in genLocInfo.
* Documentation update from Dave Mills.
(4.2.7p185) 2011/06/21 Released by Harlan Stenn <stenn@ntp.org>
* ntp_locs.m4: handle the case where . is not in the PATH.
* More genLocInfo cleanup.
(4.2.7p184) 2011/06/20 Released by Harlan Stenn <stenn@ntp.org>
* Added ntp_locs.m4.
* genLocInfo improvements.
* Add the man page tag "flavor" to the loc.* files.
* Add/distribute genLocInfo.
(4.2.7p183) 2011/06/19 Released by Harlan Stenn <stenn@ntp.org>
* Update the autogen include list for scripts/Makefile.am.
* Added loc.freebsd (and distribute it).
* Added loc.legacy (and distribute it).
(4.2.7p182) 2011/06/15 Released by Harlan Stenn <stenn@ntp.org>
* [Bug 1304] Update sntp.html to reflect new implementation.
* Update .point-changed-filelist .
* ntpdc documentation fixes.
* Update ntp-wait autogen docs.
* Update the ntpd autogen docs.
* Update the ntpsnmpd autogen docs.
* Use autogen to produce ntp-keygen docs.
* Add "license name" to ntp.lic for autogen-5.11.10.
* Prepare for ntp.keys.5.
(4.2.7p181) 2011/06/07 Released by Harlan Stenn <stenn@ntp.org>
* [Bug 1938] addr_eqprefix() doesn't clear enough storage.
(4.2.7p180) 2011/06/06 Released by Harlan Stenn <stenn@ntp.org>
* Upgrade to libevent-2.0.12.
* More sntp.1 cleanups.
* Produce ntpq.1 with the new autogen macros.
* Remove the deprecated "detail" stanza from ntpdc-opts.def.
(4.2.7p179) 2011/06/03 Released by Harlan Stenn <stenn@ntp.org>
* Update cmd-doc.tlib to autogen-5.11.10pre5.
* Upgrade local autoopts templates to 5.11.10pre5.
(4.2.7p178) 2011/06/02 Released by Harlan Stenn <stenn@ntp.org>
* Update the std_def_list to include the ntp.lic file.
* Distribute the ntp.lic file.
* Add http://ntp.org/license to the ntp.lic file.
(4.2.7p177) 2011/06/01 Released by Harlan Stenn <stenn@ntp.org>
* Use the latest autogen's new copyright template code.
* Clean up the ntp.lic file.
(4.2.7p176) 2011/05/31 Released by Harlan Stenn <stenn@ntp.org>
* sntp documentation cleanup.
* autogen documentation template cleanup.
(4.2.7p175) 2011/05/30 Released by Harlan Stenn <stenn@ntp.org>
* [Bug 1936] Correctly set IPV6_MULTICAST_LOOP.
* cmd-doc.tlib cleanup from Bruce Korb.
* sntp documentation cleanup.
(4.2.7p174) 2011/05/28 Released by Harlan Stenn <stenn@ntp.org>
* ntpdc documentation cleanup.
* sntp documentation cleanup.
* Don't build libevent with openssl support.  Right now, libevent
  doesn't use pkg-config to find openssl's installation location.
(4.2.7p173) 2011/05/25 Released by Harlan Stenn <stenn@ntp.org>
* Typo in emalloc.c hides file and line number from emalloc() error msg.
* parsesolaris.c compile fails on SPARC Solaris with conflicting printf.
* ntp_util.c compile fails on AIX and OSF with conflicting statsdir.
(4.2.7p172) 2011/05/24 Released by Harlan Stenn <stenn@ntp.org>
* Remove hardcoded 1/960 s. fudge for <CR> transmission time at 9600 8n1
  from WWVB/Spectracom driver introduced in 4.2.7p169.
(4.2.7p171) 2011/05/23 Released by Harlan Stenn <stenn@ntp.org>
* Eliminate warnings about shadowing global "basename" on Linux.
* Use filegen_config() consistently when changing filegen options.
* mprintf() should go to stdout, not stderr.  DPRINTF() uses mprintf().
* Repair a few simulator problems (more remain).
* Documentation updates from Dave Mills.
(4.2.7p170) 2011/05/19 Released by Harlan Stenn <stenn@ntp.org>
* [Bug 1932] libevent/util_internal.h builtin_expect compile error with
  gcc 2.95.
* Use 64-bit scalars in LFPTOD() and DTOLFP() on more platforms by
  conditionalizing on HAVE_U_INT64 rather than UINT64_MAX.
(4.2.7p169) 2011/05/18 Released by Harlan Stenn <stenn@ntp.org>
* [Bug 1933] WWVB/Spectracom driver timestamps LFs, not CRs.
(4.2.7p168) 2011/05/16 Released by Harlan Stenn <stenn@ntp.org>
* Convert receive buffer queue from doubly-linked list to FIFO.
(4.2.7p167) 2011/05/14 Released by Harlan Stenn <stenn@ntp.org>
* [Bug 1927] io_closeclock() should purge pending recvbufs.
* [Bug 1931] cv always includes fudgetime1, never fudgetime2.
* Use acts_close() in acts_shutdown() to avoid leaving a stale lockfile
  if unpeered via runtime configuration while the modem is open.
* Correct acts_close() test of pp->io.fd to see if it is open.
* 4.2.7p164 documentation updates re: 'tos orphanwait' expanded scope.
(4.2.7p166) 2011/05/13 Released by Harlan Stenn <stenn@ntp.org>
* If we have local overrides for autogen template files, use them.
* Convert more of the sntp-opt.def documentation from man to mdoc.
(4.2.7p165) 2011/05/11 Released by Harlan Stenn <stenn@ntp.org>
* Convert snmp docs to mdoc format, which requires autogen 5.11.9.
* from 4.2.6p4-RC1: Require autogen 5.11.9.
(4.2.7p164) 2011/05/11 Released by Harlan Stenn <stenn@ntp.org>
* [Bug 988] Local clock eats up -g option, so ntpd stops with large
  initial time offset.
* [Bug 1921] LOCAL, ACTS drivers with "prefer" excluded from initial
  candidate list.
* [Bug 1922] "tos orphanwait" applied incorrectly at startup.
* [Bug 1923] orphan parent favored over LOCAL, ACTS drivers.
* [Bug 1924] Billboard tally codes sometimes do not match operation,
  variables.
* Change "pool DNS" messages from msyslog to debug trace output.
* Remove unused FLAG_SYSPEER from peer->status.
* Respect "tos orphanwait" at startup.  Previously there was an
  unconditional 300 s. startup orphanwait, though other values were
  respected for subsequent orphan wait periods after no_sys_peer events.
* Apply "tos orphanwait" (def. 300 seconds) to LOCAL and ACTS reference
  clock drivers, in addition to orphan parent operation.  LOCAL and ACTS
  are not selectable during the orphanwait delay at startup and after
  each no_sys_peer event.  This prevents a particular form of clock-
  hopping, such as using LOCAL briefly at startup before remote peers
  are selectable.  This fixes the issue reported in [Bug 988].
* Documentation updates from Dave Mills.
(4.2.7p163) 2011/05/08 Released by Harlan Stenn <stenn@ntp.org>
* [Bug 1911] missing curly brace in libntp/ntp_rfc2553.c
(4.2.7p162) 2011/05/03 Released by Harlan Stenn <stenn@ntp.org>
* [Bug 1910] Support the Tristate Ltd. TS-GPSclock-01.
(4.2.7p161) 2011/05/02 Released by Harlan Stenn <stenn@ntp.org>
* [Bug 1904] 4.2.7p160 Windows build broken (POSIX_SHELL).
* [Bug 1906] 4.2.7p160 - libtool: compile: cannot determine name of
  library object in ./libevent
* Share a single sntp/libevent/build-aux directory between all three
  configure scripts.
* Add missing --enable-local-libevent help to top-level configure.
(4.2.7p160) 2011/05/01 Released by Harlan Stenn <stenn@ntp.org>
* from 4.2.6p4-RC1: Upgrade to libopts 35.0.10 from AutoGen 5.11.9pre8.
* [Bug 1901] Simulator does not set progname.
(4.2.7p159) 2011/04/28 Released by Harlan Stenn <stenn@ntp.org>
* Fix a couple of unused variable warnings.
* cleanup in timespecops.c / timevalops.c
(4.2.7p158) 2011/04/24 Released by Harlan Stenn <stenn@ntp.org>
* Update libevent --disable-libevent-regress handling to work when
  building libevent using mingw.
(4.2.7p157) 2011/04/21 Released by Harlan Stenn <stenn@ntp.org>
* [Bug 1890] 4.2.7p156 segfault in duplicate freeaddrinfo().
(4.2.7p156) 2011/04/19 Released by Harlan Stenn <stenn@ntp.org>
* [Bug 1851] freeaddrinfo() called after getaddrinfo() fails.
(4.2.7p155) 2011/04/18 Released by Harlan Stenn <stenn@ntp.org>
* Fix leak in refclock_datum.c start failure path.
(4.2.7p154) 2011/04/17 Released by Harlan Stenn <stenn@ntp.org>
* [Bug 1887] DNS fails on 4.2.7p153 using threads.
(4.2.7p153) 2011/04/16 Released by Harlan Stenn <stenn@ntp.org>
* A few more Coverity Scan cleanups.
(4.2.7p152) 2011/04/15 Released by Harlan Stenn <stenn@ntp.org>
* Update embedded libevent to current 2.1 git HEAD.
(4.2.7p151) 2011/04/14 Released by Harlan Stenn <stenn@ntp.org>
* Detect vsnprintf() support for "%m" and disable our "%m" expansion.
* Add --enable-c99-sprintf to configure args for -noopenssl variety of
  flock-build to avoid regressions in (v)snprintf() replacement.
* More msnprintf() unit tests.
* Coverity Scan error checking fixes.
* Log failure to fetch time from HOPF_P hardware.
* Check HOPF_S sscanf() conversion count before converted values.
(4.2.7p150) 2011/04/13 Released by Harlan Stenn <stenn@ntp.org>
* Remove never-used, incomplete ports/winnt/ntpd/refclock_trimbledc.[ch]
* On systems without C99-compliant (v)snprintf(), use C99-snprintf
  replacements (http://www.jhweiss.de/software/snprintf.html)
* Remove remaining sprintf() calls except refclock_ripencc.c (which is
  kept out of --enable-all-clocks as a result), upstream libs which use
  sprintf() only after careful buffer sizing.
(4.2.7p149) 2011/04/11 Released by Harlan Stenn <stenn@ntp.org>
* [Bug 1881] describe the {+,-,s} characters in configure --help output.
(4.2.7p148) 2011/04/09 Released by Harlan Stenn <stenn@ntp.org>
* Use _mkgmtime() as timegm() in the Windows port, rather than
  libntp/mktime.c's timegm().  Fixed [Bug 1875] on Windows using the old
  asn2ntp() code from before 4.2.7p147.
* ntp_crypto.c string buffer safety.
* Remove use of MAXFILENAME in mode 7 (ntpdc) on-wire structs.
* Change ntpd MAXFILENAME from 128 to 256 to match ntp-keygen.
* Buffer safety and sign extension fixes (thanks Coverity Scan).
(4.2.7p147) 2011/04/07 Released by Harlan Stenn <stenn@ntp.org>
* [Bug 1875] 'asn2ntp()' rewritten with 'caltontp()'; 'timegm()'
  substitute likely to crash with 64bit time_t.
(4.2.7p146) 2011/04/05 Released by Harlan Stenn <stenn@ntp.org>
* String buffer safety cleanup, converting to strlcpy() and strlcat().
* Use utmpname() before pututline() so repeated steps do not
  accidentally record into wtmp where utmp was intended.
* Use setutent() before each pututline() including first.
(4.2.7p145) 2011/04/04 Released by Harlan Stenn <stenn@ntp.org>
* [Bug 1840] ntp_lists.h FIFO macros buggy.
(4.2.7p144) 2011/04/03 Released by Harlan Stenn <stenn@ntp.org>
* [Bug 1874] ntpq -c "rv 0 sys_var_list" empty.
(4.2.7p143) 2011/03/31 Released by Harlan Stenn <stenn@ntp.org>
* [Bug 1732] ntpd ties up CPU on disconnected USB refclock.
* [Bug 1861] tickadj build failure using uClibc.
* [Bug 1862] in6addr_any test in configure fooled by arm gcc 4.1.3 -O2.
* Remove kernel line discipline driver code for clk and chu, deprecate
  related LDISC_ flags, and remove associated ntpd code to decode the
  timestamps, remove clktest line discipline test program.
* Remove "signal_no_reset: signal 17 had flags 4000000" logging, as it
  indicates no problem and is interpreted as an error.  Previously some
  bits had been ignored one-by-one, but Linux SA_RESTORER definition is
  unavailable to user headers.
(4.2.7p142) 2011/03/21 Released by Harlan Stenn <stenn@ntp.org>
* [Bug 1844] ntpd 4.2.7p131 NetBSD, --gc-sections links bad executable.
* Fix "make distcheck" break in libevent/sample caused by typo.
(4.2.7p141) 2011/03/20 Released by Harlan Stenn <stenn@ntp.org>
* Add "ntpq -c iostats" similar to "ntpdc -c iostats".
* Compare entire timestamp to reject duplicates in refclock_pps().
(4.2.7p140) 2011/03/17 Released by Harlan Stenn <stenn@ntp.org>
* [Bug 1848] ntpd 4.2.7p139 --disable-thread-support does not compile.
* Add --disable-thread-support to one flock-build variation.
* One more lock-while-init in lib/isc/task.c to quiet lock analysis.
(4.2.7p139) 2011/03/16 Released by Harlan Stenn <stenn@ntp.org>
* [Bug 1848] make check ntpd --saveconfigquit clutters syslog.
(4.2.7p138) 2011/03/08 Released by Harlan Stenn <stenn@ntp.org>
* [Bug 1846] MacOSX: debug symbol not found by propdelay or tickadj.
(4.2.7p137) 2011/03/07 Released by Harlan Stenn <stenn@ntp.org>
* Use TRACE() instead of DPRINTF() for libntp and utilities, which
  use the "debug" variable regardless of #ifdef DEBUG.
* Declare debug in libntp instead of each program.  Expose extern
  declaration to utilities, libntp, and DEBUG ntpd.
* Lock under-construction task, taskmgr objects to satisfy Coverity's
  mostly-correct assumptions about which variables are protected by
  which locks.
(4.2.7p136) 2011/03/02 Released by Harlan Stenn <stenn@ntp.org>
* [Bug 1839] 4.2.7p135 still installs libevent ev*.h headers.
(4.2.7p135) 2011/03/02 Released by Harlan Stenn <stenn@ntp.org>
* libevent: When building on systems with CLOCK_MONOTONIC available,
  separate the internal timeline (possibly counting since system boot)
  from the gettimeofday() timeline in event_base cached timevals.  Adds
  new event_base_tv_cached() to retrieve cached callback round start
  time on the internal timeline, and changes
  event_based_gettimeofday_cached() to always return times using the
  namesake timeline.  This preserves the benefit of using the never-
  stepped monotonic clock for event timeouts while providing clients
  with times consistently using gettimeofday().
* Correct event_base_gettimeofday_cached() workaround code in
  sntp to work with corrected libevent.
* Remove sntp l_fp_output() test now that it uses prettydate().
* [Bug 1839] 4.2.7p131 installs libevent ev*.h headers.
* Ensure CONFIG_SHELL is not empty before relying on it for #! scripts.
(4.2.7p134) 2011/02/24 Released by Harlan Stenn <stenn@ntp.org>
* [Bug 1837] Build fails on Win7 due to regedit requiring privilege.
* Provide fallback definitions for GetAdaptersAddresses() for Windows
  build environments lacking iphlpapi.h.
* Rename file containing 1.xxxx ChangeSet revision from version to
  scm-rev to avoid invoking GNU make implicit rules attempting to
  compile version.c into version.  Problem was with sntp/version.o
  during make distcheck after fix for spurious sntp rebuilds.
* Add INC_ALIGNED_PTR() macro to align pointers like malloc().
(4.2.7p133) 2011/02/23 Released by Harlan Stenn <stenn@ntp.org>
* [Bug 1834] ntpdate 4.2.7p131 aborts with assertion failure.
* Move sntp last in top-level Makefile.am SUBDIRS so that the libevent
  tearoff (if required) and sntp are compiled after the rest.
* Use a single set of Automake options for each package in configure.ac
  AM_INIT, remove Makefile.am AUTOMAKE_OPTIONS= lines.
* Correct spurious sntp rebuilds triggered by a make misperception
  sntp/version was out-of-date relative to phony target FRC.version.
* Do not cache paths to perl, test, or pkg-config, searching the PATH
  at configure time is worth it to pick up tool updates.
(4.2.7p132) 2011/02/22 Released by Harlan Stenn <stenn@ntp.org>
* [Bug 1832] ntpdate doesn't allow timeout > 2s.
* [Bug 1833] The checking sem_timedwait() fails without -pthread.
* ElectricFence was suffering bitrot - remove it.  valgrind works well.
* Enable all relevant automake warnings.
* Correct Solaris 2.1x PTHREAD_ONCE_INIT extra braces test to avoid
  triggering warnings due to excess braces.
* Remove libevent-cfg from sntp/Makefile.am.
* Provide bug report and URL options to Autoconf.
* Avoid relying on remake rules for routine build/flock-build for
  libevent as for the top-level and sntp subproject.
(4.2.7p131) 2011/02/21 Released by Harlan Stenn <stenn@ntp.org>
* [Bug 1087] -v/--normalverbose conflicts with -v/--version in sntp.
* [Bug 1088] sntp should (only) report the time difference without -s/-a.
* older autoconf sometimes dislikes [].
* Move "can't write KoD file" warning from sntp shutdown to startup.
* refclock_acts.c cleanup from Dave Mills.
* Convert sntp to libevent event-driven socket programming.  Instead of
  blocking name resolution and querying one NTP server at a time,
  resolve server names and send NTP queries without blocking.  Add
  sntp command-line options to adjust timing and optionally wait for all
  servers to respond instead of exiting after the first.
* Import libevent 2.0.10-stable plus local patches as a tearoff, used
  only if the target system lacks an installed libevent 2.0.9 or later.
* Move blocking worker and resolver to libntp from ntpd.
* Use threads rather than forked child processes for blocking worker
  when possible.  Override with configure --disable-thread-support.
* Move init_logging(), change_logfile(), and setup_logfile() from ntpd
  to libntp, use them in sntp.
* Test --without-sntp in flock-build script's -no-refclocks variety.
* Avoid invoking config.status twice in a row in build script.
* Move more m4sh tests needed by libntp to shared .m4 files.
* Split up ntp_libntp.m4 into smaller, more specific subsets.
* Enable gcc -Wcast-align, fix many instances of warnings when casting
  a pointer to a more-strictly-aligned underlying type.
(4.2.7p130) 2011/02/12 Released by Harlan Stenn <stenn@ntp.org>
* [Bug 1811] Update the download location in WHERE-TO-START.
(4.2.7p129) 2011/02/09 Released by Harlan Stenn <stenn@ntp.org>
* Add missing "break;" to ntp_control.c ctl_putsys() for caliberrs, used
  by ntpq -c kerninfo introduced in 4.2.7p104.
* Fix leak in ntp_control.c read_mru_list().
(4.2.7p128) 2011/01/30 Released by Harlan Stenn <stenn@ntp.org>
* [Bug 1799] ntpq mrv crash.
* [Bug 1801] ntpq mreadvar requires prior association caching.
(4.2.7p127) 2011/01/28 Released by Harlan Stenn <stenn@ntp.org>
* [Bug 1797] Restore stale timestamp check from the RANGEGATE cleanup.
(4.2.7p126) 2011/01/27 Released by Harlan Stenn <stenn@ntp.org>
* Fix unexposed fencepost error in format_time_fraction().
* Add more unit tests for timeval_tostr() and timespec_tostr().
(4.2.7p125) 2011/01/26 Released by Harlan Stenn <stenn@ntp.org>
* [Bug 1794] ntpq -c rv missing clk_wander information.
* [Bug 1795] ntpq readvar does not display last variable.
(4.2.7p124) 2011/01/25 Released by Harlan Stenn <stenn@ntp.org>
* sntp/Makefile.am needs any passed-in CFLAGS.
(4.2.7p123) 2011/01/24 Released by Harlan Stenn <stenn@ntp.org>
* [Bug 1788] tvtots.c tables inaccurate
(4.2.7p122) 2011/01/22 Released by Harlan Stenn <stenn@ntp.org>
* ACTS refclock cleanup from Dave Mills.
* Avoid shadowing the "group" global variable.
(4.2.7p121) 2011/01/21 Released by Harlan Stenn <stenn@ntp.org>
* [Bug 1786] Remove extra semicolon from ntp_proto.c .
(4.2.7p120) 2011/01/20 Released by Harlan Stenn <stenn@ntp.org>
* Change new timeval and timespec to string routines to use snprintf()
  rather than hand-crafted conversion, avoid signed int overflow there.
* Add configure support for SIZEOF_LONG_LONG to enable portable use of
  snprintf() with time_t.
* Grow ntpd/work_thread.c arrays as needed.
* Add DEBUG_* variants of ntp_assert.h macros which compile away using
  ./configure --disable-debugging.
* Fix tvalops.cpp unit test failures for 32-bit builds.
* Return to a single autoreconf invocation in ./bootstrap script.
* Fix warnings seen on FreeBSD 9.
* crypto group changes from Dave Mills.
* Lose the RANGEGATE check in PPS, from Dave Mills.
* ACTS refclock cleanup from Dave Mills.
* Documentation updates from Dave Mills.
* NMEA driver documentation update from Juergen Perlinger.
(4.2.7p119) 2011/01/18 Released by Harlan Stenn <stenn@ntp.org>
* added timespecops.{c,h} and tievalops.{c.h} to libntp and include
  added tspecops.cpp to tests/libntp
* Correct msyslog.c build break on Solaris 2.9 from #ifdef/#if mixup.
(4.2.7p118) 2011/01/15 Released by Harlan Stenn <stenn@ntp.org>
* Simplify the built-sources stuff in sntp/ .
* Fix check for -lipv6 on HP-UX 11.
(4.2.7p117) 2011/01/13 Released by Harlan Stenn <stenn@ntp.org>
* Add configure --without-sntp option to disable building sntp and
  sntp/tests.  withsntp=no in the environment changes the default.
* Build infrastructure cleanup:
  Move m4 directory to sntp/m4.
  Share a single set of genver output between sntp and the top level.
  Share a single set of autogen included .defs in sntp/include.
  Share a single set of build-aux scripts (e.g. config.guess, missing).
  Add ntp_libntp.m4 and ntp_ipv6.m4 to reduce configure.ac duplication.
  Warn and exit build/flock-build if bootstrap needs to be run.
(4.2.7p116) 2011/01/10 Released by Harlan Stenn <stenn@ntp.org>
* refclock_nmea.c refactoring by Juergen Perlinger.
(4.2.7p115) 2011/01/09 Released by Harlan Stenn <stenn@ntp.org>
* [Bug 1780] Windows ntpd 4.2.7p114 crashes in ioctl().
* [Bug 1781] longlong undefined in sntp handle_pkt() on Debian amd64.
(4.2.7p114) 2011/01/08 Released by Harlan Stenn <stenn@ntp.org>
* Fix for openssl pkg-config detection eval failure.
* Add erealloc_zero(), refactor estrdup(), emalloc(), emalloc_zero() to
  separate tracking callsite file/line from using debug MS C runtime,
  and to reduce code duplication.
(4.2.7p113) 2011/01/07 Released by Harlan Stenn <stenn@ntp.org>
* [Bug 1776] sntp mishandles -t/--timeout and -a/--authentication.
* Default to silent make rules, override with make V=1 or ./configure
  --disable-silent-rules.
* Correct --with-openssl-incdir defaulting with pkg-config.
* Correct ./build on systems without gtest available.
* Begin moving some of the low-level socket stuff to libntp.
(4.2.7p112) 2011/01/06 Released by Harlan Stenn <stenn@ntp.org>
* [Bug 1773] openssl not detected during ./configure.
* [Bug 1774] Segfaults if cryptostats enabled and built without OpenSSL.
* Use make V=0 in build script to increase signal/noise ratio.
(4.2.7p111) 2011/01/05 Released by Harlan Stenn <stenn@ntp.org>
* [Bug 1772] refclock_open() return value check wrong for ACTS.
* Default --with-openssl-libdir and --with-openssl-incdir to the values
  from pkg-config, falling back on our usual search paths if pkg-config
  is not available or does not have openssl.pc on PKG_CONFIG_PATH.
* Change refclock_open() to return -1 on failure like open().
* Update all refclock_open() callers to check for fd <= 0 indicating
  failure, so they work with older and newer refclock_open() and can
  easily backport.
* Initialize refclockproc.rio.fd to -1, harmonize refclock shutdown
  entrypoints to avoid crashing, particularly if refclock_open() fails.
* Enable tickadj-like taming of wildly off-spec Windows clock using
  NTPD_TICKADJ_PPM env. var. specifying baseline slew.
(4.2.7p110) 2011/01/04 Released by Harlan Stenn <stenn@ntp.org>
* [Bug 1771] algorithmic error in 'clocktime()' fixed.
* Unit tests extended for hard-coded system time.
* make V=0 and configure --enable-silent-rules supported.
* setvar modemsetup = ATE0... overrides ACTS driver default.
* Preserve last timecode in ACTS driver (ntpq -ccv).
* Tolerate previous ATE1 state when sending ACTS setup.
* Enable raw tty line discipline in Windows port.
* Allow tty open/close/open to succeed on Windows port.
* Enable ACTS and CHU reference clock drivers on Windows.
(4.2.7p109) 2011/01/02 Released by Harlan Stenn <stenn@ntp.org>
* Remove nearly all strcpy() and most strcat() from NTP distribution.
  One major pocket remains in ntp_crypto.c.  libopts & libisc also have
  (safe) uses of strcpy() and strcat() remaining.
* Documentation updates from Dave Mills.
(4.2.7p108) 2011/01/01 Released by Harlan Stenn <stenn@ntp.org>
* [Bug 1764] Move Palisade modem control logic to configure.ac.
* [Bug 1768] TIOCFLUSH undefined in linux for refclock_acts.
* Autokey multiple identity group improvements from Dave Mills.
* from 4.2.6p3: Update the copyright year.
(4.2.7p107) 2010/12/31 Released by Harlan Stenn <stenn@ntp.org>
* [Bug 1764] Palisade driver doesn't build on Linux.
* [Bug 1766] Oncore clock has offset/high jitter at startup.
* Move ntp_control.h variable IDs to ntp_control.c, remove their use by
  ntpq.  They are implementation details private to ntpd.  [Bug 597] was
  caused by ntpq's reliance on these IDs it need not know about.
* refclock_acts.c updates from Dave Mills.
(4.2.7p106) 2010/12/30 Released by Harlan Stenn <stenn@ntp.org>
* from 4.2.6p3: Update genCommitLog for the bk-5 release.
(4.2.7p105) 2010/12/29 Released by Harlan Stenn <stenn@ntp.org>
(4.2.7p104) 2010/12/28 Released by Harlan Stenn <stenn@ntp.org>
* from 4.2.6p3: Create and use scripts/check--help when generating
  .texi files.
* from 4.2.6p3: Update bk triggers for the bk-5 release.
* Support for multiple Autokey identity groups from Dave Mills.
* Documentation updates from Dave Mills.
* Add ntpq kerninfo, authinfo, and sysinfo commands similar to ntpdc's.
(4.2.7p103) 2010/12/24 Released by Harlan Stenn <stenn@ntp.org>
* Add ntpq pstats command similar to ntpdc's.
* Remove ntpq pstatus command, rv/readvar does the same and more.
* Documentation updates from Dave Mills.
(4.2.7p102) 2010/12/23 Released by Harlan Stenn <stenn@ntp.org>
* Allow ntpq &1 associd use without preceding association-fetching.
* Documentation updates from Dave Mills.
(4.2.7p101) 2010/12/22 Released by Harlan Stenn <stenn@ntp.org>
* from 4.2.6p3-RC12: Upgrade to libopts 34.0.9 from AutoGen 5.11.6pre7.
* from 4.2.6p3-RC12: Relax minimum Automake version to 1.10 with updated
  libopts.m4.
(4.2.7p100) 2010/12/21 Released by Harlan Stenn <stenn@ntp.org>
* [Bug 1743] from 4.2.6p3-RC12: Display timezone offset when showing
  time for sntp in the local timezone (documentation updates).
(4.2.7p99) 2010/12/21 Released by Harlan Stenn <stenn@ntp.org>
* Add unit tests for msnprintf().
(4.2.7p98) 2010/12/20 Released by Harlan Stenn <stenn@ntp.org>
* [Bug 1761] clockstuff/clktest-opts.h omitted from tarball.
* [Bug 1762] from 4.2.6p3-RC12: manycastclient responses interfere.
* Documentation updates from Dave Mills.
(4.2.7p97) 2010/12/19 Released by Harlan Stenn <stenn@ntp.org>
* [Bug 1458] from 4.2.6p3-RC12: Can not compile NTP on FreeBSD 4.7.
* [Bug 1760] from 4.2.6p3-RC12: ntpd Windows interpolation cannot be
  disabled.
* from 4.2.6p3-RC12: Upgrade to libopts 34.0.9 from AutoGen 5.11.6pre5.
* Documentation updates from Dave Mills.
(4.2.7p96) 2010/12/18 Released by Harlan Stenn <stenn@ntp.org>
* [Bug 1758] from 4.2.6p3-RC12: setsockopt IPV6_MULTICAST_IF with wrong
  ifindex.
* Documentation updates from Dave Mills.
(4.2.7p95) 2010/12/17 Released by Harlan Stenn <stenn@ntp.org>
* [Bug 1753] 4.2.7p94 faults on startup in newpeer(), strdup(NULL).
* [Bug 1754] from 4.2.6p3-RC12: --version output should be more verbose.
* [Bug 1757] from 4.2.6p3-RC12: oncore snprintf("%m") doesn't expand %m.
* from 4.2.6p3-RC12: Suppress ntp-keygen OpenSSL version display for
  --help, --version, display both build and runtime OpenSSL versions
  when they differ.
* from 4.2.6p3-RC12: Upgrade to libopts 33.5.8 from AutoGen 5.11.6pre3.
* Documentation updates from Dave Mills.
(4.2.7p94) 2010/12/15 Released by Harlan Stenn <stenn@ntp.org>
* [Bug 1751] from 4.2.6p3-RC12: Support for Atari FreeMiNT OS.
* Documentation updates from Dave Mills.
(4.2.7p93) 2010/12/13 Released by Harlan Stenn <stenn@ntp.org>
* [Bug 1510] from 4.2.6p3-RC12: Add modes 20/21 for driver 8 to support
  RAWDCF @ 75 baud.
* [Bug 1741] from 4.2.6p3-RC12: Enable multicast reception on each
  address (Windows).
* from 4.2.6p3-RC12: Other manycastclient repairs:
  Separate handling of scope ID embedded in many in6_addr from ifindex
  used for IPv6 multicasting ioctls.
  Add INT_PRIVACY endpt bit flag for IPv6 RFC 4941 privacy addresses.
  Enable outbound multicast from only one address per interface in the
  same subnet, and in that case prefer embedded MAC address modified
  EUI-64 IPv6 addresses first, then static, and last RFC 4941 privacy
  addresses.
  Use setsockopt(IP[V6]_MULTICAST_IF) before each send to multicast to
  select the local source address, using the correct socket is not
  enough.
* "server ... ident <groupname>" changes from Dave Mills.
* Documentation updates from Dave Mills.
(4.2.7p92) 2010/12/08 Released by Harlan Stenn <stenn@ntp.org>
* [Bug 1743] from 4.2.6p3-RC12: Display timezone offset when showing
  time for sntp in the local timezone.
(4.2.7p91) 2010/12/07 Released by Harlan Stenn <stenn@ntp.org>
* [Bug 1732] ntpd ties up CPU on disconnected USB device.
* [Bug 1742] form 4.2.6p3-RC12: Fix a typo in an error message in the
  "build" script.
(4.2.7p90) 2010/12/06 Released by Harlan Stenn <stenn@ntp.org>
* [Bug 1738] Windows ntpd has wrong net adapter name.
* [Bug 1740] ntpdc -c reslist packet count wrongly treated as signed.
(4.2.7p89) 2010/12/04 Released by Harlan Stenn <stenn@ntp.org>
* [Bug 1736] tos int, bool options broken in 4.2.7p66.
* from 4.2.6p3-RC12: Clean up the SNTP documentation.
(4.2.7p88) 2010/12/02 Released by Harlan Stenn <stenn@ntp.org>
* [Bug 1735] 'clocktime()' aborts ntpd on bogus input
(4.2.7p87) 2010/12/01 Released by Harlan Stenn <stenn@ntp.org>
* from 4.2.6p3-RC12: Clean up m4 quoting in configure.ac, *.m4 files,
  resolving intermittent AC_LANG_PROGRAM possibly undefined errors.
(4.2.7p86) 2010/11/29 Released by Harlan Stenn <stenn@ntp.org>
* Documentation updates from Dave Mills.
(4.2.7p85) 2010/11/24 Released by Harlan Stenn <stenn@ntp.org>
* Documentation updates from Dave Mills.
(4.2.7p84) 2010/11/22 Released by Harlan Stenn <stenn@ntp.org>
* [Bug 1618] Unreachable code in jjy_start().
* [Bug 1725] from 4.2.6p3-RC11: ntpd sends multicast from only one
  address.
* from 4.2.6p3-RC11: Upgrade libopts to 33.3.8.
* from 4.2.6p3-RC11: Bump minimum Automake version to 1.11, required for
  AM_COND_IF use in LIBOPTS_CHECK.
* An almost complete rebuild of the initial loopfilter configuration
  process, including the code that determines the interval between
  frequency file updates, from Dave Mills.
* Documentation updates from Dave Mills.
* Add ntp-keygen -l/--lifetime to control certificate expiry.
* JJY driver improvements for Tristate JJY01/02, including changes
  to its clockstats format.
* Add "nonvolatile" ntp.conf directive to control how often the
  driftfile is written.
(4.2.7p83) 2010/11/17 Released by Harlan Stenn <stenn@ntp.org>
* [Bug 1727] ntp-keygen PLEN, ILEN undeclared --without-crypto.
* Remove top-level libopts, use sntp/libopts.
* from 4.2.6p3-RC11: Remove log_msg() and debug_msg() from sntp in favor
  of msyslog().
* Documentation updates from Dave Mills.
(4.2.7p82) 2010/11/16 Released by Harlan Stenn <stenn@ntp.org>
* [Bug 1728] from 4.2.6p3-RC11: In ntp_openssl.m4, don't add
  -I/usr/include or -L/usr/lib to CPPFLAGS or LDFLAGS.
(4.2.7p81) 2010/11/14 Released by Harlan Stenn <stenn@ntp.org>
* [Bug 1681] from 4.2.6p3-RC10: More sntp logging cleanup.
* [Bug 1683] from 4.2.6p3-RC10: Non-localhost on loopback exempted from
  nic rules.
* [Bug 1719] Cleanup for ntp-keygen and fix -V crash, from Dave Mills.
(4.2.7p80) 2010/11/10 Released by Harlan Stenn <stenn@ntp.org>
* [Bug 1574] from 4.2.6p3-RC9: sntp doesn't set tv_usec correctly.
* [Bug 1681] from 4.2.6p3-RC9: sntp logging cleanup.
* [Bug 1683] from 4.2.6p3-RC9: Interface binding does not seem to work
  as intended.
* [Bug 1708] make check fails with googletest 1.4.0.
* [Bug 1709] from 4.2.6p3-RC9: ntpdate ignores replies with equal
  receive and transmit timestamps.
* [Bug 1715] sntp utilitiesTest.IPv6Address failed.
* [Bug 1718] Improve gtest checks in configure.ac.
(4.2.7p79) 2010/11/07 Released by Harlan Stenn <stenn@ntp.org>
* Correct frequency estimate with no drift file, from David Mills.
(4.2.7p78) 2010/11/04 Released by Harlan Stenn <stenn@ntp.org>
* [Bug 1697] filegen implementation should be improved.
* Refactor calendar functions in terms of new common code.
* Documentation updates from Dave Mills.
(4.2.7p77) 2010/11/03 Released by Harlan Stenn <stenn@ntp.org>
* [Bug 1692] packageinfo.sh needs to be "sourced" using ./ .
* [Bug 1695] ntpdate takes longer than necessary.
(4.2.7p76) 2010/11/02 Released by Harlan Stenn <stenn@ntp.org>
* [Bug 1690] Unit tests fails to build on some systems.
* [Bug 1691] Use first NMEA sentence each second.
* Put the sntp tests under sntp/ .
* ... and only build/run them if we have gtest.
* Documentation updates from Dave Mills.
(4.2.7p75) 2010/10/30 Released by Harlan Stenn <stenn@ntp.org>
* Documentation updates from Dave Mills.
* Include Linus Karlsson's GSoC 2010 testing code.
(4.2.7p74) 2010/10/29 Released by Harlan Stenn <stenn@ntp.org>
* [Bug 1685] from 4.2.6p3-RC8: NMEA driver mode byte confusion.
* from 4.2.6p3-RC8: First cut at using scripts/checkChangeLog.
* Documentation updates from Dave Mills.
(4.2.7p73) 2010/10/27 Released by Harlan Stenn <stenn@ntp.org>
* [Bug 1680] Fix alignment of clock_select() arrays.
* refinements to new startup behavior from David Mills.
* For the bootstrap script, touch .html files last.
* Add 'make check' test case that would have caught [Bug 1678].
(4.2.7p72) 2010/10/26 Released by Harlan Stenn <stenn@ntp.org>
* [Bug 1679] Fix test for -lsocket.
* Clean up missing ;; entries in configure.ac.
(4.2.7p71) 2010/10/25 Released by Harlan Stenn <stenn@ntp.org>
* [Bug 1676] from 4.2.6p3-RC7: NMEA: $GPGLL did not work after fix
  for Bug 1571.
* [Bug 1678] "restrict source" treated as "restrict default".
* from 4.2.6p3-RC7: Added scripts/checkChangeLog.
(4.2.7p70) 2010/10/24 Released by Harlan Stenn <stenn@ntp.org>
* [Bug 1571] from 4.2.6p3-RC6: NMEA does not relate data to PPS edge.
* [Bug 1572] from 4.2.p63-RC6: NMEA time adjustment for GPZDG buggy.
* [Bug 1675] from 4.2.6p3-RC6: Prohibit includefile remote config.
* Enable generating ntpd/ntp_keyword.h after keyword-gen.c changes on
  Windows as well as POSIX platforms.
* Fix from Dave Mills for a rare singularity in clock_combine().
(4.2.7p69) 2010/10/23 Released by Harlan Stenn <stenn@ntp.org>
* [Bug 1671] Automatic delay calibration is sometimes inaccurate.
(4.2.7p68) 2010/10/22 Released by Harlan Stenn <stenn@ntp.org>
* [Bug 1669] from 4.2.6p3-RC5: NTP fails to compile on IBM AIX 5.3.
* [Bug 1670] Fix peer->bias and broadcastdelay.
* Documentation updates from Dave Mills.
* Documentation EOL cleanup.
(4.2.7p67) 2010/10/21 Released by Harlan Stenn <stenn@ntp.org>
* [Bug 1649] from 4.2.6p3-RC5: Require NMEA checksum if $GPRMC or
  previously seen.
(4.2.7p66) 2010/10/19 Released by Harlan Stenn <stenn@ntp.org>
* [Bug 1277] Provide and use O(1) FIFOs, esp. in the config tree code.
* Remove unused 'bias' configuration keyword.
(4.2.7p65) 2010/10/16 Released by Harlan Stenn <stenn@ntp.org>
* [Bug 1584] from 4.2.6p3-RC4: wrong SNMP type for precision,
  resolution.
* Remove 'calldelay' and 'sign' remnants from parser, ntp_config.c.
(4.2.7p64) 2010/10/15 Released by Harlan Stenn <stenn@ntp.org>
* [Bug 1584] from 4.2.6p3-RC3: ntpsnmpd OID must be mib-2.197.
* [Bug 1659] from 4.2.6p3-RC4: Need CLOCK_TRUETIME not CLOCK_TRUE.
* [Bug 1663] ntpdsim should not open net sockets.
* [Bug 1665] from 4.2.6p3-RC4: is_anycast() u_int32_t should be u_int32.
* from 4.2.6p3: ntpsnmpd, libntpq warning cleanup.
* Remove 'calldelay' and 'sign' keywords (Dave Mills).
* Documentation updates from Dave Mills.
(4.2.7p63) 2010/10/13 Released by Harlan Stenn <stenn@ntp.org>
* [Bug 1080] from 4.2.6p3-RC3: ntpd on ipv6 routers very chatty.
* Documentation nit cleanup.
* Documentation updates from Dave Mills.
(4.2.7p62) 2010/10/12 Released by Harlan Stenn <stenn@ntp.org>
* [Bug 750] from 4.2.6p3-RC3: Non-existing device causes coredump with
  RIPE-NCC driver.
* [Bug 1567] from 4.2.6p3-RC3: Support Arbiter 1093C Satellite Clock on
  Windows.
* [Bug 1581] from 4.2.6p3-RC3: printf format string mismatch leftover.
* [Bug 1659] from 4.2.6p3-RC3: Support Truetime Satellite Clocks on
  Windows.
* [Bug 1660] from 4.2.6p3-RC3: On some systems, test is in /usr/bin, not
  /bin.
* [Bug 1661] from 4.2.6p3-RC3: Re-indent refclock_ripencc.c.
* Lose peer_count from ntp_peer.c and ntp_proto.c (Dave Mills).
* Documentation updates from Dave Mills.
(4.2.7p61) 2010/10/06 Released by Harlan Stenn <stenn@ntp.org>
* Documentation and code cleanup from Dave Mills. No more NTP_MAXASSOC.
(4.2.7p60) 2010/10/04 Released by Harlan Stenn <stenn@ntp.org>
* Documentation updates from Dave Mills.
(4.2.7p59) 2010/10/02 Released by Harlan Stenn <stenn@ntp.org>
* Documentation updates from Dave Mills.
* Variable name cleanup from Dave Mills.
* [Bug 1657] darwin needs res_9_init, not res_init.
(4.2.7p58) 2010/09/30 Released by Harlan Stenn <stenn@ntp.org>
* Clock select bugfix from Dave Mills.
* [Bug 1554] peer may stay selected as system peer after becoming
  unreachable.
* [Bug 1644] from 4.2.6p3-RC3: cvo.sh should use lsb_release to identify
  linux distros.
* [Bug 1646] ntpd crashes with relative path to logfile.
(4.2.7p57) 2010/09/27 Released by Harlan Stenn <stenn@ntp.org>
* Documentation updates from Dave Mills.
(4.2.7p56) 2010/09/25 Released by Harlan Stenn <stenn@ntp.org>
* Clock combining algorithm improvements from Dave Mills.
* Documentation updates from Dave Mills.
* [Bug 1642] ntpdsim can't find simulate block in config file.
* [Bug 1643] from 4.2.6p3-RC3: Range-check the decoding of the RIPE-NCC
  status codes.
(4.2.7p55) 2010/09/22 Released by Harlan Stenn <stenn@ntp.org>
* Documentation updates from Dave Mills.
* [Bug 1636] from 4.2.6p3-RC2: segfault after denied remote config.
(4.2.7p54) 2010/09/21 Released by Harlan Stenn <stenn@ntp.org>
* More Initial convergence improvements from Dave Mills.
* Documentation updates from Dave Mills.
* [Bug 1635] from 4.2.6p3-RC2: "filegen ... enable" is not default.
(4.2.7p53) 2010/09/20 Released by Harlan Stenn <stenn@ntp.org>
* Documentation updates from Dave Mills.
* More Initial convergence improvements from Dave Mills.
(4.2.7p52) 2010/09/19 Released by Harlan Stenn <stenn@ntp.org>
* Initial convergence improvements from Dave Mills.
(4.2.7p51) 2010/09/18 Released by Harlan Stenn <stenn@ntp.org>
* [Bug 1344] from 4.2.6p3-RC1: ntpd on Windows exits without logging
  cause.
* [Bug 1629] 4.2.7p50 configure.ac changes invalidate config.cache.
* [Bug 1630] 4.2.7p50 cannot bootstrap on Autoconf 2.61.
(4.2.7p50) 2010/09/16 Released by Harlan Stenn <stenn@ntp.org>
* Cleanup NTP_LIB_M.
* [Bug 1628] Clean up -lxnet/-lsocket usage for (open)solaris.
(4.2.7p49) 2010/09/13 Released by Harlan Stenn <stenn@ntp.org>
* Documentation updates from Dave Mills.
(4.2.7p48) 2010/09/12 Released by Harlan Stenn <stenn@ntp.org>
* Documentation updates from Dave Mills.
(4.2.7p47) 2010/09/11 Released by Harlan Stenn <stenn@ntp.org>
* Documentation updates from Dave Mills.
* [Bug 1588] finish configure --disable-autokey implementation.
* [Bug 1616] refclock_acts.c: if (pp->leap == 2) is always false.
* [Bug 1620] [Backward Incompatible] "discard minimum" value should be in
  seconds, not log2 seconds.
(4.2.7p46) 2010/09/10 Released by Harlan Stenn <stenn@ntp.org>
* Use AC_SEARCH_LIBS instead of AC_CHECK_LIB for NTP_LIB_M.
(4.2.7p45) 2010/09/05 Released by Harlan Stenn <stenn@ntp.org>
* [Bug 1578] Consistently use -lm when needed.
(4.2.7p44) 2010/08/27 Released by Harlan Stenn <stenn@ntp.org>
* [Bug 1573] from 4.2.6p3-beta1: Miscalculation of offset in sntp.
(4.2.7p43) 2010/08/26 Released by Harlan Stenn <stenn@ntp.org>
* [Bug 1602] Refactor some of the sntp/ directory to facililtate testing.
(4.2.7p42) 2010/08/18 Released by Harlan Stenn <stenn@ntp.org>
* [Bug 1593] ntpd abort in free() with logconfig syntax error.
* [Bug 1595] from 4.2.6p3-beta1: empty last line in key file causes
  duplicate key to be added
* [Bug 1597] from 4.2.6p3-beta1: packet processing ignores RATE KoD packets,
  Because of a bug in string comparison.
(4.2.7p41) 2010/07/28 Released by Harlan Stenn <stenn@ntp.org>
* [Bug 1581] from 4.2.6p3-beta1: ntp_intres.c size_t printf format
  string mismatch.
* [Bug 1586] ntpd 4.2.7p40 doesn't write to syslog after fork on QNX.
* Avoid race with parallel builds using same source directory in
  scripts/genver by using build directory for temporary files.
* orphanwait documentation updates.
(4.2.7p40) 2010/07/12 Released by Harlan Stenn <stenn@ntp.org>
* [Bug 1395] ease ntpdate elimination with ntpd -w/--wait-sync
* [Bug 1396] allow servers on ntpd command line like ntpdate
(4.2.7p39) 2010/07/09 Released by Harlan Stenn <stenn@ntp.org>
* Fix typo in driver28.html.
* [Bug 1581] from 4.2.6p2: size_t printf format string mismatches, IRIG
  string buffers undersized.  Mostly backported from earlier ntp-dev
  fixes by Juergen Perlinger.
(4.2.7p38) 2010/06/20 Released by Harlan Stenn <stenn@ntp.org>
* [Bug 1570] backported to 4.2.6p2-RC7.
* [Bug 1575] from 4.2.6p2-RC7: use 'snprintf' with LIB_BUFLENGTH in
  inttoa.c, tvtoa.c and utvtoa.c
* [Bug 1576] backported to 4.2.6p2-RC7.
* Typo fix in a comment in ntp_proto.c.
(4.2.7p37) 2010/06/19 Released by Harlan Stenn <stenn@ntp.org>
* [Bug 1576] sys/sysctl.h depends on sys/param.h on OpenBSD.
(4.2.7p36) 2010/06/15 Released by Harlan Stenn <stenn@ntp.org>
* [Bug 1560] Initial support for orphanwait, from Dave Mills.
* clock_filter()/reachability fixes from Dave Mills.
(4.2.7p35) 2010/06/12 Released by Harlan Stenn <stenn@ntp.org>
* Rewrite of multiprecision macros in 'ntp_fp.h' from J. Perlinger
  <perlinger@ntp.org>
* [Bug 715] from 4.2.6p2-RC6: libisc Linux IPv6 interface iteration
  drops multicast flags.
(4.2.7p34) 2010/06/05 Released by Harlan Stenn <stenn@ntp.org>
* [Bug 1570] serial clock drivers get outdated input from kernel tty
  line buffer after startup
(4.2.7p33) 2010/06/04 Released by Harlan Stenn <stenn@ntp.org>
* [Bug 1561] from 4.2.6p2-RC5: ntpq, ntpdc "passwd" prompts for MD5
  password w/SHA1.
* [Bug 1565] from 4.2.6p2-RC5: sntp/crypto.c compile fails on MacOS over
  vsnprintf().
* from 4.2.6p2-RC5: Windows port: do not exit in
  ntp_timestamp_from_counter() without first logging the reason.
(4.2.7p32) 2010/05/19 Released by Harlan Stenn <stenn@ntp.org>
* Copyright file cleanup from Dave Mills.
* [Bug 1555] from 4.2.6p2-RC4: sntp illegal C (mixed code and
  declarations).
* [Bug 1558] pool prototype associations have 0.0.0.0 for remote addr.
* configure.ac: add --disable-autokey, #define AUTOKEY to enable future
  support for building without Autokey, but with OpenSSL for its digest
  algorithms (hash functions).  Code must be modified to use #ifdef
  AUTOKEY instead of #ifdef OPENSSL where appropriate to complete this.
* include/ntp_crypto.h: make assumption AUTOKEY implies OPENSSL explicit.
(4.2.7p31) 2010/05/11 Released by Harlan Stenn <stenn@ntp.org>
* [Bug 1325] from 4.2.6p2-RC3: unreachable code sntp recv_bcst_data().
* [Bug 1459] from 4.2.6p2-RC3: sntp MD5 authentication does not work
  with ntpd.
* [Bug 1552] from 4.2.6p2-RC3: update and complete broadcast and crypto
  features in sntp.
* [Bug 1553] from 4.2.6p2-RC3: sntp/configure.ac OpenSSL support.
* from 4.2.6p2-RC3: Escape unprintable characters in a refid in ntpq -p
  billboard.
* from 4.2.6p2-RC3: Simplify hash client code by providing OpenSSL
  EVP_*() API when built without OpenSSL.  (already in 4.2.7)
* from 4.2.6p2-RC3: Do not depend on ASCII in sntp.
(4.2.7p30) 2010/05/06 Released by Harlan Stenn <stenn@ntp.org>
* [Bug 1526] ntpd DNS pipe read EINTR with no network at startup.
* Update the ChangeLog entries when merging items from -stable.
(4.2.7p29) 2010/05/04 Released by Harlan Stenn <stenn@ntp.org>
* [Bug 1542] ntpd mrulist response may have incorrect last.older.
* [Bug 1543] ntpq mrulist must refresh nonce when retrying.
* [Bug 1544] ntpq mrulist sscanf timestamp format mismatch on 64-bit.
* Windows compiling hints/winnt.html update from G. Sunil Tej.
(4.2.7p28) 2010/05/03 Released by Harlan Stenn <stenn@ntp.org>
* [Bug 1512] from 4.2.6p2-RC3: ntpsnmpd should connect to net-snmpd
  via a unix-domain socket by default.
  Provide a command-line 'socket name' option.
* [Bug 1538] from 4.2.6p2-RC3: update refclock_nmea.c's call to
  getprotobyname().
* [Bug 1541] from 4.2.6p2-RC3: Fix wrong keyword for "maxclock".
(4.2.7p27) 2010/04/27 Released by Harlan Stenn <stenn@ntp.org>
(4.2.7p26) 2010/04/24 Released by Harlan Stenn <stenn@ntp.org>
* [Bug 1465] from 4.2.6p2-RC2: Make sure time from TS2100 is not
  invalid (backport from -dev).
* [Bug 1528] from 4.2.6p2-RC2: Fix EDITLINE_LIBS link order for ntpq
  and ntpdc.
* [Bug 1531] Require nonce with mrulist requests.
* [Bug 1532] Remove ntpd support for ntpdc's monlist in favor of ntpq's
  mrulist.
* [Bug 1534] from 4.2.6p2-RC2: conflicts with VC++ 2010 errno.h.
* [Bug 1535] from 4.2.6p2-RC2: "restrict -4 default" and "restrict
  -6 default" ignored.
(4.2.7p25) 2010/04/20 Released by Harlan Stenn <stenn@ntp.org>
* [Bug 1528] from 4.2.6p2-RC2: Remove --with-arlib from br-flock.
* [Bug 1503] [Bug 1504] [Bug 1518] [Bug 1522] from 4.2.6p2-RC2:
  all of which were fixed in 4.2.7 previously.
(4.2.7p24) 2010/04/13 Released by Harlan Stenn <stenn@ntp.org>
* [Bug 1390] Control PPS on the Oncore M12.
* [Bug 1518] Windows ntpd should lock to one processor more
  conservatively.
* [Bug 1520] '%u' formats for size_t gives warnings with 64-bit builds.
* [Bug 1522] Enable range syntax "trustedkey (301 ... 399)".
* Documentation updates for 4.2.7p22 changes and additions, updating
  ntpdc.html, ntpq.html, accopt.html, confopt.html, manyopt.html,
  miscopt.html, and miscopt.txt.
* accopt.html: non-ntpport doc changes from Dave Mills.
* Modify full MRU list preemption when full to match "discard monitor"
  documentation, by removing exception for count == 1.
(4.2.7p23) 2010/04/04 Released by Harlan Stenn <stenn@ntp.org>
* [Bug 1516] unpeer by IP address fails, DNS name works.
* [Bug 1517] ntpq and ntpdc should verify reverse DNS before use.
  ntpq and ntpdc now use the following format for showing purported
  DNS names from IP address "reverse" DNS lookups when the DNS name
  does not exist or does not include the original IP address among
  the results: "192.168.1.2 (fake.dns.local)".
(4.2.7p22) 2010/04/02 Released by Harlan Stenn <stenn@ntp.org>
* [Bug 1432] Don't set inheritable flag for linux capabilities.
* [Bug 1465] Make sure time from TS2100 is not invalid.
* [Bug 1483] AI_NUMERICSERV undefined in 4.2.7p20.
* [Bug 1497] fudge is broken by getnetnum() change.
* [Bug 1503] Auto-enabling of monitor for "restrict ... limited" wrong.
* [Bug 1504] ntpdate tickles ntpd "discard minimum 1" rate limit if
  "restrict ... limited" is used.
* ntpdate: stop querying source after KoD packet response, log it.
* ntpdate: rate limit each server to 2s between packets.
* From J. N. Perlinger: avoid pointer wraparound warnings in dolfptoa(),
  printf format mismatches with 64-bit size_t.
* Broadcast client (ephemeral) associations should be demobilized only
  if they are not heard from for 10 consecutive polls, regardless of
  surviving the clock selection.  Fix from David Mills.
* Add "ntpq -c ifstats" similar to "ntpdc -c ifstats".
* Add "ntpq -c sysstats" similar to "ntpdc -c sysstats".
* Add "ntpq -c monstats" to show monlist knobs and stats.
* Add "ntpq -c mrulist" similar to "ntpdc -c monlist" but not
  limited to 600 rows, and with filtering and sorting options:
  ntpq -c "mrulist mincount=2 laddr=192.168.1.2 sort=-avgint"
  ntpq -c "mrulist sort=addr"
  ntpq -c "mrulist mincount=2 sort=count"
  ntpq -c "mrulist sort=-lstint"
* Modify internal representation of MRU list to use l_fp fixed-point
  NTP timestamps instead of seconds since startup.  This increases the
  resolution and substantially improves accuracy of sorts involving
  timestamps, at the cost of flushing all MRU entries when the clock is
  stepped, to ensure the timestamps can be compared with the current
  get_systime() results.
* Add ntp.conf "mru" directive to configure MRU parameters, such as
  "mru mindepth 600 maxage 64 maxdepth 5000 maxmem 1024" or
  "mru initalloc 0 initmem 16 incalloc 99 incmem 4".  Several pairs are
  equivalent with one in units of MRU entries and its twin in units of
  kilobytes of memory, so the last one used in ntp.conf controls:
  maxdepth/maxmem, initalloc/initmem, incalloc/incmem.  With the above
  values, ntpd will preallocate 16kB worth of MRU entries, allocating
  4kB worth each time more are needed, with a hard limit of 1MB of MRU
  entries.  Until there are more than 600 entries none would be reused.
  Then only entries for addresses last seen 64 seconds or longer ago are
  reused.
* Limit "ntpdc -c monlist" response in ntpd to 600 entries, the previous
  overall limit on the MRU list depth which was driven by the monlist
  implementation limit of one request with a single multipacket
  response.
* New "pool" directive implementation modeled on manycastclient.
* Do not abort on non-ASCII characters in ntp.conf, ignore them.
* ntpq: increase response reassembly limit from 24 to 32 packets, add
  discussion in comment regarding results with even larger MAXFRAGS.
* ntpq: handle "passwd MYPASSWORD" (without prompting) as with ntpdc.
* ntpdc: do not examine argument to "passwd" if not supplied.
* configure: remove check for pointer type used with qsort(), we
  require ANSI C which mandates void *.
* Reset sys_kodsent to 0 in proto_clr_stats().
* Add sptoa()/sockporttoa() similar to stoa()/socktoa() adding :port.
* Use memcpy() instead of memmove() when buffers can not overlap.
* Remove sockaddr_storage from our sockaddr_u union of sockaddr,
  sockaddr_in, and sockaddr_in6, shaving about 100 bytes from its size
  and substantially decreasing MRU entry memory consumption.
* Extend ntpq readvar (alias rv) to allow fetching up to three named
  variables in one operation:  ntpq -c "rv 0 version offset frequency".
* ntpq: use srchost variable to show .POOL. prototype associations'
  hostname instead of address 0.0.0.0.
* "restrict source ..." configures override restrictions for time
  sources, allows tight default restrictions to be used with the pool
  directive (where server addresses are not known in advance).
* Ignore "preempt" modifier on manycastclient and pool prototype
  associations.  The resulting associations are preemptible, but the
  prototype must not be.
* Maintain and use linked list of associations (struct peer) in ntpd,
  avoiding walking 128 hash table entries to iterate over peers.
* Remove more workarounds unneeded since we require ISO C90 AKA ANSI C:
  - remove fallback implementations for memmove(), memset, strstr().
  - do not test for atexit() or memcpy().
* Collapse a bunch of code duplication in ntpd/ntp_restrict.c added with
  support for IPv6.
* Correct some corner case failures in automatically enabling the MRU
  list if any "restrict ... limited" is in effect, and in disabling MRU
  maintenance. (ntp_monitor.c, ntp_restrict.c)
* Reverse the internal sort order of the address restriction lists, but
  preserve the same behavior.  This allows removal of special-case code
  related to the default restrictions and more straightforward lookups
  of restrictions for a given address (now, stop on first match).
* Move ntp_restrict.c MRU doubly-linked list maintenance code into
  ntp_lists.h macros, allowing more duplicated source excision.
* Repair ntpdate.c to no longer test HAVE_TIMER_SETTIME.
* Do not reference peer_node/unpeer_node after freeing when built with
  --disable-saveconfig and using DNS.
(4.2.7p21) 2010/03/31 Released by Harlan Stenn <stenn@ntp.org>
* [Bug 2399] Reset sys_kodsent in proto_clr_stats().
* [Bug 1514] from 4.2.6p1-RC6: Typo in ntp_proto.c: fabs(foo < .4)
  should be fabs(foo) < .4.
* [Bug 1464] from 4.2.6p1-RC6: synchronization source wrong for
  refclocks ARCRON_MSF (27) and SHM (28).
* From 4.2.6p1-RC6: Correct Windows port's refclock_open() to
  return 0 on failure not -1.
* From 4.2.6p1-RC6: Correct CHU, dumbclock, and WWVB drivers to
  check for 0 returned from refclock_open() on failure.
* From 4.2.6p1-RC6: Correct "SIMUL=4 ./flock-build -1" to
  prioritize -1/--one.
* [Bug 1306] constant conditionals in audio_gain().
(4.2.7p20) 2010/02/13 Released by Harlan Stenn <stenn@ntp.org>
* [Bug 1483] hostname in ntp.conf "restrict" parameter rejected.
* Use all addresses for each restrict by hostname.
* Use async DNS to resolve trap directive hostnames.
(4.2.7p19) 2010/02/09 Released by Harlan Stenn <stenn@ntp.org>
* [Bug 1338] Update the association type codes in ntpq.html.
* [Bug 1478] from 4.2.6p1-RC5: linking fails: EVP_MD_pkey_type.
* [Bug 1479] from 4.2.6p1-RC5: not finding readline headers.
* [Bug 1484] from 4.2.6p1-RC5: ushort is not defined in QNX6.
(4.2.7p18) 2010/02/07 Released by Harlan Stenn <stenn@ntp.org>
* [Bug 1480] from 4.2.6p1-RC5: snprintf() cleanup caused
  unterminated refclock IDs.
* Stop using getaddrinfo() to convert numeric address strings to on-wire
  addresses in favor of is_ip_address() alone.
(4.2.7p17) 2010/02/05 Released by Harlan Stenn <stenn@ntp.org>
* [Bug 1477] from 4.2.6p1-RC5: First non-gmake make in clone
  w/VPATH can't make COPYRIGHT.
* Attempts to cure CID 108 CID 118 CID 119 TAINTED_SCALAR warnings.
* Broaden ylwrap workaround VPATH_HACK to all non-GNU make.
(4.2.7p16) 2010/02/04 Released by Harlan Stenn <stenn@ntp.org>
* [Bug 1474] from 4.2.6p1-RC4: ntp_keygen LCRYPTO after libntp.a.
* Include 4.2.6p1-RC4: Remove arlib.
(4.2.7p15) 2010/02/03 Released by Harlan Stenn <stenn@ntp.org>
* [Bug 1455] from 4.2.6p1: ntpd does not try /etc/ntp.audio.
* Include 4.2.6p1: Convert many sprintf() calls to snprintf(), also
  strcpy(), strcat().
* Include 4.2.6p1: Fix widely cut-n-pasted bug in refclock shutdown
  after failed start.
* Include 4.2.6p1: Remove some dead code checking for emalloc()
  returning NULL.
(4.2.7p14) 2010/02/02 Released by Harlan Stenn <stenn@ntp.org>
* [Bug 1338] ntpq displays incorrect association type codes.
* [Bug 1469] u_int32, int32 changes broke HP-UX 10.20 build.
* [Bug 1470] from 4.2.6p1: "make distdir" compiles keyword-gen.
* [Bug 1471] CID 120 CID 121 CID 122 is_ip_address() uninit family.
* [Bug 1472] CID 116 CID 117 minor warnings in new DNS code.
* [Bug 1473] from 4.2.6p1: "make distcheck" version.m4 error.
(4.2.7p13) 2010/01/31 Released by Harlan Stenn <stenn@ntp.org>
* [Bug 1467] from 4.2.6p1: Fix bogus rebuild of sntp/sntp.html.
(4.2.7p12) 2010/01/30 Released by Harlan Stenn <stenn@ntp.org>
* [Bug 1468] 'make install' broken for root on default NFS mount.
(4.2.7p11) 2010/01/28 Released by Harlan Stenn <stenn@ntp.org>
* [Bug 47] Debugging and logging do not work after a fork.
* [Bug 1010] getaddrinfo() could block and thus should not be called by
  the main thread/process.
* New async DNS resolver in ntpd allows nonblocking queries anytime,
  instead of only once at startup.
(4.2.7p10) 2010/01/24 Released by Harlan Stenn <stenn@ntp.org>
* [Bug 1140] from 4.2.6p1-RC5: Clean up debug.html, decode.html,
  and ntpq.html.
* Include 4.2.6p1-RC3: Use TZ=UTC instead of TZ= when calling date in
  scripts/mkver.in .
* [Bug 1448] from 4.2.6p1-RC3: Some macros not correctly conditionally
  or absolutely defined on Windows.
* [Bug 1449] from 4.2.6p1-RC3: ntpsim.h in ntp_config.c should be used
  conditionally.
* [Bug 1450] from 4.2.6p1-RC3: Option to exclude warnings not
  unconditionally defined on Windows.
(4.2.7p9) 2010/01/13 Released by Harlan Stenn <stenn@ntp.org>
(4.2.7p8) 2010/01/12 Released by Harlan Stenn <stenn@ntp.org>
* [Bug 702] ntpd service logic should use libopts to examine cmdline.
* [Bug 1451] from 4.2.6p1-RC3: sntp leaks KoD entry updating.
* [Bug 1453] from 4.2.6p1-RC3: Use $CC in config.cache filename.
(4.2.7p7) 2009/12/30 Released by Harlan Stenn <stenn@ntp.org>
* [Bug 620] ntpdc getresponse() esize != *rsize s/b size != *rsize.
* [Bug 1446] 4.2.7p6 requires autogen, missing ntpd.1, *.texi, *.menu.
(4.2.7p6) 2009/12/28 Released by Harlan Stenn <stenn@ntp.org>
* [Bug 1443] Remove unnecessary dependencies on ntp_io.h
* [Bug 1442] Move Windows functions into libntp files
* [Bug 1127] from 4.2.6p1-RC3: Check the return of X590_verify().
* [Bug 1439] from 4.2.6p1-RC3: .texi gen after binary is linked.
* [Bug 1440] from 4.2.6p1-RC3: Update configure.ac to support kfreebsd.
* [Bug 1445] from 4.2.6p1-RC3: IRIX does not have -lcap or support
  linux capabilities.
(4.2.7p5) 2009/12/25 Released by Harlan Stenn <stenn@ntp.org>
* Include 4.2.6p1-RC2
(4.2.7p4) 2009/12/24 Released by Harlan Stenn <stenn@ntp.org>
* [Bug 1429] ntpd -4 option does not reliably force IPv4 resolution.
* [Bug 1431] System headers must come before ntp headers in ntp_intres.c .
(4.2.7p3) 2009/12/22 Released by Harlan Stenn <stenn@ntp.org>
* [Bug 1426] scripts/VersionName needs . on the search path.
* [Bug 1427] quote missing in ./build - shows up on NetBSD.
* [Bug 1428] Use AC_HEADER_RESOLV to fix breaks from resolv.h
(4.2.7p2) 2009/12/20 Released by Harlan Stenn <stenn@ntp.org>
* [Bug 1419] ntpdate, ntpdc, sntp, ntpd ignore configure --bindir.
* [Bug 1421] add util/tg2, a clone of tg that works on Linux, NetBSD, and
  FreeBSD
(4.2.7p1) 2009/12/15 Released by Harlan Stenn <stenn@ntp.org>
* [Bug 1348] ntpd Windows port should wait for sendto() completion.
* [Bug 1413] test OpenSSL headers regarding -Wno-strict-prototypes.
* [Bug 1418] building ntpd/ntpdc/ntpq statically with ssl fails.
(4.2.7p0) 2009/12/13 Released by Harlan Stenn <stenn@ntp.org>
* [Bug 1412] m4/os_cflags.m4 caches results that depend on $CC.
* [Bug 1414] Enable "make distcheck" success with BSD make.
(4.2.7) 2009/12/09 Released by Harlan Stenn <stenn@ntp.org>
* [Bug 1407] configure.ac: recent GNU Make -v does not include "version".
---
(4.2.6p5) 2011/12/24 Released by Harlan Stenn <stenn@ntp.org>

No changes from 4.2.6p5-RC3.

---
(4.2.6p5-RC3) 2011/12/08 Released by Harlan Stenn <stenn@ntp.org>

* [Bug 2082] 3-char refid sent by ntpd 4.2.6p5-RC2 ends with extra dot.
* [Bug 2085] clock_update() sys_rootdisp calculation omits root delay.
* [Bug 2086] get_systime() should not offset by sys_residual.
* [Bug 2087] sys_jitter calculation overweights sys.peer jitter.
* Ensure NULL peer->dstadr is not accessed in orphan parent selection.

---
(4.2.6p5-RC2) 2011/11/30 Released by Harlan Stenn <stenn@ntp.org>

* [Bug 2050] Orphan mode stratum counting to infinity.
* [Bug 2059] optional billboard column "server" does not honor -n.
* [Bug 2066] ntpq lopeers ipv6 "local" column overrun.
* [Bug 2068] ntpd sends nonprintable stratum 16 refid to ntpq.
* [Bug 2069] broadcastclient, multicastclient spin up duplicate
  ephemeral associations without broadcastdelay.
* [Bug 2072] Orphan parent selection metric needs ntohl().
* Exclude not-yet-determined sys_refid from use in loopback TEST12
  (from David Mills).
* Never send KoD rate limiting response to MODE_SERVER response.

---
(4.2.6p5-RC1) 2011/10/18 Released by Harlan Stenn <stenn@ntp.org>

* [Bug 2034] Listening address configuration with prefix misapplied.

---
(4.2.6p4) 2011/09/22 Released by Harlan Stenn <stenn@ntp.org>

* [Bug 1984] ntp/libisc fails to compile on OS X 10.7 (Lion).
* [Bug 1985] "logconfig =allall" rejected.
* [Bug 2001] ntpdc timerstats reports overruns as handled.
* [Bug 2003] libntpq ntpq_read_assoc_peervars() broken.
* [Backward Incompatible] sntp: -l/--filelog -> -l/--logfile, to be
  consistent with ntpd.
* libopts/file.c fix from Bruce Korb (arg-type=file).

---
(4.2.6p4-RC2) 2011/08/04 Released by Harlan Stenn <stenn@ntp.org>

* [Bug 1608] Parse Refclock driver should honor trusttime.
* [Bug 1961] html2man update: distribute ntp-wait.html.
* [Bug 1970] UNLINK_EXPR_SLIST() causes crash if list is empty.
* [Bug 1972] checking for struct rtattr fails.
* [Bug 1975] libntp/mktime.c won't work with 64-bit time_t
* [Bug 1978] [Bug 1134] fix in 4.2.6p4-RC1 doesn't build on older Linux.
* Backport several fixes for Coverity warnings from ntp-dev.
* Backport if_nametoindex() check for hpux.

---
(4.2.6p4-RC1) 2011/07/10 Released by Harlan Stenn <stenn@ntp.org>

* [Bug 1134] ntpd fails binding to tentative IPv6 addresses.
* [Bug 1790] Update config.guess and config.sub to detect AIX6.
* [Bug 1961] html2man needs an update.
* Update the NEWS file.

---
(4.2.6p4-beta2) 2011/05/25 Released by Harlan Stenn <stenn@ntp.org>

* [Bug 1695] ntpdate takes longer than necessary.
* [Bug 1832] ntpdate doesn't allow timeout > 2s.
* [Bug 1933] WWVB/Spectracom driver timestamps LFs, not CRs.
* Backport utility routines from ntp-dev: mprintf(), emalloc_zero().

---
(4.2.6p4-beta1) 2011/05/16 Released by Harlan Stenn <stenn@ntp.org>

* [Bug 1554] peer may stay selected as system peer after becoming
  unreachable.
* [Bug 1921] LOCAL, ACTS drivers with "prefer" excluded from initial
  candidate list.
* [Bug 1923] orphan parent favored over LOCAL, ACTS drivers.
* [Bug 1924] Billboard tally codes sometimes do not match operation,
  variables.
* Enable tickadj-like taming of wildly off-spec Windows clock using
  NTPD_TICKADJ_PPM env. var. specifying baseline slew.
* Upgrade to AutoGen 5.11.9 (and require it).
* Upgrade to libopts 35.0.10 from AutoGen 5.11.9pre8.

---
(4.2.6p3) 2011/01/03 Released by Harlan Stenn <stenn@ntp.org>

* [Bug 1764] Palisade driver doesn't build on Linux
* Create and use scripts/check--help when generating .texi files.
* Update bk triggers for the bk-5 release.
* Update genCommitLog for the bk-5 release.
* Update the copyright year.

---
(4.2.6p3-RC12) 2010/12/25 Released by Harlan Stenn <stenn@ntp.org>

* [Bug 1458] Can not compile NTP on FreeBSD 4.7.
* [Bug 1510] Add modes 20/21 for driver 8 to support RAWDCF @ 75 baud.
* [Bug 1618] Unreachable code in jjy_start(). (backport from ntp-dev)
* [Bug 1719] ntp-keygen -V crash. (backport)
* [Bug 1740] ntpdc treats many counters as signed. (backport)
* [Bug 1741] Enable multicast reception on each address (Windows).
* [Bug 1742] Fix a typo in an error message in the "build" script.
* [Bug 1743] Display timezone offset when showing time for sntp in the
local timezone.
* [Bug 1751] Support for Atari FreeMiNT OS.
* [Bug 1754] --version output should be more verbose.
* [Bug 1757] oncore snprintf("%m") doesn't expand %m.
* [Bug 1758] setsockopt IPV6_MULTICAST_IF with wrong ifindex.
* [Bug 1760] ntpd Windows interpolation cannot be disabled.
* [Bug 1762] manycastclient solicitation responses interfere.
* Upgrade to libopts 34.0.9 from AutoGen 5.11.6pre7.
* Relax minimum Automake version to 1.10 with updated libopts.m4.
* Suppress ntp-keygen OpenSSL version display for --help, --version,
display both build and runtime OpenSSL versions when they differ.
* Clean up m4 quoting in configure.ac, *.m4 files, resolving
  intermittent AC_LANG_PROGRAM possibly undefined errors.
* Clean up the SNTP documentation.
* Other manycastclient repairs:
  Separate handling of scope ID embedded in many in6_addr from ifindex
  used for IPv6 multicasting ioctls.
  Add INT_PRIVACY endpt bit flag for IPv6 RFC 4941 privacy addresses.
  Enable outbound multicast from only one address per interface in the
  same subnet, and in that case prefer embedded MAC address modified
  EUI-64 IPv6 addresses first, then static, and last RFC 4941 privacy
  addresses.
  Use setsockopt(IP[V6]_MULTICAST_IF) before each send to multicast to
  select the local source address, using the correct socket is not
  enough.

---
(4.2.6p3-RC11) 2010/11/28 Released by Harlan Stenn <stenn@ntp.org>

* [Bug 1725] ntpd sends multicast from only one address.
* [Bug 1728] In ntp_openssl.m4, don't add -I/usr/include or -L/usr/lib
  to CPPFLAGS or LDFLAGS.
* [Bug 1733] IRIX doesn't have 'head' (affects scripts/checkChangeLog).
* Remove log_msg() and debug_msg() from sntp in favor of msyslog().
* Use a single copy of libopts/, in sntp/.
* Upgrade libopts to 33.3.8.
* Bump minimum Automake version to 1.11, required for AM_COND_IF
  use in LIBOPTS_CHECK.
* Improvements to the 'build' script.

---
(4.2.6p3-RC10) 2010/11/14 Released by Harlan Stenn <stenn@ntp.org>

* [Bug 1681] More sntp logging cleanup.
* [Bug 1683] Non-localhost on loopback exempted from nic rules.

---
(4.2.6p3-RC9) 2010/11/10 Released by Harlan Stenn <stenn@ntp.org>

* [Bug 1574] sntp:set_time doesn't set tv_usec correctly.
* [Bug 1681] sntp logging cleanup.
* [Bug 1683] Interface binding does not seem to work as intended.
* [Bug 1691] Use first NMEA sentence each second.
* [Bug 1692] packageinfo.sh needs to be "sourced" using ./ .
* [Bug 1709] ntpdate ignores replies with equal receive and transmit
  timestamps.
* Backport sntp from -dev

---
(4.2.6p3-RC8) 2010/10/29 Released by Harlan Stenn <stenn@ntp.org>

* [Bug 1685] NMEA driver mode byte confusion.
* First cut at using scripts/checkChangeLog.

---
(4.2.6p3-RC7) 2010/10/25 Released by Harlan Stenn <stenn@ntp.org>

* [Bug 1676] NMEA: $GPGLL did not work after fix for Bug 1571.
* Added scripts/checkChangeLog.

---
(4.2.6p3-RC6) 2010/10/24 Released by Harlan Stenn <stenn@ntp.org>

* [Bug 1571] NMEA does not relate data to PPS edge.
* [Bug 1572] NMEA time adjustment for GPZDG buggy.
* [Bug 1675] Prohibit includefile remote config.

---
(4.2.6p3-RC5) 2010/10/22 Released by Harlan Stenn <stenn@ntp.org>

* [Bug 1649] Require NMEA checksum if $GPRMC or previously seen.
* [Bug 1669] NTP 4.2.6p2 fails to compile on IBM AIX 5.3.

---
(4.2.6p3-RC4) 2010/10/16 Released by Harlan Stenn <stenn@ntp.org>

* [Bug 1584] wrong SNMP type for precision, resolution.
* [Bug 1659] Need CLOCK_TRUETIME not CLOCK_TRUE.
* [Bug 1665] is_anycast() u_int32_t should be u_int32.
* ntpsnmpd, libntpq warning cleanup.

---
(4.2.6p3-RC3) 2010/10/14 Released by Harlan Stenn <stenn@ntp.org>

* [Bug 750] Non-existing device causes coredump with RIPE-NCC driver.
* [Bug 1080] ntpd on ipv6 routers very chatty.
* [Bug 1567] Support Arbiter 1093C Satellite Clock on Windows.
* [Bug 1581] printf format string mismatch leftover.
* [Bug 1584] ntpsnmpd OID must be mib-2.197.
* [Bug 1643] Range-check the decoding of the RIPE-NCC status codes.
* [Bug 1644] cvo.sh should use lsb_release to identify linux distros.
* [Bug 1659] Support Truetime Satellite Clocks on Windows.
* [Bug 1660] On some systems, test is in /usr/bin, not /bin.
* [Bug 1661] Re-indent refclock_ripencc.c.

---
(4.2.6p3-RC2) 2010/09/25 Released by Harlan Stenn <stenn@ntp.org>

* [Bug 1635] "filegen ... enable" is not default.
* [Bug 1636] yyparse() segfault after denied filegen remote config.

---
(4.2.6p3-RC1) 2010/09/18 Released by Harlan Stenn <stenn@ntp.org>

* [Bug 1344] ntpd on Windows exits without logging cause.

---
(4.2.6p3-beta1) 2010/09/11 Released by Harlan Stenn <stenn@ntp.org>

* [Bug 1573] Miscalculation of offset in sntp.
* [Bug 1595] empty last line in key file causes duplicate key to be added
* [Bug 1597] packet processing ignores RATE KoD packets, because of
  a bug in string comparison.
* [Bug 1581] ntp_intres.c size_t printf format string mismatch.

---
(4.2.6p2) 2010/07/09 Released by Harlan Stenn <stenn@ntp.org>

* [Bug 1581] size_t printf format string mismatches, IRIG string buffers
  undersized.  Mostly backported from earlier ntp-dev fixes by Juergen
  Perlinger.

---
(4.2.6p2-RC7) 2010/06/19 Released by Harlan Stenn <stenn@ntp.org>

* [Bug 1570] serial clock drivers get outdated input from kernel tty
  line buffer after startup
* [Bug 1575] use 'snprintf' with LIB_BUFLENGTH in inttoa.c, tvtoa.c and
  utvtoa.c
* [Bug 1576] sys/sysctl.h depends on sys/param.h on OpenBSD.

---
(4.2.6p2-RC6) 2010/06/12 Released by Harlan Stenn <stenn@ntp.org>

* [Bug 715] libisc Linux IPv6 interface iteration drops multicast flags.

---
(4.2.6p2-RC5) 2010/06/03 Released by Harlan Stenn <stenn@ntp.org>

* [Bug 1561] ntpq, ntpdc "passwd" prompts for MD5 password w/SHA1.
* [Bug 1565] sntp/crypto.c compile fails on MacOS over vsnprintf().
* Windows port: do not exit in ntp_timestamp_from_counter() without
  first logging the reason.
* Support "passwd blah" syntax in ntpq.

---
(4.2.6p2-RC4) 2010/05/19 Released by Harlan Stenn <stenn@ntp.org>

* [Bug 1555] 4.2.6p2-RC3 sntp illegal C (mixed code and declarations).

---
(4.2.6p2-RC3) 2010/05/11 Released by Harlan Stenn <stenn@ntp.org>

* [Bug 1325] unreachable code in sntp recv_bcst_data().
* [Bug 1459] sntp MD5 authentication does not work with ntpd.
* [Bug 1512] ntpsnmpd should connect to net-snmpd via a unix-domain
  socket by default.  Provide a command-line 'socket name' option.
* [Bug 1538] update refclock_nmea.c's call to getprotobyname().
* [Bug 1541] Fix wrong keyword for "maxclock".
* [Bug 1552] update and complete broadcast and crypto features in sntp.
* [Bug 1553] sntp/configure.ac OpenSSL support.
* Escape unprintable characters in a refid in ntpq -p billboard.
* Simplify hash client code by providing OpenSSL EVP_*() API when built
  without OpenSSL.  (from ntp-dev)
* Do not depend on ASCII values for ('A' - '0'), ('a' - '0') in sntp.
* Windows compiling hints/winnt.html update from G. Sunil Tej.

---
(4.2.6p2-RC2) 2010/04/27 Released by Harlan Stenn <stenn@ntp.org>

* [Bug 1465] Make sure time from TS2100 is not invalid (backport from
  ntp-dev).
* [Bug 1528] Fix EDITLINE_LIBS link order for ntpq and ntpdc.
* [Bug 1534] win32/include/isc/net.h conflicts with VC++ 2010 errno.h.
* [Bug 1535] "restrict -4 default" and "restrict -6 default" ignored.
* Remove --with-arlib from br-flock.

---
(4.2.6p2-RC1) 2010/04/18 Released by Harlan Stenn <stenn@ntp.org>

* [Bug 1503] Auto-enabling of monitor for "restrict ... limited" wrong.
* [Bug 1504] ntpdate tickles ntpd "discard minimum 1" rate limit if
  "restrict ... limited" is used.
* [Bug 1518] Windows ntpd should lock to one processor more
  conservatively.
* [Bug 1522] Enable range syntax "trustedkey (301 ... 399)".
* Update html/authopt.html controlkey, requestkey, and trustedkey docs.

---
(4.2.6p1) 2010/04/09 Released by Harlan Stenn <stenn@ntp.org>
(4.2.6p1-RC6) 2010/03/31 Released by Harlan Stenn <stenn@ntp.org>

* [Bug 1514] Typo in ntp_proto.c: fabs(foo < .4) should be fabs(foo) < .4.
* [Bug 1464] synchronization source wrong for refclocks ARCRON_MSF (27)
  and SHM (28).
* Correct Windows port's refclock_open() to return 0 on failure not -1.
* Correct CHU, dumbclock, and WWVB drivers to check for 0 returned from
  refclock_open() on failure.
* Correct "SIMUL=4 ./flock-build -1" to prioritize -1/--one.

---
(4.2.6p1-RC5) 2010/02/09 Released by Harlan Stenn <stenn@ntp.org>

* [Bug 1140] Clean up debug.html, decode.html, and ntpq.html.
* [Bug 1438] Remove dead code from sntp/networking.c.
* [Bug 1477] 1st non-gmake make in clone w/VPATH can't make COPYRIGHT.
* [Bug 1478] linking fails with undefined reference EVP_MD_pkey_type.
* [Bug 1479] Compilation fails because of not finding readline headers.
* [Bug 1480] snprintf() cleanup caused unterminated refclock IDs.
* [Bug 1484] ushort is not defined in QNX6.

---
(4.2.6p1-RC4) 2010/02/04 Released by Harlan Stenn <stenn@ntp.org>

* [Bug 1455] ntpd does not try /etc/ntp.audio as documented.
* [Bug 1467] Fix bogus rebuild of sntp/sntp.html
* [Bug 1470] "make distdir" in $srcdir builds keyword-gen, libntp.a.
* [Bug 1473] "make distcheck" before build can't make sntp/version.m4.
* [Bug 1474] ntp_keygen needs LCRYPTO after libntp.a.
* Convert many sprintf() calls to snprintf(), also strcpy(), strcat().
* Fix widely cut-n-pasted bug in refclock shutdown after failed start.
* Remove some dead code checking for emalloc() returning NULL.
* Remove arlib.

---
(4.2.6p1-RC3) 2010/01/24 Released by Harlan Stenn <stenn@ntp.org>

* Use TZ=UTC instead of TZ= when calling date in scripts/mkver.in .
* [Bug 1448] Some macros not correctly conditionally or absolutely defined
  on Windows.
* [Bug 1449] ntpsim.h in ntp_config.c should be used conditionally.
* [Bug 1450] Option to exclude warnings not unconditionally defined on Windows.
* [Bug 1127] Properly check the return of X590_verify() - missed one.
* [Bug 1439] .texi generation must wait until after binary is linked.
* [Bug 1440] Update configure.ac to support kfreebsd.
* [Bug 1445] IRIX does not have -lcap or support linux capabilities.
* [Bug 1451] CID 115: sntp leaks KoD entry when updating existing.
* [Bug 1453] Use $CC in config.cache filename in ./build script.

---
(4.2.6p1-RC2) 2009/12/25 Released by Harlan Stenn <stenn@ntp.org>

* [Bug 1411] Fix status messages in refclock_oncore.c.
* [Bug 1416] MAXDNAME undefined on Solaris 2.6.
* [Bug 1419] ntpdate, ntpdc, sntp, ntpd ignore configure --bindir.
* [Bug 1424] Fix check for rtattr (rtnetlink.h).
* [Bug 1425] unpeer by association ID sets up for duplicate free().
* [Bug 1426] scripts/VersionName needs . on the search path.
* [Bug 1427] quote missing in ./build - shows up on NetBSD.
* [Bug 1428] Use AC_HEADER_RESOLV to fix breaks from resolv.h
* [Bug 1429] ntpd -4 option does not reliably force IPv4 resolution.
* [Bug 1431] System headers must come before ntp headers in ntp_intres.c .
* [Bug 1434] HP-UX 11 ip_mreq undeclared, _HPUX_SOURCE helps some.
* [Bug 1435] sntp: Test for -lresolv using the same tests as in ntp.

---
(4.2.6p1-RC1) 2009/12/20 Released by Harlan Stenn <stenn@ntp.org>

* [Bug 1409] Put refclock_neoclock4x.c under the NTP COPYRIGHT notice.
  This should allow debian and other distros to add this refclock driver
  in further distro releases.
  Detect R2 hardware releases.
* [Bug 1412] m4/os_cflags.m4 caches results that depend on $CC.
* [Bug 1413] test OpenSSL headers regarding -Wno-strict-prototypes.
* [Bug 1414] Enable "make distcheck" success with BSD make.
* [Bug 1415] Fix Mac OS X link problem.
* [Bug 1418] building ntpd/ntpdc/ntpq statically with ssl fails.
* Build infrastructure updates to enable beta releases of ntp-stable.

---
(4.2.6) 2009/12/09 Released by Harlan Stenn <stenn@ntp.org>
* [Sec 1331] from4.2.4p8: DoS with mode 7 packets - CVE-2009-3563.
* [Bug 508] Fixed leap second handling for Windows.
(4.2.5p250-RC) 2009/11/30 Released by Harlan Stenn <stenn@ntp.org>
* sntp documentation updates.
* [Bug 761] internal resolver does not seem to honor -4/-6 qualifiers
* [Bug 1386] Deferred DNS doesn't work on NetBSD
* [Bug 1391] avoid invoking autogen twice for .c and .h files.
* [Bug 1397] shmget() refclock_shm failing because of file mode.
* Pass no_needed to ntp_intres as first part of fixing [Bug 975].
* Add ./configure --enable-force-defer-DNS to help debugging.
(4.2.5p249-RC) 2009/11/28 Released by Harlan Stenn <stenn@ntp.org>
* [Bug 1400] An empty KOD DB file causes sntp to coredump.
* sntp: documentation cleanup.
* sntp: clean up some error messages.
* sntp: Use the precision to control how many offset digits are shown.
* sntp: Show root dispersion.
* Cleanup from the automake/autoconf upgrades.
(4.2.5p248-RC) 2009/11/26 Released by Harlan Stenn <stenn@ntp.org>
* Prepare for the generation of sntp.html.
* Documentation changes from Dave Mills.
* [Bug 1387] Storage leak in ntp_intres (minor).
* [Bug 1389] buffer overflow in refclock_oncore.c
* [Bug 1391] .texi usage text from installed, not built binaries.
* [Bug 1392] intres retries duplicate assocations endlessly.
* Correct *-opts.h dependency so default 'get' action isn't used.
(4.2.5p247-RC) 2009/11/20 Released by Harlan Stenn <stenn@ntp.org>
* [Bug 1142] nodebug builds shed no light on -d, -D option failure.
* [Bug 1179] point out the problem with -i/--jaildir and -u/--user when
  they are disabled by configure.
* [Bug 1308] support systems that lack fork().
* [Bug 1343] sntp doesn't link on Solaris 7, needs -lresolv.
(4.2.5p246-RC) 2009/11/17 Released by Harlan Stenn <stenn@ntp.org>
* Upgrade to autogen-5.10
* [Bug 1378] Unnecessary resetting of peers during interface update.
* [Bug 1382] p245 configure --disable-dependency-tracking won't build.
* [Bug 1384] ntpq :config core dumped with a blank password.
(4.2.5p245-RC) 2009/11/14 Released by Harlan Stenn <stenn@ntp.org>
* Cleanup from Dave Mills.
* [Bug 1343] sntp illegal C does not compile on Solaris 7.
* [Bug 1381] Version .deps generated include file dependencies to allow
  known dependency-breaking changes to force .deps to be cleaned,
  triggered by changing the contents of deps-ver and/or sntp/deps-ver.
(4.2.5p244-RC) 2009/11/12 Released by Harlan Stenn <stenn@ntp.org>
* keygen.html updates from Dave Mills.
* [Bug 1003] ntpdc unconfig command doesn't prompt for keyid.
* [Bug 1376] Enable authenticated ntpq and ntpdc using newly-available
  digest types.
* ntp-keygen, Autokey OpenSSL build vs. run version mismatch is now a
  non-fatal warning.
(4.2.5p243-RC) 2009/11/11 Released by Harlan Stenn <stenn@ntp.org>
* [Bug 1226] Fix deferred DNS lookups.
* new crypto signature cleanup.
(4.2.5p242-RC) 2009/11/10 Released by Harlan Stenn <stenn@ntp.org>
* [Bug 1363] CID 92 clarify fallthrough case in clk_trimtsip.c
* [Bug 1366] ioctl(TIOCSCTTY, 0) fails on NetBSD *[0-2].* > 3.99.7.
* [Bug 1368] typos in libntp --without-crypto case
* [Bug 1371] deferred DNS lookup failing with INFO_ERR_AUTH.
* CID 87 dead code in ntpq.c atoascii().
* Fix authenticated ntpdc, broken in p240.
* Stub out isc/mem.h, shaving 47k from a MIPS ntpd binary.
* Shrink keyword scanner FSM entries from 64 to 32 bits apiece.
* Documention updates from Dave Mills.
* authkeys.c cleanup from Dave Mills.
(4.2.5p241-RC) 2009/11/07 Released by Harlan Stenn <stenn@ntp.org>
* html/authopt.html update from Dave Mills.
* Remove unused file from sntp/Makefile.am's distribution list.
* new crypto signature cleanup.
(4.2.5p240-RC) 2009/11/05 Released by Harlan Stenn <stenn@ntp.org>
* [Bug 1364] clock_gettime() not detected, need -lrt on Debian 5.0.3.
* Provide all of OpenSSL's signature methods for ntp.keys (FIPS 140-2).
(4.2.5p239-RC) 2009/10/30 Released by Harlan Stenn <stenn@ntp.org>
* [Bug 1357] bogus assert from refclock_shm.
* [Bug 1359] Debug message cleanup.
* CID 101: more pointer/array cleanup.
* [Bug 1356] core dump from refclock_nmea when can't open /dev/gpsU.
* [Bug 1358] AIX 4.3 sntp/networking.c IPV6_JOIN_GROUP undeclared.
* CID 101: pointer/array cleanup.
(4.2.5p238-RC) 2009/10/27 Released by Harlan Stenn <stenn@ntp.org>
* Changes from Dave Mills.
* driver4.html updates from Dave Mills.
* [Bug 1252] PPSAPI cleanup on ntpd/refclock_wwvb.c.
* [Bug 1354] libtool error building after bootstrap with Autoconf 2.64.
* Allow NTP_VPATH_HACK configure test to handle newer gmake versions.
* CIDs 94-99 make it more clearly impossible for sock_hash() to return
  a negative number.
* CID 105, 106 ensure ntpdc arrays are not overrun even if callers
  misbehave.
* CID 113 use va_end() in refclock_true.c true_debug().
* Get rid of configure tests for __ss_family and __ss_len when the more
  common ss_family and ss_len are present.
(4.2.5p237-RC) 2009/10/26 Released by Harlan Stenn <stenn@ntp.org>
* [Bug 610] NMEA support for using PPSAPI on a different device.
* [Bug 1238] use only fudge time2 to offset NMEA serial timestamp.
* [Bug 1355] ntp-dev won't compile on OpenBSD 4.6.
(4.2.5p236-RC) 2009/10/22 Released by Harlan Stenn <stenn@ntp.org>
* Cleanup from Dave Mills.
* [Bug 1343] ntpd/ntp_io.c close_fd() does not compile on Solaris 7.
* [Bug 1353] ntpq "rv 0 settimeofday" always shows UNKNOWN on unix.
* Do not attempt to execute built binaries from ntpd/Makefile when
  cross-compiling (keyword-gen and ntpd --saveconfigquit).
* sntp/main.c: Remove duplicate global adr_buf[] (also defined in
  networking.c) which Piotr Grudzinski identified breaking his build.
* Correct in6addr_any test in configure.ac to attempt link too.
(4.2.5p235-RC) 2009/10/18 Released by Harlan Stenn <stenn@ntp.org>
* [Bug 1343] lib/isc build breaks on systems without IPv6 headers.
(4.2.5p234-RC) 2009/10/16 Released by Harlan Stenn <stenn@ntp.org>
* [Bug 1339] redux, use unmodified lib/isc/win32/strerror.c and
  move #define strerror... to a header not used by lib/isc code.
* [Bug 1345] illegal 'grep' option prevents compilation.
* [Bug 1346] keyword scanner broken where char defaults to unsigned.
* [Bug 1347] ntpd/complete.conf missing multicastclient test case.
(4.2.5p233-RC) 2009/10/15 Released by Harlan Stenn <stenn@ntp.org>
* [Bug 1337] cast setsockopt() v4 address pointer to void *.
* [Bug 1342] ignore|drop one IPv6 address on an interface blocks all
  addresses on that interface.
* Documentation cleanup and updates.
(4.2.5p232-RC) 2009/10/14 Released by Harlan Stenn <stenn@ntp.org>
* [Bug 1302] OpenSSL under Windows needs applink support.
* [Bug 1337] fix incorrect args to setsockopt(fd, IP_MULTICAST_IF,...).
* [Bug 1339] Fix Windows-only ntp_strerror() infinite recursion.
* [Bug 1341] NMEA driver requires working PPSAPI #ifdef HAVE_PPSAPI.
* Construct ntpd keyword scanner finite state machine at compile time
  rather than at runtime, shrink entries from 40+ to 8 bytes.
* Update documentation for ntpq --old-rv, saveconfig, saveconfigdir,
  ntpd -I -L and -M, and interface/nic rules. (From Dave Hart)
* [Bug 1337] fix incorrect args to setsockopt(fd, IP_MULTICAST_IF,...)
(4.2.5p231-RC) 2009/10/10 Released by Harlan Stenn <stenn@ntp.org>
* [Bug 1335] Broadcast client degraded by wildcard default change.
(4.2.5p230-RC) 2009/10/09 Released by Harlan Stenn <stenn@ntp.org>
* Start the 4.2.6 Release Candidate cycle.
* Broadcast and transit phase cleanup from Dave Mills.
(4.2.5p229) 2009/10/07 Released by Harlan Stenn <stenn@ntp.org>
* [Bug 1334] ntpsnmpd undefined reference to `ntpqOptions'.
* Change ntpsnmpd/Makefile.am include file order to fix FreeBSD build.
(4.2.5p228) 2009/10/06 Released by Harlan Stenn <stenn@ntp.org>
* Reclaim syntax tree memory after application in ntpd built with
  configure --disable-saveconfig.
* [Bug 1135] ntpq uses sizeof(u_long) where sizeof(u_int32) is meant.
* [Bug 1333] ntpd --interface precedence over --novirtualips lost.
(4.2.5p227) 2009/10/05 Released by Harlan Stenn <stenn@ntp.org>
* [Bug 1135] :config fails with "Server disallowed request"
* [Bug 1330] disallow interface/nic rules when --novirtualips or
  --interface are used.
* [Bug 1332] ntpq -c 'rv 0 variablename' returns extra stuff.
* Add test of ntpd --saveconfigquit fidelity using new complete.conf.
* Documentation updates from Dave Hart/Dave Mills.
(4.2.5p226) 2009/10/04 Released by Harlan Stenn <stenn@ntp.org>
* [Bug 1318] Allow multiple -g options on ntpd command line.
* [Bug 1327] ntpq, ntpdc, ntp-keygen -d & -D should work with configure
  --disable-debugging.
* Add ntpd --saveconfigquit <filename> option for future build-time
  testing of saveconfig fidelity.
* Clockhop and autokey cleanup from Dave Mills.
* Documentation updates from Dave Mills.
(4.2.5p225) 2009/09/30 Released by Harlan Stenn <stenn@ntp.org>
* authopt documentation changes from Dave Mills/Dave Hart.
* [Bug 1324] support bracketed IPv6 numeric addresses for restrict.
(4.2.5p224) 2009/09/29 Released by Harlan Stenn <stenn@ntp.org>
* Clockhop and documentation fixes from Dave Mills.
* Remove "tos maxhop" ntp.conf knob.
(4.2.5p223) 2009/09/28 Released by Harlan Stenn <stenn@ntp.org>
* [Bug 1321] build doesn't work if . isn't on $PATH.
* [Bug 1323] Implement "revoke #" to match documentation, deprecate
  "crypto revoke #".
(4.2.5p222) 2009/09/27 Released by Harlan Stenn <stenn@ntp.org>
* Update libisc code using bind-9.6.1-P1.tar.gz, rearrange our copy to
  mirror the upstream layout (lib/isc/...), and merge in NTP-local
  modifications to libisc.  There is a new procedure to ease future
  libisc merges using a separate "upstream" bk repo.  That will enable
  normal bk pull automerge to handle carrying forward any local changes
  and should enable us to take updated libisc snapshots more often.
* Updated build and flock-build scripts.  flock-build --one is a way
  to perform a flock-build compatible solitary build, handy for a repo
  clone's first build on a machine with autoconf, automake, etc.
* Compiling ntp_parser.y using BSD make correctly places ntp_parser.h
  in the top-level ntpd directory instead of A.*/ntpd.
* bootstrap script updated to remove potentially stale .deps dirs.
* Remove unneeded Makefile.am files from the lib/isc/include tree.
(4.2.5p221) 2009/09/26 Released by Harlan Stenn <stenn@ntp.org>
* [Bug 1316] segfault if refclock_nmea can't open file.
* [Bug 1317] Distribute cvo.sh.
(4.2.5p220) 2009/09/25 Released by Harlan Stenn <stenn@ntp.org>
* Rearrange libisc code to match the upstream layout in BIND.  This is
  step one of two, changing the layout but keeping our existing libisc.
(4.2.5p219) 2009/09/24 Released by Harlan Stenn <stenn@ntp.org>
* [Bug 1315] "interface ignore 0.0.0.0" is ignored.
* add implicit "nic ignore all" rule before any rules from ntp.conf, so
  "nic listen eth0" alone means the same as "-I eth0".
* add wildcard match class for interface/nic rules.
* fix mistaken carryover of prefixlen from one rule to the next.
* Ensure IPv6 localhost address ::1 is included in libisc's Windows IPv6
  address enumeration, allowing ntpq and ntpdc's hardcoding to 127.0.0.1
  on Windows to end.
(4.2.5p218) 2009/09/21 Released by Harlan Stenn <stenn@ntp.org>
* [Bug 1314] saveconfig emits -4 and -6 on when not given.
* correct parsing and processing of setvar directive.
* highlight location of ntpq :config syntax errors with ^.
* clarify (former) NO_ARG, SINGLE_ARG, MULTIPLE_ARG renaming to
  FOLLBY_TOKEN, FOLLBY_STRING, FOLLBY_STRINGS_TO_EOC.
* parser, saveconfig cleanup to store T_ identifiers in syntax tree.
(4.2.5p217) 2009/09/20 Released by Harlan Stenn <stenn@ntp.org>
* [Bug 1300] reject remote configuration of dangerous items.
(4.2.5p216) 2009/09/19 Released by Harlan Stenn <stenn@ntp.org>
* [Bug 1312] ntpq/ntpdc MD5 passwords truncated to 8 chars on Suns.
* CID 10 missing free(up); in refclock_palisade.c error return, again.
* CID 83 added assertion to demonstrate config_nic_rules() does not
  call strchr(NULL, '/').
(4.2.5p215) 2009/09/18 Released by Harlan Stenn <stenn@ntp.org>
* [Bug 1292] Workaround last VC6 unsigned __int64 kink.
(4.2.5p214) 2009/09/17 Released by Harlan Stenn <stenn@ntp.org>
* [Bug 1303] remove top-level "autokey" directive.
* use "nic listen 192.168.0.0/16" instead of
  "nic listen 192.168.0.0 prefixlen 16".
(4.2.5p213) 2009/09/16 Released by Harlan Stenn <stenn@ntp.org>
* [Bug 1310] fix Thunderbolt mode in refclock_palisade.c
(4.2.5p212) 2009/09/15 Released by Harlan Stenn <stenn@ntp.org>
* [Bug 983] add interface [listen | ignore | drop] ... directive.
* [Bug 1243] MD5auth_setkey zero-fills key from first zero octet.
* [Bug 1295] leftover fix, do not crash on exit in free_config_trap()
  when "trap 1.2.3.4" is used without any further options.
* [Bug 1311] 4.2.5p211 doesn't build in no-debug mode.
* document interface (alias nic) and unpeer.
* Correct syntax error line & column numbers.
* CID 79: kod_init_kod_db() fails to fclose(db_s) in two error paths.
* CID 80: attempt to quiet Coverity false positive re: leaking "reason"
  in main().
* Documentation updates from Dave Mills.
* CID 81: savedconfig leaked in save_config().
* Make the code agree with the spec and the book (Dave Mills).
(4.2.5p211) 2009/09/14 Released by Harlan Stenn <stenn@ntp.org>
* [Bug 663] respect ntpq -c and -p order on command line.
* [Bug 1292] more VC6 unsigned __int64 workarounds.
* [Bug 1296] Added Support for Trimble Acutime Gold.
(4.2.5p210) 2009/09/06 Released by Harlan Stenn <stenn@ntp.org>
* [Bug 1294] Use OPENSSL_INC and OPENSSL_LIB macros for Windows
  and remove unnecessary reference to applink.c for Windows
* [Bug 1295] trap directive options are not optional.
* [Bug 1297] yylex() must always set yylval before returning.
(4.2.5p209) 2009/09/01 Released by Harlan Stenn <stenn@ntp.org>
* [Bug 1290] Fix to use GETTIMEOFDAY macro
* [Bug 1289] Update project files for VC6, VS2003, VS2005, VS 2008
(4.2.5p208) 2009/08/30 Released by Harlan Stenn <stenn@ntp.org>
* [Bug 1293] make configuration dumper ready for release, specifically:
* rename ntpq dumpcfg command to "saveconfig".
* require authentication for saveconfig.
* "restrict ... nomodify" prevents saveconfig and :config.
* "saveconfig ." shorthand to save to startup configuration file.
* support strftime() substitution in saveconfig arg to timestamp
  the output filename, for example "saveconfig %Y%m%d-%H%M%S.conf".
* display saveconfig response message from ntpd in ntpq.
* save output filename in "savedconfig" variable, fetched with ntpq -c
  "rv 0 savedconfig".
* document saveconfig in html/ntpq.html.
* add ./configure --disable-saveconfig to build a smaller ntpd.
* log saveconfig failures and successes to syslog.
(4.2.5p207) 2009/08/29 Released by Harlan Stenn <stenn@ntp.org>
* [Bug 1292] Minor Windows source tweaks for VC6-era SDK headers.
(4.2.5p206) 2009/08/26 Released by Harlan Stenn <stenn@ntp.org>
* accopt.html typo fixes from Dave Mills.
* [Bug 1283] default to remembering KoD in sntp.
* clean up numerous sntp/kod_management.c bugs.
* use all addresses resolved from each DNS name in sntp.
(4.2.5p205) 2009/08/18 Released by Harlan Stenn <stenn@ntp.org>
* accopt.html typo fixes from Dave Mills.
* [Bug 1285] Log ntpq :config/config-from-file events.
* [Bug 1286] dumpcfg omits statsdir, mangles filegen.
(4.2.5p204) 2009/08/17 Released by Harlan Stenn <stenn@ntp.org>
* [Bug 1284] infinite loop in ntpd dumping more than one trustedkey
(4.2.5p203) 2009/08/16 Released by Harlan Stenn <stenn@ntp.org>
* Add ntpq -c dumpcfg, Google Summer of Code project of Max Kuehn
(4.2.5p202) 2009/08/14 Released by Harlan Stenn <stenn@ntp.org>
* install the binary and man page for sntp.
(4.2.5p201) 2009/08/13 Released by Harlan Stenn <stenn@ntp.org>
* sntp: out with the old, in with the new.
(4.2.5p200) 2009/08/12 Released by Harlan Stenn <stenn@ntp.org>
* [Bug 1281] Build ntpd on Windows without big SDK download, burn,
  and install by checking in essentially unchanging messages.mc build
  products to avoid requiring mc.exe, which is not included with VC++
  2008 EE.
(4.2.5p199) 2009/08/09 Released by Harlan Stenn <stenn@ntp.org>
* [Bug 1279] Cleanup for warnings from Veracode static analysis.
(4.2.5p198) 2009/08/03 Released by Harlan Stenn <stenn@ntp.org>
* Upgrade to autogen-5.9.9-pre5.
(4.2.5p197) 2009/07/30 Released by Harlan Stenn <stenn@ntp.org>
* The build script now has . at the end of PATH for config.guess.
(4.2.5p196) 2009/07/29 Released by Harlan Stenn <stenn@ntp.org>
* [Bug 1272] gsoc_sntp IPv6 build problems under HP-UX 10.
* [Bug 1273] CID 10: Palisade leaks unit struct in error path.
* [Bug 1274] CID 67: ensure resolve_hosts() output count and pointers
  are consistent.
* [Bug 1275] CID 45: CID 46: old sntp uses uninitialized guesses[0],
  precs[0].
* [Bug 1276] CID 52: crypto_xmit() may call crypto_alice[23]()
  with NULL peer.
(4.2.5p195) 2009/07/27 Released by Harlan Stenn <stenn@ntp.org>
* cvo.sh: Add support for CentOS, Fedora, Slackware, SuSE, and QNX.
(4.2.5p194) 2009/07/26 Released by Harlan Stenn <stenn@ntp.org>
* Documentation updates from Dave Mills.
* Use scripts/cvo.sh in the build script to get better subdir names.
(4.2.5p193) 2009/07/25 Released by Harlan Stenn <stenn@ntp.org>
* [Bug 1261] CID 34: simulate_server() rbuf.msg_flags uninitialized.
* [Bug 1262] CID 35: xpkt.mac uninitialized in simulate_server().
* [Bug 1263] CID 37: CID 38: CID 40: CID 43: multiple refclocks
  uninitialized tm_zone (arc, chronolog, dumbclock, pcf).
* [Bug 1264] CID 64: gsoc_sntp on_wire() frees wrong ptr receiving KoD.
* [Bug 1265] CID 65: CID 66: gsoc_sntp on_wire() leaks x_pkt, r_pkt.
* [Bug 1266] CID 39: datum_pts_start() uninitialized arg.c_ospeed.
* [Bug 1267] CID 44: old sntp handle_saving() writes stack garbage to
  file when clearing.
* [Bug 1268] CID 63: resolve_hosts() leaks error message buffer.
* [Bug 1269] CID 74: use assertion to ensure move_fd() does not return
  negative descriptors.
* [Bug 1270] CID 70: gsoc_sntp recv_bcst_data mdevadr.ipv6mr_interface
  uninitialized.
(4.2.5p192) 2009/07/24 Released by Harlan Stenn <stenn@ntp.org>
* [Bug 965] CID 42: ss_family uninitialized.
* [Bug 1250] CID 53: kod_init_kod_db() overruns kod_db malloc'd buffer.
* [Bug 1251] CID 68: search_entry() mishandles dst argument.
* [Bug 1252] CID 32: Quiet Coverity warning with assertion.
* [Bug 1253] CID 50: gsoc_sntp/crypto.c auth_init() always returns a
  list with one entry.
* [Bug 1254] CID 56: tv_to_str() leaks a struct tm each call.
* [Bug 1255] CID 55: pkt_output() leaks a copy of each packet.
* [Bug 1256] CID 51: Coverity doesn't recognize our assertion macros as
  terminal.
* [Bug 1257] CID 57: gsoc_sntp auth_init() fails to fclose(keyfile).
* [Bug 1258] CID 54: gsoc_sntp resolve_hosts() needs simplification.
* [Bug 1259] CID 59: gsoc_sntp recv_bcast_data() fails to free(rdata)
  on error paths.
* [Bug 1260] CID 60: gsoc_sntp recvpkt() fails to free(rdata).
* Updated to AutoGen-5.9.9pre2.
(4.2.5p191) 2009/07/21 Released by Harlan Stenn <stenn@ntp.org>
* Updated to AutoGen-5.9.9pre1.
(4.2.5p190) 2009/07/20 Released by Harlan Stenn <stenn@ntp.org>
* Updated to AutoGen-5.9.8.
* [Bug 1248] RES_MSSNTP typo in ntp_proto.c.
* [Bug 1246] use a common template for singly-linked lists, convert most
  doubly-linked lists to singly-linked.
* Log warning about signd blocking when restrict mssntp used.
(4.2.5p189) 2009/07/16 Released by Harlan Stenn <stenn@ntp.org>
* Documentation cleanup from Dave Mills.
(4.2.5p188) 2009/07/15 Released by Harlan Stenn <stenn@ntp.org>
* [Bug 1245] Broken xmt time sent in fast_xmit() of 4.2.5p187.
(4.2.5p187) 2009/07/11 Released by Harlan Stenn <stenn@ntp.org>
* [Bug 1042] multicast listeners IPv4+6 ignore new interfaces.
* [Bug 1237] Windows serial code treat CR and LF both as line
  terminators.
* [Bug 1238] use fudge time2 for serial timecode offset in NMEA driver.
* [Bug 1242] Remove --enable-wintime, symmetric workaround is now
  always enabled.
* [Bug 1244] NTP_INSIST(fd != maxactivefd) failure in intres child
* Added restrict keyword "mssntp" for Samba4 DC operation, by Dave Mills.
(4.2.5p186) 2009/07/08 Released by Harlan Stenn <stenn@ntp.org>
* ntp_proto.c cleanup from Dave Mills.
(4.2.5p185) 2009/07/01 Released by Harlan Stenn <stenn@ntp.org>
* Documentation updates from Dave Mills.
* [Bug 1234] convert NMEA driver to use common PPSAPI code.
* timepps-Solaris.h pps_handle_t changed from pointer to scalar
* Spectracom refclock added to Windows port of ntpd
* [Bug 1236] Declaration order fixed.
* Bracket private ONCORE debug statements with #if 0 rather than #ifdef
  DEBUG
* Delete ONCORE debug statement that is now handled elsewhere.
(4.2.5p184) 2009/06/24 Released by Harlan Stenn <stenn@ntp.org>
* [Bug 1233] atom refclock fudge time1 sign flipped in 4.2.5p164.
(4.2.5p183) 2009/06/23 Released by Harlan Stenn <stenn@ntp.org>
* [Bug 1196] setsockopt(SO_EXCLUSIVEADDRUSE) can fail on Windows 2000
  and earlier with WSAINVAL, do not log a complaint in that case.
* [Bug 1210] ONCORE driver terminates ntpd without logging a reason.
* [Bug 1218] Correct comment in refclock_oncore on /etc/ntp.oncore*
  configuration file search order.
* Change ONCORE driver to log using msyslog as well as to any
  clockstats file.
* [Bug 1231] ntpsnmpd build fails after sockaddr union changes.
(4.2.5p182) 2009/06/18 Released by Harlan Stenn <stenn@ntp.org>
* Add missing header dependencies to the ntpdc layout verification.
* prefer.html updates from Dave Mills.
* [Bug 1205] Add ntpd --usepcc and --pccfreq options on Windows
* [Bug 1215] unpeer by association ID
* [Bug 1225] Broadcast address miscalculated on Windows 4.2.5p180
* [Bug 1229] autokey segfaults in cert_install().
* Use a union for structs sockaddr, sockaddr_storage, sockaddr_in, and
  sockaddr_in6 to remove casts and enable type checking.  Collapse
  some previously separate IPv4/IPv6 paths into a single codepath.
(4.2.5p181) 2009/06/06 Released by Harlan Stenn <stenn@ntp.org>
* [Bug 1206] Required compiler changes for Windows
* [Bug 1084] PPSAPI for ntpd on Windows with DLL backends
* [Bug 1204] Unix-style refclock device paths on Windows
* [Bug 1205] partial fix, disable RDTSC use by default on Windows
* [Bug 1208] decodenetnum() buffer overrun on [ with no ]
* [Bug 1211] keysdir free()d twice #ifdef DEBUG
* Enable ONCORE, ARCRON refclocks on Windows (untested)
(4.2.5p180) 2009/05/29 Released by Harlan Stenn <stenn@ntp.org>
* [Bug 1200] Enable IPv6 in Windows port
* Lose FLAG_FIXPOLL, from Dave Mills.
(4.2.5p179) 2009/05/23 Released by Harlan Stenn <stenn@ntp.org>
* [Bug 1041] xmt -> aorg timestamp cleanup from Dave Mills,
  reported by Dave Hart.
* [Bug 1193] Compile error: conflicting types for emalloc.
* [Bug 1196] VC6 winsock2.h does not define SO_EXCLUSIVEADDRUSE.
* Leap/expire cleanup from Dave Mills.
(4.2.5p178) 2009/05/21 Released by Harlan Stenn <stenn@ntp.org>
* Provide erealloc() and estrdup(), a la emalloc().
* Improve ntp.conf's parser error messages.
* [Bug 320] "restrict default ignore" does not affect IPv6.
* [Bug 1192] "restrict -6 ..." reports a syntax error.
(4.2.5p177) 2009/05/18 Released by Harlan Stenn <stenn@ntp.org>
* Include 4.2.4p7
* [Bug 1174] nmea_shutdown assumes that nmea has a unit assigned
* [Bug 1190] NMEA refclock fudge flag4 1 obscures position in timecode
* Update NMEA refclock documentation in html/drivers/driver20.html
(4.2.5p176) 2009/05/13 Released by Harlan Stenn <stenn@ntp.org>
* [Bug 1154] mDNS registration should be done later, repeatedly and only
  if asked for. (second try for fix)
(4.2.5p175) 2009/05/12 Released by Harlan Stenn <stenn@ntp.org>
* Include 4.2.4p7-RC7
* [Bug 1180] ntpd won't start with more than ~1000 interfaces
* [Bug 1182] Documentation typos and missing bits.
* [Bug 1183] COM port support should extend past COM3
* [Bug 1184] ntpd is deaf when restricted to second IP on the same net
* Clean up configure.ac NTP_CACHEVERSION interface, display cache
  version when clearing.  Fixes a regression.
(4.2.5p174) 2009/05/09 Released by Harlan Stenn <stenn@ntp.org>
* Stale leapsecond file fixes from Dave Mills.
(4.2.5p173) 2009/05/08 Released by Harlan Stenn <stenn@ntp.org>
* Include 4.2.4p7-RC6
(4.2.5p172) 2009/05/06 Released by Harlan Stenn <stenn@ntp.org>
* [Bug 1175] Instability in PLL daemon mode.
* [Bug 1176] refclock_parse.c does not compile without PPSAPI.
(4.2.5p171) 2009/05/04 Released by Harlan Stenn <stenn@ntp.org>
* Autokey documentation cleanup from Dave Mills.
* [Bug 1171] line editing libs found without headers (Solaris 11)
* [Bug 1173] NMEA refclock fails with Solaris PPSAPI
* Fix problem linking msntp on Solaris when sntp subdir is configured
  before parent caused by different gethostent library search order.
* Do not clear config.cache when it is  empty.
(4.2.5p170) 2009/05/02 Released by Harlan Stenn <stenn@ntp.org>
* [Bug 1152] adjust PARSE to new refclock_pps logic
* Include 4.2.4p7-RC5
* loopfilter FLL/PLL crossover cleanup from Dave Mills.
* Documentation updates from Dave Mills.
* ntp-keygen cleanup from Dave Mills.
* crypto API cleanup from Dave Mills.
* Add NTP_CACHEVERSION mechanism to ignore incompatible config.cache
* Enable gcc -Wstrict-overflow for gsoc_sntp as well
(4.2.5p169) 2009/04/30 Released by Harlan Stenn <stenn@ntp.org>
* [Bug 1171] Note that we never look for -lreadline by default.
* [Bug 1090] Fix bogus leap seconds in refclock_hpgps.
(4.2.5p168) 2009/04/29 Released by Harlan Stenn <stenn@ntp.org>
* Include 4.2.4p7-RC4
* [Bug 1169] quiet compiler warnings
* Re-enable gcc -Wstrict-prototypes when not building with OpenSSL
* Enable gcc -Wstrict-overflow
* ntpq/ntpdc emit newline after accepting password on Windows
* Updates from Dave Mills:
* ntp-keygen.c: Updates.
* Fix the error return and syslog function ID in refclock_{param,ppsapi}.
* Make sure syspoll is within the peer's minpoll/maxpoll bounds.
* ntp_crypto.c: Use sign_siglen, not len. sign key filename cleanup.
* Bump NTP_MAXEXTEN from 1024 to 2048, update values for some field lengths.
* m4/ntp_lineeditlibs.m4: fix warnings from newer Autoconf
* [Bug 1166] Remove truncation of position (blanking) code in refclock_nmea.c
(4.2.5p167) 2009/04/26 Released by Harlan Stenn <stenn@ntp.org>
* Crypto cleanup from Dave Mills.
(4.2.5p166) 2009/04/25 Released by Harlan Stenn <stenn@ntp.org>
* [Bug 1165] Clean up small memory leaks in the  config file parser
* Correct logconfig keyword declaration to MULTIPLE_ARG
* Enable filename and line number leak reporting on Windows when built
  DEBUG for all the typical C runtime allocators such as calloc,
  malloc, and strdup.  Previously only emalloc calls were covered.
* Add DEBUG-only code to free dynamically allocated memory that would
  otherwise remain allocated at ntpd exit, to allow less forgivable
  leaks to stand out in leaks reported after exit.
* Ensure termination of strings in ports/winnt/libisc/isc_strerror.c
  and quiet compiler warnings.
* [Bug 1057] ntpdc unconfig failure
* [Bug 1161] unpeer AKA unconfig command for ntpq :config
* PPS and crypto cleanup in ntp_proto.c from Dave Mills.
(4.2.5p165) 2009/04/23 Released by Harlan Stenn <stenn@ntp.org>
* WWVB refclock cleanup from Dave Mills.
* Code cleanup: requested_key -> request_key.
* [Bug 833] ignore whitespace at end of remote configuration lines
* [Bug 1033] ntpdc/ntpq crash prompting for keyid on Windows
* [Bug 1028] Support for W32Time authentication via Samba.
* quiet ntp_parser.c malloc redeclaration warning
* Mitigation and PPS/PPSAPI cleanup from Dave Mills.
* Documentation updates from Dave Mills.
* timepps-Solaris.h patches from Dave Hart.
(4.2.5p164) 2009/04/22 Released by Harlan Stenn <stenn@ntp.org>
* Include 4.2.4p7-RC3
* PPS/PPSAPI cleanup from Dave Mills.
* Documentation updates from Dave Mills.
* [Bug 1125] C runtime per-thread initialization on Windows
* [Bug 1152] temporarily disable refclock_parse, refclock_true until
  maintainers can repair build break from pps_sample()
* [Bug 1153] refclock_nmea should not mix UTC with GPS time
* [Bug 1159] ntpq overlap diagnostic message test buggy
(4.2.5p163) 2009/04/10 Released by Harlan Stenn <stenn@ntp.org>
(4.2.5p162) 2009/04/09 Released by Harlan Stenn <stenn@ntp.org>
* Documentation updates from Dave Mills.
* Mitigation and PPS cleanup from Dave Mills.
* Include 4.2.4p7-RC2
* [Bug 216] New interpolation scheme for Windows eliminates 1ms jitter
* remove a bunch of #ifdef SYS_WINNT from portable code
* 64-bit time_t cleanup for building on newer Windows compilers
* Only set CMOS clock during ntpd exit on Windows if the computer is
  shutting down or restarting.
* [Bug 1148] NMEA reference clock improvements
* remove deleted gsoc_sntp/utilities.o from repository so that .o build
  products can be cleaned up without corrupting the repository.
(4.2.5p161) 2009/03/31 Released by Harlan Stenn <stenn@ntp.org>
* Documentation updates from Dave Mills.
(4.2.5p160) 2009/03/30 Released by Harlan Stenn <stenn@ntp.org>
* [Bug 1141] refclock_report missing braces cause spurious "peer event:
  clock clk_unspec" log entries
* Include 4.2.4p7-RC1
(4.2.5p159) 2009/03/28 Released by Harlan Stenn <stenn@ntp.org>
* "bias" changes from Dave Mills.
(4.2.5p158) 2009/01/30 Released by Harlan Stenn <stenn@ntp.org>
* Fix [CID 72], a typo introduced at the latest fix to prettydate.c.
(4.2.5p157) 2009/01/26 Released by Harlan Stenn <stenn@ntp.org>
* Cleanup/fixes for ntp_proto.c and ntp_crypto.c from Dave Mills.
(4.2.5p156) 2009/01/19 Released by Harlan Stenn <stenn@ntp.org>
* [Bug 1118] Fixed sign extension for 32 bit time_t in caljulian() and prettydate().
  Fixed some compiler warnings about missing prototypes.
  Fixed some other simple compiler warnings.
* [Bug 1119] [CID 52] Avoid a possible null-dereference in ntp_crypto.c.
* [Bug 1120] [CID 51] INSIST that peer is non-null before we dereference it.
* [Bug 1121] [CID 47] double fclose() in ntp-keygen.c.
(4.2.5p155) 2009/01/18 Released by Harlan Stenn <stenn@ntp.org>
* Documentation updates from Dave Mills.
* CHU frequency updates.
* Design assertion fixes for ntp_crypto.c from Dave Mills.
(4.2.5p154) 2009/01/13 Released by Harlan Stenn <stenn@ntp.org>
* [Bug 992] support interface event change on Linux from
  Miroslav Lichvar.
(4.2.5p153) 2009/01/09 Released by Harlan Stenn <stenn@ntp.org>
* Renamed gsoc_sntp/:fetch-stubs to gsoc_sntp/fetch-stubs to avoid
  file name problems under Windows.
  Removed German umlaut from log msg for 4.2.5p142.
(4.2.5p152) 2009/01/08 Released by Harlan Stenn <stenn@ntp.org>
* Include 4.2.4p6: 2009/01/08 Released by Harlan Stenn <stenn@ntp.org>
(4.2.5p151) 2008/12/23 Released by Harlan Stenn <stenn@ntp.org>
* Stats file logging cleanup from Dave Mills.
(4.2.5p150) 2008/12/15 Released by Harlan Stenn <stenn@ntp.org>
* [Bug 1099] Fixed wrong behaviour in sntp's crypto.c.
* [Bug 1103] Fix 64-bit issues in the new calendar code.
(4.2.5p149) 2008/12/05 Released by Harlan Stenn <stenn@ntp.org>
* Fixed mismatches in data types and OID definitions in ntpSnmpSubAgent.c
* added a premliminary MIB file to ntpsnmpd (ntpv4-mib.mib)
(4.2.5p148) 2008/12/04 Released by Harlan Stenn <stenn@ntp.org>
* [Bug 1070] Fix use of ntpq_parsestring() in ntpsnmpd.
(4.2.5p147) 2008/11/27 Released by Harlan Stenn <stenn@ntp.org>
* Update gsoc_sntp's GCC warning code.
(4.2.5p146) 2008/11/26 Released by Harlan Stenn <stenn@ntp.org>
* Update Solaris CFLAGS for gsoc_sntp.
(4.2.5p145) 2008/11/20 Released by Harlan Stenn <stenn@ntp.org>
* Deal with time.h for sntp under linux.
* Provide rpl_malloc() for sntp for systems that need it.
* Handle ss_len and socklen type for sntp.
* Fixes to the sntp configure.ac script.
* Provide INET6_ADDRSTRLEN if it is missing.
* [Bug 1095] overflow in caljulian.c.
(4.2.5p144) 2008/11/19 Released by Harlan Stenn <stenn@ntp.org>
* Use int32, not int32_t.
* Avoid the sched*() functions under OSF - link problems.
(4.2.5p143) 2008/11/17 Released by Harlan Stenn <stenn@ntp.org>
* sntp cleanup and fixes.
(4.2.5p142) 2008/11/16 Released by Harlan Stenn <stenn@ntp.org>
* Imported GSoC SNTP code from Johannes Maximilian Kuehn.
(4.2.5p141) 2008/11/13 Released by Harlan Stenn <stenn@ntp.org>
* New caltontp.c and calyearstart.c from Juergen Perlinger.
(4.2.5p140) 2008/11/12 Released by Harlan Stenn <stenn@ntp.org>
* Cleanup lint from the ntp_scanner files.
* [Bug 1011] gmtime() returns NULL on windows where it would not under Unix.
* Updated caljulian.c and prettydate.c from Juergen Perlinger.
(4.2.5p139) 2008/11/11 Released by Harlan Stenn <stenn@ntp.org>
* Typo fix to driver20.html.
(4.2.5p138) 2008/11/10 Released by Harlan Stenn <stenn@ntp.org>
* [Bug 474] --disable-ipv6 is broken.
* IPv6 interfaces were being looked for twice.
* SHM driver grabs more samples, add clockstats
* decode.html and driver20.html updates from Dave Mills.
(4.2.5p137) 2008/11/01 Released by Harlan Stenn <stenn@ntp.org>
* [Bug 1069] #undef netsnmp's PACKAGE_* macros.
* [Bug 1068] Older versions of netsnmp do not have netsnmp_daemonize().
(4.2.5p136) 2008/10/27 Released by Harlan Stenn <stenn@ntp.org>
* [Bug 1078] statsdir configuration parsing is broken.
(4.2.5p135) 2008/09/23 Released by Harlan Stenn <stenn@ntp.org>
* [Bug 1072] clock_update should not allow updates older than sys_epoch.
(4.2.5p134) 2008/09/17 Released by Harlan Stenn <stenn@ntp.org>
* Clean up build process for ntpsnmpd.
(4.2.5p133) 2008/09/16 Released by Harlan Stenn <stenn@ntp.org>
* Add options processing to ntpsnmpd.
* [Bug 1062] Check net-snmp headers before deciding to build ntpsnmpd.
* Clean up the libntpq.a build.
* Regenerate ntp_parser.[ch] from ntp_parser.y
(4.2.5p132) 2008/09/15 Released by Harlan Stenn <stenn@ntp.org>
* [Bug 1067] Multicast DNS service registration must come after the fork
  on Solaris.
* [Bug 1066] Error messages should log as errors.
(4.2.5p131) 2008/09/14 Released by Harlan Stenn <stenn@ntp.org>
* [Bug 1065] Re-enable support for the timingstats file.
(4.2.5p130) 2008/09/13 Released by Harlan Stenn <stenn@ntp.org>
* [Bug 1064] Implement --with-net-snmp-config=progname
* [Bug 1063] ntpSnmpSubagentObject.h is missing from the distribution.
(4.2.5p129) 2008/09/11 Released by Harlan Stenn <stenn@ntp.org>
* Quiet some libntpq-related warnings.
(4.2.5p128) 2008/09/08 Released by Harlan Stenn <stenn@ntp.org>
* Import Heiko Gerstung's GSoC2008 NTP MIB daemon.
(4.2.5p127) 2008/09/01 Released by Harlan Stenn <stenn@ntp.org>
* Regenerate ntpd/ntp_parser.c
(4.2.5p126) 2008/08/31 Released by Harlan Stenn <stenn@ntp.org>
* Stop libtool-1.5 from looking for C++ or Fortran.
* [BUG 610] Documentation update for NMEA reference clock driver.
* [Bug 828] Fix IPv4/IPv6 address parsing.
* Changes from Dave Mills:
  Documentation updates.
  Fix a corner case where a frequency update was reported but not set.
  When LEAP_NOTINSYNC->LEAP_NOWARNING, call crypto_update() if we have
  crypto_flags.
(4.2.5p125) 2008/08/18 Released by Harlan Stenn <stenn@ntp.org>
* [Bug 1052] Add linuxPPS support to ONCORE driver.
(4.2.5p124) 2008/08/17 Released by Harlan Stenn <stenn@ntp.org>
* Documentation updates from Dave Mills.
* Include 4.2.4p5: 2008/08/17 Released by Harlan Stenn <stenn@ntp.org>
* [Bug 861] leap info was not being transmitted.
* [Bug 1046] refnumtoa.c is using the wrong header file.
* [Bug 1047] enable/disable options processing fix.
* header file cleanup.
* [Bug 1037] buffer in subroutine was 1 byte short.
* configure.ac: cleanup, add option for wintime, and lay the groundwork
  for the changes needed for bug 1028.
* Fixes from Dave Mills: 'bias' and 'interleave' work.  Separate
  phase and frequency discipline (for long poll intervals).  Update
  TAI function to match current leapsecond processing.
* Documentation updates from Dave Mills.
* [Bug 1037] Use all 16 of the MD5 passwords generated by ntp-keygen.
* Fixed the incorrect edge parameter being passed to time_pps_kcbind in
  NMEA refclock driver.
* [Bug 399] NMEA refclock driver does not honor time1 offset if flag3 set.
* [Bug 985] Modifications to NMEA reference clock driver to support Accord
  GPS Clock.
* poll time updates from Dave Mills.
* local refclock documentation updates from Dave Mills.
* [Bug 1022] Fix compilation problems with yesterday's commit.
* Updates and cleanup from Dave Mills:
  I've now spent eleven months of a sabbatical year - 7 days a week, 6-10
  hours most days - working on NTP. I have carefully reviewed every major
  algorithm, examined its original design and evolution from that design.
  I've trimmed off dead code and briar patches and did zillions of tests
  contrived to expose evil vulnerabilities. The development article is in
  rather good shape and should be ready for prime time.

  1. The protostats statistics files have been very useful in exposing
  little twitches and turns when something hiccups, like a broken PPS
  signal. Most of what used to be syslog messages are now repackaged as
  protostats messages with optional syslog as well. These can also be sent
  as traps which might be handy to tiggle a beeper or celltext. These, the
  sysstats files and cryptostats files reveal the ambient health of a busy
  server, monitor traffic and error counts and spot crypto attacks.

  2. Close inspection of the clock discipline behavior at long poll
  intervals (36 h) showed it not doing as well as it should. I redesigned
  the FLL loop to improve nominal accuracy from  several tens of
  milliseconds to something less than ten milliseconds.

  3. Autokey (again). The enhanced error checking was becoming a major
  pain. I found a way to toss out gobs of ugly fat code and replace the
  function with a much simpler and more comprehensive scheme. It resists
  bait-and-switch attacks and quickly detect cases when the protocol is
  not correctly synchronized.

  4. The interface code for the kernel PPS signal was not in sync with the
  kernel code itself. Some error checks were duplicated and some
  ineffective. I found none of the PPS-capable drivers, including the atom
  driver, do anything when the prefer peer fails; the kernel PPS signal
  remains in control. The atom driver now disables the kernel PPS when the
  prefer peer comes bum. This is important when the prefer peer is not a
  reference clock but a remote NTP server.

  5. The flake restrict bit turned out to be really interesting,
  especially with symmtric modes and of those especially those using
  Autokey. Small changes in the recovery procedures when packets are lost
  now avoid almost all scenarios which previously required protocol resets.

  6. I've always been a little uncomfortable when using the clock filter
  with long poll intervals because the samples become less and less
  correlated as the sample age exceeds the Allan intercept. Various
  schemes have been used over the years to cope with this fact. The latest
  one and the one that works the best is to use a modified sort metric
  where the delay is used when the age of the sample is less than the
  intercept and the sum of delay and dispersion above that. The net result
  is that, at small poll intervals the algorithm operates as a minimum
  filter, while at larger poll intervals it morphs to FIFO. Left
  unmodified, a sample could be used when twelve days old. This along with
  the FLL modifications has made a dramatic improvement at large poll
  intervals.

- [Backward Incompatible] The 'state' variable is no longer reported or
  available via ntpq output.  The following system status bit names
  have been changed:
  - sync_alarm -> leap_alarm
  - sync_atomic -> sync_pps
  - sync_lf_clock -> sync_lf_radio
  - sync_hf_clock -> sync_hf_radio
  - sync_uhf_clock -> sync_uhf_radio
  - sync_local_proto -> sync_local
  - sync_udp/time -> sync_other
  Other names have been changed as well.  See the change history for
  libntp/statestr.c for more details.
  Other backward-incompatible changes in ntpq include:
  - assID -> associd
  - rootdispersion -> rootdisp
  - pkt_head -> pkt_neader
  See the change history for other details.

* Updates and cleanup from Dave Mills.
* [Bug 995] Remove spurious ; from ntp-keygen.c.
* More cleanup and changes from Dave Mills.
* [Bug 980] Direct help to stdout.
---
(4.2.4p8) 2009/12/08 Released by Harlan Stenn <stenn@ntp.org>

* [Sec 1331] DoS with mode 7 packets - CVE-2009-3563.

---
(4.2.4p7) 2009/05/18 Released by Harlan Stenn <stenn@ntp.org>

* [Sec 1151] Remote exploit if autokey is enabled - CVE-2009-1252.
* [Bug 1187] Update the copyright date.
* [Bug 1191] ntpd fails on Win2000 - "Address already in use" after fix
  for [Sec 1149].

---
(4.2.4p7-RC7) 2009/05/12 Released by Harlan Stenn <stenn@ntp.org>

* ntp.isc.org -> ntp.org cleanup.
* [Bug 1178] Use prior FORCE_DNSRETRY behavior as needed at runtime,
  add configure --enable-ignore-dns-errors to be even more stubborn

---
(4.2.4p7-RC6) 2009/05/08 Released by Harlan Stenn <stenn@ntp.org>

* [Bug 784] Make --enable-linuxcaps the default when available
* [Bug 1179] error messages for -u/--user and -i lacking droproot
* Updated JJY reference clock driver from Takao Abe
* [Bug 1071] Log a message and exit before trying to use FD_SET with a
  descriptor larger than FD_SETSIZE, which will corrupt memory
* On corruption of the iface list head in add_interface, log and exit

---
(4.2.4p7-RC5) 2009/05/02 Released by Harlan Stenn <stenn@ntp.org>

* [Bug 1172] 4.2.4p7-RC{3,4} fail to build on linux.
* flock-build script unportable 'set -m' use removed

---
(4.2.4p7-RC4) 2009/04/29 Released by Harlan Stenn <stenn@ntp.org>

* [Bug 1167] use gcc -Winit-self only if it is understood

---
(4.2.4p7-RC3) 2009/04/22 Released by Harlan Stenn <stenn@ntp.org>

* [Bug 787] Bug fixes for 64-bit time_t on Windows
* [Bug 813] Conditional naming of Event
* [Bug 1147] System errors should be logged to msyslog()
* [Bug 1155] Fix compile problem on Windows with VS2005
* [Bug 1156] lock_thread_to_processor() should be declared in header
* [Bug 1157] quiet OpenSSL warnings, clean up configure.ac
* [Bug 1158] support for aix6.1
* [Bug 1160] MacOS X is like BSD regarding F_SETOWN

---
(4.2.4p7-RC2) 2009/04/09 Released by Harlan Stenn <stenn@ntp.org>

* [Sec 1144] limited buffer overflow in ntpq.  CVE-2009-0159
* [Sec 1149] use SO_EXCLUSIVEADDRUSE on Windows

---
(4.2.4p7-RC1) 2009/03/30 Released by Harlan Stenn <stenn@ntp.org>

* [Bug 1131] UDP sockets should not use SIGPOLL on Solaris.
* build system email address cleanup
* [Bug 774] parsesolaris.c does not compile under the new Solaris
* [Bug 873] Windows serial refclock proper TTY line discipline emulation
* [Bug 1014] Enable building with VC9 (in Visual Studio 2008,
  Visual C++ 2008, or SDK)
* [Bug 1117] Deferred interface binding under Windows works only correctly
  if FORCE_DNSRETRY is defined
* [BUG 1124] Lock QueryPerformanceCounter() client threads to same CPU
* DPRINTF macro made safer, always evaluates to a statement and will not
  misassociate an else which follows the macro.

---
(4.2.4p6) 2009/01/08 Released by Harlan Stenn <stenn@ntp.org>

* [Bug 1113] Fixed build errors with recent versions of openSSL.
* [Sec 1111] Fix incorrect check of EVP_VerifyFinal()'s return value.
* Update the copyright year.

---
(4.2.4p5) 2008/08/17 Released by Harlan Stenn <stenn@ntp.org>

* [BUG 1051] Month off by one in leap second message written to clockstats
  file fixed.
* [Bug 450] Windows only: Under original Windows NT we must not discard the
  wildcard socket to workaround a bug in NT's getsockname().
* [Bug 1038] Built-in getpass() function also prompts for password if
  not built with DEBUG.
* [Bug 841] Obsolete the "dynamic" keyword and make deferred binding
  to local interfaces the default.
  Emit a warning if that keyword is used for configuration.
* [Bug 959] Refclock on Windows not properly releasing recvbuffs.
* [Bug 993] Fix memory leak when fetching system messages.
* much cleanup, fixes, and changes from Dave Mills.
* ntp_control.c: LEAPTAB is a filestamp, not an unsigned.  From Dave Mills.
* ntp_config.c: ntp_minpoll fixes from Dave Mills.
* ntp-keygen updates from Dave Mills.
* refresh epoch, throttle, and leap cleanup from Dave Mills.
* Documentation cleanup from Dave Mills.
* [Bug 918] Only use a native md5.h if MD5Init() is available.
* [Bug 979] Provide ntptimeval if it is not otherwise present.
* [Bug 634] Re-instantiate syslog() and logfiles after the daemon fork.
* [Bug 952] Use md5 code with a friendlier license.
* [Bug 977] Fix mismatching #ifdefs for builds without IPv6.
* [Bug 830] Fix the checking order of the interface options.
* Clean up the logfile/syslog setup.
* [Bug 970] Lose obsolete -g flag to ntp-keygen.
* The -e flag to ntp-keygen can write GQ keys now, too.
* ntp_proto.c: sys_survivors and hpoll cleanup from Dave Mills.
* ntp_loopfilter.c: sys_poll cleanup from Dave Mills.
* refclock_wwv.c: maximum-likelihood digit and DSYNC fixes from Dave Mills.
* [Bug 967] preemptable associations are lost forever on a step.
* ntp_config.c: [CID 48] missing "else" clause.
* [Bug 833] ntpq config keyword is quote-mark unfriendly.
* Rename the ntpq "config" keyword to ":config".
* Dave Mills shifted some orphan processing.
* Fix typos in the [Bug 963] patch.
* bootstrap: squawk if genver fails.  Use -f with cp in case Dave does a chown.
* Remove obsolete simulator command-line options.
* ntp_request.c: [CID 36] zero sin_zero.
* [Bug 963] get_systime() is too noisy.
* [Bug 960] spurious syslog:crypto_setup:spurious crypto command
* [Bug 964] Change *-*-linux* to *-*-*linux* to allow for uclinux.
* Changes from Dave Mills:
  - ntp_util.c: cleanup.
  - ntp_timer.c: watch the non-burst packet rate.
  - ntp_request.c: cleanup.
  - ntp_restrict.c: RES_LIMITED cleanup.
  - ntp_proto.c: RES_LIMITED, rate bucktes, counters, overall cleanup.
  - ntp_peer.c: disallow peer_unconfig().
  - ntp_monitor.c: RES_LIMITED cleanup.
  - ntp_loopfilter.c: poll interval cleanup.
  - ntp_crypto.c: volley -> retry.  Cleanup TAI leap message.
  - ntp_config: average and minimum are ^2 values.
  - ntpdc: unknownversion is really "declined", not "bad version".
  - Packet retry cleanup.
* [Bug 961] refclock_tpro.c:tpro_poll() calls refclock_receive() twice.
* [Bug 957] Windows only: Let command line parameters from the Windows SCM GUI
  override the standard parameters from the ImagePath registry key.
* Added HAVE_INT32_T to the Windows config.h to avoid duplicate definitions.
* Work around a VPATH difference in FreeBSD's 'make' command.
* Update bugreport URL.
* Update -I documentation.
* [Bug 713] Fix bug reporting information.
* A bug in the application of the negative-sawtooth for 12 channel receivers.
* The removal of unneeded startup code used for the original LinuxPPS, it now
  conforms to the PPSAPI and does not need special code.
* ntp-keygen.c: Coverity fixes [CID 33,47].
* Volley cleanup from Dave Mills.
* Fuzz cleanup from Dave Mills.
* [Bug 861] Leap second cleanups from Dave Mills.
* ntpsim.c: add missing protypes and fix [CID 34], a nit.
* Upgraded bison at UDel.
* Update br-flock and flock-build machine lists.
* [Bug 752] QoS: add parse/config handling code.
* Fix the #include order in tickadj.c for picky machines.
* [Bug 752] QoS: On some systems, netinet/ip.h needs netinet/ip_systm.h.
* [Bug 752] Update the QoS tagging (code only - configuration to follow).
* Orphan mode and other protocol cleanup from Dave Mills.
* Documentation cleanup from Dave Mills.
* [Bug 940] ntp-keygen uses -v.  Disallow it as a shortcut for --version.
* more cleanup to ntp_lineeditlibs.m4.
* Documentation updates from Dave Mills.
* -ledit cleanup for ntpdc and ntpq.
* Association and other cleanup from Dave Mills.
* NTP_UNREACH changes from Dave Mills.
* Fix the readline history test.
* [Bug 931] Require -lreadline to be asked for explicitly.
* [Bug 764] When looking for -lreadline support, also try using -lncurses.
* [Bug 909] Fix int32_t errors for ntohl().
* [Bug 376/214] Enhancements to support multiple if names and IP addresses.
* [Bug 929] int32_t is undefined on Windows.  Casting wrong.
* [Bug 928] readlink missing braces.
* [Bug 788] Update macros to support VS 2005.
* ntpd/ntp_timer.c: add missing sys_tai parameter for debug printf
* [Bug 917] config parse leaves files open
* [Bug 912] detect conflicting enable/disable configuration on interfaces
  sharing an IP address
* [Bug 771] compare scopeid if available for IPv6 addresses
* Lose obsolete crypto subcommands (Dave Mills).
* WWV is an HF source, not an LF source (Dave Mills).
* [Bug 899] Only show -i/--jaildir -u/--user options if we HAVE_DROPROOT.
* [Bug 916] 'cryptosw' is undefined if built without OpenSSL.
* [Bug 891] 'restrict' config file keyword does not work (partial fix).
* [Bug 890] the crypto command seems to be required now.
* [Bug 915] ntpd cores during processing of x509 certificates.
* Crypto lint cleanup from Dave Mills.
* [Bug 897] Check RAND_status() - we may not need a .rnd file.
* Crypto cleanup from Dave Mills.
* [Bug 911] Fix error message in cmd_args.c.
* [Bug 895] Log assertion failures via syslog(), not stderr.
* Documentation updates from Dave Mills.
* Crypto cleanup from Dave Mills.
* [Bug 905] ntp_crypto.c fails to compile without -DDEBUG.
* Avoid double peer stats logging.
* ntp-keygen cleanup from Dave Mills.
* libopts needs to be built after ElectricFence.
* [Bug 894] Initialize keysdir before calling crypto_setup().
* Calysto cleanup for ntpq.
* ntp-keygen -i takes an arg.
* Cleanup and fixes from Dave Mills.
* [Bug 887] Fix error in ntp_types.h (for sizeof int != 4).
* Bug 880 bug fixes for Windows build
* Improve Calysto support.
* The "revoke" parameter is a crypto command.
* The driftfile wander threshold is a real number.
* [Bug 850] Fix the wander threshold parameter on the driftfile command.
* ntp_io.c: Dead code cleanup - Coverity View 19.
* Leap file related cleanup from Dave Mills.
* ntp_peer.c: Set peer->srcadr before (not after) calling set_peerdstadr().
* Initialize offset in leap_file() - Coverity View 17.
* Use the correct stratum on KISS codes.
* Fuzz bits cleanup.
* Show more digits in some debug printf's.
* Use drift_file_sw internally to control writing the drift file.
* Implement the wander_threshold option for the driftfile config keyword.
* reformat ntp_control.c; do not use c++ // comments.
* [Bug 629] Undo bug #629 fixes as they cause more problems than were  being
  solved
* Changes from Dave Mills: in/out-bound data rates, leapsecond cleanup,
  driftfile write cleanup, packet buffer length checks, documentation updates.
* More assertion checks and malloc()->emalloc(), courtesy of Calysto.
* [Bug 864] Place ntpd service in maintenance mode if using SMF on Solaris
* [Bug 862] includefile nesting; preserve phonelist on reconfig.
* [Bug 604] ntpd regularly dies on linux/alpha.
* more leap second infrastructure fixes from Dave Mills.
* [Bug 858] recent leapfile changes broke non-OpenSSL builds.
* Use emalloc() instead of malloc() in refclock_datum.c (Calysto).
* Start using 'design by contract' assertions.
* [Bug 767] Fast sync to refclocks wanted.
* Allow null driftfile.
* Use YYERROR_VERBOSE for the new parser, and fix related BUILT_SOURCES.
* [Bug 629] changes to ensure broadcast works including on wildcard addresses
* [Bug 853] get_node() must return a pointer to maximally-aligned memory.
* Initial leap file fixes from Dave Mills.
* [Bug 858] Recent leapfile changes broke without OPENSSL.
* Use a char for DIR_SEP, not a string.
* [Bug 850] driftfile parsing changes.
* driftfile maintenance changes from Dave Mills.  Use clock_phi instead of
  stats_write_tolerance.
* [Bug 828] refid string not being parsed correctly.
* [Bug 846] Correct includefile parsing.
* [Bug 827] New parsing code does not handle "fudge" correctly.
* Enable debugging capability in the config parser.
* [Bug 839] Crypto password not read from ntp.conf.
* Have autogen produce writable output files.
* [Bug 825] Correct logconfig -/+ keyword processing.
* [Bug 828] Correct parsing of " delimited strings.
* Cleanup FILE * usage after fclose() in ntp_filegen.c.
* [Bug 843] Windows Completion port code was incorrectly merged from -stable.
* [Bug 840] do fudge configuration AFTER peers (thus refclocks) have been
  configured.
* [Bug 824] Added new parser modules to the Windows project file.
* [Bug 832] Add libisc/log.c headers to the distribution.
* [Bug 808] Only write the drift file if we are in state 4.
* Initial import of libisc/log.c and friends.
* [Bug 826] Fix redefinition of PI.
* [Bug 825] ntp_scanner.c needs to #include <config.h> .
* [Bug 824] New parser code has some build problems with the SIM code.
* [Bug 817] Use longnames for setting ntp variables on the command-line;
  Allowing '-v' with and without an arg to disambiguate usage is error-prone.
* [Bug 822] set progname once, early.
* [Bug 819] remove erroneous #if 0 in Windows completion port code.
* The new config code missed an #ifdef for building without refclocks.
* Distribute some files needed by the new config parsing code.
* [Bug 819] Timeout for WaitForMultipleObjects was 500ms instead of INFINITE
* Use autogen 5.9.1.
* Fix clktest command-line arg processing.'
* Audio documentation updates from Dave Mills.
* New config file parsing code, from Sachin Kamboj.
* fuzz bit cleanup from Dave Mills.
* replay cleanup from Dave Mills.
* [Bug 542] Tolerate missing directory separator at EO statsdir.
* [Bug 812] ntpd should drop supplementary groups.
* [Bug 815] Fix warning compiling 4.2.5p22 under Windows with VC6.
* [Bug 740] Fix kernel/daemon startup drift anomaly.
* refclock_wwv.c fixes from Dave Mills.
* [Bug 810] Fix ntp-keygen documentation.
* [Bug 787] Bug fixes for 64-bit time_t on Windows.
* [Bug 796] Clean up duplicate #defines in ntp_control.c.
* [Bug 569] Use the correct precision for the Leitch CSD-5300.
* [Bug 795] Moved declaration of variable to top of function.
* [Bug 798] ntpq [p typo crashes ntpq/ntpdc.
* [Bug 786] Fix refclock_bancomm.c on Solaris.
* [Bug 774] parsesolaris.c does not compile under the new Solaris.
* [Bug 782] Remove P() macros from Windows files.
* [Bug 778] ntpd fails to lock with drift=+500 when started with drift=-500.
* [Bug 592] Trimble Thunderbolt GPS support.
* IRIG, CHU, WWV, WWVB refclock improvements from Dave Mills.
* [Bug 757] Lose ULONG_CONST().
* [Bug 756] Require ANSI C (function prototypes).
* codec (audio) and ICOM changes from Dave Mills.

---

* [Bug 450] Windows only: Under original Windows NT we must not discard the
  wildcard socket to workaround a bug in NT's getsockname().
* [Bug 1038] Built-in getpass() function also prompts for password if
  not built with DEBUG.
* [Bug 841] Obsolete the "dynamic" keyword and make deferred binding
  to local interfaces the default.
  Emit a warning if that keyword is used for configuration.
* [Bug 959] Refclock on Windows not properly releasing recvbuffs.
* [Bug 993] Fix memory leak when fetching system messages.
* [Bug 987] Wake up the resolver thread/process when a new interface has
  become available.
* Correctly apply negative-sawtooth for oncore 12 channel receiver.
* Startup code for original LinuxPPS removed.  LinuxPPS now conforms to
  the PPSAPI.
* [Bug 1000] allow implicit receive buffer allocation for Windows.
  fixes startup for windows systems with many interfaces.
  reduces dropped packets on network bursts.
  additionally fix timer() starvation during high load.
* [Bug 990] drop minimum time restriction for interface update interval.
* [Bug 977] Fix mismatching #ifdefs for builds without IPv6.
* Update the copyright year.
* Build system cleanup (make autogen-generated files writable).
* [Bug 957] Windows only: Let command line parameters from the Windows SCM GUI
  override the standard parameters from the ImagePath registry key.
* Fixes for ntpdate:
* [Bug 532] nptdate timeout is too long if several servers are supplied.
* [Bug 698] timeBeginPeriod is called without timeEndPeriod in some NTP tools.
* [Bug 857] ntpdate debug mode adjusts system clock when it shouldn't.
* [Bug 908] ntpdate crashes sometimes.
* [Bug 982] ntpdate(and ntptimeset) buffer overrun if HAVE_POLL_H isn't set
  (dup of 908).
* [Bug 997] ntpdate buffer too small and unsafe.
* ntpdate.c: Under Windows check whether NTP port in use under same conditions
  as under other OSs.
* ntpdate.c: Fixed some typos and indents (tabs/spaces).

(4.2.4p4) Released by Harlan Stenn <stenn@ntp.org>

* [Bug 902] Fix problems with the -6 flag.
* Updated include/copyright.def (owner and year).
* [Bug 878] Avoid ntpdc use of refid value as unterminated string.
* [Bug 881] Corrected display of pll offset on 64bit systems.
* [Bug 886] Corrected sign handling on 64bit in ntpdc loopinfo command.
* [Bug 889] avoid malloc() interrupted by SIGIO risk
* ntpd/refclock_parse.c: cleanup shutdown while the file descriptor is still
  open.
* [Bug 885] use emalloc() to get a message at the end of the memory
  unsigned types cannot be less than 0
  default_ai_family is a short
  lose trailing , from enum list
  clarify ntp_restrict.c for easier automated analysis
* [Bug 884] don't access recv buffers after having them passed to the free
  list.
* [Bug 882] allow loopback interfaces to share addresses with other
  interfaces.

---
(4.2.4p3) Released by Harlan Stenn <stenn@ntp.org>

* [Bug 863] unable to stop ntpd on Windows as the handle reference for events
  changed

---
(4.2.4p2) Released by Harlan Stenn <stenn@ntp.org>

* [Bug 854] Broadcast address was not correctly set for interface addresses
* [Bug 829] reduce syslog noise, while there fix Enabled/Disable logging
  to reflect the actual configuration.
* [Bug 795] Moved declaration of variable to top of function.
* [Bug 789] Fix multicast client crypto authentication and make sure arriving
  multicast packets do not disturb the autokey dance.
* [Bug 785] improve handling of multicast interfaces
  (multicast routers still need to run a multicast routing software/daemon)
* ntpd/refclock_parse.c: cleanup shutdown while the file descriptor is still
  open.
* [Bug 885] use emalloc() to get a message at the end of the memory
  unsigned types cannot be less than 0
  default_ai_family is a short
  lose trailing , from enum list
* [Bug 884] don't access recv buffers after having them passed to the free list.
* [Bug 882] allow loopback interfaces to share addresses with other interfaces.
* [Bug 527] Don't write from source address length to wrong location
* Upgraded autogen and libopts.
* [Bug 811] ntpd should not read a .ntprc file.

---
(4.2.4p1) (skipped)

---
(4.2.4p0) Released by Harlan Stenn <stenn@ntp.org>

* [Bug 793] Update Hans Lambermont's email address in ntpsweep.
* [Bug 776] Remove unimplemented "rate" flag from ntpdate.
* [Bug 586] Avoid lookups if AI_NUMERICHOST is set.
* [Bug 770] Fix numeric parameters to ntp-keygen (Alain Guibert).
* [Bug 768] Fix io_setbclient() error message.
* [Bug 765] Use net_bind_service capability on linux.
* [Bug 760] The background resolver must be aware of the 'dynamic' keyword.
* [Bug 753] make union timestamp anonymous (Philip Prindeville).
* confopt.html: move description for "dynamic" keyword into the right section.
* pick the right type for the recv*() length argument.

---
(4.2.4) Released by Harlan Stenn <stenn@ntp.org>

* monopt.html fixes from Dave Mills.
* [Bug 452] Do not report kernel PLL/FLL flips.
* [Bug 746] Expert mouseCLOCK USB v2.0 support added.'
* driver8.html updates.
* [Bug 747] Drop <NOBR> tags from ntpdc.html.
* sntp now uses the returned precision to control decimal places.
* sntp -u will use an unprivileged port for its queries.
* [Bug 741] "burst" doesn't work with !unfit peers.
* [Bug 735] Fix a make/gmake VPATH issue on Solaris.
* [Bug 739] ntpd -x should not take an argument.
* [Bug 737] Some systems need help providing struct iovec.
* [Bug 717] Fix libopts compile problem.
* [Bug 728] parse documentation fixes.
* [Bug 734] setsockopt(..., IP_MULTICAST_IF, ...) fails on 64-bit platforms.
* [Bug 732] C-DEX JST2000 patch from Hideo Kuramatsu.
* [Bug 721] check for __ss_family and __ss_len separately.
* [Bug 666] ntpq opeers displays jitter rather than dispersion.
* [Bug 718] Use the recommended type for the saddrlen arg to getsockname().
* [Bug 715] Fix a multicast issue under Linux.
* [Bug 690] Fix a Windows DNS lookup buffer overflow.
* [Bug 670] Resolved a Windows issue with the dynamic interface rescan code.
* K&R C support is being deprecated.
* [Bug 714] ntpq -p should conflict with -i, not -c.
* WWV refclock improvements from Dave Mills.
* [Bug 708] Use thread affinity only for the clock interpolation thread.
* [Bug 706] ntpd can be running several times in parallel.
* [Bug 704] Documentation typos.
* [Bug 701] coverity: NULL dereference in ntp_peer.c
* [Bug 695] libopts does not protect against macro collisions.
* [Bug 693] __adjtimex is independent of ntp_{adj,get}time.
* [Bug 692] sys_limitrejected was not being incremented.
* [Bug 691] restrictions() assumption not always valid.
* [Bug 689] Deprecate HEATH GC-1001 II; the driver never worked.
* [Bug 688] Fix documentation typos.
* [Bug 686] Handle leap seconds better under Windows.
* [Bug 685] Use the Windows multimedia timer.
* [Bug 684] Only allow debug options if debugging is enabled.
* [Bug 683] Use the right version string.
* [Bug 680] Fix the generated version string on Windows.
* [Bug 678] Use the correct size for control messages.
* [Bug 677] Do not check uint_t in configure.ac.
* [Bug 676] Use the right value for msg_namelen.
* [Bug 675] Make sure ntpd builds without debugging.
* [Bug 672] Fix cross-platform structure padding/size differences.
* [Bug 660] New TIMESTAMP code fails tp build on Solaris Express.
* [Bug 659] libopts does not build under Windows.
* [Bug 658] HP-UX with cc needs -Wp,-H8166 in CFLAGS.
* [Bug 656] ntpdate doesn't work with multicast address.
* [Bug 638] STREAMS_TLI is deprecated - remove it.
* [Bug 635] Fix tOptions definition.
* [Bug 628] Fallback to ntp discipline not working for large offsets.
* [Bug 622] Dynamic interface tracking for ntpd.
* [Bug 603] Don't link with libelf if it's not needed.
* [Bug 523] ntpd service under Windows does't shut down properly.
* [Bug 500] sntp should always be built.
* [Bug 479] Fix the -P option.
* [Bug 421] Support the bc637PCI-U card.
* [Bug 342] Deprecate broken TRAK refclock driver.
* [Bug 340] Deprecate broken MSF EES refclock driver.
* [Bug 153] Don't do DNS lookups on address masks.
* [Bug 143] Fix interrupted system call on HP-UX.
* [Bug 42] Distribution tarballs should be signed.
* Support separate PPS devices for PARSE refclocks.
* [Bug 637, 51?] Dynamic interface scanning can now be done.
* Options processing now uses GNU AutoGen.

---
(4.2.2p4) Released by Harlan Stenn <stenn@ntp.org>

* [Bug 710] compat getnameinfo() has off-by-one error
* [Bug 690] Buffer overflow in Windows when doing DNS Lookups

---
(4.2.2p3) Released by Harlan Stenn <stenn@ntp.org>

* Make the ChangeLog file cleaner and easier to read
* [Bug 601] ntpq's decodeint uses an extra level of indirection
* [Bug 657] Different OSes need different sized args for IP_MULTICAST_LOOP
* release engineering/build changes
* Documentation fixes
* Get sntp working under AIX-5

---
(4.2.2p2) (broken)

* Get sntp working under AIX-5

---
(4.2.2p1)

* [Bug 661] Use environment variable to specify the base path to openssl.
* Resolve an ambiguity in the copyright notice
* Added some new documentation files
* URL cleanup in the documentation
* [Bug 657]: IP_MULTICAST_LOOP uses a u_char value/size
* quiet gcc4 complaints
* more Coverity fixes
* [Bug 614] manage file descriptors better
* [Bug 632] update kernel PPS offsets when PPS offset is re-configured
* [Bug 637] Ignore UP in*addr_any interfaces
* [Bug 633] Avoid writing files in srcdir
* release engineering/build changes

---
(4.2.2)

* SNTP
* Many bugfixes
* Implements the current "goal state" of NTPv4
* Autokey improvements
* Much better IPv6 support
* [Bug 360] ntpd loses handles with LAN connection disabled.
* [Bug 239] Fix intermittent autokey failure with multicast clients.
* Rewrite of the multicast code
* New version numbering scheme

---
(4.2.0)

* More stuff than I have time to document
* IPv6 support
* Bugfixes
* call-gap filtering
* wwv and chu refclock improvements
* OpenSSL integration

---
(4.1.2)

* clock state machine bugfix
* Lose the source port check on incoming packets
* (x)ntpdc compatibility patch
* Virtual IP improvements
* ntp_loopfilter fixes and improvements
* ntpdc improvements
* GOES refclock fix
* JJY driver
* Jupiter refclock fixes
* Neoclock4X refclock fixes
* AIX 5 port
* bsdi port fixes
* Cray unicos port upgrade
* HP MPE/iX port
* Win/NT port upgrade
* Dynix PTX port fixes
* Document conversion from CVS to BK
* readline support for ntpq

---
(4.1.0)

* CERT problem fixed (99k23)

* Huff-n-Puff filter
* Preparation for OpenSSL support
* Resolver changes/improvements are not backward compatible with mode 7
  requests (which are implementation-specific anyway)
* leap second stuff
* manycast should work now
* ntp-genkeys does new good things.
* scripts/ntp-close
* PPS cleanup and improvements
* readline support for ntpdc
* Crypto/authentication rewrite
* WINNT builds with MD5 by default
* WINNT no longer requires Perl for building with Visual C++ 6.0
* algorithmic improvements, bugfixes
* Solaris dosynctodr info update
* html/pic/* is *lots* smaller
* New/updated drivers: Forum Graphic GPS, WWV/H, Heath GC-100 II, HOPF
  serial and PCI, ONCORE, ulink331
* Rewrite of the audio drivers

---
(4.0.99)

* Driver updates: CHU, DCF, GPS/VME, Oncore, PCF, Ulink, WWVB, burst
  If you use the ONCORE driver with a HARDPPS kernel module,
  you *must* have a properly specified:
	pps <filename> [assert/clear] [hardpps]
  line in the /etc/ntp.conf file.
* PARSE cleanup
* PPS cleanup
* ntpd, ntpq, ntpdate cleanup and fixes
* NT port improvements
* AIX, BSDI, DEC OSF, FreeBSD, NetBSD, Reliant, SCO, Solaris port improvements

---
(4.0.98)

* Solaris kernel FLL bug is fixed in 106541-07
* Bug/lint cleanup
* PPS cleanup
* ReliantUNIX patches
* NetInfo support
* Ultralink driver
* Trimble OEM Ace-II support
* DCF77 power choices
* Oncore improvements

---
(4.0.97)

* NT patches
* AIX,SunOS,IRIX portability
* NeXT portability
* ntptimeset utility added
* cygwin portability patches

---
(4.0.96)

* -lnsl, -lsocket, -lgen configuration patches
* Y2K patches from AT&T
* Linux portability cruft

---
(4.0.95)

* NT port cleanup/replacement
* a few portability fixes
* VARITEXT Parse clock added

---
(4.0.94)

* PPS updates (including ntp.config options)
* Lose the old DES stuff in favor of the (optional) RSAREF stuff
* html cleanup/updates
* numerous drivers cleaned up
* numerous portability patches and code cleanup

---
(4.0.93)

* Oncore refclock needs PPS or one of two ioctls.
* Don't make ntptime under Linux.  It doesn't compile for too many folks.
* Autokey cleanup
* ReliantUnix patches
* html cleanup
* tickadj cleanup
* PARSE cleanup
* IRIX -n32 cleanup
* byte order cleanup
* ntptrace improvements and patches
* ntpdc improvements and patches
* PPS cleanup
* mx4200 cleanup
* New clock state machine
* SCO cleanup
* Skip alias interfaces

---
(4.0.92)

* chronolog and dumbclock refclocks
* SCO updates
* Cleanup/bugfixes
* Y2K patches
* Updated palisade driver
* Plug memory leak
* wharton kernel clock
* Oncore clock upgrades
* NMEA clock improvements
* PPS improvements
* AIX portability patches

---
(4.0.91)

* New ONCORE driver
* New MX4200 driver
* Palisade improvements
* config file bugfixes and problem reporting
* autoconf upgrade and cleanup
* HP-UX, IRIX lint cleanup
* AIX portability patches
* NT cleanup

---
(4.0.90)

* Nanoseconds
* New palisade driver
* New Oncore driver

---
(4.0.73)

* README.hackers added
* PARSE driver is working again
* Solaris 2.6 has nasty kernel bugs.  DO NOT enable pll!
* DES is out of the distribution.

---
(4.0.72)

* K&R C compiling should work again.
* IRIG patches.
* MX4200 driver patches.
* Jupiter driver added.
* Palisade driver added.  Needs work (ANSI, ntoh/hton, sizeof double, ???)<|MERGE_RESOLUTION|>--- conflicted
+++ resolved
@@ -1,5 +1,3 @@
-<<<<<<< HEAD
-=======
 (4.3.23) 2015/04/29 Released by Harlan Stenn <stenn@ntp.org>
 Below are from 4.2.8p3:
 * [Bug 2805] ntpd fails to join multicast group.
@@ -42,7 +40,6 @@
   Various improvements, see http://bugs.ntp.org/2808 for details.
   Changed libjsmn to a more recent version.
 * [Bug 2810] refclock_shm.c memory barrier code needs tweaks for QNX.
->>>>>>> ca699f8e
 (4.3.14) 2015/04/07 Released by Harlan Stenn <stenn@ntp.org>
 Below are from 4.2.8p2:
 * [Sec 2779] ntpd accepts unauthenticated packets with symmetric key crypto.
@@ -224,7 +221,6 @@
 * [Sec 2779] ntpd accepts unauthenticated packets with symmetric key crypto.
 * [Sec 2781] Authentication doesn't protect symmetric associations against
   DoS attacks.
-* [Bug 2782] Refactor refclock_shm.c, add memory barrier protection.
 * [Bug 2783] Quiet autoconf warnings about missing AC_LANG_SOURCE.
 * [Bug 2784] Fix for 2782 uses clock_gettime() instead of get_ostime().
 * [Bug 2789] Quiet compiler warnings from libevent.
