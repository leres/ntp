<<<<<<< HEAD
* Include (4.2.6p1) - [Bug 1474] ntp_keygen LCRYPTO after libntp.a.
* Include (4.2.6p1) - Remove arlib.
=======
* Include (4.2.6p1-RC4) - [Bug 1474] ntp_keygen needs LCRYPTO after libntp.a.
>>>>>>> 0ebfe524
(4.2.7p15) 2010/02/03 Released by Harlan Stenn <stenn@ntp.org>
* Include (4.2.6p1) - [Bug 1455] ntpd does not try /etc/ntp.audio.
* Include (4.2.6p1) - Convert many sprintf() calls to snprintf(), also
  strcpy(), strcat().
* Include (4.2.6p1) - Fix widely cut-n-pasted bug in refclock shutdown
  after failed start.
* Include (4.2.6p1) - Remove some dead code checking for emalloc()
  returning NULL.
(4.2.7p14) 2010/02/02 Released by Harlan Stenn <stenn@ntp.org>
* [Bug 1338] ntpq displays incorrect association type codes.
* [Bug 1469] u_int32, int32 changes broke HP-UX 10.20 build.
* Include (4.2.6p1) - [Bug 1470] "make distdir" compiles keyword-gen.
* [Bug 1471] CID 120 CID 121 CID 122 is_ip_address() uninit family.
* [Bug 1472] CID 116 CID 117 minor warnings in new DNS code.
* Include (4.2.6p1) - [Bug 1473] "make distcheck" version.m4 error.
(4.2.7p13) 2010/01/31 Released by Harlan Stenn <stenn@ntp.org>
* Include (4.2.6p1) - [Bug 1467] Fix bogus rebuild of sntp/sntp.html.
(4.2.7p12) 2010/01/30 Released by Harlan Stenn <stenn@ntp.org>
* [Bug 1468] 'make install' broken for root on default NFS mount.
(4.2.7p11) 2010/01/28 Released by Harlan Stenn <stenn@ntp.org>
* [Bug 47] Debugging and logging do not work after a fork.
* [Bug 1010] getaddrinfo() could block and thus should not be called by
  the main thread/process.
* New async DNS resolver in ntpd allows nonblocking queries anytime,
  instead of only once at startup.
(4.2.7p10) 2010/01/24 Released by Harlan Stenn <stenn@ntp.org>
* [Bug 1140] Clean up debug.html, decode.html, and ntpq.html.
* Include (4.2.6p1-RC3) - Use TZ=UTC instead of TZ= when calling date in
  scripts/mkver.in .
* Include (4.2.6p1-RC3) - [Bug 1448] Some macros not correctly conditionally
  or absolutely defined on Windows.
* Include (4.2.6p1-RC3) - [Bug 1449] ntpsim.h in ntp_config.c should be used
  conditionally.
* Include (4.2.6p1-RC3) - [Bug 1450] Option to exclude warnings not
  unconditionally defined on Windows.
(4.2.7p9) 2010/01/13 Released by Harlan Stenn <stenn@ntp.org>
(4.2.7p8) 2010/01/12 Released by Harlan Stenn <stenn@ntp.org>
* [Bug 702] ntpd service logic should use libopts to examine cmdline.
* Include (4.2.6p1-RC3) - [Bug 1451] sntp leaks KoD entry updating.
* Include (4.2.6p1-RC3) - [Bug 1453] Use $CC in config.cache filename.
(4.2.7p7) 2009/12/30 Released by Harlan Stenn <stenn@ntp.org>
* [Bug 620] ntpdc getresponse() esize != *rsize s/b size != *rsize.
* [Bug 1446] 4.2.7p6 requires autogen, missing ntpd.1, *.texi, *.menu.
(4.2.7p6) 2009/12/28 Released by Harlan Stenn <stenn@ntp.org>
* [Bug 1443] Remove unnecessary dependencies on ntp_io.h
* [Bug 1442] Move Windows functions into libntp files
* Include (4.2.6p1-RC3) - [Bug 1127] Check the return of X590_verify().
* Include (4.2.6p1-RC3) - [Bug 1439] .texi gen after binary is linked.
* Include (4.2.6p1-RC3) - [Bug 1440] Update configure.ac to support kfreebsd.
* Include (4.2.6p1-RC3) - [Bug 1445] IRIX does not have -lcap or support
  linux capabilities.
(4.2.7p5) 2009/12/25 Released by Harlan Stenn <stenn@ntp.org>
* Include (4.2.6p1-RC2)
(4.2.7p4) 2009/12/24 Released by Harlan Stenn <stenn@ntp.org>
* [Bug 1429] ntpd -4 option does not reliably force IPv4 resolution.
* [Bug 1431] System headers must come before ntp headers in ntp_intres.c .
(4.2.7p3) 2009/12/22 Released by Harlan Stenn <stenn@ntp.org>
* [Bug 1426] scripts/VersionName needs . on the search path.
* [Bug 1427] quote missing in ./build - shows up on NetBSD.
* [Bug 1428] Use AC_HEADER_RESOLV to fix breaks from resolv.h
(4.2.7p2) 2009/12/20 Released by Harlan Stenn <stenn@ntp.org>
* [Bug 1419] ntpdate, ntpdc, sntp, ntpd ignore configure --bindir.
* [Bug 1421] add util/tg2, a clone of tg that works on Linux, NetBSD, and
  FreeBSD
(4.2.7p1) 2009/12/15 Released by Harlan Stenn <stenn@ntp.org>
* [Bug 1348] ntpd Windows port should wait for sendto() completion.
* [Bug 1413] test OpenSSL headers regarding -Wno-strict-prototypes.
* [Bug 1418] building ntpd/ntpdc/ntpq statically with ssl fails.
(4.2.7p0) 2009/12/13 Released by Harlan Stenn <stenn@ntp.org>
* [Bug 1412] m4/os_cflags.m4 caches results that depend on $CC.
* [Bug 1414] Enable "make distcheck" success with BSD make.
(4.2.7) 2009/12/09 Released by Harlan Stenn <stenn@ntp.org>
* [Bug 1407] configure.ac: recent GNU Make -v does not include "version".
---

* [Bug 1455] ntpd does not try /etc/ntp.audio as documented.
* [Bug 1467] Fix bogus rebuild of sntp/sntp.html
* [Bug 1470] "make distdir" in $srcdir builds keyword-gen, libntp.a.
* [Bug 1473] "make distcheck" before build can't make sntp/version.m4.
* [Bug 1474] ntp_keygen needs LCRYPTO after libntp.a.
* Convert many sprintf() calls to snprintf(), also strcpy(), strcat().
* Fix widely cut-n-pasted bug in refclock shutdown after failed start.
* Remove some dead code checking for emalloc() returning NULL.
* Remove arlib.

---
(4.2.6p1-RC3) 2010/01/24 Released by Harlan Stenn <stenn@ntp.org>

* Use TZ=UTC instead of TZ= when calling date in scripts/mkver.in .
* [Bug 1448] Some macros not correctly conditionally or absolutely defined
  on Windows.
* [Bug 1449] ntpsim.h in ntp_config.c should be used conditionally.
* [Bug 1450] Option to exclude warnings not unconditionally defined on Windows.
* [Bug 1127] Properly check the return of X590_verify() - missed one.
* [Bug 1439] .texi generation must wait until after binary is linked.
* [Bug 1440] Update configure.ac to support kfreebsd.
* [Bug 1445] IRIX does not have -lcap or support linux capabilities.
* [Bug 1451] CID 115: sntp leaks KoD entry when updating existing.
* [Bug 1453] Use $CC in config.cache filename in ./build script.

---
(4.2.6p1-RC2) 2009/12/25 Released by Harlan Stenn <stenn@ntp.org>

* [Bug 1411] Fix status messages in refclock_oncore.c.
* [Bug 1416] MAXDNAME undefined on Solaris 2.6.
* [Bug 1419] ntpdate, ntpdc, sntp, ntpd ignore configure --bindir.
* [Bug 1424] Fix check for rtattr (rtnetlink.h).
* [Bug 1425] unpeer by association ID sets up for duplicate free().
* [Bug 1426] scripts/VersionName needs . on the search path.
* [Bug 1427] quote missing in ./build - shows up on NetBSD.
* [Bug 1428] Use AC_HEADER_RESOLV to fix breaks from resolv.h
* [Bug 1429] ntpd -4 option does not reliably force IPv4 resolution.
* [Bug 1431] System headers must come before ntp headers in ntp_intres.c .
* [Bug 1434] HP-UX 11 ip_mreq undeclared, _HPUX_SOURCE helps some.
* [Bug 1435] sntp: Test for -lresolv using the same tests as in ntp.

---
(4.2.6p1-RC1) 2009/12/20 Released by Harlan Stenn <stenn@ntp.org>

* [Bug 1409] Put refclock_neoclock4x.c under the NTP COPYRIGHT notice.
  This should allow debian and other distros to add this refclock driver
  in further distro releases.
  Detect R2 hardware releases.
* [Bug 1412] m4/os_cflags.m4 caches results that depend on $CC.
* [Bug 1413] test OpenSSL headers regarding -Wno-strict-prototypes.
* [Bug 1414] Enable "make distcheck" success with BSD make.
* [Bug 1415] Fix Mac OS X link problem.
* [Bug 1418] building ntpd/ntpdc/ntpq statically with ssl fails.
* Build infrastructure updates to enable beta releases of ntp-stable.

---
(4.2.6) 2009/12/09 Released by Harlan Stenn <stenn@ntp.org>
* Include (4.2.4p8) - [Sec 1331] DoS with mode 7 packets - CVE-2009-3563.
* [Bug 508] Fixed leap second handling for Windows.
(4.2.5p250-RC) 2009/11/30 Released by Harlan Stenn <stenn@ntp.org>
* sntp documentation updates.
* [Bug 761] internal resolver does not seem to honor -4/-6 qualifiers
* [Bug 1386] Deferred DNS doesn't work on NetBSD
* [Bug 1391] avoid invoking autogen twice for .c and .h files.
* [Bug 1397] shmget() refclock_shm failing because of file mode.
* Pass no_needed to ntp_intres as first part of fixing [Bug 975].
* Add ./configure --enable-force-defer-DNS to help debugging.
(4.2.5p249-RC) 2009/11/28 Released by Harlan Stenn <stenn@ntp.org>
* [Bug 1400] An empty KOD DB file causes sntp to coredump.
* sntp: documentation cleanup.
* sntp: clean up some error messages.
* sntp: Use the precision to control how many offset digits are shown.
* sntp: Show root dispersion.
* Cleanup from the automake/autoconf upgrades.
(4.2.5p248-RC) 2009/11/26 Released by Harlan Stenn <stenn@ntp.org>
* Prepare for the generation of sntp.html.
* Documentation changes from Dave Mills.
* [Bug 1387] Storage leak in ntp_intres (minor).
* [Bug 1389] buffer overflow in refclock_oncore.c
* [Bug 1391] .texi usage text from installed, not built binaries.
* [Bug 1392] intres retries duplicate assocations endlessly.
* Correct *-opts.h dependency so default 'get' action isn't used.
(4.2.5p247-RC) 2009/11/20 Released by Harlan Stenn <stenn@ntp.org>
* [Bug 1142] nodebug builds shed no light on -d, -D option failure.
* [Bug 1179] point out the problem with -i/--jaildir and -u/--user when
  they are disabled by configure.
* [Bug 1308] support systems that lack fork().
* [Bug 1343] sntp doesn't link on Solaris 7, needs -lresolv.
(4.2.5p246-RC) 2009/11/17 Released by Harlan Stenn <stenn@ntp.org>
* Upgrade to autogen-5.10
* [Bug 1378] Unnecessary resetting of peers during interface update.
* [Bug 1382] p245 configure --disable-dependency-tracking won't build.
* [Bug 1384] ntpq :config core dumped with a blank password.
(4.2.5p245-RC) 2009/11/14 Released by Harlan Stenn <stenn@ntp.org>
* Cleanup from Dave Mills.
* [Bug 1343] sntp illegal C does not compile on Solaris 7.
* [Bug 1381] Version .deps generated include file dependencies to allow
  known dependency-breaking changes to force .deps to be cleaned,
  triggered by changing the contents of deps-ver and/or sntp/deps-ver.
(4.2.5p244-RC) 2009/11/12 Released by Harlan Stenn <stenn@ntp.org>
* keygen.html updates from Dave Mills.
* [Bug 1003] ntpdc unconfig command doesn't prompt for keyid.
* [Bug 1376] Enable authenticated ntpq and ntpdc using newly-available
  digest types.
* ntp-keygen, Autokey OpenSSL build vs. run version mismatch is now a
  non-fatal warning.
(4.2.5p243-RC) 2009/11/11 Released by Harlan Stenn <stenn@ntp.org>
* [Bug 1226] Fix deferred DNS lookups.
* new crypto signature cleanup.
(4.2.5p242-RC) 2009/11/10 Released by Harlan Stenn <stenn@ntp.org>
* [Bug 1363] CID 92 clarify fallthrough case in clk_trimtsip.c
* [Bug 1366] ioctl(TIOCSCTTY, 0) fails on NetBSD *[0-2].* > 3.99.7.
* [Bug 1368] typos in libntp --without-crypto case
* [Bug 1371] deferred DNS lookup failing with INFO_ERR_AUTH.
* CID 87 dead code in ntpq.c atoascii().
* Fix authenticated ntpdc, broken in p240.
* Stub out isc/mem.h, shaving 47k from a MIPS ntpd binary.
* Shrink keyword scanner FSM entries from 64 to 32 bits apiece.
* Documention updates from Dave Mills.
* authkeys.c cleanup from Dave Mills.
(4.2.5p241-RC) 2009/11/07 Released by Harlan Stenn <stenn@ntp.org>
* html/authopt.html update from Dave Mills.
* Remove unused file from sntp/Makefile.am's distribution list.
* new crypto signature cleanup.
(4.2.5p240-RC) 2009/11/05 Released by Harlan Stenn <stenn@ntp.org>
* [Bug 1364] clock_gettime() not detected, need -lrt on Debian 5.0.3.
* Provide all of OpenSSL's signature methods for ntp.keys (FIPS 140-2).
(4.2.5p239-RC) 2009/10/30 Released by Harlan Stenn <stenn@ntp.org>
* [Bug 1357] bogus assert from refclock_shm.
* [Bug 1359] Debug message cleanup.
* CID 101: more pointer/array cleanup.
* [Bug 1356] core dump from refclock_nmea when can't open /dev/gpsU.
* [Bug 1358] AIX 4.3 sntp/networking.c IPV6_JOIN_GROUP undeclared.
* CID 101: pointer/array cleanup.
(4.2.5p238-RC) 2009/10/27 Released by Harlan Stenn <stenn@ntp.org>
* Changes from Dave Mills.
* driver4.html updates from Dave Mills.
* [Bug 1252] PPSAPI cleanup on ntpd/refclock_wwvb.c.
* [Bug 1354] libtool error building after bootstrap with Autoconf 2.64.
* Allow NTP_VPATH_HACK configure test to handle newer gmake versions.
* CIDs 94-99 make it more clearly impossible for sock_hash() to return
  a negative number.
* CID 105, 106 ensure ntpdc arrays are not overrun even if callers
  misbehave.
* CID 113 use va_end() in refclock_true.c true_debug().
* Get rid of configure tests for __ss_family and __ss_len when the more
  common ss_family and ss_len are present.
(4.2.5p237-RC) 2009/10/26 Released by Harlan Stenn <stenn@ntp.org>
* [Bug 610] NMEA support for using PPSAPI on a different device.
* [Bug 1238] use only fudge time2 to offset NMEA serial timestamp.
* [Bug 1355] ntp-dev won't compile on OpenBSD 4.6.
(4.2.5p236-RC) 2009/10/22 Released by Harlan Stenn <stenn@ntp.org>
* Cleanup from Dave Mills.
* [Bug 1343] ntpd/ntp_io.c close_fd() does not compile on Solaris 7.
* [Bug 1353] ntpq "rv 0 settimeofday" always shows UNKNOWN on unix.
* Do not attempt to execute built binaries from ntpd/Makefile when
  cross-compiling (keyword-gen and ntpd --saveconfigquit).
* sntp/main.c: Remove duplicate global adr_buf[] (also defined in
  networking.c) which Piotr Grudzinski identified breaking his build.
* Correct in6addr_any test in configure.ac to attempt link too.
(4.2.5p235-RC) 2009/10/18 Released by Harlan Stenn <stenn@ntp.org>
* [Bug 1343] lib/isc build breaks on systems without IPv6 headers.
(4.2.5p234-RC) 2009/10/16 Released by Harlan Stenn <stenn@ntp.org>
* [Bug 1339] redux, use unmodified lib/isc/win32/strerror.c and
  move #define strerror... to a header not used by lib/isc code.
* [Bug 1345] illegal 'grep' option prevents compilation.
* [Bug 1346] keyword scanner broken where char defaults to unsigned.
* [Bug 1347] ntpd/complete.conf missing multicastclient test case.
(4.2.5p233-RC) 2009/10/15 Released by Harlan Stenn <stenn@ntp.org>
* [Bug 1337] cast setsockopt() v4 address pointer to void *.
* [Bug 1342] ignore|drop one IPv6 address on an interface blocks all
  addresses on that interface.
* Documentation cleanup and updates.
(4.2.5p232-RC) 2009/10/14 Released by Harlan Stenn <stenn@ntp.org>
* [Bug 1302] OpenSSL under Windows needs applink support.
* [Bug 1337] fix incorrect args to setsockopt(fd, IP_MULTICAST_IF,...).
* [Bug 1339] Fix Windows-only ntp_strerror() infinite recursion.
* [Bug 1341] NMEA driver requires working PPSAPI #ifdef HAVE_PPSAPI.
* Construct ntpd keyword scanner finite state machine at compile time
  rather than at runtime, shrink entries from 40+ to 8 bytes.
* Update documentation for ntpq --old-rv, saveconfig, saveconfigdir,
  ntpd -I -L and -M, and interface/nic rules. (From Dave Hart)
* [Bug 1337] fix incorrect args to setsockopt(fd, IP_MULTICAST_IF,...)
(4.2.5p231-RC) 2009/10/10 Released by Harlan Stenn <stenn@ntp.org>
* [Bug 1335] Broadcast client degraded by wildcard default change.
(4.2.5p230-RC) 2009/10/09 Released by Harlan Stenn <stenn@ntp.org>
* Start the 4.2.6 Release Candidate cycle.
* Broadcast and transit phase cleanup from Dave Mills.
(4.2.5p229) 2009/10/07 Released by Harlan Stenn <stenn@ntp.org>
* [Bug 1334] ntpsnmpd undefined reference to `ntpqOptions'.
* Change ntpsnmpd/Makefile.am include file order to fix FreeBSD build.
(4.2.5p228) 2009/10/06 Released by Harlan Stenn <stenn@ntp.org>
* Reclaim syntax tree memory after application in ntpd built with
  configure --disable-saveconfig.
* [Bug 1135] ntpq uses sizeof(u_long) where sizeof(u_int32) is meant.
* [Bug 1333] ntpd --interface precedence over --novirtualips lost.
(4.2.5p227) 2009/10/05 Released by Harlan Stenn <stenn@ntp.org>
* [Bug 1135] :config fails with "Server disallowed request"
* [Bug 1330] disallow interface/nic rules when --novirtualips or
  --interface are used.
* [Bug 1332] ntpq -c 'rv 0 variablename' returns extra stuff.
* Add test of ntpd --saveconfigquit fidelity using new complete.conf.
* Documentation updates from Dave Hart/Dave Mills.
(4.2.5p226) 2009/10/04 Released by Harlan Stenn <stenn@ntp.org>
* [Bug 1318] Allow multiple -g options on ntpd command line.
* [Bug 1327] ntpq, ntpdc, ntp-keygen -d & -D should work with configure
  --disable-debugging.
* Add ntpd --saveconfigquit <filename> option for future build-time
  testing of saveconfig fidelity.
* Clockhop and autokey cleanup from Dave Mills.
* Documentation updates from Dave Mills.
(4.2.5p225) 2009/09/30 Released by Harlan Stenn <stenn@ntp.org>
* authopt documentation changes from Dave Mills/Dave Hart.
* [Bug 1324] support bracketed IPv6 numeric addresses for restrict.
(4.2.5p224) 2009/09/29 Released by Harlan Stenn <stenn@ntp.org>
* Clockhop and documentation fixes from Dave Mills.
* Remove "tos maxhop" ntp.conf knob.
(4.2.5p223) 2009/09/28 Released by Harlan Stenn <stenn@ntp.org>
* [Bug 1321] build doesn't work if . isn't on $PATH.
* [Bug 1323] Implement "revoke #" to match documentation, deprecate
  "crypto revoke #".
(4.2.5p222) 2009/09/27 Released by Harlan Stenn <stenn@ntp.org>
* Update libisc code using bind-9.6.1-P1.tar.gz, rearrange our copy to
  mirror the upstream layout (lib/isc/...), and merge in NTP-local
  modifications to libisc.  There is a new procedure to ease future
  libisc merges using a separate "upstream" bk repo.  That will enable
  normal bk pull automerge to handle carrying forward any local changes
  and should enable us to take updated libisc snapshots more often.
* Updated build and flock-build scripts.  flock-build --one is a way
  to perform a flock-build compatible solitary build, handy for a repo
  clone's first build on a machine with autoconf, automake, etc.
* Compiling ntp_parser.y using BSD make correctly places ntp_parser.h
  in the top-level ntpd directory instead of A.*/ntpd.
* bootstrap script updated to remove potentially stale .deps dirs.
* Remove unneeded Makefile.am files from the lib/isc/include tree.
(4.2.5p221) 2009/09/26 Released by Harlan Stenn <stenn@ntp.org>
* [Bug 1316] segfault if refclock_nmea can't open file.
* [Bug 1317] Distribute cvo.sh.
(4.2.5p220) 2009/09/25 Released by Harlan Stenn <stenn@ntp.org>
* Rearrange libisc code to match the upstream layout in BIND.  This is
  step one of two, changing the layout but keeping our existing libisc.
(4.2.5p219) 2009/09/24 Released by Harlan Stenn <stenn@ntp.org>
* [Bug 1315] "interface ignore 0.0.0.0" is ignored.
* add implicit "nic ignore all" rule before any rules from ntp.conf, so
  "nic listen eth0" alone means the same as "-I eth0".
* add wildcard match class for interface/nic rules.
* fix mistaken carryover of prefixlen from one rule to the next.
* Ensure IPv6 localhost address ::1 is included in libisc's Windows IPv6
  address enumeration, allowing ntpq and ntpdc's hardcoding to 127.0.0.1 
  on Windows to end.
(4.2.5p218) 2009/09/21 Released by Harlan Stenn <stenn@ntp.org>
* [Bug 1314] saveconfig emits -4 and -6 on when not given.
* correct parsing and processing of setvar directive.
* highlight location of ntpq :config syntax errors with ^.
* clarify (former) NO_ARG, SINGLE_ARG, MULTIPLE_ARG renaming to
  FOLLBY_TOKEN, FOLLBY_STRING, FOLLBY_STRINGS_TO_EOC.
* parser, saveconfig cleanup to store T_ identifiers in syntax tree.
(4.2.5p217) 2009/09/20 Released by Harlan Stenn <stenn@ntp.org>
* [Bug 1300] reject remote configuration of dangerous items.
(4.2.5p216) 2009/09/19 Released by Harlan Stenn <stenn@ntp.org>
* [Bug 1312] ntpq/ntpdc MD5 passwords truncated to 8 chars on Suns.
* CID 10 missing free(up); in refclock_palisade.c error return, again.
* CID 83 added assertion to demonstrate config_nic_rules() does not
  call strchr(NULL, '/').
(4.2.5p215) 2009/09/18 Released by Harlan Stenn <stenn@ntp.org>
* [Bug 1292] Workaround last VC6 unsigned __int64 kink.
(4.2.5p214) 2009/09/17 Released by Harlan Stenn <stenn@ntp.org>
* [Bug 1303] remove top-level "autokey" directive.
* use "nic listen 192.168.0.0/16" instead of
  "nic listen 192.168.0.0 prefixlen 16".
(4.2.5p213) 2009/09/16 Released by Harlan Stenn <stenn@ntp.org>
* [Bug 1310] fix Thunderbolt mode in refclock_palisade.c
(4.2.5p212) 2009/09/15 Released by Harlan Stenn <stenn@ntp.org>
* [Bug 983] add interface [listen | ignore | drop] ... directive.
* [Bug 1243] MD5auth_setkey zero-fills key from first zero octet.
* [Bug 1295] leftover fix, do not crash on exit in free_config_trap()
  when "trap 1.2.3.4" is used without any further options.
* [Bug 1311] 4.2.5p211 doesn't build in no-debug mode.
* document interface (alias nic) and unpeer.
* Correct syntax error line & column numbers.
* CID 79: kod_init_kod_db() fails to fclose(db_s) in two error paths.
* CID 80: attempt to quiet Coverity false positive re: leaking "reason"
  in main().
* Documentation updates from Dave Mills.
* CID 81: savedconfig leaked in save_config().
* Make the code agree with the spec and the book (Dave Mills).
(4.2.5p211) 2009/09/14 Released by Harlan Stenn <stenn@ntp.org>
* [Bug 663] respect ntpq -c and -p order on command line.
* [Bug 1292] more VC6 unsigned __int64 workarounds.
* [Bug 1296] Added Support for Trimble Acutime Gold.
(4.2.5p210) 2009/09/06 Released by Harlan Stenn <stenn@ntp.org>
* [Bug 1294] Use OPENSSL_INC and OPENSSL_LIB macros for Windows
  and remove unnecessary reference to applink.c for Windows
* [Bug 1295] trap directive options are not optional.
* [Bug 1297] yylex() must always set yylval before returning.
(4.2.5p209) 2009/09/01 Released by Harlan Stenn <stenn@ntp.org>
* [Bug 1290] Fix to use GETTIMEOFDAY macro
* [Bug 1289] Update project files for VC6, VS2003, VS2005, VS 2008
(4.2.5p208) 2009/08/30 Released by Harlan Stenn <stenn@ntp.org>
* [Bug 1293] make configuration dumper ready for release, specifically:
* rename ntpq dumpcfg command to "saveconfig".
* require authentication for saveconfig.
* "restrict ... nomodify" prevents saveconfig and :config.
* "saveconfig ." shorthand to save to startup configuration file.
* support strftime() substitution in saveconfig arg to timestamp
  the output filename, for example "saveconfig %Y%m%d-%H%M%S.conf".
* display saveconfig response message from ntpd in ntpq.
* save output filename in "savedconfig" variable, fetched with ntpq -c
  "rv 0 savedconfig".
* document saveconfig in html/ntpq.html.
* add ./configure --disable-saveconfig to build a smaller ntpd.
* log saveconfig failures and successes to syslog.
(4.2.5p207) 2009/08/29 Released by Harlan Stenn <stenn@ntp.org>
* [Bug 1292] Minor Windows source tweaks for VC6-era SDK headers.
(4.2.5p206) 2009/08/26 Released by Harlan Stenn <stenn@ntp.org>
* accopt.html typo fixes from Dave Mills.
* [Bug 1283] default to remembering KoD in sntp.
* clean up numerous sntp/kod_management.c bugs.
* use all addresses resolved from each DNS name in sntp.
(4.2.5p205) 2009/08/18 Released by Harlan Stenn <stenn@ntp.org>
* accopt.html typo fixes from Dave Mills.
* [Bug 1285] Log ntpq :config/config-from-file events.
* [Bug 1286] dumpcfg omits statsdir, mangles filegen.
(4.2.5p204) 2009/08/17 Released by Harlan Stenn <stenn@ntp.org>
* [Bug 1284] infinite loop in ntpd dumping more than one trustedkey
(4.2.5p203) 2009/08/16 Released by Harlan Stenn <stenn@ntp.org>
* Add ntpq -c dumpcfg, Google Summer of Code project of Max Kuehn
(4.2.5p202) 2009/08/14 Released by Harlan Stenn <stenn@ntp.org>
* install the binary and man page for sntp.
(4.2.5p201) 2009/08/13 Released by Harlan Stenn <stenn@ntp.org>
* sntp: out with the old, in with the new.
(4.2.5p200) 2009/08/12 Released by Harlan Stenn <stenn@ntp.org>
* [Bug 1281] Build ntpd on Windows without big SDK download, burn,
  and install by checking in essentially unchanging messages.mc build
  products to avoid requiring mc.exe, which is not included with VC++
  2008 EE.
(4.2.5p199) 2009/08/09 Released by Harlan Stenn <stenn@ntp.org>
* [Bug 1279] Cleanup for warnings from Veracode static analysis.
(4.2.5p198) 2009/08/03 Released by Harlan Stenn <stenn@ntp.org>
* Upgrade to autogen-5.9.9-pre5.
(4.2.5p197) 2009/07/30 Released by Harlan Stenn <stenn@ntp.org>
* The build script now has . at the end of PATH for config.guess.
(4.2.5p196) 2009/07/29 Released by Harlan Stenn <stenn@ntp.org>
* [Bug 1272] gsoc_sntp IPv6 build problems under HP-UX 10.
* [Bug 1273] CID 10: Palisade leaks unit struct in error path.
* [Bug 1274] CID 67: ensure resolve_hosts() output count and pointers
  are consistent.
* [Bug 1275] CID 45: CID 46: old sntp uses uninitialized guesses[0],
  precs[0].
* [Bug 1276] CID 52: crypto_xmit() may call crypto_alice[23]()
  with NULL peer.
(4.2.5p195) 2009/07/27 Released by Harlan Stenn <stenn@ntp.org>
* cvo.sh: Add support for CentOS, Fedora, Slackware, SuSE, and QNX.
(4.2.5p194) 2009/07/26 Released by Harlan Stenn <stenn@ntp.org>
* Documentation updates from Dave Mills.
* Use scripts/cvo.sh in the build script to get better subdir names.
(4.2.5p193) 2009/07/25 Released by Harlan Stenn <stenn@ntp.org>
* [Bug 1261] CID 34: simulate_server() rbuf.msg_flags uninitialized.
* [Bug 1262] CID 35: xpkt.mac uninitialized in simulate_server().
* [Bug 1263] CID 37: CID 38: CID 40: CID 43: multiple refclocks 
  uninitialized tm_zone (arc, chronolog, dumbclock, pcf).
* [Bug 1264] CID 64: gsoc_sntp on_wire() frees wrong ptr receiving KoD.
* [Bug 1265] CID 65: CID 66: gsoc_sntp on_wire() leaks x_pkt, r_pkt.
* [Bug 1266] CID 39: datum_pts_start() uninitialized arg.c_ospeed.
* [Bug 1267] CID 44: old sntp handle_saving() writes stack garbage to
  file when clearing.
* [Bug 1268] CID 63: resolve_hosts() leaks error message buffer.
* [Bug 1269] CID 74: use assertion to ensure move_fd() does not return
  negative descriptors.
* [Bug 1270] CID 70: gsoc_sntp recv_bcst_data mdevadr.ipv6mr_interface
  uninitialized.
(4.2.5p192) 2009/07/24 Released by Harlan Stenn <stenn@ntp.org>
* [Bug 965] CID 42: ss_family uninitialized.
* [Bug 1250] CID 53: kod_init_kod_db() overruns kod_db malloc'd buffer.
* [Bug 1251] CID 68: search_entry() mishandles dst argument.
* [Bug 1252] CID 32: Quiet Coverity warning with assertion.
* [Bug 1253] CID 50: gsoc_sntp/crypto.c auth_init() always returns a 
  list with one entry.
* [Bug 1254] CID 56: tv_to_str() leaks a struct tm each call.
* [Bug 1255] CID 55: pkt_output() leaks a copy of each packet.
* [Bug 1256] CID 51: Coverity doesn't recognize our assertion macros as
  terminal.
* [Bug 1257] CID 57: gsoc_sntp auth_init() fails to fclose(keyfile).
* [Bug 1258] CID 54: gsoc_sntp resolve_hosts() needs simplification.
* [Bug 1259] CID 59: gsoc_sntp recv_bcast_data() fails to free(rdata)
  on error paths.
* [Bug 1260] CID 60: gsoc_sntp recvpkt() fails to free(rdata).
* Updated to AutoGen-5.9.9pre2.
(4.2.5p191) 2009/07/21 Released by Harlan Stenn <stenn@ntp.org>
* Updated to AutoGen-5.9.9pre1.
(4.2.5p190) 2009/07/20 Released by Harlan Stenn <stenn@ntp.org>
* Updated to AutoGen-5.9.8.
* [Bug 1248] RES_MSSNTP typo in ntp_proto.c.
* [Bug 1246] use a common template for singly-linked lists, convert most
  doubly-linked lists to singly-linked.
* Log warning about signd blocking when restrict mssntp used.
(4.2.5p189) 2009/07/16 Released by Harlan Stenn <stenn@ntp.org>
* Documentation cleanup from Dave Mills.
(4.2.5p188) 2009/07/15 Released by Harlan Stenn <stenn@ntp.org>
* [Bug 1245] Broken xmt time sent in fast_xmit() of 4.2.5p187.
(4.2.5p187) 2009/07/11 Released by Harlan Stenn <stenn@ntp.org>
* [Bug 1042] multicast listeners IPv4+6 ignore new interfaces.
* [Bug 1237] Windows serial code treat CR and LF both as line
  terminators.
* [Bug 1238] use fudge time2 for serial timecode offset in NMEA driver.
* [Bug 1242] Remove --enable-wintime, symmetric workaround is now
  always enabled.
* [Bug 1244] NTP_INSIST(fd != maxactivefd) failure in intres child
* Added restrict keyword "mssntp" for Samba4 DC operation, by Dave Mills.
(4.2.5p186) 2009/07/08 Released by Harlan Stenn <stenn@ntp.org>
* ntp_proto.c cleanup from Dave Mills.
(4.2.5p185) 2009/07/01 Released by Harlan Stenn <stenn@ntp.org>
* Documentation updates from Dave Mills.
* [Bug 1234] convert NMEA driver to use common PPSAPI code.
* timepps-Solaris.h pps_handle_t changed from pointer to scalar
* Spectracom refclock added to Windows port of ntpd
* [Bug 1236] Declaration order fixed.
* Bracket private ONCORE debug statements with #if 0 rather than #ifdef
  DEBUG
* Delete ONCORE debug statement that is now handled elsewhere.
(4.2.5p184) 2009/06/24 Released by Harlan Stenn <stenn@ntp.org>
* [Bug 1233] atom refclock fudge time1 sign flipped in 4.2.5p164.
(4.2.5p183) 2009/06/23 Released by Harlan Stenn <stenn@ntp.org>
* [Bug 1196] setsockopt(SO_EXCLUSIVEADDRUSE) can fail on Windows 2000
  and earlier with WSAINVAL, do not log a complaint in that case.
* [Bug 1210] ONCORE driver terminates ntpd without logging a reason.
* [Bug 1218] Correct comment in refclock_oncore on /etc/ntp.oncore*
  configuration file search order.
* Change ONCORE driver to log using msyslog as well as to any
  clockstats file.
* [Bug 1231] ntpsnmpd build fails after sockaddr union changes.
(4.2.5p182) 2009/06/18 Released by Harlan Stenn <stenn@ntp.org>
* Add missing header dependencies to the ntpdc layout verification.
* prefer.html updates from Dave Mills.
* [Bug 1205] Add ntpd --usepcc and --pccfreq options on Windows
* [Bug 1215] unpeer by association ID
* [Bug 1225] Broadcast address miscalculated on Windows 4.2.5p180
* [Bug 1229] autokey segfaults in cert_install().
* Use a union for structs sockaddr, sockaddr_storage, sockaddr_in, and
  sockaddr_in6 to remove casts and enable type checking.  Collapse
  some previously separate IPv4/IPv6 paths into a single codepath.
(4.2.5p181) 2009/06/06 Released by Harlan Stenn <stenn@ntp.org>
* [Bug 1206] Required compiler changes for Windows
* [Bug 1084] PPSAPI for ntpd on Windows with DLL backends
* [Bug 1204] Unix-style refclock device paths on Windows
* [Bug 1205] partial fix, disable RDTSC use by default on Windows
* [Bug 1208] decodenetnum() buffer overrun on [ with no ]
* [Bug 1211] keysdir free()d twice #ifdef DEBUG
* Enable ONCORE, ARCRON refclocks on Windows (untested)
(4.2.5p180) 2009/05/29 Released by Harlan Stenn <stenn@ntp.org>
* [Bug 1200] Enable IPv6 in Windows port
* Lose FLAG_FIXPOLL, from Dave Mills.
(4.2.5p179) 2009/05/23 Released by Harlan Stenn <stenn@ntp.org>
* [Bug 1041] xmt -> aorg timestamp cleanup from Dave Mills,
  reported by Dave Hart.
* [Bug 1193] Compile error: conflicting types for emalloc.
* [Bug 1196] VC6 winsock2.h does not define SO_EXCLUSIVEADDRUSE.
* Leap/expire cleanup from Dave Mills.
(4.2.5p178) 2009/05/21 Released by Harlan Stenn <stenn@ntp.org>
* Provide erealloc() and estrdup(), a la emalloc().
* Improve ntp.conf's parser error messages.
* [Bug 320] "restrict default ignore" does not affect IPv6.
* [Bug 1192] "restrict -6 ..." reports a syntax error.
(4.2.5p177) 2009/05/18 Released by Harlan Stenn <stenn@ntp.org>
* Include (4.2.4p7)
* [Bug 1174] nmea_shutdown assumes that nmea has a unit assigned
* [Bug 1190] NMEA refclock fudge flag4 1 obscures position in timecode
* Update NMEA refclock documentation in html/drivers/driver20.html
(4.2.5p176) 2009/05/13 Released by Harlan Stenn <stenn@ntp.org>
* [Bug 1154] mDNS registration should be done later, repeatedly and only
  if asked for. (second try for fix)
(4.2.5p175) 2009/05/12 Released by Harlan Stenn <stenn@ntp.org>
* Include (4.2.4p7-RC7)
* [Bug 1180] ntpd won't start with more than ~1000 interfaces
* [Bug 1182] Documentation typos and missing bits.
* [Bug 1183] COM port support should extend past COM3
* [Bug 1184] ntpd is deaf when restricted to second IP on the same net
* Clean up configure.ac NTP_CACHEVERSION interface, display cache
  version when clearing.  Fixes a regression.
(4.2.5p174) 2009/05/09 Released by Harlan Stenn <stenn@ntp.org>
* Stale leapsecond file fixes from Dave Mills.
(4.2.5p173) 2009/05/08 Released by Harlan Stenn <stenn@ntp.org>
* Include (4.2.4p7-RC6)
(4.2.5p172) 2009/05/06 Released by Harlan Stenn <stenn@ntp.org>
* [Bug 1175] Instability in PLL daemon mode.
* [Bug 1176] refclock_parse.c does not compile without PPSAPI.
(4.2.5p171) 2009/05/04 Released by Harlan Stenn <stenn@ntp.org>
* Autokey documentation cleanup from Dave Mills.
* [Bug 1171] line editing libs found without headers (Solaris 11)
* [Bug 1173] NMEA refclock fails with Solaris PPSAPI
* Fix problem linking msntp on Solaris when sntp subdir is configured
  before parent caused by different gethostent library search order.
* Do not clear config.cache when it is  empty.
(4.2.5p170) 2009/05/02 Released by Harlan Stenn <stenn@ntp.org>
* [Bug 1152] adjust PARSE to new refclock_pps logic
* Include (4.2.4p7-RC5)
* loopfilter FLL/PLL crossover cleanup from Dave Mills.
* Documentation updates from Dave Mills.
* ntp-keygen cleanup from Dave Mills.
* crypto API cleanup from Dave Mills.
* Add NTP_CACHEVERSION mechanism to ignore incompatible config.cache
* Enable gcc -Wstrict-overflow for gsoc_sntp as well
(4.2.5p169) 2009/04/30 Released by Harlan Stenn <stenn@ntp.org>
* [Bug 1171] Note that we never look for -lreadline by default.
* [Bug 1090] Fix bogus leap seconds in refclock_hpgps.
(4.2.5p168) 2009/04/29 Released by Harlan Stenn <stenn@ntp.org>
* Include (4.2.4p7-RC4)
* [Bug 1169] quiet compiler warnings
* Re-enable gcc -Wstrict-prototypes when not building with OpenSSL
* Enable gcc -Wstrict-overflow
* ntpq/ntpdc emit newline after accepting password on Windows
* Updates from Dave Mills:
* ntp-keygen.c: Updates.
* Fix the error return and syslog function ID in refclock_{param,ppsapi}.
* Make sure syspoll is within the peer's minpoll/maxpoll bounds.
* ntp_crypto.c: Use sign_siglen, not len. sign key filename cleanup.
* Bump NTP_MAXEXTEN from 1024 to 2048, update values for some field lengths.
* m4/ntp_lineeditlibs.m4: fix warnings from newer Autoconf
* [Bug 1166] Remove truncation of position (blanking) code in refclock_nmea.c
(4.2.5p167) 2009/04/26 Released by Harlan Stenn <stenn@ntp.org>
* Crypto cleanup from Dave Mills.
(4.2.5p166) 2009/04/25 Released by Harlan Stenn <stenn@ntp.org>
* [Bug 1165] Clean up small memory leaks in the  config file parser
* Correct logconfig keyword declaration to MULTIPLE_ARG
* Enable filename and line number leak reporting on Windows when built
  DEBUG for all the typical C runtime allocators such as calloc,
  malloc, and strdup.  Previously only emalloc calls were covered.
* Add DEBUG-only code to free dynamically allocated memory that would
  otherwise remain allocated at ntpd exit, to allow less forgivable
  leaks to stand out in leaks reported after exit.
* Ensure termination of strings in ports/winnt/libisc/isc_strerror.c
  and quiet compiler warnings.
* [Bug 1057] ntpdc unconfig failure
* [Bug 1161] unpeer AKA unconfig command for ntpq :config
* PPS and crypto cleanup in ntp_proto.c from Dave Mills.
(4.2.5p165) 2009/04/23 Released by Harlan Stenn <stenn@ntp.org>
* WWVB refclock cleanup from Dave Mills.
* Code cleanup: requested_key -> request_key.
* [Bug 833] ignore whitespace at end of remote configuration lines
* [Bug 1033] ntpdc/ntpq crash prompting for keyid on Windows
* [Bug 1028] Support for W32Time authentication via Samba.
* quiet ntp_parser.c malloc redeclaration warning
* Mitigation and PPS/PPSAPI cleanup from Dave Mills.
* Documentation updates from Dave Mills.
* timepps-Solaris.h patches from Dave Hart.
(4.2.5p164) 2009/04/22 Released by Harlan Stenn <stenn@ntp.org>
* Include (4.2.4p7-RC3)
* PPS/PPSAPI cleanup from Dave Mills.
* Documentation updates from Dave Mills.
* [Bug 1125] C runtime per-thread initialization on Windows
* [Bug 1152] temporarily disable refclock_parse, refclock_true until
  maintainers can repair build break from pps_sample()
* [Bug 1153] refclock_nmea should not mix UTC with GPS time
* [Bug 1159] ntpq overlap diagnostic message test buggy
(4.2.5p163) 2009/04/10 Released by Harlan Stenn <stenn@ntp.org>
(4.2.5p162) 2009/04/09 Released by Harlan Stenn <stenn@ntp.org>
* Documentation updates from Dave Mills.
* Mitigation and PPS cleanup from Dave Mills.
* Include (4.2.4p7-RC2)
* [Bug 216] New interpolation scheme for Windows eliminates 1ms jitter
* remove a bunch of #ifdef SYS_WINNT from portable code
* 64-bit time_t cleanup for building on newer Windows compilers
* Only set CMOS clock during ntpd exit on Windows if the computer is
  shutting down or restarting.
* [Bug 1148] NMEA reference clock improvements
* remove deleted gsoc_sntp/utilities.o from repository so that .o build
  products can be cleaned up without corrupting the repository.
(4.2.5p161) 2009/03/31 Released by Harlan Stenn <stenn@ntp.org>
* Documentation updates from Dave Mills.
(4.2.5p160) 2009/03/30 Released by Harlan Stenn <stenn@ntp.org>
* [Bug 1141] refclock_report missing braces cause spurious "peer event:
  clock clk_unspec" log entries
* Include (4.2.4p7-RC1)
(4.2.5p159) 2009/03/28 Released by Harlan Stenn <stenn@ntp.org>
* "bias" changes from Dave Mills.
(4.2.5p158) 2009/01/30 Released by Harlan Stenn <stenn@ntp.org>
* Fix [CID 72], a typo introduced at the latest fix to prettydate.c.
(4.2.5p157) 2009/01/26 Released by Harlan Stenn <stenn@ntp.org>
* Cleanup/fixes for ntp_proto.c and ntp_crypto.c from Dave Mills.
(4.2.5p156) 2009/01/19 Released by Harlan Stenn <stenn@ntp.org>
* [Bug 1118] Fixed sign extension for 32 bit time_t in caljulian() and prettydate().
  Fixed some compiler warnings about missing prototypes.
  Fixed some other simple compiler warnings.
* [Bug 1119] [CID 52] Avoid a possible null-dereference in ntp_crypto.c.
* [Bug 1120] [CID 51] INSIST that peer is non-null before we dereference it.
* [Bug 1121] [CID 47] double fclose() in ntp-keygen.c.
(4.2.5p155) 2009/01/18 Released by Harlan Stenn <stenn@ntp.org>
* Documentation updates from Dave Mills.
* CHU frequency updates.
* Design assertion fixes for ntp_crypto.c from Dave Mills.
(4.2.5p154) 2009/01/13 Released by Harlan Stenn <stenn@ntp.org>
* [Bug 992] support interface event change on Linux from
  Miroslav Lichvar.
(4.2.5p153) 2009/01/09 Released by Harlan Stenn <stenn@ntp.org>
* Renamed gsoc_sntp/:fetch-stubs to gsoc_sntp/fetch-stubs to avoid
  file name problems under Windows.
  Removed German umlaut from log msg for 4.2.5p142.
(4.2.5p152) 2009/01/08 Released by Harlan Stenn <stenn@ntp.org>
* Include (4.2.4p6) 2009/01/08 Released by Harlan Stenn <stenn@ntp.org>
(4.2.5p151) 2008/12/23 Released by Harlan Stenn <stenn@ntp.org>
* Stats file logging cleanup from Dave Mills.
(4.2.5p150) 2008/12/15 Released by Harlan Stenn <stenn@ntp.org>
* [Bug 1099] Fixed wrong behaviour in sntp's crypto.c.
* [Bug 1103] Fix 64-bit issues in the new calendar code.
(4.2.5p149) 2008/12/05 Released by Harlan Stenn <stenn@ntp.org>
* Fixed mismatches in data types and OID definitions in ntpSnmpSubAgent.c
* added a premliminary MIB file to ntpsnmpd (ntpv4-mib.mib)
(4.2.5p148) 2008/12/04 Released by Harlan Stenn <stenn@ntp.org>
* [Bug 1070] Fix use of ntpq_parsestring() in ntpsnmpd.
(4.2.5p147) 2008/11/27 Released by Harlan Stenn <stenn@ntp.org>
* Update gsoc_sntp's GCC warning code.
(4.2.5p146) 2008/11/26 Released by Harlan Stenn <stenn@ntp.org>
* Update Solaris CFLAGS for gsoc_sntp.
(4.2.5p145) 2008/11/20 Released by Harlan Stenn <stenn@ntp.org>
* Deal with time.h for sntp under linux.
* Provide rpl_malloc() for sntp for systems that need it.
* Handle ss_len and socklen type for sntp.
* Fixes to the sntp configure.ac script.
* Provide INET6_ADDRSTRLEN if it is missing.
* [Bug 1095] overflow in caljulian.c.
(4.2.5p144) 2008/11/19 Released by Harlan Stenn <stenn@ntp.org>
* Use int32, not int32_t.
* Avoid the sched*() functions under OSF - link problems.
(4.2.5p143) 2008/11/17 Released by Harlan Stenn <stenn@ntp.org>
* sntp cleanup and fixes.
(4.2.5p142) 2008/11/16 Released by Harlan Stenn <stenn@ntp.org>
* Imported GSoC SNTP code from Johannes Maximilian Kuehn.
(4.2.5p141) 2008/11/13 Released by Harlan Stenn <stenn@ntp.org>
* New caltontp.c and calyearstart.c from Juergen Perlinger.
(4.2.5p140) 2008/11/12 Released by Harlan Stenn <stenn@ntp.org>
* Cleanup lint from the ntp_scanner files.
* [Bug 1011] gmtime() returns NULL on windows where it would not under Unix.
* Updated caljulian.c and prettydate.c from Juergen Perlinger.
(4.2.5p139) 2008/11/11 Released by Harlan Stenn <stenn@ntp.org>
* Typo fix to driver20.html.
(4.2.5p138) 2008/11/10 Released by Harlan Stenn <stenn@ntp.org>
* [Bug 474] --disable-ipv6 is broken.
* IPv6 interfaces were being looked for twice.
* SHM driver grabs more samples, add clockstats
* decode.html and driver20.html updates from Dave Mills.
(4.2.5p137) 2008/11/01 Released by Harlan Stenn <stenn@ntp.org>
* [Bug 1069] #undef netsnmp's PACKAGE_* macros.
* [Bug 1068] Older versions of netsnmp do not have netsnmp_daemonize().
(4.2.5p136) 2008/10/27 Released by Harlan Stenn <stenn@ntp.org>
* [Bug 1078] statsdir configuration parsing is broken.
(4.2.5p135) 2008/09/23 Released by Harlan Stenn <stenn@ntp.org>
* [Bug 1072] clock_update should not allow updates older than sys_epoch.
(4.2.5p134) 2008/09/17 Released by Harlan Stenn <stenn@ntp.org>
* Clean up build process for ntpsnmpd.
(4.2.5p133) 2008/09/16 Released by Harlan Stenn <stenn@ntp.org>
* Add options processing to ntpsnmpd.
* [Bug 1062] Check net-snmp headers before deciding to build ntpsnmpd.
* Clean up the libntpq.a build.
* Regenerate ntp_parser.[ch] from ntp_parser.y
(4.2.5p132) 2008/09/15 Released by Harlan Stenn <stenn@ntp.org>
* [Bug 1067] Multicast DNS service registration must come after the fork
  on Solaris.
* [Bug 1066] Error messages should log as errors.
(4.2.5p131) 2008/09/14 Released by Harlan Stenn <stenn@ntp.org>
* [Bug 1065] Re-enable support for the timingstats file.
(4.2.5p130) 2008/09/13 Released by Harlan Stenn <stenn@ntp.org>
* [Bug 1064] Implement --with-net-snmp-config=progname
* [Bug 1063] ntpSnmpSubagentObject.h is missing from the distribution.
(4.2.5p129) 2008/09/11 Released by Harlan Stenn <stenn@ntp.org>
* Quiet some libntpq-related warnings.
(4.2.5p128) 2008/09/08 Released by Harlan Stenn <stenn@ntp.org>
* Import Heiko Gerstung's GSoC2008 NTP MIB daemon.
(4.2.5p127) 2008/09/01 Released by Harlan Stenn <stenn@ntp.org>
* Regenerate ntpd/ntp_parser.c
(4.2.5p126) 2008/08/31 Released by Harlan Stenn <stenn@ntp.org>
* Stop libtool-1.5 from looking for C++ or Fortran.
* [BUG 610] Documentation update for NMEA reference clock driver.
* [Bug 828] Fix IPv4/IPv6 address parsing.
* Changes from Dave Mills:
  Documentation updates.
  Fix a corner case where a frequency update was reported but not set.
  When LEAP_NOTINSYNC->LEAP_NOWARNING, call crypto_update() if we have
  crypto_flags.
(4.2.5p125) 2008/08/18 Released by Harlan Stenn <stenn@ntp.org>
* [Bug 1052] Add linuxPPS support to ONCORE driver.
(4.2.5p124) 2008/08/17 Released by Harlan Stenn <stenn@ntp.org>
* Documentation updates from Dave Mills.
* Include (4.2.4p5) 2008/08/17 Released by Harlan Stenn <stenn@ntp.org>
* [Bug 861] leap info was not being transmitted.
* [Bug 1046] refnumtoa.c is using the wrong header file.
* [Bug 1047] enable/disable options processing fix.
* header file cleanup.
* [Bug 1037] buffer in subroutine was 1 byte short.
* configure.ac: cleanup, add option for wintime, and lay the groundwork
  for the changes needed for bug 1028.
* Fixes from Dave Mills: 'bias' and 'interleave' work.  Separate
  phase and frequency discipline (for long poll intervals).  Update
  TAI function to match current leapsecond processing.
* Documentation updates from Dave Mills.
* [Bug 1037] Use all 16 of the MD5 passwords generated by ntp-keygen.
* Fixed the incorrect edge parameter being passed to time_pps_kcbind in
  NMEA refclock driver.
* [Bug 399] NMEA refclock driver does not honor time1 offset if flag3 set.
* [Bug 985] Modifications to NMEA reference clock driver to support Accord
  GPS Clock.
* poll time updates from Dave Mills.
* local refclock documentation updates from Dave Mills.
* [Bug 1022] Fix compilation problems with yesterday's commit.
* Updates and cleanup from Dave Mills:
  I've now spent eleven months of a sabbatical year - 7 days a week, 6-10
  hours most days - working on NTP. I have carefully reviewed every major
  algorithm, examined its original design and evolution from that design.
  I've trimmed off dead code and briar patches and did zillions of tests
  contrived to expose evil vulnerabilities. The development article is in
  rather good shape and should be ready for prime time.

  1. The protostats statistics files have been very useful in exposing
  little twitches and turns when something hiccups, like a broken PPS
  signal. Most of what used to be syslog messages are now repackaged as
  protostats messages with optional syslog as well. These can also be sent
  as traps which might be handy to tiggle a beeper or celltext. These, the
  sysstats files and cryptostats files reveal the ambient health of a busy
  server, monitor traffic and error counts and spot crypto attacks.

  2. Close inspection of the clock discipline behavior at long poll
  intervals (36 h) showed it not doing as well as it should. I redesigned
  the FLL loop to improve nominal accuracy from  several tens of
  milliseconds to something less than ten milliseconds.

  3. Autokey (again). The enhanced error checking was becoming a major
  pain. I found a way to toss out gobs of ugly fat code and replace the
  function with a much simpler and more comprehensive scheme. It resists
  bait-and-switch attacks and quickly detect cases when the protocol is
  not correctly synchronized.

  4. The interface code for the kernel PPS signal was not in sync with the
  kernel code itself. Some error checks were duplicated and some
  ineffective. I found none of the PPS-capable drivers, including the atom
  driver, do anything when the prefer peer fails; the kernel PPS signal
  remains in control. The atom driver now disables the kernel PPS when the
  prefer peer comes bum. This is important when the prefer peer is not a
  reference clock but a remote NTP server.

  5. The flake restrict bit turned out to be really interesting,
  especially with symmtric modes and of those especially those using
  Autokey. Small changes in the recovery procedures when packets are lost
  now avoid almost all scenarios which previously required protocol resets.

  6. I've always been a little uncomfortable when using the clock filter
  with long poll intervals because the samples become less and less
  correlated as the sample age exceeds the Allan intercept. Various
  schemes have been used over the years to cope with this fact. The latest
  one and the one that works the best is to use a modified sort metric
  where the delay is used when the age of the sample is less than the
  intercept and the sum of delay and dispersion above that. The net result
  is that, at small poll intervals the algorithm operates as a minimum
  filter, while at larger poll intervals it morphs to FIFO. Left
  unmodified, a sample could be used when twelve days old. This along with
  the FLL modifications has made a dramatic improvement at large poll
  intervals.

- [Backward Incompatible] The 'state' variable is no longer reported or
  available via ntpq output.  The following system status bit names
  have been changed:
  - sync_alarm -> leap_alarm
  - sync_atomic -> sync_pps
  - sync_lf_clock -> sync_lf_radio
  - sync_hf_clock -> sync_hf_radio
  - sync_uhf_clock -> sync_uhf_radio
  - sync_local_proto -> sync_local
  - sync_udp/time -> sync_other
  Other names have been changed as well.  See the change history for
  libntp/statestr.c for more details.
  Other backward-incompatible changes in ntpq include:
  - assID -> associd
  - rootdispersion -> rootdisp
  - pkt_head -> pkt_neader
  See the change history for other details.

* Updates and cleanup from Dave Mills.
* [Bug 995] Remove spurious ; from ntp-keygen.c.
* More cleanup and changes from Dave Mills.
* [Bug 980] Direct help to stdout.
---
(4.2.4p8) 2009/12/08 Released by Harlan Stenn <stenn@ntp.org>

* [Sec 1331] DoS with mode 7 packets - CVE-2009-3563.

---
(4.2.4p7) 2009/05/18 Released by Harlan Stenn <stenn@ntp.org>

* [Sec 1151] Remote exploit if autokey is enabled - CVE-2009-1252.
* [Bug 1187] Update the copyright date.
* [Bug 1191] ntpd fails on Win2000 - "Address already in use" after fix
  for [Sec 1149].

---
(4.2.4p7-RC7) 2009/05/12 Released by Harlan Stenn <stenn@ntp.org>

* ntp.isc.org -> ntp.org cleanup.
* [Bug 1178] Use prior FORCE_DNSRETRY behavior as needed at runtime,
  add configure --enable-ignore-dns-errors to be even more stubborn

---
(4.2.4p7-RC6) 2009/05/08 Released by Harlan Stenn <stenn@ntp.org>

* [Bug 784] Make --enable-linuxcaps the default when available
* [Bug 1179] error messages for -u/--user and -i lacking droproot
* Updated JJY reference clock driver from Takao Abe
* [Bug 1071] Log a message and exit before trying to use FD_SET with a
  descriptor larger than FD_SETSIZE, which will corrupt memory
* On corruption of the iface list head in add_interface, log and exit

---
(4.2.4p7-RC5) 2009/05/02 Released by Harlan Stenn <stenn@ntp.org>

* [Bug 1172] 4.2.4p7-RC{3,4} fail to build on linux.
* flock-build script unportable 'set -m' use removed

---
(4.2.4p7-RC4) 2009/04/29 Released by Harlan Stenn <stenn@ntp.org>

* [Bug 1167] use gcc -Winit-self only if it is understood

---
(4.2.4p7-RC3) 2009/04/22 Released by Harlan Stenn <stenn@ntp.org>

* [Bug 787] Bug fixes for 64-bit time_t on Windows
* [Bug 813] Conditional naming of Event
* [Bug 1147] System errors should be logged to msyslog()
* [Bug 1155] Fix compile problem on Windows with VS2005
* [Bug 1156] lock_thread_to_processor() should be declared in header
* [Bug 1157] quiet OpenSSL warnings, clean up configure.ac
* [Bug 1158] support for aix6.1
* [Bug 1160] MacOS X is like BSD regarding F_SETOWN

---
(4.2.4p7-RC2) 2009/04/09 Released by Harlan Stenn <stenn@ntp.org>

* [Sec 1144] limited buffer overflow in ntpq.  CVE-2009-0159
* [Sec 1149] use SO_EXCLUSIVEADDRUSE on Windows

---
(4.2.4p7-RC1) 2009/03/30 Released by Harlan Stenn <stenn@ntp.org>

* [Bug 1131] UDP sockets should not use SIGPOLL on Solaris.
* build system email address cleanup
* [Bug 774] parsesolaris.c does not compile under the new Solaris
* [Bug 873] Windows serial refclock proper TTY line discipline emulation
* [Bug 1014] Enable building with VC9 (in Visual Studio 2008,
  Visual C++ 2008, or SDK)
* [Bug 1117] Deferred interface binding under Windows works only correctly
  if FORCE_DNSRETRY is defined
* [BUG 1124] Lock QueryPerformanceCounter() client threads to same CPU
* DPRINTF macro made safer, always evaluates to a statement and will not
  misassociate an else which follows the macro.

---
(4.2.4p6) 2009/01/08 Released by Harlan Stenn <stenn@ntp.org>

* [Bug 1113] Fixed build errors with recent versions of openSSL. 
* [Sec 1111] Fix incorrect check of EVP_VerifyFinal()'s return value.
* Update the copyright year.

---
(4.2.4p5) 2008/08/17 Released by Harlan Stenn <stenn@ntp.org>

* [BUG 1051] Month off by one in leap second message written to clockstats
  file fixed.
* [Bug 450] Windows only: Under original Windows NT we must not discard the
  wildcard socket to workaround a bug in NT's getsockname().
* [Bug 1038] Built-in getpass() function also prompts for password if
  not built with DEBUG.
* [Bug 841] Obsolete the "dynamic" keyword and make deferred binding
  to local interfaces the default.
  Emit a warning if that keyword is used for configuration.
* [Bug 959] Refclock on Windows not properly releasing recvbuffs.
* [Bug 993] Fix memory leak when fetching system messages.
* much cleanup, fixes, and changes from Dave Mills.
* ntp_control.c: LEAPTAB is a filestamp, not an unsigned.  From Dave Mills.
* ntp_config.c: ntp_minpoll fixes from Dave Mills.
* ntp-keygen updates from Dave Mills.
* refresh epoch, throttle, and leap cleanup from Dave Mills.
* Documentation cleanup from Dave Mills.
* [Bug 918] Only use a native md5.h if MD5Init() is available.
* [Bug 979] Provide ntptimeval if it is not otherwise present.
* [Bug 634] Re-instantiate syslog() and logfiles after the daemon fork.
* [Bug 952] Use md5 code with a friendlier license.
* [Bug 977] Fix mismatching #ifdefs for builds without IPv6.
* [Bug 830] Fix the checking order of the interface options.
* Clean up the logfile/syslog setup.
* [Bug 970] Lose obsolete -g flag to ntp-keygen.
* The -e flag to ntp-keygen can write GQ keys now, too.
* ntp_proto.c: sys_survivors and hpoll cleanup from Dave Mills.
* ntp_loopfilter.c: sys_poll cleanup from Dave Mills.
* refclock_wwv.c: maximum-likelihood digit and DSYNC fixes from Dave Mills.
* [Bug 967] preemptable associations are lost forever on a step.
* ntp_config.c: [CID 48] missing "else" clause.
* [Bug 833] ntpq config keyword is quote-mark unfriendly.
* Rename the ntpq "config" keyword to ":config".
* Dave Mills shifted some orphan processing.
* Fix typos in the [Bug 963] patch.
* bootstrap: squawk if genver fails.  Use -f with cp in case Dave does a chown.
* Remove obsolete simulator command-line options.
* ntp_request.c: [CID 36] zero sin_zero.
* [Bug 963] get_systime() is too noisy.
* [Bug 960] spurious syslog:crypto_setup:spurious crypto command
* [Bug 964] Change *-*-linux* to *-*-*linux* to allow for uclinux.
* Changes from Dave Mills:
  - ntp_util.c: cleanup.
  - ntp_timer.c: watch the non-burst packet rate.
  - ntp_request.c: cleanup.
  - ntp_restrict.c: RES_LIMITED cleanup.
  - ntp_proto.c: RES_LIMITED, rate bucktes, counters, overall cleanup.
  - ntp_peer.c: disallow peer_unconfig().
  - ntp_monitor.c: RES_LIMITED cleanup.
  - ntp_loopfilter.c: poll interval cleanup.
  - ntp_crypto.c: volley -> retry.  Cleanup TAI leap message.
  - ntp_config: average and minimum are ^2 values.
  - ntpdc: unknownversion is really "declined", not "bad version".
  - Packet retry cleanup.
* [Bug 961] refclock_tpro.c:tpro_poll() calls refclock_receive() twice.
* [Bug 957] Windows only: Let command line parameters from the Windows SCM GUI
  override the standard parameters from the ImagePath registry key.
* Added HAVE_INT32_T to the Windows config.h to avoid duplicate definitions.
* Work around a VPATH difference in FreeBSD's 'make' command.
* Update bugreport URL.
* Update -I documentation.
* [Bug 713] Fix bug reporting information.
* A bug in the application of the negative-sawtooth for 12 channel receivers. 
* The removal of unneeded startup code used for the original LinuxPPS, it now
  conforms to the PPSAPI and does not need special code.  
* ntp-keygen.c: Coverity fixes [CID 33,47].
* Volley cleanup from Dave Mills.
* Fuzz cleanup from Dave Mills.
* [Bug 861] Leap second cleanups from Dave Mills.
* ntpsim.c: add missing protypes and fix [CID 34], a nit.
* Upgraded bison at UDel.
* Update br-flock and flock-build machine lists.
* [Bug 752] QoS: add parse/config handling code. 
* Fix the #include order in tickadj.c for picky machines.
* [Bug 752] QoS: On some systems, netinet/ip.h needs netinet/ip_systm.h.
* [Bug 752] Update the QoS tagging (code only - configuration to follow).
* Orphan mode and other protocol cleanup from Dave Mills.
* Documentation cleanup from Dave Mills.
* [Bug 940] ntp-keygen uses -v.  Disallow it as a shortcut for --version.
* more cleanup to ntp_lineeditlibs.m4.
* Documentation updates from Dave Mills.
* -ledit cleanup for ntpdc and ntpq.
* Association and other cleanup from Dave Mills.
* NTP_UNREACH changes from Dave Mills.
* Fix the readline history test.
* [Bug 931] Require -lreadline to be asked for explicitly.
* [Bug 764] When looking for -lreadline support, also try using -lncurses.
* [Bug 909] Fix int32_t errors for ntohl().
* [Bug 376/214] Enhancements to support multiple if names and IP addresses.
* [Bug 929] int32_t is undefined on Windows.  Casting wrong.
* [Bug 928] readlink missing braces.
* [Bug 788] Update macros to support VS 2005.
* ntpd/ntp_timer.c: add missing sys_tai parameter for debug printf
* [Bug 917] config parse leaves files open
* [Bug 912] detect conflicting enable/disable configuration on interfaces
  sharing an IP address
* [Bug 771] compare scopeid if available for IPv6 addresses
* Lose obsolete crypto subcommands (Dave Mills).
* WWV is an HF source, not an LF source (Dave Mills).
* [Bug 899] Only show -i/--jaildir -u/--user options if we HAVE_DROPROOT.
* [Bug 916] 'cryptosw' is undefined if built without OpenSSL.
* [Bug 891] 'restrict' config file keyword does not work (partial fix).
* [Bug 890] the crypto command seems to be required now.
* [Bug 915] ntpd cores during processing of x509 certificates.
* Crypto lint cleanup from Dave Mills.
* [Bug 897] Check RAND_status() - we may not need a .rnd file.
* Crypto cleanup from Dave Mills.
* [Bug 911] Fix error message in cmd_args.c.
* [Bug 895] Log assertion failures via syslog(), not stderr.
* Documentation updates from Dave Mills.
* Crypto cleanup from Dave Mills.
* [Bug 905] ntp_crypto.c fails to compile without -DDEBUG.
* Avoid double peer stats logging.
* ntp-keygen cleanup from Dave Mills.
* libopts needs to be built after ElectricFence.
* [Bug 894] Initialize keysdir before calling crypto_setup().
* Calysto cleanup for ntpq.
* ntp-keygen -i takes an arg.
* Cleanup and fixes from Dave Mills.
* [Bug 887] Fix error in ntp_types.h (for sizeof int != 4).
* Bug 880 bug fixes for Windows build
* Improve Calysto support.
* The "revoke" parameter is a crypto command.
* The driftfile wander threshold is a real number.
* [Bug 850] Fix the wander threshold parameter on the driftfile command.
* ntp_io.c: Dead code cleanup - Coverity View 19.
* Leap file related cleanup from Dave Mills.
* ntp_peer.c: Set peer->srcadr before (not after) calling set_peerdstadr().
* Initialize offset in leap_file() - Coverity View 17.
* Use the correct stratum on KISS codes.
* Fuzz bits cleanup.
* Show more digits in some debug printf's.
* Use drift_file_sw internally to control writing the drift file.
* Implement the wander_threshold option for the driftfile config keyword.
* reformat ntp_control.c; do not use c++ // comments.
* [Bug 629] Undo bug #629 fixes as they cause more problems than were  being
  solved
* Changes from Dave Mills: in/out-bound data rates, leapsecond cleanup,
  driftfile write cleanup, packet buffer length checks, documentation updates.
* More assertion checks and malloc()->emalloc(), courtesy of Calysto.
* [Bug 864] Place ntpd service in maintenance mode if using SMF on Solaris
* [Bug 862] includefile nesting; preserve phonelist on reconfig.
* [Bug 604] ntpd regularly dies on linux/alpha.
* more leap second infrastructure fixes from Dave Mills.
* [Bug 858] recent leapfile changes broke non-OpenSSL builds.
* Use emalloc() instead of malloc() in refclock_datum.c (Calysto).
* Start using 'design by contract' assertions.
* [Bug 767] Fast sync to refclocks wanted.
* Allow null driftfile.
* Use YYERROR_VERBOSE for the new parser, and fix related BUILT_SOURCES.
* [Bug 629] changes to ensure broadcast works including on wildcard addresses
* [Bug 853] get_node() must return a pointer to maximally-aligned memory.
* Initial leap file fixes from Dave Mills.
* [Bug 858] Recent leapfile changes broke without OPENSSL.
* Use a char for DIR_SEP, not a string.
* [Bug 850] driftfile parsing changes.
* driftfile maintenance changes from Dave Mills.  Use clock_phi instead of
  stats_write_tolerance.
* [Bug 828] refid string not being parsed correctly.
* [Bug 846] Correct includefile parsing.
* [Bug 827] New parsing code does not handle "fudge" correctly.
* Enable debugging capability in the config parser.
* [Bug 839] Crypto password not read from ntp.conf.
* Have autogen produce writable output files.
* [Bug 825] Correct logconfig -/+ keyword processing.
* [Bug 828] Correct parsing of " delimited strings.
* Cleanup FILE * usage after fclose() in ntp_filegen.c.
* [Bug 843] Windows Completion port code was incorrectly merged from -stable.
* [Bug 840] do fudge configuration AFTER peers (thus refclocks) have been
  configured.
* [Bug 824] Added new parser modules to the Windows project file.
* [Bug 832] Add libisc/log.c headers to the distribution.
* [Bug 808] Only write the drift file if we are in state 4.
* Initial import of libisc/log.c and friends.
* [Bug 826] Fix redefinition of PI.
* [Bug 825] ntp_scanner.c needs to #include <config.h> .
* [Bug 824] New parser code has some build problems with the SIM code.
* [Bug 817] Use longnames for setting ntp variables on the command-line;
  Allowing '-v' with and without an arg to disambiguate usage is error-prone.
* [Bug 822] set progname once, early.
* [Bug 819] remove erroneous #if 0 in Windows completion port code.
* The new config code missed an #ifdef for building without refclocks.
* Distribute some files needed by the new config parsing code.
* [Bug 819] Timeout for WaitForMultipleObjects was 500ms instead of INFINITE
* Use autogen 5.9.1.
* Fix clktest command-line arg processing.'
* Audio documentation updates from Dave Mills.
* New config file parsing code, from Sachin Kamboj.
* fuzz bit cleanup from Dave Mills.
* replay cleanup from Dave Mills.
* [Bug 542] Tolerate missing directory separator at EO statsdir.
* [Bug 812] ntpd should drop supplementary groups.
* [Bug 815] Fix warning compiling 4.2.5p22 under Windows with VC6.
* [Bug 740] Fix kernel/daemon startup drift anomaly.
* refclock_wwv.c fixes from Dave Mills.
* [Bug 810] Fix ntp-keygen documentation.
* [Bug 787] Bug fixes for 64-bit time_t on Windows.
* [Bug 796] Clean up duplicate #defines in ntp_control.c.
* [Bug 569] Use the correct precision for the Leitch CSD-5300.
* [Bug 795] Moved declaration of variable to top of function.
* [Bug 798] ntpq [p typo crashes ntpq/ntpdc.
* [Bug 786] Fix refclock_bancomm.c on Solaris.
* [Bug 774] parsesolaris.c does not compile under the new Solaris.
* [Bug 782] Remove P() macros from Windows files.
* [Bug 778] ntpd fails to lock with drift=+500 when started with drift=-500.
* [Bug 592] Trimble Thunderbolt GPS support.
* IRIG, CHU, WWV, WWVB refclock improvements from Dave Mills.
* [Bug 757] Lose ULONG_CONST().
* [Bug 756] Require ANSI C (function prototypes).
* codec (audio) and ICOM changes from Dave Mills.

---

* [Bug 450] Windows only: Under original Windows NT we must not discard the
  wildcard socket to workaround a bug in NT's getsockname().
* [Bug 1038] Built-in getpass() function also prompts for password if
  not built with DEBUG.
* [Bug 841] Obsolete the "dynamic" keyword and make deferred binding
  to local interfaces the default.
  Emit a warning if that keyword is used for configuration.
* [Bug 959] Refclock on Windows not properly releasing recvbuffs.
* [Bug 993] Fix memory leak when fetching system messages.
* [Bug 987] Wake up the resolver thread/process when a new interface has
  become available.
* Correctly apply negative-sawtooth for oncore 12 channel receiver.
* Startup code for original LinuxPPS removed.  LinuxPPS now conforms to
  the PPSAPI.
* [Bug 1000] allow implicit receive buffer allocation for Windows.
  fixes startup for windows systems with many interfaces.
  reduces dropped packets on network bursts.
  additionally fix timer() starvation during high load.
* [Bug 990] drop minimum time restriction for interface update interval.
* [Bug 977] Fix mismatching #ifdefs for builds without IPv6.
* Update the copyright year.
* Build system cleanup (make autogen-generated files writable).
* [Bug 957] Windows only: Let command line parameters from the Windows SCM GUI
  override the standard parameters from the ImagePath registry key.
* Fixes for ntpdate:
* [Bug 532] nptdate timeout is too long if several servers are supplied.
* [Bug 698] timeBeginPeriod is called without timeEndPeriod in some NTP tools.
* [Bug 857] ntpdate debug mode adjusts system clock when it shouldn't.
* [Bug 908] ntpdate crashes sometimes.
* [Bug 982] ntpdate(and ntptimeset) buffer overrun if HAVE_POLL_H isn't set
  (dup of 908).
* [Bug 997] ntpdate buffer too small and unsafe.
* ntpdate.c: Under Windows check whether NTP port in use under same conditions
  as under other OSs.
* ntpdate.c: Fixed some typos and indents (tabs/spaces).

(4.2.4p4) Released by Harlan Stenn <stenn@ntp.org>

* [Bug 902] Fix problems with the -6 flag.
* Updated include/copyright.def (owner and year).
* [Bug 878] Avoid ntpdc use of refid value as unterminated string.
* [Bug 881] Corrected display of pll offset on 64bit systems.
* [Bug 886] Corrected sign handling on 64bit in ntpdc loopinfo command.
* [Bug 889] avoid malloc() interrupted by SIGIO risk
* ntpd/refclock_parse.c: cleanup shutdown while the file descriptor is still
  open.
* [Bug 885] use emalloc() to get a message at the end of the memory
  unsigned types cannot be less than 0
  default_ai_family is a short
  lose trailing , from enum list
  clarify ntp_restrict.c for easier automated analysis
* [Bug 884] don't access recv buffers after having them passed to the free
  list.
* [Bug 882] allow loopback interfaces to share addresses with other
  interfaces.

---
(4.2.4p3) Released by Harlan Stenn <stenn@ntp.org>

* [Bug 863] unable to stop ntpd on Windows as the handle reference for events
  changed

---
(4.2.4p2) Released by Harlan Stenn <stenn@ntp.org>

* [Bug 854] Broadcast address was not correctly set for interface addresses
* [Bug 829] reduce syslog noise, while there fix Enabled/Disable logging
  to reflect the actual configuration.
* [Bug 795] Moved declaration of variable to top of function.
* [Bug 789] Fix multicast client crypto authentication and make sure arriving
  multicast packets do not disturb the autokey dance.
* [Bug 785] improve handling of multicast interfaces
  (multicast routers still need to run a multicast routing software/daemon)
* ntpd/refclock_parse.c: cleanup shutdown while the file descriptor is still
  open.
* [Bug 885] use emalloc() to get a message at the end of the memory
  unsigned types cannot be less than 0
  default_ai_family is a short
  lose trailing , from enum list
* [Bug 884] don't access recv buffers after having them passed to the free list.
* [Bug 882] allow loopback interfaces to share addresses with other interfaces.
* [Bug 527] Don't write from source address length to wrong location
* Upgraded autogen and libopts.
* [Bug 811] ntpd should not read a .ntprc file.

---
(4.2.4p1) (skipped)

---
(4.2.4p0) Released by Harlan Stenn <stenn@ntp.org>

* [Bug 793] Update Hans Lambermont's email address in ntpsweep.
* [Bug 776] Remove unimplemented "rate" flag from ntpdate.
* [Bug 586] Avoid lookups if AI_NUMERICHOST is set.
* [Bug 770] Fix numeric parameters to ntp-keygen (Alain Guibert).
* [Bug 768] Fix io_setbclient() error message.
* [Bug 765] Use net_bind_service capability on linux.
* [Bug 760] The background resolver must be aware of the 'dynamic' keyword.
* [Bug 753] make union timestamp anonymous (Philip Prindeville).
* confopt.html: move description for "dynamic" keyword into the right section.
* pick the right type for the recv*() length argument.

---
(4.2.4) Released by Harlan Stenn <stenn@ntp.org>

* monopt.html fixes from Dave Mills.
* [Bug 452] Do not report kernel PLL/FLL flips.
* [Bug 746] Expert mouseCLOCK USB v2.0 support added.'
* driver8.html updates.
* [Bug 747] Drop <NOBR> tags from ntpdc.html.
* sntp now uses the returned precision to control decimal places.
* sntp -u will use an unprivileged port for its queries.
* [Bug 741] "burst" doesn't work with !unfit peers.
* [Bug 735] Fix a make/gmake VPATH issue on Solaris.
* [Bug 739] ntpd -x should not take an argument.
* [Bug 737] Some systems need help providing struct iovec.
* [Bug 717] Fix libopts compile problem.
* [Bug 728] parse documentation fixes.
* [Bug 734] setsockopt(..., IP_MULTICAST_IF, ...) fails on 64-bit platforms.
* [Bug 732] C-DEX JST2000 patch from Hideo Kuramatsu.
* [Bug 721] check for __ss_family and __ss_len separately.
* [Bug 666] ntpq opeers displays jitter rather than dispersion.
* [Bug 718] Use the recommended type for the saddrlen arg to getsockname().
* [Bug 715] Fix a multicast issue under Linux.
* [Bug 690] Fix a Windows DNS lookup buffer overflow.
* [Bug 670] Resolved a Windows issue with the dynamic interface rescan code.
* K&R C support is being deprecated.
* [Bug 714] ntpq -p should conflict with -i, not -c.
* WWV refclock improvements from Dave Mills.
* [Bug 708] Use thread affinity only for the clock interpolation thread.
* [Bug 706] ntpd can be running several times in parallel.
* [Bug 704] Documentation typos.
* [Bug 701] coverity: NULL dereference in ntp_peer.c
* [Bug 695] libopts does not protect against macro collisions.
* [Bug 693] __adjtimex is independent of ntp_{adj,get}time.
* [Bug 692] sys_limitrejected was not being incremented.
* [Bug 691] restrictions() assumption not always valid.
* [Bug 689] Deprecate HEATH GC-1001 II; the driver never worked.
* [Bug 688] Fix documentation typos.
* [Bug 686] Handle leap seconds better under Windows.
* [Bug 685] Use the Windows multimedia timer.
* [Bug 684] Only allow debug options if debugging is enabled.
* [Bug 683] Use the right version string.
* [Bug 680] Fix the generated version string on Windows.
* [Bug 678] Use the correct size for control messages.
* [Bug 677] Do not check uint_t in configure.ac.
* [Bug 676] Use the right value for msg_namelen.
* [Bug 675] Make sure ntpd builds without debugging.
* [Bug 672] Fix cross-platform structure padding/size differences.
* [Bug 660] New TIMESTAMP code fails tp build on Solaris Express.
* [Bug 659] libopts does not build under Windows.
* [Bug 658] HP-UX with cc needs -Wp,-H8166 in CFLAGS.
* [Bug 656] ntpdate doesn't work with multicast address.
* [Bug 638] STREAMS_TLI is deprecated - remove it.
* [Bug 635] Fix tOptions definition.
* [Bug 628] Fallback to ntp discipline not working for large offsets.
* [Bug 622] Dynamic interface tracking for ntpd.
* [Bug 603] Don't link with libelf if it's not needed.
* [Bug 523] ntpd service under Windows does't shut down properly.
* [Bug 500] sntp should always be built.
* [Bug 479] Fix the -P option.
* [Bug 421] Support the bc637PCI-U card.
* [Bug 342] Deprecate broken TRAK refclock driver.
* [Bug 340] Deprecate broken MSF EES refclock driver.
* [Bug 153] Don't do DNS lookups on address masks.
* [Bug 143] Fix interrupted system call on HP-UX.
* [Bug 42] Distribution tarballs should be signed.
* Support separate PPS devices for PARSE refclocks.
* [Bug 637, 51?] Dynamic interface scanning can now be done.
* Options processing now uses GNU AutoGen.

---
(4.2.2p4) Released by Harlan Stenn <stenn@ntp.org>

* [Bug 710] compat getnameinfo() has off-by-one error
* [Bug 690] Buffer overflow in Windows when doing DNS Lookups

---
(4.2.2p3) Released by Harlan Stenn <stenn@ntp.org>

* Make the ChangeLog file cleaner and easier to read
* [Bug 601] ntpq's decodeint uses an extra level of indirection
* [Bug 657] Different OSes need different sized args for IP_MULTICAST_LOOP
* release engineering/build changes
* Documentation fixes
* Get sntp working under AIX-5

---
(4.2.2p2) (broken)

* Get sntp working under AIX-5

---
(4.2.2p1)

* [Bug 661] Use environment variable to specify the base path to openssl.
* Resolve an ambiguity in the copyright notice
* Added some new documentation files
* URL cleanup in the documentation
* [Bug 657]: IP_MULTICAST_LOOP uses a u_char value/size
* quiet gcc4 complaints
* more Coverity fixes
* [Bug 614] manage file descriptors better
* [Bug 632] update kernel PPS offsets when PPS offset is re-configured
* [Bug 637] Ignore UP in*addr_any interfaces
* [Bug 633] Avoid writing files in srcdir
* release engineering/build changes

---
(4.2.2)

* SNTP
* Many bugfixes
* Implements the current "goal state" of NTPv4
* Autokey improvements
* Much better IPv6 support
* [Bug 360] ntpd loses handles with LAN connection disabled.
* [Bug 239] Fix intermittent autokey failure with multicast clients.
* Rewrite of the multicast code
* New version numbering scheme

---
(4.2.0)

* More stuff than I have time to document
* IPv6 support
* Bugfixes
* call-gap filtering
* wwv and chu refclock improvements
* OpenSSL integration

---
(4.1.2)

* clock state machine bugfix
* Lose the source port check on incoming packets
* (x)ntpdc compatibility patch
* Virtual IP improvements
* ntp_loopfilter fixes and improvements
* ntpdc improvements
* GOES refclock fix
* JJY driver
* Jupiter refclock fixes
* Neoclock4X refclock fixes
* AIX 5 port
* bsdi port fixes
* Cray unicos port upgrade
* HP MPE/iX port
* Win/NT port upgrade
* Dynix PTX port fixes
* Document conversion from CVS to BK
* readline support for ntpq

---
(4.1.0)

* CERT problem fixed (99k23)

* Huff-n-Puff filter
* Preparation for OpenSSL support
* Resolver changes/improvements are not backward compatible with mode 7
  requests (which are implementation-specific anyway)
* leap second stuff
* manycast should work now
* ntp-genkeys does new good things.
* scripts/ntp-close
* PPS cleanup and improvements
* readline support for ntpdc
* Crypto/authentication rewrite
* WINNT builds with MD5 by default
* WINNT no longer requires Perl for building with Visual C++ 6.0
* algorithmic improvements, bugfixes
* Solaris dosynctodr info update
* html/pic/* is *lots* smaller
* New/updated drivers: Forum Graphic GPS, WWV/H, Heath GC-100 II, HOPF
  serial and PCI, ONCORE, ulink331
* Rewrite of the audio drivers

---
(4.0.99)

* Driver updates: CHU, DCF, GPS/VME, Oncore, PCF, Ulink, WWVB, burst
  If you use the ONCORE driver with a HARDPPS kernel module,
  you *must* have a properly specified:
	pps <filename> [assert/clear] [hardpps]
  line in the /etc/ntp.conf file.
* PARSE cleanup
* PPS cleanup
* ntpd, ntpq, ntpdate cleanup and fixes
* NT port improvements
* AIX, BSDI, DEC OSF, FreeBSD, NetBSD, Reliant, SCO, Solaris port improvements

---
(4.0.98)

* Solaris kernel FLL bug is fixed in 106541-07
* Bug/lint cleanup
* PPS cleanup
* ReliantUNIX patches
* NetInfo support
* Ultralink driver
* Trimble OEM Ace-II support
* DCF77 power choices
* Oncore improvements

---
(4.0.97)

* NT patches
* AIX,SunOS,IRIX portability
* NeXT portability
* ntptimeset utility added
* cygwin portability patches

---
(4.0.96)

* -lnsl, -lsocket, -lgen configuration patches
* Y2K patches from AT&T
* Linux portability cruft

---
(4.0.95)

* NT port cleanup/replacement
* a few portability fixes
* VARITEXT Parse clock added

---
(4.0.94)

* PPS updates (including ntp.config options)
* Lose the old DES stuff in favor of the (optional) RSAREF stuff
* html cleanup/updates
* numerous drivers cleaned up
* numerous portability patches and code cleanup

---
(4.0.93)

* Oncore refclock needs PPS or one of two ioctls.
* Don't make ntptime under Linux.  It doesn't compile for too many folks.
* Autokey cleanup
* ReliantUnix patches
* html cleanup
* tickadj cleanup
* PARSE cleanup
* IRIX -n32 cleanup
* byte order cleanup
* ntptrace improvements and patches
* ntpdc improvements and patches
* PPS cleanup
* mx4200 cleanup
* New clock state machine
* SCO cleanup
* Skip alias interfaces

---
(4.0.92)

* chronolog and dumbclock refclocks
* SCO updates
* Cleanup/bugfixes
* Y2K patches
* Updated palisade driver
* Plug memory leak
* wharton kernel clock
* Oncore clock upgrades
* NMEA clock improvements
* PPS improvements
* AIX portability patches

---
(4.0.91)

* New ONCORE driver
* New MX4200 driver
* Palisade improvements
* config file bugfixes and problem reporting
* autoconf upgrade and cleanup
* HP-UX, IRIX lint cleanup
* AIX portability patches
* NT cleanup

---
(4.0.90)

* Nanoseconds
* New palisade driver
* New Oncore driver

---
(4.0.73)

* README.hackers added
* PARSE driver is working again
* Solaris 2.6 has nasty kernel bugs.  DO NOT enable pll!
* DES is out of the distribution.

---
(4.0.72)

* K&R C compiling should work again.
* IRIG patches.
* MX4200 driver patches.
* Jupiter driver added.
* Palisade driver added.  Needs work (ANSI, ntoh/hton, sizeof double, ???)<|MERGE_RESOLUTION|>--- conflicted
+++ resolved
@@ -1,9 +1,5 @@
-<<<<<<< HEAD
-* Include (4.2.6p1) - [Bug 1474] ntp_keygen LCRYPTO after libntp.a.
-* Include (4.2.6p1) - Remove arlib.
-=======
-* Include (4.2.6p1-RC4) - [Bug 1474] ntp_keygen needs LCRYPTO after libntp.a.
->>>>>>> 0ebfe524
+* Include (4.2.6p1-RC4) - [Bug 1474] ntp_keygen LCRYPTO after libntp.a.
+* Include (4.2.6p1-RC4) - Remove arlib.
 (4.2.7p15) 2010/02/03 Released by Harlan Stenn <stenn@ntp.org>
 * Include (4.2.6p1) - [Bug 1455] ntpd does not try /etc/ntp.audio.
 * Include (4.2.6p1) - Convert many sprintf() calls to snprintf(), also
