<<<<<<< HEAD
* [Bug 1117] Deferred interface binding under Windows works only correctly
  if FORCE_DNSRETRY is defined
* [BUG 1124] Lock QueryPerformanceCounter() client threads to same CPU
=======
* [Bug 1014] Enable building with VC9 (in Visual Studio 2008, Visual C++ 2008, or SDK)
>>>>>>> 44d9186c
(4.2.5p158) 2009/01/30 Released by Harlan Stenn <stenn@ntp.org>
* Fix [CID 72], a typo introduced at the latest fix to prettydate.c.
(4.2.5p157) 2009/01/26 Released by Harlan Stenn <stenn@ntp.org>
* Cleanup/fixes for ntp_proto.c and ntp_crypto.c from Dave Mills.
(4.2.5p156) 2009/01/19 Released by Harlan Stenn <stenn@ntp.org>
* [Bug 1118] Fixed sign extension for 32 bit time_t in caljulian() and prettydate().
  Fixed some compiler warnings about missing prototypes.
  Fixed some other simple compiler warnings.
* [Bug 1119] [CID 52] Avoid a possible null-dereference in ntp_crypto.c.
* [Bug 1120] [CID 51] INSIST that peer is non-null before we dereference it.
* [Bug 1121] [CID 47] double fclose() in ntp-keygen.c.
(4.2.5p155) 2009/01/18 Released by Harlan Stenn <stenn@ntp.org>
* Documentation updates from Dave Mills.
* CHU frequency updates.
* Design assertion fixes for ntp_crypto.c from Dave Mills.
(4.2.5p154) 2009/01/13 Released by Harlan Stenn <stenn@ntp.org>
* [Bug 992] support interface event change on Linux from
  Miroslav Lichvar.
(4.2.5p153) 2009/01/09 Released by Harlan Stenn <stenn@ntp.org>
* Renamed gsoc_sntp/:fetch-stubs to gsoc_sntp/fetch-stubs to avoid
  file name problems under Windows.
  Removed German umlaut from log msg for 4.2.5p142.
(4.2.5p152) 2009/01/08 Released by Harlan Stenn <stenn@ntp.org>
* Include (4.2.4p6) 2009/01/08 Released by Harlan Stenn <stenn@ntp.org>
(4.2.5p151) 2008/12/23 Released by Harlan Stenn <stenn@ntp.org>
* Stats file logging cleanup from Dave Mills.
(4.2.5p150) 2008/12/15 Released by Harlan Stenn <stenn@ntp.org>
* [Bug 1099] Fixed wrong behaviour in sntp's crypto.c.
* [Bug 1103] Fix 64-bit issues in the new calendar code.
(4.2.5p149) 2008/12/05 Released by Harlan Stenn <stenn@ntp.org>
* Fixed mismatches in data types and OID definitions in ntpSnmpSubAgent.c
* added a premliminary MIB file to ntpsnmpd (ntpv4-mib.mib)
(4.2.5p148) 2008/12/04 Released by Harlan Stenn <stenn@ntp.org>
* [Bug 1070] Fix use of ntpq_parsestring() in ntpsnmpd.
(4.2.5p147) 2008/11/27 Released by Harlan Stenn <stenn@ntp.org>
* Update gsoc_sntp's GCC warning code.
(4.2.5p146) 2008/11/26 Released by Harlan Stenn <stenn@ntp.org>
* Update Solaris CFLAGS for gsoc_sntp.
(4.2.5p145) 2008/11/20 Released by Harlan Stenn <stenn@ntp.org>
* Deal with time.h for sntp under linux.
* Provide rpl_malloc() for sntp for systems that need it.
* Handle ss_len and socklen type for sntp.
* Fixes to the sntp configure.ac script.
* Provide INET6_ADDRSTRLEN if it is missing.
* [Bug 1095] overflow in caljulian.c.
(4.2.5p144) 2008/11/19 Released by Harlan Stenn <stenn@ntp.org>
* Use int32, not int32_t.
* Avoid the sched*() functions under OSF - link problems.
(4.2.5p143) 2008/11/17 Released by Harlan Stenn <stenn@ntp.org>
* sntp cleanup and fixes.
(4.2.5p142) 2008/11/16 Released by Harlan Stenn <stenn@ntp.org>
* Imported GSoC SNTP code from Johannes Maximilian Kuehn.
(4.2.5p141) 2008/11/13 Released by Harlan Stenn <stenn@ntp.org>
* New caltontp.c and calyearstart.c from Juergen Perlinger.
(4.2.5p140) 2008/11/12 Released by Harlan Stenn <stenn@ntp.org>
* Cleanup lint from the ntp_scanner files.
* [Bug 1011] gmtime() returns NULL on windows where it would not under Unix.
* Updated caljulian.c and prettydate.c from Juergen Perlinger.
(4.2.5p139) 2008/11/11 Released by Harlan Stenn <stenn@ntp.org>
* Typo fix to driver20.html.
(4.2.5p138) 2008/11/10 Released by Harlan Stenn <stenn@ntp.org>
* [Bug 474] --disable-ipv6 is broken.
* IPv6 interfaces were being looked for twice.
* SHM driver grabs more samples, add clockstats
* decode.html and driver20.html updates from Dave Mills.
(4.2.5p137) 2008/11/01 Released by Harlan Stenn <stenn@ntp.org>
* [Bug 1069] #undef netsnmp's PACKAGE_* macros.
* [Bug 1068] Older versions of netsnmp do not have netsnmp_daemonize().
(4.2.5p136) 2008/10/27 Released by Harlan Stenn <stenn@ntp.org>
* [Bug 1078] statsdir configuration parsing is broken.
(4.2.5p135) 2008/09/23 Released by Harlan Stenn <stenn@ntp.org>
* [Bug 1072] clock_update should not allow updates older than sys_epoch.
(4.2.5p134) 2008/09/17 Released by Harlan Stenn <stenn@ntp.org>
* Clean up build process for ntpsnmpd.
(4.2.5p133) 2008/09/16 Released by Harlan Stenn <stenn@ntp.org>
* Add options processing to ntpsnmpd.
* [Bug 1062] Check net-snmp headers before deciding to build ntpsnmpd.
* Clean up the libntpq.a build.
* Regenerate ntp_parser.[ch] from ntp_parser.y
(4.2.5p132) 2008/09/15 Released by Harlan Stenn <stenn@ntp.org>
* [Bug 1067] Multicast DNS service registration must come after the fork
  on Solaris.
* [Bug 1066] Error messages should log as errors.
(4.2.5p131) 2008/09/14 Released by Harlan Stenn <stenn@ntp.org>
* [Bug 1065] Re-enable support for the timingstats file.
(4.2.5p130) 2008/09/13 Released by Harlan Stenn <stenn@ntp.org>
* [Bug 1064] Implement --with-net-snmp-config=progname
* [Bug 1063] ntpSnmpSubagentObject.h is missing from the distribution.
(4.2.5p129) 2008/09/11 Released by Harlan Stenn <stenn@ntp.org>
* Quiet some libntpq-related warnings.
(4.2.5p128) 2008/09/08 Released by Harlan Stenn <stenn@ntp.org>
* Import Heiko Gerstung's GSoC2008 NTP MIB daemon.
(4.2.5p127) 2008/09/01 Released by Harlan Stenn <stenn@ntp.org>
* Regenerate ntpd/ntp_parser.c
(4.2.5p126) 2008/08/31 Released by Harlan Stenn <stenn@ntp.org>
* Stop libtool-1.5 from looking for C++ or Fortran.
* [BUG 610] Documentation update for NMEA reference clock driver.
* [Bug 828] Fix IPv4/IPv6 address parsing.
* Changes from Dave Mills:
  Documentation updates.
  Fix a corner case where a frequency update was reported but not set.
  When LEAP_NOTINSYNC->LEAP_NOWARNING, call crypto_update() if we have
  crypto_flags.
(4.2.5p125) 2008/08/18 Released by Harlan Stenn <stenn@ntp.org>
* [Bug 1052] Add linuxPPS support to ONCORE driver.
(4.2.5p124) 2008/08/17 Released by Harlan Stenn <stenn@ntp.org>
* Documentation updates from Dave Mills.
* Include (4.2.4p5) 2008/08/17 Released by Harlan Stenn <stenn@ntp.org>
* [Bug 861] leap info was not being transmitted.
* [Bug 1046] refnumtoa.c is using the wrong header file.
* [Bug 1047] enable/disable options processing fix.
* header file cleanup.
* [Bug 1037] buffer in subroutine was 1 byte short.
* configure.ac: cleanup, add option for wintime, and lay the groundwork
  for the changes needed for bug 1028.
* Fixes from Dave Mills: 'bias' and 'interleave' work.  Separate
  phase and frequency discipline (for long poll intervals).  Update
  TAI function to match current leapsecond processing.
* Documentation updates from Dave Mills.
* [Bug 1037] Use all 16 of the MD5 passwords generated by ntp-keygen.
* Fixed the incorrect edge parameter being passed to time_pps_kcbind in
  NMEA refclock driver.
* [Bug 399] NMEA refclock driver does not honor time1 offset if flag3 set.
* [Bug 985] Modifications to NMEA reference clock driver to support Accord
  GPS Clock.
* poll time updates from Dave Mills.
* local refclock documentation updates from Dave Mills.
* [Bug 1022] Fix compilation problems with yesterday's commit.
* Updates and cleanup from Dave Mills:
  I've now spent eleven months of a sabbatical year - 7 days a week, 6-10
  hours most days - working on NTP. I have carefully reviewed every major
  algorithm, examined its original design and evolution from that design.
  I've trimmed off dead code and briar patches and did zillions of tests
  contrived to expose evil vulnerabilities. The development article is in
  rather good shape and should be ready for prime time.

  1. The protostats statistics files have been very useful in exposing
  little twitches and turns when something hiccups, like a broken PPS
  signal. Most of what used to be syslog messages are now repackaged as
  protostats messages with optional syslog as well. These can also be sent
  as traps which might be handy to tiggle a beeper or celltext. These, the
  sysstats files and cryptostats files reveal the ambient health of a busy
  server, monitor traffic and error counts and spot crypto attacks.

  2. Close inspection of the clock discipline behavior at long poll
  intervals (36 h) showed it not doing as well as it should. I redesigned
  the FLL loop to improve nominal accuracy from  several tens of
  milliseconds to something less than ten milliseconds.

  3. Autokey (again). The enhanced error checking was becoming a major
  pain. I found a way to toss out gobs of ugly fat code and replace the
  function with a much simpler and more comprehensive scheme. It resists
  bait-and-switch attacks and quickly detect cases when the protocol is
  not correctly synchronized.

  4. The interface code for the kernel PPS signal was not in sync with the
  kernel code itself. Some error checks were duplicated and some
  ineffective. I found none of the PPS-capable drivers, including the atom
  driver, do anything when the prefer peer fails; the kernel PPS signal
  remains in control. The atom driver now disables the kernel PPS when the
  prefer peer comes bum. This is important when the prefer peer is not a
  reference clock but a remote NTP server.

  5. The flake restrict bit turned out to be really interesting,
  especially with symmtric modes and of those especially those using
  Autokey. Small changes in the recovery procedures when packets are lost
  now avoid almost all scenarios which previously required protocol resets.

  6. I've always been a little uncomfortable when using the clock filter
  with long poll intervals because the samples become less and less
  correlated as the sample age exceeds the Allan intercept. Various
  schemes have been used over the years to cope with this fact. The latest
  one and the one that works the best is to use a modified sort metric
  where the delay is used when the age of the sample is less than the
  intercept and the sum of delay and dispersion above that. The net result
  is that, at small poll intervals the algorithm operates as a minimum
  filter, while at larger poll intervals it morphs to FIFO. Left
  unmodified, a sample could be used when twelve days old. This along with
  the FLL modifications has made a dramatic improvement at large poll
  intervals.

- [Backward Incompatible] The 'state' variable is no longer reported or
  available via ntpq output.  The following system status bit names
  have been changed:
  - sync_alarm -> leap_alarm
  - sync_atomic -> sync_pps
  - sync_lf_clock -> sync_lf_radio
  - sync_hf_clock -> sync_hf_radio
  - sync_uhf_clock -> sync_uhf_radio
  - sync_local_proto -> sync_local
  - sync_udp/time -> sync_other
  Other names have been changed as well.  See the change history for
  libntp/statestr.c for more details.
  Other backward-incompatible changes in ntpq include:
  - assID -> associd
  - rootdispersion -> rootdisp
  - pkt_head -> pkt_neader
  See the change history for other details.

* Updates and cleanup from Dave Mills.
* [Bug 995] Remove spurious ; from ntp-keygen.c.
* More cleanup and changes from Dave Mills.
* [Bug 980] Direct help to stdout.

---
(4.2.4p6) 2009/01/08 Released by Harlan Stenn <stenn@ntp.org>

* [Bug 1113] Fixed build errors with recent versions of openSSL. 
* [Sec 1111] Fix incorrect check of EVP_VerifyFinal()'s return value.
* Update the copyright year.

---
(4.2.4p5) 2008/08/17 Released by Harlan Stenn <stenn@ntp.org>

* [BUG 1051] Month off by one in leap second message written to clockstats
  file fixed.
* [Bug 450] Windows only: Under original Windows NT we must not discard the
  wildcard socket to workaround a bug in NT's getsockname().
* [Bug 1038] Built-in getpass() function also prompts for password if
  not built with DEBUG.
* [Bug 841] Obsolete the "dynamic" keyword and make deferred binding
  to local interfaces the default.
  Emit a warning if that keyword is used for configuration.
* [Bug 959] Refclock on Windows not properly releasing recvbuffs.
* [Bug 993] Fix memory leak when fetching system messages.
* much cleanup, fixes, and changes from Dave Mills.
* ntp_control.c: LEAPTAB is a filestamp, not an unsigned.  From Dave Mills.
* ntp_config.c: ntp_minpoll fixes from Dave Mills.
* ntp-keygen updates from Dave Mills.
* refresh epoch, throttle, and leap cleanup from Dave Mills.
* Documentation cleanup from Dave Mills.
* [Bug 918] Only use a native md5.h if MD5Init() is available.
* [Bug 979] Provide ntptimeval if it is not otherwise present.
* [Bug 634] Re-instantiate syslog() and logfiles after the daemon fork.
* [Bug 952] Use md5 code with a friendlier license.
* [Bug 977] Fix mismatching #ifdefs for builds without IPv6.
* [Bug 830] Fix the checking order of the interface options.
* Clean up the logfile/syslog setup.
* [Bug 970] Lose obsolete -g flag to ntp-keygen.
* The -e flag to ntp-keygen can write GQ keys now, too.
* ntp_proto.c: sys_survivors and hpoll cleanup from Dave Mills.
* ntp_loopfilter.c: sys_poll cleanup from Dave Mills.
* refclock_wwv.c: maximum-likelihood digit and DSYNC fixes from Dave Mills.
* [Bug 967] preemptable associations are lost forever on a step.
* ntp_config.c: [CID 48] missing "else" clause.
* [Bug 833] ntpq config keyword is quote-mark unfriendly.
* Rename the ntpq "config" keyword to ":config".
* Dave Mills shifted some orphan processing.
* Fix typos in the [Bug 963] patch.
* bootstrap: squawk if genver fails.  Use -f with cp in case Dave does a chown.
* Remove obsolete simulator command-line options.
* ntp_request.c: [CID 36] zero sin_zero.
* [Bug 963] get_systime() is too noisy.
* [Bug 960] spurious syslog:crypto_setup:spurious crypto command
* [Bug 964] Change *-*-linux* to *-*-*linux* to allow for uclinux.
* Changes from Dave Mills:
  - ntp_util.c: cleanup.
  - ntp_timer.c: watch the non-burst packet rate.
  - ntp_request.c: cleanup.
  - ntp_restrict.c: RES_LIMITED cleanup.
  - ntp_proto.c: RES_LIMITED, rate bucktes, counters, overall cleanup.
  - ntp_peer.c: disallow peer_unconfig().
  - ntp_monitor.c: RES_LIMITED cleanup.
  - ntp_loopfilter.c: poll interval cleanup.
  - ntp_crypto.c: volley -> retry.  Cleanup TAI leap message.
  - ntp_config: average and minimum are ^2 values.
  - ntpdc: unknownversion is really "declined", not "bad version".
  - Packet retry cleanup.
* [Bug 961] refclock_tpro.c:tpro_poll() calls refclock_receive() twice.
* [Bug 957] Windows only: Let command line parameters from the Windows SCM GUI
  override the standard parameters from the ImagePath registry key.
* Added HAVE_INT32_T to the Windows config.h to avoid duplicate definitions.
* Work around a VPATH difference in FreeBSD's 'make' command.
* Update bugreport URL.
* Update -I documentation.
* [Bug 713] Fix bug reporting information.
* A bug in the application of the negative-sawtooth for 12 channel receivers. 
* The removal of unneeded startup code used for the original LinuxPPS, it now
  conforms to the PPSAPI and does not need special code.  
* ntp-keygen.c: Coverity fixes [CID 33,47].
* Volley cleanup from Dave Mills.
* Fuzz cleanup from Dave Mills.
* [Bug 861] Leap second cleanups from Dave Mills.
* ntpsim.c: add missing protypes and fix [CID 34], a nit.
* Upgraded bison at UDel.
* Update br-flock and flock-build machine lists.
* [Bug 752] QoS: add parse/config handling code. 
* Fix the #include order in tickadj.c for picky machines.
* [Bug 752] QoS: On some systems, netinet/ip.h needs netinet/ip_systm.h.
* [Bug 752] Update the QoS tagging (code only - configuration to follow).
* Orphan mode and other protocol cleanup from Dave Mills.
* Documentation cleanup from Dave Mills.
* [Bug 940] ntp-keygen uses -v.  Disallow it as a shortcut for --version.
* more cleanup to ntp_lineeditlibs.m4.
* Documentation updates from Dave Mills.
* -ledit cleanup for ntpdc and ntpq.
* Association and other cleanup from Dave Mills.
* NTP_UNREACH changes from Dave Mills.
* Fix the readline history test.
* [Bug 931] Require -lreadline to be asked for explicitly.
* [Bug 764] When looking for -lreadline support, also try using -lncurses.
* [Bug 909] Fix int32_t errors for ntohl().
* [Bug 376/214] Enhancements to support multiple if names and IP addresses.
* [Bug 929] int32_t is undefined on Windows.  Casting wrong.
* [Bug 928] readlink missing braces.
* [Bug 788] Update macros to support VS 2005.
* ntpd/ntp_timer.c: add missing sys_tai parameter for debug printf
* [Bug 917] config parse leaves files open
* [Bug 912] detect conflicting enable/disable configuration on interfaces
  sharing an IP address
* [Bug 771] compare scopeid if available for IPv6 addresses
* Lose obsolete crypto subcommands (Dave Mills).
* WWV is an HF source, not an LF source (Dave Mills).
* [Bug 899] Only show -i/--jaildir -u/--user options if we HAVE_DROPROOT.
* [Bug 916] 'cryptosw' is undefined if built without OpenSSL.
* [Bug 891] 'restrict' config file keyword does not work (partial fix).
* [Bug 890] the crypto command seems to be required now.
* [Bug 915] ntpd cores during processing of x509 certificates.
* Crypto lint cleanup from Dave Mills.
* [Bug 897] Check RAND_status() - we may not need a .rnd file.
* Crypto cleanup from Dave Mills.
* [Bug 911] Fix error message in cmd_args.c.
* [Bug 895] Log assertion failures via syslog(), not stderr.
* Documentation updates from Dave Mills.
* Crypto cleanup from Dave Mills.
* [Bug 905] ntp_crypto.c fails to compile without -DDEBUG.
* Avoid double peer stats logging.
* ntp-keygen cleanup from Dave Mills.
* libopts needs to be built after ElectricFence.
* [Bug 894] Initialize keysdir before calling crypto_setup().
* Calysto cleanup for ntpq.
* ntp-keygen -i takes an arg.
* Cleanup and fixes from Dave Mills.
* [Bug 887] Fix error in ntp_types.h (for sizeof int != 4).
* Bug 880 bug fixes for Windows build
* Improve Calysto support.
* The "revoke" parameter is a crypto command.
* The driftfile wander threshold is a real number.
* [Bug 850] Fix the wander threshold parameter on the driftfile command.
* ntp_io.c: Dead code cleanup - Coverity View 19.
* Leap file related cleanup from Dave Mills.
* ntp_peer.c: Set peer->srcadr before (not after) calling set_peerdstadr().
* Initialize offset in leap_file() - Coverity View 17.
* Use the correct stratum on KISS codes.
* Fuzz bits cleanup.
* Show more digits in some debug printf's.
* Use drift_file_sw internally to control writing the drift file.
* Implement the wander_threshold option for the driftfile config keyword.
* reformat ntp_control.c; do not use c++ // comments.
* [Bug 629] Undo bug #629 fixes as they cause more problems than were  being
  solved
* Changes from Dave Mills: in/out-bound data rates, leapsecond cleanup,
  driftfile write cleanup, packet buffer length checks, documentation updates.
* More assertion checks and malloc()->emalloc(), courtesy of Calysto.
* [Bug 864] Place ntpd service in maintenance mode if using SMF on Solaris
* [Bug 862] includefile nesting; preserve phonelist on reconfig.
* [Bug 604] ntpd regularly dies on linux/alpha.
* more leap second infrastructure fixes from Dave Mills.
* [Bug 858] recent leapfile changes broke non-OpenSSL builds.
* Use emalloc() instead of malloc() in refclock_datum.c (Calysto).
* Start using 'design by contract' assertions.
* [Bug 767] Fast sync to refclocks wanted.
* Allow null driftfile.
* Use YYERROR_VERBOSE for the new parser, and fix related BUILT_SOURCES.
* [Bug 629] changes to ensure broadcast works including on wildcard addresses
* [Bug 853] get_node() must return a pointer to maximally-aligned memory.
* Initial leap file fixes from Dave Mills.
* [Bug 858] Recent leapfile changes broke without OPENSSL.
* Use a char for DIR_SEP, not a string.
* [Bug 850] driftfile parsing changes.
* driftfile maintenance changes from Dave Mills.  Use clock_phi instead of
  stats_write_tolerance.
* [Bug 828] refid string not being parsed correctly.
* [Bug 846] Correct includefile parsing.
* [Bug 827] New parsing code does not handle "fudge" correctly.
* Enable debugging capability in the config parser.
* [Bug 839] Crypto password not read from ntp.conf.
* Have autogen produce writable output files.
* [Bug 825] Correct logconfig -/+ keyword processing.
* [Bug 828] Correct parsing of " delimited strings.
* Cleanup FILE * usage after fclose() in ntp_filegen.c.
* [Bug 843] Windows Completion port code was incorrectly merged from -stable.
* [Bug 840] do fudge configuration AFTER peers (thus refclocks) have been
  configured.
* [Bug 824] Added new parser modules to the Windows project file.
* [Bug 832] Add libisc/log.c headers to the distribution.
* [Bug 808] Only write the drift file if we are in state 4.
* Initial import of libisc/log.c and friends.
* [Bug 826] Fix redefinition of PI.
* [Bug 825] ntp_scanner.c needs to #include <config.h> .
* [Bug 824] New parser code has some build problems with the SIM code.
* [Bug 817] Use longnames for setting ntp variables on the command-line;
  Allowing '-v' with and without an arg to disambiguate usage is error-prone.
* [Bug 822] set progname once, early.
* [Bug 819] remove erroneous #if 0 in Windows completion port code.
* The new config code missed an #ifdef for building without refclocks.
* Distribute some files needed by the new config parsing code.
* [Bug 819] Timeout for WaitForMultipleObjects was 500ms instead of INFINITE
* Use autogen 5.9.1.
* Fix clktest command-line arg processing.'
* Audio documentation updates from Dave Mills.
* New config file parsing code, from Sachin Kamboj.
* fuzz bit cleanup from Dave Mills.
* replay cleanup from Dave Mills.
* [Bug 542] Tolerate missing directory separator at EO statsdir.
* [Bug 812] ntpd should drop supplementary groups.
* [Bug 815] Fix warning compiling 4.2.5p22 under Windows with VC6.
* [Bug 740] Fix kernel/daemon startup drift anomaly.
* refclock_wwv.c fixes from Dave Mills.
* [Bug 810] Fix ntp-keygen documentation.
* [Bug 787] Bug fixes for 64-bit time_t on Windows.
* [Bug 796] Clean up duplicate #defines in ntp_control.c.
* [Bug 569] Use the correct precision for the Leitch CSD-5300.
* [Bug 795] Moved declaration of variable to top of function.
* [Bug 798] ntpq [p typo crashes ntpq/ntpdc.
* [Bug 786] Fix refclock_bancomm.c on Solaris.
* [Bug 774] parsesolaris.c does not compile under the new Solaris.
* [Bug 782] Remove P() macros from Windows files.
* [Bug 778] ntpd fails to lock with drift=+500 when started with drift=-500.
* [Bug 592] Trimble Thunderbolt GPS support.
* IRIG, CHU, WWV, WWVB refclock improvements from Dave Mills.
* [Bug 757] Lose ULONG_CONST().
* [Bug 756] Require ANSI C (function prototypes).
* codec (audio) and ICOM changes from Dave Mills.

---

* [Bug 450] Windows only: Under original Windows NT we must not discard the
  wildcard socket to workaround a bug in NT's getsockname().
* [Bug 1038] Built-in getpass() function also prompts for password if
  not built with DEBUG.
* [Bug 841] Obsolete the "dynamic" keyword and make deferred binding
  to local interfaces the default.
  Emit a warning if that keyword is used for configuration.
* [Bug 959] Refclock on Windows not properly releasing recvbuffs.
* [Bug 993] Fix memory leak when fetching system messages.
* [Bug 987] Wake up the resolver thread/process when a new interface has
  become available.
* Correctly apply negative-sawtooth for oncore 12 channel receiver.
* Startup code for original LinuxPPS removed.  LinuxPPS now conforms to
  the PPSAPI.
* [Bug 1000] allow implicit receive buffer allocation for Windows.
  fixes startup for windows systems with many interfaces.
  reduces dropped packets on network bursts.
  additionally fix timer() starvation during high load.
* [Bug 990] drop minimum time restriction for interface update interval.
* [Bug 977] Fix mismatching #ifdefs for builds without IPv6.
* Update the copyright year.
* Build system cleanup (make autogen-generated files writable).
* [Bug 957] Windows only: Let command line parameters from the Windows SCM GUI
  override the standard parameters from the ImagePath registry key.
* Fixes for ntpdate:
* [Bug 532] nptdate timeout is too long if several servers are supplied.
* [Bug 698] timeBeginPeriod is called without timeEndPeriod in some NTP tools.
* [Bug 857] ntpdate debug mode adjusts system clock when it shouldn't.
* [Bug 908] ntpdate crashes sometimes.
* [Bug 982] ntpdate(and ntptimeset) buffer overrun if HAVE_POLL_H isn't set
  (dup of 908).
* [Bug 997] ntpdate buffer too small and unsafe.
* ntpdate.c: Under Windows check whether NTP port in use under same conditions
  as under other OSs.
* ntpdate.c: Fixed some typos and indents (tabs/spaces).

(4.2.4p4) Released by Harlan Stenn <stenn@ntp.org>

* [Bug 902] Fix problems with the -6 flag.
* Updated include/copyright.def (owner and year).
* [Bug 878] Avoid ntpdc use of refid value as unterminated string.
* [Bug 881] Corrected display of pll offset on 64bit systems.
* [Bug 886] Corrected sign handling on 64bit in ntpdc loopinfo command.
* [Bug 889] avoid malloc() interrupted by SIGIO risk
* ntpd/refclock_parse.c: cleanup shutdown while the file descriptor is still
  open.
* [Bug 885] use emalloc() to get a message at the end of the memory
  unsigned types cannot be less than 0
  default_ai_family is a short
  lose trailing , from enum list
  clarify ntp_restrict.c for easier automated analysis
* [Bug 884] don't access recv buffers after having them passed to the free
  list.
* [Bug 882] allow loopback interfaces to share addresses with other
  interfaces.

---
(4.2.4p3) Released by Harlan Stenn <stenn@ntp.org>

* [Bug 863] unable to stop ntpd on Windows as the handle reference for events
  changed

---
(4.2.4p2) Released by Harlan Stenn <stenn@ntp.org>

* [Bug 854] Broadcast address was not correctly set for interface addresses
* [Bug 829] reduce syslog noise, while there fix Enabled/Disable logging
  to reflect the actual configuration.
* [Bug 795] Moved declaration of variable to top of function.
* [Bug 789] Fix multicast client crypto authentication and make sure arriving
  multicast packets do not disturb the autokey dance.
* [Bug 785] improve handling of multicast interfaces
  (multicast routers still need to run a multicast routing software/daemon)
* ntpd/refclock_parse.c: cleanup shutdown while the file descriptor is still
  open.
* [Bug 885] use emalloc() to get a message at the end of the memory
  unsigned types cannot be less than 0
  default_ai_family is a short
  lose trailing , from enum list
* [Bug 884] don't access recv buffers after having them passed to the free list.
* [Bug 882] allow loopback interfaces to share addresses with other interfaces.
* [Bug 527] Don't write from source address length to wrong location
* Upgraded autogen and libopts.
* [Bug 811] ntpd should not read a .ntprc file.

---
(4.2.4p1) (skipped)

---
(4.2.4p0) Released by Harlan Stenn <stenn@ntp.org>

* [Bug 793] Update Hans Lambermont's email address in ntpsweep.
* [Bug 776] Remove unimplemented "rate" flag from ntpdate.
* [Bug 586] Avoid lookups if AI_NUMERICHOST is set.
* [Bug 770] Fix numeric parameters to ntp-keygen (Alain Guibert).
* [Bug 768] Fix io_setbclient() error message.
* [Bug 765] Use net_bind_service capability on linux.
* [Bug 760] The background resolver must be aware of the 'dynamic' keyword.
* [Bug 753] make union timestamp anonymous (Philip Prindeville).
* confopt.html: move description for "dynamic" keyword into the right section.
* pick the right type for the recv*() length argument.

---
(4.2.4) Released by Harlan Stenn <stenn@ntp.org>

* monopt.html fixes from Dave Mills.
* [Bug 452] Do not report kernel PLL/FLL flips.
* [Bug 746] Expert mouseCLOCK USB v2.0 support added.'
* driver8.html updates.
* [Bug 747] Drop <NOBR> tags from ntpdc.html.
* sntp now uses the returned precision to control decimal places.
* sntp -u will use an unprivileged port for its queries.
* [Bug 741] "burst" doesn't work with !unfit peers.
* [Bug 735] Fix a make/gmake VPATH issue on Solaris.
* [Bug 739] ntpd -x should not take an argument.
* [Bug 737] Some systems need help providing struct iovec.
* [Bug 717] Fix libopts compile problem.
* [Bug 728] parse documentation fixes.
* [Bug 734] setsockopt(..., IP_MULTICAST_IF, ...) fails on 64-bit platforms.
* [Bug 732] C-DEX JST2000 patch from Hideo Kuramatsu.
* [Bug 721] check for __ss_family and __ss_len separately.
* [Bug 666] ntpq opeers displays jitter rather than dispersion.
* [Bug 718] Use the recommended type for the saddrlen arg to getsockname().
* [Bug 715] Fix a multicast issue under Linux.
* [Bug 690] Fix a Windows DNS lookup buffer overflow.
* [Bug 670] Resolved a Windows issue with the dynamic interface rescan code.
* K&R C support is being deprecated.
* [Bug 714] ntpq -p should conflict with -i, not -c.
* WWV refclock improvements from Dave Mills.
* [Bug 708] Use thread affinity only for the clock interpolation thread.
* [Bug 706] ntpd can be running several times in parallel.
* [Bug 704] Documentation typos.
* [Bug 701] coverity: NULL dereference in ntp_peer.c
* [Bug 695] libopts does not protect against macro collisions.
* [Bug 693] __adjtimex is independent of ntp_{adj,get}time.
* [Bug 692] sys_limitrejected was not being incremented.
* [Bug 691] restrictions() assumption not always valid.
* [Bug 689] Deprecate HEATH GC-1001 II; the driver never worked.
* [Bug 688] Fix documentation typos.
* [Bug 686] Handle leap seconds better under Windows.
* [Bug 685] Use the Windows multimedia timer.
* [Bug 684] Only allow debug options if debugging is enabled.
* [Bug 683] Use the right version string.
* [Bug 680] Fix the generated version string on Windows.
* [Bug 678] Use the correct size for control messages.
* [Bug 677] Do not check uint_t in configure.ac.
* [Bug 676] Use the right value for msg_namelen.
* [Bug 675] Make sure ntpd builds without debugging.
* [Bug 672] Fix cross-platform structure padding/size differences.
* [Bug 660] New TIMESTAMP code fails tp build on Solaris Express.
* [Bug 659] libopts does not build under Windows.
* [Bug 658] HP-UX with cc needs -Wp,-H8166 in CFLAGS.
* [Bug 656] ntpdate doesn't work with multicast address.
* [Bug 638] STREAMS_TLI is deprecated - remove it.
* [Bug 635] Fix tOptions definition.
* [Bug 628] Fallback to ntp discipline not working for large offsets.
* [Bug 622] Dynamic interface tracking for ntpd.
* [Bug 603] Don't link with libelf if it's not needed.
* [Bug 523] ntpd service under Windows does't shut down properly.
* [Bug 500] sntp should always be built.
* [Bug 479] Fix the -P option.
* [Bug 421] Support the bc637PCI-U card.
* [Bug 342] Deprecate broken TRAK refclock driver.
* [Bug 340] Deprecate broken MSF EES refclock driver.
* [Bug 153] Don't do DNS lookups on address masks.
* [Bug 143] Fix interrupted system call on HP-UX.
* [Bug 42] Distribution tarballs should be signed.
* Support separate PPS devices for PARSE refclocks.
* [Bug 637, 51?] Dynamic interface scanning can now be done.
* Options processing now uses GNU AutoGen.

---
(4.2.2p4) Released by Harlan Stenn <stenn@ntp.org>

* [Bug 710] compat getnameinfo() has off-by-one error
* [Bug 690] Buffer overflow in Windows when doing DNS Lookups

---
(4.2.2p3) Released by Harlan Stenn <stenn@ntp.org>

* Make the ChangeLog file cleaner and easier to read
* [Bug 601] ntpq's decodeint uses an extra level of indirection
* [Bug 657] Different OSes need different sized args for IP_MULTICAST_LOOP
* release engineering/build changes
* Documentation fixes
* Get sntp working under AIX-5

---
(4.2.2p2) (broken)

* Get sntp working under AIX-5

---
(4.2.2p1)

* [Bug 661] Use environment variable to specify the base path to openssl.
* Resolve an ambiguity in the copyright notice
* Added some new documentation files
* URL cleanup in the documentation
* [Bug 657]: IP_MULTICAST_LOOP uses a u_char value/size
* quiet gcc4 complaints
* more Coverity fixes
* [Bug 614] manage file descriptors better
* [Bug 632] update kernel PPS offsets when PPS offset is re-configured
* [Bug 637] Ignore UP in*addr_any interfaces
* [Bug 633] Avoid writing files in srcdir
* release engineering/build changes

---
(4.2.2)

* SNTP
* Many bugfixes
* Implements the current "goal state" of NTPv4
* Autokey improvements
* Much better IPv6 support
* [Bug 360] ntpd loses handles with LAN connection disabled.
* [Bug 239] Fix intermittent autokey failure with multicast clients.
* Rewrite of the multicast code
* New version numbering scheme

---
(4.2.0)

* More stuff than I have time to document
* IPv6 support
* Bugfixes
* call-gap filtering
* wwv and chu refclock improvements
* OpenSSL integration

---
(4.1.2)

* clock state machine bugfix
* Lose the source port check on incoming packets
* (x)ntpdc compatibility patch
* Virtual IP improvements
* ntp_loopfilter fixes and improvements
* ntpdc improvements
* GOES refclock fix
* JJY driver
* Jupiter refclock fixes
* Neoclock4X refclock fixes
* AIX 5 port
* bsdi port fixes
* Cray unicos port upgrade
* HP MPE/iX port
* Win/NT port upgrade
* Dynix PTX port fixes
* Document conversion from CVS to BK
* readline support for ntpq

---
(4.1.0)

* CERT problem fixed (99k23)

* Huff-n-Puff filter
* Preparation for OpenSSL support
* Resolver changes/improvements are not backward compatible with mode 7
  requests (which are implementation-specific anyway)
* leap second stuff
* manycast should work now
* ntp-genkeys does new good things.
* scripts/ntp-close
* PPS cleanup and improvements
* readline support for ntpdc
* Crypto/authentication rewrite
* WINNT builds with MD5 by default
* WINNT no longer requires Perl for building with Visual C++ 6.0
* algorithmic improvements, bugfixes
* Solaris dosynctodr info update
* html/pic/* is *lots* smaller
* New/updated drivers: Forum Graphic GPS, WWV/H, Heath GC-100 II, HOPF
  serial and PCI, ONCORE, ulink331
* Rewrite of the audio drivers

---
(4.0.99)

* Driver updates: CHU, DCF, GPS/VME, Oncore, PCF, Ulink, WWVB, burst
  If you use the ONCORE driver with a HARDPPS kernel module,
  you *must* have a properly specified:
	pps <filename> [assert/clear] [hardpps]
  line in the /etc/ntp.conf file.
* PARSE cleanup
* PPS cleanup
* ntpd, ntpq, ntpdate cleanup and fixes
* NT port improvements
* AIX, BSDI, DEC OSF, FreeBSD, NetBSD, Reliant, SCO, Solaris port improvements

---
(4.0.98)

* Solaris kernel FLL bug is fixed in 106541-07
* Bug/lint cleanup
* PPS cleanup
* ReliantUNIX patches
* NetInfo support
* Ultralink driver
* Trimble OEM Ace-II support
* DCF77 power choices
* Oncore improvements

---
(4.0.97)

* NT patches
* AIX,SunOS,IRIX portability
* NeXT portability
* ntptimeset utility added
* cygwin portability patches

---
(4.0.96)

* -lnsl, -lsocket, -lgen configuration patches
* Y2K patches from AT&T
* Linux portability cruft

---
(4.0.95)

* NT port cleanup/replacement
* a few portability fixes
* VARITEXT Parse clock added

---
(4.0.94)

* PPS updates (including ntp.config options)
* Lose the old DES stuff in favor of the (optional) RSAREF stuff
* html cleanup/updates
* numerous drivers cleaned up
* numerous portability patches and code cleanup

---
(4.0.93)

* Oncore refclock needs PPS or one of two ioctls.
* Don't make ntptime under Linux.  It doesn't compile for too many folks.
* Autokey cleanup
* ReliantUnix patches
* html cleanup
* tickadj cleanup
* PARSE cleanup
* IRIX -n32 cleanup
* byte order cleanup
* ntptrace improvements and patches
* ntpdc improvements and patches
* PPS cleanup
* mx4200 cleanup
* New clock state machine
* SCO cleanup
* Skip alias interfaces

---
(4.0.92)

* chronolog and dumbclock refclocks
* SCO updates
* Cleanup/bugfixes
* Y2K patches
* Updated palisade driver
* Plug memory leak
* wharton kernel clock
* Oncore clock upgrades
* NMEA clock improvements
* PPS improvements
* AIX portability patches

---
(4.0.91)

* New ONCORE driver
* New MX4200 driver
* Palisade improvements
* config file bugfixes and problem reporting
* autoconf upgrade and cleanup
* HP-UX, IRIX lint cleanup
* AIX portability patches
* NT cleanup

---
(4.0.90)

* Nanoseconds
* New palisade driver
* New Oncore driver

---
(4.0.73)

* README.hackers added
* PARSE driver is working again
* Solaris 2.6 has nasty kernel bugs.  DO NOT enable pll!
* DES is out of the distribution.

---
(4.0.72)

* K&R C compiling should work again.
* IRIG patches.
* MX4200 driver patches.
* Jupiter driver added.
* Palisade driver added.  Needs work (ANSI, ntoh/hton, sizeof double, ???)<|MERGE_RESOLUTION|>--- conflicted
+++ resolved
@@ -1,10 +1,7 @@
-<<<<<<< HEAD
 * [Bug 1117] Deferred interface binding under Windows works only correctly
   if FORCE_DNSRETRY is defined
 * [BUG 1124] Lock QueryPerformanceCounter() client threads to same CPU
-=======
 * [Bug 1014] Enable building with VC9 (in Visual Studio 2008, Visual C++ 2008, or SDK)
->>>>>>> 44d9186c
 (4.2.5p158) 2009/01/30 Released by Harlan Stenn <stenn@ntp.org>
 * Fix [CID 72], a typo introduced at the latest fix to prettydate.c.
 (4.2.5p157) 2009/01/26 Released by Harlan Stenn <stenn@ntp.org>
