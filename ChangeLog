---
<<<<<<< HEAD
(4.2.4p7-RC6) 2009/05/08 Released by Harlan Stenn <stenn@ntp.org>

* [Bug 784] Make --enable-linuxcaps the default when available
* [Bug 1179] error messages for -u/--user and -i lacking droproot
* Updated JJY reference clock driver from Takao Abe
* [Bug 1071] Log a message and exit before trying to use FD_SET with a
  descriptor larger than FD_SETSIZE, which will corrupt memory
* On corruption of the iface list head in add_interface, log and exit
=======

* [Bug 1178] Use prior FORCE_DNSRETRY behavior as needed at runtime
>>>>>>> 20de025e

---
(4.2.4p7-RC5) 2009/05/02 Released by Harlan Stenn <stenn@ntp.org>

* [Bug 1172] 4.2.4p7-RC{3,4} fail to build on linux.
* flock-build script unportable 'set -m' use removed

---
(4.2.4p7-RC4) 2009/04/29 Released by Harlan Stenn <stenn@ntp.org>

* [Bug 1167] use gcc -Winit-self only if it is understood

---
(4.2.4p7-RC3) 2009/04/22 Released by Harlan Stenn <stenn@ntp.org>

* [Bug 787] Bug fixes for 64-bit time_t on Windows
* [Bug 813] Conditional naming of Event
* [Bug 1147] System errors should be logged to msyslog()
* [Bug 1155] Fix compile problem on Windows with VS2005
* [Bug 1156] lock_thread_to_processor() should be declared in header
* [Bug 1157] quiet OpenSSL warnings, clean up configure.ac
* [Bug 1158] support for aix6.1
* [Bug 1160] MacOS X is like BSD regarding F_SETOWN

---
(4.2.4p7-RC2) 2009/04/09 Released by Harlan Stenn <stenn@ntp.org>

* [Sec 1144] limited buffer overflow in ntpq.  CVE-2009-0159
* [Sec 1149] use SO_EXCLUSIVEADDRUSE on Windows

---
(4.2.4p7-RC1) 2009/03/30 Released by Harlan Stenn <stenn@ntp.org>

* [Bug 1131] UDP sockets should not use SIGPOLL on Solaris.
* build system email address cleanup
* [Bug 774] parsesolaris.c does not compile under the new Solaris
* [Bug 873] Windows serial refclock proper TTY line discipline emulation
* [Bug 1014] Enable building with VC9 (in Visual Studio 2008,
  Visual C++ 2008, or SDK)
* [Bug 1117] Deferred interface binding under Windows works only correctly
  if FORCE_DNSRETRY is defined
* [BUG 1124] Lock QueryPerformanceCounter() client threads to same CPU
* DPRINTF macro made safer, always evaluates to a statement and will not
  misassociate an else which follows the macro.

---
(4.2.4p6) 2009/01/08 Released by Harlan Stenn <stenn@ntp.org>

* [Bug 1113] Fixed build errors with recent versions of openSSL. 
* [Sec 1111] Fix incorrect check of EVP_VerifyFinal()'s return value.
* Update the copyright year.

---
(4.2.4p5) 2008/08/17 Released by Harlan Stenn <stenn@ntp.org>

* [BUG 1051] Month off by one in leap second message written to clockstats
  file fixed.
* [Bug 450] Windows only: Under original Windows NT we must not discard the
  wildcard socket to workaround a bug in NT's getsockname().
* [Bug 1038] Built-in getpass() function also prompts for password if
  not built with DEBUG.
* [Bug 841] Obsolete the "dynamic" keyword and make deferred binding
  to local interfaces the default.
  Emit a warning if that keyword is used for configuration.
* [Bug 959] Refclock on Windows not properly releasing recvbuffs.
* [Bug 993] Fix memory leak when fetching system messages.
* [Bug 987] Wake up the resolver thread/process when a new interface has
  become available.
* Correctly apply negative-sawtooth for oncore 12 channel receiver.
* Startup code for original LinuxPPS removed.  LinuxPPS now conforms to
  the PPSAPI.
* [Bug 1000] allow implicit receive buffer allocation for Windows.
  fixes startup for windows systems with many interfaces.
  reduces dropped packets on network bursts.
  additionally fix timer() starvation during high load.
* [Bug 990] drop minimum time restriction for interface update interval.
* [Bug 977] Fix mismatching #ifdefs for builds without IPv6.
* Update the copyright year.
* Build system cleanup (make autogen-generated files writable).
* [Bug 957] Windows only: Let command line parameters from the Windows SCM GUI
  override the standard parameters from the ImagePath registry key.
* Fixes for ntpdate:
* [Bug 532] nptdate timeout is too long if several servers are supplied.
* [Bug 698] timeBeginPeriod is called without timeEndPeriod in some NTP tools.
* [Bug 857] ntpdate debug mode adjusts system clock when it shouldn't.
* [Bug 908] ntpdate crashes sometimes.
* [Bug 982] ntpdate(and ntptimeset) buffer overrun if HAVE_POLL_H isn't set
  (dup of 908).
* [Bug 997] ntpdate buffer too small and unsafe.
* ntpdate.c: Under Windows check whether NTP port in use under same conditions
  as under other OSs.
* ntpdate.c: Fixed some typos and indents (tabs/spaces).

---
(4.2.4p4) Released by Harlan Stenn <stenn@ntp.org>

* [Bug 902] Fix problems with the -6 flag.
* Updated include/copyright.def (owner and year).
* [Bug 878] Avoid ntpdc use of refid value as unterminated string.
* [Bug 881] Corrected display of pll offset on 64bit systems.
* [Bug 886] Corrected sign handling on 64bit in ntpdc loopinfo command.
* [Bug 889] avoid malloc() interrupted by SIGIO risk
* ntpd/refclock_parse.c: cleanup shutdown while the file descriptor is still open.
* [Bug 885] use emalloc() to get a message at the end of the memory
            unsigned types cannot be less than 0
            default_ai_family is a short
            lose trailing , from enum list
	    clarify ntp_restrict.c for easier automated analysis
* [Bug 884] don't access recv buffers after having them passed to the free list.
* [Bug 882] allow loopback interfaces to share addresses with other interfaces.

---
(4.2.4p3) Released by Harlan Stenn <stenn@ntp.org>

* [Bug 863] unable to stop ntpd on Windows as the handle reference for events
	    changed

---
(4.2.4p2) Released by Harlan Stenn <stenn@ntp.org>

* [Bug 854] Broadcast address was not correctly set for interface addresses
* [Bug 829] reduce syslog noise, while there fix Enabled/Disable logging
	    to reflect the actual configuration.
* [Bug 795] Moved declaration of variable to top of function.
* [Bug 789] Fix multicast client crypto authentication and make sure arriving
	    multicast packets do not disturb the autokey dance.
* [Bug 785] improve handling of multicast interfaces
	    (multicast routers still need to run a multicast routing
	    software/daemon)
* [Bug 527] Don't write from source address length to wrong location
* Upgraded autogen and libopts.
* [Bug 811] ntpd should not read a .ntprc file.

---
(4.2.4p1) (skipped)

---
(4.2.4p0) Released by Harlan Stenn <stenn@ntp.org>

* [Bug 793] Update Hans Lambermont's email address in ntpsweep.
* [Bug 776] Remove unimplemented "rate" flag from ntpdate.
* [Bug 586] Avoid lookups if AI_NUMERICHOST is set.
* [Bug 770] Fix numeric parameters to ntp-keygen (Alain Guibert).
* [Bug 768] Fix io_setbclient() error message.
* [Bug 765] Use net_bind_service capability on linux.
* [Bug 760] The background resolver must be aware of the 'dynamic' keyword.
* [Bug 753] make union timestamp anonymous (Philip Prindeville).
* confopt.html: move description for "dynamic" keyword into the right section.
* pick the right type for the recv*() length argument.

---
(4.2.4) Released by Harlan Stenn <stenn@ntp.org>

* monopt.html fixes from Dave Mills.
* [Bug 452] Do not report kernel PLL/FLL flips.
* [Bug 746] Expert mouseCLOCK USB v2.0 support added.'
* driver8.html updates.
* [Bug 747] Drop <NOBR> tags from ntpdc.html.
* sntp now uses the returned precision to control decimal places.
* sntp -u will use an unprivileged port for its queries.
* [Bug 741] "burst" doesn't work with !unfit peers.
* [Bug 735] Fix a make/gmake VPATH issue on Solaris.
* [Bug 739] ntpd -x should not take an argument.
* [Bug 737] Some systems need help providing struct iovec.
* [Bug 717] Fix libopts compile problem.
* [Bug 728] parse documentation fixes.
* [Bug 734] setsockopt(..., IP_MULTICAST_IF, ...) fails on 64-bit platforms.
* [Bug 732] C-DEX JST2000 patch from Hideo Kuramatsu.
* [Bug 721] check for __ss_family and __ss_len separately.
* [Bug 666] ntpq opeers displays jitter rather than dispersion.
* [Bug 718] Use the recommended type for the saddrlen arg to getsockname().
* [Bug 715] Fix a multicast issue under Linux.
* [Bug 690] Fix a Windows DNS lookup buffer overflow.
* [Bug 670] Resolved a Windows issue with the dynamic interface rescan code.
* K&R C support is being deprecated.
* [Bug 714] ntpq -p should conflict with -i, not -c.
* WWV refclock improvements from Dave Mills.
* [Bug 708] Use thread affinity only for the clock interpolation thread.
* [Bug 706] ntpd can be running several times in parallel.
* [Bug 704] Documentation typos.
* [Bug 701] coverity: NULL dereference in ntp_peer.c
* [Bug 695] libopts does not protect against macro collisions.
* [Bug 693] __adjtimex is independent of ntp_{adj,get}time.
* [Bug 692] sys_limitrejected was not being incremented.
* [Bug 691] restrictions() assumption not always valid.
* [Bug 689] Deprecate HEATH GC-1001 II; the driver never worked.
* [Bug 688] Fix documentation typos.
* [Bug 686] Handle leap seconds better under Windows.
* [Bug 685] Use the Windows multimedia timer.
* [Bug 684] Only allow debug options if debugging is enabled.
* [Bug 683] Use the right version string.
* [Bug 680] Fix the generated version string on Windows.
* [Bug 678] Use the correct size for control messages.
* [Bug 677] Do not check uint_t in configure.ac.
* [Bug 676] Use the right value for msg_namelen.
* [Bug 675] Make sure ntpd builds without debugging.
* [Bug 672] Fix cross-platform structure padding/size differences.
* [Bug 660] New TIMESTAMP code fails tp build on Solaris Express.
* [Bug 659] libopts does not build under Windows.
* [Bug 658] HP-UX with cc needs -Wp,-H8166 in CFLAGS.
* [Bug 656] ntpdate doesn't work with multicast address.
* [Bug 638] STREAMS_TLI is deprecated - remove it.
* [Bug 635] Fix tOptions definition.
* [Bug 628] Fallback to ntp discipline not working for large offsets.
* [Bug 622] Dynamic interface tracking for ntpd.
* [Bug 603] Don't link with libelf if it's not needed.
* [Bug 523] ntpd service under Windows does't shut down properly.
* [Bug 500] sntp should always be built.
* [Bug 479] Fix the -P option.
* [Bug 421] Support the bc637PCI-U card.
* [Bug 342] Deprecate broken TRAK refclock driver.
* [Bug 340] Deprecate broken MSF EES refclock driver.
* [Bug 153] Don't do DNS lookups on address masks.
* [Bug 143] Fix interrupted system call on HP-UX.
* [Bug 42] Distribution tarballs should be signed.
* Support separate PPS devices for PARSE refclocks.
* [Bug 637, 51?] Dynamic interface scanning can now be done.
* Options processing now uses GNU AutoGen.

---
(4.2.2p4) Released by Harlan Stenn <stenn@ntp.org>

 * [Bug 710] compat getnameinfo() has off-by-one error
 * [Bug 690] Buffer overflow in Windows when doing DNS Lookups

---
(4.2.2p3) Released by Harlan Stenn <stenn@ntp.org>

 * Make the ChangeLog file cleaner and easier to read
 * [Bug 601] ntpq's decodeint uses an extra level of indirection
 * [Bug 657] Different OSes need different sized args for IP_MULTICAST_LOOP
 * release engineering/build changes
 * Documentation fixes
 * Get sntp working under AIX-5

---
(4.2.2p2) (broken)

 * Get sntp working under AIX-5

---
(4.2.2p1)

 * [Bug 661] Use environment variable to specify the base path to openssl.
 * Resolve an ambiguity in the copyright notice
 * Added some new documentation files
 * URL cleanup in the documentation
 * [Bug 657]: IP_MULTICAST_LOOP uses a u_char value/size
 * quiet gcc4 complaints
 * more Coverity fixes
 * [Bug 614] manage file descriptors better
 * [Bug 632] update kernel PPS offsets when PPS offset is re-configured
 * [Bug 637] Ignore UP in*addr_any interfaces
 * [Bug 633] Avoid writing files in srcdir
 * release engineering/build changes

---
(4.2.2)

 * SNTP
 * Many bugfixes
 * Implements the current "goal state" of NTPv4
 * Autokey improvements
 * Much better IPv6 support
 * [Bug 360] ntpd loses handles with LAN connection disabled.
 * [Bug 239] Fix intermittent autokey failure with multicast clients.
 * Rewrite of the multicast code
 * New version numbering scheme

---
(4.2.0)

* More stuff than I have time to document
* IPv6 support
* Bugfixes
* call-gap filtering
* wwv and chu refclock improvements
* OpenSSL integration

---
(4.1.2)

* clock state machine bugfix
* Lose the source port check on incoming packets
* (x)ntpdc compatibility patch
* Virtual IP improvements
* ntp_loopfilter fixes and improvements
* ntpdc improvements
* GOES refclock fix
* JJY driver
* Jupiter refclock fixes
* Neoclock4X refclock fixes
* AIX 5 port
* bsdi port fixes
* Cray unicos port upgrade
* HP MPE/iX port
* Win/NT port upgrade
* Dynix PTX port fixes
* Document conversion from CVS to BK
* readline support for ntpq

---
(4.1.0)

* CERT problem fixed (99k23)

* Huff-n-Puff filter
* Preparation for OpenSSL support
* Resolver changes/improvements are not backward compatible with mode 7
  requests (which are implementation-specific anyway)
* leap second stuff
* manycast should work now
* ntp-genkeys does new good things.
* scripts/ntp-close
* PPS cleanup and improvements
* readline support for ntpdc
* Crypto/authentication rewrite
* WINNT builds with MD5 by default
* WINNT no longer requires Perl for building with Visual C++ 6.0
* algorithmic improvements, bugfixes
* Solaris dosynctodr info update
* html/pic/* is *lots* smaller
* New/updated drivers: Forum Graphic GPS, WWV/H, Heath GC-100 II, HOPF
  serial and PCI, ONCORE, ulink331
* Rewrite of the audio drivers

---
(4.0.99)

* Driver updates: CHU, DCF, GPS/VME, Oncore, PCF, Ulink, WWVB, burst
  If you use the ONCORE driver with a HARDPPS kernel module,
  you *must* have a properly specified:
	pps <filename> [assert/clear] [hardpps]
  line in the /etc/ntp.conf file.
* PARSE cleanup
* PPS cleanup
* ntpd, ntpq, ntpdate cleanup and fixes
* NT port improvements
* AIX, BSDI, DEC OSF, FreeBSD, NetBSD, Reliant, SCO, Solaris port improvements

---
(4.0.98)

* Solaris kernel FLL bug is fixed in 106541-07
* Bug/lint cleanup
* PPS cleanup
* ReliantUNIX patches
* NetInfo support
* Ultralink driver
* Trimble OEM Ace-II support
* DCF77 power choices
* Oncore improvements

---
(4.0.97)

* NT patches
* AIX,SunOS,IRIX portability
* NeXT portability
* ntptimeset utility added
* cygwin portability patches

---
(4.0.96)

* -lnsl, -lsocket, -lgen configuration patches
* Y2K patches from AT&T
* Linux portability cruft

---
(4.0.95)

* NT port cleanup/replacement
* a few portability fixes
* VARITEXT Parse clock added

---
(4.0.94)

* PPS updates (including ntp.config options)
* Lose the old DES stuff in favor of the (optional) RSAREF stuff
* html cleanup/updates
* numerous drivers cleaned up
* numerous portability patches and code cleanup

---
(4.0.93)

* Oncore refclock needs PPS or one of two ioctls.
* Don't make ntptime under Linux.  It doesn't compile for too many folks.
* Autokey cleanup
* ReliantUnix patches
* html cleanup
* tickadj cleanup
* PARSE cleanup
* IRIX -n32 cleanup
* byte order cleanup
* ntptrace improvements and patches
* ntpdc improvements and patches
* PPS cleanup
* mx4200 cleanup
* New clock state machine
* SCO cleanup
* Skip alias interfaces

---
(4.0.92)

* chronolog and dumbclock refclocks
* SCO updates
* Cleanup/bugfixes
* Y2K patches
* Updated palisade driver
* Plug memory leak
* wharton kernel clock
* Oncore clock upgrades
* NMEA clock improvements
* PPS improvements
* AIX portability patches

---
(4.0.91)

* New ONCORE driver
* New MX4200 driver
* Palisade improvements
* config file bugfixes and problem reporting
* autoconf upgrade and cleanup
* HP-UX, IRIX lint cleanup
* AIX portability patches
* NT cleanup

---
(4.0.90)

* Nanoseconds
* New palisade driver
* New Oncore driver

---
(4.0.73)

* README.hackers added
* PARSE driver is working again
* Solaris 2.6 has nasty kernel bugs.  DO NOT enable pll!
* DES is out of the distribution.

---
(4.0.72)

* K&R C compiling should work again.
* IRIG patches.
* MX4200 driver patches.
* Jupiter driver added.
* Palisade driver added.  Needs work (ANSI, ntoh/hton, sizeof double, ???)<|MERGE_RESOLUTION|>--- conflicted
+++ resolved
@@ -1,5 +1,8 @@
 ---
-<<<<<<< HEAD
+
+* [Bug 1178] Use prior FORCE_DNSRETRY behavior as needed at runtime
+
+---
 (4.2.4p7-RC6) 2009/05/08 Released by Harlan Stenn <stenn@ntp.org>
 
 * [Bug 784] Make --enable-linuxcaps the default when available
@@ -8,10 +11,6 @@
 * [Bug 1071] Log a message and exit before trying to use FD_SET with a
   descriptor larger than FD_SETSIZE, which will corrupt memory
 * On corruption of the iface list head in add_interface, log and exit
-=======
-
-* [Bug 1178] Use prior FORCE_DNSRETRY behavior as needed at runtime
->>>>>>> 20de025e
 
 ---
 (4.2.4p7-RC5) 2009/05/02 Released by Harlan Stenn <stenn@ntp.org>
