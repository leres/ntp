---

* [Bug 2823] ntpsweep with recursive peers option doesn't work.  H.Stenn.
* [Bug 2849] Systems with more than one default route may never
  synchronize.  Brian Utterback.  Note that this patch might need to
  be reverted once Bug 2043 has been fixed.
* [Bug 2864] 4.2.8p3 fails to compile on Windows. Juergen Perlinger
* [Bug 2866] segmentation fault at initgroups().  Harlan Stenn.
* [Bug 2867] ntpd with autokey active crashed by 'ntpq -crv'. J.Perlinger
* [Bug 2873] libevent should not include .deps/ in the tarball.  H.Stenn
* [Bug 2874] Don't distribute generated sntp/tests/fileHandlingTest.h. H.Stenn
* [Bug 2875] sntp/Makefile.am: Get rid of DIST_SUBDIRS.  libevent must
  be configured for the distribution targets.  Harlan Stenn.
* libntp/emalloc.c: Remove explicit include of stdint.h.  Harlan Stenn.
* Put Unity CPPFLAGS items in unity_config.h.  Harlan Stenn.
* tests/ntpd/g_leapsec.cpp typo fix.  Harlan Stenn.
* Phase 1 deprecation of google test in sntp/tests/.  Harlan Stenn.
* On some versions of HP-UX, inttypes.h does not include stdint.h.  H.Stenn.
* top_srcdir can change based on ntp v. sntp.  Harlan Stenn.
* sntp/tests/ function parameter list cleanup.  Damir Tomić.
* tests/libntp/ function parameter list cleanup.  Damir Tomić.
* tests/ntpd/ function parameter list cleanup.  Damir Tomić.
* sntp/unity/unity_config.h: handle stdint.h.  Harlan Stenn.
* sntp/unity/unity_internals.h: handle *INTPTR_MAX on old Solaris.  H.Stenn.
* tests/libntp/timevalops.c and timespecops.c fixed error printing.  D.Tomić.
* tests/libntp/ improvements in code and fixed error printing.  Damir Tomić.
* tests/libntp: a_md5encrypt.c, authkeys.c, buftvtots.c, calendar.c, caljulian.c,
  caltontp.c, clocktime.c, humandate.c, hextolfp.c, decodenetnum.c - fixed
  formatting; first declaration, then code (C90); deleted unnecessary comments;
  changed from sprintf to snprintf; fixed order of includes. Tomasz Flendrich
* tests/libntp/lfpfunc.c remove unnecessary include, remove old comments,
  fix formatting, cleanup. Tomasz Flendrich
* tests/libntp/lfptostr.c remove unnecessary include, add consts, fix formatting.
  Tomasz Flendrich
* tests/libntp/statestr.c remove empty functions, remove unnecessary include,
  fix formatting. Tomasz Flendrich
* tests/libntp/modetoa.c fixed formatting. Tomasz Flendrich
* tests/libntp/msyslog.c fixed formatting. Tomasz Flendrich
* tests/libntp/numtoa.c deleted unnecessary empty functions, fixed formatting.
  Tomasz Flendrich
* tests/libntp/numtohost.c added const, fixed formatting. Tomasz Flendrich
* tests/libntp/refnumtoa.c fixed formatting. Tomasz Flendrich
* tests/libntp/ssl_init.c fixed formatting. Tomasz Flendrich
* tests/libntp/tvtots.c fixed a bug, fixed formatting. Tomasz Flendrich
* tests/libntp/uglydate.c removed an unnecessary include. Tomasz Flendrich
* tests/libntp/vi64ops.c removed an unnecessary comment, fixed formatting.
* tests/libntp/ymd3yd.c removed an empty function and an unnecessary include,
fixed formatting. Tomasz Flendrich
* tests/libntp/timespecops.c fixed formatting, fixed the order of includes,
  removed unnecessary comments, cleanup. Tomasz Flendrich
* tests/libntp/timevalops.c fixed the order of includes, deleted unnecessary
  comments, cleanup. Tomasz Flendrich
* tests/libntp/sockaddrtest.h making it agree to NTP's conventions of formatting.
  Tomasz Flendrich
* tests/libntp/lfptest.h cleanup. Tomasz Flendrich
* tests/libntp/test-libntp.c fix formatting. Tomasz Flendrich
* sntp/tests/crypto.c is now using proper Unity's assertions, fixed formatting.
  Tomasz Flendrich
* sntp/tests/kodDatabase.c added consts, deleted empty function,
  fixed formatting. Tomasz Flendrich
* sntp/tests/kodFile.c cleanup, fixed formatting. Tomasz Flendrich
* sntp/tests/packetHandling.c is now using proper Unity's assertions,
  fixed formatting, deleted unused variable. Tomasz Flendrich
* sntp/tests/keyFile.c is now using proper Unity's assertions, fixed formatting.
  Tomasz Flendrich
* sntp/tests/packetProcessing.c changed from sprintf to snprintf,
  fixed formatting. Tomasz Flendrich
* sntp/tests/utilities.c is now using proper Unity's assertions, changed
  the order of includes, fixed formatting, removed unnecessary comments.
  Tomasz Flendrich
* sntp/tests/sntptest.h fixed formatting. Tomasz Flendrich
* sntp/tests/fileHandlingTest.h.in fixed a possible buffer overflow problem,
  made one function do its job, deleted unnecessary prints, fixed formatting.
  Tomasz Flendrich
* sntp/unity/Makefile.am added a missing header. Tomasz Flendrich
* sntp/unity/unity_config.h: Distribute it.  Harlan Stenn.
* sntp/libevent/evconfig-private.h: remove generated filefrom SCM.  H.Stenn.
* sntp/unity/Makefile.am: fix some broken paths.  Harlan Stenn.
* sntp/unity/unity.c: Clean up a printf().  Harlan Stenn.
* Phase 1 deprecation of google test in tests/libntp/.  Harlan Stenn.
* Don't build sntp/libevent/sample/.  Harlan Stenn.
* tests/libntp/test_caltontp needs -lpthread.  Harlan Stenn.
* br-flock: --enable-local-libevent.  Harlan Stenn.
<<<<<<< HEAD
* Wrote tests for ntpd/ntp_prio_q.c. Tomasz Flendrich
=======
* scripts/lib/NTP/Util.pm: stratum output is version-dependent.  Harlan Stenn.
* Get rid of the NTP_ prefix on our assertion macros.  Harlan Stenn.
* Code cleanup.  Harlan Stenn.
* libntp/icom.c: Typo fix.  Harlan Stenn.
* util/ntptime.c: initialization nit.  Harlan Stenn.
* ntpd/ntp_peer.c:newpeer(): added a DEBUG_REQUIRE(srcadr).  Harlan Stenn.
>>>>>>> ef2cc43a
---
(4.2.8p3) 2015/06/29 Released by Harlan Stenn <stenn@ntp.org>

* [Sec 2853] Crafted remote config packet can crash some versions of
  ntpd.  Aleksis Kauppinen, Juergen Perlinger, Harlan Stenn.
* [Sec 2853] Initial work on tests/sec-2853/.  Harlan Stenn.
* [Bug 1060] Buffer overruns in libparse/clk_rawdcf.c.  Helge Oldach.
* [Bug 2846] Report 'unsynchronized' status during the leap second.
  Fixed in Martin's changes to Bug 2855.  Martin Burnicki.
* [Bug 2859] Improve raw DCF77 robustness deconding.  Frank Kardel.
* [Bug 2860] ntpq ifstats sanity check is too stringent.  Frank Kardel.
* README.leapsmear added.  Martin Burnicki.
* README.leapsmear edited.  Harlan Stenn.
* tests/libntp/msyslog.c: fixed a gcc warning. Tomasz Flendrich.
* ntpd/ntp.conf.def: Document DSCP and leapsmearinterval.  Harlan Stenn.
* html/miscopt.html: Document leapsmearinterval, other cleanup.  Harlan Stenn.
---
(4.2.8p3-RC3) 2015/06/27 Released by Harlan Stenn <stenn@ntp.org>

* [Bug 2855] Parser fix for conditional leap smear code.  Harlan Stenn.
* [Bug 2855] Report leap smear in the REFID.  Harlan Stenn.
* [Bug 2856] ntpd should wait() on terminated child processes.  Paul Green.
* [Bug 2857] Stratus VOS does not support SIGIO.  Paul Green.
* html/drivers/driver22.html: typo fix.  Harlan Stenn.
* refidsmear test cleanup.  Tomasz Flendrich.
* refidsmear function support and tests.  Harlan Stenn.
* sntp/tests/Makefile.am: remove g_nameresolution.cpp as it tested
  something that was only in the 4.2.6 sntp.  Harlan Stenn.
* Modified tests/bug-2803/Makefile.am so it builds Unity framework tests.
  Damir Tomić
* Modified tests/libtnp/Makefile.am so it builds Unity framework tests.
  Damir Tomić
* Modified sntp/tests/Makefile.am so it builds Unity framework tests.
  Damir Tomić
* tests/sandbox/smeartest.c: Harlan Stenn, Damir Tomic, Juergen Perlinger.
* Converted from gtest to Unity: tests/bug-2803/. Damir Tomić
* Converted from gtest to Unity: tests/libntp/ a_md5encrypt, atoint.c,
  atouint.c, authkeys.c, buftvtots.c, calendar.c, caljulian.c,
  calyearstart.c, clocktime.c, hextoint.c, lfpfunc.c, modetoa.c,
  numtoa.c, numtohost.c, refnumtoa.c, ssl_init.c, statestr.c,
  timespecops.c, timevalops.c, uglydate.c, vi64ops.c, ymd2yd.c.
  Damir Tomić
* Converted from gtest to Unity: sntp/tests/ kodDatabase.c, kodFile.c,
  networking.c, keyFile.c, utilities.cpp, sntptest.h,
  fileHandlingTest.h. Damir Tomić
* Converted from gtest to Unity: sntp/tests/ caltontp.c, humandate.c,
  msyslog.c, prettydate.c, recvbuff.c, sfptostr.c, tstotv.c, tvtots.c,
  sntp/tests/packetProcessing.c. Tomasz Flendrich
---
(4.2.8p3-RC2) 2015/06/24 Released by Harlan Stenn <stenn@ntp.org>

* [Bug 2778] Implement "apeers"  ntpq command to include associd.
* [Bug 2805] ntpd fails to join multicast group.
* [Bug 2824] Convert update-leap to perl. (also see 2769)
* [Bug 2830] ntpd doesn't always transfer the correct TAI offset via autokey
   NTPD transfers the current TAI (instead of an announcement) now.
   This might still needed improvement.
   Update autokey data ASAP when 'sys_tai' changes.
   Fix unit test that was broken by changes for autokey update.
   Avoid potential signature length issue and use DPRINTF where possible
     in ntp_crypto.c.
* [Bug 2832] refclock_jjy.c supports the TDC-300.
* [Bug 2834] Correct a broken html tag in html/refclock.html
* [Bug 2836] DFC77 patches from Frank Kardel to make decoding more
  robust, and require 2 consecutive timestamps to be consistent.
* [Bug 2837] Allow a configurable DSCP value.
* [Bug 2837] add test for DSCP to ntpd/complete.conf.in
* [Bug 2842] Glitch in ntp.conf.def documentation stanza.
* [Bug 2842] Bug in mdoc2man.
* [Bug 2843] make check fails on 4.3.36
   Fixed compiler warnings about numeric range overflow
   (The original topic was fixed in a byplay to bug#2830)
* [Bug 2845] Harden memory allocation in ntpd.
* [Bug 2852] 'make check' can't find unity.h.  Hal Murray.
* [Bug 2854] Missing brace in libntp/strdup.c.  Masanari Iida.
* [Bug 2855] Implement conditional leap smear code.  Martin Burnicki.
* [Bug 2855] leap smear cleanup.  Harlan Stenn.
* Initial support for experimental leap smear code.  Harlan Stenn.
* Fixes to sntp/tests/fileHandlingTest.h.in.  Harlan Stenn.
* Report select() debug messages at debug level 3 now.
* sntp/scripts/genLocInfo: treat raspbian as debian.
* Unity test framework fixes.
  ** Requires ruby for changes to tests.
* Initial support for PACKAGE_VERSION tests.
* sntp/libpkgver belongs in EXTRA_DIST, not DIST_SUBDIRS.
* tests/bug-2803/Makefile.am must distribute bug-2803.h.
* automake-1.15 cleanup for sntp/tests/fileHandlingTest.h.in .  Harlan Stenn.
---
(4.2.8p3-RC1) 2015/05/12 Released by Harlan Stenn <stenn@ntp.org>

* CID 739725: Fix a rare resource leak in libevent/listener.c.
* CID 1295478: Quiet a pedantic potential error from the fix for Bug 2776.
* CID 1296235: Fix refclock_jjy.c and correcting type of the driver40-ja.html
* CID 1269537: Clean up a line of dead code in getShmTime().
* [Bug 2590] autogen-5.18.5.
* [Bug 2612] restrict: Warn when 'monitor' can't be disabled because
  of 'limited'.
* [Bug 2650] fix includefile processing.
* [Bug 2745] ntpd -x steps clock on leap second
   Fixed an initial-value problem that caused misbehaviour in absence of
   any leapsecond information.
   Do leap second stepping only of the step adjustment is beyond the
   proper jump distance limit and step correction is allowed at all.
* [Bug 2750] build for Win64
  Building for 32bit of loopback ppsapi needs def file
* [Bug 2776] Improve ntpq's 'help keytype'.
* [Bug 2782] Refactor refclock_shm.c, add memory barrier protection.
* [Bug 2792] If the IFF_RUNNING interface flag is supported then an
  interface is ignored as long as this flag is not set since the
  interface is not usable (e.g., no link).
* [Bug 2794] Clean up kernel clock status reports.
* [Bug 2800] refclock_true.c true_debug() can't open debug log because
  of incompatible open/fdopen parameters.
* [Bug 2804] install-local-data assumes GNU 'find' semantics.
* [Bug 2806] refclock_jjy.c supports the Telephone JJY.
* [Bug 2808] GPSD_JSON driver enhancements, step 1.
  Fix crash during cleanup if GPS device not present and char device.
  Increase internal token buffer to parse all JSON data, even SKY.
  Defer logging of errors during driver init until the first unit is
  started, so the syslog is not cluttered when the driver is not used.
  Various improvements, see http://bugs.ntp.org/2808 for details.
  Changed libjsmn to a more recent version.
* [Bug 2810] refclock_shm.c memory barrier code needs tweaks for QNX.
* [Bug 2813] HP-UX needs -D__STDC_VERSION__=199901L and limits.h.
* [Bug 2815] net-snmp before v5.4 has circular library dependencies.
* [Bug 2821] Add a missing NTP_PRINTF and a missing const.
* [Bug 2822] New leap column in sntp broke NTP::Util.pm.
* [Bug 2825] Quiet file installation in html/ .
* [Bug 2830] ntpd doesn't always transfer the correct TAI offset via autokey
   NTPD transfers the current TAI (instead of an announcement) now.
   This might still needed improvement.
* Add an assert to the ntpq ifstats code.
* Clean up the RLIMIT_STACK code.
* Improve the ntpq documentation around the controlkey keyid.
* ntpq.c cleanup.
* Windows port build cleanup.
---
(4.2.8p2) 2015/04/07 Released by Harlan Stenn <stenn@ntp.org>
(4.2.8p2-RC3) 2015/04/03 Released by Harlan Stenn <stenn@ntp.org>

* [Bug 2763] Fix for different thresholds for forward and backward steps.
* Initial import of the Unity test framework.
---
(4.2.8p2-RC2) 2015/04/03 Released by Harlan Stenn <stenn@ntp.org>

* [Bug 2592] FLAG_TSTAMP_PPS cleanup for refclock_parse.c.
* [Bug 2769] New script: update-leap
* [Bug 2769] cleannup for update-leap
* [Bug 2788] New flag -G (force_step_once).
* [Bug 2794] Clean up kernel clock status reports.
* [Bug 2795] Cannot build without OpenSLL (on Win32).
  Provided a Win32 specific wrapper around libevent/arc4random.c.
  fixed some minor warnings.
* [Bug 2796] ntp-keygen crashes in 'getclock()' on Win32.
* [Bug 2797] ntp-keygen trapped in endless loop for MD5 keys
  on big-endian machines.
* [Bug 2798] sntp should decode and display the leap indicator.
* Simple cleanup to html/build.html
---
(4.2.8p2-RC1) 2015/03/30 Released by Harlan Stenn <stenn@ntp.org>

* [Bug 2794] Don't let reports on normal kernel status changes
  look like errors.
* [Bug 2788] New flag -G (force_step_once).
* [Bug 2592] Account for PPS sources which can provide an accurate
  absolute time stamp, and status information.
  Fixed indention and removed trailing whitespace.
* [Bug 1787] DCF77's formerly "antenna" bit is "call bit" since 2003.
* [Bug 1960] setsockopt IPV6_MULTICAST_IF: Invalid argument.
* [Bug 2346] "graceful termination" signals do not do peer cleanup.
* [Bug 2728] See if C99-style structure initialization works.
* [Bug 2747] Upgrade libevent to 2.1.5-beta.
* [Bug 2749] ntp/lib/NTP/Util.pm needs update for ntpq -w, IPv6, .POOL. .
* [Bug 2751] jitter.h has stale copies of l_fp macros.
* [Bug 2756] ntpd hangs in startup with gcc 3.3.5 on ARM.
* [Bug 2757] Quiet compiler warnings.
* [Bug 2759] Expose nonvolatile/clk_wander_threshold to ntpq.
* [Bug 2763] Allow different thresholds for forward and backward steps.
* [Bug 2766] ntp-keygen output files should not be world-readable.
* [Bug 2767] ntp-keygen -M should symlink to ntp.keys.
* [Bug 2771] nonvolatile value is documented in wrong units.
* [Bug 2773] Early leap announcement from Palisade/Thunderbolt
* [Bug 2774] Unreasonably verbose printout - leap pending/warning
* [Bug 2775] ntp-keygen.c fails to compile under Windows.
* [Bug 2777] Fixed loops and decoding of Meinberg GPS satellite info.
  Removed non-ASCII characters from some copyright comments.
  Removed trailing whitespace.
  Updated definitions for Meinberg clocks from current Meinberg header files.
  Now use C99 fixed-width types and avoid non-ASCII characters in comments.
  Account for updated definitions pulled from Meinberg header files.
  Updated comments on Meinberg GPS receivers which are not only called GPS16x.
  Replaced some constant numbers by defines from ntp_calendar.h
  Modified creation of parse-specific variables for Meinberg devices
  in gps16x_message().
  Reworked mk_utcinfo() to avoid printing of ambiguous leap second dates.
  Modified mbg_tm_str() which now expexts an additional parameter controlling
  if the time status shall be printed.
* [Sec 2779] ntpd accepts unauthenticated packets with symmetric key crypto.
* [Sec 2781] Authentication doesn't protect symmetric associations against
  DoS attacks.
* [Bug 2783] Quiet autoconf warnings about missing AC_LANG_SOURCE.
* [Bug 2784] Fix for 2782 uses clock_gettime() instead of get_ostime().
* [Bug 2789] Quiet compiler warnings from libevent.
* [Bug 2790] If ntpd sets the Windows MM timer highest resolution
  pause briefly before measuring system clock precision to yield
  correct results.
* Comment from Juergen Perlinger in ntp_calendar.c to make the code clearer.
* Use predefined function types for parse driver functions
  used to set up function pointers.
  Account for changed prototype of parse_inp_fnc_t functions.
  Cast parse conversion results to appropriate types to avoid
  compiler warnings.
  Let ioctl() for Windows accept a (void *) to avoid compiler warnings
  when called with pointers to different types.
---
(4.2.8p1) 2015/02/04 Released by Harlan Stenn <stenn@ntp.org>

* Update the NEWS file.
* [Sec 2671] vallen in extension fields are not validated.
---
(4.2.8p1-RC2) 2015/01/29 Released by Harlan Stenn <stenn@ntp.org>

* [Bug 2627] shm refclock allows only two units with owner-only access
  rework: reverted sense of mode bit (so default reflects previous
  behaviour) and updated ducumentation.
* [Bug 2732] - Leap second not handled correctly on Windows 8
  use 'GetTickCount()' to get the true elapsed time of slew
  (This should work for all versions of Windows >= W2K)
* [Bug 2738] Missing buffer initialization in refclocK_parse.c::parsestate().
* [Bug 2739] Parse driver with PPS enabled occasionally evaluates
  PPS timestamp with wrong sign.
  Removed some German umlauts.
* [Bug 2740] Removed some obsolete code from the parse driver.
* [Bug 2741] Incorrect buffer check in refclocK_parse.c::parsestatus().
---
(4.2.8p1-RC1) 2015/01/24 Released by Harlan Stenn <stenn@ntp.org>

* Start the RC for 4.2.8p1.
* [Bug 2187] Update version number generation scripts.
* [Bug 2617] Fix sntp Usage documentation section.
* [Sec 2672] Code cleanup: On some OSes ::1 can be spoofed...
* [Bug 2736] Show error message if we cannot open the config file.
* Copyright update.
* Fix the package name.
---
(4.2.8p1-beta5) 2015/01/07 Released by Harlan Stenn <stenn@ntp.org>

* [Bug 2695] Windows build: __func__ not supported under Windows.
* [Bug 2728] Work around C99-style structure initialization code
  for older compilers, specifically Visual Studio prior to VS2013.
---
(4.2.8p1-beta4) 2015/01/04 Released by Harlan Stenn <stenn@ntp.org>

* [Bug 1084] PPSAPI for ntpd on Windows with DLL backends
* [Bug 2695] Build problem on Windows (sys/socket.h).
* [Bug 2715] mdnstries option for ntp.conf from NetBSD.
* Fix a regression introduced to timepps-Solaris.h as part of:
  [Bug 1206] Required compiler changes for Windows
  (4.2.5p181) 2009/06/06
---
(4.2.8p1-beta3) 2015/01/02 Released by Harlan Stenn <stenn@ntp.org>

* [Bug 2627] shm refclock allows only two units with owner-only access
  Use mode bit 0 to select public access for units >= 2 (units 0 & 1 are
  always private.
* [Bug 2681] Fix display of certificate EOValidity dates on 32-bit systems.
* [Bug 2695] 4.2.8 does not build on Windows.
* [bug 2700] mrulist stopped working in 4.2.8.
* [Bug 2706] libparse/info_trimble.c build dependencies are broken.
* [Bug 2713] variable type/cast, parameter name, general cleanup from NetBSD.
* [Bug 2714] libevent may need to be built independently of any build of sntp.
* [Bug 2715] mdnstries option for ntp.conf from NetBSD.
---
(4.2.8p1-beta2) 2014/12/27 Released by Harlan Stenn <stenn@ntp.org>

* [Bug 2674] Install sntp in sbin on NetBSD.
* [Bug 2693] ntp-keygen doesn't build without OpenSSL and sntp.
* [Bug 2707] Avoid a C90 extension in libjsmn/jsmn.c.
* [Bug 2709] see if we have a C99 compiler (not yet required).
---
(4.2.8p1-beta1) 2014/12/23 Released by Harlan Stenn <stenn@ntp.org>

* [Sec 2672] On some OSes ::1 can be spoofed, bypassing source IP ACLs.
* [Bug 2693] ntp-keygen doesn't build without OpenSSL.
* [Bug 2697] IN6_IS_ADDR_LOOPBACK build problems on some OSes.
* [Bug 2699] HAVE_SYS_SELECT_H is misspelled in refclock_gpsdjson.c.
---
(4.2.8) 2014/12/19 Released by Harlan Stenn <stenn@ntp.org>

* [Sec 730] Increase RSA_generate_key modulus.
* [Sec 2666] Use cryptographic random numbers for md5 key generation.
* [Sec 2667] buffer overflow in crypto_recv().
* [Sec 2668] buffer overflow in ctl_putdata().
* [Sec 2669] buffer overflow in configure().
* [Sec 2670] Missing return; from error clause.
* [Sec 2671] vallen in extension fields are not validated.
* [Sec 2672] On some OSes ::1 can be spoofed, bypassing source IP ACLs.
* [Bug 2691] Wrong variable name in refclock_ripencc.c.
(4.2.7p486-RC) 2014/12/18 Released by Harlan Stenn <stenn@ntp.org>
* [Bug 2687] RefClock 26/hpgps doesn't work at default line speed
(4.2.7p485-RC) 2014/12/12 Released by Harlan Stenn <stenn@ntp.org>
* [Bug 2686] refclock_gpsdjson needs strtoll(), which is not always present.
(4.2.7p484-RC) 2014/12/11 Released by Harlan Stenn <stenn@ntp.org>
(4.2.7p483) 2014/12/08 Released by Harlan Stenn <stenn@ntp.org>
* [Bug 2685] Better document the KOD file for sntp.
(4.2.7p482) 2014/12/02 Released by Harlan Stenn <stenn@ntp.org>
* [Bug 2641] sntp is installed in the wrong location in Solaris.
* [Bug 2678] nmea_control() now checks 'refclock_params()' result.
(4.2.7p481) 2014/11/22 Released by Harlan Stenn <stenn@ntp.org>
* [Bug 2314] Only enable PPS if kernel consumer binding succeeds.
* [Bug 2314] Kernel PPS binding EOPNOTSUPP is a failure condition.
* Rename pps_enable to hardpps_enable.
(4.2.7p480) 2014/11/21 Released by Harlan Stenn <stenn@ntp.org>
* [Bug 2677] PATH_MAX isn't #define'd under Windows.
  Regression from the patch fixing Bug 2639.
(4.2.7p479) 2014/11/15 Released by Harlan Stenn <stenn@ntp.org>
* [Bug 2651] Certificates with ASN timestamps w/ 4-digit years mis-parsed.
(4.2.7p478) 2014/11/14 Released by Harlan Stenn <stenn@ntp.org>
* [Sec 2630] buffer overrun in ntpq tokenize().
* [Bug 2639] Check return value of ntp_adjtime().
* [Bug 2650] includefile processing broken.
* [Bug 2661] ntpq crashes with mreadvar.
(4.2.7p477) 2014/11/13 Released by Harlan Stenn <stenn@ntp.org>
* [Bug 2657] Document that "restrict nopeer" intereferes with "pool".
(4.2.7p476) 2014/10/08 Released by Harlan Stenn <stenn@ntp.org>
* [Bug 2503] SHT utility outdated
(4.2.7p475) 2014/09/11 Released by Harlan Stenn <stenn@ntp.org>
* [Bug 2654] refclock_true.c doesn't identify the Mk III.
(4.2.7p474) 2014/09/10 Released by Harlan Stenn <stenn@ntp.org>
* [Bug 2536] ntpd sandboxing support (libseccomp2) cleanup.
* [Bug 2649] Clean up html/ page installation.
(4.2.7p473) 2014/09/06 Released by Harlan Stenn <stenn@ntp.org>
* [Bug 2649] Clean up html/ page installation.
(4.2.7p472) 2014/09/06 Released by Harlan Stenn <stenn@ntp.org>
* [Bug 2556] mrulist is missing from the generated ntpq man page.
(4.2.7p471) 2014/09/05 Released by Harlan Stenn <stenn@ntp.org>
* [Bug 2649] "make install" leaves wrong owner for files in html/.
* [Bug 2652] Windows hates directory names that contain a :.
(4.2.7p470) 2014/09/02 Released by Harlan Stenn <stenn@ntp.org>
* [Bug 2502] Autogen text replacement errors.
* autogen-5.18.5pre1
* html/ cleanups from Hal Murray.
(4.2.7p469) 2014/09/01 Released by Harlan Stenn <stenn@ntp.org>
* [Bug 2536] ntpd sandboxing support (libseccomp2) cleanup.
(4.2.7p468) 2014/08/31 Released by Harlan Stenn <stenn@ntp.org>
* [Bug 2556] ntpq man page cleanup.
* autogen-5.18.4
(4.2.7p467) 2014/08/28 Released by Harlan Stenn <stenn@ntp.org>
* [Bug 2639] Check return value of ntp_adjtime().
* [Bug 2640] STA_NANO can result in invalid ntv.constant.
(4.2.7p466) 2014/08/27 Released by Harlan Stenn <stenn@ntp.org>
* [Bug 2536] ntpd sandboxing support (libseccomp2) cleanup.
(4.2.7p465) 2014/08/23 Released by Harlan Stenn <stenn@ntp.org>
* [Bug 2538] NTP programs print exit code in help/usage text.
* [Bug 2595] Man page quirks: ntpdate references in ntpd.
* [Bug 2613] www.ntp.org/bugs.html tells folks to email doc bugs to DLM.
* [Bug 2636] Clutter in syslog if gpsd not running
   - found (hopefully) last cause for clutter in protocol version
   - log GPSD revision and release numbers with protocol version
(4.2.7p464) 2014/08/22 Released by Harlan Stenn <stenn@ntp.org>
* [Bug 2636] Fix coverity warning from previous patch.
(4.2.7p463) 2014/08/21 Released by Harlan Stenn <stenn@ntp.org>
* [Bug 2636] Clutter in syslog if gpsd not running
   - make driver work with GPSD protocol version 3.9
   - use exponential back-off for connection problems
   - implement rate-limit for syslog entries
(4.2.7p462) 2014/08/16 Released by Harlan Stenn <stenn@ntp.org>
* [Bug 2622] Synchronisation problem using SHM [...]
  Add 'control' function -- fudge values not available during start.
(4.2.7p461) 2014/08/14 Released by Harlan Stenn <stenn@ntp.org>
* [Bug 1128] ntpq truncates "remote" host information.
* More autogen-5.18.4pre14 cleanup.
(4.2.7p460) 2014/08/13 Released by Harlan Stenn <stenn@ntp.org>
* More autogen-5.18.4pre14 cleanup.
(4.2.7p459) 2014/08/12 Released by Harlan Stenn <stenn@ntp.org>
* [Bug 2630] Limit the ntpq command buffer to 512 bytes.
* FlexeLint cleanups.
* Try bison-3.0.2 instead of bison-2.5.
(4.2.7p458) 2014/08/11 Released by Harlan Stenn <stenn@ntp.org>
* [Bug 2633] Provide stdnoreturn.h for windows port.
(4.2.7p457) 2014/08/09 Released by Harlan Stenn <stenn@ntp.org>
* [Bug 2622] Synchronisation problem using SHM when time difference is
  more than four hours: Change SHM driver so TOY restricted API is not
  used any more. (Plus some minor cleanup in logic and flow control)
* Pass the configration source into the parser as argument rather
  than through a global variable.
* Fix nits in the ntpq man page.
* autogen-5.18.4pre14
(4.2.7p456) 2014/08/07 Released by Harlan Stenn <stenn@ntp.org>
* CID 739722: Change the way the extention and MAC fields are processed.
(4.2.7p455) 2014/08/03 Released by Harlan Stenn <stenn@ntp.org>
* [Bug 2565] ntpd sometimes logs unexpected getifaddrs() errors.
* CID 739722: Clean up the definition of the exten field of struct pkt.
(4.2.7p454) 2014/07/30 Released by Harlan Stenn <stenn@ntp.org>
* [Bug 2628] 'mon_getmoremem()' relies on undefined behaviour
(4.2.7p453) 2014/07/19 Released by Harlan Stenn <stenn@ntp.org>
* [Bug 2597] leap file loose ends (follow-up)
  - uniform expiration check messages for config and timer triggered
    leap file loads
  - timer triggered loads log messages only once per day
(4.2.7p452) 2014/07/18 Released by Harlan Stenn <stenn@ntp.org>
* Make all of the html/ .html files use the same format for "Last update".
(4.2.7p451) 2014/07/17 Released by Harlan Stenn <stenn@ntp.org>
* Fix the "Last update" entries in the html/ subtree.
(4.2.7p450) 2014/07/16 Released by Harlan Stenn <stenn@ntp.org>
* Distribute the scripts needed for the fix for Bug 2547.
(4.2.7p449) 2014/07/16 Released by Harlan Stenn <stenn@ntp.org>
* [Bug 2547] Automate update of "Last Update" datestamps in .html files.
* [Bug 2623] Missing {} in refclock_oncore.c.
* Quiet warnings from ntp_calendar.h: avoid using argument names.
* Fix typos in decode.html and debug.html .
(4.2.7p448) 2014/07/15 Released by Harlan Stenn <stenn@ntp.org>
* [Bug 2621] Avoid use of indeterminate address after 'free()'
  (minor C standard conformance issue)
* Quiet warnings from ntp_calendar.h: avoid using argument names.
(4.2.7p447) 2014/07/05 Released by Harlan Stenn <stenn@ntp.org>
* [Bug 2620] Use version.pm for checking version numbers in NTP::Util.
* [Bug 2624] Fix signed compare on 'l_fp'.
(4.2.7p446) 2014/06/28 Released by Harlan Stenn <stenn@ntp.org>
* [Bug 2597] leap file processing -- loose ends.
* [Bug 2614] use 'unsigned long' consistently in ntp_random.c
  to avoid possibly undefined behaviour in signed int overflow
* [Bug 2619] Save a signed int copy of the return value of i2d_DSA_SIG().
  Provide missing msyslog() message in crypto_alice().
* Fix a variable lifetime issue.
* Allow for version suffix in libevent in ntp_libevent.m4.
(4.2.7p445) 2014/06/12 Released by Harlan Stenn <stenn@ntp.org>
* [Bug 2556] mrulist isn't mentioned in the ntpq man page.
(4.2.7p444) 2014/05/19 Released by Harlan Stenn <stenn@ntp.org>
* [Bug 2597] leap file processing -- loose ends
  fixed coverity issues
(4.2.7p443) 2014/05/10 Released by Harlan Stenn <stenn@ntp.org>
* [Bug 2594] Update the year in sntp/include/copyright.def.
(4.2.7p442) 2014/05/09 Released by Harlan Stenn <stenn@ntp.org>
* [Bug 2589] Update VS2013 project files for libntp.
* [Bug 2600] Fix "Undisicplined Local Clock" driver1.html page.
(4.2.7p441) 2014/05/04 Released by Harlan Stenn <stenn@ntp.org>
* [Bug 2597] leap file processing -- loose ends
  log daily warning when leap info less than 28 days to expiration or
  already expired; nag hourly on last day before expiration; log when
  leapfile name is invalid
(4.2.7p440) 2014/04/09 Released by Harlan Stenn <stenn@ntp.org>
* [Bug 2536] ntpd sandboxing support (libseccomp2) cleanup.
* [Bug 2570] cleanup: fix log format for successful leapfile load
(4.2.7p439) 2014/04/03 Released by Harlan Stenn <stenn@ntp.org>
* [Bug 2589] fix VS2009 compile problem.
(4.2.7p438) 2014/04/01 Released by Harlan Stenn <stenn@ntp.org>
* [Bug 2546] Windows build documentation updates.
(4.2.7p437) 2014/03/31 Released by Harlan Stenn <stenn@ntp.org>
* [Bug 2537] ntpd truncates symmetric keys to 20 bytes.
* [Bug 2546] Documentation updates.
(4.2.7p436) 2014/03/31 Released by Harlan Stenn <stenn@ntp.org>
* Update to libopts-40.2.15, and autogen-5.18.3pre18.
* [Bug 2311] Add more tags to mdoc2xxx.
* [Bug 2502] Assorted text replacement errors in 4.2.7p345
* [Bug 2538] ntp programs print exit code as part of the "usage" text.
(4.2.7p435) 2014/03/29 Released by Harlan Stenn <stenn@ntp.org>
* [Bug 2570] cleanup: reduced logging noise, moved some functions
  into libntp.
(4.2.7p434) 2014/03/21 Released by Harlan Stenn <stenn@ntp.org>
* [Bug 2577] Update VS2013 solution and project files.
(4.2.7p433) 2014/03/10 Released by Harlan Stenn <stenn@ntp.org>
* Clean up last-update timestamps of html/*.html files.
* [Bug 2546] Documentation updates.
(4.2.7p432) 2014/03/09 Released by Harlan Stenn <stenn@ntp.org>
* CID 711660: Do a non-NULL pointer assertion check a bit earlier.
(4.2.7p431) 2014/03/05 Released by Harlan Stenn <stenn@ntp.org>
* [Bug 2572] cross-compiling fails for --with-yielding-select.
(4.2.7p430) 2014/03/04 Released by Harlan Stenn <stenn@ntp.org>
* Upgrade to libevent-2.1.3-alpha-dev.
* [Bug 2572] cross-compiling fails for --with-yielding-select.
(4.2.7p429) 2014/03/03 Released by Harlan Stenn <stenn@ntp.org>
* CID 1165098: Remove logically dead code from refclock_true.c.
* CID 1189401: Use INSIST() instead of a belt-and-suspenders pointer check.
* In ntp_dir_sep.m4, we care about $host_os, not $target_os.
* [Bug 2170] Use AC_PREPROC_IFELSE instead of AC_EGREP_CPP.
* [Bug 2540] bootstrap script needs to 'touch' files in finer-grained groups.
* [Bug 2570] refuse to load leapsec file with bad/missing SHA1 hash
  -- change reading the hash line code: NIST omits leading zeros.
* [Bug 2576] refclock_gpsdjson.c doesn't compile if CLOCK_GPSDJSON is
  not enabled at configure time.
(4.2.7p428) 2014/03/03 Released by Harlan Stenn <stenn@ntp.org>
* [Bug 2570] refuse to load leapsec file with bad/missing SHA1 hash
* [Bug 2562] Distribute the code in libjsmn/ .
(4.2.7p427) 2014/03/02 Released by Harlan Stenn <stenn@ntp.org>
* [Bug 2562] GPSD_JSON: fix solaris issues (asprintf(), isfinite())
* [Bug 2562] first release of the GPSD client clock (type 46)
(4.2.7p426) 2014/02/28 Released by Harlan Stenn <stenn@ntp.org>
* [Bug 2113] Warn about ignored extra args in ntpq.
* [Bug 2540] bootstrap script needs to 'touch' files in finer-grained groups.
* [Bug 2561] Allow wildcards in the target of the "interface" command.
* [Bug 2572] cross-compiling fails for --with-yielding_select.
(4.2.7p425) 2014/02/26 Released by Harlan Stenn <stenn@ntp.org>
* Copyright file update.
(4.2.7p424) 2014/02/24 Released by Harlan Stenn <stenn@ntp.org>
* [Bug 2541] ntpd terminates itself with SIGHUP unexpectedly.
(4.2.7p423) 2014/02/23 Released by Harlan Stenn <stenn@ntp.org>
* [Bug 2565] Handle EINTR on getifaddrs().
(4.2.7p422) 2014/02/17 Released by Harlan Stenn <stenn@ntp.org>
* [Bug 2536] ntpd sandboxing support (libseccomp2).
(4.2.7p421) 2014/02/10 Released by Harlan Stenn <stenn@ntp.org>
* [Bug 898] More documentation fixes.
* [Bug 2555] Autogen mdoc man pages all stamped with SunOS 5.10.
* calc_tickadj/Makefile.am man/mdoc page build cleanup.
(4.2.7p420) 2014/02/09 Released by Harlan Stenn <stenn@ntp.org>
* [Bug 492] Clearly document ntpdate's pending deprecation.
* [Bug 1186] ntpd fails with link local IPv6 addresses.
* [Sec 2542] Strengthen the mrulist nonce.
(4.2.7p419) 2014/02/08 Released by Harlan Stenn <stenn@ntp.org>
* [Bug 2466] Wrap NMEA timestamps in 1024 week cycles.
(4.2.7p418) 2014/02/05 Released by Harlan Stenn <stenn@ntp.org>
* [Bug 2551] --disable-local-libevent breaks the build.
(4.2.7p417) 2014/02/02 Released by Harlan Stenn <stenn@ntp.org>
* [Bug 2539] doc and code tweaks for NMEA driver.
* Add check for enable stats to ntpd/complete.conf.in
* Fix typo in html/confopt.html
(4.2.7p416) 2014/01/31 Released by Harlan Stenn <stenn@ntp.org>
* Tweak the 'Modified' line on appropriate html pages.
* Note in the deprecation of ntpdc in its documentation.
* [Bug 2332] Be more careful about when we use 'libgcc_s'.
(4.2.7p415) 2014/01/28 Released by Harlan Stenn <stenn@ntp.org>
* Fix the man page installation for the scripts/ files.
(4.2.7p414) 2014/01/28 Released by Harlan Stenn <stenn@ntp.org>
* [Bug 792] TrueTime TL-3 WWV refclock support.
* [Bug 898] Documentation fixes.
* [Bug 930] ntpdc docs refer to 'clockinfo', but mean 'clockstat'.
* [Bug 1002] ntp-keygen option and documentation updates: -p/--pvt-passwd
  is now -p/--password, and -q/--get-pvt-passwd is now -q/--export-passwd.
* [Bug 1349] statistics command not documented in HTML documentation.
  In html/monopt.html, add statistics id, definition, description, and
  correct typo.
  In html/scripts/monopt.txt, add statistics item, href, and comment.
  In ntpd/ntp.conf.def, under statistics correct four to eight kinds.
  In ntpd/complete.conf.in, add all eight kinds to statistics.
  In html/comdex.html, remove duplicate footer.
* [Bug 1734] Include man page for ntp.conf (fixed in 4.2.7p297).
* [Bug 2049] Clarify ntpdate's -d option behavior.
* [Bug 2366] ntpdc.html: burst/iburst only work on servers.
* [Bug 2493] ntptrace needs a man page (fixed in 4.2.7p402).
* [Bug 2545] Cleanup of scripts/monitoring/ntptrap.
(4.2.7p413) 2014/01/27 Released by Harlan Stenn <stenn@ntp.org>
* Require a version string for perl scripts that use autogen.
* html/ cleanup.
(4.2.7p412) 2014/01/20 Released by Harlan Stenn <stenn@ntp.org>
* [Bug 2540] bootstrap script needs to 'touch' files in finer-grained groups.
(4.2.7p411) 2014/01/12 Released by Harlan Stenn <stenn@ntp.org>
* [Bug 2532] Note in ntpdc docs that "enable pps" only works on older ntpd.
(4.2.7p410) 2014/01/08 Released by Harlan Stenn <stenn@ntp.org>
* [Bug 2332] Force reference to 'libgcc_s' when using GCC, because
  threading+restricted user+locked memory otherwise fails on Linux.
* [Bug 2530] Fix documentation for enable/disable mode7 and pps.
* Cleanup to the new scripts/*/Makefile.am files.
(4.2.7p409) 2014/01/04 Released by Harlan Stenn <stenn@ntp.org>
* [Bug 2060] Warn about restrictions with "kod" but not "limited".
(4.2.7p408) 2013/12/29 Released by Harlan Stenn <stenn@ntp.org>
* [Bug 2187] Update version number generation scripts.
(4.2.7p407) 2013/12/29 Released by Harlan Stenn <stenn@ntp.org>
* [Bug 2519] mktime.c does not compile on 64-bit Solaris but we do not
  need timegm() and the Solaris provides mktime().
* [Bug 2522] Revert Bug 2513 fix - it breaks backward compatibility.
(4.2.7p406) 2013/12/28 Released by Harlan Stenn <stenn@ntp.org>
* [Bug 2521] VPATH tweaks for perl -opts files.
(4.2.7p405) 2013/12/27 Released by Harlan Stenn <stenn@ntp.org>
* [Bug 2521] bootstrap script needs a tweak for perl -opts files.
* [Bug 2524] Add ntpsweep to sntp/loc/* files.
* [Bug 2526] Add "noinst" support to the sntp/loc/ framework.
(4.2.7p404) 2013/12/24 Released by Harlan Stenn <stenn@ntp.org>
* [Bug 135] AIX5: "Address already in use" for IPv6 wildcard.
(4.2.7p403) 2013/12/23 Released by Harlan Stenn <stenn@ntp.org>
* [Bug 2513] Remove any PIDFILE in finish().
* [Bug 2516] Enable clock_gettime() support for AIX 5+.
* [Bug 2517] Fix peer status errors in decode.html.
(4.2.7p402) 2013/12/23 Released by Harlan Stenn <stenn@ntp.org>
* Incorporate Oliver Kindernay's GSoC 2013 scripts/ cleanup.
(4.2.7p401) 2013/11/30 Released by Harlan Stenn <stenn@ntp.org>
* [Bug 2491] VS20xx compile fixes.
(4.2.7p400) 2013/11/29 Released by Harlan Stenn <stenn@ntp.org>
* [Bug 2491] VS2013 project files.
(4.2.7p399) 2013/11/28 Released by Harlan Stenn <stenn@ntp.org>
* [Bug 2326] More leapsecond file notification cleanup.
* [Bug 2506] make sure routing updates are always tracked
* [Bug 2514] secs/* #define usage cleanup.
(4.2.7p398) 2013/11/25 Released by Harlan Stenn <stenn@ntp.org>
* [Bug 2326] More leapsecond file notification cleanup.
* Improve sntp KoD data file fopen() error message.
(4.2.7p397) 2013/11/20 Released by Harlan Stenn <stenn@ntp.org>
* [Bug 2326] More leapsecond file notification cleanup.
(4.2.7p396) 2013/11/19 Released by Harlan Stenn <stenn@ntp.org>
* [Bug 2326] Improve stale leapsecond notifications.
(4.2.7p395) 2013/11/12 Released by Harlan Stenn <stenn@ntp.org>
* Upgrade to autogen-5.18.3pre5 and libopts-40.1.15.
(4.2.7p394) 2013/11/05 Released by Harlan Stenn <stenn@ntp.org>
* [Bug 1050] Change ONCORE log message for leap second announcement
  to avoid misunderstandings.
* [Bug 2499] Win32 user-space/loopback ppsapi provider drops samples.
* [Bug 2256] Improve configure's function searches in libraries.
(4.2.7p393) 2013/10/16 Released by Harlan Stenn <stenn@ntp.org>
* [Bug 2272] Use C99 integer types. ntp_calendar.h and ntp_types.h .
(4.2.7p392) 2013/10/15 Released by Harlan Stenn <stenn@ntp.org>
* [Bug 2375] Improve AIX compatibility.
* [Bug 2490] Fixed non-const initializer coming from [Bug 2250] fix.
(4.2.7p391) 2013/10/12 Released by Harlan Stenn <stenn@ntp.org>
* [Bug 2250] Rework of leap second handling machine.
* [Bug 2419] [rc-nmea] Improve clockstats reporting when receiver sends
  data without valid GPS fix.
(4.2.7p390) 2013/09/26 Released by Harlan Stenn <stenn@ntp.org>
* [Bug 2482] Cleanup of droproot and jail support for Solaris.
(4.2.7p389) 2013/09/24 Released by Harlan Stenn <stenn@ntp.org>
* [Bug 2473] revisited: NTPD exits after clock is stepped backwards
  Avoid possible unsigned underrun for startup condition when testing
  for clock backstep.
* [Bug 2481] ntpd aborts when both user and group are specified with -u.
* [Bug 2482] Add droproot and jail support for Solaris.
(4.2.7p388) 2013/09/19 Released by Harlan Stenn <stenn@ntp.org>
* [Bug 2473] NTPD exits after clock is stepped backwards externally
(4.2.7p387) 2013/09/16 Released by Harlan Stenn <stenn@ntp.org>
* [Bug 1642] ntpdsim can't find simnulate block in config file.
(4.2.7p386) 2013/09/01 Released by Harlan Stenn <stenn@ntp.org>
* [Bug 2472] (WinXP) Avoid self-termination of IO thread during exit().
(4.2.7p385) 2013/08/19 Released by Harlan Stenn <stenn@ntp.org>
* CID 975596: Copy/paste error: vallen should be siglen.
* CID 1009579: Check return status of X509_add_ext().
* [2085] Fix root distance and root dispersion calculations.
* [Bug 2426] Possibly uninitialized data in crypto_send() - CID 975596.
(4.2.7p384) 2013/08/18 Released by Harlan Stenn <stenn@ntp.org>
* [Bug 2450] --version has bogus short option.
(4.2.7p383) 2013/08/10 Released by Harlan Stenn <stenn@ntp.org>
* (no changes - force a rebuild for a new Coverity scan)
(4.2.7p382) 2013/08/08 Released by Harlan Stenn <stenn@ntp.org>
* [Bug 2454] Need way to set file descriptor limit - cleanup.
(4.2.7p381) 2013/08/07 Released by Harlan Stenn <stenn@ntp.org>
* [Bug 2451] rlimit command is missing from the table of contents in
  miscopt.html .
* [Bug 2452] provide io_handler/input_handler only on
  non HAVE_IO_COMPLETION_PORT platforms
* [Bug 2453] Need a way to avoid calling mlockall.
* [Bug 2454] Need way to set file descriptor limit.
* [Bug 2458] AM_CONFIG_HEADER is obsolete.
(4.2.7p380) 2013/08/03 Released by Harlan Stenn <stenn@ntp.org>
* CID 984511: Some systems have different printf needs for sizeof.
(4.2.7p379) 2013/08/02 Released by Harlan Stenn <stenn@ntp.org>
* CID 739724: Fix printf arg mismatch in a debug line.
* [Bug 2425] compile io_handler() in ntp_io.c unconditionally
* [Bug 2448] Fix checks for configure --with-stack-limit and --with-memlock
  values.
(4.2.7p378) 2013/08/01 Released by Harlan Stenn <stenn@ntp.org>
* [Bug 2425] move part of input handler code from ntpd.c to ntp_io.c
  and fix select()-only platforms calling input_handler directly.
* [Bug 2446] Quiet warnings from Oracle's Studio compiler.
* Upgrade to AutoGen-5.18.1pre3
* Upgrade to libopts-40.1.15.
(4.2.7p377) 2013/07/28 Released by Harlan Stenn <stenn@ntp.org>
* [Bug 2397] License/copyright cleanup.
* [Bug 2439] Fix check of EscapeCommFunction() in ports/winnt/libntp/termios.c.
(4.2.7p376) 2013/07/24 Released by Harlan Stenn <stenn@ntp.org>
* [Bug 2322] Oncore driver should send 0 PPS offset to GPS.
(4.2.7p375) 2013/07/22 Released by Harlan Stenn <stenn@ntp.org>
* [Bug 883] log warning arguments swapped in refclock_gpsvme.c.
* [Bug 2368] Correct bug in previous attempt.
* [Bug 2413] Fix "make check" with automake >= 1.13.
* [Bug 2434] Line-buffer (v. block-buffer) stdout.
(4.2.7p374) 2013/07/21 Released by Harlan Stenn <stenn@ntp.org>
* [Bug 2368] make check troubles in libevent.
* [Bug 2425] setup SIGIO/SIGPOLL for asyncio on the read side
  of a socketpair for the worker thread.
(4.2.7p373) 2013/07/20 Released by Harlan Stenn <stenn@ntp.org>
* [Bug 2427] configure fails to detect recvmsg() on Solaris.
(4.2.7p372) 2013/07/17 Released by Harlan Stenn <stenn@ntp.org>
* [Bug 1466] Oncore should set FLAG_PPS.
* [Bug 2375] AIX 7 doesn't like a libevent validation check.
* [Bug 2423] Log command-line args at LOG_INFO.
* [Bug 2428] do_unconf() should reset 'items' before the 2nd loop.
(4.2.7p371) 2013/07/07 Released by Harlan Stenn <stenn@ntp.org>
* CID 1042586: Check the return value of clock_gettime() in worker_sleep().
* Upgrade to libopts-39.0.14 from 5.17.5pre10.
(4.2.7p370) 2013/07/06 Released by Harlan Stenn <stenn@ntp.org>
* Remove \n's from syslog output strings.
(4.2.7p369) 2013/07/05 Released by Harlan Stenn <stenn@ntp.org>
* [Bug 2415] RES_LIMITED flags check should use &, not &&.
* Have NTP_LIBNTP check for time.h and clock_getres().
* Fix ntpsweep to use sntp instead of ntpdate, from Oliver Kindernay.
(4.2.7p368) 2013/05/01 Released by Harlan Stenn <stenn@ntp.org>
* [Bug 2145] ntpq dumps core when displaying sys_var_list and more.
(4.2.7p367) 2013/04/25 Released by Harlan Stenn <stenn@ntp.org>
* [Bug 1485] Sometimes ntpd crashes
* [Bug 2382] Implement LOGTOD using ldexp() instead of shifting.
(4.2.7p366) 2013/04/17 Released by Harlan Stenn <stenn@ntp.org>
* [Bug 1866] Disable some debugging output in refclock_oncore.
(4.2.7p365) 2013/04/16 Released by Harlan Stenn <stenn@ntp.org>
* [Bug 2149] Log an error message if /proc/net/if_inet6 cannot be opened.
(4.2.7p364) 2013/03/26 Released by Harlan Stenn <stenn@ntp.org>
* Bump sntp/include/autogen-version.def .
(4.2.7p363) 2013/03/26 Released by Harlan Stenn <stenn@ntp.org>
* [Bug 2357] sntp/libopts/usage.c sometimes needs -lintl.
* Upgrade to libopts from 5.17.3pre10.
(4.2.7p362) 2013/03/19 Released by Harlan Stenn <stenn@ntp.org>
* [Bug 2364] "sed -i" is not portable.
(4.2.7p361) 2013/03/17 Released by Harlan Stenn <stenn@ntp.org>
* [Bug 2357] sntp/libopts/usage.c sometimes needs -lintl.
* [Bug 2365] "make check" fails in libevent.
(4.2.7p360) 2013/03/15 Released by Harlan Stenn <stenn@ntp.org>
* Upgrade libevent (coverity fixes, etc.).
* EEXIST is OK for mkdir() in sntp/kod_management.c.
(4.2.7p359) 2013/03/03 Released by Harlan Stenn <stenn@ntp.org>
* [Bug 2359] Fix send_via_ntp_signd() prototype.
(4.2.7p358) 2013/02/27 Released by Harlan Stenn <stenn@ntp.org>
* Upgrade to autogen-5.17.3pre4 and libopts-38.0.13.
* [Bug 2357] sntp/libopts/usage.c on NetBSD needs -lintl.
(4.2.7p357) 2013/02/22 Released by Harlan Stenn <stenn@ntp.org>
* Upgrade to autogen-5.17.2pre and libopts-38.0.13.
(4.2.7p356) 2013/02/19 Released by Harlan Stenn <stenn@ntp.org>
* Added loc/debian.
(4.2.7p355) 2013/02/18 Released by Harlan Stenn <stenn@ntp.org>
* CID 739708: Check return status of fcntl() in refclock_arc.c.
* CID 739709: Check return status of fcntl() in refclock_datum.c.
* CID 739710: Check return status of mkdir() in sntp/kod_management.c.
* CID 739711: Ignore return status of remove() in ntp-keygen.c.
* CID 739723: Print sizeof as unsigned.
* CID 971094: Clean up time of check/time of use in check_leap_file().
(4.2.7p354) 2013/02/10 Released by Harlan Stenn <stenn@ntp.org>
* CID 97194: Check return from setsockopt().
* CID 739473,739532: Out-of-bounds access/illegal address computation.
* CID 739558: Double close.
* CID 739559: Double close.
* CID 739713: devmask/recmask copy/paste error.
* CID 739714: Fix code indentation level.
* CID 739715: Clean up sockaddr_dump().
(4.2.7p353) 2013/02/09 Released by Harlan Stenn <stenn@ntp.org>
* [Bug 2326] Check hourly for a new leapfile if the old one expired.
(4.2.7p352) 2013/01/28 Released by Harlan Stenn <stenn@ntp.org>
* [Bug 2326] Notice when a new leapfile has been installed.
(4.2.7p351) 2013/01/24 Released by Harlan Stenn <stenn@ntp.org>
* [Bug 2328] Don't apply small time adjustments on Windows versions
  which don't support this.
(4.2.7p350) 2013/01/21 Released by Harlan Stenn <stenn@ntp.org>
* Added sntp/loc/netbsd based on info from Christos Zoulas.
(4.2.7p349) 2013/01/20 Released by Harlan Stenn <stenn@ntp.org>
* [Bug 2321] Fixed Windows build, but autogen update still required.
(4.2.7p348) 2013/01/17 Released by Harlan Stenn <stenn@ntp.org>
* [Bug 2327] Rename sntp/ag-tpl/:Old to sntp/ag-tpl/Old.
* Cleanup to ntpsnmpd-opts.def.
* Cleanup to ntpq.texi.
* Documentation cleanup to the ntpd, ntpdc, ntpq and ntp-wait
  .def files.
* In ntp.conf.def, cleanup SEE ALSO, document 'rlimit' options.
* Add a reference to RFC5907 in the ntpsnmpd documentation.
(4.2.7p347) 2013/01/07 Released by Harlan Stenn <stenn@ntp.org>
* [Bug 2325] Re-enable mlockall() check under Linux post-1223 fix.
(4.2.7p346) 2013/01/06 Released by Harlan Stenn <stenn@ntp.org>
* [Bug 1223] reorganize inclusion of sys/resource.h.
(4.2.7p345) 2013/01/04 Released by Harlan Stenn <stenn@ntp.org>
* Update several .def files to use autogen-5.17 feature set.
(4.2.7p344) 2013/01/03 Released by Harlan Stenn <stenn@ntp.org>
* Refactor and enhance mdoc2texi.
* Make sure agtexi-file.tpl defines label-str.
* Cleanup to ntp.conf.def.
* Upgrade to autogen-5.17 and libopts-37.0.12.
(4.2.7p343) 2013/01/02 Released by Harlan Stenn <stenn@ntp.org>
* Update the copyright year.
(4.2.7p342) 2012/12/31 Released by Harlan Stenn <stenn@ntp.org>
* [Bug 2081 - Backward Incompatible] rawstats now logs everything.
(4.2.7p341) 2012/12/30 Released by Harlan Stenn <stenn@ntp.org>
(4.2.7p340) 2012/12/29 Released by Harlan Stenn <stenn@ntp.org>
* mdoc2texi fixes: trailing punctuation.
(4.2.7p339) 2012/12/26 Released by Harlan Stenn <stenn@ntp.org>
* mdoc2texi fixes: parseQuote, closing of list item tables.
* ntp-wait, ntpd, ntpdc, ntpq, ntpsnmpd autogen documentation updates.
(4.2.7p338) 2012/12/25 Released by Harlan Stenn <stenn@ntp.org>
* mdoc2texi fixes: Handle_ArCmFlIc, Handle_Fn, HandleQ.
* ntp-keygen autogen documentation updates.
* ntpq autogen docs.
(4.2.7p337) 2012/12/22 Released by Harlan Stenn <stenn@ntp.org>
* [Bug 1223] More final cleanup for rlimit changes.
(4.2.7p336) 2012/12/21 Released by Harlan Stenn <stenn@ntp.org>
* [Bug 1223] Final cleanup for rlimit changes.
(4.2.7p335) 2012/12/18 Released by Harlan Stenn <stenn@ntp.org>
* Update documentation templates and definitions.
* Create agtexi-file.tpl .
(4.2.7p334) 2012/12/10 Released by Harlan Stenn <stenn@ntp.org>
* [Bug 2114] Update tests for sntp's synch distance.
* Create ntp-keygen.{html,texi}.
(4.2.7p333) 2012/12/07 Released by Harlan Stenn <stenn@ntp.org>
* Autogen documentation cleanup.
(4.2.7p332) 2012/12/06 Released by Harlan Stenn <stenn@ntp.org>
* sntp documentation cleanup.
(4.2.7p331) 2012/12/03 Released by Harlan Stenn <stenn@ntp.org>
* [Bug 2114] Correctly calculate sntp's synch distance.
(4.2.7p330) 2012/12/03 Released by Harlan Stenn <stenn@ntp.org>
* autogen doc cleanup
(4.2.7p329) 2012/12/01 Released by Harlan Stenn <stenn@ntp.org>
* [Bug 2278] ACTS flag3 mismatch between code and driver18.html.
* Use an enum for the ACTS state table.
* html doc reconciliation with DLM's copy.
(4.2.7p328) 2012/11/30 Released by Harlan Stenn <stenn@ntp.org>
* html doc reconciliation with DLM's copy.
(4.2.7p327) 2012/11/29 Released by Harlan Stenn <stenn@ntp.org>
* [Bug 2024] Identify Events in the system status word in decode.html.'
* [Bug 2040] Provide a command-line option for the identity key bits.
* Create loc/darwin for Mac OSX
(4.2.7p326) 2012/11/21 Released by Harlan Stenn <stenn@ntp.org>
* [Bug 1214] 'proto: precision = ...' should be at INFO, not NOTICE.
* [Bug 2246] Clear sys_leap when voting says to disarm the leap.
(4.2.7p325) 2012/11/20 Released by Harlan Stenn <stenn@ntp.org>
* [Bug 2202] ntpq.html: there is no "acv" billboard.
* [Bug 2306] keep pps hack for Win32 even if user-mode/loopback
  PPS API is activated on a serial line.
(4.2.7p324) 2012/11/19 Released by Harlan Stenn <stenn@ntp.org>
* Reinstate doc fix to authentic.html from Mike T.
* [Bug 1223] cleanup for rlimit changes.
* [Bug 2098] Install DLM's HTML documentation.
* [Bug 2306] Added user-mode/loop-back PPS API provider for Win32
(4.2.7p323) 2012/11/18 Released by Harlan Stenn <stenn@ntp.org>
* html/ updates from Dave Mills.
(4.2.7p322) 2012/11/15 Released by Harlan Stenn <stenn@ntp.org>
* [Bug 1223] Allow configurable values for RLIMIT_STACK and
  RLIMIT_MEMLOCK.
* [Bug 1320] Log ntpd's initial command-line parameters. (updated fix)
* [Bug 2120] no sysexits.h under QNX.
* [Bug 2123] cleanup to html/leap.html.
(4.2.7p321) 2012/11/13 Released by Harlan Stenn <stenn@ntp.org>
* [Bug 1320] Log ntpd's initial command-line parameters.
(4.2.7p320) 2012/11/12 Released by Harlan Stenn <stenn@ntp.org>
* [Bug 969] Clarify ntpdate.html documentation about -u and ntpd.
* [Bug 1217] libisc/ifiter_sysctl.c:internal_current(): Ignore RTM
  messages with wrong version
(4.2.7p319) 2012/11/11 Released by Harlan Stenn <stenn@ntp.org>
* [Bug 2296] Fix compile problem with building with old OpenSSL.
(4.2.7p318) 2012/11/05 Released by Harlan Stenn <stenn@ntp.org>
* [Bug 2301] Remove spurious debug output from ntpq.
(4.2.7p317) 2012/11/05 Released by Harlan Stenn <stenn@ntp.org>
* [Bug 922] Allow interspersed -4 and -6 flags on the ntpq command line.
(4.2.7p316) 2012/10/27 Released by Harlan Stenn <stenn@ntp.org>
* [Bug 2296] Update fix for Bug 2294 to handle --without-crypto.
(4.2.7p315) 2012/10/26 Released by Harlan Stenn <stenn@ntp.org>
* [Bug 2294] ntpd crashes in FIPS mode.
(4.2.7p314) 2012/10/23 Released by Harlan Stenn <stenn@ntp.org>
* Document a tricky malloc() of dns_ctx in sntp.
(4.2.7p313) 2012/10/23 Released by Harlan Stenn <stenn@ntp.org>
* [Bug 2291] sntp should report why it cannot open file.kod.
* [Bug 2293] add support for SO_BINTIME, refine support for
  SO_TIMESTAMPNS (bug 1374)
(4.2.7p312) 2012/10/11 Released by Harlan Stenn <stenn@ntp.org>
* Clean up testing/debugging of fix for [Bug 938] from sntp/main.c .
(4.2.7p311) 2012/10/10 Released by Harlan Stenn <stenn@ntp.org>
* [Bug 938] The argument to the -D flag takes a number, not a string.
* [Bug 1013] ntpdate's HTML page claims wrong default version.
* [Bug 1374] Support SO_TIMESTAMPNS.
(4.2.7p310) 2012/10/09 Released by Harlan Stenn <stenn@ntp.org>
* [Bug 1374] Support SO_TIMESTAMPNS.
* [Bug 2266] Remove deprecated refclock_trak.c from Windows Makefile
  equivalents.
* [Bug 2274] Bring libopts/enum.c back to (old) ANSI C compliance.
(4.2.7p309) 2012/10/04 Released by Harlan Stenn <stenn@ntp.org>
* [Bug 2287] ntpdate returns 0 even if adjtime() call fails.
(4.2.7p308) 2012/09/29 Released by Harlan Stenn <stenn@ntp.org>
* CID 97198: Check return from ioctl() calls in refclock_acts.c.
(4.2.7p307) 2012/09/29 Released by Harlan Stenn <stenn@ntp.org>
* [Bug 1997] Fix sntp broadcast timeouts.
* [Bug 2234] Fix incorrect ntptrace html documentation.
* [Bug 2262] Install html docs in $htmldir.
* Fix typo in html/select.html.
(4.2.7p306) 2012/09/15 Released by Harlan Stenn <stenn@ntp.org>
* [Bug 752] ToS cleanup from Mike Tatarinov.
(4.2.7p305) 2012/09/15 Released by Harlan Stenn <stenn@ntp.org>
* [Bug 752] Use proper ToS network packet markings for IPv4 and IPv6.
* [Bug 1232] Convert SHM refclock to use struct timespec.
* [Bug 2258] Add syslog message about leap insertion.
* [Bug 2263] broadcast server doesn't work for host with
  OS_MISSES_SPECIFIC_ROUTE_UPDATES.
* [Bug 2271] Decode refclock types when built with --disable-all-clocks.
* [Bug 2276] clk_sel240x.c #define's _XOPEN_SOURCE, breaking QNX6.
* Updates to driver28.html.
(4.2.7p304) 2012/09/06 Released by Harlan Stenn <stenn@ntp.org>
* [Bug 2264] Cleanup SEL240X Refclock.
* In refclock_wwv.c rename SECOND to WWV_SEC and MINUTE to WWV_MIN.
(4.2.7p303) 2012/09/05 Released by Harlan Stenn <stenn@ntp.org>
* [Bug 1232] Add nanosecond support to SHM driver.
(4.2.7p302) 2012/09/05 Released by Harlan Stenn <stenn@ntp.org>
* [Bug 2160] Log warning about expired leapseconds file.
(4.2.7p301) 2012/09/03 Released by Harlan Stenn <stenn@ntp.org>
* [Bug 2164] Greater precision needed for ntpq offset report.
* Clean the man5_MANS in ntpd/ .
(4.2.7p300) 2012/09/03 Released by Harlan Stenn <stenn@ntp.org>
* [Bug 2262] Install sntp.html into htmldir.
* [Bug 2270] Install fails due to repeated man5 page names.
(4.2.7p299) 2012/09/01 Released by Harlan Stenn <stenn@ntp.org>
* More cleanup to the bootstrap script.
(4.2.7p298) 2012/09/01 Released by Harlan Stenn <stenn@ntp.org>
* Handle additional man page sections in the bootstrap script.
* Remove extraneous parens.
* Add a missing "%s" syslog format string.
(4.2.7p297) 2012/09/01 Released by Harlan Stenn <stenn@ntp.org>
* Fix mdoc2man.
* Distribute ntp.conf.def and ntp.keys.def.
(4.2.7p296) 2012/08/31 Released by Harlan Stenn <stenn@ntp.org>
* Begin support for autogen maintaining ntp.conf and ntp.keys docs.
* Upgrade to autogen-5.16.2 and libopts-36.5.11.
* Potential bugfix for agtexi-cmd.tpl.
(4.2.7p295) 2012/08/11 Released by Harlan Stenn <stenn@ntp.org>
* Look for syslog's facilitynames[].
(4.2.7p294) 2012/08/08 Released by Harlan Stenn <stenn@ntp.org>
* [Bug 2242] configure fails to detect getifaddrs function on Solaris.
* [Bug 2249] Bad operator for 'test' in 'make check' of libevent.
* [Bug 2252] palisade: formats nanosecs to a 6-char field.
* Attempt to resolve strict-aliasing violation in refclock_tsyncpci.c.
* Fix && -> & typo in refclock_palisade.c debug statements.
(4.2.7p293) 2012/08/04 Released by Harlan Stenn <stenn@ntp.org>
* [Bug 2247] (more) Get rid of the TRAK refclock - deprecated since 2006.
* Documentation cleanup from Mike T.
* Cleanup kclk_sel240x.o rules in libparse/Makefile.am.
(4.2.7p292) 2012/08/02 Released by Harlan Stenn <stenn@ntp.org>
* [Bug 1545] Note why we are logging the Version string.
* [Bug 1872] Remove legacy ppsclock fdpps, #ifdef PPS.
* [Bug 2075] Fix spelling of 'incompatible'.
* [Bug 2247] Get rid of the TRAK refclock - deprecated since 2006.
* Clean up an exit status in ntpq.c.
(4.2.7p291) 2012/07/31 Released by Harlan Stenn <stenn@ntp.org>
* [Bug 2241] MDNS registration should only happen if requested.
(4.2.7p290) 2012/07/20 Released by Harlan Stenn <stenn@ntp.org>
* [Bug 1454] Add parse clock support for the SEL-240x GPS products.
* CID 709185: refclock_chu.c will leak fd==0 (better fix)
(4.2.7p289) 2012/07/16 Released by Harlan Stenn <stenn@ntp.org>
* CID 97123: Future-proof possible change to refclock_nmea.c.
* CID 97377: ntp-keygen.c's followlink() might not NUL-terminate.
* CID 709185: refclock_chu.c will leak fd==0 (which should be impossible).
(4.2.7p288) 2012/07/03 Released by Harlan Stenn <stenn@ntp.org>
* CID 709173: Make sure a libisc function we do not use is called properly.
(4.2.7p287) 2012/07/03 Released by Harlan Stenn <stenn@ntp.org>
* Remove 1024 associations-per-server limit from ntpq.
* Remove blank line between ntpq mreadvar associations.
(4.2.7p286) 2012/06/28 Released by Harlan Stenn <stenn@ntp.org>
* CID 97193: check return from sscanf() in ntp_config.c.
* CID 709169: check return from open("/dev/null", 0) and friends.
* CID 709207: Initialize "quality" for ulink_receive.
(4.2.7p285) 2012/06/18 Released by Harlan Stenn <stenn@ntp.org>
* [Bug 2227] Enable mrulist access control via "restrict ... nomrulist".
* Automake-1.12 wants us to use AM_PROG_AR.
* Conditionalize msyslog messages about rejected mode 6 requests due to
  nomodify and nomrulist restrictions under "logconfig +sysinfo".
* Increment sys_restricted in a few rejection paths due to nomodify
  restrictions where previosuly overlooked.
(4.2.7p284) 2012/06/16 Released by Harlan Stenn <stenn@ntp.org>
* [Bug 2225] libevent configure hangs.
* Update bundled libevent to git master, post libevent 2.1.1-alpha.
(4.2.7p283) 2012/06/16 Released by Harlan Stenn <stenn@ntp.org>
* In sntp/m4/ntp_openssl.m4, Support multiple package names for the
  crypto library.  Add legacy support for -Wl,-rpath.
(4.2.7p282) 2012/06/15 Released by Harlan Stenn <stenn@ntp.org>
* tickadj may need to be linked with PTHREAD_LIBS.
(4.2.7p281) 2012/06/14 Released by Harlan Stenn <stenn@ntp.org>
* U_INT32_MAX cleanup in include/ntp_types.h .
* When linking, ntp_keygen and tickadj need $(LIBM).
(4.2.7p280) 2012/06/13 Released by Harlan Stenn <stenn@ntp.org>
* [Bug 2224] Use-after-free in routing socket code after dropping root.
(4.2.7p279) 2012/06/10 Released by Harlan Stenn <stenn@ntp.org>
* [Bug 2211] findbcastinter(): possibly undefined variable iface used.
* [Bug 2220] Incorrect check for maximum association id in ntpq.
(4.2.7p278) 2012/06/03 Released by Harlan Stenn <stenn@ntp.org>
* [Bug 2204] Build with --enable-getifaddrs=glibc fails.
* [Bug 2178] refclock_tsyncpci.c reach register fails to shift.
* [Bug 2191] dcfd -Y y2kcheck on CentOS 6.2 x86_64 breaks make check.
(4.2.7p277) 2012/05/25 Released by Harlan Stenn <stenn@ntp.org>
* [Bug 2193] Building timestruct tests with Clang 3.1 fails.
(4.2.7p276) 2012/05/15 Released by Harlan Stenn <stenn@ntp.org>
* [Bug 2179] Remove sntp/header.h.
(4.2.7p275) 2012/04/28 Released by Harlan Stenn <stenn@ntp.org>
* [Bug 1744] Remove obsolete ntpdate/ntptime* items.
(4.2.7p274) 2012/04/25 Released by Harlan Stenn <stenn@ntp.org>
* [Bug 2174] ntpd rejects source UDP ports less than 123 as bogus.
(4.2.7p273) 2012/04/19 Released by Harlan Stenn <stenn@ntp.org>
* [Bug 2141] handle_sigio() calls get_systime(), which must be
  reentrant when SIGIO is used.  Sanity checks relative to the prior
  get_systime() are disabled in ntpd on systems with signaled I/O, but
  active in sntp and ntpdate.
* Correct authnumfreekeys accounting broken in 4.2.7p262.
(4.2.7p272) 2012/04/14 Released by Harlan Stenn <stenn@ntp.org>
* LCRYPTO is gone - replace with VER_SUFFIX.
* Change the link order for ntpsntpd.
* Remove extra 'nlist' check from configure.ac.
(4.2.7p271) 2012/04/11 Released by Harlan Stenn <stenn@ntp.org>
* [Bug 1122] openssl detection via pkg-config fails when no additional
  -Idir flags are needed.
* Avoid overwriting user variable LDFLAGS with OpenSSL flags, instead
  they are added to LDFLAGS_NTP.
(4.2.7p270) 2012/03/26 Released by Harlan Stenn <stenn@ntp.org>
* Update driver45.html page.
(4.2.7p269) 2012/03/25 Released by Harlan Stenn <stenn@ntp.org>
* Clean up configure.ac.
* Cleanup configure.ac's TSYNC PCI section.
(4.2.7p268) 2012/03/24 Released by Harlan Stenn <stenn@ntp.org>
* Update driver45.html page.
(4.2.7p267) 2012/03/23 Released by Harlan Stenn <stenn@ntp.org>
* Initial cut at a basic driver45.html page.
(4.2.7p266) 2012/03/21 Released by Harlan Stenn <stenn@ntp.org>
* Add refclock_tsyncpci.c (driver 45) supporting Spectracom TSYNC timing
  boards.
(4.2.7p265) 2012/03/20 Released by Harlan Stenn <stenn@ntp.org>
* Treat zero counter as indication of precise system time in Windows
  PPSAPI helper function pps_ntp_timestamp_from_counter(), enabling
  PPSAPI providers to use the Windows 8 precise clock directly.
(4.2.7p264) 2012/03/14 Released by Harlan Stenn <stenn@ntp.org>
* [Bug 2160] Note if leapseconds file is past its prime.
* Use GetSystemTimePreciseAsFileTime() on Windows 8.
(4.2.7p263) 2012/03/13 Released by Harlan Stenn <stenn@ntp.org>
* [Bug 2156] clock instability with LOCAL driver, from Miroslav Lichvar.
* [Bug 2159] Windows ntpd using leapfile erroneous leap second 20120401.
(4.2.7p262) 2012/02/29 Released by Harlan Stenn <stenn@ntp.org>
* Improve ntpd scalability for servers with many trusted keys.
(4.2.7p261) 2012/02/27 Released by Harlan Stenn <stenn@ntp.org>
* [Bug 2048] add the clock variable timecode to SHM refclock.
(4.2.7p260) 2012/02/24 Released by Harlan Stenn <stenn@ntp.org>
* Fix the check-scm-rev invocation in several Makefile.am's.
(4.2.7p259) 2012/02/22 Released by Harlan Stenn <stenn@ntp.org>
* [Bug 2148] ntpd 4.2.7p258 segfault with 0x0100000 bit in NMEA mode.
* refclock_nmea.c merge cleanup thanks to Juergen Perlinger.
(4.2.7p258) 2012/02/21 Released by Harlan Stenn <stenn@ntp.org>
* [Bug 2140] Rework of Windows I/O completion port handling to avoid
  garbling serial input in UNIX line discipline emulation.
* [Bug 2143] NMEA driver: discard data if quality indication not good,
  add statistic counters (mode bit enabled) to clockstats file.
(4.2.7p257) 2012/02/17 Released by Harlan Stenn <stenn@ntp.org>
* [Bug 2135] defer calls to 'io_input' to main thread under Windows.
(4.2.7p256) 2012/02/08 Released by Harlan Stenn <stenn@ntp.org>
* [Bug 2131] Set the system variable settimeofday only after clock step.
* [Bug 2134] --enable-C99-snprintf does not force rpl_snprintf use.
(4.2.7p255) 2012/01/29 Released by Harlan Stenn <stenn@ntp.org>
* [Bug 603] Only link with nlist()-related libraries when needed:
  More cleanup.
(4.2.7p254) 2012/01/29 Released by Harlan Stenn <stenn@ntp.org>
* [Bug 603] Only link with nlist()-related libraries when needed.
(4.2.7p253) 2012/01/26 Released by Harlan Stenn <stenn@ntp.org>
* [Bug 2126] Compile error on Windows with libopts from Autogen 5.14.
* Update one of the license URLs.
(4.2.7p252) 2012/01/25 Released by Harlan Stenn <stenn@ntp.org>
* Upgrade to autogen-5.14 (and libopts-36.1.11).
(4.2.7p251) 2012/01/17 Released by Harlan Stenn <stenn@ntp.org>
* [Bug 2115] ntptrace should accept both rootdispersion and rootdisp.
(4.2.7p250) 2012/01/15 Released by Harlan Stenn <stenn@ntp.org>
* [Bug 2113] Warn about ignored extra args in ntpq.
* Update the copyright year.
(4.2.7p249) 2012/01/10 Released by Harlan Stenn <stenn@ntp.org>
* [Bug 2111] Remove minpoll delay before iburst for pool and
  manycastclient.
* Move refclock-specific scheduled timer code under #ifdef REFCLOCK
  and move "action" and "nextaction" data for same from struct peer to
  struct refclockproc.  These provide a way to schedule a callback some
  seconds in the future.
(4.2.7p248) 2012/01/08 Released by Harlan Stenn <stenn@ntp.org>
* [Bug 2109] "make clean check" is broken with gtest available.
* [Bug 2110] systime.c typo breaks build on microsecond clocks.
(4.2.7p247) 2012/01/07 Released by Harlan Stenn <stenn@ntp.org>
* Fix build break triggered by updating deps-ver and libntp/systime.c at
  the same time by explicitly depending systime_s.c on systime.c.
(4.2.7p246) 2012/01/06 Released by Harlan Stenn <stenn@ntp.org>
* [Bug 2104] ntpdc fault with oversize -c command.
* [Bug 2106] Fix warnings when using -Wformat-security.
* Refactor timespecops.h and timevalops.h into inline functions.
(4.2.7p245) 2011/12/31 Released by Harlan Stenn <stenn@ntp.org>
* [Bug 2100] conversion problem with timespec/timeval <--> l_fp fixed;
  added tests to expose the bug.
(4.2.7p244) 2011/12/25 Released by Harlan Stenn <stenn@ntp.org>
* Updates from 4.2.6p5.
(4.2.7p243) 2011/12/23 Released by Harlan Stenn <stenn@ntp.org>
* [Bug 2095] ntptrace now needs 'rv' instead of 'pstat', reported
  by Michael Tatarinov.
(4.2.7p242) 2011/12/21 Released by Harlan Stenn <stenn@ntp.org>
* Include missing html/icons/sitemap.png, reported by Michael Tatarinov.
* Documentation updates from Dave Mills.
(4.2.7p241) 2011/12/18 Released by Harlan Stenn <stenn@ntp.org>
* [Bug 2015] Overriding sys_tick should recalculate sys_precision.
* [Bug 2037] Fuzzed non-interpolated clock may decrease.
* [Bug 2068] "tos ceiling" default and cap changed to 15.
* Floor peer delay using system precision, as with jitter, reflecting
  inability to measure shorter intervals.
(4.2.7p240) 2011/12/15 Released by Harlan Stenn <stenn@ntp.org>
* [Bug 2092] clock_select() selection jitter miscalculated.
* [Bug 2093] Reintroduce smaller stratum factor to system peer metric.
(4.2.7p239) 2011/12/11 Released by Harlan Stenn <stenn@ntp.org>
* Documentation updates from Dave Mills.
(4.2.7p238) 2011/12/09 Released by Harlan Stenn <stenn@ntp.org>
* [Bug 2082] from 4.2.6p5-RC3: 3-char refid sent by ntpd 4.2.6p5-RC2
  ends with extra dot.
* [Bug 2085] from 4.2.6p5-RC3: clock_update() sys_rootdisp calculation
  omits root delay.
* [Bug 2086] from 4.2.6p5-RC3: get_systime() should not offset by
  sys_residual.
* [Bug 2087] from 4.2.6p5-RC3: sys_jitter calculation overweights
  sys.peer jitter.
* from 4.2.6p5-RC3: Ensure NULL peer->dstadr is not accessed in orphan
  parent selection.
(4.2.7p237) 2011/12/01 Released by Harlan Stenn <stenn@ntp.org>
* [Bug 2050] from 4.2.6p5-RC2: Orphan mode stratum counting to infinity.
* [Bug 2059] from 4.2.6p5-RC2: optional billboard column "server" does
  not honor -n.
* [Bug 2066] from 4.2.6p5-RC2: ntpq lopeers ipv6 "local" column overrun.
* [Bug 2068] from 4.2.6p5-RC2: ntpd sends nonprintable stratum 16 refid
  to ntpq.
* [Bug 2069] from 4.2.6p5-RC2: broadcastclient, multicastclient spin up
  duplicate ephemeral associations without broadcastdelay.
* [Bug 2072] from 4.2.6p5-RC2: Orphan parent selection metric needs
  ntohl().
* [Bug 2073] Correct ntpq billboard's MODE_PASSIVE t from 'u' to 'S'.
* from 4.2.6p5-RC2: Exclude not-yet-determined sys_refid from use in
  loopback TEST12 (from Dave Mills).
* from 4.2.6p5-RC2: Never send KoD rate limiting response to MODE_SERVER.
* Floor calculation of sys_rootdisp at sys_mindisp in clock_update (from
  Dave Mills).
* Restore 4.2.6 clock_combine() weighting to ntp-dev, reverting to pre-
  4.2.7p70 method while also avoiding divide-by-zero (from Dave Mills).
* Round l_fp traffic interval when converting to integer in rate limit
  and KoD calculation.
(4.2.7p236) 2011/11/16 Released by Harlan Stenn <stenn@ntp.org>
* Documentation updates from Dave Mills.
(4.2.7p235) 2011/11/16 Released by Harlan Stenn <stenn@ntp.org>
* [Bug 2052] Autokey CRYPTO_ASSOC host@group vallen needs checking.
(4.2.7p234) 2011/11/07 Released by Harlan Stenn <stenn@ntp.org>
* Clean up -libm entries regarding libntp.a
(4.2.7p233) 2011/11/06 Released by Harlan Stenn <stenn@ntp.org>
* Documentation updates from Dave Mills.
(4.2.7p232) 2011/11/05 Released by Harlan Stenn <stenn@ntp.org>
* Update the NEWS file so we note the default disable of mode 7 requests.
* Clean up some bitrotted code in libntp/socket.c.
(4.2.7p231) 2011/11/03 Released by Harlan Stenn <stenn@ntp.org>
* [Bug 1940] ignore auth key if hex decoding fails.
* Add ntpq reslist command to query access restrictions, similar to
  ntpdc's reslist.
(4.2.7p230) 2011/11/01 Released by Harlan Stenn <stenn@ntp.org>
* Disable mode 7 (ntpdc) query processing in ntpd by default.  ntpq is
  believed to provide all functionality ntpdc did, and uses a less-
  fragile protocol that's safer and easier to maintain.  If you do find
  some management via ntpdc is needed, you can use "enable mode7" in the
  ntpd configuration.
* Directly limit the number of datagrams in a mrulist response, rather
  than limiting the number of entries returned to indirectly limit the
  datagram count.
* Documentation updates from Dave Mills.
(4.2.7p229) 2011/10/26 Released by Harlan Stenn <stenn@ntp.org>
* [Bug 1995] fix wrong use of ZERO() macro in 'ntp_calendar.c'
(4.2.7p228) 2011/10/23 Released by Harlan Stenn <stenn@ntp.org>
* [Bug 1995] add compile time stamp based era unfolding for
  'step_systime()' and necessary support to 'ntp-calendar.c'.
(4.2.7p227) 2011/10/22 Released by Harlan Stenn <stenn@ntp.org>
* [Bug 2036] gcc 2.95.3 preprocessor can't nest #ifdef in macro args.
* A number of compiler warnings eliminated.
(4.2.7p226) 2011/10/21 Released by Harlan Stenn <stenn@ntp.org>
* [Bug 2035] ntpq -c mrulist sleeps 1 sec between queries, not 5 msec.
* Documentation updates from Dave Mills.
(4.2.7p225) 2011/10/15 Released by Harlan Stenn <stenn@ntp.org>
* Documentation updates from Dave Mills.
(4.2.7p224) 2011/10/14 Released by Harlan Stenn <stenn@ntp.org>
* ntpq mrulist shows intermediate counts every five seconds while
  retrieving list, and allows Ctrl-C interruption of the retrieval,
  showing the incomplete list as retrieved.  Reduce delay between
  successive mrulist retrieval queries from 30 to 5 msec.  Do not
  give up mrulist retrieval when a single query times out.
(4.2.7p223) 2011/10/12 Released by Harlan Stenn <stenn@ntp.org>
* Documentation updates from Dave Mills.
(4.2.7p222) 2011/10/11 Released by Harlan Stenn <stenn@ntp.org>
* [Bug 2029] "make check" clutters syslog.
* Log signal description along with number on ntpd exit.
(4.2.7p221) 2011/10/10 Released by Harlan Stenn <stenn@ntp.org>
* [Bug 2025] Switching between daemon and kernel loops can doubly-
  correct drift
* [Bug 2028] ntpd -n (nofork) redirects logging to stderr.
* Documentation updates from Dave Mills.
(4.2.7p220) 2011/10/05 Released by Harlan Stenn <stenn@ntp.org>
* [Bug 1945] mbg_gps166.h use of _TM_DEFINED conflicts with MS VC.
* [Bug 1946] parse_start uses open; does not work on Windows.
* [Bug 1947] Porting parse-based Wharton refclock driver to Windows.
* [Bug 2024] Remove unused system event code EVNT_CLKHOP.
(4.2.7p219) 2011/10/04 Released by Harlan Stenn <stenn@ntp.org>
* Documentation updates from Dave Mills.
(4.2.7p218) 2011/10/03 Released by Harlan Stenn <stenn@ntp.org>
* [Bug 2019] Allow selection of cipher for private key files.
* Documentation updates from Dave Mills.
* ntp-keygen private key cipher default now triple-key triple DES CBC.
* ntp-keygen -M is intended to ignore all other defaults and
  options, so do not attempt to open existing Autokey host certificate
  before generating symmetric keys and terminating.
* Restore IFF, MV, and GQ identity parameter filename convention to
  ntpkey_<scheme>par_<group/host> in ntpd, matching ntp-keygen.
* Change some error logging to syslog to ignore logconfig mask, such
  as reporting PPSAPI failure in NMEA and WWVB refclocks.
* ntp-keygen on Windows XP and later systems will now create links
  expected by ntpd.  They are hardlinks on Windows, soft on POSIX.
* Conditionalize NMEA serial open message under clockevent.
* Send all peer variables to trappers in report_event().
(4.2.7p217) 2011/09/29 Released by Harlan Stenn <stenn@ntp.org>
* [Bug 2020] ntp-keygen -s no longer sets host in cert file name.
* [Backward Incompatible] ntp-keygen -i option long name changed from
  misleading --issuer-name to --ident.
(4.2.7p216) 2011/09/27 Released by Harlan Stenn <stenn@ntp.org>
* sntp documentation tag cleanup.
* mdoc2man improvements.
(4.2.7p215) 2011/09/24 Released by Harlan Stenn <stenn@ntp.org>
* Use patched mdoc2man script, from Eric Feng.
* Sync with ntp-4.2.6p4 (a no-op).
(4.2.7p214) 2011/09/20 Released by Harlan Stenn <stenn@ntp.org>
* [Bug 1981] Initial offset convergence applies frequency correction 2x
  with kernel discipline.
* [Bug 2008] Initial offset convergence degraded with 500 PPM adjtime().
* [Bug 2009] EVNT_NSET adj_systime() mishandled by Windows ntpd.
(4.2.7p213) 2011/09/08 Released by Harlan Stenn <stenn@ntp.org>
* [Bug 1999] NMEA does not send PMOTG messages any more.
(4.2.7p212) 2011/09/07 Released by Harlan Stenn <stenn@ntp.org>
* [Bug 2003] from 4.2.6p4-RC3: ntpq_read_assoc_peervars() broken.
(4.2.7p211) 2011/09/01 Released by Harlan Stenn <stenn@ntp.org>
* Update libevent to git head (2.1 branch) as of 2.0.14-stable.
(4.2.7p210) 2011/08/31 Released by Harlan Stenn <stenn@ntp.org>
* Require -D4 or higher for ntpd SIGALRM debug trace from [Bug 2000].
(4.2.7p209) 2011/08/27 Released by Harlan Stenn <stenn@ntp.org>
* [Bug 2000] ntpd worker threads must block signals expected in main
  thread.
* [Bug 2001] add ntpq -c timerstats like ntpdc -c timerstats.
* [Bug 2001] from 4.2.6p4-RC3: ntpdc timerstats reports overruns as
  handled.
* Update sntp tests to track the change of root dispersion to
  synchronization distance.
(4.2.7p208) 2011/08/24 Released by Harlan Stenn <stenn@ntp.org>
* Fix the CLOCK_MONOTONIC TRACE() message.
(4.2.7p207) 2011/08/22 Released by Harlan Stenn <stenn@ntp.org>
* Restore the original CLOCK_MONOTONIC output format in sntp.
* Cleanups for ntp-wait-opts.def and ntp.keys.def .
(4.2.7p206) 2011/08/20 Released by Harlan Stenn <stenn@ntp.org>
* [Bug 1993] ntpd Windows port adj_systime() broken in 4.2.7p203.
* sntp documentation and behavior improvements suggested by
  Steven Sommars.
* Have sntp report synchronization distance instead of root dispersion.
* Clean up ntp-wait-opts.def .
(4.2.7p205) 2011/08/19 Released by Harlan Stenn <stenn@ntp.org>
* [Bug 1992] util/tg2 doesn't compile, needs libntp.
(4.2.7p204) 2011/08/16 Released by Harlan Stenn <stenn@ntp.org>
* Added support for Garmin's $PGRMF sentence to NMEA driver
* [Bug 1988] Better sntp send failed error message needed.
* [Bug 1989] sntp manual page sometimes refers to SNTP as a program.
* [Bug 1990] sntp output should include stratum.
(4.2.7p203) 2011/08/13 Released by Harlan Stenn <stenn@ntp.org>
* [Bug 1986] Require Visual C++ 2005 or later compilers in Windows port.
* Actually use long long for (u_)int64 by correcting spelling of
  SIZEOF_LONG_LONG in ntp_types.h.
* Force .exe minimum Windows version to 0x0400 to allow NT4 in
  vs2005/*.vcproj files.
* Fix make distcheck with --enable-libevent-regress problem with
  unwritable $srcdir.
* Correct init_logging()'s def_syslogmask type to u_int32 following
  change of ntp_syslogmask from u_long to u_int32 in p202.
(4.2.7p202) 2011/08/09 Released by Harlan Stenn <stenn@ntp.org>
* [Bug 1983] --without-sntp build breaks in sntp subdir.
* [Bug 1984] from 4.2.6p4-RC3: ntp/libisc fails to compile on OS X 10.7.
* [Bug 1985] from 4.2.6p4-RC3: "logconfig =allall" rejected.
(4.2.7p201) 2011/08/05 Released by Harlan Stenn <stenn@ntp.org>
* sntp: change -h/--headspace to -g/--gap, and change the default gap
  from 10 to 50ms
* [Backward Incompatible] from 4.2.6p4: sntp: -l/--filelog ->
  -l/--logfile, to be consistent with ntpd.
* Documentation updates from Dave Mills.
* From 4.2.6p4: libopts/file.c fix from Bruce Korb (arg-type=file).
(4.2.7p200) 2011/08/04 Released by Harlan Stenn <stenn@ntp.org>
* Sync with 4.2.6p4-RC2.
(4.2.7p199) 2011/07/29 Released by Harlan Stenn <stenn@ntp.org>
* Documentation updates from Dave Mills.
(4.2.7p198) 2011/07/28 Released by Harlan Stenn <stenn@ntp.org>
* remove old binsubdir stuff from SNTP, as NTP_LOCINFO does that now.
(4.2.7p197) 2011/07/28 Released by Harlan Stenn <stenn@ntp.org>
* [Bug 1975] from 4.2.6p4-RC2: libntp/mktime.c won't work with 64-bit
  time_t
* [Bug 1976] genLocInfo writes to srcdir break 'make distcheck'.
* [Bug 1977] Fix flag/description mismatches in ntp-keygen-opts.def.
* Do not force "legacy" when --with-locfile is not given, genLocInfo
  will find the correct default for the system.
* Fix warnings in ntp_request.c ([Bug 1973] oversight) and sntp/main.c
  (CID 159, apparent overrun due to union, actually correct).
* Update sntp/loc/solaris to conform to stock locations.
(4.2.7p196) 2011/07/27 Released by Harlan Stenn <stenn@ntp.org>
* DEFAULT INSTALLATION DIRECTORY CHANGES ON SOME OSes: to get the old
  behavior, pass --with-locfile=legacy to 'configure'
* [Bug 1972] from 4.2.6p4-RC2: checking for struct rtattr fails.
* [Bug 1973] Widen reference clock mode from 8 to 32 bits.
* Removed sntp/m4/ntp_bindir.m4 - no longer needed.
* Move loc/ to sntp/loc/ .
* Move scripts/cvo.sh to sntp/scripts/cvo.sh .
* Move scripts/genLocInfo to sntp/scripts/genLocInfo .
* Give NTP_LOCINFO an optional path-to argument.
* Remove hacks to get NTP_LOCINFO-related data to sntp/ .
* Move sntp/include/mansec2subst.sed to sntp/scripts/mansec2subst.sed .
* If no "more specific" loc file is found for redhat* or fedora*,
  look for a loc/redhat file.
* If no "more specific" loc file is found and uname says this is Linux,
  look for a loc/linux file.
* Improve the help text: --with-locfile=XXX .
* work around solaris /bin/sh issues for genLocInfo.
(4.2.7p195) 2011/07/25 Released by Harlan Stenn <stenn@ntp.org>
* Added loc/redhat.
(4.2.7p194) 2011/07/25 Released by Harlan Stenn <stenn@ntp.org>
* [Bug 1608] from 4.2.6p4-RC2: Parse Refclock driver should honor
  trusttime.
* Add support for installing programs and scripts to libexec.
* Added loc/solaris.
(4.2.7p193) 2011/07/24 Released by Harlan Stenn <stenn@ntp.org>
* [Bug 1970] from 4.2.6p4-RC2: UNLINK_EXPR_SLIST() causes crash if list
  is empty.
* Update libevent to 2.1 HEAD as of merge of 2.0.13-stable-dev.
* Match addr_eqprefix() sizeof and memcpy destination to make it clear
  to static analysis that there is no buffer overrun (CID 402).
(4.2.7p192) 2011/07/18 Released by Harlan Stenn <stenn@ntp.org>
* [Bug 1966] Broken FILES section for ntp.keys.def.
(4.2.7p191) 2011/07/17 Released by Harlan Stenn <stenn@ntp.org>
* [Bug 1948] Update man page section layout.
* [Bug 1963] add reset command for ntpq :config, similar to ntpdc's.
* [Bug 1964] --without-sntp should not build sntp.
(4.2.7p190) 2011/07/13 Released by Harlan Stenn <stenn@ntp.org>
* [Bug 1961] from 4.2.6p4: html2man update: distribute ntp-wait.html.
* Require autogen-5.12.
(4.2.7p189) 2011/07/11 Released by Harlan Stenn <stenn@ntp.org>
* [Bug 1134] from 4.2.6p4-RC1: ntpd fails binding to tentative IPv6
  addresses.
* [Bug 1790] from 4.2.6p4-RC1: Update config.guess and config.sub to
  detect AIX6.
(4.2.7p188) 2011/06/28 Released by Harlan Stenn <stenn@ntp.org>
* [Bug 1958] genLocInfo must export PATH.
* ntp-wait: some versions of ntpd spell "associd" differently.
(4.2.7p187) 2011/06/24 Released by Harlan Stenn <stenn@ntp.org>
* [Bug 1954] Fix typos in [s]bin_PROGRAMS in ntpd/Makefile.am.
* Implement --with-locfile=filename configure argument.  If filename is
  empty we'll look under loc/ for a good fit.  If the filename contains
  a / character, it will be treated as a "normal" pathname.  Otherwise,
  that explicit file will be searched for under loc/ .
(4.2.7p186) 2011/06/23 Released by Harlan Stenn <stenn@ntp.org>
* [Bug 1950] Control installation of event_rpcgen.py.
* Update .point-changed-filelist for the new man pages.
* Update the building of OS-specific programs.
* Finish conversion to genLocInfo.
* validate MANTAGFMT in genLocInfo.
* Documentation update from Dave Mills.
(4.2.7p185) 2011/06/21 Released by Harlan Stenn <stenn@ntp.org>
* ntp_locs.m4: handle the case where . is not in the PATH.
* More genLocInfo cleanup.
(4.2.7p184) 2011/06/20 Released by Harlan Stenn <stenn@ntp.org>
* Added ntp_locs.m4.
* genLocInfo improvements.
* Add the man page tag "flavor" to the loc.* files.
* Add/distribute genLocInfo.
(4.2.7p183) 2011/06/19 Released by Harlan Stenn <stenn@ntp.org>
* Update the autogen include list for scripts/Makefile.am.
* Added loc.freebsd (and distribute it).
* Added loc.legacy (and distribute it).
(4.2.7p182) 2011/06/15 Released by Harlan Stenn <stenn@ntp.org>
* [Bug 1304] Update sntp.html to reflect new implementation.
* Update .point-changed-filelist .
* ntpdc documentation fixes.
* Update ntp-wait autogen docs.
* Update the ntpd autogen docs.
* Update the ntpsnmpd autogen docs.
* Use autogen to produce ntp-keygen docs.
* Add "license name" to ntp.lic for autogen-5.11.10.
* Prepare for ntp.keys.5.
(4.2.7p181) 2011/06/07 Released by Harlan Stenn <stenn@ntp.org>
* [Bug 1938] addr_eqprefix() doesn't clear enough storage.
(4.2.7p180) 2011/06/06 Released by Harlan Stenn <stenn@ntp.org>
* Upgrade to libevent-2.0.12.
* More sntp.1 cleanups.
* Produce ntpq.1 with the new autogen macros.
* Remove the deprecated "detail" stanza from ntpdc-opts.def.
(4.2.7p179) 2011/06/03 Released by Harlan Stenn <stenn@ntp.org>
* Update cmd-doc.tlib to autogen-5.11.10pre5.
* Upgrade local autoopts templates to 5.11.10pre5.
(4.2.7p178) 2011/06/02 Released by Harlan Stenn <stenn@ntp.org>
* Update the std_def_list to include the ntp.lic file.
* Distribute the ntp.lic file.
* Add http://ntp.org/license to the ntp.lic file.
(4.2.7p177) 2011/06/01 Released by Harlan Stenn <stenn@ntp.org>
* Use the latest autogen's new copyright template code.
* Clean up the ntp.lic file.
(4.2.7p176) 2011/05/31 Released by Harlan Stenn <stenn@ntp.org>
* sntp documentation cleanup.
* autogen documentation template cleanup.
(4.2.7p175) 2011/05/30 Released by Harlan Stenn <stenn@ntp.org>
* [Bug 1936] Correctly set IPV6_MULTICAST_LOOP.
* cmd-doc.tlib cleanup from Bruce Korb.
* sntp documentation cleanup.
(4.2.7p174) 2011/05/28 Released by Harlan Stenn <stenn@ntp.org>
* ntpdc documentation cleanup.
* sntp documentation cleanup.
* Don't build libevent with openssl support.  Right now, libevent
  doesn't use pkg-config to find openssl's installation location.
(4.2.7p173) 2011/05/25 Released by Harlan Stenn <stenn@ntp.org>
* Typo in emalloc.c hides file and line number from emalloc() error msg.
* parsesolaris.c compile fails on SPARC Solaris with conflicting printf.
* ntp_util.c compile fails on AIX and OSF with conflicting statsdir.
(4.2.7p172) 2011/05/24 Released by Harlan Stenn <stenn@ntp.org>
* Remove hardcoded 1/960 s. fudge for <CR> transmission time at 9600 8n1
  from WWVB/Spectracom driver introduced in 4.2.7p169.
(4.2.7p171) 2011/05/23 Released by Harlan Stenn <stenn@ntp.org>
* Eliminate warnings about shadowing global "basename" on Linux.
* Use filegen_config() consistently when changing filegen options.
* mprintf() should go to stdout, not stderr.  DPRINTF() uses mprintf().
* Repair a few simulator problems (more remain).
* Documentation updates from Dave Mills.
(4.2.7p170) 2011/05/19 Released by Harlan Stenn <stenn@ntp.org>
* [Bug 1932] libevent/util_internal.h builtin_expect compile error with
  gcc 2.95.
* Use 64-bit scalars in LFPTOD() and DTOLFP() on more platforms by
  conditionalizing on HAVE_U_INT64 rather than UINT64_MAX.
(4.2.7p169) 2011/05/18 Released by Harlan Stenn <stenn@ntp.org>
* [Bug 1933] WWVB/Spectracom driver timestamps LFs, not CRs.
(4.2.7p168) 2011/05/16 Released by Harlan Stenn <stenn@ntp.org>
* Convert receive buffer queue from doubly-linked list to FIFO.
(4.2.7p167) 2011/05/14 Released by Harlan Stenn <stenn@ntp.org>
* [Bug 1927] io_closeclock() should purge pending recvbufs.
* [Bug 1931] cv always includes fudgetime1, never fudgetime2.
* Use acts_close() in acts_shutdown() to avoid leaving a stale lockfile
  if unpeered via runtime configuration while the modem is open.
* Correct acts_close() test of pp->io.fd to see if it is open.
* 4.2.7p164 documentation updates re: 'tos orphanwait' expanded scope.
(4.2.7p166) 2011/05/13 Released by Harlan Stenn <stenn@ntp.org>
* If we have local overrides for autogen template files, use them.
* Convert more of the sntp-opt.def documentation from man to mdoc.
(4.2.7p165) 2011/05/11 Released by Harlan Stenn <stenn@ntp.org>
* Convert snmp docs to mdoc format, which requires autogen 5.11.9.
* from 4.2.6p4-RC1: Require autogen 5.11.9.
(4.2.7p164) 2011/05/11 Released by Harlan Stenn <stenn@ntp.org>
* [Bug 988] Local clock eats up -g option, so ntpd stops with large
  initial time offset.
* [Bug 1921] LOCAL, ACTS drivers with "prefer" excluded from initial
  candidate list.
* [Bug 1922] "tos orphanwait" applied incorrectly at startup.
* [Bug 1923] orphan parent favored over LOCAL, ACTS drivers.
* [Bug 1924] Billboard tally codes sometimes do not match operation,
  variables.
* Change "pool DNS" messages from msyslog to debug trace output.
* Remove unused FLAG_SYSPEER from peer->status.
* Respect "tos orphanwait" at startup.  Previously there was an
  unconditional 300 s. startup orphanwait, though other values were
  respected for subsequent orphan wait periods after no_sys_peer events.
* Apply "tos orphanwait" (def. 300 seconds) to LOCAL and ACTS reference
  clock drivers, in addition to orphan parent operation.  LOCAL and ACTS
  are not selectable during the orphanwait delay at startup and after
  each no_sys_peer event.  This prevents a particular form of clock-
  hopping, such as using LOCAL briefly at startup before remote peers
  are selectable.  This fixes the issue reported in [Bug 988].
* Documentation updates from Dave Mills.
(4.2.7p163) 2011/05/08 Released by Harlan Stenn <stenn@ntp.org>
* [Bug 1911] missing curly brace in libntp/ntp_rfc2553.c
(4.2.7p162) 2011/05/03 Released by Harlan Stenn <stenn@ntp.org>
* [Bug 1910] Support the Tristate Ltd. TS-GPSclock-01.
(4.2.7p161) 2011/05/02 Released by Harlan Stenn <stenn@ntp.org>
* [Bug 1904] 4.2.7p160 Windows build broken (POSIX_SHELL).
* [Bug 1906] 4.2.7p160 - libtool: compile: cannot determine name of
  library object in ./libevent
* Share a single sntp/libevent/build-aux directory between all three
  configure scripts.
* Add missing --enable-local-libevent help to top-level configure.
(4.2.7p160) 2011/05/01 Released by Harlan Stenn <stenn@ntp.org>
* from 4.2.6p4-RC1: Upgrade to libopts 35.0.10 from AutoGen 5.11.9pre8.
* [Bug 1901] Simulator does not set progname.
(4.2.7p159) 2011/04/28 Released by Harlan Stenn <stenn@ntp.org>
* Fix a couple of unused variable warnings.
* cleanup in timespecops.c / timevalops.c
(4.2.7p158) 2011/04/24 Released by Harlan Stenn <stenn@ntp.org>
* Update libevent --disable-libevent-regress handling to work when
  building libevent using mingw.
(4.2.7p157) 2011/04/21 Released by Harlan Stenn <stenn@ntp.org>
* [Bug 1890] 4.2.7p156 segfault in duplicate freeaddrinfo().
(4.2.7p156) 2011/04/19 Released by Harlan Stenn <stenn@ntp.org>
* [Bug 1851] freeaddrinfo() called after getaddrinfo() fails.
(4.2.7p155) 2011/04/18 Released by Harlan Stenn <stenn@ntp.org>
* Fix leak in refclock_datum.c start failure path.
(4.2.7p154) 2011/04/17 Released by Harlan Stenn <stenn@ntp.org>
* [Bug 1887] DNS fails on 4.2.7p153 using threads.
(4.2.7p153) 2011/04/16 Released by Harlan Stenn <stenn@ntp.org>
* A few more Coverity Scan cleanups.
(4.2.7p152) 2011/04/15 Released by Harlan Stenn <stenn@ntp.org>
* Update embedded libevent to current 2.1 git HEAD.
(4.2.7p151) 2011/04/14 Released by Harlan Stenn <stenn@ntp.org>
* Detect vsnprintf() support for "%m" and disable our "%m" expansion.
* Add --enable-c99-sprintf to configure args for -noopenssl variety of
  flock-build to avoid regressions in (v)snprintf() replacement.
* More msnprintf() unit tests.
* Coverity Scan error checking fixes.
* Log failure to fetch time from HOPF_P hardware.
* Check HOPF_S sscanf() conversion count before converted values.
(4.2.7p150) 2011/04/13 Released by Harlan Stenn <stenn@ntp.org>
* Remove never-used, incomplete ports/winnt/ntpd/refclock_trimbledc.[ch]
* On systems without C99-compliant (v)snprintf(), use C99-snprintf
  replacements (http://www.jhweiss.de/software/snprintf.html)
* Remove remaining sprintf() calls except refclock_ripencc.c (which is
  kept out of --enable-all-clocks as a result), upstream libs which use
  sprintf() only after careful buffer sizing.
(4.2.7p149) 2011/04/11 Released by Harlan Stenn <stenn@ntp.org>
* [Bug 1881] describe the {+,-,s} characters in configure --help output.
(4.2.7p148) 2011/04/09 Released by Harlan Stenn <stenn@ntp.org>
* Use _mkgmtime() as timegm() in the Windows port, rather than
  libntp/mktime.c's timegm().  Fixed [Bug 1875] on Windows using the old
  asn2ntp() code from before 4.2.7p147.
* ntp_crypto.c string buffer safety.
* Remove use of MAXFILENAME in mode 7 (ntpdc) on-wire structs.
* Change ntpd MAXFILENAME from 128 to 256 to match ntp-keygen.
* Buffer safety and sign extension fixes (thanks Coverity Scan).
(4.2.7p147) 2011/04/07 Released by Harlan Stenn <stenn@ntp.org>
* [Bug 1875] 'asn2ntp()' rewritten with 'caltontp()'; 'timegm()'
  substitute likely to crash with 64bit time_t.
(4.2.7p146) 2011/04/05 Released by Harlan Stenn <stenn@ntp.org>
* String buffer safety cleanup, converting to strlcpy() and strlcat().
* Use utmpname() before pututline() so repeated steps do not
  accidentally record into wtmp where utmp was intended.
* Use setutent() before each pututline() including first.
(4.2.7p145) 2011/04/04 Released by Harlan Stenn <stenn@ntp.org>
* [Bug 1840] ntp_lists.h FIFO macros buggy.
(4.2.7p144) 2011/04/03 Released by Harlan Stenn <stenn@ntp.org>
* [Bug 1874] ntpq -c "rv 0 sys_var_list" empty.
(4.2.7p143) 2011/03/31 Released by Harlan Stenn <stenn@ntp.org>
* [Bug 1732] ntpd ties up CPU on disconnected USB refclock.
* [Bug 1861] tickadj build failure using uClibc.
* [Bug 1862] in6addr_any test in configure fooled by arm gcc 4.1.3 -O2.
* Remove kernel line discipline driver code for clk and chu, deprecate
  related LDISC_ flags, and remove associated ntpd code to decode the
  timestamps, remove clktest line discipline test program.
* Remove "signal_no_reset: signal 17 had flags 4000000" logging, as it
  indicates no problem and is interpreted as an error.  Previously some
  bits had been ignored one-by-one, but Linux SA_RESTORER definition is
  unavailable to user headers.
(4.2.7p142) 2011/03/21 Released by Harlan Stenn <stenn@ntp.org>
* [Bug 1844] ntpd 4.2.7p131 NetBSD, --gc-sections links bad executable.
* Fix "make distcheck" break in libevent/sample caused by typo.
(4.2.7p141) 2011/03/20 Released by Harlan Stenn <stenn@ntp.org>
* Add "ntpq -c iostats" similar to "ntpdc -c iostats".
* Compare entire timestamp to reject duplicates in refclock_pps().
(4.2.7p140) 2011/03/17 Released by Harlan Stenn <stenn@ntp.org>
* [Bug 1848] ntpd 4.2.7p139 --disable-thread-support does not compile.
* Add --disable-thread-support to one flock-build variation.
* One more lock-while-init in lib/isc/task.c to quiet lock analysis.
(4.2.7p139) 2011/03/16 Released by Harlan Stenn <stenn@ntp.org>
* [Bug 1848] make check ntpd --saveconfigquit clutters syslog.
(4.2.7p138) 2011/03/08 Released by Harlan Stenn <stenn@ntp.org>
* [Bug 1846] MacOSX: debug symbol not found by propdelay or tickadj.
(4.2.7p137) 2011/03/07 Released by Harlan Stenn <stenn@ntp.org>
* Use TRACE() instead of DPRINTF() for libntp and utilities, which
  use the "debug" variable regardless of #ifdef DEBUG.
* Declare debug in libntp instead of each program.  Expose extern
  declaration to utilities, libntp, and DEBUG ntpd.
* Lock under-construction task, taskmgr objects to satisfy Coverity's
  mostly-correct assumptions about which variables are protected by
  which locks.
(4.2.7p136) 2011/03/02 Released by Harlan Stenn <stenn@ntp.org>
* [Bug 1839] 4.2.7p135 still installs libevent ev*.h headers.
(4.2.7p135) 2011/03/02 Released by Harlan Stenn <stenn@ntp.org>
* libevent: When building on systems with CLOCK_MONOTONIC available,
  separate the internal timeline (possibly counting since system boot)
  from the gettimeofday() timeline in event_base cached timevals.  Adds
  new event_base_tv_cached() to retrieve cached callback round start
  time on the internal timeline, and changes
  event_based_gettimeofday_cached() to always return times using the
  namesake timeline.  This preserves the benefit of using the never-
  stepped monotonic clock for event timeouts while providing clients
  with times consistently using gettimeofday().
* Correct event_base_gettimeofday_cached() workaround code in
  sntp to work with corrected libevent.
* Remove sntp l_fp_output() test now that it uses prettydate().
* [Bug 1839] 4.2.7p131 installs libevent ev*.h headers.
* Ensure CONFIG_SHELL is not empty before relying on it for #! scripts.
(4.2.7p134) 2011/02/24 Released by Harlan Stenn <stenn@ntp.org>
* [Bug 1837] Build fails on Win7 due to regedit requiring privilege.
* Provide fallback definitions for GetAdaptersAddresses() for Windows
  build environments lacking iphlpapi.h.
* Rename file containing 1.xxxx ChangeSet revision from version to
  scm-rev to avoid invoking GNU make implicit rules attempting to
  compile version.c into version.  Problem was with sntp/version.o
  during make distcheck after fix for spurious sntp rebuilds.
* Add INC_ALIGNED_PTR() macro to align pointers like malloc().
(4.2.7p133) 2011/02/23 Released by Harlan Stenn <stenn@ntp.org>
* [Bug 1834] ntpdate 4.2.7p131 aborts with assertion failure.
* Move sntp last in top-level Makefile.am SUBDIRS so that the libevent
  tearoff (if required) and sntp are compiled after the rest.
* Use a single set of Automake options for each package in configure.ac
  AM_INIT, remove Makefile.am AUTOMAKE_OPTIONS= lines.
* Correct spurious sntp rebuilds triggered by a make misperception
  sntp/version was out-of-date relative to phony target FRC.version.
* Do not cache paths to perl, test, or pkg-config, searching the PATH
  at configure time is worth it to pick up tool updates.
(4.2.7p132) 2011/02/22 Released by Harlan Stenn <stenn@ntp.org>
* [Bug 1832] ntpdate doesn't allow timeout > 2s.
* [Bug 1833] The checking sem_timedwait() fails without -pthread.
* ElectricFence was suffering bitrot - remove it.  valgrind works well.
* Enable all relevant automake warnings.
* Correct Solaris 2.1x PTHREAD_ONCE_INIT extra braces test to avoid
  triggering warnings due to excess braces.
* Remove libevent-cfg from sntp/Makefile.am.
* Provide bug report and URL options to Autoconf.
* Avoid relying on remake rules for routine build/flock-build for
  libevent as for the top-level and sntp subproject.
(4.2.7p131) 2011/02/21 Released by Harlan Stenn <stenn@ntp.org>
* [Bug 1087] -v/--normalverbose conflicts with -v/--version in sntp.
* [Bug 1088] sntp should (only) report the time difference without -s/-a.
* older autoconf sometimes dislikes [].
* Move "can't write KoD file" warning from sntp shutdown to startup.
* refclock_acts.c cleanup from Dave Mills.
* Convert sntp to libevent event-driven socket programming.  Instead of
  blocking name resolution and querying one NTP server at a time,
  resolve server names and send NTP queries without blocking.  Add
  sntp command-line options to adjust timing and optionally wait for all
  servers to respond instead of exiting after the first.
* Import libevent 2.0.10-stable plus local patches as a tearoff, used
  only if the target system lacks an installed libevent 2.0.9 or later.
* Move blocking worker and resolver to libntp from ntpd.
* Use threads rather than forked child processes for blocking worker
  when possible.  Override with configure --disable-thread-support.
* Move init_logging(), change_logfile(), and setup_logfile() from ntpd
  to libntp, use them in sntp.
* Test --without-sntp in flock-build script's -no-refclocks variety.
* Avoid invoking config.status twice in a row in build script.
* Move more m4sh tests needed by libntp to shared .m4 files.
* Split up ntp_libntp.m4 into smaller, more specific subsets.
* Enable gcc -Wcast-align, fix many instances of warnings when casting
  a pointer to a more-strictly-aligned underlying type.
(4.2.7p130) 2011/02/12 Released by Harlan Stenn <stenn@ntp.org>
* [Bug 1811] Update the download location in WHERE-TO-START.
(4.2.7p129) 2011/02/09 Released by Harlan Stenn <stenn@ntp.org>
* Add missing "break;" to ntp_control.c ctl_putsys() for caliberrs, used
  by ntpq -c kerninfo introduced in 4.2.7p104.
* Fix leak in ntp_control.c read_mru_list().
(4.2.7p128) 2011/01/30 Released by Harlan Stenn <stenn@ntp.org>
* [Bug 1799] ntpq mrv crash.
* [Bug 1801] ntpq mreadvar requires prior association caching.
(4.2.7p127) 2011/01/28 Released by Harlan Stenn <stenn@ntp.org>
* [Bug 1797] Restore stale timestamp check from the RANGEGATE cleanup.
(4.2.7p126) 2011/01/27 Released by Harlan Stenn <stenn@ntp.org>
* Fix unexposed fencepost error in format_time_fraction().
* Add more unit tests for timeval_tostr() and timespec_tostr().
(4.2.7p125) 2011/01/26 Released by Harlan Stenn <stenn@ntp.org>
* [Bug 1794] ntpq -c rv missing clk_wander information.
* [Bug 1795] ntpq readvar does not display last variable.
(4.2.7p124) 2011/01/25 Released by Harlan Stenn <stenn@ntp.org>
* sntp/Makefile.am needs any passed-in CFLAGS.
(4.2.7p123) 2011/01/24 Released by Harlan Stenn <stenn@ntp.org>
* [Bug 1788] tvtots.c tables inaccurate
(4.2.7p122) 2011/01/22 Released by Harlan Stenn <stenn@ntp.org>
* ACTS refclock cleanup from Dave Mills.
* Avoid shadowing the "group" global variable.
(4.2.7p121) 2011/01/21 Released by Harlan Stenn <stenn@ntp.org>
* [Bug 1786] Remove extra semicolon from ntp_proto.c .
(4.2.7p120) 2011/01/20 Released by Harlan Stenn <stenn@ntp.org>
* Change new timeval and timespec to string routines to use snprintf()
  rather than hand-crafted conversion, avoid signed int overflow there.
* Add configure support for SIZEOF_LONG_LONG to enable portable use of
  snprintf() with time_t.
* Grow ntpd/work_thread.c arrays as needed.
* Add DEBUG_* variants of ntp_assert.h macros which compile away using
  ./configure --disable-debugging.
* Fix tvalops.cpp unit test failures for 32-bit builds.
* Return to a single autoreconf invocation in ./bootstrap script.
* Fix warnings seen on FreeBSD 9.
* crypto group changes from Dave Mills.
* Lose the RANGEGATE check in PPS, from Dave Mills.
* ACTS refclock cleanup from Dave Mills.
* Documentation updates from Dave Mills.
* NMEA driver documentation update from Juergen Perlinger.
(4.2.7p119) 2011/01/18 Released by Harlan Stenn <stenn@ntp.org>
* added timespecops.{c,h} and tievalops.{c.h} to libntp and include
  added tspecops.cpp to tests/libntp
* Correct msyslog.c build break on Solaris 2.9 from #ifdef/#if mixup.
(4.2.7p118) 2011/01/15 Released by Harlan Stenn <stenn@ntp.org>
* Simplify the built-sources stuff in sntp/ .
* Fix check for -lipv6 on HP-UX 11.
(4.2.7p117) 2011/01/13 Released by Harlan Stenn <stenn@ntp.org>
* Add configure --without-sntp option to disable building sntp and
  sntp/tests.  withsntp=no in the environment changes the default.
* Build infrastructure cleanup:
  Move m4 directory to sntp/m4.
  Share a single set of genver output between sntp and the top level.
  Share a single set of autogen included .defs in sntp/include.
  Share a single set of build-aux scripts (e.g. config.guess, missing).
  Add ntp_libntp.m4 and ntp_ipv6.m4 to reduce configure.ac duplication.
  Warn and exit build/flock-build if bootstrap needs to be run.
(4.2.7p116) 2011/01/10 Released by Harlan Stenn <stenn@ntp.org>
* refclock_nmea.c refactoring by Juergen Perlinger.
(4.2.7p115) 2011/01/09 Released by Harlan Stenn <stenn@ntp.org>
* [Bug 1780] Windows ntpd 4.2.7p114 crashes in ioctl().
* [Bug 1781] longlong undefined in sntp handle_pkt() on Debian amd64.
(4.2.7p114) 2011/01/08 Released by Harlan Stenn <stenn@ntp.org>
* Fix for openssl pkg-config detection eval failure.
* Add erealloc_zero(), refactor estrdup(), emalloc(), emalloc_zero() to
  separate tracking callsite file/line from using debug MS C runtime,
  and to reduce code duplication.
(4.2.7p113) 2011/01/07 Released by Harlan Stenn <stenn@ntp.org>
* [Bug 1776] sntp mishandles -t/--timeout and -a/--authentication.
* Default to silent make rules, override with make V=1 or ./configure
  --disable-silent-rules.
* Correct --with-openssl-incdir defaulting with pkg-config.
* Correct ./build on systems without gtest available.
* Begin moving some of the low-level socket stuff to libntp.
(4.2.7p112) 2011/01/06 Released by Harlan Stenn <stenn@ntp.org>
* [Bug 1773] openssl not detected during ./configure.
* [Bug 1774] Segfaults if cryptostats enabled and built without OpenSSL.
* Use make V=0 in build script to increase signal/noise ratio.
(4.2.7p111) 2011/01/05 Released by Harlan Stenn <stenn@ntp.org>
* [Bug 1772] refclock_open() return value check wrong for ACTS.
* Default --with-openssl-libdir and --with-openssl-incdir to the values
  from pkg-config, falling back on our usual search paths if pkg-config
  is not available or does not have openssl.pc on PKG_CONFIG_PATH.
* Change refclock_open() to return -1 on failure like open().
* Update all refclock_open() callers to check for fd <= 0 indicating
  failure, so they work with older and newer refclock_open() and can
  easily backport.
* Initialize refclockproc.rio.fd to -1, harmonize refclock shutdown
  entrypoints to avoid crashing, particularly if refclock_open() fails.
* Enable tickadj-like taming of wildly off-spec Windows clock using
  NTPD_TICKADJ_PPM env. var. specifying baseline slew.
(4.2.7p110) 2011/01/04 Released by Harlan Stenn <stenn@ntp.org>
* [Bug 1771] algorithmic error in 'clocktime()' fixed.
* Unit tests extended for hard-coded system time.
* make V=0 and configure --enable-silent-rules supported.
* setvar modemsetup = ATE0... overrides ACTS driver default.
* Preserve last timecode in ACTS driver (ntpq -ccv).
* Tolerate previous ATE1 state when sending ACTS setup.
* Enable raw tty line discipline in Windows port.
* Allow tty open/close/open to succeed on Windows port.
* Enable ACTS and CHU reference clock drivers on Windows.
(4.2.7p109) 2011/01/02 Released by Harlan Stenn <stenn@ntp.org>
* Remove nearly all strcpy() and most strcat() from NTP distribution.
  One major pocket remains in ntp_crypto.c.  libopts & libisc also have
  (safe) uses of strcpy() and strcat() remaining.
* Documentation updates from Dave Mills.
(4.2.7p108) 2011/01/01 Released by Harlan Stenn <stenn@ntp.org>
* [Bug 1764] Move Palisade modem control logic to configure.ac.
* [Bug 1768] TIOCFLUSH undefined in linux for refclock_acts.
* Autokey multiple identity group improvements from Dave Mills.
* from 4.2.6p3: Update the copyright year.
(4.2.7p107) 2010/12/31 Released by Harlan Stenn <stenn@ntp.org>
* [Bug 1764] Palisade driver doesn't build on Linux.
* [Bug 1766] Oncore clock has offset/high jitter at startup.
* Move ntp_control.h variable IDs to ntp_control.c, remove their use by
  ntpq.  They are implementation details private to ntpd.  [Bug 597] was
  caused by ntpq's reliance on these IDs it need not know about.
* refclock_acts.c updates from Dave Mills.
(4.2.7p106) 2010/12/30 Released by Harlan Stenn <stenn@ntp.org>
* from 4.2.6p3: Update genCommitLog for the bk-5 release.
(4.2.7p105) 2010/12/29 Released by Harlan Stenn <stenn@ntp.org>
(4.2.7p104) 2010/12/28 Released by Harlan Stenn <stenn@ntp.org>
* from 4.2.6p3: Create and use scripts/check--help when generating
  .texi files.
* from 4.2.6p3: Update bk triggers for the bk-5 release.
* Support for multiple Autokey identity groups from Dave Mills.
* Documentation updates from Dave Mills.
* Add ntpq kerninfo, authinfo, and sysinfo commands similar to ntpdc's.
(4.2.7p103) 2010/12/24 Released by Harlan Stenn <stenn@ntp.org>
* Add ntpq pstats command similar to ntpdc's.
* Remove ntpq pstatus command, rv/readvar does the same and more.
* Documentation updates from Dave Mills.
(4.2.7p102) 2010/12/23 Released by Harlan Stenn <stenn@ntp.org>
* Allow ntpq &1 associd use without preceding association-fetching.
* Documentation updates from Dave Mills.
(4.2.7p101) 2010/12/22 Released by Harlan Stenn <stenn@ntp.org>
* from 4.2.6p3-RC12: Upgrade to libopts 34.0.9 from AutoGen 5.11.6pre7.
* from 4.2.6p3-RC12: Relax minimum Automake version to 1.10 with updated
  libopts.m4.
(4.2.7p100) 2010/12/21 Released by Harlan Stenn <stenn@ntp.org>
* [Bug 1743] from 4.2.6p3-RC12: Display timezone offset when showing
  time for sntp in the local timezone (documentation updates).
(4.2.7p99) 2010/12/21 Released by Harlan Stenn <stenn@ntp.org>
* Add unit tests for msnprintf().
(4.2.7p98) 2010/12/20 Released by Harlan Stenn <stenn@ntp.org>
* [Bug 1761] clockstuff/clktest-opts.h omitted from tarball.
* [Bug 1762] from 4.2.6p3-RC12: manycastclient responses interfere.
* Documentation updates from Dave Mills.
(4.2.7p97) 2010/12/19 Released by Harlan Stenn <stenn@ntp.org>
* [Bug 1458] from 4.2.6p3-RC12: Can not compile NTP on FreeBSD 4.7.
* [Bug 1760] from 4.2.6p3-RC12: ntpd Windows interpolation cannot be
  disabled.
* from 4.2.6p3-RC12: Upgrade to libopts 34.0.9 from AutoGen 5.11.6pre5.
* Documentation updates from Dave Mills.
(4.2.7p96) 2010/12/18 Released by Harlan Stenn <stenn@ntp.org>
* [Bug 1758] from 4.2.6p3-RC12: setsockopt IPV6_MULTICAST_IF with wrong
  ifindex.
* Documentation updates from Dave Mills.
(4.2.7p95) 2010/12/17 Released by Harlan Stenn <stenn@ntp.org>
* [Bug 1753] 4.2.7p94 faults on startup in newpeer(), strdup(NULL).
* [Bug 1754] from 4.2.6p3-RC12: --version output should be more verbose.
* [Bug 1757] from 4.2.6p3-RC12: oncore snprintf("%m") doesn't expand %m.
* from 4.2.6p3-RC12: Suppress ntp-keygen OpenSSL version display for
  --help, --version, display both build and runtime OpenSSL versions
  when they differ.
* from 4.2.6p3-RC12: Upgrade to libopts 33.5.8 from AutoGen 5.11.6pre3.
* Documentation updates from Dave Mills.
(4.2.7p94) 2010/12/15 Released by Harlan Stenn <stenn@ntp.org>
* [Bug 1751] from 4.2.6p3-RC12: Support for Atari FreeMiNT OS.
* Documentation updates from Dave Mills.
(4.2.7p93) 2010/12/13 Released by Harlan Stenn <stenn@ntp.org>
* [Bug 1510] from 4.2.6p3-RC12: Add modes 20/21 for driver 8 to support
  RAWDCF @ 75 baud.
* [Bug 1741] from 4.2.6p3-RC12: Enable multicast reception on each
  address (Windows).
* from 4.2.6p3-RC12: Other manycastclient repairs:
  Separate handling of scope ID embedded in many in6_addr from ifindex
  used for IPv6 multicasting ioctls.
  Add INT_PRIVACY endpt bit flag for IPv6 RFC 4941 privacy addresses.
  Enable outbound multicast from only one address per interface in the
  same subnet, and in that case prefer embedded MAC address modified
  EUI-64 IPv6 addresses first, then static, and last RFC 4941 privacy
  addresses.
  Use setsockopt(IP[V6]_MULTICAST_IF) before each send to multicast to
  select the local source address, using the correct socket is not
  enough.
* "server ... ident <groupname>" changes from Dave Mills.
* Documentation updates from Dave Mills.
(4.2.7p92) 2010/12/08 Released by Harlan Stenn <stenn@ntp.org>
* [Bug 1743] from 4.2.6p3-RC12: Display timezone offset when showing
  time for sntp in the local timezone.
(4.2.7p91) 2010/12/07 Released by Harlan Stenn <stenn@ntp.org>
* [Bug 1732] ntpd ties up CPU on disconnected USB device.
* [Bug 1742] form 4.2.6p3-RC12: Fix a typo in an error message in the
  "build" script.
(4.2.7p90) 2010/12/06 Released by Harlan Stenn <stenn@ntp.org>
* [Bug 1738] Windows ntpd has wrong net adapter name.
* [Bug 1740] ntpdc -c reslist packet count wrongly treated as signed.
(4.2.7p89) 2010/12/04 Released by Harlan Stenn <stenn@ntp.org>
* [Bug 1736] tos int, bool options broken in 4.2.7p66.
* from 4.2.6p3-RC12: Clean up the SNTP documentation.
(4.2.7p88) 2010/12/02 Released by Harlan Stenn <stenn@ntp.org>
* [Bug 1735] 'clocktime()' aborts ntpd on bogus input
(4.2.7p87) 2010/12/01 Released by Harlan Stenn <stenn@ntp.org>
* from 4.2.6p3-RC12: Clean up m4 quoting in configure.ac, *.m4 files,
  resolving intermittent AC_LANG_PROGRAM possibly undefined errors.
(4.2.7p86) 2010/11/29 Released by Harlan Stenn <stenn@ntp.org>
* Documentation updates from Dave Mills.
(4.2.7p85) 2010/11/24 Released by Harlan Stenn <stenn@ntp.org>
* Documentation updates from Dave Mills.
(4.2.7p84) 2010/11/22 Released by Harlan Stenn <stenn@ntp.org>
* [Bug 1618] Unreachable code in jjy_start().
* [Bug 1725] from 4.2.6p3-RC11: ntpd sends multicast from only one
  address.
* from 4.2.6p3-RC11: Upgrade libopts to 33.3.8.
* from 4.2.6p3-RC11: Bump minimum Automake version to 1.11, required for
  AM_COND_IF use in LIBOPTS_CHECK.
* An almost complete rebuild of the initial loopfilter configuration
  process, including the code that determines the interval between
  frequency file updates, from Dave Mills.
* Documentation updates from Dave Mills.
* Add ntp-keygen -l/--lifetime to control certificate expiry.
* JJY driver improvements for Tristate JJY01/02, including changes
  to its clockstats format.
* Add "nonvolatile" ntp.conf directive to control how often the
  driftfile is written.
(4.2.7p83) 2010/11/17 Released by Harlan Stenn <stenn@ntp.org>
* [Bug 1727] ntp-keygen PLEN, ILEN undeclared --without-crypto.
* Remove top-level libopts, use sntp/libopts.
* from 4.2.6p3-RC11: Remove log_msg() and debug_msg() from sntp in favor
  of msyslog().
* Documentation updates from Dave Mills.
(4.2.7p82) 2010/11/16 Released by Harlan Stenn <stenn@ntp.org>
* [Bug 1728] from 4.2.6p3-RC11: In ntp_openssl.m4, don't add
  -I/usr/include or -L/usr/lib to CPPFLAGS or LDFLAGS.
(4.2.7p81) 2010/11/14 Released by Harlan Stenn <stenn@ntp.org>
* [Bug 1681] from 4.2.6p3-RC10: More sntp logging cleanup.
* [Bug 1683] from 4.2.6p3-RC10: Non-localhost on loopback exempted from
  nic rules.
* [Bug 1719] Cleanup for ntp-keygen and fix -V crash, from Dave Mills.
(4.2.7p80) 2010/11/10 Released by Harlan Stenn <stenn@ntp.org>
* [Bug 1574] from 4.2.6p3-RC9: sntp doesn't set tv_usec correctly.
* [Bug 1681] from 4.2.6p3-RC9: sntp logging cleanup.
* [Bug 1683] from 4.2.6p3-RC9: Interface binding does not seem to work
  as intended.
* [Bug 1708] make check fails with googletest 1.4.0.
* [Bug 1709] from 4.2.6p3-RC9: ntpdate ignores replies with equal
  receive and transmit timestamps.
* [Bug 1715] sntp utilitiesTest.IPv6Address failed.
* [Bug 1718] Improve gtest checks in configure.ac.
(4.2.7p79) 2010/11/07 Released by Harlan Stenn <stenn@ntp.org>
* Correct frequency estimate with no drift file, from David Mills.
(4.2.7p78) 2010/11/04 Released by Harlan Stenn <stenn@ntp.org>
* [Bug 1697] filegen implementation should be improved.
* Refactor calendar functions in terms of new common code.
* Documentation updates from Dave Mills.
(4.2.7p77) 2010/11/03 Released by Harlan Stenn <stenn@ntp.org>
* [Bug 1692] packageinfo.sh needs to be "sourced" using ./ .
* [Bug 1695] ntpdate takes longer than necessary.
(4.2.7p76) 2010/11/02 Released by Harlan Stenn <stenn@ntp.org>
* [Bug 1690] Unit tests fails to build on some systems.
* [Bug 1691] Use first NMEA sentence each second.
* Put the sntp tests under sntp/ .
* ... and only build/run them if we have gtest.
* Documentation updates from Dave Mills.
(4.2.7p75) 2010/10/30 Released by Harlan Stenn <stenn@ntp.org>
* Documentation updates from Dave Mills.
* Include Linus Karlsson's GSoC 2010 testing code.
(4.2.7p74) 2010/10/29 Released by Harlan Stenn <stenn@ntp.org>
* [Bug 1685] from 4.2.6p3-RC8: NMEA driver mode byte confusion.
* from 4.2.6p3-RC8: First cut at using scripts/checkChangeLog.
* Documentation updates from Dave Mills.
(4.2.7p73) 2010/10/27 Released by Harlan Stenn <stenn@ntp.org>
* [Bug 1680] Fix alignment of clock_select() arrays.
* refinements to new startup behavior from David Mills.
* For the bootstrap script, touch .html files last.
* Add 'make check' test case that would have caught [Bug 1678].
(4.2.7p72) 2010/10/26 Released by Harlan Stenn <stenn@ntp.org>
* [Bug 1679] Fix test for -lsocket.
* Clean up missing ;; entries in configure.ac.
(4.2.7p71) 2010/10/25 Released by Harlan Stenn <stenn@ntp.org>
* [Bug 1676] from 4.2.6p3-RC7: NMEA: $GPGLL did not work after fix
  for Bug 1571.
* [Bug 1678] "restrict source" treated as "restrict default".
* from 4.2.6p3-RC7: Added scripts/checkChangeLog.
(4.2.7p70) 2010/10/24 Released by Harlan Stenn <stenn@ntp.org>
* [Bug 1571] from 4.2.6p3-RC6: NMEA does not relate data to PPS edge.
* [Bug 1572] from 4.2.p63-RC6: NMEA time adjustment for GPZDG buggy.
* [Bug 1675] from 4.2.6p3-RC6: Prohibit includefile remote config.
* Enable generating ntpd/ntp_keyword.h after keyword-gen.c changes on
  Windows as well as POSIX platforms.
* Fix from Dave Mills for a rare singularity in clock_combine().
(4.2.7p69) 2010/10/23 Released by Harlan Stenn <stenn@ntp.org>
* [Bug 1671] Automatic delay calibration is sometimes inaccurate.
(4.2.7p68) 2010/10/22 Released by Harlan Stenn <stenn@ntp.org>
* [Bug 1669] from 4.2.6p3-RC5: NTP fails to compile on IBM AIX 5.3.
* [Bug 1670] Fix peer->bias and broadcastdelay.
* Documentation updates from Dave Mills.
* Documentation EOL cleanup.
(4.2.7p67) 2010/10/21 Released by Harlan Stenn <stenn@ntp.org>
* [Bug 1649] from 4.2.6p3-RC5: Require NMEA checksum if $GPRMC or
  previously seen.
(4.2.7p66) 2010/10/19 Released by Harlan Stenn <stenn@ntp.org>
* [Bug 1277] Provide and use O(1) FIFOs, esp. in the config tree code.
* Remove unused 'bias' configuration keyword.
(4.2.7p65) 2010/10/16 Released by Harlan Stenn <stenn@ntp.org>
* [Bug 1584] from 4.2.6p3-RC4: wrong SNMP type for precision,
  resolution.
* Remove 'calldelay' and 'sign' remnants from parser, ntp_config.c.
(4.2.7p64) 2010/10/15 Released by Harlan Stenn <stenn@ntp.org>
* [Bug 1584] from 4.2.6p3-RC3: ntpsnmpd OID must be mib-2.197.
* [Bug 1659] from 4.2.6p3-RC4: Need CLOCK_TRUETIME not CLOCK_TRUE.
* [Bug 1663] ntpdsim should not open net sockets.
* [Bug 1665] from 4.2.6p3-RC4: is_anycast() u_int32_t should be u_int32.
* from 4.2.6p3: ntpsnmpd, libntpq warning cleanup.
* Remove 'calldelay' and 'sign' keywords (Dave Mills).
* Documentation updates from Dave Mills.
(4.2.7p63) 2010/10/13 Released by Harlan Stenn <stenn@ntp.org>
* [Bug 1080] from 4.2.6p3-RC3: ntpd on ipv6 routers very chatty.
* Documentation nit cleanup.
* Documentation updates from Dave Mills.
(4.2.7p62) 2010/10/12 Released by Harlan Stenn <stenn@ntp.org>
* [Bug 750] from 4.2.6p3-RC3: Non-existing device causes coredump with
  RIPE-NCC driver.
* [Bug 1567] from 4.2.6p3-RC3: Support Arbiter 1093C Satellite Clock on
  Windows.
* [Bug 1581] from 4.2.6p3-RC3: printf format string mismatch leftover.
* [Bug 1659] from 4.2.6p3-RC3: Support Truetime Satellite Clocks on
  Windows.
* [Bug 1660] from 4.2.6p3-RC3: On some systems, test is in /usr/bin, not
  /bin.
* [Bug 1661] from 4.2.6p3-RC3: Re-indent refclock_ripencc.c.
* Lose peer_count from ntp_peer.c and ntp_proto.c (Dave Mills).
* Documentation updates from Dave Mills.
(4.2.7p61) 2010/10/06 Released by Harlan Stenn <stenn@ntp.org>
* Documentation and code cleanup from Dave Mills. No more NTP_MAXASSOC.
(4.2.7p60) 2010/10/04 Released by Harlan Stenn <stenn@ntp.org>
* Documentation updates from Dave Mills.
(4.2.7p59) 2010/10/02 Released by Harlan Stenn <stenn@ntp.org>
* Documentation updates from Dave Mills.
* Variable name cleanup from Dave Mills.
* [Bug 1657] darwin needs res_9_init, not res_init.
(4.2.7p58) 2010/09/30 Released by Harlan Stenn <stenn@ntp.org>
* Clock select bugfix from Dave Mills.
* [Bug 1554] peer may stay selected as system peer after becoming
  unreachable.
* [Bug 1644] from 4.2.6p3-RC3: cvo.sh should use lsb_release to identify
  linux distros.
* [Bug 1646] ntpd crashes with relative path to logfile.
(4.2.7p57) 2010/09/27 Released by Harlan Stenn <stenn@ntp.org>
* Documentation updates from Dave Mills.
(4.2.7p56) 2010/09/25 Released by Harlan Stenn <stenn@ntp.org>
* Clock combining algorithm improvements from Dave Mills.
* Documentation updates from Dave Mills.
* [Bug 1642] ntpdsim can't find simulate block in config file.
* [Bug 1643] from 4.2.6p3-RC3: Range-check the decoding of the RIPE-NCC
  status codes.
(4.2.7p55) 2010/09/22 Released by Harlan Stenn <stenn@ntp.org>
* Documentation updates from Dave Mills.
* [Bug 1636] from 4.2.6p3-RC2: segfault after denied remote config.
(4.2.7p54) 2010/09/21 Released by Harlan Stenn <stenn@ntp.org>
* More Initial convergence improvements from Dave Mills.
* Documentation updates from Dave Mills.
* [Bug 1635] from 4.2.6p3-RC2: "filegen ... enable" is not default.
(4.2.7p53) 2010/09/20 Released by Harlan Stenn <stenn@ntp.org>
* Documentation updates from Dave Mills.
* More Initial convergence improvements from Dave Mills.
(4.2.7p52) 2010/09/19 Released by Harlan Stenn <stenn@ntp.org>
* Initial convergence improvements from Dave Mills.
(4.2.7p51) 2010/09/18 Released by Harlan Stenn <stenn@ntp.org>
* [Bug 1344] from 4.2.6p3-RC1: ntpd on Windows exits without logging
  cause.
* [Bug 1629] 4.2.7p50 configure.ac changes invalidate config.cache.
* [Bug 1630] 4.2.7p50 cannot bootstrap on Autoconf 2.61.
(4.2.7p50) 2010/09/16 Released by Harlan Stenn <stenn@ntp.org>
* Cleanup NTP_LIB_M.
* [Bug 1628] Clean up -lxnet/-lsocket usage for (open)solaris.
(4.2.7p49) 2010/09/13 Released by Harlan Stenn <stenn@ntp.org>
* Documentation updates from Dave Mills.
(4.2.7p48) 2010/09/12 Released by Harlan Stenn <stenn@ntp.org>
* Documentation updates from Dave Mills.
(4.2.7p47) 2010/09/11 Released by Harlan Stenn <stenn@ntp.org>
* Documentation updates from Dave Mills.
* [Bug 1588] finish configure --disable-autokey implementation.
* [Bug 1616] refclock_acts.c: if (pp->leap == 2) is always false.
* [Bug 1620] [Backward Incompatible] "discard minimum" value should be in
  seconds, not log2 seconds.
(4.2.7p46) 2010/09/10 Released by Harlan Stenn <stenn@ntp.org>
* Use AC_SEARCH_LIBS instead of AC_CHECK_LIB for NTP_LIB_M.
(4.2.7p45) 2010/09/05 Released by Harlan Stenn <stenn@ntp.org>
* [Bug 1578] Consistently use -lm when needed.
(4.2.7p44) 2010/08/27 Released by Harlan Stenn <stenn@ntp.org>
* [Bug 1573] from 4.2.6p3-beta1: Miscalculation of offset in sntp.
(4.2.7p43) 2010/08/26 Released by Harlan Stenn <stenn@ntp.org>
* [Bug 1602] Refactor some of the sntp/ directory to facililtate testing.
(4.2.7p42) 2010/08/18 Released by Harlan Stenn <stenn@ntp.org>
* [Bug 1593] ntpd abort in free() with logconfig syntax error.
* [Bug 1595] from 4.2.6p3-beta1: empty last line in key file causes
  duplicate key to be added
* [Bug 1597] from 4.2.6p3-beta1: packet processing ignores RATE KoD packets,
  Because of a bug in string comparison.
(4.2.7p41) 2010/07/28 Released by Harlan Stenn <stenn@ntp.org>
* [Bug 1581] from 4.2.6p3-beta1: ntp_intres.c size_t printf format
  string mismatch.
* [Bug 1586] ntpd 4.2.7p40 doesn't write to syslog after fork on QNX.
* Avoid race with parallel builds using same source directory in
  scripts/genver by using build directory for temporary files.
* orphanwait documentation updates.
(4.2.7p40) 2010/07/12 Released by Harlan Stenn <stenn@ntp.org>
* [Bug 1395] ease ntpdate elimination with ntpd -w/--wait-sync
* [Bug 1396] allow servers on ntpd command line like ntpdate
(4.2.7p39) 2010/07/09 Released by Harlan Stenn <stenn@ntp.org>
* Fix typo in driver28.html.
* [Bug 1581] from 4.2.6p2: size_t printf format string mismatches, IRIG
  string buffers undersized.  Mostly backported from earlier ntp-dev
  fixes by Juergen Perlinger.
(4.2.7p38) 2010/06/20 Released by Harlan Stenn <stenn@ntp.org>
* [Bug 1570] backported to 4.2.6p2-RC7.
* [Bug 1575] from 4.2.6p2-RC7: use 'snprintf' with LIB_BUFLENGTH in
  inttoa.c, tvtoa.c and utvtoa.c
* [Bug 1576] backported to 4.2.6p2-RC7.
* Typo fix in a comment in ntp_proto.c.
(4.2.7p37) 2010/06/19 Released by Harlan Stenn <stenn@ntp.org>
* [Bug 1576] sys/sysctl.h depends on sys/param.h on OpenBSD.
(4.2.7p36) 2010/06/15 Released by Harlan Stenn <stenn@ntp.org>
* [Bug 1560] Initial support for orphanwait, from Dave Mills.
* clock_filter()/reachability fixes from Dave Mills.
(4.2.7p35) 2010/06/12 Released by Harlan Stenn <stenn@ntp.org>
* Rewrite of multiprecision macros in 'ntp_fp.h' from J. Perlinger
  <perlinger@ntp.org>
* [Bug 715] from 4.2.6p2-RC6: libisc Linux IPv6 interface iteration
  drops multicast flags.
(4.2.7p34) 2010/06/05 Released by Harlan Stenn <stenn@ntp.org>
* [Bug 1570] serial clock drivers get outdated input from kernel tty
  line buffer after startup
(4.2.7p33) 2010/06/04 Released by Harlan Stenn <stenn@ntp.org>
* [Bug 1561] from 4.2.6p2-RC5: ntpq, ntpdc "passwd" prompts for MD5
  password w/SHA1.
* [Bug 1565] from 4.2.6p2-RC5: sntp/crypto.c compile fails on MacOS over
  vsnprintf().
* from 4.2.6p2-RC5: Windows port: do not exit in
  ntp_timestamp_from_counter() without first logging the reason.
(4.2.7p32) 2010/05/19 Released by Harlan Stenn <stenn@ntp.org>
* Copyright file cleanup from Dave Mills.
* [Bug 1555] from 4.2.6p2-RC4: sntp illegal C (mixed code and
  declarations).
* [Bug 1558] pool prototype associations have 0.0.0.0 for remote addr.
* configure.ac: add --disable-autokey, #define AUTOKEY to enable future
  support for building without Autokey, but with OpenSSL for its digest
  algorithms (hash functions).  Code must be modified to use #ifdef
  AUTOKEY instead of #ifdef OPENSSL where appropriate to complete this.
* include/ntp_crypto.h: make assumption AUTOKEY implies OPENSSL explicit.
(4.2.7p31) 2010/05/11 Released by Harlan Stenn <stenn@ntp.org>
* [Bug 1325] from 4.2.6p2-RC3: unreachable code sntp recv_bcst_data().
* [Bug 1459] from 4.2.6p2-RC3: sntp MD5 authentication does not work
  with ntpd.
* [Bug 1552] from 4.2.6p2-RC3: update and complete broadcast and crypto
  features in sntp.
* [Bug 1553] from 4.2.6p2-RC3: sntp/configure.ac OpenSSL support.
* from 4.2.6p2-RC3: Escape unprintable characters in a refid in ntpq -p
  billboard.
* from 4.2.6p2-RC3: Simplify hash client code by providing OpenSSL
  EVP_*() API when built without OpenSSL.  (already in 4.2.7)
* from 4.2.6p2-RC3: Do not depend on ASCII in sntp.
(4.2.7p30) 2010/05/06 Released by Harlan Stenn <stenn@ntp.org>
* [Bug 1526] ntpd DNS pipe read EINTR with no network at startup.
* Update the ChangeLog entries when merging items from -stable.
(4.2.7p29) 2010/05/04 Released by Harlan Stenn <stenn@ntp.org>
* [Bug 1542] ntpd mrulist response may have incorrect last.older.
* [Bug 1543] ntpq mrulist must refresh nonce when retrying.
* [Bug 1544] ntpq mrulist sscanf timestamp format mismatch on 64-bit.
* Windows compiling hints/winnt.html update from G. Sunil Tej.
(4.2.7p28) 2010/05/03 Released by Harlan Stenn <stenn@ntp.org>
* [Bug 1512] from 4.2.6p2-RC3: ntpsnmpd should connect to net-snmpd
  via a unix-domain socket by default.
  Provide a command-line 'socket name' option.
* [Bug 1538] from 4.2.6p2-RC3: update refclock_nmea.c's call to
  getprotobyname().
* [Bug 1541] from 4.2.6p2-RC3: Fix wrong keyword for "maxclock".
(4.2.7p27) 2010/04/27 Released by Harlan Stenn <stenn@ntp.org>
(4.2.7p26) 2010/04/24 Released by Harlan Stenn <stenn@ntp.org>
* [Bug 1465] from 4.2.6p2-RC2: Make sure time from TS2100 is not
  invalid (backport from -dev).
* [Bug 1528] from 4.2.6p2-RC2: Fix EDITLINE_LIBS link order for ntpq
  and ntpdc.
* [Bug 1531] Require nonce with mrulist requests.
* [Bug 1532] Remove ntpd support for ntpdc's monlist in favor of ntpq's
  mrulist.
* [Bug 1534] from 4.2.6p2-RC2: conflicts with VC++ 2010 errno.h.
* [Bug 1535] from 4.2.6p2-RC2: "restrict -4 default" and "restrict
  -6 default" ignored.
(4.2.7p25) 2010/04/20 Released by Harlan Stenn <stenn@ntp.org>
* [Bug 1528] from 4.2.6p2-RC2: Remove --with-arlib from br-flock.
* [Bug 1503] [Bug 1504] [Bug 1518] [Bug 1522] from 4.2.6p2-RC2:
  all of which were fixed in 4.2.7 previously.
(4.2.7p24) 2010/04/13 Released by Harlan Stenn <stenn@ntp.org>
* [Bug 1390] Control PPS on the Oncore M12.
* [Bug 1518] Windows ntpd should lock to one processor more
  conservatively.
* [Bug 1520] '%u' formats for size_t gives warnings with 64-bit builds.
* [Bug 1522] Enable range syntax "trustedkey (301 ... 399)".
* Documentation updates for 4.2.7p22 changes and additions, updating
  ntpdc.html, ntpq.html, accopt.html, confopt.html, manyopt.html,
  miscopt.html, and miscopt.txt.
* accopt.html: non-ntpport doc changes from Dave Mills.
* Modify full MRU list preemption when full to match "discard monitor"
  documentation, by removing exception for count == 1.
(4.2.7p23) 2010/04/04 Released by Harlan Stenn <stenn@ntp.org>
* [Bug 1516] unpeer by IP address fails, DNS name works.
* [Bug 1517] ntpq and ntpdc should verify reverse DNS before use.
  ntpq and ntpdc now use the following format for showing purported
  DNS names from IP address "reverse" DNS lookups when the DNS name
  does not exist or does not include the original IP address among
  the results: "192.168.1.2 (fake.dns.local)".
(4.2.7p22) 2010/04/02 Released by Harlan Stenn <stenn@ntp.org>
* [Bug 1432] Don't set inheritable flag for linux capabilities.
* [Bug 1465] Make sure time from TS2100 is not invalid.
* [Bug 1483] AI_NUMERICSERV undefined in 4.2.7p20.
* [Bug 1497] fudge is broken by getnetnum() change.
* [Bug 1503] Auto-enabling of monitor for "restrict ... limited" wrong.
* [Bug 1504] ntpdate tickles ntpd "discard minimum 1" rate limit if
  "restrict ... limited" is used.
* ntpdate: stop querying source after KoD packet response, log it.
* ntpdate: rate limit each server to 2s between packets.
* From J. N. Perlinger: avoid pointer wraparound warnings in dolfptoa(),
  printf format mismatches with 64-bit size_t.
* Broadcast client (ephemeral) associations should be demobilized only
  if they are not heard from for 10 consecutive polls, regardless of
  surviving the clock selection.  Fix from David Mills.
* Add "ntpq -c ifstats" similar to "ntpdc -c ifstats".
* Add "ntpq -c sysstats" similar to "ntpdc -c sysstats".
* Add "ntpq -c monstats" to show monlist knobs and stats.
* Add "ntpq -c mrulist" similar to "ntpdc -c monlist" but not
  limited to 600 rows, and with filtering and sorting options:
  ntpq -c "mrulist mincount=2 laddr=192.168.1.2 sort=-avgint"
  ntpq -c "mrulist sort=addr"
  ntpq -c "mrulist mincount=2 sort=count"
  ntpq -c "mrulist sort=-lstint"
* Modify internal representation of MRU list to use l_fp fixed-point
  NTP timestamps instead of seconds since startup.  This increases the
  resolution and substantially improves accuracy of sorts involving
  timestamps, at the cost of flushing all MRU entries when the clock is
  stepped, to ensure the timestamps can be compared with the current
  get_systime() results.
* Add ntp.conf "mru" directive to configure MRU parameters, such as
  "mru mindepth 600 maxage 64 maxdepth 5000 maxmem 1024" or
  "mru initalloc 0 initmem 16 incalloc 99 incmem 4".  Several pairs are
  equivalent with one in units of MRU entries and its twin in units of
  kilobytes of memory, so the last one used in ntp.conf controls:
  maxdepth/maxmem, initalloc/initmem, incalloc/incmem.  With the above
  values, ntpd will preallocate 16kB worth of MRU entries, allocating
  4kB worth each time more are needed, with a hard limit of 1MB of MRU
  entries.  Until there are more than 600 entries none would be reused.
  Then only entries for addresses last seen 64 seconds or longer ago are
  reused.
* Limit "ntpdc -c monlist" response in ntpd to 600 entries, the previous
  overall limit on the MRU list depth which was driven by the monlist
  implementation limit of one request with a single multipacket
  response.
* New "pool" directive implementation modeled on manycastclient.
* Do not abort on non-ASCII characters in ntp.conf, ignore them.
* ntpq: increase response reassembly limit from 24 to 32 packets, add
  discussion in comment regarding results with even larger MAXFRAGS.
* ntpq: handle "passwd MYPASSWORD" (without prompting) as with ntpdc.
* ntpdc: do not examine argument to "passwd" if not supplied.
* configure: remove check for pointer type used with qsort(), we
  require ANSI C which mandates void *.
* Reset sys_kodsent to 0 in proto_clr_stats().
* Add sptoa()/sockporttoa() similar to stoa()/socktoa() adding :port.
* Use memcpy() instead of memmove() when buffers can not overlap.
* Remove sockaddr_storage from our sockaddr_u union of sockaddr,
  sockaddr_in, and sockaddr_in6, shaving about 100 bytes from its size
  and substantially decreasing MRU entry memory consumption.
* Extend ntpq readvar (alias rv) to allow fetching up to three named
  variables in one operation:  ntpq -c "rv 0 version offset frequency".
* ntpq: use srchost variable to show .POOL. prototype associations'
  hostname instead of address 0.0.0.0.
* "restrict source ..." configures override restrictions for time
  sources, allows tight default restrictions to be used with the pool
  directive (where server addresses are not known in advance).
* Ignore "preempt" modifier on manycastclient and pool prototype
  associations.  The resulting associations are preemptible, but the
  prototype must not be.
* Maintain and use linked list of associations (struct peer) in ntpd,
  avoiding walking 128 hash table entries to iterate over peers.
* Remove more workarounds unneeded since we require ISO C90 AKA ANSI C:
  - remove fallback implementations for memmove(), memset, strstr().
  - do not test for atexit() or memcpy().
* Collapse a bunch of code duplication in ntpd/ntp_restrict.c added with
  support for IPv6.
* Correct some corner case failures in automatically enabling the MRU
  list if any "restrict ... limited" is in effect, and in disabling MRU
  maintenance. (ntp_monitor.c, ntp_restrict.c)
* Reverse the internal sort order of the address restriction lists, but
  preserve the same behavior.  This allows removal of special-case code
  related to the default restrictions and more straightforward lookups
  of restrictions for a given address (now, stop on first match).
* Move ntp_restrict.c MRU doubly-linked list maintenance code into
  ntp_lists.h macros, allowing more duplicated source excision.
* Repair ntpdate.c to no longer test HAVE_TIMER_SETTIME.
* Do not reference peer_node/unpeer_node after freeing when built with
  --disable-saveconfig and using DNS.
(4.2.7p21) 2010/03/31 Released by Harlan Stenn <stenn@ntp.org>
* [Bug 2399] Reset sys_kodsent in proto_clr_stats().
* [Bug 1514] from 4.2.6p1-RC6: Typo in ntp_proto.c: fabs(foo < .4)
  should be fabs(foo) < .4.
* [Bug 1464] from 4.2.6p1-RC6: synchronization source wrong for
  refclocks ARCRON_MSF (27) and SHM (28).
* From 4.2.6p1-RC6: Correct Windows port's refclock_open() to
  return 0 on failure not -1.
* From 4.2.6p1-RC6: Correct CHU, dumbclock, and WWVB drivers to
  check for 0 returned from refclock_open() on failure.
* From 4.2.6p1-RC6: Correct "SIMUL=4 ./flock-build -1" to
  prioritize -1/--one.
* [Bug 1306] constant conditionals in audio_gain().
(4.2.7p20) 2010/02/13 Released by Harlan Stenn <stenn@ntp.org>
* [Bug 1483] hostname in ntp.conf "restrict" parameter rejected.
* Use all addresses for each restrict by hostname.
* Use async DNS to resolve trap directive hostnames.
(4.2.7p19) 2010/02/09 Released by Harlan Stenn <stenn@ntp.org>
* [Bug 1338] Update the association type codes in ntpq.html.
* [Bug 1478] from 4.2.6p1-RC5: linking fails: EVP_MD_pkey_type.
* [Bug 1479] from 4.2.6p1-RC5: not finding readline headers.
* [Bug 1484] from 4.2.6p1-RC5: ushort is not defined in QNX6.
(4.2.7p18) 2010/02/07 Released by Harlan Stenn <stenn@ntp.org>
* [Bug 1480] from 4.2.6p1-RC5: snprintf() cleanup caused
  unterminated refclock IDs.
* Stop using getaddrinfo() to convert numeric address strings to on-wire
  addresses in favor of is_ip_address() alone.
(4.2.7p17) 2010/02/05 Released by Harlan Stenn <stenn@ntp.org>
* [Bug 1477] from 4.2.6p1-RC5: First non-gmake make in clone
  w/VPATH can't make COPYRIGHT.
* Attempts to cure CID 108 CID 118 CID 119 TAINTED_SCALAR warnings.
* Broaden ylwrap workaround VPATH_HACK to all non-GNU make.
(4.2.7p16) 2010/02/04 Released by Harlan Stenn <stenn@ntp.org>
* [Bug 1474] from 4.2.6p1-RC4: ntp_keygen LCRYPTO after libntp.a.
* Include 4.2.6p1-RC4: Remove arlib.
(4.2.7p15) 2010/02/03 Released by Harlan Stenn <stenn@ntp.org>
* [Bug 1455] from 4.2.6p1: ntpd does not try /etc/ntp.audio.
* Include 4.2.6p1: Convert many sprintf() calls to snprintf(), also
  strcpy(), strcat().
* Include 4.2.6p1: Fix widely cut-n-pasted bug in refclock shutdown
  after failed start.
* Include 4.2.6p1: Remove some dead code checking for emalloc()
  returning NULL.
(4.2.7p14) 2010/02/02 Released by Harlan Stenn <stenn@ntp.org>
* [Bug 1338] ntpq displays incorrect association type codes.
* [Bug 1469] u_int32, int32 changes broke HP-UX 10.20 build.
* [Bug 1470] from 4.2.6p1: "make distdir" compiles keyword-gen.
* [Bug 1471] CID 120 CID 121 CID 122 is_ip_address() uninit family.
* [Bug 1472] CID 116 CID 117 minor warnings in new DNS code.
* [Bug 1473] from 4.2.6p1: "make distcheck" version.m4 error.
(4.2.7p13) 2010/01/31 Released by Harlan Stenn <stenn@ntp.org>
* [Bug 1467] from 4.2.6p1: Fix bogus rebuild of sntp/sntp.html.
(4.2.7p12) 2010/01/30 Released by Harlan Stenn <stenn@ntp.org>
* [Bug 1468] 'make install' broken for root on default NFS mount.
(4.2.7p11) 2010/01/28 Released by Harlan Stenn <stenn@ntp.org>
* [Bug 47] Debugging and logging do not work after a fork.
* [Bug 1010] getaddrinfo() could block and thus should not be called by
  the main thread/process.
* New async DNS resolver in ntpd allows nonblocking queries anytime,
  instead of only once at startup.
(4.2.7p10) 2010/01/24 Released by Harlan Stenn <stenn@ntp.org>
* [Bug 1140] from 4.2.6p1-RC5: Clean up debug.html, decode.html,
  and ntpq.html.
* Include 4.2.6p1-RC3: Use TZ=UTC instead of TZ= when calling date in
  scripts/mkver.in .
* [Bug 1448] from 4.2.6p1-RC3: Some macros not correctly conditionally
  or absolutely defined on Windows.
* [Bug 1449] from 4.2.6p1-RC3: ntpsim.h in ntp_config.c should be used
  conditionally.
* [Bug 1450] from 4.2.6p1-RC3: Option to exclude warnings not
  unconditionally defined on Windows.
(4.2.7p9) 2010/01/13 Released by Harlan Stenn <stenn@ntp.org>
(4.2.7p8) 2010/01/12 Released by Harlan Stenn <stenn@ntp.org>
* [Bug 702] ntpd service logic should use libopts to examine cmdline.
* [Bug 1451] from 4.2.6p1-RC3: sntp leaks KoD entry updating.
* [Bug 1453] from 4.2.6p1-RC3: Use $CC in config.cache filename.
(4.2.7p7) 2009/12/30 Released by Harlan Stenn <stenn@ntp.org>
* [Bug 620] ntpdc getresponse() esize != *rsize s/b size != *rsize.
* [Bug 1446] 4.2.7p6 requires autogen, missing ntpd.1, *.texi, *.menu.
(4.2.7p6) 2009/12/28 Released by Harlan Stenn <stenn@ntp.org>
* [Bug 1443] Remove unnecessary dependencies on ntp_io.h
* [Bug 1442] Move Windows functions into libntp files
* [Bug 1127] from 4.2.6p1-RC3: Check the return of X590_verify().
* [Bug 1439] from 4.2.6p1-RC3: .texi gen after binary is linked.
* [Bug 1440] from 4.2.6p1-RC3: Update configure.ac to support kfreebsd.
* [Bug 1445] from 4.2.6p1-RC3: IRIX does not have -lcap or support
  linux capabilities.
(4.2.7p5) 2009/12/25 Released by Harlan Stenn <stenn@ntp.org>
* Include 4.2.6p1-RC2
(4.2.7p4) 2009/12/24 Released by Harlan Stenn <stenn@ntp.org>
* [Bug 1429] ntpd -4 option does not reliably force IPv4 resolution.
* [Bug 1431] System headers must come before ntp headers in ntp_intres.c .
(4.2.7p3) 2009/12/22 Released by Harlan Stenn <stenn@ntp.org>
* [Bug 1426] scripts/VersionName needs . on the search path.
* [Bug 1427] quote missing in ./build - shows up on NetBSD.
* [Bug 1428] Use AC_HEADER_RESOLV to fix breaks from resolv.h
(4.2.7p2) 2009/12/20 Released by Harlan Stenn <stenn@ntp.org>
* [Bug 1419] ntpdate, ntpdc, sntp, ntpd ignore configure --bindir.
* [Bug 1421] add util/tg2, a clone of tg that works on Linux, NetBSD, and
  FreeBSD
(4.2.7p1) 2009/12/15 Released by Harlan Stenn <stenn@ntp.org>
* [Bug 1348] ntpd Windows port should wait for sendto() completion.
* [Bug 1413] test OpenSSL headers regarding -Wno-strict-prototypes.
* [Bug 1418] building ntpd/ntpdc/ntpq statically with ssl fails.
(4.2.7p0) 2009/12/13 Released by Harlan Stenn <stenn@ntp.org>
* [Bug 1412] m4/os_cflags.m4 caches results that depend on $CC.
* [Bug 1414] Enable "make distcheck" success with BSD make.
(4.2.7) 2009/12/09 Released by Harlan Stenn <stenn@ntp.org>
* [Bug 1407] configure.ac: recent GNU Make -v does not include "version".
---
(4.2.6p5) 2011/12/24 Released by Harlan Stenn <stenn@ntp.org>

No changes from 4.2.6p5-RC3.

---
(4.2.6p5-RC3) 2011/12/08 Released by Harlan Stenn <stenn@ntp.org>

* [Bug 2082] 3-char refid sent by ntpd 4.2.6p5-RC2 ends with extra dot.
* [Bug 2085] clock_update() sys_rootdisp calculation omits root delay.
* [Bug 2086] get_systime() should not offset by sys_residual.
* [Bug 2087] sys_jitter calculation overweights sys.peer jitter.
* Ensure NULL peer->dstadr is not accessed in orphan parent selection.

---
(4.2.6p5-RC2) 2011/11/30 Released by Harlan Stenn <stenn@ntp.org>

* [Bug 2050] Orphan mode stratum counting to infinity.
* [Bug 2059] optional billboard column "server" does not honor -n.
* [Bug 2066] ntpq lopeers ipv6 "local" column overrun.
* [Bug 2068] ntpd sends nonprintable stratum 16 refid to ntpq.
* [Bug 2069] broadcastclient, multicastclient spin up duplicate
  ephemeral associations without broadcastdelay.
* [Bug 2072] Orphan parent selection metric needs ntohl().
* Exclude not-yet-determined sys_refid from use in loopback TEST12
  (from David Mills).
* Never send KoD rate limiting response to MODE_SERVER response.

---
(4.2.6p5-RC1) 2011/10/18 Released by Harlan Stenn <stenn@ntp.org>

* [Bug 2034] Listening address configuration with prefix misapplied.

---
(4.2.6p4) 2011/09/22 Released by Harlan Stenn <stenn@ntp.org>

* [Bug 1984] ntp/libisc fails to compile on OS X 10.7 (Lion).
* [Bug 1985] "logconfig =allall" rejected.
* [Bug 2001] ntpdc timerstats reports overruns as handled.
* [Bug 2003] libntpq ntpq_read_assoc_peervars() broken.
* [Backward Incompatible] sntp: -l/--filelog -> -l/--logfile, to be
  consistent with ntpd.
* libopts/file.c fix from Bruce Korb (arg-type=file).

---
(4.2.6p4-RC2) 2011/08/04 Released by Harlan Stenn <stenn@ntp.org>

* [Bug 1608] Parse Refclock driver should honor trusttime.
* [Bug 1961] html2man update: distribute ntp-wait.html.
* [Bug 1970] UNLINK_EXPR_SLIST() causes crash if list is empty.
* [Bug 1972] checking for struct rtattr fails.
* [Bug 1975] libntp/mktime.c won't work with 64-bit time_t
* [Bug 1978] [Bug 1134] fix in 4.2.6p4-RC1 doesn't build on older Linux.
* Backport several fixes for Coverity warnings from ntp-dev.
* Backport if_nametoindex() check for hpux.

---
(4.2.6p4-RC1) 2011/07/10 Released by Harlan Stenn <stenn@ntp.org>

* [Bug 1134] ntpd fails binding to tentative IPv6 addresses.
* [Bug 1790] Update config.guess and config.sub to detect AIX6.
* [Bug 1961] html2man needs an update.
* Update the NEWS file.

---
(4.2.6p4-beta2) 2011/05/25 Released by Harlan Stenn <stenn@ntp.org>

* [Bug 1695] ntpdate takes longer than necessary.
* [Bug 1832] ntpdate doesn't allow timeout > 2s.
* [Bug 1933] WWVB/Spectracom driver timestamps LFs, not CRs.
* Backport utility routines from ntp-dev: mprintf(), emalloc_zero().

---
(4.2.6p4-beta1) 2011/05/16 Released by Harlan Stenn <stenn@ntp.org>

* [Bug 1554] peer may stay selected as system peer after becoming
  unreachable.
* [Bug 1921] LOCAL, ACTS drivers with "prefer" excluded from initial
  candidate list.
* [Bug 1923] orphan parent favored over LOCAL, ACTS drivers.
* [Bug 1924] Billboard tally codes sometimes do not match operation,
  variables.
* Enable tickadj-like taming of wildly off-spec Windows clock using
  NTPD_TICKADJ_PPM env. var. specifying baseline slew.
* Upgrade to AutoGen 5.11.9 (and require it).
* Upgrade to libopts 35.0.10 from AutoGen 5.11.9pre8.

---
(4.2.6p3) 2011/01/03 Released by Harlan Stenn <stenn@ntp.org>

* [Bug 1764] Palisade driver doesn't build on Linux
* Create and use scripts/check--help when generating .texi files.
* Update bk triggers for the bk-5 release.
* Update genCommitLog for the bk-5 release.
* Update the copyright year.

---
(4.2.6p3-RC12) 2010/12/25 Released by Harlan Stenn <stenn@ntp.org>

* [Bug 1458] Can not compile NTP on FreeBSD 4.7.
* [Bug 1510] Add modes 20/21 for driver 8 to support RAWDCF @ 75 baud.
* [Bug 1618] Unreachable code in jjy_start(). (backport from ntp-dev)
* [Bug 1719] ntp-keygen -V crash. (backport)
* [Bug 1740] ntpdc treats many counters as signed. (backport)
* [Bug 1741] Enable multicast reception on each address (Windows).
* [Bug 1742] Fix a typo in an error message in the "build" script.
* [Bug 1743] Display timezone offset when showing time for sntp in the
local timezone.
* [Bug 1751] Support for Atari FreeMiNT OS.
* [Bug 1754] --version output should be more verbose.
* [Bug 1757] oncore snprintf("%m") doesn't expand %m.
* [Bug 1758] setsockopt IPV6_MULTICAST_IF with wrong ifindex.
* [Bug 1760] ntpd Windows interpolation cannot be disabled.
* [Bug 1762] manycastclient solicitation responses interfere.
* Upgrade to libopts 34.0.9 from AutoGen 5.11.6pre7.
* Relax minimum Automake version to 1.10 with updated libopts.m4.
* Suppress ntp-keygen OpenSSL version display for --help, --version,
display both build and runtime OpenSSL versions when they differ.
* Clean up m4 quoting in configure.ac, *.m4 files, resolving
  intermittent AC_LANG_PROGRAM possibly undefined errors.
* Clean up the SNTP documentation.
* Other manycastclient repairs:
  Separate handling of scope ID embedded in many in6_addr from ifindex
  used for IPv6 multicasting ioctls.
  Add INT_PRIVACY endpt bit flag for IPv6 RFC 4941 privacy addresses.
  Enable outbound multicast from only one address per interface in the
  same subnet, and in that case prefer embedded MAC address modified
  EUI-64 IPv6 addresses first, then static, and last RFC 4941 privacy
  addresses.
  Use setsockopt(IP[V6]_MULTICAST_IF) before each send to multicast to
  select the local source address, using the correct socket is not
  enough.

---
(4.2.6p3-RC11) 2010/11/28 Released by Harlan Stenn <stenn@ntp.org>

* [Bug 1725] ntpd sends multicast from only one address.
* [Bug 1728] In ntp_openssl.m4, don't add -I/usr/include or -L/usr/lib
  to CPPFLAGS or LDFLAGS.
* [Bug 1733] IRIX doesn't have 'head' (affects scripts/checkChangeLog).
* Remove log_msg() and debug_msg() from sntp in favor of msyslog().
* Use a single copy of libopts/, in sntp/.
* Upgrade libopts to 33.3.8.
* Bump minimum Automake version to 1.11, required for AM_COND_IF
  use in LIBOPTS_CHECK.
* Improvements to the 'build' script.

---
(4.2.6p3-RC10) 2010/11/14 Released by Harlan Stenn <stenn@ntp.org>

* [Bug 1681] More sntp logging cleanup.
* [Bug 1683] Non-localhost on loopback exempted from nic rules.

---
(4.2.6p3-RC9) 2010/11/10 Released by Harlan Stenn <stenn@ntp.org>

* [Bug 1574] sntp:set_time doesn't set tv_usec correctly.
* [Bug 1681] sntp logging cleanup.
* [Bug 1683] Interface binding does not seem to work as intended.
* [Bug 1691] Use first NMEA sentence each second.
* [Bug 1692] packageinfo.sh needs to be "sourced" using ./ .
* [Bug 1709] ntpdate ignores replies with equal receive and transmit
  timestamps.
* Backport sntp from -dev

---
(4.2.6p3-RC8) 2010/10/29 Released by Harlan Stenn <stenn@ntp.org>

* [Bug 1685] NMEA driver mode byte confusion.
* First cut at using scripts/checkChangeLog.

---
(4.2.6p3-RC7) 2010/10/25 Released by Harlan Stenn <stenn@ntp.org>

* [Bug 1676] NMEA: $GPGLL did not work after fix for Bug 1571.
* Added scripts/checkChangeLog.

---
(4.2.6p3-RC6) 2010/10/24 Released by Harlan Stenn <stenn@ntp.org>

* [Bug 1571] NMEA does not relate data to PPS edge.
* [Bug 1572] NMEA time adjustment for GPZDG buggy.
* [Bug 1675] Prohibit includefile remote config.

---
(4.2.6p3-RC5) 2010/10/22 Released by Harlan Stenn <stenn@ntp.org>

* [Bug 1649] Require NMEA checksum if $GPRMC or previously seen.
* [Bug 1669] NTP 4.2.6p2 fails to compile on IBM AIX 5.3.

---
(4.2.6p3-RC4) 2010/10/16 Released by Harlan Stenn <stenn@ntp.org>

* [Bug 1584] wrong SNMP type for precision, resolution.
* [Bug 1659] Need CLOCK_TRUETIME not CLOCK_TRUE.
* [Bug 1665] is_anycast() u_int32_t should be u_int32.
* ntpsnmpd, libntpq warning cleanup.

---
(4.2.6p3-RC3) 2010/10/14 Released by Harlan Stenn <stenn@ntp.org>

* [Bug 750] Non-existing device causes coredump with RIPE-NCC driver.
* [Bug 1080] ntpd on ipv6 routers very chatty.
* [Bug 1567] Support Arbiter 1093C Satellite Clock on Windows.
* [Bug 1581] printf format string mismatch leftover.
* [Bug 1584] ntpsnmpd OID must be mib-2.197.
* [Bug 1643] Range-check the decoding of the RIPE-NCC status codes.
* [Bug 1644] cvo.sh should use lsb_release to identify linux distros.
* [Bug 1659] Support Truetime Satellite Clocks on Windows.
* [Bug 1660] On some systems, test is in /usr/bin, not /bin.
* [Bug 1661] Re-indent refclock_ripencc.c.

---
(4.2.6p3-RC2) 2010/09/25 Released by Harlan Stenn <stenn@ntp.org>

* [Bug 1635] "filegen ... enable" is not default.
* [Bug 1636] yyparse() segfault after denied filegen remote config.

---
(4.2.6p3-RC1) 2010/09/18 Released by Harlan Stenn <stenn@ntp.org>

* [Bug 1344] ntpd on Windows exits without logging cause.

---
(4.2.6p3-beta1) 2010/09/11 Released by Harlan Stenn <stenn@ntp.org>

* [Bug 1573] Miscalculation of offset in sntp.
* [Bug 1595] empty last line in key file causes duplicate key to be added
* [Bug 1597] packet processing ignores RATE KoD packets, because of
  a bug in string comparison.
* [Bug 1581] ntp_intres.c size_t printf format string mismatch.

---
(4.2.6p2) 2010/07/09 Released by Harlan Stenn <stenn@ntp.org>

* [Bug 1581] size_t printf format string mismatches, IRIG string buffers
  undersized.  Mostly backported from earlier ntp-dev fixes by Juergen
  Perlinger.

---
(4.2.6p2-RC7) 2010/06/19 Released by Harlan Stenn <stenn@ntp.org>

* [Bug 1570] serial clock drivers get outdated input from kernel tty
  line buffer after startup
* [Bug 1575] use 'snprintf' with LIB_BUFLENGTH in inttoa.c, tvtoa.c and
  utvtoa.c
* [Bug 1576] sys/sysctl.h depends on sys/param.h on OpenBSD.

---
(4.2.6p2-RC6) 2010/06/12 Released by Harlan Stenn <stenn@ntp.org>

* [Bug 715] libisc Linux IPv6 interface iteration drops multicast flags.

---
(4.2.6p2-RC5) 2010/06/03 Released by Harlan Stenn <stenn@ntp.org>

* [Bug 1561] ntpq, ntpdc "passwd" prompts for MD5 password w/SHA1.
* [Bug 1565] sntp/crypto.c compile fails on MacOS over vsnprintf().
* Windows port: do not exit in ntp_timestamp_from_counter() without
  first logging the reason.
* Support "passwd blah" syntax in ntpq.

---
(4.2.6p2-RC4) 2010/05/19 Released by Harlan Stenn <stenn@ntp.org>

* [Bug 1555] 4.2.6p2-RC3 sntp illegal C (mixed code and declarations).

---
(4.2.6p2-RC3) 2010/05/11 Released by Harlan Stenn <stenn@ntp.org>

* [Bug 1325] unreachable code in sntp recv_bcst_data().
* [Bug 1459] sntp MD5 authentication does not work with ntpd.
* [Bug 1512] ntpsnmpd should connect to net-snmpd via a unix-domain
  socket by default.  Provide a command-line 'socket name' option.
* [Bug 1538] update refclock_nmea.c's call to getprotobyname().
* [Bug 1541] Fix wrong keyword for "maxclock".
* [Bug 1552] update and complete broadcast and crypto features in sntp.
* [Bug 1553] sntp/configure.ac OpenSSL support.
* Escape unprintable characters in a refid in ntpq -p billboard.
* Simplify hash client code by providing OpenSSL EVP_*() API when built
  without OpenSSL.  (from ntp-dev)
* Do not depend on ASCII values for ('A' - '0'), ('a' - '0') in sntp.
* Windows compiling hints/winnt.html update from G. Sunil Tej.

---
(4.2.6p2-RC2) 2010/04/27 Released by Harlan Stenn <stenn@ntp.org>

* [Bug 1465] Make sure time from TS2100 is not invalid (backport from
  ntp-dev).
* [Bug 1528] Fix EDITLINE_LIBS link order for ntpq and ntpdc.
* [Bug 1534] win32/include/isc/net.h conflicts with VC++ 2010 errno.h.
* [Bug 1535] "restrict -4 default" and "restrict -6 default" ignored.
* Remove --with-arlib from br-flock.

---
(4.2.6p2-RC1) 2010/04/18 Released by Harlan Stenn <stenn@ntp.org>

* [Bug 1503] Auto-enabling of monitor for "restrict ... limited" wrong.
* [Bug 1504] ntpdate tickles ntpd "discard minimum 1" rate limit if
  "restrict ... limited" is used.
* [Bug 1518] Windows ntpd should lock to one processor more
  conservatively.
* [Bug 1522] Enable range syntax "trustedkey (301 ... 399)".
* Update html/authopt.html controlkey, requestkey, and trustedkey docs.

---
(4.2.6p1) 2010/04/09 Released by Harlan Stenn <stenn@ntp.org>
(4.2.6p1-RC6) 2010/03/31 Released by Harlan Stenn <stenn@ntp.org>

* [Bug 1514] Typo in ntp_proto.c: fabs(foo < .4) should be fabs(foo) < .4.
* [Bug 1464] synchronization source wrong for refclocks ARCRON_MSF (27)
  and SHM (28).
* Correct Windows port's refclock_open() to return 0 on failure not -1.
* Correct CHU, dumbclock, and WWVB drivers to check for 0 returned from
  refclock_open() on failure.
* Correct "SIMUL=4 ./flock-build -1" to prioritize -1/--one.

---
(4.2.6p1-RC5) 2010/02/09 Released by Harlan Stenn <stenn@ntp.org>

* [Bug 1140] Clean up debug.html, decode.html, and ntpq.html.
* [Bug 1438] Remove dead code from sntp/networking.c.
* [Bug 1477] 1st non-gmake make in clone w/VPATH can't make COPYRIGHT.
* [Bug 1478] linking fails with undefined reference EVP_MD_pkey_type.
* [Bug 1479] Compilation fails because of not finding readline headers.
* [Bug 1480] snprintf() cleanup caused unterminated refclock IDs.
* [Bug 1484] ushort is not defined in QNX6.

---
(4.2.6p1-RC4) 2010/02/04 Released by Harlan Stenn <stenn@ntp.org>

* [Bug 1455] ntpd does not try /etc/ntp.audio as documented.
* [Bug 1467] Fix bogus rebuild of sntp/sntp.html
* [Bug 1470] "make distdir" in $srcdir builds keyword-gen, libntp.a.
* [Bug 1473] "make distcheck" before build can't make sntp/version.m4.
* [Bug 1474] ntp_keygen needs LCRYPTO after libntp.a.
* Convert many sprintf() calls to snprintf(), also strcpy(), strcat().
* Fix widely cut-n-pasted bug in refclock shutdown after failed start.
* Remove some dead code checking for emalloc() returning NULL.
* Remove arlib.

---
(4.2.6p1-RC3) 2010/01/24 Released by Harlan Stenn <stenn@ntp.org>

* Use TZ=UTC instead of TZ= when calling date in scripts/mkver.in .
* [Bug 1448] Some macros not correctly conditionally or absolutely defined
  on Windows.
* [Bug 1449] ntpsim.h in ntp_config.c should be used conditionally.
* [Bug 1450] Option to exclude warnings not unconditionally defined on Windows.
* [Bug 1127] Properly check the return of X590_verify() - missed one.
* [Bug 1439] .texi generation must wait until after binary is linked.
* [Bug 1440] Update configure.ac to support kfreebsd.
* [Bug 1445] IRIX does not have -lcap or support linux capabilities.
* [Bug 1451] CID 115: sntp leaks KoD entry when updating existing.
* [Bug 1453] Use $CC in config.cache filename in ./build script.

---
(4.2.6p1-RC2) 2009/12/25 Released by Harlan Stenn <stenn@ntp.org>

* [Bug 1411] Fix status messages in refclock_oncore.c.
* [Bug 1416] MAXDNAME undefined on Solaris 2.6.
* [Bug 1419] ntpdate, ntpdc, sntp, ntpd ignore configure --bindir.
* [Bug 1424] Fix check for rtattr (rtnetlink.h).
* [Bug 1425] unpeer by association ID sets up for duplicate free().
* [Bug 1426] scripts/VersionName needs . on the search path.
* [Bug 1427] quote missing in ./build - shows up on NetBSD.
* [Bug 1428] Use AC_HEADER_RESOLV to fix breaks from resolv.h
* [Bug 1429] ntpd -4 option does not reliably force IPv4 resolution.
* [Bug 1431] System headers must come before ntp headers in ntp_intres.c .
* [Bug 1434] HP-UX 11 ip_mreq undeclared, _HPUX_SOURCE helps some.
* [Bug 1435] sntp: Test for -lresolv using the same tests as in ntp.

---
(4.2.6p1-RC1) 2009/12/20 Released by Harlan Stenn <stenn@ntp.org>

* [Bug 1409] Put refclock_neoclock4x.c under the NTP COPYRIGHT notice.
  This should allow debian and other distros to add this refclock driver
  in further distro releases.
  Detect R2 hardware releases.
* [Bug 1412] m4/os_cflags.m4 caches results that depend on $CC.
* [Bug 1413] test OpenSSL headers regarding -Wno-strict-prototypes.
* [Bug 1414] Enable "make distcheck" success with BSD make.
* [Bug 1415] Fix Mac OS X link problem.
* [Bug 1418] building ntpd/ntpdc/ntpq statically with ssl fails.
* Build infrastructure updates to enable beta releases of ntp-stable.

---
(4.2.6) 2009/12/09 Released by Harlan Stenn <stenn@ntp.org>
* [Sec 1331] from4.2.4p8: DoS with mode 7 packets - CVE-2009-3563.
* [Bug 508] Fixed leap second handling for Windows.
(4.2.5p250-RC) 2009/11/30 Released by Harlan Stenn <stenn@ntp.org>
* sntp documentation updates.
* [Bug 761] internal resolver does not seem to honor -4/-6 qualifiers
* [Bug 1386] Deferred DNS doesn't work on NetBSD
* [Bug 1391] avoid invoking autogen twice for .c and .h files.
* [Bug 1397] shmget() refclock_shm failing because of file mode.
* Pass no_needed to ntp_intres as first part of fixing [Bug 975].
* Add ./configure --enable-force-defer-DNS to help debugging.
(4.2.5p249-RC) 2009/11/28 Released by Harlan Stenn <stenn@ntp.org>
* [Bug 1400] An empty KOD DB file causes sntp to coredump.
* sntp: documentation cleanup.
* sntp: clean up some error messages.
* sntp: Use the precision to control how many offset digits are shown.
* sntp: Show root dispersion.
* Cleanup from the automake/autoconf upgrades.
(4.2.5p248-RC) 2009/11/26 Released by Harlan Stenn <stenn@ntp.org>
* Prepare for the generation of sntp.html.
* Documentation changes from Dave Mills.
* [Bug 1387] Storage leak in ntp_intres (minor).
* [Bug 1389] buffer overflow in refclock_oncore.c
* [Bug 1391] .texi usage text from installed, not built binaries.
* [Bug 1392] intres retries duplicate assocations endlessly.
* Correct *-opts.h dependency so default 'get' action isn't used.
(4.2.5p247-RC) 2009/11/20 Released by Harlan Stenn <stenn@ntp.org>
* [Bug 1142] nodebug builds shed no light on -d, -D option failure.
* [Bug 1179] point out the problem with -i/--jaildir and -u/--user when
  they are disabled by configure.
* [Bug 1308] support systems that lack fork().
* [Bug 1343] sntp doesn't link on Solaris 7, needs -lresolv.
(4.2.5p246-RC) 2009/11/17 Released by Harlan Stenn <stenn@ntp.org>
* Upgrade to autogen-5.10
* [Bug 1378] Unnecessary resetting of peers during interface update.
* [Bug 1382] p245 configure --disable-dependency-tracking won't build.
* [Bug 1384] ntpq :config core dumped with a blank password.
(4.2.5p245-RC) 2009/11/14 Released by Harlan Stenn <stenn@ntp.org>
* Cleanup from Dave Mills.
* [Bug 1343] sntp illegal C does not compile on Solaris 7.
* [Bug 1381] Version .deps generated include file dependencies to allow
  known dependency-breaking changes to force .deps to be cleaned,
  triggered by changing the contents of deps-ver and/or sntp/deps-ver.
(4.2.5p244-RC) 2009/11/12 Released by Harlan Stenn <stenn@ntp.org>
* keygen.html updates from Dave Mills.
* [Bug 1003] ntpdc unconfig command doesn't prompt for keyid.
* [Bug 1376] Enable authenticated ntpq and ntpdc using newly-available
  digest types.
* ntp-keygen, Autokey OpenSSL build vs. run version mismatch is now a
  non-fatal warning.
(4.2.5p243-RC) 2009/11/11 Released by Harlan Stenn <stenn@ntp.org>
* [Bug 1226] Fix deferred DNS lookups.
* new crypto signature cleanup.
(4.2.5p242-RC) 2009/11/10 Released by Harlan Stenn <stenn@ntp.org>
* [Bug 1363] CID 92 clarify fallthrough case in clk_trimtsip.c
* [Bug 1366] ioctl(TIOCSCTTY, 0) fails on NetBSD *[0-2].* > 3.99.7.
* [Bug 1368] typos in libntp --without-crypto case
* [Bug 1371] deferred DNS lookup failing with INFO_ERR_AUTH.
* CID 87 dead code in ntpq.c atoascii().
* Fix authenticated ntpdc, broken in p240.
* Stub out isc/mem.h, shaving 47k from a MIPS ntpd binary.
* Shrink keyword scanner FSM entries from 64 to 32 bits apiece.
* Documention updates from Dave Mills.
* authkeys.c cleanup from Dave Mills.
(4.2.5p241-RC) 2009/11/07 Released by Harlan Stenn <stenn@ntp.org>
* html/authopt.html update from Dave Mills.
* Remove unused file from sntp/Makefile.am's distribution list.
* new crypto signature cleanup.
(4.2.5p240-RC) 2009/11/05 Released by Harlan Stenn <stenn@ntp.org>
* [Bug 1364] clock_gettime() not detected, need -lrt on Debian 5.0.3.
* Provide all of OpenSSL's signature methods for ntp.keys (FIPS 140-2).
(4.2.5p239-RC) 2009/10/30 Released by Harlan Stenn <stenn@ntp.org>
* [Bug 1357] bogus assert from refclock_shm.
* [Bug 1359] Debug message cleanup.
* CID 101: more pointer/array cleanup.
* [Bug 1356] core dump from refclock_nmea when can't open /dev/gpsU.
* [Bug 1358] AIX 4.3 sntp/networking.c IPV6_JOIN_GROUP undeclared.
* CID 101: pointer/array cleanup.
(4.2.5p238-RC) 2009/10/27 Released by Harlan Stenn <stenn@ntp.org>
* Changes from Dave Mills.
* driver4.html updates from Dave Mills.
* [Bug 1252] PPSAPI cleanup on ntpd/refclock_wwvb.c.
* [Bug 1354] libtool error building after bootstrap with Autoconf 2.64.
* Allow NTP_VPATH_HACK configure test to handle newer gmake versions.
* CIDs 94-99 make it more clearly impossible for sock_hash() to return
  a negative number.
* CID 105, 106 ensure ntpdc arrays are not overrun even if callers
  misbehave.
* CID 113 use va_end() in refclock_true.c true_debug().
* Get rid of configure tests for __ss_family and __ss_len when the more
  common ss_family and ss_len are present.
(4.2.5p237-RC) 2009/10/26 Released by Harlan Stenn <stenn@ntp.org>
* [Bug 610] NMEA support for using PPSAPI on a different device.
* [Bug 1238] use only fudge time2 to offset NMEA serial timestamp.
* [Bug 1355] ntp-dev won't compile on OpenBSD 4.6.
(4.2.5p236-RC) 2009/10/22 Released by Harlan Stenn <stenn@ntp.org>
* Cleanup from Dave Mills.
* [Bug 1343] ntpd/ntp_io.c close_fd() does not compile on Solaris 7.
* [Bug 1353] ntpq "rv 0 settimeofday" always shows UNKNOWN on unix.
* Do not attempt to execute built binaries from ntpd/Makefile when
  cross-compiling (keyword-gen and ntpd --saveconfigquit).
* sntp/main.c: Remove duplicate global adr_buf[] (also defined in
  networking.c) which Piotr Grudzinski identified breaking his build.
* Correct in6addr_any test in configure.ac to attempt link too.
(4.2.5p235-RC) 2009/10/18 Released by Harlan Stenn <stenn@ntp.org>
* [Bug 1343] lib/isc build breaks on systems without IPv6 headers.
(4.2.5p234-RC) 2009/10/16 Released by Harlan Stenn <stenn@ntp.org>
* [Bug 1339] redux, use unmodified lib/isc/win32/strerror.c and
  move #define strerror... to a header not used by lib/isc code.
* [Bug 1345] illegal 'grep' option prevents compilation.
* [Bug 1346] keyword scanner broken where char defaults to unsigned.
* [Bug 1347] ntpd/complete.conf missing multicastclient test case.
(4.2.5p233-RC) 2009/10/15 Released by Harlan Stenn <stenn@ntp.org>
* [Bug 1337] cast setsockopt() v4 address pointer to void *.
* [Bug 1342] ignore|drop one IPv6 address on an interface blocks all
  addresses on that interface.
* Documentation cleanup and updates.
(4.2.5p232-RC) 2009/10/14 Released by Harlan Stenn <stenn@ntp.org>
* [Bug 1302] OpenSSL under Windows needs applink support.
* [Bug 1337] fix incorrect args to setsockopt(fd, IP_MULTICAST_IF,...).
* [Bug 1339] Fix Windows-only ntp_strerror() infinite recursion.
* [Bug 1341] NMEA driver requires working PPSAPI #ifdef HAVE_PPSAPI.
* Construct ntpd keyword scanner finite state machine at compile time
  rather than at runtime, shrink entries from 40+ to 8 bytes.
* Update documentation for ntpq --old-rv, saveconfig, saveconfigdir,
  ntpd -I -L and -M, and interface/nic rules. (From Dave Hart)
* [Bug 1337] fix incorrect args to setsockopt(fd, IP_MULTICAST_IF,...)
(4.2.5p231-RC) 2009/10/10 Released by Harlan Stenn <stenn@ntp.org>
* [Bug 1335] Broadcast client degraded by wildcard default change.
(4.2.5p230-RC) 2009/10/09 Released by Harlan Stenn <stenn@ntp.org>
* Start the 4.2.6 Release Candidate cycle.
* Broadcast and transit phase cleanup from Dave Mills.
(4.2.5p229) 2009/10/07 Released by Harlan Stenn <stenn@ntp.org>
* [Bug 1334] ntpsnmpd undefined reference to `ntpqOptions'.
* Change ntpsnmpd/Makefile.am include file order to fix FreeBSD build.
(4.2.5p228) 2009/10/06 Released by Harlan Stenn <stenn@ntp.org>
* Reclaim syntax tree memory after application in ntpd built with
  configure --disable-saveconfig.
* [Bug 1135] ntpq uses sizeof(u_long) where sizeof(u_int32) is meant.
* [Bug 1333] ntpd --interface precedence over --novirtualips lost.
(4.2.5p227) 2009/10/05 Released by Harlan Stenn <stenn@ntp.org>
* [Bug 1135] :config fails with "Server disallowed request"
* [Bug 1330] disallow interface/nic rules when --novirtualips or
  --interface are used.
* [Bug 1332] ntpq -c 'rv 0 variablename' returns extra stuff.
* Add test of ntpd --saveconfigquit fidelity using new complete.conf.
* Documentation updates from Dave Hart/Dave Mills.
(4.2.5p226) 2009/10/04 Released by Harlan Stenn <stenn@ntp.org>
* [Bug 1318] Allow multiple -g options on ntpd command line.
* [Bug 1327] ntpq, ntpdc, ntp-keygen -d & -D should work with configure
  --disable-debugging.
* Add ntpd --saveconfigquit <filename> option for future build-time
  testing of saveconfig fidelity.
* Clockhop and autokey cleanup from Dave Mills.
* Documentation updates from Dave Mills.
(4.2.5p225) 2009/09/30 Released by Harlan Stenn <stenn@ntp.org>
* authopt documentation changes from Dave Mills/Dave Hart.
* [Bug 1324] support bracketed IPv6 numeric addresses for restrict.
(4.2.5p224) 2009/09/29 Released by Harlan Stenn <stenn@ntp.org>
* Clockhop and documentation fixes from Dave Mills.
* Remove "tos maxhop" ntp.conf knob.
(4.2.5p223) 2009/09/28 Released by Harlan Stenn <stenn@ntp.org>
* [Bug 1321] build doesn't work if . isn't on $PATH.
* [Bug 1323] Implement "revoke #" to match documentation, deprecate
  "crypto revoke #".
(4.2.5p222) 2009/09/27 Released by Harlan Stenn <stenn@ntp.org>
* Update libisc code using bind-9.6.1-P1.tar.gz, rearrange our copy to
  mirror the upstream layout (lib/isc/...), and merge in NTP-local
  modifications to libisc.  There is a new procedure to ease future
  libisc merges using a separate "upstream" bk repo.  That will enable
  normal bk pull automerge to handle carrying forward any local changes
  and should enable us to take updated libisc snapshots more often.
* Updated build and flock-build scripts.  flock-build --one is a way
  to perform a flock-build compatible solitary build, handy for a repo
  clone's first build on a machine with autoconf, automake, etc.
* Compiling ntp_parser.y using BSD make correctly places ntp_parser.h
  in the top-level ntpd directory instead of A.*/ntpd.
* bootstrap script updated to remove potentially stale .deps dirs.
* Remove unneeded Makefile.am files from the lib/isc/include tree.
(4.2.5p221) 2009/09/26 Released by Harlan Stenn <stenn@ntp.org>
* [Bug 1316] segfault if refclock_nmea can't open file.
* [Bug 1317] Distribute cvo.sh.
(4.2.5p220) 2009/09/25 Released by Harlan Stenn <stenn@ntp.org>
* Rearrange libisc code to match the upstream layout in BIND.  This is
  step one of two, changing the layout but keeping our existing libisc.
(4.2.5p219) 2009/09/24 Released by Harlan Stenn <stenn@ntp.org>
* [Bug 1315] "interface ignore 0.0.0.0" is ignored.
* add implicit "nic ignore all" rule before any rules from ntp.conf, so
  "nic listen eth0" alone means the same as "-I eth0".
* add wildcard match class for interface/nic rules.
* fix mistaken carryover of prefixlen from one rule to the next.
* Ensure IPv6 localhost address ::1 is included in libisc's Windows IPv6
  address enumeration, allowing ntpq and ntpdc's hardcoding to 127.0.0.1
  on Windows to end.
(4.2.5p218) 2009/09/21 Released by Harlan Stenn <stenn@ntp.org>
* [Bug 1314] saveconfig emits -4 and -6 on when not given.
* correct parsing and processing of setvar directive.
* highlight location of ntpq :config syntax errors with ^.
* clarify (former) NO_ARG, SINGLE_ARG, MULTIPLE_ARG renaming to
  FOLLBY_TOKEN, FOLLBY_STRING, FOLLBY_STRINGS_TO_EOC.
* parser, saveconfig cleanup to store T_ identifiers in syntax tree.
(4.2.5p217) 2009/09/20 Released by Harlan Stenn <stenn@ntp.org>
* [Bug 1300] reject remote configuration of dangerous items.
(4.2.5p216) 2009/09/19 Released by Harlan Stenn <stenn@ntp.org>
* [Bug 1312] ntpq/ntpdc MD5 passwords truncated to 8 chars on Suns.
* CID 10 missing free(up); in refclock_palisade.c error return, again.
* CID 83 added assertion to demonstrate config_nic_rules() does not
  call strchr(NULL, '/').
(4.2.5p215) 2009/09/18 Released by Harlan Stenn <stenn@ntp.org>
* [Bug 1292] Workaround last VC6 unsigned __int64 kink.
(4.2.5p214) 2009/09/17 Released by Harlan Stenn <stenn@ntp.org>
* [Bug 1303] remove top-level "autokey" directive.
* use "nic listen 192.168.0.0/16" instead of
  "nic listen 192.168.0.0 prefixlen 16".
(4.2.5p213) 2009/09/16 Released by Harlan Stenn <stenn@ntp.org>
* [Bug 1310] fix Thunderbolt mode in refclock_palisade.c
(4.2.5p212) 2009/09/15 Released by Harlan Stenn <stenn@ntp.org>
* [Bug 983] add interface [listen | ignore | drop] ... directive.
* [Bug 1243] MD5auth_setkey zero-fills key from first zero octet.
* [Bug 1295] leftover fix, do not crash on exit in free_config_trap()
  when "trap 1.2.3.4" is used without any further options.
* [Bug 1311] 4.2.5p211 doesn't build in no-debug mode.
* document interface (alias nic) and unpeer.
* Correct syntax error line & column numbers.
* CID 79: kod_init_kod_db() fails to fclose(db_s) in two error paths.
* CID 80: attempt to quiet Coverity false positive re: leaking "reason"
  in main().
* Documentation updates from Dave Mills.
* CID 81: savedconfig leaked in save_config().
* Make the code agree with the spec and the book (Dave Mills).
(4.2.5p211) 2009/09/14 Released by Harlan Stenn <stenn@ntp.org>
* [Bug 663] respect ntpq -c and -p order on command line.
* [Bug 1292] more VC6 unsigned __int64 workarounds.
* [Bug 1296] Added Support for Trimble Acutime Gold.
(4.2.5p210) 2009/09/06 Released by Harlan Stenn <stenn@ntp.org>
* [Bug 1294] Use OPENSSL_INC and OPENSSL_LIB macros for Windows
  and remove unnecessary reference to applink.c for Windows
* [Bug 1295] trap directive options are not optional.
* [Bug 1297] yylex() must always set yylval before returning.
(4.2.5p209) 2009/09/01 Released by Harlan Stenn <stenn@ntp.org>
* [Bug 1290] Fix to use GETTIMEOFDAY macro
* [Bug 1289] Update project files for VC6, VS2003, VS2005, VS 2008
(4.2.5p208) 2009/08/30 Released by Harlan Stenn <stenn@ntp.org>
* [Bug 1293] make configuration dumper ready for release, specifically:
* rename ntpq dumpcfg command to "saveconfig".
* require authentication for saveconfig.
* "restrict ... nomodify" prevents saveconfig and :config.
* "saveconfig ." shorthand to save to startup configuration file.
* support strftime() substitution in saveconfig arg to timestamp
  the output filename, for example "saveconfig %Y%m%d-%H%M%S.conf".
* display saveconfig response message from ntpd in ntpq.
* save output filename in "savedconfig" variable, fetched with ntpq -c
  "rv 0 savedconfig".
* document saveconfig in html/ntpq.html.
* add ./configure --disable-saveconfig to build a smaller ntpd.
* log saveconfig failures and successes to syslog.
(4.2.5p207) 2009/08/29 Released by Harlan Stenn <stenn@ntp.org>
* [Bug 1292] Minor Windows source tweaks for VC6-era SDK headers.
(4.2.5p206) 2009/08/26 Released by Harlan Stenn <stenn@ntp.org>
* accopt.html typo fixes from Dave Mills.
* [Bug 1283] default to remembering KoD in sntp.
* clean up numerous sntp/kod_management.c bugs.
* use all addresses resolved from each DNS name in sntp.
(4.2.5p205) 2009/08/18 Released by Harlan Stenn <stenn@ntp.org>
* accopt.html typo fixes from Dave Mills.
* [Bug 1285] Log ntpq :config/config-from-file events.
* [Bug 1286] dumpcfg omits statsdir, mangles filegen.
(4.2.5p204) 2009/08/17 Released by Harlan Stenn <stenn@ntp.org>
* [Bug 1284] infinite loop in ntpd dumping more than one trustedkey
(4.2.5p203) 2009/08/16 Released by Harlan Stenn <stenn@ntp.org>
* Add ntpq -c dumpcfg, Google Summer of Code project of Max Kuehn
(4.2.5p202) 2009/08/14 Released by Harlan Stenn <stenn@ntp.org>
* install the binary and man page for sntp.
(4.2.5p201) 2009/08/13 Released by Harlan Stenn <stenn@ntp.org>
* sntp: out with the old, in with the new.
(4.2.5p200) 2009/08/12 Released by Harlan Stenn <stenn@ntp.org>
* [Bug 1281] Build ntpd on Windows without big SDK download, burn,
  and install by checking in essentially unchanging messages.mc build
  products to avoid requiring mc.exe, which is not included with VC++
  2008 EE.
(4.2.5p199) 2009/08/09 Released by Harlan Stenn <stenn@ntp.org>
* [Bug 1279] Cleanup for warnings from Veracode static analysis.
(4.2.5p198) 2009/08/03 Released by Harlan Stenn <stenn@ntp.org>
* Upgrade to autogen-5.9.9-pre5.
(4.2.5p197) 2009/07/30 Released by Harlan Stenn <stenn@ntp.org>
* The build script now has . at the end of PATH for config.guess.
(4.2.5p196) 2009/07/29 Released by Harlan Stenn <stenn@ntp.org>
* [Bug 1272] gsoc_sntp IPv6 build problems under HP-UX 10.
* [Bug 1273] CID 10: Palisade leaks unit struct in error path.
* [Bug 1274] CID 67: ensure resolve_hosts() output count and pointers
  are consistent.
* [Bug 1275] CID 45: CID 46: old sntp uses uninitialized guesses[0],
  precs[0].
* [Bug 1276] CID 52: crypto_xmit() may call crypto_alice[23]()
  with NULL peer.
(4.2.5p195) 2009/07/27 Released by Harlan Stenn <stenn@ntp.org>
* cvo.sh: Add support for CentOS, Fedora, Slackware, SuSE, and QNX.
(4.2.5p194) 2009/07/26 Released by Harlan Stenn <stenn@ntp.org>
* Documentation updates from Dave Mills.
* Use scripts/cvo.sh in the build script to get better subdir names.
(4.2.5p193) 2009/07/25 Released by Harlan Stenn <stenn@ntp.org>
* [Bug 1261] CID 34: simulate_server() rbuf.msg_flags uninitialized.
* [Bug 1262] CID 35: xpkt.mac uninitialized in simulate_server().
* [Bug 1263] CID 37: CID 38: CID 40: CID 43: multiple refclocks
  uninitialized tm_zone (arc, chronolog, dumbclock, pcf).
* [Bug 1264] CID 64: gsoc_sntp on_wire() frees wrong ptr receiving KoD.
* [Bug 1265] CID 65: CID 66: gsoc_sntp on_wire() leaks x_pkt, r_pkt.
* [Bug 1266] CID 39: datum_pts_start() uninitialized arg.c_ospeed.
* [Bug 1267] CID 44: old sntp handle_saving() writes stack garbage to
  file when clearing.
* [Bug 1268] CID 63: resolve_hosts() leaks error message buffer.
* [Bug 1269] CID 74: use assertion to ensure move_fd() does not return
  negative descriptors.
* [Bug 1270] CID 70: gsoc_sntp recv_bcst_data mdevadr.ipv6mr_interface
  uninitialized.
(4.2.5p192) 2009/07/24 Released by Harlan Stenn <stenn@ntp.org>
* [Bug 965] CID 42: ss_family uninitialized.
* [Bug 1250] CID 53: kod_init_kod_db() overruns kod_db malloc'd buffer.
* [Bug 1251] CID 68: search_entry() mishandles dst argument.
* [Bug 1252] CID 32: Quiet Coverity warning with assertion.
* [Bug 1253] CID 50: gsoc_sntp/crypto.c auth_init() always returns a
  list with one entry.
* [Bug 1254] CID 56: tv_to_str() leaks a struct tm each call.
* [Bug 1255] CID 55: pkt_output() leaks a copy of each packet.
* [Bug 1256] CID 51: Coverity doesn't recognize our assertion macros as
  terminal.
* [Bug 1257] CID 57: gsoc_sntp auth_init() fails to fclose(keyfile).
* [Bug 1258] CID 54: gsoc_sntp resolve_hosts() needs simplification.
* [Bug 1259] CID 59: gsoc_sntp recv_bcast_data() fails to free(rdata)
  on error paths.
* [Bug 1260] CID 60: gsoc_sntp recvpkt() fails to free(rdata).
* Updated to AutoGen-5.9.9pre2.
(4.2.5p191) 2009/07/21 Released by Harlan Stenn <stenn@ntp.org>
* Updated to AutoGen-5.9.9pre1.
(4.2.5p190) 2009/07/20 Released by Harlan Stenn <stenn@ntp.org>
* Updated to AutoGen-5.9.8.
* [Bug 1248] RES_MSSNTP typo in ntp_proto.c.
* [Bug 1246] use a common template for singly-linked lists, convert most
  doubly-linked lists to singly-linked.
* Log warning about signd blocking when restrict mssntp used.
(4.2.5p189) 2009/07/16 Released by Harlan Stenn <stenn@ntp.org>
* Documentation cleanup from Dave Mills.
(4.2.5p188) 2009/07/15 Released by Harlan Stenn <stenn@ntp.org>
* [Bug 1245] Broken xmt time sent in fast_xmit() of 4.2.5p187.
(4.2.5p187) 2009/07/11 Released by Harlan Stenn <stenn@ntp.org>
* [Bug 1042] multicast listeners IPv4+6 ignore new interfaces.
* [Bug 1237] Windows serial code treat CR and LF both as line
  terminators.
* [Bug 1238] use fudge time2 for serial timecode offset in NMEA driver.
* [Bug 1242] Remove --enable-wintime, symmetric workaround is now
  always enabled.
* [Bug 1244] NTP_INSIST(fd != maxactivefd) failure in intres child
* Added restrict keyword "mssntp" for Samba4 DC operation, by Dave Mills.
(4.2.5p186) 2009/07/08 Released by Harlan Stenn <stenn@ntp.org>
* ntp_proto.c cleanup from Dave Mills.
(4.2.5p185) 2009/07/01 Released by Harlan Stenn <stenn@ntp.org>
* Documentation updates from Dave Mills.
* [Bug 1234] convert NMEA driver to use common PPSAPI code.
* timepps-Solaris.h pps_handle_t changed from pointer to scalar
* Spectracom refclock added to Windows port of ntpd
* [Bug 1236] Declaration order fixed.
* Bracket private ONCORE debug statements with #if 0 rather than #ifdef
  DEBUG
* Delete ONCORE debug statement that is now handled elsewhere.
(4.2.5p184) 2009/06/24 Released by Harlan Stenn <stenn@ntp.org>
* [Bug 1233] atom refclock fudge time1 sign flipped in 4.2.5p164.
(4.2.5p183) 2009/06/23 Released by Harlan Stenn <stenn@ntp.org>
* [Bug 1196] setsockopt(SO_EXCLUSIVEADDRUSE) can fail on Windows 2000
  and earlier with WSAINVAL, do not log a complaint in that case.
* [Bug 1210] ONCORE driver terminates ntpd without logging a reason.
* [Bug 1218] Correct comment in refclock_oncore on /etc/ntp.oncore*
  configuration file search order.
* Change ONCORE driver to log using msyslog as well as to any
  clockstats file.
* [Bug 1231] ntpsnmpd build fails after sockaddr union changes.
(4.2.5p182) 2009/06/18 Released by Harlan Stenn <stenn@ntp.org>
* Add missing header dependencies to the ntpdc layout verification.
* prefer.html updates from Dave Mills.
* [Bug 1205] Add ntpd --usepcc and --pccfreq options on Windows
* [Bug 1215] unpeer by association ID
* [Bug 1225] Broadcast address miscalculated on Windows 4.2.5p180
* [Bug 1229] autokey segfaults in cert_install().
* Use a union for structs sockaddr, sockaddr_storage, sockaddr_in, and
  sockaddr_in6 to remove casts and enable type checking.  Collapse
  some previously separate IPv4/IPv6 paths into a single codepath.
(4.2.5p181) 2009/06/06 Released by Harlan Stenn <stenn@ntp.org>
* [Bug 1206] Required compiler changes for Windows
* [Bug 1084] PPSAPI for ntpd on Windows with DLL backends
* [Bug 1204] Unix-style refclock device paths on Windows
* [Bug 1205] partial fix, disable RDTSC use by default on Windows
* [Bug 1208] decodenetnum() buffer overrun on [ with no ]
* [Bug 1211] keysdir free()d twice #ifdef DEBUG
* Enable ONCORE, ARCRON refclocks on Windows (untested)
(4.2.5p180) 2009/05/29 Released by Harlan Stenn <stenn@ntp.org>
* [Bug 1200] Enable IPv6 in Windows port
* Lose FLAG_FIXPOLL, from Dave Mills.
(4.2.5p179) 2009/05/23 Released by Harlan Stenn <stenn@ntp.org>
* [Bug 1041] xmt -> aorg timestamp cleanup from Dave Mills,
  reported by Dave Hart.
* [Bug 1193] Compile error: conflicting types for emalloc.
* [Bug 1196] VC6 winsock2.h does not define SO_EXCLUSIVEADDRUSE.
* Leap/expire cleanup from Dave Mills.
(4.2.5p178) 2009/05/21 Released by Harlan Stenn <stenn@ntp.org>
* Provide erealloc() and estrdup(), a la emalloc().
* Improve ntp.conf's parser error messages.
* [Bug 320] "restrict default ignore" does not affect IPv6.
* [Bug 1192] "restrict -6 ..." reports a syntax error.
(4.2.5p177) 2009/05/18 Released by Harlan Stenn <stenn@ntp.org>
* Include 4.2.4p7
* [Bug 1174] nmea_shutdown assumes that nmea has a unit assigned
* [Bug 1190] NMEA refclock fudge flag4 1 obscures position in timecode
* Update NMEA refclock documentation in html/drivers/driver20.html
(4.2.5p176) 2009/05/13 Released by Harlan Stenn <stenn@ntp.org>
* [Bug 1154] mDNS registration should be done later, repeatedly and only
  if asked for. (second try for fix)
(4.2.5p175) 2009/05/12 Released by Harlan Stenn <stenn@ntp.org>
* Include 4.2.4p7-RC7
* [Bug 1180] ntpd won't start with more than ~1000 interfaces
* [Bug 1182] Documentation typos and missing bits.
* [Bug 1183] COM port support should extend past COM3
* [Bug 1184] ntpd is deaf when restricted to second IP on the same net
* Clean up configure.ac NTP_CACHEVERSION interface, display cache
  version when clearing.  Fixes a regression.
(4.2.5p174) 2009/05/09 Released by Harlan Stenn <stenn@ntp.org>
* Stale leapsecond file fixes from Dave Mills.
(4.2.5p173) 2009/05/08 Released by Harlan Stenn <stenn@ntp.org>
* Include 4.2.4p7-RC6
(4.2.5p172) 2009/05/06 Released by Harlan Stenn <stenn@ntp.org>
* [Bug 1175] Instability in PLL daemon mode.
* [Bug 1176] refclock_parse.c does not compile without PPSAPI.
(4.2.5p171) 2009/05/04 Released by Harlan Stenn <stenn@ntp.org>
* Autokey documentation cleanup from Dave Mills.
* [Bug 1171] line editing libs found without headers (Solaris 11)
* [Bug 1173] NMEA refclock fails with Solaris PPSAPI
* Fix problem linking msntp on Solaris when sntp subdir is configured
  before parent caused by different gethostent library search order.
* Do not clear config.cache when it is  empty.
(4.2.5p170) 2009/05/02 Released by Harlan Stenn <stenn@ntp.org>
* [Bug 1152] adjust PARSE to new refclock_pps logic
* Include 4.2.4p7-RC5
* loopfilter FLL/PLL crossover cleanup from Dave Mills.
* Documentation updates from Dave Mills.
* ntp-keygen cleanup from Dave Mills.
* crypto API cleanup from Dave Mills.
* Add NTP_CACHEVERSION mechanism to ignore incompatible config.cache
* Enable gcc -Wstrict-overflow for gsoc_sntp as well
(4.2.5p169) 2009/04/30 Released by Harlan Stenn <stenn@ntp.org>
* [Bug 1171] Note that we never look for -lreadline by default.
* [Bug 1090] Fix bogus leap seconds in refclock_hpgps.
(4.2.5p168) 2009/04/29 Released by Harlan Stenn <stenn@ntp.org>
* Include 4.2.4p7-RC4
* [Bug 1169] quiet compiler warnings
* Re-enable gcc -Wstrict-prototypes when not building with OpenSSL
* Enable gcc -Wstrict-overflow
* ntpq/ntpdc emit newline after accepting password on Windows
* Updates from Dave Mills:
* ntp-keygen.c: Updates.
* Fix the error return and syslog function ID in refclock_{param,ppsapi}.
* Make sure syspoll is within the peer's minpoll/maxpoll bounds.
* ntp_crypto.c: Use sign_siglen, not len. sign key filename cleanup.
* Bump NTP_MAXEXTEN from 1024 to 2048, update values for some field lengths.
* m4/ntp_lineeditlibs.m4: fix warnings from newer Autoconf
* [Bug 1166] Remove truncation of position (blanking) code in refclock_nmea.c
(4.2.5p167) 2009/04/26 Released by Harlan Stenn <stenn@ntp.org>
* Crypto cleanup from Dave Mills.
(4.2.5p166) 2009/04/25 Released by Harlan Stenn <stenn@ntp.org>
* [Bug 1165] Clean up small memory leaks in the  config file parser
* Correct logconfig keyword declaration to MULTIPLE_ARG
* Enable filename and line number leak reporting on Windows when built
  DEBUG for all the typical C runtime allocators such as calloc,
  malloc, and strdup.  Previously only emalloc calls were covered.
* Add DEBUG-only code to free dynamically allocated memory that would
  otherwise remain allocated at ntpd exit, to allow less forgivable
  leaks to stand out in leaks reported after exit.
* Ensure termination of strings in ports/winnt/libisc/isc_strerror.c
  and quiet compiler warnings.
* [Bug 1057] ntpdc unconfig failure
* [Bug 1161] unpeer AKA unconfig command for ntpq :config
* PPS and crypto cleanup in ntp_proto.c from Dave Mills.
(4.2.5p165) 2009/04/23 Released by Harlan Stenn <stenn@ntp.org>
* WWVB refclock cleanup from Dave Mills.
* Code cleanup: requested_key -> request_key.
* [Bug 833] ignore whitespace at end of remote configuration lines
* [Bug 1033] ntpdc/ntpq crash prompting for keyid on Windows
* [Bug 1028] Support for W32Time authentication via Samba.
* quiet ntp_parser.c malloc redeclaration warning
* Mitigation and PPS/PPSAPI cleanup from Dave Mills.
* Documentation updates from Dave Mills.
* timepps-Solaris.h patches from Dave Hart.
(4.2.5p164) 2009/04/22 Released by Harlan Stenn <stenn@ntp.org>
* Include 4.2.4p7-RC3
* PPS/PPSAPI cleanup from Dave Mills.
* Documentation updates from Dave Mills.
* [Bug 1125] C runtime per-thread initialization on Windows
* [Bug 1152] temporarily disable refclock_parse, refclock_true until
  maintainers can repair build break from pps_sample()
* [Bug 1153] refclock_nmea should not mix UTC with GPS time
* [Bug 1159] ntpq overlap diagnostic message test buggy
(4.2.5p163) 2009/04/10 Released by Harlan Stenn <stenn@ntp.org>
(4.2.5p162) 2009/04/09 Released by Harlan Stenn <stenn@ntp.org>
* Documentation updates from Dave Mills.
* Mitigation and PPS cleanup from Dave Mills.
* Include 4.2.4p7-RC2
* [Bug 216] New interpolation scheme for Windows eliminates 1ms jitter
* remove a bunch of #ifdef SYS_WINNT from portable code
* 64-bit time_t cleanup for building on newer Windows compilers
* Only set CMOS clock during ntpd exit on Windows if the computer is
  shutting down or restarting.
* [Bug 1148] NMEA reference clock improvements
* remove deleted gsoc_sntp/utilities.o from repository so that .o build
  products can be cleaned up without corrupting the repository.
(4.2.5p161) 2009/03/31 Released by Harlan Stenn <stenn@ntp.org>
* Documentation updates from Dave Mills.
(4.2.5p160) 2009/03/30 Released by Harlan Stenn <stenn@ntp.org>
* [Bug 1141] refclock_report missing braces cause spurious "peer event:
  clock clk_unspec" log entries
* Include 4.2.4p7-RC1
(4.2.5p159) 2009/03/28 Released by Harlan Stenn <stenn@ntp.org>
* "bias" changes from Dave Mills.
(4.2.5p158) 2009/01/30 Released by Harlan Stenn <stenn@ntp.org>
* Fix [CID 72], a typo introduced at the latest fix to prettydate.c.
(4.2.5p157) 2009/01/26 Released by Harlan Stenn <stenn@ntp.org>
* Cleanup/fixes for ntp_proto.c and ntp_crypto.c from Dave Mills.
(4.2.5p156) 2009/01/19 Released by Harlan Stenn <stenn@ntp.org>
* [Bug 1118] Fixed sign extension for 32 bit time_t in caljulian() and prettydate().
  Fixed some compiler warnings about missing prototypes.
  Fixed some other simple compiler warnings.
* [Bug 1119] [CID 52] Avoid a possible null-dereference in ntp_crypto.c.
* [Bug 1120] [CID 51] INSIST that peer is non-null before we dereference it.
* [Bug 1121] [CID 47] double fclose() in ntp-keygen.c.
(4.2.5p155) 2009/01/18 Released by Harlan Stenn <stenn@ntp.org>
* Documentation updates from Dave Mills.
* CHU frequency updates.
* Design assertion fixes for ntp_crypto.c from Dave Mills.
(4.2.5p154) 2009/01/13 Released by Harlan Stenn <stenn@ntp.org>
* [Bug 992] support interface event change on Linux from
  Miroslav Lichvar.
(4.2.5p153) 2009/01/09 Released by Harlan Stenn <stenn@ntp.org>
* Renamed gsoc_sntp/:fetch-stubs to gsoc_sntp/fetch-stubs to avoid
  file name problems under Windows.
  Removed German umlaut from log msg for 4.2.5p142.
(4.2.5p152) 2009/01/08 Released by Harlan Stenn <stenn@ntp.org>
* Include 4.2.4p6: 2009/01/08 Released by Harlan Stenn <stenn@ntp.org>
(4.2.5p151) 2008/12/23 Released by Harlan Stenn <stenn@ntp.org>
* Stats file logging cleanup from Dave Mills.
(4.2.5p150) 2008/12/15 Released by Harlan Stenn <stenn@ntp.org>
* [Bug 1099] Fixed wrong behaviour in sntp's crypto.c.
* [Bug 1103] Fix 64-bit issues in the new calendar code.
(4.2.5p149) 2008/12/05 Released by Harlan Stenn <stenn@ntp.org>
* Fixed mismatches in data types and OID definitions in ntpSnmpSubAgent.c
* added a premliminary MIB file to ntpsnmpd (ntpv4-mib.mib)
(4.2.5p148) 2008/12/04 Released by Harlan Stenn <stenn@ntp.org>
* [Bug 1070] Fix use of ntpq_parsestring() in ntpsnmpd.
(4.2.5p147) 2008/11/27 Released by Harlan Stenn <stenn@ntp.org>
* Update gsoc_sntp's GCC warning code.
(4.2.5p146) 2008/11/26 Released by Harlan Stenn <stenn@ntp.org>
* Update Solaris CFLAGS for gsoc_sntp.
(4.2.5p145) 2008/11/20 Released by Harlan Stenn <stenn@ntp.org>
* Deal with time.h for sntp under linux.
* Provide rpl_malloc() for sntp for systems that need it.
* Handle ss_len and socklen type for sntp.
* Fixes to the sntp configure.ac script.
* Provide INET6_ADDRSTRLEN if it is missing.
* [Bug 1095] overflow in caljulian.c.
(4.2.5p144) 2008/11/19 Released by Harlan Stenn <stenn@ntp.org>
* Use int32, not int32_t.
* Avoid the sched*() functions under OSF - link problems.
(4.2.5p143) 2008/11/17 Released by Harlan Stenn <stenn@ntp.org>
* sntp cleanup and fixes.
(4.2.5p142) 2008/11/16 Released by Harlan Stenn <stenn@ntp.org>
* Imported GSoC SNTP code from Johannes Maximilian Kuehn.
(4.2.5p141) 2008/11/13 Released by Harlan Stenn <stenn@ntp.org>
* New caltontp.c and calyearstart.c from Juergen Perlinger.
(4.2.5p140) 2008/11/12 Released by Harlan Stenn <stenn@ntp.org>
* Cleanup lint from the ntp_scanner files.
* [Bug 1011] gmtime() returns NULL on windows where it would not under Unix.
* Updated caljulian.c and prettydate.c from Juergen Perlinger.
(4.2.5p139) 2008/11/11 Released by Harlan Stenn <stenn@ntp.org>
* Typo fix to driver20.html.
(4.2.5p138) 2008/11/10 Released by Harlan Stenn <stenn@ntp.org>
* [Bug 474] --disable-ipv6 is broken.
* IPv6 interfaces were being looked for twice.
* SHM driver grabs more samples, add clockstats
* decode.html and driver20.html updates from Dave Mills.
(4.2.5p137) 2008/11/01 Released by Harlan Stenn <stenn@ntp.org>
* [Bug 1069] #undef netsnmp's PACKAGE_* macros.
* [Bug 1068] Older versions of netsnmp do not have netsnmp_daemonize().
(4.2.5p136) 2008/10/27 Released by Harlan Stenn <stenn@ntp.org>
* [Bug 1078] statsdir configuration parsing is broken.
(4.2.5p135) 2008/09/23 Released by Harlan Stenn <stenn@ntp.org>
* [Bug 1072] clock_update should not allow updates older than sys_epoch.
(4.2.5p134) 2008/09/17 Released by Harlan Stenn <stenn@ntp.org>
* Clean up build process for ntpsnmpd.
(4.2.5p133) 2008/09/16 Released by Harlan Stenn <stenn@ntp.org>
* Add options processing to ntpsnmpd.
* [Bug 1062] Check net-snmp headers before deciding to build ntpsnmpd.
* Clean up the libntpq.a build.
* Regenerate ntp_parser.[ch] from ntp_parser.y
(4.2.5p132) 2008/09/15 Released by Harlan Stenn <stenn@ntp.org>
* [Bug 1067] Multicast DNS service registration must come after the fork
  on Solaris.
* [Bug 1066] Error messages should log as errors.
(4.2.5p131) 2008/09/14 Released by Harlan Stenn <stenn@ntp.org>
* [Bug 1065] Re-enable support for the timingstats file.
(4.2.5p130) 2008/09/13 Released by Harlan Stenn <stenn@ntp.org>
* [Bug 1064] Implement --with-net-snmp-config=progname
* [Bug 1063] ntpSnmpSubagentObject.h is missing from the distribution.
(4.2.5p129) 2008/09/11 Released by Harlan Stenn <stenn@ntp.org>
* Quiet some libntpq-related warnings.
(4.2.5p128) 2008/09/08 Released by Harlan Stenn <stenn@ntp.org>
* Import Heiko Gerstung's GSoC2008 NTP MIB daemon.
(4.2.5p127) 2008/09/01 Released by Harlan Stenn <stenn@ntp.org>
* Regenerate ntpd/ntp_parser.c
(4.2.5p126) 2008/08/31 Released by Harlan Stenn <stenn@ntp.org>
* Stop libtool-1.5 from looking for C++ or Fortran.
* [BUG 610] Documentation update for NMEA reference clock driver.
* [Bug 828] Fix IPv4/IPv6 address parsing.
* Changes from Dave Mills:
  Documentation updates.
  Fix a corner case where a frequency update was reported but not set.
  When LEAP_NOTINSYNC->LEAP_NOWARNING, call crypto_update() if we have
  crypto_flags.
(4.2.5p125) 2008/08/18 Released by Harlan Stenn <stenn@ntp.org>
* [Bug 1052] Add linuxPPS support to ONCORE driver.
(4.2.5p124) 2008/08/17 Released by Harlan Stenn <stenn@ntp.org>
* Documentation updates from Dave Mills.
* Include 4.2.4p5: 2008/08/17 Released by Harlan Stenn <stenn@ntp.org>
* [Bug 861] leap info was not being transmitted.
* [Bug 1046] refnumtoa.c is using the wrong header file.
* [Bug 1047] enable/disable options processing fix.
* header file cleanup.
* [Bug 1037] buffer in subroutine was 1 byte short.
* configure.ac: cleanup, add option for wintime, and lay the groundwork
  for the changes needed for bug 1028.
* Fixes from Dave Mills: 'bias' and 'interleave' work.  Separate
  phase and frequency discipline (for long poll intervals).  Update
  TAI function to match current leapsecond processing.
* Documentation updates from Dave Mills.
* [Bug 1037] Use all 16 of the MD5 passwords generated by ntp-keygen.
* Fixed the incorrect edge parameter being passed to time_pps_kcbind in
  NMEA refclock driver.
* [Bug 399] NMEA refclock driver does not honor time1 offset if flag3 set.
* [Bug 985] Modifications to NMEA reference clock driver to support Accord
  GPS Clock.
* poll time updates from Dave Mills.
* local refclock documentation updates from Dave Mills.
* [Bug 1022] Fix compilation problems with yesterday's commit.
* Updates and cleanup from Dave Mills:
  I've now spent eleven months of a sabbatical year - 7 days a week, 6-10
  hours most days - working on NTP. I have carefully reviewed every major
  algorithm, examined its original design and evolution from that design.
  I've trimmed off dead code and briar patches and did zillions of tests
  contrived to expose evil vulnerabilities. The development article is in
  rather good shape and should be ready for prime time.

  1. The protostats statistics files have been very useful in exposing
  little twitches and turns when something hiccups, like a broken PPS
  signal. Most of what used to be syslog messages are now repackaged as
  protostats messages with optional syslog as well. These can also be sent
  as traps which might be handy to tiggle a beeper or celltext. These, the
  sysstats files and cryptostats files reveal the ambient health of a busy
  server, monitor traffic and error counts and spot crypto attacks.

  2. Close inspection of the clock discipline behavior at long poll
  intervals (36 h) showed it not doing as well as it should. I redesigned
  the FLL loop to improve nominal accuracy from  several tens of
  milliseconds to something less than ten milliseconds.

  3. Autokey (again). The enhanced error checking was becoming a major
  pain. I found a way to toss out gobs of ugly fat code and replace the
  function with a much simpler and more comprehensive scheme. It resists
  bait-and-switch attacks and quickly detect cases when the protocol is
  not correctly synchronized.

  4. The interface code for the kernel PPS signal was not in sync with the
  kernel code itself. Some error checks were duplicated and some
  ineffective. I found none of the PPS-capable drivers, including the atom
  driver, do anything when the prefer peer fails; the kernel PPS signal
  remains in control. The atom driver now disables the kernel PPS when the
  prefer peer comes bum. This is important when the prefer peer is not a
  reference clock but a remote NTP server.

  5. The flake restrict bit turned out to be really interesting,
  especially with symmtric modes and of those especially those using
  Autokey. Small changes in the recovery procedures when packets are lost
  now avoid almost all scenarios which previously required protocol resets.

  6. I've always been a little uncomfortable when using the clock filter
  with long poll intervals because the samples become less and less
  correlated as the sample age exceeds the Allan intercept. Various
  schemes have been used over the years to cope with this fact. The latest
  one and the one that works the best is to use a modified sort metric
  where the delay is used when the age of the sample is less than the
  intercept and the sum of delay and dispersion above that. The net result
  is that, at small poll intervals the algorithm operates as a minimum
  filter, while at larger poll intervals it morphs to FIFO. Left
  unmodified, a sample could be used when twelve days old. This along with
  the FLL modifications has made a dramatic improvement at large poll
  intervals.

- [Backward Incompatible] The 'state' variable is no longer reported or
  available via ntpq output.  The following system status bit names
  have been changed:
  - sync_alarm -> leap_alarm
  - sync_atomic -> sync_pps
  - sync_lf_clock -> sync_lf_radio
  - sync_hf_clock -> sync_hf_radio
  - sync_uhf_clock -> sync_uhf_radio
  - sync_local_proto -> sync_local
  - sync_udp/time -> sync_other
  Other names have been changed as well.  See the change history for
  libntp/statestr.c for more details.
  Other backward-incompatible changes in ntpq include:
  - assID -> associd
  - rootdispersion -> rootdisp
  - pkt_head -> pkt_neader
  See the change history for other details.

* Updates and cleanup from Dave Mills.
* [Bug 995] Remove spurious ; from ntp-keygen.c.
* More cleanup and changes from Dave Mills.
* [Bug 980] Direct help to stdout.
---
(4.2.4p8) 2009/12/08 Released by Harlan Stenn <stenn@ntp.org>

* [Sec 1331] DoS with mode 7 packets - CVE-2009-3563.

---
(4.2.4p7) 2009/05/18 Released by Harlan Stenn <stenn@ntp.org>

* [Sec 1151] Remote exploit if autokey is enabled - CVE-2009-1252.
* [Bug 1187] Update the copyright date.
* [Bug 1191] ntpd fails on Win2000 - "Address already in use" after fix
  for [Sec 1149].

---
(4.2.4p7-RC7) 2009/05/12 Released by Harlan Stenn <stenn@ntp.org>

* ntp.isc.org -> ntp.org cleanup.
* [Bug 1178] Use prior FORCE_DNSRETRY behavior as needed at runtime,
  add configure --enable-ignore-dns-errors to be even more stubborn

---
(4.2.4p7-RC6) 2009/05/08 Released by Harlan Stenn <stenn@ntp.org>

* [Bug 784] Make --enable-linuxcaps the default when available
* [Bug 1179] error messages for -u/--user and -i lacking droproot
* Updated JJY reference clock driver from Takao Abe
* [Bug 1071] Log a message and exit before trying to use FD_SET with a
  descriptor larger than FD_SETSIZE, which will corrupt memory
* On corruption of the iface list head in add_interface, log and exit

---
(4.2.4p7-RC5) 2009/05/02 Released by Harlan Stenn <stenn@ntp.org>

* [Bug 1172] 4.2.4p7-RC{3,4} fail to build on linux.
* flock-build script unportable 'set -m' use removed

---
(4.2.4p7-RC4) 2009/04/29 Released by Harlan Stenn <stenn@ntp.org>

* [Bug 1167] use gcc -Winit-self only if it is understood

---
(4.2.4p7-RC3) 2009/04/22 Released by Harlan Stenn <stenn@ntp.org>

* [Bug 787] Bug fixes for 64-bit time_t on Windows
* [Bug 813] Conditional naming of Event
* [Bug 1147] System errors should be logged to msyslog()
* [Bug 1155] Fix compile problem on Windows with VS2005
* [Bug 1156] lock_thread_to_processor() should be declared in header
* [Bug 1157] quiet OpenSSL warnings, clean up configure.ac
* [Bug 1158] support for aix6.1
* [Bug 1160] MacOS X is like BSD regarding F_SETOWN

---
(4.2.4p7-RC2) 2009/04/09 Released by Harlan Stenn <stenn@ntp.org>

* [Sec 1144] limited buffer overflow in ntpq.  CVE-2009-0159
* [Sec 1149] use SO_EXCLUSIVEADDRUSE on Windows

---
(4.2.4p7-RC1) 2009/03/30 Released by Harlan Stenn <stenn@ntp.org>

* [Bug 1131] UDP sockets should not use SIGPOLL on Solaris.
* build system email address cleanup
* [Bug 774] parsesolaris.c does not compile under the new Solaris
* [Bug 873] Windows serial refclock proper TTY line discipline emulation
* [Bug 1014] Enable building with VC9 (in Visual Studio 2008,
  Visual C++ 2008, or SDK)
* [Bug 1117] Deferred interface binding under Windows works only correctly
  if FORCE_DNSRETRY is defined
* [BUG 1124] Lock QueryPerformanceCounter() client threads to same CPU
* DPRINTF macro made safer, always evaluates to a statement and will not
  misassociate an else which follows the macro.

---
(4.2.4p6) 2009/01/08 Released by Harlan Stenn <stenn@ntp.org>

* [Bug 1113] Fixed build errors with recent versions of openSSL.
* [Sec 1111] Fix incorrect check of EVP_VerifyFinal()'s return value.
* Update the copyright year.

---
(4.2.4p5) 2008/08/17 Released by Harlan Stenn <stenn@ntp.org>

* [BUG 1051] Month off by one in leap second message written to clockstats
  file fixed.
* [Bug 450] Windows only: Under original Windows NT we must not discard the
  wildcard socket to workaround a bug in NT's getsockname().
* [Bug 1038] Built-in getpass() function also prompts for password if
  not built with DEBUG.
* [Bug 841] Obsolete the "dynamic" keyword and make deferred binding
  to local interfaces the default.
  Emit a warning if that keyword is used for configuration.
* [Bug 959] Refclock on Windows not properly releasing recvbuffs.
* [Bug 993] Fix memory leak when fetching system messages.
* much cleanup, fixes, and changes from Dave Mills.
* ntp_control.c: LEAPTAB is a filestamp, not an unsigned.  From Dave Mills.
* ntp_config.c: ntp_minpoll fixes from Dave Mills.
* ntp-keygen updates from Dave Mills.
* refresh epoch, throttle, and leap cleanup from Dave Mills.
* Documentation cleanup from Dave Mills.
* [Bug 918] Only use a native md5.h if MD5Init() is available.
* [Bug 979] Provide ntptimeval if it is not otherwise present.
* [Bug 634] Re-instantiate syslog() and logfiles after the daemon fork.
* [Bug 952] Use md5 code with a friendlier license.
* [Bug 977] Fix mismatching #ifdefs for builds without IPv6.
* [Bug 830] Fix the checking order of the interface options.
* Clean up the logfile/syslog setup.
* [Bug 970] Lose obsolete -g flag to ntp-keygen.
* The -e flag to ntp-keygen can write GQ keys now, too.
* ntp_proto.c: sys_survivors and hpoll cleanup from Dave Mills.
* ntp_loopfilter.c: sys_poll cleanup from Dave Mills.
* refclock_wwv.c: maximum-likelihood digit and DSYNC fixes from Dave Mills.
* [Bug 967] preemptable associations are lost forever on a step.
* ntp_config.c: [CID 48] missing "else" clause.
* [Bug 833] ntpq config keyword is quote-mark unfriendly.
* Rename the ntpq "config" keyword to ":config".
* Dave Mills shifted some orphan processing.
* Fix typos in the [Bug 963] patch.
* bootstrap: squawk if genver fails.  Use -f with cp in case Dave does a chown.
* Remove obsolete simulator command-line options.
* ntp_request.c: [CID 36] zero sin_zero.
* [Bug 963] get_systime() is too noisy.
* [Bug 960] spurious syslog:crypto_setup:spurious crypto command
* [Bug 964] Change *-*-linux* to *-*-*linux* to allow for uclinux.
* Changes from Dave Mills:
  - ntp_util.c: cleanup.
  - ntp_timer.c: watch the non-burst packet rate.
  - ntp_request.c: cleanup.
  - ntp_restrict.c: RES_LIMITED cleanup.
  - ntp_proto.c: RES_LIMITED, rate bucktes, counters, overall cleanup.
  - ntp_peer.c: disallow peer_unconfig().
  - ntp_monitor.c: RES_LIMITED cleanup.
  - ntp_loopfilter.c: poll interval cleanup.
  - ntp_crypto.c: volley -> retry.  Cleanup TAI leap message.
  - ntp_config: average and minimum are ^2 values.
  - ntpdc: unknownversion is really "declined", not "bad version".
  - Packet retry cleanup.
* [Bug 961] refclock_tpro.c:tpro_poll() calls refclock_receive() twice.
* [Bug 957] Windows only: Let command line parameters from the Windows SCM GUI
  override the standard parameters from the ImagePath registry key.
* Added HAVE_INT32_T to the Windows config.h to avoid duplicate definitions.
* Work around a VPATH difference in FreeBSD's 'make' command.
* Update bugreport URL.
* Update -I documentation.
* [Bug 713] Fix bug reporting information.
* A bug in the application of the negative-sawtooth for 12 channel receivers.
* The removal of unneeded startup code used for the original LinuxPPS, it now
  conforms to the PPSAPI and does not need special code.
* ntp-keygen.c: Coverity fixes [CID 33,47].
* Volley cleanup from Dave Mills.
* Fuzz cleanup from Dave Mills.
* [Bug 861] Leap second cleanups from Dave Mills.
* ntpsim.c: add missing protypes and fix [CID 34], a nit.
* Upgraded bison at UDel.
* Update br-flock and flock-build machine lists.
* [Bug 752] QoS: add parse/config handling code.
* Fix the #include order in tickadj.c for picky machines.
* [Bug 752] QoS: On some systems, netinet/ip.h needs netinet/ip_systm.h.
* [Bug 752] Update the QoS tagging (code only - configuration to follow).
* Orphan mode and other protocol cleanup from Dave Mills.
* Documentation cleanup from Dave Mills.
* [Bug 940] ntp-keygen uses -v.  Disallow it as a shortcut for --version.
* more cleanup to ntp_lineeditlibs.m4.
* Documentation updates from Dave Mills.
* -ledit cleanup for ntpdc and ntpq.
* Association and other cleanup from Dave Mills.
* NTP_UNREACH changes from Dave Mills.
* Fix the readline history test.
* [Bug 931] Require -lreadline to be asked for explicitly.
* [Bug 764] When looking for -lreadline support, also try using -lncurses.
* [Bug 909] Fix int32_t errors for ntohl().
* [Bug 376/214] Enhancements to support multiple if names and IP addresses.
* [Bug 929] int32_t is undefined on Windows.  Casting wrong.
* [Bug 928] readlink missing braces.
* [Bug 788] Update macros to support VS 2005.
* ntpd/ntp_timer.c: add missing sys_tai parameter for debug printf
* [Bug 917] config parse leaves files open
* [Bug 912] detect conflicting enable/disable configuration on interfaces
  sharing an IP address
* [Bug 771] compare scopeid if available for IPv6 addresses
* Lose obsolete crypto subcommands (Dave Mills).
* WWV is an HF source, not an LF source (Dave Mills).
* [Bug 899] Only show -i/--jaildir -u/--user options if we HAVE_DROPROOT.
* [Bug 916] 'cryptosw' is undefined if built without OpenSSL.
* [Bug 891] 'restrict' config file keyword does not work (partial fix).
* [Bug 890] the crypto command seems to be required now.
* [Bug 915] ntpd cores during processing of x509 certificates.
* Crypto lint cleanup from Dave Mills.
* [Bug 897] Check RAND_status() - we may not need a .rnd file.
* Crypto cleanup from Dave Mills.
* [Bug 911] Fix error message in cmd_args.c.
* [Bug 895] Log assertion failures via syslog(), not stderr.
* Documentation updates from Dave Mills.
* Crypto cleanup from Dave Mills.
* [Bug 905] ntp_crypto.c fails to compile without -DDEBUG.
* Avoid double peer stats logging.
* ntp-keygen cleanup from Dave Mills.
* libopts needs to be built after ElectricFence.
* [Bug 894] Initialize keysdir before calling crypto_setup().
* Calysto cleanup for ntpq.
* ntp-keygen -i takes an arg.
* Cleanup and fixes from Dave Mills.
* [Bug 887] Fix error in ntp_types.h (for sizeof int != 4).
* Bug 880 bug fixes for Windows build
* Improve Calysto support.
* The "revoke" parameter is a crypto command.
* The driftfile wander threshold is a real number.
* [Bug 850] Fix the wander threshold parameter on the driftfile command.
* ntp_io.c: Dead code cleanup - Coverity View 19.
* Leap file related cleanup from Dave Mills.
* ntp_peer.c: Set peer->srcadr before (not after) calling set_peerdstadr().
* Initialize offset in leap_file() - Coverity View 17.
* Use the correct stratum on KISS codes.
* Fuzz bits cleanup.
* Show more digits in some debug printf's.
* Use drift_file_sw internally to control writing the drift file.
* Implement the wander_threshold option for the driftfile config keyword.
* reformat ntp_control.c; do not use c++ // comments.
* [Bug 629] Undo bug #629 fixes as they cause more problems than were  being
  solved
* Changes from Dave Mills: in/out-bound data rates, leapsecond cleanup,
  driftfile write cleanup, packet buffer length checks, documentation updates.
* More assertion checks and malloc()->emalloc(), courtesy of Calysto.
* [Bug 864] Place ntpd service in maintenance mode if using SMF on Solaris
* [Bug 862] includefile nesting; preserve phonelist on reconfig.
* [Bug 604] ntpd regularly dies on linux/alpha.
* more leap second infrastructure fixes from Dave Mills.
* [Bug 858] recent leapfile changes broke non-OpenSSL builds.
* Use emalloc() instead of malloc() in refclock_datum.c (Calysto).
* Start using 'design by contract' assertions.
* [Bug 767] Fast sync to refclocks wanted.
* Allow null driftfile.
* Use YYERROR_VERBOSE for the new parser, and fix related BUILT_SOURCES.
* [Bug 629] changes to ensure broadcast works including on wildcard addresses
* [Bug 853] get_node() must return a pointer to maximally-aligned memory.
* Initial leap file fixes from Dave Mills.
* [Bug 858] Recent leapfile changes broke without OPENSSL.
* Use a char for DIR_SEP, not a string.
* [Bug 850] driftfile parsing changes.
* driftfile maintenance changes from Dave Mills.  Use clock_phi instead of
  stats_write_tolerance.
* [Bug 828] refid string not being parsed correctly.
* [Bug 846] Correct includefile parsing.
* [Bug 827] New parsing code does not handle "fudge" correctly.
* Enable debugging capability in the config parser.
* [Bug 839] Crypto password not read from ntp.conf.
* Have autogen produce writable output files.
* [Bug 825] Correct logconfig -/+ keyword processing.
* [Bug 828] Correct parsing of " delimited strings.
* Cleanup FILE * usage after fclose() in ntp_filegen.c.
* [Bug 843] Windows Completion port code was incorrectly merged from -stable.
* [Bug 840] do fudge configuration AFTER peers (thus refclocks) have been
  configured.
* [Bug 824] Added new parser modules to the Windows project file.
* [Bug 832] Add libisc/log.c headers to the distribution.
* [Bug 808] Only write the drift file if we are in state 4.
* Initial import of libisc/log.c and friends.
* [Bug 826] Fix redefinition of PI.
* [Bug 825] ntp_scanner.c needs to #include <config.h> .
* [Bug 824] New parser code has some build problems with the SIM code.
* [Bug 817] Use longnames for setting ntp variables on the command-line;
  Allowing '-v' with and without an arg to disambiguate usage is error-prone.
* [Bug 822] set progname once, early.
* [Bug 819] remove erroneous #if 0 in Windows completion port code.
* The new config code missed an #ifdef for building without refclocks.
* Distribute some files needed by the new config parsing code.
* [Bug 819] Timeout for WaitForMultipleObjects was 500ms instead of INFINITE
* Use autogen 5.9.1.
* Fix clktest command-line arg processing.'
* Audio documentation updates from Dave Mills.
* New config file parsing code, from Sachin Kamboj.
* fuzz bit cleanup from Dave Mills.
* replay cleanup from Dave Mills.
* [Bug 542] Tolerate missing directory separator at EO statsdir.
* [Bug 812] ntpd should drop supplementary groups.
* [Bug 815] Fix warning compiling 4.2.5p22 under Windows with VC6.
* [Bug 740] Fix kernel/daemon startup drift anomaly.
* refclock_wwv.c fixes from Dave Mills.
* [Bug 810] Fix ntp-keygen documentation.
* [Bug 787] Bug fixes for 64-bit time_t on Windows.
* [Bug 796] Clean up duplicate #defines in ntp_control.c.
* [Bug 569] Use the correct precision for the Leitch CSD-5300.
* [Bug 795] Moved declaration of variable to top of function.
* [Bug 798] ntpq [p typo crashes ntpq/ntpdc.
* [Bug 786] Fix refclock_bancomm.c on Solaris.
* [Bug 774] parsesolaris.c does not compile under the new Solaris.
* [Bug 782] Remove P() macros from Windows files.
* [Bug 778] ntpd fails to lock with drift=+500 when started with drift=-500.
* [Bug 592] Trimble Thunderbolt GPS support.
* IRIG, CHU, WWV, WWVB refclock improvements from Dave Mills.
* [Bug 757] Lose ULONG_CONST().
* [Bug 756] Require ANSI C (function prototypes).
* codec (audio) and ICOM changes from Dave Mills.

---

* [Bug 450] Windows only: Under original Windows NT we must not discard the
  wildcard socket to workaround a bug in NT's getsockname().
* [Bug 1038] Built-in getpass() function also prompts for password if
  not built with DEBUG.
* [Bug 841] Obsolete the "dynamic" keyword and make deferred binding
  to local interfaces the default.
  Emit a warning if that keyword is used for configuration.
* [Bug 959] Refclock on Windows not properly releasing recvbuffs.
* [Bug 993] Fix memory leak when fetching system messages.
* [Bug 987] Wake up the resolver thread/process when a new interface has
  become available.
* Correctly apply negative-sawtooth for oncore 12 channel receiver.
* Startup code for original LinuxPPS removed.  LinuxPPS now conforms to
  the PPSAPI.
* [Bug 1000] allow implicit receive buffer allocation for Windows.
  fixes startup for windows systems with many interfaces.
  reduces dropped packets on network bursts.
  additionally fix timer() starvation during high load.
* [Bug 990] drop minimum time restriction for interface update interval.
* [Bug 977] Fix mismatching #ifdefs for builds without IPv6.
* Update the copyright year.
* Build system cleanup (make autogen-generated files writable).
* [Bug 957] Windows only: Let command line parameters from the Windows SCM GUI
  override the standard parameters from the ImagePath registry key.
* Fixes for ntpdate:
* [Bug 532] nptdate timeout is too long if several servers are supplied.
* [Bug 698] timeBeginPeriod is called without timeEndPeriod in some NTP tools.
* [Bug 857] ntpdate debug mode adjusts system clock when it shouldn't.
* [Bug 908] ntpdate crashes sometimes.
* [Bug 982] ntpdate(and ntptimeset) buffer overrun if HAVE_POLL_H isn't set
  (dup of 908).
* [Bug 997] ntpdate buffer too small and unsafe.
* ntpdate.c: Under Windows check whether NTP port in use under same conditions
  as under other OSs.
* ntpdate.c: Fixed some typos and indents (tabs/spaces).

(4.2.4p4) Released by Harlan Stenn <stenn@ntp.org>

* [Bug 902] Fix problems with the -6 flag.
* Updated include/copyright.def (owner and year).
* [Bug 878] Avoid ntpdc use of refid value as unterminated string.
* [Bug 881] Corrected display of pll offset on 64bit systems.
* [Bug 886] Corrected sign handling on 64bit in ntpdc loopinfo command.
* [Bug 889] avoid malloc() interrupted by SIGIO risk
* ntpd/refclock_parse.c: cleanup shutdown while the file descriptor is still
  open.
* [Bug 885] use emalloc() to get a message at the end of the memory
  unsigned types cannot be less than 0
  default_ai_family is a short
  lose trailing , from enum list
  clarify ntp_restrict.c for easier automated analysis
* [Bug 884] don't access recv buffers after having them passed to the free
  list.
* [Bug 882] allow loopback interfaces to share addresses with other
  interfaces.

---
(4.2.4p3) Released by Harlan Stenn <stenn@ntp.org>

* [Bug 863] unable to stop ntpd on Windows as the handle reference for events
  changed

---
(4.2.4p2) Released by Harlan Stenn <stenn@ntp.org>

* [Bug 854] Broadcast address was not correctly set for interface addresses
* [Bug 829] reduce syslog noise, while there fix Enabled/Disable logging
  to reflect the actual configuration.
* [Bug 795] Moved declaration of variable to top of function.
* [Bug 789] Fix multicast client crypto authentication and make sure arriving
  multicast packets do not disturb the autokey dance.
* [Bug 785] improve handling of multicast interfaces
  (multicast routers still need to run a multicast routing software/daemon)
* ntpd/refclock_parse.c: cleanup shutdown while the file descriptor is still
  open.
* [Bug 885] use emalloc() to get a message at the end of the memory
  unsigned types cannot be less than 0
  default_ai_family is a short
  lose trailing , from enum list
* [Bug 884] don't access recv buffers after having them passed to the free list.
* [Bug 882] allow loopback interfaces to share addresses with other interfaces.
* [Bug 527] Don't write from source address length to wrong location
* Upgraded autogen and libopts.
* [Bug 811] ntpd should not read a .ntprc file.

---
(4.2.4p1) (skipped)

---
(4.2.4p0) Released by Harlan Stenn <stenn@ntp.org>

* [Bug 793] Update Hans Lambermont's email address in ntpsweep.
* [Bug 776] Remove unimplemented "rate" flag from ntpdate.
* [Bug 586] Avoid lookups if AI_NUMERICHOST is set.
* [Bug 770] Fix numeric parameters to ntp-keygen (Alain Guibert).
* [Bug 768] Fix io_setbclient() error message.
* [Bug 765] Use net_bind_service capability on linux.
* [Bug 760] The background resolver must be aware of the 'dynamic' keyword.
* [Bug 753] make union timestamp anonymous (Philip Prindeville).
* confopt.html: move description for "dynamic" keyword into the right section.
* pick the right type for the recv*() length argument.

---
(4.2.4) Released by Harlan Stenn <stenn@ntp.org>

* monopt.html fixes from Dave Mills.
* [Bug 452] Do not report kernel PLL/FLL flips.
* [Bug 746] Expert mouseCLOCK USB v2.0 support added.'
* driver8.html updates.
* [Bug 747] Drop <NOBR> tags from ntpdc.html.
* sntp now uses the returned precision to control decimal places.
* sntp -u will use an unprivileged port for its queries.
* [Bug 741] "burst" doesn't work with !unfit peers.
* [Bug 735] Fix a make/gmake VPATH issue on Solaris.
* [Bug 739] ntpd -x should not take an argument.
* [Bug 737] Some systems need help providing struct iovec.
* [Bug 717] Fix libopts compile problem.
* [Bug 728] parse documentation fixes.
* [Bug 734] setsockopt(..., IP_MULTICAST_IF, ...) fails on 64-bit platforms.
* [Bug 732] C-DEX JST2000 patch from Hideo Kuramatsu.
* [Bug 721] check for __ss_family and __ss_len separately.
* [Bug 666] ntpq opeers displays jitter rather than dispersion.
* [Bug 718] Use the recommended type for the saddrlen arg to getsockname().
* [Bug 715] Fix a multicast issue under Linux.
* [Bug 690] Fix a Windows DNS lookup buffer overflow.
* [Bug 670] Resolved a Windows issue with the dynamic interface rescan code.
* K&R C support is being deprecated.
* [Bug 714] ntpq -p should conflict with -i, not -c.
* WWV refclock improvements from Dave Mills.
* [Bug 708] Use thread affinity only for the clock interpolation thread.
* [Bug 706] ntpd can be running several times in parallel.
* [Bug 704] Documentation typos.
* [Bug 701] coverity: NULL dereference in ntp_peer.c
* [Bug 695] libopts does not protect against macro collisions.
* [Bug 693] __adjtimex is independent of ntp_{adj,get}time.
* [Bug 692] sys_limitrejected was not being incremented.
* [Bug 691] restrictions() assumption not always valid.
* [Bug 689] Deprecate HEATH GC-1001 II; the driver never worked.
* [Bug 688] Fix documentation typos.
* [Bug 686] Handle leap seconds better under Windows.
* [Bug 685] Use the Windows multimedia timer.
* [Bug 684] Only allow debug options if debugging is enabled.
* [Bug 683] Use the right version string.
* [Bug 680] Fix the generated version string on Windows.
* [Bug 678] Use the correct size for control messages.
* [Bug 677] Do not check uint_t in configure.ac.
* [Bug 676] Use the right value for msg_namelen.
* [Bug 675] Make sure ntpd builds without debugging.
* [Bug 672] Fix cross-platform structure padding/size differences.
* [Bug 660] New TIMESTAMP code fails tp build on Solaris Express.
* [Bug 659] libopts does not build under Windows.
* [Bug 658] HP-UX with cc needs -Wp,-H8166 in CFLAGS.
* [Bug 656] ntpdate doesn't work with multicast address.
* [Bug 638] STREAMS_TLI is deprecated - remove it.
* [Bug 635] Fix tOptions definition.
* [Bug 628] Fallback to ntp discipline not working for large offsets.
* [Bug 622] Dynamic interface tracking for ntpd.
* [Bug 603] Don't link with libelf if it's not needed.
* [Bug 523] ntpd service under Windows does't shut down properly.
* [Bug 500] sntp should always be built.
* [Bug 479] Fix the -P option.
* [Bug 421] Support the bc637PCI-U card.
* [Bug 342] Deprecate broken TRAK refclock driver.
* [Bug 340] Deprecate broken MSF EES refclock driver.
* [Bug 153] Don't do DNS lookups on address masks.
* [Bug 143] Fix interrupted system call on HP-UX.
* [Bug 42] Distribution tarballs should be signed.
* Support separate PPS devices for PARSE refclocks.
* [Bug 637, 51?] Dynamic interface scanning can now be done.
* Options processing now uses GNU AutoGen.

---
(4.2.2p4) Released by Harlan Stenn <stenn@ntp.org>

* [Bug 710] compat getnameinfo() has off-by-one error
* [Bug 690] Buffer overflow in Windows when doing DNS Lookups

---
(4.2.2p3) Released by Harlan Stenn <stenn@ntp.org>

* Make the ChangeLog file cleaner and easier to read
* [Bug 601] ntpq's decodeint uses an extra level of indirection
* [Bug 657] Different OSes need different sized args for IP_MULTICAST_LOOP
* release engineering/build changes
* Documentation fixes
* Get sntp working under AIX-5

---
(4.2.2p2) (broken)

* Get sntp working under AIX-5

---
(4.2.2p1)

* [Bug 661] Use environment variable to specify the base path to openssl.
* Resolve an ambiguity in the copyright notice
* Added some new documentation files
* URL cleanup in the documentation
* [Bug 657]: IP_MULTICAST_LOOP uses a u_char value/size
* quiet gcc4 complaints
* more Coverity fixes
* [Bug 614] manage file descriptors better
* [Bug 632] update kernel PPS offsets when PPS offset is re-configured
* [Bug 637] Ignore UP in*addr_any interfaces
* [Bug 633] Avoid writing files in srcdir
* release engineering/build changes

---
(4.2.2)

* SNTP
* Many bugfixes
* Implements the current "goal state" of NTPv4
* Autokey improvements
* Much better IPv6 support
* [Bug 360] ntpd loses handles with LAN connection disabled.
* [Bug 239] Fix intermittent autokey failure with multicast clients.
* Rewrite of the multicast code
* New version numbering scheme

---
(4.2.0)

* More stuff than I have time to document
* IPv6 support
* Bugfixes
* call-gap filtering
* wwv and chu refclock improvements
* OpenSSL integration

---
(4.1.2)

* clock state machine bugfix
* Lose the source port check on incoming packets
* (x)ntpdc compatibility patch
* Virtual IP improvements
* ntp_loopfilter fixes and improvements
* ntpdc improvements
* GOES refclock fix
* JJY driver
* Jupiter refclock fixes
* Neoclock4X refclock fixes
* AIX 5 port
* bsdi port fixes
* Cray unicos port upgrade
* HP MPE/iX port
* Win/NT port upgrade
* Dynix PTX port fixes
* Document conversion from CVS to BK
* readline support for ntpq

---
(4.1.0)

* CERT problem fixed (99k23)

* Huff-n-Puff filter
* Preparation for OpenSSL support
* Resolver changes/improvements are not backward compatible with mode 7
  requests (which are implementation-specific anyway)
* leap second stuff
* manycast should work now
* ntp-genkeys does new good things.
* scripts/ntp-close
* PPS cleanup and improvements
* readline support for ntpdc
* Crypto/authentication rewrite
* WINNT builds with MD5 by default
* WINNT no longer requires Perl for building with Visual C++ 6.0
* algorithmic improvements, bugfixes
* Solaris dosynctodr info update
* html/pic/* is *lots* smaller
* New/updated drivers: Forum Graphic GPS, WWV/H, Heath GC-100 II, HOPF
  serial and PCI, ONCORE, ulink331
* Rewrite of the audio drivers

---
(4.0.99)

* Driver updates: CHU, DCF, GPS/VME, Oncore, PCF, Ulink, WWVB, burst
  If you use the ONCORE driver with a HARDPPS kernel module,
  you *must* have a properly specified:
	pps <filename> [assert/clear] [hardpps]
  line in the /etc/ntp.conf file.
* PARSE cleanup
* PPS cleanup
* ntpd, ntpq, ntpdate cleanup and fixes
* NT port improvements
* AIX, BSDI, DEC OSF, FreeBSD, NetBSD, Reliant, SCO, Solaris port improvements

---
(4.0.98)

* Solaris kernel FLL bug is fixed in 106541-07
* Bug/lint cleanup
* PPS cleanup
* ReliantUNIX patches
* NetInfo support
* Ultralink driver
* Trimble OEM Ace-II support
* DCF77 power choices
* Oncore improvements

---
(4.0.97)

* NT patches
* AIX,SunOS,IRIX portability
* NeXT portability
* ntptimeset utility added
* cygwin portability patches

---
(4.0.96)

* -lnsl, -lsocket, -lgen configuration patches
* Y2K patches from AT&T
* Linux portability cruft

---
(4.0.95)

* NT port cleanup/replacement
* a few portability fixes
* VARITEXT Parse clock added

---
(4.0.94)

* PPS updates (including ntp.config options)
* Lose the old DES stuff in favor of the (optional) RSAREF stuff
* html cleanup/updates
* numerous drivers cleaned up
* numerous portability patches and code cleanup

---
(4.0.93)

* Oncore refclock needs PPS or one of two ioctls.
* Don't make ntptime under Linux.  It doesn't compile for too many folks.
* Autokey cleanup
* ReliantUnix patches
* html cleanup
* tickadj cleanup
* PARSE cleanup
* IRIX -n32 cleanup
* byte order cleanup
* ntptrace improvements and patches
* ntpdc improvements and patches
* PPS cleanup
* mx4200 cleanup
* New clock state machine
* SCO cleanup
* Skip alias interfaces

---
(4.0.92)

* chronolog and dumbclock refclocks
* SCO updates
* Cleanup/bugfixes
* Y2K patches
* Updated palisade driver
* Plug memory leak
* wharton kernel clock
* Oncore clock upgrades
* NMEA clock improvements
* PPS improvements
* AIX portability patches

---
(4.0.91)

* New ONCORE driver
* New MX4200 driver
* Palisade improvements
* config file bugfixes and problem reporting
* autoconf upgrade and cleanup
* HP-UX, IRIX lint cleanup
* AIX portability patches
* NT cleanup

---
(4.0.90)

* Nanoseconds
* New palisade driver
* New Oncore driver

---
(4.0.73)

* README.hackers added
* PARSE driver is working again
* Solaris 2.6 has nasty kernel bugs.  DO NOT enable pll!
* DES is out of the distribution.

---
(4.0.72)

* K&R C compiling should work again.
* IRIG patches.
* MX4200 driver patches.
* Jupiter driver added.
* Palisade driver added.  Needs work (ANSI, ntoh/hton, sizeof double, ???)<|MERGE_RESOLUTION|>--- conflicted
+++ resolved
@@ -81,16 +81,13 @@
 * Don't build sntp/libevent/sample/.  Harlan Stenn.
 * tests/libntp/test_caltontp needs -lpthread.  Harlan Stenn.
 * br-flock: --enable-local-libevent.  Harlan Stenn.
-<<<<<<< HEAD
 * Wrote tests for ntpd/ntp_prio_q.c. Tomasz Flendrich
-=======
 * scripts/lib/NTP/Util.pm: stratum output is version-dependent.  Harlan Stenn.
 * Get rid of the NTP_ prefix on our assertion macros.  Harlan Stenn.
 * Code cleanup.  Harlan Stenn.
 * libntp/icom.c: Typo fix.  Harlan Stenn.
 * util/ntptime.c: initialization nit.  Harlan Stenn.
 * ntpd/ntp_peer.c:newpeer(): added a DEBUG_REQUIRE(srcadr).  Harlan Stenn.
->>>>>>> ef2cc43a
 ---
 (4.2.8p3) 2015/06/29 Released by Harlan Stenn <stenn@ntp.org>
 
