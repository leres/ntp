* [Bug 2818] refclock_shm.c missing a line from -stable version.
Below are from 4.2.8p3:
* [Bug 2590] autogen-5.18.5.
* [Bug 2650] fix includefile processing.
(4.3.24) 2015/04/30 Released by Harlan Stenn <stenn@ntp.org>
Below are from 4.2.8p3:
* [Bug 2745] ntpd -x steps clock on leap second 
   Do leap second stepping only of the step adjustment is beyond the
   proper jump distance limit and step correction is allowed at all. 
* [Bug 2806] refclock_jjy.c supports the Telephone JJY
* [Bug 2808] GPSD_JSON driver enhancements, step 1
  Various improvements, see http://bugs.ntp.org/2808 for details.
  Changed libjsmn to a more recent version.
  fix coverity issues with refclock_gpsdjson and refclock_shm
  Add a few more tallies as per Hal Murray's suggestions
(4.3.23) 2015/04/29 Released by Harlan Stenn <stenn@ntp.org>
Below are from 4.2.8p3:
* [Bug 2805] ntpd fails to join multicast group.
(4.3.22) 2015/04/28 Released by Harlan Stenn <stenn@ntp.org>
Below are from 4.2.8p3:
* [Bug 2612] restrict: Warn when 'monitor' can't be disabled because
  of 'limited'.
(4.3.21) 2015/04/27 Released by Harlan Stenn <stenn@ntp.org>
Below are from 4.2.8p3:
* [Bug 2776] Clean up EVP_MD_do_all_sorted() test.
* [Bug 2813] HP-UX needs -D__STDC_VERSION__=199901L and limits.h.
* [Bug 2815] net-snmp before v5.4 has circular library dependencies.
(4.3.20) 2015/04/26 Released by Harlan Stenn <stenn@ntp.org>
Below are from 4.2.8p3:
* CID 1295478: Quiet a pedantic potential error from the fix for Bug 2776.
* CID 1269537: Clean up a line of dead code in getShmTime().
* ntpq.c cleanup.
* Improve the ntpq documentation around the controlkey keyid.
* autogen-5.18.5.
(4.3.19) 2015/04/25 Released by Harlan Stenn <stenn@ntp.org>
Below are from 4.2.8p3:
* [Bug 2804] Fix regression in previous fix.
(4.3.18) 2015/04/24 Released by Harlan Stenn <stenn@ntp.org>
Below are from 4.2.8p3:
* [Bug 2776] Improve ntpq's 'help keytype'.
* [Bug 2800] refclock_true.c true_debug() can't open debug log because
  of incompatible open/fdopen parameters.
* [Bug 2804] install-local-data assumes GNU 'find' semantics.
(4.3.17) 2015/04/23 Released by Harlan Stenn <stenn@ntp.org>
Below are from 4.2.8p3:
* [Bug 2776] Improve ntpq's 'help keytype' on pre-OpenSSL 1.0.
(4.3.16) 2015/04/22 Released by Harlan Stenn <stenn@ntp.org>
Below are from 4.2.8p3:
* [Bug 2776] Improve ntpq's 'help keytype'.
* [Bug 2794] Clean up kernel clock status reports.
(4.3.15) 2015/04/20 Released by Harlan Stenn <stenn@ntp.org>
Below are from 4.2.8p3:
* [Bug 2804] install-local-data assumes GNU 'find' semantics.
* [Bug 2808] GPSD_JSON driver enhancements, step 1.
  Various improvements, see http://bugs.ntp.org/2808 for details.
  Changed libjsmn to a more recent version.
* [Bug 2810] refclock_shm.c memory barrier code needs tweaks for QNX.
(4.3.14) 2015/04/07 Released by Harlan Stenn <stenn@ntp.org>
Below are from 4.2.8p2:
* [Sec 2779] ntpd accepts unauthenticated packets with symmetric key crypto.
* [Sec 2781] Authentication doesn't protect symmetric associations against
  DoS attacks.
(4.3.13) 2015/04/03 Released by Harlan Stenn <stenn@ntp.org>
Below are from 4.2.8p2:
* [Bug 2763] Fix for different thresholds for forward and backward steps.
(4.3.12) 2015/04/02 Released by Harlan Stenn <stenn@ntp.org>
* [Bug 2795] fixed some minor warnings.
Below are from 4.2.8p2:
* [Bug 2788] New flag -G (force_step_once).
* [Bug 2592] FLAG_TSTAMP_PPS cleanup for refclock_parse.c.
* [Bug 2794] Clean up kernel clock status reports.
* [Bug 2795] Cannot build without OpenSLL (on Win32).
  Provided a Win32 specific wrapper around libevent/arc4random.c.
* [Bug 2796] ntp-keygen crashes in 'getclock()' on Win32.
* [Bug 2797] ntp-keygen trapped in endless loop for MD5 keys
  on big-endian machines.
* [Bug 2798] sntp should decode and display the leap indicator.
* Simple cleanup to html/build.html
(4.3.11) 2015/03/29 Released by Harlan Stenn <stenn@ntp.org>
Below are from 4.2.8p2:
* [Bug 2346] "graceful termination" signals do not do peer cleanup.
* [Bug 2769] cleannup for update-leap
(4.3.10) 2015/03/22 Released by Harlan Stenn <stenn@ntp.org>
Below are from 4.2.8p2:
* [Bug 1787] DCF77's formerly "antenna" bit is "call bit" since 2003.
* [Bug 2769] New script: update-leap
* [Bug 2777] Fixed loops and decoding of Meinberg GPS satellite info.
  Removed non-ASCII characters from some copyright comments.
  Removed trailing whitespace.
  Updated definitions for Meinberg clocks from current Meinberg header files.
  Now use C99 fixed-width types and avoid non-ASCII characters in comments.
  Account for updated definitions pulled from Meinberg header files.
  Updated comments on Meinberg GPS receivers which are not only called GPS16x.
  Replaced some constant numbers by defines from ntp_calendar.h
  Modified creation of parse-specific variables for Meinberg devices
  in gps16x_message().
  Reworked mk_utcinfo() to avoid printing of ambiguous leap second dates.
  Modified mbg_tm_str() which now expexts an additional parameter controlling
  if the time status shall be printed.
* [Bug 2789] Quiet compiler warnings from libevent.
* [Bug 2790] If ntpd sets the Windows MM timer highest resolution
  pause briefly before measuring system clock precision to yield
  correct results.
* Comment from Juergen Perlinger in ntp_calendar.c to make the code clearer.
* Use predefined function types for parse driver functions
  used to set up function pointers.
  Account for changed prototype of parse_inp_fnc_t functions.
  Cast parse conversion results to appropriate types to avoid
  compiler warnings.
  Let ioctl() for Windows accept a (void *) to avoid compiler warnings
  when called with pointers to different types.
(4.3.9) 2015/03/16 Released by Harlan Stenn <stenn@ntp.org>
Below are from 4.2.8p2:
* [Bug 2763] Allow different thresholds for forward and backward steps.
(4.3.8) 2015/03/10 Released by Harlan Stenn <stenn@ntp.org>
* [Bug 2752] Update for mkver.bat for Windows from David Taylor.
  Account for release numbering scheme for 4.3.x and later.
Below are from 4.2.8p2:
* [Bug 2774] Unreasonably verbose printout - leap pending/warning
(4.3.7) 2015/03/07 Released by Harlan Stenn <stenn@ntp.org>
* [Bug 2784] Fix for 2782 uses clock_gettime() instead of time().
(4.3.6) 2015/03/06 Released by Harlan Stenn <stenn@ntp.org>
Below are from 4.2.8p2:
* [Bug 2782] Refactor refclock_shm.c, add memory barrier protection.
(4.3.5) 2015/03/05 Released by Harlan Stenn <stenn@ntp.org>
Below are from 4.2.8p2:
* [Bug 2783] Quiet autoconf warnings about missing AC_LANG_SOURCE.
(4.3.4) 2015/03/04 Released by Harlan Stenn <stenn@ntp.org>
Below are from 4.2.8p2:
* [Bug 2773] Early leap announcement from Palisade/Thunderbolt
* [Bug 2775] ntp-keygen.c fails to compile under Windows.
(4.3.3) 2015/02/28 Released by Harlan Stenn <stenn@ntp.org>
Below are from 4.2.8p2:
* [Bug 2751] jitter.h has stale copies of l_fp macros.
* [Bug 2756] ntpd hangs in startup with gcc 3.3.5 on ARM.
* [Bug 2757] Quiet compiler warnings.
* [Bug 2759] Expose nonvolatile/clk_wander_threshold to ntpq.
* [Bug 2766] ntp-keygen output files should not be world-readable.
* [Bug 2767] ntp-keygen -M should symlink to ntp.keys.
* [Bug 2771] nonvolatile value is documented in wrong units.
(4.3.2) 2015/02/25 Released by Harlan Stenn <stenn@ntp.org>
(4.3.1) 2015/02/21 Released by Harlan Stenn <stenn@ntp.org>
Below are from 4.2.8p2:
* [Bug 1960] setsockopt IPV6_MULTICAST_IF: Invalid argument.
* [Bug 2728] See if C99-style structure initialization works.
* [Bug 2749] ntp/lib/NTP/Util.pm needs update for ntpq -w, IPv6, .POOL. .
* [Bug 2751] jitter.h has stale copies of l_fp macros.
* [Bug 2757] Quiet compiler warnings.
(4.3.0) 2015/02/11 Released by Harlan Stenn <stenn@ntp.org>
From 4.2.8p2:
* [Bug 2747] Upgrade libevent to 2.1.5-beta.

ntp-4.3 begins.
---

* CID 1295478: Quiet a pedantic potential error from the fix for Bug 2776.
* CID 1269537: Clean up a line of dead code in getShmTime().
* CID 1295478: Quiet a pedantic potential error from the fix for Bug 2776.
* [Bug 2590] autogen-5.18.5.
* [Bug 2612] restrict: Warn when 'monitor' can't be disabled because
  of 'limited'.
* [Bug 2650] fix includefile processing.
<<<<<<< HEAD
* [Bug 2745] ntpd -x steps clock on leap second 
   Do leap second stepping only of the step adjustment is beyond the
   proper jump distance limit and step correction is allowed at all. 
=======
>>>>>>> bd830c3e
* [Bug 2776] Improve ntpq's 'help keytype'.
* [Bug 2782] Refactor refclock_shm.c, add memory barrier protection.
* [Bug 2794] Clean up kernel clock status reports.
* [Bug 2800] refclock_true.c true_debug() can't open debug log because
  of incompatible open/fdopen parameters.
* [Bug 2804] install-local-data assumes GNU 'find' semantics.
* [Bug 2805] ntpd fails to join multicast group.
* [Bug 2806] refclock_jjy.c supports the Telephone JJY.
* [Bug 2808] GPSD_JSON driver enhancements, step 1.
  Various improvements, see http://bugs.ntp.org/2808 for details.
  Changed libjsmn to a more recent version.
  fix coverity issues with refclock_gpsdjson and refclock_shm
  Add a few more tallies as per Hal Murray's suggestions
* [Bug 2810] refclock_shm.c memory barrier code needs tweaks for QNX.
* [Bug 2813] HP-UX needs -D__STDC_VERSION__=199901L and limits.h.
* [Bug 2815] net-snmp before v5.4 has circular library dependencies.
* Improve the ntpq documentation around the controlkey keyid.
* ntpq.c cleanup.
---
(4.2.8p2) 2015/04/07 Released by Harlan Stenn <stenn@ntp.org>
(4.2.8p2-RC3) 2015/04/03 Released by Harlan Stenn <stenn@ntp.org>

* [Bug 2763] Fix for different thresholds for forward and backward steps.
---
(4.2.8p2-RC2) 2015/04/03 Released by Harlan Stenn <stenn@ntp.org>

* [Bug 2592] FLAG_TSTAMP_PPS cleanup for refclock_parse.c.
* [Bug 2769] New script: update-leap
* [Bug 2769] cleannup for update-leap
* [Bug 2788] New flag -G (force_step_once).
* [Bug 2794] Clean up kernel clock status reports.
* [Bug 2795] Cannot build without OpenSLL (on Win32).
  Provided a Win32 specific wrapper around libevent/arc4random.c.
  fixed some minor warnings.
* [Bug 2796] ntp-keygen crashes in 'getclock()' on Win32.
* [Bug 2797] ntp-keygen trapped in endless loop for MD5 keys
  on big-endian machines.
* [Bug 2798] sntp should decode and display the leap indicator.
* Simple cleanup to html/build.html
---
(4.2.8p2-RC1) 2015/03/30 Released by Harlan Stenn <stenn@ntp.org>

* [Bug 2794] Don't let reports on normal kernel status changes
  look like errors.
* [Bug 2788] New flag -G (force_step_once).
* [Bug 2592] Account for PPS sources which can provide an accurate
  absolute time stamp, and status information.
  Fixed indention and removed trailing whitespace.
* [Bug 1787] DCF77's formerly "antenna" bit is "call bit" since 2003.
* [Bug 1960] setsockopt IPV6_MULTICAST_IF: Invalid argument.
* [Bug 2346] "graceful termination" signals do not do peer cleanup.
* [Bug 2728] See if C99-style structure initialization works.
* [Bug 2747] Upgrade libevent to 2.1.5-beta.
* [Bug 2749] ntp/lib/NTP/Util.pm needs update for ntpq -w, IPv6, .POOL. .
* [Bug 2751] jitter.h has stale copies of l_fp macros.
* [Bug 2756] ntpd hangs in startup with gcc 3.3.5 on ARM.
* [Bug 2757] Quiet compiler warnings.
* [Bug 2759] Expose nonvolatile/clk_wander_threshold to ntpq.
* [Bug 2763] Allow different thresholds for forward and backward steps.
* [Bug 2766] ntp-keygen output files should not be world-readable.
* [Bug 2767] ntp-keygen -M should symlink to ntp.keys.
* [Bug 2771] nonvolatile value is documented in wrong units.
* [Bug 2773] Early leap announcement from Palisade/Thunderbolt
* [Bug 2774] Unreasonably verbose printout - leap pending/warning
* [Bug 2775] ntp-keygen.c fails to compile under Windows.
* [Bug 2777] Fixed loops and decoding of Meinberg GPS satellite info.
  Removed non-ASCII characters from some copyright comments.
  Removed trailing whitespace.
  Updated definitions for Meinberg clocks from current Meinberg header files.
  Now use C99 fixed-width types and avoid non-ASCII characters in comments.
  Account for updated definitions pulled from Meinberg header files.
  Updated comments on Meinberg GPS receivers which are not only called GPS16x.
  Replaced some constant numbers by defines from ntp_calendar.h
  Modified creation of parse-specific variables for Meinberg devices
  in gps16x_message().
  Reworked mk_utcinfo() to avoid printing of ambiguous leap second dates.
  Modified mbg_tm_str() which now expexts an additional parameter controlling
  if the time status shall be printed.
* [Sec 2779] ntpd accepts unauthenticated packets with symmetric key crypto.
* [Sec 2781] Authentication doesn't protect symmetric associations against
  DoS attacks.
* [Bug 2783] Quiet autoconf warnings about missing AC_LANG_SOURCE.
* [Bug 2784] Fix for 2782 uses clock_gettime() instead of get_ostime().
* [Bug 2789] Quiet compiler warnings from libevent.
* [Bug 2790] If ntpd sets the Windows MM timer highest resolution
  pause briefly before measuring system clock precision to yield
  correct results.
* Comment from Juergen Perlinger in ntp_calendar.c to make the code clearer.
* Use predefined function types for parse driver functions
  used to set up function pointers.
  Account for changed prototype of parse_inp_fnc_t functions.
  Cast parse conversion results to appropriate types to avoid
  compiler warnings.
  Let ioctl() for Windows accept a (void *) to avoid compiler warnings
  when called with pointers to different types.
---
(4.2.8p1) 2015/02/04 Released by Harlan Stenn <stenn@ntp.org>

* Update the NEWS file.
* [Sec 2671] vallen in extension fields are not validated.
---
(4.2.8p1-RC2) 2015/01/29 Released by Harlan Stenn <stenn@ntp.org>

* [Bug 2627] shm refclock allows only two units with owner-only access
  rework: reverted sense of mode bit (so default reflects previous
  behaviour) and updated ducumentation.
* [Bug 2732] - Leap second not handled correctly on Windows 8
  use 'GetTickCount()' to get the true elapsed time of slew
  (This should work for all versions of Windows >= W2K)
* [Bug 2738] Missing buffer initialization in refclock_parse.c::parsestate().
* [Bug 2739] Parse driver with PPS enabled occasionally evaluates
  PPS timestamp with wrong sign.
  Removed some German umlauts.
* [Bug 2740] Removed some obsolete code from the parse driver.
* [Bug 2741] Incorrect buffer check in refclock_parse.c::parsestatus().
---
(4.2.8p1-RC1) 2015/01/24 Released by Harlan Stenn <stenn@ntp.org>

* Start the RC for 4.2.8p1.
* [Bug 2187] Update version number generation scripts.
* [Bug 2617] Fix sntp Usage documentation section.
* [Sec 2672] Code cleanup: On some OSes ::1 can be spoofed...
* [Bug 2736] Show error message if we cannot open the config file.
* Copyright update.
* Fix the package name.
---
(4.2.8p1-beta5) 2015/01/07 Released by Harlan Stenn <stenn@ntp.org>

* [Bug 2695] Windows build: __func__ not supported under Windows.
* [Bug 2728] Work around C99-style structure initialization code
  for older compilers, specifically Visual Studio prior to VS2013.
---
(4.2.8p1-beta4) 2015/01/04 Released by Harlan Stenn <stenn@ntp.org>

* [Bug 1084] PPSAPI for ntpd on Windows with DLL backends
* [Bug 2695] Build problem on Windows (sys/socket.h).
* [Bug 2715] mdnstries option for ntp.conf from NetBSD.
* Fix a regression introduced to timepps-Solaris.h as part of:
  [Bug 1206] Required compiler changes for Windows
  (4.2.5p181) 2009/06/06
---
(4.2.8p1-beta3) 2015/01/02 Released by Harlan Stenn <stenn@ntp.org>

* [Bug 2627] shm refclock allows only two units with owner-only access
  Use mode bit 0 to select public access for units >= 2 (units 0 & 1 are
  always private.
* [Bug 2681] Fix display of certificate EOValidity dates on 32-bit systems.
* [Bug 2695] 4.2.8 does not build on Windows.
* [bug 2700] mrulist stopped working in 4.2.8.
* [Bug 2706] libparse/info_trimble.c build dependencies are broken.
* [Bug 2713] variable type/cast, parameter name, general cleanup from NetBSD.
* [Bug 2714] libevent may need to be built independently of any build of sntp.
* [Bug 2715] mdnstries option for ntp.conf from NetBSD.
---
(4.2.8p1-beta2) 2014/12/27 Released by Harlan Stenn <stenn@ntp.org>

* [Bug 2674] Install sntp in sbin on NetBSD.
* [Bug 2693] ntp-keygen doesn't build without OpenSSL and sntp.
* [Bug 2707] Avoid a C90 extension in libjsmn/jsmn.c.
* [Bug 2709] see if we have a C99 compiler (not yet required).
---
(4.2.8p1-beta1) 2014/12/23 Released by Harlan Stenn <stenn@ntp.org>

* [Sec 2672] On some OSes ::1 can be spoofed, bypassing source IP ACLs.
* [Bug 2693] ntp-keygen doesn't build without OpenSSL.
* [Bug 2697] IN6_IS_ADDR_LOOPBACK build problems on some OSes.
* [Bug 2699] HAVE_SYS_SELECT_H is misspelled in refclock_gpsdjson.c.
---
(4.2.8) 2014/12/19 Released by Harlan Stenn <stenn@ntp.org>

* [Sec 730] Increase RSA_generate_key modulus.
* [Sec 2666] Use cryptographic random numbers for md5 key generation.
* [Sec 2667] buffer overflow in crypto_recv().
* [Sec 2668] buffer overflow in ctl_putdata().
* [Sec 2669] buffer overflow in configure().
* [Sec 2670] Missing return; from error clause.
* [Sec 2671] vallen in extension fields are not validated.
* [Sec 2672] On some OSes ::1 can be spoofed, bypassing source IP ACLs.
* [Bug 2691] Wrong variable name in refclock_ripencc.c.
(4.2.7p486-RC) 2014/12/18 Released by Harlan Stenn <stenn@ntp.org>
* [Bug 2687] RefClock 26/hpgps doesn't work at default line speed
(4.2.7p485-RC) 2014/12/12 Released by Harlan Stenn <stenn@ntp.org>
* [Bug 2686] refclock_gpsdjson needs strtoll(), which is not always present.
(4.2.7p484-RC) 2014/12/11 Released by Harlan Stenn <stenn@ntp.org>
(4.2.7p483) 2014/12/08 Released by Harlan Stenn <stenn@ntp.org>
* [Bug 2685] Better document the KOD file for sntp.
(4.2.7p482) 2014/12/02 Released by Harlan Stenn <stenn@ntp.org>
* [Bug 2641] sntp is installed in the wrong location in Solaris.
* [Bug 2678] nmea_control() now checks 'refclock_params()' result.
(4.2.7p481) 2014/11/22 Released by Harlan Stenn <stenn@ntp.org>
* [Bug 2314] Only enable PPS if kernel consumer binding succeeds.
* [Bug 2314] Kernel PPS binding EOPNOTSUPP is a failure condition.
* Rename pps_enable to hardpps_enable.
(4.2.7p480) 2014/11/21 Released by Harlan Stenn <stenn@ntp.org>
* [Bug 2677] PATH_MAX isn't #define'd under Windows.
  Regression from the patch fixing Bug 2639.
(4.2.7p479) 2014/11/15 Released by Harlan Stenn <stenn@ntp.org>
* [Bug 2651] Certificates with ASN timestamps w/ 4-digit years mis-parsed.
(4.2.7p478) 2014/11/14 Released by Harlan Stenn <stenn@ntp.org>
* [Sec 2630] buffer overrun in ntpq tokenize().
* [Bug 2639] Check return value of ntp_adjtime().
* [Bug 2650] includefile processing broken.
* [Bug 2661] ntpq crashes with mreadvar.
(4.2.7p477) 2014/11/13 Released by Harlan Stenn <stenn@ntp.org>
* [Bug 2657] Document that "restrict nopeer" intereferes with "pool".
(4.2.7p476) 2014/10/08 Released by Harlan Stenn <stenn@ntp.org>
* [Bug 2503] SHT utility outdated
(4.2.7p475) 2014/09/11 Released by Harlan Stenn <stenn@ntp.org>
* [Bug 2654] refclock_true.c doesn't identify the Mk III.
(4.2.7p474) 2014/09/10 Released by Harlan Stenn <stenn@ntp.org>
* [Bug 2536] ntpd sandboxing support (libseccomp2) cleanup.
* [Bug 2649] Clean up html/ page installation.
(4.2.7p473) 2014/09/06 Released by Harlan Stenn <stenn@ntp.org>
* [Bug 2649] Clean up html/ page installation.
(4.2.7p472) 2014/09/06 Released by Harlan Stenn <stenn@ntp.org>
* [Bug 2556] mrulist is missing from the generated ntpq man page.
(4.2.7p471) 2014/09/05 Released by Harlan Stenn <stenn@ntp.org>
* [Bug 2649] "make install" leaves wrong owner for files in html/.
* [Bug 2652] Windows hates directory names that contain a :.
(4.2.7p470) 2014/09/02 Released by Harlan Stenn <stenn@ntp.org>
* [Bug 2502] Autogen text replacement errors.
* autogen-5.18.5pre1
* html/ cleanups from Hal Murray.
(4.2.7p469) 2014/09/01 Released by Harlan Stenn <stenn@ntp.org>
* [Bug 2536] ntpd sandboxing support (libseccomp2) cleanup.
(4.2.7p468) 2014/08/31 Released by Harlan Stenn <stenn@ntp.org>
* [Bug 2556] ntpq man page cleanup.
* autogen-5.18.4
(4.2.7p467) 2014/08/28 Released by Harlan Stenn <stenn@ntp.org>
* [Bug 2639] Check return value of ntp_adjtime().
* [Bug 2640] STA_NANO can result in invalid ntv.constant.
(4.2.7p466) 2014/08/27 Released by Harlan Stenn <stenn@ntp.org>
* [Bug 2536] ntpd sandboxing support (libseccomp2) cleanup.
(4.2.7p465) 2014/08/23 Released by Harlan Stenn <stenn@ntp.org>
* [Bug 2538] NTP programs print exit code in help/usage text.
* [Bug 2595] Man page quirks: ntpdate references in ntpd.
* [Bug 2613] www.ntp.org/bugs.html tells folks to email doc bugs to DLM.
* [Bug 2636] Clutter in syslog if gpsd not running
   - found (hopefully) last cause for clutter in protocol version
   - log GPSD revision and release numbers with protocol version
(4.2.7p464) 2014/08/22 Released by Harlan Stenn <stenn@ntp.org>
* [Bug 2636] Fix coverity warning from previous patch.
(4.2.7p463) 2014/08/21 Released by Harlan Stenn <stenn@ntp.org>
* [Bug 2636] Clutter in syslog if gpsd not running
   - make driver work with GPSD protocol version 3.9
   - use exponential back-off for connection problems
   - implement rate-limit for syslog entries
(4.2.7p462) 2014/08/16 Released by Harlan Stenn <stenn@ntp.org>
* [Bug 2622] Synchronisation problem using SHM [...]
  Add 'control' function -- fudge values not available during start.
(4.2.7p461) 2014/08/14 Released by Harlan Stenn <stenn@ntp.org>
* [Bug 1128] ntpq truncates "remote" host information.
* More autogen-5.18.4pre14 cleanup.
(4.2.7p460) 2014/08/13 Released by Harlan Stenn <stenn@ntp.org>
* More autogen-5.18.4pre14 cleanup.
(4.2.7p459) 2014/08/12 Released by Harlan Stenn <stenn@ntp.org>
* [Bug 2630] Limit the ntpq command buffer to 512 bytes.
* FlexeLint cleanups.
* Try bison-3.0.2 instead of bison-2.5.
(4.2.7p458) 2014/08/11 Released by Harlan Stenn <stenn@ntp.org>
* [Bug 2633] Provide stdnoreturn.h for windows port.
(4.2.7p457) 2014/08/09 Released by Harlan Stenn <stenn@ntp.org>
* [Bug 2622] Synchronisation problem using SHM when time difference is
  more than four hours: Change SHM driver so TOY restricted API is not
  used any more. (Plus some minor cleanup in logic and flow control)
* Pass the configration source into the parser as argument rather
  than through a global variable.
* Fix nits in the ntpq man page.
* autogen-5.18.4pre14
(4.2.7p456) 2014/08/07 Released by Harlan Stenn <stenn@ntp.org>
* CID 739722: Change the way the extention and MAC fields are processed.
(4.2.7p455) 2014/08/03 Released by Harlan Stenn <stenn@ntp.org>
* [Bug 2565] ntpd sometimes logs unexpected getifaddrs() errors.
* CID 739722: Clean up the definition of the exten field of struct pkt.
(4.2.7p454) 2014/07/30 Released by Harlan Stenn <stenn@ntp.org>
* [Bug 2628] 'mon_getmoremem()' relies on undefined behaviour
(4.2.7p453) 2014/07/19 Released by Harlan Stenn <stenn@ntp.org>
* [Bug 2597] leap file loose ends (follow-up)
  - uniform expiration check messages for config and timer triggered
    leap file loads
  - timer triggered loads log messages only once per day
(4.2.7p452) 2014/07/18 Released by Harlan Stenn <stenn@ntp.org>
* Make all of the html/ .html files use the same format for "Last update".
(4.2.7p451) 2014/07/17 Released by Harlan Stenn <stenn@ntp.org>
* Fix the "Last update" entries in the html/ subtree.
(4.2.7p450) 2014/07/16 Released by Harlan Stenn <stenn@ntp.org>
* Distribute the scripts needed for the fix for Bug 2547.
(4.2.7p449) 2014/07/16 Released by Harlan Stenn <stenn@ntp.org>
* [Bug 2547] Automate update of "Last Update" datestamps in .html files.
* [Bug 2623] Missing {} in refclock_oncore.c.
* Quiet warnings from ntp_calendar.h: avoid using argument names.
* Fix typos in decode.html and debug.html .
(4.2.7p448) 2014/07/15 Released by Harlan Stenn <stenn@ntp.org>
* [Bug 2621] Avoid use of indeterminate address after 'free()'
  (minor C standard conformance issue)
* Quiet warnings from ntp_calendar.h: avoid using argument names.
(4.2.7p447) 2014/07/05 Released by Harlan Stenn <stenn@ntp.org>
* [Bug 2620] Use version.pm for checking version numbers in NTP::Util.
* [Bug 2624] Fix signed compare on 'l_fp'.
(4.2.7p446) 2014/06/28 Released by Harlan Stenn <stenn@ntp.org>
* [Bug 2597] leap file processing -- loose ends.
* [Bug 2614] use 'unsigned long' consistently in ntp_random.c
  to avoid possibly undefined behaviour in signed int overflow
* [Bug 2619] Save a signed int copy of the return value of i2d_DSA_SIG().
  Provide missing msyslog() message in crypto_alice().
* Fix a variable lifetime issue.
* Allow for version suffix in libevent in ntp_libevent.m4.
(4.2.7p445) 2014/06/12 Released by Harlan Stenn <stenn@ntp.org>
* [Bug 2556] mrulist isn't mentioned in the ntpq man page.
(4.2.7p444) 2014/05/19 Released by Harlan Stenn <stenn@ntp.org>
* [Bug 2597] leap file processing -- loose ends
  fixed coverity issues
(4.2.7p443) 2014/05/10 Released by Harlan Stenn <stenn@ntp.org>
* [Bug 2594] Update the year in sntp/include/copyright.def.
(4.2.7p442) 2014/05/09 Released by Harlan Stenn <stenn@ntp.org>
* [Bug 2589] Update VS2013 project files for libntp.
* [Bug 2600] Fix "Undisicplined Local Clock" driver1.html page.
(4.2.7p441) 2014/05/04 Released by Harlan Stenn <stenn@ntp.org>
* [Bug 2597] leap file processing -- loose ends
  log daily warning when leap info less than 28 days to expiration or
  already expired; nag hourly on last day before expiration; log when
  leapfile name is invalid
(4.2.7p440) 2014/04/09 Released by Harlan Stenn <stenn@ntp.org>
* [Bug 2536] ntpd sandboxing support (libseccomp2) cleanup.
* [Bug 2570] cleanup: fix log format for successful leapfile load
(4.2.7p439) 2014/04/03 Released by Harlan Stenn <stenn@ntp.org>
* [Bug 2589] fix VS2009 compile problem.
(4.2.7p438) 2014/04/01 Released by Harlan Stenn <stenn@ntp.org>
* [Bug 2546] Windows build documentation updates.
(4.2.7p437) 2014/03/31 Released by Harlan Stenn <stenn@ntp.org>
* [Bug 2537] ntpd truncates symmetric keys to 20 bytes.
* [Bug 2546] Documentation updates.
(4.2.7p436) 2014/03/31 Released by Harlan Stenn <stenn@ntp.org>
* Update to libopts-40.2.15, and autogen-5.18.3pre18.
* [Bug 2311] Add more tags to mdoc2xxx.
* [Bug 2502] Assorted text replacement errors in 4.2.7p345
* [Bug 2538] ntp programs print exit code as part of the "usage" text.
(4.2.7p435) 2014/03/29 Released by Harlan Stenn <stenn@ntp.org>
* [Bug 2570] cleanup: reduced logging noise, moved some functions
  into libntp.
(4.2.7p434) 2014/03/21 Released by Harlan Stenn <stenn@ntp.org>
* [Bug 2577] Update VS2013 solution and project files.
(4.2.7p433) 2014/03/10 Released by Harlan Stenn <stenn@ntp.org>
* Clean up last-update timestamps of html/*.html files.
* [Bug 2546] Documentation updates.
(4.2.7p432) 2014/03/09 Released by Harlan Stenn <stenn@ntp.org>
* CID 711660: Do a non-NULL pointer assertion check a bit earlier.
(4.2.7p431) 2014/03/05 Released by Harlan Stenn <stenn@ntp.org>
* [Bug 2572] cross-compiling fails for --with-yielding-select.
(4.2.7p430) 2014/03/04 Released by Harlan Stenn <stenn@ntp.org>
* Upgrade to libevent-2.1.3-alpha-dev.
* [Bug 2572] cross-compiling fails for --with-yielding-select.
(4.2.7p429) 2014/03/03 Released by Harlan Stenn <stenn@ntp.org>
* CID 1165098: Remove logically dead code from refclock_true.c.
* CID 1189401: Use INSIST() instead of a belt-and-suspenders pointer check.
* In ntp_dir_sep.m4, we care about $host_os, not $target_os.
* [Bug 2170] Use AC_PREPROC_IFELSE instead of AC_EGREP_CPP.
* [Bug 2540] bootstrap script needs to 'touch' files in finer-grained groups.
* [Bug 2570] refuse to load leapsec file with bad/missing SHA1 hash
  -- change reading the hash line code: NIST omits leading zeros.
* [Bug 2576] refclock_gpsdjson.c doesn't compile if CLOCK_GPSDJSON is
  not enabled at configure time.
(4.2.7p428) 2014/03/03 Released by Harlan Stenn <stenn@ntp.org>
* [Bug 2570] refuse to load leapsec file with bad/missing SHA1 hash
* [Bug 2562] Distribute the code in libjsmn/ .
(4.2.7p427) 2014/03/02 Released by Harlan Stenn <stenn@ntp.org>
* [Bug 2562] GPSD_JSON: fix solaris issues (asprintf(), isfinite())
* [Bug 2562] first release of the GPSD client clock (type 46)
(4.2.7p426) 2014/02/28 Released by Harlan Stenn <stenn@ntp.org>
* [Bug 2113] Warn about ignored extra args in ntpq.
* [Bug 2540] bootstrap script needs to 'touch' files in finer-grained groups.
* [Bug 2561] Allow wildcards in the target of the "interface" command.
* [Bug 2572] cross-compiling fails for --with-yielding_select.
(4.2.7p425) 2014/02/26 Released by Harlan Stenn <stenn@ntp.org>
* Copyright file update.
(4.2.7p424) 2014/02/24 Released by Harlan Stenn <stenn@ntp.org>
* [Bug 2541] ntpd terminates itself with SIGHUP unexpectedly.
(4.2.7p423) 2014/02/23 Released by Harlan Stenn <stenn@ntp.org>
* [Bug 2565] Handle EINTR on getifaddrs().
(4.2.7p422) 2014/02/17 Released by Harlan Stenn <stenn@ntp.org>
* [Bug 2536] ntpd sandboxing support (libseccomp2).
(4.2.7p421) 2014/02/10 Released by Harlan Stenn <stenn@ntp.org>
* [Bug 898] More documentation fixes.
* [Bug 2555] Autogen mdoc man pages all stamped with SunOS 5.10.
* calc_tickadj/Makefile.am man/mdoc page build cleanup.
(4.2.7p420) 2014/02/09 Released by Harlan Stenn <stenn@ntp.org>
* [Bug 492] Clearly document ntpdate's pending deprecation.
* [Bug 1186] ntpd fails with link local IPv6 addresses.
* [Sec 2542] Strengthen the mrulist nonce.
(4.2.7p419) 2014/02/08 Released by Harlan Stenn <stenn@ntp.org>
* [Bug 2466] Wrap NMEA timestamps in 1024 week cycles.
(4.2.7p418) 2014/02/05 Released by Harlan Stenn <stenn@ntp.org>
* [Bug 2551] --disable-local-libevent breaks the build.
(4.2.7p417) 2014/02/02 Released by Harlan Stenn <stenn@ntp.org>
* [Bug 2539] doc and code tweaks for NMEA driver.
* Add check for enable stats to ntpd/complete.conf.in
* Fix typo in html/confopt.html
(4.2.7p416) 2014/01/31 Released by Harlan Stenn <stenn@ntp.org>
* Tweak the 'Modified' line on appropriate html pages.
* Note in the deprecation of ntpdc in its documentation.
* [Bug 2332] Be more careful about when we use 'libgcc_s'.
(4.2.7p415) 2014/01/28 Released by Harlan Stenn <stenn@ntp.org>
* Fix the man page installation for the scripts/ files.
(4.2.7p414) 2014/01/28 Released by Harlan Stenn <stenn@ntp.org>
* [Bug 792] TrueTime TL-3 WWV refclock support.
* [Bug 898] Documentation fixes.
* [Bug 930] ntpdc docs refer to 'clockinfo', but mean 'clockstat'.
* [Bug 1002] ntp-keygen option and documentation updates: -p/--pvt-passwd
  is now -p/--password, and -q/--get-pvt-passwd is now -q/--export-passwd.
* [Bug 1349] statistics command not documented in HTML documentation.
  In html/monopt.html, add statistics id, definition, description, and
  correct typo.
  In html/scripts/monopt.txt, add statistics item, href, and comment.
  In ntpd/ntp.conf.def, under statistics correct four to eight kinds.
  In ntpd/complete.conf.in, add all eight kinds to statistics.
  In html/comdex.html, remove duplicate footer.
* [Bug 1734] Include man page for ntp.conf (fixed in 4.2.7p297).
* [Bug 2049] Clarify ntpdate's -d option behavior.
* [Bug 2366] ntpdc.html: burst/iburst only work on servers.
* [Bug 2493] ntptrace needs a man page (fixed in 4.2.7p402).
* [Bug 2545] Cleanup of scripts/monitoring/ntptrap.
(4.2.7p413) 2014/01/27 Released by Harlan Stenn <stenn@ntp.org>
* Require a version string for perl scripts that use autogen.
* html/ cleanup.
(4.2.7p412) 2014/01/20 Released by Harlan Stenn <stenn@ntp.org>
* [Bug 2540] bootstrap script needs to 'touch' files in finer-grained groups.
(4.2.7p411) 2014/01/12 Released by Harlan Stenn <stenn@ntp.org>
* [Bug 2532] Note in ntpdc docs that "enable pps" only works on older ntpd.
(4.2.7p410) 2014/01/08 Released by Harlan Stenn <stenn@ntp.org>
* [Bug 2332] Force reference to 'libgcc_s' when using GCC, because
  threading+restricted user+locked memory otherwise fails on Linux.
* [Bug 2530] Fix documentation for enable/disable mode7 and pps.
* Cleanup to the new scripts/*/Makefile.am files.
(4.2.7p409) 2014/01/04 Released by Harlan Stenn <stenn@ntp.org>
* [Bug 2060] Warn about restrictions with "kod" but not "limited".
(4.2.7p408) 2013/12/29 Released by Harlan Stenn <stenn@ntp.org>
* [Bug 2187] Update version number generation scripts.
(4.2.7p407) 2013/12/29 Released by Harlan Stenn <stenn@ntp.org>
* [Bug 2519] mktime.c does not compile on 64-bit Solaris but we do not
  need timegm() and the Solaris provides mktime().
* [Bug 2522] Revert Bug 2513 fix - it breaks backward compatibility.
(4.2.7p406) 2013/12/28 Released by Harlan Stenn <stenn@ntp.org>
* [Bug 2521] VPATH tweaks for perl -opts files.
(4.2.7p405) 2013/12/27 Released by Harlan Stenn <stenn@ntp.org>
* [Bug 2521] bootstrap script needs a tweak for perl -opts files.
* [Bug 2524] Add ntpsweep to sntp/loc/* files.
* [Bug 2526] Add "noinst" support to the sntp/loc/ framework.
(4.2.7p404) 2013/12/24 Released by Harlan Stenn <stenn@ntp.org>
* [Bug 135] AIX5: "Address already in use" for IPv6 wildcard.
(4.2.7p403) 2013/12/23 Released by Harlan Stenn <stenn@ntp.org>
* [Bug 2513] Remove any PIDFILE in finish().
* [Bug 2516] Enable clock_gettime() support for AIX 5+.
* [Bug 2517] Fix peer status errors in decode.html.
(4.2.7p402) 2013/12/23 Released by Harlan Stenn <stenn@ntp.org>
* Incorporate Oliver Kindernay's GSoC 2013 scripts/ cleanup.
(4.2.7p401) 2013/11/30 Released by Harlan Stenn <stenn@ntp.org>
* [Bug 2491] VS20xx compile fixes.
(4.2.7p400) 2013/11/29 Released by Harlan Stenn <stenn@ntp.org>
* [Bug 2491] VS2013 project files.
(4.2.7p399) 2013/11/28 Released by Harlan Stenn <stenn@ntp.org>
* [Bug 2326] More leapsecond file notification cleanup.
* [Bug 2506] make sure routing updates are always tracked
* [Bug 2514] secs/* #define usage cleanup.
(4.2.7p398) 2013/11/25 Released by Harlan Stenn <stenn@ntp.org>
* [Bug 2326] More leapsecond file notification cleanup.
* Improve sntp KoD data file fopen() error message.
(4.2.7p397) 2013/11/20 Released by Harlan Stenn <stenn@ntp.org>
* [Bug 2326] More leapsecond file notification cleanup.
(4.2.7p396) 2013/11/19 Released by Harlan Stenn <stenn@ntp.org>
* [Bug 2326] Improve stale leapsecond notifications.
(4.2.7p395) 2013/11/12 Released by Harlan Stenn <stenn@ntp.org>
* Upgrade to autogen-5.18.3pre5 and libopts-40.1.15.
(4.2.7p394) 2013/11/05 Released by Harlan Stenn <stenn@ntp.org>
* [Bug 1050] Change ONCORE log message for leap second announcement
  to avoid misunderstandings.
* [Bug 2499] Win32 user-space/loopback ppsapi provider drops samples.
* [Bug 2256] Improve configure's function searches in libraries.
(4.2.7p393) 2013/10/16 Released by Harlan Stenn <stenn@ntp.org>
* [Bug 2272] Use C99 integer types. ntp_calendar.h and ntp_types.h .
(4.2.7p392) 2013/10/15 Released by Harlan Stenn <stenn@ntp.org>
* [Bug 2375] Improve AIX compatibility.
* [Bug 2490] Fixed non-const initializer coming from [Bug 2250] fix.
(4.2.7p391) 2013/10/12 Released by Harlan Stenn <stenn@ntp.org>
* [Bug 2250] Rework of leap second handling machine.
* [Bug 2419] [rc-nmea] Improve clockstats reporting when receiver sends
  data without valid GPS fix.
(4.2.7p390) 2013/09/26 Released by Harlan Stenn <stenn@ntp.org>
* [Bug 2482] Cleanup of droproot and jail support for Solaris.
(4.2.7p389) 2013/09/24 Released by Harlan Stenn <stenn@ntp.org>
* [Bug 2473] revisited: NTPD exits after clock is stepped backwards
  Avoid possible unsigned underrun for startup condition when testing
  for clock backstep.
* [Bug 2481] ntpd aborts when both user and group are specified with -u.
* [Bug 2482] Add droproot and jail support for Solaris.
(4.2.7p388) 2013/09/19 Released by Harlan Stenn <stenn@ntp.org>
* [Bug 2473] NTPD exits after clock is stepped backwards externally
(4.2.7p387) 2013/09/16 Released by Harlan Stenn <stenn@ntp.org>
* [Bug 1642] ntpdsim can't find simnulate block in config file.
(4.2.7p386) 2013/09/01 Released by Harlan Stenn <stenn@ntp.org>
* [Bug 2472] (WinXP) Avoid self-termination of IO thread during exit().
(4.2.7p385) 2013/08/19 Released by Harlan Stenn <stenn@ntp.org>
* CID 975596: Copy/paste error: vallen should be siglen.
* CID 1009579: Check return status of X509_add_ext().
* [2085] Fix root distance and root dispersion calculations.
* [Bug 2426] Possibly uninitialized data in crypto_send() - CID 975596.
(4.2.7p384) 2013/08/18 Released by Harlan Stenn <stenn@ntp.org>
* [Bug 2450] --version has bogus short option.
(4.2.7p383) 2013/08/10 Released by Harlan Stenn <stenn@ntp.org>
* (no changes - force a rebuild for a new Coverity scan)
(4.2.7p382) 2013/08/08 Released by Harlan Stenn <stenn@ntp.org>
* [Bug 2454] Need way to set file descriptor limit - cleanup.
(4.2.7p381) 2013/08/07 Released by Harlan Stenn <stenn@ntp.org>
* [Bug 2451] rlimit command is missing from the table of contents in
  miscopt.html .
* [Bug 2452] provide io_handler/input_handler only on
  non HAVE_IO_COMPLETION_PORT platforms
* [Bug 2453] Need a way to avoid calling mlockall.
* [Bug 2454] Need way to set file descriptor limit.
* [Bug 2458] AM_CONFIG_HEADER is obsolete.
(4.2.7p380) 2013/08/03 Released by Harlan Stenn <stenn@ntp.org>
* CID 984511: Some systems have different printf needs for sizeof.
(4.2.7p379) 2013/08/02 Released by Harlan Stenn <stenn@ntp.org>
* CID 739724: Fix printf arg mismatch in a debug line.
* [Bug 2425] compile io_handler() in ntp_io.c unconditionally
* [Bug 2448] Fix checks for configure --with-stack-limit and --with-memlock
  values.
(4.2.7p378) 2013/08/01 Released by Harlan Stenn <stenn@ntp.org>
* [Bug 2425] move part of input handler code from ntpd.c to ntp_io.c
  and fix select()-only platforms calling input_handler directly.
* [Bug 2446] Quiet warnings from Oracle's Studio compiler.
* Upgrade to AutoGen-5.18.1pre3
* Upgrade to libopts-40.1.15.
(4.2.7p377) 2013/07/28 Released by Harlan Stenn <stenn@ntp.org>
* [Bug 2397] License/copyright cleanup.
* [Bug 2439] Fix check of EscapeCommFunction() in ports/winnt/libntp/termios.c.
(4.2.7p376) 2013/07/24 Released by Harlan Stenn <stenn@ntp.org>
* [Bug 2322] Oncore driver should send 0 PPS offset to GPS.
(4.2.7p375) 2013/07/22 Released by Harlan Stenn <stenn@ntp.org>
* [Bug 883] log warning arguments swapped in refclock_gpsvme.c.
* [Bug 2368] Correct bug in previous attempt.
* [Bug 2413] Fix "make check" with automake >= 1.13.
* [Bug 2434] Line-buffer (v. block-buffer) stdout.
(4.2.7p374) 2013/07/21 Released by Harlan Stenn <stenn@ntp.org>
* [Bug 2368] make check troubles in libevent.
* [Bug 2425] setup SIGIO/SIGPOLL for asyncio on the read side
  of a socketpair for the worker thread.
(4.2.7p373) 2013/07/20 Released by Harlan Stenn <stenn@ntp.org>
* [Bug 2427] configure fails to detect recvmsg() on Solaris.
(4.2.7p372) 2013/07/17 Released by Harlan Stenn <stenn@ntp.org>
* [Bug 1466] Oncore should set FLAG_PPS.
* [Bug 2375] AIX 7 doesn't like a libevent validation check.
* [Bug 2423] Log command-line args at LOG_INFO.
* [Bug 2428] do_unconf() should reset 'items' before the 2nd loop.
(4.2.7p371) 2013/07/07 Released by Harlan Stenn <stenn@ntp.org>
* CID 1042586: Check the return value of clock_gettime() in worker_sleep().
* Upgrade to libopts-39.0.14 from 5.17.5pre10.
(4.2.7p370) 2013/07/06 Released by Harlan Stenn <stenn@ntp.org>
* Remove \n's from syslog output strings.
(4.2.7p369) 2013/07/05 Released by Harlan Stenn <stenn@ntp.org>
* [Bug 2415] RES_LIMITED flags check should use &, not &&.
* Have NTP_LIBNTP check for time.h and clock_getres().
* Fix ntpsweep to use sntp instead of ntpdate, from Oliver Kindernay.
(4.2.7p368) 2013/05/01 Released by Harlan Stenn <stenn@ntp.org>
* [Bug 2145] ntpq dumps core when displaying sys_var_list and more.
(4.2.7p367) 2013/04/25 Released by Harlan Stenn <stenn@ntp.org>
* [Bug 1485] Sometimes ntpd crashes
* [Bug 2382] Implement LOGTOD using ldexp() instead of shifting.
(4.2.7p366) 2013/04/17 Released by Harlan Stenn <stenn@ntp.org>
* [Bug 1866] Disable some debugging output in refclock_oncore.
(4.2.7p365) 2013/04/16 Released by Harlan Stenn <stenn@ntp.org>
* [Bug 2149] Log an error message if /proc/net/if_inet6 cannot be opened.
(4.2.7p364) 2013/03/26 Released by Harlan Stenn <stenn@ntp.org>
* Bump sntp/include/autogen-version.def .
(4.2.7p363) 2013/03/26 Released by Harlan Stenn <stenn@ntp.org>
* [Bug 2357] sntp/libopts/usage.c sometimes needs -lintl.
* Upgrade to libopts from 5.17.3pre10.
(4.2.7p362) 2013/03/19 Released by Harlan Stenn <stenn@ntp.org>
* [Bug 2364] "sed -i" is not portable.
(4.2.7p361) 2013/03/17 Released by Harlan Stenn <stenn@ntp.org>
* [Bug 2357] sntp/libopts/usage.c sometimes needs -lintl.
* [Bug 2365] "make check" fails in libevent.
(4.2.7p360) 2013/03/15 Released by Harlan Stenn <stenn@ntp.org>
* Upgrade libevent (coverity fixes, etc.).
* EEXIST is OK for mkdir() in sntp/kod_management.c.
(4.2.7p359) 2013/03/03 Released by Harlan Stenn <stenn@ntp.org>
* [Bug 2359] Fix send_via_ntp_signd() prototype.
(4.2.7p358) 2013/02/27 Released by Harlan Stenn <stenn@ntp.org>
* Upgrade to autogen-5.17.3pre4 and libopts-38.0.13.
* [Bug 2357] sntp/libopts/usage.c on NetBSD needs -lintl.
(4.2.7p357) 2013/02/22 Released by Harlan Stenn <stenn@ntp.org>
* Upgrade to autogen-5.17.2pre and libopts-38.0.13.
(4.2.7p356) 2013/02/19 Released by Harlan Stenn <stenn@ntp.org>
* Added loc/debian.
(4.2.7p355) 2013/02/18 Released by Harlan Stenn <stenn@ntp.org>
* CID 739708: Check return status of fcntl() in refclock_arc.c.
* CID 739709: Check return status of fcntl() in refclock_datum.c.
* CID 739710: Check return status of mkdir() in sntp/kod_management.c.
* CID 739711: Ignore return status of remove() in ntp-keygen.c.
* CID 739723: Print sizeof as unsigned.
* CID 971094: Clean up time of check/time of use in check_leap_file().
(4.2.7p354) 2013/02/10 Released by Harlan Stenn <stenn@ntp.org>
* CID 97194: Check return from setsockopt().
* CID 739473,739532: Out-of-bounds access/illegal address computation.
* CID 739558: Double close.
* CID 739559: Double close.
* CID 739713: devmask/recmask copy/paste error.
* CID 739714: Fix code indentation level.
* CID 739715: Clean up sockaddr_dump().
(4.2.7p353) 2013/02/09 Released by Harlan Stenn <stenn@ntp.org>
* [Bug 2326] Check hourly for a new leapfile if the old one expired.
(4.2.7p352) 2013/01/28 Released by Harlan Stenn <stenn@ntp.org>
* [Bug 2326] Notice when a new leapfile has been installed.
(4.2.7p351) 2013/01/24 Released by Harlan Stenn <stenn@ntp.org>
* [Bug 2328] Don't apply small time adjustments on Windows versions
  which don't support this.
(4.2.7p350) 2013/01/21 Released by Harlan Stenn <stenn@ntp.org>
* Added sntp/loc/netbsd based on info from Christos Zoulas.
(4.2.7p349) 2013/01/20 Released by Harlan Stenn <stenn@ntp.org>
* [Bug 2321] Fixed Windows build, but autogen update still required.
(4.2.7p348) 2013/01/17 Released by Harlan Stenn <stenn@ntp.org>
* [Bug 2327] Rename sntp/ag-tpl/:Old to sntp/ag-tpl/Old.
* Cleanup to ntpsnmpd-opts.def.
* Cleanup to ntpq.texi.
* Documentation cleanup to the ntpd, ntpdc, ntpq and ntp-wait
  .def files.
* In ntp.conf.def, cleanup SEE ALSO, document 'rlimit' options.
* Add a reference to RFC5907 in the ntpsnmpd documentation.
(4.2.7p347) 2013/01/07 Released by Harlan Stenn <stenn@ntp.org>
* [Bug 2325] Re-enable mlockall() check under Linux post-1223 fix.
(4.2.7p346) 2013/01/06 Released by Harlan Stenn <stenn@ntp.org>
* [Bug 1223] reorganize inclusion of sys/resource.h.
(4.2.7p345) 2013/01/04 Released by Harlan Stenn <stenn@ntp.org>
* Update several .def files to use autogen-5.17 feature set.
(4.2.7p344) 2013/01/03 Released by Harlan Stenn <stenn@ntp.org>
* Refactor and enhance mdoc2texi.
* Make sure agtexi-file.tpl defines label-str.
* Cleanup to ntp.conf.def.
* Upgrade to autogen-5.17 and libopts-37.0.12.
(4.2.7p343) 2013/01/02 Released by Harlan Stenn <stenn@ntp.org>
* Update the copyright year.
(4.2.7p342) 2012/12/31 Released by Harlan Stenn <stenn@ntp.org>
* [Bug 2081 - Backward Incompatible] rawstats now logs everything.
(4.2.7p341) 2012/12/30 Released by Harlan Stenn <stenn@ntp.org>
(4.2.7p340) 2012/12/29 Released by Harlan Stenn <stenn@ntp.org>
* mdoc2texi fixes: trailing punctuation.
(4.2.7p339) 2012/12/26 Released by Harlan Stenn <stenn@ntp.org>
* mdoc2texi fixes: parseQuote, closing of list item tables.
* ntp-wait, ntpd, ntpdc, ntpq, ntpsnmpd autogen documentation updates.
(4.2.7p338) 2012/12/25 Released by Harlan Stenn <stenn@ntp.org>
* mdoc2texi fixes: Handle_ArCmFlIc, Handle_Fn, HandleQ.
* ntp-keygen autogen documentation updates.
* ntpq autogen docs.
(4.2.7p337) 2012/12/22 Released by Harlan Stenn <stenn@ntp.org>
* [Bug 1223] More final cleanup for rlimit changes.
(4.2.7p336) 2012/12/21 Released by Harlan Stenn <stenn@ntp.org>
* [Bug 1223] Final cleanup for rlimit changes.
(4.2.7p335) 2012/12/18 Released by Harlan Stenn <stenn@ntp.org>
* Update documentation templates and definitions.
* Create agtexi-file.tpl .
(4.2.7p334) 2012/12/10 Released by Harlan Stenn <stenn@ntp.org>
* [Bug 2114] Update tests for sntp's synch distance.
* Create ntp-keygen.{html,texi}.
(4.2.7p333) 2012/12/07 Released by Harlan Stenn <stenn@ntp.org>
* Autogen documentation cleanup.
(4.2.7p332) 2012/12/06 Released by Harlan Stenn <stenn@ntp.org>
* sntp documentation cleanup.
(4.2.7p331) 2012/12/03 Released by Harlan Stenn <stenn@ntp.org>
* [Bug 2114] Correctly calculate sntp's synch distance.
(4.2.7p330) 2012/12/03 Released by Harlan Stenn <stenn@ntp.org>
* autogen doc cleanup
(4.2.7p329) 2012/12/01 Released by Harlan Stenn <stenn@ntp.org>
* [Bug 2278] ACTS flag3 mismatch between code and driver18.html.
* Use an enum for the ACTS state table.
* html doc reconciliation with DLM's copy.
(4.2.7p328) 2012/11/30 Released by Harlan Stenn <stenn@ntp.org>
* html doc reconciliation with DLM's copy.
(4.2.7p327) 2012/11/29 Released by Harlan Stenn <stenn@ntp.org>
* [Bug 2024] Identify Events in the system status word in decode.html.'
* [Bug 2040] Provide a command-line option for the identity key bits.
* Create loc/darwin for Mac OSX
(4.2.7p326) 2012/11/21 Released by Harlan Stenn <stenn@ntp.org>
* [Bug 1214] 'proto: precision = ...' should be at INFO, not NOTICE.
* [Bug 2246] Clear sys_leap when voting says to disarm the leap.
(4.2.7p325) 2012/11/20 Released by Harlan Stenn <stenn@ntp.org>
* [Bug 2202] ntpq.html: there is no "acv" billboard.
* [Bug 2306] keep pps hack for Win32 even if user-mode/loopback
  PPS API is activated on a serial line.
(4.2.7p324) 2012/11/19 Released by Harlan Stenn <stenn@ntp.org>
* Reinstate doc fix to authentic.html from Mike T.
* [Bug 1223] cleanup for rlimit changes.
* [Bug 2098] Install DLM's HTML documentation.
* [Bug 2306] Added user-mode/loop-back PPS API provider for Win32
(4.2.7p323) 2012/11/18 Released by Harlan Stenn <stenn@ntp.org>
* html/ updates from Dave Mills.
(4.2.7p322) 2012/11/15 Released by Harlan Stenn <stenn@ntp.org>
* [Bug 1223] Allow configurable values for RLIMIT_STACK and
  RLIMIT_MEMLOCK.
* [Bug 1320] Log ntpd's initial command-line parameters. (updated fix)
* [Bug 2120] no sysexits.h under QNX.
* [Bug 2123] cleanup to html/leap.html.
(4.2.7p321) 2012/11/13 Released by Harlan Stenn <stenn@ntp.org>
* [Bug 1320] Log ntpd's initial command-line parameters.
(4.2.7p320) 2012/11/12 Released by Harlan Stenn <stenn@ntp.org>
* [Bug 969] Clarify ntpdate.html documentation about -u and ntpd.
* [Bug 1217] libisc/ifiter_sysctl.c:internal_current(): Ignore RTM
  messages with wrong version
(4.2.7p319) 2012/11/11 Released by Harlan Stenn <stenn@ntp.org>
* [Bug 2296] Fix compile problem with building with old OpenSSL.
(4.2.7p318) 2012/11/05 Released by Harlan Stenn <stenn@ntp.org>
* [Bug 2301] Remove spurious debug output from ntpq.
(4.2.7p317) 2012/11/05 Released by Harlan Stenn <stenn@ntp.org>
* [Bug 922] Allow interspersed -4 and -6 flags on the ntpq command line.
(4.2.7p316) 2012/10/27 Released by Harlan Stenn <stenn@ntp.org>
* [Bug 2296] Update fix for Bug 2294 to handle --without-crypto.
(4.2.7p315) 2012/10/26 Released by Harlan Stenn <stenn@ntp.org>
* [Bug 2294] ntpd crashes in FIPS mode.
(4.2.7p314) 2012/10/23 Released by Harlan Stenn <stenn@ntp.org>
* Document a tricky malloc() of dns_ctx in sntp.
(4.2.7p313) 2012/10/23 Released by Harlan Stenn <stenn@ntp.org>
* [Bug 2291] sntp should report why it cannot open file.kod.
* [Bug 2293] add support for SO_BINTIME, refine support for
  SO_TIMESTAMPNS (bug 1374)
(4.2.7p312) 2012/10/11 Released by Harlan Stenn <stenn@ntp.org>
* Clean up testing/debugging of fix for [Bug 938] from sntp/main.c .
(4.2.7p311) 2012/10/10 Released by Harlan Stenn <stenn@ntp.org>
* [Bug 938] The argument to the -D flag takes a number, not a string.
* [Bug 1013] ntpdate's HTML page claims wrong default version.
* [Bug 1374] Support SO_TIMESTAMPNS.
(4.2.7p310) 2012/10/09 Released by Harlan Stenn <stenn@ntp.org>
* [Bug 1374] Support SO_TIMESTAMPNS.
* [Bug 2266] Remove deprecated refclock_trak.c from Windows Makefile
  equivalents.
* [Bug 2274] Bring libopts/enum.c back to (old) ANSI C compliance.
(4.2.7p309) 2012/10/04 Released by Harlan Stenn <stenn@ntp.org>
* [Bug 2287] ntpdate returns 0 even if adjtime() call fails.
(4.2.7p308) 2012/09/29 Released by Harlan Stenn <stenn@ntp.org>
* CID 97198: Check return from ioctl() calls in refclock_acts.c.
(4.2.7p307) 2012/09/29 Released by Harlan Stenn <stenn@ntp.org>
* [Bug 1997] Fix sntp broadcast timeouts.
* [Bug 2234] Fix incorrect ntptrace html documentation.
* [Bug 2262] Install html docs in $htmldir.
* Fix typo in html/select.html.
(4.2.7p306) 2012/09/15 Released by Harlan Stenn <stenn@ntp.org>
* [Bug 752] ToS cleanup from Mike Tatarinov.
(4.2.7p305) 2012/09/15 Released by Harlan Stenn <stenn@ntp.org>
* [Bug 752] Use proper ToS network packet markings for IPv4 and IPv6.
* [Bug 1232] Convert SHM refclock to use struct timespec.
* [Bug 2258] Add syslog message about leap insertion.
* [Bug 2263] broadcast server doesn't work for host with
  OS_MISSES_SPECIFIC_ROUTE_UPDATES.
* [Bug 2271] Decode refclock types when built with --disable-all-clocks.
* [Bug 2276] clk_sel240x.c #define's _XOPEN_SOURCE, breaking QNX6.
* Updates to driver28.html.
(4.2.7p304) 2012/09/06 Released by Harlan Stenn <stenn@ntp.org>
* [Bug 2264] Cleanup SEL240X Refclock.
* In refclock_wwv.c rename SECOND to WWV_SEC and MINUTE to WWV_MIN.
(4.2.7p303) 2012/09/05 Released by Harlan Stenn <stenn@ntp.org>
* [Bug 1232] Add nanosecond support to SHM driver.
(4.2.7p302) 2012/09/05 Released by Harlan Stenn <stenn@ntp.org>
* [Bug 2160] Log warning about expired leapseconds file.
(4.2.7p301) 2012/09/03 Released by Harlan Stenn <stenn@ntp.org>
* [Bug 2164] Greater precision needed for ntpq offset report.
* Clean the man5_MANS in ntpd/ .
(4.2.7p300) 2012/09/03 Released by Harlan Stenn <stenn@ntp.org>
* [Bug 2262] Install sntp.html into htmldir.
* [Bug 2270] Install fails due to repeated man5 page names.
(4.2.7p299) 2012/09/01 Released by Harlan Stenn <stenn@ntp.org>
* More cleanup to the bootstrap script.
(4.2.7p298) 2012/09/01 Released by Harlan Stenn <stenn@ntp.org>
* Handle additional man page sections in the bootstrap script.
* Remove extraneous parens.
* Add a missing "%s" syslog format string.
(4.2.7p297) 2012/09/01 Released by Harlan Stenn <stenn@ntp.org>
* Fix mdoc2man.
* Distribute ntp.conf.def and ntp.keys.def.
(4.2.7p296) 2012/08/31 Released by Harlan Stenn <stenn@ntp.org>
* Begin support for autogen maintaining ntp.conf and ntp.keys docs.
* Upgrade to autogen-5.16.2 and libopts-36.5.11.
* Potential bugfix for agtexi-cmd.tpl.
(4.2.7p295) 2012/08/11 Released by Harlan Stenn <stenn@ntp.org>
* Look for syslog's facilitynames[].
(4.2.7p294) 2012/08/08 Released by Harlan Stenn <stenn@ntp.org>
* [Bug 2242] configure fails to detect getifaddrs function on Solaris.
* [Bug 2249] Bad operator for 'test' in 'make check' of libevent.
* [Bug 2252] palisade: formats nanosecs to a 6-char field.
* Attempt to resolve strict-aliasing violation in refclock_tsyncpci.c.
* Fix && -> & typo in refclock_palisade.c debug statements.
(4.2.7p293) 2012/08/04 Released by Harlan Stenn <stenn@ntp.org>
* [Bug 2247] (more) Get rid of the TRAK refclock - deprecated since 2006.
* Documentation cleanup from Mike T.
* Cleanup kclk_sel240x.o rules in libparse/Makefile.am.
(4.2.7p292) 2012/08/02 Released by Harlan Stenn <stenn@ntp.org>
* [Bug 1545] Note why we are logging the Version string.
* [Bug 1872] Remove legacy ppsclock fdpps, #ifdef PPS.
* [Bug 2075] Fix spelling of 'incompatible'.
* [Bug 2247] Get rid of the TRAK refclock - deprecated since 2006.
* Clean up an exit status in ntpq.c.
(4.2.7p291) 2012/07/31 Released by Harlan Stenn <stenn@ntp.org>
* [Bug 2241] MDNS registration should only happen if requested.
(4.2.7p290) 2012/07/20 Released by Harlan Stenn <stenn@ntp.org>
* [Bug 1454] Add parse clock support for the SEL-240x GPS products.
* CID 709185: refclock_chu.c will leak fd==0 (better fix)
(4.2.7p289) 2012/07/16 Released by Harlan Stenn <stenn@ntp.org>
* CID 97123: Future-proof possible change to refclock_nmea.c.
* CID 97377: ntp-keygen.c's followlink() might not NUL-terminate.
* CID 709185: refclock_chu.c will leak fd==0 (which should be impossible).
(4.2.7p288) 2012/07/03 Released by Harlan Stenn <stenn@ntp.org>
* CID 709173: Make sure a libisc function we do not use is called properly.
(4.2.7p287) 2012/07/03 Released by Harlan Stenn <stenn@ntp.org>
* Remove 1024 associations-per-server limit from ntpq.
* Remove blank line between ntpq mreadvar associations.
(4.2.7p286) 2012/06/28 Released by Harlan Stenn <stenn@ntp.org>
* CID 97193: check return from sscanf() in ntp_config.c.
* CID 709169: check return from open("/dev/null", 0) and friends.
* CID 709207: Initialize "quality" for ulink_receive.
(4.2.7p285) 2012/06/18 Released by Harlan Stenn <stenn@ntp.org>
* [Bug 2227] Enable mrulist access control via "restrict ... nomrulist".
* Automake-1.12 wants us to use AM_PROG_AR.
* Conditionalize msyslog messages about rejected mode 6 requests due to
  nomodify and nomrulist restrictions under "logconfig +sysinfo".
* Increment sys_restricted in a few rejection paths due to nomodify
  restrictions where previosuly overlooked.
(4.2.7p284) 2012/06/16 Released by Harlan Stenn <stenn@ntp.org>
* [Bug 2225] libevent configure hangs.
* Update bundled libevent to git master, post libevent 2.1.1-alpha.
(4.2.7p283) 2012/06/16 Released by Harlan Stenn <stenn@ntp.org>
* In sntp/m4/ntp_openssl.m4, Support multiple package names for the
  crypto library.  Add legacy support for -Wl,-rpath.
(4.2.7p282) 2012/06/15 Released by Harlan Stenn <stenn@ntp.org>
* tickadj may need to be linked with PTHREAD_LIBS.
(4.2.7p281) 2012/06/14 Released by Harlan Stenn <stenn@ntp.org>
* U_INT32_MAX cleanup in include/ntp_types.h .
* When linking, ntp_keygen and tickadj need $(LIBM).
(4.2.7p280) 2012/06/13 Released by Harlan Stenn <stenn@ntp.org>
* [Bug 2224] Use-after-free in routing socket code after dropping root.
(4.2.7p279) 2012/06/10 Released by Harlan Stenn <stenn@ntp.org>
* [Bug 2211] findbcastinter(): possibly undefined variable iface used.
* [Bug 2220] Incorrect check for maximum association id in ntpq.
(4.2.7p278) 2012/06/03 Released by Harlan Stenn <stenn@ntp.org>
* [Bug 2204] Build with --enable-getifaddrs=glibc fails.
* [Bug 2178] refclock_tsyncpci.c reach register fails to shift.
* [Bug 2191] dcfd -Y y2kcheck on CentOS 6.2 x86_64 breaks make check.
(4.2.7p277) 2012/05/25 Released by Harlan Stenn <stenn@ntp.org>
* [Bug 2193] Building timestruct tests with Clang 3.1 fails.
(4.2.7p276) 2012/05/15 Released by Harlan Stenn <stenn@ntp.org>
* [Bug 2179] Remove sntp/header.h.
(4.2.7p275) 2012/04/28 Released by Harlan Stenn <stenn@ntp.org>
* [Bug 1744] Remove obsolete ntpdate/ntptime* items.
(4.2.7p274) 2012/04/25 Released by Harlan Stenn <stenn@ntp.org>
* [Bug 2174] ntpd rejects source UDP ports less than 123 as bogus.
(4.2.7p273) 2012/04/19 Released by Harlan Stenn <stenn@ntp.org>
* [Bug 2141] handle_sigio() calls get_systime(), which must be
  reentrant when SIGIO is used.  Sanity checks relative to the prior
  get_systime() are disabled in ntpd on systems with signaled I/O, but
  active in sntp and ntpdate.
* Correct authnumfreekeys accounting broken in 4.2.7p262.
(4.2.7p272) 2012/04/14 Released by Harlan Stenn <stenn@ntp.org>
* LCRYPTO is gone - replace with VER_SUFFIX.
* Change the link order for ntpsntpd.
* Remove extra 'nlist' check from configure.ac.
(4.2.7p271) 2012/04/11 Released by Harlan Stenn <stenn@ntp.org>
* [Bug 1122] openssl detection via pkg-config fails when no additional
  -Idir flags are needed.
* Avoid overwriting user variable LDFLAGS with OpenSSL flags, instead
  they are added to LDFLAGS_NTP.
(4.2.7p270) 2012/03/26 Released by Harlan Stenn <stenn@ntp.org>
* Update driver45.html page.
(4.2.7p269) 2012/03/25 Released by Harlan Stenn <stenn@ntp.org>
* Clean up configure.ac.
* Cleanup configure.ac's TSYNC PCI section.
(4.2.7p268) 2012/03/24 Released by Harlan Stenn <stenn@ntp.org>
* Update driver45.html page.
(4.2.7p267) 2012/03/23 Released by Harlan Stenn <stenn@ntp.org>
* Initial cut at a basic driver45.html page.
(4.2.7p266) 2012/03/21 Released by Harlan Stenn <stenn@ntp.org>
* Add refclock_tsyncpci.c (driver 45) supporting Spectracom TSYNC timing
  boards.
(4.2.7p265) 2012/03/20 Released by Harlan Stenn <stenn@ntp.org>
* Treat zero counter as indication of precise system time in Windows
  PPSAPI helper function pps_ntp_timestamp_from_counter(), enabling
  PPSAPI providers to use the Windows 8 precise clock directly.
(4.2.7p264) 2012/03/14 Released by Harlan Stenn <stenn@ntp.org>
* [Bug 2160] Note if leapseconds file is past its prime.
* Use GetSystemTimePreciseAsFileTime() on Windows 8.
(4.2.7p263) 2012/03/13 Released by Harlan Stenn <stenn@ntp.org>
* [Bug 2156] clock instability with LOCAL driver, from Miroslav Lichvar.
* [Bug 2159] Windows ntpd using leapfile erroneous leap second 20120401.
(4.2.7p262) 2012/02/29 Released by Harlan Stenn <stenn@ntp.org>
* Improve ntpd scalability for servers with many trusted keys.
(4.2.7p261) 2012/02/27 Released by Harlan Stenn <stenn@ntp.org>
* [Bug 2048] add the clock variable timecode to SHM refclock.
(4.2.7p260) 2012/02/24 Released by Harlan Stenn <stenn@ntp.org>
* Fix the check-scm-rev invocation in several Makefile.am's.
(4.2.7p259) 2012/02/22 Released by Harlan Stenn <stenn@ntp.org>
* [Bug 2148] ntpd 4.2.7p258 segfault with 0x0100000 bit in NMEA mode.
* refclock_nmea.c merge cleanup thanks to Juergen Perlinger.
(4.2.7p258) 2012/02/21 Released by Harlan Stenn <stenn@ntp.org>
* [Bug 2140] Rework of Windows I/O completion port handling to avoid
  garbling serial input in UNIX line discipline emulation.
* [Bug 2143] NMEA driver: discard data if quality indication not good,
  add statistic counters (mode bit enabled) to clockstats file.
(4.2.7p257) 2012/02/17 Released by Harlan Stenn <stenn@ntp.org>
* [Bug 2135] defer calls to 'io_input' to main thread under Windows.
(4.2.7p256) 2012/02/08 Released by Harlan Stenn <stenn@ntp.org>
* [Bug 2131] Set the system variable settimeofday only after clock step.
* [Bug 2134] --enable-C99-snprintf does not force rpl_snprintf use.
(4.2.7p255) 2012/01/29 Released by Harlan Stenn <stenn@ntp.org>
* [Bug 603] Only link with nlist()-related libraries when needed:
  More cleanup.
(4.2.7p254) 2012/01/29 Released by Harlan Stenn <stenn@ntp.org>
* [Bug 603] Only link with nlist()-related libraries when needed.
(4.2.7p253) 2012/01/26 Released by Harlan Stenn <stenn@ntp.org>
* [Bug 2126] Compile error on Windows with libopts from Autogen 5.14.
* Update one of the license URLs.
(4.2.7p252) 2012/01/25 Released by Harlan Stenn <stenn@ntp.org>
* Upgrade to autogen-5.14 (and libopts-36.1.11).
(4.2.7p251) 2012/01/17 Released by Harlan Stenn <stenn@ntp.org>
* [Bug 2115] ntptrace should accept both rootdispersion and rootdisp.
(4.2.7p250) 2012/01/15 Released by Harlan Stenn <stenn@ntp.org>
* [Bug 2113] Warn about ignored extra args in ntpq.
* Update the copyright year.
(4.2.7p249) 2012/01/10 Released by Harlan Stenn <stenn@ntp.org>
* [Bug 2111] Remove minpoll delay before iburst for pool and
  manycastclient.
* Move refclock-specific scheduled timer code under #ifdef REFCLOCK
  and move "action" and "nextaction" data for same from struct peer to
  struct refclockproc.  These provide a way to schedule a callback some
  seconds in the future.
(4.2.7p248) 2012/01/08 Released by Harlan Stenn <stenn@ntp.org>
* [Bug 2109] "make clean check" is broken with gtest available.
* [Bug 2110] systime.c typo breaks build on microsecond clocks.
(4.2.7p247) 2012/01/07 Released by Harlan Stenn <stenn@ntp.org>
* Fix build break triggered by updating deps-ver and libntp/systime.c at
  the same time by explicitly depending systime_s.c on systime.c.
(4.2.7p246) 2012/01/06 Released by Harlan Stenn <stenn@ntp.org>
* [Bug 2104] ntpdc fault with oversize -c command.
* [Bug 2106] Fix warnings when using -Wformat-security.
* Refactor timespecops.h and timevalops.h into inline functions.
(4.2.7p245) 2011/12/31 Released by Harlan Stenn <stenn@ntp.org>
* [Bug 2100] conversion problem with timespec/timeval <--> l_fp fixed;
  added tests to expose the bug.
(4.2.7p244) 2011/12/25 Released by Harlan Stenn <stenn@ntp.org>
* Updates from 4.2.6p5.
(4.2.7p243) 2011/12/23 Released by Harlan Stenn <stenn@ntp.org>
* [Bug 2095] ntptrace now needs 'rv' instead of 'pstat', reported
  by Michael Tatarinov.
(4.2.7p242) 2011/12/21 Released by Harlan Stenn <stenn@ntp.org>
* Include missing html/icons/sitemap.png, reported by Michael Tatarinov.
* Documentation updates from Dave Mills.
(4.2.7p241) 2011/12/18 Released by Harlan Stenn <stenn@ntp.org>
* [Bug 2015] Overriding sys_tick should recalculate sys_precision.
* [Bug 2037] Fuzzed non-interpolated clock may decrease.
* [Bug 2068] "tos ceiling" default and cap changed to 15.
* Floor peer delay using system precision, as with jitter, reflecting
  inability to measure shorter intervals.
(4.2.7p240) 2011/12/15 Released by Harlan Stenn <stenn@ntp.org>
* [Bug 2092] clock_select() selection jitter miscalculated.
* [Bug 2093] Reintroduce smaller stratum factor to system peer metric.
(4.2.7p239) 2011/12/11 Released by Harlan Stenn <stenn@ntp.org>
* Documentation updates from Dave Mills.
(4.2.7p238) 2011/12/09 Released by Harlan Stenn <stenn@ntp.org>
* [Bug 2082] from 4.2.6p5-RC3: 3-char refid sent by ntpd 4.2.6p5-RC2
  ends with extra dot.
* [Bug 2085] from 4.2.6p5-RC3: clock_update() sys_rootdisp calculation
  omits root delay.
* [Bug 2086] from 4.2.6p5-RC3: get_systime() should not offset by
  sys_residual.
* [Bug 2087] from 4.2.6p5-RC3: sys_jitter calculation overweights
  sys.peer jitter.
* from 4.2.6p5-RC3: Ensure NULL peer->dstadr is not accessed in orphan
  parent selection.
(4.2.7p237) 2011/12/01 Released by Harlan Stenn <stenn@ntp.org>
* [Bug 2050] from 4.2.6p5-RC2: Orphan mode stratum counting to infinity.
* [Bug 2059] from 4.2.6p5-RC2: optional billboard column "server" does
  not honor -n.
* [Bug 2066] from 4.2.6p5-RC2: ntpq lopeers ipv6 "local" column overrun.
* [Bug 2068] from 4.2.6p5-RC2: ntpd sends nonprintable stratum 16 refid
  to ntpq.
* [Bug 2069] from 4.2.6p5-RC2: broadcastclient, multicastclient spin up
  duplicate ephemeral associations without broadcastdelay.
* [Bug 2072] from 4.2.6p5-RC2: Orphan parent selection metric needs
  ntohl().
* [Bug 2073] Correct ntpq billboard's MODE_PASSIVE t from 'u' to 'S'.
* from 4.2.6p5-RC2: Exclude not-yet-determined sys_refid from use in
  loopback TEST12 (from Dave Mills).
* from 4.2.6p5-RC2: Never send KoD rate limiting response to MODE_SERVER.
* Floor calculation of sys_rootdisp at sys_mindisp in clock_update (from
  Dave Mills).
* Restore 4.2.6 clock_combine() weighting to ntp-dev, reverting to pre-
  4.2.7p70 method while also avoiding divide-by-zero (from Dave Mills).
* Round l_fp traffic interval when converting to integer in rate limit
  and KoD calculation.
(4.2.7p236) 2011/11/16 Released by Harlan Stenn <stenn@ntp.org>
* Documentation updates from Dave Mills.
(4.2.7p235) 2011/11/16 Released by Harlan Stenn <stenn@ntp.org>
* [Bug 2052] Autokey CRYPTO_ASSOC host@group vallen needs checking.
(4.2.7p234) 2011/11/07 Released by Harlan Stenn <stenn@ntp.org>
* Clean up -libm entries regarding libntp.a
(4.2.7p233) 2011/11/06 Released by Harlan Stenn <stenn@ntp.org>
* Documentation updates from Dave Mills.
(4.2.7p232) 2011/11/05 Released by Harlan Stenn <stenn@ntp.org>
* Update the NEWS file so we note the default disable of mode 7 requests.
* Clean up some bitrotted code in libntp/socket.c.
(4.2.7p231) 2011/11/03 Released by Harlan Stenn <stenn@ntp.org>
* [Bug 1940] ignore auth key if hex decoding fails.
* Add ntpq reslist command to query access restrictions, similar to
  ntpdc's reslist.
(4.2.7p230) 2011/11/01 Released by Harlan Stenn <stenn@ntp.org>
* Disable mode 7 (ntpdc) query processing in ntpd by default.  ntpq is
  believed to provide all functionality ntpdc did, and uses a less-
  fragile protocol that's safer and easier to maintain.  If you do find
  some management via ntpdc is needed, you can use "enable mode7" in the
  ntpd configuration.
* Directly limit the number of datagrams in a mrulist response, rather
  than limiting the number of entries returned to indirectly limit the
  datagram count.
* Documentation updates from Dave Mills.
(4.2.7p229) 2011/10/26 Released by Harlan Stenn <stenn@ntp.org>
* [Bug 1995] fix wrong use of ZERO() macro in 'ntp_calendar.c'
(4.2.7p228) 2011/10/23 Released by Harlan Stenn <stenn@ntp.org>
* [Bug 1995] add compile time stamp based era unfolding for
  'step_systime()' and necessary support to 'ntp-calendar.c'.
(4.2.7p227) 2011/10/22 Released by Harlan Stenn <stenn@ntp.org>
* [Bug 2036] gcc 2.95.3 preprocessor can't nest #ifdef in macro args.
* A number of compiler warnings eliminated.
(4.2.7p226) 2011/10/21 Released by Harlan Stenn <stenn@ntp.org>
* [Bug 2035] ntpq -c mrulist sleeps 1 sec between queries, not 5 msec.
* Documentation updates from Dave Mills.
(4.2.7p225) 2011/10/15 Released by Harlan Stenn <stenn@ntp.org>
* Documentation updates from Dave Mills.
(4.2.7p224) 2011/10/14 Released by Harlan Stenn <stenn@ntp.org>
* ntpq mrulist shows intermediate counts every five seconds while
  retrieving list, and allows Ctrl-C interruption of the retrieval,
  showing the incomplete list as retrieved.  Reduce delay between
  successive mrulist retrieval queries from 30 to 5 msec.  Do not
  give up mrulist retrieval when a single query times out.
(4.2.7p223) 2011/10/12 Released by Harlan Stenn <stenn@ntp.org>
* Documentation updates from Dave Mills.
(4.2.7p222) 2011/10/11 Released by Harlan Stenn <stenn@ntp.org>
* [Bug 2029] "make check" clutters syslog.
* Log signal description along with number on ntpd exit.
(4.2.7p221) 2011/10/10 Released by Harlan Stenn <stenn@ntp.org>
* [Bug 2025] Switching between daemon and kernel loops can doubly-
  correct drift
* [Bug 2028] ntpd -n (nofork) redirects logging to stderr.
* Documentation updates from Dave Mills.
(4.2.7p220) 2011/10/05 Released by Harlan Stenn <stenn@ntp.org>
* [Bug 1945] mbg_gps166.h use of _TM_DEFINED conflicts with MS VC.
* [Bug 1946] parse_start uses open; does not work on Windows.
* [Bug 1947] Porting parse-based Wharton refclock driver to Windows.
* [Bug 2024] Remove unused system event code EVNT_CLKHOP.
(4.2.7p219) 2011/10/04 Released by Harlan Stenn <stenn@ntp.org>
* Documentation updates from Dave Mills.
(4.2.7p218) 2011/10/03 Released by Harlan Stenn <stenn@ntp.org>
* [Bug 2019] Allow selection of cipher for private key files.
* Documentation updates from Dave Mills.
* ntp-keygen private key cipher default now triple-key triple DES CBC.
* ntp-keygen -M is intended to ignore all other defaults and
  options, so do not attempt to open existing Autokey host certificate
  before generating symmetric keys and terminating.
* Restore IFF, MV, and GQ identity parameter filename convention to
  ntpkey_<scheme>par_<group/host> in ntpd, matching ntp-keygen.
* Change some error logging to syslog to ignore logconfig mask, such
  as reporting PPSAPI failure in NMEA and WWVB refclocks.
* ntp-keygen on Windows XP and later systems will now create links
  expected by ntpd.  They are hardlinks on Windows, soft on POSIX.
* Conditionalize NMEA serial open message under clockevent.
* Send all peer variables to trappers in report_event().
(4.2.7p217) 2011/09/29 Released by Harlan Stenn <stenn@ntp.org>
* [Bug 2020] ntp-keygen -s no longer sets host in cert file name.
* [Backward Incompatible] ntp-keygen -i option long name changed from
  misleading --issuer-name to --ident.
(4.2.7p216) 2011/09/27 Released by Harlan Stenn <stenn@ntp.org>
* sntp documentation tag cleanup.
* mdoc2man improvements.
(4.2.7p215) 2011/09/24 Released by Harlan Stenn <stenn@ntp.org>
* Use patched mdoc2man script, from Eric Feng.
* Sync with ntp-4.2.6p4 (a no-op).
(4.2.7p214) 2011/09/20 Released by Harlan Stenn <stenn@ntp.org>
* [Bug 1981] Initial offset convergence applies frequency correction 2x
  with kernel discipline.
* [Bug 2008] Initial offset convergence degraded with 500 PPM adjtime().
* [Bug 2009] EVNT_NSET adj_systime() mishandled by Windows ntpd.
(4.2.7p213) 2011/09/08 Released by Harlan Stenn <stenn@ntp.org>
* [Bug 1999] NMEA does not send PMOTG messages any more.
(4.2.7p212) 2011/09/07 Released by Harlan Stenn <stenn@ntp.org>
* [Bug 2003] from 4.2.6p4-RC3: ntpq_read_assoc_peervars() broken.
(4.2.7p211) 2011/09/01 Released by Harlan Stenn <stenn@ntp.org>
* Update libevent to git head (2.1 branch) as of 2.0.14-stable.
(4.2.7p210) 2011/08/31 Released by Harlan Stenn <stenn@ntp.org>
* Require -D4 or higher for ntpd SIGALRM debug trace from [Bug 2000].
(4.2.7p209) 2011/08/27 Released by Harlan Stenn <stenn@ntp.org>
* [Bug 2000] ntpd worker threads must block signals expected in main
  thread.
* [Bug 2001] add ntpq -c timerstats like ntpdc -c timerstats.
* [Bug 2001] from 4.2.6p4-RC3: ntpdc timerstats reports overruns as
  handled.
* Update sntp tests to track the change of root dispersion to
  synchronization distance.
(4.2.7p208) 2011/08/24 Released by Harlan Stenn <stenn@ntp.org>
* Fix the CLOCK_MONOTONIC TRACE() message.
(4.2.7p207) 2011/08/22 Released by Harlan Stenn <stenn@ntp.org>
* Restore the original CLOCK_MONOTONIC output format in sntp.
* Cleanups for ntp-wait-opts.def and ntp.keys.def .
(4.2.7p206) 2011/08/20 Released by Harlan Stenn <stenn@ntp.org>
* [Bug 1993] ntpd Windows port adj_systime() broken in 4.2.7p203.
* sntp documentation and behavior improvements suggested by
  Steven Sommars.
* Have sntp report synchronization distance instead of root dispersion.
* Clean up ntp-wait-opts.def .
(4.2.7p205) 2011/08/19 Released by Harlan Stenn <stenn@ntp.org>
* [Bug 1992] util/tg2 doesn't compile, needs libntp.
(4.2.7p204) 2011/08/16 Released by Harlan Stenn <stenn@ntp.org>
* Added support for Garmin's $PGRMF sentence to NMEA driver
* [Bug 1988] Better sntp send failed error message needed.
* [Bug 1989] sntp manual page sometimes refers to SNTP as a program.
* [Bug 1990] sntp output should include stratum.
(4.2.7p203) 2011/08/13 Released by Harlan Stenn <stenn@ntp.org>
* [Bug 1986] Require Visual C++ 2005 or later compilers in Windows port.
* Actually use long long for (u_)int64 by correcting spelling of
  SIZEOF_LONG_LONG in ntp_types.h.
* Force .exe minimum Windows version to 0x0400 to allow NT4 in
  vs2005/*.vcproj files.
* Fix make distcheck with --enable-libevent-regress problem with
  unwritable $srcdir.
* Correct init_logging()'s def_syslogmask type to u_int32 following
  change of ntp_syslogmask from u_long to u_int32 in p202.
(4.2.7p202) 2011/08/09 Released by Harlan Stenn <stenn@ntp.org>
* [Bug 1983] --without-sntp build breaks in sntp subdir.
* [Bug 1984] from 4.2.6p4-RC3: ntp/libisc fails to compile on OS X 10.7.
* [Bug 1985] from 4.2.6p4-RC3: "logconfig =allall" rejected.
(4.2.7p201) 2011/08/05 Released by Harlan Stenn <stenn@ntp.org>
* sntp: change -h/--headspace to -g/--gap, and change the default gap
  from 10 to 50ms
* [Backward Incompatible] from 4.2.6p4: sntp: -l/--filelog ->
  -l/--logfile, to be consistent with ntpd.
* Documentation updates from Dave Mills.
* From 4.2.6p4: libopts/file.c fix from Bruce Korb (arg-type=file).
(4.2.7p200) 2011/08/04 Released by Harlan Stenn <stenn@ntp.org>
* Sync with 4.2.6p4-RC2.
(4.2.7p199) 2011/07/29 Released by Harlan Stenn <stenn@ntp.org>
* Documentation updates from Dave Mills.
(4.2.7p198) 2011/07/28 Released by Harlan Stenn <stenn@ntp.org>
* remove old binsubdir stuff from SNTP, as NTP_LOCINFO does that now.
(4.2.7p197) 2011/07/28 Released by Harlan Stenn <stenn@ntp.org>
* [Bug 1975] from 4.2.6p4-RC2: libntp/mktime.c won't work with 64-bit
  time_t
* [Bug 1976] genLocInfo writes to srcdir break 'make distcheck'.
* [Bug 1977] Fix flag/description mismatches in ntp-keygen-opts.def.
* Do not force "legacy" when --with-locfile is not given, genLocInfo
  will find the correct default for the system.
* Fix warnings in ntp_request.c ([Bug 1973] oversight) and sntp/main.c
  (CID 159, apparent overrun due to union, actually correct).
* Update sntp/loc/solaris to conform to stock locations.
(4.2.7p196) 2011/07/27 Released by Harlan Stenn <stenn@ntp.org>
* DEFAULT INSTALLATION DIRECTORY CHANGES ON SOME OSes: to get the old
  behavior, pass --with-locfile=legacy to 'configure'
* [Bug 1972] from 4.2.6p4-RC2: checking for struct rtattr fails.
* [Bug 1973] Widen reference clock mode from 8 to 32 bits.
* Removed sntp/m4/ntp_bindir.m4 - no longer needed.
* Move loc/ to sntp/loc/ .
* Move scripts/cvo.sh to sntp/scripts/cvo.sh .
* Move scripts/genLocInfo to sntp/scripts/genLocInfo .
* Give NTP_LOCINFO an optional path-to argument.
* Remove hacks to get NTP_LOCINFO-related data to sntp/ .
* Move sntp/include/mansec2subst.sed to sntp/scripts/mansec2subst.sed .
* If no "more specific" loc file is found for redhat* or fedora*,
  look for a loc/redhat file.
* If no "more specific" loc file is found and uname says this is Linux,
  look for a loc/linux file.
* Improve the help text: --with-locfile=XXX .
* work around solaris /bin/sh issues for genLocInfo.
(4.2.7p195) 2011/07/25 Released by Harlan Stenn <stenn@ntp.org>
* Added loc/redhat.
(4.2.7p194) 2011/07/25 Released by Harlan Stenn <stenn@ntp.org>
* [Bug 1608] from 4.2.6p4-RC2: Parse Refclock driver should honor
  trusttime.
* Add support for installing programs and scripts to libexec.
* Added loc/solaris.
(4.2.7p193) 2011/07/24 Released by Harlan Stenn <stenn@ntp.org>
* [Bug 1970] from 4.2.6p4-RC2: UNLINK_EXPR_SLIST() causes crash if list
  is empty.
* Update libevent to 2.1 HEAD as of merge of 2.0.13-stable-dev.
* Match addr_eqprefix() sizeof and memcpy destination to make it clear
  to static analysis that there is no buffer overrun (CID 402).
(4.2.7p192) 2011/07/18 Released by Harlan Stenn <stenn@ntp.org>
* [Bug 1966] Broken FILES section for ntp.keys.def.
(4.2.7p191) 2011/07/17 Released by Harlan Stenn <stenn@ntp.org>
* [Bug 1948] Update man page section layout.
* [Bug 1963] add reset command for ntpq :config, similar to ntpdc's.
* [Bug 1964] --without-sntp should not build sntp.
(4.2.7p190) 2011/07/13 Released by Harlan Stenn <stenn@ntp.org>
* [Bug 1961] from 4.2.6p4: html2man update: distribute ntp-wait.html.
* Require autogen-5.12.
(4.2.7p189) 2011/07/11 Released by Harlan Stenn <stenn@ntp.org>
* [Bug 1134] from 4.2.6p4-RC1: ntpd fails binding to tentative IPv6
  addresses.
* [Bug 1790] from 4.2.6p4-RC1: Update config.guess and config.sub to
  detect AIX6.
(4.2.7p188) 2011/06/28 Released by Harlan Stenn <stenn@ntp.org>
* [Bug 1958] genLocInfo must export PATH.
* ntp-wait: some versions of ntpd spell "associd" differently.
(4.2.7p187) 2011/06/24 Released by Harlan Stenn <stenn@ntp.org>
* [Bug 1954] Fix typos in [s]bin_PROGRAMS in ntpd/Makefile.am.
* Implement --with-locfile=filename configure argument.  If filename is
  empty we'll look under loc/ for a good fit.  If the filename contains
  a / character, it will be treated as a "normal" pathname.  Otherwise,
  that explicit file will be searched for under loc/ .
(4.2.7p186) 2011/06/23 Released by Harlan Stenn <stenn@ntp.org>
* [Bug 1950] Control installation of event_rpcgen.py.
* Update .point-changed-filelist for the new man pages.
* Update the building of OS-specific programs.
* Finish conversion to genLocInfo.
* validate MANTAGFMT in genLocInfo.
* Documentation update from Dave Mills.
(4.2.7p185) 2011/06/21 Released by Harlan Stenn <stenn@ntp.org>
* ntp_locs.m4: handle the case where . is not in the PATH.
* More genLocInfo cleanup.
(4.2.7p184) 2011/06/20 Released by Harlan Stenn <stenn@ntp.org>
* Added ntp_locs.m4.
* genLocInfo improvements.
* Add the man page tag "flavor" to the loc.* files.
* Add/distribute genLocInfo.
(4.2.7p183) 2011/06/19 Released by Harlan Stenn <stenn@ntp.org>
* Update the autogen include list for scripts/Makefile.am.
* Added loc.freebsd (and distribute it).
* Added loc.legacy (and distribute it).
(4.2.7p182) 2011/06/15 Released by Harlan Stenn <stenn@ntp.org>
* [Bug 1304] Update sntp.html to reflect new implementation.
* Update .point-changed-filelist .
* ntpdc documentation fixes.
* Update ntp-wait autogen docs.
* Update the ntpd autogen docs.
* Update the ntpsnmpd autogen docs.
* Use autogen to produce ntp-keygen docs.
* Add "license name" to ntp.lic for autogen-5.11.10.
* Prepare for ntp.keys.5.
(4.2.7p181) 2011/06/07 Released by Harlan Stenn <stenn@ntp.org>
* [Bug 1938] addr_eqprefix() doesn't clear enough storage.
(4.2.7p180) 2011/06/06 Released by Harlan Stenn <stenn@ntp.org>
* Upgrade to libevent-2.0.12.
* More sntp.1 cleanups.
* Produce ntpq.1 with the new autogen macros.
* Remove the deprecated "detail" stanza from ntpdc-opts.def.
(4.2.7p179) 2011/06/03 Released by Harlan Stenn <stenn@ntp.org>
* Update cmd-doc.tlib to autogen-5.11.10pre5.
* Upgrade local autoopts templates to 5.11.10pre5.
(4.2.7p178) 2011/06/02 Released by Harlan Stenn <stenn@ntp.org>
* Update the std_def_list to include the ntp.lic file.
* Distribute the ntp.lic file.
* Add http://ntp.org/license to the ntp.lic file.
(4.2.7p177) 2011/06/01 Released by Harlan Stenn <stenn@ntp.org>
* Use the latest autogen's new copyright template code.
* Clean up the ntp.lic file.
(4.2.7p176) 2011/05/31 Released by Harlan Stenn <stenn@ntp.org>
* sntp documentation cleanup.
* autogen documentation template cleanup.
(4.2.7p175) 2011/05/30 Released by Harlan Stenn <stenn@ntp.org>
* [Bug 1936] Correctly set IPV6_MULTICAST_LOOP.
* cmd-doc.tlib cleanup from Bruce Korb.
* sntp documentation cleanup.
(4.2.7p174) 2011/05/28 Released by Harlan Stenn <stenn@ntp.org>
* ntpdc documentation cleanup.
* sntp documentation cleanup.
* Don't build libevent with openssl support.  Right now, libevent
  doesn't use pkg-config to find openssl's installation location.
(4.2.7p173) 2011/05/25 Released by Harlan Stenn <stenn@ntp.org>
* Typo in emalloc.c hides file and line number from emalloc() error msg.
* parsesolaris.c compile fails on SPARC Solaris with conflicting printf.
* ntp_util.c compile fails on AIX and OSF with conflicting statsdir.
(4.2.7p172) 2011/05/24 Released by Harlan Stenn <stenn@ntp.org>
* Remove hardcoded 1/960 s. fudge for <CR> transmission time at 9600 8n1
  from WWVB/Spectracom driver introduced in 4.2.7p169.
(4.2.7p171) 2011/05/23 Released by Harlan Stenn <stenn@ntp.org>
* Eliminate warnings about shadowing global "basename" on Linux.
* Use filegen_config() consistently when changing filegen options.
* mprintf() should go to stdout, not stderr.  DPRINTF() uses mprintf().
* Repair a few simulator problems (more remain).
* Documentation updates from Dave Mills.
(4.2.7p170) 2011/05/19 Released by Harlan Stenn <stenn@ntp.org>
* [Bug 1932] libevent/util_internal.h builtin_expect compile error with
  gcc 2.95.
* Use 64-bit scalars in LFPTOD() and DTOLFP() on more platforms by
  conditionalizing on HAVE_U_INT64 rather than UINT64_MAX.
(4.2.7p169) 2011/05/18 Released by Harlan Stenn <stenn@ntp.org>
* [Bug 1933] WWVB/Spectracom driver timestamps LFs, not CRs.
(4.2.7p168) 2011/05/16 Released by Harlan Stenn <stenn@ntp.org>
* Convert receive buffer queue from doubly-linked list to FIFO.
(4.2.7p167) 2011/05/14 Released by Harlan Stenn <stenn@ntp.org>
* [Bug 1927] io_closeclock() should purge pending recvbufs.
* [Bug 1931] cv always includes fudgetime1, never fudgetime2.
* Use acts_close() in acts_shutdown() to avoid leaving a stale lockfile
  if unpeered via runtime configuration while the modem is open.
* Correct acts_close() test of pp->io.fd to see if it is open.
* 4.2.7p164 documentation updates re: 'tos orphanwait' expanded scope.
(4.2.7p166) 2011/05/13 Released by Harlan Stenn <stenn@ntp.org>
* If we have local overrides for autogen template files, use them.
* Convert more of the sntp-opt.def documentation from man to mdoc.
(4.2.7p165) 2011/05/11 Released by Harlan Stenn <stenn@ntp.org>
* Convert snmp docs to mdoc format, which requires autogen 5.11.9.
* from 4.2.6p4-RC1: Require autogen 5.11.9.
(4.2.7p164) 2011/05/11 Released by Harlan Stenn <stenn@ntp.org>
* [Bug 988] Local clock eats up -g option, so ntpd stops with large
  initial time offset.
* [Bug 1921] LOCAL, ACTS drivers with "prefer" excluded from initial
  candidate list.
* [Bug 1922] "tos orphanwait" applied incorrectly at startup.
* [Bug 1923] orphan parent favored over LOCAL, ACTS drivers.
* [Bug 1924] Billboard tally codes sometimes do not match operation,
  variables.
* Change "pool DNS" messages from msyslog to debug trace output.
* Remove unused FLAG_SYSPEER from peer->status.
* Respect "tos orphanwait" at startup.  Previously there was an
  unconditional 300 s. startup orphanwait, though other values were
  respected for subsequent orphan wait periods after no_sys_peer events.
* Apply "tos orphanwait" (def. 300 seconds) to LOCAL and ACTS reference
  clock drivers, in addition to orphan parent operation.  LOCAL and ACTS
  are not selectable during the orphanwait delay at startup and after
  each no_sys_peer event.  This prevents a particular form of clock-
  hopping, such as using LOCAL briefly at startup before remote peers
  are selectable.  This fixes the issue reported in [Bug 988].
* Documentation updates from Dave Mills.
(4.2.7p163) 2011/05/08 Released by Harlan Stenn <stenn@ntp.org>
* [Bug 1911] missing curly brace in libntp/ntp_rfc2553.c
(4.2.7p162) 2011/05/03 Released by Harlan Stenn <stenn@ntp.org>
* [Bug 1910] Support the Tristate Ltd. TS-GPSclock-01.
(4.2.7p161) 2011/05/02 Released by Harlan Stenn <stenn@ntp.org>
* [Bug 1904] 4.2.7p160 Windows build broken (POSIX_SHELL).
* [Bug 1906] 4.2.7p160 - libtool: compile: cannot determine name of
  library object in ./libevent
* Share a single sntp/libevent/build-aux directory between all three
  configure scripts.
* Add missing --enable-local-libevent help to top-level configure.
(4.2.7p160) 2011/05/01 Released by Harlan Stenn <stenn@ntp.org>
* from 4.2.6p4-RC1: Upgrade to libopts 35.0.10 from AutoGen 5.11.9pre8.
* [Bug 1901] Simulator does not set progname.
(4.2.7p159) 2011/04/28 Released by Harlan Stenn <stenn@ntp.org>
* Fix a couple of unused variable warnings.
* cleanup in timespecops.c / timevalops.c
(4.2.7p158) 2011/04/24 Released by Harlan Stenn <stenn@ntp.org>
* Update libevent --disable-libevent-regress handling to work when
  building libevent using mingw.
(4.2.7p157) 2011/04/21 Released by Harlan Stenn <stenn@ntp.org>
* [Bug 1890] 4.2.7p156 segfault in duplicate freeaddrinfo().
(4.2.7p156) 2011/04/19 Released by Harlan Stenn <stenn@ntp.org>
* [Bug 1851] freeaddrinfo() called after getaddrinfo() fails.
(4.2.7p155) 2011/04/18 Released by Harlan Stenn <stenn@ntp.org>
* Fix leak in refclock_datum.c start failure path.
(4.2.7p154) 2011/04/17 Released by Harlan Stenn <stenn@ntp.org>
* [Bug 1887] DNS fails on 4.2.7p153 using threads.
(4.2.7p153) 2011/04/16 Released by Harlan Stenn <stenn@ntp.org>
* A few more Coverity Scan cleanups.
(4.2.7p152) 2011/04/15 Released by Harlan Stenn <stenn@ntp.org>
* Update embedded libevent to current 2.1 git HEAD.
(4.2.7p151) 2011/04/14 Released by Harlan Stenn <stenn@ntp.org>
* Detect vsnprintf() support for "%m" and disable our "%m" expansion.
* Add --enable-c99-sprintf to configure args for -noopenssl variety of
  flock-build to avoid regressions in (v)snprintf() replacement.
* More msnprintf() unit tests.
* Coverity Scan error checking fixes.
* Log failure to fetch time from HOPF_P hardware.
* Check HOPF_S sscanf() conversion count before converted values.
(4.2.7p150) 2011/04/13 Released by Harlan Stenn <stenn@ntp.org>
* Remove never-used, incomplete ports/winnt/ntpd/refclock_trimbledc.[ch]
* On systems without C99-compliant (v)snprintf(), use C99-snprintf
  replacements (http://www.jhweiss.de/software/snprintf.html)
* Remove remaining sprintf() calls except refclock_ripencc.c (which is
  kept out of --enable-all-clocks as a result), upstream libs which use
  sprintf() only after careful buffer sizing.
(4.2.7p149) 2011/04/11 Released by Harlan Stenn <stenn@ntp.org>
* [Bug 1881] describe the {+,-,s} characters in configure --help output.
(4.2.7p148) 2011/04/09 Released by Harlan Stenn <stenn@ntp.org>
* Use _mkgmtime() as timegm() in the Windows port, rather than
  libntp/mktime.c's timegm().  Fixed [Bug 1875] on Windows using the old
  asn2ntp() code from before 4.2.7p147.
* ntp_crypto.c string buffer safety.
* Remove use of MAXFILENAME in mode 7 (ntpdc) on-wire structs.
* Change ntpd MAXFILENAME from 128 to 256 to match ntp-keygen.
* Buffer safety and sign extension fixes (thanks Coverity Scan).
(4.2.7p147) 2011/04/07 Released by Harlan Stenn <stenn@ntp.org>
* [Bug 1875] 'asn2ntp()' rewritten with 'caltontp()'; 'timegm()'
  substitute likely to crash with 64bit time_t.
(4.2.7p146) 2011/04/05 Released by Harlan Stenn <stenn@ntp.org>
* String buffer safety cleanup, converting to strlcpy() and strlcat().
* Use utmpname() before pututline() so repeated steps do not
  accidentally record into wtmp where utmp was intended.
* Use setutent() before each pututline() including first.
(4.2.7p145) 2011/04/04 Released by Harlan Stenn <stenn@ntp.org>
* [Bug 1840] ntp_lists.h FIFO macros buggy.
(4.2.7p144) 2011/04/03 Released by Harlan Stenn <stenn@ntp.org>
* [Bug 1874] ntpq -c "rv 0 sys_var_list" empty.
(4.2.7p143) 2011/03/31 Released by Harlan Stenn <stenn@ntp.org>
* [Bug 1732] ntpd ties up CPU on disconnected USB refclock.
* [Bug 1861] tickadj build failure using uClibc.
* [Bug 1862] in6addr_any test in configure fooled by arm gcc 4.1.3 -O2.
* Remove kernel line discipline driver code for clk and chu, deprecate
  related LDISC_ flags, and remove associated ntpd code to decode the
  timestamps, remove clktest line discipline test program.
* Remove "signal_no_reset: signal 17 had flags 4000000" logging, as it
  indicates no problem and is interpreted as an error.  Previously some
  bits had been ignored one-by-one, but Linux SA_RESTORER definition is
  unavailable to user headers.
(4.2.7p142) 2011/03/21 Released by Harlan Stenn <stenn@ntp.org>
* [Bug 1844] ntpd 4.2.7p131 NetBSD, --gc-sections links bad executable.
* Fix "make distcheck" break in libevent/sample caused by typo.
(4.2.7p141) 2011/03/20 Released by Harlan Stenn <stenn@ntp.org>
* Add "ntpq -c iostats" similar to "ntpdc -c iostats".
* Compare entire timestamp to reject duplicates in refclock_pps().
(4.2.7p140) 2011/03/17 Released by Harlan Stenn <stenn@ntp.org>
* [Bug 1848] ntpd 4.2.7p139 --disable-thread-support does not compile.
* Add --disable-thread-support to one flock-build variation.
* One more lock-while-init in lib/isc/task.c to quiet lock analysis.
(4.2.7p139) 2011/03/16 Released by Harlan Stenn <stenn@ntp.org>
* [Bug 1848] make check ntpd --saveconfigquit clutters syslog.
(4.2.7p138) 2011/03/08 Released by Harlan Stenn <stenn@ntp.org>
* [Bug 1846] MacOSX: debug symbol not found by propdelay or tickadj.
(4.2.7p137) 2011/03/07 Released by Harlan Stenn <stenn@ntp.org>
* Use TRACE() instead of DPRINTF() for libntp and utilities, which
  use the "debug" variable regardless of #ifdef DEBUG.
* Declare debug in libntp instead of each program.  Expose extern
  declaration to utilities, libntp, and DEBUG ntpd.
* Lock under-construction task, taskmgr objects to satisfy Coverity's
  mostly-correct assumptions about which variables are protected by
  which locks.
(4.2.7p136) 2011/03/02 Released by Harlan Stenn <stenn@ntp.org>
* [Bug 1839] 4.2.7p135 still installs libevent ev*.h headers.
(4.2.7p135) 2011/03/02 Released by Harlan Stenn <stenn@ntp.org>
* libevent: When building on systems with CLOCK_MONOTONIC available,
  separate the internal timeline (possibly counting since system boot)
  from the gettimeofday() timeline in event_base cached timevals.  Adds
  new event_base_tv_cached() to retrieve cached callback round start
  time on the internal timeline, and changes
  event_based_gettimeofday_cached() to always return times using the
  namesake timeline.  This preserves the benefit of using the never-
  stepped monotonic clock for event timeouts while providing clients
  with times consistently using gettimeofday().
* Correct event_base_gettimeofday_cached() workaround code in
  sntp to work with corrected libevent.
* Remove sntp l_fp_output() test now that it uses prettydate().
* [Bug 1839] 4.2.7p131 installs libevent ev*.h headers.
* Ensure CONFIG_SHELL is not empty before relying on it for #! scripts.
(4.2.7p134) 2011/02/24 Released by Harlan Stenn <stenn@ntp.org>
* [Bug 1837] Build fails on Win7 due to regedit requiring privilege.
* Provide fallback definitions for GetAdaptersAddresses() for Windows
  build environments lacking iphlpapi.h.
* Rename file containing 1.xxxx ChangeSet revision from version to
  scm-rev to avoid invoking GNU make implicit rules attempting to
  compile version.c into version.  Problem was with sntp/version.o
  during make distcheck after fix for spurious sntp rebuilds.
* Add INC_ALIGNED_PTR() macro to align pointers like malloc().
(4.2.7p133) 2011/02/23 Released by Harlan Stenn <stenn@ntp.org>
* [Bug 1834] ntpdate 4.2.7p131 aborts with assertion failure.
* Move sntp last in top-level Makefile.am SUBDIRS so that the libevent
  tearoff (if required) and sntp are compiled after the rest.
* Use a single set of Automake options for each package in configure.ac
  AM_INIT, remove Makefile.am AUTOMAKE_OPTIONS= lines.
* Correct spurious sntp rebuilds triggered by a make misperception
  sntp/version was out-of-date relative to phony target FRC.version.
* Do not cache paths to perl, test, or pkg-config, searching the PATH
  at configure time is worth it to pick up tool updates.
(4.2.7p132) 2011/02/22 Released by Harlan Stenn <stenn@ntp.org>
* [Bug 1832] ntpdate doesn't allow timeout > 2s.
* [Bug 1833] The checking sem_timedwait() fails without -pthread.
* ElectricFence was suffering bitrot - remove it.  valgrind works well.
* Enable all relevant automake warnings.
* Correct Solaris 2.1x PTHREAD_ONCE_INIT extra braces test to avoid
  triggering warnings due to excess braces.
* Remove libevent-cfg from sntp/Makefile.am.
* Provide bug report and URL options to Autoconf.
* Avoid relying on remake rules for routine build/flock-build for
  libevent as for the top-level and sntp subproject.
(4.2.7p131) 2011/02/21 Released by Harlan Stenn <stenn@ntp.org>
* [Bug 1087] -v/--normalverbose conflicts with -v/--version in sntp.
* [Bug 1088] sntp should (only) report the time difference without -s/-a.
* older autoconf sometimes dislikes [].
* Move "can't write KoD file" warning from sntp shutdown to startup.
* refclock_acts.c cleanup from Dave Mills.
* Convert sntp to libevent event-driven socket programming.  Instead of
  blocking name resolution and querying one NTP server at a time,
  resolve server names and send NTP queries without blocking.  Add
  sntp command-line options to adjust timing and optionally wait for all
  servers to respond instead of exiting after the first.
* Import libevent 2.0.10-stable plus local patches as a tearoff, used
  only if the target system lacks an installed libevent 2.0.9 or later.
* Move blocking worker and resolver to libntp from ntpd.
* Use threads rather than forked child processes for blocking worker
  when possible.  Override with configure --disable-thread-support.
* Move init_logging(), change_logfile(), and setup_logfile() from ntpd
  to libntp, use them in sntp.
* Test --without-sntp in flock-build script's -no-refclocks variety.
* Avoid invoking config.status twice in a row in build script.
* Move more m4sh tests needed by libntp to shared .m4 files.
* Split up ntp_libntp.m4 into smaller, more specific subsets.
* Enable gcc -Wcast-align, fix many instances of warnings when casting
  a pointer to a more-strictly-aligned underlying type.
(4.2.7p130) 2011/02/12 Released by Harlan Stenn <stenn@ntp.org>
* [Bug 1811] Update the download location in WHERE-TO-START.
(4.2.7p129) 2011/02/09 Released by Harlan Stenn <stenn@ntp.org>
* Add missing "break;" to ntp_control.c ctl_putsys() for caliberrs, used
  by ntpq -c kerninfo introduced in 4.2.7p104.
* Fix leak in ntp_control.c read_mru_list().
(4.2.7p128) 2011/01/30 Released by Harlan Stenn <stenn@ntp.org>
* [Bug 1799] ntpq mrv crash.
* [Bug 1801] ntpq mreadvar requires prior association caching.
(4.2.7p127) 2011/01/28 Released by Harlan Stenn <stenn@ntp.org>
* [Bug 1797] Restore stale timestamp check from the RANGEGATE cleanup.
(4.2.7p126) 2011/01/27 Released by Harlan Stenn <stenn@ntp.org>
* Fix unexposed fencepost error in format_time_fraction().
* Add more unit tests for timeval_tostr() and timespec_tostr().
(4.2.7p125) 2011/01/26 Released by Harlan Stenn <stenn@ntp.org>
* [Bug 1794] ntpq -c rv missing clk_wander information.
* [Bug 1795] ntpq readvar does not display last variable.
(4.2.7p124) 2011/01/25 Released by Harlan Stenn <stenn@ntp.org>
* sntp/Makefile.am needs any passed-in CFLAGS.
(4.2.7p123) 2011/01/24 Released by Harlan Stenn <stenn@ntp.org>
* [Bug 1788] tvtots.c tables inaccurate
(4.2.7p122) 2011/01/22 Released by Harlan Stenn <stenn@ntp.org>
* ACTS refclock cleanup from Dave Mills.
* Avoid shadowing the "group" global variable.
(4.2.7p121) 2011/01/21 Released by Harlan Stenn <stenn@ntp.org>
* [Bug 1786] Remove extra semicolon from ntp_proto.c .
(4.2.7p120) 2011/01/20 Released by Harlan Stenn <stenn@ntp.org>
* Change new timeval and timespec to string routines to use snprintf()
  rather than hand-crafted conversion, avoid signed int overflow there.
* Add configure support for SIZEOF_LONG_LONG to enable portable use of
  snprintf() with time_t.
* Grow ntpd/work_thread.c arrays as needed.
* Add DEBUG_* variants of ntp_assert.h macros which compile away using
  ./configure --disable-debugging.
* Fix tvalops.cpp unit test failures for 32-bit builds.
* Return to a single autoreconf invocation in ./bootstrap script.
* Fix warnings seen on FreeBSD 9.
* crypto group changes from Dave Mills.
* Lose the RANGEGATE check in PPS, from Dave Mills.
* ACTS refclock cleanup from Dave Mills.
* Documentation updates from Dave Mills.
* NMEA driver documentation update from Juergen Perlinger.
(4.2.7p119) 2011/01/18 Released by Harlan Stenn <stenn@ntp.org>
* added timespecops.{c,h} and tievalops.{c.h} to libntp and include
  added tspecops.cpp to tests/libntp
* Correct msyslog.c build break on Solaris 2.9 from #ifdef/#if mixup.
(4.2.7p118) 2011/01/15 Released by Harlan Stenn <stenn@ntp.org>
* Simplify the built-sources stuff in sntp/ .
* Fix check for -lipv6 on HP-UX 11.
(4.2.7p117) 2011/01/13 Released by Harlan Stenn <stenn@ntp.org>
* Add configure --without-sntp option to disable building sntp and
  sntp/tests.  withsntp=no in the environment changes the default.
* Build infrastructure cleanup:
  Move m4 directory to sntp/m4.
  Share a single set of genver output between sntp and the top level.
  Share a single set of autogen included .defs in sntp/include.
  Share a single set of build-aux scripts (e.g. config.guess, missing).
  Add ntp_libntp.m4 and ntp_ipv6.m4 to reduce configure.ac duplication.
  Warn and exit build/flock-build if bootstrap needs to be run.
(4.2.7p116) 2011/01/10 Released by Harlan Stenn <stenn@ntp.org>
* refclock_nmea.c refactoring by Juergen Perlinger.
(4.2.7p115) 2011/01/09 Released by Harlan Stenn <stenn@ntp.org>
* [Bug 1780] Windows ntpd 4.2.7p114 crashes in ioctl().
* [Bug 1781] longlong undefined in sntp handle_pkt() on Debian amd64.
(4.2.7p114) 2011/01/08 Released by Harlan Stenn <stenn@ntp.org>
* Fix for openssl pkg-config detection eval failure.
* Add erealloc_zero(), refactor estrdup(), emalloc(), emalloc_zero() to
  separate tracking callsite file/line from using debug MS C runtime,
  and to reduce code duplication.
(4.2.7p113) 2011/01/07 Released by Harlan Stenn <stenn@ntp.org>
* [Bug 1776] sntp mishandles -t/--timeout and -a/--authentication.
* Default to silent make rules, override with make V=1 or ./configure
  --disable-silent-rules.
* Correct --with-openssl-incdir defaulting with pkg-config.
* Correct ./build on systems without gtest available.
* Begin moving some of the low-level socket stuff to libntp.
(4.2.7p112) 2011/01/06 Released by Harlan Stenn <stenn@ntp.org>
* [Bug 1773] openssl not detected during ./configure.
* [Bug 1774] Segfaults if cryptostats enabled and built without OpenSSL.
* Use make V=0 in build script to increase signal/noise ratio.
(4.2.7p111) 2011/01/05 Released by Harlan Stenn <stenn@ntp.org>
* [Bug 1772] refclock_open() return value check wrong for ACTS.
* Default --with-openssl-libdir and --with-openssl-incdir to the values
  from pkg-config, falling back on our usual search paths if pkg-config
  is not available or does not have openssl.pc on PKG_CONFIG_PATH.
* Change refclock_open() to return -1 on failure like open().
* Update all refclock_open() callers to check for fd <= 0 indicating
  failure, so they work with older and newer refclock_open() and can
  easily backport.
* Initialize refclockproc.rio.fd to -1, harmonize refclock shutdown
  entrypoints to avoid crashing, particularly if refclock_open() fails.
* Enable tickadj-like taming of wildly off-spec Windows clock using
  NTPD_TICKADJ_PPM env. var. specifying baseline slew.
(4.2.7p110) 2011/01/04 Released by Harlan Stenn <stenn@ntp.org>
* [Bug 1771] algorithmic error in 'clocktime()' fixed.
* Unit tests extended for hard-coded system time.
* make V=0 and configure --enable-silent-rules supported.
* setvar modemsetup = ATE0... overrides ACTS driver default.
* Preserve last timecode in ACTS driver (ntpq -ccv).
* Tolerate previous ATE1 state when sending ACTS setup.
* Enable raw tty line discipline in Windows port.
* Allow tty open/close/open to succeed on Windows port.
* Enable ACTS and CHU reference clock drivers on Windows.
(4.2.7p109) 2011/01/02 Released by Harlan Stenn <stenn@ntp.org>
* Remove nearly all strcpy() and most strcat() from NTP distribution.
  One major pocket remains in ntp_crypto.c.  libopts & libisc also have
  (safe) uses of strcpy() and strcat() remaining.
* Documentation updates from Dave Mills.
(4.2.7p108) 2011/01/01 Released by Harlan Stenn <stenn@ntp.org>
* [Bug 1764] Move Palisade modem control logic to configure.ac.
* [Bug 1768] TIOCFLUSH undefined in linux for refclock_acts.
* Autokey multiple identity group improvements from Dave Mills.
* from 4.2.6p3: Update the copyright year.
(4.2.7p107) 2010/12/31 Released by Harlan Stenn <stenn@ntp.org>
* [Bug 1764] Palisade driver doesn't build on Linux.
* [Bug 1766] Oncore clock has offset/high jitter at startup.
* Move ntp_control.h variable IDs to ntp_control.c, remove their use by
  ntpq.  They are implementation details private to ntpd.  [Bug 597] was
  caused by ntpq's reliance on these IDs it need not know about.
* refclock_acts.c updates from Dave Mills.
(4.2.7p106) 2010/12/30 Released by Harlan Stenn <stenn@ntp.org>
* from 4.2.6p3: Update genCommitLog for the bk-5 release.
(4.2.7p105) 2010/12/29 Released by Harlan Stenn <stenn@ntp.org>
(4.2.7p104) 2010/12/28 Released by Harlan Stenn <stenn@ntp.org>
* from 4.2.6p3: Create and use scripts/check--help when generating
  .texi files.
* from 4.2.6p3: Update bk triggers for the bk-5 release.
* Support for multiple Autokey identity groups from Dave Mills.
* Documentation updates from Dave Mills.
* Add ntpq kerninfo, authinfo, and sysinfo commands similar to ntpdc's.
(4.2.7p103) 2010/12/24 Released by Harlan Stenn <stenn@ntp.org>
* Add ntpq pstats command similar to ntpdc's.
* Remove ntpq pstatus command, rv/readvar does the same and more.
* Documentation updates from Dave Mills.
(4.2.7p102) 2010/12/23 Released by Harlan Stenn <stenn@ntp.org>
* Allow ntpq &1 associd use without preceding association-fetching.
* Documentation updates from Dave Mills.
(4.2.7p101) 2010/12/22 Released by Harlan Stenn <stenn@ntp.org>
* from 4.2.6p3-RC12: Upgrade to libopts 34.0.9 from AutoGen 5.11.6pre7.
* from 4.2.6p3-RC12: Relax minimum Automake version to 1.10 with updated
  libopts.m4.
(4.2.7p100) 2010/12/21 Released by Harlan Stenn <stenn@ntp.org>
* [Bug 1743] from 4.2.6p3-RC12: Display timezone offset when showing
  time for sntp in the local timezone (documentation updates).
(4.2.7p99) 2010/12/21 Released by Harlan Stenn <stenn@ntp.org>
* Add unit tests for msnprintf().
(4.2.7p98) 2010/12/20 Released by Harlan Stenn <stenn@ntp.org>
* [Bug 1761] clockstuff/clktest-opts.h omitted from tarball.
* [Bug 1762] from 4.2.6p3-RC12: manycastclient responses interfere.
* Documentation updates from Dave Mills.
(4.2.7p97) 2010/12/19 Released by Harlan Stenn <stenn@ntp.org>
* [Bug 1458] from 4.2.6p3-RC12: Can not compile NTP on FreeBSD 4.7.
* [Bug 1760] from 4.2.6p3-RC12: ntpd Windows interpolation cannot be
  disabled.
* from 4.2.6p3-RC12: Upgrade to libopts 34.0.9 from AutoGen 5.11.6pre5.
* Documentation updates from Dave Mills.
(4.2.7p96) 2010/12/18 Released by Harlan Stenn <stenn@ntp.org>
* [Bug 1758] from 4.2.6p3-RC12: setsockopt IPV6_MULTICAST_IF with wrong
  ifindex.
* Documentation updates from Dave Mills.
(4.2.7p95) 2010/12/17 Released by Harlan Stenn <stenn@ntp.org>
* [Bug 1753] 4.2.7p94 faults on startup in newpeer(), strdup(NULL).
* [Bug 1754] from 4.2.6p3-RC12: --version output should be more verbose.
* [Bug 1757] from 4.2.6p3-RC12: oncore snprintf("%m") doesn't expand %m.
* from 4.2.6p3-RC12: Suppress ntp-keygen OpenSSL version display for
  --help, --version, display both build and runtime OpenSSL versions
  when they differ.
* from 4.2.6p3-RC12: Upgrade to libopts 33.5.8 from AutoGen 5.11.6pre3.
* Documentation updates from Dave Mills.
(4.2.7p94) 2010/12/15 Released by Harlan Stenn <stenn@ntp.org>
* [Bug 1751] from 4.2.6p3-RC12: Support for Atari FreeMiNT OS.
* Documentation updates from Dave Mills.
(4.2.7p93) 2010/12/13 Released by Harlan Stenn <stenn@ntp.org>
* [Bug 1510] from 4.2.6p3-RC12: Add modes 20/21 for driver 8 to support
  RAWDCF @ 75 baud.
* [Bug 1741] from 4.2.6p3-RC12: Enable multicast reception on each
  address (Windows).
* from 4.2.6p3-RC12: Other manycastclient repairs:
  Separate handling of scope ID embedded in many in6_addr from ifindex
  used for IPv6 multicasting ioctls.
  Add INT_PRIVACY endpt bit flag for IPv6 RFC 4941 privacy addresses.
  Enable outbound multicast from only one address per interface in the
  same subnet, and in that case prefer embedded MAC address modified
  EUI-64 IPv6 addresses first, then static, and last RFC 4941 privacy
  addresses.
  Use setsockopt(IP[V6]_MULTICAST_IF) before each send to multicast to
  select the local source address, using the correct socket is not
  enough.
* "server ... ident <groupname>" changes from Dave Mills.
* Documentation updates from Dave Mills.
(4.2.7p92) 2010/12/08 Released by Harlan Stenn <stenn@ntp.org>
* [Bug 1743] from 4.2.6p3-RC12: Display timezone offset when showing
  time for sntp in the local timezone.
(4.2.7p91) 2010/12/07 Released by Harlan Stenn <stenn@ntp.org>
* [Bug 1732] ntpd ties up CPU on disconnected USB device.
* [Bug 1742] form 4.2.6p3-RC12: Fix a typo in an error message in the
  "build" script.
(4.2.7p90) 2010/12/06 Released by Harlan Stenn <stenn@ntp.org>
* [Bug 1738] Windows ntpd has wrong net adapter name.
* [Bug 1740] ntpdc -c reslist packet count wrongly treated as signed.
(4.2.7p89) 2010/12/04 Released by Harlan Stenn <stenn@ntp.org>
* [Bug 1736] tos int, bool options broken in 4.2.7p66.
* from 4.2.6p3-RC12: Clean up the SNTP documentation.
(4.2.7p88) 2010/12/02 Released by Harlan Stenn <stenn@ntp.org>
* [Bug 1735] 'clocktime()' aborts ntpd on bogus input
(4.2.7p87) 2010/12/01 Released by Harlan Stenn <stenn@ntp.org>
* from 4.2.6p3-RC12: Clean up m4 quoting in configure.ac, *.m4 files,
  resolving intermittent AC_LANG_PROGRAM possibly undefined errors.
(4.2.7p86) 2010/11/29 Released by Harlan Stenn <stenn@ntp.org>
* Documentation updates from Dave Mills.
(4.2.7p85) 2010/11/24 Released by Harlan Stenn <stenn@ntp.org>
* Documentation updates from Dave Mills.
(4.2.7p84) 2010/11/22 Released by Harlan Stenn <stenn@ntp.org>
* [Bug 1618] Unreachable code in jjy_start().
* [Bug 1725] from 4.2.6p3-RC11: ntpd sends multicast from only one
  address.
* from 4.2.6p3-RC11: Upgrade libopts to 33.3.8.
* from 4.2.6p3-RC11: Bump minimum Automake version to 1.11, required for
  AM_COND_IF use in LIBOPTS_CHECK.
* An almost complete rebuild of the initial loopfilter configuration
  process, including the code that determines the interval between
  frequency file updates, from Dave Mills.
* Documentation updates from Dave Mills.
* Add ntp-keygen -l/--lifetime to control certificate expiry.
* JJY driver improvements for Tristate JJY01/02, including changes
  to its clockstats format.
* Add "nonvolatile" ntp.conf directive to control how often the
  driftfile is written.
(4.2.7p83) 2010/11/17 Released by Harlan Stenn <stenn@ntp.org>
* [Bug 1727] ntp-keygen PLEN, ILEN undeclared --without-crypto.
* Remove top-level libopts, use sntp/libopts.
* from 4.2.6p3-RC11: Remove log_msg() and debug_msg() from sntp in favor
  of msyslog().
* Documentation updates from Dave Mills.
(4.2.7p82) 2010/11/16 Released by Harlan Stenn <stenn@ntp.org>
* [Bug 1728] from 4.2.6p3-RC11: In ntp_openssl.m4, don't add
  -I/usr/include or -L/usr/lib to CPPFLAGS or LDFLAGS.
(4.2.7p81) 2010/11/14 Released by Harlan Stenn <stenn@ntp.org>
* [Bug 1681] from 4.2.6p3-RC10: More sntp logging cleanup.
* [Bug 1683] from 4.2.6p3-RC10: Non-localhost on loopback exempted from
  nic rules.
* [Bug 1719] Cleanup for ntp-keygen and fix -V crash, from Dave Mills.
(4.2.7p80) 2010/11/10 Released by Harlan Stenn <stenn@ntp.org>
* [Bug 1574] from 4.2.6p3-RC9: sntp doesn't set tv_usec correctly.
* [Bug 1681] from 4.2.6p3-RC9: sntp logging cleanup.
* [Bug 1683] from 4.2.6p3-RC9: Interface binding does not seem to work
  as intended.
* [Bug 1708] make check fails with googletest 1.4.0.
* [Bug 1709] from 4.2.6p3-RC9: ntpdate ignores replies with equal
  receive and transmit timestamps.
* [Bug 1715] sntp utilitiesTest.IPv6Address failed.
* [Bug 1718] Improve gtest checks in configure.ac.
(4.2.7p79) 2010/11/07 Released by Harlan Stenn <stenn@ntp.org>
* Correct frequency estimate with no drift file, from David Mills.
(4.2.7p78) 2010/11/04 Released by Harlan Stenn <stenn@ntp.org>
* [Bug 1697] filegen implementation should be improved.
* Refactor calendar functions in terms of new common code.
* Documentation updates from Dave Mills.
(4.2.7p77) 2010/11/03 Released by Harlan Stenn <stenn@ntp.org>
* [Bug 1692] packageinfo.sh needs to be "sourced" using ./ .
* [Bug 1695] ntpdate takes longer than necessary.
(4.2.7p76) 2010/11/02 Released by Harlan Stenn <stenn@ntp.org>
* [Bug 1690] Unit tests fails to build on some systems.
* [Bug 1691] Use first NMEA sentence each second.
* Put the sntp tests under sntp/ .
* ... and only build/run them if we have gtest.
* Documentation updates from Dave Mills.
(4.2.7p75) 2010/10/30 Released by Harlan Stenn <stenn@ntp.org>
* Documentation updates from Dave Mills.
* Include Linus Karlsson's GSoC 2010 testing code.
(4.2.7p74) 2010/10/29 Released by Harlan Stenn <stenn@ntp.org>
* [Bug 1685] from 4.2.6p3-RC8: NMEA driver mode byte confusion.
* from 4.2.6p3-RC8: First cut at using scripts/checkChangeLog.
* Documentation updates from Dave Mills.
(4.2.7p73) 2010/10/27 Released by Harlan Stenn <stenn@ntp.org>
* [Bug 1680] Fix alignment of clock_select() arrays.
* refinements to new startup behavior from David Mills.
* For the bootstrap script, touch .html files last.
* Add 'make check' test case that would have caught [Bug 1678].
(4.2.7p72) 2010/10/26 Released by Harlan Stenn <stenn@ntp.org>
* [Bug 1679] Fix test for -lsocket.
* Clean up missing ;; entries in configure.ac.
(4.2.7p71) 2010/10/25 Released by Harlan Stenn <stenn@ntp.org>
* [Bug 1676] from 4.2.6p3-RC7: NMEA: $GPGLL did not work after fix
  for Bug 1571.
* [Bug 1678] "restrict source" treated as "restrict default".
* from 4.2.6p3-RC7: Added scripts/checkChangeLog.
(4.2.7p70) 2010/10/24 Released by Harlan Stenn <stenn@ntp.org>
* [Bug 1571] from 4.2.6p3-RC6: NMEA does not relate data to PPS edge.
* [Bug 1572] from 4.2.p63-RC6: NMEA time adjustment for GPZDG buggy.
* [Bug 1675] from 4.2.6p3-RC6: Prohibit includefile remote config.
* Enable generating ntpd/ntp_keyword.h after keyword-gen.c changes on
  Windows as well as POSIX platforms.
* Fix from Dave Mills for a rare singularity in clock_combine().
(4.2.7p69) 2010/10/23 Released by Harlan Stenn <stenn@ntp.org>
* [Bug 1671] Automatic delay calibration is sometimes inaccurate.
(4.2.7p68) 2010/10/22 Released by Harlan Stenn <stenn@ntp.org>
* [Bug 1669] from 4.2.6p3-RC5: NTP fails to compile on IBM AIX 5.3.
* [Bug 1670] Fix peer->bias and broadcastdelay.
* Documentation updates from Dave Mills.
* Documentation EOL cleanup.
(4.2.7p67) 2010/10/21 Released by Harlan Stenn <stenn@ntp.org>
* [Bug 1649] from 4.2.6p3-RC5: Require NMEA checksum if $GPRMC or
  previously seen.
(4.2.7p66) 2010/10/19 Released by Harlan Stenn <stenn@ntp.org>
* [Bug 1277] Provide and use O(1) FIFOs, esp. in the config tree code.
* Remove unused 'bias' configuration keyword.
(4.2.7p65) 2010/10/16 Released by Harlan Stenn <stenn@ntp.org>
* [Bug 1584] from 4.2.6p3-RC4: wrong SNMP type for precision,
  resolution.
* Remove 'calldelay' and 'sign' remnants from parser, ntp_config.c.
(4.2.7p64) 2010/10/15 Released by Harlan Stenn <stenn@ntp.org>
* [Bug 1584] from 4.2.6p3-RC3: ntpsnmpd OID must be mib-2.197.
* [Bug 1659] from 4.2.6p3-RC4: Need CLOCK_TRUETIME not CLOCK_TRUE.
* [Bug 1663] ntpdsim should not open net sockets.
* [Bug 1665] from 4.2.6p3-RC4: is_anycast() u_int32_t should be u_int32.
* from 4.2.6p3: ntpsnmpd, libntpq warning cleanup.
* Remove 'calldelay' and 'sign' keywords (Dave Mills).
* Documentation updates from Dave Mills.
(4.2.7p63) 2010/10/13 Released by Harlan Stenn <stenn@ntp.org>
* [Bug 1080] from 4.2.6p3-RC3: ntpd on ipv6 routers very chatty.
* Documentation nit cleanup.
* Documentation updates from Dave Mills.
(4.2.7p62) 2010/10/12 Released by Harlan Stenn <stenn@ntp.org>
* [Bug 750] from 4.2.6p3-RC3: Non-existing device causes coredump with
  RIPE-NCC driver.
* [Bug 1567] from 4.2.6p3-RC3: Support Arbiter 1093C Satellite Clock on
  Windows.
* [Bug 1581] from 4.2.6p3-RC3: printf format string mismatch leftover.
* [Bug 1659] from 4.2.6p3-RC3: Support Truetime Satellite Clocks on
  Windows.
* [Bug 1660] from 4.2.6p3-RC3: On some systems, test is in /usr/bin, not
  /bin.
* [Bug 1661] from 4.2.6p3-RC3: Re-indent refclock_ripencc.c.
* Lose peer_count from ntp_peer.c and ntp_proto.c (Dave Mills).
* Documentation updates from Dave Mills.
(4.2.7p61) 2010/10/06 Released by Harlan Stenn <stenn@ntp.org>
* Documentation and code cleanup from Dave Mills. No more NTP_MAXASSOC.
(4.2.7p60) 2010/10/04 Released by Harlan Stenn <stenn@ntp.org>
* Documentation updates from Dave Mills.
(4.2.7p59) 2010/10/02 Released by Harlan Stenn <stenn@ntp.org>
* Documentation updates from Dave Mills.
* Variable name cleanup from Dave Mills.
* [Bug 1657] darwin needs res_9_init, not res_init.
(4.2.7p58) 2010/09/30 Released by Harlan Stenn <stenn@ntp.org>
* Clock select bugfix from Dave Mills.
* [Bug 1554] peer may stay selected as system peer after becoming
  unreachable.
* [Bug 1644] from 4.2.6p3-RC3: cvo.sh should use lsb_release to identify
  linux distros.
* [Bug 1646] ntpd crashes with relative path to logfile.
(4.2.7p57) 2010/09/27 Released by Harlan Stenn <stenn@ntp.org>
* Documentation updates from Dave Mills.
(4.2.7p56) 2010/09/25 Released by Harlan Stenn <stenn@ntp.org>
* Clock combining algorithm improvements from Dave Mills.
* Documentation updates from Dave Mills.
* [Bug 1642] ntpdsim can't find simulate block in config file.
* [Bug 1643] from 4.2.6p3-RC3: Range-check the decoding of the RIPE-NCC
  status codes.
(4.2.7p55) 2010/09/22 Released by Harlan Stenn <stenn@ntp.org>
* Documentation updates from Dave Mills.
* [Bug 1636] from 4.2.6p3-RC2: segfault after denied remote config.
(4.2.7p54) 2010/09/21 Released by Harlan Stenn <stenn@ntp.org>
* More Initial convergence improvements from Dave Mills.
* Documentation updates from Dave Mills.
* [Bug 1635] from 4.2.6p3-RC2: "filegen ... enable" is not default.
(4.2.7p53) 2010/09/20 Released by Harlan Stenn <stenn@ntp.org>
* Documentation updates from Dave Mills.
* More Initial convergence improvements from Dave Mills.
(4.2.7p52) 2010/09/19 Released by Harlan Stenn <stenn@ntp.org>
* Initial convergence improvements from Dave Mills.
(4.2.7p51) 2010/09/18 Released by Harlan Stenn <stenn@ntp.org>
* [Bug 1344] from 4.2.6p3-RC1: ntpd on Windows exits without logging
  cause.
* [Bug 1629] 4.2.7p50 configure.ac changes invalidate config.cache.
* [Bug 1630] 4.2.7p50 cannot bootstrap on Autoconf 2.61.
(4.2.7p50) 2010/09/16 Released by Harlan Stenn <stenn@ntp.org>
* Cleanup NTP_LIB_M.
* [Bug 1628] Clean up -lxnet/-lsocket usage for (open)solaris.
(4.2.7p49) 2010/09/13 Released by Harlan Stenn <stenn@ntp.org>
* Documentation updates from Dave Mills.
(4.2.7p48) 2010/09/12 Released by Harlan Stenn <stenn@ntp.org>
* Documentation updates from Dave Mills.
(4.2.7p47) 2010/09/11 Released by Harlan Stenn <stenn@ntp.org>
* Documentation updates from Dave Mills.
* [Bug 1588] finish configure --disable-autokey implementation.
* [Bug 1616] refclock_acts.c: if (pp->leap == 2) is always false.
* [Bug 1620] [Backward Incompatible] "discard minimum" value should be in
  seconds, not log2 seconds.
(4.2.7p46) 2010/09/10 Released by Harlan Stenn <stenn@ntp.org>
* Use AC_SEARCH_LIBS instead of AC_CHECK_LIB for NTP_LIB_M.
(4.2.7p45) 2010/09/05 Released by Harlan Stenn <stenn@ntp.org>
* [Bug 1578] Consistently use -lm when needed.
(4.2.7p44) 2010/08/27 Released by Harlan Stenn <stenn@ntp.org>
* [Bug 1573] from 4.2.6p3-beta1: Miscalculation of offset in sntp.
(4.2.7p43) 2010/08/26 Released by Harlan Stenn <stenn@ntp.org>
* [Bug 1602] Refactor some of the sntp/ directory to facililtate testing.
(4.2.7p42) 2010/08/18 Released by Harlan Stenn <stenn@ntp.org>
* [Bug 1593] ntpd abort in free() with logconfig syntax error.
* [Bug 1595] from 4.2.6p3-beta1: empty last line in key file causes
  duplicate key to be added
* [Bug 1597] from 4.2.6p3-beta1: packet processing ignores RATE KoD packets,
  Because of a bug in string comparison.
(4.2.7p41) 2010/07/28 Released by Harlan Stenn <stenn@ntp.org>
* [Bug 1581] from 4.2.6p3-beta1: ntp_intres.c size_t printf format
  string mismatch.
* [Bug 1586] ntpd 4.2.7p40 doesn't write to syslog after fork on QNX.
* Avoid race with parallel builds using same source directory in
  scripts/genver by using build directory for temporary files.
* orphanwait documentation updates.
(4.2.7p40) 2010/07/12 Released by Harlan Stenn <stenn@ntp.org>
* [Bug 1395] ease ntpdate elimination with ntpd -w/--wait-sync
* [Bug 1396] allow servers on ntpd command line like ntpdate
(4.2.7p39) 2010/07/09 Released by Harlan Stenn <stenn@ntp.org>
* Fix typo in driver28.html.
* [Bug 1581] from 4.2.6p2: size_t printf format string mismatches, IRIG
  string buffers undersized.  Mostly backported from earlier ntp-dev
  fixes by Juergen Perlinger.
(4.2.7p38) 2010/06/20 Released by Harlan Stenn <stenn@ntp.org>
* [Bug 1570] backported to 4.2.6p2-RC7.
* [Bug 1575] from 4.2.6p2-RC7: use 'snprintf' with LIB_BUFLENGTH in
  inttoa.c, tvtoa.c and utvtoa.c
* [Bug 1576] backported to 4.2.6p2-RC7.
* Typo fix in a comment in ntp_proto.c.
(4.2.7p37) 2010/06/19 Released by Harlan Stenn <stenn@ntp.org>
* [Bug 1576] sys/sysctl.h depends on sys/param.h on OpenBSD.
(4.2.7p36) 2010/06/15 Released by Harlan Stenn <stenn@ntp.org>
* [Bug 1560] Initial support for orphanwait, from Dave Mills.
* clock_filter()/reachability fixes from Dave Mills.
(4.2.7p35) 2010/06/12 Released by Harlan Stenn <stenn@ntp.org>
* Rewrite of multiprecision macros in 'ntp_fp.h' from J. Perlinger
  <perlinger@ntp.org>
* [Bug 715] from 4.2.6p2-RC6: libisc Linux IPv6 interface iteration
  drops multicast flags.
(4.2.7p34) 2010/06/05 Released by Harlan Stenn <stenn@ntp.org>
* [Bug 1570] serial clock drivers get outdated input from kernel tty
  line buffer after startup
(4.2.7p33) 2010/06/04 Released by Harlan Stenn <stenn@ntp.org>
* [Bug 1561] from 4.2.6p2-RC5: ntpq, ntpdc "passwd" prompts for MD5
  password w/SHA1.
* [Bug 1565] from 4.2.6p2-RC5: sntp/crypto.c compile fails on MacOS over
  vsnprintf().
* from 4.2.6p2-RC5: Windows port: do not exit in
  ntp_timestamp_from_counter() without first logging the reason.
(4.2.7p32) 2010/05/19 Released by Harlan Stenn <stenn@ntp.org>
* Copyright file cleanup from Dave Mills.
* [Bug 1555] from 4.2.6p2-RC4: sntp illegal C (mixed code and
  declarations).
* [Bug 1558] pool prototype associations have 0.0.0.0 for remote addr.
* configure.ac: add --disable-autokey, #define AUTOKEY to enable future
  support for building without Autokey, but with OpenSSL for its digest
  algorithms (hash functions).  Code must be modified to use #ifdef
  AUTOKEY instead of #ifdef OPENSSL where appropriate to complete this.
* include/ntp_crypto.h: make assumption AUTOKEY implies OPENSSL explicit.
(4.2.7p31) 2010/05/11 Released by Harlan Stenn <stenn@ntp.org>
* [Bug 1325] from 4.2.6p2-RC3: unreachable code sntp recv_bcst_data().
* [Bug 1459] from 4.2.6p2-RC3: sntp MD5 authentication does not work
  with ntpd.
* [Bug 1552] from 4.2.6p2-RC3: update and complete broadcast and crypto
  features in sntp.
* [Bug 1553] from 4.2.6p2-RC3: sntp/configure.ac OpenSSL support.
* from 4.2.6p2-RC3: Escape unprintable characters in a refid in ntpq -p
  billboard.
* from 4.2.6p2-RC3: Simplify hash client code by providing OpenSSL
  EVP_*() API when built without OpenSSL.  (already in 4.2.7)
* from 4.2.6p2-RC3: Do not depend on ASCII in sntp.
(4.2.7p30) 2010/05/06 Released by Harlan Stenn <stenn@ntp.org>
* [Bug 1526] ntpd DNS pipe read EINTR with no network at startup.
* Update the ChangeLog entries when merging items from -stable.
(4.2.7p29) 2010/05/04 Released by Harlan Stenn <stenn@ntp.org>
* [Bug 1542] ntpd mrulist response may have incorrect last.older.
* [Bug 1543] ntpq mrulist must refresh nonce when retrying.
* [Bug 1544] ntpq mrulist sscanf timestamp format mismatch on 64-bit.
* Windows compiling hints/winnt.html update from G. Sunil Tej.
(4.2.7p28) 2010/05/03 Released by Harlan Stenn <stenn@ntp.org>
* [Bug 1512] from 4.2.6p2-RC3: ntpsnmpd should connect to net-snmpd
  via a unix-domain socket by default.
  Provide a command-line 'socket name' option.
* [Bug 1538] from 4.2.6p2-RC3: update refclock_nmea.c's call to
  getprotobyname().
* [Bug 1541] from 4.2.6p2-RC3: Fix wrong keyword for "maxclock".
(4.2.7p27) 2010/04/27 Released by Harlan Stenn <stenn@ntp.org>
(4.2.7p26) 2010/04/24 Released by Harlan Stenn <stenn@ntp.org>
* [Bug 1465] from 4.2.6p2-RC2: Make sure time from TS2100 is not
  invalid (backport from -dev).
* [Bug 1528] from 4.2.6p2-RC2: Fix EDITLINE_LIBS link order for ntpq
  and ntpdc.
* [Bug 1531] Require nonce with mrulist requests.
* [Bug 1532] Remove ntpd support for ntpdc's monlist in favor of ntpq's
  mrulist.
* [Bug 1534] from 4.2.6p2-RC2: conflicts with VC++ 2010 errno.h.
* [Bug 1535] from 4.2.6p2-RC2: "restrict -4 default" and "restrict
  -6 default" ignored.
(4.2.7p25) 2010/04/20 Released by Harlan Stenn <stenn@ntp.org>
* [Bug 1528] from 4.2.6p2-RC2: Remove --with-arlib from br-flock.
* [Bug 1503] [Bug 1504] [Bug 1518] [Bug 1522] from 4.2.6p2-RC2:
  all of which were fixed in 4.2.7 previously.
(4.2.7p24) 2010/04/13 Released by Harlan Stenn <stenn@ntp.org>
* [Bug 1390] Control PPS on the Oncore M12.
* [Bug 1518] Windows ntpd should lock to one processor more
  conservatively.
* [Bug 1520] '%u' formats for size_t gives warnings with 64-bit builds.
* [Bug 1522] Enable range syntax "trustedkey (301 ... 399)".
* Documentation updates for 4.2.7p22 changes and additions, updating
  ntpdc.html, ntpq.html, accopt.html, confopt.html, manyopt.html,
  miscopt.html, and miscopt.txt.
* accopt.html: non-ntpport doc changes from Dave Mills.
* Modify full MRU list preemption when full to match "discard monitor"
  documentation, by removing exception for count == 1.
(4.2.7p23) 2010/04/04 Released by Harlan Stenn <stenn@ntp.org>
* [Bug 1516] unpeer by IP address fails, DNS name works.
* [Bug 1517] ntpq and ntpdc should verify reverse DNS before use.
  ntpq and ntpdc now use the following format for showing purported
  DNS names from IP address "reverse" DNS lookups when the DNS name
  does not exist or does not include the original IP address among
  the results: "192.168.1.2 (fake.dns.local)".
(4.2.7p22) 2010/04/02 Released by Harlan Stenn <stenn@ntp.org>
* [Bug 1432] Don't set inheritable flag for linux capabilities.
* [Bug 1465] Make sure time from TS2100 is not invalid.
* [Bug 1483] AI_NUMERICSERV undefined in 4.2.7p20.
* [Bug 1497] fudge is broken by getnetnum() change.
* [Bug 1503] Auto-enabling of monitor for "restrict ... limited" wrong.
* [Bug 1504] ntpdate tickles ntpd "discard minimum 1" rate limit if
  "restrict ... limited" is used.
* ntpdate: stop querying source after KoD packet response, log it.
* ntpdate: rate limit each server to 2s between packets.
* From J. N. Perlinger: avoid pointer wraparound warnings in dolfptoa(),
  printf format mismatches with 64-bit size_t.
* Broadcast client (ephemeral) associations should be demobilized only
  if they are not heard from for 10 consecutive polls, regardless of
  surviving the clock selection.  Fix from David Mills.
* Add "ntpq -c ifstats" similar to "ntpdc -c ifstats".
* Add "ntpq -c sysstats" similar to "ntpdc -c sysstats".
* Add "ntpq -c monstats" to show monlist knobs and stats.
* Add "ntpq -c mrulist" similar to "ntpdc -c monlist" but not
  limited to 600 rows, and with filtering and sorting options:
  ntpq -c "mrulist mincount=2 laddr=192.168.1.2 sort=-avgint"
  ntpq -c "mrulist sort=addr"
  ntpq -c "mrulist mincount=2 sort=count"
  ntpq -c "mrulist sort=-lstint"
* Modify internal representation of MRU list to use l_fp fixed-point
  NTP timestamps instead of seconds since startup.  This increases the
  resolution and substantially improves accuracy of sorts involving
  timestamps, at the cost of flushing all MRU entries when the clock is
  stepped, to ensure the timestamps can be compared with the current
  get_systime() results.
* Add ntp.conf "mru" directive to configure MRU parameters, such as
  "mru mindepth 600 maxage 64 maxdepth 5000 maxmem 1024" or
  "mru initalloc 0 initmem 16 incalloc 99 incmem 4".  Several pairs are
  equivalent with one in units of MRU entries and its twin in units of
  kilobytes of memory, so the last one used in ntp.conf controls:
  maxdepth/maxmem, initalloc/initmem, incalloc/incmem.  With the above
  values, ntpd will preallocate 16kB worth of MRU entries, allocating
  4kB worth each time more are needed, with a hard limit of 1MB of MRU
  entries.  Until there are more than 600 entries none would be reused.
  Then only entries for addresses last seen 64 seconds or longer ago are
  reused.
* Limit "ntpdc -c monlist" response in ntpd to 600 entries, the previous
  overall limit on the MRU list depth which was driven by the monlist
  implementation limit of one request with a single multipacket
  response.
* New "pool" directive implementation modeled on manycastclient.
* Do not abort on non-ASCII characters in ntp.conf, ignore them.
* ntpq: increase response reassembly limit from 24 to 32 packets, add
  discussion in comment regarding results with even larger MAXFRAGS.
* ntpq: handle "passwd MYPASSWORD" (without prompting) as with ntpdc.
* ntpdc: do not examine argument to "passwd" if not supplied.
* configure: remove check for pointer type used with qsort(), we
  require ANSI C which mandates void *.
* Reset sys_kodsent to 0 in proto_clr_stats().
* Add sptoa()/sockporttoa() similar to stoa()/socktoa() adding :port.
* Use memcpy() instead of memmove() when buffers can not overlap.
* Remove sockaddr_storage from our sockaddr_u union of sockaddr,
  sockaddr_in, and sockaddr_in6, shaving about 100 bytes from its size
  and substantially decreasing MRU entry memory consumption.
* Extend ntpq readvar (alias rv) to allow fetching up to three named
  variables in one operation:  ntpq -c "rv 0 version offset frequency".
* ntpq: use srchost variable to show .POOL. prototype associations'
  hostname instead of address 0.0.0.0.
* "restrict source ..." configures override restrictions for time
  sources, allows tight default restrictions to be used with the pool
  directive (where server addresses are not known in advance).
* Ignore "preempt" modifier on manycastclient and pool prototype
  associations.  The resulting associations are preemptible, but the
  prototype must not be.
* Maintain and use linked list of associations (struct peer) in ntpd,
  avoiding walking 128 hash table entries to iterate over peers.
* Remove more workarounds unneeded since we require ISO C90 AKA ANSI C:
  - remove fallback implementations for memmove(), memset, strstr().
  - do not test for atexit() or memcpy().
* Collapse a bunch of code duplication in ntpd/ntp_restrict.c added with
  support for IPv6.
* Correct some corner case failures in automatically enabling the MRU
  list if any "restrict ... limited" is in effect, and in disabling MRU
  maintenance. (ntp_monitor.c, ntp_restrict.c)
* Reverse the internal sort order of the address restriction lists, but
  preserve the same behavior.  This allows removal of special-case code
  related to the default restrictions and more straightforward lookups
  of restrictions for a given address (now, stop on first match).
* Move ntp_restrict.c MRU doubly-linked list maintenance code into
  ntp_lists.h macros, allowing more duplicated source excision.
* Repair ntpdate.c to no longer test HAVE_TIMER_SETTIME.
* Do not reference peer_node/unpeer_node after freeing when built with
  --disable-saveconfig and using DNS.
(4.2.7p21) 2010/03/31 Released by Harlan Stenn <stenn@ntp.org>
* [Bug 2399] Reset sys_kodsent in proto_clr_stats().
* [Bug 1514] from 4.2.6p1-RC6: Typo in ntp_proto.c: fabs(foo < .4)
  should be fabs(foo) < .4.
* [Bug 1464] from 4.2.6p1-RC6: synchronization source wrong for
  refclocks ARCRON_MSF (27) and SHM (28).
* From 4.2.6p1-RC6: Correct Windows port's refclock_open() to
  return 0 on failure not -1.
* From 4.2.6p1-RC6: Correct CHU, dumbclock, and WWVB drivers to
  check for 0 returned from refclock_open() on failure.
* From 4.2.6p1-RC6: Correct "SIMUL=4 ./flock-build -1" to
  prioritize -1/--one.
* [Bug 1306] constant conditionals in audio_gain().
(4.2.7p20) 2010/02/13 Released by Harlan Stenn <stenn@ntp.org>
* [Bug 1483] hostname in ntp.conf "restrict" parameter rejected.
* Use all addresses for each restrict by hostname.
* Use async DNS to resolve trap directive hostnames.
(4.2.7p19) 2010/02/09 Released by Harlan Stenn <stenn@ntp.org>
* [Bug 1338] Update the association type codes in ntpq.html.
* [Bug 1478] from 4.2.6p1-RC5: linking fails: EVP_MD_pkey_type.
* [Bug 1479] from 4.2.6p1-RC5: not finding readline headers.
* [Bug 1484] from 4.2.6p1-RC5: ushort is not defined in QNX6.
(4.2.7p18) 2010/02/07 Released by Harlan Stenn <stenn@ntp.org>
* [Bug 1480] from 4.2.6p1-RC5: snprintf() cleanup caused
  unterminated refclock IDs.
* Stop using getaddrinfo() to convert numeric address strings to on-wire
  addresses in favor of is_ip_address() alone.
(4.2.7p17) 2010/02/05 Released by Harlan Stenn <stenn@ntp.org>
* [Bug 1477] from 4.2.6p1-RC5: First non-gmake make in clone
  w/VPATH can't make COPYRIGHT.
* Attempts to cure CID 108 CID 118 CID 119 TAINTED_SCALAR warnings.
* Broaden ylwrap workaround VPATH_HACK to all non-GNU make.
(4.2.7p16) 2010/02/04 Released by Harlan Stenn <stenn@ntp.org>
* [Bug 1474] from 4.2.6p1-RC4: ntp_keygen LCRYPTO after libntp.a.
* Include 4.2.6p1-RC4: Remove arlib.
(4.2.7p15) 2010/02/03 Released by Harlan Stenn <stenn@ntp.org>
* [Bug 1455] from 4.2.6p1: ntpd does not try /etc/ntp.audio.
* Include 4.2.6p1: Convert many sprintf() calls to snprintf(), also
  strcpy(), strcat().
* Include 4.2.6p1: Fix widely cut-n-pasted bug in refclock shutdown
  after failed start.
* Include 4.2.6p1: Remove some dead code checking for emalloc()
  returning NULL.
(4.2.7p14) 2010/02/02 Released by Harlan Stenn <stenn@ntp.org>
* [Bug 1338] ntpq displays incorrect association type codes.
* [Bug 1469] u_int32, int32 changes broke HP-UX 10.20 build.
* [Bug 1470] from 4.2.6p1: "make distdir" compiles keyword-gen.
* [Bug 1471] CID 120 CID 121 CID 122 is_ip_address() uninit family.
* [Bug 1472] CID 116 CID 117 minor warnings in new DNS code.
* [Bug 1473] from 4.2.6p1: "make distcheck" version.m4 error.
(4.2.7p13) 2010/01/31 Released by Harlan Stenn <stenn@ntp.org>
* [Bug 1467] from 4.2.6p1: Fix bogus rebuild of sntp/sntp.html.
(4.2.7p12) 2010/01/30 Released by Harlan Stenn <stenn@ntp.org>
* [Bug 1468] 'make install' broken for root on default NFS mount.
(4.2.7p11) 2010/01/28 Released by Harlan Stenn <stenn@ntp.org>
* [Bug 47] Debugging and logging do not work after a fork.
* [Bug 1010] getaddrinfo() could block and thus should not be called by
  the main thread/process.
* New async DNS resolver in ntpd allows nonblocking queries anytime,
  instead of only once at startup.
(4.2.7p10) 2010/01/24 Released by Harlan Stenn <stenn@ntp.org>
* [Bug 1140] from 4.2.6p1-RC5: Clean up debug.html, decode.html,
  and ntpq.html.
* Include 4.2.6p1-RC3: Use TZ=UTC instead of TZ= when calling date in
  scripts/mkver.in .
* [Bug 1448] from 4.2.6p1-RC3: Some macros not correctly conditionally
  or absolutely defined on Windows.
* [Bug 1449] from 4.2.6p1-RC3: ntpsim.h in ntp_config.c should be used
  conditionally.
* [Bug 1450] from 4.2.6p1-RC3: Option to exclude warnings not
  unconditionally defined on Windows.
(4.2.7p9) 2010/01/13 Released by Harlan Stenn <stenn@ntp.org>
(4.2.7p8) 2010/01/12 Released by Harlan Stenn <stenn@ntp.org>
* [Bug 702] ntpd service logic should use libopts to examine cmdline.
* [Bug 1451] from 4.2.6p1-RC3: sntp leaks KoD entry updating.
* [Bug 1453] from 4.2.6p1-RC3: Use $CC in config.cache filename.
(4.2.7p7) 2009/12/30 Released by Harlan Stenn <stenn@ntp.org>
* [Bug 620] ntpdc getresponse() esize != *rsize s/b size != *rsize.
* [Bug 1446] 4.2.7p6 requires autogen, missing ntpd.1, *.texi, *.menu.
(4.2.7p6) 2009/12/28 Released by Harlan Stenn <stenn@ntp.org>
* [Bug 1443] Remove unnecessary dependencies on ntp_io.h
* [Bug 1442] Move Windows functions into libntp files
* [Bug 1127] from 4.2.6p1-RC3: Check the return of X590_verify().
* [Bug 1439] from 4.2.6p1-RC3: .texi gen after binary is linked.
* [Bug 1440] from 4.2.6p1-RC3: Update configure.ac to support kfreebsd.
* [Bug 1445] from 4.2.6p1-RC3: IRIX does not have -lcap or support
  linux capabilities.
(4.2.7p5) 2009/12/25 Released by Harlan Stenn <stenn@ntp.org>
* Include 4.2.6p1-RC2
(4.2.7p4) 2009/12/24 Released by Harlan Stenn <stenn@ntp.org>
* [Bug 1429] ntpd -4 option does not reliably force IPv4 resolution.
* [Bug 1431] System headers must come before ntp headers in ntp_intres.c .
(4.2.7p3) 2009/12/22 Released by Harlan Stenn <stenn@ntp.org>
* [Bug 1426] scripts/VersionName needs . on the search path.
* [Bug 1427] quote missing in ./build - shows up on NetBSD.
* [Bug 1428] Use AC_HEADER_RESOLV to fix breaks from resolv.h
(4.2.7p2) 2009/12/20 Released by Harlan Stenn <stenn@ntp.org>
* [Bug 1419] ntpdate, ntpdc, sntp, ntpd ignore configure --bindir.
* [Bug 1421] add util/tg2, a clone of tg that works on Linux, NetBSD, and
  FreeBSD
(4.2.7p1) 2009/12/15 Released by Harlan Stenn <stenn@ntp.org>
* [Bug 1348] ntpd Windows port should wait for sendto() completion.
* [Bug 1413] test OpenSSL headers regarding -Wno-strict-prototypes.
* [Bug 1418] building ntpd/ntpdc/ntpq statically with ssl fails.
(4.2.7p0) 2009/12/13 Released by Harlan Stenn <stenn@ntp.org>
* [Bug 1412] m4/os_cflags.m4 caches results that depend on $CC.
* [Bug 1414] Enable "make distcheck" success with BSD make.
(4.2.7) 2009/12/09 Released by Harlan Stenn <stenn@ntp.org>
* [Bug 1407] configure.ac: recent GNU Make -v does not include "version".
---
(4.2.6p5) 2011/12/24 Released by Harlan Stenn <stenn@ntp.org>

No changes from 4.2.6p5-RC3.

---
(4.2.6p5-RC3) 2011/12/08 Released by Harlan Stenn <stenn@ntp.org>

* [Bug 2082] 3-char refid sent by ntpd 4.2.6p5-RC2 ends with extra dot.
* [Bug 2085] clock_update() sys_rootdisp calculation omits root delay.
* [Bug 2086] get_systime() should not offset by sys_residual.
* [Bug 2087] sys_jitter calculation overweights sys.peer jitter.
* Ensure NULL peer->dstadr is not accessed in orphan parent selection.

---
(4.2.6p5-RC2) 2011/11/30 Released by Harlan Stenn <stenn@ntp.org>

* [Bug 2050] Orphan mode stratum counting to infinity.
* [Bug 2059] optional billboard column "server" does not honor -n.
* [Bug 2066] ntpq lopeers ipv6 "local" column overrun.
* [Bug 2068] ntpd sends nonprintable stratum 16 refid to ntpq.
* [Bug 2069] broadcastclient, multicastclient spin up duplicate
  ephemeral associations without broadcastdelay.
* [Bug 2072] Orphan parent selection metric needs ntohl().
* Exclude not-yet-determined sys_refid from use in loopback TEST12
  (from David Mills).
* Never send KoD rate limiting response to MODE_SERVER response.

---
(4.2.6p5-RC1) 2011/10/18 Released by Harlan Stenn <stenn@ntp.org>

* [Bug 2034] Listening address configuration with prefix misapplied.

---
(4.2.6p4) 2011/09/22 Released by Harlan Stenn <stenn@ntp.org>

* [Bug 1984] ntp/libisc fails to compile on OS X 10.7 (Lion).
* [Bug 1985] "logconfig =allall" rejected.
* [Bug 2001] ntpdc timerstats reports overruns as handled.
* [Bug 2003] libntpq ntpq_read_assoc_peervars() broken.
* [Backward Incompatible] sntp: -l/--filelog -> -l/--logfile, to be
  consistent with ntpd.
* libopts/file.c fix from Bruce Korb (arg-type=file).

---
(4.2.6p4-RC2) 2011/08/04 Released by Harlan Stenn <stenn@ntp.org>

* [Bug 1608] Parse Refclock driver should honor trusttime.
* [Bug 1961] html2man update: distribute ntp-wait.html.
* [Bug 1970] UNLINK_EXPR_SLIST() causes crash if list is empty.
* [Bug 1972] checking for struct rtattr fails.
* [Bug 1975] libntp/mktime.c won't work with 64-bit time_t
* [Bug 1978] [Bug 1134] fix in 4.2.6p4-RC1 doesn't build on older Linux.
* Backport several fixes for Coverity warnings from ntp-dev.
* Backport if_nametoindex() check for hpux.

---
(4.2.6p4-RC1) 2011/07/10 Released by Harlan Stenn <stenn@ntp.org>

* [Bug 1134] ntpd fails binding to tentative IPv6 addresses.
* [Bug 1790] Update config.guess and config.sub to detect AIX6.
* [Bug 1961] html2man needs an update.
* Update the NEWS file.

---
(4.2.6p4-beta2) 2011/05/25 Released by Harlan Stenn <stenn@ntp.org>

* [Bug 1695] ntpdate takes longer than necessary.
* [Bug 1832] ntpdate doesn't allow timeout > 2s.
* [Bug 1933] WWVB/Spectracom driver timestamps LFs, not CRs.
* Backport utility routines from ntp-dev: mprintf(), emalloc_zero().

---
(4.2.6p4-beta1) 2011/05/16 Released by Harlan Stenn <stenn@ntp.org>

* [Bug 1554] peer may stay selected as system peer after becoming
  unreachable.
* [Bug 1921] LOCAL, ACTS drivers with "prefer" excluded from initial
  candidate list.
* [Bug 1923] orphan parent favored over LOCAL, ACTS drivers.
* [Bug 1924] Billboard tally codes sometimes do not match operation,
  variables.
* Enable tickadj-like taming of wildly off-spec Windows clock using
  NTPD_TICKADJ_PPM env. var. specifying baseline slew.
* Upgrade to AutoGen 5.11.9 (and require it).
* Upgrade to libopts 35.0.10 from AutoGen 5.11.9pre8.

---
(4.2.6p3) 2011/01/03 Released by Harlan Stenn <stenn@ntp.org>

* [Bug 1764] Palisade driver doesn't build on Linux
* Create and use scripts/check--help when generating .texi files.
* Update bk triggers for the bk-5 release.
* Update genCommitLog for the bk-5 release.
* Update the copyright year.

---
(4.2.6p3-RC12) 2010/12/25 Released by Harlan Stenn <stenn@ntp.org>

* [Bug 1458] Can not compile NTP on FreeBSD 4.7.
* [Bug 1510] Add modes 20/21 for driver 8 to support RAWDCF @ 75 baud.
* [Bug 1618] Unreachable code in jjy_start(). (backport from ntp-dev)
* [Bug 1719] ntp-keygen -V crash. (backport)
* [Bug 1740] ntpdc treats many counters as signed. (backport)
* [Bug 1741] Enable multicast reception on each address (Windows).
* [Bug 1742] Fix a typo in an error message in the "build" script.
* [Bug 1743] Display timezone offset when showing time for sntp in the
local timezone.
* [Bug 1751] Support for Atari FreeMiNT OS.
* [Bug 1754] --version output should be more verbose.
* [Bug 1757] oncore snprintf("%m") doesn't expand %m.
* [Bug 1758] setsockopt IPV6_MULTICAST_IF with wrong ifindex.
* [Bug 1760] ntpd Windows interpolation cannot be disabled.
* [Bug 1762] manycastclient solicitation responses interfere.
* Upgrade to libopts 34.0.9 from AutoGen 5.11.6pre7.
* Relax minimum Automake version to 1.10 with updated libopts.m4.
* Suppress ntp-keygen OpenSSL version display for --help, --version,
display both build and runtime OpenSSL versions when they differ.
* Clean up m4 quoting in configure.ac, *.m4 files, resolving
  intermittent AC_LANG_PROGRAM possibly undefined errors.
* Clean up the SNTP documentation.
* Other manycastclient repairs:
  Separate handling of scope ID embedded in many in6_addr from ifindex
  used for IPv6 multicasting ioctls.
  Add INT_PRIVACY endpt bit flag for IPv6 RFC 4941 privacy addresses.
  Enable outbound multicast from only one address per interface in the
  same subnet, and in that case prefer embedded MAC address modified
  EUI-64 IPv6 addresses first, then static, and last RFC 4941 privacy
  addresses.
  Use setsockopt(IP[V6]_MULTICAST_IF) before each send to multicast to
  select the local source address, using the correct socket is not
  enough.

---
(4.2.6p3-RC11) 2010/11/28 Released by Harlan Stenn <stenn@ntp.org>

* [Bug 1725] ntpd sends multicast from only one address.
* [Bug 1728] In ntp_openssl.m4, don't add -I/usr/include or -L/usr/lib
  to CPPFLAGS or LDFLAGS.
* [Bug 1733] IRIX doesn't have 'head' (affects scripts/checkChangeLog).
* Remove log_msg() and debug_msg() from sntp in favor of msyslog().
* Use a single copy of libopts/, in sntp/.
* Upgrade libopts to 33.3.8.
* Bump minimum Automake version to 1.11, required for AM_COND_IF
  use in LIBOPTS_CHECK.
* Improvements to the 'build' script.

---
(4.2.6p3-RC10) 2010/11/14 Released by Harlan Stenn <stenn@ntp.org>

* [Bug 1681] More sntp logging cleanup.
* [Bug 1683] Non-localhost on loopback exempted from nic rules.

---
(4.2.6p3-RC9) 2010/11/10 Released by Harlan Stenn <stenn@ntp.org>

* [Bug 1574] sntp:set_time doesn't set tv_usec correctly.
* [Bug 1681] sntp logging cleanup.
* [Bug 1683] Interface binding does not seem to work as intended.
* [Bug 1691] Use first NMEA sentence each second.
* [Bug 1692] packageinfo.sh needs to be "sourced" using ./ .
* [Bug 1709] ntpdate ignores replies with equal receive and transmit
  timestamps.
* Backport sntp from -dev

---
(4.2.6p3-RC8) 2010/10/29 Released by Harlan Stenn <stenn@ntp.org>

* [Bug 1685] NMEA driver mode byte confusion.
* First cut at using scripts/checkChangeLog.

---
(4.2.6p3-RC7) 2010/10/25 Released by Harlan Stenn <stenn@ntp.org>

* [Bug 1676] NMEA: $GPGLL did not work after fix for Bug 1571.
* Added scripts/checkChangeLog.

---
(4.2.6p3-RC6) 2010/10/24 Released by Harlan Stenn <stenn@ntp.org>

* [Bug 1571] NMEA does not relate data to PPS edge.
* [Bug 1572] NMEA time adjustment for GPZDG buggy.
* [Bug 1675] Prohibit includefile remote config.

---
(4.2.6p3-RC5) 2010/10/22 Released by Harlan Stenn <stenn@ntp.org>

* [Bug 1649] Require NMEA checksum if $GPRMC or previously seen.
* [Bug 1669] NTP 4.2.6p2 fails to compile on IBM AIX 5.3.

---
(4.2.6p3-RC4) 2010/10/16 Released by Harlan Stenn <stenn@ntp.org>

* [Bug 1584] wrong SNMP type for precision, resolution.
* [Bug 1659] Need CLOCK_TRUETIME not CLOCK_TRUE.
* [Bug 1665] is_anycast() u_int32_t should be u_int32.
* ntpsnmpd, libntpq warning cleanup.

---
(4.2.6p3-RC3) 2010/10/14 Released by Harlan Stenn <stenn@ntp.org>

* [Bug 750] Non-existing device causes coredump with RIPE-NCC driver.
* [Bug 1080] ntpd on ipv6 routers very chatty.
* [Bug 1567] Support Arbiter 1093C Satellite Clock on Windows.
* [Bug 1581] printf format string mismatch leftover.
* [Bug 1584] ntpsnmpd OID must be mib-2.197.
* [Bug 1643] Range-check the decoding of the RIPE-NCC status codes.
* [Bug 1644] cvo.sh should use lsb_release to identify linux distros.
* [Bug 1659] Support Truetime Satellite Clocks on Windows.
* [Bug 1660] On some systems, test is in /usr/bin, not /bin.
* [Bug 1661] Re-indent refclock_ripencc.c.

---
(4.2.6p3-RC2) 2010/09/25 Released by Harlan Stenn <stenn@ntp.org>

* [Bug 1635] "filegen ... enable" is not default.
* [Bug 1636] yyparse() segfault after denied filegen remote config.

---
(4.2.6p3-RC1) 2010/09/18 Released by Harlan Stenn <stenn@ntp.org>

* [Bug 1344] ntpd on Windows exits without logging cause.

---
(4.2.6p3-beta1) 2010/09/11 Released by Harlan Stenn <stenn@ntp.org>

* [Bug 1573] Miscalculation of offset in sntp.
* [Bug 1595] empty last line in key file causes duplicate key to be added
* [Bug 1597] packet processing ignores RATE KoD packets, because of
  a bug in string comparison.
* [Bug 1581] ntp_intres.c size_t printf format string mismatch.

---
(4.2.6p2) 2010/07/09 Released by Harlan Stenn <stenn@ntp.org>

* [Bug 1581] size_t printf format string mismatches, IRIG string buffers
  undersized.  Mostly backported from earlier ntp-dev fixes by Juergen
  Perlinger.

---
(4.2.6p2-RC7) 2010/06/19 Released by Harlan Stenn <stenn@ntp.org>

* [Bug 1570] serial clock drivers get outdated input from kernel tty
  line buffer after startup
* [Bug 1575] use 'snprintf' with LIB_BUFLENGTH in inttoa.c, tvtoa.c and
  utvtoa.c
* [Bug 1576] sys/sysctl.h depends on sys/param.h on OpenBSD.

---
(4.2.6p2-RC6) 2010/06/12 Released by Harlan Stenn <stenn@ntp.org>

* [Bug 715] libisc Linux IPv6 interface iteration drops multicast flags.

---
(4.2.6p2-RC5) 2010/06/03 Released by Harlan Stenn <stenn@ntp.org>

* [Bug 1561] ntpq, ntpdc "passwd" prompts for MD5 password w/SHA1.
* [Bug 1565] sntp/crypto.c compile fails on MacOS over vsnprintf().
* Windows port: do not exit in ntp_timestamp_from_counter() without
  first logging the reason.
* Support "passwd blah" syntax in ntpq.

---
(4.2.6p2-RC4) 2010/05/19 Released by Harlan Stenn <stenn@ntp.org>

* [Bug 1555] 4.2.6p2-RC3 sntp illegal C (mixed code and declarations).

---
(4.2.6p2-RC3) 2010/05/11 Released by Harlan Stenn <stenn@ntp.org>

* [Bug 1325] unreachable code in sntp recv_bcst_data().
* [Bug 1459] sntp MD5 authentication does not work with ntpd.
* [Bug 1512] ntpsnmpd should connect to net-snmpd via a unix-domain
  socket by default.  Provide a command-line 'socket name' option.
* [Bug 1538] update refclock_nmea.c's call to getprotobyname().
* [Bug 1541] Fix wrong keyword for "maxclock".
* [Bug 1552] update and complete broadcast and crypto features in sntp.
* [Bug 1553] sntp/configure.ac OpenSSL support.
* Escape unprintable characters in a refid in ntpq -p billboard.
* Simplify hash client code by providing OpenSSL EVP_*() API when built
  without OpenSSL.  (from ntp-dev)
* Do not depend on ASCII values for ('A' - '0'), ('a' - '0') in sntp.
* Windows compiling hints/winnt.html update from G. Sunil Tej.

---
(4.2.6p2-RC2) 2010/04/27 Released by Harlan Stenn <stenn@ntp.org>

* [Bug 1465] Make sure time from TS2100 is not invalid (backport from
  ntp-dev).
* [Bug 1528] Fix EDITLINE_LIBS link order for ntpq and ntpdc.
* [Bug 1534] win32/include/isc/net.h conflicts with VC++ 2010 errno.h.
* [Bug 1535] "restrict -4 default" and "restrict -6 default" ignored.
* Remove --with-arlib from br-flock.

---
(4.2.6p2-RC1) 2010/04/18 Released by Harlan Stenn <stenn@ntp.org>

* [Bug 1503] Auto-enabling of monitor for "restrict ... limited" wrong.
* [Bug 1504] ntpdate tickles ntpd "discard minimum 1" rate limit if
  "restrict ... limited" is used.
* [Bug 1518] Windows ntpd should lock to one processor more
  conservatively.
* [Bug 1522] Enable range syntax "trustedkey (301 ... 399)".
* Update html/authopt.html controlkey, requestkey, and trustedkey docs.

---
(4.2.6p1) 2010/04/09 Released by Harlan Stenn <stenn@ntp.org>
(4.2.6p1-RC6) 2010/03/31 Released by Harlan Stenn <stenn@ntp.org>

* [Bug 1514] Typo in ntp_proto.c: fabs(foo < .4) should be fabs(foo) < .4.
* [Bug 1464] synchronization source wrong for refclocks ARCRON_MSF (27)
  and SHM (28).
* Correct Windows port's refclock_open() to return 0 on failure not -1.
* Correct CHU, dumbclock, and WWVB drivers to check for 0 returned from
  refclock_open() on failure.
* Correct "SIMUL=4 ./flock-build -1" to prioritize -1/--one.

---
(4.2.6p1-RC5) 2010/02/09 Released by Harlan Stenn <stenn@ntp.org>

* [Bug 1140] Clean up debug.html, decode.html, and ntpq.html.
* [Bug 1438] Remove dead code from sntp/networking.c.
* [Bug 1477] 1st non-gmake make in clone w/VPATH can't make COPYRIGHT.
* [Bug 1478] linking fails with undefined reference EVP_MD_pkey_type.
* [Bug 1479] Compilation fails because of not finding readline headers.
* [Bug 1480] snprintf() cleanup caused unterminated refclock IDs.
* [Bug 1484] ushort is not defined in QNX6.

---
(4.2.6p1-RC4) 2010/02/04 Released by Harlan Stenn <stenn@ntp.org>

* [Bug 1455] ntpd does not try /etc/ntp.audio as documented.
* [Bug 1467] Fix bogus rebuild of sntp/sntp.html
* [Bug 1470] "make distdir" in $srcdir builds keyword-gen, libntp.a.
* [Bug 1473] "make distcheck" before build can't make sntp/version.m4.
* [Bug 1474] ntp_keygen needs LCRYPTO after libntp.a.
* Convert many sprintf() calls to snprintf(), also strcpy(), strcat().
* Fix widely cut-n-pasted bug in refclock shutdown after failed start.
* Remove some dead code checking for emalloc() returning NULL.
* Remove arlib.

---
(4.2.6p1-RC3) 2010/01/24 Released by Harlan Stenn <stenn@ntp.org>

* Use TZ=UTC instead of TZ= when calling date in scripts/mkver.in .
* [Bug 1448] Some macros not correctly conditionally or absolutely defined
  on Windows.
* [Bug 1449] ntpsim.h in ntp_config.c should be used conditionally.
* [Bug 1450] Option to exclude warnings not unconditionally defined on Windows.
* [Bug 1127] Properly check the return of X590_verify() - missed one.
* [Bug 1439] .texi generation must wait until after binary is linked.
* [Bug 1440] Update configure.ac to support kfreebsd.
* [Bug 1445] IRIX does not have -lcap or support linux capabilities.
* [Bug 1451] CID 115: sntp leaks KoD entry when updating existing.
* [Bug 1453] Use $CC in config.cache filename in ./build script.

---
(4.2.6p1-RC2) 2009/12/25 Released by Harlan Stenn <stenn@ntp.org>

* [Bug 1411] Fix status messages in refclock_oncore.c.
* [Bug 1416] MAXDNAME undefined on Solaris 2.6.
* [Bug 1419] ntpdate, ntpdc, sntp, ntpd ignore configure --bindir.
* [Bug 1424] Fix check for rtattr (rtnetlink.h).
* [Bug 1425] unpeer by association ID sets up for duplicate free().
* [Bug 1426] scripts/VersionName needs . on the search path.
* [Bug 1427] quote missing in ./build - shows up on NetBSD.
* [Bug 1428] Use AC_HEADER_RESOLV to fix breaks from resolv.h
* [Bug 1429] ntpd -4 option does not reliably force IPv4 resolution.
* [Bug 1431] System headers must come before ntp headers in ntp_intres.c .
* [Bug 1434] HP-UX 11 ip_mreq undeclared, _HPUX_SOURCE helps some.
* [Bug 1435] sntp: Test for -lresolv using the same tests as in ntp.

---
(4.2.6p1-RC1) 2009/12/20 Released by Harlan Stenn <stenn@ntp.org>

* [Bug 1409] Put refclock_neoclock4x.c under the NTP COPYRIGHT notice.
  This should allow debian and other distros to add this refclock driver
  in further distro releases.
  Detect R2 hardware releases.
* [Bug 1412] m4/os_cflags.m4 caches results that depend on $CC.
* [Bug 1413] test OpenSSL headers regarding -Wno-strict-prototypes.
* [Bug 1414] Enable "make distcheck" success with BSD make.
* [Bug 1415] Fix Mac OS X link problem.
* [Bug 1418] building ntpd/ntpdc/ntpq statically with ssl fails.
* Build infrastructure updates to enable beta releases of ntp-stable.

---
(4.2.6) 2009/12/09 Released by Harlan Stenn <stenn@ntp.org>
* [Sec 1331] from4.2.4p8: DoS with mode 7 packets - CVE-2009-3563.
* [Bug 508] Fixed leap second handling for Windows.
(4.2.5p250-RC) 2009/11/30 Released by Harlan Stenn <stenn@ntp.org>
* sntp documentation updates.
* [Bug 761] internal resolver does not seem to honor -4/-6 qualifiers
* [Bug 1386] Deferred DNS doesn't work on NetBSD
* [Bug 1391] avoid invoking autogen twice for .c and .h files.
* [Bug 1397] shmget() refclock_shm failing because of file mode.
* Pass no_needed to ntp_intres as first part of fixing [Bug 975].
* Add ./configure --enable-force-defer-DNS to help debugging.
(4.2.5p249-RC) 2009/11/28 Released by Harlan Stenn <stenn@ntp.org>
* [Bug 1400] An empty KOD DB file causes sntp to coredump.
* sntp: documentation cleanup.
* sntp: clean up some error messages.
* sntp: Use the precision to control how many offset digits are shown.
* sntp: Show root dispersion.
* Cleanup from the automake/autoconf upgrades.
(4.2.5p248-RC) 2009/11/26 Released by Harlan Stenn <stenn@ntp.org>
* Prepare for the generation of sntp.html.
* Documentation changes from Dave Mills.
* [Bug 1387] Storage leak in ntp_intres (minor).
* [Bug 1389] buffer overflow in refclock_oncore.c
* [Bug 1391] .texi usage text from installed, not built binaries.
* [Bug 1392] intres retries duplicate assocations endlessly.
* Correct *-opts.h dependency so default 'get' action isn't used.
(4.2.5p247-RC) 2009/11/20 Released by Harlan Stenn <stenn@ntp.org>
* [Bug 1142] nodebug builds shed no light on -d, -D option failure.
* [Bug 1179] point out the problem with -i/--jaildir and -u/--user when
  they are disabled by configure.
* [Bug 1308] support systems that lack fork().
* [Bug 1343] sntp doesn't link on Solaris 7, needs -lresolv.
(4.2.5p246-RC) 2009/11/17 Released by Harlan Stenn <stenn@ntp.org>
* Upgrade to autogen-5.10
* [Bug 1378] Unnecessary resetting of peers during interface update.
* [Bug 1382] p245 configure --disable-dependency-tracking won't build.
* [Bug 1384] ntpq :config core dumped with a blank password.
(4.2.5p245-RC) 2009/11/14 Released by Harlan Stenn <stenn@ntp.org>
* Cleanup from Dave Mills.
* [Bug 1343] sntp illegal C does not compile on Solaris 7.
* [Bug 1381] Version .deps generated include file dependencies to allow
  known dependency-breaking changes to force .deps to be cleaned,
  triggered by changing the contents of deps-ver and/or sntp/deps-ver.
(4.2.5p244-RC) 2009/11/12 Released by Harlan Stenn <stenn@ntp.org>
* keygen.html updates from Dave Mills.
* [Bug 1003] ntpdc unconfig command doesn't prompt for keyid.
* [Bug 1376] Enable authenticated ntpq and ntpdc using newly-available
  digest types.
* ntp-keygen, Autokey OpenSSL build vs. run version mismatch is now a
  non-fatal warning.
(4.2.5p243-RC) 2009/11/11 Released by Harlan Stenn <stenn@ntp.org>
* [Bug 1226] Fix deferred DNS lookups.
* new crypto signature cleanup.
(4.2.5p242-RC) 2009/11/10 Released by Harlan Stenn <stenn@ntp.org>
* [Bug 1363] CID 92 clarify fallthrough case in clk_trimtsip.c
* [Bug 1366] ioctl(TIOCSCTTY, 0) fails on NetBSD *[0-2].* > 3.99.7.
* [Bug 1368] typos in libntp --without-crypto case
* [Bug 1371] deferred DNS lookup failing with INFO_ERR_AUTH.
* CID 87 dead code in ntpq.c atoascii().
* Fix authenticated ntpdc, broken in p240.
* Stub out isc/mem.h, shaving 47k from a MIPS ntpd binary.
* Shrink keyword scanner FSM entries from 64 to 32 bits apiece.
* Documention updates from Dave Mills.
* authkeys.c cleanup from Dave Mills.
(4.2.5p241-RC) 2009/11/07 Released by Harlan Stenn <stenn@ntp.org>
* html/authopt.html update from Dave Mills.
* Remove unused file from sntp/Makefile.am's distribution list.
* new crypto signature cleanup.
(4.2.5p240-RC) 2009/11/05 Released by Harlan Stenn <stenn@ntp.org>
* [Bug 1364] clock_gettime() not detected, need -lrt on Debian 5.0.3.
* Provide all of OpenSSL's signature methods for ntp.keys (FIPS 140-2).
(4.2.5p239-RC) 2009/10/30 Released by Harlan Stenn <stenn@ntp.org>
* [Bug 1357] bogus assert from refclock_shm.
* [Bug 1359] Debug message cleanup.
* CID 101: more pointer/array cleanup.
* [Bug 1356] core dump from refclock_nmea when can't open /dev/gpsU.
* [Bug 1358] AIX 4.3 sntp/networking.c IPV6_JOIN_GROUP undeclared.
* CID 101: pointer/array cleanup.
(4.2.5p238-RC) 2009/10/27 Released by Harlan Stenn <stenn@ntp.org>
* Changes from Dave Mills.
* driver4.html updates from Dave Mills.
* [Bug 1252] PPSAPI cleanup on ntpd/refclock_wwvb.c.
* [Bug 1354] libtool error building after bootstrap with Autoconf 2.64.
* Allow NTP_VPATH_HACK configure test to handle newer gmake versions.
* CIDs 94-99 make it more clearly impossible for sock_hash() to return
  a negative number.
* CID 105, 106 ensure ntpdc arrays are not overrun even if callers
  misbehave.
* CID 113 use va_end() in refclock_true.c true_debug().
* Get rid of configure tests for __ss_family and __ss_len when the more
  common ss_family and ss_len are present.
(4.2.5p237-RC) 2009/10/26 Released by Harlan Stenn <stenn@ntp.org>
* [Bug 610] NMEA support for using PPSAPI on a different device.
* [Bug 1238] use only fudge time2 to offset NMEA serial timestamp.
* [Bug 1355] ntp-dev won't compile on OpenBSD 4.6.
(4.2.5p236-RC) 2009/10/22 Released by Harlan Stenn <stenn@ntp.org>
* Cleanup from Dave Mills.
* [Bug 1343] ntpd/ntp_io.c close_fd() does not compile on Solaris 7.
* [Bug 1353] ntpq "rv 0 settimeofday" always shows UNKNOWN on unix.
* Do not attempt to execute built binaries from ntpd/Makefile when
  cross-compiling (keyword-gen and ntpd --saveconfigquit).
* sntp/main.c: Remove duplicate global adr_buf[] (also defined in
  networking.c) which Piotr Grudzinski identified breaking his build.
* Correct in6addr_any test in configure.ac to attempt link too.
(4.2.5p235-RC) 2009/10/18 Released by Harlan Stenn <stenn@ntp.org>
* [Bug 1343] lib/isc build breaks on systems without IPv6 headers.
(4.2.5p234-RC) 2009/10/16 Released by Harlan Stenn <stenn@ntp.org>
* [Bug 1339] redux, use unmodified lib/isc/win32/strerror.c and
  move #define strerror... to a header not used by lib/isc code.
* [Bug 1345] illegal 'grep' option prevents compilation.
* [Bug 1346] keyword scanner broken where char defaults to unsigned.
* [Bug 1347] ntpd/complete.conf missing multicastclient test case.
(4.2.5p233-RC) 2009/10/15 Released by Harlan Stenn <stenn@ntp.org>
* [Bug 1337] cast setsockopt() v4 address pointer to void *.
* [Bug 1342] ignore|drop one IPv6 address on an interface blocks all
  addresses on that interface.
* Documentation cleanup and updates.
(4.2.5p232-RC) 2009/10/14 Released by Harlan Stenn <stenn@ntp.org>
* [Bug 1302] OpenSSL under Windows needs applink support.
* [Bug 1337] fix incorrect args to setsockopt(fd, IP_MULTICAST_IF,...).
* [Bug 1339] Fix Windows-only ntp_strerror() infinite recursion.
* [Bug 1341] NMEA driver requires working PPSAPI #ifdef HAVE_PPSAPI.
* Construct ntpd keyword scanner finite state machine at compile time
  rather than at runtime, shrink entries from 40+ to 8 bytes.
* Update documentation for ntpq --old-rv, saveconfig, saveconfigdir,
  ntpd -I -L and -M, and interface/nic rules. (From Dave Hart)
* [Bug 1337] fix incorrect args to setsockopt(fd, IP_MULTICAST_IF,...)
(4.2.5p231-RC) 2009/10/10 Released by Harlan Stenn <stenn@ntp.org>
* [Bug 1335] Broadcast client degraded by wildcard default change.
(4.2.5p230-RC) 2009/10/09 Released by Harlan Stenn <stenn@ntp.org>
* Start the 4.2.6 Release Candidate cycle.
* Broadcast and transit phase cleanup from Dave Mills.
(4.2.5p229) 2009/10/07 Released by Harlan Stenn <stenn@ntp.org>
* [Bug 1334] ntpsnmpd undefined reference to `ntpqOptions'.
* Change ntpsnmpd/Makefile.am include file order to fix FreeBSD build.
(4.2.5p228) 2009/10/06 Released by Harlan Stenn <stenn@ntp.org>
* Reclaim syntax tree memory after application in ntpd built with
  configure --disable-saveconfig.
* [Bug 1135] ntpq uses sizeof(u_long) where sizeof(u_int32) is meant.
* [Bug 1333] ntpd --interface precedence over --novirtualips lost.
(4.2.5p227) 2009/10/05 Released by Harlan Stenn <stenn@ntp.org>
* [Bug 1135] :config fails with "Server disallowed request"
* [Bug 1330] disallow interface/nic rules when --novirtualips or
  --interface are used.
* [Bug 1332] ntpq -c 'rv 0 variablename' returns extra stuff.
* Add test of ntpd --saveconfigquit fidelity using new complete.conf.
* Documentation updates from Dave Hart/Dave Mills.
(4.2.5p226) 2009/10/04 Released by Harlan Stenn <stenn@ntp.org>
* [Bug 1318] Allow multiple -g options on ntpd command line.
* [Bug 1327] ntpq, ntpdc, ntp-keygen -d & -D should work with configure
  --disable-debugging.
* Add ntpd --saveconfigquit <filename> option for future build-time
  testing of saveconfig fidelity.
* Clockhop and autokey cleanup from Dave Mills.
* Documentation updates from Dave Mills.
(4.2.5p225) 2009/09/30 Released by Harlan Stenn <stenn@ntp.org>
* authopt documentation changes from Dave Mills/Dave Hart.
* [Bug 1324] support bracketed IPv6 numeric addresses for restrict.
(4.2.5p224) 2009/09/29 Released by Harlan Stenn <stenn@ntp.org>
* Clockhop and documentation fixes from Dave Mills.
* Remove "tos maxhop" ntp.conf knob.
(4.2.5p223) 2009/09/28 Released by Harlan Stenn <stenn@ntp.org>
* [Bug 1321] build doesn't work if . isn't on $PATH.
* [Bug 1323] Implement "revoke #" to match documentation, deprecate
  "crypto revoke #".
(4.2.5p222) 2009/09/27 Released by Harlan Stenn <stenn@ntp.org>
* Update libisc code using bind-9.6.1-P1.tar.gz, rearrange our copy to
  mirror the upstream layout (lib/isc/...), and merge in NTP-local
  modifications to libisc.  There is a new procedure to ease future
  libisc merges using a separate "upstream" bk repo.  That will enable
  normal bk pull automerge to handle carrying forward any local changes
  and should enable us to take updated libisc snapshots more often.
* Updated build and flock-build scripts.  flock-build --one is a way
  to perform a flock-build compatible solitary build, handy for a repo
  clone's first build on a machine with autoconf, automake, etc.
* Compiling ntp_parser.y using BSD make correctly places ntp_parser.h
  in the top-level ntpd directory instead of A.*/ntpd.
* bootstrap script updated to remove potentially stale .deps dirs.
* Remove unneeded Makefile.am files from the lib/isc/include tree.
(4.2.5p221) 2009/09/26 Released by Harlan Stenn <stenn@ntp.org>
* [Bug 1316] segfault if refclock_nmea can't open file.
* [Bug 1317] Distribute cvo.sh.
(4.2.5p220) 2009/09/25 Released by Harlan Stenn <stenn@ntp.org>
* Rearrange libisc code to match the upstream layout in BIND.  This is
  step one of two, changing the layout but keeping our existing libisc.
(4.2.5p219) 2009/09/24 Released by Harlan Stenn <stenn@ntp.org>
* [Bug 1315] "interface ignore 0.0.0.0" is ignored.
* add implicit "nic ignore all" rule before any rules from ntp.conf, so
  "nic listen eth0" alone means the same as "-I eth0".
* add wildcard match class for interface/nic rules.
* fix mistaken carryover of prefixlen from one rule to the next.
* Ensure IPv6 localhost address ::1 is included in libisc's Windows IPv6
  address enumeration, allowing ntpq and ntpdc's hardcoding to 127.0.0.1
  on Windows to end.
(4.2.5p218) 2009/09/21 Released by Harlan Stenn <stenn@ntp.org>
* [Bug 1314] saveconfig emits -4 and -6 on when not given.
* correct parsing and processing of setvar directive.
* highlight location of ntpq :config syntax errors with ^.
* clarify (former) NO_ARG, SINGLE_ARG, MULTIPLE_ARG renaming to
  FOLLBY_TOKEN, FOLLBY_STRING, FOLLBY_STRINGS_TO_EOC.
* parser, saveconfig cleanup to store T_ identifiers in syntax tree.
(4.2.5p217) 2009/09/20 Released by Harlan Stenn <stenn@ntp.org>
* [Bug 1300] reject remote configuration of dangerous items.
(4.2.5p216) 2009/09/19 Released by Harlan Stenn <stenn@ntp.org>
* [Bug 1312] ntpq/ntpdc MD5 passwords truncated to 8 chars on Suns.
* CID 10 missing free(up); in refclock_palisade.c error return, again.
* CID 83 added assertion to demonstrate config_nic_rules() does not
  call strchr(NULL, '/').
(4.2.5p215) 2009/09/18 Released by Harlan Stenn <stenn@ntp.org>
* [Bug 1292] Workaround last VC6 unsigned __int64 kink.
(4.2.5p214) 2009/09/17 Released by Harlan Stenn <stenn@ntp.org>
* [Bug 1303] remove top-level "autokey" directive.
* use "nic listen 192.168.0.0/16" instead of
  "nic listen 192.168.0.0 prefixlen 16".
(4.2.5p213) 2009/09/16 Released by Harlan Stenn <stenn@ntp.org>
* [Bug 1310] fix Thunderbolt mode in refclock_palisade.c
(4.2.5p212) 2009/09/15 Released by Harlan Stenn <stenn@ntp.org>
* [Bug 983] add interface [listen | ignore | drop] ... directive.
* [Bug 1243] MD5auth_setkey zero-fills key from first zero octet.
* [Bug 1295] leftover fix, do not crash on exit in free_config_trap()
  when "trap 1.2.3.4" is used without any further options.
* [Bug 1311] 4.2.5p211 doesn't build in no-debug mode.
* document interface (alias nic) and unpeer.
* Correct syntax error line & column numbers.
* CID 79: kod_init_kod_db() fails to fclose(db_s) in two error paths.
* CID 80: attempt to quiet Coverity false positive re: leaking "reason"
  in main().
* Documentation updates from Dave Mills.
* CID 81: savedconfig leaked in save_config().
* Make the code agree with the spec and the book (Dave Mills).
(4.2.5p211) 2009/09/14 Released by Harlan Stenn <stenn@ntp.org>
* [Bug 663] respect ntpq -c and -p order on command line.
* [Bug 1292] more VC6 unsigned __int64 workarounds.
* [Bug 1296] Added Support for Trimble Acutime Gold.
(4.2.5p210) 2009/09/06 Released by Harlan Stenn <stenn@ntp.org>
* [Bug 1294] Use OPENSSL_INC and OPENSSL_LIB macros for Windows
  and remove unnecessary reference to applink.c for Windows
* [Bug 1295] trap directive options are not optional.
* [Bug 1297] yylex() must always set yylval before returning.
(4.2.5p209) 2009/09/01 Released by Harlan Stenn <stenn@ntp.org>
* [Bug 1290] Fix to use GETTIMEOFDAY macro
* [Bug 1289] Update project files for VC6, VS2003, VS2005, VS 2008
(4.2.5p208) 2009/08/30 Released by Harlan Stenn <stenn@ntp.org>
* [Bug 1293] make configuration dumper ready for release, specifically:
* rename ntpq dumpcfg command to "saveconfig".
* require authentication for saveconfig.
* "restrict ... nomodify" prevents saveconfig and :config.
* "saveconfig ." shorthand to save to startup configuration file.
* support strftime() substitution in saveconfig arg to timestamp
  the output filename, for example "saveconfig %Y%m%d-%H%M%S.conf".
* display saveconfig response message from ntpd in ntpq.
* save output filename in "savedconfig" variable, fetched with ntpq -c
  "rv 0 savedconfig".
* document saveconfig in html/ntpq.html.
* add ./configure --disable-saveconfig to build a smaller ntpd.
* log saveconfig failures and successes to syslog.
(4.2.5p207) 2009/08/29 Released by Harlan Stenn <stenn@ntp.org>
* [Bug 1292] Minor Windows source tweaks for VC6-era SDK headers.
(4.2.5p206) 2009/08/26 Released by Harlan Stenn <stenn@ntp.org>
* accopt.html typo fixes from Dave Mills.
* [Bug 1283] default to remembering KoD in sntp.
* clean up numerous sntp/kod_management.c bugs.
* use all addresses resolved from each DNS name in sntp.
(4.2.5p205) 2009/08/18 Released by Harlan Stenn <stenn@ntp.org>
* accopt.html typo fixes from Dave Mills.
* [Bug 1285] Log ntpq :config/config-from-file events.
* [Bug 1286] dumpcfg omits statsdir, mangles filegen.
(4.2.5p204) 2009/08/17 Released by Harlan Stenn <stenn@ntp.org>
* [Bug 1284] infinite loop in ntpd dumping more than one trustedkey
(4.2.5p203) 2009/08/16 Released by Harlan Stenn <stenn@ntp.org>
* Add ntpq -c dumpcfg, Google Summer of Code project of Max Kuehn
(4.2.5p202) 2009/08/14 Released by Harlan Stenn <stenn@ntp.org>
* install the binary and man page for sntp.
(4.2.5p201) 2009/08/13 Released by Harlan Stenn <stenn@ntp.org>
* sntp: out with the old, in with the new.
(4.2.5p200) 2009/08/12 Released by Harlan Stenn <stenn@ntp.org>
* [Bug 1281] Build ntpd on Windows without big SDK download, burn,
  and install by checking in essentially unchanging messages.mc build
  products to avoid requiring mc.exe, which is not included with VC++
  2008 EE.
(4.2.5p199) 2009/08/09 Released by Harlan Stenn <stenn@ntp.org>
* [Bug 1279] Cleanup for warnings from Veracode static analysis.
(4.2.5p198) 2009/08/03 Released by Harlan Stenn <stenn@ntp.org>
* Upgrade to autogen-5.9.9-pre5.
(4.2.5p197) 2009/07/30 Released by Harlan Stenn <stenn@ntp.org>
* The build script now has . at the end of PATH for config.guess.
(4.2.5p196) 2009/07/29 Released by Harlan Stenn <stenn@ntp.org>
* [Bug 1272] gsoc_sntp IPv6 build problems under HP-UX 10.
* [Bug 1273] CID 10: Palisade leaks unit struct in error path.
* [Bug 1274] CID 67: ensure resolve_hosts() output count and pointers
  are consistent.
* [Bug 1275] CID 45: CID 46: old sntp uses uninitialized guesses[0],
  precs[0].
* [Bug 1276] CID 52: crypto_xmit() may call crypto_alice[23]()
  with NULL peer.
(4.2.5p195) 2009/07/27 Released by Harlan Stenn <stenn@ntp.org>
* cvo.sh: Add support for CentOS, Fedora, Slackware, SuSE, and QNX.
(4.2.5p194) 2009/07/26 Released by Harlan Stenn <stenn@ntp.org>
* Documentation updates from Dave Mills.
* Use scripts/cvo.sh in the build script to get better subdir names.
(4.2.5p193) 2009/07/25 Released by Harlan Stenn <stenn@ntp.org>
* [Bug 1261] CID 34: simulate_server() rbuf.msg_flags uninitialized.
* [Bug 1262] CID 35: xpkt.mac uninitialized in simulate_server().
* [Bug 1263] CID 37: CID 38: CID 40: CID 43: multiple refclocks
  uninitialized tm_zone (arc, chronolog, dumbclock, pcf).
* [Bug 1264] CID 64: gsoc_sntp on_wire() frees wrong ptr receiving KoD.
* [Bug 1265] CID 65: CID 66: gsoc_sntp on_wire() leaks x_pkt, r_pkt.
* [Bug 1266] CID 39: datum_pts_start() uninitialized arg.c_ospeed.
* [Bug 1267] CID 44: old sntp handle_saving() writes stack garbage to
  file when clearing.
* [Bug 1268] CID 63: resolve_hosts() leaks error message buffer.
* [Bug 1269] CID 74: use assertion to ensure move_fd() does not return
  negative descriptors.
* [Bug 1270] CID 70: gsoc_sntp recv_bcst_data mdevadr.ipv6mr_interface
  uninitialized.
(4.2.5p192) 2009/07/24 Released by Harlan Stenn <stenn@ntp.org>
* [Bug 965] CID 42: ss_family uninitialized.
* [Bug 1250] CID 53: kod_init_kod_db() overruns kod_db malloc'd buffer.
* [Bug 1251] CID 68: search_entry() mishandles dst argument.
* [Bug 1252] CID 32: Quiet Coverity warning with assertion.
* [Bug 1253] CID 50: gsoc_sntp/crypto.c auth_init() always returns a
  list with one entry.
* [Bug 1254] CID 56: tv_to_str() leaks a struct tm each call.
* [Bug 1255] CID 55: pkt_output() leaks a copy of each packet.
* [Bug 1256] CID 51: Coverity doesn't recognize our assertion macros as
  terminal.
* [Bug 1257] CID 57: gsoc_sntp auth_init() fails to fclose(keyfile).
* [Bug 1258] CID 54: gsoc_sntp resolve_hosts() needs simplification.
* [Bug 1259] CID 59: gsoc_sntp recv_bcast_data() fails to free(rdata)
  on error paths.
* [Bug 1260] CID 60: gsoc_sntp recvpkt() fails to free(rdata).
* Updated to AutoGen-5.9.9pre2.
(4.2.5p191) 2009/07/21 Released by Harlan Stenn <stenn@ntp.org>
* Updated to AutoGen-5.9.9pre1.
(4.2.5p190) 2009/07/20 Released by Harlan Stenn <stenn@ntp.org>
* Updated to AutoGen-5.9.8.
* [Bug 1248] RES_MSSNTP typo in ntp_proto.c.
* [Bug 1246] use a common template for singly-linked lists, convert most
  doubly-linked lists to singly-linked.
* Log warning about signd blocking when restrict mssntp used.
(4.2.5p189) 2009/07/16 Released by Harlan Stenn <stenn@ntp.org>
* Documentation cleanup from Dave Mills.
(4.2.5p188) 2009/07/15 Released by Harlan Stenn <stenn@ntp.org>
* [Bug 1245] Broken xmt time sent in fast_xmit() of 4.2.5p187.
(4.2.5p187) 2009/07/11 Released by Harlan Stenn <stenn@ntp.org>
* [Bug 1042] multicast listeners IPv4+6 ignore new interfaces.
* [Bug 1237] Windows serial code treat CR and LF both as line
  terminators.
* [Bug 1238] use fudge time2 for serial timecode offset in NMEA driver.
* [Bug 1242] Remove --enable-wintime, symmetric workaround is now
  always enabled.
* [Bug 1244] NTP_INSIST(fd != maxactivefd) failure in intres child
* Added restrict keyword "mssntp" for Samba4 DC operation, by Dave Mills.
(4.2.5p186) 2009/07/08 Released by Harlan Stenn <stenn@ntp.org>
* ntp_proto.c cleanup from Dave Mills.
(4.2.5p185) 2009/07/01 Released by Harlan Stenn <stenn@ntp.org>
* Documentation updates from Dave Mills.
* [Bug 1234] convert NMEA driver to use common PPSAPI code.
* timepps-Solaris.h pps_handle_t changed from pointer to scalar
* Spectracom refclock added to Windows port of ntpd
* [Bug 1236] Declaration order fixed.
* Bracket private ONCORE debug statements with #if 0 rather than #ifdef
  DEBUG
* Delete ONCORE debug statement that is now handled elsewhere.
(4.2.5p184) 2009/06/24 Released by Harlan Stenn <stenn@ntp.org>
* [Bug 1233] atom refclock fudge time1 sign flipped in 4.2.5p164.
(4.2.5p183) 2009/06/23 Released by Harlan Stenn <stenn@ntp.org>
* [Bug 1196] setsockopt(SO_EXCLUSIVEADDRUSE) can fail on Windows 2000
  and earlier with WSAINVAL, do not log a complaint in that case.
* [Bug 1210] ONCORE driver terminates ntpd without logging a reason.
* [Bug 1218] Correct comment in refclock_oncore on /etc/ntp.oncore*
  configuration file search order.
* Change ONCORE driver to log using msyslog as well as to any
  clockstats file.
* [Bug 1231] ntpsnmpd build fails after sockaddr union changes.
(4.2.5p182) 2009/06/18 Released by Harlan Stenn <stenn@ntp.org>
* Add missing header dependencies to the ntpdc layout verification.
* prefer.html updates from Dave Mills.
* [Bug 1205] Add ntpd --usepcc and --pccfreq options on Windows
* [Bug 1215] unpeer by association ID
* [Bug 1225] Broadcast address miscalculated on Windows 4.2.5p180
* [Bug 1229] autokey segfaults in cert_install().
* Use a union for structs sockaddr, sockaddr_storage, sockaddr_in, and
  sockaddr_in6 to remove casts and enable type checking.  Collapse
  some previously separate IPv4/IPv6 paths into a single codepath.
(4.2.5p181) 2009/06/06 Released by Harlan Stenn <stenn@ntp.org>
* [Bug 1206] Required compiler changes for Windows
* [Bug 1084] PPSAPI for ntpd on Windows with DLL backends
* [Bug 1204] Unix-style refclock device paths on Windows
* [Bug 1205] partial fix, disable RDTSC use by default on Windows
* [Bug 1208] decodenetnum() buffer overrun on [ with no ]
* [Bug 1211] keysdir free()d twice #ifdef DEBUG
* Enable ONCORE, ARCRON refclocks on Windows (untested)
(4.2.5p180) 2009/05/29 Released by Harlan Stenn <stenn@ntp.org>
* [Bug 1200] Enable IPv6 in Windows port
* Lose FLAG_FIXPOLL, from Dave Mills.
(4.2.5p179) 2009/05/23 Released by Harlan Stenn <stenn@ntp.org>
* [Bug 1041] xmt -> aorg timestamp cleanup from Dave Mills,
  reported by Dave Hart.
* [Bug 1193] Compile error: conflicting types for emalloc.
* [Bug 1196] VC6 winsock2.h does not define SO_EXCLUSIVEADDRUSE.
* Leap/expire cleanup from Dave Mills.
(4.2.5p178) 2009/05/21 Released by Harlan Stenn <stenn@ntp.org>
* Provide erealloc() and estrdup(), a la emalloc().
* Improve ntp.conf's parser error messages.
* [Bug 320] "restrict default ignore" does not affect IPv6.
* [Bug 1192] "restrict -6 ..." reports a syntax error.
(4.2.5p177) 2009/05/18 Released by Harlan Stenn <stenn@ntp.org>
* Include 4.2.4p7
* [Bug 1174] nmea_shutdown assumes that nmea has a unit assigned
* [Bug 1190] NMEA refclock fudge flag4 1 obscures position in timecode
* Update NMEA refclock documentation in html/drivers/driver20.html
(4.2.5p176) 2009/05/13 Released by Harlan Stenn <stenn@ntp.org>
* [Bug 1154] mDNS registration should be done later, repeatedly and only
  if asked for. (second try for fix)
(4.2.5p175) 2009/05/12 Released by Harlan Stenn <stenn@ntp.org>
* Include 4.2.4p7-RC7
* [Bug 1180] ntpd won't start with more than ~1000 interfaces
* [Bug 1182] Documentation typos and missing bits.
* [Bug 1183] COM port support should extend past COM3
* [Bug 1184] ntpd is deaf when restricted to second IP on the same net
* Clean up configure.ac NTP_CACHEVERSION interface, display cache
  version when clearing.  Fixes a regression.
(4.2.5p174) 2009/05/09 Released by Harlan Stenn <stenn@ntp.org>
* Stale leapsecond file fixes from Dave Mills.
(4.2.5p173) 2009/05/08 Released by Harlan Stenn <stenn@ntp.org>
* Include 4.2.4p7-RC6
(4.2.5p172) 2009/05/06 Released by Harlan Stenn <stenn@ntp.org>
* [Bug 1175] Instability in PLL daemon mode.
* [Bug 1176] refclock_parse.c does not compile without PPSAPI.
(4.2.5p171) 2009/05/04 Released by Harlan Stenn <stenn@ntp.org>
* Autokey documentation cleanup from Dave Mills.
* [Bug 1171] line editing libs found without headers (Solaris 11)
* [Bug 1173] NMEA refclock fails with Solaris PPSAPI
* Fix problem linking msntp on Solaris when sntp subdir is configured
  before parent caused by different gethostent library search order.
* Do not clear config.cache when it is  empty.
(4.2.5p170) 2009/05/02 Released by Harlan Stenn <stenn@ntp.org>
* [Bug 1152] adjust PARSE to new refclock_pps logic
* Include 4.2.4p7-RC5
* loopfilter FLL/PLL crossover cleanup from Dave Mills.
* Documentation updates from Dave Mills.
* ntp-keygen cleanup from Dave Mills.
* crypto API cleanup from Dave Mills.
* Add NTP_CACHEVERSION mechanism to ignore incompatible config.cache
* Enable gcc -Wstrict-overflow for gsoc_sntp as well
(4.2.5p169) 2009/04/30 Released by Harlan Stenn <stenn@ntp.org>
* [Bug 1171] Note that we never look for -lreadline by default.
* [Bug 1090] Fix bogus leap seconds in refclock_hpgps.
(4.2.5p168) 2009/04/29 Released by Harlan Stenn <stenn@ntp.org>
* Include 4.2.4p7-RC4
* [Bug 1169] quiet compiler warnings
* Re-enable gcc -Wstrict-prototypes when not building with OpenSSL
* Enable gcc -Wstrict-overflow
* ntpq/ntpdc emit newline after accepting password on Windows
* Updates from Dave Mills:
* ntp-keygen.c: Updates.
* Fix the error return and syslog function ID in refclock_{param,ppsapi}.
* Make sure syspoll is within the peer's minpoll/maxpoll bounds.
* ntp_crypto.c: Use sign_siglen, not len. sign key filename cleanup.
* Bump NTP_MAXEXTEN from 1024 to 2048, update values for some field lengths.
* m4/ntp_lineeditlibs.m4: fix warnings from newer Autoconf
* [Bug 1166] Remove truncation of position (blanking) code in refclock_nmea.c
(4.2.5p167) 2009/04/26 Released by Harlan Stenn <stenn@ntp.org>
* Crypto cleanup from Dave Mills.
(4.2.5p166) 2009/04/25 Released by Harlan Stenn <stenn@ntp.org>
* [Bug 1165] Clean up small memory leaks in the  config file parser
* Correct logconfig keyword declaration to MULTIPLE_ARG
* Enable filename and line number leak reporting on Windows when built
  DEBUG for all the typical C runtime allocators such as calloc,
  malloc, and strdup.  Previously only emalloc calls were covered.
* Add DEBUG-only code to free dynamically allocated memory that would
  otherwise remain allocated at ntpd exit, to allow less forgivable
  leaks to stand out in leaks reported after exit.
* Ensure termination of strings in ports/winnt/libisc/isc_strerror.c
  and quiet compiler warnings.
* [Bug 1057] ntpdc unconfig failure
* [Bug 1161] unpeer AKA unconfig command for ntpq :config
* PPS and crypto cleanup in ntp_proto.c from Dave Mills.
(4.2.5p165) 2009/04/23 Released by Harlan Stenn <stenn@ntp.org>
* WWVB refclock cleanup from Dave Mills.
* Code cleanup: requested_key -> request_key.
* [Bug 833] ignore whitespace at end of remote configuration lines
* [Bug 1033] ntpdc/ntpq crash prompting for keyid on Windows
* [Bug 1028] Support for W32Time authentication via Samba.
* quiet ntp_parser.c malloc redeclaration warning
* Mitigation and PPS/PPSAPI cleanup from Dave Mills.
* Documentation updates from Dave Mills.
* timepps-Solaris.h patches from Dave Hart.
(4.2.5p164) 2009/04/22 Released by Harlan Stenn <stenn@ntp.org>
* Include 4.2.4p7-RC3
* PPS/PPSAPI cleanup from Dave Mills.
* Documentation updates from Dave Mills.
* [Bug 1125] C runtime per-thread initialization on Windows
* [Bug 1152] temporarily disable refclock_parse, refclock_true until
  maintainers can repair build break from pps_sample()
* [Bug 1153] refclock_nmea should not mix UTC with GPS time
* [Bug 1159] ntpq overlap diagnostic message test buggy
(4.2.5p163) 2009/04/10 Released by Harlan Stenn <stenn@ntp.org>
(4.2.5p162) 2009/04/09 Released by Harlan Stenn <stenn@ntp.org>
* Documentation updates from Dave Mills.
* Mitigation and PPS cleanup from Dave Mills.
* Include 4.2.4p7-RC2
* [Bug 216] New interpolation scheme for Windows eliminates 1ms jitter
* remove a bunch of #ifdef SYS_WINNT from portable code
* 64-bit time_t cleanup for building on newer Windows compilers
* Only set CMOS clock during ntpd exit on Windows if the computer is
  shutting down or restarting.
* [Bug 1148] NMEA reference clock improvements
* remove deleted gsoc_sntp/utilities.o from repository so that .o build
  products can be cleaned up without corrupting the repository.
(4.2.5p161) 2009/03/31 Released by Harlan Stenn <stenn@ntp.org>
* Documentation updates from Dave Mills.
(4.2.5p160) 2009/03/30 Released by Harlan Stenn <stenn@ntp.org>
* [Bug 1141] refclock_report missing braces cause spurious "peer event:
  clock clk_unspec" log entries
* Include 4.2.4p7-RC1
(4.2.5p159) 2009/03/28 Released by Harlan Stenn <stenn@ntp.org>
* "bias" changes from Dave Mills.
(4.2.5p158) 2009/01/30 Released by Harlan Stenn <stenn@ntp.org>
* Fix [CID 72], a typo introduced at the latest fix to prettydate.c.
(4.2.5p157) 2009/01/26 Released by Harlan Stenn <stenn@ntp.org>
* Cleanup/fixes for ntp_proto.c and ntp_crypto.c from Dave Mills.
(4.2.5p156) 2009/01/19 Released by Harlan Stenn <stenn@ntp.org>
* [Bug 1118] Fixed sign extension for 32 bit time_t in caljulian() and prettydate().
  Fixed some compiler warnings about missing prototypes.
  Fixed some other simple compiler warnings.
* [Bug 1119] [CID 52] Avoid a possible null-dereference in ntp_crypto.c.
* [Bug 1120] [CID 51] INSIST that peer is non-null before we dereference it.
* [Bug 1121] [CID 47] double fclose() in ntp-keygen.c.
(4.2.5p155) 2009/01/18 Released by Harlan Stenn <stenn@ntp.org>
* Documentation updates from Dave Mills.
* CHU frequency updates.
* Design assertion fixes for ntp_crypto.c from Dave Mills.
(4.2.5p154) 2009/01/13 Released by Harlan Stenn <stenn@ntp.org>
* [Bug 992] support interface event change on Linux from
  Miroslav Lichvar.
(4.2.5p153) 2009/01/09 Released by Harlan Stenn <stenn@ntp.org>
* Renamed gsoc_sntp/:fetch-stubs to gsoc_sntp/fetch-stubs to avoid
  file name problems under Windows.
  Removed German umlaut from log msg for 4.2.5p142.
(4.2.5p152) 2009/01/08 Released by Harlan Stenn <stenn@ntp.org>
* Include 4.2.4p6: 2009/01/08 Released by Harlan Stenn <stenn@ntp.org>
(4.2.5p151) 2008/12/23 Released by Harlan Stenn <stenn@ntp.org>
* Stats file logging cleanup from Dave Mills.
(4.2.5p150) 2008/12/15 Released by Harlan Stenn <stenn@ntp.org>
* [Bug 1099] Fixed wrong behaviour in sntp's crypto.c.
* [Bug 1103] Fix 64-bit issues in the new calendar code.
(4.2.5p149) 2008/12/05 Released by Harlan Stenn <stenn@ntp.org>
* Fixed mismatches in data types and OID definitions in ntpSnmpSubAgent.c
* added a premliminary MIB file to ntpsnmpd (ntpv4-mib.mib)
(4.2.5p148) 2008/12/04 Released by Harlan Stenn <stenn@ntp.org>
* [Bug 1070] Fix use of ntpq_parsestring() in ntpsnmpd.
(4.2.5p147) 2008/11/27 Released by Harlan Stenn <stenn@ntp.org>
* Update gsoc_sntp's GCC warning code.
(4.2.5p146) 2008/11/26 Released by Harlan Stenn <stenn@ntp.org>
* Update Solaris CFLAGS for gsoc_sntp.
(4.2.5p145) 2008/11/20 Released by Harlan Stenn <stenn@ntp.org>
* Deal with time.h for sntp under linux.
* Provide rpl_malloc() for sntp for systems that need it.
* Handle ss_len and socklen type for sntp.
* Fixes to the sntp configure.ac script.
* Provide INET6_ADDRSTRLEN if it is missing.
* [Bug 1095] overflow in caljulian.c.
(4.2.5p144) 2008/11/19 Released by Harlan Stenn <stenn@ntp.org>
* Use int32, not int32_t.
* Avoid the sched*() functions under OSF - link problems.
(4.2.5p143) 2008/11/17 Released by Harlan Stenn <stenn@ntp.org>
* sntp cleanup and fixes.
(4.2.5p142) 2008/11/16 Released by Harlan Stenn <stenn@ntp.org>
* Imported GSoC SNTP code from Johannes Maximilian Kuehn.
(4.2.5p141) 2008/11/13 Released by Harlan Stenn <stenn@ntp.org>
* New caltontp.c and calyearstart.c from Juergen Perlinger.
(4.2.5p140) 2008/11/12 Released by Harlan Stenn <stenn@ntp.org>
* Cleanup lint from the ntp_scanner files.
* [Bug 1011] gmtime() returns NULL on windows where it would not under Unix.
* Updated caljulian.c and prettydate.c from Juergen Perlinger.
(4.2.5p139) 2008/11/11 Released by Harlan Stenn <stenn@ntp.org>
* Typo fix to driver20.html.
(4.2.5p138) 2008/11/10 Released by Harlan Stenn <stenn@ntp.org>
* [Bug 474] --disable-ipv6 is broken.
* IPv6 interfaces were being looked for twice.
* SHM driver grabs more samples, add clockstats
* decode.html and driver20.html updates from Dave Mills.
(4.2.5p137) 2008/11/01 Released by Harlan Stenn <stenn@ntp.org>
* [Bug 1069] #undef netsnmp's PACKAGE_* macros.
* [Bug 1068] Older versions of netsnmp do not have netsnmp_daemonize().
(4.2.5p136) 2008/10/27 Released by Harlan Stenn <stenn@ntp.org>
* [Bug 1078] statsdir configuration parsing is broken.
(4.2.5p135) 2008/09/23 Released by Harlan Stenn <stenn@ntp.org>
* [Bug 1072] clock_update should not allow updates older than sys_epoch.
(4.2.5p134) 2008/09/17 Released by Harlan Stenn <stenn@ntp.org>
* Clean up build process for ntpsnmpd.
(4.2.5p133) 2008/09/16 Released by Harlan Stenn <stenn@ntp.org>
* Add options processing to ntpsnmpd.
* [Bug 1062] Check net-snmp headers before deciding to build ntpsnmpd.
* Clean up the libntpq.a build.
* Regenerate ntp_parser.[ch] from ntp_parser.y
(4.2.5p132) 2008/09/15 Released by Harlan Stenn <stenn@ntp.org>
* [Bug 1067] Multicast DNS service registration must come after the fork
  on Solaris.
* [Bug 1066] Error messages should log as errors.
(4.2.5p131) 2008/09/14 Released by Harlan Stenn <stenn@ntp.org>
* [Bug 1065] Re-enable support for the timingstats file.
(4.2.5p130) 2008/09/13 Released by Harlan Stenn <stenn@ntp.org>
* [Bug 1064] Implement --with-net-snmp-config=progname
* [Bug 1063] ntpSnmpSubagentObject.h is missing from the distribution.
(4.2.5p129) 2008/09/11 Released by Harlan Stenn <stenn@ntp.org>
* Quiet some libntpq-related warnings.
(4.2.5p128) 2008/09/08 Released by Harlan Stenn <stenn@ntp.org>
* Import Heiko Gerstung's GSoC2008 NTP MIB daemon.
(4.2.5p127) 2008/09/01 Released by Harlan Stenn <stenn@ntp.org>
* Regenerate ntpd/ntp_parser.c
(4.2.5p126) 2008/08/31 Released by Harlan Stenn <stenn@ntp.org>
* Stop libtool-1.5 from looking for C++ or Fortran.
* [BUG 610] Documentation update for NMEA reference clock driver.
* [Bug 828] Fix IPv4/IPv6 address parsing.
* Changes from Dave Mills:
  Documentation updates.
  Fix a corner case where a frequency update was reported but not set.
  When LEAP_NOTINSYNC->LEAP_NOWARNING, call crypto_update() if we have
  crypto_flags.
(4.2.5p125) 2008/08/18 Released by Harlan Stenn <stenn@ntp.org>
* [Bug 1052] Add linuxPPS support to ONCORE driver.
(4.2.5p124) 2008/08/17 Released by Harlan Stenn <stenn@ntp.org>
* Documentation updates from Dave Mills.
* Include 4.2.4p5: 2008/08/17 Released by Harlan Stenn <stenn@ntp.org>
* [Bug 861] leap info was not being transmitted.
* [Bug 1046] refnumtoa.c is using the wrong header file.
* [Bug 1047] enable/disable options processing fix.
* header file cleanup.
* [Bug 1037] buffer in subroutine was 1 byte short.
* configure.ac: cleanup, add option for wintime, and lay the groundwork
  for the changes needed for bug 1028.
* Fixes from Dave Mills: 'bias' and 'interleave' work.  Separate
  phase and frequency discipline (for long poll intervals).  Update
  TAI function to match current leapsecond processing.
* Documentation updates from Dave Mills.
* [Bug 1037] Use all 16 of the MD5 passwords generated by ntp-keygen.
* Fixed the incorrect edge parameter being passed to time_pps_kcbind in
  NMEA refclock driver.
* [Bug 399] NMEA refclock driver does not honor time1 offset if flag3 set.
* [Bug 985] Modifications to NMEA reference clock driver to support Accord
  GPS Clock.
* poll time updates from Dave Mills.
* local refclock documentation updates from Dave Mills.
* [Bug 1022] Fix compilation problems with yesterday's commit.
* Updates and cleanup from Dave Mills:
  I've now spent eleven months of a sabbatical year - 7 days a week, 6-10
  hours most days - working on NTP. I have carefully reviewed every major
  algorithm, examined its original design and evolution from that design.
  I've trimmed off dead code and briar patches and did zillions of tests
  contrived to expose evil vulnerabilities. The development article is in
  rather good shape and should be ready for prime time.

  1. The protostats statistics files have been very useful in exposing
  little twitches and turns when something hiccups, like a broken PPS
  signal. Most of what used to be syslog messages are now repackaged as
  protostats messages with optional syslog as well. These can also be sent
  as traps which might be handy to tiggle a beeper or celltext. These, the
  sysstats files and cryptostats files reveal the ambient health of a busy
  server, monitor traffic and error counts and spot crypto attacks.

  2. Close inspection of the clock discipline behavior at long poll
  intervals (36 h) showed it not doing as well as it should. I redesigned
  the FLL loop to improve nominal accuracy from  several tens of
  milliseconds to something less than ten milliseconds.

  3. Autokey (again). The enhanced error checking was becoming a major
  pain. I found a way to toss out gobs of ugly fat code and replace the
  function with a much simpler and more comprehensive scheme. It resists
  bait-and-switch attacks and quickly detect cases when the protocol is
  not correctly synchronized.

  4. The interface code for the kernel PPS signal was not in sync with the
  kernel code itself. Some error checks were duplicated and some
  ineffective. I found none of the PPS-capable drivers, including the atom
  driver, do anything when the prefer peer fails; the kernel PPS signal
  remains in control. The atom driver now disables the kernel PPS when the
  prefer peer comes bum. This is important when the prefer peer is not a
  reference clock but a remote NTP server.

  5. The flake restrict bit turned out to be really interesting,
  especially with symmtric modes and of those especially those using
  Autokey. Small changes in the recovery procedures when packets are lost
  now avoid almost all scenarios which previously required protocol resets.

  6. I've always been a little uncomfortable when using the clock filter
  with long poll intervals because the samples become less and less
  correlated as the sample age exceeds the Allan intercept. Various
  schemes have been used over the years to cope with this fact. The latest
  one and the one that works the best is to use a modified sort metric
  where the delay is used when the age of the sample is less than the
  intercept and the sum of delay and dispersion above that. The net result
  is that, at small poll intervals the algorithm operates as a minimum
  filter, while at larger poll intervals it morphs to FIFO. Left
  unmodified, a sample could be used when twelve days old. This along with
  the FLL modifications has made a dramatic improvement at large poll
  intervals.

- [Backward Incompatible] The 'state' variable is no longer reported or
  available via ntpq output.  The following system status bit names
  have been changed:
  - sync_alarm -> leap_alarm
  - sync_atomic -> sync_pps
  - sync_lf_clock -> sync_lf_radio
  - sync_hf_clock -> sync_hf_radio
  - sync_uhf_clock -> sync_uhf_radio
  - sync_local_proto -> sync_local
  - sync_udp/time -> sync_other
  Other names have been changed as well.  See the change history for
  libntp/statestr.c for more details.
  Other backward-incompatible changes in ntpq include:
  - assID -> associd
  - rootdispersion -> rootdisp
  - pkt_head -> pkt_neader
  See the change history for other details.

* Updates and cleanup from Dave Mills.
* [Bug 995] Remove spurious ; from ntp-keygen.c.
* More cleanup and changes from Dave Mills.
* [Bug 980] Direct help to stdout.
---
(4.2.4p8) 2009/12/08 Released by Harlan Stenn <stenn@ntp.org>

* [Sec 1331] DoS with mode 7 packets - CVE-2009-3563.

---
(4.2.4p7) 2009/05/18 Released by Harlan Stenn <stenn@ntp.org>

* [Sec 1151] Remote exploit if autokey is enabled - CVE-2009-1252.
* [Bug 1187] Update the copyright date.
* [Bug 1191] ntpd fails on Win2000 - "Address already in use" after fix
  for [Sec 1149].

---
(4.2.4p7-RC7) 2009/05/12 Released by Harlan Stenn <stenn@ntp.org>

* ntp.isc.org -> ntp.org cleanup.
* [Bug 1178] Use prior FORCE_DNSRETRY behavior as needed at runtime,
  add configure --enable-ignore-dns-errors to be even more stubborn

---
(4.2.4p7-RC6) 2009/05/08 Released by Harlan Stenn <stenn@ntp.org>

* [Bug 784] Make --enable-linuxcaps the default when available
* [Bug 1179] error messages for -u/--user and -i lacking droproot
* Updated JJY reference clock driver from Takao Abe
* [Bug 1071] Log a message and exit before trying to use FD_SET with a
  descriptor larger than FD_SETSIZE, which will corrupt memory
* On corruption of the iface list head in add_interface, log and exit

---
(4.2.4p7-RC5) 2009/05/02 Released by Harlan Stenn <stenn@ntp.org>

* [Bug 1172] 4.2.4p7-RC{3,4} fail to build on linux.
* flock-build script unportable 'set -m' use removed

---
(4.2.4p7-RC4) 2009/04/29 Released by Harlan Stenn <stenn@ntp.org>

* [Bug 1167] use gcc -Winit-self only if it is understood

---
(4.2.4p7-RC3) 2009/04/22 Released by Harlan Stenn <stenn@ntp.org>

* [Bug 787] Bug fixes for 64-bit time_t on Windows
* [Bug 813] Conditional naming of Event
* [Bug 1147] System errors should be logged to msyslog()
* [Bug 1155] Fix compile problem on Windows with VS2005
* [Bug 1156] lock_thread_to_processor() should be declared in header
* [Bug 1157] quiet OpenSSL warnings, clean up configure.ac
* [Bug 1158] support for aix6.1
* [Bug 1160] MacOS X is like BSD regarding F_SETOWN

---
(4.2.4p7-RC2) 2009/04/09 Released by Harlan Stenn <stenn@ntp.org>

* [Sec 1144] limited buffer overflow in ntpq.  CVE-2009-0159
* [Sec 1149] use SO_EXCLUSIVEADDRUSE on Windows

---
(4.2.4p7-RC1) 2009/03/30 Released by Harlan Stenn <stenn@ntp.org>

* [Bug 1131] UDP sockets should not use SIGPOLL on Solaris.
* build system email address cleanup
* [Bug 774] parsesolaris.c does not compile under the new Solaris
* [Bug 873] Windows serial refclock proper TTY line discipline emulation
* [Bug 1014] Enable building with VC9 (in Visual Studio 2008,
  Visual C++ 2008, or SDK)
* [Bug 1117] Deferred interface binding under Windows works only correctly
  if FORCE_DNSRETRY is defined
* [BUG 1124] Lock QueryPerformanceCounter() client threads to same CPU
* DPRINTF macro made safer, always evaluates to a statement and will not
  misassociate an else which follows the macro.

---
(4.2.4p6) 2009/01/08 Released by Harlan Stenn <stenn@ntp.org>

* [Bug 1113] Fixed build errors with recent versions of openSSL.
* [Sec 1111] Fix incorrect check of EVP_VerifyFinal()'s return value.
* Update the copyright year.

---
(4.2.4p5) 2008/08/17 Released by Harlan Stenn <stenn@ntp.org>

* [BUG 1051] Month off by one in leap second message written to clockstats
  file fixed.
* [Bug 450] Windows only: Under original Windows NT we must not discard the
  wildcard socket to workaround a bug in NT's getsockname().
* [Bug 1038] Built-in getpass() function also prompts for password if
  not built with DEBUG.
* [Bug 841] Obsolete the "dynamic" keyword and make deferred binding
  to local interfaces the default.
  Emit a warning if that keyword is used for configuration.
* [Bug 959] Refclock on Windows not properly releasing recvbuffs.
* [Bug 993] Fix memory leak when fetching system messages.
* much cleanup, fixes, and changes from Dave Mills.
* ntp_control.c: LEAPTAB is a filestamp, not an unsigned.  From Dave Mills.
* ntp_config.c: ntp_minpoll fixes from Dave Mills.
* ntp-keygen updates from Dave Mills.
* refresh epoch, throttle, and leap cleanup from Dave Mills.
* Documentation cleanup from Dave Mills.
* [Bug 918] Only use a native md5.h if MD5Init() is available.
* [Bug 979] Provide ntptimeval if it is not otherwise present.
* [Bug 634] Re-instantiate syslog() and logfiles after the daemon fork.
* [Bug 952] Use md5 code with a friendlier license.
* [Bug 977] Fix mismatching #ifdefs for builds without IPv6.
* [Bug 830] Fix the checking order of the interface options.
* Clean up the logfile/syslog setup.
* [Bug 970] Lose obsolete -g flag to ntp-keygen.
* The -e flag to ntp-keygen can write GQ keys now, too.
* ntp_proto.c: sys_survivors and hpoll cleanup from Dave Mills.
* ntp_loopfilter.c: sys_poll cleanup from Dave Mills.
* refclock_wwv.c: maximum-likelihood digit and DSYNC fixes from Dave Mills.
* [Bug 967] preemptable associations are lost forever on a step.
* ntp_config.c: [CID 48] missing "else" clause.
* [Bug 833] ntpq config keyword is quote-mark unfriendly.
* Rename the ntpq "config" keyword to ":config".
* Dave Mills shifted some orphan processing.
* Fix typos in the [Bug 963] patch.
* bootstrap: squawk if genver fails.  Use -f with cp in case Dave does a chown.
* Remove obsolete simulator command-line options.
* ntp_request.c: [CID 36] zero sin_zero.
* [Bug 963] get_systime() is too noisy.
* [Bug 960] spurious syslog:crypto_setup:spurious crypto command
* [Bug 964] Change *-*-linux* to *-*-*linux* to allow for uclinux.
* Changes from Dave Mills:
  - ntp_util.c: cleanup.
  - ntp_timer.c: watch the non-burst packet rate.
  - ntp_request.c: cleanup.
  - ntp_restrict.c: RES_LIMITED cleanup.
  - ntp_proto.c: RES_LIMITED, rate bucktes, counters, overall cleanup.
  - ntp_peer.c: disallow peer_unconfig().
  - ntp_monitor.c: RES_LIMITED cleanup.
  - ntp_loopfilter.c: poll interval cleanup.
  - ntp_crypto.c: volley -> retry.  Cleanup TAI leap message.
  - ntp_config: average and minimum are ^2 values.
  - ntpdc: unknownversion is really "declined", not "bad version".
  - Packet retry cleanup.
* [Bug 961] refclock_tpro.c:tpro_poll() calls refclock_receive() twice.
* [Bug 957] Windows only: Let command line parameters from the Windows SCM GUI
  override the standard parameters from the ImagePath registry key.
* Added HAVE_INT32_T to the Windows config.h to avoid duplicate definitions.
* Work around a VPATH difference in FreeBSD's 'make' command.
* Update bugreport URL.
* Update -I documentation.
* [Bug 713] Fix bug reporting information.
* A bug in the application of the negative-sawtooth for 12 channel receivers.
* The removal of unneeded startup code used for the original LinuxPPS, it now
  conforms to the PPSAPI and does not need special code.
* ntp-keygen.c: Coverity fixes [CID 33,47].
* Volley cleanup from Dave Mills.
* Fuzz cleanup from Dave Mills.
* [Bug 861] Leap second cleanups from Dave Mills.
* ntpsim.c: add missing protypes and fix [CID 34], a nit.
* Upgraded bison at UDel.
* Update br-flock and flock-build machine lists.
* [Bug 752] QoS: add parse/config handling code.
* Fix the #include order in tickadj.c for picky machines.
* [Bug 752] QoS: On some systems, netinet/ip.h needs netinet/ip_systm.h.
* [Bug 752] Update the QoS tagging (code only - configuration to follow).
* Orphan mode and other protocol cleanup from Dave Mills.
* Documentation cleanup from Dave Mills.
* [Bug 940] ntp-keygen uses -v.  Disallow it as a shortcut for --version.
* more cleanup to ntp_lineeditlibs.m4.
* Documentation updates from Dave Mills.
* -ledit cleanup for ntpdc and ntpq.
* Association and other cleanup from Dave Mills.
* NTP_UNREACH changes from Dave Mills.
* Fix the readline history test.
* [Bug 931] Require -lreadline to be asked for explicitly.
* [Bug 764] When looking for -lreadline support, also try using -lncurses.
* [Bug 909] Fix int32_t errors for ntohl().
* [Bug 376/214] Enhancements to support multiple if names and IP addresses.
* [Bug 929] int32_t is undefined on Windows.  Casting wrong.
* [Bug 928] readlink missing braces.
* [Bug 788] Update macros to support VS 2005.
* ntpd/ntp_timer.c: add missing sys_tai parameter for debug printf
* [Bug 917] config parse leaves files open
* [Bug 912] detect conflicting enable/disable configuration on interfaces
  sharing an IP address
* [Bug 771] compare scopeid if available for IPv6 addresses
* Lose obsolete crypto subcommands (Dave Mills).
* WWV is an HF source, not an LF source (Dave Mills).
* [Bug 899] Only show -i/--jaildir -u/--user options if we HAVE_DROPROOT.
* [Bug 916] 'cryptosw' is undefined if built without OpenSSL.
* [Bug 891] 'restrict' config file keyword does not work (partial fix).
* [Bug 890] the crypto command seems to be required now.
* [Bug 915] ntpd cores during processing of x509 certificates.
* Crypto lint cleanup from Dave Mills.
* [Bug 897] Check RAND_status() - we may not need a .rnd file.
* Crypto cleanup from Dave Mills.
* [Bug 911] Fix error message in cmd_args.c.
* [Bug 895] Log assertion failures via syslog(), not stderr.
* Documentation updates from Dave Mills.
* Crypto cleanup from Dave Mills.
* [Bug 905] ntp_crypto.c fails to compile without -DDEBUG.
* Avoid double peer stats logging.
* ntp-keygen cleanup from Dave Mills.
* libopts needs to be built after ElectricFence.
* [Bug 894] Initialize keysdir before calling crypto_setup().
* Calysto cleanup for ntpq.
* ntp-keygen -i takes an arg.
* Cleanup and fixes from Dave Mills.
* [Bug 887] Fix error in ntp_types.h (for sizeof int != 4).
* Bug 880 bug fixes for Windows build
* Improve Calysto support.
* The "revoke" parameter is a crypto command.
* The driftfile wander threshold is a real number.
* [Bug 850] Fix the wander threshold parameter on the driftfile command.
* ntp_io.c: Dead code cleanup - Coverity View 19.
* Leap file related cleanup from Dave Mills.
* ntp_peer.c: Set peer->srcadr before (not after) calling set_peerdstadr().
* Initialize offset in leap_file() - Coverity View 17.
* Use the correct stratum on KISS codes.
* Fuzz bits cleanup.
* Show more digits in some debug printf's.
* Use drift_file_sw internally to control writing the drift file.
* Implement the wander_threshold option for the driftfile config keyword.
* reformat ntp_control.c; do not use c++ // comments.
* [Bug 629] Undo bug #629 fixes as they cause more problems than were  being
  solved
* Changes from Dave Mills: in/out-bound data rates, leapsecond cleanup,
  driftfile write cleanup, packet buffer length checks, documentation updates.
* More assertion checks and malloc()->emalloc(), courtesy of Calysto.
* [Bug 864] Place ntpd service in maintenance mode if using SMF on Solaris
* [Bug 862] includefile nesting; preserve phonelist on reconfig.
* [Bug 604] ntpd regularly dies on linux/alpha.
* more leap second infrastructure fixes from Dave Mills.
* [Bug 858] recent leapfile changes broke non-OpenSSL builds.
* Use emalloc() instead of malloc() in refclock_datum.c (Calysto).
* Start using 'design by contract' assertions.
* [Bug 767] Fast sync to refclocks wanted.
* Allow null driftfile.
* Use YYERROR_VERBOSE for the new parser, and fix related BUILT_SOURCES.
* [Bug 629] changes to ensure broadcast works including on wildcard addresses
* [Bug 853] get_node() must return a pointer to maximally-aligned memory.
* Initial leap file fixes from Dave Mills.
* [Bug 858] Recent leapfile changes broke without OPENSSL.
* Use a char for DIR_SEP, not a string.
* [Bug 850] driftfile parsing changes.
* driftfile maintenance changes from Dave Mills.  Use clock_phi instead of
  stats_write_tolerance.
* [Bug 828] refid string not being parsed correctly.
* [Bug 846] Correct includefile parsing.
* [Bug 827] New parsing code does not handle "fudge" correctly.
* Enable debugging capability in the config parser.
* [Bug 839] Crypto password not read from ntp.conf.
* Have autogen produce writable output files.
* [Bug 825] Correct logconfig -/+ keyword processing.
* [Bug 828] Correct parsing of " delimited strings.
* Cleanup FILE * usage after fclose() in ntp_filegen.c.
* [Bug 843] Windows Completion port code was incorrectly merged from -stable.
* [Bug 840] do fudge configuration AFTER peers (thus refclocks) have been
  configured.
* [Bug 824] Added new parser modules to the Windows project file.
* [Bug 832] Add libisc/log.c headers to the distribution.
* [Bug 808] Only write the drift file if we are in state 4.
* Initial import of libisc/log.c and friends.
* [Bug 826] Fix redefinition of PI.
* [Bug 825] ntp_scanner.c needs to #include <config.h> .
* [Bug 824] New parser code has some build problems with the SIM code.
* [Bug 817] Use longnames for setting ntp variables on the command-line;
  Allowing '-v' with and without an arg to disambiguate usage is error-prone.
* [Bug 822] set progname once, early.
* [Bug 819] remove erroneous #if 0 in Windows completion port code.
* The new config code missed an #ifdef for building without refclocks.
* Distribute some files needed by the new config parsing code.
* [Bug 819] Timeout for WaitForMultipleObjects was 500ms instead of INFINITE
* Use autogen 5.9.1.
* Fix clktest command-line arg processing.'
* Audio documentation updates from Dave Mills.
* New config file parsing code, from Sachin Kamboj.
* fuzz bit cleanup from Dave Mills.
* replay cleanup from Dave Mills.
* [Bug 542] Tolerate missing directory separator at EO statsdir.
* [Bug 812] ntpd should drop supplementary groups.
* [Bug 815] Fix warning compiling 4.2.5p22 under Windows with VC6.
* [Bug 740] Fix kernel/daemon startup drift anomaly.
* refclock_wwv.c fixes from Dave Mills.
* [Bug 810] Fix ntp-keygen documentation.
* [Bug 787] Bug fixes for 64-bit time_t on Windows.
* [Bug 796] Clean up duplicate #defines in ntp_control.c.
* [Bug 569] Use the correct precision for the Leitch CSD-5300.
* [Bug 795] Moved declaration of variable to top of function.
* [Bug 798] ntpq [p typo crashes ntpq/ntpdc.
* [Bug 786] Fix refclock_bancomm.c on Solaris.
* [Bug 774] parsesolaris.c does not compile under the new Solaris.
* [Bug 782] Remove P() macros from Windows files.
* [Bug 778] ntpd fails to lock with drift=+500 when started with drift=-500.
* [Bug 592] Trimble Thunderbolt GPS support.
* IRIG, CHU, WWV, WWVB refclock improvements from Dave Mills.
* [Bug 757] Lose ULONG_CONST().
* [Bug 756] Require ANSI C (function prototypes).
* codec (audio) and ICOM changes from Dave Mills.

---

* [Bug 450] Windows only: Under original Windows NT we must not discard the
  wildcard socket to workaround a bug in NT's getsockname().
* [Bug 1038] Built-in getpass() function also prompts for password if
  not built with DEBUG.
* [Bug 841] Obsolete the "dynamic" keyword and make deferred binding
  to local interfaces the default.
  Emit a warning if that keyword is used for configuration.
* [Bug 959] Refclock on Windows not properly releasing recvbuffs.
* [Bug 993] Fix memory leak when fetching system messages.
* [Bug 987] Wake up the resolver thread/process when a new interface has
  become available.
* Correctly apply negative-sawtooth for oncore 12 channel receiver.
* Startup code for original LinuxPPS removed.  LinuxPPS now conforms to
  the PPSAPI.
* [Bug 1000] allow implicit receive buffer allocation for Windows.
  fixes startup for windows systems with many interfaces.
  reduces dropped packets on network bursts.
  additionally fix timer() starvation during high load.
* [Bug 990] drop minimum time restriction for interface update interval.
* [Bug 977] Fix mismatching #ifdefs for builds without IPv6.
* Update the copyright year.
* Build system cleanup (make autogen-generated files writable).
* [Bug 957] Windows only: Let command line parameters from the Windows SCM GUI
  override the standard parameters from the ImagePath registry key.
* Fixes for ntpdate:
* [Bug 532] nptdate timeout is too long if several servers are supplied.
* [Bug 698] timeBeginPeriod is called without timeEndPeriod in some NTP tools.
* [Bug 857] ntpdate debug mode adjusts system clock when it shouldn't.
* [Bug 908] ntpdate crashes sometimes.
* [Bug 982] ntpdate(and ntptimeset) buffer overrun if HAVE_POLL_H isn't set
  (dup of 908).
* [Bug 997] ntpdate buffer too small and unsafe.
* ntpdate.c: Under Windows check whether NTP port in use under same conditions
  as under other OSs.
* ntpdate.c: Fixed some typos and indents (tabs/spaces).

(4.2.4p4) Released by Harlan Stenn <stenn@ntp.org>

* [Bug 902] Fix problems with the -6 flag.
* Updated include/copyright.def (owner and year).
* [Bug 878] Avoid ntpdc use of refid value as unterminated string.
* [Bug 881] Corrected display of pll offset on 64bit systems.
* [Bug 886] Corrected sign handling on 64bit in ntpdc loopinfo command.
* [Bug 889] avoid malloc() interrupted by SIGIO risk
* ntpd/refclock_parse.c: cleanup shutdown while the file descriptor is still
  open.
* [Bug 885] use emalloc() to get a message at the end of the memory
  unsigned types cannot be less than 0
  default_ai_family is a short
  lose trailing , from enum list
  clarify ntp_restrict.c for easier automated analysis
* [Bug 884] don't access recv buffers after having them passed to the free
  list.
* [Bug 882] allow loopback interfaces to share addresses with other
  interfaces.

---
(4.2.4p3) Released by Harlan Stenn <stenn@ntp.org>

* [Bug 863] unable to stop ntpd on Windows as the handle reference for events
  changed

---
(4.2.4p2) Released by Harlan Stenn <stenn@ntp.org>

* [Bug 854] Broadcast address was not correctly set for interface addresses
* [Bug 829] reduce syslog noise, while there fix Enabled/Disable logging
  to reflect the actual configuration.
* [Bug 795] Moved declaration of variable to top of function.
* [Bug 789] Fix multicast client crypto authentication and make sure arriving
  multicast packets do not disturb the autokey dance.
* [Bug 785] improve handling of multicast interfaces
  (multicast routers still need to run a multicast routing software/daemon)
* ntpd/refclock_parse.c: cleanup shutdown while the file descriptor is still
  open.
* [Bug 885] use emalloc() to get a message at the end of the memory
  unsigned types cannot be less than 0
  default_ai_family is a short
  lose trailing , from enum list
* [Bug 884] don't access recv buffers after having them passed to the free list.
* [Bug 882] allow loopback interfaces to share addresses with other interfaces.
* [Bug 527] Don't write from source address length to wrong location
* Upgraded autogen and libopts.
* [Bug 811] ntpd should not read a .ntprc file.

---
(4.2.4p1) (skipped)

---
(4.2.4p0) Released by Harlan Stenn <stenn@ntp.org>

* [Bug 793] Update Hans Lambermont's email address in ntpsweep.
* [Bug 776] Remove unimplemented "rate" flag from ntpdate.
* [Bug 586] Avoid lookups if AI_NUMERICHOST is set.
* [Bug 770] Fix numeric parameters to ntp-keygen (Alain Guibert).
* [Bug 768] Fix io_setbclient() error message.
* [Bug 765] Use net_bind_service capability on linux.
* [Bug 760] The background resolver must be aware of the 'dynamic' keyword.
* [Bug 753] make union timestamp anonymous (Philip Prindeville).
* confopt.html: move description for "dynamic" keyword into the right section.
* pick the right type for the recv*() length argument.

---
(4.2.4) Released by Harlan Stenn <stenn@ntp.org>

* monopt.html fixes from Dave Mills.
* [Bug 452] Do not report kernel PLL/FLL flips.
* [Bug 746] Expert mouseCLOCK USB v2.0 support added.'
* driver8.html updates.
* [Bug 747] Drop <NOBR> tags from ntpdc.html.
* sntp now uses the returned precision to control decimal places.
* sntp -u will use an unprivileged port for its queries.
* [Bug 741] "burst" doesn't work with !unfit peers.
* [Bug 735] Fix a make/gmake VPATH issue on Solaris.
* [Bug 739] ntpd -x should not take an argument.
* [Bug 737] Some systems need help providing struct iovec.
* [Bug 717] Fix libopts compile problem.
* [Bug 728] parse documentation fixes.
* [Bug 734] setsockopt(..., IP_MULTICAST_IF, ...) fails on 64-bit platforms.
* [Bug 732] C-DEX JST2000 patch from Hideo Kuramatsu.
* [Bug 721] check for __ss_family and __ss_len separately.
* [Bug 666] ntpq opeers displays jitter rather than dispersion.
* [Bug 718] Use the recommended type for the saddrlen arg to getsockname().
* [Bug 715] Fix a multicast issue under Linux.
* [Bug 690] Fix a Windows DNS lookup buffer overflow.
* [Bug 670] Resolved a Windows issue with the dynamic interface rescan code.
* K&R C support is being deprecated.
* [Bug 714] ntpq -p should conflict with -i, not -c.
* WWV refclock improvements from Dave Mills.
* [Bug 708] Use thread affinity only for the clock interpolation thread.
* [Bug 706] ntpd can be running several times in parallel.
* [Bug 704] Documentation typos.
* [Bug 701] coverity: NULL dereference in ntp_peer.c
* [Bug 695] libopts does not protect against macro collisions.
* [Bug 693] __adjtimex is independent of ntp_{adj,get}time.
* [Bug 692] sys_limitrejected was not being incremented.
* [Bug 691] restrictions() assumption not always valid.
* [Bug 689] Deprecate HEATH GC-1001 II; the driver never worked.
* [Bug 688] Fix documentation typos.
* [Bug 686] Handle leap seconds better under Windows.
* [Bug 685] Use the Windows multimedia timer.
* [Bug 684] Only allow debug options if debugging is enabled.
* [Bug 683] Use the right version string.
* [Bug 680] Fix the generated version string on Windows.
* [Bug 678] Use the correct size for control messages.
* [Bug 677] Do not check uint_t in configure.ac.
* [Bug 676] Use the right value for msg_namelen.
* [Bug 675] Make sure ntpd builds without debugging.
* [Bug 672] Fix cross-platform structure padding/size differences.
* [Bug 660] New TIMESTAMP code fails tp build on Solaris Express.
* [Bug 659] libopts does not build under Windows.
* [Bug 658] HP-UX with cc needs -Wp,-H8166 in CFLAGS.
* [Bug 656] ntpdate doesn't work with multicast address.
* [Bug 638] STREAMS_TLI is deprecated - remove it.
* [Bug 635] Fix tOptions definition.
* [Bug 628] Fallback to ntp discipline not working for large offsets.
* [Bug 622] Dynamic interface tracking for ntpd.
* [Bug 603] Don't link with libelf if it's not needed.
* [Bug 523] ntpd service under Windows does't shut down properly.
* [Bug 500] sntp should always be built.
* [Bug 479] Fix the -P option.
* [Bug 421] Support the bc637PCI-U card.
* [Bug 342] Deprecate broken TRAK refclock driver.
* [Bug 340] Deprecate broken MSF EES refclock driver.
* [Bug 153] Don't do DNS lookups on address masks.
* [Bug 143] Fix interrupted system call on HP-UX.
* [Bug 42] Distribution tarballs should be signed.
* Support separate PPS devices for PARSE refclocks.
* [Bug 637, 51?] Dynamic interface scanning can now be done.
* Options processing now uses GNU AutoGen.

---
(4.2.2p4) Released by Harlan Stenn <stenn@ntp.org>

* [Bug 710] compat getnameinfo() has off-by-one error
* [Bug 690] Buffer overflow in Windows when doing DNS Lookups

---
(4.2.2p3) Released by Harlan Stenn <stenn@ntp.org>

* Make the ChangeLog file cleaner and easier to read
* [Bug 601] ntpq's decodeint uses an extra level of indirection
* [Bug 657] Different OSes need different sized args for IP_MULTICAST_LOOP
* release engineering/build changes
* Documentation fixes
* Get sntp working under AIX-5

---
(4.2.2p2) (broken)

* Get sntp working under AIX-5

---
(4.2.2p1)

* [Bug 661] Use environment variable to specify the base path to openssl.
* Resolve an ambiguity in the copyright notice
* Added some new documentation files
* URL cleanup in the documentation
* [Bug 657]: IP_MULTICAST_LOOP uses a u_char value/size
* quiet gcc4 complaints
* more Coverity fixes
* [Bug 614] manage file descriptors better
* [Bug 632] update kernel PPS offsets when PPS offset is re-configured
* [Bug 637] Ignore UP in*addr_any interfaces
* [Bug 633] Avoid writing files in srcdir
* release engineering/build changes

---
(4.2.2)

* SNTP
* Many bugfixes
* Implements the current "goal state" of NTPv4
* Autokey improvements
* Much better IPv6 support
* [Bug 360] ntpd loses handles with LAN connection disabled.
* [Bug 239] Fix intermittent autokey failure with multicast clients.
* Rewrite of the multicast code
* New version numbering scheme

---
(4.2.0)

* More stuff than I have time to document
* IPv6 support
* Bugfixes
* call-gap filtering
* wwv and chu refclock improvements
* OpenSSL integration

---
(4.1.2)

* clock state machine bugfix
* Lose the source port check on incoming packets
* (x)ntpdc compatibility patch
* Virtual IP improvements
* ntp_loopfilter fixes and improvements
* ntpdc improvements
* GOES refclock fix
* JJY driver
* Jupiter refclock fixes
* Neoclock4X refclock fixes
* AIX 5 port
* bsdi port fixes
* Cray unicos port upgrade
* HP MPE/iX port
* Win/NT port upgrade
* Dynix PTX port fixes
* Document conversion from CVS to BK
* readline support for ntpq

---
(4.1.0)

* CERT problem fixed (99k23)

* Huff-n-Puff filter
* Preparation for OpenSSL support
* Resolver changes/improvements are not backward compatible with mode 7
  requests (which are implementation-specific anyway)
* leap second stuff
* manycast should work now
* ntp-genkeys does new good things.
* scripts/ntp-close
* PPS cleanup and improvements
* readline support for ntpdc
* Crypto/authentication rewrite
* WINNT builds with MD5 by default
* WINNT no longer requires Perl for building with Visual C++ 6.0
* algorithmic improvements, bugfixes
* Solaris dosynctodr info update
* html/pic/* is *lots* smaller
* New/updated drivers: Forum Graphic GPS, WWV/H, Heath GC-100 II, HOPF
  serial and PCI, ONCORE, ulink331
* Rewrite of the audio drivers

---
(4.0.99)

* Driver updates: CHU, DCF, GPS/VME, Oncore, PCF, Ulink, WWVB, burst
  If you use the ONCORE driver with a HARDPPS kernel module,
  you *must* have a properly specified:
	pps <filename> [assert/clear] [hardpps]
  line in the /etc/ntp.conf file.
* PARSE cleanup
* PPS cleanup
* ntpd, ntpq, ntpdate cleanup and fixes
* NT port improvements
* AIX, BSDI, DEC OSF, FreeBSD, NetBSD, Reliant, SCO, Solaris port improvements

---
(4.0.98)

* Solaris kernel FLL bug is fixed in 106541-07
* Bug/lint cleanup
* PPS cleanup
* ReliantUNIX patches
* NetInfo support
* Ultralink driver
* Trimble OEM Ace-II support
* DCF77 power choices
* Oncore improvements

---
(4.0.97)

* NT patches
* AIX,SunOS,IRIX portability
* NeXT portability
* ntptimeset utility added
* cygwin portability patches

---
(4.0.96)

* -lnsl, -lsocket, -lgen configuration patches
* Y2K patches from AT&T
* Linux portability cruft

---
(4.0.95)

* NT port cleanup/replacement
* a few portability fixes
* VARITEXT Parse clock added

---
(4.0.94)

* PPS updates (including ntp.config options)
* Lose the old DES stuff in favor of the (optional) RSAREF stuff
* html cleanup/updates
* numerous drivers cleaned up
* numerous portability patches and code cleanup

---
(4.0.93)

* Oncore refclock needs PPS or one of two ioctls.
* Don't make ntptime under Linux.  It doesn't compile for too many folks.
* Autokey cleanup
* ReliantUnix patches
* html cleanup
* tickadj cleanup
* PARSE cleanup
* IRIX -n32 cleanup
* byte order cleanup
* ntptrace improvements and patches
* ntpdc improvements and patches
* PPS cleanup
* mx4200 cleanup
* New clock state machine
* SCO cleanup
* Skip alias interfaces

---
(4.0.92)

* chronolog and dumbclock refclocks
* SCO updates
* Cleanup/bugfixes
* Y2K patches
* Updated palisade driver
* Plug memory leak
* wharton kernel clock
* Oncore clock upgrades
* NMEA clock improvements
* PPS improvements
* AIX portability patches

---
(4.0.91)

* New ONCORE driver
* New MX4200 driver
* Palisade improvements
* config file bugfixes and problem reporting
* autoconf upgrade and cleanup
* HP-UX, IRIX lint cleanup
* AIX portability patches
* NT cleanup

---
(4.0.90)

* Nanoseconds
* New palisade driver
* New Oncore driver

---
(4.0.73)

* README.hackers added
* PARSE driver is working again
* Solaris 2.6 has nasty kernel bugs.  DO NOT enable pll!
* DES is out of the distribution.

---
(4.0.72)

* K&R C compiling should work again.
* IRIG patches.
* MX4200 driver patches.
* Jupiter driver added.
* Palisade driver added.  Needs work (ANSI, ntoh/hton, sizeof double, ???)<|MERGE_RESOLUTION|>--- conflicted
+++ resolved
@@ -155,17 +155,14 @@
 
 * CID 1295478: Quiet a pedantic potential error from the fix for Bug 2776.
 * CID 1269537: Clean up a line of dead code in getShmTime().
-* CID 1295478: Quiet a pedantic potential error from the fix for Bug 2776.
 * [Bug 2590] autogen-5.18.5.
 * [Bug 2612] restrict: Warn when 'monitor' can't be disabled because
   of 'limited'.
 * [Bug 2650] fix includefile processing.
-<<<<<<< HEAD
 * [Bug 2745] ntpd -x steps clock on leap second 
    Do leap second stepping only of the step adjustment is beyond the
    proper jump distance limit and step correction is allowed at all. 
-=======
->>>>>>> bd830c3e
+* [Bug 2782] Refactor refclock_shm.c, add memory barrier protection.
 * [Bug 2776] Improve ntpq's 'help keytype'.
 * [Bug 2782] Refactor refclock_shm.c, add memory barrier protection.
 * [Bug 2794] Clean up kernel clock status reports.
