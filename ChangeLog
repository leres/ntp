--- conflicted
+++ resolved
@@ -1,9 +1,6 @@
-<<<<<<< HEAD
 * Add refclock_tsyncpci.c (driver 45) supporting Spectracom TSYNC timing
   boards.
-=======
 (4.2.7p265) 2012/03/20 Released by Harlan Stenn <stenn@ntp.org>
->>>>>>> 12da0f3d
 * Treat zero counter as indication of precise system time in Windows
   PPSAPI helper function pps_ntp_timestamp_from_counter(), enabling
   PPSAPI providers to use the Windows 8 precise clock directly.
