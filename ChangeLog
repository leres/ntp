--- conflicted
+++ resolved
@@ -1,8 +1,5 @@
-<<<<<<< HEAD
+* [Bug 1412] m4/os_cflags.m4 caches results that depend on $CC.
 * [Bug 1414] Enable "make distcheck" success with BSD make.
-=======
-* [Bug 1412] m4/os_cflags.m4 caches results that depend on $CC.
->>>>>>> 5f53b4c6
 (4.2.7) 2009/12/09 Released by Harlan Stenn <stenn@ntp.org>
 * [Bug 1407] configure.ac: recent GNU Make -v does not include "version".
 
