--- conflicted
+++ resolved
@@ -1,13 +1,10 @@
-<<<<<<< HEAD
 * Import libevent.
-=======
 * [Bug 1786] Remove extra semicolon from ntp_proto.c .
 (4.2.7p120) 2011/01/20 Released by Harlan Stenn <stenn@ntp.org>
 * Change new timeval and timespec to string routines to use snprintf()
   rather than hand-crafted conversion, avoid signed int overflow there.
 * Add configure support for SIZEOF_LONG_LONG to enable portable use of
   snprintf() with time_t.
->>>>>>> ef01588b
 * Grow ntpd/work_thread.c arrays as needed.
 * Add DEBUG_* variants of ntp_assert.h macros which compile away using
   ./configure --disable-debugging.
