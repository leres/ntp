<<<<<<< HEAD
* [Bug 787] Bug fixes for 64-bit time_t on Windows.
=======
* [Bug 789] Fix multicast client crypto authentication and make sure arriving
	    multicast packets do not disturb the autokey dance.
>>>>>>> 188b1c85
* [Bug 796] Clean up duplicate #defines in ntp_control.c.
* [Bug 569] Use the correct precision for the Leitch CSD-5300.
* [Bug 795] Moved declaration of variable to top of function.
* [Bug 798] ntpq [p typo crashes ntpq/ntpdc.
* [Bug 786] Fix refclock_bancomm.c on Solaris.
* [Bug 774] parsesolaris.c does not compile under the new Solaris.
* [Bug 782] Remove P() macros from Windows files.
* [Bug 778] ntpd fails to lock with drift=+500 when started with drift=-500.
* [Bug 592] Trimble Thunderbolt GPS support.
* IRIG, CHU, WWV, WWVB refclock improvements from Dave Mills.
* [Bug 757] Lose ULONG_CONST().
* [Bug 756] Require ANSI C (function prototypes).
* codec (audio) and ICOM changes from Dave Mills.

(4.2.4p1) Released by Harlan Stenn <stenn@ntp.org>
* [Bug 793] Update Hans Lambermont's email address in ntpsweep.
* [Bug 776] Remove unimplemented "rate" flag from ntpdate.
* [Bug 586] Avoid lookups if AI_NUMERICHOST is set.
* [Bug 770] Fix numeric parameters to ntp-keygen (Alain Guibert).
* [Bug 768] Fix io_setbclient() error message.
* [Bug 765] Use net_bind_service capability on linux.
* [Bug 760] The background resolver must be aware of the 'dynamic' keyword.
* [Bug 753] make union timestamp anonymous (Philip Prindeville).
* confopt.html: move description for "dynamic" keyword into the right section.
* pick the right type for the recv*() length argument.
(4.2.4) Released by Harlan Stenn <stenn@ntp.org>
* monopt.html fixes from Dave Mills.
* [Bug 452] Do not report kernel PLL/FLL flips.
* [Bug 746] Expert mouseCLOCK USB v2.0 support added.'
* driver8.html updates.
* [Bug 747] Drop <NOBR> tags from ntpdc.html.
* sntp now uses the returned precision to control decimal places.
* sntp -u will use an unprivileged port for its queries.
* [Bug 741] "burst" doesn't work with !unfit peers.
* [Bug 735] Fix a make/gmake VPATH issue on Solaris.
* [Bug 739] ntpd -x should not take an argument.
* [Bug 737] Some systems need help providing struct iovec.
* [Bug 717] Fix libopts compile problem.
* [Bug 728] parse documentation fixes.
* [Bug 734] setsockopt(..., IP_MULTICAST_IF, ...) fails on 64-bit platforms.
* [Bug 732] C-DEX JST2000 patch from Hideo Kuramatsu.
* [Bug 721] check for __ss_family and __ss_len separately.
* [Bug 666] ntpq opeers displays jitter rather than dispersion.
* [Bug 718] Use the recommended type for the saddrlen arg to getsockname().
* [Bug 715] Fix a multicast issue under Linux.
* [Bug 690] Fix a Windows DNS lookup buffer overflow.
* [Bug 670] Resolved a Windows issue with the dynamic interface rescan code.
* K&R C support is being deprecated.
* [Bug 714] ntpq -p should conflict with -i, not -c.
* WWV refclock improvements from Dave Mills.
* [Bug 708] Use thread affinity only for the clock interpolation thread.
* [Bug 706] ntpd can be running several times in parallel.
* [Bug 704] Documentation typos.
* [Bug 701] coverity: NULL dereference in ntp_peer.c
* [Bug 695] libopts does not protect against macro collisions.
* [Bug 693] __adjtimex is independent of ntp_{adj,get}time.
* [Bug 692] sys_limitrejected was not being incremented.
* [Bug 691] restrictions() assumption not always valid.
* [Bug 689] Deprecate HEATH GC-1001 II; the driver never worked.
* [Bug 688] Fix documentation typos.
* [Bug 686] Handle leap seconds better under Windows.
* [Bug 685] Use the Windows multimedia timer.
* [Bug 684] Only allow debug options if debugging is enabled.
* [Bug 683] Use the right version string.
* [Bug 680] Fix the generated version string on Windows.
* [Bug 678] Use the correct size for control messages.
* [Bug 677] Do not check uint_t in configure.ac.
* [Bug 676] Use the right value for msg_namelen.
* [Bug 675] Make sure ntpd builds without debugging.
* [Bug 672] Fix cross-platform structure padding/size differences.
* [Bug 660] New TIMESTAMP code fails tp build on Solaris Express.
* [Bug 659] libopts does not build under Windows.
* [Bug 658] HP-UX with cc needs -Wp,-H8166 in CFLAGS.
* [Bug 656] ntpdate doesn't work with multicast address.
* [Bug 638] STREAMS_TLI is deprecated - remove it.
* [Bug 635] Fix tOptions definition.
* [Bug 628] Fallback to ntp discipline not working for large offsets.
* [Bug 622] Dynamic interface tracking for ntpd.
* [Bug 603] Don't link with libelf if it's not needed.
* [Bug 523] ntpd service under Windows does't shut down properly.
* [Bug 500] sntp should always be built.
* [Bug 479] Fix the -P option.
* [Bug 421] Support the bc637PCI-U card.
* [Bug 342] Deprecate broken TRAK refclock driver.
* [Bug 340] Deprecate broken MSF EES refclock driver.
* [Bug 153] Don't do DNS lookups on address masks.
* [Bug 143] Fix interrupted system call on HP-UX.
* [Bug 42] Distribution tarballs should be signed.
* Support separate PPS devices for PARSE refclocks.
* [Bug 637, 51?] Dynamic interface scanning can now be done.
* Options processing now uses GNU AutoGen.

(4.2.2p4) Released by Harlan Stenn <stenn@ntp.org>
 * [Bug 710] compat getnameinfo() has off-by-one error
 * [Bug 690] Buffer overflow in Windows when doing DNS Lookups

(4.2.2p3) Released by Harlan Stenn <stenn@ntp.org>
 * Make the ChangeLog file cleaner and easier to read
 * [Bug 601] ntpq's decodeint uses an extra level of indirection
 * [Bug 657] Different OSes need different sized args for IP_MULTICAST_LOOP
 * release engineering/build changes
 * Documentation fixes
 * Get sntp working under AIX-5

(4.2.2p2) (broken)
 * Get sntp working under AIX-5

(4.2.2p1)
 * [Bug 661] Use environment variable to specify the base path to openssl.
 * Resolve an ambiguity in the copyright notice
 * Added some new documentation files
 * URL cleanup in the documentation
 * [Bug 657]: IP_MULTICAST_LOOP uses a u_char value/size
 * quiet gcc4 complaints
 * more Coverity fixes
 * [Bug 614] manage file descriptors better
 * [Bug 632] update kernel PPS offsets when PPS offset is re-configured
 * [Bug 637] Ignore UP in*addr_any interfaces
 * [Bug 633] Avoid writing files in srcdir
 * release engineering/build changes

(4.2.2)
 * SNTP
 * Many bugfixes
 * Implements the current "goal state" of NTPv4
 * Autokey improvements
 * Much better IPv6 support
 * [Bug 360] ntpd loses handles with LAN connection disabled.
 * [Bug 239] Fix intermittend autokey failure with multicast clients.
 * Rewrite of the multicast code
 * New version numbering scheme

(4.2.0)
* More stuff than I have time to document
* IPv6 support
* Bugfixes
* call-gap filtering
* wwv and chu refclock improvements
* OpenSSL integration

(4.1.2)
* clock state machine bugfix
* Lose the source port check on incoming packets
* (x)ntpdc compatibility patch
* Virtual IP improvements
* ntp_loopfilter fixes and improvements
* ntpdc improvements
* GOES refclock fix
* JJY driver
* Jupiter refclock fixes
* Neoclock4X refclock fixes
* AIX 5 port
* bsdi port fixes
* Cray unicos port upgrade
* HP MPE/iX port
* Win/NT port upgrade
* Dynix PTX port fixes
* Document conversion from CVS to BK
* readline support for ntpq

(4.1.0)
* CERT problem fixed (99k23)
* Huff-n-Puff filter
* Preparation for OpenSSL support
* Resolver changes/improvements are not backward compatible with mode 7
  requests (which are implementation-specific anyway)
* leap second stuff
* manycast should work now
* ntp-genkeys does new good things.
* scripts/ntp-close
* PPS cleanup and improvements
* readline support for ntpdc
* Crypto/authentication rewrite
* WINNT builds with MD5 by default
* WINNT no longer requires Perl for building with Visual C++ 6.0
* algorithmic improvements, bugfixes
* Solaris dosynctodr info update
* html/pic/* is *lots* smaller
* New/updated drivers: Forum Graphic GPS, WWV/H, Heath GC-100 II, HOPF
  serial and PCI, ONCORE, ulink331
* Rewrite of the audio drivers

(4.0.99)
* Driver updates: CHU, DCF, GPS/VME, Oncore, PCF, Ulink, WWVB, burst
  If you use the ONCORE driver with a HARDPPS kernel module,
  you *must* have a properly specified:
	pps <filename> [assert/clear] [hardpps]
  line in the /etc/ntp.conf file.
* PARSE cleanup
* PPS cleanup
* ntpd, ntpq, ntpdate cleanup and fixes
* NT port improvements
* AIX, BSDI, DEC OSF, FreeBSD, NetBSD, Reliant, SCO, Solaris port improvements

(4.0.98)
* Solaris kernel FLL bug is fixed in 106541-07
* Bug/lint cleanup
* PPS cleanup
* ReliantUNIX patches
* NetInfo support
* Ultralink driver
* Trimble OEM Ace-II support
* DCF77 power choices
* Oncore improvements

(4.0.97)
* NT patches
* AIX,SunOS,IRIX portability
* NeXT portability
* ntptimeset utility added
* cygwin portability patches

(4.0.96)
* -lnsl, -lsocket, -lgen configuration patches
* Y2K patches from AT&T
* Linux portability cruft

(4.0.95)
* NT port cleanup/replacement
* a few portability fixes
* VARITEXT Parse clock added

(4.0.94)
* PPS updates (including ntp.config options)
* Lose the old DES stuff in favor of the (optional) RSAREF stuff
* html cleanup/updates
* numerous drivers cleaned up
* numerous portability patches and code cleanup

(4.0.93)
* Oncore refclock needs PPS or one of two ioctls.
* Don't make ntptime under Linux.  It doesn't compile for too many folks.
* Autokey cleanup
* ReliantUnix patches
* html cleanup
* tickadj cleanup
* PARSE cleanup
* IRIX -n32 cleanup
* byte order cleanup
* ntptrace improvements and patches
* ntpdc improvements and patches
* PPS cleanup
* mx4200 cleanup
* New clock state machine
* SCO cleanup
* Skip alias interfaces

(4.0.92)
* chronolog and dumbclock refclocks
* SCO updates
* Cleanup/bugfixes
* Y2K patches
* Updated palisade driver
* Plug memory leak
* wharton kernel clock
* Oncore clock upgrades
* NMEA clock improvements
* PPS improvements
* AIX portability patches

(4.0.91)
* New ONCORE driver
* New MX4200 driver
* Palisade improvements
* config file bugfixes and problem reporting
* autoconf upgrade and cleanup
* HP-UX, IRIX lint cleanup
* AIX portability patches
* NT cleanup

(4.0.90)
* Nanoseconds
* New palisade driver
* New Oncore driver

(4.0.73)
* README.hackers added
* PARSE driver is working again
* Solaris 2.6 has nasty kernel bugs.  DO NOT enable pll!
* DES is out of the distribution.

(4.0.72)
* K&R C compiling should work again.
* IRIG patches.
* MX4200 driver patches.
* Jupiter driver added.
* Palisade driver added.  Needs work (ANSI, ntoh/hton, sizeof double, ???)<|MERGE_RESOLUTION|>--- conflicted
+++ resolved
@@ -1,9 +1,6 @@
-<<<<<<< HEAD
-* [Bug 787] Bug fixes for 64-bit time_t on Windows.
-=======
 * [Bug 789] Fix multicast client crypto authentication and make sure arriving
 	    multicast packets do not disturb the autokey dance.
->>>>>>> 188b1c85
+* [Bug 787] Bug fixes for 64-bit time_t on Windows.
 * [Bug 796] Clean up duplicate #defines in ntp_control.c.
 * [Bug 569] Use the correct precision for the Leitch CSD-5300.
 * [Bug 795] Moved declaration of variable to top of function.
