<<<<<<< HEAD
* [Bug 1169] quiet compiler warnings
* Re-enable gcc -Wstrict-prototypes when not building with OpenSSL
* Enable gcc -Wstrict-overflow
* ntpq/ntpdc emit newline after accepting password on Windows
=======
* Updates from Dave Mills:
* ntp-keygen.c: Updates.
* Fix the error return and syslog function ID in refclock_{param,ppsapi}.
* Make sure syspoll is within the peer's minpoll/maxpoll bounds.
* ntp_crypto.c: Use sign_siglen, not len. sign key filename cleanup.
* Bump NTP_MAXEXTEN from 1024 to 2048, update values for some field lengths.
>>>>>>> 2f1054f4
(4.2.5p167) 2009/04/26 Released by Harlan Stenn <stenn@ntp.org>
* Crypto cleanup from Dave Mills.
(4.2.5p166) 2009/04/25 Released by Harlan Stenn <stenn@ntp.org>
* [Bug 1165] Clean up small memory leaks in the  config file parser
* Correct logconfig keyword declaration to MULTIPLE_ARG
* Enable filename and line number leak reporting on Windows when built
  DEBUG for all the typical C runtime allocators such as calloc,
  malloc, and strdup.  Previously only emalloc calls were covered.
* Add DEBUG-only code to free dynamically allocated memory that would
  otherwise remain allocated at ntpd exit, to allow less forgivable
  leaks to stand out in leaks reported after exit.
* Ensure termination of strings in ports/winnt/libisc/isc_strerror.c
  and quiet compiler warnings.
* [Bug 1057] ntpdc unconfig failure
* [Bug 1161] unpeer AKA unconfig command for ntpq :config
* PPS and crypto cleanup in ntp_proto.c from Dave Mills.
(4.2.5p165) 2009/04/23 Released by Harlan Stenn <stenn@ntp.org>
* WWVB refclock cleanup from Dave Mills.
* Code cleanup: requested_key -> request_key.
* [Bug 833] ignore whitespace at end of remote configuration lines
* [Bug 1033] ntpdc/ntpq crash prompting for keyid on Windows
* [Bug 1154] mDNS registration should be done later, repeatedly and only
  if asked for.
* [Bug 1028] Support for W32Time authentication via Samba.
* quiet ntp_parser.c malloc redeclaration warning
* Mitigation and PPS/PPSAPI cleanup from Dave Mills.
* Documentation updates from Dave Mills.
* timepps-Solaris.h patches from Dave Hart.
(4.2.5p164) 2009/04/22 Released by Harlan Stenn <stenn@ntp.org>
* Include (4.2.4p7-RC3)
* PPS/PPSAPI cleanup from Dave Mills.
* Documentation updates from Dave Mills.
* [Bug 1125] C runtime per-thread initialization on Windows
* [Bug 1152] temporarily disable refclock_parse, refclock_true until
  maintainers can repair build break from pps_sample()
* [Bug 1153] refclock_nmea should not mix UTC with GPS time
* [Bug 1159] ntpq overlap diagnostic message test buggy
(4.2.5p163) 2009/04/10 Released by Harlan Stenn <stenn@ntp.org>
(4.2.5p162) 2009/04/09 Released by Harlan Stenn <stenn@ntp.org>
* Documentation updates from Dave Mills.
* Mitigation and PPS cleanup from Dave Mills.
* Include (4.2.4p7-RC2)
* [Bug 216] New interpolation scheme for Windows eliminates 1ms jitter
* remove a bunch of #ifdef SYS_WINNT from portable code
* 64-bit time_t cleanup for building on newer Windows compilers
* Only set CMOS clock during ntpd exit on Windows if the computer is
  shutting down or restarting.
* [Bug 1148] NMEA reference clock improvements
* remove deleted gsoc_sntp/utilities.o from repository so that .o build
  products can be cleaned up without corrupting the repository.
(4.2.5p161) 2009/03/31 Released by Harlan Stenn <stenn@ntp.org>
* Documentation updates from Dave Mills.
(4.2.5p160) 2009/03/30 Released by Harlan Stenn <stenn@ntp.org>
* [Bug 1141] refclock_report missing braces cause spurious "peer event:
  clock clk_unspec" log entries
* Include (4.2.4p7-RC1)
(4.2.5p159) 2009/03/28 Released by Harlan Stenn <stenn@ntp.org>
* "bias" changes from Dave Mills.
(4.2.5p158) 2009/01/30 Released by Harlan Stenn <stenn@ntp.org>
* Fix [CID 72], a typo introduced at the latest fix to prettydate.c.
(4.2.5p157) 2009/01/26 Released by Harlan Stenn <stenn@ntp.org>
* Cleanup/fixes for ntp_proto.c and ntp_crypto.c from Dave Mills.
(4.2.5p156) 2009/01/19 Released by Harlan Stenn <stenn@ntp.org>
* [Bug 1118] Fixed sign extension for 32 bit time_t in caljulian() and prettydate().
  Fixed some compiler warnings about missing prototypes.
  Fixed some other simple compiler warnings.
* [Bug 1119] [CID 52] Avoid a possible null-dereference in ntp_crypto.c.
* [Bug 1120] [CID 51] INSIST that peer is non-null before we dereference it.
* [Bug 1121] [CID 47] double fclose() in ntp-keygen.c.
(4.2.5p155) 2009/01/18 Released by Harlan Stenn <stenn@ntp.org>
* Documentation updates from Dave Mills.
* CHU frequency updates.
* Design assertion fixes for ntp_crypto.c from Dave Mills.
(4.2.5p154) 2009/01/13 Released by Harlan Stenn <stenn@ntp.org>
* [Bug 992] support interface event change on Linux from
  Miroslav Lichvar.
(4.2.5p153) 2009/01/09 Released by Harlan Stenn <stenn@ntp.org>
* Renamed gsoc_sntp/:fetch-stubs to gsoc_sntp/fetch-stubs to avoid
  file name problems under Windows.
  Removed German umlaut from log msg for 4.2.5p142.
(4.2.5p152) 2009/01/08 Released by Harlan Stenn <stenn@ntp.org>
* Include (4.2.4p6) 2009/01/08 Released by Harlan Stenn <stenn@ntp.org>
(4.2.5p151) 2008/12/23 Released by Harlan Stenn <stenn@ntp.org>
* Stats file logging cleanup from Dave Mills.
(4.2.5p150) 2008/12/15 Released by Harlan Stenn <stenn@ntp.org>
* [Bug 1099] Fixed wrong behaviour in sntp's crypto.c.
* [Bug 1103] Fix 64-bit issues in the new calendar code.
(4.2.5p149) 2008/12/05 Released by Harlan Stenn <stenn@ntp.org>
* Fixed mismatches in data types and OID definitions in ntpSnmpSubAgent.c
* added a premliminary MIB file to ntpsnmpd (ntpv4-mib.mib)
(4.2.5p148) 2008/12/04 Released by Harlan Stenn <stenn@ntp.org>
* [Bug 1070] Fix use of ntpq_parsestring() in ntpsnmpd.
(4.2.5p147) 2008/11/27 Released by Harlan Stenn <stenn@ntp.org>
* Update gsoc_sntp's GCC warning code.
(4.2.5p146) 2008/11/26 Released by Harlan Stenn <stenn@ntp.org>
* Update Solaris CFLAGS for gsoc_sntp.
(4.2.5p145) 2008/11/20 Released by Harlan Stenn <stenn@ntp.org>
* Deal with time.h for sntp under linux.
* Provide rpl_malloc() for sntp for systems that need it.
* Handle ss_len and socklen type for sntp.
* Fixes to the sntp configure.ac script.
* Provide INET6_ADDRSTRLEN if it is missing.
* [Bug 1095] overflow in caljulian.c.
(4.2.5p144) 2008/11/19 Released by Harlan Stenn <stenn@ntp.org>
* Use int32, not int32_t.
* Avoid the sched*() functions under OSF - link problems.
(4.2.5p143) 2008/11/17 Released by Harlan Stenn <stenn@ntp.org>
* sntp cleanup and fixes.
(4.2.5p142) 2008/11/16 Released by Harlan Stenn <stenn@ntp.org>
* Imported GSoC SNTP code from Johannes Maximilian Kuehn.
(4.2.5p141) 2008/11/13 Released by Harlan Stenn <stenn@ntp.org>
* New caltontp.c and calyearstart.c from Juergen Perlinger.
(4.2.5p140) 2008/11/12 Released by Harlan Stenn <stenn@ntp.org>
* Cleanup lint from the ntp_scanner files.
* [Bug 1011] gmtime() returns NULL on windows where it would not under Unix.
* Updated caljulian.c and prettydate.c from Juergen Perlinger.
(4.2.5p139) 2008/11/11 Released by Harlan Stenn <stenn@ntp.org>
* Typo fix to driver20.html.
(4.2.5p138) 2008/11/10 Released by Harlan Stenn <stenn@ntp.org>
* [Bug 474] --disable-ipv6 is broken.
* IPv6 interfaces were being looked for twice.
* SHM driver grabs more samples, add clockstats
* decode.html and driver20.html updates from Dave Mills.
(4.2.5p137) 2008/11/01 Released by Harlan Stenn <stenn@ntp.org>
* [Bug 1069] #undef netsnmp's PACKAGE_* macros.
* [Bug 1068] Older versions of netsnmp do not have netsnmp_daemonize().
(4.2.5p136) 2008/10/27 Released by Harlan Stenn <stenn@ntp.org>
* [Bug 1078] statsdir configuration parsing is broken.
(4.2.5p135) 2008/09/23 Released by Harlan Stenn <stenn@ntp.org>
* [Bug 1072] clock_update should not allow updates older than sys_epoch.
(4.2.5p134) 2008/09/17 Released by Harlan Stenn <stenn@ntp.org>
* Clean up build process for ntpsnmpd.
(4.2.5p133) 2008/09/16 Released by Harlan Stenn <stenn@ntp.org>
* Add options processing to ntpsnmpd.
* [Bug 1062] Check net-snmp headers before deciding to build ntpsnmpd.
* Clean up the libntpq.a build.
* Regenerate ntp_parser.[ch] from ntp_parser.y
(4.2.5p132) 2008/09/15 Released by Harlan Stenn <stenn@ntp.org>
* [Bug 1067] Multicast DNS service registration must come after the fork
  on Solaris.
* [Bug 1066] Error messages should log as errors.
(4.2.5p131) 2008/09/14 Released by Harlan Stenn <stenn@ntp.org>
* [Bug 1065] Re-enable support for the timingstats file.
(4.2.5p130) 2008/09/13 Released by Harlan Stenn <stenn@ntp.org>
* [Bug 1064] Implement --with-net-snmp-config=progname
* [Bug 1063] ntpSnmpSubagentObject.h is missing from the distribution.
(4.2.5p129) 2008/09/11 Released by Harlan Stenn <stenn@ntp.org>
* Quiet some libntpq-related warnings.
(4.2.5p128) 2008/09/08 Released by Harlan Stenn <stenn@ntp.org>
* Import Heiko Gerstung's GSoC2008 NTP MIB daemon.
(4.2.5p127) 2008/09/01 Released by Harlan Stenn <stenn@ntp.org>
* Regenerate ntpd/ntp_parser.c
(4.2.5p126) 2008/08/31 Released by Harlan Stenn <stenn@ntp.org>
* Stop libtool-1.5 from looking for C++ or Fortran.
* [BUG 610] Documentation update for NMEA reference clock driver.
* [Bug 828] Fix IPv4/IPv6 address parsing.
* Changes from Dave Mills:
  Documentation updates.
  Fix a corner case where a frequency update was reported but not set.
  When LEAP_NOTINSYNC->LEAP_NOWARNING, call crypto_update() if we have
  crypto_flags.
(4.2.5p125) 2008/08/18 Released by Harlan Stenn <stenn@ntp.org>
* [Bug 1052] Add linuxPPS support to ONCORE driver.
(4.2.5p124) 2008/08/17 Released by Harlan Stenn <stenn@ntp.org>
* Documentation updates from Dave Mills.
* Include (4.2.4p5) 2008/08/17 Released by Harlan Stenn <stenn@ntp.org>
* [Bug 861] leap info was not being transmitted.
* [Bug 1046] refnumtoa.c is using the wrong header file.
* [Bug 1047] enable/disable options processing fix.
* header file cleanup.
* [Bug 1037] buffer in subroutine was 1 byte short.
* configure.ac: cleanup, add option for wintime, and lay the groundwork
  for the changes needed for bug 1028.
* Fixes from Dave Mills: 'bias' and 'interleave' work.  Separate
  phase and frequency discipline (for long poll intervals).  Update
  TAI function to match current leapsecond processing.
* Documentation updates from Dave Mills.
* [Bug 1037] Use all 16 of the MD5 passwords generated by ntp-keygen.
* Fixed the incorrect edge parameter being passed to time_pps_kcbind in
  NMEA refclock driver.
* [Bug 399] NMEA refclock driver does not honor time1 offset if flag3 set.
* [Bug 985] Modifications to NMEA reference clock driver to support Accord
  GPS Clock.
* poll time updates from Dave Mills.
* local refclock documentation updates from Dave Mills.
* [Bug 1022] Fix compilation problems with yesterday's commit.
* Updates and cleanup from Dave Mills:
  I've now spent eleven months of a sabbatical year - 7 days a week, 6-10
  hours most days - working on NTP. I have carefully reviewed every major
  algorithm, examined its original design and evolution from that design.
  I've trimmed off dead code and briar patches and did zillions of tests
  contrived to expose evil vulnerabilities. The development article is in
  rather good shape and should be ready for prime time.

  1. The protostats statistics files have been very useful in exposing
  little twitches and turns when something hiccups, like a broken PPS
  signal. Most of what used to be syslog messages are now repackaged as
  protostats messages with optional syslog as well. These can also be sent
  as traps which might be handy to tiggle a beeper or celltext. These, the
  sysstats files and cryptostats files reveal the ambient health of a busy
  server, monitor traffic and error counts and spot crypto attacks.

  2. Close inspection of the clock discipline behavior at long poll
  intervals (36 h) showed it not doing as well as it should. I redesigned
  the FLL loop to improve nominal accuracy from  several tens of
  milliseconds to something less than ten milliseconds.

  3. Autokey (again). The enhanced error checking was becoming a major
  pain. I found a way to toss out gobs of ugly fat code and replace the
  function with a much simpler and more comprehensive scheme. It resists
  bait-and-switch attacks and quickly detect cases when the protocol is
  not correctly synchronized.

  4. The interface code for the kernel PPS signal was not in sync with the
  kernel code itself. Some error checks were duplicated and some
  ineffective. I found none of the PPS-capable drivers, including the atom
  driver, do anything when the prefer peer fails; the kernel PPS signal
  remains in control. The atom driver now disables the kernel PPS when the
  prefer peer comes bum. This is important when the prefer peer is not a
  reference clock but a remote NTP server.

  5. The flake restrict bit turned out to be really interesting,
  especially with symmtric modes and of those especially those using
  Autokey. Small changes in the recovery procedures when packets are lost
  now avoid almost all scenarios which previously required protocol resets.

  6. I've always been a little uncomfortable when using the clock filter
  with long poll intervals because the samples become less and less
  correlated as the sample age exceeds the Allan intercept. Various
  schemes have been used over the years to cope with this fact. The latest
  one and the one that works the best is to use a modified sort metric
  where the delay is used when the age of the sample is less than the
  intercept and the sum of delay and dispersion above that. The net result
  is that, at small poll intervals the algorithm operates as a minimum
  filter, while at larger poll intervals it morphs to FIFO. Left
  unmodified, a sample could be used when twelve days old. This along with
  the FLL modifications has made a dramatic improvement at large poll
  intervals.

- [Backward Incompatible] The 'state' variable is no longer reported or
  available via ntpq output.  The following system status bit names
  have been changed:
  - sync_alarm -> leap_alarm
  - sync_atomic -> sync_pps
  - sync_lf_clock -> sync_lf_radio
  - sync_hf_clock -> sync_hf_radio
  - sync_uhf_clock -> sync_uhf_radio
  - sync_local_proto -> sync_local
  - sync_udp/time -> sync_other
  Other names have been changed as well.  See the change history for
  libntp/statestr.c for more details.
  Other backward-incompatible changes in ntpq include:
  - assID -> associd
  - rootdispersion -> rootdisp
  - pkt_head -> pkt_neader
  See the change history for other details.

* Updates and cleanup from Dave Mills.
* [Bug 995] Remove spurious ; from ntp-keygen.c.
* More cleanup and changes from Dave Mills.
* [Bug 980] Direct help to stdout.

---
(4.2.4p7-RC3) 2009/04/22 Released by Harlan Stenn <stenn@ntp.org>

* [Bug 787] Bug fixes for 64-bit time_t on Windows
* [Bug 813] Conditional naming of Event
* [Bug 1147] System errors should be logged to msyslog()
* [Bug 1155] Fix compile problem on Windows with VS2005
* [Bug 1156] lock_thread_to_processor() should be declared in header
* [Bug 1157] quiet OpenSSL warnings, clean up configure.ac
* [Bug 1158] support for aix6.1
* [Bug 1160] MacOS X is like BSD regarding F_SETOWN

---
(4.2.4p7-RC2) 2009/04/09 Released by Harlan Stenn <stenn@ntp.org>

* [Sec 1144] limited buffer overflow in ntpq.  CVE-2009-0159
* [Sec 1149] use SO_EXCLUSIVEADDRUSE on Windows

---
(4.2.4p7-RC1) 2009/03/30 Released by Harlan Stenn <stenn@ntp.org>

* [Bug 1131] UDP sockets should not use SIGPOLL on Solaris.
* build system email address cleanup
* [Bug 774] parsesolaris.c does not compile under the new Solaris
* [Bug 873] Windows serial refclock proper TTY line discipline emulation
* [Bug 1014] Enable building with VC9 (in Visual Studio 2008,
  Visual C++ 2008, or SDK)
* [Bug 1117] Deferred interface binding under Windows works only correctly
  if FORCE_DNSRETRY is defined
* [BUG 1124] Lock QueryPerformanceCounter() client threads to same CPU
* DPRINTF macro made safer, always evaluates to a statement and will not
  misassociate an else which follows the macro.

---
(4.2.4p6) 2009/01/08 Released by Harlan Stenn <stenn@ntp.org>

* [Bug 1113] Fixed build errors with recent versions of openSSL. 
* [Sec 1111] Fix incorrect check of EVP_VerifyFinal()'s return value.
* Update the copyright year.

---
(4.2.4p5) 2008/08/17 Released by Harlan Stenn <stenn@ntp.org>

* [BUG 1051] Month off by one in leap second message written to clockstats
  file fixed.
* [Bug 450] Windows only: Under original Windows NT we must not discard the
  wildcard socket to workaround a bug in NT's getsockname().
* [Bug 1038] Built-in getpass() function also prompts for password if
  not built with DEBUG.
* [Bug 841] Obsolete the "dynamic" keyword and make deferred binding
  to local interfaces the default.
  Emit a warning if that keyword is used for configuration.
* [Bug 959] Refclock on Windows not properly releasing recvbuffs.
* [Bug 993] Fix memory leak when fetching system messages.
* much cleanup, fixes, and changes from Dave Mills.
* ntp_control.c: LEAPTAB is a filestamp, not an unsigned.  From Dave Mills.
* ntp_config.c: ntp_minpoll fixes from Dave Mills.
* ntp-keygen updates from Dave Mills.
* refresh epoch, throttle, and leap cleanup from Dave Mills.
* Documentation cleanup from Dave Mills.
* [Bug 918] Only use a native md5.h if MD5Init() is available.
* [Bug 979] Provide ntptimeval if it is not otherwise present.
* [Bug 634] Re-instantiate syslog() and logfiles after the daemon fork.
* [Bug 952] Use md5 code with a friendlier license.
* [Bug 977] Fix mismatching #ifdefs for builds without IPv6.
* [Bug 830] Fix the checking order of the interface options.
* Clean up the logfile/syslog setup.
* [Bug 970] Lose obsolete -g flag to ntp-keygen.
* The -e flag to ntp-keygen can write GQ keys now, too.
* ntp_proto.c: sys_survivors and hpoll cleanup from Dave Mills.
* ntp_loopfilter.c: sys_poll cleanup from Dave Mills.
* refclock_wwv.c: maximum-likelihood digit and DSYNC fixes from Dave Mills.
* [Bug 967] preemptable associations are lost forever on a step.
* ntp_config.c: [CID 48] missing "else" clause.
* [Bug 833] ntpq config keyword is quote-mark unfriendly.
* Rename the ntpq "config" keyword to ":config".
* Dave Mills shifted some orphan processing.
* Fix typos in the [Bug 963] patch.
* bootstrap: squawk if genver fails.  Use -f with cp in case Dave does a chown.
* Remove obsolete simulator command-line options.
* ntp_request.c: [CID 36] zero sin_zero.
* [Bug 963] get_systime() is too noisy.
* [Bug 960] spurious syslog:crypto_setup:spurious crypto command
* [Bug 964] Change *-*-linux* to *-*-*linux* to allow for uclinux.
* Changes from Dave Mills:
  - ntp_util.c: cleanup.
  - ntp_timer.c: watch the non-burst packet rate.
  - ntp_request.c: cleanup.
  - ntp_restrict.c: RES_LIMITED cleanup.
  - ntp_proto.c: RES_LIMITED, rate bucktes, counters, overall cleanup.
  - ntp_peer.c: disallow peer_unconfig().
  - ntp_monitor.c: RES_LIMITED cleanup.
  - ntp_loopfilter.c: poll interval cleanup.
  - ntp_crypto.c: volley -> retry.  Cleanup TAI leap message.
  - ntp_config: average and minimum are ^2 values.
  - ntpdc: unknownversion is really "declined", not "bad version".
  - Packet retry cleanup.
* [Bug 961] refclock_tpro.c:tpro_poll() calls refclock_receive() twice.
* [Bug 957] Windows only: Let command line parameters from the Windows SCM GUI
  override the standard parameters from the ImagePath registry key.
* Added HAVE_INT32_T to the Windows config.h to avoid duplicate definitions.
* Work around a VPATH difference in FreeBSD's 'make' command.
* Update bugreport URL.
* Update -I documentation.
* [Bug 713] Fix bug reporting information.
* A bug in the application of the negative-sawtooth for 12 channel receivers. 
* The removal of unneeded startup code used for the original LinuxPPS, it now
  conforms to the PPSAPI and does not need special code.  
* ntp-keygen.c: Coverity fixes [CID 33,47].
* Volley cleanup from Dave Mills.
* Fuzz cleanup from Dave Mills.
* [Bug 861] Leap second cleanups from Dave Mills.
* ntpsim.c: add missing protypes and fix [CID 34], a nit.
* Upgraded bison at UDel.
* Update br-flock and flock-build machine lists.
* [Bug 752] QoS: add parse/config handling code. 
* Fix the #include order in tickadj.c for picky machines.
* [Bug 752] QoS: On some systems, netinet/ip.h needs netinet/ip_systm.h.
* [Bug 752] Update the QoS tagging (code only - configuration to follow).
* Orphan mode and other protocol cleanup from Dave Mills.
* Documentation cleanup from Dave Mills.
* [Bug 940] ntp-keygen uses -v.  Disallow it as a shortcut for --version.
* more cleanup to ntp_lineeditlibs.m4.
* Documentation updates from Dave Mills.
* -ledit cleanup for ntpdc and ntpq.
* Association and other cleanup from Dave Mills.
* NTP_UNREACH changes from Dave Mills.
* Fix the readline history test.
* [Bug 931] Require -lreadline to be asked for explicitly.
* [Bug 764] When looking for -lreadline support, also try using -lncurses.
* [Bug 909] Fix int32_t errors for ntohl().
* [Bug 376/214] Enhancements to support multiple if names and IP addresses.
* [Bug 929] int32_t is undefined on Windows.  Casting wrong.
* [Bug 928] readlink missing braces.
* [Bug 788] Update macros to support VS 2005.
* ntpd/ntp_timer.c: add missing sys_tai parameter for debug printf
* [Bug 917] config parse leaves files open
* [Bug 912] detect conflicting enable/disable configuration on interfaces
  sharing an IP address
* [Bug 771] compare scopeid if available for IPv6 addresses
* Lose obsolete crypto subcommands (Dave Mills).
* WWV is an HF source, not an LF source (Dave Mills).
* [Bug 899] Only show -i/--jaildir -u/--user options if we HAVE_DROPROOT.
* [Bug 916] 'cryptosw' is undefined if built without OpenSSL.
* [Bug 891] 'restrict' config file keyword does not work (partial fix).
* [Bug 890] the crypto command seems to be required now.
* [Bug 915] ntpd cores during processing of x509 certificates.
* Crypto lint cleanup from Dave Mills.
* [Bug 897] Check RAND_status() - we may not need a .rnd file.
* Crypto cleanup from Dave Mills.
* [Bug 911] Fix error message in cmd_args.c.
* [Bug 895] Log assertion failures via syslog(), not stderr.
* Documentation updates from Dave Mills.
* Crypto cleanup from Dave Mills.
* [Bug 905] ntp_crypto.c fails to compile without -DDEBUG.
* Avoid double peer stats logging.
* ntp-keygen cleanup from Dave Mills.
* libopts needs to be built after ElectricFence.
* [Bug 894] Initialize keysdir before calling crypto_setup().
* Calysto cleanup for ntpq.
* ntp-keygen -i takes an arg.
* Cleanup and fixes from Dave Mills.
* [Bug 887] Fix error in ntp_types.h (for sizeof int != 4).
* Bug 880 bug fixes for Windows build
* Improve Calysto support.
* The "revoke" parameter is a crypto command.
* The driftfile wander threshold is a real number.
* [Bug 850] Fix the wander threshold parameter on the driftfile command.
* ntp_io.c: Dead code cleanup - Coverity View 19.
* Leap file related cleanup from Dave Mills.
* ntp_peer.c: Set peer->srcadr before (not after) calling set_peerdstadr().
* Initialize offset in leap_file() - Coverity View 17.
* Use the correct stratum on KISS codes.
* Fuzz bits cleanup.
* Show more digits in some debug printf's.
* Use drift_file_sw internally to control writing the drift file.
* Implement the wander_threshold option for the driftfile config keyword.
* reformat ntp_control.c; do not use c++ // comments.
* [Bug 629] Undo bug #629 fixes as they cause more problems than were  being
  solved
* Changes from Dave Mills: in/out-bound data rates, leapsecond cleanup,
  driftfile write cleanup, packet buffer length checks, documentation updates.
* More assertion checks and malloc()->emalloc(), courtesy of Calysto.
* [Bug 864] Place ntpd service in maintenance mode if using SMF on Solaris
* [Bug 862] includefile nesting; preserve phonelist on reconfig.
* [Bug 604] ntpd regularly dies on linux/alpha.
* more leap second infrastructure fixes from Dave Mills.
* [Bug 858] recent leapfile changes broke non-OpenSSL builds.
* Use emalloc() instead of malloc() in refclock_datum.c (Calysto).
* Start using 'design by contract' assertions.
* [Bug 767] Fast sync to refclocks wanted.
* Allow null driftfile.
* Use YYERROR_VERBOSE for the new parser, and fix related BUILT_SOURCES.
* [Bug 629] changes to ensure broadcast works including on wildcard addresses
* [Bug 853] get_node() must return a pointer to maximally-aligned memory.
* Initial leap file fixes from Dave Mills.
* [Bug 858] Recent leapfile changes broke without OPENSSL.
* Use a char for DIR_SEP, not a string.
* [Bug 850] driftfile parsing changes.
* driftfile maintenance changes from Dave Mills.  Use clock_phi instead of
  stats_write_tolerance.
* [Bug 828] refid string not being parsed correctly.
* [Bug 846] Correct includefile parsing.
* [Bug 827] New parsing code does not handle "fudge" correctly.
* Enable debugging capability in the config parser.
* [Bug 839] Crypto password not read from ntp.conf.
* Have autogen produce writable output files.
* [Bug 825] Correct logconfig -/+ keyword processing.
* [Bug 828] Correct parsing of " delimited strings.
* Cleanup FILE * usage after fclose() in ntp_filegen.c.
* [Bug 843] Windows Completion port code was incorrectly merged from -stable.
* [Bug 840] do fudge configuration AFTER peers (thus refclocks) have been
  configured.
* [Bug 824] Added new parser modules to the Windows project file.
* [Bug 832] Add libisc/log.c headers to the distribution.
* [Bug 808] Only write the drift file if we are in state 4.
* Initial import of libisc/log.c and friends.
* [Bug 826] Fix redefinition of PI.
* [Bug 825] ntp_scanner.c needs to #include <config.h> .
* [Bug 824] New parser code has some build problems with the SIM code.
* [Bug 817] Use longnames for setting ntp variables on the command-line;
  Allowing '-v' with and without an arg to disambiguate usage is error-prone.
* [Bug 822] set progname once, early.
* [Bug 819] remove erroneous #if 0 in Windows completion port code.
* The new config code missed an #ifdef for building without refclocks.
* Distribute some files needed by the new config parsing code.
* [Bug 819] Timeout for WaitForMultipleObjects was 500ms instead of INFINITE
* Use autogen 5.9.1.
* Fix clktest command-line arg processing.'
* Audio documentation updates from Dave Mills.
* New config file parsing code, from Sachin Kamboj.
* fuzz bit cleanup from Dave Mills.
* replay cleanup from Dave Mills.
* [Bug 542] Tolerate missing directory separator at EO statsdir.
* [Bug 812] ntpd should drop supplementary groups.
* [Bug 815] Fix warning compiling 4.2.5p22 under Windows with VC6.
* [Bug 740] Fix kernel/daemon startup drift anomaly.
* refclock_wwv.c fixes from Dave Mills.
* [Bug 810] Fix ntp-keygen documentation.
* [Bug 787] Bug fixes for 64-bit time_t on Windows.
* [Bug 796] Clean up duplicate #defines in ntp_control.c.
* [Bug 569] Use the correct precision for the Leitch CSD-5300.
* [Bug 795] Moved declaration of variable to top of function.
* [Bug 798] ntpq [p typo crashes ntpq/ntpdc.
* [Bug 786] Fix refclock_bancomm.c on Solaris.
* [Bug 774] parsesolaris.c does not compile under the new Solaris.
* [Bug 782] Remove P() macros from Windows files.
* [Bug 778] ntpd fails to lock with drift=+500 when started with drift=-500.
* [Bug 592] Trimble Thunderbolt GPS support.
* IRIG, CHU, WWV, WWVB refclock improvements from Dave Mills.
* [Bug 757] Lose ULONG_CONST().
* [Bug 756] Require ANSI C (function prototypes).
* codec (audio) and ICOM changes from Dave Mills.

---

* [Bug 450] Windows only: Under original Windows NT we must not discard the
  wildcard socket to workaround a bug in NT's getsockname().
* [Bug 1038] Built-in getpass() function also prompts for password if
  not built with DEBUG.
* [Bug 841] Obsolete the "dynamic" keyword and make deferred binding
  to local interfaces the default.
  Emit a warning if that keyword is used for configuration.
* [Bug 959] Refclock on Windows not properly releasing recvbuffs.
* [Bug 993] Fix memory leak when fetching system messages.
* [Bug 987] Wake up the resolver thread/process when a new interface has
  become available.
* Correctly apply negative-sawtooth for oncore 12 channel receiver.
* Startup code for original LinuxPPS removed.  LinuxPPS now conforms to
  the PPSAPI.
* [Bug 1000] allow implicit receive buffer allocation for Windows.
  fixes startup for windows systems with many interfaces.
  reduces dropped packets on network bursts.
  additionally fix timer() starvation during high load.
* [Bug 990] drop minimum time restriction for interface update interval.
* [Bug 977] Fix mismatching #ifdefs for builds without IPv6.
* Update the copyright year.
* Build system cleanup (make autogen-generated files writable).
* [Bug 957] Windows only: Let command line parameters from the Windows SCM GUI
  override the standard parameters from the ImagePath registry key.
* Fixes for ntpdate:
* [Bug 532] nptdate timeout is too long if several servers are supplied.
* [Bug 698] timeBeginPeriod is called without timeEndPeriod in some NTP tools.
* [Bug 857] ntpdate debug mode adjusts system clock when it shouldn't.
* [Bug 908] ntpdate crashes sometimes.
* [Bug 982] ntpdate(and ntptimeset) buffer overrun if HAVE_POLL_H isn't set
  (dup of 908).
* [Bug 997] ntpdate buffer too small and unsafe.
* ntpdate.c: Under Windows check whether NTP port in use under same conditions
  as under other OSs.
* ntpdate.c: Fixed some typos and indents (tabs/spaces).

(4.2.4p4) Released by Harlan Stenn <stenn@ntp.org>

* [Bug 902] Fix problems with the -6 flag.
* Updated include/copyright.def (owner and year).
* [Bug 878] Avoid ntpdc use of refid value as unterminated string.
* [Bug 881] Corrected display of pll offset on 64bit systems.
* [Bug 886] Corrected sign handling on 64bit in ntpdc loopinfo command.
* [Bug 889] avoid malloc() interrupted by SIGIO risk
* ntpd/refclock_parse.c: cleanup shutdown while the file descriptor is still
  open.
* [Bug 885] use emalloc() to get a message at the end of the memory
  unsigned types cannot be less than 0
  default_ai_family is a short
  lose trailing , from enum list
  clarify ntp_restrict.c for easier automated analysis
* [Bug 884] don't access recv buffers after having them passed to the free
  list.
* [Bug 882] allow loopback interfaces to share addresses with other
  interfaces.

---
(4.2.4p3) Released by Harlan Stenn <stenn@ntp.org>

* [Bug 863] unable to stop ntpd on Windows as the handle reference for events
  changed

---
(4.2.4p2) Released by Harlan Stenn <stenn@ntp.org>

* [Bug 854] Broadcast address was not correctly set for interface addresses
* [Bug 829] reduce syslog noise, while there fix Enabled/Disable logging
  to reflect the actual configuration.
* [Bug 795] Moved declaration of variable to top of function.
* [Bug 789] Fix multicast client crypto authentication and make sure arriving
  multicast packets do not disturb the autokey dance.
* [Bug 785] improve handling of multicast interfaces
  (multicast routers still need to run a multicast routing software/daemon)
* ntpd/refclock_parse.c: cleanup shutdown while the file descriptor is still
  open.
* [Bug 885] use emalloc() to get a message at the end of the memory
  unsigned types cannot be less than 0
  default_ai_family is a short
  lose trailing , from enum list
* [Bug 884] don't access recv buffers after having them passed to the free list.
* [Bug 882] allow loopback interfaces to share addresses with other interfaces.
* [Bug 527] Don't write from source address length to wrong location
* Upgraded autogen and libopts.
* [Bug 811] ntpd should not read a .ntprc file.

---
(4.2.4p1) (skipped)

---
(4.2.4p0) Released by Harlan Stenn <stenn@ntp.org>

* [Bug 793] Update Hans Lambermont's email address in ntpsweep.
* [Bug 776] Remove unimplemented "rate" flag from ntpdate.
* [Bug 586] Avoid lookups if AI_NUMERICHOST is set.
* [Bug 770] Fix numeric parameters to ntp-keygen (Alain Guibert).
* [Bug 768] Fix io_setbclient() error message.
* [Bug 765] Use net_bind_service capability on linux.
* [Bug 760] The background resolver must be aware of the 'dynamic' keyword.
* [Bug 753] make union timestamp anonymous (Philip Prindeville).
* confopt.html: move description for "dynamic" keyword into the right section.
* pick the right type for the recv*() length argument.

---
(4.2.4) Released by Harlan Stenn <stenn@ntp.org>

* monopt.html fixes from Dave Mills.
* [Bug 452] Do not report kernel PLL/FLL flips.
* [Bug 746] Expert mouseCLOCK USB v2.0 support added.'
* driver8.html updates.
* [Bug 747] Drop <NOBR> tags from ntpdc.html.
* sntp now uses the returned precision to control decimal places.
* sntp -u will use an unprivileged port for its queries.
* [Bug 741] "burst" doesn't work with !unfit peers.
* [Bug 735] Fix a make/gmake VPATH issue on Solaris.
* [Bug 739] ntpd -x should not take an argument.
* [Bug 737] Some systems need help providing struct iovec.
* [Bug 717] Fix libopts compile problem.
* [Bug 728] parse documentation fixes.
* [Bug 734] setsockopt(..., IP_MULTICAST_IF, ...) fails on 64-bit platforms.
* [Bug 732] C-DEX JST2000 patch from Hideo Kuramatsu.
* [Bug 721] check for __ss_family and __ss_len separately.
* [Bug 666] ntpq opeers displays jitter rather than dispersion.
* [Bug 718] Use the recommended type for the saddrlen arg to getsockname().
* [Bug 715] Fix a multicast issue under Linux.
* [Bug 690] Fix a Windows DNS lookup buffer overflow.
* [Bug 670] Resolved a Windows issue with the dynamic interface rescan code.
* K&R C support is being deprecated.
* [Bug 714] ntpq -p should conflict with -i, not -c.
* WWV refclock improvements from Dave Mills.
* [Bug 708] Use thread affinity only for the clock interpolation thread.
* [Bug 706] ntpd can be running several times in parallel.
* [Bug 704] Documentation typos.
* [Bug 701] coverity: NULL dereference in ntp_peer.c
* [Bug 695] libopts does not protect against macro collisions.
* [Bug 693] __adjtimex is independent of ntp_{adj,get}time.
* [Bug 692] sys_limitrejected was not being incremented.
* [Bug 691] restrictions() assumption not always valid.
* [Bug 689] Deprecate HEATH GC-1001 II; the driver never worked.
* [Bug 688] Fix documentation typos.
* [Bug 686] Handle leap seconds better under Windows.
* [Bug 685] Use the Windows multimedia timer.
* [Bug 684] Only allow debug options if debugging is enabled.
* [Bug 683] Use the right version string.
* [Bug 680] Fix the generated version string on Windows.
* [Bug 678] Use the correct size for control messages.
* [Bug 677] Do not check uint_t in configure.ac.
* [Bug 676] Use the right value for msg_namelen.
* [Bug 675] Make sure ntpd builds without debugging.
* [Bug 672] Fix cross-platform structure padding/size differences.
* [Bug 660] New TIMESTAMP code fails tp build on Solaris Express.
* [Bug 659] libopts does not build under Windows.
* [Bug 658] HP-UX with cc needs -Wp,-H8166 in CFLAGS.
* [Bug 656] ntpdate doesn't work with multicast address.
* [Bug 638] STREAMS_TLI is deprecated - remove it.
* [Bug 635] Fix tOptions definition.
* [Bug 628] Fallback to ntp discipline not working for large offsets.
* [Bug 622] Dynamic interface tracking for ntpd.
* [Bug 603] Don't link with libelf if it's not needed.
* [Bug 523] ntpd service under Windows does't shut down properly.
* [Bug 500] sntp should always be built.
* [Bug 479] Fix the -P option.
* [Bug 421] Support the bc637PCI-U card.
* [Bug 342] Deprecate broken TRAK refclock driver.
* [Bug 340] Deprecate broken MSF EES refclock driver.
* [Bug 153] Don't do DNS lookups on address masks.
* [Bug 143] Fix interrupted system call on HP-UX.
* [Bug 42] Distribution tarballs should be signed.
* Support separate PPS devices for PARSE refclocks.
* [Bug 637, 51?] Dynamic interface scanning can now be done.
* Options processing now uses GNU AutoGen.

---
(4.2.2p4) Released by Harlan Stenn <stenn@ntp.org>

* [Bug 710] compat getnameinfo() has off-by-one error
* [Bug 690] Buffer overflow in Windows when doing DNS Lookups

---
(4.2.2p3) Released by Harlan Stenn <stenn@ntp.org>

* Make the ChangeLog file cleaner and easier to read
* [Bug 601] ntpq's decodeint uses an extra level of indirection
* [Bug 657] Different OSes need different sized args for IP_MULTICAST_LOOP
* release engineering/build changes
* Documentation fixes
* Get sntp working under AIX-5

---
(4.2.2p2) (broken)

* Get sntp working under AIX-5

---
(4.2.2p1)

* [Bug 661] Use environment variable to specify the base path to openssl.
* Resolve an ambiguity in the copyright notice
* Added some new documentation files
* URL cleanup in the documentation
* [Bug 657]: IP_MULTICAST_LOOP uses a u_char value/size
* quiet gcc4 complaints
* more Coverity fixes
* [Bug 614] manage file descriptors better
* [Bug 632] update kernel PPS offsets when PPS offset is re-configured
* [Bug 637] Ignore UP in*addr_any interfaces
* [Bug 633] Avoid writing files in srcdir
* release engineering/build changes

---
(4.2.2)

* SNTP
* Many bugfixes
* Implements the current "goal state" of NTPv4
* Autokey improvements
* Much better IPv6 support
* [Bug 360] ntpd loses handles with LAN connection disabled.
* [Bug 239] Fix intermittent autokey failure with multicast clients.
* Rewrite of the multicast code
* New version numbering scheme

---
(4.2.0)

* More stuff than I have time to document
* IPv6 support
* Bugfixes
* call-gap filtering
* wwv and chu refclock improvements
* OpenSSL integration

---
(4.1.2)

* clock state machine bugfix
* Lose the source port check on incoming packets
* (x)ntpdc compatibility patch
* Virtual IP improvements
* ntp_loopfilter fixes and improvements
* ntpdc improvements
* GOES refclock fix
* JJY driver
* Jupiter refclock fixes
* Neoclock4X refclock fixes
* AIX 5 port
* bsdi port fixes
* Cray unicos port upgrade
* HP MPE/iX port
* Win/NT port upgrade
* Dynix PTX port fixes
* Document conversion from CVS to BK
* readline support for ntpq

---
(4.1.0)

* CERT problem fixed (99k23)

* Huff-n-Puff filter
* Preparation for OpenSSL support
* Resolver changes/improvements are not backward compatible with mode 7
  requests (which are implementation-specific anyway)
* leap second stuff
* manycast should work now
* ntp-genkeys does new good things.
* scripts/ntp-close
* PPS cleanup and improvements
* readline support for ntpdc
* Crypto/authentication rewrite
* WINNT builds with MD5 by default
* WINNT no longer requires Perl for building with Visual C++ 6.0
* algorithmic improvements, bugfixes
* Solaris dosynctodr info update
* html/pic/* is *lots* smaller
* New/updated drivers: Forum Graphic GPS, WWV/H, Heath GC-100 II, HOPF
  serial and PCI, ONCORE, ulink331
* Rewrite of the audio drivers

---
(4.0.99)

* Driver updates: CHU, DCF, GPS/VME, Oncore, PCF, Ulink, WWVB, burst
  If you use the ONCORE driver with a HARDPPS kernel module,
  you *must* have a properly specified:
	pps <filename> [assert/clear] [hardpps]
  line in the /etc/ntp.conf file.
* PARSE cleanup
* PPS cleanup
* ntpd, ntpq, ntpdate cleanup and fixes
* NT port improvements
* AIX, BSDI, DEC OSF, FreeBSD, NetBSD, Reliant, SCO, Solaris port improvements

---
(4.0.98)

* Solaris kernel FLL bug is fixed in 106541-07
* Bug/lint cleanup
* PPS cleanup
* ReliantUNIX patches
* NetInfo support
* Ultralink driver
* Trimble OEM Ace-II support
* DCF77 power choices
* Oncore improvements

---
(4.0.97)

* NT patches
* AIX,SunOS,IRIX portability
* NeXT portability
* ntptimeset utility added
* cygwin portability patches

---
(4.0.96)

* -lnsl, -lsocket, -lgen configuration patches
* Y2K patches from AT&T
* Linux portability cruft

---
(4.0.95)

* NT port cleanup/replacement
* a few portability fixes
* VARITEXT Parse clock added

---
(4.0.94)

* PPS updates (including ntp.config options)
* Lose the old DES stuff in favor of the (optional) RSAREF stuff
* html cleanup/updates
* numerous drivers cleaned up
* numerous portability patches and code cleanup

---
(4.0.93)

* Oncore refclock needs PPS or one of two ioctls.
* Don't make ntptime under Linux.  It doesn't compile for too many folks.
* Autokey cleanup
* ReliantUnix patches
* html cleanup
* tickadj cleanup
* PARSE cleanup
* IRIX -n32 cleanup
* byte order cleanup
* ntptrace improvements and patches
* ntpdc improvements and patches
* PPS cleanup
* mx4200 cleanup
* New clock state machine
* SCO cleanup
* Skip alias interfaces

---
(4.0.92)

* chronolog and dumbclock refclocks
* SCO updates
* Cleanup/bugfixes
* Y2K patches
* Updated palisade driver
* Plug memory leak
* wharton kernel clock
* Oncore clock upgrades
* NMEA clock improvements
* PPS improvements
* AIX portability patches

---
(4.0.91)

* New ONCORE driver
* New MX4200 driver
* Palisade improvements
* config file bugfixes and problem reporting
* autoconf upgrade and cleanup
* HP-UX, IRIX lint cleanup
* AIX portability patches
* NT cleanup

---
(4.0.90)

* Nanoseconds
* New palisade driver
* New Oncore driver

---
(4.0.73)

* README.hackers added
* PARSE driver is working again
* Solaris 2.6 has nasty kernel bugs.  DO NOT enable pll!
* DES is out of the distribution.

---
(4.0.72)

* K&R C compiling should work again.
* IRIG patches.
* MX4200 driver patches.
* Jupiter driver added.
* Palisade driver added.  Needs work (ANSI, ntoh/hton, sizeof double, ???)<|MERGE_RESOLUTION|>--- conflicted
+++ resolved
@@ -1,16 +1,13 @@
-<<<<<<< HEAD
 * [Bug 1169] quiet compiler warnings
 * Re-enable gcc -Wstrict-prototypes when not building with OpenSSL
 * Enable gcc -Wstrict-overflow
 * ntpq/ntpdc emit newline after accepting password on Windows
-=======
 * Updates from Dave Mills:
 * ntp-keygen.c: Updates.
 * Fix the error return and syslog function ID in refclock_{param,ppsapi}.
 * Make sure syspoll is within the peer's minpoll/maxpoll bounds.
 * ntp_crypto.c: Use sign_siglen, not len. sign key filename cleanup.
 * Bump NTP_MAXEXTEN from 1024 to 2048, update values for some field lengths.
->>>>>>> 2f1054f4
 (4.2.5p167) 2009/04/26 Released by Harlan Stenn <stenn@ntp.org>
 * Crypto cleanup from Dave Mills.
 (4.2.5p166) 2009/04/25 Released by Harlan Stenn <stenn@ntp.org>
