--- conflicted
+++ resolved
@@ -1,11 +1,8 @@
-<<<<<<< HEAD
-(4.2.7p25) 2010/04/20 Released by Harlan Stenn <stenn@ntp.org>
-* Include (4.2.6p2-RC2) [Bug 1528], Remove --with-arlib from br-flock.
-=======
 * [Bug 1531] Require nonce with mrulist requests.
 * [Bug 1532] Remove ntpd support for ntpdc's monlist in favor of ntpq's
   mrulist.
->>>>>>> 329095b0
+(4.2.7p25) 2010/04/20 Released by Harlan Stenn <stenn@ntp.org>
+* Include (4.2.6p2-RC2) [Bug 1528], Remove --with-arlib from br-flock.
 * Include (4.2.6p2-RC1) - [Bug 1503] [Bug 1504] [Bug 1518] [Bug 1522],
   all of which were fixed in 4.2.7 previously. 
 (4.2.7p24) 2010/04/13 Released by Harlan Stenn <stenn@ntp.org>
