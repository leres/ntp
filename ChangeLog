--- conflicted
+++ resolved
@@ -1,10 +1,6 @@
 ---
 
-<<<<<<< HEAD
 * [Bug 2778] Implement "apeers"  ntpq command to include associd.
-=======
-* [Bug 2845] Harden memory allocation in ntpd
->>>>>>> be208e3b
 * [Bug 2824] Convert update-leap to perl. (also see 2769)
 * [Bug 2830] ntpd doesn't always transfer the correct TAI offset via autokey
    NTPD transfers the current TAI (instead of an announcement) now.
@@ -24,6 +20,7 @@
 * [Bug 2843] make check fails on 4.3.36
    Fixed compiler warnings about numeric range overflow
    (The original topic was fixed in a byplay to bug#2830)
+* [Bug 2845] Harden memory allocation in ntpd.
 * Report select() debug messages at debug level 3 now.
 * sntp/scripts/genLocInfo: treat raspbian as debian.
 * Unity test framework fixes.
