---
<<<<<<< HEAD
* [Bug 2796] ntp-keygen crashes in 'getclock()' on Win32
=======

* [Bug 2797] ntp-keygen trapped in endless loop for MD5 keys
  on big-endian machines
* [Bug 2798] sntp should decode and display the leap indicator.
>>>>>>> 0497c113
---
(4.2.8p2-RC1) 2015/03/30 Released by Harlan Stenn <stenn@ntp.org>

* [Bug 1787] DCF77's formerly "antenna" bit is "call bit" since 2003.
* [Bug 1960] setsockopt IPV6_MULTICAST_IF: Invalid argument.
* [Bug 2346] "graceful termination" signals do not do peer cleanup.
* [Bug 2728] See if C99-style structure initialization works.
* [Bug 2747] Upgrade libevent to 2.1.5-beta.
* [Bug 2749] ntp/lib/NTP/Util.pm needs update for ntpq -w, IPv6, .POOL. .
* [Bug 2751] jitter.h has stale copies of l_fp macros.
* [Bug 2756] ntpd hangs in startup with gcc 3.3.5 on ARM.
* [Bug 2757] Quiet compiler warnings.
* [Bug 2759] Expose nonvolatile/clk_wander_threshold to ntpq.
* [Bug 2763] Allow different thresholds for forward and backward steps.
* [Bug 2766] ntp-keygen output files should not be world-readable.
* [Bug 2767] ntp-keygen -M should symlink to ntp.keys.
* [Bug 2771] nonvolatile value is documented in wrong units.
* [Bug 2773] Early leap announcement from Palisade/Thunderbolt
* [Bug 2774] Unreasonably verbose printout - leap pending/warning
* [Bug 2775] ntp-keygen.c fails to compile under Windows.
* [Bug 2777] Fixed loops and decoding of Meinberg GPS satellite info.
  Removed non-ASCII characters from some copyright comments.
  Removed trailing whitespace.
  Updated definitions for Meinberg clocks from current Meinberg header files.
  Now use C99 fixed-width types and avoid non-ASCII characters in comments.
  Account for updated definitions pulled from Meinberg header files.
  Updated comments on Meinberg GPS receivers which are not only called GPS16x.
  Replaced some constant numbers by defines from ntp_calendar.h
  Modified creation of parse-specific variables for Meinberg devices
  in gps16x_message().
  Reworked mk_utcinfo() to avoid printing of ambiguous leap second dates.
  Modified mbg_tm_str() which now expexts an additional parameter controlling
  if the time status shall be printed.
* [Bug 2783] Quiet autoconf warnings about missing AC_LANG_SOURCE.
* [Bug 2789] Quiet compiler warnings from libevent.
* [Bug 2790] If ntpd sets the Windows MM timer highest resolution
  pause briefly before measuring system clock precision to yield
  correct results.
* Comment from Juergen Perlinger in ntp_calendar.c to make the code clearer.
* Use predefined function types for parse driver functions
  used to set up function pointers.
  Account for changed prototype of parse_inp_fnc_t functions.
  Cast parse conversion results to appropriate types to avoid
  compiler warnings.
  Let ioctl() for Windows accept a (void *) to avoid compiler warnings
  when called with pointers to different types.
---
(4.2.8p1) 2015/02/04 Released by Harlan Stenn <stenn@ntp.org>

* Update the NEWS file.
* [Sec 2671] vallen in extension fields are not validated.
---
(4.2.8p1-RC2) 2015/01/29 Released by Harlan Stenn <stenn@ntp.org>

* [Bug 2627] shm refclock allows only two units with owner-only access
  rework: reverted sense of mode bit (so default reflects previous
  behaviour) and updated ducumentation.
* [Bug 2732] - Leap second not handled correctly on Windows 8
  use 'GetTickCount()' to get the true elapsed time of slew
  (This should work for all versions of Windows >= W2K)
* [Bug 2738] Missing buffer initialization in refclocK_parse.c::parsestate().
* [Bug 2739] Parse driver with PPS enabled occasionally evaluates
  PPS timestamp with wrong sign.
  Removed some German umlauts.
* [Bug 2740] Removed some obsolete code from the parse driver.
* [Bug 2741] Incorrect buffer check in refclocK_parse.c::parsestatus().
---
(4.2.8p1-RC1) 2015/01/24 Released by Harlan Stenn <stenn@ntp.org>

* Start the RC for 4.2.8p1.
* [Bug 2187] Update version number generation scripts.
* [Bug 2617] Fix sntp Usage documentation section.
* [Sec 2672] Code cleanup: On some OSes ::1 can be spoofed...
* [Bug 2736] Show error message if we cannot open the config file.
* Copyright update.
* Fix the package name.
---
(4.2.8p1-beta5) 2015/01/07 Released by Harlan Stenn <stenn@ntp.org>

* [Bug 2695] Windows build: __func__ not supported under Windows.
* [Bug 2728] Work around C99-style structure initialization code
  for older compilers, specifically Visual Studio prior to VS2013.
---
(4.2.8p1-beta4) 2015/01/04 Released by Harlan Stenn <stenn@ntp.org>

* [Bug 1084] PPSAPI for ntpd on Windows with DLL backends
* [Bug 2695] Build problem on Windows (sys/socket.h).
* [Bug 2715] mdnstries option for ntp.conf from NetBSD.
* Fix a regression introduced to timepps-Solaris.h as part of:
  [Bug 1206] Required compiler changes for Windows
  (4.2.5p181) 2009/06/06
---
(4.2.8p1-beta3) 2015/01/02 Released by Harlan Stenn <stenn@ntp.org>

* [Bug 2627] shm refclock allows only two units with owner-only access
  Use mode bit 0 to select public access for units >= 2 (units 0 & 1 are
  always private.
* [Bug 2681] Fix display of certificate EOValidity dates on 32-bit systems.
* [Bug 2695] 4.2.8 does not build on Windows.
* [bug 2700] mrulist stopped working in 4.2.8.
* [Bug 2706] libparse/info_trimble.c build dependencies are broken.
* [Bug 2713] variable type/cast, parameter name, general cleanup from NetBSD.
* [Bug 2714] libevent may need to be built independently of any build of sntp.
* [Bug 2715] mdnstries option for ntp.conf from NetBSD.
---
(4.2.8p1-beta2) 2014/12/27 Released by Harlan Stenn <stenn@ntp.org>

* [Bug 2674] Install sntp in sbin on NetBSD.
* [Bug 2693] ntp-keygen doesn't build without OpenSSL and sntp.
* [Bug 2707] Avoid a C90 extension in libjsmn/jsmn.c.
* [Bug 2709] see if we have a C99 compiler (not yet required).
---
(4.2.8p1-beta1) 2014/12/23 Released by Harlan Stenn <stenn@ntp.org>

* [Sec 2672] On some OSes ::1 can be spoofed, bypassing source IP ACLs.
* [Bug 2693] ntp-keygen doesn't build without OpenSSL.
* [Bug 2697] IN6_IS_ADDR_LOOPBACK build problems on some OSes.
* [Bug 2699] HAVE_SYS_SELECT_H is misspelled in refclock_gpsdjson.c.
---
(4.2.8) 2014/12/19 Released by Harlan Stenn <stenn@ntp.org>

* [Sec 730] Increase RSA_generate_key modulus.
* [Sec 2666] Use cryptographic random numbers for md5 key generation.
* [Sec 2667] buffer overflow in crypto_recv().
* [Sec 2668] buffer overflow in ctl_putdata().
* [Sec 2669] buffer overflow in configure().
* [Sec 2670] Missing return; from error clause.
* [Sec 2671] vallen in extension fields are not validated.
* [Sec 2672] On some OSes ::1 can be spoofed, bypassing source IP ACLs.
* [Bug 2691] Wrong variable name in refclock_ripencc.c.
(4.2.7p486-RC) 2014/12/18 Released by Harlan Stenn <stenn@ntp.org>
* [Bug 2687] RefClock 26/hpgps doesn't work at default line speed
(4.2.7p485-RC) 2014/12/12 Released by Harlan Stenn <stenn@ntp.org>
* [Bug 2686] refclock_gpsdjson needs strtoll(), which is not always present.
(4.2.7p484-RC) 2014/12/11 Released by Harlan Stenn <stenn@ntp.org>
(4.2.7p483) 2014/12/08 Released by Harlan Stenn <stenn@ntp.org>
* [Bug 2685] Better document the KOD file for sntp.
(4.2.7p482) 2014/12/02 Released by Harlan Stenn <stenn@ntp.org>
* [Bug 2641] sntp is installed in the wrong location in Solaris.
* [Bug 2678] nmea_control() now checks 'refclock_params()' result.
(4.2.7p481) 2014/11/22 Released by Harlan Stenn <stenn@ntp.org>
* [Bug 2314] Only enable PPS if kernel consumer binding succeeds.
* [Bug 2314] Kernel PPS binding EOPNOTSUPP is a failure condition.
* Rename pps_enable to hardpps_enable.
(4.2.7p480) 2014/11/21 Released by Harlan Stenn <stenn@ntp.org>
* [Bug 2677] PATH_MAX isn't #define'd under Windows.
  Regression from the patch fixing Bug 2639.
(4.2.7p479) 2014/11/15 Released by Harlan Stenn <stenn@ntp.org>
* [Bug 2651] Certificates with ASN timestamps w/ 4-digit years mis-parsed.
(4.2.7p478) 2014/11/14 Released by Harlan Stenn <stenn@ntp.org>
* [Sec 2630] buffer overrun in ntpq tokenize().
* [Bug 2639] Check return value of ntp_adjtime().
* [Bug 2650] includefile processing broken.
* [Bug 2661] ntpq crashes with mreadvar.
(4.2.7p477) 2014/11/13 Released by Harlan Stenn <stenn@ntp.org>
* [Bug 2657] Document that "restrict nopeer" intereferes with "pool".
(4.2.7p476) 2014/10/08 Released by Harlan Stenn <stenn@ntp.org>
* [Bug 2503] SHT utility outdated
(4.2.7p475) 2014/09/11 Released by Harlan Stenn <stenn@ntp.org>
* [Bug 2654] refclock_true.c doesn't identify the Mk III.
(4.2.7p474) 2014/09/10 Released by Harlan Stenn <stenn@ntp.org>
* [Bug 2536] ntpd sandboxing support (libseccomp2) cleanup.
* [Bug 2649] Clean up html/ page installation.
(4.2.7p473) 2014/09/06 Released by Harlan Stenn <stenn@ntp.org>
* [Bug 2649] Clean up html/ page installation.
(4.2.7p472) 2014/09/06 Released by Harlan Stenn <stenn@ntp.org>
* [Bug 2556] mrulist is missing from the generated ntpq man page.
(4.2.7p471) 2014/09/05 Released by Harlan Stenn <stenn@ntp.org>
* [Bug 2649] "make install" leaves wrong owner for files in html/.
* [Bug 2652] Windows hates directory names that contain a :.
(4.2.7p470) 2014/09/02 Released by Harlan Stenn <stenn@ntp.org>
* [Bug 2502] Autogen text replacement errors.
* autogen-5.18.5pre1
* html/ cleanups from Hal Murray.
(4.2.7p469) 2014/09/01 Released by Harlan Stenn <stenn@ntp.org>
* [Bug 2536] ntpd sandboxing support (libseccomp2) cleanup.
(4.2.7p468) 2014/08/31 Released by Harlan Stenn <stenn@ntp.org>
* [Bug 2556] ntpq man page cleanup.
* autogen-5.18.4
(4.2.7p467) 2014/08/28 Released by Harlan Stenn <stenn@ntp.org>
* [Bug 2639] Check return value of ntp_adjtime().
* [Bug 2640] STA_NANO can result in invalid ntv.constant.
(4.2.7p466) 2014/08/27 Released by Harlan Stenn <stenn@ntp.org>
* [Bug 2536] ntpd sandboxing support (libseccomp2) cleanup.
(4.2.7p465) 2014/08/23 Released by Harlan Stenn <stenn@ntp.org>
* [Bug 2538] NTP programs print exit code in help/usage text.
* [Bug 2595] Man page quirks: ntpdate references in ntpd.
* [Bug 2613] www.ntp.org/bugs.html tells folks to email doc bugs to DLM.
* [Bug 2636] Clutter in syslog if gpsd not running
   - found (hopefully) last cause for clutter in protocol version
   - log GPSD revision and release numbers with protocol version
(4.2.7p464) 2014/08/22 Released by Harlan Stenn <stenn@ntp.org>
* [Bug 2636] Fix coverity warning from previous patch.
(4.2.7p463) 2014/08/21 Released by Harlan Stenn <stenn@ntp.org>
* [Bug 2636] Clutter in syslog if gpsd not running
   - make driver work with GPSD protocol version 3.9
   - use exponential back-off for connection problems
   - implement rate-limit for syslog entries
(4.2.7p462) 2014/08/16 Released by Harlan Stenn <stenn@ntp.org>
* [Bug 2622] Synchronisation problem using SHM [...]
  Add 'control' function -- fudge values not available during start.
(4.2.7p461) 2014/08/14 Released by Harlan Stenn <stenn@ntp.org>
* [Bug 1128] ntpq truncates "remote" host information.
* More autogen-5.18.4pre14 cleanup.
(4.2.7p460) 2014/08/13 Released by Harlan Stenn <stenn@ntp.org>
* More autogen-5.18.4pre14 cleanup.
(4.2.7p459) 2014/08/12 Released by Harlan Stenn <stenn@ntp.org>
* [Bug 2630] Limit the ntpq command buffer to 512 bytes.
* FlexeLint cleanups.
* Try bison-3.0.2 instead of bison-2.5.
(4.2.7p458) 2014/08/11 Released by Harlan Stenn <stenn@ntp.org>
* [Bug 2633] Provide stdnoreturn.h for windows port.
(4.2.7p457) 2014/08/09 Released by Harlan Stenn <stenn@ntp.org>
* [Bug 2622] Synchronisation problem using SHM when time difference is
  more than four hours: Change SHM driver so TOY restricted API is not
  used any more. (Plus some minor cleanup in logic and flow control)
* Pass the configration source into the parser as argument rather
  than through a global variable.
* Fix nits in the ntpq man page.
* autogen-5.18.4pre14
(4.2.7p456) 2014/08/07 Released by Harlan Stenn <stenn@ntp.org>
* CID 739722: Change the way the extention and MAC fields are processed.
(4.2.7p455) 2014/08/03 Released by Harlan Stenn <stenn@ntp.org>
* [Bug 2565] ntpd sometimes logs unexpected getifaddrs() errors.
* CID 739722: Clean up the definition of the exten field of struct pkt.
(4.2.7p454) 2014/07/30 Released by Harlan Stenn <stenn@ntp.org>
* [Bug 2628] 'mon_getmoremem()' relies on undefined behaviour
(4.2.7p453) 2014/07/19 Released by Harlan Stenn <stenn@ntp.org>
* [Bug 2597] leap file loose ends (follow-up)
  - uniform expiration check messages for config and timer triggered
    leap file loads
  - timer triggered loads log messages only once per day
(4.2.7p452) 2014/07/18 Released by Harlan Stenn <stenn@ntp.org>
* Make all of the html/ .html files use the same format for "Last update".
(4.2.7p451) 2014/07/17 Released by Harlan Stenn <stenn@ntp.org>
* Fix the "Last update" entries in the html/ subtree.
(4.2.7p450) 2014/07/16 Released by Harlan Stenn <stenn@ntp.org>
* Distribute the scripts needed for the fix for Bug 2547.
(4.2.7p449) 2014/07/16 Released by Harlan Stenn <stenn@ntp.org>
* [Bug 2547] Automate update of "Last Update" datestamps in .html files.
* [Bug 2623] Missing {} in refclock_oncore.c.
* Quiet warnings from ntp_calendar.h: avoid using argument names.
* Fix typos in decode.html and debug.html .
(4.2.7p448) 2014/07/15 Released by Harlan Stenn <stenn@ntp.org>
* [Bug 2621] Avoid use of indeterminate address after 'free()'
  (minor C standard conformance issue)
* Quiet warnings from ntp_calendar.h: avoid using argument names.
(4.2.7p447) 2014/07/05 Released by Harlan Stenn <stenn@ntp.org>
* [Bug 2620] Use version.pm for checking version numbers in NTP::Util.
* [Bug 2624] Fix signed compare on 'l_fp'.
(4.2.7p446) 2014/06/28 Released by Harlan Stenn <stenn@ntp.org>
* [Bug 2597] leap file processing -- loose ends.
* [Bug 2614] use 'unsigned long' consistently in ntp_random.c
  to avoid possibly undefined behaviour in signed int overflow
* [Bug 2619] Save a signed int copy of the return value of i2d_DSA_SIG().
  Provide missing msyslog() message in crypto_alice().
* Fix a variable lifetime issue.
* Allow for version suffix in libevent in ntp_libevent.m4.
(4.2.7p445) 2014/06/12 Released by Harlan Stenn <stenn@ntp.org>
* [Bug 2556] mrulist isn't mentioned in the ntpq man page.
(4.2.7p444) 2014/05/19 Released by Harlan Stenn <stenn@ntp.org>
* [Bug 2597] leap file processing -- loose ends
  fixed coverity issues
(4.2.7p443) 2014/05/10 Released by Harlan Stenn <stenn@ntp.org>
* [Bug 2594] Update the year in sntp/include/copyright.def.
(4.2.7p442) 2014/05/09 Released by Harlan Stenn <stenn@ntp.org>
* [Bug 2589] Update VS2013 project files for libntp.
* [Bug 2600] Fix "Undisicplined Local Clock" driver1.html page.
(4.2.7p441) 2014/05/04 Released by Harlan Stenn <stenn@ntp.org>
* [Bug 2597] leap file processing -- loose ends
  log daily warning when leap info less than 28 days to expiration or
  already expired; nag hourly on last day before expiration; log when
  leapfile name is invalid
(4.2.7p440) 2014/04/09 Released by Harlan Stenn <stenn@ntp.org>
* [Bug 2536] ntpd sandboxing support (libseccomp2) cleanup.
* [Bug 2570] cleanup: fix log format for successful leapfile load
(4.2.7p439) 2014/04/03 Released by Harlan Stenn <stenn@ntp.org>
* [Bug 2589] fix VS2009 compile problem.
(4.2.7p438) 2014/04/01 Released by Harlan Stenn <stenn@ntp.org>
* [Bug 2546] Windows build documentation updates.
(4.2.7p437) 2014/03/31 Released by Harlan Stenn <stenn@ntp.org>
* [Bug 2537] ntpd truncates symmetric keys to 20 bytes.
* [Bug 2546] Documentation updates.
(4.2.7p436) 2014/03/31 Released by Harlan Stenn <stenn@ntp.org>
* Update to libopts-40.2.15, and autogen-5.18.3pre18.
* [Bug 2311] Add more tags to mdoc2xxx.
* [Bug 2502] Assorted text replacement errors in 4.2.7p345
* [Bug 2538] ntp programs print exit code as part of the "usage" text.
(4.2.7p435) 2014/03/29 Released by Harlan Stenn <stenn@ntp.org>
* [Bug 2570] cleanup: reduced logging noise, moved some functions
  into libntp.
(4.2.7p434) 2014/03/21 Released by Harlan Stenn <stenn@ntp.org>
* [Bug 2577] Update VS2013 solution and project files.
(4.2.7p433) 2014/03/10 Released by Harlan Stenn <stenn@ntp.org>
* Clean up last-update timestamps of html/*.html files.
* [Bug 2546] Documentation updates.
(4.2.7p432) 2014/03/09 Released by Harlan Stenn <stenn@ntp.org>
* CID 711660: Do a non-NULL pointer assertion check a bit earlier.
(4.2.7p431) 2014/03/05 Released by Harlan Stenn <stenn@ntp.org>
* [Bug 2572] cross-compiling fails for --with-yielding-select.
(4.2.7p430) 2014/03/04 Released by Harlan Stenn <stenn@ntp.org>
* Upgrade to libevent-2.1.3-alpha-dev.
* [Bug 2572] cross-compiling fails for --with-yielding-select.
(4.2.7p429) 2014/03/03 Released by Harlan Stenn <stenn@ntp.org>
* CID 1165098: Remove logically dead code from refclock_true.c.
* CID 1189401: Use INSIST() instead of a belt-and-suspenders pointer check.
* In ntp_dir_sep.m4, we care about $host_os, not $target_os.
* [Bug 2170] Use AC_PREPROC_IFELSE instead of AC_EGREP_CPP.
* [Bug 2540] bootstrap script needs to 'touch' files in finer-grained groups.
* [Bug 2570] refuse to load leapsec file with bad/missing SHA1 hash
  -- change reading the hash line code: NIST omits leading zeros.
* [Bug 2576] refclock_gpsdjson.c doesn't compile if CLOCK_GPSDJSON is
  not enabled at configure time.
(4.2.7p428) 2014/03/03 Released by Harlan Stenn <stenn@ntp.org>
* [Bug 2570] refuse to load leapsec file with bad/missing SHA1 hash
* [Bug 2562] Distribute the code in libjsmn/ .
(4.2.7p427) 2014/03/02 Released by Harlan Stenn <stenn@ntp.org>
* [Bug 2562] GPSD_JSON: fix solaris issues (asprintf(), isfinite())
* [Bug 2562] first release of the GPSD client clock (type 46)
(4.2.7p426) 2014/02/28 Released by Harlan Stenn <stenn@ntp.org>
* [Bug 2113] Warn about ignored extra args in ntpq.
* [Bug 2540] bootstrap script needs to 'touch' files in finer-grained groups.
* [Bug 2561] Allow wildcards in the target of the "interface" command.
* [Bug 2572] cross-compiling fails for --with-yielding_select.
(4.2.7p425) 2014/02/26 Released by Harlan Stenn <stenn@ntp.org>
* Copyright file update.
(4.2.7p424) 2014/02/24 Released by Harlan Stenn <stenn@ntp.org>
* [Bug 2541] ntpd terminates itself with SIGHUP unexpectedly.
(4.2.7p423) 2014/02/23 Released by Harlan Stenn <stenn@ntp.org>
* [Bug 2565] Handle EINTR on getifaddrs().
(4.2.7p422) 2014/02/17 Released by Harlan Stenn <stenn@ntp.org>
* [Bug 2536] ntpd sandboxing support (libseccomp2).
(4.2.7p421) 2014/02/10 Released by Harlan Stenn <stenn@ntp.org>
* [Bug 898] More documentation fixes.
* [Bug 2555] Autogen mdoc man pages all stamped with SunOS 5.10.
* calc_tickadj/Makefile.am man/mdoc page build cleanup.
(4.2.7p420) 2014/02/09 Released by Harlan Stenn <stenn@ntp.org>
* [Bug 492] Clearly document ntpdate's pending deprecation.
* [Bug 1186] ntpd fails with link local IPv6 addresses.
* [Sec 2542] Strengthen the mrulist nonce.
(4.2.7p419) 2014/02/08 Released by Harlan Stenn <stenn@ntp.org>
* [Bug 2466] Wrap NMEA timestamps in 1024 week cycles.
(4.2.7p418) 2014/02/05 Released by Harlan Stenn <stenn@ntp.org>
* [Bug 2551] --disable-local-libevent breaks the build.
(4.2.7p417) 2014/02/02 Released by Harlan Stenn <stenn@ntp.org>
* [Bug 2539] doc and code tweaks for NMEA driver.
* Add check for enable stats to ntpd/complete.conf.in
* Fix typo in html/confopt.html
(4.2.7p416) 2014/01/31 Released by Harlan Stenn <stenn@ntp.org>
* Tweak the 'Modified' line on appropriate html pages.
* Note in the deprecation of ntpdc in its documentation.
* [Bug 2332] Be more careful about when we use 'libgcc_s'.
(4.2.7p415) 2014/01/28 Released by Harlan Stenn <stenn@ntp.org>
* Fix the man page installation for the scripts/ files.
(4.2.7p414) 2014/01/28 Released by Harlan Stenn <stenn@ntp.org>
* [Bug 792] TrueTime TL-3 WWV refclock support.
* [Bug 898] Documentation fixes.
* [Bug 930] ntpdc docs refer to 'clockinfo', but mean 'clockstat'.
* [Bug 1002] ntp-keygen option and documentation updates: -p/--pvt-passwd
  is now -p/--password, and -q/--get-pvt-passwd is now -q/--export-passwd.
* [Bug 1349] statistics command not documented in HTML documentation.
  In html/monopt.html, add statistics id, definition, description, and
  correct typo.
  In html/scripts/monopt.txt, add statistics item, href, and comment.
  In ntpd/ntp.conf.def, under statistics correct four to eight kinds.
  In ntpd/complete.conf.in, add all eight kinds to statistics.
  In html/comdex.html, remove duplicate footer.
* [Bug 1734] Include man page for ntp.conf (fixed in 4.2.7p297).
* [Bug 2049] Clarify ntpdate's -d option behavior.
* [Bug 2366] ntpdc.html: burst/iburst only work on servers.
* [Bug 2493] ntptrace needs a man page (fixed in 4.2.7p402).
* [Bug 2545] Cleanup of scripts/monitoring/ntptrap.
(4.2.7p413) 2014/01/27 Released by Harlan Stenn <stenn@ntp.org>
* Require a version string for perl scripts that use autogen.
* html/ cleanup.
(4.2.7p412) 2014/01/20 Released by Harlan Stenn <stenn@ntp.org>
* [Bug 2540] bootstrap script needs to 'touch' files in finer-grained groups.
(4.2.7p411) 2014/01/12 Released by Harlan Stenn <stenn@ntp.org>
* [Bug 2532] Note in ntpdc docs that "enable pps" only works on older ntpd.
(4.2.7p410) 2014/01/08 Released by Harlan Stenn <stenn@ntp.org>
* [Bug 2332] Force reference to 'libgcc_s' when using GCC, because
  threading+restricted user+locked memory otherwise fails on Linux.
* [Bug 2530] Fix documentation for enable/disable mode7 and pps.
* Cleanup to the new scripts/*/Makefile.am files.
(4.2.7p409) 2014/01/04 Released by Harlan Stenn <stenn@ntp.org>
* [Bug 2060] Warn about restrictions with "kod" but not "limited".
(4.2.7p408) 2013/12/29 Released by Harlan Stenn <stenn@ntp.org>
* [Bug 2187] Update version number generation scripts.
(4.2.7p407) 2013/12/29 Released by Harlan Stenn <stenn@ntp.org>
* [Bug 2519] mktime.c does not compile on 64-bit Solaris but we do not
  need timegm() and the Solaris provides mktime().
* [Bug 2522] Revert Bug 2513 fix - it breaks backward compatibility.
(4.2.7p406) 2013/12/28 Released by Harlan Stenn <stenn@ntp.org>
* [Bug 2521] VPATH tweaks for perl -opts files.
(4.2.7p405) 2013/12/27 Released by Harlan Stenn <stenn@ntp.org>
* [Bug 2521] bootstrap script needs a tweak for perl -opts files.
* [Bug 2524] Add ntpsweep to sntp/loc/* files.
* [Bug 2526] Add "noinst" support to the sntp/loc/ framework.
(4.2.7p404) 2013/12/24 Released by Harlan Stenn <stenn@ntp.org>
* [Bug 135] AIX5: "Address already in use" for IPv6 wildcard.
(4.2.7p403) 2013/12/23 Released by Harlan Stenn <stenn@ntp.org>
* [Bug 2513] Remove any PIDFILE in finish().
* [Bug 2516] Enable clock_gettime() support for AIX 5+.
* [Bug 2517] Fix peer status errors in decode.html.
(4.2.7p402) 2013/12/23 Released by Harlan Stenn <stenn@ntp.org>
* Incorporate Oliver Kindernay's GSoC 2013 scripts/ cleanup.
(4.2.7p401) 2013/11/30 Released by Harlan Stenn <stenn@ntp.org>
* [Bug 2491] VS20xx compile fixes.
(4.2.7p400) 2013/11/29 Released by Harlan Stenn <stenn@ntp.org>
* [Bug 2491] VS2013 project files.
(4.2.7p399) 2013/11/28 Released by Harlan Stenn <stenn@ntp.org>
* [Bug 2326] More leapsecond file notification cleanup.
* [Bug 2506] make sure routing updates are always tracked
* [Bug 2514] secs/* #define usage cleanup.
(4.2.7p398) 2013/11/25 Released by Harlan Stenn <stenn@ntp.org>
* [Bug 2326] More leapsecond file notification cleanup.
* Improve sntp KoD data file fopen() error message.
(4.2.7p397) 2013/11/20 Released by Harlan Stenn <stenn@ntp.org>
* [Bug 2326] More leapsecond file notification cleanup.
(4.2.7p396) 2013/11/19 Released by Harlan Stenn <stenn@ntp.org>
* [Bug 2326] Improve stale leapsecond notifications.
(4.2.7p395) 2013/11/12 Released by Harlan Stenn <stenn@ntp.org>
* Upgrade to autogen-5.18.3pre5 and libopts-40.1.15.
(4.2.7p394) 2013/11/05 Released by Harlan Stenn <stenn@ntp.org>
* [Bug 1050] Change ONCORE log message for leap second announcement
  to avoid misunderstandings.
* [Bug 2499] Win32 user-space/loopback ppsapi provider drops samples.
* [Bug 2256] Improve configure's function searches in libraries.
(4.2.7p393) 2013/10/16 Released by Harlan Stenn <stenn@ntp.org>
* [Bug 2272] Use C99 integer types. ntp_calendar.h and ntp_types.h .
(4.2.7p392) 2013/10/15 Released by Harlan Stenn <stenn@ntp.org>
* [Bug 2375] Improve AIX compatibility.
* [Bug 2490] Fixed non-const initializer coming from [Bug 2250] fix.
(4.2.7p391) 2013/10/12 Released by Harlan Stenn <stenn@ntp.org>
* [Bug 2250] Rework of leap second handling machine.
* [Bug 2419] [rc-nmea] Improve clockstats reporting when receiver sends
  data without valid GPS fix.
(4.2.7p390) 2013/09/26 Released by Harlan Stenn <stenn@ntp.org>
* [Bug 2482] Cleanup of droproot and jail support for Solaris.
(4.2.7p389) 2013/09/24 Released by Harlan Stenn <stenn@ntp.org>
* [Bug 2473] revisited: NTPD exits after clock is stepped backwards
  Avoid possible unsigned underrun for startup condition when testing
  for clock backstep.
* [Bug 2481] ntpd aborts when both user and group are specified with -u.
* [Bug 2482] Add droproot and jail support for Solaris.
(4.2.7p388) 2013/09/19 Released by Harlan Stenn <stenn@ntp.org>
* [Bug 2473] NTPD exits after clock is stepped backwards externally
(4.2.7p387) 2013/09/16 Released by Harlan Stenn <stenn@ntp.org>
* [Bug 1642] ntpdsim can't find simnulate block in config file.
(4.2.7p386) 2013/09/01 Released by Harlan Stenn <stenn@ntp.org>
* [Bug 2472] (WinXP) Avoid self-termination of IO thread during exit().
(4.2.7p385) 2013/08/19 Released by Harlan Stenn <stenn@ntp.org>
* CID 975596: Copy/paste error: vallen should be siglen.
* CID 1009579: Check return status of X509_add_ext().
* [2085] Fix root distance and root dispersion calculations.
* [Bug 2426] Possibly uninitialized data in crypto_send() - CID 975596.
(4.2.7p384) 2013/08/18 Released by Harlan Stenn <stenn@ntp.org>
* [Bug 2450] --version has bogus short option.
(4.2.7p383) 2013/08/10 Released by Harlan Stenn <stenn@ntp.org>
* (no changes - force a rebuild for a new Coverity scan)
(4.2.7p382) 2013/08/08 Released by Harlan Stenn <stenn@ntp.org>
* [Bug 2454] Need way to set file descriptor limit - cleanup.
(4.2.7p381) 2013/08/07 Released by Harlan Stenn <stenn@ntp.org>
* [Bug 2451] rlimit command is missing from the table of contents in
  miscopt.html .
* [Bug 2452] provide io_handler/input_handler only on
  non HAVE_IO_COMPLETION_PORT platforms
* [Bug 2453] Need a way to avoid calling mlockall.
* [Bug 2454] Need way to set file descriptor limit.
* [Bug 2458] AM_CONFIG_HEADER is obsolete.
(4.2.7p380) 2013/08/03 Released by Harlan Stenn <stenn@ntp.org>
* CID 984511: Some systems have different printf needs for sizeof.
(4.2.7p379) 2013/08/02 Released by Harlan Stenn <stenn@ntp.org>
* CID 739724: Fix printf arg mismatch in a debug line.
* [Bug 2425] compile io_handler() in ntp_io.c unconditionally
* [Bug 2448] Fix checks for configure --with-stack-limit and --with-memlock
  values.
(4.2.7p378) 2013/08/01 Released by Harlan Stenn <stenn@ntp.org>
* [Bug 2425] move part of input handler code from ntpd.c to ntp_io.c
  and fix select()-only platforms calling input_handler directly.
* [Bug 2446] Quiet warnings from Oracle's Studio compiler.
* Upgrade to AutoGen-5.18.1pre3
* Upgrade to libopts-40.1.15.
(4.2.7p377) 2013/07/28 Released by Harlan Stenn <stenn@ntp.org>
* [Bug 2397] License/copyright cleanup.
* [Bug 2439] Fix check of EscapeCommFunction() in ports/winnt/libntp/termios.c.
(4.2.7p376) 2013/07/24 Released by Harlan Stenn <stenn@ntp.org>
* [Bug 2322] Oncore driver should send 0 PPS offset to GPS.
(4.2.7p375) 2013/07/22 Released by Harlan Stenn <stenn@ntp.org>
* [Bug 883] log warning arguments swapped in refclock_gpsvme.c.
* [Bug 2368] Correct bug in previous attempt.
* [Bug 2413] Fix "make check" with automake >= 1.13.
* [Bug 2434] Line-buffer (v. block-buffer) stdout.
(4.2.7p374) 2013/07/21 Released by Harlan Stenn <stenn@ntp.org>
* [Bug 2368] make check troubles in libevent.
* [Bug 2425] setup SIGIO/SIGPOLL for asyncio on the read side
  of a socketpair for the worker thread.
(4.2.7p373) 2013/07/20 Released by Harlan Stenn <stenn@ntp.org>
* [Bug 2427] configure fails to detect recvmsg() on Solaris.
(4.2.7p372) 2013/07/17 Released by Harlan Stenn <stenn@ntp.org>
* [Bug 1466] Oncore should set FLAG_PPS.
* [Bug 2375] AIX 7 doesn't like a libevent validation check.
* [Bug 2423] Log command-line args at LOG_INFO.
* [Bug 2428] do_unconf() should reset 'items' before the 2nd loop.
(4.2.7p371) 2013/07/07 Released by Harlan Stenn <stenn@ntp.org>
* CID 1042586: Check the return value of clock_gettime() in worker_sleep().
* Upgrade to libopts-39.0.14 from 5.17.5pre10.
(4.2.7p370) 2013/07/06 Released by Harlan Stenn <stenn@ntp.org>
* Remove \n's from syslog output strings.
(4.2.7p369) 2013/07/05 Released by Harlan Stenn <stenn@ntp.org>
* [Bug 2415] RES_LIMITED flags check should use &, not &&.
* Have NTP_LIBNTP check for time.h and clock_getres().
* Fix ntpsweep to use sntp instead of ntpdate, from Oliver Kindernay.
(4.2.7p368) 2013/05/01 Released by Harlan Stenn <stenn@ntp.org>
* [Bug 2145] ntpq dumps core when displaying sys_var_list and more.
(4.2.7p367) 2013/04/25 Released by Harlan Stenn <stenn@ntp.org>
* [Bug 1485] Sometimes ntpd crashes
* [Bug 2382] Implement LOGTOD using ldexp() instead of shifting.
(4.2.7p366) 2013/04/17 Released by Harlan Stenn <stenn@ntp.org>
* [Bug 1866] Disable some debugging output in refclock_oncore.
(4.2.7p365) 2013/04/16 Released by Harlan Stenn <stenn@ntp.org>
* [Bug 2149] Log an error message if /proc/net/if_inet6 cannot be opened.
(4.2.7p364) 2013/03/26 Released by Harlan Stenn <stenn@ntp.org>
* Bump sntp/include/autogen-version.def .
(4.2.7p363) 2013/03/26 Released by Harlan Stenn <stenn@ntp.org>
* [Bug 2357] sntp/libopts/usage.c sometimes needs -lintl.
* Upgrade to libopts from 5.17.3pre10.
(4.2.7p362) 2013/03/19 Released by Harlan Stenn <stenn@ntp.org>
* [Bug 2364] "sed -i" is not portable.
(4.2.7p361) 2013/03/17 Released by Harlan Stenn <stenn@ntp.org>
* [Bug 2357] sntp/libopts/usage.c sometimes needs -lintl.
* [Bug 2365] "make check" fails in libevent.
(4.2.7p360) 2013/03/15 Released by Harlan Stenn <stenn@ntp.org>
* Upgrade libevent (coverity fixes, etc.).
* EEXIST is OK for mkdir() in sntp/kod_management.c.
(4.2.7p359) 2013/03/03 Released by Harlan Stenn <stenn@ntp.org>
* [Bug 2359] Fix send_via_ntp_signd() prototype.
(4.2.7p358) 2013/02/27 Released by Harlan Stenn <stenn@ntp.org>
* Upgrade to autogen-5.17.3pre4 and libopts-38.0.13.
* [Bug 2357] sntp/libopts/usage.c on NetBSD needs -lintl.
(4.2.7p357) 2013/02/22 Released by Harlan Stenn <stenn@ntp.org>
* Upgrade to autogen-5.17.2pre and libopts-38.0.13.
(4.2.7p356) 2013/02/19 Released by Harlan Stenn <stenn@ntp.org>
* Added loc/debian.
(4.2.7p355) 2013/02/18 Released by Harlan Stenn <stenn@ntp.org>
* CID 739708: Check return status of fcntl() in refclock_arc.c.
* CID 739709: Check return status of fcntl() in refclock_datum.c.
* CID 739710: Check return status of mkdir() in sntp/kod_management.c.
* CID 739711: Ignore return status of remove() in ntp-keygen.c.
* CID 739723: Print sizeof as unsigned.
* CID 971094: Clean up time of check/time of use in check_leap_file().
(4.2.7p354) 2013/02/10 Released by Harlan Stenn <stenn@ntp.org>
* CID 97194: Check return from setsockopt().
* CID 739473,739532: Out-of-bounds access/illegal address computation.
* CID 739558: Double close.
* CID 739559: Double close.
* CID 739713: devmask/recmask copy/paste error.
* CID 739714: Fix code indentation level.
* CID 739715: Clean up sockaddr_dump().
(4.2.7p353) 2013/02/09 Released by Harlan Stenn <stenn@ntp.org>
* [Bug 2326] Check hourly for a new leapfile if the old one expired.
(4.2.7p352) 2013/01/28 Released by Harlan Stenn <stenn@ntp.org>
* [Bug 2326] Notice when a new leapfile has been installed.
(4.2.7p351) 2013/01/24 Released by Harlan Stenn <stenn@ntp.org>
* [Bug 2328] Don't apply small time adjustments on Windows versions
  which don't support this.
(4.2.7p350) 2013/01/21 Released by Harlan Stenn <stenn@ntp.org>
* Added sntp/loc/netbsd based on info from Christos Zoulas.
(4.2.7p349) 2013/01/20 Released by Harlan Stenn <stenn@ntp.org>
* [Bug 2321] Fixed Windows build, but autogen update still required.
(4.2.7p348) 2013/01/17 Released by Harlan Stenn <stenn@ntp.org>
* [Bug 2327] Rename sntp/ag-tpl/:Old to sntp/ag-tpl/Old.
* Cleanup to ntpsnmpd-opts.def.
* Cleanup to ntpq.texi.
* Documentation cleanup to the ntpd, ntpdc, ntpq and ntp-wait
  .def files.
* In ntp.conf.def, cleanup SEE ALSO, document 'rlimit' options.
* Add a reference to RFC5907 in the ntpsnmpd documentation.
(4.2.7p347) 2013/01/07 Released by Harlan Stenn <stenn@ntp.org>
* [Bug 2325] Re-enable mlockall() check under Linux post-1223 fix.
(4.2.7p346) 2013/01/06 Released by Harlan Stenn <stenn@ntp.org>
* [Bug 1223] reorganize inclusion of sys/resource.h.
(4.2.7p345) 2013/01/04 Released by Harlan Stenn <stenn@ntp.org>
* Update several .def files to use autogen-5.17 feature set.
(4.2.7p344) 2013/01/03 Released by Harlan Stenn <stenn@ntp.org>
* Refactor and enhance mdoc2texi.
* Make sure agtexi-file.tpl defines label-str.
* Cleanup to ntp.conf.def.
* Upgrade to autogen-5.17 and libopts-37.0.12.
(4.2.7p343) 2013/01/02 Released by Harlan Stenn <stenn@ntp.org>
* Update the copyright year.
(4.2.7p342) 2012/12/31 Released by Harlan Stenn <stenn@ntp.org>
* [Bug 2081 - Backward Incompatible] rawstats now logs everything.
(4.2.7p341) 2012/12/30 Released by Harlan Stenn <stenn@ntp.org>
(4.2.7p340) 2012/12/29 Released by Harlan Stenn <stenn@ntp.org>
* mdoc2texi fixes: trailing punctuation.
(4.2.7p339) 2012/12/26 Released by Harlan Stenn <stenn@ntp.org>
* mdoc2texi fixes: parseQuote, closing of list item tables.
* ntp-wait, ntpd, ntpdc, ntpq, ntpsnmpd autogen documentation updates.
(4.2.7p338) 2012/12/25 Released by Harlan Stenn <stenn@ntp.org>
* mdoc2texi fixes: Handle_ArCmFlIc, Handle_Fn, HandleQ.
* ntp-keygen autogen documentation updates.
* ntpq autogen docs.
(4.2.7p337) 2012/12/22 Released by Harlan Stenn <stenn@ntp.org>
* [Bug 1223] More final cleanup for rlimit changes.
(4.2.7p336) 2012/12/21 Released by Harlan Stenn <stenn@ntp.org>
* [Bug 1223] Final cleanup for rlimit changes.
(4.2.7p335) 2012/12/18 Released by Harlan Stenn <stenn@ntp.org>
* Update documentation templates and definitions.
* Create agtexi-file.tpl .
(4.2.7p334) 2012/12/10 Released by Harlan Stenn <stenn@ntp.org>
* [Bug 2114] Update tests for sntp's synch distance.
* Create ntp-keygen.{html,texi}.
(4.2.7p333) 2012/12/07 Released by Harlan Stenn <stenn@ntp.org>
* Autogen documentation cleanup.
(4.2.7p332) 2012/12/06 Released by Harlan Stenn <stenn@ntp.org>
* sntp documentation cleanup.
(4.2.7p331) 2012/12/03 Released by Harlan Stenn <stenn@ntp.org>
* [Bug 2114] Correctly calculate sntp's synch distance.
(4.2.7p330) 2012/12/03 Released by Harlan Stenn <stenn@ntp.org>
* autogen doc cleanup
(4.2.7p329) 2012/12/01 Released by Harlan Stenn <stenn@ntp.org>
* [Bug 2278] ACTS flag3 mismatch between code and driver18.html.
* Use an enum for the ACTS state table.
* html doc reconciliation with DLM's copy.
(4.2.7p328) 2012/11/30 Released by Harlan Stenn <stenn@ntp.org>
* html doc reconciliation with DLM's copy.
(4.2.7p327) 2012/11/29 Released by Harlan Stenn <stenn@ntp.org>
* [Bug 2024] Identify Events in the system status word in decode.html.'
* [Bug 2040] Provide a command-line option for the identity key bits.
* Create loc/darwin for Mac OSX
(4.2.7p326) 2012/11/21 Released by Harlan Stenn <stenn@ntp.org>
* [Bug 1214] 'proto: precision = ...' should be at INFO, not NOTICE.
* [Bug 2246] Clear sys_leap when voting says to disarm the leap.
(4.2.7p325) 2012/11/20 Released by Harlan Stenn <stenn@ntp.org>
* [Bug 2202] ntpq.html: there is no "acv" billboard.
* [Bug 2306] keep pps hack for Win32 even if user-mode/loopback
  PPS API is activated on a serial line.
(4.2.7p324) 2012/11/19 Released by Harlan Stenn <stenn@ntp.org>
* Reinstate doc fix to authentic.html from Mike T.
* [Bug 1223] cleanup for rlimit changes.
* [Bug 2098] Install DLM's HTML documentation.
* [Bug 2306] Added user-mode/loop-back PPS API provider for Win32
(4.2.7p323) 2012/11/18 Released by Harlan Stenn <stenn@ntp.org>
* html/ updates from Dave Mills.
(4.2.7p322) 2012/11/15 Released by Harlan Stenn <stenn@ntp.org>
* [Bug 1223] Allow configurable values for RLIMIT_STACK and
  RLIMIT_MEMLOCK.
* [Bug 1320] Log ntpd's initial command-line parameters. (updated fix)
* [Bug 2120] no sysexits.h under QNX.
* [Bug 2123] cleanup to html/leap.html.
(4.2.7p321) 2012/11/13 Released by Harlan Stenn <stenn@ntp.org>
* [Bug 1320] Log ntpd's initial command-line parameters.
(4.2.7p320) 2012/11/12 Released by Harlan Stenn <stenn@ntp.org>
* [Bug 969] Clarify ntpdate.html documentation about -u and ntpd.
* [Bug 1217] libisc/ifiter_sysctl.c:internal_current(): Ignore RTM
  messages with wrong version
(4.2.7p319) 2012/11/11 Released by Harlan Stenn <stenn@ntp.org>
* [Bug 2296] Fix compile problem with building with old OpenSSL.
(4.2.7p318) 2012/11/05 Released by Harlan Stenn <stenn@ntp.org>
* [Bug 2301] Remove spurious debug output from ntpq.
(4.2.7p317) 2012/11/05 Released by Harlan Stenn <stenn@ntp.org>
* [Bug 922] Allow interspersed -4 and -6 flags on the ntpq command line.
(4.2.7p316) 2012/10/27 Released by Harlan Stenn <stenn@ntp.org>
* [Bug 2296] Update fix for Bug 2294 to handle --without-crypto.
(4.2.7p315) 2012/10/26 Released by Harlan Stenn <stenn@ntp.org>
* [Bug 2294] ntpd crashes in FIPS mode.
(4.2.7p314) 2012/10/23 Released by Harlan Stenn <stenn@ntp.org>
* Document a tricky malloc() of dns_ctx in sntp.
(4.2.7p313) 2012/10/23 Released by Harlan Stenn <stenn@ntp.org>
* [Bug 2291] sntp should report why it cannot open file.kod.
* [Bug 2293] add support for SO_BINTIME, refine support for
  SO_TIMESTAMPNS (bug 1374)
(4.2.7p312) 2012/10/11 Released by Harlan Stenn <stenn@ntp.org>
* Clean up testing/debugging of fix for [Bug 938] from sntp/main.c .
(4.2.7p311) 2012/10/10 Released by Harlan Stenn <stenn@ntp.org>
* [Bug 938] The argument to the -D flag takes a number, not a string.
* [Bug 1013] ntpdate's HTML page claims wrong default version.
* [Bug 1374] Support SO_TIMESTAMPNS.
(4.2.7p310) 2012/10/09 Released by Harlan Stenn <stenn@ntp.org>
* [Bug 1374] Support SO_TIMESTAMPNS.
* [Bug 2266] Remove deprecated refclock_trak.c from Windows Makefile
  equivalents.
* [Bug 2274] Bring libopts/enum.c back to (old) ANSI C compliance.
(4.2.7p309) 2012/10/04 Released by Harlan Stenn <stenn@ntp.org>
* [Bug 2287] ntpdate returns 0 even if adjtime() call fails.
(4.2.7p308) 2012/09/29 Released by Harlan Stenn <stenn@ntp.org>
* CID 97198: Check return from ioctl() calls in refclock_acts.c.
(4.2.7p307) 2012/09/29 Released by Harlan Stenn <stenn@ntp.org>
* [Bug 1997] Fix sntp broadcast timeouts.
* [Bug 2234] Fix incorrect ntptrace html documentation.
* [Bug 2262] Install html docs in $htmldir.
* Fix typo in html/select.html.
(4.2.7p306) 2012/09/15 Released by Harlan Stenn <stenn@ntp.org>
* [Bug 752] ToS cleanup from Mike Tatarinov.
(4.2.7p305) 2012/09/15 Released by Harlan Stenn <stenn@ntp.org>
* [Bug 752] Use proper ToS network packet markings for IPv4 and IPv6.
* [Bug 1232] Convert SHM refclock to use struct timespec.
* [Bug 2258] Add syslog message about leap insertion.
* [Bug 2263] broadcast server doesn't work for host with
  OS_MISSES_SPECIFIC_ROUTE_UPDATES.
* [Bug 2271] Decode refclock types when built with --disable-all-clocks.
* [Bug 2276] clk_sel240x.c #define's _XOPEN_SOURCE, breaking QNX6.
* Updates to driver28.html.
(4.2.7p304) 2012/09/06 Released by Harlan Stenn <stenn@ntp.org>
* [Bug 2264] Cleanup SEL240X Refclock.
* In refclock_wwv.c rename SECOND to WWV_SEC and MINUTE to WWV_MIN.
(4.2.7p303) 2012/09/05 Released by Harlan Stenn <stenn@ntp.org>
* [Bug 1232] Add nanosecond support to SHM driver.
(4.2.7p302) 2012/09/05 Released by Harlan Stenn <stenn@ntp.org>
* [Bug 2160] Log warning about expired leapseconds file.
(4.2.7p301) 2012/09/03 Released by Harlan Stenn <stenn@ntp.org>
* [Bug 2164] Greater precision needed for ntpq offset report.
* Clean the man5_MANS in ntpd/ .
(4.2.7p300) 2012/09/03 Released by Harlan Stenn <stenn@ntp.org>
* [Bug 2262] Install sntp.html into htmldir.
* [Bug 2270] Install fails due to repeated man5 page names.
(4.2.7p299) 2012/09/01 Released by Harlan Stenn <stenn@ntp.org>
* More cleanup to the bootstrap script.
(4.2.7p298) 2012/09/01 Released by Harlan Stenn <stenn@ntp.org>
* Handle additional man page sections in the bootstrap script.
* Remove extraneous parens.
* Add a missing "%s" syslog format string.
(4.2.7p297) 2012/09/01 Released by Harlan Stenn <stenn@ntp.org>
* Fix mdoc2man.
* Distribute ntp.conf.def and ntp.keys.def.
(4.2.7p296) 2012/08/31 Released by Harlan Stenn <stenn@ntp.org>
* Begin support for autogen maintaining ntp.conf and ntp.keys docs.
* Upgrade to autogen-5.16.2 and libopts-36.5.11.
* Potential bugfix for agtexi-cmd.tpl.
(4.2.7p295) 2012/08/11 Released by Harlan Stenn <stenn@ntp.org>
* Look for syslog's facilitynames[].
(4.2.7p294) 2012/08/08 Released by Harlan Stenn <stenn@ntp.org>
* [Bug 2242] configure fails to detect getifaddrs function on Solaris.
* [Bug 2249] Bad operator for 'test' in 'make check' of libevent.
* [Bug 2252] palisade: formats nanosecs to a 6-char field.
* Attempt to resolve strict-aliasing violation in refclock_tsyncpci.c.
* Fix && -> & typo in refclock_palisade.c debug statements.
(4.2.7p293) 2012/08/04 Released by Harlan Stenn <stenn@ntp.org>
* [Bug 2247] (more) Get rid of the TRAK refclock - deprecated since 2006.
* Documentation cleanup from Mike T.
* Cleanup kclk_sel240x.o rules in libparse/Makefile.am.
(4.2.7p292) 2012/08/02 Released by Harlan Stenn <stenn@ntp.org>
* [Bug 1545] Note why we are logging the Version string.
* [Bug 1872] Remove legacy ppsclock fdpps, #ifdef PPS.
* [Bug 2075] Fix spelling of 'incompatible'.
* [Bug 2247] Get rid of the TRAK refclock - deprecated since 2006.
* Clean up an exit status in ntpq.c.
(4.2.7p291) 2012/07/31 Released by Harlan Stenn <stenn@ntp.org>
* [Bug 2241] MDNS registration should only happen if requested.
(4.2.7p290) 2012/07/20 Released by Harlan Stenn <stenn@ntp.org>
* [Bug 1454] Add parse clock support for the SEL-240x GPS products.
* CID 709185: refclock_chu.c will leak fd==0 (better fix)
(4.2.7p289) 2012/07/16 Released by Harlan Stenn <stenn@ntp.org>
* CID 97123: Future-proof possible change to refclock_nmea.c.
* CID 97377: ntp-keygen.c's followlink() might not NUL-terminate.
* CID 709185: refclock_chu.c will leak fd==0 (which should be impossible).
(4.2.7p288) 2012/07/03 Released by Harlan Stenn <stenn@ntp.org>
* CID 709173: Make sure a libisc function we do not use is called properly.
(4.2.7p287) 2012/07/03 Released by Harlan Stenn <stenn@ntp.org>
* Remove 1024 associations-per-server limit from ntpq.
* Remove blank line between ntpq mreadvar associations.
(4.2.7p286) 2012/06/28 Released by Harlan Stenn <stenn@ntp.org>
* CID 97193: check return from sscanf() in ntp_config.c.
* CID 709169: check return from open("/dev/null", 0) and friends.
* CID 709207: Initialize "quality" for ulink_receive.
(4.2.7p285) 2012/06/18 Released by Harlan Stenn <stenn@ntp.org>
* [Bug 2227] Enable mrulist access control via "restrict ... nomrulist".
* Automake-1.12 wants us to use AM_PROG_AR.
* Conditionalize msyslog messages about rejected mode 6 requests due to
  nomodify and nomrulist restrictions under "logconfig +sysinfo".
* Increment sys_restricted in a few rejection paths due to nomodify
  restrictions where previosuly overlooked.
(4.2.7p284) 2012/06/16 Released by Harlan Stenn <stenn@ntp.org>
* [Bug 2225] libevent configure hangs.
* Update bundled libevent to git master, post libevent 2.1.1-alpha.
(4.2.7p283) 2012/06/16 Released by Harlan Stenn <stenn@ntp.org>
* In sntp/m4/ntp_openssl.m4, Support multiple package names for the
  crypto library.  Add legacy support for -Wl,-rpath.
(4.2.7p282) 2012/06/15 Released by Harlan Stenn <stenn@ntp.org>
* tickadj may need to be linked with PTHREAD_LIBS.
(4.2.7p281) 2012/06/14 Released by Harlan Stenn <stenn@ntp.org>
* U_INT32_MAX cleanup in include/ntp_types.h .
* When linking, ntp_keygen and tickadj need $(LIBM).
(4.2.7p280) 2012/06/13 Released by Harlan Stenn <stenn@ntp.org>
* [Bug 2224] Use-after-free in routing socket code after dropping root.
(4.2.7p279) 2012/06/10 Released by Harlan Stenn <stenn@ntp.org>
* [Bug 2211] findbcastinter(): possibly undefined variable iface used.
* [Bug 2220] Incorrect check for maximum association id in ntpq.
(4.2.7p278) 2012/06/03 Released by Harlan Stenn <stenn@ntp.org>
* [Bug 2204] Build with --enable-getifaddrs=glibc fails.
* [Bug 2178] refclock_tsyncpci.c reach register fails to shift.
* [Bug 2191] dcfd -Y y2kcheck on CentOS 6.2 x86_64 breaks make check.
(4.2.7p277) 2012/05/25 Released by Harlan Stenn <stenn@ntp.org>
* [Bug 2193] Building timestruct tests with Clang 3.1 fails.
(4.2.7p276) 2012/05/15 Released by Harlan Stenn <stenn@ntp.org>
* [Bug 2179] Remove sntp/header.h.
(4.2.7p275) 2012/04/28 Released by Harlan Stenn <stenn@ntp.org>
* [Bug 1744] Remove obsolete ntpdate/ntptime* items.
(4.2.7p274) 2012/04/25 Released by Harlan Stenn <stenn@ntp.org>
* [Bug 2174] ntpd rejects source UDP ports less than 123 as bogus.
(4.2.7p273) 2012/04/19 Released by Harlan Stenn <stenn@ntp.org>
* [Bug 2141] handle_sigio() calls get_systime(), which must be
  reentrant when SIGIO is used.  Sanity checks relative to the prior
  get_systime() are disabled in ntpd on systems with signaled I/O, but
  active in sntp and ntpdate.
* Correct authnumfreekeys accounting broken in 4.2.7p262.
(4.2.7p272) 2012/04/14 Released by Harlan Stenn <stenn@ntp.org>
* LCRYPTO is gone - replace with VER_SUFFIX.
* Change the link order for ntpsntpd.
* Remove extra 'nlist' check from configure.ac.
(4.2.7p271) 2012/04/11 Released by Harlan Stenn <stenn@ntp.org>
* [Bug 1122] openssl detection via pkg-config fails when no additional
  -Idir flags are needed.
* Avoid overwriting user variable LDFLAGS with OpenSSL flags, instead
  they are added to LDFLAGS_NTP.
(4.2.7p270) 2012/03/26 Released by Harlan Stenn <stenn@ntp.org>
* Update driver45.html page.
(4.2.7p269) 2012/03/25 Released by Harlan Stenn <stenn@ntp.org>
* Clean up configure.ac.
* Cleanup configure.ac's TSYNC PCI section.
(4.2.7p268) 2012/03/24 Released by Harlan Stenn <stenn@ntp.org>
* Update driver45.html page.
(4.2.7p267) 2012/03/23 Released by Harlan Stenn <stenn@ntp.org>
* Initial cut at a basic driver45.html page.
(4.2.7p266) 2012/03/21 Released by Harlan Stenn <stenn@ntp.org>
* Add refclock_tsyncpci.c (driver 45) supporting Spectracom TSYNC timing
  boards.
(4.2.7p265) 2012/03/20 Released by Harlan Stenn <stenn@ntp.org>
* Treat zero counter as indication of precise system time in Windows
  PPSAPI helper function pps_ntp_timestamp_from_counter(), enabling
  PPSAPI providers to use the Windows 8 precise clock directly.
(4.2.7p264) 2012/03/14 Released by Harlan Stenn <stenn@ntp.org>
* [Bug 2160] Note if leapseconds file is past its prime.
* Use GetSystemTimePreciseAsFileTime() on Windows 8.
(4.2.7p263) 2012/03/13 Released by Harlan Stenn <stenn@ntp.org>
* [Bug 2156] clock instability with LOCAL driver, from Miroslav Lichvar.
* [Bug 2159] Windows ntpd using leapfile erroneous leap second 20120401.
(4.2.7p262) 2012/02/29 Released by Harlan Stenn <stenn@ntp.org>
* Improve ntpd scalability for servers with many trusted keys.
(4.2.7p261) 2012/02/27 Released by Harlan Stenn <stenn@ntp.org>
* [Bug 2048] add the clock variable timecode to SHM refclock.
(4.2.7p260) 2012/02/24 Released by Harlan Stenn <stenn@ntp.org>
* Fix the check-scm-rev invocation in several Makefile.am's.
(4.2.7p259) 2012/02/22 Released by Harlan Stenn <stenn@ntp.org>
* [Bug 2148] ntpd 4.2.7p258 segfault with 0x0100000 bit in NMEA mode.
* refclock_nmea.c merge cleanup thanks to Juergen Perlinger.
(4.2.7p258) 2012/02/21 Released by Harlan Stenn <stenn@ntp.org>
* [Bug 2140] Rework of Windows I/O completion port handling to avoid
  garbling serial input in UNIX line discipline emulation.
* [Bug 2143] NMEA driver: discard data if quality indication not good,
  add statistic counters (mode bit enabled) to clockstats file.
(4.2.7p257) 2012/02/17 Released by Harlan Stenn <stenn@ntp.org>
* [Bug 2135] defer calls to 'io_input' to main thread under Windows.
(4.2.7p256) 2012/02/08 Released by Harlan Stenn <stenn@ntp.org>
* [Bug 2131] Set the system variable settimeofday only after clock step.
* [Bug 2134] --enable-C99-snprintf does not force rpl_snprintf use.
(4.2.7p255) 2012/01/29 Released by Harlan Stenn <stenn@ntp.org>
* [Bug 603] Only link with nlist()-related libraries when needed:
  More cleanup.
(4.2.7p254) 2012/01/29 Released by Harlan Stenn <stenn@ntp.org>
* [Bug 603] Only link with nlist()-related libraries when needed.
(4.2.7p253) 2012/01/26 Released by Harlan Stenn <stenn@ntp.org>
* [Bug 2126] Compile error on Windows with libopts from Autogen 5.14.
* Update one of the license URLs.
(4.2.7p252) 2012/01/25 Released by Harlan Stenn <stenn@ntp.org>
* Upgrade to autogen-5.14 (and libopts-36.1.11).
(4.2.7p251) 2012/01/17 Released by Harlan Stenn <stenn@ntp.org>
* [Bug 2115] ntptrace should accept both rootdispersion and rootdisp.
(4.2.7p250) 2012/01/15 Released by Harlan Stenn <stenn@ntp.org>
* [Bug 2113] Warn about ignored extra args in ntpq.
* Update the copyright year.
(4.2.7p249) 2012/01/10 Released by Harlan Stenn <stenn@ntp.org>
* [Bug 2111] Remove minpoll delay before iburst for pool and
  manycastclient.
* Move refclock-specific scheduled timer code under #ifdef REFCLOCK
  and move "action" and "nextaction" data for same from struct peer to
  struct refclockproc.  These provide a way to schedule a callback some
  seconds in the future.
(4.2.7p248) 2012/01/08 Released by Harlan Stenn <stenn@ntp.org>
* [Bug 2109] "make clean check" is broken with gtest available.
* [Bug 2110] systime.c typo breaks build on microsecond clocks.
(4.2.7p247) 2012/01/07 Released by Harlan Stenn <stenn@ntp.org>
* Fix build break triggered by updating deps-ver and libntp/systime.c at
  the same time by explicitly depending systime_s.c on systime.c.
(4.2.7p246) 2012/01/06 Released by Harlan Stenn <stenn@ntp.org>
* [Bug 2104] ntpdc fault with oversize -c command.
* [Bug 2106] Fix warnings when using -Wformat-security.
* Refactor timespecops.h and timevalops.h into inline functions.
(4.2.7p245) 2011/12/31 Released by Harlan Stenn <stenn@ntp.org>
* [Bug 2100] conversion problem with timespec/timeval <--> l_fp fixed;
  added tests to expose the bug.
(4.2.7p244) 2011/12/25 Released by Harlan Stenn <stenn@ntp.org>
* Updates from 4.2.6p5.
(4.2.7p243) 2011/12/23 Released by Harlan Stenn <stenn@ntp.org>
* [Bug 2095] ntptrace now needs 'rv' instead of 'pstat', reported
  by Michael Tatarinov.
(4.2.7p242) 2011/12/21 Released by Harlan Stenn <stenn@ntp.org>
* Include missing html/icons/sitemap.png, reported by Michael Tatarinov.
* Documentation updates from Dave Mills.
(4.2.7p241) 2011/12/18 Released by Harlan Stenn <stenn@ntp.org>
* [Bug 2015] Overriding sys_tick should recalculate sys_precision.
* [Bug 2037] Fuzzed non-interpolated clock may decrease.
* [Bug 2068] "tos ceiling" default and cap changed to 15.
* Floor peer delay using system precision, as with jitter, reflecting
  inability to measure shorter intervals.
(4.2.7p240) 2011/12/15 Released by Harlan Stenn <stenn@ntp.org>
* [Bug 2092] clock_select() selection jitter miscalculated.
* [Bug 2093] Reintroduce smaller stratum factor to system peer metric.
(4.2.7p239) 2011/12/11 Released by Harlan Stenn <stenn@ntp.org>
* Documentation updates from Dave Mills.
(4.2.7p238) 2011/12/09 Released by Harlan Stenn <stenn@ntp.org>
* [Bug 2082] from 4.2.6p5-RC3: 3-char refid sent by ntpd 4.2.6p5-RC2
  ends with extra dot.
* [Bug 2085] from 4.2.6p5-RC3: clock_update() sys_rootdisp calculation
  omits root delay.
* [Bug 2086] from 4.2.6p5-RC3: get_systime() should not offset by
  sys_residual.
* [Bug 2087] from 4.2.6p5-RC3: sys_jitter calculation overweights
  sys.peer jitter.
* from 4.2.6p5-RC3: Ensure NULL peer->dstadr is not accessed in orphan
  parent selection.
(4.2.7p237) 2011/12/01 Released by Harlan Stenn <stenn@ntp.org>
* [Bug 2050] from 4.2.6p5-RC2: Orphan mode stratum counting to infinity.
* [Bug 2059] from 4.2.6p5-RC2: optional billboard column "server" does
  not honor -n.
* [Bug 2066] from 4.2.6p5-RC2: ntpq lopeers ipv6 "local" column overrun.
* [Bug 2068] from 4.2.6p5-RC2: ntpd sends nonprintable stratum 16 refid
  to ntpq.
* [Bug 2069] from 4.2.6p5-RC2: broadcastclient, multicastclient spin up
  duplicate ephemeral associations without broadcastdelay.
* [Bug 2072] from 4.2.6p5-RC2: Orphan parent selection metric needs
  ntohl().
* [Bug 2073] Correct ntpq billboard's MODE_PASSIVE t from 'u' to 'S'.
* from 4.2.6p5-RC2: Exclude not-yet-determined sys_refid from use in
  loopback TEST12 (from Dave Mills).
* from 4.2.6p5-RC2: Never send KoD rate limiting response to MODE_SERVER.
* Floor calculation of sys_rootdisp at sys_mindisp in clock_update (from
  Dave Mills).
* Restore 4.2.6 clock_combine() weighting to ntp-dev, reverting to pre-
  4.2.7p70 method while also avoiding divide-by-zero (from Dave Mills).
* Round l_fp traffic interval when converting to integer in rate limit
  and KoD calculation.
(4.2.7p236) 2011/11/16 Released by Harlan Stenn <stenn@ntp.org>
* Documentation updates from Dave Mills.
(4.2.7p235) 2011/11/16 Released by Harlan Stenn <stenn@ntp.org>
* [Bug 2052] Autokey CRYPTO_ASSOC host@group vallen needs checking.
(4.2.7p234) 2011/11/07 Released by Harlan Stenn <stenn@ntp.org>
* Clean up -libm entries regarding libntp.a
(4.2.7p233) 2011/11/06 Released by Harlan Stenn <stenn@ntp.org>
* Documentation updates from Dave Mills.
(4.2.7p232) 2011/11/05 Released by Harlan Stenn <stenn@ntp.org>
* Update the NEWS file so we note the default disable of mode 7 requests.
* Clean up some bitrotted code in libntp/socket.c.
(4.2.7p231) 2011/11/03 Released by Harlan Stenn <stenn@ntp.org>
* [Bug 1940] ignore auth key if hex decoding fails.
* Add ntpq reslist command to query access restrictions, similar to
  ntpdc's reslist.
(4.2.7p230) 2011/11/01 Released by Harlan Stenn <stenn@ntp.org>
* Disable mode 7 (ntpdc) query processing in ntpd by default.  ntpq is
  believed to provide all functionality ntpdc did, and uses a less-
  fragile protocol that's safer and easier to maintain.  If you do find
  some management via ntpdc is needed, you can use "enable mode7" in the
  ntpd configuration.
* Directly limit the number of datagrams in a mrulist response, rather
  than limiting the number of entries returned to indirectly limit the
  datagram count.
* Documentation updates from Dave Mills.
(4.2.7p229) 2011/10/26 Released by Harlan Stenn <stenn@ntp.org>
* [Bug 1995] fix wrong use of ZERO() macro in 'ntp_calendar.c'
(4.2.7p228) 2011/10/23 Released by Harlan Stenn <stenn@ntp.org>
* [Bug 1995] add compile time stamp based era unfolding for
  'step_systime()' and necessary support to 'ntp-calendar.c'.
(4.2.7p227) 2011/10/22 Released by Harlan Stenn <stenn@ntp.org>
* [Bug 2036] gcc 2.95.3 preprocessor can't nest #ifdef in macro args.
* A number of compiler warnings eliminated.
(4.2.7p226) 2011/10/21 Released by Harlan Stenn <stenn@ntp.org>
* [Bug 2035] ntpq -c mrulist sleeps 1 sec between queries, not 5 msec.
* Documentation updates from Dave Mills.
(4.2.7p225) 2011/10/15 Released by Harlan Stenn <stenn@ntp.org>
* Documentation updates from Dave Mills.
(4.2.7p224) 2011/10/14 Released by Harlan Stenn <stenn@ntp.org>
* ntpq mrulist shows intermediate counts every five seconds while
  retrieving list, and allows Ctrl-C interruption of the retrieval,
  showing the incomplete list as retrieved.  Reduce delay between
  successive mrulist retrieval queries from 30 to 5 msec.  Do not
  give up mrulist retrieval when a single query times out.
(4.2.7p223) 2011/10/12 Released by Harlan Stenn <stenn@ntp.org>
* Documentation updates from Dave Mills.
(4.2.7p222) 2011/10/11 Released by Harlan Stenn <stenn@ntp.org>
* [Bug 2029] "make check" clutters syslog.
* Log signal description along with number on ntpd exit.
(4.2.7p221) 2011/10/10 Released by Harlan Stenn <stenn@ntp.org>
* [Bug 2025] Switching between daemon and kernel loops can doubly-
  correct drift
* [Bug 2028] ntpd -n (nofork) redirects logging to stderr.
* Documentation updates from Dave Mills.
(4.2.7p220) 2011/10/05 Released by Harlan Stenn <stenn@ntp.org>
* [Bug 1945] mbg_gps166.h use of _TM_DEFINED conflicts with MS VC.
* [Bug 1946] parse_start uses open; does not work on Windows.
* [Bug 1947] Porting parse-based Wharton refclock driver to Windows.
* [Bug 2024] Remove unused system event code EVNT_CLKHOP.
(4.2.7p219) 2011/10/04 Released by Harlan Stenn <stenn@ntp.org>
* Documentation updates from Dave Mills.
(4.2.7p218) 2011/10/03 Released by Harlan Stenn <stenn@ntp.org>
* [Bug 2019] Allow selection of cipher for private key files.
* Documentation updates from Dave Mills.
* ntp-keygen private key cipher default now triple-key triple DES CBC.
* ntp-keygen -M is intended to ignore all other defaults and
  options, so do not attempt to open existing Autokey host certificate
  before generating symmetric keys and terminating.
* Restore IFF, MV, and GQ identity parameter filename convention to
  ntpkey_<scheme>par_<group/host> in ntpd, matching ntp-keygen.
* Change some error logging to syslog to ignore logconfig mask, such
  as reporting PPSAPI failure in NMEA and WWVB refclocks.
* ntp-keygen on Windows XP and later systems will now create links
  expected by ntpd.  They are hardlinks on Windows, soft on POSIX.
* Conditionalize NMEA serial open message under clockevent.
* Send all peer variables to trappers in report_event().
(4.2.7p217) 2011/09/29 Released by Harlan Stenn <stenn@ntp.org>
* [Bug 2020] ntp-keygen -s no longer sets host in cert file name.
* [Backward Incompatible] ntp-keygen -i option long name changed from
  misleading --issuer-name to --ident.
(4.2.7p216) 2011/09/27 Released by Harlan Stenn <stenn@ntp.org>
* sntp documentation tag cleanup.
* mdoc2man improvements.
(4.2.7p215) 2011/09/24 Released by Harlan Stenn <stenn@ntp.org>
* Use patched mdoc2man script, from Eric Feng.
* Sync with ntp-4.2.6p4 (a no-op).
(4.2.7p214) 2011/09/20 Released by Harlan Stenn <stenn@ntp.org>
* [Bug 1981] Initial offset convergence applies frequency correction 2x
  with kernel discipline.
* [Bug 2008] Initial offset convergence degraded with 500 PPM adjtime().
* [Bug 2009] EVNT_NSET adj_systime() mishandled by Windows ntpd.
(4.2.7p213) 2011/09/08 Released by Harlan Stenn <stenn@ntp.org>
* [Bug 1999] NMEA does not send PMOTG messages any more.
(4.2.7p212) 2011/09/07 Released by Harlan Stenn <stenn@ntp.org>
* [Bug 2003] from 4.2.6p4-RC3: ntpq_read_assoc_peervars() broken.
(4.2.7p211) 2011/09/01 Released by Harlan Stenn <stenn@ntp.org>
* Update libevent to git head (2.1 branch) as of 2.0.14-stable.
(4.2.7p210) 2011/08/31 Released by Harlan Stenn <stenn@ntp.org>
* Require -D4 or higher for ntpd SIGALRM debug trace from [Bug 2000].
(4.2.7p209) 2011/08/27 Released by Harlan Stenn <stenn@ntp.org>
* [Bug 2000] ntpd worker threads must block signals expected in main
  thread.
* [Bug 2001] add ntpq -c timerstats like ntpdc -c timerstats.
* [Bug 2001] from 4.2.6p4-RC3: ntpdc timerstats reports overruns as
  handled.
* Update sntp tests to track the change of root dispersion to
  synchronization distance.
(4.2.7p208) 2011/08/24 Released by Harlan Stenn <stenn@ntp.org>
* Fix the CLOCK_MONOTONIC TRACE() message.
(4.2.7p207) 2011/08/22 Released by Harlan Stenn <stenn@ntp.org>
* Restore the original CLOCK_MONOTONIC output format in sntp.
* Cleanups for ntp-wait-opts.def and ntp.keys.def .
(4.2.7p206) 2011/08/20 Released by Harlan Stenn <stenn@ntp.org>
* [Bug 1993] ntpd Windows port adj_systime() broken in 4.2.7p203.
* sntp documentation and behavior improvements suggested by
  Steven Sommars.
* Have sntp report synchronization distance instead of root dispersion.
* Clean up ntp-wait-opts.def .
(4.2.7p205) 2011/08/19 Released by Harlan Stenn <stenn@ntp.org>
* [Bug 1992] util/tg2 doesn't compile, needs libntp.
(4.2.7p204) 2011/08/16 Released by Harlan Stenn <stenn@ntp.org>
* Added support for Garmin's $PGRMF sentence to NMEA driver
* [Bug 1988] Better sntp send failed error message needed.
* [Bug 1989] sntp manual page sometimes refers to SNTP as a program.
* [Bug 1990] sntp output should include stratum.
(4.2.7p203) 2011/08/13 Released by Harlan Stenn <stenn@ntp.org>
* [Bug 1986] Require Visual C++ 2005 or later compilers in Windows port.
* Actually use long long for (u_)int64 by correcting spelling of
  SIZEOF_LONG_LONG in ntp_types.h.
* Force .exe minimum Windows version to 0x0400 to allow NT4 in
  vs2005/*.vcproj files.
* Fix make distcheck with --enable-libevent-regress problem with
  unwritable $srcdir.
* Correct init_logging()'s def_syslogmask type to u_int32 following
  change of ntp_syslogmask from u_long to u_int32 in p202.
(4.2.7p202) 2011/08/09 Released by Harlan Stenn <stenn@ntp.org>
* [Bug 1983] --without-sntp build breaks in sntp subdir.
* [Bug 1984] from 4.2.6p4-RC3: ntp/libisc fails to compile on OS X 10.7.
* [Bug 1985] from 4.2.6p4-RC3: "logconfig =allall" rejected.
(4.2.7p201) 2011/08/05 Released by Harlan Stenn <stenn@ntp.org>
* sntp: change -h/--headspace to -g/--gap, and change the default gap
  from 10 to 50ms
* [Backward Incompatible] from 4.2.6p4: sntp: -l/--filelog ->
  -l/--logfile, to be consistent with ntpd.
* Documentation updates from Dave Mills.
* From 4.2.6p4: libopts/file.c fix from Bruce Korb (arg-type=file).
(4.2.7p200) 2011/08/04 Released by Harlan Stenn <stenn@ntp.org>
* Sync with 4.2.6p4-RC2.
(4.2.7p199) 2011/07/29 Released by Harlan Stenn <stenn@ntp.org>
* Documentation updates from Dave Mills.
(4.2.7p198) 2011/07/28 Released by Harlan Stenn <stenn@ntp.org>
* remove old binsubdir stuff from SNTP, as NTP_LOCINFO does that now.
(4.2.7p197) 2011/07/28 Released by Harlan Stenn <stenn@ntp.org>
* [Bug 1975] from 4.2.6p4-RC2: libntp/mktime.c won't work with 64-bit
  time_t
* [Bug 1976] genLocInfo writes to srcdir break 'make distcheck'.
* [Bug 1977] Fix flag/description mismatches in ntp-keygen-opts.def.
* Do not force "legacy" when --with-locfile is not given, genLocInfo
  will find the correct default for the system.
* Fix warnings in ntp_request.c ([Bug 1973] oversight) and sntp/main.c
  (CID 159, apparent overrun due to union, actually correct).
* Update sntp/loc/solaris to conform to stock locations.
(4.2.7p196) 2011/07/27 Released by Harlan Stenn <stenn@ntp.org>
* DEFAULT INSTALLATION DIRECTORY CHANGES ON SOME OSes: to get the old
  behavior, pass --with-locfile=legacy to 'configure'
* [Bug 1972] from 4.2.6p4-RC2: checking for struct rtattr fails.
* [Bug 1973] Widen reference clock mode from 8 to 32 bits.
* Removed sntp/m4/ntp_bindir.m4 - no longer needed.
* Move loc/ to sntp/loc/ .
* Move scripts/cvo.sh to sntp/scripts/cvo.sh .
* Move scripts/genLocInfo to sntp/scripts/genLocInfo .
* Give NTP_LOCINFO an optional path-to argument.
* Remove hacks to get NTP_LOCINFO-related data to sntp/ .
* Move sntp/include/mansec2subst.sed to sntp/scripts/mansec2subst.sed .
* If no "more specific" loc file is found for redhat* or fedora*,
  look for a loc/redhat file.
* If no "more specific" loc file is found and uname says this is Linux,
  look for a loc/linux file.
* Improve the help text: --with-locfile=XXX .
* work around solaris /bin/sh issues for genLocInfo.
(4.2.7p195) 2011/07/25 Released by Harlan Stenn <stenn@ntp.org>
* Added loc/redhat.
(4.2.7p194) 2011/07/25 Released by Harlan Stenn <stenn@ntp.org>
* [Bug 1608] from 4.2.6p4-RC2: Parse Refclock driver should honor
  trusttime.
* Add support for installing programs and scripts to libexec.
* Added loc/solaris.
(4.2.7p193) 2011/07/24 Released by Harlan Stenn <stenn@ntp.org>
* [Bug 1970] from 4.2.6p4-RC2: UNLINK_EXPR_SLIST() causes crash if list
  is empty.
* Update libevent to 2.1 HEAD as of merge of 2.0.13-stable-dev.
* Match addr_eqprefix() sizeof and memcpy destination to make it clear
  to static analysis that there is no buffer overrun (CID 402).
(4.2.7p192) 2011/07/18 Released by Harlan Stenn <stenn@ntp.org>
* [Bug 1966] Broken FILES section for ntp.keys.def.
(4.2.7p191) 2011/07/17 Released by Harlan Stenn <stenn@ntp.org>
* [Bug 1948] Update man page section layout.
* [Bug 1963] add reset command for ntpq :config, similar to ntpdc's.
* [Bug 1964] --without-sntp should not build sntp.
(4.2.7p190) 2011/07/13 Released by Harlan Stenn <stenn@ntp.org>
* [Bug 1961] from 4.2.6p4: html2man update: distribute ntp-wait.html.
* Require autogen-5.12.
(4.2.7p189) 2011/07/11 Released by Harlan Stenn <stenn@ntp.org>
* [Bug 1134] from 4.2.6p4-RC1: ntpd fails binding to tentative IPv6
  addresses.
* [Bug 1790] from 4.2.6p4-RC1: Update config.guess and config.sub to
  detect AIX6.
(4.2.7p188) 2011/06/28 Released by Harlan Stenn <stenn@ntp.org>
* [Bug 1958] genLocInfo must export PATH.
* ntp-wait: some versions of ntpd spell "associd" differently.
(4.2.7p187) 2011/06/24 Released by Harlan Stenn <stenn@ntp.org>
* [Bug 1954] Fix typos in [s]bin_PROGRAMS in ntpd/Makefile.am.
* Implement --with-locfile=filename configure argument.  If filename is
  empty we'll look under loc/ for a good fit.  If the filename contains
  a / character, it will be treated as a "normal" pathname.  Otherwise,
  that explicit file will be searched for under loc/ .
(4.2.7p186) 2011/06/23 Released by Harlan Stenn <stenn@ntp.org>
* [Bug 1950] Control installation of event_rpcgen.py.
* Update .point-changed-filelist for the new man pages.
* Update the building of OS-specific programs.
* Finish conversion to genLocInfo.
* validate MANTAGFMT in genLocInfo.
* Documentation update from Dave Mills.
(4.2.7p185) 2011/06/21 Released by Harlan Stenn <stenn@ntp.org>
* ntp_locs.m4: handle the case where . is not in the PATH.
* More genLocInfo cleanup.
(4.2.7p184) 2011/06/20 Released by Harlan Stenn <stenn@ntp.org>
* Added ntp_locs.m4.
* genLocInfo improvements.
* Add the man page tag "flavor" to the loc.* files.
* Add/distribute genLocInfo.
(4.2.7p183) 2011/06/19 Released by Harlan Stenn <stenn@ntp.org>
* Update the autogen include list for scripts/Makefile.am.
* Added loc.freebsd (and distribute it).
* Added loc.legacy (and distribute it).
(4.2.7p182) 2011/06/15 Released by Harlan Stenn <stenn@ntp.org>
* [Bug 1304] Update sntp.html to reflect new implementation.
* Update .point-changed-filelist .
* ntpdc documentation fixes.
* Update ntp-wait autogen docs.
* Update the ntpd autogen docs.
* Update the ntpsnmpd autogen docs.
* Use autogen to produce ntp-keygen docs.
* Add "license name" to ntp.lic for autogen-5.11.10.
* Prepare for ntp.keys.5.
(4.2.7p181) 2011/06/07 Released by Harlan Stenn <stenn@ntp.org>
* [Bug 1938] addr_eqprefix() doesn't clear enough storage.
(4.2.7p180) 2011/06/06 Released by Harlan Stenn <stenn@ntp.org>
* Upgrade to libevent-2.0.12.
* More sntp.1 cleanups.
* Produce ntpq.1 with the new autogen macros.
* Remove the deprecated "detail" stanza from ntpdc-opts.def.
(4.2.7p179) 2011/06/03 Released by Harlan Stenn <stenn@ntp.org>
* Update cmd-doc.tlib to autogen-5.11.10pre5.
* Upgrade local autoopts templates to 5.11.10pre5.
(4.2.7p178) 2011/06/02 Released by Harlan Stenn <stenn@ntp.org>
* Update the std_def_list to include the ntp.lic file.
* Distribute the ntp.lic file.
* Add http://ntp.org/license to the ntp.lic file.
(4.2.7p177) 2011/06/01 Released by Harlan Stenn <stenn@ntp.org>
* Use the latest autogen's new copyright template code.
* Clean up the ntp.lic file.
(4.2.7p176) 2011/05/31 Released by Harlan Stenn <stenn@ntp.org>
* sntp documentation cleanup.
* autogen documentation template cleanup.
(4.2.7p175) 2011/05/30 Released by Harlan Stenn <stenn@ntp.org>
* [Bug 1936] Correctly set IPV6_MULTICAST_LOOP.
* cmd-doc.tlib cleanup from Bruce Korb.
* sntp documentation cleanup.
(4.2.7p174) 2011/05/28 Released by Harlan Stenn <stenn@ntp.org>
* ntpdc documentation cleanup.
* sntp documentation cleanup.
* Don't build libevent with openssl support.  Right now, libevent
  doesn't use pkg-config to find openssl's installation location.
(4.2.7p173) 2011/05/25 Released by Harlan Stenn <stenn@ntp.org>
* Typo in emalloc.c hides file and line number from emalloc() error msg.
* parsesolaris.c compile fails on SPARC Solaris with conflicting printf.
* ntp_util.c compile fails on AIX and OSF with conflicting statsdir.
(4.2.7p172) 2011/05/24 Released by Harlan Stenn <stenn@ntp.org>
* Remove hardcoded 1/960 s. fudge for <CR> transmission time at 9600 8n1
  from WWVB/Spectracom driver introduced in 4.2.7p169.
(4.2.7p171) 2011/05/23 Released by Harlan Stenn <stenn@ntp.org>
* Eliminate warnings about shadowing global "basename" on Linux.
* Use filegen_config() consistently when changing filegen options.
* mprintf() should go to stdout, not stderr.  DPRINTF() uses mprintf().
* Repair a few simulator problems (more remain).
* Documentation updates from Dave Mills.
(4.2.7p170) 2011/05/19 Released by Harlan Stenn <stenn@ntp.org>
* [Bug 1932] libevent/util_internal.h builtin_expect compile error with
  gcc 2.95.
* Use 64-bit scalars in LFPTOD() and DTOLFP() on more platforms by
  conditionalizing on HAVE_U_INT64 rather than UINT64_MAX.
(4.2.7p169) 2011/05/18 Released by Harlan Stenn <stenn@ntp.org>
* [Bug 1933] WWVB/Spectracom driver timestamps LFs, not CRs.
(4.2.7p168) 2011/05/16 Released by Harlan Stenn <stenn@ntp.org>
* Convert receive buffer queue from doubly-linked list to FIFO.
(4.2.7p167) 2011/05/14 Released by Harlan Stenn <stenn@ntp.org>
* [Bug 1927] io_closeclock() should purge pending recvbufs.
* [Bug 1931] cv always includes fudgetime1, never fudgetime2.
* Use acts_close() in acts_shutdown() to avoid leaving a stale lockfile
  if unpeered via runtime configuration while the modem is open.
* Correct acts_close() test of pp->io.fd to see if it is open.
* 4.2.7p164 documentation updates re: 'tos orphanwait' expanded scope.
(4.2.7p166) 2011/05/13 Released by Harlan Stenn <stenn@ntp.org>
* If we have local overrides for autogen template files, use them.
* Convert more of the sntp-opt.def documentation from man to mdoc.
(4.2.7p165) 2011/05/11 Released by Harlan Stenn <stenn@ntp.org>
* Convert snmp docs to mdoc format, which requires autogen 5.11.9.
* from 4.2.6p4-RC1: Require autogen 5.11.9.
(4.2.7p164) 2011/05/11 Released by Harlan Stenn <stenn@ntp.org>
* [Bug 988] Local clock eats up -g option, so ntpd stops with large
  initial time offset.
* [Bug 1921] LOCAL, ACTS drivers with "prefer" excluded from initial
  candidate list.
* [Bug 1922] "tos orphanwait" applied incorrectly at startup.
* [Bug 1923] orphan parent favored over LOCAL, ACTS drivers.
* [Bug 1924] Billboard tally codes sometimes do not match operation,
  variables.
* Change "pool DNS" messages from msyslog to debug trace output.
* Remove unused FLAG_SYSPEER from peer->status.
* Respect "tos orphanwait" at startup.  Previously there was an
  unconditional 300 s. startup orphanwait, though other values were
  respected for subsequent orphan wait periods after no_sys_peer events.
* Apply "tos orphanwait" (def. 300 seconds) to LOCAL and ACTS reference
  clock drivers, in addition to orphan parent operation.  LOCAL and ACTS
  are not selectable during the orphanwait delay at startup and after
  each no_sys_peer event.  This prevents a particular form of clock-
  hopping, such as using LOCAL briefly at startup before remote peers
  are selectable.  This fixes the issue reported in [Bug 988].
* Documentation updates from Dave Mills.
(4.2.7p163) 2011/05/08 Released by Harlan Stenn <stenn@ntp.org>
* [Bug 1911] missing curly brace in libntp/ntp_rfc2553.c
(4.2.7p162) 2011/05/03 Released by Harlan Stenn <stenn@ntp.org>
* [Bug 1910] Support the Tristate Ltd. TS-GPSclock-01.
(4.2.7p161) 2011/05/02 Released by Harlan Stenn <stenn@ntp.org>
* [Bug 1904] 4.2.7p160 Windows build broken (POSIX_SHELL).
* [Bug 1906] 4.2.7p160 - libtool: compile: cannot determine name of
  library object in ./libevent
* Share a single sntp/libevent/build-aux directory between all three
  configure scripts.
* Add missing --enable-local-libevent help to top-level configure.
(4.2.7p160) 2011/05/01 Released by Harlan Stenn <stenn@ntp.org>
* from 4.2.6p4-RC1: Upgrade to libopts 35.0.10 from AutoGen 5.11.9pre8.
* [Bug 1901] Simulator does not set progname.
(4.2.7p159) 2011/04/28 Released by Harlan Stenn <stenn@ntp.org>
* Fix a couple of unused variable warnings.
* cleanup in timespecops.c / timevalops.c
(4.2.7p158) 2011/04/24 Released by Harlan Stenn <stenn@ntp.org>
* Update libevent --disable-libevent-regress handling to work when
  building libevent using mingw.
(4.2.7p157) 2011/04/21 Released by Harlan Stenn <stenn@ntp.org>
* [Bug 1890] 4.2.7p156 segfault in duplicate freeaddrinfo().
(4.2.7p156) 2011/04/19 Released by Harlan Stenn <stenn@ntp.org>
* [Bug 1851] freeaddrinfo() called after getaddrinfo() fails.
(4.2.7p155) 2011/04/18 Released by Harlan Stenn <stenn@ntp.org>
* Fix leak in refclock_datum.c start failure path.
(4.2.7p154) 2011/04/17 Released by Harlan Stenn <stenn@ntp.org>
* [Bug 1887] DNS fails on 4.2.7p153 using threads.
(4.2.7p153) 2011/04/16 Released by Harlan Stenn <stenn@ntp.org>
* A few more Coverity Scan cleanups.
(4.2.7p152) 2011/04/15 Released by Harlan Stenn <stenn@ntp.org>
* Update embedded libevent to current 2.1 git HEAD.
(4.2.7p151) 2011/04/14 Released by Harlan Stenn <stenn@ntp.org>
* Detect vsnprintf() support for "%m" and disable our "%m" expansion.
* Add --enable-c99-sprintf to configure args for -noopenssl variety of
  flock-build to avoid regressions in (v)snprintf() replacement.
* More msnprintf() unit tests.
* Coverity Scan error checking fixes.
* Log failure to fetch time from HOPF_P hardware.
* Check HOPF_S sscanf() conversion count before converted values.
(4.2.7p150) 2011/04/13 Released by Harlan Stenn <stenn@ntp.org>
* Remove never-used, incomplete ports/winnt/ntpd/refclock_trimbledc.[ch]
* On systems without C99-compliant (v)snprintf(), use C99-snprintf
  replacements (http://www.jhweiss.de/software/snprintf.html)
* Remove remaining sprintf() calls except refclock_ripencc.c (which is
  kept out of --enable-all-clocks as a result), upstream libs which use
  sprintf() only after careful buffer sizing.
(4.2.7p149) 2011/04/11 Released by Harlan Stenn <stenn@ntp.org>
* [Bug 1881] describe the {+,-,s} characters in configure --help output.
(4.2.7p148) 2011/04/09 Released by Harlan Stenn <stenn@ntp.org>
* Use _mkgmtime() as timegm() in the Windows port, rather than
  libntp/mktime.c's timegm().  Fixed [Bug 1875] on Windows using the old
  asn2ntp() code from before 4.2.7p147.
* ntp_crypto.c string buffer safety.
* Remove use of MAXFILENAME in mode 7 (ntpdc) on-wire structs.
* Change ntpd MAXFILENAME from 128 to 256 to match ntp-keygen.
* Buffer safety and sign extension fixes (thanks Coverity Scan).
(4.2.7p147) 2011/04/07 Released by Harlan Stenn <stenn@ntp.org>
* [Bug 1875] 'asn2ntp()' rewritten with 'caltontp()'; 'timegm()'
  substitute likely to crash with 64bit time_t.
(4.2.7p146) 2011/04/05 Released by Harlan Stenn <stenn@ntp.org>
* String buffer safety cleanup, converting to strlcpy() and strlcat().
* Use utmpname() before pututline() so repeated steps do not
  accidentally record into wtmp where utmp was intended.
* Use setutent() before each pututline() including first.
(4.2.7p145) 2011/04/04 Released by Harlan Stenn <stenn@ntp.org>
* [Bug 1840] ntp_lists.h FIFO macros buggy.
(4.2.7p144) 2011/04/03 Released by Harlan Stenn <stenn@ntp.org>
* [Bug 1874] ntpq -c "rv 0 sys_var_list" empty.
(4.2.7p143) 2011/03/31 Released by Harlan Stenn <stenn@ntp.org>
* [Bug 1732] ntpd ties up CPU on disconnected USB refclock.
* [Bug 1861] tickadj build failure using uClibc.
* [Bug 1862] in6addr_any test in configure fooled by arm gcc 4.1.3 -O2.
* Remove kernel line discipline driver code for clk and chu, deprecate
  related LDISC_ flags, and remove associated ntpd code to decode the
  timestamps, remove clktest line discipline test program.
* Remove "signal_no_reset: signal 17 had flags 4000000" logging, as it
  indicates no problem and is interpreted as an error.  Previously some
  bits had been ignored one-by-one, but Linux SA_RESTORER definition is
  unavailable to user headers.
(4.2.7p142) 2011/03/21 Released by Harlan Stenn <stenn@ntp.org>
* [Bug 1844] ntpd 4.2.7p131 NetBSD, --gc-sections links bad executable.
* Fix "make distcheck" break in libevent/sample caused by typo.
(4.2.7p141) 2011/03/20 Released by Harlan Stenn <stenn@ntp.org>
* Add "ntpq -c iostats" similar to "ntpdc -c iostats".
* Compare entire timestamp to reject duplicates in refclock_pps().
(4.2.7p140) 2011/03/17 Released by Harlan Stenn <stenn@ntp.org>
* [Bug 1848] ntpd 4.2.7p139 --disable-thread-support does not compile.
* Add --disable-thread-support to one flock-build variation.
* One more lock-while-init in lib/isc/task.c to quiet lock analysis.
(4.2.7p139) 2011/03/16 Released by Harlan Stenn <stenn@ntp.org>
* [Bug 1848] make check ntpd --saveconfigquit clutters syslog.
(4.2.7p138) 2011/03/08 Released by Harlan Stenn <stenn@ntp.org>
* [Bug 1846] MacOSX: debug symbol not found by propdelay or tickadj.
(4.2.7p137) 2011/03/07 Released by Harlan Stenn <stenn@ntp.org>
* Use TRACE() instead of DPRINTF() for libntp and utilities, which
  use the "debug" variable regardless of #ifdef DEBUG.
* Declare debug in libntp instead of each program.  Expose extern
  declaration to utilities, libntp, and DEBUG ntpd.
* Lock under-construction task, taskmgr objects to satisfy Coverity's
  mostly-correct assumptions about which variables are protected by
  which locks.
(4.2.7p136) 2011/03/02 Released by Harlan Stenn <stenn@ntp.org>
* [Bug 1839] 4.2.7p135 still installs libevent ev*.h headers.
(4.2.7p135) 2011/03/02 Released by Harlan Stenn <stenn@ntp.org>
* libevent: When building on systems with CLOCK_MONOTONIC available,
  separate the internal timeline (possibly counting since system boot)
  from the gettimeofday() timeline in event_base cached timevals.  Adds
  new event_base_tv_cached() to retrieve cached callback round start
  time on the internal timeline, and changes
  event_based_gettimeofday_cached() to always return times using the
  namesake timeline.  This preserves the benefit of using the never-
  stepped monotonic clock for event timeouts while providing clients
  with times consistently using gettimeofday().
* Correct event_base_gettimeofday_cached() workaround code in
  sntp to work with corrected libevent.
* Remove sntp l_fp_output() test now that it uses prettydate().
* [Bug 1839] 4.2.7p131 installs libevent ev*.h headers.
* Ensure CONFIG_SHELL is not empty before relying on it for #! scripts.
(4.2.7p134) 2011/02/24 Released by Harlan Stenn <stenn@ntp.org>
* [Bug 1837] Build fails on Win7 due to regedit requiring privilege.
* Provide fallback definitions for GetAdaptersAddresses() for Windows
  build environments lacking iphlpapi.h.
* Rename file containing 1.xxxx ChangeSet revision from version to
  scm-rev to avoid invoking GNU make implicit rules attempting to
  compile version.c into version.  Problem was with sntp/version.o
  during make distcheck after fix for spurious sntp rebuilds.
* Add INC_ALIGNED_PTR() macro to align pointers like malloc().
(4.2.7p133) 2011/02/23 Released by Harlan Stenn <stenn@ntp.org>
* [Bug 1834] ntpdate 4.2.7p131 aborts with assertion failure.
* Move sntp last in top-level Makefile.am SUBDIRS so that the libevent
  tearoff (if required) and sntp are compiled after the rest.
* Use a single set of Automake options for each package in configure.ac
  AM_INIT, remove Makefile.am AUTOMAKE_OPTIONS= lines.
* Correct spurious sntp rebuilds triggered by a make misperception
  sntp/version was out-of-date relative to phony target FRC.version.
* Do not cache paths to perl, test, or pkg-config, searching the PATH
  at configure time is worth it to pick up tool updates.
(4.2.7p132) 2011/02/22 Released by Harlan Stenn <stenn@ntp.org>
* [Bug 1832] ntpdate doesn't allow timeout > 2s.
* [Bug 1833] The checking sem_timedwait() fails without -pthread.
* ElectricFence was suffering bitrot - remove it.  valgrind works well.
* Enable all relevant automake warnings.
* Correct Solaris 2.1x PTHREAD_ONCE_INIT extra braces test to avoid
  triggering warnings due to excess braces.
* Remove libevent-cfg from sntp/Makefile.am.
* Provide bug report and URL options to Autoconf.
* Avoid relying on remake rules for routine build/flock-build for
  libevent as for the top-level and sntp subproject.
(4.2.7p131) 2011/02/21 Released by Harlan Stenn <stenn@ntp.org>
* [Bug 1087] -v/--normalverbose conflicts with -v/--version in sntp.
* [Bug 1088] sntp should (only) report the time difference without -s/-a.
* older autoconf sometimes dislikes [].
* Move "can't write KoD file" warning from sntp shutdown to startup.
* refclock_acts.c cleanup from Dave Mills.
* Convert sntp to libevent event-driven socket programming.  Instead of
  blocking name resolution and querying one NTP server at a time,
  resolve server names and send NTP queries without blocking.  Add
  sntp command-line options to adjust timing and optionally wait for all
  servers to respond instead of exiting after the first.
* Import libevent 2.0.10-stable plus local patches as a tearoff, used
  only if the target system lacks an installed libevent 2.0.9 or later.
* Move blocking worker and resolver to libntp from ntpd.
* Use threads rather than forked child processes for blocking worker
  when possible.  Override with configure --disable-thread-support.
* Move init_logging(), change_logfile(), and setup_logfile() from ntpd
  to libntp, use them in sntp.
* Test --without-sntp in flock-build script's -no-refclocks variety.
* Avoid invoking config.status twice in a row in build script.
* Move more m4sh tests needed by libntp to shared .m4 files.
* Split up ntp_libntp.m4 into smaller, more specific subsets.
* Enable gcc -Wcast-align, fix many instances of warnings when casting
  a pointer to a more-strictly-aligned underlying type.
(4.2.7p130) 2011/02/12 Released by Harlan Stenn <stenn@ntp.org>
* [Bug 1811] Update the download location in WHERE-TO-START.
(4.2.7p129) 2011/02/09 Released by Harlan Stenn <stenn@ntp.org>
* Add missing "break;" to ntp_control.c ctl_putsys() for caliberrs, used
  by ntpq -c kerninfo introduced in 4.2.7p104.
* Fix leak in ntp_control.c read_mru_list().
(4.2.7p128) 2011/01/30 Released by Harlan Stenn <stenn@ntp.org>
* [Bug 1799] ntpq mrv crash.
* [Bug 1801] ntpq mreadvar requires prior association caching.
(4.2.7p127) 2011/01/28 Released by Harlan Stenn <stenn@ntp.org>
* [Bug 1797] Restore stale timestamp check from the RANGEGATE cleanup.
(4.2.7p126) 2011/01/27 Released by Harlan Stenn <stenn@ntp.org>
* Fix unexposed fencepost error in format_time_fraction().
* Add more unit tests for timeval_tostr() and timespec_tostr().
(4.2.7p125) 2011/01/26 Released by Harlan Stenn <stenn@ntp.org>
* [Bug 1794] ntpq -c rv missing clk_wander information.
* [Bug 1795] ntpq readvar does not display last variable.
(4.2.7p124) 2011/01/25 Released by Harlan Stenn <stenn@ntp.org>
* sntp/Makefile.am needs any passed-in CFLAGS.
(4.2.7p123) 2011/01/24 Released by Harlan Stenn <stenn@ntp.org>
* [Bug 1788] tvtots.c tables inaccurate
(4.2.7p122) 2011/01/22 Released by Harlan Stenn <stenn@ntp.org>
* ACTS refclock cleanup from Dave Mills.
* Avoid shadowing the "group" global variable.
(4.2.7p121) 2011/01/21 Released by Harlan Stenn <stenn@ntp.org>
* [Bug 1786] Remove extra semicolon from ntp_proto.c .
(4.2.7p120) 2011/01/20 Released by Harlan Stenn <stenn@ntp.org>
* Change new timeval and timespec to string routines to use snprintf()
  rather than hand-crafted conversion, avoid signed int overflow there.
* Add configure support for SIZEOF_LONG_LONG to enable portable use of
  snprintf() with time_t.
* Grow ntpd/work_thread.c arrays as needed.
* Add DEBUG_* variants of ntp_assert.h macros which compile away using
  ./configure --disable-debugging.
* Fix tvalops.cpp unit test failures for 32-bit builds.
* Return to a single autoreconf invocation in ./bootstrap script.
* Fix warnings seen on FreeBSD 9.
* crypto group changes from Dave Mills.
* Lose the RANGEGATE check in PPS, from Dave Mills.
* ACTS refclock cleanup from Dave Mills.
* Documentation updates from Dave Mills.
* NMEA driver documentation update from Juergen Perlinger.
(4.2.7p119) 2011/01/18 Released by Harlan Stenn <stenn@ntp.org>
* added timespecops.{c,h} and tievalops.{c.h} to libntp and include
  added tspecops.cpp to tests/libntp
* Correct msyslog.c build break on Solaris 2.9 from #ifdef/#if mixup.
(4.2.7p118) 2011/01/15 Released by Harlan Stenn <stenn@ntp.org>
* Simplify the built-sources stuff in sntp/ .
* Fix check for -lipv6 on HP-UX 11.
(4.2.7p117) 2011/01/13 Released by Harlan Stenn <stenn@ntp.org>
* Add configure --without-sntp option to disable building sntp and
  sntp/tests.  withsntp=no in the environment changes the default.
* Build infrastructure cleanup:
  Move m4 directory to sntp/m4.
  Share a single set of genver output between sntp and the top level.
  Share a single set of autogen included .defs in sntp/include.
  Share a single set of build-aux scripts (e.g. config.guess, missing).
  Add ntp_libntp.m4 and ntp_ipv6.m4 to reduce configure.ac duplication.
  Warn and exit build/flock-build if bootstrap needs to be run.
(4.2.7p116) 2011/01/10 Released by Harlan Stenn <stenn@ntp.org>
* refclock_nmea.c refactoring by Juergen Perlinger.
(4.2.7p115) 2011/01/09 Released by Harlan Stenn <stenn@ntp.org>
* [Bug 1780] Windows ntpd 4.2.7p114 crashes in ioctl().
* [Bug 1781] longlong undefined in sntp handle_pkt() on Debian amd64.
(4.2.7p114) 2011/01/08 Released by Harlan Stenn <stenn@ntp.org>
* Fix for openssl pkg-config detection eval failure.
* Add erealloc_zero(), refactor estrdup(), emalloc(), emalloc_zero() to
  separate tracking callsite file/line from using debug MS C runtime,
  and to reduce code duplication.
(4.2.7p113) 2011/01/07 Released by Harlan Stenn <stenn@ntp.org>
* [Bug 1776] sntp mishandles -t/--timeout and -a/--authentication.
* Default to silent make rules, override with make V=1 or ./configure
  --disable-silent-rules.
* Correct --with-openssl-incdir defaulting with pkg-config.
* Correct ./build on systems without gtest available.
* Begin moving some of the low-level socket stuff to libntp.
(4.2.7p112) 2011/01/06 Released by Harlan Stenn <stenn@ntp.org>
* [Bug 1773] openssl not detected during ./configure.
* [Bug 1774] Segfaults if cryptostats enabled and built without OpenSSL.
* Use make V=0 in build script to increase signal/noise ratio.
(4.2.7p111) 2011/01/05 Released by Harlan Stenn <stenn@ntp.org>
* [Bug 1772] refclock_open() return value check wrong for ACTS.
* Default --with-openssl-libdir and --with-openssl-incdir to the values
  from pkg-config, falling back on our usual search paths if pkg-config
  is not available or does not have openssl.pc on PKG_CONFIG_PATH.
* Change refclock_open() to return -1 on failure like open().
* Update all refclock_open() callers to check for fd <= 0 indicating
  failure, so they work with older and newer refclock_open() and can
  easily backport.
* Initialize refclockproc.rio.fd to -1, harmonize refclock shutdown
  entrypoints to avoid crashing, particularly if refclock_open() fails.
* Enable tickadj-like taming of wildly off-spec Windows clock using
  NTPD_TICKADJ_PPM env. var. specifying baseline slew.
(4.2.7p110) 2011/01/04 Released by Harlan Stenn <stenn@ntp.org>
* [Bug 1771] algorithmic error in 'clocktime()' fixed.
* Unit tests extended for hard-coded system time.
* make V=0 and configure --enable-silent-rules supported.
* setvar modemsetup = ATE0... overrides ACTS driver default.
* Preserve last timecode in ACTS driver (ntpq -ccv).
* Tolerate previous ATE1 state when sending ACTS setup.
* Enable raw tty line discipline in Windows port.
* Allow tty open/close/open to succeed on Windows port.
* Enable ACTS and CHU reference clock drivers on Windows.
(4.2.7p109) 2011/01/02 Released by Harlan Stenn <stenn@ntp.org>
* Remove nearly all strcpy() and most strcat() from NTP distribution.
  One major pocket remains in ntp_crypto.c.  libopts & libisc also have
  (safe) uses of strcpy() and strcat() remaining.
* Documentation updates from Dave Mills.
(4.2.7p108) 2011/01/01 Released by Harlan Stenn <stenn@ntp.org>
* [Bug 1764] Move Palisade modem control logic to configure.ac.
* [Bug 1768] TIOCFLUSH undefined in linux for refclock_acts.
* Autokey multiple identity group improvements from Dave Mills.
* from 4.2.6p3: Update the copyright year.
(4.2.7p107) 2010/12/31 Released by Harlan Stenn <stenn@ntp.org>
* [Bug 1764] Palisade driver doesn't build on Linux.
* [Bug 1766] Oncore clock has offset/high jitter at startup.
* Move ntp_control.h variable IDs to ntp_control.c, remove their use by
  ntpq.  They are implementation details private to ntpd.  [Bug 597] was
  caused by ntpq's reliance on these IDs it need not know about.
* refclock_acts.c updates from Dave Mills.
(4.2.7p106) 2010/12/30 Released by Harlan Stenn <stenn@ntp.org>
* from 4.2.6p3: Update genCommitLog for the bk-5 release.
(4.2.7p105) 2010/12/29 Released by Harlan Stenn <stenn@ntp.org>
(4.2.7p104) 2010/12/28 Released by Harlan Stenn <stenn@ntp.org>
* from 4.2.6p3: Create and use scripts/check--help when generating
  .texi files.
* from 4.2.6p3: Update bk triggers for the bk-5 release.
* Support for multiple Autokey identity groups from Dave Mills.
* Documentation updates from Dave Mills.
* Add ntpq kerninfo, authinfo, and sysinfo commands similar to ntpdc's.
(4.2.7p103) 2010/12/24 Released by Harlan Stenn <stenn@ntp.org>
* Add ntpq pstats command similar to ntpdc's.
* Remove ntpq pstatus command, rv/readvar does the same and more.
* Documentation updates from Dave Mills.
(4.2.7p102) 2010/12/23 Released by Harlan Stenn <stenn@ntp.org>
* Allow ntpq &1 associd use without preceding association-fetching.
* Documentation updates from Dave Mills.
(4.2.7p101) 2010/12/22 Released by Harlan Stenn <stenn@ntp.org>
* from 4.2.6p3-RC12: Upgrade to libopts 34.0.9 from AutoGen 5.11.6pre7.
* from 4.2.6p3-RC12: Relax minimum Automake version to 1.10 with updated
  libopts.m4.
(4.2.7p100) 2010/12/21 Released by Harlan Stenn <stenn@ntp.org>
* [Bug 1743] from 4.2.6p3-RC12: Display timezone offset when showing
  time for sntp in the local timezone (documentation updates).
(4.2.7p99) 2010/12/21 Released by Harlan Stenn <stenn@ntp.org>
* Add unit tests for msnprintf().
(4.2.7p98) 2010/12/20 Released by Harlan Stenn <stenn@ntp.org>
* [Bug 1761] clockstuff/clktest-opts.h omitted from tarball.
* [Bug 1762] from 4.2.6p3-RC12: manycastclient responses interfere.
* Documentation updates from Dave Mills.
(4.2.7p97) 2010/12/19 Released by Harlan Stenn <stenn@ntp.org>
* [Bug 1458] from 4.2.6p3-RC12: Can not compile NTP on FreeBSD 4.7.
* [Bug 1760] from 4.2.6p3-RC12: ntpd Windows interpolation cannot be
  disabled.
* from 4.2.6p3-RC12: Upgrade to libopts 34.0.9 from AutoGen 5.11.6pre5.
* Documentation updates from Dave Mills.
(4.2.7p96) 2010/12/18 Released by Harlan Stenn <stenn@ntp.org>
* [Bug 1758] from 4.2.6p3-RC12: setsockopt IPV6_MULTICAST_IF with wrong
  ifindex.
* Documentation updates from Dave Mills.
(4.2.7p95) 2010/12/17 Released by Harlan Stenn <stenn@ntp.org>
* [Bug 1753] 4.2.7p94 faults on startup in newpeer(), strdup(NULL).
* [Bug 1754] from 4.2.6p3-RC12: --version output should be more verbose.
* [Bug 1757] from 4.2.6p3-RC12: oncore snprintf("%m") doesn't expand %m.
* from 4.2.6p3-RC12: Suppress ntp-keygen OpenSSL version display for
  --help, --version, display both build and runtime OpenSSL versions
  when they differ.
* from 4.2.6p3-RC12: Upgrade to libopts 33.5.8 from AutoGen 5.11.6pre3.
* Documentation updates from Dave Mills.
(4.2.7p94) 2010/12/15 Released by Harlan Stenn <stenn@ntp.org>
* [Bug 1751] from 4.2.6p3-RC12: Support for Atari FreeMiNT OS.
* Documentation updates from Dave Mills.
(4.2.7p93) 2010/12/13 Released by Harlan Stenn <stenn@ntp.org>
* [Bug 1510] from 4.2.6p3-RC12: Add modes 20/21 for driver 8 to support
  RAWDCF @ 75 baud.
* [Bug 1741] from 4.2.6p3-RC12: Enable multicast reception on each
  address (Windows).
* from 4.2.6p3-RC12: Other manycastclient repairs:
  Separate handling of scope ID embedded in many in6_addr from ifindex
  used for IPv6 multicasting ioctls.
  Add INT_PRIVACY endpt bit flag for IPv6 RFC 4941 privacy addresses.
  Enable outbound multicast from only one address per interface in the
  same subnet, and in that case prefer embedded MAC address modified
  EUI-64 IPv6 addresses first, then static, and last RFC 4941 privacy
  addresses.
  Use setsockopt(IP[V6]_MULTICAST_IF) before each send to multicast to
  select the local source address, using the correct socket is not
  enough.
* "server ... ident <groupname>" changes from Dave Mills.
* Documentation updates from Dave Mills.
(4.2.7p92) 2010/12/08 Released by Harlan Stenn <stenn@ntp.org>
* [Bug 1743] from 4.2.6p3-RC12: Display timezone offset when showing
  time for sntp in the local timezone.
(4.2.7p91) 2010/12/07 Released by Harlan Stenn <stenn@ntp.org>
* [Bug 1732] ntpd ties up CPU on disconnected USB device.
* [Bug 1742] form 4.2.6p3-RC12: Fix a typo in an error message in the
  "build" script.
(4.2.7p90) 2010/12/06 Released by Harlan Stenn <stenn@ntp.org>
* [Bug 1738] Windows ntpd has wrong net adapter name.
* [Bug 1740] ntpdc -c reslist packet count wrongly treated as signed.
(4.2.7p89) 2010/12/04 Released by Harlan Stenn <stenn@ntp.org>
* [Bug 1736] tos int, bool options broken in 4.2.7p66.
* from 4.2.6p3-RC12: Clean up the SNTP documentation.
(4.2.7p88) 2010/12/02 Released by Harlan Stenn <stenn@ntp.org>
* [Bug 1735] 'clocktime()' aborts ntpd on bogus input
(4.2.7p87) 2010/12/01 Released by Harlan Stenn <stenn@ntp.org>
* from 4.2.6p3-RC12: Clean up m4 quoting in configure.ac, *.m4 files,
  resolving intermittent AC_LANG_PROGRAM possibly undefined errors.
(4.2.7p86) 2010/11/29 Released by Harlan Stenn <stenn@ntp.org>
* Documentation updates from Dave Mills.
(4.2.7p85) 2010/11/24 Released by Harlan Stenn <stenn@ntp.org>
* Documentation updates from Dave Mills.
(4.2.7p84) 2010/11/22 Released by Harlan Stenn <stenn@ntp.org>
* [Bug 1618] Unreachable code in jjy_start().
* [Bug 1725] from 4.2.6p3-RC11: ntpd sends multicast from only one
  address.
* from 4.2.6p3-RC11: Upgrade libopts to 33.3.8.
* from 4.2.6p3-RC11: Bump minimum Automake version to 1.11, required for
  AM_COND_IF use in LIBOPTS_CHECK.
* An almost complete rebuild of the initial loopfilter configuration
  process, including the code that determines the interval between
  frequency file updates, from Dave Mills.
* Documentation updates from Dave Mills.
* Add ntp-keygen -l/--lifetime to control certificate expiry.
* JJY driver improvements for Tristate JJY01/02, including changes
  to its clockstats format.
* Add "nonvolatile" ntp.conf directive to control how often the
  driftfile is written.
(4.2.7p83) 2010/11/17 Released by Harlan Stenn <stenn@ntp.org>
* [Bug 1727] ntp-keygen PLEN, ILEN undeclared --without-crypto.
* Remove top-level libopts, use sntp/libopts.
* from 4.2.6p3-RC11: Remove log_msg() and debug_msg() from sntp in favor
  of msyslog().
* Documentation updates from Dave Mills.
(4.2.7p82) 2010/11/16 Released by Harlan Stenn <stenn@ntp.org>
* [Bug 1728] from 4.2.6p3-RC11: In ntp_openssl.m4, don't add
  -I/usr/include or -L/usr/lib to CPPFLAGS or LDFLAGS.
(4.2.7p81) 2010/11/14 Released by Harlan Stenn <stenn@ntp.org>
* [Bug 1681] from 4.2.6p3-RC10: More sntp logging cleanup.
* [Bug 1683] from 4.2.6p3-RC10: Non-localhost on loopback exempted from
  nic rules.
* [Bug 1719] Cleanup for ntp-keygen and fix -V crash, from Dave Mills.
(4.2.7p80) 2010/11/10 Released by Harlan Stenn <stenn@ntp.org>
* [Bug 1574] from 4.2.6p3-RC9: sntp doesn't set tv_usec correctly.
* [Bug 1681] from 4.2.6p3-RC9: sntp logging cleanup.
* [Bug 1683] from 4.2.6p3-RC9: Interface binding does not seem to work
  as intended.
* [Bug 1708] make check fails with googletest 1.4.0.
* [Bug 1709] from 4.2.6p3-RC9: ntpdate ignores replies with equal
  receive and transmit timestamps.
* [Bug 1715] sntp utilitiesTest.IPv6Address failed.
* [Bug 1718] Improve gtest checks in configure.ac.
(4.2.7p79) 2010/11/07 Released by Harlan Stenn <stenn@ntp.org>
* Correct frequency estimate with no drift file, from David Mills.
(4.2.7p78) 2010/11/04 Released by Harlan Stenn <stenn@ntp.org>
* [Bug 1697] filegen implementation should be improved.
* Refactor calendar functions in terms of new common code.
* Documentation updates from Dave Mills.
(4.2.7p77) 2010/11/03 Released by Harlan Stenn <stenn@ntp.org>
* [Bug 1692] packageinfo.sh needs to be "sourced" using ./ .
* [Bug 1695] ntpdate takes longer than necessary.
(4.2.7p76) 2010/11/02 Released by Harlan Stenn <stenn@ntp.org>
* [Bug 1690] Unit tests fails to build on some systems.
* [Bug 1691] Use first NMEA sentence each second.
* Put the sntp tests under sntp/ .
* ... and only build/run them if we have gtest.
* Documentation updates from Dave Mills.
(4.2.7p75) 2010/10/30 Released by Harlan Stenn <stenn@ntp.org>
* Documentation updates from Dave Mills.
* Include Linus Karlsson's GSoC 2010 testing code.
(4.2.7p74) 2010/10/29 Released by Harlan Stenn <stenn@ntp.org>
* [Bug 1685] from 4.2.6p3-RC8: NMEA driver mode byte confusion.
* from 4.2.6p3-RC8: First cut at using scripts/checkChangeLog.
* Documentation updates from Dave Mills.
(4.2.7p73) 2010/10/27 Released by Harlan Stenn <stenn@ntp.org>
* [Bug 1680] Fix alignment of clock_select() arrays.
* refinements to new startup behavior from David Mills.
* For the bootstrap script, touch .html files last.
* Add 'make check' test case that would have caught [Bug 1678].
(4.2.7p72) 2010/10/26 Released by Harlan Stenn <stenn@ntp.org>
* [Bug 1679] Fix test for -lsocket.
* Clean up missing ;; entries in configure.ac.
(4.2.7p71) 2010/10/25 Released by Harlan Stenn <stenn@ntp.org>
* [Bug 1676] from 4.2.6p3-RC7: NMEA: $GPGLL did not work after fix
  for Bug 1571.
* [Bug 1678] "restrict source" treated as "restrict default".
* from 4.2.6p3-RC7: Added scripts/checkChangeLog.
(4.2.7p70) 2010/10/24 Released by Harlan Stenn <stenn@ntp.org>
* [Bug 1571] from 4.2.6p3-RC6: NMEA does not relate data to PPS edge.
* [Bug 1572] from 4.2.p63-RC6: NMEA time adjustment for GPZDG buggy.
* [Bug 1675] from 4.2.6p3-RC6: Prohibit includefile remote config.
* Enable generating ntpd/ntp_keyword.h after keyword-gen.c changes on
  Windows as well as POSIX platforms.
* Fix from Dave Mills for a rare singularity in clock_combine().
(4.2.7p69) 2010/10/23 Released by Harlan Stenn <stenn@ntp.org>
* [Bug 1671] Automatic delay calibration is sometimes inaccurate.
(4.2.7p68) 2010/10/22 Released by Harlan Stenn <stenn@ntp.org>
* [Bug 1669] from 4.2.6p3-RC5: NTP fails to compile on IBM AIX 5.3.
* [Bug 1670] Fix peer->bias and broadcastdelay.
* Documentation updates from Dave Mills.
* Documentation EOL cleanup.
(4.2.7p67) 2010/10/21 Released by Harlan Stenn <stenn@ntp.org>
* [Bug 1649] from 4.2.6p3-RC5: Require NMEA checksum if $GPRMC or
  previously seen.
(4.2.7p66) 2010/10/19 Released by Harlan Stenn <stenn@ntp.org>
* [Bug 1277] Provide and use O(1) FIFOs, esp. in the config tree code.
* Remove unused 'bias' configuration keyword.
(4.2.7p65) 2010/10/16 Released by Harlan Stenn <stenn@ntp.org>
* [Bug 1584] from 4.2.6p3-RC4: wrong SNMP type for precision,
  resolution.
* Remove 'calldelay' and 'sign' remnants from parser, ntp_config.c.
(4.2.7p64) 2010/10/15 Released by Harlan Stenn <stenn@ntp.org>
* [Bug 1584] from 4.2.6p3-RC3: ntpsnmpd OID must be mib-2.197.
* [Bug 1659] from 4.2.6p3-RC4: Need CLOCK_TRUETIME not CLOCK_TRUE.
* [Bug 1663] ntpdsim should not open net sockets.
* [Bug 1665] from 4.2.6p3-RC4: is_anycast() u_int32_t should be u_int32.
* from 4.2.6p3: ntpsnmpd, libntpq warning cleanup.
* Remove 'calldelay' and 'sign' keywords (Dave Mills).
* Documentation updates from Dave Mills.
(4.2.7p63) 2010/10/13 Released by Harlan Stenn <stenn@ntp.org>
* [Bug 1080] from 4.2.6p3-RC3: ntpd on ipv6 routers very chatty.
* Documentation nit cleanup.
* Documentation updates from Dave Mills.
(4.2.7p62) 2010/10/12 Released by Harlan Stenn <stenn@ntp.org>
* [Bug 750] from 4.2.6p3-RC3: Non-existing device causes coredump with
  RIPE-NCC driver.
* [Bug 1567] from 4.2.6p3-RC3: Support Arbiter 1093C Satellite Clock on
  Windows.
* [Bug 1581] from 4.2.6p3-RC3: printf format string mismatch leftover.
* [Bug 1659] from 4.2.6p3-RC3: Support Truetime Satellite Clocks on
  Windows.
* [Bug 1660] from 4.2.6p3-RC3: On some systems, test is in /usr/bin, not
  /bin.
* [Bug 1661] from 4.2.6p3-RC3: Re-indent refclock_ripencc.c.
* Lose peer_count from ntp_peer.c and ntp_proto.c (Dave Mills).
* Documentation updates from Dave Mills.
(4.2.7p61) 2010/10/06 Released by Harlan Stenn <stenn@ntp.org>
* Documentation and code cleanup from Dave Mills. No more NTP_MAXASSOC.
(4.2.7p60) 2010/10/04 Released by Harlan Stenn <stenn@ntp.org>
* Documentation updates from Dave Mills.
(4.2.7p59) 2010/10/02 Released by Harlan Stenn <stenn@ntp.org>
* Documentation updates from Dave Mills.
* Variable name cleanup from Dave Mills.
* [Bug 1657] darwin needs res_9_init, not res_init.
(4.2.7p58) 2010/09/30 Released by Harlan Stenn <stenn@ntp.org>
* Clock select bugfix from Dave Mills.
* [Bug 1554] peer may stay selected as system peer after becoming
  unreachable.
* [Bug 1644] from 4.2.6p3-RC3: cvo.sh should use lsb_release to identify
  linux distros.
* [Bug 1646] ntpd crashes with relative path to logfile.
(4.2.7p57) 2010/09/27 Released by Harlan Stenn <stenn@ntp.org>
* Documentation updates from Dave Mills.
(4.2.7p56) 2010/09/25 Released by Harlan Stenn <stenn@ntp.org>
* Clock combining algorithm improvements from Dave Mills.
* Documentation updates from Dave Mills.
* [Bug 1642] ntpdsim can't find simulate block in config file.
* [Bug 1643] from 4.2.6p3-RC3: Range-check the decoding of the RIPE-NCC
  status codes.
(4.2.7p55) 2010/09/22 Released by Harlan Stenn <stenn@ntp.org>
* Documentation updates from Dave Mills.
* [Bug 1636] from 4.2.6p3-RC2: segfault after denied remote config.
(4.2.7p54) 2010/09/21 Released by Harlan Stenn <stenn@ntp.org>
* More Initial convergence improvements from Dave Mills.
* Documentation updates from Dave Mills.
* [Bug 1635] from 4.2.6p3-RC2: "filegen ... enable" is not default.
(4.2.7p53) 2010/09/20 Released by Harlan Stenn <stenn@ntp.org>
* Documentation updates from Dave Mills.
* More Initial convergence improvements from Dave Mills.
(4.2.7p52) 2010/09/19 Released by Harlan Stenn <stenn@ntp.org>
* Initial convergence improvements from Dave Mills.
(4.2.7p51) 2010/09/18 Released by Harlan Stenn <stenn@ntp.org>
* [Bug 1344] from 4.2.6p3-RC1: ntpd on Windows exits without logging
  cause.
* [Bug 1629] 4.2.7p50 configure.ac changes invalidate config.cache.
* [Bug 1630] 4.2.7p50 cannot bootstrap on Autoconf 2.61.
(4.2.7p50) 2010/09/16 Released by Harlan Stenn <stenn@ntp.org>
* Cleanup NTP_LIB_M.
* [Bug 1628] Clean up -lxnet/-lsocket usage for (open)solaris.
(4.2.7p49) 2010/09/13 Released by Harlan Stenn <stenn@ntp.org>
* Documentation updates from Dave Mills.
(4.2.7p48) 2010/09/12 Released by Harlan Stenn <stenn@ntp.org>
* Documentation updates from Dave Mills.
(4.2.7p47) 2010/09/11 Released by Harlan Stenn <stenn@ntp.org>
* Documentation updates from Dave Mills.
* [Bug 1588] finish configure --disable-autokey implementation.
* [Bug 1616] refclock_acts.c: if (pp->leap == 2) is always false.
* [Bug 1620] [Backward Incompatible] "discard minimum" value should be in
  seconds, not log2 seconds.
(4.2.7p46) 2010/09/10 Released by Harlan Stenn <stenn@ntp.org>
* Use AC_SEARCH_LIBS instead of AC_CHECK_LIB for NTP_LIB_M.
(4.2.7p45) 2010/09/05 Released by Harlan Stenn <stenn@ntp.org>
* [Bug 1578] Consistently use -lm when needed.
(4.2.7p44) 2010/08/27 Released by Harlan Stenn <stenn@ntp.org>
* [Bug 1573] from 4.2.6p3-beta1: Miscalculation of offset in sntp.
(4.2.7p43) 2010/08/26 Released by Harlan Stenn <stenn@ntp.org>
* [Bug 1602] Refactor some of the sntp/ directory to facililtate testing.
(4.2.7p42) 2010/08/18 Released by Harlan Stenn <stenn@ntp.org>
* [Bug 1593] ntpd abort in free() with logconfig syntax error.
* [Bug 1595] from 4.2.6p3-beta1: empty last line in key file causes
  duplicate key to be added
* [Bug 1597] from 4.2.6p3-beta1: packet processing ignores RATE KoD packets,
  Because of a bug in string comparison.
(4.2.7p41) 2010/07/28 Released by Harlan Stenn <stenn@ntp.org>
* [Bug 1581] from 4.2.6p3-beta1: ntp_intres.c size_t printf format
  string mismatch.
* [Bug 1586] ntpd 4.2.7p40 doesn't write to syslog after fork on QNX.
* Avoid race with parallel builds using same source directory in
  scripts/genver by using build directory for temporary files.
* orphanwait documentation updates.
(4.2.7p40) 2010/07/12 Released by Harlan Stenn <stenn@ntp.org>
* [Bug 1395] ease ntpdate elimination with ntpd -w/--wait-sync
* [Bug 1396] allow servers on ntpd command line like ntpdate
(4.2.7p39) 2010/07/09 Released by Harlan Stenn <stenn@ntp.org>
* Fix typo in driver28.html.
* [Bug 1581] from 4.2.6p2: size_t printf format string mismatches, IRIG
  string buffers undersized.  Mostly backported from earlier ntp-dev
  fixes by Juergen Perlinger.
(4.2.7p38) 2010/06/20 Released by Harlan Stenn <stenn@ntp.org>
* [Bug 1570] backported to 4.2.6p2-RC7.
* [Bug 1575] from 4.2.6p2-RC7: use 'snprintf' with LIB_BUFLENGTH in
  inttoa.c, tvtoa.c and utvtoa.c
* [Bug 1576] backported to 4.2.6p2-RC7.
* Typo fix in a comment in ntp_proto.c.
(4.2.7p37) 2010/06/19 Released by Harlan Stenn <stenn@ntp.org>
* [Bug 1576] sys/sysctl.h depends on sys/param.h on OpenBSD.
(4.2.7p36) 2010/06/15 Released by Harlan Stenn <stenn@ntp.org>
* [Bug 1560] Initial support for orphanwait, from Dave Mills.
* clock_filter()/reachability fixes from Dave Mills.
(4.2.7p35) 2010/06/12 Released by Harlan Stenn <stenn@ntp.org>
* Rewrite of multiprecision macros in 'ntp_fp.h' from J. Perlinger
  <perlinger@ntp.org>
* [Bug 715] from 4.2.6p2-RC6: libisc Linux IPv6 interface iteration
  drops multicast flags.
(4.2.7p34) 2010/06/05 Released by Harlan Stenn <stenn@ntp.org>
* [Bug 1570] serial clock drivers get outdated input from kernel tty
  line buffer after startup
(4.2.7p33) 2010/06/04 Released by Harlan Stenn <stenn@ntp.org>
* [Bug 1561] from 4.2.6p2-RC5: ntpq, ntpdc "passwd" prompts for MD5
  password w/SHA1.
* [Bug 1565] from 4.2.6p2-RC5: sntp/crypto.c compile fails on MacOS over
  vsnprintf().
* from 4.2.6p2-RC5: Windows port: do not exit in
  ntp_timestamp_from_counter() without first logging the reason.
(4.2.7p32) 2010/05/19 Released by Harlan Stenn <stenn@ntp.org>
* Copyright file cleanup from Dave Mills.
* [Bug 1555] from 4.2.6p2-RC4: sntp illegal C (mixed code and
  declarations).
* [Bug 1558] pool prototype associations have 0.0.0.0 for remote addr.
* configure.ac: add --disable-autokey, #define AUTOKEY to enable future
  support for building without Autokey, but with OpenSSL for its digest
  algorithms (hash functions).  Code must be modified to use #ifdef
  AUTOKEY instead of #ifdef OPENSSL where appropriate to complete this.
* include/ntp_crypto.h: make assumption AUTOKEY implies OPENSSL explicit.
(4.2.7p31) 2010/05/11 Released by Harlan Stenn <stenn@ntp.org>
* [Bug 1325] from 4.2.6p2-RC3: unreachable code sntp recv_bcst_data().
* [Bug 1459] from 4.2.6p2-RC3: sntp MD5 authentication does not work
  with ntpd.
* [Bug 1552] from 4.2.6p2-RC3: update and complete broadcast and crypto
  features in sntp.
* [Bug 1553] from 4.2.6p2-RC3: sntp/configure.ac OpenSSL support.
* from 4.2.6p2-RC3: Escape unprintable characters in a refid in ntpq -p
  billboard.
* from 4.2.6p2-RC3: Simplify hash client code by providing OpenSSL
  EVP_*() API when built without OpenSSL.  (already in 4.2.7)
* from 4.2.6p2-RC3: Do not depend on ASCII in sntp.
(4.2.7p30) 2010/05/06 Released by Harlan Stenn <stenn@ntp.org>
* [Bug 1526] ntpd DNS pipe read EINTR with no network at startup.
* Update the ChangeLog entries when merging items from -stable.
(4.2.7p29) 2010/05/04 Released by Harlan Stenn <stenn@ntp.org>
* [Bug 1542] ntpd mrulist response may have incorrect last.older.
* [Bug 1543] ntpq mrulist must refresh nonce when retrying.
* [Bug 1544] ntpq mrulist sscanf timestamp format mismatch on 64-bit.
* Windows compiling hints/winnt.html update from G. Sunil Tej.
(4.2.7p28) 2010/05/03 Released by Harlan Stenn <stenn@ntp.org>
* [Bug 1512] from 4.2.6p2-RC3: ntpsnmpd should connect to net-snmpd
  via a unix-domain socket by default.
  Provide a command-line 'socket name' option.
* [Bug 1538] from 4.2.6p2-RC3: update refclock_nmea.c's call to
  getprotobyname().
* [Bug 1541] from 4.2.6p2-RC3: Fix wrong keyword for "maxclock".
(4.2.7p27) 2010/04/27 Released by Harlan Stenn <stenn@ntp.org>
(4.2.7p26) 2010/04/24 Released by Harlan Stenn <stenn@ntp.org>
* [Bug 1465] from 4.2.6p2-RC2: Make sure time from TS2100 is not
  invalid (backport from -dev).
* [Bug 1528] from 4.2.6p2-RC2: Fix EDITLINE_LIBS link order for ntpq
  and ntpdc.
* [Bug 1531] Require nonce with mrulist requests.
* [Bug 1532] Remove ntpd support for ntpdc's monlist in favor of ntpq's
  mrulist.
* [Bug 1534] from 4.2.6p2-RC2: conflicts with VC++ 2010 errno.h.
* [Bug 1535] from 4.2.6p2-RC2: "restrict -4 default" and "restrict
  -6 default" ignored.
(4.2.7p25) 2010/04/20 Released by Harlan Stenn <stenn@ntp.org>
* [Bug 1528] from 4.2.6p2-RC2: Remove --with-arlib from br-flock.
* [Bug 1503] [Bug 1504] [Bug 1518] [Bug 1522] from 4.2.6p2-RC2:
  all of which were fixed in 4.2.7 previously.
(4.2.7p24) 2010/04/13 Released by Harlan Stenn <stenn@ntp.org>
* [Bug 1390] Control PPS on the Oncore M12.
* [Bug 1518] Windows ntpd should lock to one processor more
  conservatively.
* [Bug 1520] '%u' formats for size_t gives warnings with 64-bit builds.
* [Bug 1522] Enable range syntax "trustedkey (301 ... 399)".
* Documentation updates for 4.2.7p22 changes and additions, updating
  ntpdc.html, ntpq.html, accopt.html, confopt.html, manyopt.html,
  miscopt.html, and miscopt.txt.
* accopt.html: non-ntpport doc changes from Dave Mills.
* Modify full MRU list preemption when full to match "discard monitor"
  documentation, by removing exception for count == 1.
(4.2.7p23) 2010/04/04 Released by Harlan Stenn <stenn@ntp.org>
* [Bug 1516] unpeer by IP address fails, DNS name works.
* [Bug 1517] ntpq and ntpdc should verify reverse DNS before use.
  ntpq and ntpdc now use the following format for showing purported
  DNS names from IP address "reverse" DNS lookups when the DNS name
  does not exist or does not include the original IP address among
  the results: "192.168.1.2 (fake.dns.local)".
(4.2.7p22) 2010/04/02 Released by Harlan Stenn <stenn@ntp.org>
* [Bug 1432] Don't set inheritable flag for linux capabilities.
* [Bug 1465] Make sure time from TS2100 is not invalid.
* [Bug 1483] AI_NUMERICSERV undefined in 4.2.7p20.
* [Bug 1497] fudge is broken by getnetnum() change.
* [Bug 1503] Auto-enabling of monitor for "restrict ... limited" wrong.
* [Bug 1504] ntpdate tickles ntpd "discard minimum 1" rate limit if
  "restrict ... limited" is used.
* ntpdate: stop querying source after KoD packet response, log it.
* ntpdate: rate limit each server to 2s between packets.
* From J. N. Perlinger: avoid pointer wraparound warnings in dolfptoa(),
  printf format mismatches with 64-bit size_t.
* Broadcast client (ephemeral) associations should be demobilized only
  if they are not heard from for 10 consecutive polls, regardless of
  surviving the clock selection.  Fix from David Mills.
* Add "ntpq -c ifstats" similar to "ntpdc -c ifstats".
* Add "ntpq -c sysstats" similar to "ntpdc -c sysstats".
* Add "ntpq -c monstats" to show monlist knobs and stats.
* Add "ntpq -c mrulist" similar to "ntpdc -c monlist" but not
  limited to 600 rows, and with filtering and sorting options:
  ntpq -c "mrulist mincount=2 laddr=192.168.1.2 sort=-avgint"
  ntpq -c "mrulist sort=addr"
  ntpq -c "mrulist mincount=2 sort=count"
  ntpq -c "mrulist sort=-lstint"
* Modify internal representation of MRU list to use l_fp fixed-point
  NTP timestamps instead of seconds since startup.  This increases the
  resolution and substantially improves accuracy of sorts involving
  timestamps, at the cost of flushing all MRU entries when the clock is
  stepped, to ensure the timestamps can be compared with the current
  get_systime() results.
* Add ntp.conf "mru" directive to configure MRU parameters, such as
  "mru mindepth 600 maxage 64 maxdepth 5000 maxmem 1024" or
  "mru initalloc 0 initmem 16 incalloc 99 incmem 4".  Several pairs are
  equivalent with one in units of MRU entries and its twin in units of
  kilobytes of memory, so the last one used in ntp.conf controls:
  maxdepth/maxmem, initalloc/initmem, incalloc/incmem.  With the above
  values, ntpd will preallocate 16kB worth of MRU entries, allocating
  4kB worth each time more are needed, with a hard limit of 1MB of MRU
  entries.  Until there are more than 600 entries none would be reused.
  Then only entries for addresses last seen 64 seconds or longer ago are
  reused.
* Limit "ntpdc -c monlist" response in ntpd to 600 entries, the previous
  overall limit on the MRU list depth which was driven by the monlist
  implementation limit of one request with a single multipacket
  response.
* New "pool" directive implementation modeled on manycastclient.
* Do not abort on non-ASCII characters in ntp.conf, ignore them.
* ntpq: increase response reassembly limit from 24 to 32 packets, add
  discussion in comment regarding results with even larger MAXFRAGS.
* ntpq: handle "passwd MYPASSWORD" (without prompting) as with ntpdc.
* ntpdc: do not examine argument to "passwd" if not supplied.
* configure: remove check for pointer type used with qsort(), we
  require ANSI C which mandates void *.
* Reset sys_kodsent to 0 in proto_clr_stats().
* Add sptoa()/sockporttoa() similar to stoa()/socktoa() adding :port.
* Use memcpy() instead of memmove() when buffers can not overlap.
* Remove sockaddr_storage from our sockaddr_u union of sockaddr,
  sockaddr_in, and sockaddr_in6, shaving about 100 bytes from its size
  and substantially decreasing MRU entry memory consumption.
* Extend ntpq readvar (alias rv) to allow fetching up to three named
  variables in one operation:  ntpq -c "rv 0 version offset frequency".
* ntpq: use srchost variable to show .POOL. prototype associations'
  hostname instead of address 0.0.0.0.
* "restrict source ..." configures override restrictions for time
  sources, allows tight default restrictions to be used with the pool
  directive (where server addresses are not known in advance).
* Ignore "preempt" modifier on manycastclient and pool prototype
  associations.  The resulting associations are preemptible, but the
  prototype must not be.
* Maintain and use linked list of associations (struct peer) in ntpd,
  avoiding walking 128 hash table entries to iterate over peers.
* Remove more workarounds unneeded since we require ISO C90 AKA ANSI C:
  - remove fallback implementations for memmove(), memset, strstr().
  - do not test for atexit() or memcpy().
* Collapse a bunch of code duplication in ntpd/ntp_restrict.c added with
  support for IPv6.
* Correct some corner case failures in automatically enabling the MRU
  list if any "restrict ... limited" is in effect, and in disabling MRU
  maintenance. (ntp_monitor.c, ntp_restrict.c)
* Reverse the internal sort order of the address restriction lists, but
  preserve the same behavior.  This allows removal of special-case code
  related to the default restrictions and more straightforward lookups
  of restrictions for a given address (now, stop on first match).
* Move ntp_restrict.c MRU doubly-linked list maintenance code into
  ntp_lists.h macros, allowing more duplicated source excision.
* Repair ntpdate.c to no longer test HAVE_TIMER_SETTIME.
* Do not reference peer_node/unpeer_node after freeing when built with
  --disable-saveconfig and using DNS.
(4.2.7p21) 2010/03/31 Released by Harlan Stenn <stenn@ntp.org>
* [Bug 2399] Reset sys_kodsent in proto_clr_stats().
* [Bug 1514] from 4.2.6p1-RC6: Typo in ntp_proto.c: fabs(foo < .4)
  should be fabs(foo) < .4.
* [Bug 1464] from 4.2.6p1-RC6: synchronization source wrong for
  refclocks ARCRON_MSF (27) and SHM (28).
* From 4.2.6p1-RC6: Correct Windows port's refclock_open() to
  return 0 on failure not -1.
* From 4.2.6p1-RC6: Correct CHU, dumbclock, and WWVB drivers to
  check for 0 returned from refclock_open() on failure.
* From 4.2.6p1-RC6: Correct "SIMUL=4 ./flock-build -1" to
  prioritize -1/--one.
* [Bug 1306] constant conditionals in audio_gain().
(4.2.7p20) 2010/02/13 Released by Harlan Stenn <stenn@ntp.org>
* [Bug 1483] hostname in ntp.conf "restrict" parameter rejected.
* Use all addresses for each restrict by hostname.
* Use async DNS to resolve trap directive hostnames.
(4.2.7p19) 2010/02/09 Released by Harlan Stenn <stenn@ntp.org>
* [Bug 1338] Update the association type codes in ntpq.html.
* [Bug 1478] from 4.2.6p1-RC5: linking fails: EVP_MD_pkey_type.
* [Bug 1479] from 4.2.6p1-RC5: not finding readline headers.
* [Bug 1484] from 4.2.6p1-RC5: ushort is not defined in QNX6.
(4.2.7p18) 2010/02/07 Released by Harlan Stenn <stenn@ntp.org>
* [Bug 1480] from 4.2.6p1-RC5: snprintf() cleanup caused
  unterminated refclock IDs.
* Stop using getaddrinfo() to convert numeric address strings to on-wire
  addresses in favor of is_ip_address() alone.
(4.2.7p17) 2010/02/05 Released by Harlan Stenn <stenn@ntp.org>
* [Bug 1477] from 4.2.6p1-RC5: First non-gmake make in clone
  w/VPATH can't make COPYRIGHT.
* Attempts to cure CID 108 CID 118 CID 119 TAINTED_SCALAR warnings.
* Broaden ylwrap workaround VPATH_HACK to all non-GNU make.
(4.2.7p16) 2010/02/04 Released by Harlan Stenn <stenn@ntp.org>
* [Bug 1474] from 4.2.6p1-RC4: ntp_keygen LCRYPTO after libntp.a.
* Include 4.2.6p1-RC4: Remove arlib.
(4.2.7p15) 2010/02/03 Released by Harlan Stenn <stenn@ntp.org>
* [Bug 1455] from 4.2.6p1: ntpd does not try /etc/ntp.audio.
* Include 4.2.6p1: Convert many sprintf() calls to snprintf(), also
  strcpy(), strcat().
* Include 4.2.6p1: Fix widely cut-n-pasted bug in refclock shutdown
  after failed start.
* Include 4.2.6p1: Remove some dead code checking for emalloc()
  returning NULL.
(4.2.7p14) 2010/02/02 Released by Harlan Stenn <stenn@ntp.org>
* [Bug 1338] ntpq displays incorrect association type codes.
* [Bug 1469] u_int32, int32 changes broke HP-UX 10.20 build.
* [Bug 1470] from 4.2.6p1: "make distdir" compiles keyword-gen.
* [Bug 1471] CID 120 CID 121 CID 122 is_ip_address() uninit family.
* [Bug 1472] CID 116 CID 117 minor warnings in new DNS code.
* [Bug 1473] from 4.2.6p1: "make distcheck" version.m4 error.
(4.2.7p13) 2010/01/31 Released by Harlan Stenn <stenn@ntp.org>
* [Bug 1467] from 4.2.6p1: Fix bogus rebuild of sntp/sntp.html.
(4.2.7p12) 2010/01/30 Released by Harlan Stenn <stenn@ntp.org>
* [Bug 1468] 'make install' broken for root on default NFS mount.
(4.2.7p11) 2010/01/28 Released by Harlan Stenn <stenn@ntp.org>
* [Bug 47] Debugging and logging do not work after a fork.
* [Bug 1010] getaddrinfo() could block and thus should not be called by
  the main thread/process.
* New async DNS resolver in ntpd allows nonblocking queries anytime,
  instead of only once at startup.
(4.2.7p10) 2010/01/24 Released by Harlan Stenn <stenn@ntp.org>
* [Bug 1140] from 4.2.6p1-RC5: Clean up debug.html, decode.html,
  and ntpq.html.
* Include 4.2.6p1-RC3: Use TZ=UTC instead of TZ= when calling date in
  scripts/mkver.in .
* [Bug 1448] from 4.2.6p1-RC3: Some macros not correctly conditionally
  or absolutely defined on Windows.
* [Bug 1449] from 4.2.6p1-RC3: ntpsim.h in ntp_config.c should be used
  conditionally.
* [Bug 1450] from 4.2.6p1-RC3: Option to exclude warnings not
  unconditionally defined on Windows.
(4.2.7p9) 2010/01/13 Released by Harlan Stenn <stenn@ntp.org>
(4.2.7p8) 2010/01/12 Released by Harlan Stenn <stenn@ntp.org>
* [Bug 702] ntpd service logic should use libopts to examine cmdline.
* [Bug 1451] from 4.2.6p1-RC3: sntp leaks KoD entry updating.
* [Bug 1453] from 4.2.6p1-RC3: Use $CC in config.cache filename.
(4.2.7p7) 2009/12/30 Released by Harlan Stenn <stenn@ntp.org>
* [Bug 620] ntpdc getresponse() esize != *rsize s/b size != *rsize.
* [Bug 1446] 4.2.7p6 requires autogen, missing ntpd.1, *.texi, *.menu.
(4.2.7p6) 2009/12/28 Released by Harlan Stenn <stenn@ntp.org>
* [Bug 1443] Remove unnecessary dependencies on ntp_io.h
* [Bug 1442] Move Windows functions into libntp files
* [Bug 1127] from 4.2.6p1-RC3: Check the return of X590_verify().
* [Bug 1439] from 4.2.6p1-RC3: .texi gen after binary is linked.
* [Bug 1440] from 4.2.6p1-RC3: Update configure.ac to support kfreebsd.
* [Bug 1445] from 4.2.6p1-RC3: IRIX does not have -lcap or support
  linux capabilities.
(4.2.7p5) 2009/12/25 Released by Harlan Stenn <stenn@ntp.org>
* Include 4.2.6p1-RC2
(4.2.7p4) 2009/12/24 Released by Harlan Stenn <stenn@ntp.org>
* [Bug 1429] ntpd -4 option does not reliably force IPv4 resolution.
* [Bug 1431] System headers must come before ntp headers in ntp_intres.c .
(4.2.7p3) 2009/12/22 Released by Harlan Stenn <stenn@ntp.org>
* [Bug 1426] scripts/VersionName needs . on the search path.
* [Bug 1427] quote missing in ./build - shows up on NetBSD.
* [Bug 1428] Use AC_HEADER_RESOLV to fix breaks from resolv.h
(4.2.7p2) 2009/12/20 Released by Harlan Stenn <stenn@ntp.org>
* [Bug 1419] ntpdate, ntpdc, sntp, ntpd ignore configure --bindir.
* [Bug 1421] add util/tg2, a clone of tg that works on Linux, NetBSD, and
  FreeBSD
(4.2.7p1) 2009/12/15 Released by Harlan Stenn <stenn@ntp.org>
* [Bug 1348] ntpd Windows port should wait for sendto() completion.
* [Bug 1413] test OpenSSL headers regarding -Wno-strict-prototypes.
* [Bug 1418] building ntpd/ntpdc/ntpq statically with ssl fails.
(4.2.7p0) 2009/12/13 Released by Harlan Stenn <stenn@ntp.org>
* [Bug 1412] m4/os_cflags.m4 caches results that depend on $CC.
* [Bug 1414] Enable "make distcheck" success with BSD make.
(4.2.7) 2009/12/09 Released by Harlan Stenn <stenn@ntp.org>
* [Bug 1407] configure.ac: recent GNU Make -v does not include "version".
---
(4.2.6p5) 2011/12/24 Released by Harlan Stenn <stenn@ntp.org>

No changes from 4.2.6p5-RC3.

---
(4.2.6p5-RC3) 2011/12/08 Released by Harlan Stenn <stenn@ntp.org>

* [Bug 2082] 3-char refid sent by ntpd 4.2.6p5-RC2 ends with extra dot.
* [Bug 2085] clock_update() sys_rootdisp calculation omits root delay.
* [Bug 2086] get_systime() should not offset by sys_residual.
* [Bug 2087] sys_jitter calculation overweights sys.peer jitter.
* Ensure NULL peer->dstadr is not accessed in orphan parent selection.

---
(4.2.6p5-RC2) 2011/11/30 Released by Harlan Stenn <stenn@ntp.org>

* [Bug 2050] Orphan mode stratum counting to infinity.
* [Bug 2059] optional billboard column "server" does not honor -n.
* [Bug 2066] ntpq lopeers ipv6 "local" column overrun.
* [Bug 2068] ntpd sends nonprintable stratum 16 refid to ntpq.
* [Bug 2069] broadcastclient, multicastclient spin up duplicate
  ephemeral associations without broadcastdelay.
* [Bug 2072] Orphan parent selection metric needs ntohl().
* Exclude not-yet-determined sys_refid from use in loopback TEST12
  (from David Mills).
* Never send KoD rate limiting response to MODE_SERVER response.

---
(4.2.6p5-RC1) 2011/10/18 Released by Harlan Stenn <stenn@ntp.org>

* [Bug 2034] Listening address configuration with prefix misapplied.

---
(4.2.6p4) 2011/09/22 Released by Harlan Stenn <stenn@ntp.org>

* [Bug 1984] ntp/libisc fails to compile on OS X 10.7 (Lion).
* [Bug 1985] "logconfig =allall" rejected.
* [Bug 2001] ntpdc timerstats reports overruns as handled.
* [Bug 2003] libntpq ntpq_read_assoc_peervars() broken.
* [Backward Incompatible] sntp: -l/--filelog -> -l/--logfile, to be
  consistent with ntpd.
* libopts/file.c fix from Bruce Korb (arg-type=file).

---
(4.2.6p4-RC2) 2011/08/04 Released by Harlan Stenn <stenn@ntp.org>

* [Bug 1608] Parse Refclock driver should honor trusttime.
* [Bug 1961] html2man update: distribute ntp-wait.html.
* [Bug 1970] UNLINK_EXPR_SLIST() causes crash if list is empty.
* [Bug 1972] checking for struct rtattr fails.
* [Bug 1975] libntp/mktime.c won't work with 64-bit time_t
* [Bug 1978] [Bug 1134] fix in 4.2.6p4-RC1 doesn't build on older Linux.
* Backport several fixes for Coverity warnings from ntp-dev.
* Backport if_nametoindex() check for hpux.

---
(4.2.6p4-RC1) 2011/07/10 Released by Harlan Stenn <stenn@ntp.org>

* [Bug 1134] ntpd fails binding to tentative IPv6 addresses.
* [Bug 1790] Update config.guess and config.sub to detect AIX6.
* [Bug 1961] html2man needs an update.
* Update the NEWS file.

---
(4.2.6p4-beta2) 2011/05/25 Released by Harlan Stenn <stenn@ntp.org>

* [Bug 1695] ntpdate takes longer than necessary.
* [Bug 1832] ntpdate doesn't allow timeout > 2s.
* [Bug 1933] WWVB/Spectracom driver timestamps LFs, not CRs.
* Backport utility routines from ntp-dev: mprintf(), emalloc_zero().

---
(4.2.6p4-beta1) 2011/05/16 Released by Harlan Stenn <stenn@ntp.org>

* [Bug 1554] peer may stay selected as system peer after becoming
  unreachable.
* [Bug 1921] LOCAL, ACTS drivers with "prefer" excluded from initial
  candidate list.
* [Bug 1923] orphan parent favored over LOCAL, ACTS drivers.
* [Bug 1924] Billboard tally codes sometimes do not match operation,
  variables.
* Enable tickadj-like taming of wildly off-spec Windows clock using
  NTPD_TICKADJ_PPM env. var. specifying baseline slew.
* Upgrade to AutoGen 5.11.9 (and require it).
* Upgrade to libopts 35.0.10 from AutoGen 5.11.9pre8.

---
(4.2.6p3) 2011/01/03 Released by Harlan Stenn <stenn@ntp.org>

* [Bug 1764] Palisade driver doesn't build on Linux
* Create and use scripts/check--help when generating .texi files.
* Update bk triggers for the bk-5 release.
* Update genCommitLog for the bk-5 release.
* Update the copyright year.

---
(4.2.6p3-RC12) 2010/12/25 Released by Harlan Stenn <stenn@ntp.org>

* [Bug 1458] Can not compile NTP on FreeBSD 4.7.
* [Bug 1510] Add modes 20/21 for driver 8 to support RAWDCF @ 75 baud.
* [Bug 1618] Unreachable code in jjy_start(). (backport from ntp-dev)
* [Bug 1719] ntp-keygen -V crash. (backport)
* [Bug 1740] ntpdc treats many counters as signed. (backport)
* [Bug 1741] Enable multicast reception on each address (Windows).
* [Bug 1742] Fix a typo in an error message in the "build" script.
* [Bug 1743] Display timezone offset when showing time for sntp in the
local timezone.
* [Bug 1751] Support for Atari FreeMiNT OS.
* [Bug 1754] --version output should be more verbose.
* [Bug 1757] oncore snprintf("%m") doesn't expand %m.
* [Bug 1758] setsockopt IPV6_MULTICAST_IF with wrong ifindex.
* [Bug 1760] ntpd Windows interpolation cannot be disabled.
* [Bug 1762] manycastclient solicitation responses interfere.
* Upgrade to libopts 34.0.9 from AutoGen 5.11.6pre7.
* Relax minimum Automake version to 1.10 with updated libopts.m4.
* Suppress ntp-keygen OpenSSL version display for --help, --version,
display both build and runtime OpenSSL versions when they differ.
* Clean up m4 quoting in configure.ac, *.m4 files, resolving
  intermittent AC_LANG_PROGRAM possibly undefined errors.
* Clean up the SNTP documentation.
* Other manycastclient repairs:
  Separate handling of scope ID embedded in many in6_addr from ifindex
  used for IPv6 multicasting ioctls.
  Add INT_PRIVACY endpt bit flag for IPv6 RFC 4941 privacy addresses.
  Enable outbound multicast from only one address per interface in the
  same subnet, and in that case prefer embedded MAC address modified
  EUI-64 IPv6 addresses first, then static, and last RFC 4941 privacy
  addresses.
  Use setsockopt(IP[V6]_MULTICAST_IF) before each send to multicast to
  select the local source address, using the correct socket is not
  enough.

---
(4.2.6p3-RC11) 2010/11/28 Released by Harlan Stenn <stenn@ntp.org>

* [Bug 1725] ntpd sends multicast from only one address.
* [Bug 1728] In ntp_openssl.m4, don't add -I/usr/include or -L/usr/lib
  to CPPFLAGS or LDFLAGS.
* [Bug 1733] IRIX doesn't have 'head' (affects scripts/checkChangeLog).
* Remove log_msg() and debug_msg() from sntp in favor of msyslog().
* Use a single copy of libopts/, in sntp/.
* Upgrade libopts to 33.3.8.
* Bump minimum Automake version to 1.11, required for AM_COND_IF
  use in LIBOPTS_CHECK.
* Improvements to the 'build' script.

---
(4.2.6p3-RC10) 2010/11/14 Released by Harlan Stenn <stenn@ntp.org>

* [Bug 1681] More sntp logging cleanup.
* [Bug 1683] Non-localhost on loopback exempted from nic rules.

---
(4.2.6p3-RC9) 2010/11/10 Released by Harlan Stenn <stenn@ntp.org>

* [Bug 1574] sntp:set_time doesn't set tv_usec correctly.
* [Bug 1681] sntp logging cleanup.
* [Bug 1683] Interface binding does not seem to work as intended.
* [Bug 1691] Use first NMEA sentence each second.
* [Bug 1692] packageinfo.sh needs to be "sourced" using ./ .
* [Bug 1709] ntpdate ignores replies with equal receive and transmit
  timestamps.
* Backport sntp from -dev

---
(4.2.6p3-RC8) 2010/10/29 Released by Harlan Stenn <stenn@ntp.org>

* [Bug 1685] NMEA driver mode byte confusion.
* First cut at using scripts/checkChangeLog.

---
(4.2.6p3-RC7) 2010/10/25 Released by Harlan Stenn <stenn@ntp.org>

* [Bug 1676] NMEA: $GPGLL did not work after fix for Bug 1571.
* Added scripts/checkChangeLog.

---
(4.2.6p3-RC6) 2010/10/24 Released by Harlan Stenn <stenn@ntp.org>

* [Bug 1571] NMEA does not relate data to PPS edge.
* [Bug 1572] NMEA time adjustment for GPZDG buggy.
* [Bug 1675] Prohibit includefile remote config.

---
(4.2.6p3-RC5) 2010/10/22 Released by Harlan Stenn <stenn@ntp.org>

* [Bug 1649] Require NMEA checksum if $GPRMC or previously seen.
* [Bug 1669] NTP 4.2.6p2 fails to compile on IBM AIX 5.3.

---
(4.2.6p3-RC4) 2010/10/16 Released by Harlan Stenn <stenn@ntp.org>

* [Bug 1584] wrong SNMP type for precision, resolution.
* [Bug 1659] Need CLOCK_TRUETIME not CLOCK_TRUE.
* [Bug 1665] is_anycast() u_int32_t should be u_int32.
* ntpsnmpd, libntpq warning cleanup.

---
(4.2.6p3-RC3) 2010/10/14 Released by Harlan Stenn <stenn@ntp.org>

* [Bug 750] Non-existing device causes coredump with RIPE-NCC driver.
* [Bug 1080] ntpd on ipv6 routers very chatty.
* [Bug 1567] Support Arbiter 1093C Satellite Clock on Windows.
* [Bug 1581] printf format string mismatch leftover.
* [Bug 1584] ntpsnmpd OID must be mib-2.197.
* [Bug 1643] Range-check the decoding of the RIPE-NCC status codes.
* [Bug 1644] cvo.sh should use lsb_release to identify linux distros.
* [Bug 1659] Support Truetime Satellite Clocks on Windows.
* [Bug 1660] On some systems, test is in /usr/bin, not /bin.
* [Bug 1661] Re-indent refclock_ripencc.c.

---
(4.2.6p3-RC2) 2010/09/25 Released by Harlan Stenn <stenn@ntp.org>

* [Bug 1635] "filegen ... enable" is not default.
* [Bug 1636] yyparse() segfault after denied filegen remote config.

---
(4.2.6p3-RC1) 2010/09/18 Released by Harlan Stenn <stenn@ntp.org>

* [Bug 1344] ntpd on Windows exits without logging cause.

---
(4.2.6p3-beta1) 2010/09/11 Released by Harlan Stenn <stenn@ntp.org>

* [Bug 1573] Miscalculation of offset in sntp.
* [Bug 1595] empty last line in key file causes duplicate key to be added
* [Bug 1597] packet processing ignores RATE KoD packets, because of
  a bug in string comparison.
* [Bug 1581] ntp_intres.c size_t printf format string mismatch.

---
(4.2.6p2) 2010/07/09 Released by Harlan Stenn <stenn@ntp.org>

* [Bug 1581] size_t printf format string mismatches, IRIG string buffers
  undersized.  Mostly backported from earlier ntp-dev fixes by Juergen
  Perlinger.

---
(4.2.6p2-RC7) 2010/06/19 Released by Harlan Stenn <stenn@ntp.org>

* [Bug 1570] serial clock drivers get outdated input from kernel tty
  line buffer after startup
* [Bug 1575] use 'snprintf' with LIB_BUFLENGTH in inttoa.c, tvtoa.c and
  utvtoa.c
* [Bug 1576] sys/sysctl.h depends on sys/param.h on OpenBSD.

---
(4.2.6p2-RC6) 2010/06/12 Released by Harlan Stenn <stenn@ntp.org>

* [Bug 715] libisc Linux IPv6 interface iteration drops multicast flags.

---
(4.2.6p2-RC5) 2010/06/03 Released by Harlan Stenn <stenn@ntp.org>

* [Bug 1561] ntpq, ntpdc "passwd" prompts for MD5 password w/SHA1.
* [Bug 1565] sntp/crypto.c compile fails on MacOS over vsnprintf().
* Windows port: do not exit in ntp_timestamp_from_counter() without
  first logging the reason.
* Support "passwd blah" syntax in ntpq.

---
(4.2.6p2-RC4) 2010/05/19 Released by Harlan Stenn <stenn@ntp.org>

* [Bug 1555] 4.2.6p2-RC3 sntp illegal C (mixed code and declarations).

---
(4.2.6p2-RC3) 2010/05/11 Released by Harlan Stenn <stenn@ntp.org>

* [Bug 1325] unreachable code in sntp recv_bcst_data().
* [Bug 1459] sntp MD5 authentication does not work with ntpd.
* [Bug 1512] ntpsnmpd should connect to net-snmpd via a unix-domain
  socket by default.  Provide a command-line 'socket name' option.
* [Bug 1538] update refclock_nmea.c's call to getprotobyname().
* [Bug 1541] Fix wrong keyword for "maxclock".
* [Bug 1552] update and complete broadcast and crypto features in sntp.
* [Bug 1553] sntp/configure.ac OpenSSL support.
* Escape unprintable characters in a refid in ntpq -p billboard.
* Simplify hash client code by providing OpenSSL EVP_*() API when built
  without OpenSSL.  (from ntp-dev)
* Do not depend on ASCII values for ('A' - '0'), ('a' - '0') in sntp.
* Windows compiling hints/winnt.html update from G. Sunil Tej.

---
(4.2.6p2-RC2) 2010/04/27 Released by Harlan Stenn <stenn@ntp.org>

* [Bug 1465] Make sure time from TS2100 is not invalid (backport from
  ntp-dev).
* [Bug 1528] Fix EDITLINE_LIBS link order for ntpq and ntpdc.
* [Bug 1534] win32/include/isc/net.h conflicts with VC++ 2010 errno.h.
* [Bug 1535] "restrict -4 default" and "restrict -6 default" ignored.
* Remove --with-arlib from br-flock.

---
(4.2.6p2-RC1) 2010/04/18 Released by Harlan Stenn <stenn@ntp.org>

* [Bug 1503] Auto-enabling of monitor for "restrict ... limited" wrong.
* [Bug 1504] ntpdate tickles ntpd "discard minimum 1" rate limit if
  "restrict ... limited" is used.
* [Bug 1518] Windows ntpd should lock to one processor more
  conservatively.
* [Bug 1522] Enable range syntax "trustedkey (301 ... 399)".
* Update html/authopt.html controlkey, requestkey, and trustedkey docs.

---
(4.2.6p1) 2010/04/09 Released by Harlan Stenn <stenn@ntp.org>
(4.2.6p1-RC6) 2010/03/31 Released by Harlan Stenn <stenn@ntp.org>

* [Bug 1514] Typo in ntp_proto.c: fabs(foo < .4) should be fabs(foo) < .4.
* [Bug 1464] synchronization source wrong for refclocks ARCRON_MSF (27)
  and SHM (28).
* Correct Windows port's refclock_open() to return 0 on failure not -1.
* Correct CHU, dumbclock, and WWVB drivers to check for 0 returned from
  refclock_open() on failure.
* Correct "SIMUL=4 ./flock-build -1" to prioritize -1/--one.

---
(4.2.6p1-RC5) 2010/02/09 Released by Harlan Stenn <stenn@ntp.org>

* [Bug 1140] Clean up debug.html, decode.html, and ntpq.html.
* [Bug 1438] Remove dead code from sntp/networking.c.
* [Bug 1477] 1st non-gmake make in clone w/VPATH can't make COPYRIGHT.
* [Bug 1478] linking fails with undefined reference EVP_MD_pkey_type.
* [Bug 1479] Compilation fails because of not finding readline headers.
* [Bug 1480] snprintf() cleanup caused unterminated refclock IDs.
* [Bug 1484] ushort is not defined in QNX6.

---
(4.2.6p1-RC4) 2010/02/04 Released by Harlan Stenn <stenn@ntp.org>

* [Bug 1455] ntpd does not try /etc/ntp.audio as documented.
* [Bug 1467] Fix bogus rebuild of sntp/sntp.html
* [Bug 1470] "make distdir" in $srcdir builds keyword-gen, libntp.a.
* [Bug 1473] "make distcheck" before build can't make sntp/version.m4.
* [Bug 1474] ntp_keygen needs LCRYPTO after libntp.a.
* Convert many sprintf() calls to snprintf(), also strcpy(), strcat().
* Fix widely cut-n-pasted bug in refclock shutdown after failed start.
* Remove some dead code checking for emalloc() returning NULL.
* Remove arlib.

---
(4.2.6p1-RC3) 2010/01/24 Released by Harlan Stenn <stenn@ntp.org>

* Use TZ=UTC instead of TZ= when calling date in scripts/mkver.in .
* [Bug 1448] Some macros not correctly conditionally or absolutely defined
  on Windows.
* [Bug 1449] ntpsim.h in ntp_config.c should be used conditionally.
* [Bug 1450] Option to exclude warnings not unconditionally defined on Windows.
* [Bug 1127] Properly check the return of X590_verify() - missed one.
* [Bug 1439] .texi generation must wait until after binary is linked.
* [Bug 1440] Update configure.ac to support kfreebsd.
* [Bug 1445] IRIX does not have -lcap or support linux capabilities.
* [Bug 1451] CID 115: sntp leaks KoD entry when updating existing.
* [Bug 1453] Use $CC in config.cache filename in ./build script.

---
(4.2.6p1-RC2) 2009/12/25 Released by Harlan Stenn <stenn@ntp.org>

* [Bug 1411] Fix status messages in refclock_oncore.c.
* [Bug 1416] MAXDNAME undefined on Solaris 2.6.
* [Bug 1419] ntpdate, ntpdc, sntp, ntpd ignore configure --bindir.
* [Bug 1424] Fix check for rtattr (rtnetlink.h).
* [Bug 1425] unpeer by association ID sets up for duplicate free().
* [Bug 1426] scripts/VersionName needs . on the search path.
* [Bug 1427] quote missing in ./build - shows up on NetBSD.
* [Bug 1428] Use AC_HEADER_RESOLV to fix breaks from resolv.h
* [Bug 1429] ntpd -4 option does not reliably force IPv4 resolution.
* [Bug 1431] System headers must come before ntp headers in ntp_intres.c .
* [Bug 1434] HP-UX 11 ip_mreq undeclared, _HPUX_SOURCE helps some.
* [Bug 1435] sntp: Test for -lresolv using the same tests as in ntp.

---
(4.2.6p1-RC1) 2009/12/20 Released by Harlan Stenn <stenn@ntp.org>

* [Bug 1409] Put refclock_neoclock4x.c under the NTP COPYRIGHT notice.
  This should allow debian and other distros to add this refclock driver
  in further distro releases.
  Detect R2 hardware releases.
* [Bug 1412] m4/os_cflags.m4 caches results that depend on $CC.
* [Bug 1413] test OpenSSL headers regarding -Wno-strict-prototypes.
* [Bug 1414] Enable "make distcheck" success with BSD make.
* [Bug 1415] Fix Mac OS X link problem.
* [Bug 1418] building ntpd/ntpdc/ntpq statically with ssl fails.
* Build infrastructure updates to enable beta releases of ntp-stable.

---
(4.2.6) 2009/12/09 Released by Harlan Stenn <stenn@ntp.org>
* [Sec 1331] from4.2.4p8: DoS with mode 7 packets - CVE-2009-3563.
* [Bug 508] Fixed leap second handling for Windows.
(4.2.5p250-RC) 2009/11/30 Released by Harlan Stenn <stenn@ntp.org>
* sntp documentation updates.
* [Bug 761] internal resolver does not seem to honor -4/-6 qualifiers
* [Bug 1386] Deferred DNS doesn't work on NetBSD
* [Bug 1391] avoid invoking autogen twice for .c and .h files.
* [Bug 1397] shmget() refclock_shm failing because of file mode.
* Pass no_needed to ntp_intres as first part of fixing [Bug 975].
* Add ./configure --enable-force-defer-DNS to help debugging.
(4.2.5p249-RC) 2009/11/28 Released by Harlan Stenn <stenn@ntp.org>
* [Bug 1400] An empty KOD DB file causes sntp to coredump.
* sntp: documentation cleanup.
* sntp: clean up some error messages.
* sntp: Use the precision to control how many offset digits are shown.
* sntp: Show root dispersion.
* Cleanup from the automake/autoconf upgrades.
(4.2.5p248-RC) 2009/11/26 Released by Harlan Stenn <stenn@ntp.org>
* Prepare for the generation of sntp.html.
* Documentation changes from Dave Mills.
* [Bug 1387] Storage leak in ntp_intres (minor).
* [Bug 1389] buffer overflow in refclock_oncore.c
* [Bug 1391] .texi usage text from installed, not built binaries.
* [Bug 1392] intres retries duplicate assocations endlessly.
* Correct *-opts.h dependency so default 'get' action isn't used.
(4.2.5p247-RC) 2009/11/20 Released by Harlan Stenn <stenn@ntp.org>
* [Bug 1142] nodebug builds shed no light on -d, -D option failure.
* [Bug 1179] point out the problem with -i/--jaildir and -u/--user when
  they are disabled by configure.
* [Bug 1308] support systems that lack fork().
* [Bug 1343] sntp doesn't link on Solaris 7, needs -lresolv.
(4.2.5p246-RC) 2009/11/17 Released by Harlan Stenn <stenn@ntp.org>
* Upgrade to autogen-5.10
* [Bug 1378] Unnecessary resetting of peers during interface update.
* [Bug 1382] p245 configure --disable-dependency-tracking won't build.
* [Bug 1384] ntpq :config core dumped with a blank password.
(4.2.5p245-RC) 2009/11/14 Released by Harlan Stenn <stenn@ntp.org>
* Cleanup from Dave Mills.
* [Bug 1343] sntp illegal C does not compile on Solaris 7.
* [Bug 1381] Version .deps generated include file dependencies to allow
  known dependency-breaking changes to force .deps to be cleaned,
  triggered by changing the contents of deps-ver and/or sntp/deps-ver.
(4.2.5p244-RC) 2009/11/12 Released by Harlan Stenn <stenn@ntp.org>
* keygen.html updates from Dave Mills.
* [Bug 1003] ntpdc unconfig command doesn't prompt for keyid.
* [Bug 1376] Enable authenticated ntpq and ntpdc using newly-available
  digest types.
* ntp-keygen, Autokey OpenSSL build vs. run version mismatch is now a
  non-fatal warning.
(4.2.5p243-RC) 2009/11/11 Released by Harlan Stenn <stenn@ntp.org>
* [Bug 1226] Fix deferred DNS lookups.
* new crypto signature cleanup.
(4.2.5p242-RC) 2009/11/10 Released by Harlan Stenn <stenn@ntp.org>
* [Bug 1363] CID 92 clarify fallthrough case in clk_trimtsip.c
* [Bug 1366] ioctl(TIOCSCTTY, 0) fails on NetBSD *[0-2].* > 3.99.7.
* [Bug 1368] typos in libntp --without-crypto case
* [Bug 1371] deferred DNS lookup failing with INFO_ERR_AUTH.
* CID 87 dead code in ntpq.c atoascii().
* Fix authenticated ntpdc, broken in p240.
* Stub out isc/mem.h, shaving 47k from a MIPS ntpd binary.
* Shrink keyword scanner FSM entries from 64 to 32 bits apiece.
* Documention updates from Dave Mills.
* authkeys.c cleanup from Dave Mills.
(4.2.5p241-RC) 2009/11/07 Released by Harlan Stenn <stenn@ntp.org>
* html/authopt.html update from Dave Mills.
* Remove unused file from sntp/Makefile.am's distribution list.
* new crypto signature cleanup.
(4.2.5p240-RC) 2009/11/05 Released by Harlan Stenn <stenn@ntp.org>
* [Bug 1364] clock_gettime() not detected, need -lrt on Debian 5.0.3.
* Provide all of OpenSSL's signature methods for ntp.keys (FIPS 140-2).
(4.2.5p239-RC) 2009/10/30 Released by Harlan Stenn <stenn@ntp.org>
* [Bug 1357] bogus assert from refclock_shm.
* [Bug 1359] Debug message cleanup.
* CID 101: more pointer/array cleanup.
* [Bug 1356] core dump from refclock_nmea when can't open /dev/gpsU.
* [Bug 1358] AIX 4.3 sntp/networking.c IPV6_JOIN_GROUP undeclared.
* CID 101: pointer/array cleanup.
(4.2.5p238-RC) 2009/10/27 Released by Harlan Stenn <stenn@ntp.org>
* Changes from Dave Mills.
* driver4.html updates from Dave Mills.
* [Bug 1252] PPSAPI cleanup on ntpd/refclock_wwvb.c.
* [Bug 1354] libtool error building after bootstrap with Autoconf 2.64.
* Allow NTP_VPATH_HACK configure test to handle newer gmake versions.
* CIDs 94-99 make it more clearly impossible for sock_hash() to return
  a negative number.
* CID 105, 106 ensure ntpdc arrays are not overrun even if callers
  misbehave.
* CID 113 use va_end() in refclock_true.c true_debug().
* Get rid of configure tests for __ss_family and __ss_len when the more
  common ss_family and ss_len are present.
(4.2.5p237-RC) 2009/10/26 Released by Harlan Stenn <stenn@ntp.org>
* [Bug 610] NMEA support for using PPSAPI on a different device.
* [Bug 1238] use only fudge time2 to offset NMEA serial timestamp.
* [Bug 1355] ntp-dev won't compile on OpenBSD 4.6.
(4.2.5p236-RC) 2009/10/22 Released by Harlan Stenn <stenn@ntp.org>
* Cleanup from Dave Mills.
* [Bug 1343] ntpd/ntp_io.c close_fd() does not compile on Solaris 7.
* [Bug 1353] ntpq "rv 0 settimeofday" always shows UNKNOWN on unix.
* Do not attempt to execute built binaries from ntpd/Makefile when
  cross-compiling (keyword-gen and ntpd --saveconfigquit).
* sntp/main.c: Remove duplicate global adr_buf[] (also defined in
  networking.c) which Piotr Grudzinski identified breaking his build.
* Correct in6addr_any test in configure.ac to attempt link too.
(4.2.5p235-RC) 2009/10/18 Released by Harlan Stenn <stenn@ntp.org>
* [Bug 1343] lib/isc build breaks on systems without IPv6 headers.
(4.2.5p234-RC) 2009/10/16 Released by Harlan Stenn <stenn@ntp.org>
* [Bug 1339] redux, use unmodified lib/isc/win32/strerror.c and
  move #define strerror... to a header not used by lib/isc code.
* [Bug 1345] illegal 'grep' option prevents compilation.
* [Bug 1346] keyword scanner broken where char defaults to unsigned.
* [Bug 1347] ntpd/complete.conf missing multicastclient test case.
(4.2.5p233-RC) 2009/10/15 Released by Harlan Stenn <stenn@ntp.org>
* [Bug 1337] cast setsockopt() v4 address pointer to void *.
* [Bug 1342] ignore|drop one IPv6 address on an interface blocks all
  addresses on that interface.
* Documentation cleanup and updates.
(4.2.5p232-RC) 2009/10/14 Released by Harlan Stenn <stenn@ntp.org>
* [Bug 1302] OpenSSL under Windows needs applink support.
* [Bug 1337] fix incorrect args to setsockopt(fd, IP_MULTICAST_IF,...).
* [Bug 1339] Fix Windows-only ntp_strerror() infinite recursion.
* [Bug 1341] NMEA driver requires working PPSAPI #ifdef HAVE_PPSAPI.
* Construct ntpd keyword scanner finite state machine at compile time
  rather than at runtime, shrink entries from 40+ to 8 bytes.
* Update documentation for ntpq --old-rv, saveconfig, saveconfigdir,
  ntpd -I -L and -M, and interface/nic rules. (From Dave Hart)
* [Bug 1337] fix incorrect args to setsockopt(fd, IP_MULTICAST_IF,...)
(4.2.5p231-RC) 2009/10/10 Released by Harlan Stenn <stenn@ntp.org>
* [Bug 1335] Broadcast client degraded by wildcard default change.
(4.2.5p230-RC) 2009/10/09 Released by Harlan Stenn <stenn@ntp.org>
* Start the 4.2.6 Release Candidate cycle.
* Broadcast and transit phase cleanup from Dave Mills.
(4.2.5p229) 2009/10/07 Released by Harlan Stenn <stenn@ntp.org>
* [Bug 1334] ntpsnmpd undefined reference to `ntpqOptions'.
* Change ntpsnmpd/Makefile.am include file order to fix FreeBSD build.
(4.2.5p228) 2009/10/06 Released by Harlan Stenn <stenn@ntp.org>
* Reclaim syntax tree memory after application in ntpd built with
  configure --disable-saveconfig.
* [Bug 1135] ntpq uses sizeof(u_long) where sizeof(u_int32) is meant.
* [Bug 1333] ntpd --interface precedence over --novirtualips lost.
(4.2.5p227) 2009/10/05 Released by Harlan Stenn <stenn@ntp.org>
* [Bug 1135] :config fails with "Server disallowed request"
* [Bug 1330] disallow interface/nic rules when --novirtualips or
  --interface are used.
* [Bug 1332] ntpq -c 'rv 0 variablename' returns extra stuff.
* Add test of ntpd --saveconfigquit fidelity using new complete.conf.
* Documentation updates from Dave Hart/Dave Mills.
(4.2.5p226) 2009/10/04 Released by Harlan Stenn <stenn@ntp.org>
* [Bug 1318] Allow multiple -g options on ntpd command line.
* [Bug 1327] ntpq, ntpdc, ntp-keygen -d & -D should work with configure
  --disable-debugging.
* Add ntpd --saveconfigquit <filename> option for future build-time
  testing of saveconfig fidelity.
* Clockhop and autokey cleanup from Dave Mills.
* Documentation updates from Dave Mills.
(4.2.5p225) 2009/09/30 Released by Harlan Stenn <stenn@ntp.org>
* authopt documentation changes from Dave Mills/Dave Hart.
* [Bug 1324] support bracketed IPv6 numeric addresses for restrict.
(4.2.5p224) 2009/09/29 Released by Harlan Stenn <stenn@ntp.org>
* Clockhop and documentation fixes from Dave Mills.
* Remove "tos maxhop" ntp.conf knob.
(4.2.5p223) 2009/09/28 Released by Harlan Stenn <stenn@ntp.org>
* [Bug 1321] build doesn't work if . isn't on $PATH.
* [Bug 1323] Implement "revoke #" to match documentation, deprecate
  "crypto revoke #".
(4.2.5p222) 2009/09/27 Released by Harlan Stenn <stenn@ntp.org>
* Update libisc code using bind-9.6.1-P1.tar.gz, rearrange our copy to
  mirror the upstream layout (lib/isc/...), and merge in NTP-local
  modifications to libisc.  There is a new procedure to ease future
  libisc merges using a separate "upstream" bk repo.  That will enable
  normal bk pull automerge to handle carrying forward any local changes
  and should enable us to take updated libisc snapshots more often.
* Updated build and flock-build scripts.  flock-build --one is a way
  to perform a flock-build compatible solitary build, handy for a repo
  clone's first build on a machine with autoconf, automake, etc.
* Compiling ntp_parser.y using BSD make correctly places ntp_parser.h
  in the top-level ntpd directory instead of A.*/ntpd.
* bootstrap script updated to remove potentially stale .deps dirs.
* Remove unneeded Makefile.am files from the lib/isc/include tree.
(4.2.5p221) 2009/09/26 Released by Harlan Stenn <stenn@ntp.org>
* [Bug 1316] segfault if refclock_nmea can't open file.
* [Bug 1317] Distribute cvo.sh.
(4.2.5p220) 2009/09/25 Released by Harlan Stenn <stenn@ntp.org>
* Rearrange libisc code to match the upstream layout in BIND.  This is
  step one of two, changing the layout but keeping our existing libisc.
(4.2.5p219) 2009/09/24 Released by Harlan Stenn <stenn@ntp.org>
* [Bug 1315] "interface ignore 0.0.0.0" is ignored.
* add implicit "nic ignore all" rule before any rules from ntp.conf, so
  "nic listen eth0" alone means the same as "-I eth0".
* add wildcard match class for interface/nic rules.
* fix mistaken carryover of prefixlen from one rule to the next.
* Ensure IPv6 localhost address ::1 is included in libisc's Windows IPv6
  address enumeration, allowing ntpq and ntpdc's hardcoding to 127.0.0.1
  on Windows to end.
(4.2.5p218) 2009/09/21 Released by Harlan Stenn <stenn@ntp.org>
* [Bug 1314] saveconfig emits -4 and -6 on when not given.
* correct parsing and processing of setvar directive.
* highlight location of ntpq :config syntax errors with ^.
* clarify (former) NO_ARG, SINGLE_ARG, MULTIPLE_ARG renaming to
  FOLLBY_TOKEN, FOLLBY_STRING, FOLLBY_STRINGS_TO_EOC.
* parser, saveconfig cleanup to store T_ identifiers in syntax tree.
(4.2.5p217) 2009/09/20 Released by Harlan Stenn <stenn@ntp.org>
* [Bug 1300] reject remote configuration of dangerous items.
(4.2.5p216) 2009/09/19 Released by Harlan Stenn <stenn@ntp.org>
* [Bug 1312] ntpq/ntpdc MD5 passwords truncated to 8 chars on Suns.
* CID 10 missing free(up); in refclock_palisade.c error return, again.
* CID 83 added assertion to demonstrate config_nic_rules() does not
  call strchr(NULL, '/').
(4.2.5p215) 2009/09/18 Released by Harlan Stenn <stenn@ntp.org>
* [Bug 1292] Workaround last VC6 unsigned __int64 kink.
(4.2.5p214) 2009/09/17 Released by Harlan Stenn <stenn@ntp.org>
* [Bug 1303] remove top-level "autokey" directive.
* use "nic listen 192.168.0.0/16" instead of
  "nic listen 192.168.0.0 prefixlen 16".
(4.2.5p213) 2009/09/16 Released by Harlan Stenn <stenn@ntp.org>
* [Bug 1310] fix Thunderbolt mode in refclock_palisade.c
(4.2.5p212) 2009/09/15 Released by Harlan Stenn <stenn@ntp.org>
* [Bug 983] add interface [listen | ignore | drop] ... directive.
* [Bug 1243] MD5auth_setkey zero-fills key from first zero octet.
* [Bug 1295] leftover fix, do not crash on exit in free_config_trap()
  when "trap 1.2.3.4" is used without any further options.
* [Bug 1311] 4.2.5p211 doesn't build in no-debug mode.
* document interface (alias nic) and unpeer.
* Correct syntax error line & column numbers.
* CID 79: kod_init_kod_db() fails to fclose(db_s) in two error paths.
* CID 80: attempt to quiet Coverity false positive re: leaking "reason"
  in main().
* Documentation updates from Dave Mills.
* CID 81: savedconfig leaked in save_config().
* Make the code agree with the spec and the book (Dave Mills).
(4.2.5p211) 2009/09/14 Released by Harlan Stenn <stenn@ntp.org>
* [Bug 663] respect ntpq -c and -p order on command line.
* [Bug 1292] more VC6 unsigned __int64 workarounds.
* [Bug 1296] Added Support for Trimble Acutime Gold.
(4.2.5p210) 2009/09/06 Released by Harlan Stenn <stenn@ntp.org>
* [Bug 1294] Use OPENSSL_INC and OPENSSL_LIB macros for Windows
  and remove unnecessary reference to applink.c for Windows
* [Bug 1295] trap directive options are not optional.
* [Bug 1297] yylex() must always set yylval before returning.
(4.2.5p209) 2009/09/01 Released by Harlan Stenn <stenn@ntp.org>
* [Bug 1290] Fix to use GETTIMEOFDAY macro
* [Bug 1289] Update project files for VC6, VS2003, VS2005, VS 2008
(4.2.5p208) 2009/08/30 Released by Harlan Stenn <stenn@ntp.org>
* [Bug 1293] make configuration dumper ready for release, specifically:
* rename ntpq dumpcfg command to "saveconfig".
* require authentication for saveconfig.
* "restrict ... nomodify" prevents saveconfig and :config.
* "saveconfig ." shorthand to save to startup configuration file.
* support strftime() substitution in saveconfig arg to timestamp
  the output filename, for example "saveconfig %Y%m%d-%H%M%S.conf".
* display saveconfig response message from ntpd in ntpq.
* save output filename in "savedconfig" variable, fetched with ntpq -c
  "rv 0 savedconfig".
* document saveconfig in html/ntpq.html.
* add ./configure --disable-saveconfig to build a smaller ntpd.
* log saveconfig failures and successes to syslog.
(4.2.5p207) 2009/08/29 Released by Harlan Stenn <stenn@ntp.org>
* [Bug 1292] Minor Windows source tweaks for VC6-era SDK headers.
(4.2.5p206) 2009/08/26 Released by Harlan Stenn <stenn@ntp.org>
* accopt.html typo fixes from Dave Mills.
* [Bug 1283] default to remembering KoD in sntp.
* clean up numerous sntp/kod_management.c bugs.
* use all addresses resolved from each DNS name in sntp.
(4.2.5p205) 2009/08/18 Released by Harlan Stenn <stenn@ntp.org>
* accopt.html typo fixes from Dave Mills.
* [Bug 1285] Log ntpq :config/config-from-file events.
* [Bug 1286] dumpcfg omits statsdir, mangles filegen.
(4.2.5p204) 2009/08/17 Released by Harlan Stenn <stenn@ntp.org>
* [Bug 1284] infinite loop in ntpd dumping more than one trustedkey
(4.2.5p203) 2009/08/16 Released by Harlan Stenn <stenn@ntp.org>
* Add ntpq -c dumpcfg, Google Summer of Code project of Max Kuehn
(4.2.5p202) 2009/08/14 Released by Harlan Stenn <stenn@ntp.org>
* install the binary and man page for sntp.
(4.2.5p201) 2009/08/13 Released by Harlan Stenn <stenn@ntp.org>
* sntp: out with the old, in with the new.
(4.2.5p200) 2009/08/12 Released by Harlan Stenn <stenn@ntp.org>
* [Bug 1281] Build ntpd on Windows without big SDK download, burn,
  and install by checking in essentially unchanging messages.mc build
  products to avoid requiring mc.exe, which is not included with VC++
  2008 EE.
(4.2.5p199) 2009/08/09 Released by Harlan Stenn <stenn@ntp.org>
* [Bug 1279] Cleanup for warnings from Veracode static analysis.
(4.2.5p198) 2009/08/03 Released by Harlan Stenn <stenn@ntp.org>
* Upgrade to autogen-5.9.9-pre5.
(4.2.5p197) 2009/07/30 Released by Harlan Stenn <stenn@ntp.org>
* The build script now has . at the end of PATH for config.guess.
(4.2.5p196) 2009/07/29 Released by Harlan Stenn <stenn@ntp.org>
* [Bug 1272] gsoc_sntp IPv6 build problems under HP-UX 10.
* [Bug 1273] CID 10: Palisade leaks unit struct in error path.
* [Bug 1274] CID 67: ensure resolve_hosts() output count and pointers
  are consistent.
* [Bug 1275] CID 45: CID 46: old sntp uses uninitialized guesses[0],
  precs[0].
* [Bug 1276] CID 52: crypto_xmit() may call crypto_alice[23]()
  with NULL peer.
(4.2.5p195) 2009/07/27 Released by Harlan Stenn <stenn@ntp.org>
* cvo.sh: Add support for CentOS, Fedora, Slackware, SuSE, and QNX.
(4.2.5p194) 2009/07/26 Released by Harlan Stenn <stenn@ntp.org>
* Documentation updates from Dave Mills.
* Use scripts/cvo.sh in the build script to get better subdir names.
(4.2.5p193) 2009/07/25 Released by Harlan Stenn <stenn@ntp.org>
* [Bug 1261] CID 34: simulate_server() rbuf.msg_flags uninitialized.
* [Bug 1262] CID 35: xpkt.mac uninitialized in simulate_server().
* [Bug 1263] CID 37: CID 38: CID 40: CID 43: multiple refclocks
  uninitialized tm_zone (arc, chronolog, dumbclock, pcf).
* [Bug 1264] CID 64: gsoc_sntp on_wire() frees wrong ptr receiving KoD.
* [Bug 1265] CID 65: CID 66: gsoc_sntp on_wire() leaks x_pkt, r_pkt.
* [Bug 1266] CID 39: datum_pts_start() uninitialized arg.c_ospeed.
* [Bug 1267] CID 44: old sntp handle_saving() writes stack garbage to
  file when clearing.
* [Bug 1268] CID 63: resolve_hosts() leaks error message buffer.
* [Bug 1269] CID 74: use assertion to ensure move_fd() does not return
  negative descriptors.
* [Bug 1270] CID 70: gsoc_sntp recv_bcst_data mdevadr.ipv6mr_interface
  uninitialized.
(4.2.5p192) 2009/07/24 Released by Harlan Stenn <stenn@ntp.org>
* [Bug 965] CID 42: ss_family uninitialized.
* [Bug 1250] CID 53: kod_init_kod_db() overruns kod_db malloc'd buffer.
* [Bug 1251] CID 68: search_entry() mishandles dst argument.
* [Bug 1252] CID 32: Quiet Coverity warning with assertion.
* [Bug 1253] CID 50: gsoc_sntp/crypto.c auth_init() always returns a
  list with one entry.
* [Bug 1254] CID 56: tv_to_str() leaks a struct tm each call.
* [Bug 1255] CID 55: pkt_output() leaks a copy of each packet.
* [Bug 1256] CID 51: Coverity doesn't recognize our assertion macros as
  terminal.
* [Bug 1257] CID 57: gsoc_sntp auth_init() fails to fclose(keyfile).
* [Bug 1258] CID 54: gsoc_sntp resolve_hosts() needs simplification.
* [Bug 1259] CID 59: gsoc_sntp recv_bcast_data() fails to free(rdata)
  on error paths.
* [Bug 1260] CID 60: gsoc_sntp recvpkt() fails to free(rdata).
* Updated to AutoGen-5.9.9pre2.
(4.2.5p191) 2009/07/21 Released by Harlan Stenn <stenn@ntp.org>
* Updated to AutoGen-5.9.9pre1.
(4.2.5p190) 2009/07/20 Released by Harlan Stenn <stenn@ntp.org>
* Updated to AutoGen-5.9.8.
* [Bug 1248] RES_MSSNTP typo in ntp_proto.c.
* [Bug 1246] use a common template for singly-linked lists, convert most
  doubly-linked lists to singly-linked.
* Log warning about signd blocking when restrict mssntp used.
(4.2.5p189) 2009/07/16 Released by Harlan Stenn <stenn@ntp.org>
* Documentation cleanup from Dave Mills.
(4.2.5p188) 2009/07/15 Released by Harlan Stenn <stenn@ntp.org>
* [Bug 1245] Broken xmt time sent in fast_xmit() of 4.2.5p187.
(4.2.5p187) 2009/07/11 Released by Harlan Stenn <stenn@ntp.org>
* [Bug 1042] multicast listeners IPv4+6 ignore new interfaces.
* [Bug 1237] Windows serial code treat CR and LF both as line
  terminators.
* [Bug 1238] use fudge time2 for serial timecode offset in NMEA driver.
* [Bug 1242] Remove --enable-wintime, symmetric workaround is now
  always enabled.
* [Bug 1244] NTP_INSIST(fd != maxactivefd) failure in intres child
* Added restrict keyword "mssntp" for Samba4 DC operation, by Dave Mills.
(4.2.5p186) 2009/07/08 Released by Harlan Stenn <stenn@ntp.org>
* ntp_proto.c cleanup from Dave Mills.
(4.2.5p185) 2009/07/01 Released by Harlan Stenn <stenn@ntp.org>
* Documentation updates from Dave Mills.
* [Bug 1234] convert NMEA driver to use common PPSAPI code.
* timepps-Solaris.h pps_handle_t changed from pointer to scalar
* Spectracom refclock added to Windows port of ntpd
* [Bug 1236] Declaration order fixed.
* Bracket private ONCORE debug statements with #if 0 rather than #ifdef
  DEBUG
* Delete ONCORE debug statement that is now handled elsewhere.
(4.2.5p184) 2009/06/24 Released by Harlan Stenn <stenn@ntp.org>
* [Bug 1233] atom refclock fudge time1 sign flipped in 4.2.5p164.
(4.2.5p183) 2009/06/23 Released by Harlan Stenn <stenn@ntp.org>
* [Bug 1196] setsockopt(SO_EXCLUSIVEADDRUSE) can fail on Windows 2000
  and earlier with WSAINVAL, do not log a complaint in that case.
* [Bug 1210] ONCORE driver terminates ntpd without logging a reason.
* [Bug 1218] Correct comment in refclock_oncore on /etc/ntp.oncore*
  configuration file search order.
* Change ONCORE driver to log using msyslog as well as to any
  clockstats file.
* [Bug 1231] ntpsnmpd build fails after sockaddr union changes.
(4.2.5p182) 2009/06/18 Released by Harlan Stenn <stenn@ntp.org>
* Add missing header dependencies to the ntpdc layout verification.
* prefer.html updates from Dave Mills.
* [Bug 1205] Add ntpd --usepcc and --pccfreq options on Windows
* [Bug 1215] unpeer by association ID
* [Bug 1225] Broadcast address miscalculated on Windows 4.2.5p180
* [Bug 1229] autokey segfaults in cert_install().
* Use a union for structs sockaddr, sockaddr_storage, sockaddr_in, and
  sockaddr_in6 to remove casts and enable type checking.  Collapse
  some previously separate IPv4/IPv6 paths into a single codepath.
(4.2.5p181) 2009/06/06 Released by Harlan Stenn <stenn@ntp.org>
* [Bug 1206] Required compiler changes for Windows
* [Bug 1084] PPSAPI for ntpd on Windows with DLL backends
* [Bug 1204] Unix-style refclock device paths on Windows
* [Bug 1205] partial fix, disable RDTSC use by default on Windows
* [Bug 1208] decodenetnum() buffer overrun on [ with no ]
* [Bug 1211] keysdir free()d twice #ifdef DEBUG
* Enable ONCORE, ARCRON refclocks on Windows (untested)
(4.2.5p180) 2009/05/29 Released by Harlan Stenn <stenn@ntp.org>
* [Bug 1200] Enable IPv6 in Windows port
* Lose FLAG_FIXPOLL, from Dave Mills.
(4.2.5p179) 2009/05/23 Released by Harlan Stenn <stenn@ntp.org>
* [Bug 1041] xmt -> aorg timestamp cleanup from Dave Mills,
  reported by Dave Hart.
* [Bug 1193] Compile error: conflicting types for emalloc.
* [Bug 1196] VC6 winsock2.h does not define SO_EXCLUSIVEADDRUSE.
* Leap/expire cleanup from Dave Mills.
(4.2.5p178) 2009/05/21 Released by Harlan Stenn <stenn@ntp.org>
* Provide erealloc() and estrdup(), a la emalloc().
* Improve ntp.conf's parser error messages.
* [Bug 320] "restrict default ignore" does not affect IPv6.
* [Bug 1192] "restrict -6 ..." reports a syntax error.
(4.2.5p177) 2009/05/18 Released by Harlan Stenn <stenn@ntp.org>
* Include 4.2.4p7
* [Bug 1174] nmea_shutdown assumes that nmea has a unit assigned
* [Bug 1190] NMEA refclock fudge flag4 1 obscures position in timecode
* Update NMEA refclock documentation in html/drivers/driver20.html
(4.2.5p176) 2009/05/13 Released by Harlan Stenn <stenn@ntp.org>
* [Bug 1154] mDNS registration should be done later, repeatedly and only
  if asked for. (second try for fix)
(4.2.5p175) 2009/05/12 Released by Harlan Stenn <stenn@ntp.org>
* Include 4.2.4p7-RC7
* [Bug 1180] ntpd won't start with more than ~1000 interfaces
* [Bug 1182] Documentation typos and missing bits.
* [Bug 1183] COM port support should extend past COM3
* [Bug 1184] ntpd is deaf when restricted to second IP on the same net
* Clean up configure.ac NTP_CACHEVERSION interface, display cache
  version when clearing.  Fixes a regression.
(4.2.5p174) 2009/05/09 Released by Harlan Stenn <stenn@ntp.org>
* Stale leapsecond file fixes from Dave Mills.
(4.2.5p173) 2009/05/08 Released by Harlan Stenn <stenn@ntp.org>
* Include 4.2.4p7-RC6
(4.2.5p172) 2009/05/06 Released by Harlan Stenn <stenn@ntp.org>
* [Bug 1175] Instability in PLL daemon mode.
* [Bug 1176] refclock_parse.c does not compile without PPSAPI.
(4.2.5p171) 2009/05/04 Released by Harlan Stenn <stenn@ntp.org>
* Autokey documentation cleanup from Dave Mills.
* [Bug 1171] line editing libs found without headers (Solaris 11)
* [Bug 1173] NMEA refclock fails with Solaris PPSAPI
* Fix problem linking msntp on Solaris when sntp subdir is configured
  before parent caused by different gethostent library search order.
* Do not clear config.cache when it is  empty.
(4.2.5p170) 2009/05/02 Released by Harlan Stenn <stenn@ntp.org>
* [Bug 1152] adjust PARSE to new refclock_pps logic
* Include 4.2.4p7-RC5
* loopfilter FLL/PLL crossover cleanup from Dave Mills.
* Documentation updates from Dave Mills.
* ntp-keygen cleanup from Dave Mills.
* crypto API cleanup from Dave Mills.
* Add NTP_CACHEVERSION mechanism to ignore incompatible config.cache
* Enable gcc -Wstrict-overflow for gsoc_sntp as well
(4.2.5p169) 2009/04/30 Released by Harlan Stenn <stenn@ntp.org>
* [Bug 1171] Note that we never look for -lreadline by default.
* [Bug 1090] Fix bogus leap seconds in refclock_hpgps.
(4.2.5p168) 2009/04/29 Released by Harlan Stenn <stenn@ntp.org>
* Include 4.2.4p7-RC4
* [Bug 1169] quiet compiler warnings
* Re-enable gcc -Wstrict-prototypes when not building with OpenSSL
* Enable gcc -Wstrict-overflow
* ntpq/ntpdc emit newline after accepting password on Windows
* Updates from Dave Mills:
* ntp-keygen.c: Updates.
* Fix the error return and syslog function ID in refclock_{param,ppsapi}.
* Make sure syspoll is within the peer's minpoll/maxpoll bounds.
* ntp_crypto.c: Use sign_siglen, not len. sign key filename cleanup.
* Bump NTP_MAXEXTEN from 1024 to 2048, update values for some field lengths.
* m4/ntp_lineeditlibs.m4: fix warnings from newer Autoconf
* [Bug 1166] Remove truncation of position (blanking) code in refclock_nmea.c
(4.2.5p167) 2009/04/26 Released by Harlan Stenn <stenn@ntp.org>
* Crypto cleanup from Dave Mills.
(4.2.5p166) 2009/04/25 Released by Harlan Stenn <stenn@ntp.org>
* [Bug 1165] Clean up small memory leaks in the  config file parser
* Correct logconfig keyword declaration to MULTIPLE_ARG
* Enable filename and line number leak reporting on Windows when built
  DEBUG for all the typical C runtime allocators such as calloc,
  malloc, and strdup.  Previously only emalloc calls were covered.
* Add DEBUG-only code to free dynamically allocated memory that would
  otherwise remain allocated at ntpd exit, to allow less forgivable
  leaks to stand out in leaks reported after exit.
* Ensure termination of strings in ports/winnt/libisc/isc_strerror.c
  and quiet compiler warnings.
* [Bug 1057] ntpdc unconfig failure
* [Bug 1161] unpeer AKA unconfig command for ntpq :config
* PPS and crypto cleanup in ntp_proto.c from Dave Mills.
(4.2.5p165) 2009/04/23 Released by Harlan Stenn <stenn@ntp.org>
* WWVB refclock cleanup from Dave Mills.
* Code cleanup: requested_key -> request_key.
* [Bug 833] ignore whitespace at end of remote configuration lines
* [Bug 1033] ntpdc/ntpq crash prompting for keyid on Windows
* [Bug 1028] Support for W32Time authentication via Samba.
* quiet ntp_parser.c malloc redeclaration warning
* Mitigation and PPS/PPSAPI cleanup from Dave Mills.
* Documentation updates from Dave Mills.
* timepps-Solaris.h patches from Dave Hart.
(4.2.5p164) 2009/04/22 Released by Harlan Stenn <stenn@ntp.org>
* Include 4.2.4p7-RC3
* PPS/PPSAPI cleanup from Dave Mills.
* Documentation updates from Dave Mills.
* [Bug 1125] C runtime per-thread initialization on Windows
* [Bug 1152] temporarily disable refclock_parse, refclock_true until
  maintainers can repair build break from pps_sample()
* [Bug 1153] refclock_nmea should not mix UTC with GPS time
* [Bug 1159] ntpq overlap diagnostic message test buggy
(4.2.5p163) 2009/04/10 Released by Harlan Stenn <stenn@ntp.org>
(4.2.5p162) 2009/04/09 Released by Harlan Stenn <stenn@ntp.org>
* Documentation updates from Dave Mills.
* Mitigation and PPS cleanup from Dave Mills.
* Include 4.2.4p7-RC2
* [Bug 216] New interpolation scheme for Windows eliminates 1ms jitter
* remove a bunch of #ifdef SYS_WINNT from portable code
* 64-bit time_t cleanup for building on newer Windows compilers
* Only set CMOS clock during ntpd exit on Windows if the computer is
  shutting down or restarting.
* [Bug 1148] NMEA reference clock improvements
* remove deleted gsoc_sntp/utilities.o from repository so that .o build
  products can be cleaned up without corrupting the repository.
(4.2.5p161) 2009/03/31 Released by Harlan Stenn <stenn@ntp.org>
* Documentation updates from Dave Mills.
(4.2.5p160) 2009/03/30 Released by Harlan Stenn <stenn@ntp.org>
* [Bug 1141] refclock_report missing braces cause spurious "peer event:
  clock clk_unspec" log entries
* Include 4.2.4p7-RC1
(4.2.5p159) 2009/03/28 Released by Harlan Stenn <stenn@ntp.org>
* "bias" changes from Dave Mills.
(4.2.5p158) 2009/01/30 Released by Harlan Stenn <stenn@ntp.org>
* Fix [CID 72], a typo introduced at the latest fix to prettydate.c.
(4.2.5p157) 2009/01/26 Released by Harlan Stenn <stenn@ntp.org>
* Cleanup/fixes for ntp_proto.c and ntp_crypto.c from Dave Mills.
(4.2.5p156) 2009/01/19 Released by Harlan Stenn <stenn@ntp.org>
* [Bug 1118] Fixed sign extension for 32 bit time_t in caljulian() and prettydate().
  Fixed some compiler warnings about missing prototypes.
  Fixed some other simple compiler warnings.
* [Bug 1119] [CID 52] Avoid a possible null-dereference in ntp_crypto.c.
* [Bug 1120] [CID 51] INSIST that peer is non-null before we dereference it.
* [Bug 1121] [CID 47] double fclose() in ntp-keygen.c.
(4.2.5p155) 2009/01/18 Released by Harlan Stenn <stenn@ntp.org>
* Documentation updates from Dave Mills.
* CHU frequency updates.
* Design assertion fixes for ntp_crypto.c from Dave Mills.
(4.2.5p154) 2009/01/13 Released by Harlan Stenn <stenn@ntp.org>
* [Bug 992] support interface event change on Linux from
  Miroslav Lichvar.
(4.2.5p153) 2009/01/09 Released by Harlan Stenn <stenn@ntp.org>
* Renamed gsoc_sntp/:fetch-stubs to gsoc_sntp/fetch-stubs to avoid
  file name problems under Windows.
  Removed German umlaut from log msg for 4.2.5p142.
(4.2.5p152) 2009/01/08 Released by Harlan Stenn <stenn@ntp.org>
* Include 4.2.4p6: 2009/01/08 Released by Harlan Stenn <stenn@ntp.org>
(4.2.5p151) 2008/12/23 Released by Harlan Stenn <stenn@ntp.org>
* Stats file logging cleanup from Dave Mills.
(4.2.5p150) 2008/12/15 Released by Harlan Stenn <stenn@ntp.org>
* [Bug 1099] Fixed wrong behaviour in sntp's crypto.c.
* [Bug 1103] Fix 64-bit issues in the new calendar code.
(4.2.5p149) 2008/12/05 Released by Harlan Stenn <stenn@ntp.org>
* Fixed mismatches in data types and OID definitions in ntpSnmpSubAgent.c
* added a premliminary MIB file to ntpsnmpd (ntpv4-mib.mib)
(4.2.5p148) 2008/12/04 Released by Harlan Stenn <stenn@ntp.org>
* [Bug 1070] Fix use of ntpq_parsestring() in ntpsnmpd.
(4.2.5p147) 2008/11/27 Released by Harlan Stenn <stenn@ntp.org>
* Update gsoc_sntp's GCC warning code.
(4.2.5p146) 2008/11/26 Released by Harlan Stenn <stenn@ntp.org>
* Update Solaris CFLAGS for gsoc_sntp.
(4.2.5p145) 2008/11/20 Released by Harlan Stenn <stenn@ntp.org>
* Deal with time.h for sntp under linux.
* Provide rpl_malloc() for sntp for systems that need it.
* Handle ss_len and socklen type for sntp.
* Fixes to the sntp configure.ac script.
* Provide INET6_ADDRSTRLEN if it is missing.
* [Bug 1095] overflow in caljulian.c.
(4.2.5p144) 2008/11/19 Released by Harlan Stenn <stenn@ntp.org>
* Use int32, not int32_t.
* Avoid the sched*() functions under OSF - link problems.
(4.2.5p143) 2008/11/17 Released by Harlan Stenn <stenn@ntp.org>
* sntp cleanup and fixes.
(4.2.5p142) 2008/11/16 Released by Harlan Stenn <stenn@ntp.org>
* Imported GSoC SNTP code from Johannes Maximilian Kuehn.
(4.2.5p141) 2008/11/13 Released by Harlan Stenn <stenn@ntp.org>
* New caltontp.c and calyearstart.c from Juergen Perlinger.
(4.2.5p140) 2008/11/12 Released by Harlan Stenn <stenn@ntp.org>
* Cleanup lint from the ntp_scanner files.
* [Bug 1011] gmtime() returns NULL on windows where it would not under Unix.
* Updated caljulian.c and prettydate.c from Juergen Perlinger.
(4.2.5p139) 2008/11/11 Released by Harlan Stenn <stenn@ntp.org>
* Typo fix to driver20.html.
(4.2.5p138) 2008/11/10 Released by Harlan Stenn <stenn@ntp.org>
* [Bug 474] --disable-ipv6 is broken.
* IPv6 interfaces were being looked for twice.
* SHM driver grabs more samples, add clockstats
* decode.html and driver20.html updates from Dave Mills.
(4.2.5p137) 2008/11/01 Released by Harlan Stenn <stenn@ntp.org>
* [Bug 1069] #undef netsnmp's PACKAGE_* macros.
* [Bug 1068] Older versions of netsnmp do not have netsnmp_daemonize().
(4.2.5p136) 2008/10/27 Released by Harlan Stenn <stenn@ntp.org>
* [Bug 1078] statsdir configuration parsing is broken.
(4.2.5p135) 2008/09/23 Released by Harlan Stenn <stenn@ntp.org>
* [Bug 1072] clock_update should not allow updates older than sys_epoch.
(4.2.5p134) 2008/09/17 Released by Harlan Stenn <stenn@ntp.org>
* Clean up build process for ntpsnmpd.
(4.2.5p133) 2008/09/16 Released by Harlan Stenn <stenn@ntp.org>
* Add options processing to ntpsnmpd.
* [Bug 1062] Check net-snmp headers before deciding to build ntpsnmpd.
* Clean up the libntpq.a build.
* Regenerate ntp_parser.[ch] from ntp_parser.y
(4.2.5p132) 2008/09/15 Released by Harlan Stenn <stenn@ntp.org>
* [Bug 1067] Multicast DNS service registration must come after the fork
  on Solaris.
* [Bug 1066] Error messages should log as errors.
(4.2.5p131) 2008/09/14 Released by Harlan Stenn <stenn@ntp.org>
* [Bug 1065] Re-enable support for the timingstats file.
(4.2.5p130) 2008/09/13 Released by Harlan Stenn <stenn@ntp.org>
* [Bug 1064] Implement --with-net-snmp-config=progname
* [Bug 1063] ntpSnmpSubagentObject.h is missing from the distribution.
(4.2.5p129) 2008/09/11 Released by Harlan Stenn <stenn@ntp.org>
* Quiet some libntpq-related warnings.
(4.2.5p128) 2008/09/08 Released by Harlan Stenn <stenn@ntp.org>
* Import Heiko Gerstung's GSoC2008 NTP MIB daemon.
(4.2.5p127) 2008/09/01 Released by Harlan Stenn <stenn@ntp.org>
* Regenerate ntpd/ntp_parser.c
(4.2.5p126) 2008/08/31 Released by Harlan Stenn <stenn@ntp.org>
* Stop libtool-1.5 from looking for C++ or Fortran.
* [BUG 610] Documentation update for NMEA reference clock driver.
* [Bug 828] Fix IPv4/IPv6 address parsing.
* Changes from Dave Mills:
  Documentation updates.
  Fix a corner case where a frequency update was reported but not set.
  When LEAP_NOTINSYNC->LEAP_NOWARNING, call crypto_update() if we have
  crypto_flags.
(4.2.5p125) 2008/08/18 Released by Harlan Stenn <stenn@ntp.org>
* [Bug 1052] Add linuxPPS support to ONCORE driver.
(4.2.5p124) 2008/08/17 Released by Harlan Stenn <stenn@ntp.org>
* Documentation updates from Dave Mills.
* Include 4.2.4p5: 2008/08/17 Released by Harlan Stenn <stenn@ntp.org>
* [Bug 861] leap info was not being transmitted.
* [Bug 1046] refnumtoa.c is using the wrong header file.
* [Bug 1047] enable/disable options processing fix.
* header file cleanup.
* [Bug 1037] buffer in subroutine was 1 byte short.
* configure.ac: cleanup, add option for wintime, and lay the groundwork
  for the changes needed for bug 1028.
* Fixes from Dave Mills: 'bias' and 'interleave' work.  Separate
  phase and frequency discipline (for long poll intervals).  Update
  TAI function to match current leapsecond processing.
* Documentation updates from Dave Mills.
* [Bug 1037] Use all 16 of the MD5 passwords generated by ntp-keygen.
* Fixed the incorrect edge parameter being passed to time_pps_kcbind in
  NMEA refclock driver.
* [Bug 399] NMEA refclock driver does not honor time1 offset if flag3 set.
* [Bug 985] Modifications to NMEA reference clock driver to support Accord
  GPS Clock.
* poll time updates from Dave Mills.
* local refclock documentation updates from Dave Mills.
* [Bug 1022] Fix compilation problems with yesterday's commit.
* Updates and cleanup from Dave Mills:
  I've now spent eleven months of a sabbatical year - 7 days a week, 6-10
  hours most days - working on NTP. I have carefully reviewed every major
  algorithm, examined its original design and evolution from that design.
  I've trimmed off dead code and briar patches and did zillions of tests
  contrived to expose evil vulnerabilities. The development article is in
  rather good shape and should be ready for prime time.

  1. The protostats statistics files have been very useful in exposing
  little twitches and turns when something hiccups, like a broken PPS
  signal. Most of what used to be syslog messages are now repackaged as
  protostats messages with optional syslog as well. These can also be sent
  as traps which might be handy to tiggle a beeper or celltext. These, the
  sysstats files and cryptostats files reveal the ambient health of a busy
  server, monitor traffic and error counts and spot crypto attacks.

  2. Close inspection of the clock discipline behavior at long poll
  intervals (36 h) showed it not doing as well as it should. I redesigned
  the FLL loop to improve nominal accuracy from  several tens of
  milliseconds to something less than ten milliseconds.

  3. Autokey (again). The enhanced error checking was becoming a major
  pain. I found a way to toss out gobs of ugly fat code and replace the
  function with a much simpler and more comprehensive scheme. It resists
  bait-and-switch attacks and quickly detect cases when the protocol is
  not correctly synchronized.

  4. The interface code for the kernel PPS signal was not in sync with the
  kernel code itself. Some error checks were duplicated and some
  ineffective. I found none of the PPS-capable drivers, including the atom
  driver, do anything when the prefer peer fails; the kernel PPS signal
  remains in control. The atom driver now disables the kernel PPS when the
  prefer peer comes bum. This is important when the prefer peer is not a
  reference clock but a remote NTP server.

  5. The flake restrict bit turned out to be really interesting,
  especially with symmtric modes and of those especially those using
  Autokey. Small changes in the recovery procedures when packets are lost
  now avoid almost all scenarios which previously required protocol resets.

  6. I've always been a little uncomfortable when using the clock filter
  with long poll intervals because the samples become less and less
  correlated as the sample age exceeds the Allan intercept. Various
  schemes have been used over the years to cope with this fact. The latest
  one and the one that works the best is to use a modified sort metric
  where the delay is used when the age of the sample is less than the
  intercept and the sum of delay and dispersion above that. The net result
  is that, at small poll intervals the algorithm operates as a minimum
  filter, while at larger poll intervals it morphs to FIFO. Left
  unmodified, a sample could be used when twelve days old. This along with
  the FLL modifications has made a dramatic improvement at large poll
  intervals.

- [Backward Incompatible] The 'state' variable is no longer reported or
  available via ntpq output.  The following system status bit names
  have been changed:
  - sync_alarm -> leap_alarm
  - sync_atomic -> sync_pps
  - sync_lf_clock -> sync_lf_radio
  - sync_hf_clock -> sync_hf_radio
  - sync_uhf_clock -> sync_uhf_radio
  - sync_local_proto -> sync_local
  - sync_udp/time -> sync_other
  Other names have been changed as well.  See the change history for
  libntp/statestr.c for more details.
  Other backward-incompatible changes in ntpq include:
  - assID -> associd
  - rootdispersion -> rootdisp
  - pkt_head -> pkt_neader
  See the change history for other details.

* Updates and cleanup from Dave Mills.
* [Bug 995] Remove spurious ; from ntp-keygen.c.
* More cleanup and changes from Dave Mills.
* [Bug 980] Direct help to stdout.
---
(4.2.4p8) 2009/12/08 Released by Harlan Stenn <stenn@ntp.org>

* [Sec 1331] DoS with mode 7 packets - CVE-2009-3563.

---
(4.2.4p7) 2009/05/18 Released by Harlan Stenn <stenn@ntp.org>

* [Sec 1151] Remote exploit if autokey is enabled - CVE-2009-1252.
* [Bug 1187] Update the copyright date.
* [Bug 1191] ntpd fails on Win2000 - "Address already in use" after fix
  for [Sec 1149].

---
(4.2.4p7-RC7) 2009/05/12 Released by Harlan Stenn <stenn@ntp.org>

* ntp.isc.org -> ntp.org cleanup.
* [Bug 1178] Use prior FORCE_DNSRETRY behavior as needed at runtime,
  add configure --enable-ignore-dns-errors to be even more stubborn

---
(4.2.4p7-RC6) 2009/05/08 Released by Harlan Stenn <stenn@ntp.org>

* [Bug 784] Make --enable-linuxcaps the default when available
* [Bug 1179] error messages for -u/--user and -i lacking droproot
* Updated JJY reference clock driver from Takao Abe
* [Bug 1071] Log a message and exit before trying to use FD_SET with a
  descriptor larger than FD_SETSIZE, which will corrupt memory
* On corruption of the iface list head in add_interface, log and exit

---
(4.2.4p7-RC5) 2009/05/02 Released by Harlan Stenn <stenn@ntp.org>

* [Bug 1172] 4.2.4p7-RC{3,4} fail to build on linux.
* flock-build script unportable 'set -m' use removed

---
(4.2.4p7-RC4) 2009/04/29 Released by Harlan Stenn <stenn@ntp.org>

* [Bug 1167] use gcc -Winit-self only if it is understood

---
(4.2.4p7-RC3) 2009/04/22 Released by Harlan Stenn <stenn@ntp.org>

* [Bug 787] Bug fixes for 64-bit time_t on Windows
* [Bug 813] Conditional naming of Event
* [Bug 1147] System errors should be logged to msyslog()
* [Bug 1155] Fix compile problem on Windows with VS2005
* [Bug 1156] lock_thread_to_processor() should be declared in header
* [Bug 1157] quiet OpenSSL warnings, clean up configure.ac
* [Bug 1158] support for aix6.1
* [Bug 1160] MacOS X is like BSD regarding F_SETOWN

---
(4.2.4p7-RC2) 2009/04/09 Released by Harlan Stenn <stenn@ntp.org>

* [Sec 1144] limited buffer overflow in ntpq.  CVE-2009-0159
* [Sec 1149] use SO_EXCLUSIVEADDRUSE on Windows

---
(4.2.4p7-RC1) 2009/03/30 Released by Harlan Stenn <stenn@ntp.org>

* [Bug 1131] UDP sockets should not use SIGPOLL on Solaris.
* build system email address cleanup
* [Bug 774] parsesolaris.c does not compile under the new Solaris
* [Bug 873] Windows serial refclock proper TTY line discipline emulation
* [Bug 1014] Enable building with VC9 (in Visual Studio 2008,
  Visual C++ 2008, or SDK)
* [Bug 1117] Deferred interface binding under Windows works only correctly
  if FORCE_DNSRETRY is defined
* [BUG 1124] Lock QueryPerformanceCounter() client threads to same CPU
* DPRINTF macro made safer, always evaluates to a statement and will not
  misassociate an else which follows the macro.

---
(4.2.4p6) 2009/01/08 Released by Harlan Stenn <stenn@ntp.org>

* [Bug 1113] Fixed build errors with recent versions of openSSL.
* [Sec 1111] Fix incorrect check of EVP_VerifyFinal()'s return value.
* Update the copyright year.

---
(4.2.4p5) 2008/08/17 Released by Harlan Stenn <stenn@ntp.org>

* [BUG 1051] Month off by one in leap second message written to clockstats
  file fixed.
* [Bug 450] Windows only: Under original Windows NT we must not discard the
  wildcard socket to workaround a bug in NT's getsockname().
* [Bug 1038] Built-in getpass() function also prompts for password if
  not built with DEBUG.
* [Bug 841] Obsolete the "dynamic" keyword and make deferred binding
  to local interfaces the default.
  Emit a warning if that keyword is used for configuration.
* [Bug 959] Refclock on Windows not properly releasing recvbuffs.
* [Bug 993] Fix memory leak when fetching system messages.
* much cleanup, fixes, and changes from Dave Mills.
* ntp_control.c: LEAPTAB is a filestamp, not an unsigned.  From Dave Mills.
* ntp_config.c: ntp_minpoll fixes from Dave Mills.
* ntp-keygen updates from Dave Mills.
* refresh epoch, throttle, and leap cleanup from Dave Mills.
* Documentation cleanup from Dave Mills.
* [Bug 918] Only use a native md5.h if MD5Init() is available.
* [Bug 979] Provide ntptimeval if it is not otherwise present.
* [Bug 634] Re-instantiate syslog() and logfiles after the daemon fork.
* [Bug 952] Use md5 code with a friendlier license.
* [Bug 977] Fix mismatching #ifdefs for builds without IPv6.
* [Bug 830] Fix the checking order of the interface options.
* Clean up the logfile/syslog setup.
* [Bug 970] Lose obsolete -g flag to ntp-keygen.
* The -e flag to ntp-keygen can write GQ keys now, too.
* ntp_proto.c: sys_survivors and hpoll cleanup from Dave Mills.
* ntp_loopfilter.c: sys_poll cleanup from Dave Mills.
* refclock_wwv.c: maximum-likelihood digit and DSYNC fixes from Dave Mills.
* [Bug 967] preemptable associations are lost forever on a step.
* ntp_config.c: [CID 48] missing "else" clause.
* [Bug 833] ntpq config keyword is quote-mark unfriendly.
* Rename the ntpq "config" keyword to ":config".
* Dave Mills shifted some orphan processing.
* Fix typos in the [Bug 963] patch.
* bootstrap: squawk if genver fails.  Use -f with cp in case Dave does a chown.
* Remove obsolete simulator command-line options.
* ntp_request.c: [CID 36] zero sin_zero.
* [Bug 963] get_systime() is too noisy.
* [Bug 960] spurious syslog:crypto_setup:spurious crypto command
* [Bug 964] Change *-*-linux* to *-*-*linux* to allow for uclinux.
* Changes from Dave Mills:
  - ntp_util.c: cleanup.
  - ntp_timer.c: watch the non-burst packet rate.
  - ntp_request.c: cleanup.
  - ntp_restrict.c: RES_LIMITED cleanup.
  - ntp_proto.c: RES_LIMITED, rate bucktes, counters, overall cleanup.
  - ntp_peer.c: disallow peer_unconfig().
  - ntp_monitor.c: RES_LIMITED cleanup.
  - ntp_loopfilter.c: poll interval cleanup.
  - ntp_crypto.c: volley -> retry.  Cleanup TAI leap message.
  - ntp_config: average and minimum are ^2 values.
  - ntpdc: unknownversion is really "declined", not "bad version".
  - Packet retry cleanup.
* [Bug 961] refclock_tpro.c:tpro_poll() calls refclock_receive() twice.
* [Bug 957] Windows only: Let command line parameters from the Windows SCM GUI
  override the standard parameters from the ImagePath registry key.
* Added HAVE_INT32_T to the Windows config.h to avoid duplicate definitions.
* Work around a VPATH difference in FreeBSD's 'make' command.
* Update bugreport URL.
* Update -I documentation.
* [Bug 713] Fix bug reporting information.
* A bug in the application of the negative-sawtooth for 12 channel receivers.
* The removal of unneeded startup code used for the original LinuxPPS, it now
  conforms to the PPSAPI and does not need special code.
* ntp-keygen.c: Coverity fixes [CID 33,47].
* Volley cleanup from Dave Mills.
* Fuzz cleanup from Dave Mills.
* [Bug 861] Leap second cleanups from Dave Mills.
* ntpsim.c: add missing protypes and fix [CID 34], a nit.
* Upgraded bison at UDel.
* Update br-flock and flock-build machine lists.
* [Bug 752] QoS: add parse/config handling code.
* Fix the #include order in tickadj.c for picky machines.
* [Bug 752] QoS: On some systems, netinet/ip.h needs netinet/ip_systm.h.
* [Bug 752] Update the QoS tagging (code only - configuration to follow).
* Orphan mode and other protocol cleanup from Dave Mills.
* Documentation cleanup from Dave Mills.
* [Bug 940] ntp-keygen uses -v.  Disallow it as a shortcut for --version.
* more cleanup to ntp_lineeditlibs.m4.
* Documentation updates from Dave Mills.
* -ledit cleanup for ntpdc and ntpq.
* Association and other cleanup from Dave Mills.
* NTP_UNREACH changes from Dave Mills.
* Fix the readline history test.
* [Bug 931] Require -lreadline to be asked for explicitly.
* [Bug 764] When looking for -lreadline support, also try using -lncurses.
* [Bug 909] Fix int32_t errors for ntohl().
* [Bug 376/214] Enhancements to support multiple if names and IP addresses.
* [Bug 929] int32_t is undefined on Windows.  Casting wrong.
* [Bug 928] readlink missing braces.
* [Bug 788] Update macros to support VS 2005.
* ntpd/ntp_timer.c: add missing sys_tai parameter for debug printf
* [Bug 917] config parse leaves files open
* [Bug 912] detect conflicting enable/disable configuration on interfaces
  sharing an IP address
* [Bug 771] compare scopeid if available for IPv6 addresses
* Lose obsolete crypto subcommands (Dave Mills).
* WWV is an HF source, not an LF source (Dave Mills).
* [Bug 899] Only show -i/--jaildir -u/--user options if we HAVE_DROPROOT.
* [Bug 916] 'cryptosw' is undefined if built without OpenSSL.
* [Bug 891] 'restrict' config file keyword does not work (partial fix).
* [Bug 890] the crypto command seems to be required now.
* [Bug 915] ntpd cores during processing of x509 certificates.
* Crypto lint cleanup from Dave Mills.
* [Bug 897] Check RAND_status() - we may not need a .rnd file.
* Crypto cleanup from Dave Mills.
* [Bug 911] Fix error message in cmd_args.c.
* [Bug 895] Log assertion failures via syslog(), not stderr.
* Documentation updates from Dave Mills.
* Crypto cleanup from Dave Mills.
* [Bug 905] ntp_crypto.c fails to compile without -DDEBUG.
* Avoid double peer stats logging.
* ntp-keygen cleanup from Dave Mills.
* libopts needs to be built after ElectricFence.
* [Bug 894] Initialize keysdir before calling crypto_setup().
* Calysto cleanup for ntpq.
* ntp-keygen -i takes an arg.
* Cleanup and fixes from Dave Mills.
* [Bug 887] Fix error in ntp_types.h (for sizeof int != 4).
* Bug 880 bug fixes for Windows build
* Improve Calysto support.
* The "revoke" parameter is a crypto command.
* The driftfile wander threshold is a real number.
* [Bug 850] Fix the wander threshold parameter on the driftfile command.
* ntp_io.c: Dead code cleanup - Coverity View 19.
* Leap file related cleanup from Dave Mills.
* ntp_peer.c: Set peer->srcadr before (not after) calling set_peerdstadr().
* Initialize offset in leap_file() - Coverity View 17.
* Use the correct stratum on KISS codes.
* Fuzz bits cleanup.
* Show more digits in some debug printf's.
* Use drift_file_sw internally to control writing the drift file.
* Implement the wander_threshold option for the driftfile config keyword.
* reformat ntp_control.c; do not use c++ // comments.
* [Bug 629] Undo bug #629 fixes as they cause more problems than were  being
  solved
* Changes from Dave Mills: in/out-bound data rates, leapsecond cleanup,
  driftfile write cleanup, packet buffer length checks, documentation updates.
* More assertion checks and malloc()->emalloc(), courtesy of Calysto.
* [Bug 864] Place ntpd service in maintenance mode if using SMF on Solaris
* [Bug 862] includefile nesting; preserve phonelist on reconfig.
* [Bug 604] ntpd regularly dies on linux/alpha.
* more leap second infrastructure fixes from Dave Mills.
* [Bug 858] recent leapfile changes broke non-OpenSSL builds.
* Use emalloc() instead of malloc() in refclock_datum.c (Calysto).
* Start using 'design by contract' assertions.
* [Bug 767] Fast sync to refclocks wanted.
* Allow null driftfile.
* Use YYERROR_VERBOSE for the new parser, and fix related BUILT_SOURCES.
* [Bug 629] changes to ensure broadcast works including on wildcard addresses
* [Bug 853] get_node() must return a pointer to maximally-aligned memory.
* Initial leap file fixes from Dave Mills.
* [Bug 858] Recent leapfile changes broke without OPENSSL.
* Use a char for DIR_SEP, not a string.
* [Bug 850] driftfile parsing changes.
* driftfile maintenance changes from Dave Mills.  Use clock_phi instead of
  stats_write_tolerance.
* [Bug 828] refid string not being parsed correctly.
* [Bug 846] Correct includefile parsing.
* [Bug 827] New parsing code does not handle "fudge" correctly.
* Enable debugging capability in the config parser.
* [Bug 839] Crypto password not read from ntp.conf.
* Have autogen produce writable output files.
* [Bug 825] Correct logconfig -/+ keyword processing.
* [Bug 828] Correct parsing of " delimited strings.
* Cleanup FILE * usage after fclose() in ntp_filegen.c.
* [Bug 843] Windows Completion port code was incorrectly merged from -stable.
* [Bug 840] do fudge configuration AFTER peers (thus refclocks) have been
  configured.
* [Bug 824] Added new parser modules to the Windows project file.
* [Bug 832] Add libisc/log.c headers to the distribution.
* [Bug 808] Only write the drift file if we are in state 4.
* Initial import of libisc/log.c and friends.
* [Bug 826] Fix redefinition of PI.
* [Bug 825] ntp_scanner.c needs to #include <config.h> .
* [Bug 824] New parser code has some build problems with the SIM code.
* [Bug 817] Use longnames for setting ntp variables on the command-line;
  Allowing '-v' with and without an arg to disambiguate usage is error-prone.
* [Bug 822] set progname once, early.
* [Bug 819] remove erroneous #if 0 in Windows completion port code.
* The new config code missed an #ifdef for building without refclocks.
* Distribute some files needed by the new config parsing code.
* [Bug 819] Timeout for WaitForMultipleObjects was 500ms instead of INFINITE
* Use autogen 5.9.1.
* Fix clktest command-line arg processing.'
* Audio documentation updates from Dave Mills.
* New config file parsing code, from Sachin Kamboj.
* fuzz bit cleanup from Dave Mills.
* replay cleanup from Dave Mills.
* [Bug 542] Tolerate missing directory separator at EO statsdir.
* [Bug 812] ntpd should drop supplementary groups.
* [Bug 815] Fix warning compiling 4.2.5p22 under Windows with VC6.
* [Bug 740] Fix kernel/daemon startup drift anomaly.
* refclock_wwv.c fixes from Dave Mills.
* [Bug 810] Fix ntp-keygen documentation.
* [Bug 787] Bug fixes for 64-bit time_t on Windows.
* [Bug 796] Clean up duplicate #defines in ntp_control.c.
* [Bug 569] Use the correct precision for the Leitch CSD-5300.
* [Bug 795] Moved declaration of variable to top of function.
* [Bug 798] ntpq [p typo crashes ntpq/ntpdc.
* [Bug 786] Fix refclock_bancomm.c on Solaris.
* [Bug 774] parsesolaris.c does not compile under the new Solaris.
* [Bug 782] Remove P() macros from Windows files.
* [Bug 778] ntpd fails to lock with drift=+500 when started with drift=-500.
* [Bug 592] Trimble Thunderbolt GPS support.
* IRIG, CHU, WWV, WWVB refclock improvements from Dave Mills.
* [Bug 757] Lose ULONG_CONST().
* [Bug 756] Require ANSI C (function prototypes).
* codec (audio) and ICOM changes from Dave Mills.

---

* [Bug 450] Windows only: Under original Windows NT we must not discard the
  wildcard socket to workaround a bug in NT's getsockname().
* [Bug 1038] Built-in getpass() function also prompts for password if
  not built with DEBUG.
* [Bug 841] Obsolete the "dynamic" keyword and make deferred binding
  to local interfaces the default.
  Emit a warning if that keyword is used for configuration.
* [Bug 959] Refclock on Windows not properly releasing recvbuffs.
* [Bug 993] Fix memory leak when fetching system messages.
* [Bug 987] Wake up the resolver thread/process when a new interface has
  become available.
* Correctly apply negative-sawtooth for oncore 12 channel receiver.
* Startup code for original LinuxPPS removed.  LinuxPPS now conforms to
  the PPSAPI.
* [Bug 1000] allow implicit receive buffer allocation for Windows.
  fixes startup for windows systems with many interfaces.
  reduces dropped packets on network bursts.
  additionally fix timer() starvation during high load.
* [Bug 990] drop minimum time restriction for interface update interval.
* [Bug 977] Fix mismatching #ifdefs for builds without IPv6.
* Update the copyright year.
* Build system cleanup (make autogen-generated files writable).
* [Bug 957] Windows only: Let command line parameters from the Windows SCM GUI
  override the standard parameters from the ImagePath registry key.
* Fixes for ntpdate:
* [Bug 532] nptdate timeout is too long if several servers are supplied.
* [Bug 698] timeBeginPeriod is called without timeEndPeriod in some NTP tools.
* [Bug 857] ntpdate debug mode adjusts system clock when it shouldn't.
* [Bug 908] ntpdate crashes sometimes.
* [Bug 982] ntpdate(and ntptimeset) buffer overrun if HAVE_POLL_H isn't set
  (dup of 908).
* [Bug 997] ntpdate buffer too small and unsafe.
* ntpdate.c: Under Windows check whether NTP port in use under same conditions
  as under other OSs.
* ntpdate.c: Fixed some typos and indents (tabs/spaces).

(4.2.4p4) Released by Harlan Stenn <stenn@ntp.org>

* [Bug 902] Fix problems with the -6 flag.
* Updated include/copyright.def (owner and year).
* [Bug 878] Avoid ntpdc use of refid value as unterminated string.
* [Bug 881] Corrected display of pll offset on 64bit systems.
* [Bug 886] Corrected sign handling on 64bit in ntpdc loopinfo command.
* [Bug 889] avoid malloc() interrupted by SIGIO risk
* ntpd/refclock_parse.c: cleanup shutdown while the file descriptor is still
  open.
* [Bug 885] use emalloc() to get a message at the end of the memory
  unsigned types cannot be less than 0
  default_ai_family is a short
  lose trailing , from enum list
  clarify ntp_restrict.c for easier automated analysis
* [Bug 884] don't access recv buffers after having them passed to the free
  list.
* [Bug 882] allow loopback interfaces to share addresses with other
  interfaces.

---
(4.2.4p3) Released by Harlan Stenn <stenn@ntp.org>

* [Bug 863] unable to stop ntpd on Windows as the handle reference for events
  changed

---
(4.2.4p2) Released by Harlan Stenn <stenn@ntp.org>

* [Bug 854] Broadcast address was not correctly set for interface addresses
* [Bug 829] reduce syslog noise, while there fix Enabled/Disable logging
  to reflect the actual configuration.
* [Bug 795] Moved declaration of variable to top of function.
* [Bug 789] Fix multicast client crypto authentication and make sure arriving
  multicast packets do not disturb the autokey dance.
* [Bug 785] improve handling of multicast interfaces
  (multicast routers still need to run a multicast routing software/daemon)
* ntpd/refclock_parse.c: cleanup shutdown while the file descriptor is still
  open.
* [Bug 885] use emalloc() to get a message at the end of the memory
  unsigned types cannot be less than 0
  default_ai_family is a short
  lose trailing , from enum list
* [Bug 884] don't access recv buffers after having them passed to the free list.
* [Bug 882] allow loopback interfaces to share addresses with other interfaces.
* [Bug 527] Don't write from source address length to wrong location
* Upgraded autogen and libopts.
* [Bug 811] ntpd should not read a .ntprc file.

---
(4.2.4p1) (skipped)

---
(4.2.4p0) Released by Harlan Stenn <stenn@ntp.org>

* [Bug 793] Update Hans Lambermont's email address in ntpsweep.
* [Bug 776] Remove unimplemented "rate" flag from ntpdate.
* [Bug 586] Avoid lookups if AI_NUMERICHOST is set.
* [Bug 770] Fix numeric parameters to ntp-keygen (Alain Guibert).
* [Bug 768] Fix io_setbclient() error message.
* [Bug 765] Use net_bind_service capability on linux.
* [Bug 760] The background resolver must be aware of the 'dynamic' keyword.
* [Bug 753] make union timestamp anonymous (Philip Prindeville).
* confopt.html: move description for "dynamic" keyword into the right section.
* pick the right type for the recv*() length argument.

---
(4.2.4) Released by Harlan Stenn <stenn@ntp.org>

* monopt.html fixes from Dave Mills.
* [Bug 452] Do not report kernel PLL/FLL flips.
* [Bug 746] Expert mouseCLOCK USB v2.0 support added.'
* driver8.html updates.
* [Bug 747] Drop <NOBR> tags from ntpdc.html.
* sntp now uses the returned precision to control decimal places.
* sntp -u will use an unprivileged port for its queries.
* [Bug 741] "burst" doesn't work with !unfit peers.
* [Bug 735] Fix a make/gmake VPATH issue on Solaris.
* [Bug 739] ntpd -x should not take an argument.
* [Bug 737] Some systems need help providing struct iovec.
* [Bug 717] Fix libopts compile problem.
* [Bug 728] parse documentation fixes.
* [Bug 734] setsockopt(..., IP_MULTICAST_IF, ...) fails on 64-bit platforms.
* [Bug 732] C-DEX JST2000 patch from Hideo Kuramatsu.
* [Bug 721] check for __ss_family and __ss_len separately.
* [Bug 666] ntpq opeers displays jitter rather than dispersion.
* [Bug 718] Use the recommended type for the saddrlen arg to getsockname().
* [Bug 715] Fix a multicast issue under Linux.
* [Bug 690] Fix a Windows DNS lookup buffer overflow.
* [Bug 670] Resolved a Windows issue with the dynamic interface rescan code.
* K&R C support is being deprecated.
* [Bug 714] ntpq -p should conflict with -i, not -c.
* WWV refclock improvements from Dave Mills.
* [Bug 708] Use thread affinity only for the clock interpolation thread.
* [Bug 706] ntpd can be running several times in parallel.
* [Bug 704] Documentation typos.
* [Bug 701] coverity: NULL dereference in ntp_peer.c
* [Bug 695] libopts does not protect against macro collisions.
* [Bug 693] __adjtimex is independent of ntp_{adj,get}time.
* [Bug 692] sys_limitrejected was not being incremented.
* [Bug 691] restrictions() assumption not always valid.
* [Bug 689] Deprecate HEATH GC-1001 II; the driver never worked.
* [Bug 688] Fix documentation typos.
* [Bug 686] Handle leap seconds better under Windows.
* [Bug 685] Use the Windows multimedia timer.
* [Bug 684] Only allow debug options if debugging is enabled.
* [Bug 683] Use the right version string.
* [Bug 680] Fix the generated version string on Windows.
* [Bug 678] Use the correct size for control messages.
* [Bug 677] Do not check uint_t in configure.ac.
* [Bug 676] Use the right value for msg_namelen.
* [Bug 675] Make sure ntpd builds without debugging.
* [Bug 672] Fix cross-platform structure padding/size differences.
* [Bug 660] New TIMESTAMP code fails tp build on Solaris Express.
* [Bug 659] libopts does not build under Windows.
* [Bug 658] HP-UX with cc needs -Wp,-H8166 in CFLAGS.
* [Bug 656] ntpdate doesn't work with multicast address.
* [Bug 638] STREAMS_TLI is deprecated - remove it.
* [Bug 635] Fix tOptions definition.
* [Bug 628] Fallback to ntp discipline not working for large offsets.
* [Bug 622] Dynamic interface tracking for ntpd.
* [Bug 603] Don't link with libelf if it's not needed.
* [Bug 523] ntpd service under Windows does't shut down properly.
* [Bug 500] sntp should always be built.
* [Bug 479] Fix the -P option.
* [Bug 421] Support the bc637PCI-U card.
* [Bug 342] Deprecate broken TRAK refclock driver.
* [Bug 340] Deprecate broken MSF EES refclock driver.
* [Bug 153] Don't do DNS lookups on address masks.
* [Bug 143] Fix interrupted system call on HP-UX.
* [Bug 42] Distribution tarballs should be signed.
* Support separate PPS devices for PARSE refclocks.
* [Bug 637, 51?] Dynamic interface scanning can now be done.
* Options processing now uses GNU AutoGen.

---
(4.2.2p4) Released by Harlan Stenn <stenn@ntp.org>

* [Bug 710] compat getnameinfo() has off-by-one error
* [Bug 690] Buffer overflow in Windows when doing DNS Lookups

---
(4.2.2p3) Released by Harlan Stenn <stenn@ntp.org>

* Make the ChangeLog file cleaner and easier to read
* [Bug 601] ntpq's decodeint uses an extra level of indirection
* [Bug 657] Different OSes need different sized args for IP_MULTICAST_LOOP
* release engineering/build changes
* Documentation fixes
* Get sntp working under AIX-5

---
(4.2.2p2) (broken)

* Get sntp working under AIX-5

---
(4.2.2p1)

* [Bug 661] Use environment variable to specify the base path to openssl.
* Resolve an ambiguity in the copyright notice
* Added some new documentation files
* URL cleanup in the documentation
* [Bug 657]: IP_MULTICAST_LOOP uses a u_char value/size
* quiet gcc4 complaints
* more Coverity fixes
* [Bug 614] manage file descriptors better
* [Bug 632] update kernel PPS offsets when PPS offset is re-configured
* [Bug 637] Ignore UP in*addr_any interfaces
* [Bug 633] Avoid writing files in srcdir
* release engineering/build changes

---
(4.2.2)

* SNTP
* Many bugfixes
* Implements the current "goal state" of NTPv4
* Autokey improvements
* Much better IPv6 support
* [Bug 360] ntpd loses handles with LAN connection disabled.
* [Bug 239] Fix intermittent autokey failure with multicast clients.
* Rewrite of the multicast code
* New version numbering scheme

---
(4.2.0)

* More stuff than I have time to document
* IPv6 support
* Bugfixes
* call-gap filtering
* wwv and chu refclock improvements
* OpenSSL integration

---
(4.1.2)

* clock state machine bugfix
* Lose the source port check on incoming packets
* (x)ntpdc compatibility patch
* Virtual IP improvements
* ntp_loopfilter fixes and improvements
* ntpdc improvements
* GOES refclock fix
* JJY driver
* Jupiter refclock fixes
* Neoclock4X refclock fixes
* AIX 5 port
* bsdi port fixes
* Cray unicos port upgrade
* HP MPE/iX port
* Win/NT port upgrade
* Dynix PTX port fixes
* Document conversion from CVS to BK
* readline support for ntpq

---
(4.1.0)

* CERT problem fixed (99k23)

* Huff-n-Puff filter
* Preparation for OpenSSL support
* Resolver changes/improvements are not backward compatible with mode 7
  requests (which are implementation-specific anyway)
* leap second stuff
* manycast should work now
* ntp-genkeys does new good things.
* scripts/ntp-close
* PPS cleanup and improvements
* readline support for ntpdc
* Crypto/authentication rewrite
* WINNT builds with MD5 by default
* WINNT no longer requires Perl for building with Visual C++ 6.0
* algorithmic improvements, bugfixes
* Solaris dosynctodr info update
* html/pic/* is *lots* smaller
* New/updated drivers: Forum Graphic GPS, WWV/H, Heath GC-100 II, HOPF
  serial and PCI, ONCORE, ulink331
* Rewrite of the audio drivers

---
(4.0.99)

* Driver updates: CHU, DCF, GPS/VME, Oncore, PCF, Ulink, WWVB, burst
  If you use the ONCORE driver with a HARDPPS kernel module,
  you *must* have a properly specified:
	pps <filename> [assert/clear] [hardpps]
  line in the /etc/ntp.conf file.
* PARSE cleanup
* PPS cleanup
* ntpd, ntpq, ntpdate cleanup and fixes
* NT port improvements
* AIX, BSDI, DEC OSF, FreeBSD, NetBSD, Reliant, SCO, Solaris port improvements

---
(4.0.98)

* Solaris kernel FLL bug is fixed in 106541-07
* Bug/lint cleanup
* PPS cleanup
* ReliantUNIX patches
* NetInfo support
* Ultralink driver
* Trimble OEM Ace-II support
* DCF77 power choices
* Oncore improvements

---
(4.0.97)

* NT patches
* AIX,SunOS,IRIX portability
* NeXT portability
* ntptimeset utility added
* cygwin portability patches

---
(4.0.96)

* -lnsl, -lsocket, -lgen configuration patches
* Y2K patches from AT&T
* Linux portability cruft

---
(4.0.95)

* NT port cleanup/replacement
* a few portability fixes
* VARITEXT Parse clock added

---
(4.0.94)

* PPS updates (including ntp.config options)
* Lose the old DES stuff in favor of the (optional) RSAREF stuff
* html cleanup/updates
* numerous drivers cleaned up
* numerous portability patches and code cleanup

---
(4.0.93)

* Oncore refclock needs PPS or one of two ioctls.
* Don't make ntptime under Linux.  It doesn't compile for too many folks.
* Autokey cleanup
* ReliantUnix patches
* html cleanup
* tickadj cleanup
* PARSE cleanup
* IRIX -n32 cleanup
* byte order cleanup
* ntptrace improvements and patches
* ntpdc improvements and patches
* PPS cleanup
* mx4200 cleanup
* New clock state machine
* SCO cleanup
* Skip alias interfaces

---
(4.0.92)

* chronolog and dumbclock refclocks
* SCO updates
* Cleanup/bugfixes
* Y2K patches
* Updated palisade driver
* Plug memory leak
* wharton kernel clock
* Oncore clock upgrades
* NMEA clock improvements
* PPS improvements
* AIX portability patches

---
(4.0.91)

* New ONCORE driver
* New MX4200 driver
* Palisade improvements
* config file bugfixes and problem reporting
* autoconf upgrade and cleanup
* HP-UX, IRIX lint cleanup
* AIX portability patches
* NT cleanup

---
(4.0.90)

* Nanoseconds
* New palisade driver
* New Oncore driver

---
(4.0.73)

* README.hackers added
* PARSE driver is working again
* Solaris 2.6 has nasty kernel bugs.  DO NOT enable pll!
* DES is out of the distribution.

---
(4.0.72)

* K&R C compiling should work again.
* IRIG patches.
* MX4200 driver patches.
* Jupiter driver added.
* Palisade driver added.  Needs work (ANSI, ntoh/hton, sizeof double, ???)<|MERGE_RESOLUTION|>--- conflicted
+++ resolved
@@ -1,12 +1,9 @@
 ---
-<<<<<<< HEAD
+
 * [Bug 2796] ntp-keygen crashes in 'getclock()' on Win32
-=======
-
 * [Bug 2797] ntp-keygen trapped in endless loop for MD5 keys
   on big-endian machines
 * [Bug 2798] sntp should decode and display the leap indicator.
->>>>>>> 0497c113
 ---
 (4.2.8p2-RC1) 2015/03/30 Released by Harlan Stenn <stenn@ntp.org>
 
