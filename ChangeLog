---

* [Sec 2956] small-step/big-step.  Close the panic gate earlier.  HStenn.
* CID 1339955: Free allocated memory in caljulian test.  HStenn.
* CID 1339962: Explicitly initialize variable in caljulian test.  HStenn.
<<<<<<< HEAD
* [Bug 2887] stratum -1 config results as showing value 99
  - fudge stratum only accepts values [0..16]. perlinger@ntp.org
=======
* [Bug 2829] Look at pipe_fds in ntpd.c  (did so. perlinger@ntp.org)
>>>>>>> 89d2b285
* [Bug 2932] Update leapsecond file info in miscopt.html.  CWoodbury, HStenn.
* [Bug 2934] tests/ntpd/t-ntp_scanner.c has a magic constant wired in.  HMurray
* [Bug 2954] Version 4.2.8p4 crashes on startup with sig fault
  - fixed data race conditions in threaded DNS worker. perlinger@ntp.org
  - limit threading warm-up to linux; FreeBSD bombs on it. perlinger@ntp.org
* [Bug 2957] 'unsigned int' vs 'size_t' format clash. perlinger@ntp.org
  - accept key file only if there are no parsing errors
  - fixed size_t/u_int format clash
  - fixed wrong use of 'strlcpy'
* [Bug 2958] ntpq: fatal error messages need a final newline. Craig Leres.
* [Bug 2962] truncation of size_t/ptrdiff_t on 64bit targets. perlinger@ntp.org
  - fixed several other warnings (cast-alignment, missing const, missing prototypes)
  - promote use of 'size_t' for values that express a size
  - use ptr-to-const for read-only arguments
  - make sure SOCKET values are not truncated (win32-specific)
  - format string fixes
* [Bug 2965] Local clock didn't work since 4.2.8p4.  Martin Burnicki.
* [Bug 2969]  Seg fault from ntpq/mrulist when looking at server with
              lots of clients. perlinger@ntp.org
* Unity cleanup for FreeBSD-6.4.  Harlan Stenn.
* Unity test cleanup.  Harlan Stenn.
* Libevent autoconf pthread fixes for FreeBSD-10.  Harlan Stenn.
---
(4.2.8p4) 2015/10/21 Released by Harlan Stenn <stenn@ntp.org>
(4.2.8p4-RC1) 2015/10/06 Released by Harlan Stenn <stenn@ntp.org>

* [Sec 2899] CVE-2014-9297  perlinger@ntp.org
* [Sec 2901] Drop invalid packet before checking KoD. Check for all KoD's.
  Danny Mayer.  Log incoming packets that fail TEST2.  Harlan Stenn.
* [Sec 2902] configuration directives "pidfile" and "driftfile"
  should be local-only. perlinger@ntp.org (patch by Miroslav Lichvar)
* [Sec 2909] added missing call to 'free()' in ntp_crypto.c. perlinger@ntp.org
* [Sec 2913] TALOS-CAN-0052: crash by loop counter underrun. perlinger@ntp.org
* [Sec 2916] TALOS-CAN-0054: memory corruption in password store. JPerlinger
* [Sec 2917] TALOS-CAN-0055: Infinite loop if extended logging enabled and
  the logfile and keyfile are the same. perlinger@ntp.org
* [Sec 1918] TALOS-CAN-0062: prevent directory traversal for VMS, too, when
  using 'saveconfig' command.  perlinger@ntp.org
* [Bug 2919] TALOS-CAN-0063: avoid buffer overrun in ntpq. perlinger@ntp.org
* [Sec 2020] TALOS-CAN-0064: signed/unsiged clash could lead to buffer overun
  and memory corruption. perlinger@ntp.org
* [Sec 2921] TALOS-CAN-0065: password length memory corruption. JPerlinger.
* [Sec 2922] decodenetnum() will ASSERT botch instead of returning FAIL
  on some bogus values.  Harlan Stenn.
* [Sec 2941] NAK to the Future: Symmetric association authentication
  bypass via crypto-NAK. Patch applied. perlinger@ntp.org
* [Bug 2332] (reopened) Exercise thread cancellation once before dropping
  privileges and limiting resources in NTPD removes the need to link
  forcefully against 'libgcc_s' which does not always work. J.Perlinger
* [Bug 2595] ntpdate man page quirks.  Hal Murray, Harlan Stenn.
* [Bug 2625] Deprecate flag1 in local refclock.  Hal Murray, Harlan Stenn.
* [Bug 2817] Stop locking ntpd into memory by default under Linux.  H.Stenn.
* [Bug 2821] minor build issues: fixed refclock_gpsdjson.c.  perlinger@ntp.org
* [Bug 2823] ntpsweep with recursive peers option doesn't work.  H.Stenn.
* [Bug 2849] Systems with more than one default route may never
  synchronize.  Brian Utterback.  Note that this patch might need to
  be reverted once Bug 2043 has been fixed.
* [Bug 2864] 4.2.8p3 fails to compile on Windows. Juergen Perlinger
* [Bug 2866] segmentation fault at initgroups().  Harlan Stenn.
* [Bug 2867] ntpd with autokey active crashed by 'ntpq -crv'. J.Perlinger
* [Bug 2873] libevent should not include .deps/ in the tarball.  H.Stenn
* [Bug 2874] Don't distribute generated sntp/tests/fileHandlingTest.h. H.Stenn
* [Bug 2875] sntp/Makefile.am: Get rid of DIST_SUBDIRS.  libevent must
  be configured for the distribution targets.  Harlan Stenn.
* [Bug 2883] ntpd crashes on exit with empty driftfile.  Miroslav Lichvar.
* [Bug 2886] Mis-spelling: "outlyer" should be "outlier".  dave@horsfall.org
* [Bug 2888] streamline calendar functions.  perlinger@ntp.org
* [Bug 2889] ntp-dev-4.3.67 does not build on Windows.  perlinger@ntp.org
* [Bug 2890] Ignore ENOBUFS on routing netlink socket.  Konstantin Khlebnikov.
* [Bug 2906] make check needs better support for pthreads.  Harlan Stenn.
* [Bug 2907] dist* build targets require our libevent/ to be enabled.  HStenn.
* [Bug 2912] no munlockall() under Windows.  David Taylor, Harlan Stenn.
* libntp/emalloc.c: Remove explicit include of stdint.h.  Harlan Stenn.
* Put Unity CPPFLAGS items in unity_config.h.  Harlan Stenn.
* tests/ntpd/g_leapsec.cpp typo fix.  Harlan Stenn.
* Phase 1 deprecation of google test in sntp/tests/.  Harlan Stenn.
* On some versions of HP-UX, inttypes.h does not include stdint.h.  H.Stenn.
* top_srcdir can change based on ntp v. sntp.  Harlan Stenn.
* sntp/tests/ function parameter list cleanup.  Damir Tomić.
* tests/libntp/ function parameter list cleanup.  Damir Tomić.
* tests/ntpd/ function parameter list cleanup.  Damir Tomić.
* sntp/unity/unity_config.h: handle stdint.h.  Harlan Stenn.
* sntp/unity/unity_internals.h: handle *INTPTR_MAX on old Solaris.  H.Stenn.
* tests/libntp/timevalops.c and timespecops.c fixed error printing.  D.Tomić.
* tests/libntp/ improvements in code and fixed error printing.  Damir Tomić.
* tests/libntp: a_md5encrypt.c, authkeys.c, buftvtots.c, calendar.c, caljulian.c,
  caltontp.c, clocktime.c, humandate.c, hextolfp.c, decodenetnum.c - fixed
  formatting; first declaration, then code (C90); deleted unnecessary comments;
  changed from sprintf to snprintf; fixed order of includes. Tomasz Flendrich
* tests/libntp/lfpfunc.c remove unnecessary include, remove old comments,
  fix formatting, cleanup. Tomasz Flendrich
* tests/libntp/lfptostr.c remove unnecessary include, add consts, fix formatting.
  Tomasz Flendrich
* tests/libntp/statestr.c remove empty functions, remove unnecessary include,
  fix formatting. Tomasz Flendrich
* tests/libntp/modetoa.c fixed formatting. Tomasz Flendrich
* tests/libntp/msyslog.c fixed formatting. Tomasz Flendrich
* tests/libntp/numtoa.c deleted unnecessary empty functions, fixed formatting.
  Tomasz Flendrich
* tests/libntp/numtohost.c added const, fixed formatting. Tomasz Flendrich
* tests/libntp/refnumtoa.c fixed formatting. Tomasz Flendrich
* tests/libntp/ssl_init.c fixed formatting. Tomasz Flendrich
* tests/libntp/tvtots.c fixed a bug, fixed formatting. Tomasz Flendrich
* tests/libntp/uglydate.c removed an unnecessary include. Tomasz Flendrich
* tests/libntp/vi64ops.c removed an unnecessary comment, fixed formatting.
* tests/libntp/ymd3yd.c removed an empty function and an unnecessary include,
fixed formatting. Tomasz Flendrich
* tests/libntp/timespecops.c fixed formatting, fixed the order of includes,
  removed unnecessary comments, cleanup. Tomasz Flendrich
* tests/libntp/timevalops.c fixed the order of includes, deleted unnecessary
  comments, cleanup. Tomasz Flendrich
* tests/libntp/sockaddrtest.h making it agree to NTP's conventions of formatting.
  Tomasz Flendrich
* tests/libntp/lfptest.h cleanup. Tomasz Flendrich
* tests/libntp/test-libntp.c fix formatting. Tomasz Flendrich
* sntp/tests/crypto.c is now using proper Unity's assertions, fixed formatting.
  Tomasz Flendrich
* sntp/tests/kodDatabase.c added consts, deleted empty function,
  fixed formatting. Tomasz Flendrich
* sntp/tests/kodFile.c cleanup, fixed formatting. Tomasz Flendrich
* sntp/tests/packetHandling.c is now using proper Unity's assertions,
  fixed formatting, deleted unused variable. Tomasz Flendrich
* sntp/tests/keyFile.c is now using proper Unity's assertions, fixed formatting.
  Tomasz Flendrich
* sntp/tests/packetProcessing.c changed from sprintf to snprintf,
  fixed formatting. Tomasz Flendrich
* sntp/tests/utilities.c is now using proper Unity's assertions, changed
  the order of includes, fixed formatting, removed unnecessary comments.
  Tomasz Flendrich
* sntp/tests/sntptest.h fixed formatting. Tomasz Flendrich
* sntp/tests/fileHandlingTest.h.in fixed a possible buffer overflow problem,
  made one function do its job, deleted unnecessary prints, fixed formatting.
  Tomasz Flendrich
* sntp/unity/Makefile.am added a missing header. Tomasz Flendrich
* sntp/unity/unity_config.h: Distribute it.  Harlan Stenn.
* sntp/libevent/evconfig-private.h: remove generated filefrom SCM.  H.Stenn.
* sntp/unity/Makefile.am: fix some broken paths.  Harlan Stenn.
* sntp/unity/unity.c: Clean up a printf().  Harlan Stenn.
* Phase 1 deprecation of google test in tests/libntp/.  Harlan Stenn.
* Don't build sntp/libevent/sample/.  Harlan Stenn.
* tests/libntp/test_caltontp needs -lpthread.  Harlan Stenn.
* br-flock: --enable-local-libevent.  Harlan Stenn.
* Wrote tests for ntpd/ntp_prio_q.c. Tomasz Flendrich
* scripts/lib/NTP/Util.pm: stratum output is version-dependent.  Harlan Stenn.
* Get rid of the NTP_ prefix on our assertion macros.  Harlan Stenn.
* Code cleanup.  Harlan Stenn.
* libntp/icom.c: Typo fix.  Harlan Stenn.
* util/ntptime.c: initialization nit.  Harlan Stenn.
* ntpd/ntp_peer.c:newpeer(): added a DEBUG_REQUIRE(srcadr).  Harlan Stenn.
* Add std_unity_tests to various Makefile.am files.  Harlan Stenn.
* ntpd/ntp_restrict.c: added a few assertions, created tests for this file.
  Tomasz Flendrich
* Changed progname to be const in many files - now it's consistent. Tomasz
  Flendrich
* Typo fix for GCC warning suppression.  Harlan Stenn.
* Added tests/ntpd/ntp_scanner.c test. Damir Tomić.
* Added declarations to all Unity tests, and did minor fixes to them.
  Reduced the number of warnings by half. Damir Tomić.
* Updated generate_test_runner.rb and updated the sntp/unity/auto directory
  with the latest Unity updates from Mark. Damir Tomić.
* Retire google test - phase I.  Harlan Stenn.
* Unity test cleanup: move declaration of 'initializing'.  Harlan Stenn.
* Update the NEWS file.  Harlan Stenn.
* Autoconf cleanup.  Harlan Stenn.
* Unit test dist cleanup. Harlan Stenn.
* Cleanup various test Makefile.am files.  Harlan Stenn.
* Pthread autoconf macro cleanup.  Harlan Stenn.
* Fix progname definition in unity runner scripts.  Harlan Stenn.
* Clean trailing whitespace in tests/ntpd/Makefile.am.  Harlan Stenn.
* Update the patch for bug 2817.  Harlan Stenn.
* More updates for bug 2817.  Harlan Stenn.
* Fix bugs in tests/ntpd/ntp_prio_q.c.  Harlan Stenn.
* gcc on older HPUX may need +allowdups.  Harlan Stenn.
* Adding missing MCAST protection.  Harlan Stenn.
* Disable certain test programs on certain platforms.  Harlan Stenn.
* Implement --enable-problem-tests (on by default).  Harlan Stenn.
* build system tweaks.  Harlan Stenn.
---
(4.2.8p3) 2015/06/29 Released by Harlan Stenn <stenn@ntp.org>

* [Sec 2853] Crafted remote config packet can crash some versions of
  ntpd.  Aleksis Kauppinen, Juergen Perlinger, Harlan Stenn.
* [Sec 2853] Initial work on tests/sec-2853/.  Harlan Stenn.
* [Bug 1060] Buffer overruns in libparse/clk_rawdcf.c.  Helge Oldach.
* [Bug 2846] Report 'unsynchronized' status during the leap second.
  Fixed in Martin's changes to Bug 2855.  Martin Burnicki.
* [Bug 2859] Improve raw DCF77 robustness deconding.  Frank Kardel.
* [Bug 2860] ntpq ifstats sanity check is too stringent.  Frank Kardel.
* README.leapsmear added.  Martin Burnicki.
* README.leapsmear edited.  Harlan Stenn.
* tests/libntp/msyslog.c: fixed a gcc warning. Tomasz Flendrich.
* ntpd/ntp.conf.def: Document DSCP and leapsmearinterval.  Harlan Stenn.
* html/miscopt.html: Document leapsmearinterval, other cleanup.  Harlan Stenn.
---
(4.2.8p3-RC3) 2015/06/27 Released by Harlan Stenn <stenn@ntp.org>

* [Bug 2855] Parser fix for conditional leap smear code.  Harlan Stenn.
* [Bug 2855] Report leap smear in the REFID.  Harlan Stenn.
* [Bug 2856] ntpd should wait() on terminated child processes.  Paul Green.
* [Bug 2857] Stratus VOS does not support SIGIO.  Paul Green.
* html/drivers/driver22.html: typo fix.  Harlan Stenn.
* refidsmear test cleanup.  Tomasz Flendrich.
* refidsmear function support and tests.  Harlan Stenn.
* sntp/tests/Makefile.am: remove g_nameresolution.cpp as it tested
  something that was only in the 4.2.6 sntp.  Harlan Stenn.
* Modified tests/bug-2803/Makefile.am so it builds Unity framework tests.
  Damir Tomić
* Modified tests/libtnp/Makefile.am so it builds Unity framework tests.
  Damir Tomić
* Modified sntp/tests/Makefile.am so it builds Unity framework tests.
  Damir Tomić
* tests/sandbox/smeartest.c: Harlan Stenn, Damir Tomic, Juergen Perlinger.
* Converted from gtest to Unity: tests/bug-2803/. Damir Tomić
* Converted from gtest to Unity: tests/libntp/ a_md5encrypt, atoint.c,
  atouint.c, authkeys.c, buftvtots.c, calendar.c, caljulian.c,
  calyearstart.c, clocktime.c, hextoint.c, lfpfunc.c, modetoa.c,
  numtoa.c, numtohost.c, refnumtoa.c, ssl_init.c, statestr.c,
  timespecops.c, timevalops.c, uglydate.c, vi64ops.c, ymd2yd.c.
  Damir Tomić
* Converted from gtest to Unity: sntp/tests/ kodDatabase.c, kodFile.c,
  networking.c, keyFile.c, utilities.cpp, sntptest.h,
  fileHandlingTest.h. Damir Tomić
* Converted from gtest to Unity: sntp/tests/ caltontp.c, humandate.c,
  msyslog.c, prettydate.c, recvbuff.c, sfptostr.c, tstotv.c, tvtots.c,
  sntp/tests/packetProcessing.c. Tomasz Flendrich
---
(4.2.8p3-RC2) 2015/06/24 Released by Harlan Stenn <stenn@ntp.org>

* [Bug 2778] Implement "apeers"  ntpq command to include associd.
* [Bug 2805] ntpd fails to join multicast group.
* [Bug 2824] Convert update-leap to perl. (also see 2769)
* [Bug 2830] ntpd doesn't always transfer the correct TAI offset via autokey
   NTPD transfers the current TAI (instead of an announcement) now.
   This might still needed improvement.
   Update autokey data ASAP when 'sys_tai' changes.
   Fix unit test that was broken by changes for autokey update.
   Avoid potential signature length issue and use DPRINTF where possible
     in ntp_crypto.c.
* [Bug 2832] refclock_jjy.c supports the TDC-300.
* [Bug 2834] Correct a broken html tag in html/refclock.html
* [Bug 2836] DFC77 patches from Frank Kardel to make decoding more
  robust, and require 2 consecutive timestamps to be consistent.
* [Bug 2837] Allow a configurable DSCP value.
* [Bug 2837] add test for DSCP to ntpd/complete.conf.in
* [Bug 2842] Glitch in ntp.conf.def documentation stanza.
* [Bug 2842] Bug in mdoc2man.
* [Bug 2843] make check fails on 4.3.36
   Fixed compiler warnings about numeric range overflow
   (The original topic was fixed in a byplay to bug#2830)
* [Bug 2845] Harden memory allocation in ntpd.
* [Bug 2852] 'make check' can't find unity.h.  Hal Murray.
* [Bug 2854] Missing brace in libntp/strdup.c.  Masanari Iida.
* [Bug 2855] Implement conditional leap smear code.  Martin Burnicki.
* [Bug 2855] leap smear cleanup.  Harlan Stenn.
* Initial support for experimental leap smear code.  Harlan Stenn.
* Fixes to sntp/tests/fileHandlingTest.h.in.  Harlan Stenn.
* Report select() debug messages at debug level 3 now.
* sntp/scripts/genLocInfo: treat raspbian as debian.
* Unity test framework fixes.
  ** Requires ruby for changes to tests.
* Initial support for PACKAGE_VERSION tests.
* sntp/libpkgver belongs in EXTRA_DIST, not DIST_SUBDIRS.
* tests/bug-2803/Makefile.am must distribute bug-2803.h.
* automake-1.15 cleanup for sntp/tests/fileHandlingTest.h.in .  Harlan Stenn.
---
(4.2.8p3-RC1) 2015/05/12 Released by Harlan Stenn <stenn@ntp.org>

* CID 739725: Fix a rare resource leak in libevent/listener.c.
* CID 1295478: Quiet a pedantic potential error from the fix for Bug 2776.
* CID 1296235: Fix refclock_jjy.c and correcting type of the driver40-ja.html
* CID 1269537: Clean up a line of dead code in getShmTime().
* [Bug 2590] autogen-5.18.5.
* [Bug 2612] restrict: Warn when 'monitor' can't be disabled because
  of 'limited'.
* [Bug 2650] fix includefile processing.
* [Bug 2745] ntpd -x steps clock on leap second
   Fixed an initial-value problem that caused misbehaviour in absence of
   any leapsecond information.
   Do leap second stepping only of the step adjustment is beyond the
   proper jump distance limit and step correction is allowed at all.
* [Bug 2750] build for Win64
  Building for 32bit of loopback ppsapi needs def file
* [Bug 2776] Improve ntpq's 'help keytype'.
* [Bug 2782] Refactor refclock_shm.c, add memory barrier protection.
* [Bug 2792] If the IFF_RUNNING interface flag is supported then an
  interface is ignored as long as this flag is not set since the
  interface is not usable (e.g., no link).
* [Bug 2794] Clean up kernel clock status reports.
* [Bug 2800] refclock_true.c true_debug() can't open debug log because
  of incompatible open/fdopen parameters.
* [Bug 2804] install-local-data assumes GNU 'find' semantics.
* [Bug 2806] refclock_jjy.c supports the Telephone JJY.
* [Bug 2808] GPSD_JSON driver enhancements, step 1.
  Fix crash during cleanup if GPS device not present and char device.
  Increase internal token buffer to parse all JSON data, even SKY.
  Defer logging of errors during driver init until the first unit is
  started, so the syslog is not cluttered when the driver is not used.
  Various improvements, see http://bugs.ntp.org/2808 for details.
  Changed libjsmn to a more recent version.
* [Bug 2810] refclock_shm.c memory barrier code needs tweaks for QNX.
* [Bug 2813] HP-UX needs -D__STDC_VERSION__=199901L and limits.h.
* [Bug 2815] net-snmp before v5.4 has circular library dependencies.
* [Bug 2821] Add a missing NTP_PRINTF and a missing const.
* [Bug 2822] New leap column in sntp broke NTP::Util.pm.
* [Bug 2825] Quiet file installation in html/ .
* [Bug 2830] ntpd doesn't always transfer the correct TAI offset via autokey
   NTPD transfers the current TAI (instead of an announcement) now.
   This might still needed improvement.
* Add an assert to the ntpq ifstats code.
* Clean up the RLIMIT_STACK code.
* Improve the ntpq documentation around the controlkey keyid.
* ntpq.c cleanup.
* Windows port build cleanup.
---
(4.2.8p2) 2015/04/07 Released by Harlan Stenn <stenn@ntp.org>
(4.2.8p2-RC3) 2015/04/03 Released by Harlan Stenn <stenn@ntp.org>

* [Bug 2763] Fix for different thresholds for forward and backward steps.
* Initial import of the Unity test framework.
---
(4.2.8p2-RC2) 2015/04/03 Released by Harlan Stenn <stenn@ntp.org>

* [Bug 2592] FLAG_TSTAMP_PPS cleanup for refclock_parse.c.
* [Bug 2769] New script: update-leap
* [Bug 2769] cleannup for update-leap
* [Bug 2788] New flag -G (force_step_once).
* [Bug 2794] Clean up kernel clock status reports.
* [Bug 2795] Cannot build without OpenSLL (on Win32).
  Provided a Win32 specific wrapper around libevent/arc4random.c.
  fixed some minor warnings.
* [Bug 2796] ntp-keygen crashes in 'getclock()' on Win32.
* [Bug 2797] ntp-keygen trapped in endless loop for MD5 keys
  on big-endian machines.
* [Bug 2798] sntp should decode and display the leap indicator.
* Simple cleanup to html/build.html
---
(4.2.8p2-RC1) 2015/03/30 Released by Harlan Stenn <stenn@ntp.org>

* [Bug 2794] Don't let reports on normal kernel status changes
  look like errors.
* [Bug 2788] New flag -G (force_step_once).
* [Bug 2592] Account for PPS sources which can provide an accurate
  absolute time stamp, and status information.
  Fixed indention and removed trailing whitespace.
* [Bug 1787] DCF77's formerly "antenna" bit is "call bit" since 2003.
* [Bug 1960] setsockopt IPV6_MULTICAST_IF: Invalid argument.
* [Bug 2346] "graceful termination" signals do not do peer cleanup.
* [Bug 2728] See if C99-style structure initialization works.
* [Bug 2747] Upgrade libevent to 2.1.5-beta.
* [Bug 2749] ntp/lib/NTP/Util.pm needs update for ntpq -w, IPv6, .POOL. .
* [Bug 2751] jitter.h has stale copies of l_fp macros.
* [Bug 2756] ntpd hangs in startup with gcc 3.3.5 on ARM.
* [Bug 2757] Quiet compiler warnings.
* [Bug 2759] Expose nonvolatile/clk_wander_threshold to ntpq.
* [Bug 2763] Allow different thresholds for forward and backward steps.
* [Bug 2766] ntp-keygen output files should not be world-readable.
* [Bug 2767] ntp-keygen -M should symlink to ntp.keys.
* [Bug 2771] nonvolatile value is documented in wrong units.
* [Bug 2773] Early leap announcement from Palisade/Thunderbolt
* [Bug 2774] Unreasonably verbose printout - leap pending/warning
* [Bug 2775] ntp-keygen.c fails to compile under Windows.
* [Bug 2777] Fixed loops and decoding of Meinberg GPS satellite info.
  Removed non-ASCII characters from some copyright comments.
  Removed trailing whitespace.
  Updated definitions for Meinberg clocks from current Meinberg header files.
  Now use C99 fixed-width types and avoid non-ASCII characters in comments.
  Account for updated definitions pulled from Meinberg header files.
  Updated comments on Meinberg GPS receivers which are not only called GPS16x.
  Replaced some constant numbers by defines from ntp_calendar.h
  Modified creation of parse-specific variables for Meinberg devices
  in gps16x_message().
  Reworked mk_utcinfo() to avoid printing of ambiguous leap second dates.
  Modified mbg_tm_str() which now expexts an additional parameter controlling
  if the time status shall be printed.
* [Sec 2779] ntpd accepts unauthenticated packets with symmetric key crypto.
* [Sec 2781] Authentication doesn't protect symmetric associations against
  DoS attacks.
* [Bug 2783] Quiet autoconf warnings about missing AC_LANG_SOURCE.
* [Bug 2784] Fix for 2782 uses clock_gettime() instead of get_ostime().
* [Bug 2789] Quiet compiler warnings from libevent.
* [Bug 2790] If ntpd sets the Windows MM timer highest resolution
  pause briefly before measuring system clock precision to yield
  correct results.
* Comment from Juergen Perlinger in ntp_calendar.c to make the code clearer.
* Use predefined function types for parse driver functions
  used to set up function pointers.
  Account for changed prototype of parse_inp_fnc_t functions.
  Cast parse conversion results to appropriate types to avoid
  compiler warnings.
  Let ioctl() for Windows accept a (void *) to avoid compiler warnings
  when called with pointers to different types.
---
(4.2.8p1) 2015/02/04 Released by Harlan Stenn <stenn@ntp.org>

* Update the NEWS file.
* [Sec 2671] vallen in extension fields are not validated.
---
(4.2.8p1-RC2) 2015/01/29 Released by Harlan Stenn <stenn@ntp.org>

* [Bug 2627] shm refclock allows only two units with owner-only access
  rework: reverted sense of mode bit (so default reflects previous
  behaviour) and updated ducumentation.
* [Bug 2732] - Leap second not handled correctly on Windows 8
  use 'GetTickCount()' to get the true elapsed time of slew
  (This should work for all versions of Windows >= W2K)
* [Bug 2738] Missing buffer initialization in refclocK_parse.c::parsestate().
* [Bug 2739] Parse driver with PPS enabled occasionally evaluates
  PPS timestamp with wrong sign.
  Removed some German umlauts.
* [Bug 2740] Removed some obsolete code from the parse driver.
* [Bug 2741] Incorrect buffer check in refclocK_parse.c::parsestatus().
---
(4.2.8p1-RC1) 2015/01/24 Released by Harlan Stenn <stenn@ntp.org>

* Start the RC for 4.2.8p1.
* [Bug 2187] Update version number generation scripts.
* [Bug 2617] Fix sntp Usage documentation section.
* [Sec 2672] Code cleanup: On some OSes ::1 can be spoofed...
* [Bug 2736] Show error message if we cannot open the config file.
* Copyright update.
* Fix the package name.
---
(4.2.8p1-beta5) 2015/01/07 Released by Harlan Stenn <stenn@ntp.org>

* [Bug 2695] Windows build: __func__ not supported under Windows.
* [Bug 2728] Work around C99-style structure initialization code
  for older compilers, specifically Visual Studio prior to VS2013.
---
(4.2.8p1-beta4) 2015/01/04 Released by Harlan Stenn <stenn@ntp.org>

* [Bug 1084] PPSAPI for ntpd on Windows with DLL backends
* [Bug 2695] Build problem on Windows (sys/socket.h).
* [Bug 2715] mdnstries option for ntp.conf from NetBSD.
* Fix a regression introduced to timepps-Solaris.h as part of:
  [Bug 1206] Required compiler changes for Windows
  (4.2.5p181) 2009/06/06
---
(4.2.8p1-beta3) 2015/01/02 Released by Harlan Stenn <stenn@ntp.org>

* [Bug 2627] shm refclock allows only two units with owner-only access
  Use mode bit 0 to select public access for units >= 2 (units 0 & 1 are
  always private.
* [Bug 2681] Fix display of certificate EOValidity dates on 32-bit systems.
* [Bug 2695] 4.2.8 does not build on Windows.
* [bug 2700] mrulist stopped working in 4.2.8.
* [Bug 2706] libparse/info_trimble.c build dependencies are broken.
* [Bug 2713] variable type/cast, parameter name, general cleanup from NetBSD.
* [Bug 2714] libevent may need to be built independently of any build of sntp.
* [Bug 2715] mdnstries option for ntp.conf from NetBSD.
---
(4.2.8p1-beta2) 2014/12/27 Released by Harlan Stenn <stenn@ntp.org>

* [Bug 2674] Install sntp in sbin on NetBSD.
* [Bug 2693] ntp-keygen doesn't build without OpenSSL and sntp.
* [Bug 2707] Avoid a C90 extension in libjsmn/jsmn.c.
* [Bug 2709] see if we have a C99 compiler (not yet required).
---
(4.2.8p1-beta1) 2014/12/23 Released by Harlan Stenn <stenn@ntp.org>

* [Sec 2672] On some OSes ::1 can be spoofed, bypassing source IP ACLs.
* [Bug 2693] ntp-keygen doesn't build without OpenSSL.
* [Bug 2697] IN6_IS_ADDR_LOOPBACK build problems on some OSes.
* [Bug 2699] HAVE_SYS_SELECT_H is misspelled in refclock_gpsdjson.c.
---
(4.2.8) 2014/12/19 Released by Harlan Stenn <stenn@ntp.org>

* [Sec 730] Increase RSA_generate_key modulus.
* [Sec 2666] Use cryptographic random numbers for md5 key generation.
* [Sec 2667] buffer overflow in crypto_recv().
* [Sec 2668] buffer overflow in ctl_putdata().
* [Sec 2669] buffer overflow in configure().
* [Sec 2670] Missing return; from error clause.
* [Sec 2671] vallen in extension fields are not validated.
* [Sec 2672] On some OSes ::1 can be spoofed, bypassing source IP ACLs.
* [Bug 2691] Wrong variable name in refclock_ripencc.c.
(4.2.7p486-RC) 2014/12/18 Released by Harlan Stenn <stenn@ntp.org>
* [Bug 2687] RefClock 26/hpgps doesn't work at default line speed
(4.2.7p485-RC) 2014/12/12 Released by Harlan Stenn <stenn@ntp.org>
* [Bug 2686] refclock_gpsdjson needs strtoll(), which is not always present.
(4.2.7p484-RC) 2014/12/11 Released by Harlan Stenn <stenn@ntp.org>
(4.2.7p483) 2014/12/08 Released by Harlan Stenn <stenn@ntp.org>
* [Bug 2685] Better document the KOD file for sntp.
(4.2.7p482) 2014/12/02 Released by Harlan Stenn <stenn@ntp.org>
* [Bug 2641] sntp is installed in the wrong location in Solaris.
* [Bug 2678] nmea_control() now checks 'refclock_params()' result.
(4.2.7p481) 2014/11/22 Released by Harlan Stenn <stenn@ntp.org>
* [Bug 2314] Only enable PPS if kernel consumer binding succeeds.
* [Bug 2314] Kernel PPS binding EOPNOTSUPP is a failure condition.
* Rename pps_enable to hardpps_enable.
(4.2.7p480) 2014/11/21 Released by Harlan Stenn <stenn@ntp.org>
* [Bug 2677] PATH_MAX isn't #define'd under Windows.
  Regression from the patch fixing Bug 2639.
(4.2.7p479) 2014/11/15 Released by Harlan Stenn <stenn@ntp.org>
* [Bug 2651] Certificates with ASN timestamps w/ 4-digit years mis-parsed.
(4.2.7p478) 2014/11/14 Released by Harlan Stenn <stenn@ntp.org>
* [Sec 2630] buffer overrun in ntpq tokenize().
* [Bug 2639] Check return value of ntp_adjtime().
* [Bug 2650] includefile processing broken.
* [Bug 2661] ntpq crashes with mreadvar.
(4.2.7p477) 2014/11/13 Released by Harlan Stenn <stenn@ntp.org>
* [Bug 2657] Document that "restrict nopeer" intereferes with "pool".
(4.2.7p476) 2014/10/08 Released by Harlan Stenn <stenn@ntp.org>
* [Bug 2503] SHT utility outdated
(4.2.7p475) 2014/09/11 Released by Harlan Stenn <stenn@ntp.org>
* [Bug 2654] refclock_true.c doesn't identify the Mk III.
(4.2.7p474) 2014/09/10 Released by Harlan Stenn <stenn@ntp.org>
* [Bug 2536] ntpd sandboxing support (libseccomp2) cleanup.
* [Bug 2649] Clean up html/ page installation.
(4.2.7p473) 2014/09/06 Released by Harlan Stenn <stenn@ntp.org>
* [Bug 2649] Clean up html/ page installation.
(4.2.7p472) 2014/09/06 Released by Harlan Stenn <stenn@ntp.org>
* [Bug 2556] mrulist is missing from the generated ntpq man page.
(4.2.7p471) 2014/09/05 Released by Harlan Stenn <stenn@ntp.org>
* [Bug 2649] "make install" leaves wrong owner for files in html/.
* [Bug 2652] Windows hates directory names that contain a :.
(4.2.7p470) 2014/09/02 Released by Harlan Stenn <stenn@ntp.org>
* [Bug 2502] Autogen text replacement errors.
* autogen-5.18.5pre1
* html/ cleanups from Hal Murray.
(4.2.7p469) 2014/09/01 Released by Harlan Stenn <stenn@ntp.org>
* [Bug 2536] ntpd sandboxing support (libseccomp2) cleanup.
(4.2.7p468) 2014/08/31 Released by Harlan Stenn <stenn@ntp.org>
* [Bug 2556] ntpq man page cleanup.
* autogen-5.18.4
(4.2.7p467) 2014/08/28 Released by Harlan Stenn <stenn@ntp.org>
* [Bug 2639] Check return value of ntp_adjtime().
* [Bug 2640] STA_NANO can result in invalid ntv.constant.
(4.2.7p466) 2014/08/27 Released by Harlan Stenn <stenn@ntp.org>
* [Bug 2536] ntpd sandboxing support (libseccomp2) cleanup.
(4.2.7p465) 2014/08/23 Released by Harlan Stenn <stenn@ntp.org>
* [Bug 2538] NTP programs print exit code in help/usage text.
* [Bug 2595] Man page quirks: ntpdate references in ntpd.
* [Bug 2613] www.ntp.org/bugs.html tells folks to email doc bugs to DLM.
* [Bug 2636] Clutter in syslog if gpsd not running
   - found (hopefully) last cause for clutter in protocol version
   - log GPSD revision and release numbers with protocol version
(4.2.7p464) 2014/08/22 Released by Harlan Stenn <stenn@ntp.org>
* [Bug 2636] Fix coverity warning from previous patch.
(4.2.7p463) 2014/08/21 Released by Harlan Stenn <stenn@ntp.org>
* [Bug 2636] Clutter in syslog if gpsd not running
   - make driver work with GPSD protocol version 3.9
   - use exponential back-off for connection problems
   - implement rate-limit for syslog entries
(4.2.7p462) 2014/08/16 Released by Harlan Stenn <stenn@ntp.org>
* [Bug 2622] Synchronisation problem using SHM [...]
  Add 'control' function -- fudge values not available during start.
(4.2.7p461) 2014/08/14 Released by Harlan Stenn <stenn@ntp.org>
* [Bug 1128] ntpq truncates "remote" host information.
* More autogen-5.18.4pre14 cleanup.
(4.2.7p460) 2014/08/13 Released by Harlan Stenn <stenn@ntp.org>
* More autogen-5.18.4pre14 cleanup.
(4.2.7p459) 2014/08/12 Released by Harlan Stenn <stenn@ntp.org>
* [Bug 2630] Limit the ntpq command buffer to 512 bytes.
* FlexeLint cleanups.
* Try bison-3.0.2 instead of bison-2.5.
(4.2.7p458) 2014/08/11 Released by Harlan Stenn <stenn@ntp.org>
* [Bug 2633] Provide stdnoreturn.h for windows port.
(4.2.7p457) 2014/08/09 Released by Harlan Stenn <stenn@ntp.org>
* [Bug 2622] Synchronisation problem using SHM when time difference is
  more than four hours: Change SHM driver so TOY restricted API is not
  used any more. (Plus some minor cleanup in logic and flow control)
* Pass the configration source into the parser as argument rather
  than through a global variable.
* Fix nits in the ntpq man page.
* autogen-5.18.4pre14
(4.2.7p456) 2014/08/07 Released by Harlan Stenn <stenn@ntp.org>
* CID 739722: Change the way the extention and MAC fields are processed.
(4.2.7p455) 2014/08/03 Released by Harlan Stenn <stenn@ntp.org>
* [Bug 2565] ntpd sometimes logs unexpected getifaddrs() errors.
* CID 739722: Clean up the definition of the exten field of struct pkt.
(4.2.7p454) 2014/07/30 Released by Harlan Stenn <stenn@ntp.org>
* [Bug 2628] 'mon_getmoremem()' relies on undefined behaviour
(4.2.7p453) 2014/07/19 Released by Harlan Stenn <stenn@ntp.org>
* [Bug 2597] leap file loose ends (follow-up)
  - uniform expiration check messages for config and timer triggered
    leap file loads
  - timer triggered loads log messages only once per day
(4.2.7p452) 2014/07/18 Released by Harlan Stenn <stenn@ntp.org>
* Make all of the html/ .html files use the same format for "Last update".
(4.2.7p451) 2014/07/17 Released by Harlan Stenn <stenn@ntp.org>
* Fix the "Last update" entries in the html/ subtree.
(4.2.7p450) 2014/07/16 Released by Harlan Stenn <stenn@ntp.org>
* Distribute the scripts needed for the fix for Bug 2547.
(4.2.7p449) 2014/07/16 Released by Harlan Stenn <stenn@ntp.org>
* [Bug 2547] Automate update of "Last Update" datestamps in .html files.
* [Bug 2623] Missing {} in refclock_oncore.c.
* Quiet warnings from ntp_calendar.h: avoid using argument names.
* Fix typos in decode.html and debug.html .
(4.2.7p448) 2014/07/15 Released by Harlan Stenn <stenn@ntp.org>
* [Bug 2621] Avoid use of indeterminate address after 'free()'
  (minor C standard conformance issue)
* Quiet warnings from ntp_calendar.h: avoid using argument names.
(4.2.7p447) 2014/07/05 Released by Harlan Stenn <stenn@ntp.org>
* [Bug 2620] Use version.pm for checking version numbers in NTP::Util.
* [Bug 2624] Fix signed compare on 'l_fp'.
(4.2.7p446) 2014/06/28 Released by Harlan Stenn <stenn@ntp.org>
* [Bug 2597] leap file processing -- loose ends.
* [Bug 2614] use 'unsigned long' consistently in ntp_random.c
  to avoid possibly undefined behaviour in signed int overflow
* [Bug 2619] Save a signed int copy of the return value of i2d_DSA_SIG().
  Provide missing msyslog() message in crypto_alice().
* Fix a variable lifetime issue.
* Allow for version suffix in libevent in ntp_libevent.m4.
(4.2.7p445) 2014/06/12 Released by Harlan Stenn <stenn@ntp.org>
* [Bug 2556] mrulist isn't mentioned in the ntpq man page.
(4.2.7p444) 2014/05/19 Released by Harlan Stenn <stenn@ntp.org>
* [Bug 2597] leap file processing -- loose ends
  fixed coverity issues
(4.2.7p443) 2014/05/10 Released by Harlan Stenn <stenn@ntp.org>
* [Bug 2594] Update the year in sntp/include/copyright.def.
(4.2.7p442) 2014/05/09 Released by Harlan Stenn <stenn@ntp.org>
* [Bug 2589] Update VS2013 project files for libntp.
* [Bug 2600] Fix "Undisicplined Local Clock" driver1.html page.
(4.2.7p441) 2014/05/04 Released by Harlan Stenn <stenn@ntp.org>
* [Bug 2597] leap file processing -- loose ends
  log daily warning when leap info less than 28 days to expiration or
  already expired; nag hourly on last day before expiration; log when
  leapfile name is invalid
(4.2.7p440) 2014/04/09 Released by Harlan Stenn <stenn@ntp.org>
* [Bug 2536] ntpd sandboxing support (libseccomp2) cleanup.
* [Bug 2570] cleanup: fix log format for successful leapfile load
(4.2.7p439) 2014/04/03 Released by Harlan Stenn <stenn@ntp.org>
* [Bug 2589] fix VS2009 compile problem.
(4.2.7p438) 2014/04/01 Released by Harlan Stenn <stenn@ntp.org>
* [Bug 2546] Windows build documentation updates.
(4.2.7p437) 2014/03/31 Released by Harlan Stenn <stenn@ntp.org>
* [Bug 2537] ntpd truncates symmetric keys to 20 bytes.
* [Bug 2546] Documentation updates.
(4.2.7p436) 2014/03/31 Released by Harlan Stenn <stenn@ntp.org>
* Update to libopts-40.2.15, and autogen-5.18.3pre18.
* [Bug 2311] Add more tags to mdoc2xxx.
* [Bug 2502] Assorted text replacement errors in 4.2.7p345
* [Bug 2538] ntp programs print exit code as part of the "usage" text.
(4.2.7p435) 2014/03/29 Released by Harlan Stenn <stenn@ntp.org>
* [Bug 2570] cleanup: reduced logging noise, moved some functions
  into libntp.
(4.2.7p434) 2014/03/21 Released by Harlan Stenn <stenn@ntp.org>
* [Bug 2577] Update VS2013 solution and project files.
(4.2.7p433) 2014/03/10 Released by Harlan Stenn <stenn@ntp.org>
* Clean up last-update timestamps of html/*.html files.
* [Bug 2546] Documentation updates.
(4.2.7p432) 2014/03/09 Released by Harlan Stenn <stenn@ntp.org>
* CID 711660: Do a non-NULL pointer assertion check a bit earlier.
(4.2.7p431) 2014/03/05 Released by Harlan Stenn <stenn@ntp.org>
* [Bug 2572] cross-compiling fails for --with-yielding-select.
(4.2.7p430) 2014/03/04 Released by Harlan Stenn <stenn@ntp.org>
* Upgrade to libevent-2.1.3-alpha-dev.
* [Bug 2572] cross-compiling fails for --with-yielding-select.
(4.2.7p429) 2014/03/03 Released by Harlan Stenn <stenn@ntp.org>
* CID 1165098: Remove logically dead code from refclock_true.c.
* CID 1189401: Use INSIST() instead of a belt-and-suspenders pointer check.
* In ntp_dir_sep.m4, we care about $host_os, not $target_os.
* [Bug 2170] Use AC_PREPROC_IFELSE instead of AC_EGREP_CPP.
* [Bug 2540] bootstrap script needs to 'touch' files in finer-grained groups.
* [Bug 2570] refuse to load leapsec file with bad/missing SHA1 hash
  -- change reading the hash line code: NIST omits leading zeros.
* [Bug 2576] refclock_gpsdjson.c doesn't compile if CLOCK_GPSDJSON is
  not enabled at configure time.
(4.2.7p428) 2014/03/03 Released by Harlan Stenn <stenn@ntp.org>
* [Bug 2570] refuse to load leapsec file with bad/missing SHA1 hash
* [Bug 2562] Distribute the code in libjsmn/ .
(4.2.7p427) 2014/03/02 Released by Harlan Stenn <stenn@ntp.org>
* [Bug 2562] GPSD_JSON: fix solaris issues (asprintf(), isfinite())
* [Bug 2562] first release of the GPSD client clock (type 46)
(4.2.7p426) 2014/02/28 Released by Harlan Stenn <stenn@ntp.org>
* [Bug 2113] Warn about ignored extra args in ntpq.
* [Bug 2540] bootstrap script needs to 'touch' files in finer-grained groups.
* [Bug 2561] Allow wildcards in the target of the "interface" command.
* [Bug 2572] cross-compiling fails for --with-yielding_select.
(4.2.7p425) 2014/02/26 Released by Harlan Stenn <stenn@ntp.org>
* Copyright file update.
(4.2.7p424) 2014/02/24 Released by Harlan Stenn <stenn@ntp.org>
* [Bug 2541] ntpd terminates itself with SIGHUP unexpectedly.
(4.2.7p423) 2014/02/23 Released by Harlan Stenn <stenn@ntp.org>
* [Bug 2565] Handle EINTR on getifaddrs().
(4.2.7p422) 2014/02/17 Released by Harlan Stenn <stenn@ntp.org>
* [Bug 2536] ntpd sandboxing support (libseccomp2).
(4.2.7p421) 2014/02/10 Released by Harlan Stenn <stenn@ntp.org>
* [Bug 898] More documentation fixes.
* [Bug 2555] Autogen mdoc man pages all stamped with SunOS 5.10.
* calc_tickadj/Makefile.am man/mdoc page build cleanup.
(4.2.7p420) 2014/02/09 Released by Harlan Stenn <stenn@ntp.org>
* [Bug 492] Clearly document ntpdate's pending deprecation.
* [Bug 1186] ntpd fails with link local IPv6 addresses.
* [Sec 2542] Strengthen the mrulist nonce.
(4.2.7p419) 2014/02/08 Released by Harlan Stenn <stenn@ntp.org>
* [Bug 2466] Wrap NMEA timestamps in 1024 week cycles.
(4.2.7p418) 2014/02/05 Released by Harlan Stenn <stenn@ntp.org>
* [Bug 2551] --disable-local-libevent breaks the build.
(4.2.7p417) 2014/02/02 Released by Harlan Stenn <stenn@ntp.org>
* [Bug 2539] doc and code tweaks for NMEA driver.
* Add check for enable stats to ntpd/complete.conf.in
* Fix typo in html/confopt.html
(4.2.7p416) 2014/01/31 Released by Harlan Stenn <stenn@ntp.org>
* Tweak the 'Modified' line on appropriate html pages.
* Note in the deprecation of ntpdc in its documentation.
* [Bug 2332] Be more careful about when we use 'libgcc_s'.
(4.2.7p415) 2014/01/28 Released by Harlan Stenn <stenn@ntp.org>
* Fix the man page installation for the scripts/ files.
(4.2.7p414) 2014/01/28 Released by Harlan Stenn <stenn@ntp.org>
* [Bug 792] TrueTime TL-3 WWV refclock support.
* [Bug 898] Documentation fixes.
* [Bug 930] ntpdc docs refer to 'clockinfo', but mean 'clockstat'.
* [Bug 1002] ntp-keygen option and documentation updates: -p/--pvt-passwd
  is now -p/--password, and -q/--get-pvt-passwd is now -q/--export-passwd.
* [Bug 1349] statistics command not documented in HTML documentation.
  In html/monopt.html, add statistics id, definition, description, and
  correct typo.
  In html/scripts/monopt.txt, add statistics item, href, and comment.
  In ntpd/ntp.conf.def, under statistics correct four to eight kinds.
  In ntpd/complete.conf.in, add all eight kinds to statistics.
  In html/comdex.html, remove duplicate footer.
* [Bug 1734] Include man page for ntp.conf (fixed in 4.2.7p297).
* [Bug 2049] Clarify ntpdate's -d option behavior.
* [Bug 2366] ntpdc.html: burst/iburst only work on servers.
* [Bug 2493] ntptrace needs a man page (fixed in 4.2.7p402).
* [Bug 2545] Cleanup of scripts/monitoring/ntptrap.
(4.2.7p413) 2014/01/27 Released by Harlan Stenn <stenn@ntp.org>
* Require a version string for perl scripts that use autogen.
* html/ cleanup.
(4.2.7p412) 2014/01/20 Released by Harlan Stenn <stenn@ntp.org>
* [Bug 2540] bootstrap script needs to 'touch' files in finer-grained groups.
(4.2.7p411) 2014/01/12 Released by Harlan Stenn <stenn@ntp.org>
* [Bug 2532] Note in ntpdc docs that "enable pps" only works on older ntpd.
(4.2.7p410) 2014/01/08 Released by Harlan Stenn <stenn@ntp.org>
* [Bug 2332] Force reference to 'libgcc_s' when using GCC, because
  threading+restricted user+locked memory otherwise fails on Linux.
* [Bug 2530] Fix documentation for enable/disable mode7 and pps.
* Cleanup to the new scripts/*/Makefile.am files.
(4.2.7p409) 2014/01/04 Released by Harlan Stenn <stenn@ntp.org>
* [Bug 2060] Warn about restrictions with "kod" but not "limited".
(4.2.7p408) 2013/12/29 Released by Harlan Stenn <stenn@ntp.org>
* [Bug 2187] Update version number generation scripts.
(4.2.7p407) 2013/12/29 Released by Harlan Stenn <stenn@ntp.org>
* [Bug 2519] mktime.c does not compile on 64-bit Solaris but we do not
  need timegm() and the Solaris provides mktime().
* [Bug 2522] Revert Bug 2513 fix - it breaks backward compatibility.
(4.2.7p406) 2013/12/28 Released by Harlan Stenn <stenn@ntp.org>
* [Bug 2521] VPATH tweaks for perl -opts files.
(4.2.7p405) 2013/12/27 Released by Harlan Stenn <stenn@ntp.org>
* [Bug 2521] bootstrap script needs a tweak for perl -opts files.
* [Bug 2524] Add ntpsweep to sntp/loc/* files.
* [Bug 2526] Add "noinst" support to the sntp/loc/ framework.
(4.2.7p404) 2013/12/24 Released by Harlan Stenn <stenn@ntp.org>
* [Bug 135] AIX5: "Address already in use" for IPv6 wildcard.
(4.2.7p403) 2013/12/23 Released by Harlan Stenn <stenn@ntp.org>
* [Bug 2513] Remove any PIDFILE in finish().
* [Bug 2516] Enable clock_gettime() support for AIX 5+.
* [Bug 2517] Fix peer status errors in decode.html.
(4.2.7p402) 2013/12/23 Released by Harlan Stenn <stenn@ntp.org>
* Incorporate Oliver Kindernay's GSoC 2013 scripts/ cleanup.
(4.2.7p401) 2013/11/30 Released by Harlan Stenn <stenn@ntp.org>
* [Bug 2491] VS20xx compile fixes.
(4.2.7p400) 2013/11/29 Released by Harlan Stenn <stenn@ntp.org>
* [Bug 2491] VS2013 project files.
(4.2.7p399) 2013/11/28 Released by Harlan Stenn <stenn@ntp.org>
* [Bug 2326] More leapsecond file notification cleanup.
* [Bug 2506] make sure routing updates are always tracked
* [Bug 2514] secs/* #define usage cleanup.
(4.2.7p398) 2013/11/25 Released by Harlan Stenn <stenn@ntp.org>
* [Bug 2326] More leapsecond file notification cleanup.
* Improve sntp KoD data file fopen() error message.
(4.2.7p397) 2013/11/20 Released by Harlan Stenn <stenn@ntp.org>
* [Bug 2326] More leapsecond file notification cleanup.
(4.2.7p396) 2013/11/19 Released by Harlan Stenn <stenn@ntp.org>
* [Bug 2326] Improve stale leapsecond notifications.
(4.2.7p395) 2013/11/12 Released by Harlan Stenn <stenn@ntp.org>
* Upgrade to autogen-5.18.3pre5 and libopts-40.1.15.
(4.2.7p394) 2013/11/05 Released by Harlan Stenn <stenn@ntp.org>
* [Bug 1050] Change ONCORE log message for leap second announcement
  to avoid misunderstandings.
* [Bug 2499] Win32 user-space/loopback ppsapi provider drops samples.
* [Bug 2256] Improve configure's function searches in libraries.
(4.2.7p393) 2013/10/16 Released by Harlan Stenn <stenn@ntp.org>
* [Bug 2272] Use C99 integer types. ntp_calendar.h and ntp_types.h .
(4.2.7p392) 2013/10/15 Released by Harlan Stenn <stenn@ntp.org>
* [Bug 2375] Improve AIX compatibility.
* [Bug 2490] Fixed non-const initializer coming from [Bug 2250] fix.
(4.2.7p391) 2013/10/12 Released by Harlan Stenn <stenn@ntp.org>
* [Bug 2250] Rework of leap second handling machine.
* [Bug 2419] [rc-nmea] Improve clockstats reporting when receiver sends
  data without valid GPS fix.
(4.2.7p390) 2013/09/26 Released by Harlan Stenn <stenn@ntp.org>
* [Bug 2482] Cleanup of droproot and jail support for Solaris.
(4.2.7p389) 2013/09/24 Released by Harlan Stenn <stenn@ntp.org>
* [Bug 2473] revisited: NTPD exits after clock is stepped backwards
  Avoid possible unsigned underrun for startup condition when testing
  for clock backstep.
* [Bug 2481] ntpd aborts when both user and group are specified with -u.
* [Bug 2482] Add droproot and jail support for Solaris.
(4.2.7p388) 2013/09/19 Released by Harlan Stenn <stenn@ntp.org>
* [Bug 2473] NTPD exits after clock is stepped backwards externally
(4.2.7p387) 2013/09/16 Released by Harlan Stenn <stenn@ntp.org>
* [Bug 1642] ntpdsim can't find simnulate block in config file.
(4.2.7p386) 2013/09/01 Released by Harlan Stenn <stenn@ntp.org>
* [Bug 2472] (WinXP) Avoid self-termination of IO thread during exit().
(4.2.7p385) 2013/08/19 Released by Harlan Stenn <stenn@ntp.org>
* CID 975596: Copy/paste error: vallen should be siglen.
* CID 1009579: Check return status of X509_add_ext().
* [2085] Fix root distance and root dispersion calculations.
* [Bug 2426] Possibly uninitialized data in crypto_send() - CID 975596.
(4.2.7p384) 2013/08/18 Released by Harlan Stenn <stenn@ntp.org>
* [Bug 2450] --version has bogus short option.
(4.2.7p383) 2013/08/10 Released by Harlan Stenn <stenn@ntp.org>
* (no changes - force a rebuild for a new Coverity scan)
(4.2.7p382) 2013/08/08 Released by Harlan Stenn <stenn@ntp.org>
* [Bug 2454] Need way to set file descriptor limit - cleanup.
(4.2.7p381) 2013/08/07 Released by Harlan Stenn <stenn@ntp.org>
* [Bug 2451] rlimit command is missing from the table of contents in
  miscopt.html .
* [Bug 2452] provide io_handler/input_handler only on
  non HAVE_IO_COMPLETION_PORT platforms
* [Bug 2453] Need a way to avoid calling mlockall.
* [Bug 2454] Need way to set file descriptor limit.
* [Bug 2458] AM_CONFIG_HEADER is obsolete.
(4.2.7p380) 2013/08/03 Released by Harlan Stenn <stenn@ntp.org>
* CID 984511: Some systems have different printf needs for sizeof.
(4.2.7p379) 2013/08/02 Released by Harlan Stenn <stenn@ntp.org>
* CID 739724: Fix printf arg mismatch in a debug line.
* [Bug 2425] compile io_handler() in ntp_io.c unconditionally
* [Bug 2448] Fix checks for configure --with-stack-limit and --with-memlock
  values.
(4.2.7p378) 2013/08/01 Released by Harlan Stenn <stenn@ntp.org>
* [Bug 2425] move part of input handler code from ntpd.c to ntp_io.c
  and fix select()-only platforms calling input_handler directly.
* [Bug 2446] Quiet warnings from Oracle's Studio compiler.
* Upgrade to AutoGen-5.18.1pre3
* Upgrade to libopts-40.1.15.
(4.2.7p377) 2013/07/28 Released by Harlan Stenn <stenn@ntp.org>
* [Bug 2397] License/copyright cleanup.
* [Bug 2439] Fix check of EscapeCommFunction() in ports/winnt/libntp/termios.c.
(4.2.7p376) 2013/07/24 Released by Harlan Stenn <stenn@ntp.org>
* [Bug 2322] Oncore driver should send 0 PPS offset to GPS.
(4.2.7p375) 2013/07/22 Released by Harlan Stenn <stenn@ntp.org>
* [Bug 883] log warning arguments swapped in refclock_gpsvme.c.
* [Bug 2368] Correct bug in previous attempt.
* [Bug 2413] Fix "make check" with automake >= 1.13.
* [Bug 2434] Line-buffer (v. block-buffer) stdout.
(4.2.7p374) 2013/07/21 Released by Harlan Stenn <stenn@ntp.org>
* [Bug 2368] make check troubles in libevent.
* [Bug 2425] setup SIGIO/SIGPOLL for asyncio on the read side
  of a socketpair for the worker thread.
(4.2.7p373) 2013/07/20 Released by Harlan Stenn <stenn@ntp.org>
* [Bug 2427] configure fails to detect recvmsg() on Solaris.
(4.2.7p372) 2013/07/17 Released by Harlan Stenn <stenn@ntp.org>
* [Bug 1466] Oncore should set FLAG_PPS.
* [Bug 2375] AIX 7 doesn't like a libevent validation check.
* [Bug 2423] Log command-line args at LOG_INFO.
* [Bug 2428] do_unconf() should reset 'items' before the 2nd loop.
(4.2.7p371) 2013/07/07 Released by Harlan Stenn <stenn@ntp.org>
* CID 1042586: Check the return value of clock_gettime() in worker_sleep().
* Upgrade to libopts-39.0.14 from 5.17.5pre10.
(4.2.7p370) 2013/07/06 Released by Harlan Stenn <stenn@ntp.org>
* Remove \n's from syslog output strings.
(4.2.7p369) 2013/07/05 Released by Harlan Stenn <stenn@ntp.org>
* [Bug 2415] RES_LIMITED flags check should use &, not &&.
* Have NTP_LIBNTP check for time.h and clock_getres().
* Fix ntpsweep to use sntp instead of ntpdate, from Oliver Kindernay.
(4.2.7p368) 2013/05/01 Released by Harlan Stenn <stenn@ntp.org>
* [Bug 2145] ntpq dumps core when displaying sys_var_list and more.
(4.2.7p367) 2013/04/25 Released by Harlan Stenn <stenn@ntp.org>
* [Bug 1485] Sometimes ntpd crashes
* [Bug 2382] Implement LOGTOD using ldexp() instead of shifting.
(4.2.7p366) 2013/04/17 Released by Harlan Stenn <stenn@ntp.org>
* [Bug 1866] Disable some debugging output in refclock_oncore.
(4.2.7p365) 2013/04/16 Released by Harlan Stenn <stenn@ntp.org>
* [Bug 2149] Log an error message if /proc/net/if_inet6 cannot be opened.
(4.2.7p364) 2013/03/26 Released by Harlan Stenn <stenn@ntp.org>
* Bump sntp/include/autogen-version.def .
(4.2.7p363) 2013/03/26 Released by Harlan Stenn <stenn@ntp.org>
* [Bug 2357] sntp/libopts/usage.c sometimes needs -lintl.
* Upgrade to libopts from 5.17.3pre10.
(4.2.7p362) 2013/03/19 Released by Harlan Stenn <stenn@ntp.org>
* [Bug 2364] "sed -i" is not portable.
(4.2.7p361) 2013/03/17 Released by Harlan Stenn <stenn@ntp.org>
* [Bug 2357] sntp/libopts/usage.c sometimes needs -lintl.
* [Bug 2365] "make check" fails in libevent.
(4.2.7p360) 2013/03/15 Released by Harlan Stenn <stenn@ntp.org>
* Upgrade libevent (coverity fixes, etc.).
* EEXIST is OK for mkdir() in sntp/kod_management.c.
(4.2.7p359) 2013/03/03 Released by Harlan Stenn <stenn@ntp.org>
* [Bug 2359] Fix send_via_ntp_signd() prototype.
(4.2.7p358) 2013/02/27 Released by Harlan Stenn <stenn@ntp.org>
* Upgrade to autogen-5.17.3pre4 and libopts-38.0.13.
* [Bug 2357] sntp/libopts/usage.c on NetBSD needs -lintl.
(4.2.7p357) 2013/02/22 Released by Harlan Stenn <stenn@ntp.org>
* Upgrade to autogen-5.17.2pre and libopts-38.0.13.
(4.2.7p356) 2013/02/19 Released by Harlan Stenn <stenn@ntp.org>
* Added loc/debian.
(4.2.7p355) 2013/02/18 Released by Harlan Stenn <stenn@ntp.org>
* CID 739708: Check return status of fcntl() in refclock_arc.c.
* CID 739709: Check return status of fcntl() in refclock_datum.c.
* CID 739710: Check return status of mkdir() in sntp/kod_management.c.
* CID 739711: Ignore return status of remove() in ntp-keygen.c.
* CID 739723: Print sizeof as unsigned.
* CID 971094: Clean up time of check/time of use in check_leap_file().
(4.2.7p354) 2013/02/10 Released by Harlan Stenn <stenn@ntp.org>
* CID 97194: Check return from setsockopt().
* CID 739473,739532: Out-of-bounds access/illegal address computation.
* CID 739558: Double close.
* CID 739559: Double close.
* CID 739713: devmask/recmask copy/paste error.
* CID 739714: Fix code indentation level.
* CID 739715: Clean up sockaddr_dump().
(4.2.7p353) 2013/02/09 Released by Harlan Stenn <stenn@ntp.org>
* [Bug 2326] Check hourly for a new leapfile if the old one expired.
(4.2.7p352) 2013/01/28 Released by Harlan Stenn <stenn@ntp.org>
* [Bug 2326] Notice when a new leapfile has been installed.
(4.2.7p351) 2013/01/24 Released by Harlan Stenn <stenn@ntp.org>
* [Bug 2328] Don't apply small time adjustments on Windows versions
  which don't support this.
(4.2.7p350) 2013/01/21 Released by Harlan Stenn <stenn@ntp.org>
* Added sntp/loc/netbsd based on info from Christos Zoulas.
(4.2.7p349) 2013/01/20 Released by Harlan Stenn <stenn@ntp.org>
* [Bug 2321] Fixed Windows build, but autogen update still required.
(4.2.7p348) 2013/01/17 Released by Harlan Stenn <stenn@ntp.org>
* [Bug 2327] Rename sntp/ag-tpl/:Old to sntp/ag-tpl/Old.
* Cleanup to ntpsnmpd-opts.def.
* Cleanup to ntpq.texi.
* Documentation cleanup to the ntpd, ntpdc, ntpq and ntp-wait
  .def files.
* In ntp.conf.def, cleanup SEE ALSO, document 'rlimit' options.
* Add a reference to RFC5907 in the ntpsnmpd documentation.
(4.2.7p347) 2013/01/07 Released by Harlan Stenn <stenn@ntp.org>
* [Bug 2325] Re-enable mlockall() check under Linux post-1223 fix.
(4.2.7p346) 2013/01/06 Released by Harlan Stenn <stenn@ntp.org>
* [Bug 1223] reorganize inclusion of sys/resource.h.
(4.2.7p345) 2013/01/04 Released by Harlan Stenn <stenn@ntp.org>
* Update several .def files to use autogen-5.17 feature set.
(4.2.7p344) 2013/01/03 Released by Harlan Stenn <stenn@ntp.org>
* Refactor and enhance mdoc2texi.
* Make sure agtexi-file.tpl defines label-str.
* Cleanup to ntp.conf.def.
* Upgrade to autogen-5.17 and libopts-37.0.12.
(4.2.7p343) 2013/01/02 Released by Harlan Stenn <stenn@ntp.org>
* Update the copyright year.
(4.2.7p342) 2012/12/31 Released by Harlan Stenn <stenn@ntp.org>
* [Bug 2081 - Backward Incompatible] rawstats now logs everything.
(4.2.7p341) 2012/12/30 Released by Harlan Stenn <stenn@ntp.org>
(4.2.7p340) 2012/12/29 Released by Harlan Stenn <stenn@ntp.org>
* mdoc2texi fixes: trailing punctuation.
(4.2.7p339) 2012/12/26 Released by Harlan Stenn <stenn@ntp.org>
* mdoc2texi fixes: parseQuote, closing of list item tables.
* ntp-wait, ntpd, ntpdc, ntpq, ntpsnmpd autogen documentation updates.
(4.2.7p338) 2012/12/25 Released by Harlan Stenn <stenn@ntp.org>
* mdoc2texi fixes: Handle_ArCmFlIc, Handle_Fn, HandleQ.
* ntp-keygen autogen documentation updates.
* ntpq autogen docs.
(4.2.7p337) 2012/12/22 Released by Harlan Stenn <stenn@ntp.org>
* [Bug 1223] More final cleanup for rlimit changes.
(4.2.7p336) 2012/12/21 Released by Harlan Stenn <stenn@ntp.org>
* [Bug 1223] Final cleanup for rlimit changes.
(4.2.7p335) 2012/12/18 Released by Harlan Stenn <stenn@ntp.org>
* Update documentation templates and definitions.
* Create agtexi-file.tpl .
(4.2.7p334) 2012/12/10 Released by Harlan Stenn <stenn@ntp.org>
* [Bug 2114] Update tests for sntp's synch distance.
* Create ntp-keygen.{html,texi}.
(4.2.7p333) 2012/12/07 Released by Harlan Stenn <stenn@ntp.org>
* Autogen documentation cleanup.
(4.2.7p332) 2012/12/06 Released by Harlan Stenn <stenn@ntp.org>
* sntp documentation cleanup.
(4.2.7p331) 2012/12/03 Released by Harlan Stenn <stenn@ntp.org>
* [Bug 2114] Correctly calculate sntp's synch distance.
(4.2.7p330) 2012/12/03 Released by Harlan Stenn <stenn@ntp.org>
* autogen doc cleanup
(4.2.7p329) 2012/12/01 Released by Harlan Stenn <stenn@ntp.org>
* [Bug 2278] ACTS flag3 mismatch between code and driver18.html.
* Use an enum for the ACTS state table.
* html doc reconciliation with DLM's copy.
(4.2.7p328) 2012/11/30 Released by Harlan Stenn <stenn@ntp.org>
* html doc reconciliation with DLM's copy.
(4.2.7p327) 2012/11/29 Released by Harlan Stenn <stenn@ntp.org>
* [Bug 2024] Identify Events in the system status word in decode.html.'
* [Bug 2040] Provide a command-line option for the identity key bits.
* Create loc/darwin for Mac OSX
(4.2.7p326) 2012/11/21 Released by Harlan Stenn <stenn@ntp.org>
* [Bug 1214] 'proto: precision = ...' should be at INFO, not NOTICE.
* [Bug 2246] Clear sys_leap when voting says to disarm the leap.
(4.2.7p325) 2012/11/20 Released by Harlan Stenn <stenn@ntp.org>
* [Bug 2202] ntpq.html: there is no "acv" billboard.
* [Bug 2306] keep pps hack for Win32 even if user-mode/loopback
  PPS API is activated on a serial line.
(4.2.7p324) 2012/11/19 Released by Harlan Stenn <stenn@ntp.org>
* Reinstate doc fix to authentic.html from Mike T.
* [Bug 1223] cleanup for rlimit changes.
* [Bug 2098] Install DLM's HTML documentation.
* [Bug 2306] Added user-mode/loop-back PPS API provider for Win32
(4.2.7p323) 2012/11/18 Released by Harlan Stenn <stenn@ntp.org>
* html/ updates from Dave Mills.
(4.2.7p322) 2012/11/15 Released by Harlan Stenn <stenn@ntp.org>
* [Bug 1223] Allow configurable values for RLIMIT_STACK and
  RLIMIT_MEMLOCK.
* [Bug 1320] Log ntpd's initial command-line parameters. (updated fix)
* [Bug 2120] no sysexits.h under QNX.
* [Bug 2123] cleanup to html/leap.html.
(4.2.7p321) 2012/11/13 Released by Harlan Stenn <stenn@ntp.org>
* [Bug 1320] Log ntpd's initial command-line parameters.
(4.2.7p320) 2012/11/12 Released by Harlan Stenn <stenn@ntp.org>
* [Bug 969] Clarify ntpdate.html documentation about -u and ntpd.
* [Bug 1217] libisc/ifiter_sysctl.c:internal_current(): Ignore RTM
  messages with wrong version
(4.2.7p319) 2012/11/11 Released by Harlan Stenn <stenn@ntp.org>
* [Bug 2296] Fix compile problem with building with old OpenSSL.
(4.2.7p318) 2012/11/05 Released by Harlan Stenn <stenn@ntp.org>
* [Bug 2301] Remove spurious debug output from ntpq.
(4.2.7p317) 2012/11/05 Released by Harlan Stenn <stenn@ntp.org>
* [Bug 922] Allow interspersed -4 and -6 flags on the ntpq command line.
(4.2.7p316) 2012/10/27 Released by Harlan Stenn <stenn@ntp.org>
* [Bug 2296] Update fix for Bug 2294 to handle --without-crypto.
(4.2.7p315) 2012/10/26 Released by Harlan Stenn <stenn@ntp.org>
* [Bug 2294] ntpd crashes in FIPS mode.
(4.2.7p314) 2012/10/23 Released by Harlan Stenn <stenn@ntp.org>
* Document a tricky malloc() of dns_ctx in sntp.
(4.2.7p313) 2012/10/23 Released by Harlan Stenn <stenn@ntp.org>
* [Bug 2291] sntp should report why it cannot open file.kod.
* [Bug 2293] add support for SO_BINTIME, refine support for
  SO_TIMESTAMPNS (bug 1374)
(4.2.7p312) 2012/10/11 Released by Harlan Stenn <stenn@ntp.org>
* Clean up testing/debugging of fix for [Bug 938] from sntp/main.c .
(4.2.7p311) 2012/10/10 Released by Harlan Stenn <stenn@ntp.org>
* [Bug 938] The argument to the -D flag takes a number, not a string.
* [Bug 1013] ntpdate's HTML page claims wrong default version.
* [Bug 1374] Support SO_TIMESTAMPNS.
(4.2.7p310) 2012/10/09 Released by Harlan Stenn <stenn@ntp.org>
* [Bug 1374] Support SO_TIMESTAMPNS.
* [Bug 2266] Remove deprecated refclock_trak.c from Windows Makefile
  equivalents.
* [Bug 2274] Bring libopts/enum.c back to (old) ANSI C compliance.
(4.2.7p309) 2012/10/04 Released by Harlan Stenn <stenn@ntp.org>
* [Bug 2287] ntpdate returns 0 even if adjtime() call fails.
(4.2.7p308) 2012/09/29 Released by Harlan Stenn <stenn@ntp.org>
* CID 97198: Check return from ioctl() calls in refclock_acts.c.
(4.2.7p307) 2012/09/29 Released by Harlan Stenn <stenn@ntp.org>
* [Bug 1997] Fix sntp broadcast timeouts.
* [Bug 2234] Fix incorrect ntptrace html documentation.
* [Bug 2262] Install html docs in $htmldir.
* Fix typo in html/select.html.
(4.2.7p306) 2012/09/15 Released by Harlan Stenn <stenn@ntp.org>
* [Bug 752] ToS cleanup from Mike Tatarinov.
(4.2.7p305) 2012/09/15 Released by Harlan Stenn <stenn@ntp.org>
* [Bug 752] Use proper ToS network packet markings for IPv4 and IPv6.
* [Bug 1232] Convert SHM refclock to use struct timespec.
* [Bug 2258] Add syslog message about leap insertion.
* [Bug 2263] broadcast server doesn't work for host with
  OS_MISSES_SPECIFIC_ROUTE_UPDATES.
* [Bug 2271] Decode refclock types when built with --disable-all-clocks.
* [Bug 2276] clk_sel240x.c #define's _XOPEN_SOURCE, breaking QNX6.
* Updates to driver28.html.
(4.2.7p304) 2012/09/06 Released by Harlan Stenn <stenn@ntp.org>
* [Bug 2264] Cleanup SEL240X Refclock.
* In refclock_wwv.c rename SECOND to WWV_SEC and MINUTE to WWV_MIN.
(4.2.7p303) 2012/09/05 Released by Harlan Stenn <stenn@ntp.org>
* [Bug 1232] Add nanosecond support to SHM driver.
(4.2.7p302) 2012/09/05 Released by Harlan Stenn <stenn@ntp.org>
* [Bug 2160] Log warning about expired leapseconds file.
(4.2.7p301) 2012/09/03 Released by Harlan Stenn <stenn@ntp.org>
* [Bug 2164] Greater precision needed for ntpq offset report.
* Clean the man5_MANS in ntpd/ .
(4.2.7p300) 2012/09/03 Released by Harlan Stenn <stenn@ntp.org>
* [Bug 2262] Install sntp.html into htmldir.
* [Bug 2270] Install fails due to repeated man5 page names.
(4.2.7p299) 2012/09/01 Released by Harlan Stenn <stenn@ntp.org>
* More cleanup to the bootstrap script.
(4.2.7p298) 2012/09/01 Released by Harlan Stenn <stenn@ntp.org>
* Handle additional man page sections in the bootstrap script.
* Remove extraneous parens.
* Add a missing "%s" syslog format string.
(4.2.7p297) 2012/09/01 Released by Harlan Stenn <stenn@ntp.org>
* Fix mdoc2man.
* Distribute ntp.conf.def and ntp.keys.def.
(4.2.7p296) 2012/08/31 Released by Harlan Stenn <stenn@ntp.org>
* Begin support for autogen maintaining ntp.conf and ntp.keys docs.
* Upgrade to autogen-5.16.2 and libopts-36.5.11.
* Potential bugfix for agtexi-cmd.tpl.
(4.2.7p295) 2012/08/11 Released by Harlan Stenn <stenn@ntp.org>
* Look for syslog's facilitynames[].
(4.2.7p294) 2012/08/08 Released by Harlan Stenn <stenn@ntp.org>
* [Bug 2242] configure fails to detect getifaddrs function on Solaris.
* [Bug 2249] Bad operator for 'test' in 'make check' of libevent.
* [Bug 2252] palisade: formats nanosecs to a 6-char field.
* Attempt to resolve strict-aliasing violation in refclock_tsyncpci.c.
* Fix && -> & typo in refclock_palisade.c debug statements.
(4.2.7p293) 2012/08/04 Released by Harlan Stenn <stenn@ntp.org>
* [Bug 2247] (more) Get rid of the TRAK refclock - deprecated since 2006.
* Documentation cleanup from Mike T.
* Cleanup kclk_sel240x.o rules in libparse/Makefile.am.
(4.2.7p292) 2012/08/02 Released by Harlan Stenn <stenn@ntp.org>
* [Bug 1545] Note why we are logging the Version string.
* [Bug 1872] Remove legacy ppsclock fdpps, #ifdef PPS.
* [Bug 2075] Fix spelling of 'incompatible'.
* [Bug 2247] Get rid of the TRAK refclock - deprecated since 2006.
* Clean up an exit status in ntpq.c.
(4.2.7p291) 2012/07/31 Released by Harlan Stenn <stenn@ntp.org>
* [Bug 2241] MDNS registration should only happen if requested.
(4.2.7p290) 2012/07/20 Released by Harlan Stenn <stenn@ntp.org>
* [Bug 1454] Add parse clock support for the SEL-240x GPS products.
* CID 709185: refclock_chu.c will leak fd==0 (better fix)
(4.2.7p289) 2012/07/16 Released by Harlan Stenn <stenn@ntp.org>
* CID 97123: Future-proof possible change to refclock_nmea.c.
* CID 97377: ntp-keygen.c's followlink() might not NUL-terminate.
* CID 709185: refclock_chu.c will leak fd==0 (which should be impossible).
(4.2.7p288) 2012/07/03 Released by Harlan Stenn <stenn@ntp.org>
* CID 709173: Make sure a libisc function we do not use is called properly.
(4.2.7p287) 2012/07/03 Released by Harlan Stenn <stenn@ntp.org>
* Remove 1024 associations-per-server limit from ntpq.
* Remove blank line between ntpq mreadvar associations.
(4.2.7p286) 2012/06/28 Released by Harlan Stenn <stenn@ntp.org>
* CID 97193: check return from sscanf() in ntp_config.c.
* CID 709169: check return from open("/dev/null", 0) and friends.
* CID 709207: Initialize "quality" for ulink_receive.
(4.2.7p285) 2012/06/18 Released by Harlan Stenn <stenn@ntp.org>
* [Bug 2227] Enable mrulist access control via "restrict ... nomrulist".
* Automake-1.12 wants us to use AM_PROG_AR.
* Conditionalize msyslog messages about rejected mode 6 requests due to
  nomodify and nomrulist restrictions under "logconfig +sysinfo".
* Increment sys_restricted in a few rejection paths due to nomodify
  restrictions where previosuly overlooked.
(4.2.7p284) 2012/06/16 Released by Harlan Stenn <stenn@ntp.org>
* [Bug 2225] libevent configure hangs.
* Update bundled libevent to git master, post libevent 2.1.1-alpha.
(4.2.7p283) 2012/06/16 Released by Harlan Stenn <stenn@ntp.org>
* In sntp/m4/ntp_openssl.m4, Support multiple package names for the
  crypto library.  Add legacy support for -Wl,-rpath.
(4.2.7p282) 2012/06/15 Released by Harlan Stenn <stenn@ntp.org>
* tickadj may need to be linked with PTHREAD_LIBS.
(4.2.7p281) 2012/06/14 Released by Harlan Stenn <stenn@ntp.org>
* U_INT32_MAX cleanup in include/ntp_types.h .
* When linking, ntp_keygen and tickadj need $(LIBM).
(4.2.7p280) 2012/06/13 Released by Harlan Stenn <stenn@ntp.org>
* [Bug 2224] Use-after-free in routing socket code after dropping root.
(4.2.7p279) 2012/06/10 Released by Harlan Stenn <stenn@ntp.org>
* [Bug 2211] findbcastinter(): possibly undefined variable iface used.
* [Bug 2220] Incorrect check for maximum association id in ntpq.
(4.2.7p278) 2012/06/03 Released by Harlan Stenn <stenn@ntp.org>
* [Bug 2204] Build with --enable-getifaddrs=glibc fails.
* [Bug 2178] refclock_tsyncpci.c reach register fails to shift.
* [Bug 2191] dcfd -Y y2kcheck on CentOS 6.2 x86_64 breaks make check.
(4.2.7p277) 2012/05/25 Released by Harlan Stenn <stenn@ntp.org>
* [Bug 2193] Building timestruct tests with Clang 3.1 fails.
(4.2.7p276) 2012/05/15 Released by Harlan Stenn <stenn@ntp.org>
* [Bug 2179] Remove sntp/header.h.
(4.2.7p275) 2012/04/28 Released by Harlan Stenn <stenn@ntp.org>
* [Bug 1744] Remove obsolete ntpdate/ntptime* items.
(4.2.7p274) 2012/04/25 Released by Harlan Stenn <stenn@ntp.org>
* [Bug 2174] ntpd rejects source UDP ports less than 123 as bogus.
(4.2.7p273) 2012/04/19 Released by Harlan Stenn <stenn@ntp.org>
* [Bug 2141] handle_sigio() calls get_systime(), which must be
  reentrant when SIGIO is used.  Sanity checks relative to the prior
  get_systime() are disabled in ntpd on systems with signaled I/O, but
  active in sntp and ntpdate.
* Correct authnumfreekeys accounting broken in 4.2.7p262.
(4.2.7p272) 2012/04/14 Released by Harlan Stenn <stenn@ntp.org>
* LCRYPTO is gone - replace with VER_SUFFIX.
* Change the link order for ntpsntpd.
* Remove extra 'nlist' check from configure.ac.
(4.2.7p271) 2012/04/11 Released by Harlan Stenn <stenn@ntp.org>
* [Bug 1122] openssl detection via pkg-config fails when no additional
  -Idir flags are needed.
* Avoid overwriting user variable LDFLAGS with OpenSSL flags, instead
  they are added to LDFLAGS_NTP.
(4.2.7p270) 2012/03/26 Released by Harlan Stenn <stenn@ntp.org>
* Update driver45.html page.
(4.2.7p269) 2012/03/25 Released by Harlan Stenn <stenn@ntp.org>
* Clean up configure.ac.
* Cleanup configure.ac's TSYNC PCI section.
(4.2.7p268) 2012/03/24 Released by Harlan Stenn <stenn@ntp.org>
* Update driver45.html page.
(4.2.7p267) 2012/03/23 Released by Harlan Stenn <stenn@ntp.org>
* Initial cut at a basic driver45.html page.
(4.2.7p266) 2012/03/21 Released by Harlan Stenn <stenn@ntp.org>
* Add refclock_tsyncpci.c (driver 45) supporting Spectracom TSYNC timing
  boards.
(4.2.7p265) 2012/03/20 Released by Harlan Stenn <stenn@ntp.org>
* Treat zero counter as indication of precise system time in Windows
  PPSAPI helper function pps_ntp_timestamp_from_counter(), enabling
  PPSAPI providers to use the Windows 8 precise clock directly.
(4.2.7p264) 2012/03/14 Released by Harlan Stenn <stenn@ntp.org>
* [Bug 2160] Note if leapseconds file is past its prime.
* Use GetSystemTimePreciseAsFileTime() on Windows 8.
(4.2.7p263) 2012/03/13 Released by Harlan Stenn <stenn@ntp.org>
* [Bug 2156] clock instability with LOCAL driver, from Miroslav Lichvar.
* [Bug 2159] Windows ntpd using leapfile erroneous leap second 20120401.
(4.2.7p262) 2012/02/29 Released by Harlan Stenn <stenn@ntp.org>
* Improve ntpd scalability for servers with many trusted keys.
(4.2.7p261) 2012/02/27 Released by Harlan Stenn <stenn@ntp.org>
* [Bug 2048] add the clock variable timecode to SHM refclock.
(4.2.7p260) 2012/02/24 Released by Harlan Stenn <stenn@ntp.org>
* Fix the check-scm-rev invocation in several Makefile.am's.
(4.2.7p259) 2012/02/22 Released by Harlan Stenn <stenn@ntp.org>
* [Bug 2148] ntpd 4.2.7p258 segfault with 0x0100000 bit in NMEA mode.
* refclock_nmea.c merge cleanup thanks to Juergen Perlinger.
(4.2.7p258) 2012/02/21 Released by Harlan Stenn <stenn@ntp.org>
* [Bug 2140] Rework of Windows I/O completion port handling to avoid
  garbling serial input in UNIX line discipline emulation.
* [Bug 2143] NMEA driver: discard data if quality indication not good,
  add statistic counters (mode bit enabled) to clockstats file.
(4.2.7p257) 2012/02/17 Released by Harlan Stenn <stenn@ntp.org>
* [Bug 2135] defer calls to 'io_input' to main thread under Windows.
(4.2.7p256) 2012/02/08 Released by Harlan Stenn <stenn@ntp.org>
* [Bug 2131] Set the system variable settimeofday only after clock step.
* [Bug 2134] --enable-C99-snprintf does not force rpl_snprintf use.
(4.2.7p255) 2012/01/29 Released by Harlan Stenn <stenn@ntp.org>
* [Bug 603] Only link with nlist()-related libraries when needed:
  More cleanup.
(4.2.7p254) 2012/01/29 Released by Harlan Stenn <stenn@ntp.org>
* [Bug 603] Only link with nlist()-related libraries when needed.
(4.2.7p253) 2012/01/26 Released by Harlan Stenn <stenn@ntp.org>
* [Bug 2126] Compile error on Windows with libopts from Autogen 5.14.
* Update one of the license URLs.
(4.2.7p252) 2012/01/25 Released by Harlan Stenn <stenn@ntp.org>
* Upgrade to autogen-5.14 (and libopts-36.1.11).
(4.2.7p251) 2012/01/17 Released by Harlan Stenn <stenn@ntp.org>
* [Bug 2115] ntptrace should accept both rootdispersion and rootdisp.
(4.2.7p250) 2012/01/15 Released by Harlan Stenn <stenn@ntp.org>
* [Bug 2113] Warn about ignored extra args in ntpq.
* Update the copyright year.
(4.2.7p249) 2012/01/10 Released by Harlan Stenn <stenn@ntp.org>
* [Bug 2111] Remove minpoll delay before iburst for pool and
  manycastclient.
* Move refclock-specific scheduled timer code under #ifdef REFCLOCK
  and move "action" and "nextaction" data for same from struct peer to
  struct refclockproc.  These provide a way to schedule a callback some
  seconds in the future.
(4.2.7p248) 2012/01/08 Released by Harlan Stenn <stenn@ntp.org>
* [Bug 2109] "make clean check" is broken with gtest available.
* [Bug 2110] systime.c typo breaks build on microsecond clocks.
(4.2.7p247) 2012/01/07 Released by Harlan Stenn <stenn@ntp.org>
* Fix build break triggered by updating deps-ver and libntp/systime.c at
  the same time by explicitly depending systime_s.c on systime.c.
(4.2.7p246) 2012/01/06 Released by Harlan Stenn <stenn@ntp.org>
* [Bug 2104] ntpdc fault with oversize -c command.
* [Bug 2106] Fix warnings when using -Wformat-security.
* Refactor timespecops.h and timevalops.h into inline functions.
(4.2.7p245) 2011/12/31 Released by Harlan Stenn <stenn@ntp.org>
* [Bug 2100] conversion problem with timespec/timeval <--> l_fp fixed;
  added tests to expose the bug.
(4.2.7p244) 2011/12/25 Released by Harlan Stenn <stenn@ntp.org>
* Updates from 4.2.6p5.
(4.2.7p243) 2011/12/23 Released by Harlan Stenn <stenn@ntp.org>
* [Bug 2095] ntptrace now needs 'rv' instead of 'pstat', reported
  by Michael Tatarinov.
(4.2.7p242) 2011/12/21 Released by Harlan Stenn <stenn@ntp.org>
* Include missing html/icons/sitemap.png, reported by Michael Tatarinov.
* Documentation updates from Dave Mills.
(4.2.7p241) 2011/12/18 Released by Harlan Stenn <stenn@ntp.org>
* [Bug 2015] Overriding sys_tick should recalculate sys_precision.
* [Bug 2037] Fuzzed non-interpolated clock may decrease.
* [Bug 2068] "tos ceiling" default and cap changed to 15.
* Floor peer delay using system precision, as with jitter, reflecting
  inability to measure shorter intervals.
(4.2.7p240) 2011/12/15 Released by Harlan Stenn <stenn@ntp.org>
* [Bug 2092] clock_select() selection jitter miscalculated.
* [Bug 2093] Reintroduce smaller stratum factor to system peer metric.
(4.2.7p239) 2011/12/11 Released by Harlan Stenn <stenn@ntp.org>
* Documentation updates from Dave Mills.
(4.2.7p238) 2011/12/09 Released by Harlan Stenn <stenn@ntp.org>
* [Bug 2082] from 4.2.6p5-RC3: 3-char refid sent by ntpd 4.2.6p5-RC2
  ends with extra dot.
* [Bug 2085] from 4.2.6p5-RC3: clock_update() sys_rootdisp calculation
  omits root delay.
* [Bug 2086] from 4.2.6p5-RC3: get_systime() should not offset by
  sys_residual.
* [Bug 2087] from 4.2.6p5-RC3: sys_jitter calculation overweights
  sys.peer jitter.
* from 4.2.6p5-RC3: Ensure NULL peer->dstadr is not accessed in orphan
  parent selection.
(4.2.7p237) 2011/12/01 Released by Harlan Stenn <stenn@ntp.org>
* [Bug 2050] from 4.2.6p5-RC2: Orphan mode stratum counting to infinity.
* [Bug 2059] from 4.2.6p5-RC2: optional billboard column "server" does
  not honor -n.
* [Bug 2066] from 4.2.6p5-RC2: ntpq lopeers ipv6 "local" column overrun.
* [Bug 2068] from 4.2.6p5-RC2: ntpd sends nonprintable stratum 16 refid
  to ntpq.
* [Bug 2069] from 4.2.6p5-RC2: broadcastclient, multicastclient spin up
  duplicate ephemeral associations without broadcastdelay.
* [Bug 2072] from 4.2.6p5-RC2: Orphan parent selection metric needs
  ntohl().
* [Bug 2073] Correct ntpq billboard's MODE_PASSIVE t from 'u' to 'S'.
* from 4.2.6p5-RC2: Exclude not-yet-determined sys_refid from use in
  loopback TEST12 (from Dave Mills).
* from 4.2.6p5-RC2: Never send KoD rate limiting response to MODE_SERVER.
* Floor calculation of sys_rootdisp at sys_mindisp in clock_update (from
  Dave Mills).
* Restore 4.2.6 clock_combine() weighting to ntp-dev, reverting to pre-
  4.2.7p70 method while also avoiding divide-by-zero (from Dave Mills).
* Round l_fp traffic interval when converting to integer in rate limit
  and KoD calculation.
(4.2.7p236) 2011/11/16 Released by Harlan Stenn <stenn@ntp.org>
* Documentation updates from Dave Mills.
(4.2.7p235) 2011/11/16 Released by Harlan Stenn <stenn@ntp.org>
* [Bug 2052] Autokey CRYPTO_ASSOC host@group vallen needs checking.
(4.2.7p234) 2011/11/07 Released by Harlan Stenn <stenn@ntp.org>
* Clean up -libm entries regarding libntp.a
(4.2.7p233) 2011/11/06 Released by Harlan Stenn <stenn@ntp.org>
* Documentation updates from Dave Mills.
(4.2.7p232) 2011/11/05 Released by Harlan Stenn <stenn@ntp.org>
* Update the NEWS file so we note the default disable of mode 7 requests.
* Clean up some bitrotted code in libntp/socket.c.
(4.2.7p231) 2011/11/03 Released by Harlan Stenn <stenn@ntp.org>
* [Bug 1940] ignore auth key if hex decoding fails.
* Add ntpq reslist command to query access restrictions, similar to
  ntpdc's reslist.
(4.2.7p230) 2011/11/01 Released by Harlan Stenn <stenn@ntp.org>
* Disable mode 7 (ntpdc) query processing in ntpd by default.  ntpq is
  believed to provide all functionality ntpdc did, and uses a less-
  fragile protocol that's safer and easier to maintain.  If you do find
  some management via ntpdc is needed, you can use "enable mode7" in the
  ntpd configuration.
* Directly limit the number of datagrams in a mrulist response, rather
  than limiting the number of entries returned to indirectly limit the
  datagram count.
* Documentation updates from Dave Mills.
(4.2.7p229) 2011/10/26 Released by Harlan Stenn <stenn@ntp.org>
* [Bug 1995] fix wrong use of ZERO() macro in 'ntp_calendar.c'
(4.2.7p228) 2011/10/23 Released by Harlan Stenn <stenn@ntp.org>
* [Bug 1995] add compile time stamp based era unfolding for
  'step_systime()' and necessary support to 'ntp-calendar.c'.
(4.2.7p227) 2011/10/22 Released by Harlan Stenn <stenn@ntp.org>
* [Bug 2036] gcc 2.95.3 preprocessor can't nest #ifdef in macro args.
* A number of compiler warnings eliminated.
(4.2.7p226) 2011/10/21 Released by Harlan Stenn <stenn@ntp.org>
* [Bug 2035] ntpq -c mrulist sleeps 1 sec between queries, not 5 msec.
* Documentation updates from Dave Mills.
(4.2.7p225) 2011/10/15 Released by Harlan Stenn <stenn@ntp.org>
* Documentation updates from Dave Mills.
(4.2.7p224) 2011/10/14 Released by Harlan Stenn <stenn@ntp.org>
* ntpq mrulist shows intermediate counts every five seconds while
  retrieving list, and allows Ctrl-C interruption of the retrieval,
  showing the incomplete list as retrieved.  Reduce delay between
  successive mrulist retrieval queries from 30 to 5 msec.  Do not
  give up mrulist retrieval when a single query times out.
(4.2.7p223) 2011/10/12 Released by Harlan Stenn <stenn@ntp.org>
* Documentation updates from Dave Mills.
(4.2.7p222) 2011/10/11 Released by Harlan Stenn <stenn@ntp.org>
* [Bug 2029] "make check" clutters syslog.
* Log signal description along with number on ntpd exit.
(4.2.7p221) 2011/10/10 Released by Harlan Stenn <stenn@ntp.org>
* [Bug 2025] Switching between daemon and kernel loops can doubly-
  correct drift
* [Bug 2028] ntpd -n (nofork) redirects logging to stderr.
* Documentation updates from Dave Mills.
(4.2.7p220) 2011/10/05 Released by Harlan Stenn <stenn@ntp.org>
* [Bug 1945] mbg_gps166.h use of _TM_DEFINED conflicts with MS VC.
* [Bug 1946] parse_start uses open; does not work on Windows.
* [Bug 1947] Porting parse-based Wharton refclock driver to Windows.
* [Bug 2024] Remove unused system event code EVNT_CLKHOP.
(4.2.7p219) 2011/10/04 Released by Harlan Stenn <stenn@ntp.org>
* Documentation updates from Dave Mills.
(4.2.7p218) 2011/10/03 Released by Harlan Stenn <stenn@ntp.org>
* [Bug 2019] Allow selection of cipher for private key files.
* Documentation updates from Dave Mills.
* ntp-keygen private key cipher default now triple-key triple DES CBC.
* ntp-keygen -M is intended to ignore all other defaults and
  options, so do not attempt to open existing Autokey host certificate
  before generating symmetric keys and terminating.
* Restore IFF, MV, and GQ identity parameter filename convention to
  ntpkey_<scheme>par_<group/host> in ntpd, matching ntp-keygen.
* Change some error logging to syslog to ignore logconfig mask, such
  as reporting PPSAPI failure in NMEA and WWVB refclocks.
* ntp-keygen on Windows XP and later systems will now create links
  expected by ntpd.  They are hardlinks on Windows, soft on POSIX.
* Conditionalize NMEA serial open message under clockevent.
* Send all peer variables to trappers in report_event().
(4.2.7p217) 2011/09/29 Released by Harlan Stenn <stenn@ntp.org>
* [Bug 2020] ntp-keygen -s no longer sets host in cert file name.
* [Backward Incompatible] ntp-keygen -i option long name changed from
  misleading --issuer-name to --ident.
(4.2.7p216) 2011/09/27 Released by Harlan Stenn <stenn@ntp.org>
* sntp documentation tag cleanup.
* mdoc2man improvements.
(4.2.7p215) 2011/09/24 Released by Harlan Stenn <stenn@ntp.org>
* Use patched mdoc2man script, from Eric Feng.
* Sync with ntp-4.2.6p4 (a no-op).
(4.2.7p214) 2011/09/20 Released by Harlan Stenn <stenn@ntp.org>
* [Bug 1981] Initial offset convergence applies frequency correction 2x
  with kernel discipline.
* [Bug 2008] Initial offset convergence degraded with 500 PPM adjtime().
* [Bug 2009] EVNT_NSET adj_systime() mishandled by Windows ntpd.
(4.2.7p213) 2011/09/08 Released by Harlan Stenn <stenn@ntp.org>
* [Bug 1999] NMEA does not send PMOTG messages any more.
(4.2.7p212) 2011/09/07 Released by Harlan Stenn <stenn@ntp.org>
* [Bug 2003] from 4.2.6p4-RC3: ntpq_read_assoc_peervars() broken.
(4.2.7p211) 2011/09/01 Released by Harlan Stenn <stenn@ntp.org>
* Update libevent to git head (2.1 branch) as of 2.0.14-stable.
(4.2.7p210) 2011/08/31 Released by Harlan Stenn <stenn@ntp.org>
* Require -D4 or higher for ntpd SIGALRM debug trace from [Bug 2000].
(4.2.7p209) 2011/08/27 Released by Harlan Stenn <stenn@ntp.org>
* [Bug 2000] ntpd worker threads must block signals expected in main
  thread.
* [Bug 2001] add ntpq -c timerstats like ntpdc -c timerstats.
* [Bug 2001] from 4.2.6p4-RC3: ntpdc timerstats reports overruns as
  handled.
* Update sntp tests to track the change of root dispersion to
  synchronization distance.
(4.2.7p208) 2011/08/24 Released by Harlan Stenn <stenn@ntp.org>
* Fix the CLOCK_MONOTONIC TRACE() message.
(4.2.7p207) 2011/08/22 Released by Harlan Stenn <stenn@ntp.org>
* Restore the original CLOCK_MONOTONIC output format in sntp.
* Cleanups for ntp-wait-opts.def and ntp.keys.def .
(4.2.7p206) 2011/08/20 Released by Harlan Stenn <stenn@ntp.org>
* [Bug 1993] ntpd Windows port adj_systime() broken in 4.2.7p203.
* sntp documentation and behavior improvements suggested by
  Steven Sommars.
* Have sntp report synchronization distance instead of root dispersion.
* Clean up ntp-wait-opts.def .
(4.2.7p205) 2011/08/19 Released by Harlan Stenn <stenn@ntp.org>
* [Bug 1992] util/tg2 doesn't compile, needs libntp.
(4.2.7p204) 2011/08/16 Released by Harlan Stenn <stenn@ntp.org>
* Added support for Garmin's $PGRMF sentence to NMEA driver
* [Bug 1988] Better sntp send failed error message needed.
* [Bug 1989] sntp manual page sometimes refers to SNTP as a program.
* [Bug 1990] sntp output should include stratum.
(4.2.7p203) 2011/08/13 Released by Harlan Stenn <stenn@ntp.org>
* [Bug 1986] Require Visual C++ 2005 or later compilers in Windows port.
* Actually use long long for (u_)int64 by correcting spelling of
  SIZEOF_LONG_LONG in ntp_types.h.
* Force .exe minimum Windows version to 0x0400 to allow NT4 in
  vs2005/*.vcproj files.
* Fix make distcheck with --enable-libevent-regress problem with
  unwritable $srcdir.
* Correct init_logging()'s def_syslogmask type to u_int32 following
  change of ntp_syslogmask from u_long to u_int32 in p202.
(4.2.7p202) 2011/08/09 Released by Harlan Stenn <stenn@ntp.org>
* [Bug 1983] --without-sntp build breaks in sntp subdir.
* [Bug 1984] from 4.2.6p4-RC3: ntp/libisc fails to compile on OS X 10.7.
* [Bug 1985] from 4.2.6p4-RC3: "logconfig =allall" rejected.
(4.2.7p201) 2011/08/05 Released by Harlan Stenn <stenn@ntp.org>
* sntp: change -h/--headspace to -g/--gap, and change the default gap
  from 10 to 50ms
* [Backward Incompatible] from 4.2.6p4: sntp: -l/--filelog ->
  -l/--logfile, to be consistent with ntpd.
* Documentation updates from Dave Mills.
* From 4.2.6p4: libopts/file.c fix from Bruce Korb (arg-type=file).
(4.2.7p200) 2011/08/04 Released by Harlan Stenn <stenn@ntp.org>
* Sync with 4.2.6p4-RC2.
(4.2.7p199) 2011/07/29 Released by Harlan Stenn <stenn@ntp.org>
* Documentation updates from Dave Mills.
(4.2.7p198) 2011/07/28 Released by Harlan Stenn <stenn@ntp.org>
* remove old binsubdir stuff from SNTP, as NTP_LOCINFO does that now.
(4.2.7p197) 2011/07/28 Released by Harlan Stenn <stenn@ntp.org>
* [Bug 1975] from 4.2.6p4-RC2: libntp/mktime.c won't work with 64-bit
  time_t
* [Bug 1976] genLocInfo writes to srcdir break 'make distcheck'.
* [Bug 1977] Fix flag/description mismatches in ntp-keygen-opts.def.
* Do not force "legacy" when --with-locfile is not given, genLocInfo
  will find the correct default for the system.
* Fix warnings in ntp_request.c ([Bug 1973] oversight) and sntp/main.c
  (CID 159, apparent overrun due to union, actually correct).
* Update sntp/loc/solaris to conform to stock locations.
(4.2.7p196) 2011/07/27 Released by Harlan Stenn <stenn@ntp.org>
* DEFAULT INSTALLATION DIRECTORY CHANGES ON SOME OSes: to get the old
  behavior, pass --with-locfile=legacy to 'configure'
* [Bug 1972] from 4.2.6p4-RC2: checking for struct rtattr fails.
* [Bug 1973] Widen reference clock mode from 8 to 32 bits.
* Removed sntp/m4/ntp_bindir.m4 - no longer needed.
* Move loc/ to sntp/loc/ .
* Move scripts/cvo.sh to sntp/scripts/cvo.sh .
* Move scripts/genLocInfo to sntp/scripts/genLocInfo .
* Give NTP_LOCINFO an optional path-to argument.
* Remove hacks to get NTP_LOCINFO-related data to sntp/ .
* Move sntp/include/mansec2subst.sed to sntp/scripts/mansec2subst.sed .
* If no "more specific" loc file is found for redhat* or fedora*,
  look for a loc/redhat file.
* If no "more specific" loc file is found and uname says this is Linux,
  look for a loc/linux file.
* Improve the help text: --with-locfile=XXX .
* work around solaris /bin/sh issues for genLocInfo.
(4.2.7p195) 2011/07/25 Released by Harlan Stenn <stenn@ntp.org>
* Added loc/redhat.
(4.2.7p194) 2011/07/25 Released by Harlan Stenn <stenn@ntp.org>
* [Bug 1608] from 4.2.6p4-RC2: Parse Refclock driver should honor
  trusttime.
* Add support for installing programs and scripts to libexec.
* Added loc/solaris.
(4.2.7p193) 2011/07/24 Released by Harlan Stenn <stenn@ntp.org>
* [Bug 1970] from 4.2.6p4-RC2: UNLINK_EXPR_SLIST() causes crash if list
  is empty.
* Update libevent to 2.1 HEAD as of merge of 2.0.13-stable-dev.
* Match addr_eqprefix() sizeof and memcpy destination to make it clear
  to static analysis that there is no buffer overrun (CID 402).
(4.2.7p192) 2011/07/18 Released by Harlan Stenn <stenn@ntp.org>
* [Bug 1966] Broken FILES section for ntp.keys.def.
(4.2.7p191) 2011/07/17 Released by Harlan Stenn <stenn@ntp.org>
* [Bug 1948] Update man page section layout.
* [Bug 1963] add reset command for ntpq :config, similar to ntpdc's.
* [Bug 1964] --without-sntp should not build sntp.
(4.2.7p190) 2011/07/13 Released by Harlan Stenn <stenn@ntp.org>
* [Bug 1961] from 4.2.6p4: html2man update: distribute ntp-wait.html.
* Require autogen-5.12.
(4.2.7p189) 2011/07/11 Released by Harlan Stenn <stenn@ntp.org>
* [Bug 1134] from 4.2.6p4-RC1: ntpd fails binding to tentative IPv6
  addresses.
* [Bug 1790] from 4.2.6p4-RC1: Update config.guess and config.sub to
  detect AIX6.
(4.2.7p188) 2011/06/28 Released by Harlan Stenn <stenn@ntp.org>
* [Bug 1958] genLocInfo must export PATH.
* ntp-wait: some versions of ntpd spell "associd" differently.
(4.2.7p187) 2011/06/24 Released by Harlan Stenn <stenn@ntp.org>
* [Bug 1954] Fix typos in [s]bin_PROGRAMS in ntpd/Makefile.am.
* Implement --with-locfile=filename configure argument.  If filename is
  empty we'll look under loc/ for a good fit.  If the filename contains
  a / character, it will be treated as a "normal" pathname.  Otherwise,
  that explicit file will be searched for under loc/ .
(4.2.7p186) 2011/06/23 Released by Harlan Stenn <stenn@ntp.org>
* [Bug 1950] Control installation of event_rpcgen.py.
* Update .point-changed-filelist for the new man pages.
* Update the building of OS-specific programs.
* Finish conversion to genLocInfo.
* validate MANTAGFMT in genLocInfo.
* Documentation update from Dave Mills.
(4.2.7p185) 2011/06/21 Released by Harlan Stenn <stenn@ntp.org>
* ntp_locs.m4: handle the case where . is not in the PATH.
* More genLocInfo cleanup.
(4.2.7p184) 2011/06/20 Released by Harlan Stenn <stenn@ntp.org>
* Added ntp_locs.m4.
* genLocInfo improvements.
* Add the man page tag "flavor" to the loc.* files.
* Add/distribute genLocInfo.
(4.2.7p183) 2011/06/19 Released by Harlan Stenn <stenn@ntp.org>
* Update the autogen include list for scripts/Makefile.am.
* Added loc.freebsd (and distribute it).
* Added loc.legacy (and distribute it).
(4.2.7p182) 2011/06/15 Released by Harlan Stenn <stenn@ntp.org>
* [Bug 1304] Update sntp.html to reflect new implementation.
* Update .point-changed-filelist .
* ntpdc documentation fixes.
* Update ntp-wait autogen docs.
* Update the ntpd autogen docs.
* Update the ntpsnmpd autogen docs.
* Use autogen to produce ntp-keygen docs.
* Add "license name" to ntp.lic for autogen-5.11.10.
* Prepare for ntp.keys.5.
(4.2.7p181) 2011/06/07 Released by Harlan Stenn <stenn@ntp.org>
* [Bug 1938] addr_eqprefix() doesn't clear enough storage.
(4.2.7p180) 2011/06/06 Released by Harlan Stenn <stenn@ntp.org>
* Upgrade to libevent-2.0.12.
* More sntp.1 cleanups.
* Produce ntpq.1 with the new autogen macros.
* Remove the deprecated "detail" stanza from ntpdc-opts.def.
(4.2.7p179) 2011/06/03 Released by Harlan Stenn <stenn@ntp.org>
* Update cmd-doc.tlib to autogen-5.11.10pre5.
* Upgrade local autoopts templates to 5.11.10pre5.
(4.2.7p178) 2011/06/02 Released by Harlan Stenn <stenn@ntp.org>
* Update the std_def_list to include the ntp.lic file.
* Distribute the ntp.lic file.
* Add http://ntp.org/license to the ntp.lic file.
(4.2.7p177) 2011/06/01 Released by Harlan Stenn <stenn@ntp.org>
* Use the latest autogen's new copyright template code.
* Clean up the ntp.lic file.
(4.2.7p176) 2011/05/31 Released by Harlan Stenn <stenn@ntp.org>
* sntp documentation cleanup.
* autogen documentation template cleanup.
(4.2.7p175) 2011/05/30 Released by Harlan Stenn <stenn@ntp.org>
* [Bug 1936] Correctly set IPV6_MULTICAST_LOOP.
* cmd-doc.tlib cleanup from Bruce Korb.
* sntp documentation cleanup.
(4.2.7p174) 2011/05/28 Released by Harlan Stenn <stenn@ntp.org>
* ntpdc documentation cleanup.
* sntp documentation cleanup.
* Don't build libevent with openssl support.  Right now, libevent
  doesn't use pkg-config to find openssl's installation location.
(4.2.7p173) 2011/05/25 Released by Harlan Stenn <stenn@ntp.org>
* Typo in emalloc.c hides file and line number from emalloc() error msg.
* parsesolaris.c compile fails on SPARC Solaris with conflicting printf.
* ntp_util.c compile fails on AIX and OSF with conflicting statsdir.
(4.2.7p172) 2011/05/24 Released by Harlan Stenn <stenn@ntp.org>
* Remove hardcoded 1/960 s. fudge for <CR> transmission time at 9600 8n1
  from WWVB/Spectracom driver introduced in 4.2.7p169.
(4.2.7p171) 2011/05/23 Released by Harlan Stenn <stenn@ntp.org>
* Eliminate warnings about shadowing global "basename" on Linux.
* Use filegen_config() consistently when changing filegen options.
* mprintf() should go to stdout, not stderr.  DPRINTF() uses mprintf().
* Repair a few simulator problems (more remain).
* Documentation updates from Dave Mills.
(4.2.7p170) 2011/05/19 Released by Harlan Stenn <stenn@ntp.org>
* [Bug 1932] libevent/util_internal.h builtin_expect compile error with
  gcc 2.95.
* Use 64-bit scalars in LFPTOD() and DTOLFP() on more platforms by
  conditionalizing on HAVE_U_INT64 rather than UINT64_MAX.
(4.2.7p169) 2011/05/18 Released by Harlan Stenn <stenn@ntp.org>
* [Bug 1933] WWVB/Spectracom driver timestamps LFs, not CRs.
(4.2.7p168) 2011/05/16 Released by Harlan Stenn <stenn@ntp.org>
* Convert receive buffer queue from doubly-linked list to FIFO.
(4.2.7p167) 2011/05/14 Released by Harlan Stenn <stenn@ntp.org>
* [Bug 1927] io_closeclock() should purge pending recvbufs.
* [Bug 1931] cv always includes fudgetime1, never fudgetime2.
* Use acts_close() in acts_shutdown() to avoid leaving a stale lockfile
  if unpeered via runtime configuration while the modem is open.
* Correct acts_close() test of pp->io.fd to see if it is open.
* 4.2.7p164 documentation updates re: 'tos orphanwait' expanded scope.
(4.2.7p166) 2011/05/13 Released by Harlan Stenn <stenn@ntp.org>
* If we have local overrides for autogen template files, use them.
* Convert more of the sntp-opt.def documentation from man to mdoc.
(4.2.7p165) 2011/05/11 Released by Harlan Stenn <stenn@ntp.org>
* Convert snmp docs to mdoc format, which requires autogen 5.11.9.
* from 4.2.6p4-RC1: Require autogen 5.11.9.
(4.2.7p164) 2011/05/11 Released by Harlan Stenn <stenn@ntp.org>
* [Bug 988] Local clock eats up -g option, so ntpd stops with large
  initial time offset.
* [Bug 1921] LOCAL, ACTS drivers with "prefer" excluded from initial
  candidate list.
* [Bug 1922] "tos orphanwait" applied incorrectly at startup.
* [Bug 1923] orphan parent favored over LOCAL, ACTS drivers.
* [Bug 1924] Billboard tally codes sometimes do not match operation,
  variables.
* Change "pool DNS" messages from msyslog to debug trace output.
* Remove unused FLAG_SYSPEER from peer->status.
* Respect "tos orphanwait" at startup.  Previously there was an
  unconditional 300 s. startup orphanwait, though other values were
  respected for subsequent orphan wait periods after no_sys_peer events.
* Apply "tos orphanwait" (def. 300 seconds) to LOCAL and ACTS reference
  clock drivers, in addition to orphan parent operation.  LOCAL and ACTS
  are not selectable during the orphanwait delay at startup and after
  each no_sys_peer event.  This prevents a particular form of clock-
  hopping, such as using LOCAL briefly at startup before remote peers
  are selectable.  This fixes the issue reported in [Bug 988].
* Documentation updates from Dave Mills.
(4.2.7p163) 2011/05/08 Released by Harlan Stenn <stenn@ntp.org>
* [Bug 1911] missing curly brace in libntp/ntp_rfc2553.c
(4.2.7p162) 2011/05/03 Released by Harlan Stenn <stenn@ntp.org>
* [Bug 1910] Support the Tristate Ltd. TS-GPSclock-01.
(4.2.7p161) 2011/05/02 Released by Harlan Stenn <stenn@ntp.org>
* [Bug 1904] 4.2.7p160 Windows build broken (POSIX_SHELL).
* [Bug 1906] 4.2.7p160 - libtool: compile: cannot determine name of
  library object in ./libevent
* Share a single sntp/libevent/build-aux directory between all three
  configure scripts.
* Add missing --enable-local-libevent help to top-level configure.
(4.2.7p160) 2011/05/01 Released by Harlan Stenn <stenn@ntp.org>
* from 4.2.6p4-RC1: Upgrade to libopts 35.0.10 from AutoGen 5.11.9pre8.
* [Bug 1901] Simulator does not set progname.
(4.2.7p159) 2011/04/28 Released by Harlan Stenn <stenn@ntp.org>
* Fix a couple of unused variable warnings.
* cleanup in timespecops.c / timevalops.c
(4.2.7p158) 2011/04/24 Released by Harlan Stenn <stenn@ntp.org>
* Update libevent --disable-libevent-regress handling to work when
  building libevent using mingw.
(4.2.7p157) 2011/04/21 Released by Harlan Stenn <stenn@ntp.org>
* [Bug 1890] 4.2.7p156 segfault in duplicate freeaddrinfo().
(4.2.7p156) 2011/04/19 Released by Harlan Stenn <stenn@ntp.org>
* [Bug 1851] freeaddrinfo() called after getaddrinfo() fails.
(4.2.7p155) 2011/04/18 Released by Harlan Stenn <stenn@ntp.org>
* Fix leak in refclock_datum.c start failure path.
(4.2.7p154) 2011/04/17 Released by Harlan Stenn <stenn@ntp.org>
* [Bug 1887] DNS fails on 4.2.7p153 using threads.
(4.2.7p153) 2011/04/16 Released by Harlan Stenn <stenn@ntp.org>
* A few more Coverity Scan cleanups.
(4.2.7p152) 2011/04/15 Released by Harlan Stenn <stenn@ntp.org>
* Update embedded libevent to current 2.1 git HEAD.
(4.2.7p151) 2011/04/14 Released by Harlan Stenn <stenn@ntp.org>
* Detect vsnprintf() support for "%m" and disable our "%m" expansion.
* Add --enable-c99-sprintf to configure args for -noopenssl variety of
  flock-build to avoid regressions in (v)snprintf() replacement.
* More msnprintf() unit tests.
* Coverity Scan error checking fixes.
* Log failure to fetch time from HOPF_P hardware.
* Check HOPF_S sscanf() conversion count before converted values.
(4.2.7p150) 2011/04/13 Released by Harlan Stenn <stenn@ntp.org>
* Remove never-used, incomplete ports/winnt/ntpd/refclock_trimbledc.[ch]
* On systems without C99-compliant (v)snprintf(), use C99-snprintf
  replacements (http://www.jhweiss.de/software/snprintf.html)
* Remove remaining sprintf() calls except refclock_ripencc.c (which is
  kept out of --enable-all-clocks as a result), upstream libs which use
  sprintf() only after careful buffer sizing.
(4.2.7p149) 2011/04/11 Released by Harlan Stenn <stenn@ntp.org>
* [Bug 1881] describe the {+,-,s} characters in configure --help output.
(4.2.7p148) 2011/04/09 Released by Harlan Stenn <stenn@ntp.org>
* Use _mkgmtime() as timegm() in the Windows port, rather than
  libntp/mktime.c's timegm().  Fixed [Bug 1875] on Windows using the old
  asn2ntp() code from before 4.2.7p147.
* ntp_crypto.c string buffer safety.
* Remove use of MAXFILENAME in mode 7 (ntpdc) on-wire structs.
* Change ntpd MAXFILENAME from 128 to 256 to match ntp-keygen.
* Buffer safety and sign extension fixes (thanks Coverity Scan).
(4.2.7p147) 2011/04/07 Released by Harlan Stenn <stenn@ntp.org>
* [Bug 1875] 'asn2ntp()' rewritten with 'caltontp()'; 'timegm()'
  substitute likely to crash with 64bit time_t.
(4.2.7p146) 2011/04/05 Released by Harlan Stenn <stenn@ntp.org>
* String buffer safety cleanup, converting to strlcpy() and strlcat().
* Use utmpname() before pututline() so repeated steps do not
  accidentally record into wtmp where utmp was intended.
* Use setutent() before each pututline() including first.
(4.2.7p145) 2011/04/04 Released by Harlan Stenn <stenn@ntp.org>
* [Bug 1840] ntp_lists.h FIFO macros buggy.
(4.2.7p144) 2011/04/03 Released by Harlan Stenn <stenn@ntp.org>
* [Bug 1874] ntpq -c "rv 0 sys_var_list" empty.
(4.2.7p143) 2011/03/31 Released by Harlan Stenn <stenn@ntp.org>
* [Bug 1732] ntpd ties up CPU on disconnected USB refclock.
* [Bug 1861] tickadj build failure using uClibc.
* [Bug 1862] in6addr_any test in configure fooled by arm gcc 4.1.3 -O2.
* Remove kernel line discipline driver code for clk and chu, deprecate
  related LDISC_ flags, and remove associated ntpd code to decode the
  timestamps, remove clktest line discipline test program.
* Remove "signal_no_reset: signal 17 had flags 4000000" logging, as it
  indicates no problem and is interpreted as an error.  Previously some
  bits had been ignored one-by-one, but Linux SA_RESTORER definition is
  unavailable to user headers.
(4.2.7p142) 2011/03/21 Released by Harlan Stenn <stenn@ntp.org>
* [Bug 1844] ntpd 4.2.7p131 NetBSD, --gc-sections links bad executable.
* Fix "make distcheck" break in libevent/sample caused by typo.
(4.2.7p141) 2011/03/20 Released by Harlan Stenn <stenn@ntp.org>
* Add "ntpq -c iostats" similar to "ntpdc -c iostats".
* Compare entire timestamp to reject duplicates in refclock_pps().
(4.2.7p140) 2011/03/17 Released by Harlan Stenn <stenn@ntp.org>
* [Bug 1848] ntpd 4.2.7p139 --disable-thread-support does not compile.
* Add --disable-thread-support to one flock-build variation.
* One more lock-while-init in lib/isc/task.c to quiet lock analysis.
(4.2.7p139) 2011/03/16 Released by Harlan Stenn <stenn@ntp.org>
* [Bug 1848] make check ntpd --saveconfigquit clutters syslog.
(4.2.7p138) 2011/03/08 Released by Harlan Stenn <stenn@ntp.org>
* [Bug 1846] MacOSX: debug symbol not found by propdelay or tickadj.
(4.2.7p137) 2011/03/07 Released by Harlan Stenn <stenn@ntp.org>
* Use TRACE() instead of DPRINTF() for libntp and utilities, which
  use the "debug" variable regardless of #ifdef DEBUG.
* Declare debug in libntp instead of each program.  Expose extern
  declaration to utilities, libntp, and DEBUG ntpd.
* Lock under-construction task, taskmgr objects to satisfy Coverity's
  mostly-correct assumptions about which variables are protected by
  which locks.
(4.2.7p136) 2011/03/02 Released by Harlan Stenn <stenn@ntp.org>
* [Bug 1839] 4.2.7p135 still installs libevent ev*.h headers.
(4.2.7p135) 2011/03/02 Released by Harlan Stenn <stenn@ntp.org>
* libevent: When building on systems with CLOCK_MONOTONIC available,
  separate the internal timeline (possibly counting since system boot)
  from the gettimeofday() timeline in event_base cached timevals.  Adds
  new event_base_tv_cached() to retrieve cached callback round start
  time on the internal timeline, and changes
  event_based_gettimeofday_cached() to always return times using the
  namesake timeline.  This preserves the benefit of using the never-
  stepped monotonic clock for event timeouts while providing clients
  with times consistently using gettimeofday().
* Correct event_base_gettimeofday_cached() workaround code in
  sntp to work with corrected libevent.
* Remove sntp l_fp_output() test now that it uses prettydate().
* [Bug 1839] 4.2.7p131 installs libevent ev*.h headers.
* Ensure CONFIG_SHELL is not empty before relying on it for #! scripts.
(4.2.7p134) 2011/02/24 Released by Harlan Stenn <stenn@ntp.org>
* [Bug 1837] Build fails on Win7 due to regedit requiring privilege.
* Provide fallback definitions for GetAdaptersAddresses() for Windows
  build environments lacking iphlpapi.h.
* Rename file containing 1.xxxx ChangeSet revision from version to
  scm-rev to avoid invoking GNU make implicit rules attempting to
  compile version.c into version.  Problem was with sntp/version.o
  during make distcheck after fix for spurious sntp rebuilds.
* Add INC_ALIGNED_PTR() macro to align pointers like malloc().
(4.2.7p133) 2011/02/23 Released by Harlan Stenn <stenn@ntp.org>
* [Bug 1834] ntpdate 4.2.7p131 aborts with assertion failure.
* Move sntp last in top-level Makefile.am SUBDIRS so that the libevent
  tearoff (if required) and sntp are compiled after the rest.
* Use a single set of Automake options for each package in configure.ac
  AM_INIT, remove Makefile.am AUTOMAKE_OPTIONS= lines.
* Correct spurious sntp rebuilds triggered by a make misperception
  sntp/version was out-of-date relative to phony target FRC.version.
* Do not cache paths to perl, test, or pkg-config, searching the PATH
  at configure time is worth it to pick up tool updates.
(4.2.7p132) 2011/02/22 Released by Harlan Stenn <stenn@ntp.org>
* [Bug 1832] ntpdate doesn't allow timeout > 2s.
* [Bug 1833] The checking sem_timedwait() fails without -pthread.
* ElectricFence was suffering bitrot - remove it.  valgrind works well.
* Enable all relevant automake warnings.
* Correct Solaris 2.1x PTHREAD_ONCE_INIT extra braces test to avoid
  triggering warnings due to excess braces.
* Remove libevent-cfg from sntp/Makefile.am.
* Provide bug report and URL options to Autoconf.
* Avoid relying on remake rules for routine build/flock-build for
  libevent as for the top-level and sntp subproject.
(4.2.7p131) 2011/02/21 Released by Harlan Stenn <stenn@ntp.org>
* [Bug 1087] -v/--normalverbose conflicts with -v/--version in sntp.
* [Bug 1088] sntp should (only) report the time difference without -s/-a.
* older autoconf sometimes dislikes [].
* Move "can't write KoD file" warning from sntp shutdown to startup.
* refclock_acts.c cleanup from Dave Mills.
* Convert sntp to libevent event-driven socket programming.  Instead of
  blocking name resolution and querying one NTP server at a time,
  resolve server names and send NTP queries without blocking.  Add
  sntp command-line options to adjust timing and optionally wait for all
  servers to respond instead of exiting after the first.
* Import libevent 2.0.10-stable plus local patches as a tearoff, used
  only if the target system lacks an installed libevent 2.0.9 or later.
* Move blocking worker and resolver to libntp from ntpd.
* Use threads rather than forked child processes for blocking worker
  when possible.  Override with configure --disable-thread-support.
* Move init_logging(), change_logfile(), and setup_logfile() from ntpd
  to libntp, use them in sntp.
* Test --without-sntp in flock-build script's -no-refclocks variety.
* Avoid invoking config.status twice in a row in build script.
* Move more m4sh tests needed by libntp to shared .m4 files.
* Split up ntp_libntp.m4 into smaller, more specific subsets.
* Enable gcc -Wcast-align, fix many instances of warnings when casting
  a pointer to a more-strictly-aligned underlying type.
(4.2.7p130) 2011/02/12 Released by Harlan Stenn <stenn@ntp.org>
* [Bug 1811] Update the download location in WHERE-TO-START.
(4.2.7p129) 2011/02/09 Released by Harlan Stenn <stenn@ntp.org>
* Add missing "break;" to ntp_control.c ctl_putsys() for caliberrs, used
  by ntpq -c kerninfo introduced in 4.2.7p104.
* Fix leak in ntp_control.c read_mru_list().
(4.2.7p128) 2011/01/30 Released by Harlan Stenn <stenn@ntp.org>
* [Bug 1799] ntpq mrv crash.
* [Bug 1801] ntpq mreadvar requires prior association caching.
(4.2.7p127) 2011/01/28 Released by Harlan Stenn <stenn@ntp.org>
* [Bug 1797] Restore stale timestamp check from the RANGEGATE cleanup.
(4.2.7p126) 2011/01/27 Released by Harlan Stenn <stenn@ntp.org>
* Fix unexposed fencepost error in format_time_fraction().
* Add more unit tests for timeval_tostr() and timespec_tostr().
(4.2.7p125) 2011/01/26 Released by Harlan Stenn <stenn@ntp.org>
* [Bug 1794] ntpq -c rv missing clk_wander information.
* [Bug 1795] ntpq readvar does not display last variable.
(4.2.7p124) 2011/01/25 Released by Harlan Stenn <stenn@ntp.org>
* sntp/Makefile.am needs any passed-in CFLAGS.
(4.2.7p123) 2011/01/24 Released by Harlan Stenn <stenn@ntp.org>
* [Bug 1788] tvtots.c tables inaccurate
(4.2.7p122) 2011/01/22 Released by Harlan Stenn <stenn@ntp.org>
* ACTS refclock cleanup from Dave Mills.
* Avoid shadowing the "group" global variable.
(4.2.7p121) 2011/01/21 Released by Harlan Stenn <stenn@ntp.org>
* [Bug 1786] Remove extra semicolon from ntp_proto.c .
(4.2.7p120) 2011/01/20 Released by Harlan Stenn <stenn@ntp.org>
* Change new timeval and timespec to string routines to use snprintf()
  rather than hand-crafted conversion, avoid signed int overflow there.
* Add configure support for SIZEOF_LONG_LONG to enable portable use of
  snprintf() with time_t.
* Grow ntpd/work_thread.c arrays as needed.
* Add DEBUG_* variants of ntp_assert.h macros which compile away using
  ./configure --disable-debugging.
* Fix tvalops.cpp unit test failures for 32-bit builds.
* Return to a single autoreconf invocation in ./bootstrap script.
* Fix warnings seen on FreeBSD 9.
* crypto group changes from Dave Mills.
* Lose the RANGEGATE check in PPS, from Dave Mills.
* ACTS refclock cleanup from Dave Mills.
* Documentation updates from Dave Mills.
* NMEA driver documentation update from Juergen Perlinger.
(4.2.7p119) 2011/01/18 Released by Harlan Stenn <stenn@ntp.org>
* added timespecops.{c,h} and tievalops.{c.h} to libntp and include
  added tspecops.cpp to tests/libntp
* Correct msyslog.c build break on Solaris 2.9 from #ifdef/#if mixup.
(4.2.7p118) 2011/01/15 Released by Harlan Stenn <stenn@ntp.org>
* Simplify the built-sources stuff in sntp/ .
* Fix check for -lipv6 on HP-UX 11.
(4.2.7p117) 2011/01/13 Released by Harlan Stenn <stenn@ntp.org>
* Add configure --without-sntp option to disable building sntp and
  sntp/tests.  withsntp=no in the environment changes the default.
* Build infrastructure cleanup:
  Move m4 directory to sntp/m4.
  Share a single set of genver output between sntp and the top level.
  Share a single set of autogen included .defs in sntp/include.
  Share a single set of build-aux scripts (e.g. config.guess, missing).
  Add ntp_libntp.m4 and ntp_ipv6.m4 to reduce configure.ac duplication.
  Warn and exit build/flock-build if bootstrap needs to be run.
(4.2.7p116) 2011/01/10 Released by Harlan Stenn <stenn@ntp.org>
* refclock_nmea.c refactoring by Juergen Perlinger.
(4.2.7p115) 2011/01/09 Released by Harlan Stenn <stenn@ntp.org>
* [Bug 1780] Windows ntpd 4.2.7p114 crashes in ioctl().
* [Bug 1781] longlong undefined in sntp handle_pkt() on Debian amd64.
(4.2.7p114) 2011/01/08 Released by Harlan Stenn <stenn@ntp.org>
* Fix for openssl pkg-config detection eval failure.
* Add erealloc_zero(), refactor estrdup(), emalloc(), emalloc_zero() to
  separate tracking callsite file/line from using debug MS C runtime,
  and to reduce code duplication.
(4.2.7p113) 2011/01/07 Released by Harlan Stenn <stenn@ntp.org>
* [Bug 1776] sntp mishandles -t/--timeout and -a/--authentication.
* Default to silent make rules, override with make V=1 or ./configure
  --disable-silent-rules.
* Correct --with-openssl-incdir defaulting with pkg-config.
* Correct ./build on systems without gtest available.
* Begin moving some of the low-level socket stuff to libntp.
(4.2.7p112) 2011/01/06 Released by Harlan Stenn <stenn@ntp.org>
* [Bug 1773] openssl not detected during ./configure.
* [Bug 1774] Segfaults if cryptostats enabled and built without OpenSSL.
* Use make V=0 in build script to increase signal/noise ratio.
(4.2.7p111) 2011/01/05 Released by Harlan Stenn <stenn@ntp.org>
* [Bug 1772] refclock_open() return value check wrong for ACTS.
* Default --with-openssl-libdir and --with-openssl-incdir to the values
  from pkg-config, falling back on our usual search paths if pkg-config
  is not available or does not have openssl.pc on PKG_CONFIG_PATH.
* Change refclock_open() to return -1 on failure like open().
* Update all refclock_open() callers to check for fd <= 0 indicating
  failure, so they work with older and newer refclock_open() and can
  easily backport.
* Initialize refclockproc.rio.fd to -1, harmonize refclock shutdown
  entrypoints to avoid crashing, particularly if refclock_open() fails.
* Enable tickadj-like taming of wildly off-spec Windows clock using
  NTPD_TICKADJ_PPM env. var. specifying baseline slew.
(4.2.7p110) 2011/01/04 Released by Harlan Stenn <stenn@ntp.org>
* [Bug 1771] algorithmic error in 'clocktime()' fixed.
* Unit tests extended for hard-coded system time.
* make V=0 and configure --enable-silent-rules supported.
* setvar modemsetup = ATE0... overrides ACTS driver default.
* Preserve last timecode in ACTS driver (ntpq -ccv).
* Tolerate previous ATE1 state when sending ACTS setup.
* Enable raw tty line discipline in Windows port.
* Allow tty open/close/open to succeed on Windows port.
* Enable ACTS and CHU reference clock drivers on Windows.
(4.2.7p109) 2011/01/02 Released by Harlan Stenn <stenn@ntp.org>
* Remove nearly all strcpy() and most strcat() from NTP distribution.
  One major pocket remains in ntp_crypto.c.  libopts & libisc also have
  (safe) uses of strcpy() and strcat() remaining.
* Documentation updates from Dave Mills.
(4.2.7p108) 2011/01/01 Released by Harlan Stenn <stenn@ntp.org>
* [Bug 1764] Move Palisade modem control logic to configure.ac.
* [Bug 1768] TIOCFLUSH undefined in linux for refclock_acts.
* Autokey multiple identity group improvements from Dave Mills.
* from 4.2.6p3: Update the copyright year.
(4.2.7p107) 2010/12/31 Released by Harlan Stenn <stenn@ntp.org>
* [Bug 1764] Palisade driver doesn't build on Linux.
* [Bug 1766] Oncore clock has offset/high jitter at startup.
* Move ntp_control.h variable IDs to ntp_control.c, remove their use by
  ntpq.  They are implementation details private to ntpd.  [Bug 597] was
  caused by ntpq's reliance on these IDs it need not know about.
* refclock_acts.c updates from Dave Mills.
(4.2.7p106) 2010/12/30 Released by Harlan Stenn <stenn@ntp.org>
* from 4.2.6p3: Update genCommitLog for the bk-5 release.
(4.2.7p105) 2010/12/29 Released by Harlan Stenn <stenn@ntp.org>
(4.2.7p104) 2010/12/28 Released by Harlan Stenn <stenn@ntp.org>
* from 4.2.6p3: Create and use scripts/check--help when generating
  .texi files.
* from 4.2.6p3: Update bk triggers for the bk-5 release.
* Support for multiple Autokey identity groups from Dave Mills.
* Documentation updates from Dave Mills.
* Add ntpq kerninfo, authinfo, and sysinfo commands similar to ntpdc's.
(4.2.7p103) 2010/12/24 Released by Harlan Stenn <stenn@ntp.org>
* Add ntpq pstats command similar to ntpdc's.
* Remove ntpq pstatus command, rv/readvar does the same and more.
* Documentation updates from Dave Mills.
(4.2.7p102) 2010/12/23 Released by Harlan Stenn <stenn@ntp.org>
* Allow ntpq &1 associd use without preceding association-fetching.
* Documentation updates from Dave Mills.
(4.2.7p101) 2010/12/22 Released by Harlan Stenn <stenn@ntp.org>
* from 4.2.6p3-RC12: Upgrade to libopts 34.0.9 from AutoGen 5.11.6pre7.
* from 4.2.6p3-RC12: Relax minimum Automake version to 1.10 with updated
  libopts.m4.
(4.2.7p100) 2010/12/21 Released by Harlan Stenn <stenn@ntp.org>
* [Bug 1743] from 4.2.6p3-RC12: Display timezone offset when showing
  time for sntp in the local timezone (documentation updates).
(4.2.7p99) 2010/12/21 Released by Harlan Stenn <stenn@ntp.org>
* Add unit tests for msnprintf().
(4.2.7p98) 2010/12/20 Released by Harlan Stenn <stenn@ntp.org>
* [Bug 1761] clockstuff/clktest-opts.h omitted from tarball.
* [Bug 1762] from 4.2.6p3-RC12: manycastclient responses interfere.
* Documentation updates from Dave Mills.
(4.2.7p97) 2010/12/19 Released by Harlan Stenn <stenn@ntp.org>
* [Bug 1458] from 4.2.6p3-RC12: Can not compile NTP on FreeBSD 4.7.
* [Bug 1760] from 4.2.6p3-RC12: ntpd Windows interpolation cannot be
  disabled.
* from 4.2.6p3-RC12: Upgrade to libopts 34.0.9 from AutoGen 5.11.6pre5.
* Documentation updates from Dave Mills.
(4.2.7p96) 2010/12/18 Released by Harlan Stenn <stenn@ntp.org>
* [Bug 1758] from 4.2.6p3-RC12: setsockopt IPV6_MULTICAST_IF with wrong
  ifindex.
* Documentation updates from Dave Mills.
(4.2.7p95) 2010/12/17 Released by Harlan Stenn <stenn@ntp.org>
* [Bug 1753] 4.2.7p94 faults on startup in newpeer(), strdup(NULL).
* [Bug 1754] from 4.2.6p3-RC12: --version output should be more verbose.
* [Bug 1757] from 4.2.6p3-RC12: oncore snprintf("%m") doesn't expand %m.
* from 4.2.6p3-RC12: Suppress ntp-keygen OpenSSL version display for
  --help, --version, display both build and runtime OpenSSL versions
  when they differ.
* from 4.2.6p3-RC12: Upgrade to libopts 33.5.8 from AutoGen 5.11.6pre3.
* Documentation updates from Dave Mills.
(4.2.7p94) 2010/12/15 Released by Harlan Stenn <stenn@ntp.org>
* [Bug 1751] from 4.2.6p3-RC12: Support for Atari FreeMiNT OS.
* Documentation updates from Dave Mills.
(4.2.7p93) 2010/12/13 Released by Harlan Stenn <stenn@ntp.org>
* [Bug 1510] from 4.2.6p3-RC12: Add modes 20/21 for driver 8 to support
  RAWDCF @ 75 baud.
* [Bug 1741] from 4.2.6p3-RC12: Enable multicast reception on each
  address (Windows).
* from 4.2.6p3-RC12: Other manycastclient repairs:
  Separate handling of scope ID embedded in many in6_addr from ifindex
  used for IPv6 multicasting ioctls.
  Add INT_PRIVACY endpt bit flag for IPv6 RFC 4941 privacy addresses.
  Enable outbound multicast from only one address per interface in the
  same subnet, and in that case prefer embedded MAC address modified
  EUI-64 IPv6 addresses first, then static, and last RFC 4941 privacy
  addresses.
  Use setsockopt(IP[V6]_MULTICAST_IF) before each send to multicast to
  select the local source address, using the correct socket is not
  enough.
* "server ... ident <groupname>" changes from Dave Mills.
* Documentation updates from Dave Mills.
(4.2.7p92) 2010/12/08 Released by Harlan Stenn <stenn@ntp.org>
* [Bug 1743] from 4.2.6p3-RC12: Display timezone offset when showing
  time for sntp in the local timezone.
(4.2.7p91) 2010/12/07 Released by Harlan Stenn <stenn@ntp.org>
* [Bug 1732] ntpd ties up CPU on disconnected USB device.
* [Bug 1742] form 4.2.6p3-RC12: Fix a typo in an error message in the
  "build" script.
(4.2.7p90) 2010/12/06 Released by Harlan Stenn <stenn@ntp.org>
* [Bug 1738] Windows ntpd has wrong net adapter name.
* [Bug 1740] ntpdc -c reslist packet count wrongly treated as signed.
(4.2.7p89) 2010/12/04 Released by Harlan Stenn <stenn@ntp.org>
* [Bug 1736] tos int, bool options broken in 4.2.7p66.
* from 4.2.6p3-RC12: Clean up the SNTP documentation.
(4.2.7p88) 2010/12/02 Released by Harlan Stenn <stenn@ntp.org>
* [Bug 1735] 'clocktime()' aborts ntpd on bogus input
(4.2.7p87) 2010/12/01 Released by Harlan Stenn <stenn@ntp.org>
* from 4.2.6p3-RC12: Clean up m4 quoting in configure.ac, *.m4 files,
  resolving intermittent AC_LANG_PROGRAM possibly undefined errors.
(4.2.7p86) 2010/11/29 Released by Harlan Stenn <stenn@ntp.org>
* Documentation updates from Dave Mills.
(4.2.7p85) 2010/11/24 Released by Harlan Stenn <stenn@ntp.org>
* Documentation updates from Dave Mills.
(4.2.7p84) 2010/11/22 Released by Harlan Stenn <stenn@ntp.org>
* [Bug 1618] Unreachable code in jjy_start().
* [Bug 1725] from 4.2.6p3-RC11: ntpd sends multicast from only one
  address.
* from 4.2.6p3-RC11: Upgrade libopts to 33.3.8.
* from 4.2.6p3-RC11: Bump minimum Automake version to 1.11, required for
  AM_COND_IF use in LIBOPTS_CHECK.
* An almost complete rebuild of the initial loopfilter configuration
  process, including the code that determines the interval between
  frequency file updates, from Dave Mills.
* Documentation updates from Dave Mills.
* Add ntp-keygen -l/--lifetime to control certificate expiry.
* JJY driver improvements for Tristate JJY01/02, including changes
  to its clockstats format.
* Add "nonvolatile" ntp.conf directive to control how often the
  driftfile is written.
(4.2.7p83) 2010/11/17 Released by Harlan Stenn <stenn@ntp.org>
* [Bug 1727] ntp-keygen PLEN, ILEN undeclared --without-crypto.
* Remove top-level libopts, use sntp/libopts.
* from 4.2.6p3-RC11: Remove log_msg() and debug_msg() from sntp in favor
  of msyslog().
* Documentation updates from Dave Mills.
(4.2.7p82) 2010/11/16 Released by Harlan Stenn <stenn@ntp.org>
* [Bug 1728] from 4.2.6p3-RC11: In ntp_openssl.m4, don't add
  -I/usr/include or -L/usr/lib to CPPFLAGS or LDFLAGS.
(4.2.7p81) 2010/11/14 Released by Harlan Stenn <stenn@ntp.org>
* [Bug 1681] from 4.2.6p3-RC10: More sntp logging cleanup.
* [Bug 1683] from 4.2.6p3-RC10: Non-localhost on loopback exempted from
  nic rules.
* [Bug 1719] Cleanup for ntp-keygen and fix -V crash, from Dave Mills.
(4.2.7p80) 2010/11/10 Released by Harlan Stenn <stenn@ntp.org>
* [Bug 1574] from 4.2.6p3-RC9: sntp doesn't set tv_usec correctly.
* [Bug 1681] from 4.2.6p3-RC9: sntp logging cleanup.
* [Bug 1683] from 4.2.6p3-RC9: Interface binding does not seem to work
  as intended.
* [Bug 1708] make check fails with googletest 1.4.0.
* [Bug 1709] from 4.2.6p3-RC9: ntpdate ignores replies with equal
  receive and transmit timestamps.
* [Bug 1715] sntp utilitiesTest.IPv6Address failed.
* [Bug 1718] Improve gtest checks in configure.ac.
(4.2.7p79) 2010/11/07 Released by Harlan Stenn <stenn@ntp.org>
* Correct frequency estimate with no drift file, from David Mills.
(4.2.7p78) 2010/11/04 Released by Harlan Stenn <stenn@ntp.org>
* [Bug 1697] filegen implementation should be improved.
* Refactor calendar functions in terms of new common code.
* Documentation updates from Dave Mills.
(4.2.7p77) 2010/11/03 Released by Harlan Stenn <stenn@ntp.org>
* [Bug 1692] packageinfo.sh needs to be "sourced" using ./ .
* [Bug 1695] ntpdate takes longer than necessary.
(4.2.7p76) 2010/11/02 Released by Harlan Stenn <stenn@ntp.org>
* [Bug 1690] Unit tests fails to build on some systems.
* [Bug 1691] Use first NMEA sentence each second.
* Put the sntp tests under sntp/ .
* ... and only build/run them if we have gtest.
* Documentation updates from Dave Mills.
(4.2.7p75) 2010/10/30 Released by Harlan Stenn <stenn@ntp.org>
* Documentation updates from Dave Mills.
* Include Linus Karlsson's GSoC 2010 testing code.
(4.2.7p74) 2010/10/29 Released by Harlan Stenn <stenn@ntp.org>
* [Bug 1685] from 4.2.6p3-RC8: NMEA driver mode byte confusion.
* from 4.2.6p3-RC8: First cut at using scripts/checkChangeLog.
* Documentation updates from Dave Mills.
(4.2.7p73) 2010/10/27 Released by Harlan Stenn <stenn@ntp.org>
* [Bug 1680] Fix alignment of clock_select() arrays.
* refinements to new startup behavior from David Mills.
* For the bootstrap script, touch .html files last.
* Add 'make check' test case that would have caught [Bug 1678].
(4.2.7p72) 2010/10/26 Released by Harlan Stenn <stenn@ntp.org>
* [Bug 1679] Fix test for -lsocket.
* Clean up missing ;; entries in configure.ac.
(4.2.7p71) 2010/10/25 Released by Harlan Stenn <stenn@ntp.org>
* [Bug 1676] from 4.2.6p3-RC7: NMEA: $GPGLL did not work after fix
  for Bug 1571.
* [Bug 1678] "restrict source" treated as "restrict default".
* from 4.2.6p3-RC7: Added scripts/checkChangeLog.
(4.2.7p70) 2010/10/24 Released by Harlan Stenn <stenn@ntp.org>
* [Bug 1571] from 4.2.6p3-RC6: NMEA does not relate data to PPS edge.
* [Bug 1572] from 4.2.p63-RC6: NMEA time adjustment for GPZDG buggy.
* [Bug 1675] from 4.2.6p3-RC6: Prohibit includefile remote config.
* Enable generating ntpd/ntp_keyword.h after keyword-gen.c changes on
  Windows as well as POSIX platforms.
* Fix from Dave Mills for a rare singularity in clock_combine().
(4.2.7p69) 2010/10/23 Released by Harlan Stenn <stenn@ntp.org>
* [Bug 1671] Automatic delay calibration is sometimes inaccurate.
(4.2.7p68) 2010/10/22 Released by Harlan Stenn <stenn@ntp.org>
* [Bug 1669] from 4.2.6p3-RC5: NTP fails to compile on IBM AIX 5.3.
* [Bug 1670] Fix peer->bias and broadcastdelay.
* Documentation updates from Dave Mills.
* Documentation EOL cleanup.
(4.2.7p67) 2010/10/21 Released by Harlan Stenn <stenn@ntp.org>
* [Bug 1649] from 4.2.6p3-RC5: Require NMEA checksum if $GPRMC or
  previously seen.
(4.2.7p66) 2010/10/19 Released by Harlan Stenn <stenn@ntp.org>
* [Bug 1277] Provide and use O(1) FIFOs, esp. in the config tree code.
* Remove unused 'bias' configuration keyword.
(4.2.7p65) 2010/10/16 Released by Harlan Stenn <stenn@ntp.org>
* [Bug 1584] from 4.2.6p3-RC4: wrong SNMP type for precision,
  resolution.
* Remove 'calldelay' and 'sign' remnants from parser, ntp_config.c.
(4.2.7p64) 2010/10/15 Released by Harlan Stenn <stenn@ntp.org>
* [Bug 1584] from 4.2.6p3-RC3: ntpsnmpd OID must be mib-2.197.
* [Bug 1659] from 4.2.6p3-RC4: Need CLOCK_TRUETIME not CLOCK_TRUE.
* [Bug 1663] ntpdsim should not open net sockets.
* [Bug 1665] from 4.2.6p3-RC4: is_anycast() u_int32_t should be u_int32.
* from 4.2.6p3: ntpsnmpd, libntpq warning cleanup.
* Remove 'calldelay' and 'sign' keywords (Dave Mills).
* Documentation updates from Dave Mills.
(4.2.7p63) 2010/10/13 Released by Harlan Stenn <stenn@ntp.org>
* [Bug 1080] from 4.2.6p3-RC3: ntpd on ipv6 routers very chatty.
* Documentation nit cleanup.
* Documentation updates from Dave Mills.
(4.2.7p62) 2010/10/12 Released by Harlan Stenn <stenn@ntp.org>
* [Bug 750] from 4.2.6p3-RC3: Non-existing device causes coredump with
  RIPE-NCC driver.
* [Bug 1567] from 4.2.6p3-RC3: Support Arbiter 1093C Satellite Clock on
  Windows.
* [Bug 1581] from 4.2.6p3-RC3: printf format string mismatch leftover.
* [Bug 1659] from 4.2.6p3-RC3: Support Truetime Satellite Clocks on
  Windows.
* [Bug 1660] from 4.2.6p3-RC3: On some systems, test is in /usr/bin, not
  /bin.
* [Bug 1661] from 4.2.6p3-RC3: Re-indent refclock_ripencc.c.
* Lose peer_count from ntp_peer.c and ntp_proto.c (Dave Mills).
* Documentation updates from Dave Mills.
(4.2.7p61) 2010/10/06 Released by Harlan Stenn <stenn@ntp.org>
* Documentation and code cleanup from Dave Mills. No more NTP_MAXASSOC.
(4.2.7p60) 2010/10/04 Released by Harlan Stenn <stenn@ntp.org>
* Documentation updates from Dave Mills.
(4.2.7p59) 2010/10/02 Released by Harlan Stenn <stenn@ntp.org>
* Documentation updates from Dave Mills.
* Variable name cleanup from Dave Mills.
* [Bug 1657] darwin needs res_9_init, not res_init.
(4.2.7p58) 2010/09/30 Released by Harlan Stenn <stenn@ntp.org>
* Clock select bugfix from Dave Mills.
* [Bug 1554] peer may stay selected as system peer after becoming
  unreachable.
* [Bug 1644] from 4.2.6p3-RC3: cvo.sh should use lsb_release to identify
  linux distros.
* [Bug 1646] ntpd crashes with relative path to logfile.
(4.2.7p57) 2010/09/27 Released by Harlan Stenn <stenn@ntp.org>
* Documentation updates from Dave Mills.
(4.2.7p56) 2010/09/25 Released by Harlan Stenn <stenn@ntp.org>
* Clock combining algorithm improvements from Dave Mills.
* Documentation updates from Dave Mills.
* [Bug 1642] ntpdsim can't find simulate block in config file.
* [Bug 1643] from 4.2.6p3-RC3: Range-check the decoding of the RIPE-NCC
  status codes.
(4.2.7p55) 2010/09/22 Released by Harlan Stenn <stenn@ntp.org>
* Documentation updates from Dave Mills.
* [Bug 1636] from 4.2.6p3-RC2: segfault after denied remote config.
(4.2.7p54) 2010/09/21 Released by Harlan Stenn <stenn@ntp.org>
* More Initial convergence improvements from Dave Mills.
* Documentation updates from Dave Mills.
* [Bug 1635] from 4.2.6p3-RC2: "filegen ... enable" is not default.
(4.2.7p53) 2010/09/20 Released by Harlan Stenn <stenn@ntp.org>
* Documentation updates from Dave Mills.
* More Initial convergence improvements from Dave Mills.
(4.2.7p52) 2010/09/19 Released by Harlan Stenn <stenn@ntp.org>
* Initial convergence improvements from Dave Mills.
(4.2.7p51) 2010/09/18 Released by Harlan Stenn <stenn@ntp.org>
* [Bug 1344] from 4.2.6p3-RC1: ntpd on Windows exits without logging
  cause.
* [Bug 1629] 4.2.7p50 configure.ac changes invalidate config.cache.
* [Bug 1630] 4.2.7p50 cannot bootstrap on Autoconf 2.61.
(4.2.7p50) 2010/09/16 Released by Harlan Stenn <stenn@ntp.org>
* Cleanup NTP_LIB_M.
* [Bug 1628] Clean up -lxnet/-lsocket usage for (open)solaris.
(4.2.7p49) 2010/09/13 Released by Harlan Stenn <stenn@ntp.org>
* Documentation updates from Dave Mills.
(4.2.7p48) 2010/09/12 Released by Harlan Stenn <stenn@ntp.org>
* Documentation updates from Dave Mills.
(4.2.7p47) 2010/09/11 Released by Harlan Stenn <stenn@ntp.org>
* Documentation updates from Dave Mills.
* [Bug 1588] finish configure --disable-autokey implementation.
* [Bug 1616] refclock_acts.c: if (pp->leap == 2) is always false.
* [Bug 1620] [Backward Incompatible] "discard minimum" value should be in
  seconds, not log2 seconds.
(4.2.7p46) 2010/09/10 Released by Harlan Stenn <stenn@ntp.org>
* Use AC_SEARCH_LIBS instead of AC_CHECK_LIB for NTP_LIB_M.
(4.2.7p45) 2010/09/05 Released by Harlan Stenn <stenn@ntp.org>
* [Bug 1578] Consistently use -lm when needed.
(4.2.7p44) 2010/08/27 Released by Harlan Stenn <stenn@ntp.org>
* [Bug 1573] from 4.2.6p3-beta1: Miscalculation of offset in sntp.
(4.2.7p43) 2010/08/26 Released by Harlan Stenn <stenn@ntp.org>
* [Bug 1602] Refactor some of the sntp/ directory to facililtate testing.
(4.2.7p42) 2010/08/18 Released by Harlan Stenn <stenn@ntp.org>
* [Bug 1593] ntpd abort in free() with logconfig syntax error.
* [Bug 1595] from 4.2.6p3-beta1: empty last line in key file causes
  duplicate key to be added
* [Bug 1597] from 4.2.6p3-beta1: packet processing ignores RATE KoD packets,
  Because of a bug in string comparison.
(4.2.7p41) 2010/07/28 Released by Harlan Stenn <stenn@ntp.org>
* [Bug 1581] from 4.2.6p3-beta1: ntp_intres.c size_t printf format
  string mismatch.
* [Bug 1586] ntpd 4.2.7p40 doesn't write to syslog after fork on QNX.
* Avoid race with parallel builds using same source directory in
  scripts/genver by using build directory for temporary files.
* orphanwait documentation updates.
(4.2.7p40) 2010/07/12 Released by Harlan Stenn <stenn@ntp.org>
* [Bug 1395] ease ntpdate elimination with ntpd -w/--wait-sync
* [Bug 1396] allow servers on ntpd command line like ntpdate
(4.2.7p39) 2010/07/09 Released by Harlan Stenn <stenn@ntp.org>
* Fix typo in driver28.html.
* [Bug 1581] from 4.2.6p2: size_t printf format string mismatches, IRIG
  string buffers undersized.  Mostly backported from earlier ntp-dev
  fixes by Juergen Perlinger.
(4.2.7p38) 2010/06/20 Released by Harlan Stenn <stenn@ntp.org>
* [Bug 1570] backported to 4.2.6p2-RC7.
* [Bug 1575] from 4.2.6p2-RC7: use 'snprintf' with LIB_BUFLENGTH in
  inttoa.c, tvtoa.c and utvtoa.c
* [Bug 1576] backported to 4.2.6p2-RC7.
* Typo fix in a comment in ntp_proto.c.
(4.2.7p37) 2010/06/19 Released by Harlan Stenn <stenn@ntp.org>
* [Bug 1576] sys/sysctl.h depends on sys/param.h on OpenBSD.
(4.2.7p36) 2010/06/15 Released by Harlan Stenn <stenn@ntp.org>
* [Bug 1560] Initial support for orphanwait, from Dave Mills.
* clock_filter()/reachability fixes from Dave Mills.
(4.2.7p35) 2010/06/12 Released by Harlan Stenn <stenn@ntp.org>
* Rewrite of multiprecision macros in 'ntp_fp.h' from J. Perlinger
  <perlinger@ntp.org>
* [Bug 715] from 4.2.6p2-RC6: libisc Linux IPv6 interface iteration
  drops multicast flags.
(4.2.7p34) 2010/06/05 Released by Harlan Stenn <stenn@ntp.org>
* [Bug 1570] serial clock drivers get outdated input from kernel tty
  line buffer after startup
(4.2.7p33) 2010/06/04 Released by Harlan Stenn <stenn@ntp.org>
* [Bug 1561] from 4.2.6p2-RC5: ntpq, ntpdc "passwd" prompts for MD5
  password w/SHA1.
* [Bug 1565] from 4.2.6p2-RC5: sntp/crypto.c compile fails on MacOS over
  vsnprintf().
* from 4.2.6p2-RC5: Windows port: do not exit in
  ntp_timestamp_from_counter() without first logging the reason.
(4.2.7p32) 2010/05/19 Released by Harlan Stenn <stenn@ntp.org>
* Copyright file cleanup from Dave Mills.
* [Bug 1555] from 4.2.6p2-RC4: sntp illegal C (mixed code and
  declarations).
* [Bug 1558] pool prototype associations have 0.0.0.0 for remote addr.
* configure.ac: add --disable-autokey, #define AUTOKEY to enable future
  support for building without Autokey, but with OpenSSL for its digest
  algorithms (hash functions).  Code must be modified to use #ifdef
  AUTOKEY instead of #ifdef OPENSSL where appropriate to complete this.
* include/ntp_crypto.h: make assumption AUTOKEY implies OPENSSL explicit.
(4.2.7p31) 2010/05/11 Released by Harlan Stenn <stenn@ntp.org>
* [Bug 1325] from 4.2.6p2-RC3: unreachable code sntp recv_bcst_data().
* [Bug 1459] from 4.2.6p2-RC3: sntp MD5 authentication does not work
  with ntpd.
* [Bug 1552] from 4.2.6p2-RC3: update and complete broadcast and crypto
  features in sntp.
* [Bug 1553] from 4.2.6p2-RC3: sntp/configure.ac OpenSSL support.
* from 4.2.6p2-RC3: Escape unprintable characters in a refid in ntpq -p
  billboard.
* from 4.2.6p2-RC3: Simplify hash client code by providing OpenSSL
  EVP_*() API when built without OpenSSL.  (already in 4.2.7)
* from 4.2.6p2-RC3: Do not depend on ASCII in sntp.
(4.2.7p30) 2010/05/06 Released by Harlan Stenn <stenn@ntp.org>
* [Bug 1526] ntpd DNS pipe read EINTR with no network at startup.
* Update the ChangeLog entries when merging items from -stable.
(4.2.7p29) 2010/05/04 Released by Harlan Stenn <stenn@ntp.org>
* [Bug 1542] ntpd mrulist response may have incorrect last.older.
* [Bug 1543] ntpq mrulist must refresh nonce when retrying.
* [Bug 1544] ntpq mrulist sscanf timestamp format mismatch on 64-bit.
* Windows compiling hints/winnt.html update from G. Sunil Tej.
(4.2.7p28) 2010/05/03 Released by Harlan Stenn <stenn@ntp.org>
* [Bug 1512] from 4.2.6p2-RC3: ntpsnmpd should connect to net-snmpd
  via a unix-domain socket by default.
  Provide a command-line 'socket name' option.
* [Bug 1538] from 4.2.6p2-RC3: update refclock_nmea.c's call to
  getprotobyname().
* [Bug 1541] from 4.2.6p2-RC3: Fix wrong keyword for "maxclock".
(4.2.7p27) 2010/04/27 Released by Harlan Stenn <stenn@ntp.org>
(4.2.7p26) 2010/04/24 Released by Harlan Stenn <stenn@ntp.org>
* [Bug 1465] from 4.2.6p2-RC2: Make sure time from TS2100 is not
  invalid (backport from -dev).
* [Bug 1528] from 4.2.6p2-RC2: Fix EDITLINE_LIBS link order for ntpq
  and ntpdc.
* [Bug 1531] Require nonce with mrulist requests.
* [Bug 1532] Remove ntpd support for ntpdc's monlist in favor of ntpq's
  mrulist.
* [Bug 1534] from 4.2.6p2-RC2: conflicts with VC++ 2010 errno.h.
* [Bug 1535] from 4.2.6p2-RC2: "restrict -4 default" and "restrict
  -6 default" ignored.
(4.2.7p25) 2010/04/20 Released by Harlan Stenn <stenn@ntp.org>
* [Bug 1528] from 4.2.6p2-RC2: Remove --with-arlib from br-flock.
* [Bug 1503] [Bug 1504] [Bug 1518] [Bug 1522] from 4.2.6p2-RC2:
  all of which were fixed in 4.2.7 previously.
(4.2.7p24) 2010/04/13 Released by Harlan Stenn <stenn@ntp.org>
* [Bug 1390] Control PPS on the Oncore M12.
* [Bug 1518] Windows ntpd should lock to one processor more
  conservatively.
* [Bug 1520] '%u' formats for size_t gives warnings with 64-bit builds.
* [Bug 1522] Enable range syntax "trustedkey (301 ... 399)".
* Documentation updates for 4.2.7p22 changes and additions, updating
  ntpdc.html, ntpq.html, accopt.html, confopt.html, manyopt.html,
  miscopt.html, and miscopt.txt.
* accopt.html: non-ntpport doc changes from Dave Mills.
* Modify full MRU list preemption when full to match "discard monitor"
  documentation, by removing exception for count == 1.
(4.2.7p23) 2010/04/04 Released by Harlan Stenn <stenn@ntp.org>
* [Bug 1516] unpeer by IP address fails, DNS name works.
* [Bug 1517] ntpq and ntpdc should verify reverse DNS before use.
  ntpq and ntpdc now use the following format for showing purported
  DNS names from IP address "reverse" DNS lookups when the DNS name
  does not exist or does not include the original IP address among
  the results: "192.168.1.2 (fake.dns.local)".
(4.2.7p22) 2010/04/02 Released by Harlan Stenn <stenn@ntp.org>
* [Bug 1432] Don't set inheritable flag for linux capabilities.
* [Bug 1465] Make sure time from TS2100 is not invalid.
* [Bug 1483] AI_NUMERICSERV undefined in 4.2.7p20.
* [Bug 1497] fudge is broken by getnetnum() change.
* [Bug 1503] Auto-enabling of monitor for "restrict ... limited" wrong.
* [Bug 1504] ntpdate tickles ntpd "discard minimum 1" rate limit if
  "restrict ... limited" is used.
* ntpdate: stop querying source after KoD packet response, log it.
* ntpdate: rate limit each server to 2s between packets.
* From J. N. Perlinger: avoid pointer wraparound warnings in dolfptoa(),
  printf format mismatches with 64-bit size_t.
* Broadcast client (ephemeral) associations should be demobilized only
  if they are not heard from for 10 consecutive polls, regardless of
  surviving the clock selection.  Fix from David Mills.
* Add "ntpq -c ifstats" similar to "ntpdc -c ifstats".
* Add "ntpq -c sysstats" similar to "ntpdc -c sysstats".
* Add "ntpq -c monstats" to show monlist knobs and stats.
* Add "ntpq -c mrulist" similar to "ntpdc -c monlist" but not
  limited to 600 rows, and with filtering and sorting options:
  ntpq -c "mrulist mincount=2 laddr=192.168.1.2 sort=-avgint"
  ntpq -c "mrulist sort=addr"
  ntpq -c "mrulist mincount=2 sort=count"
  ntpq -c "mrulist sort=-lstint"
* Modify internal representation of MRU list to use l_fp fixed-point
  NTP timestamps instead of seconds since startup.  This increases the
  resolution and substantially improves accuracy of sorts involving
  timestamps, at the cost of flushing all MRU entries when the clock is
  stepped, to ensure the timestamps can be compared with the current
  get_systime() results.
* Add ntp.conf "mru" directive to configure MRU parameters, such as
  "mru mindepth 600 maxage 64 maxdepth 5000 maxmem 1024" or
  "mru initalloc 0 initmem 16 incalloc 99 incmem 4".  Several pairs are
  equivalent with one in units of MRU entries and its twin in units of
  kilobytes of memory, so the last one used in ntp.conf controls:
  maxdepth/maxmem, initalloc/initmem, incalloc/incmem.  With the above
  values, ntpd will preallocate 16kB worth of MRU entries, allocating
  4kB worth each time more are needed, with a hard limit of 1MB of MRU
  entries.  Until there are more than 600 entries none would be reused.
  Then only entries for addresses last seen 64 seconds or longer ago are
  reused.
* Limit "ntpdc -c monlist" response in ntpd to 600 entries, the previous
  overall limit on the MRU list depth which was driven by the monlist
  implementation limit of one request with a single multipacket
  response.
* New "pool" directive implementation modeled on manycastclient.
* Do not abort on non-ASCII characters in ntp.conf, ignore them.
* ntpq: increase response reassembly limit from 24 to 32 packets, add
  discussion in comment regarding results with even larger MAXFRAGS.
* ntpq: handle "passwd MYPASSWORD" (without prompting) as with ntpdc.
* ntpdc: do not examine argument to "passwd" if not supplied.
* configure: remove check for pointer type used with qsort(), we
  require ANSI C which mandates void *.
* Reset sys_kodsent to 0 in proto_clr_stats().
* Add sptoa()/sockporttoa() similar to stoa()/socktoa() adding :port.
* Use memcpy() instead of memmove() when buffers can not overlap.
* Remove sockaddr_storage from our sockaddr_u union of sockaddr,
  sockaddr_in, and sockaddr_in6, shaving about 100 bytes from its size
  and substantially decreasing MRU entry memory consumption.
* Extend ntpq readvar (alias rv) to allow fetching up to three named
  variables in one operation:  ntpq -c "rv 0 version offset frequency".
* ntpq: use srchost variable to show .POOL. prototype associations'
  hostname instead of address 0.0.0.0.
* "restrict source ..." configures override restrictions for time
  sources, allows tight default restrictions to be used with the pool
  directive (where server addresses are not known in advance).
* Ignore "preempt" modifier on manycastclient and pool prototype
  associations.  The resulting associations are preemptible, but the
  prototype must not be.
* Maintain and use linked list of associations (struct peer) in ntpd,
  avoiding walking 128 hash table entries to iterate over peers.
* Remove more workarounds unneeded since we require ISO C90 AKA ANSI C:
  - remove fallback implementations for memmove(), memset, strstr().
  - do not test for atexit() or memcpy().
* Collapse a bunch of code duplication in ntpd/ntp_restrict.c added with
  support for IPv6.
* Correct some corner case failures in automatically enabling the MRU
  list if any "restrict ... limited" is in effect, and in disabling MRU
  maintenance. (ntp_monitor.c, ntp_restrict.c)
* Reverse the internal sort order of the address restriction lists, but
  preserve the same behavior.  This allows removal of special-case code
  related to the default restrictions and more straightforward lookups
  of restrictions for a given address (now, stop on first match).
* Move ntp_restrict.c MRU doubly-linked list maintenance code into
  ntp_lists.h macros, allowing more duplicated source excision.
* Repair ntpdate.c to no longer test HAVE_TIMER_SETTIME.
* Do not reference peer_node/unpeer_node after freeing when built with
  --disable-saveconfig and using DNS.
(4.2.7p21) 2010/03/31 Released by Harlan Stenn <stenn@ntp.org>
* [Bug 2399] Reset sys_kodsent in proto_clr_stats().
* [Bug 1514] from 4.2.6p1-RC6: Typo in ntp_proto.c: fabs(foo < .4)
  should be fabs(foo) < .4.
* [Bug 1464] from 4.2.6p1-RC6: synchronization source wrong for
  refclocks ARCRON_MSF (27) and SHM (28).
* From 4.2.6p1-RC6: Correct Windows port's refclock_open() to
  return 0 on failure not -1.
* From 4.2.6p1-RC6: Correct CHU, dumbclock, and WWVB drivers to
  check for 0 returned from refclock_open() on failure.
* From 4.2.6p1-RC6: Correct "SIMUL=4 ./flock-build -1" to
  prioritize -1/--one.
* [Bug 1306] constant conditionals in audio_gain().
(4.2.7p20) 2010/02/13 Released by Harlan Stenn <stenn@ntp.org>
* [Bug 1483] hostname in ntp.conf "restrict" parameter rejected.
* Use all addresses for each restrict by hostname.
* Use async DNS to resolve trap directive hostnames.
(4.2.7p19) 2010/02/09 Released by Harlan Stenn <stenn@ntp.org>
* [Bug 1338] Update the association type codes in ntpq.html.
* [Bug 1478] from 4.2.6p1-RC5: linking fails: EVP_MD_pkey_type.
* [Bug 1479] from 4.2.6p1-RC5: not finding readline headers.
* [Bug 1484] from 4.2.6p1-RC5: ushort is not defined in QNX6.
(4.2.7p18) 2010/02/07 Released by Harlan Stenn <stenn@ntp.org>
* [Bug 1480] from 4.2.6p1-RC5: snprintf() cleanup caused
  unterminated refclock IDs.
* Stop using getaddrinfo() to convert numeric address strings to on-wire
  addresses in favor of is_ip_address() alone.
(4.2.7p17) 2010/02/05 Released by Harlan Stenn <stenn@ntp.org>
* [Bug 1477] from 4.2.6p1-RC5: First non-gmake make in clone
  w/VPATH can't make COPYRIGHT.
* Attempts to cure CID 108 CID 118 CID 119 TAINTED_SCALAR warnings.
* Broaden ylwrap workaround VPATH_HACK to all non-GNU make.
(4.2.7p16) 2010/02/04 Released by Harlan Stenn <stenn@ntp.org>
* [Bug 1474] from 4.2.6p1-RC4: ntp_keygen LCRYPTO after libntp.a.
* Include 4.2.6p1-RC4: Remove arlib.
(4.2.7p15) 2010/02/03 Released by Harlan Stenn <stenn@ntp.org>
* [Bug 1455] from 4.2.6p1: ntpd does not try /etc/ntp.audio.
* Include 4.2.6p1: Convert many sprintf() calls to snprintf(), also
  strcpy(), strcat().
* Include 4.2.6p1: Fix widely cut-n-pasted bug in refclock shutdown
  after failed start.
* Include 4.2.6p1: Remove some dead code checking for emalloc()
  returning NULL.
(4.2.7p14) 2010/02/02 Released by Harlan Stenn <stenn@ntp.org>
* [Bug 1338] ntpq displays incorrect association type codes.
* [Bug 1469] u_int32, int32 changes broke HP-UX 10.20 build.
* [Bug 1470] from 4.2.6p1: "make distdir" compiles keyword-gen.
* [Bug 1471] CID 120 CID 121 CID 122 is_ip_address() uninit family.
* [Bug 1472] CID 116 CID 117 minor warnings in new DNS code.
* [Bug 1473] from 4.2.6p1: "make distcheck" version.m4 error.
(4.2.7p13) 2010/01/31 Released by Harlan Stenn <stenn@ntp.org>
* [Bug 1467] from 4.2.6p1: Fix bogus rebuild of sntp/sntp.html.
(4.2.7p12) 2010/01/30 Released by Harlan Stenn <stenn@ntp.org>
* [Bug 1468] 'make install' broken for root on default NFS mount.
(4.2.7p11) 2010/01/28 Released by Harlan Stenn <stenn@ntp.org>
* [Bug 47] Debugging and logging do not work after a fork.
* [Bug 1010] getaddrinfo() could block and thus should not be called by
  the main thread/process.
* New async DNS resolver in ntpd allows nonblocking queries anytime,
  instead of only once at startup.
(4.2.7p10) 2010/01/24 Released by Harlan Stenn <stenn@ntp.org>
* [Bug 1140] from 4.2.6p1-RC5: Clean up debug.html, decode.html,
  and ntpq.html.
* Include 4.2.6p1-RC3: Use TZ=UTC instead of TZ= when calling date in
  scripts/mkver.in .
* [Bug 1448] from 4.2.6p1-RC3: Some macros not correctly conditionally
  or absolutely defined on Windows.
* [Bug 1449] from 4.2.6p1-RC3: ntpsim.h in ntp_config.c should be used
  conditionally.
* [Bug 1450] from 4.2.6p1-RC3: Option to exclude warnings not
  unconditionally defined on Windows.
(4.2.7p9) 2010/01/13 Released by Harlan Stenn <stenn@ntp.org>
(4.2.7p8) 2010/01/12 Released by Harlan Stenn <stenn@ntp.org>
* [Bug 702] ntpd service logic should use libopts to examine cmdline.
* [Bug 1451] from 4.2.6p1-RC3: sntp leaks KoD entry updating.
* [Bug 1453] from 4.2.6p1-RC3: Use $CC in config.cache filename.
(4.2.7p7) 2009/12/30 Released by Harlan Stenn <stenn@ntp.org>
* [Bug 620] ntpdc getresponse() esize != *rsize s/b size != *rsize.
* [Bug 1446] 4.2.7p6 requires autogen, missing ntpd.1, *.texi, *.menu.
(4.2.7p6) 2009/12/28 Released by Harlan Stenn <stenn@ntp.org>
* [Bug 1443] Remove unnecessary dependencies on ntp_io.h
* [Bug 1442] Move Windows functions into libntp files
* [Bug 1127] from 4.2.6p1-RC3: Check the return of X590_verify().
* [Bug 1439] from 4.2.6p1-RC3: .texi gen after binary is linked.
* [Bug 1440] from 4.2.6p1-RC3: Update configure.ac to support kfreebsd.
* [Bug 1445] from 4.2.6p1-RC3: IRIX does not have -lcap or support
  linux capabilities.
(4.2.7p5) 2009/12/25 Released by Harlan Stenn <stenn@ntp.org>
* Include 4.2.6p1-RC2
(4.2.7p4) 2009/12/24 Released by Harlan Stenn <stenn@ntp.org>
* [Bug 1429] ntpd -4 option does not reliably force IPv4 resolution.
* [Bug 1431] System headers must come before ntp headers in ntp_intres.c .
(4.2.7p3) 2009/12/22 Released by Harlan Stenn <stenn@ntp.org>
* [Bug 1426] scripts/VersionName needs . on the search path.
* [Bug 1427] quote missing in ./build - shows up on NetBSD.
* [Bug 1428] Use AC_HEADER_RESOLV to fix breaks from resolv.h
(4.2.7p2) 2009/12/20 Released by Harlan Stenn <stenn@ntp.org>
* [Bug 1419] ntpdate, ntpdc, sntp, ntpd ignore configure --bindir.
* [Bug 1421] add util/tg2, a clone of tg that works on Linux, NetBSD, and
  FreeBSD
(4.2.7p1) 2009/12/15 Released by Harlan Stenn <stenn@ntp.org>
* [Bug 1348] ntpd Windows port should wait for sendto() completion.
* [Bug 1413] test OpenSSL headers regarding -Wno-strict-prototypes.
* [Bug 1418] building ntpd/ntpdc/ntpq statically with ssl fails.
(4.2.7p0) 2009/12/13 Released by Harlan Stenn <stenn@ntp.org>
* [Bug 1412] m4/os_cflags.m4 caches results that depend on $CC.
* [Bug 1414] Enable "make distcheck" success with BSD make.
(4.2.7) 2009/12/09 Released by Harlan Stenn <stenn@ntp.org>
* [Bug 1407] configure.ac: recent GNU Make -v does not include "version".
---
(4.2.6p5) 2011/12/24 Released by Harlan Stenn <stenn@ntp.org>

No changes from 4.2.6p5-RC3.

---
(4.2.6p5-RC3) 2011/12/08 Released by Harlan Stenn <stenn@ntp.org>

* [Bug 2082] 3-char refid sent by ntpd 4.2.6p5-RC2 ends with extra dot.
* [Bug 2085] clock_update() sys_rootdisp calculation omits root delay.
* [Bug 2086] get_systime() should not offset by sys_residual.
* [Bug 2087] sys_jitter calculation overweights sys.peer jitter.
* Ensure NULL peer->dstadr is not accessed in orphan parent selection.

---
(4.2.6p5-RC2) 2011/11/30 Released by Harlan Stenn <stenn@ntp.org>

* [Bug 2050] Orphan mode stratum counting to infinity.
* [Bug 2059] optional billboard column "server" does not honor -n.
* [Bug 2066] ntpq lopeers ipv6 "local" column overrun.
* [Bug 2068] ntpd sends nonprintable stratum 16 refid to ntpq.
* [Bug 2069] broadcastclient, multicastclient spin up duplicate
  ephemeral associations without broadcastdelay.
* [Bug 2072] Orphan parent selection metric needs ntohl().
* Exclude not-yet-determined sys_refid from use in loopback TEST12
  (from David Mills).
* Never send KoD rate limiting response to MODE_SERVER response.

---
(4.2.6p5-RC1) 2011/10/18 Released by Harlan Stenn <stenn@ntp.org>

* [Bug 2034] Listening address configuration with prefix misapplied.

---
(4.2.6p4) 2011/09/22 Released by Harlan Stenn <stenn@ntp.org>

* [Bug 1984] ntp/libisc fails to compile on OS X 10.7 (Lion).
* [Bug 1985] "logconfig =allall" rejected.
* [Bug 2001] ntpdc timerstats reports overruns as handled.
* [Bug 2003] libntpq ntpq_read_assoc_peervars() broken.
* [Backward Incompatible] sntp: -l/--filelog -> -l/--logfile, to be
  consistent with ntpd.
* libopts/file.c fix from Bruce Korb (arg-type=file).

---
(4.2.6p4-RC2) 2011/08/04 Released by Harlan Stenn <stenn@ntp.org>

* [Bug 1608] Parse Refclock driver should honor trusttime.
* [Bug 1961] html2man update: distribute ntp-wait.html.
* [Bug 1970] UNLINK_EXPR_SLIST() causes crash if list is empty.
* [Bug 1972] checking for struct rtattr fails.
* [Bug 1975] libntp/mktime.c won't work with 64-bit time_t
* [Bug 1978] [Bug 1134] fix in 4.2.6p4-RC1 doesn't build on older Linux.
* Backport several fixes for Coverity warnings from ntp-dev.
* Backport if_nametoindex() check for hpux.

---
(4.2.6p4-RC1) 2011/07/10 Released by Harlan Stenn <stenn@ntp.org>

* [Bug 1134] ntpd fails binding to tentative IPv6 addresses.
* [Bug 1790] Update config.guess and config.sub to detect AIX6.
* [Bug 1961] html2man needs an update.
* Update the NEWS file.

---
(4.2.6p4-beta2) 2011/05/25 Released by Harlan Stenn <stenn@ntp.org>

* [Bug 1695] ntpdate takes longer than necessary.
* [Bug 1832] ntpdate doesn't allow timeout > 2s.
* [Bug 1933] WWVB/Spectracom driver timestamps LFs, not CRs.
* Backport utility routines from ntp-dev: mprintf(), emalloc_zero().

---
(4.2.6p4-beta1) 2011/05/16 Released by Harlan Stenn <stenn@ntp.org>

* [Bug 1554] peer may stay selected as system peer after becoming
  unreachable.
* [Bug 1921] LOCAL, ACTS drivers with "prefer" excluded from initial
  candidate list.
* [Bug 1923] orphan parent favored over LOCAL, ACTS drivers.
* [Bug 1924] Billboard tally codes sometimes do not match operation,
  variables.
* Enable tickadj-like taming of wildly off-spec Windows clock using
  NTPD_TICKADJ_PPM env. var. specifying baseline slew.
* Upgrade to AutoGen 5.11.9 (and require it).
* Upgrade to libopts 35.0.10 from AutoGen 5.11.9pre8.

---
(4.2.6p3) 2011/01/03 Released by Harlan Stenn <stenn@ntp.org>

* [Bug 1764] Palisade driver doesn't build on Linux
* Create and use scripts/check--help when generating .texi files.
* Update bk triggers for the bk-5 release.
* Update genCommitLog for the bk-5 release.
* Update the copyright year.

---
(4.2.6p3-RC12) 2010/12/25 Released by Harlan Stenn <stenn@ntp.org>

* [Bug 1458] Can not compile NTP on FreeBSD 4.7.
* [Bug 1510] Add modes 20/21 for driver 8 to support RAWDCF @ 75 baud.
* [Bug 1618] Unreachable code in jjy_start(). (backport from ntp-dev)
* [Bug 1719] ntp-keygen -V crash. (backport)
* [Bug 1740] ntpdc treats many counters as signed. (backport)
* [Bug 1741] Enable multicast reception on each address (Windows).
* [Bug 1742] Fix a typo in an error message in the "build" script.
* [Bug 1743] Display timezone offset when showing time for sntp in the
local timezone.
* [Bug 1751] Support for Atari FreeMiNT OS.
* [Bug 1754] --version output should be more verbose.
* [Bug 1757] oncore snprintf("%m") doesn't expand %m.
* [Bug 1758] setsockopt IPV6_MULTICAST_IF with wrong ifindex.
* [Bug 1760] ntpd Windows interpolation cannot be disabled.
* [Bug 1762] manycastclient solicitation responses interfere.
* Upgrade to libopts 34.0.9 from AutoGen 5.11.6pre7.
* Relax minimum Automake version to 1.10 with updated libopts.m4.
* Suppress ntp-keygen OpenSSL version display for --help, --version,
display both build and runtime OpenSSL versions when they differ.
* Clean up m4 quoting in configure.ac, *.m4 files, resolving
  intermittent AC_LANG_PROGRAM possibly undefined errors.
* Clean up the SNTP documentation.
* Other manycastclient repairs:
  Separate handling of scope ID embedded in many in6_addr from ifindex
  used for IPv6 multicasting ioctls.
  Add INT_PRIVACY endpt bit flag for IPv6 RFC 4941 privacy addresses.
  Enable outbound multicast from only one address per interface in the
  same subnet, and in that case prefer embedded MAC address modified
  EUI-64 IPv6 addresses first, then static, and last RFC 4941 privacy
  addresses.
  Use setsockopt(IP[V6]_MULTICAST_IF) before each send to multicast to
  select the local source address, using the correct socket is not
  enough.

---
(4.2.6p3-RC11) 2010/11/28 Released by Harlan Stenn <stenn@ntp.org>

* [Bug 1725] ntpd sends multicast from only one address.
* [Bug 1728] In ntp_openssl.m4, don't add -I/usr/include or -L/usr/lib
  to CPPFLAGS or LDFLAGS.
* [Bug 1733] IRIX doesn't have 'head' (affects scripts/checkChangeLog).
* Remove log_msg() and debug_msg() from sntp in favor of msyslog().
* Use a single copy of libopts/, in sntp/.
* Upgrade libopts to 33.3.8.
* Bump minimum Automake version to 1.11, required for AM_COND_IF
  use in LIBOPTS_CHECK.
* Improvements to the 'build' script.

---
(4.2.6p3-RC10) 2010/11/14 Released by Harlan Stenn <stenn@ntp.org>

* [Bug 1681] More sntp logging cleanup.
* [Bug 1683] Non-localhost on loopback exempted from nic rules.

---
(4.2.6p3-RC9) 2010/11/10 Released by Harlan Stenn <stenn@ntp.org>

* [Bug 1574] sntp:set_time doesn't set tv_usec correctly.
* [Bug 1681] sntp logging cleanup.
* [Bug 1683] Interface binding does not seem to work as intended.
* [Bug 1691] Use first NMEA sentence each second.
* [Bug 1692] packageinfo.sh needs to be "sourced" using ./ .
* [Bug 1709] ntpdate ignores replies with equal receive and transmit
  timestamps.
* Backport sntp from -dev

---
(4.2.6p3-RC8) 2010/10/29 Released by Harlan Stenn <stenn@ntp.org>

* [Bug 1685] NMEA driver mode byte confusion.
* First cut at using scripts/checkChangeLog.

---
(4.2.6p3-RC7) 2010/10/25 Released by Harlan Stenn <stenn@ntp.org>

* [Bug 1676] NMEA: $GPGLL did not work after fix for Bug 1571.
* Added scripts/checkChangeLog.

---
(4.2.6p3-RC6) 2010/10/24 Released by Harlan Stenn <stenn@ntp.org>

* [Bug 1571] NMEA does not relate data to PPS edge.
* [Bug 1572] NMEA time adjustment for GPZDG buggy.
* [Bug 1675] Prohibit includefile remote config.

---
(4.2.6p3-RC5) 2010/10/22 Released by Harlan Stenn <stenn@ntp.org>

* [Bug 1649] Require NMEA checksum if $GPRMC or previously seen.
* [Bug 1669] NTP 4.2.6p2 fails to compile on IBM AIX 5.3.

---
(4.2.6p3-RC4) 2010/10/16 Released by Harlan Stenn <stenn@ntp.org>

* [Bug 1584] wrong SNMP type for precision, resolution.
* [Bug 1659] Need CLOCK_TRUETIME not CLOCK_TRUE.
* [Bug 1665] is_anycast() u_int32_t should be u_int32.
* ntpsnmpd, libntpq warning cleanup.

---
(4.2.6p3-RC3) 2010/10/14 Released by Harlan Stenn <stenn@ntp.org>

* [Bug 750] Non-existing device causes coredump with RIPE-NCC driver.
* [Bug 1080] ntpd on ipv6 routers very chatty.
* [Bug 1567] Support Arbiter 1093C Satellite Clock on Windows.
* [Bug 1581] printf format string mismatch leftover.
* [Bug 1584] ntpsnmpd OID must be mib-2.197.
* [Bug 1643] Range-check the decoding of the RIPE-NCC status codes.
* [Bug 1644] cvo.sh should use lsb_release to identify linux distros.
* [Bug 1659] Support Truetime Satellite Clocks on Windows.
* [Bug 1660] On some systems, test is in /usr/bin, not /bin.
* [Bug 1661] Re-indent refclock_ripencc.c.

---
(4.2.6p3-RC2) 2010/09/25 Released by Harlan Stenn <stenn@ntp.org>

* [Bug 1635] "filegen ... enable" is not default.
* [Bug 1636] yyparse() segfault after denied filegen remote config.

---
(4.2.6p3-RC1) 2010/09/18 Released by Harlan Stenn <stenn@ntp.org>

* [Bug 1344] ntpd on Windows exits without logging cause.

---
(4.2.6p3-beta1) 2010/09/11 Released by Harlan Stenn <stenn@ntp.org>

* [Bug 1573] Miscalculation of offset in sntp.
* [Bug 1595] empty last line in key file causes duplicate key to be added
* [Bug 1597] packet processing ignores RATE KoD packets, because of
  a bug in string comparison.
* [Bug 1581] ntp_intres.c size_t printf format string mismatch.

---
(4.2.6p2) 2010/07/09 Released by Harlan Stenn <stenn@ntp.org>

* [Bug 1581] size_t printf format string mismatches, IRIG string buffers
  undersized.  Mostly backported from earlier ntp-dev fixes by Juergen
  Perlinger.

---
(4.2.6p2-RC7) 2010/06/19 Released by Harlan Stenn <stenn@ntp.org>

* [Bug 1570] serial clock drivers get outdated input from kernel tty
  line buffer after startup
* [Bug 1575] use 'snprintf' with LIB_BUFLENGTH in inttoa.c, tvtoa.c and
  utvtoa.c
* [Bug 1576] sys/sysctl.h depends on sys/param.h on OpenBSD.

---
(4.2.6p2-RC6) 2010/06/12 Released by Harlan Stenn <stenn@ntp.org>

* [Bug 715] libisc Linux IPv6 interface iteration drops multicast flags.

---
(4.2.6p2-RC5) 2010/06/03 Released by Harlan Stenn <stenn@ntp.org>

* [Bug 1561] ntpq, ntpdc "passwd" prompts for MD5 password w/SHA1.
* [Bug 1565] sntp/crypto.c compile fails on MacOS over vsnprintf().
* Windows port: do not exit in ntp_timestamp_from_counter() without
  first logging the reason.
* Support "passwd blah" syntax in ntpq.

---
(4.2.6p2-RC4) 2010/05/19 Released by Harlan Stenn <stenn@ntp.org>

* [Bug 1555] 4.2.6p2-RC3 sntp illegal C (mixed code and declarations).

---
(4.2.6p2-RC3) 2010/05/11 Released by Harlan Stenn <stenn@ntp.org>

* [Bug 1325] unreachable code in sntp recv_bcst_data().
* [Bug 1459] sntp MD5 authentication does not work with ntpd.
* [Bug 1512] ntpsnmpd should connect to net-snmpd via a unix-domain
  socket by default.  Provide a command-line 'socket name' option.
* [Bug 1538] update refclock_nmea.c's call to getprotobyname().
* [Bug 1541] Fix wrong keyword for "maxclock".
* [Bug 1552] update and complete broadcast and crypto features in sntp.
* [Bug 1553] sntp/configure.ac OpenSSL support.
* Escape unprintable characters in a refid in ntpq -p billboard.
* Simplify hash client code by providing OpenSSL EVP_*() API when built
  without OpenSSL.  (from ntp-dev)
* Do not depend on ASCII values for ('A' - '0'), ('a' - '0') in sntp.
* Windows compiling hints/winnt.html update from G. Sunil Tej.

---
(4.2.6p2-RC2) 2010/04/27 Released by Harlan Stenn <stenn@ntp.org>

* [Bug 1465] Make sure time from TS2100 is not invalid (backport from
  ntp-dev).
* [Bug 1528] Fix EDITLINE_LIBS link order for ntpq and ntpdc.
* [Bug 1534] win32/include/isc/net.h conflicts with VC++ 2010 errno.h.
* [Bug 1535] "restrict -4 default" and "restrict -6 default" ignored.
* Remove --with-arlib from br-flock.

---
(4.2.6p2-RC1) 2010/04/18 Released by Harlan Stenn <stenn@ntp.org>

* [Bug 1503] Auto-enabling of monitor for "restrict ... limited" wrong.
* [Bug 1504] ntpdate tickles ntpd "discard minimum 1" rate limit if
  "restrict ... limited" is used.
* [Bug 1518] Windows ntpd should lock to one processor more
  conservatively.
* [Bug 1522] Enable range syntax "trustedkey (301 ... 399)".
* Update html/authopt.html controlkey, requestkey, and trustedkey docs.

---
(4.2.6p1) 2010/04/09 Released by Harlan Stenn <stenn@ntp.org>
(4.2.6p1-RC6) 2010/03/31 Released by Harlan Stenn <stenn@ntp.org>

* [Bug 1514] Typo in ntp_proto.c: fabs(foo < .4) should be fabs(foo) < .4.
* [Bug 1464] synchronization source wrong for refclocks ARCRON_MSF (27)
  and SHM (28).
* Correct Windows port's refclock_open() to return 0 on failure not -1.
* Correct CHU, dumbclock, and WWVB drivers to check for 0 returned from
  refclock_open() on failure.
* Correct "SIMUL=4 ./flock-build -1" to prioritize -1/--one.

---
(4.2.6p1-RC5) 2010/02/09 Released by Harlan Stenn <stenn@ntp.org>

* [Bug 1140] Clean up debug.html, decode.html, and ntpq.html.
* [Bug 1438] Remove dead code from sntp/networking.c.
* [Bug 1477] 1st non-gmake make in clone w/VPATH can't make COPYRIGHT.
* [Bug 1478] linking fails with undefined reference EVP_MD_pkey_type.
* [Bug 1479] Compilation fails because of not finding readline headers.
* [Bug 1480] snprintf() cleanup caused unterminated refclock IDs.
* [Bug 1484] ushort is not defined in QNX6.

---
(4.2.6p1-RC4) 2010/02/04 Released by Harlan Stenn <stenn@ntp.org>

* [Bug 1455] ntpd does not try /etc/ntp.audio as documented.
* [Bug 1467] Fix bogus rebuild of sntp/sntp.html
* [Bug 1470] "make distdir" in $srcdir builds keyword-gen, libntp.a.
* [Bug 1473] "make distcheck" before build can't make sntp/version.m4.
* [Bug 1474] ntp_keygen needs LCRYPTO after libntp.a.
* Convert many sprintf() calls to snprintf(), also strcpy(), strcat().
* Fix widely cut-n-pasted bug in refclock shutdown after failed start.
* Remove some dead code checking for emalloc() returning NULL.
* Remove arlib.

---
(4.2.6p1-RC3) 2010/01/24 Released by Harlan Stenn <stenn@ntp.org>

* Use TZ=UTC instead of TZ= when calling date in scripts/mkver.in .
* [Bug 1448] Some macros not correctly conditionally or absolutely defined
  on Windows.
* [Bug 1449] ntpsim.h in ntp_config.c should be used conditionally.
* [Bug 1450] Option to exclude warnings not unconditionally defined on Windows.
* [Bug 1127] Properly check the return of X590_verify() - missed one.
* [Bug 1439] .texi generation must wait until after binary is linked.
* [Bug 1440] Update configure.ac to support kfreebsd.
* [Bug 1445] IRIX does not have -lcap or support linux capabilities.
* [Bug 1451] CID 115: sntp leaks KoD entry when updating existing.
* [Bug 1453] Use $CC in config.cache filename in ./build script.

---
(4.2.6p1-RC2) 2009/12/25 Released by Harlan Stenn <stenn@ntp.org>

* [Bug 1411] Fix status messages in refclock_oncore.c.
* [Bug 1416] MAXDNAME undefined on Solaris 2.6.
* [Bug 1419] ntpdate, ntpdc, sntp, ntpd ignore configure --bindir.
* [Bug 1424] Fix check for rtattr (rtnetlink.h).
* [Bug 1425] unpeer by association ID sets up for duplicate free().
* [Bug 1426] scripts/VersionName needs . on the search path.
* [Bug 1427] quote missing in ./build - shows up on NetBSD.
* [Bug 1428] Use AC_HEADER_RESOLV to fix breaks from resolv.h
* [Bug 1429] ntpd -4 option does not reliably force IPv4 resolution.
* [Bug 1431] System headers must come before ntp headers in ntp_intres.c .
* [Bug 1434] HP-UX 11 ip_mreq undeclared, _HPUX_SOURCE helps some.
* [Bug 1435] sntp: Test for -lresolv using the same tests as in ntp.

---
(4.2.6p1-RC1) 2009/12/20 Released by Harlan Stenn <stenn@ntp.org>

* [Bug 1409] Put refclock_neoclock4x.c under the NTP COPYRIGHT notice.
  This should allow debian and other distros to add this refclock driver
  in further distro releases.
  Detect R2 hardware releases.
* [Bug 1412] m4/os_cflags.m4 caches results that depend on $CC.
* [Bug 1413] test OpenSSL headers regarding -Wno-strict-prototypes.
* [Bug 1414] Enable "make distcheck" success with BSD make.
* [Bug 1415] Fix Mac OS X link problem.
* [Bug 1418] building ntpd/ntpdc/ntpq statically with ssl fails.
* Build infrastructure updates to enable beta releases of ntp-stable.

---
(4.2.6) 2009/12/09 Released by Harlan Stenn <stenn@ntp.org>
* [Sec 1331] from4.2.4p8: DoS with mode 7 packets - CVE-2009-3563.
* [Bug 508] Fixed leap second handling for Windows.
(4.2.5p250-RC) 2009/11/30 Released by Harlan Stenn <stenn@ntp.org>
* sntp documentation updates.
* [Bug 761] internal resolver does not seem to honor -4/-6 qualifiers
* [Bug 1386] Deferred DNS doesn't work on NetBSD
* [Bug 1391] avoid invoking autogen twice for .c and .h files.
* [Bug 1397] shmget() refclock_shm failing because of file mode.
* Pass no_needed to ntp_intres as first part of fixing [Bug 975].
* Add ./configure --enable-force-defer-DNS to help debugging.
(4.2.5p249-RC) 2009/11/28 Released by Harlan Stenn <stenn@ntp.org>
* [Bug 1400] An empty KOD DB file causes sntp to coredump.
* sntp: documentation cleanup.
* sntp: clean up some error messages.
* sntp: Use the precision to control how many offset digits are shown.
* sntp: Show root dispersion.
* Cleanup from the automake/autoconf upgrades.
(4.2.5p248-RC) 2009/11/26 Released by Harlan Stenn <stenn@ntp.org>
* Prepare for the generation of sntp.html.
* Documentation changes from Dave Mills.
* [Bug 1387] Storage leak in ntp_intres (minor).
* [Bug 1389] buffer overflow in refclock_oncore.c
* [Bug 1391] .texi usage text from installed, not built binaries.
* [Bug 1392] intres retries duplicate assocations endlessly.
* Correct *-opts.h dependency so default 'get' action isn't used.
(4.2.5p247-RC) 2009/11/20 Released by Harlan Stenn <stenn@ntp.org>
* [Bug 1142] nodebug builds shed no light on -d, -D option failure.
* [Bug 1179] point out the problem with -i/--jaildir and -u/--user when
  they are disabled by configure.
* [Bug 1308] support systems that lack fork().
* [Bug 1343] sntp doesn't link on Solaris 7, needs -lresolv.
(4.2.5p246-RC) 2009/11/17 Released by Harlan Stenn <stenn@ntp.org>
* Upgrade to autogen-5.10
* [Bug 1378] Unnecessary resetting of peers during interface update.
* [Bug 1382] p245 configure --disable-dependency-tracking won't build.
* [Bug 1384] ntpq :config core dumped with a blank password.
(4.2.5p245-RC) 2009/11/14 Released by Harlan Stenn <stenn@ntp.org>
* Cleanup from Dave Mills.
* [Bug 1343] sntp illegal C does not compile on Solaris 7.
* [Bug 1381] Version .deps generated include file dependencies to allow
  known dependency-breaking changes to force .deps to be cleaned,
  triggered by changing the contents of deps-ver and/or sntp/deps-ver.
(4.2.5p244-RC) 2009/11/12 Released by Harlan Stenn <stenn@ntp.org>
* keygen.html updates from Dave Mills.
* [Bug 1003] ntpdc unconfig command doesn't prompt for keyid.
* [Bug 1376] Enable authenticated ntpq and ntpdc using newly-available
  digest types.
* ntp-keygen, Autokey OpenSSL build vs. run version mismatch is now a
  non-fatal warning.
(4.2.5p243-RC) 2009/11/11 Released by Harlan Stenn <stenn@ntp.org>
* [Bug 1226] Fix deferred DNS lookups.
* new crypto signature cleanup.
(4.2.5p242-RC) 2009/11/10 Released by Harlan Stenn <stenn@ntp.org>
* [Bug 1363] CID 92 clarify fallthrough case in clk_trimtsip.c
* [Bug 1366] ioctl(TIOCSCTTY, 0) fails on NetBSD *[0-2].* > 3.99.7.
* [Bug 1368] typos in libntp --without-crypto case
* [Bug 1371] deferred DNS lookup failing with INFO_ERR_AUTH.
* CID 87 dead code in ntpq.c atoascii().
* Fix authenticated ntpdc, broken in p240.
* Stub out isc/mem.h, shaving 47k from a MIPS ntpd binary.
* Shrink keyword scanner FSM entries from 64 to 32 bits apiece.
* Documention updates from Dave Mills.
* authkeys.c cleanup from Dave Mills.
(4.2.5p241-RC) 2009/11/07 Released by Harlan Stenn <stenn@ntp.org>
* html/authopt.html update from Dave Mills.
* Remove unused file from sntp/Makefile.am's distribution list.
* new crypto signature cleanup.
(4.2.5p240-RC) 2009/11/05 Released by Harlan Stenn <stenn@ntp.org>
* [Bug 1364] clock_gettime() not detected, need -lrt on Debian 5.0.3.
* Provide all of OpenSSL's signature methods for ntp.keys (FIPS 140-2).
(4.2.5p239-RC) 2009/10/30 Released by Harlan Stenn <stenn@ntp.org>
* [Bug 1357] bogus assert from refclock_shm.
* [Bug 1359] Debug message cleanup.
* CID 101: more pointer/array cleanup.
* [Bug 1356] core dump from refclock_nmea when can't open /dev/gpsU.
* [Bug 1358] AIX 4.3 sntp/networking.c IPV6_JOIN_GROUP undeclared.
* CID 101: pointer/array cleanup.
(4.2.5p238-RC) 2009/10/27 Released by Harlan Stenn <stenn@ntp.org>
* Changes from Dave Mills.
* driver4.html updates from Dave Mills.
* [Bug 1252] PPSAPI cleanup on ntpd/refclock_wwvb.c.
* [Bug 1354] libtool error building after bootstrap with Autoconf 2.64.
* Allow NTP_VPATH_HACK configure test to handle newer gmake versions.
* CIDs 94-99 make it more clearly impossible for sock_hash() to return
  a negative number.
* CID 105, 106 ensure ntpdc arrays are not overrun even if callers
  misbehave.
* CID 113 use va_end() in refclock_true.c true_debug().
* Get rid of configure tests for __ss_family and __ss_len when the more
  common ss_family and ss_len are present.
(4.2.5p237-RC) 2009/10/26 Released by Harlan Stenn <stenn@ntp.org>
* [Bug 610] NMEA support for using PPSAPI on a different device.
* [Bug 1238] use only fudge time2 to offset NMEA serial timestamp.
* [Bug 1355] ntp-dev won't compile on OpenBSD 4.6.
(4.2.5p236-RC) 2009/10/22 Released by Harlan Stenn <stenn@ntp.org>
* Cleanup from Dave Mills.
* [Bug 1343] ntpd/ntp_io.c close_fd() does not compile on Solaris 7.
* [Bug 1353] ntpq "rv 0 settimeofday" always shows UNKNOWN on unix.
* Do not attempt to execute built binaries from ntpd/Makefile when
  cross-compiling (keyword-gen and ntpd --saveconfigquit).
* sntp/main.c: Remove duplicate global adr_buf[] (also defined in
  networking.c) which Piotr Grudzinski identified breaking his build.
* Correct in6addr_any test in configure.ac to attempt link too.
(4.2.5p235-RC) 2009/10/18 Released by Harlan Stenn <stenn@ntp.org>
* [Bug 1343] lib/isc build breaks on systems without IPv6 headers.
(4.2.5p234-RC) 2009/10/16 Released by Harlan Stenn <stenn@ntp.org>
* [Bug 1339] redux, use unmodified lib/isc/win32/strerror.c and
  move #define strerror... to a header not used by lib/isc code.
* [Bug 1345] illegal 'grep' option prevents compilation.
* [Bug 1346] keyword scanner broken where char defaults to unsigned.
* [Bug 1347] ntpd/complete.conf missing multicastclient test case.
(4.2.5p233-RC) 2009/10/15 Released by Harlan Stenn <stenn@ntp.org>
* [Bug 1337] cast setsockopt() v4 address pointer to void *.
* [Bug 1342] ignore|drop one IPv6 address on an interface blocks all
  addresses on that interface.
* Documentation cleanup and updates.
(4.2.5p232-RC) 2009/10/14 Released by Harlan Stenn <stenn@ntp.org>
* [Bug 1302] OpenSSL under Windows needs applink support.
* [Bug 1337] fix incorrect args to setsockopt(fd, IP_MULTICAST_IF,...).
* [Bug 1339] Fix Windows-only ntp_strerror() infinite recursion.
* [Bug 1341] NMEA driver requires working PPSAPI #ifdef HAVE_PPSAPI.
* Construct ntpd keyword scanner finite state machine at compile time
  rather than at runtime, shrink entries from 40+ to 8 bytes.
* Update documentation for ntpq --old-rv, saveconfig, saveconfigdir,
  ntpd -I -L and -M, and interface/nic rules. (From Dave Hart)
* [Bug 1337] fix incorrect args to setsockopt(fd, IP_MULTICAST_IF,...)
(4.2.5p231-RC) 2009/10/10 Released by Harlan Stenn <stenn@ntp.org>
* [Bug 1335] Broadcast client degraded by wildcard default change.
(4.2.5p230-RC) 2009/10/09 Released by Harlan Stenn <stenn@ntp.org>
* Start the 4.2.6 Release Candidate cycle.
* Broadcast and transit phase cleanup from Dave Mills.
(4.2.5p229) 2009/10/07 Released by Harlan Stenn <stenn@ntp.org>
* [Bug 1334] ntpsnmpd undefined reference to `ntpqOptions'.
* Change ntpsnmpd/Makefile.am include file order to fix FreeBSD build.
(4.2.5p228) 2009/10/06 Released by Harlan Stenn <stenn@ntp.org>
* Reclaim syntax tree memory after application in ntpd built with
  configure --disable-saveconfig.
* [Bug 1135] ntpq uses sizeof(u_long) where sizeof(u_int32) is meant.
* [Bug 1333] ntpd --interface precedence over --novirtualips lost.
(4.2.5p227) 2009/10/05 Released by Harlan Stenn <stenn@ntp.org>
* [Bug 1135] :config fails with "Server disallowed request"
* [Bug 1330] disallow interface/nic rules when --novirtualips or
  --interface are used.
* [Bug 1332] ntpq -c 'rv 0 variablename' returns extra stuff.
* Add test of ntpd --saveconfigquit fidelity using new complete.conf.
* Documentation updates from Dave Hart/Dave Mills.
(4.2.5p226) 2009/10/04 Released by Harlan Stenn <stenn@ntp.org>
* [Bug 1318] Allow multiple -g options on ntpd command line.
* [Bug 1327] ntpq, ntpdc, ntp-keygen -d & -D should work with configure
  --disable-debugging.
* Add ntpd --saveconfigquit <filename> option for future build-time
  testing of saveconfig fidelity.
* Clockhop and autokey cleanup from Dave Mills.
* Documentation updates from Dave Mills.
(4.2.5p225) 2009/09/30 Released by Harlan Stenn <stenn@ntp.org>
* authopt documentation changes from Dave Mills/Dave Hart.
* [Bug 1324] support bracketed IPv6 numeric addresses for restrict.
(4.2.5p224) 2009/09/29 Released by Harlan Stenn <stenn@ntp.org>
* Clockhop and documentation fixes from Dave Mills.
* Remove "tos maxhop" ntp.conf knob.
(4.2.5p223) 2009/09/28 Released by Harlan Stenn <stenn@ntp.org>
* [Bug 1321] build doesn't work if . isn't on $PATH.
* [Bug 1323] Implement "revoke #" to match documentation, deprecate
  "crypto revoke #".
(4.2.5p222) 2009/09/27 Released by Harlan Stenn <stenn@ntp.org>
* Update libisc code using bind-9.6.1-P1.tar.gz, rearrange our copy to
  mirror the upstream layout (lib/isc/...), and merge in NTP-local
  modifications to libisc.  There is a new procedure to ease future
  libisc merges using a separate "upstream" bk repo.  That will enable
  normal bk pull automerge to handle carrying forward any local changes
  and should enable us to take updated libisc snapshots more often.
* Updated build and flock-build scripts.  flock-build --one is a way
  to perform a flock-build compatible solitary build, handy for a repo
  clone's first build on a machine with autoconf, automake, etc.
* Compiling ntp_parser.y using BSD make correctly places ntp_parser.h
  in the top-level ntpd directory instead of A.*/ntpd.
* bootstrap script updated to remove potentially stale .deps dirs.
* Remove unneeded Makefile.am files from the lib/isc/include tree.
(4.2.5p221) 2009/09/26 Released by Harlan Stenn <stenn@ntp.org>
* [Bug 1316] segfault if refclock_nmea can't open file.
* [Bug 1317] Distribute cvo.sh.
(4.2.5p220) 2009/09/25 Released by Harlan Stenn <stenn@ntp.org>
* Rearrange libisc code to match the upstream layout in BIND.  This is
  step one of two, changing the layout but keeping our existing libisc.
(4.2.5p219) 2009/09/24 Released by Harlan Stenn <stenn@ntp.org>
* [Bug 1315] "interface ignore 0.0.0.0" is ignored.
* add implicit "nic ignore all" rule before any rules from ntp.conf, so
  "nic listen eth0" alone means the same as "-I eth0".
* add wildcard match class for interface/nic rules.
* fix mistaken carryover of prefixlen from one rule to the next.
* Ensure IPv6 localhost address ::1 is included in libisc's Windows IPv6
  address enumeration, allowing ntpq and ntpdc's hardcoding to 127.0.0.1
  on Windows to end.
(4.2.5p218) 2009/09/21 Released by Harlan Stenn <stenn@ntp.org>
* [Bug 1314] saveconfig emits -4 and -6 on when not given.
* correct parsing and processing of setvar directive.
* highlight location of ntpq :config syntax errors with ^.
* clarify (former) NO_ARG, SINGLE_ARG, MULTIPLE_ARG renaming to
  FOLLBY_TOKEN, FOLLBY_STRING, FOLLBY_STRINGS_TO_EOC.
* parser, saveconfig cleanup to store T_ identifiers in syntax tree.
(4.2.5p217) 2009/09/20 Released by Harlan Stenn <stenn@ntp.org>
* [Bug 1300] reject remote configuration of dangerous items.
(4.2.5p216) 2009/09/19 Released by Harlan Stenn <stenn@ntp.org>
* [Bug 1312] ntpq/ntpdc MD5 passwords truncated to 8 chars on Suns.
* CID 10 missing free(up); in refclock_palisade.c error return, again.
* CID 83 added assertion to demonstrate config_nic_rules() does not
  call strchr(NULL, '/').
(4.2.5p215) 2009/09/18 Released by Harlan Stenn <stenn@ntp.org>
* [Bug 1292] Workaround last VC6 unsigned __int64 kink.
(4.2.5p214) 2009/09/17 Released by Harlan Stenn <stenn@ntp.org>
* [Bug 1303] remove top-level "autokey" directive.
* use "nic listen 192.168.0.0/16" instead of
  "nic listen 192.168.0.0 prefixlen 16".
(4.2.5p213) 2009/09/16 Released by Harlan Stenn <stenn@ntp.org>
* [Bug 1310] fix Thunderbolt mode in refclock_palisade.c
(4.2.5p212) 2009/09/15 Released by Harlan Stenn <stenn@ntp.org>
* [Bug 983] add interface [listen | ignore | drop] ... directive.
* [Bug 1243] MD5auth_setkey zero-fills key from first zero octet.
* [Bug 1295] leftover fix, do not crash on exit in free_config_trap()
  when "trap 1.2.3.4" is used without any further options.
* [Bug 1311] 4.2.5p211 doesn't build in no-debug mode.
* document interface (alias nic) and unpeer.
* Correct syntax error line & column numbers.
* CID 79: kod_init_kod_db() fails to fclose(db_s) in two error paths.
* CID 80: attempt to quiet Coverity false positive re: leaking "reason"
  in main().
* Documentation updates from Dave Mills.
* CID 81: savedconfig leaked in save_config().
* Make the code agree with the spec and the book (Dave Mills).
(4.2.5p211) 2009/09/14 Released by Harlan Stenn <stenn@ntp.org>
* [Bug 663] respect ntpq -c and -p order on command line.
* [Bug 1292] more VC6 unsigned __int64 workarounds.
* [Bug 1296] Added Support for Trimble Acutime Gold.
(4.2.5p210) 2009/09/06 Released by Harlan Stenn <stenn@ntp.org>
* [Bug 1294] Use OPENSSL_INC and OPENSSL_LIB macros for Windows
  and remove unnecessary reference to applink.c for Windows
* [Bug 1295] trap directive options are not optional.
* [Bug 1297] yylex() must always set yylval before returning.
(4.2.5p209) 2009/09/01 Released by Harlan Stenn <stenn@ntp.org>
* [Bug 1290] Fix to use GETTIMEOFDAY macro
* [Bug 1289] Update project files for VC6, VS2003, VS2005, VS 2008
(4.2.5p208) 2009/08/30 Released by Harlan Stenn <stenn@ntp.org>
* [Bug 1293] make configuration dumper ready for release, specifically:
* rename ntpq dumpcfg command to "saveconfig".
* require authentication for saveconfig.
* "restrict ... nomodify" prevents saveconfig and :config.
* "saveconfig ." shorthand to save to startup configuration file.
* support strftime() substitution in saveconfig arg to timestamp
  the output filename, for example "saveconfig %Y%m%d-%H%M%S.conf".
* display saveconfig response message from ntpd in ntpq.
* save output filename in "savedconfig" variable, fetched with ntpq -c
  "rv 0 savedconfig".
* document saveconfig in html/ntpq.html.
* add ./configure --disable-saveconfig to build a smaller ntpd.
* log saveconfig failures and successes to syslog.
(4.2.5p207) 2009/08/29 Released by Harlan Stenn <stenn@ntp.org>
* [Bug 1292] Minor Windows source tweaks for VC6-era SDK headers.
(4.2.5p206) 2009/08/26 Released by Harlan Stenn <stenn@ntp.org>
* accopt.html typo fixes from Dave Mills.
* [Bug 1283] default to remembering KoD in sntp.
* clean up numerous sntp/kod_management.c bugs.
* use all addresses resolved from each DNS name in sntp.
(4.2.5p205) 2009/08/18 Released by Harlan Stenn <stenn@ntp.org>
* accopt.html typo fixes from Dave Mills.
* [Bug 1285] Log ntpq :config/config-from-file events.
* [Bug 1286] dumpcfg omits statsdir, mangles filegen.
(4.2.5p204) 2009/08/17 Released by Harlan Stenn <stenn@ntp.org>
* [Bug 1284] infinite loop in ntpd dumping more than one trustedkey
(4.2.5p203) 2009/08/16 Released by Harlan Stenn <stenn@ntp.org>
* Add ntpq -c dumpcfg, Google Summer of Code project of Max Kuehn
(4.2.5p202) 2009/08/14 Released by Harlan Stenn <stenn@ntp.org>
* install the binary and man page for sntp.
(4.2.5p201) 2009/08/13 Released by Harlan Stenn <stenn@ntp.org>
* sntp: out with the old, in with the new.
(4.2.5p200) 2009/08/12 Released by Harlan Stenn <stenn@ntp.org>
* [Bug 1281] Build ntpd on Windows without big SDK download, burn,
  and install by checking in essentially unchanging messages.mc build
  products to avoid requiring mc.exe, which is not included with VC++
  2008 EE.
(4.2.5p199) 2009/08/09 Released by Harlan Stenn <stenn@ntp.org>
* [Bug 1279] Cleanup for warnings from Veracode static analysis.
(4.2.5p198) 2009/08/03 Released by Harlan Stenn <stenn@ntp.org>
* Upgrade to autogen-5.9.9-pre5.
(4.2.5p197) 2009/07/30 Released by Harlan Stenn <stenn@ntp.org>
* The build script now has . at the end of PATH for config.guess.
(4.2.5p196) 2009/07/29 Released by Harlan Stenn <stenn@ntp.org>
* [Bug 1272] gsoc_sntp IPv6 build problems under HP-UX 10.
* [Bug 1273] CID 10: Palisade leaks unit struct in error path.
* [Bug 1274] CID 67: ensure resolve_hosts() output count and pointers
  are consistent.
* [Bug 1275] CID 45: CID 46: old sntp uses uninitialized guesses[0],
  precs[0].
* [Bug 1276] CID 52: crypto_xmit() may call crypto_alice[23]()
  with NULL peer.
(4.2.5p195) 2009/07/27 Released by Harlan Stenn <stenn@ntp.org>
* cvo.sh: Add support for CentOS, Fedora, Slackware, SuSE, and QNX.
(4.2.5p194) 2009/07/26 Released by Harlan Stenn <stenn@ntp.org>
* Documentation updates from Dave Mills.
* Use scripts/cvo.sh in the build script to get better subdir names.
(4.2.5p193) 2009/07/25 Released by Harlan Stenn <stenn@ntp.org>
* [Bug 1261] CID 34: simulate_server() rbuf.msg_flags uninitialized.
* [Bug 1262] CID 35: xpkt.mac uninitialized in simulate_server().
* [Bug 1263] CID 37: CID 38: CID 40: CID 43: multiple refclocks
  uninitialized tm_zone (arc, chronolog, dumbclock, pcf).
* [Bug 1264] CID 64: gsoc_sntp on_wire() frees wrong ptr receiving KoD.
* [Bug 1265] CID 65: CID 66: gsoc_sntp on_wire() leaks x_pkt, r_pkt.
* [Bug 1266] CID 39: datum_pts_start() uninitialized arg.c_ospeed.
* [Bug 1267] CID 44: old sntp handle_saving() writes stack garbage to
  file when clearing.
* [Bug 1268] CID 63: resolve_hosts() leaks error message buffer.
* [Bug 1269] CID 74: use assertion to ensure move_fd() does not return
  negative descriptors.
* [Bug 1270] CID 70: gsoc_sntp recv_bcst_data mdevadr.ipv6mr_interface
  uninitialized.
(4.2.5p192) 2009/07/24 Released by Harlan Stenn <stenn@ntp.org>
* [Bug 965] CID 42: ss_family uninitialized.
* [Bug 1250] CID 53: kod_init_kod_db() overruns kod_db malloc'd buffer.
* [Bug 1251] CID 68: search_entry() mishandles dst argument.
* [Bug 1252] CID 32: Quiet Coverity warning with assertion.
* [Bug 1253] CID 50: gsoc_sntp/crypto.c auth_init() always returns a
  list with one entry.
* [Bug 1254] CID 56: tv_to_str() leaks a struct tm each call.
* [Bug 1255] CID 55: pkt_output() leaks a copy of each packet.
* [Bug 1256] CID 51: Coverity doesn't recognize our assertion macros as
  terminal.
* [Bug 1257] CID 57: gsoc_sntp auth_init() fails to fclose(keyfile).
* [Bug 1258] CID 54: gsoc_sntp resolve_hosts() needs simplification.
* [Bug 1259] CID 59: gsoc_sntp recv_bcast_data() fails to free(rdata)
  on error paths.
* [Bug 1260] CID 60: gsoc_sntp recvpkt() fails to free(rdata).
* Updated to AutoGen-5.9.9pre2.
(4.2.5p191) 2009/07/21 Released by Harlan Stenn <stenn@ntp.org>
* Updated to AutoGen-5.9.9pre1.
(4.2.5p190) 2009/07/20 Released by Harlan Stenn <stenn@ntp.org>
* Updated to AutoGen-5.9.8.
* [Bug 1248] RES_MSSNTP typo in ntp_proto.c.
* [Bug 1246] use a common template for singly-linked lists, convert most
  doubly-linked lists to singly-linked.
* Log warning about signd blocking when restrict mssntp used.
(4.2.5p189) 2009/07/16 Released by Harlan Stenn <stenn@ntp.org>
* Documentation cleanup from Dave Mills.
(4.2.5p188) 2009/07/15 Released by Harlan Stenn <stenn@ntp.org>
* [Bug 1245] Broken xmt time sent in fast_xmit() of 4.2.5p187.
(4.2.5p187) 2009/07/11 Released by Harlan Stenn <stenn@ntp.org>
* [Bug 1042] multicast listeners IPv4+6 ignore new interfaces.
* [Bug 1237] Windows serial code treat CR and LF both as line
  terminators.
* [Bug 1238] use fudge time2 for serial timecode offset in NMEA driver.
* [Bug 1242] Remove --enable-wintime, symmetric workaround is now
  always enabled.
* [Bug 1244] NTP_INSIST(fd != maxactivefd) failure in intres child
* Added restrict keyword "mssntp" for Samba4 DC operation, by Dave Mills.
(4.2.5p186) 2009/07/08 Released by Harlan Stenn <stenn@ntp.org>
* ntp_proto.c cleanup from Dave Mills.
(4.2.5p185) 2009/07/01 Released by Harlan Stenn <stenn@ntp.org>
* Documentation updates from Dave Mills.
* [Bug 1234] convert NMEA driver to use common PPSAPI code.
* timepps-Solaris.h pps_handle_t changed from pointer to scalar
* Spectracom refclock added to Windows port of ntpd
* [Bug 1236] Declaration order fixed.
* Bracket private ONCORE debug statements with #if 0 rather than #ifdef
  DEBUG
* Delete ONCORE debug statement that is now handled elsewhere.
(4.2.5p184) 2009/06/24 Released by Harlan Stenn <stenn@ntp.org>
* [Bug 1233] atom refclock fudge time1 sign flipped in 4.2.5p164.
(4.2.5p183) 2009/06/23 Released by Harlan Stenn <stenn@ntp.org>
* [Bug 1196] setsockopt(SO_EXCLUSIVEADDRUSE) can fail on Windows 2000
  and earlier with WSAINVAL, do not log a complaint in that case.
* [Bug 1210] ONCORE driver terminates ntpd without logging a reason.
* [Bug 1218] Correct comment in refclock_oncore on /etc/ntp.oncore*
  configuration file search order.
* Change ONCORE driver to log using msyslog as well as to any
  clockstats file.
* [Bug 1231] ntpsnmpd build fails after sockaddr union changes.
(4.2.5p182) 2009/06/18 Released by Harlan Stenn <stenn@ntp.org>
* Add missing header dependencies to the ntpdc layout verification.
* prefer.html updates from Dave Mills.
* [Bug 1205] Add ntpd --usepcc and --pccfreq options on Windows
* [Bug 1215] unpeer by association ID
* [Bug 1225] Broadcast address miscalculated on Windows 4.2.5p180
* [Bug 1229] autokey segfaults in cert_install().
* Use a union for structs sockaddr, sockaddr_storage, sockaddr_in, and
  sockaddr_in6 to remove casts and enable type checking.  Collapse
  some previously separate IPv4/IPv6 paths into a single codepath.
(4.2.5p181) 2009/06/06 Released by Harlan Stenn <stenn@ntp.org>
* [Bug 1206] Required compiler changes for Windows
* [Bug 1084] PPSAPI for ntpd on Windows with DLL backends
* [Bug 1204] Unix-style refclock device paths on Windows
* [Bug 1205] partial fix, disable RDTSC use by default on Windows
* [Bug 1208] decodenetnum() buffer overrun on [ with no ]
* [Bug 1211] keysdir free()d twice #ifdef DEBUG
* Enable ONCORE, ARCRON refclocks on Windows (untested)
(4.2.5p180) 2009/05/29 Released by Harlan Stenn <stenn@ntp.org>
* [Bug 1200] Enable IPv6 in Windows port
* Lose FLAG_FIXPOLL, from Dave Mills.
(4.2.5p179) 2009/05/23 Released by Harlan Stenn <stenn@ntp.org>
* [Bug 1041] xmt -> aorg timestamp cleanup from Dave Mills,
  reported by Dave Hart.
* [Bug 1193] Compile error: conflicting types for emalloc.
* [Bug 1196] VC6 winsock2.h does not define SO_EXCLUSIVEADDRUSE.
* Leap/expire cleanup from Dave Mills.
(4.2.5p178) 2009/05/21 Released by Harlan Stenn <stenn@ntp.org>
* Provide erealloc() and estrdup(), a la emalloc().
* Improve ntp.conf's parser error messages.
* [Bug 320] "restrict default ignore" does not affect IPv6.
* [Bug 1192] "restrict -6 ..." reports a syntax error.
(4.2.5p177) 2009/05/18 Released by Harlan Stenn <stenn@ntp.org>
* Include 4.2.4p7
* [Bug 1174] nmea_shutdown assumes that nmea has a unit assigned
* [Bug 1190] NMEA refclock fudge flag4 1 obscures position in timecode
* Update NMEA refclock documentation in html/drivers/driver20.html
(4.2.5p176) 2009/05/13 Released by Harlan Stenn <stenn@ntp.org>
* [Bug 1154] mDNS registration should be done later, repeatedly and only
  if asked for. (second try for fix)
(4.2.5p175) 2009/05/12 Released by Harlan Stenn <stenn@ntp.org>
* Include 4.2.4p7-RC7
* [Bug 1180] ntpd won't start with more than ~1000 interfaces
* [Bug 1182] Documentation typos and missing bits.
* [Bug 1183] COM port support should extend past COM3
* [Bug 1184] ntpd is deaf when restricted to second IP on the same net
* Clean up configure.ac NTP_CACHEVERSION interface, display cache
  version when clearing.  Fixes a regression.
(4.2.5p174) 2009/05/09 Released by Harlan Stenn <stenn@ntp.org>
* Stale leapsecond file fixes from Dave Mills.
(4.2.5p173) 2009/05/08 Released by Harlan Stenn <stenn@ntp.org>
* Include 4.2.4p7-RC6
(4.2.5p172) 2009/05/06 Released by Harlan Stenn <stenn@ntp.org>
* [Bug 1175] Instability in PLL daemon mode.
* [Bug 1176] refclock_parse.c does not compile without PPSAPI.
(4.2.5p171) 2009/05/04 Released by Harlan Stenn <stenn@ntp.org>
* Autokey documentation cleanup from Dave Mills.
* [Bug 1171] line editing libs found without headers (Solaris 11)
* [Bug 1173] NMEA refclock fails with Solaris PPSAPI
* Fix problem linking msntp on Solaris when sntp subdir is configured
  before parent caused by different gethostent library search order.
* Do not clear config.cache when it is  empty.
(4.2.5p170) 2009/05/02 Released by Harlan Stenn <stenn@ntp.org>
* [Bug 1152] adjust PARSE to new refclock_pps logic
* Include 4.2.4p7-RC5
* loopfilter FLL/PLL crossover cleanup from Dave Mills.
* Documentation updates from Dave Mills.
* ntp-keygen cleanup from Dave Mills.
* crypto API cleanup from Dave Mills.
* Add NTP_CACHEVERSION mechanism to ignore incompatible config.cache
* Enable gcc -Wstrict-overflow for gsoc_sntp as well
(4.2.5p169) 2009/04/30 Released by Harlan Stenn <stenn@ntp.org>
* [Bug 1171] Note that we never look for -lreadline by default.
* [Bug 1090] Fix bogus leap seconds in refclock_hpgps.
(4.2.5p168) 2009/04/29 Released by Harlan Stenn <stenn@ntp.org>
* Include 4.2.4p7-RC4
* [Bug 1169] quiet compiler warnings
* Re-enable gcc -Wstrict-prototypes when not building with OpenSSL
* Enable gcc -Wstrict-overflow
* ntpq/ntpdc emit newline after accepting password on Windows
* Updates from Dave Mills:
* ntp-keygen.c: Updates.
* Fix the error return and syslog function ID in refclock_{param,ppsapi}.
* Make sure syspoll is within the peer's minpoll/maxpoll bounds.
* ntp_crypto.c: Use sign_siglen, not len. sign key filename cleanup.
* Bump NTP_MAXEXTEN from 1024 to 2048, update values for some field lengths.
* m4/ntp_lineeditlibs.m4: fix warnings from newer Autoconf
* [Bug 1166] Remove truncation of position (blanking) code in refclock_nmea.c
(4.2.5p167) 2009/04/26 Released by Harlan Stenn <stenn@ntp.org>
* Crypto cleanup from Dave Mills.
(4.2.5p166) 2009/04/25 Released by Harlan Stenn <stenn@ntp.org>
* [Bug 1165] Clean up small memory leaks in the  config file parser
* Correct logconfig keyword declaration to MULTIPLE_ARG
* Enable filename and line number leak reporting on Windows when built
  DEBUG for all the typical C runtime allocators such as calloc,
  malloc, and strdup.  Previously only emalloc calls were covered.
* Add DEBUG-only code to free dynamically allocated memory that would
  otherwise remain allocated at ntpd exit, to allow less forgivable
  leaks to stand out in leaks reported after exit.
* Ensure termination of strings in ports/winnt/libisc/isc_strerror.c
  and quiet compiler warnings.
* [Bug 1057] ntpdc unconfig failure
* [Bug 1161] unpeer AKA unconfig command for ntpq :config
* PPS and crypto cleanup in ntp_proto.c from Dave Mills.
(4.2.5p165) 2009/04/23 Released by Harlan Stenn <stenn@ntp.org>
* WWVB refclock cleanup from Dave Mills.
* Code cleanup: requested_key -> request_key.
* [Bug 833] ignore whitespace at end of remote configuration lines
* [Bug 1033] ntpdc/ntpq crash prompting for keyid on Windows
* [Bug 1028] Support for W32Time authentication via Samba.
* quiet ntp_parser.c malloc redeclaration warning
* Mitigation and PPS/PPSAPI cleanup from Dave Mills.
* Documentation updates from Dave Mills.
* timepps-Solaris.h patches from Dave Hart.
(4.2.5p164) 2009/04/22 Released by Harlan Stenn <stenn@ntp.org>
* Include 4.2.4p7-RC3
* PPS/PPSAPI cleanup from Dave Mills.
* Documentation updates from Dave Mills.
* [Bug 1125] C runtime per-thread initialization on Windows
* [Bug 1152] temporarily disable refclock_parse, refclock_true until
  maintainers can repair build break from pps_sample()
* [Bug 1153] refclock_nmea should not mix UTC with GPS time
* [Bug 1159] ntpq overlap diagnostic message test buggy
(4.2.5p163) 2009/04/10 Released by Harlan Stenn <stenn@ntp.org>
(4.2.5p162) 2009/04/09 Released by Harlan Stenn <stenn@ntp.org>
* Documentation updates from Dave Mills.
* Mitigation and PPS cleanup from Dave Mills.
* Include 4.2.4p7-RC2
* [Bug 216] New interpolation scheme for Windows eliminates 1ms jitter
* remove a bunch of #ifdef SYS_WINNT from portable code
* 64-bit time_t cleanup for building on newer Windows compilers
* Only set CMOS clock during ntpd exit on Windows if the computer is
  shutting down or restarting.
* [Bug 1148] NMEA reference clock improvements
* remove deleted gsoc_sntp/utilities.o from repository so that .o build
  products can be cleaned up without corrupting the repository.
(4.2.5p161) 2009/03/31 Released by Harlan Stenn <stenn@ntp.org>
* Documentation updates from Dave Mills.
(4.2.5p160) 2009/03/30 Released by Harlan Stenn <stenn@ntp.org>
* [Bug 1141] refclock_report missing braces cause spurious "peer event:
  clock clk_unspec" log entries
* Include 4.2.4p7-RC1
(4.2.5p159) 2009/03/28 Released by Harlan Stenn <stenn@ntp.org>
* "bias" changes from Dave Mills.
(4.2.5p158) 2009/01/30 Released by Harlan Stenn <stenn@ntp.org>
* Fix [CID 72], a typo introduced at the latest fix to prettydate.c.
(4.2.5p157) 2009/01/26 Released by Harlan Stenn <stenn@ntp.org>
* Cleanup/fixes for ntp_proto.c and ntp_crypto.c from Dave Mills.
(4.2.5p156) 2009/01/19 Released by Harlan Stenn <stenn@ntp.org>
* [Bug 1118] Fixed sign extension for 32 bit time_t in caljulian() and prettydate().
  Fixed some compiler warnings about missing prototypes.
  Fixed some other simple compiler warnings.
* [Bug 1119] [CID 52] Avoid a possible null-dereference in ntp_crypto.c.
* [Bug 1120] [CID 51] INSIST that peer is non-null before we dereference it.
* [Bug 1121] [CID 47] double fclose() in ntp-keygen.c.
(4.2.5p155) 2009/01/18 Released by Harlan Stenn <stenn@ntp.org>
* Documentation updates from Dave Mills.
* CHU frequency updates.
* Design assertion fixes for ntp_crypto.c from Dave Mills.
(4.2.5p154) 2009/01/13 Released by Harlan Stenn <stenn@ntp.org>
* [Bug 992] support interface event change on Linux from
  Miroslav Lichvar.
(4.2.5p153) 2009/01/09 Released by Harlan Stenn <stenn@ntp.org>
* Renamed gsoc_sntp/:fetch-stubs to gsoc_sntp/fetch-stubs to avoid
  file name problems under Windows.
  Removed German umlaut from log msg for 4.2.5p142.
(4.2.5p152) 2009/01/08 Released by Harlan Stenn <stenn@ntp.org>
* Include 4.2.4p6: 2009/01/08 Released by Harlan Stenn <stenn@ntp.org>
(4.2.5p151) 2008/12/23 Released by Harlan Stenn <stenn@ntp.org>
* Stats file logging cleanup from Dave Mills.
(4.2.5p150) 2008/12/15 Released by Harlan Stenn <stenn@ntp.org>
* [Bug 1099] Fixed wrong behaviour in sntp's crypto.c.
* [Bug 1103] Fix 64-bit issues in the new calendar code.
(4.2.5p149) 2008/12/05 Released by Harlan Stenn <stenn@ntp.org>
* Fixed mismatches in data types and OID definitions in ntpSnmpSubAgent.c
* added a premliminary MIB file to ntpsnmpd (ntpv4-mib.mib)
(4.2.5p148) 2008/12/04 Released by Harlan Stenn <stenn@ntp.org>
* [Bug 1070] Fix use of ntpq_parsestring() in ntpsnmpd.
(4.2.5p147) 2008/11/27 Released by Harlan Stenn <stenn@ntp.org>
* Update gsoc_sntp's GCC warning code.
(4.2.5p146) 2008/11/26 Released by Harlan Stenn <stenn@ntp.org>
* Update Solaris CFLAGS for gsoc_sntp.
(4.2.5p145) 2008/11/20 Released by Harlan Stenn <stenn@ntp.org>
* Deal with time.h for sntp under linux.
* Provide rpl_malloc() for sntp for systems that need it.
* Handle ss_len and socklen type for sntp.
* Fixes to the sntp configure.ac script.
* Provide INET6_ADDRSTRLEN if it is missing.
* [Bug 1095] overflow in caljulian.c.
(4.2.5p144) 2008/11/19 Released by Harlan Stenn <stenn@ntp.org>
* Use int32, not int32_t.
* Avoid the sched*() functions under OSF - link problems.
(4.2.5p143) 2008/11/17 Released by Harlan Stenn <stenn@ntp.org>
* sntp cleanup and fixes.
(4.2.5p142) 2008/11/16 Released by Harlan Stenn <stenn@ntp.org>
* Imported GSoC SNTP code from Johannes Maximilian Kuehn.
(4.2.5p141) 2008/11/13 Released by Harlan Stenn <stenn@ntp.org>
* New caltontp.c and calyearstart.c from Juergen Perlinger.
(4.2.5p140) 2008/11/12 Released by Harlan Stenn <stenn@ntp.org>
* Cleanup lint from the ntp_scanner files.
* [Bug 1011] gmtime() returns NULL on windows where it would not under Unix.
* Updated caljulian.c and prettydate.c from Juergen Perlinger.
(4.2.5p139) 2008/11/11 Released by Harlan Stenn <stenn@ntp.org>
* Typo fix to driver20.html.
(4.2.5p138) 2008/11/10 Released by Harlan Stenn <stenn@ntp.org>
* [Bug 474] --disable-ipv6 is broken.
* IPv6 interfaces were being looked for twice.
* SHM driver grabs more samples, add clockstats
* decode.html and driver20.html updates from Dave Mills.
(4.2.5p137) 2008/11/01 Released by Harlan Stenn <stenn@ntp.org>
* [Bug 1069] #undef netsnmp's PACKAGE_* macros.
* [Bug 1068] Older versions of netsnmp do not have netsnmp_daemonize().
(4.2.5p136) 2008/10/27 Released by Harlan Stenn <stenn@ntp.org>
* [Bug 1078] statsdir configuration parsing is broken.
(4.2.5p135) 2008/09/23 Released by Harlan Stenn <stenn@ntp.org>
* [Bug 1072] clock_update should not allow updates older than sys_epoch.
(4.2.5p134) 2008/09/17 Released by Harlan Stenn <stenn@ntp.org>
* Clean up build process for ntpsnmpd.
(4.2.5p133) 2008/09/16 Released by Harlan Stenn <stenn@ntp.org>
* Add options processing to ntpsnmpd.
* [Bug 1062] Check net-snmp headers before deciding to build ntpsnmpd.
* Clean up the libntpq.a build.
* Regenerate ntp_parser.[ch] from ntp_parser.y
(4.2.5p132) 2008/09/15 Released by Harlan Stenn <stenn@ntp.org>
* [Bug 1067] Multicast DNS service registration must come after the fork
  on Solaris.
* [Bug 1066] Error messages should log as errors.
(4.2.5p131) 2008/09/14 Released by Harlan Stenn <stenn@ntp.org>
* [Bug 1065] Re-enable support for the timingstats file.
(4.2.5p130) 2008/09/13 Released by Harlan Stenn <stenn@ntp.org>
* [Bug 1064] Implement --with-net-snmp-config=progname
* [Bug 1063] ntpSnmpSubagentObject.h is missing from the distribution.
(4.2.5p129) 2008/09/11 Released by Harlan Stenn <stenn@ntp.org>
* Quiet some libntpq-related warnings.
(4.2.5p128) 2008/09/08 Released by Harlan Stenn <stenn@ntp.org>
* Import Heiko Gerstung's GSoC2008 NTP MIB daemon.
(4.2.5p127) 2008/09/01 Released by Harlan Stenn <stenn@ntp.org>
* Regenerate ntpd/ntp_parser.c
(4.2.5p126) 2008/08/31 Released by Harlan Stenn <stenn@ntp.org>
* Stop libtool-1.5 from looking for C++ or Fortran.
* [BUG 610] Documentation update for NMEA reference clock driver.
* [Bug 828] Fix IPv4/IPv6 address parsing.
* Changes from Dave Mills:
  Documentation updates.
  Fix a corner case where a frequency update was reported but not set.
  When LEAP_NOTINSYNC->LEAP_NOWARNING, call crypto_update() if we have
  crypto_flags.
(4.2.5p125) 2008/08/18 Released by Harlan Stenn <stenn@ntp.org>
* [Bug 1052] Add linuxPPS support to ONCORE driver.
(4.2.5p124) 2008/08/17 Released by Harlan Stenn <stenn@ntp.org>
* Documentation updates from Dave Mills.
* Include 4.2.4p5: 2008/08/17 Released by Harlan Stenn <stenn@ntp.org>
* [Bug 861] leap info was not being transmitted.
* [Bug 1046] refnumtoa.c is using the wrong header file.
* [Bug 1047] enable/disable options processing fix.
* header file cleanup.
* [Bug 1037] buffer in subroutine was 1 byte short.
* configure.ac: cleanup, add option for wintime, and lay the groundwork
  for the changes needed for bug 1028.
* Fixes from Dave Mills: 'bias' and 'interleave' work.  Separate
  phase and frequency discipline (for long poll intervals).  Update
  TAI function to match current leapsecond processing.
* Documentation updates from Dave Mills.
* [Bug 1037] Use all 16 of the MD5 passwords generated by ntp-keygen.
* Fixed the incorrect edge parameter being passed to time_pps_kcbind in
  NMEA refclock driver.
* [Bug 399] NMEA refclock driver does not honor time1 offset if flag3 set.
* [Bug 985] Modifications to NMEA reference clock driver to support Accord
  GPS Clock.
* poll time updates from Dave Mills.
* local refclock documentation updates from Dave Mills.
* [Bug 1022] Fix compilation problems with yesterday's commit.
* Updates and cleanup from Dave Mills:
  I've now spent eleven months of a sabbatical year - 7 days a week, 6-10
  hours most days - working on NTP. I have carefully reviewed every major
  algorithm, examined its original design and evolution from that design.
  I've trimmed off dead code and briar patches and did zillions of tests
  contrived to expose evil vulnerabilities. The development article is in
  rather good shape and should be ready for prime time.

  1. The protostats statistics files have been very useful in exposing
  little twitches and turns when something hiccups, like a broken PPS
  signal. Most of what used to be syslog messages are now repackaged as
  protostats messages with optional syslog as well. These can also be sent
  as traps which might be handy to tiggle a beeper or celltext. These, the
  sysstats files and cryptostats files reveal the ambient health of a busy
  server, monitor traffic and error counts and spot crypto attacks.

  2. Close inspection of the clock discipline behavior at long poll
  intervals (36 h) showed it not doing as well as it should. I redesigned
  the FLL loop to improve nominal accuracy from  several tens of
  milliseconds to something less than ten milliseconds.

  3. Autokey (again). The enhanced error checking was becoming a major
  pain. I found a way to toss out gobs of ugly fat code and replace the
  function with a much simpler and more comprehensive scheme. It resists
  bait-and-switch attacks and quickly detect cases when the protocol is
  not correctly synchronized.

  4. The interface code for the kernel PPS signal was not in sync with the
  kernel code itself. Some error checks were duplicated and some
  ineffective. I found none of the PPS-capable drivers, including the atom
  driver, do anything when the prefer peer fails; the kernel PPS signal
  remains in control. The atom driver now disables the kernel PPS when the
  prefer peer comes bum. This is important when the prefer peer is not a
  reference clock but a remote NTP server.

  5. The flake restrict bit turned out to be really interesting,
  especially with symmtric modes and of those especially those using
  Autokey. Small changes in the recovery procedures when packets are lost
  now avoid almost all scenarios which previously required protocol resets.

  6. I've always been a little uncomfortable when using the clock filter
  with long poll intervals because the samples become less and less
  correlated as the sample age exceeds the Allan intercept. Various
  schemes have been used over the years to cope with this fact. The latest
  one and the one that works the best is to use a modified sort metric
  where the delay is used when the age of the sample is less than the
  intercept and the sum of delay and dispersion above that. The net result
  is that, at small poll intervals the algorithm operates as a minimum
  filter, while at larger poll intervals it morphs to FIFO. Left
  unmodified, a sample could be used when twelve days old. This along with
  the FLL modifications has made a dramatic improvement at large poll
  intervals.

- [Backward Incompatible] The 'state' variable is no longer reported or
  available via ntpq output.  The following system status bit names
  have been changed:
  - sync_alarm -> leap_alarm
  - sync_atomic -> sync_pps
  - sync_lf_clock -> sync_lf_radio
  - sync_hf_clock -> sync_hf_radio
  - sync_uhf_clock -> sync_uhf_radio
  - sync_local_proto -> sync_local
  - sync_udp/time -> sync_other
  Other names have been changed as well.  See the change history for
  libntp/statestr.c for more details.
  Other backward-incompatible changes in ntpq include:
  - assID -> associd
  - rootdispersion -> rootdisp
  - pkt_head -> pkt_neader
  See the change history for other details.

* Updates and cleanup from Dave Mills.
* [Bug 995] Remove spurious ; from ntp-keygen.c.
* More cleanup and changes from Dave Mills.
* [Bug 980] Direct help to stdout.
---
(4.2.4p8) 2009/12/08 Released by Harlan Stenn <stenn@ntp.org>

* [Sec 1331] DoS with mode 7 packets - CVE-2009-3563.

---
(4.2.4p7) 2009/05/18 Released by Harlan Stenn <stenn@ntp.org>

* [Sec 1151] Remote exploit if autokey is enabled - CVE-2009-1252.
* [Bug 1187] Update the copyright date.
* [Bug 1191] ntpd fails on Win2000 - "Address already in use" after fix
  for [Sec 1149].

---
(4.2.4p7-RC7) 2009/05/12 Released by Harlan Stenn <stenn@ntp.org>

* ntp.isc.org -> ntp.org cleanup.
* [Bug 1178] Use prior FORCE_DNSRETRY behavior as needed at runtime,
  add configure --enable-ignore-dns-errors to be even more stubborn

---
(4.2.4p7-RC6) 2009/05/08 Released by Harlan Stenn <stenn@ntp.org>

* [Bug 784] Make --enable-linuxcaps the default when available
* [Bug 1179] error messages for -u/--user and -i lacking droproot
* Updated JJY reference clock driver from Takao Abe
* [Bug 1071] Log a message and exit before trying to use FD_SET with a
  descriptor larger than FD_SETSIZE, which will corrupt memory
* On corruption of the iface list head in add_interface, log and exit

---
(4.2.4p7-RC5) 2009/05/02 Released by Harlan Stenn <stenn@ntp.org>

* [Bug 1172] 4.2.4p7-RC{3,4} fail to build on linux.
* flock-build script unportable 'set -m' use removed

---
(4.2.4p7-RC4) 2009/04/29 Released by Harlan Stenn <stenn@ntp.org>

* [Bug 1167] use gcc -Winit-self only if it is understood

---
(4.2.4p7-RC3) 2009/04/22 Released by Harlan Stenn <stenn@ntp.org>

* [Bug 787] Bug fixes for 64-bit time_t on Windows
* [Bug 813] Conditional naming of Event
* [Bug 1147] System errors should be logged to msyslog()
* [Bug 1155] Fix compile problem on Windows with VS2005
* [Bug 1156] lock_thread_to_processor() should be declared in header
* [Bug 1157] quiet OpenSSL warnings, clean up configure.ac
* [Bug 1158] support for aix6.1
* [Bug 1160] MacOS X is like BSD regarding F_SETOWN

---
(4.2.4p7-RC2) 2009/04/09 Released by Harlan Stenn <stenn@ntp.org>

* [Sec 1144] limited buffer overflow in ntpq.  CVE-2009-0159
* [Sec 1149] use SO_EXCLUSIVEADDRUSE on Windows

---
(4.2.4p7-RC1) 2009/03/30 Released by Harlan Stenn <stenn@ntp.org>

* [Bug 1131] UDP sockets should not use SIGPOLL on Solaris.
* build system email address cleanup
* [Bug 774] parsesolaris.c does not compile under the new Solaris
* [Bug 873] Windows serial refclock proper TTY line discipline emulation
* [Bug 1014] Enable building with VC9 (in Visual Studio 2008,
  Visual C++ 2008, or SDK)
* [Bug 1117] Deferred interface binding under Windows works only correctly
  if FORCE_DNSRETRY is defined
* [BUG 1124] Lock QueryPerformanceCounter() client threads to same CPU
* DPRINTF macro made safer, always evaluates to a statement and will not
  misassociate an else which follows the macro.

---
(4.2.4p6) 2009/01/08 Released by Harlan Stenn <stenn@ntp.org>

* [Bug 1113] Fixed build errors with recent versions of openSSL.
* [Sec 1111] Fix incorrect check of EVP_VerifyFinal()'s return value.
* Update the copyright year.

---
(4.2.4p5) 2008/08/17 Released by Harlan Stenn <stenn@ntp.org>

* [BUG 1051] Month off by one in leap second message written to clockstats
  file fixed.
* [Bug 450] Windows only: Under original Windows NT we must not discard the
  wildcard socket to workaround a bug in NT's getsockname().
* [Bug 1038] Built-in getpass() function also prompts for password if
  not built with DEBUG.
* [Bug 841] Obsolete the "dynamic" keyword and make deferred binding
  to local interfaces the default.
  Emit a warning if that keyword is used for configuration.
* [Bug 959] Refclock on Windows not properly releasing recvbuffs.
* [Bug 993] Fix memory leak when fetching system messages.
* much cleanup, fixes, and changes from Dave Mills.
* ntp_control.c: LEAPTAB is a filestamp, not an unsigned.  From Dave Mills.
* ntp_config.c: ntp_minpoll fixes from Dave Mills.
* ntp-keygen updates from Dave Mills.
* refresh epoch, throttle, and leap cleanup from Dave Mills.
* Documentation cleanup from Dave Mills.
* [Bug 918] Only use a native md5.h if MD5Init() is available.
* [Bug 979] Provide ntptimeval if it is not otherwise present.
* [Bug 634] Re-instantiate syslog() and logfiles after the daemon fork.
* [Bug 952] Use md5 code with a friendlier license.
* [Bug 977] Fix mismatching #ifdefs for builds without IPv6.
* [Bug 830] Fix the checking order of the interface options.
* Clean up the logfile/syslog setup.
* [Bug 970] Lose obsolete -g flag to ntp-keygen.
* The -e flag to ntp-keygen can write GQ keys now, too.
* ntp_proto.c: sys_survivors and hpoll cleanup from Dave Mills.
* ntp_loopfilter.c: sys_poll cleanup from Dave Mills.
* refclock_wwv.c: maximum-likelihood digit and DSYNC fixes from Dave Mills.
* [Bug 967] preemptable associations are lost forever on a step.
* ntp_config.c: [CID 48] missing "else" clause.
* [Bug 833] ntpq config keyword is quote-mark unfriendly.
* Rename the ntpq "config" keyword to ":config".
* Dave Mills shifted some orphan processing.
* Fix typos in the [Bug 963] patch.
* bootstrap: squawk if genver fails.  Use -f with cp in case Dave does a chown.
* Remove obsolete simulator command-line options.
* ntp_request.c: [CID 36] zero sin_zero.
* [Bug 963] get_systime() is too noisy.
* [Bug 960] spurious syslog:crypto_setup:spurious crypto command
* [Bug 964] Change *-*-linux* to *-*-*linux* to allow for uclinux.
* Changes from Dave Mills:
  - ntp_util.c: cleanup.
  - ntp_timer.c: watch the non-burst packet rate.
  - ntp_request.c: cleanup.
  - ntp_restrict.c: RES_LIMITED cleanup.
  - ntp_proto.c: RES_LIMITED, rate bucktes, counters, overall cleanup.
  - ntp_peer.c: disallow peer_unconfig().
  - ntp_monitor.c: RES_LIMITED cleanup.
  - ntp_loopfilter.c: poll interval cleanup.
  - ntp_crypto.c: volley -> retry.  Cleanup TAI leap message.
  - ntp_config: average and minimum are ^2 values.
  - ntpdc: unknownversion is really "declined", not "bad version".
  - Packet retry cleanup.
* [Bug 961] refclock_tpro.c:tpro_poll() calls refclock_receive() twice.
* [Bug 957] Windows only: Let command line parameters from the Windows SCM GUI
  override the standard parameters from the ImagePath registry key.
* Added HAVE_INT32_T to the Windows config.h to avoid duplicate definitions.
* Work around a VPATH difference in FreeBSD's 'make' command.
* Update bugreport URL.
* Update -I documentation.
* [Bug 713] Fix bug reporting information.
* A bug in the application of the negative-sawtooth for 12 channel receivers.
* The removal of unneeded startup code used for the original LinuxPPS, it now
  conforms to the PPSAPI and does not need special code.
* ntp-keygen.c: Coverity fixes [CID 33,47].
* Volley cleanup from Dave Mills.
* Fuzz cleanup from Dave Mills.
* [Bug 861] Leap second cleanups from Dave Mills.
* ntpsim.c: add missing protypes and fix [CID 34], a nit.
* Upgraded bison at UDel.
* Update br-flock and flock-build machine lists.
* [Bug 752] QoS: add parse/config handling code.
* Fix the #include order in tickadj.c for picky machines.
* [Bug 752] QoS: On some systems, netinet/ip.h needs netinet/ip_systm.h.
* [Bug 752] Update the QoS tagging (code only - configuration to follow).
* Orphan mode and other protocol cleanup from Dave Mills.
* Documentation cleanup from Dave Mills.
* [Bug 940] ntp-keygen uses -v.  Disallow it as a shortcut for --version.
* more cleanup to ntp_lineeditlibs.m4.
* Documentation updates from Dave Mills.
* -ledit cleanup for ntpdc and ntpq.
* Association and other cleanup from Dave Mills.
* NTP_UNREACH changes from Dave Mills.
* Fix the readline history test.
* [Bug 931] Require -lreadline to be asked for explicitly.
* [Bug 764] When looking for -lreadline support, also try using -lncurses.
* [Bug 909] Fix int32_t errors for ntohl().
* [Bug 376/214] Enhancements to support multiple if names and IP addresses.
* [Bug 929] int32_t is undefined on Windows.  Casting wrong.
* [Bug 928] readlink missing braces.
* [Bug 788] Update macros to support VS 2005.
* ntpd/ntp_timer.c: add missing sys_tai parameter for debug printf
* [Bug 917] config parse leaves files open
* [Bug 912] detect conflicting enable/disable configuration on interfaces
  sharing an IP address
* [Bug 771] compare scopeid if available for IPv6 addresses
* Lose obsolete crypto subcommands (Dave Mills).
* WWV is an HF source, not an LF source (Dave Mills).
* [Bug 899] Only show -i/--jaildir -u/--user options if we HAVE_DROPROOT.
* [Bug 916] 'cryptosw' is undefined if built without OpenSSL.
* [Bug 891] 'restrict' config file keyword does not work (partial fix).
* [Bug 890] the crypto command seems to be required now.
* [Bug 915] ntpd cores during processing of x509 certificates.
* Crypto lint cleanup from Dave Mills.
* [Bug 897] Check RAND_status() - we may not need a .rnd file.
* Crypto cleanup from Dave Mills.
* [Bug 911] Fix error message in cmd_args.c.
* [Bug 895] Log assertion failures via syslog(), not stderr.
* Documentation updates from Dave Mills.
* Crypto cleanup from Dave Mills.
* [Bug 905] ntp_crypto.c fails to compile without -DDEBUG.
* Avoid double peer stats logging.
* ntp-keygen cleanup from Dave Mills.
* libopts needs to be built after ElectricFence.
* [Bug 894] Initialize keysdir before calling crypto_setup().
* Calysto cleanup for ntpq.
* ntp-keygen -i takes an arg.
* Cleanup and fixes from Dave Mills.
* [Bug 887] Fix error in ntp_types.h (for sizeof int != 4).
* Bug 880 bug fixes for Windows build
* Improve Calysto support.
* The "revoke" parameter is a crypto command.
* The driftfile wander threshold is a real number.
* [Bug 850] Fix the wander threshold parameter on the driftfile command.
* ntp_io.c: Dead code cleanup - Coverity View 19.
* Leap file related cleanup from Dave Mills.
* ntp_peer.c: Set peer->srcadr before (not after) calling set_peerdstadr().
* Initialize offset in leap_file() - Coverity View 17.
* Use the correct stratum on KISS codes.
* Fuzz bits cleanup.
* Show more digits in some debug printf's.
* Use drift_file_sw internally to control writing the drift file.
* Implement the wander_threshold option for the driftfile config keyword.
* reformat ntp_control.c; do not use c++ // comments.
* [Bug 629] Undo bug #629 fixes as they cause more problems than were  being
  solved
* Changes from Dave Mills: in/out-bound data rates, leapsecond cleanup,
  driftfile write cleanup, packet buffer length checks, documentation updates.
* More assertion checks and malloc()->emalloc(), courtesy of Calysto.
* [Bug 864] Place ntpd service in maintenance mode if using SMF on Solaris
* [Bug 862] includefile nesting; preserve phonelist on reconfig.
* [Bug 604] ntpd regularly dies on linux/alpha.
* more leap second infrastructure fixes from Dave Mills.
* [Bug 858] recent leapfile changes broke non-OpenSSL builds.
* Use emalloc() instead of malloc() in refclock_datum.c (Calysto).
* Start using 'design by contract' assertions.
* [Bug 767] Fast sync to refclocks wanted.
* Allow null driftfile.
* Use YYERROR_VERBOSE for the new parser, and fix related BUILT_SOURCES.
* [Bug 629] changes to ensure broadcast works including on wildcard addresses
* [Bug 853] get_node() must return a pointer to maximally-aligned memory.
* Initial leap file fixes from Dave Mills.
* [Bug 858] Recent leapfile changes broke without OPENSSL.
* Use a char for DIR_SEP, not a string.
* [Bug 850] driftfile parsing changes.
* driftfile maintenance changes from Dave Mills.  Use clock_phi instead of
  stats_write_tolerance.
* [Bug 828] refid string not being parsed correctly.
* [Bug 846] Correct includefile parsing.
* [Bug 827] New parsing code does not handle "fudge" correctly.
* Enable debugging capability in the config parser.
* [Bug 839] Crypto password not read from ntp.conf.
* Have autogen produce writable output files.
* [Bug 825] Correct logconfig -/+ keyword processing.
* [Bug 828] Correct parsing of " delimited strings.
* Cleanup FILE * usage after fclose() in ntp_filegen.c.
* [Bug 843] Windows Completion port code was incorrectly merged from -stable.
* [Bug 840] do fudge configuration AFTER peers (thus refclocks) have been
  configured.
* [Bug 824] Added new parser modules to the Windows project file.
* [Bug 832] Add libisc/log.c headers to the distribution.
* [Bug 808] Only write the drift file if we are in state 4.
* Initial import of libisc/log.c and friends.
* [Bug 826] Fix redefinition of PI.
* [Bug 825] ntp_scanner.c needs to #include <config.h> .
* [Bug 824] New parser code has some build problems with the SIM code.
* [Bug 817] Use longnames for setting ntp variables on the command-line;
  Allowing '-v' with and without an arg to disambiguate usage is error-prone.
* [Bug 822] set progname once, early.
* [Bug 819] remove erroneous #if 0 in Windows completion port code.
* The new config code missed an #ifdef for building without refclocks.
* Distribute some files needed by the new config parsing code.
* [Bug 819] Timeout for WaitForMultipleObjects was 500ms instead of INFINITE
* Use autogen 5.9.1.
* Fix clktest command-line arg processing.'
* Audio documentation updates from Dave Mills.
* New config file parsing code, from Sachin Kamboj.
* fuzz bit cleanup from Dave Mills.
* replay cleanup from Dave Mills.
* [Bug 542] Tolerate missing directory separator at EO statsdir.
* [Bug 812] ntpd should drop supplementary groups.
* [Bug 815] Fix warning compiling 4.2.5p22 under Windows with VC6.
* [Bug 740] Fix kernel/daemon startup drift anomaly.
* refclock_wwv.c fixes from Dave Mills.
* [Bug 810] Fix ntp-keygen documentation.
* [Bug 787] Bug fixes for 64-bit time_t on Windows.
* [Bug 796] Clean up duplicate #defines in ntp_control.c.
* [Bug 569] Use the correct precision for the Leitch CSD-5300.
* [Bug 795] Moved declaration of variable to top of function.
* [Bug 798] ntpq [p typo crashes ntpq/ntpdc.
* [Bug 786] Fix refclock_bancomm.c on Solaris.
* [Bug 774] parsesolaris.c does not compile under the new Solaris.
* [Bug 782] Remove P() macros from Windows files.
* [Bug 778] ntpd fails to lock with drift=+500 when started with drift=-500.
* [Bug 592] Trimble Thunderbolt GPS support.
* IRIG, CHU, WWV, WWVB refclock improvements from Dave Mills.
* [Bug 757] Lose ULONG_CONST().
* [Bug 756] Require ANSI C (function prototypes).
* codec (audio) and ICOM changes from Dave Mills.

---

* [Bug 450] Windows only: Under original Windows NT we must not discard the
  wildcard socket to workaround a bug in NT's getsockname().
* [Bug 1038] Built-in getpass() function also prompts for password if
  not built with DEBUG.
* [Bug 841] Obsolete the "dynamic" keyword and make deferred binding
  to local interfaces the default.
  Emit a warning if that keyword is used for configuration.
* [Bug 959] Refclock on Windows not properly releasing recvbuffs.
* [Bug 993] Fix memory leak when fetching system messages.
* [Bug 987] Wake up the resolver thread/process when a new interface has
  become available.
* Correctly apply negative-sawtooth for oncore 12 channel receiver.
* Startup code for original LinuxPPS removed.  LinuxPPS now conforms to
  the PPSAPI.
* [Bug 1000] allow implicit receive buffer allocation for Windows.
  fixes startup for windows systems with many interfaces.
  reduces dropped packets on network bursts.
  additionally fix timer() starvation during high load.
* [Bug 990] drop minimum time restriction for interface update interval.
* [Bug 977] Fix mismatching #ifdefs for builds without IPv6.
* Update the copyright year.
* Build system cleanup (make autogen-generated files writable).
* [Bug 957] Windows only: Let command line parameters from the Windows SCM GUI
  override the standard parameters from the ImagePath registry key.
* Fixes for ntpdate:
* [Bug 532] nptdate timeout is too long if several servers are supplied.
* [Bug 698] timeBeginPeriod is called without timeEndPeriod in some NTP tools.
* [Bug 857] ntpdate debug mode adjusts system clock when it shouldn't.
* [Bug 908] ntpdate crashes sometimes.
* [Bug 982] ntpdate(and ntptimeset) buffer overrun if HAVE_POLL_H isn't set
  (dup of 908).
* [Bug 997] ntpdate buffer too small and unsafe.
* ntpdate.c: Under Windows check whether NTP port in use under same conditions
  as under other OSs.
* ntpdate.c: Fixed some typos and indents (tabs/spaces).

(4.2.4p4) Released by Harlan Stenn <stenn@ntp.org>

* [Bug 902] Fix problems with the -6 flag.
* Updated include/copyright.def (owner and year).
* [Bug 878] Avoid ntpdc use of refid value as unterminated string.
* [Bug 881] Corrected display of pll offset on 64bit systems.
* [Bug 886] Corrected sign handling on 64bit in ntpdc loopinfo command.
* [Bug 889] avoid malloc() interrupted by SIGIO risk
* ntpd/refclock_parse.c: cleanup shutdown while the file descriptor is still
  open.
* [Bug 885] use emalloc() to get a message at the end of the memory
  unsigned types cannot be less than 0
  default_ai_family is a short
  lose trailing , from enum list
  clarify ntp_restrict.c for easier automated analysis
* [Bug 884] don't access recv buffers after having them passed to the free
  list.
* [Bug 882] allow loopback interfaces to share addresses with other
  interfaces.

---
(4.2.4p3) Released by Harlan Stenn <stenn@ntp.org>

* [Bug 863] unable to stop ntpd on Windows as the handle reference for events
  changed

---
(4.2.4p2) Released by Harlan Stenn <stenn@ntp.org>

* [Bug 854] Broadcast address was not correctly set for interface addresses
* [Bug 829] reduce syslog noise, while there fix Enabled/Disable logging
  to reflect the actual configuration.
* [Bug 795] Moved declaration of variable to top of function.
* [Bug 789] Fix multicast client crypto authentication and make sure arriving
  multicast packets do not disturb the autokey dance.
* [Bug 785] improve handling of multicast interfaces
  (multicast routers still need to run a multicast routing software/daemon)
* ntpd/refclock_parse.c: cleanup shutdown while the file descriptor is still
  open.
* [Bug 885] use emalloc() to get a message at the end of the memory
  unsigned types cannot be less than 0
  default_ai_family is a short
  lose trailing , from enum list
* [Bug 884] don't access recv buffers after having them passed to the free list.
* [Bug 882] allow loopback interfaces to share addresses with other interfaces.
* [Bug 527] Don't write from source address length to wrong location
* Upgraded autogen and libopts.
* [Bug 811] ntpd should not read a .ntprc file.

---
(4.2.4p1) (skipped)

---
(4.2.4p0) Released by Harlan Stenn <stenn@ntp.org>

* [Bug 793] Update Hans Lambermont's email address in ntpsweep.
* [Bug 776] Remove unimplemented "rate" flag from ntpdate.
* [Bug 586] Avoid lookups if AI_NUMERICHOST is set.
* [Bug 770] Fix numeric parameters to ntp-keygen (Alain Guibert).
* [Bug 768] Fix io_setbclient() error message.
* [Bug 765] Use net_bind_service capability on linux.
* [Bug 760] The background resolver must be aware of the 'dynamic' keyword.
* [Bug 753] make union timestamp anonymous (Philip Prindeville).
* confopt.html: move description for "dynamic" keyword into the right section.
* pick the right type for the recv*() length argument.

---
(4.2.4) Released by Harlan Stenn <stenn@ntp.org>

* monopt.html fixes from Dave Mills.
* [Bug 452] Do not report kernel PLL/FLL flips.
* [Bug 746] Expert mouseCLOCK USB v2.0 support added.'
* driver8.html updates.
* [Bug 747] Drop <NOBR> tags from ntpdc.html.
* sntp now uses the returned precision to control decimal places.
* sntp -u will use an unprivileged port for its queries.
* [Bug 741] "burst" doesn't work with !unfit peers.
* [Bug 735] Fix a make/gmake VPATH issue on Solaris.
* [Bug 739] ntpd -x should not take an argument.
* [Bug 737] Some systems need help providing struct iovec.
* [Bug 717] Fix libopts compile problem.
* [Bug 728] parse documentation fixes.
* [Bug 734] setsockopt(..., IP_MULTICAST_IF, ...) fails on 64-bit platforms.
* [Bug 732] C-DEX JST2000 patch from Hideo Kuramatsu.
* [Bug 721] check for __ss_family and __ss_len separately.
* [Bug 666] ntpq opeers displays jitter rather than dispersion.
* [Bug 718] Use the recommended type for the saddrlen arg to getsockname().
* [Bug 715] Fix a multicast issue under Linux.
* [Bug 690] Fix a Windows DNS lookup buffer overflow.
* [Bug 670] Resolved a Windows issue with the dynamic interface rescan code.
* K&R C support is being deprecated.
* [Bug 714] ntpq -p should conflict with -i, not -c.
* WWV refclock improvements from Dave Mills.
* [Bug 708] Use thread affinity only for the clock interpolation thread.
* [Bug 706] ntpd can be running several times in parallel.
* [Bug 704] Documentation typos.
* [Bug 701] coverity: NULL dereference in ntp_peer.c
* [Bug 695] libopts does not protect against macro collisions.
* [Bug 693] __adjtimex is independent of ntp_{adj,get}time.
* [Bug 692] sys_limitrejected was not being incremented.
* [Bug 691] restrictions() assumption not always valid.
* [Bug 689] Deprecate HEATH GC-1001 II; the driver never worked.
* [Bug 688] Fix documentation typos.
* [Bug 686] Handle leap seconds better under Windows.
* [Bug 685] Use the Windows multimedia timer.
* [Bug 684] Only allow debug options if debugging is enabled.
* [Bug 683] Use the right version string.
* [Bug 680] Fix the generated version string on Windows.
* [Bug 678] Use the correct size for control messages.
* [Bug 677] Do not check uint_t in configure.ac.
* [Bug 676] Use the right value for msg_namelen.
* [Bug 675] Make sure ntpd builds without debugging.
* [Bug 672] Fix cross-platform structure padding/size differences.
* [Bug 660] New TIMESTAMP code fails tp build on Solaris Express.
* [Bug 659] libopts does not build under Windows.
* [Bug 658] HP-UX with cc needs -Wp,-H8166 in CFLAGS.
* [Bug 656] ntpdate doesn't work with multicast address.
* [Bug 638] STREAMS_TLI is deprecated - remove it.
* [Bug 635] Fix tOptions definition.
* [Bug 628] Fallback to ntp discipline not working for large offsets.
* [Bug 622] Dynamic interface tracking for ntpd.
* [Bug 603] Don't link with libelf if it's not needed.
* [Bug 523] ntpd service under Windows does't shut down properly.
* [Bug 500] sntp should always be built.
* [Bug 479] Fix the -P option.
* [Bug 421] Support the bc637PCI-U card.
* [Bug 342] Deprecate broken TRAK refclock driver.
* [Bug 340] Deprecate broken MSF EES refclock driver.
* [Bug 153] Don't do DNS lookups on address masks.
* [Bug 143] Fix interrupted system call on HP-UX.
* [Bug 42] Distribution tarballs should be signed.
* Support separate PPS devices for PARSE refclocks.
* [Bug 637, 51?] Dynamic interface scanning can now be done.
* Options processing now uses GNU AutoGen.

---
(4.2.2p4) Released by Harlan Stenn <stenn@ntp.org>

* [Bug 710] compat getnameinfo() has off-by-one error
* [Bug 690] Buffer overflow in Windows when doing DNS Lookups

---
(4.2.2p3) Released by Harlan Stenn <stenn@ntp.org>

* Make the ChangeLog file cleaner and easier to read
* [Bug 601] ntpq's decodeint uses an extra level of indirection
* [Bug 657] Different OSes need different sized args for IP_MULTICAST_LOOP
* release engineering/build changes
* Documentation fixes
* Get sntp working under AIX-5

---
(4.2.2p2) (broken)

* Get sntp working under AIX-5

---
(4.2.2p1)

* [Bug 661] Use environment variable to specify the base path to openssl.
* Resolve an ambiguity in the copyright notice
* Added some new documentation files
* URL cleanup in the documentation
* [Bug 657]: IP_MULTICAST_LOOP uses a u_char value/size
* quiet gcc4 complaints
* more Coverity fixes
* [Bug 614] manage file descriptors better
* [Bug 632] update kernel PPS offsets when PPS offset is re-configured
* [Bug 637] Ignore UP in*addr_any interfaces
* [Bug 633] Avoid writing files in srcdir
* release engineering/build changes

---
(4.2.2)

* SNTP
* Many bugfixes
* Implements the current "goal state" of NTPv4
* Autokey improvements
* Much better IPv6 support
* [Bug 360] ntpd loses handles with LAN connection disabled.
* [Bug 239] Fix intermittent autokey failure with multicast clients.
* Rewrite of the multicast code
* New version numbering scheme

---
(4.2.0)

* More stuff than I have time to document
* IPv6 support
* Bugfixes
* call-gap filtering
* wwv and chu refclock improvements
* OpenSSL integration

---
(4.1.2)

* clock state machine bugfix
* Lose the source port check on incoming packets
* (x)ntpdc compatibility patch
* Virtual IP improvements
* ntp_loopfilter fixes and improvements
* ntpdc improvements
* GOES refclock fix
* JJY driver
* Jupiter refclock fixes
* Neoclock4X refclock fixes
* AIX 5 port
* bsdi port fixes
* Cray unicos port upgrade
* HP MPE/iX port
* Win/NT port upgrade
* Dynix PTX port fixes
* Document conversion from CVS to BK
* readline support for ntpq

---
(4.1.0)

* CERT problem fixed (99k23)

* Huff-n-Puff filter
* Preparation for OpenSSL support
* Resolver changes/improvements are not backward compatible with mode 7
  requests (which are implementation-specific anyway)
* leap second stuff
* manycast should work now
* ntp-genkeys does new good things.
* scripts/ntp-close
* PPS cleanup and improvements
* readline support for ntpdc
* Crypto/authentication rewrite
* WINNT builds with MD5 by default
* WINNT no longer requires Perl for building with Visual C++ 6.0
* algorithmic improvements, bugfixes
* Solaris dosynctodr info update
* html/pic/* is *lots* smaller
* New/updated drivers: Forum Graphic GPS, WWV/H, Heath GC-100 II, HOPF
  serial and PCI, ONCORE, ulink331
* Rewrite of the audio drivers

---
(4.0.99)

* Driver updates: CHU, DCF, GPS/VME, Oncore, PCF, Ulink, WWVB, burst
  If you use the ONCORE driver with a HARDPPS kernel module,
  you *must* have a properly specified:
	pps <filename> [assert/clear] [hardpps]
  line in the /etc/ntp.conf file.
* PARSE cleanup
* PPS cleanup
* ntpd, ntpq, ntpdate cleanup and fixes
* NT port improvements
* AIX, BSDI, DEC OSF, FreeBSD, NetBSD, Reliant, SCO, Solaris port improvements

---
(4.0.98)

* Solaris kernel FLL bug is fixed in 106541-07
* Bug/lint cleanup
* PPS cleanup
* ReliantUNIX patches
* NetInfo support
* Ultralink driver
* Trimble OEM Ace-II support
* DCF77 power choices
* Oncore improvements

---
(4.0.97)

* NT patches
* AIX,SunOS,IRIX portability
* NeXT portability
* ntptimeset utility added
* cygwin portability patches

---
(4.0.96)

* -lnsl, -lsocket, -lgen configuration patches
* Y2K patches from AT&T
* Linux portability cruft

---
(4.0.95)

* NT port cleanup/replacement
* a few portability fixes
* VARITEXT Parse clock added

---
(4.0.94)

* PPS updates (including ntp.config options)
* Lose the old DES stuff in favor of the (optional) RSAREF stuff
* html cleanup/updates
* numerous drivers cleaned up
* numerous portability patches and code cleanup

---
(4.0.93)

* Oncore refclock needs PPS or one of two ioctls.
* Don't make ntptime under Linux.  It doesn't compile for too many folks.
* Autokey cleanup
* ReliantUnix patches
* html cleanup
* tickadj cleanup
* PARSE cleanup
* IRIX -n32 cleanup
* byte order cleanup
* ntptrace improvements and patches
* ntpdc improvements and patches
* PPS cleanup
* mx4200 cleanup
* New clock state machine
* SCO cleanup
* Skip alias interfaces

---
(4.0.92)

* chronolog and dumbclock refclocks
* SCO updates
* Cleanup/bugfixes
* Y2K patches
* Updated palisade driver
* Plug memory leak
* wharton kernel clock
* Oncore clock upgrades
* NMEA clock improvements
* PPS improvements
* AIX portability patches

---
(4.0.91)

* New ONCORE driver
* New MX4200 driver
* Palisade improvements
* config file bugfixes and problem reporting
* autoconf upgrade and cleanup
* HP-UX, IRIX lint cleanup
* AIX portability patches
* NT cleanup

---
(4.0.90)

* Nanoseconds
* New palisade driver
* New Oncore driver

---
(4.0.73)

* README.hackers added
* PARSE driver is working again
* Solaris 2.6 has nasty kernel bugs.  DO NOT enable pll!
* DES is out of the distribution.

---
(4.0.72)

* K&R C compiling should work again.
* IRIG patches.
* MX4200 driver patches.
* Jupiter driver added.
* Palisade driver added.  Needs work (ANSI, ntoh/hton, sizeof double, ???)<|MERGE_RESOLUTION|>--- conflicted
+++ resolved
@@ -3,12 +3,9 @@
 * [Sec 2956] small-step/big-step.  Close the panic gate earlier.  HStenn.
 * CID 1339955: Free allocated memory in caljulian test.  HStenn.
 * CID 1339962: Explicitly initialize variable in caljulian test.  HStenn.
-<<<<<<< HEAD
+* [Bug 2829] Look at pipe_fds in ntpd.c  (did so. perlinger@ntp.org)
 * [Bug 2887] stratum -1 config results as showing value 99
   - fudge stratum only accepts values [0..16]. perlinger@ntp.org
-=======
-* [Bug 2829] Look at pipe_fds in ntpd.c  (did so. perlinger@ntp.org)
->>>>>>> 89d2b285
 * [Bug 2932] Update leapsecond file info in miscopt.html.  CWoodbury, HStenn.
 * [Bug 2934] tests/ntpd/t-ntp_scanner.c has a magic constant wired in.  HMurray
 * [Bug 2954] Version 4.2.8p4 crashes on startup with sig fault
