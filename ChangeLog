--- conflicted
+++ resolved
@@ -1,7 +1,5 @@
-<<<<<<< HEAD
 * Upgrade to autogen-5.16 and libopts-36.4.11.
 * Upgrade to autogen-5.15.
-=======
 (4.2.7p278) 2012/06/03 Released by Harlan Stenn <stenn@ntp.org>
 * [Bug 2178] refclock_tsyncpci.c reach register fails to shift.
 * [Bug 2191] dcfd -Y y2kcheck on CentOS 6.2 x86_64 breaks make check.
@@ -9,7 +7,6 @@
 * [Bug 2193] Building timestruct tests with Clang 3.1 fails.
 (4.2.7p276) 2012/05/15 Released by Harlan Stenn <stenn@ntp.org>
 * [Bug 2179] Remove sntp/header.h.
->>>>>>> 47921428
 (4.2.7p275) 2012/04/28 Released by Harlan Stenn <stenn@ntp.org>
 * [Bug 1744] Remove obsolete ntpdate/ntptime* items.
 (4.2.7p274) 2012/04/25 Released by Harlan Stenn <stenn@ntp.org>
