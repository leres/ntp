--- conflicted
+++ resolved
@@ -1,8 +1,5 @@
-<<<<<<< HEAD
 * Allow null driftfile.
-=======
 * More leap second fixes from Dave Mills.
->>>>>>> 2cbb80d4
 * Use YYERROR_VERBOSE for the new parser, and fix related BUILT_SOURCES.
 * [Bug #629] changes to ensure broadcast works including on wildcard addresses
 * [Bug 853] get_node() must return a pointer to maximally-aligned memory.
