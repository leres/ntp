<<<<<<< HEAD
* [Bug 663] respect ntpq -c and -p order on command line.
=======
* [Bug 1292] more VC6 unsigned __int64 workarounds.
>>>>>>> 62f27a49
(4.2.5p210) 2009/09/06 Released by Harlan Stenn <stenn@ntp.org>
* [Bug 1294] Use OPENSSL_INC and OPENSSL_LIB macros for Windows
  and remove unnecessary reference to applink.c for Windows
* [Bug 1295] trap directive options are not optional.
* [Bug 1297] yylex() must always set yylval before returning.
(4.2.5p209) 2009/09/01 Released by Harlan Stenn <stenn@ntp.org>
* [Bug 1290] Fix to use GETTIMEOFDAY macro
* [Bug 1289] Update project files for VC6, VS2003, VS2005, VS 2008
(4.2.5p208) 2009/08/30 Released by Harlan Stenn <stenn@ntp.org>
* [Bug 1293] make configuration dumper ready for release, specifically:
* rename ntpq dumpcfg command to "saveconfig".
* require authentication for saveconfig.
* "restrict ... nomodify" prevents saveconfig and :config.
* "saveconfig ." shorthand to save to startup configuration file.
* support strftime() substitution in saveconfig arg to timestamp
  the output filename, for example "saveconfig %Y%m%d-%H%M%S.conf".
* display saveconfig response message from ntpd in ntpq.
* save output filename in "savedconfig" variable, fetched with ntpq -c
  "rv 0 savedconfig".
* document saveconfig in html/ntpq.html.
* add ./configure --disable-saveconfig to build a smaller ntpd.
* log saveconfig failures and successes to syslog.
(4.2.5p207) 2009/08/29 Released by Harlan Stenn <stenn@ntp.org>
* [Bug 1292] Minor Windows source tweaks for VC6-era SDK headers.
(4.2.5p206) 2009/08/26 Released by Harlan Stenn <stenn@ntp.org>
* accopt.html typo fixes from Dave Mills.
* [Bug 1283] default to remembering KoD in sntp.
* clean up numerous sntp/kod_management.c bugs.
* use all addresses resolved from each DNS name in sntp.
(4.2.5p205) 2009/08/18 Released by Harlan Stenn <stenn@ntp.org>
* accopt.html typo fixes from Dave Mills.
* [Bug 1285] Log ntpq :config/config-from-file events.
* [Bug 1286] dumpcfg omits statsdir, mangles filegen.
(4.2.5p204) 2009/08/17 Released by Harlan Stenn <stenn@ntp.org>
* [Bug 1284] infinite loop in ntpd dumping more than one trustedkey
(4.2.5p203) 2009/08/16 Released by Harlan Stenn <stenn@ntp.org>
* Add ntpq -c dumpcfg, Google Summer of Code project of Max Kuehn
(4.2.5p202) 2009/08/14 Released by Harlan Stenn <stenn@ntp.org>
* install the binary and man page for sntp.
(4.2.5p201) 2009/08/13 Released by Harlan Stenn <stenn@ntp.org>
* sntp: out with the old, in with the new.
(4.2.5p200) 2009/08/12 Released by Harlan Stenn <stenn@ntp.org>
* [Bug 1281] Build ntpd on Windows without big SDK download, burn,
  and install by checking in essentially unchanging messages.mc build
  products to avoid requiring mc.exe, which is not included with VC++
  2008 EE.
(4.2.5p199) 2009/08/09 Released by Harlan Stenn <stenn@ntp.org>
* [Bug 1279] Cleanup for warnings from Veracode static analysis.
(4.2.5p198) 2009/08/03 Released by Harlan Stenn <stenn@ntp.org>
* Upgrade to autogen-5.9.9-pre5.
(4.2.5p197) 2009/07/30 Released by Harlan Stenn <stenn@ntp.org>
* The build script now has . at the end of PATH for config.guess.
(4.2.5p196) 2009/07/29 Released by Harlan Stenn <stenn@ntp.org>
* [Bug 1272] gsoc_sntp IPv6 build problems under HP-UX 10.
* [Bug 1273] CID 10: Palisade leaks unit struct in error path.
* [Bug 1274] CID 67: ensure resolve_hosts() output count and pointers
  are consistent.
* [Bug 1275] CID 45: CID 46: old sntp uses uninitialized guesses[0],
  precs[0].
* [Bug 1276] CID 52: crypto_xmit() may call crypto_alice[23]()
  with NULL peer.
(4.2.5p195) 2009/07/27 Released by Harlan Stenn <stenn@ntp.org>
* cvo.sh: Add support for CentOS, Fedora, Slackware, SuSE, and QNX.
(4.2.5p194) 2009/07/26 Released by Harlan Stenn <stenn@ntp.org>
* Documentation updates from Dave Mills.
* Use scripts/cvo.sh in the build script to get better subdir names.
(4.2.5p193) 2009/07/25 Released by Harlan Stenn <stenn@ntp.org>
* [Bug 1261] CID 34: simulate_server() rbuf.msg_flags uninitialized.
* [Bug 1262] CID 35: xpkt.mac uninitialized in simulate_server().
* [Bug 1263] CID 37: CID 38: CID 40: CID 43: multiple refclocks 
  uninitialized tm_zone (arc, chronolog, dumbclock, pcf).
* [Bug 1264] CID 64: gsoc_sntp on_wire() frees wrong ptr receiving KoD.
* [Bug 1265] CID 65: CID 66: gsoc_sntp on_wire() leaks x_pkt, r_pkt.
* [Bug 1266] CID 39: datum_pts_start() uninitialized arg.c_ospeed.
* [Bug 1267] CID 44: old sntp handle_saving() writes stack garbage to
  file when clearing.
* [Bug 1268] CID 63: resolve_hosts() leaks error message buffer.
* [Bug 1269] CID 74: use assertion to ensure move_fd() does not return
  negative descriptors.
* [Bug 1270] CID 70: gsoc_sntp recv_bcst_data mdevadr.ipv6mr_interface
  uninitialized.
(4.2.5p192) 2009/07/24 Released by Harlan Stenn <stenn@ntp.org>
* [Bug 965] CID 42: ss_family uninitialized.
* [Bug 1250] CID 53: kod_init_kod_db() overruns kod_db malloc'd buffer.
* [Bug 1251] CID 68: search_entry() mishandles dst argument.
* [Bug 1252] CID 32: Quiet Coverity warning with assertion.
* [Bug 1253] CID 50: gsoc_sntp/crypto.c auth_init() always returns a 
  list with one entry.
* [Bug 1254] CID 56: tv_to_str() leaks a struct tm each call.
* [Bug 1255] CID 55: pkt_output() leaks a copy of each packet.
* [Bug 1256] CID 51: Coverity doesn't recognize our assertion macros as
  terminal.
* [Bug 1257] CID 57: gsoc_sntp auth_init() fails to fclose(keyfile).
* [Bug 1258] CID 54: gsoc_sntp resolve_hosts() needs simplification.
* [Bug 1259] CID 59: gsoc_sntp recv_bcast_data() fails to free(rdata)
  on error paths.
* [Bug 1260] CID 60: gsoc_sntp recvpkt() fails to free(rdata).
* Updated to AutoGen-5.9.9pre2.
(4.2.5p191) 2009/07/21 Released by Harlan Stenn <stenn@ntp.org>
* Updated to AutoGen-5.9.9pre1.
(4.2.5p190) 2009/07/20 Released by Harlan Stenn <stenn@ntp.org>
* Updated to AutoGen-5.9.8.
* [Bug 1248] RES_MSSNTP typo in ntp_proto.c.
* [Bug 1246] use a common template for singly-linked lists, convert most
  doubly-linked lists to singly-linked.
* Log warning about signd blocking when restrict mssntp used.
(4.2.5p189) 2009/07/16 Released by Harlan Stenn <stenn@ntp.org>
* Documentation cleanup from Dave Mills.
(4.2.5p188) 2009/07/15 Released by Harlan Stenn <stenn@ntp.org>
* [Bug 1245] Broken xmt time sent in fast_xmit() of 4.2.5p187.
(4.2.5p187) 2009/07/11 Released by Harlan Stenn <stenn@ntp.org>
* [Bug 1042] multicast listeners IPv4+6 ignore new interfaces.
* [Bug 1237] Windows serial code treat CR and LF both as line
  terminators.
* [Bug 1238] use fudge time2 for serial timecode offset in NMEA driver.
* [Bug 1242] Remove --enable-wintime, symmetric workaround is now
  always enabled.
* [Bug 1244] NTP_INSIST(fd != maxactivefd) failure in intres child
* Added restrict keyword "mssntp" for Samba4 DC operation, by Dave Mills.
(4.2.5p186) 2009/07/08 Released by Harlan Stenn <stenn@ntp.org>
* ntp_proto.c cleanup from Dave Mills.
(4.2.5p185) 2009/07/01 Released by Harlan Stenn <stenn@ntp.org>
* Documentation updates from Dave Mills.
* [Bug 1234] convert NMEA driver to use common PPSAPI code.
* timepps-Solaris.h pps_handle_t changed from pointer to scalar
* Spectracom refclock added to Windows port of ntpd
* [Bug 1236] Declaration order fixed.
* Bracket private ONCORE debug statements with #if 0 rather than #ifdef
  DEBUG
* Delete ONCORE debug statement that is now handled elsewhere.
(4.2.5p184) 2009/06/24 Released by Harlan Stenn <stenn@ntp.org>
* [Bug 1233] atom refclock fudge time1 sign flipped in 4.2.5p164.
(4.2.5p183) 2009/06/23 Released by Harlan Stenn <stenn@ntp.org>
* [Bug 1196] setsockopt(SO_EXCLUSIVEADDRUSE) can fail on Windows 2000
  and earlier with WSAINVAL, do not log a complaint in that case.
* [Bug 1210] ONCORE driver terminates ntpd without logging a reason.
* [Bug 1218] Correct comment in refclock_oncore on /etc/ntp.oncore*
  configuration file search order.
* Change ONCORE driver to log using msyslog as well as to any
  clockstats file.
* [Bug 1231] ntpsnmpd build fails after sockaddr union changes.
(4.2.5p182) 2009/06/18 Released by Harlan Stenn <stenn@ntp.org>
* Add missing header dependencies to the ntpdc layout verification.
* prefer.html updates from Dave Mills.
* [Bug 1205] Add ntpd --usepcc and --pccfreq options on Windows
* [Bug 1215] unpeer by association ID
* [Bug 1225] Broadcast address miscalculated on Windows 4.2.5p180
* [Bug 1229] autokey segfaults in cert_install().
* Use a union for structs sockaddr, sockaddr_storage, sockaddr_in, and
  sockaddr_in6 to remove casts and enable type checking.  Collapse
  some previously separate IPv4/IPv6 paths into a single codepath.
(4.2.5p181) 2009/06/06 Released by Harlan Stenn <stenn@ntp.org>
* [Bug 1206] Required compiler changes for Windows
* [Bug 1084] PPSAPI for ntpd on Windows with DLL backends
* [Bug 1204] Unix-style refclock device paths on Windows
* [Bug 1205] partial fix, disable RDTSC use by default on Windows
* [Bug 1208] decodenetnum() buffer overrun on [ with no ]
* [Bug 1211] keysdir free()d twice #ifdef DEBUG
* Enable ONCORE, ARCRON refclocks on Windows (untested)
(4.2.5p180) 2009/05/29 Released by Harlan Stenn <stenn@ntp.org>
* [Bug 1200] Enable IPv6 in Windows port
* Lose FLAG_FIXPOLL, from Dave Mills.
(4.2.5p179) 2009/05/23 Released by Harlan Stenn <stenn@ntp.org>
* [Bug 1041] xmt -> aorg timestamp cleanup from Dave Mills,
  reported by Dave Hart.
* [Bug 1193] Compile error: conflicting types for emalloc.
* [Bug 1196] VC6 winsock2.h does not define SO_EXCLUSIVEADDRUSE.
* Leap/expire cleanup from Dave Mills.
(4.2.5p178) 2009/05/21 Released by Harlan Stenn <stenn@ntp.org>
* Provide erealloc() and estrdup(), a la emalloc().
* Improve ntp.conf's parser error messages.
* [Bug 320] "restrict default ignore" does not affect IPv6.
* [Bug 1192] "restrict -6 ..." reports a syntax error.
(4.2.5p177) 2009/05/18 Released by Harlan Stenn <stenn@ntp.org>
* Include (4.2.4p7)
* [Bug 1174] nmea_shutdown assumes that nmea has a unit assigned
* [Bug 1190] NMEA refclock fudge flag4 1 obscures position in timecode
* Update NMEA refclock documentation in html/drivers/driver20.html
(4.2.5p176) 2009/05/13 Released by Harlan Stenn <stenn@ntp.org>
* [Bug 1154] mDNS registration should be done later, repeatedly and only
  if asked for. (second try for fix)
(4.2.5p175) 2009/05/12 Released by Harlan Stenn <stenn@ntp.org>
* Include (4.2.4p7-RC7)
* [Bug 1180] ntpd won't start with more than ~1000 interfaces
* [Bug 1182] Documentation typos and missing bits.
* [Bug 1183] COM port support should extend past COM3
* [Bug 1184] ntpd is deaf when restricted to second IP on the same net
* Clean up configure.ac NTP_CACHEVERSION interface, display cache
  version when clearing.  Fixes a regression.
(4.2.5p174) 2009/05/09 Released by Harlan Stenn <stenn@ntp.org>
* Stale leapsecond file fixes from Dave Mills.
(4.2.5p173) 2009/05/08 Released by Harlan Stenn <stenn@ntp.org>
* Include (4.2.4p7-RC6)
(4.2.5p172) 2009/05/06 Released by Harlan Stenn <stenn@ntp.org>
* [Bug 1175] Instability in PLL daemon mode.
* [Bug 1176] refclock_parse.c does not compile without PPSAPI.
(4.2.5p171) 2009/05/04 Released by Harlan Stenn <stenn@ntp.org>
* Autokey documentation cleanup from Dave Mills.
* [Bug 1171] line editing libs found without headers (Solaris 11)
* [Bug 1173] NMEA refclock fails with Solaris PPSAPI
* Fix problem linking msntp on Solaris when sntp subdir is configured
  before parent caused by different gethostent library search order.
* Do not clear config.cache when it is  empty.
(4.2.5p170) 2009/05/02 Released by Harlan Stenn <stenn@ntp.org>
* [Bug 1152] adjust PARSE to new refclock_pps logic
* Include (4.2.4p7-RC5)
* loopfilter FLL/PLL crossover cleanup from Dave Mills.
* Documentation updates from Dave Mills.
* ntp-keygen cleanup from Dave Mills.
* crypto API cleanup from Dave Mills.
* Add NTP_CACHEVERSION mechanism to ignore incompatible config.cache
* Enable gcc -Wstrict-overflow for gsoc_sntp as well
(4.2.5p169) 2009/04/30 Released by Harlan Stenn <stenn@ntp.org>
* [Bug 1171] Note that we never look for -lreadline by default.
* [Bug 1090] Fix bogus leap seconds in refclock_hpgps.
(4.2.5p168) 2009/04/29 Released by Harlan Stenn <stenn@ntp.org>
* Include (4.2.4p7-RC4)
* [Bug 1169] quiet compiler warnings
* Re-enable gcc -Wstrict-prototypes when not building with OpenSSL
* Enable gcc -Wstrict-overflow
* ntpq/ntpdc emit newline after accepting password on Windows
* Updates from Dave Mills:
* ntp-keygen.c: Updates.
* Fix the error return and syslog function ID in refclock_{param,ppsapi}.
* Make sure syspoll is within the peer's minpoll/maxpoll bounds.
* ntp_crypto.c: Use sign_siglen, not len. sign key filename cleanup.
* Bump NTP_MAXEXTEN from 1024 to 2048, update values for some field lengths.
* m4/ntp_lineeditlibs.m4: fix warnings from newer Autoconf
* [Bug 1166] Remove truncation of position (blanking) code in refclock_nmea.c
(4.2.5p167) 2009/04/26 Released by Harlan Stenn <stenn@ntp.org>
* Crypto cleanup from Dave Mills.
(4.2.5p166) 2009/04/25 Released by Harlan Stenn <stenn@ntp.org>
* [Bug 1165] Clean up small memory leaks in the  config file parser
* Correct logconfig keyword declaration to MULTIPLE_ARG
* Enable filename and line number leak reporting on Windows when built
  DEBUG for all the typical C runtime allocators such as calloc,
  malloc, and strdup.  Previously only emalloc calls were covered.
* Add DEBUG-only code to free dynamically allocated memory that would
  otherwise remain allocated at ntpd exit, to allow less forgivable
  leaks to stand out in leaks reported after exit.
* Ensure termination of strings in ports/winnt/libisc/isc_strerror.c
  and quiet compiler warnings.
* [Bug 1057] ntpdc unconfig failure
* [Bug 1161] unpeer AKA unconfig command for ntpq :config
* PPS and crypto cleanup in ntp_proto.c from Dave Mills.
(4.2.5p165) 2009/04/23 Released by Harlan Stenn <stenn@ntp.org>
* WWVB refclock cleanup from Dave Mills.
* Code cleanup: requested_key -> request_key.
* [Bug 833] ignore whitespace at end of remote configuration lines
* [Bug 1033] ntpdc/ntpq crash prompting for keyid on Windows
* [Bug 1028] Support for W32Time authentication via Samba.
* quiet ntp_parser.c malloc redeclaration warning
* Mitigation and PPS/PPSAPI cleanup from Dave Mills.
* Documentation updates from Dave Mills.
* timepps-Solaris.h patches from Dave Hart.
(4.2.5p164) 2009/04/22 Released by Harlan Stenn <stenn@ntp.org>
* Include (4.2.4p7-RC3)
* PPS/PPSAPI cleanup from Dave Mills.
* Documentation updates from Dave Mills.
* [Bug 1125] C runtime per-thread initialization on Windows
* [Bug 1152] temporarily disable refclock_parse, refclock_true until
  maintainers can repair build break from pps_sample()
* [Bug 1153] refclock_nmea should not mix UTC with GPS time
* [Bug 1159] ntpq overlap diagnostic message test buggy
(4.2.5p163) 2009/04/10 Released by Harlan Stenn <stenn@ntp.org>
(4.2.5p162) 2009/04/09 Released by Harlan Stenn <stenn@ntp.org>
* Documentation updates from Dave Mills.
* Mitigation and PPS cleanup from Dave Mills.
* Include (4.2.4p7-RC2)
* [Bug 216] New interpolation scheme for Windows eliminates 1ms jitter
* remove a bunch of #ifdef SYS_WINNT from portable code
* 64-bit time_t cleanup for building on newer Windows compilers
* Only set CMOS clock during ntpd exit on Windows if the computer is
  shutting down or restarting.
* [Bug 1148] NMEA reference clock improvements
* remove deleted gsoc_sntp/utilities.o from repository so that .o build
  products can be cleaned up without corrupting the repository.
(4.2.5p161) 2009/03/31 Released by Harlan Stenn <stenn@ntp.org>
* Documentation updates from Dave Mills.
(4.2.5p160) 2009/03/30 Released by Harlan Stenn <stenn@ntp.org>
* [Bug 1141] refclock_report missing braces cause spurious "peer event:
  clock clk_unspec" log entries
* Include (4.2.4p7-RC1)
(4.2.5p159) 2009/03/28 Released by Harlan Stenn <stenn@ntp.org>
* "bias" changes from Dave Mills.
(4.2.5p158) 2009/01/30 Released by Harlan Stenn <stenn@ntp.org>
* Fix [CID 72], a typo introduced at the latest fix to prettydate.c.
(4.2.5p157) 2009/01/26 Released by Harlan Stenn <stenn@ntp.org>
* Cleanup/fixes for ntp_proto.c and ntp_crypto.c from Dave Mills.
(4.2.5p156) 2009/01/19 Released by Harlan Stenn <stenn@ntp.org>
* [Bug 1118] Fixed sign extension for 32 bit time_t in caljulian() and prettydate().
  Fixed some compiler warnings about missing prototypes.
  Fixed some other simple compiler warnings.
* [Bug 1119] [CID 52] Avoid a possible null-dereference in ntp_crypto.c.
* [Bug 1120] [CID 51] INSIST that peer is non-null before we dereference it.
* [Bug 1121] [CID 47] double fclose() in ntp-keygen.c.
(4.2.5p155) 2009/01/18 Released by Harlan Stenn <stenn@ntp.org>
* Documentation updates from Dave Mills.
* CHU frequency updates.
* Design assertion fixes for ntp_crypto.c from Dave Mills.
(4.2.5p154) 2009/01/13 Released by Harlan Stenn <stenn@ntp.org>
* [Bug 992] support interface event change on Linux from
  Miroslav Lichvar.
(4.2.5p153) 2009/01/09 Released by Harlan Stenn <stenn@ntp.org>
* Renamed gsoc_sntp/:fetch-stubs to gsoc_sntp/fetch-stubs to avoid
  file name problems under Windows.
  Removed German umlaut from log msg for 4.2.5p142.
(4.2.5p152) 2009/01/08 Released by Harlan Stenn <stenn@ntp.org>
* Include (4.2.4p6) 2009/01/08 Released by Harlan Stenn <stenn@ntp.org>
(4.2.5p151) 2008/12/23 Released by Harlan Stenn <stenn@ntp.org>
* Stats file logging cleanup from Dave Mills.
(4.2.5p150) 2008/12/15 Released by Harlan Stenn <stenn@ntp.org>
* [Bug 1099] Fixed wrong behaviour in sntp's crypto.c.
* [Bug 1103] Fix 64-bit issues in the new calendar code.
(4.2.5p149) 2008/12/05 Released by Harlan Stenn <stenn@ntp.org>
* Fixed mismatches in data types and OID definitions in ntpSnmpSubAgent.c
* added a premliminary MIB file to ntpsnmpd (ntpv4-mib.mib)
(4.2.5p148) 2008/12/04 Released by Harlan Stenn <stenn@ntp.org>
* [Bug 1070] Fix use of ntpq_parsestring() in ntpsnmpd.
(4.2.5p147) 2008/11/27 Released by Harlan Stenn <stenn@ntp.org>
* Update gsoc_sntp's GCC warning code.
(4.2.5p146) 2008/11/26 Released by Harlan Stenn <stenn@ntp.org>
* Update Solaris CFLAGS for gsoc_sntp.
(4.2.5p145) 2008/11/20 Released by Harlan Stenn <stenn@ntp.org>
* Deal with time.h for sntp under linux.
* Provide rpl_malloc() for sntp for systems that need it.
* Handle ss_len and socklen type for sntp.
* Fixes to the sntp configure.ac script.
* Provide INET6_ADDRSTRLEN if it is missing.
* [Bug 1095] overflow in caljulian.c.
(4.2.5p144) 2008/11/19 Released by Harlan Stenn <stenn@ntp.org>
* Use int32, not int32_t.
* Avoid the sched*() functions under OSF - link problems.
(4.2.5p143) 2008/11/17 Released by Harlan Stenn <stenn@ntp.org>
* sntp cleanup and fixes.
(4.2.5p142) 2008/11/16 Released by Harlan Stenn <stenn@ntp.org>
* Imported GSoC SNTP code from Johannes Maximilian Kuehn.
(4.2.5p141) 2008/11/13 Released by Harlan Stenn <stenn@ntp.org>
* New caltontp.c and calyearstart.c from Juergen Perlinger.
(4.2.5p140) 2008/11/12 Released by Harlan Stenn <stenn@ntp.org>
* Cleanup lint from the ntp_scanner files.
* [Bug 1011] gmtime() returns NULL on windows where it would not under Unix.
* Updated caljulian.c and prettydate.c from Juergen Perlinger.
(4.2.5p139) 2008/11/11 Released by Harlan Stenn <stenn@ntp.org>
* Typo fix to driver20.html.
(4.2.5p138) 2008/11/10 Released by Harlan Stenn <stenn@ntp.org>
* [Bug 474] --disable-ipv6 is broken.
* IPv6 interfaces were being looked for twice.
* SHM driver grabs more samples, add clockstats
* decode.html and driver20.html updates from Dave Mills.
(4.2.5p137) 2008/11/01 Released by Harlan Stenn <stenn@ntp.org>
* [Bug 1069] #undef netsnmp's PACKAGE_* macros.
* [Bug 1068] Older versions of netsnmp do not have netsnmp_daemonize().
(4.2.5p136) 2008/10/27 Released by Harlan Stenn <stenn@ntp.org>
* [Bug 1078] statsdir configuration parsing is broken.
(4.2.5p135) 2008/09/23 Released by Harlan Stenn <stenn@ntp.org>
* [Bug 1072] clock_update should not allow updates older than sys_epoch.
(4.2.5p134) 2008/09/17 Released by Harlan Stenn <stenn@ntp.org>
* Clean up build process for ntpsnmpd.
(4.2.5p133) 2008/09/16 Released by Harlan Stenn <stenn@ntp.org>
* Add options processing to ntpsnmpd.
* [Bug 1062] Check net-snmp headers before deciding to build ntpsnmpd.
* Clean up the libntpq.a build.
* Regenerate ntp_parser.[ch] from ntp_parser.y
(4.2.5p132) 2008/09/15 Released by Harlan Stenn <stenn@ntp.org>
* [Bug 1067] Multicast DNS service registration must come after the fork
  on Solaris.
* [Bug 1066] Error messages should log as errors.
(4.2.5p131) 2008/09/14 Released by Harlan Stenn <stenn@ntp.org>
* [Bug 1065] Re-enable support for the timingstats file.
(4.2.5p130) 2008/09/13 Released by Harlan Stenn <stenn@ntp.org>
* [Bug 1064] Implement --with-net-snmp-config=progname
* [Bug 1063] ntpSnmpSubagentObject.h is missing from the distribution.
(4.2.5p129) 2008/09/11 Released by Harlan Stenn <stenn@ntp.org>
* Quiet some libntpq-related warnings.
(4.2.5p128) 2008/09/08 Released by Harlan Stenn <stenn@ntp.org>
* Import Heiko Gerstung's GSoC2008 NTP MIB daemon.
(4.2.5p127) 2008/09/01 Released by Harlan Stenn <stenn@ntp.org>
* Regenerate ntpd/ntp_parser.c
(4.2.5p126) 2008/08/31 Released by Harlan Stenn <stenn@ntp.org>
* Stop libtool-1.5 from looking for C++ or Fortran.
* [BUG 610] Documentation update for NMEA reference clock driver.
* [Bug 828] Fix IPv4/IPv6 address parsing.
* Changes from Dave Mills:
  Documentation updates.
  Fix a corner case where a frequency update was reported but not set.
  When LEAP_NOTINSYNC->LEAP_NOWARNING, call crypto_update() if we have
  crypto_flags.
(4.2.5p125) 2008/08/18 Released by Harlan Stenn <stenn@ntp.org>
* [Bug 1052] Add linuxPPS support to ONCORE driver.
(4.2.5p124) 2008/08/17 Released by Harlan Stenn <stenn@ntp.org>
* Documentation updates from Dave Mills.
* Include (4.2.4p5) 2008/08/17 Released by Harlan Stenn <stenn@ntp.org>
* [Bug 861] leap info was not being transmitted.
* [Bug 1046] refnumtoa.c is using the wrong header file.
* [Bug 1047] enable/disable options processing fix.
* header file cleanup.
* [Bug 1037] buffer in subroutine was 1 byte short.
* configure.ac: cleanup, add option for wintime, and lay the groundwork
  for the changes needed for bug 1028.
* Fixes from Dave Mills: 'bias' and 'interleave' work.  Separate
  phase and frequency discipline (for long poll intervals).  Update
  TAI function to match current leapsecond processing.
* Documentation updates from Dave Mills.
* [Bug 1037] Use all 16 of the MD5 passwords generated by ntp-keygen.
* Fixed the incorrect edge parameter being passed to time_pps_kcbind in
  NMEA refclock driver.
* [Bug 399] NMEA refclock driver does not honor time1 offset if flag3 set.
* [Bug 985] Modifications to NMEA reference clock driver to support Accord
  GPS Clock.
* poll time updates from Dave Mills.
* local refclock documentation updates from Dave Mills.
* [Bug 1022] Fix compilation problems with yesterday's commit.
* Updates and cleanup from Dave Mills:
  I've now spent eleven months of a sabbatical year - 7 days a week, 6-10
  hours most days - working on NTP. I have carefully reviewed every major
  algorithm, examined its original design and evolution from that design.
  I've trimmed off dead code and briar patches and did zillions of tests
  contrived to expose evil vulnerabilities. The development article is in
  rather good shape and should be ready for prime time.

  1. The protostats statistics files have been very useful in exposing
  little twitches and turns when something hiccups, like a broken PPS
  signal. Most of what used to be syslog messages are now repackaged as
  protostats messages with optional syslog as well. These can also be sent
  as traps which might be handy to tiggle a beeper or celltext. These, the
  sysstats files and cryptostats files reveal the ambient health of a busy
  server, monitor traffic and error counts and spot crypto attacks.

  2. Close inspection of the clock discipline behavior at long poll
  intervals (36 h) showed it not doing as well as it should. I redesigned
  the FLL loop to improve nominal accuracy from  several tens of
  milliseconds to something less than ten milliseconds.

  3. Autokey (again). The enhanced error checking was becoming a major
  pain. I found a way to toss out gobs of ugly fat code and replace the
  function with a much simpler and more comprehensive scheme. It resists
  bait-and-switch attacks and quickly detect cases when the protocol is
  not correctly synchronized.

  4. The interface code for the kernel PPS signal was not in sync with the
  kernel code itself. Some error checks were duplicated and some
  ineffective. I found none of the PPS-capable drivers, including the atom
  driver, do anything when the prefer peer fails; the kernel PPS signal
  remains in control. The atom driver now disables the kernel PPS when the
  prefer peer comes bum. This is important when the prefer peer is not a
  reference clock but a remote NTP server.

  5. The flake restrict bit turned out to be really interesting,
  especially with symmtric modes and of those especially those using
  Autokey. Small changes in the recovery procedures when packets are lost
  now avoid almost all scenarios which previously required protocol resets.

  6. I've always been a little uncomfortable when using the clock filter
  with long poll intervals because the samples become less and less
  correlated as the sample age exceeds the Allan intercept. Various
  schemes have been used over the years to cope with this fact. The latest
  one and the one that works the best is to use a modified sort metric
  where the delay is used when the age of the sample is less than the
  intercept and the sum of delay and dispersion above that. The net result
  is that, at small poll intervals the algorithm operates as a minimum
  filter, while at larger poll intervals it morphs to FIFO. Left
  unmodified, a sample could be used when twelve days old. This along with
  the FLL modifications has made a dramatic improvement at large poll
  intervals.

- [Backward Incompatible] The 'state' variable is no longer reported or
  available via ntpq output.  The following system status bit names
  have been changed:
  - sync_alarm -> leap_alarm
  - sync_atomic -> sync_pps
  - sync_lf_clock -> sync_lf_radio
  - sync_hf_clock -> sync_hf_radio
  - sync_uhf_clock -> sync_uhf_radio
  - sync_local_proto -> sync_local
  - sync_udp/time -> sync_other
  Other names have been changed as well.  See the change history for
  libntp/statestr.c for more details.
  Other backward-incompatible changes in ntpq include:
  - assID -> associd
  - rootdispersion -> rootdisp
  - pkt_head -> pkt_neader
  See the change history for other details.

* Updates and cleanup from Dave Mills.
* [Bug 995] Remove spurious ; from ntp-keygen.c.
* More cleanup and changes from Dave Mills.
* [Bug 980] Direct help to stdout.

---
(4.2.4p7) 2009/05/18 Released by Harlan Stenn <stenn@ntp.org>

* [Sec 1151] Remote exploit if autokey is enabled - CVE-2009-1252.
* [Bug 1187] Update the copyright date.
* [Bug 1191] ntpd fails on Win2000 - "Address already in use" after fix
  for [Sec 1149].

---
(4.2.4p7-RC7) 2009/05/12 Released by Harlan Stenn <stenn@ntp.org>

* ntp.isc.org -> ntp.org cleanup.
* [Bug 1178] Use prior FORCE_DNSRETRY behavior as needed at runtime,
  add configure --enable-ignore-dns-errors to be even more stubborn

---
(4.2.4p7-RC6) 2009/05/08 Released by Harlan Stenn <stenn@ntp.org>

* [Bug 784] Make --enable-linuxcaps the default when available
* [Bug 1179] error messages for -u/--user and -i lacking droproot
* Updated JJY reference clock driver from Takao Abe
* [Bug 1071] Log a message and exit before trying to use FD_SET with a
  descriptor larger than FD_SETSIZE, which will corrupt memory
* On corruption of the iface list head in add_interface, log and exit

---
(4.2.4p7-RC5) 2009/05/02 Released by Harlan Stenn <stenn@ntp.org>

* [Bug 1172] 4.2.4p7-RC{3,4} fail to build on linux.
* flock-build script unportable 'set -m' use removed

---
(4.2.4p7-RC4) 2009/04/29 Released by Harlan Stenn <stenn@ntp.org>

* [Bug 1167] use gcc -Winit-self only if it is understood

---
(4.2.4p7-RC3) 2009/04/22 Released by Harlan Stenn <stenn@ntp.org>

* [Bug 787] Bug fixes for 64-bit time_t on Windows
* [Bug 813] Conditional naming of Event
* [Bug 1147] System errors should be logged to msyslog()
* [Bug 1155] Fix compile problem on Windows with VS2005
* [Bug 1156] lock_thread_to_processor() should be declared in header
* [Bug 1157] quiet OpenSSL warnings, clean up configure.ac
* [Bug 1158] support for aix6.1
* [Bug 1160] MacOS X is like BSD regarding F_SETOWN

---
(4.2.4p7-RC2) 2009/04/09 Released by Harlan Stenn <stenn@ntp.org>

* [Sec 1144] limited buffer overflow in ntpq.  CVE-2009-0159
* [Sec 1149] use SO_EXCLUSIVEADDRUSE on Windows

---
(4.2.4p7-RC1) 2009/03/30 Released by Harlan Stenn <stenn@ntp.org>

* [Bug 1131] UDP sockets should not use SIGPOLL on Solaris.
* build system email address cleanup
* [Bug 774] parsesolaris.c does not compile under the new Solaris
* [Bug 873] Windows serial refclock proper TTY line discipline emulation
* [Bug 1014] Enable building with VC9 (in Visual Studio 2008,
  Visual C++ 2008, or SDK)
* [Bug 1117] Deferred interface binding under Windows works only correctly
  if FORCE_DNSRETRY is defined
* [BUG 1124] Lock QueryPerformanceCounter() client threads to same CPU
* DPRINTF macro made safer, always evaluates to a statement and will not
  misassociate an else which follows the macro.

---
(4.2.4p6) 2009/01/08 Released by Harlan Stenn <stenn@ntp.org>

* [Bug 1113] Fixed build errors with recent versions of openSSL. 
* [Sec 1111] Fix incorrect check of EVP_VerifyFinal()'s return value.
* Update the copyright year.

---
(4.2.4p5) 2008/08/17 Released by Harlan Stenn <stenn@ntp.org>

* [BUG 1051] Month off by one in leap second message written to clockstats
  file fixed.
* [Bug 450] Windows only: Under original Windows NT we must not discard the
  wildcard socket to workaround a bug in NT's getsockname().
* [Bug 1038] Built-in getpass() function also prompts for password if
  not built with DEBUG.
* [Bug 841] Obsolete the "dynamic" keyword and make deferred binding
  to local interfaces the default.
  Emit a warning if that keyword is used for configuration.
* [Bug 959] Refclock on Windows not properly releasing recvbuffs.
* [Bug 993] Fix memory leak when fetching system messages.
* much cleanup, fixes, and changes from Dave Mills.
* ntp_control.c: LEAPTAB is a filestamp, not an unsigned.  From Dave Mills.
* ntp_config.c: ntp_minpoll fixes from Dave Mills.
* ntp-keygen updates from Dave Mills.
* refresh epoch, throttle, and leap cleanup from Dave Mills.
* Documentation cleanup from Dave Mills.
* [Bug 918] Only use a native md5.h if MD5Init() is available.
* [Bug 979] Provide ntptimeval if it is not otherwise present.
* [Bug 634] Re-instantiate syslog() and logfiles after the daemon fork.
* [Bug 952] Use md5 code with a friendlier license.
* [Bug 977] Fix mismatching #ifdefs for builds without IPv6.
* [Bug 830] Fix the checking order of the interface options.
* Clean up the logfile/syslog setup.
* [Bug 970] Lose obsolete -g flag to ntp-keygen.
* The -e flag to ntp-keygen can write GQ keys now, too.
* ntp_proto.c: sys_survivors and hpoll cleanup from Dave Mills.
* ntp_loopfilter.c: sys_poll cleanup from Dave Mills.
* refclock_wwv.c: maximum-likelihood digit and DSYNC fixes from Dave Mills.
* [Bug 967] preemptable associations are lost forever on a step.
* ntp_config.c: [CID 48] missing "else" clause.
* [Bug 833] ntpq config keyword is quote-mark unfriendly.
* Rename the ntpq "config" keyword to ":config".
* Dave Mills shifted some orphan processing.
* Fix typos in the [Bug 963] patch.
* bootstrap: squawk if genver fails.  Use -f with cp in case Dave does a chown.
* Remove obsolete simulator command-line options.
* ntp_request.c: [CID 36] zero sin_zero.
* [Bug 963] get_systime() is too noisy.
* [Bug 960] spurious syslog:crypto_setup:spurious crypto command
* [Bug 964] Change *-*-linux* to *-*-*linux* to allow for uclinux.
* Changes from Dave Mills:
  - ntp_util.c: cleanup.
  - ntp_timer.c: watch the non-burst packet rate.
  - ntp_request.c: cleanup.
  - ntp_restrict.c: RES_LIMITED cleanup.
  - ntp_proto.c: RES_LIMITED, rate bucktes, counters, overall cleanup.
  - ntp_peer.c: disallow peer_unconfig().
  - ntp_monitor.c: RES_LIMITED cleanup.
  - ntp_loopfilter.c: poll interval cleanup.
  - ntp_crypto.c: volley -> retry.  Cleanup TAI leap message.
  - ntp_config: average and minimum are ^2 values.
  - ntpdc: unknownversion is really "declined", not "bad version".
  - Packet retry cleanup.
* [Bug 961] refclock_tpro.c:tpro_poll() calls refclock_receive() twice.
* [Bug 957] Windows only: Let command line parameters from the Windows SCM GUI
  override the standard parameters from the ImagePath registry key.
* Added HAVE_INT32_T to the Windows config.h to avoid duplicate definitions.
* Work around a VPATH difference in FreeBSD's 'make' command.
* Update bugreport URL.
* Update -I documentation.
* [Bug 713] Fix bug reporting information.
* A bug in the application of the negative-sawtooth for 12 channel receivers. 
* The removal of unneeded startup code used for the original LinuxPPS, it now
  conforms to the PPSAPI and does not need special code.  
* ntp-keygen.c: Coverity fixes [CID 33,47].
* Volley cleanup from Dave Mills.
* Fuzz cleanup from Dave Mills.
* [Bug 861] Leap second cleanups from Dave Mills.
* ntpsim.c: add missing protypes and fix [CID 34], a nit.
* Upgraded bison at UDel.
* Update br-flock and flock-build machine lists.
* [Bug 752] QoS: add parse/config handling code. 
* Fix the #include order in tickadj.c for picky machines.
* [Bug 752] QoS: On some systems, netinet/ip.h needs netinet/ip_systm.h.
* [Bug 752] Update the QoS tagging (code only - configuration to follow).
* Orphan mode and other protocol cleanup from Dave Mills.
* Documentation cleanup from Dave Mills.
* [Bug 940] ntp-keygen uses -v.  Disallow it as a shortcut for --version.
* more cleanup to ntp_lineeditlibs.m4.
* Documentation updates from Dave Mills.
* -ledit cleanup for ntpdc and ntpq.
* Association and other cleanup from Dave Mills.
* NTP_UNREACH changes from Dave Mills.
* Fix the readline history test.
* [Bug 931] Require -lreadline to be asked for explicitly.
* [Bug 764] When looking for -lreadline support, also try using -lncurses.
* [Bug 909] Fix int32_t errors for ntohl().
* [Bug 376/214] Enhancements to support multiple if names and IP addresses.
* [Bug 929] int32_t is undefined on Windows.  Casting wrong.
* [Bug 928] readlink missing braces.
* [Bug 788] Update macros to support VS 2005.
* ntpd/ntp_timer.c: add missing sys_tai parameter for debug printf
* [Bug 917] config parse leaves files open
* [Bug 912] detect conflicting enable/disable configuration on interfaces
  sharing an IP address
* [Bug 771] compare scopeid if available for IPv6 addresses
* Lose obsolete crypto subcommands (Dave Mills).
* WWV is an HF source, not an LF source (Dave Mills).
* [Bug 899] Only show -i/--jaildir -u/--user options if we HAVE_DROPROOT.
* [Bug 916] 'cryptosw' is undefined if built without OpenSSL.
* [Bug 891] 'restrict' config file keyword does not work (partial fix).
* [Bug 890] the crypto command seems to be required now.
* [Bug 915] ntpd cores during processing of x509 certificates.
* Crypto lint cleanup from Dave Mills.
* [Bug 897] Check RAND_status() - we may not need a .rnd file.
* Crypto cleanup from Dave Mills.
* [Bug 911] Fix error message in cmd_args.c.
* [Bug 895] Log assertion failures via syslog(), not stderr.
* Documentation updates from Dave Mills.
* Crypto cleanup from Dave Mills.
* [Bug 905] ntp_crypto.c fails to compile without -DDEBUG.
* Avoid double peer stats logging.
* ntp-keygen cleanup from Dave Mills.
* libopts needs to be built after ElectricFence.
* [Bug 894] Initialize keysdir before calling crypto_setup().
* Calysto cleanup for ntpq.
* ntp-keygen -i takes an arg.
* Cleanup and fixes from Dave Mills.
* [Bug 887] Fix error in ntp_types.h (for sizeof int != 4).
* Bug 880 bug fixes for Windows build
* Improve Calysto support.
* The "revoke" parameter is a crypto command.
* The driftfile wander threshold is a real number.
* [Bug 850] Fix the wander threshold parameter on the driftfile command.
* ntp_io.c: Dead code cleanup - Coverity View 19.
* Leap file related cleanup from Dave Mills.
* ntp_peer.c: Set peer->srcadr before (not after) calling set_peerdstadr().
* Initialize offset in leap_file() - Coverity View 17.
* Use the correct stratum on KISS codes.
* Fuzz bits cleanup.
* Show more digits in some debug printf's.
* Use drift_file_sw internally to control writing the drift file.
* Implement the wander_threshold option for the driftfile config keyword.
* reformat ntp_control.c; do not use c++ // comments.
* [Bug 629] Undo bug #629 fixes as they cause more problems than were  being
  solved
* Changes from Dave Mills: in/out-bound data rates, leapsecond cleanup,
  driftfile write cleanup, packet buffer length checks, documentation updates.
* More assertion checks and malloc()->emalloc(), courtesy of Calysto.
* [Bug 864] Place ntpd service in maintenance mode if using SMF on Solaris
* [Bug 862] includefile nesting; preserve phonelist on reconfig.
* [Bug 604] ntpd regularly dies on linux/alpha.
* more leap second infrastructure fixes from Dave Mills.
* [Bug 858] recent leapfile changes broke non-OpenSSL builds.
* Use emalloc() instead of malloc() in refclock_datum.c (Calysto).
* Start using 'design by contract' assertions.
* [Bug 767] Fast sync to refclocks wanted.
* Allow null driftfile.
* Use YYERROR_VERBOSE for the new parser, and fix related BUILT_SOURCES.
* [Bug 629] changes to ensure broadcast works including on wildcard addresses
* [Bug 853] get_node() must return a pointer to maximally-aligned memory.
* Initial leap file fixes from Dave Mills.
* [Bug 858] Recent leapfile changes broke without OPENSSL.
* Use a char for DIR_SEP, not a string.
* [Bug 850] driftfile parsing changes.
* driftfile maintenance changes from Dave Mills.  Use clock_phi instead of
  stats_write_tolerance.
* [Bug 828] refid string not being parsed correctly.
* [Bug 846] Correct includefile parsing.
* [Bug 827] New parsing code does not handle "fudge" correctly.
* Enable debugging capability in the config parser.
* [Bug 839] Crypto password not read from ntp.conf.
* Have autogen produce writable output files.
* [Bug 825] Correct logconfig -/+ keyword processing.
* [Bug 828] Correct parsing of " delimited strings.
* Cleanup FILE * usage after fclose() in ntp_filegen.c.
* [Bug 843] Windows Completion port code was incorrectly merged from -stable.
* [Bug 840] do fudge configuration AFTER peers (thus refclocks) have been
  configured.
* [Bug 824] Added new parser modules to the Windows project file.
* [Bug 832] Add libisc/log.c headers to the distribution.
* [Bug 808] Only write the drift file if we are in state 4.
* Initial import of libisc/log.c and friends.
* [Bug 826] Fix redefinition of PI.
* [Bug 825] ntp_scanner.c needs to #include <config.h> .
* [Bug 824] New parser code has some build problems with the SIM code.
* [Bug 817] Use longnames for setting ntp variables on the command-line;
  Allowing '-v' with and without an arg to disambiguate usage is error-prone.
* [Bug 822] set progname once, early.
* [Bug 819] remove erroneous #if 0 in Windows completion port code.
* The new config code missed an #ifdef for building without refclocks.
* Distribute some files needed by the new config parsing code.
* [Bug 819] Timeout for WaitForMultipleObjects was 500ms instead of INFINITE
* Use autogen 5.9.1.
* Fix clktest command-line arg processing.'
* Audio documentation updates from Dave Mills.
* New config file parsing code, from Sachin Kamboj.
* fuzz bit cleanup from Dave Mills.
* replay cleanup from Dave Mills.
* [Bug 542] Tolerate missing directory separator at EO statsdir.
* [Bug 812] ntpd should drop supplementary groups.
* [Bug 815] Fix warning compiling 4.2.5p22 under Windows with VC6.
* [Bug 740] Fix kernel/daemon startup drift anomaly.
* refclock_wwv.c fixes from Dave Mills.
* [Bug 810] Fix ntp-keygen documentation.
* [Bug 787] Bug fixes for 64-bit time_t on Windows.
* [Bug 796] Clean up duplicate #defines in ntp_control.c.
* [Bug 569] Use the correct precision for the Leitch CSD-5300.
* [Bug 795] Moved declaration of variable to top of function.
* [Bug 798] ntpq [p typo crashes ntpq/ntpdc.
* [Bug 786] Fix refclock_bancomm.c on Solaris.
* [Bug 774] parsesolaris.c does not compile under the new Solaris.
* [Bug 782] Remove P() macros from Windows files.
* [Bug 778] ntpd fails to lock with drift=+500 when started with drift=-500.
* [Bug 592] Trimble Thunderbolt GPS support.
* IRIG, CHU, WWV, WWVB refclock improvements from Dave Mills.
* [Bug 757] Lose ULONG_CONST().
* [Bug 756] Require ANSI C (function prototypes).
* codec (audio) and ICOM changes from Dave Mills.

---

* [Bug 450] Windows only: Under original Windows NT we must not discard the
  wildcard socket to workaround a bug in NT's getsockname().
* [Bug 1038] Built-in getpass() function also prompts for password if
  not built with DEBUG.
* [Bug 841] Obsolete the "dynamic" keyword and make deferred binding
  to local interfaces the default.
  Emit a warning if that keyword is used for configuration.
* [Bug 959] Refclock on Windows not properly releasing recvbuffs.
* [Bug 993] Fix memory leak when fetching system messages.
* [Bug 987] Wake up the resolver thread/process when a new interface has
  become available.
* Correctly apply negative-sawtooth for oncore 12 channel receiver.
* Startup code for original LinuxPPS removed.  LinuxPPS now conforms to
  the PPSAPI.
* [Bug 1000] allow implicit receive buffer allocation for Windows.
  fixes startup for windows systems with many interfaces.
  reduces dropped packets on network bursts.
  additionally fix timer() starvation during high load.
* [Bug 990] drop minimum time restriction for interface update interval.
* [Bug 977] Fix mismatching #ifdefs for builds without IPv6.
* Update the copyright year.
* Build system cleanup (make autogen-generated files writable).
* [Bug 957] Windows only: Let command line parameters from the Windows SCM GUI
  override the standard parameters from the ImagePath registry key.
* Fixes for ntpdate:
* [Bug 532] nptdate timeout is too long if several servers are supplied.
* [Bug 698] timeBeginPeriod is called without timeEndPeriod in some NTP tools.
* [Bug 857] ntpdate debug mode adjusts system clock when it shouldn't.
* [Bug 908] ntpdate crashes sometimes.
* [Bug 982] ntpdate(and ntptimeset) buffer overrun if HAVE_POLL_H isn't set
  (dup of 908).
* [Bug 997] ntpdate buffer too small and unsafe.
* ntpdate.c: Under Windows check whether NTP port in use under same conditions
  as under other OSs.
* ntpdate.c: Fixed some typos and indents (tabs/spaces).

(4.2.4p4) Released by Harlan Stenn <stenn@ntp.org>

* [Bug 902] Fix problems with the -6 flag.
* Updated include/copyright.def (owner and year).
* [Bug 878] Avoid ntpdc use of refid value as unterminated string.
* [Bug 881] Corrected display of pll offset on 64bit systems.
* [Bug 886] Corrected sign handling on 64bit in ntpdc loopinfo command.
* [Bug 889] avoid malloc() interrupted by SIGIO risk
* ntpd/refclock_parse.c: cleanup shutdown while the file descriptor is still
  open.
* [Bug 885] use emalloc() to get a message at the end of the memory
  unsigned types cannot be less than 0
  default_ai_family is a short
  lose trailing , from enum list
  clarify ntp_restrict.c for easier automated analysis
* [Bug 884] don't access recv buffers after having them passed to the free
  list.
* [Bug 882] allow loopback interfaces to share addresses with other
  interfaces.

---
(4.2.4p3) Released by Harlan Stenn <stenn@ntp.org>

* [Bug 863] unable to stop ntpd on Windows as the handle reference for events
  changed

---
(4.2.4p2) Released by Harlan Stenn <stenn@ntp.org>

* [Bug 854] Broadcast address was not correctly set for interface addresses
* [Bug 829] reduce syslog noise, while there fix Enabled/Disable logging
  to reflect the actual configuration.
* [Bug 795] Moved declaration of variable to top of function.
* [Bug 789] Fix multicast client crypto authentication and make sure arriving
  multicast packets do not disturb the autokey dance.
* [Bug 785] improve handling of multicast interfaces
  (multicast routers still need to run a multicast routing software/daemon)
* ntpd/refclock_parse.c: cleanup shutdown while the file descriptor is still
  open.
* [Bug 885] use emalloc() to get a message at the end of the memory
  unsigned types cannot be less than 0
  default_ai_family is a short
  lose trailing , from enum list
* [Bug 884] don't access recv buffers after having them passed to the free list.
* [Bug 882] allow loopback interfaces to share addresses with other interfaces.
* [Bug 527] Don't write from source address length to wrong location
* Upgraded autogen and libopts.
* [Bug 811] ntpd should not read a .ntprc file.

---
(4.2.4p1) (skipped)

---
(4.2.4p0) Released by Harlan Stenn <stenn@ntp.org>

* [Bug 793] Update Hans Lambermont's email address in ntpsweep.
* [Bug 776] Remove unimplemented "rate" flag from ntpdate.
* [Bug 586] Avoid lookups if AI_NUMERICHOST is set.
* [Bug 770] Fix numeric parameters to ntp-keygen (Alain Guibert).
* [Bug 768] Fix io_setbclient() error message.
* [Bug 765] Use net_bind_service capability on linux.
* [Bug 760] The background resolver must be aware of the 'dynamic' keyword.
* [Bug 753] make union timestamp anonymous (Philip Prindeville).
* confopt.html: move description for "dynamic" keyword into the right section.
* pick the right type for the recv*() length argument.

---
(4.2.4) Released by Harlan Stenn <stenn@ntp.org>

* monopt.html fixes from Dave Mills.
* [Bug 452] Do not report kernel PLL/FLL flips.
* [Bug 746] Expert mouseCLOCK USB v2.0 support added.'
* driver8.html updates.
* [Bug 747] Drop <NOBR> tags from ntpdc.html.
* sntp now uses the returned precision to control decimal places.
* sntp -u will use an unprivileged port for its queries.
* [Bug 741] "burst" doesn't work with !unfit peers.
* [Bug 735] Fix a make/gmake VPATH issue on Solaris.
* [Bug 739] ntpd -x should not take an argument.
* [Bug 737] Some systems need help providing struct iovec.
* [Bug 717] Fix libopts compile problem.
* [Bug 728] parse documentation fixes.
* [Bug 734] setsockopt(..., IP_MULTICAST_IF, ...) fails on 64-bit platforms.
* [Bug 732] C-DEX JST2000 patch from Hideo Kuramatsu.
* [Bug 721] check for __ss_family and __ss_len separately.
* [Bug 666] ntpq opeers displays jitter rather than dispersion.
* [Bug 718] Use the recommended type for the saddrlen arg to getsockname().
* [Bug 715] Fix a multicast issue under Linux.
* [Bug 690] Fix a Windows DNS lookup buffer overflow.
* [Bug 670] Resolved a Windows issue with the dynamic interface rescan code.
* K&R C support is being deprecated.
* [Bug 714] ntpq -p should conflict with -i, not -c.
* WWV refclock improvements from Dave Mills.
* [Bug 708] Use thread affinity only for the clock interpolation thread.
* [Bug 706] ntpd can be running several times in parallel.
* [Bug 704] Documentation typos.
* [Bug 701] coverity: NULL dereference in ntp_peer.c
* [Bug 695] libopts does not protect against macro collisions.
* [Bug 693] __adjtimex is independent of ntp_{adj,get}time.
* [Bug 692] sys_limitrejected was not being incremented.
* [Bug 691] restrictions() assumption not always valid.
* [Bug 689] Deprecate HEATH GC-1001 II; the driver never worked.
* [Bug 688] Fix documentation typos.
* [Bug 686] Handle leap seconds better under Windows.
* [Bug 685] Use the Windows multimedia timer.
* [Bug 684] Only allow debug options if debugging is enabled.
* [Bug 683] Use the right version string.
* [Bug 680] Fix the generated version string on Windows.
* [Bug 678] Use the correct size for control messages.
* [Bug 677] Do not check uint_t in configure.ac.
* [Bug 676] Use the right value for msg_namelen.
* [Bug 675] Make sure ntpd builds without debugging.
* [Bug 672] Fix cross-platform structure padding/size differences.
* [Bug 660] New TIMESTAMP code fails tp build on Solaris Express.
* [Bug 659] libopts does not build under Windows.
* [Bug 658] HP-UX with cc needs -Wp,-H8166 in CFLAGS.
* [Bug 656] ntpdate doesn't work with multicast address.
* [Bug 638] STREAMS_TLI is deprecated - remove it.
* [Bug 635] Fix tOptions definition.
* [Bug 628] Fallback to ntp discipline not working for large offsets.
* [Bug 622] Dynamic interface tracking for ntpd.
* [Bug 603] Don't link with libelf if it's not needed.
* [Bug 523] ntpd service under Windows does't shut down properly.
* [Bug 500] sntp should always be built.
* [Bug 479] Fix the -P option.
* [Bug 421] Support the bc637PCI-U card.
* [Bug 342] Deprecate broken TRAK refclock driver.
* [Bug 340] Deprecate broken MSF EES refclock driver.
* [Bug 153] Don't do DNS lookups on address masks.
* [Bug 143] Fix interrupted system call on HP-UX.
* [Bug 42] Distribution tarballs should be signed.
* Support separate PPS devices for PARSE refclocks.
* [Bug 637, 51?] Dynamic interface scanning can now be done.
* Options processing now uses GNU AutoGen.

---
(4.2.2p4) Released by Harlan Stenn <stenn@ntp.org>

* [Bug 710] compat getnameinfo() has off-by-one error
* [Bug 690] Buffer overflow in Windows when doing DNS Lookups

---
(4.2.2p3) Released by Harlan Stenn <stenn@ntp.org>

* Make the ChangeLog file cleaner and easier to read
* [Bug 601] ntpq's decodeint uses an extra level of indirection
* [Bug 657] Different OSes need different sized args for IP_MULTICAST_LOOP
* release engineering/build changes
* Documentation fixes
* Get sntp working under AIX-5

---
(4.2.2p2) (broken)

* Get sntp working under AIX-5

---
(4.2.2p1)

* [Bug 661] Use environment variable to specify the base path to openssl.
* Resolve an ambiguity in the copyright notice
* Added some new documentation files
* URL cleanup in the documentation
* [Bug 657]: IP_MULTICAST_LOOP uses a u_char value/size
* quiet gcc4 complaints
* more Coverity fixes
* [Bug 614] manage file descriptors better
* [Bug 632] update kernel PPS offsets when PPS offset is re-configured
* [Bug 637] Ignore UP in*addr_any interfaces
* [Bug 633] Avoid writing files in srcdir
* release engineering/build changes

---
(4.2.2)

* SNTP
* Many bugfixes
* Implements the current "goal state" of NTPv4
* Autokey improvements
* Much better IPv6 support
* [Bug 360] ntpd loses handles with LAN connection disabled.
* [Bug 239] Fix intermittent autokey failure with multicast clients.
* Rewrite of the multicast code
* New version numbering scheme

---
(4.2.0)

* More stuff than I have time to document
* IPv6 support
* Bugfixes
* call-gap filtering
* wwv and chu refclock improvements
* OpenSSL integration

---
(4.1.2)

* clock state machine bugfix
* Lose the source port check on incoming packets
* (x)ntpdc compatibility patch
* Virtual IP improvements
* ntp_loopfilter fixes and improvements
* ntpdc improvements
* GOES refclock fix
* JJY driver
* Jupiter refclock fixes
* Neoclock4X refclock fixes
* AIX 5 port
* bsdi port fixes
* Cray unicos port upgrade
* HP MPE/iX port
* Win/NT port upgrade
* Dynix PTX port fixes
* Document conversion from CVS to BK
* readline support for ntpq

---
(4.1.0)

* CERT problem fixed (99k23)

* Huff-n-Puff filter
* Preparation for OpenSSL support
* Resolver changes/improvements are not backward compatible with mode 7
  requests (which are implementation-specific anyway)
* leap second stuff
* manycast should work now
* ntp-genkeys does new good things.
* scripts/ntp-close
* PPS cleanup and improvements
* readline support for ntpdc
* Crypto/authentication rewrite
* WINNT builds with MD5 by default
* WINNT no longer requires Perl for building with Visual C++ 6.0
* algorithmic improvements, bugfixes
* Solaris dosynctodr info update
* html/pic/* is *lots* smaller
* New/updated drivers: Forum Graphic GPS, WWV/H, Heath GC-100 II, HOPF
  serial and PCI, ONCORE, ulink331
* Rewrite of the audio drivers

---
(4.0.99)

* Driver updates: CHU, DCF, GPS/VME, Oncore, PCF, Ulink, WWVB, burst
  If you use the ONCORE driver with a HARDPPS kernel module,
  you *must* have a properly specified:
	pps <filename> [assert/clear] [hardpps]
  line in the /etc/ntp.conf file.
* PARSE cleanup
* PPS cleanup
* ntpd, ntpq, ntpdate cleanup and fixes
* NT port improvements
* AIX, BSDI, DEC OSF, FreeBSD, NetBSD, Reliant, SCO, Solaris port improvements

---
(4.0.98)

* Solaris kernel FLL bug is fixed in 106541-07
* Bug/lint cleanup
* PPS cleanup
* ReliantUNIX patches
* NetInfo support
* Ultralink driver
* Trimble OEM Ace-II support
* DCF77 power choices
* Oncore improvements

---
(4.0.97)

* NT patches
* AIX,SunOS,IRIX portability
* NeXT portability
* ntptimeset utility added
* cygwin portability patches

---
(4.0.96)

* -lnsl, -lsocket, -lgen configuration patches
* Y2K patches from AT&T
* Linux portability cruft

---
(4.0.95)

* NT port cleanup/replacement
* a few portability fixes
* VARITEXT Parse clock added

---
(4.0.94)

* PPS updates (including ntp.config options)
* Lose the old DES stuff in favor of the (optional) RSAREF stuff
* html cleanup/updates
* numerous drivers cleaned up
* numerous portability patches and code cleanup

---
(4.0.93)

* Oncore refclock needs PPS or one of two ioctls.
* Don't make ntptime under Linux.  It doesn't compile for too many folks.
* Autokey cleanup
* ReliantUnix patches
* html cleanup
* tickadj cleanup
* PARSE cleanup
* IRIX -n32 cleanup
* byte order cleanup
* ntptrace improvements and patches
* ntpdc improvements and patches
* PPS cleanup
* mx4200 cleanup
* New clock state machine
* SCO cleanup
* Skip alias interfaces

---
(4.0.92)

* chronolog and dumbclock refclocks
* SCO updates
* Cleanup/bugfixes
* Y2K patches
* Updated palisade driver
* Plug memory leak
* wharton kernel clock
* Oncore clock upgrades
* NMEA clock improvements
* PPS improvements
* AIX portability patches

---
(4.0.91)

* New ONCORE driver
* New MX4200 driver
* Palisade improvements
* config file bugfixes and problem reporting
* autoconf upgrade and cleanup
* HP-UX, IRIX lint cleanup
* AIX portability patches
* NT cleanup

---
(4.0.90)

* Nanoseconds
* New palisade driver
* New Oncore driver

---
(4.0.73)

* README.hackers added
* PARSE driver is working again
* Solaris 2.6 has nasty kernel bugs.  DO NOT enable pll!
* DES is out of the distribution.

---
(4.0.72)

* K&R C compiling should work again.
* IRIG patches.
* MX4200 driver patches.
* Jupiter driver added.
* Palisade driver added.  Needs work (ANSI, ntoh/hton, sizeof double, ???)<|MERGE_RESOLUTION|>--- conflicted
+++ resolved
@@ -1,8 +1,5 @@
-<<<<<<< HEAD
 * [Bug 663] respect ntpq -c and -p order on command line.
-=======
 * [Bug 1292] more VC6 unsigned __int64 workarounds.
->>>>>>> 62f27a49
 (4.2.5p210) 2009/09/06 Released by Harlan Stenn <stenn@ntp.org>
 * [Bug 1294] Use OPENSSL_INC and OPENSSL_LIB macros for Windows
   and remove unnecessary reference to applink.c for Windows
