<<<<<<< HEAD
* [Bug 1531] Require nonce with mrulist requests.
* [Bug 1532] Remove ntpd support for ntpdc's monlist in favor of ntpq's
  mrulist.
(4.2.7p25) 2010/04/20 Released by Harlan Stenn <stenn@ntp.org>
* Include (4.2.6p2-RC2) [Bug 1528], Remove --with-arlib from br-flock.
* Include (4.2.6p2-RC1) - [Bug 1503] [Bug 1504] [Bug 1518] [Bug 1522],
  all of which were fixed in 4.2.7 previously. 
(4.2.7p24) 2010/04/13 Released by Harlan Stenn <stenn@ntp.org>
* [Bug 1390] Control PPS on the Oncore M12.
* [Bug 1518] Windows ntpd should lock to one processor more
  conservatively.
* [Bug 1520] '%u' formats for size_t gives warnings with 64-bit builds.
* [Bug 1522] Enable range syntax "trustedkey (301 ... 399)".
* Documentation updates for 4.2.7p22 changes and additions, updating
  ntpdc.html, ntpq.html, accopt.html, confopt.html, manyopt.html,
  miscopt.html, and miscopt.txt.
* accopt.html: non-ntpport doc changes from Dave Mills.
* Modify full MRU list preemption when full to match "discard monitor"
  documentation, by removing exception for count == 1.
(4.2.7p23) 2010/04/04 Released by Harlan Stenn <stenn@ntp.org>
* [Bug 1516] unpeer by IP address fails, DNS name works.
* [Bug 1517] ntpq and ntpdc should verify reverse DNS before use.
  ntpq and ntpdc now use the following format for showing purported
  DNS names from IP address "reverse" DNS lookups when the DNS name
  does not exist or does not include the original IP address among
  the results: "192.168.1.2 (fake.dns.local)".
(4.2.7p22) 2010/04/02 Released by Harlan Stenn <stenn@ntp.org>
* [Bug 1432] Don't set inheritable flag for linux capabilities.
* [Bug 1465] Make sure time from TS2100 is not invalid.
* [Bug 1483] AI_NUMERICSERV undefined in 4.2.7p20.
* [Bug 1497] fudge is broken by getnetnum() change.
* [Bug 1503] Auto-enabling of monitor for "restrict ... limited" wrong.
* [Bug 1504] ntpdate tickles ntpd "discard minimum 1" rate limit if
  "restrict ... limited" is used.
* ntpdate: stop querying source after KoD packet response, log it.
* ntpdate: rate limit each server to 2s between packets.
* From J. N. Perlinger: avoid pointer wraparound warnings in dolfptoa(),
  printf format mismatches with 64-bit size_t.
* Broadcast client (ephemeral) associations should be demobilized only
  if they are not heard from for 10 consecutive polls, regardless of
  surviving the clock selection.  Fix from David Mills.
* Add "ntpq -c ifstats" similar to "ntpdc -c ifstats".
* Add "ntpq -c sysstats" similar to "ntpdc -c sysstats".
* Add "ntpq -c monstats" to show monlist knobs and stats.
* Add "ntpq -c mrulist" similar to "ntpdc -c monlist" but not
  limited to 600 rows, and with filtering and sorting options:
  ntpq -c "mrulist mincount=2 laddr=192.168.1.2 sort=-avgint"
  ntpq -c "mrulist sort=addr"
  ntpq -c "mrulist mincount=2 sort=count"
  ntpq -c "mrulist sort=-lstint"
* Modify internal representation of MRU list to use l_fp fixed-point
  NTP timestamps instead of seconds since startup.  This increases the
  resolution and substantially improves accuracy of sorts involving
  timestamps, at the cost of flushing all MRU entries when the clock is
  stepped, to ensure the timestamps can be compared with the current
  get_systime() results.
* Add ntp.conf "mru" directive to configure MRU parameters, such as
  "mru mindepth 600 maxage 64 maxdepth 5000 maxmem 1024" or
  "mru initalloc 0 initmem 16 incalloc 99 incmem 4".  Several pairs are
  equivalent with one in units of MRU entries and its twin in units of
  kilobytes of memory, so the last one used in ntp.conf controls:
  maxdepth/maxmem, initalloc/initmem, incalloc/incmem.  With the above
  values, ntpd will preallocate 16kB worth of MRU entries, allocating
  4kB worth each time more are needed, with a hard limit of 1MB of MRU
  entries.  Until there are more than 600 entries none would be reused.
  Then only entries for addresses last seen 64 seconds or longer ago are
  reused.
* Limit "ntpdc -c monlist" response in ntpd to 600 entries, the previous
  overall limit on the MRU list depth which was driven by the monlist
  implementation limit of one request with a single multipacket
  response.
* New "pool" directive implementation modeled on manycastclient.
* Do not abort on non-ASCII characters in ntp.conf, ignore them.
* ntpq: increase response reassembly limit from 24 to 32 packets, add
  discussion in comment regarding results with even larger MAXFRAGS.
* ntpq: handle "passwd MYPASSWORD" (without prompting) as with ntpdc.
* ntpdc: do not examine argument to "passwd" if not supplied.
* configure: remove check for pointer type used with qsort(), we
  require ANSI C which mandates void *.
* Reset sys_kodsent to 0 in proto_clr_stats().
* Add sptoa()/sockporttoa() similar to stoa()/socktoa() adding :port.
* Use memcpy() instead of memmove() when buffers can not overlap.
* Remove sockaddr_storage from our sockaddr_u union of sockaddr,
  sockaddr_in, and sockaddr_in6, shaving about 100 bytes from its size
  and substantially decreasing MRU entry memory consumption.
* Extend ntpq readvar (alias rv) to allow fetching up to three named
  variables in one operation:  ntpq -c "rv 0 version offset frequency".
* ntpq: use srchost variable to show .POOL. prototype associations'
  hostname instead of address 0.0.0.0.
* "restrict source ..." configures override restrictions for time
  sources, allows tight default restrictions to be used with the pool
  directive (where server addresses are not known in advance).
* Ignore "preempt" modifier on manycastclient and pool prototype
  associations.  The resulting associations are preemptible, but the
  prototype must not be.
* Maintain and use linked list of associations (struct peer) in ntpd,
  avoiding walking 128 hash table entries to iterate over peers.
* Remove more workarounds unneeded since we require ISO C90 AKA ANSI C:
  - remove fallback implementations for memmove(), memset, strstr().
  - do not test for atexit() or memcpy().
* Collapse a bunch of code duplication in ntpd/ntp_restrict.c added with
  support for IPv6.
* Correct some corner case failures in automatically enabling the MRU
  list if any "restrict ... limited" is in effect, and in disabling MRU
  maintenance. (ntp_monitor.c, ntp_restrict.c)
* Reverse the internal sort order of the address restriction lists, but
  preserve the same behavior.  This allows removal of special-case code
  related to the default restrictions and more straightforward lookups
  of restrictions for a given address (now, stop on first match).
* Move ntp_restrict.c MRU doubly-linked list maintenance code into
  ntp_lists.h macros, allowing more duplicated source excision.
* Repair ntpdate.c to no longer test HAVE_TIMER_SETTIME.
* Do not reference peer_node/unpeer_node after freeing when built with
  --disable-saveconfig and using DNS.
(4.2.7p21) 2010/03/31 Released by Harlan Stenn <stenn@ntp.org>
* Include (4.2.6p1-RC6) - [Bug 1514] Typo in ntp_proto.c: fabs(foo < .4)
  should be fabs(foo) < .4.
* Include (4.2.6p1-RC6) - [Bug 1464] synchronization source wrong for
  refclocks ARCRON_MSF (27) and SHM (28).
* Include (4.2.6p1-RC6) - Correct Windows port's refclock_open() to
  return 0 on failure not -1.
* Include (4.2.6p1-RC6) - Correct CHU, dumbclock, and WWVB drivers to
  check for 0 returned from refclock_open() on failure.
* Include (4.2.6p1-RC6) - Correct "SIMUL=4 ./flock-build -1" to
  prioritize -1/--one.
* [Bug 1306] constant conditionals in audio_gain().
(4.2.7p20) 2010/02/13 Released by Harlan Stenn <stenn@ntp.org>
* [Bug 1483] hostname in ntp.conf "restrict" parameter rejected.
* Use all addresses for each restrict by hostname.
* Use async DNS to resolve trap directive hostnames.
(4.2.7p19) 2010/02/09 Released by Harlan Stenn <stenn@ntp.org>
* [Bug 1338] Update the association type codes in ntpq.html.
* Include (4.2.6p1-RC5) - [Bug 1478] linking fails: EVP_MD_pkey_type.
* Include (4.2.6p1-RC5) - [Bug 1479] not finding readline headers.
* Include (4.2.6p1-RC5) - [Bug 1484] ushort is not defined in QNX6.
(4.2.7p18) 2010/02/07 Released by Harlan Stenn <stenn@ntp.org>
* Include (4.2.6p1-RC5) - [Bug 1480] snprintf() cleanup caused 
  unterminated refclock IDs.
* Stop using getaddrinfo() to convert numeric address strings to on-wire
  addresses in favor of is_ip_address() alone.
(4.2.7p17) 2010/02/05 Released by Harlan Stenn <stenn@ntp.org>
* Include (4.2.6p1-RC5) - [Bug 1477] First non-gmake make in clone
  w/VPATH can't make COPYRIGHT.
* Attempts to cure CID 108 CID 118 CID 119 TAINTED_SCALAR warnings.
* Broaden ylwrap workaround VPATH_HACK to all non-GNU make.
(4.2.7p16) 2010/02/04 Released by Harlan Stenn <stenn@ntp.org>
* Include (4.2.6p1-RC4) - [Bug 1474] ntp_keygen LCRYPTO after libntp.a.
* Include (4.2.6p1-RC4) - Remove arlib.
(4.2.7p15) 2010/02/03 Released by Harlan Stenn <stenn@ntp.org>
* Include (4.2.6p1) - [Bug 1455] ntpd does not try /etc/ntp.audio.
* Include (4.2.6p1) - Convert many sprintf() calls to snprintf(), also
  strcpy(), strcat().
* Include (4.2.6p1) - Fix widely cut-n-pasted bug in refclock shutdown
  after failed start.
* Include (4.2.6p1) - Remove some dead code checking for emalloc()
  returning NULL.
(4.2.7p14) 2010/02/02 Released by Harlan Stenn <stenn@ntp.org>
* [Bug 1338] ntpq displays incorrect association type codes.
* [Bug 1469] u_int32, int32 changes broke HP-UX 10.20 build.
* Include (4.2.6p1) - [Bug 1470] "make distdir" compiles keyword-gen.
* [Bug 1471] CID 120 CID 121 CID 122 is_ip_address() uninit family.
* [Bug 1472] CID 116 CID 117 minor warnings in new DNS code.
* Include (4.2.6p1) - [Bug 1473] "make distcheck" version.m4 error.
(4.2.7p13) 2010/01/31 Released by Harlan Stenn <stenn@ntp.org>
* Include (4.2.6p1) - [Bug 1467] Fix bogus rebuild of sntp/sntp.html.
(4.2.7p12) 2010/01/30 Released by Harlan Stenn <stenn@ntp.org>
* [Bug 1468] 'make install' broken for root on default NFS mount.
(4.2.7p11) 2010/01/28 Released by Harlan Stenn <stenn@ntp.org>
* [Bug 47] Debugging and logging do not work after a fork.
* [Bug 1010] getaddrinfo() could block and thus should not be called by
  the main thread/process.
* New async DNS resolver in ntpd allows nonblocking queries anytime,
  instead of only once at startup.
(4.2.7p10) 2010/01/24 Released by Harlan Stenn <stenn@ntp.org>
* Include (4.2.6p1-RC5) - [Bug 1140] Clean up debug.html, decode.html,
  and ntpq.html.
* Include (4.2.6p1-RC3) - Use TZ=UTC instead of TZ= when calling date in
  scripts/mkver.in .
* Include (4.2.6p1-RC3) - [Bug 1448] Some macros not correctly conditionally
  or absolutely defined on Windows.
* Include (4.2.6p1-RC3) - [Bug 1449] ntpsim.h in ntp_config.c should be used
  conditionally.
* Include (4.2.6p1-RC3) - [Bug 1450] Option to exclude warnings not
  unconditionally defined on Windows.
(4.2.7p9) 2010/01/13 Released by Harlan Stenn <stenn@ntp.org>
(4.2.7p8) 2010/01/12 Released by Harlan Stenn <stenn@ntp.org>
* [Bug 702] ntpd service logic should use libopts to examine cmdline.
* Include (4.2.6p1-RC3) - [Bug 1451] sntp leaks KoD entry updating.
* Include (4.2.6p1-RC3) - [Bug 1453] Use $CC in config.cache filename.
(4.2.7p7) 2009/12/30 Released by Harlan Stenn <stenn@ntp.org>
* [Bug 620] ntpdc getresponse() esize != *rsize s/b size != *rsize.
* [Bug 1446] 4.2.7p6 requires autogen, missing ntpd.1, *.texi, *.menu.
(4.2.7p6) 2009/12/28 Released by Harlan Stenn <stenn@ntp.org>
* [Bug 1443] Remove unnecessary dependencies on ntp_io.h
* [Bug 1442] Move Windows functions into libntp files
* Include (4.2.6p1-RC3) - [Bug 1127] Check the return of X590_verify().
* Include (4.2.6p1-RC3) - [Bug 1439] .texi gen after binary is linked.
* Include (4.2.6p1-RC3) - [Bug 1440] Update configure.ac to support kfreebsd.
* Include (4.2.6p1-RC3) - [Bug 1445] IRIX does not have -lcap or support
  linux capabilities.
(4.2.7p5) 2009/12/25 Released by Harlan Stenn <stenn@ntp.org>
* Include (4.2.6p1-RC2)
(4.2.7p4) 2009/12/24 Released by Harlan Stenn <stenn@ntp.org>
* [Bug 1429] ntpd -4 option does not reliably force IPv4 resolution.
* [Bug 1431] System headers must come before ntp headers in ntp_intres.c .
(4.2.7p3) 2009/12/22 Released by Harlan Stenn <stenn@ntp.org>
* [Bug 1426] scripts/VersionName needs . on the search path.
* [Bug 1427] quote missing in ./build - shows up on NetBSD.
* [Bug 1428] Use AC_HEADER_RESOLV to fix breaks from resolv.h
(4.2.7p2) 2009/12/20 Released by Harlan Stenn <stenn@ntp.org>
* [Bug 1419] ntpdate, ntpdc, sntp, ntpd ignore configure --bindir.
* [Bug 1421] add util/tg2, a clone of tg that works on Linux, NetBSD, and
  FreeBSD
(4.2.7p1) 2009/12/15 Released by Harlan Stenn <stenn@ntp.org>
* [Bug 1348] ntpd Windows port should wait for sendto() completion.
* [Bug 1413] test OpenSSL headers regarding -Wno-strict-prototypes.
* [Bug 1418] building ntpd/ntpdc/ntpq statically with ssl fails.
(4.2.7p0) 2009/12/13 Released by Harlan Stenn <stenn@ntp.org>
* [Bug 1412] m4/os_cflags.m4 caches results that depend on $CC.
* [Bug 1414] Enable "make distcheck" success with BSD make.
(4.2.7) 2009/12/09 Released by Harlan Stenn <stenn@ntp.org>
* [Bug 1407] configure.ac: recent GNU Make -v does not include "version".
---

* [Bug 1465] Make sure time from TS2100 is not invalid (backport from -dev).
=======
* [Bug 1465] Make sure time from TS2100 is not invalid (backport from
  ntp-dev).
>>>>>>> aabb37c8
* [Bug 1528] Fix EDITLINE_LIBS link order for ntpq and ntpdc.
* [Bug 1534] win32/include/isc/net.h conflicts with VC++ 2010 errno.h.
* [Bug 1535] "restrict -4 default" and "restrict -6 default" ignored.
* Remove --with-arlib from br-flock.

---
(4.2.6p2-RC1) 2010/04/18 Released by Harlan Stenn <stenn@ntp.org>

* [Bug 1503] Auto-enabling of monitor for "restrict ... limited" wrong.
* [Bug 1504] ntpdate tickles ntpd "discard minimum 1" rate limit if
  "restrict ... limited" is used.
* [Bug 1518] Windows ntpd should lock to one processor more
  conservatively.
* [Bug 1522] Enable range syntax "trustedkey (301 ... 399)".
* Update html/authopt.html controlkey, requestkey, and trustedkey docs.

---
(4.2.6p1) 2010/04/09 Released by Harlan Stenn <stenn@ntp.org>
(4.2.6p1-RC6) 2010/03/31 Released by Harlan Stenn <stenn@ntp.org>

* [Bug 1514] Typo in ntp_proto.c: fabs(foo < .4) should be fabs(foo) < .4.
* [Bug 1464] synchronization source wrong for refclocks ARCRON_MSF (27)
  and SHM (28).
* Correct Windows port's refclock_open() to return 0 on failure not -1.
* Correct CHU, dumbclock, and WWVB drivers to check for 0 returned from
  refclock_open() on failure.
* Correct "SIMUL=4 ./flock-build -1" to prioritize -1/--one.

---
(4.2.6p1-RC5) 2010/02/09 Released by Harlan Stenn <stenn@ntp.org>

* [Bug 1140] Clean up debug.html, decode.html, and ntpq.html.
* [Bug 1438] Remove dead code from sntp/networking.c.
* [Bug 1477] 1st non-gmake make in clone w/VPATH can't make COPYRIGHT.
* [Bug 1478] linking fails with undefined reference EVP_MD_pkey_type.
* [Bug 1479] Compilation fails because of not finding readline headers.
* [Bug 1480] snprintf() cleanup caused unterminated refclock IDs.
* [Bug 1484] ushort is not defined in QNX6.

---
(4.2.6p1-RC4) 2010/02/04 Released by Harlan Stenn <stenn@ntp.org>

* [Bug 1455] ntpd does not try /etc/ntp.audio as documented.
* [Bug 1467] Fix bogus rebuild of sntp/sntp.html
* [Bug 1470] "make distdir" in $srcdir builds keyword-gen, libntp.a.
* [Bug 1473] "make distcheck" before build can't make sntp/version.m4.
* [Bug 1474] ntp_keygen needs LCRYPTO after libntp.a.
* Convert many sprintf() calls to snprintf(), also strcpy(), strcat().
* Fix widely cut-n-pasted bug in refclock shutdown after failed start.
* Remove some dead code checking for emalloc() returning NULL.
* Remove arlib.

---
(4.2.6p1-RC3) 2010/01/24 Released by Harlan Stenn <stenn@ntp.org>

* Use TZ=UTC instead of TZ= when calling date in scripts/mkver.in .
* [Bug 1448] Some macros not correctly conditionally or absolutely defined
  on Windows.
* [Bug 1449] ntpsim.h in ntp_config.c should be used conditionally.
* [Bug 1450] Option to exclude warnings not unconditionally defined on Windows.
* [Bug 1127] Properly check the return of X590_verify() - missed one.
* [Bug 1439] .texi generation must wait until after binary is linked.
* [Bug 1440] Update configure.ac to support kfreebsd.
* [Bug 1445] IRIX does not have -lcap or support linux capabilities.
* [Bug 1451] CID 115: sntp leaks KoD entry when updating existing.
* [Bug 1453] Use $CC in config.cache filename in ./build script.

---
(4.2.6p1-RC2) 2009/12/25 Released by Harlan Stenn <stenn@ntp.org>

* [Bug 1411] Fix status messages in refclock_oncore.c.
* [Bug 1416] MAXDNAME undefined on Solaris 2.6.
* [Bug 1419] ntpdate, ntpdc, sntp, ntpd ignore configure --bindir.
* [Bug 1424] Fix check for rtattr (rtnetlink.h).
* [Bug 1425] unpeer by association ID sets up for duplicate free().
* [Bug 1426] scripts/VersionName needs . on the search path.
* [Bug 1427] quote missing in ./build - shows up on NetBSD.
* [Bug 1428] Use AC_HEADER_RESOLV to fix breaks from resolv.h
* [Bug 1429] ntpd -4 option does not reliably force IPv4 resolution.
* [Bug 1431] System headers must come before ntp headers in ntp_intres.c .
* [Bug 1434] HP-UX 11 ip_mreq undeclared, _HPUX_SOURCE helps some.
* [Bug 1435] sntp: Test for -lresolv using the same tests as in ntp.

---
(4.2.6p1-RC1) 2009/12/20 Released by Harlan Stenn <stenn@ntp.org>

* [Bug 1409] Put refclock_neoclock4x.c under the NTP COPYRIGHT notice.
  This should allow debian and other distros to add this refclock driver
  in further distro releases.
  Detect R2 hardware releases.
* [Bug 1412] m4/os_cflags.m4 caches results that depend on $CC.
* [Bug 1413] test OpenSSL headers regarding -Wno-strict-prototypes.
* [Bug 1414] Enable "make distcheck" success with BSD make.
* [Bug 1415] Fix Mac OS X link problem.
* [Bug 1418] building ntpd/ntpdc/ntpq statically with ssl fails.
* Build infrastructure updates to enable beta releases of ntp-stable.

---
(4.2.6) 2009/12/09 Released by Harlan Stenn <stenn@ntp.org>
* Include (4.2.4p8) - [Sec 1331] DoS with mode 7 packets - CVE-2009-3563.
* [Bug 508] Fixed leap second handling for Windows.
(4.2.5p250-RC) 2009/11/30 Released by Harlan Stenn <stenn@ntp.org>
* sntp documentation updates.
* [Bug 761] internal resolver does not seem to honor -4/-6 qualifiers
* [Bug 1386] Deferred DNS doesn't work on NetBSD
* [Bug 1391] avoid invoking autogen twice for .c and .h files.
* [Bug 1397] shmget() refclock_shm failing because of file mode.
* Pass no_needed to ntp_intres as first part of fixing [Bug 975].
* Add ./configure --enable-force-defer-DNS to help debugging.
(4.2.5p249-RC) 2009/11/28 Released by Harlan Stenn <stenn@ntp.org>
* [Bug 1400] An empty KOD DB file causes sntp to coredump.
* sntp: documentation cleanup.
* sntp: clean up some error messages.
* sntp: Use the precision to control how many offset digits are shown.
* sntp: Show root dispersion.
* Cleanup from the automake/autoconf upgrades.
(4.2.5p248-RC) 2009/11/26 Released by Harlan Stenn <stenn@ntp.org>
* Prepare for the generation of sntp.html.
* Documentation changes from Dave Mills.
* [Bug 1387] Storage leak in ntp_intres (minor).
* [Bug 1389] buffer overflow in refclock_oncore.c
* [Bug 1391] .texi usage text from installed, not built binaries.
* [Bug 1392] intres retries duplicate assocations endlessly.
* Correct *-opts.h dependency so default 'get' action isn't used.
(4.2.5p247-RC) 2009/11/20 Released by Harlan Stenn <stenn@ntp.org>
* [Bug 1142] nodebug builds shed no light on -d, -D option failure.
* [Bug 1179] point out the problem with -i/--jaildir and -u/--user when
  they are disabled by configure.
* [Bug 1308] support systems that lack fork().
* [Bug 1343] sntp doesn't link on Solaris 7, needs -lresolv.
(4.2.5p246-RC) 2009/11/17 Released by Harlan Stenn <stenn@ntp.org>
* Upgrade to autogen-5.10
* [Bug 1378] Unnecessary resetting of peers during interface update.
* [Bug 1382] p245 configure --disable-dependency-tracking won't build.
* [Bug 1384] ntpq :config core dumped with a blank password.
(4.2.5p245-RC) 2009/11/14 Released by Harlan Stenn <stenn@ntp.org>
* Cleanup from Dave Mills.
* [Bug 1343] sntp illegal C does not compile on Solaris 7.
* [Bug 1381] Version .deps generated include file dependencies to allow
  known dependency-breaking changes to force .deps to be cleaned,
  triggered by changing the contents of deps-ver and/or sntp/deps-ver.
(4.2.5p244-RC) 2009/11/12 Released by Harlan Stenn <stenn@ntp.org>
* keygen.html updates from Dave Mills.
* [Bug 1003] ntpdc unconfig command doesn't prompt for keyid.
* [Bug 1376] Enable authenticated ntpq and ntpdc using newly-available
  digest types.
* ntp-keygen, Autokey OpenSSL build vs. run version mismatch is now a
  non-fatal warning.
(4.2.5p243-RC) 2009/11/11 Released by Harlan Stenn <stenn@ntp.org>
* [Bug 1226] Fix deferred DNS lookups.
* new crypto signature cleanup.
(4.2.5p242-RC) 2009/11/10 Released by Harlan Stenn <stenn@ntp.org>
* [Bug 1363] CID 92 clarify fallthrough case in clk_trimtsip.c
* [Bug 1366] ioctl(TIOCSCTTY, 0) fails on NetBSD *[0-2].* > 3.99.7.
* [Bug 1368] typos in libntp --without-crypto case
* [Bug 1371] deferred DNS lookup failing with INFO_ERR_AUTH.
* CID 87 dead code in ntpq.c atoascii().
* Fix authenticated ntpdc, broken in p240.
* Stub out isc/mem.h, shaving 47k from a MIPS ntpd binary.
* Shrink keyword scanner FSM entries from 64 to 32 bits apiece.
* Documention updates from Dave Mills.
* authkeys.c cleanup from Dave Mills.
(4.2.5p241-RC) 2009/11/07 Released by Harlan Stenn <stenn@ntp.org>
* html/authopt.html update from Dave Mills.
* Remove unused file from sntp/Makefile.am's distribution list.
* new crypto signature cleanup.
(4.2.5p240-RC) 2009/11/05 Released by Harlan Stenn <stenn@ntp.org>
* [Bug 1364] clock_gettime() not detected, need -lrt on Debian 5.0.3.
* Provide all of OpenSSL's signature methods for ntp.keys (FIPS 140-2).
(4.2.5p239-RC) 2009/10/30 Released by Harlan Stenn <stenn@ntp.org>
* [Bug 1357] bogus assert from refclock_shm.
* [Bug 1359] Debug message cleanup.
* CID 101: more pointer/array cleanup.
* [Bug 1356] core dump from refclock_nmea when can't open /dev/gpsU.
* [Bug 1358] AIX 4.3 sntp/networking.c IPV6_JOIN_GROUP undeclared.
* CID 101: pointer/array cleanup.
(4.2.5p238-RC) 2009/10/27 Released by Harlan Stenn <stenn@ntp.org>
* Changes from Dave Mills.
* driver4.html updates from Dave Mills.
* [Bug 1252] PPSAPI cleanup on ntpd/refclock_wwvb.c.
* [Bug 1354] libtool error building after bootstrap with Autoconf 2.64.
* Allow NTP_VPATH_HACK configure test to handle newer gmake versions.
* CIDs 94-99 make it more clearly impossible for sock_hash() to return
  a negative number.
* CID 105, 106 ensure ntpdc arrays are not overrun even if callers
  misbehave.
* CID 113 use va_end() in refclock_true.c true_debug().
* Get rid of configure tests for __ss_family and __ss_len when the more
  common ss_family and ss_len are present.
(4.2.5p237-RC) 2009/10/26 Released by Harlan Stenn <stenn@ntp.org>
* [Bug 610] NMEA support for using PPSAPI on a different device.
* [Bug 1238] use only fudge time2 to offset NMEA serial timestamp.
* [Bug 1355] ntp-dev won't compile on OpenBSD 4.6.
(4.2.5p236-RC) 2009/10/22 Released by Harlan Stenn <stenn@ntp.org>
* Cleanup from Dave Mills.
* [Bug 1343] ntpd/ntp_io.c close_fd() does not compile on Solaris 7.
* [Bug 1353] ntpq "rv 0 settimeofday" always shows UNKNOWN on unix.
* Do not attempt to execute built binaries from ntpd/Makefile when
  cross-compiling (keyword-gen and ntpd --saveconfigquit).
* sntp/main.c: Remove duplicate global adr_buf[] (also defined in
  networking.c) which Piotr Grudzinski identified breaking his build.
* Correct in6addr_any test in configure.ac to attempt link too.
(4.2.5p235-RC) 2009/10/18 Released by Harlan Stenn <stenn@ntp.org>
* [Bug 1343] lib/isc build breaks on systems without IPv6 headers.
(4.2.5p234-RC) 2009/10/16 Released by Harlan Stenn <stenn@ntp.org>
* [Bug 1339] redux, use unmodified lib/isc/win32/strerror.c and
  move #define strerror... to a header not used by lib/isc code.
* [Bug 1345] illegal 'grep' option prevents compilation.
* [Bug 1346] keyword scanner broken where char defaults to unsigned.
* [Bug 1347] ntpd/complete.conf missing multicastclient test case.
(4.2.5p233-RC) 2009/10/15 Released by Harlan Stenn <stenn@ntp.org>
* [Bug 1337] cast setsockopt() v4 address pointer to void *.
* [Bug 1342] ignore|drop one IPv6 address on an interface blocks all
  addresses on that interface.
* Documentation cleanup and updates.
(4.2.5p232-RC) 2009/10/14 Released by Harlan Stenn <stenn@ntp.org>
* [Bug 1302] OpenSSL under Windows needs applink support.
* [Bug 1337] fix incorrect args to setsockopt(fd, IP_MULTICAST_IF,...).
* [Bug 1339] Fix Windows-only ntp_strerror() infinite recursion.
* [Bug 1341] NMEA driver requires working PPSAPI #ifdef HAVE_PPSAPI.
* Construct ntpd keyword scanner finite state machine at compile time
  rather than at runtime, shrink entries from 40+ to 8 bytes.
* Update documentation for ntpq --old-rv, saveconfig, saveconfigdir,
  ntpd -I -L and -M, and interface/nic rules. (From Dave Hart)
* [Bug 1337] fix incorrect args to setsockopt(fd, IP_MULTICAST_IF,...)
(4.2.5p231-RC) 2009/10/10 Released by Harlan Stenn <stenn@ntp.org>
* [Bug 1335] Broadcast client degraded by wildcard default change.
(4.2.5p230-RC) 2009/10/09 Released by Harlan Stenn <stenn@ntp.org>
* Start the 4.2.6 Release Candidate cycle.
* Broadcast and transit phase cleanup from Dave Mills.
(4.2.5p229) 2009/10/07 Released by Harlan Stenn <stenn@ntp.org>
* [Bug 1334] ntpsnmpd undefined reference to `ntpqOptions'.
* Change ntpsnmpd/Makefile.am include file order to fix FreeBSD build.
(4.2.5p228) 2009/10/06 Released by Harlan Stenn <stenn@ntp.org>
* Reclaim syntax tree memory after application in ntpd built with
  configure --disable-saveconfig.
* [Bug 1135] ntpq uses sizeof(u_long) where sizeof(u_int32) is meant.
* [Bug 1333] ntpd --interface precedence over --novirtualips lost.
(4.2.5p227) 2009/10/05 Released by Harlan Stenn <stenn@ntp.org>
* [Bug 1135] :config fails with "Server disallowed request"
* [Bug 1330] disallow interface/nic rules when --novirtualips or
  --interface are used.
* [Bug 1332] ntpq -c 'rv 0 variablename' returns extra stuff.
* Add test of ntpd --saveconfigquit fidelity using new complete.conf.
* Documentation updates from Dave Hart/Dave Mills.
(4.2.5p226) 2009/10/04 Released by Harlan Stenn <stenn@ntp.org>
* [Bug 1318] Allow multiple -g options on ntpd command line.
* [Bug 1327] ntpq, ntpdc, ntp-keygen -d & -D should work with configure
  --disable-debugging.
* Add ntpd --saveconfigquit <filename> option for future build-time
  testing of saveconfig fidelity.
* Clockhop and autokey cleanup from Dave Mills.
* Documentation updates from Dave Mills.
(4.2.5p225) 2009/09/30 Released by Harlan Stenn <stenn@ntp.org>
* authopt documentation changes from Dave Mills/Dave Hart.
* [Bug 1324] support bracketed IPv6 numeric addresses for restrict.
(4.2.5p224) 2009/09/29 Released by Harlan Stenn <stenn@ntp.org>
* Clockhop and documentation fixes from Dave Mills.
* Remove "tos maxhop" ntp.conf knob.
(4.2.5p223) 2009/09/28 Released by Harlan Stenn <stenn@ntp.org>
* [Bug 1321] build doesn't work if . isn't on $PATH.
* [Bug 1323] Implement "revoke #" to match documentation, deprecate
  "crypto revoke #".
(4.2.5p222) 2009/09/27 Released by Harlan Stenn <stenn@ntp.org>
* Update libisc code using bind-9.6.1-P1.tar.gz, rearrange our copy to
  mirror the upstream layout (lib/isc/...), and merge in NTP-local
  modifications to libisc.  There is a new procedure to ease future
  libisc merges using a separate "upstream" bk repo.  That will enable
  normal bk pull automerge to handle carrying forward any local changes
  and should enable us to take updated libisc snapshots more often.
* Updated build and flock-build scripts.  flock-build --one is a way
  to perform a flock-build compatible solitary build, handy for a repo
  clone's first build on a machine with autoconf, automake, etc.
* Compiling ntp_parser.y using BSD make correctly places ntp_parser.h
  in the top-level ntpd directory instead of A.*/ntpd.
* bootstrap script updated to remove potentially stale .deps dirs.
* Remove unneeded Makefile.am files from the lib/isc/include tree.
(4.2.5p221) 2009/09/26 Released by Harlan Stenn <stenn@ntp.org>
* [Bug 1316] segfault if refclock_nmea can't open file.
* [Bug 1317] Distribute cvo.sh.
(4.2.5p220) 2009/09/25 Released by Harlan Stenn <stenn@ntp.org>
* Rearrange libisc code to match the upstream layout in BIND.  This is
  step one of two, changing the layout but keeping our existing libisc.
(4.2.5p219) 2009/09/24 Released by Harlan Stenn <stenn@ntp.org>
* [Bug 1315] "interface ignore 0.0.0.0" is ignored.
* add implicit "nic ignore all" rule before any rules from ntp.conf, so
  "nic listen eth0" alone means the same as "-I eth0".
* add wildcard match class for interface/nic rules.
* fix mistaken carryover of prefixlen from one rule to the next.
* Ensure IPv6 localhost address ::1 is included in libisc's Windows IPv6
  address enumeration, allowing ntpq and ntpdc's hardcoding to 127.0.0.1 
  on Windows to end.
(4.2.5p218) 2009/09/21 Released by Harlan Stenn <stenn@ntp.org>
* [Bug 1314] saveconfig emits -4 and -6 on when not given.
* correct parsing and processing of setvar directive.
* highlight location of ntpq :config syntax errors with ^.
* clarify (former) NO_ARG, SINGLE_ARG, MULTIPLE_ARG renaming to
  FOLLBY_TOKEN, FOLLBY_STRING, FOLLBY_STRINGS_TO_EOC.
* parser, saveconfig cleanup to store T_ identifiers in syntax tree.
(4.2.5p217) 2009/09/20 Released by Harlan Stenn <stenn@ntp.org>
* [Bug 1300] reject remote configuration of dangerous items.
(4.2.5p216) 2009/09/19 Released by Harlan Stenn <stenn@ntp.org>
* [Bug 1312] ntpq/ntpdc MD5 passwords truncated to 8 chars on Suns.
* CID 10 missing free(up); in refclock_palisade.c error return, again.
* CID 83 added assertion to demonstrate config_nic_rules() does not
  call strchr(NULL, '/').
(4.2.5p215) 2009/09/18 Released by Harlan Stenn <stenn@ntp.org>
* [Bug 1292] Workaround last VC6 unsigned __int64 kink.
(4.2.5p214) 2009/09/17 Released by Harlan Stenn <stenn@ntp.org>
* [Bug 1303] remove top-level "autokey" directive.
* use "nic listen 192.168.0.0/16" instead of
  "nic listen 192.168.0.0 prefixlen 16".
(4.2.5p213) 2009/09/16 Released by Harlan Stenn <stenn@ntp.org>
* [Bug 1310] fix Thunderbolt mode in refclock_palisade.c
(4.2.5p212) 2009/09/15 Released by Harlan Stenn <stenn@ntp.org>
* [Bug 983] add interface [listen | ignore | drop] ... directive.
* [Bug 1243] MD5auth_setkey zero-fills key from first zero octet.
* [Bug 1295] leftover fix, do not crash on exit in free_config_trap()
  when "trap 1.2.3.4" is used without any further options.
* [Bug 1311] 4.2.5p211 doesn't build in no-debug mode.
* document interface (alias nic) and unpeer.
* Correct syntax error line & column numbers.
* CID 79: kod_init_kod_db() fails to fclose(db_s) in two error paths.
* CID 80: attempt to quiet Coverity false positive re: leaking "reason"
  in main().
* Documentation updates from Dave Mills.
* CID 81: savedconfig leaked in save_config().
* Make the code agree with the spec and the book (Dave Mills).
(4.2.5p211) 2009/09/14 Released by Harlan Stenn <stenn@ntp.org>
* [Bug 663] respect ntpq -c and -p order on command line.
* [Bug 1292] more VC6 unsigned __int64 workarounds.
* [Bug 1296] Added Support for Trimble Acutime Gold.
(4.2.5p210) 2009/09/06 Released by Harlan Stenn <stenn@ntp.org>
* [Bug 1294] Use OPENSSL_INC and OPENSSL_LIB macros for Windows
  and remove unnecessary reference to applink.c for Windows
* [Bug 1295] trap directive options are not optional.
* [Bug 1297] yylex() must always set yylval before returning.
(4.2.5p209) 2009/09/01 Released by Harlan Stenn <stenn@ntp.org>
* [Bug 1290] Fix to use GETTIMEOFDAY macro
* [Bug 1289] Update project files for VC6, VS2003, VS2005, VS 2008
(4.2.5p208) 2009/08/30 Released by Harlan Stenn <stenn@ntp.org>
* [Bug 1293] make configuration dumper ready for release, specifically:
* rename ntpq dumpcfg command to "saveconfig".
* require authentication for saveconfig.
* "restrict ... nomodify" prevents saveconfig and :config.
* "saveconfig ." shorthand to save to startup configuration file.
* support strftime() substitution in saveconfig arg to timestamp
  the output filename, for example "saveconfig %Y%m%d-%H%M%S.conf".
* display saveconfig response message from ntpd in ntpq.
* save output filename in "savedconfig" variable, fetched with ntpq -c
  "rv 0 savedconfig".
* document saveconfig in html/ntpq.html.
* add ./configure --disable-saveconfig to build a smaller ntpd.
* log saveconfig failures and successes to syslog.
(4.2.5p207) 2009/08/29 Released by Harlan Stenn <stenn@ntp.org>
* [Bug 1292] Minor Windows source tweaks for VC6-era SDK headers.
(4.2.5p206) 2009/08/26 Released by Harlan Stenn <stenn@ntp.org>
* accopt.html typo fixes from Dave Mills.
* [Bug 1283] default to remembering KoD in sntp.
* clean up numerous sntp/kod_management.c bugs.
* use all addresses resolved from each DNS name in sntp.
(4.2.5p205) 2009/08/18 Released by Harlan Stenn <stenn@ntp.org>
* accopt.html typo fixes from Dave Mills.
* [Bug 1285] Log ntpq :config/config-from-file events.
* [Bug 1286] dumpcfg omits statsdir, mangles filegen.
(4.2.5p204) 2009/08/17 Released by Harlan Stenn <stenn@ntp.org>
* [Bug 1284] infinite loop in ntpd dumping more than one trustedkey
(4.2.5p203) 2009/08/16 Released by Harlan Stenn <stenn@ntp.org>
* Add ntpq -c dumpcfg, Google Summer of Code project of Max Kuehn
(4.2.5p202) 2009/08/14 Released by Harlan Stenn <stenn@ntp.org>
* install the binary and man page for sntp.
(4.2.5p201) 2009/08/13 Released by Harlan Stenn <stenn@ntp.org>
* sntp: out with the old, in with the new.
(4.2.5p200) 2009/08/12 Released by Harlan Stenn <stenn@ntp.org>
* [Bug 1281] Build ntpd on Windows without big SDK download, burn,
  and install by checking in essentially unchanging messages.mc build
  products to avoid requiring mc.exe, which is not included with VC++
  2008 EE.
(4.2.5p199) 2009/08/09 Released by Harlan Stenn <stenn@ntp.org>
* [Bug 1279] Cleanup for warnings from Veracode static analysis.
(4.2.5p198) 2009/08/03 Released by Harlan Stenn <stenn@ntp.org>
* Upgrade to autogen-5.9.9-pre5.
(4.2.5p197) 2009/07/30 Released by Harlan Stenn <stenn@ntp.org>
* The build script now has . at the end of PATH for config.guess.
(4.2.5p196) 2009/07/29 Released by Harlan Stenn <stenn@ntp.org>
* [Bug 1272] gsoc_sntp IPv6 build problems under HP-UX 10.
* [Bug 1273] CID 10: Palisade leaks unit struct in error path.
* [Bug 1274] CID 67: ensure resolve_hosts() output count and pointers
  are consistent.
* [Bug 1275] CID 45: CID 46: old sntp uses uninitialized guesses[0],
  precs[0].
* [Bug 1276] CID 52: crypto_xmit() may call crypto_alice[23]()
  with NULL peer.
(4.2.5p195) 2009/07/27 Released by Harlan Stenn <stenn@ntp.org>
* cvo.sh: Add support for CentOS, Fedora, Slackware, SuSE, and QNX.
(4.2.5p194) 2009/07/26 Released by Harlan Stenn <stenn@ntp.org>
* Documentation updates from Dave Mills.
* Use scripts/cvo.sh in the build script to get better subdir names.
(4.2.5p193) 2009/07/25 Released by Harlan Stenn <stenn@ntp.org>
* [Bug 1261] CID 34: simulate_server() rbuf.msg_flags uninitialized.
* [Bug 1262] CID 35: xpkt.mac uninitialized in simulate_server().
* [Bug 1263] CID 37: CID 38: CID 40: CID 43: multiple refclocks 
  uninitialized tm_zone (arc, chronolog, dumbclock, pcf).
* [Bug 1264] CID 64: gsoc_sntp on_wire() frees wrong ptr receiving KoD.
* [Bug 1265] CID 65: CID 66: gsoc_sntp on_wire() leaks x_pkt, r_pkt.
* [Bug 1266] CID 39: datum_pts_start() uninitialized arg.c_ospeed.
* [Bug 1267] CID 44: old sntp handle_saving() writes stack garbage to
  file when clearing.
* [Bug 1268] CID 63: resolve_hosts() leaks error message buffer.
* [Bug 1269] CID 74: use assertion to ensure move_fd() does not return
  negative descriptors.
* [Bug 1270] CID 70: gsoc_sntp recv_bcst_data mdevadr.ipv6mr_interface
  uninitialized.
(4.2.5p192) 2009/07/24 Released by Harlan Stenn <stenn@ntp.org>
* [Bug 965] CID 42: ss_family uninitialized.
* [Bug 1250] CID 53: kod_init_kod_db() overruns kod_db malloc'd buffer.
* [Bug 1251] CID 68: search_entry() mishandles dst argument.
* [Bug 1252] CID 32: Quiet Coverity warning with assertion.
* [Bug 1253] CID 50: gsoc_sntp/crypto.c auth_init() always returns a 
  list with one entry.
* [Bug 1254] CID 56: tv_to_str() leaks a struct tm each call.
* [Bug 1255] CID 55: pkt_output() leaks a copy of each packet.
* [Bug 1256] CID 51: Coverity doesn't recognize our assertion macros as
  terminal.
* [Bug 1257] CID 57: gsoc_sntp auth_init() fails to fclose(keyfile).
* [Bug 1258] CID 54: gsoc_sntp resolve_hosts() needs simplification.
* [Bug 1259] CID 59: gsoc_sntp recv_bcast_data() fails to free(rdata)
  on error paths.
* [Bug 1260] CID 60: gsoc_sntp recvpkt() fails to free(rdata).
* Updated to AutoGen-5.9.9pre2.
(4.2.5p191) 2009/07/21 Released by Harlan Stenn <stenn@ntp.org>
* Updated to AutoGen-5.9.9pre1.
(4.2.5p190) 2009/07/20 Released by Harlan Stenn <stenn@ntp.org>
* Updated to AutoGen-5.9.8.
* [Bug 1248] RES_MSSNTP typo in ntp_proto.c.
* [Bug 1246] use a common template for singly-linked lists, convert most
  doubly-linked lists to singly-linked.
* Log warning about signd blocking when restrict mssntp used.
(4.2.5p189) 2009/07/16 Released by Harlan Stenn <stenn@ntp.org>
* Documentation cleanup from Dave Mills.
(4.2.5p188) 2009/07/15 Released by Harlan Stenn <stenn@ntp.org>
* [Bug 1245] Broken xmt time sent in fast_xmit() of 4.2.5p187.
(4.2.5p187) 2009/07/11 Released by Harlan Stenn <stenn@ntp.org>
* [Bug 1042] multicast listeners IPv4+6 ignore new interfaces.
* [Bug 1237] Windows serial code treat CR and LF both as line
  terminators.
* [Bug 1238] use fudge time2 for serial timecode offset in NMEA driver.
* [Bug 1242] Remove --enable-wintime, symmetric workaround is now
  always enabled.
* [Bug 1244] NTP_INSIST(fd != maxactivefd) failure in intres child
* Added restrict keyword "mssntp" for Samba4 DC operation, by Dave Mills.
(4.2.5p186) 2009/07/08 Released by Harlan Stenn <stenn@ntp.org>
* ntp_proto.c cleanup from Dave Mills.
(4.2.5p185) 2009/07/01 Released by Harlan Stenn <stenn@ntp.org>
* Documentation updates from Dave Mills.
* [Bug 1234] convert NMEA driver to use common PPSAPI code.
* timepps-Solaris.h pps_handle_t changed from pointer to scalar
* Spectracom refclock added to Windows port of ntpd
* [Bug 1236] Declaration order fixed.
* Bracket private ONCORE debug statements with #if 0 rather than #ifdef
  DEBUG
* Delete ONCORE debug statement that is now handled elsewhere.
(4.2.5p184) 2009/06/24 Released by Harlan Stenn <stenn@ntp.org>
* [Bug 1233] atom refclock fudge time1 sign flipped in 4.2.5p164.
(4.2.5p183) 2009/06/23 Released by Harlan Stenn <stenn@ntp.org>
* [Bug 1196] setsockopt(SO_EXCLUSIVEADDRUSE) can fail on Windows 2000
  and earlier with WSAINVAL, do not log a complaint in that case.
* [Bug 1210] ONCORE driver terminates ntpd without logging a reason.
* [Bug 1218] Correct comment in refclock_oncore on /etc/ntp.oncore*
  configuration file search order.
* Change ONCORE driver to log using msyslog as well as to any
  clockstats file.
* [Bug 1231] ntpsnmpd build fails after sockaddr union changes.
(4.2.5p182) 2009/06/18 Released by Harlan Stenn <stenn@ntp.org>
* Add missing header dependencies to the ntpdc layout verification.
* prefer.html updates from Dave Mills.
* [Bug 1205] Add ntpd --usepcc and --pccfreq options on Windows
* [Bug 1215] unpeer by association ID
* [Bug 1225] Broadcast address miscalculated on Windows 4.2.5p180
* [Bug 1229] autokey segfaults in cert_install().
* Use a union for structs sockaddr, sockaddr_storage, sockaddr_in, and
  sockaddr_in6 to remove casts and enable type checking.  Collapse
  some previously separate IPv4/IPv6 paths into a single codepath.
(4.2.5p181) 2009/06/06 Released by Harlan Stenn <stenn@ntp.org>
* [Bug 1206] Required compiler changes for Windows
* [Bug 1084] PPSAPI for ntpd on Windows with DLL backends
* [Bug 1204] Unix-style refclock device paths on Windows
* [Bug 1205] partial fix, disable RDTSC use by default on Windows
* [Bug 1208] decodenetnum() buffer overrun on [ with no ]
* [Bug 1211] keysdir free()d twice #ifdef DEBUG
* Enable ONCORE, ARCRON refclocks on Windows (untested)
(4.2.5p180) 2009/05/29 Released by Harlan Stenn <stenn@ntp.org>
* [Bug 1200] Enable IPv6 in Windows port
* Lose FLAG_FIXPOLL, from Dave Mills.
(4.2.5p179) 2009/05/23 Released by Harlan Stenn <stenn@ntp.org>
* [Bug 1041] xmt -> aorg timestamp cleanup from Dave Mills,
  reported by Dave Hart.
* [Bug 1193] Compile error: conflicting types for emalloc.
* [Bug 1196] VC6 winsock2.h does not define SO_EXCLUSIVEADDRUSE.
* Leap/expire cleanup from Dave Mills.
(4.2.5p178) 2009/05/21 Released by Harlan Stenn <stenn@ntp.org>
* Provide erealloc() and estrdup(), a la emalloc().
* Improve ntp.conf's parser error messages.
* [Bug 320] "restrict default ignore" does not affect IPv6.
* [Bug 1192] "restrict -6 ..." reports a syntax error.
(4.2.5p177) 2009/05/18 Released by Harlan Stenn <stenn@ntp.org>
* Include (4.2.4p7)
* [Bug 1174] nmea_shutdown assumes that nmea has a unit assigned
* [Bug 1190] NMEA refclock fudge flag4 1 obscures position in timecode
* Update NMEA refclock documentation in html/drivers/driver20.html
(4.2.5p176) 2009/05/13 Released by Harlan Stenn <stenn@ntp.org>
* [Bug 1154] mDNS registration should be done later, repeatedly and only
  if asked for. (second try for fix)
(4.2.5p175) 2009/05/12 Released by Harlan Stenn <stenn@ntp.org>
* Include (4.2.4p7-RC7)
* [Bug 1180] ntpd won't start with more than ~1000 interfaces
* [Bug 1182] Documentation typos and missing bits.
* [Bug 1183] COM port support should extend past COM3
* [Bug 1184] ntpd is deaf when restricted to second IP on the same net
* Clean up configure.ac NTP_CACHEVERSION interface, display cache
  version when clearing.  Fixes a regression.
(4.2.5p174) 2009/05/09 Released by Harlan Stenn <stenn@ntp.org>
* Stale leapsecond file fixes from Dave Mills.
(4.2.5p173) 2009/05/08 Released by Harlan Stenn <stenn@ntp.org>
* Include (4.2.4p7-RC6)
(4.2.5p172) 2009/05/06 Released by Harlan Stenn <stenn@ntp.org>
* [Bug 1175] Instability in PLL daemon mode.
* [Bug 1176] refclock_parse.c does not compile without PPSAPI.
(4.2.5p171) 2009/05/04 Released by Harlan Stenn <stenn@ntp.org>
* Autokey documentation cleanup from Dave Mills.
* [Bug 1171] line editing libs found without headers (Solaris 11)
* [Bug 1173] NMEA refclock fails with Solaris PPSAPI
* Fix problem linking msntp on Solaris when sntp subdir is configured
  before parent caused by different gethostent library search order.
* Do not clear config.cache when it is  empty.
(4.2.5p170) 2009/05/02 Released by Harlan Stenn <stenn@ntp.org>
* [Bug 1152] adjust PARSE to new refclock_pps logic
* Include (4.2.4p7-RC5)
* loopfilter FLL/PLL crossover cleanup from Dave Mills.
* Documentation updates from Dave Mills.
* ntp-keygen cleanup from Dave Mills.
* crypto API cleanup from Dave Mills.
* Add NTP_CACHEVERSION mechanism to ignore incompatible config.cache
* Enable gcc -Wstrict-overflow for gsoc_sntp as well
(4.2.5p169) 2009/04/30 Released by Harlan Stenn <stenn@ntp.org>
* [Bug 1171] Note that we never look for -lreadline by default.
* [Bug 1090] Fix bogus leap seconds in refclock_hpgps.
(4.2.5p168) 2009/04/29 Released by Harlan Stenn <stenn@ntp.org>
* Include (4.2.4p7-RC4)
* [Bug 1169] quiet compiler warnings
* Re-enable gcc -Wstrict-prototypes when not building with OpenSSL
* Enable gcc -Wstrict-overflow
* ntpq/ntpdc emit newline after accepting password on Windows
* Updates from Dave Mills:
* ntp-keygen.c: Updates.
* Fix the error return and syslog function ID in refclock_{param,ppsapi}.
* Make sure syspoll is within the peer's minpoll/maxpoll bounds.
* ntp_crypto.c: Use sign_siglen, not len. sign key filename cleanup.
* Bump NTP_MAXEXTEN from 1024 to 2048, update values for some field lengths.
* m4/ntp_lineeditlibs.m4: fix warnings from newer Autoconf
* [Bug 1166] Remove truncation of position (blanking) code in refclock_nmea.c
(4.2.5p167) 2009/04/26 Released by Harlan Stenn <stenn@ntp.org>
* Crypto cleanup from Dave Mills.
(4.2.5p166) 2009/04/25 Released by Harlan Stenn <stenn@ntp.org>
* [Bug 1165] Clean up small memory leaks in the  config file parser
* Correct logconfig keyword declaration to MULTIPLE_ARG
* Enable filename and line number leak reporting on Windows when built
  DEBUG for all the typical C runtime allocators such as calloc,
  malloc, and strdup.  Previously only emalloc calls were covered.
* Add DEBUG-only code to free dynamically allocated memory that would
  otherwise remain allocated at ntpd exit, to allow less forgivable
  leaks to stand out in leaks reported after exit.
* Ensure termination of strings in ports/winnt/libisc/isc_strerror.c
  and quiet compiler warnings.
* [Bug 1057] ntpdc unconfig failure
* [Bug 1161] unpeer AKA unconfig command for ntpq :config
* PPS and crypto cleanup in ntp_proto.c from Dave Mills.
(4.2.5p165) 2009/04/23 Released by Harlan Stenn <stenn@ntp.org>
* WWVB refclock cleanup from Dave Mills.
* Code cleanup: requested_key -> request_key.
* [Bug 833] ignore whitespace at end of remote configuration lines
* [Bug 1033] ntpdc/ntpq crash prompting for keyid on Windows
* [Bug 1028] Support for W32Time authentication via Samba.
* quiet ntp_parser.c malloc redeclaration warning
* Mitigation and PPS/PPSAPI cleanup from Dave Mills.
* Documentation updates from Dave Mills.
* timepps-Solaris.h patches from Dave Hart.
(4.2.5p164) 2009/04/22 Released by Harlan Stenn <stenn@ntp.org>
* Include (4.2.4p7-RC3)
* PPS/PPSAPI cleanup from Dave Mills.
* Documentation updates from Dave Mills.
* [Bug 1125] C runtime per-thread initialization on Windows
* [Bug 1152] temporarily disable refclock_parse, refclock_true until
  maintainers can repair build break from pps_sample()
* [Bug 1153] refclock_nmea should not mix UTC with GPS time
* [Bug 1159] ntpq overlap diagnostic message test buggy
(4.2.5p163) 2009/04/10 Released by Harlan Stenn <stenn@ntp.org>
(4.2.5p162) 2009/04/09 Released by Harlan Stenn <stenn@ntp.org>
* Documentation updates from Dave Mills.
* Mitigation and PPS cleanup from Dave Mills.
* Include (4.2.4p7-RC2)
* [Bug 216] New interpolation scheme for Windows eliminates 1ms jitter
* remove a bunch of #ifdef SYS_WINNT from portable code
* 64-bit time_t cleanup for building on newer Windows compilers
* Only set CMOS clock during ntpd exit on Windows if the computer is
  shutting down or restarting.
* [Bug 1148] NMEA reference clock improvements
* remove deleted gsoc_sntp/utilities.o from repository so that .o build
  products can be cleaned up without corrupting the repository.
(4.2.5p161) 2009/03/31 Released by Harlan Stenn <stenn@ntp.org>
* Documentation updates from Dave Mills.
(4.2.5p160) 2009/03/30 Released by Harlan Stenn <stenn@ntp.org>
* [Bug 1141] refclock_report missing braces cause spurious "peer event:
  clock clk_unspec" log entries
* Include (4.2.4p7-RC1)
(4.2.5p159) 2009/03/28 Released by Harlan Stenn <stenn@ntp.org>
* "bias" changes from Dave Mills.
(4.2.5p158) 2009/01/30 Released by Harlan Stenn <stenn@ntp.org>
* Fix [CID 72], a typo introduced at the latest fix to prettydate.c.
(4.2.5p157) 2009/01/26 Released by Harlan Stenn <stenn@ntp.org>
* Cleanup/fixes for ntp_proto.c and ntp_crypto.c from Dave Mills.
(4.2.5p156) 2009/01/19 Released by Harlan Stenn <stenn@ntp.org>
* [Bug 1118] Fixed sign extension for 32 bit time_t in caljulian() and prettydate().
  Fixed some compiler warnings about missing prototypes.
  Fixed some other simple compiler warnings.
* [Bug 1119] [CID 52] Avoid a possible null-dereference in ntp_crypto.c.
* [Bug 1120] [CID 51] INSIST that peer is non-null before we dereference it.
* [Bug 1121] [CID 47] double fclose() in ntp-keygen.c.
(4.2.5p155) 2009/01/18 Released by Harlan Stenn <stenn@ntp.org>
* Documentation updates from Dave Mills.
* CHU frequency updates.
* Design assertion fixes for ntp_crypto.c from Dave Mills.
(4.2.5p154) 2009/01/13 Released by Harlan Stenn <stenn@ntp.org>
* [Bug 992] support interface event change on Linux from
  Miroslav Lichvar.
(4.2.5p153) 2009/01/09 Released by Harlan Stenn <stenn@ntp.org>
* Renamed gsoc_sntp/:fetch-stubs to gsoc_sntp/fetch-stubs to avoid
  file name problems under Windows.
  Removed German umlaut from log msg for 4.2.5p142.
(4.2.5p152) 2009/01/08 Released by Harlan Stenn <stenn@ntp.org>
* Include (4.2.4p6) 2009/01/08 Released by Harlan Stenn <stenn@ntp.org>
(4.2.5p151) 2008/12/23 Released by Harlan Stenn <stenn@ntp.org>
* Stats file logging cleanup from Dave Mills.
(4.2.5p150) 2008/12/15 Released by Harlan Stenn <stenn@ntp.org>
* [Bug 1099] Fixed wrong behaviour in sntp's crypto.c.
* [Bug 1103] Fix 64-bit issues in the new calendar code.
(4.2.5p149) 2008/12/05 Released by Harlan Stenn <stenn@ntp.org>
* Fixed mismatches in data types and OID definitions in ntpSnmpSubAgent.c
* added a premliminary MIB file to ntpsnmpd (ntpv4-mib.mib)
(4.2.5p148) 2008/12/04 Released by Harlan Stenn <stenn@ntp.org>
* [Bug 1070] Fix use of ntpq_parsestring() in ntpsnmpd.
(4.2.5p147) 2008/11/27 Released by Harlan Stenn <stenn@ntp.org>
* Update gsoc_sntp's GCC warning code.
(4.2.5p146) 2008/11/26 Released by Harlan Stenn <stenn@ntp.org>
* Update Solaris CFLAGS for gsoc_sntp.
(4.2.5p145) 2008/11/20 Released by Harlan Stenn <stenn@ntp.org>
* Deal with time.h for sntp under linux.
* Provide rpl_malloc() for sntp for systems that need it.
* Handle ss_len and socklen type for sntp.
* Fixes to the sntp configure.ac script.
* Provide INET6_ADDRSTRLEN if it is missing.
* [Bug 1095] overflow in caljulian.c.
(4.2.5p144) 2008/11/19 Released by Harlan Stenn <stenn@ntp.org>
* Use int32, not int32_t.
* Avoid the sched*() functions under OSF - link problems.
(4.2.5p143) 2008/11/17 Released by Harlan Stenn <stenn@ntp.org>
* sntp cleanup and fixes.
(4.2.5p142) 2008/11/16 Released by Harlan Stenn <stenn@ntp.org>
* Imported GSoC SNTP code from Johannes Maximilian Kuehn.
(4.2.5p141) 2008/11/13 Released by Harlan Stenn <stenn@ntp.org>
* New caltontp.c and calyearstart.c from Juergen Perlinger.
(4.2.5p140) 2008/11/12 Released by Harlan Stenn <stenn@ntp.org>
* Cleanup lint from the ntp_scanner files.
* [Bug 1011] gmtime() returns NULL on windows where it would not under Unix.
* Updated caljulian.c and prettydate.c from Juergen Perlinger.
(4.2.5p139) 2008/11/11 Released by Harlan Stenn <stenn@ntp.org>
* Typo fix to driver20.html.
(4.2.5p138) 2008/11/10 Released by Harlan Stenn <stenn@ntp.org>
* [Bug 474] --disable-ipv6 is broken.
* IPv6 interfaces were being looked for twice.
* SHM driver grabs more samples, add clockstats
* decode.html and driver20.html updates from Dave Mills.
(4.2.5p137) 2008/11/01 Released by Harlan Stenn <stenn@ntp.org>
* [Bug 1069] #undef netsnmp's PACKAGE_* macros.
* [Bug 1068] Older versions of netsnmp do not have netsnmp_daemonize().
(4.2.5p136) 2008/10/27 Released by Harlan Stenn <stenn@ntp.org>
* [Bug 1078] statsdir configuration parsing is broken.
(4.2.5p135) 2008/09/23 Released by Harlan Stenn <stenn@ntp.org>
* [Bug 1072] clock_update should not allow updates older than sys_epoch.
(4.2.5p134) 2008/09/17 Released by Harlan Stenn <stenn@ntp.org>
* Clean up build process for ntpsnmpd.
(4.2.5p133) 2008/09/16 Released by Harlan Stenn <stenn@ntp.org>
* Add options processing to ntpsnmpd.
* [Bug 1062] Check net-snmp headers before deciding to build ntpsnmpd.
* Clean up the libntpq.a build.
* Regenerate ntp_parser.[ch] from ntp_parser.y
(4.2.5p132) 2008/09/15 Released by Harlan Stenn <stenn@ntp.org>
* [Bug 1067] Multicast DNS service registration must come after the fork
  on Solaris.
* [Bug 1066] Error messages should log as errors.
(4.2.5p131) 2008/09/14 Released by Harlan Stenn <stenn@ntp.org>
* [Bug 1065] Re-enable support for the timingstats file.
(4.2.5p130) 2008/09/13 Released by Harlan Stenn <stenn@ntp.org>
* [Bug 1064] Implement --with-net-snmp-config=progname
* [Bug 1063] ntpSnmpSubagentObject.h is missing from the distribution.
(4.2.5p129) 2008/09/11 Released by Harlan Stenn <stenn@ntp.org>
* Quiet some libntpq-related warnings.
(4.2.5p128) 2008/09/08 Released by Harlan Stenn <stenn@ntp.org>
* Import Heiko Gerstung's GSoC2008 NTP MIB daemon.
(4.2.5p127) 2008/09/01 Released by Harlan Stenn <stenn@ntp.org>
* Regenerate ntpd/ntp_parser.c
(4.2.5p126) 2008/08/31 Released by Harlan Stenn <stenn@ntp.org>
* Stop libtool-1.5 from looking for C++ or Fortran.
* [BUG 610] Documentation update for NMEA reference clock driver.
* [Bug 828] Fix IPv4/IPv6 address parsing.
* Changes from Dave Mills:
  Documentation updates.
  Fix a corner case where a frequency update was reported but not set.
  When LEAP_NOTINSYNC->LEAP_NOWARNING, call crypto_update() if we have
  crypto_flags.
(4.2.5p125) 2008/08/18 Released by Harlan Stenn <stenn@ntp.org>
* [Bug 1052] Add linuxPPS support to ONCORE driver.
(4.2.5p124) 2008/08/17 Released by Harlan Stenn <stenn@ntp.org>
* Documentation updates from Dave Mills.
* Include (4.2.4p5) 2008/08/17 Released by Harlan Stenn <stenn@ntp.org>
* [Bug 861] leap info was not being transmitted.
* [Bug 1046] refnumtoa.c is using the wrong header file.
* [Bug 1047] enable/disable options processing fix.
* header file cleanup.
* [Bug 1037] buffer in subroutine was 1 byte short.
* configure.ac: cleanup, add option for wintime, and lay the groundwork
  for the changes needed for bug 1028.
* Fixes from Dave Mills: 'bias' and 'interleave' work.  Separate
  phase and frequency discipline (for long poll intervals).  Update
  TAI function to match current leapsecond processing.
* Documentation updates from Dave Mills.
* [Bug 1037] Use all 16 of the MD5 passwords generated by ntp-keygen.
* Fixed the incorrect edge parameter being passed to time_pps_kcbind in
  NMEA refclock driver.
* [Bug 399] NMEA refclock driver does not honor time1 offset if flag3 set.
* [Bug 985] Modifications to NMEA reference clock driver to support Accord
  GPS Clock.
* poll time updates from Dave Mills.
* local refclock documentation updates from Dave Mills.
* [Bug 1022] Fix compilation problems with yesterday's commit.
* Updates and cleanup from Dave Mills:
  I've now spent eleven months of a sabbatical year - 7 days a week, 6-10
  hours most days - working on NTP. I have carefully reviewed every major
  algorithm, examined its original design and evolution from that design.
  I've trimmed off dead code and briar patches and did zillions of tests
  contrived to expose evil vulnerabilities. The development article is in
  rather good shape and should be ready for prime time.

  1. The protostats statistics files have been very useful in exposing
  little twitches and turns when something hiccups, like a broken PPS
  signal. Most of what used to be syslog messages are now repackaged as
  protostats messages with optional syslog as well. These can also be sent
  as traps which might be handy to tiggle a beeper or celltext. These, the
  sysstats files and cryptostats files reveal the ambient health of a busy
  server, monitor traffic and error counts and spot crypto attacks.

  2. Close inspection of the clock discipline behavior at long poll
  intervals (36 h) showed it not doing as well as it should. I redesigned
  the FLL loop to improve nominal accuracy from  several tens of
  milliseconds to something less than ten milliseconds.

  3. Autokey (again). The enhanced error checking was becoming a major
  pain. I found a way to toss out gobs of ugly fat code and replace the
  function with a much simpler and more comprehensive scheme. It resists
  bait-and-switch attacks and quickly detect cases when the protocol is
  not correctly synchronized.

  4. The interface code for the kernel PPS signal was not in sync with the
  kernel code itself. Some error checks were duplicated and some
  ineffective. I found none of the PPS-capable drivers, including the atom
  driver, do anything when the prefer peer fails; the kernel PPS signal
  remains in control. The atom driver now disables the kernel PPS when the
  prefer peer comes bum. This is important when the prefer peer is not a
  reference clock but a remote NTP server.

  5. The flake restrict bit turned out to be really interesting,
  especially with symmtric modes and of those especially those using
  Autokey. Small changes in the recovery procedures when packets are lost
  now avoid almost all scenarios which previously required protocol resets.

  6. I've always been a little uncomfortable when using the clock filter
  with long poll intervals because the samples become less and less
  correlated as the sample age exceeds the Allan intercept. Various
  schemes have been used over the years to cope with this fact. The latest
  one and the one that works the best is to use a modified sort metric
  where the delay is used when the age of the sample is less than the
  intercept and the sum of delay and dispersion above that. The net result
  is that, at small poll intervals the algorithm operates as a minimum
  filter, while at larger poll intervals it morphs to FIFO. Left
  unmodified, a sample could be used when twelve days old. This along with
  the FLL modifications has made a dramatic improvement at large poll
  intervals.

- [Backward Incompatible] The 'state' variable is no longer reported or
  available via ntpq output.  The following system status bit names
  have been changed:
  - sync_alarm -> leap_alarm
  - sync_atomic -> sync_pps
  - sync_lf_clock -> sync_lf_radio
  - sync_hf_clock -> sync_hf_radio
  - sync_uhf_clock -> sync_uhf_radio
  - sync_local_proto -> sync_local
  - sync_udp/time -> sync_other
  Other names have been changed as well.  See the change history for
  libntp/statestr.c for more details.
  Other backward-incompatible changes in ntpq include:
  - assID -> associd
  - rootdispersion -> rootdisp
  - pkt_head -> pkt_neader
  See the change history for other details.

* Updates and cleanup from Dave Mills.
* [Bug 995] Remove spurious ; from ntp-keygen.c.
* More cleanup and changes from Dave Mills.
* [Bug 980] Direct help to stdout.
---
(4.2.4p8) 2009/12/08 Released by Harlan Stenn <stenn@ntp.org>

* [Sec 1331] DoS with mode 7 packets - CVE-2009-3563.

---
(4.2.4p7) 2009/05/18 Released by Harlan Stenn <stenn@ntp.org>

* [Sec 1151] Remote exploit if autokey is enabled - CVE-2009-1252.
* [Bug 1187] Update the copyright date.
* [Bug 1191] ntpd fails on Win2000 - "Address already in use" after fix
  for [Sec 1149].

---
(4.2.4p7-RC7) 2009/05/12 Released by Harlan Stenn <stenn@ntp.org>

* ntp.isc.org -> ntp.org cleanup.
* [Bug 1178] Use prior FORCE_DNSRETRY behavior as needed at runtime,
  add configure --enable-ignore-dns-errors to be even more stubborn

---
(4.2.4p7-RC6) 2009/05/08 Released by Harlan Stenn <stenn@ntp.org>

* [Bug 784] Make --enable-linuxcaps the default when available
* [Bug 1179] error messages for -u/--user and -i lacking droproot
* Updated JJY reference clock driver from Takao Abe
* [Bug 1071] Log a message and exit before trying to use FD_SET with a
  descriptor larger than FD_SETSIZE, which will corrupt memory
* On corruption of the iface list head in add_interface, log and exit

---
(4.2.4p7-RC5) 2009/05/02 Released by Harlan Stenn <stenn@ntp.org>

* [Bug 1172] 4.2.4p7-RC{3,4} fail to build on linux.
* flock-build script unportable 'set -m' use removed

---
(4.2.4p7-RC4) 2009/04/29 Released by Harlan Stenn <stenn@ntp.org>

* [Bug 1167] use gcc -Winit-self only if it is understood

---
(4.2.4p7-RC3) 2009/04/22 Released by Harlan Stenn <stenn@ntp.org>

* [Bug 787] Bug fixes for 64-bit time_t on Windows
* [Bug 813] Conditional naming of Event
* [Bug 1147] System errors should be logged to msyslog()
* [Bug 1155] Fix compile problem on Windows with VS2005
* [Bug 1156] lock_thread_to_processor() should be declared in header
* [Bug 1157] quiet OpenSSL warnings, clean up configure.ac
* [Bug 1158] support for aix6.1
* [Bug 1160] MacOS X is like BSD regarding F_SETOWN

---
(4.2.4p7-RC2) 2009/04/09 Released by Harlan Stenn <stenn@ntp.org>

* [Sec 1144] limited buffer overflow in ntpq.  CVE-2009-0159
* [Sec 1149] use SO_EXCLUSIVEADDRUSE on Windows

---
(4.2.4p7-RC1) 2009/03/30 Released by Harlan Stenn <stenn@ntp.org>

* [Bug 1131] UDP sockets should not use SIGPOLL on Solaris.
* build system email address cleanup
* [Bug 774] parsesolaris.c does not compile under the new Solaris
* [Bug 873] Windows serial refclock proper TTY line discipline emulation
* [Bug 1014] Enable building with VC9 (in Visual Studio 2008,
  Visual C++ 2008, or SDK)
* [Bug 1117] Deferred interface binding under Windows works only correctly
  if FORCE_DNSRETRY is defined
* [BUG 1124] Lock QueryPerformanceCounter() client threads to same CPU
* DPRINTF macro made safer, always evaluates to a statement and will not
  misassociate an else which follows the macro.

---
(4.2.4p6) 2009/01/08 Released by Harlan Stenn <stenn@ntp.org>

* [Bug 1113] Fixed build errors with recent versions of openSSL. 
* [Sec 1111] Fix incorrect check of EVP_VerifyFinal()'s return value.
* Update the copyright year.

---
(4.2.4p5) 2008/08/17 Released by Harlan Stenn <stenn@ntp.org>

* [BUG 1051] Month off by one in leap second message written to clockstats
  file fixed.
* [Bug 450] Windows only: Under original Windows NT we must not discard the
  wildcard socket to workaround a bug in NT's getsockname().
* [Bug 1038] Built-in getpass() function also prompts for password if
  not built with DEBUG.
* [Bug 841] Obsolete the "dynamic" keyword and make deferred binding
  to local interfaces the default.
  Emit a warning if that keyword is used for configuration.
* [Bug 959] Refclock on Windows not properly releasing recvbuffs.
* [Bug 993] Fix memory leak when fetching system messages.
* much cleanup, fixes, and changes from Dave Mills.
* ntp_control.c: LEAPTAB is a filestamp, not an unsigned.  From Dave Mills.
* ntp_config.c: ntp_minpoll fixes from Dave Mills.
* ntp-keygen updates from Dave Mills.
* refresh epoch, throttle, and leap cleanup from Dave Mills.
* Documentation cleanup from Dave Mills.
* [Bug 918] Only use a native md5.h if MD5Init() is available.
* [Bug 979] Provide ntptimeval if it is not otherwise present.
* [Bug 634] Re-instantiate syslog() and logfiles after the daemon fork.
* [Bug 952] Use md5 code with a friendlier license.
* [Bug 977] Fix mismatching #ifdefs for builds without IPv6.
* [Bug 830] Fix the checking order of the interface options.
* Clean up the logfile/syslog setup.
* [Bug 970] Lose obsolete -g flag to ntp-keygen.
* The -e flag to ntp-keygen can write GQ keys now, too.
* ntp_proto.c: sys_survivors and hpoll cleanup from Dave Mills.
* ntp_loopfilter.c: sys_poll cleanup from Dave Mills.
* refclock_wwv.c: maximum-likelihood digit and DSYNC fixes from Dave Mills.
* [Bug 967] preemptable associations are lost forever on a step.
* ntp_config.c: [CID 48] missing "else" clause.
* [Bug 833] ntpq config keyword is quote-mark unfriendly.
* Rename the ntpq "config" keyword to ":config".
* Dave Mills shifted some orphan processing.
* Fix typos in the [Bug 963] patch.
* bootstrap: squawk if genver fails.  Use -f with cp in case Dave does a chown.
* Remove obsolete simulator command-line options.
* ntp_request.c: [CID 36] zero sin_zero.
* [Bug 963] get_systime() is too noisy.
* [Bug 960] spurious syslog:crypto_setup:spurious crypto command
* [Bug 964] Change *-*-linux* to *-*-*linux* to allow for uclinux.
* Changes from Dave Mills:
  - ntp_util.c: cleanup.
  - ntp_timer.c: watch the non-burst packet rate.
  - ntp_request.c: cleanup.
  - ntp_restrict.c: RES_LIMITED cleanup.
  - ntp_proto.c: RES_LIMITED, rate bucktes, counters, overall cleanup.
  - ntp_peer.c: disallow peer_unconfig().
  - ntp_monitor.c: RES_LIMITED cleanup.
  - ntp_loopfilter.c: poll interval cleanup.
  - ntp_crypto.c: volley -> retry.  Cleanup TAI leap message.
  - ntp_config: average and minimum are ^2 values.
  - ntpdc: unknownversion is really "declined", not "bad version".
  - Packet retry cleanup.
* [Bug 961] refclock_tpro.c:tpro_poll() calls refclock_receive() twice.
* [Bug 957] Windows only: Let command line parameters from the Windows SCM GUI
  override the standard parameters from the ImagePath registry key.
* Added HAVE_INT32_T to the Windows config.h to avoid duplicate definitions.
* Work around a VPATH difference in FreeBSD's 'make' command.
* Update bugreport URL.
* Update -I documentation.
* [Bug 713] Fix bug reporting information.
* A bug in the application of the negative-sawtooth for 12 channel receivers. 
* The removal of unneeded startup code used for the original LinuxPPS, it now
  conforms to the PPSAPI and does not need special code.  
* ntp-keygen.c: Coverity fixes [CID 33,47].
* Volley cleanup from Dave Mills.
* Fuzz cleanup from Dave Mills.
* [Bug 861] Leap second cleanups from Dave Mills.
* ntpsim.c: add missing protypes and fix [CID 34], a nit.
* Upgraded bison at UDel.
* Update br-flock and flock-build machine lists.
* [Bug 752] QoS: add parse/config handling code. 
* Fix the #include order in tickadj.c for picky machines.
* [Bug 752] QoS: On some systems, netinet/ip.h needs netinet/ip_systm.h.
* [Bug 752] Update the QoS tagging (code only - configuration to follow).
* Orphan mode and other protocol cleanup from Dave Mills.
* Documentation cleanup from Dave Mills.
* [Bug 940] ntp-keygen uses -v.  Disallow it as a shortcut for --version.
* more cleanup to ntp_lineeditlibs.m4.
* Documentation updates from Dave Mills.
* -ledit cleanup for ntpdc and ntpq.
* Association and other cleanup from Dave Mills.
* NTP_UNREACH changes from Dave Mills.
* Fix the readline history test.
* [Bug 931] Require -lreadline to be asked for explicitly.
* [Bug 764] When looking for -lreadline support, also try using -lncurses.
* [Bug 909] Fix int32_t errors for ntohl().
* [Bug 376/214] Enhancements to support multiple if names and IP addresses.
* [Bug 929] int32_t is undefined on Windows.  Casting wrong.
* [Bug 928] readlink missing braces.
* [Bug 788] Update macros to support VS 2005.
* ntpd/ntp_timer.c: add missing sys_tai parameter for debug printf
* [Bug 917] config parse leaves files open
* [Bug 912] detect conflicting enable/disable configuration on interfaces
  sharing an IP address
* [Bug 771] compare scopeid if available for IPv6 addresses
* Lose obsolete crypto subcommands (Dave Mills).
* WWV is an HF source, not an LF source (Dave Mills).
* [Bug 899] Only show -i/--jaildir -u/--user options if we HAVE_DROPROOT.
* [Bug 916] 'cryptosw' is undefined if built without OpenSSL.
* [Bug 891] 'restrict' config file keyword does not work (partial fix).
* [Bug 890] the crypto command seems to be required now.
* [Bug 915] ntpd cores during processing of x509 certificates.
* Crypto lint cleanup from Dave Mills.
* [Bug 897] Check RAND_status() - we may not need a .rnd file.
* Crypto cleanup from Dave Mills.
* [Bug 911] Fix error message in cmd_args.c.
* [Bug 895] Log assertion failures via syslog(), not stderr.
* Documentation updates from Dave Mills.
* Crypto cleanup from Dave Mills.
* [Bug 905] ntp_crypto.c fails to compile without -DDEBUG.
* Avoid double peer stats logging.
* ntp-keygen cleanup from Dave Mills.
* libopts needs to be built after ElectricFence.
* [Bug 894] Initialize keysdir before calling crypto_setup().
* Calysto cleanup for ntpq.
* ntp-keygen -i takes an arg.
* Cleanup and fixes from Dave Mills.
* [Bug 887] Fix error in ntp_types.h (for sizeof int != 4).
* Bug 880 bug fixes for Windows build
* Improve Calysto support.
* The "revoke" parameter is a crypto command.
* The driftfile wander threshold is a real number.
* [Bug 850] Fix the wander threshold parameter on the driftfile command.
* ntp_io.c: Dead code cleanup - Coverity View 19.
* Leap file related cleanup from Dave Mills.
* ntp_peer.c: Set peer->srcadr before (not after) calling set_peerdstadr().
* Initialize offset in leap_file() - Coverity View 17.
* Use the correct stratum on KISS codes.
* Fuzz bits cleanup.
* Show more digits in some debug printf's.
* Use drift_file_sw internally to control writing the drift file.
* Implement the wander_threshold option for the driftfile config keyword.
* reformat ntp_control.c; do not use c++ // comments.
* [Bug 629] Undo bug #629 fixes as they cause more problems than were  being
  solved
* Changes from Dave Mills: in/out-bound data rates, leapsecond cleanup,
  driftfile write cleanup, packet buffer length checks, documentation updates.
* More assertion checks and malloc()->emalloc(), courtesy of Calysto.
* [Bug 864] Place ntpd service in maintenance mode if using SMF on Solaris
* [Bug 862] includefile nesting; preserve phonelist on reconfig.
* [Bug 604] ntpd regularly dies on linux/alpha.
* more leap second infrastructure fixes from Dave Mills.
* [Bug 858] recent leapfile changes broke non-OpenSSL builds.
* Use emalloc() instead of malloc() in refclock_datum.c (Calysto).
* Start using 'design by contract' assertions.
* [Bug 767] Fast sync to refclocks wanted.
* Allow null driftfile.
* Use YYERROR_VERBOSE for the new parser, and fix related BUILT_SOURCES.
* [Bug 629] changes to ensure broadcast works including on wildcard addresses
* [Bug 853] get_node() must return a pointer to maximally-aligned memory.
* Initial leap file fixes from Dave Mills.
* [Bug 858] Recent leapfile changes broke without OPENSSL.
* Use a char for DIR_SEP, not a string.
* [Bug 850] driftfile parsing changes.
* driftfile maintenance changes from Dave Mills.  Use clock_phi instead of
  stats_write_tolerance.
* [Bug 828] refid string not being parsed correctly.
* [Bug 846] Correct includefile parsing.
* [Bug 827] New parsing code does not handle "fudge" correctly.
* Enable debugging capability in the config parser.
* [Bug 839] Crypto password not read from ntp.conf.
* Have autogen produce writable output files.
* [Bug 825] Correct logconfig -/+ keyword processing.
* [Bug 828] Correct parsing of " delimited strings.
* Cleanup FILE * usage after fclose() in ntp_filegen.c.
* [Bug 843] Windows Completion port code was incorrectly merged from -stable.
* [Bug 840] do fudge configuration AFTER peers (thus refclocks) have been
  configured.
* [Bug 824] Added new parser modules to the Windows project file.
* [Bug 832] Add libisc/log.c headers to the distribution.
* [Bug 808] Only write the drift file if we are in state 4.
* Initial import of libisc/log.c and friends.
* [Bug 826] Fix redefinition of PI.
* [Bug 825] ntp_scanner.c needs to #include <config.h> .
* [Bug 824] New parser code has some build problems with the SIM code.
* [Bug 817] Use longnames for setting ntp variables on the command-line;
  Allowing '-v' with and without an arg to disambiguate usage is error-prone.
* [Bug 822] set progname once, early.
* [Bug 819] remove erroneous #if 0 in Windows completion port code.
* The new config code missed an #ifdef for building without refclocks.
* Distribute some files needed by the new config parsing code.
* [Bug 819] Timeout for WaitForMultipleObjects was 500ms instead of INFINITE
* Use autogen 5.9.1.
* Fix clktest command-line arg processing.'
* Audio documentation updates from Dave Mills.
* New config file parsing code, from Sachin Kamboj.
* fuzz bit cleanup from Dave Mills.
* replay cleanup from Dave Mills.
* [Bug 542] Tolerate missing directory separator at EO statsdir.
* [Bug 812] ntpd should drop supplementary groups.
* [Bug 815] Fix warning compiling 4.2.5p22 under Windows with VC6.
* [Bug 740] Fix kernel/daemon startup drift anomaly.
* refclock_wwv.c fixes from Dave Mills.
* [Bug 810] Fix ntp-keygen documentation.
* [Bug 787] Bug fixes for 64-bit time_t on Windows.
* [Bug 796] Clean up duplicate #defines in ntp_control.c.
* [Bug 569] Use the correct precision for the Leitch CSD-5300.
* [Bug 795] Moved declaration of variable to top of function.
* [Bug 798] ntpq [p typo crashes ntpq/ntpdc.
* [Bug 786] Fix refclock_bancomm.c on Solaris.
* [Bug 774] parsesolaris.c does not compile under the new Solaris.
* [Bug 782] Remove P() macros from Windows files.
* [Bug 778] ntpd fails to lock with drift=+500 when started with drift=-500.
* [Bug 592] Trimble Thunderbolt GPS support.
* IRIG, CHU, WWV, WWVB refclock improvements from Dave Mills.
* [Bug 757] Lose ULONG_CONST().
* [Bug 756] Require ANSI C (function prototypes).
* codec (audio) and ICOM changes from Dave Mills.

---

* [Bug 450] Windows only: Under original Windows NT we must not discard the
  wildcard socket to workaround a bug in NT's getsockname().
* [Bug 1038] Built-in getpass() function also prompts for password if
  not built with DEBUG.
* [Bug 841] Obsolete the "dynamic" keyword and make deferred binding
  to local interfaces the default.
  Emit a warning if that keyword is used for configuration.
* [Bug 959] Refclock on Windows not properly releasing recvbuffs.
* [Bug 993] Fix memory leak when fetching system messages.
* [Bug 987] Wake up the resolver thread/process when a new interface has
  become available.
* Correctly apply negative-sawtooth for oncore 12 channel receiver.
* Startup code for original LinuxPPS removed.  LinuxPPS now conforms to
  the PPSAPI.
* [Bug 1000] allow implicit receive buffer allocation for Windows.
  fixes startup for windows systems with many interfaces.
  reduces dropped packets on network bursts.
  additionally fix timer() starvation during high load.
* [Bug 990] drop minimum time restriction for interface update interval.
* [Bug 977] Fix mismatching #ifdefs for builds without IPv6.
* Update the copyright year.
* Build system cleanup (make autogen-generated files writable).
* [Bug 957] Windows only: Let command line parameters from the Windows SCM GUI
  override the standard parameters from the ImagePath registry key.
* Fixes for ntpdate:
* [Bug 532] nptdate timeout is too long if several servers are supplied.
* [Bug 698] timeBeginPeriod is called without timeEndPeriod in some NTP tools.
* [Bug 857] ntpdate debug mode adjusts system clock when it shouldn't.
* [Bug 908] ntpdate crashes sometimes.
* [Bug 982] ntpdate(and ntptimeset) buffer overrun if HAVE_POLL_H isn't set
  (dup of 908).
* [Bug 997] ntpdate buffer too small and unsafe.
* ntpdate.c: Under Windows check whether NTP port in use under same conditions
  as under other OSs.
* ntpdate.c: Fixed some typos and indents (tabs/spaces).

(4.2.4p4) Released by Harlan Stenn <stenn@ntp.org>

* [Bug 902] Fix problems with the -6 flag.
* Updated include/copyright.def (owner and year).
* [Bug 878] Avoid ntpdc use of refid value as unterminated string.
* [Bug 881] Corrected display of pll offset on 64bit systems.
* [Bug 886] Corrected sign handling on 64bit in ntpdc loopinfo command.
* [Bug 889] avoid malloc() interrupted by SIGIO risk
* ntpd/refclock_parse.c: cleanup shutdown while the file descriptor is still
  open.
* [Bug 885] use emalloc() to get a message at the end of the memory
  unsigned types cannot be less than 0
  default_ai_family is a short
  lose trailing , from enum list
  clarify ntp_restrict.c for easier automated analysis
* [Bug 884] don't access recv buffers after having them passed to the free
  list.
* [Bug 882] allow loopback interfaces to share addresses with other
  interfaces.

---
(4.2.4p3) Released by Harlan Stenn <stenn@ntp.org>

* [Bug 863] unable to stop ntpd on Windows as the handle reference for events
  changed

---
(4.2.4p2) Released by Harlan Stenn <stenn@ntp.org>

* [Bug 854] Broadcast address was not correctly set for interface addresses
* [Bug 829] reduce syslog noise, while there fix Enabled/Disable logging
  to reflect the actual configuration.
* [Bug 795] Moved declaration of variable to top of function.
* [Bug 789] Fix multicast client crypto authentication and make sure arriving
  multicast packets do not disturb the autokey dance.
* [Bug 785] improve handling of multicast interfaces
  (multicast routers still need to run a multicast routing software/daemon)
* ntpd/refclock_parse.c: cleanup shutdown while the file descriptor is still
  open.
* [Bug 885] use emalloc() to get a message at the end of the memory
  unsigned types cannot be less than 0
  default_ai_family is a short
  lose trailing , from enum list
* [Bug 884] don't access recv buffers after having them passed to the free list.
* [Bug 882] allow loopback interfaces to share addresses with other interfaces.
* [Bug 527] Don't write from source address length to wrong location
* Upgraded autogen and libopts.
* [Bug 811] ntpd should not read a .ntprc file.

---
(4.2.4p1) (skipped)

---
(4.2.4p0) Released by Harlan Stenn <stenn@ntp.org>

* [Bug 793] Update Hans Lambermont's email address in ntpsweep.
* [Bug 776] Remove unimplemented "rate" flag from ntpdate.
* [Bug 586] Avoid lookups if AI_NUMERICHOST is set.
* [Bug 770] Fix numeric parameters to ntp-keygen (Alain Guibert).
* [Bug 768] Fix io_setbclient() error message.
* [Bug 765] Use net_bind_service capability on linux.
* [Bug 760] The background resolver must be aware of the 'dynamic' keyword.
* [Bug 753] make union timestamp anonymous (Philip Prindeville).
* confopt.html: move description for "dynamic" keyword into the right section.
* pick the right type for the recv*() length argument.

---
(4.2.4) Released by Harlan Stenn <stenn@ntp.org>

* monopt.html fixes from Dave Mills.
* [Bug 452] Do not report kernel PLL/FLL flips.
* [Bug 746] Expert mouseCLOCK USB v2.0 support added.'
* driver8.html updates.
* [Bug 747] Drop <NOBR> tags from ntpdc.html.
* sntp now uses the returned precision to control decimal places.
* sntp -u will use an unprivileged port for its queries.
* [Bug 741] "burst" doesn't work with !unfit peers.
* [Bug 735] Fix a make/gmake VPATH issue on Solaris.
* [Bug 739] ntpd -x should not take an argument.
* [Bug 737] Some systems need help providing struct iovec.
* [Bug 717] Fix libopts compile problem.
* [Bug 728] parse documentation fixes.
* [Bug 734] setsockopt(..., IP_MULTICAST_IF, ...) fails on 64-bit platforms.
* [Bug 732] C-DEX JST2000 patch from Hideo Kuramatsu.
* [Bug 721] check for __ss_family and __ss_len separately.
* [Bug 666] ntpq opeers displays jitter rather than dispersion.
* [Bug 718] Use the recommended type for the saddrlen arg to getsockname().
* [Bug 715] Fix a multicast issue under Linux.
* [Bug 690] Fix a Windows DNS lookup buffer overflow.
* [Bug 670] Resolved a Windows issue with the dynamic interface rescan code.
* K&R C support is being deprecated.
* [Bug 714] ntpq -p should conflict with -i, not -c.
* WWV refclock improvements from Dave Mills.
* [Bug 708] Use thread affinity only for the clock interpolation thread.
* [Bug 706] ntpd can be running several times in parallel.
* [Bug 704] Documentation typos.
* [Bug 701] coverity: NULL dereference in ntp_peer.c
* [Bug 695] libopts does not protect against macro collisions.
* [Bug 693] __adjtimex is independent of ntp_{adj,get}time.
* [Bug 692] sys_limitrejected was not being incremented.
* [Bug 691] restrictions() assumption not always valid.
* [Bug 689] Deprecate HEATH GC-1001 II; the driver never worked.
* [Bug 688] Fix documentation typos.
* [Bug 686] Handle leap seconds better under Windows.
* [Bug 685] Use the Windows multimedia timer.
* [Bug 684] Only allow debug options if debugging is enabled.
* [Bug 683] Use the right version string.
* [Bug 680] Fix the generated version string on Windows.
* [Bug 678] Use the correct size for control messages.
* [Bug 677] Do not check uint_t in configure.ac.
* [Bug 676] Use the right value for msg_namelen.
* [Bug 675] Make sure ntpd builds without debugging.
* [Bug 672] Fix cross-platform structure padding/size differences.
* [Bug 660] New TIMESTAMP code fails tp build on Solaris Express.
* [Bug 659] libopts does not build under Windows.
* [Bug 658] HP-UX with cc needs -Wp,-H8166 in CFLAGS.
* [Bug 656] ntpdate doesn't work with multicast address.
* [Bug 638] STREAMS_TLI is deprecated - remove it.
* [Bug 635] Fix tOptions definition.
* [Bug 628] Fallback to ntp discipline not working for large offsets.
* [Bug 622] Dynamic interface tracking for ntpd.
* [Bug 603] Don't link with libelf if it's not needed.
* [Bug 523] ntpd service under Windows does't shut down properly.
* [Bug 500] sntp should always be built.
* [Bug 479] Fix the -P option.
* [Bug 421] Support the bc637PCI-U card.
* [Bug 342] Deprecate broken TRAK refclock driver.
* [Bug 340] Deprecate broken MSF EES refclock driver.
* [Bug 153] Don't do DNS lookups on address masks.
* [Bug 143] Fix interrupted system call on HP-UX.
* [Bug 42] Distribution tarballs should be signed.
* Support separate PPS devices for PARSE refclocks.
* [Bug 637, 51?] Dynamic interface scanning can now be done.
* Options processing now uses GNU AutoGen.

---
(4.2.2p4) Released by Harlan Stenn <stenn@ntp.org>

* [Bug 710] compat getnameinfo() has off-by-one error
* [Bug 690] Buffer overflow in Windows when doing DNS Lookups

---
(4.2.2p3) Released by Harlan Stenn <stenn@ntp.org>

* Make the ChangeLog file cleaner and easier to read
* [Bug 601] ntpq's decodeint uses an extra level of indirection
* [Bug 657] Different OSes need different sized args for IP_MULTICAST_LOOP
* release engineering/build changes
* Documentation fixes
* Get sntp working under AIX-5

---
(4.2.2p2) (broken)

* Get sntp working under AIX-5

---
(4.2.2p1)

* [Bug 661] Use environment variable to specify the base path to openssl.
* Resolve an ambiguity in the copyright notice
* Added some new documentation files
* URL cleanup in the documentation
* [Bug 657]: IP_MULTICAST_LOOP uses a u_char value/size
* quiet gcc4 complaints
* more Coverity fixes
* [Bug 614] manage file descriptors better
* [Bug 632] update kernel PPS offsets when PPS offset is re-configured
* [Bug 637] Ignore UP in*addr_any interfaces
* [Bug 633] Avoid writing files in srcdir
* release engineering/build changes

---
(4.2.2)

* SNTP
* Many bugfixes
* Implements the current "goal state" of NTPv4
* Autokey improvements
* Much better IPv6 support
* [Bug 360] ntpd loses handles with LAN connection disabled.
* [Bug 239] Fix intermittent autokey failure with multicast clients.
* Rewrite of the multicast code
* New version numbering scheme

---
(4.2.0)

* More stuff than I have time to document
* IPv6 support
* Bugfixes
* call-gap filtering
* wwv and chu refclock improvements
* OpenSSL integration

---
(4.1.2)

* clock state machine bugfix
* Lose the source port check on incoming packets
* (x)ntpdc compatibility patch
* Virtual IP improvements
* ntp_loopfilter fixes and improvements
* ntpdc improvements
* GOES refclock fix
* JJY driver
* Jupiter refclock fixes
* Neoclock4X refclock fixes
* AIX 5 port
* bsdi port fixes
* Cray unicos port upgrade
* HP MPE/iX port
* Win/NT port upgrade
* Dynix PTX port fixes
* Document conversion from CVS to BK
* readline support for ntpq

---
(4.1.0)

* CERT problem fixed (99k23)

* Huff-n-Puff filter
* Preparation for OpenSSL support
* Resolver changes/improvements are not backward compatible with mode 7
  requests (which are implementation-specific anyway)
* leap second stuff
* manycast should work now
* ntp-genkeys does new good things.
* scripts/ntp-close
* PPS cleanup and improvements
* readline support for ntpdc
* Crypto/authentication rewrite
* WINNT builds with MD5 by default
* WINNT no longer requires Perl for building with Visual C++ 6.0
* algorithmic improvements, bugfixes
* Solaris dosynctodr info update
* html/pic/* is *lots* smaller
* New/updated drivers: Forum Graphic GPS, WWV/H, Heath GC-100 II, HOPF
  serial and PCI, ONCORE, ulink331
* Rewrite of the audio drivers

---
(4.0.99)

* Driver updates: CHU, DCF, GPS/VME, Oncore, PCF, Ulink, WWVB, burst
  If you use the ONCORE driver with a HARDPPS kernel module,
  you *must* have a properly specified:
	pps <filename> [assert/clear] [hardpps]
  line in the /etc/ntp.conf file.
* PARSE cleanup
* PPS cleanup
* ntpd, ntpq, ntpdate cleanup and fixes
* NT port improvements
* AIX, BSDI, DEC OSF, FreeBSD, NetBSD, Reliant, SCO, Solaris port improvements

---
(4.0.98)

* Solaris kernel FLL bug is fixed in 106541-07
* Bug/lint cleanup
* PPS cleanup
* ReliantUNIX patches
* NetInfo support
* Ultralink driver
* Trimble OEM Ace-II support
* DCF77 power choices
* Oncore improvements

---
(4.0.97)

* NT patches
* AIX,SunOS,IRIX portability
* NeXT portability
* ntptimeset utility added
* cygwin portability patches

---
(4.0.96)

* -lnsl, -lsocket, -lgen configuration patches
* Y2K patches from AT&T
* Linux portability cruft

---
(4.0.95)

* NT port cleanup/replacement
* a few portability fixes
* VARITEXT Parse clock added

---
(4.0.94)

* PPS updates (including ntp.config options)
* Lose the old DES stuff in favor of the (optional) RSAREF stuff
* html cleanup/updates
* numerous drivers cleaned up
* numerous portability patches and code cleanup

---
(4.0.93)

* Oncore refclock needs PPS or one of two ioctls.
* Don't make ntptime under Linux.  It doesn't compile for too many folks.
* Autokey cleanup
* ReliantUnix patches
* html cleanup
* tickadj cleanup
* PARSE cleanup
* IRIX -n32 cleanup
* byte order cleanup
* ntptrace improvements and patches
* ntpdc improvements and patches
* PPS cleanup
* mx4200 cleanup
* New clock state machine
* SCO cleanup
* Skip alias interfaces

---
(4.0.92)

* chronolog and dumbclock refclocks
* SCO updates
* Cleanup/bugfixes
* Y2K patches
* Updated palisade driver
* Plug memory leak
* wharton kernel clock
* Oncore clock upgrades
* NMEA clock improvements
* PPS improvements
* AIX portability patches

---
(4.0.91)

* New ONCORE driver
* New MX4200 driver
* Palisade improvements
* config file bugfixes and problem reporting
* autoconf upgrade and cleanup
* HP-UX, IRIX lint cleanup
* AIX portability patches
* NT cleanup

---
(4.0.90)

* Nanoseconds
* New palisade driver
* New Oncore driver

---
(4.0.73)

* README.hackers added
* PARSE driver is working again
* Solaris 2.6 has nasty kernel bugs.  DO NOT enable pll!
* DES is out of the distribution.

---
(4.0.72)

* K&R C compiling should work again.
* IRIG patches.
* MX4200 driver patches.
* Jupiter driver added.
* Palisade driver added.  Needs work (ANSI, ntoh/hton, sizeof double, ???)<|MERGE_RESOLUTION|>--- conflicted
+++ resolved
@@ -1,7 +1,11 @@
-<<<<<<< HEAD
+* [Bug 1465] Make sure time from TS2100 is not invalid (backport from -dev).
+* [Bug 1528] Fix EDITLINE_LIBS link order for ntpq and ntpdc.
 * [Bug 1531] Require nonce with mrulist requests.
 * [Bug 1532] Remove ntpd support for ntpdc's monlist in favor of ntpq's
-  mrulist.
+mrulist.
+* Include (4.2.6p2-RC2) [Bug 1534] conflicts with VC++ 2010 errno.h.
+* Include (4.2.6p2-RC2) [Bug 1535] "restrict -4 default" and "restrict
+  -6 default" ignored.
 (4.2.7p25) 2010/04/20 Released by Harlan Stenn <stenn@ntp.org>
 * Include (4.2.6p2-RC2) [Bug 1528], Remove --with-arlib from br-flock.
 * Include (4.2.6p2-RC1) - [Bug 1503] [Bug 1504] [Bug 1518] [Bug 1522],
@@ -223,11 +227,8 @@
 * [Bug 1407] configure.ac: recent GNU Make -v does not include "version".
 ---
 
-* [Bug 1465] Make sure time from TS2100 is not invalid (backport from -dev).
-=======
 * [Bug 1465] Make sure time from TS2100 is not invalid (backport from
   ntp-dev).
->>>>>>> aabb37c8
 * [Bug 1528] Fix EDITLINE_LIBS link order for ntpq and ntpdc.
 * [Bug 1534] win32/include/isc/net.h conflicts with VC++ 2010 errno.h.
 * [Bug 1535] "restrict -4 default" and "restrict -6 default" ignored.
