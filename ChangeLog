<<<<<<< HEAD
* Added support for Garmin's $PGRMF sentence to NMEA driver
=======
(4.2.7p203) 2011/08/13 Released by Harlan Stenn <stenn@ntp.org>
>>>>>>> 0673b29a
* [Bug 1986] Require Visual C++ 2005 or later compilers in Windows port.
* Actually use long long for (u_)int64 by correcting spelling of
  SIZEOF_LONG_LONG in ntp_types.h.
* Force .exe minimum Windows version to 0x0400 to allow NT4 in
  vs2005/*.vcproj files.
* Fix make distcheck with --enable-libevent-regress problem with
  unwritable $srcdir.
* Correct init_logging()'s def_syslogmask type to u_int32 following
  change of ntp_syslogmask from u_long to u_int32 in p202.
(4.2.7p202) 2011/08/09 Released by Harlan Stenn <stenn@ntp.org>
* [Bug 1983] --without-sntp build breaks in sntp subdir.
* [Bug 1984] from 4.2.6p4-RC3: ntp/libisc fails to compile on OS X 10.7.
* [Bug 1985] from 4.2.6p4-RC3: "logconfig =allall" rejected.
(4.2.7p201) 2011/08/05 Released by Harlan Stenn <stenn@ntp.org>
* sntp: change -h/--headspace to -g/--gap, and change the default gap
  from 10 to 50ms
* [Backward Incompatible] from 4.2.6p4: sntp: -l/--filelog ->
  -l/--logfile, to be consistent with ntpd.
* Documentation updates from Dave Mills.
* From 4.2.6p4: libopts/file.c fix from Bruce Korb (arg-type=file).
(4.2.7p200) 2011/08/04 Released by Harlan Stenn <stenn@ntp.org>
* Sync with 4.2.6p4-RC2.
(4.2.7p199) 2011/07/29 Released by Harlan Stenn <stenn@ntp.org>
* Documentation updates from Dave Mills.
(4.2.7p198) 2011/07/28 Released by Harlan Stenn <stenn@ntp.org>
* remove old binsubdir stuff from SNTP, as NTP_LOCINFO does that now.
(4.2.7p197) 2011/07/28 Released by Harlan Stenn <stenn@ntp.org>
* [Bug 1975] from 4.2.6p4-RC2: libntp/mktime.c won't work with 64-bit
  time_t
* [Bug 1976] genLocInfo writes to srcdir break 'make distcheck'.
* [Bug 1977] Fix flag/description mismatches in ntp-keygen-opts.def.
* Do not force "legacy" when --with-locfile is not given, genLocInfo
  will find the correct default for the system.
* Fix warnings in ntp_request.c ([Bug 1973] oversight) and sntp/main.c
  (CID 159, apparent overrun due to union, actually correct).
* Update sntp/loc/solaris to conform to stock locations.
(4.2.7p196) 2011/07/27 Released by Harlan Stenn <stenn@ntp.org>
* DEFAULT INSTALLATION DIRECTORY CHANGES ON SOME OSes: to get the old
  behavior, pass --with-locfile=legacy to 'configure'
* [Bug 1972] from 4.2.6p4-RC2: checking for struct rtattr fails.
* [Bug 1973] Widen reference clock mode from 8 to 32 bits.
* Removed sntp/m4/ntp_bindir.m4 - no longer needed.
* Move loc/ to sntp/loc/ .
* Move scripts/cvo.sh to sntp/scripts/cvo.sh .
* Move scripts/genLocInfo to sntp/scripts/genLocInfo .
* Give NTP_LOCINFO an optional path-to argument.
* Remove hacks to get NTP_LOCINFO-related data to sntp/ .
* Move sntp/include/mansec2subst.sed to sntp/scripts/mansec2subst.sed .
* If no "more specific" loc file is found for redhat* or fedora*,
  look for a loc/redhat file.
* If no "more specific" loc file is found and uname says this is Linux,
  look for a loc/linux file.
* Improve the help text: --with-locfile=XXX .
* work around solaris /bin/sh issues for genLocInfo.
(4.2.7p195) 2011/07/25 Released by Harlan Stenn <stenn@ntp.org>
* Added loc/redhat.
(4.2.7p194) 2011/07/25 Released by Harlan Stenn <stenn@ntp.org>
* [Bug 1608] from 4.2.6p4-RC2: Parse Refclock driver should honor
  trusttime.
* Add support for installing programs and scripts to libexec.
* Added loc/solaris.
(4.2.7p193) 2011/07/24 Released by Harlan Stenn <stenn@ntp.org>
* [Bug 1970] from 4.2.6p4-RC2: UNLINK_EXPR_SLIST() causes crash if list
  is empty.
* Update libevent to 2.1 HEAD as of merge of 2.0.13-stable-dev.
* Match addr_eqprefix() sizeof and memcpy destination to make it clear
  to static analysis that there is no buffer overrun (CID 402).
(4.2.7p192) 2011/07/18 Released by Harlan Stenn <stenn@ntp.org>
* [Bug 1966] Broken FILES section for ntp.keys.def.
(4.2.7p191) 2011/07/17 Released by Harlan Stenn <stenn@ntp.org>
* [Bug 1948] Update man page section layout.
* [Bug 1963] add reset command for ntpq :config, similar to ntpdc's.
* [Bug 1964] --without-sntp should not build sntp.
(4.2.7p190) 2011/07/13 Released by Harlan Stenn <stenn@ntp.org>
* [Bug 1961] from 4.2.6p4: html2man update: distribute ntp-wait.html.
* Require autogen-5.12.
(4.2.7p189) 2011/07/11 Released by Harlan Stenn <stenn@ntp.org>
* [Bug 1134] from 4.2.6p4-RC1: ntpd fails binding to tentative IPv6
  addresses.
* [Bug 1790] from 4.2.6p4-RC1: Update config.guess and config.sub to
  detect AIX6.
(4.2.7p188) 2011/06/28 Released by Harlan Stenn <stenn@ntp.org>
* [Bug 1958] genLocInfo must export PATH.
* ntp-wait: some versions of ntpd spell "associd" differently.
(4.2.7p187) 2011/06/24 Released by Harlan Stenn <stenn@ntp.org>
* [Bug 1954] Fix typos in [s]bin_PROGRAMS in ntpd/Makefile.am.
* Implement --with-locfile=filename configure argument.  If filename is
  empty we'll look under loc/ for a good fit.  If the filename contains
  a / character, it will be treated as a "normal" pathname.  Otherwise,
  that explicit file will be searched for under loc/ .
(4.2.7p186) 2011/06/23 Released by Harlan Stenn <stenn@ntp.org>
* [Bug 1950] Control installation of event_rpcgen.py.
* Update .point-changed-filelist for the new man pages.
* Update the building of OS-specific programs.
* Finish conversion to genLocInfo.
* validate MANTAGFMT in genLocInfo.
* Documentation update from Dave Mills.
(4.2.7p185) 2011/06/21 Released by Harlan Stenn <stenn@ntp.org>
* ntp_locs.m4: handle the case where . is not in the PATH.
* More genLocInfo cleanup.
(4.2.7p184) 2011/06/20 Released by Harlan Stenn <stenn@ntp.org>
* Added ntp_locs.m4.
* genLocInfo improvements.
* Add the man page tag "flavor" to the loc.* files.
* Add/distribute genLocInfo.
(4.2.7p183) 2011/06/19 Released by Harlan Stenn <stenn@ntp.org>
* Update the autogen include list for scripts/Makefile.am.
* Added loc.freebsd (and distribute it).
* Added loc.legacy (and distribute it).
(4.2.7p182) 2011/06/15 Released by Harlan Stenn <stenn@ntp.org>
* [Bug 1304] Update sntp.html to reflect new implementation.
* Update .point-changed-filelist .
* ntpdc documentation fixes.
* Update ntp-wait autogen docs.
* Update the ntpd autogen docs.
* Update the ntpsnmpd autogen docs.
* Use autogen to produce ntp-keygen docs.
* Add "license name" to ntp.lic for autogen-5.11.10.
* Prepare for ntp.keys.5.
(4.2.7p181) 2011/06/07 Released by Harlan Stenn <stenn@ntp.org>
* [Bug 1938] addr_eqprefix() doesn't clear enough storage.
(4.2.7p180) 2011/06/06 Released by Harlan Stenn <stenn@ntp.org>
* Upgrade to libevent-2.0.12.
* More sntp.1 cleanups.
* Produce ntpq.1 with the new autogen macros.
* Remove the deprecated "detail" stanza from ntpdc-opts.def.
(4.2.7p179) 2011/06/03 Released by Harlan Stenn <stenn@ntp.org>
* Update cmd-doc.tlib to autogen-5.11.10pre5.
* Upgrade local autoopts templates to 5.11.10pre5.
(4.2.7p178) 2011/06/02 Released by Harlan Stenn <stenn@ntp.org>
* Update the std_def_list to include the ntp.lic file.
* Distribute the ntp.lic file.
* Add http://ntp.org/license to the ntp.lic file.
(4.2.7p177) 2011/06/01 Released by Harlan Stenn <stenn@ntp.org>
* Use the latest autogen's new copyright template code.
* Clean up the ntp.lic file.
(4.2.7p176) 2011/05/31 Released by Harlan Stenn <stenn@ntp.org>
* sntp documentation cleanup.
* autogen documentation template cleanup.
(4.2.7p175) 2011/05/30 Released by Harlan Stenn <stenn@ntp.org>
* [Bug 1936] Correctly set IPV6_MULTICAST_LOOP.
* cmd-doc.tlib cleanup from Bruce Korb.
* sntp documentation cleanup.
(4.2.7p174) 2011/05/28 Released by Harlan Stenn <stenn@ntp.org>
* ntpdc documentation cleanup.
* sntp documentation cleanup.
* Don't build libevent with openssl support.  Right now, libevent
  doesn't use pkg-config to find openssl's installation location.
(4.2.7p173) 2011/05/25 Released by Harlan Stenn <stenn@ntp.org>
* Typo in emalloc.c hides file and line number from emalloc() error msg.
* parsesolaris.c compile fails on SPARC Solaris with conflicting printf.
* ntp_util.c compile fails on AIX and OSF with conflicting statsdir.
(4.2.7p172) 2011/05/24 Released by Harlan Stenn <stenn@ntp.org>
* Remove hardcoded 1/960 s. fudge for <CR> transmission time at 9600 8n1
  from WWVB/Spectracom driver introduced in 4.2.7p169.
(4.2.7p171) 2011/05/23 Released by Harlan Stenn <stenn@ntp.org>
* Eliminate warnings about shadowing global "basename" on Linux.
* Use filegen_config() consistently when changing filegen options.
* mprintf() should go to stdout, not stderr.  DPRINTF() uses mprintf().
* Repair a few simulator problems (more remain).
* Documentation updates from Dave Mills.
(4.2.7p170) 2011/05/19 Released by Harlan Stenn <stenn@ntp.org>
* [Bug 1932] libevent/util_internal.h builtin_expect compile error with
  gcc 2.95.
* Use 64-bit scalars in LFPTOD() and DTOLFP() on more platforms by
  conditionalizing on HAVE_U_INT64 rather than UINT64_MAX.
(4.2.7p169) 2011/05/18 Released by Harlan Stenn <stenn@ntp.org>
* [Bug 1933] WWVB/Spectracom driver timestamps LFs, not CRs.
(4.2.7p168) 2011/05/16 Released by Harlan Stenn <stenn@ntp.org>
* Convert receive buffer queue from doubly-linked list to FIFO.
(4.2.7p167) 2011/05/14 Released by Harlan Stenn <stenn@ntp.org>
* [Bug 1927] io_closeclock() should purge pending recvbufs.
* [Bug 1931] cv always includes fudgetime1, never fudgetime2.
* Use acts_close() in acts_shutdown() to avoid leaving a stale lockfile
  if unpeered via runtime configuration while the modem is open.
* Correct acts_close() test of pp->io.fd to see if it is open.
* 4.2.7p164 documentation updates re: 'tos orphanwait' expanded scope.
(4.2.7p166) 2011/05/13 Released by Harlan Stenn <stenn@ntp.org>
* If we have local overrides for autogen template files, use them.
* Convert more of the sntp-opt.def documentation from man to mdoc.
(4.2.7p165) 2011/05/11 Released by Harlan Stenn <stenn@ntp.org>
* Convert snmp docs to mdoc format, which requires autogen 5.11.9.
* from 4.2.6p4-RC1: Require autogen 5.11.9.
(4.2.7p164) 2011/05/11 Released by Harlan Stenn <stenn@ntp.org>
* [Bug 988] Local clock eats up -g option, so ntpd stops with large
  initial time offset.
* [Bug 1921] LOCAL, ACTS drivers with "prefer" excluded from initial
  candidate list.
* [Bug 1922] "tos orphanwait" applied incorrectly at startup.
* [Bug 1923] orphan parent favored over LOCAL, ACTS drivers.
* [Bug 1924] Billboard tally codes sometimes do not match operation,
  variables.
* Change "pool DNS" messages from msyslog to debug trace output.
* Remove unused FLAG_SYSPEER from peer->status.
* Respect "tos orphanwait" at startup.  Previously there was an
  unconditional 300 s. startup orphanwait, though other values were
  respected for subsequent orphan wait periods after no_sys_peer events.
* Apply "tos orphanwait" (def. 300 seconds) to LOCAL and ACTS reference
  clock drivers, in addition to orphan parent operation.  LOCAL and ACTS
  are not selectable during the orphanwait delay at startup and after
  each no_sys_peer event.  This prevents a particular form of clock-
  hopping, such as using LOCAL briefly at startup before remote peers
  are selectable.  This fixes the issue reported in [Bug 988].
* Documentation updates from Dave Mills.
(4.2.7p163) 2011/05/08 Released by Harlan Stenn <stenn@ntp.org>
* [Bug 1911] missing curly brace in libntp/ntp_rfc2553.c
(4.2.7p162) 2011/05/03 Released by Harlan Stenn <stenn@ntp.org>
* [Bug 1910] Support the Tristate Ltd. TS-GPSclock-01.
(4.2.7p161) 2011/05/02 Released by Harlan Stenn <stenn@ntp.org>
* [Bug 1904] 4.2.7p160 Windows build broken (POSIX_SHELL).
* [Bug 1906] 4.2.7p160 - libtool: compile: cannot determine name of
  library object in ./libevent
* Share a single sntp/libevent/build-aux directory between all three
  configure scripts.
* Add missing --enable-local-libevent help to top-level configure.
(4.2.7p160) 2011/05/01 Released by Harlan Stenn <stenn@ntp.org>
* from 4.2.6p4-RC1: Upgrade to libopts 35.0.10 from AutoGen 5.11.9pre8.
* [Bug 1901] Simulator does not set progname.
(4.2.7p159) 2011/04/28 Released by Harlan Stenn <stenn@ntp.org>
* Fix a couple of unused variable warnings.
* cleanup in timespecops.c / timevalops.c
(4.2.7p158) 2011/04/24 Released by Harlan Stenn <stenn@ntp.org>
* Update libevent --disable-libevent-regress handling to work when
  building libevent using mingw.
(4.2.7p157) 2011/04/21 Released by Harlan Stenn <stenn@ntp.org>
* [Bug 1890] 4.2.7p156 segfault in duplicate freeaddrinfo().
(4.2.7p156) 2011/04/19 Released by Harlan Stenn <stenn@ntp.org>
* [Bug 1851] freeaddrinfo() called after getaddrinfo() fails.
(4.2.7p155) 2011/04/18 Released by Harlan Stenn <stenn@ntp.org>
* Fix leak in refclock_datum.c start failure path.
(4.2.7p154) 2011/04/17 Released by Harlan Stenn <stenn@ntp.org>
* [Bug 1887] DNS fails on 4.2.7p153 using threads.
(4.2.7p153) 2011/04/16 Released by Harlan Stenn <stenn@ntp.org>
* A few more Coverity Scan cleanups.
(4.2.7p152) 2011/04/15 Released by Harlan Stenn <stenn@ntp.org>
* Update embedded libevent to current 2.1 git HEAD.
(4.2.7p151) 2011/04/14 Released by Harlan Stenn <stenn@ntp.org>
* Detect vsnprintf() support for "%m" and disable our "%m" expansion.
* Add --enable-c99-sprintf to configure args for -noopenssl variety of
  flock-build to avoid regressions in (v)snprintf() replacement.
* More msnprintf() unit tests.
* Coverity Scan error checking fixes.
* Log failure to fetch time from HOPF_P hardware.
* Check HOPF_S sscanf() conversion count before converted values.
(4.2.7p150) 2011/04/13 Released by Harlan Stenn <stenn@ntp.org>
* Remove never-used, incomplete ports/winnt/ntpd/refclock_trimbledc.[ch]
* On systems without C99-compliant (v)snprintf(), use C99-snprintf
  replacements (http://www.jhweiss.de/software/snprintf.html)
* Remove remaining sprintf() calls except refclock_ripencc.c (which is
  kept out of --enable-all-clocks as a result), upstream libs which use
  sprintf() only after careful buffer sizing.
(4.2.7p149) 2011/04/11 Released by Harlan Stenn <stenn@ntp.org>
* [Bug 1881] describe the {+,-,s} characters in configure --help output.
(4.2.7p148) 2011/04/09 Released by Harlan Stenn <stenn@ntp.org>
* Use _mkgmtime() as timegm() in the Windows port, rather than
  libntp/mktime.c's timegm().  Fixed [Bug 1875] on Windows using the old
  asn2ntp() code from before 4.2.7p147.
* ntp_crypto.c string buffer safety.
* Remove use of MAXFILENAME in mode 7 (ntpdc) on-wire structs.
* Change ntpd MAXFILENAME from 128 to 256 to match ntp-keygen.
* Buffer safety and sign extension fixes (thanks Coverity Scan).
(4.2.7p147) 2011/04/07 Released by Harlan Stenn <stenn@ntp.org>
* [Bug 1875] 'asn2ntp()' rewritten with 'caltontp()'; 'timegm()'
  substitute likely to crash with 64bit time_t.
(4.2.7p146) 2011/04/05 Released by Harlan Stenn <stenn@ntp.org>
* String buffer safety cleanup, converting to strlcpy() and strlcat().
* Use utmpname() before pututline() so repeated steps do not
  accidentally record into wtmp where utmp was intended.
* Use setutent() before each pututline() including first.
(4.2.7p145) 2011/04/04 Released by Harlan Stenn <stenn@ntp.org>
* [Bug 1840] ntp_lists.h FIFO macros buggy.
(4.2.7p144) 2011/04/03 Released by Harlan Stenn <stenn@ntp.org>
* [Bug 1874] ntpq -c "rv 0 sys_var_list" empty.
(4.2.7p143) 2011/03/31 Released by Harlan Stenn <stenn@ntp.org>
* [Bug 1732] ntpd ties up CPU on disconnected USB refclock.
* [Bug 1861] tickadj build failure using uClibc.
* [Bug 1862] in6addr_any test in configure fooled by arm gcc 4.1.3 -O2.
* Remove kernel line discipline driver code for clk and chu, deprecate
  related LDISC_ flags, and remove associated ntpd code to decode the
  timestamps, remove clktest line discipline test program.
* Remove "signal_no_reset: signal 17 had flags 4000000" logging, as it
  indicates no problem and is interpreted as an error.  Previously some
  bits had been ignored one-by-one, but Linux SA_RESTORER definition is
  unavailable to user headers.
(4.2.7p142) 2011/03/21 Released by Harlan Stenn <stenn@ntp.org>
* [Bug 1844] ntpd 4.2.7p131 NetBSD, --gc-sections links bad executable.
* Fix "make distcheck" break in libevent/sample caused by typo.
(4.2.7p141) 2011/03/20 Released by Harlan Stenn <stenn@ntp.org>
* Add "ntpq -c iostats" similar to "ntpdc -c iostats".
* Compare entire timestamp to reject duplicates in refclock_pps().
(4.2.7p140) 2011/03/17 Released by Harlan Stenn <stenn@ntp.org>
* [Bug 1848] ntpd 4.2.7p139 --disable-thread-support does not compile.
* Add --disable-thread-support to one flock-build variation.
* One more lock-while-init in lib/isc/task.c to quiet lock analysis.
(4.2.7p139) 2011/03/16 Released by Harlan Stenn <stenn@ntp.org>
* [Bug 1848] make check ntpd --saveconfigquit clutters syslog.
(4.2.7p138) 2011/03/08 Released by Harlan Stenn <stenn@ntp.org>
* [Bug 1846] MacOSX: debug symbol not found by propdelay or tickadj.
(4.2.7p137) 2011/03/07 Released by Harlan Stenn <stenn@ntp.org>
* Use TRACE() instead of DPRINTF() for libntp and utilities, which
  use the "debug" variable regardless of #ifdef DEBUG.
* Declare debug in libntp instead of each program.  Expose extern
  declaration to utilities, libntp, and DEBUG ntpd.
* Lock under-construction task, taskmgr objects to satisfy Coverity's
  mostly-correct assumptions about which variables are protected by
  which locks.
(4.2.7p136) 2011/03/02 Released by Harlan Stenn <stenn@ntp.org>
* [Bug 1839] 4.2.7p135 still installs libevent ev*.h headers.
(4.2.7p135) 2011/03/02 Released by Harlan Stenn <stenn@ntp.org>
* libevent: When building on systems with CLOCK_MONOTONIC available,
  separate the internal timeline (possibly counting since system boot)
  from the gettimeofday() timeline in event_base cached timevals.  Adds
  new event_base_tv_cached() to retrieve cached callback round start
  time on the internal timeline, and changes
  event_based_gettimeofday_cached() to always return times using the
  namesake timeline.  This preserves the benefit of using the never-
  stepped monotonic clock for event timeouts while providing clients
  with times consistently using gettimeofday().
* Correct event_base_gettimeofday_cached() workaround code in
  sntp to work with corrected libevent.
* Remove sntp l_fp_output() test now that it uses prettydate().
* [Bug 1839] 4.2.7p131 installs libevent ev*.h headers.
* Ensure CONFIG_SHELL is not empty before relying on it for #! scripts.
(4.2.7p134) 2011/02/24 Released by Harlan Stenn <stenn@ntp.org>
* [Bug 1837] Build fails on Win7 due to regedit requiring privilege.
* Provide fallback definitions for GetAdaptersAddresses() for Windows
  build environments lacking iphlpapi.h.
* Rename file containing 1.xxxx ChangeSet revision from version to
  scm-rev to avoid invoking GNU make implicit rules attempting to
  compile version.c into version.  Problem was with sntp/version.o
  during make distcheck after fix for spurious sntp rebuilds.
* Add INC_ALIGNED_PTR() macro to align pointers like malloc().
(4.2.7p133) 2011/02/23 Released by Harlan Stenn <stenn@ntp.org>
* [Bug 1834] ntpdate 4.2.7p131 aborts with assertion failure.
* Move sntp last in top-level Makefile.am SUBDIRS so that the libevent
  tearoff (if required) and sntp are compiled after the rest.
* Use a single set of Automake options for each package in configure.ac
  AM_INIT, remove Makefile.am AUTOMAKE_OPTIONS= lines.
* Correct spurious sntp rebuilds triggered by a make misperception
  sntp/version was out-of-date relative to phony target FRC.version.
* Do not cache paths to perl, test, or pkg-config, searching the PATH
  at configure time is worth it to pick up tool updates.
(4.2.7p132) 2011/02/22 Released by Harlan Stenn <stenn@ntp.org>
* [Bug 1832] ntpdate doesn't allow timeout > 2s.
* [Bug 1833] The checking sem_timedwait() fails without -pthread.
* ElectricFence was suffering bitrot - remove it.  valgrind works well.
* Enable all relevant automake warnings.
* Correct Solaris 2.1x PTHREAD_ONCE_INIT extra braces test to avoid
  triggering warnings due to excess braces.
* Remove libevent-cfg from sntp/Makefile.am.
* Provide bug report and URL options to Autoconf.
* Avoid relying on remake rules for routine build/flock-build for
  libevent as for the top-level and sntp subproject.
(4.2.7p131) 2011/02/21 Released by Harlan Stenn <stenn@ntp.org>
* [Bug 1087] -v/--normalverbose conflicts with -v/--version in sntp.
* [Bug 1088] sntp should (only) report the time difference without -s/-a.
* older autoconf sometimes dislikes [].
* Move "can't write KoD file" warning from sntp shutdown to startup.
* refclock_acts.c cleanup from Dave Mills.
* Convert sntp to libevent event-driven socket programming.  Instead of
  blocking name resolution and querying one NTP server at a time,
  resolve server names and send NTP queries without blocking.  Add
  sntp command-line options to adjust timing and optionally wait for all
  servers to respond instead of exiting after the first.
* Import libevent 2.0.10-stable plus local patches as a tearoff, used
  only if the target system lacks an installed libevent 2.0.9 or later.
* Move blocking worker and resolver to libntp from ntpd.
* Use threads rather than forked child processes for blocking worker
  when possible.  Override with configure --disable-thread-support.
* Move init_logging(), change_logfile(), and setup_logfile() from ntpd
  to libntp, use them in sntp.
* Test --without-sntp in flock-build script's -no-refclocks variety.
* Avoid invoking config.status twice in a row in build script.
* Move more m4sh tests needed by libntp to shared .m4 files.
* Split up ntp_libntp.m4 into smaller, more specific subsets.
* Enable gcc -Wcast-align, fix many instances of warnings when casting
  a pointer to a more-strictly-aligned underlying type.
(4.2.7p130) 2011/02/12 Released by Harlan Stenn <stenn@ntp.org>
* [Bug 1811] Update the download location in WHERE-TO-START.
(4.2.7p129) 2011/02/09 Released by Harlan Stenn <stenn@ntp.org>
* Add missing "break;" to ntp_control.c ctl_putsys() for caliberrs, used
  by ntpq -c kerninfo introduced in 4.2.7p104.
* Fix leak in ntp_control.c read_mru_list().
(4.2.7p128) 2011/01/30 Released by Harlan Stenn <stenn@ntp.org>
* [Bug 1799] ntpq mrv crash.
* [Bug 1801] ntpq mreadvar requires prior association caching.
(4.2.7p127) 2011/01/28 Released by Harlan Stenn <stenn@ntp.org>
* [Bug 1797] Restore stale timestamp check from the RANGEGATE cleanup.
(4.2.7p126) 2011/01/27 Released by Harlan Stenn <stenn@ntp.org>
* Fix unexposed fencepost error in format_time_fraction().
* Add more unit tests for timeval_tostr() and timespec_tostr().
(4.2.7p125) 2011/01/26 Released by Harlan Stenn <stenn@ntp.org>
* [Bug 1794] ntpq -c rv missing clk_wander information.
* [Bug 1795] ntpq readvar does not display last variable.
(4.2.7p124) 2011/01/25 Released by Harlan Stenn <stenn@ntp.org>
* sntp/Makefile.am needs any passed-in CFLAGS.
(4.2.7p123) 2011/01/24 Released by Harlan Stenn <stenn@ntp.org>
* [Bug 1788] tvtots.c tables inaccurate
(4.2.7p122) 2011/01/22 Released by Harlan Stenn <stenn@ntp.org>
* ACTS refclock cleanup from Dave Mills.
* Avoid shadowing the "group" global variable.
(4.2.7p121) 2011/01/21 Released by Harlan Stenn <stenn@ntp.org>
* [Bug 1786] Remove extra semicolon from ntp_proto.c .
(4.2.7p120) 2011/01/20 Released by Harlan Stenn <stenn@ntp.org>
* Change new timeval and timespec to string routines to use snprintf()
  rather than hand-crafted conversion, avoid signed int overflow there.
* Add configure support for SIZEOF_LONG_LONG to enable portable use of
  snprintf() with time_t.
* Grow ntpd/work_thread.c arrays as needed.
* Add DEBUG_* variants of ntp_assert.h macros which compile away using
  ./configure --disable-debugging.
* Fix tvalops.cpp unit test failures for 32-bit builds.
* Return to a single autoreconf invocation in ./bootstrap script.
* Fix warnings seen on FreeBSD 9.
* crypto group changes from Dave Mills.
* Lose the RANGEGATE check in PPS, from Dave Mills.
* ACTS refclock cleanup from Dave Mills.
* Documentation updates from Dave Mills.
* NMEA driver documentation update from Juergen Perlinger.
(4.2.7p119) 2011/01/18 Released by Harlan Stenn <stenn@ntp.org>
* added timespecops.{c,h} and tievalops.{c.h} to libntp and include
  added tspecops.cpp to tests/libntp
* Correct msyslog.c build break on Solaris 2.9 from #ifdef/#if mixup.
(4.2.7p118) 2011/01/15 Released by Harlan Stenn <stenn@ntp.org>
* Simplify the built-sources stuff in sntp/ .
* Fix check for -lipv6 on HP-UX 11.
(4.2.7p117) 2011/01/13 Released by Harlan Stenn <stenn@ntp.org>
* Add configure --without-sntp option to disable building sntp and
  sntp/tests.  withsntp=no in the environment changes the default.
* Build infrastructure cleanup:
  Move m4 directory to sntp/m4.
  Share a single set of genver output between sntp and the top level.
  Share a single set of autogen included .defs in sntp/include.
  Share a single set of build-aux scripts (e.g. config.guess, missing).
  Add ntp_libntp.m4 and ntp_ipv6.m4 to reduce configure.ac duplication.
  Warn and exit build/flock-build if bootstrap needs to be run.
(4.2.7p116) 2011/01/10 Released by Harlan Stenn <stenn@ntp.org>
* refclock_nmea.c refactoring by Juergen Perlinger.
(4.2.7p115) 2011/01/09 Released by Harlan Stenn <stenn@ntp.org>
* [Bug 1780] Windows ntpd 4.2.7p114 crashes in ioctl().
* [Bug 1781] longlong undefined in sntp handle_pkt() on Debian amd64.
(4.2.7p114) 2011/01/08 Released by Harlan Stenn <stenn@ntp.org>
* Fix for openssl pkg-config detection eval failure.
* Add erealloc_zero(), refactor estrdup(), emalloc(), emalloc_zero() to
  separate tracking callsite file/line from using debug MS C runtime,
  and to reduce code duplication.
(4.2.7p113) 2011/01/07 Released by Harlan Stenn <stenn@ntp.org>
* [Bug 1776] sntp mishandles -t/--timeout and -a/--authentication.
* Default to silent make rules, override with make V=1 or ./configure
  --disable-silent-rules.
* Correct --with-openssl-incdir defaulting with pkg-config.
* Correct ./build on systems without gtest available.
* Begin moving some of the low-level socket stuff to libntp.
(4.2.7p112) 2011/01/06 Released by Harlan Stenn <stenn@ntp.org>
* [Bug 1773] openssl not detected during ./configure.
* [Bug 1774] Segfaults if cryptostats enabled and built without OpenSSL.
* Use make V=0 in build script to increase signal/noise ratio.
(4.2.7p111) 2011/01/05 Released by Harlan Stenn <stenn@ntp.org>
* [Bug 1772] refclock_open() return value check wrong for ACTS.
* Default --with-openssl-libdir and --with-openssl-incdir to the values
  from pkg-config, falling back on our usual search paths if pkg-config
  is not available or does not have openssl.pc on PKG_CONFIG_PATH.
* Change refclock_open() to return -1 on failure like open().
* Update all refclock_open() callers to check for fd <= 0 indicating
  failure, so they work with older and newer refclock_open() and can
  easily backport.
* Initialize refclockproc.rio.fd to -1, harmonize refclock shutdown
  entrypoints to avoid crashing, particularly if refclock_open() fails.
* Enable tickadj-like taming of wildly off-spec Windows clock using
  NTPD_TICKADJ_PPM env. var. specifying baseline slew.
(4.2.7p110) 2011/01/04 Released by Harlan Stenn <stenn@ntp.org>
* [Bug 1771] algorithmic error in 'clocktime()' fixed.
* Unit tests extended for hard-coded system time.
* make V=0 and configure --enable-silent-rules supported.
* setvar modemsetup = ATE0... overrides ACTS driver default.
* Preserve last timecode in ACTS driver (ntpq -ccv).
* Tolerate previous ATE1 state when sending ACTS setup.
* Enable raw tty line discipline in Windows port.
* Allow tty open/close/open to succeed on Windows port.
* Enable ACTS and CHU reference clock drivers on Windows.
(4.2.7p109) 2011/01/02 Released by Harlan Stenn <stenn@ntp.org>
* Remove nearly all strcpy() and most strcat() from NTP distribution.
  One major pocket remains in ntp_crypto.c.  libopts & libisc also have
  (safe) uses of strcpy() and strcat() remaining.
* Documentation updates from Dave Mills.
(4.2.7p108) 2011/01/01 Released by Harlan Stenn <stenn@ntp.org>
* [Bug 1764] Move Palisade modem control logic to configure.ac.
* [Bug 1768] TIOCFLUSH undefined in linux for refclock_acts.
* Autokey multiple identity group improvements from Dave Mills.
* from 4.2.6p3: Update the copyright year.
(4.2.7p107) 2010/12/31 Released by Harlan Stenn <stenn@ntp.org>
* [Bug 1764] Palisade driver doesn't build on Linux.
* [Bug 1766] Oncore clock has offset/high jitter at startup.
* Move ntp_control.h variable IDs to ntp_control.c, remove their use by
  ntpq.  They are implementation details private to ntpd.  [Bug 597] was
  caused by ntpq's reliance on these IDs it need not know about.
* refclock_acts.c updates from Dave Mills.
(4.2.7p106) 2010/12/30 Released by Harlan Stenn <stenn@ntp.org>
* from 4.2.6p3: Update genCommitLog for the bk-5 release.
(4.2.7p105) 2010/12/29 Released by Harlan Stenn <stenn@ntp.org>
(4.2.7p104) 2010/12/28 Released by Harlan Stenn <stenn@ntp.org>
* from 4.2.6p3: Create and use scripts/check--help when generating
  .texi files.
* from 4.2.6p3: Update bk triggers for the bk-5 release.
* Support for multiple Autokey identity groups from Dave Mills.
* Documentation updates from Dave Mills.
* Add ntpq kerninfo, authinfo, and sysinfo commands similar to ntpdc's.
(4.2.7p103) 2010/12/24 Released by Harlan Stenn <stenn@ntp.org>
* Add ntpq pstats command similar to ntpdc's.
* Remove ntpq pstatus command, rv/readvar does the same and more.
* Documentation updates from Dave Mills.
(4.2.7p102) 2010/12/23 Released by Harlan Stenn <stenn@ntp.org>
* Allow ntpq &1 associd use without preceding association-fetching.
* Documentation updates from Dave Mills.
(4.2.7p101) 2010/12/22 Released by Harlan Stenn <stenn@ntp.org>
* from 4.2.6p3-RC12: Upgrade to libopts 34.0.9 from AutoGen 5.11.6pre7.
* from 4.2.6p3-RC12: Relax minimum Automake version to 1.10 with updated
  libopts.m4.
(4.2.7p100) 2010/12/21 Released by Harlan Stenn <stenn@ntp.org>
* [Bug 1743] from 4.2.6p3-RC12: Display timezone offset when showing
  time for sntp in the local timezone (documentation updates).
(4.2.7p99) 2010/12/21 Released by Harlan Stenn <stenn@ntp.org>
* Add unit tests for msnprintf().
(4.2.7p98) 2010/12/20 Released by Harlan Stenn <stenn@ntp.org>
* [Bug 1761] clockstuff/clktest-opts.h omitted from tarball.
* [Bug 1762] from 4.2.6p3-RC12: manycastclient responses interfere.
* Documentation updates from Dave Mills.
(4.2.7p97) 2010/12/19 Released by Harlan Stenn <stenn@ntp.org>
* [Bug 1458] from 4.2.6p3-RC12: Can not compile NTP on FreeBSD 4.7.
* [Bug 1760] from 4.2.6p3-RC12: ntpd Windows interpolation cannot be
  disabled.
* from 4.2.6p3-RC12: Upgrade to libopts 34.0.9 from AutoGen 5.11.6pre5.
* Documentation updates from Dave Mills.
(4.2.7p96) 2010/12/18 Released by Harlan Stenn <stenn@ntp.org>
* [Bug 1758] from 4.2.6p3-RC12: setsockopt IPV6_MULTICAST_IF with wrong
  ifindex.
* Documentation updates from Dave Mills.
(4.2.7p95) 2010/12/17 Released by Harlan Stenn <stenn@ntp.org>
* [Bug 1753] 4.2.7p94 faults on startup in newpeer(), strdup(NULL).
* [Bug 1754] from 4.2.6p3-RC12: --version output should be more verbose.
* [Bug 1757] from 4.2.6p3-RC12: oncore snprintf("%m") doesn't expand %m.
* from 4.2.6p3-RC12: Suppress ntp-keygen OpenSSL version display for
  --help, --version, display both build and runtime OpenSSL versions
  when they differ.
* from 4.2.6p3-RC12: Upgrade to libopts 33.5.8 from AutoGen 5.11.6pre3.
* Documentation updates from Dave Mills.
(4.2.7p94) 2010/12/15 Released by Harlan Stenn <stenn@ntp.org>
* [Bug 1751] from 4.2.6p3-RC12: Support for Atari FreeMiNT OS.
* Documentation updates from Dave Mills.
(4.2.7p93) 2010/12/13 Released by Harlan Stenn <stenn@ntp.org>
* [Bug 1510] from 4.2.6p3-RC12: Add modes 20/21 for driver 8 to support
  RAWDCF @ 75 baud.
* [Bug 1741] from 4.2.6p3-RC12: Enable multicast reception on each
  address (Windows).
* from 4.2.6p3-RC12: Other manycastclient repairs:
  Separate handling of scope ID embedded in many in6_addr from ifindex
  used for IPv6 multicasting ioctls.
  Add INT_PRIVACY endpt bit flag for IPv6 RFC 4941 privacy addresses.
  Enable outbound multicast from only one address per interface in the
  same subnet, and in that case prefer embedded MAC address modified
  EUI-64 IPv6 addresses first, then static, and last RFC 4941 privacy
  addresses.
  Use setsockopt(IP[V6]_MULTICAST_IF) before each send to multicast to
  select the local source address, using the correct socket is not
  enough.
* "server ... ident <groupname>" changes from Dave Mills.
* Documentation updates from Dave Mills.
(4.2.7p92) 2010/12/08 Released by Harlan Stenn <stenn@ntp.org>
* [Bug 1743] from 4.2.6p3-RC12: Display timezone offset when showing
  time for sntp in the local timezone.
(4.2.7p91) 2010/12/07 Released by Harlan Stenn <stenn@ntp.org>
* [Bug 1732] ntpd ties up CPU on disconnected USB device.
* [Bug 1742] form 4.2.6p3-RC12: Fix a typo in an error message in the
  "build" script.
(4.2.7p90) 2010/12/06 Released by Harlan Stenn <stenn@ntp.org>
* [Bug 1738] Windows ntpd has wrong net adapter name.
* [Bug 1740] ntpdc -c reslist packet count wrongly treated as signed.
(4.2.7p89) 2010/12/04 Released by Harlan Stenn <stenn@ntp.org>
* [Bug 1736] tos int, bool options broken in 4.2.7p66.
* from 4.2.6p3-RC12: Clean up the SNTP documentation.
(4.2.7p88) 2010/12/02 Released by Harlan Stenn <stenn@ntp.org>
* [Bug 1735] 'clocktime()' aborts ntpd on bogus input
(4.2.7p87) 2010/12/01 Released by Harlan Stenn <stenn@ntp.org>
* from 4.2.6p3-RC12: Clean up m4 quoting in configure.ac, *.m4 files,
  resolving intermittent AC_LANG_PROGRAM possibly undefined errors.
(4.2.7p86) 2010/11/29 Released by Harlan Stenn <stenn@ntp.org>
* Documentation updates from Dave Mills.
(4.2.7p85) 2010/11/24 Released by Harlan Stenn <stenn@ntp.org>
* Documentation updates from Dave Mills.
(4.2.7p84) 2010/11/22 Released by Harlan Stenn <stenn@ntp.org>
* [Bug 1618] Unreachable code in jjy_start().
* [Bug 1725] from 4.2.6p3-RC11: ntpd sends multicast from only one
  address.
* from 4.2.6p3-RC11: Upgrade libopts to 33.3.8.
* from 4.2.6p3-RC11: Bump minimum Automake version to 1.11, required for
  AM_COND_IF use in LIBOPTS_CHECK.
* An almost complete rebuild of the initial loopfilter configuration
  process, including the code that determines the interval between
  frequency file updates, from Dave Mills.
* Documentation updates from Dave Mills.
* Add ntp-keygen -l/--lifetime to control certificate expiry.
* JJY driver improvements for Tristate JJY01/02, including changes
  to its clockstats format.
* Add "nonvolatile" ntp.conf directive to control how often the
  driftfile is written.
(4.2.7p83) 2010/11/17 Released by Harlan Stenn <stenn@ntp.org>
* [Bug 1727] ntp-keygen PLEN, ILEN undeclared --without-crypto.
* Remove top-level libopts, use sntp/libopts.
* from 4.2.6p3-RC11: Remove log_msg() and debug_msg() from sntp in favor
  of msyslog().
* Documentation updates from Dave Mills.
(4.2.7p82) 2010/11/16 Released by Harlan Stenn <stenn@ntp.org>
* [Bug 1728] from 4.2.6p3-RC11: In ntp_openssl.m4, don't add
  -I/usr/include or -L/usr/lib to CPPFLAGS or LDFLAGS.
(4.2.7p81) 2010/11/14 Released by Harlan Stenn <stenn@ntp.org>
* [Bug 1681] from 4.2.6p3-RC10: More sntp logging cleanup.
* [Bug 1683] from 4.2.6p3-RC10: Non-localhost on loopback exempted from
  nic rules.
* [Bug 1719] Cleanup for ntp-keygen and fix -V crash, from Dave Mills.
(4.2.7p80) 2010/11/10 Released by Harlan Stenn <stenn@ntp.org>
* [Bug 1574] from 4.2.6p3-RC9: sntp doesn't set tv_usec correctly.
* [Bug 1681] from 4.2.6p3-RC9: sntp logging cleanup.
* [Bug 1683] from 4.2.6p3-RC9: Interface binding does not seem to work
  as intended.
* [Bug 1708] make check fails with googletest 1.4.0.
* [Bug 1709] from 4.2.6p3-RC9: ntpdate ignores replies with equal
  receive and transmit timestamps.
* [Bug 1715] sntp utilitiesTest.IPv6Address failed.
* [Bug 1718] Improve gtest checks in configure.ac.
(4.2.7p79) 2010/11/07 Released by Harlan Stenn <stenn@ntp.org>
* Correct frequency estimate with no drift file, from David Mills.
(4.2.7p78) 2010/11/04 Released by Harlan Stenn <stenn@ntp.org>
* [Bug 1697] filegen implementation should be improved.
* Refactor calendar functions in terms of new common code.
* Documentation updates from Dave Mills.
(4.2.7p77) 2010/11/03 Released by Harlan Stenn <stenn@ntp.org>
* [Bug 1692] packageinfo.sh needs to be "sourced" using ./ .
* [Bug 1695] ntpdate takes longer than necessary.
(4.2.7p76) 2010/11/02 Released by Harlan Stenn <stenn@ntp.org>
* [Bug 1690] Unit tests fails to build on some systems.
* [Bug 1691] Use first NMEA sentence each second.
* Put the sntp tests under sntp/ .
* ... and only build/run them if we have gtest.
* Documentation updates from Dave Mills.
(4.2.7p75) 2010/10/30 Released by Harlan Stenn <stenn@ntp.org>
* Documentation updates from Dave Mills.
* Include Linus Karlsson's GSoC 2010 testing code.
(4.2.7p74) 2010/10/29 Released by Harlan Stenn <stenn@ntp.org>
* [Bug 1685] from 4.2.6p3-RC8: NMEA driver mode byte confusion.
* from 4.2.6p3-RC8: First cut at using scripts/checkChangeLog.
* Documentation updates from Dave Mills.
(4.2.7p73) 2010/10/27 Released by Harlan Stenn <stenn@ntp.org>
* [Bug 1680] Fix alignment of clock_select() arrays.
* refinements to new startup behavior from David Mills.
* For the bootstrap script, touch .html files last.
* Add 'make check' test case that would have caught [Bug 1678].
(4.2.7p72) 2010/10/26 Released by Harlan Stenn <stenn@ntp.org>
* [Bug 1679] Fix test for -lsocket.
* Clean up missing ;; entries in configure.ac.
(4.2.7p71) 2010/10/25 Released by Harlan Stenn <stenn@ntp.org>
* [Bug 1676] from 4.2.6p3-RC7: NMEA: $GPGLL did not work after fix
  for Bug 1571.
* [Bug 1678] "restrict source" treated as "restrict default".
* from 4.2.6p3-RC7: Added scripts/checkChangeLog.
(4.2.7p70) 2010/10/24 Released by Harlan Stenn <stenn@ntp.org>
* [Bug 1571] from 4.2.6p3-RC6: NMEA does not relate data to PPS edge.
* [Bug 1572] from 4.2.p63-RC6: NMEA time adjustment for GPZDG buggy.
* [Bug 1675] from 4.2.6p3-RC6: Prohibit includefile remote config.
* Enable generating ntpd/ntp_keyword.h after keyword-gen.c changes on
  Windows as well as POSIX platforms.
* Fix from Dave Mills for a rare singularity in clock_combine().
(4.2.7p69) 2010/10/23 Released by Harlan Stenn <stenn@ntp.org>
* [Bug 1671] Automatic delay calibration is sometimes inaccurate.
(4.2.7p68) 2010/10/22 Released by Harlan Stenn <stenn@ntp.org>
* [Bug 1669] from 4.2.6p3-RC5: NTP fails to compile on IBM AIX 5.3.
* [Bug 1670] Fix peer->bias and broadcastdelay.
* Documentation updates from Dave Mills.
* Documentation EOL cleanup.
(4.2.7p67) 2010/10/21 Released by Harlan Stenn <stenn@ntp.org>
* [Bug 1649] from 4.2.6p3-RC5: Require NMEA checksum if $GPRMC or
  previously seen.
(4.2.7p66) 2010/10/19 Released by Harlan Stenn <stenn@ntp.org>
* [Bug 1277] Provide and use O(1) FIFOs, esp. in the config tree code.
* Remove unused 'bias' configuration keyword.
(4.2.7p65) 2010/10/16 Released by Harlan Stenn <stenn@ntp.org>
* [Bug 1584] from 4.2.6p3-RC4: wrong SNMP type for precision,
  resolution.
* Remove 'calldelay' and 'sign' remnants from parser, ntp_config.c.
(4.2.7p64) 2010/10/15 Released by Harlan Stenn <stenn@ntp.org>
* [Bug 1584] from 4.2.6p3-RC3: ntpsnmpd OID must be mib-2.197.
* [Bug 1659] from 4.2.6p3-RC4: Need CLOCK_TRUETIME not CLOCK_TRUE.
* [Bug 1663] ntpdsim should not open net sockets.
* [Bug 1665] from 4.2.6p3-RC4: is_anycast() u_int32_t should be u_int32.
* from 4.2.6p3: ntpsnmpd, libntpq warning cleanup.
* Remove 'calldelay' and 'sign' keywords (Dave Mills).
* Documentation updates from Dave Mills.
(4.2.7p63) 2010/10/13 Released by Harlan Stenn <stenn@ntp.org>
* [Bug 1080] from 4.2.6p3-RC3: ntpd on ipv6 routers very chatty.
* Documentation nit cleanup.
* Documentation updates from Dave Mills.
(4.2.7p62) 2010/10/12 Released by Harlan Stenn <stenn@ntp.org>
* [Bug 750] from 4.2.6p3-RC3: Non-existing device causes coredump with 
  RIPE-NCC driver.
* [Bug 1567] from 4.2.6p3-RC3: Support Arbiter 1093C Satellite Clock on
  Windows.
* [Bug 1581] from 4.2.6p3-RC3: printf format string mismatch leftover.
* [Bug 1659] from 4.2.6p3-RC3: Support Truetime Satellite Clocks on
  Windows. 
* [Bug 1660] from 4.2.6p3-RC3: On some systems, test is in /usr/bin, not
  /bin. 
* [Bug 1661] from 4.2.6p3-RC3: Re-indent refclock_ripencc.c.
* Lose peer_count from ntp_peer.c and ntp_proto.c (Dave Mills).
* Documentation updates from Dave Mills.
(4.2.7p61) 2010/10/06 Released by Harlan Stenn <stenn@ntp.org>
* Documentation and code cleanup from Dave Mills. No more NTP_MAXASSOC.
(4.2.7p60) 2010/10/04 Released by Harlan Stenn <stenn@ntp.org>
* Documentation updates from Dave Mills.
(4.2.7p59) 2010/10/02 Released by Harlan Stenn <stenn@ntp.org>
* Documentation updates from Dave Mills.
* Variable name cleanup from Dave Mills.
* [Bug 1657] darwin needs res_9_init, not res_init.
(4.2.7p58) 2010/09/30 Released by Harlan Stenn <stenn@ntp.org>
* Clock select bugfix from Dave Mills.
* [Bug 1554] peer may stay selected as system peer after becoming
  unreachable.
* [Bug 1644] from 4.2.6p3-RC3: cvo.sh should use lsb_release to identify
  linux distros.
* [Bug 1646] ntpd crashes with relative path to logfile.
(4.2.7p57) 2010/09/27 Released by Harlan Stenn <stenn@ntp.org>
* Documentation updates from Dave Mills.
(4.2.7p56) 2010/09/25 Released by Harlan Stenn <stenn@ntp.org>
* Clock combining algorithm improvements from Dave Mills.
* Documentation updates from Dave Mills.
* [Bug 1642] ntpdsim can't find simulate block in config file.
* [Bug 1643] from 4.2.6p3-RC3: Range-check the decoding of the RIPE-NCC
  status codes.
(4.2.7p55) 2010/09/22 Released by Harlan Stenn <stenn@ntp.org>
* Documentation updates from Dave Mills.
* [Bug 1636] from 4.2.6p3-RC2: segfault after denied remote config.
(4.2.7p54) 2010/09/21 Released by Harlan Stenn <stenn@ntp.org>
* More Initial convergence improvements from Dave Mills.
* Documentation updates from Dave Mills.
* [Bug 1635] from 4.2.6p3-RC2: "filegen ... enable" is not default.
(4.2.7p53) 2010/09/20 Released by Harlan Stenn <stenn@ntp.org>
* Documentation updates from Dave Mills.
* More Initial convergence improvements from Dave Mills.
(4.2.7p52) 2010/09/19 Released by Harlan Stenn <stenn@ntp.org>
* Initial convergence improvements from Dave Mills.
(4.2.7p51) 2010/09/18 Released by Harlan Stenn <stenn@ntp.org>
* [Bug 1344] from 4.2.6p3-RC1: ntpd on Windows exits without logging
  cause.
* [Bug 1629] 4.2.7p50 configure.ac changes invalidate config.cache.
* [Bug 1630] 4.2.7p50 cannot bootstrap on Autoconf 2.61.
(4.2.7p50) 2010/09/16 Released by Harlan Stenn <stenn@ntp.org>
* Cleanup NTP_LIB_M.
* [Bug 1628] Clean up -lxnet/-lsocket usage for (open)solaris.
(4.2.7p49) 2010/09/13 Released by Harlan Stenn <stenn@ntp.org>
* Documentation updates from Dave Mills.
(4.2.7p48) 2010/09/12 Released by Harlan Stenn <stenn@ntp.org>
* Documentation updates from Dave Mills.
(4.2.7p47) 2010/09/11 Released by Harlan Stenn <stenn@ntp.org>
* Documentation updates from Dave Mills.
* [Bug 1588] finish configure --disable-autokey implementation.
* [Bug 1616] refclock_acts.c: if (pp->leap == 2) is always false.
* [Bug 1620] [Backward Incompatible] "discard minimum" value should be in
  seconds, not log2 seconds.
(4.2.7p46) 2010/09/10 Released by Harlan Stenn <stenn@ntp.org>
* Use AC_SEARCH_LIBS instead of AC_CHECK_LIB for NTP_LIB_M.
(4.2.7p45) 2010/09/05 Released by Harlan Stenn <stenn@ntp.org>
* [Bug 1578] Consistently use -lm when needed.
(4.2.7p44) 2010/08/27 Released by Harlan Stenn <stenn@ntp.org>
* [Bug 1573] from 4.2.6p3-beta1: Miscalculation of offset in sntp.
(4.2.7p43) 2010/08/26 Released by Harlan Stenn <stenn@ntp.org>
* [Bug 1602] Refactor some of the sntp/ directory to facililtate testing.
(4.2.7p42) 2010/08/18 Released by Harlan Stenn <stenn@ntp.org>
* [Bug 1593] ntpd abort in free() with logconfig syntax error.
* [Bug 1595] from 4.2.6p3-beta1: empty last line in key file causes
  duplicate key to be added
* [Bug 1597] from 4.2.6p3-beta1: packet processing ignores RATE KoD packets,
  Because of a bug in string comparison.
(4.2.7p41) 2010/07/28 Released by Harlan Stenn <stenn@ntp.org>
* [Bug 1581] from 4.2.6p3-beta1: ntp_intres.c size_t printf format
  string mismatch.
* [Bug 1586] ntpd 4.2.7p40 doesn't write to syslog after fork on QNX.
* Avoid race with parallel builds using same source directory in
  scripts/genver by using build directory for temporary files.
* orphanwait documentation updates.
(4.2.7p40) 2010/07/12 Released by Harlan Stenn <stenn@ntp.org>
* [Bug 1395] ease ntpdate elimination with ntpd -w/--wait-sync
* [Bug 1396] allow servers on ntpd command line like ntpdate
(4.2.7p39) 2010/07/09 Released by Harlan Stenn <stenn@ntp.org>
* Fix typo in driver28.html.
* [Bug 1581] from 4.2.6p2: size_t printf format string mismatches, IRIG
  string buffers undersized.  Mostly backported from earlier ntp-dev
  fixes by Juergen Perlinger.
(4.2.7p38) 2010/06/20 Released by Harlan Stenn <stenn@ntp.org>
* [Bug 1570] backported to 4.2.6p2-RC7.
* [Bug 1575] from 4.2.6p2-RC7: use 'snprintf' with LIB_BUFLENGTH in
  inttoa.c, tvtoa.c and utvtoa.c
* [Bug 1576] backported to 4.2.6p2-RC7.
* Typo fix in a comment in ntp_proto.c.
(4.2.7p37) 2010/06/19 Released by Harlan Stenn <stenn@ntp.org>
* [Bug 1576] sys/sysctl.h depends on sys/param.h on OpenBSD.
(4.2.7p36) 2010/06/15 Released by Harlan Stenn <stenn@ntp.org>
* [Bug 1560] Initial support for orphanwait, from Dave Mills.
* clock_filter()/reachability fixes from Dave Mills.
(4.2.7p35) 2010/06/12 Released by Harlan Stenn <stenn@ntp.org>
* Rewrite of multiprecision macros in 'ntp_fp.h' from J. Perlinger
  <perlinger@ntp.org>
* [Bug 715] from 4.2.6p2-RC6: libisc Linux IPv6 interface iteration
  drops multicast flags.
(4.2.7p34) 2010/06/05 Released by Harlan Stenn <stenn@ntp.org>
* [Bug 1570] serial clock drivers get outdated input from kernel tty
  line buffer after startup
(4.2.7p33) 2010/06/04 Released by Harlan Stenn <stenn@ntp.org>
* [Bug 1561] from 4.2.6p2-RC5: ntpq, ntpdc "passwd" prompts for MD5
  password w/SHA1.
* [Bug 1565] from 4.2.6p2-RC5: sntp/crypto.c compile fails on MacOS over
  vsnprintf().
* from 4.2.6p2-RC5: Windows port: do not exit in
  ntp_timestamp_from_counter() without first logging the reason.
(4.2.7p32) 2010/05/19 Released by Harlan Stenn <stenn@ntp.org>
* Copyright file cleanup from Dave Mills.
* [Bug 1555] from 4.2.6p2-RC4: sntp illegal C (mixed code and
  declarations).
* [Bug 1558] pool prototype associations have 0.0.0.0 for remote addr.
* configure.ac: add --disable-autokey, #define AUTOKEY to enable future
  support for building without Autokey, but with OpenSSL for its digest
  algorithms (hash functions).  Code must be modified to use #ifdef
  AUTOKEY instead of #ifdef OPENSSL where appropriate to complete this.
* include/ntp_crypto.h: make assumption AUTOKEY implies OPENSSL explicit.
(4.2.7p31) 2010/05/11 Released by Harlan Stenn <stenn@ntp.org>
* [Bug 1325] from 4.2.6p2-RC3: unreachable code sntp recv_bcst_data().
* [Bug 1459] from 4.2.6p2-RC3: sntp MD5 authentication does not work
  with ntpd.
* [Bug 1552] from 4.2.6p2-RC3: update and complete broadcast and crypto
  features in sntp.
* [Bug 1553] from 4.2.6p2-RC3: sntp/configure.ac OpenSSL support.
* from 4.2.6p2-RC3: Escape unprintable characters in a refid in ntpq -p
  billboard.
* from 4.2.6p2-RC3: Simplify hash client code by providing OpenSSL
  EVP_*() API when built without OpenSSL.  (already in 4.2.7)
* from 4.2.6p2-RC3: Do not depend on ASCII in sntp.
(4.2.7p30) 2010/05/06 Released by Harlan Stenn <stenn@ntp.org>
* [Bug 1526] ntpd DNS pipe read EINTR with no network at startup.
* Update the ChangeLog entries when merging items from -stable.
(4.2.7p29) 2010/05/04 Released by Harlan Stenn <stenn@ntp.org>
* [Bug 1542] ntpd mrulist response may have incorrect last.older.
* [Bug 1543] ntpq mrulist must refresh nonce when retrying.
* [Bug 1544] ntpq mrulist sscanf timestamp format mismatch on 64-bit.
* Windows compiling hints/winnt.html update from G. Sunil Tej.
(4.2.7p28) 2010/05/03 Released by Harlan Stenn <stenn@ntp.org>
* [Bug 1512] from 4.2.6p2-RC3: ntpsnmpd should connect to net-snmpd
  via a unix-domain socket by default.
  Provide a command-line 'socket name' option.
* [Bug 1538] from 4.2.6p2-RC3: update refclock_nmea.c's call to
  getprotobyname().
* [Bug 1541] from 4.2.6p2-RC3: Fix wrong keyword for "maxclock".
(4.2.7p27) 2010/04/27 Released by Harlan Stenn <stenn@ntp.org>
(4.2.7p26) 2010/04/24 Released by Harlan Stenn <stenn@ntp.org>
* [Bug 1465] from 4.2.6p2-RC2: Make sure time from TS2100 is not
  invalid (backport from -dev).
* [Bug 1528] from 4.2.6p2-RC2: Fix EDITLINE_LIBS link order for ntpq
  and ntpdc.
* [Bug 1531] Require nonce with mrulist requests.
* [Bug 1532] Remove ntpd support for ntpdc's monlist in favor of ntpq's
  mrulist.
* [Bug 1534] from 4.2.6p2-RC2: conflicts with VC++ 2010 errno.h.
* [Bug 1535] from 4.2.6p2-RC2: "restrict -4 default" and "restrict
  -6 default" ignored.
(4.2.7p25) 2010/04/20 Released by Harlan Stenn <stenn@ntp.org>
* [Bug 1528] from 4.2.6p2-RC2: Remove --with-arlib from br-flock.
* [Bug 1503] [Bug 1504] [Bug 1518] [Bug 1522] from 4.2.6p2-RC2:
  all of which were fixed in 4.2.7 previously. 
(4.2.7p24) 2010/04/13 Released by Harlan Stenn <stenn@ntp.org>
* [Bug 1390] Control PPS on the Oncore M12.
* [Bug 1518] Windows ntpd should lock to one processor more
  conservatively.
* [Bug 1520] '%u' formats for size_t gives warnings with 64-bit builds.
* [Bug 1522] Enable range syntax "trustedkey (301 ... 399)".
* Documentation updates for 4.2.7p22 changes and additions, updating
  ntpdc.html, ntpq.html, accopt.html, confopt.html, manyopt.html,
  miscopt.html, and miscopt.txt.
* accopt.html: non-ntpport doc changes from Dave Mills.
* Modify full MRU list preemption when full to match "discard monitor"
  documentation, by removing exception for count == 1.
(4.2.7p23) 2010/04/04 Released by Harlan Stenn <stenn@ntp.org>
* [Bug 1516] unpeer by IP address fails, DNS name works.
* [Bug 1517] ntpq and ntpdc should verify reverse DNS before use.
  ntpq and ntpdc now use the following format for showing purported
  DNS names from IP address "reverse" DNS lookups when the DNS name
  does not exist or does not include the original IP address among
  the results: "192.168.1.2 (fake.dns.local)".
(4.2.7p22) 2010/04/02 Released by Harlan Stenn <stenn@ntp.org>
* [Bug 1432] Don't set inheritable flag for linux capabilities.
* [Bug 1465] Make sure time from TS2100 is not invalid.
* [Bug 1483] AI_NUMERICSERV undefined in 4.2.7p20.
* [Bug 1497] fudge is broken by getnetnum() change.
* [Bug 1503] Auto-enabling of monitor for "restrict ... limited" wrong.
* [Bug 1504] ntpdate tickles ntpd "discard minimum 1" rate limit if
  "restrict ... limited" is used.
* ntpdate: stop querying source after KoD packet response, log it.
* ntpdate: rate limit each server to 2s between packets.
* From J. N. Perlinger: avoid pointer wraparound warnings in dolfptoa(),
  printf format mismatches with 64-bit size_t.
* Broadcast client (ephemeral) associations should be demobilized only
  if they are not heard from for 10 consecutive polls, regardless of
  surviving the clock selection.  Fix from David Mills.
* Add "ntpq -c ifstats" similar to "ntpdc -c ifstats".
* Add "ntpq -c sysstats" similar to "ntpdc -c sysstats".
* Add "ntpq -c monstats" to show monlist knobs and stats.
* Add "ntpq -c mrulist" similar to "ntpdc -c monlist" but not
  limited to 600 rows, and with filtering and sorting options:
  ntpq -c "mrulist mincount=2 laddr=192.168.1.2 sort=-avgint"
  ntpq -c "mrulist sort=addr"
  ntpq -c "mrulist mincount=2 sort=count"
  ntpq -c "mrulist sort=-lstint"
* Modify internal representation of MRU list to use l_fp fixed-point
  NTP timestamps instead of seconds since startup.  This increases the
  resolution and substantially improves accuracy of sorts involving
  timestamps, at the cost of flushing all MRU entries when the clock is
  stepped, to ensure the timestamps can be compared with the current
  get_systime() results.
* Add ntp.conf "mru" directive to configure MRU parameters, such as
  "mru mindepth 600 maxage 64 maxdepth 5000 maxmem 1024" or
  "mru initalloc 0 initmem 16 incalloc 99 incmem 4".  Several pairs are
  equivalent with one in units of MRU entries and its twin in units of
  kilobytes of memory, so the last one used in ntp.conf controls:
  maxdepth/maxmem, initalloc/initmem, incalloc/incmem.  With the above
  values, ntpd will preallocate 16kB worth of MRU entries, allocating
  4kB worth each time more are needed, with a hard limit of 1MB of MRU
  entries.  Until there are more than 600 entries none would be reused.
  Then only entries for addresses last seen 64 seconds or longer ago are
  reused.
* Limit "ntpdc -c monlist" response in ntpd to 600 entries, the previous
  overall limit on the MRU list depth which was driven by the monlist
  implementation limit of one request with a single multipacket
  response.
* New "pool" directive implementation modeled on manycastclient.
* Do not abort on non-ASCII characters in ntp.conf, ignore them.
* ntpq: increase response reassembly limit from 24 to 32 packets, add
  discussion in comment regarding results with even larger MAXFRAGS.
* ntpq: handle "passwd MYPASSWORD" (without prompting) as with ntpdc.
* ntpdc: do not examine argument to "passwd" if not supplied.
* configure: remove check for pointer type used with qsort(), we
  require ANSI C which mandates void *.
* Reset sys_kodsent to 0 in proto_clr_stats().
* Add sptoa()/sockporttoa() similar to stoa()/socktoa() adding :port.
* Use memcpy() instead of memmove() when buffers can not overlap.
* Remove sockaddr_storage from our sockaddr_u union of sockaddr,
  sockaddr_in, and sockaddr_in6, shaving about 100 bytes from its size
  and substantially decreasing MRU entry memory consumption.
* Extend ntpq readvar (alias rv) to allow fetching up to three named
  variables in one operation:  ntpq -c "rv 0 version offset frequency".
* ntpq: use srchost variable to show .POOL. prototype associations'
  hostname instead of address 0.0.0.0.
* "restrict source ..." configures override restrictions for time
  sources, allows tight default restrictions to be used with the pool
  directive (where server addresses are not known in advance).
* Ignore "preempt" modifier on manycastclient and pool prototype
  associations.  The resulting associations are preemptible, but the
  prototype must not be.
* Maintain and use linked list of associations (struct peer) in ntpd,
  avoiding walking 128 hash table entries to iterate over peers.
* Remove more workarounds unneeded since we require ISO C90 AKA ANSI C:
  - remove fallback implementations for memmove(), memset, strstr().
  - do not test for atexit() or memcpy().
* Collapse a bunch of code duplication in ntpd/ntp_restrict.c added with
  support for IPv6.
* Correct some corner case failures in automatically enabling the MRU
  list if any "restrict ... limited" is in effect, and in disabling MRU
  maintenance. (ntp_monitor.c, ntp_restrict.c)
* Reverse the internal sort order of the address restriction lists, but
  preserve the same behavior.  This allows removal of special-case code
  related to the default restrictions and more straightforward lookups
  of restrictions for a given address (now, stop on first match).
* Move ntp_restrict.c MRU doubly-linked list maintenance code into
  ntp_lists.h macros, allowing more duplicated source excision.
* Repair ntpdate.c to no longer test HAVE_TIMER_SETTIME.
* Do not reference peer_node/unpeer_node after freeing when built with
  --disable-saveconfig and using DNS.
(4.2.7p21) 2010/03/31 Released by Harlan Stenn <stenn@ntp.org>
* [Bug 1514] from 4.2.6p1-RC6: Typo in ntp_proto.c: fabs(foo < .4)
  should be fabs(foo) < .4.
* [Bug 1464] from 4.2.6p1-RC6: synchronization source wrong for
  refclocks ARCRON_MSF (27) and SHM (28).
* From 4.2.6p1-RC6: Correct Windows port's refclock_open() to
  return 0 on failure not -1.
* From 4.2.6p1-RC6: Correct CHU, dumbclock, and WWVB drivers to
  check for 0 returned from refclock_open() on failure.
* From 4.2.6p1-RC6: Correct "SIMUL=4 ./flock-build -1" to
  prioritize -1/--one.
* [Bug 1306] constant conditionals in audio_gain().
(4.2.7p20) 2010/02/13 Released by Harlan Stenn <stenn@ntp.org>
* [Bug 1483] hostname in ntp.conf "restrict" parameter rejected.
* Use all addresses for each restrict by hostname.
* Use async DNS to resolve trap directive hostnames.
(4.2.7p19) 2010/02/09 Released by Harlan Stenn <stenn@ntp.org>
* [Bug 1338] Update the association type codes in ntpq.html.
* [Bug 1478] from 4.2.6p1-RC5: linking fails: EVP_MD_pkey_type.
* [Bug 1479] from 4.2.6p1-RC5: not finding readline headers.
* [Bug 1484] from 4.2.6p1-RC5: ushort is not defined in QNX6.
(4.2.7p18) 2010/02/07 Released by Harlan Stenn <stenn@ntp.org>
* [Bug 1480] from 4.2.6p1-RC5: snprintf() cleanup caused 
  unterminated refclock IDs.
* Stop using getaddrinfo() to convert numeric address strings to on-wire
  addresses in favor of is_ip_address() alone.
(4.2.7p17) 2010/02/05 Released by Harlan Stenn <stenn@ntp.org>
* [Bug 1477] from 4.2.6p1-RC5: First non-gmake make in clone
  w/VPATH can't make COPYRIGHT.
* Attempts to cure CID 108 CID 118 CID 119 TAINTED_SCALAR warnings.
* Broaden ylwrap workaround VPATH_HACK to all non-GNU make.
(4.2.7p16) 2010/02/04 Released by Harlan Stenn <stenn@ntp.org>
* [Bug 1474] from 4.2.6p1-RC4: ntp_keygen LCRYPTO after libntp.a.
* Include 4.2.6p1-RC4: Remove arlib.
(4.2.7p15) 2010/02/03 Released by Harlan Stenn <stenn@ntp.org>
* [Bug 1455] from 4.2.6p1: ntpd does not try /etc/ntp.audio.
* Include 4.2.6p1: Convert many sprintf() calls to snprintf(), also
  strcpy(), strcat().
* Include 4.2.6p1: Fix widely cut-n-pasted bug in refclock shutdown
  after failed start.
* Include 4.2.6p1: Remove some dead code checking for emalloc()
  returning NULL.
(4.2.7p14) 2010/02/02 Released by Harlan Stenn <stenn@ntp.org>
* [Bug 1338] ntpq displays incorrect association type codes.
* [Bug 1469] u_int32, int32 changes broke HP-UX 10.20 build.
* [Bug 1470] from 4.2.6p1: "make distdir" compiles keyword-gen.
* [Bug 1471] CID 120 CID 121 CID 122 is_ip_address() uninit family.
* [Bug 1472] CID 116 CID 117 minor warnings in new DNS code.
* [Bug 1473] from 4.2.6p1: "make distcheck" version.m4 error.
(4.2.7p13) 2010/01/31 Released by Harlan Stenn <stenn@ntp.org>
* [Bug 1467] from 4.2.6p1: Fix bogus rebuild of sntp/sntp.html.
(4.2.7p12) 2010/01/30 Released by Harlan Stenn <stenn@ntp.org>
* [Bug 1468] 'make install' broken for root on default NFS mount.
(4.2.7p11) 2010/01/28 Released by Harlan Stenn <stenn@ntp.org>
* [Bug 47] Debugging and logging do not work after a fork.
* [Bug 1010] getaddrinfo() could block and thus should not be called by
  the main thread/process.
* New async DNS resolver in ntpd allows nonblocking queries anytime,
  instead of only once at startup.
(4.2.7p10) 2010/01/24 Released by Harlan Stenn <stenn@ntp.org>
* [Bug 1140] from 4.2.6p1-RC5: Clean up debug.html, decode.html,
  and ntpq.html.
* Include 4.2.6p1-RC3: Use TZ=UTC instead of TZ= when calling date in
  scripts/mkver.in .
* [Bug 1448] from 4.2.6p1-RC3: Some macros not correctly conditionally
  or absolutely defined on Windows.
* [Bug 1449] from 4.2.6p1-RC3: ntpsim.h in ntp_config.c should be used
  conditionally.
* [Bug 1450] from 4.2.6p1-RC3: Option to exclude warnings not
  unconditionally defined on Windows.
(4.2.7p9) 2010/01/13 Released by Harlan Stenn <stenn@ntp.org>
(4.2.7p8) 2010/01/12 Released by Harlan Stenn <stenn@ntp.org>
* [Bug 702] ntpd service logic should use libopts to examine cmdline.
* [Bug 1451] from 4.2.6p1-RC3: sntp leaks KoD entry updating.
* [Bug 1453] from 4.2.6p1-RC3: Use $CC in config.cache filename.
(4.2.7p7) 2009/12/30 Released by Harlan Stenn <stenn@ntp.org>
* [Bug 620] ntpdc getresponse() esize != *rsize s/b size != *rsize.
* [Bug 1446] 4.2.7p6 requires autogen, missing ntpd.1, *.texi, *.menu.
(4.2.7p6) 2009/12/28 Released by Harlan Stenn <stenn@ntp.org>
* [Bug 1443] Remove unnecessary dependencies on ntp_io.h
* [Bug 1442] Move Windows functions into libntp files
* [Bug 1127] from 4.2.6p1-RC3: Check the return of X590_verify().
* [Bug 1439] from 4.2.6p1-RC3: .texi gen after binary is linked.
* [Bug 1440] from 4.2.6p1-RC3: Update configure.ac to support kfreebsd.
* [Bug 1445] from 4.2.6p1-RC3: IRIX does not have -lcap or support
  linux capabilities.
(4.2.7p5) 2009/12/25 Released by Harlan Stenn <stenn@ntp.org>
* Include 4.2.6p1-RC2
(4.2.7p4) 2009/12/24 Released by Harlan Stenn <stenn@ntp.org>
* [Bug 1429] ntpd -4 option does not reliably force IPv4 resolution.
* [Bug 1431] System headers must come before ntp headers in ntp_intres.c .
(4.2.7p3) 2009/12/22 Released by Harlan Stenn <stenn@ntp.org>
* [Bug 1426] scripts/VersionName needs . on the search path.
* [Bug 1427] quote missing in ./build - shows up on NetBSD.
* [Bug 1428] Use AC_HEADER_RESOLV to fix breaks from resolv.h
(4.2.7p2) 2009/12/20 Released by Harlan Stenn <stenn@ntp.org>
* [Bug 1419] ntpdate, ntpdc, sntp, ntpd ignore configure --bindir.
* [Bug 1421] add util/tg2, a clone of tg that works on Linux, NetBSD, and
  FreeBSD
(4.2.7p1) 2009/12/15 Released by Harlan Stenn <stenn@ntp.org>
* [Bug 1348] ntpd Windows port should wait for sendto() completion.
* [Bug 1413] test OpenSSL headers regarding -Wno-strict-prototypes.
* [Bug 1418] building ntpd/ntpdc/ntpq statically with ssl fails.
(4.2.7p0) 2009/12/13 Released by Harlan Stenn <stenn@ntp.org>
* [Bug 1412] m4/os_cflags.m4 caches results that depend on $CC.
* [Bug 1414] Enable "make distcheck" success with BSD make.
(4.2.7) 2009/12/09 Released by Harlan Stenn <stenn@ntp.org>
* [Bug 1407] configure.ac: recent GNU Make -v does not include "version".
---

* [Bug 1984] ntp/libisc fails to compile on OS X 10.7 (Lion).
* [Bug 1985] "logconfig =allall" rejected.
* [Backward Incompatible] sntp: -l/--filelog -> -l/--logfile, to be
  consistent with ntpd.
* libopts/file.c fix from Bruce Korb (arg-type=file).

---
(4.2.6p4-RC2) 2011/08/04 Released by Harlan Stenn <stenn@ntp.org>

* [Bug 1608] Parse Refclock driver should honor trusttime.
* [Bug 1961] html2man update: distribute ntp-wait.html.
* [Bug 1970] UNLINK_EXPR_SLIST() causes crash if list is empty.
* [Bug 1972] checking for struct rtattr fails.
* [Bug 1975] libntp/mktime.c won't work with 64-bit time_t
* [Bug 1978] [Bug 1134] fix in 4.2.6p4-RC1 doesn't build on older Linux.
* Backport several fixes for Coverity warnings from ntp-dev.
* Backport if_nametoindex() check for hpux.

---
(4.2.6p4-RC1) 2011/07/10 Released by Harlan Stenn <stenn@ntp.org>

* [Bug 1134] ntpd fails binding to tentative IPv6 addresses.
* [Bug 1790] Update config.guess and config.sub to detect AIX6.
* [Bug 1961] html2man needs an update.
* Update the NEWS file.

---
(4.2.6p4-beta2) 2011/05/25 Released by Harlan Stenn <stenn@ntp.org>

* [Bug 1695] ntpdate takes longer than necessary.
* [Bug 1832] ntpdate doesn't allow timeout > 2s.
* [Bug 1933] WWVB/Spectracom driver timestamps LFs, not CRs.
* Backport utility routines from ntp-dev: mprintf(), emalloc_zero().

---
(4.2.6p4-beta1) 2011/05/16 Released by Harlan Stenn <stenn@ntp.org>

* [Bug 1554] peer may stay selected as system peer after becoming
  unreachable.
* [Bug 1921] LOCAL, ACTS drivers with "prefer" excluded from initial
  candidate list.
* [Bug 1923] orphan parent favored over LOCAL, ACTS drivers.
* [Bug 1924] Billboard tally codes sometimes do not match operation,
  variables.
* Enable tickadj-like taming of wildly off-spec Windows clock using
  NTPD_TICKADJ_PPM env. var. specifying baseline slew.
* Upgrade to AutoGen 5.11.9 (and require it).
* Upgrade to libopts 35.0.10 from AutoGen 5.11.9pre8.

---
(4.2.6p3) 2011/01/03 Released by Harlan Stenn <stenn@ntp.org>

* [Bug 1764] Palisade driver doesn't build on Linux
* Create and use scripts/check--help when generating .texi files.
* Update bk triggers for the bk-5 release.
* Update genCommitLog for the bk-5 release.
* Update the copyright year.

---
(4.2.6p3-RC12) 2010/12/25 Released by Harlan Stenn <stenn@ntp.org>

* [Bug 1458] Can not compile NTP on FreeBSD 4.7.
* [Bug 1510] Add modes 20/21 for driver 8 to support RAWDCF @ 75 baud.
* [Bug 1618] Unreachable code in jjy_start(). (backport from ntp-dev)
* [Bug 1719] ntp-keygen -V crash. (backport)
* [Bug 1740] ntpdc treats many counters as signed. (backport)
* [Bug 1741] Enable multicast reception on each address (Windows).
* [Bug 1742] Fix a typo in an error message in the "build" script.
* [Bug 1743] Display timezone offset when showing time for sntp in the
  local timezone.
* [Bug 1751] Support for Atari FreeMiNT OS.
* [Bug 1754] --version output should be more verbose.
* [Bug 1757] oncore snprintf("%m") doesn't expand %m.
* [Bug 1758] setsockopt IPV6_MULTICAST_IF with wrong ifindex.
* [Bug 1760] ntpd Windows interpolation cannot be disabled.
* [Bug 1762] manycastclient solicitation responses interfere.
* Upgrade to libopts 34.0.9 from AutoGen 5.11.6pre7.
* Relax minimum Automake version to 1.10 with updated libopts.m4.
* Suppress ntp-keygen OpenSSL version display for --help, --version,
  display both build and runtime OpenSSL versions when they differ.
* Clean up m4 quoting in configure.ac, *.m4 files, resolving
  intermittent AC_LANG_PROGRAM possibly undefined errors.
* Clean up the SNTP documentation.
* Other manycastclient repairs:
  Separate handling of scope ID embedded in many in6_addr from ifindex
  used for IPv6 multicasting ioctls.
  Add INT_PRIVACY endpt bit flag for IPv6 RFC 4941 privacy addresses.
  Enable outbound multicast from only one address per interface in the
  same subnet, and in that case prefer embedded MAC address modified
  EUI-64 IPv6 addresses first, then static, and last RFC 4941 privacy
  addresses.
  Use setsockopt(IP[V6]_MULTICAST_IF) before each send to multicast to
  select the local source address, using the correct socket is not
  enough.

---
(4.2.6p3-RC11) 2010/11/28 Released by Harlan Stenn <stenn@ntp.org>

* [Bug 1725] ntpd sends multicast from only one address.
* [Bug 1728] In ntp_openssl.m4, don't add -I/usr/include or -L/usr/lib
  to CPPFLAGS or LDFLAGS.
* [Bug 1733] IRIX doesn't have 'head' (affects scripts/checkChangeLog).
* Remove log_msg() and debug_msg() from sntp in favor of msyslog().
* Use a single copy of libopts/, in sntp/.
* Upgrade libopts to 33.3.8.
* Bump minimum Automake version to 1.11, required for AM_COND_IF
  use in LIBOPTS_CHECK.
* Improvements to the 'build' script.

---
(4.2.6p3-RC10) 2010/11/14 Released by Harlan Stenn <stenn@ntp.org>

* [Bug 1681] More sntp logging cleanup.
* [Bug 1683] Non-localhost on loopback exempted from nic rules.

---
(4.2.6p3-RC9) 2010/11/10 Released by Harlan Stenn <stenn@ntp.org>

* [Bug 1574] sntp:set_time doesn't set tv_usec correctly.
* [Bug 1681] sntp logging cleanup.
* [Bug 1683] Interface binding does not seem to work as intended.
* [Bug 1691] Use first NMEA sentence each second.
* [Bug 1692] packageinfo.sh needs to be "sourced" using ./ .
* [Bug 1709] ntpdate ignores replies with equal receive and transmit
  timestamps.
* Backport sntp from -dev

---
(4.2.6p3-RC8) 2010/10/29 Released by Harlan Stenn <stenn@ntp.org>

* [Bug 1685] NMEA driver mode byte confusion.
* First cut at using scripts/checkChangeLog.

---
(4.2.6p3-RC7) 2010/10/25 Released by Harlan Stenn <stenn@ntp.org>

* [Bug 1676] NMEA: $GPGLL did not work after fix for Bug 1571.
* Added scripts/checkChangeLog.

---
(4.2.6p3-RC6) 2010/10/24 Released by Harlan Stenn <stenn@ntp.org>

* [Bug 1571] NMEA does not relate data to PPS edge.
* [Bug 1572] NMEA time adjustment for GPZDG buggy.
* [Bug 1675] Prohibit includefile remote config.

---
(4.2.6p3-RC5) 2010/10/22 Released by Harlan Stenn <stenn@ntp.org>

* [Bug 1649] Require NMEA checksum if $GPRMC or previously seen.
* [Bug 1669] NTP 4.2.6p2 fails to compile on IBM AIX 5.3.

---
(4.2.6p3-RC4) 2010/10/16 Released by Harlan Stenn <stenn@ntp.org>

* [Bug 1584] wrong SNMP type for precision, resolution.
* [Bug 1659] Need CLOCK_TRUETIME not CLOCK_TRUE.
* [Bug 1665] is_anycast() u_int32_t should be u_int32.
* ntpsnmpd, libntpq warning cleanup.

---
(4.2.6p3-RC3) 2010/10/14 Released by Harlan Stenn <stenn@ntp.org>

* [Bug 750] Non-existing device causes coredump with RIPE-NCC driver.
* [Bug 1080] ntpd on ipv6 routers very chatty.
* [Bug 1567] Support Arbiter 1093C Satellite Clock on Windows.
* [Bug 1581] printf format string mismatch leftover.
* [Bug 1584] ntpsnmpd OID must be mib-2.197.
* [Bug 1643] Range-check the decoding of the RIPE-NCC status codes.
* [Bug 1644] cvo.sh should use lsb_release to identify linux distros.
* [Bug 1659] Support Truetime Satellite Clocks on Windows.
* [Bug 1660] On some systems, test is in /usr/bin, not /bin.
* [Bug 1661] Re-indent refclock_ripencc.c.

---
(4.2.6p3-RC2) 2010/09/25 Released by Harlan Stenn <stenn@ntp.org>

* [Bug 1635] "filegen ... enable" is not default.
* [Bug 1636] yyparse() segfault after denied filegen remote config.

---
(4.2.6p3-RC1) 2010/09/18 Released by Harlan Stenn <stenn@ntp.org>

* [Bug 1344] ntpd on Windows exits without logging cause.

---
(4.2.6p3-beta1) 2010/09/11 Released by Harlan Stenn <stenn@ntp.org>

* [Bug 1573] Miscalculation of offset in sntp.
* [Bug 1595] empty last line in key file causes duplicate key to be added
* [Bug 1597] packet processing ignores RATE KoD packets, because of
  a bug in string comparison.
* [Bug 1581] ntp_intres.c size_t printf format string mismatch.

---
(4.2.6p2) 2010/07/09 Released by Harlan Stenn <stenn@ntp.org>

* [Bug 1581] size_t printf format string mismatches, IRIG string buffers
  undersized.  Mostly backported from earlier ntp-dev fixes by Juergen
  Perlinger.

---
(4.2.6p2-RC7) 2010/06/19 Released by Harlan Stenn <stenn@ntp.org>

* [Bug 1570] serial clock drivers get outdated input from kernel tty
  line buffer after startup
* [Bug 1575] use 'snprintf' with LIB_BUFLENGTH in inttoa.c, tvtoa.c and
  utvtoa.c
* [Bug 1576] sys/sysctl.h depends on sys/param.h on OpenBSD.

---
(4.2.6p2-RC6) 2010/06/12 Released by Harlan Stenn <stenn@ntp.org>

* [Bug 715] libisc Linux IPv6 interface iteration drops multicast flags.

---
(4.2.6p2-RC5) 2010/06/03 Released by Harlan Stenn <stenn@ntp.org>

* [Bug 1561] ntpq, ntpdc "passwd" prompts for MD5 password w/SHA1.
* [Bug 1565] sntp/crypto.c compile fails on MacOS over vsnprintf().
* Windows port: do not exit in ntp_timestamp_from_counter() without
  first logging the reason.
* Support "passwd blah" syntax in ntpq.

---
(4.2.6p2-RC4) 2010/05/19 Released by Harlan Stenn <stenn@ntp.org>

* [Bug 1555] 4.2.6p2-RC3 sntp illegal C (mixed code and declarations).

---
(4.2.6p2-RC3) 2010/05/11 Released by Harlan Stenn <stenn@ntp.org>

* [Bug 1325] unreachable code in sntp recv_bcst_data().
* [Bug 1459] sntp MD5 authentication does not work with ntpd.
* [Bug 1512] ntpsnmpd should connect to net-snmpd via a unix-domain
  socket by default.  Provide a command-line 'socket name' option.
* [Bug 1538] update refclock_nmea.c's call to getprotobyname().
* [Bug 1541] Fix wrong keyword for "maxclock".
* [Bug 1552] update and complete broadcast and crypto features in sntp.
* [Bug 1553] sntp/configure.ac OpenSSL support.
* Escape unprintable characters in a refid in ntpq -p billboard.
* Simplify hash client code by providing OpenSSL EVP_*() API when built
  without OpenSSL.  (from ntp-dev)
* Do not depend on ASCII values for ('A' - '0'), ('a' - '0') in sntp.
* Windows compiling hints/winnt.html update from G. Sunil Tej.

---
(4.2.6p2-RC2) 2010/04/27 Released by Harlan Stenn <stenn@ntp.org>

* [Bug 1465] Make sure time from TS2100 is not invalid (backport from
  ntp-dev).
* [Bug 1528] Fix EDITLINE_LIBS link order for ntpq and ntpdc.
* [Bug 1534] win32/include/isc/net.h conflicts with VC++ 2010 errno.h.
* [Bug 1535] "restrict -4 default" and "restrict -6 default" ignored.
* Remove --with-arlib from br-flock.

---
(4.2.6p2-RC1) 2010/04/18 Released by Harlan Stenn <stenn@ntp.org>

* [Bug 1503] Auto-enabling of monitor for "restrict ... limited" wrong.
* [Bug 1504] ntpdate tickles ntpd "discard minimum 1" rate limit if
  "restrict ... limited" is used.
* [Bug 1518] Windows ntpd should lock to one processor more
  conservatively.
* [Bug 1522] Enable range syntax "trustedkey (301 ... 399)".
* Update html/authopt.html controlkey, requestkey, and trustedkey docs.

---
(4.2.6p1) 2010/04/09 Released by Harlan Stenn <stenn@ntp.org>
(4.2.6p1-RC6) 2010/03/31 Released by Harlan Stenn <stenn@ntp.org>

* [Bug 1514] Typo in ntp_proto.c: fabs(foo < .4) should be fabs(foo) < .4.
* [Bug 1464] synchronization source wrong for refclocks ARCRON_MSF (27)
  and SHM (28).
* Correct Windows port's refclock_open() to return 0 on failure not -1.
* Correct CHU, dumbclock, and WWVB drivers to check for 0 returned from
  refclock_open() on failure.
* Correct "SIMUL=4 ./flock-build -1" to prioritize -1/--one.

---
(4.2.6p1-RC5) 2010/02/09 Released by Harlan Stenn <stenn@ntp.org>

* [Bug 1140] Clean up debug.html, decode.html, and ntpq.html.
* [Bug 1438] Remove dead code from sntp/networking.c.
* [Bug 1477] 1st non-gmake make in clone w/VPATH can't make COPYRIGHT.
* [Bug 1478] linking fails with undefined reference EVP_MD_pkey_type.
* [Bug 1479] Compilation fails because of not finding readline headers.
* [Bug 1480] snprintf() cleanup caused unterminated refclock IDs.
* [Bug 1484] ushort is not defined in QNX6.

---
(4.2.6p1-RC4) 2010/02/04 Released by Harlan Stenn <stenn@ntp.org>

* [Bug 1455] ntpd does not try /etc/ntp.audio as documented.
* [Bug 1467] Fix bogus rebuild of sntp/sntp.html
* [Bug 1470] "make distdir" in $srcdir builds keyword-gen, libntp.a.
* [Bug 1473] "make distcheck" before build can't make sntp/version.m4.
* [Bug 1474] ntp_keygen needs LCRYPTO after libntp.a.
* Convert many sprintf() calls to snprintf(), also strcpy(), strcat().
* Fix widely cut-n-pasted bug in refclock shutdown after failed start.
* Remove some dead code checking for emalloc() returning NULL.
* Remove arlib.

---
(4.2.6p1-RC3) 2010/01/24 Released by Harlan Stenn <stenn@ntp.org>

* Use TZ=UTC instead of TZ= when calling date in scripts/mkver.in .
* [Bug 1448] Some macros not correctly conditionally or absolutely defined
  on Windows.
* [Bug 1449] ntpsim.h in ntp_config.c should be used conditionally.
* [Bug 1450] Option to exclude warnings not unconditionally defined on Windows.
* [Bug 1127] Properly check the return of X590_verify() - missed one.
* [Bug 1439] .texi generation must wait until after binary is linked.
* [Bug 1440] Update configure.ac to support kfreebsd.
* [Bug 1445] IRIX does not have -lcap or support linux capabilities.
* [Bug 1451] CID 115: sntp leaks KoD entry when updating existing.
* [Bug 1453] Use $CC in config.cache filename in ./build script.

---
(4.2.6p1-RC2) 2009/12/25 Released by Harlan Stenn <stenn@ntp.org>

* [Bug 1411] Fix status messages in refclock_oncore.c.
* [Bug 1416] MAXDNAME undefined on Solaris 2.6.
* [Bug 1419] ntpdate, ntpdc, sntp, ntpd ignore configure --bindir.
* [Bug 1424] Fix check for rtattr (rtnetlink.h).
* [Bug 1425] unpeer by association ID sets up for duplicate free().
* [Bug 1426] scripts/VersionName needs . on the search path.
* [Bug 1427] quote missing in ./build - shows up on NetBSD.
* [Bug 1428] Use AC_HEADER_RESOLV to fix breaks from resolv.h
* [Bug 1429] ntpd -4 option does not reliably force IPv4 resolution.
* [Bug 1431] System headers must come before ntp headers in ntp_intres.c .
* [Bug 1434] HP-UX 11 ip_mreq undeclared, _HPUX_SOURCE helps some.
* [Bug 1435] sntp: Test for -lresolv using the same tests as in ntp.

---
(4.2.6p1-RC1) 2009/12/20 Released by Harlan Stenn <stenn@ntp.org>

* [Bug 1409] Put refclock_neoclock4x.c under the NTP COPYRIGHT notice.
  This should allow debian and other distros to add this refclock driver
  in further distro releases.
  Detect R2 hardware releases.
* [Bug 1412] m4/os_cflags.m4 caches results that depend on $CC.
* [Bug 1413] test OpenSSL headers regarding -Wno-strict-prototypes.
* [Bug 1414] Enable "make distcheck" success with BSD make.
* [Bug 1415] Fix Mac OS X link problem.
* [Bug 1418] building ntpd/ntpdc/ntpq statically with ssl fails.
* Build infrastructure updates to enable beta releases of ntp-stable.

---
(4.2.6) 2009/12/09 Released by Harlan Stenn <stenn@ntp.org>
* [Sec 1331] from4.2.4p8: DoS with mode 7 packets - CVE-2009-3563.
* [Bug 508] Fixed leap second handling for Windows.
(4.2.5p250-RC) 2009/11/30 Released by Harlan Stenn <stenn@ntp.org>
* sntp documentation updates.
* [Bug 761] internal resolver does not seem to honor -4/-6 qualifiers
* [Bug 1386] Deferred DNS doesn't work on NetBSD
* [Bug 1391] avoid invoking autogen twice for .c and .h files.
* [Bug 1397] shmget() refclock_shm failing because of file mode.
* Pass no_needed to ntp_intres as first part of fixing [Bug 975].
* Add ./configure --enable-force-defer-DNS to help debugging.
(4.2.5p249-RC) 2009/11/28 Released by Harlan Stenn <stenn@ntp.org>
* [Bug 1400] An empty KOD DB file causes sntp to coredump.
* sntp: documentation cleanup.
* sntp: clean up some error messages.
* sntp: Use the precision to control how many offset digits are shown.
* sntp: Show root dispersion.
* Cleanup from the automake/autoconf upgrades.
(4.2.5p248-RC) 2009/11/26 Released by Harlan Stenn <stenn@ntp.org>
* Prepare for the generation of sntp.html.
* Documentation changes from Dave Mills.
* [Bug 1387] Storage leak in ntp_intres (minor).
* [Bug 1389] buffer overflow in refclock_oncore.c
* [Bug 1391] .texi usage text from installed, not built binaries.
* [Bug 1392] intres retries duplicate assocations endlessly.
* Correct *-opts.h dependency so default 'get' action isn't used.
(4.2.5p247-RC) 2009/11/20 Released by Harlan Stenn <stenn@ntp.org>
* [Bug 1142] nodebug builds shed no light on -d, -D option failure.
* [Bug 1179] point out the problem with -i/--jaildir and -u/--user when
  they are disabled by configure.
* [Bug 1308] support systems that lack fork().
* [Bug 1343] sntp doesn't link on Solaris 7, needs -lresolv.
(4.2.5p246-RC) 2009/11/17 Released by Harlan Stenn <stenn@ntp.org>
* Upgrade to autogen-5.10
* [Bug 1378] Unnecessary resetting of peers during interface update.
* [Bug 1382] p245 configure --disable-dependency-tracking won't build.
* [Bug 1384] ntpq :config core dumped with a blank password.
(4.2.5p245-RC) 2009/11/14 Released by Harlan Stenn <stenn@ntp.org>
* Cleanup from Dave Mills.
* [Bug 1343] sntp illegal C does not compile on Solaris 7.
* [Bug 1381] Version .deps generated include file dependencies to allow
  known dependency-breaking changes to force .deps to be cleaned,
  triggered by changing the contents of deps-ver and/or sntp/deps-ver.
(4.2.5p244-RC) 2009/11/12 Released by Harlan Stenn <stenn@ntp.org>
* keygen.html updates from Dave Mills.
* [Bug 1003] ntpdc unconfig command doesn't prompt for keyid.
* [Bug 1376] Enable authenticated ntpq and ntpdc using newly-available
  digest types.
* ntp-keygen, Autokey OpenSSL build vs. run version mismatch is now a
  non-fatal warning.
(4.2.5p243-RC) 2009/11/11 Released by Harlan Stenn <stenn@ntp.org>
* [Bug 1226] Fix deferred DNS lookups.
* new crypto signature cleanup.
(4.2.5p242-RC) 2009/11/10 Released by Harlan Stenn <stenn@ntp.org>
* [Bug 1363] CID 92 clarify fallthrough case in clk_trimtsip.c
* [Bug 1366] ioctl(TIOCSCTTY, 0) fails on NetBSD *[0-2].* > 3.99.7.
* [Bug 1368] typos in libntp --without-crypto case
* [Bug 1371] deferred DNS lookup failing with INFO_ERR_AUTH.
* CID 87 dead code in ntpq.c atoascii().
* Fix authenticated ntpdc, broken in p240.
* Stub out isc/mem.h, shaving 47k from a MIPS ntpd binary.
* Shrink keyword scanner FSM entries from 64 to 32 bits apiece.
* Documention updates from Dave Mills.
* authkeys.c cleanup from Dave Mills.
(4.2.5p241-RC) 2009/11/07 Released by Harlan Stenn <stenn@ntp.org>
* html/authopt.html update from Dave Mills.
* Remove unused file from sntp/Makefile.am's distribution list.
* new crypto signature cleanup.
(4.2.5p240-RC) 2009/11/05 Released by Harlan Stenn <stenn@ntp.org>
* [Bug 1364] clock_gettime() not detected, need -lrt on Debian 5.0.3.
* Provide all of OpenSSL's signature methods for ntp.keys (FIPS 140-2).
(4.2.5p239-RC) 2009/10/30 Released by Harlan Stenn <stenn@ntp.org>
* [Bug 1357] bogus assert from refclock_shm.
* [Bug 1359] Debug message cleanup.
* CID 101: more pointer/array cleanup.
* [Bug 1356] core dump from refclock_nmea when can't open /dev/gpsU.
* [Bug 1358] AIX 4.3 sntp/networking.c IPV6_JOIN_GROUP undeclared.
* CID 101: pointer/array cleanup.
(4.2.5p238-RC) 2009/10/27 Released by Harlan Stenn <stenn@ntp.org>
* Changes from Dave Mills.
* driver4.html updates from Dave Mills.
* [Bug 1252] PPSAPI cleanup on ntpd/refclock_wwvb.c.
* [Bug 1354] libtool error building after bootstrap with Autoconf 2.64.
* Allow NTP_VPATH_HACK configure test to handle newer gmake versions.
* CIDs 94-99 make it more clearly impossible for sock_hash() to return
  a negative number.
* CID 105, 106 ensure ntpdc arrays are not overrun even if callers
  misbehave.
* CID 113 use va_end() in refclock_true.c true_debug().
* Get rid of configure tests for __ss_family and __ss_len when the more
  common ss_family and ss_len are present.
(4.2.5p237-RC) 2009/10/26 Released by Harlan Stenn <stenn@ntp.org>
* [Bug 610] NMEA support for using PPSAPI on a different device.
* [Bug 1238] use only fudge time2 to offset NMEA serial timestamp.
* [Bug 1355] ntp-dev won't compile on OpenBSD 4.6.
(4.2.5p236-RC) 2009/10/22 Released by Harlan Stenn <stenn@ntp.org>
* Cleanup from Dave Mills.
* [Bug 1343] ntpd/ntp_io.c close_fd() does not compile on Solaris 7.
* [Bug 1353] ntpq "rv 0 settimeofday" always shows UNKNOWN on unix.
* Do not attempt to execute built binaries from ntpd/Makefile when
  cross-compiling (keyword-gen and ntpd --saveconfigquit).
* sntp/main.c: Remove duplicate global adr_buf[] (also defined in
  networking.c) which Piotr Grudzinski identified breaking his build.
* Correct in6addr_any test in configure.ac to attempt link too.
(4.2.5p235-RC) 2009/10/18 Released by Harlan Stenn <stenn@ntp.org>
* [Bug 1343] lib/isc build breaks on systems without IPv6 headers.
(4.2.5p234-RC) 2009/10/16 Released by Harlan Stenn <stenn@ntp.org>
* [Bug 1339] redux, use unmodified lib/isc/win32/strerror.c and
  move #define strerror... to a header not used by lib/isc code.
* [Bug 1345] illegal 'grep' option prevents compilation.
* [Bug 1346] keyword scanner broken where char defaults to unsigned.
* [Bug 1347] ntpd/complete.conf missing multicastclient test case.
(4.2.5p233-RC) 2009/10/15 Released by Harlan Stenn <stenn@ntp.org>
* [Bug 1337] cast setsockopt() v4 address pointer to void *.
* [Bug 1342] ignore|drop one IPv6 address on an interface blocks all
  addresses on that interface.
* Documentation cleanup and updates.
(4.2.5p232-RC) 2009/10/14 Released by Harlan Stenn <stenn@ntp.org>
* [Bug 1302] OpenSSL under Windows needs applink support.
* [Bug 1337] fix incorrect args to setsockopt(fd, IP_MULTICAST_IF,...).
* [Bug 1339] Fix Windows-only ntp_strerror() infinite recursion.
* [Bug 1341] NMEA driver requires working PPSAPI #ifdef HAVE_PPSAPI.
* Construct ntpd keyword scanner finite state machine at compile time
  rather than at runtime, shrink entries from 40+ to 8 bytes.
* Update documentation for ntpq --old-rv, saveconfig, saveconfigdir,
  ntpd -I -L and -M, and interface/nic rules. (From Dave Hart)
* [Bug 1337] fix incorrect args to setsockopt(fd, IP_MULTICAST_IF,...)
(4.2.5p231-RC) 2009/10/10 Released by Harlan Stenn <stenn@ntp.org>
* [Bug 1335] Broadcast client degraded by wildcard default change.
(4.2.5p230-RC) 2009/10/09 Released by Harlan Stenn <stenn@ntp.org>
* Start the 4.2.6 Release Candidate cycle.
* Broadcast and transit phase cleanup from Dave Mills.
(4.2.5p229) 2009/10/07 Released by Harlan Stenn <stenn@ntp.org>
* [Bug 1334] ntpsnmpd undefined reference to `ntpqOptions'.
* Change ntpsnmpd/Makefile.am include file order to fix FreeBSD build.
(4.2.5p228) 2009/10/06 Released by Harlan Stenn <stenn@ntp.org>
* Reclaim syntax tree memory after application in ntpd built with
  configure --disable-saveconfig.
* [Bug 1135] ntpq uses sizeof(u_long) where sizeof(u_int32) is meant.
* [Bug 1333] ntpd --interface precedence over --novirtualips lost.
(4.2.5p227) 2009/10/05 Released by Harlan Stenn <stenn@ntp.org>
* [Bug 1135] :config fails with "Server disallowed request"
* [Bug 1330] disallow interface/nic rules when --novirtualips or
  --interface are used.
* [Bug 1332] ntpq -c 'rv 0 variablename' returns extra stuff.
* Add test of ntpd --saveconfigquit fidelity using new complete.conf.
* Documentation updates from Dave Hart/Dave Mills.
(4.2.5p226) 2009/10/04 Released by Harlan Stenn <stenn@ntp.org>
* [Bug 1318] Allow multiple -g options on ntpd command line.
* [Bug 1327] ntpq, ntpdc, ntp-keygen -d & -D should work with configure
  --disable-debugging.
* Add ntpd --saveconfigquit <filename> option for future build-time
  testing of saveconfig fidelity.
* Clockhop and autokey cleanup from Dave Mills.
* Documentation updates from Dave Mills.
(4.2.5p225) 2009/09/30 Released by Harlan Stenn <stenn@ntp.org>
* authopt documentation changes from Dave Mills/Dave Hart.
* [Bug 1324] support bracketed IPv6 numeric addresses for restrict.
(4.2.5p224) 2009/09/29 Released by Harlan Stenn <stenn@ntp.org>
* Clockhop and documentation fixes from Dave Mills.
* Remove "tos maxhop" ntp.conf knob.
(4.2.5p223) 2009/09/28 Released by Harlan Stenn <stenn@ntp.org>
* [Bug 1321] build doesn't work if . isn't on $PATH.
* [Bug 1323] Implement "revoke #" to match documentation, deprecate
  "crypto revoke #".
(4.2.5p222) 2009/09/27 Released by Harlan Stenn <stenn@ntp.org>
* Update libisc code using bind-9.6.1-P1.tar.gz, rearrange our copy to
  mirror the upstream layout (lib/isc/...), and merge in NTP-local
  modifications to libisc.  There is a new procedure to ease future
  libisc merges using a separate "upstream" bk repo.  That will enable
  normal bk pull automerge to handle carrying forward any local changes
  and should enable us to take updated libisc snapshots more often.
* Updated build and flock-build scripts.  flock-build --one is a way
  to perform a flock-build compatible solitary build, handy for a repo
  clone's first build on a machine with autoconf, automake, etc.
* Compiling ntp_parser.y using BSD make correctly places ntp_parser.h
  in the top-level ntpd directory instead of A.*/ntpd.
* bootstrap script updated to remove potentially stale .deps dirs.
* Remove unneeded Makefile.am files from the lib/isc/include tree.
(4.2.5p221) 2009/09/26 Released by Harlan Stenn <stenn@ntp.org>
* [Bug 1316] segfault if refclock_nmea can't open file.
* [Bug 1317] Distribute cvo.sh.
(4.2.5p220) 2009/09/25 Released by Harlan Stenn <stenn@ntp.org>
* Rearrange libisc code to match the upstream layout in BIND.  This is
  step one of two, changing the layout but keeping our existing libisc.
(4.2.5p219) 2009/09/24 Released by Harlan Stenn <stenn@ntp.org>
* [Bug 1315] "interface ignore 0.0.0.0" is ignored.
* add implicit "nic ignore all" rule before any rules from ntp.conf, so
  "nic listen eth0" alone means the same as "-I eth0".
* add wildcard match class for interface/nic rules.
* fix mistaken carryover of prefixlen from one rule to the next.
* Ensure IPv6 localhost address ::1 is included in libisc's Windows IPv6
  address enumeration, allowing ntpq and ntpdc's hardcoding to 127.0.0.1 
  on Windows to end.
(4.2.5p218) 2009/09/21 Released by Harlan Stenn <stenn@ntp.org>
* [Bug 1314] saveconfig emits -4 and -6 on when not given.
* correct parsing and processing of setvar directive.
* highlight location of ntpq :config syntax errors with ^.
* clarify (former) NO_ARG, SINGLE_ARG, MULTIPLE_ARG renaming to
  FOLLBY_TOKEN, FOLLBY_STRING, FOLLBY_STRINGS_TO_EOC.
* parser, saveconfig cleanup to store T_ identifiers in syntax tree.
(4.2.5p217) 2009/09/20 Released by Harlan Stenn <stenn@ntp.org>
* [Bug 1300] reject remote configuration of dangerous items.
(4.2.5p216) 2009/09/19 Released by Harlan Stenn <stenn@ntp.org>
* [Bug 1312] ntpq/ntpdc MD5 passwords truncated to 8 chars on Suns.
* CID 10 missing free(up); in refclock_palisade.c error return, again.
* CID 83 added assertion to demonstrate config_nic_rules() does not
  call strchr(NULL, '/').
(4.2.5p215) 2009/09/18 Released by Harlan Stenn <stenn@ntp.org>
* [Bug 1292] Workaround last VC6 unsigned __int64 kink.
(4.2.5p214) 2009/09/17 Released by Harlan Stenn <stenn@ntp.org>
* [Bug 1303] remove top-level "autokey" directive.
* use "nic listen 192.168.0.0/16" instead of
  "nic listen 192.168.0.0 prefixlen 16".
(4.2.5p213) 2009/09/16 Released by Harlan Stenn <stenn@ntp.org>
* [Bug 1310] fix Thunderbolt mode in refclock_palisade.c
(4.2.5p212) 2009/09/15 Released by Harlan Stenn <stenn@ntp.org>
* [Bug 983] add interface [listen | ignore | drop] ... directive.
* [Bug 1243] MD5auth_setkey zero-fills key from first zero octet.
* [Bug 1295] leftover fix, do not crash on exit in free_config_trap()
  when "trap 1.2.3.4" is used without any further options.
* [Bug 1311] 4.2.5p211 doesn't build in no-debug mode.
* document interface (alias nic) and unpeer.
* Correct syntax error line & column numbers.
* CID 79: kod_init_kod_db() fails to fclose(db_s) in two error paths.
* CID 80: attempt to quiet Coverity false positive re: leaking "reason"
  in main().
* Documentation updates from Dave Mills.
* CID 81: savedconfig leaked in save_config().
* Make the code agree with the spec and the book (Dave Mills).
(4.2.5p211) 2009/09/14 Released by Harlan Stenn <stenn@ntp.org>
* [Bug 663] respect ntpq -c and -p order on command line.
* [Bug 1292] more VC6 unsigned __int64 workarounds.
* [Bug 1296] Added Support for Trimble Acutime Gold.
(4.2.5p210) 2009/09/06 Released by Harlan Stenn <stenn@ntp.org>
* [Bug 1294] Use OPENSSL_INC and OPENSSL_LIB macros for Windows
  and remove unnecessary reference to applink.c for Windows
* [Bug 1295] trap directive options are not optional.
* [Bug 1297] yylex() must always set yylval before returning.
(4.2.5p209) 2009/09/01 Released by Harlan Stenn <stenn@ntp.org>
* [Bug 1290] Fix to use GETTIMEOFDAY macro
* [Bug 1289] Update project files for VC6, VS2003, VS2005, VS 2008
(4.2.5p208) 2009/08/30 Released by Harlan Stenn <stenn@ntp.org>
* [Bug 1293] make configuration dumper ready for release, specifically:
* rename ntpq dumpcfg command to "saveconfig".
* require authentication for saveconfig.
* "restrict ... nomodify" prevents saveconfig and :config.
* "saveconfig ." shorthand to save to startup configuration file.
* support strftime() substitution in saveconfig arg to timestamp
  the output filename, for example "saveconfig %Y%m%d-%H%M%S.conf".
* display saveconfig response message from ntpd in ntpq.
* save output filename in "savedconfig" variable, fetched with ntpq -c
  "rv 0 savedconfig".
* document saveconfig in html/ntpq.html.
* add ./configure --disable-saveconfig to build a smaller ntpd.
* log saveconfig failures and successes to syslog.
(4.2.5p207) 2009/08/29 Released by Harlan Stenn <stenn@ntp.org>
* [Bug 1292] Minor Windows source tweaks for VC6-era SDK headers.
(4.2.5p206) 2009/08/26 Released by Harlan Stenn <stenn@ntp.org>
* accopt.html typo fixes from Dave Mills.
* [Bug 1283] default to remembering KoD in sntp.
* clean up numerous sntp/kod_management.c bugs.
* use all addresses resolved from each DNS name in sntp.
(4.2.5p205) 2009/08/18 Released by Harlan Stenn <stenn@ntp.org>
* accopt.html typo fixes from Dave Mills.
* [Bug 1285] Log ntpq :config/config-from-file events.
* [Bug 1286] dumpcfg omits statsdir, mangles filegen.
(4.2.5p204) 2009/08/17 Released by Harlan Stenn <stenn@ntp.org>
* [Bug 1284] infinite loop in ntpd dumping more than one trustedkey
(4.2.5p203) 2009/08/16 Released by Harlan Stenn <stenn@ntp.org>
* Add ntpq -c dumpcfg, Google Summer of Code project of Max Kuehn
(4.2.5p202) 2009/08/14 Released by Harlan Stenn <stenn@ntp.org>
* install the binary and man page for sntp.
(4.2.5p201) 2009/08/13 Released by Harlan Stenn <stenn@ntp.org>
* sntp: out with the old, in with the new.
(4.2.5p200) 2009/08/12 Released by Harlan Stenn <stenn@ntp.org>
* [Bug 1281] Build ntpd on Windows without big SDK download, burn,
  and install by checking in essentially unchanging messages.mc build
  products to avoid requiring mc.exe, which is not included with VC++
  2008 EE.
(4.2.5p199) 2009/08/09 Released by Harlan Stenn <stenn@ntp.org>
* [Bug 1279] Cleanup for warnings from Veracode static analysis.
(4.2.5p198) 2009/08/03 Released by Harlan Stenn <stenn@ntp.org>
* Upgrade to autogen-5.9.9-pre5.
(4.2.5p197) 2009/07/30 Released by Harlan Stenn <stenn@ntp.org>
* The build script now has . at the end of PATH for config.guess.
(4.2.5p196) 2009/07/29 Released by Harlan Stenn <stenn@ntp.org>
* [Bug 1272] gsoc_sntp IPv6 build problems under HP-UX 10.
* [Bug 1273] CID 10: Palisade leaks unit struct in error path.
* [Bug 1274] CID 67: ensure resolve_hosts() output count and pointers
  are consistent.
* [Bug 1275] CID 45: CID 46: old sntp uses uninitialized guesses[0],
  precs[0].
* [Bug 1276] CID 52: crypto_xmit() may call crypto_alice[23]()
  with NULL peer.
(4.2.5p195) 2009/07/27 Released by Harlan Stenn <stenn@ntp.org>
* cvo.sh: Add support for CentOS, Fedora, Slackware, SuSE, and QNX.
(4.2.5p194) 2009/07/26 Released by Harlan Stenn <stenn@ntp.org>
* Documentation updates from Dave Mills.
* Use scripts/cvo.sh in the build script to get better subdir names.
(4.2.5p193) 2009/07/25 Released by Harlan Stenn <stenn@ntp.org>
* [Bug 1261] CID 34: simulate_server() rbuf.msg_flags uninitialized.
* [Bug 1262] CID 35: xpkt.mac uninitialized in simulate_server().
* [Bug 1263] CID 37: CID 38: CID 40: CID 43: multiple refclocks 
  uninitialized tm_zone (arc, chronolog, dumbclock, pcf).
* [Bug 1264] CID 64: gsoc_sntp on_wire() frees wrong ptr receiving KoD.
* [Bug 1265] CID 65: CID 66: gsoc_sntp on_wire() leaks x_pkt, r_pkt.
* [Bug 1266] CID 39: datum_pts_start() uninitialized arg.c_ospeed.
* [Bug 1267] CID 44: old sntp handle_saving() writes stack garbage to
  file when clearing.
* [Bug 1268] CID 63: resolve_hosts() leaks error message buffer.
* [Bug 1269] CID 74: use assertion to ensure move_fd() does not return
  negative descriptors.
* [Bug 1270] CID 70: gsoc_sntp recv_bcst_data mdevadr.ipv6mr_interface
  uninitialized.
(4.2.5p192) 2009/07/24 Released by Harlan Stenn <stenn@ntp.org>
* [Bug 965] CID 42: ss_family uninitialized.
* [Bug 1250] CID 53: kod_init_kod_db() overruns kod_db malloc'd buffer.
* [Bug 1251] CID 68: search_entry() mishandles dst argument.
* [Bug 1252] CID 32: Quiet Coverity warning with assertion.
* [Bug 1253] CID 50: gsoc_sntp/crypto.c auth_init() always returns a 
  list with one entry.
* [Bug 1254] CID 56: tv_to_str() leaks a struct tm each call.
* [Bug 1255] CID 55: pkt_output() leaks a copy of each packet.
* [Bug 1256] CID 51: Coverity doesn't recognize our assertion macros as
  terminal.
* [Bug 1257] CID 57: gsoc_sntp auth_init() fails to fclose(keyfile).
* [Bug 1258] CID 54: gsoc_sntp resolve_hosts() needs simplification.
* [Bug 1259] CID 59: gsoc_sntp recv_bcast_data() fails to free(rdata)
  on error paths.
* [Bug 1260] CID 60: gsoc_sntp recvpkt() fails to free(rdata).
* Updated to AutoGen-5.9.9pre2.
(4.2.5p191) 2009/07/21 Released by Harlan Stenn <stenn@ntp.org>
* Updated to AutoGen-5.9.9pre1.
(4.2.5p190) 2009/07/20 Released by Harlan Stenn <stenn@ntp.org>
* Updated to AutoGen-5.9.8.
* [Bug 1248] RES_MSSNTP typo in ntp_proto.c.
* [Bug 1246] use a common template for singly-linked lists, convert most
  doubly-linked lists to singly-linked.
* Log warning about signd blocking when restrict mssntp used.
(4.2.5p189) 2009/07/16 Released by Harlan Stenn <stenn@ntp.org>
* Documentation cleanup from Dave Mills.
(4.2.5p188) 2009/07/15 Released by Harlan Stenn <stenn@ntp.org>
* [Bug 1245] Broken xmt time sent in fast_xmit() of 4.2.5p187.
(4.2.5p187) 2009/07/11 Released by Harlan Stenn <stenn@ntp.org>
* [Bug 1042] multicast listeners IPv4+6 ignore new interfaces.
* [Bug 1237] Windows serial code treat CR and LF both as line
  terminators.
* [Bug 1238] use fudge time2 for serial timecode offset in NMEA driver.
* [Bug 1242] Remove --enable-wintime, symmetric workaround is now
  always enabled.
* [Bug 1244] NTP_INSIST(fd != maxactivefd) failure in intres child
* Added restrict keyword "mssntp" for Samba4 DC operation, by Dave Mills.
(4.2.5p186) 2009/07/08 Released by Harlan Stenn <stenn@ntp.org>
* ntp_proto.c cleanup from Dave Mills.
(4.2.5p185) 2009/07/01 Released by Harlan Stenn <stenn@ntp.org>
* Documentation updates from Dave Mills.
* [Bug 1234] convert NMEA driver to use common PPSAPI code.
* timepps-Solaris.h pps_handle_t changed from pointer to scalar
* Spectracom refclock added to Windows port of ntpd
* [Bug 1236] Declaration order fixed.
* Bracket private ONCORE debug statements with #if 0 rather than #ifdef
  DEBUG
* Delete ONCORE debug statement that is now handled elsewhere.
(4.2.5p184) 2009/06/24 Released by Harlan Stenn <stenn@ntp.org>
* [Bug 1233] atom refclock fudge time1 sign flipped in 4.2.5p164.
(4.2.5p183) 2009/06/23 Released by Harlan Stenn <stenn@ntp.org>
* [Bug 1196] setsockopt(SO_EXCLUSIVEADDRUSE) can fail on Windows 2000
  and earlier with WSAINVAL, do not log a complaint in that case.
* [Bug 1210] ONCORE driver terminates ntpd without logging a reason.
* [Bug 1218] Correct comment in refclock_oncore on /etc/ntp.oncore*
  configuration file search order.
* Change ONCORE driver to log using msyslog as well as to any
  clockstats file.
* [Bug 1231] ntpsnmpd build fails after sockaddr union changes.
(4.2.5p182) 2009/06/18 Released by Harlan Stenn <stenn@ntp.org>
* Add missing header dependencies to the ntpdc layout verification.
* prefer.html updates from Dave Mills.
* [Bug 1205] Add ntpd --usepcc and --pccfreq options on Windows
* [Bug 1215] unpeer by association ID
* [Bug 1225] Broadcast address miscalculated on Windows 4.2.5p180
* [Bug 1229] autokey segfaults in cert_install().
* Use a union for structs sockaddr, sockaddr_storage, sockaddr_in, and
  sockaddr_in6 to remove casts and enable type checking.  Collapse
  some previously separate IPv4/IPv6 paths into a single codepath.
(4.2.5p181) 2009/06/06 Released by Harlan Stenn <stenn@ntp.org>
* [Bug 1206] Required compiler changes for Windows
* [Bug 1084] PPSAPI for ntpd on Windows with DLL backends
* [Bug 1204] Unix-style refclock device paths on Windows
* [Bug 1205] partial fix, disable RDTSC use by default on Windows
* [Bug 1208] decodenetnum() buffer overrun on [ with no ]
* [Bug 1211] keysdir free()d twice #ifdef DEBUG
* Enable ONCORE, ARCRON refclocks on Windows (untested)
(4.2.5p180) 2009/05/29 Released by Harlan Stenn <stenn@ntp.org>
* [Bug 1200] Enable IPv6 in Windows port
* Lose FLAG_FIXPOLL, from Dave Mills.
(4.2.5p179) 2009/05/23 Released by Harlan Stenn <stenn@ntp.org>
* [Bug 1041] xmt -> aorg timestamp cleanup from Dave Mills,
  reported by Dave Hart.
* [Bug 1193] Compile error: conflicting types for emalloc.
* [Bug 1196] VC6 winsock2.h does not define SO_EXCLUSIVEADDRUSE.
* Leap/expire cleanup from Dave Mills.
(4.2.5p178) 2009/05/21 Released by Harlan Stenn <stenn@ntp.org>
* Provide erealloc() and estrdup(), a la emalloc().
* Improve ntp.conf's parser error messages.
* [Bug 320] "restrict default ignore" does not affect IPv6.
* [Bug 1192] "restrict -6 ..." reports a syntax error.
(4.2.5p177) 2009/05/18 Released by Harlan Stenn <stenn@ntp.org>
* Include 4.2.4p7
* [Bug 1174] nmea_shutdown assumes that nmea has a unit assigned
* [Bug 1190] NMEA refclock fudge flag4 1 obscures position in timecode
* Update NMEA refclock documentation in html/drivers/driver20.html
(4.2.5p176) 2009/05/13 Released by Harlan Stenn <stenn@ntp.org>
* [Bug 1154] mDNS registration should be done later, repeatedly and only
  if asked for. (second try for fix)
(4.2.5p175) 2009/05/12 Released by Harlan Stenn <stenn@ntp.org>
* Include 4.2.4p7-RC7
* [Bug 1180] ntpd won't start with more than ~1000 interfaces
* [Bug 1182] Documentation typos and missing bits.
* [Bug 1183] COM port support should extend past COM3
* [Bug 1184] ntpd is deaf when restricted to second IP on the same net
* Clean up configure.ac NTP_CACHEVERSION interface, display cache
  version when clearing.  Fixes a regression.
(4.2.5p174) 2009/05/09 Released by Harlan Stenn <stenn@ntp.org>
* Stale leapsecond file fixes from Dave Mills.
(4.2.5p173) 2009/05/08 Released by Harlan Stenn <stenn@ntp.org>
* Include 4.2.4p7-RC6
(4.2.5p172) 2009/05/06 Released by Harlan Stenn <stenn@ntp.org>
* [Bug 1175] Instability in PLL daemon mode.
* [Bug 1176] refclock_parse.c does not compile without PPSAPI.
(4.2.5p171) 2009/05/04 Released by Harlan Stenn <stenn@ntp.org>
* Autokey documentation cleanup from Dave Mills.
* [Bug 1171] line editing libs found without headers (Solaris 11)
* [Bug 1173] NMEA refclock fails with Solaris PPSAPI
* Fix problem linking msntp on Solaris when sntp subdir is configured
  before parent caused by different gethostent library search order.
* Do not clear config.cache when it is  empty.
(4.2.5p170) 2009/05/02 Released by Harlan Stenn <stenn@ntp.org>
* [Bug 1152] adjust PARSE to new refclock_pps logic
* Include 4.2.4p7-RC5
* loopfilter FLL/PLL crossover cleanup from Dave Mills.
* Documentation updates from Dave Mills.
* ntp-keygen cleanup from Dave Mills.
* crypto API cleanup from Dave Mills.
* Add NTP_CACHEVERSION mechanism to ignore incompatible config.cache
* Enable gcc -Wstrict-overflow for gsoc_sntp as well
(4.2.5p169) 2009/04/30 Released by Harlan Stenn <stenn@ntp.org>
* [Bug 1171] Note that we never look for -lreadline by default.
* [Bug 1090] Fix bogus leap seconds in refclock_hpgps.
(4.2.5p168) 2009/04/29 Released by Harlan Stenn <stenn@ntp.org>
* Include 4.2.4p7-RC4
* [Bug 1169] quiet compiler warnings
* Re-enable gcc -Wstrict-prototypes when not building with OpenSSL
* Enable gcc -Wstrict-overflow
* ntpq/ntpdc emit newline after accepting password on Windows
* Updates from Dave Mills:
* ntp-keygen.c: Updates.
* Fix the error return and syslog function ID in refclock_{param,ppsapi}.
* Make sure syspoll is within the peer's minpoll/maxpoll bounds.
* ntp_crypto.c: Use sign_siglen, not len. sign key filename cleanup.
* Bump NTP_MAXEXTEN from 1024 to 2048, update values for some field lengths.
* m4/ntp_lineeditlibs.m4: fix warnings from newer Autoconf
* [Bug 1166] Remove truncation of position (blanking) code in refclock_nmea.c
(4.2.5p167) 2009/04/26 Released by Harlan Stenn <stenn@ntp.org>
* Crypto cleanup from Dave Mills.
(4.2.5p166) 2009/04/25 Released by Harlan Stenn <stenn@ntp.org>
* [Bug 1165] Clean up small memory leaks in the  config file parser
* Correct logconfig keyword declaration to MULTIPLE_ARG
* Enable filename and line number leak reporting on Windows when built
  DEBUG for all the typical C runtime allocators such as calloc,
  malloc, and strdup.  Previously only emalloc calls were covered.
* Add DEBUG-only code to free dynamically allocated memory that would
  otherwise remain allocated at ntpd exit, to allow less forgivable
  leaks to stand out in leaks reported after exit.
* Ensure termination of strings in ports/winnt/libisc/isc_strerror.c
  and quiet compiler warnings.
* [Bug 1057] ntpdc unconfig failure
* [Bug 1161] unpeer AKA unconfig command for ntpq :config
* PPS and crypto cleanup in ntp_proto.c from Dave Mills.
(4.2.5p165) 2009/04/23 Released by Harlan Stenn <stenn@ntp.org>
* WWVB refclock cleanup from Dave Mills.
* Code cleanup: requested_key -> request_key.
* [Bug 833] ignore whitespace at end of remote configuration lines
* [Bug 1033] ntpdc/ntpq crash prompting for keyid on Windows
* [Bug 1028] Support for W32Time authentication via Samba.
* quiet ntp_parser.c malloc redeclaration warning
* Mitigation and PPS/PPSAPI cleanup from Dave Mills.
* Documentation updates from Dave Mills.
* timepps-Solaris.h patches from Dave Hart.
(4.2.5p164) 2009/04/22 Released by Harlan Stenn <stenn@ntp.org>
* Include 4.2.4p7-RC3
* PPS/PPSAPI cleanup from Dave Mills.
* Documentation updates from Dave Mills.
* [Bug 1125] C runtime per-thread initialization on Windows
* [Bug 1152] temporarily disable refclock_parse, refclock_true until
  maintainers can repair build break from pps_sample()
* [Bug 1153] refclock_nmea should not mix UTC with GPS time
* [Bug 1159] ntpq overlap diagnostic message test buggy
(4.2.5p163) 2009/04/10 Released by Harlan Stenn <stenn@ntp.org>
(4.2.5p162) 2009/04/09 Released by Harlan Stenn <stenn@ntp.org>
* Documentation updates from Dave Mills.
* Mitigation and PPS cleanup from Dave Mills.
* Include 4.2.4p7-RC2
* [Bug 216] New interpolation scheme for Windows eliminates 1ms jitter
* remove a bunch of #ifdef SYS_WINNT from portable code
* 64-bit time_t cleanup for building on newer Windows compilers
* Only set CMOS clock during ntpd exit on Windows if the computer is
  shutting down or restarting.
* [Bug 1148] NMEA reference clock improvements
* remove deleted gsoc_sntp/utilities.o from repository so that .o build
  products can be cleaned up without corrupting the repository.
(4.2.5p161) 2009/03/31 Released by Harlan Stenn <stenn@ntp.org>
* Documentation updates from Dave Mills.
(4.2.5p160) 2009/03/30 Released by Harlan Stenn <stenn@ntp.org>
* [Bug 1141] refclock_report missing braces cause spurious "peer event:
  clock clk_unspec" log entries
* Include 4.2.4p7-RC1
(4.2.5p159) 2009/03/28 Released by Harlan Stenn <stenn@ntp.org>
* "bias" changes from Dave Mills.
(4.2.5p158) 2009/01/30 Released by Harlan Stenn <stenn@ntp.org>
* Fix [CID 72], a typo introduced at the latest fix to prettydate.c.
(4.2.5p157) 2009/01/26 Released by Harlan Stenn <stenn@ntp.org>
* Cleanup/fixes for ntp_proto.c and ntp_crypto.c from Dave Mills.
(4.2.5p156) 2009/01/19 Released by Harlan Stenn <stenn@ntp.org>
* [Bug 1118] Fixed sign extension for 32 bit time_t in caljulian() and prettydate().
  Fixed some compiler warnings about missing prototypes.
  Fixed some other simple compiler warnings.
* [Bug 1119] [CID 52] Avoid a possible null-dereference in ntp_crypto.c.
* [Bug 1120] [CID 51] INSIST that peer is non-null before we dereference it.
* [Bug 1121] [CID 47] double fclose() in ntp-keygen.c.
(4.2.5p155) 2009/01/18 Released by Harlan Stenn <stenn@ntp.org>
* Documentation updates from Dave Mills.
* CHU frequency updates.
* Design assertion fixes for ntp_crypto.c from Dave Mills.
(4.2.5p154) 2009/01/13 Released by Harlan Stenn <stenn@ntp.org>
* [Bug 992] support interface event change on Linux from
  Miroslav Lichvar.
(4.2.5p153) 2009/01/09 Released by Harlan Stenn <stenn@ntp.org>
* Renamed gsoc_sntp/:fetch-stubs to gsoc_sntp/fetch-stubs to avoid
  file name problems under Windows.
  Removed German umlaut from log msg for 4.2.5p142.
(4.2.5p152) 2009/01/08 Released by Harlan Stenn <stenn@ntp.org>
* Include 4.2.4p6: 2009/01/08 Released by Harlan Stenn <stenn@ntp.org>
(4.2.5p151) 2008/12/23 Released by Harlan Stenn <stenn@ntp.org>
* Stats file logging cleanup from Dave Mills.
(4.2.5p150) 2008/12/15 Released by Harlan Stenn <stenn@ntp.org>
* [Bug 1099] Fixed wrong behaviour in sntp's crypto.c.
* [Bug 1103] Fix 64-bit issues in the new calendar code.
(4.2.5p149) 2008/12/05 Released by Harlan Stenn <stenn@ntp.org>
* Fixed mismatches in data types and OID definitions in ntpSnmpSubAgent.c
* added a premliminary MIB file to ntpsnmpd (ntpv4-mib.mib)
(4.2.5p148) 2008/12/04 Released by Harlan Stenn <stenn@ntp.org>
* [Bug 1070] Fix use of ntpq_parsestring() in ntpsnmpd.
(4.2.5p147) 2008/11/27 Released by Harlan Stenn <stenn@ntp.org>
* Update gsoc_sntp's GCC warning code.
(4.2.5p146) 2008/11/26 Released by Harlan Stenn <stenn@ntp.org>
* Update Solaris CFLAGS for gsoc_sntp.
(4.2.5p145) 2008/11/20 Released by Harlan Stenn <stenn@ntp.org>
* Deal with time.h for sntp under linux.
* Provide rpl_malloc() for sntp for systems that need it.
* Handle ss_len and socklen type for sntp.
* Fixes to the sntp configure.ac script.
* Provide INET6_ADDRSTRLEN if it is missing.
* [Bug 1095] overflow in caljulian.c.
(4.2.5p144) 2008/11/19 Released by Harlan Stenn <stenn@ntp.org>
* Use int32, not int32_t.
* Avoid the sched*() functions under OSF - link problems.
(4.2.5p143) 2008/11/17 Released by Harlan Stenn <stenn@ntp.org>
* sntp cleanup and fixes.
(4.2.5p142) 2008/11/16 Released by Harlan Stenn <stenn@ntp.org>
* Imported GSoC SNTP code from Johannes Maximilian Kuehn.
(4.2.5p141) 2008/11/13 Released by Harlan Stenn <stenn@ntp.org>
* New caltontp.c and calyearstart.c from Juergen Perlinger.
(4.2.5p140) 2008/11/12 Released by Harlan Stenn <stenn@ntp.org>
* Cleanup lint from the ntp_scanner files.
* [Bug 1011] gmtime() returns NULL on windows where it would not under Unix.
* Updated caljulian.c and prettydate.c from Juergen Perlinger.
(4.2.5p139) 2008/11/11 Released by Harlan Stenn <stenn@ntp.org>
* Typo fix to driver20.html.
(4.2.5p138) 2008/11/10 Released by Harlan Stenn <stenn@ntp.org>
* [Bug 474] --disable-ipv6 is broken.
* IPv6 interfaces were being looked for twice.
* SHM driver grabs more samples, add clockstats
* decode.html and driver20.html updates from Dave Mills.
(4.2.5p137) 2008/11/01 Released by Harlan Stenn <stenn@ntp.org>
* [Bug 1069] #undef netsnmp's PACKAGE_* macros.
* [Bug 1068] Older versions of netsnmp do not have netsnmp_daemonize().
(4.2.5p136) 2008/10/27 Released by Harlan Stenn <stenn@ntp.org>
* [Bug 1078] statsdir configuration parsing is broken.
(4.2.5p135) 2008/09/23 Released by Harlan Stenn <stenn@ntp.org>
* [Bug 1072] clock_update should not allow updates older than sys_epoch.
(4.2.5p134) 2008/09/17 Released by Harlan Stenn <stenn@ntp.org>
* Clean up build process for ntpsnmpd.
(4.2.5p133) 2008/09/16 Released by Harlan Stenn <stenn@ntp.org>
* Add options processing to ntpsnmpd.
* [Bug 1062] Check net-snmp headers before deciding to build ntpsnmpd.
* Clean up the libntpq.a build.
* Regenerate ntp_parser.[ch] from ntp_parser.y
(4.2.5p132) 2008/09/15 Released by Harlan Stenn <stenn@ntp.org>
* [Bug 1067] Multicast DNS service registration must come after the fork
  on Solaris.
* [Bug 1066] Error messages should log as errors.
(4.2.5p131) 2008/09/14 Released by Harlan Stenn <stenn@ntp.org>
* [Bug 1065] Re-enable support for the timingstats file.
(4.2.5p130) 2008/09/13 Released by Harlan Stenn <stenn@ntp.org>
* [Bug 1064] Implement --with-net-snmp-config=progname
* [Bug 1063] ntpSnmpSubagentObject.h is missing from the distribution.
(4.2.5p129) 2008/09/11 Released by Harlan Stenn <stenn@ntp.org>
* Quiet some libntpq-related warnings.
(4.2.5p128) 2008/09/08 Released by Harlan Stenn <stenn@ntp.org>
* Import Heiko Gerstung's GSoC2008 NTP MIB daemon.
(4.2.5p127) 2008/09/01 Released by Harlan Stenn <stenn@ntp.org>
* Regenerate ntpd/ntp_parser.c
(4.2.5p126) 2008/08/31 Released by Harlan Stenn <stenn@ntp.org>
* Stop libtool-1.5 from looking for C++ or Fortran.
* [BUG 610] Documentation update for NMEA reference clock driver.
* [Bug 828] Fix IPv4/IPv6 address parsing.
* Changes from Dave Mills:
  Documentation updates.
  Fix a corner case where a frequency update was reported but not set.
  When LEAP_NOTINSYNC->LEAP_NOWARNING, call crypto_update() if we have
  crypto_flags.
(4.2.5p125) 2008/08/18 Released by Harlan Stenn <stenn@ntp.org>
* [Bug 1052] Add linuxPPS support to ONCORE driver.
(4.2.5p124) 2008/08/17 Released by Harlan Stenn <stenn@ntp.org>
* Documentation updates from Dave Mills.
* Include 4.2.4p5: 2008/08/17 Released by Harlan Stenn <stenn@ntp.org>
* [Bug 861] leap info was not being transmitted.
* [Bug 1046] refnumtoa.c is using the wrong header file.
* [Bug 1047] enable/disable options processing fix.
* header file cleanup.
* [Bug 1037] buffer in subroutine was 1 byte short.
* configure.ac: cleanup, add option for wintime, and lay the groundwork
  for the changes needed for bug 1028.
* Fixes from Dave Mills: 'bias' and 'interleave' work.  Separate
  phase and frequency discipline (for long poll intervals).  Update
  TAI function to match current leapsecond processing.
* Documentation updates from Dave Mills.
* [Bug 1037] Use all 16 of the MD5 passwords generated by ntp-keygen.
* Fixed the incorrect edge parameter being passed to time_pps_kcbind in
  NMEA refclock driver.
* [Bug 399] NMEA refclock driver does not honor time1 offset if flag3 set.
* [Bug 985] Modifications to NMEA reference clock driver to support Accord
  GPS Clock.
* poll time updates from Dave Mills.
* local refclock documentation updates from Dave Mills.
* [Bug 1022] Fix compilation problems with yesterday's commit.
* Updates and cleanup from Dave Mills:
  I've now spent eleven months of a sabbatical year - 7 days a week, 6-10
  hours most days - working on NTP. I have carefully reviewed every major
  algorithm, examined its original design and evolution from that design.
  I've trimmed off dead code and briar patches and did zillions of tests
  contrived to expose evil vulnerabilities. The development article is in
  rather good shape and should be ready for prime time.

  1. The protostats statistics files have been very useful in exposing
  little twitches and turns when something hiccups, like a broken PPS
  signal. Most of what used to be syslog messages are now repackaged as
  protostats messages with optional syslog as well. These can also be sent
  as traps which might be handy to tiggle a beeper or celltext. These, the
  sysstats files and cryptostats files reveal the ambient health of a busy
  server, monitor traffic and error counts and spot crypto attacks.

  2. Close inspection of the clock discipline behavior at long poll
  intervals (36 h) showed it not doing as well as it should. I redesigned
  the FLL loop to improve nominal accuracy from  several tens of
  milliseconds to something less than ten milliseconds.

  3. Autokey (again). The enhanced error checking was becoming a major
  pain. I found a way to toss out gobs of ugly fat code and replace the
  function with a much simpler and more comprehensive scheme. It resists
  bait-and-switch attacks and quickly detect cases when the protocol is
  not correctly synchronized.

  4. The interface code for the kernel PPS signal was not in sync with the
  kernel code itself. Some error checks were duplicated and some
  ineffective. I found none of the PPS-capable drivers, including the atom
  driver, do anything when the prefer peer fails; the kernel PPS signal
  remains in control. The atom driver now disables the kernel PPS when the
  prefer peer comes bum. This is important when the prefer peer is not a
  reference clock but a remote NTP server.

  5. The flake restrict bit turned out to be really interesting,
  especially with symmtric modes and of those especially those using
  Autokey. Small changes in the recovery procedures when packets are lost
  now avoid almost all scenarios which previously required protocol resets.

  6. I've always been a little uncomfortable when using the clock filter
  with long poll intervals because the samples become less and less
  correlated as the sample age exceeds the Allan intercept. Various
  schemes have been used over the years to cope with this fact. The latest
  one and the one that works the best is to use a modified sort metric
  where the delay is used when the age of the sample is less than the
  intercept and the sum of delay and dispersion above that. The net result
  is that, at small poll intervals the algorithm operates as a minimum
  filter, while at larger poll intervals it morphs to FIFO. Left
  unmodified, a sample could be used when twelve days old. This along with
  the FLL modifications has made a dramatic improvement at large poll
  intervals.

- [Backward Incompatible] The 'state' variable is no longer reported or
  available via ntpq output.  The following system status bit names
  have been changed:
  - sync_alarm -> leap_alarm
  - sync_atomic -> sync_pps
  - sync_lf_clock -> sync_lf_radio
  - sync_hf_clock -> sync_hf_radio
  - sync_uhf_clock -> sync_uhf_radio
  - sync_local_proto -> sync_local
  - sync_udp/time -> sync_other
  Other names have been changed as well.  See the change history for
  libntp/statestr.c for more details.
  Other backward-incompatible changes in ntpq include:
  - assID -> associd
  - rootdispersion -> rootdisp
  - pkt_head -> pkt_neader
  See the change history for other details.

* Updates and cleanup from Dave Mills.
* [Bug 995] Remove spurious ; from ntp-keygen.c.
* More cleanup and changes from Dave Mills.
* [Bug 980] Direct help to stdout.
---
(4.2.4p8) 2009/12/08 Released by Harlan Stenn <stenn@ntp.org>

* [Sec 1331] DoS with mode 7 packets - CVE-2009-3563.

---
(4.2.4p7) 2009/05/18 Released by Harlan Stenn <stenn@ntp.org>

* [Sec 1151] Remote exploit if autokey is enabled - CVE-2009-1252.
* [Bug 1187] Update the copyright date.
* [Bug 1191] ntpd fails on Win2000 - "Address already in use" after fix
  for [Sec 1149].

---
(4.2.4p7-RC7) 2009/05/12 Released by Harlan Stenn <stenn@ntp.org>

* ntp.isc.org -> ntp.org cleanup.
* [Bug 1178] Use prior FORCE_DNSRETRY behavior as needed at runtime,
  add configure --enable-ignore-dns-errors to be even more stubborn

---
(4.2.4p7-RC6) 2009/05/08 Released by Harlan Stenn <stenn@ntp.org>

* [Bug 784] Make --enable-linuxcaps the default when available
* [Bug 1179] error messages for -u/--user and -i lacking droproot
* Updated JJY reference clock driver from Takao Abe
* [Bug 1071] Log a message and exit before trying to use FD_SET with a
  descriptor larger than FD_SETSIZE, which will corrupt memory
* On corruption of the iface list head in add_interface, log and exit

---
(4.2.4p7-RC5) 2009/05/02 Released by Harlan Stenn <stenn@ntp.org>

* [Bug 1172] 4.2.4p7-RC{3,4} fail to build on linux.
* flock-build script unportable 'set -m' use removed

---
(4.2.4p7-RC4) 2009/04/29 Released by Harlan Stenn <stenn@ntp.org>

* [Bug 1167] use gcc -Winit-self only if it is understood

---
(4.2.4p7-RC3) 2009/04/22 Released by Harlan Stenn <stenn@ntp.org>

* [Bug 787] Bug fixes for 64-bit time_t on Windows
* [Bug 813] Conditional naming of Event
* [Bug 1147] System errors should be logged to msyslog()
* [Bug 1155] Fix compile problem on Windows with VS2005
* [Bug 1156] lock_thread_to_processor() should be declared in header
* [Bug 1157] quiet OpenSSL warnings, clean up configure.ac
* [Bug 1158] support for aix6.1
* [Bug 1160] MacOS X is like BSD regarding F_SETOWN

---
(4.2.4p7-RC2) 2009/04/09 Released by Harlan Stenn <stenn@ntp.org>

* [Sec 1144] limited buffer overflow in ntpq.  CVE-2009-0159
* [Sec 1149] use SO_EXCLUSIVEADDRUSE on Windows

---
(4.2.4p7-RC1) 2009/03/30 Released by Harlan Stenn <stenn@ntp.org>

* [Bug 1131] UDP sockets should not use SIGPOLL on Solaris.
* build system email address cleanup
* [Bug 774] parsesolaris.c does not compile under the new Solaris
* [Bug 873] Windows serial refclock proper TTY line discipline emulation
* [Bug 1014] Enable building with VC9 (in Visual Studio 2008,
  Visual C++ 2008, or SDK)
* [Bug 1117] Deferred interface binding under Windows works only correctly
  if FORCE_DNSRETRY is defined
* [BUG 1124] Lock QueryPerformanceCounter() client threads to same CPU
* DPRINTF macro made safer, always evaluates to a statement and will not
  misassociate an else which follows the macro.

---
(4.2.4p6) 2009/01/08 Released by Harlan Stenn <stenn@ntp.org>

* [Bug 1113] Fixed build errors with recent versions of openSSL. 
* [Sec 1111] Fix incorrect check of EVP_VerifyFinal()'s return value.
* Update the copyright year.

---
(4.2.4p5) 2008/08/17 Released by Harlan Stenn <stenn@ntp.org>

* [BUG 1051] Month off by one in leap second message written to clockstats
  file fixed.
* [Bug 450] Windows only: Under original Windows NT we must not discard the
  wildcard socket to workaround a bug in NT's getsockname().
* [Bug 1038] Built-in getpass() function also prompts for password if
  not built with DEBUG.
* [Bug 841] Obsolete the "dynamic" keyword and make deferred binding
  to local interfaces the default.
  Emit a warning if that keyword is used for configuration.
* [Bug 959] Refclock on Windows not properly releasing recvbuffs.
* [Bug 993] Fix memory leak when fetching system messages.
* much cleanup, fixes, and changes from Dave Mills.
* ntp_control.c: LEAPTAB is a filestamp, not an unsigned.  From Dave Mills.
* ntp_config.c: ntp_minpoll fixes from Dave Mills.
* ntp-keygen updates from Dave Mills.
* refresh epoch, throttle, and leap cleanup from Dave Mills.
* Documentation cleanup from Dave Mills.
* [Bug 918] Only use a native md5.h if MD5Init() is available.
* [Bug 979] Provide ntptimeval if it is not otherwise present.
* [Bug 634] Re-instantiate syslog() and logfiles after the daemon fork.
* [Bug 952] Use md5 code with a friendlier license.
* [Bug 977] Fix mismatching #ifdefs for builds without IPv6.
* [Bug 830] Fix the checking order of the interface options.
* Clean up the logfile/syslog setup.
* [Bug 970] Lose obsolete -g flag to ntp-keygen.
* The -e flag to ntp-keygen can write GQ keys now, too.
* ntp_proto.c: sys_survivors and hpoll cleanup from Dave Mills.
* ntp_loopfilter.c: sys_poll cleanup from Dave Mills.
* refclock_wwv.c: maximum-likelihood digit and DSYNC fixes from Dave Mills.
* [Bug 967] preemptable associations are lost forever on a step.
* ntp_config.c: [CID 48] missing "else" clause.
* [Bug 833] ntpq config keyword is quote-mark unfriendly.
* Rename the ntpq "config" keyword to ":config".
* Dave Mills shifted some orphan processing.
* Fix typos in the [Bug 963] patch.
* bootstrap: squawk if genver fails.  Use -f with cp in case Dave does a chown.
* Remove obsolete simulator command-line options.
* ntp_request.c: [CID 36] zero sin_zero.
* [Bug 963] get_systime() is too noisy.
* [Bug 960] spurious syslog:crypto_setup:spurious crypto command
* [Bug 964] Change *-*-linux* to *-*-*linux* to allow for uclinux.
* Changes from Dave Mills:
  - ntp_util.c: cleanup.
  - ntp_timer.c: watch the non-burst packet rate.
  - ntp_request.c: cleanup.
  - ntp_restrict.c: RES_LIMITED cleanup.
  - ntp_proto.c: RES_LIMITED, rate bucktes, counters, overall cleanup.
  - ntp_peer.c: disallow peer_unconfig().
  - ntp_monitor.c: RES_LIMITED cleanup.
  - ntp_loopfilter.c: poll interval cleanup.
  - ntp_crypto.c: volley -> retry.  Cleanup TAI leap message.
  - ntp_config: average and minimum are ^2 values.
  - ntpdc: unknownversion is really "declined", not "bad version".
  - Packet retry cleanup.
* [Bug 961] refclock_tpro.c:tpro_poll() calls refclock_receive() twice.
* [Bug 957] Windows only: Let command line parameters from the Windows SCM GUI
  override the standard parameters from the ImagePath registry key.
* Added HAVE_INT32_T to the Windows config.h to avoid duplicate definitions.
* Work around a VPATH difference in FreeBSD's 'make' command.
* Update bugreport URL.
* Update -I documentation.
* [Bug 713] Fix bug reporting information.
* A bug in the application of the negative-sawtooth for 12 channel receivers. 
* The removal of unneeded startup code used for the original LinuxPPS, it now
  conforms to the PPSAPI and does not need special code.  
* ntp-keygen.c: Coverity fixes [CID 33,47].
* Volley cleanup from Dave Mills.
* Fuzz cleanup from Dave Mills.
* [Bug 861] Leap second cleanups from Dave Mills.
* ntpsim.c: add missing protypes and fix [CID 34], a nit.
* Upgraded bison at UDel.
* Update br-flock and flock-build machine lists.
* [Bug 752] QoS: add parse/config handling code. 
* Fix the #include order in tickadj.c for picky machines.
* [Bug 752] QoS: On some systems, netinet/ip.h needs netinet/ip_systm.h.
* [Bug 752] Update the QoS tagging (code only - configuration to follow).
* Orphan mode and other protocol cleanup from Dave Mills.
* Documentation cleanup from Dave Mills.
* [Bug 940] ntp-keygen uses -v.  Disallow it as a shortcut for --version.
* more cleanup to ntp_lineeditlibs.m4.
* Documentation updates from Dave Mills.
* -ledit cleanup for ntpdc and ntpq.
* Association and other cleanup from Dave Mills.
* NTP_UNREACH changes from Dave Mills.
* Fix the readline history test.
* [Bug 931] Require -lreadline to be asked for explicitly.
* [Bug 764] When looking for -lreadline support, also try using -lncurses.
* [Bug 909] Fix int32_t errors for ntohl().
* [Bug 376/214] Enhancements to support multiple if names and IP addresses.
* [Bug 929] int32_t is undefined on Windows.  Casting wrong.
* [Bug 928] readlink missing braces.
* [Bug 788] Update macros to support VS 2005.
* ntpd/ntp_timer.c: add missing sys_tai parameter for debug printf
* [Bug 917] config parse leaves files open
* [Bug 912] detect conflicting enable/disable configuration on interfaces
  sharing an IP address
* [Bug 771] compare scopeid if available for IPv6 addresses
* Lose obsolete crypto subcommands (Dave Mills).
* WWV is an HF source, not an LF source (Dave Mills).
* [Bug 899] Only show -i/--jaildir -u/--user options if we HAVE_DROPROOT.
* [Bug 916] 'cryptosw' is undefined if built without OpenSSL.
* [Bug 891] 'restrict' config file keyword does not work (partial fix).
* [Bug 890] the crypto command seems to be required now.
* [Bug 915] ntpd cores during processing of x509 certificates.
* Crypto lint cleanup from Dave Mills.
* [Bug 897] Check RAND_status() - we may not need a .rnd file.
* Crypto cleanup from Dave Mills.
* [Bug 911] Fix error message in cmd_args.c.
* [Bug 895] Log assertion failures via syslog(), not stderr.
* Documentation updates from Dave Mills.
* Crypto cleanup from Dave Mills.
* [Bug 905] ntp_crypto.c fails to compile without -DDEBUG.
* Avoid double peer stats logging.
* ntp-keygen cleanup from Dave Mills.
* libopts needs to be built after ElectricFence.
* [Bug 894] Initialize keysdir before calling crypto_setup().
* Calysto cleanup for ntpq.
* ntp-keygen -i takes an arg.
* Cleanup and fixes from Dave Mills.
* [Bug 887] Fix error in ntp_types.h (for sizeof int != 4).
* Bug 880 bug fixes for Windows build
* Improve Calysto support.
* The "revoke" parameter is a crypto command.
* The driftfile wander threshold is a real number.
* [Bug 850] Fix the wander threshold parameter on the driftfile command.
* ntp_io.c: Dead code cleanup - Coverity View 19.
* Leap file related cleanup from Dave Mills.
* ntp_peer.c: Set peer->srcadr before (not after) calling set_peerdstadr().
* Initialize offset in leap_file() - Coverity View 17.
* Use the correct stratum on KISS codes.
* Fuzz bits cleanup.
* Show more digits in some debug printf's.
* Use drift_file_sw internally to control writing the drift file.
* Implement the wander_threshold option for the driftfile config keyword.
* reformat ntp_control.c; do not use c++ // comments.
* [Bug 629] Undo bug #629 fixes as they cause more problems than were  being
  solved
* Changes from Dave Mills: in/out-bound data rates, leapsecond cleanup,
  driftfile write cleanup, packet buffer length checks, documentation updates.
* More assertion checks and malloc()->emalloc(), courtesy of Calysto.
* [Bug 864] Place ntpd service in maintenance mode if using SMF on Solaris
* [Bug 862] includefile nesting; preserve phonelist on reconfig.
* [Bug 604] ntpd regularly dies on linux/alpha.
* more leap second infrastructure fixes from Dave Mills.
* [Bug 858] recent leapfile changes broke non-OpenSSL builds.
* Use emalloc() instead of malloc() in refclock_datum.c (Calysto).
* Start using 'design by contract' assertions.
* [Bug 767] Fast sync to refclocks wanted.
* Allow null driftfile.
* Use YYERROR_VERBOSE for the new parser, and fix related BUILT_SOURCES.
* [Bug 629] changes to ensure broadcast works including on wildcard addresses
* [Bug 853] get_node() must return a pointer to maximally-aligned memory.
* Initial leap file fixes from Dave Mills.
* [Bug 858] Recent leapfile changes broke without OPENSSL.
* Use a char for DIR_SEP, not a string.
* [Bug 850] driftfile parsing changes.
* driftfile maintenance changes from Dave Mills.  Use clock_phi instead of
  stats_write_tolerance.
* [Bug 828] refid string not being parsed correctly.
* [Bug 846] Correct includefile parsing.
* [Bug 827] New parsing code does not handle "fudge" correctly.
* Enable debugging capability in the config parser.
* [Bug 839] Crypto password not read from ntp.conf.
* Have autogen produce writable output files.
* [Bug 825] Correct logconfig -/+ keyword processing.
* [Bug 828] Correct parsing of " delimited strings.
* Cleanup FILE * usage after fclose() in ntp_filegen.c.
* [Bug 843] Windows Completion port code was incorrectly merged from -stable.
* [Bug 840] do fudge configuration AFTER peers (thus refclocks) have been
  configured.
* [Bug 824] Added new parser modules to the Windows project file.
* [Bug 832] Add libisc/log.c headers to the distribution.
* [Bug 808] Only write the drift file if we are in state 4.
* Initial import of libisc/log.c and friends.
* [Bug 826] Fix redefinition of PI.
* [Bug 825] ntp_scanner.c needs to #include <config.h> .
* [Bug 824] New parser code has some build problems with the SIM code.
* [Bug 817] Use longnames for setting ntp variables on the command-line;
  Allowing '-v' with and without an arg to disambiguate usage is error-prone.
* [Bug 822] set progname once, early.
* [Bug 819] remove erroneous #if 0 in Windows completion port code.
* The new config code missed an #ifdef for building without refclocks.
* Distribute some files needed by the new config parsing code.
* [Bug 819] Timeout for WaitForMultipleObjects was 500ms instead of INFINITE
* Use autogen 5.9.1.
* Fix clktest command-line arg processing.'
* Audio documentation updates from Dave Mills.
* New config file parsing code, from Sachin Kamboj.
* fuzz bit cleanup from Dave Mills.
* replay cleanup from Dave Mills.
* [Bug 542] Tolerate missing directory separator at EO statsdir.
* [Bug 812] ntpd should drop supplementary groups.
* [Bug 815] Fix warning compiling 4.2.5p22 under Windows with VC6.
* [Bug 740] Fix kernel/daemon startup drift anomaly.
* refclock_wwv.c fixes from Dave Mills.
* [Bug 810] Fix ntp-keygen documentation.
* [Bug 787] Bug fixes for 64-bit time_t on Windows.
* [Bug 796] Clean up duplicate #defines in ntp_control.c.
* [Bug 569] Use the correct precision for the Leitch CSD-5300.
* [Bug 795] Moved declaration of variable to top of function.
* [Bug 798] ntpq [p typo crashes ntpq/ntpdc.
* [Bug 786] Fix refclock_bancomm.c on Solaris.
* [Bug 774] parsesolaris.c does not compile under the new Solaris.
* [Bug 782] Remove P() macros from Windows files.
* [Bug 778] ntpd fails to lock with drift=+500 when started with drift=-500.
* [Bug 592] Trimble Thunderbolt GPS support.
* IRIG, CHU, WWV, WWVB refclock improvements from Dave Mills.
* [Bug 757] Lose ULONG_CONST().
* [Bug 756] Require ANSI C (function prototypes).
* codec (audio) and ICOM changes from Dave Mills.

---

* [Bug 450] Windows only: Under original Windows NT we must not discard the
  wildcard socket to workaround a bug in NT's getsockname().
* [Bug 1038] Built-in getpass() function also prompts for password if
  not built with DEBUG.
* [Bug 841] Obsolete the "dynamic" keyword and make deferred binding
  to local interfaces the default.
  Emit a warning if that keyword is used for configuration.
* [Bug 959] Refclock on Windows not properly releasing recvbuffs.
* [Bug 993] Fix memory leak when fetching system messages.
* [Bug 987] Wake up the resolver thread/process when a new interface has
  become available.
* Correctly apply negative-sawtooth for oncore 12 channel receiver.
* Startup code for original LinuxPPS removed.  LinuxPPS now conforms to
  the PPSAPI.
* [Bug 1000] allow implicit receive buffer allocation for Windows.
  fixes startup for windows systems with many interfaces.
  reduces dropped packets on network bursts.
  additionally fix timer() starvation during high load.
* [Bug 990] drop minimum time restriction for interface update interval.
* [Bug 977] Fix mismatching #ifdefs for builds without IPv6.
* Update the copyright year.
* Build system cleanup (make autogen-generated files writable).
* [Bug 957] Windows only: Let command line parameters from the Windows SCM GUI
  override the standard parameters from the ImagePath registry key.
* Fixes for ntpdate:
* [Bug 532] nptdate timeout is too long if several servers are supplied.
* [Bug 698] timeBeginPeriod is called without timeEndPeriod in some NTP tools.
* [Bug 857] ntpdate debug mode adjusts system clock when it shouldn't.
* [Bug 908] ntpdate crashes sometimes.
* [Bug 982] ntpdate(and ntptimeset) buffer overrun if HAVE_POLL_H isn't set
  (dup of 908).
* [Bug 997] ntpdate buffer too small and unsafe.
* ntpdate.c: Under Windows check whether NTP port in use under same conditions
  as under other OSs.
* ntpdate.c: Fixed some typos and indents (tabs/spaces).

(4.2.4p4) Released by Harlan Stenn <stenn@ntp.org>

* [Bug 902] Fix problems with the -6 flag.
* Updated include/copyright.def (owner and year).
* [Bug 878] Avoid ntpdc use of refid value as unterminated string.
* [Bug 881] Corrected display of pll offset on 64bit systems.
* [Bug 886] Corrected sign handling on 64bit in ntpdc loopinfo command.
* [Bug 889] avoid malloc() interrupted by SIGIO risk
* ntpd/refclock_parse.c: cleanup shutdown while the file descriptor is still
  open.
* [Bug 885] use emalloc() to get a message at the end of the memory
  unsigned types cannot be less than 0
  default_ai_family is a short
  lose trailing , from enum list
  clarify ntp_restrict.c for easier automated analysis
* [Bug 884] don't access recv buffers after having them passed to the free
  list.
* [Bug 882] allow loopback interfaces to share addresses with other
  interfaces.

---
(4.2.4p3) Released by Harlan Stenn <stenn@ntp.org>

* [Bug 863] unable to stop ntpd on Windows as the handle reference for events
  changed

---
(4.2.4p2) Released by Harlan Stenn <stenn@ntp.org>

* [Bug 854] Broadcast address was not correctly set for interface addresses
* [Bug 829] reduce syslog noise, while there fix Enabled/Disable logging
  to reflect the actual configuration.
* [Bug 795] Moved declaration of variable to top of function.
* [Bug 789] Fix multicast client crypto authentication and make sure arriving
  multicast packets do not disturb the autokey dance.
* [Bug 785] improve handling of multicast interfaces
  (multicast routers still need to run a multicast routing software/daemon)
* ntpd/refclock_parse.c: cleanup shutdown while the file descriptor is still
  open.
* [Bug 885] use emalloc() to get a message at the end of the memory
  unsigned types cannot be less than 0
  default_ai_family is a short
  lose trailing , from enum list
* [Bug 884] don't access recv buffers after having them passed to the free list.
* [Bug 882] allow loopback interfaces to share addresses with other interfaces.
* [Bug 527] Don't write from source address length to wrong location
* Upgraded autogen and libopts.
* [Bug 811] ntpd should not read a .ntprc file.

---
(4.2.4p1) (skipped)

---
(4.2.4p0) Released by Harlan Stenn <stenn@ntp.org>

* [Bug 793] Update Hans Lambermont's email address in ntpsweep.
* [Bug 776] Remove unimplemented "rate" flag from ntpdate.
* [Bug 586] Avoid lookups if AI_NUMERICHOST is set.
* [Bug 770] Fix numeric parameters to ntp-keygen (Alain Guibert).
* [Bug 768] Fix io_setbclient() error message.
* [Bug 765] Use net_bind_service capability on linux.
* [Bug 760] The background resolver must be aware of the 'dynamic' keyword.
* [Bug 753] make union timestamp anonymous (Philip Prindeville).
* confopt.html: move description for "dynamic" keyword into the right section.
* pick the right type for the recv*() length argument.

---
(4.2.4) Released by Harlan Stenn <stenn@ntp.org>

* monopt.html fixes from Dave Mills.
* [Bug 452] Do not report kernel PLL/FLL flips.
* [Bug 746] Expert mouseCLOCK USB v2.0 support added.'
* driver8.html updates.
* [Bug 747] Drop <NOBR> tags from ntpdc.html.
* sntp now uses the returned precision to control decimal places.
* sntp -u will use an unprivileged port for its queries.
* [Bug 741] "burst" doesn't work with !unfit peers.
* [Bug 735] Fix a make/gmake VPATH issue on Solaris.
* [Bug 739] ntpd -x should not take an argument.
* [Bug 737] Some systems need help providing struct iovec.
* [Bug 717] Fix libopts compile problem.
* [Bug 728] parse documentation fixes.
* [Bug 734] setsockopt(..., IP_MULTICAST_IF, ...) fails on 64-bit platforms.
* [Bug 732] C-DEX JST2000 patch from Hideo Kuramatsu.
* [Bug 721] check for __ss_family and __ss_len separately.
* [Bug 666] ntpq opeers displays jitter rather than dispersion.
* [Bug 718] Use the recommended type for the saddrlen arg to getsockname().
* [Bug 715] Fix a multicast issue under Linux.
* [Bug 690] Fix a Windows DNS lookup buffer overflow.
* [Bug 670] Resolved a Windows issue with the dynamic interface rescan code.
* K&R C support is being deprecated.
* [Bug 714] ntpq -p should conflict with -i, not -c.
* WWV refclock improvements from Dave Mills.
* [Bug 708] Use thread affinity only for the clock interpolation thread.
* [Bug 706] ntpd can be running several times in parallel.
* [Bug 704] Documentation typos.
* [Bug 701] coverity: NULL dereference in ntp_peer.c
* [Bug 695] libopts does not protect against macro collisions.
* [Bug 693] __adjtimex is independent of ntp_{adj,get}time.
* [Bug 692] sys_limitrejected was not being incremented.
* [Bug 691] restrictions() assumption not always valid.
* [Bug 689] Deprecate HEATH GC-1001 II; the driver never worked.
* [Bug 688] Fix documentation typos.
* [Bug 686] Handle leap seconds better under Windows.
* [Bug 685] Use the Windows multimedia timer.
* [Bug 684] Only allow debug options if debugging is enabled.
* [Bug 683] Use the right version string.
* [Bug 680] Fix the generated version string on Windows.
* [Bug 678] Use the correct size for control messages.
* [Bug 677] Do not check uint_t in configure.ac.
* [Bug 676] Use the right value for msg_namelen.
* [Bug 675] Make sure ntpd builds without debugging.
* [Bug 672] Fix cross-platform structure padding/size differences.
* [Bug 660] New TIMESTAMP code fails tp build on Solaris Express.
* [Bug 659] libopts does not build under Windows.
* [Bug 658] HP-UX with cc needs -Wp,-H8166 in CFLAGS.
* [Bug 656] ntpdate doesn't work with multicast address.
* [Bug 638] STREAMS_TLI is deprecated - remove it.
* [Bug 635] Fix tOptions definition.
* [Bug 628] Fallback to ntp discipline not working for large offsets.
* [Bug 622] Dynamic interface tracking for ntpd.
* [Bug 603] Don't link with libelf if it's not needed.
* [Bug 523] ntpd service under Windows does't shut down properly.
* [Bug 500] sntp should always be built.
* [Bug 479] Fix the -P option.
* [Bug 421] Support the bc637PCI-U card.
* [Bug 342] Deprecate broken TRAK refclock driver.
* [Bug 340] Deprecate broken MSF EES refclock driver.
* [Bug 153] Don't do DNS lookups on address masks.
* [Bug 143] Fix interrupted system call on HP-UX.
* [Bug 42] Distribution tarballs should be signed.
* Support separate PPS devices for PARSE refclocks.
* [Bug 637, 51?] Dynamic interface scanning can now be done.
* Options processing now uses GNU AutoGen.

---
(4.2.2p4) Released by Harlan Stenn <stenn@ntp.org>

* [Bug 710] compat getnameinfo() has off-by-one error
* [Bug 690] Buffer overflow in Windows when doing DNS Lookups

---
(4.2.2p3) Released by Harlan Stenn <stenn@ntp.org>

* Make the ChangeLog file cleaner and easier to read
* [Bug 601] ntpq's decodeint uses an extra level of indirection
* [Bug 657] Different OSes need different sized args for IP_MULTICAST_LOOP
* release engineering/build changes
* Documentation fixes
* Get sntp working under AIX-5

---
(4.2.2p2) (broken)

* Get sntp working under AIX-5

---
(4.2.2p1)

* [Bug 661] Use environment variable to specify the base path to openssl.
* Resolve an ambiguity in the copyright notice
* Added some new documentation files
* URL cleanup in the documentation
* [Bug 657]: IP_MULTICAST_LOOP uses a u_char value/size
* quiet gcc4 complaints
* more Coverity fixes
* [Bug 614] manage file descriptors better
* [Bug 632] update kernel PPS offsets when PPS offset is re-configured
* [Bug 637] Ignore UP in*addr_any interfaces
* [Bug 633] Avoid writing files in srcdir
* release engineering/build changes

---
(4.2.2)

* SNTP
* Many bugfixes
* Implements the current "goal state" of NTPv4
* Autokey improvements
* Much better IPv6 support
* [Bug 360] ntpd loses handles with LAN connection disabled.
* [Bug 239] Fix intermittent autokey failure with multicast clients.
* Rewrite of the multicast code
* New version numbering scheme

---
(4.2.0)

* More stuff than I have time to document
* IPv6 support
* Bugfixes
* call-gap filtering
* wwv and chu refclock improvements
* OpenSSL integration

---
(4.1.2)

* clock state machine bugfix
* Lose the source port check on incoming packets
* (x)ntpdc compatibility patch
* Virtual IP improvements
* ntp_loopfilter fixes and improvements
* ntpdc improvements
* GOES refclock fix
* JJY driver
* Jupiter refclock fixes
* Neoclock4X refclock fixes
* AIX 5 port
* bsdi port fixes
* Cray unicos port upgrade
* HP MPE/iX port
* Win/NT port upgrade
* Dynix PTX port fixes
* Document conversion from CVS to BK
* readline support for ntpq

---
(4.1.0)

* CERT problem fixed (99k23)

* Huff-n-Puff filter
* Preparation for OpenSSL support
* Resolver changes/improvements are not backward compatible with mode 7
  requests (which are implementation-specific anyway)
* leap second stuff
* manycast should work now
* ntp-genkeys does new good things.
* scripts/ntp-close
* PPS cleanup and improvements
* readline support for ntpdc
* Crypto/authentication rewrite
* WINNT builds with MD5 by default
* WINNT no longer requires Perl for building with Visual C++ 6.0
* algorithmic improvements, bugfixes
* Solaris dosynctodr info update
* html/pic/* is *lots* smaller
* New/updated drivers: Forum Graphic GPS, WWV/H, Heath GC-100 II, HOPF
  serial and PCI, ONCORE, ulink331
* Rewrite of the audio drivers

---
(4.0.99)

* Driver updates: CHU, DCF, GPS/VME, Oncore, PCF, Ulink, WWVB, burst
  If you use the ONCORE driver with a HARDPPS kernel module,
  you *must* have a properly specified:
	pps <filename> [assert/clear] [hardpps]
  line in the /etc/ntp.conf file.
* PARSE cleanup
* PPS cleanup
* ntpd, ntpq, ntpdate cleanup and fixes
* NT port improvements
* AIX, BSDI, DEC OSF, FreeBSD, NetBSD, Reliant, SCO, Solaris port improvements

---
(4.0.98)

* Solaris kernel FLL bug is fixed in 106541-07
* Bug/lint cleanup
* PPS cleanup
* ReliantUNIX patches
* NetInfo support
* Ultralink driver
* Trimble OEM Ace-II support
* DCF77 power choices
* Oncore improvements

---
(4.0.97)

* NT patches
* AIX,SunOS,IRIX portability
* NeXT portability
* ntptimeset utility added
* cygwin portability patches

---
(4.0.96)

* -lnsl, -lsocket, -lgen configuration patches
* Y2K patches from AT&T
* Linux portability cruft

---
(4.0.95)

* NT port cleanup/replacement
* a few portability fixes
* VARITEXT Parse clock added

---
(4.0.94)

* PPS updates (including ntp.config options)
* Lose the old DES stuff in favor of the (optional) RSAREF stuff
* html cleanup/updates
* numerous drivers cleaned up
* numerous portability patches and code cleanup

---
(4.0.93)

* Oncore refclock needs PPS or one of two ioctls.
* Don't make ntptime under Linux.  It doesn't compile for too many folks.
* Autokey cleanup
* ReliantUnix patches
* html cleanup
* tickadj cleanup
* PARSE cleanup
* IRIX -n32 cleanup
* byte order cleanup
* ntptrace improvements and patches
* ntpdc improvements and patches
* PPS cleanup
* mx4200 cleanup
* New clock state machine
* SCO cleanup
* Skip alias interfaces

---
(4.0.92)

* chronolog and dumbclock refclocks
* SCO updates
* Cleanup/bugfixes
* Y2K patches
* Updated palisade driver
* Plug memory leak
* wharton kernel clock
* Oncore clock upgrades
* NMEA clock improvements
* PPS improvements
* AIX portability patches

---
(4.0.91)

* New ONCORE driver
* New MX4200 driver
* Palisade improvements
* config file bugfixes and problem reporting
* autoconf upgrade and cleanup
* HP-UX, IRIX lint cleanup
* AIX portability patches
* NT cleanup

---
(4.0.90)

* Nanoseconds
* New palisade driver
* New Oncore driver

---
(4.0.73)

* README.hackers added
* PARSE driver is working again
* Solaris 2.6 has nasty kernel bugs.  DO NOT enable pll!
* DES is out of the distribution.

---
(4.0.72)

* K&R C compiling should work again.
* IRIG patches.
* MX4200 driver patches.
* Jupiter driver added.
* Palisade driver added.  Needs work (ANSI, ntoh/hton, sizeof double, ???)<|MERGE_RESOLUTION|>--- conflicted
+++ resolved
@@ -1,8 +1,5 @@
-<<<<<<< HEAD
 * Added support for Garmin's $PGRMF sentence to NMEA driver
-=======
 (4.2.7p203) 2011/08/13 Released by Harlan Stenn <stenn@ntp.org>
->>>>>>> 0673b29a
 * [Bug 1986] Require Visual C++ 2005 or later compilers in Windows port.
 * Actually use long long for (u_)int64 by correcting spelling of
   SIZEOF_LONG_LONG in ntp_types.h.
