--- conflicted
+++ resolved
@@ -1,10 +1,7 @@
-<<<<<<< HEAD
+* [Bug 1366] ioctl(TIOCSCTTY, 0) fails on NetBSD *[0-2].* > 3.99.7.
 * [Bug 1368] typos in libntp --without-crypto case
-=======
-* [Bug 1366] ioctl(TIOCSCTTY, 0) fails on NetBSD *[0-2].* > 3.99.7.
 * CID 87 dead code in ntpq.c atoascii().
 * Fix authenticated ntpdc, broken in p240.
->>>>>>> 7a99b4ae
 (4.2.5p241-RC) 2009/11/07 Released by Harlan Stenn <stenn@ntp.org>
 * html/authopt.html update from Dave Mills.
 * Remove unused file from sntp/Makefile.am's distribution list.
