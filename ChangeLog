--- conflicted
+++ resolved
@@ -1,4 +1,3 @@
-<<<<<<< HEAD
 * Cleanup FILE * usage after fclose() in ntp_filegen.c.
 * [Bug 843] Windows Completion port code was incorrectly merged from -stable.
 * [Bug 841] make deferred binding to local interface the default.
@@ -48,11 +47,8 @@
 * codec (audio) and ICOM changes from Dave Mills.
  
-(4.2.4p2) Released by Harlan Stenn <stenn@ntp.org>
-=======
 * [Bug 829] reduce syslog noise, while there fix Enabled/Disable logging
 	    to reflect the actual configuration.
->>>>>>> 7b23b99e
 * [Bug 795] Moved declaration of variable to top of function.
 * [Bug 789] Fix multicast client crypto authentication and make sure arriving
 	    multicast packets do not disturb the autokey dance.
