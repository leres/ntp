<<<<<<< HEAD
* [Sec 2666] Use cryptographic random numbers for md5 key generation.
* [Sec 2667] buffer overflow in crypto_recv().
* [Sec 2668] buffer overflow in ctl_putdata().
* [Sec 2669] buffer overflow in configure().
* [Sec 2670] Missing return; from error clause.
* [Sec 2671] vallen in extension fields are not validated.
* [Sec 2672] On some OSes ::1 can be spoofed, bypassing source IP ACLs.
=======
* [Sec 730] Increase RSA_generate_key modulus.
* [Bug 2691] Wrong variable name in refclock_ripencc.c.
>>>>>>> efba8c41
(4.2.7p486-RC) 2014/12/18 Released by Harlan Stenn <stenn@ntp.org>
* [Bug 2687] RefClock 26/hpgps doesn't work at default line speed
(4.2.7p485-RC) 2014/12/12 Released by Harlan Stenn <stenn@ntp.org>
* [Bug 2686] refclock_gpsdjson needs strtoll(), which is not always present.
(4.2.7p484-RC) 2014/12/11 Released by Harlan Stenn <stenn@ntp.org>
(4.2.7p483) 2014/12/08 Released by Harlan Stenn <stenn@ntp.org>
* [Bug 2685] Better document the KOD file for sntp.
(4.2.7p482) 2014/12/02 Released by Harlan Stenn <stenn@ntp.org>
* [Bug 2641] sntp is installed in the wrong location in Solaris.
* [Bug 2678] nmea_control() now checks 'refclock_params()' result.
(4.2.7p481) 2014/11/22 Released by Harlan Stenn <stenn@ntp.org>
* [Bug 2314] Only enable PPS if kernel consumer binding succeeds.
* [Bug 2314] Kernel PPS binding EOPNOTSUPP is a failure condition. 
* Rename pps_enable to hardpps_enable.
(4.2.7p480) 2014/11/21 Released by Harlan Stenn <stenn@ntp.org>
* [Bug 2677] PATH_MAX isn't #define'd  under Windows.
  Regression from the patch fixing Bug 2639.
(4.2.7p479) 2014/11/15 Released by Harlan Stenn <stenn@ntp.org>
* [Bug 2651] Certificates with ASN timestamps w/ 4-digit years mis-parsed.
(4.2.7p478) 2014/11/14 Released by Harlan Stenn <stenn@ntp.org>
* [Sec 2630] buffer overrun in ntpq tokenize().
* [Bug 2639] Check return value of ntp_adjtime().
* [Bug 2650] includefile processing broken.
* [Bug 2661] ntpq crashes with mreadvar.
(4.2.7p477) 2014/11/13 Released by Harlan Stenn <stenn@ntp.org>
* [Bug 2657] Document that "restrict nopeer" intereferes with "pool".
(4.2.7p476) 2014/10/08 Released by Harlan Stenn <stenn@ntp.org>
* [Bug 2503] SHT utility outdated
(4.2.7p475) 2014/09/11 Released by Harlan Stenn <stenn@ntp.org>
* [Bug 2654] refclock_true.c doesn't identify the Mk III.
(4.2.7p474) 2014/09/10 Released by Harlan Stenn <stenn@ntp.org>
* [Bug 2536] ntpd sandboxing support (libseccomp2) cleanup.
* [Bug 2649] Clean up html/ page installation.
(4.2.7p473) 2014/09/06 Released by Harlan Stenn <stenn@ntp.org>
* [Bug 2649] Clean up html/ page installation.
(4.2.7p472) 2014/09/06 Released by Harlan Stenn <stenn@ntp.org>
* [Bug 2556] mrulist is missing from the generated ntpq man page.
(4.2.7p471) 2014/09/05 Released by Harlan Stenn <stenn@ntp.org>
* [Bug 2649] "make install" leaves wrong owner for files in html/.
* [Bug 2652] Windows hates directory names that contain a :.
(4.2.7p470) 2014/09/02 Released by Harlan Stenn <stenn@ntp.org>
* [Bug 2502] Autogen text replacement errors.
* autogen-5.18.5pre1
* html/ cleanups from Hal Murray.
(4.2.7p469) 2014/09/01 Released by Harlan Stenn <stenn@ntp.org>
* [Bug 2536] ntpd sandboxing support (libseccomp2) cleanup.
(4.2.7p468) 2014/08/31 Released by Harlan Stenn <stenn@ntp.org>
* [Bug 2556] ntpq man page cleanup.
* autogen-5.18.4
(4.2.7p467) 2014/08/28 Released by Harlan Stenn <stenn@ntp.org>
* [Bug 2639] Check return value of ntp_adjtime().
* [Bug 2640] STA_NANO can result in invalid ntv.constant.
(4.2.7p466) 2014/08/27 Released by Harlan Stenn <stenn@ntp.org>
* [Bug 2536] ntpd sandboxing support (libseccomp2) cleanup.
(4.2.7p465) 2014/08/23 Released by Harlan Stenn <stenn@ntp.org>
* [Bug 2538] NTP programs print exit code in help/usage text.
* [Bug 2595] Man page quirks: ntpdate references in ntpd.
* [Bug 2613] www.ntp.org/bugs.html tells folks to email doc bugs to DLM.
* [Bug 2636] Clutter in syslog if gpsd not running
   - found (hopefully) last cause for clutter in protocol version
   - log GPSD revision and release numbers with protocol version
(4.2.7p464) 2014/08/22 Released by Harlan Stenn <stenn@ntp.org>
* [Bug 2636] Fix coverity warning from previous patch.
(4.2.7p463) 2014/08/21 Released by Harlan Stenn <stenn@ntp.org>
* [Bug 2636] Clutter in syslog if gpsd not running
   - make driver work with GPSD protocol version 3.9
   - use exponential back-off for connection problems
   - implement rate-limit for syslog entries
(4.2.7p462) 2014/08/16 Released by Harlan Stenn <stenn@ntp.org>
* [Bug 2622] Synchronisation problem using SHM [...]
  Add 'control' function -- fudge values not available during start.
(4.2.7p461) 2014/08/14 Released by Harlan Stenn <stenn@ntp.org>
* [Bug 1128] ntpq truncates "remote" host information.
* More autogen-5.18.4pre14 cleanup.
(4.2.7p460) 2014/08/13 Released by Harlan Stenn <stenn@ntp.org>
* More autogen-5.18.4pre14 cleanup.
(4.2.7p459) 2014/08/12 Released by Harlan Stenn <stenn@ntp.org>
* [Bug 2630] Limit the ntpq command buffer to 512 bytes.
* FlexeLint cleanups.
* Try bison-3.0.2 instead of bison-2.5.
(4.2.7p458) 2014/08/11 Released by Harlan Stenn <stenn@ntp.org>
* [Bug 2633] Provide stdnoreturn.h for windows port.
(4.2.7p457) 2014/08/09 Released by Harlan Stenn <stenn@ntp.org>
* [Bug 2622] Synchronisation problem using SHM when time difference is
  more than four hours: Change SHM driver so TOY restricted API is not
  used any more. (Plus some minor cleanup in logic and flow control)
* Pass the configration source into the parser as argument rather
  than through a global variable.
* Fix nits in the ntpq man page.
* autogen-5.18.4pre14
(4.2.7p456) 2014/08/07 Released by Harlan Stenn <stenn@ntp.org>
* CID 739722: Change the way the extention and MAC fields are processed.
(4.2.7p455) 2014/08/03 Released by Harlan Stenn <stenn@ntp.org>
* [Bug 2565] ntpd sometimes logs unexpected getifaddrs() errors.
* CID 739722: Clean up the definition of the exten field of struct pkt.
(4.2.7p454) 2014/07/30 Released by Harlan Stenn <stenn@ntp.org>
* [Bug 2628] 'mon_getmoremem()' relies on undefined behaviour
(4.2.7p453) 2014/07/19 Released by Harlan Stenn <stenn@ntp.org>
* [Bug 2597] leap file loose ends (follow-up)
  - uniform expiration check messages for config and timer triggered
    leap file loads
  - timer triggered loads log messages only once per day
(4.2.7p452) 2014/07/18 Released by Harlan Stenn <stenn@ntp.org>
* Make all of the html/ .html files use the same format for "Last update".
(4.2.7p451) 2014/07/17 Released by Harlan Stenn <stenn@ntp.org>
* Fix the "Last update" entries in the html/ subtree.
(4.2.7p450) 2014/07/16 Released by Harlan Stenn <stenn@ntp.org>
* Distribute the scripts needed for the fix for Bug 2547.
(4.2.7p449) 2014/07/16 Released by Harlan Stenn <stenn@ntp.org>
* [Bug 2547] Automate update of "Last Update" datestamps in .html files.
* [Bug 2623] Missing {} in refclock_oncore.c.
* Quiet warnings from ntp_calendar.h: avoid using argument names.
* Fix typos in decode.html and debug.html .
(4.2.7p448) 2014/07/15 Released by Harlan Stenn <stenn@ntp.org>
* [Bug 2621] Avoid use of indeterminate address after 'free()'
  (minor C standard conformance issue)
* Quiet warnings from ntp_calendar.h: avoid using argument names.
(4.2.7p447) 2014/07/05 Released by Harlan Stenn <stenn@ntp.org>
* [Bug 2620] Use version.pm for checking version numbers in NTP::Util.
* [Bug 2624] Fix signed compare on 'l_fp'.
(4.2.7p446) 2014/06/28 Released by Harlan Stenn <stenn@ntp.org>
* [Bug 2597] leap file processing -- loose ends.
* [Bug 2614] use 'unsigned long' consistently in ntp_random.c
  to avoid possibly undefined behaviour in signed int overflow
* [Bug 2619] Save a signed int copy of the return value of i2d_DSA_SIG().
  Provide missing msyslog() message in crypto_alice().
* Fix a variable lifetime issue.
* Allow for version suffix in libevent in ntp_libevent.m4.
(4.2.7p445) 2014/06/12 Released by Harlan Stenn <stenn@ntp.org>
* [Bug 2556] mrulist isn't mentioned in the ntpq man page.
(4.2.7p444) 2014/05/19 Released by Harlan Stenn <stenn@ntp.org>
* [Bug 2597] leap file processing -- loose ends
  fixed coverity issues
(4.2.7p443) 2014/05/10 Released by Harlan Stenn <stenn@ntp.org>
* [Bug 2594] Update the year in sntp/include/copyright.def.
(4.2.7p442) 2014/05/09 Released by Harlan Stenn <stenn@ntp.org>
* [Bug 2589] Update VS2013 project files for libntp.
* [Bug 2600] Fix "Undisicplined Local Clock" driver1.html page.
(4.2.7p441) 2014/05/04 Released by Harlan Stenn <stenn@ntp.org>
* [Bug 2597] leap file processing -- loose ends
  log daily warning when leap info less than 28 days to expiration or
  already expired; nag hourly on last day before expiration; log when
  leapfile name is invalid
(4.2.7p440) 2014/04/09 Released by Harlan Stenn <stenn@ntp.org>
* [Bug 2536] ntpd sandboxing support (libseccomp2) cleanup.
* [Bug 2570] cleanup: fix log format for successful leapfile load
(4.2.7p439) 2014/04/03 Released by Harlan Stenn <stenn@ntp.org>
* [Bug 2589] fix VS2009 compile problem.
(4.2.7p438) 2014/04/01 Released by Harlan Stenn <stenn@ntp.org>
* [Bug 2546] Windows build documentation updates.
(4.2.7p437) 2014/03/31 Released by Harlan Stenn <stenn@ntp.org>
* [Bug 2537] ntpd truncates symmetric keys to 20 bytes.
* [Bug 2546] Documentation updates.
(4.2.7p436) 2014/03/31 Released by Harlan Stenn <stenn@ntp.org>
* Update to libopts-40.2.15, and autogen-5.18.3pre18.
* [Bug 2311] Add more tags to mdoc2xxx.
* [Bug 2502] Assorted text replacement errors in 4.2.7p345
* [Bug 2538] ntp programs print exit code as part of the "usage" text.
(4.2.7p435) 2014/03/29 Released by Harlan Stenn <stenn@ntp.org>
* [Bug 2570] cleanup: reduced logging noise, moved some functions
  into libntp.
(4.2.7p434) 2014/03/21 Released by Harlan Stenn <stenn@ntp.org>
* [Bug 2577] Update VS2013 solution and project files.
(4.2.7p433) 2014/03/10 Released by Harlan Stenn <stenn@ntp.org>
* Clean up last-update timestamps of html/*.html files.
* [Bug 2546] Documentation updates.
(4.2.7p432) 2014/03/09 Released by Harlan Stenn <stenn@ntp.org>
* CID 711660: Do a non-NULL pointer assertion check a bit earlier.
(4.2.7p431) 2014/03/05 Released by Harlan Stenn <stenn@ntp.org>
* [Bug 2572] cross-compiling fails for --with-yielding-select.
(4.2.7p430) 2014/03/04 Released by Harlan Stenn <stenn@ntp.org>
* Upgrade to libevent-2.1.3-alpha-dev.
* [Bug 2572] cross-compiling fails for --with-yielding-select.
(4.2.7p429) 2014/03/03 Released by Harlan Stenn <stenn@ntp.org>
* CID 1165098: Remove logically dead code from refclock_true.c.
* CID 1189401: Use INSIST() instead of a belt-and-suspenders pointer check.
* In ntp_dir_sep.m4, we care about $host_os, not $target_os.
* [Bug 2170] Use AC_PREPROC_IFELSE instead of AC_EGREP_CPP.
* [Bug 2540] bootstrap script needs to 'touch' files in finer-grained groups.
* [Bug 2570] refuse to load leapsec file with bad/missing SHA1 hash
  -- change reading the hash line code: NIST omits leading zeros.
* [Bug 2576] refclock_gpsdjson.c doesn't compile if CLOCK_GPSDJSON is
  not enabled at configure time.
(4.2.7p428) 2014/03/03 Released by Harlan Stenn <stenn@ntp.org>
* [Bug 2570] refuse to load leapsec file with bad/missing SHA1 hash
* [Bug 2562] Distribute the code in libjsmn/ .
(4.2.7p427) 2014/03/02 Released by Harlan Stenn <stenn@ntp.org>
* [Bug 2562] GPSD_JSON: fix solaris issues (asprintf(), isfinite())
* [Bug 2562] first release of the GPSD client clock (type 46)
(4.2.7p426) 2014/02/28 Released by Harlan Stenn <stenn@ntp.org>
* [Bug 2113] Warn about ignored extra args in ntpq.
* [Bug 2540] bootstrap script needs to 'touch' files in finer-grained groups.
* [Bug 2561] Allow wildcards in the target of the "interface" command.
* [Bug 2572] cross-compiling fails for --with-yielding_select.
(4.2.7p425) 2014/02/26 Released by Harlan Stenn <stenn@ntp.org>
* Copyright file update.
(4.2.7p424) 2014/02/24 Released by Harlan Stenn <stenn@ntp.org>
* [Bug 2541] ntpd terminates itself with SIGHUP unexpectedly.
(4.2.7p423) 2014/02/23 Released by Harlan Stenn <stenn@ntp.org>
* [Bug 2565] Handle EINTR on getifaddrs().
(4.2.7p422) 2014/02/17 Released by Harlan Stenn <stenn@ntp.org>
* [Bug 2536] ntpd sandboxing support (libseccomp2).
(4.2.7p421) 2014/02/10 Released by Harlan Stenn <stenn@ntp.org>
* [Bug 898] More documentation fixes.
* [Bug 2555] Autogen mdoc man pages all stamped with SunOS 5.10.
* calc_tickadj/Makefile.am man/mdoc page build cleanup.
(4.2.7p420) 2014/02/09 Released by Harlan Stenn <stenn@ntp.org>
* [Bug 492] Clearly document ntpdate's pending deprecation.
* [Bug 1186] ntpd fails with link local IPv6 addresses.
* [Sec 2542] Strengthen the mrulist nonce.
(4.2.7p419) 2014/02/08 Released by Harlan Stenn <stenn@ntp.org>
* [Bug 2466] Wrap NMEA timestamps in 1024 week cycles.
(4.2.7p418) 2014/02/05 Released by Harlan Stenn <stenn@ntp.org>
* [Bug 2551] --disable-local-libevent breaks the build.
(4.2.7p417) 2014/02/02 Released by Harlan Stenn <stenn@ntp.org>
* [Bug 2539] doc and code tweaks for NMEA driver.
* Add check for enable stats to ntpd/complete.conf.in
* Fix typo in html/confopt.html
(4.2.7p416) 2014/01/31 Released by Harlan Stenn <stenn@ntp.org>
* Tweak the 'Modified' line on appropriate html pages.
* Note in the deprecation of ntpdc in its documentation.
* [Bug 2332] Be more careful about when we use 'libgcc_s'.
(4.2.7p415) 2014/01/28 Released by Harlan Stenn <stenn@ntp.org>
* Fix the man page installation for the scripts/ files.
(4.2.7p414) 2014/01/28 Released by Harlan Stenn <stenn@ntp.org>
* [Bug 792] TrueTime TL-3 WWV refclock support.
* [Bug 898] Documentation fixes.
* [Bug 930] ntpdc docs refer to 'clockinfo', but mean 'clockstat'.
* [Bug 1002] ntp-keygen option and documentation updates: -p/--pvt-passwd
  is now -p/--password, and -q/--get-pvt-passwd is now -q/--export-passwd.
* [Bug 1349] statistics command not documented in HTML documentation.
  In html/monopt.html, add statistics id, definition, description, and
  correct typo.
  In html/scripts/monopt.txt, add statistics item, href, and comment.
  In ntpd/ntp.conf.def, under statistics correct four to eight kinds.
  In ntpd/complete.conf.in, add all eight kinds to statistics.
  In html/comdex.html, remove duplicate footer.
* [Bug 1734] Include man page for ntp.conf (fixed in 4.2.7p297).
* [Bug 2049] Clarify ntpdate's -d option behavior.
* [Bug 2366] ntpdc.html: burst/iburst only work on servers.
* [Bug 2493] ntptrace needs a man page (fixed in 4.2.7p402).
* [Bug 2545] Cleanup of scripts/monitoring/ntptrap.
(4.2.7p413) 2014/01/27 Released by Harlan Stenn <stenn@ntp.org>
* Require a version string for perl scripts that use autogen.
* html/ cleanup.
(4.2.7p412) 2014/01/20 Released by Harlan Stenn <stenn@ntp.org>
* [Bug 2540] bootstrap script needs to 'touch' files in finer-grained groups.
(4.2.7p411) 2014/01/12 Released by Harlan Stenn <stenn@ntp.org>
* [Bug 2532] Note in ntpdc docs that "enable pps" only works on older ntpd.
(4.2.7p410) 2014/01/08 Released by Harlan Stenn <stenn@ntp.org>
* [Bug 2332] Force reference to 'libgcc_s' when using GCC, because
  threading+restricted user+locked memory otherwise fails on Linux.
* [Bug 2530] Fix documentation for enable/disable mode7 and pps.
* Cleanup to the new scripts/*/Makefile.am files.
(4.2.7p409) 2014/01/04 Released by Harlan Stenn <stenn@ntp.org>
* [Bug 2060] Warn about restrictions with "kod" but not "limited".
(4.2.7p408) 2013/12/29 Released by Harlan Stenn <stenn@ntp.org>
* [Bug 2187] Update version number generation scripts.
(4.2.7p407) 2013/12/29 Released by Harlan Stenn <stenn@ntp.org>
* [Bug 2519] mktime.c does not compile on 64-bit Solaris but we do not
  need timegm() and the Solaris provides mktime().
* [Bug 2522] Revert Bug 2513 fix - it breaks backward compatibility.
(4.2.7p406) 2013/12/28 Released by Harlan Stenn <stenn@ntp.org>
* [Bug 2521] VPATH tweaks for perl -opts files.
(4.2.7p405) 2013/12/27 Released by Harlan Stenn <stenn@ntp.org>
* [Bug 2521] bootstrap script needs a tweak for perl -opts files.
* [Bug 2524] Add ntpsweep to sntp/loc/* files.
* [Bug 2526] Add "noinst" support to the sntp/loc/ framework.
(4.2.7p404) 2013/12/24 Released by Harlan Stenn <stenn@ntp.org>
* [Bug 135] AIX5: "Address already in use" for IPv6 wildcard.
(4.2.7p403) 2013/12/23 Released by Harlan Stenn <stenn@ntp.org>
* [Bug 2513] Remove any PIDFILE in finish().
* [Bug 2516] Enable clock_gettime() support for AIX 5+.
* [Bug 2517] Fix peer status errors in decode.html.
(4.2.7p402) 2013/12/23 Released by Harlan Stenn <stenn@ntp.org>
* Incorporate Oliver Kindernay's GSoC 2013 scripts/ cleanup.
(4.2.7p401) 2013/11/30 Released by Harlan Stenn <stenn@ntp.org>
* [Bug 2491] VS20xx compile fixes.
(4.2.7p400) 2013/11/29 Released by Harlan Stenn <stenn@ntp.org>
* [Bug 2491] VS2013 project files.
(4.2.7p399) 2013/11/28 Released by Harlan Stenn <stenn@ntp.org>
* [Bug 2326] More leapsecond file notification cleanup.
* [Bug 2506] make sure routing updates are always tracked
* [Bug 2514] secs/* #define usage cleanup.
(4.2.7p398) 2013/11/25 Released by Harlan Stenn <stenn@ntp.org>
* [Bug 2326] More leapsecond file notification cleanup.
* Improve sntp KoD data file fopen() error message.
(4.2.7p397) 2013/11/20 Released by Harlan Stenn <stenn@ntp.org>
* [Bug 2326] More leapsecond file notification cleanup.
(4.2.7p396) 2013/11/19 Released by Harlan Stenn <stenn@ntp.org>
* [Bug 2326] Improve stale leapsecond notifications.
(4.2.7p395) 2013/11/12 Released by Harlan Stenn <stenn@ntp.org>
* Upgrade to autogen-5.18.3pre5 and libopts-40.1.15.
(4.2.7p394) 2013/11/05 Released by Harlan Stenn <stenn@ntp.org>
* [Bug 1050] Change ONCORE log message for leap second announcement
  to avoid misunderstandings.
* [Bug 2499] Win32 user-space/loopback ppsapi provider drops samples.
* [Bug 2256] Improve configure's function searches in libraries.
(4.2.7p393) 2013/10/16 Released by Harlan Stenn <stenn@ntp.org>
* [Bug 2272] Use C99 integer types. ntp_calendar.h and ntp_types.h .
(4.2.7p392) 2013/10/15 Released by Harlan Stenn <stenn@ntp.org>
* [Bug 2375] Improve AIX compatibility.
* [Bug 2490] Fixed non-const initializer coming from [Bug 2250] fix.
(4.2.7p391) 2013/10/12 Released by Harlan Stenn <stenn@ntp.org>
* [Bug 2250] Rework of leap second handling machine.
* [Bug 2419] [rc-nmea] Improve clockstats reporting when receiver sends
  data without valid GPS fix.
(4.2.7p390) 2013/09/26 Released by Harlan Stenn <stenn@ntp.org>
* [Bug 2482] Cleanup of droproot and jail support for Solaris.
(4.2.7p389) 2013/09/24 Released by Harlan Stenn <stenn@ntp.org>
* [Bug 2473] revisited: NTPD exits after clock is stepped backwards
  Avoid possible unsigned underrun for startup condition when testing
  for clock backstep.
* [Bug 2481] ntpd aborts when both user and group are specified with -u.
* [Bug 2482] Add droproot and jail support for Solaris.
(4.2.7p388) 2013/09/19 Released by Harlan Stenn <stenn@ntp.org>
* [Bug 2473] NTPD exits after clock is stepped backwards externally
(4.2.7p387) 2013/09/16 Released by Harlan Stenn <stenn@ntp.org>
* [Bug 1642] ntpdsim can't find simnulate block in config file.
(4.2.7p386) 2013/09/01 Released by Harlan Stenn <stenn@ntp.org>
* [Bug 2472] (WinXP) Avoid self-termination of IO thread during exit().
(4.2.7p385) 2013/08/19 Released by Harlan Stenn <stenn@ntp.org>
* CID 975596: Copy/paste error: vallen should be siglen.
* CID 1009579: Check return status of X509_add_ext().
* [2085] Fix root distance and root dispersion calculations.
* [Bug 2426] Possibly uninitialized data in crypto_send() - CID 975596.
(4.2.7p384) 2013/08/18 Released by Harlan Stenn <stenn@ntp.org>
* [Bug 2450] --version has bogus short option.
(4.2.7p383) 2013/08/10 Released by Harlan Stenn <stenn@ntp.org>
* (no changes - force a rebuild for a new Coverity scan)
(4.2.7p382) 2013/08/08 Released by Harlan Stenn <stenn@ntp.org>
* [Bug 2454] Need way to set file descriptor limit - cleanup.
(4.2.7p381) 2013/08/07 Released by Harlan Stenn <stenn@ntp.org>
* [Bug 2451] rlimit command is missing from the table of contents in
  miscopt.html .
* [Bug 2452] provide io_handler/input_handler only on
  non HAVE_IO_COMPLETION_PORT platforms
* [Bug 2453] Need a way to avoid calling mlockall.
* [Bug 2454] Need way to set file descriptor limit.
* [Bug 2458] AM_CONFIG_HEADER is obsolete.
(4.2.7p380) 2013/08/03 Released by Harlan Stenn <stenn@ntp.org>
* CID 984511: Some systems have different printf needs for sizeof.
(4.2.7p379) 2013/08/02 Released by Harlan Stenn <stenn@ntp.org>
* CID 739724: Fix printf arg mismatch in a debug line.
* [Bug 2425] compile io_handler() in ntp_io.c unconditionally
* [Bug 2448] Fix checks for configure --with-stack-limit and --with-memlock
  values.
(4.2.7p378) 2013/08/01 Released by Harlan Stenn <stenn@ntp.org>
* [Bug 2425] move part of input handler code from ntpd.c to ntp_io.c
  and fix select()-only platforms calling input_handler directly.
* [Bug 2446] Quiet warnings from Oracle's Studio compiler.
* Upgrade to AutoGen-5.18.1pre3
* Upgrade to libopts-40.1.15.
(4.2.7p377) 2013/07/28 Released by Harlan Stenn <stenn@ntp.org>
* [Bug 2397] License/copyright cleanup.
* [Bug 2439] Fix check of EscapeCommFunction() in ports/winnt/libntp/termios.c.
(4.2.7p376) 2013/07/24 Released by Harlan Stenn <stenn@ntp.org>
* [Bug 2322] Oncore driver should send 0 PPS offset to GPS.
(4.2.7p375) 2013/07/22 Released by Harlan Stenn <stenn@ntp.org>
* [Bug 883] log warning arguments swapped in refclock_gpsvme.c.
* [Bug 2368] Correct bug in previous attempt.
* [Bug 2413] Fix "make check" with automake >= 1.13.
* [Bug 2434] Line-buffer (v. block-buffer) stdout.
(4.2.7p374) 2013/07/21 Released by Harlan Stenn <stenn@ntp.org>
* [Bug 2368] make check troubles in libevent.
* [Bug 2425] setup SIGIO/SIGPOLL for asyncio on the read side
  of a socketpair for the worker thread.
(4.2.7p373) 2013/07/20 Released by Harlan Stenn <stenn@ntp.org>
* [Bug 2427] configure fails to detect recvmsg() on Solaris.
(4.2.7p372) 2013/07/17 Released by Harlan Stenn <stenn@ntp.org>
* [Bug 1466] Oncore should set FLAG_PPS.
* [Bug 2375] AIX 7 doesn't like a libevent validation check.
* [Bug 2423] Log command-line args at LOG_INFO.
* [Bug 2428] do_unconf() should reset 'items' before the 2nd loop.
(4.2.7p371) 2013/07/07 Released by Harlan Stenn <stenn@ntp.org>
* CID 1042586: Check the return value of clock_gettime() in worker_sleep().
* Upgrade to libopts-39.0.14 from 5.17.5pre10.
(4.2.7p370) 2013/07/06 Released by Harlan Stenn <stenn@ntp.org>
* Remove \n's from syslog output strings.
(4.2.7p369) 2013/07/05 Released by Harlan Stenn <stenn@ntp.org>
* [Bug 2415] RES_LIMITED flags check should use &, not &&.
* Have NTP_LIBNTP check for time.h and clock_getres().
* Fix ntpsweep to use sntp instead of ntpdate, from Oliver Kindernay.
(4.2.7p368) 2013/05/01 Released by Harlan Stenn <stenn@ntp.org>
* [Bug 2145] ntpq dumps core when displaying sys_var_list and more.
(4.2.7p367) 2013/04/25 Released by Harlan Stenn <stenn@ntp.org>
* [Bug 1485] Sometimes ntpd crashes
* [Bug 2382] Implement LOGTOD using ldexp() instead of shifting.
(4.2.7p366) 2013/04/17 Released by Harlan Stenn <stenn@ntp.org>
* [Bug 1866] Disable some debugging output in refclock_oncore.
(4.2.7p365) 2013/04/16 Released by Harlan Stenn <stenn@ntp.org>
* [Bug 2149] Log an error message if /proc/net/if_inet6 cannot be opened.
(4.2.7p364) 2013/03/26 Released by Harlan Stenn <stenn@ntp.org>
* Bump sntp/include/autogen-version.def .
(4.2.7p363) 2013/03/26 Released by Harlan Stenn <stenn@ntp.org>
* [Bug 2357] sntp/libopts/usage.c sometimes needs -lintl.
* Upgrade to libopts from 5.17.3pre10.
(4.2.7p362) 2013/03/19 Released by Harlan Stenn <stenn@ntp.org>
* [Bug 2364] "sed -i" is not portable.
(4.2.7p361) 2013/03/17 Released by Harlan Stenn <stenn@ntp.org>
* [Bug 2357] sntp/libopts/usage.c sometimes needs -lintl.
* [Bug 2365] "make check" fails in libevent.
(4.2.7p360) 2013/03/15 Released by Harlan Stenn <stenn@ntp.org>
* Upgrade libevent (coverity fixes, etc.).
* EEXIST is OK for mkdir() in sntp/kod_management.c.
(4.2.7p359) 2013/03/03 Released by Harlan Stenn <stenn@ntp.org>
* [Bug 2359] Fix send_via_ntp_signd() prototype.
(4.2.7p358) 2013/02/27 Released by Harlan Stenn <stenn@ntp.org>
* Upgrade to autogen-5.17.3pre4 and libopts-38.0.13.
* [Bug 2357] sntp/libopts/usage.c on NetBSD needs -lintl.
(4.2.7p357) 2013/02/22 Released by Harlan Stenn <stenn@ntp.org>
* Upgrade to autogen-5.17.2pre and libopts-38.0.13.
(4.2.7p356) 2013/02/19 Released by Harlan Stenn <stenn@ntp.org>
* Added loc/debian.
(4.2.7p355) 2013/02/18 Released by Harlan Stenn <stenn@ntp.org>
* CID 739708: Check return status of fcntl() in refclock_arc.c.
* CID 739709: Check return status of fcntl() in refclock_datum.c.
* CID 739710: Check return status of mkdir() in sntp/kod_management.c.
* CID 739711: Ignore return status of remove() in ntp-keygen.c.
* CID 739723: Print sizeof as unsigned.
* CID 971094: Clean up time of check/time of use in check_leap_file().
(4.2.7p354) 2013/02/10 Released by Harlan Stenn <stenn@ntp.org>
* CID 97194: Check return from setsockopt().
* CID 739473,739532: Out-of-bounds access/illegal address computation.
* CID 739558: Double close.
* CID 739559: Double close.
* CID 739713: devmask/recmask copy/paste error.
* CID 739714: Fix code indentation level.
* CID 739715: Clean up sockaddr_dump().
(4.2.7p353) 2013/02/09 Released by Harlan Stenn <stenn@ntp.org>
* [Bug 2326] Check hourly for a new leapfile if the old one expired.
(4.2.7p352) 2013/01/28 Released by Harlan Stenn <stenn@ntp.org>
* [Bug 2326] Notice when a new leapfile has been installed.
(4.2.7p351) 2013/01/24 Released by Harlan Stenn <stenn@ntp.org>
* [Bug 2328] Don't apply small time adjustments on Windows versions
  which don't support this.
(4.2.7p350) 2013/01/21 Released by Harlan Stenn <stenn@ntp.org>
* Added sntp/loc/netbsd based on info from Christos Zoulas.
(4.2.7p349) 2013/01/20 Released by Harlan Stenn <stenn@ntp.org>
* [Bug 2321] Fixed Windows build, but autogen update still required.
(4.2.7p348) 2013/01/17 Released by Harlan Stenn <stenn@ntp.org>
* [Bug 2327] Rename sntp/ag-tpl/:Old to sntp/ag-tpl/Old.
* Cleanup to ntpsnmpd-opts.def.
* Cleanup to ntpq.texi.
* Documentation cleanup to the ntpd, ntpdc, ntpq and ntp-wait
  .def files.
* In ntp.conf.def, cleanup SEE ALSO, document 'rlimit' options.
* Add a reference to RFC5907 in the ntpsnmpd documentation.
(4.2.7p347) 2013/01/07 Released by Harlan Stenn <stenn@ntp.org>
* [Bug 2325] Re-enable mlockall() check under Linux post-1223 fix.
(4.2.7p346) 2013/01/06 Released by Harlan Stenn <stenn@ntp.org>
* [Bug 1223] reorganize inclusion of sys/resource.h.
(4.2.7p345) 2013/01/04 Released by Harlan Stenn <stenn@ntp.org>
* Update several .def files to use autogen-5.17 feature set.
(4.2.7p344) 2013/01/03 Released by Harlan Stenn <stenn@ntp.org>
* Refactor and enhance mdoc2texi.
* Make sure agtexi-file.tpl defines label-str.
* Cleanup to ntp.conf.def.
* Upgrade to autogen-5.17 and libopts-37.0.12.
(4.2.7p343) 2013/01/02 Released by Harlan Stenn <stenn@ntp.org>
* Update the copyright year.
(4.2.7p342) 2012/12/31 Released by Harlan Stenn <stenn@ntp.org>
* [Bug 2081 - Backward Incompatible] rawstats now logs everything.
(4.2.7p341) 2012/12/30 Released by Harlan Stenn <stenn@ntp.org>
(4.2.7p340) 2012/12/29 Released by Harlan Stenn <stenn@ntp.org>
* mdoc2texi fixes: trailing punctuation.
(4.2.7p339) 2012/12/26 Released by Harlan Stenn <stenn@ntp.org>
* mdoc2texi fixes: parseQuote, closing of list item tables.
* ntp-wait, ntpd, ntpdc, ntpq, ntpsnmpd autogen documentation updates.
(4.2.7p338) 2012/12/25 Released by Harlan Stenn <stenn@ntp.org>
* mdoc2texi fixes: Handle_ArCmFlIc, Handle_Fn, HandleQ.
* ntp-keygen autogen documentation updates.
* ntpq autogen docs.
(4.2.7p337) 2012/12/22 Released by Harlan Stenn <stenn@ntp.org>
* [Bug 1223] More final cleanup for rlimit changes.
(4.2.7p336) 2012/12/21 Released by Harlan Stenn <stenn@ntp.org>
* [Bug 1223] Final cleanup for rlimit changes.
(4.2.7p335) 2012/12/18 Released by Harlan Stenn <stenn@ntp.org>
* Update documentation templates and definitions.
* Create agtexi-file.tpl .
(4.2.7p334) 2012/12/10 Released by Harlan Stenn <stenn@ntp.org>
* [Bug 2114] Update tests for sntp's synch distance.
* Create ntp-keygen.{html,texi}.
(4.2.7p333) 2012/12/07 Released by Harlan Stenn <stenn@ntp.org>
* Autogen documentation cleanup.
(4.2.7p332) 2012/12/06 Released by Harlan Stenn <stenn@ntp.org>
* sntp documentation cleanup.
(4.2.7p331) 2012/12/03 Released by Harlan Stenn <stenn@ntp.org>
* [Bug 2114] Correctly calculate sntp's synch distance.
(4.2.7p330) 2012/12/03 Released by Harlan Stenn <stenn@ntp.org>
* autogen doc cleanup
(4.2.7p329) 2012/12/01 Released by Harlan Stenn <stenn@ntp.org>
* [Bug 2278] ACTS flag3 mismatch between code and driver18.html.
* Use an enum for the ACTS state table.
* html doc reconciliation with DLM's copy.
(4.2.7p328) 2012/11/30 Released by Harlan Stenn <stenn@ntp.org>
* html doc reconciliation with DLM's copy.
(4.2.7p327) 2012/11/29 Released by Harlan Stenn <stenn@ntp.org>
* [Bug 2024] Identify Events in the system status word in decode.html.'
* [Bug 2040] Provide a command-line option for the identity key bits.
* Create loc/darwin for Mac OSX
(4.2.7p326) 2012/11/21 Released by Harlan Stenn <stenn@ntp.org>
* [Bug 1214] 'proto: precision = ...' should be at INFO, not NOTICE.
* [Bug 2246] Clear sys_leap when voting says to disarm the leap.
(4.2.7p325) 2012/11/20 Released by Harlan Stenn <stenn@ntp.org>
* [Bug 2202] ntpq.html: there is no "acv" billboard.
* [Bug 2306] keep pps hack for Win32 even if user-mode/loopback
  PPS API is activated on a serial line.
(4.2.7p324) 2012/11/19 Released by Harlan Stenn <stenn@ntp.org>
* Reinstate doc fix to authentic.html from Mike T.
* [Bug 1223] cleanup for rlimit changes.
* [Bug 2098] Install DLM's HTML documentation.
* [Bug 2306] Added user-mode/loop-back PPS API provider for Win32
(4.2.7p323) 2012/11/18 Released by Harlan Stenn <stenn@ntp.org>
* html/ updates from Dave Mills.
(4.2.7p322) 2012/11/15 Released by Harlan Stenn <stenn@ntp.org>
* [Bug 1223] Allow configurable values for RLIMIT_STACK and
  RLIMIT_MEMLOCK.
* [Bug 1320] Log ntpd's initial command-line parameters. (updated fix)
* [Bug 2120] no sysexits.h under QNX.
* [Bug 2123] cleanup to html/leap.html.
(4.2.7p321) 2012/11/13 Released by Harlan Stenn <stenn@ntp.org>
* [Bug 1320] Log ntpd's initial command-line parameters.
(4.2.7p320) 2012/11/12 Released by Harlan Stenn <stenn@ntp.org>
* [Bug 969] Clarify ntpdate.html documentation about -u and ntpd.
* [Bug 1217] libisc/ifiter_sysctl.c:internal_current(): Ignore RTM
  messages with wrong version
(4.2.7p319) 2012/11/11 Released by Harlan Stenn <stenn@ntp.org>
* [Bug 2296] Fix compile problem with building with old OpenSSL.
(4.2.7p318) 2012/11/05 Released by Harlan Stenn <stenn@ntp.org>
* [Bug 2301] Remove spurious debug output from ntpq.
(4.2.7p317) 2012/11/05 Released by Harlan Stenn <stenn@ntp.org>
* [Bug 922] Allow interspersed -4 and -6 flags on the ntpq command line.
(4.2.7p316) 2012/10/27 Released by Harlan Stenn <stenn@ntp.org>
* [Bug 2296] Update fix for Bug 2294 to handle --without-crypto.
(4.2.7p315) 2012/10/26 Released by Harlan Stenn <stenn@ntp.org>
* [Bug 2294] ntpd crashes in FIPS mode.
(4.2.7p314) 2012/10/23 Released by Harlan Stenn <stenn@ntp.org>
* Document a tricky malloc() of dns_ctx in sntp.
(4.2.7p313) 2012/10/23 Released by Harlan Stenn <stenn@ntp.org>
* [Bug 2291] sntp should report why it cannot open file.kod.
* [Bug 2293] add support for SO_BINTIME, refine support for
  SO_TIMESTAMPNS (bug 1374)
(4.2.7p312) 2012/10/11 Released by Harlan Stenn <stenn@ntp.org>
* Clean up testing/debugging of fix for [Bug 938] from sntp/main.c .
(4.2.7p311) 2012/10/10 Released by Harlan Stenn <stenn@ntp.org>
* [Bug 938] The argument to the -D flag takes a number, not a string.
* [Bug 1013] ntpdate's HTML page claims wrong default version.
* [Bug 1374] Support SO_TIMESTAMPNS.
(4.2.7p310) 2012/10/09 Released by Harlan Stenn <stenn@ntp.org>
* [Bug 1374] Support SO_TIMESTAMPNS.
* [Bug 2266] Remove deprecated refclock_trak.c from Windows Makefile
  equivalents.
* [Bug 2274] Bring libopts/enum.c back to (old) ANSI C compliance.
(4.2.7p309) 2012/10/04 Released by Harlan Stenn <stenn@ntp.org>
* [Bug 2287] ntpdate returns 0 even if adjtime() call fails.
(4.2.7p308) 2012/09/29 Released by Harlan Stenn <stenn@ntp.org>
* CID 97198: Check return from ioctl() calls in refclock_acts.c.
(4.2.7p307) 2012/09/29 Released by Harlan Stenn <stenn@ntp.org>
* [Bug 1997] Fix sntp broadcast timeouts.
* [Bug 2234] Fix incorrect ntptrace html documentation.
* [Bug 2262] Install html docs in $htmldir.
* Fix typo in html/select.html.
(4.2.7p306) 2012/09/15 Released by Harlan Stenn <stenn@ntp.org>
* [Bug 752] ToS cleanup from Mike Tatarinov.
(4.2.7p305) 2012/09/15 Released by Harlan Stenn <stenn@ntp.org>
* [Bug 752] Use proper ToS network packet markings for IPv4 and IPv6.
* [Bug 1232] Convert SHM refclock to use struct timespec.
* [Bug 2258] Add syslog message about leap insertion.
* [Bug 2263] broadcast server doesn't work for host with
  OS_MISSES_SPECIFIC_ROUTE_UPDATES.
* [Bug 2271] Decode refclock types when built with --disable-all-clocks.
* [Bug 2276] clk_sel240x.c #define's _XOPEN_SOURCE, breaking QNX6.
* Updates to driver28.html.
(4.2.7p304) 2012/09/06 Released by Harlan Stenn <stenn@ntp.org>
* [Bug 2264] Cleanup SEL240X Refclock.
* In refclock_wwv.c rename SECOND to WWV_SEC and MINUTE to WWV_MIN.
(4.2.7p303) 2012/09/05 Released by Harlan Stenn <stenn@ntp.org>
* [Bug 1232] Add nanosecond support to SHM driver.
(4.2.7p302) 2012/09/05 Released by Harlan Stenn <stenn@ntp.org>
* [Bug 2160] Log warning about expired leapseconds file.
(4.2.7p301) 2012/09/03 Released by Harlan Stenn <stenn@ntp.org>
* [Bug 2164] Greater precision needed for ntpq offset report.
* Clean the man5_MANS in ntpd/ .
(4.2.7p300) 2012/09/03 Released by Harlan Stenn <stenn@ntp.org>
* [Bug 2262] Install sntp.html into htmldir.
* [Bug 2270] Install fails due to repeated man5 page names.
(4.2.7p299) 2012/09/01 Released by Harlan Stenn <stenn@ntp.org>
* More cleanup to the bootstrap script.
(4.2.7p298) 2012/09/01 Released by Harlan Stenn <stenn@ntp.org>
* Handle additional man page sections in the bootstrap script.
* Remove extraneous parens.
* Add a missing "%s" syslog format string.
(4.2.7p297) 2012/09/01 Released by Harlan Stenn <stenn@ntp.org>
* Fix mdoc2man.
* Distribute ntp.conf.def and ntp.keys.def.
(4.2.7p296) 2012/08/31 Released by Harlan Stenn <stenn@ntp.org>
* Begin support for autogen maintaining ntp.conf and ntp.keys docs.
* Upgrade to autogen-5.16.2 and libopts-36.5.11.
* Potential bugfix for agtexi-cmd.tpl.
(4.2.7p295) 2012/08/11 Released by Harlan Stenn <stenn@ntp.org>
* Look for syslog's facilitynames[].
(4.2.7p294) 2012/08/08 Released by Harlan Stenn <stenn@ntp.org>
* [Bug 2242] configure fails to detect getifaddrs function on Solaris.
* [Bug 2249] Bad operator for 'test' in 'make check' of libevent.
* [Bug 2252] palisade: formats nanosecs to a 6-char field.
* Attempt to resolve strict-aliasing violation in refclock_tsyncpci.c.
* Fix && -> & typo in refclock_palisade.c debug statements.
(4.2.7p293) 2012/08/04 Released by Harlan Stenn <stenn@ntp.org>
* [Bug 2247] (more) Get rid of the TRAK refclock - deprecated since 2006.
* Documentation cleanup from Mike T.
* Cleanup kclk_sel240x.o rules in libparse/Makefile.am.
(4.2.7p292) 2012/08/02 Released by Harlan Stenn <stenn@ntp.org>
* [Bug 1545] Note why we are logging the Version string.
* [Bug 1872] Remove legacy ppsclock fdpps, #ifdef PPS.
* [Bug 2075] Fix spelling of 'incompatible'.
* [Bug 2247] Get rid of the TRAK refclock - deprecated since 2006.
* Clean up an exit status in ntpq.c.
(4.2.7p291) 2012/07/31 Released by Harlan Stenn <stenn@ntp.org>
* [Bug 2241] MDNS registration should only happen if requested.
(4.2.7p290) 2012/07/20 Released by Harlan Stenn <stenn@ntp.org>
* [Bug 1454] Add parse clock support for the SEL-240x GPS products.
* CID 709185: refclock_chu.c will leak fd==0 (better fix)
(4.2.7p289) 2012/07/16 Released by Harlan Stenn <stenn@ntp.org>
* CID 97123: Future-proof possible change to refclock_nmea.c.
* CID 97377: ntp-keygen.c's followlink() might not NUL-terminate.
* CID 709185: refclock_chu.c will leak fd==0 (which should be impossible).
(4.2.7p288) 2012/07/03 Released by Harlan Stenn <stenn@ntp.org>
* CID 709173: Make sure a libisc function we do not use is called properly.
(4.2.7p287) 2012/07/03 Released by Harlan Stenn <stenn@ntp.org>
* Remove 1024 associations-per-server limit from ntpq.
* Remove blank line between ntpq mreadvar associations.
(4.2.7p286) 2012/06/28 Released by Harlan Stenn <stenn@ntp.org>
* CID 97193: check return from sscanf() in ntp_config.c.
* CID 709169: check return from open("/dev/null", 0) and friends.
* CID 709207: Initialize "quality" for ulink_receive.
(4.2.7p285) 2012/06/18 Released by Harlan Stenn <stenn@ntp.org>
* [Bug 2227] Enable mrulist access control via "restrict ... nomrulist".
* Automake-1.12 wants us to use AM_PROG_AR.
* Conditionalize msyslog messages about rejected mode 6 requests due to
  nomodify and nomrulist restrictions under "logconfig +sysinfo".
* Increment sys_restricted in a few rejection paths due to nomodify
  restrictions where previosuly overlooked.
(4.2.7p284) 2012/06/16 Released by Harlan Stenn <stenn@ntp.org>
* [Bug 2225] libevent configure hangs.
* Update bundled libevent to git master, post libevent 2.1.1-alpha.
(4.2.7p283) 2012/06/16 Released by Harlan Stenn <stenn@ntp.org>
* In sntp/m4/ntp_openssl.m4, Support multiple package names for the
  crypto library.  Add legacy support for -Wl,-rpath.
(4.2.7p282) 2012/06/15 Released by Harlan Stenn <stenn@ntp.org>
* tickadj may need to be linked with PTHREAD_LIBS.
(4.2.7p281) 2012/06/14 Released by Harlan Stenn <stenn@ntp.org>
* U_INT32_MAX cleanup in include/ntp_types.h .
* When linking, ntp_keygen and tickadj need $(LIBM).
(4.2.7p280) 2012/06/13 Released by Harlan Stenn <stenn@ntp.org>
* [Bug 2224] Use-after-free in routing socket code after dropping root.
(4.2.7p279) 2012/06/10 Released by Harlan Stenn <stenn@ntp.org>
* [Bug 2211] findbcastinter(): possibly undefined variable iface used.
* [Bug 2220] Incorrect check for maximum association id in ntpq.
(4.2.7p278) 2012/06/03 Released by Harlan Stenn <stenn@ntp.org>
* [Bug 2204] Build with --enable-getifaddrs=glibc fails.
* [Bug 2178] refclock_tsyncpci.c reach register fails to shift.
* [Bug 2191] dcfd -Y y2kcheck on CentOS 6.2 x86_64 breaks make check.
(4.2.7p277) 2012/05/25 Released by Harlan Stenn <stenn@ntp.org>
* [Bug 2193] Building timestruct tests with Clang 3.1 fails.
(4.2.7p276) 2012/05/15 Released by Harlan Stenn <stenn@ntp.org>
* [Bug 2179] Remove sntp/header.h.
(4.2.7p275) 2012/04/28 Released by Harlan Stenn <stenn@ntp.org>
* [Bug 1744] Remove obsolete ntpdate/ntptime* items.
(4.2.7p274) 2012/04/25 Released by Harlan Stenn <stenn@ntp.org>
* [Bug 2174] ntpd rejects source UDP ports less than 123 as bogus.
(4.2.7p273) 2012/04/19 Released by Harlan Stenn <stenn@ntp.org>
* [Bug 2141] handle_sigio() calls get_systime(), which must be
  reentrant when SIGIO is used.  Sanity checks relative to the prior
  get_systime() are disabled in ntpd on systems with signaled I/O, but
  active in sntp and ntpdate.
* Correct authnumfreekeys accounting broken in 4.2.7p262.
(4.2.7p272) 2012/04/14 Released by Harlan Stenn <stenn@ntp.org>
* LCRYPTO is gone - replace with VER_SUFFIX.
* Change the link order for ntpsntpd.
* Remove extra 'nlist' check from configure.ac.
(4.2.7p271) 2012/04/11 Released by Harlan Stenn <stenn@ntp.org>
* [Bug 1122] openssl detection via pkg-config fails when no additional
  -Idir flags are needed.
* Avoid overwriting user variable LDFLAGS with OpenSSL flags, instead
  they are added to LDFLAGS_NTP.
(4.2.7p270) 2012/03/26 Released by Harlan Stenn <stenn@ntp.org>
* Update driver45.html page.
(4.2.7p269) 2012/03/25 Released by Harlan Stenn <stenn@ntp.org>
* Clean up configure.ac.
* Cleanup configure.ac's TSYNC PCI section.
(4.2.7p268) 2012/03/24 Released by Harlan Stenn <stenn@ntp.org>
* Update driver45.html page.
(4.2.7p267) 2012/03/23 Released by Harlan Stenn <stenn@ntp.org>
* Initial cut at a basic driver45.html page.
(4.2.7p266) 2012/03/21 Released by Harlan Stenn <stenn@ntp.org>
* Add refclock_tsyncpci.c (driver 45) supporting Spectracom TSYNC timing
  boards.
(4.2.7p265) 2012/03/20 Released by Harlan Stenn <stenn@ntp.org>
* Treat zero counter as indication of precise system time in Windows
  PPSAPI helper function pps_ntp_timestamp_from_counter(), enabling
  PPSAPI providers to use the Windows 8 precise clock directly.
(4.2.7p264) 2012/03/14 Released by Harlan Stenn <stenn@ntp.org>
* [Bug 2160] Note if leapseconds file is past its prime.
* Use GetSystemTimePreciseAsFileTime() on Windows 8.
(4.2.7p263) 2012/03/13 Released by Harlan Stenn <stenn@ntp.org>
* [Bug 2156] clock instability with LOCAL driver, from Miroslav Lichvar.
* [Bug 2159] Windows ntpd using leapfile erroneous leap second 20120401.
(4.2.7p262) 2012/02/29 Released by Harlan Stenn <stenn@ntp.org>
* Improve ntpd scalability for servers with many trusted keys.
(4.2.7p261) 2012/02/27 Released by Harlan Stenn <stenn@ntp.org>
* [Bug 2048] add the clock variable timecode to SHM refclock.
(4.2.7p260) 2012/02/24 Released by Harlan Stenn <stenn@ntp.org>
* Fix the check-scm-rev invocation in several Makefile.am's.
(4.2.7p259) 2012/02/22 Released by Harlan Stenn <stenn@ntp.org>
* [Bug 2148] ntpd 4.2.7p258 segfault with 0x0100000 bit in NMEA mode.
* refclock_nmea.c merge cleanup thanks to Juergen Perlinger.
(4.2.7p258) 2012/02/21 Released by Harlan Stenn <stenn@ntp.org>
* [Bug 2140] Rework of Windows I/O completion port handling to avoid
  garbling serial input in UNIX line discipline emulation.
* [Bug 2143] NMEA driver: discard data if quality indication not good,
  add statistic counters (mode bit enabled) to clockstats file.
(4.2.7p257) 2012/02/17 Released by Harlan Stenn <stenn@ntp.org>
* [Bug 2135] defer calls to 'io_input' to main thread under Windows.
(4.2.7p256) 2012/02/08 Released by Harlan Stenn <stenn@ntp.org>
* [Bug 2131] Set the system variable settimeofday only after clock step.
* [Bug 2134] --enable-C99-snprintf does not force rpl_snprintf use.
(4.2.7p255) 2012/01/29 Released by Harlan Stenn <stenn@ntp.org>
* [Bug 603] Only link with nlist()-related libraries when needed:
  More cleanup.
(4.2.7p254) 2012/01/29 Released by Harlan Stenn <stenn@ntp.org>
* [Bug 603] Only link with nlist()-related libraries when needed.
(4.2.7p253) 2012/01/26 Released by Harlan Stenn <stenn@ntp.org>
* [Bug 2126] Compile error on Windows with libopts from Autogen 5.14.
* Update one of the license URLs.
(4.2.7p252) 2012/01/25 Released by Harlan Stenn <stenn@ntp.org>
* Upgrade to autogen-5.14 (and libopts-36.1.11).
(4.2.7p251) 2012/01/17 Released by Harlan Stenn <stenn@ntp.org>
* [Bug 2115] ntptrace should accept both rootdispersion and rootdisp.
(4.2.7p250) 2012/01/15 Released by Harlan Stenn <stenn@ntp.org>
* [Bug 2113] Warn about ignored extra args in ntpq.
* Update the copyright year.
(4.2.7p249) 2012/01/10 Released by Harlan Stenn <stenn@ntp.org>
* [Bug 2111] Remove minpoll delay before iburst for pool and
  manycastclient.
* Move refclock-specific scheduled timer code under #ifdef REFCLOCK
  and move "action" and "nextaction" data for same from struct peer to
  struct refclockproc.  These provide a way to schedule a callback some
  seconds in the future.
(4.2.7p248) 2012/01/08 Released by Harlan Stenn <stenn@ntp.org>
* [Bug 2109] "make clean check" is broken with gtest available.
* [Bug 2110] systime.c typo breaks build on microsecond clocks.
(4.2.7p247) 2012/01/07 Released by Harlan Stenn <stenn@ntp.org>
* Fix build break triggered by updating deps-ver and libntp/systime.c at
  the same time by explicitly depending systime_s.c on systime.c.
(4.2.7p246) 2012/01/06 Released by Harlan Stenn <stenn@ntp.org>
* [Bug 2104] ntpdc fault with oversize -c command.
* [Bug 2106] Fix warnings when using -Wformat-security.
* Refactor timespecops.h and timevalops.h into inline functions.
(4.2.7p245) 2011/12/31 Released by Harlan Stenn <stenn@ntp.org>
* [Bug 2100] conversion problem with timespec/timeval <--> l_fp fixed;
  added tests to expose the bug.
(4.2.7p244) 2011/12/25 Released by Harlan Stenn <stenn@ntp.org>
* Updates from 4.2.6p5.
(4.2.7p243) 2011/12/23 Released by Harlan Stenn <stenn@ntp.org>
* [Bug 2095] ntptrace now needs 'rv' instead of 'pstat', reported
  by Michael Tatarinov.
(4.2.7p242) 2011/12/21 Released by Harlan Stenn <stenn@ntp.org>
* Include missing html/icons/sitemap.png, reported by Michael Tatarinov.
* Documentation updates from Dave Mills.
(4.2.7p241) 2011/12/18 Released by Harlan Stenn <stenn@ntp.org>
* [Bug 2015] Overriding sys_tick should recalculate sys_precision.
* [Bug 2037] Fuzzed non-interpolated clock may decrease.
* [Bug 2068] "tos ceiling" default and cap changed to 15.
* Floor peer delay using system precision, as with jitter, reflecting
  inability to measure shorter intervals.
(4.2.7p240) 2011/12/15 Released by Harlan Stenn <stenn@ntp.org>
* [Bug 2092] clock_select() selection jitter miscalculated.
* [Bug 2093] Reintroduce smaller stratum factor to system peer metric.
(4.2.7p239) 2011/12/11 Released by Harlan Stenn <stenn@ntp.org>
* Documentation updates from Dave Mills.
(4.2.7p238) 2011/12/09 Released by Harlan Stenn <stenn@ntp.org>
* [Bug 2082] from 4.2.6p5-RC3: 3-char refid sent by ntpd 4.2.6p5-RC2
  ends with extra dot.
* [Bug 2085] from 4.2.6p5-RC3: clock_update() sys_rootdisp calculation
  omits root delay.
* [Bug 2086] from 4.2.6p5-RC3: get_systime() should not offset by
  sys_residual.
* [Bug 2087] from 4.2.6p5-RC3: sys_jitter calculation overweights
  sys.peer jitter.
* from 4.2.6p5-RC3: Ensure NULL peer->dstadr is not accessed in orphan
  parent selection.
(4.2.7p237) 2011/12/01 Released by Harlan Stenn <stenn@ntp.org>
* [Bug 2050] from 4.2.6p5-RC2: Orphan mode stratum counting to infinity.
* [Bug 2059] from 4.2.6p5-RC2: optional billboard column "server" does
  not honor -n.
* [Bug 2066] from 4.2.6p5-RC2: ntpq lopeers ipv6 "local" column overrun.
* [Bug 2068] from 4.2.6p5-RC2: ntpd sends nonprintable stratum 16 refid
  to ntpq.
* [Bug 2069] from 4.2.6p5-RC2: broadcastclient, multicastclient spin up
  duplicate ephemeral associations without broadcastdelay.
* [Bug 2072] from 4.2.6p5-RC2: Orphan parent selection metric needs
  ntohl().
* [Bug 2073] Correct ntpq billboard's MODE_PASSIVE t from 'u' to 'S'.
* from 4.2.6p5-RC2: Exclude not-yet-determined sys_refid from use in
  loopback TEST12 (from Dave Mills).
* from 4.2.6p5-RC2: Never send KoD rate limiting response to MODE_SERVER.
* Floor calculation of sys_rootdisp at sys_mindisp in clock_update (from
  Dave Mills).
* Restore 4.2.6 clock_combine() weighting to ntp-dev, reverting to pre-
  4.2.7p70 method while also avoiding divide-by-zero (from Dave Mills).
* Round l_fp traffic interval when converting to integer in rate limit
  and KoD calculation.
(4.2.7p236) 2011/11/16 Released by Harlan Stenn <stenn@ntp.org>
* Documentation updates from Dave Mills.
(4.2.7p235) 2011/11/16 Released by Harlan Stenn <stenn@ntp.org>
* [Bug 2052] Autokey CRYPTO_ASSOC host@group vallen needs checking.
(4.2.7p234) 2011/11/07 Released by Harlan Stenn <stenn@ntp.org>
* Clean up -libm entries regarding libntp.a
(4.2.7p233) 2011/11/06 Released by Harlan Stenn <stenn@ntp.org>
* Documentation updates from Dave Mills.
(4.2.7p232) 2011/11/05 Released by Harlan Stenn <stenn@ntp.org>
* Update the NEWS file so we note the default disable of mode 7 requests.
* Clean up some bitrotted code in libntp/socket.c.
(4.2.7p231) 2011/11/03 Released by Harlan Stenn <stenn@ntp.org>
* [Bug 1940] ignore auth key if hex decoding fails.
* Add ntpq reslist command to query access restrictions, similar to
  ntpdc's reslist.
(4.2.7p230) 2011/11/01 Released by Harlan Stenn <stenn@ntp.org>
* Disable mode 7 (ntpdc) query processing in ntpd by default.  ntpq is
  believed to provide all functionality ntpdc did, and uses a less-
  fragile protocol that's safer and easier to maintain.  If you do find
  some management via ntpdc is needed, you can use "enable mode7" in the
  ntpd configuration.
* Directly limit the number of datagrams in a mrulist response, rather
  than limiting the number of entries returned to indirectly limit the
  datagram count.
* Documentation updates from Dave Mills.
(4.2.7p229) 2011/10/26 Released by Harlan Stenn <stenn@ntp.org>
* [Bug 1995] fix wrong use of ZERO() macro in 'ntp_calendar.c'
(4.2.7p228) 2011/10/23 Released by Harlan Stenn <stenn@ntp.org>
* [Bug 1995] add compile time stamp based era unfolding for
  'step_systime()' and necessary support to 'ntp-calendar.c'.
(4.2.7p227) 2011/10/22 Released by Harlan Stenn <stenn@ntp.org>
* [Bug 2036] gcc 2.95.3 preprocessor can't nest #ifdef in macro args.
* A number of compiler warnings eliminated.
(4.2.7p226) 2011/10/21 Released by Harlan Stenn <stenn@ntp.org>
* [Bug 2035] ntpq -c mrulist sleeps 1 sec between queries, not 5 msec.
* Documentation updates from Dave Mills.
(4.2.7p225) 2011/10/15 Released by Harlan Stenn <stenn@ntp.org>
* Documentation updates from Dave Mills.
(4.2.7p224) 2011/10/14 Released by Harlan Stenn <stenn@ntp.org>
* ntpq mrulist shows intermediate counts every five seconds while
  retrieving list, and allows Ctrl-C interruption of the retrieval,
  showing the incomplete list as retrieved.  Reduce delay between
  successive mrulist retrieval queries from 30 to 5 msec.  Do not
  give up mrulist retrieval when a single query times out.
(4.2.7p223) 2011/10/12 Released by Harlan Stenn <stenn@ntp.org>
* Documentation updates from Dave Mills.
(4.2.7p222) 2011/10/11 Released by Harlan Stenn <stenn@ntp.org>
* [Bug 2029] "make check" clutters syslog.
* Log signal description along with number on ntpd exit.
(4.2.7p221) 2011/10/10 Released by Harlan Stenn <stenn@ntp.org>
* [Bug 2025] Switching between daemon and kernel loops can doubly-
  correct drift
* [Bug 2028] ntpd -n (nofork) redirects logging to stderr.
* Documentation updates from Dave Mills.
(4.2.7p220) 2011/10/05 Released by Harlan Stenn <stenn@ntp.org>
* [Bug 1945] mbg_gps166.h use of _TM_DEFINED conflicts with MS VC.
* [Bug 1946] parse_start uses open; does not work on Windows.
* [Bug 1947] Porting parse-based Wharton refclock driver to Windows.
* [Bug 2024] Remove unused system event code EVNT_CLKHOP.
(4.2.7p219) 2011/10/04 Released by Harlan Stenn <stenn@ntp.org>
* Documentation updates from Dave Mills.
(4.2.7p218) 2011/10/03 Released by Harlan Stenn <stenn@ntp.org>
* [Bug 2019] Allow selection of cipher for private key files.
* Documentation updates from Dave Mills.
* ntp-keygen private key cipher default now triple-key triple DES CBC.
* ntp-keygen -M is intended to ignore all other defaults and
  options, so do not attempt to open existing Autokey host certificate
  before generating symmetric keys and terminating.
* Restore IFF, MV, and GQ identity parameter filename convention to
  ntpkey_<scheme>par_<group/host> in ntpd, matching ntp-keygen.
* Change some error logging to syslog to ignore logconfig mask, such
  as reporting PPSAPI failure in NMEA and WWVB refclocks.
* ntp-keygen on Windows XP and later systems will now create links
  expected by ntpd.  They are hardlinks on Windows, soft on POSIX.
* Conditionalize NMEA serial open message under clockevent.
* Send all peer variables to trappers in report_event().
(4.2.7p217) 2011/09/29 Released by Harlan Stenn <stenn@ntp.org>
* [Bug 2020] ntp-keygen -s no longer sets host in cert file name.
* [Backward Incompatible] ntp-keygen -i option long name changed from
  misleading --issuer-name to --ident.
(4.2.7p216) 2011/09/27 Released by Harlan Stenn <stenn@ntp.org>
* sntp documentation tag cleanup.
* mdoc2man improvements.
(4.2.7p215) 2011/09/24 Released by Harlan Stenn <stenn@ntp.org>
* Use patched mdoc2man script, from Eric Feng.
* Sync with ntp-4.2.6p4 (a no-op).
(4.2.7p214) 2011/09/20 Released by Harlan Stenn <stenn@ntp.org>
* [Bug 1981] Initial offset convergence applies frequency correction 2x
  with kernel discipline.
* [Bug 2008] Initial offset convergence degraded with 500 PPM adjtime().
* [Bug 2009] EVNT_NSET adj_systime() mishandled by Windows ntpd.
(4.2.7p213) 2011/09/08 Released by Harlan Stenn <stenn@ntp.org>
* [Bug 1999] NMEA does not send PMOTG messages any more.
(4.2.7p212) 2011/09/07 Released by Harlan Stenn <stenn@ntp.org>
* [Bug 2003] from 4.2.6p4-RC3: ntpq_read_assoc_peervars() broken.
(4.2.7p211) 2011/09/01 Released by Harlan Stenn <stenn@ntp.org>
* Update libevent to git head (2.1 branch) as of 2.0.14-stable.
(4.2.7p210) 2011/08/31 Released by Harlan Stenn <stenn@ntp.org>
* Require -D4 or higher for ntpd SIGALRM debug trace from [Bug 2000].
(4.2.7p209) 2011/08/27 Released by Harlan Stenn <stenn@ntp.org>
* [Bug 2000] ntpd worker threads must block signals expected in main
  thread.
* [Bug 2001] add ntpq -c timerstats like ntpdc -c timerstats.
* [Bug 2001] from 4.2.6p4-RC3: ntpdc timerstats reports overruns as
  handled.
* Update sntp tests to track the change of root dispersion to
  synchronization distance.
(4.2.7p208) 2011/08/24 Released by Harlan Stenn <stenn@ntp.org>
* Fix the CLOCK_MONOTONIC TRACE() message.
(4.2.7p207) 2011/08/22 Released by Harlan Stenn <stenn@ntp.org>
* Restore the original CLOCK_MONOTONIC output format in sntp.
* Cleanups for ntp-wait-opts.def and ntp.keys.def .
(4.2.7p206) 2011/08/20 Released by Harlan Stenn <stenn@ntp.org>
* [Bug 1993] ntpd Windows port adj_systime() broken in 4.2.7p203.
* sntp documentation and behavior improvements suggested by
  Steven Sommars.
* Have sntp report synchronization distance instead of root dispersion.
* Clean up ntp-wait-opts.def .
(4.2.7p205) 2011/08/19 Released by Harlan Stenn <stenn@ntp.org>
* [Bug 1992] util/tg2 doesn't compile, needs libntp.
(4.2.7p204) 2011/08/16 Released by Harlan Stenn <stenn@ntp.org>
* Added support for Garmin's $PGRMF sentence to NMEA driver
* [Bug 1988] Better sntp send failed error message needed.
* [Bug 1989] sntp manual page sometimes refers to SNTP as a program.
* [Bug 1990] sntp output should include stratum.
(4.2.7p203) 2011/08/13 Released by Harlan Stenn <stenn@ntp.org>
* [Bug 1986] Require Visual C++ 2005 or later compilers in Windows port.
* Actually use long long for (u_)int64 by correcting spelling of
  SIZEOF_LONG_LONG in ntp_types.h.
* Force .exe minimum Windows version to 0x0400 to allow NT4 in
  vs2005/*.vcproj files.
* Fix make distcheck with --enable-libevent-regress problem with
  unwritable $srcdir.
* Correct init_logging()'s def_syslogmask type to u_int32 following
  change of ntp_syslogmask from u_long to u_int32 in p202.
(4.2.7p202) 2011/08/09 Released by Harlan Stenn <stenn@ntp.org>
* [Bug 1983] --without-sntp build breaks in sntp subdir.
* [Bug 1984] from 4.2.6p4-RC3: ntp/libisc fails to compile on OS X 10.7.
* [Bug 1985] from 4.2.6p4-RC3: "logconfig =allall" rejected.
(4.2.7p201) 2011/08/05 Released by Harlan Stenn <stenn@ntp.org>
* sntp: change -h/--headspace to -g/--gap, and change the default gap
  from 10 to 50ms
* [Backward Incompatible] from 4.2.6p4: sntp: -l/--filelog ->
  -l/--logfile, to be consistent with ntpd.
* Documentation updates from Dave Mills.
* From 4.2.6p4: libopts/file.c fix from Bruce Korb (arg-type=file).
(4.2.7p200) 2011/08/04 Released by Harlan Stenn <stenn@ntp.org>
* Sync with 4.2.6p4-RC2.
(4.2.7p199) 2011/07/29 Released by Harlan Stenn <stenn@ntp.org>
* Documentation updates from Dave Mills.
(4.2.7p198) 2011/07/28 Released by Harlan Stenn <stenn@ntp.org>
* remove old binsubdir stuff from SNTP, as NTP_LOCINFO does that now.
(4.2.7p197) 2011/07/28 Released by Harlan Stenn <stenn@ntp.org>
* [Bug 1975] from 4.2.6p4-RC2: libntp/mktime.c won't work with 64-bit
  time_t
* [Bug 1976] genLocInfo writes to srcdir break 'make distcheck'.
* [Bug 1977] Fix flag/description mismatches in ntp-keygen-opts.def.
* Do not force "legacy" when --with-locfile is not given, genLocInfo
  will find the correct default for the system.
* Fix warnings in ntp_request.c ([Bug 1973] oversight) and sntp/main.c
  (CID 159, apparent overrun due to union, actually correct).
* Update sntp/loc/solaris to conform to stock locations.
(4.2.7p196) 2011/07/27 Released by Harlan Stenn <stenn@ntp.org>
* DEFAULT INSTALLATION DIRECTORY CHANGES ON SOME OSes: to get the old
  behavior, pass --with-locfile=legacy to 'configure'
* [Bug 1972] from 4.2.6p4-RC2: checking for struct rtattr fails.
* [Bug 1973] Widen reference clock mode from 8 to 32 bits.
* Removed sntp/m4/ntp_bindir.m4 - no longer needed.
* Move loc/ to sntp/loc/ .
* Move scripts/cvo.sh to sntp/scripts/cvo.sh .
* Move scripts/genLocInfo to sntp/scripts/genLocInfo .
* Give NTP_LOCINFO an optional path-to argument.
* Remove hacks to get NTP_LOCINFO-related data to sntp/ .
* Move sntp/include/mansec2subst.sed to sntp/scripts/mansec2subst.sed .
* If no "more specific" loc file is found for redhat* or fedora*,
  look for a loc/redhat file.
* If no "more specific" loc file is found and uname says this is Linux,
  look for a loc/linux file.
* Improve the help text: --with-locfile=XXX .
* work around solaris /bin/sh issues for genLocInfo.
(4.2.7p195) 2011/07/25 Released by Harlan Stenn <stenn@ntp.org>
* Added loc/redhat.
(4.2.7p194) 2011/07/25 Released by Harlan Stenn <stenn@ntp.org>
* [Bug 1608] from 4.2.6p4-RC2: Parse Refclock driver should honor
  trusttime.
* Add support for installing programs and scripts to libexec.
* Added loc/solaris.
(4.2.7p193) 2011/07/24 Released by Harlan Stenn <stenn@ntp.org>
* [Bug 1970] from 4.2.6p4-RC2: UNLINK_EXPR_SLIST() causes crash if list
  is empty.
* Update libevent to 2.1 HEAD as of merge of 2.0.13-stable-dev.
* Match addr_eqprefix() sizeof and memcpy destination to make it clear
  to static analysis that there is no buffer overrun (CID 402).
(4.2.7p192) 2011/07/18 Released by Harlan Stenn <stenn@ntp.org>
* [Bug 1966] Broken FILES section for ntp.keys.def.
(4.2.7p191) 2011/07/17 Released by Harlan Stenn <stenn@ntp.org>
* [Bug 1948] Update man page section layout.
* [Bug 1963] add reset command for ntpq :config, similar to ntpdc's.
* [Bug 1964] --without-sntp should not build sntp.
(4.2.7p190) 2011/07/13 Released by Harlan Stenn <stenn@ntp.org>
* [Bug 1961] from 4.2.6p4: html2man update: distribute ntp-wait.html.
* Require autogen-5.12.
(4.2.7p189) 2011/07/11 Released by Harlan Stenn <stenn@ntp.org>
* [Bug 1134] from 4.2.6p4-RC1: ntpd fails binding to tentative IPv6
  addresses.
* [Bug 1790] from 4.2.6p4-RC1: Update config.guess and config.sub to
  detect AIX6.
(4.2.7p188) 2011/06/28 Released by Harlan Stenn <stenn@ntp.org>
* [Bug 1958] genLocInfo must export PATH.
* ntp-wait: some versions of ntpd spell "associd" differently.
(4.2.7p187) 2011/06/24 Released by Harlan Stenn <stenn@ntp.org>
* [Bug 1954] Fix typos in [s]bin_PROGRAMS in ntpd/Makefile.am.
* Implement --with-locfile=filename configure argument.  If filename is
  empty we'll look under loc/ for a good fit.  If the filename contains
  a / character, it will be treated as a "normal" pathname.  Otherwise,
  that explicit file will be searched for under loc/ .
(4.2.7p186) 2011/06/23 Released by Harlan Stenn <stenn@ntp.org>
* [Bug 1950] Control installation of event_rpcgen.py.
* Update .point-changed-filelist for the new man pages.
* Update the building of OS-specific programs.
* Finish conversion to genLocInfo.
* validate MANTAGFMT in genLocInfo.
* Documentation update from Dave Mills.
(4.2.7p185) 2011/06/21 Released by Harlan Stenn <stenn@ntp.org>
* ntp_locs.m4: handle the case where . is not in the PATH.
* More genLocInfo cleanup.
(4.2.7p184) 2011/06/20 Released by Harlan Stenn <stenn@ntp.org>
* Added ntp_locs.m4.
* genLocInfo improvements.
* Add the man page tag "flavor" to the loc.* files.
* Add/distribute genLocInfo.
(4.2.7p183) 2011/06/19 Released by Harlan Stenn <stenn@ntp.org>
* Update the autogen include list for scripts/Makefile.am.
* Added loc.freebsd (and distribute it).
* Added loc.legacy (and distribute it).
(4.2.7p182) 2011/06/15 Released by Harlan Stenn <stenn@ntp.org>
* [Bug 1304] Update sntp.html to reflect new implementation.
* Update .point-changed-filelist .
* ntpdc documentation fixes.
* Update ntp-wait autogen docs.
* Update the ntpd autogen docs.
* Update the ntpsnmpd autogen docs.
* Use autogen to produce ntp-keygen docs.
* Add "license name" to ntp.lic for autogen-5.11.10.
* Prepare for ntp.keys.5.
(4.2.7p181) 2011/06/07 Released by Harlan Stenn <stenn@ntp.org>
* [Bug 1938] addr_eqprefix() doesn't clear enough storage.
(4.2.7p180) 2011/06/06 Released by Harlan Stenn <stenn@ntp.org>
* Upgrade to libevent-2.0.12.
* More sntp.1 cleanups.
* Produce ntpq.1 with the new autogen macros.
* Remove the deprecated "detail" stanza from ntpdc-opts.def.
(4.2.7p179) 2011/06/03 Released by Harlan Stenn <stenn@ntp.org>
* Update cmd-doc.tlib to autogen-5.11.10pre5.
* Upgrade local autoopts templates to 5.11.10pre5.
(4.2.7p178) 2011/06/02 Released by Harlan Stenn <stenn@ntp.org>
* Update the std_def_list to include the ntp.lic file.
* Distribute the ntp.lic file.
* Add http://ntp.org/license to the ntp.lic file.
(4.2.7p177) 2011/06/01 Released by Harlan Stenn <stenn@ntp.org>
* Use the latest autogen's new copyright template code.
* Clean up the ntp.lic file.
(4.2.7p176) 2011/05/31 Released by Harlan Stenn <stenn@ntp.org>
* sntp documentation cleanup.
* autogen documentation template cleanup.
(4.2.7p175) 2011/05/30 Released by Harlan Stenn <stenn@ntp.org>
* [Bug 1936] Correctly set IPV6_MULTICAST_LOOP.
* cmd-doc.tlib cleanup from Bruce Korb.
* sntp documentation cleanup.
(4.2.7p174) 2011/05/28 Released by Harlan Stenn <stenn@ntp.org>
* ntpdc documentation cleanup.
* sntp documentation cleanup.
* Don't build libevent with openssl support.  Right now, libevent
  doesn't use pkg-config to find openssl's installation location.
(4.2.7p173) 2011/05/25 Released by Harlan Stenn <stenn@ntp.org>
* Typo in emalloc.c hides file and line number from emalloc() error msg.
* parsesolaris.c compile fails on SPARC Solaris with conflicting printf.
* ntp_util.c compile fails on AIX and OSF with conflicting statsdir.
(4.2.7p172) 2011/05/24 Released by Harlan Stenn <stenn@ntp.org>
* Remove hardcoded 1/960 s. fudge for <CR> transmission time at 9600 8n1
  from WWVB/Spectracom driver introduced in 4.2.7p169.
(4.2.7p171) 2011/05/23 Released by Harlan Stenn <stenn@ntp.org>
* Eliminate warnings about shadowing global "basename" on Linux.
* Use filegen_config() consistently when changing filegen options.
* mprintf() should go to stdout, not stderr.  DPRINTF() uses mprintf().
* Repair a few simulator problems (more remain).
* Documentation updates from Dave Mills.
(4.2.7p170) 2011/05/19 Released by Harlan Stenn <stenn@ntp.org>
* [Bug 1932] libevent/util_internal.h builtin_expect compile error with
  gcc 2.95.
* Use 64-bit scalars in LFPTOD() and DTOLFP() on more platforms by
  conditionalizing on HAVE_U_INT64 rather than UINT64_MAX.
(4.2.7p169) 2011/05/18 Released by Harlan Stenn <stenn@ntp.org>
* [Bug 1933] WWVB/Spectracom driver timestamps LFs, not CRs.
(4.2.7p168) 2011/05/16 Released by Harlan Stenn <stenn@ntp.org>
* Convert receive buffer queue from doubly-linked list to FIFO.
(4.2.7p167) 2011/05/14 Released by Harlan Stenn <stenn@ntp.org>
* [Bug 1927] io_closeclock() should purge pending recvbufs.
* [Bug 1931] cv always includes fudgetime1, never fudgetime2.
* Use acts_close() in acts_shutdown() to avoid leaving a stale lockfile
  if unpeered via runtime configuration while the modem is open.
* Correct acts_close() test of pp->io.fd to see if it is open.
* 4.2.7p164 documentation updates re: 'tos orphanwait' expanded scope.
(4.2.7p166) 2011/05/13 Released by Harlan Stenn <stenn@ntp.org>
* If we have local overrides for autogen template files, use them.
* Convert more of the sntp-opt.def documentation from man to mdoc.
(4.2.7p165) 2011/05/11 Released by Harlan Stenn <stenn@ntp.org>
* Convert snmp docs to mdoc format, which requires autogen 5.11.9.
* from 4.2.6p4-RC1: Require autogen 5.11.9.
(4.2.7p164) 2011/05/11 Released by Harlan Stenn <stenn@ntp.org>
* [Bug 988] Local clock eats up -g option, so ntpd stops with large
  initial time offset.
* [Bug 1921] LOCAL, ACTS drivers with "prefer" excluded from initial
  candidate list.
* [Bug 1922] "tos orphanwait" applied incorrectly at startup.
* [Bug 1923] orphan parent favored over LOCAL, ACTS drivers.
* [Bug 1924] Billboard tally codes sometimes do not match operation,
  variables.
* Change "pool DNS" messages from msyslog to debug trace output.
* Remove unused FLAG_SYSPEER from peer->status.
* Respect "tos orphanwait" at startup.  Previously there was an
  unconditional 300 s. startup orphanwait, though other values were
  respected for subsequent orphan wait periods after no_sys_peer events.
* Apply "tos orphanwait" (def. 300 seconds) to LOCAL and ACTS reference
  clock drivers, in addition to orphan parent operation.  LOCAL and ACTS
  are not selectable during the orphanwait delay at startup and after
  each no_sys_peer event.  This prevents a particular form of clock-
  hopping, such as using LOCAL briefly at startup before remote peers
  are selectable.  This fixes the issue reported in [Bug 988].
* Documentation updates from Dave Mills.
(4.2.7p163) 2011/05/08 Released by Harlan Stenn <stenn@ntp.org>
* [Bug 1911] missing curly brace in libntp/ntp_rfc2553.c
(4.2.7p162) 2011/05/03 Released by Harlan Stenn <stenn@ntp.org>
* [Bug 1910] Support the Tristate Ltd. TS-GPSclock-01.
(4.2.7p161) 2011/05/02 Released by Harlan Stenn <stenn@ntp.org>
* [Bug 1904] 4.2.7p160 Windows build broken (POSIX_SHELL).
* [Bug 1906] 4.2.7p160 - libtool: compile: cannot determine name of
  library object in ./libevent
* Share a single sntp/libevent/build-aux directory between all three
  configure scripts.
* Add missing --enable-local-libevent help to top-level configure.
(4.2.7p160) 2011/05/01 Released by Harlan Stenn <stenn@ntp.org>
* from 4.2.6p4-RC1: Upgrade to libopts 35.0.10 from AutoGen 5.11.9pre8.
* [Bug 1901] Simulator does not set progname.
(4.2.7p159) 2011/04/28 Released by Harlan Stenn <stenn@ntp.org>
* Fix a couple of unused variable warnings.
* cleanup in timespecops.c / timevalops.c
(4.2.7p158) 2011/04/24 Released by Harlan Stenn <stenn@ntp.org>
* Update libevent --disable-libevent-regress handling to work when
  building libevent using mingw.
(4.2.7p157) 2011/04/21 Released by Harlan Stenn <stenn@ntp.org>
* [Bug 1890] 4.2.7p156 segfault in duplicate freeaddrinfo().
(4.2.7p156) 2011/04/19 Released by Harlan Stenn <stenn@ntp.org>
* [Bug 1851] freeaddrinfo() called after getaddrinfo() fails.
(4.2.7p155) 2011/04/18 Released by Harlan Stenn <stenn@ntp.org>
* Fix leak in refclock_datum.c start failure path.
(4.2.7p154) 2011/04/17 Released by Harlan Stenn <stenn@ntp.org>
* [Bug 1887] DNS fails on 4.2.7p153 using threads.
(4.2.7p153) 2011/04/16 Released by Harlan Stenn <stenn@ntp.org>
* A few more Coverity Scan cleanups.
(4.2.7p152) 2011/04/15 Released by Harlan Stenn <stenn@ntp.org>
* Update embedded libevent to current 2.1 git HEAD.
(4.2.7p151) 2011/04/14 Released by Harlan Stenn <stenn@ntp.org>
* Detect vsnprintf() support for "%m" and disable our "%m" expansion.
* Add --enable-c99-sprintf to configure args for -noopenssl variety of
  flock-build to avoid regressions in (v)snprintf() replacement.
* More msnprintf() unit tests.
* Coverity Scan error checking fixes.
* Log failure to fetch time from HOPF_P hardware.
* Check HOPF_S sscanf() conversion count before converted values.
(4.2.7p150) 2011/04/13 Released by Harlan Stenn <stenn@ntp.org>
* Remove never-used, incomplete ports/winnt/ntpd/refclock_trimbledc.[ch]
* On systems without C99-compliant (v)snprintf(), use C99-snprintf
  replacements (http://www.jhweiss.de/software/snprintf.html)
* Remove remaining sprintf() calls except refclock_ripencc.c (which is
  kept out of --enable-all-clocks as a result), upstream libs which use
  sprintf() only after careful buffer sizing.
(4.2.7p149) 2011/04/11 Released by Harlan Stenn <stenn@ntp.org>
* [Bug 1881] describe the {+,-,s} characters in configure --help output.
(4.2.7p148) 2011/04/09 Released by Harlan Stenn <stenn@ntp.org>
* Use _mkgmtime() as timegm() in the Windows port, rather than
  libntp/mktime.c's timegm().  Fixed [Bug 1875] on Windows using the old
  asn2ntp() code from before 4.2.7p147.
* ntp_crypto.c string buffer safety.
* Remove use of MAXFILENAME in mode 7 (ntpdc) on-wire structs.
* Change ntpd MAXFILENAME from 128 to 256 to match ntp-keygen.
* Buffer safety and sign extension fixes (thanks Coverity Scan).
(4.2.7p147) 2011/04/07 Released by Harlan Stenn <stenn@ntp.org>
* [Bug 1875] 'asn2ntp()' rewritten with 'caltontp()'; 'timegm()'
  substitute likely to crash with 64bit time_t.
(4.2.7p146) 2011/04/05 Released by Harlan Stenn <stenn@ntp.org>
* String buffer safety cleanup, converting to strlcpy() and strlcat().
* Use utmpname() before pututline() so repeated steps do not
  accidentally record into wtmp where utmp was intended.
* Use setutent() before each pututline() including first.
(4.2.7p145) 2011/04/04 Released by Harlan Stenn <stenn@ntp.org>
* [Bug 1840] ntp_lists.h FIFO macros buggy.
(4.2.7p144) 2011/04/03 Released by Harlan Stenn <stenn@ntp.org>
* [Bug 1874] ntpq -c "rv 0 sys_var_list" empty.
(4.2.7p143) 2011/03/31 Released by Harlan Stenn <stenn@ntp.org>
* [Bug 1732] ntpd ties up CPU on disconnected USB refclock.
* [Bug 1861] tickadj build failure using uClibc.
* [Bug 1862] in6addr_any test in configure fooled by arm gcc 4.1.3 -O2.
* Remove kernel line discipline driver code for clk and chu, deprecate
  related LDISC_ flags, and remove associated ntpd code to decode the
  timestamps, remove clktest line discipline test program.
* Remove "signal_no_reset: signal 17 had flags 4000000" logging, as it
  indicates no problem and is interpreted as an error.  Previously some
  bits had been ignored one-by-one, but Linux SA_RESTORER definition is
  unavailable to user headers.
(4.2.7p142) 2011/03/21 Released by Harlan Stenn <stenn@ntp.org>
* [Bug 1844] ntpd 4.2.7p131 NetBSD, --gc-sections links bad executable.
* Fix "make distcheck" break in libevent/sample caused by typo.
(4.2.7p141) 2011/03/20 Released by Harlan Stenn <stenn@ntp.org>
* Add "ntpq -c iostats" similar to "ntpdc -c iostats".
* Compare entire timestamp to reject duplicates in refclock_pps().
(4.2.7p140) 2011/03/17 Released by Harlan Stenn <stenn@ntp.org>
* [Bug 1848] ntpd 4.2.7p139 --disable-thread-support does not compile.
* Add --disable-thread-support to one flock-build variation.
* One more lock-while-init in lib/isc/task.c to quiet lock analysis.
(4.2.7p139) 2011/03/16 Released by Harlan Stenn <stenn@ntp.org>
* [Bug 1848] make check ntpd --saveconfigquit clutters syslog.
(4.2.7p138) 2011/03/08 Released by Harlan Stenn <stenn@ntp.org>
* [Bug 1846] MacOSX: debug symbol not found by propdelay or tickadj.
(4.2.7p137) 2011/03/07 Released by Harlan Stenn <stenn@ntp.org>
* Use TRACE() instead of DPRINTF() for libntp and utilities, which
  use the "debug" variable regardless of #ifdef DEBUG.
* Declare debug in libntp instead of each program.  Expose extern
  declaration to utilities, libntp, and DEBUG ntpd.
* Lock under-construction task, taskmgr objects to satisfy Coverity's
  mostly-correct assumptions about which variables are protected by
  which locks.
(4.2.7p136) 2011/03/02 Released by Harlan Stenn <stenn@ntp.org>
* [Bug 1839] 4.2.7p135 still installs libevent ev*.h headers.
(4.2.7p135) 2011/03/02 Released by Harlan Stenn <stenn@ntp.org>
* libevent: When building on systems with CLOCK_MONOTONIC available,
  separate the internal timeline (possibly counting since system boot)
  from the gettimeofday() timeline in event_base cached timevals.  Adds
  new event_base_tv_cached() to retrieve cached callback round start
  time on the internal timeline, and changes
  event_based_gettimeofday_cached() to always return times using the
  namesake timeline.  This preserves the benefit of using the never-
  stepped monotonic clock for event timeouts while providing clients
  with times consistently using gettimeofday().
* Correct event_base_gettimeofday_cached() workaround code in
  sntp to work with corrected libevent.
* Remove sntp l_fp_output() test now that it uses prettydate().
* [Bug 1839] 4.2.7p131 installs libevent ev*.h headers.
* Ensure CONFIG_SHELL is not empty before relying on it for #! scripts.
(4.2.7p134) 2011/02/24 Released by Harlan Stenn <stenn@ntp.org>
* [Bug 1837] Build fails on Win7 due to regedit requiring privilege.
* Provide fallback definitions for GetAdaptersAddresses() for Windows
  build environments lacking iphlpapi.h.
* Rename file containing 1.xxxx ChangeSet revision from version to
  scm-rev to avoid invoking GNU make implicit rules attempting to
  compile version.c into version.  Problem was with sntp/version.o
  during make distcheck after fix for spurious sntp rebuilds.
* Add INC_ALIGNED_PTR() macro to align pointers like malloc().
(4.2.7p133) 2011/02/23 Released by Harlan Stenn <stenn@ntp.org>
* [Bug 1834] ntpdate 4.2.7p131 aborts with assertion failure.
* Move sntp last in top-level Makefile.am SUBDIRS so that the libevent
  tearoff (if required) and sntp are compiled after the rest.
* Use a single set of Automake options for each package in configure.ac
  AM_INIT, remove Makefile.am AUTOMAKE_OPTIONS= lines.
* Correct spurious sntp rebuilds triggered by a make misperception
  sntp/version was out-of-date relative to phony target FRC.version.
* Do not cache paths to perl, test, or pkg-config, searching the PATH
  at configure time is worth it to pick up tool updates.
(4.2.7p132) 2011/02/22 Released by Harlan Stenn <stenn@ntp.org>
* [Bug 1832] ntpdate doesn't allow timeout > 2s.
* [Bug 1833] The checking sem_timedwait() fails without -pthread.
* ElectricFence was suffering bitrot - remove it.  valgrind works well.
* Enable all relevant automake warnings.
* Correct Solaris 2.1x PTHREAD_ONCE_INIT extra braces test to avoid
  triggering warnings due to excess braces.
* Remove libevent-cfg from sntp/Makefile.am.
* Provide bug report and URL options to Autoconf.
* Avoid relying on remake rules for routine build/flock-build for
  libevent as for the top-level and sntp subproject.
(4.2.7p131) 2011/02/21 Released by Harlan Stenn <stenn@ntp.org>
* [Bug 1087] -v/--normalverbose conflicts with -v/--version in sntp.
* [Bug 1088] sntp should (only) report the time difference without -s/-a.
* older autoconf sometimes dislikes [].
* Move "can't write KoD file" warning from sntp shutdown to startup.
* refclock_acts.c cleanup from Dave Mills.
* Convert sntp to libevent event-driven socket programming.  Instead of
  blocking name resolution and querying one NTP server at a time,
  resolve server names and send NTP queries without blocking.  Add
  sntp command-line options to adjust timing and optionally wait for all
  servers to respond instead of exiting after the first.
* Import libevent 2.0.10-stable plus local patches as a tearoff, used
  only if the target system lacks an installed libevent 2.0.9 or later.
* Move blocking worker and resolver to libntp from ntpd.
* Use threads rather than forked child processes for blocking worker
  when possible.  Override with configure --disable-thread-support.
* Move init_logging(), change_logfile(), and setup_logfile() from ntpd
  to libntp, use them in sntp.
* Test --without-sntp in flock-build script's -no-refclocks variety.
* Avoid invoking config.status twice in a row in build script.
* Move more m4sh tests needed by libntp to shared .m4 files.
* Split up ntp_libntp.m4 into smaller, more specific subsets.
* Enable gcc -Wcast-align, fix many instances of warnings when casting
  a pointer to a more-strictly-aligned underlying type.
(4.2.7p130) 2011/02/12 Released by Harlan Stenn <stenn@ntp.org>
* [Bug 1811] Update the download location in WHERE-TO-START.
(4.2.7p129) 2011/02/09 Released by Harlan Stenn <stenn@ntp.org>
* Add missing "break;" to ntp_control.c ctl_putsys() for caliberrs, used
  by ntpq -c kerninfo introduced in 4.2.7p104.
* Fix leak in ntp_control.c read_mru_list().
(4.2.7p128) 2011/01/30 Released by Harlan Stenn <stenn@ntp.org>
* [Bug 1799] ntpq mrv crash.
* [Bug 1801] ntpq mreadvar requires prior association caching.
(4.2.7p127) 2011/01/28 Released by Harlan Stenn <stenn@ntp.org>
* [Bug 1797] Restore stale timestamp check from the RANGEGATE cleanup.
(4.2.7p126) 2011/01/27 Released by Harlan Stenn <stenn@ntp.org>
* Fix unexposed fencepost error in format_time_fraction().
* Add more unit tests for timeval_tostr() and timespec_tostr().
(4.2.7p125) 2011/01/26 Released by Harlan Stenn <stenn@ntp.org>
* [Bug 1794] ntpq -c rv missing clk_wander information.
* [Bug 1795] ntpq readvar does not display last variable.
(4.2.7p124) 2011/01/25 Released by Harlan Stenn <stenn@ntp.org>
* sntp/Makefile.am needs any passed-in CFLAGS.
(4.2.7p123) 2011/01/24 Released by Harlan Stenn <stenn@ntp.org>
* [Bug 1788] tvtots.c tables inaccurate
(4.2.7p122) 2011/01/22 Released by Harlan Stenn <stenn@ntp.org>
* ACTS refclock cleanup from Dave Mills.
* Avoid shadowing the "group" global variable.
(4.2.7p121) 2011/01/21 Released by Harlan Stenn <stenn@ntp.org>
* [Bug 1786] Remove extra semicolon from ntp_proto.c .
(4.2.7p120) 2011/01/20 Released by Harlan Stenn <stenn@ntp.org>
* Change new timeval and timespec to string routines to use snprintf()
  rather than hand-crafted conversion, avoid signed int overflow there.
* Add configure support for SIZEOF_LONG_LONG to enable portable use of
  snprintf() with time_t.
* Grow ntpd/work_thread.c arrays as needed.
* Add DEBUG_* variants of ntp_assert.h macros which compile away using
  ./configure --disable-debugging.
* Fix tvalops.cpp unit test failures for 32-bit builds.
* Return to a single autoreconf invocation in ./bootstrap script.
* Fix warnings seen on FreeBSD 9.
* crypto group changes from Dave Mills.
* Lose the RANGEGATE check in PPS, from Dave Mills.
* ACTS refclock cleanup from Dave Mills.
* Documentation updates from Dave Mills.
* NMEA driver documentation update from Juergen Perlinger.
(4.2.7p119) 2011/01/18 Released by Harlan Stenn <stenn@ntp.org>
* added timespecops.{c,h} and tievalops.{c.h} to libntp and include
  added tspecops.cpp to tests/libntp
* Correct msyslog.c build break on Solaris 2.9 from #ifdef/#if mixup.
(4.2.7p118) 2011/01/15 Released by Harlan Stenn <stenn@ntp.org>
* Simplify the built-sources stuff in sntp/ .
* Fix check for -lipv6 on HP-UX 11.
(4.2.7p117) 2011/01/13 Released by Harlan Stenn <stenn@ntp.org>
* Add configure --without-sntp option to disable building sntp and
  sntp/tests.  withsntp=no in the environment changes the default.
* Build infrastructure cleanup:
  Move m4 directory to sntp/m4.
  Share a single set of genver output between sntp and the top level.
  Share a single set of autogen included .defs in sntp/include.
  Share a single set of build-aux scripts (e.g. config.guess, missing).
  Add ntp_libntp.m4 and ntp_ipv6.m4 to reduce configure.ac duplication.
  Warn and exit build/flock-build if bootstrap needs to be run.
(4.2.7p116) 2011/01/10 Released by Harlan Stenn <stenn@ntp.org>
* refclock_nmea.c refactoring by Juergen Perlinger.
(4.2.7p115) 2011/01/09 Released by Harlan Stenn <stenn@ntp.org>
* [Bug 1780] Windows ntpd 4.2.7p114 crashes in ioctl().
* [Bug 1781] longlong undefined in sntp handle_pkt() on Debian amd64.
(4.2.7p114) 2011/01/08 Released by Harlan Stenn <stenn@ntp.org>
* Fix for openssl pkg-config detection eval failure.
* Add erealloc_zero(), refactor estrdup(), emalloc(), emalloc_zero() to
  separate tracking callsite file/line from using debug MS C runtime,
  and to reduce code duplication.
(4.2.7p113) 2011/01/07 Released by Harlan Stenn <stenn@ntp.org>
* [Bug 1776] sntp mishandles -t/--timeout and -a/--authentication.
* Default to silent make rules, override with make V=1 or ./configure
  --disable-silent-rules.
* Correct --with-openssl-incdir defaulting with pkg-config.
* Correct ./build on systems without gtest available.
* Begin moving some of the low-level socket stuff to libntp.
(4.2.7p112) 2011/01/06 Released by Harlan Stenn <stenn@ntp.org>
* [Bug 1773] openssl not detected during ./configure.
* [Bug 1774] Segfaults if cryptostats enabled and built without OpenSSL.
* Use make V=0 in build script to increase signal/noise ratio.
(4.2.7p111) 2011/01/05 Released by Harlan Stenn <stenn@ntp.org>
* [Bug 1772] refclock_open() return value check wrong for ACTS.
* Default --with-openssl-libdir and --with-openssl-incdir to the values
  from pkg-config, falling back on our usual search paths if pkg-config
  is not available or does not have openssl.pc on PKG_CONFIG_PATH.
* Change refclock_open() to return -1 on failure like open().
* Update all refclock_open() callers to check for fd <= 0 indicating
  failure, so they work with older and newer refclock_open() and can
  easily backport.
* Initialize refclockproc.rio.fd to -1, harmonize refclock shutdown
  entrypoints to avoid crashing, particularly if refclock_open() fails.
* Enable tickadj-like taming of wildly off-spec Windows clock using
  NTPD_TICKADJ_PPM env. var. specifying baseline slew.
(4.2.7p110) 2011/01/04 Released by Harlan Stenn <stenn@ntp.org>
* [Bug 1771] algorithmic error in 'clocktime()' fixed.
* Unit tests extended for hard-coded system time.
* make V=0 and configure --enable-silent-rules supported.
* setvar modemsetup = ATE0... overrides ACTS driver default.
* Preserve last timecode in ACTS driver (ntpq -ccv).
* Tolerate previous ATE1 state when sending ACTS setup.
* Enable raw tty line discipline in Windows port.
* Allow tty open/close/open to succeed on Windows port.
* Enable ACTS and CHU reference clock drivers on Windows.
(4.2.7p109) 2011/01/02 Released by Harlan Stenn <stenn@ntp.org>
* Remove nearly all strcpy() and most strcat() from NTP distribution.
  One major pocket remains in ntp_crypto.c.  libopts & libisc also have
  (safe) uses of strcpy() and strcat() remaining.
* Documentation updates from Dave Mills.
(4.2.7p108) 2011/01/01 Released by Harlan Stenn <stenn@ntp.org>
* [Bug 1764] Move Palisade modem control logic to configure.ac.
* [Bug 1768] TIOCFLUSH undefined in linux for refclock_acts.
* Autokey multiple identity group improvements from Dave Mills.
* from 4.2.6p3: Update the copyright year.
(4.2.7p107) 2010/12/31 Released by Harlan Stenn <stenn@ntp.org>
* [Bug 1764] Palisade driver doesn't build on Linux.
* [Bug 1766] Oncore clock has offset/high jitter at startup.
* Move ntp_control.h variable IDs to ntp_control.c, remove their use by
  ntpq.  They are implementation details private to ntpd.  [Bug 597] was
  caused by ntpq's reliance on these IDs it need not know about.
* refclock_acts.c updates from Dave Mills.
(4.2.7p106) 2010/12/30 Released by Harlan Stenn <stenn@ntp.org>
* from 4.2.6p3: Update genCommitLog for the bk-5 release.
(4.2.7p105) 2010/12/29 Released by Harlan Stenn <stenn@ntp.org>
(4.2.7p104) 2010/12/28 Released by Harlan Stenn <stenn@ntp.org>
* from 4.2.6p3: Create and use scripts/check--help when generating
  .texi files.
* from 4.2.6p3: Update bk triggers for the bk-5 release.
* Support for multiple Autokey identity groups from Dave Mills.
* Documentation updates from Dave Mills.
* Add ntpq kerninfo, authinfo, and sysinfo commands similar to ntpdc's.
(4.2.7p103) 2010/12/24 Released by Harlan Stenn <stenn@ntp.org>
* Add ntpq pstats command similar to ntpdc's.
* Remove ntpq pstatus command, rv/readvar does the same and more.
* Documentation updates from Dave Mills.
(4.2.7p102) 2010/12/23 Released by Harlan Stenn <stenn@ntp.org>
* Allow ntpq &1 associd use without preceding association-fetching.
* Documentation updates from Dave Mills.
(4.2.7p101) 2010/12/22 Released by Harlan Stenn <stenn@ntp.org>
* from 4.2.6p3-RC12: Upgrade to libopts 34.0.9 from AutoGen 5.11.6pre7.
* from 4.2.6p3-RC12: Relax minimum Automake version to 1.10 with updated
  libopts.m4.
(4.2.7p100) 2010/12/21 Released by Harlan Stenn <stenn@ntp.org>
* [Bug 1743] from 4.2.6p3-RC12: Display timezone offset when showing
  time for sntp in the local timezone (documentation updates).
(4.2.7p99) 2010/12/21 Released by Harlan Stenn <stenn@ntp.org>
* Add unit tests for msnprintf().
(4.2.7p98) 2010/12/20 Released by Harlan Stenn <stenn@ntp.org>
* [Bug 1761] clockstuff/clktest-opts.h omitted from tarball.
* [Bug 1762] from 4.2.6p3-RC12: manycastclient responses interfere.
* Documentation updates from Dave Mills.
(4.2.7p97) 2010/12/19 Released by Harlan Stenn <stenn@ntp.org>
* [Bug 1458] from 4.2.6p3-RC12: Can not compile NTP on FreeBSD 4.7.
* [Bug 1760] from 4.2.6p3-RC12: ntpd Windows interpolation cannot be
  disabled.
* from 4.2.6p3-RC12: Upgrade to libopts 34.0.9 from AutoGen 5.11.6pre5.
* Documentation updates from Dave Mills.
(4.2.7p96) 2010/12/18 Released by Harlan Stenn <stenn@ntp.org>
* [Bug 1758] from 4.2.6p3-RC12: setsockopt IPV6_MULTICAST_IF with wrong
  ifindex.
* Documentation updates from Dave Mills.
(4.2.7p95) 2010/12/17 Released by Harlan Stenn <stenn@ntp.org>
* [Bug 1753] 4.2.7p94 faults on startup in newpeer(), strdup(NULL).
* [Bug 1754] from 4.2.6p3-RC12: --version output should be more verbose.
* [Bug 1757] from 4.2.6p3-RC12: oncore snprintf("%m") doesn't expand %m.
* from 4.2.6p3-RC12: Suppress ntp-keygen OpenSSL version display for
  --help, --version, display both build and runtime OpenSSL versions
  when they differ.
* from 4.2.6p3-RC12: Upgrade to libopts 33.5.8 from AutoGen 5.11.6pre3.
* Documentation updates from Dave Mills.
(4.2.7p94) 2010/12/15 Released by Harlan Stenn <stenn@ntp.org>
* [Bug 1751] from 4.2.6p3-RC12: Support for Atari FreeMiNT OS.
* Documentation updates from Dave Mills.
(4.2.7p93) 2010/12/13 Released by Harlan Stenn <stenn@ntp.org>
* [Bug 1510] from 4.2.6p3-RC12: Add modes 20/21 for driver 8 to support
  RAWDCF @ 75 baud.
* [Bug 1741] from 4.2.6p3-RC12: Enable multicast reception on each
  address (Windows).
* from 4.2.6p3-RC12: Other manycastclient repairs:
  Separate handling of scope ID embedded in many in6_addr from ifindex
  used for IPv6 multicasting ioctls.
  Add INT_PRIVACY endpt bit flag for IPv6 RFC 4941 privacy addresses.
  Enable outbound multicast from only one address per interface in the
  same subnet, and in that case prefer embedded MAC address modified
  EUI-64 IPv6 addresses first, then static, and last RFC 4941 privacy
  addresses.
  Use setsockopt(IP[V6]_MULTICAST_IF) before each send to multicast to
  select the local source address, using the correct socket is not
  enough.
* "server ... ident <groupname>" changes from Dave Mills.
* Documentation updates from Dave Mills.
(4.2.7p92) 2010/12/08 Released by Harlan Stenn <stenn@ntp.org>
* [Bug 1743] from 4.2.6p3-RC12: Display timezone offset when showing
  time for sntp in the local timezone.
(4.2.7p91) 2010/12/07 Released by Harlan Stenn <stenn@ntp.org>
* [Bug 1732] ntpd ties up CPU on disconnected USB device.
* [Bug 1742] form 4.2.6p3-RC12: Fix a typo in an error message in the
  "build" script.
(4.2.7p90) 2010/12/06 Released by Harlan Stenn <stenn@ntp.org>
* [Bug 1738] Windows ntpd has wrong net adapter name.
* [Bug 1740] ntpdc -c reslist packet count wrongly treated as signed.
(4.2.7p89) 2010/12/04 Released by Harlan Stenn <stenn@ntp.org>
* [Bug 1736] tos int, bool options broken in 4.2.7p66.
* from 4.2.6p3-RC12: Clean up the SNTP documentation.
(4.2.7p88) 2010/12/02 Released by Harlan Stenn <stenn@ntp.org>
* [Bug 1735] 'clocktime()' aborts ntpd on bogus input
(4.2.7p87) 2010/12/01 Released by Harlan Stenn <stenn@ntp.org>
* from 4.2.6p3-RC12: Clean up m4 quoting in configure.ac, *.m4 files,
  resolving intermittent AC_LANG_PROGRAM possibly undefined errors.
(4.2.7p86) 2010/11/29 Released by Harlan Stenn <stenn@ntp.org>
* Documentation updates from Dave Mills.
(4.2.7p85) 2010/11/24 Released by Harlan Stenn <stenn@ntp.org>
* Documentation updates from Dave Mills.
(4.2.7p84) 2010/11/22 Released by Harlan Stenn <stenn@ntp.org>
* [Bug 1618] Unreachable code in jjy_start().
* [Bug 1725] from 4.2.6p3-RC11: ntpd sends multicast from only one
  address.
* from 4.2.6p3-RC11: Upgrade libopts to 33.3.8.
* from 4.2.6p3-RC11: Bump minimum Automake version to 1.11, required for
  AM_COND_IF use in LIBOPTS_CHECK.
* An almost complete rebuild of the initial loopfilter configuration
  process, including the code that determines the interval between
  frequency file updates, from Dave Mills.
* Documentation updates from Dave Mills.
* Add ntp-keygen -l/--lifetime to control certificate expiry.
* JJY driver improvements for Tristate JJY01/02, including changes
  to its clockstats format.
* Add "nonvolatile" ntp.conf directive to control how often the
  driftfile is written.
(4.2.7p83) 2010/11/17 Released by Harlan Stenn <stenn@ntp.org>
* [Bug 1727] ntp-keygen PLEN, ILEN undeclared --without-crypto.
* Remove top-level libopts, use sntp/libopts.
* from 4.2.6p3-RC11: Remove log_msg() and debug_msg() from sntp in favor
  of msyslog().
* Documentation updates from Dave Mills.
(4.2.7p82) 2010/11/16 Released by Harlan Stenn <stenn@ntp.org>
* [Bug 1728] from 4.2.6p3-RC11: In ntp_openssl.m4, don't add
  -I/usr/include or -L/usr/lib to CPPFLAGS or LDFLAGS.
(4.2.7p81) 2010/11/14 Released by Harlan Stenn <stenn@ntp.org>
* [Bug 1681] from 4.2.6p3-RC10: More sntp logging cleanup.
* [Bug 1683] from 4.2.6p3-RC10: Non-localhost on loopback exempted from
  nic rules.
* [Bug 1719] Cleanup for ntp-keygen and fix -V crash, from Dave Mills.
(4.2.7p80) 2010/11/10 Released by Harlan Stenn <stenn@ntp.org>
* [Bug 1574] from 4.2.6p3-RC9: sntp doesn't set tv_usec correctly.
* [Bug 1681] from 4.2.6p3-RC9: sntp logging cleanup.
* [Bug 1683] from 4.2.6p3-RC9: Interface binding does not seem to work
  as intended.
* [Bug 1708] make check fails with googletest 1.4.0.
* [Bug 1709] from 4.2.6p3-RC9: ntpdate ignores replies with equal
  receive and transmit timestamps.
* [Bug 1715] sntp utilitiesTest.IPv6Address failed.
* [Bug 1718] Improve gtest checks in configure.ac.
(4.2.7p79) 2010/11/07 Released by Harlan Stenn <stenn@ntp.org>
* Correct frequency estimate with no drift file, from David Mills.
(4.2.7p78) 2010/11/04 Released by Harlan Stenn <stenn@ntp.org>
* [Bug 1697] filegen implementation should be improved.
* Refactor calendar functions in terms of new common code.
* Documentation updates from Dave Mills.
(4.2.7p77) 2010/11/03 Released by Harlan Stenn <stenn@ntp.org>
* [Bug 1692] packageinfo.sh needs to be "sourced" using ./ .
* [Bug 1695] ntpdate takes longer than necessary.
(4.2.7p76) 2010/11/02 Released by Harlan Stenn <stenn@ntp.org>
* [Bug 1690] Unit tests fails to build on some systems.
* [Bug 1691] Use first NMEA sentence each second.
* Put the sntp tests under sntp/ .
* ... and only build/run them if we have gtest.
* Documentation updates from Dave Mills.
(4.2.7p75) 2010/10/30 Released by Harlan Stenn <stenn@ntp.org>
* Documentation updates from Dave Mills.
* Include Linus Karlsson's GSoC 2010 testing code.
(4.2.7p74) 2010/10/29 Released by Harlan Stenn <stenn@ntp.org>
* [Bug 1685] from 4.2.6p3-RC8: NMEA driver mode byte confusion.
* from 4.2.6p3-RC8: First cut at using scripts/checkChangeLog.
* Documentation updates from Dave Mills.
(4.2.7p73) 2010/10/27 Released by Harlan Stenn <stenn@ntp.org>
* [Bug 1680] Fix alignment of clock_select() arrays.
* refinements to new startup behavior from David Mills.
* For the bootstrap script, touch .html files last.
* Add 'make check' test case that would have caught [Bug 1678].
(4.2.7p72) 2010/10/26 Released by Harlan Stenn <stenn@ntp.org>
* [Bug 1679] Fix test for -lsocket.
* Clean up missing ;; entries in configure.ac.
(4.2.7p71) 2010/10/25 Released by Harlan Stenn <stenn@ntp.org>
* [Bug 1676] from 4.2.6p3-RC7: NMEA: $GPGLL did not work after fix
  for Bug 1571.
* [Bug 1678] "restrict source" treated as "restrict default".
* from 4.2.6p3-RC7: Added scripts/checkChangeLog.
(4.2.7p70) 2010/10/24 Released by Harlan Stenn <stenn@ntp.org>
* [Bug 1571] from 4.2.6p3-RC6: NMEA does not relate data to PPS edge.
* [Bug 1572] from 4.2.p63-RC6: NMEA time adjustment for GPZDG buggy.
* [Bug 1675] from 4.2.6p3-RC6: Prohibit includefile remote config.
* Enable generating ntpd/ntp_keyword.h after keyword-gen.c changes on
  Windows as well as POSIX platforms.
* Fix from Dave Mills for a rare singularity in clock_combine().
(4.2.7p69) 2010/10/23 Released by Harlan Stenn <stenn@ntp.org>
* [Bug 1671] Automatic delay calibration is sometimes inaccurate.
(4.2.7p68) 2010/10/22 Released by Harlan Stenn <stenn@ntp.org>
* [Bug 1669] from 4.2.6p3-RC5: NTP fails to compile on IBM AIX 5.3.
* [Bug 1670] Fix peer->bias and broadcastdelay.
* Documentation updates from Dave Mills.
* Documentation EOL cleanup.
(4.2.7p67) 2010/10/21 Released by Harlan Stenn <stenn@ntp.org>
* [Bug 1649] from 4.2.6p3-RC5: Require NMEA checksum if $GPRMC or
  previously seen.
(4.2.7p66) 2010/10/19 Released by Harlan Stenn <stenn@ntp.org>
* [Bug 1277] Provide and use O(1) FIFOs, esp. in the config tree code.
* Remove unused 'bias' configuration keyword.
(4.2.7p65) 2010/10/16 Released by Harlan Stenn <stenn@ntp.org>
* [Bug 1584] from 4.2.6p3-RC4: wrong SNMP type for precision,
  resolution.
* Remove 'calldelay' and 'sign' remnants from parser, ntp_config.c.
(4.2.7p64) 2010/10/15 Released by Harlan Stenn <stenn@ntp.org>
* [Bug 1584] from 4.2.6p3-RC3: ntpsnmpd OID must be mib-2.197.
* [Bug 1659] from 4.2.6p3-RC4: Need CLOCK_TRUETIME not CLOCK_TRUE.
* [Bug 1663] ntpdsim should not open net sockets.
* [Bug 1665] from 4.2.6p3-RC4: is_anycast() u_int32_t should be u_int32.
* from 4.2.6p3: ntpsnmpd, libntpq warning cleanup.
* Remove 'calldelay' and 'sign' keywords (Dave Mills).
* Documentation updates from Dave Mills.
(4.2.7p63) 2010/10/13 Released by Harlan Stenn <stenn@ntp.org>
* [Bug 1080] from 4.2.6p3-RC3: ntpd on ipv6 routers very chatty.
* Documentation nit cleanup.
* Documentation updates from Dave Mills.
(4.2.7p62) 2010/10/12 Released by Harlan Stenn <stenn@ntp.org>
* [Bug 750] from 4.2.6p3-RC3: Non-existing device causes coredump with
  RIPE-NCC driver.
* [Bug 1567] from 4.2.6p3-RC3: Support Arbiter 1093C Satellite Clock on
  Windows.
* [Bug 1581] from 4.2.6p3-RC3: printf format string mismatch leftover.
* [Bug 1659] from 4.2.6p3-RC3: Support Truetime Satellite Clocks on
  Windows.
* [Bug 1660] from 4.2.6p3-RC3: On some systems, test is in /usr/bin, not
  /bin.
* [Bug 1661] from 4.2.6p3-RC3: Re-indent refclock_ripencc.c.
* Lose peer_count from ntp_peer.c and ntp_proto.c (Dave Mills).
* Documentation updates from Dave Mills.
(4.2.7p61) 2010/10/06 Released by Harlan Stenn <stenn@ntp.org>
* Documentation and code cleanup from Dave Mills. No more NTP_MAXASSOC.
(4.2.7p60) 2010/10/04 Released by Harlan Stenn <stenn@ntp.org>
* Documentation updates from Dave Mills.
(4.2.7p59) 2010/10/02 Released by Harlan Stenn <stenn@ntp.org>
* Documentation updates from Dave Mills.
* Variable name cleanup from Dave Mills.
* [Bug 1657] darwin needs res_9_init, not res_init.
(4.2.7p58) 2010/09/30 Released by Harlan Stenn <stenn@ntp.org>
* Clock select bugfix from Dave Mills.
* [Bug 1554] peer may stay selected as system peer after becoming
  unreachable.
* [Bug 1644] from 4.2.6p3-RC3: cvo.sh should use lsb_release to identify
  linux distros.
* [Bug 1646] ntpd crashes with relative path to logfile.
(4.2.7p57) 2010/09/27 Released by Harlan Stenn <stenn@ntp.org>
* Documentation updates from Dave Mills.
(4.2.7p56) 2010/09/25 Released by Harlan Stenn <stenn@ntp.org>
* Clock combining algorithm improvements from Dave Mills.
* Documentation updates from Dave Mills.
* [Bug 1642] ntpdsim can't find simulate block in config file.
* [Bug 1643] from 4.2.6p3-RC3: Range-check the decoding of the RIPE-NCC
  status codes.
(4.2.7p55) 2010/09/22 Released by Harlan Stenn <stenn@ntp.org>
* Documentation updates from Dave Mills.
* [Bug 1636] from 4.2.6p3-RC2: segfault after denied remote config.
(4.2.7p54) 2010/09/21 Released by Harlan Stenn <stenn@ntp.org>
* More Initial convergence improvements from Dave Mills.
* Documentation updates from Dave Mills.
* [Bug 1635] from 4.2.6p3-RC2: "filegen ... enable" is not default.
(4.2.7p53) 2010/09/20 Released by Harlan Stenn <stenn@ntp.org>
* Documentation updates from Dave Mills.
* More Initial convergence improvements from Dave Mills.
(4.2.7p52) 2010/09/19 Released by Harlan Stenn <stenn@ntp.org>
* Initial convergence improvements from Dave Mills.
(4.2.7p51) 2010/09/18 Released by Harlan Stenn <stenn@ntp.org>
* [Bug 1344] from 4.2.6p3-RC1: ntpd on Windows exits without logging
  cause.
* [Bug 1629] 4.2.7p50 configure.ac changes invalidate config.cache.
* [Bug 1630] 4.2.7p50 cannot bootstrap on Autoconf 2.61.
(4.2.7p50) 2010/09/16 Released by Harlan Stenn <stenn@ntp.org>
* Cleanup NTP_LIB_M.
* [Bug 1628] Clean up -lxnet/-lsocket usage for (open)solaris.
(4.2.7p49) 2010/09/13 Released by Harlan Stenn <stenn@ntp.org>
* Documentation updates from Dave Mills.
(4.2.7p48) 2010/09/12 Released by Harlan Stenn <stenn@ntp.org>
* Documentation updates from Dave Mills.
(4.2.7p47) 2010/09/11 Released by Harlan Stenn <stenn@ntp.org>
* Documentation updates from Dave Mills.
* [Bug 1588] finish configure --disable-autokey implementation.
* [Bug 1616] refclock_acts.c: if (pp->leap == 2) is always false.
* [Bug 1620] [Backward Incompatible] "discard minimum" value should be in
  seconds, not log2 seconds.
(4.2.7p46) 2010/09/10 Released by Harlan Stenn <stenn@ntp.org>
* Use AC_SEARCH_LIBS instead of AC_CHECK_LIB for NTP_LIB_M.
(4.2.7p45) 2010/09/05 Released by Harlan Stenn <stenn@ntp.org>
* [Bug 1578] Consistently use -lm when needed.
(4.2.7p44) 2010/08/27 Released by Harlan Stenn <stenn@ntp.org>
* [Bug 1573] from 4.2.6p3-beta1: Miscalculation of offset in sntp.
(4.2.7p43) 2010/08/26 Released by Harlan Stenn <stenn@ntp.org>
* [Bug 1602] Refactor some of the sntp/ directory to facililtate testing.
(4.2.7p42) 2010/08/18 Released by Harlan Stenn <stenn@ntp.org>
* [Bug 1593] ntpd abort in free() with logconfig syntax error.
* [Bug 1595] from 4.2.6p3-beta1: empty last line in key file causes
  duplicate key to be added
* [Bug 1597] from 4.2.6p3-beta1: packet processing ignores RATE KoD packets,
  Because of a bug in string comparison.
(4.2.7p41) 2010/07/28 Released by Harlan Stenn <stenn@ntp.org>
* [Bug 1581] from 4.2.6p3-beta1: ntp_intres.c size_t printf format
  string mismatch.
* [Bug 1586] ntpd 4.2.7p40 doesn't write to syslog after fork on QNX.
* Avoid race with parallel builds using same source directory in
  scripts/genver by using build directory for temporary files.
* orphanwait documentation updates.
(4.2.7p40) 2010/07/12 Released by Harlan Stenn <stenn@ntp.org>
* [Bug 1395] ease ntpdate elimination with ntpd -w/--wait-sync
* [Bug 1396] allow servers on ntpd command line like ntpdate
(4.2.7p39) 2010/07/09 Released by Harlan Stenn <stenn@ntp.org>
* Fix typo in driver28.html.
* [Bug 1581] from 4.2.6p2: size_t printf format string mismatches, IRIG
  string buffers undersized.  Mostly backported from earlier ntp-dev
  fixes by Juergen Perlinger.
(4.2.7p38) 2010/06/20 Released by Harlan Stenn <stenn@ntp.org>
* [Bug 1570] backported to 4.2.6p2-RC7.
* [Bug 1575] from 4.2.6p2-RC7: use 'snprintf' with LIB_BUFLENGTH in
  inttoa.c, tvtoa.c and utvtoa.c
* [Bug 1576] backported to 4.2.6p2-RC7.
* Typo fix in a comment in ntp_proto.c.
(4.2.7p37) 2010/06/19 Released by Harlan Stenn <stenn@ntp.org>
* [Bug 1576] sys/sysctl.h depends on sys/param.h on OpenBSD.
(4.2.7p36) 2010/06/15 Released by Harlan Stenn <stenn@ntp.org>
* [Bug 1560] Initial support for orphanwait, from Dave Mills.
* clock_filter()/reachability fixes from Dave Mills.
(4.2.7p35) 2010/06/12 Released by Harlan Stenn <stenn@ntp.org>
* Rewrite of multiprecision macros in 'ntp_fp.h' from J. Perlinger
  <perlinger@ntp.org>
* [Bug 715] from 4.2.6p2-RC6: libisc Linux IPv6 interface iteration
  drops multicast flags.
(4.2.7p34) 2010/06/05 Released by Harlan Stenn <stenn@ntp.org>
* [Bug 1570] serial clock drivers get outdated input from kernel tty
  line buffer after startup
(4.2.7p33) 2010/06/04 Released by Harlan Stenn <stenn@ntp.org>
* [Bug 1561] from 4.2.6p2-RC5: ntpq, ntpdc "passwd" prompts for MD5
  password w/SHA1.
* [Bug 1565] from 4.2.6p2-RC5: sntp/crypto.c compile fails on MacOS over
  vsnprintf().
* from 4.2.6p2-RC5: Windows port: do not exit in
  ntp_timestamp_from_counter() without first logging the reason.
(4.2.7p32) 2010/05/19 Released by Harlan Stenn <stenn@ntp.org>
* Copyright file cleanup from Dave Mills.
* [Bug 1555] from 4.2.6p2-RC4: sntp illegal C (mixed code and
  declarations).
* [Bug 1558] pool prototype associations have 0.0.0.0 for remote addr.
* configure.ac: add --disable-autokey, #define AUTOKEY to enable future
  support for building without Autokey, but with OpenSSL for its digest
  algorithms (hash functions).  Code must be modified to use #ifdef
  AUTOKEY instead of #ifdef OPENSSL where appropriate to complete this.
* include/ntp_crypto.h: make assumption AUTOKEY implies OPENSSL explicit.
(4.2.7p31) 2010/05/11 Released by Harlan Stenn <stenn@ntp.org>
* [Bug 1325] from 4.2.6p2-RC3: unreachable code sntp recv_bcst_data().
* [Bug 1459] from 4.2.6p2-RC3: sntp MD5 authentication does not work
  with ntpd.
* [Bug 1552] from 4.2.6p2-RC3: update and complete broadcast and crypto
  features in sntp.
* [Bug 1553] from 4.2.6p2-RC3: sntp/configure.ac OpenSSL support.
* from 4.2.6p2-RC3: Escape unprintable characters in a refid in ntpq -p
  billboard.
* from 4.2.6p2-RC3: Simplify hash client code by providing OpenSSL
  EVP_*() API when built without OpenSSL.  (already in 4.2.7)
* from 4.2.6p2-RC3: Do not depend on ASCII in sntp.
(4.2.7p30) 2010/05/06 Released by Harlan Stenn <stenn@ntp.org>
* [Bug 1526] ntpd DNS pipe read EINTR with no network at startup.
* Update the ChangeLog entries when merging items from -stable.
(4.2.7p29) 2010/05/04 Released by Harlan Stenn <stenn@ntp.org>
* [Bug 1542] ntpd mrulist response may have incorrect last.older.
* [Bug 1543] ntpq mrulist must refresh nonce when retrying.
* [Bug 1544] ntpq mrulist sscanf timestamp format mismatch on 64-bit.
* Windows compiling hints/winnt.html update from G. Sunil Tej.
(4.2.7p28) 2010/05/03 Released by Harlan Stenn <stenn@ntp.org>
* [Bug 1512] from 4.2.6p2-RC3: ntpsnmpd should connect to net-snmpd
  via a unix-domain socket by default.
  Provide a command-line 'socket name' option.
* [Bug 1538] from 4.2.6p2-RC3: update refclock_nmea.c's call to
  getprotobyname().
* [Bug 1541] from 4.2.6p2-RC3: Fix wrong keyword for "maxclock".
(4.2.7p27) 2010/04/27 Released by Harlan Stenn <stenn@ntp.org>
(4.2.7p26) 2010/04/24 Released by Harlan Stenn <stenn@ntp.org>
* [Bug 1465] from 4.2.6p2-RC2: Make sure time from TS2100 is not
  invalid (backport from -dev).
* [Bug 1528] from 4.2.6p2-RC2: Fix EDITLINE_LIBS link order for ntpq
  and ntpdc.
* [Bug 1531] Require nonce with mrulist requests.
* [Bug 1532] Remove ntpd support for ntpdc's monlist in favor of ntpq's
  mrulist.
* [Bug 1534] from 4.2.6p2-RC2: conflicts with VC++ 2010 errno.h.
* [Bug 1535] from 4.2.6p2-RC2: "restrict -4 default" and "restrict
  -6 default" ignored.
(4.2.7p25) 2010/04/20 Released by Harlan Stenn <stenn@ntp.org>
* [Bug 1528] from 4.2.6p2-RC2: Remove --with-arlib from br-flock.
* [Bug 1503] [Bug 1504] [Bug 1518] [Bug 1522] from 4.2.6p2-RC2:
  all of which were fixed in 4.2.7 previously.
(4.2.7p24) 2010/04/13 Released by Harlan Stenn <stenn@ntp.org>
* [Bug 1390] Control PPS on the Oncore M12.
* [Bug 1518] Windows ntpd should lock to one processor more
  conservatively.
* [Bug 1520] '%u' formats for size_t gives warnings with 64-bit builds.
* [Bug 1522] Enable range syntax "trustedkey (301 ... 399)".
* Documentation updates for 4.2.7p22 changes and additions, updating
  ntpdc.html, ntpq.html, accopt.html, confopt.html, manyopt.html,
  miscopt.html, and miscopt.txt.
* accopt.html: non-ntpport doc changes from Dave Mills.
* Modify full MRU list preemption when full to match "discard monitor"
  documentation, by removing exception for count == 1.
(4.2.7p23) 2010/04/04 Released by Harlan Stenn <stenn@ntp.org>
* [Bug 1516] unpeer by IP address fails, DNS name works.
* [Bug 1517] ntpq and ntpdc should verify reverse DNS before use.
  ntpq and ntpdc now use the following format for showing purported
  DNS names from IP address "reverse" DNS lookups when the DNS name
  does not exist or does not include the original IP address among
  the results: "192.168.1.2 (fake.dns.local)".
(4.2.7p22) 2010/04/02 Released by Harlan Stenn <stenn@ntp.org>
* [Bug 1432] Don't set inheritable flag for linux capabilities.
* [Bug 1465] Make sure time from TS2100 is not invalid.
* [Bug 1483] AI_NUMERICSERV undefined in 4.2.7p20.
* [Bug 1497] fudge is broken by getnetnum() change.
* [Bug 1503] Auto-enabling of monitor for "restrict ... limited" wrong.
* [Bug 1504] ntpdate tickles ntpd "discard minimum 1" rate limit if
  "restrict ... limited" is used.
* ntpdate: stop querying source after KoD packet response, log it.
* ntpdate: rate limit each server to 2s between packets.
* From J. N. Perlinger: avoid pointer wraparound warnings in dolfptoa(),
  printf format mismatches with 64-bit size_t.
* Broadcast client (ephemeral) associations should be demobilized only
  if they are not heard from for 10 consecutive polls, regardless of
  surviving the clock selection.  Fix from David Mills.
* Add "ntpq -c ifstats" similar to "ntpdc -c ifstats".
* Add "ntpq -c sysstats" similar to "ntpdc -c sysstats".
* Add "ntpq -c monstats" to show monlist knobs and stats.
* Add "ntpq -c mrulist" similar to "ntpdc -c monlist" but not
  limited to 600 rows, and with filtering and sorting options:
  ntpq -c "mrulist mincount=2 laddr=192.168.1.2 sort=-avgint"
  ntpq -c "mrulist sort=addr"
  ntpq -c "mrulist mincount=2 sort=count"
  ntpq -c "mrulist sort=-lstint"
* Modify internal representation of MRU list to use l_fp fixed-point
  NTP timestamps instead of seconds since startup.  This increases the
  resolution and substantially improves accuracy of sorts involving
  timestamps, at the cost of flushing all MRU entries when the clock is
  stepped, to ensure the timestamps can be compared with the current
  get_systime() results.
* Add ntp.conf "mru" directive to configure MRU parameters, such as
  "mru mindepth 600 maxage 64 maxdepth 5000 maxmem 1024" or
  "mru initalloc 0 initmem 16 incalloc 99 incmem 4".  Several pairs are
  equivalent with one in units of MRU entries and its twin in units of
  kilobytes of memory, so the last one used in ntp.conf controls:
  maxdepth/maxmem, initalloc/initmem, incalloc/incmem.  With the above
  values, ntpd will preallocate 16kB worth of MRU entries, allocating
  4kB worth each time more are needed, with a hard limit of 1MB of MRU
  entries.  Until there are more than 600 entries none would be reused.
  Then only entries for addresses last seen 64 seconds or longer ago are
  reused.
* Limit "ntpdc -c monlist" response in ntpd to 600 entries, the previous
  overall limit on the MRU list depth which was driven by the monlist
  implementation limit of one request with a single multipacket
  response.
* New "pool" directive implementation modeled on manycastclient.
* Do not abort on non-ASCII characters in ntp.conf, ignore them.
* ntpq: increase response reassembly limit from 24 to 32 packets, add
  discussion in comment regarding results with even larger MAXFRAGS.
* ntpq: handle "passwd MYPASSWORD" (without prompting) as with ntpdc.
* ntpdc: do not examine argument to "passwd" if not supplied.
* configure: remove check for pointer type used with qsort(), we
  require ANSI C which mandates void *.
* Reset sys_kodsent to 0 in proto_clr_stats().
* Add sptoa()/sockporttoa() similar to stoa()/socktoa() adding :port.
* Use memcpy() instead of memmove() when buffers can not overlap.
* Remove sockaddr_storage from our sockaddr_u union of sockaddr,
  sockaddr_in, and sockaddr_in6, shaving about 100 bytes from its size
  and substantially decreasing MRU entry memory consumption.
* Extend ntpq readvar (alias rv) to allow fetching up to three named
  variables in one operation:  ntpq -c "rv 0 version offset frequency".
* ntpq: use srchost variable to show .POOL. prototype associations'
  hostname instead of address 0.0.0.0.
* "restrict source ..." configures override restrictions for time
  sources, allows tight default restrictions to be used with the pool
  directive (where server addresses are not known in advance).
* Ignore "preempt" modifier on manycastclient and pool prototype
  associations.  The resulting associations are preemptible, but the
  prototype must not be.
* Maintain and use linked list of associations (struct peer) in ntpd,
  avoiding walking 128 hash table entries to iterate over peers.
* Remove more workarounds unneeded since we require ISO C90 AKA ANSI C:
  - remove fallback implementations for memmove(), memset, strstr().
  - do not test for atexit() or memcpy().
* Collapse a bunch of code duplication in ntpd/ntp_restrict.c added with
  support for IPv6.
* Correct some corner case failures in automatically enabling the MRU
  list if any "restrict ... limited" is in effect, and in disabling MRU
  maintenance. (ntp_monitor.c, ntp_restrict.c)
* Reverse the internal sort order of the address restriction lists, but
  preserve the same behavior.  This allows removal of special-case code
  related to the default restrictions and more straightforward lookups
  of restrictions for a given address (now, stop on first match).
* Move ntp_restrict.c MRU doubly-linked list maintenance code into
  ntp_lists.h macros, allowing more duplicated source excision.
* Repair ntpdate.c to no longer test HAVE_TIMER_SETTIME.
* Do not reference peer_node/unpeer_node after freeing when built with
  --disable-saveconfig and using DNS.
(4.2.7p21) 2010/03/31 Released by Harlan Stenn <stenn@ntp.org>
* [Bug 2399] Reset sys_kodsent in proto_clr_stats().
* [Bug 1514] from 4.2.6p1-RC6: Typo in ntp_proto.c: fabs(foo < .4)
  should be fabs(foo) < .4.
* [Bug 1464] from 4.2.6p1-RC6: synchronization source wrong for
  refclocks ARCRON_MSF (27) and SHM (28).
* From 4.2.6p1-RC6: Correct Windows port's refclock_open() to
  return 0 on failure not -1.
* From 4.2.6p1-RC6: Correct CHU, dumbclock, and WWVB drivers to
  check for 0 returned from refclock_open() on failure.
* From 4.2.6p1-RC6: Correct "SIMUL=4 ./flock-build -1" to
  prioritize -1/--one.
* [Bug 1306] constant conditionals in audio_gain().
(4.2.7p20) 2010/02/13 Released by Harlan Stenn <stenn@ntp.org>
* [Bug 1483] hostname in ntp.conf "restrict" parameter rejected.
* Use all addresses for each restrict by hostname.
* Use async DNS to resolve trap directive hostnames.
(4.2.7p19) 2010/02/09 Released by Harlan Stenn <stenn@ntp.org>
* [Bug 1338] Update the association type codes in ntpq.html.
* [Bug 1478] from 4.2.6p1-RC5: linking fails: EVP_MD_pkey_type.
* [Bug 1479] from 4.2.6p1-RC5: not finding readline headers.
* [Bug 1484] from 4.2.6p1-RC5: ushort is not defined in QNX6.
(4.2.7p18) 2010/02/07 Released by Harlan Stenn <stenn@ntp.org>
* [Bug 1480] from 4.2.6p1-RC5: snprintf() cleanup caused
  unterminated refclock IDs.
* Stop using getaddrinfo() to convert numeric address strings to on-wire
  addresses in favor of is_ip_address() alone.
(4.2.7p17) 2010/02/05 Released by Harlan Stenn <stenn@ntp.org>
* [Bug 1477] from 4.2.6p1-RC5: First non-gmake make in clone
  w/VPATH can't make COPYRIGHT.
* Attempts to cure CID 108 CID 118 CID 119 TAINTED_SCALAR warnings.
* Broaden ylwrap workaround VPATH_HACK to all non-GNU make.
(4.2.7p16) 2010/02/04 Released by Harlan Stenn <stenn@ntp.org>
* [Bug 1474] from 4.2.6p1-RC4: ntp_keygen LCRYPTO after libntp.a.
* Include 4.2.6p1-RC4: Remove arlib.
(4.2.7p15) 2010/02/03 Released by Harlan Stenn <stenn@ntp.org>
* [Bug 1455] from 4.2.6p1: ntpd does not try /etc/ntp.audio.
* Include 4.2.6p1: Convert many sprintf() calls to snprintf(), also
  strcpy(), strcat().
* Include 4.2.6p1: Fix widely cut-n-pasted bug in refclock shutdown
  after failed start.
* Include 4.2.6p1: Remove some dead code checking for emalloc()
  returning NULL.
(4.2.7p14) 2010/02/02 Released by Harlan Stenn <stenn@ntp.org>
* [Bug 1338] ntpq displays incorrect association type codes.
* [Bug 1469] u_int32, int32 changes broke HP-UX 10.20 build.
* [Bug 1470] from 4.2.6p1: "make distdir" compiles keyword-gen.
* [Bug 1471] CID 120 CID 121 CID 122 is_ip_address() uninit family.
* [Bug 1472] CID 116 CID 117 minor warnings in new DNS code.
* [Bug 1473] from 4.2.6p1: "make distcheck" version.m4 error.
(4.2.7p13) 2010/01/31 Released by Harlan Stenn <stenn@ntp.org>
* [Bug 1467] from 4.2.6p1: Fix bogus rebuild of sntp/sntp.html.
(4.2.7p12) 2010/01/30 Released by Harlan Stenn <stenn@ntp.org>
* [Bug 1468] 'make install' broken for root on default NFS mount.
(4.2.7p11) 2010/01/28 Released by Harlan Stenn <stenn@ntp.org>
* [Bug 47] Debugging and logging do not work after a fork.
* [Bug 1010] getaddrinfo() could block and thus should not be called by
  the main thread/process.
* New async DNS resolver in ntpd allows nonblocking queries anytime,
  instead of only once at startup.
(4.2.7p10) 2010/01/24 Released by Harlan Stenn <stenn@ntp.org>
* [Bug 1140] from 4.2.6p1-RC5: Clean up debug.html, decode.html,
  and ntpq.html.
* Include 4.2.6p1-RC3: Use TZ=UTC instead of TZ= when calling date in
  scripts/mkver.in .
* [Bug 1448] from 4.2.6p1-RC3: Some macros not correctly conditionally
  or absolutely defined on Windows.
* [Bug 1449] from 4.2.6p1-RC3: ntpsim.h in ntp_config.c should be used
  conditionally.
* [Bug 1450] from 4.2.6p1-RC3: Option to exclude warnings not
  unconditionally defined on Windows.
(4.2.7p9) 2010/01/13 Released by Harlan Stenn <stenn@ntp.org>
(4.2.7p8) 2010/01/12 Released by Harlan Stenn <stenn@ntp.org>
* [Bug 702] ntpd service logic should use libopts to examine cmdline.
* [Bug 1451] from 4.2.6p1-RC3: sntp leaks KoD entry updating.
* [Bug 1453] from 4.2.6p1-RC3: Use $CC in config.cache filename.
(4.2.7p7) 2009/12/30 Released by Harlan Stenn <stenn@ntp.org>
* [Bug 620] ntpdc getresponse() esize != *rsize s/b size != *rsize.
* [Bug 1446] 4.2.7p6 requires autogen, missing ntpd.1, *.texi, *.menu.
(4.2.7p6) 2009/12/28 Released by Harlan Stenn <stenn@ntp.org>
* [Bug 1443] Remove unnecessary dependencies on ntp_io.h
* [Bug 1442] Move Windows functions into libntp files
* [Bug 1127] from 4.2.6p1-RC3: Check the return of X590_verify().
* [Bug 1439] from 4.2.6p1-RC3: .texi gen after binary is linked.
* [Bug 1440] from 4.2.6p1-RC3: Update configure.ac to support kfreebsd.
* [Bug 1445] from 4.2.6p1-RC3: IRIX does not have -lcap or support
  linux capabilities.
(4.2.7p5) 2009/12/25 Released by Harlan Stenn <stenn@ntp.org>
* Include 4.2.6p1-RC2
(4.2.7p4) 2009/12/24 Released by Harlan Stenn <stenn@ntp.org>
* [Bug 1429] ntpd -4 option does not reliably force IPv4 resolution.
* [Bug 1431] System headers must come before ntp headers in ntp_intres.c .
(4.2.7p3) 2009/12/22 Released by Harlan Stenn <stenn@ntp.org>
* [Bug 1426] scripts/VersionName needs . on the search path.
* [Bug 1427] quote missing in ./build - shows up on NetBSD.
* [Bug 1428] Use AC_HEADER_RESOLV to fix breaks from resolv.h
(4.2.7p2) 2009/12/20 Released by Harlan Stenn <stenn@ntp.org>
* [Bug 1419] ntpdate, ntpdc, sntp, ntpd ignore configure --bindir.
* [Bug 1421] add util/tg2, a clone of tg that works on Linux, NetBSD, and
  FreeBSD
(4.2.7p1) 2009/12/15 Released by Harlan Stenn <stenn@ntp.org>
* [Bug 1348] ntpd Windows port should wait for sendto() completion.
* [Bug 1413] test OpenSSL headers regarding -Wno-strict-prototypes.
* [Bug 1418] building ntpd/ntpdc/ntpq statically with ssl fails.
(4.2.7p0) 2009/12/13 Released by Harlan Stenn <stenn@ntp.org>
* [Bug 1412] m4/os_cflags.m4 caches results that depend on $CC.
* [Bug 1414] Enable "make distcheck" success with BSD make.
(4.2.7) 2009/12/09 Released by Harlan Stenn <stenn@ntp.org>
* [Bug 1407] configure.ac: recent GNU Make -v does not include "version".
---
(4.2.6p5) 2011/12/24 Released by Harlan Stenn <stenn@ntp.org>

No changes from 4.2.6p5-RC3.

---
(4.2.6p5-RC3) 2011/12/08 Released by Harlan Stenn <stenn@ntp.org>

* [Bug 2082] 3-char refid sent by ntpd 4.2.6p5-RC2 ends with extra dot.
* [Bug 2085] clock_update() sys_rootdisp calculation omits root delay.
* [Bug 2086] get_systime() should not offset by sys_residual.
* [Bug 2087] sys_jitter calculation overweights sys.peer jitter.
* Ensure NULL peer->dstadr is not accessed in orphan parent selection.

---
(4.2.6p5-RC2) 2011/11/30 Released by Harlan Stenn <stenn@ntp.org>

* [Bug 2050] Orphan mode stratum counting to infinity.
* [Bug 2059] optional billboard column "server" does not honor -n.
* [Bug 2066] ntpq lopeers ipv6 "local" column overrun.
* [Bug 2068] ntpd sends nonprintable stratum 16 refid to ntpq.
* [Bug 2069] broadcastclient, multicastclient spin up duplicate
  ephemeral associations without broadcastdelay.
* [Bug 2072] Orphan parent selection metric needs ntohl().
* Exclude not-yet-determined sys_refid from use in loopback TEST12
  (from David Mills).
* Never send KoD rate limiting response to MODE_SERVER response.

---
(4.2.6p5-RC1) 2011/10/18 Released by Harlan Stenn <stenn@ntp.org>

* [Bug 2034] Listening address configuration with prefix misapplied.

---
(4.2.6p4) 2011/09/22 Released by Harlan Stenn <stenn@ntp.org>

* [Bug 1984] ntp/libisc fails to compile on OS X 10.7 (Lion).
* [Bug 1985] "logconfig =allall" rejected.
* [Bug 2001] ntpdc timerstats reports overruns as handled.
* [Bug 2003] libntpq ntpq_read_assoc_peervars() broken.
* [Backward Incompatible] sntp: -l/--filelog -> -l/--logfile, to be
  consistent with ntpd.
* libopts/file.c fix from Bruce Korb (arg-type=file).

---
(4.2.6p4-RC2) 2011/08/04 Released by Harlan Stenn <stenn@ntp.org>

* [Bug 1608] Parse Refclock driver should honor trusttime.
* [Bug 1961] html2man update: distribute ntp-wait.html.
* [Bug 1970] UNLINK_EXPR_SLIST() causes crash if list is empty.
* [Bug 1972] checking for struct rtattr fails.
* [Bug 1975] libntp/mktime.c won't work with 64-bit time_t
* [Bug 1978] [Bug 1134] fix in 4.2.6p4-RC1 doesn't build on older Linux.
* Backport several fixes for Coverity warnings from ntp-dev.
* Backport if_nametoindex() check for hpux.

---
(4.2.6p4-RC1) 2011/07/10 Released by Harlan Stenn <stenn@ntp.org>

* [Bug 1134] ntpd fails binding to tentative IPv6 addresses.
* [Bug 1790] Update config.guess and config.sub to detect AIX6.
* [Bug 1961] html2man needs an update.
* Update the NEWS file.

---
(4.2.6p4-beta2) 2011/05/25 Released by Harlan Stenn <stenn@ntp.org>

* [Bug 1695] ntpdate takes longer than necessary.
* [Bug 1832] ntpdate doesn't allow timeout > 2s.
* [Bug 1933] WWVB/Spectracom driver timestamps LFs, not CRs.
* Backport utility routines from ntp-dev: mprintf(), emalloc_zero().

---
(4.2.6p4-beta1) 2011/05/16 Released by Harlan Stenn <stenn@ntp.org>

* [Bug 1554] peer may stay selected as system peer after becoming
  unreachable.
* [Bug 1921] LOCAL, ACTS drivers with "prefer" excluded from initial
  candidate list.
* [Bug 1923] orphan parent favored over LOCAL, ACTS drivers.
* [Bug 1924] Billboard tally codes sometimes do not match operation,
  variables.
* Enable tickadj-like taming of wildly off-spec Windows clock using
  NTPD_TICKADJ_PPM env. var. specifying baseline slew.
* Upgrade to AutoGen 5.11.9 (and require it).
* Upgrade to libopts 35.0.10 from AutoGen 5.11.9pre8.

---
(4.2.6p3) 2011/01/03 Released by Harlan Stenn <stenn@ntp.org>

* [Bug 1764] Palisade driver doesn't build on Linux
* Create and use scripts/check--help when generating .texi files.
* Update bk triggers for the bk-5 release.
* Update genCommitLog for the bk-5 release.
* Update the copyright year.

---
(4.2.6p3-RC12) 2010/12/25 Released by Harlan Stenn <stenn@ntp.org>

* [Bug 1458] Can not compile NTP on FreeBSD 4.7.
* [Bug 1510] Add modes 20/21 for driver 8 to support RAWDCF @ 75 baud.
* [Bug 1618] Unreachable code in jjy_start(). (backport from ntp-dev)
* [Bug 1719] ntp-keygen -V crash. (backport)
* [Bug 1740] ntpdc treats many counters as signed. (backport)
* [Bug 1741] Enable multicast reception on each address (Windows).
* [Bug 1742] Fix a typo in an error message in the "build" script.
* [Bug 1743] Display timezone offset when showing time for sntp in the
local timezone.
* [Bug 1751] Support for Atari FreeMiNT OS.
* [Bug 1754] --version output should be more verbose.
* [Bug 1757] oncore snprintf("%m") doesn't expand %m.
* [Bug 1758] setsockopt IPV6_MULTICAST_IF with wrong ifindex.
* [Bug 1760] ntpd Windows interpolation cannot be disabled.
* [Bug 1762] manycastclient solicitation responses interfere.
* Upgrade to libopts 34.0.9 from AutoGen 5.11.6pre7.
* Relax minimum Automake version to 1.10 with updated libopts.m4.
* Suppress ntp-keygen OpenSSL version display for --help, --version,
display both build and runtime OpenSSL versions when they differ.
* Clean up m4 quoting in configure.ac, *.m4 files, resolving
  intermittent AC_LANG_PROGRAM possibly undefined errors.
* Clean up the SNTP documentation.
* Other manycastclient repairs:
  Separate handling of scope ID embedded in many in6_addr from ifindex
  used for IPv6 multicasting ioctls.
  Add INT_PRIVACY endpt bit flag for IPv6 RFC 4941 privacy addresses.
  Enable outbound multicast from only one address per interface in the
  same subnet, and in that case prefer embedded MAC address modified
  EUI-64 IPv6 addresses first, then static, and last RFC 4941 privacy
  addresses.
  Use setsockopt(IP[V6]_MULTICAST_IF) before each send to multicast to
  select the local source address, using the correct socket is not
  enough.

---
(4.2.6p3-RC11) 2010/11/28 Released by Harlan Stenn <stenn@ntp.org>

* [Bug 1725] ntpd sends multicast from only one address.
* [Bug 1728] In ntp_openssl.m4, don't add -I/usr/include or -L/usr/lib
  to CPPFLAGS or LDFLAGS.
* [Bug 1733] IRIX doesn't have 'head' (affects scripts/checkChangeLog).
* Remove log_msg() and debug_msg() from sntp in favor of msyslog().
* Use a single copy of libopts/, in sntp/.
* Upgrade libopts to 33.3.8.
* Bump minimum Automake version to 1.11, required for AM_COND_IF
  use in LIBOPTS_CHECK.
* Improvements to the 'build' script.

---
(4.2.6p3-RC10) 2010/11/14 Released by Harlan Stenn <stenn@ntp.org>

* [Bug 1681] More sntp logging cleanup.
* [Bug 1683] Non-localhost on loopback exempted from nic rules.

---
(4.2.6p3-RC9) 2010/11/10 Released by Harlan Stenn <stenn@ntp.org>

* [Bug 1574] sntp:set_time doesn't set tv_usec correctly.
* [Bug 1681] sntp logging cleanup.
* [Bug 1683] Interface binding does not seem to work as intended.
* [Bug 1691] Use first NMEA sentence each second.
* [Bug 1692] packageinfo.sh needs to be "sourced" using ./ .
* [Bug 1709] ntpdate ignores replies with equal receive and transmit
  timestamps.
* Backport sntp from -dev

---
(4.2.6p3-RC8) 2010/10/29 Released by Harlan Stenn <stenn@ntp.org>

* [Bug 1685] NMEA driver mode byte confusion.
* First cut at using scripts/checkChangeLog.

---
(4.2.6p3-RC7) 2010/10/25 Released by Harlan Stenn <stenn@ntp.org>

* [Bug 1676] NMEA: $GPGLL did not work after fix for Bug 1571.
* Added scripts/checkChangeLog.

---
(4.2.6p3-RC6) 2010/10/24 Released by Harlan Stenn <stenn@ntp.org>

* [Bug 1571] NMEA does not relate data to PPS edge.
* [Bug 1572] NMEA time adjustment for GPZDG buggy.
* [Bug 1675] Prohibit includefile remote config.

---
(4.2.6p3-RC5) 2010/10/22 Released by Harlan Stenn <stenn@ntp.org>

* [Bug 1649] Require NMEA checksum if $GPRMC or previously seen.
* [Bug 1669] NTP 4.2.6p2 fails to compile on IBM AIX 5.3.

---
(4.2.6p3-RC4) 2010/10/16 Released by Harlan Stenn <stenn@ntp.org>

* [Bug 1584] wrong SNMP type for precision, resolution.
* [Bug 1659] Need CLOCK_TRUETIME not CLOCK_TRUE.
* [Bug 1665] is_anycast() u_int32_t should be u_int32.
* ntpsnmpd, libntpq warning cleanup.

---
(4.2.6p3-RC3) 2010/10/14 Released by Harlan Stenn <stenn@ntp.org>

* [Bug 750] Non-existing device causes coredump with RIPE-NCC driver.
* [Bug 1080] ntpd on ipv6 routers very chatty.
* [Bug 1567] Support Arbiter 1093C Satellite Clock on Windows.
* [Bug 1581] printf format string mismatch leftover.
* [Bug 1584] ntpsnmpd OID must be mib-2.197.
* [Bug 1643] Range-check the decoding of the RIPE-NCC status codes.
* [Bug 1644] cvo.sh should use lsb_release to identify linux distros.
* [Bug 1659] Support Truetime Satellite Clocks on Windows.
* [Bug 1660] On some systems, test is in /usr/bin, not /bin.
* [Bug 1661] Re-indent refclock_ripencc.c.

---
(4.2.6p3-RC2) 2010/09/25 Released by Harlan Stenn <stenn@ntp.org>

* [Bug 1635] "filegen ... enable" is not default.
* [Bug 1636] yyparse() segfault after denied filegen remote config.

---
(4.2.6p3-RC1) 2010/09/18 Released by Harlan Stenn <stenn@ntp.org>

* [Bug 1344] ntpd on Windows exits without logging cause.

---
(4.2.6p3-beta1) 2010/09/11 Released by Harlan Stenn <stenn@ntp.org>

* [Bug 1573] Miscalculation of offset in sntp.
* [Bug 1595] empty last line in key file causes duplicate key to be added
* [Bug 1597] packet processing ignores RATE KoD packets, because of
  a bug in string comparison.
* [Bug 1581] ntp_intres.c size_t printf format string mismatch.

---
(4.2.6p2) 2010/07/09 Released by Harlan Stenn <stenn@ntp.org>

* [Bug 1581] size_t printf format string mismatches, IRIG string buffers
  undersized.  Mostly backported from earlier ntp-dev fixes by Juergen
  Perlinger.

---
(4.2.6p2-RC7) 2010/06/19 Released by Harlan Stenn <stenn@ntp.org>

* [Bug 1570] serial clock drivers get outdated input from kernel tty
  line buffer after startup
* [Bug 1575] use 'snprintf' with LIB_BUFLENGTH in inttoa.c, tvtoa.c and
  utvtoa.c
* [Bug 1576] sys/sysctl.h depends on sys/param.h on OpenBSD.

---
(4.2.6p2-RC6) 2010/06/12 Released by Harlan Stenn <stenn@ntp.org>

* [Bug 715] libisc Linux IPv6 interface iteration drops multicast flags.

---
(4.2.6p2-RC5) 2010/06/03 Released by Harlan Stenn <stenn@ntp.org>

* [Bug 1561] ntpq, ntpdc "passwd" prompts for MD5 password w/SHA1.
* [Bug 1565] sntp/crypto.c compile fails on MacOS over vsnprintf().
* Windows port: do not exit in ntp_timestamp_from_counter() without
  first logging the reason.
* Support "passwd blah" syntax in ntpq.

---
(4.2.6p2-RC4) 2010/05/19 Released by Harlan Stenn <stenn@ntp.org>

* [Bug 1555] 4.2.6p2-RC3 sntp illegal C (mixed code and declarations).

---
(4.2.6p2-RC3) 2010/05/11 Released by Harlan Stenn <stenn@ntp.org>

* [Bug 1325] unreachable code in sntp recv_bcst_data().
* [Bug 1459] sntp MD5 authentication does not work with ntpd.
* [Bug 1512] ntpsnmpd should connect to net-snmpd via a unix-domain
  socket by default.  Provide a command-line 'socket name' option.
* [Bug 1538] update refclock_nmea.c's call to getprotobyname().
* [Bug 1541] Fix wrong keyword for "maxclock".
* [Bug 1552] update and complete broadcast and crypto features in sntp.
* [Bug 1553] sntp/configure.ac OpenSSL support.
* Escape unprintable characters in a refid in ntpq -p billboard.
* Simplify hash client code by providing OpenSSL EVP_*() API when built
  without OpenSSL.  (from ntp-dev)
* Do not depend on ASCII values for ('A' - '0'), ('a' - '0') in sntp.
* Windows compiling hints/winnt.html update from G. Sunil Tej.

---
(4.2.6p2-RC2) 2010/04/27 Released by Harlan Stenn <stenn@ntp.org>

* [Bug 1465] Make sure time from TS2100 is not invalid (backport from
  ntp-dev).
* [Bug 1528] Fix EDITLINE_LIBS link order for ntpq and ntpdc.
* [Bug 1534] win32/include/isc/net.h conflicts with VC++ 2010 errno.h.
* [Bug 1535] "restrict -4 default" and "restrict -6 default" ignored.
* Remove --with-arlib from br-flock.

---
(4.2.6p2-RC1) 2010/04/18 Released by Harlan Stenn <stenn@ntp.org>

* [Bug 1503] Auto-enabling of monitor for "restrict ... limited" wrong.
* [Bug 1504] ntpdate tickles ntpd "discard minimum 1" rate limit if
  "restrict ... limited" is used.
* [Bug 1518] Windows ntpd should lock to one processor more
  conservatively.
* [Bug 1522] Enable range syntax "trustedkey (301 ... 399)".
* Update html/authopt.html controlkey, requestkey, and trustedkey docs.

---
(4.2.6p1) 2010/04/09 Released by Harlan Stenn <stenn@ntp.org>
(4.2.6p1-RC6) 2010/03/31 Released by Harlan Stenn <stenn@ntp.org>

* [Bug 1514] Typo in ntp_proto.c: fabs(foo < .4) should be fabs(foo) < .4.
* [Bug 1464] synchronization source wrong for refclocks ARCRON_MSF (27)
  and SHM (28).
* Correct Windows port's refclock_open() to return 0 on failure not -1.
* Correct CHU, dumbclock, and WWVB drivers to check for 0 returned from
  refclock_open() on failure.
* Correct "SIMUL=4 ./flock-build -1" to prioritize -1/--one.

---
(4.2.6p1-RC5) 2010/02/09 Released by Harlan Stenn <stenn@ntp.org>

* [Bug 1140] Clean up debug.html, decode.html, and ntpq.html.
* [Bug 1438] Remove dead code from sntp/networking.c.
* [Bug 1477] 1st non-gmake make in clone w/VPATH can't make COPYRIGHT.
* [Bug 1478] linking fails with undefined reference EVP_MD_pkey_type.
* [Bug 1479] Compilation fails because of not finding readline headers.
* [Bug 1480] snprintf() cleanup caused unterminated refclock IDs.
* [Bug 1484] ushort is not defined in QNX6.

---
(4.2.6p1-RC4) 2010/02/04 Released by Harlan Stenn <stenn@ntp.org>

* [Bug 1455] ntpd does not try /etc/ntp.audio as documented.
* [Bug 1467] Fix bogus rebuild of sntp/sntp.html
* [Bug 1470] "make distdir" in $srcdir builds keyword-gen, libntp.a.
* [Bug 1473] "make distcheck" before build can't make sntp/version.m4.
* [Bug 1474] ntp_keygen needs LCRYPTO after libntp.a.
* Convert many sprintf() calls to snprintf(), also strcpy(), strcat().
* Fix widely cut-n-pasted bug in refclock shutdown after failed start.
* Remove some dead code checking for emalloc() returning NULL.
* Remove arlib.

---
(4.2.6p1-RC3) 2010/01/24 Released by Harlan Stenn <stenn@ntp.org>

* Use TZ=UTC instead of TZ= when calling date in scripts/mkver.in .
* [Bug 1448] Some macros not correctly conditionally or absolutely defined
  on Windows.
* [Bug 1449] ntpsim.h in ntp_config.c should be used conditionally.
* [Bug 1450] Option to exclude warnings not unconditionally defined on Windows.
* [Bug 1127] Properly check the return of X590_verify() - missed one.
* [Bug 1439] .texi generation must wait until after binary is linked.
* [Bug 1440] Update configure.ac to support kfreebsd.
* [Bug 1445] IRIX does not have -lcap or support linux capabilities.
* [Bug 1451] CID 115: sntp leaks KoD entry when updating existing.
* [Bug 1453] Use $CC in config.cache filename in ./build script.

---
(4.2.6p1-RC2) 2009/12/25 Released by Harlan Stenn <stenn@ntp.org>

* [Bug 1411] Fix status messages in refclock_oncore.c.
* [Bug 1416] MAXDNAME undefined on Solaris 2.6.
* [Bug 1419] ntpdate, ntpdc, sntp, ntpd ignore configure --bindir.
* [Bug 1424] Fix check for rtattr (rtnetlink.h).
* [Bug 1425] unpeer by association ID sets up for duplicate free().
* [Bug 1426] scripts/VersionName needs . on the search path.
* [Bug 1427] quote missing in ./build - shows up on NetBSD.
* [Bug 1428] Use AC_HEADER_RESOLV to fix breaks from resolv.h
* [Bug 1429] ntpd -4 option does not reliably force IPv4 resolution.
* [Bug 1431] System headers must come before ntp headers in ntp_intres.c .
* [Bug 1434] HP-UX 11 ip_mreq undeclared, _HPUX_SOURCE helps some.
* [Bug 1435] sntp: Test for -lresolv using the same tests as in ntp.

---
(4.2.6p1-RC1) 2009/12/20 Released by Harlan Stenn <stenn@ntp.org>

* [Bug 1409] Put refclock_neoclock4x.c under the NTP COPYRIGHT notice.
  This should allow debian and other distros to add this refclock driver
  in further distro releases.
  Detect R2 hardware releases.
* [Bug 1412] m4/os_cflags.m4 caches results that depend on $CC.
* [Bug 1413] test OpenSSL headers regarding -Wno-strict-prototypes.
* [Bug 1414] Enable "make distcheck" success with BSD make.
* [Bug 1415] Fix Mac OS X link problem.
* [Bug 1418] building ntpd/ntpdc/ntpq statically with ssl fails.
* Build infrastructure updates to enable beta releases of ntp-stable.

---
(4.2.6) 2009/12/09 Released by Harlan Stenn <stenn@ntp.org>
* [Sec 1331] from4.2.4p8: DoS with mode 7 packets - CVE-2009-3563.
* [Bug 508] Fixed leap second handling for Windows.
(4.2.5p250-RC) 2009/11/30 Released by Harlan Stenn <stenn@ntp.org>
* sntp documentation updates.
* [Bug 761] internal resolver does not seem to honor -4/-6 qualifiers
* [Bug 1386] Deferred DNS doesn't work on NetBSD
* [Bug 1391] avoid invoking autogen twice for .c and .h files.
* [Bug 1397] shmget() refclock_shm failing because of file mode.
* Pass no_needed to ntp_intres as first part of fixing [Bug 975].
* Add ./configure --enable-force-defer-DNS to help debugging.
(4.2.5p249-RC) 2009/11/28 Released by Harlan Stenn <stenn@ntp.org>
* [Bug 1400] An empty KOD DB file causes sntp to coredump.
* sntp: documentation cleanup.
* sntp: clean up some error messages.
* sntp: Use the precision to control how many offset digits are shown.
* sntp: Show root dispersion.
* Cleanup from the automake/autoconf upgrades.
(4.2.5p248-RC) 2009/11/26 Released by Harlan Stenn <stenn@ntp.org>
* Prepare for the generation of sntp.html.
* Documentation changes from Dave Mills.
* [Bug 1387] Storage leak in ntp_intres (minor).
* [Bug 1389] buffer overflow in refclock_oncore.c
* [Bug 1391] .texi usage text from installed, not built binaries.
* [Bug 1392] intres retries duplicate assocations endlessly.
* Correct *-opts.h dependency so default 'get' action isn't used.
(4.2.5p247-RC) 2009/11/20 Released by Harlan Stenn <stenn@ntp.org>
* [Bug 1142] nodebug builds shed no light on -d, -D option failure.
* [Bug 1179] point out the problem with -i/--jaildir and -u/--user when
  they are disabled by configure.
* [Bug 1308] support systems that lack fork().
* [Bug 1343] sntp doesn't link on Solaris 7, needs -lresolv.
(4.2.5p246-RC) 2009/11/17 Released by Harlan Stenn <stenn@ntp.org>
* Upgrade to autogen-5.10
* [Bug 1378] Unnecessary resetting of peers during interface update.
* [Bug 1382] p245 configure --disable-dependency-tracking won't build.
* [Bug 1384] ntpq :config core dumped with a blank password.
(4.2.5p245-RC) 2009/11/14 Released by Harlan Stenn <stenn@ntp.org>
* Cleanup from Dave Mills.
* [Bug 1343] sntp illegal C does not compile on Solaris 7.
* [Bug 1381] Version .deps generated include file dependencies to allow
  known dependency-breaking changes to force .deps to be cleaned,
  triggered by changing the contents of deps-ver and/or sntp/deps-ver.
(4.2.5p244-RC) 2009/11/12 Released by Harlan Stenn <stenn@ntp.org>
* keygen.html updates from Dave Mills.
* [Bug 1003] ntpdc unconfig command doesn't prompt for keyid.
* [Bug 1376] Enable authenticated ntpq and ntpdc using newly-available
  digest types.
* ntp-keygen, Autokey OpenSSL build vs. run version mismatch is now a
  non-fatal warning.
(4.2.5p243-RC) 2009/11/11 Released by Harlan Stenn <stenn@ntp.org>
* [Bug 1226] Fix deferred DNS lookups.
* new crypto signature cleanup.
(4.2.5p242-RC) 2009/11/10 Released by Harlan Stenn <stenn@ntp.org>
* [Bug 1363] CID 92 clarify fallthrough case in clk_trimtsip.c
* [Bug 1366] ioctl(TIOCSCTTY, 0) fails on NetBSD *[0-2].* > 3.99.7.
* [Bug 1368] typos in libntp --without-crypto case
* [Bug 1371] deferred DNS lookup failing with INFO_ERR_AUTH.
* CID 87 dead code in ntpq.c atoascii().
* Fix authenticated ntpdc, broken in p240.
* Stub out isc/mem.h, shaving 47k from a MIPS ntpd binary.
* Shrink keyword scanner FSM entries from 64 to 32 bits apiece.
* Documention updates from Dave Mills.
* authkeys.c cleanup from Dave Mills.
(4.2.5p241-RC) 2009/11/07 Released by Harlan Stenn <stenn@ntp.org>
* html/authopt.html update from Dave Mills.
* Remove unused file from sntp/Makefile.am's distribution list.
* new crypto signature cleanup.
(4.2.5p240-RC) 2009/11/05 Released by Harlan Stenn <stenn@ntp.org>
* [Bug 1364] clock_gettime() not detected, need -lrt on Debian 5.0.3.
* Provide all of OpenSSL's signature methods for ntp.keys (FIPS 140-2).
(4.2.5p239-RC) 2009/10/30 Released by Harlan Stenn <stenn@ntp.org>
* [Bug 1357] bogus assert from refclock_shm.
* [Bug 1359] Debug message cleanup.
* CID 101: more pointer/array cleanup.
* [Bug 1356] core dump from refclock_nmea when can't open /dev/gpsU.
* [Bug 1358] AIX 4.3 sntp/networking.c IPV6_JOIN_GROUP undeclared.
* CID 101: pointer/array cleanup.
(4.2.5p238-RC) 2009/10/27 Released by Harlan Stenn <stenn@ntp.org>
* Changes from Dave Mills.
* driver4.html updates from Dave Mills.
* [Bug 1252] PPSAPI cleanup on ntpd/refclock_wwvb.c.
* [Bug 1354] libtool error building after bootstrap with Autoconf 2.64.
* Allow NTP_VPATH_HACK configure test to handle newer gmake versions.
* CIDs 94-99 make it more clearly impossible for sock_hash() to return
  a negative number.
* CID 105, 106 ensure ntpdc arrays are not overrun even if callers
  misbehave.
* CID 113 use va_end() in refclock_true.c true_debug().
* Get rid of configure tests for __ss_family and __ss_len when the more
  common ss_family and ss_len are present.
(4.2.5p237-RC) 2009/10/26 Released by Harlan Stenn <stenn@ntp.org>
* [Bug 610] NMEA support for using PPSAPI on a different device.
* [Bug 1238] use only fudge time2 to offset NMEA serial timestamp.
* [Bug 1355] ntp-dev won't compile on OpenBSD 4.6.
(4.2.5p236-RC) 2009/10/22 Released by Harlan Stenn <stenn@ntp.org>
* Cleanup from Dave Mills.
* [Bug 1343] ntpd/ntp_io.c close_fd() does not compile on Solaris 7.
* [Bug 1353] ntpq "rv 0 settimeofday" always shows UNKNOWN on unix.
* Do not attempt to execute built binaries from ntpd/Makefile when
  cross-compiling (keyword-gen and ntpd --saveconfigquit).
* sntp/main.c: Remove duplicate global adr_buf[] (also defined in
  networking.c) which Piotr Grudzinski identified breaking his build.
* Correct in6addr_any test in configure.ac to attempt link too.
(4.2.5p235-RC) 2009/10/18 Released by Harlan Stenn <stenn@ntp.org>
* [Bug 1343] lib/isc build breaks on systems without IPv6 headers.
(4.2.5p234-RC) 2009/10/16 Released by Harlan Stenn <stenn@ntp.org>
* [Bug 1339] redux, use unmodified lib/isc/win32/strerror.c and
  move #define strerror... to a header not used by lib/isc code.
* [Bug 1345] illegal 'grep' option prevents compilation.
* [Bug 1346] keyword scanner broken where char defaults to unsigned.
* [Bug 1347] ntpd/complete.conf missing multicastclient test case.
(4.2.5p233-RC) 2009/10/15 Released by Harlan Stenn <stenn@ntp.org>
* [Bug 1337] cast setsockopt() v4 address pointer to void *.
* [Bug 1342] ignore|drop one IPv6 address on an interface blocks all
  addresses on that interface.
* Documentation cleanup and updates.
(4.2.5p232-RC) 2009/10/14 Released by Harlan Stenn <stenn@ntp.org>
* [Bug 1302] OpenSSL under Windows needs applink support.
* [Bug 1337] fix incorrect args to setsockopt(fd, IP_MULTICAST_IF,...).
* [Bug 1339] Fix Windows-only ntp_strerror() infinite recursion.
* [Bug 1341] NMEA driver requires working PPSAPI #ifdef HAVE_PPSAPI.
* Construct ntpd keyword scanner finite state machine at compile time
  rather than at runtime, shrink entries from 40+ to 8 bytes.
* Update documentation for ntpq --old-rv, saveconfig, saveconfigdir,
  ntpd -I -L and -M, and interface/nic rules. (From Dave Hart)
* [Bug 1337] fix incorrect args to setsockopt(fd, IP_MULTICAST_IF,...)
(4.2.5p231-RC) 2009/10/10 Released by Harlan Stenn <stenn@ntp.org>
* [Bug 1335] Broadcast client degraded by wildcard default change.
(4.2.5p230-RC) 2009/10/09 Released by Harlan Stenn <stenn@ntp.org>
* Start the 4.2.6 Release Candidate cycle.
* Broadcast and transit phase cleanup from Dave Mills.
(4.2.5p229) 2009/10/07 Released by Harlan Stenn <stenn@ntp.org>
* [Bug 1334] ntpsnmpd undefined reference to `ntpqOptions'.
* Change ntpsnmpd/Makefile.am include file order to fix FreeBSD build.
(4.2.5p228) 2009/10/06 Released by Harlan Stenn <stenn@ntp.org>
* Reclaim syntax tree memory after application in ntpd built with
  configure --disable-saveconfig.
* [Bug 1135] ntpq uses sizeof(u_long) where sizeof(u_int32) is meant.
* [Bug 1333] ntpd --interface precedence over --novirtualips lost.
(4.2.5p227) 2009/10/05 Released by Harlan Stenn <stenn@ntp.org>
* [Bug 1135] :config fails with "Server disallowed request"
* [Bug 1330] disallow interface/nic rules when --novirtualips or
  --interface are used.
* [Bug 1332] ntpq -c 'rv 0 variablename' returns extra stuff.
* Add test of ntpd --saveconfigquit fidelity using new complete.conf.
* Documentation updates from Dave Hart/Dave Mills.
(4.2.5p226) 2009/10/04 Released by Harlan Stenn <stenn@ntp.org>
* [Bug 1318] Allow multiple -g options on ntpd command line.
* [Bug 1327] ntpq, ntpdc, ntp-keygen -d & -D should work with configure
  --disable-debugging.
* Add ntpd --saveconfigquit <filename> option for future build-time
  testing of saveconfig fidelity.
* Clockhop and autokey cleanup from Dave Mills.
* Documentation updates from Dave Mills.
(4.2.5p225) 2009/09/30 Released by Harlan Stenn <stenn@ntp.org>
* authopt documentation changes from Dave Mills/Dave Hart.
* [Bug 1324] support bracketed IPv6 numeric addresses for restrict.
(4.2.5p224) 2009/09/29 Released by Harlan Stenn <stenn@ntp.org>
* Clockhop and documentation fixes from Dave Mills.
* Remove "tos maxhop" ntp.conf knob.
(4.2.5p223) 2009/09/28 Released by Harlan Stenn <stenn@ntp.org>
* [Bug 1321] build doesn't work if . isn't on $PATH.
* [Bug 1323] Implement "revoke #" to match documentation, deprecate
  "crypto revoke #".
(4.2.5p222) 2009/09/27 Released by Harlan Stenn <stenn@ntp.org>
* Update libisc code using bind-9.6.1-P1.tar.gz, rearrange our copy to
  mirror the upstream layout (lib/isc/...), and merge in NTP-local
  modifications to libisc.  There is a new procedure to ease future
  libisc merges using a separate "upstream" bk repo.  That will enable
  normal bk pull automerge to handle carrying forward any local changes
  and should enable us to take updated libisc snapshots more often.
* Updated build and flock-build scripts.  flock-build --one is a way
  to perform a flock-build compatible solitary build, handy for a repo
  clone's first build on a machine with autoconf, automake, etc.
* Compiling ntp_parser.y using BSD make correctly places ntp_parser.h
  in the top-level ntpd directory instead of A.*/ntpd.
* bootstrap script updated to remove potentially stale .deps dirs.
* Remove unneeded Makefile.am files from the lib/isc/include tree.
(4.2.5p221) 2009/09/26 Released by Harlan Stenn <stenn@ntp.org>
* [Bug 1316] segfault if refclock_nmea can't open file.
* [Bug 1317] Distribute cvo.sh.
(4.2.5p220) 2009/09/25 Released by Harlan Stenn <stenn@ntp.org>
* Rearrange libisc code to match the upstream layout in BIND.  This is
  step one of two, changing the layout but keeping our existing libisc.
(4.2.5p219) 2009/09/24 Released by Harlan Stenn <stenn@ntp.org>
* [Bug 1315] "interface ignore 0.0.0.0" is ignored.
* add implicit "nic ignore all" rule before any rules from ntp.conf, so
  "nic listen eth0" alone means the same as "-I eth0".
* add wildcard match class for interface/nic rules.
* fix mistaken carryover of prefixlen from one rule to the next.
* Ensure IPv6 localhost address ::1 is included in libisc's Windows IPv6
  address enumeration, allowing ntpq and ntpdc's hardcoding to 127.0.0.1
  on Windows to end.
(4.2.5p218) 2009/09/21 Released by Harlan Stenn <stenn@ntp.org>
* [Bug 1314] saveconfig emits -4 and -6 on when not given.
* correct parsing and processing of setvar directive.
* highlight location of ntpq :config syntax errors with ^.
* clarify (former) NO_ARG, SINGLE_ARG, MULTIPLE_ARG renaming to
  FOLLBY_TOKEN, FOLLBY_STRING, FOLLBY_STRINGS_TO_EOC.
* parser, saveconfig cleanup to store T_ identifiers in syntax tree.
(4.2.5p217) 2009/09/20 Released by Harlan Stenn <stenn@ntp.org>
* [Bug 1300] reject remote configuration of dangerous items.
(4.2.5p216) 2009/09/19 Released by Harlan Stenn <stenn@ntp.org>
* [Bug 1312] ntpq/ntpdc MD5 passwords truncated to 8 chars on Suns.
* CID 10 missing free(up); in refclock_palisade.c error return, again.
* CID 83 added assertion to demonstrate config_nic_rules() does not
  call strchr(NULL, '/').
(4.2.5p215) 2009/09/18 Released by Harlan Stenn <stenn@ntp.org>
* [Bug 1292] Workaround last VC6 unsigned __int64 kink.
(4.2.5p214) 2009/09/17 Released by Harlan Stenn <stenn@ntp.org>
* [Bug 1303] remove top-level "autokey" directive.
* use "nic listen 192.168.0.0/16" instead of
  "nic listen 192.168.0.0 prefixlen 16".
(4.2.5p213) 2009/09/16 Released by Harlan Stenn <stenn@ntp.org>
* [Bug 1310] fix Thunderbolt mode in refclock_palisade.c
(4.2.5p212) 2009/09/15 Released by Harlan Stenn <stenn@ntp.org>
* [Bug 983] add interface [listen | ignore | drop] ... directive.
* [Bug 1243] MD5auth_setkey zero-fills key from first zero octet.
* [Bug 1295] leftover fix, do not crash on exit in free_config_trap()
  when "trap 1.2.3.4" is used without any further options.
* [Bug 1311] 4.2.5p211 doesn't build in no-debug mode.
* document interface (alias nic) and unpeer.
* Correct syntax error line & column numbers.
* CID 79: kod_init_kod_db() fails to fclose(db_s) in two error paths.
* CID 80: attempt to quiet Coverity false positive re: leaking "reason"
  in main().
* Documentation updates from Dave Mills.
* CID 81: savedconfig leaked in save_config().
* Make the code agree with the spec and the book (Dave Mills).
(4.2.5p211) 2009/09/14 Released by Harlan Stenn <stenn@ntp.org>
* [Bug 663] respect ntpq -c and -p order on command line.
* [Bug 1292] more VC6 unsigned __int64 workarounds.
* [Bug 1296] Added Support for Trimble Acutime Gold.
(4.2.5p210) 2009/09/06 Released by Harlan Stenn <stenn@ntp.org>
* [Bug 1294] Use OPENSSL_INC and OPENSSL_LIB macros for Windows
  and remove unnecessary reference to applink.c for Windows
* [Bug 1295] trap directive options are not optional.
* [Bug 1297] yylex() must always set yylval before returning.
(4.2.5p209) 2009/09/01 Released by Harlan Stenn <stenn@ntp.org>
* [Bug 1290] Fix to use GETTIMEOFDAY macro
* [Bug 1289] Update project files for VC6, VS2003, VS2005, VS 2008
(4.2.5p208) 2009/08/30 Released by Harlan Stenn <stenn@ntp.org>
* [Bug 1293] make configuration dumper ready for release, specifically:
* rename ntpq dumpcfg command to "saveconfig".
* require authentication for saveconfig.
* "restrict ... nomodify" prevents saveconfig and :config.
* "saveconfig ." shorthand to save to startup configuration file.
* support strftime() substitution in saveconfig arg to timestamp
  the output filename, for example "saveconfig %Y%m%d-%H%M%S.conf".
* display saveconfig response message from ntpd in ntpq.
* save output filename in "savedconfig" variable, fetched with ntpq -c
  "rv 0 savedconfig".
* document saveconfig in html/ntpq.html.
* add ./configure --disable-saveconfig to build a smaller ntpd.
* log saveconfig failures and successes to syslog.
(4.2.5p207) 2009/08/29 Released by Harlan Stenn <stenn@ntp.org>
* [Bug 1292] Minor Windows source tweaks for VC6-era SDK headers.
(4.2.5p206) 2009/08/26 Released by Harlan Stenn <stenn@ntp.org>
* accopt.html typo fixes from Dave Mills.
* [Bug 1283] default to remembering KoD in sntp.
* clean up numerous sntp/kod_management.c bugs.
* use all addresses resolved from each DNS name in sntp.
(4.2.5p205) 2009/08/18 Released by Harlan Stenn <stenn@ntp.org>
* accopt.html typo fixes from Dave Mills.
* [Bug 1285] Log ntpq :config/config-from-file events.
* [Bug 1286] dumpcfg omits statsdir, mangles filegen.
(4.2.5p204) 2009/08/17 Released by Harlan Stenn <stenn@ntp.org>
* [Bug 1284] infinite loop in ntpd dumping more than one trustedkey
(4.2.5p203) 2009/08/16 Released by Harlan Stenn <stenn@ntp.org>
* Add ntpq -c dumpcfg, Google Summer of Code project of Max Kuehn
(4.2.5p202) 2009/08/14 Released by Harlan Stenn <stenn@ntp.org>
* install the binary and man page for sntp.
(4.2.5p201) 2009/08/13 Released by Harlan Stenn <stenn@ntp.org>
* sntp: out with the old, in with the new.
(4.2.5p200) 2009/08/12 Released by Harlan Stenn <stenn@ntp.org>
* [Bug 1281] Build ntpd on Windows without big SDK download, burn,
  and install by checking in essentially unchanging messages.mc build
  products to avoid requiring mc.exe, which is not included with VC++
  2008 EE.
(4.2.5p199) 2009/08/09 Released by Harlan Stenn <stenn@ntp.org>
* [Bug 1279] Cleanup for warnings from Veracode static analysis.
(4.2.5p198) 2009/08/03 Released by Harlan Stenn <stenn@ntp.org>
* Upgrade to autogen-5.9.9-pre5.
(4.2.5p197) 2009/07/30 Released by Harlan Stenn <stenn@ntp.org>
* The build script now has . at the end of PATH for config.guess.
(4.2.5p196) 2009/07/29 Released by Harlan Stenn <stenn@ntp.org>
* [Bug 1272] gsoc_sntp IPv6 build problems under HP-UX 10.
* [Bug 1273] CID 10: Palisade leaks unit struct in error path.
* [Bug 1274] CID 67: ensure resolve_hosts() output count and pointers
  are consistent.
* [Bug 1275] CID 45: CID 46: old sntp uses uninitialized guesses[0],
  precs[0].
* [Bug 1276] CID 52: crypto_xmit() may call crypto_alice[23]()
  with NULL peer.
(4.2.5p195) 2009/07/27 Released by Harlan Stenn <stenn@ntp.org>
* cvo.sh: Add support for CentOS, Fedora, Slackware, SuSE, and QNX.
(4.2.5p194) 2009/07/26 Released by Harlan Stenn <stenn@ntp.org>
* Documentation updates from Dave Mills.
* Use scripts/cvo.sh in the build script to get better subdir names.
(4.2.5p193) 2009/07/25 Released by Harlan Stenn <stenn@ntp.org>
* [Bug 1261] CID 34: simulate_server() rbuf.msg_flags uninitialized.
* [Bug 1262] CID 35: xpkt.mac uninitialized in simulate_server().
* [Bug 1263] CID 37: CID 38: CID 40: CID 43: multiple refclocks
  uninitialized tm_zone (arc, chronolog, dumbclock, pcf).
* [Bug 1264] CID 64: gsoc_sntp on_wire() frees wrong ptr receiving KoD.
* [Bug 1265] CID 65: CID 66: gsoc_sntp on_wire() leaks x_pkt, r_pkt.
* [Bug 1266] CID 39: datum_pts_start() uninitialized arg.c_ospeed.
* [Bug 1267] CID 44: old sntp handle_saving() writes stack garbage to
  file when clearing.
* [Bug 1268] CID 63: resolve_hosts() leaks error message buffer.
* [Bug 1269] CID 74: use assertion to ensure move_fd() does not return
  negative descriptors.
* [Bug 1270] CID 70: gsoc_sntp recv_bcst_data mdevadr.ipv6mr_interface
  uninitialized.
(4.2.5p192) 2009/07/24 Released by Harlan Stenn <stenn@ntp.org>
* [Bug 965] CID 42: ss_family uninitialized.
* [Bug 1250] CID 53: kod_init_kod_db() overruns kod_db malloc'd buffer.
* [Bug 1251] CID 68: search_entry() mishandles dst argument.
* [Bug 1252] CID 32: Quiet Coverity warning with assertion.
* [Bug 1253] CID 50: gsoc_sntp/crypto.c auth_init() always returns a
  list with one entry.
* [Bug 1254] CID 56: tv_to_str() leaks a struct tm each call.
* [Bug 1255] CID 55: pkt_output() leaks a copy of each packet.
* [Bug 1256] CID 51: Coverity doesn't recognize our assertion macros as
  terminal.
* [Bug 1257] CID 57: gsoc_sntp auth_init() fails to fclose(keyfile).
* [Bug 1258] CID 54: gsoc_sntp resolve_hosts() needs simplification.
* [Bug 1259] CID 59: gsoc_sntp recv_bcast_data() fails to free(rdata)
  on error paths.
* [Bug 1260] CID 60: gsoc_sntp recvpkt() fails to free(rdata).
* Updated to AutoGen-5.9.9pre2.
(4.2.5p191) 2009/07/21 Released by Harlan Stenn <stenn@ntp.org>
* Updated to AutoGen-5.9.9pre1.
(4.2.5p190) 2009/07/20 Released by Harlan Stenn <stenn@ntp.org>
* Updated to AutoGen-5.9.8.
* [Bug 1248] RES_MSSNTP typo in ntp_proto.c.
* [Bug 1246] use a common template for singly-linked lists, convert most
  doubly-linked lists to singly-linked.
* Log warning about signd blocking when restrict mssntp used.
(4.2.5p189) 2009/07/16 Released by Harlan Stenn <stenn@ntp.org>
* Documentation cleanup from Dave Mills.
(4.2.5p188) 2009/07/15 Released by Harlan Stenn <stenn@ntp.org>
* [Bug 1245] Broken xmt time sent in fast_xmit() of 4.2.5p187.
(4.2.5p187) 2009/07/11 Released by Harlan Stenn <stenn@ntp.org>
* [Bug 1042] multicast listeners IPv4+6 ignore new interfaces.
* [Bug 1237] Windows serial code treat CR and LF both as line
  terminators.
* [Bug 1238] use fudge time2 for serial timecode offset in NMEA driver.
* [Bug 1242] Remove --enable-wintime, symmetric workaround is now
  always enabled.
* [Bug 1244] NTP_INSIST(fd != maxactivefd) failure in intres child
* Added restrict keyword "mssntp" for Samba4 DC operation, by Dave Mills.
(4.2.5p186) 2009/07/08 Released by Harlan Stenn <stenn@ntp.org>
* ntp_proto.c cleanup from Dave Mills.
(4.2.5p185) 2009/07/01 Released by Harlan Stenn <stenn@ntp.org>
* Documentation updates from Dave Mills.
* [Bug 1234] convert NMEA driver to use common PPSAPI code.
* timepps-Solaris.h pps_handle_t changed from pointer to scalar
* Spectracom refclock added to Windows port of ntpd
* [Bug 1236] Declaration order fixed.
* Bracket private ONCORE debug statements with #if 0 rather than #ifdef
  DEBUG
* Delete ONCORE debug statement that is now handled elsewhere.
(4.2.5p184) 2009/06/24 Released by Harlan Stenn <stenn@ntp.org>
* [Bug 1233] atom refclock fudge time1 sign flipped in 4.2.5p164.
(4.2.5p183) 2009/06/23 Released by Harlan Stenn <stenn@ntp.org>
* [Bug 1196] setsockopt(SO_EXCLUSIVEADDRUSE) can fail on Windows 2000
  and earlier with WSAINVAL, do not log a complaint in that case.
* [Bug 1210] ONCORE driver terminates ntpd without logging a reason.
* [Bug 1218] Correct comment in refclock_oncore on /etc/ntp.oncore*
  configuration file search order.
* Change ONCORE driver to log using msyslog as well as to any
  clockstats file.
* [Bug 1231] ntpsnmpd build fails after sockaddr union changes.
(4.2.5p182) 2009/06/18 Released by Harlan Stenn <stenn@ntp.org>
* Add missing header dependencies to the ntpdc layout verification.
* prefer.html updates from Dave Mills.
* [Bug 1205] Add ntpd --usepcc and --pccfreq options on Windows
* [Bug 1215] unpeer by association ID
* [Bug 1225] Broadcast address miscalculated on Windows 4.2.5p180
* [Bug 1229] autokey segfaults in cert_install().
* Use a union for structs sockaddr, sockaddr_storage, sockaddr_in, and
  sockaddr_in6 to remove casts and enable type checking.  Collapse
  some previously separate IPv4/IPv6 paths into a single codepath.
(4.2.5p181) 2009/06/06 Released by Harlan Stenn <stenn@ntp.org>
* [Bug 1206] Required compiler changes for Windows
* [Bug 1084] PPSAPI for ntpd on Windows with DLL backends
* [Bug 1204] Unix-style refclock device paths on Windows
* [Bug 1205] partial fix, disable RDTSC use by default on Windows
* [Bug 1208] decodenetnum() buffer overrun on [ with no ]
* [Bug 1211] keysdir free()d twice #ifdef DEBUG
* Enable ONCORE, ARCRON refclocks on Windows (untested)
(4.2.5p180) 2009/05/29 Released by Harlan Stenn <stenn@ntp.org>
* [Bug 1200] Enable IPv6 in Windows port
* Lose FLAG_FIXPOLL, from Dave Mills.
(4.2.5p179) 2009/05/23 Released by Harlan Stenn <stenn@ntp.org>
* [Bug 1041] xmt -> aorg timestamp cleanup from Dave Mills,
  reported by Dave Hart.
* [Bug 1193] Compile error: conflicting types for emalloc.
* [Bug 1196] VC6 winsock2.h does not define SO_EXCLUSIVEADDRUSE.
* Leap/expire cleanup from Dave Mills.
(4.2.5p178) 2009/05/21 Released by Harlan Stenn <stenn@ntp.org>
* Provide erealloc() and estrdup(), a la emalloc().
* Improve ntp.conf's parser error messages.
* [Bug 320] "restrict default ignore" does not affect IPv6.
* [Bug 1192] "restrict -6 ..." reports a syntax error.
(4.2.5p177) 2009/05/18 Released by Harlan Stenn <stenn@ntp.org>
* Include 4.2.4p7
* [Bug 1174] nmea_shutdown assumes that nmea has a unit assigned
* [Bug 1190] NMEA refclock fudge flag4 1 obscures position in timecode
* Update NMEA refclock documentation in html/drivers/driver20.html
(4.2.5p176) 2009/05/13 Released by Harlan Stenn <stenn@ntp.org>
* [Bug 1154] mDNS registration should be done later, repeatedly and only
  if asked for. (second try for fix)
(4.2.5p175) 2009/05/12 Released by Harlan Stenn <stenn@ntp.org>
* Include 4.2.4p7-RC7
* [Bug 1180] ntpd won't start with more than ~1000 interfaces
* [Bug 1182] Documentation typos and missing bits.
* [Bug 1183] COM port support should extend past COM3
* [Bug 1184] ntpd is deaf when restricted to second IP on the same net
* Clean up configure.ac NTP_CACHEVERSION interface, display cache
  version when clearing.  Fixes a regression.
(4.2.5p174) 2009/05/09 Released by Harlan Stenn <stenn@ntp.org>
* Stale leapsecond file fixes from Dave Mills.
(4.2.5p173) 2009/05/08 Released by Harlan Stenn <stenn@ntp.org>
* Include 4.2.4p7-RC6
(4.2.5p172) 2009/05/06 Released by Harlan Stenn <stenn@ntp.org>
* [Bug 1175] Instability in PLL daemon mode.
* [Bug 1176] refclock_parse.c does not compile without PPSAPI.
(4.2.5p171) 2009/05/04 Released by Harlan Stenn <stenn@ntp.org>
* Autokey documentation cleanup from Dave Mills.
* [Bug 1171] line editing libs found without headers (Solaris 11)
* [Bug 1173] NMEA refclock fails with Solaris PPSAPI
* Fix problem linking msntp on Solaris when sntp subdir is configured
  before parent caused by different gethostent library search order.
* Do not clear config.cache when it is  empty.
(4.2.5p170) 2009/05/02 Released by Harlan Stenn <stenn@ntp.org>
* [Bug 1152] adjust PARSE to new refclock_pps logic
* Include 4.2.4p7-RC5
* loopfilter FLL/PLL crossover cleanup from Dave Mills.
* Documentation updates from Dave Mills.
* ntp-keygen cleanup from Dave Mills.
* crypto API cleanup from Dave Mills.
* Add NTP_CACHEVERSION mechanism to ignore incompatible config.cache
* Enable gcc -Wstrict-overflow for gsoc_sntp as well
(4.2.5p169) 2009/04/30 Released by Harlan Stenn <stenn@ntp.org>
* [Bug 1171] Note that we never look for -lreadline by default.
* [Bug 1090] Fix bogus leap seconds in refclock_hpgps.
(4.2.5p168) 2009/04/29 Released by Harlan Stenn <stenn@ntp.org>
* Include 4.2.4p7-RC4
* [Bug 1169] quiet compiler warnings
* Re-enable gcc -Wstrict-prototypes when not building with OpenSSL
* Enable gcc -Wstrict-overflow
* ntpq/ntpdc emit newline after accepting password on Windows
* Updates from Dave Mills:
* ntp-keygen.c: Updates.
* Fix the error return and syslog function ID in refclock_{param,ppsapi}.
* Make sure syspoll is within the peer's minpoll/maxpoll bounds.
* ntp_crypto.c: Use sign_siglen, not len. sign key filename cleanup.
* Bump NTP_MAXEXTEN from 1024 to 2048, update values for some field lengths.
* m4/ntp_lineeditlibs.m4: fix warnings from newer Autoconf
* [Bug 1166] Remove truncation of position (blanking) code in refclock_nmea.c
(4.2.5p167) 2009/04/26 Released by Harlan Stenn <stenn@ntp.org>
* Crypto cleanup from Dave Mills.
(4.2.5p166) 2009/04/25 Released by Harlan Stenn <stenn@ntp.org>
* [Bug 1165] Clean up small memory leaks in the  config file parser
* Correct logconfig keyword declaration to MULTIPLE_ARG
* Enable filename and line number leak reporting on Windows when built
  DEBUG for all the typical C runtime allocators such as calloc,
  malloc, and strdup.  Previously only emalloc calls were covered.
* Add DEBUG-only code to free dynamically allocated memory that would
  otherwise remain allocated at ntpd exit, to allow less forgivable
  leaks to stand out in leaks reported after exit.
* Ensure termination of strings in ports/winnt/libisc/isc_strerror.c
  and quiet compiler warnings.
* [Bug 1057] ntpdc unconfig failure
* [Bug 1161] unpeer AKA unconfig command for ntpq :config
* PPS and crypto cleanup in ntp_proto.c from Dave Mills.
(4.2.5p165) 2009/04/23 Released by Harlan Stenn <stenn@ntp.org>
* WWVB refclock cleanup from Dave Mills.
* Code cleanup: requested_key -> request_key.
* [Bug 833] ignore whitespace at end of remote configuration lines
* [Bug 1033] ntpdc/ntpq crash prompting for keyid on Windows
* [Bug 1028] Support for W32Time authentication via Samba.
* quiet ntp_parser.c malloc redeclaration warning
* Mitigation and PPS/PPSAPI cleanup from Dave Mills.
* Documentation updates from Dave Mills.
* timepps-Solaris.h patches from Dave Hart.
(4.2.5p164) 2009/04/22 Released by Harlan Stenn <stenn@ntp.org>
* Include 4.2.4p7-RC3
* PPS/PPSAPI cleanup from Dave Mills.
* Documentation updates from Dave Mills.
* [Bug 1125] C runtime per-thread initialization on Windows
* [Bug 1152] temporarily disable refclock_parse, refclock_true until
  maintainers can repair build break from pps_sample()
* [Bug 1153] refclock_nmea should not mix UTC with GPS time
* [Bug 1159] ntpq overlap diagnostic message test buggy
(4.2.5p163) 2009/04/10 Released by Harlan Stenn <stenn@ntp.org>
(4.2.5p162) 2009/04/09 Released by Harlan Stenn <stenn@ntp.org>
* Documentation updates from Dave Mills.
* Mitigation and PPS cleanup from Dave Mills.
* Include 4.2.4p7-RC2
* [Bug 216] New interpolation scheme for Windows eliminates 1ms jitter
* remove a bunch of #ifdef SYS_WINNT from portable code
* 64-bit time_t cleanup for building on newer Windows compilers
* Only set CMOS clock during ntpd exit on Windows if the computer is
  shutting down or restarting.
* [Bug 1148] NMEA reference clock improvements
* remove deleted gsoc_sntp/utilities.o from repository so that .o build
  products can be cleaned up without corrupting the repository.
(4.2.5p161) 2009/03/31 Released by Harlan Stenn <stenn@ntp.org>
* Documentation updates from Dave Mills.
(4.2.5p160) 2009/03/30 Released by Harlan Stenn <stenn@ntp.org>
* [Bug 1141] refclock_report missing braces cause spurious "peer event:
  clock clk_unspec" log entries
* Include 4.2.4p7-RC1
(4.2.5p159) 2009/03/28 Released by Harlan Stenn <stenn@ntp.org>
* "bias" changes from Dave Mills.
(4.2.5p158) 2009/01/30 Released by Harlan Stenn <stenn@ntp.org>
* Fix [CID 72], a typo introduced at the latest fix to prettydate.c.
(4.2.5p157) 2009/01/26 Released by Harlan Stenn <stenn@ntp.org>
* Cleanup/fixes for ntp_proto.c and ntp_crypto.c from Dave Mills.
(4.2.5p156) 2009/01/19 Released by Harlan Stenn <stenn@ntp.org>
* [Bug 1118] Fixed sign extension for 32 bit time_t in caljulian() and prettydate().
  Fixed some compiler warnings about missing prototypes.
  Fixed some other simple compiler warnings.
* [Bug 1119] [CID 52] Avoid a possible null-dereference in ntp_crypto.c.
* [Bug 1120] [CID 51] INSIST that peer is non-null before we dereference it.
* [Bug 1121] [CID 47] double fclose() in ntp-keygen.c.
(4.2.5p155) 2009/01/18 Released by Harlan Stenn <stenn@ntp.org>
* Documentation updates from Dave Mills.
* CHU frequency updates.
* Design assertion fixes for ntp_crypto.c from Dave Mills.
(4.2.5p154) 2009/01/13 Released by Harlan Stenn <stenn@ntp.org>
* [Bug 992] support interface event change on Linux from
  Miroslav Lichvar.
(4.2.5p153) 2009/01/09 Released by Harlan Stenn <stenn@ntp.org>
* Renamed gsoc_sntp/:fetch-stubs to gsoc_sntp/fetch-stubs to avoid
  file name problems under Windows.
  Removed German umlaut from log msg for 4.2.5p142.
(4.2.5p152) 2009/01/08 Released by Harlan Stenn <stenn@ntp.org>
* Include 4.2.4p6: 2009/01/08 Released by Harlan Stenn <stenn@ntp.org>
(4.2.5p151) 2008/12/23 Released by Harlan Stenn <stenn@ntp.org>
* Stats file logging cleanup from Dave Mills.
(4.2.5p150) 2008/12/15 Released by Harlan Stenn <stenn@ntp.org>
* [Bug 1099] Fixed wrong behaviour in sntp's crypto.c.
* [Bug 1103] Fix 64-bit issues in the new calendar code.
(4.2.5p149) 2008/12/05 Released by Harlan Stenn <stenn@ntp.org>
* Fixed mismatches in data types and OID definitions in ntpSnmpSubAgent.c
* added a premliminary MIB file to ntpsnmpd (ntpv4-mib.mib)
(4.2.5p148) 2008/12/04 Released by Harlan Stenn <stenn@ntp.org>
* [Bug 1070] Fix use of ntpq_parsestring() in ntpsnmpd.
(4.2.5p147) 2008/11/27 Released by Harlan Stenn <stenn@ntp.org>
* Update gsoc_sntp's GCC warning code.
(4.2.5p146) 2008/11/26 Released by Harlan Stenn <stenn@ntp.org>
* Update Solaris CFLAGS for gsoc_sntp.
(4.2.5p145) 2008/11/20 Released by Harlan Stenn <stenn@ntp.org>
* Deal with time.h for sntp under linux.
* Provide rpl_malloc() for sntp for systems that need it.
* Handle ss_len and socklen type for sntp.
* Fixes to the sntp configure.ac script.
* Provide INET6_ADDRSTRLEN if it is missing.
* [Bug 1095] overflow in caljulian.c.
(4.2.5p144) 2008/11/19 Released by Harlan Stenn <stenn@ntp.org>
* Use int32, not int32_t.
* Avoid the sched*() functions under OSF - link problems.
(4.2.5p143) 2008/11/17 Released by Harlan Stenn <stenn@ntp.org>
* sntp cleanup and fixes.
(4.2.5p142) 2008/11/16 Released by Harlan Stenn <stenn@ntp.org>
* Imported GSoC SNTP code from Johannes Maximilian Kuehn.
(4.2.5p141) 2008/11/13 Released by Harlan Stenn <stenn@ntp.org>
* New caltontp.c and calyearstart.c from Juergen Perlinger.
(4.2.5p140) 2008/11/12 Released by Harlan Stenn <stenn@ntp.org>
* Cleanup lint from the ntp_scanner files.
* [Bug 1011] gmtime() returns NULL on windows where it would not under Unix.
* Updated caljulian.c and prettydate.c from Juergen Perlinger.
(4.2.5p139) 2008/11/11 Released by Harlan Stenn <stenn@ntp.org>
* Typo fix to driver20.html.
(4.2.5p138) 2008/11/10 Released by Harlan Stenn <stenn@ntp.org>
* [Bug 474] --disable-ipv6 is broken.
* IPv6 interfaces were being looked for twice.
* SHM driver grabs more samples, add clockstats
* decode.html and driver20.html updates from Dave Mills.
(4.2.5p137) 2008/11/01 Released by Harlan Stenn <stenn@ntp.org>
* [Bug 1069] #undef netsnmp's PACKAGE_* macros.
* [Bug 1068] Older versions of netsnmp do not have netsnmp_daemonize().
(4.2.5p136) 2008/10/27 Released by Harlan Stenn <stenn@ntp.org>
* [Bug 1078] statsdir configuration parsing is broken.
(4.2.5p135) 2008/09/23 Released by Harlan Stenn <stenn@ntp.org>
* [Bug 1072] clock_update should not allow updates older than sys_epoch.
(4.2.5p134) 2008/09/17 Released by Harlan Stenn <stenn@ntp.org>
* Clean up build process for ntpsnmpd.
(4.2.5p133) 2008/09/16 Released by Harlan Stenn <stenn@ntp.org>
* Add options processing to ntpsnmpd.
* [Bug 1062] Check net-snmp headers before deciding to build ntpsnmpd.
* Clean up the libntpq.a build.
* Regenerate ntp_parser.[ch] from ntp_parser.y
(4.2.5p132) 2008/09/15 Released by Harlan Stenn <stenn@ntp.org>
* [Bug 1067] Multicast DNS service registration must come after the fork
  on Solaris.
* [Bug 1066] Error messages should log as errors.
(4.2.5p131) 2008/09/14 Released by Harlan Stenn <stenn@ntp.org>
* [Bug 1065] Re-enable support for the timingstats file.
(4.2.5p130) 2008/09/13 Released by Harlan Stenn <stenn@ntp.org>
* [Bug 1064] Implement --with-net-snmp-config=progname
* [Bug 1063] ntpSnmpSubagentObject.h is missing from the distribution.
(4.2.5p129) 2008/09/11 Released by Harlan Stenn <stenn@ntp.org>
* Quiet some libntpq-related warnings.
(4.2.5p128) 2008/09/08 Released by Harlan Stenn <stenn@ntp.org>
* Import Heiko Gerstung's GSoC2008 NTP MIB daemon.
(4.2.5p127) 2008/09/01 Released by Harlan Stenn <stenn@ntp.org>
* Regenerate ntpd/ntp_parser.c
(4.2.5p126) 2008/08/31 Released by Harlan Stenn <stenn@ntp.org>
* Stop libtool-1.5 from looking for C++ or Fortran.
* [BUG 610] Documentation update for NMEA reference clock driver.
* [Bug 828] Fix IPv4/IPv6 address parsing.
* Changes from Dave Mills:
  Documentation updates.
  Fix a corner case where a frequency update was reported but not set.
  When LEAP_NOTINSYNC->LEAP_NOWARNING, call crypto_update() if we have
  crypto_flags.
(4.2.5p125) 2008/08/18 Released by Harlan Stenn <stenn@ntp.org>
* [Bug 1052] Add linuxPPS support to ONCORE driver.
(4.2.5p124) 2008/08/17 Released by Harlan Stenn <stenn@ntp.org>
* Documentation updates from Dave Mills.
* Include 4.2.4p5: 2008/08/17 Released by Harlan Stenn <stenn@ntp.org>
* [Bug 861] leap info was not being transmitted.
* [Bug 1046] refnumtoa.c is using the wrong header file.
* [Bug 1047] enable/disable options processing fix.
* header file cleanup.
* [Bug 1037] buffer in subroutine was 1 byte short.
* configure.ac: cleanup, add option for wintime, and lay the groundwork
  for the changes needed for bug 1028.
* Fixes from Dave Mills: 'bias' and 'interleave' work.  Separate
  phase and frequency discipline (for long poll intervals).  Update
  TAI function to match current leapsecond processing.
* Documentation updates from Dave Mills.
* [Bug 1037] Use all 16 of the MD5 passwords generated by ntp-keygen.
* Fixed the incorrect edge parameter being passed to time_pps_kcbind in
  NMEA refclock driver.
* [Bug 399] NMEA refclock driver does not honor time1 offset if flag3 set.
* [Bug 985] Modifications to NMEA reference clock driver to support Accord
  GPS Clock.
* poll time updates from Dave Mills.
* local refclock documentation updates from Dave Mills.
* [Bug 1022] Fix compilation problems with yesterday's commit.
* Updates and cleanup from Dave Mills:
  I've now spent eleven months of a sabbatical year - 7 days a week, 6-10
  hours most days - working on NTP. I have carefully reviewed every major
  algorithm, examined its original design and evolution from that design.
  I've trimmed off dead code and briar patches and did zillions of tests
  contrived to expose evil vulnerabilities. The development article is in
  rather good shape and should be ready for prime time.

  1. The protostats statistics files have been very useful in exposing
  little twitches and turns when something hiccups, like a broken PPS
  signal. Most of what used to be syslog messages are now repackaged as
  protostats messages with optional syslog as well. These can also be sent
  as traps which might be handy to tiggle a beeper or celltext. These, the
  sysstats files and cryptostats files reveal the ambient health of a busy
  server, monitor traffic and error counts and spot crypto attacks.

  2. Close inspection of the clock discipline behavior at long poll
  intervals (36 h) showed it not doing as well as it should. I redesigned
  the FLL loop to improve nominal accuracy from  several tens of
  milliseconds to something less than ten milliseconds.

  3. Autokey (again). The enhanced error checking was becoming a major
  pain. I found a way to toss out gobs of ugly fat code and replace the
  function with a much simpler and more comprehensive scheme. It resists
  bait-and-switch attacks and quickly detect cases when the protocol is
  not correctly synchronized.

  4. The interface code for the kernel PPS signal was not in sync with the
  kernel code itself. Some error checks were duplicated and some
  ineffective. I found none of the PPS-capable drivers, including the atom
  driver, do anything when the prefer peer fails; the kernel PPS signal
  remains in control. The atom driver now disables the kernel PPS when the
  prefer peer comes bum. This is important when the prefer peer is not a
  reference clock but a remote NTP server.

  5. The flake restrict bit turned out to be really interesting,
  especially with symmtric modes and of those especially those using
  Autokey. Small changes in the recovery procedures when packets are lost
  now avoid almost all scenarios which previously required protocol resets.

  6. I've always been a little uncomfortable when using the clock filter
  with long poll intervals because the samples become less and less
  correlated as the sample age exceeds the Allan intercept. Various
  schemes have been used over the years to cope with this fact. The latest
  one and the one that works the best is to use a modified sort metric
  where the delay is used when the age of the sample is less than the
  intercept and the sum of delay and dispersion above that. The net result
  is that, at small poll intervals the algorithm operates as a minimum
  filter, while at larger poll intervals it morphs to FIFO. Left
  unmodified, a sample could be used when twelve days old. This along with
  the FLL modifications has made a dramatic improvement at large poll
  intervals.

- [Backward Incompatible] The 'state' variable is no longer reported or
  available via ntpq output.  The following system status bit names
  have been changed:
  - sync_alarm -> leap_alarm
  - sync_atomic -> sync_pps
  - sync_lf_clock -> sync_lf_radio
  - sync_hf_clock -> sync_hf_radio
  - sync_uhf_clock -> sync_uhf_radio
  - sync_local_proto -> sync_local
  - sync_udp/time -> sync_other
  Other names have been changed as well.  See the change history for
  libntp/statestr.c for more details.
  Other backward-incompatible changes in ntpq include:
  - assID -> associd
  - rootdispersion -> rootdisp
  - pkt_head -> pkt_neader
  See the change history for other details.

* Updates and cleanup from Dave Mills.
* [Bug 995] Remove spurious ; from ntp-keygen.c.
* More cleanup and changes from Dave Mills.
* [Bug 980] Direct help to stdout.
---
(4.2.4p8) 2009/12/08 Released by Harlan Stenn <stenn@ntp.org>

* [Sec 1331] DoS with mode 7 packets - CVE-2009-3563.

---
(4.2.4p7) 2009/05/18 Released by Harlan Stenn <stenn@ntp.org>

* [Sec 1151] Remote exploit if autokey is enabled - CVE-2009-1252.
* [Bug 1187] Update the copyright date.
* [Bug 1191] ntpd fails on Win2000 - "Address already in use" after fix
  for [Sec 1149].

---
(4.2.4p7-RC7) 2009/05/12 Released by Harlan Stenn <stenn@ntp.org>

* ntp.isc.org -> ntp.org cleanup.
* [Bug 1178] Use prior FORCE_DNSRETRY behavior as needed at runtime,
  add configure --enable-ignore-dns-errors to be even more stubborn

---
(4.2.4p7-RC6) 2009/05/08 Released by Harlan Stenn <stenn@ntp.org>

* [Bug 784] Make --enable-linuxcaps the default when available
* [Bug 1179] error messages for -u/--user and -i lacking droproot
* Updated JJY reference clock driver from Takao Abe
* [Bug 1071] Log a message and exit before trying to use FD_SET with a
  descriptor larger than FD_SETSIZE, which will corrupt memory
* On corruption of the iface list head in add_interface, log and exit

---
(4.2.4p7-RC5) 2009/05/02 Released by Harlan Stenn <stenn@ntp.org>

* [Bug 1172] 4.2.4p7-RC{3,4} fail to build on linux.
* flock-build script unportable 'set -m' use removed

---
(4.2.4p7-RC4) 2009/04/29 Released by Harlan Stenn <stenn@ntp.org>

* [Bug 1167] use gcc -Winit-self only if it is understood

---
(4.2.4p7-RC3) 2009/04/22 Released by Harlan Stenn <stenn@ntp.org>

* [Bug 787] Bug fixes for 64-bit time_t on Windows
* [Bug 813] Conditional naming of Event
* [Bug 1147] System errors should be logged to msyslog()
* [Bug 1155] Fix compile problem on Windows with VS2005
* [Bug 1156] lock_thread_to_processor() should be declared in header
* [Bug 1157] quiet OpenSSL warnings, clean up configure.ac
* [Bug 1158] support for aix6.1
* [Bug 1160] MacOS X is like BSD regarding F_SETOWN

---
(4.2.4p7-RC2) 2009/04/09 Released by Harlan Stenn <stenn@ntp.org>

* [Sec 1144] limited buffer overflow in ntpq.  CVE-2009-0159
* [Sec 1149] use SO_EXCLUSIVEADDRUSE on Windows

---
(4.2.4p7-RC1) 2009/03/30 Released by Harlan Stenn <stenn@ntp.org>

* [Bug 1131] UDP sockets should not use SIGPOLL on Solaris.
* build system email address cleanup
* [Bug 774] parsesolaris.c does not compile under the new Solaris
* [Bug 873] Windows serial refclock proper TTY line discipline emulation
* [Bug 1014] Enable building with VC9 (in Visual Studio 2008,
  Visual C++ 2008, or SDK)
* [Bug 1117] Deferred interface binding under Windows works only correctly
  if FORCE_DNSRETRY is defined
* [BUG 1124] Lock QueryPerformanceCounter() client threads to same CPU
* DPRINTF macro made safer, always evaluates to a statement and will not
  misassociate an else which follows the macro.

---
(4.2.4p6) 2009/01/08 Released by Harlan Stenn <stenn@ntp.org>

* [Bug 1113] Fixed build errors with recent versions of openSSL.
* [Sec 1111] Fix incorrect check of EVP_VerifyFinal()'s return value.
* Update the copyright year.

---
(4.2.4p5) 2008/08/17 Released by Harlan Stenn <stenn@ntp.org>

* [BUG 1051] Month off by one in leap second message written to clockstats
  file fixed.
* [Bug 450] Windows only: Under original Windows NT we must not discard the
  wildcard socket to workaround a bug in NT's getsockname().
* [Bug 1038] Built-in getpass() function also prompts for password if
  not built with DEBUG.
* [Bug 841] Obsolete the "dynamic" keyword and make deferred binding
  to local interfaces the default.
  Emit a warning if that keyword is used for configuration.
* [Bug 959] Refclock on Windows not properly releasing recvbuffs.
* [Bug 993] Fix memory leak when fetching system messages.
* much cleanup, fixes, and changes from Dave Mills.
* ntp_control.c: LEAPTAB is a filestamp, not an unsigned.  From Dave Mills.
* ntp_config.c: ntp_minpoll fixes from Dave Mills.
* ntp-keygen updates from Dave Mills.
* refresh epoch, throttle, and leap cleanup from Dave Mills.
* Documentation cleanup from Dave Mills.
* [Bug 918] Only use a native md5.h if MD5Init() is available.
* [Bug 979] Provide ntptimeval if it is not otherwise present.
* [Bug 634] Re-instantiate syslog() and logfiles after the daemon fork.
* [Bug 952] Use md5 code with a friendlier license.
* [Bug 977] Fix mismatching #ifdefs for builds without IPv6.
* [Bug 830] Fix the checking order of the interface options.
* Clean up the logfile/syslog setup.
* [Bug 970] Lose obsolete -g flag to ntp-keygen.
* The -e flag to ntp-keygen can write GQ keys now, too.
* ntp_proto.c: sys_survivors and hpoll cleanup from Dave Mills.
* ntp_loopfilter.c: sys_poll cleanup from Dave Mills.
* refclock_wwv.c: maximum-likelihood digit and DSYNC fixes from Dave Mills.
* [Bug 967] preemptable associations are lost forever on a step.
* ntp_config.c: [CID 48] missing "else" clause.
* [Bug 833] ntpq config keyword is quote-mark unfriendly.
* Rename the ntpq "config" keyword to ":config".
* Dave Mills shifted some orphan processing.
* Fix typos in the [Bug 963] patch.
* bootstrap: squawk if genver fails.  Use -f with cp in case Dave does a chown.
* Remove obsolete simulator command-line options.
* ntp_request.c: [CID 36] zero sin_zero.
* [Bug 963] get_systime() is too noisy.
* [Bug 960] spurious syslog:crypto_setup:spurious crypto command
* [Bug 964] Change *-*-linux* to *-*-*linux* to allow for uclinux.
* Changes from Dave Mills:
  - ntp_util.c: cleanup.
  - ntp_timer.c: watch the non-burst packet rate.
  - ntp_request.c: cleanup.
  - ntp_restrict.c: RES_LIMITED cleanup.
  - ntp_proto.c: RES_LIMITED, rate bucktes, counters, overall cleanup.
  - ntp_peer.c: disallow peer_unconfig().
  - ntp_monitor.c: RES_LIMITED cleanup.
  - ntp_loopfilter.c: poll interval cleanup.
  - ntp_crypto.c: volley -> retry.  Cleanup TAI leap message.
  - ntp_config: average and minimum are ^2 values.
  - ntpdc: unknownversion is really "declined", not "bad version".
  - Packet retry cleanup.
* [Bug 961] refclock_tpro.c:tpro_poll() calls refclock_receive() twice.
* [Bug 957] Windows only: Let command line parameters from the Windows SCM GUI
  override the standard parameters from the ImagePath registry key.
* Added HAVE_INT32_T to the Windows config.h to avoid duplicate definitions.
* Work around a VPATH difference in FreeBSD's 'make' command.
* Update bugreport URL.
* Update -I documentation.
* [Bug 713] Fix bug reporting information.
* A bug in the application of the negative-sawtooth for 12 channel receivers.
* The removal of unneeded startup code used for the original LinuxPPS, it now
  conforms to the PPSAPI and does not need special code.
* ntp-keygen.c: Coverity fixes [CID 33,47].
* Volley cleanup from Dave Mills.
* Fuzz cleanup from Dave Mills.
* [Bug 861] Leap second cleanups from Dave Mills.
* ntpsim.c: add missing protypes and fix [CID 34], a nit.
* Upgraded bison at UDel.
* Update br-flock and flock-build machine lists.
* [Bug 752] QoS: add parse/config handling code.
* Fix the #include order in tickadj.c for picky machines.
* [Bug 752] QoS: On some systems, netinet/ip.h needs netinet/ip_systm.h.
* [Bug 752] Update the QoS tagging (code only - configuration to follow).
* Orphan mode and other protocol cleanup from Dave Mills.
* Documentation cleanup from Dave Mills.
* [Bug 940] ntp-keygen uses -v.  Disallow it as a shortcut for --version.
* more cleanup to ntp_lineeditlibs.m4.
* Documentation updates from Dave Mills.
* -ledit cleanup for ntpdc and ntpq.
* Association and other cleanup from Dave Mills.
* NTP_UNREACH changes from Dave Mills.
* Fix the readline history test.
* [Bug 931] Require -lreadline to be asked for explicitly.
* [Bug 764] When looking for -lreadline support, also try using -lncurses.
* [Bug 909] Fix int32_t errors for ntohl().
* [Bug 376/214] Enhancements to support multiple if names and IP addresses.
* [Bug 929] int32_t is undefined on Windows.  Casting wrong.
* [Bug 928] readlink missing braces.
* [Bug 788] Update macros to support VS 2005.
* ntpd/ntp_timer.c: add missing sys_tai parameter for debug printf
* [Bug 917] config parse leaves files open
* [Bug 912] detect conflicting enable/disable configuration on interfaces
  sharing an IP address
* [Bug 771] compare scopeid if available for IPv6 addresses
* Lose obsolete crypto subcommands (Dave Mills).
* WWV is an HF source, not an LF source (Dave Mills).
* [Bug 899] Only show -i/--jaildir -u/--user options if we HAVE_DROPROOT.
* [Bug 916] 'cryptosw' is undefined if built without OpenSSL.
* [Bug 891] 'restrict' config file keyword does not work (partial fix).
* [Bug 890] the crypto command seems to be required now.
* [Bug 915] ntpd cores during processing of x509 certificates.
* Crypto lint cleanup from Dave Mills.
* [Bug 897] Check RAND_status() - we may not need a .rnd file.
* Crypto cleanup from Dave Mills.
* [Bug 911] Fix error message in cmd_args.c.
* [Bug 895] Log assertion failures via syslog(), not stderr.
* Documentation updates from Dave Mills.
* Crypto cleanup from Dave Mills.
* [Bug 905] ntp_crypto.c fails to compile without -DDEBUG.
* Avoid double peer stats logging.
* ntp-keygen cleanup from Dave Mills.
* libopts needs to be built after ElectricFence.
* [Bug 894] Initialize keysdir before calling crypto_setup().
* Calysto cleanup for ntpq.
* ntp-keygen -i takes an arg.
* Cleanup and fixes from Dave Mills.
* [Bug 887] Fix error in ntp_types.h (for sizeof int != 4).
* Bug 880 bug fixes for Windows build
* Improve Calysto support.
* The "revoke" parameter is a crypto command.
* The driftfile wander threshold is a real number.
* [Bug 850] Fix the wander threshold parameter on the driftfile command.
* ntp_io.c: Dead code cleanup - Coverity View 19.
* Leap file related cleanup from Dave Mills.
* ntp_peer.c: Set peer->srcadr before (not after) calling set_peerdstadr().
* Initialize offset in leap_file() - Coverity View 17.
* Use the correct stratum on KISS codes.
* Fuzz bits cleanup.
* Show more digits in some debug printf's.
* Use drift_file_sw internally to control writing the drift file.
* Implement the wander_threshold option for the driftfile config keyword.
* reformat ntp_control.c; do not use c++ // comments.
* [Bug 629] Undo bug #629 fixes as they cause more problems than were  being
  solved
* Changes from Dave Mills: in/out-bound data rates, leapsecond cleanup,
  driftfile write cleanup, packet buffer length checks, documentation updates.
* More assertion checks and malloc()->emalloc(), courtesy of Calysto.
* [Bug 864] Place ntpd service in maintenance mode if using SMF on Solaris
* [Bug 862] includefile nesting; preserve phonelist on reconfig.
* [Bug 604] ntpd regularly dies on linux/alpha.
* more leap second infrastructure fixes from Dave Mills.
* [Bug 858] recent leapfile changes broke non-OpenSSL builds.
* Use emalloc() instead of malloc() in refclock_datum.c (Calysto).
* Start using 'design by contract' assertions.
* [Bug 767] Fast sync to refclocks wanted.
* Allow null driftfile.
* Use YYERROR_VERBOSE for the new parser, and fix related BUILT_SOURCES.
* [Bug 629] changes to ensure broadcast works including on wildcard addresses
* [Bug 853] get_node() must return a pointer to maximally-aligned memory.
* Initial leap file fixes from Dave Mills.
* [Bug 858] Recent leapfile changes broke without OPENSSL.
* Use a char for DIR_SEP, not a string.
* [Bug 850] driftfile parsing changes.
* driftfile maintenance changes from Dave Mills.  Use clock_phi instead of
  stats_write_tolerance.
* [Bug 828] refid string not being parsed correctly.
* [Bug 846] Correct includefile parsing.
* [Bug 827] New parsing code does not handle "fudge" correctly.
* Enable debugging capability in the config parser.
* [Bug 839] Crypto password not read from ntp.conf.
* Have autogen produce writable output files.
* [Bug 825] Correct logconfig -/+ keyword processing.
* [Bug 828] Correct parsing of " delimited strings.
* Cleanup FILE * usage after fclose() in ntp_filegen.c.
* [Bug 843] Windows Completion port code was incorrectly merged from -stable.
* [Bug 840] do fudge configuration AFTER peers (thus refclocks) have been
  configured.
* [Bug 824] Added new parser modules to the Windows project file.
* [Bug 832] Add libisc/log.c headers to the distribution.
* [Bug 808] Only write the drift file if we are in state 4.
* Initial import of libisc/log.c and friends.
* [Bug 826] Fix redefinition of PI.
* [Bug 825] ntp_scanner.c needs to #include <config.h> .
* [Bug 824] New parser code has some build problems with the SIM code.
* [Bug 817] Use longnames for setting ntp variables on the command-line;
  Allowing '-v' with and without an arg to disambiguate usage is error-prone.
* [Bug 822] set progname once, early.
* [Bug 819] remove erroneous #if 0 in Windows completion port code.
* The new config code missed an #ifdef for building without refclocks.
* Distribute some files needed by the new config parsing code.
* [Bug 819] Timeout for WaitForMultipleObjects was 500ms instead of INFINITE
* Use autogen 5.9.1.
* Fix clktest command-line arg processing.'
* Audio documentation updates from Dave Mills.
* New config file parsing code, from Sachin Kamboj.
* fuzz bit cleanup from Dave Mills.
* replay cleanup from Dave Mills.
* [Bug 542] Tolerate missing directory separator at EO statsdir.
* [Bug 812] ntpd should drop supplementary groups.
* [Bug 815] Fix warning compiling 4.2.5p22 under Windows with VC6.
* [Bug 740] Fix kernel/daemon startup drift anomaly.
* refclock_wwv.c fixes from Dave Mills.
* [Bug 810] Fix ntp-keygen documentation.
* [Bug 787] Bug fixes for 64-bit time_t on Windows.
* [Bug 796] Clean up duplicate #defines in ntp_control.c.
* [Bug 569] Use the correct precision for the Leitch CSD-5300.
* [Bug 795] Moved declaration of variable to top of function.
* [Bug 798] ntpq [p typo crashes ntpq/ntpdc.
* [Bug 786] Fix refclock_bancomm.c on Solaris.
* [Bug 774] parsesolaris.c does not compile under the new Solaris.
* [Bug 782] Remove P() macros from Windows files.
* [Bug 778] ntpd fails to lock with drift=+500 when started with drift=-500.
* [Bug 592] Trimble Thunderbolt GPS support.
* IRIG, CHU, WWV, WWVB refclock improvements from Dave Mills.
* [Bug 757] Lose ULONG_CONST().
* [Bug 756] Require ANSI C (function prototypes).
* codec (audio) and ICOM changes from Dave Mills.

---

* [Bug 450] Windows only: Under original Windows NT we must not discard the
  wildcard socket to workaround a bug in NT's getsockname().
* [Bug 1038] Built-in getpass() function also prompts for password if
  not built with DEBUG.
* [Bug 841] Obsolete the "dynamic" keyword and make deferred binding
  to local interfaces the default.
  Emit a warning if that keyword is used for configuration.
* [Bug 959] Refclock on Windows not properly releasing recvbuffs.
* [Bug 993] Fix memory leak when fetching system messages.
* [Bug 987] Wake up the resolver thread/process when a new interface has
  become available.
* Correctly apply negative-sawtooth for oncore 12 channel receiver.
* Startup code for original LinuxPPS removed.  LinuxPPS now conforms to
  the PPSAPI.
* [Bug 1000] allow implicit receive buffer allocation for Windows.
  fixes startup for windows systems with many interfaces.
  reduces dropped packets on network bursts.
  additionally fix timer() starvation during high load.
* [Bug 990] drop minimum time restriction for interface update interval.
* [Bug 977] Fix mismatching #ifdefs for builds without IPv6.
* Update the copyright year.
* Build system cleanup (make autogen-generated files writable).
* [Bug 957] Windows only: Let command line parameters from the Windows SCM GUI
  override the standard parameters from the ImagePath registry key.
* Fixes for ntpdate:
* [Bug 532] nptdate timeout is too long if several servers are supplied.
* [Bug 698] timeBeginPeriod is called without timeEndPeriod in some NTP tools.
* [Bug 857] ntpdate debug mode adjusts system clock when it shouldn't.
* [Bug 908] ntpdate crashes sometimes.
* [Bug 982] ntpdate(and ntptimeset) buffer overrun if HAVE_POLL_H isn't set
  (dup of 908).
* [Bug 997] ntpdate buffer too small and unsafe.
* ntpdate.c: Under Windows check whether NTP port in use under same conditions
  as under other OSs.
* ntpdate.c: Fixed some typos and indents (tabs/spaces).

(4.2.4p4) Released by Harlan Stenn <stenn@ntp.org>

* [Bug 902] Fix problems with the -6 flag.
* Updated include/copyright.def (owner and year).
* [Bug 878] Avoid ntpdc use of refid value as unterminated string.
* [Bug 881] Corrected display of pll offset on 64bit systems.
* [Bug 886] Corrected sign handling on 64bit in ntpdc loopinfo command.
* [Bug 889] avoid malloc() interrupted by SIGIO risk
* ntpd/refclock_parse.c: cleanup shutdown while the file descriptor is still
  open.
* [Bug 885] use emalloc() to get a message at the end of the memory
  unsigned types cannot be less than 0
  default_ai_family is a short
  lose trailing , from enum list
  clarify ntp_restrict.c for easier automated analysis
* [Bug 884] don't access recv buffers after having them passed to the free
  list.
* [Bug 882] allow loopback interfaces to share addresses with other
  interfaces.

---
(4.2.4p3) Released by Harlan Stenn <stenn@ntp.org>

* [Bug 863] unable to stop ntpd on Windows as the handle reference for events
  changed

---
(4.2.4p2) Released by Harlan Stenn <stenn@ntp.org>

* [Bug 854] Broadcast address was not correctly set for interface addresses
* [Bug 829] reduce syslog noise, while there fix Enabled/Disable logging
  to reflect the actual configuration.
* [Bug 795] Moved declaration of variable to top of function.
* [Bug 789] Fix multicast client crypto authentication and make sure arriving
  multicast packets do not disturb the autokey dance.
* [Bug 785] improve handling of multicast interfaces
  (multicast routers still need to run a multicast routing software/daemon)
* ntpd/refclock_parse.c: cleanup shutdown while the file descriptor is still
  open.
* [Bug 885] use emalloc() to get a message at the end of the memory
  unsigned types cannot be less than 0
  default_ai_family is a short
  lose trailing , from enum list
* [Bug 884] don't access recv buffers after having them passed to the free list.
* [Bug 882] allow loopback interfaces to share addresses with other interfaces.
* [Bug 527] Don't write from source address length to wrong location
* Upgraded autogen and libopts.
* [Bug 811] ntpd should not read a .ntprc file.

---
(4.2.4p1) (skipped)

---
(4.2.4p0) Released by Harlan Stenn <stenn@ntp.org>

* [Bug 793] Update Hans Lambermont's email address in ntpsweep.
* [Bug 776] Remove unimplemented "rate" flag from ntpdate.
* [Bug 586] Avoid lookups if AI_NUMERICHOST is set.
* [Bug 770] Fix numeric parameters to ntp-keygen (Alain Guibert).
* [Bug 768] Fix io_setbclient() error message.
* [Bug 765] Use net_bind_service capability on linux.
* [Bug 760] The background resolver must be aware of the 'dynamic' keyword.
* [Bug 753] make union timestamp anonymous (Philip Prindeville).
* confopt.html: move description for "dynamic" keyword into the right section.
* pick the right type for the recv*() length argument.

---
(4.2.4) Released by Harlan Stenn <stenn@ntp.org>

* monopt.html fixes from Dave Mills.
* [Bug 452] Do not report kernel PLL/FLL flips.
* [Bug 746] Expert mouseCLOCK USB v2.0 support added.'
* driver8.html updates.
* [Bug 747] Drop <NOBR> tags from ntpdc.html.
* sntp now uses the returned precision to control decimal places.
* sntp -u will use an unprivileged port for its queries.
* [Bug 741] "burst" doesn't work with !unfit peers.
* [Bug 735] Fix a make/gmake VPATH issue on Solaris.
* [Bug 739] ntpd -x should not take an argument.
* [Bug 737] Some systems need help providing struct iovec.
* [Bug 717] Fix libopts compile problem.
* [Bug 728] parse documentation fixes.
* [Bug 734] setsockopt(..., IP_MULTICAST_IF, ...) fails on 64-bit platforms.
* [Bug 732] C-DEX JST2000 patch from Hideo Kuramatsu.
* [Bug 721] check for __ss_family and __ss_len separately.
* [Bug 666] ntpq opeers displays jitter rather than dispersion.
* [Bug 718] Use the recommended type for the saddrlen arg to getsockname().
* [Bug 715] Fix a multicast issue under Linux.
* [Bug 690] Fix a Windows DNS lookup buffer overflow.
* [Bug 670] Resolved a Windows issue with the dynamic interface rescan code.
* K&R C support is being deprecated.
* [Bug 714] ntpq -p should conflict with -i, not -c.
* WWV refclock improvements from Dave Mills.
* [Bug 708] Use thread affinity only for the clock interpolation thread.
* [Bug 706] ntpd can be running several times in parallel.
* [Bug 704] Documentation typos.
* [Bug 701] coverity: NULL dereference in ntp_peer.c
* [Bug 695] libopts does not protect against macro collisions.
* [Bug 693] __adjtimex is independent of ntp_{adj,get}time.
* [Bug 692] sys_limitrejected was not being incremented.
* [Bug 691] restrictions() assumption not always valid.
* [Bug 689] Deprecate HEATH GC-1001 II; the driver never worked.
* [Bug 688] Fix documentation typos.
* [Bug 686] Handle leap seconds better under Windows.
* [Bug 685] Use the Windows multimedia timer.
* [Bug 684] Only allow debug options if debugging is enabled.
* [Bug 683] Use the right version string.
* [Bug 680] Fix the generated version string on Windows.
* [Bug 678] Use the correct size for control messages.
* [Bug 677] Do not check uint_t in configure.ac.
* [Bug 676] Use the right value for msg_namelen.
* [Bug 675] Make sure ntpd builds without debugging.
* [Bug 672] Fix cross-platform structure padding/size differences.
* [Bug 660] New TIMESTAMP code fails tp build on Solaris Express.
* [Bug 659] libopts does not build under Windows.
* [Bug 658] HP-UX with cc needs -Wp,-H8166 in CFLAGS.
* [Bug 656] ntpdate doesn't work with multicast address.
* [Bug 638] STREAMS_TLI is deprecated - remove it.
* [Bug 635] Fix tOptions definition.
* [Bug 628] Fallback to ntp discipline not working for large offsets.
* [Bug 622] Dynamic interface tracking for ntpd.
* [Bug 603] Don't link with libelf if it's not needed.
* [Bug 523] ntpd service under Windows does't shut down properly.
* [Bug 500] sntp should always be built.
* [Bug 479] Fix the -P option.
* [Bug 421] Support the bc637PCI-U card.
* [Bug 342] Deprecate broken TRAK refclock driver.
* [Bug 340] Deprecate broken MSF EES refclock driver.
* [Bug 153] Don't do DNS lookups on address masks.
* [Bug 143] Fix interrupted system call on HP-UX.
* [Bug 42] Distribution tarballs should be signed.
* Support separate PPS devices for PARSE refclocks.
* [Bug 637, 51?] Dynamic interface scanning can now be done.
* Options processing now uses GNU AutoGen.

---
(4.2.2p4) Released by Harlan Stenn <stenn@ntp.org>

* [Bug 710] compat getnameinfo() has off-by-one error
* [Bug 690] Buffer overflow in Windows when doing DNS Lookups

---
(4.2.2p3) Released by Harlan Stenn <stenn@ntp.org>

* Make the ChangeLog file cleaner and easier to read
* [Bug 601] ntpq's decodeint uses an extra level of indirection
* [Bug 657] Different OSes need different sized args for IP_MULTICAST_LOOP
* release engineering/build changes
* Documentation fixes
* Get sntp working under AIX-5

---
(4.2.2p2) (broken)

* Get sntp working under AIX-5

---
(4.2.2p1)

* [Bug 661] Use environment variable to specify the base path to openssl.
* Resolve an ambiguity in the copyright notice
* Added some new documentation files
* URL cleanup in the documentation
* [Bug 657]: IP_MULTICAST_LOOP uses a u_char value/size
* quiet gcc4 complaints
* more Coverity fixes
* [Bug 614] manage file descriptors better
* [Bug 632] update kernel PPS offsets when PPS offset is re-configured
* [Bug 637] Ignore UP in*addr_any interfaces
* [Bug 633] Avoid writing files in srcdir
* release engineering/build changes

---
(4.2.2)

* SNTP
* Many bugfixes
* Implements the current "goal state" of NTPv4
* Autokey improvements
* Much better IPv6 support
* [Bug 360] ntpd loses handles with LAN connection disabled.
* [Bug 239] Fix intermittent autokey failure with multicast clients.
* Rewrite of the multicast code
* New version numbering scheme

---
(4.2.0)

* More stuff than I have time to document
* IPv6 support
* Bugfixes
* call-gap filtering
* wwv and chu refclock improvements
* OpenSSL integration

---
(4.1.2)

* clock state machine bugfix
* Lose the source port check on incoming packets
* (x)ntpdc compatibility patch
* Virtual IP improvements
* ntp_loopfilter fixes and improvements
* ntpdc improvements
* GOES refclock fix
* JJY driver
* Jupiter refclock fixes
* Neoclock4X refclock fixes
* AIX 5 port
* bsdi port fixes
* Cray unicos port upgrade
* HP MPE/iX port
* Win/NT port upgrade
* Dynix PTX port fixes
* Document conversion from CVS to BK
* readline support for ntpq

---
(4.1.0)

* CERT problem fixed (99k23)

* Huff-n-Puff filter
* Preparation for OpenSSL support
* Resolver changes/improvements are not backward compatible with mode 7
  requests (which are implementation-specific anyway)
* leap second stuff
* manycast should work now
* ntp-genkeys does new good things.
* scripts/ntp-close
* PPS cleanup and improvements
* readline support for ntpdc
* Crypto/authentication rewrite
* WINNT builds with MD5 by default
* WINNT no longer requires Perl for building with Visual C++ 6.0
* algorithmic improvements, bugfixes
* Solaris dosynctodr info update
* html/pic/* is *lots* smaller
* New/updated drivers: Forum Graphic GPS, WWV/H, Heath GC-100 II, HOPF
  serial and PCI, ONCORE, ulink331
* Rewrite of the audio drivers

---
(4.0.99)

* Driver updates: CHU, DCF, GPS/VME, Oncore, PCF, Ulink, WWVB, burst
  If you use the ONCORE driver with a HARDPPS kernel module,
  you *must* have a properly specified:
	pps <filename> [assert/clear] [hardpps]
  line in the /etc/ntp.conf file.
* PARSE cleanup
* PPS cleanup
* ntpd, ntpq, ntpdate cleanup and fixes
* NT port improvements
* AIX, BSDI, DEC OSF, FreeBSD, NetBSD, Reliant, SCO, Solaris port improvements

---
(4.0.98)

* Solaris kernel FLL bug is fixed in 106541-07
* Bug/lint cleanup
* PPS cleanup
* ReliantUNIX patches
* NetInfo support
* Ultralink driver
* Trimble OEM Ace-II support
* DCF77 power choices
* Oncore improvements

---
(4.0.97)

* NT patches
* AIX,SunOS,IRIX portability
* NeXT portability
* ntptimeset utility added
* cygwin portability patches

---
(4.0.96)

* -lnsl, -lsocket, -lgen configuration patches
* Y2K patches from AT&T
* Linux portability cruft

---
(4.0.95)

* NT port cleanup/replacement
* a few portability fixes
* VARITEXT Parse clock added

---
(4.0.94)

* PPS updates (including ntp.config options)
* Lose the old DES stuff in favor of the (optional) RSAREF stuff
* html cleanup/updates
* numerous drivers cleaned up
* numerous portability patches and code cleanup

---
(4.0.93)

* Oncore refclock needs PPS or one of two ioctls.
* Don't make ntptime under Linux.  It doesn't compile for too many folks.
* Autokey cleanup
* ReliantUnix patches
* html cleanup
* tickadj cleanup
* PARSE cleanup
* IRIX -n32 cleanup
* byte order cleanup
* ntptrace improvements and patches
* ntpdc improvements and patches
* PPS cleanup
* mx4200 cleanup
* New clock state machine
* SCO cleanup
* Skip alias interfaces

---
(4.0.92)

* chronolog and dumbclock refclocks
* SCO updates
* Cleanup/bugfixes
* Y2K patches
* Updated palisade driver
* Plug memory leak
* wharton kernel clock
* Oncore clock upgrades
* NMEA clock improvements
* PPS improvements
* AIX portability patches

---
(4.0.91)

* New ONCORE driver
* New MX4200 driver
* Palisade improvements
* config file bugfixes and problem reporting
* autoconf upgrade and cleanup
* HP-UX, IRIX lint cleanup
* AIX portability patches
* NT cleanup

---
(4.0.90)

* Nanoseconds
* New palisade driver
* New Oncore driver

---
(4.0.73)

* README.hackers added
* PARSE driver is working again
* Solaris 2.6 has nasty kernel bugs.  DO NOT enable pll!
* DES is out of the distribution.

---
(4.0.72)

* K&R C compiling should work again.
* IRIG patches.
* MX4200 driver patches.
* Jupiter driver added.
* Palisade driver added.  Needs work (ANSI, ntoh/hton, sizeof double, ???)<|MERGE_RESOLUTION|>--- conflicted
+++ resolved
@@ -1,4 +1,6 @@
-<<<<<<< HEAD
+---
+
+* [Sec 730] Increase RSA_generate_key modulus.
 * [Sec 2666] Use cryptographic random numbers for md5 key generation.
 * [Sec 2667] buffer overflow in crypto_recv().
 * [Sec 2668] buffer overflow in ctl_putdata().
@@ -6,10 +8,7 @@
 * [Sec 2670] Missing return; from error clause.
 * [Sec 2671] vallen in extension fields are not validated.
 * [Sec 2672] On some OSes ::1 can be spoofed, bypassing source IP ACLs.
-=======
-* [Sec 730] Increase RSA_generate_key modulus.
 * [Bug 2691] Wrong variable name in refclock_ripencc.c.
->>>>>>> efba8c41
 (4.2.7p486-RC) 2014/12/18 Released by Harlan Stenn <stenn@ntp.org>
 * [Bug 2687] RefClock 26/hpgps doesn't work at default line speed
 (4.2.7p485-RC) 2014/12/12 Released by Harlan Stenn <stenn@ntp.org>
