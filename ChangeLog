--- conflicted
+++ resolved
@@ -1,10 +1,6 @@
-<<<<<<< HEAD
+* mdoc2texi fixes: trailing punctuation.
 (4.2.7p339) 2012/12/26 Released by Harlan Stenn <stenn@ntp.org>
 * mdoc2texi fixes: parseQuote, closing of list item tables.
-=======
-* mdoc2texi fixes: parseQuote, closing of list item tables, trailing 
-  punctuation.
->>>>>>> 29323892
 * ntp-wait, ntpd, ntpdc, ntpq, ntpsnmpd autogen documentation updates.
 (4.2.7p338) 2012/12/25 Released by Harlan Stenn <stenn@ntp.org>
 * mdoc2texi fixes: Handle_ArCmFlIc, Handle_Fn, HandleQ.
