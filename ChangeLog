<<<<<<< HEAD
* [Bug 1196] setsockopt(SO_EXCLUSIVEADDRUSE) can fail on Windows 2000
  and earlier with WSAINVAL, do not log a complaint in that case.
=======
* [Bug 1231] ntpsnmpd build fails after sockaddr union changes
>>>>>>> 3f372590
(4.2.5p182) 2009/06/18 Released by Harlan Stenn <stenn@ntp.org>
* Add missing header dependencies to the ntpdc layout verification.
* prefer.html updates from Dave Mills.
* [Bug 1205] Add ntpd --usepcc and --pccfreq options on Windows
* [Bug 1215] unpeer by association ID
* [Bug 1225] Broadcast address miscalculated on Windows 4.2.5p180
* [Bug 1229] autokey segfaults in cert_install().
* Use a union for structs sockaddr, sockaddr_storage, sockaddr_in, and
  sockaddr_in6 to remove casts and enable type checking.  Collapse
  some previously separate IPv4/IPv6 paths into a single codepath.
(4.2.5p181) 2009/06/06 Released by Harlan Stenn <stenn@ntp.org>
* [Bug 1206] Required compiler changes for Windows
* [Bug 1084] PPSAPI for ntpd on Windows with DLL backends
* [Bug 1204] Unix-style refclock device paths on Windows
* [Bug 1205] partial fix, disable RDTSC use by default on Windows
* [Bug 1208] decodenetnum() buffer overrun on [ with no ]
* [Bug 1211] keysdir free()d twice #ifdef DEBUG
* Enable ONCORE, ARCRON refclocks on Windows (untested)
(4.2.5p180) 2009/05/29 Released by Harlan Stenn <stenn@ntp.org>
* [Bug 1200] Enable IPv6 in Windows port
* Lose FLAG_FIXPOLL, from Dave Mills.
(4.2.5p179) 2009/05/23 Released by Harlan Stenn <stenn@ntp.org>
* [Bug 1041] xmt -> aorg timestamp cleanup from Dave Mills,
  reported by Dave Hart.
* [Bug 1193] Compile error: conflicting types for emalloc.
* [Bug 1196] VC6 winsock2.h does not define SO_EXCLUSIVEADDRUSE.
* Leap/expire cleanup from Dave Mills.
(4.2.5p178) 2009/05/21 Released by Harlan Stenn <stenn@ntp.org>
* Provide erealloc() and estrdup(), a la emalloc().
* Improve ntp.conf's parser error messages.
* [Bug 320] "restrict default ignore" does not affect IPv6.
* [Bug 1192] "restrict -6 ..." reports a syntax error.
(4.2.5p177) 2009/05/18 Released by Harlan Stenn <stenn@ntp.org>
* Include (4.2.4p7)
* [Bug 1174] nmea_shutdown assumes that nmea has a unit assigned
* [Bug 1190] NMEA refclock fudge flag4 1 obscures position in timecode
* Update NMEA refclock documentation in html/drivers/driver20.html
(4.2.5p176) 2009/05/13 Released by Harlan Stenn <stenn@ntp.org>
* [Bug 1154] mDNS registration should be done later, repeatedly and only
  if asked for. (second try for fix)
(4.2.5p175) 2009/05/12 Released by Harlan Stenn <stenn@ntp.org>
* Include (4.2.4p7-RC7)
* [Bug 1180] ntpd won't start with more than ~1000 interfaces
* [Bug 1182] Documentation typos and missing bits.
* [Bug 1183] COM port support should extend past COM3
* [Bug 1184] ntpd is deaf when restricted to second IP on the same net
* Clean up configure.ac NTP_CACHEVERSION interface, display cache
  version when clearing.  Fixes a regression.
(4.2.5p174) 2009/05/09 Released by Harlan Stenn <stenn@ntp.org>
* Stale leapsecond file fixes from Dave Mills.
(4.2.5p173) 2009/05/08 Released by Harlan Stenn <stenn@ntp.org>
* Include (4.2.4p7-RC6)
(4.2.5p172) 2009/05/06 Released by Harlan Stenn <stenn@ntp.org>
* [Bug 1175] Instability in PLL daemon mode.
* [Bug 1176] refclock_parse.c does not compile without PPSAPI.
(4.2.5p171) 2009/05/04 Released by Harlan Stenn <stenn@ntp.org>
* Autokey documentation cleanup from Dave Mills.
* [Bug 1171] line editing libs found without headers (Solaris 11)
* [Bug 1173] NMEA refclock fails with Solaris PPSAPI
* Fix problem linking msntp on Solaris when sntp subdir is configured
  before parent caused by different gethostent library search order.
* Do not clear config.cache when it is  empty.
(4.2.5p170) 2009/05/02 Released by Harlan Stenn <stenn@ntp.org>
* [Bug 1152] adjust PARSE to new refclock_pps logic
* Include (4.2.4p7-RC5)
* loopfilter FLL/PLL crossover cleanup from Dave Mills.
* Documentation updates from Dave Mills.
* ntp-keygen cleanup from Dave Mills.
* crypto API cleanup from Dave Mills.
* Add NTP_CACHEVERSION mechanism to ignore incompatible config.cache
* Enable gcc -Wstrict-overflow for gsoc_sntp as well
(4.2.5p169) 2009/04/30 Released by Harlan Stenn <stenn@ntp.org>
* [Bug 1171] Note that we never look for -lreadline by default.
* [Bug 1090] Fix bogus leap seconds in refclock_hpgps.
(4.2.5p168) 2009/04/29 Released by Harlan Stenn <stenn@ntp.org>
* Include (4.2.4p7-RC4)
* [Bug 1169] quiet compiler warnings
* Re-enable gcc -Wstrict-prototypes when not building with OpenSSL
* Enable gcc -Wstrict-overflow
* ntpq/ntpdc emit newline after accepting password on Windows
* Updates from Dave Mills:
* ntp-keygen.c: Updates.
* Fix the error return and syslog function ID in refclock_{param,ppsapi}.
* Make sure syspoll is within the peer's minpoll/maxpoll bounds.
* ntp_crypto.c: Use sign_siglen, not len. sign key filename cleanup.
* Bump NTP_MAXEXTEN from 1024 to 2048, update values for some field lengths.
* m4/ntp_lineeditlibs.m4: fix warnings from newer Autoconf
* [Bug 1166] Remove truncation of position (blanking) code in refclock_nmea.c
(4.2.5p167) 2009/04/26 Released by Harlan Stenn <stenn@ntp.org>
* Crypto cleanup from Dave Mills.
(4.2.5p166) 2009/04/25 Released by Harlan Stenn <stenn@ntp.org>
* [Bug 1165] Clean up small memory leaks in the  config file parser
* Correct logconfig keyword declaration to MULTIPLE_ARG
* Enable filename and line number leak reporting on Windows when built
  DEBUG for all the typical C runtime allocators such as calloc,
  malloc, and strdup.  Previously only emalloc calls were covered.
* Add DEBUG-only code to free dynamically allocated memory that would
  otherwise remain allocated at ntpd exit, to allow less forgivable
  leaks to stand out in leaks reported after exit.
* Ensure termination of strings in ports/winnt/libisc/isc_strerror.c
  and quiet compiler warnings.
* [Bug 1057] ntpdc unconfig failure
* [Bug 1161] unpeer AKA unconfig command for ntpq :config
* PPS and crypto cleanup in ntp_proto.c from Dave Mills.
(4.2.5p165) 2009/04/23 Released by Harlan Stenn <stenn@ntp.org>
* WWVB refclock cleanup from Dave Mills.
* Code cleanup: requested_key -> request_key.
* [Bug 833] ignore whitespace at end of remote configuration lines
* [Bug 1033] ntpdc/ntpq crash prompting for keyid on Windows
* [Bug 1028] Support for W32Time authentication via Samba.
* quiet ntp_parser.c malloc redeclaration warning
* Mitigation and PPS/PPSAPI cleanup from Dave Mills.
* Documentation updates from Dave Mills.
* timepps-Solaris.h patches from Dave Hart.
(4.2.5p164) 2009/04/22 Released by Harlan Stenn <stenn@ntp.org>
* Include (4.2.4p7-RC3)
* PPS/PPSAPI cleanup from Dave Mills.
* Documentation updates from Dave Mills.
* [Bug 1125] C runtime per-thread initialization on Windows
* [Bug 1152] temporarily disable refclock_parse, refclock_true until
  maintainers can repair build break from pps_sample()
* [Bug 1153] refclock_nmea should not mix UTC with GPS time
* [Bug 1159] ntpq overlap diagnostic message test buggy
(4.2.5p163) 2009/04/10 Released by Harlan Stenn <stenn@ntp.org>
(4.2.5p162) 2009/04/09 Released by Harlan Stenn <stenn@ntp.org>
* Documentation updates from Dave Mills.
* Mitigation and PPS cleanup from Dave Mills.
* Include (4.2.4p7-RC2)
* [Bug 216] New interpolation scheme for Windows eliminates 1ms jitter
* remove a bunch of #ifdef SYS_WINNT from portable code
* 64-bit time_t cleanup for building on newer Windows compilers
* Only set CMOS clock during ntpd exit on Windows if the computer is
  shutting down or restarting.
* [Bug 1148] NMEA reference clock improvements
* remove deleted gsoc_sntp/utilities.o from repository so that .o build
  products can be cleaned up without corrupting the repository.
(4.2.5p161) 2009/03/31 Released by Harlan Stenn <stenn@ntp.org>
* Documentation updates from Dave Mills.
(4.2.5p160) 2009/03/30 Released by Harlan Stenn <stenn@ntp.org>
* [Bug 1141] refclock_report missing braces cause spurious "peer event:
  clock clk_unspec" log entries
* Include (4.2.4p7-RC1)
(4.2.5p159) 2009/03/28 Released by Harlan Stenn <stenn@ntp.org>
* "bias" changes from Dave Mills.
(4.2.5p158) 2009/01/30 Released by Harlan Stenn <stenn@ntp.org>
* Fix [CID 72], a typo introduced at the latest fix to prettydate.c.
(4.2.5p157) 2009/01/26 Released by Harlan Stenn <stenn@ntp.org>
* Cleanup/fixes for ntp_proto.c and ntp_crypto.c from Dave Mills.
(4.2.5p156) 2009/01/19 Released by Harlan Stenn <stenn@ntp.org>
* [Bug 1118] Fixed sign extension for 32 bit time_t in caljulian() and prettydate().
  Fixed some compiler warnings about missing prototypes.
  Fixed some other simple compiler warnings.
* [Bug 1119] [CID 52] Avoid a possible null-dereference in ntp_crypto.c.
* [Bug 1120] [CID 51] INSIST that peer is non-null before we dereference it.
* [Bug 1121] [CID 47] double fclose() in ntp-keygen.c.
(4.2.5p155) 2009/01/18 Released by Harlan Stenn <stenn@ntp.org>
* Documentation updates from Dave Mills.
* CHU frequency updates.
* Design assertion fixes for ntp_crypto.c from Dave Mills.
(4.2.5p154) 2009/01/13 Released by Harlan Stenn <stenn@ntp.org>
* [Bug 992] support interface event change on Linux from
  Miroslav Lichvar.
(4.2.5p153) 2009/01/09 Released by Harlan Stenn <stenn@ntp.org>
* Renamed gsoc_sntp/:fetch-stubs to gsoc_sntp/fetch-stubs to avoid
  file name problems under Windows.
  Removed German umlaut from log msg for 4.2.5p142.
(4.2.5p152) 2009/01/08 Released by Harlan Stenn <stenn@ntp.org>
* Include (4.2.4p6) 2009/01/08 Released by Harlan Stenn <stenn@ntp.org>
(4.2.5p151) 2008/12/23 Released by Harlan Stenn <stenn@ntp.org>
* Stats file logging cleanup from Dave Mills.
(4.2.5p150) 2008/12/15 Released by Harlan Stenn <stenn@ntp.org>
* [Bug 1099] Fixed wrong behaviour in sntp's crypto.c.
* [Bug 1103] Fix 64-bit issues in the new calendar code.
(4.2.5p149) 2008/12/05 Released by Harlan Stenn <stenn@ntp.org>
* Fixed mismatches in data types and OID definitions in ntpSnmpSubAgent.c
* added a premliminary MIB file to ntpsnmpd (ntpv4-mib.mib)
(4.2.5p148) 2008/12/04 Released by Harlan Stenn <stenn@ntp.org>
* [Bug 1070] Fix use of ntpq_parsestring() in ntpsnmpd.
(4.2.5p147) 2008/11/27 Released by Harlan Stenn <stenn@ntp.org>
* Update gsoc_sntp's GCC warning code.
(4.2.5p146) 2008/11/26 Released by Harlan Stenn <stenn@ntp.org>
* Update Solaris CFLAGS for gsoc_sntp.
(4.2.5p145) 2008/11/20 Released by Harlan Stenn <stenn@ntp.org>
* Deal with time.h for sntp under linux.
* Provide rpl_malloc() for sntp for systems that need it.
* Handle ss_len and socklen type for sntp.
* Fixes to the sntp configure.ac script.
* Provide INET6_ADDRSTRLEN if it is missing.
* [Bug 1095] overflow in caljulian.c.
(4.2.5p144) 2008/11/19 Released by Harlan Stenn <stenn@ntp.org>
* Use int32, not int32_t.
* Avoid the sched*() functions under OSF - link problems.
(4.2.5p143) 2008/11/17 Released by Harlan Stenn <stenn@ntp.org>
* sntp cleanup and fixes.
(4.2.5p142) 2008/11/16 Released by Harlan Stenn <stenn@ntp.org>
* Imported GSoC SNTP code from Johannes Maximilian Kuehn.
(4.2.5p141) 2008/11/13 Released by Harlan Stenn <stenn@ntp.org>
* New caltontp.c and calyearstart.c from Juergen Perlinger.
(4.2.5p140) 2008/11/12 Released by Harlan Stenn <stenn@ntp.org>
* Cleanup lint from the ntp_scanner files.
* [Bug 1011] gmtime() returns NULL on windows where it would not under Unix.
* Updated caljulian.c and prettydate.c from Juergen Perlinger.
(4.2.5p139) 2008/11/11 Released by Harlan Stenn <stenn@ntp.org>
* Typo fix to driver20.html.
(4.2.5p138) 2008/11/10 Released by Harlan Stenn <stenn@ntp.org>
* [Bug 474] --disable-ipv6 is broken.
* IPv6 interfaces were being looked for twice.
* SHM driver grabs more samples, add clockstats
* decode.html and driver20.html updates from Dave Mills.
(4.2.5p137) 2008/11/01 Released by Harlan Stenn <stenn@ntp.org>
* [Bug 1069] #undef netsnmp's PACKAGE_* macros.
* [Bug 1068] Older versions of netsnmp do not have netsnmp_daemonize().
(4.2.5p136) 2008/10/27 Released by Harlan Stenn <stenn@ntp.org>
* [Bug 1078] statsdir configuration parsing is broken.
(4.2.5p135) 2008/09/23 Released by Harlan Stenn <stenn@ntp.org>
* [Bug 1072] clock_update should not allow updates older than sys_epoch.
(4.2.5p134) 2008/09/17 Released by Harlan Stenn <stenn@ntp.org>
* Clean up build process for ntpsnmpd.
(4.2.5p133) 2008/09/16 Released by Harlan Stenn <stenn@ntp.org>
* Add options processing to ntpsnmpd.
* [Bug 1062] Check net-snmp headers before deciding to build ntpsnmpd.
* Clean up the libntpq.a build.
* Regenerate ntp_parser.[ch] from ntp_parser.y
(4.2.5p132) 2008/09/15 Released by Harlan Stenn <stenn@ntp.org>
* [Bug 1067] Multicast DNS service registration must come after the fork
  on Solaris.
* [Bug 1066] Error messages should log as errors.
(4.2.5p131) 2008/09/14 Released by Harlan Stenn <stenn@ntp.org>
* [Bug 1065] Re-enable support for the timingstats file.
(4.2.5p130) 2008/09/13 Released by Harlan Stenn <stenn@ntp.org>
* [Bug 1064] Implement --with-net-snmp-config=progname
* [Bug 1063] ntpSnmpSubagentObject.h is missing from the distribution.
(4.2.5p129) 2008/09/11 Released by Harlan Stenn <stenn@ntp.org>
* Quiet some libntpq-related warnings.
(4.2.5p128) 2008/09/08 Released by Harlan Stenn <stenn@ntp.org>
* Import Heiko Gerstung's GSoC2008 NTP MIB daemon.
(4.2.5p127) 2008/09/01 Released by Harlan Stenn <stenn@ntp.org>
* Regenerate ntpd/ntp_parser.c
(4.2.5p126) 2008/08/31 Released by Harlan Stenn <stenn@ntp.org>
* Stop libtool-1.5 from looking for C++ or Fortran.
* [BUG 610] Documentation update for NMEA reference clock driver.
* [Bug 828] Fix IPv4/IPv6 address parsing.
* Changes from Dave Mills:
  Documentation updates.
  Fix a corner case where a frequency update was reported but not set.
  When LEAP_NOTINSYNC->LEAP_NOWARNING, call crypto_update() if we have
  crypto_flags.
(4.2.5p125) 2008/08/18 Released by Harlan Stenn <stenn@ntp.org>
* [Bug 1052] Add linuxPPS support to ONCORE driver.
(4.2.5p124) 2008/08/17 Released by Harlan Stenn <stenn@ntp.org>
* Documentation updates from Dave Mills.
* Include (4.2.4p5) 2008/08/17 Released by Harlan Stenn <stenn@ntp.org>
* [Bug 861] leap info was not being transmitted.
* [Bug 1046] refnumtoa.c is using the wrong header file.
* [Bug 1047] enable/disable options processing fix.
* header file cleanup.
* [Bug 1037] buffer in subroutine was 1 byte short.
* configure.ac: cleanup, add option for wintime, and lay the groundwork
  for the changes needed for bug 1028.
* Fixes from Dave Mills: 'bias' and 'interleave' work.  Separate
  phase and frequency discipline (for long poll intervals).  Update
  TAI function to match current leapsecond processing.
* Documentation updates from Dave Mills.
* [Bug 1037] Use all 16 of the MD5 passwords generated by ntp-keygen.
* Fixed the incorrect edge parameter being passed to time_pps_kcbind in
  NMEA refclock driver.
* [Bug 399] NMEA refclock driver does not honor time1 offset if flag3 set.
* [Bug 985] Modifications to NMEA reference clock driver to support Accord
  GPS Clock.
* poll time updates from Dave Mills.
* local refclock documentation updates from Dave Mills.
* [Bug 1022] Fix compilation problems with yesterday's commit.
* Updates and cleanup from Dave Mills:
  I've now spent eleven months of a sabbatical year - 7 days a week, 6-10
  hours most days - working on NTP. I have carefully reviewed every major
  algorithm, examined its original design and evolution from that design.
  I've trimmed off dead code and briar patches and did zillions of tests
  contrived to expose evil vulnerabilities. The development article is in
  rather good shape and should be ready for prime time.

  1. The protostats statistics files have been very useful in exposing
  little twitches and turns when something hiccups, like a broken PPS
  signal. Most of what used to be syslog messages are now repackaged as
  protostats messages with optional syslog as well. These can also be sent
  as traps which might be handy to tiggle a beeper or celltext. These, the
  sysstats files and cryptostats files reveal the ambient health of a busy
  server, monitor traffic and error counts and spot crypto attacks.

  2. Close inspection of the clock discipline behavior at long poll
  intervals (36 h) showed it not doing as well as it should. I redesigned
  the FLL loop to improve nominal accuracy from  several tens of
  milliseconds to something less than ten milliseconds.

  3. Autokey (again). The enhanced error checking was becoming a major
  pain. I found a way to toss out gobs of ugly fat code and replace the
  function with a much simpler and more comprehensive scheme. It resists
  bait-and-switch attacks and quickly detect cases when the protocol is
  not correctly synchronized.

  4. The interface code for the kernel PPS signal was not in sync with the
  kernel code itself. Some error checks were duplicated and some
  ineffective. I found none of the PPS-capable drivers, including the atom
  driver, do anything when the prefer peer fails; the kernel PPS signal
  remains in control. The atom driver now disables the kernel PPS when the
  prefer peer comes bum. This is important when the prefer peer is not a
  reference clock but a remote NTP server.

  5. The flake restrict bit turned out to be really interesting,
  especially with symmtric modes and of those especially those using
  Autokey. Small changes in the recovery procedures when packets are lost
  now avoid almost all scenarios which previously required protocol resets.

  6. I've always been a little uncomfortable when using the clock filter
  with long poll intervals because the samples become less and less
  correlated as the sample age exceeds the Allan intercept. Various
  schemes have been used over the years to cope with this fact. The latest
  one and the one that works the best is to use a modified sort metric
  where the delay is used when the age of the sample is less than the
  intercept and the sum of delay and dispersion above that. The net result
  is that, at small poll intervals the algorithm operates as a minimum
  filter, while at larger poll intervals it morphs to FIFO. Left
  unmodified, a sample could be used when twelve days old. This along with
  the FLL modifications has made a dramatic improvement at large poll
  intervals.

- [Backward Incompatible] The 'state' variable is no longer reported or
  available via ntpq output.  The following system status bit names
  have been changed:
  - sync_alarm -> leap_alarm
  - sync_atomic -> sync_pps
  - sync_lf_clock -> sync_lf_radio
  - sync_hf_clock -> sync_hf_radio
  - sync_uhf_clock -> sync_uhf_radio
  - sync_local_proto -> sync_local
  - sync_udp/time -> sync_other
  Other names have been changed as well.  See the change history for
  libntp/statestr.c for more details.
  Other backward-incompatible changes in ntpq include:
  - assID -> associd
  - rootdispersion -> rootdisp
  - pkt_head -> pkt_neader
  See the change history for other details.

* Updates and cleanup from Dave Mills.
* [Bug 995] Remove spurious ; from ntp-keygen.c.
* More cleanup and changes from Dave Mills.
* [Bug 980] Direct help to stdout.

---
(4.2.4p7) 2009/05/18 Released by Harlan Stenn <stenn@ntp.org>

* [Sec 1151] Remote exploit if autokey is enabled - CVE-2009-1252.
* [Bug 1187] Update the copyright date.
* [Bug 1191] ntpd fails on Win2000 - "Address already in use" after fix
  for [Sec 1149].

---
(4.2.4p7-RC7) 2009/05/12 Released by Harlan Stenn <stenn@ntp.org>

* ntp.isc.org -> ntp.org cleanup.
* [Bug 1178] Use prior FORCE_DNSRETRY behavior as needed at runtime,
  add configure --enable-ignore-dns-errors to be even more stubborn

---
(4.2.4p7-RC6) 2009/05/08 Released by Harlan Stenn <stenn@ntp.org>

* [Bug 784] Make --enable-linuxcaps the default when available
* [Bug 1179] error messages for -u/--user and -i lacking droproot
* Updated JJY reference clock driver from Takao Abe
* [Bug 1071] Log a message and exit before trying to use FD_SET with a
  descriptor larger than FD_SETSIZE, which will corrupt memory
* On corruption of the iface list head in add_interface, log and exit

---
(4.2.4p7-RC5) 2009/05/02 Released by Harlan Stenn <stenn@ntp.org>

* [Bug 1172] 4.2.4p7-RC{3,4} fail to build on linux.
* flock-build script unportable 'set -m' use removed

---
(4.2.4p7-RC4) 2009/04/29 Released by Harlan Stenn <stenn@ntp.org>

* [Bug 1167] use gcc -Winit-self only if it is understood

---
(4.2.4p7-RC3) 2009/04/22 Released by Harlan Stenn <stenn@ntp.org>

* [Bug 787] Bug fixes for 64-bit time_t on Windows
* [Bug 813] Conditional naming of Event
* [Bug 1147] System errors should be logged to msyslog()
* [Bug 1155] Fix compile problem on Windows with VS2005
* [Bug 1156] lock_thread_to_processor() should be declared in header
* [Bug 1157] quiet OpenSSL warnings, clean up configure.ac
* [Bug 1158] support for aix6.1
* [Bug 1160] MacOS X is like BSD regarding F_SETOWN

---
(4.2.4p7-RC2) 2009/04/09 Released by Harlan Stenn <stenn@ntp.org>

* [Sec 1144] limited buffer overflow in ntpq.  CVE-2009-0159
* [Sec 1149] use SO_EXCLUSIVEADDRUSE on Windows

---
(4.2.4p7-RC1) 2009/03/30 Released by Harlan Stenn <stenn@ntp.org>

* [Bug 1131] UDP sockets should not use SIGPOLL on Solaris.
* build system email address cleanup
* [Bug 774] parsesolaris.c does not compile under the new Solaris
* [Bug 873] Windows serial refclock proper TTY line discipline emulation
* [Bug 1014] Enable building with VC9 (in Visual Studio 2008,
  Visual C++ 2008, or SDK)
* [Bug 1117] Deferred interface binding under Windows works only correctly
  if FORCE_DNSRETRY is defined
* [BUG 1124] Lock QueryPerformanceCounter() client threads to same CPU
* DPRINTF macro made safer, always evaluates to a statement and will not
  misassociate an else which follows the macro.

---
(4.2.4p6) 2009/01/08 Released by Harlan Stenn <stenn@ntp.org>

* [Bug 1113] Fixed build errors with recent versions of openSSL. 
* [Sec 1111] Fix incorrect check of EVP_VerifyFinal()'s return value.
* Update the copyright year.

---
(4.2.4p5) 2008/08/17 Released by Harlan Stenn <stenn@ntp.org>

* [BUG 1051] Month off by one in leap second message written to clockstats
  file fixed.
* [Bug 450] Windows only: Under original Windows NT we must not discard the
  wildcard socket to workaround a bug in NT's getsockname().
* [Bug 1038] Built-in getpass() function also prompts for password if
  not built with DEBUG.
* [Bug 841] Obsolete the "dynamic" keyword and make deferred binding
  to local interfaces the default.
  Emit a warning if that keyword is used for configuration.
* [Bug 959] Refclock on Windows not properly releasing recvbuffs.
* [Bug 993] Fix memory leak when fetching system messages.
* much cleanup, fixes, and changes from Dave Mills.
* ntp_control.c: LEAPTAB is a filestamp, not an unsigned.  From Dave Mills.
* ntp_config.c: ntp_minpoll fixes from Dave Mills.
* ntp-keygen updates from Dave Mills.
* refresh epoch, throttle, and leap cleanup from Dave Mills.
* Documentation cleanup from Dave Mills.
* [Bug 918] Only use a native md5.h if MD5Init() is available.
* [Bug 979] Provide ntptimeval if it is not otherwise present.
* [Bug 634] Re-instantiate syslog() and logfiles after the daemon fork.
* [Bug 952] Use md5 code with a friendlier license.
* [Bug 977] Fix mismatching #ifdefs for builds without IPv6.
* [Bug 830] Fix the checking order of the interface options.
* Clean up the logfile/syslog setup.
* [Bug 970] Lose obsolete -g flag to ntp-keygen.
* The -e flag to ntp-keygen can write GQ keys now, too.
* ntp_proto.c: sys_survivors and hpoll cleanup from Dave Mills.
* ntp_loopfilter.c: sys_poll cleanup from Dave Mills.
* refclock_wwv.c: maximum-likelihood digit and DSYNC fixes from Dave Mills.
* [Bug 967] preemptable associations are lost forever on a step.
* ntp_config.c: [CID 48] missing "else" clause.
* [Bug 833] ntpq config keyword is quote-mark unfriendly.
* Rename the ntpq "config" keyword to ":config".
* Dave Mills shifted some orphan processing.
* Fix typos in the [Bug 963] patch.
* bootstrap: squawk if genver fails.  Use -f with cp in case Dave does a chown.
* Remove obsolete simulator command-line options.
* ntp_request.c: [CID 36] zero sin_zero.
* [Bug 963] get_systime() is too noisy.
* [Bug 960] spurious syslog:crypto_setup:spurious crypto command
* [Bug 964] Change *-*-linux* to *-*-*linux* to allow for uclinux.
* Changes from Dave Mills:
  - ntp_util.c: cleanup.
  - ntp_timer.c: watch the non-burst packet rate.
  - ntp_request.c: cleanup.
  - ntp_restrict.c: RES_LIMITED cleanup.
  - ntp_proto.c: RES_LIMITED, rate bucktes, counters, overall cleanup.
  - ntp_peer.c: disallow peer_unconfig().
  - ntp_monitor.c: RES_LIMITED cleanup.
  - ntp_loopfilter.c: poll interval cleanup.
  - ntp_crypto.c: volley -> retry.  Cleanup TAI leap message.
  - ntp_config: average and minimum are ^2 values.
  - ntpdc: unknownversion is really "declined", not "bad version".
  - Packet retry cleanup.
* [Bug 961] refclock_tpro.c:tpro_poll() calls refclock_receive() twice.
* [Bug 957] Windows only: Let command line parameters from the Windows SCM GUI
  override the standard parameters from the ImagePath registry key.
* Added HAVE_INT32_T to the Windows config.h to avoid duplicate definitions.
* Work around a VPATH difference in FreeBSD's 'make' command.
* Update bugreport URL.
* Update -I documentation.
* [Bug 713] Fix bug reporting information.
* A bug in the application of the negative-sawtooth for 12 channel receivers. 
* The removal of unneeded startup code used for the original LinuxPPS, it now
  conforms to the PPSAPI and does not need special code.  
* ntp-keygen.c: Coverity fixes [CID 33,47].
* Volley cleanup from Dave Mills.
* Fuzz cleanup from Dave Mills.
* [Bug 861] Leap second cleanups from Dave Mills.
* ntpsim.c: add missing protypes and fix [CID 34], a nit.
* Upgraded bison at UDel.
* Update br-flock and flock-build machine lists.
* [Bug 752] QoS: add parse/config handling code. 
* Fix the #include order in tickadj.c for picky machines.
* [Bug 752] QoS: On some systems, netinet/ip.h needs netinet/ip_systm.h.
* [Bug 752] Update the QoS tagging (code only - configuration to follow).
* Orphan mode and other protocol cleanup from Dave Mills.
* Documentation cleanup from Dave Mills.
* [Bug 940] ntp-keygen uses -v.  Disallow it as a shortcut for --version.
* more cleanup to ntp_lineeditlibs.m4.
* Documentation updates from Dave Mills.
* -ledit cleanup for ntpdc and ntpq.
* Association and other cleanup from Dave Mills.
* NTP_UNREACH changes from Dave Mills.
* Fix the readline history test.
* [Bug 931] Require -lreadline to be asked for explicitly.
* [Bug 764] When looking for -lreadline support, also try using -lncurses.
* [Bug 909] Fix int32_t errors for ntohl().
* [Bug 376/214] Enhancements to support multiple if names and IP addresses.
* [Bug 929] int32_t is undefined on Windows.  Casting wrong.
* [Bug 928] readlink missing braces.
* [Bug 788] Update macros to support VS 2005.
* ntpd/ntp_timer.c: add missing sys_tai parameter for debug printf
* [Bug 917] config parse leaves files open
* [Bug 912] detect conflicting enable/disable configuration on interfaces
  sharing an IP address
* [Bug 771] compare scopeid if available for IPv6 addresses
* Lose obsolete crypto subcommands (Dave Mills).
* WWV is an HF source, not an LF source (Dave Mills).
* [Bug 899] Only show -i/--jaildir -u/--user options if we HAVE_DROPROOT.
* [Bug 916] 'cryptosw' is undefined if built without OpenSSL.
* [Bug 891] 'restrict' config file keyword does not work (partial fix).
* [Bug 890] the crypto command seems to be required now.
* [Bug 915] ntpd cores during processing of x509 certificates.
* Crypto lint cleanup from Dave Mills.
* [Bug 897] Check RAND_status() - we may not need a .rnd file.
* Crypto cleanup from Dave Mills.
* [Bug 911] Fix error message in cmd_args.c.
* [Bug 895] Log assertion failures via syslog(), not stderr.
* Documentation updates from Dave Mills.
* Crypto cleanup from Dave Mills.
* [Bug 905] ntp_crypto.c fails to compile without -DDEBUG.
* Avoid double peer stats logging.
* ntp-keygen cleanup from Dave Mills.
* libopts needs to be built after ElectricFence.
* [Bug 894] Initialize keysdir before calling crypto_setup().
* Calysto cleanup for ntpq.
* ntp-keygen -i takes an arg.
* Cleanup and fixes from Dave Mills.
* [Bug 887] Fix error in ntp_types.h (for sizeof int != 4).
* Bug 880 bug fixes for Windows build
* Improve Calysto support.
* The "revoke" parameter is a crypto command.
* The driftfile wander threshold is a real number.
* [Bug 850] Fix the wander threshold parameter on the driftfile command.
* ntp_io.c: Dead code cleanup - Coverity View 19.
* Leap file related cleanup from Dave Mills.
* ntp_peer.c: Set peer->srcadr before (not after) calling set_peerdstadr().
* Initialize offset in leap_file() - Coverity View 17.
* Use the correct stratum on KISS codes.
* Fuzz bits cleanup.
* Show more digits in some debug printf's.
* Use drift_file_sw internally to control writing the drift file.
* Implement the wander_threshold option for the driftfile config keyword.
* reformat ntp_control.c; do not use c++ // comments.
* [Bug 629] Undo bug #629 fixes as they cause more problems than were  being
  solved
* Changes from Dave Mills: in/out-bound data rates, leapsecond cleanup,
  driftfile write cleanup, packet buffer length checks, documentation updates.
* More assertion checks and malloc()->emalloc(), courtesy of Calysto.
* [Bug 864] Place ntpd service in maintenance mode if using SMF on Solaris
* [Bug 862] includefile nesting; preserve phonelist on reconfig.
* [Bug 604] ntpd regularly dies on linux/alpha.
* more leap second infrastructure fixes from Dave Mills.
* [Bug 858] recent leapfile changes broke non-OpenSSL builds.
* Use emalloc() instead of malloc() in refclock_datum.c (Calysto).
* Start using 'design by contract' assertions.
* [Bug 767] Fast sync to refclocks wanted.
* Allow null driftfile.
* Use YYERROR_VERBOSE for the new parser, and fix related BUILT_SOURCES.
* [Bug 629] changes to ensure broadcast works including on wildcard addresses
* [Bug 853] get_node() must return a pointer to maximally-aligned memory.
* Initial leap file fixes from Dave Mills.
* [Bug 858] Recent leapfile changes broke without OPENSSL.
* Use a char for DIR_SEP, not a string.
* [Bug 850] driftfile parsing changes.
* driftfile maintenance changes from Dave Mills.  Use clock_phi instead of
  stats_write_tolerance.
* [Bug 828] refid string not being parsed correctly.
* [Bug 846] Correct includefile parsing.
* [Bug 827] New parsing code does not handle "fudge" correctly.
* Enable debugging capability in the config parser.
* [Bug 839] Crypto password not read from ntp.conf.
* Have autogen produce writable output files.
* [Bug 825] Correct logconfig -/+ keyword processing.
* [Bug 828] Correct parsing of " delimited strings.
* Cleanup FILE * usage after fclose() in ntp_filegen.c.
* [Bug 843] Windows Completion port code was incorrectly merged from -stable.
* [Bug 840] do fudge configuration AFTER peers (thus refclocks) have been
  configured.
* [Bug 824] Added new parser modules to the Windows project file.
* [Bug 832] Add libisc/log.c headers to the distribution.
* [Bug 808] Only write the drift file if we are in state 4.
* Initial import of libisc/log.c and friends.
* [Bug 826] Fix redefinition of PI.
* [Bug 825] ntp_scanner.c needs to #include <config.h> .
* [Bug 824] New parser code has some build problems with the SIM code.
* [Bug 817] Use longnames for setting ntp variables on the command-line;
  Allowing '-v' with and without an arg to disambiguate usage is error-prone.
* [Bug 822] set progname once, early.
* [Bug 819] remove erroneous #if 0 in Windows completion port code.
* The new config code missed an #ifdef for building without refclocks.
* Distribute some files needed by the new config parsing code.
* [Bug 819] Timeout for WaitForMultipleObjects was 500ms instead of INFINITE
* Use autogen 5.9.1.
* Fix clktest command-line arg processing.'
* Audio documentation updates from Dave Mills.
* New config file parsing code, from Sachin Kamboj.
* fuzz bit cleanup from Dave Mills.
* replay cleanup from Dave Mills.
* [Bug 542] Tolerate missing directory separator at EO statsdir.
* [Bug 812] ntpd should drop supplementary groups.
* [Bug 815] Fix warning compiling 4.2.5p22 under Windows with VC6.
* [Bug 740] Fix kernel/daemon startup drift anomaly.
* refclock_wwv.c fixes from Dave Mills.
* [Bug 810] Fix ntp-keygen documentation.
* [Bug 787] Bug fixes for 64-bit time_t on Windows.
* [Bug 796] Clean up duplicate #defines in ntp_control.c.
* [Bug 569] Use the correct precision for the Leitch CSD-5300.
* [Bug 795] Moved declaration of variable to top of function.
* [Bug 798] ntpq [p typo crashes ntpq/ntpdc.
* [Bug 786] Fix refclock_bancomm.c on Solaris.
* [Bug 774] parsesolaris.c does not compile under the new Solaris.
* [Bug 782] Remove P() macros from Windows files.
* [Bug 778] ntpd fails to lock with drift=+500 when started with drift=-500.
* [Bug 592] Trimble Thunderbolt GPS support.
* IRIG, CHU, WWV, WWVB refclock improvements from Dave Mills.
* [Bug 757] Lose ULONG_CONST().
* [Bug 756] Require ANSI C (function prototypes).
* codec (audio) and ICOM changes from Dave Mills.

---

* [Bug 450] Windows only: Under original Windows NT we must not discard the
  wildcard socket to workaround a bug in NT's getsockname().
* [Bug 1038] Built-in getpass() function also prompts for password if
  not built with DEBUG.
* [Bug 841] Obsolete the "dynamic" keyword and make deferred binding
  to local interfaces the default.
  Emit a warning if that keyword is used for configuration.
* [Bug 959] Refclock on Windows not properly releasing recvbuffs.
* [Bug 993] Fix memory leak when fetching system messages.
* [Bug 987] Wake up the resolver thread/process when a new interface has
  become available.
* Correctly apply negative-sawtooth for oncore 12 channel receiver.
* Startup code for original LinuxPPS removed.  LinuxPPS now conforms to
  the PPSAPI.
* [Bug 1000] allow implicit receive buffer allocation for Windows.
  fixes startup for windows systems with many interfaces.
  reduces dropped packets on network bursts.
  additionally fix timer() starvation during high load.
* [Bug 990] drop minimum time restriction for interface update interval.
* [Bug 977] Fix mismatching #ifdefs for builds without IPv6.
* Update the copyright year.
* Build system cleanup (make autogen-generated files writable).
* [Bug 957] Windows only: Let command line parameters from the Windows SCM GUI
  override the standard parameters from the ImagePath registry key.
* Fixes for ntpdate:
* [Bug 532] nptdate timeout is too long if several servers are supplied.
* [Bug 698] timeBeginPeriod is called without timeEndPeriod in some NTP tools.
* [Bug 857] ntpdate debug mode adjusts system clock when it shouldn't.
* [Bug 908] ntpdate crashes sometimes.
* [Bug 982] ntpdate(and ntptimeset) buffer overrun if HAVE_POLL_H isn't set
  (dup of 908).
* [Bug 997] ntpdate buffer too small and unsafe.
* ntpdate.c: Under Windows check whether NTP port in use under same conditions
  as under other OSs.
* ntpdate.c: Fixed some typos and indents (tabs/spaces).

(4.2.4p4) Released by Harlan Stenn <stenn@ntp.org>

* [Bug 902] Fix problems with the -6 flag.
* Updated include/copyright.def (owner and year).
* [Bug 878] Avoid ntpdc use of refid value as unterminated string.
* [Bug 881] Corrected display of pll offset on 64bit systems.
* [Bug 886] Corrected sign handling on 64bit in ntpdc loopinfo command.
* [Bug 889] avoid malloc() interrupted by SIGIO risk
* ntpd/refclock_parse.c: cleanup shutdown while the file descriptor is still
  open.
* [Bug 885] use emalloc() to get a message at the end of the memory
  unsigned types cannot be less than 0
  default_ai_family is a short
  lose trailing , from enum list
  clarify ntp_restrict.c for easier automated analysis
* [Bug 884] don't access recv buffers after having them passed to the free
  list.
* [Bug 882] allow loopback interfaces to share addresses with other
  interfaces.

---
(4.2.4p3) Released by Harlan Stenn <stenn@ntp.org>

* [Bug 863] unable to stop ntpd on Windows as the handle reference for events
  changed

---
(4.2.4p2) Released by Harlan Stenn <stenn@ntp.org>

* [Bug 854] Broadcast address was not correctly set for interface addresses
* [Bug 829] reduce syslog noise, while there fix Enabled/Disable logging
  to reflect the actual configuration.
* [Bug 795] Moved declaration of variable to top of function.
* [Bug 789] Fix multicast client crypto authentication and make sure arriving
  multicast packets do not disturb the autokey dance.
* [Bug 785] improve handling of multicast interfaces
  (multicast routers still need to run a multicast routing software/daemon)
* ntpd/refclock_parse.c: cleanup shutdown while the file descriptor is still
  open.
* [Bug 885] use emalloc() to get a message at the end of the memory
  unsigned types cannot be less than 0
  default_ai_family is a short
  lose trailing , from enum list
* [Bug 884] don't access recv buffers after having them passed to the free list.
* [Bug 882] allow loopback interfaces to share addresses with other interfaces.
* [Bug 527] Don't write from source address length to wrong location
* Upgraded autogen and libopts.
* [Bug 811] ntpd should not read a .ntprc file.

---
(4.2.4p1) (skipped)

---
(4.2.4p0) Released by Harlan Stenn <stenn@ntp.org>

* [Bug 793] Update Hans Lambermont's email address in ntpsweep.
* [Bug 776] Remove unimplemented "rate" flag from ntpdate.
* [Bug 586] Avoid lookups if AI_NUMERICHOST is set.
* [Bug 770] Fix numeric parameters to ntp-keygen (Alain Guibert).
* [Bug 768] Fix io_setbclient() error message.
* [Bug 765] Use net_bind_service capability on linux.
* [Bug 760] The background resolver must be aware of the 'dynamic' keyword.
* [Bug 753] make union timestamp anonymous (Philip Prindeville).
* confopt.html: move description for "dynamic" keyword into the right section.
* pick the right type for the recv*() length argument.

---
(4.2.4) Released by Harlan Stenn <stenn@ntp.org>

* monopt.html fixes from Dave Mills.
* [Bug 452] Do not report kernel PLL/FLL flips.
* [Bug 746] Expert mouseCLOCK USB v2.0 support added.'
* driver8.html updates.
* [Bug 747] Drop <NOBR> tags from ntpdc.html.
* sntp now uses the returned precision to control decimal places.
* sntp -u will use an unprivileged port for its queries.
* [Bug 741] "burst" doesn't work with !unfit peers.
* [Bug 735] Fix a make/gmake VPATH issue on Solaris.
* [Bug 739] ntpd -x should not take an argument.
* [Bug 737] Some systems need help providing struct iovec.
* [Bug 717] Fix libopts compile problem.
* [Bug 728] parse documentation fixes.
* [Bug 734] setsockopt(..., IP_MULTICAST_IF, ...) fails on 64-bit platforms.
* [Bug 732] C-DEX JST2000 patch from Hideo Kuramatsu.
* [Bug 721] check for __ss_family and __ss_len separately.
* [Bug 666] ntpq opeers displays jitter rather than dispersion.
* [Bug 718] Use the recommended type for the saddrlen arg to getsockname().
* [Bug 715] Fix a multicast issue under Linux.
* [Bug 690] Fix a Windows DNS lookup buffer overflow.
* [Bug 670] Resolved a Windows issue with the dynamic interface rescan code.
* K&R C support is being deprecated.
* [Bug 714] ntpq -p should conflict with -i, not -c.
* WWV refclock improvements from Dave Mills.
* [Bug 708] Use thread affinity only for the clock interpolation thread.
* [Bug 706] ntpd can be running several times in parallel.
* [Bug 704] Documentation typos.
* [Bug 701] coverity: NULL dereference in ntp_peer.c
* [Bug 695] libopts does not protect against macro collisions.
* [Bug 693] __adjtimex is independent of ntp_{adj,get}time.
* [Bug 692] sys_limitrejected was not being incremented.
* [Bug 691] restrictions() assumption not always valid.
* [Bug 689] Deprecate HEATH GC-1001 II; the driver never worked.
* [Bug 688] Fix documentation typos.
* [Bug 686] Handle leap seconds better under Windows.
* [Bug 685] Use the Windows multimedia timer.
* [Bug 684] Only allow debug options if debugging is enabled.
* [Bug 683] Use the right version string.
* [Bug 680] Fix the generated version string on Windows.
* [Bug 678] Use the correct size for control messages.
* [Bug 677] Do not check uint_t in configure.ac.
* [Bug 676] Use the right value for msg_namelen.
* [Bug 675] Make sure ntpd builds without debugging.
* [Bug 672] Fix cross-platform structure padding/size differences.
* [Bug 660] New TIMESTAMP code fails tp build on Solaris Express.
* [Bug 659] libopts does not build under Windows.
* [Bug 658] HP-UX with cc needs -Wp,-H8166 in CFLAGS.
* [Bug 656] ntpdate doesn't work with multicast address.
* [Bug 638] STREAMS_TLI is deprecated - remove it.
* [Bug 635] Fix tOptions definition.
* [Bug 628] Fallback to ntp discipline not working for large offsets.
* [Bug 622] Dynamic interface tracking for ntpd.
* [Bug 603] Don't link with libelf if it's not needed.
* [Bug 523] ntpd service under Windows does't shut down properly.
* [Bug 500] sntp should always be built.
* [Bug 479] Fix the -P option.
* [Bug 421] Support the bc637PCI-U card.
* [Bug 342] Deprecate broken TRAK refclock driver.
* [Bug 340] Deprecate broken MSF EES refclock driver.
* [Bug 153] Don't do DNS lookups on address masks.
* [Bug 143] Fix interrupted system call on HP-UX.
* [Bug 42] Distribution tarballs should be signed.
* Support separate PPS devices for PARSE refclocks.
* [Bug 637, 51?] Dynamic interface scanning can now be done.
* Options processing now uses GNU AutoGen.

---
(4.2.2p4) Released by Harlan Stenn <stenn@ntp.org>

* [Bug 710] compat getnameinfo() has off-by-one error
* [Bug 690] Buffer overflow in Windows when doing DNS Lookups

---
(4.2.2p3) Released by Harlan Stenn <stenn@ntp.org>

* Make the ChangeLog file cleaner and easier to read
* [Bug 601] ntpq's decodeint uses an extra level of indirection
* [Bug 657] Different OSes need different sized args for IP_MULTICAST_LOOP
* release engineering/build changes
* Documentation fixes
* Get sntp working under AIX-5

---
(4.2.2p2) (broken)

* Get sntp working under AIX-5

---
(4.2.2p1)

* [Bug 661] Use environment variable to specify the base path to openssl.
* Resolve an ambiguity in the copyright notice
* Added some new documentation files
* URL cleanup in the documentation
* [Bug 657]: IP_MULTICAST_LOOP uses a u_char value/size
* quiet gcc4 complaints
* more Coverity fixes
* [Bug 614] manage file descriptors better
* [Bug 632] update kernel PPS offsets when PPS offset is re-configured
* [Bug 637] Ignore UP in*addr_any interfaces
* [Bug 633] Avoid writing files in srcdir
* release engineering/build changes

---
(4.2.2)

* SNTP
* Many bugfixes
* Implements the current "goal state" of NTPv4
* Autokey improvements
* Much better IPv6 support
* [Bug 360] ntpd loses handles with LAN connection disabled.
* [Bug 239] Fix intermittent autokey failure with multicast clients.
* Rewrite of the multicast code
* New version numbering scheme

---
(4.2.0)

* More stuff than I have time to document
* IPv6 support
* Bugfixes
* call-gap filtering
* wwv and chu refclock improvements
* OpenSSL integration

---
(4.1.2)

* clock state machine bugfix
* Lose the source port check on incoming packets
* (x)ntpdc compatibility patch
* Virtual IP improvements
* ntp_loopfilter fixes and improvements
* ntpdc improvements
* GOES refclock fix
* JJY driver
* Jupiter refclock fixes
* Neoclock4X refclock fixes
* AIX 5 port
* bsdi port fixes
* Cray unicos port upgrade
* HP MPE/iX port
* Win/NT port upgrade
* Dynix PTX port fixes
* Document conversion from CVS to BK
* readline support for ntpq

---
(4.1.0)

* CERT problem fixed (99k23)

* Huff-n-Puff filter
* Preparation for OpenSSL support
* Resolver changes/improvements are not backward compatible with mode 7
  requests (which are implementation-specific anyway)
* leap second stuff
* manycast should work now
* ntp-genkeys does new good things.
* scripts/ntp-close
* PPS cleanup and improvements
* readline support for ntpdc
* Crypto/authentication rewrite
* WINNT builds with MD5 by default
* WINNT no longer requires Perl for building with Visual C++ 6.0
* algorithmic improvements, bugfixes
* Solaris dosynctodr info update
* html/pic/* is *lots* smaller
* New/updated drivers: Forum Graphic GPS, WWV/H, Heath GC-100 II, HOPF
  serial and PCI, ONCORE, ulink331
* Rewrite of the audio drivers

---
(4.0.99)

* Driver updates: CHU, DCF, GPS/VME, Oncore, PCF, Ulink, WWVB, burst
  If you use the ONCORE driver with a HARDPPS kernel module,
  you *must* have a properly specified:
	pps <filename> [assert/clear] [hardpps]
  line in the /etc/ntp.conf file.
* PARSE cleanup
* PPS cleanup
* ntpd, ntpq, ntpdate cleanup and fixes
* NT port improvements
* AIX, BSDI, DEC OSF, FreeBSD, NetBSD, Reliant, SCO, Solaris port improvements

---
(4.0.98)

* Solaris kernel FLL bug is fixed in 106541-07
* Bug/lint cleanup
* PPS cleanup
* ReliantUNIX patches
* NetInfo support
* Ultralink driver
* Trimble OEM Ace-II support
* DCF77 power choices
* Oncore improvements

---
(4.0.97)

* NT patches
* AIX,SunOS,IRIX portability
* NeXT portability
* ntptimeset utility added
* cygwin portability patches

---
(4.0.96)

* -lnsl, -lsocket, -lgen configuration patches
* Y2K patches from AT&T
* Linux portability cruft

---
(4.0.95)

* NT port cleanup/replacement
* a few portability fixes
* VARITEXT Parse clock added

---
(4.0.94)

* PPS updates (including ntp.config options)
* Lose the old DES stuff in favor of the (optional) RSAREF stuff
* html cleanup/updates
* numerous drivers cleaned up
* numerous portability patches and code cleanup

---
(4.0.93)

* Oncore refclock needs PPS or one of two ioctls.
* Don't make ntptime under Linux.  It doesn't compile for too many folks.
* Autokey cleanup
* ReliantUnix patches
* html cleanup
* tickadj cleanup
* PARSE cleanup
* IRIX -n32 cleanup
* byte order cleanup
* ntptrace improvements and patches
* ntpdc improvements and patches
* PPS cleanup
* mx4200 cleanup
* New clock state machine
* SCO cleanup
* Skip alias interfaces

---
(4.0.92)

* chronolog and dumbclock refclocks
* SCO updates
* Cleanup/bugfixes
* Y2K patches
* Updated palisade driver
* Plug memory leak
* wharton kernel clock
* Oncore clock upgrades
* NMEA clock improvements
* PPS improvements
* AIX portability patches

---
(4.0.91)

* New ONCORE driver
* New MX4200 driver
* Palisade improvements
* config file bugfixes and problem reporting
* autoconf upgrade and cleanup
* HP-UX, IRIX lint cleanup
* AIX portability patches
* NT cleanup

---
(4.0.90)

* Nanoseconds
* New palisade driver
* New Oncore driver

---
(4.0.73)

* README.hackers added
* PARSE driver is working again
* Solaris 2.6 has nasty kernel bugs.  DO NOT enable pll!
* DES is out of the distribution.

---
(4.0.72)

* K&R C compiling should work again.
* IRIG patches.
* MX4200 driver patches.
* Jupiter driver added.
* Palisade driver added.  Needs work (ANSI, ntoh/hton, sizeof double, ???)<|MERGE_RESOLUTION|>--- conflicted
+++ resolved
@@ -1,9 +1,6 @@
-<<<<<<< HEAD
 * [Bug 1196] setsockopt(SO_EXCLUSIVEADDRUSE) can fail on Windows 2000
   and earlier with WSAINVAL, do not log a complaint in that case.
-=======
 * [Bug 1231] ntpsnmpd build fails after sockaddr union changes
->>>>>>> 3f372590
 (4.2.5p182) 2009/06/18 Released by Harlan Stenn <stenn@ntp.org>
 * Add missing header dependencies to the ntpdc layout verification.
 * prefer.html updates from Dave Mills.
