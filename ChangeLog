<<<<<<< HEAD
* [Bug 1196] setsockopt(SO_EXCLUSIVEADDRUSE) can fail on Windows 2000
  and earlier with WSAINVAL, do not log a complaint in that case.
* [Bug 1231] ntpsnmpd build fails after sockaddr union changes
(4.2.5p182) 2009/06/18 Released by Harlan Stenn <stenn@ntp.org>
* Add missing header dependencies to the ntpdc layout verification.
* prefer.html updates from Dave Mills.
* [Bug 1205] Add ntpd --usepcc and --pccfreq options on Windows
* [Bug 1215] unpeer by association ID
* [Bug 1225] Broadcast address miscalculated on Windows 4.2.5p180
* [Bug 1229] autokey segfaults in cert_install().
* Use a union for structs sockaddr, sockaddr_storage, sockaddr_in, and
  sockaddr_in6 to remove casts and enable type checking.  Collapse
  some previously separate IPv4/IPv6 paths into a single codepath.
=======
* [Bug 1210] ONCORE driver terminates ntpd without logging a reason
* [Bug 1218] Correct comment in refclock_oncore on /etc/ntp.oncore*
  configuration file search order.
* Change ONCORE driver to log using msyslog as well as to any
  clockstats file.
>>>>>>> 2b083cd0
(4.2.5p181) 2009/06/06 Released by Harlan Stenn <stenn@ntp.org>
* [Bug 1206] Required compiler changes for Windows
* [Bug 1084] PPSAPI for ntpd on Windows with DLL backends
* [Bug 1204] Unix-style refclock device paths on Windows
* [Bug 1205] partial fix, disable RDTSC use by default on Windows
* [Bug 1208] decodenetnum() buffer overrun on [ with no ]
* [Bug 1211] keysdir free()d twice #ifdef DEBUG
* Enable ONCORE, ARCRON refclocks on Windows (untested)
(4.2.5p180) 2009/05/29 Released by Harlan Stenn <stenn@ntp.org>
* [Bug 1200] Enable IPv6 in Windows port
* Lose FLAG_FIXPOLL, from Dave Mills.
(4.2.5p179) 2009/05/23 Released by Harlan Stenn <stenn@ntp.org>
* [Bug 1041] xmt -> aorg timestamp cleanup from Dave Mills,
  reported by Dave Hart.
* [Bug 1193] Compile error: conflicting types for emalloc.
* [Bug 1196] VC6 winsock2.h does not define SO_EXCLUSIVEADDRUSE.
* Leap/expire cleanup from Dave Mills.
(4.2.5p178) 2009/05/21 Released by Harlan Stenn <stenn@ntp.org>
* Provide erealloc() and estrdup(), a la emalloc().
* Improve ntp.conf's parser error messages.
* [Bug 320] "restrict default ignore" does not affect IPv6.
* [Bug 1192] "restrict -6 ..." reports a syntax error.
(4.2.5p177) 2009/05/18 Released by Harlan Stenn <stenn@ntp.org>
* Include (4.2.4p7)
* [Bug 1174] nmea_shutdown assumes that nmea has a unit assigned
* [Bug 1190] NMEA refclock fudge flag4 1 obscures position in timecode
* Update NMEA refclock documentation in html/drivers/driver20.html
(4.2.5p176) 2009/05/13 Released by Harlan Stenn <stenn@ntp.org>
* [Bug 1154] mDNS registration should be done later, repeatedly and only
  if asked for. (second try for fix)
(4.2.5p175) 2009/05/12 Released by Harlan Stenn <stenn@ntp.org>
* Include (4.2.4p7-RC7)
* [Bug 1180] ntpd won't start with more than ~1000 interfaces
* [Bug 1182] Documentation typos and missing bits.
* [Bug 1183] COM port support should extend past COM3
* [Bug 1184] ntpd is deaf when restricted to second IP on the same net
* Clean up configure.ac NTP_CACHEVERSION interface, display cache
  version when clearing.  Fixes a regression.
(4.2.5p174) 2009/05/09 Released by Harlan Stenn <stenn@ntp.org>
* Stale leapsecond file fixes from Dave Mills.
(4.2.5p173) 2009/05/08 Released by Harlan Stenn <stenn@ntp.org>
* Include (4.2.4p7-RC6)
(4.2.5p172) 2009/05/06 Released by Harlan Stenn <stenn@ntp.org>
* [Bug 1175] Instability in PLL daemon mode.
* [Bug 1176] refclock_parse.c does not compile without PPSAPI.
(4.2.5p171) 2009/05/04 Released by Harlan Stenn <stenn@ntp.org>
* Autokey documentation cleanup from Dave Mills.
* [Bug 1171] line editing libs found without headers (Solaris 11)
* [Bug 1173] NMEA refclock fails with Solaris PPSAPI
* Fix problem linking msntp on Solaris when sntp subdir is configured
  before parent caused by different gethostent library search order.
* Do not clear config.cache when it is  empty.
(4.2.5p170) 2009/05/02 Released by Harlan Stenn <stenn@ntp.org>
* [Bug 1152] adjust PARSE to new refclock_pps logic
* Include (4.2.4p7-RC5)
* loopfilter FLL/PLL crossover cleanup from Dave Mills.
* Documentation updates from Dave Mills.
* ntp-keygen cleanup from Dave Mills.
* crypto API cleanup from Dave Mills.
* Add NTP_CACHEVERSION mechanism to ignore incompatible config.cache
* Enable gcc -Wstrict-overflow for gsoc_sntp as well
(4.2.5p169) 2009/04/30 Released by Harlan Stenn <stenn@ntp.org>
* [Bug 1171] Note that we never look for -lreadline by default.
* [Bug 1090] Fix bogus leap seconds in refclock_hpgps.
(4.2.5p168) 2009/04/29 Released by Harlan Stenn <stenn@ntp.org>
* Include (4.2.4p7-RC4)
* [Bug 1169] quiet compiler warnings
* Re-enable gcc -Wstrict-prototypes when not building with OpenSSL
* Enable gcc -Wstrict-overflow
* ntpq/ntpdc emit newline after accepting password on Windows
* Updates from Dave Mills:
* ntp-keygen.c: Updates.
* Fix the error return and syslog function ID in refclock_{param,ppsapi}.
* Make sure syspoll is within the peer's minpoll/maxpoll bounds.
* ntp_crypto.c: Use sign_siglen, not len. sign key filename cleanup.
* Bump NTP_MAXEXTEN from 1024 to 2048, update values for some field lengths.
* m4/ntp_lineeditlibs.m4: fix warnings from newer Autoconf
* [Bug 1166] Remove truncation of position (blanking) code in refclock_nmea.c
(4.2.5p167) 2009/04/26 Released by Harlan Stenn <stenn@ntp.org>
* Crypto cleanup from Dave Mills.
(4.2.5p166) 2009/04/25 Released by Harlan Stenn <stenn@ntp.org>
* [Bug 1165] Clean up small memory leaks in the  config file parser
* Correct logconfig keyword declaration to MULTIPLE_ARG
* Enable filename and line number leak reporting on Windows when built
  DEBUG for all the typical C runtime allocators such as calloc,
  malloc, and strdup.  Previously only emalloc calls were covered.
* Add DEBUG-only code to free dynamically allocated memory that would
  otherwise remain allocated at ntpd exit, to allow less forgivable
  leaks to stand out in leaks reported after exit.
* Ensure termination of strings in ports/winnt/libisc/isc_strerror.c
  and quiet compiler warnings.
* [Bug 1057] ntpdc unconfig failure
* [Bug 1161] unpeer AKA unconfig command for ntpq :config
* PPS and crypto cleanup in ntp_proto.c from Dave Mills.
(4.2.5p165) 2009/04/23 Released by Harlan Stenn <stenn@ntp.org>
* WWVB refclock cleanup from Dave Mills.
* Code cleanup: requested_key -> request_key.
* [Bug 833] ignore whitespace at end of remote configuration lines
* [Bug 1033] ntpdc/ntpq crash prompting for keyid on Windows
* [Bug 1028] Support for W32Time authentication via Samba.
* quiet ntp_parser.c malloc redeclaration warning
* Mitigation and PPS/PPSAPI cleanup from Dave Mills.
* Documentation updates from Dave Mills.
* timepps-Solaris.h patches from Dave Hart.
(4.2.5p164) 2009/04/22 Released by Harlan Stenn <stenn@ntp.org>
* Include (4.2.4p7-RC3)
* PPS/PPSAPI cleanup from Dave Mills.
* Documentation updates from Dave Mills.
* [Bug 1125] C runtime per-thread initialization on Windows
* [Bug 1152] temporarily disable refclock_parse, refclock_true until
  maintainers can repair build break from pps_sample()
* [Bug 1153] refclock_nmea should not mix UTC with GPS time
* [Bug 1159] ntpq overlap diagnostic message test buggy
(4.2.5p163) 2009/04/10 Released by Harlan Stenn <stenn@ntp.org>
(4.2.5p162) 2009/04/09 Released by Harlan Stenn <stenn@ntp.org>
* Documentation updates from Dave Mills.
* Mitigation and PPS cleanup from Dave Mills.
* Include (4.2.4p7-RC2)
* [Bug 216] New interpolation scheme for Windows eliminates 1ms jitter
* remove a bunch of #ifdef SYS_WINNT from portable code
* 64-bit time_t cleanup for building on newer Windows compilers
* Only set CMOS clock during ntpd exit on Windows if the computer is
  shutting down or restarting.
* [Bug 1148] NMEA reference clock improvements
* remove deleted gsoc_sntp/utilities.o from repository so that .o build
  products can be cleaned up without corrupting the repository.
(4.2.5p161) 2009/03/31 Released by Harlan Stenn <stenn@ntp.org>
* Documentation updates from Dave Mills.
(4.2.5p160) 2009/03/30 Released by Harlan Stenn <stenn@ntp.org>
* [Bug 1141] refclock_report missing braces cause spurious "peer event:
  clock clk_unspec" log entries
* Include (4.2.4p7-RC1)
(4.2.5p159) 2009/03/28 Released by Harlan Stenn <stenn@ntp.org>
* "bias" changes from Dave Mills.
(4.2.5p158) 2009/01/30 Released by Harlan Stenn <stenn@ntp.org>
* Fix [CID 72], a typo introduced at the latest fix to prettydate.c.
(4.2.5p157) 2009/01/26 Released by Harlan Stenn <stenn@ntp.org>
* Cleanup/fixes for ntp_proto.c and ntp_crypto.c from Dave Mills.
(4.2.5p156) 2009/01/19 Released by Harlan Stenn <stenn@ntp.org>
* [Bug 1118] Fixed sign extension for 32 bit time_t in caljulian() and prettydate().
  Fixed some compiler warnings about missing prototypes.
  Fixed some other simple compiler warnings.
* [Bug 1119] [CID 52] Avoid a possible null-dereference in ntp_crypto.c.
* [Bug 1120] [CID 51] INSIST that peer is non-null before we dereference it.
* [Bug 1121] [CID 47] double fclose() in ntp-keygen.c.
(4.2.5p155) 2009/01/18 Released by Harlan Stenn <stenn@ntp.org>
* Documentation updates from Dave Mills.
* CHU frequency updates.
* Design assertion fixes for ntp_crypto.c from Dave Mills.
(4.2.5p154) 2009/01/13 Released by Harlan Stenn <stenn@ntp.org>
* [Bug 992] support interface event change on Linux from
  Miroslav Lichvar.
(4.2.5p153) 2009/01/09 Released by Harlan Stenn <stenn@ntp.org>
* Renamed gsoc_sntp/:fetch-stubs to gsoc_sntp/fetch-stubs to avoid
  file name problems under Windows.
  Removed German umlaut from log msg for 4.2.5p142.
(4.2.5p152) 2009/01/08 Released by Harlan Stenn <stenn@ntp.org>
* Include (4.2.4p6) 2009/01/08 Released by Harlan Stenn <stenn@ntp.org>
(4.2.5p151) 2008/12/23 Released by Harlan Stenn <stenn@ntp.org>
* Stats file logging cleanup from Dave Mills.
(4.2.5p150) 2008/12/15 Released by Harlan Stenn <stenn@ntp.org>
* [Bug 1099] Fixed wrong behaviour in sntp's crypto.c.
* [Bug 1103] Fix 64-bit issues in the new calendar code.
(4.2.5p149) 2008/12/05 Released by Harlan Stenn <stenn@ntp.org>
* Fixed mismatches in data types and OID definitions in ntpSnmpSubAgent.c
* added a premliminary MIB file to ntpsnmpd (ntpv4-mib.mib)
(4.2.5p148) 2008/12/04 Released by Harlan Stenn <stenn@ntp.org>
* [Bug 1070] Fix use of ntpq_parsestring() in ntpsnmpd.
(4.2.5p147) 2008/11/27 Released by Harlan Stenn <stenn@ntp.org>
* Update gsoc_sntp's GCC warning code.
(4.2.5p146) 2008/11/26 Released by Harlan Stenn <stenn@ntp.org>
* Update Solaris CFLAGS for gsoc_sntp.
(4.2.5p145) 2008/11/20 Released by Harlan Stenn <stenn@ntp.org>
* Deal with time.h for sntp under linux.
* Provide rpl_malloc() for sntp for systems that need it.
* Handle ss_len and socklen type for sntp.
* Fixes to the sntp configure.ac script.
* Provide INET6_ADDRSTRLEN if it is missing.
* [Bug 1095] overflow in caljulian.c.
(4.2.5p144) 2008/11/19 Released by Harlan Stenn <stenn@ntp.org>
* Use int32, not int32_t.
* Avoid the sched*() functions under OSF - link problems.
(4.2.5p143) 2008/11/17 Released by Harlan Stenn <stenn@ntp.org>
* sntp cleanup and fixes.
(4.2.5p142) 2008/11/16 Released by Harlan Stenn <stenn@ntp.org>
* Imported GSoC SNTP code from Johannes Maximilian Kuehn.
(4.2.5p141) 2008/11/13 Released by Harlan Stenn <stenn@ntp.org>
* New caltontp.c and calyearstart.c from Juergen Perlinger.
(4.2.5p140) 2008/11/12 Released by Harlan Stenn <stenn@ntp.org>
* Cleanup lint from the ntp_scanner files.
* [Bug 1011] gmtime() returns NULL on windows where it would not under Unix.
* Updated caljulian.c and prettydate.c from Juergen Perlinger.
(4.2.5p139) 2008/11/11 Released by Harlan Stenn <stenn@ntp.org>
* Typo fix to driver20.html.
(4.2.5p138) 2008/11/10 Released by Harlan Stenn <stenn@ntp.org>
* [Bug 474] --disable-ipv6 is broken.
* IPv6 interfaces were being looked for twice.
* SHM driver grabs more samples, add clockstats
* decode.html and driver20.html updates from Dave Mills.
(4.2.5p137) 2008/11/01 Released by Harlan Stenn <stenn@ntp.org>
* [Bug 1069] #undef netsnmp's PACKAGE_* macros.
* [Bug 1068] Older versions of netsnmp do not have netsnmp_daemonize().
(4.2.5p136) 2008/10/27 Released by Harlan Stenn <stenn@ntp.org>
* [Bug 1078] statsdir configuration parsing is broken.
(4.2.5p135) 2008/09/23 Released by Harlan Stenn <stenn@ntp.org>
* [Bug 1072] clock_update should not allow updates older than sys_epoch.
(4.2.5p134) 2008/09/17 Released by Harlan Stenn <stenn@ntp.org>
* Clean up build process for ntpsnmpd.
(4.2.5p133) 2008/09/16 Released by Harlan Stenn <stenn@ntp.org>
* Add options processing to ntpsnmpd.
* [Bug 1062] Check net-snmp headers before deciding to build ntpsnmpd.
* Clean up the libntpq.a build.
* Regenerate ntp_parser.[ch] from ntp_parser.y
(4.2.5p132) 2008/09/15 Released by Harlan Stenn <stenn@ntp.org>
* [Bug 1067] Multicast DNS service registration must come after the fork
  on Solaris.
* [Bug 1066] Error messages should log as errors.
(4.2.5p131) 2008/09/14 Released by Harlan Stenn <stenn@ntp.org>
* [Bug 1065] Re-enable support for the timingstats file.
(4.2.5p130) 2008/09/13 Released by Harlan Stenn <stenn@ntp.org>
* [Bug 1064] Implement --with-net-snmp-config=progname
* [Bug 1063] ntpSnmpSubagentObject.h is missing from the distribution.
(4.2.5p129) 2008/09/11 Released by Harlan Stenn <stenn@ntp.org>
* Quiet some libntpq-related warnings.
(4.2.5p128) 2008/09/08 Released by Harlan Stenn <stenn@ntp.org>
* Import Heiko Gerstung's GSoC2008 NTP MIB daemon.
(4.2.5p127) 2008/09/01 Released by Harlan Stenn <stenn@ntp.org>
* Regenerate ntpd/ntp_parser.c
(4.2.5p126) 2008/08/31 Released by Harlan Stenn <stenn@ntp.org>
* Stop libtool-1.5 from looking for C++ or Fortran.
* [BUG 610] Documentation update for NMEA reference clock driver.
* [Bug 828] Fix IPv4/IPv6 address parsing.
* Changes from Dave Mills:
  Documentation updates.
  Fix a corner case where a frequency update was reported but not set.
  When LEAP_NOTINSYNC->LEAP_NOWARNING, call crypto_update() if we have
  crypto_flags.
(4.2.5p125) 2008/08/18 Released by Harlan Stenn <stenn@ntp.org>
* [Bug 1052] Add linuxPPS support to ONCORE driver.
(4.2.5p124) 2008/08/17 Released by Harlan Stenn <stenn@ntp.org>
* Documentation updates from Dave Mills.
* Include (4.2.4p5) 2008/08/17 Released by Harlan Stenn <stenn@ntp.org>
* [Bug 861] leap info was not being transmitted.
* [Bug 1046] refnumtoa.c is using the wrong header file.
* [Bug 1047] enable/disable options processing fix.
* header file cleanup.
* [Bug 1037] buffer in subroutine was 1 byte short.
* configure.ac: cleanup, add option for wintime, and lay the groundwork
  for the changes needed for bug 1028.
* Fixes from Dave Mills: 'bias' and 'interleave' work.  Separate
  phase and frequency discipline (for long poll intervals).  Update
  TAI function to match current leapsecond processing.
* Documentation updates from Dave Mills.
* [Bug 1037] Use all 16 of the MD5 passwords generated by ntp-keygen.
* Fixed the incorrect edge parameter being passed to time_pps_kcbind in
  NMEA refclock driver.
* [Bug 399] NMEA refclock driver does not honor time1 offset if flag3 set.
* [Bug 985] Modifications to NMEA reference clock driver to support Accord
  GPS Clock.
* poll time updates from Dave Mills.
* local refclock documentation updates from Dave Mills.
* [Bug 1022] Fix compilation problems with yesterday's commit.
* Updates and cleanup from Dave Mills:
  I've now spent eleven months of a sabbatical year - 7 days a week, 6-10
  hours most days - working on NTP. I have carefully reviewed every major
  algorithm, examined its original design and evolution from that design.
  I've trimmed off dead code and briar patches and did zillions of tests
  contrived to expose evil vulnerabilities. The development article is in
  rather good shape and should be ready for prime time.

  1. The protostats statistics files have been very useful in exposing
  little twitches and turns when something hiccups, like a broken PPS
  signal. Most of what used to be syslog messages are now repackaged as
  protostats messages with optional syslog as well. These can also be sent
  as traps which might be handy to tiggle a beeper or celltext. These, the
  sysstats files and cryptostats files reveal the ambient health of a busy
  server, monitor traffic and error counts and spot crypto attacks.

  2. Close inspection of the clock discipline behavior at long poll
  intervals (36 h) showed it not doing as well as it should. I redesigned
  the FLL loop to improve nominal accuracy from  several tens of
  milliseconds to something less than ten milliseconds.

  3. Autokey (again). The enhanced error checking was becoming a major
  pain. I found a way to toss out gobs of ugly fat code and replace the
  function with a much simpler and more comprehensive scheme. It resists
  bait-and-switch attacks and quickly detect cases when the protocol is
  not correctly synchronized.

  4. The interface code for the kernel PPS signal was not in sync with the
  kernel code itself. Some error checks were duplicated and some
  ineffective. I found none of the PPS-capable drivers, including the atom
  driver, do anything when the prefer peer fails; the kernel PPS signal
  remains in control. The atom driver now disables the kernel PPS when the
  prefer peer comes bum. This is important when the prefer peer is not a
  reference clock but a remote NTP server.

  5. The flake restrict bit turned out to be really interesting,
  especially with symmtric modes and of those especially those using
  Autokey. Small changes in the recovery procedures when packets are lost
  now avoid almost all scenarios which previously required protocol resets.

  6. I've always been a little uncomfortable when using the clock filter
  with long poll intervals because the samples become less and less
  correlated as the sample age exceeds the Allan intercept. Various
  schemes have been used over the years to cope with this fact. The latest
  one and the one that works the best is to use a modified sort metric
  where the delay is used when the age of the sample is less than the
  intercept and the sum of delay and dispersion above that. The net result
  is that, at small poll intervals the algorithm operates as a minimum
  filter, while at larger poll intervals it morphs to FIFO. Left
  unmodified, a sample could be used when twelve days old. This along with
  the FLL modifications has made a dramatic improvement at large poll
  intervals.

- [Backward Incompatible] The 'state' variable is no longer reported or
  available via ntpq output.  The following system status bit names
  have been changed:
  - sync_alarm -> leap_alarm
  - sync_atomic -> sync_pps
  - sync_lf_clock -> sync_lf_radio
  - sync_hf_clock -> sync_hf_radio
  - sync_uhf_clock -> sync_uhf_radio
  - sync_local_proto -> sync_local
  - sync_udp/time -> sync_other
  Other names have been changed as well.  See the change history for
  libntp/statestr.c for more details.
  Other backward-incompatible changes in ntpq include:
  - assID -> associd
  - rootdispersion -> rootdisp
  - pkt_head -> pkt_neader
  See the change history for other details.

* Updates and cleanup from Dave Mills.
* [Bug 995] Remove spurious ; from ntp-keygen.c.
* More cleanup and changes from Dave Mills.
* [Bug 980] Direct help to stdout.

---
(4.2.4p7) 2009/05/18 Released by Harlan Stenn <stenn@ntp.org>

* [Sec 1151] Remote exploit if autokey is enabled - CVE-2009-1252.
* [Bug 1187] Update the copyright date.
* [Bug 1191] ntpd fails on Win2000 - "Address already in use" after fix
  for [Sec 1149].

---
(4.2.4p7-RC7) 2009/05/12 Released by Harlan Stenn <stenn@ntp.org>

* ntp.isc.org -> ntp.org cleanup.
* [Bug 1178] Use prior FORCE_DNSRETRY behavior as needed at runtime,
  add configure --enable-ignore-dns-errors to be even more stubborn

---
(4.2.4p7-RC6) 2009/05/08 Released by Harlan Stenn <stenn@ntp.org>

* [Bug 784] Make --enable-linuxcaps the default when available
* [Bug 1179] error messages for -u/--user and -i lacking droproot
* Updated JJY reference clock driver from Takao Abe
* [Bug 1071] Log a message and exit before trying to use FD_SET with a
  descriptor larger than FD_SETSIZE, which will corrupt memory
* On corruption of the iface list head in add_interface, log and exit

---
(4.2.4p7-RC5) 2009/05/02 Released by Harlan Stenn <stenn@ntp.org>

* [Bug 1172] 4.2.4p7-RC{3,4} fail to build on linux.
* flock-build script unportable 'set -m' use removed

---
(4.2.4p7-RC4) 2009/04/29 Released by Harlan Stenn <stenn@ntp.org>

* [Bug 1167] use gcc -Winit-self only if it is understood

---
(4.2.4p7-RC3) 2009/04/22 Released by Harlan Stenn <stenn@ntp.org>

* [Bug 787] Bug fixes for 64-bit time_t on Windows
* [Bug 813] Conditional naming of Event
* [Bug 1147] System errors should be logged to msyslog()
* [Bug 1155] Fix compile problem on Windows with VS2005
* [Bug 1156] lock_thread_to_processor() should be declared in header
* [Bug 1157] quiet OpenSSL warnings, clean up configure.ac
* [Bug 1158] support for aix6.1
* [Bug 1160] MacOS X is like BSD regarding F_SETOWN

---
(4.2.4p7-RC2) 2009/04/09 Released by Harlan Stenn <stenn@ntp.org>

* [Sec 1144] limited buffer overflow in ntpq.  CVE-2009-0159
* [Sec 1149] use SO_EXCLUSIVEADDRUSE on Windows

---
(4.2.4p7-RC1) 2009/03/30 Released by Harlan Stenn <stenn@ntp.org>

* [Bug 1131] UDP sockets should not use SIGPOLL on Solaris.
* build system email address cleanup
* [Bug 774] parsesolaris.c does not compile under the new Solaris
* [Bug 873] Windows serial refclock proper TTY line discipline emulation
* [Bug 1014] Enable building with VC9 (in Visual Studio 2008,
  Visual C++ 2008, or SDK)
* [Bug 1117] Deferred interface binding under Windows works only correctly
  if FORCE_DNSRETRY is defined
* [BUG 1124] Lock QueryPerformanceCounter() client threads to same CPU
* DPRINTF macro made safer, always evaluates to a statement and will not
  misassociate an else which follows the macro.

---
(4.2.4p6) 2009/01/08 Released by Harlan Stenn <stenn@ntp.org>

* [Bug 1113] Fixed build errors with recent versions of openSSL. 
* [Sec 1111] Fix incorrect check of EVP_VerifyFinal()'s return value.
* Update the copyright year.

---
(4.2.4p5) 2008/08/17 Released by Harlan Stenn <stenn@ntp.org>

* [BUG 1051] Month off by one in leap second message written to clockstats
  file fixed.
* [Bug 450] Windows only: Under original Windows NT we must not discard the
  wildcard socket to workaround a bug in NT's getsockname().
* [Bug 1038] Built-in getpass() function also prompts for password if
  not built with DEBUG.
* [Bug 841] Obsolete the "dynamic" keyword and make deferred binding
  to local interfaces the default.
  Emit a warning if that keyword is used for configuration.
* [Bug 959] Refclock on Windows not properly releasing recvbuffs.
* [Bug 993] Fix memory leak when fetching system messages.
* much cleanup, fixes, and changes from Dave Mills.
* ntp_control.c: LEAPTAB is a filestamp, not an unsigned.  From Dave Mills.
* ntp_config.c: ntp_minpoll fixes from Dave Mills.
* ntp-keygen updates from Dave Mills.
* refresh epoch, throttle, and leap cleanup from Dave Mills.
* Documentation cleanup from Dave Mills.
* [Bug 918] Only use a native md5.h if MD5Init() is available.
* [Bug 979] Provide ntptimeval if it is not otherwise present.
* [Bug 634] Re-instantiate syslog() and logfiles after the daemon fork.
* [Bug 952] Use md5 code with a friendlier license.
* [Bug 977] Fix mismatching #ifdefs for builds without IPv6.
* [Bug 830] Fix the checking order of the interface options.
* Clean up the logfile/syslog setup.
* [Bug 970] Lose obsolete -g flag to ntp-keygen.
* The -e flag to ntp-keygen can write GQ keys now, too.
* ntp_proto.c: sys_survivors and hpoll cleanup from Dave Mills.
* ntp_loopfilter.c: sys_poll cleanup from Dave Mills.
* refclock_wwv.c: maximum-likelihood digit and DSYNC fixes from Dave Mills.
* [Bug 967] preemptable associations are lost forever on a step.
* ntp_config.c: [CID 48] missing "else" clause.
* [Bug 833] ntpq config keyword is quote-mark unfriendly.
* Rename the ntpq "config" keyword to ":config".
* Dave Mills shifted some orphan processing.
* Fix typos in the [Bug 963] patch.
* bootstrap: squawk if genver fails.  Use -f with cp in case Dave does a chown.
* Remove obsolete simulator command-line options.
* ntp_request.c: [CID 36] zero sin_zero.
* [Bug 963] get_systime() is too noisy.
* [Bug 960] spurious syslog:crypto_setup:spurious crypto command
* [Bug 964] Change *-*-linux* to *-*-*linux* to allow for uclinux.
* Changes from Dave Mills:
  - ntp_util.c: cleanup.
  - ntp_timer.c: watch the non-burst packet rate.
  - ntp_request.c: cleanup.
  - ntp_restrict.c: RES_LIMITED cleanup.
  - ntp_proto.c: RES_LIMITED, rate bucktes, counters, overall cleanup.
  - ntp_peer.c: disallow peer_unconfig().
  - ntp_monitor.c: RES_LIMITED cleanup.
  - ntp_loopfilter.c: poll interval cleanup.
  - ntp_crypto.c: volley -> retry.  Cleanup TAI leap message.
  - ntp_config: average and minimum are ^2 values.
  - ntpdc: unknownversion is really "declined", not "bad version".
  - Packet retry cleanup.
* [Bug 961] refclock_tpro.c:tpro_poll() calls refclock_receive() twice.
* [Bug 957] Windows only: Let command line parameters from the Windows SCM GUI
  override the standard parameters from the ImagePath registry key.
* Added HAVE_INT32_T to the Windows config.h to avoid duplicate definitions.
* Work around a VPATH difference in FreeBSD's 'make' command.
* Update bugreport URL.
* Update -I documentation.
* [Bug 713] Fix bug reporting information.
* A bug in the application of the negative-sawtooth for 12 channel receivers. 
* The removal of unneeded startup code used for the original LinuxPPS, it now
  conforms to the PPSAPI and does not need special code.  
* ntp-keygen.c: Coverity fixes [CID 33,47].
* Volley cleanup from Dave Mills.
* Fuzz cleanup from Dave Mills.
* [Bug 861] Leap second cleanups from Dave Mills.
* ntpsim.c: add missing protypes and fix [CID 34], a nit.
* Upgraded bison at UDel.
* Update br-flock and flock-build machine lists.
* [Bug 752] QoS: add parse/config handling code. 
* Fix the #include order in tickadj.c for picky machines.
* [Bug 752] QoS: On some systems, netinet/ip.h needs netinet/ip_systm.h.
* [Bug 752] Update the QoS tagging (code only - configuration to follow).
* Orphan mode and other protocol cleanup from Dave Mills.
* Documentation cleanup from Dave Mills.
* [Bug 940] ntp-keygen uses -v.  Disallow it as a shortcut for --version.
* more cleanup to ntp_lineeditlibs.m4.
* Documentation updates from Dave Mills.
* -ledit cleanup for ntpdc and ntpq.
* Association and other cleanup from Dave Mills.
* NTP_UNREACH changes from Dave Mills.
* Fix the readline history test.
* [Bug 931] Require -lreadline to be asked for explicitly.
* [Bug 764] When looking for -lreadline support, also try using -lncurses.
* [Bug 909] Fix int32_t errors for ntohl().
* [Bug 376/214] Enhancements to support multiple if names and IP addresses.
* [Bug 929] int32_t is undefined on Windows.  Casting wrong.
* [Bug 928] readlink missing braces.
* [Bug 788] Update macros to support VS 2005.
* ntpd/ntp_timer.c: add missing sys_tai parameter for debug printf
* [Bug 917] config parse leaves files open
* [Bug 912] detect conflicting enable/disable configuration on interfaces
  sharing an IP address
* [Bug 771] compare scopeid if available for IPv6 addresses
* Lose obsolete crypto subcommands (Dave Mills).
* WWV is an HF source, not an LF source (Dave Mills).
* [Bug 899] Only show -i/--jaildir -u/--user options if we HAVE_DROPROOT.
* [Bug 916] 'cryptosw' is undefined if built without OpenSSL.
* [Bug 891] 'restrict' config file keyword does not work (partial fix).
* [Bug 890] the crypto command seems to be required now.
* [Bug 915] ntpd cores during processing of x509 certificates.
* Crypto lint cleanup from Dave Mills.
* [Bug 897] Check RAND_status() - we may not need a .rnd file.
* Crypto cleanup from Dave Mills.
* [Bug 911] Fix error message in cmd_args.c.
* [Bug 895] Log assertion failures via syslog(), not stderr.
* Documentation updates from Dave Mills.
* Crypto cleanup from Dave Mills.
* [Bug 905] ntp_crypto.c fails to compile without -DDEBUG.
* Avoid double peer stats logging.
* ntp-keygen cleanup from Dave Mills.
* libopts needs to be built after ElectricFence.
* [Bug 894] Initialize keysdir before calling crypto_setup().
* Calysto cleanup for ntpq.
* ntp-keygen -i takes an arg.
* Cleanup and fixes from Dave Mills.
* [Bug 887] Fix error in ntp_types.h (for sizeof int != 4).
* Bug 880 bug fixes for Windows build
* Improve Calysto support.
* The "revoke" parameter is a crypto command.
* The driftfile wander threshold is a real number.
* [Bug 850] Fix the wander threshold parameter on the driftfile command.
* ntp_io.c: Dead code cleanup - Coverity View 19.
* Leap file related cleanup from Dave Mills.
* ntp_peer.c: Set peer->srcadr before (not after) calling set_peerdstadr().
* Initialize offset in leap_file() - Coverity View 17.
* Use the correct stratum on KISS codes.
* Fuzz bits cleanup.
* Show more digits in some debug printf's.
* Use drift_file_sw internally to control writing the drift file.
* Implement the wander_threshold option for the driftfile config keyword.
* reformat ntp_control.c; do not use c++ // comments.
* [Bug 629] Undo bug #629 fixes as they cause more problems than were  being
  solved
* Changes from Dave Mills: in/out-bound data rates, leapsecond cleanup,
  driftfile write cleanup, packet buffer length checks, documentation updates.
* More assertion checks and malloc()->emalloc(), courtesy of Calysto.
* [Bug 864] Place ntpd service in maintenance mode if using SMF on Solaris
* [Bug 862] includefile nesting; preserve phonelist on reconfig.
* [Bug 604] ntpd regularly dies on linux/alpha.
* more leap second infrastructure fixes from Dave Mills.
* [Bug 858] recent leapfile changes broke non-OpenSSL builds.
* Use emalloc() instead of malloc() in refclock_datum.c (Calysto).
* Start using 'design by contract' assertions.
* [Bug 767] Fast sync to refclocks wanted.
* Allow null driftfile.
* Use YYERROR_VERBOSE for the new parser, and fix related BUILT_SOURCES.
* [Bug 629] changes to ensure broadcast works including on wildcard addresses
* [Bug 853] get_node() must return a pointer to maximally-aligned memory.
* Initial leap file fixes from Dave Mills.
* [Bug 858] Recent leapfile changes broke without OPENSSL.
* Use a char for DIR_SEP, not a string.
* [Bug 850] driftfile parsing changes.
* driftfile maintenance changes from Dave Mills.  Use clock_phi instead of
  stats_write_tolerance.
* [Bug 828] refid string not being parsed correctly.
* [Bug 846] Correct includefile parsing.
* [Bug 827] New parsing code does not handle "fudge" correctly.
* Enable debugging capability in the config parser.
* [Bug 839] Crypto password not read from ntp.conf.
* Have autogen produce writable output files.
* [Bug 825] Correct logconfig -/+ keyword processing.
* [Bug 828] Correct parsing of " delimited strings.
* Cleanup FILE * usage after fclose() in ntp_filegen.c.
* [Bug 843] Windows Completion port code was incorrectly merged from -stable.
* [Bug 840] do fudge configuration AFTER peers (thus refclocks) have been
  configured.
* [Bug 824] Added new parser modules to the Windows project file.
* [Bug 832] Add libisc/log.c headers to the distribution.
* [Bug 808] Only write the drift file if we are in state 4.
* Initial import of libisc/log.c and friends.
* [Bug 826] Fix redefinition of PI.
* [Bug 825] ntp_scanner.c needs to #include <config.h> .
* [Bug 824] New parser code has some build problems with the SIM code.
* [Bug 817] Use longnames for setting ntp variables on the command-line;
  Allowing '-v' with and without an arg to disambiguate usage is error-prone.
* [Bug 822] set progname once, early.
* [Bug 819] remove erroneous #if 0 in Windows completion port code.
* The new config code missed an #ifdef for building without refclocks.
* Distribute some files needed by the new config parsing code.
* [Bug 819] Timeout for WaitForMultipleObjects was 500ms instead of INFINITE
* Use autogen 5.9.1.
* Fix clktest command-line arg processing.'
* Audio documentation updates from Dave Mills.
* New config file parsing code, from Sachin Kamboj.
* fuzz bit cleanup from Dave Mills.
* replay cleanup from Dave Mills.
* [Bug 542] Tolerate missing directory separator at EO statsdir.
* [Bug 812] ntpd should drop supplementary groups.
* [Bug 815] Fix warning compiling 4.2.5p22 under Windows with VC6.
* [Bug 740] Fix kernel/daemon startup drift anomaly.
* refclock_wwv.c fixes from Dave Mills.
* [Bug 810] Fix ntp-keygen documentation.
* [Bug 787] Bug fixes for 64-bit time_t on Windows.
* [Bug 796] Clean up duplicate #defines in ntp_control.c.
* [Bug 569] Use the correct precision for the Leitch CSD-5300.
* [Bug 795] Moved declaration of variable to top of function.
* [Bug 798] ntpq [p typo crashes ntpq/ntpdc.
* [Bug 786] Fix refclock_bancomm.c on Solaris.
* [Bug 774] parsesolaris.c does not compile under the new Solaris.
* [Bug 782] Remove P() macros from Windows files.
* [Bug 778] ntpd fails to lock with drift=+500 when started with drift=-500.
* [Bug 592] Trimble Thunderbolt GPS support.
* IRIG, CHU, WWV, WWVB refclock improvements from Dave Mills.
* [Bug 757] Lose ULONG_CONST().
* [Bug 756] Require ANSI C (function prototypes).
* codec (audio) and ICOM changes from Dave Mills.

---

* [Bug 450] Windows only: Under original Windows NT we must not discard the
  wildcard socket to workaround a bug in NT's getsockname().
* [Bug 1038] Built-in getpass() function also prompts for password if
  not built with DEBUG.
* [Bug 841] Obsolete the "dynamic" keyword and make deferred binding
  to local interfaces the default.
  Emit a warning if that keyword is used for configuration.
* [Bug 959] Refclock on Windows not properly releasing recvbuffs.
* [Bug 993] Fix memory leak when fetching system messages.
* [Bug 987] Wake up the resolver thread/process when a new interface has
  become available.
* Correctly apply negative-sawtooth for oncore 12 channel receiver.
* Startup code for original LinuxPPS removed.  LinuxPPS now conforms to
  the PPSAPI.
* [Bug 1000] allow implicit receive buffer allocation for Windows.
  fixes startup for windows systems with many interfaces.
  reduces dropped packets on network bursts.
  additionally fix timer() starvation during high load.
* [Bug 990] drop minimum time restriction for interface update interval.
* [Bug 977] Fix mismatching #ifdefs for builds without IPv6.
* Update the copyright year.
* Build system cleanup (make autogen-generated files writable).
* [Bug 957] Windows only: Let command line parameters from the Windows SCM GUI
  override the standard parameters from the ImagePath registry key.
* Fixes for ntpdate:
* [Bug 532] nptdate timeout is too long if several servers are supplied.
* [Bug 698] timeBeginPeriod is called without timeEndPeriod in some NTP tools.
* [Bug 857] ntpdate debug mode adjusts system clock when it shouldn't.
* [Bug 908] ntpdate crashes sometimes.
* [Bug 982] ntpdate(and ntptimeset) buffer overrun if HAVE_POLL_H isn't set
  (dup of 908).
* [Bug 997] ntpdate buffer too small and unsafe.
* ntpdate.c: Under Windows check whether NTP port in use under same conditions
  as under other OSs.
* ntpdate.c: Fixed some typos and indents (tabs/spaces).

(4.2.4p4) Released by Harlan Stenn <stenn@ntp.org>

* [Bug 902] Fix problems with the -6 flag.
* Updated include/copyright.def (owner and year).
* [Bug 878] Avoid ntpdc use of refid value as unterminated string.
* [Bug 881] Corrected display of pll offset on 64bit systems.
* [Bug 886] Corrected sign handling on 64bit in ntpdc loopinfo command.
* [Bug 889] avoid malloc() interrupted by SIGIO risk
* ntpd/refclock_parse.c: cleanup shutdown while the file descriptor is still
  open.
* [Bug 885] use emalloc() to get a message at the end of the memory
  unsigned types cannot be less than 0
  default_ai_family is a short
  lose trailing , from enum list
  clarify ntp_restrict.c for easier automated analysis
* [Bug 884] don't access recv buffers after having them passed to the free
  list.
* [Bug 882] allow loopback interfaces to share addresses with other
  interfaces.

---
(4.2.4p3) Released by Harlan Stenn <stenn@ntp.org>

* [Bug 863] unable to stop ntpd on Windows as the handle reference for events
  changed

---
(4.2.4p2) Released by Harlan Stenn <stenn@ntp.org>

* [Bug 854] Broadcast address was not correctly set for interface addresses
* [Bug 829] reduce syslog noise, while there fix Enabled/Disable logging
  to reflect the actual configuration.
* [Bug 795] Moved declaration of variable to top of function.
* [Bug 789] Fix multicast client crypto authentication and make sure arriving
  multicast packets do not disturb the autokey dance.
* [Bug 785] improve handling of multicast interfaces
  (multicast routers still need to run a multicast routing software/daemon)
* ntpd/refclock_parse.c: cleanup shutdown while the file descriptor is still
  open.
* [Bug 885] use emalloc() to get a message at the end of the memory
  unsigned types cannot be less than 0
  default_ai_family is a short
  lose trailing , from enum list
* [Bug 884] don't access recv buffers after having them passed to the free list.
* [Bug 882] allow loopback interfaces to share addresses with other interfaces.
* [Bug 527] Don't write from source address length to wrong location
* Upgraded autogen and libopts.
* [Bug 811] ntpd should not read a .ntprc file.

---
(4.2.4p1) (skipped)

---
(4.2.4p0) Released by Harlan Stenn <stenn@ntp.org>

* [Bug 793] Update Hans Lambermont's email address in ntpsweep.
* [Bug 776] Remove unimplemented "rate" flag from ntpdate.
* [Bug 586] Avoid lookups if AI_NUMERICHOST is set.
* [Bug 770] Fix numeric parameters to ntp-keygen (Alain Guibert).
* [Bug 768] Fix io_setbclient() error message.
* [Bug 765] Use net_bind_service capability on linux.
* [Bug 760] The background resolver must be aware of the 'dynamic' keyword.
* [Bug 753] make union timestamp anonymous (Philip Prindeville).
* confopt.html: move description for "dynamic" keyword into the right section.
* pick the right type for the recv*() length argument.

---
(4.2.4) Released by Harlan Stenn <stenn@ntp.org>

* monopt.html fixes from Dave Mills.
* [Bug 452] Do not report kernel PLL/FLL flips.
* [Bug 746] Expert mouseCLOCK USB v2.0 support added.'
* driver8.html updates.
* [Bug 747] Drop <NOBR> tags from ntpdc.html.
* sntp now uses the returned precision to control decimal places.
* sntp -u will use an unprivileged port for its queries.
* [Bug 741] "burst" doesn't work with !unfit peers.
* [Bug 735] Fix a make/gmake VPATH issue on Solaris.
* [Bug 739] ntpd -x should not take an argument.
* [Bug 737] Some systems need help providing struct iovec.
* [Bug 717] Fix libopts compile problem.
* [Bug 728] parse documentation fixes.
* [Bug 734] setsockopt(..., IP_MULTICAST_IF, ...) fails on 64-bit platforms.
* [Bug 732] C-DEX JST2000 patch from Hideo Kuramatsu.
* [Bug 721] check for __ss_family and __ss_len separately.
* [Bug 666] ntpq opeers displays jitter rather than dispersion.
* [Bug 718] Use the recommended type for the saddrlen arg to getsockname().
* [Bug 715] Fix a multicast issue under Linux.
* [Bug 690] Fix a Windows DNS lookup buffer overflow.
* [Bug 670] Resolved a Windows issue with the dynamic interface rescan code.
* K&R C support is being deprecated.
* [Bug 714] ntpq -p should conflict with -i, not -c.
* WWV refclock improvements from Dave Mills.
* [Bug 708] Use thread affinity only for the clock interpolation thread.
* [Bug 706] ntpd can be running several times in parallel.
* [Bug 704] Documentation typos.
* [Bug 701] coverity: NULL dereference in ntp_peer.c
* [Bug 695] libopts does not protect against macro collisions.
* [Bug 693] __adjtimex is independent of ntp_{adj,get}time.
* [Bug 692] sys_limitrejected was not being incremented.
* [Bug 691] restrictions() assumption not always valid.
* [Bug 689] Deprecate HEATH GC-1001 II; the driver never worked.
* [Bug 688] Fix documentation typos.
* [Bug 686] Handle leap seconds better under Windows.
* [Bug 685] Use the Windows multimedia timer.
* [Bug 684] Only allow debug options if debugging is enabled.
* [Bug 683] Use the right version string.
* [Bug 680] Fix the generated version string on Windows.
* [Bug 678] Use the correct size for control messages.
* [Bug 677] Do not check uint_t in configure.ac.
* [Bug 676] Use the right value for msg_namelen.
* [Bug 675] Make sure ntpd builds without debugging.
* [Bug 672] Fix cross-platform structure padding/size differences.
* [Bug 660] New TIMESTAMP code fails tp build on Solaris Express.
* [Bug 659] libopts does not build under Windows.
* [Bug 658] HP-UX with cc needs -Wp,-H8166 in CFLAGS.
* [Bug 656] ntpdate doesn't work with multicast address.
* [Bug 638] STREAMS_TLI is deprecated - remove it.
* [Bug 635] Fix tOptions definition.
* [Bug 628] Fallback to ntp discipline not working for large offsets.
* [Bug 622] Dynamic interface tracking for ntpd.
* [Bug 603] Don't link with libelf if it's not needed.
* [Bug 523] ntpd service under Windows does't shut down properly.
* [Bug 500] sntp should always be built.
* [Bug 479] Fix the -P option.
* [Bug 421] Support the bc637PCI-U card.
* [Bug 342] Deprecate broken TRAK refclock driver.
* [Bug 340] Deprecate broken MSF EES refclock driver.
* [Bug 153] Don't do DNS lookups on address masks.
* [Bug 143] Fix interrupted system call on HP-UX.
* [Bug 42] Distribution tarballs should be signed.
* Support separate PPS devices for PARSE refclocks.
* [Bug 637, 51?] Dynamic interface scanning can now be done.
* Options processing now uses GNU AutoGen.

---
(4.2.2p4) Released by Harlan Stenn <stenn@ntp.org>

* [Bug 710] compat getnameinfo() has off-by-one error
* [Bug 690] Buffer overflow in Windows when doing DNS Lookups

---
(4.2.2p3) Released by Harlan Stenn <stenn@ntp.org>

* Make the ChangeLog file cleaner and easier to read
* [Bug 601] ntpq's decodeint uses an extra level of indirection
* [Bug 657] Different OSes need different sized args for IP_MULTICAST_LOOP
* release engineering/build changes
* Documentation fixes
* Get sntp working under AIX-5

---
(4.2.2p2) (broken)

* Get sntp working under AIX-5

---
(4.2.2p1)

* [Bug 661] Use environment variable to specify the base path to openssl.
* Resolve an ambiguity in the copyright notice
* Added some new documentation files
* URL cleanup in the documentation
* [Bug 657]: IP_MULTICAST_LOOP uses a u_char value/size
* quiet gcc4 complaints
* more Coverity fixes
* [Bug 614] manage file descriptors better
* [Bug 632] update kernel PPS offsets when PPS offset is re-configured
* [Bug 637] Ignore UP in*addr_any interfaces
* [Bug 633] Avoid writing files in srcdir
* release engineering/build changes

---
(4.2.2)

* SNTP
* Many bugfixes
* Implements the current "goal state" of NTPv4
* Autokey improvements
* Much better IPv6 support
* [Bug 360] ntpd loses handles with LAN connection disabled.
* [Bug 239] Fix intermittent autokey failure with multicast clients.
* Rewrite of the multicast code
* New version numbering scheme

---
(4.2.0)

* More stuff than I have time to document
* IPv6 support
* Bugfixes
* call-gap filtering
* wwv and chu refclock improvements
* OpenSSL integration

---
(4.1.2)

* clock state machine bugfix
* Lose the source port check on incoming packets
* (x)ntpdc compatibility patch
* Virtual IP improvements
* ntp_loopfilter fixes and improvements
* ntpdc improvements
* GOES refclock fix
* JJY driver
* Jupiter refclock fixes
* Neoclock4X refclock fixes
* AIX 5 port
* bsdi port fixes
* Cray unicos port upgrade
* HP MPE/iX port
* Win/NT port upgrade
* Dynix PTX port fixes
* Document conversion from CVS to BK
* readline support for ntpq

---
(4.1.0)

* CERT problem fixed (99k23)

* Huff-n-Puff filter
* Preparation for OpenSSL support
* Resolver changes/improvements are not backward compatible with mode 7
  requests (which are implementation-specific anyway)
* leap second stuff
* manycast should work now
* ntp-genkeys does new good things.
* scripts/ntp-close
* PPS cleanup and improvements
* readline support for ntpdc
* Crypto/authentication rewrite
* WINNT builds with MD5 by default
* WINNT no longer requires Perl for building with Visual C++ 6.0
* algorithmic improvements, bugfixes
* Solaris dosynctodr info update
* html/pic/* is *lots* smaller
* New/updated drivers: Forum Graphic GPS, WWV/H, Heath GC-100 II, HOPF
  serial and PCI, ONCORE, ulink331
* Rewrite of the audio drivers

---
(4.0.99)

* Driver updates: CHU, DCF, GPS/VME, Oncore, PCF, Ulink, WWVB, burst
  If you use the ONCORE driver with a HARDPPS kernel module,
  you *must* have a properly specified:
	pps <filename> [assert/clear] [hardpps]
  line in the /etc/ntp.conf file.
* PARSE cleanup
* PPS cleanup
* ntpd, ntpq, ntpdate cleanup and fixes
* NT port improvements
* AIX, BSDI, DEC OSF, FreeBSD, NetBSD, Reliant, SCO, Solaris port improvements

---
(4.0.98)

* Solaris kernel FLL bug is fixed in 106541-07
* Bug/lint cleanup
* PPS cleanup
* ReliantUNIX patches
* NetInfo support
* Ultralink driver
* Trimble OEM Ace-II support
* DCF77 power choices
* Oncore improvements

---
(4.0.97)

* NT patches
* AIX,SunOS,IRIX portability
* NeXT portability
* ntptimeset utility added
* cygwin portability patches

---
(4.0.96)

* -lnsl, -lsocket, -lgen configuration patches
* Y2K patches from AT&T
* Linux portability cruft

---
(4.0.95)

* NT port cleanup/replacement
* a few portability fixes
* VARITEXT Parse clock added

---
(4.0.94)

* PPS updates (including ntp.config options)
* Lose the old DES stuff in favor of the (optional) RSAREF stuff
* html cleanup/updates
* numerous drivers cleaned up
* numerous portability patches and code cleanup

---
(4.0.93)

* Oncore refclock needs PPS or one of two ioctls.
* Don't make ntptime under Linux.  It doesn't compile for too many folks.
* Autokey cleanup
* ReliantUnix patches
* html cleanup
* tickadj cleanup
* PARSE cleanup
* IRIX -n32 cleanup
* byte order cleanup
* ntptrace improvements and patches
* ntpdc improvements and patches
* PPS cleanup
* mx4200 cleanup
* New clock state machine
* SCO cleanup
* Skip alias interfaces

---
(4.0.92)

* chronolog and dumbclock refclocks
* SCO updates
* Cleanup/bugfixes
* Y2K patches
* Updated palisade driver
* Plug memory leak
* wharton kernel clock
* Oncore clock upgrades
* NMEA clock improvements
* PPS improvements
* AIX portability patches

---
(4.0.91)

* New ONCORE driver
* New MX4200 driver
* Palisade improvements
* config file bugfixes and problem reporting
* autoconf upgrade and cleanup
* HP-UX, IRIX lint cleanup
* AIX portability patches
* NT cleanup

---
(4.0.90)

* Nanoseconds
* New palisade driver
* New Oncore driver

---
(4.0.73)

* README.hackers added
* PARSE driver is working again
* Solaris 2.6 has nasty kernel bugs.  DO NOT enable pll!
* DES is out of the distribution.

---
(4.0.72)

* K&R C compiling should work again.
* IRIG patches.
* MX4200 driver patches.
* Jupiter driver added.
* Palisade driver added.  Needs work (ANSI, ntoh/hton, sizeof double, ???)<|MERGE_RESOLUTION|>--- conflicted
+++ resolved
@@ -1,7 +1,11 @@
-<<<<<<< HEAD
 * [Bug 1196] setsockopt(SO_EXCLUSIVEADDRUSE) can fail on Windows 2000
   and earlier with WSAINVAL, do not log a complaint in that case.
-* [Bug 1231] ntpsnmpd build fails after sockaddr union changes
+* [Bug 1210] ONCORE driver terminates ntpd without logging a reason.
+* [Bug 1218] Correct comment in refclock_oncore on /etc/ntp.oncore*
+  configuration file search order.
+* Change ONCORE driver to log using msyslog as well as to any
+  clockstats file.
+* [Bug 1231] ntpsnmpd build fails after sockaddr union changes.
 (4.2.5p182) 2009/06/18 Released by Harlan Stenn <stenn@ntp.org>
 * Add missing header dependencies to the ntpdc layout verification.
 * prefer.html updates from Dave Mills.
@@ -12,13 +16,6 @@
 * Use a union for structs sockaddr, sockaddr_storage, sockaddr_in, and
   sockaddr_in6 to remove casts and enable type checking.  Collapse
   some previously separate IPv4/IPv6 paths into a single codepath.
-=======
-* [Bug 1210] ONCORE driver terminates ntpd without logging a reason
-* [Bug 1218] Correct comment in refclock_oncore on /etc/ntp.oncore*
-  configuration file search order.
-* Change ONCORE driver to log using msyslog as well as to any
-  clockstats file.
->>>>>>> 2b083cd0
 (4.2.5p181) 2009/06/06 Released by Harlan Stenn <stenn@ntp.org>
 * [Bug 1206] Required compiler changes for Windows
 * [Bug 1084] PPSAPI for ntpd on Windows with DLL backends
