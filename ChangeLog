<<<<<<< HEAD
* [Bug 1057] ntpdc unconfig failure
=======
(4.2.5p165) 2009/04/23 Released by Harlan Stenn <stenn@ntp.org>
>>>>>>> 14a73123
* WWVB refclock cleanup from Dave Mills.
* Code cleanup: requested_key -> request_key.
* [Bug 833] ignore whitespace at end of remote configuration lines
* [Bug 1033] ntpdc/ntpq crash prompting for keyid on Windows
* [Bug 1154] mDNS registration should be done later, repeatedly and only
  if asked for.
* [Bug 1028] Support for W32Time authentication via Samba.
* quiet ntp_parser.c malloc redeclaration warning
* Mitigation and PPS/PPSAPI cleanup from Dave Mills.
* Documentation updates from Dave Mills.
* timepps-Solaris.h patches from Dave Hart.
(4.2.5p164) 2009/04/22 Released by Harlan Stenn <stenn@ntp.org>
* Include (4.2.4p7-RC3)
* PPS/PPSAPI cleanup from Dave Mills.
* Documentation updates from Dave Mills.
* [Bug 1125] C runtime per-thread initialization on Windows
* [Bug 1152] temporarily disable refclock_parse, refclock_true until
  maintainers can repair build break from pps_sample()
* [Bug 1153] refclock_nmea should not mix UTC with GPS time
* [Bug 1159] ntpq overlap diagnostic message test buggy
(4.2.5p163) 2009/04/10 Released by Harlan Stenn <stenn@ntp.org>
(4.2.5p162) 2009/04/09 Released by Harlan Stenn <stenn@ntp.org>
* Documentation updates from Dave Mills.
* Mitigation and PPS cleanup from Dave Mills.
* Include (4.2.4p7-RC2)
* [Bug 216] New interpolation scheme for Windows eliminates 1ms jitter
* remove a bunch of #ifdef SYS_WINNT from portable code
* 64-bit time_t cleanup for building on newer Windows compilers
* Only set CMOS clock during ntpd exit on Windows if the computer is
  shutting down or restarting.
* [Bug 1148] NMEA reference clock improvements
* remove deleted gsoc_sntp/utilities.o from repository so that .o build
  products can be cleaned up without corrupting the repository.
(4.2.5p161) 2009/03/31 Released by Harlan Stenn <stenn@ntp.org>
* Documentation updates from Dave Mills.
(4.2.5p160) 2009/03/30 Released by Harlan Stenn <stenn@ntp.org>
* [Bug 1141] refclock_report missing braces cause spurious "peer event:
  clock clk_unspec" log entries
* Include (4.2.4p7-RC1)
(4.2.5p159) 2009/03/28 Released by Harlan Stenn <stenn@ntp.org>
* "bias" changes from Dave Mills.
(4.2.5p158) 2009/01/30 Released by Harlan Stenn <stenn@ntp.org>
* Fix [CID 72], a typo introduced at the latest fix to prettydate.c.
(4.2.5p157) 2009/01/26 Released by Harlan Stenn <stenn@ntp.org>
* Cleanup/fixes for ntp_proto.c and ntp_crypto.c from Dave Mills.
(4.2.5p156) 2009/01/19 Released by Harlan Stenn <stenn@ntp.org>
* [Bug 1118] Fixed sign extension for 32 bit time_t in caljulian() and prettydate().
  Fixed some compiler warnings about missing prototypes.
  Fixed some other simple compiler warnings.
* [Bug 1119] [CID 52] Avoid a possible null-dereference in ntp_crypto.c.
* [Bug 1120] [CID 51] INSIST that peer is non-null before we dereference it.
* [Bug 1121] [CID 47] double fclose() in ntp-keygen.c.
(4.2.5p155) 2009/01/18 Released by Harlan Stenn <stenn@ntp.org>
* Documentation updates from Dave Mills.
* CHU frequency updates.
* Design assertion fixes for ntp_crypto.c from Dave Mills.
(4.2.5p154) 2009/01/13 Released by Harlan Stenn <stenn@ntp.org>
* [Bug 992] support interface event change on Linux from
  Miroslav Lichvar.
(4.2.5p153) 2009/01/09 Released by Harlan Stenn <stenn@ntp.org>
* Renamed gsoc_sntp/:fetch-stubs to gsoc_sntp/fetch-stubs to avoid
  file name problems under Windows.
  Removed German umlaut from log msg for 4.2.5p142.
(4.2.5p152) 2009/01/08 Released by Harlan Stenn <stenn@ntp.org>
* Include (4.2.4p6) 2009/01/08 Released by Harlan Stenn <stenn@ntp.org>
(4.2.5p151) 2008/12/23 Released by Harlan Stenn <stenn@ntp.org>
* Stats file logging cleanup from Dave Mills.
(4.2.5p150) 2008/12/15 Released by Harlan Stenn <stenn@ntp.org>
* [Bug 1099] Fixed wrong behaviour in sntp's crypto.c.
* [Bug 1103] Fix 64-bit issues in the new calendar code.
(4.2.5p149) 2008/12/05 Released by Harlan Stenn <stenn@ntp.org>
* Fixed mismatches in data types and OID definitions in ntpSnmpSubAgent.c
* added a premliminary MIB file to ntpsnmpd (ntpv4-mib.mib)
(4.2.5p148) 2008/12/04 Released by Harlan Stenn <stenn@ntp.org>
* [Bug 1070] Fix use of ntpq_parsestring() in ntpsnmpd.
(4.2.5p147) 2008/11/27 Released by Harlan Stenn <stenn@ntp.org>
* Update gsoc_sntp's GCC warning code.
(4.2.5p146) 2008/11/26 Released by Harlan Stenn <stenn@ntp.org>
* Update Solaris CFLAGS for gsoc_sntp.
(4.2.5p145) 2008/11/20 Released by Harlan Stenn <stenn@ntp.org>
* Deal with time.h for sntp under linux.
* Provide rpl_malloc() for sntp for systems that need it.
* Handle ss_len and socklen type for sntp.
* Fixes to the sntp configure.ac script.
* Provide INET6_ADDRSTRLEN if it is missing.
* [Bug 1095] overflow in caljulian.c.
(4.2.5p144) 2008/11/19 Released by Harlan Stenn <stenn@ntp.org>
* Use int32, not int32_t.
* Avoid the sched*() functions under OSF - link problems.
(4.2.5p143) 2008/11/17 Released by Harlan Stenn <stenn@ntp.org>
* sntp cleanup and fixes.
(4.2.5p142) 2008/11/16 Released by Harlan Stenn <stenn@ntp.org>
* Imported GSoC SNTP code from Johannes Maximilian Kuehn.
(4.2.5p141) 2008/11/13 Released by Harlan Stenn <stenn@ntp.org>
* New caltontp.c and calyearstart.c from Juergen Perlinger.
(4.2.5p140) 2008/11/12 Released by Harlan Stenn <stenn@ntp.org>
* Cleanup lint from the ntp_scanner files.
* [Bug 1011] gmtime() returns NULL on windows where it would not under Unix.
* Updated caljulian.c and prettydate.c from Juergen Perlinger.
(4.2.5p139) 2008/11/11 Released by Harlan Stenn <stenn@ntp.org>
* Typo fix to driver20.html.
(4.2.5p138) 2008/11/10 Released by Harlan Stenn <stenn@ntp.org>
* [Bug 474] --disable-ipv6 is broken.
* IPv6 interfaces were being looked for twice.
* SHM driver grabs more samples, add clockstats
* decode.html and driver20.html updates from Dave Mills.
(4.2.5p137) 2008/11/01 Released by Harlan Stenn <stenn@ntp.org>
* [Bug 1069] #undef netsnmp's PACKAGE_* macros.
* [Bug 1068] Older versions of netsnmp do not have netsnmp_daemonize().
(4.2.5p136) 2008/10/27 Released by Harlan Stenn <stenn@ntp.org>
* [Bug 1078] statsdir configuration parsing is broken.
(4.2.5p135) 2008/09/23 Released by Harlan Stenn <stenn@ntp.org>
* [Bug 1072] clock_update should not allow updates older than sys_epoch.
(4.2.5p134) 2008/09/17 Released by Harlan Stenn <stenn@ntp.org>
* Clean up build process for ntpsnmpd.
(4.2.5p133) 2008/09/16 Released by Harlan Stenn <stenn@ntp.org>
* Add options processing to ntpsnmpd.
* [Bug 1062] Check net-snmp headers before deciding to build ntpsnmpd.
* Clean up the libntpq.a build.
* Regenerate ntp_parser.[ch] from ntp_parser.y
(4.2.5p132) 2008/09/15 Released by Harlan Stenn <stenn@ntp.org>
* [Bug 1067] Multicast DNS service registration must come after the fork
  on Solaris.
* [Bug 1066] Error messages should log as errors.
(4.2.5p131) 2008/09/14 Released by Harlan Stenn <stenn@ntp.org>
* [Bug 1065] Re-enable support for the timingstats file.
(4.2.5p130) 2008/09/13 Released by Harlan Stenn <stenn@ntp.org>
* [Bug 1064] Implement --with-net-snmp-config=progname
* [Bug 1063] ntpSnmpSubagentObject.h is missing from the distribution.
(4.2.5p129) 2008/09/11 Released by Harlan Stenn <stenn@ntp.org>
* Quiet some libntpq-related warnings.
(4.2.5p128) 2008/09/08 Released by Harlan Stenn <stenn@ntp.org>
* Import Heiko Gerstung's GSoC2008 NTP MIB daemon.
(4.2.5p127) 2008/09/01 Released by Harlan Stenn <stenn@ntp.org>
* Regenerate ntpd/ntp_parser.c
(4.2.5p126) 2008/08/31 Released by Harlan Stenn <stenn@ntp.org>
* Stop libtool-1.5 from looking for C++ or Fortran.
* [BUG 610] Documentation update for NMEA reference clock driver.
* [Bug 828] Fix IPv4/IPv6 address parsing.
* Changes from Dave Mills:
  Documentation updates.
  Fix a corner case where a frequency update was reported but not set.
  When LEAP_NOTINSYNC->LEAP_NOWARNING, call crypto_update() if we have
  crypto_flags.
(4.2.5p125) 2008/08/18 Released by Harlan Stenn <stenn@ntp.org>
* [Bug 1052] Add linuxPPS support to ONCORE driver.
(4.2.5p124) 2008/08/17 Released by Harlan Stenn <stenn@ntp.org>
* Documentation updates from Dave Mills.
* Include (4.2.4p5) 2008/08/17 Released by Harlan Stenn <stenn@ntp.org>
* [Bug 861] leap info was not being transmitted.
* [Bug 1046] refnumtoa.c is using the wrong header file.
* [Bug 1047] enable/disable options processing fix.
* header file cleanup.
* [Bug 1037] buffer in subroutine was 1 byte short.
* configure.ac: cleanup, add option for wintime, and lay the groundwork
  for the changes needed for bug 1028.
* Fixes from Dave Mills: 'bias' and 'interleave' work.  Separate
  phase and frequency discipline (for long poll intervals).  Update
  TAI function to match current leapsecond processing.
* Documentation updates from Dave Mills.
* [Bug 1037] Use all 16 of the MD5 passwords generated by ntp-keygen.
* Fixed the incorrect edge parameter being passed to time_pps_kcbind in
  NMEA refclock driver.
* [Bug 399] NMEA refclock driver does not honor time1 offset if flag3 set.
* [Bug 985] Modifications to NMEA reference clock driver to support Accord
  GPS Clock.
* poll time updates from Dave Mills.
* local refclock documentation updates from Dave Mills.
* [Bug 1022] Fix compilation problems with yesterday's commit.
* Updates and cleanup from Dave Mills:
  I've now spent eleven months of a sabbatical year - 7 days a week, 6-10
  hours most days - working on NTP. I have carefully reviewed every major
  algorithm, examined its original design and evolution from that design.
  I've trimmed off dead code and briar patches and did zillions of tests
  contrived to expose evil vulnerabilities. The development article is in
  rather good shape and should be ready for prime time.

  1. The protostats statistics files have been very useful in exposing
  little twitches and turns when something hiccups, like a broken PPS
  signal. Most of what used to be syslog messages are now repackaged as
  protostats messages with optional syslog as well. These can also be sent
  as traps which might be handy to tiggle a beeper or celltext. These, the
  sysstats files and cryptostats files reveal the ambient health of a busy
  server, monitor traffic and error counts and spot crypto attacks.

  2. Close inspection of the clock discipline behavior at long poll
  intervals (36 h) showed it not doing as well as it should. I redesigned
  the FLL loop to improve nominal accuracy from  several tens of
  milliseconds to something less than ten milliseconds.

  3. Autokey (again). The enhanced error checking was becoming a major
  pain. I found a way to toss out gobs of ugly fat code and replace the
  function with a much simpler and more comprehensive scheme. It resists
  bait-and-switch attacks and quickly detect cases when the protocol is
  not correctly synchronized.

  4. The interface code for the kernel PPS signal was not in sync with the
  kernel code itself. Some error checks were duplicated and some
  ineffective. I found none of the PPS-capable drivers, including the atom
  driver, do anything when the prefer peer fails; the kernel PPS signal
  remains in control. The atom driver now disables the kernel PPS when the
  prefer peer comes bum. This is important when the prefer peer is not a
  reference clock but a remote NTP server.

  5. The flake restrict bit turned out to be really interesting,
  especially with symmtric modes and of those especially those using
  Autokey. Small changes in the recovery procedures when packets are lost
  now avoid almost all scenarios which previously required protocol resets.

  6. I've always been a little uncomfortable when using the clock filter
  with long poll intervals because the samples become less and less
  correlated as the sample age exceeds the Allan intercept. Various
  schemes have been used over the years to cope with this fact. The latest
  one and the one that works the best is to use a modified sort metric
  where the delay is used when the age of the sample is less than the
  intercept and the sum of delay and dispersion above that. The net result
  is that, at small poll intervals the algorithm operates as a minimum
  filter, while at larger poll intervals it morphs to FIFO. Left
  unmodified, a sample could be used when twelve days old. This along with
  the FLL modifications has made a dramatic improvement at large poll
  intervals.

- [Backward Incompatible] The 'state' variable is no longer reported or
  available via ntpq output.  The following system status bit names
  have been changed:
  - sync_alarm -> leap_alarm
  - sync_atomic -> sync_pps
  - sync_lf_clock -> sync_lf_radio
  - sync_hf_clock -> sync_hf_radio
  - sync_uhf_clock -> sync_uhf_radio
  - sync_local_proto -> sync_local
  - sync_udp/time -> sync_other
  Other names have been changed as well.  See the change history for
  libntp/statestr.c for more details.
  Other backward-incompatible changes in ntpq include:
  - assID -> associd
  - rootdispersion -> rootdisp
  - pkt_head -> pkt_neader
  See the change history for other details.

* Updates and cleanup from Dave Mills.
* [Bug 995] Remove spurious ; from ntp-keygen.c.
* More cleanup and changes from Dave Mills.
* [Bug 980] Direct help to stdout.

---
(4.2.4p7-RC3) 2009/04/22 Released by Harlan Stenn <stenn@ntp.org>

* [Bug 787] Bug fixes for 64-bit time_t on Windows
* [Bug 813] Conditional naming of Event
* [Bug 1147] System errors should be logged to msyslog()
* [Bug 1155] Fix compile problem on Windows with VS2005
* [Bug 1156] lock_thread_to_processor() should be declared in header
* [Bug 1157] quiet OpenSSL warnings, clean up configure.ac
* [Bug 1158] support for aix6.1
* [Bug 1160] MacOS X is like BSD regarding F_SETOWN

---
(4.2.4p7-RC2) 2009/04/09 Released by Harlan Stenn <stenn@ntp.org>

* [Sec 1144] limited buffer overflow in ntpq.  CVE-2009-0159
* [Sec 1149] use SO_EXCLUSIVEADDRUSE on Windows

---
(4.2.4p7-RC1) 2009/03/30 Released by Harlan Stenn <stenn@ntp.org>

* [Bug 1131] UDP sockets should not use SIGPOLL on Solaris.
* build system email address cleanup
* [Bug 774] parsesolaris.c does not compile under the new Solaris
* [Bug 873] Windows serial refclock proper TTY line discipline emulation
* [Bug 1014] Enable building with VC9 (in Visual Studio 2008,
  Visual C++ 2008, or SDK)
* [Bug 1117] Deferred interface binding under Windows works only correctly
  if FORCE_DNSRETRY is defined
* [BUG 1124] Lock QueryPerformanceCounter() client threads to same CPU
* DPRINTF macro made safer, always evaluates to a statement and will not
  misassociate an else which follows the macro.

---
(4.2.4p6) 2009/01/08 Released by Harlan Stenn <stenn@ntp.org>

* [Bug 1113] Fixed build errors with recent versions of openSSL. 
* [Sec 1111] Fix incorrect check of EVP_VerifyFinal()'s return value.
* Update the copyright year.

---
(4.2.4p5) 2008/08/17 Released by Harlan Stenn <stenn@ntp.org>

* [BUG 1051] Month off by one in leap second message written to clockstats
  file fixed.
* [Bug 450] Windows only: Under original Windows NT we must not discard the
  wildcard socket to workaround a bug in NT's getsockname().
* [Bug 1038] Built-in getpass() function also prompts for password if
  not built with DEBUG.
* [Bug 841] Obsolete the "dynamic" keyword and make deferred binding
  to local interfaces the default.
  Emit a warning if that keyword is used for configuration.
* [Bug 959] Refclock on Windows not properly releasing recvbuffs.
* [Bug 993] Fix memory leak when fetching system messages.
* much cleanup, fixes, and changes from Dave Mills.
* ntp_control.c: LEAPTAB is a filestamp, not an unsigned.  From Dave Mills.
* ntp_config.c: ntp_minpoll fixes from Dave Mills.
* ntp-keygen updates from Dave Mills.
* refresh epoch, throttle, and leap cleanup from Dave Mills.
* Documentation cleanup from Dave Mills.
* [Bug 918] Only use a native md5.h if MD5Init() is available.
* [Bug 979] Provide ntptimeval if it is not otherwise present.
* [Bug 634] Re-instantiate syslog() and logfiles after the daemon fork.
* [Bug 952] Use md5 code with a friendlier license.
* [Bug 977] Fix mismatching #ifdefs for builds without IPv6.
* [Bug 830] Fix the checking order of the interface options.
* Clean up the logfile/syslog setup.
* [Bug 970] Lose obsolete -g flag to ntp-keygen.
* The -e flag to ntp-keygen can write GQ keys now, too.
* ntp_proto.c: sys_survivors and hpoll cleanup from Dave Mills.
* ntp_loopfilter.c: sys_poll cleanup from Dave Mills.
* refclock_wwv.c: maximum-likelihood digit and DSYNC fixes from Dave Mills.
* [Bug 967] preemptable associations are lost forever on a step.
* ntp_config.c: [CID 48] missing "else" clause.
* [Bug 833] ntpq config keyword is quote-mark unfriendly.
* Rename the ntpq "config" keyword to ":config".
* Dave Mills shifted some orphan processing.
* Fix typos in the [Bug 963] patch.
* bootstrap: squawk if genver fails.  Use -f with cp in case Dave does a chown.
* Remove obsolete simulator command-line options.
* ntp_request.c: [CID 36] zero sin_zero.
* [Bug 963] get_systime() is too noisy.
* [Bug 960] spurious syslog:crypto_setup:spurious crypto command
* [Bug 964] Change *-*-linux* to *-*-*linux* to allow for uclinux.
* Changes from Dave Mills:
  - ntp_util.c: cleanup.
  - ntp_timer.c: watch the non-burst packet rate.
  - ntp_request.c: cleanup.
  - ntp_restrict.c: RES_LIMITED cleanup.
  - ntp_proto.c: RES_LIMITED, rate bucktes, counters, overall cleanup.
  - ntp_peer.c: disallow peer_unconfig().
  - ntp_monitor.c: RES_LIMITED cleanup.
  - ntp_loopfilter.c: poll interval cleanup.
  - ntp_crypto.c: volley -> retry.  Cleanup TAI leap message.
  - ntp_config: average and minimum are ^2 values.
  - ntpdc: unknownversion is really "declined", not "bad version".
  - Packet retry cleanup.
* [Bug 961] refclock_tpro.c:tpro_poll() calls refclock_receive() twice.
* [Bug 957] Windows only: Let command line parameters from the Windows SCM GUI
  override the standard parameters from the ImagePath registry key.
* Added HAVE_INT32_T to the Windows config.h to avoid duplicate definitions.
* Work around a VPATH difference in FreeBSD's 'make' command.
* Update bugreport URL.
* Update -I documentation.
* [Bug 713] Fix bug reporting information.
* A bug in the application of the negative-sawtooth for 12 channel receivers. 
* The removal of unneeded startup code used for the original LinuxPPS, it now
  conforms to the PPSAPI and does not need special code.  
* ntp-keygen.c: Coverity fixes [CID 33,47].
* Volley cleanup from Dave Mills.
* Fuzz cleanup from Dave Mills.
* [Bug 861] Leap second cleanups from Dave Mills.
* ntpsim.c: add missing protypes and fix [CID 34], a nit.
* Upgraded bison at UDel.
* Update br-flock and flock-build machine lists.
* [Bug 752] QoS: add parse/config handling code. 
* Fix the #include order in tickadj.c for picky machines.
* [Bug 752] QoS: On some systems, netinet/ip.h needs netinet/ip_systm.h.
* [Bug 752] Update the QoS tagging (code only - configuration to follow).
* Orphan mode and other protocol cleanup from Dave Mills.
* Documentation cleanup from Dave Mills.
* [Bug 940] ntp-keygen uses -v.  Disallow it as a shortcut for --version.
* more cleanup to ntp_lineeditlibs.m4.
* Documentation updates from Dave Mills.
* -ledit cleanup for ntpdc and ntpq.
* Association and other cleanup from Dave Mills.
* NTP_UNREACH changes from Dave Mills.
* Fix the readline history test.
* [Bug 931] Require -lreadline to be asked for explicitly.
* [Bug 764] When looking for -lreadline support, also try using -lncurses.
* [Bug 909] Fix int32_t errors for ntohl().
* [Bug 376/214] Enhancements to support multiple if names and IP addresses.
* [Bug 929] int32_t is undefined on Windows.  Casting wrong.
* [Bug 928] readlink missing braces.
* [Bug 788] Update macros to support VS 2005.
* ntpd/ntp_timer.c: add missing sys_tai parameter for debug printf
* [Bug 917] config parse leaves files open
* [Bug 912] detect conflicting enable/disable configuration on interfaces
  sharing an IP address
* [Bug 771] compare scopeid if available for IPv6 addresses
* Lose obsolete crypto subcommands (Dave Mills).
* WWV is an HF source, not an LF source (Dave Mills).
* [Bug 899] Only show -i/--jaildir -u/--user options if we HAVE_DROPROOT.
* [Bug 916] 'cryptosw' is undefined if built without OpenSSL.
* [Bug 891] 'restrict' config file keyword does not work (partial fix).
* [Bug 890] the crypto command seems to be required now.
* [Bug 915] ntpd cores during processing of x509 certificates.
* Crypto lint cleanup from Dave Mills.
* [Bug 897] Check RAND_status() - we may not need a .rnd file.
* Crypto cleanup from Dave Mills.
* [Bug 911] Fix error message in cmd_args.c.
* [Bug 895] Log assertion failures via syslog(), not stderr.
* Documentation updates from Dave Mills.
* Crypto cleanup from Dave Mills.
* [Bug 905] ntp_crypto.c fails to compile without -DDEBUG.
* Avoid double peer stats logging.
* ntp-keygen cleanup from Dave Mills.
* libopts needs to be built after ElectricFence.
* [Bug 894] Initialize keysdir before calling crypto_setup().
* Calysto cleanup for ntpq.
* ntp-keygen -i takes an arg.
* Cleanup and fixes from Dave Mills.
* [Bug 887] Fix error in ntp_types.h (for sizeof int != 4).
* Bug 880 bug fixes for Windows build
* Improve Calysto support.
* The "revoke" parameter is a crypto command.
* The driftfile wander threshold is a real number.
* [Bug 850] Fix the wander threshold parameter on the driftfile command.
* ntp_io.c: Dead code cleanup - Coverity View 19.
* Leap file related cleanup from Dave Mills.
* ntp_peer.c: Set peer->srcadr before (not after) calling set_peerdstadr().
* Initialize offset in leap_file() - Coverity View 17.
* Use the correct stratum on KISS codes.
* Fuzz bits cleanup.
* Show more digits in some debug printf's.
* Use drift_file_sw internally to control writing the drift file.
* Implement the wander_threshold option for the driftfile config keyword.
* reformat ntp_control.c; do not use c++ // comments.
* [Bug 629] Undo bug #629 fixes as they cause more problems than were  being
  solved
* Changes from Dave Mills: in/out-bound data rates, leapsecond cleanup,
  driftfile write cleanup, packet buffer length checks, documentation updates.
* More assertion checks and malloc()->emalloc(), courtesy of Calysto.
* [Bug 864] Place ntpd service in maintenance mode if using SMF on Solaris
* [Bug 862] includefile nesting; preserve phonelist on reconfig.
* [Bug 604] ntpd regularly dies on linux/alpha.
* more leap second infrastructure fixes from Dave Mills.
* [Bug 858] recent leapfile changes broke non-OpenSSL builds.
* Use emalloc() instead of malloc() in refclock_datum.c (Calysto).
* Start using 'design by contract' assertions.
* [Bug 767] Fast sync to refclocks wanted.
* Allow null driftfile.
* Use YYERROR_VERBOSE for the new parser, and fix related BUILT_SOURCES.
* [Bug 629] changes to ensure broadcast works including on wildcard addresses
* [Bug 853] get_node() must return a pointer to maximally-aligned memory.
* Initial leap file fixes from Dave Mills.
* [Bug 858] Recent leapfile changes broke without OPENSSL.
* Use a char for DIR_SEP, not a string.
* [Bug 850] driftfile parsing changes.
* driftfile maintenance changes from Dave Mills.  Use clock_phi instead of
  stats_write_tolerance.
* [Bug 828] refid string not being parsed correctly.
* [Bug 846] Correct includefile parsing.
* [Bug 827] New parsing code does not handle "fudge" correctly.
* Enable debugging capability in the config parser.
* [Bug 839] Crypto password not read from ntp.conf.
* Have autogen produce writable output files.
* [Bug 825] Correct logconfig -/+ keyword processing.
* [Bug 828] Correct parsing of " delimited strings.
* Cleanup FILE * usage after fclose() in ntp_filegen.c.
* [Bug 843] Windows Completion port code was incorrectly merged from -stable.
* [Bug 840] do fudge configuration AFTER peers (thus refclocks) have been
  configured.
* [Bug 824] Added new parser modules to the Windows project file.
* [Bug 832] Add libisc/log.c headers to the distribution.
* [Bug 808] Only write the drift file if we are in state 4.
* Initial import of libisc/log.c and friends.
* [Bug 826] Fix redefinition of PI.
* [Bug 825] ntp_scanner.c needs to #include <config.h> .
* [Bug 824] New parser code has some build problems with the SIM code.
* [Bug 817] Use longnames for setting ntp variables on the command-line;
  Allowing '-v' with and without an arg to disambiguate usage is error-prone.
* [Bug 822] set progname once, early.
* [Bug 819] remove erroneous #if 0 in Windows completion port code.
* The new config code missed an #ifdef for building without refclocks.
* Distribute some files needed by the new config parsing code.
* [Bug 819] Timeout for WaitForMultipleObjects was 500ms instead of INFINITE
* Use autogen 5.9.1.
* Fix clktest command-line arg processing.'
* Audio documentation updates from Dave Mills.
* New config file parsing code, from Sachin Kamboj.
* fuzz bit cleanup from Dave Mills.
* replay cleanup from Dave Mills.
* [Bug 542] Tolerate missing directory separator at EO statsdir.
* [Bug 812] ntpd should drop supplementary groups.
* [Bug 815] Fix warning compiling 4.2.5p22 under Windows with VC6.
* [Bug 740] Fix kernel/daemon startup drift anomaly.
* refclock_wwv.c fixes from Dave Mills.
* [Bug 810] Fix ntp-keygen documentation.
* [Bug 787] Bug fixes for 64-bit time_t on Windows.
* [Bug 796] Clean up duplicate #defines in ntp_control.c.
* [Bug 569] Use the correct precision for the Leitch CSD-5300.
* [Bug 795] Moved declaration of variable to top of function.
* [Bug 798] ntpq [p typo crashes ntpq/ntpdc.
* [Bug 786] Fix refclock_bancomm.c on Solaris.
* [Bug 774] parsesolaris.c does not compile under the new Solaris.
* [Bug 782] Remove P() macros from Windows files.
* [Bug 778] ntpd fails to lock with drift=+500 when started with drift=-500.
* [Bug 592] Trimble Thunderbolt GPS support.
* IRIG, CHU, WWV, WWVB refclock improvements from Dave Mills.
* [Bug 757] Lose ULONG_CONST().
* [Bug 756] Require ANSI C (function prototypes).
* codec (audio) and ICOM changes from Dave Mills.

---

* [Bug 450] Windows only: Under original Windows NT we must not discard the
  wildcard socket to workaround a bug in NT's getsockname().
* [Bug 1038] Built-in getpass() function also prompts for password if
  not built with DEBUG.
* [Bug 841] Obsolete the "dynamic" keyword and make deferred binding
  to local interfaces the default.
  Emit a warning if that keyword is used for configuration.
* [Bug 959] Refclock on Windows not properly releasing recvbuffs.
* [Bug 993] Fix memory leak when fetching system messages.
* [Bug 987] Wake up the resolver thread/process when a new interface has
  become available.
* Correctly apply negative-sawtooth for oncore 12 channel receiver.
* Startup code for original LinuxPPS removed.  LinuxPPS now conforms to
  the PPSAPI.
* [Bug 1000] allow implicit receive buffer allocation for Windows.
  fixes startup for windows systems with many interfaces.
  reduces dropped packets on network bursts.
  additionally fix timer() starvation during high load.
* [Bug 990] drop minimum time restriction for interface update interval.
* [Bug 977] Fix mismatching #ifdefs for builds without IPv6.
* Update the copyright year.
* Build system cleanup (make autogen-generated files writable).
* [Bug 957] Windows only: Let command line parameters from the Windows SCM GUI
  override the standard parameters from the ImagePath registry key.
* Fixes for ntpdate:
* [Bug 532] nptdate timeout is too long if several servers are supplied.
* [Bug 698] timeBeginPeriod is called without timeEndPeriod in some NTP tools.
* [Bug 857] ntpdate debug mode adjusts system clock when it shouldn't.
* [Bug 908] ntpdate crashes sometimes.
* [Bug 982] ntpdate(and ntptimeset) buffer overrun if HAVE_POLL_H isn't set
  (dup of 908).
* [Bug 997] ntpdate buffer too small and unsafe.
* ntpdate.c: Under Windows check whether NTP port in use under same conditions
  as under other OSs.
* ntpdate.c: Fixed some typos and indents (tabs/spaces).

(4.2.4p4) Released by Harlan Stenn <stenn@ntp.org>

* [Bug 902] Fix problems with the -6 flag.
* Updated include/copyright.def (owner and year).
* [Bug 878] Avoid ntpdc use of refid value as unterminated string.
* [Bug 881] Corrected display of pll offset on 64bit systems.
* [Bug 886] Corrected sign handling on 64bit in ntpdc loopinfo command.
* [Bug 889] avoid malloc() interrupted by SIGIO risk
* ntpd/refclock_parse.c: cleanup shutdown while the file descriptor is still
  open.
* [Bug 885] use emalloc() to get a message at the end of the memory
  unsigned types cannot be less than 0
  default_ai_family is a short
  lose trailing , from enum list
  clarify ntp_restrict.c for easier automated analysis
* [Bug 884] don't access recv buffers after having them passed to the free
  list.
* [Bug 882] allow loopback interfaces to share addresses with other
  interfaces.

---
(4.2.4p3) Released by Harlan Stenn <stenn@ntp.org>

* [Bug 863] unable to stop ntpd on Windows as the handle reference for events
  changed

---
(4.2.4p2) Released by Harlan Stenn <stenn@ntp.org>

* [Bug 854] Broadcast address was not correctly set for interface addresses
* [Bug 829] reduce syslog noise, while there fix Enabled/Disable logging
  to reflect the actual configuration.
* [Bug 795] Moved declaration of variable to top of function.
* [Bug 789] Fix multicast client crypto authentication and make sure arriving
  multicast packets do not disturb the autokey dance.
* [Bug 785] improve handling of multicast interfaces
  (multicast routers still need to run a multicast routing software/daemon)
* ntpd/refclock_parse.c: cleanup shutdown while the file descriptor is still
  open.
* [Bug 885] use emalloc() to get a message at the end of the memory
  unsigned types cannot be less than 0
  default_ai_family is a short
  lose trailing , from enum list
* [Bug 884] don't access recv buffers after having them passed to the free list.
* [Bug 882] allow loopback interfaces to share addresses with other interfaces.
* [Bug 527] Don't write from source address length to wrong location
* Upgraded autogen and libopts.
* [Bug 811] ntpd should not read a .ntprc file.

---
(4.2.4p1) (skipped)

---
(4.2.4p0) Released by Harlan Stenn <stenn@ntp.org>

* [Bug 793] Update Hans Lambermont's email address in ntpsweep.
* [Bug 776] Remove unimplemented "rate" flag from ntpdate.
* [Bug 586] Avoid lookups if AI_NUMERICHOST is set.
* [Bug 770] Fix numeric parameters to ntp-keygen (Alain Guibert).
* [Bug 768] Fix io_setbclient() error message.
* [Bug 765] Use net_bind_service capability on linux.
* [Bug 760] The background resolver must be aware of the 'dynamic' keyword.
* [Bug 753] make union timestamp anonymous (Philip Prindeville).
* confopt.html: move description for "dynamic" keyword into the right section.
* pick the right type for the recv*() length argument.

---
(4.2.4) Released by Harlan Stenn <stenn@ntp.org>

* monopt.html fixes from Dave Mills.
* [Bug 452] Do not report kernel PLL/FLL flips.
* [Bug 746] Expert mouseCLOCK USB v2.0 support added.'
* driver8.html updates.
* [Bug 747] Drop <NOBR> tags from ntpdc.html.
* sntp now uses the returned precision to control decimal places.
* sntp -u will use an unprivileged port for its queries.
* [Bug 741] "burst" doesn't work with !unfit peers.
* [Bug 735] Fix a make/gmake VPATH issue on Solaris.
* [Bug 739] ntpd -x should not take an argument.
* [Bug 737] Some systems need help providing struct iovec.
* [Bug 717] Fix libopts compile problem.
* [Bug 728] parse documentation fixes.
* [Bug 734] setsockopt(..., IP_MULTICAST_IF, ...) fails on 64-bit platforms.
* [Bug 732] C-DEX JST2000 patch from Hideo Kuramatsu.
* [Bug 721] check for __ss_family and __ss_len separately.
* [Bug 666] ntpq opeers displays jitter rather than dispersion.
* [Bug 718] Use the recommended type for the saddrlen arg to getsockname().
* [Bug 715] Fix a multicast issue under Linux.
* [Bug 690] Fix a Windows DNS lookup buffer overflow.
* [Bug 670] Resolved a Windows issue with the dynamic interface rescan code.
* K&R C support is being deprecated.
* [Bug 714] ntpq -p should conflict with -i, not -c.
* WWV refclock improvements from Dave Mills.
* [Bug 708] Use thread affinity only for the clock interpolation thread.
* [Bug 706] ntpd can be running several times in parallel.
* [Bug 704] Documentation typos.
* [Bug 701] coverity: NULL dereference in ntp_peer.c
* [Bug 695] libopts does not protect against macro collisions.
* [Bug 693] __adjtimex is independent of ntp_{adj,get}time.
* [Bug 692] sys_limitrejected was not being incremented.
* [Bug 691] restrictions() assumption not always valid.
* [Bug 689] Deprecate HEATH GC-1001 II; the driver never worked.
* [Bug 688] Fix documentation typos.
* [Bug 686] Handle leap seconds better under Windows.
* [Bug 685] Use the Windows multimedia timer.
* [Bug 684] Only allow debug options if debugging is enabled.
* [Bug 683] Use the right version string.
* [Bug 680] Fix the generated version string on Windows.
* [Bug 678] Use the correct size for control messages.
* [Bug 677] Do not check uint_t in configure.ac.
* [Bug 676] Use the right value for msg_namelen.
* [Bug 675] Make sure ntpd builds without debugging.
* [Bug 672] Fix cross-platform structure padding/size differences.
* [Bug 660] New TIMESTAMP code fails tp build on Solaris Express.
* [Bug 659] libopts does not build under Windows.
* [Bug 658] HP-UX with cc needs -Wp,-H8166 in CFLAGS.
* [Bug 656] ntpdate doesn't work with multicast address.
* [Bug 638] STREAMS_TLI is deprecated - remove it.
* [Bug 635] Fix tOptions definition.
* [Bug 628] Fallback to ntp discipline not working for large offsets.
* [Bug 622] Dynamic interface tracking for ntpd.
* [Bug 603] Don't link with libelf if it's not needed.
* [Bug 523] ntpd service under Windows does't shut down properly.
* [Bug 500] sntp should always be built.
* [Bug 479] Fix the -P option.
* [Bug 421] Support the bc637PCI-U card.
* [Bug 342] Deprecate broken TRAK refclock driver.
* [Bug 340] Deprecate broken MSF EES refclock driver.
* [Bug 153] Don't do DNS lookups on address masks.
* [Bug 143] Fix interrupted system call on HP-UX.
* [Bug 42] Distribution tarballs should be signed.
* Support separate PPS devices for PARSE refclocks.
* [Bug 637, 51?] Dynamic interface scanning can now be done.
* Options processing now uses GNU AutoGen.

---
(4.2.2p4) Released by Harlan Stenn <stenn@ntp.org>

* [Bug 710] compat getnameinfo() has off-by-one error
* [Bug 690] Buffer overflow in Windows when doing DNS Lookups

---
(4.2.2p3) Released by Harlan Stenn <stenn@ntp.org>

* Make the ChangeLog file cleaner and easier to read
* [Bug 601] ntpq's decodeint uses an extra level of indirection
* [Bug 657] Different OSes need different sized args for IP_MULTICAST_LOOP
* release engineering/build changes
* Documentation fixes
* Get sntp working under AIX-5

---
(4.2.2p2) (broken)

* Get sntp working under AIX-5

---
(4.2.2p1)

* [Bug 661] Use environment variable to specify the base path to openssl.
* Resolve an ambiguity in the copyright notice
* Added some new documentation files
* URL cleanup in the documentation
* [Bug 657]: IP_MULTICAST_LOOP uses a u_char value/size
* quiet gcc4 complaints
* more Coverity fixes
* [Bug 614] manage file descriptors better
* [Bug 632] update kernel PPS offsets when PPS offset is re-configured
* [Bug 637] Ignore UP in*addr_any interfaces
* [Bug 633] Avoid writing files in srcdir
* release engineering/build changes

---
(4.2.2)

* SNTP
* Many bugfixes
* Implements the current "goal state" of NTPv4
* Autokey improvements
* Much better IPv6 support
* [Bug 360] ntpd loses handles with LAN connection disabled.
* [Bug 239] Fix intermittent autokey failure with multicast clients.
* Rewrite of the multicast code
* New version numbering scheme

---
(4.2.0)

* More stuff than I have time to document
* IPv6 support
* Bugfixes
* call-gap filtering
* wwv and chu refclock improvements
* OpenSSL integration

---
(4.1.2)

* clock state machine bugfix
* Lose the source port check on incoming packets
* (x)ntpdc compatibility patch
* Virtual IP improvements
* ntp_loopfilter fixes and improvements
* ntpdc improvements
* GOES refclock fix
* JJY driver
* Jupiter refclock fixes
* Neoclock4X refclock fixes
* AIX 5 port
* bsdi port fixes
* Cray unicos port upgrade
* HP MPE/iX port
* Win/NT port upgrade
* Dynix PTX port fixes
* Document conversion from CVS to BK
* readline support for ntpq

---
(4.1.0)

* CERT problem fixed (99k23)

* Huff-n-Puff filter
* Preparation for OpenSSL support
* Resolver changes/improvements are not backward compatible with mode 7
  requests (which are implementation-specific anyway)
* leap second stuff
* manycast should work now
* ntp-genkeys does new good things.
* scripts/ntp-close
* PPS cleanup and improvements
* readline support for ntpdc
* Crypto/authentication rewrite
* WINNT builds with MD5 by default
* WINNT no longer requires Perl for building with Visual C++ 6.0
* algorithmic improvements, bugfixes
* Solaris dosynctodr info update
* html/pic/* is *lots* smaller
* New/updated drivers: Forum Graphic GPS, WWV/H, Heath GC-100 II, HOPF
  serial and PCI, ONCORE, ulink331
* Rewrite of the audio drivers

---
(4.0.99)

* Driver updates: CHU, DCF, GPS/VME, Oncore, PCF, Ulink, WWVB, burst
  If you use the ONCORE driver with a HARDPPS kernel module,
  you *must* have a properly specified:
	pps <filename> [assert/clear] [hardpps]
  line in the /etc/ntp.conf file.
* PARSE cleanup
* PPS cleanup
* ntpd, ntpq, ntpdate cleanup and fixes
* NT port improvements
* AIX, BSDI, DEC OSF, FreeBSD, NetBSD, Reliant, SCO, Solaris port improvements

---
(4.0.98)

* Solaris kernel FLL bug is fixed in 106541-07
* Bug/lint cleanup
* PPS cleanup
* ReliantUNIX patches
* NetInfo support
* Ultralink driver
* Trimble OEM Ace-II support
* DCF77 power choices
* Oncore improvements

---
(4.0.97)

* NT patches
* AIX,SunOS,IRIX portability
* NeXT portability
* ntptimeset utility added
* cygwin portability patches

---
(4.0.96)

* -lnsl, -lsocket, -lgen configuration patches
* Y2K patches from AT&T
* Linux portability cruft

---
(4.0.95)

* NT port cleanup/replacement
* a few portability fixes
* VARITEXT Parse clock added

---
(4.0.94)

* PPS updates (including ntp.config options)
* Lose the old DES stuff in favor of the (optional) RSAREF stuff
* html cleanup/updates
* numerous drivers cleaned up
* numerous portability patches and code cleanup

---
(4.0.93)

* Oncore refclock needs PPS or one of two ioctls.
* Don't make ntptime under Linux.  It doesn't compile for too many folks.
* Autokey cleanup
* ReliantUnix patches
* html cleanup
* tickadj cleanup
* PARSE cleanup
* IRIX -n32 cleanup
* byte order cleanup
* ntptrace improvements and patches
* ntpdc improvements and patches
* PPS cleanup
* mx4200 cleanup
* New clock state machine
* SCO cleanup
* Skip alias interfaces

---
(4.0.92)

* chronolog and dumbclock refclocks
* SCO updates
* Cleanup/bugfixes
* Y2K patches
* Updated palisade driver
* Plug memory leak
* wharton kernel clock
* Oncore clock upgrades
* NMEA clock improvements
* PPS improvements
* AIX portability patches

---
(4.0.91)

* New ONCORE driver
* New MX4200 driver
* Palisade improvements
* config file bugfixes and problem reporting
* autoconf upgrade and cleanup
* HP-UX, IRIX lint cleanup
* AIX portability patches
* NT cleanup

---
(4.0.90)

* Nanoseconds
* New palisade driver
* New Oncore driver

---
(4.0.73)

* README.hackers added
* PARSE driver is working again
* Solaris 2.6 has nasty kernel bugs.  DO NOT enable pll!
* DES is out of the distribution.

---
(4.0.72)

* K&R C compiling should work again.
* IRIG patches.
* MX4200 driver patches.
* Jupiter driver added.
* Palisade driver added.  Needs work (ANSI, ntoh/hton, sizeof double, ???)<|MERGE_RESOLUTION|>--- conflicted
+++ resolved
@@ -1,8 +1,5 @@
-<<<<<<< HEAD
 * [Bug 1057] ntpdc unconfig failure
-=======
 (4.2.5p165) 2009/04/23 Released by Harlan Stenn <stenn@ntp.org>
->>>>>>> 14a73123
 * WWVB refclock cleanup from Dave Mills.
 * Code cleanup: requested_key -> request_key.
 * [Bug 833] ignore whitespace at end of remote configuration lines
