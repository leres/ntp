<<<<<<< HEAD
* [Bug 2620] Use version.pm for checking version numbers in NTP::Util.
(4.2.7p446) 2014/06/28 Released by Harlan Stenn <stenn@ntp.org>
* [Bug 2597] leap file processing -- loose ends.
* [Bug 2614] use 'unsigned long' consistently in ntp_random.c
  to avoid possibly undefined behaviour in signed int overflow
* [Bug 2619] Save a signed int copy of the return value of i2d_DSA_SIG().
  Provide missing msyslog() message in crypto_alice().
* Fix a variable lifetime issue.
* Allow for version suffix in libevent in ntp_libevent.m4.
=======
* [Bug 2618] (side work) Added unit tests to ensure working of 'l_fp'
>>>>>>> bb60e625
(4.2.7p445) 2014/06/12 Released by Harlan Stenn <stenn@ntp.org>
* [Bug 2556] mrulist isn't mentioned in the ntpq man page.
(4.2.7p444) 2014/05/19 Released by Harlan Stenn <stenn@ntp.org>
* [Bug 2597] leap file processing -- loose ends
  fixed coverity issues
(4.2.7p443) 2014/05/10 Released by Harlan Stenn <stenn@ntp.org>
* [Bug 2594] Update the year in sntp/include/copyright.def.
(4.2.7p442) 2014/05/09 Released by Harlan Stenn <stenn@ntp.org>
* [Bug 2589] Update VS2013 project files for libntp.
* [Bug 2600] Fix "Undisicplined Local Clock" driver1.html page.
(4.2.7p441) 2014/05/04 Released by Harlan Stenn <stenn@ntp.org>
* [Bug 2597] leap file processing -- loose ends
  log daily warning when leap info less than 28 days to expiration or
  already expired; nag hourly on last day before expiration; log when
  leapfile name is invalid
(4.2.7p440) 2014/04/09 Released by Harlan Stenn <stenn@ntp.org>
* [Bug 2536] ntpd sandboxing support (libseccomp2) cleanup.
* [Bug 2570] cleanup: fix log format for successful leapfile load
(4.2.7p439) 2014/04/03 Released by Harlan Stenn <stenn@ntp.org>
* [Bug 2589] fix VS2009 compile problem.
(4.2.7p438) 2014/04/01 Released by Harlan Stenn <stenn@ntp.org>
* [Bug 2546] Windows build documentation updates.
(4.2.7p437) 2014/03/31 Released by Harlan Stenn <stenn@ntp.org>
* [Bug 2537] ntpd truncates symmetric keys to 20 bytes.
* [Bug 2546] Documentation updates.
(4.2.7p436) 2014/03/31 Released by Harlan Stenn <stenn@ntp.org>
* Update to libopts-40.2.15, and autogen-5.18.3pre18.
* [Bug 2311] Add more tags to mdoc2xxx.
* [Bug 2502] Assorted text replacement errors in 4.2.7p345
* [Bug 2538] ntp programs print exit code as part of the "usage" text.
(4.2.7p435) 2014/03/29 Released by Harlan Stenn <stenn@ntp.org>
* [Bug 2570] cleanup: reduced logging noise, moved some functions
  into libntp.
(4.2.7p434) 2014/03/21 Released by Harlan Stenn <stenn@ntp.org>
* [Bug 2577] Update VS2013 solution and project files.
(4.2.7p433) 2014/03/10 Released by Harlan Stenn <stenn@ntp.org>
* Clean up last-update timestamps of html/*.html files.
* [Bug 2546] Documentation updates.
(4.2.7p432) 2014/03/09 Released by Harlan Stenn <stenn@ntp.org>
* CID 711660: Do a non-NULL pointer assertion check a bit earlier.
(4.2.7p431) 2014/03/05 Released by Harlan Stenn <stenn@ntp.org>
* [Bug 2572] cross-compiling fails for --with-yielding-select.
(4.2.7p430) 2014/03/04 Released by Harlan Stenn <stenn@ntp.org>
* Upgrade to libevent-2.1.3-alpha-dev.
* [Bug 2572] cross-compiling fails for --with-yielding-select.
(4.2.7p429) 2014/03/03 Released by Harlan Stenn <stenn@ntp.org>
* CID 1165098: Remove logically dead code from refclock_true.c.
* CID 1189401: Use INSIST() instead of a belt-and-suspenders pointer check.
* In ntp_dir_sep.m4, we care about $host_os, not $target_os.
* [Bug 2170] Use AC_PREPROC_IFELSE instead of AC_EGREP_CPP.
* [Bug 2540] bootstrap script needs to 'touch' files in finer-grained groups.
* [Bug 2570] refuse to load leapsec file with bad/missing SHA1 hash
  -- change reading the hash line code: NIST omits leading zeros.
* [Bug 2576] refclock_gpsdjson.c doesn't compile if CLOCK_GPSDJSON is
  not enabled at configure time.
(4.2.7p428) 2014/03/03 Released by Harlan Stenn <stenn@ntp.org>
* [Bug 2570] refuse to load leapsec file with bad/missing SHA1 hash
* [Bug 2562] Distribute the code in libjsmn/ .
(4.2.7p427) 2014/03/02 Released by Harlan Stenn <stenn@ntp.org>
* [Bug 2562] GPSD_JSON: fix solaris issues (asprintf(), isfinite())
* [Bug 2562] first release of the GPSD client clock (type 46)
(4.2.7p426) 2014/02/28 Released by Harlan Stenn <stenn@ntp.org>
* [Bug 2113] Warn about ignored extra args in ntpq.
* [Bug 2540] bootstrap script needs to 'touch' files in finer-grained groups.
* [Bug 2561] Allow wildcards in the target of the "interface" command.
* [Bug 2572] cross-compiling fails for --with-yielding_select.
(4.2.7p425) 2014/02/26 Released by Harlan Stenn <stenn@ntp.org>
* Copyright file update.
(4.2.7p424) 2014/02/24 Released by Harlan Stenn <stenn@ntp.org>
* [Bug 2541] ntpd terminates itself with SIGHUP unexpectedly.
(4.2.7p423) 2014/02/23 Released by Harlan Stenn <stenn@ntp.org>
* [Bug 2565] Handle EINTR on getifaddrs().
(4.2.7p422) 2014/02/17 Released by Harlan Stenn <stenn@ntp.org>
* [Bug 2536] ntpd sandboxing support (libseccomp2).
(4.2.7p421) 2014/02/10 Released by Harlan Stenn <stenn@ntp.org>
* [Bug 898] More documentation fixes.
* [Bug 2555] Autogen mdoc man pages all stamped with SunOS 5.10.
* calc_tickadj/Makefile.am man/mdoc page build cleanup.
(4.2.7p420) 2014/02/09 Released by Harlan Stenn <stenn@ntp.org>
* [Bug 492] Clearly document ntpdate's pending deprecation.
* [Bug 1186] ntpd fails with link local IPv6 addresses.
* [Sec 2542] Strengthen the mrulist nonce.
(4.2.7p419) 2014/02/08 Released by Harlan Stenn <stenn@ntp.org>
* [Bug 2466] Wrap NMEA timestamps in 1024 week cycles.
(4.2.7p418) 2014/02/05 Released by Harlan Stenn <stenn@ntp.org>
* [Bug 2551] --disable-local-libevent breaks the build.
(4.2.7p417) 2014/02/02 Released by Harlan Stenn <stenn@ntp.org>
* [Bug 2539] doc and code tweaks for NMEA driver.
* Add check for enable stats to ntpd/complete.conf.in
* Fix typo in html/confopt.html
(4.2.7p416) 2014/01/31 Released by Harlan Stenn <stenn@ntp.org>
* Tweak the 'Modified' line on appropriate html pages.
* Note in the deprecation of ntpdc in its documentation.
* [Bug 2332] Be more careful about when we use 'libgcc_s'.
(4.2.7p415) 2014/01/28 Released by Harlan Stenn <stenn@ntp.org>
* Fix the man page installation for the scripts/ files.
(4.2.7p414) 2014/01/28 Released by Harlan Stenn <stenn@ntp.org>
* [Bug 792] TrueTime TL-3 WWV refclock support.
* [Bug 898] Documentation fixes.
* [Bug 930] ntpdc docs refer to 'clockinfo', but mean 'clockstat'.
* [Bug 1002] ntp-keygen option and documentation updates: -p/--pvt-passwd
  is now -p/--password, and -q/--get-pvt-passwd is now -q/--export-passwd.
* [Bug 1349] statistics command not documented in HTML documentation.
  In html/monopt.html, add statistics id, definition, description, and
  correct typo.
  In html/scripts/monopt.txt, add statistics item, href, and comment.
  In ntpd/ntp.conf.def, under statistics correct four to eight kinds.
  In ntpd/complete.conf.in, add all eight kinds to statistics.
  In html/comdex.html, remove duplicate footer.
* [Bug 1734] Include man page for ntp.conf (fixed in 4.2.7p297).
* [Bug 2049] Clarify ntpdate's -d option behavior.
* [Bug 2366] ntpdc.html: burst/iburst only work on servers.
* [Bug 2493] ntptrace needs a man page (fixed in 4.2.7p402).
* [Bug 2545] Cleanup of scripts/monitoring/ntptrap.
(4.2.7p413) 2014/01/27 Released by Harlan Stenn <stenn@ntp.org>
* Require a version string for perl scripts that use autogen.
* html/ cleanup.
(4.2.7p412) 2014/01/20 Released by Harlan Stenn <stenn@ntp.org>
* [Bug 2540] bootstrap script needs to 'touch' files in finer-grained groups.
(4.2.7p411) 2014/01/12 Released by Harlan Stenn <stenn@ntp.org>
* [Bug 2532] Note in ntpdc docs that "enable pps" only works on older ntpd.
(4.2.7p410) 2014/01/08 Released by Harlan Stenn <stenn@ntp.org>
* [Bug 2332] Force reference to 'libgcc_s' when using GCC, because
  threading+restricted user+locked memory otherwise fails on Linux.
* [Bug 2530] Fix documentation for enable/disable mode7 and pps.
* Cleanup to the new scripts/*/Makefile.am files.
(4.2.7p409) 2014/01/04 Released by Harlan Stenn <stenn@ntp.org>
* [Bug 2060] Warn about restrictions with "kod" but not "limited".
(4.2.7p408) 2013/12/29 Released by Harlan Stenn <stenn@ntp.org>
* [Bug 2187] Update version number generation scripts.
(4.2.7p407) 2013/12/29 Released by Harlan Stenn <stenn@ntp.org>
* [Bug 2519] mktime.c does not compile on 64-bit Solaris but we do not
  need timegm() and the Solaris provides mktime().
* [Bug 2522] Revert Bug 2513 fix - it breaks backward compatibility.
(4.2.7p406) 2013/12/28 Released by Harlan Stenn <stenn@ntp.org>
* [Bug 2521] VPATH tweaks for perl -opts files.
(4.2.7p405) 2013/12/27 Released by Harlan Stenn <stenn@ntp.org>
* [Bug 2521] bootstrap script needs a tweak for perl -opts files.
* [Bug 2524] Add ntpsweep to sntp/loc/* files.
* [Bug 2526] Add "noinst" support to the sntp/loc/ framework.
(4.2.7p404) 2013/12/24 Released by Harlan Stenn <stenn@ntp.org>
* [Bug 135] AIX5: "Address already in use" for IPv6 wildcard.
(4.2.7p403) 2013/12/23 Released by Harlan Stenn <stenn@ntp.org>
* [Bug 2513] Remove any PIDFILE in finish().
* [Bug 2516] Enable clock_gettime() support for AIX 5+.
* [Bug 2517] Fix peer status errors in decode.html.
(4.2.7p402) 2013/12/23 Released by Harlan Stenn <stenn@ntp.org>
* Incorporate Oliver Kindernay's GSoC 2013 scripts/ cleanup.
(4.2.7p401) 2013/11/30 Released by Harlan Stenn <stenn@ntp.org>
* [Bug 2491] VS20xx compile fixes.
(4.2.7p400) 2013/11/29 Released by Harlan Stenn <stenn@ntp.org>
* [Bug 2491] VS2013 project files.
(4.2.7p399) 2013/11/28 Released by Harlan Stenn <stenn@ntp.org>
* [Bug 2326] More leapsecond file notification cleanup.
* [Bug 2506] make sure routing updates are always tracked
* [Bug 2514] secs/* #define usage cleanup.
(4.2.7p398) 2013/11/25 Released by Harlan Stenn <stenn@ntp.org>
* [Bug 2326] More leapsecond file notification cleanup.
* Improve sntp KoD data file fopen() error message.
(4.2.7p397) 2013/11/20 Released by Harlan Stenn <stenn@ntp.org>
* [Bug 2326] More leapsecond file notification cleanup.
(4.2.7p396) 2013/11/19 Released by Harlan Stenn <stenn@ntp.org>
* [Bug 2326] Improve stale leapsecond notifications.
(4.2.7p395) 2013/11/12 Released by Harlan Stenn <stenn@ntp.org>
* Upgrade to autogen-5.18.3pre5 and libopts-40.1.15.
(4.2.7p394) 2013/11/05 Released by Harlan Stenn <stenn@ntp.org>
* [Bug 1050] Change ONCORE log message for leap second announcement
  to avoid misunderstandings.
* [Bug 2499] Win32 user-space/loopback ppsapi provider drops samples.
* [Bug 2256] Improve configure's function searches in libraries.
(4.2.7p393) 2013/10/16 Released by Harlan Stenn <stenn@ntp.org>
* [Bug 2272] Use C99 integer types. ntp_calendar.h and ntp_types.h .
(4.2.7p392) 2013/10/15 Released by Harlan Stenn <stenn@ntp.org>
* [Bug 2375] Improve AIX compatibility.
* [Bug 2490] Fixed non-const initializer coming from [Bug 2250] fix.
(4.2.7p391) 2013/10/12 Released by Harlan Stenn <stenn@ntp.org>
* [Bug 2250] Rework of leap second handling machine.
* [Bug 2419] [rc-nmea] Improve clockstats reporting when receiver sends
  data without valid GPS fix.
(4.2.7p390) 2013/09/26 Released by Harlan Stenn <stenn@ntp.org>
* [Bug 2482] Cleanup of droproot and jail support for Solaris.
(4.2.7p389) 2013/09/24 Released by Harlan Stenn <stenn@ntp.org>
* [Bug 2473] revisited: NTPD exits after clock is stepped backwards
  Avoid possible unsigned underrun for startup condition when testing
  for clock backstep.
* [Bug 2481] ntpd aborts when both user and group are specified with -u.
* [Bug 2482] Add droproot and jail support for Solaris.
(4.2.7p388) 2013/09/19 Released by Harlan Stenn <stenn@ntp.org>
* [Bug 2473] NTPD exits after clock is stepped backwards externally
(4.2.7p387) 2013/09/16 Released by Harlan Stenn <stenn@ntp.org>
* [Bug 1642] ntpdsim can't find simnulate block in config file.
(4.2.7p386) 2013/09/01 Released by Harlan Stenn <stenn@ntp.org>
* [Bug 2472] (WinXP) Avoid self-termination of IO thread during exit().
(4.2.7p385) 2013/08/19 Released by Harlan Stenn <stenn@ntp.org>
* CID 975596: Copy/paste error: vallen should be siglen.
* CID 1009579: Check return status of X509_add_ext().
* [2085] Fix root distance and root dispersion calculations.
* [Bug 2426] Possibly uninitialized data in crypto_send() - CID 975596.
(4.2.7p384) 2013/08/18 Released by Harlan Stenn <stenn@ntp.org>
* [Bug 2450] --version has bogus short option.
(4.2.7p383) 2013/08/10 Released by Harlan Stenn <stenn@ntp.org>
* (no changes - force a rebuild for a new Coverity scan)
(4.2.7p382) 2013/08/08 Released by Harlan Stenn <stenn@ntp.org>
* [Bug 2454] Need way to set file descriptor limit - cleanup.
(4.2.7p381) 2013/08/07 Released by Harlan Stenn <stenn@ntp.org>
* [Bug 2451] rlimit command is missing from the table of contents in
  miscopt.html .
* [Bug 2452] provide io_handler/input_handler only on
  non HAVE_IO_COMPLETION_PORT platforms
* [Bug 2453] Need a way to avoid calling mlockall.
* [Bug 2454] Need way to set file descriptor limit.
* [Bug 2458] AM_CONFIG_HEADER is obsolete.
(4.2.7p380) 2013/08/03 Released by Harlan Stenn <stenn@ntp.org>
* CID 984511: Some systems have different printf needs for sizeof.
(4.2.7p379) 2013/08/02 Released by Harlan Stenn <stenn@ntp.org>
* CID 739724: Fix printf arg mismatch in a debug line.
* [Bug 2425] compile io_handler() in ntp_io.c unconditionally
* [Bug 2448] Fix checks for configure --with-stack-limit and --with-memlock
  values.
(4.2.7p378) 2013/08/01 Released by Harlan Stenn <stenn@ntp.org>
* [Bug 2425] move part of input handler code from ntpd.c to ntp_io.c
  and fix select()-only platforms calling input_handler directly.
* [Bug 2446] Quiet warnings from Oracle's Studio compiler.
* Upgrade to AutoGen-5.18.1pre3
* Upgrade to libopts-40.1.15.
(4.2.7p377) 2013/07/28 Released by Harlan Stenn <stenn@ntp.org>
* [Bug 2397] License/copyright cleanup.
* [Bug 2439] Fix check of EscapeCommFunction() in ports/winnt/libntp/termios.c.
(4.2.7p376) 2013/07/24 Released by Harlan Stenn <stenn@ntp.org>
* [Bug 2322] Oncore driver should send 0 PPS offset to GPS.
(4.2.7p375) 2013/07/22 Released by Harlan Stenn <stenn@ntp.org>
* [Bug 883] log warning arguments swapped in refclock_gpsvme.c.
* [Bug 2368] Correct bug in previous attempt.
* [Bug 2413] Fix "make check" with automake >= 1.13.
* [Bug 2434] Line-buffer (v. block-buffer) stdout.
(4.2.7p374) 2013/07/21 Released by Harlan Stenn <stenn@ntp.org>
* [Bug 2368] make check troubles in libevent.
* [Bug 2425] setup SIGIO/SIGPOLL for asyncio on the read side
  of a socketpair for the worker thread.
(4.2.7p373) 2013/07/20 Released by Harlan Stenn <stenn@ntp.org>
* [Bug 2427] configure fails to detect recvmsg() on Solaris.
(4.2.7p372) 2013/07/17 Released by Harlan Stenn <stenn@ntp.org>
* [Bug 1466] Oncore should set FLAG_PPS.
* [Bug 2375] AIX 7 doesn't like a libevent validation check.
* [Bug 2423] Log command-line args at LOG_INFO.
* [Bug 2428] do_unconf() should reset 'items' before the 2nd loop.
(4.2.7p371) 2013/07/07 Released by Harlan Stenn <stenn@ntp.org>
* CID 1042586: Check the return value of clock_gettime() in worker_sleep().
* Upgrade to libopts-39.0.14 from 5.17.5pre10.
(4.2.7p370) 2013/07/06 Released by Harlan Stenn <stenn@ntp.org>
* Remove \n's from syslog output strings.
(4.2.7p369) 2013/07/05 Released by Harlan Stenn <stenn@ntp.org>
* [Bug 2415] RES_LIMITED flags check should use &, not &&.
* Have NTP_LIBNTP check for time.h and clock_getres().
* Fix ntpsweep to use sntp instead of ntpdate, from Oliver Kindernay.
(4.2.7p368) 2013/05/01 Released by Harlan Stenn <stenn@ntp.org>
* [Bug 2145] ntpq dumps core when displaying sys_var_list and more.
(4.2.7p367) 2013/04/25 Released by Harlan Stenn <stenn@ntp.org>
* [Bug 1485] Sometimes ntpd crashes
* [Bug 2382] Implement LOGTOD using ldexp() instead of shifting.
(4.2.7p366) 2013/04/17 Released by Harlan Stenn <stenn@ntp.org>
* [Bug 1866] Disable some debugging output in refclock_oncore.
(4.2.7p365) 2013/04/16 Released by Harlan Stenn <stenn@ntp.org>
* [Bug 2149] Log an error message if /proc/net/if_inet6 cannot be opened.
(4.2.7p364) 2013/03/26 Released by Harlan Stenn <stenn@ntp.org>
* Bump sntp/include/autogen-version.def .
(4.2.7p363) 2013/03/26 Released by Harlan Stenn <stenn@ntp.org>
* [Bug 2357] sntp/libopts/usage.c sometimes needs -lintl.
* Upgrade to libopts from 5.17.3pre10.
(4.2.7p362) 2013/03/19 Released by Harlan Stenn <stenn@ntp.org>
* [Bug 2364] "sed -i" is not portable.
(4.2.7p361) 2013/03/17 Released by Harlan Stenn <stenn@ntp.org>
* [Bug 2357] sntp/libopts/usage.c sometimes needs -lintl.
* [Bug 2365] "make check" fails in libevent.
(4.2.7p360) 2013/03/15 Released by Harlan Stenn <stenn@ntp.org>
* Upgrade libevent (coverity fixes, etc.).
* EEXIST is OK for mkdir() in sntp/kod_management.c.
(4.2.7p359) 2013/03/03 Released by Harlan Stenn <stenn@ntp.org>
* [Bug 2359] Fix send_via_ntp_signd() prototype.
(4.2.7p358) 2013/02/27 Released by Harlan Stenn <stenn@ntp.org>
* Upgrade to autogen-5.17.3pre4 and libopts-38.0.13.
* [Bug 2357] sntp/libopts/usage.c on NetBSD needs -lintl.
(4.2.7p357) 2013/02/22 Released by Harlan Stenn <stenn@ntp.org>
* Upgrade to autogen-5.17.2pre and libopts-38.0.13.
(4.2.7p356) 2013/02/19 Released by Harlan Stenn <stenn@ntp.org>
* Added loc/debian.
(4.2.7p355) 2013/02/18 Released by Harlan Stenn <stenn@ntp.org>
* CID 739708: Check return status of fcntl() in refclock_arc.c.
* CID 739709: Check return status of fcntl() in refclock_datum.c.
* CID 739710: Check return status of mkdir() in sntp/kod_management.c.
* CID 739711: Ignore return status of remove() in ntp-keygen.c.
* CID 739723: Print sizeof as unsigned.
* CID 971094: Clean up time of check/time of use in check_leap_file().
(4.2.7p354) 2013/02/10 Released by Harlan Stenn <stenn@ntp.org>
* CID 97194: Check return from setsockopt().
* CID 739473,739532: Out-of-bounds access/illegal address computation.
* CID 739558: Double close.
* CID 739559: Double close.
* CID 739713: devmask/recmask copy/paste error.
* CID 739714: Fix code indentation level.
* CID 739715: Clean up sockaddr_dump().
(4.2.7p353) 2013/02/09 Released by Harlan Stenn <stenn@ntp.org>
* [Bug 2326] Check hourly for a new leapfile if the old one expired.
(4.2.7p352) 2013/01/28 Released by Harlan Stenn <stenn@ntp.org>
* [Bug 2326] Notice when a new leapfile has been installed.
(4.2.7p351) 2013/01/24 Released by Harlan Stenn <stenn@ntp.org>
* [Bug 2328] Don't apply small time adjustments on Windows versions
  which don't support this.
(4.2.7p350) 2013/01/21 Released by Harlan Stenn <stenn@ntp.org>
* Added sntp/loc/netbsd based on info from Christos Zoulas.
(4.2.7p349) 2013/01/20 Released by Harlan Stenn <stenn@ntp.org>
* [Bug 2321] Fixed Windows build, but autogen update still required.
(4.2.7p348) 2013/01/17 Released by Harlan Stenn <stenn@ntp.org>
* [Bug 2327] Rename sntp/ag-tpl/:Old to sntp/ag-tpl/Old.
* Cleanup to ntpsnmpd-opts.def.
* Cleanup to ntpq.texi.
* Documentation cleanup to the ntpd, ntpdc, ntpq and ntp-wait
  .def files.
* In ntp.conf.def, cleanup SEE ALSO, document 'rlimit' options.
* Add a reference to RFC5907 in the ntpsnmpd documentation.
(4.2.7p347) 2013/01/07 Released by Harlan Stenn <stenn@ntp.org>
* [Bug 2325] Re-enable mlockall() check under Linux post-1223 fix.
(4.2.7p346) 2013/01/06 Released by Harlan Stenn <stenn@ntp.org>
* [Bug 1223] reorganize inclusion of sys/resource.h.
(4.2.7p345) 2013/01/04 Released by Harlan Stenn <stenn@ntp.org>
* Update several .def files to use autogen-5.17 feature set.
(4.2.7p344) 2013/01/03 Released by Harlan Stenn <stenn@ntp.org>
* Refactor and enhance mdoc2texi.
* Make sure agtexi-file.tpl defines label-str.
* Cleanup to ntp.conf.def.
* Upgrade to autogen-5.17 and libopts-37.0.12.
(4.2.7p343) 2013/01/02 Released by Harlan Stenn <stenn@ntp.org>
* Update the copyright year.
(4.2.7p342) 2012/12/31 Released by Harlan Stenn <stenn@ntp.org>
* [Bug 2081 - Backward Incompatible] rawstats now logs everything.
(4.2.7p341) 2012/12/30 Released by Harlan Stenn <stenn@ntp.org>
(4.2.7p340) 2012/12/29 Released by Harlan Stenn <stenn@ntp.org>
* mdoc2texi fixes: trailing punctuation.
(4.2.7p339) 2012/12/26 Released by Harlan Stenn <stenn@ntp.org>
* mdoc2texi fixes: parseQuote, closing of list item tables.
* ntp-wait, ntpd, ntpdc, ntpq, ntpsnmpd autogen documentation updates.
(4.2.7p338) 2012/12/25 Released by Harlan Stenn <stenn@ntp.org>
* mdoc2texi fixes: Handle_ArCmFlIc, Handle_Fn, HandleQ.
* ntp-keygen autogen documentation updates.
* ntpq autogen docs.
(4.2.7p337) 2012/12/22 Released by Harlan Stenn <stenn@ntp.org>
* [Bug 1223] More final cleanup for rlimit changes.
(4.2.7p336) 2012/12/21 Released by Harlan Stenn <stenn@ntp.org>
* [Bug 1223] Final cleanup for rlimit changes.
(4.2.7p335) 2012/12/18 Released by Harlan Stenn <stenn@ntp.org>
* Update documentation templates and definitions.
* Create agtexi-file.tpl .
(4.2.7p334) 2012/12/10 Released by Harlan Stenn <stenn@ntp.org>
* [Bug 2114] Update tests for sntp's synch distance.
* Create ntp-keygen.{html,texi}.
(4.2.7p333) 2012/12/07 Released by Harlan Stenn <stenn@ntp.org>
* Autogen documentation cleanup.
(4.2.7p332) 2012/12/06 Released by Harlan Stenn <stenn@ntp.org>
* sntp documentation cleanup.
(4.2.7p331) 2012/12/03 Released by Harlan Stenn <stenn@ntp.org>
* [Bug 2114] Correctly calculate sntp's synch distance.
(4.2.7p330) 2012/12/03 Released by Harlan Stenn <stenn@ntp.org>
* autogen doc cleanup
(4.2.7p329) 2012/12/01 Released by Harlan Stenn <stenn@ntp.org>
* [Bug 2278] ACTS flag3 mismatch between code and driver18.html.
* Use an enum for the ACTS state table.
* html doc reconciliation with DLM's copy.
(4.2.7p328) 2012/11/30 Released by Harlan Stenn <stenn@ntp.org>
* html doc reconciliation with DLM's copy.
(4.2.7p327) 2012/11/29 Released by Harlan Stenn <stenn@ntp.org>
* [Bug 2024] Identify Events in the system status word in decode.html.'
* [Bug 2040] Provide a command-line option for the identity key bits.
* Create loc/darwin for Mac OSX
(4.2.7p326) 2012/11/21 Released by Harlan Stenn <stenn@ntp.org>
* [Bug 1214] 'proto: precision = ...' should be at INFO, not NOTICE.
* [Bug 2246] Clear sys_leap when voting says to disarm the leap.
(4.2.7p325) 2012/11/20 Released by Harlan Stenn <stenn@ntp.org>
* [Bug 2202] ntpq.html: there is no "acv" billboard.
* [Bug 2306] keep pps hack for Win32 even if user-mode/loopback
  PPS API is activated on a serial line.
(4.2.7p324) 2012/11/19 Released by Harlan Stenn <stenn@ntp.org>
* Reinstate doc fix to authentic.html from Mike T.
* [Bug 1223] cleanup for rlimit changes.
* [Bug 2098] Install DLM's HTML documentation.
* [Bug 2306] Added user-mode/loop-back PPS API provider for Win32
(4.2.7p323) 2012/11/18 Released by Harlan Stenn <stenn@ntp.org>
* html/ updates from Dave Mills.
(4.2.7p322) 2012/11/15 Released by Harlan Stenn <stenn@ntp.org>
* [Bug 1223] Allow configurable values for RLIMIT_STACK and
  RLIMIT_MEMLOCK.
* [Bug 1320] Log ntpd's initial command-line parameters. (updated fix)
* [Bug 2120] no sysexits.h under QNX.
* [Bug 2123] cleanup to html/leap.html.
(4.2.7p321) 2012/11/13 Released by Harlan Stenn <stenn@ntp.org>
* [Bug 1320] Log ntpd's initial command-line parameters.
(4.2.7p320) 2012/11/12 Released by Harlan Stenn <stenn@ntp.org>
* [Bug 969] Clarify ntpdate.html documentation about -u and ntpd.
* [Bug 1217] libisc/ifiter_sysctl.c:internal_current(): Ignore RTM
  messages with wrong version
(4.2.7p319) 2012/11/11 Released by Harlan Stenn <stenn@ntp.org>
* [Bug 2296] Fix compile problem with building with old OpenSSL.
(4.2.7p318) 2012/11/05 Released by Harlan Stenn <stenn@ntp.org>
* [Bug 2301] Remove spurious debug output from ntpq.
(4.2.7p317) 2012/11/05 Released by Harlan Stenn <stenn@ntp.org>
* [Bug 922] Allow interspersed -4 and -6 flags on the ntpq command line.
(4.2.7p316) 2012/10/27 Released by Harlan Stenn <stenn@ntp.org>
* [Bug 2296] Update fix for Bug 2294 to handle --without-crypto.
(4.2.7p315) 2012/10/26 Released by Harlan Stenn <stenn@ntp.org>
* [Bug 2294] ntpd crashes in FIPS mode.
(4.2.7p314) 2012/10/23 Released by Harlan Stenn <stenn@ntp.org>
* Document a tricky malloc() of dns_ctx in sntp.
(4.2.7p313) 2012/10/23 Released by Harlan Stenn <stenn@ntp.org>
* [Bug 2291] sntp should report why it cannot open file.kod.
* [Bug 2293] add support for SO_BINTIME, refine support for
  SO_TIMESTAMPNS (bug 1374)
(4.2.7p312) 2012/10/11 Released by Harlan Stenn <stenn@ntp.org>
* Clean up testing/debugging of fix for [Bug 938] from sntp/main.c .
(4.2.7p311) 2012/10/10 Released by Harlan Stenn <stenn@ntp.org>
* [Bug 938] The argument to the -D flag takes a number, not a string.
* [Bug 1013] ntpdate's HTML page claims wrong default version.
* [Bug 1374] Support SO_TIMESTAMPNS.
(4.2.7p310) 2012/10/09 Released by Harlan Stenn <stenn@ntp.org>
* [Bug 1374] Support SO_TIMESTAMPNS.
* [Bug 2266] Remove deprecated refclock_trak.c from Windows Makefile
  equivalents.
* [Bug 2274] Bring libopts/enum.c back to (old) ANSI C compliance.
(4.2.7p309) 2012/10/04 Released by Harlan Stenn <stenn@ntp.org>
* [Bug 2287] ntpdate returns 0 even if adjtime() call fails.
(4.2.7p308) 2012/09/29 Released by Harlan Stenn <stenn@ntp.org>
* CID 97198: Check return from ioctl() calls in refclock_acts.c.
(4.2.7p307) 2012/09/29 Released by Harlan Stenn <stenn@ntp.org>
* [Bug 1997] Fix sntp broadcast timeouts.
* [Bug 2234] Fix incorrect ntptrace html documentation.
* [Bug 2262] Install html docs in $htmldir.
* Fix typo in html/select.html.
(4.2.7p306) 2012/09/15 Released by Harlan Stenn <stenn@ntp.org>
* [Bug 752] ToS cleanup from Mike Tatarinov.
(4.2.7p305) 2012/09/15 Released by Harlan Stenn <stenn@ntp.org>
* [Bug 752] Use proper ToS network packet markings for IPv4 and IPv6.
* [Bug 1232] Convert SHM refclock to use struct timespec.
* [Bug 2258] Add syslog message about leap insertion.
* [Bug 2263] broadcast server doesn't work for host with
  OS_MISSES_SPECIFIC_ROUTE_UPDATES.
* [Bug 2271] Decode refclock types when built with --disable-all-clocks.
* [Bug 2276] clk_sel240x.c #define's _XOPEN_SOURCE, breaking QNX6.
* Updates to driver28.html.
(4.2.7p304) 2012/09/06 Released by Harlan Stenn <stenn@ntp.org>
* [Bug 2264] Cleanup SEL240X Refclock.
* In refclock_wwv.c rename SECOND to WWV_SEC and MINUTE to WWV_MIN.
(4.2.7p303) 2012/09/05 Released by Harlan Stenn <stenn@ntp.org>
* [Bug 1232] Add nanosecond support to SHM driver.
(4.2.7p302) 2012/09/05 Released by Harlan Stenn <stenn@ntp.org>
* [Bug 2160] Log warning about expired leapseconds file.
(4.2.7p301) 2012/09/03 Released by Harlan Stenn <stenn@ntp.org>
* [Bug 2164] Greater precision needed for ntpq offset report.
* Clean the man5_MANS in ntpd/ .
(4.2.7p300) 2012/09/03 Released by Harlan Stenn <stenn@ntp.org>
* [Bug 2262] Install sntp.html into htmldir.
* [Bug 2270] Install fails due to repeated man5 page names.
(4.2.7p299) 2012/09/01 Released by Harlan Stenn <stenn@ntp.org>
* More cleanup to the bootstrap script.
(4.2.7p298) 2012/09/01 Released by Harlan Stenn <stenn@ntp.org>
* Handle additional man page sections in the bootstrap script.
* Remove extraneous parens.
* Add a missing "%s" syslog format string.
(4.2.7p297) 2012/09/01 Released by Harlan Stenn <stenn@ntp.org>
* Fix mdoc2man.
* Distribute ntp.conf.def and ntp.keys.def.
(4.2.7p296) 2012/08/31 Released by Harlan Stenn <stenn@ntp.org>
* Begin support for autogen maintaining ntp.conf and ntp.keys docs.
* Upgrade to autogen-5.16.2 and libopts-36.5.11.
* Potential bugfix for agtexi-cmd.tpl.
(4.2.7p295) 2012/08/11 Released by Harlan Stenn <stenn@ntp.org>
* Look for syslog's facilitynames[].
(4.2.7p294) 2012/08/08 Released by Harlan Stenn <stenn@ntp.org>
* [Bug 2242] configure fails to detect getifaddrs function on Solaris.
* [Bug 2249] Bad operator for 'test' in 'make check' of libevent.
* [Bug 2252] palisade: formats nanosecs to a 6-char field.
* Attempt to resolve strict-aliasing violation in refclock_tsyncpci.c.
* Fix && -> & typo in refclock_palisade.c debug statements.
(4.2.7p293) 2012/08/04 Released by Harlan Stenn <stenn@ntp.org>
* [Bug 2247] (more) Get rid of the TRAK refclock - deprecated since 2006.
* Documentation cleanup from Mike T.
* Cleanup kclk_sel240x.o rules in libparse/Makefile.am.
(4.2.7p292) 2012/08/02 Released by Harlan Stenn <stenn@ntp.org>
* [Bug 1545] Note why we are logging the Version string.
* [Bug 1872] Remove legacy ppsclock fdpps, #ifdef PPS.
* [Bug 2075] Fix spelling of 'incompatible'.
* [Bug 2247] Get rid of the TRAK refclock - deprecated since 2006.
* Clean up an exit status in ntpq.c.
(4.2.7p291) 2012/07/31 Released by Harlan Stenn <stenn@ntp.org>
* [Bug 2241] MDNS registration should only happen if requested.
(4.2.7p290) 2012/07/20 Released by Harlan Stenn <stenn@ntp.org>
* [Bug 1454] Add parse clock support for the SEL-240x GPS products.
* CID 709185: refclock_chu.c will leak fd==0 (better fix)
(4.2.7p289) 2012/07/16 Released by Harlan Stenn <stenn@ntp.org>
* CID 97123: Future-proof possible change to refclock_nmea.c.
* CID 97377: ntp-keygen.c's followlink() might not NUL-terminate.
* CID 709185: refclock_chu.c will leak fd==0 (which should be impossible).
(4.2.7p288) 2012/07/03 Released by Harlan Stenn <stenn@ntp.org>
* CID 709173: Make sure a libisc function we do not use is called properly.
(4.2.7p287) 2012/07/03 Released by Harlan Stenn <stenn@ntp.org>
* Remove 1024 associations-per-server limit from ntpq.
* Remove blank line between ntpq mreadvar associations.
(4.2.7p286) 2012/06/28 Released by Harlan Stenn <stenn@ntp.org>
* CID 97193: check return from sscanf() in ntp_config.c.
* CID 709169: check return from open("/dev/null", 0) and friends.
* CID 709207: Initialize "quality" for ulink_receive.
(4.2.7p285) 2012/06/18 Released by Harlan Stenn <stenn@ntp.org>
* [Bug 2227] Enable mrulist access control via "restrict ... nomrulist".
* Automake-1.12 wants us to use AM_PROG_AR.
* Conditionalize msyslog messages about rejected mode 6 requests due to
  nomodify and nomrulist restrictions under "logconfig +sysinfo".
* Increment sys_restricted in a few rejection paths due to nomodify
  restrictions where previosuly overlooked.
(4.2.7p284) 2012/06/16 Released by Harlan Stenn <stenn@ntp.org>
* [Bug 2225] libevent configure hangs.
* Update bundled libevent to git master, post libevent 2.1.1-alpha.
(4.2.7p283) 2012/06/16 Released by Harlan Stenn <stenn@ntp.org>
* In sntp/m4/ntp_openssl.m4, Support multiple package names for the
  crypto library.  Add legacy support for -Wl,-rpath.
(4.2.7p282) 2012/06/15 Released by Harlan Stenn <stenn@ntp.org>
* tickadj may need to be linked with PTHREAD_LIBS.
(4.2.7p281) 2012/06/14 Released by Harlan Stenn <stenn@ntp.org>
* U_INT32_MAX cleanup in include/ntp_types.h .
* When linking, ntp_keygen and tickadj need $(LIBM).
(4.2.7p280) 2012/06/13 Released by Harlan Stenn <stenn@ntp.org>
* [Bug 2224] Use-after-free in routing socket code after dropping root.
(4.2.7p279) 2012/06/10 Released by Harlan Stenn <stenn@ntp.org>
* [Bug 2211] findbcastinter(): possibly undefined variable iface used.
* [Bug 2220] Incorrect check for maximum association id in ntpq.
(4.2.7p278) 2012/06/03 Released by Harlan Stenn <stenn@ntp.org>
* [Bug 2204] Build with --enable-getifaddrs=glibc fails.
* [Bug 2178] refclock_tsyncpci.c reach register fails to shift.
* [Bug 2191] dcfd -Y y2kcheck on CentOS 6.2 x86_64 breaks make check.
(4.2.7p277) 2012/05/25 Released by Harlan Stenn <stenn@ntp.org>
* [Bug 2193] Building timestruct tests with Clang 3.1 fails.
(4.2.7p276) 2012/05/15 Released by Harlan Stenn <stenn@ntp.org>
* [Bug 2179] Remove sntp/header.h.
(4.2.7p275) 2012/04/28 Released by Harlan Stenn <stenn@ntp.org>
* [Bug 1744] Remove obsolete ntpdate/ntptime* items.
(4.2.7p274) 2012/04/25 Released by Harlan Stenn <stenn@ntp.org>
* [Bug 2174] ntpd rejects source UDP ports less than 123 as bogus.
(4.2.7p273) 2012/04/19 Released by Harlan Stenn <stenn@ntp.org>
* [Bug 2141] handle_sigio() calls get_systime(), which must be
  reentrant when SIGIO is used.  Sanity checks relative to the prior
  get_systime() are disabled in ntpd on systems with signaled I/O, but
  active in sntp and ntpdate.
* Correct authnumfreekeys accounting broken in 4.2.7p262.
(4.2.7p272) 2012/04/14 Released by Harlan Stenn <stenn@ntp.org>
* LCRYPTO is gone - replace with VER_SUFFIX.
* Change the link order for ntpsntpd.
* Remove extra 'nlist' check from configure.ac.
(4.2.7p271) 2012/04/11 Released by Harlan Stenn <stenn@ntp.org>
* [Bug 1122] openssl detection via pkg-config fails when no additional
  -Idir flags are needed.
* Avoid overwriting user variable LDFLAGS with OpenSSL flags, instead
  they are added to LDFLAGS_NTP.
(4.2.7p270) 2012/03/26 Released by Harlan Stenn <stenn@ntp.org>
* Update driver45.html page.
(4.2.7p269) 2012/03/25 Released by Harlan Stenn <stenn@ntp.org>
* Clean up configure.ac.
* Cleanup configure.ac's TSYNC PCI section.
(4.2.7p268) 2012/03/24 Released by Harlan Stenn <stenn@ntp.org>
* Update driver45.html page.
(4.2.7p267) 2012/03/23 Released by Harlan Stenn <stenn@ntp.org>
* Initial cut at a basic driver45.html page.
(4.2.7p266) 2012/03/21 Released by Harlan Stenn <stenn@ntp.org>
* Add refclock_tsyncpci.c (driver 45) supporting Spectracom TSYNC timing
  boards.
(4.2.7p265) 2012/03/20 Released by Harlan Stenn <stenn@ntp.org>
* Treat zero counter as indication of precise system time in Windows
  PPSAPI helper function pps_ntp_timestamp_from_counter(), enabling
  PPSAPI providers to use the Windows 8 precise clock directly.
(4.2.7p264) 2012/03/14 Released by Harlan Stenn <stenn@ntp.org>
* [Bug 2160] Note if leapseconds file is past its prime.
* Use GetSystemTimePreciseAsFileTime() on Windows 8.
(4.2.7p263) 2012/03/13 Released by Harlan Stenn <stenn@ntp.org>
* [Bug 2156] clock instability with LOCAL driver, from Miroslav Lichvar.
* [Bug 2159] Windows ntpd using leapfile erroneous leap second 20120401.
(4.2.7p262) 2012/02/29 Released by Harlan Stenn <stenn@ntp.org>
* Improve ntpd scalability for servers with many trusted keys.
(4.2.7p261) 2012/02/27 Released by Harlan Stenn <stenn@ntp.org>
* [Bug 2048] add the clock variable timecode to SHM refclock.
(4.2.7p260) 2012/02/24 Released by Harlan Stenn <stenn@ntp.org>
* Fix the check-scm-rev invocation in several Makefile.am's.
(4.2.7p259) 2012/02/22 Released by Harlan Stenn <stenn@ntp.org>
* [Bug 2148] ntpd 4.2.7p258 segfault with 0x0100000 bit in NMEA mode.
* refclock_nmea.c merge cleanup thanks to Juergen Perlinger.
(4.2.7p258) 2012/02/21 Released by Harlan Stenn <stenn@ntp.org>
* [Bug 2140] Rework of Windows I/O completion port handling to avoid
  garbling serial input in UNIX line discipline emulation.
* [Bug 2143] NMEA driver: discard data if quality indication not good,
  add statistic counters (mode bit enabled) to clockstats file.
(4.2.7p257) 2012/02/17 Released by Harlan Stenn <stenn@ntp.org>
* [Bug 2135] defer calls to 'io_input' to main thread under Windows.
(4.2.7p256) 2012/02/08 Released by Harlan Stenn <stenn@ntp.org>
* [Bug 2131] Set the system variable settimeofday only after clock step.
* [Bug 2134] --enable-C99-snprintf does not force rpl_snprintf use.
(4.2.7p255) 2012/01/29 Released by Harlan Stenn <stenn@ntp.org>
* [Bug 603] Only link with nlist()-related libraries when needed:
  More cleanup.
(4.2.7p254) 2012/01/29 Released by Harlan Stenn <stenn@ntp.org>
* [Bug 603] Only link with nlist()-related libraries when needed.
(4.2.7p253) 2012/01/26 Released by Harlan Stenn <stenn@ntp.org>
* [Bug 2126] Compile error on Windows with libopts from Autogen 5.14.
* Update one of the license URLs.
(4.2.7p252) 2012/01/25 Released by Harlan Stenn <stenn@ntp.org>
* Upgrade to autogen-5.14 (and libopts-36.1.11).
(4.2.7p251) 2012/01/17 Released by Harlan Stenn <stenn@ntp.org>
* [Bug 2115] ntptrace should accept both rootdispersion and rootdisp.
(4.2.7p250) 2012/01/15 Released by Harlan Stenn <stenn@ntp.org>
* [Bug 2113] Warn about ignored extra args in ntpq.
* Update the copyright year.
(4.2.7p249) 2012/01/10 Released by Harlan Stenn <stenn@ntp.org>
* [Bug 2111] Remove minpoll delay before iburst for pool and
  manycastclient.
* Move refclock-specific scheduled timer code under #ifdef REFCLOCK
  and move "action" and "nextaction" data for same from struct peer to
  struct refclockproc.  These provide a way to schedule a callback some
  seconds in the future.
(4.2.7p248) 2012/01/08 Released by Harlan Stenn <stenn@ntp.org>
* [Bug 2109] "make clean check" is broken with gtest available.
* [Bug 2110] systime.c typo breaks build on microsecond clocks.
(4.2.7p247) 2012/01/07 Released by Harlan Stenn <stenn@ntp.org>
* Fix build break triggered by updating deps-ver and libntp/systime.c at
  the same time by explicitly depending systime_s.c on systime.c.
(4.2.7p246) 2012/01/06 Released by Harlan Stenn <stenn@ntp.org>
* [Bug 2104] ntpdc fault with oversize -c command.
* [Bug 2106] Fix warnings when using -Wformat-security.
* Refactor timespecops.h and timevalops.h into inline functions.
(4.2.7p245) 2011/12/31 Released by Harlan Stenn <stenn@ntp.org>
* [Bug 2100] conversion problem with timespec/timeval <--> l_fp fixed;
  added tests to expose the bug.
(4.2.7p244) 2011/12/25 Released by Harlan Stenn <stenn@ntp.org>
* Updates from 4.2.6p5.
(4.2.7p243) 2011/12/23 Released by Harlan Stenn <stenn@ntp.org>
* [Bug 2095] ntptrace now needs 'rv' instead of 'pstat', reported
  by Michael Tatarinov.
(4.2.7p242) 2011/12/21 Released by Harlan Stenn <stenn@ntp.org>
* Include missing html/icons/sitemap.png, reported by Michael Tatarinov.
* Documentation updates from Dave Mills.
(4.2.7p241) 2011/12/18 Released by Harlan Stenn <stenn@ntp.org>
* [Bug 2015] Overriding sys_tick should recalculate sys_precision.
* [Bug 2037] Fuzzed non-interpolated clock may decrease.
* [Bug 2068] "tos ceiling" default and cap changed to 15.
* Floor peer delay using system precision, as with jitter, reflecting
  inability to measure shorter intervals.
(4.2.7p240) 2011/12/15 Released by Harlan Stenn <stenn@ntp.org>
* [Bug 2092] clock_select() selection jitter miscalculated.
* [Bug 2093] Reintroduce smaller stratum factor to system peer metric.
(4.2.7p239) 2011/12/11 Released by Harlan Stenn <stenn@ntp.org>
* Documentation updates from Dave Mills.
(4.2.7p238) 2011/12/09 Released by Harlan Stenn <stenn@ntp.org>
* [Bug 2082] from 4.2.6p5-RC3: 3-char refid sent by ntpd 4.2.6p5-RC2
  ends with extra dot.
* [Bug 2085] from 4.2.6p5-RC3: clock_update() sys_rootdisp calculation
  omits root delay.
* [Bug 2086] from 4.2.6p5-RC3: get_systime() should not offset by
  sys_residual.
* [Bug 2087] from 4.2.6p5-RC3: sys_jitter calculation overweights
  sys.peer jitter.
* from 4.2.6p5-RC3: Ensure NULL peer->dstadr is not accessed in orphan
  parent selection.
(4.2.7p237) 2011/12/01 Released by Harlan Stenn <stenn@ntp.org>
* [Bug 2050] from 4.2.6p5-RC2: Orphan mode stratum counting to infinity.
* [Bug 2059] from 4.2.6p5-RC2: optional billboard column "server" does
  not honor -n.
* [Bug 2066] from 4.2.6p5-RC2: ntpq lopeers ipv6 "local" column overrun.
* [Bug 2068] from 4.2.6p5-RC2: ntpd sends nonprintable stratum 16 refid
  to ntpq.
* [Bug 2069] from 4.2.6p5-RC2: broadcastclient, multicastclient spin up
  duplicate ephemeral associations without broadcastdelay.
* [Bug 2072] from 4.2.6p5-RC2: Orphan parent selection metric needs
  ntohl().
* [Bug 2073] Correct ntpq billboard's MODE_PASSIVE t from 'u' to 'S'.
* from 4.2.6p5-RC2: Exclude not-yet-determined sys_refid from use in
  loopback TEST12 (from Dave Mills).
* from 4.2.6p5-RC2: Never send KoD rate limiting response to MODE_SERVER.
* Floor calculation of sys_rootdisp at sys_mindisp in clock_update (from
  Dave Mills).
* Restore 4.2.6 clock_combine() weighting to ntp-dev, reverting to pre-
  4.2.7p70 method while also avoiding divide-by-zero (from Dave Mills).
* Round l_fp traffic interval when converting to integer in rate limit
  and KoD calculation.
(4.2.7p236) 2011/11/16 Released by Harlan Stenn <stenn@ntp.org>
* Documentation updates from Dave Mills.
(4.2.7p235) 2011/11/16 Released by Harlan Stenn <stenn@ntp.org>
* [Bug 2052] Autokey CRYPTO_ASSOC host@group vallen needs checking.
(4.2.7p234) 2011/11/07 Released by Harlan Stenn <stenn@ntp.org>
* Clean up -libm entries regarding libntp.a
(4.2.7p233) 2011/11/06 Released by Harlan Stenn <stenn@ntp.org>
* Documentation updates from Dave Mills.
(4.2.7p232) 2011/11/05 Released by Harlan Stenn <stenn@ntp.org>
* Update the NEWS file so we note the default disable of mode 7 requests.
* Clean up some bitrotted code in libntp/socket.c.
(4.2.7p231) 2011/11/03 Released by Harlan Stenn <stenn@ntp.org>
* [Bug 1940] ignore auth key if hex decoding fails.
* Add ntpq reslist command to query access restrictions, similar to
  ntpdc's reslist.
(4.2.7p230) 2011/11/01 Released by Harlan Stenn <stenn@ntp.org>
* Disable mode 7 (ntpdc) query processing in ntpd by default.  ntpq is
  believed to provide all functionality ntpdc did, and uses a less-
  fragile protocol that's safer and easier to maintain.  If you do find
  some management via ntpdc is needed, you can use "enable mode7" in the
  ntpd configuration.
* Directly limit the number of datagrams in a mrulist response, rather
  than limiting the number of entries returned to indirectly limit the
  datagram count.
* Documentation updates from Dave Mills.
(4.2.7p229) 2011/10/26 Released by Harlan Stenn <stenn@ntp.org>
* [Bug 1995] fix wrong use of ZERO() macro in 'ntp_calendar.c'
(4.2.7p228) 2011/10/23 Released by Harlan Stenn <stenn@ntp.org>
* [Bug 1995] add compile time stamp based era unfolding for
  'step_systime()' and necessary support to 'ntp-calendar.c'.
(4.2.7p227) 2011/10/22 Released by Harlan Stenn <stenn@ntp.org>
* [Bug 2036] gcc 2.95.3 preprocessor can't nest #ifdef in macro args.
* A number of compiler warnings eliminated.
(4.2.7p226) 2011/10/21 Released by Harlan Stenn <stenn@ntp.org>
* [Bug 2035] ntpq -c mrulist sleeps 1 sec between queries, not 5 msec.
* Documentation updates from Dave Mills.
(4.2.7p225) 2011/10/15 Released by Harlan Stenn <stenn@ntp.org>
* Documentation updates from Dave Mills.
(4.2.7p224) 2011/10/14 Released by Harlan Stenn <stenn@ntp.org>
* ntpq mrulist shows intermediate counts every five seconds while
  retrieving list, and allows Ctrl-C interruption of the retrieval,
  showing the incomplete list as retrieved.  Reduce delay between
  successive mrulist retrieval queries from 30 to 5 msec.  Do not
  give up mrulist retrieval when a single query times out.
(4.2.7p223) 2011/10/12 Released by Harlan Stenn <stenn@ntp.org>
* Documentation updates from Dave Mills.
(4.2.7p222) 2011/10/11 Released by Harlan Stenn <stenn@ntp.org>
* [Bug 2029] "make check" clutters syslog.
* Log signal description along with number on ntpd exit.
(4.2.7p221) 2011/10/10 Released by Harlan Stenn <stenn@ntp.org>
* [Bug 2025] Switching between daemon and kernel loops can doubly-
  correct drift
* [Bug 2028] ntpd -n (nofork) redirects logging to stderr.
* Documentation updates from Dave Mills.
(4.2.7p220) 2011/10/05 Released by Harlan Stenn <stenn@ntp.org>
* [Bug 1945] mbg_gps166.h use of _TM_DEFINED conflicts with MS VC.
* [Bug 1946] parse_start uses open; does not work on Windows.
* [Bug 1947] Porting parse-based Wharton refclock driver to Windows.
* [Bug 2024] Remove unused system event code EVNT_CLKHOP.
(4.2.7p219) 2011/10/04 Released by Harlan Stenn <stenn@ntp.org>
* Documentation updates from Dave Mills.
(4.2.7p218) 2011/10/03 Released by Harlan Stenn <stenn@ntp.org>
* [Bug 2019] Allow selection of cipher for private key files.
* Documentation updates from Dave Mills.
* ntp-keygen private key cipher default now triple-key triple DES CBC.
* ntp-keygen -M is intended to ignore all other defaults and
  options, so do not attempt to open existing Autokey host certificate
  before generating symmetric keys and terminating.
* Restore IFF, MV, and GQ identity parameter filename convention to
  ntpkey_<scheme>par_<group/host> in ntpd, matching ntp-keygen.
* Change some error logging to syslog to ignore logconfig mask, such
  as reporting PPSAPI failure in NMEA and WWVB refclocks.
* ntp-keygen on Windows XP and later systems will now create links
  expected by ntpd.  They are hardlinks on Windows, soft on POSIX.
* Conditionalize NMEA serial open message under clockevent.
* Send all peer variables to trappers in report_event().
(4.2.7p217) 2011/09/29 Released by Harlan Stenn <stenn@ntp.org>
* [Bug 2020] ntp-keygen -s no longer sets host in cert file name.
* [Backward Incompatible] ntp-keygen -i option long name changed from
  misleading --issuer-name to --ident.
(4.2.7p216) 2011/09/27 Released by Harlan Stenn <stenn@ntp.org>
* sntp documentation tag cleanup.
* mdoc2man improvements.
(4.2.7p215) 2011/09/24 Released by Harlan Stenn <stenn@ntp.org>
* Use patched mdoc2man script, from Eric Feng.
* Sync with ntp-4.2.6p4 (a no-op).
(4.2.7p214) 2011/09/20 Released by Harlan Stenn <stenn@ntp.org>
* [Bug 1981] Initial offset convergence applies frequency correction 2x
  with kernel discipline.
* [Bug 2008] Initial offset convergence degraded with 500 PPM adjtime().
* [Bug 2009] EVNT_NSET adj_systime() mishandled by Windows ntpd.
(4.2.7p213) 2011/09/08 Released by Harlan Stenn <stenn@ntp.org>
* [Bug 1999] NMEA does not send PMOTG messages any more.
(4.2.7p212) 2011/09/07 Released by Harlan Stenn <stenn@ntp.org>
* [Bug 2003] from 4.2.6p4-RC3: ntpq_read_assoc_peervars() broken.
(4.2.7p211) 2011/09/01 Released by Harlan Stenn <stenn@ntp.org>
* Update libevent to git head (2.1 branch) as of 2.0.14-stable.
(4.2.7p210) 2011/08/31 Released by Harlan Stenn <stenn@ntp.org>
* Require -D4 or higher for ntpd SIGALRM debug trace from [Bug 2000].
(4.2.7p209) 2011/08/27 Released by Harlan Stenn <stenn@ntp.org>
* [Bug 2000] ntpd worker threads must block signals expected in main
  thread.
* [Bug 2001] add ntpq -c timerstats like ntpdc -c timerstats.
* [Bug 2001] from 4.2.6p4-RC3: ntpdc timerstats reports overruns as
  handled.
* Update sntp tests to track the change of root dispersion to
  synchronization distance.
(4.2.7p208) 2011/08/24 Released by Harlan Stenn <stenn@ntp.org>
* Fix the CLOCK_MONOTONIC TRACE() message.
(4.2.7p207) 2011/08/22 Released by Harlan Stenn <stenn@ntp.org>
* Restore the original CLOCK_MONOTONIC output format in sntp.
* Cleanups for ntp-wait-opts.def and ntp.keys.def .
(4.2.7p206) 2011/08/20 Released by Harlan Stenn <stenn@ntp.org>
* [Bug 1993] ntpd Windows port adj_systime() broken in 4.2.7p203.
* sntp documentation and behavior improvements suggested by
  Steven Sommars.
* Have sntp report synchronization distance instead of root dispersion.
* Clean up ntp-wait-opts.def .
(4.2.7p205) 2011/08/19 Released by Harlan Stenn <stenn@ntp.org>
* [Bug 1992] util/tg2 doesn't compile, needs libntp.
(4.2.7p204) 2011/08/16 Released by Harlan Stenn <stenn@ntp.org>
* Added support for Garmin's $PGRMF sentence to NMEA driver
* [Bug 1988] Better sntp send failed error message needed.
* [Bug 1989] sntp manual page sometimes refers to SNTP as a program.
* [Bug 1990] sntp output should include stratum.
(4.2.7p203) 2011/08/13 Released by Harlan Stenn <stenn@ntp.org>
* [Bug 1986] Require Visual C++ 2005 or later compilers in Windows port.
* Actually use long long for (u_)int64 by correcting spelling of
  SIZEOF_LONG_LONG in ntp_types.h.
* Force .exe minimum Windows version to 0x0400 to allow NT4 in
  vs2005/*.vcproj files.
* Fix make distcheck with --enable-libevent-regress problem with
  unwritable $srcdir.
* Correct init_logging()'s def_syslogmask type to u_int32 following
  change of ntp_syslogmask from u_long to u_int32 in p202.
(4.2.7p202) 2011/08/09 Released by Harlan Stenn <stenn@ntp.org>
* [Bug 1983] --without-sntp build breaks in sntp subdir.
* [Bug 1984] from 4.2.6p4-RC3: ntp/libisc fails to compile on OS X 10.7.
* [Bug 1985] from 4.2.6p4-RC3: "logconfig =allall" rejected.
(4.2.7p201) 2011/08/05 Released by Harlan Stenn <stenn@ntp.org>
* sntp: change -h/--headspace to -g/--gap, and change the default gap
  from 10 to 50ms
* [Backward Incompatible] from 4.2.6p4: sntp: -l/--filelog ->
  -l/--logfile, to be consistent with ntpd.
* Documentation updates from Dave Mills.
* From 4.2.6p4: libopts/file.c fix from Bruce Korb (arg-type=file).
(4.2.7p200) 2011/08/04 Released by Harlan Stenn <stenn@ntp.org>
* Sync with 4.2.6p4-RC2.
(4.2.7p199) 2011/07/29 Released by Harlan Stenn <stenn@ntp.org>
* Documentation updates from Dave Mills.
(4.2.7p198) 2011/07/28 Released by Harlan Stenn <stenn@ntp.org>
* remove old binsubdir stuff from SNTP, as NTP_LOCINFO does that now.
(4.2.7p197) 2011/07/28 Released by Harlan Stenn <stenn@ntp.org>
* [Bug 1975] from 4.2.6p4-RC2: libntp/mktime.c won't work with 64-bit
  time_t
* [Bug 1976] genLocInfo writes to srcdir break 'make distcheck'.
* [Bug 1977] Fix flag/description mismatches in ntp-keygen-opts.def.
* Do not force "legacy" when --with-locfile is not given, genLocInfo
  will find the correct default for the system.
* Fix warnings in ntp_request.c ([Bug 1973] oversight) and sntp/main.c
  (CID 159, apparent overrun due to union, actually correct).
* Update sntp/loc/solaris to conform to stock locations.
(4.2.7p196) 2011/07/27 Released by Harlan Stenn <stenn@ntp.org>
* DEFAULT INSTALLATION DIRECTORY CHANGES ON SOME OSes: to get the old
  behavior, pass --with-locfile=legacy to 'configure'
* [Bug 1972] from 4.2.6p4-RC2: checking for struct rtattr fails.
* [Bug 1973] Widen reference clock mode from 8 to 32 bits.
* Removed sntp/m4/ntp_bindir.m4 - no longer needed.
* Move loc/ to sntp/loc/ .
* Move scripts/cvo.sh to sntp/scripts/cvo.sh .
* Move scripts/genLocInfo to sntp/scripts/genLocInfo .
* Give NTP_LOCINFO an optional path-to argument.
* Remove hacks to get NTP_LOCINFO-related data to sntp/ .
* Move sntp/include/mansec2subst.sed to sntp/scripts/mansec2subst.sed .
* If no "more specific" loc file is found for redhat* or fedora*,
  look for a loc/redhat file.
* If no "more specific" loc file is found and uname says this is Linux,
  look for a loc/linux file.
* Improve the help text: --with-locfile=XXX .
* work around solaris /bin/sh issues for genLocInfo.
(4.2.7p195) 2011/07/25 Released by Harlan Stenn <stenn@ntp.org>
* Added loc/redhat.
(4.2.7p194) 2011/07/25 Released by Harlan Stenn <stenn@ntp.org>
* [Bug 1608] from 4.2.6p4-RC2: Parse Refclock driver should honor
  trusttime.
* Add support for installing programs and scripts to libexec.
* Added loc/solaris.
(4.2.7p193) 2011/07/24 Released by Harlan Stenn <stenn@ntp.org>
* [Bug 1970] from 4.2.6p4-RC2: UNLINK_EXPR_SLIST() causes crash if list
  is empty.
* Update libevent to 2.1 HEAD as of merge of 2.0.13-stable-dev.
* Match addr_eqprefix() sizeof and memcpy destination to make it clear
  to static analysis that there is no buffer overrun (CID 402).
(4.2.7p192) 2011/07/18 Released by Harlan Stenn <stenn@ntp.org>
* [Bug 1966] Broken FILES section for ntp.keys.def.
(4.2.7p191) 2011/07/17 Released by Harlan Stenn <stenn@ntp.org>
* [Bug 1948] Update man page section layout.
* [Bug 1963] add reset command for ntpq :config, similar to ntpdc's.
* [Bug 1964] --without-sntp should not build sntp.
(4.2.7p190) 2011/07/13 Released by Harlan Stenn <stenn@ntp.org>
* [Bug 1961] from 4.2.6p4: html2man update: distribute ntp-wait.html.
* Require autogen-5.12.
(4.2.7p189) 2011/07/11 Released by Harlan Stenn <stenn@ntp.org>
* [Bug 1134] from 4.2.6p4-RC1: ntpd fails binding to tentative IPv6
  addresses.
* [Bug 1790] from 4.2.6p4-RC1: Update config.guess and config.sub to
  detect AIX6.
(4.2.7p188) 2011/06/28 Released by Harlan Stenn <stenn@ntp.org>
* [Bug 1958] genLocInfo must export PATH.
* ntp-wait: some versions of ntpd spell "associd" differently.
(4.2.7p187) 2011/06/24 Released by Harlan Stenn <stenn@ntp.org>
* [Bug 1954] Fix typos in [s]bin_PROGRAMS in ntpd/Makefile.am.
* Implement --with-locfile=filename configure argument.  If filename is
  empty we'll look under loc/ for a good fit.  If the filename contains
  a / character, it will be treated as a "normal" pathname.  Otherwise,
  that explicit file will be searched for under loc/ .
(4.2.7p186) 2011/06/23 Released by Harlan Stenn <stenn@ntp.org>
* [Bug 1950] Control installation of event_rpcgen.py.
* Update .point-changed-filelist for the new man pages.
* Update the building of OS-specific programs.
* Finish conversion to genLocInfo.
* validate MANTAGFMT in genLocInfo.
* Documentation update from Dave Mills.
(4.2.7p185) 2011/06/21 Released by Harlan Stenn <stenn@ntp.org>
* ntp_locs.m4: handle the case where . is not in the PATH.
* More genLocInfo cleanup.
(4.2.7p184) 2011/06/20 Released by Harlan Stenn <stenn@ntp.org>
* Added ntp_locs.m4.
* genLocInfo improvements.
* Add the man page tag "flavor" to the loc.* files.
* Add/distribute genLocInfo.
(4.2.7p183) 2011/06/19 Released by Harlan Stenn <stenn@ntp.org>
* Update the autogen include list for scripts/Makefile.am.
* Added loc.freebsd (and distribute it).
* Added loc.legacy (and distribute it).
(4.2.7p182) 2011/06/15 Released by Harlan Stenn <stenn@ntp.org>
* [Bug 1304] Update sntp.html to reflect new implementation.
* Update .point-changed-filelist .
* ntpdc documentation fixes.
* Update ntp-wait autogen docs.
* Update the ntpd autogen docs.
* Update the ntpsnmpd autogen docs.
* Use autogen to produce ntp-keygen docs.
* Add "license name" to ntp.lic for autogen-5.11.10.
* Prepare for ntp.keys.5.
(4.2.7p181) 2011/06/07 Released by Harlan Stenn <stenn@ntp.org>
* [Bug 1938] addr_eqprefix() doesn't clear enough storage.
(4.2.7p180) 2011/06/06 Released by Harlan Stenn <stenn@ntp.org>
* Upgrade to libevent-2.0.12.
* More sntp.1 cleanups.
* Produce ntpq.1 with the new autogen macros.
* Remove the deprecated "detail" stanza from ntpdc-opts.def.
(4.2.7p179) 2011/06/03 Released by Harlan Stenn <stenn@ntp.org>
* Update cmd-doc.tlib to autogen-5.11.10pre5.
* Upgrade local autoopts templates to 5.11.10pre5.
(4.2.7p178) 2011/06/02 Released by Harlan Stenn <stenn@ntp.org>
* Update the std_def_list to include the ntp.lic file.
* Distribute the ntp.lic file.
* Add http://ntp.org/license to the ntp.lic file.
(4.2.7p177) 2011/06/01 Released by Harlan Stenn <stenn@ntp.org>
* Use the latest autogen's new copyright template code.
* Clean up the ntp.lic file.
(4.2.7p176) 2011/05/31 Released by Harlan Stenn <stenn@ntp.org>
* sntp documentation cleanup.
* autogen documentation template cleanup.
(4.2.7p175) 2011/05/30 Released by Harlan Stenn <stenn@ntp.org>
* [Bug 1936] Correctly set IPV6_MULTICAST_LOOP.
* cmd-doc.tlib cleanup from Bruce Korb.
* sntp documentation cleanup.
(4.2.7p174) 2011/05/28 Released by Harlan Stenn <stenn@ntp.org>
* ntpdc documentation cleanup.
* sntp documentation cleanup.
* Don't build libevent with openssl support.  Right now, libevent
  doesn't use pkg-config to find openssl's installation location.
(4.2.7p173) 2011/05/25 Released by Harlan Stenn <stenn@ntp.org>
* Typo in emalloc.c hides file and line number from emalloc() error msg.
* parsesolaris.c compile fails on SPARC Solaris with conflicting printf.
* ntp_util.c compile fails on AIX and OSF with conflicting statsdir.
(4.2.7p172) 2011/05/24 Released by Harlan Stenn <stenn@ntp.org>
* Remove hardcoded 1/960 s. fudge for <CR> transmission time at 9600 8n1
  from WWVB/Spectracom driver introduced in 4.2.7p169.
(4.2.7p171) 2011/05/23 Released by Harlan Stenn <stenn@ntp.org>
* Eliminate warnings about shadowing global "basename" on Linux.
* Use filegen_config() consistently when changing filegen options.
* mprintf() should go to stdout, not stderr.  DPRINTF() uses mprintf().
* Repair a few simulator problems (more remain).
* Documentation updates from Dave Mills.
(4.2.7p170) 2011/05/19 Released by Harlan Stenn <stenn@ntp.org>
* [Bug 1932] libevent/util_internal.h builtin_expect compile error with
  gcc 2.95.
* Use 64-bit scalars in LFPTOD() and DTOLFP() on more platforms by
  conditionalizing on HAVE_U_INT64 rather than UINT64_MAX.
(4.2.7p169) 2011/05/18 Released by Harlan Stenn <stenn@ntp.org>
* [Bug 1933] WWVB/Spectracom driver timestamps LFs, not CRs.
(4.2.7p168) 2011/05/16 Released by Harlan Stenn <stenn@ntp.org>
* Convert receive buffer queue from doubly-linked list to FIFO.
(4.2.7p167) 2011/05/14 Released by Harlan Stenn <stenn@ntp.org>
* [Bug 1927] io_closeclock() should purge pending recvbufs.
* [Bug 1931] cv always includes fudgetime1, never fudgetime2.
* Use acts_close() in acts_shutdown() to avoid leaving a stale lockfile
  if unpeered via runtime configuration while the modem is open.
* Correct acts_close() test of pp->io.fd to see if it is open.
* 4.2.7p164 documentation updates re: 'tos orphanwait' expanded scope.
(4.2.7p166) 2011/05/13 Released by Harlan Stenn <stenn@ntp.org>
* If we have local overrides for autogen template files, use them.
* Convert more of the sntp-opt.def documentation from man to mdoc.
(4.2.7p165) 2011/05/11 Released by Harlan Stenn <stenn@ntp.org>
* Convert snmp docs to mdoc format, which requires autogen 5.11.9.
* from 4.2.6p4-RC1: Require autogen 5.11.9.
(4.2.7p164) 2011/05/11 Released by Harlan Stenn <stenn@ntp.org>
* [Bug 988] Local clock eats up -g option, so ntpd stops with large
  initial time offset.
* [Bug 1921] LOCAL, ACTS drivers with "prefer" excluded from initial
  candidate list.
* [Bug 1922] "tos orphanwait" applied incorrectly at startup.
* [Bug 1923] orphan parent favored over LOCAL, ACTS drivers.
* [Bug 1924] Billboard tally codes sometimes do not match operation,
  variables.
* Change "pool DNS" messages from msyslog to debug trace output.
* Remove unused FLAG_SYSPEER from peer->status.
* Respect "tos orphanwait" at startup.  Previously there was an
  unconditional 300 s. startup orphanwait, though other values were
  respected for subsequent orphan wait periods after no_sys_peer events.
* Apply "tos orphanwait" (def. 300 seconds) to LOCAL and ACTS reference
  clock drivers, in addition to orphan parent operation.  LOCAL and ACTS
  are not selectable during the orphanwait delay at startup and after
  each no_sys_peer event.  This prevents a particular form of clock-
  hopping, such as using LOCAL briefly at startup before remote peers
  are selectable.  This fixes the issue reported in [Bug 988].
* Documentation updates from Dave Mills.
(4.2.7p163) 2011/05/08 Released by Harlan Stenn <stenn@ntp.org>
* [Bug 1911] missing curly brace in libntp/ntp_rfc2553.c
(4.2.7p162) 2011/05/03 Released by Harlan Stenn <stenn@ntp.org>
* [Bug 1910] Support the Tristate Ltd. TS-GPSclock-01.
(4.2.7p161) 2011/05/02 Released by Harlan Stenn <stenn@ntp.org>
* [Bug 1904] 4.2.7p160 Windows build broken (POSIX_SHELL).
* [Bug 1906] 4.2.7p160 - libtool: compile: cannot determine name of
  library object in ./libevent
* Share a single sntp/libevent/build-aux directory between all three
  configure scripts.
* Add missing --enable-local-libevent help to top-level configure.
(4.2.7p160) 2011/05/01 Released by Harlan Stenn <stenn@ntp.org>
* from 4.2.6p4-RC1: Upgrade to libopts 35.0.10 from AutoGen 5.11.9pre8.
* [Bug 1901] Simulator does not set progname.
(4.2.7p159) 2011/04/28 Released by Harlan Stenn <stenn@ntp.org>
* Fix a couple of unused variable warnings.
* cleanup in timespecops.c / timevalops.c
(4.2.7p158) 2011/04/24 Released by Harlan Stenn <stenn@ntp.org>
* Update libevent --disable-libevent-regress handling to work when
  building libevent using mingw.
(4.2.7p157) 2011/04/21 Released by Harlan Stenn <stenn@ntp.org>
* [Bug 1890] 4.2.7p156 segfault in duplicate freeaddrinfo().
(4.2.7p156) 2011/04/19 Released by Harlan Stenn <stenn@ntp.org>
* [Bug 1851] freeaddrinfo() called after getaddrinfo() fails.
(4.2.7p155) 2011/04/18 Released by Harlan Stenn <stenn@ntp.org>
* Fix leak in refclock_datum.c start failure path.
(4.2.7p154) 2011/04/17 Released by Harlan Stenn <stenn@ntp.org>
* [Bug 1887] DNS fails on 4.2.7p153 using threads.
(4.2.7p153) 2011/04/16 Released by Harlan Stenn <stenn@ntp.org>
* A few more Coverity Scan cleanups.
(4.2.7p152) 2011/04/15 Released by Harlan Stenn <stenn@ntp.org>
* Update embedded libevent to current 2.1 git HEAD.
(4.2.7p151) 2011/04/14 Released by Harlan Stenn <stenn@ntp.org>
* Detect vsnprintf() support for "%m" and disable our "%m" expansion.
* Add --enable-c99-sprintf to configure args for -noopenssl variety of
  flock-build to avoid regressions in (v)snprintf() replacement.
* More msnprintf() unit tests.
* Coverity Scan error checking fixes.
* Log failure to fetch time from HOPF_P hardware.
* Check HOPF_S sscanf() conversion count before converted values.
(4.2.7p150) 2011/04/13 Released by Harlan Stenn <stenn@ntp.org>
* Remove never-used, incomplete ports/winnt/ntpd/refclock_trimbledc.[ch]
* On systems without C99-compliant (v)snprintf(), use C99-snprintf
  replacements (http://www.jhweiss.de/software/snprintf.html)
* Remove remaining sprintf() calls except refclock_ripencc.c (which is
  kept out of --enable-all-clocks as a result), upstream libs which use
  sprintf() only after careful buffer sizing.
(4.2.7p149) 2011/04/11 Released by Harlan Stenn <stenn@ntp.org>
* [Bug 1881] describe the {+,-,s} characters in configure --help output.
(4.2.7p148) 2011/04/09 Released by Harlan Stenn <stenn@ntp.org>
* Use _mkgmtime() as timegm() in the Windows port, rather than
  libntp/mktime.c's timegm().  Fixed [Bug 1875] on Windows using the old
  asn2ntp() code from before 4.2.7p147.
* ntp_crypto.c string buffer safety.
* Remove use of MAXFILENAME in mode 7 (ntpdc) on-wire structs.
* Change ntpd MAXFILENAME from 128 to 256 to match ntp-keygen.
* Buffer safety and sign extension fixes (thanks Coverity Scan).
(4.2.7p147) 2011/04/07 Released by Harlan Stenn <stenn@ntp.org>
* [Bug 1875] 'asn2ntp()' rewritten with 'caltontp()'; 'timegm()'
  substitute likely to crash with 64bit time_t.
(4.2.7p146) 2011/04/05 Released by Harlan Stenn <stenn@ntp.org>
* String buffer safety cleanup, converting to strlcpy() and strlcat().
* Use utmpname() before pututline() so repeated steps do not
  accidentally record into wtmp where utmp was intended.
* Use setutent() before each pututline() including first.
(4.2.7p145) 2011/04/04 Released by Harlan Stenn <stenn@ntp.org>
* [Bug 1840] ntp_lists.h FIFO macros buggy.
(4.2.7p144) 2011/04/03 Released by Harlan Stenn <stenn@ntp.org>
* [Bug 1874] ntpq -c "rv 0 sys_var_list" empty.
(4.2.7p143) 2011/03/31 Released by Harlan Stenn <stenn@ntp.org>
* [Bug 1732] ntpd ties up CPU on disconnected USB refclock.
* [Bug 1861] tickadj build failure using uClibc.
* [Bug 1862] in6addr_any test in configure fooled by arm gcc 4.1.3 -O2.
* Remove kernel line discipline driver code for clk and chu, deprecate
  related LDISC_ flags, and remove associated ntpd code to decode the
  timestamps, remove clktest line discipline test program.
* Remove "signal_no_reset: signal 17 had flags 4000000" logging, as it
  indicates no problem and is interpreted as an error.  Previously some
  bits had been ignored one-by-one, but Linux SA_RESTORER definition is
  unavailable to user headers.
(4.2.7p142) 2011/03/21 Released by Harlan Stenn <stenn@ntp.org>
* [Bug 1844] ntpd 4.2.7p131 NetBSD, --gc-sections links bad executable.
* Fix "make distcheck" break in libevent/sample caused by typo.
(4.2.7p141) 2011/03/20 Released by Harlan Stenn <stenn@ntp.org>
* Add "ntpq -c iostats" similar to "ntpdc -c iostats".
* Compare entire timestamp to reject duplicates in refclock_pps().
(4.2.7p140) 2011/03/17 Released by Harlan Stenn <stenn@ntp.org>
* [Bug 1848] ntpd 4.2.7p139 --disable-thread-support does not compile.
* Add --disable-thread-support to one flock-build variation.
* One more lock-while-init in lib/isc/task.c to quiet lock analysis.
(4.2.7p139) 2011/03/16 Released by Harlan Stenn <stenn@ntp.org>
* [Bug 1848] make check ntpd --saveconfigquit clutters syslog.
(4.2.7p138) 2011/03/08 Released by Harlan Stenn <stenn@ntp.org>
* [Bug 1846] MacOSX: debug symbol not found by propdelay or tickadj.
(4.2.7p137) 2011/03/07 Released by Harlan Stenn <stenn@ntp.org>
* Use TRACE() instead of DPRINTF() for libntp and utilities, which
  use the "debug" variable regardless of #ifdef DEBUG.
* Declare debug in libntp instead of each program.  Expose extern
  declaration to utilities, libntp, and DEBUG ntpd.
* Lock under-construction task, taskmgr objects to satisfy Coverity's
  mostly-correct assumptions about which variables are protected by
  which locks.
(4.2.7p136) 2011/03/02 Released by Harlan Stenn <stenn@ntp.org>
* [Bug 1839] 4.2.7p135 still installs libevent ev*.h headers.
(4.2.7p135) 2011/03/02 Released by Harlan Stenn <stenn@ntp.org>
* libevent: When building on systems with CLOCK_MONOTONIC available,
  separate the internal timeline (possibly counting since system boot)
  from the gettimeofday() timeline in event_base cached timevals.  Adds
  new event_base_tv_cached() to retrieve cached callback round start
  time on the internal timeline, and changes
  event_based_gettimeofday_cached() to always return times using the
  namesake timeline.  This preserves the benefit of using the never-
  stepped monotonic clock for event timeouts while providing clients
  with times consistently using gettimeofday().
* Correct event_base_gettimeofday_cached() workaround code in
  sntp to work with corrected libevent.
* Remove sntp l_fp_output() test now that it uses prettydate().
* [Bug 1839] 4.2.7p131 installs libevent ev*.h headers.
* Ensure CONFIG_SHELL is not empty before relying on it for #! scripts.
(4.2.7p134) 2011/02/24 Released by Harlan Stenn <stenn@ntp.org>
* [Bug 1837] Build fails on Win7 due to regedit requiring privilege.
* Provide fallback definitions for GetAdaptersAddresses() for Windows
  build environments lacking iphlpapi.h.
* Rename file containing 1.xxxx ChangeSet revision from version to
  scm-rev to avoid invoking GNU make implicit rules attempting to
  compile version.c into version.  Problem was with sntp/version.o
  during make distcheck after fix for spurious sntp rebuilds.
* Add INC_ALIGNED_PTR() macro to align pointers like malloc().
(4.2.7p133) 2011/02/23 Released by Harlan Stenn <stenn@ntp.org>
* [Bug 1834] ntpdate 4.2.7p131 aborts with assertion failure.
* Move sntp last in top-level Makefile.am SUBDIRS so that the libevent
  tearoff (if required) and sntp are compiled after the rest.
* Use a single set of Automake options for each package in configure.ac
  AM_INIT, remove Makefile.am AUTOMAKE_OPTIONS= lines.
* Correct spurious sntp rebuilds triggered by a make misperception
  sntp/version was out-of-date relative to phony target FRC.version.
* Do not cache paths to perl, test, or pkg-config, searching the PATH
  at configure time is worth it to pick up tool updates.
(4.2.7p132) 2011/02/22 Released by Harlan Stenn <stenn@ntp.org>
* [Bug 1832] ntpdate doesn't allow timeout > 2s.
* [Bug 1833] The checking sem_timedwait() fails without -pthread.
* ElectricFence was suffering bitrot - remove it.  valgrind works well.
* Enable all relevant automake warnings.
* Correct Solaris 2.1x PTHREAD_ONCE_INIT extra braces test to avoid
  triggering warnings due to excess braces.
* Remove libevent-cfg from sntp/Makefile.am.
* Provide bug report and URL options to Autoconf.
* Avoid relying on remake rules for routine build/flock-build for
  libevent as for the top-level and sntp subproject.
(4.2.7p131) 2011/02/21 Released by Harlan Stenn <stenn@ntp.org>
* [Bug 1087] -v/--normalverbose conflicts with -v/--version in sntp.
* [Bug 1088] sntp should (only) report the time difference without -s/-a.
* older autoconf sometimes dislikes [].
* Move "can't write KoD file" warning from sntp shutdown to startup.
* refclock_acts.c cleanup from Dave Mills.
* Convert sntp to libevent event-driven socket programming.  Instead of
  blocking name resolution and querying one NTP server at a time,
  resolve server names and send NTP queries without blocking.  Add
  sntp command-line options to adjust timing and optionally wait for all
  servers to respond instead of exiting after the first.
* Import libevent 2.0.10-stable plus local patches as a tearoff, used
  only if the target system lacks an installed libevent 2.0.9 or later.
* Move blocking worker and resolver to libntp from ntpd.
* Use threads rather than forked child processes for blocking worker
  when possible.  Override with configure --disable-thread-support.
* Move init_logging(), change_logfile(), and setup_logfile() from ntpd
  to libntp, use them in sntp.
* Test --without-sntp in flock-build script's -no-refclocks variety.
* Avoid invoking config.status twice in a row in build script.
* Move more m4sh tests needed by libntp to shared .m4 files.
* Split up ntp_libntp.m4 into smaller, more specific subsets.
* Enable gcc -Wcast-align, fix many instances of warnings when casting
  a pointer to a more-strictly-aligned underlying type.
(4.2.7p130) 2011/02/12 Released by Harlan Stenn <stenn@ntp.org>
* [Bug 1811] Update the download location in WHERE-TO-START.
(4.2.7p129) 2011/02/09 Released by Harlan Stenn <stenn@ntp.org>
* Add missing "break;" to ntp_control.c ctl_putsys() for caliberrs, used
  by ntpq -c kerninfo introduced in 4.2.7p104.
* Fix leak in ntp_control.c read_mru_list().
(4.2.7p128) 2011/01/30 Released by Harlan Stenn <stenn@ntp.org>
* [Bug 1799] ntpq mrv crash.
* [Bug 1801] ntpq mreadvar requires prior association caching.
(4.2.7p127) 2011/01/28 Released by Harlan Stenn <stenn@ntp.org>
* [Bug 1797] Restore stale timestamp check from the RANGEGATE cleanup.
(4.2.7p126) 2011/01/27 Released by Harlan Stenn <stenn@ntp.org>
* Fix unexposed fencepost error in format_time_fraction().
* Add more unit tests for timeval_tostr() and timespec_tostr().
(4.2.7p125) 2011/01/26 Released by Harlan Stenn <stenn@ntp.org>
* [Bug 1794] ntpq -c rv missing clk_wander information.
* [Bug 1795] ntpq readvar does not display last variable.
(4.2.7p124) 2011/01/25 Released by Harlan Stenn <stenn@ntp.org>
* sntp/Makefile.am needs any passed-in CFLAGS.
(4.2.7p123) 2011/01/24 Released by Harlan Stenn <stenn@ntp.org>
* [Bug 1788] tvtots.c tables inaccurate
(4.2.7p122) 2011/01/22 Released by Harlan Stenn <stenn@ntp.org>
* ACTS refclock cleanup from Dave Mills.
* Avoid shadowing the "group" global variable.
(4.2.7p121) 2011/01/21 Released by Harlan Stenn <stenn@ntp.org>
* [Bug 1786] Remove extra semicolon from ntp_proto.c .
(4.2.7p120) 2011/01/20 Released by Harlan Stenn <stenn@ntp.org>
* Change new timeval and timespec to string routines to use snprintf()
  rather than hand-crafted conversion, avoid signed int overflow there.
* Add configure support for SIZEOF_LONG_LONG to enable portable use of
  snprintf() with time_t.
* Grow ntpd/work_thread.c arrays as needed.
* Add DEBUG_* variants of ntp_assert.h macros which compile away using
  ./configure --disable-debugging.
* Fix tvalops.cpp unit test failures for 32-bit builds.
* Return to a single autoreconf invocation in ./bootstrap script.
* Fix warnings seen on FreeBSD 9.
* crypto group changes from Dave Mills.
* Lose the RANGEGATE check in PPS, from Dave Mills.
* ACTS refclock cleanup from Dave Mills.
* Documentation updates from Dave Mills.
* NMEA driver documentation update from Juergen Perlinger.
(4.2.7p119) 2011/01/18 Released by Harlan Stenn <stenn@ntp.org>
* added timespecops.{c,h} and tievalops.{c.h} to libntp and include
  added tspecops.cpp to tests/libntp
* Correct msyslog.c build break on Solaris 2.9 from #ifdef/#if mixup.
(4.2.7p118) 2011/01/15 Released by Harlan Stenn <stenn@ntp.org>
* Simplify the built-sources stuff in sntp/ .
* Fix check for -lipv6 on HP-UX 11.
(4.2.7p117) 2011/01/13 Released by Harlan Stenn <stenn@ntp.org>
* Add configure --without-sntp option to disable building sntp and
  sntp/tests.  withsntp=no in the environment changes the default.
* Build infrastructure cleanup:
  Move m4 directory to sntp/m4.
  Share a single set of genver output between sntp and the top level.
  Share a single set of autogen included .defs in sntp/include.
  Share a single set of build-aux scripts (e.g. config.guess, missing).
  Add ntp_libntp.m4 and ntp_ipv6.m4 to reduce configure.ac duplication.
  Warn and exit build/flock-build if bootstrap needs to be run.
(4.2.7p116) 2011/01/10 Released by Harlan Stenn <stenn@ntp.org>
* refclock_nmea.c refactoring by Juergen Perlinger.
(4.2.7p115) 2011/01/09 Released by Harlan Stenn <stenn@ntp.org>
* [Bug 1780] Windows ntpd 4.2.7p114 crashes in ioctl().
* [Bug 1781] longlong undefined in sntp handle_pkt() on Debian amd64.
(4.2.7p114) 2011/01/08 Released by Harlan Stenn <stenn@ntp.org>
* Fix for openssl pkg-config detection eval failure.
* Add erealloc_zero(), refactor estrdup(), emalloc(), emalloc_zero() to
  separate tracking callsite file/line from using debug MS C runtime,
  and to reduce code duplication.
(4.2.7p113) 2011/01/07 Released by Harlan Stenn <stenn@ntp.org>
* [Bug 1776] sntp mishandles -t/--timeout and -a/--authentication.
* Default to silent make rules, override with make V=1 or ./configure
  --disable-silent-rules.
* Correct --with-openssl-incdir defaulting with pkg-config.
* Correct ./build on systems without gtest available.
* Begin moving some of the low-level socket stuff to libntp.
(4.2.7p112) 2011/01/06 Released by Harlan Stenn <stenn@ntp.org>
* [Bug 1773] openssl not detected during ./configure.
* [Bug 1774] Segfaults if cryptostats enabled and built without OpenSSL.
* Use make V=0 in build script to increase signal/noise ratio.
(4.2.7p111) 2011/01/05 Released by Harlan Stenn <stenn@ntp.org>
* [Bug 1772] refclock_open() return value check wrong for ACTS.
* Default --with-openssl-libdir and --with-openssl-incdir to the values
  from pkg-config, falling back on our usual search paths if pkg-config
  is not available or does not have openssl.pc on PKG_CONFIG_PATH.
* Change refclock_open() to return -1 on failure like open().
* Update all refclock_open() callers to check for fd <= 0 indicating
  failure, so they work with older and newer refclock_open() and can
  easily backport.
* Initialize refclockproc.rio.fd to -1, harmonize refclock shutdown
  entrypoints to avoid crashing, particularly if refclock_open() fails.
* Enable tickadj-like taming of wildly off-spec Windows clock using
  NTPD_TICKADJ_PPM env. var. specifying baseline slew.
(4.2.7p110) 2011/01/04 Released by Harlan Stenn <stenn@ntp.org>
* [Bug 1771] algorithmic error in 'clocktime()' fixed.
* Unit tests extended for hard-coded system time.
* make V=0 and configure --enable-silent-rules supported.
* setvar modemsetup = ATE0... overrides ACTS driver default.
* Preserve last timecode in ACTS driver (ntpq -ccv).
* Tolerate previous ATE1 state when sending ACTS setup.
* Enable raw tty line discipline in Windows port.
* Allow tty open/close/open to succeed on Windows port.
* Enable ACTS and CHU reference clock drivers on Windows.
(4.2.7p109) 2011/01/02 Released by Harlan Stenn <stenn@ntp.org>
* Remove nearly all strcpy() and most strcat() from NTP distribution.
  One major pocket remains in ntp_crypto.c.  libopts & libisc also have
  (safe) uses of strcpy() and strcat() remaining.
* Documentation updates from Dave Mills.
(4.2.7p108) 2011/01/01 Released by Harlan Stenn <stenn@ntp.org>
* [Bug 1764] Move Palisade modem control logic to configure.ac.
* [Bug 1768] TIOCFLUSH undefined in linux for refclock_acts.
* Autokey multiple identity group improvements from Dave Mills.
* from 4.2.6p3: Update the copyright year.
(4.2.7p107) 2010/12/31 Released by Harlan Stenn <stenn@ntp.org>
* [Bug 1764] Palisade driver doesn't build on Linux.
* [Bug 1766] Oncore clock has offset/high jitter at startup.
* Move ntp_control.h variable IDs to ntp_control.c, remove their use by
  ntpq.  They are implementation details private to ntpd.  [Bug 597] was
  caused by ntpq's reliance on these IDs it need not know about.
* refclock_acts.c updates from Dave Mills.
(4.2.7p106) 2010/12/30 Released by Harlan Stenn <stenn@ntp.org>
* from 4.2.6p3: Update genCommitLog for the bk-5 release.
(4.2.7p105) 2010/12/29 Released by Harlan Stenn <stenn@ntp.org>
(4.2.7p104) 2010/12/28 Released by Harlan Stenn <stenn@ntp.org>
* from 4.2.6p3: Create and use scripts/check--help when generating
  .texi files.
* from 4.2.6p3: Update bk triggers for the bk-5 release.
* Support for multiple Autokey identity groups from Dave Mills.
* Documentation updates from Dave Mills.
* Add ntpq kerninfo, authinfo, and sysinfo commands similar to ntpdc's.
(4.2.7p103) 2010/12/24 Released by Harlan Stenn <stenn@ntp.org>
* Add ntpq pstats command similar to ntpdc's.
* Remove ntpq pstatus command, rv/readvar does the same and more.
* Documentation updates from Dave Mills.
(4.2.7p102) 2010/12/23 Released by Harlan Stenn <stenn@ntp.org>
* Allow ntpq &1 associd use without preceding association-fetching.
* Documentation updates from Dave Mills.
(4.2.7p101) 2010/12/22 Released by Harlan Stenn <stenn@ntp.org>
* from 4.2.6p3-RC12: Upgrade to libopts 34.0.9 from AutoGen 5.11.6pre7.
* from 4.2.6p3-RC12: Relax minimum Automake version to 1.10 with updated
  libopts.m4.
(4.2.7p100) 2010/12/21 Released by Harlan Stenn <stenn@ntp.org>
* [Bug 1743] from 4.2.6p3-RC12: Display timezone offset when showing
  time for sntp in the local timezone (documentation updates).
(4.2.7p99) 2010/12/21 Released by Harlan Stenn <stenn@ntp.org>
* Add unit tests for msnprintf().
(4.2.7p98) 2010/12/20 Released by Harlan Stenn <stenn@ntp.org>
* [Bug 1761] clockstuff/clktest-opts.h omitted from tarball.
* [Bug 1762] from 4.2.6p3-RC12: manycastclient responses interfere.
* Documentation updates from Dave Mills.
(4.2.7p97) 2010/12/19 Released by Harlan Stenn <stenn@ntp.org>
* [Bug 1458] from 4.2.6p3-RC12: Can not compile NTP on FreeBSD 4.7.
* [Bug 1760] from 4.2.6p3-RC12: ntpd Windows interpolation cannot be
  disabled.
* from 4.2.6p3-RC12: Upgrade to libopts 34.0.9 from AutoGen 5.11.6pre5.
* Documentation updates from Dave Mills.
(4.2.7p96) 2010/12/18 Released by Harlan Stenn <stenn@ntp.org>
* [Bug 1758] from 4.2.6p3-RC12: setsockopt IPV6_MULTICAST_IF with wrong
  ifindex.
* Documentation updates from Dave Mills.
(4.2.7p95) 2010/12/17 Released by Harlan Stenn <stenn@ntp.org>
* [Bug 1753] 4.2.7p94 faults on startup in newpeer(), strdup(NULL).
* [Bug 1754] from 4.2.6p3-RC12: --version output should be more verbose.
* [Bug 1757] from 4.2.6p3-RC12: oncore snprintf("%m") doesn't expand %m.
* from 4.2.6p3-RC12: Suppress ntp-keygen OpenSSL version display for
  --help, --version, display both build and runtime OpenSSL versions
  when they differ.
* from 4.2.6p3-RC12: Upgrade to libopts 33.5.8 from AutoGen 5.11.6pre3.
* Documentation updates from Dave Mills.
(4.2.7p94) 2010/12/15 Released by Harlan Stenn <stenn@ntp.org>
* [Bug 1751] from 4.2.6p3-RC12: Support for Atari FreeMiNT OS.
* Documentation updates from Dave Mills.
(4.2.7p93) 2010/12/13 Released by Harlan Stenn <stenn@ntp.org>
* [Bug 1510] from 4.2.6p3-RC12: Add modes 20/21 for driver 8 to support
  RAWDCF @ 75 baud.
* [Bug 1741] from 4.2.6p3-RC12: Enable multicast reception on each
  address (Windows).
* from 4.2.6p3-RC12: Other manycastclient repairs:
  Separate handling of scope ID embedded in many in6_addr from ifindex
  used for IPv6 multicasting ioctls.
  Add INT_PRIVACY endpt bit flag for IPv6 RFC 4941 privacy addresses.
  Enable outbound multicast from only one address per interface in the
  same subnet, and in that case prefer embedded MAC address modified
  EUI-64 IPv6 addresses first, then static, and last RFC 4941 privacy
  addresses.
  Use setsockopt(IP[V6]_MULTICAST_IF) before each send to multicast to
  select the local source address, using the correct socket is not
  enough.
* "server ... ident <groupname>" changes from Dave Mills.
* Documentation updates from Dave Mills.
(4.2.7p92) 2010/12/08 Released by Harlan Stenn <stenn@ntp.org>
* [Bug 1743] from 4.2.6p3-RC12: Display timezone offset when showing
  time for sntp in the local timezone.
(4.2.7p91) 2010/12/07 Released by Harlan Stenn <stenn@ntp.org>
* [Bug 1732] ntpd ties up CPU on disconnected USB device.
* [Bug 1742] form 4.2.6p3-RC12: Fix a typo in an error message in the
  "build" script.
(4.2.7p90) 2010/12/06 Released by Harlan Stenn <stenn@ntp.org>
* [Bug 1738] Windows ntpd has wrong net adapter name.
* [Bug 1740] ntpdc -c reslist packet count wrongly treated as signed.
(4.2.7p89) 2010/12/04 Released by Harlan Stenn <stenn@ntp.org>
* [Bug 1736] tos int, bool options broken in 4.2.7p66.
* from 4.2.6p3-RC12: Clean up the SNTP documentation.
(4.2.7p88) 2010/12/02 Released by Harlan Stenn <stenn@ntp.org>
* [Bug 1735] 'clocktime()' aborts ntpd on bogus input
(4.2.7p87) 2010/12/01 Released by Harlan Stenn <stenn@ntp.org>
* from 4.2.6p3-RC12: Clean up m4 quoting in configure.ac, *.m4 files,
  resolving intermittent AC_LANG_PROGRAM possibly undefined errors.
(4.2.7p86) 2010/11/29 Released by Harlan Stenn <stenn@ntp.org>
* Documentation updates from Dave Mills.
(4.2.7p85) 2010/11/24 Released by Harlan Stenn <stenn@ntp.org>
* Documentation updates from Dave Mills.
(4.2.7p84) 2010/11/22 Released by Harlan Stenn <stenn@ntp.org>
* [Bug 1618] Unreachable code in jjy_start().
* [Bug 1725] from 4.2.6p3-RC11: ntpd sends multicast from only one
  address.
* from 4.2.6p3-RC11: Upgrade libopts to 33.3.8.
* from 4.2.6p3-RC11: Bump minimum Automake version to 1.11, required for
  AM_COND_IF use in LIBOPTS_CHECK.
* An almost complete rebuild of the initial loopfilter configuration
  process, including the code that determines the interval between
  frequency file updates, from Dave Mills.
* Documentation updates from Dave Mills.
* Add ntp-keygen -l/--lifetime to control certificate expiry.
* JJY driver improvements for Tristate JJY01/02, including changes
  to its clockstats format.
* Add "nonvolatile" ntp.conf directive to control how often the
  driftfile is written.
(4.2.7p83) 2010/11/17 Released by Harlan Stenn <stenn@ntp.org>
* [Bug 1727] ntp-keygen PLEN, ILEN undeclared --without-crypto.
* Remove top-level libopts, use sntp/libopts.
* from 4.2.6p3-RC11: Remove log_msg() and debug_msg() from sntp in favor
  of msyslog().
* Documentation updates from Dave Mills.
(4.2.7p82) 2010/11/16 Released by Harlan Stenn <stenn@ntp.org>
* [Bug 1728] from 4.2.6p3-RC11: In ntp_openssl.m4, don't add
  -I/usr/include or -L/usr/lib to CPPFLAGS or LDFLAGS.
(4.2.7p81) 2010/11/14 Released by Harlan Stenn <stenn@ntp.org>
* [Bug 1681] from 4.2.6p3-RC10: More sntp logging cleanup.
* [Bug 1683] from 4.2.6p3-RC10: Non-localhost on loopback exempted from
  nic rules.
* [Bug 1719] Cleanup for ntp-keygen and fix -V crash, from Dave Mills.
(4.2.7p80) 2010/11/10 Released by Harlan Stenn <stenn@ntp.org>
* [Bug 1574] from 4.2.6p3-RC9: sntp doesn't set tv_usec correctly.
* [Bug 1681] from 4.2.6p3-RC9: sntp logging cleanup.
* [Bug 1683] from 4.2.6p3-RC9: Interface binding does not seem to work
  as intended.
* [Bug 1708] make check fails with googletest 1.4.0.
* [Bug 1709] from 4.2.6p3-RC9: ntpdate ignores replies with equal
  receive and transmit timestamps.
* [Bug 1715] sntp utilitiesTest.IPv6Address failed.
* [Bug 1718] Improve gtest checks in configure.ac.
(4.2.7p79) 2010/11/07 Released by Harlan Stenn <stenn@ntp.org>
* Correct frequency estimate with no drift file, from David Mills.
(4.2.7p78) 2010/11/04 Released by Harlan Stenn <stenn@ntp.org>
* [Bug 1697] filegen implementation should be improved.
* Refactor calendar functions in terms of new common code.
* Documentation updates from Dave Mills.
(4.2.7p77) 2010/11/03 Released by Harlan Stenn <stenn@ntp.org>
* [Bug 1692] packageinfo.sh needs to be "sourced" using ./ .
* [Bug 1695] ntpdate takes longer than necessary.
(4.2.7p76) 2010/11/02 Released by Harlan Stenn <stenn@ntp.org>
* [Bug 1690] Unit tests fails to build on some systems.
* [Bug 1691] Use first NMEA sentence each second.
* Put the sntp tests under sntp/ .
* ... and only build/run them if we have gtest.
* Documentation updates from Dave Mills.
(4.2.7p75) 2010/10/30 Released by Harlan Stenn <stenn@ntp.org>
* Documentation updates from Dave Mills.
* Include Linus Karlsson's GSoC 2010 testing code.
(4.2.7p74) 2010/10/29 Released by Harlan Stenn <stenn@ntp.org>
* [Bug 1685] from 4.2.6p3-RC8: NMEA driver mode byte confusion.
* from 4.2.6p3-RC8: First cut at using scripts/checkChangeLog.
* Documentation updates from Dave Mills.
(4.2.7p73) 2010/10/27 Released by Harlan Stenn <stenn@ntp.org>
* [Bug 1680] Fix alignment of clock_select() arrays.
* refinements to new startup behavior from David Mills.
* For the bootstrap script, touch .html files last.
* Add 'make check' test case that would have caught [Bug 1678].
(4.2.7p72) 2010/10/26 Released by Harlan Stenn <stenn@ntp.org>
* [Bug 1679] Fix test for -lsocket.
* Clean up missing ;; entries in configure.ac.
(4.2.7p71) 2010/10/25 Released by Harlan Stenn <stenn@ntp.org>
* [Bug 1676] from 4.2.6p3-RC7: NMEA: $GPGLL did not work after fix
  for Bug 1571.
* [Bug 1678] "restrict source" treated as "restrict default".
* from 4.2.6p3-RC7: Added scripts/checkChangeLog.
(4.2.7p70) 2010/10/24 Released by Harlan Stenn <stenn@ntp.org>
* [Bug 1571] from 4.2.6p3-RC6: NMEA does not relate data to PPS edge.
* [Bug 1572] from 4.2.p63-RC6: NMEA time adjustment for GPZDG buggy.
* [Bug 1675] from 4.2.6p3-RC6: Prohibit includefile remote config.
* Enable generating ntpd/ntp_keyword.h after keyword-gen.c changes on
  Windows as well as POSIX platforms.
* Fix from Dave Mills for a rare singularity in clock_combine().
(4.2.7p69) 2010/10/23 Released by Harlan Stenn <stenn@ntp.org>
* [Bug 1671] Automatic delay calibration is sometimes inaccurate.
(4.2.7p68) 2010/10/22 Released by Harlan Stenn <stenn@ntp.org>
* [Bug 1669] from 4.2.6p3-RC5: NTP fails to compile on IBM AIX 5.3.
* [Bug 1670] Fix peer->bias and broadcastdelay.
* Documentation updates from Dave Mills.
* Documentation EOL cleanup.
(4.2.7p67) 2010/10/21 Released by Harlan Stenn <stenn@ntp.org>
* [Bug 1649] from 4.2.6p3-RC5: Require NMEA checksum if $GPRMC or
  previously seen.
(4.2.7p66) 2010/10/19 Released by Harlan Stenn <stenn@ntp.org>
* [Bug 1277] Provide and use O(1) FIFOs, esp. in the config tree code.
* Remove unused 'bias' configuration keyword.
(4.2.7p65) 2010/10/16 Released by Harlan Stenn <stenn@ntp.org>
* [Bug 1584] from 4.2.6p3-RC4: wrong SNMP type for precision,
  resolution.
* Remove 'calldelay' and 'sign' remnants from parser, ntp_config.c.
(4.2.7p64) 2010/10/15 Released by Harlan Stenn <stenn@ntp.org>
* [Bug 1584] from 4.2.6p3-RC3: ntpsnmpd OID must be mib-2.197.
* [Bug 1659] from 4.2.6p3-RC4: Need CLOCK_TRUETIME not CLOCK_TRUE.
* [Bug 1663] ntpdsim should not open net sockets.
* [Bug 1665] from 4.2.6p3-RC4: is_anycast() u_int32_t should be u_int32.
* from 4.2.6p3: ntpsnmpd, libntpq warning cleanup.
* Remove 'calldelay' and 'sign' keywords (Dave Mills).
* Documentation updates from Dave Mills.
(4.2.7p63) 2010/10/13 Released by Harlan Stenn <stenn@ntp.org>
* [Bug 1080] from 4.2.6p3-RC3: ntpd on ipv6 routers very chatty.
* Documentation nit cleanup.
* Documentation updates from Dave Mills.
(4.2.7p62) 2010/10/12 Released by Harlan Stenn <stenn@ntp.org>
* [Bug 750] from 4.2.6p3-RC3: Non-existing device causes coredump with
  RIPE-NCC driver.
* [Bug 1567] from 4.2.6p3-RC3: Support Arbiter 1093C Satellite Clock on
  Windows.
* [Bug 1581] from 4.2.6p3-RC3: printf format string mismatch leftover.
* [Bug 1659] from 4.2.6p3-RC3: Support Truetime Satellite Clocks on
  Windows.
* [Bug 1660] from 4.2.6p3-RC3: On some systems, test is in /usr/bin, not
  /bin.
* [Bug 1661] from 4.2.6p3-RC3: Re-indent refclock_ripencc.c.
* Lose peer_count from ntp_peer.c and ntp_proto.c (Dave Mills).
* Documentation updates from Dave Mills.
(4.2.7p61) 2010/10/06 Released by Harlan Stenn <stenn@ntp.org>
* Documentation and code cleanup from Dave Mills. No more NTP_MAXASSOC.
(4.2.7p60) 2010/10/04 Released by Harlan Stenn <stenn@ntp.org>
* Documentation updates from Dave Mills.
(4.2.7p59) 2010/10/02 Released by Harlan Stenn <stenn@ntp.org>
* Documentation updates from Dave Mills.
* Variable name cleanup from Dave Mills.
* [Bug 1657] darwin needs res_9_init, not res_init.
(4.2.7p58) 2010/09/30 Released by Harlan Stenn <stenn@ntp.org>
* Clock select bugfix from Dave Mills.
* [Bug 1554] peer may stay selected as system peer after becoming
  unreachable.
* [Bug 1644] from 4.2.6p3-RC3: cvo.sh should use lsb_release to identify
  linux distros.
* [Bug 1646] ntpd crashes with relative path to logfile.
(4.2.7p57) 2010/09/27 Released by Harlan Stenn <stenn@ntp.org>
* Documentation updates from Dave Mills.
(4.2.7p56) 2010/09/25 Released by Harlan Stenn <stenn@ntp.org>
* Clock combining algorithm improvements from Dave Mills.
* Documentation updates from Dave Mills.
* [Bug 1642] ntpdsim can't find simulate block in config file.
* [Bug 1643] from 4.2.6p3-RC3: Range-check the decoding of the RIPE-NCC
  status codes.
(4.2.7p55) 2010/09/22 Released by Harlan Stenn <stenn@ntp.org>
* Documentation updates from Dave Mills.
* [Bug 1636] from 4.2.6p3-RC2: segfault after denied remote config.
(4.2.7p54) 2010/09/21 Released by Harlan Stenn <stenn@ntp.org>
* More Initial convergence improvements from Dave Mills.
* Documentation updates from Dave Mills.
* [Bug 1635] from 4.2.6p3-RC2: "filegen ... enable" is not default.
(4.2.7p53) 2010/09/20 Released by Harlan Stenn <stenn@ntp.org>
* Documentation updates from Dave Mills.
* More Initial convergence improvements from Dave Mills.
(4.2.7p52) 2010/09/19 Released by Harlan Stenn <stenn@ntp.org>
* Initial convergence improvements from Dave Mills.
(4.2.7p51) 2010/09/18 Released by Harlan Stenn <stenn@ntp.org>
* [Bug 1344] from 4.2.6p3-RC1: ntpd on Windows exits without logging
  cause.
* [Bug 1629] 4.2.7p50 configure.ac changes invalidate config.cache.
* [Bug 1630] 4.2.7p50 cannot bootstrap on Autoconf 2.61.
(4.2.7p50) 2010/09/16 Released by Harlan Stenn <stenn@ntp.org>
* Cleanup NTP_LIB_M.
* [Bug 1628] Clean up -lxnet/-lsocket usage for (open)solaris.
(4.2.7p49) 2010/09/13 Released by Harlan Stenn <stenn@ntp.org>
* Documentation updates from Dave Mills.
(4.2.7p48) 2010/09/12 Released by Harlan Stenn <stenn@ntp.org>
* Documentation updates from Dave Mills.
(4.2.7p47) 2010/09/11 Released by Harlan Stenn <stenn@ntp.org>
* Documentation updates from Dave Mills.
* [Bug 1588] finish configure --disable-autokey implementation.
* [Bug 1616] refclock_acts.c: if (pp->leap == 2) is always false.
* [Bug 1620] [Backward Incompatible] "discard minimum" value should be in
  seconds, not log2 seconds.
(4.2.7p46) 2010/09/10 Released by Harlan Stenn <stenn@ntp.org>
* Use AC_SEARCH_LIBS instead of AC_CHECK_LIB for NTP_LIB_M.
(4.2.7p45) 2010/09/05 Released by Harlan Stenn <stenn@ntp.org>
* [Bug 1578] Consistently use -lm when needed.
(4.2.7p44) 2010/08/27 Released by Harlan Stenn <stenn@ntp.org>
* [Bug 1573] from 4.2.6p3-beta1: Miscalculation of offset in sntp.
(4.2.7p43) 2010/08/26 Released by Harlan Stenn <stenn@ntp.org>
* [Bug 1602] Refactor some of the sntp/ directory to facililtate testing.
(4.2.7p42) 2010/08/18 Released by Harlan Stenn <stenn@ntp.org>
* [Bug 1593] ntpd abort in free() with logconfig syntax error.
* [Bug 1595] from 4.2.6p3-beta1: empty last line in key file causes
  duplicate key to be added
* [Bug 1597] from 4.2.6p3-beta1: packet processing ignores RATE KoD packets,
  Because of a bug in string comparison.
(4.2.7p41) 2010/07/28 Released by Harlan Stenn <stenn@ntp.org>
* [Bug 1581] from 4.2.6p3-beta1: ntp_intres.c size_t printf format
  string mismatch.
* [Bug 1586] ntpd 4.2.7p40 doesn't write to syslog after fork on QNX.
* Avoid race with parallel builds using same source directory in
  scripts/genver by using build directory for temporary files.
* orphanwait documentation updates.
(4.2.7p40) 2010/07/12 Released by Harlan Stenn <stenn@ntp.org>
* [Bug 1395] ease ntpdate elimination with ntpd -w/--wait-sync
* [Bug 1396] allow servers on ntpd command line like ntpdate
(4.2.7p39) 2010/07/09 Released by Harlan Stenn <stenn@ntp.org>
* Fix typo in driver28.html.
* [Bug 1581] from 4.2.6p2: size_t printf format string mismatches, IRIG
  string buffers undersized.  Mostly backported from earlier ntp-dev
  fixes by Juergen Perlinger.
(4.2.7p38) 2010/06/20 Released by Harlan Stenn <stenn@ntp.org>
* [Bug 1570] backported to 4.2.6p2-RC7.
* [Bug 1575] from 4.2.6p2-RC7: use 'snprintf' with LIB_BUFLENGTH in
  inttoa.c, tvtoa.c and utvtoa.c
* [Bug 1576] backported to 4.2.6p2-RC7.
* Typo fix in a comment in ntp_proto.c.
(4.2.7p37) 2010/06/19 Released by Harlan Stenn <stenn@ntp.org>
* [Bug 1576] sys/sysctl.h depends on sys/param.h on OpenBSD.
(4.2.7p36) 2010/06/15 Released by Harlan Stenn <stenn@ntp.org>
* [Bug 1560] Initial support for orphanwait, from Dave Mills.
* clock_filter()/reachability fixes from Dave Mills.
(4.2.7p35) 2010/06/12 Released by Harlan Stenn <stenn@ntp.org>
* Rewrite of multiprecision macros in 'ntp_fp.h' from J. Perlinger
  <perlinger@ntp.org>
* [Bug 715] from 4.2.6p2-RC6: libisc Linux IPv6 interface iteration
  drops multicast flags.
(4.2.7p34) 2010/06/05 Released by Harlan Stenn <stenn@ntp.org>
* [Bug 1570] serial clock drivers get outdated input from kernel tty
  line buffer after startup
(4.2.7p33) 2010/06/04 Released by Harlan Stenn <stenn@ntp.org>
* [Bug 1561] from 4.2.6p2-RC5: ntpq, ntpdc "passwd" prompts for MD5
  password w/SHA1.
* [Bug 1565] from 4.2.6p2-RC5: sntp/crypto.c compile fails on MacOS over
  vsnprintf().
* from 4.2.6p2-RC5: Windows port: do not exit in
  ntp_timestamp_from_counter() without first logging the reason.
(4.2.7p32) 2010/05/19 Released by Harlan Stenn <stenn@ntp.org>
* Copyright file cleanup from Dave Mills.
* [Bug 1555] from 4.2.6p2-RC4: sntp illegal C (mixed code and
  declarations).
* [Bug 1558] pool prototype associations have 0.0.0.0 for remote addr.
* configure.ac: add --disable-autokey, #define AUTOKEY to enable future
  support for building without Autokey, but with OpenSSL for its digest
  algorithms (hash functions).  Code must be modified to use #ifdef
  AUTOKEY instead of #ifdef OPENSSL where appropriate to complete this.
* include/ntp_crypto.h: make assumption AUTOKEY implies OPENSSL explicit.
(4.2.7p31) 2010/05/11 Released by Harlan Stenn <stenn@ntp.org>
* [Bug 1325] from 4.2.6p2-RC3: unreachable code sntp recv_bcst_data().
* [Bug 1459] from 4.2.6p2-RC3: sntp MD5 authentication does not work
  with ntpd.
* [Bug 1552] from 4.2.6p2-RC3: update and complete broadcast and crypto
  features in sntp.
* [Bug 1553] from 4.2.6p2-RC3: sntp/configure.ac OpenSSL support.
* from 4.2.6p2-RC3: Escape unprintable characters in a refid in ntpq -p
  billboard.
* from 4.2.6p2-RC3: Simplify hash client code by providing OpenSSL
  EVP_*() API when built without OpenSSL.  (already in 4.2.7)
* from 4.2.6p2-RC3: Do not depend on ASCII in sntp.
(4.2.7p30) 2010/05/06 Released by Harlan Stenn <stenn@ntp.org>
* [Bug 1526] ntpd DNS pipe read EINTR with no network at startup.
* Update the ChangeLog entries when merging items from -stable.
(4.2.7p29) 2010/05/04 Released by Harlan Stenn <stenn@ntp.org>
* [Bug 1542] ntpd mrulist response may have incorrect last.older.
* [Bug 1543] ntpq mrulist must refresh nonce when retrying.
* [Bug 1544] ntpq mrulist sscanf timestamp format mismatch on 64-bit.
* Windows compiling hints/winnt.html update from G. Sunil Tej.
(4.2.7p28) 2010/05/03 Released by Harlan Stenn <stenn@ntp.org>
* [Bug 1512] from 4.2.6p2-RC3: ntpsnmpd should connect to net-snmpd
  via a unix-domain socket by default.
  Provide a command-line 'socket name' option.
* [Bug 1538] from 4.2.6p2-RC3: update refclock_nmea.c's call to
  getprotobyname().
* [Bug 1541] from 4.2.6p2-RC3: Fix wrong keyword for "maxclock".
(4.2.7p27) 2010/04/27 Released by Harlan Stenn <stenn@ntp.org>
(4.2.7p26) 2010/04/24 Released by Harlan Stenn <stenn@ntp.org>
* [Bug 1465] from 4.2.6p2-RC2: Make sure time from TS2100 is not
  invalid (backport from -dev).
* [Bug 1528] from 4.2.6p2-RC2: Fix EDITLINE_LIBS link order for ntpq
  and ntpdc.
* [Bug 1531] Require nonce with mrulist requests.
* [Bug 1532] Remove ntpd support for ntpdc's monlist in favor of ntpq's
  mrulist.
* [Bug 1534] from 4.2.6p2-RC2: conflicts with VC++ 2010 errno.h.
* [Bug 1535] from 4.2.6p2-RC2: "restrict -4 default" and "restrict
  -6 default" ignored.
(4.2.7p25) 2010/04/20 Released by Harlan Stenn <stenn@ntp.org>
* [Bug 1528] from 4.2.6p2-RC2: Remove --with-arlib from br-flock.
* [Bug 1503] [Bug 1504] [Bug 1518] [Bug 1522] from 4.2.6p2-RC2:
  all of which were fixed in 4.2.7 previously.
(4.2.7p24) 2010/04/13 Released by Harlan Stenn <stenn@ntp.org>
* [Bug 1390] Control PPS on the Oncore M12.
* [Bug 1518] Windows ntpd should lock to one processor more
  conservatively.
* [Bug 1520] '%u' formats for size_t gives warnings with 64-bit builds.
* [Bug 1522] Enable range syntax "trustedkey (301 ... 399)".
* Documentation updates for 4.2.7p22 changes and additions, updating
  ntpdc.html, ntpq.html, accopt.html, confopt.html, manyopt.html,
  miscopt.html, and miscopt.txt.
* accopt.html: non-ntpport doc changes from Dave Mills.
* Modify full MRU list preemption when full to match "discard monitor"
  documentation, by removing exception for count == 1.
(4.2.7p23) 2010/04/04 Released by Harlan Stenn <stenn@ntp.org>
* [Bug 1516] unpeer by IP address fails, DNS name works.
* [Bug 1517] ntpq and ntpdc should verify reverse DNS before use.
  ntpq and ntpdc now use the following format for showing purported
  DNS names from IP address "reverse" DNS lookups when the DNS name
  does not exist or does not include the original IP address among
  the results: "192.168.1.2 (fake.dns.local)".
(4.2.7p22) 2010/04/02 Released by Harlan Stenn <stenn@ntp.org>
* [Bug 1432] Don't set inheritable flag for linux capabilities.
* [Bug 1465] Make sure time from TS2100 is not invalid.
* [Bug 1483] AI_NUMERICSERV undefined in 4.2.7p20.
* [Bug 1497] fudge is broken by getnetnum() change.
* [Bug 1503] Auto-enabling of monitor for "restrict ... limited" wrong.
* [Bug 1504] ntpdate tickles ntpd "discard minimum 1" rate limit if
  "restrict ... limited" is used.
* ntpdate: stop querying source after KoD packet response, log it.
* ntpdate: rate limit each server to 2s between packets.
* From J. N. Perlinger: avoid pointer wraparound warnings in dolfptoa(),
  printf format mismatches with 64-bit size_t.
* Broadcast client (ephemeral) associations should be demobilized only
  if they are not heard from for 10 consecutive polls, regardless of
  surviving the clock selection.  Fix from David Mills.
* Add "ntpq -c ifstats" similar to "ntpdc -c ifstats".
* Add "ntpq -c sysstats" similar to "ntpdc -c sysstats".
* Add "ntpq -c monstats" to show monlist knobs and stats.
* Add "ntpq -c mrulist" similar to "ntpdc -c monlist" but not
  limited to 600 rows, and with filtering and sorting options:
  ntpq -c "mrulist mincount=2 laddr=192.168.1.2 sort=-avgint"
  ntpq -c "mrulist sort=addr"
  ntpq -c "mrulist mincount=2 sort=count"
  ntpq -c "mrulist sort=-lstint"
* Modify internal representation of MRU list to use l_fp fixed-point
  NTP timestamps instead of seconds since startup.  This increases the
  resolution and substantially improves accuracy of sorts involving
  timestamps, at the cost of flushing all MRU entries when the clock is
  stepped, to ensure the timestamps can be compared with the current
  get_systime() results.
* Add ntp.conf "mru" directive to configure MRU parameters, such as
  "mru mindepth 600 maxage 64 maxdepth 5000 maxmem 1024" or
  "mru initalloc 0 initmem 16 incalloc 99 incmem 4".  Several pairs are
  equivalent with one in units of MRU entries and its twin in units of
  kilobytes of memory, so the last one used in ntp.conf controls:
  maxdepth/maxmem, initalloc/initmem, incalloc/incmem.  With the above
  values, ntpd will preallocate 16kB worth of MRU entries, allocating
  4kB worth each time more are needed, with a hard limit of 1MB of MRU
  entries.  Until there are more than 600 entries none would be reused.
  Then only entries for addresses last seen 64 seconds or longer ago are
  reused.
* Limit "ntpdc -c monlist" response in ntpd to 600 entries, the previous
  overall limit on the MRU list depth which was driven by the monlist
  implementation limit of one request with a single multipacket
  response.
* New "pool" directive implementation modeled on manycastclient.
* Do not abort on non-ASCII characters in ntp.conf, ignore them.
* ntpq: increase response reassembly limit from 24 to 32 packets, add
  discussion in comment regarding results with even larger MAXFRAGS.
* ntpq: handle "passwd MYPASSWORD" (without prompting) as with ntpdc.
* ntpdc: do not examine argument to "passwd" if not supplied.
* configure: remove check for pointer type used with qsort(), we
  require ANSI C which mandates void *.
* Reset sys_kodsent to 0 in proto_clr_stats().
* Add sptoa()/sockporttoa() similar to stoa()/socktoa() adding :port.
* Use memcpy() instead of memmove() when buffers can not overlap.
* Remove sockaddr_storage from our sockaddr_u union of sockaddr,
  sockaddr_in, and sockaddr_in6, shaving about 100 bytes from its size
  and substantially decreasing MRU entry memory consumption.
* Extend ntpq readvar (alias rv) to allow fetching up to three named
  variables in one operation:  ntpq -c "rv 0 version offset frequency".
* ntpq: use srchost variable to show .POOL. prototype associations'
  hostname instead of address 0.0.0.0.
* "restrict source ..." configures override restrictions for time
  sources, allows tight default restrictions to be used with the pool
  directive (where server addresses are not known in advance).
* Ignore "preempt" modifier on manycastclient and pool prototype
  associations.  The resulting associations are preemptible, but the
  prototype must not be.
* Maintain and use linked list of associations (struct peer) in ntpd,
  avoiding walking 128 hash table entries to iterate over peers.
* Remove more workarounds unneeded since we require ISO C90 AKA ANSI C:
  - remove fallback implementations for memmove(), memset, strstr().
  - do not test for atexit() or memcpy().
* Collapse a bunch of code duplication in ntpd/ntp_restrict.c added with
  support for IPv6.
* Correct some corner case failures in automatically enabling the MRU
  list if any "restrict ... limited" is in effect, and in disabling MRU
  maintenance. (ntp_monitor.c, ntp_restrict.c)
* Reverse the internal sort order of the address restriction lists, but
  preserve the same behavior.  This allows removal of special-case code
  related to the default restrictions and more straightforward lookups
  of restrictions for a given address (now, stop on first match).
* Move ntp_restrict.c MRU doubly-linked list maintenance code into
  ntp_lists.h macros, allowing more duplicated source excision.
* Repair ntpdate.c to no longer test HAVE_TIMER_SETTIME.
* Do not reference peer_node/unpeer_node after freeing when built with
  --disable-saveconfig and using DNS.
(4.2.7p21) 2010/03/31 Released by Harlan Stenn <stenn@ntp.org>
* [Bug 2399] Reset sys_kodsent in proto_clr_stats().
* [Bug 1514] from 4.2.6p1-RC6: Typo in ntp_proto.c: fabs(foo < .4)
  should be fabs(foo) < .4.
* [Bug 1464] from 4.2.6p1-RC6: synchronization source wrong for
  refclocks ARCRON_MSF (27) and SHM (28).
* From 4.2.6p1-RC6: Correct Windows port's refclock_open() to
  return 0 on failure not -1.
* From 4.2.6p1-RC6: Correct CHU, dumbclock, and WWVB drivers to
  check for 0 returned from refclock_open() on failure.
* From 4.2.6p1-RC6: Correct "SIMUL=4 ./flock-build -1" to
  prioritize -1/--one.
* [Bug 1306] constant conditionals in audio_gain().
(4.2.7p20) 2010/02/13 Released by Harlan Stenn <stenn@ntp.org>
* [Bug 1483] hostname in ntp.conf "restrict" parameter rejected.
* Use all addresses for each restrict by hostname.
* Use async DNS to resolve trap directive hostnames.
(4.2.7p19) 2010/02/09 Released by Harlan Stenn <stenn@ntp.org>
* [Bug 1338] Update the association type codes in ntpq.html.
* [Bug 1478] from 4.2.6p1-RC5: linking fails: EVP_MD_pkey_type.
* [Bug 1479] from 4.2.6p1-RC5: not finding readline headers.
* [Bug 1484] from 4.2.6p1-RC5: ushort is not defined in QNX6.
(4.2.7p18) 2010/02/07 Released by Harlan Stenn <stenn@ntp.org>
* [Bug 1480] from 4.2.6p1-RC5: snprintf() cleanup caused
  unterminated refclock IDs.
* Stop using getaddrinfo() to convert numeric address strings to on-wire
  addresses in favor of is_ip_address() alone.
(4.2.7p17) 2010/02/05 Released by Harlan Stenn <stenn@ntp.org>
* [Bug 1477] from 4.2.6p1-RC5: First non-gmake make in clone
  w/VPATH can't make COPYRIGHT.
* Attempts to cure CID 108 CID 118 CID 119 TAINTED_SCALAR warnings.
* Broaden ylwrap workaround VPATH_HACK to all non-GNU make.
(4.2.7p16) 2010/02/04 Released by Harlan Stenn <stenn@ntp.org>
* [Bug 1474] from 4.2.6p1-RC4: ntp_keygen LCRYPTO after libntp.a.
* Include 4.2.6p1-RC4: Remove arlib.
(4.2.7p15) 2010/02/03 Released by Harlan Stenn <stenn@ntp.org>
* [Bug 1455] from 4.2.6p1: ntpd does not try /etc/ntp.audio.
* Include 4.2.6p1: Convert many sprintf() calls to snprintf(), also
  strcpy(), strcat().
* Include 4.2.6p1: Fix widely cut-n-pasted bug in refclock shutdown
  after failed start.
* Include 4.2.6p1: Remove some dead code checking for emalloc()
  returning NULL.
(4.2.7p14) 2010/02/02 Released by Harlan Stenn <stenn@ntp.org>
* [Bug 1338] ntpq displays incorrect association type codes.
* [Bug 1469] u_int32, int32 changes broke HP-UX 10.20 build.
* [Bug 1470] from 4.2.6p1: "make distdir" compiles keyword-gen.
* [Bug 1471] CID 120 CID 121 CID 122 is_ip_address() uninit family.
* [Bug 1472] CID 116 CID 117 minor warnings in new DNS code.
* [Bug 1473] from 4.2.6p1: "make distcheck" version.m4 error.
(4.2.7p13) 2010/01/31 Released by Harlan Stenn <stenn@ntp.org>
* [Bug 1467] from 4.2.6p1: Fix bogus rebuild of sntp/sntp.html.
(4.2.7p12) 2010/01/30 Released by Harlan Stenn <stenn@ntp.org>
* [Bug 1468] 'make install' broken for root on default NFS mount.
(4.2.7p11) 2010/01/28 Released by Harlan Stenn <stenn@ntp.org>
* [Bug 47] Debugging and logging do not work after a fork.
* [Bug 1010] getaddrinfo() could block and thus should not be called by
  the main thread/process.
* New async DNS resolver in ntpd allows nonblocking queries anytime,
  instead of only once at startup.
(4.2.7p10) 2010/01/24 Released by Harlan Stenn <stenn@ntp.org>
* [Bug 1140] from 4.2.6p1-RC5: Clean up debug.html, decode.html,
  and ntpq.html.
* Include 4.2.6p1-RC3: Use TZ=UTC instead of TZ= when calling date in
  scripts/mkver.in .
* [Bug 1448] from 4.2.6p1-RC3: Some macros not correctly conditionally
  or absolutely defined on Windows.
* [Bug 1449] from 4.2.6p1-RC3: ntpsim.h in ntp_config.c should be used
  conditionally.
* [Bug 1450] from 4.2.6p1-RC3: Option to exclude warnings not
  unconditionally defined on Windows.
(4.2.7p9) 2010/01/13 Released by Harlan Stenn <stenn@ntp.org>
(4.2.7p8) 2010/01/12 Released by Harlan Stenn <stenn@ntp.org>
* [Bug 702] ntpd service logic should use libopts to examine cmdline.
* [Bug 1451] from 4.2.6p1-RC3: sntp leaks KoD entry updating.
* [Bug 1453] from 4.2.6p1-RC3: Use $CC in config.cache filename.
(4.2.7p7) 2009/12/30 Released by Harlan Stenn <stenn@ntp.org>
* [Bug 620] ntpdc getresponse() esize != *rsize s/b size != *rsize.
* [Bug 1446] 4.2.7p6 requires autogen, missing ntpd.1, *.texi, *.menu.
(4.2.7p6) 2009/12/28 Released by Harlan Stenn <stenn@ntp.org>
* [Bug 1443] Remove unnecessary dependencies on ntp_io.h
* [Bug 1442] Move Windows functions into libntp files
* [Bug 1127] from 4.2.6p1-RC3: Check the return of X590_verify().
* [Bug 1439] from 4.2.6p1-RC3: .texi gen after binary is linked.
* [Bug 1440] from 4.2.6p1-RC3: Update configure.ac to support kfreebsd.
* [Bug 1445] from 4.2.6p1-RC3: IRIX does not have -lcap or support
  linux capabilities.
(4.2.7p5) 2009/12/25 Released by Harlan Stenn <stenn@ntp.org>
* Include 4.2.6p1-RC2
(4.2.7p4) 2009/12/24 Released by Harlan Stenn <stenn@ntp.org>
* [Bug 1429] ntpd -4 option does not reliably force IPv4 resolution.
* [Bug 1431] System headers must come before ntp headers in ntp_intres.c .
(4.2.7p3) 2009/12/22 Released by Harlan Stenn <stenn@ntp.org>
* [Bug 1426] scripts/VersionName needs . on the search path.
* [Bug 1427] quote missing in ./build - shows up on NetBSD.
* [Bug 1428] Use AC_HEADER_RESOLV to fix breaks from resolv.h
(4.2.7p2) 2009/12/20 Released by Harlan Stenn <stenn@ntp.org>
* [Bug 1419] ntpdate, ntpdc, sntp, ntpd ignore configure --bindir.
* [Bug 1421] add util/tg2, a clone of tg that works on Linux, NetBSD, and
  FreeBSD
(4.2.7p1) 2009/12/15 Released by Harlan Stenn <stenn@ntp.org>
* [Bug 1348] ntpd Windows port should wait for sendto() completion.
* [Bug 1413] test OpenSSL headers regarding -Wno-strict-prototypes.
* [Bug 1418] building ntpd/ntpdc/ntpq statically with ssl fails.
(4.2.7p0) 2009/12/13 Released by Harlan Stenn <stenn@ntp.org>
* [Bug 1412] m4/os_cflags.m4 caches results that depend on $CC.
* [Bug 1414] Enable "make distcheck" success with BSD make.
(4.2.7) 2009/12/09 Released by Harlan Stenn <stenn@ntp.org>
* [Bug 1407] configure.ac: recent GNU Make -v does not include "version".
---
(4.2.6p5) 2011/12/24 Released by Harlan Stenn <stenn@ntp.org>

No changes from 4.2.6p5-RC3.

---
(4.2.6p5-RC3) 2011/12/08 Released by Harlan Stenn <stenn@ntp.org>

* [Bug 2082] 3-char refid sent by ntpd 4.2.6p5-RC2 ends with extra dot.
* [Bug 2085] clock_update() sys_rootdisp calculation omits root delay.
* [Bug 2086] get_systime() should not offset by sys_residual.
* [Bug 2087] sys_jitter calculation overweights sys.peer jitter.
* Ensure NULL peer->dstadr is not accessed in orphan parent selection.

---
(4.2.6p5-RC2) 2011/11/30 Released by Harlan Stenn <stenn@ntp.org>

* [Bug 2050] Orphan mode stratum counting to infinity.
* [Bug 2059] optional billboard column "server" does not honor -n.
* [Bug 2066] ntpq lopeers ipv6 "local" column overrun.
* [Bug 2068] ntpd sends nonprintable stratum 16 refid to ntpq.
* [Bug 2069] broadcastclient, multicastclient spin up duplicate
  ephemeral associations without broadcastdelay.
* [Bug 2072] Orphan parent selection metric needs ntohl().
* Exclude not-yet-determined sys_refid from use in loopback TEST12
  (from David Mills).
* Never send KoD rate limiting response to MODE_SERVER response.

---
(4.2.6p5-RC1) 2011/10/18 Released by Harlan Stenn <stenn@ntp.org>

* [Bug 2034] Listening address configuration with prefix misapplied.

---
(4.2.6p4) 2011/09/22 Released by Harlan Stenn <stenn@ntp.org>

* [Bug 1984] ntp/libisc fails to compile on OS X 10.7 (Lion).
* [Bug 1985] "logconfig =allall" rejected.
* [Bug 2001] ntpdc timerstats reports overruns as handled.
* [Bug 2003] libntpq ntpq_read_assoc_peervars() broken.
* [Backward Incompatible] sntp: -l/--filelog -> -l/--logfile, to be
  consistent with ntpd.
* libopts/file.c fix from Bruce Korb (arg-type=file).

---
(4.2.6p4-RC2) 2011/08/04 Released by Harlan Stenn <stenn@ntp.org>

* [Bug 1608] Parse Refclock driver should honor trusttime.
* [Bug 1961] html2man update: distribute ntp-wait.html.
* [Bug 1970] UNLINK_EXPR_SLIST() causes crash if list is empty.
* [Bug 1972] checking for struct rtattr fails.
* [Bug 1975] libntp/mktime.c won't work with 64-bit time_t
* [Bug 1978] [Bug 1134] fix in 4.2.6p4-RC1 doesn't build on older Linux.
* Backport several fixes for Coverity warnings from ntp-dev.
* Backport if_nametoindex() check for hpux.

---
(4.2.6p4-RC1) 2011/07/10 Released by Harlan Stenn <stenn@ntp.org>

* [Bug 1134] ntpd fails binding to tentative IPv6 addresses.
* [Bug 1790] Update config.guess and config.sub to detect AIX6.
* [Bug 1961] html2man needs an update.
* Update the NEWS file.

---
(4.2.6p4-beta2) 2011/05/25 Released by Harlan Stenn <stenn@ntp.org>

* [Bug 1695] ntpdate takes longer than necessary.
* [Bug 1832] ntpdate doesn't allow timeout > 2s.
* [Bug 1933] WWVB/Spectracom driver timestamps LFs, not CRs.
* Backport utility routines from ntp-dev: mprintf(), emalloc_zero().

---
(4.2.6p4-beta1) 2011/05/16 Released by Harlan Stenn <stenn@ntp.org>

* [Bug 1554] peer may stay selected as system peer after becoming
  unreachable.
* [Bug 1921] LOCAL, ACTS drivers with "prefer" excluded from initial
  candidate list.
* [Bug 1923] orphan parent favored over LOCAL, ACTS drivers.
* [Bug 1924] Billboard tally codes sometimes do not match operation,
  variables.
* Enable tickadj-like taming of wildly off-spec Windows clock using
  NTPD_TICKADJ_PPM env. var. specifying baseline slew.
* Upgrade to AutoGen 5.11.9 (and require it).
* Upgrade to libopts 35.0.10 from AutoGen 5.11.9pre8.

---
(4.2.6p3) 2011/01/03 Released by Harlan Stenn <stenn@ntp.org>

* [Bug 1764] Palisade driver doesn't build on Linux
* Create and use scripts/check--help when generating .texi files.
* Update bk triggers for the bk-5 release.
* Update genCommitLog for the bk-5 release.
* Update the copyright year.

---
(4.2.6p3-RC12) 2010/12/25 Released by Harlan Stenn <stenn@ntp.org>

* [Bug 1458] Can not compile NTP on FreeBSD 4.7.
* [Bug 1510] Add modes 20/21 for driver 8 to support RAWDCF @ 75 baud.
* [Bug 1618] Unreachable code in jjy_start(). (backport from ntp-dev)
* [Bug 1719] ntp-keygen -V crash. (backport)
* [Bug 1740] ntpdc treats many counters as signed. (backport)
* [Bug 1741] Enable multicast reception on each address (Windows).
* [Bug 1742] Fix a typo in an error message in the "build" script.
* [Bug 1743] Display timezone offset when showing time for sntp in the
local timezone.
* [Bug 1751] Support for Atari FreeMiNT OS.
* [Bug 1754] --version output should be more verbose.
* [Bug 1757] oncore snprintf("%m") doesn't expand %m.
* [Bug 1758] setsockopt IPV6_MULTICAST_IF with wrong ifindex.
* [Bug 1760] ntpd Windows interpolation cannot be disabled.
* [Bug 1762] manycastclient solicitation responses interfere.
* Upgrade to libopts 34.0.9 from AutoGen 5.11.6pre7.
* Relax minimum Automake version to 1.10 with updated libopts.m4.
* Suppress ntp-keygen OpenSSL version display for --help, --version,
display both build and runtime OpenSSL versions when they differ.
* Clean up m4 quoting in configure.ac, *.m4 files, resolving
  intermittent AC_LANG_PROGRAM possibly undefined errors.
* Clean up the SNTP documentation.
* Other manycastclient repairs:
  Separate handling of scope ID embedded in many in6_addr from ifindex
  used for IPv6 multicasting ioctls.
  Add INT_PRIVACY endpt bit flag for IPv6 RFC 4941 privacy addresses.
  Enable outbound multicast from only one address per interface in the
  same subnet, and in that case prefer embedded MAC address modified
  EUI-64 IPv6 addresses first, then static, and last RFC 4941 privacy
  addresses.
  Use setsockopt(IP[V6]_MULTICAST_IF) before each send to multicast to
  select the local source address, using the correct socket is not
  enough.

---
(4.2.6p3-RC11) 2010/11/28 Released by Harlan Stenn <stenn@ntp.org>

* [Bug 1725] ntpd sends multicast from only one address.
* [Bug 1728] In ntp_openssl.m4, don't add -I/usr/include or -L/usr/lib
  to CPPFLAGS or LDFLAGS.
* [Bug 1733] IRIX doesn't have 'head' (affects scripts/checkChangeLog).
* Remove log_msg() and debug_msg() from sntp in favor of msyslog().
* Use a single copy of libopts/, in sntp/.
* Upgrade libopts to 33.3.8.
* Bump minimum Automake version to 1.11, required for AM_COND_IF
  use in LIBOPTS_CHECK.
* Improvements to the 'build' script.

---
(4.2.6p3-RC10) 2010/11/14 Released by Harlan Stenn <stenn@ntp.org>

* [Bug 1681] More sntp logging cleanup.
* [Bug 1683] Non-localhost on loopback exempted from nic rules.

---
(4.2.6p3-RC9) 2010/11/10 Released by Harlan Stenn <stenn@ntp.org>

* [Bug 1574] sntp:set_time doesn't set tv_usec correctly.
* [Bug 1681] sntp logging cleanup.
* [Bug 1683] Interface binding does not seem to work as intended.
* [Bug 1691] Use first NMEA sentence each second.
* [Bug 1692] packageinfo.sh needs to be "sourced" using ./ .
* [Bug 1709] ntpdate ignores replies with equal receive and transmit
  timestamps.
* Backport sntp from -dev

---
(4.2.6p3-RC8) 2010/10/29 Released by Harlan Stenn <stenn@ntp.org>

* [Bug 1685] NMEA driver mode byte confusion.
* First cut at using scripts/checkChangeLog.

---
(4.2.6p3-RC7) 2010/10/25 Released by Harlan Stenn <stenn@ntp.org>

* [Bug 1676] NMEA: $GPGLL did not work after fix for Bug 1571.
* Added scripts/checkChangeLog.

---
(4.2.6p3-RC6) 2010/10/24 Released by Harlan Stenn <stenn@ntp.org>

* [Bug 1571] NMEA does not relate data to PPS edge.
* [Bug 1572] NMEA time adjustment for GPZDG buggy.
* [Bug 1675] Prohibit includefile remote config.

---
(4.2.6p3-RC5) 2010/10/22 Released by Harlan Stenn <stenn@ntp.org>

* [Bug 1649] Require NMEA checksum if $GPRMC or previously seen.
* [Bug 1669] NTP 4.2.6p2 fails to compile on IBM AIX 5.3.

---
(4.2.6p3-RC4) 2010/10/16 Released by Harlan Stenn <stenn@ntp.org>

* [Bug 1584] wrong SNMP type for precision, resolution.
* [Bug 1659] Need CLOCK_TRUETIME not CLOCK_TRUE.
* [Bug 1665] is_anycast() u_int32_t should be u_int32.
* ntpsnmpd, libntpq warning cleanup.

---
(4.2.6p3-RC3) 2010/10/14 Released by Harlan Stenn <stenn@ntp.org>

* [Bug 750] Non-existing device causes coredump with RIPE-NCC driver.
* [Bug 1080] ntpd on ipv6 routers very chatty.
* [Bug 1567] Support Arbiter 1093C Satellite Clock on Windows.
* [Bug 1581] printf format string mismatch leftover.
* [Bug 1584] ntpsnmpd OID must be mib-2.197.
* [Bug 1643] Range-check the decoding of the RIPE-NCC status codes.
* [Bug 1644] cvo.sh should use lsb_release to identify linux distros.
* [Bug 1659] Support Truetime Satellite Clocks on Windows.
* [Bug 1660] On some systems, test is in /usr/bin, not /bin.
* [Bug 1661] Re-indent refclock_ripencc.c.

---
(4.2.6p3-RC2) 2010/09/25 Released by Harlan Stenn <stenn@ntp.org>

* [Bug 1635] "filegen ... enable" is not default.
* [Bug 1636] yyparse() segfault after denied filegen remote config.

---
(4.2.6p3-RC1) 2010/09/18 Released by Harlan Stenn <stenn@ntp.org>

* [Bug 1344] ntpd on Windows exits without logging cause.

---
(4.2.6p3-beta1) 2010/09/11 Released by Harlan Stenn <stenn@ntp.org>

* [Bug 1573] Miscalculation of offset in sntp.
* [Bug 1595] empty last line in key file causes duplicate key to be added
* [Bug 1597] packet processing ignores RATE KoD packets, because of
  a bug in string comparison.
* [Bug 1581] ntp_intres.c size_t printf format string mismatch.

---
(4.2.6p2) 2010/07/09 Released by Harlan Stenn <stenn@ntp.org>

* [Bug 1581] size_t printf format string mismatches, IRIG string buffers
  undersized.  Mostly backported from earlier ntp-dev fixes by Juergen
  Perlinger.

---
(4.2.6p2-RC7) 2010/06/19 Released by Harlan Stenn <stenn@ntp.org>

* [Bug 1570] serial clock drivers get outdated input from kernel tty
  line buffer after startup
* [Bug 1575] use 'snprintf' with LIB_BUFLENGTH in inttoa.c, tvtoa.c and
  utvtoa.c
* [Bug 1576] sys/sysctl.h depends on sys/param.h on OpenBSD.

---
(4.2.6p2-RC6) 2010/06/12 Released by Harlan Stenn <stenn@ntp.org>

* [Bug 715] libisc Linux IPv6 interface iteration drops multicast flags.

---
(4.2.6p2-RC5) 2010/06/03 Released by Harlan Stenn <stenn@ntp.org>

* [Bug 1561] ntpq, ntpdc "passwd" prompts for MD5 password w/SHA1.
* [Bug 1565] sntp/crypto.c compile fails on MacOS over vsnprintf().
* Windows port: do not exit in ntp_timestamp_from_counter() without
  first logging the reason.
* Support "passwd blah" syntax in ntpq.

---
(4.2.6p2-RC4) 2010/05/19 Released by Harlan Stenn <stenn@ntp.org>

* [Bug 1555] 4.2.6p2-RC3 sntp illegal C (mixed code and declarations).

---
(4.2.6p2-RC3) 2010/05/11 Released by Harlan Stenn <stenn@ntp.org>

* [Bug 1325] unreachable code in sntp recv_bcst_data().
* [Bug 1459] sntp MD5 authentication does not work with ntpd.
* [Bug 1512] ntpsnmpd should connect to net-snmpd via a unix-domain
  socket by default.  Provide a command-line 'socket name' option.
* [Bug 1538] update refclock_nmea.c's call to getprotobyname().
* [Bug 1541] Fix wrong keyword for "maxclock".
* [Bug 1552] update and complete broadcast and crypto features in sntp.
* [Bug 1553] sntp/configure.ac OpenSSL support.
* Escape unprintable characters in a refid in ntpq -p billboard.
* Simplify hash client code by providing OpenSSL EVP_*() API when built
  without OpenSSL.  (from ntp-dev)
* Do not depend on ASCII values for ('A' - '0'), ('a' - '0') in sntp.
* Windows compiling hints/winnt.html update from G. Sunil Tej.

---
(4.2.6p2-RC2) 2010/04/27 Released by Harlan Stenn <stenn@ntp.org>

* [Bug 1465] Make sure time from TS2100 is not invalid (backport from
  ntp-dev).
* [Bug 1528] Fix EDITLINE_LIBS link order for ntpq and ntpdc.
* [Bug 1534] win32/include/isc/net.h conflicts with VC++ 2010 errno.h.
* [Bug 1535] "restrict -4 default" and "restrict -6 default" ignored.
* Remove --with-arlib from br-flock.

---
(4.2.6p2-RC1) 2010/04/18 Released by Harlan Stenn <stenn@ntp.org>

* [Bug 1503] Auto-enabling of monitor for "restrict ... limited" wrong.
* [Bug 1504] ntpdate tickles ntpd "discard minimum 1" rate limit if
  "restrict ... limited" is used.
* [Bug 1518] Windows ntpd should lock to one processor more
  conservatively.
* [Bug 1522] Enable range syntax "trustedkey (301 ... 399)".
* Update html/authopt.html controlkey, requestkey, and trustedkey docs.

---
(4.2.6p1) 2010/04/09 Released by Harlan Stenn <stenn@ntp.org>
(4.2.6p1-RC6) 2010/03/31 Released by Harlan Stenn <stenn@ntp.org>

* [Bug 1514] Typo in ntp_proto.c: fabs(foo < .4) should be fabs(foo) < .4.
* [Bug 1464] synchronization source wrong for refclocks ARCRON_MSF (27)
  and SHM (28).
* Correct Windows port's refclock_open() to return 0 on failure not -1.
* Correct CHU, dumbclock, and WWVB drivers to check for 0 returned from
  refclock_open() on failure.
* Correct "SIMUL=4 ./flock-build -1" to prioritize -1/--one.

---
(4.2.6p1-RC5) 2010/02/09 Released by Harlan Stenn <stenn@ntp.org>

* [Bug 1140] Clean up debug.html, decode.html, and ntpq.html.
* [Bug 1438] Remove dead code from sntp/networking.c.
* [Bug 1477] 1st non-gmake make in clone w/VPATH can't make COPYRIGHT.
* [Bug 1478] linking fails with undefined reference EVP_MD_pkey_type.
* [Bug 1479] Compilation fails because of not finding readline headers.
* [Bug 1480] snprintf() cleanup caused unterminated refclock IDs.
* [Bug 1484] ushort is not defined in QNX6.

---
(4.2.6p1-RC4) 2010/02/04 Released by Harlan Stenn <stenn@ntp.org>

* [Bug 1455] ntpd does not try /etc/ntp.audio as documented.
* [Bug 1467] Fix bogus rebuild of sntp/sntp.html
* [Bug 1470] "make distdir" in $srcdir builds keyword-gen, libntp.a.
* [Bug 1473] "make distcheck" before build can't make sntp/version.m4.
* [Bug 1474] ntp_keygen needs LCRYPTO after libntp.a.
* Convert many sprintf() calls to snprintf(), also strcpy(), strcat().
* Fix widely cut-n-pasted bug in refclock shutdown after failed start.
* Remove some dead code checking for emalloc() returning NULL.
* Remove arlib.

---
(4.2.6p1-RC3) 2010/01/24 Released by Harlan Stenn <stenn@ntp.org>

* Use TZ=UTC instead of TZ= when calling date in scripts/mkver.in .
* [Bug 1448] Some macros not correctly conditionally or absolutely defined
  on Windows.
* [Bug 1449] ntpsim.h in ntp_config.c should be used conditionally.
* [Bug 1450] Option to exclude warnings not unconditionally defined on Windows.
* [Bug 1127] Properly check the return of X590_verify() - missed one.
* [Bug 1439] .texi generation must wait until after binary is linked.
* [Bug 1440] Update configure.ac to support kfreebsd.
* [Bug 1445] IRIX does not have -lcap or support linux capabilities.
* [Bug 1451] CID 115: sntp leaks KoD entry when updating existing.
* [Bug 1453] Use $CC in config.cache filename in ./build script.

---
(4.2.6p1-RC2) 2009/12/25 Released by Harlan Stenn <stenn@ntp.org>

* [Bug 1411] Fix status messages in refclock_oncore.c.
* [Bug 1416] MAXDNAME undefined on Solaris 2.6.
* [Bug 1419] ntpdate, ntpdc, sntp, ntpd ignore configure --bindir.
* [Bug 1424] Fix check for rtattr (rtnetlink.h).
* [Bug 1425] unpeer by association ID sets up for duplicate free().
* [Bug 1426] scripts/VersionName needs . on the search path.
* [Bug 1427] quote missing in ./build - shows up on NetBSD.
* [Bug 1428] Use AC_HEADER_RESOLV to fix breaks from resolv.h
* [Bug 1429] ntpd -4 option does not reliably force IPv4 resolution.
* [Bug 1431] System headers must come before ntp headers in ntp_intres.c .
* [Bug 1434] HP-UX 11 ip_mreq undeclared, _HPUX_SOURCE helps some.
* [Bug 1435] sntp: Test for -lresolv using the same tests as in ntp.

---
(4.2.6p1-RC1) 2009/12/20 Released by Harlan Stenn <stenn@ntp.org>

* [Bug 1409] Put refclock_neoclock4x.c under the NTP COPYRIGHT notice.
  This should allow debian and other distros to add this refclock driver
  in further distro releases.
  Detect R2 hardware releases.
* [Bug 1412] m4/os_cflags.m4 caches results that depend on $CC.
* [Bug 1413] test OpenSSL headers regarding -Wno-strict-prototypes.
* [Bug 1414] Enable "make distcheck" success with BSD make.
* [Bug 1415] Fix Mac OS X link problem.
* [Bug 1418] building ntpd/ntpdc/ntpq statically with ssl fails.
* Build infrastructure updates to enable beta releases of ntp-stable.

---
(4.2.6) 2009/12/09 Released by Harlan Stenn <stenn@ntp.org>
* [Sec 1331] from4.2.4p8: DoS with mode 7 packets - CVE-2009-3563.
* [Bug 508] Fixed leap second handling for Windows.
(4.2.5p250-RC) 2009/11/30 Released by Harlan Stenn <stenn@ntp.org>
* sntp documentation updates.
* [Bug 761] internal resolver does not seem to honor -4/-6 qualifiers
* [Bug 1386] Deferred DNS doesn't work on NetBSD
* [Bug 1391] avoid invoking autogen twice for .c and .h files.
* [Bug 1397] shmget() refclock_shm failing because of file mode.
* Pass no_needed to ntp_intres as first part of fixing [Bug 975].
* Add ./configure --enable-force-defer-DNS to help debugging.
(4.2.5p249-RC) 2009/11/28 Released by Harlan Stenn <stenn@ntp.org>
* [Bug 1400] An empty KOD DB file causes sntp to coredump.
* sntp: documentation cleanup.
* sntp: clean up some error messages.
* sntp: Use the precision to control how many offset digits are shown.
* sntp: Show root dispersion.
* Cleanup from the automake/autoconf upgrades.
(4.2.5p248-RC) 2009/11/26 Released by Harlan Stenn <stenn@ntp.org>
* Prepare for the generation of sntp.html.
* Documentation changes from Dave Mills.
* [Bug 1387] Storage leak in ntp_intres (minor).
* [Bug 1389] buffer overflow in refclock_oncore.c
* [Bug 1391] .texi usage text from installed, not built binaries.
* [Bug 1392] intres retries duplicate assocations endlessly.
* Correct *-opts.h dependency so default 'get' action isn't used.
(4.2.5p247-RC) 2009/11/20 Released by Harlan Stenn <stenn@ntp.org>
* [Bug 1142] nodebug builds shed no light on -d, -D option failure.
* [Bug 1179] point out the problem with -i/--jaildir and -u/--user when
  they are disabled by configure.
* [Bug 1308] support systems that lack fork().
* [Bug 1343] sntp doesn't link on Solaris 7, needs -lresolv.
(4.2.5p246-RC) 2009/11/17 Released by Harlan Stenn <stenn@ntp.org>
* Upgrade to autogen-5.10
* [Bug 1378] Unnecessary resetting of peers during interface update.
* [Bug 1382] p245 configure --disable-dependency-tracking won't build.
* [Bug 1384] ntpq :config core dumped with a blank password.
(4.2.5p245-RC) 2009/11/14 Released by Harlan Stenn <stenn@ntp.org>
* Cleanup from Dave Mills.
* [Bug 1343] sntp illegal C does not compile on Solaris 7.
* [Bug 1381] Version .deps generated include file dependencies to allow
  known dependency-breaking changes to force .deps to be cleaned,
  triggered by changing the contents of deps-ver and/or sntp/deps-ver.
(4.2.5p244-RC) 2009/11/12 Released by Harlan Stenn <stenn@ntp.org>
* keygen.html updates from Dave Mills.
* [Bug 1003] ntpdc unconfig command doesn't prompt for keyid.
* [Bug 1376] Enable authenticated ntpq and ntpdc using newly-available
  digest types.
* ntp-keygen, Autokey OpenSSL build vs. run version mismatch is now a
  non-fatal warning.
(4.2.5p243-RC) 2009/11/11 Released by Harlan Stenn <stenn@ntp.org>
* [Bug 1226] Fix deferred DNS lookups.
* new crypto signature cleanup.
(4.2.5p242-RC) 2009/11/10 Released by Harlan Stenn <stenn@ntp.org>
* [Bug 1363] CID 92 clarify fallthrough case in clk_trimtsip.c
* [Bug 1366] ioctl(TIOCSCTTY, 0) fails on NetBSD *[0-2].* > 3.99.7.
* [Bug 1368] typos in libntp --without-crypto case
* [Bug 1371] deferred DNS lookup failing with INFO_ERR_AUTH.
* CID 87 dead code in ntpq.c atoascii().
* Fix authenticated ntpdc, broken in p240.
* Stub out isc/mem.h, shaving 47k from a MIPS ntpd binary.
* Shrink keyword scanner FSM entries from 64 to 32 bits apiece.
* Documention updates from Dave Mills.
* authkeys.c cleanup from Dave Mills.
(4.2.5p241-RC) 2009/11/07 Released by Harlan Stenn <stenn@ntp.org>
* html/authopt.html update from Dave Mills.
* Remove unused file from sntp/Makefile.am's distribution list.
* new crypto signature cleanup.
(4.2.5p240-RC) 2009/11/05 Released by Harlan Stenn <stenn@ntp.org>
* [Bug 1364] clock_gettime() not detected, need -lrt on Debian 5.0.3.
* Provide all of OpenSSL's signature methods for ntp.keys (FIPS 140-2).
(4.2.5p239-RC) 2009/10/30 Released by Harlan Stenn <stenn@ntp.org>
* [Bug 1357] bogus assert from refclock_shm.
* [Bug 1359] Debug message cleanup.
* CID 101: more pointer/array cleanup.
* [Bug 1356] core dump from refclock_nmea when can't open /dev/gpsU.
* [Bug 1358] AIX 4.3 sntp/networking.c IPV6_JOIN_GROUP undeclared.
* CID 101: pointer/array cleanup.
(4.2.5p238-RC) 2009/10/27 Released by Harlan Stenn <stenn@ntp.org>
* Changes from Dave Mills.
* driver4.html updates from Dave Mills.
* [Bug 1252] PPSAPI cleanup on ntpd/refclock_wwvb.c.
* [Bug 1354] libtool error building after bootstrap with Autoconf 2.64.
* Allow NTP_VPATH_HACK configure test to handle newer gmake versions.
* CIDs 94-99 make it more clearly impossible for sock_hash() to return
  a negative number.
* CID 105, 106 ensure ntpdc arrays are not overrun even if callers
  misbehave.
* CID 113 use va_end() in refclock_true.c true_debug().
* Get rid of configure tests for __ss_family and __ss_len when the more
  common ss_family and ss_len are present.
(4.2.5p237-RC) 2009/10/26 Released by Harlan Stenn <stenn@ntp.org>
* [Bug 610] NMEA support for using PPSAPI on a different device.
* [Bug 1238] use only fudge time2 to offset NMEA serial timestamp.
* [Bug 1355] ntp-dev won't compile on OpenBSD 4.6.
(4.2.5p236-RC) 2009/10/22 Released by Harlan Stenn <stenn@ntp.org>
* Cleanup from Dave Mills.
* [Bug 1343] ntpd/ntp_io.c close_fd() does not compile on Solaris 7.
* [Bug 1353] ntpq "rv 0 settimeofday" always shows UNKNOWN on unix.
* Do not attempt to execute built binaries from ntpd/Makefile when
  cross-compiling (keyword-gen and ntpd --saveconfigquit).
* sntp/main.c: Remove duplicate global adr_buf[] (also defined in
  networking.c) which Piotr Grudzinski identified breaking his build.
* Correct in6addr_any test in configure.ac to attempt link too.
(4.2.5p235-RC) 2009/10/18 Released by Harlan Stenn <stenn@ntp.org>
* [Bug 1343] lib/isc build breaks on systems without IPv6 headers.
(4.2.5p234-RC) 2009/10/16 Released by Harlan Stenn <stenn@ntp.org>
* [Bug 1339] redux, use unmodified lib/isc/win32/strerror.c and
  move #define strerror... to a header not used by lib/isc code.
* [Bug 1345] illegal 'grep' option prevents compilation.
* [Bug 1346] keyword scanner broken where char defaults to unsigned.
* [Bug 1347] ntpd/complete.conf missing multicastclient test case.
(4.2.5p233-RC) 2009/10/15 Released by Harlan Stenn <stenn@ntp.org>
* [Bug 1337] cast setsockopt() v4 address pointer to void *.
* [Bug 1342] ignore|drop one IPv6 address on an interface blocks all
  addresses on that interface.
* Documentation cleanup and updates.
(4.2.5p232-RC) 2009/10/14 Released by Harlan Stenn <stenn@ntp.org>
* [Bug 1302] OpenSSL under Windows needs applink support.
* [Bug 1337] fix incorrect args to setsockopt(fd, IP_MULTICAST_IF,...).
* [Bug 1339] Fix Windows-only ntp_strerror() infinite recursion.
* [Bug 1341] NMEA driver requires working PPSAPI #ifdef HAVE_PPSAPI.
* Construct ntpd keyword scanner finite state machine at compile time
  rather than at runtime, shrink entries from 40+ to 8 bytes.
* Update documentation for ntpq --old-rv, saveconfig, saveconfigdir,
  ntpd -I -L and -M, and interface/nic rules. (From Dave Hart)
* [Bug 1337] fix incorrect args to setsockopt(fd, IP_MULTICAST_IF,...)
(4.2.5p231-RC) 2009/10/10 Released by Harlan Stenn <stenn@ntp.org>
* [Bug 1335] Broadcast client degraded by wildcard default change.
(4.2.5p230-RC) 2009/10/09 Released by Harlan Stenn <stenn@ntp.org>
* Start the 4.2.6 Release Candidate cycle.
* Broadcast and transit phase cleanup from Dave Mills.
(4.2.5p229) 2009/10/07 Released by Harlan Stenn <stenn@ntp.org>
* [Bug 1334] ntpsnmpd undefined reference to `ntpqOptions'.
* Change ntpsnmpd/Makefile.am include file order to fix FreeBSD build.
(4.2.5p228) 2009/10/06 Released by Harlan Stenn <stenn@ntp.org>
* Reclaim syntax tree memory after application in ntpd built with
  configure --disable-saveconfig.
* [Bug 1135] ntpq uses sizeof(u_long) where sizeof(u_int32) is meant.
* [Bug 1333] ntpd --interface precedence over --novirtualips lost.
(4.2.5p227) 2009/10/05 Released by Harlan Stenn <stenn@ntp.org>
* [Bug 1135] :config fails with "Server disallowed request"
* [Bug 1330] disallow interface/nic rules when --novirtualips or
  --interface are used.
* [Bug 1332] ntpq -c 'rv 0 variablename' returns extra stuff.
* Add test of ntpd --saveconfigquit fidelity using new complete.conf.
* Documentation updates from Dave Hart/Dave Mills.
(4.2.5p226) 2009/10/04 Released by Harlan Stenn <stenn@ntp.org>
* [Bug 1318] Allow multiple -g options on ntpd command line.
* [Bug 1327] ntpq, ntpdc, ntp-keygen -d & -D should work with configure
  --disable-debugging.
* Add ntpd --saveconfigquit <filename> option for future build-time
  testing of saveconfig fidelity.
* Clockhop and autokey cleanup from Dave Mills.
* Documentation updates from Dave Mills.
(4.2.5p225) 2009/09/30 Released by Harlan Stenn <stenn@ntp.org>
* authopt documentation changes from Dave Mills/Dave Hart.
* [Bug 1324] support bracketed IPv6 numeric addresses for restrict.
(4.2.5p224) 2009/09/29 Released by Harlan Stenn <stenn@ntp.org>
* Clockhop and documentation fixes from Dave Mills.
* Remove "tos maxhop" ntp.conf knob.
(4.2.5p223) 2009/09/28 Released by Harlan Stenn <stenn@ntp.org>
* [Bug 1321] build doesn't work if . isn't on $PATH.
* [Bug 1323] Implement "revoke #" to match documentation, deprecate
  "crypto revoke #".
(4.2.5p222) 2009/09/27 Released by Harlan Stenn <stenn@ntp.org>
* Update libisc code using bind-9.6.1-P1.tar.gz, rearrange our copy to
  mirror the upstream layout (lib/isc/...), and merge in NTP-local
  modifications to libisc.  There is a new procedure to ease future
  libisc merges using a separate "upstream" bk repo.  That will enable
  normal bk pull automerge to handle carrying forward any local changes
  and should enable us to take updated libisc snapshots more often.
* Updated build and flock-build scripts.  flock-build --one is a way
  to perform a flock-build compatible solitary build, handy for a repo
  clone's first build on a machine with autoconf, automake, etc.
* Compiling ntp_parser.y using BSD make correctly places ntp_parser.h
  in the top-level ntpd directory instead of A.*/ntpd.
* bootstrap script updated to remove potentially stale .deps dirs.
* Remove unneeded Makefile.am files from the lib/isc/include tree.
(4.2.5p221) 2009/09/26 Released by Harlan Stenn <stenn@ntp.org>
* [Bug 1316] segfault if refclock_nmea can't open file.
* [Bug 1317] Distribute cvo.sh.
(4.2.5p220) 2009/09/25 Released by Harlan Stenn <stenn@ntp.org>
* Rearrange libisc code to match the upstream layout in BIND.  This is
  step one of two, changing the layout but keeping our existing libisc.
(4.2.5p219) 2009/09/24 Released by Harlan Stenn <stenn@ntp.org>
* [Bug 1315] "interface ignore 0.0.0.0" is ignored.
* add implicit "nic ignore all" rule before any rules from ntp.conf, so
  "nic listen eth0" alone means the same as "-I eth0".
* add wildcard match class for interface/nic rules.
* fix mistaken carryover of prefixlen from one rule to the next.
* Ensure IPv6 localhost address ::1 is included in libisc's Windows IPv6
  address enumeration, allowing ntpq and ntpdc's hardcoding to 127.0.0.1
  on Windows to end.
(4.2.5p218) 2009/09/21 Released by Harlan Stenn <stenn@ntp.org>
* [Bug 1314] saveconfig emits -4 and -6 on when not given.
* correct parsing and processing of setvar directive.
* highlight location of ntpq :config syntax errors with ^.
* clarify (former) NO_ARG, SINGLE_ARG, MULTIPLE_ARG renaming to
  FOLLBY_TOKEN, FOLLBY_STRING, FOLLBY_STRINGS_TO_EOC.
* parser, saveconfig cleanup to store T_ identifiers in syntax tree.
(4.2.5p217) 2009/09/20 Released by Harlan Stenn <stenn@ntp.org>
* [Bug 1300] reject remote configuration of dangerous items.
(4.2.5p216) 2009/09/19 Released by Harlan Stenn <stenn@ntp.org>
* [Bug 1312] ntpq/ntpdc MD5 passwords truncated to 8 chars on Suns.
* CID 10 missing free(up); in refclock_palisade.c error return, again.
* CID 83 added assertion to demonstrate config_nic_rules() does not
  call strchr(NULL, '/').
(4.2.5p215) 2009/09/18 Released by Harlan Stenn <stenn@ntp.org>
* [Bug 1292] Workaround last VC6 unsigned __int64 kink.
(4.2.5p214) 2009/09/17 Released by Harlan Stenn <stenn@ntp.org>
* [Bug 1303] remove top-level "autokey" directive.
* use "nic listen 192.168.0.0/16" instead of
  "nic listen 192.168.0.0 prefixlen 16".
(4.2.5p213) 2009/09/16 Released by Harlan Stenn <stenn@ntp.org>
* [Bug 1310] fix Thunderbolt mode in refclock_palisade.c
(4.2.5p212) 2009/09/15 Released by Harlan Stenn <stenn@ntp.org>
* [Bug 983] add interface [listen | ignore | drop] ... directive.
* [Bug 1243] MD5auth_setkey zero-fills key from first zero octet.
* [Bug 1295] leftover fix, do not crash on exit in free_config_trap()
  when "trap 1.2.3.4" is used without any further options.
* [Bug 1311] 4.2.5p211 doesn't build in no-debug mode.
* document interface (alias nic) and unpeer.
* Correct syntax error line & column numbers.
* CID 79: kod_init_kod_db() fails to fclose(db_s) in two error paths.
* CID 80: attempt to quiet Coverity false positive re: leaking "reason"
  in main().
* Documentation updates from Dave Mills.
* CID 81: savedconfig leaked in save_config().
* Make the code agree with the spec and the book (Dave Mills).
(4.2.5p211) 2009/09/14 Released by Harlan Stenn <stenn@ntp.org>
* [Bug 663] respect ntpq -c and -p order on command line.
* [Bug 1292] more VC6 unsigned __int64 workarounds.
* [Bug 1296] Added Support for Trimble Acutime Gold.
(4.2.5p210) 2009/09/06 Released by Harlan Stenn <stenn@ntp.org>
* [Bug 1294] Use OPENSSL_INC and OPENSSL_LIB macros for Windows
  and remove unnecessary reference to applink.c for Windows
* [Bug 1295] trap directive options are not optional.
* [Bug 1297] yylex() must always set yylval before returning.
(4.2.5p209) 2009/09/01 Released by Harlan Stenn <stenn@ntp.org>
* [Bug 1290] Fix to use GETTIMEOFDAY macro
* [Bug 1289] Update project files for VC6, VS2003, VS2005, VS 2008
(4.2.5p208) 2009/08/30 Released by Harlan Stenn <stenn@ntp.org>
* [Bug 1293] make configuration dumper ready for release, specifically:
* rename ntpq dumpcfg command to "saveconfig".
* require authentication for saveconfig.
* "restrict ... nomodify" prevents saveconfig and :config.
* "saveconfig ." shorthand to save to startup configuration file.
* support strftime() substitution in saveconfig arg to timestamp
  the output filename, for example "saveconfig %Y%m%d-%H%M%S.conf".
* display saveconfig response message from ntpd in ntpq.
* save output filename in "savedconfig" variable, fetched with ntpq -c
  "rv 0 savedconfig".
* document saveconfig in html/ntpq.html.
* add ./configure --disable-saveconfig to build a smaller ntpd.
* log saveconfig failures and successes to syslog.
(4.2.5p207) 2009/08/29 Released by Harlan Stenn <stenn@ntp.org>
* [Bug 1292] Minor Windows source tweaks for VC6-era SDK headers.
(4.2.5p206) 2009/08/26 Released by Harlan Stenn <stenn@ntp.org>
* accopt.html typo fixes from Dave Mills.
* [Bug 1283] default to remembering KoD in sntp.
* clean up numerous sntp/kod_management.c bugs.
* use all addresses resolved from each DNS name in sntp.
(4.2.5p205) 2009/08/18 Released by Harlan Stenn <stenn@ntp.org>
* accopt.html typo fixes from Dave Mills.
* [Bug 1285] Log ntpq :config/config-from-file events.
* [Bug 1286] dumpcfg omits statsdir, mangles filegen.
(4.2.5p204) 2009/08/17 Released by Harlan Stenn <stenn@ntp.org>
* [Bug 1284] infinite loop in ntpd dumping more than one trustedkey
(4.2.5p203) 2009/08/16 Released by Harlan Stenn <stenn@ntp.org>
* Add ntpq -c dumpcfg, Google Summer of Code project of Max Kuehn
(4.2.5p202) 2009/08/14 Released by Harlan Stenn <stenn@ntp.org>
* install the binary and man page for sntp.
(4.2.5p201) 2009/08/13 Released by Harlan Stenn <stenn@ntp.org>
* sntp: out with the old, in with the new.
(4.2.5p200) 2009/08/12 Released by Harlan Stenn <stenn@ntp.org>
* [Bug 1281] Build ntpd on Windows without big SDK download, burn,
  and install by checking in essentially unchanging messages.mc build
  products to avoid requiring mc.exe, which is not included with VC++
  2008 EE.
(4.2.5p199) 2009/08/09 Released by Harlan Stenn <stenn@ntp.org>
* [Bug 1279] Cleanup for warnings from Veracode static analysis.
(4.2.5p198) 2009/08/03 Released by Harlan Stenn <stenn@ntp.org>
* Upgrade to autogen-5.9.9-pre5.
(4.2.5p197) 2009/07/30 Released by Harlan Stenn <stenn@ntp.org>
* The build script now has . at the end of PATH for config.guess.
(4.2.5p196) 2009/07/29 Released by Harlan Stenn <stenn@ntp.org>
* [Bug 1272] gsoc_sntp IPv6 build problems under HP-UX 10.
* [Bug 1273] CID 10: Palisade leaks unit struct in error path.
* [Bug 1274] CID 67: ensure resolve_hosts() output count and pointers
  are consistent.
* [Bug 1275] CID 45: CID 46: old sntp uses uninitialized guesses[0],
  precs[0].
* [Bug 1276] CID 52: crypto_xmit() may call crypto_alice[23]()
  with NULL peer.
(4.2.5p195) 2009/07/27 Released by Harlan Stenn <stenn@ntp.org>
* cvo.sh: Add support for CentOS, Fedora, Slackware, SuSE, and QNX.
(4.2.5p194) 2009/07/26 Released by Harlan Stenn <stenn@ntp.org>
* Documentation updates from Dave Mills.
* Use scripts/cvo.sh in the build script to get better subdir names.
(4.2.5p193) 2009/07/25 Released by Harlan Stenn <stenn@ntp.org>
* [Bug 1261] CID 34: simulate_server() rbuf.msg_flags uninitialized.
* [Bug 1262] CID 35: xpkt.mac uninitialized in simulate_server().
* [Bug 1263] CID 37: CID 38: CID 40: CID 43: multiple refclocks
  uninitialized tm_zone (arc, chronolog, dumbclock, pcf).
* [Bug 1264] CID 64: gsoc_sntp on_wire() frees wrong ptr receiving KoD.
* [Bug 1265] CID 65: CID 66: gsoc_sntp on_wire() leaks x_pkt, r_pkt.
* [Bug 1266] CID 39: datum_pts_start() uninitialized arg.c_ospeed.
* [Bug 1267] CID 44: old sntp handle_saving() writes stack garbage to
  file when clearing.
* [Bug 1268] CID 63: resolve_hosts() leaks error message buffer.
* [Bug 1269] CID 74: use assertion to ensure move_fd() does not return
  negative descriptors.
* [Bug 1270] CID 70: gsoc_sntp recv_bcst_data mdevadr.ipv6mr_interface
  uninitialized.
(4.2.5p192) 2009/07/24 Released by Harlan Stenn <stenn@ntp.org>
* [Bug 965] CID 42: ss_family uninitialized.
* [Bug 1250] CID 53: kod_init_kod_db() overruns kod_db malloc'd buffer.
* [Bug 1251] CID 68: search_entry() mishandles dst argument.
* [Bug 1252] CID 32: Quiet Coverity warning with assertion.
* [Bug 1253] CID 50: gsoc_sntp/crypto.c auth_init() always returns a
  list with one entry.
* [Bug 1254] CID 56: tv_to_str() leaks a struct tm each call.
* [Bug 1255] CID 55: pkt_output() leaks a copy of each packet.
* [Bug 1256] CID 51: Coverity doesn't recognize our assertion macros as
  terminal.
* [Bug 1257] CID 57: gsoc_sntp auth_init() fails to fclose(keyfile).
* [Bug 1258] CID 54: gsoc_sntp resolve_hosts() needs simplification.
* [Bug 1259] CID 59: gsoc_sntp recv_bcast_data() fails to free(rdata)
  on error paths.
* [Bug 1260] CID 60: gsoc_sntp recvpkt() fails to free(rdata).
* Updated to AutoGen-5.9.9pre2.
(4.2.5p191) 2009/07/21 Released by Harlan Stenn <stenn@ntp.org>
* Updated to AutoGen-5.9.9pre1.
(4.2.5p190) 2009/07/20 Released by Harlan Stenn <stenn@ntp.org>
* Updated to AutoGen-5.9.8.
* [Bug 1248] RES_MSSNTP typo in ntp_proto.c.
* [Bug 1246] use a common template for singly-linked lists, convert most
  doubly-linked lists to singly-linked.
* Log warning about signd blocking when restrict mssntp used.
(4.2.5p189) 2009/07/16 Released by Harlan Stenn <stenn@ntp.org>
* Documentation cleanup from Dave Mills.
(4.2.5p188) 2009/07/15 Released by Harlan Stenn <stenn@ntp.org>
* [Bug 1245] Broken xmt time sent in fast_xmit() of 4.2.5p187.
(4.2.5p187) 2009/07/11 Released by Harlan Stenn <stenn@ntp.org>
* [Bug 1042] multicast listeners IPv4+6 ignore new interfaces.
* [Bug 1237] Windows serial code treat CR and LF both as line
  terminators.
* [Bug 1238] use fudge time2 for serial timecode offset in NMEA driver.
* [Bug 1242] Remove --enable-wintime, symmetric workaround is now
  always enabled.
* [Bug 1244] NTP_INSIST(fd != maxactivefd) failure in intres child
* Added restrict keyword "mssntp" for Samba4 DC operation, by Dave Mills.
(4.2.5p186) 2009/07/08 Released by Harlan Stenn <stenn@ntp.org>
* ntp_proto.c cleanup from Dave Mills.
(4.2.5p185) 2009/07/01 Released by Harlan Stenn <stenn@ntp.org>
* Documentation updates from Dave Mills.
* [Bug 1234] convert NMEA driver to use common PPSAPI code.
* timepps-Solaris.h pps_handle_t changed from pointer to scalar
* Spectracom refclock added to Windows port of ntpd
* [Bug 1236] Declaration order fixed.
* Bracket private ONCORE debug statements with #if 0 rather than #ifdef
  DEBUG
* Delete ONCORE debug statement that is now handled elsewhere.
(4.2.5p184) 2009/06/24 Released by Harlan Stenn <stenn@ntp.org>
* [Bug 1233] atom refclock fudge time1 sign flipped in 4.2.5p164.
(4.2.5p183) 2009/06/23 Released by Harlan Stenn <stenn@ntp.org>
* [Bug 1196] setsockopt(SO_EXCLUSIVEADDRUSE) can fail on Windows 2000
  and earlier with WSAINVAL, do not log a complaint in that case.
* [Bug 1210] ONCORE driver terminates ntpd without logging a reason.
* [Bug 1218] Correct comment in refclock_oncore on /etc/ntp.oncore*
  configuration file search order.
* Change ONCORE driver to log using msyslog as well as to any
  clockstats file.
* [Bug 1231] ntpsnmpd build fails after sockaddr union changes.
(4.2.5p182) 2009/06/18 Released by Harlan Stenn <stenn@ntp.org>
* Add missing header dependencies to the ntpdc layout verification.
* prefer.html updates from Dave Mills.
* [Bug 1205] Add ntpd --usepcc and --pccfreq options on Windows
* [Bug 1215] unpeer by association ID
* [Bug 1225] Broadcast address miscalculated on Windows 4.2.5p180
* [Bug 1229] autokey segfaults in cert_install().
* Use a union for structs sockaddr, sockaddr_storage, sockaddr_in, and
  sockaddr_in6 to remove casts and enable type checking.  Collapse
  some previously separate IPv4/IPv6 paths into a single codepath.
(4.2.5p181) 2009/06/06 Released by Harlan Stenn <stenn@ntp.org>
* [Bug 1206] Required compiler changes for Windows
* [Bug 1084] PPSAPI for ntpd on Windows with DLL backends
* [Bug 1204] Unix-style refclock device paths on Windows
* [Bug 1205] partial fix, disable RDTSC use by default on Windows
* [Bug 1208] decodenetnum() buffer overrun on [ with no ]
* [Bug 1211] keysdir free()d twice #ifdef DEBUG
* Enable ONCORE, ARCRON refclocks on Windows (untested)
(4.2.5p180) 2009/05/29 Released by Harlan Stenn <stenn@ntp.org>
* [Bug 1200] Enable IPv6 in Windows port
* Lose FLAG_FIXPOLL, from Dave Mills.
(4.2.5p179) 2009/05/23 Released by Harlan Stenn <stenn@ntp.org>
* [Bug 1041] xmt -> aorg timestamp cleanup from Dave Mills,
  reported by Dave Hart.
* [Bug 1193] Compile error: conflicting types for emalloc.
* [Bug 1196] VC6 winsock2.h does not define SO_EXCLUSIVEADDRUSE.
* Leap/expire cleanup from Dave Mills.
(4.2.5p178) 2009/05/21 Released by Harlan Stenn <stenn@ntp.org>
* Provide erealloc() and estrdup(), a la emalloc().
* Improve ntp.conf's parser error messages.
* [Bug 320] "restrict default ignore" does not affect IPv6.
* [Bug 1192] "restrict -6 ..." reports a syntax error.
(4.2.5p177) 2009/05/18 Released by Harlan Stenn <stenn@ntp.org>
* Include 4.2.4p7
* [Bug 1174] nmea_shutdown assumes that nmea has a unit assigned
* [Bug 1190] NMEA refclock fudge flag4 1 obscures position in timecode
* Update NMEA refclock documentation in html/drivers/driver20.html
(4.2.5p176) 2009/05/13 Released by Harlan Stenn <stenn@ntp.org>
* [Bug 1154] mDNS registration should be done later, repeatedly and only
  if asked for. (second try for fix)
(4.2.5p175) 2009/05/12 Released by Harlan Stenn <stenn@ntp.org>
* Include 4.2.4p7-RC7
* [Bug 1180] ntpd won't start with more than ~1000 interfaces
* [Bug 1182] Documentation typos and missing bits.
* [Bug 1183] COM port support should extend past COM3
* [Bug 1184] ntpd is deaf when restricted to second IP on the same net
* Clean up configure.ac NTP_CACHEVERSION interface, display cache
  version when clearing.  Fixes a regression.
(4.2.5p174) 2009/05/09 Released by Harlan Stenn <stenn@ntp.org>
* Stale leapsecond file fixes from Dave Mills.
(4.2.5p173) 2009/05/08 Released by Harlan Stenn <stenn@ntp.org>
* Include 4.2.4p7-RC6
(4.2.5p172) 2009/05/06 Released by Harlan Stenn <stenn@ntp.org>
* [Bug 1175] Instability in PLL daemon mode.
* [Bug 1176] refclock_parse.c does not compile without PPSAPI.
(4.2.5p171) 2009/05/04 Released by Harlan Stenn <stenn@ntp.org>
* Autokey documentation cleanup from Dave Mills.
* [Bug 1171] line editing libs found without headers (Solaris 11)
* [Bug 1173] NMEA refclock fails with Solaris PPSAPI
* Fix problem linking msntp on Solaris when sntp subdir is configured
  before parent caused by different gethostent library search order.
* Do not clear config.cache when it is  empty.
(4.2.5p170) 2009/05/02 Released by Harlan Stenn <stenn@ntp.org>
* [Bug 1152] adjust PARSE to new refclock_pps logic
* Include 4.2.4p7-RC5
* loopfilter FLL/PLL crossover cleanup from Dave Mills.
* Documentation updates from Dave Mills.
* ntp-keygen cleanup from Dave Mills.
* crypto API cleanup from Dave Mills.
* Add NTP_CACHEVERSION mechanism to ignore incompatible config.cache
* Enable gcc -Wstrict-overflow for gsoc_sntp as well
(4.2.5p169) 2009/04/30 Released by Harlan Stenn <stenn@ntp.org>
* [Bug 1171] Note that we never look for -lreadline by default.
* [Bug 1090] Fix bogus leap seconds in refclock_hpgps.
(4.2.5p168) 2009/04/29 Released by Harlan Stenn <stenn@ntp.org>
* Include 4.2.4p7-RC4
* [Bug 1169] quiet compiler warnings
* Re-enable gcc -Wstrict-prototypes when not building with OpenSSL
* Enable gcc -Wstrict-overflow
* ntpq/ntpdc emit newline after accepting password on Windows
* Updates from Dave Mills:
* ntp-keygen.c: Updates.
* Fix the error return and syslog function ID in refclock_{param,ppsapi}.
* Make sure syspoll is within the peer's minpoll/maxpoll bounds.
* ntp_crypto.c: Use sign_siglen, not len. sign key filename cleanup.
* Bump NTP_MAXEXTEN from 1024 to 2048, update values for some field lengths.
* m4/ntp_lineeditlibs.m4: fix warnings from newer Autoconf
* [Bug 1166] Remove truncation of position (blanking) code in refclock_nmea.c
(4.2.5p167) 2009/04/26 Released by Harlan Stenn <stenn@ntp.org>
* Crypto cleanup from Dave Mills.
(4.2.5p166) 2009/04/25 Released by Harlan Stenn <stenn@ntp.org>
* [Bug 1165] Clean up small memory leaks in the  config file parser
* Correct logconfig keyword declaration to MULTIPLE_ARG
* Enable filename and line number leak reporting on Windows when built
  DEBUG for all the typical C runtime allocators such as calloc,
  malloc, and strdup.  Previously only emalloc calls were covered.
* Add DEBUG-only code to free dynamically allocated memory that would
  otherwise remain allocated at ntpd exit, to allow less forgivable
  leaks to stand out in leaks reported after exit.
* Ensure termination of strings in ports/winnt/libisc/isc_strerror.c
  and quiet compiler warnings.
* [Bug 1057] ntpdc unconfig failure
* [Bug 1161] unpeer AKA unconfig command for ntpq :config
* PPS and crypto cleanup in ntp_proto.c from Dave Mills.
(4.2.5p165) 2009/04/23 Released by Harlan Stenn <stenn@ntp.org>
* WWVB refclock cleanup from Dave Mills.
* Code cleanup: requested_key -> request_key.
* [Bug 833] ignore whitespace at end of remote configuration lines
* [Bug 1033] ntpdc/ntpq crash prompting for keyid on Windows
* [Bug 1028] Support for W32Time authentication via Samba.
* quiet ntp_parser.c malloc redeclaration warning
* Mitigation and PPS/PPSAPI cleanup from Dave Mills.
* Documentation updates from Dave Mills.
* timepps-Solaris.h patches from Dave Hart.
(4.2.5p164) 2009/04/22 Released by Harlan Stenn <stenn@ntp.org>
* Include 4.2.4p7-RC3
* PPS/PPSAPI cleanup from Dave Mills.
* Documentation updates from Dave Mills.
* [Bug 1125] C runtime per-thread initialization on Windows
* [Bug 1152] temporarily disable refclock_parse, refclock_true until
  maintainers can repair build break from pps_sample()
* [Bug 1153] refclock_nmea should not mix UTC with GPS time
* [Bug 1159] ntpq overlap diagnostic message test buggy
(4.2.5p163) 2009/04/10 Released by Harlan Stenn <stenn@ntp.org>
(4.2.5p162) 2009/04/09 Released by Harlan Stenn <stenn@ntp.org>
* Documentation updates from Dave Mills.
* Mitigation and PPS cleanup from Dave Mills.
* Include 4.2.4p7-RC2
* [Bug 216] New interpolation scheme for Windows eliminates 1ms jitter
* remove a bunch of #ifdef SYS_WINNT from portable code
* 64-bit time_t cleanup for building on newer Windows compilers
* Only set CMOS clock during ntpd exit on Windows if the computer is
  shutting down or restarting.
* [Bug 1148] NMEA reference clock improvements
* remove deleted gsoc_sntp/utilities.o from repository so that .o build
  products can be cleaned up without corrupting the repository.
(4.2.5p161) 2009/03/31 Released by Harlan Stenn <stenn@ntp.org>
* Documentation updates from Dave Mills.
(4.2.5p160) 2009/03/30 Released by Harlan Stenn <stenn@ntp.org>
* [Bug 1141] refclock_report missing braces cause spurious "peer event:
  clock clk_unspec" log entries
* Include 4.2.4p7-RC1
(4.2.5p159) 2009/03/28 Released by Harlan Stenn <stenn@ntp.org>
* "bias" changes from Dave Mills.
(4.2.5p158) 2009/01/30 Released by Harlan Stenn <stenn@ntp.org>
* Fix [CID 72], a typo introduced at the latest fix to prettydate.c.
(4.2.5p157) 2009/01/26 Released by Harlan Stenn <stenn@ntp.org>
* Cleanup/fixes for ntp_proto.c and ntp_crypto.c from Dave Mills.
(4.2.5p156) 2009/01/19 Released by Harlan Stenn <stenn@ntp.org>
* [Bug 1118] Fixed sign extension for 32 bit time_t in caljulian() and prettydate().
  Fixed some compiler warnings about missing prototypes.
  Fixed some other simple compiler warnings.
* [Bug 1119] [CID 52] Avoid a possible null-dereference in ntp_crypto.c.
* [Bug 1120] [CID 51] INSIST that peer is non-null before we dereference it.
* [Bug 1121] [CID 47] double fclose() in ntp-keygen.c.
(4.2.5p155) 2009/01/18 Released by Harlan Stenn <stenn@ntp.org>
* Documentation updates from Dave Mills.
* CHU frequency updates.
* Design assertion fixes for ntp_crypto.c from Dave Mills.
(4.2.5p154) 2009/01/13 Released by Harlan Stenn <stenn@ntp.org>
* [Bug 992] support interface event change on Linux from
  Miroslav Lichvar.
(4.2.5p153) 2009/01/09 Released by Harlan Stenn <stenn@ntp.org>
* Renamed gsoc_sntp/:fetch-stubs to gsoc_sntp/fetch-stubs to avoid
  file name problems under Windows.
  Removed German umlaut from log msg for 4.2.5p142.
(4.2.5p152) 2009/01/08 Released by Harlan Stenn <stenn@ntp.org>
* Include 4.2.4p6: 2009/01/08 Released by Harlan Stenn <stenn@ntp.org>
(4.2.5p151) 2008/12/23 Released by Harlan Stenn <stenn@ntp.org>
* Stats file logging cleanup from Dave Mills.
(4.2.5p150) 2008/12/15 Released by Harlan Stenn <stenn@ntp.org>
* [Bug 1099] Fixed wrong behaviour in sntp's crypto.c.
* [Bug 1103] Fix 64-bit issues in the new calendar code.
(4.2.5p149) 2008/12/05 Released by Harlan Stenn <stenn@ntp.org>
* Fixed mismatches in data types and OID definitions in ntpSnmpSubAgent.c
* added a premliminary MIB file to ntpsnmpd (ntpv4-mib.mib)
(4.2.5p148) 2008/12/04 Released by Harlan Stenn <stenn@ntp.org>
* [Bug 1070] Fix use of ntpq_parsestring() in ntpsnmpd.
(4.2.5p147) 2008/11/27 Released by Harlan Stenn <stenn@ntp.org>
* Update gsoc_sntp's GCC warning code.
(4.2.5p146) 2008/11/26 Released by Harlan Stenn <stenn@ntp.org>
* Update Solaris CFLAGS for gsoc_sntp.
(4.2.5p145) 2008/11/20 Released by Harlan Stenn <stenn@ntp.org>
* Deal with time.h for sntp under linux.
* Provide rpl_malloc() for sntp for systems that need it.
* Handle ss_len and socklen type for sntp.
* Fixes to the sntp configure.ac script.
* Provide INET6_ADDRSTRLEN if it is missing.
* [Bug 1095] overflow in caljulian.c.
(4.2.5p144) 2008/11/19 Released by Harlan Stenn <stenn@ntp.org>
* Use int32, not int32_t.
* Avoid the sched*() functions under OSF - link problems.
(4.2.5p143) 2008/11/17 Released by Harlan Stenn <stenn@ntp.org>
* sntp cleanup and fixes.
(4.2.5p142) 2008/11/16 Released by Harlan Stenn <stenn@ntp.org>
* Imported GSoC SNTP code from Johannes Maximilian Kuehn.
(4.2.5p141) 2008/11/13 Released by Harlan Stenn <stenn@ntp.org>
* New caltontp.c and calyearstart.c from Juergen Perlinger.
(4.2.5p140) 2008/11/12 Released by Harlan Stenn <stenn@ntp.org>
* Cleanup lint from the ntp_scanner files.
* [Bug 1011] gmtime() returns NULL on windows where it would not under Unix.
* Updated caljulian.c and prettydate.c from Juergen Perlinger.
(4.2.5p139) 2008/11/11 Released by Harlan Stenn <stenn@ntp.org>
* Typo fix to driver20.html.
(4.2.5p138) 2008/11/10 Released by Harlan Stenn <stenn@ntp.org>
* [Bug 474] --disable-ipv6 is broken.
* IPv6 interfaces were being looked for twice.
* SHM driver grabs more samples, add clockstats
* decode.html and driver20.html updates from Dave Mills.
(4.2.5p137) 2008/11/01 Released by Harlan Stenn <stenn@ntp.org>
* [Bug 1069] #undef netsnmp's PACKAGE_* macros.
* [Bug 1068] Older versions of netsnmp do not have netsnmp_daemonize().
(4.2.5p136) 2008/10/27 Released by Harlan Stenn <stenn@ntp.org>
* [Bug 1078] statsdir configuration parsing is broken.
(4.2.5p135) 2008/09/23 Released by Harlan Stenn <stenn@ntp.org>
* [Bug 1072] clock_update should not allow updates older than sys_epoch.
(4.2.5p134) 2008/09/17 Released by Harlan Stenn <stenn@ntp.org>
* Clean up build process for ntpsnmpd.
(4.2.5p133) 2008/09/16 Released by Harlan Stenn <stenn@ntp.org>
* Add options processing to ntpsnmpd.
* [Bug 1062] Check net-snmp headers before deciding to build ntpsnmpd.
* Clean up the libntpq.a build.
* Regenerate ntp_parser.[ch] from ntp_parser.y
(4.2.5p132) 2008/09/15 Released by Harlan Stenn <stenn@ntp.org>
* [Bug 1067] Multicast DNS service registration must come after the fork
  on Solaris.
* [Bug 1066] Error messages should log as errors.
(4.2.5p131) 2008/09/14 Released by Harlan Stenn <stenn@ntp.org>
* [Bug 1065] Re-enable support for the timingstats file.
(4.2.5p130) 2008/09/13 Released by Harlan Stenn <stenn@ntp.org>
* [Bug 1064] Implement --with-net-snmp-config=progname
* [Bug 1063] ntpSnmpSubagentObject.h is missing from the distribution.
(4.2.5p129) 2008/09/11 Released by Harlan Stenn <stenn@ntp.org>
* Quiet some libntpq-related warnings.
(4.2.5p128) 2008/09/08 Released by Harlan Stenn <stenn@ntp.org>
* Import Heiko Gerstung's GSoC2008 NTP MIB daemon.
(4.2.5p127) 2008/09/01 Released by Harlan Stenn <stenn@ntp.org>
* Regenerate ntpd/ntp_parser.c
(4.2.5p126) 2008/08/31 Released by Harlan Stenn <stenn@ntp.org>
* Stop libtool-1.5 from looking for C++ or Fortran.
* [BUG 610] Documentation update for NMEA reference clock driver.
* [Bug 828] Fix IPv4/IPv6 address parsing.
* Changes from Dave Mills:
  Documentation updates.
  Fix a corner case where a frequency update was reported but not set.
  When LEAP_NOTINSYNC->LEAP_NOWARNING, call crypto_update() if we have
  crypto_flags.
(4.2.5p125) 2008/08/18 Released by Harlan Stenn <stenn@ntp.org>
* [Bug 1052] Add linuxPPS support to ONCORE driver.
(4.2.5p124) 2008/08/17 Released by Harlan Stenn <stenn@ntp.org>
* Documentation updates from Dave Mills.
* Include 4.2.4p5: 2008/08/17 Released by Harlan Stenn <stenn@ntp.org>
* [Bug 861] leap info was not being transmitted.
* [Bug 1046] refnumtoa.c is using the wrong header file.
* [Bug 1047] enable/disable options processing fix.
* header file cleanup.
* [Bug 1037] buffer in subroutine was 1 byte short.
* configure.ac: cleanup, add option for wintime, and lay the groundwork
  for the changes needed for bug 1028.
* Fixes from Dave Mills: 'bias' and 'interleave' work.  Separate
  phase and frequency discipline (for long poll intervals).  Update
  TAI function to match current leapsecond processing.
* Documentation updates from Dave Mills.
* [Bug 1037] Use all 16 of the MD5 passwords generated by ntp-keygen.
* Fixed the incorrect edge parameter being passed to time_pps_kcbind in
  NMEA refclock driver.
* [Bug 399] NMEA refclock driver does not honor time1 offset if flag3 set.
* [Bug 985] Modifications to NMEA reference clock driver to support Accord
  GPS Clock.
* poll time updates from Dave Mills.
* local refclock documentation updates from Dave Mills.
* [Bug 1022] Fix compilation problems with yesterday's commit.
* Updates and cleanup from Dave Mills:
  I've now spent eleven months of a sabbatical year - 7 days a week, 6-10
  hours most days - working on NTP. I have carefully reviewed every major
  algorithm, examined its original design and evolution from that design.
  I've trimmed off dead code and briar patches and did zillions of tests
  contrived to expose evil vulnerabilities. The development article is in
  rather good shape and should be ready for prime time.

  1. The protostats statistics files have been very useful in exposing
  little twitches and turns when something hiccups, like a broken PPS
  signal. Most of what used to be syslog messages are now repackaged as
  protostats messages with optional syslog as well. These can also be sent
  as traps which might be handy to tiggle a beeper or celltext. These, the
  sysstats files and cryptostats files reveal the ambient health of a busy
  server, monitor traffic and error counts and spot crypto attacks.

  2. Close inspection of the clock discipline behavior at long poll
  intervals (36 h) showed it not doing as well as it should. I redesigned
  the FLL loop to improve nominal accuracy from  several tens of
  milliseconds to something less than ten milliseconds.

  3. Autokey (again). The enhanced error checking was becoming a major
  pain. I found a way to toss out gobs of ugly fat code and replace the
  function with a much simpler and more comprehensive scheme. It resists
  bait-and-switch attacks and quickly detect cases when the protocol is
  not correctly synchronized.

  4. The interface code for the kernel PPS signal was not in sync with the
  kernel code itself. Some error checks were duplicated and some
  ineffective. I found none of the PPS-capable drivers, including the atom
  driver, do anything when the prefer peer fails; the kernel PPS signal
  remains in control. The atom driver now disables the kernel PPS when the
  prefer peer comes bum. This is important when the prefer peer is not a
  reference clock but a remote NTP server.

  5. The flake restrict bit turned out to be really interesting,
  especially with symmtric modes and of those especially those using
  Autokey. Small changes in the recovery procedures when packets are lost
  now avoid almost all scenarios which previously required protocol resets.

  6. I've always been a little uncomfortable when using the clock filter
  with long poll intervals because the samples become less and less
  correlated as the sample age exceeds the Allan intercept. Various
  schemes have been used over the years to cope with this fact. The latest
  one and the one that works the best is to use a modified sort metric
  where the delay is used when the age of the sample is less than the
  intercept and the sum of delay and dispersion above that. The net result
  is that, at small poll intervals the algorithm operates as a minimum
  filter, while at larger poll intervals it morphs to FIFO. Left
  unmodified, a sample could be used when twelve days old. This along with
  the FLL modifications has made a dramatic improvement at large poll
  intervals.

- [Backward Incompatible] The 'state' variable is no longer reported or
  available via ntpq output.  The following system status bit names
  have been changed:
  - sync_alarm -> leap_alarm
  - sync_atomic -> sync_pps
  - sync_lf_clock -> sync_lf_radio
  - sync_hf_clock -> sync_hf_radio
  - sync_uhf_clock -> sync_uhf_radio
  - sync_local_proto -> sync_local
  - sync_udp/time -> sync_other
  Other names have been changed as well.  See the change history for
  libntp/statestr.c for more details.
  Other backward-incompatible changes in ntpq include:
  - assID -> associd
  - rootdispersion -> rootdisp
  - pkt_head -> pkt_neader
  See the change history for other details.

* Updates and cleanup from Dave Mills.
* [Bug 995] Remove spurious ; from ntp-keygen.c.
* More cleanup and changes from Dave Mills.
* [Bug 980] Direct help to stdout.
---
(4.2.4p8) 2009/12/08 Released by Harlan Stenn <stenn@ntp.org>

* [Sec 1331] DoS with mode 7 packets - CVE-2009-3563.

---
(4.2.4p7) 2009/05/18 Released by Harlan Stenn <stenn@ntp.org>

* [Sec 1151] Remote exploit if autokey is enabled - CVE-2009-1252.
* [Bug 1187] Update the copyright date.
* [Bug 1191] ntpd fails on Win2000 - "Address already in use" after fix
  for [Sec 1149].

---
(4.2.4p7-RC7) 2009/05/12 Released by Harlan Stenn <stenn@ntp.org>

* ntp.isc.org -> ntp.org cleanup.
* [Bug 1178] Use prior FORCE_DNSRETRY behavior as needed at runtime,
  add configure --enable-ignore-dns-errors to be even more stubborn

---
(4.2.4p7-RC6) 2009/05/08 Released by Harlan Stenn <stenn@ntp.org>

* [Bug 784] Make --enable-linuxcaps the default when available
* [Bug 1179] error messages for -u/--user and -i lacking droproot
* Updated JJY reference clock driver from Takao Abe
* [Bug 1071] Log a message and exit before trying to use FD_SET with a
  descriptor larger than FD_SETSIZE, which will corrupt memory
* On corruption of the iface list head in add_interface, log and exit

---
(4.2.4p7-RC5) 2009/05/02 Released by Harlan Stenn <stenn@ntp.org>

* [Bug 1172] 4.2.4p7-RC{3,4} fail to build on linux.
* flock-build script unportable 'set -m' use removed

---
(4.2.4p7-RC4) 2009/04/29 Released by Harlan Stenn <stenn@ntp.org>

* [Bug 1167] use gcc -Winit-self only if it is understood

---
(4.2.4p7-RC3) 2009/04/22 Released by Harlan Stenn <stenn@ntp.org>

* [Bug 787] Bug fixes for 64-bit time_t on Windows
* [Bug 813] Conditional naming of Event
* [Bug 1147] System errors should be logged to msyslog()
* [Bug 1155] Fix compile problem on Windows with VS2005
* [Bug 1156] lock_thread_to_processor() should be declared in header
* [Bug 1157] quiet OpenSSL warnings, clean up configure.ac
* [Bug 1158] support for aix6.1
* [Bug 1160] MacOS X is like BSD regarding F_SETOWN

---
(4.2.4p7-RC2) 2009/04/09 Released by Harlan Stenn <stenn@ntp.org>

* [Sec 1144] limited buffer overflow in ntpq.  CVE-2009-0159
* [Sec 1149] use SO_EXCLUSIVEADDRUSE on Windows

---
(4.2.4p7-RC1) 2009/03/30 Released by Harlan Stenn <stenn@ntp.org>

* [Bug 1131] UDP sockets should not use SIGPOLL on Solaris.
* build system email address cleanup
* [Bug 774] parsesolaris.c does not compile under the new Solaris
* [Bug 873] Windows serial refclock proper TTY line discipline emulation
* [Bug 1014] Enable building with VC9 (in Visual Studio 2008,
  Visual C++ 2008, or SDK)
* [Bug 1117] Deferred interface binding under Windows works only correctly
  if FORCE_DNSRETRY is defined
* [BUG 1124] Lock QueryPerformanceCounter() client threads to same CPU
* DPRINTF macro made safer, always evaluates to a statement and will not
  misassociate an else which follows the macro.

---
(4.2.4p6) 2009/01/08 Released by Harlan Stenn <stenn@ntp.org>

* [Bug 1113] Fixed build errors with recent versions of openSSL.
* [Sec 1111] Fix incorrect check of EVP_VerifyFinal()'s return value.
* Update the copyright year.

---
(4.2.4p5) 2008/08/17 Released by Harlan Stenn <stenn@ntp.org>

* [BUG 1051] Month off by one in leap second message written to clockstats
  file fixed.
* [Bug 450] Windows only: Under original Windows NT we must not discard the
  wildcard socket to workaround a bug in NT's getsockname().
* [Bug 1038] Built-in getpass() function also prompts for password if
  not built with DEBUG.
* [Bug 841] Obsolete the "dynamic" keyword and make deferred binding
  to local interfaces the default.
  Emit a warning if that keyword is used for configuration.
* [Bug 959] Refclock on Windows not properly releasing recvbuffs.
* [Bug 993] Fix memory leak when fetching system messages.
* much cleanup, fixes, and changes from Dave Mills.
* ntp_control.c: LEAPTAB is a filestamp, not an unsigned.  From Dave Mills.
* ntp_config.c: ntp_minpoll fixes from Dave Mills.
* ntp-keygen updates from Dave Mills.
* refresh epoch, throttle, and leap cleanup from Dave Mills.
* Documentation cleanup from Dave Mills.
* [Bug 918] Only use a native md5.h if MD5Init() is available.
* [Bug 979] Provide ntptimeval if it is not otherwise present.
* [Bug 634] Re-instantiate syslog() and logfiles after the daemon fork.
* [Bug 952] Use md5 code with a friendlier license.
* [Bug 977] Fix mismatching #ifdefs for builds without IPv6.
* [Bug 830] Fix the checking order of the interface options.
* Clean up the logfile/syslog setup.
* [Bug 970] Lose obsolete -g flag to ntp-keygen.
* The -e flag to ntp-keygen can write GQ keys now, too.
* ntp_proto.c: sys_survivors and hpoll cleanup from Dave Mills.
* ntp_loopfilter.c: sys_poll cleanup from Dave Mills.
* refclock_wwv.c: maximum-likelihood digit and DSYNC fixes from Dave Mills.
* [Bug 967] preemptable associations are lost forever on a step.
* ntp_config.c: [CID 48] missing "else" clause.
* [Bug 833] ntpq config keyword is quote-mark unfriendly.
* Rename the ntpq "config" keyword to ":config".
* Dave Mills shifted some orphan processing.
* Fix typos in the [Bug 963] patch.
* bootstrap: squawk if genver fails.  Use -f with cp in case Dave does a chown.
* Remove obsolete simulator command-line options.
* ntp_request.c: [CID 36] zero sin_zero.
* [Bug 963] get_systime() is too noisy.
* [Bug 960] spurious syslog:crypto_setup:spurious crypto command
* [Bug 964] Change *-*-linux* to *-*-*linux* to allow for uclinux.
* Changes from Dave Mills:
  - ntp_util.c: cleanup.
  - ntp_timer.c: watch the non-burst packet rate.
  - ntp_request.c: cleanup.
  - ntp_restrict.c: RES_LIMITED cleanup.
  - ntp_proto.c: RES_LIMITED, rate bucktes, counters, overall cleanup.
  - ntp_peer.c: disallow peer_unconfig().
  - ntp_monitor.c: RES_LIMITED cleanup.
  - ntp_loopfilter.c: poll interval cleanup.
  - ntp_crypto.c: volley -> retry.  Cleanup TAI leap message.
  - ntp_config: average and minimum are ^2 values.
  - ntpdc: unknownversion is really "declined", not "bad version".
  - Packet retry cleanup.
* [Bug 961] refclock_tpro.c:tpro_poll() calls refclock_receive() twice.
* [Bug 957] Windows only: Let command line parameters from the Windows SCM GUI
  override the standard parameters from the ImagePath registry key.
* Added HAVE_INT32_T to the Windows config.h to avoid duplicate definitions.
* Work around a VPATH difference in FreeBSD's 'make' command.
* Update bugreport URL.
* Update -I documentation.
* [Bug 713] Fix bug reporting information.
* A bug in the application of the negative-sawtooth for 12 channel receivers.
* The removal of unneeded startup code used for the original LinuxPPS, it now
  conforms to the PPSAPI and does not need special code.
* ntp-keygen.c: Coverity fixes [CID 33,47].
* Volley cleanup from Dave Mills.
* Fuzz cleanup from Dave Mills.
* [Bug 861] Leap second cleanups from Dave Mills.
* ntpsim.c: add missing protypes and fix [CID 34], a nit.
* Upgraded bison at UDel.
* Update br-flock and flock-build machine lists.
* [Bug 752] QoS: add parse/config handling code.
* Fix the #include order in tickadj.c for picky machines.
* [Bug 752] QoS: On some systems, netinet/ip.h needs netinet/ip_systm.h.
* [Bug 752] Update the QoS tagging (code only - configuration to follow).
* Orphan mode and other protocol cleanup from Dave Mills.
* Documentation cleanup from Dave Mills.
* [Bug 940] ntp-keygen uses -v.  Disallow it as a shortcut for --version.
* more cleanup to ntp_lineeditlibs.m4.
* Documentation updates from Dave Mills.
* -ledit cleanup for ntpdc and ntpq.
* Association and other cleanup from Dave Mills.
* NTP_UNREACH changes from Dave Mills.
* Fix the readline history test.
* [Bug 931] Require -lreadline to be asked for explicitly.
* [Bug 764] When looking for -lreadline support, also try using -lncurses.
* [Bug 909] Fix int32_t errors for ntohl().
* [Bug 376/214] Enhancements to support multiple if names and IP addresses.
* [Bug 929] int32_t is undefined on Windows.  Casting wrong.
* [Bug 928] readlink missing braces.
* [Bug 788] Update macros to support VS 2005.
* ntpd/ntp_timer.c: add missing sys_tai parameter for debug printf
* [Bug 917] config parse leaves files open
* [Bug 912] detect conflicting enable/disable configuration on interfaces
  sharing an IP address
* [Bug 771] compare scopeid if available for IPv6 addresses
* Lose obsolete crypto subcommands (Dave Mills).
* WWV is an HF source, not an LF source (Dave Mills).
* [Bug 899] Only show -i/--jaildir -u/--user options if we HAVE_DROPROOT.
* [Bug 916] 'cryptosw' is undefined if built without OpenSSL.
* [Bug 891] 'restrict' config file keyword does not work (partial fix).
* [Bug 890] the crypto command seems to be required now.
* [Bug 915] ntpd cores during processing of x509 certificates.
* Crypto lint cleanup from Dave Mills.
* [Bug 897] Check RAND_status() - we may not need a .rnd file.
* Crypto cleanup from Dave Mills.
* [Bug 911] Fix error message in cmd_args.c.
* [Bug 895] Log assertion failures via syslog(), not stderr.
* Documentation updates from Dave Mills.
* Crypto cleanup from Dave Mills.
* [Bug 905] ntp_crypto.c fails to compile without -DDEBUG.
* Avoid double peer stats logging.
* ntp-keygen cleanup from Dave Mills.
* libopts needs to be built after ElectricFence.
* [Bug 894] Initialize keysdir before calling crypto_setup().
* Calysto cleanup for ntpq.
* ntp-keygen -i takes an arg.
* Cleanup and fixes from Dave Mills.
* [Bug 887] Fix error in ntp_types.h (for sizeof int != 4).
* Bug 880 bug fixes for Windows build
* Improve Calysto support.
* The "revoke" parameter is a crypto command.
* The driftfile wander threshold is a real number.
* [Bug 850] Fix the wander threshold parameter on the driftfile command.
* ntp_io.c: Dead code cleanup - Coverity View 19.
* Leap file related cleanup from Dave Mills.
* ntp_peer.c: Set peer->srcadr before (not after) calling set_peerdstadr().
* Initialize offset in leap_file() - Coverity View 17.
* Use the correct stratum on KISS codes.
* Fuzz bits cleanup.
* Show more digits in some debug printf's.
* Use drift_file_sw internally to control writing the drift file.
* Implement the wander_threshold option for the driftfile config keyword.
* reformat ntp_control.c; do not use c++ // comments.
* [Bug 629] Undo bug #629 fixes as they cause more problems than were  being
  solved
* Changes from Dave Mills: in/out-bound data rates, leapsecond cleanup,
  driftfile write cleanup, packet buffer length checks, documentation updates.
* More assertion checks and malloc()->emalloc(), courtesy of Calysto.
* [Bug 864] Place ntpd service in maintenance mode if using SMF on Solaris
* [Bug 862] includefile nesting; preserve phonelist on reconfig.
* [Bug 604] ntpd regularly dies on linux/alpha.
* more leap second infrastructure fixes from Dave Mills.
* [Bug 858] recent leapfile changes broke non-OpenSSL builds.
* Use emalloc() instead of malloc() in refclock_datum.c (Calysto).
* Start using 'design by contract' assertions.
* [Bug 767] Fast sync to refclocks wanted.
* Allow null driftfile.
* Use YYERROR_VERBOSE for the new parser, and fix related BUILT_SOURCES.
* [Bug 629] changes to ensure broadcast works including on wildcard addresses
* [Bug 853] get_node() must return a pointer to maximally-aligned memory.
* Initial leap file fixes from Dave Mills.
* [Bug 858] Recent leapfile changes broke without OPENSSL.
* Use a char for DIR_SEP, not a string.
* [Bug 850] driftfile parsing changes.
* driftfile maintenance changes from Dave Mills.  Use clock_phi instead of
  stats_write_tolerance.
* [Bug 828] refid string not being parsed correctly.
* [Bug 846] Correct includefile parsing.
* [Bug 827] New parsing code does not handle "fudge" correctly.
* Enable debugging capability in the config parser.
* [Bug 839] Crypto password not read from ntp.conf.
* Have autogen produce writable output files.
* [Bug 825] Correct logconfig -/+ keyword processing.
* [Bug 828] Correct parsing of " delimited strings.
* Cleanup FILE * usage after fclose() in ntp_filegen.c.
* [Bug 843] Windows Completion port code was incorrectly merged from -stable.
* [Bug 840] do fudge configuration AFTER peers (thus refclocks) have been
  configured.
* [Bug 824] Added new parser modules to the Windows project file.
* [Bug 832] Add libisc/log.c headers to the distribution.
* [Bug 808] Only write the drift file if we are in state 4.
* Initial import of libisc/log.c and friends.
* [Bug 826] Fix redefinition of PI.
* [Bug 825] ntp_scanner.c needs to #include <config.h> .
* [Bug 824] New parser code has some build problems with the SIM code.
* [Bug 817] Use longnames for setting ntp variables on the command-line;
  Allowing '-v' with and without an arg to disambiguate usage is error-prone.
* [Bug 822] set progname once, early.
* [Bug 819] remove erroneous #if 0 in Windows completion port code.
* The new config code missed an #ifdef for building without refclocks.
* Distribute some files needed by the new config parsing code.
* [Bug 819] Timeout for WaitForMultipleObjects was 500ms instead of INFINITE
* Use autogen 5.9.1.
* Fix clktest command-line arg processing.'
* Audio documentation updates from Dave Mills.
* New config file parsing code, from Sachin Kamboj.
* fuzz bit cleanup from Dave Mills.
* replay cleanup from Dave Mills.
* [Bug 542] Tolerate missing directory separator at EO statsdir.
* [Bug 812] ntpd should drop supplementary groups.
* [Bug 815] Fix warning compiling 4.2.5p22 under Windows with VC6.
* [Bug 740] Fix kernel/daemon startup drift anomaly.
* refclock_wwv.c fixes from Dave Mills.
* [Bug 810] Fix ntp-keygen documentation.
* [Bug 787] Bug fixes for 64-bit time_t on Windows.
* [Bug 796] Clean up duplicate #defines in ntp_control.c.
* [Bug 569] Use the correct precision for the Leitch CSD-5300.
* [Bug 795] Moved declaration of variable to top of function.
* [Bug 798] ntpq [p typo crashes ntpq/ntpdc.
* [Bug 786] Fix refclock_bancomm.c on Solaris.
* [Bug 774] parsesolaris.c does not compile under the new Solaris.
* [Bug 782] Remove P() macros from Windows files.
* [Bug 778] ntpd fails to lock with drift=+500 when started with drift=-500.
* [Bug 592] Trimble Thunderbolt GPS support.
* IRIG, CHU, WWV, WWVB refclock improvements from Dave Mills.
* [Bug 757] Lose ULONG_CONST().
* [Bug 756] Require ANSI C (function prototypes).
* codec (audio) and ICOM changes from Dave Mills.

---

* [Bug 450] Windows only: Under original Windows NT we must not discard the
  wildcard socket to workaround a bug in NT's getsockname().
* [Bug 1038] Built-in getpass() function also prompts for password if
  not built with DEBUG.
* [Bug 841] Obsolete the "dynamic" keyword and make deferred binding
  to local interfaces the default.
  Emit a warning if that keyword is used for configuration.
* [Bug 959] Refclock on Windows not properly releasing recvbuffs.
* [Bug 993] Fix memory leak when fetching system messages.
* [Bug 987] Wake up the resolver thread/process when a new interface has
  become available.
* Correctly apply negative-sawtooth for oncore 12 channel receiver.
* Startup code for original LinuxPPS removed.  LinuxPPS now conforms to
  the PPSAPI.
* [Bug 1000] allow implicit receive buffer allocation for Windows.
  fixes startup for windows systems with many interfaces.
  reduces dropped packets on network bursts.
  additionally fix timer() starvation during high load.
* [Bug 990] drop minimum time restriction for interface update interval.
* [Bug 977] Fix mismatching #ifdefs for builds without IPv6.
* Update the copyright year.
* Build system cleanup (make autogen-generated files writable).
* [Bug 957] Windows only: Let command line parameters from the Windows SCM GUI
  override the standard parameters from the ImagePath registry key.
* Fixes for ntpdate:
* [Bug 532] nptdate timeout is too long if several servers are supplied.
* [Bug 698] timeBeginPeriod is called without timeEndPeriod in some NTP tools.
* [Bug 857] ntpdate debug mode adjusts system clock when it shouldn't.
* [Bug 908] ntpdate crashes sometimes.
* [Bug 982] ntpdate(and ntptimeset) buffer overrun if HAVE_POLL_H isn't set
  (dup of 908).
* [Bug 997] ntpdate buffer too small and unsafe.
* ntpdate.c: Under Windows check whether NTP port in use under same conditions
  as under other OSs.
* ntpdate.c: Fixed some typos and indents (tabs/spaces).

(4.2.4p4) Released by Harlan Stenn <stenn@ntp.org>

* [Bug 902] Fix problems with the -6 flag.
* Updated include/copyright.def (owner and year).
* [Bug 878] Avoid ntpdc use of refid value as unterminated string.
* [Bug 881] Corrected display of pll offset on 64bit systems.
* [Bug 886] Corrected sign handling on 64bit in ntpdc loopinfo command.
* [Bug 889] avoid malloc() interrupted by SIGIO risk
* ntpd/refclock_parse.c: cleanup shutdown while the file descriptor is still
  open.
* [Bug 885] use emalloc() to get a message at the end of the memory
  unsigned types cannot be less than 0
  default_ai_family is a short
  lose trailing , from enum list
  clarify ntp_restrict.c for easier automated analysis
* [Bug 884] don't access recv buffers after having them passed to the free
  list.
* [Bug 882] allow loopback interfaces to share addresses with other
  interfaces.

---
(4.2.4p3) Released by Harlan Stenn <stenn@ntp.org>

* [Bug 863] unable to stop ntpd on Windows as the handle reference for events
  changed

---
(4.2.4p2) Released by Harlan Stenn <stenn@ntp.org>

* [Bug 854] Broadcast address was not correctly set for interface addresses
* [Bug 829] reduce syslog noise, while there fix Enabled/Disable logging
  to reflect the actual configuration.
* [Bug 795] Moved declaration of variable to top of function.
* [Bug 789] Fix multicast client crypto authentication and make sure arriving
  multicast packets do not disturb the autokey dance.
* [Bug 785] improve handling of multicast interfaces
  (multicast routers still need to run a multicast routing software/daemon)
* ntpd/refclock_parse.c: cleanup shutdown while the file descriptor is still
  open.
* [Bug 885] use emalloc() to get a message at the end of the memory
  unsigned types cannot be less than 0
  default_ai_family is a short
  lose trailing , from enum list
* [Bug 884] don't access recv buffers after having them passed to the free list.
* [Bug 882] allow loopback interfaces to share addresses with other interfaces.
* [Bug 527] Don't write from source address length to wrong location
* Upgraded autogen and libopts.
* [Bug 811] ntpd should not read a .ntprc file.

---
(4.2.4p1) (skipped)

---
(4.2.4p0) Released by Harlan Stenn <stenn@ntp.org>

* [Bug 793] Update Hans Lambermont's email address in ntpsweep.
* [Bug 776] Remove unimplemented "rate" flag from ntpdate.
* [Bug 586] Avoid lookups if AI_NUMERICHOST is set.
* [Bug 770] Fix numeric parameters to ntp-keygen (Alain Guibert).
* [Bug 768] Fix io_setbclient() error message.
* [Bug 765] Use net_bind_service capability on linux.
* [Bug 760] The background resolver must be aware of the 'dynamic' keyword.
* [Bug 753] make union timestamp anonymous (Philip Prindeville).
* confopt.html: move description for "dynamic" keyword into the right section.
* pick the right type for the recv*() length argument.

---
(4.2.4) Released by Harlan Stenn <stenn@ntp.org>

* monopt.html fixes from Dave Mills.
* [Bug 452] Do not report kernel PLL/FLL flips.
* [Bug 746] Expert mouseCLOCK USB v2.0 support added.'
* driver8.html updates.
* [Bug 747] Drop <NOBR> tags from ntpdc.html.
* sntp now uses the returned precision to control decimal places.
* sntp -u will use an unprivileged port for its queries.
* [Bug 741] "burst" doesn't work with !unfit peers.
* [Bug 735] Fix a make/gmake VPATH issue on Solaris.
* [Bug 739] ntpd -x should not take an argument.
* [Bug 737] Some systems need help providing struct iovec.
* [Bug 717] Fix libopts compile problem.
* [Bug 728] parse documentation fixes.
* [Bug 734] setsockopt(..., IP_MULTICAST_IF, ...) fails on 64-bit platforms.
* [Bug 732] C-DEX JST2000 patch from Hideo Kuramatsu.
* [Bug 721] check for __ss_family and __ss_len separately.
* [Bug 666] ntpq opeers displays jitter rather than dispersion.
* [Bug 718] Use the recommended type for the saddrlen arg to getsockname().
* [Bug 715] Fix a multicast issue under Linux.
* [Bug 690] Fix a Windows DNS lookup buffer overflow.
* [Bug 670] Resolved a Windows issue with the dynamic interface rescan code.
* K&R C support is being deprecated.
* [Bug 714] ntpq -p should conflict with -i, not -c.
* WWV refclock improvements from Dave Mills.
* [Bug 708] Use thread affinity only for the clock interpolation thread.
* [Bug 706] ntpd can be running several times in parallel.
* [Bug 704] Documentation typos.
* [Bug 701] coverity: NULL dereference in ntp_peer.c
* [Bug 695] libopts does not protect against macro collisions.
* [Bug 693] __adjtimex is independent of ntp_{adj,get}time.
* [Bug 692] sys_limitrejected was not being incremented.
* [Bug 691] restrictions() assumption not always valid.
* [Bug 689] Deprecate HEATH GC-1001 II; the driver never worked.
* [Bug 688] Fix documentation typos.
* [Bug 686] Handle leap seconds better under Windows.
* [Bug 685] Use the Windows multimedia timer.
* [Bug 684] Only allow debug options if debugging is enabled.
* [Bug 683] Use the right version string.
* [Bug 680] Fix the generated version string on Windows.
* [Bug 678] Use the correct size for control messages.
* [Bug 677] Do not check uint_t in configure.ac.
* [Bug 676] Use the right value for msg_namelen.
* [Bug 675] Make sure ntpd builds without debugging.
* [Bug 672] Fix cross-platform structure padding/size differences.
* [Bug 660] New TIMESTAMP code fails tp build on Solaris Express.
* [Bug 659] libopts does not build under Windows.
* [Bug 658] HP-UX with cc needs -Wp,-H8166 in CFLAGS.
* [Bug 656] ntpdate doesn't work with multicast address.
* [Bug 638] STREAMS_TLI is deprecated - remove it.
* [Bug 635] Fix tOptions definition.
* [Bug 628] Fallback to ntp discipline not working for large offsets.
* [Bug 622] Dynamic interface tracking for ntpd.
* [Bug 603] Don't link with libelf if it's not needed.
* [Bug 523] ntpd service under Windows does't shut down properly.
* [Bug 500] sntp should always be built.
* [Bug 479] Fix the -P option.
* [Bug 421] Support the bc637PCI-U card.
* [Bug 342] Deprecate broken TRAK refclock driver.
* [Bug 340] Deprecate broken MSF EES refclock driver.
* [Bug 153] Don't do DNS lookups on address masks.
* [Bug 143] Fix interrupted system call on HP-UX.
* [Bug 42] Distribution tarballs should be signed.
* Support separate PPS devices for PARSE refclocks.
* [Bug 637, 51?] Dynamic interface scanning can now be done.
* Options processing now uses GNU AutoGen.

---
(4.2.2p4) Released by Harlan Stenn <stenn@ntp.org>

* [Bug 710] compat getnameinfo() has off-by-one error
* [Bug 690] Buffer overflow in Windows when doing DNS Lookups

---
(4.2.2p3) Released by Harlan Stenn <stenn@ntp.org>

* Make the ChangeLog file cleaner and easier to read
* [Bug 601] ntpq's decodeint uses an extra level of indirection
* [Bug 657] Different OSes need different sized args for IP_MULTICAST_LOOP
* release engineering/build changes
* Documentation fixes
* Get sntp working under AIX-5

---
(4.2.2p2) (broken)

* Get sntp working under AIX-5

---
(4.2.2p1)

* [Bug 661] Use environment variable to specify the base path to openssl.
* Resolve an ambiguity in the copyright notice
* Added some new documentation files
* URL cleanup in the documentation
* [Bug 657]: IP_MULTICAST_LOOP uses a u_char value/size
* quiet gcc4 complaints
* more Coverity fixes
* [Bug 614] manage file descriptors better
* [Bug 632] update kernel PPS offsets when PPS offset is re-configured
* [Bug 637] Ignore UP in*addr_any interfaces
* [Bug 633] Avoid writing files in srcdir
* release engineering/build changes

---
(4.2.2)

* SNTP
* Many bugfixes
* Implements the current "goal state" of NTPv4
* Autokey improvements
* Much better IPv6 support
* [Bug 360] ntpd loses handles with LAN connection disabled.
* [Bug 239] Fix intermittent autokey failure with multicast clients.
* Rewrite of the multicast code
* New version numbering scheme

---
(4.2.0)

* More stuff than I have time to document
* IPv6 support
* Bugfixes
* call-gap filtering
* wwv and chu refclock improvements
* OpenSSL integration

---
(4.1.2)

* clock state machine bugfix
* Lose the source port check on incoming packets
* (x)ntpdc compatibility patch
* Virtual IP improvements
* ntp_loopfilter fixes and improvements
* ntpdc improvements
* GOES refclock fix
* JJY driver
* Jupiter refclock fixes
* Neoclock4X refclock fixes
* AIX 5 port
* bsdi port fixes
* Cray unicos port upgrade
* HP MPE/iX port
* Win/NT port upgrade
* Dynix PTX port fixes
* Document conversion from CVS to BK
* readline support for ntpq

---
(4.1.0)

* CERT problem fixed (99k23)

* Huff-n-Puff filter
* Preparation for OpenSSL support
* Resolver changes/improvements are not backward compatible with mode 7
  requests (which are implementation-specific anyway)
* leap second stuff
* manycast should work now
* ntp-genkeys does new good things.
* scripts/ntp-close
* PPS cleanup and improvements
* readline support for ntpdc
* Crypto/authentication rewrite
* WINNT builds with MD5 by default
* WINNT no longer requires Perl for building with Visual C++ 6.0
* algorithmic improvements, bugfixes
* Solaris dosynctodr info update
* html/pic/* is *lots* smaller
* New/updated drivers: Forum Graphic GPS, WWV/H, Heath GC-100 II, HOPF
  serial and PCI, ONCORE, ulink331
* Rewrite of the audio drivers

---
(4.0.99)

* Driver updates: CHU, DCF, GPS/VME, Oncore, PCF, Ulink, WWVB, burst
  If you use the ONCORE driver with a HARDPPS kernel module,
  you *must* have a properly specified:
	pps <filename> [assert/clear] [hardpps]
  line in the /etc/ntp.conf file.
* PARSE cleanup
* PPS cleanup
* ntpd, ntpq, ntpdate cleanup and fixes
* NT port improvements
* AIX, BSDI, DEC OSF, FreeBSD, NetBSD, Reliant, SCO, Solaris port improvements

---
(4.0.98)

* Solaris kernel FLL bug is fixed in 106541-07
* Bug/lint cleanup
* PPS cleanup
* ReliantUNIX patches
* NetInfo support
* Ultralink driver
* Trimble OEM Ace-II support
* DCF77 power choices
* Oncore improvements

---
(4.0.97)

* NT patches
* AIX,SunOS,IRIX portability
* NeXT portability
* ntptimeset utility added
* cygwin portability patches

---
(4.0.96)

* -lnsl, -lsocket, -lgen configuration patches
* Y2K patches from AT&T
* Linux portability cruft

---
(4.0.95)

* NT port cleanup/replacement
* a few portability fixes
* VARITEXT Parse clock added

---
(4.0.94)

* PPS updates (including ntp.config options)
* Lose the old DES stuff in favor of the (optional) RSAREF stuff
* html cleanup/updates
* numerous drivers cleaned up
* numerous portability patches and code cleanup

---
(4.0.93)

* Oncore refclock needs PPS or one of two ioctls.
* Don't make ntptime under Linux.  It doesn't compile for too many folks.
* Autokey cleanup
* ReliantUnix patches
* html cleanup
* tickadj cleanup
* PARSE cleanup
* IRIX -n32 cleanup
* byte order cleanup
* ntptrace improvements and patches
* ntpdc improvements and patches
* PPS cleanup
* mx4200 cleanup
* New clock state machine
* SCO cleanup
* Skip alias interfaces

---
(4.0.92)

* chronolog and dumbclock refclocks
* SCO updates
* Cleanup/bugfixes
* Y2K patches
* Updated palisade driver
* Plug memory leak
* wharton kernel clock
* Oncore clock upgrades
* NMEA clock improvements
* PPS improvements
* AIX portability patches

---
(4.0.91)

* New ONCORE driver
* New MX4200 driver
* Palisade improvements
* config file bugfixes and problem reporting
* autoconf upgrade and cleanup
* HP-UX, IRIX lint cleanup
* AIX portability patches
* NT cleanup

---
(4.0.90)

* Nanoseconds
* New palisade driver
* New Oncore driver

---
(4.0.73)

* README.hackers added
* PARSE driver is working again
* Solaris 2.6 has nasty kernel bugs.  DO NOT enable pll!
* DES is out of the distribution.

---
(4.0.72)

* K&R C compiling should work again.
* IRIG patches.
* MX4200 driver patches.
* Jupiter driver added.
* Palisade driver added.  Needs work (ANSI, ntoh/hton, sizeof double, ???)<|MERGE_RESOLUTION|>--- conflicted
+++ resolved
@@ -1,4 +1,4 @@
-<<<<<<< HEAD
+* [Bug 2618] (side work) Added unit tests to ensure working of 'l_fp'
 * [Bug 2620] Use version.pm for checking version numbers in NTP::Util.
 (4.2.7p446) 2014/06/28 Released by Harlan Stenn <stenn@ntp.org>
 * [Bug 2597] leap file processing -- loose ends.
@@ -8,9 +8,6 @@
   Provide missing msyslog() message in crypto_alice().
 * Fix a variable lifetime issue.
 * Allow for version suffix in libevent in ntp_libevent.m4.
-=======
-* [Bug 2618] (side work) Added unit tests to ensure working of 'l_fp'
->>>>>>> bb60e625
 (4.2.7p445) 2014/06/12 Released by Harlan Stenn <stenn@ntp.org>
 * [Bug 2556] mrulist isn't mentioned in the ntpq man page.
 (4.2.7p444) 2014/05/19 Released by Harlan Stenn <stenn@ntp.org>
