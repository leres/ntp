---

<<<<<<< HEAD
* [Sec 2937] ntpq: nextvar() missing length check. perlinger@ntp.org
=======
* [Sec 2935] Deja Vu: Replay attack on authenticated broadcast mode. HStenn.
* Make leapsec_query debug messages less verbose.  Harlan Stenn.
>>>>>>> 50ef2f62
---
(4.2.8p5) 2016/01/07 Released by Harlan Stenn <stenn@ntp.org>

* [Sec 2956] small-step/big-step.  Close the panic gate earlier.  HStenn.
* CID 1339955: Free allocated memory in caljulian test.  HStenn.
* CID 1339962: Explicitly initialize variable in caljulian test.  HStenn.
* CID 1341527: Quiet a CHECKED_RETURN in sntp/tests/t-log.c.  HStenn.
* CID 1341533: Missing assertion in sntp/tests/t-log.c.  HStenn.
* CID 1341534: Resource leak in tests/ntpd/t-ntp_signd.c.  HStenn.
* CID 1341535: Resource leak in tests/ntpd/t-ntp_signd.c.  HStenn.
* CID 1341536: Resource leak in tests/ntpd/t-ntp_signd.c.  HStenn.
* CID 1341537: Resource leak in tests/ntpd/t-ntp_signd.c.  HStenn.
* CID 1341538: Memory leak in tests/ntpd/ntp_prio_q.c:262.  HStenn.
* CID 1341677: Nits in sntp/tests/keyFile.c.  HStenn.
* CID 1341678: Nits in sntp/tests/keyFile.c.  HStenn.
* CID 1341679: Nits in sntp/tests/keyFile.c.  HStenn.
* CID 1341680: Nits in sntp/tests/keyFile.c.  HStenn.
* CID 1341681: Nits in sntp/tests/keyFile.c.  HStenn.
* CID 1341682: Nit in libntp/authreadkeys.c.  HStenn.
* CID 1341684: Nit in tests/ntpd/t-ntp_signd.c.  HStenn.
* [Bug 2829] Look at pipe_fds in ntpd.c  (did so. perlinger@ntp.org)
* [Bug 2887] stratum -1 config results as showing value 99
  - fudge stratum should only accept values [0..16]. perlinger@ntp.org
* [Bug 2932] Update leapsecond file info in miscopt.html.  CWoodbury, HStenn.
* [Bug 2934] tests/ntpd/t-ntp_scanner.c has a magic constant wired in.  HMurray
* [Bug 2944] errno is not preserved properly in ntpdate after sendto call.
  - applied patch by Christos Zoulas.  perlinger@ntp.org
* [Bug 2952] Symmetric active/passive mode is broken.  HStenn.
* [Bug 2954] Version 4.2.8p4 crashes on startup with sig fault
  - fixed data race conditions in threaded DNS worker. perlinger@ntp.org
  - limit threading warm-up to linux; FreeBSD bombs on it. perlinger@ntp.org
* [Bug 2957] 'unsigned int' vs 'size_t' format clash. perlinger@ntp.org
  - accept key file only if there are no parsing errors
  - fixed size_t/u_int format clash
  - fixed wrong use of 'strlcpy'
* [Bug 2958] ntpq: fatal error messages need a final newline. Craig Leres.
* [Bug 2962] truncation of size_t/ptrdiff_t on 64bit targets. perlinger@ntp.org
  - fixed several other warnings (cast-alignment, missing const, missing prototypes)
  - promote use of 'size_t' for values that express a size
  - use ptr-to-const for read-only arguments
  - make sure SOCKET values are not truncated (win32-specific)
  - format string fixes
* [Bug 2965] Local clock didn't work since 4.2.8p4.  Martin Burnicki.
* [Bug 2967] ntpdate command suffers an assertion failure
  - fixed ntp_rfc2553.c to return proper address length. perlinger@ntp.org
* [Bug 2969]  Seg fault from ntpq/mrulist when looking at server with
              lots of clients. perlinger@ntp.org
* [Bug 2971] ntpq bails on ^C: select fails: Interrupted system call
  - changed stacked/nested handling of CTRL-C. perlinger@ntp.org
* Unity cleanup for FreeBSD-6.4.  Harlan Stenn.
* Unity test cleanup.  Harlan Stenn.
* Libevent autoconf pthread fixes for FreeBSD-10.  Harlan Stenn.
* Header cleanup in tests/sandbox/uglydate.c.  Harlan Stenn.
* Header cleanup in tests/libntp/sfptostr.c.  Harlan Stenn.
* Quiet a warning from clang.  Harlan Stenn.
* Update the NEWS file.  Harlan Stenn.
* Update scripts/calc_tickadj/Makefile.am.  Harlan Stenn.
---
(4.2.8p4-RC1) 2015/10/06 Released by Harlan Stenn <stenn@ntp.org>

* [Sec 2899] CVE-2014-9297  perlinger@ntp.org
* [Sec 2901] Drop invalid packet before checking KoD. Check for all KoD's.
  Danny Mayer.  Log incoming packets that fail TEST2.  Harlan Stenn.
* [Sec 2902] configuration directives "pidfile" and "driftfile"
  should be local-only. perlinger@ntp.org (patch by Miroslav Lichvar)
* [Sec 2909] added missing call to 'free()' in ntp_crypto.c. perlinger@ntp.org
* [Sec 2913] TALOS-CAN-0052: crash by loop counter underrun. perlinger@ntp.org
* [Sec 2916] TALOS-CAN-0054: memory corruption in password store. JPerlinger
* [Sec 2917] TALOS-CAN-0055: Infinite loop if extended logging enabled and
  the logfile and keyfile are the same. perlinger@ntp.org
* [Sec 1918] TALOS-CAN-0062: prevent directory traversal for VMS, too, when
  using 'saveconfig' command.  perlinger@ntp.org
* [Bug 2919] TALOS-CAN-0063: avoid buffer overrun in ntpq. perlinger@ntp.org
* [Sec 2020] TALOS-CAN-0064: signed/unsiged clash could lead to buffer overun
  and memory corruption. perlinger@ntp.org
* [Sec 2921] TALOS-CAN-0065: password length memory corruption. JPerlinger.
* [Sec 2922] decodenetnum() will ASSERT botch instead of returning FAIL
  on some bogus values.  Harlan Stenn.
* [Sec 2941] NAK to the Future: Symmetric association authentication
  bypass via crypto-NAK. Patch applied. perlinger@ntp.org
* [Bug 2332] (reopened) Exercise thread cancellation once before dropping
  privileges and limiting resources in NTPD removes the need to link
  forcefully against 'libgcc_s' which does not always work. J.Perlinger
* [Bug 2595] ntpdate man page quirks.  Hal Murray, Harlan Stenn.
* [Bug 2625] Deprecate flag1 in local refclock.  Hal Murray, Harlan Stenn.
* [Bug 2817] Stop locking ntpd into memory by default under Linux.  H.Stenn.
* [Bug 2821] minor build issues: fixed refclock_gpsdjson.c.  perlinger@ntp.org
* [Bug 2823] ntpsweep with recursive peers option doesn't work.  H.Stenn.
* [Bug 2849] Systems with more than one default route may never
  synchronize.  Brian Utterback.  Note that this patch might need to
  be reverted once Bug 2043 has been fixed.
* [Bug 2864] 4.2.8p3 fails to compile on Windows. Juergen Perlinger
* [Bug 2866] segmentation fault at initgroups().  Harlan Stenn.
* [Bug 2867] ntpd with autokey active crashed by 'ntpq -crv'. J.Perlinger
* [Bug 2873] libevent should not include .deps/ in the tarball.  H.Stenn
* [Bug 2874] Don't distribute generated sntp/tests/fileHandlingTest.h. H.Stenn
* [Bug 2875] sntp/Makefile.am: Get rid of DIST_SUBDIRS.  libevent must
  be configured for the distribution targets.  Harlan Stenn.
* [Bug 2883] ntpd crashes on exit with empty driftfile.  Miroslav Lichvar.
* [Bug 2886] Mis-spelling: "outlyer" should be "outlier".  dave@horsfall.org
* [Bug 2888] streamline calendar functions.  perlinger@ntp.org
* [Bug 2889] ntp-dev-4.3.67 does not build on Windows.  perlinger@ntp.org
* [Bug 2890] Ignore ENOBUFS on routing netlink socket.  Konstantin Khlebnikov.
* [Bug 2906] make check needs better support for pthreads.  Harlan Stenn.
* [Bug 2907] dist* build targets require our libevent/ to be enabled.  HStenn.
* [Bug 2912] no munlockall() under Windows.  David Taylor, Harlan Stenn.
* libntp/emalloc.c: Remove explicit include of stdint.h.  Harlan Stenn.
* Put Unity CPPFLAGS items in unity_config.h.  Harlan Stenn.
* tests/ntpd/g_leapsec.cpp typo fix.  Harlan Stenn.
* Phase 1 deprecation of google test in sntp/tests/.  Harlan Stenn.
* On some versions of HP-UX, inttypes.h does not include stdint.h.  H.Stenn.
* top_srcdir can change based on ntp v. sntp.  Harlan Stenn.
* sntp/tests/ function parameter list cleanup.  Damir Tomić.
* tests/libntp/ function parameter list cleanup.  Damir Tomić.
* tests/ntpd/ function parameter list cleanup.  Damir Tomić.
* sntp/unity/unity_config.h: handle stdint.h.  Harlan Stenn.
* sntp/unity/unity_internals.h: handle *INTPTR_MAX on old Solaris.  H.Stenn.
* tests/libntp/timevalops.c and timespecops.c fixed error printing.  D.Tomić.
* tests/libntp/ improvements in code and fixed error printing.  Damir Tomić.
* tests/libntp: a_md5encrypt.c, authkeys.c, buftvtots.c, calendar.c, caljulian.c,
  caltontp.c, clocktime.c, humandate.c, hextolfp.c, decodenetnum.c - fixed
  formatting; first declaration, then code (C90); deleted unnecessary comments;
  changed from sprintf to snprintf; fixed order of includes. Tomasz Flendrich
* tests/libntp/lfpfunc.c remove unnecessary include, remove old comments,
  fix formatting, cleanup. Tomasz Flendrich
* tests/libntp/lfptostr.c remove unnecessary include, add consts, fix formatting.
  Tomasz Flendrich
* tests/libntp/statestr.c remove empty functions, remove unnecessary include,
  fix formatting. Tomasz Flendrich
* tests/libntp/modetoa.c fixed formatting. Tomasz Flendrich
* tests/libntp/msyslog.c fixed formatting. Tomasz Flendrich
* tests/libntp/numtoa.c deleted unnecessary empty functions, fixed formatting.
  Tomasz Flendrich
* tests/libntp/numtohost.c added const, fixed formatting. Tomasz Flendrich
* tests/libntp/refnumtoa.c fixed formatting. Tomasz Flendrich
* tests/libntp/ssl_init.c fixed formatting. Tomasz Flendrich
* tests/libntp/tvtots.c fixed a bug, fixed formatting. Tomasz Flendrich
* tests/libntp/uglydate.c removed an unnecessary include. Tomasz Flendrich
* tests/libntp/vi64ops.c removed an unnecessary comment, fixed formatting.
* tests/libntp/ymd3yd.c removed an empty function and an unnecessary include,
fixed formatting. Tomasz Flendrich
* tests/libntp/timespecops.c fixed formatting, fixed the order of includes,
  removed unnecessary comments, cleanup. Tomasz Flendrich
* tests/libntp/timevalops.c fixed the order of includes, deleted unnecessary
  comments, cleanup. Tomasz Flendrich
* tests/libntp/sockaddrtest.h making it agree to NTP's conventions of formatting.
  Tomasz Flendrich
* tests/libntp/lfptest.h cleanup. Tomasz Flendrich
* tests/libntp/test-libntp.c fix formatting. Tomasz Flendrich
* sntp/tests/crypto.c is now using proper Unity's assertions, fixed formatting.
  Tomasz Flendrich
* sntp/tests/kodDatabase.c added consts, deleted empty function,
  fixed formatting. Tomasz Flendrich
* sntp/tests/kodFile.c cleanup, fixed formatting. Tomasz Flendrich
* sntp/tests/packetHandling.c is now using proper Unity's assertions,
  fixed formatting, deleted unused variable. Tomasz Flendrich
* sntp/tests/keyFile.c is now using proper Unity's assertions, fixed formatting.
  Tomasz Flendrich
* sntp/tests/packetProcessing.c changed from sprintf to snprintf,
  fixed formatting. Tomasz Flendrich
* sntp/tests/utilities.c is now using proper Unity's assertions, changed
  the order of includes, fixed formatting, removed unnecessary comments.
  Tomasz Flendrich
* sntp/tests/sntptest.h fixed formatting. Tomasz Flendrich
* sntp/tests/fileHandlingTest.h.in fixed a possible buffer overflow problem,
  made one function do its job, deleted unnecessary prints, fixed formatting.
  Tomasz Flendrich
* sntp/unity/Makefile.am added a missing header. Tomasz Flendrich
* sntp/unity/unity_config.h: Distribute it.  Harlan Stenn.
* sntp/libevent/evconfig-private.h: remove generated filefrom SCM.  H.Stenn.
* sntp/unity/Makefile.am: fix some broken paths.  Harlan Stenn.
* sntp/unity/unity.c: Clean up a printf().  Harlan Stenn.
* Phase 1 deprecation of google test in tests/libntp/.  Harlan Stenn.
* Don't build sntp/libevent/sample/.  Harlan Stenn.
* tests/libntp/test_caltontp needs -lpthread.  Harlan Stenn.
* br-flock: --enable-local-libevent.  Harlan Stenn.
* Wrote tests for ntpd/ntp_prio_q.c. Tomasz Flendrich
* scripts/lib/NTP/Util.pm: stratum output is version-dependent.  Harlan Stenn.
* Get rid of the NTP_ prefix on our assertion macros.  Harlan Stenn.
* Code cleanup.  Harlan Stenn.
* libntp/icom.c: Typo fix.  Harlan Stenn.
* util/ntptime.c: initialization nit.  Harlan Stenn.
* ntpd/ntp_peer.c:newpeer(): added a DEBUG_REQUIRE(srcadr).  Harlan Stenn.
* Add std_unity_tests to various Makefile.am files.  Harlan Stenn.
* ntpd/ntp_restrict.c: added a few assertions, created tests for this file.
  Tomasz Flendrich
* Changed progname to be const in many files - now it's consistent. Tomasz
  Flendrich
* Typo fix for GCC warning suppression.  Harlan Stenn.
* Added tests/ntpd/ntp_scanner.c test. Damir Tomić.
* Added declarations to all Unity tests, and did minor fixes to them.
  Reduced the number of warnings by half. Damir Tomić.
* Updated generate_test_runner.rb and updated the sntp/unity/auto directory
  with the latest Unity updates from Mark. Damir Tomić.
* Retire google test - phase I.  Harlan Stenn.
* Unity test cleanup: move declaration of 'initializing'.  Harlan Stenn.
* Update the NEWS file.  Harlan Stenn.
* Autoconf cleanup.  Harlan Stenn.
* Unit test dist cleanup. Harlan Stenn.
* Cleanup various test Makefile.am files.  Harlan Stenn.
* Pthread autoconf macro cleanup.  Harlan Stenn.
* Fix progname definition in unity runner scripts.  Harlan Stenn.
* Clean trailing whitespace in tests/ntpd/Makefile.am.  Harlan Stenn.
* Update the patch for bug 2817.  Harlan Stenn.
* More updates for bug 2817.  Harlan Stenn.
* Fix bugs in tests/ntpd/ntp_prio_q.c.  Harlan Stenn.
* gcc on older HPUX may need +allowdups.  Harlan Stenn.
* Adding missing MCAST protection.  Harlan Stenn.
* Disable certain test programs on certain platforms.  Harlan Stenn.
* Implement --enable-problem-tests (on by default).  Harlan Stenn.
* build system tweaks.  Harlan Stenn.
---
(4.2.8p3) 2015/06/29 Released by Harlan Stenn <stenn@ntp.org>

* [Sec 2853] Crafted remote config packet can crash some versions of
  ntpd.  Aleksis Kauppinen, Juergen Perlinger, Harlan Stenn.
* [Sec 2853] Initial work on tests/sec-2853/.  Harlan Stenn.
* [Bug 1060] Buffer overruns in libparse/clk_rawdcf.c.  Helge Oldach.
* [Bug 2846] Report 'unsynchronized' status during the leap second.
  Fixed in Martin's changes to Bug 2855.  Martin Burnicki.
* [Bug 2859] Improve raw DCF77 robustness deconding.  Frank Kardel.
* [Bug 2860] ntpq ifstats sanity check is too stringent.  Frank Kardel.
* README.leapsmear added.  Martin Burnicki.
* README.leapsmear edited.  Harlan Stenn.
* tests/libntp/msyslog.c: fixed a gcc warning. Tomasz Flendrich.
* ntpd/ntp.conf.def: Document DSCP and leapsmearinterval.  Harlan Stenn.
* html/miscopt.html: Document leapsmearinterval, other cleanup.  Harlan Stenn.
---
(4.2.8p3-RC3) 2015/06/27 Released by Harlan Stenn <stenn@ntp.org>

* [Bug 2855] Parser fix for conditional leap smear code.  Harlan Stenn.
* [Bug 2855] Report leap smear in the REFID.  Harlan Stenn.
* [Bug 2856] ntpd should wait() on terminated child processes.  Paul Green.
* [Bug 2857] Stratus VOS does not support SIGIO.  Paul Green.
* html/drivers/driver22.html: typo fix.  Harlan Stenn.
* refidsmear test cleanup.  Tomasz Flendrich.
* refidsmear function support and tests.  Harlan Stenn.
* sntp/tests/Makefile.am: remove g_nameresolution.cpp as it tested
  something that was only in the 4.2.6 sntp.  Harlan Stenn.
* Modified tests/bug-2803/Makefile.am so it builds Unity framework tests.
  Damir Tomić
* Modified tests/libtnp/Makefile.am so it builds Unity framework tests.
  Damir Tomić
* Modified sntp/tests/Makefile.am so it builds Unity framework tests.
  Damir Tomić
* tests/sandbox/smeartest.c: Harlan Stenn, Damir Tomic, Juergen Perlinger.
* Converted from gtest to Unity: tests/bug-2803/. Damir Tomić
* Converted from gtest to Unity: tests/libntp/ a_md5encrypt, atoint.c,
  atouint.c, authkeys.c, buftvtots.c, calendar.c, caljulian.c,
  calyearstart.c, clocktime.c, hextoint.c, lfpfunc.c, modetoa.c,
  numtoa.c, numtohost.c, refnumtoa.c, ssl_init.c, statestr.c,
  timespecops.c, timevalops.c, uglydate.c, vi64ops.c, ymd2yd.c.
  Damir Tomić
* Converted from gtest to Unity: sntp/tests/ kodDatabase.c, kodFile.c,
  networking.c, keyFile.c, utilities.cpp, sntptest.h,
  fileHandlingTest.h. Damir Tomić
* Converted from gtest to Unity: sntp/tests/ caltontp.c, humandate.c,
  msyslog.c, prettydate.c, recvbuff.c, sfptostr.c, tstotv.c, tvtots.c,
  sntp/tests/packetProcessing.c. Tomasz Flendrich
---
(4.2.8p3-RC2) 2015/06/24 Released by Harlan Stenn <stenn@ntp.org>

* [Bug 2778] Implement "apeers"  ntpq command to include associd.
* [Bug 2805] ntpd fails to join multicast group.
* [Bug 2824] Convert update-leap to perl. (also see 2769)
* [Bug 2830] ntpd doesn't always transfer the correct TAI offset via autokey
   NTPD transfers the current TAI (instead of an announcement) now.
   This might still needed improvement.
   Update autokey data ASAP when 'sys_tai' changes.
   Fix unit test that was broken by changes for autokey update.
   Avoid potential signature length issue and use DPRINTF where possible
     in ntp_crypto.c.
* [Bug 2832] refclock_jjy.c supports the TDC-300.
* [Bug 2834] Correct a broken html tag in html/refclock.html
* [Bug 2836] DFC77 patches from Frank Kardel to make decoding more
  robust, and require 2 consecutive timestamps to be consistent.
* [Bug 2837] Allow a configurable DSCP value.
* [Bug 2837] add test for DSCP to ntpd/complete.conf.in
* [Bug 2842] Glitch in ntp.conf.def documentation stanza.
* [Bug 2842] Bug in mdoc2man.
* [Bug 2843] make check fails on 4.3.36
   Fixed compiler warnings about numeric range overflow
   (The original topic was fixed in a byplay to bug#2830)
* [Bug 2845] Harden memory allocation in ntpd.
* [Bug 2852] 'make check' can't find unity.h.  Hal Murray.
* [Bug 2854] Missing brace in libntp/strdup.c.  Masanari Iida.
* [Bug 2855] Implement conditional leap smear code.  Martin Burnicki.
* [Bug 2855] leap smear cleanup.  Harlan Stenn.
* Initial support for experimental leap smear code.  Harlan Stenn.
* Fixes to sntp/tests/fileHandlingTest.h.in.  Harlan Stenn.
* Report select() debug messages at debug level 3 now.
* sntp/scripts/genLocInfo: treat raspbian as debian.
* Unity test framework fixes.
  ** Requires ruby for changes to tests.
* Initial support for PACKAGE_VERSION tests.
* sntp/libpkgver belongs in EXTRA_DIST, not DIST_SUBDIRS.
* tests/bug-2803/Makefile.am must distribute bug-2803.h.
* automake-1.15 cleanup for sntp/tests/fileHandlingTest.h.in .  Harlan Stenn.
---
(4.2.8p3-RC1) 2015/05/12 Released by Harlan Stenn <stenn@ntp.org>

* CID 739725: Fix a rare resource leak in libevent/listener.c.
* CID 1295478: Quiet a pedantic potential error from the fix for Bug 2776.
* CID 1296235: Fix refclock_jjy.c and correcting type of the driver40-ja.html
* CID 1269537: Clean up a line of dead code in getShmTime().
* [Bug 2590] autogen-5.18.5.
* [Bug 2612] restrict: Warn when 'monitor' can't be disabled because
  of 'limited'.
* [Bug 2650] fix includefile processing.
* [Bug 2745] ntpd -x steps clock on leap second
   Fixed an initial-value problem that caused misbehaviour in absence of
   any leapsecond information.
   Do leap second stepping only of the step adjustment is beyond the
   proper jump distance limit and step correction is allowed at all.
* [Bug 2750] build for Win64
  Building for 32bit of loopback ppsapi needs def file
* [Bug 2776] Improve ntpq's 'help keytype'.
* [Bug 2782] Refactor refclock_shm.c, add memory barrier protection.
* [Bug 2792] If the IFF_RUNNING interface flag is supported then an
  interface is ignored as long as this flag is not set since the
  interface is not usable (e.g., no link).
* [Bug 2794] Clean up kernel clock status reports.
* [Bug 2800] refclock_true.c true_debug() can't open debug log because
  of incompatible open/fdopen parameters.
* [Bug 2804] install-local-data assumes GNU 'find' semantics.
* [Bug 2806] refclock_jjy.c supports the Telephone JJY.
* [Bug 2808] GPSD_JSON driver enhancements, step 1.
  Fix crash during cleanup if GPS device not present and char device.
  Increase internal token buffer to parse all JSON data, even SKY.
  Defer logging of errors during driver init until the first unit is
  started, so the syslog is not cluttered when the driver is not used.
  Various improvements, see http://bugs.ntp.org/2808 for details.
  Changed libjsmn to a more recent version.
* [Bug 2810] refclock_shm.c memory barrier code needs tweaks for QNX.
* [Bug 2813] HP-UX needs -D__STDC_VERSION__=199901L and limits.h.
* [Bug 2815] net-snmp before v5.4 has circular library dependencies.
* [Bug 2821] Add a missing NTP_PRINTF and a missing const.
* [Bug 2822] New leap column in sntp broke NTP::Util.pm.
* [Bug 2825] Quiet file installation in html/ .
* [Bug 2830] ntpd doesn't always transfer the correct TAI offset via autokey
   NTPD transfers the current TAI (instead of an announcement) now.
   This might still needed improvement.
* Add an assert to the ntpq ifstats code.
* Clean up the RLIMIT_STACK code.
* Improve the ntpq documentation around the controlkey keyid.
* ntpq.c cleanup.
* Windows port build cleanup.
---
(4.2.8p2) 2015/04/07 Released by Harlan Stenn <stenn@ntp.org>
(4.2.8p2-RC3) 2015/04/03 Released by Harlan Stenn <stenn@ntp.org>

* [Bug 2763] Fix for different thresholds for forward and backward steps.
* Initial import of the Unity test framework.
---
(4.2.8p2-RC2) 2015/04/03 Released by Harlan Stenn <stenn@ntp.org>

* [Bug 2592] FLAG_TSTAMP_PPS cleanup for refclock_parse.c.
* [Bug 2769] New script: update-leap
* [Bug 2769] cleannup for update-leap
* [Bug 2788] New flag -G (force_step_once).
* [Bug 2794] Clean up kernel clock status reports.
* [Bug 2795] Cannot build without OpenSLL (on Win32).
  Provided a Win32 specific wrapper around libevent/arc4random.c.
  fixed some minor warnings.
* [Bug 2796] ntp-keygen crashes in 'getclock()' on Win32.
* [Bug 2797] ntp-keygen trapped in endless loop for MD5 keys
  on big-endian machines.
* [Bug 2798] sntp should decode and display the leap indicator.
* Simple cleanup to html/build.html
---
(4.2.8p2-RC1) 2015/03/30 Released by Harlan Stenn <stenn@ntp.org>

* [Bug 2794] Don't let reports on normal kernel status changes
  look like errors.
* [Bug 2788] New flag -G (force_step_once).
* [Bug 2592] Account for PPS sources which can provide an accurate
  absolute time stamp, and status information.
  Fixed indention and removed trailing whitespace.
* [Bug 1787] DCF77's formerly "antenna" bit is "call bit" since 2003.
* [Bug 1960] setsockopt IPV6_MULTICAST_IF: Invalid argument.
* [Bug 2346] "graceful termination" signals do not do peer cleanup.
* [Bug 2728] See if C99-style structure initialization works.
* [Bug 2747] Upgrade libevent to 2.1.5-beta.
* [Bug 2749] ntp/lib/NTP/Util.pm needs update for ntpq -w, IPv6, .POOL. .
* [Bug 2751] jitter.h has stale copies of l_fp macros.
* [Bug 2756] ntpd hangs in startup with gcc 3.3.5 on ARM.
* [Bug 2757] Quiet compiler warnings.
* [Bug 2759] Expose nonvolatile/clk_wander_threshold to ntpq.
* [Bug 2763] Allow different thresholds for forward and backward steps.
* [Bug 2766] ntp-keygen output files should not be world-readable.
* [Bug 2767] ntp-keygen -M should symlink to ntp.keys.
* [Bug 2771] nonvolatile value is documented in wrong units.
* [Bug 2773] Early leap announcement from Palisade/Thunderbolt
* [Bug 2774] Unreasonably verbose printout - leap pending/warning
* [Bug 2775] ntp-keygen.c fails to compile under Windows.
* [Bug 2777] Fixed loops and decoding of Meinberg GPS satellite info.
  Removed non-ASCII characters from some copyright comments.
  Removed trailing whitespace.
  Updated definitions for Meinberg clocks from current Meinberg header files.
  Now use C99 fixed-width types and avoid non-ASCII characters in comments.
  Account for updated definitions pulled from Meinberg header files.
  Updated comments on Meinberg GPS receivers which are not only called GPS16x.
  Replaced some constant numbers by defines from ntp_calendar.h
  Modified creation of parse-specific variables for Meinberg devices
  in gps16x_message().
  Reworked mk_utcinfo() to avoid printing of ambiguous leap second dates.
  Modified mbg_tm_str() which now expexts an additional parameter controlling
  if the time status shall be printed.
* [Sec 2779] ntpd accepts unauthenticated packets with symmetric key crypto.
* [Sec 2781] Authentication doesn't protect symmetric associations against
  DoS attacks.
* [Bug 2783] Quiet autoconf warnings about missing AC_LANG_SOURCE.
* [Bug 2784] Fix for 2782 uses clock_gettime() instead of get_ostime().
* [Bug 2789] Quiet compiler warnings from libevent.
* [Bug 2790] If ntpd sets the Windows MM timer highest resolution
  pause briefly before measuring system clock precision to yield
  correct results.
* Comment from Juergen Perlinger in ntp_calendar.c to make the code clearer.
* Use predefined function types for parse driver functions
  used to set up function pointers.
  Account for changed prototype of parse_inp_fnc_t functions.
  Cast parse conversion results to appropriate types to avoid
  compiler warnings.
  Let ioctl() for Windows accept a (void *) to avoid compiler warnings
  when called with pointers to different types.
---
(4.2.8p1) 2015/02/04 Released by Harlan Stenn <stenn@ntp.org>

* Update the NEWS file.
* [Sec 2671] vallen in extension fields are not validated.
---
(4.2.8p1-RC2) 2015/01/29 Released by Harlan Stenn <stenn@ntp.org>

* [Bug 2627] shm refclock allows only two units with owner-only access
  rework: reverted sense of mode bit (so default reflects previous
  behaviour) and updated ducumentation.
* [Bug 2732] - Leap second not handled correctly on Windows 8
  use 'GetTickCount()' to get the true elapsed time of slew
  (This should work for all versions of Windows >= W2K)
* [Bug 2738] Missing buffer initialization in refclocK_parse.c::parsestate().
* [Bug 2739] Parse driver with PPS enabled occasionally evaluates
  PPS timestamp with wrong sign.
  Removed some German umlauts.
* [Bug 2740] Removed some obsolete code from the parse driver.
* [Bug 2741] Incorrect buffer check in refclocK_parse.c::parsestatus().
---
(4.2.8p1-RC1) 2015/01/24 Released by Harlan Stenn <stenn@ntp.org>

* Start the RC for 4.2.8p1.
* [Bug 2187] Update version number generation scripts.
* [Bug 2617] Fix sntp Usage documentation section.
* [Sec 2672] Code cleanup: On some OSes ::1 can be spoofed...
* [Bug 2736] Show error message if we cannot open the config file.
* Copyright update.
* Fix the package name.
---
(4.2.8p1-beta5) 2015/01/07 Released by Harlan Stenn <stenn@ntp.org>

* [Bug 2695] Windows build: __func__ not supported under Windows.
* [Bug 2728] Work around C99-style structure initialization code
  for older compilers, specifically Visual Studio prior to VS2013.
---
(4.2.8p1-beta4) 2015/01/04 Released by Harlan Stenn <stenn@ntp.org>

* [Bug 1084] PPSAPI for ntpd on Windows with DLL backends
* [Bug 2695] Build problem on Windows (sys/socket.h).
* [Bug 2715] mdnstries option for ntp.conf from NetBSD.
* Fix a regression introduced to timepps-Solaris.h as part of:
  [Bug 1206] Required compiler changes for Windows
  (4.2.5p181) 2009/06/06
---
(4.2.8p1-beta3) 2015/01/02 Released by Harlan Stenn <stenn@ntp.org>

* [Bug 2627] shm refclock allows only two units with owner-only access
  Use mode bit 0 to select public access for units >= 2 (units 0 & 1 are
  always private.
* [Bug 2681] Fix display of certificate EOValidity dates on 32-bit systems.
* [Bug 2695] 4.2.8 does not build on Windows.
* [bug 2700] mrulist stopped working in 4.2.8.
* [Bug 2706] libparse/info_trimble.c build dependencies are broken.
* [Bug 2713] variable type/cast, parameter name, general cleanup from NetBSD.
* [Bug 2714] libevent may need to be built independently of any build of sntp.
* [Bug 2715] mdnstries option for ntp.conf from NetBSD.
---
(4.2.8p1-beta2) 2014/12/27 Released by Harlan Stenn <stenn@ntp.org>

* [Bug 2674] Install sntp in sbin on NetBSD.
* [Bug 2693] ntp-keygen doesn't build without OpenSSL and sntp.
* [Bug 2707] Avoid a C90 extension in libjsmn/jsmn.c.
* [Bug 2709] see if we have a C99 compiler (not yet required).
---
(4.2.8p1-beta1) 2014/12/23 Released by Harlan Stenn <stenn@ntp.org>

* [Sec 2672] On some OSes ::1 can be spoofed, bypassing source IP ACLs.
* [Bug 2693] ntp-keygen doesn't build without OpenSSL.
* [Bug 2697] IN6_IS_ADDR_LOOPBACK build problems on some OSes.
* [Bug 2699] HAVE_SYS_SELECT_H is misspelled in refclock_gpsdjson.c.
---
(4.2.8) 2014/12/19 Released by Harlan Stenn <stenn@ntp.org>

* [Sec 730] Increase RSA_generate_key modulus.
* [Sec 2666] Use cryptographic random numbers for md5 key generation.
* [Sec 2667] buffer overflow in crypto_recv().
* [Sec 2668] buffer overflow in ctl_putdata().
* [Sec 2669] buffer overflow in configure().
* [Sec 2670] Missing return; from error clause.
* [Sec 2671] vallen in extension fields are not validated.
* [Sec 2672] On some OSes ::1 can be spoofed, bypassing source IP ACLs.
* [Bug 2691] Wrong variable name in refclock_ripencc.c.
(4.2.7p486-RC) 2014/12/18 Released by Harlan Stenn <stenn@ntp.org>
* [Bug 2687] RefClock 26/hpgps doesn't work at default line speed
(4.2.7p485-RC) 2014/12/12 Released by Harlan Stenn <stenn@ntp.org>
* [Bug 2686] refclock_gpsdjson needs strtoll(), which is not always present.
(4.2.7p484-RC) 2014/12/11 Released by Harlan Stenn <stenn@ntp.org>
(4.2.7p483) 2014/12/08 Released by Harlan Stenn <stenn@ntp.org>
* [Bug 2685] Better document the KOD file for sntp.
(4.2.7p482) 2014/12/02 Released by Harlan Stenn <stenn@ntp.org>
* [Bug 2641] sntp is installed in the wrong location in Solaris.
* [Bug 2678] nmea_control() now checks 'refclock_params()' result.
(4.2.7p481) 2014/11/22 Released by Harlan Stenn <stenn@ntp.org>
* [Bug 2314] Only enable PPS if kernel consumer binding succeeds.
* [Bug 2314] Kernel PPS binding EOPNOTSUPP is a failure condition.
* Rename pps_enable to hardpps_enable.
(4.2.7p480) 2014/11/21 Released by Harlan Stenn <stenn@ntp.org>
* [Bug 2677] PATH_MAX isn't #define'd under Windows.
  Regression from the patch fixing Bug 2639.
(4.2.7p479) 2014/11/15 Released by Harlan Stenn <stenn@ntp.org>
* [Bug 2651] Certificates with ASN timestamps w/ 4-digit years mis-parsed.
(4.2.7p478) 2014/11/14 Released by Harlan Stenn <stenn@ntp.org>
* [Sec 2630] buffer overrun in ntpq tokenize().
* [Bug 2639] Check return value of ntp_adjtime().
* [Bug 2650] includefile processing broken.
* [Bug 2661] ntpq crashes with mreadvar.
(4.2.7p477) 2014/11/13 Released by Harlan Stenn <stenn@ntp.org>
* [Bug 2657] Document that "restrict nopeer" intereferes with "pool".
(4.2.7p476) 2014/10/08 Released by Harlan Stenn <stenn@ntp.org>
* [Bug 2503] SHT utility outdated
(4.2.7p475) 2014/09/11 Released by Harlan Stenn <stenn@ntp.org>
* [Bug 2654] refclock_true.c doesn't identify the Mk III.
(4.2.7p474) 2014/09/10 Released by Harlan Stenn <stenn@ntp.org>
* [Bug 2536] ntpd sandboxing support (libseccomp2) cleanup.
* [Bug 2649] Clean up html/ page installation.
(4.2.7p473) 2014/09/06 Released by Harlan Stenn <stenn@ntp.org>
* [Bug 2649] Clean up html/ page installation.
(4.2.7p472) 2014/09/06 Released by Harlan Stenn <stenn@ntp.org>
* [Bug 2556] mrulist is missing from the generated ntpq man page.
(4.2.7p471) 2014/09/05 Released by Harlan Stenn <stenn@ntp.org>
* [Bug 2649] "make install" leaves wrong owner for files in html/.
* [Bug 2652] Windows hates directory names that contain a :.
(4.2.7p470) 2014/09/02 Released by Harlan Stenn <stenn@ntp.org>
* [Bug 2502] Autogen text replacement errors.
* autogen-5.18.5pre1
* html/ cleanups from Hal Murray.
(4.2.7p469) 2014/09/01 Released by Harlan Stenn <stenn@ntp.org>
* [Bug 2536] ntpd sandboxing support (libseccomp2) cleanup.
(4.2.7p468) 2014/08/31 Released by Harlan Stenn <stenn@ntp.org>
* [Bug 2556] ntpq man page cleanup.
* autogen-5.18.4
(4.2.7p467) 2014/08/28 Released by Harlan Stenn <stenn@ntp.org>
* [Bug 2639] Check return value of ntp_adjtime().
* [Bug 2640] STA_NANO can result in invalid ntv.constant.
(4.2.7p466) 2014/08/27 Released by Harlan Stenn <stenn@ntp.org>
* [Bug 2536] ntpd sandboxing support (libseccomp2) cleanup.
(4.2.7p465) 2014/08/23 Released by Harlan Stenn <stenn@ntp.org>
* [Bug 2538] NTP programs print exit code in help/usage text.
* [Bug 2595] Man page quirks: ntpdate references in ntpd.
* [Bug 2613] www.ntp.org/bugs.html tells folks to email doc bugs to DLM.
* [Bug 2636] Clutter in syslog if gpsd not running
   - found (hopefully) last cause for clutter in protocol version
   - log GPSD revision and release numbers with protocol version
(4.2.7p464) 2014/08/22 Released by Harlan Stenn <stenn@ntp.org>
* [Bug 2636] Fix coverity warning from previous patch.
(4.2.7p463) 2014/08/21 Released by Harlan Stenn <stenn@ntp.org>
* [Bug 2636] Clutter in syslog if gpsd not running
   - make driver work with GPSD protocol version 3.9
   - use exponential back-off for connection problems
   - implement rate-limit for syslog entries
(4.2.7p462) 2014/08/16 Released by Harlan Stenn <stenn@ntp.org>
* [Bug 2622] Synchronisation problem using SHM [...]
  Add 'control' function -- fudge values not available during start.
(4.2.7p461) 2014/08/14 Released by Harlan Stenn <stenn@ntp.org>
* [Bug 1128] ntpq truncates "remote" host information.
* More autogen-5.18.4pre14 cleanup.
(4.2.7p460) 2014/08/13 Released by Harlan Stenn <stenn@ntp.org>
* More autogen-5.18.4pre14 cleanup.
(4.2.7p459) 2014/08/12 Released by Harlan Stenn <stenn@ntp.org>
* [Bug 2630] Limit the ntpq command buffer to 512 bytes.
* FlexeLint cleanups.
* Try bison-3.0.2 instead of bison-2.5.
(4.2.7p458) 2014/08/11 Released by Harlan Stenn <stenn@ntp.org>
* [Bug 2633] Provide stdnoreturn.h for windows port.
(4.2.7p457) 2014/08/09 Released by Harlan Stenn <stenn@ntp.org>
* [Bug 2622] Synchronisation problem using SHM when time difference is
  more than four hours: Change SHM driver so TOY restricted API is not
  used any more. (Plus some minor cleanup in logic and flow control)
* Pass the configration source into the parser as argument rather
  than through a global variable.
* Fix nits in the ntpq man page.
* autogen-5.18.4pre14
(4.2.7p456) 2014/08/07 Released by Harlan Stenn <stenn@ntp.org>
* CID 739722: Change the way the extention and MAC fields are processed.
(4.2.7p455) 2014/08/03 Released by Harlan Stenn <stenn@ntp.org>
* [Bug 2565] ntpd sometimes logs unexpected getifaddrs() errors.
* CID 739722: Clean up the definition of the exten field of struct pkt.
(4.2.7p454) 2014/07/30 Released by Harlan Stenn <stenn@ntp.org>
* [Bug 2628] 'mon_getmoremem()' relies on undefined behaviour
(4.2.7p453) 2014/07/19 Released by Harlan Stenn <stenn@ntp.org>
* [Bug 2597] leap file loose ends (follow-up)
  - uniform expiration check messages for config and timer triggered
    leap file loads
  - timer triggered loads log messages only once per day
(4.2.7p452) 2014/07/18 Released by Harlan Stenn <stenn@ntp.org>
* Make all of the html/ .html files use the same format for "Last update".
(4.2.7p451) 2014/07/17 Released by Harlan Stenn <stenn@ntp.org>
* Fix the "Last update" entries in the html/ subtree.
(4.2.7p450) 2014/07/16 Released by Harlan Stenn <stenn@ntp.org>
* Distribute the scripts needed for the fix for Bug 2547.
(4.2.7p449) 2014/07/16 Released by Harlan Stenn <stenn@ntp.org>
* [Bug 2547] Automate update of "Last Update" datestamps in .html files.
* [Bug 2623] Missing {} in refclock_oncore.c.
* Quiet warnings from ntp_calendar.h: avoid using argument names.
* Fix typos in decode.html and debug.html .
(4.2.7p448) 2014/07/15 Released by Harlan Stenn <stenn@ntp.org>
* [Bug 2621] Avoid use of indeterminate address after 'free()'
  (minor C standard conformance issue)
* Quiet warnings from ntp_calendar.h: avoid using argument names.
(4.2.7p447) 2014/07/05 Released by Harlan Stenn <stenn@ntp.org>
* [Bug 2620] Use version.pm for checking version numbers in NTP::Util.
* [Bug 2624] Fix signed compare on 'l_fp'.
(4.2.7p446) 2014/06/28 Released by Harlan Stenn <stenn@ntp.org>
* [Bug 2597] leap file processing -- loose ends.
* [Bug 2614] use 'unsigned long' consistently in ntp_random.c
  to avoid possibly undefined behaviour in signed int overflow
* [Bug 2619] Save a signed int copy of the return value of i2d_DSA_SIG().
  Provide missing msyslog() message in crypto_alice().
* Fix a variable lifetime issue.
* Allow for version suffix in libevent in ntp_libevent.m4.
(4.2.7p445) 2014/06/12 Released by Harlan Stenn <stenn@ntp.org>
* [Bug 2556] mrulist isn't mentioned in the ntpq man page.
(4.2.7p444) 2014/05/19 Released by Harlan Stenn <stenn@ntp.org>
* [Bug 2597] leap file processing -- loose ends
  fixed coverity issues
(4.2.7p443) 2014/05/10 Released by Harlan Stenn <stenn@ntp.org>
* [Bug 2594] Update the year in sntp/include/copyright.def.
(4.2.7p442) 2014/05/09 Released by Harlan Stenn <stenn@ntp.org>
* [Bug 2589] Update VS2013 project files for libntp.
* [Bug 2600] Fix "Undisicplined Local Clock" driver1.html page.
(4.2.7p441) 2014/05/04 Released by Harlan Stenn <stenn@ntp.org>
* [Bug 2597] leap file processing -- loose ends
  log daily warning when leap info less than 28 days to expiration or
  already expired; nag hourly on last day before expiration; log when
  leapfile name is invalid
(4.2.7p440) 2014/04/09 Released by Harlan Stenn <stenn@ntp.org>
* [Bug 2536] ntpd sandboxing support (libseccomp2) cleanup.
* [Bug 2570] cleanup: fix log format for successful leapfile load
(4.2.7p439) 2014/04/03 Released by Harlan Stenn <stenn@ntp.org>
* [Bug 2589] fix VS2009 compile problem.
(4.2.7p438) 2014/04/01 Released by Harlan Stenn <stenn@ntp.org>
* [Bug 2546] Windows build documentation updates.
(4.2.7p437) 2014/03/31 Released by Harlan Stenn <stenn@ntp.org>
* [Bug 2537] ntpd truncates symmetric keys to 20 bytes.
* [Bug 2546] Documentation updates.
(4.2.7p436) 2014/03/31 Released by Harlan Stenn <stenn@ntp.org>
* Update to libopts-40.2.15, and autogen-5.18.3pre18.
* [Bug 2311] Add more tags to mdoc2xxx.
* [Bug 2502] Assorted text replacement errors in 4.2.7p345
* [Bug 2538] ntp programs print exit code as part of the "usage" text.
(4.2.7p435) 2014/03/29 Released by Harlan Stenn <stenn@ntp.org>
* [Bug 2570] cleanup: reduced logging noise, moved some functions
  into libntp.
(4.2.7p434) 2014/03/21 Released by Harlan Stenn <stenn@ntp.org>
* [Bug 2577] Update VS2013 solution and project files.
(4.2.7p433) 2014/03/10 Released by Harlan Stenn <stenn@ntp.org>
* Clean up last-update timestamps of html/*.html files.
* [Bug 2546] Documentation updates.
(4.2.7p432) 2014/03/09 Released by Harlan Stenn <stenn@ntp.org>
* CID 711660: Do a non-NULL pointer assertion check a bit earlier.
(4.2.7p431) 2014/03/05 Released by Harlan Stenn <stenn@ntp.org>
* [Bug 2572] cross-compiling fails for --with-yielding-select.
(4.2.7p430) 2014/03/04 Released by Harlan Stenn <stenn@ntp.org>
* Upgrade to libevent-2.1.3-alpha-dev.
* [Bug 2572] cross-compiling fails for --with-yielding-select.
(4.2.7p429) 2014/03/03 Released by Harlan Stenn <stenn@ntp.org>
* CID 1165098: Remove logically dead code from refclock_true.c.
* CID 1189401: Use INSIST() instead of a belt-and-suspenders pointer check.
* In ntp_dir_sep.m4, we care about $host_os, not $target_os.
* [Bug 2170] Use AC_PREPROC_IFELSE instead of AC_EGREP_CPP.
* [Bug 2540] bootstrap script needs to 'touch' files in finer-grained groups.
* [Bug 2570] refuse to load leapsec file with bad/missing SHA1 hash
  -- change reading the hash line code: NIST omits leading zeros.
* [Bug 2576] refclock_gpsdjson.c doesn't compile if CLOCK_GPSDJSON is
  not enabled at configure time.
(4.2.7p428) 2014/03/03 Released by Harlan Stenn <stenn@ntp.org>
* [Bug 2570] refuse to load leapsec file with bad/missing SHA1 hash
* [Bug 2562] Distribute the code in libjsmn/ .
(4.2.7p427) 2014/03/02 Released by Harlan Stenn <stenn@ntp.org>
* [Bug 2562] GPSD_JSON: fix solaris issues (asprintf(), isfinite())
* [Bug 2562] first release of the GPSD client clock (type 46)
(4.2.7p426) 2014/02/28 Released by Harlan Stenn <stenn@ntp.org>
* [Bug 2113] Warn about ignored extra args in ntpq.
* [Bug 2540] bootstrap script needs to 'touch' files in finer-grained groups.
* [Bug 2561] Allow wildcards in the target of the "interface" command.
* [Bug 2572] cross-compiling fails for --with-yielding_select.
(4.2.7p425) 2014/02/26 Released by Harlan Stenn <stenn@ntp.org>
* Copyright file update.
(4.2.7p424) 2014/02/24 Released by Harlan Stenn <stenn@ntp.org>
* [Bug 2541] ntpd terminates itself with SIGHUP unexpectedly.
(4.2.7p423) 2014/02/23 Released by Harlan Stenn <stenn@ntp.org>
* [Bug 2565] Handle EINTR on getifaddrs().
(4.2.7p422) 2014/02/17 Released by Harlan Stenn <stenn@ntp.org>
* [Bug 2536] ntpd sandboxing support (libseccomp2).
(4.2.7p421) 2014/02/10 Released by Harlan Stenn <stenn@ntp.org>
* [Bug 898] More documentation fixes.
* [Bug 2555] Autogen mdoc man pages all stamped with SunOS 5.10.
* calc_tickadj/Makefile.am man/mdoc page build cleanup.
(4.2.7p420) 2014/02/09 Released by Harlan Stenn <stenn@ntp.org>
* [Bug 492] Clearly document ntpdate's pending deprecation.
* [Bug 1186] ntpd fails with link local IPv6 addresses.
* [Sec 2542] Strengthen the mrulist nonce.
(4.2.7p419) 2014/02/08 Released by Harlan Stenn <stenn@ntp.org>
* [Bug 2466] Wrap NMEA timestamps in 1024 week cycles.
(4.2.7p418) 2014/02/05 Released by Harlan Stenn <stenn@ntp.org>
* [Bug 2551] --disable-local-libevent breaks the build.
(4.2.7p417) 2014/02/02 Released by Harlan Stenn <stenn@ntp.org>
* [Bug 2539] doc and code tweaks for NMEA driver.
* Add check for enable stats to ntpd/complete.conf.in
* Fix typo in html/confopt.html
(4.2.7p416) 2014/01/31 Released by Harlan Stenn <stenn@ntp.org>
* Tweak the 'Modified' line on appropriate html pages.
* Note in the deprecation of ntpdc in its documentation.
* [Bug 2332] Be more careful about when we use 'libgcc_s'.
(4.2.7p415) 2014/01/28 Released by Harlan Stenn <stenn@ntp.org>
* Fix the man page installation for the scripts/ files.
(4.2.7p414) 2014/01/28 Released by Harlan Stenn <stenn@ntp.org>
* [Bug 792] TrueTime TL-3 WWV refclock support.
* [Bug 898] Documentation fixes.
* [Bug 930] ntpdc docs refer to 'clockinfo', but mean 'clockstat'.
* [Bug 1002] ntp-keygen option and documentation updates: -p/--pvt-passwd
  is now -p/--password, and -q/--get-pvt-passwd is now -q/--export-passwd.
* [Bug 1349] statistics command not documented in HTML documentation.
  In html/monopt.html, add statistics id, definition, description, and
  correct typo.
  In html/scripts/monopt.txt, add statistics item, href, and comment.
  In ntpd/ntp.conf.def, under statistics correct four to eight kinds.
  In ntpd/complete.conf.in, add all eight kinds to statistics.
  In html/comdex.html, remove duplicate footer.
* [Bug 1734] Include man page for ntp.conf (fixed in 4.2.7p297).
* [Bug 2049] Clarify ntpdate's -d option behavior.
* [Bug 2366] ntpdc.html: burst/iburst only work on servers.
* [Bug 2493] ntptrace needs a man page (fixed in 4.2.7p402).
* [Bug 2545] Cleanup of scripts/monitoring/ntptrap.
(4.2.7p413) 2014/01/27 Released by Harlan Stenn <stenn@ntp.org>
* Require a version string for perl scripts that use autogen.
* html/ cleanup.
(4.2.7p412) 2014/01/20 Released by Harlan Stenn <stenn@ntp.org>
* [Bug 2540] bootstrap script needs to 'touch' files in finer-grained groups.
(4.2.7p411) 2014/01/12 Released by Harlan Stenn <stenn@ntp.org>
* [Bug 2532] Note in ntpdc docs that "enable pps" only works on older ntpd.
(4.2.7p410) 2014/01/08 Released by Harlan Stenn <stenn@ntp.org>
* [Bug 2332] Force reference to 'libgcc_s' when using GCC, because
  threading+restricted user+locked memory otherwise fails on Linux.
* [Bug 2530] Fix documentation for enable/disable mode7 and pps.
* Cleanup to the new scripts/*/Makefile.am files.
(4.2.7p409) 2014/01/04 Released by Harlan Stenn <stenn@ntp.org>
* [Bug 2060] Warn about restrictions with "kod" but not "limited".
(4.2.7p408) 2013/12/29 Released by Harlan Stenn <stenn@ntp.org>
* [Bug 2187] Update version number generation scripts.
(4.2.7p407) 2013/12/29 Released by Harlan Stenn <stenn@ntp.org>
* [Bug 2519] mktime.c does not compile on 64-bit Solaris but we do not
  need timegm() and the Solaris provides mktime().
* [Bug 2522] Revert Bug 2513 fix - it breaks backward compatibility.
(4.2.7p406) 2013/12/28 Released by Harlan Stenn <stenn@ntp.org>
* [Bug 2521] VPATH tweaks for perl -opts files.
(4.2.7p405) 2013/12/27 Released by Harlan Stenn <stenn@ntp.org>
* [Bug 2521] bootstrap script needs a tweak for perl -opts files.
* [Bug 2524] Add ntpsweep to sntp/loc/* files.
* [Bug 2526] Add "noinst" support to the sntp/loc/ framework.
(4.2.7p404) 2013/12/24 Released by Harlan Stenn <stenn@ntp.org>
* [Bug 135] AIX5: "Address already in use" for IPv6 wildcard.
(4.2.7p403) 2013/12/23 Released by Harlan Stenn <stenn@ntp.org>
* [Bug 2513] Remove any PIDFILE in finish().
* [Bug 2516] Enable clock_gettime() support for AIX 5+.
* [Bug 2517] Fix peer status errors in decode.html.
(4.2.7p402) 2013/12/23 Released by Harlan Stenn <stenn@ntp.org>
* Incorporate Oliver Kindernay's GSoC 2013 scripts/ cleanup.
(4.2.7p401) 2013/11/30 Released by Harlan Stenn <stenn@ntp.org>
* [Bug 2491] VS20xx compile fixes.
(4.2.7p400) 2013/11/29 Released by Harlan Stenn <stenn@ntp.org>
* [Bug 2491] VS2013 project files.
(4.2.7p399) 2013/11/28 Released by Harlan Stenn <stenn@ntp.org>
* [Bug 2326] More leapsecond file notification cleanup.
* [Bug 2506] make sure routing updates are always tracked
* [Bug 2514] secs/* #define usage cleanup.
(4.2.7p398) 2013/11/25 Released by Harlan Stenn <stenn@ntp.org>
* [Bug 2326] More leapsecond file notification cleanup.
* Improve sntp KoD data file fopen() error message.
(4.2.7p397) 2013/11/20 Released by Harlan Stenn <stenn@ntp.org>
* [Bug 2326] More leapsecond file notification cleanup.
(4.2.7p396) 2013/11/19 Released by Harlan Stenn <stenn@ntp.org>
* [Bug 2326] Improve stale leapsecond notifications.
(4.2.7p395) 2013/11/12 Released by Harlan Stenn <stenn@ntp.org>
* Upgrade to autogen-5.18.3pre5 and libopts-40.1.15.
(4.2.7p394) 2013/11/05 Released by Harlan Stenn <stenn@ntp.org>
* [Bug 1050] Change ONCORE log message for leap second announcement
  to avoid misunderstandings.
* [Bug 2499] Win32 user-space/loopback ppsapi provider drops samples.
* [Bug 2256] Improve configure's function searches in libraries.
(4.2.7p393) 2013/10/16 Released by Harlan Stenn <stenn@ntp.org>
* [Bug 2272] Use C99 integer types. ntp_calendar.h and ntp_types.h .
(4.2.7p392) 2013/10/15 Released by Harlan Stenn <stenn@ntp.org>
* [Bug 2375] Improve AIX compatibility.
* [Bug 2490] Fixed non-const initializer coming from [Bug 2250] fix.
(4.2.7p391) 2013/10/12 Released by Harlan Stenn <stenn@ntp.org>
* [Bug 2250] Rework of leap second handling machine.
* [Bug 2419] [rc-nmea] Improve clockstats reporting when receiver sends
  data without valid GPS fix.
(4.2.7p390) 2013/09/26 Released by Harlan Stenn <stenn@ntp.org>
* [Bug 2482] Cleanup of droproot and jail support for Solaris.
(4.2.7p389) 2013/09/24 Released by Harlan Stenn <stenn@ntp.org>
* [Bug 2473] revisited: NTPD exits after clock is stepped backwards
  Avoid possible unsigned underrun for startup condition when testing
  for clock backstep.
* [Bug 2481] ntpd aborts when both user and group are specified with -u.
* [Bug 2482] Add droproot and jail support for Solaris.
(4.2.7p388) 2013/09/19 Released by Harlan Stenn <stenn@ntp.org>
* [Bug 2473] NTPD exits after clock is stepped backwards externally
(4.2.7p387) 2013/09/16 Released by Harlan Stenn <stenn@ntp.org>
* [Bug 1642] ntpdsim can't find simnulate block in config file.
(4.2.7p386) 2013/09/01 Released by Harlan Stenn <stenn@ntp.org>
* [Bug 2472] (WinXP) Avoid self-termination of IO thread during exit().
(4.2.7p385) 2013/08/19 Released by Harlan Stenn <stenn@ntp.org>
* CID 975596: Copy/paste error: vallen should be siglen.
* CID 1009579: Check return status of X509_add_ext().
* [2085] Fix root distance and root dispersion calculations.
* [Bug 2426] Possibly uninitialized data in crypto_send() - CID 975596.
(4.2.7p384) 2013/08/18 Released by Harlan Stenn <stenn@ntp.org>
* [Bug 2450] --version has bogus short option.
(4.2.7p383) 2013/08/10 Released by Harlan Stenn <stenn@ntp.org>
* (no changes - force a rebuild for a new Coverity scan)
(4.2.7p382) 2013/08/08 Released by Harlan Stenn <stenn@ntp.org>
* [Bug 2454] Need way to set file descriptor limit - cleanup.
(4.2.7p381) 2013/08/07 Released by Harlan Stenn <stenn@ntp.org>
* [Bug 2451] rlimit command is missing from the table of contents in
  miscopt.html .
* [Bug 2452] provide io_handler/input_handler only on
  non HAVE_IO_COMPLETION_PORT platforms
* [Bug 2453] Need a way to avoid calling mlockall.
* [Bug 2454] Need way to set file descriptor limit.
* [Bug 2458] AM_CONFIG_HEADER is obsolete.
(4.2.7p380) 2013/08/03 Released by Harlan Stenn <stenn@ntp.org>
* CID 984511: Some systems have different printf needs for sizeof.
(4.2.7p379) 2013/08/02 Released by Harlan Stenn <stenn@ntp.org>
* CID 739724: Fix printf arg mismatch in a debug line.
* [Bug 2425] compile io_handler() in ntp_io.c unconditionally
* [Bug 2448] Fix checks for configure --with-stack-limit and --with-memlock
  values.
(4.2.7p378) 2013/08/01 Released by Harlan Stenn <stenn@ntp.org>
* [Bug 2425] move part of input handler code from ntpd.c to ntp_io.c
  and fix select()-only platforms calling input_handler directly.
* [Bug 2446] Quiet warnings from Oracle's Studio compiler.
* Upgrade to AutoGen-5.18.1pre3
* Upgrade to libopts-40.1.15.
(4.2.7p377) 2013/07/28 Released by Harlan Stenn <stenn@ntp.org>
* [Bug 2397] License/copyright cleanup.
* [Bug 2439] Fix check of EscapeCommFunction() in ports/winnt/libntp/termios.c.
(4.2.7p376) 2013/07/24 Released by Harlan Stenn <stenn@ntp.org>
* [Bug 2322] Oncore driver should send 0 PPS offset to GPS.
(4.2.7p375) 2013/07/22 Released by Harlan Stenn <stenn@ntp.org>
* [Bug 883] log warning arguments swapped in refclock_gpsvme.c.
* [Bug 2368] Correct bug in previous attempt.
* [Bug 2413] Fix "make check" with automake >= 1.13.
* [Bug 2434] Line-buffer (v. block-buffer) stdout.
(4.2.7p374) 2013/07/21 Released by Harlan Stenn <stenn@ntp.org>
* [Bug 2368] make check troubles in libevent.
* [Bug 2425] setup SIGIO/SIGPOLL for asyncio on the read side
  of a socketpair for the worker thread.
(4.2.7p373) 2013/07/20 Released by Harlan Stenn <stenn@ntp.org>
* [Bug 2427] configure fails to detect recvmsg() on Solaris.
(4.2.7p372) 2013/07/17 Released by Harlan Stenn <stenn@ntp.org>
* [Bug 1466] Oncore should set FLAG_PPS.
* [Bug 2375] AIX 7 doesn't like a libevent validation check.
* [Bug 2423] Log command-line args at LOG_INFO.
* [Bug 2428] do_unconf() should reset 'items' before the 2nd loop.
(4.2.7p371) 2013/07/07 Released by Harlan Stenn <stenn@ntp.org>
* CID 1042586: Check the return value of clock_gettime() in worker_sleep().
* Upgrade to libopts-39.0.14 from 5.17.5pre10.
(4.2.7p370) 2013/07/06 Released by Harlan Stenn <stenn@ntp.org>
* Remove \n's from syslog output strings.
(4.2.7p369) 2013/07/05 Released by Harlan Stenn <stenn@ntp.org>
* [Bug 2415] RES_LIMITED flags check should use &, not &&.
* Have NTP_LIBNTP check for time.h and clock_getres().
* Fix ntpsweep to use sntp instead of ntpdate, from Oliver Kindernay.
(4.2.7p368) 2013/05/01 Released by Harlan Stenn <stenn@ntp.org>
* [Bug 2145] ntpq dumps core when displaying sys_var_list and more.
(4.2.7p367) 2013/04/25 Released by Harlan Stenn <stenn@ntp.org>
* [Bug 1485] Sometimes ntpd crashes
* [Bug 2382] Implement LOGTOD using ldexp() instead of shifting.
(4.2.7p366) 2013/04/17 Released by Harlan Stenn <stenn@ntp.org>
* [Bug 1866] Disable some debugging output in refclock_oncore.
(4.2.7p365) 2013/04/16 Released by Harlan Stenn <stenn@ntp.org>
* [Bug 2149] Log an error message if /proc/net/if_inet6 cannot be opened.
(4.2.7p364) 2013/03/26 Released by Harlan Stenn <stenn@ntp.org>
* Bump sntp/include/autogen-version.def .
(4.2.7p363) 2013/03/26 Released by Harlan Stenn <stenn@ntp.org>
* [Bug 2357] sntp/libopts/usage.c sometimes needs -lintl.
* Upgrade to libopts from 5.17.3pre10.
(4.2.7p362) 2013/03/19 Released by Harlan Stenn <stenn@ntp.org>
* [Bug 2364] "sed -i" is not portable.
(4.2.7p361) 2013/03/17 Released by Harlan Stenn <stenn@ntp.org>
* [Bug 2357] sntp/libopts/usage.c sometimes needs -lintl.
* [Bug 2365] "make check" fails in libevent.
(4.2.7p360) 2013/03/15 Released by Harlan Stenn <stenn@ntp.org>
* Upgrade libevent (coverity fixes, etc.).
* EEXIST is OK for mkdir() in sntp/kod_management.c.
(4.2.7p359) 2013/03/03 Released by Harlan Stenn <stenn@ntp.org>
* [Bug 2359] Fix send_via_ntp_signd() prototype.
(4.2.7p358) 2013/02/27 Released by Harlan Stenn <stenn@ntp.org>
* Upgrade to autogen-5.17.3pre4 and libopts-38.0.13.
* [Bug 2357] sntp/libopts/usage.c on NetBSD needs -lintl.
(4.2.7p357) 2013/02/22 Released by Harlan Stenn <stenn@ntp.org>
* Upgrade to autogen-5.17.2pre and libopts-38.0.13.
(4.2.7p356) 2013/02/19 Released by Harlan Stenn <stenn@ntp.org>
* Added loc/debian.
(4.2.7p355) 2013/02/18 Released by Harlan Stenn <stenn@ntp.org>
* CID 739708: Check return status of fcntl() in refclock_arc.c.
* CID 739709: Check return status of fcntl() in refclock_datum.c.
* CID 739710: Check return status of mkdir() in sntp/kod_management.c.
* CID 739711: Ignore return status of remove() in ntp-keygen.c.
* CID 739723: Print sizeof as unsigned.
* CID 971094: Clean up time of check/time of use in check_leap_file().
(4.2.7p354) 2013/02/10 Released by Harlan Stenn <stenn@ntp.org>
* CID 97194: Check return from setsockopt().
* CID 739473,739532: Out-of-bounds access/illegal address computation.
* CID 739558: Double close.
* CID 739559: Double close.
* CID 739713: devmask/recmask copy/paste error.
* CID 739714: Fix code indentation level.
* CID 739715: Clean up sockaddr_dump().
(4.2.7p353) 2013/02/09 Released by Harlan Stenn <stenn@ntp.org>
* [Bug 2326] Check hourly for a new leapfile if the old one expired.
(4.2.7p352) 2013/01/28 Released by Harlan Stenn <stenn@ntp.org>
* [Bug 2326] Notice when a new leapfile has been installed.
(4.2.7p351) 2013/01/24 Released by Harlan Stenn <stenn@ntp.org>
* [Bug 2328] Don't apply small time adjustments on Windows versions
  which don't support this.
(4.2.7p350) 2013/01/21 Released by Harlan Stenn <stenn@ntp.org>
* Added sntp/loc/netbsd based on info from Christos Zoulas.
(4.2.7p349) 2013/01/20 Released by Harlan Stenn <stenn@ntp.org>
* [Bug 2321] Fixed Windows build, but autogen update still required.
(4.2.7p348) 2013/01/17 Released by Harlan Stenn <stenn@ntp.org>
* [Bug 2327] Rename sntp/ag-tpl/:Old to sntp/ag-tpl/Old.
* Cleanup to ntpsnmpd-opts.def.
* Cleanup to ntpq.texi.
* Documentation cleanup to the ntpd, ntpdc, ntpq and ntp-wait
  .def files.
* In ntp.conf.def, cleanup SEE ALSO, document 'rlimit' options.
* Add a reference to RFC5907 in the ntpsnmpd documentation.
(4.2.7p347) 2013/01/07 Released by Harlan Stenn <stenn@ntp.org>
* [Bug 2325] Re-enable mlockall() check under Linux post-1223 fix.
(4.2.7p346) 2013/01/06 Released by Harlan Stenn <stenn@ntp.org>
* [Bug 1223] reorganize inclusion of sys/resource.h.
(4.2.7p345) 2013/01/04 Released by Harlan Stenn <stenn@ntp.org>
* Update several .def files to use autogen-5.17 feature set.
(4.2.7p344) 2013/01/03 Released by Harlan Stenn <stenn@ntp.org>
* Refactor and enhance mdoc2texi.
* Make sure agtexi-file.tpl defines label-str.
* Cleanup to ntp.conf.def.
* Upgrade to autogen-5.17 and libopts-37.0.12.
(4.2.7p343) 2013/01/02 Released by Harlan Stenn <stenn@ntp.org>
* Update the copyright year.
(4.2.7p342) 2012/12/31 Released by Harlan Stenn <stenn@ntp.org>
* [Bug 2081 - Backward Incompatible] rawstats now logs everything.
(4.2.7p341) 2012/12/30 Released by Harlan Stenn <stenn@ntp.org>
(4.2.7p340) 2012/12/29 Released by Harlan Stenn <stenn@ntp.org>
* mdoc2texi fixes: trailing punctuation.
(4.2.7p339) 2012/12/26 Released by Harlan Stenn <stenn@ntp.org>
* mdoc2texi fixes: parseQuote, closing of list item tables.
* ntp-wait, ntpd, ntpdc, ntpq, ntpsnmpd autogen documentation updates.
(4.2.7p338) 2012/12/25 Released by Harlan Stenn <stenn@ntp.org>
* mdoc2texi fixes: Handle_ArCmFlIc, Handle_Fn, HandleQ.
* ntp-keygen autogen documentation updates.
* ntpq autogen docs.
(4.2.7p337) 2012/12/22 Released by Harlan Stenn <stenn@ntp.org>
* [Bug 1223] More final cleanup for rlimit changes.
(4.2.7p336) 2012/12/21 Released by Harlan Stenn <stenn@ntp.org>
* [Bug 1223] Final cleanup for rlimit changes.
(4.2.7p335) 2012/12/18 Released by Harlan Stenn <stenn@ntp.org>
* Update documentation templates and definitions.
* Create agtexi-file.tpl .
(4.2.7p334) 2012/12/10 Released by Harlan Stenn <stenn@ntp.org>
* [Bug 2114] Update tests for sntp's synch distance.
* Create ntp-keygen.{html,texi}.
(4.2.7p333) 2012/12/07 Released by Harlan Stenn <stenn@ntp.org>
* Autogen documentation cleanup.
(4.2.7p332) 2012/12/06 Released by Harlan Stenn <stenn@ntp.org>
* sntp documentation cleanup.
(4.2.7p331) 2012/12/03 Released by Harlan Stenn <stenn@ntp.org>
* [Bug 2114] Correctly calculate sntp's synch distance.
(4.2.7p330) 2012/12/03 Released by Harlan Stenn <stenn@ntp.org>
* autogen doc cleanup
(4.2.7p329) 2012/12/01 Released by Harlan Stenn <stenn@ntp.org>
* [Bug 2278] ACTS flag3 mismatch between code and driver18.html.
* Use an enum for the ACTS state table.
* html doc reconciliation with DLM's copy.
(4.2.7p328) 2012/11/30 Released by Harlan Stenn <stenn@ntp.org>
* html doc reconciliation with DLM's copy.
(4.2.7p327) 2012/11/29 Released by Harlan Stenn <stenn@ntp.org>
* [Bug 2024] Identify Events in the system status word in decode.html.'
* [Bug 2040] Provide a command-line option for the identity key bits.
* Create loc/darwin for Mac OSX
(4.2.7p326) 2012/11/21 Released by Harlan Stenn <stenn@ntp.org>
* [Bug 1214] 'proto: precision = ...' should be at INFO, not NOTICE.
* [Bug 2246] Clear sys_leap when voting says to disarm the leap.
(4.2.7p325) 2012/11/20 Released by Harlan Stenn <stenn@ntp.org>
* [Bug 2202] ntpq.html: there is no "acv" billboard.
* [Bug 2306] keep pps hack for Win32 even if user-mode/loopback
  PPS API is activated on a serial line.
(4.2.7p324) 2012/11/19 Released by Harlan Stenn <stenn@ntp.org>
* Reinstate doc fix to authentic.html from Mike T.
* [Bug 1223] cleanup for rlimit changes.
* [Bug 2098] Install DLM's HTML documentation.
* [Bug 2306] Added user-mode/loop-back PPS API provider for Win32
(4.2.7p323) 2012/11/18 Released by Harlan Stenn <stenn@ntp.org>
* html/ updates from Dave Mills.
(4.2.7p322) 2012/11/15 Released by Harlan Stenn <stenn@ntp.org>
* [Bug 1223] Allow configurable values for RLIMIT_STACK and
  RLIMIT_MEMLOCK.
* [Bug 1320] Log ntpd's initial command-line parameters. (updated fix)
* [Bug 2120] no sysexits.h under QNX.
* [Bug 2123] cleanup to html/leap.html.
(4.2.7p321) 2012/11/13 Released by Harlan Stenn <stenn@ntp.org>
* [Bug 1320] Log ntpd's initial command-line parameters.
(4.2.7p320) 2012/11/12 Released by Harlan Stenn <stenn@ntp.org>
* [Bug 969] Clarify ntpdate.html documentation about -u and ntpd.
* [Bug 1217] libisc/ifiter_sysctl.c:internal_current(): Ignore RTM
  messages with wrong version
(4.2.7p319) 2012/11/11 Released by Harlan Stenn <stenn@ntp.org>
* [Bug 2296] Fix compile problem with building with old OpenSSL.
(4.2.7p318) 2012/11/05 Released by Harlan Stenn <stenn@ntp.org>
* [Bug 2301] Remove spurious debug output from ntpq.
(4.2.7p317) 2012/11/05 Released by Harlan Stenn <stenn@ntp.org>
* [Bug 922] Allow interspersed -4 and -6 flags on the ntpq command line.
(4.2.7p316) 2012/10/27 Released by Harlan Stenn <stenn@ntp.org>
* [Bug 2296] Update fix for Bug 2294 to handle --without-crypto.
(4.2.7p315) 2012/10/26 Released by Harlan Stenn <stenn@ntp.org>
* [Bug 2294] ntpd crashes in FIPS mode.
(4.2.7p314) 2012/10/23 Released by Harlan Stenn <stenn@ntp.org>
* Document a tricky malloc() of dns_ctx in sntp.
(4.2.7p313) 2012/10/23 Released by Harlan Stenn <stenn@ntp.org>
* [Bug 2291] sntp should report why it cannot open file.kod.
* [Bug 2293] add support for SO_BINTIME, refine support for
  SO_TIMESTAMPNS (bug 1374)
(4.2.7p312) 2012/10/11 Released by Harlan Stenn <stenn@ntp.org>
* Clean up testing/debugging of fix for [Bug 938] from sntp/main.c .
(4.2.7p311) 2012/10/10 Released by Harlan Stenn <stenn@ntp.org>
* [Bug 938] The argument to the -D flag takes a number, not a string.
* [Bug 1013] ntpdate's HTML page claims wrong default version.
* [Bug 1374] Support SO_TIMESTAMPNS.
(4.2.7p310) 2012/10/09 Released by Harlan Stenn <stenn@ntp.org>
* [Bug 1374] Support SO_TIMESTAMPNS.
* [Bug 2266] Remove deprecated refclock_trak.c from Windows Makefile
  equivalents.
* [Bug 2274] Bring libopts/enum.c back to (old) ANSI C compliance.
(4.2.7p309) 2012/10/04 Released by Harlan Stenn <stenn@ntp.org>
* [Bug 2287] ntpdate returns 0 even if adjtime() call fails.
(4.2.7p308) 2012/09/29 Released by Harlan Stenn <stenn@ntp.org>
* CID 97198: Check return from ioctl() calls in refclock_acts.c.
(4.2.7p307) 2012/09/29 Released by Harlan Stenn <stenn@ntp.org>
* [Bug 1997] Fix sntp broadcast timeouts.
* [Bug 2234] Fix incorrect ntptrace html documentation.
* [Bug 2262] Install html docs in $htmldir.
* Fix typo in html/select.html.
(4.2.7p306) 2012/09/15 Released by Harlan Stenn <stenn@ntp.org>
* [Bug 752] ToS cleanup from Mike Tatarinov.
(4.2.7p305) 2012/09/15 Released by Harlan Stenn <stenn@ntp.org>
* [Bug 752] Use proper ToS network packet markings for IPv4 and IPv6.
* [Bug 1232] Convert SHM refclock to use struct timespec.
* [Bug 2258] Add syslog message about leap insertion.
* [Bug 2263] broadcast server doesn't work for host with
  OS_MISSES_SPECIFIC_ROUTE_UPDATES.
* [Bug 2271] Decode refclock types when built with --disable-all-clocks.
* [Bug 2276] clk_sel240x.c #define's _XOPEN_SOURCE, breaking QNX6.
* Updates to driver28.html.
(4.2.7p304) 2012/09/06 Released by Harlan Stenn <stenn@ntp.org>
* [Bug 2264] Cleanup SEL240X Refclock.
* In refclock_wwv.c rename SECOND to WWV_SEC and MINUTE to WWV_MIN.
(4.2.7p303) 2012/09/05 Released by Harlan Stenn <stenn@ntp.org>
* [Bug 1232] Add nanosecond support to SHM driver.
(4.2.7p302) 2012/09/05 Released by Harlan Stenn <stenn@ntp.org>
* [Bug 2160] Log warning about expired leapseconds file.
(4.2.7p301) 2012/09/03 Released by Harlan Stenn <stenn@ntp.org>
* [Bug 2164] Greater precision needed for ntpq offset report.
* Clean the man5_MANS in ntpd/ .
(4.2.7p300) 2012/09/03 Released by Harlan Stenn <stenn@ntp.org>
* [Bug 2262] Install sntp.html into htmldir.
* [Bug 2270] Install fails due to repeated man5 page names.
(4.2.7p299) 2012/09/01 Released by Harlan Stenn <stenn@ntp.org>
* More cleanup to the bootstrap script.
(4.2.7p298) 2012/09/01 Released by Harlan Stenn <stenn@ntp.org>
* Handle additional man page sections in the bootstrap script.
* Remove extraneous parens.
* Add a missing "%s" syslog format string.
(4.2.7p297) 2012/09/01 Released by Harlan Stenn <stenn@ntp.org>
* Fix mdoc2man.
* Distribute ntp.conf.def and ntp.keys.def.
(4.2.7p296) 2012/08/31 Released by Harlan Stenn <stenn@ntp.org>
* Begin support for autogen maintaining ntp.conf and ntp.keys docs.
* Upgrade to autogen-5.16.2 and libopts-36.5.11.
* Potential bugfix for agtexi-cmd.tpl.
(4.2.7p295) 2012/08/11 Released by Harlan Stenn <stenn@ntp.org>
* Look for syslog's facilitynames[].
(4.2.7p294) 2012/08/08 Released by Harlan Stenn <stenn@ntp.org>
* [Bug 2242] configure fails to detect getifaddrs function on Solaris.
* [Bug 2249] Bad operator for 'test' in 'make check' of libevent.
* [Bug 2252] palisade: formats nanosecs to a 6-char field.
* Attempt to resolve strict-aliasing violation in refclock_tsyncpci.c.
* Fix && -> & typo in refclock_palisade.c debug statements.
(4.2.7p293) 2012/08/04 Released by Harlan Stenn <stenn@ntp.org>
* [Bug 2247] (more) Get rid of the TRAK refclock - deprecated since 2006.
* Documentation cleanup from Mike T.
* Cleanup kclk_sel240x.o rules in libparse/Makefile.am.
(4.2.7p292) 2012/08/02 Released by Harlan Stenn <stenn@ntp.org>
* [Bug 1545] Note why we are logging the Version string.
* [Bug 1872] Remove legacy ppsclock fdpps, #ifdef PPS.
* [Bug 2075] Fix spelling of 'incompatible'.
* [Bug 2247] Get rid of the TRAK refclock - deprecated since 2006.
* Clean up an exit status in ntpq.c.
(4.2.7p291) 2012/07/31 Released by Harlan Stenn <stenn@ntp.org>
* [Bug 2241] MDNS registration should only happen if requested.
(4.2.7p290) 2012/07/20 Released by Harlan Stenn <stenn@ntp.org>
* [Bug 1454] Add parse clock support for the SEL-240x GPS products.
* CID 709185: refclock_chu.c will leak fd==0 (better fix)
(4.2.7p289) 2012/07/16 Released by Harlan Stenn <stenn@ntp.org>
* CID 97123: Future-proof possible change to refclock_nmea.c.
* CID 97377: ntp-keygen.c's followlink() might not NUL-terminate.
* CID 709185: refclock_chu.c will leak fd==0 (which should be impossible).
(4.2.7p288) 2012/07/03 Released by Harlan Stenn <stenn@ntp.org>
* CID 709173: Make sure a libisc function we do not use is called properly.
(4.2.7p287) 2012/07/03 Released by Harlan Stenn <stenn@ntp.org>
* Remove 1024 associations-per-server limit from ntpq.
* Remove blank line between ntpq mreadvar associations.
(4.2.7p286) 2012/06/28 Released by Harlan Stenn <stenn@ntp.org>
* CID 97193: check return from sscanf() in ntp_config.c.
* CID 709169: check return from open("/dev/null", 0) and friends.
* CID 709207: Initialize "quality" for ulink_receive.
(4.2.7p285) 2012/06/18 Released by Harlan Stenn <stenn@ntp.org>
* [Bug 2227] Enable mrulist access control via "restrict ... nomrulist".
* Automake-1.12 wants us to use AM_PROG_AR.
* Conditionalize msyslog messages about rejected mode 6 requests due to
  nomodify and nomrulist restrictions under "logconfig +sysinfo".
* Increment sys_restricted in a few rejection paths due to nomodify
  restrictions where previosuly overlooked.
(4.2.7p284) 2012/06/16 Released by Harlan Stenn <stenn@ntp.org>
* [Bug 2225] libevent configure hangs.
* Update bundled libevent to git master, post libevent 2.1.1-alpha.
(4.2.7p283) 2012/06/16 Released by Harlan Stenn <stenn@ntp.org>
* In sntp/m4/ntp_openssl.m4, Support multiple package names for the
  crypto library.  Add legacy support for -Wl,-rpath.
(4.2.7p282) 2012/06/15 Released by Harlan Stenn <stenn@ntp.org>
* tickadj may need to be linked with PTHREAD_LIBS.
(4.2.7p281) 2012/06/14 Released by Harlan Stenn <stenn@ntp.org>
* U_INT32_MAX cleanup in include/ntp_types.h .
* When linking, ntp_keygen and tickadj need $(LIBM).
(4.2.7p280) 2012/06/13 Released by Harlan Stenn <stenn@ntp.org>
* [Bug 2224] Use-after-free in routing socket code after dropping root.
(4.2.7p279) 2012/06/10 Released by Harlan Stenn <stenn@ntp.org>
* [Bug 2211] findbcastinter(): possibly undefined variable iface used.
* [Bug 2220] Incorrect check for maximum association id in ntpq.
(4.2.7p278) 2012/06/03 Released by Harlan Stenn <stenn@ntp.org>
* [Bug 2204] Build with --enable-getifaddrs=glibc fails.
* [Bug 2178] refclock_tsyncpci.c reach register fails to shift.
* [Bug 2191] dcfd -Y y2kcheck on CentOS 6.2 x86_64 breaks make check.
(4.2.7p277) 2012/05/25 Released by Harlan Stenn <stenn@ntp.org>
* [Bug 2193] Building timestruct tests with Clang 3.1 fails.
(4.2.7p276) 2012/05/15 Released by Harlan Stenn <stenn@ntp.org>
* [Bug 2179] Remove sntp/header.h.
(4.2.7p275) 2012/04/28 Released by Harlan Stenn <stenn@ntp.org>
* [Bug 1744] Remove obsolete ntpdate/ntptime* items.
(4.2.7p274) 2012/04/25 Released by Harlan Stenn <stenn@ntp.org>
* [Bug 2174] ntpd rejects source UDP ports less than 123 as bogus.
(4.2.7p273) 2012/04/19 Released by Harlan Stenn <stenn@ntp.org>
* [Bug 2141] handle_sigio() calls get_systime(), which must be
  reentrant when SIGIO is used.  Sanity checks relative to the prior
  get_systime() are disabled in ntpd on systems with signaled I/O, but
  active in sntp and ntpdate.
* Correct authnumfreekeys accounting broken in 4.2.7p262.
(4.2.7p272) 2012/04/14 Released by Harlan Stenn <stenn@ntp.org>
* LCRYPTO is gone - replace with VER_SUFFIX.
* Change the link order for ntpsntpd.
* Remove extra 'nlist' check from configure.ac.
(4.2.7p271) 2012/04/11 Released by Harlan Stenn <stenn@ntp.org>
* [Bug 1122] openssl detection via pkg-config fails when no additional
  -Idir flags are needed.
* Avoid overwriting user variable LDFLAGS with OpenSSL flags, instead
  they are added to LDFLAGS_NTP.
(4.2.7p270) 2012/03/26 Released by Harlan Stenn <stenn@ntp.org>
* Update driver45.html page.
(4.2.7p269) 2012/03/25 Released by Harlan Stenn <stenn@ntp.org>
* Clean up configure.ac.
* Cleanup configure.ac's TSYNC PCI section.
(4.2.7p268) 2012/03/24 Released by Harlan Stenn <stenn@ntp.org>
* Update driver45.html page.
(4.2.7p267) 2012/03/23 Released by Harlan Stenn <stenn@ntp.org>
* Initial cut at a basic driver45.html page.
(4.2.7p266) 2012/03/21 Released by Harlan Stenn <stenn@ntp.org>
* Add refclock_tsyncpci.c (driver 45) supporting Spectracom TSYNC timing
  boards.
(4.2.7p265) 2012/03/20 Released by Harlan Stenn <stenn@ntp.org>
* Treat zero counter as indication of precise system time in Windows
  PPSAPI helper function pps_ntp_timestamp_from_counter(), enabling
  PPSAPI providers to use the Windows 8 precise clock directly.
(4.2.7p264) 2012/03/14 Released by Harlan Stenn <stenn@ntp.org>
* [Bug 2160] Note if leapseconds file is past its prime.
* Use GetSystemTimePreciseAsFileTime() on Windows 8.
(4.2.7p263) 2012/03/13 Released by Harlan Stenn <stenn@ntp.org>
* [Bug 2156] clock instability with LOCAL driver, from Miroslav Lichvar.
* [Bug 2159] Windows ntpd using leapfile erroneous leap second 20120401.
(4.2.7p262) 2012/02/29 Released by Harlan Stenn <stenn@ntp.org>
* Improve ntpd scalability for servers with many trusted keys.
(4.2.7p261) 2012/02/27 Released by Harlan Stenn <stenn@ntp.org>
* [Bug 2048] add the clock variable timecode to SHM refclock.
(4.2.7p260) 2012/02/24 Released by Harlan Stenn <stenn@ntp.org>
* Fix the check-scm-rev invocation in several Makefile.am's.
(4.2.7p259) 2012/02/22 Released by Harlan Stenn <stenn@ntp.org>
* [Bug 2148] ntpd 4.2.7p258 segfault with 0x0100000 bit in NMEA mode.
* refclock_nmea.c merge cleanup thanks to Juergen Perlinger.
(4.2.7p258) 2012/02/21 Released by Harlan Stenn <stenn@ntp.org>
* [Bug 2140] Rework of Windows I/O completion port handling to avoid
  garbling serial input in UNIX line discipline emulation.
* [Bug 2143] NMEA driver: discard data if quality indication not good,
  add statistic counters (mode bit enabled) to clockstats file.
(4.2.7p257) 2012/02/17 Released by Harlan Stenn <stenn@ntp.org>
* [Bug 2135] defer calls to 'io_input' to main thread under Windows.
(4.2.7p256) 2012/02/08 Released by Harlan Stenn <stenn@ntp.org>
* [Bug 2131] Set the system variable settimeofday only after clock step.
* [Bug 2134] --enable-C99-snprintf does not force rpl_snprintf use.
(4.2.7p255) 2012/01/29 Released by Harlan Stenn <stenn@ntp.org>
* [Bug 603] Only link with nlist()-related libraries when needed:
  More cleanup.
(4.2.7p254) 2012/01/29 Released by Harlan Stenn <stenn@ntp.org>
* [Bug 603] Only link with nlist()-related libraries when needed.
(4.2.7p253) 2012/01/26 Released by Harlan Stenn <stenn@ntp.org>
* [Bug 2126] Compile error on Windows with libopts from Autogen 5.14.
* Update one of the license URLs.
(4.2.7p252) 2012/01/25 Released by Harlan Stenn <stenn@ntp.org>
* Upgrade to autogen-5.14 (and libopts-36.1.11).
(4.2.7p251) 2012/01/17 Released by Harlan Stenn <stenn@ntp.org>
* [Bug 2115] ntptrace should accept both rootdispersion and rootdisp.
(4.2.7p250) 2012/01/15 Released by Harlan Stenn <stenn@ntp.org>
* [Bug 2113] Warn about ignored extra args in ntpq.
* Update the copyright year.
(4.2.7p249) 2012/01/10 Released by Harlan Stenn <stenn@ntp.org>
* [Bug 2111] Remove minpoll delay before iburst for pool and
  manycastclient.
* Move refclock-specific scheduled timer code under #ifdef REFCLOCK
  and move "action" and "nextaction" data for same from struct peer to
  struct refclockproc.  These provide a way to schedule a callback some
  seconds in the future.
(4.2.7p248) 2012/01/08 Released by Harlan Stenn <stenn@ntp.org>
* [Bug 2109] "make clean check" is broken with gtest available.
* [Bug 2110] systime.c typo breaks build on microsecond clocks.
(4.2.7p247) 2012/01/07 Released by Harlan Stenn <stenn@ntp.org>
* Fix build break triggered by updating deps-ver and libntp/systime.c at
  the same time by explicitly depending systime_s.c on systime.c.
(4.2.7p246) 2012/01/06 Released by Harlan Stenn <stenn@ntp.org>
* [Bug 2104] ntpdc fault with oversize -c command.
* [Bug 2106] Fix warnings when using -Wformat-security.
* Refactor timespecops.h and timevalops.h into inline functions.
(4.2.7p245) 2011/12/31 Released by Harlan Stenn <stenn@ntp.org>
* [Bug 2100] conversion problem with timespec/timeval <--> l_fp fixed;
  added tests to expose the bug.
(4.2.7p244) 2011/12/25 Released by Harlan Stenn <stenn@ntp.org>
* Updates from 4.2.6p5.
(4.2.7p243) 2011/12/23 Released by Harlan Stenn <stenn@ntp.org>
* [Bug 2095] ntptrace now needs 'rv' instead of 'pstat', reported
  by Michael Tatarinov.
(4.2.7p242) 2011/12/21 Released by Harlan Stenn <stenn@ntp.org>
* Include missing html/icons/sitemap.png, reported by Michael Tatarinov.
* Documentation updates from Dave Mills.
(4.2.7p241) 2011/12/18 Released by Harlan Stenn <stenn@ntp.org>
* [Bug 2015] Overriding sys_tick should recalculate sys_precision.
* [Bug 2037] Fuzzed non-interpolated clock may decrease.
* [Bug 2068] "tos ceiling" default and cap changed to 15.
* Floor peer delay using system precision, as with jitter, reflecting
  inability to measure shorter intervals.
(4.2.7p240) 2011/12/15 Released by Harlan Stenn <stenn@ntp.org>
* [Bug 2092] clock_select() selection jitter miscalculated.
* [Bug 2093] Reintroduce smaller stratum factor to system peer metric.
(4.2.7p239) 2011/12/11 Released by Harlan Stenn <stenn@ntp.org>
* Documentation updates from Dave Mills.
(4.2.7p238) 2011/12/09 Released by Harlan Stenn <stenn@ntp.org>
* [Bug 2082] from 4.2.6p5-RC3: 3-char refid sent by ntpd 4.2.6p5-RC2
  ends with extra dot.
* [Bug 2085] from 4.2.6p5-RC3: clock_update() sys_rootdisp calculation
  omits root delay.
* [Bug 2086] from 4.2.6p5-RC3: get_systime() should not offset by
  sys_residual.
* [Bug 2087] from 4.2.6p5-RC3: sys_jitter calculation overweights
  sys.peer jitter.
* from 4.2.6p5-RC3: Ensure NULL peer->dstadr is not accessed in orphan
  parent selection.
(4.2.7p237) 2011/12/01 Released by Harlan Stenn <stenn@ntp.org>
* [Bug 2050] from 4.2.6p5-RC2: Orphan mode stratum counting to infinity.
* [Bug 2059] from 4.2.6p5-RC2: optional billboard column "server" does
  not honor -n.
* [Bug 2066] from 4.2.6p5-RC2: ntpq lopeers ipv6 "local" column overrun.
* [Bug 2068] from 4.2.6p5-RC2: ntpd sends nonprintable stratum 16 refid
  to ntpq.
* [Bug 2069] from 4.2.6p5-RC2: broadcastclient, multicastclient spin up
  duplicate ephemeral associations without broadcastdelay.
* [Bug 2072] from 4.2.6p5-RC2: Orphan parent selection metric needs
  ntohl().
* [Bug 2073] Correct ntpq billboard's MODE_PASSIVE t from 'u' to 'S'.
* from 4.2.6p5-RC2: Exclude not-yet-determined sys_refid from use in
  loopback TEST12 (from Dave Mills).
* from 4.2.6p5-RC2: Never send KoD rate limiting response to MODE_SERVER.
* Floor calculation of sys_rootdisp at sys_mindisp in clock_update (from
  Dave Mills).
* Restore 4.2.6 clock_combine() weighting to ntp-dev, reverting to pre-
  4.2.7p70 method while also avoiding divide-by-zero (from Dave Mills).
* Round l_fp traffic interval when converting to integer in rate limit
  and KoD calculation.
(4.2.7p236) 2011/11/16 Released by Harlan Stenn <stenn@ntp.org>
* Documentation updates from Dave Mills.
(4.2.7p235) 2011/11/16 Released by Harlan Stenn <stenn@ntp.org>
* [Bug 2052] Autokey CRYPTO_ASSOC host@group vallen needs checking.
(4.2.7p234) 2011/11/07 Released by Harlan Stenn <stenn@ntp.org>
* Clean up -libm entries regarding libntp.a
(4.2.7p233) 2011/11/06 Released by Harlan Stenn <stenn@ntp.org>
* Documentation updates from Dave Mills.
(4.2.7p232) 2011/11/05 Released by Harlan Stenn <stenn@ntp.org>
* Update the NEWS file so we note the default disable of mode 7 requests.
* Clean up some bitrotted code in libntp/socket.c.
(4.2.7p231) 2011/11/03 Released by Harlan Stenn <stenn@ntp.org>
* [Bug 1940] ignore auth key if hex decoding fails.
* Add ntpq reslist command to query access restrictions, similar to
  ntpdc's reslist.
(4.2.7p230) 2011/11/01 Released by Harlan Stenn <stenn@ntp.org>
* Disable mode 7 (ntpdc) query processing in ntpd by default.  ntpq is
  believed to provide all functionality ntpdc did, and uses a less-
  fragile protocol that's safer and easier to maintain.  If you do find
  some management via ntpdc is needed, you can use "enable mode7" in the
  ntpd configuration.
* Directly limit the number of datagrams in a mrulist response, rather
  than limiting the number of entries returned to indirectly limit the
  datagram count.
* Documentation updates from Dave Mills.
(4.2.7p229) 2011/10/26 Released by Harlan Stenn <stenn@ntp.org>
* [Bug 1995] fix wrong use of ZERO() macro in 'ntp_calendar.c'
(4.2.7p228) 2011/10/23 Released by Harlan Stenn <stenn@ntp.org>
* [Bug 1995] add compile time stamp based era unfolding for
  'step_systime()' and necessary support to 'ntp-calendar.c'.
(4.2.7p227) 2011/10/22 Released by Harlan Stenn <stenn@ntp.org>
* [Bug 2036] gcc 2.95.3 preprocessor can't nest #ifdef in macro args.
* A number of compiler warnings eliminated.
(4.2.7p226) 2011/10/21 Released by Harlan Stenn <stenn@ntp.org>
* [Bug 2035] ntpq -c mrulist sleeps 1 sec between queries, not 5 msec.
* Documentation updates from Dave Mills.
(4.2.7p225) 2011/10/15 Released by Harlan Stenn <stenn@ntp.org>
* Documentation updates from Dave Mills.
(4.2.7p224) 2011/10/14 Released by Harlan Stenn <stenn@ntp.org>
* ntpq mrulist shows intermediate counts every five seconds while
  retrieving list, and allows Ctrl-C interruption of the retrieval,
  showing the incomplete list as retrieved.  Reduce delay between
  successive mrulist retrieval queries from 30 to 5 msec.  Do not
  give up mrulist retrieval when a single query times out.
(4.2.7p223) 2011/10/12 Released by Harlan Stenn <stenn@ntp.org>
* Documentation updates from Dave Mills.
(4.2.7p222) 2011/10/11 Released by Harlan Stenn <stenn@ntp.org>
* [Bug 2029] "make check" clutters syslog.
* Log signal description along with number on ntpd exit.
(4.2.7p221) 2011/10/10 Released by Harlan Stenn <stenn@ntp.org>
* [Bug 2025] Switching between daemon and kernel loops can doubly-
  correct drift
* [Bug 2028] ntpd -n (nofork) redirects logging to stderr.
* Documentation updates from Dave Mills.
(4.2.7p220) 2011/10/05 Released by Harlan Stenn <stenn@ntp.org>
* [Bug 1945] mbg_gps166.h use of _TM_DEFINED conflicts with MS VC.
* [Bug 1946] parse_start uses open; does not work on Windows.
* [Bug 1947] Porting parse-based Wharton refclock driver to Windows.
* [Bug 2024] Remove unused system event code EVNT_CLKHOP.
(4.2.7p219) 2011/10/04 Released by Harlan Stenn <stenn@ntp.org>
* Documentation updates from Dave Mills.
(4.2.7p218) 2011/10/03 Released by Harlan Stenn <stenn@ntp.org>
* [Bug 2019] Allow selection of cipher for private key files.
* Documentation updates from Dave Mills.
* ntp-keygen private key cipher default now triple-key triple DES CBC.
* ntp-keygen -M is intended to ignore all other defaults and
  options, so do not attempt to open existing Autokey host certificate
  before generating symmetric keys and terminating.
* Restore IFF, MV, and GQ identity parameter filename convention to
  ntpkey_<scheme>par_<group/host> in ntpd, matching ntp-keygen.
* Change some error logging to syslog to ignore logconfig mask, such
  as reporting PPSAPI failure in NMEA and WWVB refclocks.
* ntp-keygen on Windows XP and later systems will now create links
  expected by ntpd.  They are hardlinks on Windows, soft on POSIX.
* Conditionalize NMEA serial open message under clockevent.
* Send all peer variables to trappers in report_event().
(4.2.7p217) 2011/09/29 Released by Harlan Stenn <stenn@ntp.org>
* [Bug 2020] ntp-keygen -s no longer sets host in cert file name.
* [Backward Incompatible] ntp-keygen -i option long name changed from
  misleading --issuer-name to --ident.
(4.2.7p216) 2011/09/27 Released by Harlan Stenn <stenn@ntp.org>
* sntp documentation tag cleanup.
* mdoc2man improvements.
(4.2.7p215) 2011/09/24 Released by Harlan Stenn <stenn@ntp.org>
* Use patched mdoc2man script, from Eric Feng.
* Sync with ntp-4.2.6p4 (a no-op).
(4.2.7p214) 2011/09/20 Released by Harlan Stenn <stenn@ntp.org>
* [Bug 1981] Initial offset convergence applies frequency correction 2x
  with kernel discipline.
* [Bug 2008] Initial offset convergence degraded with 500 PPM adjtime().
* [Bug 2009] EVNT_NSET adj_systime() mishandled by Windows ntpd.
(4.2.7p213) 2011/09/08 Released by Harlan Stenn <stenn@ntp.org>
* [Bug 1999] NMEA does not send PMOTG messages any more.
(4.2.7p212) 2011/09/07 Released by Harlan Stenn <stenn@ntp.org>
* [Bug 2003] from 4.2.6p4-RC3: ntpq_read_assoc_peervars() broken.
(4.2.7p211) 2011/09/01 Released by Harlan Stenn <stenn@ntp.org>
* Update libevent to git head (2.1 branch) as of 2.0.14-stable.
(4.2.7p210) 2011/08/31 Released by Harlan Stenn <stenn@ntp.org>
* Require -D4 or higher for ntpd SIGALRM debug trace from [Bug 2000].
(4.2.7p209) 2011/08/27 Released by Harlan Stenn <stenn@ntp.org>
* [Bug 2000] ntpd worker threads must block signals expected in main
  thread.
* [Bug 2001] add ntpq -c timerstats like ntpdc -c timerstats.
* [Bug 2001] from 4.2.6p4-RC3: ntpdc timerstats reports overruns as
  handled.
* Update sntp tests to track the change of root dispersion to
  synchronization distance.
(4.2.7p208) 2011/08/24 Released by Harlan Stenn <stenn@ntp.org>
* Fix the CLOCK_MONOTONIC TRACE() message.
(4.2.7p207) 2011/08/22 Released by Harlan Stenn <stenn@ntp.org>
* Restore the original CLOCK_MONOTONIC output format in sntp.
* Cleanups for ntp-wait-opts.def and ntp.keys.def .
(4.2.7p206) 2011/08/20 Released by Harlan Stenn <stenn@ntp.org>
* [Bug 1993] ntpd Windows port adj_systime() broken in 4.2.7p203.
* sntp documentation and behavior improvements suggested by
  Steven Sommars.
* Have sntp report synchronization distance instead of root dispersion.
* Clean up ntp-wait-opts.def .
(4.2.7p205) 2011/08/19 Released by Harlan Stenn <stenn@ntp.org>
* [Bug 1992] util/tg2 doesn't compile, needs libntp.
(4.2.7p204) 2011/08/16 Released by Harlan Stenn <stenn@ntp.org>
* Added support for Garmin's $PGRMF sentence to NMEA driver
* [Bug 1988] Better sntp send failed error message needed.
* [Bug 1989] sntp manual page sometimes refers to SNTP as a program.
* [Bug 1990] sntp output should include stratum.
(4.2.7p203) 2011/08/13 Released by Harlan Stenn <stenn@ntp.org>
* [Bug 1986] Require Visual C++ 2005 or later compilers in Windows port.
* Actually use long long for (u_)int64 by correcting spelling of
  SIZEOF_LONG_LONG in ntp_types.h.
* Force .exe minimum Windows version to 0x0400 to allow NT4 in
  vs2005/*.vcproj files.
* Fix make distcheck with --enable-libevent-regress problem with
  unwritable $srcdir.
* Correct init_logging()'s def_syslogmask type to u_int32 following
  change of ntp_syslogmask from u_long to u_int32 in p202.
(4.2.7p202) 2011/08/09 Released by Harlan Stenn <stenn@ntp.org>
* [Bug 1983] --without-sntp build breaks in sntp subdir.
* [Bug 1984] from 4.2.6p4-RC3: ntp/libisc fails to compile on OS X 10.7.
* [Bug 1985] from 4.2.6p4-RC3: "logconfig =allall" rejected.
(4.2.7p201) 2011/08/05 Released by Harlan Stenn <stenn@ntp.org>
* sntp: change -h/--headspace to -g/--gap, and change the default gap
  from 10 to 50ms
* [Backward Incompatible] from 4.2.6p4: sntp: -l/--filelog ->
  -l/--logfile, to be consistent with ntpd.
* Documentation updates from Dave Mills.
* From 4.2.6p4: libopts/file.c fix from Bruce Korb (arg-type=file).
(4.2.7p200) 2011/08/04 Released by Harlan Stenn <stenn@ntp.org>
* Sync with 4.2.6p4-RC2.
(4.2.7p199) 2011/07/29 Released by Harlan Stenn <stenn@ntp.org>
* Documentation updates from Dave Mills.
(4.2.7p198) 2011/07/28 Released by Harlan Stenn <stenn@ntp.org>
* remove old binsubdir stuff from SNTP, as NTP_LOCINFO does that now.
(4.2.7p197) 2011/07/28 Released by Harlan Stenn <stenn@ntp.org>
* [Bug 1975] from 4.2.6p4-RC2: libntp/mktime.c won't work with 64-bit
  time_t
* [Bug 1976] genLocInfo writes to srcdir break 'make distcheck'.
* [Bug 1977] Fix flag/description mismatches in ntp-keygen-opts.def.
* Do not force "legacy" when --with-locfile is not given, genLocInfo
  will find the correct default for the system.
* Fix warnings in ntp_request.c ([Bug 1973] oversight) and sntp/main.c
  (CID 159, apparent overrun due to union, actually correct).
* Update sntp/loc/solaris to conform to stock locations.
(4.2.7p196) 2011/07/27 Released by Harlan Stenn <stenn@ntp.org>
* DEFAULT INSTALLATION DIRECTORY CHANGES ON SOME OSes: to get the old
  behavior, pass --with-locfile=legacy to 'configure'
* [Bug 1972] from 4.2.6p4-RC2: checking for struct rtattr fails.
* [Bug 1973] Widen reference clock mode from 8 to 32 bits.
* Removed sntp/m4/ntp_bindir.m4 - no longer needed.
* Move loc/ to sntp/loc/ .
* Move scripts/cvo.sh to sntp/scripts/cvo.sh .
* Move scripts/genLocInfo to sntp/scripts/genLocInfo .
* Give NTP_LOCINFO an optional path-to argument.
* Remove hacks to get NTP_LOCINFO-related data to sntp/ .
* Move sntp/include/mansec2subst.sed to sntp/scripts/mansec2subst.sed .
* If no "more specific" loc file is found for redhat* or fedora*,
  look for a loc/redhat file.
* If no "more specific" loc file is found and uname says this is Linux,
  look for a loc/linux file.
* Improve the help text: --with-locfile=XXX .
* work around solaris /bin/sh issues for genLocInfo.
(4.2.7p195) 2011/07/25 Released by Harlan Stenn <stenn@ntp.org>
* Added loc/redhat.
(4.2.7p194) 2011/07/25 Released by Harlan Stenn <stenn@ntp.org>
* [Bug 1608] from 4.2.6p4-RC2: Parse Refclock driver should honor
  trusttime.
* Add support for installing programs and scripts to libexec.
* Added loc/solaris.
(4.2.7p193) 2011/07/24 Released by Harlan Stenn <stenn@ntp.org>
* [Bug 1970] from 4.2.6p4-RC2: UNLINK_EXPR_SLIST() causes crash if list
  is empty.
* Update libevent to 2.1 HEAD as of merge of 2.0.13-stable-dev.
* Match addr_eqprefix() sizeof and memcpy destination to make it clear
  to static analysis that there is no buffer overrun (CID 402).
(4.2.7p192) 2011/07/18 Released by Harlan Stenn <stenn@ntp.org>
* [Bug 1966] Broken FILES section for ntp.keys.def.
(4.2.7p191) 2011/07/17 Released by Harlan Stenn <stenn@ntp.org>
* [Bug 1948] Update man page section layout.
* [Bug 1963] add reset command for ntpq :config, similar to ntpdc's.
* [Bug 1964] --without-sntp should not build sntp.
(4.2.7p190) 2011/07/13 Released by Harlan Stenn <stenn@ntp.org>
* [Bug 1961] from 4.2.6p4: html2man update: distribute ntp-wait.html.
* Require autogen-5.12.
(4.2.7p189) 2011/07/11 Released by Harlan Stenn <stenn@ntp.org>
* [Bug 1134] from 4.2.6p4-RC1: ntpd fails binding to tentative IPv6
  addresses.
* [Bug 1790] from 4.2.6p4-RC1: Update config.guess and config.sub to
  detect AIX6.
(4.2.7p188) 2011/06/28 Released by Harlan Stenn <stenn@ntp.org>
* [Bug 1958] genLocInfo must export PATH.
* ntp-wait: some versions of ntpd spell "associd" differently.
(4.2.7p187) 2011/06/24 Released by Harlan Stenn <stenn@ntp.org>
* [Bug 1954] Fix typos in [s]bin_PROGRAMS in ntpd/Makefile.am.
* Implement --with-locfile=filename configure argument.  If filename is
  empty we'll look under loc/ for a good fit.  If the filename contains
  a / character, it will be treated as a "normal" pathname.  Otherwise,
  that explicit file will be searched for under loc/ .
(4.2.7p186) 2011/06/23 Released by Harlan Stenn <stenn@ntp.org>
* [Bug 1950] Control installation of event_rpcgen.py.
* Update .point-changed-filelist for the new man pages.
* Update the building of OS-specific programs.
* Finish conversion to genLocInfo.
* validate MANTAGFMT in genLocInfo.
* Documentation update from Dave Mills.
(4.2.7p185) 2011/06/21 Released by Harlan Stenn <stenn@ntp.org>
* ntp_locs.m4: handle the case where . is not in the PATH.
* More genLocInfo cleanup.
(4.2.7p184) 2011/06/20 Released by Harlan Stenn <stenn@ntp.org>
* Added ntp_locs.m4.
* genLocInfo improvements.
* Add the man page tag "flavor" to the loc.* files.
* Add/distribute genLocInfo.
(4.2.7p183) 2011/06/19 Released by Harlan Stenn <stenn@ntp.org>
* Update the autogen include list for scripts/Makefile.am.
* Added loc.freebsd (and distribute it).
* Added loc.legacy (and distribute it).
(4.2.7p182) 2011/06/15 Released by Harlan Stenn <stenn@ntp.org>
* [Bug 1304] Update sntp.html to reflect new implementation.
* Update .point-changed-filelist .
* ntpdc documentation fixes.
* Update ntp-wait autogen docs.
* Update the ntpd autogen docs.
* Update the ntpsnmpd autogen docs.
* Use autogen to produce ntp-keygen docs.
* Add "license name" to ntp.lic for autogen-5.11.10.
* Prepare for ntp.keys.5.
(4.2.7p181) 2011/06/07 Released by Harlan Stenn <stenn@ntp.org>
* [Bug 1938] addr_eqprefix() doesn't clear enough storage.
(4.2.7p180) 2011/06/06 Released by Harlan Stenn <stenn@ntp.org>
* Upgrade to libevent-2.0.12.
* More sntp.1 cleanups.
* Produce ntpq.1 with the new autogen macros.
* Remove the deprecated "detail" stanza from ntpdc-opts.def.
(4.2.7p179) 2011/06/03 Released by Harlan Stenn <stenn@ntp.org>
* Update cmd-doc.tlib to autogen-5.11.10pre5.
* Upgrade local autoopts templates to 5.11.10pre5.
(4.2.7p178) 2011/06/02 Released by Harlan Stenn <stenn@ntp.org>
* Update the std_def_list to include the ntp.lic file.
* Distribute the ntp.lic file.
* Add http://ntp.org/license to the ntp.lic file.
(4.2.7p177) 2011/06/01 Released by Harlan Stenn <stenn@ntp.org>
* Use the latest autogen's new copyright template code.
* Clean up the ntp.lic file.
(4.2.7p176) 2011/05/31 Released by Harlan Stenn <stenn@ntp.org>
* sntp documentation cleanup.
* autogen documentation template cleanup.
(4.2.7p175) 2011/05/30 Released by Harlan Stenn <stenn@ntp.org>
* [Bug 1936] Correctly set IPV6_MULTICAST_LOOP.
* cmd-doc.tlib cleanup from Bruce Korb.
* sntp documentation cleanup.
(4.2.7p174) 2011/05/28 Released by Harlan Stenn <stenn@ntp.org>
* ntpdc documentation cleanup.
* sntp documentation cleanup.
* Don't build libevent with openssl support.  Right now, libevent
  doesn't use pkg-config to find openssl's installation location.
(4.2.7p173) 2011/05/25 Released by Harlan Stenn <stenn@ntp.org>
* Typo in emalloc.c hides file and line number from emalloc() error msg.
* parsesolaris.c compile fails on SPARC Solaris with conflicting printf.
* ntp_util.c compile fails on AIX and OSF with conflicting statsdir.
(4.2.7p172) 2011/05/24 Released by Harlan Stenn <stenn@ntp.org>
* Remove hardcoded 1/960 s. fudge for <CR> transmission time at 9600 8n1
  from WWVB/Spectracom driver introduced in 4.2.7p169.
(4.2.7p171) 2011/05/23 Released by Harlan Stenn <stenn@ntp.org>
* Eliminate warnings about shadowing global "basename" on Linux.
* Use filegen_config() consistently when changing filegen options.
* mprintf() should go to stdout, not stderr.  DPRINTF() uses mprintf().
* Repair a few simulator problems (more remain).
* Documentation updates from Dave Mills.
(4.2.7p170) 2011/05/19 Released by Harlan Stenn <stenn@ntp.org>
* [Bug 1932] libevent/util_internal.h builtin_expect compile error with
  gcc 2.95.
* Use 64-bit scalars in LFPTOD() and DTOLFP() on more platforms by
  conditionalizing on HAVE_U_INT64 rather than UINT64_MAX.
(4.2.7p169) 2011/05/18 Released by Harlan Stenn <stenn@ntp.org>
* [Bug 1933] WWVB/Spectracom driver timestamps LFs, not CRs.
(4.2.7p168) 2011/05/16 Released by Harlan Stenn <stenn@ntp.org>
* Convert receive buffer queue from doubly-linked list to FIFO.
(4.2.7p167) 2011/05/14 Released by Harlan Stenn <stenn@ntp.org>
* [Bug 1927] io_closeclock() should purge pending recvbufs.
* [Bug 1931] cv always includes fudgetime1, never fudgetime2.
* Use acts_close() in acts_shutdown() to avoid leaving a stale lockfile
  if unpeered via runtime configuration while the modem is open.
* Correct acts_close() test of pp->io.fd to see if it is open.
* 4.2.7p164 documentation updates re: 'tos orphanwait' expanded scope.
(4.2.7p166) 2011/05/13 Released by Harlan Stenn <stenn@ntp.org>
* If we have local overrides for autogen template files, use them.
* Convert more of the sntp-opt.def documentation from man to mdoc.
(4.2.7p165) 2011/05/11 Released by Harlan Stenn <stenn@ntp.org>
* Convert snmp docs to mdoc format, which requires autogen 5.11.9.
* from 4.2.6p4-RC1: Require autogen 5.11.9.
(4.2.7p164) 2011/05/11 Released by Harlan Stenn <stenn@ntp.org>
* [Bug 988] Local clock eats up -g option, so ntpd stops with large
  initial time offset.
* [Bug 1921] LOCAL, ACTS drivers with "prefer" excluded from initial
  candidate list.
* [Bug 1922] "tos orphanwait" applied incorrectly at startup.
* [Bug 1923] orphan parent favored over LOCAL, ACTS drivers.
* [Bug 1924] Billboard tally codes sometimes do not match operation,
  variables.
* Change "pool DNS" messages from msyslog to debug trace output.
* Remove unused FLAG_SYSPEER from peer->status.
* Respect "tos orphanwait" at startup.  Previously there was an
  unconditional 300 s. startup orphanwait, though other values were
  respected for subsequent orphan wait periods after no_sys_peer events.
* Apply "tos orphanwait" (def. 300 seconds) to LOCAL and ACTS reference
  clock drivers, in addition to orphan parent operation.  LOCAL and ACTS
  are not selectable during the orphanwait delay at startup and after
  each no_sys_peer event.  This prevents a particular form of clock-
  hopping, such as using LOCAL briefly at startup before remote peers
  are selectable.  This fixes the issue reported in [Bug 988].
* Documentation updates from Dave Mills.
(4.2.7p163) 2011/05/08 Released by Harlan Stenn <stenn@ntp.org>
* [Bug 1911] missing curly brace in libntp/ntp_rfc2553.c
(4.2.7p162) 2011/05/03 Released by Harlan Stenn <stenn@ntp.org>
* [Bug 1910] Support the Tristate Ltd. TS-GPSclock-01.
(4.2.7p161) 2011/05/02 Released by Harlan Stenn <stenn@ntp.org>
* [Bug 1904] 4.2.7p160 Windows build broken (POSIX_SHELL).
* [Bug 1906] 4.2.7p160 - libtool: compile: cannot determine name of
  library object in ./libevent
* Share a single sntp/libevent/build-aux directory between all three
  configure scripts.
* Add missing --enable-local-libevent help to top-level configure.
(4.2.7p160) 2011/05/01 Released by Harlan Stenn <stenn@ntp.org>
* from 4.2.6p4-RC1: Upgrade to libopts 35.0.10 from AutoGen 5.11.9pre8.
* [Bug 1901] Simulator does not set progname.
(4.2.7p159) 2011/04/28 Released by Harlan Stenn <stenn@ntp.org>
* Fix a couple of unused variable warnings.
* cleanup in timespecops.c / timevalops.c
(4.2.7p158) 2011/04/24 Released by Harlan Stenn <stenn@ntp.org>
* Update libevent --disable-libevent-regress handling to work when
  building libevent using mingw.
(4.2.7p157) 2011/04/21 Released by Harlan Stenn <stenn@ntp.org>
* [Bug 1890] 4.2.7p156 segfault in duplicate freeaddrinfo().
(4.2.7p156) 2011/04/19 Released by Harlan Stenn <stenn@ntp.org>
* [Bug 1851] freeaddrinfo() called after getaddrinfo() fails.
(4.2.7p155) 2011/04/18 Released by Harlan Stenn <stenn@ntp.org>
* Fix leak in refclock_datum.c start failure path.
(4.2.7p154) 2011/04/17 Released by Harlan Stenn <stenn@ntp.org>
* [Bug 1887] DNS fails on 4.2.7p153 using threads.
(4.2.7p153) 2011/04/16 Released by Harlan Stenn <stenn@ntp.org>
* A few more Coverity Scan cleanups.
(4.2.7p152) 2011/04/15 Released by Harlan Stenn <stenn@ntp.org>
* Update embedded libevent to current 2.1 git HEAD.
(4.2.7p151) 2011/04/14 Released by Harlan Stenn <stenn@ntp.org>
* Detect vsnprintf() support for "%m" and disable our "%m" expansion.
* Add --enable-c99-sprintf to configure args for -noopenssl variety of
  flock-build to avoid regressions in (v)snprintf() replacement.
* More msnprintf() unit tests.
* Coverity Scan error checking fixes.
* Log failure to fetch time from HOPF_P hardware.
* Check HOPF_S sscanf() conversion count before converted values.
(4.2.7p150) 2011/04/13 Released by Harlan Stenn <stenn@ntp.org>
* Remove never-used, incomplete ports/winnt/ntpd/refclock_trimbledc.[ch]
* On systems without C99-compliant (v)snprintf(), use C99-snprintf
  replacements (http://www.jhweiss.de/software/snprintf.html)
* Remove remaining sprintf() calls except refclock_ripencc.c (which is
  kept out of --enable-all-clocks as a result), upstream libs which use
  sprintf() only after careful buffer sizing.
(4.2.7p149) 2011/04/11 Released by Harlan Stenn <stenn@ntp.org>
* [Bug 1881] describe the {+,-,s} characters in configure --help output.
(4.2.7p148) 2011/04/09 Released by Harlan Stenn <stenn@ntp.org>
* Use _mkgmtime() as timegm() in the Windows port, rather than
  libntp/mktime.c's timegm().  Fixed [Bug 1875] on Windows using the old
  asn2ntp() code from before 4.2.7p147.
* ntp_crypto.c string buffer safety.
* Remove use of MAXFILENAME in mode 7 (ntpdc) on-wire structs.
* Change ntpd MAXFILENAME from 128 to 256 to match ntp-keygen.
* Buffer safety and sign extension fixes (thanks Coverity Scan).
(4.2.7p147) 2011/04/07 Released by Harlan Stenn <stenn@ntp.org>
* [Bug 1875] 'asn2ntp()' rewritten with 'caltontp()'; 'timegm()'
  substitute likely to crash with 64bit time_t.
(4.2.7p146) 2011/04/05 Released by Harlan Stenn <stenn@ntp.org>
* String buffer safety cleanup, converting to strlcpy() and strlcat().
* Use utmpname() before pututline() so repeated steps do not
  accidentally record into wtmp where utmp was intended.
* Use setutent() before each pututline() including first.
(4.2.7p145) 2011/04/04 Released by Harlan Stenn <stenn@ntp.org>
* [Bug 1840] ntp_lists.h FIFO macros buggy.
(4.2.7p144) 2011/04/03 Released by Harlan Stenn <stenn@ntp.org>
* [Bug 1874] ntpq -c "rv 0 sys_var_list" empty.
(4.2.7p143) 2011/03/31 Released by Harlan Stenn <stenn@ntp.org>
* [Bug 1732] ntpd ties up CPU on disconnected USB refclock.
* [Bug 1861] tickadj build failure using uClibc.
* [Bug 1862] in6addr_any test in configure fooled by arm gcc 4.1.3 -O2.
* Remove kernel line discipline driver code for clk and chu, deprecate
  related LDISC_ flags, and remove associated ntpd code to decode the
  timestamps, remove clktest line discipline test program.
* Remove "signal_no_reset: signal 17 had flags 4000000" logging, as it
  indicates no problem and is interpreted as an error.  Previously some
  bits had been ignored one-by-one, but Linux SA_RESTORER definition is
  unavailable to user headers.
(4.2.7p142) 2011/03/21 Released by Harlan Stenn <stenn@ntp.org>
* [Bug 1844] ntpd 4.2.7p131 NetBSD, --gc-sections links bad executable.
* Fix "make distcheck" break in libevent/sample caused by typo.
(4.2.7p141) 2011/03/20 Released by Harlan Stenn <stenn@ntp.org>
* Add "ntpq -c iostats" similar to "ntpdc -c iostats".
* Compare entire timestamp to reject duplicates in refclock_pps().
(4.2.7p140) 2011/03/17 Released by Harlan Stenn <stenn@ntp.org>
* [Bug 1848] ntpd 4.2.7p139 --disable-thread-support does not compile.
* Add --disable-thread-support to one flock-build variation.
* One more lock-while-init in lib/isc/task.c to quiet lock analysis.
(4.2.7p139) 2011/03/16 Released by Harlan Stenn <stenn@ntp.org>
* [Bug 1848] make check ntpd --saveconfigquit clutters syslog.
(4.2.7p138) 2011/03/08 Released by Harlan Stenn <stenn@ntp.org>
* [Bug 1846] MacOSX: debug symbol not found by propdelay or tickadj.
(4.2.7p137) 2011/03/07 Released by Harlan Stenn <stenn@ntp.org>
* Use TRACE() instead of DPRINTF() for libntp and utilities, which
  use the "debug" variable regardless of #ifdef DEBUG.
* Declare debug in libntp instead of each program.  Expose extern
  declaration to utilities, libntp, and DEBUG ntpd.
* Lock under-construction task, taskmgr objects to satisfy Coverity's
  mostly-correct assumptions about which variables are protected by
  which locks.
(4.2.7p136) 2011/03/02 Released by Harlan Stenn <stenn@ntp.org>
* [Bug 1839] 4.2.7p135 still installs libevent ev*.h headers.
(4.2.7p135) 2011/03/02 Released by Harlan Stenn <stenn@ntp.org>
* libevent: When building on systems with CLOCK_MONOTONIC available,
  separate the internal timeline (possibly counting since system boot)
  from the gettimeofday() timeline in event_base cached timevals.  Adds
  new event_base_tv_cached() to retrieve cached callback round start
  time on the internal timeline, and changes
  event_based_gettimeofday_cached() to always return times using the
  namesake timeline.  This preserves the benefit of using the never-
  stepped monotonic clock for event timeouts while providing clients
  with times consistently using gettimeofday().
* Correct event_base_gettimeofday_cached() workaround code in
  sntp to work with corrected libevent.
* Remove sntp l_fp_output() test now that it uses prettydate().
* [Bug 1839] 4.2.7p131 installs libevent ev*.h headers.
* Ensure CONFIG_SHELL is not empty before relying on it for #! scripts.
(4.2.7p134) 2011/02/24 Released by Harlan Stenn <stenn@ntp.org>
* [Bug 1837] Build fails on Win7 due to regedit requiring privilege.
* Provide fallback definitions for GetAdaptersAddresses() for Windows
  build environments lacking iphlpapi.h.
* Rename file containing 1.xxxx ChangeSet revision from version to
  scm-rev to avoid invoking GNU make implicit rules attempting to
  compile version.c into version.  Problem was with sntp/version.o
  during make distcheck after fix for spurious sntp rebuilds.
* Add INC_ALIGNED_PTR() macro to align pointers like malloc().
(4.2.7p133) 2011/02/23 Released by Harlan Stenn <stenn@ntp.org>
* [Bug 1834] ntpdate 4.2.7p131 aborts with assertion failure.
* Move sntp last in top-level Makefile.am SUBDIRS so that the libevent
  tearoff (if required) and sntp are compiled after the rest.
* Use a single set of Automake options for each package in configure.ac
  AM_INIT, remove Makefile.am AUTOMAKE_OPTIONS= lines.
* Correct spurious sntp rebuilds triggered by a make misperception
  sntp/version was out-of-date relative to phony target FRC.version.
* Do not cache paths to perl, test, or pkg-config, searching the PATH
  at configure time is worth it to pick up tool updates.
(4.2.7p132) 2011/02/22 Released by Harlan Stenn <stenn@ntp.org>
* [Bug 1832] ntpdate doesn't allow timeout > 2s.
* [Bug 1833] The checking sem_timedwait() fails without -pthread.
* ElectricFence was suffering bitrot - remove it.  valgrind works well.
* Enable all relevant automake warnings.
* Correct Solaris 2.1x PTHREAD_ONCE_INIT extra braces test to avoid
  triggering warnings due to excess braces.
* Remove libevent-cfg from sntp/Makefile.am.
* Provide bug report and URL options to Autoconf.
* Avoid relying on remake rules for routine build/flock-build for
  libevent as for the top-level and sntp subproject.
(4.2.7p131) 2011/02/21 Released by Harlan Stenn <stenn@ntp.org>
* [Bug 1087] -v/--normalverbose conflicts with -v/--version in sntp.
* [Bug 1088] sntp should (only) report the time difference without -s/-a.
* older autoconf sometimes dislikes [].
* Move "can't write KoD file" warning from sntp shutdown to startup.
* refclock_acts.c cleanup from Dave Mills.
* Convert sntp to libevent event-driven socket programming.  Instead of
  blocking name resolution and querying one NTP server at a time,
  resolve server names and send NTP queries without blocking.  Add
  sntp command-line options to adjust timing and optionally wait for all
  servers to respond instead of exiting after the first.
* Import libevent 2.0.10-stable plus local patches as a tearoff, used
  only if the target system lacks an installed libevent 2.0.9 or later.
* Move blocking worker and resolver to libntp from ntpd.
* Use threads rather than forked child processes for blocking worker
  when possible.  Override with configure --disable-thread-support.
* Move init_logging(), change_logfile(), and setup_logfile() from ntpd
  to libntp, use them in sntp.
* Test --without-sntp in flock-build script's -no-refclocks variety.
* Avoid invoking config.status twice in a row in build script.
* Move more m4sh tests needed by libntp to shared .m4 files.
* Split up ntp_libntp.m4 into smaller, more specific subsets.
* Enable gcc -Wcast-align, fix many instances of warnings when casting
  a pointer to a more-strictly-aligned underlying type.
(4.2.7p130) 2011/02/12 Released by Harlan Stenn <stenn@ntp.org>
* [Bug 1811] Update the download location in WHERE-TO-START.
(4.2.7p129) 2011/02/09 Released by Harlan Stenn <stenn@ntp.org>
* Add missing "break;" to ntp_control.c ctl_putsys() for caliberrs, used
  by ntpq -c kerninfo introduced in 4.2.7p104.
* Fix leak in ntp_control.c read_mru_list().
(4.2.7p128) 2011/01/30 Released by Harlan Stenn <stenn@ntp.org>
* [Bug 1799] ntpq mrv crash.
* [Bug 1801] ntpq mreadvar requires prior association caching.
(4.2.7p127) 2011/01/28 Released by Harlan Stenn <stenn@ntp.org>
* [Bug 1797] Restore stale timestamp check from the RANGEGATE cleanup.
(4.2.7p126) 2011/01/27 Released by Harlan Stenn <stenn@ntp.org>
* Fix unexposed fencepost error in format_time_fraction().
* Add more unit tests for timeval_tostr() and timespec_tostr().
(4.2.7p125) 2011/01/26 Released by Harlan Stenn <stenn@ntp.org>
* [Bug 1794] ntpq -c rv missing clk_wander information.
* [Bug 1795] ntpq readvar does not display last variable.
(4.2.7p124) 2011/01/25 Released by Harlan Stenn <stenn@ntp.org>
* sntp/Makefile.am needs any passed-in CFLAGS.
(4.2.7p123) 2011/01/24 Released by Harlan Stenn <stenn@ntp.org>
* [Bug 1788] tvtots.c tables inaccurate
(4.2.7p122) 2011/01/22 Released by Harlan Stenn <stenn@ntp.org>
* ACTS refclock cleanup from Dave Mills.
* Avoid shadowing the "group" global variable.
(4.2.7p121) 2011/01/21 Released by Harlan Stenn <stenn@ntp.org>
* [Bug 1786] Remove extra semicolon from ntp_proto.c .
(4.2.7p120) 2011/01/20 Released by Harlan Stenn <stenn@ntp.org>
* Change new timeval and timespec to string routines to use snprintf()
  rather than hand-crafted conversion, avoid signed int overflow there.
* Add configure support for SIZEOF_LONG_LONG to enable portable use of
  snprintf() with time_t.
* Grow ntpd/work_thread.c arrays as needed.
* Add DEBUG_* variants of ntp_assert.h macros which compile away using
  ./configure --disable-debugging.
* Fix tvalops.cpp unit test failures for 32-bit builds.
* Return to a single autoreconf invocation in ./bootstrap script.
* Fix warnings seen on FreeBSD 9.
* crypto group changes from Dave Mills.
* Lose the RANGEGATE check in PPS, from Dave Mills.
* ACTS refclock cleanup from Dave Mills.
* Documentation updates from Dave Mills.
* NMEA driver documentation update from Juergen Perlinger.
(4.2.7p119) 2011/01/18 Released by Harlan Stenn <stenn@ntp.org>
* added timespecops.{c,h} and tievalops.{c.h} to libntp and include
  added tspecops.cpp to tests/libntp
* Correct msyslog.c build break on Solaris 2.9 from #ifdef/#if mixup.
(4.2.7p118) 2011/01/15 Released by Harlan Stenn <stenn@ntp.org>
* Simplify the built-sources stuff in sntp/ .
* Fix check for -lipv6 on HP-UX 11.
(4.2.7p117) 2011/01/13 Released by Harlan Stenn <stenn@ntp.org>
* Add configure --without-sntp option to disable building sntp and
  sntp/tests.  withsntp=no in the environment changes the default.
* Build infrastructure cleanup:
  Move m4 directory to sntp/m4.
  Share a single set of genver output between sntp and the top level.
  Share a single set of autogen included .defs in sntp/include.
  Share a single set of build-aux scripts (e.g. config.guess, missing).
  Add ntp_libntp.m4 and ntp_ipv6.m4 to reduce configure.ac duplication.
  Warn and exit build/flock-build if bootstrap needs to be run.
(4.2.7p116) 2011/01/10 Released by Harlan Stenn <stenn@ntp.org>
* refclock_nmea.c refactoring by Juergen Perlinger.
(4.2.7p115) 2011/01/09 Released by Harlan Stenn <stenn@ntp.org>
* [Bug 1780] Windows ntpd 4.2.7p114 crashes in ioctl().
* [Bug 1781] longlong undefined in sntp handle_pkt() on Debian amd64.
(4.2.7p114) 2011/01/08 Released by Harlan Stenn <stenn@ntp.org>
* Fix for openssl pkg-config detection eval failure.
* Add erealloc_zero(), refactor estrdup(), emalloc(), emalloc_zero() to
  separate tracking callsite file/line from using debug MS C runtime,
  and to reduce code duplication.
(4.2.7p113) 2011/01/07 Released by Harlan Stenn <stenn@ntp.org>
* [Bug 1776] sntp mishandles -t/--timeout and -a/--authentication.
* Default to silent make rules, override with make V=1 or ./configure
  --disable-silent-rules.
* Correct --with-openssl-incdir defaulting with pkg-config.
* Correct ./build on systems without gtest available.
* Begin moving some of the low-level socket stuff to libntp.
(4.2.7p112) 2011/01/06 Released by Harlan Stenn <stenn@ntp.org>
* [Bug 1773] openssl not detected during ./configure.
* [Bug 1774] Segfaults if cryptostats enabled and built without OpenSSL.
* Use make V=0 in build script to increase signal/noise ratio.
(4.2.7p111) 2011/01/05 Released by Harlan Stenn <stenn@ntp.org>
* [Bug 1772] refclock_open() return value check wrong for ACTS.
* Default --with-openssl-libdir and --with-openssl-incdir to the values
  from pkg-config, falling back on our usual search paths if pkg-config
  is not available or does not have openssl.pc on PKG_CONFIG_PATH.
* Change refclock_open() to return -1 on failure like open().
* Update all refclock_open() callers to check for fd <= 0 indicating
  failure, so they work with older and newer refclock_open() and can
  easily backport.
* Initialize refclockproc.rio.fd to -1, harmonize refclock shutdown
  entrypoints to avoid crashing, particularly if refclock_open() fails.
* Enable tickadj-like taming of wildly off-spec Windows clock using
  NTPD_TICKADJ_PPM env. var. specifying baseline slew.
(4.2.7p110) 2011/01/04 Released by Harlan Stenn <stenn@ntp.org>
* [Bug 1771] algorithmic error in 'clocktime()' fixed.
* Unit tests extended for hard-coded system time.
* make V=0 and configure --enable-silent-rules supported.
* setvar modemsetup = ATE0... overrides ACTS driver default.
* Preserve last timecode in ACTS driver (ntpq -ccv).
* Tolerate previous ATE1 state when sending ACTS setup.
* Enable raw tty line discipline in Windows port.
* Allow tty open/close/open to succeed on Windows port.
* Enable ACTS and CHU reference clock drivers on Windows.
(4.2.7p109) 2011/01/02 Released by Harlan Stenn <stenn@ntp.org>
* Remove nearly all strcpy() and most strcat() from NTP distribution.
  One major pocket remains in ntp_crypto.c.  libopts & libisc also have
  (safe) uses of strcpy() and strcat() remaining.
* Documentation updates from Dave Mills.
(4.2.7p108) 2011/01/01 Released by Harlan Stenn <stenn@ntp.org>
* [Bug 1764] Move Palisade modem control logic to configure.ac.
* [Bug 1768] TIOCFLUSH undefined in linux for refclock_acts.
* Autokey multiple identity group improvements from Dave Mills.
* from 4.2.6p3: Update the copyright year.
(4.2.7p107) 2010/12/31 Released by Harlan Stenn <stenn@ntp.org>
* [Bug 1764] Palisade driver doesn't build on Linux.
* [Bug 1766] Oncore clock has offset/high jitter at startup.
* Move ntp_control.h variable IDs to ntp_control.c, remove their use by
  ntpq.  They are implementation details private to ntpd.  [Bug 597] was
  caused by ntpq's reliance on these IDs it need not know about.
* refclock_acts.c updates from Dave Mills.
(4.2.7p106) 2010/12/30 Released by Harlan Stenn <stenn@ntp.org>
* from 4.2.6p3: Update genCommitLog for the bk-5 release.
(4.2.7p105) 2010/12/29 Released by Harlan Stenn <stenn@ntp.org>
(4.2.7p104) 2010/12/28 Released by Harlan Stenn <stenn@ntp.org>
* from 4.2.6p3: Create and use scripts/check--help when generating
  .texi files.
* from 4.2.6p3: Update bk triggers for the bk-5 release.
* Support for multiple Autokey identity groups from Dave Mills.
* Documentation updates from Dave Mills.
* Add ntpq kerninfo, authinfo, and sysinfo commands similar to ntpdc's.
(4.2.7p103) 2010/12/24 Released by Harlan Stenn <stenn@ntp.org>
* Add ntpq pstats command similar to ntpdc's.
* Remove ntpq pstatus command, rv/readvar does the same and more.
* Documentation updates from Dave Mills.
(4.2.7p102) 2010/12/23 Released by Harlan Stenn <stenn@ntp.org>
* Allow ntpq &1 associd use without preceding association-fetching.
* Documentation updates from Dave Mills.
(4.2.7p101) 2010/12/22 Released by Harlan Stenn <stenn@ntp.org>
* from 4.2.6p3-RC12: Upgrade to libopts 34.0.9 from AutoGen 5.11.6pre7.
* from 4.2.6p3-RC12: Relax minimum Automake version to 1.10 with updated
  libopts.m4.
(4.2.7p100) 2010/12/21 Released by Harlan Stenn <stenn@ntp.org>
* [Bug 1743] from 4.2.6p3-RC12: Display timezone offset when showing
  time for sntp in the local timezone (documentation updates).
(4.2.7p99) 2010/12/21 Released by Harlan Stenn <stenn@ntp.org>
* Add unit tests for msnprintf().
(4.2.7p98) 2010/12/20 Released by Harlan Stenn <stenn@ntp.org>
* [Bug 1761] clockstuff/clktest-opts.h omitted from tarball.
* [Bug 1762] from 4.2.6p3-RC12: manycastclient responses interfere.
* Documentation updates from Dave Mills.
(4.2.7p97) 2010/12/19 Released by Harlan Stenn <stenn@ntp.org>
* [Bug 1458] from 4.2.6p3-RC12: Can not compile NTP on FreeBSD 4.7.
* [Bug 1760] from 4.2.6p3-RC12: ntpd Windows interpolation cannot be
  disabled.
* from 4.2.6p3-RC12: Upgrade to libopts 34.0.9 from AutoGen 5.11.6pre5.
* Documentation updates from Dave Mills.
(4.2.7p96) 2010/12/18 Released by Harlan Stenn <stenn@ntp.org>
* [Bug 1758] from 4.2.6p3-RC12: setsockopt IPV6_MULTICAST_IF with wrong
  ifindex.
* Documentation updates from Dave Mills.
(4.2.7p95) 2010/12/17 Released by Harlan Stenn <stenn@ntp.org>
* [Bug 1753] 4.2.7p94 faults on startup in newpeer(), strdup(NULL).
* [Bug 1754] from 4.2.6p3-RC12: --version output should be more verbose.
* [Bug 1757] from 4.2.6p3-RC12: oncore snprintf("%m") doesn't expand %m.
* from 4.2.6p3-RC12: Suppress ntp-keygen OpenSSL version display for
  --help, --version, display both build and runtime OpenSSL versions
  when they differ.
* from 4.2.6p3-RC12: Upgrade to libopts 33.5.8 from AutoGen 5.11.6pre3.
* Documentation updates from Dave Mills.
(4.2.7p94) 2010/12/15 Released by Harlan Stenn <stenn@ntp.org>
* [Bug 1751] from 4.2.6p3-RC12: Support for Atari FreeMiNT OS.
* Documentation updates from Dave Mills.
(4.2.7p93) 2010/12/13 Released by Harlan Stenn <stenn@ntp.org>
* [Bug 1510] from 4.2.6p3-RC12: Add modes 20/21 for driver 8 to support
  RAWDCF @ 75 baud.
* [Bug 1741] from 4.2.6p3-RC12: Enable multicast reception on each
  address (Windows).
* from 4.2.6p3-RC12: Other manycastclient repairs:
  Separate handling of scope ID embedded in many in6_addr from ifindex
  used for IPv6 multicasting ioctls.
  Add INT_PRIVACY endpt bit flag for IPv6 RFC 4941 privacy addresses.
  Enable outbound multicast from only one address per interface in the
  same subnet, and in that case prefer embedded MAC address modified
  EUI-64 IPv6 addresses first, then static, and last RFC 4941 privacy
  addresses.
  Use setsockopt(IP[V6]_MULTICAST_IF) before each send to multicast to
  select the local source address, using the correct socket is not
  enough.
* "server ... ident <groupname>" changes from Dave Mills.
* Documentation updates from Dave Mills.
(4.2.7p92) 2010/12/08 Released by Harlan Stenn <stenn@ntp.org>
* [Bug 1743] from 4.2.6p3-RC12: Display timezone offset when showing
  time for sntp in the local timezone.
(4.2.7p91) 2010/12/07 Released by Harlan Stenn <stenn@ntp.org>
* [Bug 1732] ntpd ties up CPU on disconnected USB device.
* [Bug 1742] form 4.2.6p3-RC12: Fix a typo in an error message in the
  "build" script.
(4.2.7p90) 2010/12/06 Released by Harlan Stenn <stenn@ntp.org>
* [Bug 1738] Windows ntpd has wrong net adapter name.
* [Bug 1740] ntpdc -c reslist packet count wrongly treated as signed.
(4.2.7p89) 2010/12/04 Released by Harlan Stenn <stenn@ntp.org>
* [Bug 1736] tos int, bool options broken in 4.2.7p66.
* from 4.2.6p3-RC12: Clean up the SNTP documentation.
(4.2.7p88) 2010/12/02 Released by Harlan Stenn <stenn@ntp.org>
* [Bug 1735] 'clocktime()' aborts ntpd on bogus input
(4.2.7p87) 2010/12/01 Released by Harlan Stenn <stenn@ntp.org>
* from 4.2.6p3-RC12: Clean up m4 quoting in configure.ac, *.m4 files,
  resolving intermittent AC_LANG_PROGRAM possibly undefined errors.
(4.2.7p86) 2010/11/29 Released by Harlan Stenn <stenn@ntp.org>
* Documentation updates from Dave Mills.
(4.2.7p85) 2010/11/24 Released by Harlan Stenn <stenn@ntp.org>
* Documentation updates from Dave Mills.
(4.2.7p84) 2010/11/22 Released by Harlan Stenn <stenn@ntp.org>
* [Bug 1618] Unreachable code in jjy_start().
* [Bug 1725] from 4.2.6p3-RC11: ntpd sends multicast from only one
  address.
* from 4.2.6p3-RC11: Upgrade libopts to 33.3.8.
* from 4.2.6p3-RC11: Bump minimum Automake version to 1.11, required for
  AM_COND_IF use in LIBOPTS_CHECK.
* An almost complete rebuild of the initial loopfilter configuration
  process, including the code that determines the interval between
  frequency file updates, from Dave Mills.
* Documentation updates from Dave Mills.
* Add ntp-keygen -l/--lifetime to control certificate expiry.
* JJY driver improvements for Tristate JJY01/02, including changes
  to its clockstats format.
* Add "nonvolatile" ntp.conf directive to control how often the
  driftfile is written.
(4.2.7p83) 2010/11/17 Released by Harlan Stenn <stenn@ntp.org>
* [Bug 1727] ntp-keygen PLEN, ILEN undeclared --without-crypto.
* Remove top-level libopts, use sntp/libopts.
* from 4.2.6p3-RC11: Remove log_msg() and debug_msg() from sntp in favor
  of msyslog().
* Documentation updates from Dave Mills.
(4.2.7p82) 2010/11/16 Released by Harlan Stenn <stenn@ntp.org>
* [Bug 1728] from 4.2.6p3-RC11: In ntp_openssl.m4, don't add
  -I/usr/include or -L/usr/lib to CPPFLAGS or LDFLAGS.
(4.2.7p81) 2010/11/14 Released by Harlan Stenn <stenn@ntp.org>
* [Bug 1681] from 4.2.6p3-RC10: More sntp logging cleanup.
* [Bug 1683] from 4.2.6p3-RC10: Non-localhost on loopback exempted from
  nic rules.
* [Bug 1719] Cleanup for ntp-keygen and fix -V crash, from Dave Mills.
(4.2.7p80) 2010/11/10 Released by Harlan Stenn <stenn@ntp.org>
* [Bug 1574] from 4.2.6p3-RC9: sntp doesn't set tv_usec correctly.
* [Bug 1681] from 4.2.6p3-RC9: sntp logging cleanup.
* [Bug 1683] from 4.2.6p3-RC9: Interface binding does not seem to work
  as intended.
* [Bug 1708] make check fails with googletest 1.4.0.
* [Bug 1709] from 4.2.6p3-RC9: ntpdate ignores replies with equal
  receive and transmit timestamps.
* [Bug 1715] sntp utilitiesTest.IPv6Address failed.
* [Bug 1718] Improve gtest checks in configure.ac.
(4.2.7p79) 2010/11/07 Released by Harlan Stenn <stenn@ntp.org>
* Correct frequency estimate with no drift file, from David Mills.
(4.2.7p78) 2010/11/04 Released by Harlan Stenn <stenn@ntp.org>
* [Bug 1697] filegen implementation should be improved.
* Refactor calendar functions in terms of new common code.
* Documentation updates from Dave Mills.
(4.2.7p77) 2010/11/03 Released by Harlan Stenn <stenn@ntp.org>
* [Bug 1692] packageinfo.sh needs to be "sourced" using ./ .
* [Bug 1695] ntpdate takes longer than necessary.
(4.2.7p76) 2010/11/02 Released by Harlan Stenn <stenn@ntp.org>
* [Bug 1690] Unit tests fails to build on some systems.
* [Bug 1691] Use first NMEA sentence each second.
* Put the sntp tests under sntp/ .
* ... and only build/run them if we have gtest.
* Documentation updates from Dave Mills.
(4.2.7p75) 2010/10/30 Released by Harlan Stenn <stenn@ntp.org>
* Documentation updates from Dave Mills.
* Include Linus Karlsson's GSoC 2010 testing code.
(4.2.7p74) 2010/10/29 Released by Harlan Stenn <stenn@ntp.org>
* [Bug 1685] from 4.2.6p3-RC8: NMEA driver mode byte confusion.
* from 4.2.6p3-RC8: First cut at using scripts/checkChangeLog.
* Documentation updates from Dave Mills.
(4.2.7p73) 2010/10/27 Released by Harlan Stenn <stenn@ntp.org>
* [Bug 1680] Fix alignment of clock_select() arrays.
* refinements to new startup behavior from David Mills.
* For the bootstrap script, touch .html files last.
* Add 'make check' test case that would have caught [Bug 1678].
(4.2.7p72) 2010/10/26 Released by Harlan Stenn <stenn@ntp.org>
* [Bug 1679] Fix test for -lsocket.
* Clean up missing ;; entries in configure.ac.
(4.2.7p71) 2010/10/25 Released by Harlan Stenn <stenn@ntp.org>
* [Bug 1676] from 4.2.6p3-RC7: NMEA: $GPGLL did not work after fix
  for Bug 1571.
* [Bug 1678] "restrict source" treated as "restrict default".
* from 4.2.6p3-RC7: Added scripts/checkChangeLog.
(4.2.7p70) 2010/10/24 Released by Harlan Stenn <stenn@ntp.org>
* [Bug 1571] from 4.2.6p3-RC6: NMEA does not relate data to PPS edge.
* [Bug 1572] from 4.2.p63-RC6: NMEA time adjustment for GPZDG buggy.
* [Bug 1675] from 4.2.6p3-RC6: Prohibit includefile remote config.
* Enable generating ntpd/ntp_keyword.h after keyword-gen.c changes on
  Windows as well as POSIX platforms.
* Fix from Dave Mills for a rare singularity in clock_combine().
(4.2.7p69) 2010/10/23 Released by Harlan Stenn <stenn@ntp.org>
* [Bug 1671] Automatic delay calibration is sometimes inaccurate.
(4.2.7p68) 2010/10/22 Released by Harlan Stenn <stenn@ntp.org>
* [Bug 1669] from 4.2.6p3-RC5: NTP fails to compile on IBM AIX 5.3.
* [Bug 1670] Fix peer->bias and broadcastdelay.
* Documentation updates from Dave Mills.
* Documentation EOL cleanup.
(4.2.7p67) 2010/10/21 Released by Harlan Stenn <stenn@ntp.org>
* [Bug 1649] from 4.2.6p3-RC5: Require NMEA checksum if $GPRMC or
  previously seen.
(4.2.7p66) 2010/10/19 Released by Harlan Stenn <stenn@ntp.org>
* [Bug 1277] Provide and use O(1) FIFOs, esp. in the config tree code.
* Remove unused 'bias' configuration keyword.
(4.2.7p65) 2010/10/16 Released by Harlan Stenn <stenn@ntp.org>
* [Bug 1584] from 4.2.6p3-RC4: wrong SNMP type for precision,
  resolution.
* Remove 'calldelay' and 'sign' remnants from parser, ntp_config.c.
(4.2.7p64) 2010/10/15 Released by Harlan Stenn <stenn@ntp.org>
* [Bug 1584] from 4.2.6p3-RC3: ntpsnmpd OID must be mib-2.197.
* [Bug 1659] from 4.2.6p3-RC4: Need CLOCK_TRUETIME not CLOCK_TRUE.
* [Bug 1663] ntpdsim should not open net sockets.
* [Bug 1665] from 4.2.6p3-RC4: is_anycast() u_int32_t should be u_int32.
* from 4.2.6p3: ntpsnmpd, libntpq warning cleanup.
* Remove 'calldelay' and 'sign' keywords (Dave Mills).
* Documentation updates from Dave Mills.
(4.2.7p63) 2010/10/13 Released by Harlan Stenn <stenn@ntp.org>
* [Bug 1080] from 4.2.6p3-RC3: ntpd on ipv6 routers very chatty.
* Documentation nit cleanup.
* Documentation updates from Dave Mills.
(4.2.7p62) 2010/10/12 Released by Harlan Stenn <stenn@ntp.org>
* [Bug 750] from 4.2.6p3-RC3: Non-existing device causes coredump with
  RIPE-NCC driver.
* [Bug 1567] from 4.2.6p3-RC3: Support Arbiter 1093C Satellite Clock on
  Windows.
* [Bug 1581] from 4.2.6p3-RC3: printf format string mismatch leftover.
* [Bug 1659] from 4.2.6p3-RC3: Support Truetime Satellite Clocks on
  Windows.
* [Bug 1660] from 4.2.6p3-RC3: On some systems, test is in /usr/bin, not
  /bin.
* [Bug 1661] from 4.2.6p3-RC3: Re-indent refclock_ripencc.c.
* Lose peer_count from ntp_peer.c and ntp_proto.c (Dave Mills).
* Documentation updates from Dave Mills.
(4.2.7p61) 2010/10/06 Released by Harlan Stenn <stenn@ntp.org>
* Documentation and code cleanup from Dave Mills. No more NTP_MAXASSOC.
(4.2.7p60) 2010/10/04 Released by Harlan Stenn <stenn@ntp.org>
* Documentation updates from Dave Mills.
(4.2.7p59) 2010/10/02 Released by Harlan Stenn <stenn@ntp.org>
* Documentation updates from Dave Mills.
* Variable name cleanup from Dave Mills.
* [Bug 1657] darwin needs res_9_init, not res_init.
(4.2.7p58) 2010/09/30 Released by Harlan Stenn <stenn@ntp.org>
* Clock select bugfix from Dave Mills.
* [Bug 1554] peer may stay selected as system peer after becoming
  unreachable.
* [Bug 1644] from 4.2.6p3-RC3: cvo.sh should use lsb_release to identify
  linux distros.
* [Bug 1646] ntpd crashes with relative path to logfile.
(4.2.7p57) 2010/09/27 Released by Harlan Stenn <stenn@ntp.org>
* Documentation updates from Dave Mills.
(4.2.7p56) 2010/09/25 Released by Harlan Stenn <stenn@ntp.org>
* Clock combining algorithm improvements from Dave Mills.
* Documentation updates from Dave Mills.
* [Bug 1642] ntpdsim can't find simulate block in config file.
* [Bug 1643] from 4.2.6p3-RC3: Range-check the decoding of the RIPE-NCC
  status codes.
(4.2.7p55) 2010/09/22 Released by Harlan Stenn <stenn@ntp.org>
* Documentation updates from Dave Mills.
* [Bug 1636] from 4.2.6p3-RC2: segfault after denied remote config.
(4.2.7p54) 2010/09/21 Released by Harlan Stenn <stenn@ntp.org>
* More Initial convergence improvements from Dave Mills.
* Documentation updates from Dave Mills.
* [Bug 1635] from 4.2.6p3-RC2: "filegen ... enable" is not default.
(4.2.7p53) 2010/09/20 Released by Harlan Stenn <stenn@ntp.org>
* Documentation updates from Dave Mills.
* More Initial convergence improvements from Dave Mills.
(4.2.7p52) 2010/09/19 Released by Harlan Stenn <stenn@ntp.org>
* Initial convergence improvements from Dave Mills.
(4.2.7p51) 2010/09/18 Released by Harlan Stenn <stenn@ntp.org>
* [Bug 1344] from 4.2.6p3-RC1: ntpd on Windows exits without logging
  cause.
* [Bug 1629] 4.2.7p50 configure.ac changes invalidate config.cache.
* [Bug 1630] 4.2.7p50 cannot bootstrap on Autoconf 2.61.
(4.2.7p50) 2010/09/16 Released by Harlan Stenn <stenn@ntp.org>
* Cleanup NTP_LIB_M.
* [Bug 1628] Clean up -lxnet/-lsocket usage for (open)solaris.
(4.2.7p49) 2010/09/13 Released by Harlan Stenn <stenn@ntp.org>
* Documentation updates from Dave Mills.
(4.2.7p48) 2010/09/12 Released by Harlan Stenn <stenn@ntp.org>
* Documentation updates from Dave Mills.
(4.2.7p47) 2010/09/11 Released by Harlan Stenn <stenn@ntp.org>
* Documentation updates from Dave Mills.
* [Bug 1588] finish configure --disable-autokey implementation.
* [Bug 1616] refclock_acts.c: if (pp->leap == 2) is always false.
* [Bug 1620] [Backward Incompatible] "discard minimum" value should be in
  seconds, not log2 seconds.
(4.2.7p46) 2010/09/10 Released by Harlan Stenn <stenn@ntp.org>
* Use AC_SEARCH_LIBS instead of AC_CHECK_LIB for NTP_LIB_M.
(4.2.7p45) 2010/09/05 Released by Harlan Stenn <stenn@ntp.org>
* [Bug 1578] Consistently use -lm when needed.
(4.2.7p44) 2010/08/27 Released by Harlan Stenn <stenn@ntp.org>
* [Bug 1573] from 4.2.6p3-beta1: Miscalculation of offset in sntp.
(4.2.7p43) 2010/08/26 Released by Harlan Stenn <stenn@ntp.org>
* [Bug 1602] Refactor some of the sntp/ directory to facililtate testing.
(4.2.7p42) 2010/08/18 Released by Harlan Stenn <stenn@ntp.org>
* [Bug 1593] ntpd abort in free() with logconfig syntax error.
* [Bug 1595] from 4.2.6p3-beta1: empty last line in key file causes
  duplicate key to be added
* [Bug 1597] from 4.2.6p3-beta1: packet processing ignores RATE KoD packets,
  Because of a bug in string comparison.
(4.2.7p41) 2010/07/28 Released by Harlan Stenn <stenn@ntp.org>
* [Bug 1581] from 4.2.6p3-beta1: ntp_intres.c size_t printf format
  string mismatch.
* [Bug 1586] ntpd 4.2.7p40 doesn't write to syslog after fork on QNX.
* Avoid race with parallel builds using same source directory in
  scripts/genver by using build directory for temporary files.
* orphanwait documentation updates.
(4.2.7p40) 2010/07/12 Released by Harlan Stenn <stenn@ntp.org>
* [Bug 1395] ease ntpdate elimination with ntpd -w/--wait-sync
* [Bug 1396] allow servers on ntpd command line like ntpdate
(4.2.7p39) 2010/07/09 Released by Harlan Stenn <stenn@ntp.org>
* Fix typo in driver28.html.
* [Bug 1581] from 4.2.6p2: size_t printf format string mismatches, IRIG
  string buffers undersized.  Mostly backported from earlier ntp-dev
  fixes by Juergen Perlinger.
(4.2.7p38) 2010/06/20 Released by Harlan Stenn <stenn@ntp.org>
* [Bug 1570] backported to 4.2.6p2-RC7.
* [Bug 1575] from 4.2.6p2-RC7: use 'snprintf' with LIB_BUFLENGTH in
  inttoa.c, tvtoa.c and utvtoa.c
* [Bug 1576] backported to 4.2.6p2-RC7.
* Typo fix in a comment in ntp_proto.c.
(4.2.7p37) 2010/06/19 Released by Harlan Stenn <stenn@ntp.org>
* [Bug 1576] sys/sysctl.h depends on sys/param.h on OpenBSD.
(4.2.7p36) 2010/06/15 Released by Harlan Stenn <stenn@ntp.org>
* [Bug 1560] Initial support for orphanwait, from Dave Mills.
* clock_filter()/reachability fixes from Dave Mills.
(4.2.7p35) 2010/06/12 Released by Harlan Stenn <stenn@ntp.org>
* Rewrite of multiprecision macros in 'ntp_fp.h' from J. Perlinger
  <perlinger@ntp.org>
* [Bug 715] from 4.2.6p2-RC6: libisc Linux IPv6 interface iteration
  drops multicast flags.
(4.2.7p34) 2010/06/05 Released by Harlan Stenn <stenn@ntp.org>
* [Bug 1570] serial clock drivers get outdated input from kernel tty
  line buffer after startup
(4.2.7p33) 2010/06/04 Released by Harlan Stenn <stenn@ntp.org>
* [Bug 1561] from 4.2.6p2-RC5: ntpq, ntpdc "passwd" prompts for MD5
  password w/SHA1.
* [Bug 1565] from 4.2.6p2-RC5: sntp/crypto.c compile fails on MacOS over
  vsnprintf().
* from 4.2.6p2-RC5: Windows port: do not exit in
  ntp_timestamp_from_counter() without first logging the reason.
(4.2.7p32) 2010/05/19 Released by Harlan Stenn <stenn@ntp.org>
* Copyright file cleanup from Dave Mills.
* [Bug 1555] from 4.2.6p2-RC4: sntp illegal C (mixed code and
  declarations).
* [Bug 1558] pool prototype associations have 0.0.0.0 for remote addr.
* configure.ac: add --disable-autokey, #define AUTOKEY to enable future
  support for building without Autokey, but with OpenSSL for its digest
  algorithms (hash functions).  Code must be modified to use #ifdef
  AUTOKEY instead of #ifdef OPENSSL where appropriate to complete this.
* include/ntp_crypto.h: make assumption AUTOKEY implies OPENSSL explicit.
(4.2.7p31) 2010/05/11 Released by Harlan Stenn <stenn@ntp.org>
* [Bug 1325] from 4.2.6p2-RC3: unreachable code sntp recv_bcst_data().
* [Bug 1459] from 4.2.6p2-RC3: sntp MD5 authentication does not work
  with ntpd.
* [Bug 1552] from 4.2.6p2-RC3: update and complete broadcast and crypto
  features in sntp.
* [Bug 1553] from 4.2.6p2-RC3: sntp/configure.ac OpenSSL support.
* from 4.2.6p2-RC3: Escape unprintable characters in a refid in ntpq -p
  billboard.
* from 4.2.6p2-RC3: Simplify hash client code by providing OpenSSL
  EVP_*() API when built without OpenSSL.  (already in 4.2.7)
* from 4.2.6p2-RC3: Do not depend on ASCII in sntp.
(4.2.7p30) 2010/05/06 Released by Harlan Stenn <stenn@ntp.org>
* [Bug 1526] ntpd DNS pipe read EINTR with no network at startup.
* Update the ChangeLog entries when merging items from -stable.
(4.2.7p29) 2010/05/04 Released by Harlan Stenn <stenn@ntp.org>
* [Bug 1542] ntpd mrulist response may have incorrect last.older.
* [Bug 1543] ntpq mrulist must refresh nonce when retrying.
* [Bug 1544] ntpq mrulist sscanf timestamp format mismatch on 64-bit.
* Windows compiling hints/winnt.html update from G. Sunil Tej.
(4.2.7p28) 2010/05/03 Released by Harlan Stenn <stenn@ntp.org>
* [Bug 1512] from 4.2.6p2-RC3: ntpsnmpd should connect to net-snmpd
  via a unix-domain socket by default.
  Provide a command-line 'socket name' option.
* [Bug 1538] from 4.2.6p2-RC3: update refclock_nmea.c's call to
  getprotobyname().
* [Bug 1541] from 4.2.6p2-RC3: Fix wrong keyword for "maxclock".
(4.2.7p27) 2010/04/27 Released by Harlan Stenn <stenn@ntp.org>
(4.2.7p26) 2010/04/24 Released by Harlan Stenn <stenn@ntp.org>
* [Bug 1465] from 4.2.6p2-RC2: Make sure time from TS2100 is not
  invalid (backport from -dev).
* [Bug 1528] from 4.2.6p2-RC2: Fix EDITLINE_LIBS link order for ntpq
  and ntpdc.
* [Bug 1531] Require nonce with mrulist requests.
* [Bug 1532] Remove ntpd support for ntpdc's monlist in favor of ntpq's
  mrulist.
* [Bug 1534] from 4.2.6p2-RC2: conflicts with VC++ 2010 errno.h.
* [Bug 1535] from 4.2.6p2-RC2: "restrict -4 default" and "restrict
  -6 default" ignored.
(4.2.7p25) 2010/04/20 Released by Harlan Stenn <stenn@ntp.org>
* [Bug 1528] from 4.2.6p2-RC2: Remove --with-arlib from br-flock.
* [Bug 1503] [Bug 1504] [Bug 1518] [Bug 1522] from 4.2.6p2-RC2:
  all of which were fixed in 4.2.7 previously.
(4.2.7p24) 2010/04/13 Released by Harlan Stenn <stenn@ntp.org>
* [Bug 1390] Control PPS on the Oncore M12.
* [Bug 1518] Windows ntpd should lock to one processor more
  conservatively.
* [Bug 1520] '%u' formats for size_t gives warnings with 64-bit builds.
* [Bug 1522] Enable range syntax "trustedkey (301 ... 399)".
* Documentation updates for 4.2.7p22 changes and additions, updating
  ntpdc.html, ntpq.html, accopt.html, confopt.html, manyopt.html,
  miscopt.html, and miscopt.txt.
* accopt.html: non-ntpport doc changes from Dave Mills.
* Modify full MRU list preemption when full to match "discard monitor"
  documentation, by removing exception for count == 1.
(4.2.7p23) 2010/04/04 Released by Harlan Stenn <stenn@ntp.org>
* [Bug 1516] unpeer by IP address fails, DNS name works.
* [Bug 1517] ntpq and ntpdc should verify reverse DNS before use.
  ntpq and ntpdc now use the following format for showing purported
  DNS names from IP address "reverse" DNS lookups when the DNS name
  does not exist or does not include the original IP address among
  the results: "192.168.1.2 (fake.dns.local)".
(4.2.7p22) 2010/04/02 Released by Harlan Stenn <stenn@ntp.org>
* [Bug 1432] Don't set inheritable flag for linux capabilities.
* [Bug 1465] Make sure time from TS2100 is not invalid.
* [Bug 1483] AI_NUMERICSERV undefined in 4.2.7p20.
* [Bug 1497] fudge is broken by getnetnum() change.
* [Bug 1503] Auto-enabling of monitor for "restrict ... limited" wrong.
* [Bug 1504] ntpdate tickles ntpd "discard minimum 1" rate limit if
  "restrict ... limited" is used.
* ntpdate: stop querying source after KoD packet response, log it.
* ntpdate: rate limit each server to 2s between packets.
* From J. N. Perlinger: avoid pointer wraparound warnings in dolfptoa(),
  printf format mismatches with 64-bit size_t.
* Broadcast client (ephemeral) associations should be demobilized only
  if they are not heard from for 10 consecutive polls, regardless of
  surviving the clock selection.  Fix from David Mills.
* Add "ntpq -c ifstats" similar to "ntpdc -c ifstats".
* Add "ntpq -c sysstats" similar to "ntpdc -c sysstats".
* Add "ntpq -c monstats" to show monlist knobs and stats.
* Add "ntpq -c mrulist" similar to "ntpdc -c monlist" but not
  limited to 600 rows, and with filtering and sorting options:
  ntpq -c "mrulist mincount=2 laddr=192.168.1.2 sort=-avgint"
  ntpq -c "mrulist sort=addr"
  ntpq -c "mrulist mincount=2 sort=count"
  ntpq -c "mrulist sort=-lstint"
* Modify internal representation of MRU list to use l_fp fixed-point
  NTP timestamps instead of seconds since startup.  This increases the
  resolution and substantially improves accuracy of sorts involving
  timestamps, at the cost of flushing all MRU entries when the clock is
  stepped, to ensure the timestamps can be compared with the current
  get_systime() results.
* Add ntp.conf "mru" directive to configure MRU parameters, such as
  "mru mindepth 600 maxage 64 maxdepth 5000 maxmem 1024" or
  "mru initalloc 0 initmem 16 incalloc 99 incmem 4".  Several pairs are
  equivalent with one in units of MRU entries and its twin in units of
  kilobytes of memory, so the last one used in ntp.conf controls:
  maxdepth/maxmem, initalloc/initmem, incalloc/incmem.  With the above
  values, ntpd will preallocate 16kB worth of MRU entries, allocating
  4kB worth each time more are needed, with a hard limit of 1MB of MRU
  entries.  Until there are more than 600 entries none would be reused.
  Then only entries for addresses last seen 64 seconds or longer ago are
  reused.
* Limit "ntpdc -c monlist" response in ntpd to 600 entries, the previous
  overall limit on the MRU list depth which was driven by the monlist
  implementation limit of one request with a single multipacket
  response.
* New "pool" directive implementation modeled on manycastclient.
* Do not abort on non-ASCII characters in ntp.conf, ignore them.
* ntpq: increase response reassembly limit from 24 to 32 packets, add
  discussion in comment regarding results with even larger MAXFRAGS.
* ntpq: handle "passwd MYPASSWORD" (without prompting) as with ntpdc.
* ntpdc: do not examine argument to "passwd" if not supplied.
* configure: remove check for pointer type used with qsort(), we
  require ANSI C which mandates void *.
* Reset sys_kodsent to 0 in proto_clr_stats().
* Add sptoa()/sockporttoa() similar to stoa()/socktoa() adding :port.
* Use memcpy() instead of memmove() when buffers can not overlap.
* Remove sockaddr_storage from our sockaddr_u union of sockaddr,
  sockaddr_in, and sockaddr_in6, shaving about 100 bytes from its size
  and substantially decreasing MRU entry memory consumption.
* Extend ntpq readvar (alias rv) to allow fetching up to three named
  variables in one operation:  ntpq -c "rv 0 version offset frequency".
* ntpq: use srchost variable to show .POOL. prototype associations'
  hostname instead of address 0.0.0.0.
* "restrict source ..." configures override restrictions for time
  sources, allows tight default restrictions to be used with the pool
  directive (where server addresses are not known in advance).
* Ignore "preempt" modifier on manycastclient and pool prototype
  associations.  The resulting associations are preemptible, but the
  prototype must not be.
* Maintain and use linked list of associations (struct peer) in ntpd,
  avoiding walking 128 hash table entries to iterate over peers.
* Remove more workarounds unneeded since we require ISO C90 AKA ANSI C:
  - remove fallback implementations for memmove(), memset, strstr().
  - do not test for atexit() or memcpy().
* Collapse a bunch of code duplication in ntpd/ntp_restrict.c added with
  support for IPv6.
* Correct some corner case failures in automatically enabling the MRU
  list if any "restrict ... limited" is in effect, and in disabling MRU
  maintenance. (ntp_monitor.c, ntp_restrict.c)
* Reverse the internal sort order of the address restriction lists, but
  preserve the same behavior.  This allows removal of special-case code
  related to the default restrictions and more straightforward lookups
  of restrictions for a given address (now, stop on first match).
* Move ntp_restrict.c MRU doubly-linked list maintenance code into
  ntp_lists.h macros, allowing more duplicated source excision.
* Repair ntpdate.c to no longer test HAVE_TIMER_SETTIME.
* Do not reference peer_node/unpeer_node after freeing when built with
  --disable-saveconfig and using DNS.
(4.2.7p21) 2010/03/31 Released by Harlan Stenn <stenn@ntp.org>
* [Bug 2399] Reset sys_kodsent in proto_clr_stats().
* [Bug 1514] from 4.2.6p1-RC6: Typo in ntp_proto.c: fabs(foo < .4)
  should be fabs(foo) < .4.
* [Bug 1464] from 4.2.6p1-RC6: synchronization source wrong for
  refclocks ARCRON_MSF (27) and SHM (28).
* From 4.2.6p1-RC6: Correct Windows port's refclock_open() to
  return 0 on failure not -1.
* From 4.2.6p1-RC6: Correct CHU, dumbclock, and WWVB drivers to
  check for 0 returned from refclock_open() on failure.
* From 4.2.6p1-RC6: Correct "SIMUL=4 ./flock-build -1" to
  prioritize -1/--one.
* [Bug 1306] constant conditionals in audio_gain().
(4.2.7p20) 2010/02/13 Released by Harlan Stenn <stenn@ntp.org>
* [Bug 1483] hostname in ntp.conf "restrict" parameter rejected.
* Use all addresses for each restrict by hostname.
* Use async DNS to resolve trap directive hostnames.
(4.2.7p19) 2010/02/09 Released by Harlan Stenn <stenn@ntp.org>
* [Bug 1338] Update the association type codes in ntpq.html.
* [Bug 1478] from 4.2.6p1-RC5: linking fails: EVP_MD_pkey_type.
* [Bug 1479] from 4.2.6p1-RC5: not finding readline headers.
* [Bug 1484] from 4.2.6p1-RC5: ushort is not defined in QNX6.
(4.2.7p18) 2010/02/07 Released by Harlan Stenn <stenn@ntp.org>
* [Bug 1480] from 4.2.6p1-RC5: snprintf() cleanup caused
  unterminated refclock IDs.
* Stop using getaddrinfo() to convert numeric address strings to on-wire
  addresses in favor of is_ip_address() alone.
(4.2.7p17) 2010/02/05 Released by Harlan Stenn <stenn@ntp.org>
* [Bug 1477] from 4.2.6p1-RC5: First non-gmake make in clone
  w/VPATH can't make COPYRIGHT.
* Attempts to cure CID 108 CID 118 CID 119 TAINTED_SCALAR warnings.
* Broaden ylwrap workaround VPATH_HACK to all non-GNU make.
(4.2.7p16) 2010/02/04 Released by Harlan Stenn <stenn@ntp.org>
* [Bug 1474] from 4.2.6p1-RC4: ntp_keygen LCRYPTO after libntp.a.
* Include 4.2.6p1-RC4: Remove arlib.
(4.2.7p15) 2010/02/03 Released by Harlan Stenn <stenn@ntp.org>
* [Bug 1455] from 4.2.6p1: ntpd does not try /etc/ntp.audio.
* Include 4.2.6p1: Convert many sprintf() calls to snprintf(), also
  strcpy(), strcat().
* Include 4.2.6p1: Fix widely cut-n-pasted bug in refclock shutdown
  after failed start.
* Include 4.2.6p1: Remove some dead code checking for emalloc()
  returning NULL.
(4.2.7p14) 2010/02/02 Released by Harlan Stenn <stenn@ntp.org>
* [Bug 1338] ntpq displays incorrect association type codes.
* [Bug 1469] u_int32, int32 changes broke HP-UX 10.20 build.
* [Bug 1470] from 4.2.6p1: "make distdir" compiles keyword-gen.
* [Bug 1471] CID 120 CID 121 CID 122 is_ip_address() uninit family.
* [Bug 1472] CID 116 CID 117 minor warnings in new DNS code.
* [Bug 1473] from 4.2.6p1: "make distcheck" version.m4 error.
(4.2.7p13) 2010/01/31 Released by Harlan Stenn <stenn@ntp.org>
* [Bug 1467] from 4.2.6p1: Fix bogus rebuild of sntp/sntp.html.
(4.2.7p12) 2010/01/30 Released by Harlan Stenn <stenn@ntp.org>
* [Bug 1468] 'make install' broken for root on default NFS mount.
(4.2.7p11) 2010/01/28 Released by Harlan Stenn <stenn@ntp.org>
* [Bug 47] Debugging and logging do not work after a fork.
* [Bug 1010] getaddrinfo() could block and thus should not be called by
  the main thread/process.
* New async DNS resolver in ntpd allows nonblocking queries anytime,
  instead of only once at startup.
(4.2.7p10) 2010/01/24 Released by Harlan Stenn <stenn@ntp.org>
* [Bug 1140] from 4.2.6p1-RC5: Clean up debug.html, decode.html,
  and ntpq.html.
* Include 4.2.6p1-RC3: Use TZ=UTC instead of TZ= when calling date in
  scripts/mkver.in .
* [Bug 1448] from 4.2.6p1-RC3: Some macros not correctly conditionally
  or absolutely defined on Windows.
* [Bug 1449] from 4.2.6p1-RC3: ntpsim.h in ntp_config.c should be used
  conditionally.
* [Bug 1450] from 4.2.6p1-RC3: Option to exclude warnings not
  unconditionally defined on Windows.
(4.2.7p9) 2010/01/13 Released by Harlan Stenn <stenn@ntp.org>
(4.2.7p8) 2010/01/12 Released by Harlan Stenn <stenn@ntp.org>
* [Bug 702] ntpd service logic should use libopts to examine cmdline.
* [Bug 1451] from 4.2.6p1-RC3: sntp leaks KoD entry updating.
* [Bug 1453] from 4.2.6p1-RC3: Use $CC in config.cache filename.
(4.2.7p7) 2009/12/30 Released by Harlan Stenn <stenn@ntp.org>
* [Bug 620] ntpdc getresponse() esize != *rsize s/b size != *rsize.
* [Bug 1446] 4.2.7p6 requires autogen, missing ntpd.1, *.texi, *.menu.
(4.2.7p6) 2009/12/28 Released by Harlan Stenn <stenn@ntp.org>
* [Bug 1443] Remove unnecessary dependencies on ntp_io.h
* [Bug 1442] Move Windows functions into libntp files
* [Bug 1127] from 4.2.6p1-RC3: Check the return of X590_verify().
* [Bug 1439] from 4.2.6p1-RC3: .texi gen after binary is linked.
* [Bug 1440] from 4.2.6p1-RC3: Update configure.ac to support kfreebsd.
* [Bug 1445] from 4.2.6p1-RC3: IRIX does not have -lcap or support
  linux capabilities.
(4.2.7p5) 2009/12/25 Released by Harlan Stenn <stenn@ntp.org>
* Include 4.2.6p1-RC2
(4.2.7p4) 2009/12/24 Released by Harlan Stenn <stenn@ntp.org>
* [Bug 1429] ntpd -4 option does not reliably force IPv4 resolution.
* [Bug 1431] System headers must come before ntp headers in ntp_intres.c .
(4.2.7p3) 2009/12/22 Released by Harlan Stenn <stenn@ntp.org>
* [Bug 1426] scripts/VersionName needs . on the search path.
* [Bug 1427] quote missing in ./build - shows up on NetBSD.
* [Bug 1428] Use AC_HEADER_RESOLV to fix breaks from resolv.h
(4.2.7p2) 2009/12/20 Released by Harlan Stenn <stenn@ntp.org>
* [Bug 1419] ntpdate, ntpdc, sntp, ntpd ignore configure --bindir.
* [Bug 1421] add util/tg2, a clone of tg that works on Linux, NetBSD, and
  FreeBSD
(4.2.7p1) 2009/12/15 Released by Harlan Stenn <stenn@ntp.org>
* [Bug 1348] ntpd Windows port should wait for sendto() completion.
* [Bug 1413] test OpenSSL headers regarding -Wno-strict-prototypes.
* [Bug 1418] building ntpd/ntpdc/ntpq statically with ssl fails.
(4.2.7p0) 2009/12/13 Released by Harlan Stenn <stenn@ntp.org>
* [Bug 1412] m4/os_cflags.m4 caches results that depend on $CC.
* [Bug 1414] Enable "make distcheck" success with BSD make.
(4.2.7) 2009/12/09 Released by Harlan Stenn <stenn@ntp.org>
* [Bug 1407] configure.ac: recent GNU Make -v does not include "version".
---
(4.2.6p5) 2011/12/24 Released by Harlan Stenn <stenn@ntp.org>

No changes from 4.2.6p5-RC3.

---
(4.2.6p5-RC3) 2011/12/08 Released by Harlan Stenn <stenn@ntp.org>

* [Bug 2082] 3-char refid sent by ntpd 4.2.6p5-RC2 ends with extra dot.
* [Bug 2085] clock_update() sys_rootdisp calculation omits root delay.
* [Bug 2086] get_systime() should not offset by sys_residual.
* [Bug 2087] sys_jitter calculation overweights sys.peer jitter.
* Ensure NULL peer->dstadr is not accessed in orphan parent selection.

---
(4.2.6p5-RC2) 2011/11/30 Released by Harlan Stenn <stenn@ntp.org>

* [Bug 2050] Orphan mode stratum counting to infinity.
* [Bug 2059] optional billboard column "server" does not honor -n.
* [Bug 2066] ntpq lopeers ipv6 "local" column overrun.
* [Bug 2068] ntpd sends nonprintable stratum 16 refid to ntpq.
* [Bug 2069] broadcastclient, multicastclient spin up duplicate
  ephemeral associations without broadcastdelay.
* [Bug 2072] Orphan parent selection metric needs ntohl().
* Exclude not-yet-determined sys_refid from use in loopback TEST12
  (from David Mills).
* Never send KoD rate limiting response to MODE_SERVER response.

---
(4.2.6p5-RC1) 2011/10/18 Released by Harlan Stenn <stenn@ntp.org>

* [Bug 2034] Listening address configuration with prefix misapplied.

---
(4.2.6p4) 2011/09/22 Released by Harlan Stenn <stenn@ntp.org>

* [Bug 1984] ntp/libisc fails to compile on OS X 10.7 (Lion).
* [Bug 1985] "logconfig =allall" rejected.
* [Bug 2001] ntpdc timerstats reports overruns as handled.
* [Bug 2003] libntpq ntpq_read_assoc_peervars() broken.
* [Backward Incompatible] sntp: -l/--filelog -> -l/--logfile, to be
  consistent with ntpd.
* libopts/file.c fix from Bruce Korb (arg-type=file).

---
(4.2.6p4-RC2) 2011/08/04 Released by Harlan Stenn <stenn@ntp.org>

* [Bug 1608] Parse Refclock driver should honor trusttime.
* [Bug 1961] html2man update: distribute ntp-wait.html.
* [Bug 1970] UNLINK_EXPR_SLIST() causes crash if list is empty.
* [Bug 1972] checking for struct rtattr fails.
* [Bug 1975] libntp/mktime.c won't work with 64-bit time_t
* [Bug 1978] [Bug 1134] fix in 4.2.6p4-RC1 doesn't build on older Linux.
* Backport several fixes for Coverity warnings from ntp-dev.
* Backport if_nametoindex() check for hpux.

---
(4.2.6p4-RC1) 2011/07/10 Released by Harlan Stenn <stenn@ntp.org>

* [Bug 1134] ntpd fails binding to tentative IPv6 addresses.
* [Bug 1790] Update config.guess and config.sub to detect AIX6.
* [Bug 1961] html2man needs an update.
* Update the NEWS file.

---
(4.2.6p4-beta2) 2011/05/25 Released by Harlan Stenn <stenn@ntp.org>

* [Bug 1695] ntpdate takes longer than necessary.
* [Bug 1832] ntpdate doesn't allow timeout > 2s.
* [Bug 1933] WWVB/Spectracom driver timestamps LFs, not CRs.
* Backport utility routines from ntp-dev: mprintf(), emalloc_zero().

---
(4.2.6p4-beta1) 2011/05/16 Released by Harlan Stenn <stenn@ntp.org>

* [Bug 1554] peer may stay selected as system peer after becoming
  unreachable.
* [Bug 1921] LOCAL, ACTS drivers with "prefer" excluded from initial
  candidate list.
* [Bug 1923] orphan parent favored over LOCAL, ACTS drivers.
* [Bug 1924] Billboard tally codes sometimes do not match operation,
  variables.
* Enable tickadj-like taming of wildly off-spec Windows clock using
  NTPD_TICKADJ_PPM env. var. specifying baseline slew.
* Upgrade to AutoGen 5.11.9 (and require it).
* Upgrade to libopts 35.0.10 from AutoGen 5.11.9pre8.

---
(4.2.6p3) 2011/01/03 Released by Harlan Stenn <stenn@ntp.org>

* [Bug 1764] Palisade driver doesn't build on Linux
* Create and use scripts/check--help when generating .texi files.
* Update bk triggers for the bk-5 release.
* Update genCommitLog for the bk-5 release.
* Update the copyright year.

---
(4.2.6p3-RC12) 2010/12/25 Released by Harlan Stenn <stenn@ntp.org>

* [Bug 1458] Can not compile NTP on FreeBSD 4.7.
* [Bug 1510] Add modes 20/21 for driver 8 to support RAWDCF @ 75 baud.
* [Bug 1618] Unreachable code in jjy_start(). (backport from ntp-dev)
* [Bug 1719] ntp-keygen -V crash. (backport)
* [Bug 1740] ntpdc treats many counters as signed. (backport)
* [Bug 1741] Enable multicast reception on each address (Windows).
* [Bug 1742] Fix a typo in an error message in the "build" script.
* [Bug 1743] Display timezone offset when showing time for sntp in the
local timezone.
* [Bug 1751] Support for Atari FreeMiNT OS.
* [Bug 1754] --version output should be more verbose.
* [Bug 1757] oncore snprintf("%m") doesn't expand %m.
* [Bug 1758] setsockopt IPV6_MULTICAST_IF with wrong ifindex.
* [Bug 1760] ntpd Windows interpolation cannot be disabled.
* [Bug 1762] manycastclient solicitation responses interfere.
* Upgrade to libopts 34.0.9 from AutoGen 5.11.6pre7.
* Relax minimum Automake version to 1.10 with updated libopts.m4.
* Suppress ntp-keygen OpenSSL version display for --help, --version,
display both build and runtime OpenSSL versions when they differ.
* Clean up m4 quoting in configure.ac, *.m4 files, resolving
  intermittent AC_LANG_PROGRAM possibly undefined errors.
* Clean up the SNTP documentation.
* Other manycastclient repairs:
  Separate handling of scope ID embedded in many in6_addr from ifindex
  used for IPv6 multicasting ioctls.
  Add INT_PRIVACY endpt bit flag for IPv6 RFC 4941 privacy addresses.
  Enable outbound multicast from only one address per interface in the
  same subnet, and in that case prefer embedded MAC address modified
  EUI-64 IPv6 addresses first, then static, and last RFC 4941 privacy
  addresses.
  Use setsockopt(IP[V6]_MULTICAST_IF) before each send to multicast to
  select the local source address, using the correct socket is not
  enough.

---
(4.2.6p3-RC11) 2010/11/28 Released by Harlan Stenn <stenn@ntp.org>

* [Bug 1725] ntpd sends multicast from only one address.
* [Bug 1728] In ntp_openssl.m4, don't add -I/usr/include or -L/usr/lib
  to CPPFLAGS or LDFLAGS.
* [Bug 1733] IRIX doesn't have 'head' (affects scripts/checkChangeLog).
* Remove log_msg() and debug_msg() from sntp in favor of msyslog().
* Use a single copy of libopts/, in sntp/.
* Upgrade libopts to 33.3.8.
* Bump minimum Automake version to 1.11, required for AM_COND_IF
  use in LIBOPTS_CHECK.
* Improvements to the 'build' script.

---
(4.2.6p3-RC10) 2010/11/14 Released by Harlan Stenn <stenn@ntp.org>

* [Bug 1681] More sntp logging cleanup.
* [Bug 1683] Non-localhost on loopback exempted from nic rules.

---
(4.2.6p3-RC9) 2010/11/10 Released by Harlan Stenn <stenn@ntp.org>

* [Bug 1574] sntp:set_time doesn't set tv_usec correctly.
* [Bug 1681] sntp logging cleanup.
* [Bug 1683] Interface binding does not seem to work as intended.
* [Bug 1691] Use first NMEA sentence each second.
* [Bug 1692] packageinfo.sh needs to be "sourced" using ./ .
* [Bug 1709] ntpdate ignores replies with equal receive and transmit
  timestamps.
* Backport sntp from -dev

---
(4.2.6p3-RC8) 2010/10/29 Released by Harlan Stenn <stenn@ntp.org>

* [Bug 1685] NMEA driver mode byte confusion.
* First cut at using scripts/checkChangeLog.

---
(4.2.6p3-RC7) 2010/10/25 Released by Harlan Stenn <stenn@ntp.org>

* [Bug 1676] NMEA: $GPGLL did not work after fix for Bug 1571.
* Added scripts/checkChangeLog.

---
(4.2.6p3-RC6) 2010/10/24 Released by Harlan Stenn <stenn@ntp.org>

* [Bug 1571] NMEA does not relate data to PPS edge.
* [Bug 1572] NMEA time adjustment for GPZDG buggy.
* [Bug 1675] Prohibit includefile remote config.

---
(4.2.6p3-RC5) 2010/10/22 Released by Harlan Stenn <stenn@ntp.org>

* [Bug 1649] Require NMEA checksum if $GPRMC or previously seen.
* [Bug 1669] NTP 4.2.6p2 fails to compile on IBM AIX 5.3.

---
(4.2.6p3-RC4) 2010/10/16 Released by Harlan Stenn <stenn@ntp.org>

* [Bug 1584] wrong SNMP type for precision, resolution.
* [Bug 1659] Need CLOCK_TRUETIME not CLOCK_TRUE.
* [Bug 1665] is_anycast() u_int32_t should be u_int32.
* ntpsnmpd, libntpq warning cleanup.

---
(4.2.6p3-RC3) 2010/10/14 Released by Harlan Stenn <stenn@ntp.org>

* [Bug 750] Non-existing device causes coredump with RIPE-NCC driver.
* [Bug 1080] ntpd on ipv6 routers very chatty.
* [Bug 1567] Support Arbiter 1093C Satellite Clock on Windows.
* [Bug 1581] printf format string mismatch leftover.
* [Bug 1584] ntpsnmpd OID must be mib-2.197.
* [Bug 1643] Range-check the decoding of the RIPE-NCC status codes.
* [Bug 1644] cvo.sh should use lsb_release to identify linux distros.
* [Bug 1659] Support Truetime Satellite Clocks on Windows.
* [Bug 1660] On some systems, test is in /usr/bin, not /bin.
* [Bug 1661] Re-indent refclock_ripencc.c.

---
(4.2.6p3-RC2) 2010/09/25 Released by Harlan Stenn <stenn@ntp.org>

* [Bug 1635] "filegen ... enable" is not default.
* [Bug 1636] yyparse() segfault after denied filegen remote config.

---
(4.2.6p3-RC1) 2010/09/18 Released by Harlan Stenn <stenn@ntp.org>

* [Bug 1344] ntpd on Windows exits without logging cause.

---
(4.2.6p3-beta1) 2010/09/11 Released by Harlan Stenn <stenn@ntp.org>

* [Bug 1573] Miscalculation of offset in sntp.
* [Bug 1595] empty last line in key file causes duplicate key to be added
* [Bug 1597] packet processing ignores RATE KoD packets, because of
  a bug in string comparison.
* [Bug 1581] ntp_intres.c size_t printf format string mismatch.

---
(4.2.6p2) 2010/07/09 Released by Harlan Stenn <stenn@ntp.org>

* [Bug 1581] size_t printf format string mismatches, IRIG string buffers
  undersized.  Mostly backported from earlier ntp-dev fixes by Juergen
  Perlinger.

---
(4.2.6p2-RC7) 2010/06/19 Released by Harlan Stenn <stenn@ntp.org>

* [Bug 1570] serial clock drivers get outdated input from kernel tty
  line buffer after startup
* [Bug 1575] use 'snprintf' with LIB_BUFLENGTH in inttoa.c, tvtoa.c and
  utvtoa.c
* [Bug 1576] sys/sysctl.h depends on sys/param.h on OpenBSD.

---
(4.2.6p2-RC6) 2010/06/12 Released by Harlan Stenn <stenn@ntp.org>

* [Bug 715] libisc Linux IPv6 interface iteration drops multicast flags.

---
(4.2.6p2-RC5) 2010/06/03 Released by Harlan Stenn <stenn@ntp.org>

* [Bug 1561] ntpq, ntpdc "passwd" prompts for MD5 password w/SHA1.
* [Bug 1565] sntp/crypto.c compile fails on MacOS over vsnprintf().
* Windows port: do not exit in ntp_timestamp_from_counter() without
  first logging the reason.
* Support "passwd blah" syntax in ntpq.

---
(4.2.6p2-RC4) 2010/05/19 Released by Harlan Stenn <stenn@ntp.org>

* [Bug 1555] 4.2.6p2-RC3 sntp illegal C (mixed code and declarations).

---
(4.2.6p2-RC3) 2010/05/11 Released by Harlan Stenn <stenn@ntp.org>

* [Bug 1325] unreachable code in sntp recv_bcst_data().
* [Bug 1459] sntp MD5 authentication does not work with ntpd.
* [Bug 1512] ntpsnmpd should connect to net-snmpd via a unix-domain
  socket by default.  Provide a command-line 'socket name' option.
* [Bug 1538] update refclock_nmea.c's call to getprotobyname().
* [Bug 1541] Fix wrong keyword for "maxclock".
* [Bug 1552] update and complete broadcast and crypto features in sntp.
* [Bug 1553] sntp/configure.ac OpenSSL support.
* Escape unprintable characters in a refid in ntpq -p billboard.
* Simplify hash client code by providing OpenSSL EVP_*() API when built
  without OpenSSL.  (from ntp-dev)
* Do not depend on ASCII values for ('A' - '0'), ('a' - '0') in sntp.
* Windows compiling hints/winnt.html update from G. Sunil Tej.

---
(4.2.6p2-RC2) 2010/04/27 Released by Harlan Stenn <stenn@ntp.org>

* [Bug 1465] Make sure time from TS2100 is not invalid (backport from
  ntp-dev).
* [Bug 1528] Fix EDITLINE_LIBS link order for ntpq and ntpdc.
* [Bug 1534] win32/include/isc/net.h conflicts with VC++ 2010 errno.h.
* [Bug 1535] "restrict -4 default" and "restrict -6 default" ignored.
* Remove --with-arlib from br-flock.

---
(4.2.6p2-RC1) 2010/04/18 Released by Harlan Stenn <stenn@ntp.org>

* [Bug 1503] Auto-enabling of monitor for "restrict ... limited" wrong.
* [Bug 1504] ntpdate tickles ntpd "discard minimum 1" rate limit if
  "restrict ... limited" is used.
* [Bug 1518] Windows ntpd should lock to one processor more
  conservatively.
* [Bug 1522] Enable range syntax "trustedkey (301 ... 399)".
* Update html/authopt.html controlkey, requestkey, and trustedkey docs.

---
(4.2.6p1) 2010/04/09 Released by Harlan Stenn <stenn@ntp.org>
(4.2.6p1-RC6) 2010/03/31 Released by Harlan Stenn <stenn@ntp.org>

* [Bug 1514] Typo in ntp_proto.c: fabs(foo < .4) should be fabs(foo) < .4.
* [Bug 1464] synchronization source wrong for refclocks ARCRON_MSF (27)
  and SHM (28).
* Correct Windows port's refclock_open() to return 0 on failure not -1.
* Correct CHU, dumbclock, and WWVB drivers to check for 0 returned from
  refclock_open() on failure.
* Correct "SIMUL=4 ./flock-build -1" to prioritize -1/--one.

---
(4.2.6p1-RC5) 2010/02/09 Released by Harlan Stenn <stenn@ntp.org>

* [Bug 1140] Clean up debug.html, decode.html, and ntpq.html.
* [Bug 1438] Remove dead code from sntp/networking.c.
* [Bug 1477] 1st non-gmake make in clone w/VPATH can't make COPYRIGHT.
* [Bug 1478] linking fails with undefined reference EVP_MD_pkey_type.
* [Bug 1479] Compilation fails because of not finding readline headers.
* [Bug 1480] snprintf() cleanup caused unterminated refclock IDs.
* [Bug 1484] ushort is not defined in QNX6.

---
(4.2.6p1-RC4) 2010/02/04 Released by Harlan Stenn <stenn@ntp.org>

* [Bug 1455] ntpd does not try /etc/ntp.audio as documented.
* [Bug 1467] Fix bogus rebuild of sntp/sntp.html
* [Bug 1470] "make distdir" in $srcdir builds keyword-gen, libntp.a.
* [Bug 1473] "make distcheck" before build can't make sntp/version.m4.
* [Bug 1474] ntp_keygen needs LCRYPTO after libntp.a.
* Convert many sprintf() calls to snprintf(), also strcpy(), strcat().
* Fix widely cut-n-pasted bug in refclock shutdown after failed start.
* Remove some dead code checking for emalloc() returning NULL.
* Remove arlib.

---
(4.2.6p1-RC3) 2010/01/24 Released by Harlan Stenn <stenn@ntp.org>

* Use TZ=UTC instead of TZ= when calling date in scripts/mkver.in .
* [Bug 1448] Some macros not correctly conditionally or absolutely defined
  on Windows.
* [Bug 1449] ntpsim.h in ntp_config.c should be used conditionally.
* [Bug 1450] Option to exclude warnings not unconditionally defined on Windows.
* [Bug 1127] Properly check the return of X590_verify() - missed one.
* [Bug 1439] .texi generation must wait until after binary is linked.
* [Bug 1440] Update configure.ac to support kfreebsd.
* [Bug 1445] IRIX does not have -lcap or support linux capabilities.
* [Bug 1451] CID 115: sntp leaks KoD entry when updating existing.
* [Bug 1453] Use $CC in config.cache filename in ./build script.

---
(4.2.6p1-RC2) 2009/12/25 Released by Harlan Stenn <stenn@ntp.org>

* [Bug 1411] Fix status messages in refclock_oncore.c.
* [Bug 1416] MAXDNAME undefined on Solaris 2.6.
* [Bug 1419] ntpdate, ntpdc, sntp, ntpd ignore configure --bindir.
* [Bug 1424] Fix check for rtattr (rtnetlink.h).
* [Bug 1425] unpeer by association ID sets up for duplicate free().
* [Bug 1426] scripts/VersionName needs . on the search path.
* [Bug 1427] quote missing in ./build - shows up on NetBSD.
* [Bug 1428] Use AC_HEADER_RESOLV to fix breaks from resolv.h
* [Bug 1429] ntpd -4 option does not reliably force IPv4 resolution.
* [Bug 1431] System headers must come before ntp headers in ntp_intres.c .
* [Bug 1434] HP-UX 11 ip_mreq undeclared, _HPUX_SOURCE helps some.
* [Bug 1435] sntp: Test for -lresolv using the same tests as in ntp.

---
(4.2.6p1-RC1) 2009/12/20 Released by Harlan Stenn <stenn@ntp.org>

* [Bug 1409] Put refclock_neoclock4x.c under the NTP COPYRIGHT notice.
  This should allow debian and other distros to add this refclock driver
  in further distro releases.
  Detect R2 hardware releases.
* [Bug 1412] m4/os_cflags.m4 caches results that depend on $CC.
* [Bug 1413] test OpenSSL headers regarding -Wno-strict-prototypes.
* [Bug 1414] Enable "make distcheck" success with BSD make.
* [Bug 1415] Fix Mac OS X link problem.
* [Bug 1418] building ntpd/ntpdc/ntpq statically with ssl fails.
* Build infrastructure updates to enable beta releases of ntp-stable.

---
(4.2.6) 2009/12/09 Released by Harlan Stenn <stenn@ntp.org>
* [Sec 1331] from4.2.4p8: DoS with mode 7 packets - CVE-2009-3563.
* [Bug 508] Fixed leap second handling for Windows.
(4.2.5p250-RC) 2009/11/30 Released by Harlan Stenn <stenn@ntp.org>
* sntp documentation updates.
* [Bug 761] internal resolver does not seem to honor -4/-6 qualifiers
* [Bug 1386] Deferred DNS doesn't work on NetBSD
* [Bug 1391] avoid invoking autogen twice for .c and .h files.
* [Bug 1397] shmget() refclock_shm failing because of file mode.
* Pass no_needed to ntp_intres as first part of fixing [Bug 975].
* Add ./configure --enable-force-defer-DNS to help debugging.
(4.2.5p249-RC) 2009/11/28 Released by Harlan Stenn <stenn@ntp.org>
* [Bug 1400] An empty KOD DB file causes sntp to coredump.
* sntp: documentation cleanup.
* sntp: clean up some error messages.
* sntp: Use the precision to control how many offset digits are shown.
* sntp: Show root dispersion.
* Cleanup from the automake/autoconf upgrades.
(4.2.5p248-RC) 2009/11/26 Released by Harlan Stenn <stenn@ntp.org>
* Prepare for the generation of sntp.html.
* Documentation changes from Dave Mills.
* [Bug 1387] Storage leak in ntp_intres (minor).
* [Bug 1389] buffer overflow in refclock_oncore.c
* [Bug 1391] .texi usage text from installed, not built binaries.
* [Bug 1392] intres retries duplicate assocations endlessly.
* Correct *-opts.h dependency so default 'get' action isn't used.
(4.2.5p247-RC) 2009/11/20 Released by Harlan Stenn <stenn@ntp.org>
* [Bug 1142] nodebug builds shed no light on -d, -D option failure.
* [Bug 1179] point out the problem with -i/--jaildir and -u/--user when
  they are disabled by configure.
* [Bug 1308] support systems that lack fork().
* [Bug 1343] sntp doesn't link on Solaris 7, needs -lresolv.
(4.2.5p246-RC) 2009/11/17 Released by Harlan Stenn <stenn@ntp.org>
* Upgrade to autogen-5.10
* [Bug 1378] Unnecessary resetting of peers during interface update.
* [Bug 1382] p245 configure --disable-dependency-tracking won't build.
* [Bug 1384] ntpq :config core dumped with a blank password.
(4.2.5p245-RC) 2009/11/14 Released by Harlan Stenn <stenn@ntp.org>
* Cleanup from Dave Mills.
* [Bug 1343] sntp illegal C does not compile on Solaris 7.
* [Bug 1381] Version .deps generated include file dependencies to allow
  known dependency-breaking changes to force .deps to be cleaned,
  triggered by changing the contents of deps-ver and/or sntp/deps-ver.
(4.2.5p244-RC) 2009/11/12 Released by Harlan Stenn <stenn@ntp.org>
* keygen.html updates from Dave Mills.
* [Bug 1003] ntpdc unconfig command doesn't prompt for keyid.
* [Bug 1376] Enable authenticated ntpq and ntpdc using newly-available
  digest types.
* ntp-keygen, Autokey OpenSSL build vs. run version mismatch is now a
  non-fatal warning.
(4.2.5p243-RC) 2009/11/11 Released by Harlan Stenn <stenn@ntp.org>
* [Bug 1226] Fix deferred DNS lookups.
* new crypto signature cleanup.
(4.2.5p242-RC) 2009/11/10 Released by Harlan Stenn <stenn@ntp.org>
* [Bug 1363] CID 92 clarify fallthrough case in clk_trimtsip.c
* [Bug 1366] ioctl(TIOCSCTTY, 0) fails on NetBSD *[0-2].* > 3.99.7.
* [Bug 1368] typos in libntp --without-crypto case
* [Bug 1371] deferred DNS lookup failing with INFO_ERR_AUTH.
* CID 87 dead code in ntpq.c atoascii().
* Fix authenticated ntpdc, broken in p240.
* Stub out isc/mem.h, shaving 47k from a MIPS ntpd binary.
* Shrink keyword scanner FSM entries from 64 to 32 bits apiece.
* Documention updates from Dave Mills.
* authkeys.c cleanup from Dave Mills.
(4.2.5p241-RC) 2009/11/07 Released by Harlan Stenn <stenn@ntp.org>
* html/authopt.html update from Dave Mills.
* Remove unused file from sntp/Makefile.am's distribution list.
* new crypto signature cleanup.
(4.2.5p240-RC) 2009/11/05 Released by Harlan Stenn <stenn@ntp.org>
* [Bug 1364] clock_gettime() not detected, need -lrt on Debian 5.0.3.
* Provide all of OpenSSL's signature methods for ntp.keys (FIPS 140-2).
(4.2.5p239-RC) 2009/10/30 Released by Harlan Stenn <stenn@ntp.org>
* [Bug 1357] bogus assert from refclock_shm.
* [Bug 1359] Debug message cleanup.
* CID 101: more pointer/array cleanup.
* [Bug 1356] core dump from refclock_nmea when can't open /dev/gpsU.
* [Bug 1358] AIX 4.3 sntp/networking.c IPV6_JOIN_GROUP undeclared.
* CID 101: pointer/array cleanup.
(4.2.5p238-RC) 2009/10/27 Released by Harlan Stenn <stenn@ntp.org>
* Changes from Dave Mills.
* driver4.html updates from Dave Mills.
* [Bug 1252] PPSAPI cleanup on ntpd/refclock_wwvb.c.
* [Bug 1354] libtool error building after bootstrap with Autoconf 2.64.
* Allow NTP_VPATH_HACK configure test to handle newer gmake versions.
* CIDs 94-99 make it more clearly impossible for sock_hash() to return
  a negative number.
* CID 105, 106 ensure ntpdc arrays are not overrun even if callers
  misbehave.
* CID 113 use va_end() in refclock_true.c true_debug().
* Get rid of configure tests for __ss_family and __ss_len when the more
  common ss_family and ss_len are present.
(4.2.5p237-RC) 2009/10/26 Released by Harlan Stenn <stenn@ntp.org>
* [Bug 610] NMEA support for using PPSAPI on a different device.
* [Bug 1238] use only fudge time2 to offset NMEA serial timestamp.
* [Bug 1355] ntp-dev won't compile on OpenBSD 4.6.
(4.2.5p236-RC) 2009/10/22 Released by Harlan Stenn <stenn@ntp.org>
* Cleanup from Dave Mills.
* [Bug 1343] ntpd/ntp_io.c close_fd() does not compile on Solaris 7.
* [Bug 1353] ntpq "rv 0 settimeofday" always shows UNKNOWN on unix.
* Do not attempt to execute built binaries from ntpd/Makefile when
  cross-compiling (keyword-gen and ntpd --saveconfigquit).
* sntp/main.c: Remove duplicate global adr_buf[] (also defined in
  networking.c) which Piotr Grudzinski identified breaking his build.
* Correct in6addr_any test in configure.ac to attempt link too.
(4.2.5p235-RC) 2009/10/18 Released by Harlan Stenn <stenn@ntp.org>
* [Bug 1343] lib/isc build breaks on systems without IPv6 headers.
(4.2.5p234-RC) 2009/10/16 Released by Harlan Stenn <stenn@ntp.org>
* [Bug 1339] redux, use unmodified lib/isc/win32/strerror.c and
  move #define strerror... to a header not used by lib/isc code.
* [Bug 1345] illegal 'grep' option prevents compilation.
* [Bug 1346] keyword scanner broken where char defaults to unsigned.
* [Bug 1347] ntpd/complete.conf missing multicastclient test case.
(4.2.5p233-RC) 2009/10/15 Released by Harlan Stenn <stenn@ntp.org>
* [Bug 1337] cast setsockopt() v4 address pointer to void *.
* [Bug 1342] ignore|drop one IPv6 address on an interface blocks all
  addresses on that interface.
* Documentation cleanup and updates.
(4.2.5p232-RC) 2009/10/14 Released by Harlan Stenn <stenn@ntp.org>
* [Bug 1302] OpenSSL under Windows needs applink support.
* [Bug 1337] fix incorrect args to setsockopt(fd, IP_MULTICAST_IF,...).
* [Bug 1339] Fix Windows-only ntp_strerror() infinite recursion.
* [Bug 1341] NMEA driver requires working PPSAPI #ifdef HAVE_PPSAPI.
* Construct ntpd keyword scanner finite state machine at compile time
  rather than at runtime, shrink entries from 40+ to 8 bytes.
* Update documentation for ntpq --old-rv, saveconfig, saveconfigdir,
  ntpd -I -L and -M, and interface/nic rules. (From Dave Hart)
* [Bug 1337] fix incorrect args to setsockopt(fd, IP_MULTICAST_IF,...)
(4.2.5p231-RC) 2009/10/10 Released by Harlan Stenn <stenn@ntp.org>
* [Bug 1335] Broadcast client degraded by wildcard default change.
(4.2.5p230-RC) 2009/10/09 Released by Harlan Stenn <stenn@ntp.org>
* Start the 4.2.6 Release Candidate cycle.
* Broadcast and transit phase cleanup from Dave Mills.
(4.2.5p229) 2009/10/07 Released by Harlan Stenn <stenn@ntp.org>
* [Bug 1334] ntpsnmpd undefined reference to `ntpqOptions'.
* Change ntpsnmpd/Makefile.am include file order to fix FreeBSD build.
(4.2.5p228) 2009/10/06 Released by Harlan Stenn <stenn@ntp.org>
* Reclaim syntax tree memory after application in ntpd built with
  configure --disable-saveconfig.
* [Bug 1135] ntpq uses sizeof(u_long) where sizeof(u_int32) is meant.
* [Bug 1333] ntpd --interface precedence over --novirtualips lost.
(4.2.5p227) 2009/10/05 Released by Harlan Stenn <stenn@ntp.org>
* [Bug 1135] :config fails with "Server disallowed request"
* [Bug 1330] disallow interface/nic rules when --novirtualips or
  --interface are used.
* [Bug 1332] ntpq -c 'rv 0 variablename' returns extra stuff.
* Add test of ntpd --saveconfigquit fidelity using new complete.conf.
* Documentation updates from Dave Hart/Dave Mills.
(4.2.5p226) 2009/10/04 Released by Harlan Stenn <stenn@ntp.org>
* [Bug 1318] Allow multiple -g options on ntpd command line.
* [Bug 1327] ntpq, ntpdc, ntp-keygen -d & -D should work with configure
  --disable-debugging.
* Add ntpd --saveconfigquit <filename> option for future build-time
  testing of saveconfig fidelity.
* Clockhop and autokey cleanup from Dave Mills.
* Documentation updates from Dave Mills.
(4.2.5p225) 2009/09/30 Released by Harlan Stenn <stenn@ntp.org>
* authopt documentation changes from Dave Mills/Dave Hart.
* [Bug 1324] support bracketed IPv6 numeric addresses for restrict.
(4.2.5p224) 2009/09/29 Released by Harlan Stenn <stenn@ntp.org>
* Clockhop and documentation fixes from Dave Mills.
* Remove "tos maxhop" ntp.conf knob.
(4.2.5p223) 2009/09/28 Released by Harlan Stenn <stenn@ntp.org>
* [Bug 1321] build doesn't work if . isn't on $PATH.
* [Bug 1323] Implement "revoke #" to match documentation, deprecate
  "crypto revoke #".
(4.2.5p222) 2009/09/27 Released by Harlan Stenn <stenn@ntp.org>
* Update libisc code using bind-9.6.1-P1.tar.gz, rearrange our copy to
  mirror the upstream layout (lib/isc/...), and merge in NTP-local
  modifications to libisc.  There is a new procedure to ease future
  libisc merges using a separate "upstream" bk repo.  That will enable
  normal bk pull automerge to handle carrying forward any local changes
  and should enable us to take updated libisc snapshots more often.
* Updated build and flock-build scripts.  flock-build --one is a way
  to perform a flock-build compatible solitary build, handy for a repo
  clone's first build on a machine with autoconf, automake, etc.
* Compiling ntp_parser.y using BSD make correctly places ntp_parser.h
  in the top-level ntpd directory instead of A.*/ntpd.
* bootstrap script updated to remove potentially stale .deps dirs.
* Remove unneeded Makefile.am files from the lib/isc/include tree.
(4.2.5p221) 2009/09/26 Released by Harlan Stenn <stenn@ntp.org>
* [Bug 1316] segfault if refclock_nmea can't open file.
* [Bug 1317] Distribute cvo.sh.
(4.2.5p220) 2009/09/25 Released by Harlan Stenn <stenn@ntp.org>
* Rearrange libisc code to match the upstream layout in BIND.  This is
  step one of two, changing the layout but keeping our existing libisc.
(4.2.5p219) 2009/09/24 Released by Harlan Stenn <stenn@ntp.org>
* [Bug 1315] "interface ignore 0.0.0.0" is ignored.
* add implicit "nic ignore all" rule before any rules from ntp.conf, so
  "nic listen eth0" alone means the same as "-I eth0".
* add wildcard match class for interface/nic rules.
* fix mistaken carryover of prefixlen from one rule to the next.
* Ensure IPv6 localhost address ::1 is included in libisc's Windows IPv6
  address enumeration, allowing ntpq and ntpdc's hardcoding to 127.0.0.1
  on Windows to end.
(4.2.5p218) 2009/09/21 Released by Harlan Stenn <stenn@ntp.org>
* [Bug 1314] saveconfig emits -4 and -6 on when not given.
* correct parsing and processing of setvar directive.
* highlight location of ntpq :config syntax errors with ^.
* clarify (former) NO_ARG, SINGLE_ARG, MULTIPLE_ARG renaming to
  FOLLBY_TOKEN, FOLLBY_STRING, FOLLBY_STRINGS_TO_EOC.
* parser, saveconfig cleanup to store T_ identifiers in syntax tree.
(4.2.5p217) 2009/09/20 Released by Harlan Stenn <stenn@ntp.org>
* [Bug 1300] reject remote configuration of dangerous items.
(4.2.5p216) 2009/09/19 Released by Harlan Stenn <stenn@ntp.org>
* [Bug 1312] ntpq/ntpdc MD5 passwords truncated to 8 chars on Suns.
* CID 10 missing free(up); in refclock_palisade.c error return, again.
* CID 83 added assertion to demonstrate config_nic_rules() does not
  call strchr(NULL, '/').
(4.2.5p215) 2009/09/18 Released by Harlan Stenn <stenn@ntp.org>
* [Bug 1292] Workaround last VC6 unsigned __int64 kink.
(4.2.5p214) 2009/09/17 Released by Harlan Stenn <stenn@ntp.org>
* [Bug 1303] remove top-level "autokey" directive.
* use "nic listen 192.168.0.0/16" instead of
  "nic listen 192.168.0.0 prefixlen 16".
(4.2.5p213) 2009/09/16 Released by Harlan Stenn <stenn@ntp.org>
* [Bug 1310] fix Thunderbolt mode in refclock_palisade.c
(4.2.5p212) 2009/09/15 Released by Harlan Stenn <stenn@ntp.org>
* [Bug 983] add interface [listen | ignore | drop] ... directive.
* [Bug 1243] MD5auth_setkey zero-fills key from first zero octet.
* [Bug 1295] leftover fix, do not crash on exit in free_config_trap()
  when "trap 1.2.3.4" is used without any further options.
* [Bug 1311] 4.2.5p211 doesn't build in no-debug mode.
* document interface (alias nic) and unpeer.
* Correct syntax error line & column numbers.
* CID 79: kod_init_kod_db() fails to fclose(db_s) in two error paths.
* CID 80: attempt to quiet Coverity false positive re: leaking "reason"
  in main().
* Documentation updates from Dave Mills.
* CID 81: savedconfig leaked in save_config().
* Make the code agree with the spec and the book (Dave Mills).
(4.2.5p211) 2009/09/14 Released by Harlan Stenn <stenn@ntp.org>
* [Bug 663] respect ntpq -c and -p order on command line.
* [Bug 1292] more VC6 unsigned __int64 workarounds.
* [Bug 1296] Added Support for Trimble Acutime Gold.
(4.2.5p210) 2009/09/06 Released by Harlan Stenn <stenn@ntp.org>
* [Bug 1294] Use OPENSSL_INC and OPENSSL_LIB macros for Windows
  and remove unnecessary reference to applink.c for Windows
* [Bug 1295] trap directive options are not optional.
* [Bug 1297] yylex() must always set yylval before returning.
(4.2.5p209) 2009/09/01 Released by Harlan Stenn <stenn@ntp.org>
* [Bug 1290] Fix to use GETTIMEOFDAY macro
* [Bug 1289] Update project files for VC6, VS2003, VS2005, VS 2008
(4.2.5p208) 2009/08/30 Released by Harlan Stenn <stenn@ntp.org>
* [Bug 1293] make configuration dumper ready for release, specifically:
* rename ntpq dumpcfg command to "saveconfig".
* require authentication for saveconfig.
* "restrict ... nomodify" prevents saveconfig and :config.
* "saveconfig ." shorthand to save to startup configuration file.
* support strftime() substitution in saveconfig arg to timestamp
  the output filename, for example "saveconfig %Y%m%d-%H%M%S.conf".
* display saveconfig response message from ntpd in ntpq.
* save output filename in "savedconfig" variable, fetched with ntpq -c
  "rv 0 savedconfig".
* document saveconfig in html/ntpq.html.
* add ./configure --disable-saveconfig to build a smaller ntpd.
* log saveconfig failures and successes to syslog.
(4.2.5p207) 2009/08/29 Released by Harlan Stenn <stenn@ntp.org>
* [Bug 1292] Minor Windows source tweaks for VC6-era SDK headers.
(4.2.5p206) 2009/08/26 Released by Harlan Stenn <stenn@ntp.org>
* accopt.html typo fixes from Dave Mills.
* [Bug 1283] default to remembering KoD in sntp.
* clean up numerous sntp/kod_management.c bugs.
* use all addresses resolved from each DNS name in sntp.
(4.2.5p205) 2009/08/18 Released by Harlan Stenn <stenn@ntp.org>
* accopt.html typo fixes from Dave Mills.
* [Bug 1285] Log ntpq :config/config-from-file events.
* [Bug 1286] dumpcfg omits statsdir, mangles filegen.
(4.2.5p204) 2009/08/17 Released by Harlan Stenn <stenn@ntp.org>
* [Bug 1284] infinite loop in ntpd dumping more than one trustedkey
(4.2.5p203) 2009/08/16 Released by Harlan Stenn <stenn@ntp.org>
* Add ntpq -c dumpcfg, Google Summer of Code project of Max Kuehn
(4.2.5p202) 2009/08/14 Released by Harlan Stenn <stenn@ntp.org>
* install the binary and man page for sntp.
(4.2.5p201) 2009/08/13 Released by Harlan Stenn <stenn@ntp.org>
* sntp: out with the old, in with the new.
(4.2.5p200) 2009/08/12 Released by Harlan Stenn <stenn@ntp.org>
* [Bug 1281] Build ntpd on Windows without big SDK download, burn,
  and install by checking in essentially unchanging messages.mc build
  products to avoid requiring mc.exe, which is not included with VC++
  2008 EE.
(4.2.5p199) 2009/08/09 Released by Harlan Stenn <stenn@ntp.org>
* [Bug 1279] Cleanup for warnings from Veracode static analysis.
(4.2.5p198) 2009/08/03 Released by Harlan Stenn <stenn@ntp.org>
* Upgrade to autogen-5.9.9-pre5.
(4.2.5p197) 2009/07/30 Released by Harlan Stenn <stenn@ntp.org>
* The build script now has . at the end of PATH for config.guess.
(4.2.5p196) 2009/07/29 Released by Harlan Stenn <stenn@ntp.org>
* [Bug 1272] gsoc_sntp IPv6 build problems under HP-UX 10.
* [Bug 1273] CID 10: Palisade leaks unit struct in error path.
* [Bug 1274] CID 67: ensure resolve_hosts() output count and pointers
  are consistent.
* [Bug 1275] CID 45: CID 46: old sntp uses uninitialized guesses[0],
  precs[0].
* [Bug 1276] CID 52: crypto_xmit() may call crypto_alice[23]()
  with NULL peer.
(4.2.5p195) 2009/07/27 Released by Harlan Stenn <stenn@ntp.org>
* cvo.sh: Add support for CentOS, Fedora, Slackware, SuSE, and QNX.
(4.2.5p194) 2009/07/26 Released by Harlan Stenn <stenn@ntp.org>
* Documentation updates from Dave Mills.
* Use scripts/cvo.sh in the build script to get better subdir names.
(4.2.5p193) 2009/07/25 Released by Harlan Stenn <stenn@ntp.org>
* [Bug 1261] CID 34: simulate_server() rbuf.msg_flags uninitialized.
* [Bug 1262] CID 35: xpkt.mac uninitialized in simulate_server().
* [Bug 1263] CID 37: CID 38: CID 40: CID 43: multiple refclocks
  uninitialized tm_zone (arc, chronolog, dumbclock, pcf).
* [Bug 1264] CID 64: gsoc_sntp on_wire() frees wrong ptr receiving KoD.
* [Bug 1265] CID 65: CID 66: gsoc_sntp on_wire() leaks x_pkt, r_pkt.
* [Bug 1266] CID 39: datum_pts_start() uninitialized arg.c_ospeed.
* [Bug 1267] CID 44: old sntp handle_saving() writes stack garbage to
  file when clearing.
* [Bug 1268] CID 63: resolve_hosts() leaks error message buffer.
* [Bug 1269] CID 74: use assertion to ensure move_fd() does not return
  negative descriptors.
* [Bug 1270] CID 70: gsoc_sntp recv_bcst_data mdevadr.ipv6mr_interface
  uninitialized.
(4.2.5p192) 2009/07/24 Released by Harlan Stenn <stenn@ntp.org>
* [Bug 965] CID 42: ss_family uninitialized.
* [Bug 1250] CID 53: kod_init_kod_db() overruns kod_db malloc'd buffer.
* [Bug 1251] CID 68: search_entry() mishandles dst argument.
* [Bug 1252] CID 32: Quiet Coverity warning with assertion.
* [Bug 1253] CID 50: gsoc_sntp/crypto.c auth_init() always returns a
  list with one entry.
* [Bug 1254] CID 56: tv_to_str() leaks a struct tm each call.
* [Bug 1255] CID 55: pkt_output() leaks a copy of each packet.
* [Bug 1256] CID 51: Coverity doesn't recognize our assertion macros as
  terminal.
* [Bug 1257] CID 57: gsoc_sntp auth_init() fails to fclose(keyfile).
* [Bug 1258] CID 54: gsoc_sntp resolve_hosts() needs simplification.
* [Bug 1259] CID 59: gsoc_sntp recv_bcast_data() fails to free(rdata)
  on error paths.
* [Bug 1260] CID 60: gsoc_sntp recvpkt() fails to free(rdata).
* Updated to AutoGen-5.9.9pre2.
(4.2.5p191) 2009/07/21 Released by Harlan Stenn <stenn@ntp.org>
* Updated to AutoGen-5.9.9pre1.
(4.2.5p190) 2009/07/20 Released by Harlan Stenn <stenn@ntp.org>
* Updated to AutoGen-5.9.8.
* [Bug 1248] RES_MSSNTP typo in ntp_proto.c.
* [Bug 1246] use a common template for singly-linked lists, convert most
  doubly-linked lists to singly-linked.
* Log warning about signd blocking when restrict mssntp used.
(4.2.5p189) 2009/07/16 Released by Harlan Stenn <stenn@ntp.org>
* Documentation cleanup from Dave Mills.
(4.2.5p188) 2009/07/15 Released by Harlan Stenn <stenn@ntp.org>
* [Bug 1245] Broken xmt time sent in fast_xmit() of 4.2.5p187.
(4.2.5p187) 2009/07/11 Released by Harlan Stenn <stenn@ntp.org>
* [Bug 1042] multicast listeners IPv4+6 ignore new interfaces.
* [Bug 1237] Windows serial code treat CR and LF both as line
  terminators.
* [Bug 1238] use fudge time2 for serial timecode offset in NMEA driver.
* [Bug 1242] Remove --enable-wintime, symmetric workaround is now
  always enabled.
* [Bug 1244] NTP_INSIST(fd != maxactivefd) failure in intres child
* Added restrict keyword "mssntp" for Samba4 DC operation, by Dave Mills.
(4.2.5p186) 2009/07/08 Released by Harlan Stenn <stenn@ntp.org>
* ntp_proto.c cleanup from Dave Mills.
(4.2.5p185) 2009/07/01 Released by Harlan Stenn <stenn@ntp.org>
* Documentation updates from Dave Mills.
* [Bug 1234] convert NMEA driver to use common PPSAPI code.
* timepps-Solaris.h pps_handle_t changed from pointer to scalar
* Spectracom refclock added to Windows port of ntpd
* [Bug 1236] Declaration order fixed.
* Bracket private ONCORE debug statements with #if 0 rather than #ifdef
  DEBUG
* Delete ONCORE debug statement that is now handled elsewhere.
(4.2.5p184) 2009/06/24 Released by Harlan Stenn <stenn@ntp.org>
* [Bug 1233] atom refclock fudge time1 sign flipped in 4.2.5p164.
(4.2.5p183) 2009/06/23 Released by Harlan Stenn <stenn@ntp.org>
* [Bug 1196] setsockopt(SO_EXCLUSIVEADDRUSE) can fail on Windows 2000
  and earlier with WSAINVAL, do not log a complaint in that case.
* [Bug 1210] ONCORE driver terminates ntpd without logging a reason.
* [Bug 1218] Correct comment in refclock_oncore on /etc/ntp.oncore*
  configuration file search order.
* Change ONCORE driver to log using msyslog as well as to any
  clockstats file.
* [Bug 1231] ntpsnmpd build fails after sockaddr union changes.
(4.2.5p182) 2009/06/18 Released by Harlan Stenn <stenn@ntp.org>
* Add missing header dependencies to the ntpdc layout verification.
* prefer.html updates from Dave Mills.
* [Bug 1205] Add ntpd --usepcc and --pccfreq options on Windows
* [Bug 1215] unpeer by association ID
* [Bug 1225] Broadcast address miscalculated on Windows 4.2.5p180
* [Bug 1229] autokey segfaults in cert_install().
* Use a union for structs sockaddr, sockaddr_storage, sockaddr_in, and
  sockaddr_in6 to remove casts and enable type checking.  Collapse
  some previously separate IPv4/IPv6 paths into a single codepath.
(4.2.5p181) 2009/06/06 Released by Harlan Stenn <stenn@ntp.org>
* [Bug 1206] Required compiler changes for Windows
* [Bug 1084] PPSAPI for ntpd on Windows with DLL backends
* [Bug 1204] Unix-style refclock device paths on Windows
* [Bug 1205] partial fix, disable RDTSC use by default on Windows
* [Bug 1208] decodenetnum() buffer overrun on [ with no ]
* [Bug 1211] keysdir free()d twice #ifdef DEBUG
* Enable ONCORE, ARCRON refclocks on Windows (untested)
(4.2.5p180) 2009/05/29 Released by Harlan Stenn <stenn@ntp.org>
* [Bug 1200] Enable IPv6 in Windows port
* Lose FLAG_FIXPOLL, from Dave Mills.
(4.2.5p179) 2009/05/23 Released by Harlan Stenn <stenn@ntp.org>
* [Bug 1041] xmt -> aorg timestamp cleanup from Dave Mills,
  reported by Dave Hart.
* [Bug 1193] Compile error: conflicting types for emalloc.
* [Bug 1196] VC6 winsock2.h does not define SO_EXCLUSIVEADDRUSE.
* Leap/expire cleanup from Dave Mills.
(4.2.5p178) 2009/05/21 Released by Harlan Stenn <stenn@ntp.org>
* Provide erealloc() and estrdup(), a la emalloc().
* Improve ntp.conf's parser error messages.
* [Bug 320] "restrict default ignore" does not affect IPv6.
* [Bug 1192] "restrict -6 ..." reports a syntax error.
(4.2.5p177) 2009/05/18 Released by Harlan Stenn <stenn@ntp.org>
* Include 4.2.4p7
* [Bug 1174] nmea_shutdown assumes that nmea has a unit assigned
* [Bug 1190] NMEA refclock fudge flag4 1 obscures position in timecode
* Update NMEA refclock documentation in html/drivers/driver20.html
(4.2.5p176) 2009/05/13 Released by Harlan Stenn <stenn@ntp.org>
* [Bug 1154] mDNS registration should be done later, repeatedly and only
  if asked for. (second try for fix)
(4.2.5p175) 2009/05/12 Released by Harlan Stenn <stenn@ntp.org>
* Include 4.2.4p7-RC7
* [Bug 1180] ntpd won't start with more than ~1000 interfaces
* [Bug 1182] Documentation typos and missing bits.
* [Bug 1183] COM port support should extend past COM3
* [Bug 1184] ntpd is deaf when restricted to second IP on the same net
* Clean up configure.ac NTP_CACHEVERSION interface, display cache
  version when clearing.  Fixes a regression.
(4.2.5p174) 2009/05/09 Released by Harlan Stenn <stenn@ntp.org>
* Stale leapsecond file fixes from Dave Mills.
(4.2.5p173) 2009/05/08 Released by Harlan Stenn <stenn@ntp.org>
* Include 4.2.4p7-RC6
(4.2.5p172) 2009/05/06 Released by Harlan Stenn <stenn@ntp.org>
* [Bug 1175] Instability in PLL daemon mode.
* [Bug 1176] refclock_parse.c does not compile without PPSAPI.
(4.2.5p171) 2009/05/04 Released by Harlan Stenn <stenn@ntp.org>
* Autokey documentation cleanup from Dave Mills.
* [Bug 1171] line editing libs found without headers (Solaris 11)
* [Bug 1173] NMEA refclock fails with Solaris PPSAPI
* Fix problem linking msntp on Solaris when sntp subdir is configured
  before parent caused by different gethostent library search order.
* Do not clear config.cache when it is  empty.
(4.2.5p170) 2009/05/02 Released by Harlan Stenn <stenn@ntp.org>
* [Bug 1152] adjust PARSE to new refclock_pps logic
* Include 4.2.4p7-RC5
* loopfilter FLL/PLL crossover cleanup from Dave Mills.
* Documentation updates from Dave Mills.
* ntp-keygen cleanup from Dave Mills.
* crypto API cleanup from Dave Mills.
* Add NTP_CACHEVERSION mechanism to ignore incompatible config.cache
* Enable gcc -Wstrict-overflow for gsoc_sntp as well
(4.2.5p169) 2009/04/30 Released by Harlan Stenn <stenn@ntp.org>
* [Bug 1171] Note that we never look for -lreadline by default.
* [Bug 1090] Fix bogus leap seconds in refclock_hpgps.
(4.2.5p168) 2009/04/29 Released by Harlan Stenn <stenn@ntp.org>
* Include 4.2.4p7-RC4
* [Bug 1169] quiet compiler warnings
* Re-enable gcc -Wstrict-prototypes when not building with OpenSSL
* Enable gcc -Wstrict-overflow
* ntpq/ntpdc emit newline after accepting password on Windows
* Updates from Dave Mills:
* ntp-keygen.c: Updates.
* Fix the error return and syslog function ID in refclock_{param,ppsapi}.
* Make sure syspoll is within the peer's minpoll/maxpoll bounds.
* ntp_crypto.c: Use sign_siglen, not len. sign key filename cleanup.
* Bump NTP_MAXEXTEN from 1024 to 2048, update values for some field lengths.
* m4/ntp_lineeditlibs.m4: fix warnings from newer Autoconf
* [Bug 1166] Remove truncation of position (blanking) code in refclock_nmea.c
(4.2.5p167) 2009/04/26 Released by Harlan Stenn <stenn@ntp.org>
* Crypto cleanup from Dave Mills.
(4.2.5p166) 2009/04/25 Released by Harlan Stenn <stenn@ntp.org>
* [Bug 1165] Clean up small memory leaks in the  config file parser
* Correct logconfig keyword declaration to MULTIPLE_ARG
* Enable filename and line number leak reporting on Windows when built
  DEBUG for all the typical C runtime allocators such as calloc,
  malloc, and strdup.  Previously only emalloc calls were covered.
* Add DEBUG-only code to free dynamically allocated memory that would
  otherwise remain allocated at ntpd exit, to allow less forgivable
  leaks to stand out in leaks reported after exit.
* Ensure termination of strings in ports/winnt/libisc/isc_strerror.c
  and quiet compiler warnings.
* [Bug 1057] ntpdc unconfig failure
* [Bug 1161] unpeer AKA unconfig command for ntpq :config
* PPS and crypto cleanup in ntp_proto.c from Dave Mills.
(4.2.5p165) 2009/04/23 Released by Harlan Stenn <stenn@ntp.org>
* WWVB refclock cleanup from Dave Mills.
* Code cleanup: requested_key -> request_key.
* [Bug 833] ignore whitespace at end of remote configuration lines
* [Bug 1033] ntpdc/ntpq crash prompting for keyid on Windows
* [Bug 1028] Support for W32Time authentication via Samba.
* quiet ntp_parser.c malloc redeclaration warning
* Mitigation and PPS/PPSAPI cleanup from Dave Mills.
* Documentation updates from Dave Mills.
* timepps-Solaris.h patches from Dave Hart.
(4.2.5p164) 2009/04/22 Released by Harlan Stenn <stenn@ntp.org>
* Include 4.2.4p7-RC3
* PPS/PPSAPI cleanup from Dave Mills.
* Documentation updates from Dave Mills.
* [Bug 1125] C runtime per-thread initialization on Windows
* [Bug 1152] temporarily disable refclock_parse, refclock_true until
  maintainers can repair build break from pps_sample()
* [Bug 1153] refclock_nmea should not mix UTC with GPS time
* [Bug 1159] ntpq overlap diagnostic message test buggy
(4.2.5p163) 2009/04/10 Released by Harlan Stenn <stenn@ntp.org>
(4.2.5p162) 2009/04/09 Released by Harlan Stenn <stenn@ntp.org>
* Documentation updates from Dave Mills.
* Mitigation and PPS cleanup from Dave Mills.
* Include 4.2.4p7-RC2
* [Bug 216] New interpolation scheme for Windows eliminates 1ms jitter
* remove a bunch of #ifdef SYS_WINNT from portable code
* 64-bit time_t cleanup for building on newer Windows compilers
* Only set CMOS clock during ntpd exit on Windows if the computer is
  shutting down or restarting.
* [Bug 1148] NMEA reference clock improvements
* remove deleted gsoc_sntp/utilities.o from repository so that .o build
  products can be cleaned up without corrupting the repository.
(4.2.5p161) 2009/03/31 Released by Harlan Stenn <stenn@ntp.org>
* Documentation updates from Dave Mills.
(4.2.5p160) 2009/03/30 Released by Harlan Stenn <stenn@ntp.org>
* [Bug 1141] refclock_report missing braces cause spurious "peer event:
  clock clk_unspec" log entries
* Include 4.2.4p7-RC1
(4.2.5p159) 2009/03/28 Released by Harlan Stenn <stenn@ntp.org>
* "bias" changes from Dave Mills.
(4.2.5p158) 2009/01/30 Released by Harlan Stenn <stenn@ntp.org>
* Fix [CID 72], a typo introduced at the latest fix to prettydate.c.
(4.2.5p157) 2009/01/26 Released by Harlan Stenn <stenn@ntp.org>
* Cleanup/fixes for ntp_proto.c and ntp_crypto.c from Dave Mills.
(4.2.5p156) 2009/01/19 Released by Harlan Stenn <stenn@ntp.org>
* [Bug 1118] Fixed sign extension for 32 bit time_t in caljulian() and prettydate().
  Fixed some compiler warnings about missing prototypes.
  Fixed some other simple compiler warnings.
* [Bug 1119] [CID 52] Avoid a possible null-dereference in ntp_crypto.c.
* [Bug 1120] [CID 51] INSIST that peer is non-null before we dereference it.
* [Bug 1121] [CID 47] double fclose() in ntp-keygen.c.
(4.2.5p155) 2009/01/18 Released by Harlan Stenn <stenn@ntp.org>
* Documentation updates from Dave Mills.
* CHU frequency updates.
* Design assertion fixes for ntp_crypto.c from Dave Mills.
(4.2.5p154) 2009/01/13 Released by Harlan Stenn <stenn@ntp.org>
* [Bug 992] support interface event change on Linux from
  Miroslav Lichvar.
(4.2.5p153) 2009/01/09 Released by Harlan Stenn <stenn@ntp.org>
* Renamed gsoc_sntp/:fetch-stubs to gsoc_sntp/fetch-stubs to avoid
  file name problems under Windows.
  Removed German umlaut from log msg for 4.2.5p142.
(4.2.5p152) 2009/01/08 Released by Harlan Stenn <stenn@ntp.org>
* Include 4.2.4p6: 2009/01/08 Released by Harlan Stenn <stenn@ntp.org>
(4.2.5p151) 2008/12/23 Released by Harlan Stenn <stenn@ntp.org>
* Stats file logging cleanup from Dave Mills.
(4.2.5p150) 2008/12/15 Released by Harlan Stenn <stenn@ntp.org>
* [Bug 1099] Fixed wrong behaviour in sntp's crypto.c.
* [Bug 1103] Fix 64-bit issues in the new calendar code.
(4.2.5p149) 2008/12/05 Released by Harlan Stenn <stenn@ntp.org>
* Fixed mismatches in data types and OID definitions in ntpSnmpSubAgent.c
* added a premliminary MIB file to ntpsnmpd (ntpv4-mib.mib)
(4.2.5p148) 2008/12/04 Released by Harlan Stenn <stenn@ntp.org>
* [Bug 1070] Fix use of ntpq_parsestring() in ntpsnmpd.
(4.2.5p147) 2008/11/27 Released by Harlan Stenn <stenn@ntp.org>
* Update gsoc_sntp's GCC warning code.
(4.2.5p146) 2008/11/26 Released by Harlan Stenn <stenn@ntp.org>
* Update Solaris CFLAGS for gsoc_sntp.
(4.2.5p145) 2008/11/20 Released by Harlan Stenn <stenn@ntp.org>
* Deal with time.h for sntp under linux.
* Provide rpl_malloc() for sntp for systems that need it.
* Handle ss_len and socklen type for sntp.
* Fixes to the sntp configure.ac script.
* Provide INET6_ADDRSTRLEN if it is missing.
* [Bug 1095] overflow in caljulian.c.
(4.2.5p144) 2008/11/19 Released by Harlan Stenn <stenn@ntp.org>
* Use int32, not int32_t.
* Avoid the sched*() functions under OSF - link problems.
(4.2.5p143) 2008/11/17 Released by Harlan Stenn <stenn@ntp.org>
* sntp cleanup and fixes.
(4.2.5p142) 2008/11/16 Released by Harlan Stenn <stenn@ntp.org>
* Imported GSoC SNTP code from Johannes Maximilian Kuehn.
(4.2.5p141) 2008/11/13 Released by Harlan Stenn <stenn@ntp.org>
* New caltontp.c and calyearstart.c from Juergen Perlinger.
(4.2.5p140) 2008/11/12 Released by Harlan Stenn <stenn@ntp.org>
* Cleanup lint from the ntp_scanner files.
* [Bug 1011] gmtime() returns NULL on windows where it would not under Unix.
* Updated caljulian.c and prettydate.c from Juergen Perlinger.
(4.2.5p139) 2008/11/11 Released by Harlan Stenn <stenn@ntp.org>
* Typo fix to driver20.html.
(4.2.5p138) 2008/11/10 Released by Harlan Stenn <stenn@ntp.org>
* [Bug 474] --disable-ipv6 is broken.
* IPv6 interfaces were being looked for twice.
* SHM driver grabs more samples, add clockstats
* decode.html and driver20.html updates from Dave Mills.
(4.2.5p137) 2008/11/01 Released by Harlan Stenn <stenn@ntp.org>
* [Bug 1069] #undef netsnmp's PACKAGE_* macros.
* [Bug 1068] Older versions of netsnmp do not have netsnmp_daemonize().
(4.2.5p136) 2008/10/27 Released by Harlan Stenn <stenn@ntp.org>
* [Bug 1078] statsdir configuration parsing is broken.
(4.2.5p135) 2008/09/23 Released by Harlan Stenn <stenn@ntp.org>
* [Bug 1072] clock_update should not allow updates older than sys_epoch.
(4.2.5p134) 2008/09/17 Released by Harlan Stenn <stenn@ntp.org>
* Clean up build process for ntpsnmpd.
(4.2.5p133) 2008/09/16 Released by Harlan Stenn <stenn@ntp.org>
* Add options processing to ntpsnmpd.
* [Bug 1062] Check net-snmp headers before deciding to build ntpsnmpd.
* Clean up the libntpq.a build.
* Regenerate ntp_parser.[ch] from ntp_parser.y
(4.2.5p132) 2008/09/15 Released by Harlan Stenn <stenn@ntp.org>
* [Bug 1067] Multicast DNS service registration must come after the fork
  on Solaris.
* [Bug 1066] Error messages should log as errors.
(4.2.5p131) 2008/09/14 Released by Harlan Stenn <stenn@ntp.org>
* [Bug 1065] Re-enable support for the timingstats file.
(4.2.5p130) 2008/09/13 Released by Harlan Stenn <stenn@ntp.org>
* [Bug 1064] Implement --with-net-snmp-config=progname
* [Bug 1063] ntpSnmpSubagentObject.h is missing from the distribution.
(4.2.5p129) 2008/09/11 Released by Harlan Stenn <stenn@ntp.org>
* Quiet some libntpq-related warnings.
(4.2.5p128) 2008/09/08 Released by Harlan Stenn <stenn@ntp.org>
* Import Heiko Gerstung's GSoC2008 NTP MIB daemon.
(4.2.5p127) 2008/09/01 Released by Harlan Stenn <stenn@ntp.org>
* Regenerate ntpd/ntp_parser.c
(4.2.5p126) 2008/08/31 Released by Harlan Stenn <stenn@ntp.org>
* Stop libtool-1.5 from looking for C++ or Fortran.
* [BUG 610] Documentation update for NMEA reference clock driver.
* [Bug 828] Fix IPv4/IPv6 address parsing.
* Changes from Dave Mills:
  Documentation updates.
  Fix a corner case where a frequency update was reported but not set.
  When LEAP_NOTINSYNC->LEAP_NOWARNING, call crypto_update() if we have
  crypto_flags.
(4.2.5p125) 2008/08/18 Released by Harlan Stenn <stenn@ntp.org>
* [Bug 1052] Add linuxPPS support to ONCORE driver.
(4.2.5p124) 2008/08/17 Released by Harlan Stenn <stenn@ntp.org>
* Documentation updates from Dave Mills.
* Include 4.2.4p5: 2008/08/17 Released by Harlan Stenn <stenn@ntp.org>
* [Bug 861] leap info was not being transmitted.
* [Bug 1046] refnumtoa.c is using the wrong header file.
* [Bug 1047] enable/disable options processing fix.
* header file cleanup.
* [Bug 1037] buffer in subroutine was 1 byte short.
* configure.ac: cleanup, add option for wintime, and lay the groundwork
  for the changes needed for bug 1028.
* Fixes from Dave Mills: 'bias' and 'interleave' work.  Separate
  phase and frequency discipline (for long poll intervals).  Update
  TAI function to match current leapsecond processing.
* Documentation updates from Dave Mills.
* [Bug 1037] Use all 16 of the MD5 passwords generated by ntp-keygen.
* Fixed the incorrect edge parameter being passed to time_pps_kcbind in
  NMEA refclock driver.
* [Bug 399] NMEA refclock driver does not honor time1 offset if flag3 set.
* [Bug 985] Modifications to NMEA reference clock driver to support Accord
  GPS Clock.
* poll time updates from Dave Mills.
* local refclock documentation updates from Dave Mills.
* [Bug 1022] Fix compilation problems with yesterday's commit.
* Updates and cleanup from Dave Mills:
  I've now spent eleven months of a sabbatical year - 7 days a week, 6-10
  hours most days - working on NTP. I have carefully reviewed every major
  algorithm, examined its original design and evolution from that design.
  I've trimmed off dead code and briar patches and did zillions of tests
  contrived to expose evil vulnerabilities. The development article is in
  rather good shape and should be ready for prime time.

  1. The protostats statistics files have been very useful in exposing
  little twitches and turns when something hiccups, like a broken PPS
  signal. Most of what used to be syslog messages are now repackaged as
  protostats messages with optional syslog as well. These can also be sent
  as traps which might be handy to tiggle a beeper or celltext. These, the
  sysstats files and cryptostats files reveal the ambient health of a busy
  server, monitor traffic and error counts and spot crypto attacks.

  2. Close inspection of the clock discipline behavior at long poll
  intervals (36 h) showed it not doing as well as it should. I redesigned
  the FLL loop to improve nominal accuracy from  several tens of
  milliseconds to something less than ten milliseconds.

  3. Autokey (again). The enhanced error checking was becoming a major
  pain. I found a way to toss out gobs of ugly fat code and replace the
  function with a much simpler and more comprehensive scheme. It resists
  bait-and-switch attacks and quickly detect cases when the protocol is
  not correctly synchronized.

  4. The interface code for the kernel PPS signal was not in sync with the
  kernel code itself. Some error checks were duplicated and some
  ineffective. I found none of the PPS-capable drivers, including the atom
  driver, do anything when the prefer peer fails; the kernel PPS signal
  remains in control. The atom driver now disables the kernel PPS when the
  prefer peer comes bum. This is important when the prefer peer is not a
  reference clock but a remote NTP server.

  5. The flake restrict bit turned out to be really interesting,
  especially with symmtric modes and of those especially those using
  Autokey. Small changes in the recovery procedures when packets are lost
  now avoid almost all scenarios which previously required protocol resets.

  6. I've always been a little uncomfortable when using the clock filter
  with long poll intervals because the samples become less and less
  correlated as the sample age exceeds the Allan intercept. Various
  schemes have been used over the years to cope with this fact. The latest
  one and the one that works the best is to use a modified sort metric
  where the delay is used when the age of the sample is less than the
  intercept and the sum of delay and dispersion above that. The net result
  is that, at small poll intervals the algorithm operates as a minimum
  filter, while at larger poll intervals it morphs to FIFO. Left
  unmodified, a sample could be used when twelve days old. This along with
  the FLL modifications has made a dramatic improvement at large poll
  intervals.

- [Backward Incompatible] The 'state' variable is no longer reported or
  available via ntpq output.  The following system status bit names
  have been changed:
  - sync_alarm -> leap_alarm
  - sync_atomic -> sync_pps
  - sync_lf_clock -> sync_lf_radio
  - sync_hf_clock -> sync_hf_radio
  - sync_uhf_clock -> sync_uhf_radio
  - sync_local_proto -> sync_local
  - sync_udp/time -> sync_other
  Other names have been changed as well.  See the change history for
  libntp/statestr.c for more details.
  Other backward-incompatible changes in ntpq include:
  - assID -> associd
  - rootdispersion -> rootdisp
  - pkt_head -> pkt_neader
  See the change history for other details.

* Updates and cleanup from Dave Mills.
* [Bug 995] Remove spurious ; from ntp-keygen.c.
* More cleanup and changes from Dave Mills.
* [Bug 980] Direct help to stdout.
---
(4.2.4p8) 2009/12/08 Released by Harlan Stenn <stenn@ntp.org>

* [Sec 1331] DoS with mode 7 packets - CVE-2009-3563.

---
(4.2.4p7) 2009/05/18 Released by Harlan Stenn <stenn@ntp.org>

* [Sec 1151] Remote exploit if autokey is enabled - CVE-2009-1252.
* [Bug 1187] Update the copyright date.
* [Bug 1191] ntpd fails on Win2000 - "Address already in use" after fix
  for [Sec 1149].

---
(4.2.4p7-RC7) 2009/05/12 Released by Harlan Stenn <stenn@ntp.org>

* ntp.isc.org -> ntp.org cleanup.
* [Bug 1178] Use prior FORCE_DNSRETRY behavior as needed at runtime,
  add configure --enable-ignore-dns-errors to be even more stubborn

---
(4.2.4p7-RC6) 2009/05/08 Released by Harlan Stenn <stenn@ntp.org>

* [Bug 784] Make --enable-linuxcaps the default when available
* [Bug 1179] error messages for -u/--user and -i lacking droproot
* Updated JJY reference clock driver from Takao Abe
* [Bug 1071] Log a message and exit before trying to use FD_SET with a
  descriptor larger than FD_SETSIZE, which will corrupt memory
* On corruption of the iface list head in add_interface, log and exit

---
(4.2.4p7-RC5) 2009/05/02 Released by Harlan Stenn <stenn@ntp.org>

* [Bug 1172] 4.2.4p7-RC{3,4} fail to build on linux.
* flock-build script unportable 'set -m' use removed

---
(4.2.4p7-RC4) 2009/04/29 Released by Harlan Stenn <stenn@ntp.org>

* [Bug 1167] use gcc -Winit-self only if it is understood

---
(4.2.4p7-RC3) 2009/04/22 Released by Harlan Stenn <stenn@ntp.org>

* [Bug 787] Bug fixes for 64-bit time_t on Windows
* [Bug 813] Conditional naming of Event
* [Bug 1147] System errors should be logged to msyslog()
* [Bug 1155] Fix compile problem on Windows with VS2005
* [Bug 1156] lock_thread_to_processor() should be declared in header
* [Bug 1157] quiet OpenSSL warnings, clean up configure.ac
* [Bug 1158] support for aix6.1
* [Bug 1160] MacOS X is like BSD regarding F_SETOWN

---
(4.2.4p7-RC2) 2009/04/09 Released by Harlan Stenn <stenn@ntp.org>

* [Sec 1144] limited buffer overflow in ntpq.  CVE-2009-0159
* [Sec 1149] use SO_EXCLUSIVEADDRUSE on Windows

---
(4.2.4p7-RC1) 2009/03/30 Released by Harlan Stenn <stenn@ntp.org>

* [Bug 1131] UDP sockets should not use SIGPOLL on Solaris.
* build system email address cleanup
* [Bug 774] parsesolaris.c does not compile under the new Solaris
* [Bug 873] Windows serial refclock proper TTY line discipline emulation
* [Bug 1014] Enable building with VC9 (in Visual Studio 2008,
  Visual C++ 2008, or SDK)
* [Bug 1117] Deferred interface binding under Windows works only correctly
  if FORCE_DNSRETRY is defined
* [BUG 1124] Lock QueryPerformanceCounter() client threads to same CPU
* DPRINTF macro made safer, always evaluates to a statement and will not
  misassociate an else which follows the macro.

---
(4.2.4p6) 2009/01/08 Released by Harlan Stenn <stenn@ntp.org>

* [Bug 1113] Fixed build errors with recent versions of openSSL.
* [Sec 1111] Fix incorrect check of EVP_VerifyFinal()'s return value.
* Update the copyright year.

---
(4.2.4p5) 2008/08/17 Released by Harlan Stenn <stenn@ntp.org>

* [BUG 1051] Month off by one in leap second message written to clockstats
  file fixed.
* [Bug 450] Windows only: Under original Windows NT we must not discard the
  wildcard socket to workaround a bug in NT's getsockname().
* [Bug 1038] Built-in getpass() function also prompts for password if
  not built with DEBUG.
* [Bug 841] Obsolete the "dynamic" keyword and make deferred binding
  to local interfaces the default.
  Emit a warning if that keyword is used for configuration.
* [Bug 959] Refclock on Windows not properly releasing recvbuffs.
* [Bug 993] Fix memory leak when fetching system messages.
* much cleanup, fixes, and changes from Dave Mills.
* ntp_control.c: LEAPTAB is a filestamp, not an unsigned.  From Dave Mills.
* ntp_config.c: ntp_minpoll fixes from Dave Mills.
* ntp-keygen updates from Dave Mills.
* refresh epoch, throttle, and leap cleanup from Dave Mills.
* Documentation cleanup from Dave Mills.
* [Bug 918] Only use a native md5.h if MD5Init() is available.
* [Bug 979] Provide ntptimeval if it is not otherwise present.
* [Bug 634] Re-instantiate syslog() and logfiles after the daemon fork.
* [Bug 952] Use md5 code with a friendlier license.
* [Bug 977] Fix mismatching #ifdefs for builds without IPv6.
* [Bug 830] Fix the checking order of the interface options.
* Clean up the logfile/syslog setup.
* [Bug 970] Lose obsolete -g flag to ntp-keygen.
* The -e flag to ntp-keygen can write GQ keys now, too.
* ntp_proto.c: sys_survivors and hpoll cleanup from Dave Mills.
* ntp_loopfilter.c: sys_poll cleanup from Dave Mills.
* refclock_wwv.c: maximum-likelihood digit and DSYNC fixes from Dave Mills.
* [Bug 967] preemptable associations are lost forever on a step.
* ntp_config.c: [CID 48] missing "else" clause.
* [Bug 833] ntpq config keyword is quote-mark unfriendly.
* Rename the ntpq "config" keyword to ":config".
* Dave Mills shifted some orphan processing.
* Fix typos in the [Bug 963] patch.
* bootstrap: squawk if genver fails.  Use -f with cp in case Dave does a chown.
* Remove obsolete simulator command-line options.
* ntp_request.c: [CID 36] zero sin_zero.
* [Bug 963] get_systime() is too noisy.
* [Bug 960] spurious syslog:crypto_setup:spurious crypto command
* [Bug 964] Change *-*-linux* to *-*-*linux* to allow for uclinux.
* Changes from Dave Mills:
  - ntp_util.c: cleanup.
  - ntp_timer.c: watch the non-burst packet rate.
  - ntp_request.c: cleanup.
  - ntp_restrict.c: RES_LIMITED cleanup.
  - ntp_proto.c: RES_LIMITED, rate bucktes, counters, overall cleanup.
  - ntp_peer.c: disallow peer_unconfig().
  - ntp_monitor.c: RES_LIMITED cleanup.
  - ntp_loopfilter.c: poll interval cleanup.
  - ntp_crypto.c: volley -> retry.  Cleanup TAI leap message.
  - ntp_config: average and minimum are ^2 values.
  - ntpdc: unknownversion is really "declined", not "bad version".
  - Packet retry cleanup.
* [Bug 961] refclock_tpro.c:tpro_poll() calls refclock_receive() twice.
* [Bug 957] Windows only: Let command line parameters from the Windows SCM GUI
  override the standard parameters from the ImagePath registry key.
* Added HAVE_INT32_T to the Windows config.h to avoid duplicate definitions.
* Work around a VPATH difference in FreeBSD's 'make' command.
* Update bugreport URL.
* Update -I documentation.
* [Bug 713] Fix bug reporting information.
* A bug in the application of the negative-sawtooth for 12 channel receivers.
* The removal of unneeded startup code used for the original LinuxPPS, it now
  conforms to the PPSAPI and does not need special code.
* ntp-keygen.c: Coverity fixes [CID 33,47].
* Volley cleanup from Dave Mills.
* Fuzz cleanup from Dave Mills.
* [Bug 861] Leap second cleanups from Dave Mills.
* ntpsim.c: add missing protypes and fix [CID 34], a nit.
* Upgraded bison at UDel.
* Update br-flock and flock-build machine lists.
* [Bug 752] QoS: add parse/config handling code.
* Fix the #include order in tickadj.c for picky machines.
* [Bug 752] QoS: On some systems, netinet/ip.h needs netinet/ip_systm.h.
* [Bug 752] Update the QoS tagging (code only - configuration to follow).
* Orphan mode and other protocol cleanup from Dave Mills.
* Documentation cleanup from Dave Mills.
* [Bug 940] ntp-keygen uses -v.  Disallow it as a shortcut for --version.
* more cleanup to ntp_lineeditlibs.m4.
* Documentation updates from Dave Mills.
* -ledit cleanup for ntpdc and ntpq.
* Association and other cleanup from Dave Mills.
* NTP_UNREACH changes from Dave Mills.
* Fix the readline history test.
* [Bug 931] Require -lreadline to be asked for explicitly.
* [Bug 764] When looking for -lreadline support, also try using -lncurses.
* [Bug 909] Fix int32_t errors for ntohl().
* [Bug 376/214] Enhancements to support multiple if names and IP addresses.
* [Bug 929] int32_t is undefined on Windows.  Casting wrong.
* [Bug 928] readlink missing braces.
* [Bug 788] Update macros to support VS 2005.
* ntpd/ntp_timer.c: add missing sys_tai parameter for debug printf
* [Bug 917] config parse leaves files open
* [Bug 912] detect conflicting enable/disable configuration on interfaces
  sharing an IP address
* [Bug 771] compare scopeid if available for IPv6 addresses
* Lose obsolete crypto subcommands (Dave Mills).
* WWV is an HF source, not an LF source (Dave Mills).
* [Bug 899] Only show -i/--jaildir -u/--user options if we HAVE_DROPROOT.
* [Bug 916] 'cryptosw' is undefined if built without OpenSSL.
* [Bug 891] 'restrict' config file keyword does not work (partial fix).
* [Bug 890] the crypto command seems to be required now.
* [Bug 915] ntpd cores during processing of x509 certificates.
* Crypto lint cleanup from Dave Mills.
* [Bug 897] Check RAND_status() - we may not need a .rnd file.
* Crypto cleanup from Dave Mills.
* [Bug 911] Fix error message in cmd_args.c.
* [Bug 895] Log assertion failures via syslog(), not stderr.
* Documentation updates from Dave Mills.
* Crypto cleanup from Dave Mills.
* [Bug 905] ntp_crypto.c fails to compile without -DDEBUG.
* Avoid double peer stats logging.
* ntp-keygen cleanup from Dave Mills.
* libopts needs to be built after ElectricFence.
* [Bug 894] Initialize keysdir before calling crypto_setup().
* Calysto cleanup for ntpq.
* ntp-keygen -i takes an arg.
* Cleanup and fixes from Dave Mills.
* [Bug 887] Fix error in ntp_types.h (for sizeof int != 4).
* Bug 880 bug fixes for Windows build
* Improve Calysto support.
* The "revoke" parameter is a crypto command.
* The driftfile wander threshold is a real number.
* [Bug 850] Fix the wander threshold parameter on the driftfile command.
* ntp_io.c: Dead code cleanup - Coverity View 19.
* Leap file related cleanup from Dave Mills.
* ntp_peer.c: Set peer->srcadr before (not after) calling set_peerdstadr().
* Initialize offset in leap_file() - Coverity View 17.
* Use the correct stratum on KISS codes.
* Fuzz bits cleanup.
* Show more digits in some debug printf's.
* Use drift_file_sw internally to control writing the drift file.
* Implement the wander_threshold option for the driftfile config keyword.
* reformat ntp_control.c; do not use c++ // comments.
* [Bug 629] Undo bug #629 fixes as they cause more problems than were  being
  solved
* Changes from Dave Mills: in/out-bound data rates, leapsecond cleanup,
  driftfile write cleanup, packet buffer length checks, documentation updates.
* More assertion checks and malloc()->emalloc(), courtesy of Calysto.
* [Bug 864] Place ntpd service in maintenance mode if using SMF on Solaris
* [Bug 862] includefile nesting; preserve phonelist on reconfig.
* [Bug 604] ntpd regularly dies on linux/alpha.
* more leap second infrastructure fixes from Dave Mills.
* [Bug 858] recent leapfile changes broke non-OpenSSL builds.
* Use emalloc() instead of malloc() in refclock_datum.c (Calysto).
* Start using 'design by contract' assertions.
* [Bug 767] Fast sync to refclocks wanted.
* Allow null driftfile.
* Use YYERROR_VERBOSE for the new parser, and fix related BUILT_SOURCES.
* [Bug 629] changes to ensure broadcast works including on wildcard addresses
* [Bug 853] get_node() must return a pointer to maximally-aligned memory.
* Initial leap file fixes from Dave Mills.
* [Bug 858] Recent leapfile changes broke without OPENSSL.
* Use a char for DIR_SEP, not a string.
* [Bug 850] driftfile parsing changes.
* driftfile maintenance changes from Dave Mills.  Use clock_phi instead of
  stats_write_tolerance.
* [Bug 828] refid string not being parsed correctly.
* [Bug 846] Correct includefile parsing.
* [Bug 827] New parsing code does not handle "fudge" correctly.
* Enable debugging capability in the config parser.
* [Bug 839] Crypto password not read from ntp.conf.
* Have autogen produce writable output files.
* [Bug 825] Correct logconfig -/+ keyword processing.
* [Bug 828] Correct parsing of " delimited strings.
* Cleanup FILE * usage after fclose() in ntp_filegen.c.
* [Bug 843] Windows Completion port code was incorrectly merged from -stable.
* [Bug 840] do fudge configuration AFTER peers (thus refclocks) have been
  configured.
* [Bug 824] Added new parser modules to the Windows project file.
* [Bug 832] Add libisc/log.c headers to the distribution.
* [Bug 808] Only write the drift file if we are in state 4.
* Initial import of libisc/log.c and friends.
* [Bug 826] Fix redefinition of PI.
* [Bug 825] ntp_scanner.c needs to #include <config.h> .
* [Bug 824] New parser code has some build problems with the SIM code.
* [Bug 817] Use longnames for setting ntp variables on the command-line;
  Allowing '-v' with and without an arg to disambiguate usage is error-prone.
* [Bug 822] set progname once, early.
* [Bug 819] remove erroneous #if 0 in Windows completion port code.
* The new config code missed an #ifdef for building without refclocks.
* Distribute some files needed by the new config parsing code.
* [Bug 819] Timeout for WaitForMultipleObjects was 500ms instead of INFINITE
* Use autogen 5.9.1.
* Fix clktest command-line arg processing.'
* Audio documentation updates from Dave Mills.
* New config file parsing code, from Sachin Kamboj.
* fuzz bit cleanup from Dave Mills.
* replay cleanup from Dave Mills.
* [Bug 542] Tolerate missing directory separator at EO statsdir.
* [Bug 812] ntpd should drop supplementary groups.
* [Bug 815] Fix warning compiling 4.2.5p22 under Windows with VC6.
* [Bug 740] Fix kernel/daemon startup drift anomaly.
* refclock_wwv.c fixes from Dave Mills.
* [Bug 810] Fix ntp-keygen documentation.
* [Bug 787] Bug fixes for 64-bit time_t on Windows.
* [Bug 796] Clean up duplicate #defines in ntp_control.c.
* [Bug 569] Use the correct precision for the Leitch CSD-5300.
* [Bug 795] Moved declaration of variable to top of function.
* [Bug 798] ntpq [p typo crashes ntpq/ntpdc.
* [Bug 786] Fix refclock_bancomm.c on Solaris.
* [Bug 774] parsesolaris.c does not compile under the new Solaris.
* [Bug 782] Remove P() macros from Windows files.
* [Bug 778] ntpd fails to lock with drift=+500 when started with drift=-500.
* [Bug 592] Trimble Thunderbolt GPS support.
* IRIG, CHU, WWV, WWVB refclock improvements from Dave Mills.
* [Bug 757] Lose ULONG_CONST().
* [Bug 756] Require ANSI C (function prototypes).
* codec (audio) and ICOM changes from Dave Mills.

---

* [Bug 450] Windows only: Under original Windows NT we must not discard the
  wildcard socket to workaround a bug in NT's getsockname().
* [Bug 1038] Built-in getpass() function also prompts for password if
  not built with DEBUG.
* [Bug 841] Obsolete the "dynamic" keyword and make deferred binding
  to local interfaces the default.
  Emit a warning if that keyword is used for configuration.
* [Bug 959] Refclock on Windows not properly releasing recvbuffs.
* [Bug 993] Fix memory leak when fetching system messages.
* [Bug 987] Wake up the resolver thread/process when a new interface has
  become available.
* Correctly apply negative-sawtooth for oncore 12 channel receiver.
* Startup code for original LinuxPPS removed.  LinuxPPS now conforms to
  the PPSAPI.
* [Bug 1000] allow implicit receive buffer allocation for Windows.
  fixes startup for windows systems with many interfaces.
  reduces dropped packets on network bursts.
  additionally fix timer() starvation during high load.
* [Bug 990] drop minimum time restriction for interface update interval.
* [Bug 977] Fix mismatching #ifdefs for builds without IPv6.
* Update the copyright year.
* Build system cleanup (make autogen-generated files writable).
* [Bug 957] Windows only: Let command line parameters from the Windows SCM GUI
  override the standard parameters from the ImagePath registry key.
* Fixes for ntpdate:
* [Bug 532] nptdate timeout is too long if several servers are supplied.
* [Bug 698] timeBeginPeriod is called without timeEndPeriod in some NTP tools.
* [Bug 857] ntpdate debug mode adjusts system clock when it shouldn't.
* [Bug 908] ntpdate crashes sometimes.
* [Bug 982] ntpdate(and ntptimeset) buffer overrun if HAVE_POLL_H isn't set
  (dup of 908).
* [Bug 997] ntpdate buffer too small and unsafe.
* ntpdate.c: Under Windows check whether NTP port in use under same conditions
  as under other OSs.
* ntpdate.c: Fixed some typos and indents (tabs/spaces).

(4.2.4p4) Released by Harlan Stenn <stenn@ntp.org>

* [Bug 902] Fix problems with the -6 flag.
* Updated include/copyright.def (owner and year).
* [Bug 878] Avoid ntpdc use of refid value as unterminated string.
* [Bug 881] Corrected display of pll offset on 64bit systems.
* [Bug 886] Corrected sign handling on 64bit in ntpdc loopinfo command.
* [Bug 889] avoid malloc() interrupted by SIGIO risk
* ntpd/refclock_parse.c: cleanup shutdown while the file descriptor is still
  open.
* [Bug 885] use emalloc() to get a message at the end of the memory
  unsigned types cannot be less than 0
  default_ai_family is a short
  lose trailing , from enum list
  clarify ntp_restrict.c for easier automated analysis
* [Bug 884] don't access recv buffers after having them passed to the free
  list.
* [Bug 882] allow loopback interfaces to share addresses with other
  interfaces.

---
(4.2.4p3) Released by Harlan Stenn <stenn@ntp.org>

* [Bug 863] unable to stop ntpd on Windows as the handle reference for events
  changed

---
(4.2.4p2) Released by Harlan Stenn <stenn@ntp.org>

* [Bug 854] Broadcast address was not correctly set for interface addresses
* [Bug 829] reduce syslog noise, while there fix Enabled/Disable logging
  to reflect the actual configuration.
* [Bug 795] Moved declaration of variable to top of function.
* [Bug 789] Fix multicast client crypto authentication and make sure arriving
  multicast packets do not disturb the autokey dance.
* [Bug 785] improve handling of multicast interfaces
  (multicast routers still need to run a multicast routing software/daemon)
* ntpd/refclock_parse.c: cleanup shutdown while the file descriptor is still
  open.
* [Bug 885] use emalloc() to get a message at the end of the memory
  unsigned types cannot be less than 0
  default_ai_family is a short
  lose trailing , from enum list
* [Bug 884] don't access recv buffers after having them passed to the free list.
* [Bug 882] allow loopback interfaces to share addresses with other interfaces.
* [Bug 527] Don't write from source address length to wrong location
* Upgraded autogen and libopts.
* [Bug 811] ntpd should not read a .ntprc file.

---
(4.2.4p1) (skipped)

---
(4.2.4p0) Released by Harlan Stenn <stenn@ntp.org>

* [Bug 793] Update Hans Lambermont's email address in ntpsweep.
* [Bug 776] Remove unimplemented "rate" flag from ntpdate.
* [Bug 586] Avoid lookups if AI_NUMERICHOST is set.
* [Bug 770] Fix numeric parameters to ntp-keygen (Alain Guibert).
* [Bug 768] Fix io_setbclient() error message.
* [Bug 765] Use net_bind_service capability on linux.
* [Bug 760] The background resolver must be aware of the 'dynamic' keyword.
* [Bug 753] make union timestamp anonymous (Philip Prindeville).
* confopt.html: move description for "dynamic" keyword into the right section.
* pick the right type for the recv*() length argument.

---
(4.2.4) Released by Harlan Stenn <stenn@ntp.org>

* monopt.html fixes from Dave Mills.
* [Bug 452] Do not report kernel PLL/FLL flips.
* [Bug 746] Expert mouseCLOCK USB v2.0 support added.'
* driver8.html updates.
* [Bug 747] Drop <NOBR> tags from ntpdc.html.
* sntp now uses the returned precision to control decimal places.
* sntp -u will use an unprivileged port for its queries.
* [Bug 741] "burst" doesn't work with !unfit peers.
* [Bug 735] Fix a make/gmake VPATH issue on Solaris.
* [Bug 739] ntpd -x should not take an argument.
* [Bug 737] Some systems need help providing struct iovec.
* [Bug 717] Fix libopts compile problem.
* [Bug 728] parse documentation fixes.
* [Bug 734] setsockopt(..., IP_MULTICAST_IF, ...) fails on 64-bit platforms.
* [Bug 732] C-DEX JST2000 patch from Hideo Kuramatsu.
* [Bug 721] check for __ss_family and __ss_len separately.
* [Bug 666] ntpq opeers displays jitter rather than dispersion.
* [Bug 718] Use the recommended type for the saddrlen arg to getsockname().
* [Bug 715] Fix a multicast issue under Linux.
* [Bug 690] Fix a Windows DNS lookup buffer overflow.
* [Bug 670] Resolved a Windows issue with the dynamic interface rescan code.
* K&R C support is being deprecated.
* [Bug 714] ntpq -p should conflict with -i, not -c.
* WWV refclock improvements from Dave Mills.
* [Bug 708] Use thread affinity only for the clock interpolation thread.
* [Bug 706] ntpd can be running several times in parallel.
* [Bug 704] Documentation typos.
* [Bug 701] coverity: NULL dereference in ntp_peer.c
* [Bug 695] libopts does not protect against macro collisions.
* [Bug 693] __adjtimex is independent of ntp_{adj,get}time.
* [Bug 692] sys_limitrejected was not being incremented.
* [Bug 691] restrictions() assumption not always valid.
* [Bug 689] Deprecate HEATH GC-1001 II; the driver never worked.
* [Bug 688] Fix documentation typos.
* [Bug 686] Handle leap seconds better under Windows.
* [Bug 685] Use the Windows multimedia timer.
* [Bug 684] Only allow debug options if debugging is enabled.
* [Bug 683] Use the right version string.
* [Bug 680] Fix the generated version string on Windows.
* [Bug 678] Use the correct size for control messages.
* [Bug 677] Do not check uint_t in configure.ac.
* [Bug 676] Use the right value for msg_namelen.
* [Bug 675] Make sure ntpd builds without debugging.
* [Bug 672] Fix cross-platform structure padding/size differences.
* [Bug 660] New TIMESTAMP code fails tp build on Solaris Express.
* [Bug 659] libopts does not build under Windows.
* [Bug 658] HP-UX with cc needs -Wp,-H8166 in CFLAGS.
* [Bug 656] ntpdate doesn't work with multicast address.
* [Bug 638] STREAMS_TLI is deprecated - remove it.
* [Bug 635] Fix tOptions definition.
* [Bug 628] Fallback to ntp discipline not working for large offsets.
* [Bug 622] Dynamic interface tracking for ntpd.
* [Bug 603] Don't link with libelf if it's not needed.
* [Bug 523] ntpd service under Windows does't shut down properly.
* [Bug 500] sntp should always be built.
* [Bug 479] Fix the -P option.
* [Bug 421] Support the bc637PCI-U card.
* [Bug 342] Deprecate broken TRAK refclock driver.
* [Bug 340] Deprecate broken MSF EES refclock driver.
* [Bug 153] Don't do DNS lookups on address masks.
* [Bug 143] Fix interrupted system call on HP-UX.
* [Bug 42] Distribution tarballs should be signed.
* Support separate PPS devices for PARSE refclocks.
* [Bug 637, 51?] Dynamic interface scanning can now be done.
* Options processing now uses GNU AutoGen.

---
(4.2.2p4) Released by Harlan Stenn <stenn@ntp.org>

* [Bug 710] compat getnameinfo() has off-by-one error
* [Bug 690] Buffer overflow in Windows when doing DNS Lookups

---
(4.2.2p3) Released by Harlan Stenn <stenn@ntp.org>

* Make the ChangeLog file cleaner and easier to read
* [Bug 601] ntpq's decodeint uses an extra level of indirection
* [Bug 657] Different OSes need different sized args for IP_MULTICAST_LOOP
* release engineering/build changes
* Documentation fixes
* Get sntp working under AIX-5

---
(4.2.2p2) (broken)

* Get sntp working under AIX-5

---
(4.2.2p1)

* [Bug 661] Use environment variable to specify the base path to openssl.
* Resolve an ambiguity in the copyright notice
* Added some new documentation files
* URL cleanup in the documentation
* [Bug 657]: IP_MULTICAST_LOOP uses a u_char value/size
* quiet gcc4 complaints
* more Coverity fixes
* [Bug 614] manage file descriptors better
* [Bug 632] update kernel PPS offsets when PPS offset is re-configured
* [Bug 637] Ignore UP in*addr_any interfaces
* [Bug 633] Avoid writing files in srcdir
* release engineering/build changes

---
(4.2.2)

* SNTP
* Many bugfixes
* Implements the current "goal state" of NTPv4
* Autokey improvements
* Much better IPv6 support
* [Bug 360] ntpd loses handles with LAN connection disabled.
* [Bug 239] Fix intermittent autokey failure with multicast clients.
* Rewrite of the multicast code
* New version numbering scheme

---
(4.2.0)

* More stuff than I have time to document
* IPv6 support
* Bugfixes
* call-gap filtering
* wwv and chu refclock improvements
* OpenSSL integration

---
(4.1.2)

* clock state machine bugfix
* Lose the source port check on incoming packets
* (x)ntpdc compatibility patch
* Virtual IP improvements
* ntp_loopfilter fixes and improvements
* ntpdc improvements
* GOES refclock fix
* JJY driver
* Jupiter refclock fixes
* Neoclock4X refclock fixes
* AIX 5 port
* bsdi port fixes
* Cray unicos port upgrade
* HP MPE/iX port
* Win/NT port upgrade
* Dynix PTX port fixes
* Document conversion from CVS to BK
* readline support for ntpq

---
(4.1.0)

* CERT problem fixed (99k23)

* Huff-n-Puff filter
* Preparation for OpenSSL support
* Resolver changes/improvements are not backward compatible with mode 7
  requests (which are implementation-specific anyway)
* leap second stuff
* manycast should work now
* ntp-genkeys does new good things.
* scripts/ntp-close
* PPS cleanup and improvements
* readline support for ntpdc
* Crypto/authentication rewrite
* WINNT builds with MD5 by default
* WINNT no longer requires Perl for building with Visual C++ 6.0
* algorithmic improvements, bugfixes
* Solaris dosynctodr info update
* html/pic/* is *lots* smaller
* New/updated drivers: Forum Graphic GPS, WWV/H, Heath GC-100 II, HOPF
  serial and PCI, ONCORE, ulink331
* Rewrite of the audio drivers

---
(4.0.99)

* Driver updates: CHU, DCF, GPS/VME, Oncore, PCF, Ulink, WWVB, burst
  If you use the ONCORE driver with a HARDPPS kernel module,
  you *must* have a properly specified:
	pps <filename> [assert/clear] [hardpps]
  line in the /etc/ntp.conf file.
* PARSE cleanup
* PPS cleanup
* ntpd, ntpq, ntpdate cleanup and fixes
* NT port improvements
* AIX, BSDI, DEC OSF, FreeBSD, NetBSD, Reliant, SCO, Solaris port improvements

---
(4.0.98)

* Solaris kernel FLL bug is fixed in 106541-07
* Bug/lint cleanup
* PPS cleanup
* ReliantUNIX patches
* NetInfo support
* Ultralink driver
* Trimble OEM Ace-II support
* DCF77 power choices
* Oncore improvements

---
(4.0.97)

* NT patches
* AIX,SunOS,IRIX portability
* NeXT portability
* ntptimeset utility added
* cygwin portability patches

---
(4.0.96)

* -lnsl, -lsocket, -lgen configuration patches
* Y2K patches from AT&T
* Linux portability cruft

---
(4.0.95)

* NT port cleanup/replacement
* a few portability fixes
* VARITEXT Parse clock added

---
(4.0.94)

* PPS updates (including ntp.config options)
* Lose the old DES stuff in favor of the (optional) RSAREF stuff
* html cleanup/updates
* numerous drivers cleaned up
* numerous portability patches and code cleanup

---
(4.0.93)

* Oncore refclock needs PPS or one of two ioctls.
* Don't make ntptime under Linux.  It doesn't compile for too many folks.
* Autokey cleanup
* ReliantUnix patches
* html cleanup
* tickadj cleanup
* PARSE cleanup
* IRIX -n32 cleanup
* byte order cleanup
* ntptrace improvements and patches
* ntpdc improvements and patches
* PPS cleanup
* mx4200 cleanup
* New clock state machine
* SCO cleanup
* Skip alias interfaces

---
(4.0.92)

* chronolog and dumbclock refclocks
* SCO updates
* Cleanup/bugfixes
* Y2K patches
* Updated palisade driver
* Plug memory leak
* wharton kernel clock
* Oncore clock upgrades
* NMEA clock improvements
* PPS improvements
* AIX portability patches

---
(4.0.91)

* New ONCORE driver
* New MX4200 driver
* Palisade improvements
* config file bugfixes and problem reporting
* autoconf upgrade and cleanup
* HP-UX, IRIX lint cleanup
* AIX portability patches
* NT cleanup

---
(4.0.90)

* Nanoseconds
* New palisade driver
* New Oncore driver

---
(4.0.73)

* README.hackers added
* PARSE driver is working again
* Solaris 2.6 has nasty kernel bugs.  DO NOT enable pll!
* DES is out of the distribution.

---
(4.0.72)

* K&R C compiling should work again.
* IRIG patches.
* MX4200 driver patches.
* Jupiter driver added.
* Palisade driver added.  Needs work (ANSI, ntoh/hton, sizeof double, ???)<|MERGE_RESOLUTION|>--- conflicted
+++ resolved
@@ -1,11 +1,8 @@
 ---
 
-<<<<<<< HEAD
+* [Sec 2935] Deja Vu: Replay attack on authenticated broadcast mode. HStenn.
 * [Sec 2937] ntpq: nextvar() missing length check. perlinger@ntp.org
-=======
-* [Sec 2935] Deja Vu: Replay attack on authenticated broadcast mode. HStenn.
 * Make leapsec_query debug messages less verbose.  Harlan Stenn.
->>>>>>> 50ef2f62
 ---
 (4.2.8p5) 2016/01/07 Released by Harlan Stenn <stenn@ntp.org>
 
