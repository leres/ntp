<<<<<<< HEAD
* Bug [1193] Compile error: conflicting types for emalloc
=======
* xmt -> aorg timestamp cleanup from Dave Mills, reported by Dave Hart.
* Leap/expire cleanup from Dave Mills.
>>>>>>> fb8fa5f6
(4.2.5p178) 2009/05/21 Released by Harlan Stenn <stenn@ntp.org>
* Provide erealloc() and estrdup(), a la emalloc().
* Improve ntp.conf's parser error messages.
* [Bug 320] "restrict default ignore" does not affect IPv6.
* [Bug 1192] "restrict -6 ..." reports a syntax error.
(4.2.5p177) 2009/05/18 Released by Harlan Stenn <stenn@ntp.org>
* Include (4.2.4p7)
* [Bug 1174] nmea_shutdown assumes that nmea has a unit assigned
* [Bug 1190] NMEA refclock fudge flag4 1 obscures position in timecode
* Update NMEA refclock documentation in html/drivers/driver20.html
(4.2.5p176) 2009/05/13 Released by Harlan Stenn <stenn@ntp.org>
* [Bug 1154] mDNS registration should be done later, repeatedly and only
  if asked for. (second try for fix)
(4.2.5p175) 2009/05/12 Released by Harlan Stenn <stenn@ntp.org>
* Include (4.2.4p7-RC7)
* [Bug 1180] ntpd won't start with more than ~1000 interfaces
* [Bug 1182] Documentation typos and missing bits.
* [Bug 1183] COM port support should extend past COM3
* [Bug 1184] ntpd is deaf when restricted to second IP on the same net
* Clean up configure.ac NTP_CACHEVERSION interface, display cache
  version when clearing.  Fixes a regression.
(4.2.5p174) 2009/05/09 Released by Harlan Stenn <stenn@ntp.org>
* Stale leapsecond file fixes from Dave Mills.
(4.2.5p173) 2009/05/08 Released by Harlan Stenn <stenn@ntp.org>
* Include (4.2.4p7-RC6)
(4.2.5p172) 2009/05/06 Released by Harlan Stenn <stenn@ntp.org>
* [Bug 1175] Instability in PLL daemon mode.
* [Bug 1176] refclock_parse.c does not compile without PPSAPI.
(4.2.5p171) 2009/05/04 Released by Harlan Stenn <stenn@ntp.org>
* Autokey documentation cleanup from Dave Mills.
* [Bug 1171] line editing libs found without headers (Solaris 11)
* [Bug 1173] NMEA refclock fails with Solaris PPSAPI
* Fix problem linking msntp on Solaris when sntp subdir is configured
  before parent caused by different gethostent library search order.
* Do not clear config.cache when it is  empty.
(4.2.5p170) 2009/05/02 Released by Harlan Stenn <stenn@ntp.org>
* [Bug 1152] adjust PARSE to new refclock_pps logic
* Include (4.2.4p7-RC5)
* loopfilter FLL/PLL crossover cleanup from Dave Mills.
* Documentation updates from Dave Mills.
* ntp-keygen cleanup from Dave Mills.
* crypto API cleanup from Dave Mills.
* Add NTP_CACHEVERSION mechanism to ignore incompatible config.cache
* Enable gcc -Wstrict-overflow for gsoc_sntp as well
(4.2.5p169) 2009/04/30 Released by Harlan Stenn <stenn@ntp.org>
* [Bug 1171] Note that we never look for -lreadline by default.
* [Bug 1090] Fix bogus leap seconds in refclock_hpgps.
(4.2.5p168) 2009/04/29 Released by Harlan Stenn <stenn@ntp.org>
* Include (4.2.4p7-RC4)
* [Bug 1169] quiet compiler warnings
* Re-enable gcc -Wstrict-prototypes when not building with OpenSSL
* Enable gcc -Wstrict-overflow
* ntpq/ntpdc emit newline after accepting password on Windows
* Updates from Dave Mills:
* ntp-keygen.c: Updates.
* Fix the error return and syslog function ID in refclock_{param,ppsapi}.
* Make sure syspoll is within the peer's minpoll/maxpoll bounds.
* ntp_crypto.c: Use sign_siglen, not len. sign key filename cleanup.
* Bump NTP_MAXEXTEN from 1024 to 2048, update values for some field lengths.
* m4/ntp_lineeditlibs.m4: fix warnings from newer Autoconf
* [Bug 1166] Remove truncation of position (blanking) code in refclock_nmea.c
(4.2.5p167) 2009/04/26 Released by Harlan Stenn <stenn@ntp.org>
* Crypto cleanup from Dave Mills.
(4.2.5p166) 2009/04/25 Released by Harlan Stenn <stenn@ntp.org>
* [Bug 1165] Clean up small memory leaks in the  config file parser
* Correct logconfig keyword declaration to MULTIPLE_ARG
* Enable filename and line number leak reporting on Windows when built
  DEBUG for all the typical C runtime allocators such as calloc,
  malloc, and strdup.  Previously only emalloc calls were covered.
* Add DEBUG-only code to free dynamically allocated memory that would
  otherwise remain allocated at ntpd exit, to allow less forgivable
  leaks to stand out in leaks reported after exit.
* Ensure termination of strings in ports/winnt/libisc/isc_strerror.c
  and quiet compiler warnings.
* [Bug 1057] ntpdc unconfig failure
* [Bug 1161] unpeer AKA unconfig command for ntpq :config
* PPS and crypto cleanup in ntp_proto.c from Dave Mills.
(4.2.5p165) 2009/04/23 Released by Harlan Stenn <stenn@ntp.org>
* WWVB refclock cleanup from Dave Mills.
* Code cleanup: requested_key -> request_key.
* [Bug 833] ignore whitespace at end of remote configuration lines
* [Bug 1033] ntpdc/ntpq crash prompting for keyid on Windows
* [Bug 1028] Support for W32Time authentication via Samba.
* quiet ntp_parser.c malloc redeclaration warning
* Mitigation and PPS/PPSAPI cleanup from Dave Mills.
* Documentation updates from Dave Mills.
* timepps-Solaris.h patches from Dave Hart.
(4.2.5p164) 2009/04/22 Released by Harlan Stenn <stenn@ntp.org>
* Include (4.2.4p7-RC3)
* PPS/PPSAPI cleanup from Dave Mills.
* Documentation updates from Dave Mills.
* [Bug 1125] C runtime per-thread initialization on Windows
* [Bug 1152] temporarily disable refclock_parse, refclock_true until
  maintainers can repair build break from pps_sample()
* [Bug 1153] refclock_nmea should not mix UTC with GPS time
* [Bug 1159] ntpq overlap diagnostic message test buggy
(4.2.5p163) 2009/04/10 Released by Harlan Stenn <stenn@ntp.org>
(4.2.5p162) 2009/04/09 Released by Harlan Stenn <stenn@ntp.org>
* Documentation updates from Dave Mills.
* Mitigation and PPS cleanup from Dave Mills.
* Include (4.2.4p7-RC2)
* [Bug 216] New interpolation scheme for Windows eliminates 1ms jitter
* remove a bunch of #ifdef SYS_WINNT from portable code
* 64-bit time_t cleanup for building on newer Windows compilers
* Only set CMOS clock during ntpd exit on Windows if the computer is
  shutting down or restarting.
* [Bug 1148] NMEA reference clock improvements
* remove deleted gsoc_sntp/utilities.o from repository so that .o build
  products can be cleaned up without corrupting the repository.
(4.2.5p161) 2009/03/31 Released by Harlan Stenn <stenn@ntp.org>
* Documentation updates from Dave Mills.
(4.2.5p160) 2009/03/30 Released by Harlan Stenn <stenn@ntp.org>
* [Bug 1141] refclock_report missing braces cause spurious "peer event:
  clock clk_unspec" log entries
* Include (4.2.4p7-RC1)
(4.2.5p159) 2009/03/28 Released by Harlan Stenn <stenn@ntp.org>
* "bias" changes from Dave Mills.
(4.2.5p158) 2009/01/30 Released by Harlan Stenn <stenn@ntp.org>
* Fix [CID 72], a typo introduced at the latest fix to prettydate.c.
(4.2.5p157) 2009/01/26 Released by Harlan Stenn <stenn@ntp.org>
* Cleanup/fixes for ntp_proto.c and ntp_crypto.c from Dave Mills.
(4.2.5p156) 2009/01/19 Released by Harlan Stenn <stenn@ntp.org>
* [Bug 1118] Fixed sign extension for 32 bit time_t in caljulian() and prettydate().
  Fixed some compiler warnings about missing prototypes.
  Fixed some other simple compiler warnings.
* [Bug 1119] [CID 52] Avoid a possible null-dereference in ntp_crypto.c.
* [Bug 1120] [CID 51] INSIST that peer is non-null before we dereference it.
* [Bug 1121] [CID 47] double fclose() in ntp-keygen.c.
(4.2.5p155) 2009/01/18 Released by Harlan Stenn <stenn@ntp.org>
* Documentation updates from Dave Mills.
* CHU frequency updates.
* Design assertion fixes for ntp_crypto.c from Dave Mills.
(4.2.5p154) 2009/01/13 Released by Harlan Stenn <stenn@ntp.org>
* [Bug 992] support interface event change on Linux from
  Miroslav Lichvar.
(4.2.5p153) 2009/01/09 Released by Harlan Stenn <stenn@ntp.org>
* Renamed gsoc_sntp/:fetch-stubs to gsoc_sntp/fetch-stubs to avoid
  file name problems under Windows.
  Removed German umlaut from log msg for 4.2.5p142.
(4.2.5p152) 2009/01/08 Released by Harlan Stenn <stenn@ntp.org>
* Include (4.2.4p6) 2009/01/08 Released by Harlan Stenn <stenn@ntp.org>
(4.2.5p151) 2008/12/23 Released by Harlan Stenn <stenn@ntp.org>
* Stats file logging cleanup from Dave Mills.
(4.2.5p150) 2008/12/15 Released by Harlan Stenn <stenn@ntp.org>
* [Bug 1099] Fixed wrong behaviour in sntp's crypto.c.
* [Bug 1103] Fix 64-bit issues in the new calendar code.
(4.2.5p149) 2008/12/05 Released by Harlan Stenn <stenn@ntp.org>
* Fixed mismatches in data types and OID definitions in ntpSnmpSubAgent.c
* added a premliminary MIB file to ntpsnmpd (ntpv4-mib.mib)
(4.2.5p148) 2008/12/04 Released by Harlan Stenn <stenn@ntp.org>
* [Bug 1070] Fix use of ntpq_parsestring() in ntpsnmpd.
(4.2.5p147) 2008/11/27 Released by Harlan Stenn <stenn@ntp.org>
* Update gsoc_sntp's GCC warning code.
(4.2.5p146) 2008/11/26 Released by Harlan Stenn <stenn@ntp.org>
* Update Solaris CFLAGS for gsoc_sntp.
(4.2.5p145) 2008/11/20 Released by Harlan Stenn <stenn@ntp.org>
* Deal with time.h for sntp under linux.
* Provide rpl_malloc() for sntp for systems that need it.
* Handle ss_len and socklen type for sntp.
* Fixes to the sntp configure.ac script.
* Provide INET6_ADDRSTRLEN if it is missing.
* [Bug 1095] overflow in caljulian.c.
(4.2.5p144) 2008/11/19 Released by Harlan Stenn <stenn@ntp.org>
* Use int32, not int32_t.
* Avoid the sched*() functions under OSF - link problems.
(4.2.5p143) 2008/11/17 Released by Harlan Stenn <stenn@ntp.org>
* sntp cleanup and fixes.
(4.2.5p142) 2008/11/16 Released by Harlan Stenn <stenn@ntp.org>
* Imported GSoC SNTP code from Johannes Maximilian Kuehn.
(4.2.5p141) 2008/11/13 Released by Harlan Stenn <stenn@ntp.org>
* New caltontp.c and calyearstart.c from Juergen Perlinger.
(4.2.5p140) 2008/11/12 Released by Harlan Stenn <stenn@ntp.org>
* Cleanup lint from the ntp_scanner files.
* [Bug 1011] gmtime() returns NULL on windows where it would not under Unix.
* Updated caljulian.c and prettydate.c from Juergen Perlinger.
(4.2.5p139) 2008/11/11 Released by Harlan Stenn <stenn@ntp.org>
* Typo fix to driver20.html.
(4.2.5p138) 2008/11/10 Released by Harlan Stenn <stenn@ntp.org>
* [Bug 474] --disable-ipv6 is broken.
* IPv6 interfaces were being looked for twice.
* SHM driver grabs more samples, add clockstats
* decode.html and driver20.html updates from Dave Mills.
(4.2.5p137) 2008/11/01 Released by Harlan Stenn <stenn@ntp.org>
* [Bug 1069] #undef netsnmp's PACKAGE_* macros.
* [Bug 1068] Older versions of netsnmp do not have netsnmp_daemonize().
(4.2.5p136) 2008/10/27 Released by Harlan Stenn <stenn@ntp.org>
* [Bug 1078] statsdir configuration parsing is broken.
(4.2.5p135) 2008/09/23 Released by Harlan Stenn <stenn@ntp.org>
* [Bug 1072] clock_update should not allow updates older than sys_epoch.
(4.2.5p134) 2008/09/17 Released by Harlan Stenn <stenn@ntp.org>
* Clean up build process for ntpsnmpd.
(4.2.5p133) 2008/09/16 Released by Harlan Stenn <stenn@ntp.org>
* Add options processing to ntpsnmpd.
* [Bug 1062] Check net-snmp headers before deciding to build ntpsnmpd.
* Clean up the libntpq.a build.
* Regenerate ntp_parser.[ch] from ntp_parser.y
(4.2.5p132) 2008/09/15 Released by Harlan Stenn <stenn@ntp.org>
* [Bug 1067] Multicast DNS service registration must come after the fork
  on Solaris.
* [Bug 1066] Error messages should log as errors.
(4.2.5p131) 2008/09/14 Released by Harlan Stenn <stenn@ntp.org>
* [Bug 1065] Re-enable support for the timingstats file.
(4.2.5p130) 2008/09/13 Released by Harlan Stenn <stenn@ntp.org>
* [Bug 1064] Implement --with-net-snmp-config=progname
* [Bug 1063] ntpSnmpSubagentObject.h is missing from the distribution.
(4.2.5p129) 2008/09/11 Released by Harlan Stenn <stenn@ntp.org>
* Quiet some libntpq-related warnings.
(4.2.5p128) 2008/09/08 Released by Harlan Stenn <stenn@ntp.org>
* Import Heiko Gerstung's GSoC2008 NTP MIB daemon.
(4.2.5p127) 2008/09/01 Released by Harlan Stenn <stenn@ntp.org>
* Regenerate ntpd/ntp_parser.c
(4.2.5p126) 2008/08/31 Released by Harlan Stenn <stenn@ntp.org>
* Stop libtool-1.5 from looking for C++ or Fortran.
* [BUG 610] Documentation update for NMEA reference clock driver.
* [Bug 828] Fix IPv4/IPv6 address parsing.
* Changes from Dave Mills:
  Documentation updates.
  Fix a corner case where a frequency update was reported but not set.
  When LEAP_NOTINSYNC->LEAP_NOWARNING, call crypto_update() if we have
  crypto_flags.
(4.2.5p125) 2008/08/18 Released by Harlan Stenn <stenn@ntp.org>
* [Bug 1052] Add linuxPPS support to ONCORE driver.
(4.2.5p124) 2008/08/17 Released by Harlan Stenn <stenn@ntp.org>
* Documentation updates from Dave Mills.
* Include (4.2.4p5) 2008/08/17 Released by Harlan Stenn <stenn@ntp.org>
* [Bug 861] leap info was not being transmitted.
* [Bug 1046] refnumtoa.c is using the wrong header file.
* [Bug 1047] enable/disable options processing fix.
* header file cleanup.
* [Bug 1037] buffer in subroutine was 1 byte short.
* configure.ac: cleanup, add option for wintime, and lay the groundwork
  for the changes needed for bug 1028.
* Fixes from Dave Mills: 'bias' and 'interleave' work.  Separate
  phase and frequency discipline (for long poll intervals).  Update
  TAI function to match current leapsecond processing.
* Documentation updates from Dave Mills.
* [Bug 1037] Use all 16 of the MD5 passwords generated by ntp-keygen.
* Fixed the incorrect edge parameter being passed to time_pps_kcbind in
  NMEA refclock driver.
* [Bug 399] NMEA refclock driver does not honor time1 offset if flag3 set.
* [Bug 985] Modifications to NMEA reference clock driver to support Accord
  GPS Clock.
* poll time updates from Dave Mills.
* local refclock documentation updates from Dave Mills.
* [Bug 1022] Fix compilation problems with yesterday's commit.
* Updates and cleanup from Dave Mills:
  I've now spent eleven months of a sabbatical year - 7 days a week, 6-10
  hours most days - working on NTP. I have carefully reviewed every major
  algorithm, examined its original design and evolution from that design.
  I've trimmed off dead code and briar patches and did zillions of tests
  contrived to expose evil vulnerabilities. The development article is in
  rather good shape and should be ready for prime time.

  1. The protostats statistics files have been very useful in exposing
  little twitches and turns when something hiccups, like a broken PPS
  signal. Most of what used to be syslog messages are now repackaged as
  protostats messages with optional syslog as well. These can also be sent
  as traps which might be handy to tiggle a beeper or celltext. These, the
  sysstats files and cryptostats files reveal the ambient health of a busy
  server, monitor traffic and error counts and spot crypto attacks.

  2. Close inspection of the clock discipline behavior at long poll
  intervals (36 h) showed it not doing as well as it should. I redesigned
  the FLL loop to improve nominal accuracy from  several tens of
  milliseconds to something less than ten milliseconds.

  3. Autokey (again). The enhanced error checking was becoming a major
  pain. I found a way to toss out gobs of ugly fat code and replace the
  function with a much simpler and more comprehensive scheme. It resists
  bait-and-switch attacks and quickly detect cases when the protocol is
  not correctly synchronized.

  4. The interface code for the kernel PPS signal was not in sync with the
  kernel code itself. Some error checks were duplicated and some
  ineffective. I found none of the PPS-capable drivers, including the atom
  driver, do anything when the prefer peer fails; the kernel PPS signal
  remains in control. The atom driver now disables the kernel PPS when the
  prefer peer comes bum. This is important when the prefer peer is not a
  reference clock but a remote NTP server.

  5. The flake restrict bit turned out to be really interesting,
  especially with symmtric modes and of those especially those using
  Autokey. Small changes in the recovery procedures when packets are lost
  now avoid almost all scenarios which previously required protocol resets.

  6. I've always been a little uncomfortable when using the clock filter
  with long poll intervals because the samples become less and less
  correlated as the sample age exceeds the Allan intercept. Various
  schemes have been used over the years to cope with this fact. The latest
  one and the one that works the best is to use a modified sort metric
  where the delay is used when the age of the sample is less than the
  intercept and the sum of delay and dispersion above that. The net result
  is that, at small poll intervals the algorithm operates as a minimum
  filter, while at larger poll intervals it morphs to FIFO. Left
  unmodified, a sample could be used when twelve days old. This along with
  the FLL modifications has made a dramatic improvement at large poll
  intervals.

- [Backward Incompatible] The 'state' variable is no longer reported or
  available via ntpq output.  The following system status bit names
  have been changed:
  - sync_alarm -> leap_alarm
  - sync_atomic -> sync_pps
  - sync_lf_clock -> sync_lf_radio
  - sync_hf_clock -> sync_hf_radio
  - sync_uhf_clock -> sync_uhf_radio
  - sync_local_proto -> sync_local
  - sync_udp/time -> sync_other
  Other names have been changed as well.  See the change history for
  libntp/statestr.c for more details.
  Other backward-incompatible changes in ntpq include:
  - assID -> associd
  - rootdispersion -> rootdisp
  - pkt_head -> pkt_neader
  See the change history for other details.

* Updates and cleanup from Dave Mills.
* [Bug 995] Remove spurious ; from ntp-keygen.c.
* More cleanup and changes from Dave Mills.
* [Bug 980] Direct help to stdout.

---
(4.2.4p7) 2009/05/18 Released by Harlan Stenn <stenn@ntp.org>

* [Sec 1151] Remote exploit if autokey is enabled - CVE-2009-1252.
* [Bug 1187] Update the copyright date.
* [Bug 1191] ntpd fails on Win2000 - "Address already in use" after fix
  for [Sec 1149].

---
(4.2.4p7-RC7) 2009/05/12 Released by Harlan Stenn <stenn@ntp.org>

* ntp.isc.org -> ntp.org cleanup.
* [Bug 1178] Use prior FORCE_DNSRETRY behavior as needed at runtime,
  add configure --enable-ignore-dns-errors to be even more stubborn

---
(4.2.4p7-RC6) 2009/05/08 Released by Harlan Stenn <stenn@ntp.org>

* [Bug 784] Make --enable-linuxcaps the default when available
* [Bug 1179] error messages for -u/--user and -i lacking droproot
* Updated JJY reference clock driver from Takao Abe
* [Bug 1071] Log a message and exit before trying to use FD_SET with a
  descriptor larger than FD_SETSIZE, which will corrupt memory
* On corruption of the iface list head in add_interface, log and exit

---
(4.2.4p7-RC5) 2009/05/02 Released by Harlan Stenn <stenn@ntp.org>

* [Bug 1172] 4.2.4p7-RC{3,4} fail to build on linux.
* flock-build script unportable 'set -m' use removed

---
(4.2.4p7-RC4) 2009/04/29 Released by Harlan Stenn <stenn@ntp.org>

* [Bug 1167] use gcc -Winit-self only if it is understood

---
(4.2.4p7-RC3) 2009/04/22 Released by Harlan Stenn <stenn@ntp.org>

* [Bug 787] Bug fixes for 64-bit time_t on Windows
* [Bug 813] Conditional naming of Event
* [Bug 1147] System errors should be logged to msyslog()
* [Bug 1155] Fix compile problem on Windows with VS2005
* [Bug 1156] lock_thread_to_processor() should be declared in header
* [Bug 1157] quiet OpenSSL warnings, clean up configure.ac
* [Bug 1158] support for aix6.1
* [Bug 1160] MacOS X is like BSD regarding F_SETOWN

---
(4.2.4p7-RC2) 2009/04/09 Released by Harlan Stenn <stenn@ntp.org>

* [Sec 1144] limited buffer overflow in ntpq.  CVE-2009-0159
* [Sec 1149] use SO_EXCLUSIVEADDRUSE on Windows

---
(4.2.4p7-RC1) 2009/03/30 Released by Harlan Stenn <stenn@ntp.org>

* [Bug 1131] UDP sockets should not use SIGPOLL on Solaris.
* build system email address cleanup
* [Bug 774] parsesolaris.c does not compile under the new Solaris
* [Bug 873] Windows serial refclock proper TTY line discipline emulation
* [Bug 1014] Enable building with VC9 (in Visual Studio 2008,
  Visual C++ 2008, or SDK)
* [Bug 1117] Deferred interface binding under Windows works only correctly
  if FORCE_DNSRETRY is defined
* [BUG 1124] Lock QueryPerformanceCounter() client threads to same CPU
* DPRINTF macro made safer, always evaluates to a statement and will not
  misassociate an else which follows the macro.

---
(4.2.4p6) 2009/01/08 Released by Harlan Stenn <stenn@ntp.org>

* [Bug 1113] Fixed build errors with recent versions of openSSL. 
* [Sec 1111] Fix incorrect check of EVP_VerifyFinal()'s return value.
* Update the copyright year.

---
(4.2.4p5) 2008/08/17 Released by Harlan Stenn <stenn@ntp.org>

* [BUG 1051] Month off by one in leap second message written to clockstats
  file fixed.
* [Bug 450] Windows only: Under original Windows NT we must not discard the
  wildcard socket to workaround a bug in NT's getsockname().
* [Bug 1038] Built-in getpass() function also prompts for password if
  not built with DEBUG.
* [Bug 841] Obsolete the "dynamic" keyword and make deferred binding
  to local interfaces the default.
  Emit a warning if that keyword is used for configuration.
* [Bug 959] Refclock on Windows not properly releasing recvbuffs.
* [Bug 993] Fix memory leak when fetching system messages.
* much cleanup, fixes, and changes from Dave Mills.
* ntp_control.c: LEAPTAB is a filestamp, not an unsigned.  From Dave Mills.
* ntp_config.c: ntp_minpoll fixes from Dave Mills.
* ntp-keygen updates from Dave Mills.
* refresh epoch, throttle, and leap cleanup from Dave Mills.
* Documentation cleanup from Dave Mills.
* [Bug 918] Only use a native md5.h if MD5Init() is available.
* [Bug 979] Provide ntptimeval if it is not otherwise present.
* [Bug 634] Re-instantiate syslog() and logfiles after the daemon fork.
* [Bug 952] Use md5 code with a friendlier license.
* [Bug 977] Fix mismatching #ifdefs for builds without IPv6.
* [Bug 830] Fix the checking order of the interface options.
* Clean up the logfile/syslog setup.
* [Bug 970] Lose obsolete -g flag to ntp-keygen.
* The -e flag to ntp-keygen can write GQ keys now, too.
* ntp_proto.c: sys_survivors and hpoll cleanup from Dave Mills.
* ntp_loopfilter.c: sys_poll cleanup from Dave Mills.
* refclock_wwv.c: maximum-likelihood digit and DSYNC fixes from Dave Mills.
* [Bug 967] preemptable associations are lost forever on a step.
* ntp_config.c: [CID 48] missing "else" clause.
* [Bug 833] ntpq config keyword is quote-mark unfriendly.
* Rename the ntpq "config" keyword to ":config".
* Dave Mills shifted some orphan processing.
* Fix typos in the [Bug 963] patch.
* bootstrap: squawk if genver fails.  Use -f with cp in case Dave does a chown.
* Remove obsolete simulator command-line options.
* ntp_request.c: [CID 36] zero sin_zero.
* [Bug 963] get_systime() is too noisy.
* [Bug 960] spurious syslog:crypto_setup:spurious crypto command
* [Bug 964] Change *-*-linux* to *-*-*linux* to allow for uclinux.
* Changes from Dave Mills:
  - ntp_util.c: cleanup.
  - ntp_timer.c: watch the non-burst packet rate.
  - ntp_request.c: cleanup.
  - ntp_restrict.c: RES_LIMITED cleanup.
  - ntp_proto.c: RES_LIMITED, rate bucktes, counters, overall cleanup.
  - ntp_peer.c: disallow peer_unconfig().
  - ntp_monitor.c: RES_LIMITED cleanup.
  - ntp_loopfilter.c: poll interval cleanup.
  - ntp_crypto.c: volley -> retry.  Cleanup TAI leap message.
  - ntp_config: average and minimum are ^2 values.
  - ntpdc: unknownversion is really "declined", not "bad version".
  - Packet retry cleanup.
* [Bug 961] refclock_tpro.c:tpro_poll() calls refclock_receive() twice.
* [Bug 957] Windows only: Let command line parameters from the Windows SCM GUI
  override the standard parameters from the ImagePath registry key.
* Added HAVE_INT32_T to the Windows config.h to avoid duplicate definitions.
* Work around a VPATH difference in FreeBSD's 'make' command.
* Update bugreport URL.
* Update -I documentation.
* [Bug 713] Fix bug reporting information.
* A bug in the application of the negative-sawtooth for 12 channel receivers. 
* The removal of unneeded startup code used for the original LinuxPPS, it now
  conforms to the PPSAPI and does not need special code.  
* ntp-keygen.c: Coverity fixes [CID 33,47].
* Volley cleanup from Dave Mills.
* Fuzz cleanup from Dave Mills.
* [Bug 861] Leap second cleanups from Dave Mills.
* ntpsim.c: add missing protypes and fix [CID 34], a nit.
* Upgraded bison at UDel.
* Update br-flock and flock-build machine lists.
* [Bug 752] QoS: add parse/config handling code. 
* Fix the #include order in tickadj.c for picky machines.
* [Bug 752] QoS: On some systems, netinet/ip.h needs netinet/ip_systm.h.
* [Bug 752] Update the QoS tagging (code only - configuration to follow).
* Orphan mode and other protocol cleanup from Dave Mills.
* Documentation cleanup from Dave Mills.
* [Bug 940] ntp-keygen uses -v.  Disallow it as a shortcut for --version.
* more cleanup to ntp_lineeditlibs.m4.
* Documentation updates from Dave Mills.
* -ledit cleanup for ntpdc and ntpq.
* Association and other cleanup from Dave Mills.
* NTP_UNREACH changes from Dave Mills.
* Fix the readline history test.
* [Bug 931] Require -lreadline to be asked for explicitly.
* [Bug 764] When looking for -lreadline support, also try using -lncurses.
* [Bug 909] Fix int32_t errors for ntohl().
* [Bug 376/214] Enhancements to support multiple if names and IP addresses.
* [Bug 929] int32_t is undefined on Windows.  Casting wrong.
* [Bug 928] readlink missing braces.
* [Bug 788] Update macros to support VS 2005.
* ntpd/ntp_timer.c: add missing sys_tai parameter for debug printf
* [Bug 917] config parse leaves files open
* [Bug 912] detect conflicting enable/disable configuration on interfaces
  sharing an IP address
* [Bug 771] compare scopeid if available for IPv6 addresses
* Lose obsolete crypto subcommands (Dave Mills).
* WWV is an HF source, not an LF source (Dave Mills).
* [Bug 899] Only show -i/--jaildir -u/--user options if we HAVE_DROPROOT.
* [Bug 916] 'cryptosw' is undefined if built without OpenSSL.
* [Bug 891] 'restrict' config file keyword does not work (partial fix).
* [Bug 890] the crypto command seems to be required now.
* [Bug 915] ntpd cores during processing of x509 certificates.
* Crypto lint cleanup from Dave Mills.
* [Bug 897] Check RAND_status() - we may not need a .rnd file.
* Crypto cleanup from Dave Mills.
* [Bug 911] Fix error message in cmd_args.c.
* [Bug 895] Log assertion failures via syslog(), not stderr.
* Documentation updates from Dave Mills.
* Crypto cleanup from Dave Mills.
* [Bug 905] ntp_crypto.c fails to compile without -DDEBUG.
* Avoid double peer stats logging.
* ntp-keygen cleanup from Dave Mills.
* libopts needs to be built after ElectricFence.
* [Bug 894] Initialize keysdir before calling crypto_setup().
* Calysto cleanup for ntpq.
* ntp-keygen -i takes an arg.
* Cleanup and fixes from Dave Mills.
* [Bug 887] Fix error in ntp_types.h (for sizeof int != 4).
* Bug 880 bug fixes for Windows build
* Improve Calysto support.
* The "revoke" parameter is a crypto command.
* The driftfile wander threshold is a real number.
* [Bug 850] Fix the wander threshold parameter on the driftfile command.
* ntp_io.c: Dead code cleanup - Coverity View 19.
* Leap file related cleanup from Dave Mills.
* ntp_peer.c: Set peer->srcadr before (not after) calling set_peerdstadr().
* Initialize offset in leap_file() - Coverity View 17.
* Use the correct stratum on KISS codes.
* Fuzz bits cleanup.
* Show more digits in some debug printf's.
* Use drift_file_sw internally to control writing the drift file.
* Implement the wander_threshold option for the driftfile config keyword.
* reformat ntp_control.c; do not use c++ // comments.
* [Bug 629] Undo bug #629 fixes as they cause more problems than were  being
  solved
* Changes from Dave Mills: in/out-bound data rates, leapsecond cleanup,
  driftfile write cleanup, packet buffer length checks, documentation updates.
* More assertion checks and malloc()->emalloc(), courtesy of Calysto.
* [Bug 864] Place ntpd service in maintenance mode if using SMF on Solaris
* [Bug 862] includefile nesting; preserve phonelist on reconfig.
* [Bug 604] ntpd regularly dies on linux/alpha.
* more leap second infrastructure fixes from Dave Mills.
* [Bug 858] recent leapfile changes broke non-OpenSSL builds.
* Use emalloc() instead of malloc() in refclock_datum.c (Calysto).
* Start using 'design by contract' assertions.
* [Bug 767] Fast sync to refclocks wanted.
* Allow null driftfile.
* Use YYERROR_VERBOSE for the new parser, and fix related BUILT_SOURCES.
* [Bug 629] changes to ensure broadcast works including on wildcard addresses
* [Bug 853] get_node() must return a pointer to maximally-aligned memory.
* Initial leap file fixes from Dave Mills.
* [Bug 858] Recent leapfile changes broke without OPENSSL.
* Use a char for DIR_SEP, not a string.
* [Bug 850] driftfile parsing changes.
* driftfile maintenance changes from Dave Mills.  Use clock_phi instead of
  stats_write_tolerance.
* [Bug 828] refid string not being parsed correctly.
* [Bug 846] Correct includefile parsing.
* [Bug 827] New parsing code does not handle "fudge" correctly.
* Enable debugging capability in the config parser.
* [Bug 839] Crypto password not read from ntp.conf.
* Have autogen produce writable output files.
* [Bug 825] Correct logconfig -/+ keyword processing.
* [Bug 828] Correct parsing of " delimited strings.
* Cleanup FILE * usage after fclose() in ntp_filegen.c.
* [Bug 843] Windows Completion port code was incorrectly merged from -stable.
* [Bug 840] do fudge configuration AFTER peers (thus refclocks) have been
  configured.
* [Bug 824] Added new parser modules to the Windows project file.
* [Bug 832] Add libisc/log.c headers to the distribution.
* [Bug 808] Only write the drift file if we are in state 4.
* Initial import of libisc/log.c and friends.
* [Bug 826] Fix redefinition of PI.
* [Bug 825] ntp_scanner.c needs to #include <config.h> .
* [Bug 824] New parser code has some build problems with the SIM code.
* [Bug 817] Use longnames for setting ntp variables on the command-line;
  Allowing '-v' with and without an arg to disambiguate usage is error-prone.
* [Bug 822] set progname once, early.
* [Bug 819] remove erroneous #if 0 in Windows completion port code.
* The new config code missed an #ifdef for building without refclocks.
* Distribute some files needed by the new config parsing code.
* [Bug 819] Timeout for WaitForMultipleObjects was 500ms instead of INFINITE
* Use autogen 5.9.1.
* Fix clktest command-line arg processing.'
* Audio documentation updates from Dave Mills.
* New config file parsing code, from Sachin Kamboj.
* fuzz bit cleanup from Dave Mills.
* replay cleanup from Dave Mills.
* [Bug 542] Tolerate missing directory separator at EO statsdir.
* [Bug 812] ntpd should drop supplementary groups.
* [Bug 815] Fix warning compiling 4.2.5p22 under Windows with VC6.
* [Bug 740] Fix kernel/daemon startup drift anomaly.
* refclock_wwv.c fixes from Dave Mills.
* [Bug 810] Fix ntp-keygen documentation.
* [Bug 787] Bug fixes for 64-bit time_t on Windows.
* [Bug 796] Clean up duplicate #defines in ntp_control.c.
* [Bug 569] Use the correct precision for the Leitch CSD-5300.
* [Bug 795] Moved declaration of variable to top of function.
* [Bug 798] ntpq [p typo crashes ntpq/ntpdc.
* [Bug 786] Fix refclock_bancomm.c on Solaris.
* [Bug 774] parsesolaris.c does not compile under the new Solaris.
* [Bug 782] Remove P() macros from Windows files.
* [Bug 778] ntpd fails to lock with drift=+500 when started with drift=-500.
* [Bug 592] Trimble Thunderbolt GPS support.
* IRIG, CHU, WWV, WWVB refclock improvements from Dave Mills.
* [Bug 757] Lose ULONG_CONST().
* [Bug 756] Require ANSI C (function prototypes).
* codec (audio) and ICOM changes from Dave Mills.

---

* [Bug 450] Windows only: Under original Windows NT we must not discard the
  wildcard socket to workaround a bug in NT's getsockname().
* [Bug 1038] Built-in getpass() function also prompts for password if
  not built with DEBUG.
* [Bug 841] Obsolete the "dynamic" keyword and make deferred binding
  to local interfaces the default.
  Emit a warning if that keyword is used for configuration.
* [Bug 959] Refclock on Windows not properly releasing recvbuffs.
* [Bug 993] Fix memory leak when fetching system messages.
* [Bug 987] Wake up the resolver thread/process when a new interface has
  become available.
* Correctly apply negative-sawtooth for oncore 12 channel receiver.
* Startup code for original LinuxPPS removed.  LinuxPPS now conforms to
  the PPSAPI.
* [Bug 1000] allow implicit receive buffer allocation for Windows.
  fixes startup for windows systems with many interfaces.
  reduces dropped packets on network bursts.
  additionally fix timer() starvation during high load.
* [Bug 990] drop minimum time restriction for interface update interval.
* [Bug 977] Fix mismatching #ifdefs for builds without IPv6.
* Update the copyright year.
* Build system cleanup (make autogen-generated files writable).
* [Bug 957] Windows only: Let command line parameters from the Windows SCM GUI
  override the standard parameters from the ImagePath registry key.
* Fixes for ntpdate:
* [Bug 532] nptdate timeout is too long if several servers are supplied.
* [Bug 698] timeBeginPeriod is called without timeEndPeriod in some NTP tools.
* [Bug 857] ntpdate debug mode adjusts system clock when it shouldn't.
* [Bug 908] ntpdate crashes sometimes.
* [Bug 982] ntpdate(and ntptimeset) buffer overrun if HAVE_POLL_H isn't set
  (dup of 908).
* [Bug 997] ntpdate buffer too small and unsafe.
* ntpdate.c: Under Windows check whether NTP port in use under same conditions
  as under other OSs.
* ntpdate.c: Fixed some typos and indents (tabs/spaces).

(4.2.4p4) Released by Harlan Stenn <stenn@ntp.org>

* [Bug 902] Fix problems with the -6 flag.
* Updated include/copyright.def (owner and year).
* [Bug 878] Avoid ntpdc use of refid value as unterminated string.
* [Bug 881] Corrected display of pll offset on 64bit systems.
* [Bug 886] Corrected sign handling on 64bit in ntpdc loopinfo command.
* [Bug 889] avoid malloc() interrupted by SIGIO risk
* ntpd/refclock_parse.c: cleanup shutdown while the file descriptor is still
  open.
* [Bug 885] use emalloc() to get a message at the end of the memory
  unsigned types cannot be less than 0
  default_ai_family is a short
  lose trailing , from enum list
  clarify ntp_restrict.c for easier automated analysis
* [Bug 884] don't access recv buffers after having them passed to the free
  list.
* [Bug 882] allow loopback interfaces to share addresses with other
  interfaces.

---
(4.2.4p3) Released by Harlan Stenn <stenn@ntp.org>

* [Bug 863] unable to stop ntpd on Windows as the handle reference for events
  changed

---
(4.2.4p2) Released by Harlan Stenn <stenn@ntp.org>

* [Bug 854] Broadcast address was not correctly set for interface addresses
* [Bug 829] reduce syslog noise, while there fix Enabled/Disable logging
  to reflect the actual configuration.
* [Bug 795] Moved declaration of variable to top of function.
* [Bug 789] Fix multicast client crypto authentication and make sure arriving
  multicast packets do not disturb the autokey dance.
* [Bug 785] improve handling of multicast interfaces
  (multicast routers still need to run a multicast routing software/daemon)
* ntpd/refclock_parse.c: cleanup shutdown while the file descriptor is still
  open.
* [Bug 885] use emalloc() to get a message at the end of the memory
  unsigned types cannot be less than 0
  default_ai_family is a short
  lose trailing , from enum list
* [Bug 884] don't access recv buffers after having them passed to the free list.
* [Bug 882] allow loopback interfaces to share addresses with other interfaces.
* [Bug 527] Don't write from source address length to wrong location
* Upgraded autogen and libopts.
* [Bug 811] ntpd should not read a .ntprc file.

---
(4.2.4p1) (skipped)

---
(4.2.4p0) Released by Harlan Stenn <stenn@ntp.org>

* [Bug 793] Update Hans Lambermont's email address in ntpsweep.
* [Bug 776] Remove unimplemented "rate" flag from ntpdate.
* [Bug 586] Avoid lookups if AI_NUMERICHOST is set.
* [Bug 770] Fix numeric parameters to ntp-keygen (Alain Guibert).
* [Bug 768] Fix io_setbclient() error message.
* [Bug 765] Use net_bind_service capability on linux.
* [Bug 760] The background resolver must be aware of the 'dynamic' keyword.
* [Bug 753] make union timestamp anonymous (Philip Prindeville).
* confopt.html: move description for "dynamic" keyword into the right section.
* pick the right type for the recv*() length argument.

---
(4.2.4) Released by Harlan Stenn <stenn@ntp.org>

* monopt.html fixes from Dave Mills.
* [Bug 452] Do not report kernel PLL/FLL flips.
* [Bug 746] Expert mouseCLOCK USB v2.0 support added.'
* driver8.html updates.
* [Bug 747] Drop <NOBR> tags from ntpdc.html.
* sntp now uses the returned precision to control decimal places.
* sntp -u will use an unprivileged port for its queries.
* [Bug 741] "burst" doesn't work with !unfit peers.
* [Bug 735] Fix a make/gmake VPATH issue on Solaris.
* [Bug 739] ntpd -x should not take an argument.
* [Bug 737] Some systems need help providing struct iovec.
* [Bug 717] Fix libopts compile problem.
* [Bug 728] parse documentation fixes.
* [Bug 734] setsockopt(..., IP_MULTICAST_IF, ...) fails on 64-bit platforms.
* [Bug 732] C-DEX JST2000 patch from Hideo Kuramatsu.
* [Bug 721] check for __ss_family and __ss_len separately.
* [Bug 666] ntpq opeers displays jitter rather than dispersion.
* [Bug 718] Use the recommended type for the saddrlen arg to getsockname().
* [Bug 715] Fix a multicast issue under Linux.
* [Bug 690] Fix a Windows DNS lookup buffer overflow.
* [Bug 670] Resolved a Windows issue with the dynamic interface rescan code.
* K&R C support is being deprecated.
* [Bug 714] ntpq -p should conflict with -i, not -c.
* WWV refclock improvements from Dave Mills.
* [Bug 708] Use thread affinity only for the clock interpolation thread.
* [Bug 706] ntpd can be running several times in parallel.
* [Bug 704] Documentation typos.
* [Bug 701] coverity: NULL dereference in ntp_peer.c
* [Bug 695] libopts does not protect against macro collisions.
* [Bug 693] __adjtimex is independent of ntp_{adj,get}time.
* [Bug 692] sys_limitrejected was not being incremented.
* [Bug 691] restrictions() assumption not always valid.
* [Bug 689] Deprecate HEATH GC-1001 II; the driver never worked.
* [Bug 688] Fix documentation typos.
* [Bug 686] Handle leap seconds better under Windows.
* [Bug 685] Use the Windows multimedia timer.
* [Bug 684] Only allow debug options if debugging is enabled.
* [Bug 683] Use the right version string.
* [Bug 680] Fix the generated version string on Windows.
* [Bug 678] Use the correct size for control messages.
* [Bug 677] Do not check uint_t in configure.ac.
* [Bug 676] Use the right value for msg_namelen.
* [Bug 675] Make sure ntpd builds without debugging.
* [Bug 672] Fix cross-platform structure padding/size differences.
* [Bug 660] New TIMESTAMP code fails tp build on Solaris Express.
* [Bug 659] libopts does not build under Windows.
* [Bug 658] HP-UX with cc needs -Wp,-H8166 in CFLAGS.
* [Bug 656] ntpdate doesn't work with multicast address.
* [Bug 638] STREAMS_TLI is deprecated - remove it.
* [Bug 635] Fix tOptions definition.
* [Bug 628] Fallback to ntp discipline not working for large offsets.
* [Bug 622] Dynamic interface tracking for ntpd.
* [Bug 603] Don't link with libelf if it's not needed.
* [Bug 523] ntpd service under Windows does't shut down properly.
* [Bug 500] sntp should always be built.
* [Bug 479] Fix the -P option.
* [Bug 421] Support the bc637PCI-U card.
* [Bug 342] Deprecate broken TRAK refclock driver.
* [Bug 340] Deprecate broken MSF EES refclock driver.
* [Bug 153] Don't do DNS lookups on address masks.
* [Bug 143] Fix interrupted system call on HP-UX.
* [Bug 42] Distribution tarballs should be signed.
* Support separate PPS devices for PARSE refclocks.
* [Bug 637, 51?] Dynamic interface scanning can now be done.
* Options processing now uses GNU AutoGen.

---
(4.2.2p4) Released by Harlan Stenn <stenn@ntp.org>

* [Bug 710] compat getnameinfo() has off-by-one error
* [Bug 690] Buffer overflow in Windows when doing DNS Lookups

---
(4.2.2p3) Released by Harlan Stenn <stenn@ntp.org>

* Make the ChangeLog file cleaner and easier to read
* [Bug 601] ntpq's decodeint uses an extra level of indirection
* [Bug 657] Different OSes need different sized args for IP_MULTICAST_LOOP
* release engineering/build changes
* Documentation fixes
* Get sntp working under AIX-5

---
(4.2.2p2) (broken)

* Get sntp working under AIX-5

---
(4.2.2p1)

* [Bug 661] Use environment variable to specify the base path to openssl.
* Resolve an ambiguity in the copyright notice
* Added some new documentation files
* URL cleanup in the documentation
* [Bug 657]: IP_MULTICAST_LOOP uses a u_char value/size
* quiet gcc4 complaints
* more Coverity fixes
* [Bug 614] manage file descriptors better
* [Bug 632] update kernel PPS offsets when PPS offset is re-configured
* [Bug 637] Ignore UP in*addr_any interfaces
* [Bug 633] Avoid writing files in srcdir
* release engineering/build changes

---
(4.2.2)

* SNTP
* Many bugfixes
* Implements the current "goal state" of NTPv4
* Autokey improvements
* Much better IPv6 support
* [Bug 360] ntpd loses handles with LAN connection disabled.
* [Bug 239] Fix intermittent autokey failure with multicast clients.
* Rewrite of the multicast code
* New version numbering scheme

---
(4.2.0)

* More stuff than I have time to document
* IPv6 support
* Bugfixes
* call-gap filtering
* wwv and chu refclock improvements
* OpenSSL integration

---
(4.1.2)

* clock state machine bugfix
* Lose the source port check on incoming packets
* (x)ntpdc compatibility patch
* Virtual IP improvements
* ntp_loopfilter fixes and improvements
* ntpdc improvements
* GOES refclock fix
* JJY driver
* Jupiter refclock fixes
* Neoclock4X refclock fixes
* AIX 5 port
* bsdi port fixes
* Cray unicos port upgrade
* HP MPE/iX port
* Win/NT port upgrade
* Dynix PTX port fixes
* Document conversion from CVS to BK
* readline support for ntpq

---
(4.1.0)

* CERT problem fixed (99k23)

* Huff-n-Puff filter
* Preparation for OpenSSL support
* Resolver changes/improvements are not backward compatible with mode 7
  requests (which are implementation-specific anyway)
* leap second stuff
* manycast should work now
* ntp-genkeys does new good things.
* scripts/ntp-close
* PPS cleanup and improvements
* readline support for ntpdc
* Crypto/authentication rewrite
* WINNT builds with MD5 by default
* WINNT no longer requires Perl for building with Visual C++ 6.0
* algorithmic improvements, bugfixes
* Solaris dosynctodr info update
* html/pic/* is *lots* smaller
* New/updated drivers: Forum Graphic GPS, WWV/H, Heath GC-100 II, HOPF
  serial and PCI, ONCORE, ulink331
* Rewrite of the audio drivers

---
(4.0.99)

* Driver updates: CHU, DCF, GPS/VME, Oncore, PCF, Ulink, WWVB, burst
  If you use the ONCORE driver with a HARDPPS kernel module,
  you *must* have a properly specified:
	pps <filename> [assert/clear] [hardpps]
  line in the /etc/ntp.conf file.
* PARSE cleanup
* PPS cleanup
* ntpd, ntpq, ntpdate cleanup and fixes
* NT port improvements
* AIX, BSDI, DEC OSF, FreeBSD, NetBSD, Reliant, SCO, Solaris port improvements

---
(4.0.98)

* Solaris kernel FLL bug is fixed in 106541-07
* Bug/lint cleanup
* PPS cleanup
* ReliantUNIX patches
* NetInfo support
* Ultralink driver
* Trimble OEM Ace-II support
* DCF77 power choices
* Oncore improvements

---
(4.0.97)

* NT patches
* AIX,SunOS,IRIX portability
* NeXT portability
* ntptimeset utility added
* cygwin portability patches

---
(4.0.96)

* -lnsl, -lsocket, -lgen configuration patches
* Y2K patches from AT&T
* Linux portability cruft

---
(4.0.95)

* NT port cleanup/replacement
* a few portability fixes
* VARITEXT Parse clock added

---
(4.0.94)

* PPS updates (including ntp.config options)
* Lose the old DES stuff in favor of the (optional) RSAREF stuff
* html cleanup/updates
* numerous drivers cleaned up
* numerous portability patches and code cleanup

---
(4.0.93)

* Oncore refclock needs PPS or one of two ioctls.
* Don't make ntptime under Linux.  It doesn't compile for too many folks.
* Autokey cleanup
* ReliantUnix patches
* html cleanup
* tickadj cleanup
* PARSE cleanup
* IRIX -n32 cleanup
* byte order cleanup
* ntptrace improvements and patches
* ntpdc improvements and patches
* PPS cleanup
* mx4200 cleanup
* New clock state machine
* SCO cleanup
* Skip alias interfaces

---
(4.0.92)

* chronolog and dumbclock refclocks
* SCO updates
* Cleanup/bugfixes
* Y2K patches
* Updated palisade driver
* Plug memory leak
* wharton kernel clock
* Oncore clock upgrades
* NMEA clock improvements
* PPS improvements
* AIX portability patches

---
(4.0.91)

* New ONCORE driver
* New MX4200 driver
* Palisade improvements
* config file bugfixes and problem reporting
* autoconf upgrade and cleanup
* HP-UX, IRIX lint cleanup
* AIX portability patches
* NT cleanup

---
(4.0.90)

* Nanoseconds
* New palisade driver
* New Oncore driver

---
(4.0.73)

* README.hackers added
* PARSE driver is working again
* Solaris 2.6 has nasty kernel bugs.  DO NOT enable pll!
* DES is out of the distribution.

---
(4.0.72)

* K&R C compiling should work again.
* IRIG patches.
* MX4200 driver patches.
* Jupiter driver added.
* Palisade driver added.  Needs work (ANSI, ntoh/hton, sizeof double, ???)<|MERGE_RESOLUTION|>--- conflicted
+++ resolved
@@ -1,9 +1,6 @@
-<<<<<<< HEAD
 * Bug [1193] Compile error: conflicting types for emalloc
-=======
 * xmt -> aorg timestamp cleanup from Dave Mills, reported by Dave Hart.
 * Leap/expire cleanup from Dave Mills.
->>>>>>> fb8fa5f6
 (4.2.5p178) 2009/05/21 Released by Harlan Stenn <stenn@ntp.org>
 * Provide erealloc() and estrdup(), a la emalloc().
 * Improve ntp.conf's parser error messages.
