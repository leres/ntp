<<<<<<< HEAD
* ntpd/ntp_timer.c: add missing sys_tai parameter for debug printf
* [Bug 917] config parse leaves files open
* [Bug 912] detect conflicting enable/disable configuration on interfaces sharing an IP address
* [Bug 771] compare scopeid if available for IPv6 addresses
=======
* Lose obsolete crypto subcommands (Dave Mills).
* WWV is an HF source, not an LF source (Dave Mills).
>>>>>>> 22ce437b
* [Bug 899] Only show -i/--jaildir -u/--user options if we HAVE_DROPROOT.
* [Bug 916] 'cryptosw' is undefined if built without OpenSSL.
* [Bug 891] 'restrict' config file keyword does not work (partial fix).
* [Bug 890] the crypto command seems to be required now.
* [Bug 915] ntpd cores during processing of x509 certificates.
* Crypto lint cleanup from Dave Mills.
* [Bug 897] Check RAND_status() - we may not need a .rnd file.
* Crypto cleanup from Dave Mills.
* [Bug 911] Fix error message in cmd_args.c.
* [Bug 895] Log assertion failures via syslog(), not stderr.
* Documentation updates from Dave Mills.
* Crypto cleanup from Dave Mills.
* [Bug 905] ntp_crypto.c fails to compile without -DDEBUG.
* Avoid double peer stats logging.
* ntp-keygen cleanup from Dave Mills.
* libopts needs to be built after ElectricFence.
* [Bug 894] Initialize keysdir before calling crypto_setup().
* Calysto cleanup for ntpq.
* ntp-keygen -i takes an arg.
* Cleanup and fixes from Dave Mills.
* [Bug 887] Fix error in ntp_types.h (for sizeof int != 4).
* Bug 880 bug fixes for Windows build
* Improve Calysto support.
* The "revoke" parameter is a crypto command.
* The driftfile wander threshold is a real number.
* [Bug 850] Fix the wander threshold parameter on the driftfile command.
* ntp_io.c: Dead code cleanup - Coverity View 19.
* Leap file related cleanup from Dave Mills.
* ntp_peer.c: Set peer->srcadr before (not after) calling set_peerdstadr().
* Initialize offset in leap_file() - Coverity View 17.
* Use the correct stratum on KISS codes.
* Fuzz bits cleanup.
* Show more digits in some debug printf's.
* Use drift_file_sw internally to control writing the drift file.
* Implement the wander_threshold option for the driftfile config keyword.
* reformat ntp_control.c; do not use c++ // comments.
* [Bug 629] Undo bug #629 fixes as they cause more problems than were  being
  solved
* Changes from Dave Mills: in/out-bound data rates, leapsecond cleanup,
  driftfile write cleanup, packet buffer length checks, documentation updates.
* More assertion checks and malloc()->emalloc(), courtesy of Calysto.
* [Bug 864] Place ntpd service in maintenance mode if using SMF on Solaris
* [Bug 862] includefile nesting; preserve phonelist on reconfig.
* [Bug 604] ntpd regularly dies on linux/alpha.
* more leap second infrastructure fixes from Dave Mills.
* [Bug 858] recent leapfile changes broke non-OpenSSL builds.
* Use emalloc() instead of malloc() in refclock_datum.c (Calysto).
* Start using 'design by contract' assertions.
* [Bug 767] Fast sync to refclocks wanted.
* Allow null driftfile.
* Use YYERROR_VERBOSE for the new parser, and fix related BUILT_SOURCES.
* [Bug 629] changes to ensure broadcast works including on wildcard addresses
* [Bug 853] get_node() must return a pointer to maximally-aligned memory.
* Initial leap file fixes from Dave Mills.
* [Bug 858] Recent leapfile changes broke without OPENSSL.
* Use a char for DIR_SEP, not a string.
* [Bug 850] driftfile parsing changes.
* driftfile maintenance changes from Dave Mills.  Use clock_phi instead of
  stats_write_tolerance.
* [Bug 828] refid string not being parsed correctly.
* [Bug 846] Correct includefile parsing.
* [Bug 827] New parsing code does not handle "fudge" correctly.
* Enable debugging capability in the config parser.
* [Bug 839] Crypto password not read from ntp.conf.
* Have autogen produce writable output files.
* [Bug 825] Correct logconfig -/+ keyword processing.
* [Bug 828] Correct parsing of " delimited strings.
* Cleanup FILE * usage after fclose() in ntp_filegen.c.
* [Bug 843] Windows Completion port code was incorrectly merged from -stable.
* [Bug 841] make deferred binding to local interface the default.
  (allows peers/servers to be configured even when no route exists)
* [Bug 840] do fudge configuration AFTER peers (thus refclocks) have been
  configured.
* [Bug 824] Added new parser modules to the Windows project file.
* [Bug 832] Add libisc/log.c headers to the distribution.
* [Bug 808] Only write the drift file if we are in state 4.
* Initial import of libisc/log.c and friends.
* [Bug 826] Fix redefinition of PI.
* [Bug 825] ntp_scanner.c needs to #include <config.h> .
* [Bug 824] New parser code has some build problems with the SIM code.
* [Bug 817] Use longnames for setting ntp variables on the command-line;
  Allowing '-v' with and without an arg to disambiguate usage is error-prone.
* [Bug 822] set progname once, early.
* [Bug 819] remove erroneous #if 0 in Windows completion port code.
* The new config code missed an #ifdef for building without refclocks.
* Distribute some files needed by the new config parsing code.
* [Bug 819] Timeout for WaitForMultipleObjects was 500ms instead of INFINITE
* Use autogen 5.9.1.
* Fix clktest command-line arg processing.'
* Audio documentation updates from Dave Mills.
* New config file parsing code, from Sachin Kamboj.
* fuzz bit cleanup from Dave Mills.
* replay cleanup from Dave Mills.
* [Bug 542] Tolerate missing directory separator at EO statsdir.
* [Bug 812] ntpd should drop supplementary groups.
* [Bug 815] Fix warning compiling 4.2.5p22 under Windows with VC6.
* [Bug 740] Fix kernel/daemon startup drift anomaly.
* refclock_wwv.c fixes from Dave Mills.
* [Bug 810] Fix ntp-keygen documentation.
* [Bug 787] Bug fixes for 64-bit time_t on Windows.
* [Bug 796] Clean up duplicate #defines in ntp_control.c.
* [Bug 569] Use the correct precision for the Leitch CSD-5300.
* [Bug 795] Moved declaration of variable to top of function.
* [Bug 798] ntpq [p typo crashes ntpq/ntpdc.
* [Bug 786] Fix refclock_bancomm.c on Solaris.
* [Bug 774] parsesolaris.c does not compile under the new Solaris.
* [Bug 782] Remove P() macros from Windows files.
* [Bug 778] ntpd fails to lock with drift=+500 when started with drift=-500.
* [Bug 592] Trimble Thunderbolt GPS support.
* IRIG, CHU, WWV, WWVB refclock improvements from Dave Mills.
* [Bug 757] Lose ULONG_CONST().
* [Bug 756] Require ANSI C (function prototypes).
* codec (audio) and ICOM changes from Dave Mills.

---
(4.2.4p4) Released by Harlan Stenn <stenn@ntp.org>

* [Bug 902] Fix problems with the -6 flag.
* Updated include/copyright.def (owner and year).
* [Bug 878] Avoid ntpdc use of refid value as unterminated string.
* [Bug 881] Corrected display of pll offset on 64bit systems.
* [Bug 886] Corrected sign handling on 64bit in ntpdc loopinfo command.
* [Bug 889] avoid malloc() interrupted by SIGIO risk
* ntpd/refclock_parse.c: cleanup shutdown while the file descriptor is still
  open.
* [Bug 885] use emalloc() to get a message at the end of the memory
  unsigned types cannot be less than 0
  default_ai_family is a short
  lose trailing , from enum list
  clarify ntp_restrict.c for easier automated analysis
* [Bug 884] don't access recv buffers after having them passed to the free
  list.
* [Bug 882] allow loopback interfaces to share addresses with other
  interfaces.

---
(4.2.4p3) Released by Harlan Stenn <stenn@ntp.org>

* [Bug 863] unable to stop ntpd on Windows as the handle reference for events
  changed

---
(4.2.4p2) Released by Harlan Stenn <stenn@ntp.org>

* [Bug 854] Broadcast address was not correctly set for interface addresses
* [Bug 829] reduce syslog noise, while there fix Enabled/Disable logging
  to reflect the actual configuration.
* [Bug 795] Moved declaration of variable to top of function.
* [Bug 789] Fix multicast client crypto authentication and make sure arriving
  multicast packets do not disturb the autokey dance.
* [Bug 785] improve handling of multicast interfaces
  (multicast routers still need to run a multicast routing software/daemon)
* ntpd/refclock_parse.c: cleanup shutdown while the file descriptor is still
  open.
* [Bug 885] use emalloc() to get a message at the end of the memory
  unsigned types cannot be less than 0
  default_ai_family is a short
  lose trailing , from enum list
* [Bug 884] don't access recv buffers after having them passed to the free list.
* [Bug 882] allow loopback interfaces to share addresses with other interfaces.
* [Bug 527] Don't write from source address length to wrong location
* Upgraded autogen and libopts.
* [Bug 811] ntpd should not read a .ntprc file.

---
(4.2.4p1) (skipped)

---
(4.2.4p0) Released by Harlan Stenn <stenn@ntp.org>

* [Bug 793] Update Hans Lambermont's email address in ntpsweep.
* [Bug 776] Remove unimplemented "rate" flag from ntpdate.
* [Bug 586] Avoid lookups if AI_NUMERICHOST is set.
* [Bug 770] Fix numeric parameters to ntp-keygen (Alain Guibert).
* [Bug 768] Fix io_setbclient() error message.
* [Bug 765] Use net_bind_service capability on linux.
* [Bug 760] The background resolver must be aware of the 'dynamic' keyword.
* [Bug 753] make union timestamp anonymous (Philip Prindeville).
* confopt.html: move description for "dynamic" keyword into the right section.
* pick the right type for the recv*() length argument.

---
(4.2.4) Released by Harlan Stenn <stenn@ntp.org>

* monopt.html fixes from Dave Mills.
* [Bug 452] Do not report kernel PLL/FLL flips.
* [Bug 746] Expert mouseCLOCK USB v2.0 support added.'
* driver8.html updates.
* [Bug 747] Drop <NOBR> tags from ntpdc.html.
* sntp now uses the returned precision to control decimal places.
* sntp -u will use an unprivileged port for its queries.
* [Bug 741] "burst" doesn't work with !unfit peers.
* [Bug 735] Fix a make/gmake VPATH issue on Solaris.
* [Bug 739] ntpd -x should not take an argument.
* [Bug 737] Some systems need help providing struct iovec.
* [Bug 717] Fix libopts compile problem.
* [Bug 728] parse documentation fixes.
* [Bug 734] setsockopt(..., IP_MULTICAST_IF, ...) fails on 64-bit platforms.
* [Bug 732] C-DEX JST2000 patch from Hideo Kuramatsu.
* [Bug 721] check for __ss_family and __ss_len separately.
* [Bug 666] ntpq opeers displays jitter rather than dispersion.
* [Bug 718] Use the recommended type for the saddrlen arg to getsockname().
* [Bug 715] Fix a multicast issue under Linux.
* [Bug 690] Fix a Windows DNS lookup buffer overflow.
* [Bug 670] Resolved a Windows issue with the dynamic interface rescan code.
* K&R C support is being deprecated.
* [Bug 714] ntpq -p should conflict with -i, not -c.
* WWV refclock improvements from Dave Mills.
* [Bug 708] Use thread affinity only for the clock interpolation thread.
* [Bug 706] ntpd can be running several times in parallel.
* [Bug 704] Documentation typos.
* [Bug 701] coverity: NULL dereference in ntp_peer.c
* [Bug 695] libopts does not protect against macro collisions.
* [Bug 693] __adjtimex is independent of ntp_{adj,get}time.
* [Bug 692] sys_limitrejected was not being incremented.
* [Bug 691] restrictions() assumption not always valid.
* [Bug 689] Deprecate HEATH GC-1001 II; the driver never worked.
* [Bug 688] Fix documentation typos.
* [Bug 686] Handle leap seconds better under Windows.
* [Bug 685] Use the Windows multimedia timer.
* [Bug 684] Only allow debug options if debugging is enabled.
* [Bug 683] Use the right version string.
* [Bug 680] Fix the generated version string on Windows.
* [Bug 678] Use the correct size for control messages.
* [Bug 677] Do not check uint_t in configure.ac.
* [Bug 676] Use the right value for msg_namelen.
* [Bug 675] Make sure ntpd builds without debugging.
* [Bug 672] Fix cross-platform structure padding/size differences.
* [Bug 660] New TIMESTAMP code fails tp build on Solaris Express.
* [Bug 659] libopts does not build under Windows.
* [Bug 658] HP-UX with cc needs -Wp,-H8166 in CFLAGS.
* [Bug 656] ntpdate doesn't work with multicast address.
* [Bug 638] STREAMS_TLI is deprecated - remove it.
* [Bug 635] Fix tOptions definition.
* [Bug 628] Fallback to ntp discipline not working for large offsets.
* [Bug 622] Dynamic interface tracking for ntpd.
* [Bug 603] Don't link with libelf if it's not needed.
* [Bug 523] ntpd service under Windows does't shut down properly.
* [Bug 500] sntp should always be built.
* [Bug 479] Fix the -P option.
* [Bug 421] Support the bc637PCI-U card.
* [Bug 342] Deprecate broken TRAK refclock driver.
* [Bug 340] Deprecate broken MSF EES refclock driver.
* [Bug 153] Don't do DNS lookups on address masks.
* [Bug 143] Fix interrupted system call on HP-UX.
* [Bug 42] Distribution tarballs should be signed.
* Support separate PPS devices for PARSE refclocks.
* [Bug 637, 51?] Dynamic interface scanning can now be done.
* Options processing now uses GNU AutoGen.

---
(4.2.2p4) Released by Harlan Stenn <stenn@ntp.org>

* [Bug 710] compat getnameinfo() has off-by-one error
* [Bug 690] Buffer overflow in Windows when doing DNS Lookups

---
(4.2.2p3) Released by Harlan Stenn <stenn@ntp.org>

* Make the ChangeLog file cleaner and easier to read
* [Bug 601] ntpq's decodeint uses an extra level of indirection
* [Bug 657] Different OSes need different sized args for IP_MULTICAST_LOOP
* release engineering/build changes
* Documentation fixes
* Get sntp working under AIX-5

---
(4.2.2p2) (broken)

* Get sntp working under AIX-5

---
(4.2.2p1)

* [Bug 661] Use environment variable to specify the base path to openssl.
* Resolve an ambiguity in the copyright notice
* Added some new documentation files
* URL cleanup in the documentation
* [Bug 657]: IP_MULTICAST_LOOP uses a u_char value/size
* quiet gcc4 complaints
* more Coverity fixes
* [Bug 614] manage file descriptors better
* [Bug 632] update kernel PPS offsets when PPS offset is re-configured
* [Bug 637] Ignore UP in*addr_any interfaces
* [Bug 633] Avoid writing files in srcdir
* release engineering/build changes

---
(4.2.2)

* SNTP
* Many bugfixes
* Implements the current "goal state" of NTPv4
* Autokey improvements
* Much better IPv6 support
* [Bug 360] ntpd loses handles with LAN connection disabled.
* [Bug 239] Fix intermittent autokey failure with multicast clients.
* Rewrite of the multicast code
* New version numbering scheme

---
(4.2.0)

* More stuff than I have time to document
* IPv6 support
* Bugfixes
* call-gap filtering
* wwv and chu refclock improvements
* OpenSSL integration

---
(4.1.2)

* clock state machine bugfix
* Lose the source port check on incoming packets
* (x)ntpdc compatibility patch
* Virtual IP improvements
* ntp_loopfilter fixes and improvements
* ntpdc improvements
* GOES refclock fix
* JJY driver
* Jupiter refclock fixes
* Neoclock4X refclock fixes
* AIX 5 port
* bsdi port fixes
* Cray unicos port upgrade
* HP MPE/iX port
* Win/NT port upgrade
* Dynix PTX port fixes
* Document conversion from CVS to BK
* readline support for ntpq

---
(4.1.0)

* CERT problem fixed (99k23)

* Huff-n-Puff filter
* Preparation for OpenSSL support
* Resolver changes/improvements are not backward compatible with mode 7
  requests (which are implementation-specific anyway)
* leap second stuff
* manycast should work now
* ntp-genkeys does new good things.
* scripts/ntp-close
* PPS cleanup and improvements
* readline support for ntpdc
* Crypto/authentication rewrite
* WINNT builds with MD5 by default
* WINNT no longer requires Perl for building with Visual C++ 6.0
* algorithmic improvements, bugfixes
* Solaris dosynctodr info update
* html/pic/* is *lots* smaller
* New/updated drivers: Forum Graphic GPS, WWV/H, Heath GC-100 II, HOPF
  serial and PCI, ONCORE, ulink331
* Rewrite of the audio drivers

---
(4.0.99)

* Driver updates: CHU, DCF, GPS/VME, Oncore, PCF, Ulink, WWVB, burst
  If you use the ONCORE driver with a HARDPPS kernel module,
  you *must* have a properly specified:
	pps <filename> [assert/clear] [hardpps]
  line in the /etc/ntp.conf file.
* PARSE cleanup
* PPS cleanup
* ntpd, ntpq, ntpdate cleanup and fixes
* NT port improvements
* AIX, BSDI, DEC OSF, FreeBSD, NetBSD, Reliant, SCO, Solaris port improvements

---
(4.0.98)

* Solaris kernel FLL bug is fixed in 106541-07
* Bug/lint cleanup
* PPS cleanup
* ReliantUNIX patches
* NetInfo support
* Ultralink driver
* Trimble OEM Ace-II support
* DCF77 power choices
* Oncore improvements

---
(4.0.97)

* NT patches
* AIX,SunOS,IRIX portability
* NeXT portability
* ntptimeset utility added
* cygwin portability patches

---
(4.0.96)

* -lnsl, -lsocket, -lgen configuration patches
* Y2K patches from AT&T
* Linux portability cruft

---
(4.0.95)

* NT port cleanup/replacement
* a few portability fixes
* VARITEXT Parse clock added

---
(4.0.94)

* PPS updates (including ntp.config options)
* Lose the old DES stuff in favor of the (optional) RSAREF stuff
* html cleanup/updates
* numerous drivers cleaned up
* numerous portability patches and code cleanup

---
(4.0.93)

* Oncore refclock needs PPS or one of two ioctls.
* Don't make ntptime under Linux.  It doesn't compile for too many folks.
* Autokey cleanup
* ReliantUnix patches
* html cleanup
* tickadj cleanup
* PARSE cleanup
* IRIX -n32 cleanup
* byte order cleanup
* ntptrace improvements and patches
* ntpdc improvements and patches
* PPS cleanup
* mx4200 cleanup
* New clock state machine
* SCO cleanup
* Skip alias interfaces

---
(4.0.92)

* chronolog and dumbclock refclocks
* SCO updates
* Cleanup/bugfixes
* Y2K patches
* Updated palisade driver
* Plug memory leak
* wharton kernel clock
* Oncore clock upgrades
* NMEA clock improvements
* PPS improvements
* AIX portability patches

---
(4.0.91)

* New ONCORE driver
* New MX4200 driver
* Palisade improvements
* config file bugfixes and problem reporting
* autoconf upgrade and cleanup
* HP-UX, IRIX lint cleanup
* AIX portability patches
* NT cleanup

---
(4.0.90)

* Nanoseconds
* New palisade driver
* New Oncore driver

---
(4.0.73)

* README.hackers added
* PARSE driver is working again
* Solaris 2.6 has nasty kernel bugs.  DO NOT enable pll!
* DES is out of the distribution.

---
(4.0.72)

* K&R C compiling should work again.
* IRIG patches.
* MX4200 driver patches.
* Jupiter driver added.
* Palisade driver added.  Needs work (ANSI, ntoh/hton, sizeof double, ???)<|MERGE_RESOLUTION|>--- conflicted
+++ resolved
@@ -1,12 +1,10 @@
-<<<<<<< HEAD
 * ntpd/ntp_timer.c: add missing sys_tai parameter for debug printf
 * [Bug 917] config parse leaves files open
-* [Bug 912] detect conflicting enable/disable configuration on interfaces sharing an IP address
+* [Bug 912] detect conflicting enable/disable configuration on interfaces
+  sharing an IP address
 * [Bug 771] compare scopeid if available for IPv6 addresses
-=======
 * Lose obsolete crypto subcommands (Dave Mills).
 * WWV is an HF source, not an LF source (Dave Mills).
->>>>>>> 22ce437b
 * [Bug 899] Only show -i/--jaildir -u/--user options if we HAVE_DROPROOT.
 * [Bug 916] 'cryptosw' is undefined if built without OpenSSL.
 * [Bug 891] 'restrict' config file keyword does not work (partial fix).
