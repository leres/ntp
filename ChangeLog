<<<<<<< HEAD
(4.2.7p387) 2013/09/16 Released by Harlan Stenn <stenn@ntp.org>
* [Bug 1642] ntpdsim can't find simnulate block in config file.
(4.2.7p386) 2013/09/01 Released by Harlan Stenn <stenn@ntp.org>
* [Bug 2472] (WinXP) Avoid self-termination of IO thread during exit().
=======
* [Bug 2473] NTPD exits after clock is stepped backwards externally
>>>>>>> 0fab9d77
(4.2.7p385) 2013/08/19 Released by Harlan Stenn <stenn@ntp.org>
* CID 975596: Copy/paste error: vallen should be siglen.
* CID 1009579: Check return status of X509_add_ext().
* [2085] Fix root distance and root dispersion calculations.
* [Bug 2426] Possibly uninitialized data in crypto_send() - CID 975596.
(4.2.7p384) 2013/08/18 Released by Harlan Stenn <stenn@ntp.org>
* [Bug 2450] --version has bogus short option.
(4.2.7p383) 2013/08/10 Released by Harlan Stenn <stenn@ntp.org>
* (no changes - force a rebuild for a new Coverity scan)
(4.2.7p382) 2013/08/08 Released by Harlan Stenn <stenn@ntp.org>
* [Bug 2454] Need way to set file descriptor limit - cleanup.
(4.2.7p381) 2013/08/07 Released by Harlan Stenn <stenn@ntp.org>
* [Bug 2451] rlimit command is missing from the table of contents in
  miscopt.html .
* [Bug 2452] provide io_handler/input_handler only on
  non HAVE_IO_COMPLETION_PORT platforms
* [Bug 2453] Need a way to avoid calling mlockall.
* [Bug 2454] Need way to set file descriptor limit.
* [Bug 2458] AM_CONFIG_HEADER is obsolete.
(4.2.7p380) 2013/08/03 Released by Harlan Stenn <stenn@ntp.org>
* CID 984511: Some systems have different printf needs for sizeof.
(4.2.7p379) 2013/08/02 Released by Harlan Stenn <stenn@ntp.org>
* CID 739724: Fix printf arg mismatch in a debug line.
* [Bug 2425] compile io_handler() in ntp_io.c unconditionally
* [Bug 2448] Fix checks for configure --with-stack-limit and --with-memlock
  values.
(4.2.7p378) 2013/08/01 Released by Harlan Stenn <stenn@ntp.org>
* [Bug 2425] move part of input handler code from ntpd.c to ntp_io.c
  and fix select()-only platforms calling input_handler directly.
* [Bug 2446] Quiet warnings from Oracle's Studio compiler.
* Upgrade to AutoGen-5.18.1pre3
* Upgrade to libopts-40.1.15.
(4.2.7p377) 2013/07/28 Released by Harlan Stenn <stenn@ntp.org>
* [Bug 2397] License/copyright cleanup.
* [Bug 2439] Fix check of EscapeCommFunction() in ports/winnt/libntp/termios.c.
(4.2.7p376) 2013/07/24 Released by Harlan Stenn <stenn@ntp.org>
* [Bug 2322] Oncore driver should send 0 PPS offset to GPS.
(4.2.7p375) 2013/07/22 Released by Harlan Stenn <stenn@ntp.org>
* [Bug 883] log warning arguments swapped in refclock_gpsvme.c.
* [Bug 2368] Correct bug in previous attempt.
* [Bug 2413] Fix "make check" with automake >= 1.13.
* [Bug 2434] Line-buffer (v. block-buffer) stdout.
(4.2.7p374) 2013/07/21 Released by Harlan Stenn <stenn@ntp.org>
* [Bug 2368] make check troubles in libevent.
* [Bug 2425] setup SIGIO/SIGPOLL for asyncio on the read side
  of a socketpair for the worker thread.
(4.2.7p373) 2013/07/20 Released by Harlan Stenn <stenn@ntp.org>
* [Bug 2427] configure fails to detect recvmsg() on Solaris.
(4.2.7p372) 2013/07/17 Released by Harlan Stenn <stenn@ntp.org>
* [Bug 1466] Oncore should set FLAG_PPS.
* [Bug 2375] AIX 7 doesn't like a libevent validation check.
* [Bug 2423] Log command-line args at LOG_INFO.
* [Bug 2428] do_unconf() should reset 'items' before the 2nd loop.
(4.2.7p371) 2013/07/07 Released by Harlan Stenn <stenn@ntp.org>
* CID 1042586: Check the return value of clock_gettime() in worker_sleep().
* Upgrade to libopts-39.0.14 from 5.17.5pre10.
(4.2.7p370) 2013/07/06 Released by Harlan Stenn <stenn@ntp.org>
* Remove \n's from syslog output strings.
(4.2.7p369) 2013/07/05 Released by Harlan Stenn <stenn@ntp.org>
* [Bug 2415] RES_LIMITED flags check should use &, not &&.
* Have NTP_LIBNTP check for time.h and clock_getres().
* Fix ntpsweep to use sntp instead of ntpdate, from Oliver Kindernay.
(4.2.7p368) 2013/05/01 Released by Harlan Stenn <stenn@ntp.org>
* [Bug 2145] ntpq dumps core when displaying sys_var_list and more.
(4.2.7p367) 2013/04/25 Released by Harlan Stenn <stenn@ntp.org>
* [Bug 1485] Sometimes ntpd crashes
* [Bug 2382] Implement LOGTOD using ldexp() instead of shifting.
(4.2.7p366) 2013/04/17 Released by Harlan Stenn <stenn@ntp.org>
* [Bug 1866] Disable some debugging output in refclock_oncore.
(4.2.7p365) 2013/04/16 Released by Harlan Stenn <stenn@ntp.org>
* [Bug 2149] Log an error message if /proc/net/if_inet6 cannot be opened.
(4.2.7p364) 2013/03/26 Released by Harlan Stenn <stenn@ntp.org>
* Bump sntp/include/autogen-version.def .
(4.2.7p363) 2013/03/26 Released by Harlan Stenn <stenn@ntp.org>
* [Bug 2357] sntp/libopts/usage.c sometimes needs -lintl.
* Upgrade to libopts from 5.17.3pre10.
(4.2.7p362) 2013/03/19 Released by Harlan Stenn <stenn@ntp.org>
* [Bug 2364] "sed -i" is not portable.
(4.2.7p361) 2013/03/17 Released by Harlan Stenn <stenn@ntp.org>
* [Bug 2357] sntp/libopts/usage.c sometimes needs -lintl.
* [Bug 2365] "make check" fails in libevent.
(4.2.7p360) 2013/03/15 Released by Harlan Stenn <stenn@ntp.org>
* Upgrade libevent (coverity fixes, etc.).
* EEXIST is OK for mkdir() in sntp/kod_management.c.
(4.2.7p359) 2013/03/03 Released by Harlan Stenn <stenn@ntp.org>
* [Bug 2359] Fix send_via_ntp_signd() prototype.
(4.2.7p358) 2013/02/27 Released by Harlan Stenn <stenn@ntp.org>
* Upgrade to autogen-5.17.3pre4 and libopts-38.0.13.
* [Bug 2357] sntp/libopts/usage.c on NetBSD needs -lintl.
(4.2.7p357) 2013/02/22 Released by Harlan Stenn <stenn@ntp.org>
* Upgrade to autogen-5.17.2pre and libopts-38.0.13.
(4.2.7p356) 2013/02/19 Released by Harlan Stenn <stenn@ntp.org>
* Added loc/debian.
(4.2.7p355) 2013/02/18 Released by Harlan Stenn <stenn@ntp.org>
* CID 739708: Check return status of fcntl() in refclock_arc.c.
* CID 739709: Check return status of fcntl() in refclock_datum.c.
* CID 739710: Check return status of mkdir() in sntp/kod_management.c.
* CID 739711: Ignore return status of remove() in ntp-keygen.c.
* CID 739723: Print sizeof as unsigned.
* CID 971094: Clean up time of check/time of use in check_leap_file().
(4.2.7p354) 2013/02/10 Released by Harlan Stenn <stenn@ntp.org>
* CID 97194: Check return from setsockopt().
* CID 739473,739532: Out-of-bounds access/illegal address computation.
* CID 739558: Double close.
* CID 739559: Double close.
* CID 739713: devmask/recmask copy/paste error.
* CID 739714: Fix code indentation level.
* CID 739715: Clean up sockaddr_dump().
(4.2.7p353) 2013/02/09 Released by Harlan Stenn <stenn@ntp.org>
* [Bug 2326] Check hourly for a new leapfile if the old one expired.
(4.2.7p352) 2013/01/28 Released by Harlan Stenn <stenn@ntp.org>
* [Bug 2326] Notice when a new leapfile has been installed.
(4.2.7p351) 2013/01/24 Released by Harlan Stenn <stenn@ntp.org>
* [Bug 2328] Don't apply small time adjustments on Windows versions
  which don't support this.
(4.2.7p350) 2013/01/21 Released by Harlan Stenn <stenn@ntp.org>
* Added sntp/loc/netbsd based on info from Christos Zoulas.
(4.2.7p349) 2013/01/20 Released by Harlan Stenn <stenn@ntp.org>
* [Bug 2321] Fixed Windows build, but autogen update still required.
(4.2.7p348) 2013/01/17 Released by Harlan Stenn <stenn@ntp.org>
* [Bug 2327] Rename sntp/ag-tpl/:Old to sntp/ag-tpl/Old.
* Cleanup to ntpsnmpd-opts.def.
* Cleanup to ntpq.texi.
* Documentation cleanup to the ntpd, ntpdc, ntpq and ntp-wait
  .def files.
* In ntp.conf.def, cleanup SEE ALSO, document 'rlimit' options.
* Add a reference to RFC5907 in the ntpsnmpd documentation.
(4.2.7p347) 2013/01/07 Released by Harlan Stenn <stenn@ntp.org>
* [Bug 2325] Re-enable mlockall() check under Linux post-1223 fix.
(4.2.7p346) 2013/01/06 Released by Harlan Stenn <stenn@ntp.org>
* [Bug 1223] reorganize inclusion of sys/resource.h.
(4.2.7p345) 2013/01/04 Released by Harlan Stenn <stenn@ntp.org>
* Update several .def files to use autogen-5.17 feature set.
(4.2.7p344) 2013/01/03 Released by Harlan Stenn <stenn@ntp.org>
* Refactor and enhance mdoc2texi.
* Make sure agtexi-file.tpl defines label-str.
* Cleanup to ntp.conf.def.
* Upgrade to autogen-5.17 and libopts-37.0.12.
(4.2.7p343) 2013/01/02 Released by Harlan Stenn <stenn@ntp.org>
* Update the copyright year.
(4.2.7p342) 2012/12/31 Released by Harlan Stenn <stenn@ntp.org>
* [Bug 2081 - Backward Incompatible] rawstats now logs everything.
(4.2.7p341) 2012/12/30 Released by Harlan Stenn <stenn@ntp.org>
(4.2.7p340) 2012/12/29 Released by Harlan Stenn <stenn@ntp.org>
* mdoc2texi fixes: trailing punctuation.
(4.2.7p339) 2012/12/26 Released by Harlan Stenn <stenn@ntp.org>
* mdoc2texi fixes: parseQuote, closing of list item tables.
* ntp-wait, ntpd, ntpdc, ntpq, ntpsnmpd autogen documentation updates.
(4.2.7p338) 2012/12/25 Released by Harlan Stenn <stenn@ntp.org>
* mdoc2texi fixes: Handle_ArCmFlIc, Handle_Fn, HandleQ.
* ntp-keygen autogen documentation updates.
* ntpq autogen docs.
(4.2.7p337) 2012/12/22 Released by Harlan Stenn <stenn@ntp.org>
* [Bug 1223] More final cleanup for rlimit changes.
(4.2.7p336) 2012/12/21 Released by Harlan Stenn <stenn@ntp.org>
* [Bug 1223] Final cleanup for rlimit changes.
(4.2.7p335) 2012/12/18 Released by Harlan Stenn <stenn@ntp.org>
* Update documentation templates and definitions.
* Create agtexi-file.tpl .
(4.2.7p334) 2012/12/10 Released by Harlan Stenn <stenn@ntp.org>
* [Bug 2114] Update tests for sntp's synch distance.
* Create ntp-keygen.{html,texi}.
(4.2.7p333) 2012/12/07 Released by Harlan Stenn <stenn@ntp.org>
* Autogen documentation cleanup.
(4.2.7p332) 2012/12/06 Released by Harlan Stenn <stenn@ntp.org>
* sntp documentation cleanup.
(4.2.7p331) 2012/12/03 Released by Harlan Stenn <stenn@ntp.org>
* [Bug 2114] Correctly calculate sntp's synch distance.
(4.2.7p330) 2012/12/03 Released by Harlan Stenn <stenn@ntp.org>
* autogen doc cleanup
(4.2.7p329) 2012/12/01 Released by Harlan Stenn <stenn@ntp.org>
* [Bug 2278] ACTS flag3 mismatch between code and driver18.html.
* Use an enum for the ACTS state table.
* html doc reconciliation with DLM's copy.
(4.2.7p328) 2012/11/30 Released by Harlan Stenn <stenn@ntp.org>
* html doc reconciliation with DLM's copy.
(4.2.7p327) 2012/11/29 Released by Harlan Stenn <stenn@ntp.org>
* [Bug 2024] Identify Events in the system status word in decode.html.'
* [Bug 2040] Provide a command-line option for the identity key bits.
* Create loc/darwin for Mac OSX
(4.2.7p326) 2012/11/21 Released by Harlan Stenn <stenn@ntp.org>
* [Bug 1214] 'proto: precision = ...' should be at INFO, not NOTICE.
* [Bug 2246] Clear sys_leap when voting says to disarm the leap.
(4.2.7p325) 2012/11/20 Released by Harlan Stenn <stenn@ntp.org>
* [Bug 2202] ntpq.html: there is no "acv" billboard.
* [Bug 2306] keep pps hack for Win32 even if user-mode/loopback
  PPS API is activated on a serial line.
(4.2.7p324) 2012/11/19 Released by Harlan Stenn <stenn@ntp.org>
* Reinstate doc fix to authentic.html from Mike T.
* [Bug 1223] cleanup for rlimit changes.
* [Bug 2098] Install DLM's HTML documentation.
* [Bug 2306] Added user-mode/loop-back PPS API provider for Win32
(4.2.7p323) 2012/11/18 Released by Harlan Stenn <stenn@ntp.org>
* html/ updates from Dave Mills.
(4.2.7p322) 2012/11/15 Released by Harlan Stenn <stenn@ntp.org>
* [Bug 1223] Allow configurable values for RLIMIT_STACK and
  RLIMIT_MEMLOCK.
* [Bug 1320] Log ntpd's initial command-line parameters. (updated fix)
* [Bug 2120] no sysexits.h under QNX.
* [Bug 2123] cleanup to html/leap.html.
(4.2.7p321) 2012/11/13 Released by Harlan Stenn <stenn@ntp.org>
* [Bug 1320] Log ntpd's initial command-line parameters.
(4.2.7p320) 2012/11/12 Released by Harlan Stenn <stenn@ntp.org>
* [Bug 969] Clarify ntpdate.html documentation about -u and ntpd.
* [Bug 1217] libisc/ifiter_sysctl.c:internal_current(): Ignore RTM
  messages with wrong version
(4.2.7p319) 2012/11/11 Released by Harlan Stenn <stenn@ntp.org>
* [Bug 2296] Fix compile problem with building with old OpenSSL.
(4.2.7p318) 2012/11/05 Released by Harlan Stenn <stenn@ntp.org>
* [Bug 2301] Remove spurious debug output from ntpq.
(4.2.7p317) 2012/11/05 Released by Harlan Stenn <stenn@ntp.org>
* [Bug 922] Allow interspersed -4 and -6 flags on the ntpq command line.
(4.2.7p316) 2012/10/27 Released by Harlan Stenn <stenn@ntp.org>
* [Bug 2296] Update fix for Bug 2294 to handle --without-crypto.
(4.2.7p315) 2012/10/26 Released by Harlan Stenn <stenn@ntp.org>
* [Bug 2294] ntpd crashes in FIPS mode.
(4.2.7p314) 2012/10/23 Released by Harlan Stenn <stenn@ntp.org>
* Document a tricky malloc() of dns_ctx in sntp.
(4.2.7p313) 2012/10/23 Released by Harlan Stenn <stenn@ntp.org>
* [Bug 2291] sntp should report why it cannot open file.kod.
* [Bug 2293] add support for SO_BINTIME, refine support for
  SO_TIMESTAMPNS (bug 1374)
(4.2.7p312) 2012/10/11 Released by Harlan Stenn <stenn@ntp.org>
* Clean up testing/debugging of fix for [Bug 938] from sntp/main.c .
(4.2.7p311) 2012/10/10 Released by Harlan Stenn <stenn@ntp.org>
* [Bug 938] The argument to the -D flag takes a number, not a string.
* [Bug 1013] ntpdate's HTML page claims wrong default version.
* [Bug 1374] Support SO_TIMESTAMPNS.
(4.2.7p310) 2012/10/09 Released by Harlan Stenn <stenn@ntp.org>
* [Bug 1374] Support SO_TIMESTAMPNS.
* [Bug 2266] Remove deprecated refclock_trak.c from Windows Makefile
  equivalents.
* [Bug 2274] Bring libopts/enum.c back to (old) ANSI C compliance.
(4.2.7p309) 2012/10/04 Released by Harlan Stenn <stenn@ntp.org>
* [Bug 2287] ntpdate returns 0 even if adjtime() call fails.
(4.2.7p308) 2012/09/29 Released by Harlan Stenn <stenn@ntp.org>
* CID 97198: Check return from ioctl() calls in refclock_acts.c.
(4.2.7p307) 2012/09/29 Released by Harlan Stenn <stenn@ntp.org>
* [Bug 1997] Fix sntp broadcast timeouts.
* [Bug 2234] Fix incorrect ntptrace html documentation.
* [Bug 2262] Install html docs in $htmldir.
* Fix typo in html/select.html.
(4.2.7p306) 2012/09/15 Released by Harlan Stenn <stenn@ntp.org>
* [Bug 752] ToS cleanup from Mike Tatarinov.
(4.2.7p305) 2012/09/15 Released by Harlan Stenn <stenn@ntp.org>
* [Bug 752] Use proper ToS network packet markings for IPv4 and IPv6.
* [Bug 1232] Convert SHM refclock to use struct timespec.
* [Bug 2258] Add syslog message about leap insertion.
* [Bug 2263] broadcast server doesn't work for host with
  OS_MISSES_SPECIFIC_ROUTE_UPDATES.
* [Bug 2271] Decode refclock types when built with --disable-all-clocks.
* [Bug 2276] clk_sel240x.c #define's _XOPEN_SOURCE, breaking QNX6.
* Updates to driver28.html.
(4.2.7p304) 2012/09/06 Released by Harlan Stenn <stenn@ntp.org>
* [Bug 2264] Cleanup SEL240X Refclock.
* In refclock_wwv.c rename SECOND to WWV_SEC and MINUTE to WWV_MIN.
(4.2.7p303) 2012/09/05 Released by Harlan Stenn <stenn@ntp.org>
* [Bug 1232] Add nanosecond support to SHM driver.
(4.2.7p302) 2012/09/05 Released by Harlan Stenn <stenn@ntp.org>
* [Bug 2160] Log warning about expired leapseconds file.
(4.2.7p301) 2012/09/03 Released by Harlan Stenn <stenn@ntp.org>
* [Bug 2164] Greater precision needed for ntpq offset report.
* Clean the man5_MANS in ntpd/ .
(4.2.7p300) 2012/09/03 Released by Harlan Stenn <stenn@ntp.org>
* [Bug 2262] Install sntp.html into htmldir.
* [Bug 2270] Install fails due to repeated man5 page names.
(4.2.7p299) 2012/09/01 Released by Harlan Stenn <stenn@ntp.org>
* More cleanup to the bootstrap script.
(4.2.7p298) 2012/09/01 Released by Harlan Stenn <stenn@ntp.org>
* Handle additional man page sections in the bootstrap script.
* Remove extraneous parens.
* Add a missing "%s" syslog format string.
(4.2.7p297) 2012/09/01 Released by Harlan Stenn <stenn@ntp.org>
* Fix mdoc2man.
* Distribute ntp.conf.def and ntp.keys.def.
(4.2.7p296) 2012/08/31 Released by Harlan Stenn <stenn@ntp.org>
* Begin support for autogen maintaining ntp.conf and ntp.keys docs.
* Upgrade to autogen-5.16.2 and libopts-36.5.11.
* Potential bugfix for agtexi-cmd.tpl.
(4.2.7p295) 2012/08/11 Released by Harlan Stenn <stenn@ntp.org>
* Look for syslog's facilitynames[].
(4.2.7p294) 2012/08/08 Released by Harlan Stenn <stenn@ntp.org>
* [Bug 2242] configure fails to detect getifaddrs function on Solaris.
* [Bug 2249] Bad operator for 'test' in 'make check' of libevent.
* [Bug 2252] palisade: formats nanosecs to a 6-char field.
* Attempt to resolve strict-aliasing violation in refclock_tsyncpci.c.
* Fix && -> & typo in refclock_palisade.c debug statements.
(4.2.7p293) 2012/08/04 Released by Harlan Stenn <stenn@ntp.org>
* [Bug 2247] (more) Get rid of the TRAK refclock - deprecated since 2006.
* Documentation cleanup from Mike T.
* Cleanup kclk_sel240x.o rules in libparse/Makefile.am.
(4.2.7p292) 2012/08/02 Released by Harlan Stenn <stenn@ntp.org>
* [Bug 1545] Note why we are logging the Version string.
* [Bug 1872] Remove legacy ppsclock fdpps, #ifdef PPS.
* [Bug 2075] Fix spelling of 'incompatible'.
* [Bug 2247] Get rid of the TRAK refclock - deprecated since 2006.
* Clean up an exit status in ntpq.c.
(4.2.7p291) 2012/07/31 Released by Harlan Stenn <stenn@ntp.org>
* [Bug 2241] MDNS registration should only happen if requested.
(4.2.7p290) 2012/07/20 Released by Harlan Stenn <stenn@ntp.org>
* [Bug 1454] Add parse clock support for the SEL-240x GPS products.
* CID 709185: refclock_chu.c will leak fd==0 (better fix)
(4.2.7p289) 2012/07/16 Released by Harlan Stenn <stenn@ntp.org>
* CID 97123: Future-proof possible change to refclock_nmea.c.
* CID 97377: ntp-keygen.c's followlink() might not NUL-terminate.
* CID 709185: refclock_chu.c will leak fd==0 (which should be impossible).
(4.2.7p288) 2012/07/03 Released by Harlan Stenn <stenn@ntp.org>
* CID 709173: Make sure a libisc function we do not use is called properly.
(4.2.7p287) 2012/07/03 Released by Harlan Stenn <stenn@ntp.org>
* Remove 1024 associations-per-server limit from ntpq.
* Remove blank line between ntpq mreadvar associations.
(4.2.7p286) 2012/06/28 Released by Harlan Stenn <stenn@ntp.org>
* CID 97193: check return from sscanf() in ntp_config.c.
* CID 709169: check return from open("/dev/null", 0) and friends.
* CID 709207: Initialize "quality" for ulink_receive.
(4.2.7p285) 2012/06/18 Released by Harlan Stenn <stenn@ntp.org>
* [Bug 2227] Enable mrulist access control via "restrict ... nomrulist".
* Automake-1.12 wants us to use AM_PROG_AR.
* Conditionalize msyslog messages about rejected mode 6 requests due to
  nomodify and nomrulist restrictions under "logconfig +sysinfo".
* Increment sys_restricted in a few rejection paths due to nomodify
  restrictions where previosuly overlooked.
(4.2.7p284) 2012/06/16 Released by Harlan Stenn <stenn@ntp.org>
* [Bug 2225] libevent configure hangs.
* Update bundled libevent to git master, post libevent 2.1.1-alpha.
(4.2.7p283) 2012/06/16 Released by Harlan Stenn <stenn@ntp.org>
* In sntp/m4/ntp_openssl.m4, Support multiple package names for the
  crypto library.  Add legacy support for -Wl,-rpath.
(4.2.7p282) 2012/06/15 Released by Harlan Stenn <stenn@ntp.org>
* tickadj may need to be linked with PTHREAD_LIBS.
(4.2.7p281) 2012/06/14 Released by Harlan Stenn <stenn@ntp.org>
* U_INT32_MAX cleanup in include/ntp_types.h .
* When linking, ntp_keygen and tickadj need $(LIBM).
(4.2.7p280) 2012/06/13 Released by Harlan Stenn <stenn@ntp.org>
* [Bug 2224] Use-after-free in routing socket code after dropping root.
(4.2.7p279) 2012/06/10 Released by Harlan Stenn <stenn@ntp.org>
* [Bug 2211] findbcastinter(): possibly undefined variable iface used.
* [Bug 2220] Incorrect check for maximum association id in ntpq.
(4.2.7p278) 2012/06/03 Released by Harlan Stenn <stenn@ntp.org>
* [Bug 2204] Build with --enable-getifaddrs=glibc fails.
* [Bug 2178] refclock_tsyncpci.c reach register fails to shift.
* [Bug 2191] dcfd -Y y2kcheck on CentOS 6.2 x86_64 breaks make check.
(4.2.7p277) 2012/05/25 Released by Harlan Stenn <stenn@ntp.org>
* [Bug 2193] Building timestruct tests with Clang 3.1 fails.
(4.2.7p276) 2012/05/15 Released by Harlan Stenn <stenn@ntp.org>
* [Bug 2179] Remove sntp/header.h.
(4.2.7p275) 2012/04/28 Released by Harlan Stenn <stenn@ntp.org>
* [Bug 1744] Remove obsolete ntpdate/ntptime* items.
(4.2.7p274) 2012/04/25 Released by Harlan Stenn <stenn@ntp.org>
* [Bug 2174] ntpd rejects source UDP ports less than 123 as bogus.
(4.2.7p273) 2012/04/19 Released by Harlan Stenn <stenn@ntp.org>
* [Bug 2141] handle_sigio() calls get_systime(), which must be
  reentrant when SIGIO is used.  Sanity checks relative to the prior
  get_systime() are disabled in ntpd on systems with signaled I/O, but
  active in sntp and ntpdate.
* Correct authnumfreekeys accounting broken in 4.2.7p262.
(4.2.7p272) 2012/04/14 Released by Harlan Stenn <stenn@ntp.org>
* LCRYPTO is gone - replace with VER_SUFFIX.
* Change the link order for ntpsntpd.
* Remove extra 'nlist' check from configure.ac.
(4.2.7p271) 2012/04/11 Released by Harlan Stenn <stenn@ntp.org>
* [Bug 1122] openssl detection via pkg-config fails when no additional
  -Idir flags are needed.
* Avoid overwriting user variable LDFLAGS with OpenSSL flags, instead
  they are added to LDFLAGS_NTP.
(4.2.7p270) 2012/03/26 Released by Harlan Stenn <stenn@ntp.org>
* Update driver45.html page.
(4.2.7p269) 2012/03/25 Released by Harlan Stenn <stenn@ntp.org>
* Clean up configure.ac.
* Cleanup configure.ac's TSYNC PCI section.
(4.2.7p268) 2012/03/24 Released by Harlan Stenn <stenn@ntp.org>
* Update driver45.html page.
(4.2.7p267) 2012/03/23 Released by Harlan Stenn <stenn@ntp.org>
* Initial cut at a basic driver45.html page.
(4.2.7p266) 2012/03/21 Released by Harlan Stenn <stenn@ntp.org>
* Add refclock_tsyncpci.c (driver 45) supporting Spectracom TSYNC timing
  boards.
(4.2.7p265) 2012/03/20 Released by Harlan Stenn <stenn@ntp.org>
* Treat zero counter as indication of precise system time in Windows
  PPSAPI helper function pps_ntp_timestamp_from_counter(), enabling
  PPSAPI providers to use the Windows 8 precise clock directly.
(4.2.7p264) 2012/03/14 Released by Harlan Stenn <stenn@ntp.org>
* [Bug 2160] Note if leapseconds file is past its prime.
* Use GetSystemTimePreciseAsFileTime() on Windows 8.
(4.2.7p263) 2012/03/13 Released by Harlan Stenn <stenn@ntp.org>
* [Bug 2156] clock instability with LOCAL driver, from Miroslav Lichvar.
* [Bug 2159] Windows ntpd using leapfile erroneous leap second 20120401.
(4.2.7p262) 2012/02/29 Released by Harlan Stenn <stenn@ntp.org>
* Improve ntpd scalability for servers with many trusted keys.
(4.2.7p261) 2012/02/27 Released by Harlan Stenn <stenn@ntp.org>
* [Bug 2048] add the clock variable timecode to SHM refclock.
(4.2.7p260) 2012/02/24 Released by Harlan Stenn <stenn@ntp.org>
* Fix the check-scm-rev invocation in several Makefile.am's.
(4.2.7p259) 2012/02/22 Released by Harlan Stenn <stenn@ntp.org>
* [Bug 2148] ntpd 4.2.7p258 segfault with 0x0100000 bit in NMEA mode.
* refclock_nmea.c merge cleanup thanks to Juergen Perlinger.
(4.2.7p258) 2012/02/21 Released by Harlan Stenn <stenn@ntp.org>
* [Bug 2140] Rework of Windows I/O completion port handling to avoid
  garbling serial input in UNIX line discipline emulation.
* [Bug 2143] NMEA driver: discard data if quality indication not good,
  add statistic counters (mode bit enabled) to clockstats file.
(4.2.7p257) 2012/02/17 Released by Harlan Stenn <stenn@ntp.org>
* [Bug 2135] defer calls to 'io_input' to main thread under Windows.
(4.2.7p256) 2012/02/08 Released by Harlan Stenn <stenn@ntp.org>
* [Bug 2131] Set the system variable settimeofday only after clock step.
* [Bug 2134] --enable-C99-snprintf does not force rpl_snprintf use.
(4.2.7p255) 2012/01/29 Released by Harlan Stenn <stenn@ntp.org>
* [Bug 603] Only link with nlist()-related libraries when needed:
  More cleanup.
(4.2.7p254) 2012/01/29 Released by Harlan Stenn <stenn@ntp.org>
* [Bug 603] Only link with nlist()-related libraries when needed.
(4.2.7p253) 2012/01/26 Released by Harlan Stenn <stenn@ntp.org>
* [Bug 2126] Compile error on Windows with libopts from Autogen 5.14.
* Update one of the license URLs.
(4.2.7p252) 2012/01/25 Released by Harlan Stenn <stenn@ntp.org>
* Upgrade to autogen-5.14 (and libopts-36.1.11).
(4.2.7p251) 2012/01/17 Released by Harlan Stenn <stenn@ntp.org>
* [Bug 2115] ntptrace should accept both rootdispersion and rootdisp.
(4.2.7p250) 2012/01/15 Released by Harlan Stenn <stenn@ntp.org>
* [Bug 2113] Warn about ignored extra args in ntpq.
* Update the copyright year.
(4.2.7p249) 2012/01/10 Released by Harlan Stenn <stenn@ntp.org>
* [Bug 2111] Remove minpoll delay before iburst for pool and
  manycastclient.
* Move refclock-specific scheduled timer code under #ifdef REFCLOCK
  and move "action" and "nextaction" data for same from struct peer to
  struct refclockproc.  These provide a way to schedule a callback some
  seconds in the future.
(4.2.7p248) 2012/01/08 Released by Harlan Stenn <stenn@ntp.org>
* [Bug 2109] "make clean check" is broken with gtest available.
* [Bug 2110] systime.c typo breaks build on microsecond clocks.
(4.2.7p247) 2012/01/07 Released by Harlan Stenn <stenn@ntp.org>
* Fix build break triggered by updating deps-ver and libntp/systime.c at
  the same time by explicitly depending systime_s.c on systime.c.
(4.2.7p246) 2012/01/06 Released by Harlan Stenn <stenn@ntp.org>
* [Bug 2104] ntpdc fault with oversize -c command.
* [Bug 2106] Fix warnings when using -Wformat-security.
* Refactor timespecops.h and timevalops.h into inline functions.
(4.2.7p245) 2011/12/31 Released by Harlan Stenn <stenn@ntp.org>
* [Bug 2100] conversion problem with timespec/timeval <--> l_fp fixed;
  added tests to expose the bug.
(4.2.7p244) 2011/12/25 Released by Harlan Stenn <stenn@ntp.org>
* Updates from 4.2.6p5.
(4.2.7p243) 2011/12/23 Released by Harlan Stenn <stenn@ntp.org>
* [Bug 2095] ntptrace now needs 'rv' instead of 'pstat', reported
  by Michael Tatarinov.
(4.2.7p242) 2011/12/21 Released by Harlan Stenn <stenn@ntp.org>
* Include missing html/icons/sitemap.png, reported by Michael Tatarinov.
* Documentation updates from Dave Mills.
(4.2.7p241) 2011/12/18 Released by Harlan Stenn <stenn@ntp.org>
* [Bug 2015] Overriding sys_tick should recalculate sys_precision.
* [Bug 2037] Fuzzed non-interpolated clock may decrease.
* [Bug 2068] "tos ceiling" default and cap changed to 15.
* Floor peer delay using system precision, as with jitter, reflecting
  inability to measure shorter intervals.
(4.2.7p240) 2011/12/15 Released by Harlan Stenn <stenn@ntp.org>
* [Bug 2092] clock_select() selection jitter miscalculated.
* [Bug 2093] Reintroduce smaller stratum factor to system peer metric.
(4.2.7p239) 2011/12/11 Released by Harlan Stenn <stenn@ntp.org>
* Documentation updates from Dave Mills.
(4.2.7p238) 2011/12/09 Released by Harlan Stenn <stenn@ntp.org>
* [Bug 2082] from 4.2.6p5-RC3: 3-char refid sent by ntpd 4.2.6p5-RC2
  ends with extra dot.
* [Bug 2085] from 4.2.6p5-RC3: clock_update() sys_rootdisp calculation
  omits root delay.
* [Bug 2086] from 4.2.6p5-RC3: get_systime() should not offset by
  sys_residual.
* [Bug 2087] from 4.2.6p5-RC3: sys_jitter calculation overweights
  sys.peer jitter.
* from 4.2.6p5-RC3: Ensure NULL peer->dstadr is not accessed in orphan
  parent selection.
(4.2.7p237) 2011/12/01 Released by Harlan Stenn <stenn@ntp.org>
* [Bug 2050] from 4.2.6p5-RC2: Orphan mode stratum counting to infinity.
* [Bug 2059] from 4.2.6p5-RC2: optional billboard column "server" does
  not honor -n.
* [Bug 2066] from 4.2.6p5-RC2: ntpq lopeers ipv6 "local" column overrun.
* [Bug 2068] from 4.2.6p5-RC2: ntpd sends nonprintable stratum 16 refid
  to ntpq.
* [Bug 2069] from 4.2.6p5-RC2: broadcastclient, multicastclient spin up
  duplicate ephemeral associations without broadcastdelay.
* [Bug 2072] from 4.2.6p5-RC2: Orphan parent selection metric needs
  ntohl().
* [Bug 2073] Correct ntpq billboard's MODE_PASSIVE t from 'u' to 'S'.
* from 4.2.6p5-RC2: Exclude not-yet-determined sys_refid from use in
  loopback TEST12 (from Dave Mills).
* from 4.2.6p5-RC2: Never send KoD rate limiting response to MODE_SERVER.
* Floor calculation of sys_rootdisp at sys_mindisp in clock_update (from
  Dave Mills).
* Restore 4.2.6 clock_combine() weighting to ntp-dev, reverting to pre-
  4.2.7p70 method while also avoiding divide-by-zero (from Dave Mills).
* Round l_fp traffic interval when converting to integer in rate limit
  and KoD calculation.
(4.2.7p236) 2011/11/16 Released by Harlan Stenn <stenn@ntp.org>
* Documentation updates from Dave Mills.
(4.2.7p235) 2011/11/16 Released by Harlan Stenn <stenn@ntp.org>
* [Bug 2052] Autokey CRYPTO_ASSOC host@group vallen needs checking.
(4.2.7p234) 2011/11/07 Released by Harlan Stenn <stenn@ntp.org>
* Clean up -libm entries regarding libntp.a
(4.2.7p233) 2011/11/06 Released by Harlan Stenn <stenn@ntp.org>
* Documentation updates from Dave Mills.
(4.2.7p232) 2011/11/05 Released by Harlan Stenn <stenn@ntp.org>
* Update the NEWS file so we note the default disable of mode 7 requests.
* Clean up some bitrotted code in libntp/socket.c.
(4.2.7p231) 2011/11/03 Released by Harlan Stenn <stenn@ntp.org>
* [Bug 1940] ignore auth key if hex decoding fails.
* Add ntpq reslist command to query access restrictions, similar to
  ntpdc's reslist.
(4.2.7p230) 2011/11/01 Released by Harlan Stenn <stenn@ntp.org>
* Disable mode 7 (ntpdc) query processing in ntpd by default.  ntpq is
  believed to provide all functionality ntpdc did, and uses a less-
  fragile protocol that's safer and easier to maintain.  If you do find
  some management via ntpdc is needed, you can use "enable mode7" in the
  ntpd configuration.
* Directly limit the number of datagrams in a mrulist response, rather
  than limiting the number of entries returned to indirectly limit the
  datagram count.
* Documentation updates from Dave Mills.
(4.2.7p229) 2011/10/26 Released by Harlan Stenn <stenn@ntp.org>
* [Bug 1995] fix wrong use of ZERO() macro in 'ntp_calendar.c'
(4.2.7p228) 2011/10/23 Released by Harlan Stenn <stenn@ntp.org>
* [Bug 1995] add compile time stamp based era unfolding for
  'step_systime()' and necessary support to 'ntp-calendar.c'.
(4.2.7p227) 2011/10/22 Released by Harlan Stenn <stenn@ntp.org>
* [Bug 2036] gcc 2.95.3 preprocessor can't nest #ifdef in macro args.
* A number of compiler warnings eliminated.
(4.2.7p226) 2011/10/21 Released by Harlan Stenn <stenn@ntp.org>
* [Bug 2035] ntpq -c mrulist sleeps 1 sec between queries, not 5 msec.
* Documentation updates from Dave Mills.
(4.2.7p225) 2011/10/15 Released by Harlan Stenn <stenn@ntp.org>
* Documentation updates from Dave Mills.
(4.2.7p224) 2011/10/14 Released by Harlan Stenn <stenn@ntp.org>
* ntpq mrulist shows intermediate counts every five seconds while
  retrieving list, and allows Ctrl-C interruption of the retrieval,
  showing the incomplete list as retrieved.  Reduce delay between
  successive mrulist retrieval queries from 30 to 5 msec.  Do not
  give up mrulist retrieval when a single query times out.
(4.2.7p223) 2011/10/12 Released by Harlan Stenn <stenn@ntp.org>
* Documentation updates from Dave Mills.
(4.2.7p222) 2011/10/11 Released by Harlan Stenn <stenn@ntp.org>
* [Bug 2029] "make check" clutters syslog.
* Log signal description along with number on ntpd exit.
(4.2.7p221) 2011/10/10 Released by Harlan Stenn <stenn@ntp.org>
* [Bug 2025] Switching between daemon and kernel loops can doubly-
  correct drift
* [Bug 2028] ntpd -n (nofork) redirects logging to stderr.
* Documentation updates from Dave Mills.
(4.2.7p220) 2011/10/05 Released by Harlan Stenn <stenn@ntp.org>
* [Bug 1945] mbg_gps166.h use of _TM_DEFINED conflicts with MS VC.
* [Bug 1946] parse_start uses open; does not work on Windows.
* [Bug 1947] Porting parse-based Wharton refclock driver to Windows.
* [Bug 2024] Remove unused system event code EVNT_CLKHOP.
(4.2.7p219) 2011/10/04 Released by Harlan Stenn <stenn@ntp.org>
* Documentation updates from Dave Mills.
(4.2.7p218) 2011/10/03 Released by Harlan Stenn <stenn@ntp.org>
* [Bug 2019] Allow selection of cipher for private key files.
* Documentation updates from Dave Mills.
* ntp-keygen private key cipher default now triple-key triple DES CBC.
* ntp-keygen -M is intended to ignore all other defaults and
  options, so do not attempt to open existing Autokey host certificate
  before generating symmetric keys and terminating.
* Restore IFF, MV, and GQ identity parameter filename convention to
  ntpkey_<scheme>par_<group/host> in ntpd, matching ntp-keygen.
* Change some error logging to syslog to ignore logconfig mask, such
  as reporting PPSAPI failure in NMEA and WWVB refclocks.
* ntp-keygen on Windows XP and later systems will now create links
  expected by ntpd.  They are hardlinks on Windows, soft on POSIX.
* Conditionalize NMEA serial open message under clockevent.
* Send all peer variables to trappers in report_event().
(4.2.7p217) 2011/09/29 Released by Harlan Stenn <stenn@ntp.org>
* [Bug 2020] ntp-keygen -s no longer sets host in cert file name.
* [Backward Incompatible] ntp-keygen -i option long name changed from
  misleading --issuer-name to --ident.
(4.2.7p216) 2011/09/27 Released by Harlan Stenn <stenn@ntp.org>
* sntp documentation tag cleanup.
* mdoc2man improvements.
(4.2.7p215) 2011/09/24 Released by Harlan Stenn <stenn@ntp.org>
* Use patched mdoc2man script, from Eric Feng.
* Sync with ntp-4.2.6p4 (a no-op).
(4.2.7p214) 2011/09/20 Released by Harlan Stenn <stenn@ntp.org>
* [Bug 1981] Initial offset convergence applies frequency correction 2x
  with kernel discipline.
* [Bug 2008] Initial offset convergence degraded with 500 PPM adjtime().
* [Bug 2009] EVNT_NSET adj_systime() mishandled by Windows ntpd.
(4.2.7p213) 2011/09/08 Released by Harlan Stenn <stenn@ntp.org>
* [Bug 1999] NMEA does not send PMOTG messages any more.
(4.2.7p212) 2011/09/07 Released by Harlan Stenn <stenn@ntp.org>
* [Bug 2003] from 4.2.6p4-RC3: ntpq_read_assoc_peervars() broken.
(4.2.7p211) 2011/09/01 Released by Harlan Stenn <stenn@ntp.org>
* Update libevent to git head (2.1 branch) as of 2.0.14-stable.
(4.2.7p210) 2011/08/31 Released by Harlan Stenn <stenn@ntp.org>
* Require -D4 or higher for ntpd SIGALRM debug trace from [Bug 2000].
(4.2.7p209) 2011/08/27 Released by Harlan Stenn <stenn@ntp.org>
* [Bug 2000] ntpd worker threads must block signals expected in main
  thread.
* [Bug 2001] add ntpq -c timerstats like ntpdc -c timerstats.
* [Bug 2001] from 4.2.6p4-RC3: ntpdc timerstats reports overruns as
  handled.
* Update sntp tests to track the change of root dispersion to
  synchronization distance.
(4.2.7p208) 2011/08/24 Released by Harlan Stenn <stenn@ntp.org>
* Fix the CLOCK_MONOTONIC TRACE() message.
(4.2.7p207) 2011/08/22 Released by Harlan Stenn <stenn@ntp.org>
* Restore the original CLOCK_MONOTONIC output format in sntp.
* Cleanups for ntp-wait-opts.def and ntp.keys.def .
(4.2.7p206) 2011/08/20 Released by Harlan Stenn <stenn@ntp.org>
* [Bug 1993] ntpd Windows port adj_systime() broken in 4.2.7p203.
* sntp documentation and behavior improvements suggested by
  Steven Sommars.
* Have sntp report synchronization distance instead of root dispersion.
* Clean up ntp-wait-opts.def .
(4.2.7p205) 2011/08/19 Released by Harlan Stenn <stenn@ntp.org>
* [Bug 1992] util/tg2 doesn't compile, needs libntp.
(4.2.7p204) 2011/08/16 Released by Harlan Stenn <stenn@ntp.org>
* Added support for Garmin's $PGRMF sentence to NMEA driver
* [Bug 1988] Better sntp send failed error message needed.
* [Bug 1989] sntp manual page sometimes refers to SNTP as a program.
* [Bug 1990] sntp output should include stratum.
(4.2.7p203) 2011/08/13 Released by Harlan Stenn <stenn@ntp.org>
* [Bug 1986] Require Visual C++ 2005 or later compilers in Windows port.
* Actually use long long for (u_)int64 by correcting spelling of
  SIZEOF_LONG_LONG in ntp_types.h.
* Force .exe minimum Windows version to 0x0400 to allow NT4 in
  vs2005/*.vcproj files.
* Fix make distcheck with --enable-libevent-regress problem with
  unwritable $srcdir.
* Correct init_logging()'s def_syslogmask type to u_int32 following
  change of ntp_syslogmask from u_long to u_int32 in p202.
(4.2.7p202) 2011/08/09 Released by Harlan Stenn <stenn@ntp.org>
* [Bug 1983] --without-sntp build breaks in sntp subdir.
* [Bug 1984] from 4.2.6p4-RC3: ntp/libisc fails to compile on OS X 10.7.
* [Bug 1985] from 4.2.6p4-RC3: "logconfig =allall" rejected.
(4.2.7p201) 2011/08/05 Released by Harlan Stenn <stenn@ntp.org>
* sntp: change -h/--headspace to -g/--gap, and change the default gap
  from 10 to 50ms
* [Backward Incompatible] from 4.2.6p4: sntp: -l/--filelog ->
  -l/--logfile, to be consistent with ntpd.
* Documentation updates from Dave Mills.
* From 4.2.6p4: libopts/file.c fix from Bruce Korb (arg-type=file).
(4.2.7p200) 2011/08/04 Released by Harlan Stenn <stenn@ntp.org>
* Sync with 4.2.6p4-RC2.
(4.2.7p199) 2011/07/29 Released by Harlan Stenn <stenn@ntp.org>
* Documentation updates from Dave Mills.
(4.2.7p198) 2011/07/28 Released by Harlan Stenn <stenn@ntp.org>
* remove old binsubdir stuff from SNTP, as NTP_LOCINFO does that now.
(4.2.7p197) 2011/07/28 Released by Harlan Stenn <stenn@ntp.org>
* [Bug 1975] from 4.2.6p4-RC2: libntp/mktime.c won't work with 64-bit
  time_t
* [Bug 1976] genLocInfo writes to srcdir break 'make distcheck'.
* [Bug 1977] Fix flag/description mismatches in ntp-keygen-opts.def.
* Do not force "legacy" when --with-locfile is not given, genLocInfo
  will find the correct default for the system.
* Fix warnings in ntp_request.c ([Bug 1973] oversight) and sntp/main.c
  (CID 159, apparent overrun due to union, actually correct).
* Update sntp/loc/solaris to conform to stock locations.
(4.2.7p196) 2011/07/27 Released by Harlan Stenn <stenn@ntp.org>
* DEFAULT INSTALLATION DIRECTORY CHANGES ON SOME OSes: to get the old
  behavior, pass --with-locfile=legacy to 'configure'
* [Bug 1972] from 4.2.6p4-RC2: checking for struct rtattr fails.
* [Bug 1973] Widen reference clock mode from 8 to 32 bits.
* Removed sntp/m4/ntp_bindir.m4 - no longer needed.
* Move loc/ to sntp/loc/ .
* Move scripts/cvo.sh to sntp/scripts/cvo.sh .
* Move scripts/genLocInfo to sntp/scripts/genLocInfo .
* Give NTP_LOCINFO an optional path-to argument.
* Remove hacks to get NTP_LOCINFO-related data to sntp/ .
* Move sntp/include/mansec2subst.sed to sntp/scripts/mansec2subst.sed .
* If no "more specific" loc file is found for redhat* or fedora*,
  look for a loc/redhat file.
* If no "more specific" loc file is found and uname says this is Linux,
  look for a loc/linux file.
* Improve the help text: --with-locfile=XXX .
* work around solaris /bin/sh issues for genLocInfo.
(4.2.7p195) 2011/07/25 Released by Harlan Stenn <stenn@ntp.org>
* Added loc/redhat.
(4.2.7p194) 2011/07/25 Released by Harlan Stenn <stenn@ntp.org>
* [Bug 1608] from 4.2.6p4-RC2: Parse Refclock driver should honor
  trusttime.
* Add support for installing programs and scripts to libexec.
* Added loc/solaris.
(4.2.7p193) 2011/07/24 Released by Harlan Stenn <stenn@ntp.org>
* [Bug 1970] from 4.2.6p4-RC2: UNLINK_EXPR_SLIST() causes crash if list
  is empty.
* Update libevent to 2.1 HEAD as of merge of 2.0.13-stable-dev.
* Match addr_eqprefix() sizeof and memcpy destination to make it clear
  to static analysis that there is no buffer overrun (CID 402).
(4.2.7p192) 2011/07/18 Released by Harlan Stenn <stenn@ntp.org>
* [Bug 1966] Broken FILES section for ntp.keys.def.
(4.2.7p191) 2011/07/17 Released by Harlan Stenn <stenn@ntp.org>
* [Bug 1948] Update man page section layout.
* [Bug 1963] add reset command for ntpq :config, similar to ntpdc's.
* [Bug 1964] --without-sntp should not build sntp.
(4.2.7p190) 2011/07/13 Released by Harlan Stenn <stenn@ntp.org>
* [Bug 1961] from 4.2.6p4: html2man update: distribute ntp-wait.html.
* Require autogen-5.12.
(4.2.7p189) 2011/07/11 Released by Harlan Stenn <stenn@ntp.org>
* [Bug 1134] from 4.2.6p4-RC1: ntpd fails binding to tentative IPv6
  addresses.
* [Bug 1790] from 4.2.6p4-RC1: Update config.guess and config.sub to
  detect AIX6.
(4.2.7p188) 2011/06/28 Released by Harlan Stenn <stenn@ntp.org>
* [Bug 1958] genLocInfo must export PATH.
* ntp-wait: some versions of ntpd spell "associd" differently.
(4.2.7p187) 2011/06/24 Released by Harlan Stenn <stenn@ntp.org>
* [Bug 1954] Fix typos in [s]bin_PROGRAMS in ntpd/Makefile.am.
* Implement --with-locfile=filename configure argument.  If filename is
  empty we'll look under loc/ for a good fit.  If the filename contains
  a / character, it will be treated as a "normal" pathname.  Otherwise,
  that explicit file will be searched for under loc/ .
(4.2.7p186) 2011/06/23 Released by Harlan Stenn <stenn@ntp.org>
* [Bug 1950] Control installation of event_rpcgen.py.
* Update .point-changed-filelist for the new man pages.
* Update the building of OS-specific programs.
* Finish conversion to genLocInfo.
* validate MANTAGFMT in genLocInfo.
* Documentation update from Dave Mills.
(4.2.7p185) 2011/06/21 Released by Harlan Stenn <stenn@ntp.org>
* ntp_locs.m4: handle the case where . is not in the PATH.
* More genLocInfo cleanup.
(4.2.7p184) 2011/06/20 Released by Harlan Stenn <stenn@ntp.org>
* Added ntp_locs.m4.
* genLocInfo improvements.
* Add the man page tag "flavor" to the loc.* files.
* Add/distribute genLocInfo.
(4.2.7p183) 2011/06/19 Released by Harlan Stenn <stenn@ntp.org>
* Update the autogen include list for scripts/Makefile.am.
* Added loc.freebsd (and distribute it).
* Added loc.legacy (and distribute it).
(4.2.7p182) 2011/06/15 Released by Harlan Stenn <stenn@ntp.org>
* [Bug 1304] Update sntp.html to reflect new implementation.
* Update .point-changed-filelist .
* ntpdc documentation fixes.
* Update ntp-wait autogen docs.
* Update the ntpd autogen docs.
* Update the ntpsnmpd autogen docs.
* Use autogen to produce ntp-keygen docs.
* Add "license name" to ntp.lic for autogen-5.11.10.
* Prepare for ntp.keys.5.
(4.2.7p181) 2011/06/07 Released by Harlan Stenn <stenn@ntp.org>
* [Bug 1938] addr_eqprefix() doesn't clear enough storage.
(4.2.7p180) 2011/06/06 Released by Harlan Stenn <stenn@ntp.org>
* Upgrade to libevent-2.0.12.
* More sntp.1 cleanups.
* Produce ntpq.1 with the new autogen macros.
* Remove the deprecated "detail" stanza from ntpdc-opts.def.
(4.2.7p179) 2011/06/03 Released by Harlan Stenn <stenn@ntp.org>
* Update cmd-doc.tlib to autogen-5.11.10pre5.
* Upgrade local autoopts templates to 5.11.10pre5.
(4.2.7p178) 2011/06/02 Released by Harlan Stenn <stenn@ntp.org>
* Update the std_def_list to include the ntp.lic file.
* Distribute the ntp.lic file.
* Add http://ntp.org/license to the ntp.lic file.
(4.2.7p177) 2011/06/01 Released by Harlan Stenn <stenn@ntp.org>
* Use the latest autogen's new copyright template code.
* Clean up the ntp.lic file.
(4.2.7p176) 2011/05/31 Released by Harlan Stenn <stenn@ntp.org>
* sntp documentation cleanup.
* autogen documentation template cleanup.
(4.2.7p175) 2011/05/30 Released by Harlan Stenn <stenn@ntp.org>
* [Bug 1936] Correctly set IPV6_MULTICAST_LOOP.
* cmd-doc.tlib cleanup from Bruce Korb.
* sntp documentation cleanup.
(4.2.7p174) 2011/05/28 Released by Harlan Stenn <stenn@ntp.org>
* ntpdc documentation cleanup.
* sntp documentation cleanup.
* Don't build libevent with openssl support.  Right now, libevent
  doesn't use pkg-config to find openssl's installation location.
(4.2.7p173) 2011/05/25 Released by Harlan Stenn <stenn@ntp.org>
* Typo in emalloc.c hides file and line number from emalloc() error msg.
* parsesolaris.c compile fails on SPARC Solaris with conflicting printf.
* ntp_util.c compile fails on AIX and OSF with conflicting statsdir.
(4.2.7p172) 2011/05/24 Released by Harlan Stenn <stenn@ntp.org>
* Remove hardcoded 1/960 s. fudge for <CR> transmission time at 9600 8n1
  from WWVB/Spectracom driver introduced in 4.2.7p169.
(4.2.7p171) 2011/05/23 Released by Harlan Stenn <stenn@ntp.org>
* Eliminate warnings about shadowing global "basename" on Linux.
* Use filegen_config() consistently when changing filegen options.
* mprintf() should go to stdout, not stderr.  DPRINTF() uses mprintf().
* Repair a few simulator problems (more remain).
* Documentation updates from Dave Mills.
(4.2.7p170) 2011/05/19 Released by Harlan Stenn <stenn@ntp.org>
* [Bug 1932] libevent/util_internal.h builtin_expect compile error with
  gcc 2.95.
* Use 64-bit scalars in LFPTOD() and DTOLFP() on more platforms by
  conditionalizing on HAVE_U_INT64 rather than UINT64_MAX.
(4.2.7p169) 2011/05/18 Released by Harlan Stenn <stenn@ntp.org>
* [Bug 1933] WWVB/Spectracom driver timestamps LFs, not CRs.
(4.2.7p168) 2011/05/16 Released by Harlan Stenn <stenn@ntp.org>
* Convert receive buffer queue from doubly-linked list to FIFO.
(4.2.7p167) 2011/05/14 Released by Harlan Stenn <stenn@ntp.org>
* [Bug 1927] io_closeclock() should purge pending recvbufs.
* [Bug 1931] cv always includes fudgetime1, never fudgetime2.
* Use acts_close() in acts_shutdown() to avoid leaving a stale lockfile
  if unpeered via runtime configuration while the modem is open.
* Correct acts_close() test of pp->io.fd to see if it is open.
* 4.2.7p164 documentation updates re: 'tos orphanwait' expanded scope.
(4.2.7p166) 2011/05/13 Released by Harlan Stenn <stenn@ntp.org>
* If we have local overrides for autogen template files, use them.
* Convert more of the sntp-opt.def documentation from man to mdoc.
(4.2.7p165) 2011/05/11 Released by Harlan Stenn <stenn@ntp.org>
* Convert snmp docs to mdoc format, which requires autogen 5.11.9.
* from 4.2.6p4-RC1: Require autogen 5.11.9.
(4.2.7p164) 2011/05/11 Released by Harlan Stenn <stenn@ntp.org>
* [Bug 988] Local clock eats up -g option, so ntpd stops with large
  initial time offset.
* [Bug 1921] LOCAL, ACTS drivers with "prefer" excluded from initial
  candidate list.
* [Bug 1922] "tos orphanwait" applied incorrectly at startup.
* [Bug 1923] orphan parent favored over LOCAL, ACTS drivers.
* [Bug 1924] Billboard tally codes sometimes do not match operation,
  variables.
* Change "pool DNS" messages from msyslog to debug trace output.
* Remove unused FLAG_SYSPEER from peer->status.
* Respect "tos orphanwait" at startup.  Previously there was an
  unconditional 300 s. startup orphanwait, though other values were
  respected for subsequent orphan wait periods after no_sys_peer events.
* Apply "tos orphanwait" (def. 300 seconds) to LOCAL and ACTS reference
  clock drivers, in addition to orphan parent operation.  LOCAL and ACTS
  are not selectable during the orphanwait delay at startup and after
  each no_sys_peer event.  This prevents a particular form of clock-
  hopping, such as using LOCAL briefly at startup before remote peers
  are selectable.  This fixes the issue reported in [Bug 988].
* Documentation updates from Dave Mills.
(4.2.7p163) 2011/05/08 Released by Harlan Stenn <stenn@ntp.org>
* [Bug 1911] missing curly brace in libntp/ntp_rfc2553.c
(4.2.7p162) 2011/05/03 Released by Harlan Stenn <stenn@ntp.org>
* [Bug 1910] Support the Tristate Ltd. TS-GPSclock-01.
(4.2.7p161) 2011/05/02 Released by Harlan Stenn <stenn@ntp.org>
* [Bug 1904] 4.2.7p160 Windows build broken (POSIX_SHELL).
* [Bug 1906] 4.2.7p160 - libtool: compile: cannot determine name of
  library object in ./libevent
* Share a single sntp/libevent/build-aux directory between all three
  configure scripts.
* Add missing --enable-local-libevent help to top-level configure.
(4.2.7p160) 2011/05/01 Released by Harlan Stenn <stenn@ntp.org>
* from 4.2.6p4-RC1: Upgrade to libopts 35.0.10 from AutoGen 5.11.9pre8.
* [Bug 1901] Simulator does not set progname.
(4.2.7p159) 2011/04/28 Released by Harlan Stenn <stenn@ntp.org>
* Fix a couple of unused variable warnings.
* cleanup in timespecops.c / timevalops.c
(4.2.7p158) 2011/04/24 Released by Harlan Stenn <stenn@ntp.org>
* Update libevent --disable-libevent-regress handling to work when
  building libevent using mingw.
(4.2.7p157) 2011/04/21 Released by Harlan Stenn <stenn@ntp.org>
* [Bug 1890] 4.2.7p156 segfault in duplicate freeaddrinfo().
(4.2.7p156) 2011/04/19 Released by Harlan Stenn <stenn@ntp.org>
* [Bug 1851] freeaddrinfo() called after getaddrinfo() fails.
(4.2.7p155) 2011/04/18 Released by Harlan Stenn <stenn@ntp.org>
* Fix leak in refclock_datum.c start failure path.
(4.2.7p154) 2011/04/17 Released by Harlan Stenn <stenn@ntp.org>
* [Bug 1887] DNS fails on 4.2.7p153 using threads.
(4.2.7p153) 2011/04/16 Released by Harlan Stenn <stenn@ntp.org>
* A few more Coverity Scan cleanups.
(4.2.7p152) 2011/04/15 Released by Harlan Stenn <stenn@ntp.org>
* Update embedded libevent to current 2.1 git HEAD.
(4.2.7p151) 2011/04/14 Released by Harlan Stenn <stenn@ntp.org>
* Detect vsnprintf() support for "%m" and disable our "%m" expansion.
* Add --enable-c99-sprintf to configure args for -noopenssl variety of
  flock-build to avoid regressions in (v)snprintf() replacement.
* More msnprintf() unit tests.
* Coverity Scan error checking fixes.
* Log failure to fetch time from HOPF_P hardware.
* Check HOPF_S sscanf() conversion count before converted values.
(4.2.7p150) 2011/04/13 Released by Harlan Stenn <stenn@ntp.org>
* Remove never-used, incomplete ports/winnt/ntpd/refclock_trimbledc.[ch]
* On systems without C99-compliant (v)snprintf(), use C99-snprintf
  replacements (http://www.jhweiss.de/software/snprintf.html)
* Remove remaining sprintf() calls except refclock_ripencc.c (which is
  kept out of --enable-all-clocks as a result), upstream libs which use
  sprintf() only after careful buffer sizing.
(4.2.7p149) 2011/04/11 Released by Harlan Stenn <stenn@ntp.org>
* [Bug 1881] describe the {+,-,s} characters in configure --help output.
(4.2.7p148) 2011/04/09 Released by Harlan Stenn <stenn@ntp.org>
* Use _mkgmtime() as timegm() in the Windows port, rather than
  libntp/mktime.c's timegm().  Fixed [Bug 1875] on Windows using the old
  asn2ntp() code from before 4.2.7p147.
* ntp_crypto.c string buffer safety.
* Remove use of MAXFILENAME in mode 7 (ntpdc) on-wire structs.
* Change ntpd MAXFILENAME from 128 to 256 to match ntp-keygen.
* Buffer safety and sign extension fixes (thanks Coverity Scan).
(4.2.7p147) 2011/04/07 Released by Harlan Stenn <stenn@ntp.org>
* [Bug 1875] 'asn2ntp()' rewritten with 'caltontp()'; 'timegm()'
  substitute likely to crash with 64bit time_t.
(4.2.7p146) 2011/04/05 Released by Harlan Stenn <stenn@ntp.org>
* String buffer safety cleanup, converting to strlcpy() and strlcat().
* Use utmpname() before pututline() so repeated steps do not
  accidentally record into wtmp where utmp was intended.
* Use setutent() before each pututline() including first.
(4.2.7p145) 2011/04/04 Released by Harlan Stenn <stenn@ntp.org>
* [Bug 1840] ntp_lists.h FIFO macros buggy.
(4.2.7p144) 2011/04/03 Released by Harlan Stenn <stenn@ntp.org>
* [Bug 1874] ntpq -c "rv 0 sys_var_list" empty.
(4.2.7p143) 2011/03/31 Released by Harlan Stenn <stenn@ntp.org>
* [Bug 1732] ntpd ties up CPU on disconnected USB refclock.
* [Bug 1861] tickadj build failure using uClibc.
* [Bug 1862] in6addr_any test in configure fooled by arm gcc 4.1.3 -O2.
* Remove kernel line discipline driver code for clk and chu, deprecate
  related LDISC_ flags, and remove associated ntpd code to decode the
  timestamps, remove clktest line discipline test program.
* Remove "signal_no_reset: signal 17 had flags 4000000" logging, as it
  indicates no problem and is interpreted as an error.  Previously some
  bits had been ignored one-by-one, but Linux SA_RESTORER definition is
  unavailable to user headers.
(4.2.7p142) 2011/03/21 Released by Harlan Stenn <stenn@ntp.org>
* [Bug 1844] ntpd 4.2.7p131 NetBSD, --gc-sections links bad executable.
* Fix "make distcheck" break in libevent/sample caused by typo.
(4.2.7p141) 2011/03/20 Released by Harlan Stenn <stenn@ntp.org>
* Add "ntpq -c iostats" similar to "ntpdc -c iostats".
* Compare entire timestamp to reject duplicates in refclock_pps().
(4.2.7p140) 2011/03/17 Released by Harlan Stenn <stenn@ntp.org>
* [Bug 1848] ntpd 4.2.7p139 --disable-thread-support does not compile.
* Add --disable-thread-support to one flock-build variation.
* One more lock-while-init in lib/isc/task.c to quiet lock analysis.
(4.2.7p139) 2011/03/16 Released by Harlan Stenn <stenn@ntp.org>
* [Bug 1848] make check ntpd --saveconfigquit clutters syslog.
(4.2.7p138) 2011/03/08 Released by Harlan Stenn <stenn@ntp.org>
* [Bug 1846] MacOSX: debug symbol not found by propdelay or tickadj.
(4.2.7p137) 2011/03/07 Released by Harlan Stenn <stenn@ntp.org>
* Use TRACE() instead of DPRINTF() for libntp and utilities, which
  use the "debug" variable regardless of #ifdef DEBUG.
* Declare debug in libntp instead of each program.  Expose extern
  declaration to utilities, libntp, and DEBUG ntpd.
* Lock under-construction task, taskmgr objects to satisfy Coverity's
  mostly-correct assumptions about which variables are protected by
  which locks.
(4.2.7p136) 2011/03/02 Released by Harlan Stenn <stenn@ntp.org>
* [Bug 1839] 4.2.7p135 still installs libevent ev*.h headers.
(4.2.7p135) 2011/03/02 Released by Harlan Stenn <stenn@ntp.org>
* libevent: When building on systems with CLOCK_MONOTONIC available,
  separate the internal timeline (possibly counting since system boot)
  from the gettimeofday() timeline in event_base cached timevals.  Adds
  new event_base_tv_cached() to retrieve cached callback round start
  time on the internal timeline, and changes
  event_based_gettimeofday_cached() to always return times using the
  namesake timeline.  This preserves the benefit of using the never-
  stepped monotonic clock for event timeouts while providing clients
  with times consistently using gettimeofday().
* Correct event_base_gettimeofday_cached() workaround code in
  sntp to work with corrected libevent.
* Remove sntp l_fp_output() test now that it uses prettydate().
* [Bug 1839] 4.2.7p131 installs libevent ev*.h headers.
* Ensure CONFIG_SHELL is not empty before relying on it for #! scripts.
(4.2.7p134) 2011/02/24 Released by Harlan Stenn <stenn@ntp.org>
* [Bug 1837] Build fails on Win7 due to regedit requiring privilege.
* Provide fallback definitions for GetAdaptersAddresses() for Windows
  build environments lacking iphlpapi.h.
* Rename file containing 1.xxxx ChangeSet revision from version to
  scm-rev to avoid invoking GNU make implicit rules attempting to
  compile version.c into version.  Problem was with sntp/version.o
  during make distcheck after fix for spurious sntp rebuilds.
* Add INC_ALIGNED_PTR() macro to align pointers like malloc().
(4.2.7p133) 2011/02/23 Released by Harlan Stenn <stenn@ntp.org>
* [Bug 1834] ntpdate 4.2.7p131 aborts with assertion failure.
* Move sntp last in top-level Makefile.am SUBDIRS so that the libevent
  tearoff (if required) and sntp are compiled after the rest.
* Use a single set of Automake options for each package in configure.ac
  AM_INIT, remove Makefile.am AUTOMAKE_OPTIONS= lines.
* Correct spurious sntp rebuilds triggered by a make misperception
  sntp/version was out-of-date relative to phony target FRC.version.
* Do not cache paths to perl, test, or pkg-config, searching the PATH
  at configure time is worth it to pick up tool updates.
(4.2.7p132) 2011/02/22 Released by Harlan Stenn <stenn@ntp.org>
* [Bug 1832] ntpdate doesn't allow timeout > 2s.
* [Bug 1833] The checking sem_timedwait() fails without -pthread.
* ElectricFence was suffering bitrot - remove it.  valgrind works well.
* Enable all relevant automake warnings.
* Correct Solaris 2.1x PTHREAD_ONCE_INIT extra braces test to avoid
  triggering warnings due to excess braces.
* Remove libevent-cfg from sntp/Makefile.am.
* Provide bug report and URL options to Autoconf.
* Avoid relying on remake rules for routine build/flock-build for
  libevent as for the top-level and sntp subproject.
(4.2.7p131) 2011/02/21 Released by Harlan Stenn <stenn@ntp.org>
* [Bug 1087] -v/--normalverbose conflicts with -v/--version in sntp.
* [Bug 1088] sntp should (only) report the time difference without -s/-a.
* older autoconf sometimes dislikes [].
* Move "can't write KoD file" warning from sntp shutdown to startup.
* refclock_acts.c cleanup from Dave Mills.
* Convert sntp to libevent event-driven socket programming.  Instead of
  blocking name resolution and querying one NTP server at a time,
  resolve server names and send NTP queries without blocking.  Add
  sntp command-line options to adjust timing and optionally wait for all
  servers to respond instead of exiting after the first.
* Import libevent 2.0.10-stable plus local patches as a tearoff, used
  only if the target system lacks an installed libevent 2.0.9 or later.
* Move blocking worker and resolver to libntp from ntpd.
* Use threads rather than forked child processes for blocking worker
  when possible.  Override with configure --disable-thread-support.
* Move init_logging(), change_logfile(), and setup_logfile() from ntpd
  to libntp, use them in sntp.
* Test --without-sntp in flock-build script's -no-refclocks variety.
* Avoid invoking config.status twice in a row in build script.
* Move more m4sh tests needed by libntp to shared .m4 files.
* Split up ntp_libntp.m4 into smaller, more specific subsets.
* Enable gcc -Wcast-align, fix many instances of warnings when casting
  a pointer to a more-strictly-aligned underlying type.
(4.2.7p130) 2011/02/12 Released by Harlan Stenn <stenn@ntp.org>
* [Bug 1811] Update the download location in WHERE-TO-START.
(4.2.7p129) 2011/02/09 Released by Harlan Stenn <stenn@ntp.org>
* Add missing "break;" to ntp_control.c ctl_putsys() for caliberrs, used
  by ntpq -c kerninfo introduced in 4.2.7p104.
* Fix leak in ntp_control.c read_mru_list().
(4.2.7p128) 2011/01/30 Released by Harlan Stenn <stenn@ntp.org>
* [Bug 1799] ntpq mrv crash.
* [Bug 1801] ntpq mreadvar requires prior association caching.
(4.2.7p127) 2011/01/28 Released by Harlan Stenn <stenn@ntp.org>
* [Bug 1797] Restore stale timestamp check from the RANGEGATE cleanup.
(4.2.7p126) 2011/01/27 Released by Harlan Stenn <stenn@ntp.org>
* Fix unexposed fencepost error in format_time_fraction().
* Add more unit tests for timeval_tostr() and timespec_tostr().
(4.2.7p125) 2011/01/26 Released by Harlan Stenn <stenn@ntp.org>
* [Bug 1794] ntpq -c rv missing clk_wander information.
* [Bug 1795] ntpq readvar does not display last variable.
(4.2.7p124) 2011/01/25 Released by Harlan Stenn <stenn@ntp.org>
* sntp/Makefile.am needs any passed-in CFLAGS.
(4.2.7p123) 2011/01/24 Released by Harlan Stenn <stenn@ntp.org>
* [Bug 1788] tvtots.c tables inaccurate
(4.2.7p122) 2011/01/22 Released by Harlan Stenn <stenn@ntp.org>
* ACTS refclock cleanup from Dave Mills.
* Avoid shadowing the "group" global variable.
(4.2.7p121) 2011/01/21 Released by Harlan Stenn <stenn@ntp.org>
* [Bug 1786] Remove extra semicolon from ntp_proto.c .
(4.2.7p120) 2011/01/20 Released by Harlan Stenn <stenn@ntp.org>
* Change new timeval and timespec to string routines to use snprintf()
  rather than hand-crafted conversion, avoid signed int overflow there.
* Add configure support for SIZEOF_LONG_LONG to enable portable use of
  snprintf() with time_t.
* Grow ntpd/work_thread.c arrays as needed.
* Add DEBUG_* variants of ntp_assert.h macros which compile away using
  ./configure --disable-debugging.
* Fix tvalops.cpp unit test failures for 32-bit builds.
* Return to a single autoreconf invocation in ./bootstrap script.
* Fix warnings seen on FreeBSD 9.
* crypto group changes from Dave Mills.
* Lose the RANGEGATE check in PPS, from Dave Mills.
* ACTS refclock cleanup from Dave Mills.
* Documentation updates from Dave Mills.
* NMEA driver documentation update from Juergen Perlinger.
(4.2.7p119) 2011/01/18 Released by Harlan Stenn <stenn@ntp.org>
* added timespecops.{c,h} and tievalops.{c.h} to libntp and include
  added tspecops.cpp to tests/libntp
* Correct msyslog.c build break on Solaris 2.9 from #ifdef/#if mixup.
(4.2.7p118) 2011/01/15 Released by Harlan Stenn <stenn@ntp.org>
* Simplify the built-sources stuff in sntp/ .
* Fix check for -lipv6 on HP-UX 11.
(4.2.7p117) 2011/01/13 Released by Harlan Stenn <stenn@ntp.org>
* Add configure --without-sntp option to disable building sntp and
  sntp/tests.  withsntp=no in the environment changes the default.
* Build infrastructure cleanup:
  Move m4 directory to sntp/m4.
  Share a single set of genver output between sntp and the top level.
  Share a single set of autogen included .defs in sntp/include.
  Share a single set of build-aux scripts (e.g. config.guess, missing).
  Add ntp_libntp.m4 and ntp_ipv6.m4 to reduce configure.ac duplication.
  Warn and exit build/flock-build if bootstrap needs to be run.
(4.2.7p116) 2011/01/10 Released by Harlan Stenn <stenn@ntp.org>
* refclock_nmea.c refactoring by Juergen Perlinger.
(4.2.7p115) 2011/01/09 Released by Harlan Stenn <stenn@ntp.org>
* [Bug 1780] Windows ntpd 4.2.7p114 crashes in ioctl().
* [Bug 1781] longlong undefined in sntp handle_pkt() on Debian amd64.
(4.2.7p114) 2011/01/08 Released by Harlan Stenn <stenn@ntp.org>
* Fix for openssl pkg-config detection eval failure.
* Add erealloc_zero(), refactor estrdup(), emalloc(), emalloc_zero() to
  separate tracking callsite file/line from using debug MS C runtime,
  and to reduce code duplication.
(4.2.7p113) 2011/01/07 Released by Harlan Stenn <stenn@ntp.org>
* [Bug 1776] sntp mishandles -t/--timeout and -a/--authentication.
* Default to silent make rules, override with make V=1 or ./configure
  --disable-silent-rules.
* Correct --with-openssl-incdir defaulting with pkg-config.
* Correct ./build on systems without gtest available.
* Begin moving some of the low-level socket stuff to libntp.
(4.2.7p112) 2011/01/06 Released by Harlan Stenn <stenn@ntp.org>
* [Bug 1773] openssl not detected during ./configure.
* [Bug 1774] Segfaults if cryptostats enabled and built without OpenSSL.
* Use make V=0 in build script to increase signal/noise ratio.
(4.2.7p111) 2011/01/05 Released by Harlan Stenn <stenn@ntp.org>
* [Bug 1772] refclock_open() return value check wrong for ACTS.
* Default --with-openssl-libdir and --with-openssl-incdir to the values
  from pkg-config, falling back on our usual search paths if pkg-config
  is not available or does not have openssl.pc on PKG_CONFIG_PATH.
* Change refclock_open() to return -1 on failure like open().
* Update all refclock_open() callers to check for fd <= 0 indicating
  failure, so they work with older and newer refclock_open() and can
  easily backport.
* Initialize refclockproc.rio.fd to -1, harmonize refclock shutdown
  entrypoints to avoid crashing, particularly if refclock_open() fails.
* Enable tickadj-like taming of wildly off-spec Windows clock using
  NTPD_TICKADJ_PPM env. var. specifying baseline slew.
(4.2.7p110) 2011/01/04 Released by Harlan Stenn <stenn@ntp.org>
* [Bug 1771] algorithmic error in 'clocktime()' fixed.
* Unit tests extended for hard-coded system time.
* make V=0 and configure --enable-silent-rules supported.
* setvar modemsetup = ATE0... overrides ACTS driver default.
* Preserve last timecode in ACTS driver (ntpq -ccv).
* Tolerate previous ATE1 state when sending ACTS setup.
* Enable raw tty line discipline in Windows port.
* Allow tty open/close/open to succeed on Windows port.
* Enable ACTS and CHU reference clock drivers on Windows.
(4.2.7p109) 2011/01/02 Released by Harlan Stenn <stenn@ntp.org>
* Remove nearly all strcpy() and most strcat() from NTP distribution.
  One major pocket remains in ntp_crypto.c.  libopts & libisc also have
  (safe) uses of strcpy() and strcat() remaining.
* Documentation updates from Dave Mills.
(4.2.7p108) 2011/01/01 Released by Harlan Stenn <stenn@ntp.org>
* [Bug 1764] Move Palisade modem control logic to configure.ac.
* [Bug 1768] TIOCFLUSH undefined in linux for refclock_acts.
* Autokey multiple identity group improvements from Dave Mills.
* from 4.2.6p3: Update the copyright year.
(4.2.7p107) 2010/12/31 Released by Harlan Stenn <stenn@ntp.org>
* [Bug 1764] Palisade driver doesn't build on Linux.
* [Bug 1766] Oncore clock has offset/high jitter at startup.
* Move ntp_control.h variable IDs to ntp_control.c, remove their use by
  ntpq.  They are implementation details private to ntpd.  [Bug 597] was
  caused by ntpq's reliance on these IDs it need not know about.
* refclock_acts.c updates from Dave Mills.
(4.2.7p106) 2010/12/30 Released by Harlan Stenn <stenn@ntp.org>
* from 4.2.6p3: Update genCommitLog for the bk-5 release.
(4.2.7p105) 2010/12/29 Released by Harlan Stenn <stenn@ntp.org>
(4.2.7p104) 2010/12/28 Released by Harlan Stenn <stenn@ntp.org>
* from 4.2.6p3: Create and use scripts/check--help when generating
  .texi files.
* from 4.2.6p3: Update bk triggers for the bk-5 release.
* Support for multiple Autokey identity groups from Dave Mills.
* Documentation updates from Dave Mills.
* Add ntpq kerninfo, authinfo, and sysinfo commands similar to ntpdc's.
(4.2.7p103) 2010/12/24 Released by Harlan Stenn <stenn@ntp.org>
* Add ntpq pstats command similar to ntpdc's.
* Remove ntpq pstatus command, rv/readvar does the same and more.
* Documentation updates from Dave Mills.
(4.2.7p102) 2010/12/23 Released by Harlan Stenn <stenn@ntp.org>
* Allow ntpq &1 associd use without preceding association-fetching.
* Documentation updates from Dave Mills.
(4.2.7p101) 2010/12/22 Released by Harlan Stenn <stenn@ntp.org>
* from 4.2.6p3-RC12: Upgrade to libopts 34.0.9 from AutoGen 5.11.6pre7.
* from 4.2.6p3-RC12: Relax minimum Automake version to 1.10 with updated
  libopts.m4.
(4.2.7p100) 2010/12/21 Released by Harlan Stenn <stenn@ntp.org>
* [Bug 1743] from 4.2.6p3-RC12: Display timezone offset when showing
  time for sntp in the local timezone (documentation updates).
(4.2.7p99) 2010/12/21 Released by Harlan Stenn <stenn@ntp.org>
* Add unit tests for msnprintf().
(4.2.7p98) 2010/12/20 Released by Harlan Stenn <stenn@ntp.org>
* [Bug 1761] clockstuff/clktest-opts.h omitted from tarball.
* [Bug 1762] from 4.2.6p3-RC12: manycastclient responses interfere.
* Documentation updates from Dave Mills.
(4.2.7p97) 2010/12/19 Released by Harlan Stenn <stenn@ntp.org>
* [Bug 1458] from 4.2.6p3-RC12: Can not compile NTP on FreeBSD 4.7.
* [Bug 1760] from 4.2.6p3-RC12: ntpd Windows interpolation cannot be
  disabled.
* from 4.2.6p3-RC12: Upgrade to libopts 34.0.9 from AutoGen 5.11.6pre5.
* Documentation updates from Dave Mills.
(4.2.7p96) 2010/12/18 Released by Harlan Stenn <stenn@ntp.org>
* [Bug 1758] from 4.2.6p3-RC12: setsockopt IPV6_MULTICAST_IF with wrong
  ifindex.
* Documentation updates from Dave Mills.
(4.2.7p95) 2010/12/17 Released by Harlan Stenn <stenn@ntp.org>
* [Bug 1753] 4.2.7p94 faults on startup in newpeer(), strdup(NULL).
* [Bug 1754] from 4.2.6p3-RC12: --version output should be more verbose.
* [Bug 1757] from 4.2.6p3-RC12: oncore snprintf("%m") doesn't expand %m.
* from 4.2.6p3-RC12: Suppress ntp-keygen OpenSSL version display for
  --help, --version, display both build and runtime OpenSSL versions
  when they differ.
* from 4.2.6p3-RC12: Upgrade to libopts 33.5.8 from AutoGen 5.11.6pre3.
* Documentation updates from Dave Mills.
(4.2.7p94) 2010/12/15 Released by Harlan Stenn <stenn@ntp.org>
* [Bug 1751] from 4.2.6p3-RC12: Support for Atari FreeMiNT OS.
* Documentation updates from Dave Mills.
(4.2.7p93) 2010/12/13 Released by Harlan Stenn <stenn@ntp.org>
* [Bug 1510] from 4.2.6p3-RC12: Add modes 20/21 for driver 8 to support
  RAWDCF @ 75 baud.
* [Bug 1741] from 4.2.6p3-RC12: Enable multicast reception on each
  address (Windows).
* from 4.2.6p3-RC12: Other manycastclient repairs:
  Separate handling of scope ID embedded in many in6_addr from ifindex
  used for IPv6 multicasting ioctls.
  Add INT_PRIVACY endpt bit flag for IPv6 RFC 4941 privacy addresses.
  Enable outbound multicast from only one address per interface in the
  same subnet, and in that case prefer embedded MAC address modified
  EUI-64 IPv6 addresses first, then static, and last RFC 4941 privacy
  addresses.
  Use setsockopt(IP[V6]_MULTICAST_IF) before each send to multicast to
  select the local source address, using the correct socket is not
  enough.
* "server ... ident <groupname>" changes from Dave Mills.
* Documentation updates from Dave Mills.
(4.2.7p92) 2010/12/08 Released by Harlan Stenn <stenn@ntp.org>
* [Bug 1743] from 4.2.6p3-RC12: Display timezone offset when showing
  time for sntp in the local timezone.
(4.2.7p91) 2010/12/07 Released by Harlan Stenn <stenn@ntp.org>
* [Bug 1732] ntpd ties up CPU on disconnected USB device.
* [Bug 1742] form 4.2.6p3-RC12: Fix a typo in an error message in the
  "build" script.
(4.2.7p90) 2010/12/06 Released by Harlan Stenn <stenn@ntp.org>
* [Bug 1738] Windows ntpd has wrong net adapter name.
* [Bug 1740] ntpdc -c reslist packet count wrongly treated as signed.
(4.2.7p89) 2010/12/04 Released by Harlan Stenn <stenn@ntp.org>
* [Bug 1736] tos int, bool options broken in 4.2.7p66.
* from 4.2.6p3-RC12: Clean up the SNTP documentation.
(4.2.7p88) 2010/12/02 Released by Harlan Stenn <stenn@ntp.org>
* [Bug 1735] 'clocktime()' aborts ntpd on bogus input
(4.2.7p87) 2010/12/01 Released by Harlan Stenn <stenn@ntp.org>
* from 4.2.6p3-RC12: Clean up m4 quoting in configure.ac, *.m4 files,
  resolving intermittent AC_LANG_PROGRAM possibly undefined errors.
(4.2.7p86) 2010/11/29 Released by Harlan Stenn <stenn@ntp.org>
* Documentation updates from Dave Mills.
(4.2.7p85) 2010/11/24 Released by Harlan Stenn <stenn@ntp.org>
* Documentation updates from Dave Mills.
(4.2.7p84) 2010/11/22 Released by Harlan Stenn <stenn@ntp.org>
* [Bug 1618] Unreachable code in jjy_start().
* [Bug 1725] from 4.2.6p3-RC11: ntpd sends multicast from only one
  address.
* from 4.2.6p3-RC11: Upgrade libopts to 33.3.8.
* from 4.2.6p3-RC11: Bump minimum Automake version to 1.11, required for
  AM_COND_IF use in LIBOPTS_CHECK.
* An almost complete rebuild of the initial loopfilter configuration
  process, including the code that determines the interval between
  frequency file updates, from Dave Mills.
* Documentation updates from Dave Mills.
* Add ntp-keygen -l/--lifetime to control certificate expiry.
* JJY driver improvements for Tristate JJY01/02, including changes
  to its clockstats format.
* Add "nonvolatile" ntp.conf directive to control how often the
  driftfile is written.
(4.2.7p83) 2010/11/17 Released by Harlan Stenn <stenn@ntp.org>
* [Bug 1727] ntp-keygen PLEN, ILEN undeclared --without-crypto.
* Remove top-level libopts, use sntp/libopts.
* from 4.2.6p3-RC11: Remove log_msg() and debug_msg() from sntp in favor
  of msyslog().
* Documentation updates from Dave Mills.
(4.2.7p82) 2010/11/16 Released by Harlan Stenn <stenn@ntp.org>
* [Bug 1728] from 4.2.6p3-RC11: In ntp_openssl.m4, don't add
  -I/usr/include or -L/usr/lib to CPPFLAGS or LDFLAGS.
(4.2.7p81) 2010/11/14 Released by Harlan Stenn <stenn@ntp.org>
* [Bug 1681] from 4.2.6p3-RC10: More sntp logging cleanup.
* [Bug 1683] from 4.2.6p3-RC10: Non-localhost on loopback exempted from
  nic rules.
* [Bug 1719] Cleanup for ntp-keygen and fix -V crash, from Dave Mills.
(4.2.7p80) 2010/11/10 Released by Harlan Stenn <stenn@ntp.org>
* [Bug 1574] from 4.2.6p3-RC9: sntp doesn't set tv_usec correctly.
* [Bug 1681] from 4.2.6p3-RC9: sntp logging cleanup.
* [Bug 1683] from 4.2.6p3-RC9: Interface binding does not seem to work
  as intended.
* [Bug 1708] make check fails with googletest 1.4.0.
* [Bug 1709] from 4.2.6p3-RC9: ntpdate ignores replies with equal
  receive and transmit timestamps.
* [Bug 1715] sntp utilitiesTest.IPv6Address failed.
* [Bug 1718] Improve gtest checks in configure.ac.
(4.2.7p79) 2010/11/07 Released by Harlan Stenn <stenn@ntp.org>
* Correct frequency estimate with no drift file, from David Mills.
(4.2.7p78) 2010/11/04 Released by Harlan Stenn <stenn@ntp.org>
* [Bug 1697] filegen implementation should be improved.
* Refactor calendar functions in terms of new common code.
* Documentation updates from Dave Mills.
(4.2.7p77) 2010/11/03 Released by Harlan Stenn <stenn@ntp.org>
* [Bug 1692] packageinfo.sh needs to be "sourced" using ./ .
* [Bug 1695] ntpdate takes longer than necessary.
(4.2.7p76) 2010/11/02 Released by Harlan Stenn <stenn@ntp.org>
* [Bug 1690] Unit tests fails to build on some systems.
* [Bug 1691] Use first NMEA sentence each second.
* Put the sntp tests under sntp/ .
* ... and only build/run them if we have gtest.
* Documentation updates from Dave Mills.
(4.2.7p75) 2010/10/30 Released by Harlan Stenn <stenn@ntp.org>
* Documentation updates from Dave Mills.
* Include Linus Karlsson's GSoC 2010 testing code.
(4.2.7p74) 2010/10/29 Released by Harlan Stenn <stenn@ntp.org>
* [Bug 1685] from 4.2.6p3-RC8: NMEA driver mode byte confusion.
* from 4.2.6p3-RC8: First cut at using scripts/checkChangeLog.
* Documentation updates from Dave Mills.
(4.2.7p73) 2010/10/27 Released by Harlan Stenn <stenn@ntp.org>
* [Bug 1680] Fix alignment of clock_select() arrays.
* refinements to new startup behavior from David Mills.
* For the bootstrap script, touch .html files last.
* Add 'make check' test case that would have caught [Bug 1678].
(4.2.7p72) 2010/10/26 Released by Harlan Stenn <stenn@ntp.org>
* [Bug 1679] Fix test for -lsocket.
* Clean up missing ;; entries in configure.ac.
(4.2.7p71) 2010/10/25 Released by Harlan Stenn <stenn@ntp.org>
* [Bug 1676] from 4.2.6p3-RC7: NMEA: $GPGLL did not work after fix
  for Bug 1571.
* [Bug 1678] "restrict source" treated as "restrict default".
* from 4.2.6p3-RC7: Added scripts/checkChangeLog.
(4.2.7p70) 2010/10/24 Released by Harlan Stenn <stenn@ntp.org>
* [Bug 1571] from 4.2.6p3-RC6: NMEA does not relate data to PPS edge.
* [Bug 1572] from 4.2.p63-RC6: NMEA time adjustment for GPZDG buggy.
* [Bug 1675] from 4.2.6p3-RC6: Prohibit includefile remote config.
* Enable generating ntpd/ntp_keyword.h after keyword-gen.c changes on
  Windows as well as POSIX platforms.
* Fix from Dave Mills for a rare singularity in clock_combine().
(4.2.7p69) 2010/10/23 Released by Harlan Stenn <stenn@ntp.org>
* [Bug 1671] Automatic delay calibration is sometimes inaccurate.
(4.2.7p68) 2010/10/22 Released by Harlan Stenn <stenn@ntp.org>
* [Bug 1669] from 4.2.6p3-RC5: NTP fails to compile on IBM AIX 5.3.
* [Bug 1670] Fix peer->bias and broadcastdelay.
* Documentation updates from Dave Mills.
* Documentation EOL cleanup.
(4.2.7p67) 2010/10/21 Released by Harlan Stenn <stenn@ntp.org>
* [Bug 1649] from 4.2.6p3-RC5: Require NMEA checksum if $GPRMC or
  previously seen.
(4.2.7p66) 2010/10/19 Released by Harlan Stenn <stenn@ntp.org>
* [Bug 1277] Provide and use O(1) FIFOs, esp. in the config tree code.
* Remove unused 'bias' configuration keyword.
(4.2.7p65) 2010/10/16 Released by Harlan Stenn <stenn@ntp.org>
* [Bug 1584] from 4.2.6p3-RC4: wrong SNMP type for precision,
  resolution.
* Remove 'calldelay' and 'sign' remnants from parser, ntp_config.c.
(4.2.7p64) 2010/10/15 Released by Harlan Stenn <stenn@ntp.org>
* [Bug 1584] from 4.2.6p3-RC3: ntpsnmpd OID must be mib-2.197.
* [Bug 1659] from 4.2.6p3-RC4: Need CLOCK_TRUETIME not CLOCK_TRUE.
* [Bug 1663] ntpdsim should not open net sockets.
* [Bug 1665] from 4.2.6p3-RC4: is_anycast() u_int32_t should be u_int32.
* from 4.2.6p3: ntpsnmpd, libntpq warning cleanup.
* Remove 'calldelay' and 'sign' keywords (Dave Mills).
* Documentation updates from Dave Mills.
(4.2.7p63) 2010/10/13 Released by Harlan Stenn <stenn@ntp.org>
* [Bug 1080] from 4.2.6p3-RC3: ntpd on ipv6 routers very chatty.
* Documentation nit cleanup.
* Documentation updates from Dave Mills.
(4.2.7p62) 2010/10/12 Released by Harlan Stenn <stenn@ntp.org>
* [Bug 750] from 4.2.6p3-RC3: Non-existing device causes coredump with
  RIPE-NCC driver.
* [Bug 1567] from 4.2.6p3-RC3: Support Arbiter 1093C Satellite Clock on
  Windows.
* [Bug 1581] from 4.2.6p3-RC3: printf format string mismatch leftover.
* [Bug 1659] from 4.2.6p3-RC3: Support Truetime Satellite Clocks on
  Windows.
* [Bug 1660] from 4.2.6p3-RC3: On some systems, test is in /usr/bin, not
  /bin.
* [Bug 1661] from 4.2.6p3-RC3: Re-indent refclock_ripencc.c.
* Lose peer_count from ntp_peer.c and ntp_proto.c (Dave Mills).
* Documentation updates from Dave Mills.
(4.2.7p61) 2010/10/06 Released by Harlan Stenn <stenn@ntp.org>
* Documentation and code cleanup from Dave Mills. No more NTP_MAXASSOC.
(4.2.7p60) 2010/10/04 Released by Harlan Stenn <stenn@ntp.org>
* Documentation updates from Dave Mills.
(4.2.7p59) 2010/10/02 Released by Harlan Stenn <stenn@ntp.org>
* Documentation updates from Dave Mills.
* Variable name cleanup from Dave Mills.
* [Bug 1657] darwin needs res_9_init, not res_init.
(4.2.7p58) 2010/09/30 Released by Harlan Stenn <stenn@ntp.org>
* Clock select bugfix from Dave Mills.
* [Bug 1554] peer may stay selected as system peer after becoming
  unreachable.
* [Bug 1644] from 4.2.6p3-RC3: cvo.sh should use lsb_release to identify
  linux distros.
* [Bug 1646] ntpd crashes with relative path to logfile.
(4.2.7p57) 2010/09/27 Released by Harlan Stenn <stenn@ntp.org>
* Documentation updates from Dave Mills.
(4.2.7p56) 2010/09/25 Released by Harlan Stenn <stenn@ntp.org>
* Clock combining algorithm improvements from Dave Mills.
* Documentation updates from Dave Mills.
* [Bug 1642] ntpdsim can't find simulate block in config file.
* [Bug 1643] from 4.2.6p3-RC3: Range-check the decoding of the RIPE-NCC
  status codes.
(4.2.7p55) 2010/09/22 Released by Harlan Stenn <stenn@ntp.org>
* Documentation updates from Dave Mills.
* [Bug 1636] from 4.2.6p3-RC2: segfault after denied remote config.
(4.2.7p54) 2010/09/21 Released by Harlan Stenn <stenn@ntp.org>
* More Initial convergence improvements from Dave Mills.
* Documentation updates from Dave Mills.
* [Bug 1635] from 4.2.6p3-RC2: "filegen ... enable" is not default.
(4.2.7p53) 2010/09/20 Released by Harlan Stenn <stenn@ntp.org>
* Documentation updates from Dave Mills.
* More Initial convergence improvements from Dave Mills.
(4.2.7p52) 2010/09/19 Released by Harlan Stenn <stenn@ntp.org>
* Initial convergence improvements from Dave Mills.
(4.2.7p51) 2010/09/18 Released by Harlan Stenn <stenn@ntp.org>
* [Bug 1344] from 4.2.6p3-RC1: ntpd on Windows exits without logging
  cause.
* [Bug 1629] 4.2.7p50 configure.ac changes invalidate config.cache.
* [Bug 1630] 4.2.7p50 cannot bootstrap on Autoconf 2.61.
(4.2.7p50) 2010/09/16 Released by Harlan Stenn <stenn@ntp.org>
* Cleanup NTP_LIB_M.
* [Bug 1628] Clean up -lxnet/-lsocket usage for (open)solaris.
(4.2.7p49) 2010/09/13 Released by Harlan Stenn <stenn@ntp.org>
* Documentation updates from Dave Mills.
(4.2.7p48) 2010/09/12 Released by Harlan Stenn <stenn@ntp.org>
* Documentation updates from Dave Mills.
(4.2.7p47) 2010/09/11 Released by Harlan Stenn <stenn@ntp.org>
* Documentation updates from Dave Mills.
* [Bug 1588] finish configure --disable-autokey implementation.
* [Bug 1616] refclock_acts.c: if (pp->leap == 2) is always false.
* [Bug 1620] [Backward Incompatible] "discard minimum" value should be in
  seconds, not log2 seconds.
(4.2.7p46) 2010/09/10 Released by Harlan Stenn <stenn@ntp.org>
* Use AC_SEARCH_LIBS instead of AC_CHECK_LIB for NTP_LIB_M.
(4.2.7p45) 2010/09/05 Released by Harlan Stenn <stenn@ntp.org>
* [Bug 1578] Consistently use -lm when needed.
(4.2.7p44) 2010/08/27 Released by Harlan Stenn <stenn@ntp.org>
* [Bug 1573] from 4.2.6p3-beta1: Miscalculation of offset in sntp.
(4.2.7p43) 2010/08/26 Released by Harlan Stenn <stenn@ntp.org>
* [Bug 1602] Refactor some of the sntp/ directory to facililtate testing.
(4.2.7p42) 2010/08/18 Released by Harlan Stenn <stenn@ntp.org>
* [Bug 1593] ntpd abort in free() with logconfig syntax error.
* [Bug 1595] from 4.2.6p3-beta1: empty last line in key file causes
  duplicate key to be added
* [Bug 1597] from 4.2.6p3-beta1: packet processing ignores RATE KoD packets,
  Because of a bug in string comparison.
(4.2.7p41) 2010/07/28 Released by Harlan Stenn <stenn@ntp.org>
* [Bug 1581] from 4.2.6p3-beta1: ntp_intres.c size_t printf format
  string mismatch.
* [Bug 1586] ntpd 4.2.7p40 doesn't write to syslog after fork on QNX.
* Avoid race with parallel builds using same source directory in
  scripts/genver by using build directory for temporary files.
* orphanwait documentation updates.
(4.2.7p40) 2010/07/12 Released by Harlan Stenn <stenn@ntp.org>
* [Bug 1395] ease ntpdate elimination with ntpd -w/--wait-sync
* [Bug 1396] allow servers on ntpd command line like ntpdate
(4.2.7p39) 2010/07/09 Released by Harlan Stenn <stenn@ntp.org>
* Fix typo in driver28.html.
* [Bug 1581] from 4.2.6p2: size_t printf format string mismatches, IRIG
  string buffers undersized.  Mostly backported from earlier ntp-dev
  fixes by Juergen Perlinger.
(4.2.7p38) 2010/06/20 Released by Harlan Stenn <stenn@ntp.org>
* [Bug 1570] backported to 4.2.6p2-RC7.
* [Bug 1575] from 4.2.6p2-RC7: use 'snprintf' with LIB_BUFLENGTH in
  inttoa.c, tvtoa.c and utvtoa.c
* [Bug 1576] backported to 4.2.6p2-RC7.
* Typo fix in a comment in ntp_proto.c.
(4.2.7p37) 2010/06/19 Released by Harlan Stenn <stenn@ntp.org>
* [Bug 1576] sys/sysctl.h depends on sys/param.h on OpenBSD.
(4.2.7p36) 2010/06/15 Released by Harlan Stenn <stenn@ntp.org>
* [Bug 1560] Initial support for orphanwait, from Dave Mills.
* clock_filter()/reachability fixes from Dave Mills.
(4.2.7p35) 2010/06/12 Released by Harlan Stenn <stenn@ntp.org>
* Rewrite of multiprecision macros in 'ntp_fp.h' from J. Perlinger
  <perlinger@ntp.org>
* [Bug 715] from 4.2.6p2-RC6: libisc Linux IPv6 interface iteration
  drops multicast flags.
(4.2.7p34) 2010/06/05 Released by Harlan Stenn <stenn@ntp.org>
* [Bug 1570] serial clock drivers get outdated input from kernel tty
  line buffer after startup
(4.2.7p33) 2010/06/04 Released by Harlan Stenn <stenn@ntp.org>
* [Bug 1561] from 4.2.6p2-RC5: ntpq, ntpdc "passwd" prompts for MD5
  password w/SHA1.
* [Bug 1565] from 4.2.6p2-RC5: sntp/crypto.c compile fails on MacOS over
  vsnprintf().
* from 4.2.6p2-RC5: Windows port: do not exit in
  ntp_timestamp_from_counter() without first logging the reason.
(4.2.7p32) 2010/05/19 Released by Harlan Stenn <stenn@ntp.org>
* Copyright file cleanup from Dave Mills.
* [Bug 1555] from 4.2.6p2-RC4: sntp illegal C (mixed code and
  declarations).
* [Bug 1558] pool prototype associations have 0.0.0.0 for remote addr.
* configure.ac: add --disable-autokey, #define AUTOKEY to enable future
  support for building without Autokey, but with OpenSSL for its digest
  algorithms (hash functions).  Code must be modified to use #ifdef
  AUTOKEY instead of #ifdef OPENSSL where appropriate to complete this.
* include/ntp_crypto.h: make assumption AUTOKEY implies OPENSSL explicit.
(4.2.7p31) 2010/05/11 Released by Harlan Stenn <stenn@ntp.org>
* [Bug 1325] from 4.2.6p2-RC3: unreachable code sntp recv_bcst_data().
* [Bug 1459] from 4.2.6p2-RC3: sntp MD5 authentication does not work
  with ntpd.
* [Bug 1552] from 4.2.6p2-RC3: update and complete broadcast and crypto
  features in sntp.
* [Bug 1553] from 4.2.6p2-RC3: sntp/configure.ac OpenSSL support.
* from 4.2.6p2-RC3: Escape unprintable characters in a refid in ntpq -p
  billboard.
* from 4.2.6p2-RC3: Simplify hash client code by providing OpenSSL
  EVP_*() API when built without OpenSSL.  (already in 4.2.7)
* from 4.2.6p2-RC3: Do not depend on ASCII in sntp.
(4.2.7p30) 2010/05/06 Released by Harlan Stenn <stenn@ntp.org>
* [Bug 1526] ntpd DNS pipe read EINTR with no network at startup.
* Update the ChangeLog entries when merging items from -stable.
(4.2.7p29) 2010/05/04 Released by Harlan Stenn <stenn@ntp.org>
* [Bug 1542] ntpd mrulist response may have incorrect last.older.
* [Bug 1543] ntpq mrulist must refresh nonce when retrying.
* [Bug 1544] ntpq mrulist sscanf timestamp format mismatch on 64-bit.
* Windows compiling hints/winnt.html update from G. Sunil Tej.
(4.2.7p28) 2010/05/03 Released by Harlan Stenn <stenn@ntp.org>
* [Bug 1512] from 4.2.6p2-RC3: ntpsnmpd should connect to net-snmpd
  via a unix-domain socket by default.
  Provide a command-line 'socket name' option.
* [Bug 1538] from 4.2.6p2-RC3: update refclock_nmea.c's call to
  getprotobyname().
* [Bug 1541] from 4.2.6p2-RC3: Fix wrong keyword for "maxclock".
(4.2.7p27) 2010/04/27 Released by Harlan Stenn <stenn@ntp.org>
(4.2.7p26) 2010/04/24 Released by Harlan Stenn <stenn@ntp.org>
* [Bug 1465] from 4.2.6p2-RC2: Make sure time from TS2100 is not
  invalid (backport from -dev).
* [Bug 1528] from 4.2.6p2-RC2: Fix EDITLINE_LIBS link order for ntpq
  and ntpdc.
* [Bug 1531] Require nonce with mrulist requests.
* [Bug 1532] Remove ntpd support for ntpdc's monlist in favor of ntpq's
  mrulist.
* [Bug 1534] from 4.2.6p2-RC2: conflicts with VC++ 2010 errno.h.
* [Bug 1535] from 4.2.6p2-RC2: "restrict -4 default" and "restrict
  -6 default" ignored.
(4.2.7p25) 2010/04/20 Released by Harlan Stenn <stenn@ntp.org>
* [Bug 1528] from 4.2.6p2-RC2: Remove --with-arlib from br-flock.
* [Bug 1503] [Bug 1504] [Bug 1518] [Bug 1522] from 4.2.6p2-RC2:
  all of which were fixed in 4.2.7 previously.
(4.2.7p24) 2010/04/13 Released by Harlan Stenn <stenn@ntp.org>
* [Bug 1390] Control PPS on the Oncore M12.
* [Bug 1518] Windows ntpd should lock to one processor more
  conservatively.
* [Bug 1520] '%u' formats for size_t gives warnings with 64-bit builds.
* [Bug 1522] Enable range syntax "trustedkey (301 ... 399)".
* Documentation updates for 4.2.7p22 changes and additions, updating
  ntpdc.html, ntpq.html, accopt.html, confopt.html, manyopt.html,
  miscopt.html, and miscopt.txt.
* accopt.html: non-ntpport doc changes from Dave Mills.
* Modify full MRU list preemption when full to match "discard monitor"
  documentation, by removing exception for count == 1.
(4.2.7p23) 2010/04/04 Released by Harlan Stenn <stenn@ntp.org>
* [Bug 1516] unpeer by IP address fails, DNS name works.
* [Bug 1517] ntpq and ntpdc should verify reverse DNS before use.
  ntpq and ntpdc now use the following format for showing purported
  DNS names from IP address "reverse" DNS lookups when the DNS name
  does not exist or does not include the original IP address among
  the results: "192.168.1.2 (fake.dns.local)".
(4.2.7p22) 2010/04/02 Released by Harlan Stenn <stenn@ntp.org>
* [Bug 1432] Don't set inheritable flag for linux capabilities.
* [Bug 1465] Make sure time from TS2100 is not invalid.
* [Bug 1483] AI_NUMERICSERV undefined in 4.2.7p20.
* [Bug 1497] fudge is broken by getnetnum() change.
* [Bug 1503] Auto-enabling of monitor for "restrict ... limited" wrong.
* [Bug 1504] ntpdate tickles ntpd "discard minimum 1" rate limit if
  "restrict ... limited" is used.
* ntpdate: stop querying source after KoD packet response, log it.
* ntpdate: rate limit each server to 2s between packets.
* From J. N. Perlinger: avoid pointer wraparound warnings in dolfptoa(),
  printf format mismatches with 64-bit size_t.
* Broadcast client (ephemeral) associations should be demobilized only
  if they are not heard from for 10 consecutive polls, regardless of
  surviving the clock selection.  Fix from David Mills.
* Add "ntpq -c ifstats" similar to "ntpdc -c ifstats".
* Add "ntpq -c sysstats" similar to "ntpdc -c sysstats".
* Add "ntpq -c monstats" to show monlist knobs and stats.
* Add "ntpq -c mrulist" similar to "ntpdc -c monlist" but not
  limited to 600 rows, and with filtering and sorting options:
  ntpq -c "mrulist mincount=2 laddr=192.168.1.2 sort=-avgint"
  ntpq -c "mrulist sort=addr"
  ntpq -c "mrulist mincount=2 sort=count"
  ntpq -c "mrulist sort=-lstint"
* Modify internal representation of MRU list to use l_fp fixed-point
  NTP timestamps instead of seconds since startup.  This increases the
  resolution and substantially improves accuracy of sorts involving
  timestamps, at the cost of flushing all MRU entries when the clock is
  stepped, to ensure the timestamps can be compared with the current
  get_systime() results.
* Add ntp.conf "mru" directive to configure MRU parameters, such as
  "mru mindepth 600 maxage 64 maxdepth 5000 maxmem 1024" or
  "mru initalloc 0 initmem 16 incalloc 99 incmem 4".  Several pairs are
  equivalent with one in units of MRU entries and its twin in units of
  kilobytes of memory, so the last one used in ntp.conf controls:
  maxdepth/maxmem, initalloc/initmem, incalloc/incmem.  With the above
  values, ntpd will preallocate 16kB worth of MRU entries, allocating
  4kB worth each time more are needed, with a hard limit of 1MB of MRU
  entries.  Until there are more than 600 entries none would be reused.
  Then only entries for addresses last seen 64 seconds or longer ago are
  reused.
* Limit "ntpdc -c monlist" response in ntpd to 600 entries, the previous
  overall limit on the MRU list depth which was driven by the monlist
  implementation limit of one request with a single multipacket
  response.
* New "pool" directive implementation modeled on manycastclient.
* Do not abort on non-ASCII characters in ntp.conf, ignore them.
* ntpq: increase response reassembly limit from 24 to 32 packets, add
  discussion in comment regarding results with even larger MAXFRAGS.
* ntpq: handle "passwd MYPASSWORD" (without prompting) as with ntpdc.
* ntpdc: do not examine argument to "passwd" if not supplied.
* configure: remove check for pointer type used with qsort(), we
  require ANSI C which mandates void *.
* Reset sys_kodsent to 0 in proto_clr_stats().
* Add sptoa()/sockporttoa() similar to stoa()/socktoa() adding :port.
* Use memcpy() instead of memmove() when buffers can not overlap.
* Remove sockaddr_storage from our sockaddr_u union of sockaddr,
  sockaddr_in, and sockaddr_in6, shaving about 100 bytes from its size
  and substantially decreasing MRU entry memory consumption.
* Extend ntpq readvar (alias rv) to allow fetching up to three named
  variables in one operation:  ntpq -c "rv 0 version offset frequency".
* ntpq: use srchost variable to show .POOL. prototype associations'
  hostname instead of address 0.0.0.0.
* "restrict source ..." configures override restrictions for time
  sources, allows tight default restrictions to be used with the pool
  directive (where server addresses are not known in advance).
* Ignore "preempt" modifier on manycastclient and pool prototype
  associations.  The resulting associations are preemptible, but the
  prototype must not be.
* Maintain and use linked list of associations (struct peer) in ntpd,
  avoiding walking 128 hash table entries to iterate over peers.
* Remove more workarounds unneeded since we require ISO C90 AKA ANSI C:
  - remove fallback implementations for memmove(), memset, strstr().
  - do not test for atexit() or memcpy().
* Collapse a bunch of code duplication in ntpd/ntp_restrict.c added with
  support for IPv6.
* Correct some corner case failures in automatically enabling the MRU
  list if any "restrict ... limited" is in effect, and in disabling MRU
  maintenance. (ntp_monitor.c, ntp_restrict.c)
* Reverse the internal sort order of the address restriction lists, but
  preserve the same behavior.  This allows removal of special-case code
  related to the default restrictions and more straightforward lookups
  of restrictions for a given address (now, stop on first match).
* Move ntp_restrict.c MRU doubly-linked list maintenance code into
  ntp_lists.h macros, allowing more duplicated source excision.
* Repair ntpdate.c to no longer test HAVE_TIMER_SETTIME.
* Do not reference peer_node/unpeer_node after freeing when built with
  --disable-saveconfig and using DNS.
(4.2.7p21) 2010/03/31 Released by Harlan Stenn <stenn@ntp.org>
* [Bug 2399] Reset sys_kodsent in proto_clr_stats().
* [Bug 1514] from 4.2.6p1-RC6: Typo in ntp_proto.c: fabs(foo < .4)
  should be fabs(foo) < .4.
* [Bug 1464] from 4.2.6p1-RC6: synchronization source wrong for
  refclocks ARCRON_MSF (27) and SHM (28).
* From 4.2.6p1-RC6: Correct Windows port's refclock_open() to
  return 0 on failure not -1.
* From 4.2.6p1-RC6: Correct CHU, dumbclock, and WWVB drivers to
  check for 0 returned from refclock_open() on failure.
* From 4.2.6p1-RC6: Correct "SIMUL=4 ./flock-build -1" to
  prioritize -1/--one.
* [Bug 1306] constant conditionals in audio_gain().
(4.2.7p20) 2010/02/13 Released by Harlan Stenn <stenn@ntp.org>
* [Bug 1483] hostname in ntp.conf "restrict" parameter rejected.
* Use all addresses for each restrict by hostname.
* Use async DNS to resolve trap directive hostnames.
(4.2.7p19) 2010/02/09 Released by Harlan Stenn <stenn@ntp.org>
* [Bug 1338] Update the association type codes in ntpq.html.
* [Bug 1478] from 4.2.6p1-RC5: linking fails: EVP_MD_pkey_type.
* [Bug 1479] from 4.2.6p1-RC5: not finding readline headers.
* [Bug 1484] from 4.2.6p1-RC5: ushort is not defined in QNX6.
(4.2.7p18) 2010/02/07 Released by Harlan Stenn <stenn@ntp.org>
* [Bug 1480] from 4.2.6p1-RC5: snprintf() cleanup caused
  unterminated refclock IDs.
* Stop using getaddrinfo() to convert numeric address strings to on-wire
  addresses in favor of is_ip_address() alone.
(4.2.7p17) 2010/02/05 Released by Harlan Stenn <stenn@ntp.org>
* [Bug 1477] from 4.2.6p1-RC5: First non-gmake make in clone
  w/VPATH can't make COPYRIGHT.
* Attempts to cure CID 108 CID 118 CID 119 TAINTED_SCALAR warnings.
* Broaden ylwrap workaround VPATH_HACK to all non-GNU make.
(4.2.7p16) 2010/02/04 Released by Harlan Stenn <stenn@ntp.org>
* [Bug 1474] from 4.2.6p1-RC4: ntp_keygen LCRYPTO after libntp.a.
* Include 4.2.6p1-RC4: Remove arlib.
(4.2.7p15) 2010/02/03 Released by Harlan Stenn <stenn@ntp.org>
* [Bug 1455] from 4.2.6p1: ntpd does not try /etc/ntp.audio.
* Include 4.2.6p1: Convert many sprintf() calls to snprintf(), also
  strcpy(), strcat().
* Include 4.2.6p1: Fix widely cut-n-pasted bug in refclock shutdown
  after failed start.
* Include 4.2.6p1: Remove some dead code checking for emalloc()
  returning NULL.
(4.2.7p14) 2010/02/02 Released by Harlan Stenn <stenn@ntp.org>
* [Bug 1338] ntpq displays incorrect association type codes.
* [Bug 1469] u_int32, int32 changes broke HP-UX 10.20 build.
* [Bug 1470] from 4.2.6p1: "make distdir" compiles keyword-gen.
* [Bug 1471] CID 120 CID 121 CID 122 is_ip_address() uninit family.
* [Bug 1472] CID 116 CID 117 minor warnings in new DNS code.
* [Bug 1473] from 4.2.6p1: "make distcheck" version.m4 error.
(4.2.7p13) 2010/01/31 Released by Harlan Stenn <stenn@ntp.org>
* [Bug 1467] from 4.2.6p1: Fix bogus rebuild of sntp/sntp.html.
(4.2.7p12) 2010/01/30 Released by Harlan Stenn <stenn@ntp.org>
* [Bug 1468] 'make install' broken for root on default NFS mount.
(4.2.7p11) 2010/01/28 Released by Harlan Stenn <stenn@ntp.org>
* [Bug 47] Debugging and logging do not work after a fork.
* [Bug 1010] getaddrinfo() could block and thus should not be called by
  the main thread/process.
* New async DNS resolver in ntpd allows nonblocking queries anytime,
  instead of only once at startup.
(4.2.7p10) 2010/01/24 Released by Harlan Stenn <stenn@ntp.org>
* [Bug 1140] from 4.2.6p1-RC5: Clean up debug.html, decode.html,
  and ntpq.html.
* Include 4.2.6p1-RC3: Use TZ=UTC instead of TZ= when calling date in
  scripts/mkver.in .
* [Bug 1448] from 4.2.6p1-RC3: Some macros not correctly conditionally
  or absolutely defined on Windows.
* [Bug 1449] from 4.2.6p1-RC3: ntpsim.h in ntp_config.c should be used
  conditionally.
* [Bug 1450] from 4.2.6p1-RC3: Option to exclude warnings not
  unconditionally defined on Windows.
(4.2.7p9) 2010/01/13 Released by Harlan Stenn <stenn@ntp.org>
(4.2.7p8) 2010/01/12 Released by Harlan Stenn <stenn@ntp.org>
* [Bug 702] ntpd service logic should use libopts to examine cmdline.
* [Bug 1451] from 4.2.6p1-RC3: sntp leaks KoD entry updating.
* [Bug 1453] from 4.2.6p1-RC3: Use $CC in config.cache filename.
(4.2.7p7) 2009/12/30 Released by Harlan Stenn <stenn@ntp.org>
* [Bug 620] ntpdc getresponse() esize != *rsize s/b size != *rsize.
* [Bug 1446] 4.2.7p6 requires autogen, missing ntpd.1, *.texi, *.menu.
(4.2.7p6) 2009/12/28 Released by Harlan Stenn <stenn@ntp.org>
* [Bug 1443] Remove unnecessary dependencies on ntp_io.h
* [Bug 1442] Move Windows functions into libntp files
* [Bug 1127] from 4.2.6p1-RC3: Check the return of X590_verify().
* [Bug 1439] from 4.2.6p1-RC3: .texi gen after binary is linked.
* [Bug 1440] from 4.2.6p1-RC3: Update configure.ac to support kfreebsd.
* [Bug 1445] from 4.2.6p1-RC3: IRIX does not have -lcap or support
  linux capabilities.
(4.2.7p5) 2009/12/25 Released by Harlan Stenn <stenn@ntp.org>
* Include 4.2.6p1-RC2
(4.2.7p4) 2009/12/24 Released by Harlan Stenn <stenn@ntp.org>
* [Bug 1429] ntpd -4 option does not reliably force IPv4 resolution.
* [Bug 1431] System headers must come before ntp headers in ntp_intres.c .
(4.2.7p3) 2009/12/22 Released by Harlan Stenn <stenn@ntp.org>
* [Bug 1426] scripts/VersionName needs . on the search path.
* [Bug 1427] quote missing in ./build - shows up on NetBSD.
* [Bug 1428] Use AC_HEADER_RESOLV to fix breaks from resolv.h
(4.2.7p2) 2009/12/20 Released by Harlan Stenn <stenn@ntp.org>
* [Bug 1419] ntpdate, ntpdc, sntp, ntpd ignore configure --bindir.
* [Bug 1421] add util/tg2, a clone of tg that works on Linux, NetBSD, and
  FreeBSD
(4.2.7p1) 2009/12/15 Released by Harlan Stenn <stenn@ntp.org>
* [Bug 1348] ntpd Windows port should wait for sendto() completion.
* [Bug 1413] test OpenSSL headers regarding -Wno-strict-prototypes.
* [Bug 1418] building ntpd/ntpdc/ntpq statically with ssl fails.
(4.2.7p0) 2009/12/13 Released by Harlan Stenn <stenn@ntp.org>
* [Bug 1412] m4/os_cflags.m4 caches results that depend on $CC.
* [Bug 1414] Enable "make distcheck" success with BSD make.
(4.2.7) 2009/12/09 Released by Harlan Stenn <stenn@ntp.org>
* [Bug 1407] configure.ac: recent GNU Make -v does not include "version".
---
(4.2.6p5) 2011/12/24 Released by Harlan Stenn <stenn@ntp.org>

No changes from 4.2.6p5-RC3.

---
(4.2.6p5-RC3) 2011/12/08 Released by Harlan Stenn <stenn@ntp.org>

* [Bug 2082] 3-char refid sent by ntpd 4.2.6p5-RC2 ends with extra dot.
* [Bug 2085] clock_update() sys_rootdisp calculation omits root delay.
* [Bug 2086] get_systime() should not offset by sys_residual.
* [Bug 2087] sys_jitter calculation overweights sys.peer jitter.
* Ensure NULL peer->dstadr is not accessed in orphan parent selection.

---
(4.2.6p5-RC2) 2011/11/30 Released by Harlan Stenn <stenn@ntp.org>

* [Bug 2050] Orphan mode stratum counting to infinity.
* [Bug 2059] optional billboard column "server" does not honor -n.
* [Bug 2066] ntpq lopeers ipv6 "local" column overrun.
* [Bug 2068] ntpd sends nonprintable stratum 16 refid to ntpq.
* [Bug 2069] broadcastclient, multicastclient spin up duplicate
  ephemeral associations without broadcastdelay.
* [Bug 2072] Orphan parent selection metric needs ntohl().
* Exclude not-yet-determined sys_refid from use in loopback TEST12
  (from David Mills).
* Never send KoD rate limiting response to MODE_SERVER response.

---
(4.2.6p5-RC1) 2011/10/18 Released by Harlan Stenn <stenn@ntp.org>

* [Bug 2034] Listening address configuration with prefix misapplied.

---
(4.2.6p4) 2011/09/22 Released by Harlan Stenn <stenn@ntp.org>

* [Bug 1984] ntp/libisc fails to compile on OS X 10.7 (Lion).
* [Bug 1985] "logconfig =allall" rejected.
* [Bug 2001] ntpdc timerstats reports overruns as handled.
* [Bug 2003] libntpq ntpq_read_assoc_peervars() broken.
* [Backward Incompatible] sntp: -l/--filelog -> -l/--logfile, to be
  consistent with ntpd.
* libopts/file.c fix from Bruce Korb (arg-type=file).

---
(4.2.6p4-RC2) 2011/08/04 Released by Harlan Stenn <stenn@ntp.org>

* [Bug 1608] Parse Refclock driver should honor trusttime.
* [Bug 1961] html2man update: distribute ntp-wait.html.
* [Bug 1970] UNLINK_EXPR_SLIST() causes crash if list is empty.
* [Bug 1972] checking for struct rtattr fails.
* [Bug 1975] libntp/mktime.c won't work with 64-bit time_t
* [Bug 1978] [Bug 1134] fix in 4.2.6p4-RC1 doesn't build on older Linux.
* Backport several fixes for Coverity warnings from ntp-dev.
* Backport if_nametoindex() check for hpux.

---
(4.2.6p4-RC1) 2011/07/10 Released by Harlan Stenn <stenn@ntp.org>

* [Bug 1134] ntpd fails binding to tentative IPv6 addresses.
* [Bug 1790] Update config.guess and config.sub to detect AIX6.
* [Bug 1961] html2man needs an update.
* Update the NEWS file.

---
(4.2.6p4-beta2) 2011/05/25 Released by Harlan Stenn <stenn@ntp.org>

* [Bug 1695] ntpdate takes longer than necessary.
* [Bug 1832] ntpdate doesn't allow timeout > 2s.
* [Bug 1933] WWVB/Spectracom driver timestamps LFs, not CRs.
* Backport utility routines from ntp-dev: mprintf(), emalloc_zero().

---
(4.2.6p4-beta1) 2011/05/16 Released by Harlan Stenn <stenn@ntp.org>

* [Bug 1554] peer may stay selected as system peer after becoming
  unreachable.
* [Bug 1921] LOCAL, ACTS drivers with "prefer" excluded from initial
  candidate list.
* [Bug 1923] orphan parent favored over LOCAL, ACTS drivers.
* [Bug 1924] Billboard tally codes sometimes do not match operation,
  variables.
* Enable tickadj-like taming of wildly off-spec Windows clock using
  NTPD_TICKADJ_PPM env. var. specifying baseline slew.
* Upgrade to AutoGen 5.11.9 (and require it).
* Upgrade to libopts 35.0.10 from AutoGen 5.11.9pre8.

---
(4.2.6p3) 2011/01/03 Released by Harlan Stenn <stenn@ntp.org>

* [Bug 1764] Palisade driver doesn't build on Linux
* Create and use scripts/check--help when generating .texi files.
* Update bk triggers for the bk-5 release.
* Update genCommitLog for the bk-5 release.
* Update the copyright year.

---
(4.2.6p3-RC12) 2010/12/25 Released by Harlan Stenn <stenn@ntp.org>

* [Bug 1458] Can not compile NTP on FreeBSD 4.7.
* [Bug 1510] Add modes 20/21 for driver 8 to support RAWDCF @ 75 baud.
* [Bug 1618] Unreachable code in jjy_start(). (backport from ntp-dev)
* [Bug 1719] ntp-keygen -V crash. (backport)
* [Bug 1740] ntpdc treats many counters as signed. (backport)
* [Bug 1741] Enable multicast reception on each address (Windows).
* [Bug 1742] Fix a typo in an error message in the "build" script.
* [Bug 1743] Display timezone offset when showing time for sntp in the
local timezone.
* [Bug 1751] Support for Atari FreeMiNT OS.
* [Bug 1754] --version output should be more verbose.
* [Bug 1757] oncore snprintf("%m") doesn't expand %m.
* [Bug 1758] setsockopt IPV6_MULTICAST_IF with wrong ifindex.
* [Bug 1760] ntpd Windows interpolation cannot be disabled.
* [Bug 1762] manycastclient solicitation responses interfere.
* Upgrade to libopts 34.0.9 from AutoGen 5.11.6pre7.
* Relax minimum Automake version to 1.10 with updated libopts.m4.
* Suppress ntp-keygen OpenSSL version display for --help, --version,
display both build and runtime OpenSSL versions when they differ.
* Clean up m4 quoting in configure.ac, *.m4 files, resolving
  intermittent AC_LANG_PROGRAM possibly undefined errors.
* Clean up the SNTP documentation.
* Other manycastclient repairs:
  Separate handling of scope ID embedded in many in6_addr from ifindex
  used for IPv6 multicasting ioctls.
  Add INT_PRIVACY endpt bit flag for IPv6 RFC 4941 privacy addresses.
  Enable outbound multicast from only one address per interface in the
  same subnet, and in that case prefer embedded MAC address modified
  EUI-64 IPv6 addresses first, then static, and last RFC 4941 privacy
  addresses.
  Use setsockopt(IP[V6]_MULTICAST_IF) before each send to multicast to
  select the local source address, using the correct socket is not
  enough.

---
(4.2.6p3-RC11) 2010/11/28 Released by Harlan Stenn <stenn@ntp.org>

* [Bug 1725] ntpd sends multicast from only one address.
* [Bug 1728] In ntp_openssl.m4, don't add -I/usr/include or -L/usr/lib
  to CPPFLAGS or LDFLAGS.
* [Bug 1733] IRIX doesn't have 'head' (affects scripts/checkChangeLog).
* Remove log_msg() and debug_msg() from sntp in favor of msyslog().
* Use a single copy of libopts/, in sntp/.
* Upgrade libopts to 33.3.8.
* Bump minimum Automake version to 1.11, required for AM_COND_IF
  use in LIBOPTS_CHECK.
* Improvements to the 'build' script.

---
(4.2.6p3-RC10) 2010/11/14 Released by Harlan Stenn <stenn@ntp.org>

* [Bug 1681] More sntp logging cleanup.
* [Bug 1683] Non-localhost on loopback exempted from nic rules.

---
(4.2.6p3-RC9) 2010/11/10 Released by Harlan Stenn <stenn@ntp.org>

* [Bug 1574] sntp:set_time doesn't set tv_usec correctly.
* [Bug 1681] sntp logging cleanup.
* [Bug 1683] Interface binding does not seem to work as intended.
* [Bug 1691] Use first NMEA sentence each second.
* [Bug 1692] packageinfo.sh needs to be "sourced" using ./ .
* [Bug 1709] ntpdate ignores replies with equal receive and transmit
  timestamps.
* Backport sntp from -dev

---
(4.2.6p3-RC8) 2010/10/29 Released by Harlan Stenn <stenn@ntp.org>

* [Bug 1685] NMEA driver mode byte confusion.
* First cut at using scripts/checkChangeLog.

---
(4.2.6p3-RC7) 2010/10/25 Released by Harlan Stenn <stenn@ntp.org>

* [Bug 1676] NMEA: $GPGLL did not work after fix for Bug 1571.
* Added scripts/checkChangeLog.

---
(4.2.6p3-RC6) 2010/10/24 Released by Harlan Stenn <stenn@ntp.org>

* [Bug 1571] NMEA does not relate data to PPS edge.
* [Bug 1572] NMEA time adjustment for GPZDG buggy.
* [Bug 1675] Prohibit includefile remote config.

---
(4.2.6p3-RC5) 2010/10/22 Released by Harlan Stenn <stenn@ntp.org>

* [Bug 1649] Require NMEA checksum if $GPRMC or previously seen.
* [Bug 1669] NTP 4.2.6p2 fails to compile on IBM AIX 5.3.

---
(4.2.6p3-RC4) 2010/10/16 Released by Harlan Stenn <stenn@ntp.org>

* [Bug 1584] wrong SNMP type for precision, resolution.
* [Bug 1659] Need CLOCK_TRUETIME not CLOCK_TRUE.
* [Bug 1665] is_anycast() u_int32_t should be u_int32.
* ntpsnmpd, libntpq warning cleanup.

---
(4.2.6p3-RC3) 2010/10/14 Released by Harlan Stenn <stenn@ntp.org>

* [Bug 750] Non-existing device causes coredump with RIPE-NCC driver.
* [Bug 1080] ntpd on ipv6 routers very chatty.
* [Bug 1567] Support Arbiter 1093C Satellite Clock on Windows.
* [Bug 1581] printf format string mismatch leftover.
* [Bug 1584] ntpsnmpd OID must be mib-2.197.
* [Bug 1643] Range-check the decoding of the RIPE-NCC status codes.
* [Bug 1644] cvo.sh should use lsb_release to identify linux distros.
* [Bug 1659] Support Truetime Satellite Clocks on Windows.
* [Bug 1660] On some systems, test is in /usr/bin, not /bin.
* [Bug 1661] Re-indent refclock_ripencc.c.

---
(4.2.6p3-RC2) 2010/09/25 Released by Harlan Stenn <stenn@ntp.org>

* [Bug 1635] "filegen ... enable" is not default.
* [Bug 1636] yyparse() segfault after denied filegen remote config.

---
(4.2.6p3-RC1) 2010/09/18 Released by Harlan Stenn <stenn@ntp.org>

* [Bug 1344] ntpd on Windows exits without logging cause.

---
(4.2.6p3-beta1) 2010/09/11 Released by Harlan Stenn <stenn@ntp.org>

* [Bug 1573] Miscalculation of offset in sntp.
* [Bug 1595] empty last line in key file causes duplicate key to be added
* [Bug 1597] packet processing ignores RATE KoD packets, because of
  a bug in string comparison.
* [Bug 1581] ntp_intres.c size_t printf format string mismatch.

---
(4.2.6p2) 2010/07/09 Released by Harlan Stenn <stenn@ntp.org>

* [Bug 1581] size_t printf format string mismatches, IRIG string buffers
  undersized.  Mostly backported from earlier ntp-dev fixes by Juergen
  Perlinger.

---
(4.2.6p2-RC7) 2010/06/19 Released by Harlan Stenn <stenn@ntp.org>

* [Bug 1570] serial clock drivers get outdated input from kernel tty
  line buffer after startup
* [Bug 1575] use 'snprintf' with LIB_BUFLENGTH in inttoa.c, tvtoa.c and
  utvtoa.c
* [Bug 1576] sys/sysctl.h depends on sys/param.h on OpenBSD.

---
(4.2.6p2-RC6) 2010/06/12 Released by Harlan Stenn <stenn@ntp.org>

* [Bug 715] libisc Linux IPv6 interface iteration drops multicast flags.

---
(4.2.6p2-RC5) 2010/06/03 Released by Harlan Stenn <stenn@ntp.org>

* [Bug 1561] ntpq, ntpdc "passwd" prompts for MD5 password w/SHA1.
* [Bug 1565] sntp/crypto.c compile fails on MacOS over vsnprintf().
* Windows port: do not exit in ntp_timestamp_from_counter() without
  first logging the reason.
* Support "passwd blah" syntax in ntpq.

---
(4.2.6p2-RC4) 2010/05/19 Released by Harlan Stenn <stenn@ntp.org>

* [Bug 1555] 4.2.6p2-RC3 sntp illegal C (mixed code and declarations).

---
(4.2.6p2-RC3) 2010/05/11 Released by Harlan Stenn <stenn@ntp.org>

* [Bug 1325] unreachable code in sntp recv_bcst_data().
* [Bug 1459] sntp MD5 authentication does not work with ntpd.
* [Bug 1512] ntpsnmpd should connect to net-snmpd via a unix-domain
  socket by default.  Provide a command-line 'socket name' option.
* [Bug 1538] update refclock_nmea.c's call to getprotobyname().
* [Bug 1541] Fix wrong keyword for "maxclock".
* [Bug 1552] update and complete broadcast and crypto features in sntp.
* [Bug 1553] sntp/configure.ac OpenSSL support.
* Escape unprintable characters in a refid in ntpq -p billboard.
* Simplify hash client code by providing OpenSSL EVP_*() API when built
  without OpenSSL.  (from ntp-dev)
* Do not depend on ASCII values for ('A' - '0'), ('a' - '0') in sntp.
* Windows compiling hints/winnt.html update from G. Sunil Tej.

---
(4.2.6p2-RC2) 2010/04/27 Released by Harlan Stenn <stenn@ntp.org>

* [Bug 1465] Make sure time from TS2100 is not invalid (backport from
  ntp-dev).
* [Bug 1528] Fix EDITLINE_LIBS link order for ntpq and ntpdc.
* [Bug 1534] win32/include/isc/net.h conflicts with VC++ 2010 errno.h.
* [Bug 1535] "restrict -4 default" and "restrict -6 default" ignored.
* Remove --with-arlib from br-flock.

---
(4.2.6p2-RC1) 2010/04/18 Released by Harlan Stenn <stenn@ntp.org>

* [Bug 1503] Auto-enabling of monitor for "restrict ... limited" wrong.
* [Bug 1504] ntpdate tickles ntpd "discard minimum 1" rate limit if
  "restrict ... limited" is used.
* [Bug 1518] Windows ntpd should lock to one processor more
  conservatively.
* [Bug 1522] Enable range syntax "trustedkey (301 ... 399)".
* Update html/authopt.html controlkey, requestkey, and trustedkey docs.

---
(4.2.6p1) 2010/04/09 Released by Harlan Stenn <stenn@ntp.org>
(4.2.6p1-RC6) 2010/03/31 Released by Harlan Stenn <stenn@ntp.org>

* [Bug 1514] Typo in ntp_proto.c: fabs(foo < .4) should be fabs(foo) < .4.
* [Bug 1464] synchronization source wrong for refclocks ARCRON_MSF (27)
  and SHM (28).
* Correct Windows port's refclock_open() to return 0 on failure not -1.
* Correct CHU, dumbclock, and WWVB drivers to check for 0 returned from
  refclock_open() on failure.
* Correct "SIMUL=4 ./flock-build -1" to prioritize -1/--one.

---
(4.2.6p1-RC5) 2010/02/09 Released by Harlan Stenn <stenn@ntp.org>

* [Bug 1140] Clean up debug.html, decode.html, and ntpq.html.
* [Bug 1438] Remove dead code from sntp/networking.c.
* [Bug 1477] 1st non-gmake make in clone w/VPATH can't make COPYRIGHT.
* [Bug 1478] linking fails with undefined reference EVP_MD_pkey_type.
* [Bug 1479] Compilation fails because of not finding readline headers.
* [Bug 1480] snprintf() cleanup caused unterminated refclock IDs.
* [Bug 1484] ushort is not defined in QNX6.

---
(4.2.6p1-RC4) 2010/02/04 Released by Harlan Stenn <stenn@ntp.org>

* [Bug 1455] ntpd does not try /etc/ntp.audio as documented.
* [Bug 1467] Fix bogus rebuild of sntp/sntp.html
* [Bug 1470] "make distdir" in $srcdir builds keyword-gen, libntp.a.
* [Bug 1473] "make distcheck" before build can't make sntp/version.m4.
* [Bug 1474] ntp_keygen needs LCRYPTO after libntp.a.
* Convert many sprintf() calls to snprintf(), also strcpy(), strcat().
* Fix widely cut-n-pasted bug in refclock shutdown after failed start.
* Remove some dead code checking for emalloc() returning NULL.
* Remove arlib.

---
(4.2.6p1-RC3) 2010/01/24 Released by Harlan Stenn <stenn@ntp.org>

* Use TZ=UTC instead of TZ= when calling date in scripts/mkver.in .
* [Bug 1448] Some macros not correctly conditionally or absolutely defined
  on Windows.
* [Bug 1449] ntpsim.h in ntp_config.c should be used conditionally.
* [Bug 1450] Option to exclude warnings not unconditionally defined on Windows.
* [Bug 1127] Properly check the return of X590_verify() - missed one.
* [Bug 1439] .texi generation must wait until after binary is linked.
* [Bug 1440] Update configure.ac to support kfreebsd.
* [Bug 1445] IRIX does not have -lcap or support linux capabilities.
* [Bug 1451] CID 115: sntp leaks KoD entry when updating existing.
* [Bug 1453] Use $CC in config.cache filename in ./build script.

---
(4.2.6p1-RC2) 2009/12/25 Released by Harlan Stenn <stenn@ntp.org>

* [Bug 1411] Fix status messages in refclock_oncore.c.
* [Bug 1416] MAXDNAME undefined on Solaris 2.6.
* [Bug 1419] ntpdate, ntpdc, sntp, ntpd ignore configure --bindir.
* [Bug 1424] Fix check for rtattr (rtnetlink.h).
* [Bug 1425] unpeer by association ID sets up for duplicate free().
* [Bug 1426] scripts/VersionName needs . on the search path.
* [Bug 1427] quote missing in ./build - shows up on NetBSD.
* [Bug 1428] Use AC_HEADER_RESOLV to fix breaks from resolv.h
* [Bug 1429] ntpd -4 option does not reliably force IPv4 resolution.
* [Bug 1431] System headers must come before ntp headers in ntp_intres.c .
* [Bug 1434] HP-UX 11 ip_mreq undeclared, _HPUX_SOURCE helps some.
* [Bug 1435] sntp: Test for -lresolv using the same tests as in ntp.

---
(4.2.6p1-RC1) 2009/12/20 Released by Harlan Stenn <stenn@ntp.org>

* [Bug 1409] Put refclock_neoclock4x.c under the NTP COPYRIGHT notice.
  This should allow debian and other distros to add this refclock driver
  in further distro releases.
  Detect R2 hardware releases.
* [Bug 1412] m4/os_cflags.m4 caches results that depend on $CC.
* [Bug 1413] test OpenSSL headers regarding -Wno-strict-prototypes.
* [Bug 1414] Enable "make distcheck" success with BSD make.
* [Bug 1415] Fix Mac OS X link problem.
* [Bug 1418] building ntpd/ntpdc/ntpq statically with ssl fails.
* Build infrastructure updates to enable beta releases of ntp-stable.

---
(4.2.6) 2009/12/09 Released by Harlan Stenn <stenn@ntp.org>
* [Sec 1331] from4.2.4p8: DoS with mode 7 packets - CVE-2009-3563.
* [Bug 508] Fixed leap second handling for Windows.
(4.2.5p250-RC) 2009/11/30 Released by Harlan Stenn <stenn@ntp.org>
* sntp documentation updates.
* [Bug 761] internal resolver does not seem to honor -4/-6 qualifiers
* [Bug 1386] Deferred DNS doesn't work on NetBSD
* [Bug 1391] avoid invoking autogen twice for .c and .h files.
* [Bug 1397] shmget() refclock_shm failing because of file mode.
* Pass no_needed to ntp_intres as first part of fixing [Bug 975].
* Add ./configure --enable-force-defer-DNS to help debugging.
(4.2.5p249-RC) 2009/11/28 Released by Harlan Stenn <stenn@ntp.org>
* [Bug 1400] An empty KOD DB file causes sntp to coredump.
* sntp: documentation cleanup.
* sntp: clean up some error messages.
* sntp: Use the precision to control how many offset digits are shown.
* sntp: Show root dispersion.
* Cleanup from the automake/autoconf upgrades.
(4.2.5p248-RC) 2009/11/26 Released by Harlan Stenn <stenn@ntp.org>
* Prepare for the generation of sntp.html.
* Documentation changes from Dave Mills.
* [Bug 1387] Storage leak in ntp_intres (minor).
* [Bug 1389] buffer overflow in refclock_oncore.c
* [Bug 1391] .texi usage text from installed, not built binaries.
* [Bug 1392] intres retries duplicate assocations endlessly.
* Correct *-opts.h dependency so default 'get' action isn't used.
(4.2.5p247-RC) 2009/11/20 Released by Harlan Stenn <stenn@ntp.org>
* [Bug 1142] nodebug builds shed no light on -d, -D option failure.
* [Bug 1179] point out the problem with -i/--jaildir and -u/--user when
  they are disabled by configure.
* [Bug 1308] support systems that lack fork().
* [Bug 1343] sntp doesn't link on Solaris 7, needs -lresolv.
(4.2.5p246-RC) 2009/11/17 Released by Harlan Stenn <stenn@ntp.org>
* Upgrade to autogen-5.10
* [Bug 1378] Unnecessary resetting of peers during interface update.
* [Bug 1382] p245 configure --disable-dependency-tracking won't build.
* [Bug 1384] ntpq :config core dumped with a blank password.
(4.2.5p245-RC) 2009/11/14 Released by Harlan Stenn <stenn@ntp.org>
* Cleanup from Dave Mills.
* [Bug 1343] sntp illegal C does not compile on Solaris 7.
* [Bug 1381] Version .deps generated include file dependencies to allow
  known dependency-breaking changes to force .deps to be cleaned,
  triggered by changing the contents of deps-ver and/or sntp/deps-ver.
(4.2.5p244-RC) 2009/11/12 Released by Harlan Stenn <stenn@ntp.org>
* keygen.html updates from Dave Mills.
* [Bug 1003] ntpdc unconfig command doesn't prompt for keyid.
* [Bug 1376] Enable authenticated ntpq and ntpdc using newly-available
  digest types.
* ntp-keygen, Autokey OpenSSL build vs. run version mismatch is now a
  non-fatal warning.
(4.2.5p243-RC) 2009/11/11 Released by Harlan Stenn <stenn@ntp.org>
* [Bug 1226] Fix deferred DNS lookups.
* new crypto signature cleanup.
(4.2.5p242-RC) 2009/11/10 Released by Harlan Stenn <stenn@ntp.org>
* [Bug 1363] CID 92 clarify fallthrough case in clk_trimtsip.c
* [Bug 1366] ioctl(TIOCSCTTY, 0) fails on NetBSD *[0-2].* > 3.99.7.
* [Bug 1368] typos in libntp --without-crypto case
* [Bug 1371] deferred DNS lookup failing with INFO_ERR_AUTH.
* CID 87 dead code in ntpq.c atoascii().
* Fix authenticated ntpdc, broken in p240.
* Stub out isc/mem.h, shaving 47k from a MIPS ntpd binary.
* Shrink keyword scanner FSM entries from 64 to 32 bits apiece.
* Documention updates from Dave Mills.
* authkeys.c cleanup from Dave Mills.
(4.2.5p241-RC) 2009/11/07 Released by Harlan Stenn <stenn@ntp.org>
* html/authopt.html update from Dave Mills.
* Remove unused file from sntp/Makefile.am's distribution list.
* new crypto signature cleanup.
(4.2.5p240-RC) 2009/11/05 Released by Harlan Stenn <stenn@ntp.org>
* [Bug 1364] clock_gettime() not detected, need -lrt on Debian 5.0.3.
* Provide all of OpenSSL's signature methods for ntp.keys (FIPS 140-2).
(4.2.5p239-RC) 2009/10/30 Released by Harlan Stenn <stenn@ntp.org>
* [Bug 1357] bogus assert from refclock_shm.
* [Bug 1359] Debug message cleanup.
* CID 101: more pointer/array cleanup.
* [Bug 1356] core dump from refclock_nmea when can't open /dev/gpsU.
* [Bug 1358] AIX 4.3 sntp/networking.c IPV6_JOIN_GROUP undeclared.
* CID 101: pointer/array cleanup.
(4.2.5p238-RC) 2009/10/27 Released by Harlan Stenn <stenn@ntp.org>
* Changes from Dave Mills.
* driver4.html updates from Dave Mills.
* [Bug 1252] PPSAPI cleanup on ntpd/refclock_wwvb.c.
* [Bug 1354] libtool error building after bootstrap with Autoconf 2.64.
* Allow NTP_VPATH_HACK configure test to handle newer gmake versions.
* CIDs 94-99 make it more clearly impossible for sock_hash() to return
  a negative number.
* CID 105, 106 ensure ntpdc arrays are not overrun even if callers
  misbehave.
* CID 113 use va_end() in refclock_true.c true_debug().
* Get rid of configure tests for __ss_family and __ss_len when the more
  common ss_family and ss_len are present.
(4.2.5p237-RC) 2009/10/26 Released by Harlan Stenn <stenn@ntp.org>
* [Bug 610] NMEA support for using PPSAPI on a different device.
* [Bug 1238] use only fudge time2 to offset NMEA serial timestamp.
* [Bug 1355] ntp-dev won't compile on OpenBSD 4.6.
(4.2.5p236-RC) 2009/10/22 Released by Harlan Stenn <stenn@ntp.org>
* Cleanup from Dave Mills.
* [Bug 1343] ntpd/ntp_io.c close_fd() does not compile on Solaris 7.
* [Bug 1353] ntpq "rv 0 settimeofday" always shows UNKNOWN on unix.
* Do not attempt to execute built binaries from ntpd/Makefile when
  cross-compiling (keyword-gen and ntpd --saveconfigquit).
* sntp/main.c: Remove duplicate global adr_buf[] (also defined in
  networking.c) which Piotr Grudzinski identified breaking his build.
* Correct in6addr_any test in configure.ac to attempt link too.
(4.2.5p235-RC) 2009/10/18 Released by Harlan Stenn <stenn@ntp.org>
* [Bug 1343] lib/isc build breaks on systems without IPv6 headers.
(4.2.5p234-RC) 2009/10/16 Released by Harlan Stenn <stenn@ntp.org>
* [Bug 1339] redux, use unmodified lib/isc/win32/strerror.c and
  move #define strerror... to a header not used by lib/isc code.
* [Bug 1345] illegal 'grep' option prevents compilation.
* [Bug 1346] keyword scanner broken where char defaults to unsigned.
* [Bug 1347] ntpd/complete.conf missing multicastclient test case.
(4.2.5p233-RC) 2009/10/15 Released by Harlan Stenn <stenn@ntp.org>
* [Bug 1337] cast setsockopt() v4 address pointer to void *.
* [Bug 1342] ignore|drop one IPv6 address on an interface blocks all
  addresses on that interface.
* Documentation cleanup and updates.
(4.2.5p232-RC) 2009/10/14 Released by Harlan Stenn <stenn@ntp.org>
* [Bug 1302] OpenSSL under Windows needs applink support.
* [Bug 1337] fix incorrect args to setsockopt(fd, IP_MULTICAST_IF,...).
* [Bug 1339] Fix Windows-only ntp_strerror() infinite recursion.
* [Bug 1341] NMEA driver requires working PPSAPI #ifdef HAVE_PPSAPI.
* Construct ntpd keyword scanner finite state machine at compile time
  rather than at runtime, shrink entries from 40+ to 8 bytes.
* Update documentation for ntpq --old-rv, saveconfig, saveconfigdir,
  ntpd -I -L and -M, and interface/nic rules. (From Dave Hart)
* [Bug 1337] fix incorrect args to setsockopt(fd, IP_MULTICAST_IF,...)
(4.2.5p231-RC) 2009/10/10 Released by Harlan Stenn <stenn@ntp.org>
* [Bug 1335] Broadcast client degraded by wildcard default change.
(4.2.5p230-RC) 2009/10/09 Released by Harlan Stenn <stenn@ntp.org>
* Start the 4.2.6 Release Candidate cycle.
* Broadcast and transit phase cleanup from Dave Mills.
(4.2.5p229) 2009/10/07 Released by Harlan Stenn <stenn@ntp.org>
* [Bug 1334] ntpsnmpd undefined reference to `ntpqOptions'.
* Change ntpsnmpd/Makefile.am include file order to fix FreeBSD build.
(4.2.5p228) 2009/10/06 Released by Harlan Stenn <stenn@ntp.org>
* Reclaim syntax tree memory after application in ntpd built with
  configure --disable-saveconfig.
* [Bug 1135] ntpq uses sizeof(u_long) where sizeof(u_int32) is meant.
* [Bug 1333] ntpd --interface precedence over --novirtualips lost.
(4.2.5p227) 2009/10/05 Released by Harlan Stenn <stenn@ntp.org>
* [Bug 1135] :config fails with "Server disallowed request"
* [Bug 1330] disallow interface/nic rules when --novirtualips or
  --interface are used.
* [Bug 1332] ntpq -c 'rv 0 variablename' returns extra stuff.
* Add test of ntpd --saveconfigquit fidelity using new complete.conf.
* Documentation updates from Dave Hart/Dave Mills.
(4.2.5p226) 2009/10/04 Released by Harlan Stenn <stenn@ntp.org>
* [Bug 1318] Allow multiple -g options on ntpd command line.
* [Bug 1327] ntpq, ntpdc, ntp-keygen -d & -D should work with configure
  --disable-debugging.
* Add ntpd --saveconfigquit <filename> option for future build-time
  testing of saveconfig fidelity.
* Clockhop and autokey cleanup from Dave Mills.
* Documentation updates from Dave Mills.
(4.2.5p225) 2009/09/30 Released by Harlan Stenn <stenn@ntp.org>
* authopt documentation changes from Dave Mills/Dave Hart.
* [Bug 1324] support bracketed IPv6 numeric addresses for restrict.
(4.2.5p224) 2009/09/29 Released by Harlan Stenn <stenn@ntp.org>
* Clockhop and documentation fixes from Dave Mills.
* Remove "tos maxhop" ntp.conf knob.
(4.2.5p223) 2009/09/28 Released by Harlan Stenn <stenn@ntp.org>
* [Bug 1321] build doesn't work if . isn't on $PATH.
* [Bug 1323] Implement "revoke #" to match documentation, deprecate
  "crypto revoke #".
(4.2.5p222) 2009/09/27 Released by Harlan Stenn <stenn@ntp.org>
* Update libisc code using bind-9.6.1-P1.tar.gz, rearrange our copy to
  mirror the upstream layout (lib/isc/...), and merge in NTP-local
  modifications to libisc.  There is a new procedure to ease future
  libisc merges using a separate "upstream" bk repo.  That will enable
  normal bk pull automerge to handle carrying forward any local changes
  and should enable us to take updated libisc snapshots more often.
* Updated build and flock-build scripts.  flock-build --one is a way
  to perform a flock-build compatible solitary build, handy for a repo
  clone's first build on a machine with autoconf, automake, etc.
* Compiling ntp_parser.y using BSD make correctly places ntp_parser.h
  in the top-level ntpd directory instead of A.*/ntpd.
* bootstrap script updated to remove potentially stale .deps dirs.
* Remove unneeded Makefile.am files from the lib/isc/include tree.
(4.2.5p221) 2009/09/26 Released by Harlan Stenn <stenn@ntp.org>
* [Bug 1316] segfault if refclock_nmea can't open file.
* [Bug 1317] Distribute cvo.sh.
(4.2.5p220) 2009/09/25 Released by Harlan Stenn <stenn@ntp.org>
* Rearrange libisc code to match the upstream layout in BIND.  This is
  step one of two, changing the layout but keeping our existing libisc.
(4.2.5p219) 2009/09/24 Released by Harlan Stenn <stenn@ntp.org>
* [Bug 1315] "interface ignore 0.0.0.0" is ignored.
* add implicit "nic ignore all" rule before any rules from ntp.conf, so
  "nic listen eth0" alone means the same as "-I eth0".
* add wildcard match class for interface/nic rules.
* fix mistaken carryover of prefixlen from one rule to the next.
* Ensure IPv6 localhost address ::1 is included in libisc's Windows IPv6
  address enumeration, allowing ntpq and ntpdc's hardcoding to 127.0.0.1
  on Windows to end.
(4.2.5p218) 2009/09/21 Released by Harlan Stenn <stenn@ntp.org>
* [Bug 1314] saveconfig emits -4 and -6 on when not given.
* correct parsing and processing of setvar directive.
* highlight location of ntpq :config syntax errors with ^.
* clarify (former) NO_ARG, SINGLE_ARG, MULTIPLE_ARG renaming to
  FOLLBY_TOKEN, FOLLBY_STRING, FOLLBY_STRINGS_TO_EOC.
* parser, saveconfig cleanup to store T_ identifiers in syntax tree.
(4.2.5p217) 2009/09/20 Released by Harlan Stenn <stenn@ntp.org>
* [Bug 1300] reject remote configuration of dangerous items.
(4.2.5p216) 2009/09/19 Released by Harlan Stenn <stenn@ntp.org>
* [Bug 1312] ntpq/ntpdc MD5 passwords truncated to 8 chars on Suns.
* CID 10 missing free(up); in refclock_palisade.c error return, again.
* CID 83 added assertion to demonstrate config_nic_rules() does not
  call strchr(NULL, '/').
(4.2.5p215) 2009/09/18 Released by Harlan Stenn <stenn@ntp.org>
* [Bug 1292] Workaround last VC6 unsigned __int64 kink.
(4.2.5p214) 2009/09/17 Released by Harlan Stenn <stenn@ntp.org>
* [Bug 1303] remove top-level "autokey" directive.
* use "nic listen 192.168.0.0/16" instead of
  "nic listen 192.168.0.0 prefixlen 16".
(4.2.5p213) 2009/09/16 Released by Harlan Stenn <stenn@ntp.org>
* [Bug 1310] fix Thunderbolt mode in refclock_palisade.c
(4.2.5p212) 2009/09/15 Released by Harlan Stenn <stenn@ntp.org>
* [Bug 983] add interface [listen | ignore | drop] ... directive.
* [Bug 1243] MD5auth_setkey zero-fills key from first zero octet.
* [Bug 1295] leftover fix, do not crash on exit in free_config_trap()
  when "trap 1.2.3.4" is used without any further options.
* [Bug 1311] 4.2.5p211 doesn't build in no-debug mode.
* document interface (alias nic) and unpeer.
* Correct syntax error line & column numbers.
* CID 79: kod_init_kod_db() fails to fclose(db_s) in two error paths.
* CID 80: attempt to quiet Coverity false positive re: leaking "reason"
  in main().
* Documentation updates from Dave Mills.
* CID 81: savedconfig leaked in save_config().
* Make the code agree with the spec and the book (Dave Mills).
(4.2.5p211) 2009/09/14 Released by Harlan Stenn <stenn@ntp.org>
* [Bug 663] respect ntpq -c and -p order on command line.
* [Bug 1292] more VC6 unsigned __int64 workarounds.
* [Bug 1296] Added Support for Trimble Acutime Gold.
(4.2.5p210) 2009/09/06 Released by Harlan Stenn <stenn@ntp.org>
* [Bug 1294] Use OPENSSL_INC and OPENSSL_LIB macros for Windows
  and remove unnecessary reference to applink.c for Windows
* [Bug 1295] trap directive options are not optional.
* [Bug 1297] yylex() must always set yylval before returning.
(4.2.5p209) 2009/09/01 Released by Harlan Stenn <stenn@ntp.org>
* [Bug 1290] Fix to use GETTIMEOFDAY macro
* [Bug 1289] Update project files for VC6, VS2003, VS2005, VS 2008
(4.2.5p208) 2009/08/30 Released by Harlan Stenn <stenn@ntp.org>
* [Bug 1293] make configuration dumper ready for release, specifically:
* rename ntpq dumpcfg command to "saveconfig".
* require authentication for saveconfig.
* "restrict ... nomodify" prevents saveconfig and :config.
* "saveconfig ." shorthand to save to startup configuration file.
* support strftime() substitution in saveconfig arg to timestamp
  the output filename, for example "saveconfig %Y%m%d-%H%M%S.conf".
* display saveconfig response message from ntpd in ntpq.
* save output filename in "savedconfig" variable, fetched with ntpq -c
  "rv 0 savedconfig".
* document saveconfig in html/ntpq.html.
* add ./configure --disable-saveconfig to build a smaller ntpd.
* log saveconfig failures and successes to syslog.
(4.2.5p207) 2009/08/29 Released by Harlan Stenn <stenn@ntp.org>
* [Bug 1292] Minor Windows source tweaks for VC6-era SDK headers.
(4.2.5p206) 2009/08/26 Released by Harlan Stenn <stenn@ntp.org>
* accopt.html typo fixes from Dave Mills.
* [Bug 1283] default to remembering KoD in sntp.
* clean up numerous sntp/kod_management.c bugs.
* use all addresses resolved from each DNS name in sntp.
(4.2.5p205) 2009/08/18 Released by Harlan Stenn <stenn@ntp.org>
* accopt.html typo fixes from Dave Mills.
* [Bug 1285] Log ntpq :config/config-from-file events.
* [Bug 1286] dumpcfg omits statsdir, mangles filegen.
(4.2.5p204) 2009/08/17 Released by Harlan Stenn <stenn@ntp.org>
* [Bug 1284] infinite loop in ntpd dumping more than one trustedkey
(4.2.5p203) 2009/08/16 Released by Harlan Stenn <stenn@ntp.org>
* Add ntpq -c dumpcfg, Google Summer of Code project of Max Kuehn
(4.2.5p202) 2009/08/14 Released by Harlan Stenn <stenn@ntp.org>
* install the binary and man page for sntp.
(4.2.5p201) 2009/08/13 Released by Harlan Stenn <stenn@ntp.org>
* sntp: out with the old, in with the new.
(4.2.5p200) 2009/08/12 Released by Harlan Stenn <stenn@ntp.org>
* [Bug 1281] Build ntpd on Windows without big SDK download, burn,
  and install by checking in essentially unchanging messages.mc build
  products to avoid requiring mc.exe, which is not included with VC++
  2008 EE.
(4.2.5p199) 2009/08/09 Released by Harlan Stenn <stenn@ntp.org>
* [Bug 1279] Cleanup for warnings from Veracode static analysis.
(4.2.5p198) 2009/08/03 Released by Harlan Stenn <stenn@ntp.org>
* Upgrade to autogen-5.9.9-pre5.
(4.2.5p197) 2009/07/30 Released by Harlan Stenn <stenn@ntp.org>
* The build script now has . at the end of PATH for config.guess.
(4.2.5p196) 2009/07/29 Released by Harlan Stenn <stenn@ntp.org>
* [Bug 1272] gsoc_sntp IPv6 build problems under HP-UX 10.
* [Bug 1273] CID 10: Palisade leaks unit struct in error path.
* [Bug 1274] CID 67: ensure resolve_hosts() output count and pointers
  are consistent.
* [Bug 1275] CID 45: CID 46: old sntp uses uninitialized guesses[0],
  precs[0].
* [Bug 1276] CID 52: crypto_xmit() may call crypto_alice[23]()
  with NULL peer.
(4.2.5p195) 2009/07/27 Released by Harlan Stenn <stenn@ntp.org>
* cvo.sh: Add support for CentOS, Fedora, Slackware, SuSE, and QNX.
(4.2.5p194) 2009/07/26 Released by Harlan Stenn <stenn@ntp.org>
* Documentation updates from Dave Mills.
* Use scripts/cvo.sh in the build script to get better subdir names.
(4.2.5p193) 2009/07/25 Released by Harlan Stenn <stenn@ntp.org>
* [Bug 1261] CID 34: simulate_server() rbuf.msg_flags uninitialized.
* [Bug 1262] CID 35: xpkt.mac uninitialized in simulate_server().
* [Bug 1263] CID 37: CID 38: CID 40: CID 43: multiple refclocks
  uninitialized tm_zone (arc, chronolog, dumbclock, pcf).
* [Bug 1264] CID 64: gsoc_sntp on_wire() frees wrong ptr receiving KoD.
* [Bug 1265] CID 65: CID 66: gsoc_sntp on_wire() leaks x_pkt, r_pkt.
* [Bug 1266] CID 39: datum_pts_start() uninitialized arg.c_ospeed.
* [Bug 1267] CID 44: old sntp handle_saving() writes stack garbage to
  file when clearing.
* [Bug 1268] CID 63: resolve_hosts() leaks error message buffer.
* [Bug 1269] CID 74: use assertion to ensure move_fd() does not return
  negative descriptors.
* [Bug 1270] CID 70: gsoc_sntp recv_bcst_data mdevadr.ipv6mr_interface
  uninitialized.
(4.2.5p192) 2009/07/24 Released by Harlan Stenn <stenn@ntp.org>
* [Bug 965] CID 42: ss_family uninitialized.
* [Bug 1250] CID 53: kod_init_kod_db() overruns kod_db malloc'd buffer.
* [Bug 1251] CID 68: search_entry() mishandles dst argument.
* [Bug 1252] CID 32: Quiet Coverity warning with assertion.
* [Bug 1253] CID 50: gsoc_sntp/crypto.c auth_init() always returns a
  list with one entry.
* [Bug 1254] CID 56: tv_to_str() leaks a struct tm each call.
* [Bug 1255] CID 55: pkt_output() leaks a copy of each packet.
* [Bug 1256] CID 51: Coverity doesn't recognize our assertion macros as
  terminal.
* [Bug 1257] CID 57: gsoc_sntp auth_init() fails to fclose(keyfile).
* [Bug 1258] CID 54: gsoc_sntp resolve_hosts() needs simplification.
* [Bug 1259] CID 59: gsoc_sntp recv_bcast_data() fails to free(rdata)
  on error paths.
* [Bug 1260] CID 60: gsoc_sntp recvpkt() fails to free(rdata).
* Updated to AutoGen-5.9.9pre2.
(4.2.5p191) 2009/07/21 Released by Harlan Stenn <stenn@ntp.org>
* Updated to AutoGen-5.9.9pre1.
(4.2.5p190) 2009/07/20 Released by Harlan Stenn <stenn@ntp.org>
* Updated to AutoGen-5.9.8.
* [Bug 1248] RES_MSSNTP typo in ntp_proto.c.
* [Bug 1246] use a common template for singly-linked lists, convert most
  doubly-linked lists to singly-linked.
* Log warning about signd blocking when restrict mssntp used.
(4.2.5p189) 2009/07/16 Released by Harlan Stenn <stenn@ntp.org>
* Documentation cleanup from Dave Mills.
(4.2.5p188) 2009/07/15 Released by Harlan Stenn <stenn@ntp.org>
* [Bug 1245] Broken xmt time sent in fast_xmit() of 4.2.5p187.
(4.2.5p187) 2009/07/11 Released by Harlan Stenn <stenn@ntp.org>
* [Bug 1042] multicast listeners IPv4+6 ignore new interfaces.
* [Bug 1237] Windows serial code treat CR and LF both as line
  terminators.
* [Bug 1238] use fudge time2 for serial timecode offset in NMEA driver.
* [Bug 1242] Remove --enable-wintime, symmetric workaround is now
  always enabled.
* [Bug 1244] NTP_INSIST(fd != maxactivefd) failure in intres child
* Added restrict keyword "mssntp" for Samba4 DC operation, by Dave Mills.
(4.2.5p186) 2009/07/08 Released by Harlan Stenn <stenn@ntp.org>
* ntp_proto.c cleanup from Dave Mills.
(4.2.5p185) 2009/07/01 Released by Harlan Stenn <stenn@ntp.org>
* Documentation updates from Dave Mills.
* [Bug 1234] convert NMEA driver to use common PPSAPI code.
* timepps-Solaris.h pps_handle_t changed from pointer to scalar
* Spectracom refclock added to Windows port of ntpd
* [Bug 1236] Declaration order fixed.
* Bracket private ONCORE debug statements with #if 0 rather than #ifdef
  DEBUG
* Delete ONCORE debug statement that is now handled elsewhere.
(4.2.5p184) 2009/06/24 Released by Harlan Stenn <stenn@ntp.org>
* [Bug 1233] atom refclock fudge time1 sign flipped in 4.2.5p164.
(4.2.5p183) 2009/06/23 Released by Harlan Stenn <stenn@ntp.org>
* [Bug 1196] setsockopt(SO_EXCLUSIVEADDRUSE) can fail on Windows 2000
  and earlier with WSAINVAL, do not log a complaint in that case.
* [Bug 1210] ONCORE driver terminates ntpd without logging a reason.
* [Bug 1218] Correct comment in refclock_oncore on /etc/ntp.oncore*
  configuration file search order.
* Change ONCORE driver to log using msyslog as well as to any
  clockstats file.
* [Bug 1231] ntpsnmpd build fails after sockaddr union changes.
(4.2.5p182) 2009/06/18 Released by Harlan Stenn <stenn@ntp.org>
* Add missing header dependencies to the ntpdc layout verification.
* prefer.html updates from Dave Mills.
* [Bug 1205] Add ntpd --usepcc and --pccfreq options on Windows
* [Bug 1215] unpeer by association ID
* [Bug 1225] Broadcast address miscalculated on Windows 4.2.5p180
* [Bug 1229] autokey segfaults in cert_install().
* Use a union for structs sockaddr, sockaddr_storage, sockaddr_in, and
  sockaddr_in6 to remove casts and enable type checking.  Collapse
  some previously separate IPv4/IPv6 paths into a single codepath.
(4.2.5p181) 2009/06/06 Released by Harlan Stenn <stenn@ntp.org>
* [Bug 1206] Required compiler changes for Windows
* [Bug 1084] PPSAPI for ntpd on Windows with DLL backends
* [Bug 1204] Unix-style refclock device paths on Windows
* [Bug 1205] partial fix, disable RDTSC use by default on Windows
* [Bug 1208] decodenetnum() buffer overrun on [ with no ]
* [Bug 1211] keysdir free()d twice #ifdef DEBUG
* Enable ONCORE, ARCRON refclocks on Windows (untested)
(4.2.5p180) 2009/05/29 Released by Harlan Stenn <stenn@ntp.org>
* [Bug 1200] Enable IPv6 in Windows port
* Lose FLAG_FIXPOLL, from Dave Mills.
(4.2.5p179) 2009/05/23 Released by Harlan Stenn <stenn@ntp.org>
* [Bug 1041] xmt -> aorg timestamp cleanup from Dave Mills,
  reported by Dave Hart.
* [Bug 1193] Compile error: conflicting types for emalloc.
* [Bug 1196] VC6 winsock2.h does not define SO_EXCLUSIVEADDRUSE.
* Leap/expire cleanup from Dave Mills.
(4.2.5p178) 2009/05/21 Released by Harlan Stenn <stenn@ntp.org>
* Provide erealloc() and estrdup(), a la emalloc().
* Improve ntp.conf's parser error messages.
* [Bug 320] "restrict default ignore" does not affect IPv6.
* [Bug 1192] "restrict -6 ..." reports a syntax error.
(4.2.5p177) 2009/05/18 Released by Harlan Stenn <stenn@ntp.org>
* Include 4.2.4p7
* [Bug 1174] nmea_shutdown assumes that nmea has a unit assigned
* [Bug 1190] NMEA refclock fudge flag4 1 obscures position in timecode
* Update NMEA refclock documentation in html/drivers/driver20.html
(4.2.5p176) 2009/05/13 Released by Harlan Stenn <stenn@ntp.org>
* [Bug 1154] mDNS registration should be done later, repeatedly and only
  if asked for. (second try for fix)
(4.2.5p175) 2009/05/12 Released by Harlan Stenn <stenn@ntp.org>
* Include 4.2.4p7-RC7
* [Bug 1180] ntpd won't start with more than ~1000 interfaces
* [Bug 1182] Documentation typos and missing bits.
* [Bug 1183] COM port support should extend past COM3
* [Bug 1184] ntpd is deaf when restricted to second IP on the same net
* Clean up configure.ac NTP_CACHEVERSION interface, display cache
  version when clearing.  Fixes a regression.
(4.2.5p174) 2009/05/09 Released by Harlan Stenn <stenn@ntp.org>
* Stale leapsecond file fixes from Dave Mills.
(4.2.5p173) 2009/05/08 Released by Harlan Stenn <stenn@ntp.org>
* Include 4.2.4p7-RC6
(4.2.5p172) 2009/05/06 Released by Harlan Stenn <stenn@ntp.org>
* [Bug 1175] Instability in PLL daemon mode.
* [Bug 1176] refclock_parse.c does not compile without PPSAPI.
(4.2.5p171) 2009/05/04 Released by Harlan Stenn <stenn@ntp.org>
* Autokey documentation cleanup from Dave Mills.
* [Bug 1171] line editing libs found without headers (Solaris 11)
* [Bug 1173] NMEA refclock fails with Solaris PPSAPI
* Fix problem linking msntp on Solaris when sntp subdir is configured
  before parent caused by different gethostent library search order.
* Do not clear config.cache when it is  empty.
(4.2.5p170) 2009/05/02 Released by Harlan Stenn <stenn@ntp.org>
* [Bug 1152] adjust PARSE to new refclock_pps logic
* Include 4.2.4p7-RC5
* loopfilter FLL/PLL crossover cleanup from Dave Mills.
* Documentation updates from Dave Mills.
* ntp-keygen cleanup from Dave Mills.
* crypto API cleanup from Dave Mills.
* Add NTP_CACHEVERSION mechanism to ignore incompatible config.cache
* Enable gcc -Wstrict-overflow for gsoc_sntp as well
(4.2.5p169) 2009/04/30 Released by Harlan Stenn <stenn@ntp.org>
* [Bug 1171] Note that we never look for -lreadline by default.
* [Bug 1090] Fix bogus leap seconds in refclock_hpgps.
(4.2.5p168) 2009/04/29 Released by Harlan Stenn <stenn@ntp.org>
* Include 4.2.4p7-RC4
* [Bug 1169] quiet compiler warnings
* Re-enable gcc -Wstrict-prototypes when not building with OpenSSL
* Enable gcc -Wstrict-overflow
* ntpq/ntpdc emit newline after accepting password on Windows
* Updates from Dave Mills:
* ntp-keygen.c: Updates.
* Fix the error return and syslog function ID in refclock_{param,ppsapi}.
* Make sure syspoll is within the peer's minpoll/maxpoll bounds.
* ntp_crypto.c: Use sign_siglen, not len. sign key filename cleanup.
* Bump NTP_MAXEXTEN from 1024 to 2048, update values for some field lengths.
* m4/ntp_lineeditlibs.m4: fix warnings from newer Autoconf
* [Bug 1166] Remove truncation of position (blanking) code in refclock_nmea.c
(4.2.5p167) 2009/04/26 Released by Harlan Stenn <stenn@ntp.org>
* Crypto cleanup from Dave Mills.
(4.2.5p166) 2009/04/25 Released by Harlan Stenn <stenn@ntp.org>
* [Bug 1165] Clean up small memory leaks in the  config file parser
* Correct logconfig keyword declaration to MULTIPLE_ARG
* Enable filename and line number leak reporting on Windows when built
  DEBUG for all the typical C runtime allocators such as calloc,
  malloc, and strdup.  Previously only emalloc calls were covered.
* Add DEBUG-only code to free dynamically allocated memory that would
  otherwise remain allocated at ntpd exit, to allow less forgivable
  leaks to stand out in leaks reported after exit.
* Ensure termination of strings in ports/winnt/libisc/isc_strerror.c
  and quiet compiler warnings.
* [Bug 1057] ntpdc unconfig failure
* [Bug 1161] unpeer AKA unconfig command for ntpq :config
* PPS and crypto cleanup in ntp_proto.c from Dave Mills.
(4.2.5p165) 2009/04/23 Released by Harlan Stenn <stenn@ntp.org>
* WWVB refclock cleanup from Dave Mills.
* Code cleanup: requested_key -> request_key.
* [Bug 833] ignore whitespace at end of remote configuration lines
* [Bug 1033] ntpdc/ntpq crash prompting for keyid on Windows
* [Bug 1028] Support for W32Time authentication via Samba.
* quiet ntp_parser.c malloc redeclaration warning
* Mitigation and PPS/PPSAPI cleanup from Dave Mills.
* Documentation updates from Dave Mills.
* timepps-Solaris.h patches from Dave Hart.
(4.2.5p164) 2009/04/22 Released by Harlan Stenn <stenn@ntp.org>
* Include 4.2.4p7-RC3
* PPS/PPSAPI cleanup from Dave Mills.
* Documentation updates from Dave Mills.
* [Bug 1125] C runtime per-thread initialization on Windows
* [Bug 1152] temporarily disable refclock_parse, refclock_true until
  maintainers can repair build break from pps_sample()
* [Bug 1153] refclock_nmea should not mix UTC with GPS time
* [Bug 1159] ntpq overlap diagnostic message test buggy
(4.2.5p163) 2009/04/10 Released by Harlan Stenn <stenn@ntp.org>
(4.2.5p162) 2009/04/09 Released by Harlan Stenn <stenn@ntp.org>
* Documentation updates from Dave Mills.
* Mitigation and PPS cleanup from Dave Mills.
* Include 4.2.4p7-RC2
* [Bug 216] New interpolation scheme for Windows eliminates 1ms jitter
* remove a bunch of #ifdef SYS_WINNT from portable code
* 64-bit time_t cleanup for building on newer Windows compilers
* Only set CMOS clock during ntpd exit on Windows if the computer is
  shutting down or restarting.
* [Bug 1148] NMEA reference clock improvements
* remove deleted gsoc_sntp/utilities.o from repository so that .o build
  products can be cleaned up without corrupting the repository.
(4.2.5p161) 2009/03/31 Released by Harlan Stenn <stenn@ntp.org>
* Documentation updates from Dave Mills.
(4.2.5p160) 2009/03/30 Released by Harlan Stenn <stenn@ntp.org>
* [Bug 1141] refclock_report missing braces cause spurious "peer event:
  clock clk_unspec" log entries
* Include 4.2.4p7-RC1
(4.2.5p159) 2009/03/28 Released by Harlan Stenn <stenn@ntp.org>
* "bias" changes from Dave Mills.
(4.2.5p158) 2009/01/30 Released by Harlan Stenn <stenn@ntp.org>
* Fix [CID 72], a typo introduced at the latest fix to prettydate.c.
(4.2.5p157) 2009/01/26 Released by Harlan Stenn <stenn@ntp.org>
* Cleanup/fixes for ntp_proto.c and ntp_crypto.c from Dave Mills.
(4.2.5p156) 2009/01/19 Released by Harlan Stenn <stenn@ntp.org>
* [Bug 1118] Fixed sign extension for 32 bit time_t in caljulian() and prettydate().
  Fixed some compiler warnings about missing prototypes.
  Fixed some other simple compiler warnings.
* [Bug 1119] [CID 52] Avoid a possible null-dereference in ntp_crypto.c.
* [Bug 1120] [CID 51] INSIST that peer is non-null before we dereference it.
* [Bug 1121] [CID 47] double fclose() in ntp-keygen.c.
(4.2.5p155) 2009/01/18 Released by Harlan Stenn <stenn@ntp.org>
* Documentation updates from Dave Mills.
* CHU frequency updates.
* Design assertion fixes for ntp_crypto.c from Dave Mills.
(4.2.5p154) 2009/01/13 Released by Harlan Stenn <stenn@ntp.org>
* [Bug 992] support interface event change on Linux from
  Miroslav Lichvar.
(4.2.5p153) 2009/01/09 Released by Harlan Stenn <stenn@ntp.org>
* Renamed gsoc_sntp/:fetch-stubs to gsoc_sntp/fetch-stubs to avoid
  file name problems under Windows.
  Removed German umlaut from log msg for 4.2.5p142.
(4.2.5p152) 2009/01/08 Released by Harlan Stenn <stenn@ntp.org>
* Include 4.2.4p6: 2009/01/08 Released by Harlan Stenn <stenn@ntp.org>
(4.2.5p151) 2008/12/23 Released by Harlan Stenn <stenn@ntp.org>
* Stats file logging cleanup from Dave Mills.
(4.2.5p150) 2008/12/15 Released by Harlan Stenn <stenn@ntp.org>
* [Bug 1099] Fixed wrong behaviour in sntp's crypto.c.
* [Bug 1103] Fix 64-bit issues in the new calendar code.
(4.2.5p149) 2008/12/05 Released by Harlan Stenn <stenn@ntp.org>
* Fixed mismatches in data types and OID definitions in ntpSnmpSubAgent.c
* added a premliminary MIB file to ntpsnmpd (ntpv4-mib.mib)
(4.2.5p148) 2008/12/04 Released by Harlan Stenn <stenn@ntp.org>
* [Bug 1070] Fix use of ntpq_parsestring() in ntpsnmpd.
(4.2.5p147) 2008/11/27 Released by Harlan Stenn <stenn@ntp.org>
* Update gsoc_sntp's GCC warning code.
(4.2.5p146) 2008/11/26 Released by Harlan Stenn <stenn@ntp.org>
* Update Solaris CFLAGS for gsoc_sntp.
(4.2.5p145) 2008/11/20 Released by Harlan Stenn <stenn@ntp.org>
* Deal with time.h for sntp under linux.
* Provide rpl_malloc() for sntp for systems that need it.
* Handle ss_len and socklen type for sntp.
* Fixes to the sntp configure.ac script.
* Provide INET6_ADDRSTRLEN if it is missing.
* [Bug 1095] overflow in caljulian.c.
(4.2.5p144) 2008/11/19 Released by Harlan Stenn <stenn@ntp.org>
* Use int32, not int32_t.
* Avoid the sched*() functions under OSF - link problems.
(4.2.5p143) 2008/11/17 Released by Harlan Stenn <stenn@ntp.org>
* sntp cleanup and fixes.
(4.2.5p142) 2008/11/16 Released by Harlan Stenn <stenn@ntp.org>
* Imported GSoC SNTP code from Johannes Maximilian Kuehn.
(4.2.5p141) 2008/11/13 Released by Harlan Stenn <stenn@ntp.org>
* New caltontp.c and calyearstart.c from Juergen Perlinger.
(4.2.5p140) 2008/11/12 Released by Harlan Stenn <stenn@ntp.org>
* Cleanup lint from the ntp_scanner files.
* [Bug 1011] gmtime() returns NULL on windows where it would not under Unix.
* Updated caljulian.c and prettydate.c from Juergen Perlinger.
(4.2.5p139) 2008/11/11 Released by Harlan Stenn <stenn@ntp.org>
* Typo fix to driver20.html.
(4.2.5p138) 2008/11/10 Released by Harlan Stenn <stenn@ntp.org>
* [Bug 474] --disable-ipv6 is broken.
* IPv6 interfaces were being looked for twice.
* SHM driver grabs more samples, add clockstats
* decode.html and driver20.html updates from Dave Mills.
(4.2.5p137) 2008/11/01 Released by Harlan Stenn <stenn@ntp.org>
* [Bug 1069] #undef netsnmp's PACKAGE_* macros.
* [Bug 1068] Older versions of netsnmp do not have netsnmp_daemonize().
(4.2.5p136) 2008/10/27 Released by Harlan Stenn <stenn@ntp.org>
* [Bug 1078] statsdir configuration parsing is broken.
(4.2.5p135) 2008/09/23 Released by Harlan Stenn <stenn@ntp.org>
* [Bug 1072] clock_update should not allow updates older than sys_epoch.
(4.2.5p134) 2008/09/17 Released by Harlan Stenn <stenn@ntp.org>
* Clean up build process for ntpsnmpd.
(4.2.5p133) 2008/09/16 Released by Harlan Stenn <stenn@ntp.org>
* Add options processing to ntpsnmpd.
* [Bug 1062] Check net-snmp headers before deciding to build ntpsnmpd.
* Clean up the libntpq.a build.
* Regenerate ntp_parser.[ch] from ntp_parser.y
(4.2.5p132) 2008/09/15 Released by Harlan Stenn <stenn@ntp.org>
* [Bug 1067] Multicast DNS service registration must come after the fork
  on Solaris.
* [Bug 1066] Error messages should log as errors.
(4.2.5p131) 2008/09/14 Released by Harlan Stenn <stenn@ntp.org>
* [Bug 1065] Re-enable support for the timingstats file.
(4.2.5p130) 2008/09/13 Released by Harlan Stenn <stenn@ntp.org>
* [Bug 1064] Implement --with-net-snmp-config=progname
* [Bug 1063] ntpSnmpSubagentObject.h is missing from the distribution.
(4.2.5p129) 2008/09/11 Released by Harlan Stenn <stenn@ntp.org>
* Quiet some libntpq-related warnings.
(4.2.5p128) 2008/09/08 Released by Harlan Stenn <stenn@ntp.org>
* Import Heiko Gerstung's GSoC2008 NTP MIB daemon.
(4.2.5p127) 2008/09/01 Released by Harlan Stenn <stenn@ntp.org>
* Regenerate ntpd/ntp_parser.c
(4.2.5p126) 2008/08/31 Released by Harlan Stenn <stenn@ntp.org>
* Stop libtool-1.5 from looking for C++ or Fortran.
* [BUG 610] Documentation update for NMEA reference clock driver.
* [Bug 828] Fix IPv4/IPv6 address parsing.
* Changes from Dave Mills:
  Documentation updates.
  Fix a corner case where a frequency update was reported but not set.
  When LEAP_NOTINSYNC->LEAP_NOWARNING, call crypto_update() if we have
  crypto_flags.
(4.2.5p125) 2008/08/18 Released by Harlan Stenn <stenn@ntp.org>
* [Bug 1052] Add linuxPPS support to ONCORE driver.
(4.2.5p124) 2008/08/17 Released by Harlan Stenn <stenn@ntp.org>
* Documentation updates from Dave Mills.
* Include 4.2.4p5: 2008/08/17 Released by Harlan Stenn <stenn@ntp.org>
* [Bug 861] leap info was not being transmitted.
* [Bug 1046] refnumtoa.c is using the wrong header file.
* [Bug 1047] enable/disable options processing fix.
* header file cleanup.
* [Bug 1037] buffer in subroutine was 1 byte short.
* configure.ac: cleanup, add option for wintime, and lay the groundwork
  for the changes needed for bug 1028.
* Fixes from Dave Mills: 'bias' and 'interleave' work.  Separate
  phase and frequency discipline (for long poll intervals).  Update
  TAI function to match current leapsecond processing.
* Documentation updates from Dave Mills.
* [Bug 1037] Use all 16 of the MD5 passwords generated by ntp-keygen.
* Fixed the incorrect edge parameter being passed to time_pps_kcbind in
  NMEA refclock driver.
* [Bug 399] NMEA refclock driver does not honor time1 offset if flag3 set.
* [Bug 985] Modifications to NMEA reference clock driver to support Accord
  GPS Clock.
* poll time updates from Dave Mills.
* local refclock documentation updates from Dave Mills.
* [Bug 1022] Fix compilation problems with yesterday's commit.
* Updates and cleanup from Dave Mills:
  I've now spent eleven months of a sabbatical year - 7 days a week, 6-10
  hours most days - working on NTP. I have carefully reviewed every major
  algorithm, examined its original design and evolution from that design.
  I've trimmed off dead code and briar patches and did zillions of tests
  contrived to expose evil vulnerabilities. The development article is in
  rather good shape and should be ready for prime time.

  1. The protostats statistics files have been very useful in exposing
  little twitches and turns when something hiccups, like a broken PPS
  signal. Most of what used to be syslog messages are now repackaged as
  protostats messages with optional syslog as well. These can also be sent
  as traps which might be handy to tiggle a beeper or celltext. These, the
  sysstats files and cryptostats files reveal the ambient health of a busy
  server, monitor traffic and error counts and spot crypto attacks.

  2. Close inspection of the clock discipline behavior at long poll
  intervals (36 h) showed it not doing as well as it should. I redesigned
  the FLL loop to improve nominal accuracy from  several tens of
  milliseconds to something less than ten milliseconds.

  3. Autokey (again). The enhanced error checking was becoming a major
  pain. I found a way to toss out gobs of ugly fat code and replace the
  function with a much simpler and more comprehensive scheme. It resists
  bait-and-switch attacks and quickly detect cases when the protocol is
  not correctly synchronized.

  4. The interface code for the kernel PPS signal was not in sync with the
  kernel code itself. Some error checks were duplicated and some
  ineffective. I found none of the PPS-capable drivers, including the atom
  driver, do anything when the prefer peer fails; the kernel PPS signal
  remains in control. The atom driver now disables the kernel PPS when the
  prefer peer comes bum. This is important when the prefer peer is not a
  reference clock but a remote NTP server.

  5. The flake restrict bit turned out to be really interesting,
  especially with symmtric modes and of those especially those using
  Autokey. Small changes in the recovery procedures when packets are lost
  now avoid almost all scenarios which previously required protocol resets.

  6. I've always been a little uncomfortable when using the clock filter
  with long poll intervals because the samples become less and less
  correlated as the sample age exceeds the Allan intercept. Various
  schemes have been used over the years to cope with this fact. The latest
  one and the one that works the best is to use a modified sort metric
  where the delay is used when the age of the sample is less than the
  intercept and the sum of delay and dispersion above that. The net result
  is that, at small poll intervals the algorithm operates as a minimum
  filter, while at larger poll intervals it morphs to FIFO. Left
  unmodified, a sample could be used when twelve days old. This along with
  the FLL modifications has made a dramatic improvement at large poll
  intervals.

- [Backward Incompatible] The 'state' variable is no longer reported or
  available via ntpq output.  The following system status bit names
  have been changed:
  - sync_alarm -> leap_alarm
  - sync_atomic -> sync_pps
  - sync_lf_clock -> sync_lf_radio
  - sync_hf_clock -> sync_hf_radio
  - sync_uhf_clock -> sync_uhf_radio
  - sync_local_proto -> sync_local
  - sync_udp/time -> sync_other
  Other names have been changed as well.  See the change history for
  libntp/statestr.c for more details.
  Other backward-incompatible changes in ntpq include:
  - assID -> associd
  - rootdispersion -> rootdisp
  - pkt_head -> pkt_neader
  See the change history for other details.

* Updates and cleanup from Dave Mills.
* [Bug 995] Remove spurious ; from ntp-keygen.c.
* More cleanup and changes from Dave Mills.
* [Bug 980] Direct help to stdout.
---
(4.2.4p8) 2009/12/08 Released by Harlan Stenn <stenn@ntp.org>

* [Sec 1331] DoS with mode 7 packets - CVE-2009-3563.

---
(4.2.4p7) 2009/05/18 Released by Harlan Stenn <stenn@ntp.org>

* [Sec 1151] Remote exploit if autokey is enabled - CVE-2009-1252.
* [Bug 1187] Update the copyright date.
* [Bug 1191] ntpd fails on Win2000 - "Address already in use" after fix
  for [Sec 1149].

---
(4.2.4p7-RC7) 2009/05/12 Released by Harlan Stenn <stenn@ntp.org>

* ntp.isc.org -> ntp.org cleanup.
* [Bug 1178] Use prior FORCE_DNSRETRY behavior as needed at runtime,
  add configure --enable-ignore-dns-errors to be even more stubborn

---
(4.2.4p7-RC6) 2009/05/08 Released by Harlan Stenn <stenn@ntp.org>

* [Bug 784] Make --enable-linuxcaps the default when available
* [Bug 1179] error messages for -u/--user and -i lacking droproot
* Updated JJY reference clock driver from Takao Abe
* [Bug 1071] Log a message and exit before trying to use FD_SET with a
  descriptor larger than FD_SETSIZE, which will corrupt memory
* On corruption of the iface list head in add_interface, log and exit

---
(4.2.4p7-RC5) 2009/05/02 Released by Harlan Stenn <stenn@ntp.org>

* [Bug 1172] 4.2.4p7-RC{3,4} fail to build on linux.
* flock-build script unportable 'set -m' use removed

---
(4.2.4p7-RC4) 2009/04/29 Released by Harlan Stenn <stenn@ntp.org>

* [Bug 1167] use gcc -Winit-self only if it is understood

---
(4.2.4p7-RC3) 2009/04/22 Released by Harlan Stenn <stenn@ntp.org>

* [Bug 787] Bug fixes for 64-bit time_t on Windows
* [Bug 813] Conditional naming of Event
* [Bug 1147] System errors should be logged to msyslog()
* [Bug 1155] Fix compile problem on Windows with VS2005
* [Bug 1156] lock_thread_to_processor() should be declared in header
* [Bug 1157] quiet OpenSSL warnings, clean up configure.ac
* [Bug 1158] support for aix6.1
* [Bug 1160] MacOS X is like BSD regarding F_SETOWN

---
(4.2.4p7-RC2) 2009/04/09 Released by Harlan Stenn <stenn@ntp.org>

* [Sec 1144] limited buffer overflow in ntpq.  CVE-2009-0159
* [Sec 1149] use SO_EXCLUSIVEADDRUSE on Windows

---
(4.2.4p7-RC1) 2009/03/30 Released by Harlan Stenn <stenn@ntp.org>

* [Bug 1131] UDP sockets should not use SIGPOLL on Solaris.
* build system email address cleanup
* [Bug 774] parsesolaris.c does not compile under the new Solaris
* [Bug 873] Windows serial refclock proper TTY line discipline emulation
* [Bug 1014] Enable building with VC9 (in Visual Studio 2008,
  Visual C++ 2008, or SDK)
* [Bug 1117] Deferred interface binding under Windows works only correctly
  if FORCE_DNSRETRY is defined
* [BUG 1124] Lock QueryPerformanceCounter() client threads to same CPU
* DPRINTF macro made safer, always evaluates to a statement and will not
  misassociate an else which follows the macro.

---
(4.2.4p6) 2009/01/08 Released by Harlan Stenn <stenn@ntp.org>

* [Bug 1113] Fixed build errors with recent versions of openSSL.
* [Sec 1111] Fix incorrect check of EVP_VerifyFinal()'s return value.
* Update the copyright year.

---
(4.2.4p5) 2008/08/17 Released by Harlan Stenn <stenn@ntp.org>

* [BUG 1051] Month off by one in leap second message written to clockstats
  file fixed.
* [Bug 450] Windows only: Under original Windows NT we must not discard the
  wildcard socket to workaround a bug in NT's getsockname().
* [Bug 1038] Built-in getpass() function also prompts for password if
  not built with DEBUG.
* [Bug 841] Obsolete the "dynamic" keyword and make deferred binding
  to local interfaces the default.
  Emit a warning if that keyword is used for configuration.
* [Bug 959] Refclock on Windows not properly releasing recvbuffs.
* [Bug 993] Fix memory leak when fetching system messages.
* much cleanup, fixes, and changes from Dave Mills.
* ntp_control.c: LEAPTAB is a filestamp, not an unsigned.  From Dave Mills.
* ntp_config.c: ntp_minpoll fixes from Dave Mills.
* ntp-keygen updates from Dave Mills.
* refresh epoch, throttle, and leap cleanup from Dave Mills.
* Documentation cleanup from Dave Mills.
* [Bug 918] Only use a native md5.h if MD5Init() is available.
* [Bug 979] Provide ntptimeval if it is not otherwise present.
* [Bug 634] Re-instantiate syslog() and logfiles after the daemon fork.
* [Bug 952] Use md5 code with a friendlier license.
* [Bug 977] Fix mismatching #ifdefs for builds without IPv6.
* [Bug 830] Fix the checking order of the interface options.
* Clean up the logfile/syslog setup.
* [Bug 970] Lose obsolete -g flag to ntp-keygen.
* The -e flag to ntp-keygen can write GQ keys now, too.
* ntp_proto.c: sys_survivors and hpoll cleanup from Dave Mills.
* ntp_loopfilter.c: sys_poll cleanup from Dave Mills.
* refclock_wwv.c: maximum-likelihood digit and DSYNC fixes from Dave Mills.
* [Bug 967] preemptable associations are lost forever on a step.
* ntp_config.c: [CID 48] missing "else" clause.
* [Bug 833] ntpq config keyword is quote-mark unfriendly.
* Rename the ntpq "config" keyword to ":config".
* Dave Mills shifted some orphan processing.
* Fix typos in the [Bug 963] patch.
* bootstrap: squawk if genver fails.  Use -f with cp in case Dave does a chown.
* Remove obsolete simulator command-line options.
* ntp_request.c: [CID 36] zero sin_zero.
* [Bug 963] get_systime() is too noisy.
* [Bug 960] spurious syslog:crypto_setup:spurious crypto command
* [Bug 964] Change *-*-linux* to *-*-*linux* to allow for uclinux.
* Changes from Dave Mills:
  - ntp_util.c: cleanup.
  - ntp_timer.c: watch the non-burst packet rate.
  - ntp_request.c: cleanup.
  - ntp_restrict.c: RES_LIMITED cleanup.
  - ntp_proto.c: RES_LIMITED, rate bucktes, counters, overall cleanup.
  - ntp_peer.c: disallow peer_unconfig().
  - ntp_monitor.c: RES_LIMITED cleanup.
  - ntp_loopfilter.c: poll interval cleanup.
  - ntp_crypto.c: volley -> retry.  Cleanup TAI leap message.
  - ntp_config: average and minimum are ^2 values.
  - ntpdc: unknownversion is really "declined", not "bad version".
  - Packet retry cleanup.
* [Bug 961] refclock_tpro.c:tpro_poll() calls refclock_receive() twice.
* [Bug 957] Windows only: Let command line parameters from the Windows SCM GUI
  override the standard parameters from the ImagePath registry key.
* Added HAVE_INT32_T to the Windows config.h to avoid duplicate definitions.
* Work around a VPATH difference in FreeBSD's 'make' command.
* Update bugreport URL.
* Update -I documentation.
* [Bug 713] Fix bug reporting information.
* A bug in the application of the negative-sawtooth for 12 channel receivers.
* The removal of unneeded startup code used for the original LinuxPPS, it now
  conforms to the PPSAPI and does not need special code.
* ntp-keygen.c: Coverity fixes [CID 33,47].
* Volley cleanup from Dave Mills.
* Fuzz cleanup from Dave Mills.
* [Bug 861] Leap second cleanups from Dave Mills.
* ntpsim.c: add missing protypes and fix [CID 34], a nit.
* Upgraded bison at UDel.
* Update br-flock and flock-build machine lists.
* [Bug 752] QoS: add parse/config handling code.
* Fix the #include order in tickadj.c for picky machines.
* [Bug 752] QoS: On some systems, netinet/ip.h needs netinet/ip_systm.h.
* [Bug 752] Update the QoS tagging (code only - configuration to follow).
* Orphan mode and other protocol cleanup from Dave Mills.
* Documentation cleanup from Dave Mills.
* [Bug 940] ntp-keygen uses -v.  Disallow it as a shortcut for --version.
* more cleanup to ntp_lineeditlibs.m4.
* Documentation updates from Dave Mills.
* -ledit cleanup for ntpdc and ntpq.
* Association and other cleanup from Dave Mills.
* NTP_UNREACH changes from Dave Mills.
* Fix the readline history test.
* [Bug 931] Require -lreadline to be asked for explicitly.
* [Bug 764] When looking for -lreadline support, also try using -lncurses.
* [Bug 909] Fix int32_t errors for ntohl().
* [Bug 376/214] Enhancements to support multiple if names and IP addresses.
* [Bug 929] int32_t is undefined on Windows.  Casting wrong.
* [Bug 928] readlink missing braces.
* [Bug 788] Update macros to support VS 2005.
* ntpd/ntp_timer.c: add missing sys_tai parameter for debug printf
* [Bug 917] config parse leaves files open
* [Bug 912] detect conflicting enable/disable configuration on interfaces
  sharing an IP address
* [Bug 771] compare scopeid if available for IPv6 addresses
* Lose obsolete crypto subcommands (Dave Mills).
* WWV is an HF source, not an LF source (Dave Mills).
* [Bug 899] Only show -i/--jaildir -u/--user options if we HAVE_DROPROOT.
* [Bug 916] 'cryptosw' is undefined if built without OpenSSL.
* [Bug 891] 'restrict' config file keyword does not work (partial fix).
* [Bug 890] the crypto command seems to be required now.
* [Bug 915] ntpd cores during processing of x509 certificates.
* Crypto lint cleanup from Dave Mills.
* [Bug 897] Check RAND_status() - we may not need a .rnd file.
* Crypto cleanup from Dave Mills.
* [Bug 911] Fix error message in cmd_args.c.
* [Bug 895] Log assertion failures via syslog(), not stderr.
* Documentation updates from Dave Mills.
* Crypto cleanup from Dave Mills.
* [Bug 905] ntp_crypto.c fails to compile without -DDEBUG.
* Avoid double peer stats logging.
* ntp-keygen cleanup from Dave Mills.
* libopts needs to be built after ElectricFence.
* [Bug 894] Initialize keysdir before calling crypto_setup().
* Calysto cleanup for ntpq.
* ntp-keygen -i takes an arg.
* Cleanup and fixes from Dave Mills.
* [Bug 887] Fix error in ntp_types.h (for sizeof int != 4).
* Bug 880 bug fixes for Windows build
* Improve Calysto support.
* The "revoke" parameter is a crypto command.
* The driftfile wander threshold is a real number.
* [Bug 850] Fix the wander threshold parameter on the driftfile command.
* ntp_io.c: Dead code cleanup - Coverity View 19.
* Leap file related cleanup from Dave Mills.
* ntp_peer.c: Set peer->srcadr before (not after) calling set_peerdstadr().
* Initialize offset in leap_file() - Coverity View 17.
* Use the correct stratum on KISS codes.
* Fuzz bits cleanup.
* Show more digits in some debug printf's.
* Use drift_file_sw internally to control writing the drift file.
* Implement the wander_threshold option for the driftfile config keyword.
* reformat ntp_control.c; do not use c++ // comments.
* [Bug 629] Undo bug #629 fixes as they cause more problems than were  being
  solved
* Changes from Dave Mills: in/out-bound data rates, leapsecond cleanup,
  driftfile write cleanup, packet buffer length checks, documentation updates.
* More assertion checks and malloc()->emalloc(), courtesy of Calysto.
* [Bug 864] Place ntpd service in maintenance mode if using SMF on Solaris
* [Bug 862] includefile nesting; preserve phonelist on reconfig.
* [Bug 604] ntpd regularly dies on linux/alpha.
* more leap second infrastructure fixes from Dave Mills.
* [Bug 858] recent leapfile changes broke non-OpenSSL builds.
* Use emalloc() instead of malloc() in refclock_datum.c (Calysto).
* Start using 'design by contract' assertions.
* [Bug 767] Fast sync to refclocks wanted.
* Allow null driftfile.
* Use YYERROR_VERBOSE for the new parser, and fix related BUILT_SOURCES.
* [Bug 629] changes to ensure broadcast works including on wildcard addresses
* [Bug 853] get_node() must return a pointer to maximally-aligned memory.
* Initial leap file fixes from Dave Mills.
* [Bug 858] Recent leapfile changes broke without OPENSSL.
* Use a char for DIR_SEP, not a string.
* [Bug 850] driftfile parsing changes.
* driftfile maintenance changes from Dave Mills.  Use clock_phi instead of
  stats_write_tolerance.
* [Bug 828] refid string not being parsed correctly.
* [Bug 846] Correct includefile parsing.
* [Bug 827] New parsing code does not handle "fudge" correctly.
* Enable debugging capability in the config parser.
* [Bug 839] Crypto password not read from ntp.conf.
* Have autogen produce writable output files.
* [Bug 825] Correct logconfig -/+ keyword processing.
* [Bug 828] Correct parsing of " delimited strings.
* Cleanup FILE * usage after fclose() in ntp_filegen.c.
* [Bug 843] Windows Completion port code was incorrectly merged from -stable.
* [Bug 840] do fudge configuration AFTER peers (thus refclocks) have been
  configured.
* [Bug 824] Added new parser modules to the Windows project file.
* [Bug 832] Add libisc/log.c headers to the distribution.
* [Bug 808] Only write the drift file if we are in state 4.
* Initial import of libisc/log.c and friends.
* [Bug 826] Fix redefinition of PI.
* [Bug 825] ntp_scanner.c needs to #include <config.h> .
* [Bug 824] New parser code has some build problems with the SIM code.
* [Bug 817] Use longnames for setting ntp variables on the command-line;
  Allowing '-v' with and without an arg to disambiguate usage is error-prone.
* [Bug 822] set progname once, early.
* [Bug 819] remove erroneous #if 0 in Windows completion port code.
* The new config code missed an #ifdef for building without refclocks.
* Distribute some files needed by the new config parsing code.
* [Bug 819] Timeout for WaitForMultipleObjects was 500ms instead of INFINITE
* Use autogen 5.9.1.
* Fix clktest command-line arg processing.'
* Audio documentation updates from Dave Mills.
* New config file parsing code, from Sachin Kamboj.
* fuzz bit cleanup from Dave Mills.
* replay cleanup from Dave Mills.
* [Bug 542] Tolerate missing directory separator at EO statsdir.
* [Bug 812] ntpd should drop supplementary groups.
* [Bug 815] Fix warning compiling 4.2.5p22 under Windows with VC6.
* [Bug 740] Fix kernel/daemon startup drift anomaly.
* refclock_wwv.c fixes from Dave Mills.
* [Bug 810] Fix ntp-keygen documentation.
* [Bug 787] Bug fixes for 64-bit time_t on Windows.
* [Bug 796] Clean up duplicate #defines in ntp_control.c.
* [Bug 569] Use the correct precision for the Leitch CSD-5300.
* [Bug 795] Moved declaration of variable to top of function.
* [Bug 798] ntpq [p typo crashes ntpq/ntpdc.
* [Bug 786] Fix refclock_bancomm.c on Solaris.
* [Bug 774] parsesolaris.c does not compile under the new Solaris.
* [Bug 782] Remove P() macros from Windows files.
* [Bug 778] ntpd fails to lock with drift=+500 when started with drift=-500.
* [Bug 592] Trimble Thunderbolt GPS support.
* IRIG, CHU, WWV, WWVB refclock improvements from Dave Mills.
* [Bug 757] Lose ULONG_CONST().
* [Bug 756] Require ANSI C (function prototypes).
* codec (audio) and ICOM changes from Dave Mills.

---

* [Bug 450] Windows only: Under original Windows NT we must not discard the
  wildcard socket to workaround a bug in NT's getsockname().
* [Bug 1038] Built-in getpass() function also prompts for password if
  not built with DEBUG.
* [Bug 841] Obsolete the "dynamic" keyword and make deferred binding
  to local interfaces the default.
  Emit a warning if that keyword is used for configuration.
* [Bug 959] Refclock on Windows not properly releasing recvbuffs.
* [Bug 993] Fix memory leak when fetching system messages.
* [Bug 987] Wake up the resolver thread/process when a new interface has
  become available.
* Correctly apply negative-sawtooth for oncore 12 channel receiver.
* Startup code for original LinuxPPS removed.  LinuxPPS now conforms to
  the PPSAPI.
* [Bug 1000] allow implicit receive buffer allocation for Windows.
  fixes startup for windows systems with many interfaces.
  reduces dropped packets on network bursts.
  additionally fix timer() starvation during high load.
* [Bug 990] drop minimum time restriction for interface update interval.
* [Bug 977] Fix mismatching #ifdefs for builds without IPv6.
* Update the copyright year.
* Build system cleanup (make autogen-generated files writable).
* [Bug 957] Windows only: Let command line parameters from the Windows SCM GUI
  override the standard parameters from the ImagePath registry key.
* Fixes for ntpdate:
* [Bug 532] nptdate timeout is too long if several servers are supplied.
* [Bug 698] timeBeginPeriod is called without timeEndPeriod in some NTP tools.
* [Bug 857] ntpdate debug mode adjusts system clock when it shouldn't.
* [Bug 908] ntpdate crashes sometimes.
* [Bug 982] ntpdate(and ntptimeset) buffer overrun if HAVE_POLL_H isn't set
  (dup of 908).
* [Bug 997] ntpdate buffer too small and unsafe.
* ntpdate.c: Under Windows check whether NTP port in use under same conditions
  as under other OSs.
* ntpdate.c: Fixed some typos and indents (tabs/spaces).

(4.2.4p4) Released by Harlan Stenn <stenn@ntp.org>

* [Bug 902] Fix problems with the -6 flag.
* Updated include/copyright.def (owner and year).
* [Bug 878] Avoid ntpdc use of refid value as unterminated string.
* [Bug 881] Corrected display of pll offset on 64bit systems.
* [Bug 886] Corrected sign handling on 64bit in ntpdc loopinfo command.
* [Bug 889] avoid malloc() interrupted by SIGIO risk
* ntpd/refclock_parse.c: cleanup shutdown while the file descriptor is still
  open.
* [Bug 885] use emalloc() to get a message at the end of the memory
  unsigned types cannot be less than 0
  default_ai_family is a short
  lose trailing , from enum list
  clarify ntp_restrict.c for easier automated analysis
* [Bug 884] don't access recv buffers after having them passed to the free
  list.
* [Bug 882] allow loopback interfaces to share addresses with other
  interfaces.

---
(4.2.4p3) Released by Harlan Stenn <stenn@ntp.org>

* [Bug 863] unable to stop ntpd on Windows as the handle reference for events
  changed

---
(4.2.4p2) Released by Harlan Stenn <stenn@ntp.org>

* [Bug 854] Broadcast address was not correctly set for interface addresses
* [Bug 829] reduce syslog noise, while there fix Enabled/Disable logging
  to reflect the actual configuration.
* [Bug 795] Moved declaration of variable to top of function.
* [Bug 789] Fix multicast client crypto authentication and make sure arriving
  multicast packets do not disturb the autokey dance.
* [Bug 785] improve handling of multicast interfaces
  (multicast routers still need to run a multicast routing software/daemon)
* ntpd/refclock_parse.c: cleanup shutdown while the file descriptor is still
  open.
* [Bug 885] use emalloc() to get a message at the end of the memory
  unsigned types cannot be less than 0
  default_ai_family is a short
  lose trailing , from enum list
* [Bug 884] don't access recv buffers after having them passed to the free list.
* [Bug 882] allow loopback interfaces to share addresses with other interfaces.
* [Bug 527] Don't write from source address length to wrong location
* Upgraded autogen and libopts.
* [Bug 811] ntpd should not read a .ntprc file.

---
(4.2.4p1) (skipped)

---
(4.2.4p0) Released by Harlan Stenn <stenn@ntp.org>

* [Bug 793] Update Hans Lambermont's email address in ntpsweep.
* [Bug 776] Remove unimplemented "rate" flag from ntpdate.
* [Bug 586] Avoid lookups if AI_NUMERICHOST is set.
* [Bug 770] Fix numeric parameters to ntp-keygen (Alain Guibert).
* [Bug 768] Fix io_setbclient() error message.
* [Bug 765] Use net_bind_service capability on linux.
* [Bug 760] The background resolver must be aware of the 'dynamic' keyword.
* [Bug 753] make union timestamp anonymous (Philip Prindeville).
* confopt.html: move description for "dynamic" keyword into the right section.
* pick the right type for the recv*() length argument.

---
(4.2.4) Released by Harlan Stenn <stenn@ntp.org>

* monopt.html fixes from Dave Mills.
* [Bug 452] Do not report kernel PLL/FLL flips.
* [Bug 746] Expert mouseCLOCK USB v2.0 support added.'
* driver8.html updates.
* [Bug 747] Drop <NOBR> tags from ntpdc.html.
* sntp now uses the returned precision to control decimal places.
* sntp -u will use an unprivileged port for its queries.
* [Bug 741] "burst" doesn't work with !unfit peers.
* [Bug 735] Fix a make/gmake VPATH issue on Solaris.
* [Bug 739] ntpd -x should not take an argument.
* [Bug 737] Some systems need help providing struct iovec.
* [Bug 717] Fix libopts compile problem.
* [Bug 728] parse documentation fixes.
* [Bug 734] setsockopt(..., IP_MULTICAST_IF, ...) fails on 64-bit platforms.
* [Bug 732] C-DEX JST2000 patch from Hideo Kuramatsu.
* [Bug 721] check for __ss_family and __ss_len separately.
* [Bug 666] ntpq opeers displays jitter rather than dispersion.
* [Bug 718] Use the recommended type for the saddrlen arg to getsockname().
* [Bug 715] Fix a multicast issue under Linux.
* [Bug 690] Fix a Windows DNS lookup buffer overflow.
* [Bug 670] Resolved a Windows issue with the dynamic interface rescan code.
* K&R C support is being deprecated.
* [Bug 714] ntpq -p should conflict with -i, not -c.
* WWV refclock improvements from Dave Mills.
* [Bug 708] Use thread affinity only for the clock interpolation thread.
* [Bug 706] ntpd can be running several times in parallel.
* [Bug 704] Documentation typos.
* [Bug 701] coverity: NULL dereference in ntp_peer.c
* [Bug 695] libopts does not protect against macro collisions.
* [Bug 693] __adjtimex is independent of ntp_{adj,get}time.
* [Bug 692] sys_limitrejected was not being incremented.
* [Bug 691] restrictions() assumption not always valid.
* [Bug 689] Deprecate HEATH GC-1001 II; the driver never worked.
* [Bug 688] Fix documentation typos.
* [Bug 686] Handle leap seconds better under Windows.
* [Bug 685] Use the Windows multimedia timer.
* [Bug 684] Only allow debug options if debugging is enabled.
* [Bug 683] Use the right version string.
* [Bug 680] Fix the generated version string on Windows.
* [Bug 678] Use the correct size for control messages.
* [Bug 677] Do not check uint_t in configure.ac.
* [Bug 676] Use the right value for msg_namelen.
* [Bug 675] Make sure ntpd builds without debugging.
* [Bug 672] Fix cross-platform structure padding/size differences.
* [Bug 660] New TIMESTAMP code fails tp build on Solaris Express.
* [Bug 659] libopts does not build under Windows.
* [Bug 658] HP-UX with cc needs -Wp,-H8166 in CFLAGS.
* [Bug 656] ntpdate doesn't work with multicast address.
* [Bug 638] STREAMS_TLI is deprecated - remove it.
* [Bug 635] Fix tOptions definition.
* [Bug 628] Fallback to ntp discipline not working for large offsets.
* [Bug 622] Dynamic interface tracking for ntpd.
* [Bug 603] Don't link with libelf if it's not needed.
* [Bug 523] ntpd service under Windows does't shut down properly.
* [Bug 500] sntp should always be built.
* [Bug 479] Fix the -P option.
* [Bug 421] Support the bc637PCI-U card.
* [Bug 342] Deprecate broken TRAK refclock driver.
* [Bug 340] Deprecate broken MSF EES refclock driver.
* [Bug 153] Don't do DNS lookups on address masks.
* [Bug 143] Fix interrupted system call on HP-UX.
* [Bug 42] Distribution tarballs should be signed.
* Support separate PPS devices for PARSE refclocks.
* [Bug 637, 51?] Dynamic interface scanning can now be done.
* Options processing now uses GNU AutoGen.

---
(4.2.2p4) Released by Harlan Stenn <stenn@ntp.org>

* [Bug 710] compat getnameinfo() has off-by-one error
* [Bug 690] Buffer overflow in Windows when doing DNS Lookups

---
(4.2.2p3) Released by Harlan Stenn <stenn@ntp.org>

* Make the ChangeLog file cleaner and easier to read
* [Bug 601] ntpq's decodeint uses an extra level of indirection
* [Bug 657] Different OSes need different sized args for IP_MULTICAST_LOOP
* release engineering/build changes
* Documentation fixes
* Get sntp working under AIX-5

---
(4.2.2p2) (broken)

* Get sntp working under AIX-5

---
(4.2.2p1)

* [Bug 661] Use environment variable to specify the base path to openssl.
* Resolve an ambiguity in the copyright notice
* Added some new documentation files
* URL cleanup in the documentation
* [Bug 657]: IP_MULTICAST_LOOP uses a u_char value/size
* quiet gcc4 complaints
* more Coverity fixes
* [Bug 614] manage file descriptors better
* [Bug 632] update kernel PPS offsets when PPS offset is re-configured
* [Bug 637] Ignore UP in*addr_any interfaces
* [Bug 633] Avoid writing files in srcdir
* release engineering/build changes

---
(4.2.2)

* SNTP
* Many bugfixes
* Implements the current "goal state" of NTPv4
* Autokey improvements
* Much better IPv6 support
* [Bug 360] ntpd loses handles with LAN connection disabled.
* [Bug 239] Fix intermittent autokey failure with multicast clients.
* Rewrite of the multicast code
* New version numbering scheme

---
(4.2.0)

* More stuff than I have time to document
* IPv6 support
* Bugfixes
* call-gap filtering
* wwv and chu refclock improvements
* OpenSSL integration

---
(4.1.2)

* clock state machine bugfix
* Lose the source port check on incoming packets
* (x)ntpdc compatibility patch
* Virtual IP improvements
* ntp_loopfilter fixes and improvements
* ntpdc improvements
* GOES refclock fix
* JJY driver
* Jupiter refclock fixes
* Neoclock4X refclock fixes
* AIX 5 port
* bsdi port fixes
* Cray unicos port upgrade
* HP MPE/iX port
* Win/NT port upgrade
* Dynix PTX port fixes
* Document conversion from CVS to BK
* readline support for ntpq

---
(4.1.0)

* CERT problem fixed (99k23)

* Huff-n-Puff filter
* Preparation for OpenSSL support
* Resolver changes/improvements are not backward compatible with mode 7
  requests (which are implementation-specific anyway)
* leap second stuff
* manycast should work now
* ntp-genkeys does new good things.
* scripts/ntp-close
* PPS cleanup and improvements
* readline support for ntpdc
* Crypto/authentication rewrite
* WINNT builds with MD5 by default
* WINNT no longer requires Perl for building with Visual C++ 6.0
* algorithmic improvements, bugfixes
* Solaris dosynctodr info update
* html/pic/* is *lots* smaller
* New/updated drivers: Forum Graphic GPS, WWV/H, Heath GC-100 II, HOPF
  serial and PCI, ONCORE, ulink331
* Rewrite of the audio drivers

---
(4.0.99)

* Driver updates: CHU, DCF, GPS/VME, Oncore, PCF, Ulink, WWVB, burst
  If you use the ONCORE driver with a HARDPPS kernel module,
  you *must* have a properly specified:
	pps <filename> [assert/clear] [hardpps]
  line in the /etc/ntp.conf file.
* PARSE cleanup
* PPS cleanup
* ntpd, ntpq, ntpdate cleanup and fixes
* NT port improvements
* AIX, BSDI, DEC OSF, FreeBSD, NetBSD, Reliant, SCO, Solaris port improvements

---
(4.0.98)

* Solaris kernel FLL bug is fixed in 106541-07
* Bug/lint cleanup
* PPS cleanup
* ReliantUNIX patches
* NetInfo support
* Ultralink driver
* Trimble OEM Ace-II support
* DCF77 power choices
* Oncore improvements

---
(4.0.97)

* NT patches
* AIX,SunOS,IRIX portability
* NeXT portability
* ntptimeset utility added
* cygwin portability patches

---
(4.0.96)

* -lnsl, -lsocket, -lgen configuration patches
* Y2K patches from AT&T
* Linux portability cruft

---
(4.0.95)

* NT port cleanup/replacement
* a few portability fixes
* VARITEXT Parse clock added

---
(4.0.94)

* PPS updates (including ntp.config options)
* Lose the old DES stuff in favor of the (optional) RSAREF stuff
* html cleanup/updates
* numerous drivers cleaned up
* numerous portability patches and code cleanup

---
(4.0.93)

* Oncore refclock needs PPS or one of two ioctls.
* Don't make ntptime under Linux.  It doesn't compile for too many folks.
* Autokey cleanup
* ReliantUnix patches
* html cleanup
* tickadj cleanup
* PARSE cleanup
* IRIX -n32 cleanup
* byte order cleanup
* ntptrace improvements and patches
* ntpdc improvements and patches
* PPS cleanup
* mx4200 cleanup
* New clock state machine
* SCO cleanup
* Skip alias interfaces

---
(4.0.92)

* chronolog and dumbclock refclocks
* SCO updates
* Cleanup/bugfixes
* Y2K patches
* Updated palisade driver
* Plug memory leak
* wharton kernel clock
* Oncore clock upgrades
* NMEA clock improvements
* PPS improvements
* AIX portability patches

---
(4.0.91)

* New ONCORE driver
* New MX4200 driver
* Palisade improvements
* config file bugfixes and problem reporting
* autoconf upgrade and cleanup
* HP-UX, IRIX lint cleanup
* AIX portability patches
* NT cleanup

---
(4.0.90)

* Nanoseconds
* New palisade driver
* New Oncore driver

---
(4.0.73)

* README.hackers added
* PARSE driver is working again
* Solaris 2.6 has nasty kernel bugs.  DO NOT enable pll!
* DES is out of the distribution.

---
(4.0.72)

* K&R C compiling should work again.
* IRIG patches.
* MX4200 driver patches.
* Jupiter driver added.
* Palisade driver added.  Needs work (ANSI, ntoh/hton, sizeof double, ???)<|MERGE_RESOLUTION|>--- conflicted
+++ resolved
@@ -1,11 +1,8 @@
-<<<<<<< HEAD
+* [Bug 2473] NTPD exits after clock is stepped backwards externally
 (4.2.7p387) 2013/09/16 Released by Harlan Stenn <stenn@ntp.org>
 * [Bug 1642] ntpdsim can't find simnulate block in config file.
 (4.2.7p386) 2013/09/01 Released by Harlan Stenn <stenn@ntp.org>
 * [Bug 2472] (WinXP) Avoid self-termination of IO thread during exit().
-=======
-* [Bug 2473] NTPD exits after clock is stepped backwards externally
->>>>>>> 0fab9d77
 (4.2.7p385) 2013/08/19 Released by Harlan Stenn <stenn@ntp.org>
 * CID 975596: Copy/paste error: vallen should be siglen.
 * CID 1009579: Check return status of X509_add_ext().
