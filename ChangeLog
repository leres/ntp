---

* [Bug 2864] 4.2.8p3 fails to compile on Windows. Juergen Perlinger
* [Bug 2867] ntpd with autokey active crashed by 'ntpq -crv'. J.Perlinger
* libntp/emalloc.c: Remove explicit include of stdint.h.  Harlan Stenn.
* Put Unity CPPFLAGS items in unity_config.h.  Harlan Stenn.
* tests/ntpd/g_leapsec.cpp typo fix.  Harlan Stenn.
* Phase 1 deprecation of google test in sntp/tests/.  Harlan Stenn.
* On some versions of HP-UX, inttypes.h does not include stdint.h.  H.Stenn.
* top_srcdir can change based on ntp v. sntp.  Harlan Stenn.
* sntp/tests/ function parameter list cleanup.  Damir Tomić.
<<<<<<< HEAD
* tests/libntp/ function parameter list cleanup.  Damir Tomić.
* tests/ntpd/ function parameter list cleanup.  Damir Tomić.
=======
* sntp/unity/unity_config.h: handle stdint.h.  Harlan Stenn.
* sntp/unity/unity_internals.h: handle *INTPTR_MAX on old Solaris.  Harlan Stenn.
>>>>>>> 1ef4dba4
---
(4.2.8p3) 2015/06/29 Released by Harlan Stenn <stenn@ntp.org>

* [Sec 2853] Crafted remote config packet can crash some versions of
  ntpd.  Aleksis Kauppinen, Juergen Perlinger, Harlan Stenn.
* [Sec 2853] Initial work on tests/sec-2853/.  Harlan Stenn.
* [Bug 1060] Buffer overruns in libparse/clk_rawdcf.c.  Helge Oldach.
* [Bug 2846] Report 'unsynchronized' status during the leap second.
  Fixed in Martin's changes to Bug 2855.  Martin Burnicki.
* [Bug 2859] Improve raw DCF77 robustness deconding.  Frank Kardel.
* [Bug 2860] ntpq ifstats sanity check is too stringent.  Frank Kardel.
* README.leapsmear added.  Martin Burnicki.
* README.leapsmear edited.  Harlan Stenn.
* tests/libntp/msyslog.c: fixed a gcc warning. Tomasz Flendrich.
* ntpd/ntp.conf.def: Document DSCP and leapsmearinterval.  Harlan Stenn.
* html/miscopt.html: Document leapsmearinterval, other cleanup.  Harlan Stenn.
---
(4.2.8p3-RC3) 2015/06/27 Released by Harlan Stenn <stenn@ntp.org>

* [Bug 2855] Parser fix for conditional leap smear code.  Harlan Stenn.
* [Bug 2855] Report leap smear in the REFID.  Harlan Stenn.
* [Bug 2856] ntpd should wait() on terminated child processes.  Paul Green.
* [Bug 2857] Stratus VOS does not support SIGIO.  Paul Green.
* html/drivers/driver22.html: typo fix.  Harlan Stenn.
* refidsmear test cleanup.  Tomasz Flendrich.
* refidsmear function support and tests.  Harlan Stenn.
* sntp/tests/Makefile.am: remove g_nameresolution.cpp as it tested
  something that was only in the 4.2.6 sntp.  Harlan Stenn.
* Modified tests/bug-2803/Makefile.am so it builds Unity framework tests.
  Damir Tomić
* Modified tests/libtnp/Makefile.am so it builds Unity framework tests.
  Damir Tomić
* Modified sntp/tests/Makefile.am so it builds Unity framework tests.
  Damir Tomić
* tests/sandbox/smeartest.c: Harlan Stenn, Damir Tomic, Juergen Perlinger.
* Converted from gtest to Unity: tests/bug-2803/. Damir Tomić
* Converted from gtest to Unity: tests/libntp/ a_md5encrypt, atoint.c,
  atouint.c, authkeys.c, buftvtots.c, calendar.c, caljulian.c,
  calyearstart.c, clocktime.c, hextoint.c, lfpfunc.c, modetoa.c,
  numtoa.c, numtohost.c, refnumtoa.c, ssl_init.c, statestr.c,
  timespecops.c, timevalops.c, uglydate.c, vi64ops.c, ymd2yd.c.
  Damir Tomić
* Converted from gtest to Unity: sntp/tests/ kodDatabase.c, kodFile.c,
  networking.c, keyFile.c, utilities.cpp, sntptest.h,
  fileHandlingTest.h. Damir Tomić
* Converted from gtest to Unity: sntp/tests/ caltontp.c, humandate.c,
  msyslog.c, prettydate.c, recvbuff.c, sfptostr.c, tstotv.c, tvtots.c,
  sntp/tests/packetProcessing.c. Tomasz Flendrich
---
(4.2.8p3-RC2) 2015/06/24 Released by Harlan Stenn <stenn@ntp.org>

* [Bug 2778] Implement "apeers"  ntpq command to include associd.
* [Bug 2805] ntpd fails to join multicast group.
* [Bug 2824] Convert update-leap to perl. (also see 2769)
* [Bug 2830] ntpd doesn't always transfer the correct TAI offset via autokey
   NTPD transfers the current TAI (instead of an announcement) now.
   This might still needed improvement.
   Update autokey data ASAP when 'sys_tai' changes.
   Fix unit test that was broken by changes for autokey update.
   Avoid potential signature length issue and use DPRINTF where possible
     in ntp_crypto.c.
* [Bug 2832] refclock_jjy.c supports the TDC-300.
* [Bug 2834] Correct a broken html tag in html/refclock.html
* [Bug 2836] DFC77 patches from Frank Kardel to make decoding more
  robust, and require 2 consecutive timestamps to be consistent.
* [Bug 2837] Allow a configurable DSCP value.
* [Bug 2837] add test for DSCP to ntpd/complete.conf.in
* [Bug 2842] Glitch in ntp.conf.def documentation stanza.
* [Bug 2842] Bug in mdoc2man.
* [Bug 2843] make check fails on 4.3.36
   Fixed compiler warnings about numeric range overflow
   (The original topic was fixed in a byplay to bug#2830)
* [Bug 2845] Harden memory allocation in ntpd.
* [Bug 2852] 'make check' can't find unity.h.  Hal Murray.
* [Bug 2854] Missing brace in libntp/strdup.c.  Masanari Iida.
* [Bug 2855] Implement conditional leap smear code.  Martin Burnicki.
* [Bug 2855] leap smear cleanup.  Harlan Stenn.
* Initial support for experimental leap smear code.  Harlan Stenn.
* Fixes to sntp/tests/fileHandlingTest.h.in.  Harlan Stenn.
* Report select() debug messages at debug level 3 now.
* sntp/scripts/genLocInfo: treat raspbian as debian.
* Unity test framework fixes.
  ** Requires ruby for changes to tests.
* Initial support for PACKAGE_VERSION tests.
* sntp/libpkgver belongs in EXTRA_DIST, not DIST_SUBDIRS.
* tests/bug-2803/Makefile.am must distribute bug-2803.h.
* automake-1.15 cleanup for sntp/tests/fileHandlingTest.h.in .  Harlan Stenn.
---
(4.2.8p3-RC1) 2015/05/12 Released by Harlan Stenn <stenn@ntp.org>

* CID 739725: Fix a rare resource leak in libevent/listener.c.
* CID 1295478: Quiet a pedantic potential error from the fix for Bug 2776.
* CID 1296235: Fix refclock_jjy.c and correcting type of the driver40-ja.html
* CID 1269537: Clean up a line of dead code in getShmTime().
* [Bug 2590] autogen-5.18.5.
* [Bug 2612] restrict: Warn when 'monitor' can't be disabled because
  of 'limited'.
* [Bug 2650] fix includefile processing.
* [Bug 2745] ntpd -x steps clock on leap second
   Fixed an initial-value problem that caused misbehaviour in absence of
   any leapsecond information.
   Do leap second stepping only of the step adjustment is beyond the
   proper jump distance limit and step correction is allowed at all.
* [Bug 2750] build for Win64
  Building for 32bit of loopback ppsapi needs def file
* [Bug 2776] Improve ntpq's 'help keytype'.
* [Bug 2782] Refactor refclock_shm.c, add memory barrier protection.
* [Bug 2792] If the IFF_RUNNING interface flag is supported then an
  interface is ignored as long as this flag is not set since the
  interface is not usable (e.g., no link).
* [Bug 2794] Clean up kernel clock status reports.
* [Bug 2800] refclock_true.c true_debug() can't open debug log because
  of incompatible open/fdopen parameters.
* [Bug 2804] install-local-data assumes GNU 'find' semantics.
* [Bug 2806] refclock_jjy.c supports the Telephone JJY.
* [Bug 2808] GPSD_JSON driver enhancements, step 1.
  Fix crash during cleanup if GPS device not present and char device.
  Increase internal token buffer to parse all JSON data, even SKY.
  Defer logging of errors during driver init until the first unit is
  started, so the syslog is not cluttered when the driver is not used.
  Various improvements, see http://bugs.ntp.org/2808 for details.
  Changed libjsmn to a more recent version.
* [Bug 2810] refclock_shm.c memory barrier code needs tweaks for QNX.
* [Bug 2813] HP-UX needs -D__STDC_VERSION__=199901L and limits.h.
* [Bug 2815] net-snmp before v5.4 has circular library dependencies.
* [Bug 2821] Add a missing NTP_PRINTF and a missing const.
* [Bug 2822] New leap column in sntp broke NTP::Util.pm.
* [Bug 2825] Quiet file installation in html/ .
* [Bug 2830] ntpd doesn't always transfer the correct TAI offset via autokey
   NTPD transfers the current TAI (instead of an announcement) now.
   This might still needed improvement.
* Add an assert to the ntpq ifstats code.
* Clean up the RLIMIT_STACK code.
* Improve the ntpq documentation around the controlkey keyid.
* ntpq.c cleanup.
* Windows port build cleanup.
---
(4.2.8p2) 2015/04/07 Released by Harlan Stenn <stenn@ntp.org>
(4.2.8p2-RC3) 2015/04/03 Released by Harlan Stenn <stenn@ntp.org>

* [Bug 2763] Fix for different thresholds for forward and backward steps.
* Initial import of the Unity test framework.
---
(4.2.8p2-RC2) 2015/04/03 Released by Harlan Stenn <stenn@ntp.org>

* [Bug 2592] FLAG_TSTAMP_PPS cleanup for refclock_parse.c.
* [Bug 2769] New script: update-leap
* [Bug 2769] cleannup for update-leap
* [Bug 2788] New flag -G (force_step_once).
* [Bug 2794] Clean up kernel clock status reports.
* [Bug 2795] Cannot build without OpenSLL (on Win32).
  Provided a Win32 specific wrapper around libevent/arc4random.c.
  fixed some minor warnings.
* [Bug 2796] ntp-keygen crashes in 'getclock()' on Win32.
* [Bug 2797] ntp-keygen trapped in endless loop for MD5 keys
  on big-endian machines.
* [Bug 2798] sntp should decode and display the leap indicator.
* Simple cleanup to html/build.html
---
(4.2.8p2-RC1) 2015/03/30 Released by Harlan Stenn <stenn@ntp.org>

* [Bug 2794] Don't let reports on normal kernel status changes
  look like errors.
* [Bug 2788] New flag -G (force_step_once).
* [Bug 2592] Account for PPS sources which can provide an accurate
  absolute time stamp, and status information.
  Fixed indention and removed trailing whitespace.
* [Bug 1787] DCF77's formerly "antenna" bit is "call bit" since 2003.
* [Bug 1960] setsockopt IPV6_MULTICAST_IF: Invalid argument.
* [Bug 2346] "graceful termination" signals do not do peer cleanup.
* [Bug 2728] See if C99-style structure initialization works.
* [Bug 2747] Upgrade libevent to 2.1.5-beta.
* [Bug 2749] ntp/lib/NTP/Util.pm needs update for ntpq -w, IPv6, .POOL. .
* [Bug 2751] jitter.h has stale copies of l_fp macros.
* [Bug 2756] ntpd hangs in startup with gcc 3.3.5 on ARM.
* [Bug 2757] Quiet compiler warnings.
* [Bug 2759] Expose nonvolatile/clk_wander_threshold to ntpq.
* [Bug 2763] Allow different thresholds for forward and backward steps.
* [Bug 2766] ntp-keygen output files should not be world-readable.
* [Bug 2767] ntp-keygen -M should symlink to ntp.keys.
* [Bug 2771] nonvolatile value is documented in wrong units.
* [Bug 2773] Early leap announcement from Palisade/Thunderbolt
* [Bug 2774] Unreasonably verbose printout - leap pending/warning
* [Bug 2775] ntp-keygen.c fails to compile under Windows.
* [Bug 2777] Fixed loops and decoding of Meinberg GPS satellite info.
  Removed non-ASCII characters from some copyright comments.
  Removed trailing whitespace.
  Updated definitions for Meinberg clocks from current Meinberg header files.
  Now use C99 fixed-width types and avoid non-ASCII characters in comments.
  Account for updated definitions pulled from Meinberg header files.
  Updated comments on Meinberg GPS receivers which are not only called GPS16x.
  Replaced some constant numbers by defines from ntp_calendar.h
  Modified creation of parse-specific variables for Meinberg devices
  in gps16x_message().
  Reworked mk_utcinfo() to avoid printing of ambiguous leap second dates.
  Modified mbg_tm_str() which now expexts an additional parameter controlling
  if the time status shall be printed.
* [Sec 2779] ntpd accepts unauthenticated packets with symmetric key crypto.
* [Sec 2781] Authentication doesn't protect symmetric associations against
  DoS attacks.
* [Bug 2783] Quiet autoconf warnings about missing AC_LANG_SOURCE.
* [Bug 2784] Fix for 2782 uses clock_gettime() instead of get_ostime().
* [Bug 2789] Quiet compiler warnings from libevent.
* [Bug 2790] If ntpd sets the Windows MM timer highest resolution
  pause briefly before measuring system clock precision to yield
  correct results.
* Comment from Juergen Perlinger in ntp_calendar.c to make the code clearer.
* Use predefined function types for parse driver functions
  used to set up function pointers.
  Account for changed prototype of parse_inp_fnc_t functions.
  Cast parse conversion results to appropriate types to avoid
  compiler warnings.
  Let ioctl() for Windows accept a (void *) to avoid compiler warnings
  when called with pointers to different types.
---
(4.2.8p1) 2015/02/04 Released by Harlan Stenn <stenn@ntp.org>

* Update the NEWS file.
* [Sec 2671] vallen in extension fields are not validated.
---
(4.2.8p1-RC2) 2015/01/29 Released by Harlan Stenn <stenn@ntp.org>

* [Bug 2627] shm refclock allows only two units with owner-only access
  rework: reverted sense of mode bit (so default reflects previous
  behaviour) and updated ducumentation.
* [Bug 2732] - Leap second not handled correctly on Windows 8
  use 'GetTickCount()' to get the true elapsed time of slew
  (This should work for all versions of Windows >= W2K)
* [Bug 2738] Missing buffer initialization in refclocK_parse.c::parsestate().
* [Bug 2739] Parse driver with PPS enabled occasionally evaluates
  PPS timestamp with wrong sign.
  Removed some German umlauts.
* [Bug 2740] Removed some obsolete code from the parse driver.
* [Bug 2741] Incorrect buffer check in refclocK_parse.c::parsestatus().
---
(4.2.8p1-RC1) 2015/01/24 Released by Harlan Stenn <stenn@ntp.org>

* Start the RC for 4.2.8p1.
* [Bug 2187] Update version number generation scripts.
* [Bug 2617] Fix sntp Usage documentation section.
* [Sec 2672] Code cleanup: On some OSes ::1 can be spoofed...
* [Bug 2736] Show error message if we cannot open the config file.
* Copyright update.
* Fix the package name.
---
(4.2.8p1-beta5) 2015/01/07 Released by Harlan Stenn <stenn@ntp.org>

* [Bug 2695] Windows build: __func__ not supported under Windows.
* [Bug 2728] Work around C99-style structure initialization code
  for older compilers, specifically Visual Studio prior to VS2013.
---
(4.2.8p1-beta4) 2015/01/04 Released by Harlan Stenn <stenn@ntp.org>

* [Bug 1084] PPSAPI for ntpd on Windows with DLL backends
* [Bug 2695] Build problem on Windows (sys/socket.h).
* [Bug 2715] mdnstries option for ntp.conf from NetBSD.
* Fix a regression introduced to timepps-Solaris.h as part of:
  [Bug 1206] Required compiler changes for Windows
  (4.2.5p181) 2009/06/06
---
(4.2.8p1-beta3) 2015/01/02 Released by Harlan Stenn <stenn@ntp.org>

* [Bug 2627] shm refclock allows only two units with owner-only access
  Use mode bit 0 to select public access for units >= 2 (units 0 & 1 are
  always private.
* [Bug 2681] Fix display of certificate EOValidity dates on 32-bit systems.
* [Bug 2695] 4.2.8 does not build on Windows.
* [bug 2700] mrulist stopped working in 4.2.8.
* [Bug 2706] libparse/info_trimble.c build dependencies are broken.
* [Bug 2713] variable type/cast, parameter name, general cleanup from NetBSD.
* [Bug 2714] libevent may need to be built independently of any build of sntp.
* [Bug 2715] mdnstries option for ntp.conf from NetBSD.
---
(4.2.8p1-beta2) 2014/12/27 Released by Harlan Stenn <stenn@ntp.org>

* [Bug 2674] Install sntp in sbin on NetBSD.
* [Bug 2693] ntp-keygen doesn't build without OpenSSL and sntp.
* [Bug 2707] Avoid a C90 extension in libjsmn/jsmn.c.
* [Bug 2709] see if we have a C99 compiler (not yet required).
---
(4.2.8p1-beta1) 2014/12/23 Released by Harlan Stenn <stenn@ntp.org>

* [Sec 2672] On some OSes ::1 can be spoofed, bypassing source IP ACLs.
* [Bug 2693] ntp-keygen doesn't build without OpenSSL.
* [Bug 2697] IN6_IS_ADDR_LOOPBACK build problems on some OSes.
* [Bug 2699] HAVE_SYS_SELECT_H is misspelled in refclock_gpsdjson.c.
---
(4.2.8) 2014/12/19 Released by Harlan Stenn <stenn@ntp.org>

* [Sec 730] Increase RSA_generate_key modulus.
* [Sec 2666] Use cryptographic random numbers for md5 key generation.
* [Sec 2667] buffer overflow in crypto_recv().
* [Sec 2668] buffer overflow in ctl_putdata().
* [Sec 2669] buffer overflow in configure().
* [Sec 2670] Missing return; from error clause.
* [Sec 2671] vallen in extension fields are not validated.
* [Sec 2672] On some OSes ::1 can be spoofed, bypassing source IP ACLs.
* [Bug 2691] Wrong variable name in refclock_ripencc.c.
(4.2.7p486-RC) 2014/12/18 Released by Harlan Stenn <stenn@ntp.org>
* [Bug 2687] RefClock 26/hpgps doesn't work at default line speed
(4.2.7p485-RC) 2014/12/12 Released by Harlan Stenn <stenn@ntp.org>
* [Bug 2686] refclock_gpsdjson needs strtoll(), which is not always present.
(4.2.7p484-RC) 2014/12/11 Released by Harlan Stenn <stenn@ntp.org>
(4.2.7p483) 2014/12/08 Released by Harlan Stenn <stenn@ntp.org>
* [Bug 2685] Better document the KOD file for sntp.
(4.2.7p482) 2014/12/02 Released by Harlan Stenn <stenn@ntp.org>
* [Bug 2641] sntp is installed in the wrong location in Solaris.
* [Bug 2678] nmea_control() now checks 'refclock_params()' result.
(4.2.7p481) 2014/11/22 Released by Harlan Stenn <stenn@ntp.org>
* [Bug 2314] Only enable PPS if kernel consumer binding succeeds.
* [Bug 2314] Kernel PPS binding EOPNOTSUPP is a failure condition.
* Rename pps_enable to hardpps_enable.
(4.2.7p480) 2014/11/21 Released by Harlan Stenn <stenn@ntp.org>
* [Bug 2677] PATH_MAX isn't #define'd under Windows.
  Regression from the patch fixing Bug 2639.
(4.2.7p479) 2014/11/15 Released by Harlan Stenn <stenn@ntp.org>
* [Bug 2651] Certificates with ASN timestamps w/ 4-digit years mis-parsed.
(4.2.7p478) 2014/11/14 Released by Harlan Stenn <stenn@ntp.org>
* [Sec 2630] buffer overrun in ntpq tokenize().
* [Bug 2639] Check return value of ntp_adjtime().
* [Bug 2650] includefile processing broken.
* [Bug 2661] ntpq crashes with mreadvar.
(4.2.7p477) 2014/11/13 Released by Harlan Stenn <stenn@ntp.org>
* [Bug 2657] Document that "restrict nopeer" intereferes with "pool".
(4.2.7p476) 2014/10/08 Released by Harlan Stenn <stenn@ntp.org>
* [Bug 2503] SHT utility outdated
(4.2.7p475) 2014/09/11 Released by Harlan Stenn <stenn@ntp.org>
* [Bug 2654] refclock_true.c doesn't identify the Mk III.
(4.2.7p474) 2014/09/10 Released by Harlan Stenn <stenn@ntp.org>
* [Bug 2536] ntpd sandboxing support (libseccomp2) cleanup.
* [Bug 2649] Clean up html/ page installation.
(4.2.7p473) 2014/09/06 Released by Harlan Stenn <stenn@ntp.org>
* [Bug 2649] Clean up html/ page installation.
(4.2.7p472) 2014/09/06 Released by Harlan Stenn <stenn@ntp.org>
* [Bug 2556] mrulist is missing from the generated ntpq man page.
(4.2.7p471) 2014/09/05 Released by Harlan Stenn <stenn@ntp.org>
* [Bug 2649] "make install" leaves wrong owner for files in html/.
* [Bug 2652] Windows hates directory names that contain a :.
(4.2.7p470) 2014/09/02 Released by Harlan Stenn <stenn@ntp.org>
* [Bug 2502] Autogen text replacement errors.
* autogen-5.18.5pre1
* html/ cleanups from Hal Murray.
(4.2.7p469) 2014/09/01 Released by Harlan Stenn <stenn@ntp.org>
* [Bug 2536] ntpd sandboxing support (libseccomp2) cleanup.
(4.2.7p468) 2014/08/31 Released by Harlan Stenn <stenn@ntp.org>
* [Bug 2556] ntpq man page cleanup.
* autogen-5.18.4
(4.2.7p467) 2014/08/28 Released by Harlan Stenn <stenn@ntp.org>
* [Bug 2639] Check return value of ntp_adjtime().
* [Bug 2640] STA_NANO can result in invalid ntv.constant.
(4.2.7p466) 2014/08/27 Released by Harlan Stenn <stenn@ntp.org>
* [Bug 2536] ntpd sandboxing support (libseccomp2) cleanup.
(4.2.7p465) 2014/08/23 Released by Harlan Stenn <stenn@ntp.org>
* [Bug 2538] NTP programs print exit code in help/usage text.
* [Bug 2595] Man page quirks: ntpdate references in ntpd.
* [Bug 2613] www.ntp.org/bugs.html tells folks to email doc bugs to DLM.
* [Bug 2636] Clutter in syslog if gpsd not running
   - found (hopefully) last cause for clutter in protocol version
   - log GPSD revision and release numbers with protocol version
(4.2.7p464) 2014/08/22 Released by Harlan Stenn <stenn@ntp.org>
* [Bug 2636] Fix coverity warning from previous patch.
(4.2.7p463) 2014/08/21 Released by Harlan Stenn <stenn@ntp.org>
* [Bug 2636] Clutter in syslog if gpsd not running
   - make driver work with GPSD protocol version 3.9
   - use exponential back-off for connection problems
   - implement rate-limit for syslog entries
(4.2.7p462) 2014/08/16 Released by Harlan Stenn <stenn@ntp.org>
* [Bug 2622] Synchronisation problem using SHM [...]
  Add 'control' function -- fudge values not available during start.
(4.2.7p461) 2014/08/14 Released by Harlan Stenn <stenn@ntp.org>
* [Bug 1128] ntpq truncates "remote" host information.
* More autogen-5.18.4pre14 cleanup.
(4.2.7p460) 2014/08/13 Released by Harlan Stenn <stenn@ntp.org>
* More autogen-5.18.4pre14 cleanup.
(4.2.7p459) 2014/08/12 Released by Harlan Stenn <stenn@ntp.org>
* [Bug 2630] Limit the ntpq command buffer to 512 bytes.
* FlexeLint cleanups.
* Try bison-3.0.2 instead of bison-2.5.
(4.2.7p458) 2014/08/11 Released by Harlan Stenn <stenn@ntp.org>
* [Bug 2633] Provide stdnoreturn.h for windows port.
(4.2.7p457) 2014/08/09 Released by Harlan Stenn <stenn@ntp.org>
* [Bug 2622] Synchronisation problem using SHM when time difference is
  more than four hours: Change SHM driver so TOY restricted API is not
  used any more. (Plus some minor cleanup in logic and flow control)
* Pass the configration source into the parser as argument rather
  than through a global variable.
* Fix nits in the ntpq man page.
* autogen-5.18.4pre14
(4.2.7p456) 2014/08/07 Released by Harlan Stenn <stenn@ntp.org>
* CID 739722: Change the way the extention and MAC fields are processed.
(4.2.7p455) 2014/08/03 Released by Harlan Stenn <stenn@ntp.org>
* [Bug 2565] ntpd sometimes logs unexpected getifaddrs() errors.
* CID 739722: Clean up the definition of the exten field of struct pkt.
(4.2.7p454) 2014/07/30 Released by Harlan Stenn <stenn@ntp.org>
* [Bug 2628] 'mon_getmoremem()' relies on undefined behaviour
(4.2.7p453) 2014/07/19 Released by Harlan Stenn <stenn@ntp.org>
* [Bug 2597] leap file loose ends (follow-up)
  - uniform expiration check messages for config and timer triggered
    leap file loads
  - timer triggered loads log messages only once per day
(4.2.7p452) 2014/07/18 Released by Harlan Stenn <stenn@ntp.org>
* Make all of the html/ .html files use the same format for "Last update".
(4.2.7p451) 2014/07/17 Released by Harlan Stenn <stenn@ntp.org>
* Fix the "Last update" entries in the html/ subtree.
(4.2.7p450) 2014/07/16 Released by Harlan Stenn <stenn@ntp.org>
* Distribute the scripts needed for the fix for Bug 2547.
(4.2.7p449) 2014/07/16 Released by Harlan Stenn <stenn@ntp.org>
* [Bug 2547] Automate update of "Last Update" datestamps in .html files.
* [Bug 2623] Missing {} in refclock_oncore.c.
* Quiet warnings from ntp_calendar.h: avoid using argument names.
* Fix typos in decode.html and debug.html .
(4.2.7p448) 2014/07/15 Released by Harlan Stenn <stenn@ntp.org>
* [Bug 2621] Avoid use of indeterminate address after 'free()'
  (minor C standard conformance issue)
* Quiet warnings from ntp_calendar.h: avoid using argument names.
(4.2.7p447) 2014/07/05 Released by Harlan Stenn <stenn@ntp.org>
* [Bug 2620] Use version.pm for checking version numbers in NTP::Util.
* [Bug 2624] Fix signed compare on 'l_fp'.
(4.2.7p446) 2014/06/28 Released by Harlan Stenn <stenn@ntp.org>
* [Bug 2597] leap file processing -- loose ends.
* [Bug 2614] use 'unsigned long' consistently in ntp_random.c
  to avoid possibly undefined behaviour in signed int overflow
* [Bug 2619] Save a signed int copy of the return value of i2d_DSA_SIG().
  Provide missing msyslog() message in crypto_alice().
* Fix a variable lifetime issue.
* Allow for version suffix in libevent in ntp_libevent.m4.
(4.2.7p445) 2014/06/12 Released by Harlan Stenn <stenn@ntp.org>
* [Bug 2556] mrulist isn't mentioned in the ntpq man page.
(4.2.7p444) 2014/05/19 Released by Harlan Stenn <stenn@ntp.org>
* [Bug 2597] leap file processing -- loose ends
  fixed coverity issues
(4.2.7p443) 2014/05/10 Released by Harlan Stenn <stenn@ntp.org>
* [Bug 2594] Update the year in sntp/include/copyright.def.
(4.2.7p442) 2014/05/09 Released by Harlan Stenn <stenn@ntp.org>
* [Bug 2589] Update VS2013 project files for libntp.
* [Bug 2600] Fix "Undisicplined Local Clock" driver1.html page.
(4.2.7p441) 2014/05/04 Released by Harlan Stenn <stenn@ntp.org>
* [Bug 2597] leap file processing -- loose ends
  log daily warning when leap info less than 28 days to expiration or
  already expired; nag hourly on last day before expiration; log when
  leapfile name is invalid
(4.2.7p440) 2014/04/09 Released by Harlan Stenn <stenn@ntp.org>
* [Bug 2536] ntpd sandboxing support (libseccomp2) cleanup.
* [Bug 2570] cleanup: fix log format for successful leapfile load
(4.2.7p439) 2014/04/03 Released by Harlan Stenn <stenn@ntp.org>
* [Bug 2589] fix VS2009 compile problem.
(4.2.7p438) 2014/04/01 Released by Harlan Stenn <stenn@ntp.org>
* [Bug 2546] Windows build documentation updates.
(4.2.7p437) 2014/03/31 Released by Harlan Stenn <stenn@ntp.org>
* [Bug 2537] ntpd truncates symmetric keys to 20 bytes.
* [Bug 2546] Documentation updates.
(4.2.7p436) 2014/03/31 Released by Harlan Stenn <stenn@ntp.org>
* Update to libopts-40.2.15, and autogen-5.18.3pre18.
* [Bug 2311] Add more tags to mdoc2xxx.
* [Bug 2502] Assorted text replacement errors in 4.2.7p345
* [Bug 2538] ntp programs print exit code as part of the "usage" text.
(4.2.7p435) 2014/03/29 Released by Harlan Stenn <stenn@ntp.org>
* [Bug 2570] cleanup: reduced logging noise, moved some functions
  into libntp.
(4.2.7p434) 2014/03/21 Released by Harlan Stenn <stenn@ntp.org>
* [Bug 2577] Update VS2013 solution and project files.
(4.2.7p433) 2014/03/10 Released by Harlan Stenn <stenn@ntp.org>
* Clean up last-update timestamps of html/*.html files.
* [Bug 2546] Documentation updates.
(4.2.7p432) 2014/03/09 Released by Harlan Stenn <stenn@ntp.org>
* CID 711660: Do a non-NULL pointer assertion check a bit earlier.
(4.2.7p431) 2014/03/05 Released by Harlan Stenn <stenn@ntp.org>
* [Bug 2572] cross-compiling fails for --with-yielding-select.
(4.2.7p430) 2014/03/04 Released by Harlan Stenn <stenn@ntp.org>
* Upgrade to libevent-2.1.3-alpha-dev.
* [Bug 2572] cross-compiling fails for --with-yielding-select.
(4.2.7p429) 2014/03/03 Released by Harlan Stenn <stenn@ntp.org>
* CID 1165098: Remove logically dead code from refclock_true.c.
* CID 1189401: Use INSIST() instead of a belt-and-suspenders pointer check.
* In ntp_dir_sep.m4, we care about $host_os, not $target_os.
* [Bug 2170] Use AC_PREPROC_IFELSE instead of AC_EGREP_CPP.
* [Bug 2540] bootstrap script needs to 'touch' files in finer-grained groups.
* [Bug 2570] refuse to load leapsec file with bad/missing SHA1 hash
  -- change reading the hash line code: NIST omits leading zeros.
* [Bug 2576] refclock_gpsdjson.c doesn't compile if CLOCK_GPSDJSON is
  not enabled at configure time.
(4.2.7p428) 2014/03/03 Released by Harlan Stenn <stenn@ntp.org>
* [Bug 2570] refuse to load leapsec file with bad/missing SHA1 hash
* [Bug 2562] Distribute the code in libjsmn/ .
(4.2.7p427) 2014/03/02 Released by Harlan Stenn <stenn@ntp.org>
* [Bug 2562] GPSD_JSON: fix solaris issues (asprintf(), isfinite())
* [Bug 2562] first release of the GPSD client clock (type 46)
(4.2.7p426) 2014/02/28 Released by Harlan Stenn <stenn@ntp.org>
* [Bug 2113] Warn about ignored extra args in ntpq.
* [Bug 2540] bootstrap script needs to 'touch' files in finer-grained groups.
* [Bug 2561] Allow wildcards in the target of the "interface" command.
* [Bug 2572] cross-compiling fails for --with-yielding_select.
(4.2.7p425) 2014/02/26 Released by Harlan Stenn <stenn@ntp.org>
* Copyright file update.
(4.2.7p424) 2014/02/24 Released by Harlan Stenn <stenn@ntp.org>
* [Bug 2541] ntpd terminates itself with SIGHUP unexpectedly.
(4.2.7p423) 2014/02/23 Released by Harlan Stenn <stenn@ntp.org>
* [Bug 2565] Handle EINTR on getifaddrs().
(4.2.7p422) 2014/02/17 Released by Harlan Stenn <stenn@ntp.org>
* [Bug 2536] ntpd sandboxing support (libseccomp2).
(4.2.7p421) 2014/02/10 Released by Harlan Stenn <stenn@ntp.org>
* [Bug 898] More documentation fixes.
* [Bug 2555] Autogen mdoc man pages all stamped with SunOS 5.10.
* calc_tickadj/Makefile.am man/mdoc page build cleanup.
(4.2.7p420) 2014/02/09 Released by Harlan Stenn <stenn@ntp.org>
* [Bug 492] Clearly document ntpdate's pending deprecation.
* [Bug 1186] ntpd fails with link local IPv6 addresses.
* [Sec 2542] Strengthen the mrulist nonce.
(4.2.7p419) 2014/02/08 Released by Harlan Stenn <stenn@ntp.org>
* [Bug 2466] Wrap NMEA timestamps in 1024 week cycles.
(4.2.7p418) 2014/02/05 Released by Harlan Stenn <stenn@ntp.org>
* [Bug 2551] --disable-local-libevent breaks the build.
(4.2.7p417) 2014/02/02 Released by Harlan Stenn <stenn@ntp.org>
* [Bug 2539] doc and code tweaks for NMEA driver.
* Add check for enable stats to ntpd/complete.conf.in
* Fix typo in html/confopt.html
(4.2.7p416) 2014/01/31 Released by Harlan Stenn <stenn@ntp.org>
* Tweak the 'Modified' line on appropriate html pages.
* Note in the deprecation of ntpdc in its documentation.
* [Bug 2332] Be more careful about when we use 'libgcc_s'.
(4.2.7p415) 2014/01/28 Released by Harlan Stenn <stenn@ntp.org>
* Fix the man page installation for the scripts/ files.
(4.2.7p414) 2014/01/28 Released by Harlan Stenn <stenn@ntp.org>
* [Bug 792] TrueTime TL-3 WWV refclock support.
* [Bug 898] Documentation fixes.
* [Bug 930] ntpdc docs refer to 'clockinfo', but mean 'clockstat'.
* [Bug 1002] ntp-keygen option and documentation updates: -p/--pvt-passwd
  is now -p/--password, and -q/--get-pvt-passwd is now -q/--export-passwd.
* [Bug 1349] statistics command not documented in HTML documentation.
  In html/monopt.html, add statistics id, definition, description, and
  correct typo.
  In html/scripts/monopt.txt, add statistics item, href, and comment.
  In ntpd/ntp.conf.def, under statistics correct four to eight kinds.
  In ntpd/complete.conf.in, add all eight kinds to statistics.
  In html/comdex.html, remove duplicate footer.
* [Bug 1734] Include man page for ntp.conf (fixed in 4.2.7p297).
* [Bug 2049] Clarify ntpdate's -d option behavior.
* [Bug 2366] ntpdc.html: burst/iburst only work on servers.
* [Bug 2493] ntptrace needs a man page (fixed in 4.2.7p402).
* [Bug 2545] Cleanup of scripts/monitoring/ntptrap.
(4.2.7p413) 2014/01/27 Released by Harlan Stenn <stenn@ntp.org>
* Require a version string for perl scripts that use autogen.
* html/ cleanup.
(4.2.7p412) 2014/01/20 Released by Harlan Stenn <stenn@ntp.org>
* [Bug 2540] bootstrap script needs to 'touch' files in finer-grained groups.
(4.2.7p411) 2014/01/12 Released by Harlan Stenn <stenn@ntp.org>
* [Bug 2532] Note in ntpdc docs that "enable pps" only works on older ntpd.
(4.2.7p410) 2014/01/08 Released by Harlan Stenn <stenn@ntp.org>
* [Bug 2332] Force reference to 'libgcc_s' when using GCC, because
  threading+restricted user+locked memory otherwise fails on Linux.
* [Bug 2530] Fix documentation for enable/disable mode7 and pps.
* Cleanup to the new scripts/*/Makefile.am files.
(4.2.7p409) 2014/01/04 Released by Harlan Stenn <stenn@ntp.org>
* [Bug 2060] Warn about restrictions with "kod" but not "limited".
(4.2.7p408) 2013/12/29 Released by Harlan Stenn <stenn@ntp.org>
* [Bug 2187] Update version number generation scripts.
(4.2.7p407) 2013/12/29 Released by Harlan Stenn <stenn@ntp.org>
* [Bug 2519] mktime.c does not compile on 64-bit Solaris but we do not
  need timegm() and the Solaris provides mktime().
* [Bug 2522] Revert Bug 2513 fix - it breaks backward compatibility.
(4.2.7p406) 2013/12/28 Released by Harlan Stenn <stenn@ntp.org>
* [Bug 2521] VPATH tweaks for perl -opts files.
(4.2.7p405) 2013/12/27 Released by Harlan Stenn <stenn@ntp.org>
* [Bug 2521] bootstrap script needs a tweak for perl -opts files.
* [Bug 2524] Add ntpsweep to sntp/loc/* files.
* [Bug 2526] Add "noinst" support to the sntp/loc/ framework.
(4.2.7p404) 2013/12/24 Released by Harlan Stenn <stenn@ntp.org>
* [Bug 135] AIX5: "Address already in use" for IPv6 wildcard.
(4.2.7p403) 2013/12/23 Released by Harlan Stenn <stenn@ntp.org>
* [Bug 2513] Remove any PIDFILE in finish().
* [Bug 2516] Enable clock_gettime() support for AIX 5+.
* [Bug 2517] Fix peer status errors in decode.html.
(4.2.7p402) 2013/12/23 Released by Harlan Stenn <stenn@ntp.org>
* Incorporate Oliver Kindernay's GSoC 2013 scripts/ cleanup.
(4.2.7p401) 2013/11/30 Released by Harlan Stenn <stenn@ntp.org>
* [Bug 2491] VS20xx compile fixes.
(4.2.7p400) 2013/11/29 Released by Harlan Stenn <stenn@ntp.org>
* [Bug 2491] VS2013 project files.
(4.2.7p399) 2013/11/28 Released by Harlan Stenn <stenn@ntp.org>
* [Bug 2326] More leapsecond file notification cleanup.
* [Bug 2506] make sure routing updates are always tracked
* [Bug 2514] secs/* #define usage cleanup.
(4.2.7p398) 2013/11/25 Released by Harlan Stenn <stenn@ntp.org>
* [Bug 2326] More leapsecond file notification cleanup.
* Improve sntp KoD data file fopen() error message.
(4.2.7p397) 2013/11/20 Released by Harlan Stenn <stenn@ntp.org>
* [Bug 2326] More leapsecond file notification cleanup.
(4.2.7p396) 2013/11/19 Released by Harlan Stenn <stenn@ntp.org>
* [Bug 2326] Improve stale leapsecond notifications.
(4.2.7p395) 2013/11/12 Released by Harlan Stenn <stenn@ntp.org>
* Upgrade to autogen-5.18.3pre5 and libopts-40.1.15.
(4.2.7p394) 2013/11/05 Released by Harlan Stenn <stenn@ntp.org>
* [Bug 1050] Change ONCORE log message for leap second announcement
  to avoid misunderstandings.
* [Bug 2499] Win32 user-space/loopback ppsapi provider drops samples.
* [Bug 2256] Improve configure's function searches in libraries.
(4.2.7p393) 2013/10/16 Released by Harlan Stenn <stenn@ntp.org>
* [Bug 2272] Use C99 integer types. ntp_calendar.h and ntp_types.h .
(4.2.7p392) 2013/10/15 Released by Harlan Stenn <stenn@ntp.org>
* [Bug 2375] Improve AIX compatibility.
* [Bug 2490] Fixed non-const initializer coming from [Bug 2250] fix.
(4.2.7p391) 2013/10/12 Released by Harlan Stenn <stenn@ntp.org>
* [Bug 2250] Rework of leap second handling machine.
* [Bug 2419] [rc-nmea] Improve clockstats reporting when receiver sends
  data without valid GPS fix.
(4.2.7p390) 2013/09/26 Released by Harlan Stenn <stenn@ntp.org>
* [Bug 2482] Cleanup of droproot and jail support for Solaris.
(4.2.7p389) 2013/09/24 Released by Harlan Stenn <stenn@ntp.org>
* [Bug 2473] revisited: NTPD exits after clock is stepped backwards
  Avoid possible unsigned underrun for startup condition when testing
  for clock backstep.
* [Bug 2481] ntpd aborts when both user and group are specified with -u.
* [Bug 2482] Add droproot and jail support for Solaris.
(4.2.7p388) 2013/09/19 Released by Harlan Stenn <stenn@ntp.org>
* [Bug 2473] NTPD exits after clock is stepped backwards externally
(4.2.7p387) 2013/09/16 Released by Harlan Stenn <stenn@ntp.org>
* [Bug 1642] ntpdsim can't find simnulate block in config file.
(4.2.7p386) 2013/09/01 Released by Harlan Stenn <stenn@ntp.org>
* [Bug 2472] (WinXP) Avoid self-termination of IO thread during exit().
(4.2.7p385) 2013/08/19 Released by Harlan Stenn <stenn@ntp.org>
* CID 975596: Copy/paste error: vallen should be siglen.
* CID 1009579: Check return status of X509_add_ext().
* [2085] Fix root distance and root dispersion calculations.
* [Bug 2426] Possibly uninitialized data in crypto_send() - CID 975596.
(4.2.7p384) 2013/08/18 Released by Harlan Stenn <stenn@ntp.org>
* [Bug 2450] --version has bogus short option.
(4.2.7p383) 2013/08/10 Released by Harlan Stenn <stenn@ntp.org>
* (no changes - force a rebuild for a new Coverity scan)
(4.2.7p382) 2013/08/08 Released by Harlan Stenn <stenn@ntp.org>
* [Bug 2454] Need way to set file descriptor limit - cleanup.
(4.2.7p381) 2013/08/07 Released by Harlan Stenn <stenn@ntp.org>
* [Bug 2451] rlimit command is missing from the table of contents in
  miscopt.html .
* [Bug 2452] provide io_handler/input_handler only on
  non HAVE_IO_COMPLETION_PORT platforms
* [Bug 2453] Need a way to avoid calling mlockall.
* [Bug 2454] Need way to set file descriptor limit.
* [Bug 2458] AM_CONFIG_HEADER is obsolete.
(4.2.7p380) 2013/08/03 Released by Harlan Stenn <stenn@ntp.org>
* CID 984511: Some systems have different printf needs for sizeof.
(4.2.7p379) 2013/08/02 Released by Harlan Stenn <stenn@ntp.org>
* CID 739724: Fix printf arg mismatch in a debug line.
* [Bug 2425] compile io_handler() in ntp_io.c unconditionally
* [Bug 2448] Fix checks for configure --with-stack-limit and --with-memlock
  values.
(4.2.7p378) 2013/08/01 Released by Harlan Stenn <stenn@ntp.org>
* [Bug 2425] move part of input handler code from ntpd.c to ntp_io.c
  and fix select()-only platforms calling input_handler directly.
* [Bug 2446] Quiet warnings from Oracle's Studio compiler.
* Upgrade to AutoGen-5.18.1pre3
* Upgrade to libopts-40.1.15.
(4.2.7p377) 2013/07/28 Released by Harlan Stenn <stenn@ntp.org>
* [Bug 2397] License/copyright cleanup.
* [Bug 2439] Fix check of EscapeCommFunction() in ports/winnt/libntp/termios.c.
(4.2.7p376) 2013/07/24 Released by Harlan Stenn <stenn@ntp.org>
* [Bug 2322] Oncore driver should send 0 PPS offset to GPS.
(4.2.7p375) 2013/07/22 Released by Harlan Stenn <stenn@ntp.org>
* [Bug 883] log warning arguments swapped in refclock_gpsvme.c.
* [Bug 2368] Correct bug in previous attempt.
* [Bug 2413] Fix "make check" with automake >= 1.13.
* [Bug 2434] Line-buffer (v. block-buffer) stdout.
(4.2.7p374) 2013/07/21 Released by Harlan Stenn <stenn@ntp.org>
* [Bug 2368] make check troubles in libevent.
* [Bug 2425] setup SIGIO/SIGPOLL for asyncio on the read side
  of a socketpair for the worker thread.
(4.2.7p373) 2013/07/20 Released by Harlan Stenn <stenn@ntp.org>
* [Bug 2427] configure fails to detect recvmsg() on Solaris.
(4.2.7p372) 2013/07/17 Released by Harlan Stenn <stenn@ntp.org>
* [Bug 1466] Oncore should set FLAG_PPS.
* [Bug 2375] AIX 7 doesn't like a libevent validation check.
* [Bug 2423] Log command-line args at LOG_INFO.
* [Bug 2428] do_unconf() should reset 'items' before the 2nd loop.
(4.2.7p371) 2013/07/07 Released by Harlan Stenn <stenn@ntp.org>
* CID 1042586: Check the return value of clock_gettime() in worker_sleep().
* Upgrade to libopts-39.0.14 from 5.17.5pre10.
(4.2.7p370) 2013/07/06 Released by Harlan Stenn <stenn@ntp.org>
* Remove \n's from syslog output strings.
(4.2.7p369) 2013/07/05 Released by Harlan Stenn <stenn@ntp.org>
* [Bug 2415] RES_LIMITED flags check should use &, not &&.
* Have NTP_LIBNTP check for time.h and clock_getres().
* Fix ntpsweep to use sntp instead of ntpdate, from Oliver Kindernay.
(4.2.7p368) 2013/05/01 Released by Harlan Stenn <stenn@ntp.org>
* [Bug 2145] ntpq dumps core when displaying sys_var_list and more.
(4.2.7p367) 2013/04/25 Released by Harlan Stenn <stenn@ntp.org>
* [Bug 1485] Sometimes ntpd crashes
* [Bug 2382] Implement LOGTOD using ldexp() instead of shifting.
(4.2.7p366) 2013/04/17 Released by Harlan Stenn <stenn@ntp.org>
* [Bug 1866] Disable some debugging output in refclock_oncore.
(4.2.7p365) 2013/04/16 Released by Harlan Stenn <stenn@ntp.org>
* [Bug 2149] Log an error message if /proc/net/if_inet6 cannot be opened.
(4.2.7p364) 2013/03/26 Released by Harlan Stenn <stenn@ntp.org>
* Bump sntp/include/autogen-version.def .
(4.2.7p363) 2013/03/26 Released by Harlan Stenn <stenn@ntp.org>
* [Bug 2357] sntp/libopts/usage.c sometimes needs -lintl.
* Upgrade to libopts from 5.17.3pre10.
(4.2.7p362) 2013/03/19 Released by Harlan Stenn <stenn@ntp.org>
* [Bug 2364] "sed -i" is not portable.
(4.2.7p361) 2013/03/17 Released by Harlan Stenn <stenn@ntp.org>
* [Bug 2357] sntp/libopts/usage.c sometimes needs -lintl.
* [Bug 2365] "make check" fails in libevent.
(4.2.7p360) 2013/03/15 Released by Harlan Stenn <stenn@ntp.org>
* Upgrade libevent (coverity fixes, etc.).
* EEXIST is OK for mkdir() in sntp/kod_management.c.
(4.2.7p359) 2013/03/03 Released by Harlan Stenn <stenn@ntp.org>
* [Bug 2359] Fix send_via_ntp_signd() prototype.
(4.2.7p358) 2013/02/27 Released by Harlan Stenn <stenn@ntp.org>
* Upgrade to autogen-5.17.3pre4 and libopts-38.0.13.
* [Bug 2357] sntp/libopts/usage.c on NetBSD needs -lintl.
(4.2.7p357) 2013/02/22 Released by Harlan Stenn <stenn@ntp.org>
* Upgrade to autogen-5.17.2pre and libopts-38.0.13.
(4.2.7p356) 2013/02/19 Released by Harlan Stenn <stenn@ntp.org>
* Added loc/debian.
(4.2.7p355) 2013/02/18 Released by Harlan Stenn <stenn@ntp.org>
* CID 739708: Check return status of fcntl() in refclock_arc.c.
* CID 739709: Check return status of fcntl() in refclock_datum.c.
* CID 739710: Check return status of mkdir() in sntp/kod_management.c.
* CID 739711: Ignore return status of remove() in ntp-keygen.c.
* CID 739723: Print sizeof as unsigned.
* CID 971094: Clean up time of check/time of use in check_leap_file().
(4.2.7p354) 2013/02/10 Released by Harlan Stenn <stenn@ntp.org>
* CID 97194: Check return from setsockopt().
* CID 739473,739532: Out-of-bounds access/illegal address computation.
* CID 739558: Double close.
* CID 739559: Double close.
* CID 739713: devmask/recmask copy/paste error.
* CID 739714: Fix code indentation level.
* CID 739715: Clean up sockaddr_dump().
(4.2.7p353) 2013/02/09 Released by Harlan Stenn <stenn@ntp.org>
* [Bug 2326] Check hourly for a new leapfile if the old one expired.
(4.2.7p352) 2013/01/28 Released by Harlan Stenn <stenn@ntp.org>
* [Bug 2326] Notice when a new leapfile has been installed.
(4.2.7p351) 2013/01/24 Released by Harlan Stenn <stenn@ntp.org>
* [Bug 2328] Don't apply small time adjustments on Windows versions
  which don't support this.
(4.2.7p350) 2013/01/21 Released by Harlan Stenn <stenn@ntp.org>
* Added sntp/loc/netbsd based on info from Christos Zoulas.
(4.2.7p349) 2013/01/20 Released by Harlan Stenn <stenn@ntp.org>
* [Bug 2321] Fixed Windows build, but autogen update still required.
(4.2.7p348) 2013/01/17 Released by Harlan Stenn <stenn@ntp.org>
* [Bug 2327] Rename sntp/ag-tpl/:Old to sntp/ag-tpl/Old.
* Cleanup to ntpsnmpd-opts.def.
* Cleanup to ntpq.texi.
* Documentation cleanup to the ntpd, ntpdc, ntpq and ntp-wait
  .def files.
* In ntp.conf.def, cleanup SEE ALSO, document 'rlimit' options.
* Add a reference to RFC5907 in the ntpsnmpd documentation.
(4.2.7p347) 2013/01/07 Released by Harlan Stenn <stenn@ntp.org>
* [Bug 2325] Re-enable mlockall() check under Linux post-1223 fix.
(4.2.7p346) 2013/01/06 Released by Harlan Stenn <stenn@ntp.org>
* [Bug 1223] reorganize inclusion of sys/resource.h.
(4.2.7p345) 2013/01/04 Released by Harlan Stenn <stenn@ntp.org>
* Update several .def files to use autogen-5.17 feature set.
(4.2.7p344) 2013/01/03 Released by Harlan Stenn <stenn@ntp.org>
* Refactor and enhance mdoc2texi.
* Make sure agtexi-file.tpl defines label-str.
* Cleanup to ntp.conf.def.
* Upgrade to autogen-5.17 and libopts-37.0.12.
(4.2.7p343) 2013/01/02 Released by Harlan Stenn <stenn@ntp.org>
* Update the copyright year.
(4.2.7p342) 2012/12/31 Released by Harlan Stenn <stenn@ntp.org>
* [Bug 2081 - Backward Incompatible] rawstats now logs everything.
(4.2.7p341) 2012/12/30 Released by Harlan Stenn <stenn@ntp.org>
(4.2.7p340) 2012/12/29 Released by Harlan Stenn <stenn@ntp.org>
* mdoc2texi fixes: trailing punctuation.
(4.2.7p339) 2012/12/26 Released by Harlan Stenn <stenn@ntp.org>
* mdoc2texi fixes: parseQuote, closing of list item tables.
* ntp-wait, ntpd, ntpdc, ntpq, ntpsnmpd autogen documentation updates.
(4.2.7p338) 2012/12/25 Released by Harlan Stenn <stenn@ntp.org>
* mdoc2texi fixes: Handle_ArCmFlIc, Handle_Fn, HandleQ.
* ntp-keygen autogen documentation updates.
* ntpq autogen docs.
(4.2.7p337) 2012/12/22 Released by Harlan Stenn <stenn@ntp.org>
* [Bug 1223] More final cleanup for rlimit changes.
(4.2.7p336) 2012/12/21 Released by Harlan Stenn <stenn@ntp.org>
* [Bug 1223] Final cleanup for rlimit changes.
(4.2.7p335) 2012/12/18 Released by Harlan Stenn <stenn@ntp.org>
* Update documentation templates and definitions.
* Create agtexi-file.tpl .
(4.2.7p334) 2012/12/10 Released by Harlan Stenn <stenn@ntp.org>
* [Bug 2114] Update tests for sntp's synch distance.
* Create ntp-keygen.{html,texi}.
(4.2.7p333) 2012/12/07 Released by Harlan Stenn <stenn@ntp.org>
* Autogen documentation cleanup.
(4.2.7p332) 2012/12/06 Released by Harlan Stenn <stenn@ntp.org>
* sntp documentation cleanup.
(4.2.7p331) 2012/12/03 Released by Harlan Stenn <stenn@ntp.org>
* [Bug 2114] Correctly calculate sntp's synch distance.
(4.2.7p330) 2012/12/03 Released by Harlan Stenn <stenn@ntp.org>
* autogen doc cleanup
(4.2.7p329) 2012/12/01 Released by Harlan Stenn <stenn@ntp.org>
* [Bug 2278] ACTS flag3 mismatch between code and driver18.html.
* Use an enum for the ACTS state table.
* html doc reconciliation with DLM's copy.
(4.2.7p328) 2012/11/30 Released by Harlan Stenn <stenn@ntp.org>
* html doc reconciliation with DLM's copy.
(4.2.7p327) 2012/11/29 Released by Harlan Stenn <stenn@ntp.org>
* [Bug 2024] Identify Events in the system status word in decode.html.'
* [Bug 2040] Provide a command-line option for the identity key bits.
* Create loc/darwin for Mac OSX
(4.2.7p326) 2012/11/21 Released by Harlan Stenn <stenn@ntp.org>
* [Bug 1214] 'proto: precision = ...' should be at INFO, not NOTICE.
* [Bug 2246] Clear sys_leap when voting says to disarm the leap.
(4.2.7p325) 2012/11/20 Released by Harlan Stenn <stenn@ntp.org>
* [Bug 2202] ntpq.html: there is no "acv" billboard.
* [Bug 2306] keep pps hack for Win32 even if user-mode/loopback
  PPS API is activated on a serial line.
(4.2.7p324) 2012/11/19 Released by Harlan Stenn <stenn@ntp.org>
* Reinstate doc fix to authentic.html from Mike T.
* [Bug 1223] cleanup for rlimit changes.
* [Bug 2098] Install DLM's HTML documentation.
* [Bug 2306] Added user-mode/loop-back PPS API provider for Win32
(4.2.7p323) 2012/11/18 Released by Harlan Stenn <stenn@ntp.org>
* html/ updates from Dave Mills.
(4.2.7p322) 2012/11/15 Released by Harlan Stenn <stenn@ntp.org>
* [Bug 1223] Allow configurable values for RLIMIT_STACK and
  RLIMIT_MEMLOCK.
* [Bug 1320] Log ntpd's initial command-line parameters. (updated fix)
* [Bug 2120] no sysexits.h under QNX.
* [Bug 2123] cleanup to html/leap.html.
(4.2.7p321) 2012/11/13 Released by Harlan Stenn <stenn@ntp.org>
* [Bug 1320] Log ntpd's initial command-line parameters.
(4.2.7p320) 2012/11/12 Released by Harlan Stenn <stenn@ntp.org>
* [Bug 969] Clarify ntpdate.html documentation about -u and ntpd.
* [Bug 1217] libisc/ifiter_sysctl.c:internal_current(): Ignore RTM
  messages with wrong version
(4.2.7p319) 2012/11/11 Released by Harlan Stenn <stenn@ntp.org>
* [Bug 2296] Fix compile problem with building with old OpenSSL.
(4.2.7p318) 2012/11/05 Released by Harlan Stenn <stenn@ntp.org>
* [Bug 2301] Remove spurious debug output from ntpq.
(4.2.7p317) 2012/11/05 Released by Harlan Stenn <stenn@ntp.org>
* [Bug 922] Allow interspersed -4 and -6 flags on the ntpq command line.
(4.2.7p316) 2012/10/27 Released by Harlan Stenn <stenn@ntp.org>
* [Bug 2296] Update fix for Bug 2294 to handle --without-crypto.
(4.2.7p315) 2012/10/26 Released by Harlan Stenn <stenn@ntp.org>
* [Bug 2294] ntpd crashes in FIPS mode.
(4.2.7p314) 2012/10/23 Released by Harlan Stenn <stenn@ntp.org>
* Document a tricky malloc() of dns_ctx in sntp.
(4.2.7p313) 2012/10/23 Released by Harlan Stenn <stenn@ntp.org>
* [Bug 2291] sntp should report why it cannot open file.kod.
* [Bug 2293] add support for SO_BINTIME, refine support for
  SO_TIMESTAMPNS (bug 1374)
(4.2.7p312) 2012/10/11 Released by Harlan Stenn <stenn@ntp.org>
* Clean up testing/debugging of fix for [Bug 938] from sntp/main.c .
(4.2.7p311) 2012/10/10 Released by Harlan Stenn <stenn@ntp.org>
* [Bug 938] The argument to the -D flag takes a number, not a string.
* [Bug 1013] ntpdate's HTML page claims wrong default version.
* [Bug 1374] Support SO_TIMESTAMPNS.
(4.2.7p310) 2012/10/09 Released by Harlan Stenn <stenn@ntp.org>
* [Bug 1374] Support SO_TIMESTAMPNS.
* [Bug 2266] Remove deprecated refclock_trak.c from Windows Makefile
  equivalents.
* [Bug 2274] Bring libopts/enum.c back to (old) ANSI C compliance.
(4.2.7p309) 2012/10/04 Released by Harlan Stenn <stenn@ntp.org>
* [Bug 2287] ntpdate returns 0 even if adjtime() call fails.
(4.2.7p308) 2012/09/29 Released by Harlan Stenn <stenn@ntp.org>
* CID 97198: Check return from ioctl() calls in refclock_acts.c.
(4.2.7p307) 2012/09/29 Released by Harlan Stenn <stenn@ntp.org>
* [Bug 1997] Fix sntp broadcast timeouts.
* [Bug 2234] Fix incorrect ntptrace html documentation.
* [Bug 2262] Install html docs in $htmldir.
* Fix typo in html/select.html.
(4.2.7p306) 2012/09/15 Released by Harlan Stenn <stenn@ntp.org>
* [Bug 752] ToS cleanup from Mike Tatarinov.
(4.2.7p305) 2012/09/15 Released by Harlan Stenn <stenn@ntp.org>
* [Bug 752] Use proper ToS network packet markings for IPv4 and IPv6.
* [Bug 1232] Convert SHM refclock to use struct timespec.
* [Bug 2258] Add syslog message about leap insertion.
* [Bug 2263] broadcast server doesn't work for host with
  OS_MISSES_SPECIFIC_ROUTE_UPDATES.
* [Bug 2271] Decode refclock types when built with --disable-all-clocks.
* [Bug 2276] clk_sel240x.c #define's _XOPEN_SOURCE, breaking QNX6.
* Updates to driver28.html.
(4.2.7p304) 2012/09/06 Released by Harlan Stenn <stenn@ntp.org>
* [Bug 2264] Cleanup SEL240X Refclock.
* In refclock_wwv.c rename SECOND to WWV_SEC and MINUTE to WWV_MIN.
(4.2.7p303) 2012/09/05 Released by Harlan Stenn <stenn@ntp.org>
* [Bug 1232] Add nanosecond support to SHM driver.
(4.2.7p302) 2012/09/05 Released by Harlan Stenn <stenn@ntp.org>
* [Bug 2160] Log warning about expired leapseconds file.
(4.2.7p301) 2012/09/03 Released by Harlan Stenn <stenn@ntp.org>
* [Bug 2164] Greater precision needed for ntpq offset report.
* Clean the man5_MANS in ntpd/ .
(4.2.7p300) 2012/09/03 Released by Harlan Stenn <stenn@ntp.org>
* [Bug 2262] Install sntp.html into htmldir.
* [Bug 2270] Install fails due to repeated man5 page names.
(4.2.7p299) 2012/09/01 Released by Harlan Stenn <stenn@ntp.org>
* More cleanup to the bootstrap script.
(4.2.7p298) 2012/09/01 Released by Harlan Stenn <stenn@ntp.org>
* Handle additional man page sections in the bootstrap script.
* Remove extraneous parens.
* Add a missing "%s" syslog format string.
(4.2.7p297) 2012/09/01 Released by Harlan Stenn <stenn@ntp.org>
* Fix mdoc2man.
* Distribute ntp.conf.def and ntp.keys.def.
(4.2.7p296) 2012/08/31 Released by Harlan Stenn <stenn@ntp.org>
* Begin support for autogen maintaining ntp.conf and ntp.keys docs.
* Upgrade to autogen-5.16.2 and libopts-36.5.11.
* Potential bugfix for agtexi-cmd.tpl.
(4.2.7p295) 2012/08/11 Released by Harlan Stenn <stenn@ntp.org>
* Look for syslog's facilitynames[].
(4.2.7p294) 2012/08/08 Released by Harlan Stenn <stenn@ntp.org>
* [Bug 2242] configure fails to detect getifaddrs function on Solaris.
* [Bug 2249] Bad operator for 'test' in 'make check' of libevent.
* [Bug 2252] palisade: formats nanosecs to a 6-char field.
* Attempt to resolve strict-aliasing violation in refclock_tsyncpci.c.
* Fix && -> & typo in refclock_palisade.c debug statements.
(4.2.7p293) 2012/08/04 Released by Harlan Stenn <stenn@ntp.org>
* [Bug 2247] (more) Get rid of the TRAK refclock - deprecated since 2006.
* Documentation cleanup from Mike T.
* Cleanup kclk_sel240x.o rules in libparse/Makefile.am.
(4.2.7p292) 2012/08/02 Released by Harlan Stenn <stenn@ntp.org>
* [Bug 1545] Note why we are logging the Version string.
* [Bug 1872] Remove legacy ppsclock fdpps, #ifdef PPS.
* [Bug 2075] Fix spelling of 'incompatible'.
* [Bug 2247] Get rid of the TRAK refclock - deprecated since 2006.
* Clean up an exit status in ntpq.c.
(4.2.7p291) 2012/07/31 Released by Harlan Stenn <stenn@ntp.org>
* [Bug 2241] MDNS registration should only happen if requested.
(4.2.7p290) 2012/07/20 Released by Harlan Stenn <stenn@ntp.org>
* [Bug 1454] Add parse clock support for the SEL-240x GPS products.
* CID 709185: refclock_chu.c will leak fd==0 (better fix)
(4.2.7p289) 2012/07/16 Released by Harlan Stenn <stenn@ntp.org>
* CID 97123: Future-proof possible change to refclock_nmea.c.
* CID 97377: ntp-keygen.c's followlink() might not NUL-terminate.
* CID 709185: refclock_chu.c will leak fd==0 (which should be impossible).
(4.2.7p288) 2012/07/03 Released by Harlan Stenn <stenn@ntp.org>
* CID 709173: Make sure a libisc function we do not use is called properly.
(4.2.7p287) 2012/07/03 Released by Harlan Stenn <stenn@ntp.org>
* Remove 1024 associations-per-server limit from ntpq.
* Remove blank line between ntpq mreadvar associations.
(4.2.7p286) 2012/06/28 Released by Harlan Stenn <stenn@ntp.org>
* CID 97193: check return from sscanf() in ntp_config.c.
* CID 709169: check return from open("/dev/null", 0) and friends.
* CID 709207: Initialize "quality" for ulink_receive.
(4.2.7p285) 2012/06/18 Released by Harlan Stenn <stenn@ntp.org>
* [Bug 2227] Enable mrulist access control via "restrict ... nomrulist".
* Automake-1.12 wants us to use AM_PROG_AR.
* Conditionalize msyslog messages about rejected mode 6 requests due to
  nomodify and nomrulist restrictions under "logconfig +sysinfo".
* Increment sys_restricted in a few rejection paths due to nomodify
  restrictions where previosuly overlooked.
(4.2.7p284) 2012/06/16 Released by Harlan Stenn <stenn@ntp.org>
* [Bug 2225] libevent configure hangs.
* Update bundled libevent to git master, post libevent 2.1.1-alpha.
(4.2.7p283) 2012/06/16 Released by Harlan Stenn <stenn@ntp.org>
* In sntp/m4/ntp_openssl.m4, Support multiple package names for the
  crypto library.  Add legacy support for -Wl,-rpath.
(4.2.7p282) 2012/06/15 Released by Harlan Stenn <stenn@ntp.org>
* tickadj may need to be linked with PTHREAD_LIBS.
(4.2.7p281) 2012/06/14 Released by Harlan Stenn <stenn@ntp.org>
* U_INT32_MAX cleanup in include/ntp_types.h .
* When linking, ntp_keygen and tickadj need $(LIBM).
(4.2.7p280) 2012/06/13 Released by Harlan Stenn <stenn@ntp.org>
* [Bug 2224] Use-after-free in routing socket code after dropping root.
(4.2.7p279) 2012/06/10 Released by Harlan Stenn <stenn@ntp.org>
* [Bug 2211] findbcastinter(): possibly undefined variable iface used.
* [Bug 2220] Incorrect check for maximum association id in ntpq.
(4.2.7p278) 2012/06/03 Released by Harlan Stenn <stenn@ntp.org>
* [Bug 2204] Build with --enable-getifaddrs=glibc fails.
* [Bug 2178] refclock_tsyncpci.c reach register fails to shift.
* [Bug 2191] dcfd -Y y2kcheck on CentOS 6.2 x86_64 breaks make check.
(4.2.7p277) 2012/05/25 Released by Harlan Stenn <stenn@ntp.org>
* [Bug 2193] Building timestruct tests with Clang 3.1 fails.
(4.2.7p276) 2012/05/15 Released by Harlan Stenn <stenn@ntp.org>
* [Bug 2179] Remove sntp/header.h.
(4.2.7p275) 2012/04/28 Released by Harlan Stenn <stenn@ntp.org>
* [Bug 1744] Remove obsolete ntpdate/ntptime* items.
(4.2.7p274) 2012/04/25 Released by Harlan Stenn <stenn@ntp.org>
* [Bug 2174] ntpd rejects source UDP ports less than 123 as bogus.
(4.2.7p273) 2012/04/19 Released by Harlan Stenn <stenn@ntp.org>
* [Bug 2141] handle_sigio() calls get_systime(), which must be
  reentrant when SIGIO is used.  Sanity checks relative to the prior
  get_systime() are disabled in ntpd on systems with signaled I/O, but
  active in sntp and ntpdate.
* Correct authnumfreekeys accounting broken in 4.2.7p262.
(4.2.7p272) 2012/04/14 Released by Harlan Stenn <stenn@ntp.org>
* LCRYPTO is gone - replace with VER_SUFFIX.
* Change the link order for ntpsntpd.
* Remove extra 'nlist' check from configure.ac.
(4.2.7p271) 2012/04/11 Released by Harlan Stenn <stenn@ntp.org>
* [Bug 1122] openssl detection via pkg-config fails when no additional
  -Idir flags are needed.
* Avoid overwriting user variable LDFLAGS with OpenSSL flags, instead
  they are added to LDFLAGS_NTP.
(4.2.7p270) 2012/03/26 Released by Harlan Stenn <stenn@ntp.org>
* Update driver45.html page.
(4.2.7p269) 2012/03/25 Released by Harlan Stenn <stenn@ntp.org>
* Clean up configure.ac.
* Cleanup configure.ac's TSYNC PCI section.
(4.2.7p268) 2012/03/24 Released by Harlan Stenn <stenn@ntp.org>
* Update driver45.html page.
(4.2.7p267) 2012/03/23 Released by Harlan Stenn <stenn@ntp.org>
* Initial cut at a basic driver45.html page.
(4.2.7p266) 2012/03/21 Released by Harlan Stenn <stenn@ntp.org>
* Add refclock_tsyncpci.c (driver 45) supporting Spectracom TSYNC timing
  boards.
(4.2.7p265) 2012/03/20 Released by Harlan Stenn <stenn@ntp.org>
* Treat zero counter as indication of precise system time in Windows
  PPSAPI helper function pps_ntp_timestamp_from_counter(), enabling
  PPSAPI providers to use the Windows 8 precise clock directly.
(4.2.7p264) 2012/03/14 Released by Harlan Stenn <stenn@ntp.org>
* [Bug 2160] Note if leapseconds file is past its prime.
* Use GetSystemTimePreciseAsFileTime() on Windows 8.
(4.2.7p263) 2012/03/13 Released by Harlan Stenn <stenn@ntp.org>
* [Bug 2156] clock instability with LOCAL driver, from Miroslav Lichvar.
* [Bug 2159] Windows ntpd using leapfile erroneous leap second 20120401.
(4.2.7p262) 2012/02/29 Released by Harlan Stenn <stenn@ntp.org>
* Improve ntpd scalability for servers with many trusted keys.
(4.2.7p261) 2012/02/27 Released by Harlan Stenn <stenn@ntp.org>
* [Bug 2048] add the clock variable timecode to SHM refclock.
(4.2.7p260) 2012/02/24 Released by Harlan Stenn <stenn@ntp.org>
* Fix the check-scm-rev invocation in several Makefile.am's.
(4.2.7p259) 2012/02/22 Released by Harlan Stenn <stenn@ntp.org>
* [Bug 2148] ntpd 4.2.7p258 segfault with 0x0100000 bit in NMEA mode.
* refclock_nmea.c merge cleanup thanks to Juergen Perlinger.
(4.2.7p258) 2012/02/21 Released by Harlan Stenn <stenn@ntp.org>
* [Bug 2140] Rework of Windows I/O completion port handling to avoid
  garbling serial input in UNIX line discipline emulation.
* [Bug 2143] NMEA driver: discard data if quality indication not good,
  add statistic counters (mode bit enabled) to clockstats file.
(4.2.7p257) 2012/02/17 Released by Harlan Stenn <stenn@ntp.org>
* [Bug 2135] defer calls to 'io_input' to main thread under Windows.
(4.2.7p256) 2012/02/08 Released by Harlan Stenn <stenn@ntp.org>
* [Bug 2131] Set the system variable settimeofday only after clock step.
* [Bug 2134] --enable-C99-snprintf does not force rpl_snprintf use.
(4.2.7p255) 2012/01/29 Released by Harlan Stenn <stenn@ntp.org>
* [Bug 603] Only link with nlist()-related libraries when needed:
  More cleanup.
(4.2.7p254) 2012/01/29 Released by Harlan Stenn <stenn@ntp.org>
* [Bug 603] Only link with nlist()-related libraries when needed.
(4.2.7p253) 2012/01/26 Released by Harlan Stenn <stenn@ntp.org>
* [Bug 2126] Compile error on Windows with libopts from Autogen 5.14.
* Update one of the license URLs.
(4.2.7p252) 2012/01/25 Released by Harlan Stenn <stenn@ntp.org>
* Upgrade to autogen-5.14 (and libopts-36.1.11).
(4.2.7p251) 2012/01/17 Released by Harlan Stenn <stenn@ntp.org>
* [Bug 2115] ntptrace should accept both rootdispersion and rootdisp.
(4.2.7p250) 2012/01/15 Released by Harlan Stenn <stenn@ntp.org>
* [Bug 2113] Warn about ignored extra args in ntpq.
* Update the copyright year.
(4.2.7p249) 2012/01/10 Released by Harlan Stenn <stenn@ntp.org>
* [Bug 2111] Remove minpoll delay before iburst for pool and
  manycastclient.
* Move refclock-specific scheduled timer code under #ifdef REFCLOCK
  and move "action" and "nextaction" data for same from struct peer to
  struct refclockproc.  These provide a way to schedule a callback some
  seconds in the future.
(4.2.7p248) 2012/01/08 Released by Harlan Stenn <stenn@ntp.org>
* [Bug 2109] "make clean check" is broken with gtest available.
* [Bug 2110] systime.c typo breaks build on microsecond clocks.
(4.2.7p247) 2012/01/07 Released by Harlan Stenn <stenn@ntp.org>
* Fix build break triggered by updating deps-ver and libntp/systime.c at
  the same time by explicitly depending systime_s.c on systime.c.
(4.2.7p246) 2012/01/06 Released by Harlan Stenn <stenn@ntp.org>
* [Bug 2104] ntpdc fault with oversize -c command.
* [Bug 2106] Fix warnings when using -Wformat-security.
* Refactor timespecops.h and timevalops.h into inline functions.
(4.2.7p245) 2011/12/31 Released by Harlan Stenn <stenn@ntp.org>
* [Bug 2100] conversion problem with timespec/timeval <--> l_fp fixed;
  added tests to expose the bug.
(4.2.7p244) 2011/12/25 Released by Harlan Stenn <stenn@ntp.org>
* Updates from 4.2.6p5.
(4.2.7p243) 2011/12/23 Released by Harlan Stenn <stenn@ntp.org>
* [Bug 2095] ntptrace now needs 'rv' instead of 'pstat', reported
  by Michael Tatarinov.
(4.2.7p242) 2011/12/21 Released by Harlan Stenn <stenn@ntp.org>
* Include missing html/icons/sitemap.png, reported by Michael Tatarinov.
* Documentation updates from Dave Mills.
(4.2.7p241) 2011/12/18 Released by Harlan Stenn <stenn@ntp.org>
* [Bug 2015] Overriding sys_tick should recalculate sys_precision.
* [Bug 2037] Fuzzed non-interpolated clock may decrease.
* [Bug 2068] "tos ceiling" default and cap changed to 15.
* Floor peer delay using system precision, as with jitter, reflecting
  inability to measure shorter intervals.
(4.2.7p240) 2011/12/15 Released by Harlan Stenn <stenn@ntp.org>
* [Bug 2092] clock_select() selection jitter miscalculated.
* [Bug 2093] Reintroduce smaller stratum factor to system peer metric.
(4.2.7p239) 2011/12/11 Released by Harlan Stenn <stenn@ntp.org>
* Documentation updates from Dave Mills.
(4.2.7p238) 2011/12/09 Released by Harlan Stenn <stenn@ntp.org>
* [Bug 2082] from 4.2.6p5-RC3: 3-char refid sent by ntpd 4.2.6p5-RC2
  ends with extra dot.
* [Bug 2085] from 4.2.6p5-RC3: clock_update() sys_rootdisp calculation
  omits root delay.
* [Bug 2086] from 4.2.6p5-RC3: get_systime() should not offset by
  sys_residual.
* [Bug 2087] from 4.2.6p5-RC3: sys_jitter calculation overweights
  sys.peer jitter.
* from 4.2.6p5-RC3: Ensure NULL peer->dstadr is not accessed in orphan
  parent selection.
(4.2.7p237) 2011/12/01 Released by Harlan Stenn <stenn@ntp.org>
* [Bug 2050] from 4.2.6p5-RC2: Orphan mode stratum counting to infinity.
* [Bug 2059] from 4.2.6p5-RC2: optional billboard column "server" does
  not honor -n.
* [Bug 2066] from 4.2.6p5-RC2: ntpq lopeers ipv6 "local" column overrun.
* [Bug 2068] from 4.2.6p5-RC2: ntpd sends nonprintable stratum 16 refid
  to ntpq.
* [Bug 2069] from 4.2.6p5-RC2: broadcastclient, multicastclient spin up
  duplicate ephemeral associations without broadcastdelay.
* [Bug 2072] from 4.2.6p5-RC2: Orphan parent selection metric needs
  ntohl().
* [Bug 2073] Correct ntpq billboard's MODE_PASSIVE t from 'u' to 'S'.
* from 4.2.6p5-RC2: Exclude not-yet-determined sys_refid from use in
  loopback TEST12 (from Dave Mills).
* from 4.2.6p5-RC2: Never send KoD rate limiting response to MODE_SERVER.
* Floor calculation of sys_rootdisp at sys_mindisp in clock_update (from
  Dave Mills).
* Restore 4.2.6 clock_combine() weighting to ntp-dev, reverting to pre-
  4.2.7p70 method while also avoiding divide-by-zero (from Dave Mills).
* Round l_fp traffic interval when converting to integer in rate limit
  and KoD calculation.
(4.2.7p236) 2011/11/16 Released by Harlan Stenn <stenn@ntp.org>
* Documentation updates from Dave Mills.
(4.2.7p235) 2011/11/16 Released by Harlan Stenn <stenn@ntp.org>
* [Bug 2052] Autokey CRYPTO_ASSOC host@group vallen needs checking.
(4.2.7p234) 2011/11/07 Released by Harlan Stenn <stenn@ntp.org>
* Clean up -libm entries regarding libntp.a
(4.2.7p233) 2011/11/06 Released by Harlan Stenn <stenn@ntp.org>
* Documentation updates from Dave Mills.
(4.2.7p232) 2011/11/05 Released by Harlan Stenn <stenn@ntp.org>
* Update the NEWS file so we note the default disable of mode 7 requests.
* Clean up some bitrotted code in libntp/socket.c.
(4.2.7p231) 2011/11/03 Released by Harlan Stenn <stenn@ntp.org>
* [Bug 1940] ignore auth key if hex decoding fails.
* Add ntpq reslist command to query access restrictions, similar to
  ntpdc's reslist.
(4.2.7p230) 2011/11/01 Released by Harlan Stenn <stenn@ntp.org>
* Disable mode 7 (ntpdc) query processing in ntpd by default.  ntpq is
  believed to provide all functionality ntpdc did, and uses a less-
  fragile protocol that's safer and easier to maintain.  If you do find
  some management via ntpdc is needed, you can use "enable mode7" in the
  ntpd configuration.
* Directly limit the number of datagrams in a mrulist response, rather
  than limiting the number of entries returned to indirectly limit the
  datagram count.
* Documentation updates from Dave Mills.
(4.2.7p229) 2011/10/26 Released by Harlan Stenn <stenn@ntp.org>
* [Bug 1995] fix wrong use of ZERO() macro in 'ntp_calendar.c'
(4.2.7p228) 2011/10/23 Released by Harlan Stenn <stenn@ntp.org>
* [Bug 1995] add compile time stamp based era unfolding for
  'step_systime()' and necessary support to 'ntp-calendar.c'.
(4.2.7p227) 2011/10/22 Released by Harlan Stenn <stenn@ntp.org>
* [Bug 2036] gcc 2.95.3 preprocessor can't nest #ifdef in macro args.
* A number of compiler warnings eliminated.
(4.2.7p226) 2011/10/21 Released by Harlan Stenn <stenn@ntp.org>
* [Bug 2035] ntpq -c mrulist sleeps 1 sec between queries, not 5 msec.
* Documentation updates from Dave Mills.
(4.2.7p225) 2011/10/15 Released by Harlan Stenn <stenn@ntp.org>
* Documentation updates from Dave Mills.
(4.2.7p224) 2011/10/14 Released by Harlan Stenn <stenn@ntp.org>
* ntpq mrulist shows intermediate counts every five seconds while
  retrieving list, and allows Ctrl-C interruption of the retrieval,
  showing the incomplete list as retrieved.  Reduce delay between
  successive mrulist retrieval queries from 30 to 5 msec.  Do not
  give up mrulist retrieval when a single query times out.
(4.2.7p223) 2011/10/12 Released by Harlan Stenn <stenn@ntp.org>
* Documentation updates from Dave Mills.
(4.2.7p222) 2011/10/11 Released by Harlan Stenn <stenn@ntp.org>
* [Bug 2029] "make check" clutters syslog.
* Log signal description along with number on ntpd exit.
(4.2.7p221) 2011/10/10 Released by Harlan Stenn <stenn@ntp.org>
* [Bug 2025] Switching between daemon and kernel loops can doubly-
  correct drift
* [Bug 2028] ntpd -n (nofork) redirects logging to stderr.
* Documentation updates from Dave Mills.
(4.2.7p220) 2011/10/05 Released by Harlan Stenn <stenn@ntp.org>
* [Bug 1945] mbg_gps166.h use of _TM_DEFINED conflicts with MS VC.
* [Bug 1946] parse_start uses open; does not work on Windows.
* [Bug 1947] Porting parse-based Wharton refclock driver to Windows.
* [Bug 2024] Remove unused system event code EVNT_CLKHOP.
(4.2.7p219) 2011/10/04 Released by Harlan Stenn <stenn@ntp.org>
* Documentation updates from Dave Mills.
(4.2.7p218) 2011/10/03 Released by Harlan Stenn <stenn@ntp.org>
* [Bug 2019] Allow selection of cipher for private key files.
* Documentation updates from Dave Mills.
* ntp-keygen private key cipher default now triple-key triple DES CBC.
* ntp-keygen -M is intended to ignore all other defaults and
  options, so do not attempt to open existing Autokey host certificate
  before generating symmetric keys and terminating.
* Restore IFF, MV, and GQ identity parameter filename convention to
  ntpkey_<scheme>par_<group/host> in ntpd, matching ntp-keygen.
* Change some error logging to syslog to ignore logconfig mask, such
  as reporting PPSAPI failure in NMEA and WWVB refclocks.
* ntp-keygen on Windows XP and later systems will now create links
  expected by ntpd.  They are hardlinks on Windows, soft on POSIX.
* Conditionalize NMEA serial open message under clockevent.
* Send all peer variables to trappers in report_event().
(4.2.7p217) 2011/09/29 Released by Harlan Stenn <stenn@ntp.org>
* [Bug 2020] ntp-keygen -s no longer sets host in cert file name.
* [Backward Incompatible] ntp-keygen -i option long name changed from
  misleading --issuer-name to --ident.
(4.2.7p216) 2011/09/27 Released by Harlan Stenn <stenn@ntp.org>
* sntp documentation tag cleanup.
* mdoc2man improvements.
(4.2.7p215) 2011/09/24 Released by Harlan Stenn <stenn@ntp.org>
* Use patched mdoc2man script, from Eric Feng.
* Sync with ntp-4.2.6p4 (a no-op).
(4.2.7p214) 2011/09/20 Released by Harlan Stenn <stenn@ntp.org>
* [Bug 1981] Initial offset convergence applies frequency correction 2x
  with kernel discipline.
* [Bug 2008] Initial offset convergence degraded with 500 PPM adjtime().
* [Bug 2009] EVNT_NSET adj_systime() mishandled by Windows ntpd.
(4.2.7p213) 2011/09/08 Released by Harlan Stenn <stenn@ntp.org>
* [Bug 1999] NMEA does not send PMOTG messages any more.
(4.2.7p212) 2011/09/07 Released by Harlan Stenn <stenn@ntp.org>
* [Bug 2003] from 4.2.6p4-RC3: ntpq_read_assoc_peervars() broken.
(4.2.7p211) 2011/09/01 Released by Harlan Stenn <stenn@ntp.org>
* Update libevent to git head (2.1 branch) as of 2.0.14-stable.
(4.2.7p210) 2011/08/31 Released by Harlan Stenn <stenn@ntp.org>
* Require -D4 or higher for ntpd SIGALRM debug trace from [Bug 2000].
(4.2.7p209) 2011/08/27 Released by Harlan Stenn <stenn@ntp.org>
* [Bug 2000] ntpd worker threads must block signals expected in main
  thread.
* [Bug 2001] add ntpq -c timerstats like ntpdc -c timerstats.
* [Bug 2001] from 4.2.6p4-RC3: ntpdc timerstats reports overruns as
  handled.
* Update sntp tests to track the change of root dispersion to
  synchronization distance.
(4.2.7p208) 2011/08/24 Released by Harlan Stenn <stenn@ntp.org>
* Fix the CLOCK_MONOTONIC TRACE() message.
(4.2.7p207) 2011/08/22 Released by Harlan Stenn <stenn@ntp.org>
* Restore the original CLOCK_MONOTONIC output format in sntp.
* Cleanups for ntp-wait-opts.def and ntp.keys.def .
(4.2.7p206) 2011/08/20 Released by Harlan Stenn <stenn@ntp.org>
* [Bug 1993] ntpd Windows port adj_systime() broken in 4.2.7p203.
* sntp documentation and behavior improvements suggested by
  Steven Sommars.
* Have sntp report synchronization distance instead of root dispersion.
* Clean up ntp-wait-opts.def .
(4.2.7p205) 2011/08/19 Released by Harlan Stenn <stenn@ntp.org>
* [Bug 1992] util/tg2 doesn't compile, needs libntp.
(4.2.7p204) 2011/08/16 Released by Harlan Stenn <stenn@ntp.org>
* Added support for Garmin's $PGRMF sentence to NMEA driver
* [Bug 1988] Better sntp send failed error message needed.
* [Bug 1989] sntp manual page sometimes refers to SNTP as a program.
* [Bug 1990] sntp output should include stratum.
(4.2.7p203) 2011/08/13 Released by Harlan Stenn <stenn@ntp.org>
* [Bug 1986] Require Visual C++ 2005 or later compilers in Windows port.
* Actually use long long for (u_)int64 by correcting spelling of
  SIZEOF_LONG_LONG in ntp_types.h.
* Force .exe minimum Windows version to 0x0400 to allow NT4 in
  vs2005/*.vcproj files.
* Fix make distcheck with --enable-libevent-regress problem with
  unwritable $srcdir.
* Correct init_logging()'s def_syslogmask type to u_int32 following
  change of ntp_syslogmask from u_long to u_int32 in p202.
(4.2.7p202) 2011/08/09 Released by Harlan Stenn <stenn@ntp.org>
* [Bug 1983] --without-sntp build breaks in sntp subdir.
* [Bug 1984] from 4.2.6p4-RC3: ntp/libisc fails to compile on OS X 10.7.
* [Bug 1985] from 4.2.6p4-RC3: "logconfig =allall" rejected.
(4.2.7p201) 2011/08/05 Released by Harlan Stenn <stenn@ntp.org>
* sntp: change -h/--headspace to -g/--gap, and change the default gap
  from 10 to 50ms
* [Backward Incompatible] from 4.2.6p4: sntp: -l/--filelog ->
  -l/--logfile, to be consistent with ntpd.
* Documentation updates from Dave Mills.
* From 4.2.6p4: libopts/file.c fix from Bruce Korb (arg-type=file).
(4.2.7p200) 2011/08/04 Released by Harlan Stenn <stenn@ntp.org>
* Sync with 4.2.6p4-RC2.
(4.2.7p199) 2011/07/29 Released by Harlan Stenn <stenn@ntp.org>
* Documentation updates from Dave Mills.
(4.2.7p198) 2011/07/28 Released by Harlan Stenn <stenn@ntp.org>
* remove old binsubdir stuff from SNTP, as NTP_LOCINFO does that now.
(4.2.7p197) 2011/07/28 Released by Harlan Stenn <stenn@ntp.org>
* [Bug 1975] from 4.2.6p4-RC2: libntp/mktime.c won't work with 64-bit
  time_t
* [Bug 1976] genLocInfo writes to srcdir break 'make distcheck'.
* [Bug 1977] Fix flag/description mismatches in ntp-keygen-opts.def.
* Do not force "legacy" when --with-locfile is not given, genLocInfo
  will find the correct default for the system.
* Fix warnings in ntp_request.c ([Bug 1973] oversight) and sntp/main.c
  (CID 159, apparent overrun due to union, actually correct).
* Update sntp/loc/solaris to conform to stock locations.
(4.2.7p196) 2011/07/27 Released by Harlan Stenn <stenn@ntp.org>
* DEFAULT INSTALLATION DIRECTORY CHANGES ON SOME OSes: to get the old
  behavior, pass --with-locfile=legacy to 'configure'
* [Bug 1972] from 4.2.6p4-RC2: checking for struct rtattr fails.
* [Bug 1973] Widen reference clock mode from 8 to 32 bits.
* Removed sntp/m4/ntp_bindir.m4 - no longer needed.
* Move loc/ to sntp/loc/ .
* Move scripts/cvo.sh to sntp/scripts/cvo.sh .
* Move scripts/genLocInfo to sntp/scripts/genLocInfo .
* Give NTP_LOCINFO an optional path-to argument.
* Remove hacks to get NTP_LOCINFO-related data to sntp/ .
* Move sntp/include/mansec2subst.sed to sntp/scripts/mansec2subst.sed .
* If no "more specific" loc file is found for redhat* or fedora*,
  look for a loc/redhat file.
* If no "more specific" loc file is found and uname says this is Linux,
  look for a loc/linux file.
* Improve the help text: --with-locfile=XXX .
* work around solaris /bin/sh issues for genLocInfo.
(4.2.7p195) 2011/07/25 Released by Harlan Stenn <stenn@ntp.org>
* Added loc/redhat.
(4.2.7p194) 2011/07/25 Released by Harlan Stenn <stenn@ntp.org>
* [Bug 1608] from 4.2.6p4-RC2: Parse Refclock driver should honor
  trusttime.
* Add support for installing programs and scripts to libexec.
* Added loc/solaris.
(4.2.7p193) 2011/07/24 Released by Harlan Stenn <stenn@ntp.org>
* [Bug 1970] from 4.2.6p4-RC2: UNLINK_EXPR_SLIST() causes crash if list
  is empty.
* Update libevent to 2.1 HEAD as of merge of 2.0.13-stable-dev.
* Match addr_eqprefix() sizeof and memcpy destination to make it clear
  to static analysis that there is no buffer overrun (CID 402).
(4.2.7p192) 2011/07/18 Released by Harlan Stenn <stenn@ntp.org>
* [Bug 1966] Broken FILES section for ntp.keys.def.
(4.2.7p191) 2011/07/17 Released by Harlan Stenn <stenn@ntp.org>
* [Bug 1948] Update man page section layout.
* [Bug 1963] add reset command for ntpq :config, similar to ntpdc's.
* [Bug 1964] --without-sntp should not build sntp.
(4.2.7p190) 2011/07/13 Released by Harlan Stenn <stenn@ntp.org>
* [Bug 1961] from 4.2.6p4: html2man update: distribute ntp-wait.html.
* Require autogen-5.12.
(4.2.7p189) 2011/07/11 Released by Harlan Stenn <stenn@ntp.org>
* [Bug 1134] from 4.2.6p4-RC1: ntpd fails binding to tentative IPv6
  addresses.
* [Bug 1790] from 4.2.6p4-RC1: Update config.guess and config.sub to
  detect AIX6.
(4.2.7p188) 2011/06/28 Released by Harlan Stenn <stenn@ntp.org>
* [Bug 1958] genLocInfo must export PATH.
* ntp-wait: some versions of ntpd spell "associd" differently.
(4.2.7p187) 2011/06/24 Released by Harlan Stenn <stenn@ntp.org>
* [Bug 1954] Fix typos in [s]bin_PROGRAMS in ntpd/Makefile.am.
* Implement --with-locfile=filename configure argument.  If filename is
  empty we'll look under loc/ for a good fit.  If the filename contains
  a / character, it will be treated as a "normal" pathname.  Otherwise,
  that explicit file will be searched for under loc/ .
(4.2.7p186) 2011/06/23 Released by Harlan Stenn <stenn@ntp.org>
* [Bug 1950] Control installation of event_rpcgen.py.
* Update .point-changed-filelist for the new man pages.
* Update the building of OS-specific programs.
* Finish conversion to genLocInfo.
* validate MANTAGFMT in genLocInfo.
* Documentation update from Dave Mills.
(4.2.7p185) 2011/06/21 Released by Harlan Stenn <stenn@ntp.org>
* ntp_locs.m4: handle the case where . is not in the PATH.
* More genLocInfo cleanup.
(4.2.7p184) 2011/06/20 Released by Harlan Stenn <stenn@ntp.org>
* Added ntp_locs.m4.
* genLocInfo improvements.
* Add the man page tag "flavor" to the loc.* files.
* Add/distribute genLocInfo.
(4.2.7p183) 2011/06/19 Released by Harlan Stenn <stenn@ntp.org>
* Update the autogen include list for scripts/Makefile.am.
* Added loc.freebsd (and distribute it).
* Added loc.legacy (and distribute it).
(4.2.7p182) 2011/06/15 Released by Harlan Stenn <stenn@ntp.org>
* [Bug 1304] Update sntp.html to reflect new implementation.
* Update .point-changed-filelist .
* ntpdc documentation fixes.
* Update ntp-wait autogen docs.
* Update the ntpd autogen docs.
* Update the ntpsnmpd autogen docs.
* Use autogen to produce ntp-keygen docs.
* Add "license name" to ntp.lic for autogen-5.11.10.
* Prepare for ntp.keys.5.
(4.2.7p181) 2011/06/07 Released by Harlan Stenn <stenn@ntp.org>
* [Bug 1938] addr_eqprefix() doesn't clear enough storage.
(4.2.7p180) 2011/06/06 Released by Harlan Stenn <stenn@ntp.org>
* Upgrade to libevent-2.0.12.
* More sntp.1 cleanups.
* Produce ntpq.1 with the new autogen macros.
* Remove the deprecated "detail" stanza from ntpdc-opts.def.
(4.2.7p179) 2011/06/03 Released by Harlan Stenn <stenn@ntp.org>
* Update cmd-doc.tlib to autogen-5.11.10pre5.
* Upgrade local autoopts templates to 5.11.10pre5.
(4.2.7p178) 2011/06/02 Released by Harlan Stenn <stenn@ntp.org>
* Update the std_def_list to include the ntp.lic file.
* Distribute the ntp.lic file.
* Add http://ntp.org/license to the ntp.lic file.
(4.2.7p177) 2011/06/01 Released by Harlan Stenn <stenn@ntp.org>
* Use the latest autogen's new copyright template code.
* Clean up the ntp.lic file.
(4.2.7p176) 2011/05/31 Released by Harlan Stenn <stenn@ntp.org>
* sntp documentation cleanup.
* autogen documentation template cleanup.
(4.2.7p175) 2011/05/30 Released by Harlan Stenn <stenn@ntp.org>
* [Bug 1936] Correctly set IPV6_MULTICAST_LOOP.
* cmd-doc.tlib cleanup from Bruce Korb.
* sntp documentation cleanup.
(4.2.7p174) 2011/05/28 Released by Harlan Stenn <stenn@ntp.org>
* ntpdc documentation cleanup.
* sntp documentation cleanup.
* Don't build libevent with openssl support.  Right now, libevent
  doesn't use pkg-config to find openssl's installation location.
(4.2.7p173) 2011/05/25 Released by Harlan Stenn <stenn@ntp.org>
* Typo in emalloc.c hides file and line number from emalloc() error msg.
* parsesolaris.c compile fails on SPARC Solaris with conflicting printf.
* ntp_util.c compile fails on AIX and OSF with conflicting statsdir.
(4.2.7p172) 2011/05/24 Released by Harlan Stenn <stenn@ntp.org>
* Remove hardcoded 1/960 s. fudge for <CR> transmission time at 9600 8n1
  from WWVB/Spectracom driver introduced in 4.2.7p169.
(4.2.7p171) 2011/05/23 Released by Harlan Stenn <stenn@ntp.org>
* Eliminate warnings about shadowing global "basename" on Linux.
* Use filegen_config() consistently when changing filegen options.
* mprintf() should go to stdout, not stderr.  DPRINTF() uses mprintf().
* Repair a few simulator problems (more remain).
* Documentation updates from Dave Mills.
(4.2.7p170) 2011/05/19 Released by Harlan Stenn <stenn@ntp.org>
* [Bug 1932] libevent/util_internal.h builtin_expect compile error with
  gcc 2.95.
* Use 64-bit scalars in LFPTOD() and DTOLFP() on more platforms by
  conditionalizing on HAVE_U_INT64 rather than UINT64_MAX.
(4.2.7p169) 2011/05/18 Released by Harlan Stenn <stenn@ntp.org>
* [Bug 1933] WWVB/Spectracom driver timestamps LFs, not CRs.
(4.2.7p168) 2011/05/16 Released by Harlan Stenn <stenn@ntp.org>
* Convert receive buffer queue from doubly-linked list to FIFO.
(4.2.7p167) 2011/05/14 Released by Harlan Stenn <stenn@ntp.org>
* [Bug 1927] io_closeclock() should purge pending recvbufs.
* [Bug 1931] cv always includes fudgetime1, never fudgetime2.
* Use acts_close() in acts_shutdown() to avoid leaving a stale lockfile
  if unpeered via runtime configuration while the modem is open.
* Correct acts_close() test of pp->io.fd to see if it is open.
* 4.2.7p164 documentation updates re: 'tos orphanwait' expanded scope.
(4.2.7p166) 2011/05/13 Released by Harlan Stenn <stenn@ntp.org>
* If we have local overrides for autogen template files, use them.
* Convert more of the sntp-opt.def documentation from man to mdoc.
(4.2.7p165) 2011/05/11 Released by Harlan Stenn <stenn@ntp.org>
* Convert snmp docs to mdoc format, which requires autogen 5.11.9.
* from 4.2.6p4-RC1: Require autogen 5.11.9.
(4.2.7p164) 2011/05/11 Released by Harlan Stenn <stenn@ntp.org>
* [Bug 988] Local clock eats up -g option, so ntpd stops with large
  initial time offset.
* [Bug 1921] LOCAL, ACTS drivers with "prefer" excluded from initial
  candidate list.
* [Bug 1922] "tos orphanwait" applied incorrectly at startup.
* [Bug 1923] orphan parent favored over LOCAL, ACTS drivers.
* [Bug 1924] Billboard tally codes sometimes do not match operation,
  variables.
* Change "pool DNS" messages from msyslog to debug trace output.
* Remove unused FLAG_SYSPEER from peer->status.
* Respect "tos orphanwait" at startup.  Previously there was an
  unconditional 300 s. startup orphanwait, though other values were
  respected for subsequent orphan wait periods after no_sys_peer events.
* Apply "tos orphanwait" (def. 300 seconds) to LOCAL and ACTS reference
  clock drivers, in addition to orphan parent operation.  LOCAL and ACTS
  are not selectable during the orphanwait delay at startup and after
  each no_sys_peer event.  This prevents a particular form of clock-
  hopping, such as using LOCAL briefly at startup before remote peers
  are selectable.  This fixes the issue reported in [Bug 988].
* Documentation updates from Dave Mills.
(4.2.7p163) 2011/05/08 Released by Harlan Stenn <stenn@ntp.org>
* [Bug 1911] missing curly brace in libntp/ntp_rfc2553.c
(4.2.7p162) 2011/05/03 Released by Harlan Stenn <stenn@ntp.org>
* [Bug 1910] Support the Tristate Ltd. TS-GPSclock-01.
(4.2.7p161) 2011/05/02 Released by Harlan Stenn <stenn@ntp.org>
* [Bug 1904] 4.2.7p160 Windows build broken (POSIX_SHELL).
* [Bug 1906] 4.2.7p160 - libtool: compile: cannot determine name of
  library object in ./libevent
* Share a single sntp/libevent/build-aux directory between all three
  configure scripts.
* Add missing --enable-local-libevent help to top-level configure.
(4.2.7p160) 2011/05/01 Released by Harlan Stenn <stenn@ntp.org>
* from 4.2.6p4-RC1: Upgrade to libopts 35.0.10 from AutoGen 5.11.9pre8.
* [Bug 1901] Simulator does not set progname.
(4.2.7p159) 2011/04/28 Released by Harlan Stenn <stenn@ntp.org>
* Fix a couple of unused variable warnings.
* cleanup in timespecops.c / timevalops.c
(4.2.7p158) 2011/04/24 Released by Harlan Stenn <stenn@ntp.org>
* Update libevent --disable-libevent-regress handling to work when
  building libevent using mingw.
(4.2.7p157) 2011/04/21 Released by Harlan Stenn <stenn@ntp.org>
* [Bug 1890] 4.2.7p156 segfault in duplicate freeaddrinfo().
(4.2.7p156) 2011/04/19 Released by Harlan Stenn <stenn@ntp.org>
* [Bug 1851] freeaddrinfo() called after getaddrinfo() fails.
(4.2.7p155) 2011/04/18 Released by Harlan Stenn <stenn@ntp.org>
* Fix leak in refclock_datum.c start failure path.
(4.2.7p154) 2011/04/17 Released by Harlan Stenn <stenn@ntp.org>
* [Bug 1887] DNS fails on 4.2.7p153 using threads.
(4.2.7p153) 2011/04/16 Released by Harlan Stenn <stenn@ntp.org>
* A few more Coverity Scan cleanups.
(4.2.7p152) 2011/04/15 Released by Harlan Stenn <stenn@ntp.org>
* Update embedded libevent to current 2.1 git HEAD.
(4.2.7p151) 2011/04/14 Released by Harlan Stenn <stenn@ntp.org>
* Detect vsnprintf() support for "%m" and disable our "%m" expansion.
* Add --enable-c99-sprintf to configure args for -noopenssl variety of
  flock-build to avoid regressions in (v)snprintf() replacement.
* More msnprintf() unit tests.
* Coverity Scan error checking fixes.
* Log failure to fetch time from HOPF_P hardware.
* Check HOPF_S sscanf() conversion count before converted values.
(4.2.7p150) 2011/04/13 Released by Harlan Stenn <stenn@ntp.org>
* Remove never-used, incomplete ports/winnt/ntpd/refclock_trimbledc.[ch]
* On systems without C99-compliant (v)snprintf(), use C99-snprintf
  replacements (http://www.jhweiss.de/software/snprintf.html)
* Remove remaining sprintf() calls except refclock_ripencc.c (which is
  kept out of --enable-all-clocks as a result), upstream libs which use
  sprintf() only after careful buffer sizing.
(4.2.7p149) 2011/04/11 Released by Harlan Stenn <stenn@ntp.org>
* [Bug 1881] describe the {+,-,s} characters in configure --help output.
(4.2.7p148) 2011/04/09 Released by Harlan Stenn <stenn@ntp.org>
* Use _mkgmtime() as timegm() in the Windows port, rather than
  libntp/mktime.c's timegm().  Fixed [Bug 1875] on Windows using the old
  asn2ntp() code from before 4.2.7p147.
* ntp_crypto.c string buffer safety.
* Remove use of MAXFILENAME in mode 7 (ntpdc) on-wire structs.
* Change ntpd MAXFILENAME from 128 to 256 to match ntp-keygen.
* Buffer safety and sign extension fixes (thanks Coverity Scan).
(4.2.7p147) 2011/04/07 Released by Harlan Stenn <stenn@ntp.org>
* [Bug 1875] 'asn2ntp()' rewritten with 'caltontp()'; 'timegm()'
  substitute likely to crash with 64bit time_t.
(4.2.7p146) 2011/04/05 Released by Harlan Stenn <stenn@ntp.org>
* String buffer safety cleanup, converting to strlcpy() and strlcat().
* Use utmpname() before pututline() so repeated steps do not
  accidentally record into wtmp where utmp was intended.
* Use setutent() before each pututline() including first.
(4.2.7p145) 2011/04/04 Released by Harlan Stenn <stenn@ntp.org>
* [Bug 1840] ntp_lists.h FIFO macros buggy.
(4.2.7p144) 2011/04/03 Released by Harlan Stenn <stenn@ntp.org>
* [Bug 1874] ntpq -c "rv 0 sys_var_list" empty.
(4.2.7p143) 2011/03/31 Released by Harlan Stenn <stenn@ntp.org>
* [Bug 1732] ntpd ties up CPU on disconnected USB refclock.
* [Bug 1861] tickadj build failure using uClibc.
* [Bug 1862] in6addr_any test in configure fooled by arm gcc 4.1.3 -O2.
* Remove kernel line discipline driver code for clk and chu, deprecate
  related LDISC_ flags, and remove associated ntpd code to decode the
  timestamps, remove clktest line discipline test program.
* Remove "signal_no_reset: signal 17 had flags 4000000" logging, as it
  indicates no problem and is interpreted as an error.  Previously some
  bits had been ignored one-by-one, but Linux SA_RESTORER definition is
  unavailable to user headers.
(4.2.7p142) 2011/03/21 Released by Harlan Stenn <stenn@ntp.org>
* [Bug 1844] ntpd 4.2.7p131 NetBSD, --gc-sections links bad executable.
* Fix "make distcheck" break in libevent/sample caused by typo.
(4.2.7p141) 2011/03/20 Released by Harlan Stenn <stenn@ntp.org>
* Add "ntpq -c iostats" similar to "ntpdc -c iostats".
* Compare entire timestamp to reject duplicates in refclock_pps().
(4.2.7p140) 2011/03/17 Released by Harlan Stenn <stenn@ntp.org>
* [Bug 1848] ntpd 4.2.7p139 --disable-thread-support does not compile.
* Add --disable-thread-support to one flock-build variation.
* One more lock-while-init in lib/isc/task.c to quiet lock analysis.
(4.2.7p139) 2011/03/16 Released by Harlan Stenn <stenn@ntp.org>
* [Bug 1848] make check ntpd --saveconfigquit clutters syslog.
(4.2.7p138) 2011/03/08 Released by Harlan Stenn <stenn@ntp.org>
* [Bug 1846] MacOSX: debug symbol not found by propdelay or tickadj.
(4.2.7p137) 2011/03/07 Released by Harlan Stenn <stenn@ntp.org>
* Use TRACE() instead of DPRINTF() for libntp and utilities, which
  use the "debug" variable regardless of #ifdef DEBUG.
* Declare debug in libntp instead of each program.  Expose extern
  declaration to utilities, libntp, and DEBUG ntpd.
* Lock under-construction task, taskmgr objects to satisfy Coverity's
  mostly-correct assumptions about which variables are protected by
  which locks.
(4.2.7p136) 2011/03/02 Released by Harlan Stenn <stenn@ntp.org>
* [Bug 1839] 4.2.7p135 still installs libevent ev*.h headers.
(4.2.7p135) 2011/03/02 Released by Harlan Stenn <stenn@ntp.org>
* libevent: When building on systems with CLOCK_MONOTONIC available,
  separate the internal timeline (possibly counting since system boot)
  from the gettimeofday() timeline in event_base cached timevals.  Adds
  new event_base_tv_cached() to retrieve cached callback round start
  time on the internal timeline, and changes
  event_based_gettimeofday_cached() to always return times using the
  namesake timeline.  This preserves the benefit of using the never-
  stepped monotonic clock for event timeouts while providing clients
  with times consistently using gettimeofday().
* Correct event_base_gettimeofday_cached() workaround code in
  sntp to work with corrected libevent.
* Remove sntp l_fp_output() test now that it uses prettydate().
* [Bug 1839] 4.2.7p131 installs libevent ev*.h headers.
* Ensure CONFIG_SHELL is not empty before relying on it for #! scripts.
(4.2.7p134) 2011/02/24 Released by Harlan Stenn <stenn@ntp.org>
* [Bug 1837] Build fails on Win7 due to regedit requiring privilege.
* Provide fallback definitions for GetAdaptersAddresses() for Windows
  build environments lacking iphlpapi.h.
* Rename file containing 1.xxxx ChangeSet revision from version to
  scm-rev to avoid invoking GNU make implicit rules attempting to
  compile version.c into version.  Problem was with sntp/version.o
  during make distcheck after fix for spurious sntp rebuilds.
* Add INC_ALIGNED_PTR() macro to align pointers like malloc().
(4.2.7p133) 2011/02/23 Released by Harlan Stenn <stenn@ntp.org>
* [Bug 1834] ntpdate 4.2.7p131 aborts with assertion failure.
* Move sntp last in top-level Makefile.am SUBDIRS so that the libevent
  tearoff (if required) and sntp are compiled after the rest.
* Use a single set of Automake options for each package in configure.ac
  AM_INIT, remove Makefile.am AUTOMAKE_OPTIONS= lines.
* Correct spurious sntp rebuilds triggered by a make misperception
  sntp/version was out-of-date relative to phony target FRC.version.
* Do not cache paths to perl, test, or pkg-config, searching the PATH
  at configure time is worth it to pick up tool updates.
(4.2.7p132) 2011/02/22 Released by Harlan Stenn <stenn@ntp.org>
* [Bug 1832] ntpdate doesn't allow timeout > 2s.
* [Bug 1833] The checking sem_timedwait() fails without -pthread.
* ElectricFence was suffering bitrot - remove it.  valgrind works well.
* Enable all relevant automake warnings.
* Correct Solaris 2.1x PTHREAD_ONCE_INIT extra braces test to avoid
  triggering warnings due to excess braces.
* Remove libevent-cfg from sntp/Makefile.am.
* Provide bug report and URL options to Autoconf.
* Avoid relying on remake rules for routine build/flock-build for
  libevent as for the top-level and sntp subproject.
(4.2.7p131) 2011/02/21 Released by Harlan Stenn <stenn@ntp.org>
* [Bug 1087] -v/--normalverbose conflicts with -v/--version in sntp.
* [Bug 1088] sntp should (only) report the time difference without -s/-a.
* older autoconf sometimes dislikes [].
* Move "can't write KoD file" warning from sntp shutdown to startup.
* refclock_acts.c cleanup from Dave Mills.
* Convert sntp to libevent event-driven socket programming.  Instead of
  blocking name resolution and querying one NTP server at a time,
  resolve server names and send NTP queries without blocking.  Add
  sntp command-line options to adjust timing and optionally wait for all
  servers to respond instead of exiting after the first.
* Import libevent 2.0.10-stable plus local patches as a tearoff, used
  only if the target system lacks an installed libevent 2.0.9 or later.
* Move blocking worker and resolver to libntp from ntpd.
* Use threads rather than forked child processes for blocking worker
  when possible.  Override with configure --disable-thread-support.
* Move init_logging(), change_logfile(), and setup_logfile() from ntpd
  to libntp, use them in sntp.
* Test --without-sntp in flock-build script's -no-refclocks variety.
* Avoid invoking config.status twice in a row in build script.
* Move more m4sh tests needed by libntp to shared .m4 files.
* Split up ntp_libntp.m4 into smaller, more specific subsets.
* Enable gcc -Wcast-align, fix many instances of warnings when casting
  a pointer to a more-strictly-aligned underlying type.
(4.2.7p130) 2011/02/12 Released by Harlan Stenn <stenn@ntp.org>
* [Bug 1811] Update the download location in WHERE-TO-START.
(4.2.7p129) 2011/02/09 Released by Harlan Stenn <stenn@ntp.org>
* Add missing "break;" to ntp_control.c ctl_putsys() for caliberrs, used
  by ntpq -c kerninfo introduced in 4.2.7p104.
* Fix leak in ntp_control.c read_mru_list().
(4.2.7p128) 2011/01/30 Released by Harlan Stenn <stenn@ntp.org>
* [Bug 1799] ntpq mrv crash.
* [Bug 1801] ntpq mreadvar requires prior association caching.
(4.2.7p127) 2011/01/28 Released by Harlan Stenn <stenn@ntp.org>
* [Bug 1797] Restore stale timestamp check from the RANGEGATE cleanup.
(4.2.7p126) 2011/01/27 Released by Harlan Stenn <stenn@ntp.org>
* Fix unexposed fencepost error in format_time_fraction().
* Add more unit tests for timeval_tostr() and timespec_tostr().
(4.2.7p125) 2011/01/26 Released by Harlan Stenn <stenn@ntp.org>
* [Bug 1794] ntpq -c rv missing clk_wander information.
* [Bug 1795] ntpq readvar does not display last variable.
(4.2.7p124) 2011/01/25 Released by Harlan Stenn <stenn@ntp.org>
* sntp/Makefile.am needs any passed-in CFLAGS.
(4.2.7p123) 2011/01/24 Released by Harlan Stenn <stenn@ntp.org>
* [Bug 1788] tvtots.c tables inaccurate
(4.2.7p122) 2011/01/22 Released by Harlan Stenn <stenn@ntp.org>
* ACTS refclock cleanup from Dave Mills.
* Avoid shadowing the "group" global variable.
(4.2.7p121) 2011/01/21 Released by Harlan Stenn <stenn@ntp.org>
* [Bug 1786] Remove extra semicolon from ntp_proto.c .
(4.2.7p120) 2011/01/20 Released by Harlan Stenn <stenn@ntp.org>
* Change new timeval and timespec to string routines to use snprintf()
  rather than hand-crafted conversion, avoid signed int overflow there.
* Add configure support for SIZEOF_LONG_LONG to enable portable use of
  snprintf() with time_t.
* Grow ntpd/work_thread.c arrays as needed.
* Add DEBUG_* variants of ntp_assert.h macros which compile away using
  ./configure --disable-debugging.
* Fix tvalops.cpp unit test failures for 32-bit builds.
* Return to a single autoreconf invocation in ./bootstrap script.
* Fix warnings seen on FreeBSD 9.
* crypto group changes from Dave Mills.
* Lose the RANGEGATE check in PPS, from Dave Mills.
* ACTS refclock cleanup from Dave Mills.
* Documentation updates from Dave Mills.
* NMEA driver documentation update from Juergen Perlinger.
(4.2.7p119) 2011/01/18 Released by Harlan Stenn <stenn@ntp.org>
* added timespecops.{c,h} and tievalops.{c.h} to libntp and include
  added tspecops.cpp to tests/libntp
* Correct msyslog.c build break on Solaris 2.9 from #ifdef/#if mixup.
(4.2.7p118) 2011/01/15 Released by Harlan Stenn <stenn@ntp.org>
* Simplify the built-sources stuff in sntp/ .
* Fix check for -lipv6 on HP-UX 11.
(4.2.7p117) 2011/01/13 Released by Harlan Stenn <stenn@ntp.org>
* Add configure --without-sntp option to disable building sntp and
  sntp/tests.  withsntp=no in the environment changes the default.
* Build infrastructure cleanup:
  Move m4 directory to sntp/m4.
  Share a single set of genver output between sntp and the top level.
  Share a single set of autogen included .defs in sntp/include.
  Share a single set of build-aux scripts (e.g. config.guess, missing).
  Add ntp_libntp.m4 and ntp_ipv6.m4 to reduce configure.ac duplication.
  Warn and exit build/flock-build if bootstrap needs to be run.
(4.2.7p116) 2011/01/10 Released by Harlan Stenn <stenn@ntp.org>
* refclock_nmea.c refactoring by Juergen Perlinger.
(4.2.7p115) 2011/01/09 Released by Harlan Stenn <stenn@ntp.org>
* [Bug 1780] Windows ntpd 4.2.7p114 crashes in ioctl().
* [Bug 1781] longlong undefined in sntp handle_pkt() on Debian amd64.
(4.2.7p114) 2011/01/08 Released by Harlan Stenn <stenn@ntp.org>
* Fix for openssl pkg-config detection eval failure.
* Add erealloc_zero(), refactor estrdup(), emalloc(), emalloc_zero() to
  separate tracking callsite file/line from using debug MS C runtime,
  and to reduce code duplication.
(4.2.7p113) 2011/01/07 Released by Harlan Stenn <stenn@ntp.org>
* [Bug 1776] sntp mishandles -t/--timeout and -a/--authentication.
* Default to silent make rules, override with make V=1 or ./configure
  --disable-silent-rules.
* Correct --with-openssl-incdir defaulting with pkg-config.
* Correct ./build on systems without gtest available.
* Begin moving some of the low-level socket stuff to libntp.
(4.2.7p112) 2011/01/06 Released by Harlan Stenn <stenn@ntp.org>
* [Bug 1773] openssl not detected during ./configure.
* [Bug 1774] Segfaults if cryptostats enabled and built without OpenSSL.
* Use make V=0 in build script to increase signal/noise ratio.
(4.2.7p111) 2011/01/05 Released by Harlan Stenn <stenn@ntp.org>
* [Bug 1772] refclock_open() return value check wrong for ACTS.
* Default --with-openssl-libdir and --with-openssl-incdir to the values
  from pkg-config, falling back on our usual search paths if pkg-config
  is not available or does not have openssl.pc on PKG_CONFIG_PATH.
* Change refclock_open() to return -1 on failure like open().
* Update all refclock_open() callers to check for fd <= 0 indicating
  failure, so they work with older and newer refclock_open() and can
  easily backport.
* Initialize refclockproc.rio.fd to -1, harmonize refclock shutdown
  entrypoints to avoid crashing, particularly if refclock_open() fails.
* Enable tickadj-like taming of wildly off-spec Windows clock using
  NTPD_TICKADJ_PPM env. var. specifying baseline slew.
(4.2.7p110) 2011/01/04 Released by Harlan Stenn <stenn@ntp.org>
* [Bug 1771] algorithmic error in 'clocktime()' fixed.
* Unit tests extended for hard-coded system time.
* make V=0 and configure --enable-silent-rules supported.
* setvar modemsetup = ATE0... overrides ACTS driver default.
* Preserve last timecode in ACTS driver (ntpq -ccv).
* Tolerate previous ATE1 state when sending ACTS setup.
* Enable raw tty line discipline in Windows port.
* Allow tty open/close/open to succeed on Windows port.
* Enable ACTS and CHU reference clock drivers on Windows.
(4.2.7p109) 2011/01/02 Released by Harlan Stenn <stenn@ntp.org>
* Remove nearly all strcpy() and most strcat() from NTP distribution.
  One major pocket remains in ntp_crypto.c.  libopts & libisc also have
  (safe) uses of strcpy() and strcat() remaining.
* Documentation updates from Dave Mills.
(4.2.7p108) 2011/01/01 Released by Harlan Stenn <stenn@ntp.org>
* [Bug 1764] Move Palisade modem control logic to configure.ac.
* [Bug 1768] TIOCFLUSH undefined in linux for refclock_acts.
* Autokey multiple identity group improvements from Dave Mills.
* from 4.2.6p3: Update the copyright year.
(4.2.7p107) 2010/12/31 Released by Harlan Stenn <stenn@ntp.org>
* [Bug 1764] Palisade driver doesn't build on Linux.
* [Bug 1766] Oncore clock has offset/high jitter at startup.
* Move ntp_control.h variable IDs to ntp_control.c, remove their use by
  ntpq.  They are implementation details private to ntpd.  [Bug 597] was
  caused by ntpq's reliance on these IDs it need not know about.
* refclock_acts.c updates from Dave Mills.
(4.2.7p106) 2010/12/30 Released by Harlan Stenn <stenn@ntp.org>
* from 4.2.6p3: Update genCommitLog for the bk-5 release.
(4.2.7p105) 2010/12/29 Released by Harlan Stenn <stenn@ntp.org>
(4.2.7p104) 2010/12/28 Released by Harlan Stenn <stenn@ntp.org>
* from 4.2.6p3: Create and use scripts/check--help when generating
  .texi files.
* from 4.2.6p3: Update bk triggers for the bk-5 release.
* Support for multiple Autokey identity groups from Dave Mills.
* Documentation updates from Dave Mills.
* Add ntpq kerninfo, authinfo, and sysinfo commands similar to ntpdc's.
(4.2.7p103) 2010/12/24 Released by Harlan Stenn <stenn@ntp.org>
* Add ntpq pstats command similar to ntpdc's.
* Remove ntpq pstatus command, rv/readvar does the same and more.
* Documentation updates from Dave Mills.
(4.2.7p102) 2010/12/23 Released by Harlan Stenn <stenn@ntp.org>
* Allow ntpq &1 associd use without preceding association-fetching.
* Documentation updates from Dave Mills.
(4.2.7p101) 2010/12/22 Released by Harlan Stenn <stenn@ntp.org>
* from 4.2.6p3-RC12: Upgrade to libopts 34.0.9 from AutoGen 5.11.6pre7.
* from 4.2.6p3-RC12: Relax minimum Automake version to 1.10 with updated
  libopts.m4.
(4.2.7p100) 2010/12/21 Released by Harlan Stenn <stenn@ntp.org>
* [Bug 1743] from 4.2.6p3-RC12: Display timezone offset when showing
  time for sntp in the local timezone (documentation updates).
(4.2.7p99) 2010/12/21 Released by Harlan Stenn <stenn@ntp.org>
* Add unit tests for msnprintf().
(4.2.7p98) 2010/12/20 Released by Harlan Stenn <stenn@ntp.org>
* [Bug 1761] clockstuff/clktest-opts.h omitted from tarball.
* [Bug 1762] from 4.2.6p3-RC12: manycastclient responses interfere.
* Documentation updates from Dave Mills.
(4.2.7p97) 2010/12/19 Released by Harlan Stenn <stenn@ntp.org>
* [Bug 1458] from 4.2.6p3-RC12: Can not compile NTP on FreeBSD 4.7.
* [Bug 1760] from 4.2.6p3-RC12: ntpd Windows interpolation cannot be
  disabled.
* from 4.2.6p3-RC12: Upgrade to libopts 34.0.9 from AutoGen 5.11.6pre5.
* Documentation updates from Dave Mills.
(4.2.7p96) 2010/12/18 Released by Harlan Stenn <stenn@ntp.org>
* [Bug 1758] from 4.2.6p3-RC12: setsockopt IPV6_MULTICAST_IF with wrong
  ifindex.
* Documentation updates from Dave Mills.
(4.2.7p95) 2010/12/17 Released by Harlan Stenn <stenn@ntp.org>
* [Bug 1753] 4.2.7p94 faults on startup in newpeer(), strdup(NULL).
* [Bug 1754] from 4.2.6p3-RC12: --version output should be more verbose.
* [Bug 1757] from 4.2.6p3-RC12: oncore snprintf("%m") doesn't expand %m.
* from 4.2.6p3-RC12: Suppress ntp-keygen OpenSSL version display for
  --help, --version, display both build and runtime OpenSSL versions
  when they differ.
* from 4.2.6p3-RC12: Upgrade to libopts 33.5.8 from AutoGen 5.11.6pre3.
* Documentation updates from Dave Mills.
(4.2.7p94) 2010/12/15 Released by Harlan Stenn <stenn@ntp.org>
* [Bug 1751] from 4.2.6p3-RC12: Support for Atari FreeMiNT OS.
* Documentation updates from Dave Mills.
(4.2.7p93) 2010/12/13 Released by Harlan Stenn <stenn@ntp.org>
* [Bug 1510] from 4.2.6p3-RC12: Add modes 20/21 for driver 8 to support
  RAWDCF @ 75 baud.
* [Bug 1741] from 4.2.6p3-RC12: Enable multicast reception on each
  address (Windows).
* from 4.2.6p3-RC12: Other manycastclient repairs:
  Separate handling of scope ID embedded in many in6_addr from ifindex
  used for IPv6 multicasting ioctls.
  Add INT_PRIVACY endpt bit flag for IPv6 RFC 4941 privacy addresses.
  Enable outbound multicast from only one address per interface in the
  same subnet, and in that case prefer embedded MAC address modified
  EUI-64 IPv6 addresses first, then static, and last RFC 4941 privacy
  addresses.
  Use setsockopt(IP[V6]_MULTICAST_IF) before each send to multicast to
  select the local source address, using the correct socket is not
  enough.
* "server ... ident <groupname>" changes from Dave Mills.
* Documentation updates from Dave Mills.
(4.2.7p92) 2010/12/08 Released by Harlan Stenn <stenn@ntp.org>
* [Bug 1743] from 4.2.6p3-RC12: Display timezone offset when showing
  time for sntp in the local timezone.
(4.2.7p91) 2010/12/07 Released by Harlan Stenn <stenn@ntp.org>
* [Bug 1732] ntpd ties up CPU on disconnected USB device.
* [Bug 1742] form 4.2.6p3-RC12: Fix a typo in an error message in the
  "build" script.
(4.2.7p90) 2010/12/06 Released by Harlan Stenn <stenn@ntp.org>
* [Bug 1738] Windows ntpd has wrong net adapter name.
* [Bug 1740] ntpdc -c reslist packet count wrongly treated as signed.
(4.2.7p89) 2010/12/04 Released by Harlan Stenn <stenn@ntp.org>
* [Bug 1736] tos int, bool options broken in 4.2.7p66.
* from 4.2.6p3-RC12: Clean up the SNTP documentation.
(4.2.7p88) 2010/12/02 Released by Harlan Stenn <stenn@ntp.org>
* [Bug 1735] 'clocktime()' aborts ntpd on bogus input
(4.2.7p87) 2010/12/01 Released by Harlan Stenn <stenn@ntp.org>
* from 4.2.6p3-RC12: Clean up m4 quoting in configure.ac, *.m4 files,
  resolving intermittent AC_LANG_PROGRAM possibly undefined errors.
(4.2.7p86) 2010/11/29 Released by Harlan Stenn <stenn@ntp.org>
* Documentation updates from Dave Mills.
(4.2.7p85) 2010/11/24 Released by Harlan Stenn <stenn@ntp.org>
* Documentation updates from Dave Mills.
(4.2.7p84) 2010/11/22 Released by Harlan Stenn <stenn@ntp.org>
* [Bug 1618] Unreachable code in jjy_start().
* [Bug 1725] from 4.2.6p3-RC11: ntpd sends multicast from only one
  address.
* from 4.2.6p3-RC11: Upgrade libopts to 33.3.8.
* from 4.2.6p3-RC11: Bump minimum Automake version to 1.11, required for
  AM_COND_IF use in LIBOPTS_CHECK.
* An almost complete rebuild of the initial loopfilter configuration
  process, including the code that determines the interval between
  frequency file updates, from Dave Mills.
* Documentation updates from Dave Mills.
* Add ntp-keygen -l/--lifetime to control certificate expiry.
* JJY driver improvements for Tristate JJY01/02, including changes
  to its clockstats format.
* Add "nonvolatile" ntp.conf directive to control how often the
  driftfile is written.
(4.2.7p83) 2010/11/17 Released by Harlan Stenn <stenn@ntp.org>
* [Bug 1727] ntp-keygen PLEN, ILEN undeclared --without-crypto.
* Remove top-level libopts, use sntp/libopts.
* from 4.2.6p3-RC11: Remove log_msg() and debug_msg() from sntp in favor
  of msyslog().
* Documentation updates from Dave Mills.
(4.2.7p82) 2010/11/16 Released by Harlan Stenn <stenn@ntp.org>
* [Bug 1728] from 4.2.6p3-RC11: In ntp_openssl.m4, don't add
  -I/usr/include or -L/usr/lib to CPPFLAGS or LDFLAGS.
(4.2.7p81) 2010/11/14 Released by Harlan Stenn <stenn@ntp.org>
* [Bug 1681] from 4.2.6p3-RC10: More sntp logging cleanup.
* [Bug 1683] from 4.2.6p3-RC10: Non-localhost on loopback exempted from
  nic rules.
* [Bug 1719] Cleanup for ntp-keygen and fix -V crash, from Dave Mills.
(4.2.7p80) 2010/11/10 Released by Harlan Stenn <stenn@ntp.org>
* [Bug 1574] from 4.2.6p3-RC9: sntp doesn't set tv_usec correctly.
* [Bug 1681] from 4.2.6p3-RC9: sntp logging cleanup.
* [Bug 1683] from 4.2.6p3-RC9: Interface binding does not seem to work
  as intended.
* [Bug 1708] make check fails with googletest 1.4.0.
* [Bug 1709] from 4.2.6p3-RC9: ntpdate ignores replies with equal
  receive and transmit timestamps.
* [Bug 1715] sntp utilitiesTest.IPv6Address failed.
* [Bug 1718] Improve gtest checks in configure.ac.
(4.2.7p79) 2010/11/07 Released by Harlan Stenn <stenn@ntp.org>
* Correct frequency estimate with no drift file, from David Mills.
(4.2.7p78) 2010/11/04 Released by Harlan Stenn <stenn@ntp.org>
* [Bug 1697] filegen implementation should be improved.
* Refactor calendar functions in terms of new common code.
* Documentation updates from Dave Mills.
(4.2.7p77) 2010/11/03 Released by Harlan Stenn <stenn@ntp.org>
* [Bug 1692] packageinfo.sh needs to be "sourced" using ./ .
* [Bug 1695] ntpdate takes longer than necessary.
(4.2.7p76) 2010/11/02 Released by Harlan Stenn <stenn@ntp.org>
* [Bug 1690] Unit tests fails to build on some systems.
* [Bug 1691] Use first NMEA sentence each second.
* Put the sntp tests under sntp/ .
* ... and only build/run them if we have gtest.
* Documentation updates from Dave Mills.
(4.2.7p75) 2010/10/30 Released by Harlan Stenn <stenn@ntp.org>
* Documentation updates from Dave Mills.
* Include Linus Karlsson's GSoC 2010 testing code.
(4.2.7p74) 2010/10/29 Released by Harlan Stenn <stenn@ntp.org>
* [Bug 1685] from 4.2.6p3-RC8: NMEA driver mode byte confusion.
* from 4.2.6p3-RC8: First cut at using scripts/checkChangeLog.
* Documentation updates from Dave Mills.
(4.2.7p73) 2010/10/27 Released by Harlan Stenn <stenn@ntp.org>
* [Bug 1680] Fix alignment of clock_select() arrays.
* refinements to new startup behavior from David Mills.
* For the bootstrap script, touch .html files last.
* Add 'make check' test case that would have caught [Bug 1678].
(4.2.7p72) 2010/10/26 Released by Harlan Stenn <stenn@ntp.org>
* [Bug 1679] Fix test for -lsocket.
* Clean up missing ;; entries in configure.ac.
(4.2.7p71) 2010/10/25 Released by Harlan Stenn <stenn@ntp.org>
* [Bug 1676] from 4.2.6p3-RC7: NMEA: $GPGLL did not work after fix
  for Bug 1571.
* [Bug 1678] "restrict source" treated as "restrict default".
* from 4.2.6p3-RC7: Added scripts/checkChangeLog.
(4.2.7p70) 2010/10/24 Released by Harlan Stenn <stenn@ntp.org>
* [Bug 1571] from 4.2.6p3-RC6: NMEA does not relate data to PPS edge.
* [Bug 1572] from 4.2.p63-RC6: NMEA time adjustment for GPZDG buggy.
* [Bug 1675] from 4.2.6p3-RC6: Prohibit includefile remote config.
* Enable generating ntpd/ntp_keyword.h after keyword-gen.c changes on
  Windows as well as POSIX platforms.
* Fix from Dave Mills for a rare singularity in clock_combine().
(4.2.7p69) 2010/10/23 Released by Harlan Stenn <stenn@ntp.org>
* [Bug 1671] Automatic delay calibration is sometimes inaccurate.
(4.2.7p68) 2010/10/22 Released by Harlan Stenn <stenn@ntp.org>
* [Bug 1669] from 4.2.6p3-RC5: NTP fails to compile on IBM AIX 5.3.
* [Bug 1670] Fix peer->bias and broadcastdelay.
* Documentation updates from Dave Mills.
* Documentation EOL cleanup.
(4.2.7p67) 2010/10/21 Released by Harlan Stenn <stenn@ntp.org>
* [Bug 1649] from 4.2.6p3-RC5: Require NMEA checksum if $GPRMC or
  previously seen.
(4.2.7p66) 2010/10/19 Released by Harlan Stenn <stenn@ntp.org>
* [Bug 1277] Provide and use O(1) FIFOs, esp. in the config tree code.
* Remove unused 'bias' configuration keyword.
(4.2.7p65) 2010/10/16 Released by Harlan Stenn <stenn@ntp.org>
* [Bug 1584] from 4.2.6p3-RC4: wrong SNMP type for precision,
  resolution.
* Remove 'calldelay' and 'sign' remnants from parser, ntp_config.c.
(4.2.7p64) 2010/10/15 Released by Harlan Stenn <stenn@ntp.org>
* [Bug 1584] from 4.2.6p3-RC3: ntpsnmpd OID must be mib-2.197.
* [Bug 1659] from 4.2.6p3-RC4: Need CLOCK_TRUETIME not CLOCK_TRUE.
* [Bug 1663] ntpdsim should not open net sockets.
* [Bug 1665] from 4.2.6p3-RC4: is_anycast() u_int32_t should be u_int32.
* from 4.2.6p3: ntpsnmpd, libntpq warning cleanup.
* Remove 'calldelay' and 'sign' keywords (Dave Mills).
* Documentation updates from Dave Mills.
(4.2.7p63) 2010/10/13 Released by Harlan Stenn <stenn@ntp.org>
* [Bug 1080] from 4.2.6p3-RC3: ntpd on ipv6 routers very chatty.
* Documentation nit cleanup.
* Documentation updates from Dave Mills.
(4.2.7p62) 2010/10/12 Released by Harlan Stenn <stenn@ntp.org>
* [Bug 750] from 4.2.6p3-RC3: Non-existing device causes coredump with
  RIPE-NCC driver.
* [Bug 1567] from 4.2.6p3-RC3: Support Arbiter 1093C Satellite Clock on
  Windows.
* [Bug 1581] from 4.2.6p3-RC3: printf format string mismatch leftover.
* [Bug 1659] from 4.2.6p3-RC3: Support Truetime Satellite Clocks on
  Windows.
* [Bug 1660] from 4.2.6p3-RC3: On some systems, test is in /usr/bin, not
  /bin.
* [Bug 1661] from 4.2.6p3-RC3: Re-indent refclock_ripencc.c.
* Lose peer_count from ntp_peer.c and ntp_proto.c (Dave Mills).
* Documentation updates from Dave Mills.
(4.2.7p61) 2010/10/06 Released by Harlan Stenn <stenn@ntp.org>
* Documentation and code cleanup from Dave Mills. No more NTP_MAXASSOC.
(4.2.7p60) 2010/10/04 Released by Harlan Stenn <stenn@ntp.org>
* Documentation updates from Dave Mills.
(4.2.7p59) 2010/10/02 Released by Harlan Stenn <stenn@ntp.org>
* Documentation updates from Dave Mills.
* Variable name cleanup from Dave Mills.
* [Bug 1657] darwin needs res_9_init, not res_init.
(4.2.7p58) 2010/09/30 Released by Harlan Stenn <stenn@ntp.org>
* Clock select bugfix from Dave Mills.
* [Bug 1554] peer may stay selected as system peer after becoming
  unreachable.
* [Bug 1644] from 4.2.6p3-RC3: cvo.sh should use lsb_release to identify
  linux distros.
* [Bug 1646] ntpd crashes with relative path to logfile.
(4.2.7p57) 2010/09/27 Released by Harlan Stenn <stenn@ntp.org>
* Documentation updates from Dave Mills.
(4.2.7p56) 2010/09/25 Released by Harlan Stenn <stenn@ntp.org>
* Clock combining algorithm improvements from Dave Mills.
* Documentation updates from Dave Mills.
* [Bug 1642] ntpdsim can't find simulate block in config file.
* [Bug 1643] from 4.2.6p3-RC3: Range-check the decoding of the RIPE-NCC
  status codes.
(4.2.7p55) 2010/09/22 Released by Harlan Stenn <stenn@ntp.org>
* Documentation updates from Dave Mills.
* [Bug 1636] from 4.2.6p3-RC2: segfault after denied remote config.
(4.2.7p54) 2010/09/21 Released by Harlan Stenn <stenn@ntp.org>
* More Initial convergence improvements from Dave Mills.
* Documentation updates from Dave Mills.
* [Bug 1635] from 4.2.6p3-RC2: "filegen ... enable" is not default.
(4.2.7p53) 2010/09/20 Released by Harlan Stenn <stenn@ntp.org>
* Documentation updates from Dave Mills.
* More Initial convergence improvements from Dave Mills.
(4.2.7p52) 2010/09/19 Released by Harlan Stenn <stenn@ntp.org>
* Initial convergence improvements from Dave Mills.
(4.2.7p51) 2010/09/18 Released by Harlan Stenn <stenn@ntp.org>
* [Bug 1344] from 4.2.6p3-RC1: ntpd on Windows exits without logging
  cause.
* [Bug 1629] 4.2.7p50 configure.ac changes invalidate config.cache.
* [Bug 1630] 4.2.7p50 cannot bootstrap on Autoconf 2.61.
(4.2.7p50) 2010/09/16 Released by Harlan Stenn <stenn@ntp.org>
* Cleanup NTP_LIB_M.
* [Bug 1628] Clean up -lxnet/-lsocket usage for (open)solaris.
(4.2.7p49) 2010/09/13 Released by Harlan Stenn <stenn@ntp.org>
* Documentation updates from Dave Mills.
(4.2.7p48) 2010/09/12 Released by Harlan Stenn <stenn@ntp.org>
* Documentation updates from Dave Mills.
(4.2.7p47) 2010/09/11 Released by Harlan Stenn <stenn@ntp.org>
* Documentation updates from Dave Mills.
* [Bug 1588] finish configure --disable-autokey implementation.
* [Bug 1616] refclock_acts.c: if (pp->leap == 2) is always false.
* [Bug 1620] [Backward Incompatible] "discard minimum" value should be in
  seconds, not log2 seconds.
(4.2.7p46) 2010/09/10 Released by Harlan Stenn <stenn@ntp.org>
* Use AC_SEARCH_LIBS instead of AC_CHECK_LIB for NTP_LIB_M.
(4.2.7p45) 2010/09/05 Released by Harlan Stenn <stenn@ntp.org>
* [Bug 1578] Consistently use -lm when needed.
(4.2.7p44) 2010/08/27 Released by Harlan Stenn <stenn@ntp.org>
* [Bug 1573] from 4.2.6p3-beta1: Miscalculation of offset in sntp.
(4.2.7p43) 2010/08/26 Released by Harlan Stenn <stenn@ntp.org>
* [Bug 1602] Refactor some of the sntp/ directory to facililtate testing.
(4.2.7p42) 2010/08/18 Released by Harlan Stenn <stenn@ntp.org>
* [Bug 1593] ntpd abort in free() with logconfig syntax error.
* [Bug 1595] from 4.2.6p3-beta1: empty last line in key file causes
  duplicate key to be added
* [Bug 1597] from 4.2.6p3-beta1: packet processing ignores RATE KoD packets,
  Because of a bug in string comparison.
(4.2.7p41) 2010/07/28 Released by Harlan Stenn <stenn@ntp.org>
* [Bug 1581] from 4.2.6p3-beta1: ntp_intres.c size_t printf format
  string mismatch.
* [Bug 1586] ntpd 4.2.7p40 doesn't write to syslog after fork on QNX.
* Avoid race with parallel builds using same source directory in
  scripts/genver by using build directory for temporary files.
* orphanwait documentation updates.
(4.2.7p40) 2010/07/12 Released by Harlan Stenn <stenn@ntp.org>
* [Bug 1395] ease ntpdate elimination with ntpd -w/--wait-sync
* [Bug 1396] allow servers on ntpd command line like ntpdate
(4.2.7p39) 2010/07/09 Released by Harlan Stenn <stenn@ntp.org>
* Fix typo in driver28.html.
* [Bug 1581] from 4.2.6p2: size_t printf format string mismatches, IRIG
  string buffers undersized.  Mostly backported from earlier ntp-dev
  fixes by Juergen Perlinger.
(4.2.7p38) 2010/06/20 Released by Harlan Stenn <stenn@ntp.org>
* [Bug 1570] backported to 4.2.6p2-RC7.
* [Bug 1575] from 4.2.6p2-RC7: use 'snprintf' with LIB_BUFLENGTH in
  inttoa.c, tvtoa.c and utvtoa.c
* [Bug 1576] backported to 4.2.6p2-RC7.
* Typo fix in a comment in ntp_proto.c.
(4.2.7p37) 2010/06/19 Released by Harlan Stenn <stenn@ntp.org>
* [Bug 1576] sys/sysctl.h depends on sys/param.h on OpenBSD.
(4.2.7p36) 2010/06/15 Released by Harlan Stenn <stenn@ntp.org>
* [Bug 1560] Initial support for orphanwait, from Dave Mills.
* clock_filter()/reachability fixes from Dave Mills.
(4.2.7p35) 2010/06/12 Released by Harlan Stenn <stenn@ntp.org>
* Rewrite of multiprecision macros in 'ntp_fp.h' from J. Perlinger
  <perlinger@ntp.org>
* [Bug 715] from 4.2.6p2-RC6: libisc Linux IPv6 interface iteration
  drops multicast flags.
(4.2.7p34) 2010/06/05 Released by Harlan Stenn <stenn@ntp.org>
* [Bug 1570] serial clock drivers get outdated input from kernel tty
  line buffer after startup
(4.2.7p33) 2010/06/04 Released by Harlan Stenn <stenn@ntp.org>
* [Bug 1561] from 4.2.6p2-RC5: ntpq, ntpdc "passwd" prompts for MD5
  password w/SHA1.
* [Bug 1565] from 4.2.6p2-RC5: sntp/crypto.c compile fails on MacOS over
  vsnprintf().
* from 4.2.6p2-RC5: Windows port: do not exit in
  ntp_timestamp_from_counter() without first logging the reason.
(4.2.7p32) 2010/05/19 Released by Harlan Stenn <stenn@ntp.org>
* Copyright file cleanup from Dave Mills.
* [Bug 1555] from 4.2.6p2-RC4: sntp illegal C (mixed code and
  declarations).
* [Bug 1558] pool prototype associations have 0.0.0.0 for remote addr.
* configure.ac: add --disable-autokey, #define AUTOKEY to enable future
  support for building without Autokey, but with OpenSSL for its digest
  algorithms (hash functions).  Code must be modified to use #ifdef
  AUTOKEY instead of #ifdef OPENSSL where appropriate to complete this.
* include/ntp_crypto.h: make assumption AUTOKEY implies OPENSSL explicit.
(4.2.7p31) 2010/05/11 Released by Harlan Stenn <stenn@ntp.org>
* [Bug 1325] from 4.2.6p2-RC3: unreachable code sntp recv_bcst_data().
* [Bug 1459] from 4.2.6p2-RC3: sntp MD5 authentication does not work
  with ntpd.
* [Bug 1552] from 4.2.6p2-RC3: update and complete broadcast and crypto
  features in sntp.
* [Bug 1553] from 4.2.6p2-RC3: sntp/configure.ac OpenSSL support.
* from 4.2.6p2-RC3: Escape unprintable characters in a refid in ntpq -p
  billboard.
* from 4.2.6p2-RC3: Simplify hash client code by providing OpenSSL
  EVP_*() API when built without OpenSSL.  (already in 4.2.7)
* from 4.2.6p2-RC3: Do not depend on ASCII in sntp.
(4.2.7p30) 2010/05/06 Released by Harlan Stenn <stenn@ntp.org>
* [Bug 1526] ntpd DNS pipe read EINTR with no network at startup.
* Update the ChangeLog entries when merging items from -stable.
(4.2.7p29) 2010/05/04 Released by Harlan Stenn <stenn@ntp.org>
* [Bug 1542] ntpd mrulist response may have incorrect last.older.
* [Bug 1543] ntpq mrulist must refresh nonce when retrying.
* [Bug 1544] ntpq mrulist sscanf timestamp format mismatch on 64-bit.
* Windows compiling hints/winnt.html update from G. Sunil Tej.
(4.2.7p28) 2010/05/03 Released by Harlan Stenn <stenn@ntp.org>
* [Bug 1512] from 4.2.6p2-RC3: ntpsnmpd should connect to net-snmpd
  via a unix-domain socket by default.
  Provide a command-line 'socket name' option.
* [Bug 1538] from 4.2.6p2-RC3: update refclock_nmea.c's call to
  getprotobyname().
* [Bug 1541] from 4.2.6p2-RC3: Fix wrong keyword for "maxclock".
(4.2.7p27) 2010/04/27 Released by Harlan Stenn <stenn@ntp.org>
(4.2.7p26) 2010/04/24 Released by Harlan Stenn <stenn@ntp.org>
* [Bug 1465] from 4.2.6p2-RC2: Make sure time from TS2100 is not
  invalid (backport from -dev).
* [Bug 1528] from 4.2.6p2-RC2: Fix EDITLINE_LIBS link order for ntpq
  and ntpdc.
* [Bug 1531] Require nonce with mrulist requests.
* [Bug 1532] Remove ntpd support for ntpdc's monlist in favor of ntpq's
  mrulist.
* [Bug 1534] from 4.2.6p2-RC2: conflicts with VC++ 2010 errno.h.
* [Bug 1535] from 4.2.6p2-RC2: "restrict -4 default" and "restrict
  -6 default" ignored.
(4.2.7p25) 2010/04/20 Released by Harlan Stenn <stenn@ntp.org>
* [Bug 1528] from 4.2.6p2-RC2: Remove --with-arlib from br-flock.
* [Bug 1503] [Bug 1504] [Bug 1518] [Bug 1522] from 4.2.6p2-RC2:
  all of which were fixed in 4.2.7 previously.
(4.2.7p24) 2010/04/13 Released by Harlan Stenn <stenn@ntp.org>
* [Bug 1390] Control PPS on the Oncore M12.
* [Bug 1518] Windows ntpd should lock to one processor more
  conservatively.
* [Bug 1520] '%u' formats for size_t gives warnings with 64-bit builds.
* [Bug 1522] Enable range syntax "trustedkey (301 ... 399)".
* Documentation updates for 4.2.7p22 changes and additions, updating
  ntpdc.html, ntpq.html, accopt.html, confopt.html, manyopt.html,
  miscopt.html, and miscopt.txt.
* accopt.html: non-ntpport doc changes from Dave Mills.
* Modify full MRU list preemption when full to match "discard monitor"
  documentation, by removing exception for count == 1.
(4.2.7p23) 2010/04/04 Released by Harlan Stenn <stenn@ntp.org>
* [Bug 1516] unpeer by IP address fails, DNS name works.
* [Bug 1517] ntpq and ntpdc should verify reverse DNS before use.
  ntpq and ntpdc now use the following format for showing purported
  DNS names from IP address "reverse" DNS lookups when the DNS name
  does not exist or does not include the original IP address among
  the results: "192.168.1.2 (fake.dns.local)".
(4.2.7p22) 2010/04/02 Released by Harlan Stenn <stenn@ntp.org>
* [Bug 1432] Don't set inheritable flag for linux capabilities.
* [Bug 1465] Make sure time from TS2100 is not invalid.
* [Bug 1483] AI_NUMERICSERV undefined in 4.2.7p20.
* [Bug 1497] fudge is broken by getnetnum() change.
* [Bug 1503] Auto-enabling of monitor for "restrict ... limited" wrong.
* [Bug 1504] ntpdate tickles ntpd "discard minimum 1" rate limit if
  "restrict ... limited" is used.
* ntpdate: stop querying source after KoD packet response, log it.
* ntpdate: rate limit each server to 2s between packets.
* From J. N. Perlinger: avoid pointer wraparound warnings in dolfptoa(),
  printf format mismatches with 64-bit size_t.
* Broadcast client (ephemeral) associations should be demobilized only
  if they are not heard from for 10 consecutive polls, regardless of
  surviving the clock selection.  Fix from David Mills.
* Add "ntpq -c ifstats" similar to "ntpdc -c ifstats".
* Add "ntpq -c sysstats" similar to "ntpdc -c sysstats".
* Add "ntpq -c monstats" to show monlist knobs and stats.
* Add "ntpq -c mrulist" similar to "ntpdc -c monlist" but not
  limited to 600 rows, and with filtering and sorting options:
  ntpq -c "mrulist mincount=2 laddr=192.168.1.2 sort=-avgint"
  ntpq -c "mrulist sort=addr"
  ntpq -c "mrulist mincount=2 sort=count"
  ntpq -c "mrulist sort=-lstint"
* Modify internal representation of MRU list to use l_fp fixed-point
  NTP timestamps instead of seconds since startup.  This increases the
  resolution and substantially improves accuracy of sorts involving
  timestamps, at the cost of flushing all MRU entries when the clock is
  stepped, to ensure the timestamps can be compared with the current
  get_systime() results.
* Add ntp.conf "mru" directive to configure MRU parameters, such as
  "mru mindepth 600 maxage 64 maxdepth 5000 maxmem 1024" or
  "mru initalloc 0 initmem 16 incalloc 99 incmem 4".  Several pairs are
  equivalent with one in units of MRU entries and its twin in units of
  kilobytes of memory, so the last one used in ntp.conf controls:
  maxdepth/maxmem, initalloc/initmem, incalloc/incmem.  With the above
  values, ntpd will preallocate 16kB worth of MRU entries, allocating
  4kB worth each time more are needed, with a hard limit of 1MB of MRU
  entries.  Until there are more than 600 entries none would be reused.
  Then only entries for addresses last seen 64 seconds or longer ago are
  reused.
* Limit "ntpdc -c monlist" response in ntpd to 600 entries, the previous
  overall limit on the MRU list depth which was driven by the monlist
  implementation limit of one request with a single multipacket
  response.
* New "pool" directive implementation modeled on manycastclient.
* Do not abort on non-ASCII characters in ntp.conf, ignore them.
* ntpq: increase response reassembly limit from 24 to 32 packets, add
  discussion in comment regarding results with even larger MAXFRAGS.
* ntpq: handle "passwd MYPASSWORD" (without prompting) as with ntpdc.
* ntpdc: do not examine argument to "passwd" if not supplied.
* configure: remove check for pointer type used with qsort(), we
  require ANSI C which mandates void *.
* Reset sys_kodsent to 0 in proto_clr_stats().
* Add sptoa()/sockporttoa() similar to stoa()/socktoa() adding :port.
* Use memcpy() instead of memmove() when buffers can not overlap.
* Remove sockaddr_storage from our sockaddr_u union of sockaddr,
  sockaddr_in, and sockaddr_in6, shaving about 100 bytes from its size
  and substantially decreasing MRU entry memory consumption.
* Extend ntpq readvar (alias rv) to allow fetching up to three named
  variables in one operation:  ntpq -c "rv 0 version offset frequency".
* ntpq: use srchost variable to show .POOL. prototype associations'
  hostname instead of address 0.0.0.0.
* "restrict source ..." configures override restrictions for time
  sources, allows tight default restrictions to be used with the pool
  directive (where server addresses are not known in advance).
* Ignore "preempt" modifier on manycastclient and pool prototype
  associations.  The resulting associations are preemptible, but the
  prototype must not be.
* Maintain and use linked list of associations (struct peer) in ntpd,
  avoiding walking 128 hash table entries to iterate over peers.
* Remove more workarounds unneeded since we require ISO C90 AKA ANSI C:
  - remove fallback implementations for memmove(), memset, strstr().
  - do not test for atexit() or memcpy().
* Collapse a bunch of code duplication in ntpd/ntp_restrict.c added with
  support for IPv6.
* Correct some corner case failures in automatically enabling the MRU
  list if any "restrict ... limited" is in effect, and in disabling MRU
  maintenance. (ntp_monitor.c, ntp_restrict.c)
* Reverse the internal sort order of the address restriction lists, but
  preserve the same behavior.  This allows removal of special-case code
  related to the default restrictions and more straightforward lookups
  of restrictions for a given address (now, stop on first match).
* Move ntp_restrict.c MRU doubly-linked list maintenance code into
  ntp_lists.h macros, allowing more duplicated source excision.
* Repair ntpdate.c to no longer test HAVE_TIMER_SETTIME.
* Do not reference peer_node/unpeer_node after freeing when built with
  --disable-saveconfig and using DNS.
(4.2.7p21) 2010/03/31 Released by Harlan Stenn <stenn@ntp.org>
* [Bug 2399] Reset sys_kodsent in proto_clr_stats().
* [Bug 1514] from 4.2.6p1-RC6: Typo in ntp_proto.c: fabs(foo < .4)
  should be fabs(foo) < .4.
* [Bug 1464] from 4.2.6p1-RC6: synchronization source wrong for
  refclocks ARCRON_MSF (27) and SHM (28).
* From 4.2.6p1-RC6: Correct Windows port's refclock_open() to
  return 0 on failure not -1.
* From 4.2.6p1-RC6: Correct CHU, dumbclock, and WWVB drivers to
  check for 0 returned from refclock_open() on failure.
* From 4.2.6p1-RC6: Correct "SIMUL=4 ./flock-build -1" to
  prioritize -1/--one.
* [Bug 1306] constant conditionals in audio_gain().
(4.2.7p20) 2010/02/13 Released by Harlan Stenn <stenn@ntp.org>
* [Bug 1483] hostname in ntp.conf "restrict" parameter rejected.
* Use all addresses for each restrict by hostname.
* Use async DNS to resolve trap directive hostnames.
(4.2.7p19) 2010/02/09 Released by Harlan Stenn <stenn@ntp.org>
* [Bug 1338] Update the association type codes in ntpq.html.
* [Bug 1478] from 4.2.6p1-RC5: linking fails: EVP_MD_pkey_type.
* [Bug 1479] from 4.2.6p1-RC5: not finding readline headers.
* [Bug 1484] from 4.2.6p1-RC5: ushort is not defined in QNX6.
(4.2.7p18) 2010/02/07 Released by Harlan Stenn <stenn@ntp.org>
* [Bug 1480] from 4.2.6p1-RC5: snprintf() cleanup caused
  unterminated refclock IDs.
* Stop using getaddrinfo() to convert numeric address strings to on-wire
  addresses in favor of is_ip_address() alone.
(4.2.7p17) 2010/02/05 Released by Harlan Stenn <stenn@ntp.org>
* [Bug 1477] from 4.2.6p1-RC5: First non-gmake make in clone
  w/VPATH can't make COPYRIGHT.
* Attempts to cure CID 108 CID 118 CID 119 TAINTED_SCALAR warnings.
* Broaden ylwrap workaround VPATH_HACK to all non-GNU make.
(4.2.7p16) 2010/02/04 Released by Harlan Stenn <stenn@ntp.org>
* [Bug 1474] from 4.2.6p1-RC4: ntp_keygen LCRYPTO after libntp.a.
* Include 4.2.6p1-RC4: Remove arlib.
(4.2.7p15) 2010/02/03 Released by Harlan Stenn <stenn@ntp.org>
* [Bug 1455] from 4.2.6p1: ntpd does not try /etc/ntp.audio.
* Include 4.2.6p1: Convert many sprintf() calls to snprintf(), also
  strcpy(), strcat().
* Include 4.2.6p1: Fix widely cut-n-pasted bug in refclock shutdown
  after failed start.
* Include 4.2.6p1: Remove some dead code checking for emalloc()
  returning NULL.
(4.2.7p14) 2010/02/02 Released by Harlan Stenn <stenn@ntp.org>
* [Bug 1338] ntpq displays incorrect association type codes.
* [Bug 1469] u_int32, int32 changes broke HP-UX 10.20 build.
* [Bug 1470] from 4.2.6p1: "make distdir" compiles keyword-gen.
* [Bug 1471] CID 120 CID 121 CID 122 is_ip_address() uninit family.
* [Bug 1472] CID 116 CID 117 minor warnings in new DNS code.
* [Bug 1473] from 4.2.6p1: "make distcheck" version.m4 error.
(4.2.7p13) 2010/01/31 Released by Harlan Stenn <stenn@ntp.org>
* [Bug 1467] from 4.2.6p1: Fix bogus rebuild of sntp/sntp.html.
(4.2.7p12) 2010/01/30 Released by Harlan Stenn <stenn@ntp.org>
* [Bug 1468] 'make install' broken for root on default NFS mount.
(4.2.7p11) 2010/01/28 Released by Harlan Stenn <stenn@ntp.org>
* [Bug 47] Debugging and logging do not work after a fork.
* [Bug 1010] getaddrinfo() could block and thus should not be called by
  the main thread/process.
* New async DNS resolver in ntpd allows nonblocking queries anytime,
  instead of only once at startup.
(4.2.7p10) 2010/01/24 Released by Harlan Stenn <stenn@ntp.org>
* [Bug 1140] from 4.2.6p1-RC5: Clean up debug.html, decode.html,
  and ntpq.html.
* Include 4.2.6p1-RC3: Use TZ=UTC instead of TZ= when calling date in
  scripts/mkver.in .
* [Bug 1448] from 4.2.6p1-RC3: Some macros not correctly conditionally
  or absolutely defined on Windows.
* [Bug 1449] from 4.2.6p1-RC3: ntpsim.h in ntp_config.c should be used
  conditionally.
* [Bug 1450] from 4.2.6p1-RC3: Option to exclude warnings not
  unconditionally defined on Windows.
(4.2.7p9) 2010/01/13 Released by Harlan Stenn <stenn@ntp.org>
(4.2.7p8) 2010/01/12 Released by Harlan Stenn <stenn@ntp.org>
* [Bug 702] ntpd service logic should use libopts to examine cmdline.
* [Bug 1451] from 4.2.6p1-RC3: sntp leaks KoD entry updating.
* [Bug 1453] from 4.2.6p1-RC3: Use $CC in config.cache filename.
(4.2.7p7) 2009/12/30 Released by Harlan Stenn <stenn@ntp.org>
* [Bug 620] ntpdc getresponse() esize != *rsize s/b size != *rsize.
* [Bug 1446] 4.2.7p6 requires autogen, missing ntpd.1, *.texi, *.menu.
(4.2.7p6) 2009/12/28 Released by Harlan Stenn <stenn@ntp.org>
* [Bug 1443] Remove unnecessary dependencies on ntp_io.h
* [Bug 1442] Move Windows functions into libntp files
* [Bug 1127] from 4.2.6p1-RC3: Check the return of X590_verify().
* [Bug 1439] from 4.2.6p1-RC3: .texi gen after binary is linked.
* [Bug 1440] from 4.2.6p1-RC3: Update configure.ac to support kfreebsd.
* [Bug 1445] from 4.2.6p1-RC3: IRIX does not have -lcap or support
  linux capabilities.
(4.2.7p5) 2009/12/25 Released by Harlan Stenn <stenn@ntp.org>
* Include 4.2.6p1-RC2
(4.2.7p4) 2009/12/24 Released by Harlan Stenn <stenn@ntp.org>
* [Bug 1429] ntpd -4 option does not reliably force IPv4 resolution.
* [Bug 1431] System headers must come before ntp headers in ntp_intres.c .
(4.2.7p3) 2009/12/22 Released by Harlan Stenn <stenn@ntp.org>
* [Bug 1426] scripts/VersionName needs . on the search path.
* [Bug 1427] quote missing in ./build - shows up on NetBSD.
* [Bug 1428] Use AC_HEADER_RESOLV to fix breaks from resolv.h
(4.2.7p2) 2009/12/20 Released by Harlan Stenn <stenn@ntp.org>
* [Bug 1419] ntpdate, ntpdc, sntp, ntpd ignore configure --bindir.
* [Bug 1421] add util/tg2, a clone of tg that works on Linux, NetBSD, and
  FreeBSD
(4.2.7p1) 2009/12/15 Released by Harlan Stenn <stenn@ntp.org>
* [Bug 1348] ntpd Windows port should wait for sendto() completion.
* [Bug 1413] test OpenSSL headers regarding -Wno-strict-prototypes.
* [Bug 1418] building ntpd/ntpdc/ntpq statically with ssl fails.
(4.2.7p0) 2009/12/13 Released by Harlan Stenn <stenn@ntp.org>
* [Bug 1412] m4/os_cflags.m4 caches results that depend on $CC.
* [Bug 1414] Enable "make distcheck" success with BSD make.
(4.2.7) 2009/12/09 Released by Harlan Stenn <stenn@ntp.org>
* [Bug 1407] configure.ac: recent GNU Make -v does not include "version".
---
(4.2.6p5) 2011/12/24 Released by Harlan Stenn <stenn@ntp.org>

No changes from 4.2.6p5-RC3.

---
(4.2.6p5-RC3) 2011/12/08 Released by Harlan Stenn <stenn@ntp.org>

* [Bug 2082] 3-char refid sent by ntpd 4.2.6p5-RC2 ends with extra dot.
* [Bug 2085] clock_update() sys_rootdisp calculation omits root delay.
* [Bug 2086] get_systime() should not offset by sys_residual.
* [Bug 2087] sys_jitter calculation overweights sys.peer jitter.
* Ensure NULL peer->dstadr is not accessed in orphan parent selection.

---
(4.2.6p5-RC2) 2011/11/30 Released by Harlan Stenn <stenn@ntp.org>

* [Bug 2050] Orphan mode stratum counting to infinity.
* [Bug 2059] optional billboard column "server" does not honor -n.
* [Bug 2066] ntpq lopeers ipv6 "local" column overrun.
* [Bug 2068] ntpd sends nonprintable stratum 16 refid to ntpq.
* [Bug 2069] broadcastclient, multicastclient spin up duplicate
  ephemeral associations without broadcastdelay.
* [Bug 2072] Orphan parent selection metric needs ntohl().
* Exclude not-yet-determined sys_refid from use in loopback TEST12
  (from David Mills).
* Never send KoD rate limiting response to MODE_SERVER response.

---
(4.2.6p5-RC1) 2011/10/18 Released by Harlan Stenn <stenn@ntp.org>

* [Bug 2034] Listening address configuration with prefix misapplied.

---
(4.2.6p4) 2011/09/22 Released by Harlan Stenn <stenn@ntp.org>

* [Bug 1984] ntp/libisc fails to compile on OS X 10.7 (Lion).
* [Bug 1985] "logconfig =allall" rejected.
* [Bug 2001] ntpdc timerstats reports overruns as handled.
* [Bug 2003] libntpq ntpq_read_assoc_peervars() broken.
* [Backward Incompatible] sntp: -l/--filelog -> -l/--logfile, to be
  consistent with ntpd.
* libopts/file.c fix from Bruce Korb (arg-type=file).

---
(4.2.6p4-RC2) 2011/08/04 Released by Harlan Stenn <stenn@ntp.org>

* [Bug 1608] Parse Refclock driver should honor trusttime.
* [Bug 1961] html2man update: distribute ntp-wait.html.
* [Bug 1970] UNLINK_EXPR_SLIST() causes crash if list is empty.
* [Bug 1972] checking for struct rtattr fails.
* [Bug 1975] libntp/mktime.c won't work with 64-bit time_t
* [Bug 1978] [Bug 1134] fix in 4.2.6p4-RC1 doesn't build on older Linux.
* Backport several fixes for Coverity warnings from ntp-dev.
* Backport if_nametoindex() check for hpux.

---
(4.2.6p4-RC1) 2011/07/10 Released by Harlan Stenn <stenn@ntp.org>

* [Bug 1134] ntpd fails binding to tentative IPv6 addresses.
* [Bug 1790] Update config.guess and config.sub to detect AIX6.
* [Bug 1961] html2man needs an update.
* Update the NEWS file.

---
(4.2.6p4-beta2) 2011/05/25 Released by Harlan Stenn <stenn@ntp.org>

* [Bug 1695] ntpdate takes longer than necessary.
* [Bug 1832] ntpdate doesn't allow timeout > 2s.
* [Bug 1933] WWVB/Spectracom driver timestamps LFs, not CRs.
* Backport utility routines from ntp-dev: mprintf(), emalloc_zero().

---
(4.2.6p4-beta1) 2011/05/16 Released by Harlan Stenn <stenn@ntp.org>

* [Bug 1554] peer may stay selected as system peer after becoming
  unreachable.
* [Bug 1921] LOCAL, ACTS drivers with "prefer" excluded from initial
  candidate list.
* [Bug 1923] orphan parent favored over LOCAL, ACTS drivers.
* [Bug 1924] Billboard tally codes sometimes do not match operation,
  variables.
* Enable tickadj-like taming of wildly off-spec Windows clock using
  NTPD_TICKADJ_PPM env. var. specifying baseline slew.
* Upgrade to AutoGen 5.11.9 (and require it).
* Upgrade to libopts 35.0.10 from AutoGen 5.11.9pre8.

---
(4.2.6p3) 2011/01/03 Released by Harlan Stenn <stenn@ntp.org>

* [Bug 1764] Palisade driver doesn't build on Linux
* Create and use scripts/check--help when generating .texi files.
* Update bk triggers for the bk-5 release.
* Update genCommitLog for the bk-5 release.
* Update the copyright year.

---
(4.2.6p3-RC12) 2010/12/25 Released by Harlan Stenn <stenn@ntp.org>

* [Bug 1458] Can not compile NTP on FreeBSD 4.7.
* [Bug 1510] Add modes 20/21 for driver 8 to support RAWDCF @ 75 baud.
* [Bug 1618] Unreachable code in jjy_start(). (backport from ntp-dev)
* [Bug 1719] ntp-keygen -V crash. (backport)
* [Bug 1740] ntpdc treats many counters as signed. (backport)
* [Bug 1741] Enable multicast reception on each address (Windows).
* [Bug 1742] Fix a typo in an error message in the "build" script.
* [Bug 1743] Display timezone offset when showing time for sntp in the
local timezone.
* [Bug 1751] Support for Atari FreeMiNT OS.
* [Bug 1754] --version output should be more verbose.
* [Bug 1757] oncore snprintf("%m") doesn't expand %m.
* [Bug 1758] setsockopt IPV6_MULTICAST_IF with wrong ifindex.
* [Bug 1760] ntpd Windows interpolation cannot be disabled.
* [Bug 1762] manycastclient solicitation responses interfere.
* Upgrade to libopts 34.0.9 from AutoGen 5.11.6pre7.
* Relax minimum Automake version to 1.10 with updated libopts.m4.
* Suppress ntp-keygen OpenSSL version display for --help, --version,
display both build and runtime OpenSSL versions when they differ.
* Clean up m4 quoting in configure.ac, *.m4 files, resolving
  intermittent AC_LANG_PROGRAM possibly undefined errors.
* Clean up the SNTP documentation.
* Other manycastclient repairs:
  Separate handling of scope ID embedded in many in6_addr from ifindex
  used for IPv6 multicasting ioctls.
  Add INT_PRIVACY endpt bit flag for IPv6 RFC 4941 privacy addresses.
  Enable outbound multicast from only one address per interface in the
  same subnet, and in that case prefer embedded MAC address modified
  EUI-64 IPv6 addresses first, then static, and last RFC 4941 privacy
  addresses.
  Use setsockopt(IP[V6]_MULTICAST_IF) before each send to multicast to
  select the local source address, using the correct socket is not
  enough.

---
(4.2.6p3-RC11) 2010/11/28 Released by Harlan Stenn <stenn@ntp.org>

* [Bug 1725] ntpd sends multicast from only one address.
* [Bug 1728] In ntp_openssl.m4, don't add -I/usr/include or -L/usr/lib
  to CPPFLAGS or LDFLAGS.
* [Bug 1733] IRIX doesn't have 'head' (affects scripts/checkChangeLog).
* Remove log_msg() and debug_msg() from sntp in favor of msyslog().
* Use a single copy of libopts/, in sntp/.
* Upgrade libopts to 33.3.8.
* Bump minimum Automake version to 1.11, required for AM_COND_IF
  use in LIBOPTS_CHECK.
* Improvements to the 'build' script.

---
(4.2.6p3-RC10) 2010/11/14 Released by Harlan Stenn <stenn@ntp.org>

* [Bug 1681] More sntp logging cleanup.
* [Bug 1683] Non-localhost on loopback exempted from nic rules.

---
(4.2.6p3-RC9) 2010/11/10 Released by Harlan Stenn <stenn@ntp.org>

* [Bug 1574] sntp:set_time doesn't set tv_usec correctly.
* [Bug 1681] sntp logging cleanup.
* [Bug 1683] Interface binding does not seem to work as intended.
* [Bug 1691] Use first NMEA sentence each second.
* [Bug 1692] packageinfo.sh needs to be "sourced" using ./ .
* [Bug 1709] ntpdate ignores replies with equal receive and transmit
  timestamps.
* Backport sntp from -dev

---
(4.2.6p3-RC8) 2010/10/29 Released by Harlan Stenn <stenn@ntp.org>

* [Bug 1685] NMEA driver mode byte confusion.
* First cut at using scripts/checkChangeLog.

---
(4.2.6p3-RC7) 2010/10/25 Released by Harlan Stenn <stenn@ntp.org>

* [Bug 1676] NMEA: $GPGLL did not work after fix for Bug 1571.
* Added scripts/checkChangeLog.

---
(4.2.6p3-RC6) 2010/10/24 Released by Harlan Stenn <stenn@ntp.org>

* [Bug 1571] NMEA does not relate data to PPS edge.
* [Bug 1572] NMEA time adjustment for GPZDG buggy.
* [Bug 1675] Prohibit includefile remote config.

---
(4.2.6p3-RC5) 2010/10/22 Released by Harlan Stenn <stenn@ntp.org>

* [Bug 1649] Require NMEA checksum if $GPRMC or previously seen.
* [Bug 1669] NTP 4.2.6p2 fails to compile on IBM AIX 5.3.

---
(4.2.6p3-RC4) 2010/10/16 Released by Harlan Stenn <stenn@ntp.org>

* [Bug 1584] wrong SNMP type for precision, resolution.
* [Bug 1659] Need CLOCK_TRUETIME not CLOCK_TRUE.
* [Bug 1665] is_anycast() u_int32_t should be u_int32.
* ntpsnmpd, libntpq warning cleanup.

---
(4.2.6p3-RC3) 2010/10/14 Released by Harlan Stenn <stenn@ntp.org>

* [Bug 750] Non-existing device causes coredump with RIPE-NCC driver.
* [Bug 1080] ntpd on ipv6 routers very chatty.
* [Bug 1567] Support Arbiter 1093C Satellite Clock on Windows.
* [Bug 1581] printf format string mismatch leftover.
* [Bug 1584] ntpsnmpd OID must be mib-2.197.
* [Bug 1643] Range-check the decoding of the RIPE-NCC status codes.
* [Bug 1644] cvo.sh should use lsb_release to identify linux distros.
* [Bug 1659] Support Truetime Satellite Clocks on Windows.
* [Bug 1660] On some systems, test is in /usr/bin, not /bin.
* [Bug 1661] Re-indent refclock_ripencc.c.

---
(4.2.6p3-RC2) 2010/09/25 Released by Harlan Stenn <stenn@ntp.org>

* [Bug 1635] "filegen ... enable" is not default.
* [Bug 1636] yyparse() segfault after denied filegen remote config.

---
(4.2.6p3-RC1) 2010/09/18 Released by Harlan Stenn <stenn@ntp.org>

* [Bug 1344] ntpd on Windows exits without logging cause.

---
(4.2.6p3-beta1) 2010/09/11 Released by Harlan Stenn <stenn@ntp.org>

* [Bug 1573] Miscalculation of offset in sntp.
* [Bug 1595] empty last line in key file causes duplicate key to be added
* [Bug 1597] packet processing ignores RATE KoD packets, because of
  a bug in string comparison.
* [Bug 1581] ntp_intres.c size_t printf format string mismatch.

---
(4.2.6p2) 2010/07/09 Released by Harlan Stenn <stenn@ntp.org>

* [Bug 1581] size_t printf format string mismatches, IRIG string buffers
  undersized.  Mostly backported from earlier ntp-dev fixes by Juergen
  Perlinger.

---
(4.2.6p2-RC7) 2010/06/19 Released by Harlan Stenn <stenn@ntp.org>

* [Bug 1570] serial clock drivers get outdated input from kernel tty
  line buffer after startup
* [Bug 1575] use 'snprintf' with LIB_BUFLENGTH in inttoa.c, tvtoa.c and
  utvtoa.c
* [Bug 1576] sys/sysctl.h depends on sys/param.h on OpenBSD.

---
(4.2.6p2-RC6) 2010/06/12 Released by Harlan Stenn <stenn@ntp.org>

* [Bug 715] libisc Linux IPv6 interface iteration drops multicast flags.

---
(4.2.6p2-RC5) 2010/06/03 Released by Harlan Stenn <stenn@ntp.org>

* [Bug 1561] ntpq, ntpdc "passwd" prompts for MD5 password w/SHA1.
* [Bug 1565] sntp/crypto.c compile fails on MacOS over vsnprintf().
* Windows port: do not exit in ntp_timestamp_from_counter() without
  first logging the reason.
* Support "passwd blah" syntax in ntpq.

---
(4.2.6p2-RC4) 2010/05/19 Released by Harlan Stenn <stenn@ntp.org>

* [Bug 1555] 4.2.6p2-RC3 sntp illegal C (mixed code and declarations).

---
(4.2.6p2-RC3) 2010/05/11 Released by Harlan Stenn <stenn@ntp.org>

* [Bug 1325] unreachable code in sntp recv_bcst_data().
* [Bug 1459] sntp MD5 authentication does not work with ntpd.
* [Bug 1512] ntpsnmpd should connect to net-snmpd via a unix-domain
  socket by default.  Provide a command-line 'socket name' option.
* [Bug 1538] update refclock_nmea.c's call to getprotobyname().
* [Bug 1541] Fix wrong keyword for "maxclock".
* [Bug 1552] update and complete broadcast and crypto features in sntp.
* [Bug 1553] sntp/configure.ac OpenSSL support.
* Escape unprintable characters in a refid in ntpq -p billboard.
* Simplify hash client code by providing OpenSSL EVP_*() API when built
  without OpenSSL.  (from ntp-dev)
* Do not depend on ASCII values for ('A' - '0'), ('a' - '0') in sntp.
* Windows compiling hints/winnt.html update from G. Sunil Tej.

---
(4.2.6p2-RC2) 2010/04/27 Released by Harlan Stenn <stenn@ntp.org>

* [Bug 1465] Make sure time from TS2100 is not invalid (backport from
  ntp-dev).
* [Bug 1528] Fix EDITLINE_LIBS link order for ntpq and ntpdc.
* [Bug 1534] win32/include/isc/net.h conflicts with VC++ 2010 errno.h.
* [Bug 1535] "restrict -4 default" and "restrict -6 default" ignored.
* Remove --with-arlib from br-flock.

---
(4.2.6p2-RC1) 2010/04/18 Released by Harlan Stenn <stenn@ntp.org>

* [Bug 1503] Auto-enabling of monitor for "restrict ... limited" wrong.
* [Bug 1504] ntpdate tickles ntpd "discard minimum 1" rate limit if
  "restrict ... limited" is used.
* [Bug 1518] Windows ntpd should lock to one processor more
  conservatively.
* [Bug 1522] Enable range syntax "trustedkey (301 ... 399)".
* Update html/authopt.html controlkey, requestkey, and trustedkey docs.

---
(4.2.6p1) 2010/04/09 Released by Harlan Stenn <stenn@ntp.org>
(4.2.6p1-RC6) 2010/03/31 Released by Harlan Stenn <stenn@ntp.org>

* [Bug 1514] Typo in ntp_proto.c: fabs(foo < .4) should be fabs(foo) < .4.
* [Bug 1464] synchronization source wrong for refclocks ARCRON_MSF (27)
  and SHM (28).
* Correct Windows port's refclock_open() to return 0 on failure not -1.
* Correct CHU, dumbclock, and WWVB drivers to check for 0 returned from
  refclock_open() on failure.
* Correct "SIMUL=4 ./flock-build -1" to prioritize -1/--one.

---
(4.2.6p1-RC5) 2010/02/09 Released by Harlan Stenn <stenn@ntp.org>

* [Bug 1140] Clean up debug.html, decode.html, and ntpq.html.
* [Bug 1438] Remove dead code from sntp/networking.c.
* [Bug 1477] 1st non-gmake make in clone w/VPATH can't make COPYRIGHT.
* [Bug 1478] linking fails with undefined reference EVP_MD_pkey_type.
* [Bug 1479] Compilation fails because of not finding readline headers.
* [Bug 1480] snprintf() cleanup caused unterminated refclock IDs.
* [Bug 1484] ushort is not defined in QNX6.

---
(4.2.6p1-RC4) 2010/02/04 Released by Harlan Stenn <stenn@ntp.org>

* [Bug 1455] ntpd does not try /etc/ntp.audio as documented.
* [Bug 1467] Fix bogus rebuild of sntp/sntp.html
* [Bug 1470] "make distdir" in $srcdir builds keyword-gen, libntp.a.
* [Bug 1473] "make distcheck" before build can't make sntp/version.m4.
* [Bug 1474] ntp_keygen needs LCRYPTO after libntp.a.
* Convert many sprintf() calls to snprintf(), also strcpy(), strcat().
* Fix widely cut-n-pasted bug in refclock shutdown after failed start.
* Remove some dead code checking for emalloc() returning NULL.
* Remove arlib.

---
(4.2.6p1-RC3) 2010/01/24 Released by Harlan Stenn <stenn@ntp.org>

* Use TZ=UTC instead of TZ= when calling date in scripts/mkver.in .
* [Bug 1448] Some macros not correctly conditionally or absolutely defined
  on Windows.
* [Bug 1449] ntpsim.h in ntp_config.c should be used conditionally.
* [Bug 1450] Option to exclude warnings not unconditionally defined on Windows.
* [Bug 1127] Properly check the return of X590_verify() - missed one.
* [Bug 1439] .texi generation must wait until after binary is linked.
* [Bug 1440] Update configure.ac to support kfreebsd.
* [Bug 1445] IRIX does not have -lcap or support linux capabilities.
* [Bug 1451] CID 115: sntp leaks KoD entry when updating existing.
* [Bug 1453] Use $CC in config.cache filename in ./build script.

---
(4.2.6p1-RC2) 2009/12/25 Released by Harlan Stenn <stenn@ntp.org>

* [Bug 1411] Fix status messages in refclock_oncore.c.
* [Bug 1416] MAXDNAME undefined on Solaris 2.6.
* [Bug 1419] ntpdate, ntpdc, sntp, ntpd ignore configure --bindir.
* [Bug 1424] Fix check for rtattr (rtnetlink.h).
* [Bug 1425] unpeer by association ID sets up for duplicate free().
* [Bug 1426] scripts/VersionName needs . on the search path.
* [Bug 1427] quote missing in ./build - shows up on NetBSD.
* [Bug 1428] Use AC_HEADER_RESOLV to fix breaks from resolv.h
* [Bug 1429] ntpd -4 option does not reliably force IPv4 resolution.
* [Bug 1431] System headers must come before ntp headers in ntp_intres.c .
* [Bug 1434] HP-UX 11 ip_mreq undeclared, _HPUX_SOURCE helps some.
* [Bug 1435] sntp: Test for -lresolv using the same tests as in ntp.

---
(4.2.6p1-RC1) 2009/12/20 Released by Harlan Stenn <stenn@ntp.org>

* [Bug 1409] Put refclock_neoclock4x.c under the NTP COPYRIGHT notice.
  This should allow debian and other distros to add this refclock driver
  in further distro releases.
  Detect R2 hardware releases.
* [Bug 1412] m4/os_cflags.m4 caches results that depend on $CC.
* [Bug 1413] test OpenSSL headers regarding -Wno-strict-prototypes.
* [Bug 1414] Enable "make distcheck" success with BSD make.
* [Bug 1415] Fix Mac OS X link problem.
* [Bug 1418] building ntpd/ntpdc/ntpq statically with ssl fails.
* Build infrastructure updates to enable beta releases of ntp-stable.

---
(4.2.6) 2009/12/09 Released by Harlan Stenn <stenn@ntp.org>
* [Sec 1331] from4.2.4p8: DoS with mode 7 packets - CVE-2009-3563.
* [Bug 508] Fixed leap second handling for Windows.
(4.2.5p250-RC) 2009/11/30 Released by Harlan Stenn <stenn@ntp.org>
* sntp documentation updates.
* [Bug 761] internal resolver does not seem to honor -4/-6 qualifiers
* [Bug 1386] Deferred DNS doesn't work on NetBSD
* [Bug 1391] avoid invoking autogen twice for .c and .h files.
* [Bug 1397] shmget() refclock_shm failing because of file mode.
* Pass no_needed to ntp_intres as first part of fixing [Bug 975].
* Add ./configure --enable-force-defer-DNS to help debugging.
(4.2.5p249-RC) 2009/11/28 Released by Harlan Stenn <stenn@ntp.org>
* [Bug 1400] An empty KOD DB file causes sntp to coredump.
* sntp: documentation cleanup.
* sntp: clean up some error messages.
* sntp: Use the precision to control how many offset digits are shown.
* sntp: Show root dispersion.
* Cleanup from the automake/autoconf upgrades.
(4.2.5p248-RC) 2009/11/26 Released by Harlan Stenn <stenn@ntp.org>
* Prepare for the generation of sntp.html.
* Documentation changes from Dave Mills.
* [Bug 1387] Storage leak in ntp_intres (minor).
* [Bug 1389] buffer overflow in refclock_oncore.c
* [Bug 1391] .texi usage text from installed, not built binaries.
* [Bug 1392] intres retries duplicate assocations endlessly.
* Correct *-opts.h dependency so default 'get' action isn't used.
(4.2.5p247-RC) 2009/11/20 Released by Harlan Stenn <stenn@ntp.org>
* [Bug 1142] nodebug builds shed no light on -d, -D option failure.
* [Bug 1179] point out the problem with -i/--jaildir and -u/--user when
  they are disabled by configure.
* [Bug 1308] support systems that lack fork().
* [Bug 1343] sntp doesn't link on Solaris 7, needs -lresolv.
(4.2.5p246-RC) 2009/11/17 Released by Harlan Stenn <stenn@ntp.org>
* Upgrade to autogen-5.10
* [Bug 1378] Unnecessary resetting of peers during interface update.
* [Bug 1382] p245 configure --disable-dependency-tracking won't build.
* [Bug 1384] ntpq :config core dumped with a blank password.
(4.2.5p245-RC) 2009/11/14 Released by Harlan Stenn <stenn@ntp.org>
* Cleanup from Dave Mills.
* [Bug 1343] sntp illegal C does not compile on Solaris 7.
* [Bug 1381] Version .deps generated include file dependencies to allow
  known dependency-breaking changes to force .deps to be cleaned,
  triggered by changing the contents of deps-ver and/or sntp/deps-ver.
(4.2.5p244-RC) 2009/11/12 Released by Harlan Stenn <stenn@ntp.org>
* keygen.html updates from Dave Mills.
* [Bug 1003] ntpdc unconfig command doesn't prompt for keyid.
* [Bug 1376] Enable authenticated ntpq and ntpdc using newly-available
  digest types.
* ntp-keygen, Autokey OpenSSL build vs. run version mismatch is now a
  non-fatal warning.
(4.2.5p243-RC) 2009/11/11 Released by Harlan Stenn <stenn@ntp.org>
* [Bug 1226] Fix deferred DNS lookups.
* new crypto signature cleanup.
(4.2.5p242-RC) 2009/11/10 Released by Harlan Stenn <stenn@ntp.org>
* [Bug 1363] CID 92 clarify fallthrough case in clk_trimtsip.c
* [Bug 1366] ioctl(TIOCSCTTY, 0) fails on NetBSD *[0-2].* > 3.99.7.
* [Bug 1368] typos in libntp --without-crypto case
* [Bug 1371] deferred DNS lookup failing with INFO_ERR_AUTH.
* CID 87 dead code in ntpq.c atoascii().
* Fix authenticated ntpdc, broken in p240.
* Stub out isc/mem.h, shaving 47k from a MIPS ntpd binary.
* Shrink keyword scanner FSM entries from 64 to 32 bits apiece.
* Documention updates from Dave Mills.
* authkeys.c cleanup from Dave Mills.
(4.2.5p241-RC) 2009/11/07 Released by Harlan Stenn <stenn@ntp.org>
* html/authopt.html update from Dave Mills.
* Remove unused file from sntp/Makefile.am's distribution list.
* new crypto signature cleanup.
(4.2.5p240-RC) 2009/11/05 Released by Harlan Stenn <stenn@ntp.org>
* [Bug 1364] clock_gettime() not detected, need -lrt on Debian 5.0.3.
* Provide all of OpenSSL's signature methods for ntp.keys (FIPS 140-2).
(4.2.5p239-RC) 2009/10/30 Released by Harlan Stenn <stenn@ntp.org>
* [Bug 1357] bogus assert from refclock_shm.
* [Bug 1359] Debug message cleanup.
* CID 101: more pointer/array cleanup.
* [Bug 1356] core dump from refclock_nmea when can't open /dev/gpsU.
* [Bug 1358] AIX 4.3 sntp/networking.c IPV6_JOIN_GROUP undeclared.
* CID 101: pointer/array cleanup.
(4.2.5p238-RC) 2009/10/27 Released by Harlan Stenn <stenn@ntp.org>
* Changes from Dave Mills.
* driver4.html updates from Dave Mills.
* [Bug 1252] PPSAPI cleanup on ntpd/refclock_wwvb.c.
* [Bug 1354] libtool error building after bootstrap with Autoconf 2.64.
* Allow NTP_VPATH_HACK configure test to handle newer gmake versions.
* CIDs 94-99 make it more clearly impossible for sock_hash() to return
  a negative number.
* CID 105, 106 ensure ntpdc arrays are not overrun even if callers
  misbehave.
* CID 113 use va_end() in refclock_true.c true_debug().
* Get rid of configure tests for __ss_family and __ss_len when the more
  common ss_family and ss_len are present.
(4.2.5p237-RC) 2009/10/26 Released by Harlan Stenn <stenn@ntp.org>
* [Bug 610] NMEA support for using PPSAPI on a different device.
* [Bug 1238] use only fudge time2 to offset NMEA serial timestamp.
* [Bug 1355] ntp-dev won't compile on OpenBSD 4.6.
(4.2.5p236-RC) 2009/10/22 Released by Harlan Stenn <stenn@ntp.org>
* Cleanup from Dave Mills.
* [Bug 1343] ntpd/ntp_io.c close_fd() does not compile on Solaris 7.
* [Bug 1353] ntpq "rv 0 settimeofday" always shows UNKNOWN on unix.
* Do not attempt to execute built binaries from ntpd/Makefile when
  cross-compiling (keyword-gen and ntpd --saveconfigquit).
* sntp/main.c: Remove duplicate global adr_buf[] (also defined in
  networking.c) which Piotr Grudzinski identified breaking his build.
* Correct in6addr_any test in configure.ac to attempt link too.
(4.2.5p235-RC) 2009/10/18 Released by Harlan Stenn <stenn@ntp.org>
* [Bug 1343] lib/isc build breaks on systems without IPv6 headers.
(4.2.5p234-RC) 2009/10/16 Released by Harlan Stenn <stenn@ntp.org>
* [Bug 1339] redux, use unmodified lib/isc/win32/strerror.c and
  move #define strerror... to a header not used by lib/isc code.
* [Bug 1345] illegal 'grep' option prevents compilation.
* [Bug 1346] keyword scanner broken where char defaults to unsigned.
* [Bug 1347] ntpd/complete.conf missing multicastclient test case.
(4.2.5p233-RC) 2009/10/15 Released by Harlan Stenn <stenn@ntp.org>
* [Bug 1337] cast setsockopt() v4 address pointer to void *.
* [Bug 1342] ignore|drop one IPv6 address on an interface blocks all
  addresses on that interface.
* Documentation cleanup and updates.
(4.2.5p232-RC) 2009/10/14 Released by Harlan Stenn <stenn@ntp.org>
* [Bug 1302] OpenSSL under Windows needs applink support.
* [Bug 1337] fix incorrect args to setsockopt(fd, IP_MULTICAST_IF,...).
* [Bug 1339] Fix Windows-only ntp_strerror() infinite recursion.
* [Bug 1341] NMEA driver requires working PPSAPI #ifdef HAVE_PPSAPI.
* Construct ntpd keyword scanner finite state machine at compile time
  rather than at runtime, shrink entries from 40+ to 8 bytes.
* Update documentation for ntpq --old-rv, saveconfig, saveconfigdir,
  ntpd -I -L and -M, and interface/nic rules. (From Dave Hart)
* [Bug 1337] fix incorrect args to setsockopt(fd, IP_MULTICAST_IF,...)
(4.2.5p231-RC) 2009/10/10 Released by Harlan Stenn <stenn@ntp.org>
* [Bug 1335] Broadcast client degraded by wildcard default change.
(4.2.5p230-RC) 2009/10/09 Released by Harlan Stenn <stenn@ntp.org>
* Start the 4.2.6 Release Candidate cycle.
* Broadcast and transit phase cleanup from Dave Mills.
(4.2.5p229) 2009/10/07 Released by Harlan Stenn <stenn@ntp.org>
* [Bug 1334] ntpsnmpd undefined reference to `ntpqOptions'.
* Change ntpsnmpd/Makefile.am include file order to fix FreeBSD build.
(4.2.5p228) 2009/10/06 Released by Harlan Stenn <stenn@ntp.org>
* Reclaim syntax tree memory after application in ntpd built with
  configure --disable-saveconfig.
* [Bug 1135] ntpq uses sizeof(u_long) where sizeof(u_int32) is meant.
* [Bug 1333] ntpd --interface precedence over --novirtualips lost.
(4.2.5p227) 2009/10/05 Released by Harlan Stenn <stenn@ntp.org>
* [Bug 1135] :config fails with "Server disallowed request"
* [Bug 1330] disallow interface/nic rules when --novirtualips or
  --interface are used.
* [Bug 1332] ntpq -c 'rv 0 variablename' returns extra stuff.
* Add test of ntpd --saveconfigquit fidelity using new complete.conf.
* Documentation updates from Dave Hart/Dave Mills.
(4.2.5p226) 2009/10/04 Released by Harlan Stenn <stenn@ntp.org>
* [Bug 1318] Allow multiple -g options on ntpd command line.
* [Bug 1327] ntpq, ntpdc, ntp-keygen -d & -D should work with configure
  --disable-debugging.
* Add ntpd --saveconfigquit <filename> option for future build-time
  testing of saveconfig fidelity.
* Clockhop and autokey cleanup from Dave Mills.
* Documentation updates from Dave Mills.
(4.2.5p225) 2009/09/30 Released by Harlan Stenn <stenn@ntp.org>
* authopt documentation changes from Dave Mills/Dave Hart.
* [Bug 1324] support bracketed IPv6 numeric addresses for restrict.
(4.2.5p224) 2009/09/29 Released by Harlan Stenn <stenn@ntp.org>
* Clockhop and documentation fixes from Dave Mills.
* Remove "tos maxhop" ntp.conf knob.
(4.2.5p223) 2009/09/28 Released by Harlan Stenn <stenn@ntp.org>
* [Bug 1321] build doesn't work if . isn't on $PATH.
* [Bug 1323] Implement "revoke #" to match documentation, deprecate
  "crypto revoke #".
(4.2.5p222) 2009/09/27 Released by Harlan Stenn <stenn@ntp.org>
* Update libisc code using bind-9.6.1-P1.tar.gz, rearrange our copy to
  mirror the upstream layout (lib/isc/...), and merge in NTP-local
  modifications to libisc.  There is a new procedure to ease future
  libisc merges using a separate "upstream" bk repo.  That will enable
  normal bk pull automerge to handle carrying forward any local changes
  and should enable us to take updated libisc snapshots more often.
* Updated build and flock-build scripts.  flock-build --one is a way
  to perform a flock-build compatible solitary build, handy for a repo
  clone's first build on a machine with autoconf, automake, etc.
* Compiling ntp_parser.y using BSD make correctly places ntp_parser.h
  in the top-level ntpd directory instead of A.*/ntpd.
* bootstrap script updated to remove potentially stale .deps dirs.
* Remove unneeded Makefile.am files from the lib/isc/include tree.
(4.2.5p221) 2009/09/26 Released by Harlan Stenn <stenn@ntp.org>
* [Bug 1316] segfault if refclock_nmea can't open file.
* [Bug 1317] Distribute cvo.sh.
(4.2.5p220) 2009/09/25 Released by Harlan Stenn <stenn@ntp.org>
* Rearrange libisc code to match the upstream layout in BIND.  This is
  step one of two, changing the layout but keeping our existing libisc.
(4.2.5p219) 2009/09/24 Released by Harlan Stenn <stenn@ntp.org>
* [Bug 1315] "interface ignore 0.0.0.0" is ignored.
* add implicit "nic ignore all" rule before any rules from ntp.conf, so
  "nic listen eth0" alone means the same as "-I eth0".
* add wildcard match class for interface/nic rules.
* fix mistaken carryover of prefixlen from one rule to the next.
* Ensure IPv6 localhost address ::1 is included in libisc's Windows IPv6
  address enumeration, allowing ntpq and ntpdc's hardcoding to 127.0.0.1
  on Windows to end.
(4.2.5p218) 2009/09/21 Released by Harlan Stenn <stenn@ntp.org>
* [Bug 1314] saveconfig emits -4 and -6 on when not given.
* correct parsing and processing of setvar directive.
* highlight location of ntpq :config syntax errors with ^.
* clarify (former) NO_ARG, SINGLE_ARG, MULTIPLE_ARG renaming to
  FOLLBY_TOKEN, FOLLBY_STRING, FOLLBY_STRINGS_TO_EOC.
* parser, saveconfig cleanup to store T_ identifiers in syntax tree.
(4.2.5p217) 2009/09/20 Released by Harlan Stenn <stenn@ntp.org>
* [Bug 1300] reject remote configuration of dangerous items.
(4.2.5p216) 2009/09/19 Released by Harlan Stenn <stenn@ntp.org>
* [Bug 1312] ntpq/ntpdc MD5 passwords truncated to 8 chars on Suns.
* CID 10 missing free(up); in refclock_palisade.c error return, again.
* CID 83 added assertion to demonstrate config_nic_rules() does not
  call strchr(NULL, '/').
(4.2.5p215) 2009/09/18 Released by Harlan Stenn <stenn@ntp.org>
* [Bug 1292] Workaround last VC6 unsigned __int64 kink.
(4.2.5p214) 2009/09/17 Released by Harlan Stenn <stenn@ntp.org>
* [Bug 1303] remove top-level "autokey" directive.
* use "nic listen 192.168.0.0/16" instead of
  "nic listen 192.168.0.0 prefixlen 16".
(4.2.5p213) 2009/09/16 Released by Harlan Stenn <stenn@ntp.org>
* [Bug 1310] fix Thunderbolt mode in refclock_palisade.c
(4.2.5p212) 2009/09/15 Released by Harlan Stenn <stenn@ntp.org>
* [Bug 983] add interface [listen | ignore | drop] ... directive.
* [Bug 1243] MD5auth_setkey zero-fills key from first zero octet.
* [Bug 1295] leftover fix, do not crash on exit in free_config_trap()
  when "trap 1.2.3.4" is used without any further options.
* [Bug 1311] 4.2.5p211 doesn't build in no-debug mode.
* document interface (alias nic) and unpeer.
* Correct syntax error line & column numbers.
* CID 79: kod_init_kod_db() fails to fclose(db_s) in two error paths.
* CID 80: attempt to quiet Coverity false positive re: leaking "reason"
  in main().
* Documentation updates from Dave Mills.
* CID 81: savedconfig leaked in save_config().
* Make the code agree with the spec and the book (Dave Mills).
(4.2.5p211) 2009/09/14 Released by Harlan Stenn <stenn@ntp.org>
* [Bug 663] respect ntpq -c and -p order on command line.
* [Bug 1292] more VC6 unsigned __int64 workarounds.
* [Bug 1296] Added Support for Trimble Acutime Gold.
(4.2.5p210) 2009/09/06 Released by Harlan Stenn <stenn@ntp.org>
* [Bug 1294] Use OPENSSL_INC and OPENSSL_LIB macros for Windows
  and remove unnecessary reference to applink.c for Windows
* [Bug 1295] trap directive options are not optional.
* [Bug 1297] yylex() must always set yylval before returning.
(4.2.5p209) 2009/09/01 Released by Harlan Stenn <stenn@ntp.org>
* [Bug 1290] Fix to use GETTIMEOFDAY macro
* [Bug 1289] Update project files for VC6, VS2003, VS2005, VS 2008
(4.2.5p208) 2009/08/30 Released by Harlan Stenn <stenn@ntp.org>
* [Bug 1293] make configuration dumper ready for release, specifically:
* rename ntpq dumpcfg command to "saveconfig".
* require authentication for saveconfig.
* "restrict ... nomodify" prevents saveconfig and :config.
* "saveconfig ." shorthand to save to startup configuration file.
* support strftime() substitution in saveconfig arg to timestamp
  the output filename, for example "saveconfig %Y%m%d-%H%M%S.conf".
* display saveconfig response message from ntpd in ntpq.
* save output filename in "savedconfig" variable, fetched with ntpq -c
  "rv 0 savedconfig".
* document saveconfig in html/ntpq.html.
* add ./configure --disable-saveconfig to build a smaller ntpd.
* log saveconfig failures and successes to syslog.
(4.2.5p207) 2009/08/29 Released by Harlan Stenn <stenn@ntp.org>
* [Bug 1292] Minor Windows source tweaks for VC6-era SDK headers.
(4.2.5p206) 2009/08/26 Released by Harlan Stenn <stenn@ntp.org>
* accopt.html typo fixes from Dave Mills.
* [Bug 1283] default to remembering KoD in sntp.
* clean up numerous sntp/kod_management.c bugs.
* use all addresses resolved from each DNS name in sntp.
(4.2.5p205) 2009/08/18 Released by Harlan Stenn <stenn@ntp.org>
* accopt.html typo fixes from Dave Mills.
* [Bug 1285] Log ntpq :config/config-from-file events.
* [Bug 1286] dumpcfg omits statsdir, mangles filegen.
(4.2.5p204) 2009/08/17 Released by Harlan Stenn <stenn@ntp.org>
* [Bug 1284] infinite loop in ntpd dumping more than one trustedkey
(4.2.5p203) 2009/08/16 Released by Harlan Stenn <stenn@ntp.org>
* Add ntpq -c dumpcfg, Google Summer of Code project of Max Kuehn
(4.2.5p202) 2009/08/14 Released by Harlan Stenn <stenn@ntp.org>
* install the binary and man page for sntp.
(4.2.5p201) 2009/08/13 Released by Harlan Stenn <stenn@ntp.org>
* sntp: out with the old, in with the new.
(4.2.5p200) 2009/08/12 Released by Harlan Stenn <stenn@ntp.org>
* [Bug 1281] Build ntpd on Windows without big SDK download, burn,
  and install by checking in essentially unchanging messages.mc build
  products to avoid requiring mc.exe, which is not included with VC++
  2008 EE.
(4.2.5p199) 2009/08/09 Released by Harlan Stenn <stenn@ntp.org>
* [Bug 1279] Cleanup for warnings from Veracode static analysis.
(4.2.5p198) 2009/08/03 Released by Harlan Stenn <stenn@ntp.org>
* Upgrade to autogen-5.9.9-pre5.
(4.2.5p197) 2009/07/30 Released by Harlan Stenn <stenn@ntp.org>
* The build script now has . at the end of PATH for config.guess.
(4.2.5p196) 2009/07/29 Released by Harlan Stenn <stenn@ntp.org>
* [Bug 1272] gsoc_sntp IPv6 build problems under HP-UX 10.
* [Bug 1273] CID 10: Palisade leaks unit struct in error path.
* [Bug 1274] CID 67: ensure resolve_hosts() output count and pointers
  are consistent.
* [Bug 1275] CID 45: CID 46: old sntp uses uninitialized guesses[0],
  precs[0].
* [Bug 1276] CID 52: crypto_xmit() may call crypto_alice[23]()
  with NULL peer.
(4.2.5p195) 2009/07/27 Released by Harlan Stenn <stenn@ntp.org>
* cvo.sh: Add support for CentOS, Fedora, Slackware, SuSE, and QNX.
(4.2.5p194) 2009/07/26 Released by Harlan Stenn <stenn@ntp.org>
* Documentation updates from Dave Mills.
* Use scripts/cvo.sh in the build script to get better subdir names.
(4.2.5p193) 2009/07/25 Released by Harlan Stenn <stenn@ntp.org>
* [Bug 1261] CID 34: simulate_server() rbuf.msg_flags uninitialized.
* [Bug 1262] CID 35: xpkt.mac uninitialized in simulate_server().
* [Bug 1263] CID 37: CID 38: CID 40: CID 43: multiple refclocks
  uninitialized tm_zone (arc, chronolog, dumbclock, pcf).
* [Bug 1264] CID 64: gsoc_sntp on_wire() frees wrong ptr receiving KoD.
* [Bug 1265] CID 65: CID 66: gsoc_sntp on_wire() leaks x_pkt, r_pkt.
* [Bug 1266] CID 39: datum_pts_start() uninitialized arg.c_ospeed.
* [Bug 1267] CID 44: old sntp handle_saving() writes stack garbage to
  file when clearing.
* [Bug 1268] CID 63: resolve_hosts() leaks error message buffer.
* [Bug 1269] CID 74: use assertion to ensure move_fd() does not return
  negative descriptors.
* [Bug 1270] CID 70: gsoc_sntp recv_bcst_data mdevadr.ipv6mr_interface
  uninitialized.
(4.2.5p192) 2009/07/24 Released by Harlan Stenn <stenn@ntp.org>
* [Bug 965] CID 42: ss_family uninitialized.
* [Bug 1250] CID 53: kod_init_kod_db() overruns kod_db malloc'd buffer.
* [Bug 1251] CID 68: search_entry() mishandles dst argument.
* [Bug 1252] CID 32: Quiet Coverity warning with assertion.
* [Bug 1253] CID 50: gsoc_sntp/crypto.c auth_init() always returns a
  list with one entry.
* [Bug 1254] CID 56: tv_to_str() leaks a struct tm each call.
* [Bug 1255] CID 55: pkt_output() leaks a copy of each packet.
* [Bug 1256] CID 51: Coverity doesn't recognize our assertion macros as
  terminal.
* [Bug 1257] CID 57: gsoc_sntp auth_init() fails to fclose(keyfile).
* [Bug 1258] CID 54: gsoc_sntp resolve_hosts() needs simplification.
* [Bug 1259] CID 59: gsoc_sntp recv_bcast_data() fails to free(rdata)
  on error paths.
* [Bug 1260] CID 60: gsoc_sntp recvpkt() fails to free(rdata).
* Updated to AutoGen-5.9.9pre2.
(4.2.5p191) 2009/07/21 Released by Harlan Stenn <stenn@ntp.org>
* Updated to AutoGen-5.9.9pre1.
(4.2.5p190) 2009/07/20 Released by Harlan Stenn <stenn@ntp.org>
* Updated to AutoGen-5.9.8.
* [Bug 1248] RES_MSSNTP typo in ntp_proto.c.
* [Bug 1246] use a common template for singly-linked lists, convert most
  doubly-linked lists to singly-linked.
* Log warning about signd blocking when restrict mssntp used.
(4.2.5p189) 2009/07/16 Released by Harlan Stenn <stenn@ntp.org>
* Documentation cleanup from Dave Mills.
(4.2.5p188) 2009/07/15 Released by Harlan Stenn <stenn@ntp.org>
* [Bug 1245] Broken xmt time sent in fast_xmit() of 4.2.5p187.
(4.2.5p187) 2009/07/11 Released by Harlan Stenn <stenn@ntp.org>
* [Bug 1042] multicast listeners IPv4+6 ignore new interfaces.
* [Bug 1237] Windows serial code treat CR and LF both as line
  terminators.
* [Bug 1238] use fudge time2 for serial timecode offset in NMEA driver.
* [Bug 1242] Remove --enable-wintime, symmetric workaround is now
  always enabled.
* [Bug 1244] NTP_INSIST(fd != maxactivefd) failure in intres child
* Added restrict keyword "mssntp" for Samba4 DC operation, by Dave Mills.
(4.2.5p186) 2009/07/08 Released by Harlan Stenn <stenn@ntp.org>
* ntp_proto.c cleanup from Dave Mills.
(4.2.5p185) 2009/07/01 Released by Harlan Stenn <stenn@ntp.org>
* Documentation updates from Dave Mills.
* [Bug 1234] convert NMEA driver to use common PPSAPI code.
* timepps-Solaris.h pps_handle_t changed from pointer to scalar
* Spectracom refclock added to Windows port of ntpd
* [Bug 1236] Declaration order fixed.
* Bracket private ONCORE debug statements with #if 0 rather than #ifdef
  DEBUG
* Delete ONCORE debug statement that is now handled elsewhere.
(4.2.5p184) 2009/06/24 Released by Harlan Stenn <stenn@ntp.org>
* [Bug 1233] atom refclock fudge time1 sign flipped in 4.2.5p164.
(4.2.5p183) 2009/06/23 Released by Harlan Stenn <stenn@ntp.org>
* [Bug 1196] setsockopt(SO_EXCLUSIVEADDRUSE) can fail on Windows 2000
  and earlier with WSAINVAL, do not log a complaint in that case.
* [Bug 1210] ONCORE driver terminates ntpd without logging a reason.
* [Bug 1218] Correct comment in refclock_oncore on /etc/ntp.oncore*
  configuration file search order.
* Change ONCORE driver to log using msyslog as well as to any
  clockstats file.
* [Bug 1231] ntpsnmpd build fails after sockaddr union changes.
(4.2.5p182) 2009/06/18 Released by Harlan Stenn <stenn@ntp.org>
* Add missing header dependencies to the ntpdc layout verification.
* prefer.html updates from Dave Mills.
* [Bug 1205] Add ntpd --usepcc and --pccfreq options on Windows
* [Bug 1215] unpeer by association ID
* [Bug 1225] Broadcast address miscalculated on Windows 4.2.5p180
* [Bug 1229] autokey segfaults in cert_install().
* Use a union for structs sockaddr, sockaddr_storage, sockaddr_in, and
  sockaddr_in6 to remove casts and enable type checking.  Collapse
  some previously separate IPv4/IPv6 paths into a single codepath.
(4.2.5p181) 2009/06/06 Released by Harlan Stenn <stenn@ntp.org>
* [Bug 1206] Required compiler changes for Windows
* [Bug 1084] PPSAPI for ntpd on Windows with DLL backends
* [Bug 1204] Unix-style refclock device paths on Windows
* [Bug 1205] partial fix, disable RDTSC use by default on Windows
* [Bug 1208] decodenetnum() buffer overrun on [ with no ]
* [Bug 1211] keysdir free()d twice #ifdef DEBUG
* Enable ONCORE, ARCRON refclocks on Windows (untested)
(4.2.5p180) 2009/05/29 Released by Harlan Stenn <stenn@ntp.org>
* [Bug 1200] Enable IPv6 in Windows port
* Lose FLAG_FIXPOLL, from Dave Mills.
(4.2.5p179) 2009/05/23 Released by Harlan Stenn <stenn@ntp.org>
* [Bug 1041] xmt -> aorg timestamp cleanup from Dave Mills,
  reported by Dave Hart.
* [Bug 1193] Compile error: conflicting types for emalloc.
* [Bug 1196] VC6 winsock2.h does not define SO_EXCLUSIVEADDRUSE.
* Leap/expire cleanup from Dave Mills.
(4.2.5p178) 2009/05/21 Released by Harlan Stenn <stenn@ntp.org>
* Provide erealloc() and estrdup(), a la emalloc().
* Improve ntp.conf's parser error messages.
* [Bug 320] "restrict default ignore" does not affect IPv6.
* [Bug 1192] "restrict -6 ..." reports a syntax error.
(4.2.5p177) 2009/05/18 Released by Harlan Stenn <stenn@ntp.org>
* Include 4.2.4p7
* [Bug 1174] nmea_shutdown assumes that nmea has a unit assigned
* [Bug 1190] NMEA refclock fudge flag4 1 obscures position in timecode
* Update NMEA refclock documentation in html/drivers/driver20.html
(4.2.5p176) 2009/05/13 Released by Harlan Stenn <stenn@ntp.org>
* [Bug 1154] mDNS registration should be done later, repeatedly and only
  if asked for. (second try for fix)
(4.2.5p175) 2009/05/12 Released by Harlan Stenn <stenn@ntp.org>
* Include 4.2.4p7-RC7
* [Bug 1180] ntpd won't start with more than ~1000 interfaces
* [Bug 1182] Documentation typos and missing bits.
* [Bug 1183] COM port support should extend past COM3
* [Bug 1184] ntpd is deaf when restricted to second IP on the same net
* Clean up configure.ac NTP_CACHEVERSION interface, display cache
  version when clearing.  Fixes a regression.
(4.2.5p174) 2009/05/09 Released by Harlan Stenn <stenn@ntp.org>
* Stale leapsecond file fixes from Dave Mills.
(4.2.5p173) 2009/05/08 Released by Harlan Stenn <stenn@ntp.org>
* Include 4.2.4p7-RC6
(4.2.5p172) 2009/05/06 Released by Harlan Stenn <stenn@ntp.org>
* [Bug 1175] Instability in PLL daemon mode.
* [Bug 1176] refclock_parse.c does not compile without PPSAPI.
(4.2.5p171) 2009/05/04 Released by Harlan Stenn <stenn@ntp.org>
* Autokey documentation cleanup from Dave Mills.
* [Bug 1171] line editing libs found without headers (Solaris 11)
* [Bug 1173] NMEA refclock fails with Solaris PPSAPI
* Fix problem linking msntp on Solaris when sntp subdir is configured
  before parent caused by different gethostent library search order.
* Do not clear config.cache when it is  empty.
(4.2.5p170) 2009/05/02 Released by Harlan Stenn <stenn@ntp.org>
* [Bug 1152] adjust PARSE to new refclock_pps logic
* Include 4.2.4p7-RC5
* loopfilter FLL/PLL crossover cleanup from Dave Mills.
* Documentation updates from Dave Mills.
* ntp-keygen cleanup from Dave Mills.
* crypto API cleanup from Dave Mills.
* Add NTP_CACHEVERSION mechanism to ignore incompatible config.cache
* Enable gcc -Wstrict-overflow for gsoc_sntp as well
(4.2.5p169) 2009/04/30 Released by Harlan Stenn <stenn@ntp.org>
* [Bug 1171] Note that we never look for -lreadline by default.
* [Bug 1090] Fix bogus leap seconds in refclock_hpgps.
(4.2.5p168) 2009/04/29 Released by Harlan Stenn <stenn@ntp.org>
* Include 4.2.4p7-RC4
* [Bug 1169] quiet compiler warnings
* Re-enable gcc -Wstrict-prototypes when not building with OpenSSL
* Enable gcc -Wstrict-overflow
* ntpq/ntpdc emit newline after accepting password on Windows
* Updates from Dave Mills:
* ntp-keygen.c: Updates.
* Fix the error return and syslog function ID in refclock_{param,ppsapi}.
* Make sure syspoll is within the peer's minpoll/maxpoll bounds.
* ntp_crypto.c: Use sign_siglen, not len. sign key filename cleanup.
* Bump NTP_MAXEXTEN from 1024 to 2048, update values for some field lengths.
* m4/ntp_lineeditlibs.m4: fix warnings from newer Autoconf
* [Bug 1166] Remove truncation of position (blanking) code in refclock_nmea.c
(4.2.5p167) 2009/04/26 Released by Harlan Stenn <stenn@ntp.org>
* Crypto cleanup from Dave Mills.
(4.2.5p166) 2009/04/25 Released by Harlan Stenn <stenn@ntp.org>
* [Bug 1165] Clean up small memory leaks in the  config file parser
* Correct logconfig keyword declaration to MULTIPLE_ARG
* Enable filename and line number leak reporting on Windows when built
  DEBUG for all the typical C runtime allocators such as calloc,
  malloc, and strdup.  Previously only emalloc calls were covered.
* Add DEBUG-only code to free dynamically allocated memory that would
  otherwise remain allocated at ntpd exit, to allow less forgivable
  leaks to stand out in leaks reported after exit.
* Ensure termination of strings in ports/winnt/libisc/isc_strerror.c
  and quiet compiler warnings.
* [Bug 1057] ntpdc unconfig failure
* [Bug 1161] unpeer AKA unconfig command for ntpq :config
* PPS and crypto cleanup in ntp_proto.c from Dave Mills.
(4.2.5p165) 2009/04/23 Released by Harlan Stenn <stenn@ntp.org>
* WWVB refclock cleanup from Dave Mills.
* Code cleanup: requested_key -> request_key.
* [Bug 833] ignore whitespace at end of remote configuration lines
* [Bug 1033] ntpdc/ntpq crash prompting for keyid on Windows
* [Bug 1028] Support for W32Time authentication via Samba.
* quiet ntp_parser.c malloc redeclaration warning
* Mitigation and PPS/PPSAPI cleanup from Dave Mills.
* Documentation updates from Dave Mills.
* timepps-Solaris.h patches from Dave Hart.
(4.2.5p164) 2009/04/22 Released by Harlan Stenn <stenn@ntp.org>
* Include 4.2.4p7-RC3
* PPS/PPSAPI cleanup from Dave Mills.
* Documentation updates from Dave Mills.
* [Bug 1125] C runtime per-thread initialization on Windows
* [Bug 1152] temporarily disable refclock_parse, refclock_true until
  maintainers can repair build break from pps_sample()
* [Bug 1153] refclock_nmea should not mix UTC with GPS time
* [Bug 1159] ntpq overlap diagnostic message test buggy
(4.2.5p163) 2009/04/10 Released by Harlan Stenn <stenn@ntp.org>
(4.2.5p162) 2009/04/09 Released by Harlan Stenn <stenn@ntp.org>
* Documentation updates from Dave Mills.
* Mitigation and PPS cleanup from Dave Mills.
* Include 4.2.4p7-RC2
* [Bug 216] New interpolation scheme for Windows eliminates 1ms jitter
* remove a bunch of #ifdef SYS_WINNT from portable code
* 64-bit time_t cleanup for building on newer Windows compilers
* Only set CMOS clock during ntpd exit on Windows if the computer is
  shutting down or restarting.
* [Bug 1148] NMEA reference clock improvements
* remove deleted gsoc_sntp/utilities.o from repository so that .o build
  products can be cleaned up without corrupting the repository.
(4.2.5p161) 2009/03/31 Released by Harlan Stenn <stenn@ntp.org>
* Documentation updates from Dave Mills.
(4.2.5p160) 2009/03/30 Released by Harlan Stenn <stenn@ntp.org>
* [Bug 1141] refclock_report missing braces cause spurious "peer event:
  clock clk_unspec" log entries
* Include 4.2.4p7-RC1
(4.2.5p159) 2009/03/28 Released by Harlan Stenn <stenn@ntp.org>
* "bias" changes from Dave Mills.
(4.2.5p158) 2009/01/30 Released by Harlan Stenn <stenn@ntp.org>
* Fix [CID 72], a typo introduced at the latest fix to prettydate.c.
(4.2.5p157) 2009/01/26 Released by Harlan Stenn <stenn@ntp.org>
* Cleanup/fixes for ntp_proto.c and ntp_crypto.c from Dave Mills.
(4.2.5p156) 2009/01/19 Released by Harlan Stenn <stenn@ntp.org>
* [Bug 1118] Fixed sign extension for 32 bit time_t in caljulian() and prettydate().
  Fixed some compiler warnings about missing prototypes.
  Fixed some other simple compiler warnings.
* [Bug 1119] [CID 52] Avoid a possible null-dereference in ntp_crypto.c.
* [Bug 1120] [CID 51] INSIST that peer is non-null before we dereference it.
* [Bug 1121] [CID 47] double fclose() in ntp-keygen.c.
(4.2.5p155) 2009/01/18 Released by Harlan Stenn <stenn@ntp.org>
* Documentation updates from Dave Mills.
* CHU frequency updates.
* Design assertion fixes for ntp_crypto.c from Dave Mills.
(4.2.5p154) 2009/01/13 Released by Harlan Stenn <stenn@ntp.org>
* [Bug 992] support interface event change on Linux from
  Miroslav Lichvar.
(4.2.5p153) 2009/01/09 Released by Harlan Stenn <stenn@ntp.org>
* Renamed gsoc_sntp/:fetch-stubs to gsoc_sntp/fetch-stubs to avoid
  file name problems under Windows.
  Removed German umlaut from log msg for 4.2.5p142.
(4.2.5p152) 2009/01/08 Released by Harlan Stenn <stenn@ntp.org>
* Include 4.2.4p6: 2009/01/08 Released by Harlan Stenn <stenn@ntp.org>
(4.2.5p151) 2008/12/23 Released by Harlan Stenn <stenn@ntp.org>
* Stats file logging cleanup from Dave Mills.
(4.2.5p150) 2008/12/15 Released by Harlan Stenn <stenn@ntp.org>
* [Bug 1099] Fixed wrong behaviour in sntp's crypto.c.
* [Bug 1103] Fix 64-bit issues in the new calendar code.
(4.2.5p149) 2008/12/05 Released by Harlan Stenn <stenn@ntp.org>
* Fixed mismatches in data types and OID definitions in ntpSnmpSubAgent.c
* added a premliminary MIB file to ntpsnmpd (ntpv4-mib.mib)
(4.2.5p148) 2008/12/04 Released by Harlan Stenn <stenn@ntp.org>
* [Bug 1070] Fix use of ntpq_parsestring() in ntpsnmpd.
(4.2.5p147) 2008/11/27 Released by Harlan Stenn <stenn@ntp.org>
* Update gsoc_sntp's GCC warning code.
(4.2.5p146) 2008/11/26 Released by Harlan Stenn <stenn@ntp.org>
* Update Solaris CFLAGS for gsoc_sntp.
(4.2.5p145) 2008/11/20 Released by Harlan Stenn <stenn@ntp.org>
* Deal with time.h for sntp under linux.
* Provide rpl_malloc() for sntp for systems that need it.
* Handle ss_len and socklen type for sntp.
* Fixes to the sntp configure.ac script.
* Provide INET6_ADDRSTRLEN if it is missing.
* [Bug 1095] overflow in caljulian.c.
(4.2.5p144) 2008/11/19 Released by Harlan Stenn <stenn@ntp.org>
* Use int32, not int32_t.
* Avoid the sched*() functions under OSF - link problems.
(4.2.5p143) 2008/11/17 Released by Harlan Stenn <stenn@ntp.org>
* sntp cleanup and fixes.
(4.2.5p142) 2008/11/16 Released by Harlan Stenn <stenn@ntp.org>
* Imported GSoC SNTP code from Johannes Maximilian Kuehn.
(4.2.5p141) 2008/11/13 Released by Harlan Stenn <stenn@ntp.org>
* New caltontp.c and calyearstart.c from Juergen Perlinger.
(4.2.5p140) 2008/11/12 Released by Harlan Stenn <stenn@ntp.org>
* Cleanup lint from the ntp_scanner files.
* [Bug 1011] gmtime() returns NULL on windows where it would not under Unix.
* Updated caljulian.c and prettydate.c from Juergen Perlinger.
(4.2.5p139) 2008/11/11 Released by Harlan Stenn <stenn@ntp.org>
* Typo fix to driver20.html.
(4.2.5p138) 2008/11/10 Released by Harlan Stenn <stenn@ntp.org>
* [Bug 474] --disable-ipv6 is broken.
* IPv6 interfaces were being looked for twice.
* SHM driver grabs more samples, add clockstats
* decode.html and driver20.html updates from Dave Mills.
(4.2.5p137) 2008/11/01 Released by Harlan Stenn <stenn@ntp.org>
* [Bug 1069] #undef netsnmp's PACKAGE_* macros.
* [Bug 1068] Older versions of netsnmp do not have netsnmp_daemonize().
(4.2.5p136) 2008/10/27 Released by Harlan Stenn <stenn@ntp.org>
* [Bug 1078] statsdir configuration parsing is broken.
(4.2.5p135) 2008/09/23 Released by Harlan Stenn <stenn@ntp.org>
* [Bug 1072] clock_update should not allow updates older than sys_epoch.
(4.2.5p134) 2008/09/17 Released by Harlan Stenn <stenn@ntp.org>
* Clean up build process for ntpsnmpd.
(4.2.5p133) 2008/09/16 Released by Harlan Stenn <stenn@ntp.org>
* Add options processing to ntpsnmpd.
* [Bug 1062] Check net-snmp headers before deciding to build ntpsnmpd.
* Clean up the libntpq.a build.
* Regenerate ntp_parser.[ch] from ntp_parser.y
(4.2.5p132) 2008/09/15 Released by Harlan Stenn <stenn@ntp.org>
* [Bug 1067] Multicast DNS service registration must come after the fork
  on Solaris.
* [Bug 1066] Error messages should log as errors.
(4.2.5p131) 2008/09/14 Released by Harlan Stenn <stenn@ntp.org>
* [Bug 1065] Re-enable support for the timingstats file.
(4.2.5p130) 2008/09/13 Released by Harlan Stenn <stenn@ntp.org>
* [Bug 1064] Implement --with-net-snmp-config=progname
* [Bug 1063] ntpSnmpSubagentObject.h is missing from the distribution.
(4.2.5p129) 2008/09/11 Released by Harlan Stenn <stenn@ntp.org>
* Quiet some libntpq-related warnings.
(4.2.5p128) 2008/09/08 Released by Harlan Stenn <stenn@ntp.org>
* Import Heiko Gerstung's GSoC2008 NTP MIB daemon.
(4.2.5p127) 2008/09/01 Released by Harlan Stenn <stenn@ntp.org>
* Regenerate ntpd/ntp_parser.c
(4.2.5p126) 2008/08/31 Released by Harlan Stenn <stenn@ntp.org>
* Stop libtool-1.5 from looking for C++ or Fortran.
* [BUG 610] Documentation update for NMEA reference clock driver.
* [Bug 828] Fix IPv4/IPv6 address parsing.
* Changes from Dave Mills:
  Documentation updates.
  Fix a corner case where a frequency update was reported but not set.
  When LEAP_NOTINSYNC->LEAP_NOWARNING, call crypto_update() if we have
  crypto_flags.
(4.2.5p125) 2008/08/18 Released by Harlan Stenn <stenn@ntp.org>
* [Bug 1052] Add linuxPPS support to ONCORE driver.
(4.2.5p124) 2008/08/17 Released by Harlan Stenn <stenn@ntp.org>
* Documentation updates from Dave Mills.
* Include 4.2.4p5: 2008/08/17 Released by Harlan Stenn <stenn@ntp.org>
* [Bug 861] leap info was not being transmitted.
* [Bug 1046] refnumtoa.c is using the wrong header file.
* [Bug 1047] enable/disable options processing fix.
* header file cleanup.
* [Bug 1037] buffer in subroutine was 1 byte short.
* configure.ac: cleanup, add option for wintime, and lay the groundwork
  for the changes needed for bug 1028.
* Fixes from Dave Mills: 'bias' and 'interleave' work.  Separate
  phase and frequency discipline (for long poll intervals).  Update
  TAI function to match current leapsecond processing.
* Documentation updates from Dave Mills.
* [Bug 1037] Use all 16 of the MD5 passwords generated by ntp-keygen.
* Fixed the incorrect edge parameter being passed to time_pps_kcbind in
  NMEA refclock driver.
* [Bug 399] NMEA refclock driver does not honor time1 offset if flag3 set.
* [Bug 985] Modifications to NMEA reference clock driver to support Accord
  GPS Clock.
* poll time updates from Dave Mills.
* local refclock documentation updates from Dave Mills.
* [Bug 1022] Fix compilation problems with yesterday's commit.
* Updates and cleanup from Dave Mills:
  I've now spent eleven months of a sabbatical year - 7 days a week, 6-10
  hours most days - working on NTP. I have carefully reviewed every major
  algorithm, examined its original design and evolution from that design.
  I've trimmed off dead code and briar patches and did zillions of tests
  contrived to expose evil vulnerabilities. The development article is in
  rather good shape and should be ready for prime time.

  1. The protostats statistics files have been very useful in exposing
  little twitches and turns when something hiccups, like a broken PPS
  signal. Most of what used to be syslog messages are now repackaged as
  protostats messages with optional syslog as well. These can also be sent
  as traps which might be handy to tiggle a beeper or celltext. These, the
  sysstats files and cryptostats files reveal the ambient health of a busy
  server, monitor traffic and error counts and spot crypto attacks.

  2. Close inspection of the clock discipline behavior at long poll
  intervals (36 h) showed it not doing as well as it should. I redesigned
  the FLL loop to improve nominal accuracy from  several tens of
  milliseconds to something less than ten milliseconds.

  3. Autokey (again). The enhanced error checking was becoming a major
  pain. I found a way to toss out gobs of ugly fat code and replace the
  function with a much simpler and more comprehensive scheme. It resists
  bait-and-switch attacks and quickly detect cases when the protocol is
  not correctly synchronized.

  4. The interface code for the kernel PPS signal was not in sync with the
  kernel code itself. Some error checks were duplicated and some
  ineffective. I found none of the PPS-capable drivers, including the atom
  driver, do anything when the prefer peer fails; the kernel PPS signal
  remains in control. The atom driver now disables the kernel PPS when the
  prefer peer comes bum. This is important when the prefer peer is not a
  reference clock but a remote NTP server.

  5. The flake restrict bit turned out to be really interesting,
  especially with symmtric modes and of those especially those using
  Autokey. Small changes in the recovery procedures when packets are lost
  now avoid almost all scenarios which previously required protocol resets.

  6. I've always been a little uncomfortable when using the clock filter
  with long poll intervals because the samples become less and less
  correlated as the sample age exceeds the Allan intercept. Various
  schemes have been used over the years to cope with this fact. The latest
  one and the one that works the best is to use a modified sort metric
  where the delay is used when the age of the sample is less than the
  intercept and the sum of delay and dispersion above that. The net result
  is that, at small poll intervals the algorithm operates as a minimum
  filter, while at larger poll intervals it morphs to FIFO. Left
  unmodified, a sample could be used when twelve days old. This along with
  the FLL modifications has made a dramatic improvement at large poll
  intervals.

- [Backward Incompatible] The 'state' variable is no longer reported or
  available via ntpq output.  The following system status bit names
  have been changed:
  - sync_alarm -> leap_alarm
  - sync_atomic -> sync_pps
  - sync_lf_clock -> sync_lf_radio
  - sync_hf_clock -> sync_hf_radio
  - sync_uhf_clock -> sync_uhf_radio
  - sync_local_proto -> sync_local
  - sync_udp/time -> sync_other
  Other names have been changed as well.  See the change history for
  libntp/statestr.c for more details.
  Other backward-incompatible changes in ntpq include:
  - assID -> associd
  - rootdispersion -> rootdisp
  - pkt_head -> pkt_neader
  See the change history for other details.

* Updates and cleanup from Dave Mills.
* [Bug 995] Remove spurious ; from ntp-keygen.c.
* More cleanup and changes from Dave Mills.
* [Bug 980] Direct help to stdout.
---
(4.2.4p8) 2009/12/08 Released by Harlan Stenn <stenn@ntp.org>

* [Sec 1331] DoS with mode 7 packets - CVE-2009-3563.

---
(4.2.4p7) 2009/05/18 Released by Harlan Stenn <stenn@ntp.org>

* [Sec 1151] Remote exploit if autokey is enabled - CVE-2009-1252.
* [Bug 1187] Update the copyright date.
* [Bug 1191] ntpd fails on Win2000 - "Address already in use" after fix
  for [Sec 1149].

---
(4.2.4p7-RC7) 2009/05/12 Released by Harlan Stenn <stenn@ntp.org>

* ntp.isc.org -> ntp.org cleanup.
* [Bug 1178] Use prior FORCE_DNSRETRY behavior as needed at runtime,
  add configure --enable-ignore-dns-errors to be even more stubborn

---
(4.2.4p7-RC6) 2009/05/08 Released by Harlan Stenn <stenn@ntp.org>

* [Bug 784] Make --enable-linuxcaps the default when available
* [Bug 1179] error messages for -u/--user and -i lacking droproot
* Updated JJY reference clock driver from Takao Abe
* [Bug 1071] Log a message and exit before trying to use FD_SET with a
  descriptor larger than FD_SETSIZE, which will corrupt memory
* On corruption of the iface list head in add_interface, log and exit

---
(4.2.4p7-RC5) 2009/05/02 Released by Harlan Stenn <stenn@ntp.org>

* [Bug 1172] 4.2.4p7-RC{3,4} fail to build on linux.
* flock-build script unportable 'set -m' use removed

---
(4.2.4p7-RC4) 2009/04/29 Released by Harlan Stenn <stenn@ntp.org>

* [Bug 1167] use gcc -Winit-self only if it is understood

---
(4.2.4p7-RC3) 2009/04/22 Released by Harlan Stenn <stenn@ntp.org>

* [Bug 787] Bug fixes for 64-bit time_t on Windows
* [Bug 813] Conditional naming of Event
* [Bug 1147] System errors should be logged to msyslog()
* [Bug 1155] Fix compile problem on Windows with VS2005
* [Bug 1156] lock_thread_to_processor() should be declared in header
* [Bug 1157] quiet OpenSSL warnings, clean up configure.ac
* [Bug 1158] support for aix6.1
* [Bug 1160] MacOS X is like BSD regarding F_SETOWN

---
(4.2.4p7-RC2) 2009/04/09 Released by Harlan Stenn <stenn@ntp.org>

* [Sec 1144] limited buffer overflow in ntpq.  CVE-2009-0159
* [Sec 1149] use SO_EXCLUSIVEADDRUSE on Windows

---
(4.2.4p7-RC1) 2009/03/30 Released by Harlan Stenn <stenn@ntp.org>

* [Bug 1131] UDP sockets should not use SIGPOLL on Solaris.
* build system email address cleanup
* [Bug 774] parsesolaris.c does not compile under the new Solaris
* [Bug 873] Windows serial refclock proper TTY line discipline emulation
* [Bug 1014] Enable building with VC9 (in Visual Studio 2008,
  Visual C++ 2008, or SDK)
* [Bug 1117] Deferred interface binding under Windows works only correctly
  if FORCE_DNSRETRY is defined
* [BUG 1124] Lock QueryPerformanceCounter() client threads to same CPU
* DPRINTF macro made safer, always evaluates to a statement and will not
  misassociate an else which follows the macro.

---
(4.2.4p6) 2009/01/08 Released by Harlan Stenn <stenn@ntp.org>

* [Bug 1113] Fixed build errors with recent versions of openSSL.
* [Sec 1111] Fix incorrect check of EVP_VerifyFinal()'s return value.
* Update the copyright year.

---
(4.2.4p5) 2008/08/17 Released by Harlan Stenn <stenn@ntp.org>

* [BUG 1051] Month off by one in leap second message written to clockstats
  file fixed.
* [Bug 450] Windows only: Under original Windows NT we must not discard the
  wildcard socket to workaround a bug in NT's getsockname().
* [Bug 1038] Built-in getpass() function also prompts for password if
  not built with DEBUG.
* [Bug 841] Obsolete the "dynamic" keyword and make deferred binding
  to local interfaces the default.
  Emit a warning if that keyword is used for configuration.
* [Bug 959] Refclock on Windows not properly releasing recvbuffs.
* [Bug 993] Fix memory leak when fetching system messages.
* much cleanup, fixes, and changes from Dave Mills.
* ntp_control.c: LEAPTAB is a filestamp, not an unsigned.  From Dave Mills.
* ntp_config.c: ntp_minpoll fixes from Dave Mills.
* ntp-keygen updates from Dave Mills.
* refresh epoch, throttle, and leap cleanup from Dave Mills.
* Documentation cleanup from Dave Mills.
* [Bug 918] Only use a native md5.h if MD5Init() is available.
* [Bug 979] Provide ntptimeval if it is not otherwise present.
* [Bug 634] Re-instantiate syslog() and logfiles after the daemon fork.
* [Bug 952] Use md5 code with a friendlier license.
* [Bug 977] Fix mismatching #ifdefs for builds without IPv6.
* [Bug 830] Fix the checking order of the interface options.
* Clean up the logfile/syslog setup.
* [Bug 970] Lose obsolete -g flag to ntp-keygen.
* The -e flag to ntp-keygen can write GQ keys now, too.
* ntp_proto.c: sys_survivors and hpoll cleanup from Dave Mills.
* ntp_loopfilter.c: sys_poll cleanup from Dave Mills.
* refclock_wwv.c: maximum-likelihood digit and DSYNC fixes from Dave Mills.
* [Bug 967] preemptable associations are lost forever on a step.
* ntp_config.c: [CID 48] missing "else" clause.
* [Bug 833] ntpq config keyword is quote-mark unfriendly.
* Rename the ntpq "config" keyword to ":config".
* Dave Mills shifted some orphan processing.
* Fix typos in the [Bug 963] patch.
* bootstrap: squawk if genver fails.  Use -f with cp in case Dave does a chown.
* Remove obsolete simulator command-line options.
* ntp_request.c: [CID 36] zero sin_zero.
* [Bug 963] get_systime() is too noisy.
* [Bug 960] spurious syslog:crypto_setup:spurious crypto command
* [Bug 964] Change *-*-linux* to *-*-*linux* to allow for uclinux.
* Changes from Dave Mills:
  - ntp_util.c: cleanup.
  - ntp_timer.c: watch the non-burst packet rate.
  - ntp_request.c: cleanup.
  - ntp_restrict.c: RES_LIMITED cleanup.
  - ntp_proto.c: RES_LIMITED, rate bucktes, counters, overall cleanup.
  - ntp_peer.c: disallow peer_unconfig().
  - ntp_monitor.c: RES_LIMITED cleanup.
  - ntp_loopfilter.c: poll interval cleanup.
  - ntp_crypto.c: volley -> retry.  Cleanup TAI leap message.
  - ntp_config: average and minimum are ^2 values.
  - ntpdc: unknownversion is really "declined", not "bad version".
  - Packet retry cleanup.
* [Bug 961] refclock_tpro.c:tpro_poll() calls refclock_receive() twice.
* [Bug 957] Windows only: Let command line parameters from the Windows SCM GUI
  override the standard parameters from the ImagePath registry key.
* Added HAVE_INT32_T to the Windows config.h to avoid duplicate definitions.
* Work around a VPATH difference in FreeBSD's 'make' command.
* Update bugreport URL.
* Update -I documentation.
* [Bug 713] Fix bug reporting information.
* A bug in the application of the negative-sawtooth for 12 channel receivers.
* The removal of unneeded startup code used for the original LinuxPPS, it now
  conforms to the PPSAPI and does not need special code.
* ntp-keygen.c: Coverity fixes [CID 33,47].
* Volley cleanup from Dave Mills.
* Fuzz cleanup from Dave Mills.
* [Bug 861] Leap second cleanups from Dave Mills.
* ntpsim.c: add missing protypes and fix [CID 34], a nit.
* Upgraded bison at UDel.
* Update br-flock and flock-build machine lists.
* [Bug 752] QoS: add parse/config handling code.
* Fix the #include order in tickadj.c for picky machines.
* [Bug 752] QoS: On some systems, netinet/ip.h needs netinet/ip_systm.h.
* [Bug 752] Update the QoS tagging (code only - configuration to follow).
* Orphan mode and other protocol cleanup from Dave Mills.
* Documentation cleanup from Dave Mills.
* [Bug 940] ntp-keygen uses -v.  Disallow it as a shortcut for --version.
* more cleanup to ntp_lineeditlibs.m4.
* Documentation updates from Dave Mills.
* -ledit cleanup for ntpdc and ntpq.
* Association and other cleanup from Dave Mills.
* NTP_UNREACH changes from Dave Mills.
* Fix the readline history test.
* [Bug 931] Require -lreadline to be asked for explicitly.
* [Bug 764] When looking for -lreadline support, also try using -lncurses.
* [Bug 909] Fix int32_t errors for ntohl().
* [Bug 376/214] Enhancements to support multiple if names and IP addresses.
* [Bug 929] int32_t is undefined on Windows.  Casting wrong.
* [Bug 928] readlink missing braces.
* [Bug 788] Update macros to support VS 2005.
* ntpd/ntp_timer.c: add missing sys_tai parameter for debug printf
* [Bug 917] config parse leaves files open
* [Bug 912] detect conflicting enable/disable configuration on interfaces
  sharing an IP address
* [Bug 771] compare scopeid if available for IPv6 addresses
* Lose obsolete crypto subcommands (Dave Mills).
* WWV is an HF source, not an LF source (Dave Mills).
* [Bug 899] Only show -i/--jaildir -u/--user options if we HAVE_DROPROOT.
* [Bug 916] 'cryptosw' is undefined if built without OpenSSL.
* [Bug 891] 'restrict' config file keyword does not work (partial fix).
* [Bug 890] the crypto command seems to be required now.
* [Bug 915] ntpd cores during processing of x509 certificates.
* Crypto lint cleanup from Dave Mills.
* [Bug 897] Check RAND_status() - we may not need a .rnd file.
* Crypto cleanup from Dave Mills.
* [Bug 911] Fix error message in cmd_args.c.
* [Bug 895] Log assertion failures via syslog(), not stderr.
* Documentation updates from Dave Mills.
* Crypto cleanup from Dave Mills.
* [Bug 905] ntp_crypto.c fails to compile without -DDEBUG.
* Avoid double peer stats logging.
* ntp-keygen cleanup from Dave Mills.
* libopts needs to be built after ElectricFence.
* [Bug 894] Initialize keysdir before calling crypto_setup().
* Calysto cleanup for ntpq.
* ntp-keygen -i takes an arg.
* Cleanup and fixes from Dave Mills.
* [Bug 887] Fix error in ntp_types.h (for sizeof int != 4).
* Bug 880 bug fixes for Windows build
* Improve Calysto support.
* The "revoke" parameter is a crypto command.
* The driftfile wander threshold is a real number.
* [Bug 850] Fix the wander threshold parameter on the driftfile command.
* ntp_io.c: Dead code cleanup - Coverity View 19.
* Leap file related cleanup from Dave Mills.
* ntp_peer.c: Set peer->srcadr before (not after) calling set_peerdstadr().
* Initialize offset in leap_file() - Coverity View 17.
* Use the correct stratum on KISS codes.
* Fuzz bits cleanup.
* Show more digits in some debug printf's.
* Use drift_file_sw internally to control writing the drift file.
* Implement the wander_threshold option for the driftfile config keyword.
* reformat ntp_control.c; do not use c++ // comments.
* [Bug 629] Undo bug #629 fixes as they cause more problems than were  being
  solved
* Changes from Dave Mills: in/out-bound data rates, leapsecond cleanup,
  driftfile write cleanup, packet buffer length checks, documentation updates.
* More assertion checks and malloc()->emalloc(), courtesy of Calysto.
* [Bug 864] Place ntpd service in maintenance mode if using SMF on Solaris
* [Bug 862] includefile nesting; preserve phonelist on reconfig.
* [Bug 604] ntpd regularly dies on linux/alpha.
* more leap second infrastructure fixes from Dave Mills.
* [Bug 858] recent leapfile changes broke non-OpenSSL builds.
* Use emalloc() instead of malloc() in refclock_datum.c (Calysto).
* Start using 'design by contract' assertions.
* [Bug 767] Fast sync to refclocks wanted.
* Allow null driftfile.
* Use YYERROR_VERBOSE for the new parser, and fix related BUILT_SOURCES.
* [Bug 629] changes to ensure broadcast works including on wildcard addresses
* [Bug 853] get_node() must return a pointer to maximally-aligned memory.
* Initial leap file fixes from Dave Mills.
* [Bug 858] Recent leapfile changes broke without OPENSSL.
* Use a char for DIR_SEP, not a string.
* [Bug 850] driftfile parsing changes.
* driftfile maintenance changes from Dave Mills.  Use clock_phi instead of
  stats_write_tolerance.
* [Bug 828] refid string not being parsed correctly.
* [Bug 846] Correct includefile parsing.
* [Bug 827] New parsing code does not handle "fudge" correctly.
* Enable debugging capability in the config parser.
* [Bug 839] Crypto password not read from ntp.conf.
* Have autogen produce writable output files.
* [Bug 825] Correct logconfig -/+ keyword processing.
* [Bug 828] Correct parsing of " delimited strings.
* Cleanup FILE * usage after fclose() in ntp_filegen.c.
* [Bug 843] Windows Completion port code was incorrectly merged from -stable.
* [Bug 840] do fudge configuration AFTER peers (thus refclocks) have been
  configured.
* [Bug 824] Added new parser modules to the Windows project file.
* [Bug 832] Add libisc/log.c headers to the distribution.
* [Bug 808] Only write the drift file if we are in state 4.
* Initial import of libisc/log.c and friends.
* [Bug 826] Fix redefinition of PI.
* [Bug 825] ntp_scanner.c needs to #include <config.h> .
* [Bug 824] New parser code has some build problems with the SIM code.
* [Bug 817] Use longnames for setting ntp variables on the command-line;
  Allowing '-v' with and without an arg to disambiguate usage is error-prone.
* [Bug 822] set progname once, early.
* [Bug 819] remove erroneous #if 0 in Windows completion port code.
* The new config code missed an #ifdef for building without refclocks.
* Distribute some files needed by the new config parsing code.
* [Bug 819] Timeout for WaitForMultipleObjects was 500ms instead of INFINITE
* Use autogen 5.9.1.
* Fix clktest command-line arg processing.'
* Audio documentation updates from Dave Mills.
* New config file parsing code, from Sachin Kamboj.
* fuzz bit cleanup from Dave Mills.
* replay cleanup from Dave Mills.
* [Bug 542] Tolerate missing directory separator at EO statsdir.
* [Bug 812] ntpd should drop supplementary groups.
* [Bug 815] Fix warning compiling 4.2.5p22 under Windows with VC6.
* [Bug 740] Fix kernel/daemon startup drift anomaly.
* refclock_wwv.c fixes from Dave Mills.
* [Bug 810] Fix ntp-keygen documentation.
* [Bug 787] Bug fixes for 64-bit time_t on Windows.
* [Bug 796] Clean up duplicate #defines in ntp_control.c.
* [Bug 569] Use the correct precision for the Leitch CSD-5300.
* [Bug 795] Moved declaration of variable to top of function.
* [Bug 798] ntpq [p typo crashes ntpq/ntpdc.
* [Bug 786] Fix refclock_bancomm.c on Solaris.
* [Bug 774] parsesolaris.c does not compile under the new Solaris.
* [Bug 782] Remove P() macros from Windows files.
* [Bug 778] ntpd fails to lock with drift=+500 when started with drift=-500.
* [Bug 592] Trimble Thunderbolt GPS support.
* IRIG, CHU, WWV, WWVB refclock improvements from Dave Mills.
* [Bug 757] Lose ULONG_CONST().
* [Bug 756] Require ANSI C (function prototypes).
* codec (audio) and ICOM changes from Dave Mills.

---

* [Bug 450] Windows only: Under original Windows NT we must not discard the
  wildcard socket to workaround a bug in NT's getsockname().
* [Bug 1038] Built-in getpass() function also prompts for password if
  not built with DEBUG.
* [Bug 841] Obsolete the "dynamic" keyword and make deferred binding
  to local interfaces the default.
  Emit a warning if that keyword is used for configuration.
* [Bug 959] Refclock on Windows not properly releasing recvbuffs.
* [Bug 993] Fix memory leak when fetching system messages.
* [Bug 987] Wake up the resolver thread/process when a new interface has
  become available.
* Correctly apply negative-sawtooth for oncore 12 channel receiver.
* Startup code for original LinuxPPS removed.  LinuxPPS now conforms to
  the PPSAPI.
* [Bug 1000] allow implicit receive buffer allocation for Windows.
  fixes startup for windows systems with many interfaces.
  reduces dropped packets on network bursts.
  additionally fix timer() starvation during high load.
* [Bug 990] drop minimum time restriction for interface update interval.
* [Bug 977] Fix mismatching #ifdefs for builds without IPv6.
* Update the copyright year.
* Build system cleanup (make autogen-generated files writable).
* [Bug 957] Windows only: Let command line parameters from the Windows SCM GUI
  override the standard parameters from the ImagePath registry key.
* Fixes for ntpdate:
* [Bug 532] nptdate timeout is too long if several servers are supplied.
* [Bug 698] timeBeginPeriod is called without timeEndPeriod in some NTP tools.
* [Bug 857] ntpdate debug mode adjusts system clock when it shouldn't.
* [Bug 908] ntpdate crashes sometimes.
* [Bug 982] ntpdate(and ntptimeset) buffer overrun if HAVE_POLL_H isn't set
  (dup of 908).
* [Bug 997] ntpdate buffer too small and unsafe.
* ntpdate.c: Under Windows check whether NTP port in use under same conditions
  as under other OSs.
* ntpdate.c: Fixed some typos and indents (tabs/spaces).

(4.2.4p4) Released by Harlan Stenn <stenn@ntp.org>

* [Bug 902] Fix problems with the -6 flag.
* Updated include/copyright.def (owner and year).
* [Bug 878] Avoid ntpdc use of refid value as unterminated string.
* [Bug 881] Corrected display of pll offset on 64bit systems.
* [Bug 886] Corrected sign handling on 64bit in ntpdc loopinfo command.
* [Bug 889] avoid malloc() interrupted by SIGIO risk
* ntpd/refclock_parse.c: cleanup shutdown while the file descriptor is still
  open.
* [Bug 885] use emalloc() to get a message at the end of the memory
  unsigned types cannot be less than 0
  default_ai_family is a short
  lose trailing , from enum list
  clarify ntp_restrict.c for easier automated analysis
* [Bug 884] don't access recv buffers after having them passed to the free
  list.
* [Bug 882] allow loopback interfaces to share addresses with other
  interfaces.

---
(4.2.4p3) Released by Harlan Stenn <stenn@ntp.org>

* [Bug 863] unable to stop ntpd on Windows as the handle reference for events
  changed

---
(4.2.4p2) Released by Harlan Stenn <stenn@ntp.org>

* [Bug 854] Broadcast address was not correctly set for interface addresses
* [Bug 829] reduce syslog noise, while there fix Enabled/Disable logging
  to reflect the actual configuration.
* [Bug 795] Moved declaration of variable to top of function.
* [Bug 789] Fix multicast client crypto authentication and make sure arriving
  multicast packets do not disturb the autokey dance.
* [Bug 785] improve handling of multicast interfaces
  (multicast routers still need to run a multicast routing software/daemon)
* ntpd/refclock_parse.c: cleanup shutdown while the file descriptor is still
  open.
* [Bug 885] use emalloc() to get a message at the end of the memory
  unsigned types cannot be less than 0
  default_ai_family is a short
  lose trailing , from enum list
* [Bug 884] don't access recv buffers after having them passed to the free list.
* [Bug 882] allow loopback interfaces to share addresses with other interfaces.
* [Bug 527] Don't write from source address length to wrong location
* Upgraded autogen and libopts.
* [Bug 811] ntpd should not read a .ntprc file.

---
(4.2.4p1) (skipped)

---
(4.2.4p0) Released by Harlan Stenn <stenn@ntp.org>

* [Bug 793] Update Hans Lambermont's email address in ntpsweep.
* [Bug 776] Remove unimplemented "rate" flag from ntpdate.
* [Bug 586] Avoid lookups if AI_NUMERICHOST is set.
* [Bug 770] Fix numeric parameters to ntp-keygen (Alain Guibert).
* [Bug 768] Fix io_setbclient() error message.
* [Bug 765] Use net_bind_service capability on linux.
* [Bug 760] The background resolver must be aware of the 'dynamic' keyword.
* [Bug 753] make union timestamp anonymous (Philip Prindeville).
* confopt.html: move description for "dynamic" keyword into the right section.
* pick the right type for the recv*() length argument.

---
(4.2.4) Released by Harlan Stenn <stenn@ntp.org>

* monopt.html fixes from Dave Mills.
* [Bug 452] Do not report kernel PLL/FLL flips.
* [Bug 746] Expert mouseCLOCK USB v2.0 support added.'
* driver8.html updates.
* [Bug 747] Drop <NOBR> tags from ntpdc.html.
* sntp now uses the returned precision to control decimal places.
* sntp -u will use an unprivileged port for its queries.
* [Bug 741] "burst" doesn't work with !unfit peers.
* [Bug 735] Fix a make/gmake VPATH issue on Solaris.
* [Bug 739] ntpd -x should not take an argument.
* [Bug 737] Some systems need help providing struct iovec.
* [Bug 717] Fix libopts compile problem.
* [Bug 728] parse documentation fixes.
* [Bug 734] setsockopt(..., IP_MULTICAST_IF, ...) fails on 64-bit platforms.
* [Bug 732] C-DEX JST2000 patch from Hideo Kuramatsu.
* [Bug 721] check for __ss_family and __ss_len separately.
* [Bug 666] ntpq opeers displays jitter rather than dispersion.
* [Bug 718] Use the recommended type for the saddrlen arg to getsockname().
* [Bug 715] Fix a multicast issue under Linux.
* [Bug 690] Fix a Windows DNS lookup buffer overflow.
* [Bug 670] Resolved a Windows issue with the dynamic interface rescan code.
* K&R C support is being deprecated.
* [Bug 714] ntpq -p should conflict with -i, not -c.
* WWV refclock improvements from Dave Mills.
* [Bug 708] Use thread affinity only for the clock interpolation thread.
* [Bug 706] ntpd can be running several times in parallel.
* [Bug 704] Documentation typos.
* [Bug 701] coverity: NULL dereference in ntp_peer.c
* [Bug 695] libopts does not protect against macro collisions.
* [Bug 693] __adjtimex is independent of ntp_{adj,get}time.
* [Bug 692] sys_limitrejected was not being incremented.
* [Bug 691] restrictions() assumption not always valid.
* [Bug 689] Deprecate HEATH GC-1001 II; the driver never worked.
* [Bug 688] Fix documentation typos.
* [Bug 686] Handle leap seconds better under Windows.
* [Bug 685] Use the Windows multimedia timer.
* [Bug 684] Only allow debug options if debugging is enabled.
* [Bug 683] Use the right version string.
* [Bug 680] Fix the generated version string on Windows.
* [Bug 678] Use the correct size for control messages.
* [Bug 677] Do not check uint_t in configure.ac.
* [Bug 676] Use the right value for msg_namelen.
* [Bug 675] Make sure ntpd builds without debugging.
* [Bug 672] Fix cross-platform structure padding/size differences.
* [Bug 660] New TIMESTAMP code fails tp build on Solaris Express.
* [Bug 659] libopts does not build under Windows.
* [Bug 658] HP-UX with cc needs -Wp,-H8166 in CFLAGS.
* [Bug 656] ntpdate doesn't work with multicast address.
* [Bug 638] STREAMS_TLI is deprecated - remove it.
* [Bug 635] Fix tOptions definition.
* [Bug 628] Fallback to ntp discipline not working for large offsets.
* [Bug 622] Dynamic interface tracking for ntpd.
* [Bug 603] Don't link with libelf if it's not needed.
* [Bug 523] ntpd service under Windows does't shut down properly.
* [Bug 500] sntp should always be built.
* [Bug 479] Fix the -P option.
* [Bug 421] Support the bc637PCI-U card.
* [Bug 342] Deprecate broken TRAK refclock driver.
* [Bug 340] Deprecate broken MSF EES refclock driver.
* [Bug 153] Don't do DNS lookups on address masks.
* [Bug 143] Fix interrupted system call on HP-UX.
* [Bug 42] Distribution tarballs should be signed.
* Support separate PPS devices for PARSE refclocks.
* [Bug 637, 51?] Dynamic interface scanning can now be done.
* Options processing now uses GNU AutoGen.

---
(4.2.2p4) Released by Harlan Stenn <stenn@ntp.org>

* [Bug 710] compat getnameinfo() has off-by-one error
* [Bug 690] Buffer overflow in Windows when doing DNS Lookups

---
(4.2.2p3) Released by Harlan Stenn <stenn@ntp.org>

* Make the ChangeLog file cleaner and easier to read
* [Bug 601] ntpq's decodeint uses an extra level of indirection
* [Bug 657] Different OSes need different sized args for IP_MULTICAST_LOOP
* release engineering/build changes
* Documentation fixes
* Get sntp working under AIX-5

---
(4.2.2p2) (broken)

* Get sntp working under AIX-5

---
(4.2.2p1)

* [Bug 661] Use environment variable to specify the base path to openssl.
* Resolve an ambiguity in the copyright notice
* Added some new documentation files
* URL cleanup in the documentation
* [Bug 657]: IP_MULTICAST_LOOP uses a u_char value/size
* quiet gcc4 complaints
* more Coverity fixes
* [Bug 614] manage file descriptors better
* [Bug 632] update kernel PPS offsets when PPS offset is re-configured
* [Bug 637] Ignore UP in*addr_any interfaces
* [Bug 633] Avoid writing files in srcdir
* release engineering/build changes

---
(4.2.2)

* SNTP
* Many bugfixes
* Implements the current "goal state" of NTPv4
* Autokey improvements
* Much better IPv6 support
* [Bug 360] ntpd loses handles with LAN connection disabled.
* [Bug 239] Fix intermittent autokey failure with multicast clients.
* Rewrite of the multicast code
* New version numbering scheme

---
(4.2.0)

* More stuff than I have time to document
* IPv6 support
* Bugfixes
* call-gap filtering
* wwv and chu refclock improvements
* OpenSSL integration

---
(4.1.2)

* clock state machine bugfix
* Lose the source port check on incoming packets
* (x)ntpdc compatibility patch
* Virtual IP improvements
* ntp_loopfilter fixes and improvements
* ntpdc improvements
* GOES refclock fix
* JJY driver
* Jupiter refclock fixes
* Neoclock4X refclock fixes
* AIX 5 port
* bsdi port fixes
* Cray unicos port upgrade
* HP MPE/iX port
* Win/NT port upgrade
* Dynix PTX port fixes
* Document conversion from CVS to BK
* readline support for ntpq

---
(4.1.0)

* CERT problem fixed (99k23)

* Huff-n-Puff filter
* Preparation for OpenSSL support
* Resolver changes/improvements are not backward compatible with mode 7
  requests (which are implementation-specific anyway)
* leap second stuff
* manycast should work now
* ntp-genkeys does new good things.
* scripts/ntp-close
* PPS cleanup and improvements
* readline support for ntpdc
* Crypto/authentication rewrite
* WINNT builds with MD5 by default
* WINNT no longer requires Perl for building with Visual C++ 6.0
* algorithmic improvements, bugfixes
* Solaris dosynctodr info update
* html/pic/* is *lots* smaller
* New/updated drivers: Forum Graphic GPS, WWV/H, Heath GC-100 II, HOPF
  serial and PCI, ONCORE, ulink331
* Rewrite of the audio drivers

---
(4.0.99)

* Driver updates: CHU, DCF, GPS/VME, Oncore, PCF, Ulink, WWVB, burst
  If you use the ONCORE driver with a HARDPPS kernel module,
  you *must* have a properly specified:
	pps <filename> [assert/clear] [hardpps]
  line in the /etc/ntp.conf file.
* PARSE cleanup
* PPS cleanup
* ntpd, ntpq, ntpdate cleanup and fixes
* NT port improvements
* AIX, BSDI, DEC OSF, FreeBSD, NetBSD, Reliant, SCO, Solaris port improvements

---
(4.0.98)

* Solaris kernel FLL bug is fixed in 106541-07
* Bug/lint cleanup
* PPS cleanup
* ReliantUNIX patches
* NetInfo support
* Ultralink driver
* Trimble OEM Ace-II support
* DCF77 power choices
* Oncore improvements

---
(4.0.97)

* NT patches
* AIX,SunOS,IRIX portability
* NeXT portability
* ntptimeset utility added
* cygwin portability patches

---
(4.0.96)

* -lnsl, -lsocket, -lgen configuration patches
* Y2K patches from AT&T
* Linux portability cruft

---
(4.0.95)

* NT port cleanup/replacement
* a few portability fixes
* VARITEXT Parse clock added

---
(4.0.94)

* PPS updates (including ntp.config options)
* Lose the old DES stuff in favor of the (optional) RSAREF stuff
* html cleanup/updates
* numerous drivers cleaned up
* numerous portability patches and code cleanup

---
(4.0.93)

* Oncore refclock needs PPS or one of two ioctls.
* Don't make ntptime under Linux.  It doesn't compile for too many folks.
* Autokey cleanup
* ReliantUnix patches
* html cleanup
* tickadj cleanup
* PARSE cleanup
* IRIX -n32 cleanup
* byte order cleanup
* ntptrace improvements and patches
* ntpdc improvements and patches
* PPS cleanup
* mx4200 cleanup
* New clock state machine
* SCO cleanup
* Skip alias interfaces

---
(4.0.92)

* chronolog and dumbclock refclocks
* SCO updates
* Cleanup/bugfixes
* Y2K patches
* Updated palisade driver
* Plug memory leak
* wharton kernel clock
* Oncore clock upgrades
* NMEA clock improvements
* PPS improvements
* AIX portability patches

---
(4.0.91)

* New ONCORE driver
* New MX4200 driver
* Palisade improvements
* config file bugfixes and problem reporting
* autoconf upgrade and cleanup
* HP-UX, IRIX lint cleanup
* AIX portability patches
* NT cleanup

---
(4.0.90)

* Nanoseconds
* New palisade driver
* New Oncore driver

---
(4.0.73)

* README.hackers added
* PARSE driver is working again
* Solaris 2.6 has nasty kernel bugs.  DO NOT enable pll!
* DES is out of the distribution.

---
(4.0.72)

* K&R C compiling should work again.
* IRIG patches.
* MX4200 driver patches.
* Jupiter driver added.
* Palisade driver added.  Needs work (ANSI, ntoh/hton, sizeof double, ???)<|MERGE_RESOLUTION|>--- conflicted
+++ resolved
@@ -9,13 +9,10 @@
 * On some versions of HP-UX, inttypes.h does not include stdint.h.  H.Stenn.
 * top_srcdir can change based on ntp v. sntp.  Harlan Stenn.
 * sntp/tests/ function parameter list cleanup.  Damir Tomić.
-<<<<<<< HEAD
 * tests/libntp/ function parameter list cleanup.  Damir Tomić.
 * tests/ntpd/ function parameter list cleanup.  Damir Tomić.
-=======
 * sntp/unity/unity_config.h: handle stdint.h.  Harlan Stenn.
-* sntp/unity/unity_internals.h: handle *INTPTR_MAX on old Solaris.  Harlan Stenn.
->>>>>>> 1ef4dba4
+* sntp/unity/unity_internals.h: handle *INTPTR_MAX on old Solaris.  H.Stenn.
 ---
 (4.2.8p3) 2015/06/29 Released by Harlan Stenn <stenn@ntp.org>
 
