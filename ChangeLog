(4.2.7p21) 2010/03/31 Released by Harlan Stenn <stenn@ntp.org>
* Include (4.2.6p1-RC6) - [Bug 1514] Typo in ntp_proto.c: fabs(foo < .4)
  should be fabs(foo) < .4.
* Include (4.2.6p1-RC6) - [Bug 1464] synchronization source wrong for
  refclocks ARCRON_MSF (27) and SHM (28).
* Include (4.2.6p1-RC6) - Correct Windows port's refclock_open() to
  return 0 on failure not -1.
* Include (4.2.6p1-RC6) - Correct CHU, dumbclock, and WWVB drivers to
  check for 0 returned from refclock_open() on failure.
* Include (4.2.6p1-RC6) - Correct "SIMUL=4 ./flock-build -1" to
  prioritize -1/--one.
* [Bug 1306] constant conditionals in audio_gain().
<<<<<<< HEAD
* [Bug 1483] AI_NUMERICSERV undefined in 4.2.7p20.
* [Bug 1497] fudge is broken by getnetnum() change.
* [Bug 1503] Auto-enabling of monitor for "restrict ... limited" wrong.
* [Bug 1504] ntpdate tickles ntpd "discard minimum 1" rate limit if
  "restrict ... limited" is used.
* Include (4.2.6p1) - [Bug 1464] synchronization source wrong for
=======
* Include (4.2.6p1-RC6) - [Bug 1464] synchronization source wrong for
>>>>>>> 268b5c8b
  refclocks ARCRON_MSF (27) and SHM (28).
* Include (4.2.6p1-RC6) - Correct Windows port's refclock_open() to return 0
  on failure not -1.
* Include (4.2.6p1-RC6) - Correct CHU, dumbclock, and WWVB drivers to check
  for 0 returned from refclock_open() on failure.
* Correct "SIMUL=4 ./flock-build -1" to prioritize -1/--one.
* ntpdate: stop querying source after KoD packet response, log it.
* ntpdate: rate limit each server to 2s between packets.
* From J. N. Perlinger: avoid pointer wraparound warnings in dolfptoa(),
  printf format mismatches with 64-bit size_t.
* Broadcast client (ephemeral) associations should be demobilized only
  if they are not heard from for 10 consecutive polls, regardless of
  surviving the clock selection.  Fix from David Mills.
* Add "ntpq -c ifstats" similar to "ntpdc -c ifstats".
* Add "ntpq -c sysstats" similar to "ntpdc -c sysstats".
* Add "ntpq -c monstats" to show monlist knobs and stats.
* Add "ntpq -c mrulist" similar to "ntpdc -c monlist" but not
  limited to 600 rows, and with filtering and sorting options:
  ntpq -c "mrulist mincount=2 laddr=192.168.1.2 sort=-avgint"
  ntpq -c "mrulist sort=addr"
  ntpq -c "mrulist mincount=2 sort=count"
  ntpq -c "mrulist sort=-lstint"
* Modify internal representation of MRU list to use l_fp fixed-point
  NTP timestamps instead of seconds since startup.  This increases the
  resolution and substantially improves accuracy of sorts involving
  timestamps, at the cost of flushing all MRU entries when the clock is
  stepped, to ensure the timestamps can be compared with the current
  get_systime() results.
* Add ntp.conf "mru" directive to configure MRU parameters, such as
  "mru mindepth 600 maxage 64 maxdepth 5000 maxmem 1024" or
  "mru initalloc 0 initmem 16 incalloc 99 incmem 4".  Several pairs are
  equivalent with one in units of MRU entries and its twin in units of
  kilobytes of memory, so the last one used in ntp.conf controls:
  maxdepth/maxmem, initalloc/initmem, incalloc/incmem.  With the above
  values, ntpd will preallocate 16kB worth of MRU entries, allocating
  4kB worth each time more are needed, with a hard limit of 1MB of MRU
  entries.  Until there are more than 600 entries none would be reused.
  Then only entries for addresses last seen 64 seconds or longer ago are
  reused.
* Limit "ntpdc -c monlist" response in ntpd to 600 entries, the previous
  overall limit on the MRU list depth which was driven by the monlist
  implementation limit of one request with a single multipacket
  response.
* New "pool" directive implementation modeled on manycastclient.
* Do not abort on non-ASCII characters in ntp.conf, ignore them.
* ntpq: increase response reassembly limit from 24 to 32 packets, add
  discussion in comment regarding results with even larger MAXFRAGS.
* ntpq: handle "passwd MYPASSWORD" (without prompting) as with ntpdc.
* ntpdc: do not examine argument to "passwd" if not supplied.
* configure: remove check for pointer type used with qsort(), we
  require ANSI C which mandates void *.
* Reset sys_kodsent to 0 in proto_clr_stats().
* Add sptoa()/sockporttoa() similar to stoa()/socktoa() adding :port.
* Use memcpy() instead of memmove() when buffers can not overlap.
* Remove sockaddr_storage from our sockaddr_u union of sockaddr,
  sockaddr_in, and sockaddr_in6, shaving about 100 bytes from its size
  and substantially decreasing MRU entry memory consumption.
* Extend ntpq readvar (alias rv) to allow fetching up to three named
  variables in one operation:  ntpq -c "rv 0 version offset frequency".
* ntpq: use srchost variable to show .POOL. prototype associations'
  hostname instead of address 0.0.0.0.
* "restrict source ..." configures override restrictions for time
  sources, allows tight default restrictions to be used with the pool
  directive (where server addresses are not known in advance).
* Ignore "preempt" modifier on manycastclient and pool prototype
  associations.  The resulting associations are preemptible, but the
  prototype must not be.
* Maintain and use linked list of associations (struct peer) in ntpd,
  avoiding walking 128 hash table entries to iterate over peers.
* Remove more workarounds unneeded since we require ISO C90 AKA ANSI C:
  - remove fallback implementations for memmove(), memset, strstr().
  - do not test for atexit() or memcpy().
* Collapse a bunch of code duplication in ntpd/ntp_restrict.c added with
  support for IPv6.
* Correct some corner case failures in automatically enabling the MRU
  list if any "restrict ... limited" is in effect, and in disabling MRU
  maintenance. (ntp_monitor.c, ntp_restrict.c)
* Reverse the internal sort order of the address restriction lists, but
  preserve the same behavior.  This allows removal of special-case code
  related to the default restrictions and more straightforward lookups
  of restrictions for a given address (now, stop on first match).
* Move ntp_restrict.c MRU doubly-linked list maintenance code into
  ntp_lists.h macros, allowing more duplicated source excision.
* Repair ntpdate.c to no longer test HAVE_TIMER_SETTIME.
* Do not reference peer_node/unpeer_node after freeing when built with
  --disable-saveconfig and using DNS.
(4.2.7p20) 2010/02/13 Released by Harlan Stenn <stenn@ntp.org>
* [Bug 1483] hostname in ntp.conf "restrict" parameter rejected.
* Use all addresses for each restrict by hostname.
* Use async DNS to resolve trap directive hostnames.
(4.2.7p19) 2010/02/09 Released by Harlan Stenn <stenn@ntp.org>
* [Bug 1338] Update the association type codes in ntpq.html.
* Include (4.2.6p1-RC5) - [Bug 1478] linking fails: EVP_MD_pkey_type.
* Include (4.2.6p1-RC5) - [Bug 1479] not finding readline headers.
* Include (4.2.6p1-RC5) - [Bug 1484] ushort is not defined in QNX6.
(4.2.7p18) 2010/02/07 Released by Harlan Stenn <stenn@ntp.org>
* Include (4.2.6p1-RC5) - [Bug 1480] snprintf() cleanup caused 
  unterminated refclock IDs.
* Stop using getaddrinfo() to convert numeric address strings to on-wire
  addresses in favor of is_ip_address() alone.
(4.2.7p17) 2010/02/05 Released by Harlan Stenn <stenn@ntp.org>
* Include (4.2.6p1-RC5) - [Bug 1477] First non-gmake make in clone
  w/VPATH can't make COPYRIGHT.
* Attempts to cure CID 108 CID 118 CID 119 TAINTED_SCALAR warnings.
* Broaden ylwrap workaround VPATH_HACK to all non-GNU make.
(4.2.7p16) 2010/02/04 Released by Harlan Stenn <stenn@ntp.org>
* Include (4.2.6p1-RC4) - [Bug 1474] ntp_keygen LCRYPTO after libntp.a.
* Include (4.2.6p1-RC4) - Remove arlib.
(4.2.7p15) 2010/02/03 Released by Harlan Stenn <stenn@ntp.org>
* Include (4.2.6p1) - [Bug 1455] ntpd does not try /etc/ntp.audio.
* Include (4.2.6p1) - Convert many sprintf() calls to snprintf(), also
  strcpy(), strcat().
* Include (4.2.6p1) - Fix widely cut-n-pasted bug in refclock shutdown
  after failed start.
* Include (4.2.6p1) - Remove some dead code checking for emalloc()
  returning NULL.
(4.2.7p14) 2010/02/02 Released by Harlan Stenn <stenn@ntp.org>
* [Bug 1338] ntpq displays incorrect association type codes.
* [Bug 1469] u_int32, int32 changes broke HP-UX 10.20 build.
* Include (4.2.6p1) - [Bug 1470] "make distdir" compiles keyword-gen.
* [Bug 1471] CID 120 CID 121 CID 122 is_ip_address() uninit family.
* [Bug 1472] CID 116 CID 117 minor warnings in new DNS code.
* Include (4.2.6p1) - [Bug 1473] "make distcheck" version.m4 error.
(4.2.7p13) 2010/01/31 Released by Harlan Stenn <stenn@ntp.org>
* Include (4.2.6p1) - [Bug 1467] Fix bogus rebuild of sntp/sntp.html.
(4.2.7p12) 2010/01/30 Released by Harlan Stenn <stenn@ntp.org>
* [Bug 1468] 'make install' broken for root on default NFS mount.
(4.2.7p11) 2010/01/28 Released by Harlan Stenn <stenn@ntp.org>
* [Bug 47] Debugging and logging do not work after a fork.
* [Bug 1010] getaddrinfo() could block and thus should not be called by
  the main thread/process.
* New async DNS resolver in ntpd allows nonblocking queries anytime,
  instead of only once at startup.
(4.2.7p10) 2010/01/24 Released by Harlan Stenn <stenn@ntp.org>
* Include (4.2.6p1-RC5) - [Bug 1140] Clean up debug.html, decode.html,
  and ntpq.html.
* Include (4.2.6p1-RC3) - Use TZ=UTC instead of TZ= when calling date in
  scripts/mkver.in .
* Include (4.2.6p1-RC3) - [Bug 1448] Some macros not correctly conditionally
  or absolutely defined on Windows.
* Include (4.2.6p1-RC3) - [Bug 1449] ntpsim.h in ntp_config.c should be used
  conditionally.
* Include (4.2.6p1-RC3) - [Bug 1450] Option to exclude warnings not
  unconditionally defined on Windows.
(4.2.7p9) 2010/01/13 Released by Harlan Stenn <stenn@ntp.org>
(4.2.7p8) 2010/01/12 Released by Harlan Stenn <stenn@ntp.org>
* [Bug 702] ntpd service logic should use libopts to examine cmdline.
* Include (4.2.6p1-RC3) - [Bug 1451] sntp leaks KoD entry updating.
* Include (4.2.6p1-RC3) - [Bug 1453] Use $CC in config.cache filename.
(4.2.7p7) 2009/12/30 Released by Harlan Stenn <stenn@ntp.org>
* [Bug 620] ntpdc getresponse() esize != *rsize s/b size != *rsize.
* [Bug 1446] 4.2.7p6 requires autogen, missing ntpd.1, *.texi, *.menu.
(4.2.7p6) 2009/12/28 Released by Harlan Stenn <stenn@ntp.org>
* [Bug 1443] Remove unnecessary dependencies on ntp_io.h
* [Bug 1442] Move Windows functions into libntp files
* Include (4.2.6p1-RC3) - [Bug 1127] Check the return of X590_verify().
* Include (4.2.6p1-RC3) - [Bug 1439] .texi gen after binary is linked.
* Include (4.2.6p1-RC3) - [Bug 1440] Update configure.ac to support kfreebsd.
* Include (4.2.6p1-RC3) - [Bug 1445] IRIX does not have -lcap or support
  linux capabilities.
(4.2.7p5) 2009/12/25 Released by Harlan Stenn <stenn@ntp.org>
* Include (4.2.6p1-RC2)
(4.2.7p4) 2009/12/24 Released by Harlan Stenn <stenn@ntp.org>
* [Bug 1429] ntpd -4 option does not reliably force IPv4 resolution.
* [Bug 1431] System headers must come before ntp headers in ntp_intres.c .
(4.2.7p3) 2009/12/22 Released by Harlan Stenn <stenn@ntp.org>
* [Bug 1426] scripts/VersionName needs . on the search path.
* [Bug 1427] quote missing in ./build - shows up on NetBSD.
* [Bug 1428] Use AC_HEADER_RESOLV to fix breaks from resolv.h
(4.2.7p2) 2009/12/20 Released by Harlan Stenn <stenn@ntp.org>
* [Bug 1419] ntpdate, ntpdc, sntp, ntpd ignore configure --bindir.
* [Bug 1421] add util/tg2, a clone of tg that works on Linux, NetBSD, and
  FreeBSD
(4.2.7p1) 2009/12/15 Released by Harlan Stenn <stenn@ntp.org>
* [Bug 1348] ntpd Windows port should wait for sendto() completion.
* [Bug 1413] test OpenSSL headers regarding -Wno-strict-prototypes.
* [Bug 1418] building ntpd/ntpdc/ntpq statically with ssl fails.
(4.2.7p0) 2009/12/13 Released by Harlan Stenn <stenn@ntp.org>
* [Bug 1412] m4/os_cflags.m4 caches results that depend on $CC.
* [Bug 1414] Enable "make distcheck" success with BSD make.
(4.2.7) 2009/12/09 Released by Harlan Stenn <stenn@ntp.org>
* [Bug 1407] configure.ac: recent GNU Make -v does not include "version".
---
(4.2.6p1-RC6) 2010/03/31 Released by Harlan Stenn <stenn@ntp.org>

* [Bug 1514] Typo in ntp_proto.c: fabs(foo < .4) should be fabs(foo) < .4.
* [Bug 1464] synchronization source wrong for refclocks ARCRON_MSF (27)
  and SHM (28).
* Correct Windows port's refclock_open() to return 0 on failure not -1.
* Correct CHU, dumbclock, and WWVB drivers to check for 0 returned from
  refclock_open() on failure.
* Correct "SIMUL=4 ./flock-build -1" to prioritize -1/--one.

---
(4.2.6p1-RC5) 2010/02/09 Released by Harlan Stenn <stenn@ntp.org>

* [Bug 1140] Clean up debug.html, decode.html, and ntpq.html.
* [Bug 1438] Remove dead code from sntp/networking.c.
* [Bug 1477] 1st non-gmake make in clone w/VPATH can't make COPYRIGHT.
* [Bug 1478] linking fails with undefined reference EVP_MD_pkey_type.
* [Bug 1479] Compilation fails because of not finding readline headers.
* [Bug 1480] snprintf() cleanup caused unterminated refclock IDs.
* [Bug 1484] ushort is not defined in QNX6.

---
(4.2.6p1-RC4) 2010/02/04 Released by Harlan Stenn <stenn@ntp.org>

* [Bug 1455] ntpd does not try /etc/ntp.audio as documented.
* [Bug 1467] Fix bogus rebuild of sntp/sntp.html
* [Bug 1470] "make distdir" in $srcdir builds keyword-gen, libntp.a.
* [Bug 1473] "make distcheck" before build can't make sntp/version.m4.
* [Bug 1474] ntp_keygen needs LCRYPTO after libntp.a.
* Convert many sprintf() calls to snprintf(), also strcpy(), strcat().
* Fix widely cut-n-pasted bug in refclock shutdown after failed start.
* Remove some dead code checking for emalloc() returning NULL.
* Remove arlib.

---
(4.2.6p1-RC3) 2010/01/24 Released by Harlan Stenn <stenn@ntp.org>

* Use TZ=UTC instead of TZ= when calling date in scripts/mkver.in .
* [Bug 1448] Some macros not correctly conditionally or absolutely defined
  on Windows.
* [Bug 1449] ntpsim.h in ntp_config.c should be used conditionally.
* [Bug 1450] Option to exclude warnings not unconditionally defined on Windows.
* [Bug 1127] Properly check the return of X590_verify() - missed one.
* [Bug 1439] .texi generation must wait until after binary is linked.
* [Bug 1440] Update configure.ac to support kfreebsd.
* [Bug 1445] IRIX does not have -lcap or support linux capabilities.
* [Bug 1451] CID 115: sntp leaks KoD entry when updating existing.
* [Bug 1453] Use $CC in config.cache filename in ./build script.

---
(4.2.6p1-RC2) 2009/12/25 Released by Harlan Stenn <stenn@ntp.org>

* [Bug 1411] Fix status messages in refclock_oncore.c.
* [Bug 1416] MAXDNAME undefined on Solaris 2.6.
* [Bug 1419] ntpdate, ntpdc, sntp, ntpd ignore configure --bindir.
* [Bug 1424] Fix check for rtattr (rtnetlink.h).
* [Bug 1425] unpeer by association ID sets up for duplicate free().
* [Bug 1426] scripts/VersionName needs . on the search path.
* [Bug 1427] quote missing in ./build - shows up on NetBSD.
* [Bug 1428] Use AC_HEADER_RESOLV to fix breaks from resolv.h
* [Bug 1429] ntpd -4 option does not reliably force IPv4 resolution.
* [Bug 1431] System headers must come before ntp headers in ntp_intres.c .
* [Bug 1434] HP-UX 11 ip_mreq undeclared, _HPUX_SOURCE helps some.
* [Bug 1435] sntp: Test for -lresolv using the same tests as in ntp.

---
(4.2.6p1-RC1) 2009/12/20 Released by Harlan Stenn <stenn@ntp.org>

* [Bug 1409] Put refclock_neoclock4x.c under the NTP COPYRIGHT notice.
  This should allow debian and other distros to add this refclock driver
  in further distro releases.
  Detect R2 hardware releases.
* [Bug 1412] m4/os_cflags.m4 caches results that depend on $CC.
* [Bug 1413] test OpenSSL headers regarding -Wno-strict-prototypes.
* [Bug 1414] Enable "make distcheck" success with BSD make.
* [Bug 1415] Fix Mac OS X link problem.
* [Bug 1418] building ntpd/ntpdc/ntpq statically with ssl fails.
* Build infrastructure updates to enable beta releases of ntp-stable.

---
(4.2.6) 2009/12/09 Released by Harlan Stenn <stenn@ntp.org>
* Include (4.2.4p8) - [Sec 1331] DoS with mode 7 packets - CVE-2009-3563.
* [Bug 508] Fixed leap second handling for Windows.
(4.2.5p250-RC) 2009/11/30 Released by Harlan Stenn <stenn@ntp.org>
* sntp documentation updates.
* [Bug 761] internal resolver does not seem to honor -4/-6 qualifiers
* [Bug 1386] Deferred DNS doesn't work on NetBSD
* [Bug 1391] avoid invoking autogen twice for .c and .h files.
* [Bug 1397] shmget() refclock_shm failing because of file mode.
* Pass no_needed to ntp_intres as first part of fixing [Bug 975].
* Add ./configure --enable-force-defer-DNS to help debugging.
(4.2.5p249-RC) 2009/11/28 Released by Harlan Stenn <stenn@ntp.org>
* [Bug 1400] An empty KOD DB file causes sntp to coredump.
* sntp: documentation cleanup.
* sntp: clean up some error messages.
* sntp: Use the precision to control how many offset digits are shown.
* sntp: Show root dispersion.
* Cleanup from the automake/autoconf upgrades.
(4.2.5p248-RC) 2009/11/26 Released by Harlan Stenn <stenn@ntp.org>
* Prepare for the generation of sntp.html.
* Documentation changes from Dave Mills.
* [Bug 1387] Storage leak in ntp_intres (minor).
* [Bug 1389] buffer overflow in refclock_oncore.c
* [Bug 1391] .texi usage text from installed, not built binaries.
* [Bug 1392] intres retries duplicate assocations endlessly.
* Correct *-opts.h dependency so default 'get' action isn't used.
(4.2.5p247-RC) 2009/11/20 Released by Harlan Stenn <stenn@ntp.org>
* [Bug 1142] nodebug builds shed no light on -d, -D option failure.
* [Bug 1179] point out the problem with -i/--jaildir and -u/--user when
  they are disabled by configure.
* [Bug 1308] support systems that lack fork().
* [Bug 1343] sntp doesn't link on Solaris 7, needs -lresolv.
(4.2.5p246-RC) 2009/11/17 Released by Harlan Stenn <stenn@ntp.org>
* Upgrade to autogen-5.10
* [Bug 1378] Unnecessary resetting of peers during interface update.
* [Bug 1382] p245 configure --disable-dependency-tracking won't build.
* [Bug 1384] ntpq :config core dumped with a blank password.
(4.2.5p245-RC) 2009/11/14 Released by Harlan Stenn <stenn@ntp.org>
* Cleanup from Dave Mills.
* [Bug 1343] sntp illegal C does not compile on Solaris 7.
* [Bug 1381] Version .deps generated include file dependencies to allow
  known dependency-breaking changes to force .deps to be cleaned,
  triggered by changing the contents of deps-ver and/or sntp/deps-ver.
(4.2.5p244-RC) 2009/11/12 Released by Harlan Stenn <stenn@ntp.org>
* keygen.html updates from Dave Mills.
* [Bug 1003] ntpdc unconfig command doesn't prompt for keyid.
* [Bug 1376] Enable authenticated ntpq and ntpdc using newly-available
  digest types.
* ntp-keygen, Autokey OpenSSL build vs. run version mismatch is now a
  non-fatal warning.
(4.2.5p243-RC) 2009/11/11 Released by Harlan Stenn <stenn@ntp.org>
* [Bug 1226] Fix deferred DNS lookups.
* new crypto signature cleanup.
(4.2.5p242-RC) 2009/11/10 Released by Harlan Stenn <stenn@ntp.org>
* [Bug 1363] CID 92 clarify fallthrough case in clk_trimtsip.c
* [Bug 1366] ioctl(TIOCSCTTY, 0) fails on NetBSD *[0-2].* > 3.99.7.
* [Bug 1368] typos in libntp --without-crypto case
* [Bug 1371] deferred DNS lookup failing with INFO_ERR_AUTH.
* CID 87 dead code in ntpq.c atoascii().
* Fix authenticated ntpdc, broken in p240.
* Stub out isc/mem.h, shaving 47k from a MIPS ntpd binary.
* Shrink keyword scanner FSM entries from 64 to 32 bits apiece.
* Documention updates from Dave Mills.
* authkeys.c cleanup from Dave Mills.
(4.2.5p241-RC) 2009/11/07 Released by Harlan Stenn <stenn@ntp.org>
* html/authopt.html update from Dave Mills.
* Remove unused file from sntp/Makefile.am's distribution list.
* new crypto signature cleanup.
(4.2.5p240-RC) 2009/11/05 Released by Harlan Stenn <stenn@ntp.org>
* [Bug 1364] clock_gettime() not detected, need -lrt on Debian 5.0.3.
* Provide all of OpenSSL's signature methods for ntp.keys (FIPS 140-2).
(4.2.5p239-RC) 2009/10/30 Released by Harlan Stenn <stenn@ntp.org>
* [Bug 1357] bogus assert from refclock_shm.
* [Bug 1359] Debug message cleanup.
* CID 101: more pointer/array cleanup.
* [Bug 1356] core dump from refclock_nmea when can't open /dev/gpsU.
* [Bug 1358] AIX 4.3 sntp/networking.c IPV6_JOIN_GROUP undeclared.
* CID 101: pointer/array cleanup.
(4.2.5p238-RC) 2009/10/27 Released by Harlan Stenn <stenn@ntp.org>
* Changes from Dave Mills.
* driver4.html updates from Dave Mills.
* [Bug 1252] PPSAPI cleanup on ntpd/refclock_wwvb.c.
* [Bug 1354] libtool error building after bootstrap with Autoconf 2.64.
* Allow NTP_VPATH_HACK configure test to handle newer gmake versions.
* CIDs 94-99 make it more clearly impossible for sock_hash() to return
  a negative number.
* CID 105, 106 ensure ntpdc arrays are not overrun even if callers
  misbehave.
* CID 113 use va_end() in refclock_true.c true_debug().
* Get rid of configure tests for __ss_family and __ss_len when the more
  common ss_family and ss_len are present.
(4.2.5p237-RC) 2009/10/26 Released by Harlan Stenn <stenn@ntp.org>
* [Bug 610] NMEA support for using PPSAPI on a different device.
* [Bug 1238] use only fudge time2 to offset NMEA serial timestamp.
* [Bug 1355] ntp-dev won't compile on OpenBSD 4.6.
(4.2.5p236-RC) 2009/10/22 Released by Harlan Stenn <stenn@ntp.org>
* Cleanup from Dave Mills.
* [Bug 1343] ntpd/ntp_io.c close_fd() does not compile on Solaris 7.
* [Bug 1353] ntpq "rv 0 settimeofday" always shows UNKNOWN on unix.
* Do not attempt to execute built binaries from ntpd/Makefile when
  cross-compiling (keyword-gen and ntpd --saveconfigquit).
* sntp/main.c: Remove duplicate global adr_buf[] (also defined in
  networking.c) which Piotr Grudzinski identified breaking his build.
* Correct in6addr_any test in configure.ac to attempt link too.
(4.2.5p235-RC) 2009/10/18 Released by Harlan Stenn <stenn@ntp.org>
* [Bug 1343] lib/isc build breaks on systems without IPv6 headers.
(4.2.5p234-RC) 2009/10/16 Released by Harlan Stenn <stenn@ntp.org>
* [Bug 1339] redux, use unmodified lib/isc/win32/strerror.c and
  move #define strerror... to a header not used by lib/isc code.
* [Bug 1345] illegal 'grep' option prevents compilation.
* [Bug 1346] keyword scanner broken where char defaults to unsigned.
* [Bug 1347] ntpd/complete.conf missing multicastclient test case.
(4.2.5p233-RC) 2009/10/15 Released by Harlan Stenn <stenn@ntp.org>
* [Bug 1337] cast setsockopt() v4 address pointer to void *.
* [Bug 1342] ignore|drop one IPv6 address on an interface blocks all
  addresses on that interface.
* Documentation cleanup and updates.
(4.2.5p232-RC) 2009/10/14 Released by Harlan Stenn <stenn@ntp.org>
* [Bug 1302] OpenSSL under Windows needs applink support.
* [Bug 1337] fix incorrect args to setsockopt(fd, IP_MULTICAST_IF,...).
* [Bug 1339] Fix Windows-only ntp_strerror() infinite recursion.
* [Bug 1341] NMEA driver requires working PPSAPI #ifdef HAVE_PPSAPI.
* Construct ntpd keyword scanner finite state machine at compile time
  rather than at runtime, shrink entries from 40+ to 8 bytes.
* Update documentation for ntpq --old-rv, saveconfig, saveconfigdir,
  ntpd -I -L and -M, and interface/nic rules. (From Dave Hart)
* [Bug 1337] fix incorrect args to setsockopt(fd, IP_MULTICAST_IF,...)
(4.2.5p231-RC) 2009/10/10 Released by Harlan Stenn <stenn@ntp.org>
* [Bug 1335] Broadcast client degraded by wildcard default change.
(4.2.5p230-RC) 2009/10/09 Released by Harlan Stenn <stenn@ntp.org>
* Start the 4.2.6 Release Candidate cycle.
* Broadcast and transit phase cleanup from Dave Mills.
(4.2.5p229) 2009/10/07 Released by Harlan Stenn <stenn@ntp.org>
* [Bug 1334] ntpsnmpd undefined reference to `ntpqOptions'.
* Change ntpsnmpd/Makefile.am include file order to fix FreeBSD build.
(4.2.5p228) 2009/10/06 Released by Harlan Stenn <stenn@ntp.org>
* Reclaim syntax tree memory after application in ntpd built with
  configure --disable-saveconfig.
* [Bug 1135] ntpq uses sizeof(u_long) where sizeof(u_int32) is meant.
* [Bug 1333] ntpd --interface precedence over --novirtualips lost.
(4.2.5p227) 2009/10/05 Released by Harlan Stenn <stenn@ntp.org>
* [Bug 1135] :config fails with "Server disallowed request"
* [Bug 1330] disallow interface/nic rules when --novirtualips or
  --interface are used.
* [Bug 1332] ntpq -c 'rv 0 variablename' returns extra stuff.
* Add test of ntpd --saveconfigquit fidelity using new complete.conf.
* Documentation updates from Dave Hart/Dave Mills.
(4.2.5p226) 2009/10/04 Released by Harlan Stenn <stenn@ntp.org>
* [Bug 1318] Allow multiple -g options on ntpd command line.
* [Bug 1327] ntpq, ntpdc, ntp-keygen -d & -D should work with configure
  --disable-debugging.
* Add ntpd --saveconfigquit <filename> option for future build-time
  testing of saveconfig fidelity.
* Clockhop and autokey cleanup from Dave Mills.
* Documentation updates from Dave Mills.
(4.2.5p225) 2009/09/30 Released by Harlan Stenn <stenn@ntp.org>
* authopt documentation changes from Dave Mills/Dave Hart.
* [Bug 1324] support bracketed IPv6 numeric addresses for restrict.
(4.2.5p224) 2009/09/29 Released by Harlan Stenn <stenn@ntp.org>
* Clockhop and documentation fixes from Dave Mills.
* Remove "tos maxhop" ntp.conf knob.
(4.2.5p223) 2009/09/28 Released by Harlan Stenn <stenn@ntp.org>
* [Bug 1321] build doesn't work if . isn't on $PATH.
* [Bug 1323] Implement "revoke #" to match documentation, deprecate
  "crypto revoke #".
(4.2.5p222) 2009/09/27 Released by Harlan Stenn <stenn@ntp.org>
* Update libisc code using bind-9.6.1-P1.tar.gz, rearrange our copy to
  mirror the upstream layout (lib/isc/...), and merge in NTP-local
  modifications to libisc.  There is a new procedure to ease future
  libisc merges using a separate "upstream" bk repo.  That will enable
  normal bk pull automerge to handle carrying forward any local changes
  and should enable us to take updated libisc snapshots more often.
* Updated build and flock-build scripts.  flock-build --one is a way
  to perform a flock-build compatible solitary build, handy for a repo
  clone's first build on a machine with autoconf, automake, etc.
* Compiling ntp_parser.y using BSD make correctly places ntp_parser.h
  in the top-level ntpd directory instead of A.*/ntpd.
* bootstrap script updated to remove potentially stale .deps dirs.
* Remove unneeded Makefile.am files from the lib/isc/include tree.
(4.2.5p221) 2009/09/26 Released by Harlan Stenn <stenn@ntp.org>
* [Bug 1316] segfault if refclock_nmea can't open file.
* [Bug 1317] Distribute cvo.sh.
(4.2.5p220) 2009/09/25 Released by Harlan Stenn <stenn@ntp.org>
* Rearrange libisc code to match the upstream layout in BIND.  This is
  step one of two, changing the layout but keeping our existing libisc.
(4.2.5p219) 2009/09/24 Released by Harlan Stenn <stenn@ntp.org>
* [Bug 1315] "interface ignore 0.0.0.0" is ignored.
* add implicit "nic ignore all" rule before any rules from ntp.conf, so
  "nic listen eth0" alone means the same as "-I eth0".
* add wildcard match class for interface/nic rules.
* fix mistaken carryover of prefixlen from one rule to the next.
* Ensure IPv6 localhost address ::1 is included in libisc's Windows IPv6
  address enumeration, allowing ntpq and ntpdc's hardcoding to 127.0.0.1 
  on Windows to end.
(4.2.5p218) 2009/09/21 Released by Harlan Stenn <stenn@ntp.org>
* [Bug 1314] saveconfig emits -4 and -6 on when not given.
* correct parsing and processing of setvar directive.
* highlight location of ntpq :config syntax errors with ^.
* clarify (former) NO_ARG, SINGLE_ARG, MULTIPLE_ARG renaming to
  FOLLBY_TOKEN, FOLLBY_STRING, FOLLBY_STRINGS_TO_EOC.
* parser, saveconfig cleanup to store T_ identifiers in syntax tree.
(4.2.5p217) 2009/09/20 Released by Harlan Stenn <stenn@ntp.org>
* [Bug 1300] reject remote configuration of dangerous items.
(4.2.5p216) 2009/09/19 Released by Harlan Stenn <stenn@ntp.org>
* [Bug 1312] ntpq/ntpdc MD5 passwords truncated to 8 chars on Suns.
* CID 10 missing free(up); in refclock_palisade.c error return, again.
* CID 83 added assertion to demonstrate config_nic_rules() does not
  call strchr(NULL, '/').
(4.2.5p215) 2009/09/18 Released by Harlan Stenn <stenn@ntp.org>
* [Bug 1292] Workaround last VC6 unsigned __int64 kink.
(4.2.5p214) 2009/09/17 Released by Harlan Stenn <stenn@ntp.org>
* [Bug 1303] remove top-level "autokey" directive.
* use "nic listen 192.168.0.0/16" instead of
  "nic listen 192.168.0.0 prefixlen 16".
(4.2.5p213) 2009/09/16 Released by Harlan Stenn <stenn@ntp.org>
* [Bug 1310] fix Thunderbolt mode in refclock_palisade.c
(4.2.5p212) 2009/09/15 Released by Harlan Stenn <stenn@ntp.org>
* [Bug 983] add interface [listen | ignore | drop] ... directive.
* [Bug 1243] MD5auth_setkey zero-fills key from first zero octet.
* [Bug 1295] leftover fix, do not crash on exit in free_config_trap()
  when "trap 1.2.3.4" is used without any further options.
* [Bug 1311] 4.2.5p211 doesn't build in no-debug mode.
* document interface (alias nic) and unpeer.
* Correct syntax error line & column numbers.
* CID 79: kod_init_kod_db() fails to fclose(db_s) in two error paths.
* CID 80: attempt to quiet Coverity false positive re: leaking "reason"
  in main().
* Documentation updates from Dave Mills.
* CID 81: savedconfig leaked in save_config().
* Make the code agree with the spec and the book (Dave Mills).
(4.2.5p211) 2009/09/14 Released by Harlan Stenn <stenn@ntp.org>
* [Bug 663] respect ntpq -c and -p order on command line.
* [Bug 1292] more VC6 unsigned __int64 workarounds.
* [Bug 1296] Added Support for Trimble Acutime Gold.
(4.2.5p210) 2009/09/06 Released by Harlan Stenn <stenn@ntp.org>
* [Bug 1294] Use OPENSSL_INC and OPENSSL_LIB macros for Windows
  and remove unnecessary reference to applink.c for Windows
* [Bug 1295] trap directive options are not optional.
* [Bug 1297] yylex() must always set yylval before returning.
(4.2.5p209) 2009/09/01 Released by Harlan Stenn <stenn@ntp.org>
* [Bug 1290] Fix to use GETTIMEOFDAY macro
* [Bug 1289] Update project files for VC6, VS2003, VS2005, VS 2008
(4.2.5p208) 2009/08/30 Released by Harlan Stenn <stenn@ntp.org>
* [Bug 1293] make configuration dumper ready for release, specifically:
* rename ntpq dumpcfg command to "saveconfig".
* require authentication for saveconfig.
* "restrict ... nomodify" prevents saveconfig and :config.
* "saveconfig ." shorthand to save to startup configuration file.
* support strftime() substitution in saveconfig arg to timestamp
  the output filename, for example "saveconfig %Y%m%d-%H%M%S.conf".
* display saveconfig response message from ntpd in ntpq.
* save output filename in "savedconfig" variable, fetched with ntpq -c
  "rv 0 savedconfig".
* document saveconfig in html/ntpq.html.
* add ./configure --disable-saveconfig to build a smaller ntpd.
* log saveconfig failures and successes to syslog.
(4.2.5p207) 2009/08/29 Released by Harlan Stenn <stenn@ntp.org>
* [Bug 1292] Minor Windows source tweaks for VC6-era SDK headers.
(4.2.5p206) 2009/08/26 Released by Harlan Stenn <stenn@ntp.org>
* accopt.html typo fixes from Dave Mills.
* [Bug 1283] default to remembering KoD in sntp.
* clean up numerous sntp/kod_management.c bugs.
* use all addresses resolved from each DNS name in sntp.
(4.2.5p205) 2009/08/18 Released by Harlan Stenn <stenn@ntp.org>
* accopt.html typo fixes from Dave Mills.
* [Bug 1285] Log ntpq :config/config-from-file events.
* [Bug 1286] dumpcfg omits statsdir, mangles filegen.
(4.2.5p204) 2009/08/17 Released by Harlan Stenn <stenn@ntp.org>
* [Bug 1284] infinite loop in ntpd dumping more than one trustedkey
(4.2.5p203) 2009/08/16 Released by Harlan Stenn <stenn@ntp.org>
* Add ntpq -c dumpcfg, Google Summer of Code project of Max Kuehn
(4.2.5p202) 2009/08/14 Released by Harlan Stenn <stenn@ntp.org>
* install the binary and man page for sntp.
(4.2.5p201) 2009/08/13 Released by Harlan Stenn <stenn@ntp.org>
* sntp: out with the old, in with the new.
(4.2.5p200) 2009/08/12 Released by Harlan Stenn <stenn@ntp.org>
* [Bug 1281] Build ntpd on Windows without big SDK download, burn,
  and install by checking in essentially unchanging messages.mc build
  products to avoid requiring mc.exe, which is not included with VC++
  2008 EE.
(4.2.5p199) 2009/08/09 Released by Harlan Stenn <stenn@ntp.org>
* [Bug 1279] Cleanup for warnings from Veracode static analysis.
(4.2.5p198) 2009/08/03 Released by Harlan Stenn <stenn@ntp.org>
* Upgrade to autogen-5.9.9-pre5.
(4.2.5p197) 2009/07/30 Released by Harlan Stenn <stenn@ntp.org>
* The build script now has . at the end of PATH for config.guess.
(4.2.5p196) 2009/07/29 Released by Harlan Stenn <stenn@ntp.org>
* [Bug 1272] gsoc_sntp IPv6 build problems under HP-UX 10.
* [Bug 1273] CID 10: Palisade leaks unit struct in error path.
* [Bug 1274] CID 67: ensure resolve_hosts() output count and pointers
  are consistent.
* [Bug 1275] CID 45: CID 46: old sntp uses uninitialized guesses[0],
  precs[0].
* [Bug 1276] CID 52: crypto_xmit() may call crypto_alice[23]()
  with NULL peer.
(4.2.5p195) 2009/07/27 Released by Harlan Stenn <stenn@ntp.org>
* cvo.sh: Add support for CentOS, Fedora, Slackware, SuSE, and QNX.
(4.2.5p194) 2009/07/26 Released by Harlan Stenn <stenn@ntp.org>
* Documentation updates from Dave Mills.
* Use scripts/cvo.sh in the build script to get better subdir names.
(4.2.5p193) 2009/07/25 Released by Harlan Stenn <stenn@ntp.org>
* [Bug 1261] CID 34: simulate_server() rbuf.msg_flags uninitialized.
* [Bug 1262] CID 35: xpkt.mac uninitialized in simulate_server().
* [Bug 1263] CID 37: CID 38: CID 40: CID 43: multiple refclocks 
  uninitialized tm_zone (arc, chronolog, dumbclock, pcf).
* [Bug 1264] CID 64: gsoc_sntp on_wire() frees wrong ptr receiving KoD.
* [Bug 1265] CID 65: CID 66: gsoc_sntp on_wire() leaks x_pkt, r_pkt.
* [Bug 1266] CID 39: datum_pts_start() uninitialized arg.c_ospeed.
* [Bug 1267] CID 44: old sntp handle_saving() writes stack garbage to
  file when clearing.
* [Bug 1268] CID 63: resolve_hosts() leaks error message buffer.
* [Bug 1269] CID 74: use assertion to ensure move_fd() does not return
  negative descriptors.
* [Bug 1270] CID 70: gsoc_sntp recv_bcst_data mdevadr.ipv6mr_interface
  uninitialized.
(4.2.5p192) 2009/07/24 Released by Harlan Stenn <stenn@ntp.org>
* [Bug 965] CID 42: ss_family uninitialized.
* [Bug 1250] CID 53: kod_init_kod_db() overruns kod_db malloc'd buffer.
* [Bug 1251] CID 68: search_entry() mishandles dst argument.
* [Bug 1252] CID 32: Quiet Coverity warning with assertion.
* [Bug 1253] CID 50: gsoc_sntp/crypto.c auth_init() always returns a 
  list with one entry.
* [Bug 1254] CID 56: tv_to_str() leaks a struct tm each call.
* [Bug 1255] CID 55: pkt_output() leaks a copy of each packet.
* [Bug 1256] CID 51: Coverity doesn't recognize our assertion macros as
  terminal.
* [Bug 1257] CID 57: gsoc_sntp auth_init() fails to fclose(keyfile).
* [Bug 1258] CID 54: gsoc_sntp resolve_hosts() needs simplification.
* [Bug 1259] CID 59: gsoc_sntp recv_bcast_data() fails to free(rdata)
  on error paths.
* [Bug 1260] CID 60: gsoc_sntp recvpkt() fails to free(rdata).
* Updated to AutoGen-5.9.9pre2.
(4.2.5p191) 2009/07/21 Released by Harlan Stenn <stenn@ntp.org>
* Updated to AutoGen-5.9.9pre1.
(4.2.5p190) 2009/07/20 Released by Harlan Stenn <stenn@ntp.org>
* Updated to AutoGen-5.9.8.
* [Bug 1248] RES_MSSNTP typo in ntp_proto.c.
* [Bug 1246] use a common template for singly-linked lists, convert most
  doubly-linked lists to singly-linked.
* Log warning about signd blocking when restrict mssntp used.
(4.2.5p189) 2009/07/16 Released by Harlan Stenn <stenn@ntp.org>
* Documentation cleanup from Dave Mills.
(4.2.5p188) 2009/07/15 Released by Harlan Stenn <stenn@ntp.org>
* [Bug 1245] Broken xmt time sent in fast_xmit() of 4.2.5p187.
(4.2.5p187) 2009/07/11 Released by Harlan Stenn <stenn@ntp.org>
* [Bug 1042] multicast listeners IPv4+6 ignore new interfaces.
* [Bug 1237] Windows serial code treat CR and LF both as line
  terminators.
* [Bug 1238] use fudge time2 for serial timecode offset in NMEA driver.
* [Bug 1242] Remove --enable-wintime, symmetric workaround is now
  always enabled.
* [Bug 1244] NTP_INSIST(fd != maxactivefd) failure in intres child
* Added restrict keyword "mssntp" for Samba4 DC operation, by Dave Mills.
(4.2.5p186) 2009/07/08 Released by Harlan Stenn <stenn@ntp.org>
* ntp_proto.c cleanup from Dave Mills.
(4.2.5p185) 2009/07/01 Released by Harlan Stenn <stenn@ntp.org>
* Documentation updates from Dave Mills.
* [Bug 1234] convert NMEA driver to use common PPSAPI code.
* timepps-Solaris.h pps_handle_t changed from pointer to scalar
* Spectracom refclock added to Windows port of ntpd
* [Bug 1236] Declaration order fixed.
* Bracket private ONCORE debug statements with #if 0 rather than #ifdef
  DEBUG
* Delete ONCORE debug statement that is now handled elsewhere.
(4.2.5p184) 2009/06/24 Released by Harlan Stenn <stenn@ntp.org>
* [Bug 1233] atom refclock fudge time1 sign flipped in 4.2.5p164.
(4.2.5p183) 2009/06/23 Released by Harlan Stenn <stenn@ntp.org>
* [Bug 1196] setsockopt(SO_EXCLUSIVEADDRUSE) can fail on Windows 2000
  and earlier with WSAINVAL, do not log a complaint in that case.
* [Bug 1210] ONCORE driver terminates ntpd without logging a reason.
* [Bug 1218] Correct comment in refclock_oncore on /etc/ntp.oncore*
  configuration file search order.
* Change ONCORE driver to log using msyslog as well as to any
  clockstats file.
* [Bug 1231] ntpsnmpd build fails after sockaddr union changes.
(4.2.5p182) 2009/06/18 Released by Harlan Stenn <stenn@ntp.org>
* Add missing header dependencies to the ntpdc layout verification.
* prefer.html updates from Dave Mills.
* [Bug 1205] Add ntpd --usepcc and --pccfreq options on Windows
* [Bug 1215] unpeer by association ID
* [Bug 1225] Broadcast address miscalculated on Windows 4.2.5p180
* [Bug 1229] autokey segfaults in cert_install().
* Use a union for structs sockaddr, sockaddr_storage, sockaddr_in, and
  sockaddr_in6 to remove casts and enable type checking.  Collapse
  some previously separate IPv4/IPv6 paths into a single codepath.
(4.2.5p181) 2009/06/06 Released by Harlan Stenn <stenn@ntp.org>
* [Bug 1206] Required compiler changes for Windows
* [Bug 1084] PPSAPI for ntpd on Windows with DLL backends
* [Bug 1204] Unix-style refclock device paths on Windows
* [Bug 1205] partial fix, disable RDTSC use by default on Windows
* [Bug 1208] decodenetnum() buffer overrun on [ with no ]
* [Bug 1211] keysdir free()d twice #ifdef DEBUG
* Enable ONCORE, ARCRON refclocks on Windows (untested)
(4.2.5p180) 2009/05/29 Released by Harlan Stenn <stenn@ntp.org>
* [Bug 1200] Enable IPv6 in Windows port
* Lose FLAG_FIXPOLL, from Dave Mills.
(4.2.5p179) 2009/05/23 Released by Harlan Stenn <stenn@ntp.org>
* [Bug 1041] xmt -> aorg timestamp cleanup from Dave Mills,
  reported by Dave Hart.
* [Bug 1193] Compile error: conflicting types for emalloc.
* [Bug 1196] VC6 winsock2.h does not define SO_EXCLUSIVEADDRUSE.
* Leap/expire cleanup from Dave Mills.
(4.2.5p178) 2009/05/21 Released by Harlan Stenn <stenn@ntp.org>
* Provide erealloc() and estrdup(), a la emalloc().
* Improve ntp.conf's parser error messages.
* [Bug 320] "restrict default ignore" does not affect IPv6.
* [Bug 1192] "restrict -6 ..." reports a syntax error.
(4.2.5p177) 2009/05/18 Released by Harlan Stenn <stenn@ntp.org>
* Include (4.2.4p7)
* [Bug 1174] nmea_shutdown assumes that nmea has a unit assigned
* [Bug 1190] NMEA refclock fudge flag4 1 obscures position in timecode
* Update NMEA refclock documentation in html/drivers/driver20.html
(4.2.5p176) 2009/05/13 Released by Harlan Stenn <stenn@ntp.org>
* [Bug 1154] mDNS registration should be done later, repeatedly and only
  if asked for. (second try for fix)
(4.2.5p175) 2009/05/12 Released by Harlan Stenn <stenn@ntp.org>
* Include (4.2.4p7-RC7)
* [Bug 1180] ntpd won't start with more than ~1000 interfaces
* [Bug 1182] Documentation typos and missing bits.
* [Bug 1183] COM port support should extend past COM3
* [Bug 1184] ntpd is deaf when restricted to second IP on the same net
* Clean up configure.ac NTP_CACHEVERSION interface, display cache
  version when clearing.  Fixes a regression.
(4.2.5p174) 2009/05/09 Released by Harlan Stenn <stenn@ntp.org>
* Stale leapsecond file fixes from Dave Mills.
(4.2.5p173) 2009/05/08 Released by Harlan Stenn <stenn@ntp.org>
* Include (4.2.4p7-RC6)
(4.2.5p172) 2009/05/06 Released by Harlan Stenn <stenn@ntp.org>
* [Bug 1175] Instability in PLL daemon mode.
* [Bug 1176] refclock_parse.c does not compile without PPSAPI.
(4.2.5p171) 2009/05/04 Released by Harlan Stenn <stenn@ntp.org>
* Autokey documentation cleanup from Dave Mills.
* [Bug 1171] line editing libs found without headers (Solaris 11)
* [Bug 1173] NMEA refclock fails with Solaris PPSAPI
* Fix problem linking msntp on Solaris when sntp subdir is configured
  before parent caused by different gethostent library search order.
* Do not clear config.cache when it is  empty.
(4.2.5p170) 2009/05/02 Released by Harlan Stenn <stenn@ntp.org>
* [Bug 1152] adjust PARSE to new refclock_pps logic
* Include (4.2.4p7-RC5)
* loopfilter FLL/PLL crossover cleanup from Dave Mills.
* Documentation updates from Dave Mills.
* ntp-keygen cleanup from Dave Mills.
* crypto API cleanup from Dave Mills.
* Add NTP_CACHEVERSION mechanism to ignore incompatible config.cache
* Enable gcc -Wstrict-overflow for gsoc_sntp as well
(4.2.5p169) 2009/04/30 Released by Harlan Stenn <stenn@ntp.org>
* [Bug 1171] Note that we never look for -lreadline by default.
* [Bug 1090] Fix bogus leap seconds in refclock_hpgps.
(4.2.5p168) 2009/04/29 Released by Harlan Stenn <stenn@ntp.org>
* Include (4.2.4p7-RC4)
* [Bug 1169] quiet compiler warnings
* Re-enable gcc -Wstrict-prototypes when not building with OpenSSL
* Enable gcc -Wstrict-overflow
* ntpq/ntpdc emit newline after accepting password on Windows
* Updates from Dave Mills:
* ntp-keygen.c: Updates.
* Fix the error return and syslog function ID in refclock_{param,ppsapi}.
* Make sure syspoll is within the peer's minpoll/maxpoll bounds.
* ntp_crypto.c: Use sign_siglen, not len. sign key filename cleanup.
* Bump NTP_MAXEXTEN from 1024 to 2048, update values for some field lengths.
* m4/ntp_lineeditlibs.m4: fix warnings from newer Autoconf
* [Bug 1166] Remove truncation of position (blanking) code in refclock_nmea.c
(4.2.5p167) 2009/04/26 Released by Harlan Stenn <stenn@ntp.org>
* Crypto cleanup from Dave Mills.
(4.2.5p166) 2009/04/25 Released by Harlan Stenn <stenn@ntp.org>
* [Bug 1165] Clean up small memory leaks in the  config file parser
* Correct logconfig keyword declaration to MULTIPLE_ARG
* Enable filename and line number leak reporting on Windows when built
  DEBUG for all the typical C runtime allocators such as calloc,
  malloc, and strdup.  Previously only emalloc calls were covered.
* Add DEBUG-only code to free dynamically allocated memory that would
  otherwise remain allocated at ntpd exit, to allow less forgivable
  leaks to stand out in leaks reported after exit.
* Ensure termination of strings in ports/winnt/libisc/isc_strerror.c
  and quiet compiler warnings.
* [Bug 1057] ntpdc unconfig failure
* [Bug 1161] unpeer AKA unconfig command for ntpq :config
* PPS and crypto cleanup in ntp_proto.c from Dave Mills.
(4.2.5p165) 2009/04/23 Released by Harlan Stenn <stenn@ntp.org>
* WWVB refclock cleanup from Dave Mills.
* Code cleanup: requested_key -> request_key.
* [Bug 833] ignore whitespace at end of remote configuration lines
* [Bug 1033] ntpdc/ntpq crash prompting for keyid on Windows
* [Bug 1028] Support for W32Time authentication via Samba.
* quiet ntp_parser.c malloc redeclaration warning
* Mitigation and PPS/PPSAPI cleanup from Dave Mills.
* Documentation updates from Dave Mills.
* timepps-Solaris.h patches from Dave Hart.
(4.2.5p164) 2009/04/22 Released by Harlan Stenn <stenn@ntp.org>
* Include (4.2.4p7-RC3)
* PPS/PPSAPI cleanup from Dave Mills.
* Documentation updates from Dave Mills.
* [Bug 1125] C runtime per-thread initialization on Windows
* [Bug 1152] temporarily disable refclock_parse, refclock_true until
  maintainers can repair build break from pps_sample()
* [Bug 1153] refclock_nmea should not mix UTC with GPS time
* [Bug 1159] ntpq overlap diagnostic message test buggy
(4.2.5p163) 2009/04/10 Released by Harlan Stenn <stenn@ntp.org>
(4.2.5p162) 2009/04/09 Released by Harlan Stenn <stenn@ntp.org>
* Documentation updates from Dave Mills.
* Mitigation and PPS cleanup from Dave Mills.
* Include (4.2.4p7-RC2)
* [Bug 216] New interpolation scheme for Windows eliminates 1ms jitter
* remove a bunch of #ifdef SYS_WINNT from portable code
* 64-bit time_t cleanup for building on newer Windows compilers
* Only set CMOS clock during ntpd exit on Windows if the computer is
  shutting down or restarting.
* [Bug 1148] NMEA reference clock improvements
* remove deleted gsoc_sntp/utilities.o from repository so that .o build
  products can be cleaned up without corrupting the repository.
(4.2.5p161) 2009/03/31 Released by Harlan Stenn <stenn@ntp.org>
* Documentation updates from Dave Mills.
(4.2.5p160) 2009/03/30 Released by Harlan Stenn <stenn@ntp.org>
* [Bug 1141] refclock_report missing braces cause spurious "peer event:
  clock clk_unspec" log entries
* Include (4.2.4p7-RC1)
(4.2.5p159) 2009/03/28 Released by Harlan Stenn <stenn@ntp.org>
* "bias" changes from Dave Mills.
(4.2.5p158) 2009/01/30 Released by Harlan Stenn <stenn@ntp.org>
* Fix [CID 72], a typo introduced at the latest fix to prettydate.c.
(4.2.5p157) 2009/01/26 Released by Harlan Stenn <stenn@ntp.org>
* Cleanup/fixes for ntp_proto.c and ntp_crypto.c from Dave Mills.
(4.2.5p156) 2009/01/19 Released by Harlan Stenn <stenn@ntp.org>
* [Bug 1118] Fixed sign extension for 32 bit time_t in caljulian() and prettydate().
  Fixed some compiler warnings about missing prototypes.
  Fixed some other simple compiler warnings.
* [Bug 1119] [CID 52] Avoid a possible null-dereference in ntp_crypto.c.
* [Bug 1120] [CID 51] INSIST that peer is non-null before we dereference it.
* [Bug 1121] [CID 47] double fclose() in ntp-keygen.c.
(4.2.5p155) 2009/01/18 Released by Harlan Stenn <stenn@ntp.org>
* Documentation updates from Dave Mills.
* CHU frequency updates.
* Design assertion fixes for ntp_crypto.c from Dave Mills.
(4.2.5p154) 2009/01/13 Released by Harlan Stenn <stenn@ntp.org>
* [Bug 992] support interface event change on Linux from
  Miroslav Lichvar.
(4.2.5p153) 2009/01/09 Released by Harlan Stenn <stenn@ntp.org>
* Renamed gsoc_sntp/:fetch-stubs to gsoc_sntp/fetch-stubs to avoid
  file name problems under Windows.
  Removed German umlaut from log msg for 4.2.5p142.
(4.2.5p152) 2009/01/08 Released by Harlan Stenn <stenn@ntp.org>
* Include (4.2.4p6) 2009/01/08 Released by Harlan Stenn <stenn@ntp.org>
(4.2.5p151) 2008/12/23 Released by Harlan Stenn <stenn@ntp.org>
* Stats file logging cleanup from Dave Mills.
(4.2.5p150) 2008/12/15 Released by Harlan Stenn <stenn@ntp.org>
* [Bug 1099] Fixed wrong behaviour in sntp's crypto.c.
* [Bug 1103] Fix 64-bit issues in the new calendar code.
(4.2.5p149) 2008/12/05 Released by Harlan Stenn <stenn@ntp.org>
* Fixed mismatches in data types and OID definitions in ntpSnmpSubAgent.c
* added a premliminary MIB file to ntpsnmpd (ntpv4-mib.mib)
(4.2.5p148) 2008/12/04 Released by Harlan Stenn <stenn@ntp.org>
* [Bug 1070] Fix use of ntpq_parsestring() in ntpsnmpd.
(4.2.5p147) 2008/11/27 Released by Harlan Stenn <stenn@ntp.org>
* Update gsoc_sntp's GCC warning code.
(4.2.5p146) 2008/11/26 Released by Harlan Stenn <stenn@ntp.org>
* Update Solaris CFLAGS for gsoc_sntp.
(4.2.5p145) 2008/11/20 Released by Harlan Stenn <stenn@ntp.org>
* Deal with time.h for sntp under linux.
* Provide rpl_malloc() for sntp for systems that need it.
* Handle ss_len and socklen type for sntp.
* Fixes to the sntp configure.ac script.
* Provide INET6_ADDRSTRLEN if it is missing.
* [Bug 1095] overflow in caljulian.c.
(4.2.5p144) 2008/11/19 Released by Harlan Stenn <stenn@ntp.org>
* Use int32, not int32_t.
* Avoid the sched*() functions under OSF - link problems.
(4.2.5p143) 2008/11/17 Released by Harlan Stenn <stenn@ntp.org>
* sntp cleanup and fixes.
(4.2.5p142) 2008/11/16 Released by Harlan Stenn <stenn@ntp.org>
* Imported GSoC SNTP code from Johannes Maximilian Kuehn.
(4.2.5p141) 2008/11/13 Released by Harlan Stenn <stenn@ntp.org>
* New caltontp.c and calyearstart.c from Juergen Perlinger.
(4.2.5p140) 2008/11/12 Released by Harlan Stenn <stenn@ntp.org>
* Cleanup lint from the ntp_scanner files.
* [Bug 1011] gmtime() returns NULL on windows where it would not under Unix.
* Updated caljulian.c and prettydate.c from Juergen Perlinger.
(4.2.5p139) 2008/11/11 Released by Harlan Stenn <stenn@ntp.org>
* Typo fix to driver20.html.
(4.2.5p138) 2008/11/10 Released by Harlan Stenn <stenn@ntp.org>
* [Bug 474] --disable-ipv6 is broken.
* IPv6 interfaces were being looked for twice.
* SHM driver grabs more samples, add clockstats
* decode.html and driver20.html updates from Dave Mills.
(4.2.5p137) 2008/11/01 Released by Harlan Stenn <stenn@ntp.org>
* [Bug 1069] #undef netsnmp's PACKAGE_* macros.
* [Bug 1068] Older versions of netsnmp do not have netsnmp_daemonize().
(4.2.5p136) 2008/10/27 Released by Harlan Stenn <stenn@ntp.org>
* [Bug 1078] statsdir configuration parsing is broken.
(4.2.5p135) 2008/09/23 Released by Harlan Stenn <stenn@ntp.org>
* [Bug 1072] clock_update should not allow updates older than sys_epoch.
(4.2.5p134) 2008/09/17 Released by Harlan Stenn <stenn@ntp.org>
* Clean up build process for ntpsnmpd.
(4.2.5p133) 2008/09/16 Released by Harlan Stenn <stenn@ntp.org>
* Add options processing to ntpsnmpd.
* [Bug 1062] Check net-snmp headers before deciding to build ntpsnmpd.
* Clean up the libntpq.a build.
* Regenerate ntp_parser.[ch] from ntp_parser.y
(4.2.5p132) 2008/09/15 Released by Harlan Stenn <stenn@ntp.org>
* [Bug 1067] Multicast DNS service registration must come after the fork
  on Solaris.
* [Bug 1066] Error messages should log as errors.
(4.2.5p131) 2008/09/14 Released by Harlan Stenn <stenn@ntp.org>
* [Bug 1065] Re-enable support for the timingstats file.
(4.2.5p130) 2008/09/13 Released by Harlan Stenn <stenn@ntp.org>
* [Bug 1064] Implement --with-net-snmp-config=progname
* [Bug 1063] ntpSnmpSubagentObject.h is missing from the distribution.
(4.2.5p129) 2008/09/11 Released by Harlan Stenn <stenn@ntp.org>
* Quiet some libntpq-related warnings.
(4.2.5p128) 2008/09/08 Released by Harlan Stenn <stenn@ntp.org>
* Import Heiko Gerstung's GSoC2008 NTP MIB daemon.
(4.2.5p127) 2008/09/01 Released by Harlan Stenn <stenn@ntp.org>
* Regenerate ntpd/ntp_parser.c
(4.2.5p126) 2008/08/31 Released by Harlan Stenn <stenn@ntp.org>
* Stop libtool-1.5 from looking for C++ or Fortran.
* [BUG 610] Documentation update for NMEA reference clock driver.
* [Bug 828] Fix IPv4/IPv6 address parsing.
* Changes from Dave Mills:
  Documentation updates.
  Fix a corner case where a frequency update was reported but not set.
  When LEAP_NOTINSYNC->LEAP_NOWARNING, call crypto_update() if we have
  crypto_flags.
(4.2.5p125) 2008/08/18 Released by Harlan Stenn <stenn@ntp.org>
* [Bug 1052] Add linuxPPS support to ONCORE driver.
(4.2.5p124) 2008/08/17 Released by Harlan Stenn <stenn@ntp.org>
* Documentation updates from Dave Mills.
* Include (4.2.4p5) 2008/08/17 Released by Harlan Stenn <stenn@ntp.org>
* [Bug 861] leap info was not being transmitted.
* [Bug 1046] refnumtoa.c is using the wrong header file.
* [Bug 1047] enable/disable options processing fix.
* header file cleanup.
* [Bug 1037] buffer in subroutine was 1 byte short.
* configure.ac: cleanup, add option for wintime, and lay the groundwork
  for the changes needed for bug 1028.
* Fixes from Dave Mills: 'bias' and 'interleave' work.  Separate
  phase and frequency discipline (for long poll intervals).  Update
  TAI function to match current leapsecond processing.
* Documentation updates from Dave Mills.
* [Bug 1037] Use all 16 of the MD5 passwords generated by ntp-keygen.
* Fixed the incorrect edge parameter being passed to time_pps_kcbind in
  NMEA refclock driver.
* [Bug 399] NMEA refclock driver does not honor time1 offset if flag3 set.
* [Bug 985] Modifications to NMEA reference clock driver to support Accord
  GPS Clock.
* poll time updates from Dave Mills.
* local refclock documentation updates from Dave Mills.
* [Bug 1022] Fix compilation problems with yesterday's commit.
* Updates and cleanup from Dave Mills:
  I've now spent eleven months of a sabbatical year - 7 days a week, 6-10
  hours most days - working on NTP. I have carefully reviewed every major
  algorithm, examined its original design and evolution from that design.
  I've trimmed off dead code and briar patches and did zillions of tests
  contrived to expose evil vulnerabilities. The development article is in
  rather good shape and should be ready for prime time.

  1. The protostats statistics files have been very useful in exposing
  little twitches and turns when something hiccups, like a broken PPS
  signal. Most of what used to be syslog messages are now repackaged as
  protostats messages with optional syslog as well. These can also be sent
  as traps which might be handy to tiggle a beeper or celltext. These, the
  sysstats files and cryptostats files reveal the ambient health of a busy
  server, monitor traffic and error counts and spot crypto attacks.

  2. Close inspection of the clock discipline behavior at long poll
  intervals (36 h) showed it not doing as well as it should. I redesigned
  the FLL loop to improve nominal accuracy from  several tens of
  milliseconds to something less than ten milliseconds.

  3. Autokey (again). The enhanced error checking was becoming a major
  pain. I found a way to toss out gobs of ugly fat code and replace the
  function with a much simpler and more comprehensive scheme. It resists
  bait-and-switch attacks and quickly detect cases when the protocol is
  not correctly synchronized.

  4. The interface code for the kernel PPS signal was not in sync with the
  kernel code itself. Some error checks were duplicated and some
  ineffective. I found none of the PPS-capable drivers, including the atom
  driver, do anything when the prefer peer fails; the kernel PPS signal
  remains in control. The atom driver now disables the kernel PPS when the
  prefer peer comes bum. This is important when the prefer peer is not a
  reference clock but a remote NTP server.

  5. The flake restrict bit turned out to be really interesting,
  especially with symmtric modes and of those especially those using
  Autokey. Small changes in the recovery procedures when packets are lost
  now avoid almost all scenarios which previously required protocol resets.

  6. I've always been a little uncomfortable when using the clock filter
  with long poll intervals because the samples become less and less
  correlated as the sample age exceeds the Allan intercept. Various
  schemes have been used over the years to cope with this fact. The latest
  one and the one that works the best is to use a modified sort metric
  where the delay is used when the age of the sample is less than the
  intercept and the sum of delay and dispersion above that. The net result
  is that, at small poll intervals the algorithm operates as a minimum
  filter, while at larger poll intervals it morphs to FIFO. Left
  unmodified, a sample could be used when twelve days old. This along with
  the FLL modifications has made a dramatic improvement at large poll
  intervals.

- [Backward Incompatible] The 'state' variable is no longer reported or
  available via ntpq output.  The following system status bit names
  have been changed:
  - sync_alarm -> leap_alarm
  - sync_atomic -> sync_pps
  - sync_lf_clock -> sync_lf_radio
  - sync_hf_clock -> sync_hf_radio
  - sync_uhf_clock -> sync_uhf_radio
  - sync_local_proto -> sync_local
  - sync_udp/time -> sync_other
  Other names have been changed as well.  See the change history for
  libntp/statestr.c for more details.
  Other backward-incompatible changes in ntpq include:
  - assID -> associd
  - rootdispersion -> rootdisp
  - pkt_head -> pkt_neader
  See the change history for other details.

* Updates and cleanup from Dave Mills.
* [Bug 995] Remove spurious ; from ntp-keygen.c.
* More cleanup and changes from Dave Mills.
* [Bug 980] Direct help to stdout.
---
(4.2.4p8) 2009/12/08 Released by Harlan Stenn <stenn@ntp.org>

* [Sec 1331] DoS with mode 7 packets - CVE-2009-3563.

---
(4.2.4p7) 2009/05/18 Released by Harlan Stenn <stenn@ntp.org>

* [Sec 1151] Remote exploit if autokey is enabled - CVE-2009-1252.
* [Bug 1187] Update the copyright date.
* [Bug 1191] ntpd fails on Win2000 - "Address already in use" after fix
  for [Sec 1149].

---
(4.2.4p7-RC7) 2009/05/12 Released by Harlan Stenn <stenn@ntp.org>

* ntp.isc.org -> ntp.org cleanup.
* [Bug 1178] Use prior FORCE_DNSRETRY behavior as needed at runtime,
  add configure --enable-ignore-dns-errors to be even more stubborn

---
(4.2.4p7-RC6) 2009/05/08 Released by Harlan Stenn <stenn@ntp.org>

* [Bug 784] Make --enable-linuxcaps the default when available
* [Bug 1179] error messages for -u/--user and -i lacking droproot
* Updated JJY reference clock driver from Takao Abe
* [Bug 1071] Log a message and exit before trying to use FD_SET with a
  descriptor larger than FD_SETSIZE, which will corrupt memory
* On corruption of the iface list head in add_interface, log and exit

---
(4.2.4p7-RC5) 2009/05/02 Released by Harlan Stenn <stenn@ntp.org>

* [Bug 1172] 4.2.4p7-RC{3,4} fail to build on linux.
* flock-build script unportable 'set -m' use removed

---
(4.2.4p7-RC4) 2009/04/29 Released by Harlan Stenn <stenn@ntp.org>

* [Bug 1167] use gcc -Winit-self only if it is understood

---
(4.2.4p7-RC3) 2009/04/22 Released by Harlan Stenn <stenn@ntp.org>

* [Bug 787] Bug fixes for 64-bit time_t on Windows
* [Bug 813] Conditional naming of Event
* [Bug 1147] System errors should be logged to msyslog()
* [Bug 1155] Fix compile problem on Windows with VS2005
* [Bug 1156] lock_thread_to_processor() should be declared in header
* [Bug 1157] quiet OpenSSL warnings, clean up configure.ac
* [Bug 1158] support for aix6.1
* [Bug 1160] MacOS X is like BSD regarding F_SETOWN

---
(4.2.4p7-RC2) 2009/04/09 Released by Harlan Stenn <stenn@ntp.org>

* [Sec 1144] limited buffer overflow in ntpq.  CVE-2009-0159
* [Sec 1149] use SO_EXCLUSIVEADDRUSE on Windows

---
(4.2.4p7-RC1) 2009/03/30 Released by Harlan Stenn <stenn@ntp.org>

* [Bug 1131] UDP sockets should not use SIGPOLL on Solaris.
* build system email address cleanup
* [Bug 774] parsesolaris.c does not compile under the new Solaris
* [Bug 873] Windows serial refclock proper TTY line discipline emulation
* [Bug 1014] Enable building with VC9 (in Visual Studio 2008,
  Visual C++ 2008, or SDK)
* [Bug 1117] Deferred interface binding under Windows works only correctly
  if FORCE_DNSRETRY is defined
* [BUG 1124] Lock QueryPerformanceCounter() client threads to same CPU
* DPRINTF macro made safer, always evaluates to a statement and will not
  misassociate an else which follows the macro.

---
(4.2.4p6) 2009/01/08 Released by Harlan Stenn <stenn@ntp.org>

* [Bug 1113] Fixed build errors with recent versions of openSSL. 
* [Sec 1111] Fix incorrect check of EVP_VerifyFinal()'s return value.
* Update the copyright year.

---
(4.2.4p5) 2008/08/17 Released by Harlan Stenn <stenn@ntp.org>

* [BUG 1051] Month off by one in leap second message written to clockstats
  file fixed.
* [Bug 450] Windows only: Under original Windows NT we must not discard the
  wildcard socket to workaround a bug in NT's getsockname().
* [Bug 1038] Built-in getpass() function also prompts for password if
  not built with DEBUG.
* [Bug 841] Obsolete the "dynamic" keyword and make deferred binding
  to local interfaces the default.
  Emit a warning if that keyword is used for configuration.
* [Bug 959] Refclock on Windows not properly releasing recvbuffs.
* [Bug 993] Fix memory leak when fetching system messages.
* much cleanup, fixes, and changes from Dave Mills.
* ntp_control.c: LEAPTAB is a filestamp, not an unsigned.  From Dave Mills.
* ntp_config.c: ntp_minpoll fixes from Dave Mills.
* ntp-keygen updates from Dave Mills.
* refresh epoch, throttle, and leap cleanup from Dave Mills.
* Documentation cleanup from Dave Mills.
* [Bug 918] Only use a native md5.h if MD5Init() is available.
* [Bug 979] Provide ntptimeval if it is not otherwise present.
* [Bug 634] Re-instantiate syslog() and logfiles after the daemon fork.
* [Bug 952] Use md5 code with a friendlier license.
* [Bug 977] Fix mismatching #ifdefs for builds without IPv6.
* [Bug 830] Fix the checking order of the interface options.
* Clean up the logfile/syslog setup.
* [Bug 970] Lose obsolete -g flag to ntp-keygen.
* The -e flag to ntp-keygen can write GQ keys now, too.
* ntp_proto.c: sys_survivors and hpoll cleanup from Dave Mills.
* ntp_loopfilter.c: sys_poll cleanup from Dave Mills.
* refclock_wwv.c: maximum-likelihood digit and DSYNC fixes from Dave Mills.
* [Bug 967] preemptable associations are lost forever on a step.
* ntp_config.c: [CID 48] missing "else" clause.
* [Bug 833] ntpq config keyword is quote-mark unfriendly.
* Rename the ntpq "config" keyword to ":config".
* Dave Mills shifted some orphan processing.
* Fix typos in the [Bug 963] patch.
* bootstrap: squawk if genver fails.  Use -f with cp in case Dave does a chown.
* Remove obsolete simulator command-line options.
* ntp_request.c: [CID 36] zero sin_zero.
* [Bug 963] get_systime() is too noisy.
* [Bug 960] spurious syslog:crypto_setup:spurious crypto command
* [Bug 964] Change *-*-linux* to *-*-*linux* to allow for uclinux.
* Changes from Dave Mills:
  - ntp_util.c: cleanup.
  - ntp_timer.c: watch the non-burst packet rate.
  - ntp_request.c: cleanup.
  - ntp_restrict.c: RES_LIMITED cleanup.
  - ntp_proto.c: RES_LIMITED, rate bucktes, counters, overall cleanup.
  - ntp_peer.c: disallow peer_unconfig().
  - ntp_monitor.c: RES_LIMITED cleanup.
  - ntp_loopfilter.c: poll interval cleanup.
  - ntp_crypto.c: volley -> retry.  Cleanup TAI leap message.
  - ntp_config: average and minimum are ^2 values.
  - ntpdc: unknownversion is really "declined", not "bad version".
  - Packet retry cleanup.
* [Bug 961] refclock_tpro.c:tpro_poll() calls refclock_receive() twice.
* [Bug 957] Windows only: Let command line parameters from the Windows SCM GUI
  override the standard parameters from the ImagePath registry key.
* Added HAVE_INT32_T to the Windows config.h to avoid duplicate definitions.
* Work around a VPATH difference in FreeBSD's 'make' command.
* Update bugreport URL.
* Update -I documentation.
* [Bug 713] Fix bug reporting information.
* A bug in the application of the negative-sawtooth for 12 channel receivers. 
* The removal of unneeded startup code used for the original LinuxPPS, it now
  conforms to the PPSAPI and does not need special code.  
* ntp-keygen.c: Coverity fixes [CID 33,47].
* Volley cleanup from Dave Mills.
* Fuzz cleanup from Dave Mills.
* [Bug 861] Leap second cleanups from Dave Mills.
* ntpsim.c: add missing protypes and fix [CID 34], a nit.
* Upgraded bison at UDel.
* Update br-flock and flock-build machine lists.
* [Bug 752] QoS: add parse/config handling code. 
* Fix the #include order in tickadj.c for picky machines.
* [Bug 752] QoS: On some systems, netinet/ip.h needs netinet/ip_systm.h.
* [Bug 752] Update the QoS tagging (code only - configuration to follow).
* Orphan mode and other protocol cleanup from Dave Mills.
* Documentation cleanup from Dave Mills.
* [Bug 940] ntp-keygen uses -v.  Disallow it as a shortcut for --version.
* more cleanup to ntp_lineeditlibs.m4.
* Documentation updates from Dave Mills.
* -ledit cleanup for ntpdc and ntpq.
* Association and other cleanup from Dave Mills.
* NTP_UNREACH changes from Dave Mills.
* Fix the readline history test.
* [Bug 931] Require -lreadline to be asked for explicitly.
* [Bug 764] When looking for -lreadline support, also try using -lncurses.
* [Bug 909] Fix int32_t errors for ntohl().
* [Bug 376/214] Enhancements to support multiple if names and IP addresses.
* [Bug 929] int32_t is undefined on Windows.  Casting wrong.
* [Bug 928] readlink missing braces.
* [Bug 788] Update macros to support VS 2005.
* ntpd/ntp_timer.c: add missing sys_tai parameter for debug printf
* [Bug 917] config parse leaves files open
* [Bug 912] detect conflicting enable/disable configuration on interfaces
  sharing an IP address
* [Bug 771] compare scopeid if available for IPv6 addresses
* Lose obsolete crypto subcommands (Dave Mills).
* WWV is an HF source, not an LF source (Dave Mills).
* [Bug 899] Only show -i/--jaildir -u/--user options if we HAVE_DROPROOT.
* [Bug 916] 'cryptosw' is undefined if built without OpenSSL.
* [Bug 891] 'restrict' config file keyword does not work (partial fix).
* [Bug 890] the crypto command seems to be required now.
* [Bug 915] ntpd cores during processing of x509 certificates.
* Crypto lint cleanup from Dave Mills.
* [Bug 897] Check RAND_status() - we may not need a .rnd file.
* Crypto cleanup from Dave Mills.
* [Bug 911] Fix error message in cmd_args.c.
* [Bug 895] Log assertion failures via syslog(), not stderr.
* Documentation updates from Dave Mills.
* Crypto cleanup from Dave Mills.
* [Bug 905] ntp_crypto.c fails to compile without -DDEBUG.
* Avoid double peer stats logging.
* ntp-keygen cleanup from Dave Mills.
* libopts needs to be built after ElectricFence.
* [Bug 894] Initialize keysdir before calling crypto_setup().
* Calysto cleanup for ntpq.
* ntp-keygen -i takes an arg.
* Cleanup and fixes from Dave Mills.
* [Bug 887] Fix error in ntp_types.h (for sizeof int != 4).
* Bug 880 bug fixes for Windows build
* Improve Calysto support.
* The "revoke" parameter is a crypto command.
* The driftfile wander threshold is a real number.
* [Bug 850] Fix the wander threshold parameter on the driftfile command.
* ntp_io.c: Dead code cleanup - Coverity View 19.
* Leap file related cleanup from Dave Mills.
* ntp_peer.c: Set peer->srcadr before (not after) calling set_peerdstadr().
* Initialize offset in leap_file() - Coverity View 17.
* Use the correct stratum on KISS codes.
* Fuzz bits cleanup.
* Show more digits in some debug printf's.
* Use drift_file_sw internally to control writing the drift file.
* Implement the wander_threshold option for the driftfile config keyword.
* reformat ntp_control.c; do not use c++ // comments.
* [Bug 629] Undo bug #629 fixes as they cause more problems than were  being
  solved
* Changes from Dave Mills: in/out-bound data rates, leapsecond cleanup,
  driftfile write cleanup, packet buffer length checks, documentation updates.
* More assertion checks and malloc()->emalloc(), courtesy of Calysto.
* [Bug 864] Place ntpd service in maintenance mode if using SMF on Solaris
* [Bug 862] includefile nesting; preserve phonelist on reconfig.
* [Bug 604] ntpd regularly dies on linux/alpha.
* more leap second infrastructure fixes from Dave Mills.
* [Bug 858] recent leapfile changes broke non-OpenSSL builds.
* Use emalloc() instead of malloc() in refclock_datum.c (Calysto).
* Start using 'design by contract' assertions.
* [Bug 767] Fast sync to refclocks wanted.
* Allow null driftfile.
* Use YYERROR_VERBOSE for the new parser, and fix related BUILT_SOURCES.
* [Bug 629] changes to ensure broadcast works including on wildcard addresses
* [Bug 853] get_node() must return a pointer to maximally-aligned memory.
* Initial leap file fixes from Dave Mills.
* [Bug 858] Recent leapfile changes broke without OPENSSL.
* Use a char for DIR_SEP, not a string.
* [Bug 850] driftfile parsing changes.
* driftfile maintenance changes from Dave Mills.  Use clock_phi instead of
  stats_write_tolerance.
* [Bug 828] refid string not being parsed correctly.
* [Bug 846] Correct includefile parsing.
* [Bug 827] New parsing code does not handle "fudge" correctly.
* Enable debugging capability in the config parser.
* [Bug 839] Crypto password not read from ntp.conf.
* Have autogen produce writable output files.
* [Bug 825] Correct logconfig -/+ keyword processing.
* [Bug 828] Correct parsing of " delimited strings.
* Cleanup FILE * usage after fclose() in ntp_filegen.c.
* [Bug 843] Windows Completion port code was incorrectly merged from -stable.
* [Bug 840] do fudge configuration AFTER peers (thus refclocks) have been
  configured.
* [Bug 824] Added new parser modules to the Windows project file.
* [Bug 832] Add libisc/log.c headers to the distribution.
* [Bug 808] Only write the drift file if we are in state 4.
* Initial import of libisc/log.c and friends.
* [Bug 826] Fix redefinition of PI.
* [Bug 825] ntp_scanner.c needs to #include <config.h> .
* [Bug 824] New parser code has some build problems with the SIM code.
* [Bug 817] Use longnames for setting ntp variables on the command-line;
  Allowing '-v' with and without an arg to disambiguate usage is error-prone.
* [Bug 822] set progname once, early.
* [Bug 819] remove erroneous #if 0 in Windows completion port code.
* The new config code missed an #ifdef for building without refclocks.
* Distribute some files needed by the new config parsing code.
* [Bug 819] Timeout for WaitForMultipleObjects was 500ms instead of INFINITE
* Use autogen 5.9.1.
* Fix clktest command-line arg processing.'
* Audio documentation updates from Dave Mills.
* New config file parsing code, from Sachin Kamboj.
* fuzz bit cleanup from Dave Mills.
* replay cleanup from Dave Mills.
* [Bug 542] Tolerate missing directory separator at EO statsdir.
* [Bug 812] ntpd should drop supplementary groups.
* [Bug 815] Fix warning compiling 4.2.5p22 under Windows with VC6.
* [Bug 740] Fix kernel/daemon startup drift anomaly.
* refclock_wwv.c fixes from Dave Mills.
* [Bug 810] Fix ntp-keygen documentation.
* [Bug 787] Bug fixes for 64-bit time_t on Windows.
* [Bug 796] Clean up duplicate #defines in ntp_control.c.
* [Bug 569] Use the correct precision for the Leitch CSD-5300.
* [Bug 795] Moved declaration of variable to top of function.
* [Bug 798] ntpq [p typo crashes ntpq/ntpdc.
* [Bug 786] Fix refclock_bancomm.c on Solaris.
* [Bug 774] parsesolaris.c does not compile under the new Solaris.
* [Bug 782] Remove P() macros from Windows files.
* [Bug 778] ntpd fails to lock with drift=+500 when started with drift=-500.
* [Bug 592] Trimble Thunderbolt GPS support.
* IRIG, CHU, WWV, WWVB refclock improvements from Dave Mills.
* [Bug 757] Lose ULONG_CONST().
* [Bug 756] Require ANSI C (function prototypes).
* codec (audio) and ICOM changes from Dave Mills.

---

* [Bug 450] Windows only: Under original Windows NT we must not discard the
  wildcard socket to workaround a bug in NT's getsockname().
* [Bug 1038] Built-in getpass() function also prompts for password if
  not built with DEBUG.
* [Bug 841] Obsolete the "dynamic" keyword and make deferred binding
  to local interfaces the default.
  Emit a warning if that keyword is used for configuration.
* [Bug 959] Refclock on Windows not properly releasing recvbuffs.
* [Bug 993] Fix memory leak when fetching system messages.
* [Bug 987] Wake up the resolver thread/process when a new interface has
  become available.
* Correctly apply negative-sawtooth for oncore 12 channel receiver.
* Startup code for original LinuxPPS removed.  LinuxPPS now conforms to
  the PPSAPI.
* [Bug 1000] allow implicit receive buffer allocation for Windows.
  fixes startup for windows systems with many interfaces.
  reduces dropped packets on network bursts.
  additionally fix timer() starvation during high load.
* [Bug 990] drop minimum time restriction for interface update interval.
* [Bug 977] Fix mismatching #ifdefs for builds without IPv6.
* Update the copyright year.
* Build system cleanup (make autogen-generated files writable).
* [Bug 957] Windows only: Let command line parameters from the Windows SCM GUI
  override the standard parameters from the ImagePath registry key.
* Fixes for ntpdate:
* [Bug 532] nptdate timeout is too long if several servers are supplied.
* [Bug 698] timeBeginPeriod is called without timeEndPeriod in some NTP tools.
* [Bug 857] ntpdate debug mode adjusts system clock when it shouldn't.
* [Bug 908] ntpdate crashes sometimes.
* [Bug 982] ntpdate(and ntptimeset) buffer overrun if HAVE_POLL_H isn't set
  (dup of 908).
* [Bug 997] ntpdate buffer too small and unsafe.
* ntpdate.c: Under Windows check whether NTP port in use under same conditions
  as under other OSs.
* ntpdate.c: Fixed some typos and indents (tabs/spaces).

(4.2.4p4) Released by Harlan Stenn <stenn@ntp.org>

* [Bug 902] Fix problems with the -6 flag.
* Updated include/copyright.def (owner and year).
* [Bug 878] Avoid ntpdc use of refid value as unterminated string.
* [Bug 881] Corrected display of pll offset on 64bit systems.
* [Bug 886] Corrected sign handling on 64bit in ntpdc loopinfo command.
* [Bug 889] avoid malloc() interrupted by SIGIO risk
* ntpd/refclock_parse.c: cleanup shutdown while the file descriptor is still
  open.
* [Bug 885] use emalloc() to get a message at the end of the memory
  unsigned types cannot be less than 0
  default_ai_family is a short
  lose trailing , from enum list
  clarify ntp_restrict.c for easier automated analysis
* [Bug 884] don't access recv buffers after having them passed to the free
  list.
* [Bug 882] allow loopback interfaces to share addresses with other
  interfaces.

---
(4.2.4p3) Released by Harlan Stenn <stenn@ntp.org>

* [Bug 863] unable to stop ntpd on Windows as the handle reference for events
  changed

---
(4.2.4p2) Released by Harlan Stenn <stenn@ntp.org>

* [Bug 854] Broadcast address was not correctly set for interface addresses
* [Bug 829] reduce syslog noise, while there fix Enabled/Disable logging
  to reflect the actual configuration.
* [Bug 795] Moved declaration of variable to top of function.
* [Bug 789] Fix multicast client crypto authentication and make sure arriving
  multicast packets do not disturb the autokey dance.
* [Bug 785] improve handling of multicast interfaces
  (multicast routers still need to run a multicast routing software/daemon)
* ntpd/refclock_parse.c: cleanup shutdown while the file descriptor is still
  open.
* [Bug 885] use emalloc() to get a message at the end of the memory
  unsigned types cannot be less than 0
  default_ai_family is a short
  lose trailing , from enum list
* [Bug 884] don't access recv buffers after having them passed to the free list.
* [Bug 882] allow loopback interfaces to share addresses with other interfaces.
* [Bug 527] Don't write from source address length to wrong location
* Upgraded autogen and libopts.
* [Bug 811] ntpd should not read a .ntprc file.

---
(4.2.4p1) (skipped)

---
(4.2.4p0) Released by Harlan Stenn <stenn@ntp.org>

* [Bug 793] Update Hans Lambermont's email address in ntpsweep.
* [Bug 776] Remove unimplemented "rate" flag from ntpdate.
* [Bug 586] Avoid lookups if AI_NUMERICHOST is set.
* [Bug 770] Fix numeric parameters to ntp-keygen (Alain Guibert).
* [Bug 768] Fix io_setbclient() error message.
* [Bug 765] Use net_bind_service capability on linux.
* [Bug 760] The background resolver must be aware of the 'dynamic' keyword.
* [Bug 753] make union timestamp anonymous (Philip Prindeville).
* confopt.html: move description for "dynamic" keyword into the right section.
* pick the right type for the recv*() length argument.

---
(4.2.4) Released by Harlan Stenn <stenn@ntp.org>

* monopt.html fixes from Dave Mills.
* [Bug 452] Do not report kernel PLL/FLL flips.
* [Bug 746] Expert mouseCLOCK USB v2.0 support added.'
* driver8.html updates.
* [Bug 747] Drop <NOBR> tags from ntpdc.html.
* sntp now uses the returned precision to control decimal places.
* sntp -u will use an unprivileged port for its queries.
* [Bug 741] "burst" doesn't work with !unfit peers.
* [Bug 735] Fix a make/gmake VPATH issue on Solaris.
* [Bug 739] ntpd -x should not take an argument.
* [Bug 737] Some systems need help providing struct iovec.
* [Bug 717] Fix libopts compile problem.
* [Bug 728] parse documentation fixes.
* [Bug 734] setsockopt(..., IP_MULTICAST_IF, ...) fails on 64-bit platforms.
* [Bug 732] C-DEX JST2000 patch from Hideo Kuramatsu.
* [Bug 721] check for __ss_family and __ss_len separately.
* [Bug 666] ntpq opeers displays jitter rather than dispersion.
* [Bug 718] Use the recommended type for the saddrlen arg to getsockname().
* [Bug 715] Fix a multicast issue under Linux.
* [Bug 690] Fix a Windows DNS lookup buffer overflow.
* [Bug 670] Resolved a Windows issue with the dynamic interface rescan code.
* K&R C support is being deprecated.
* [Bug 714] ntpq -p should conflict with -i, not -c.
* WWV refclock improvements from Dave Mills.
* [Bug 708] Use thread affinity only for the clock interpolation thread.
* [Bug 706] ntpd can be running several times in parallel.
* [Bug 704] Documentation typos.
* [Bug 701] coverity: NULL dereference in ntp_peer.c
* [Bug 695] libopts does not protect against macro collisions.
* [Bug 693] __adjtimex is independent of ntp_{adj,get}time.
* [Bug 692] sys_limitrejected was not being incremented.
* [Bug 691] restrictions() assumption not always valid.
* [Bug 689] Deprecate HEATH GC-1001 II; the driver never worked.
* [Bug 688] Fix documentation typos.
* [Bug 686] Handle leap seconds better under Windows.
* [Bug 685] Use the Windows multimedia timer.
* [Bug 684] Only allow debug options if debugging is enabled.
* [Bug 683] Use the right version string.
* [Bug 680] Fix the generated version string on Windows.
* [Bug 678] Use the correct size for control messages.
* [Bug 677] Do not check uint_t in configure.ac.
* [Bug 676] Use the right value for msg_namelen.
* [Bug 675] Make sure ntpd builds without debugging.
* [Bug 672] Fix cross-platform structure padding/size differences.
* [Bug 660] New TIMESTAMP code fails tp build on Solaris Express.
* [Bug 659] libopts does not build under Windows.
* [Bug 658] HP-UX with cc needs -Wp,-H8166 in CFLAGS.
* [Bug 656] ntpdate doesn't work with multicast address.
* [Bug 638] STREAMS_TLI is deprecated - remove it.
* [Bug 635] Fix tOptions definition.
* [Bug 628] Fallback to ntp discipline not working for large offsets.
* [Bug 622] Dynamic interface tracking for ntpd.
* [Bug 603] Don't link with libelf if it's not needed.
* [Bug 523] ntpd service under Windows does't shut down properly.
* [Bug 500] sntp should always be built.
* [Bug 479] Fix the -P option.
* [Bug 421] Support the bc637PCI-U card.
* [Bug 342] Deprecate broken TRAK refclock driver.
* [Bug 340] Deprecate broken MSF EES refclock driver.
* [Bug 153] Don't do DNS lookups on address masks.
* [Bug 143] Fix interrupted system call on HP-UX.
* [Bug 42] Distribution tarballs should be signed.
* Support separate PPS devices for PARSE refclocks.
* [Bug 637, 51?] Dynamic interface scanning can now be done.
* Options processing now uses GNU AutoGen.

---
(4.2.2p4) Released by Harlan Stenn <stenn@ntp.org>

* [Bug 710] compat getnameinfo() has off-by-one error
* [Bug 690] Buffer overflow in Windows when doing DNS Lookups

---
(4.2.2p3) Released by Harlan Stenn <stenn@ntp.org>

* Make the ChangeLog file cleaner and easier to read
* [Bug 601] ntpq's decodeint uses an extra level of indirection
* [Bug 657] Different OSes need different sized args for IP_MULTICAST_LOOP
* release engineering/build changes
* Documentation fixes
* Get sntp working under AIX-5

---
(4.2.2p2) (broken)

* Get sntp working under AIX-5

---
(4.2.2p1)

* [Bug 661] Use environment variable to specify the base path to openssl.
* Resolve an ambiguity in the copyright notice
* Added some new documentation files
* URL cleanup in the documentation
* [Bug 657]: IP_MULTICAST_LOOP uses a u_char value/size
* quiet gcc4 complaints
* more Coverity fixes
* [Bug 614] manage file descriptors better
* [Bug 632] update kernel PPS offsets when PPS offset is re-configured
* [Bug 637] Ignore UP in*addr_any interfaces
* [Bug 633] Avoid writing files in srcdir
* release engineering/build changes

---
(4.2.2)

* SNTP
* Many bugfixes
* Implements the current "goal state" of NTPv4
* Autokey improvements
* Much better IPv6 support
* [Bug 360] ntpd loses handles with LAN connection disabled.
* [Bug 239] Fix intermittent autokey failure with multicast clients.
* Rewrite of the multicast code
* New version numbering scheme

---
(4.2.0)

* More stuff than I have time to document
* IPv6 support
* Bugfixes
* call-gap filtering
* wwv and chu refclock improvements
* OpenSSL integration

---
(4.1.2)

* clock state machine bugfix
* Lose the source port check on incoming packets
* (x)ntpdc compatibility patch
* Virtual IP improvements
* ntp_loopfilter fixes and improvements
* ntpdc improvements
* GOES refclock fix
* JJY driver
* Jupiter refclock fixes
* Neoclock4X refclock fixes
* AIX 5 port
* bsdi port fixes
* Cray unicos port upgrade
* HP MPE/iX port
* Win/NT port upgrade
* Dynix PTX port fixes
* Document conversion from CVS to BK
* readline support for ntpq

---
(4.1.0)

* CERT problem fixed (99k23)

* Huff-n-Puff filter
* Preparation for OpenSSL support
* Resolver changes/improvements are not backward compatible with mode 7
  requests (which are implementation-specific anyway)
* leap second stuff
* manycast should work now
* ntp-genkeys does new good things.
* scripts/ntp-close
* PPS cleanup and improvements
* readline support for ntpdc
* Crypto/authentication rewrite
* WINNT builds with MD5 by default
* WINNT no longer requires Perl for building with Visual C++ 6.0
* algorithmic improvements, bugfixes
* Solaris dosynctodr info update
* html/pic/* is *lots* smaller
* New/updated drivers: Forum Graphic GPS, WWV/H, Heath GC-100 II, HOPF
  serial and PCI, ONCORE, ulink331
* Rewrite of the audio drivers

---
(4.0.99)

* Driver updates: CHU, DCF, GPS/VME, Oncore, PCF, Ulink, WWVB, burst
  If you use the ONCORE driver with a HARDPPS kernel module,
  you *must* have a properly specified:
	pps <filename> [assert/clear] [hardpps]
  line in the /etc/ntp.conf file.
* PARSE cleanup
* PPS cleanup
* ntpd, ntpq, ntpdate cleanup and fixes
* NT port improvements
* AIX, BSDI, DEC OSF, FreeBSD, NetBSD, Reliant, SCO, Solaris port improvements

---
(4.0.98)

* Solaris kernel FLL bug is fixed in 106541-07
* Bug/lint cleanup
* PPS cleanup
* ReliantUNIX patches
* NetInfo support
* Ultralink driver
* Trimble OEM Ace-II support
* DCF77 power choices
* Oncore improvements

---
(4.0.97)

* NT patches
* AIX,SunOS,IRIX portability
* NeXT portability
* ntptimeset utility added
* cygwin portability patches

---
(4.0.96)

* -lnsl, -lsocket, -lgen configuration patches
* Y2K patches from AT&T
* Linux portability cruft

---
(4.0.95)

* NT port cleanup/replacement
* a few portability fixes
* VARITEXT Parse clock added

---
(4.0.94)

* PPS updates (including ntp.config options)
* Lose the old DES stuff in favor of the (optional) RSAREF stuff
* html cleanup/updates
* numerous drivers cleaned up
* numerous portability patches and code cleanup

---
(4.0.93)

* Oncore refclock needs PPS or one of two ioctls.
* Don't make ntptime under Linux.  It doesn't compile for too many folks.
* Autokey cleanup
* ReliantUnix patches
* html cleanup
* tickadj cleanup
* PARSE cleanup
* IRIX -n32 cleanup
* byte order cleanup
* ntptrace improvements and patches
* ntpdc improvements and patches
* PPS cleanup
* mx4200 cleanup
* New clock state machine
* SCO cleanup
* Skip alias interfaces

---
(4.0.92)

* chronolog and dumbclock refclocks
* SCO updates
* Cleanup/bugfixes
* Y2K patches
* Updated palisade driver
* Plug memory leak
* wharton kernel clock
* Oncore clock upgrades
* NMEA clock improvements
* PPS improvements
* AIX portability patches

---
(4.0.91)

* New ONCORE driver
* New MX4200 driver
* Palisade improvements
* config file bugfixes and problem reporting
* autoconf upgrade and cleanup
* HP-UX, IRIX lint cleanup
* AIX portability patches
* NT cleanup

---
(4.0.90)

* Nanoseconds
* New palisade driver
* New Oncore driver

---
(4.0.73)

* README.hackers added
* PARSE driver is working again
* Solaris 2.6 has nasty kernel bugs.  DO NOT enable pll!
* DES is out of the distribution.

---
(4.0.72)

* K&R C compiling should work again.
* IRIG patches.
* MX4200 driver patches.
* Jupiter driver added.
* Palisade driver added.  Needs work (ANSI, ntoh/hton, sizeof double, ???)<|MERGE_RESOLUTION|>--- conflicted
+++ resolved
@@ -1,31 +1,8 @@
-(4.2.7p21) 2010/03/31 Released by Harlan Stenn <stenn@ntp.org>
-* Include (4.2.6p1-RC6) - [Bug 1514] Typo in ntp_proto.c: fabs(foo < .4)
-  should be fabs(foo) < .4.
-* Include (4.2.6p1-RC6) - [Bug 1464] synchronization source wrong for
-  refclocks ARCRON_MSF (27) and SHM (28).
-* Include (4.2.6p1-RC6) - Correct Windows port's refclock_open() to
-  return 0 on failure not -1.
-* Include (4.2.6p1-RC6) - Correct CHU, dumbclock, and WWVB drivers to
-  check for 0 returned from refclock_open() on failure.
-* Include (4.2.6p1-RC6) - Correct "SIMUL=4 ./flock-build -1" to
-  prioritize -1/--one.
-* [Bug 1306] constant conditionals in audio_gain().
-<<<<<<< HEAD
 * [Bug 1483] AI_NUMERICSERV undefined in 4.2.7p20.
 * [Bug 1497] fudge is broken by getnetnum() change.
 * [Bug 1503] Auto-enabling of monitor for "restrict ... limited" wrong.
 * [Bug 1504] ntpdate tickles ntpd "discard minimum 1" rate limit if
   "restrict ... limited" is used.
-* Include (4.2.6p1) - [Bug 1464] synchronization source wrong for
-=======
-* Include (4.2.6p1-RC6) - [Bug 1464] synchronization source wrong for
->>>>>>> 268b5c8b
-  refclocks ARCRON_MSF (27) and SHM (28).
-* Include (4.2.6p1-RC6) - Correct Windows port's refclock_open() to return 0
-  on failure not -1.
-* Include (4.2.6p1-RC6) - Correct CHU, dumbclock, and WWVB drivers to check
-  for 0 returned from refclock_open() on failure.
-* Correct "SIMUL=4 ./flock-build -1" to prioritize -1/--one.
 * ntpdate: stop querying source after KoD packet response, log it.
 * ntpdate: rate limit each server to 2s between packets.
 * From J. N. Perlinger: avoid pointer wraparound warnings in dolfptoa(),
@@ -106,6 +83,18 @@
 * Repair ntpdate.c to no longer test HAVE_TIMER_SETTIME.
 * Do not reference peer_node/unpeer_node after freeing when built with
   --disable-saveconfig and using DNS.
+(4.2.7p21) 2010/03/31 Released by Harlan Stenn <stenn@ntp.org>
+* Include (4.2.6p1-RC6) - [Bug 1514] Typo in ntp_proto.c: fabs(foo < .4)
+  should be fabs(foo) < .4.
+* Include (4.2.6p1-RC6) - [Bug 1464] synchronization source wrong for
+  refclocks ARCRON_MSF (27) and SHM (28).
+* Include (4.2.6p1-RC6) - Correct Windows port's refclock_open() to
+  return 0 on failure not -1.
+* Include (4.2.6p1-RC6) - Correct CHU, dumbclock, and WWVB drivers to
+  check for 0 returned from refclock_open() on failure.
+* Include (4.2.6p1-RC6) - Correct "SIMUL=4 ./flock-build -1" to
+  prioritize -1/--one.
+* [Bug 1306] constant conditionals in audio_gain().
 (4.2.7p20) 2010/02/13 Released by Harlan Stenn <stenn@ntp.org>
 * [Bug 1483] hostname in ntp.conf "restrict" parameter rejected.
 * Use all addresses for each restrict by hostname.
