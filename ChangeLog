<<<<<<< HEAD
(4.2.7p309) 2012/10/04 Released by Harlan Stenn <stenn@ntp.org>
* [Bug 2287] ntpdate returns 0 even if adjtime() call fails.
=======
* Bring libopts/enum.c back to ANSI C compliance.
* Reflect removal of refclock_trak.c in Windows Makefile equivalents.
>>>>>>> 51d0fdd0
(4.2.7p308) 2012/09/29 Released by Harlan Stenn <stenn@ntp.org>
* CID 97198: Check return from ioctl() calls in refclock_acts.c.
(4.2.7p307) 2012/09/29 Released by Harlan Stenn <stenn@ntp.org>
* [Bug 1997] Fix sntp broadcast timeouts.
* [Bug 2234] Fix incorrect ntptrace html documentation.
* [Bug 2262] Install html docs in $htmldir.
* Fix typo in html/select.html.
(4.2.7p306) 2012/09/15 Released by Harlan Stenn <stenn@ntp.org>
* [Bug 752] ToS cleanup from Mike Tatarinov.
(4.2.7p305) 2012/09/15 Released by Harlan Stenn <stenn@ntp.org>
* [Bug 752] Use proper ToS network packet markings for IPv4 and IPv6.
* [Bug 1232] Convert SHM refclock to use struct timespec.
* [Bug 2258] Add syslog message about leap insertion.
* [Bug 2263] broadcast server doesn't work for host with
  OS_MISSES_SPECIFIC_ROUTE_UPDATES.
* [Bug 2271] Decode refclock types when built with --disable-all-clocks.
* [Bug 2276] clk_sel240x.c #define's _XOPEN_SOURCE, breaking QNX6.
* Updates to driver28.html.
(4.2.7p304) 2012/09/06 Released by Harlan Stenn <stenn@ntp.org>
* [Bug 2264] Cleanup SEL240X Refclock.
* In refclock_wwv.c rename SECOND to WWV_SEC and MINUTE to WWV_MIN.
(4.2.7p303) 2012/09/05 Released by Harlan Stenn <stenn@ntp.org>
* [Bug 1232] Add nanosecond support to SHM driver.
(4.2.7p302) 2012/09/05 Released by Harlan Stenn <stenn@ntp.org>
* [Bug 2160] Log warning about expired leapseconds file.
(4.2.7p301) 2012/09/03 Released by Harlan Stenn <stenn@ntp.org>
* [Bug 2164] Greater precision needed for ntpq offset report.
* Clean the man5_MANS in ntpd/ .
(4.2.7p300) 2012/09/03 Released by Harlan Stenn <stenn@ntp.org>
* [Bug 2262] Install sntp.html into htmldir.
* [Bug 2270] Install fails due to repeated man5 page names.
(4.2.7p299) 2012/09/01 Released by Harlan Stenn <stenn@ntp.org>
* More cleanup to the bootstrap script.
(4.2.7p298) 2012/09/01 Released by Harlan Stenn <stenn@ntp.org>
* Handle additional man page sections in the bootstrap script.
* Remove extraneous parens.
* Add a missing "%s" syslog format string.
(4.2.7p297) 2012/09/01 Released by Harlan Stenn <stenn@ntp.org>
* Fix mdoc2man.
* Distribute ntp.conf.def and ntp.keys.def.
(4.2.7p296) 2012/08/31 Released by Harlan Stenn <stenn@ntp.org>
* Begin support for autogen maintaining ntp.conf and ntp.keys docs.
* Upgrade to autogen-5.16.2 and libopts-36.5.11.
* Potential bugfix for agtexi-cmd.tpl.
(4.2.7p295) 2012/08/11 Released by Harlan Stenn <stenn@ntp.org>
* Look for syslog's facilitynames[].
(4.2.7p294) 2012/08/08 Released by Harlan Stenn <stenn@ntp.org>
* [Bug 2242] configure fails to detect getifaddrs function on Solaris.
* [Bug 2249] Bad operator for 'test' in 'make check' of libevent.
* [Bug 2252] palisade: formats nanosecs to a 6-char field.
* Attempt to resolve strict-aliasing violation in refclock_tsyncpci.c.
* Fix && -> & typo in refclock_palisade.c debug statements.
(4.2.7p293) 2012/08/04 Released by Harlan Stenn <stenn@ntp.org>
* [Bug 2247] (more) Get rid of the TRAK refclock - deprecated since 2006.
* Documentation cleanup from Mike T.
* Cleanup kclk_sel240x.o rules in libparse/Makefile.am.
(4.2.7p292) 2012/08/02 Released by Harlan Stenn <stenn@ntp.org>
* [Bug 1545] Note why we are logging the Version string.
* [Bug 1872] Remove legacy ppsclock fdpps, #ifdef PPS.
* [Bug 2075] Fix spelling of 'incompatible'.
* [Bug 2247] Get rid of the TRAK refclock - deprecated since 2006.
* Clean up an exit status in ntpq.c.
(4.2.7p291) 2012/07/31 Released by Harlan Stenn <stenn@ntp.org>
* [Bug 2241] MDNS registration should only happen if requested.
(4.2.7p290) 2012/07/20 Released by Harlan Stenn <stenn@ntp.org>
* [Bug 1454] Add parse clock support for the SEL-240x GPS products.
* CID 709185: refclock_chu.c will leak fd==0 (better fix)
(4.2.7p289) 2012/07/16 Released by Harlan Stenn <stenn@ntp.org>
* CID 97123: Future-proof possible change to refclock_nmea.c.
* CID 97377: ntp-keygen.c's followlink() might not NUL-terminate.
* CID 709185: refclock_chu.c will leak fd==0 (which should be impossible).
(4.2.7p288) 2012/07/03 Released by Harlan Stenn <stenn@ntp.org>
* CID 709173: Make sure a libisc function we do not use is called properly.
(4.2.7p287) 2012/07/03 Released by Harlan Stenn <stenn@ntp.org>
* Remove 1024 associations-per-server limit from ntpq.
* Remove blank line between ntpq mreadvar associations.
(4.2.7p286) 2012/06/28 Released by Harlan Stenn <stenn@ntp.org>
* CID 97193: check return from sscanf() in ntp_config.c.
* CID 709169: check return from open("/dev/null", 0) and friends.
* CID 709207: Initialize "quality" for ulink_receive.
(4.2.7p285) 2012/06/18 Released by Harlan Stenn <stenn@ntp.org>
* [Bug 2227] Enable mrulist access control via "restrict ... nomrulist".
* Automake-1.12 wants us to use AM_PROG_AR.
* Conditionalize msyslog messages about rejected mode 6 requests due to
  nomodify and nomrulist restrictions under "logconfig +sysinfo".
* Increment sys_restricted in a few rejection paths due to nomodify
  restrictions where previosuly overlooked.
(4.2.7p284) 2012/06/16 Released by Harlan Stenn <stenn@ntp.org>
* [Bug 2225] libevent configure hangs.
* Update bundled libevent to git master, post libevent 2.1.1-alpha.
(4.2.7p283) 2012/06/16 Released by Harlan Stenn <stenn@ntp.org>
* In sntp/m4/ntp_openssl.m4, Support multiple package names for the
  crypto library.  Add legacy support for -Wl,-rpath.
(4.2.7p282) 2012/06/15 Released by Harlan Stenn <stenn@ntp.org>
* tickadj may need to be linked with PTHREAD_LIBS.
(4.2.7p281) 2012/06/14 Released by Harlan Stenn <stenn@ntp.org>
* U_INT32_MAX cleanup in include/ntp_types.h .
* When linking, ntp_keygen and tickadj need $(LIBM).
(4.2.7p280) 2012/06/13 Released by Harlan Stenn <stenn@ntp.org>
* [Bug 2224] Use-after-free in routing socket code after dropping root.
(4.2.7p279) 2012/06/10 Released by Harlan Stenn <stenn@ntp.org>
* [Bug 2211] findbcastinter(): possibly undefined variable iface used.
* [Bug 2220] Incorrect check for maximum association id in ntpq.
(4.2.7p278) 2012/06/03 Released by Harlan Stenn <stenn@ntp.org>
* [Bug 2204] Build with --enable-getifaddrs=glibc fails.
* [Bug 2178] refclock_tsyncpci.c reach register fails to shift.
* [Bug 2191] dcfd -Y y2kcheck on CentOS 6.2 x86_64 breaks make check.
(4.2.7p277) 2012/05/25 Released by Harlan Stenn <stenn@ntp.org>
* [Bug 2193] Building timestruct tests with Clang 3.1 fails.
(4.2.7p276) 2012/05/15 Released by Harlan Stenn <stenn@ntp.org>
* [Bug 2179] Remove sntp/header.h.
(4.2.7p275) 2012/04/28 Released by Harlan Stenn <stenn@ntp.org>
* [Bug 1744] Remove obsolete ntpdate/ntptime* items.
(4.2.7p274) 2012/04/25 Released by Harlan Stenn <stenn@ntp.org>
* [Bug 2174] ntpd rejects source UDP ports less than 123 as bogus.
(4.2.7p273) 2012/04/19 Released by Harlan Stenn <stenn@ntp.org>
* [Bug 2141] handle_sigio() calls get_systime(), which must be
  reentrant when SIGIO is used.  Sanity checks relative to the prior
  get_systime() are disabled in ntpd on systems with signaled I/O, but
  active in sntp and ntpdate.
* Correct authnumfreekeys accounting broken in 4.2.7p262.
(4.2.7p272) 2012/04/14 Released by Harlan Stenn <stenn@ntp.org>
* LCRYPTO is gone - replace with VER_SUFFIX.
* Change the link order for ntpsntpd.
* Remove extra 'nlist' check from configure.ac.
(4.2.7p271) 2012/04/11 Released by Harlan Stenn <stenn@ntp.org>
* [Bug 1122] openssl detection via pkg-config fails when no additional
  -Idir flags are needed.
* Avoid overwriting user variable LDFLAGS with OpenSSL flags, instead
  they are added to LDFLAGS_NTP.
(4.2.7p270) 2012/03/26 Released by Harlan Stenn <stenn@ntp.org>
* Update driver45.html page.
(4.2.7p269) 2012/03/25 Released by Harlan Stenn <stenn@ntp.org>
* Clean up configure.ac.
* Cleanup configure.ac's TSYNC PCI section.
(4.2.7p268) 2012/03/24 Released by Harlan Stenn <stenn@ntp.org>
* Update driver45.html page.
(4.2.7p267) 2012/03/23 Released by Harlan Stenn <stenn@ntp.org>
* Initial cut at a basic driver45.html page.
(4.2.7p266) 2012/03/21 Released by Harlan Stenn <stenn@ntp.org>
* Add refclock_tsyncpci.c (driver 45) supporting Spectracom TSYNC timing
  boards.
(4.2.7p265) 2012/03/20 Released by Harlan Stenn <stenn@ntp.org>
* Treat zero counter as indication of precise system time in Windows
  PPSAPI helper function pps_ntp_timestamp_from_counter(), enabling
  PPSAPI providers to use the Windows 8 precise clock directly.
(4.2.7p264) 2012/03/14 Released by Harlan Stenn <stenn@ntp.org>
* [Bug 2160] Note if leapseconds file is past its prime.
* Use GetSystemTimePreciseAsFileTime() on Windows 8.
(4.2.7p263) 2012/03/13 Released by Harlan Stenn <stenn@ntp.org>
* [Bug 2156] clock instability with LOCAL driver, from Miroslav Lichvar.
* [Bug 2159] Windows ntpd using leapfile erroneous leap second 20120401.
(4.2.7p262) 2012/02/29 Released by Harlan Stenn <stenn@ntp.org>
* Improve ntpd scalability for servers with many trusted keys.
(4.2.7p261) 2012/02/27 Released by Harlan Stenn <stenn@ntp.org>
* [Bug 2048] add the clock variable timecode to SHM refclock.
(4.2.7p260) 2012/02/24 Released by Harlan Stenn <stenn@ntp.org>
* Fix the check-scm-rev invocation in several Makefile.am's.
(4.2.7p259) 2012/02/22 Released by Harlan Stenn <stenn@ntp.org>
* [Bug 2148] ntpd 4.2.7p258 segfault with 0x0100000 bit in NMEA mode.
* refclock_nmea.c merge cleanup thanks to Juergen Perlinger.
(4.2.7p258) 2012/02/21 Released by Harlan Stenn <stenn@ntp.org>
* [Bug 2140] Rework of Windows I/O completion port handling to avoid
  garbling serial input in UNIX line discipline emulation.
* [Bug 2143] NMEA driver: discard data if quality indication not good,
  add statistic counters (mode bit enabled) to clockstats file.
(4.2.7p257) 2012/02/17 Released by Harlan Stenn <stenn@ntp.org>
* [Bug 2135] defer calls to 'io_input' to main thread under Windows.
(4.2.7p256) 2012/02/08 Released by Harlan Stenn <stenn@ntp.org>
* [Bug 2131] Set the system variable settimeofday only after clock step.
* [Bug 2134] --enable-C99-snprintf does not force rpl_snprintf use.
(4.2.7p255) 2012/01/29 Released by Harlan Stenn <stenn@ntp.org>
* [Bug 603] Only link with nlist()-related libraries when needed:
  More cleanup.
(4.2.7p254) 2012/01/29 Released by Harlan Stenn <stenn@ntp.org>
* [Bug 603] Only link with nlist()-related libraries when needed.
(4.2.7p253) 2012/01/26 Released by Harlan Stenn <stenn@ntp.org>
* [Bug 2126] Compile error on Windows with libopts from Autogen 5.14.
* Update one of the license URLs.
(4.2.7p252) 2012/01/25 Released by Harlan Stenn <stenn@ntp.org>
* Upgrade to autogen-5.14 (and libopts-36.1.11).
(4.2.7p251) 2012/01/17 Released by Harlan Stenn <stenn@ntp.org>
* [Bug 2115] ntptrace should accept both rootdispersion and rootdisp.
(4.2.7p250) 2012/01/15 Released by Harlan Stenn <stenn@ntp.org>
* [Bug 2113] Warn about ignored extra args in ntpq.
* Update the copyright year.
(4.2.7p249) 2012/01/10 Released by Harlan Stenn <stenn@ntp.org>
* [Bug 2111] Remove minpoll delay before iburst for pool and
  manycastclient.
* Move refclock-specific scheduled timer code under #ifdef REFCLOCK
  and move "action" and "nextaction" data for same from struct peer to
  struct refclockproc.  These provide a way to schedule a callback some
  seconds in the future.
(4.2.7p248) 2012/01/08 Released by Harlan Stenn <stenn@ntp.org>
* [Bug 2109] "make clean check" is broken with gtest available.
* [Bug 2110] systime.c typo breaks build on microsecond clocks.
(4.2.7p247) 2012/01/07 Released by Harlan Stenn <stenn@ntp.org>
* Fix build break triggered by updating deps-ver and libntp/systime.c at
  the same time by explicitly depending systime_s.c on systime.c.
(4.2.7p246) 2012/01/06 Released by Harlan Stenn <stenn@ntp.org>
* [Bug 2104] ntpdc fault with oversize -c command.
* [Bug 2106] Fix warnings when using -Wformat-security.
* Refactor timespecops.h and timevalops.h into inline functions.
(4.2.7p245) 2011/12/31 Released by Harlan Stenn <stenn@ntp.org>
* [Bug 2100] conversion problem with timespec/timeval <--> l_fp fixed;
  added tests to expose the bug.
(4.2.7p244) 2011/12/25 Released by Harlan Stenn <stenn@ntp.org>
* Updates from 4.2.6p5.
(4.2.7p243) 2011/12/23 Released by Harlan Stenn <stenn@ntp.org>
* [Bug 2095] ntptrace now needs 'rv' instead of 'pstat', reported
  by Michael Tatarinov.
(4.2.7p242) 2011/12/21 Released by Harlan Stenn <stenn@ntp.org>
* Include missing html/icons/sitemap.png, reported by Michael Tatarinov.
* Documentation updates from Dave Mills.
(4.2.7p241) 2011/12/18 Released by Harlan Stenn <stenn@ntp.org>
* [Bug 2015] Overriding sys_tick should recalculate sys_precision.
* [Bug 2037] Fuzzed non-interpolated clock may decrease.
* [Bug 2068] "tos ceiling" default and cap changed to 15.
* Floor peer delay using system precision, as with jitter, reflecting
  inability to measure shorter intervals.
(4.2.7p240) 2011/12/15 Released by Harlan Stenn <stenn@ntp.org>
* [Bug 2092] clock_select() selection jitter miscalculated.
* [Bug 2093] Reintroduce smaller stratum factor to system peer metric.
(4.2.7p239) 2011/12/11 Released by Harlan Stenn <stenn@ntp.org>
* Documentation updates from Dave Mills.
(4.2.7p238) 2011/12/09 Released by Harlan Stenn <stenn@ntp.org>
* [Bug 2082] from 4.2.6p5-RC3: 3-char refid sent by ntpd 4.2.6p5-RC2
  ends with extra dot.
* [Bug 2085] from 4.2.6p5-RC3: clock_update() sys_rootdisp calculation
  omits root delay.
* [Bug 2086] from 4.2.6p5-RC3: get_systime() should not offset by
  sys_residual.
* [Bug 2087] from 4.2.6p5-RC3: sys_jitter calculation overweights
  sys.peer jitter.
* from 4.2.6p5-RC3: Ensure NULL peer->dstadr is not accessed in orphan
  parent selection.
(4.2.7p237) 2011/12/01 Released by Harlan Stenn <stenn@ntp.org>
* [Bug 2050] from 4.2.6p5-RC2: Orphan mode stratum counting to infinity.
* [Bug 2059] from 4.2.6p5-RC2: optional billboard column "server" does
  not honor -n.
* [Bug 2066] from 4.2.6p5-RC2: ntpq lopeers ipv6 "local" column overrun.
* [Bug 2068] from 4.2.6p5-RC2: ntpd sends nonprintable stratum 16 refid
  to ntpq.
* [Bug 2069] from 4.2.6p5-RC2: broadcastclient, multicastclient spin up
  duplicate ephemeral associations without broadcastdelay.
* [Bug 2072] from 4.2.6p5-RC2: Orphan parent selection metric needs
  ntohl().
* [Bug 2073] Correct ntpq billboard's MODE_PASSIVE t from 'u' to 'S'.
* from 4.2.6p5-RC2: Exclude not-yet-determined sys_refid from use in
  loopback TEST12 (from Dave Mills).
* from 4.2.6p5-RC2: Never send KoD rate limiting response to MODE_SERVER.
* Floor calculation of sys_rootdisp at sys_mindisp in clock_update (from
  Dave Mills).
* Restore 4.2.6 clock_combine() weighting to ntp-dev, reverting to pre-
  4.2.7p70 method while also avoiding divide-by-zero (from Dave Mills).
* Round l_fp traffic interval when converting to integer in rate limit
  and KoD calculation.
(4.2.7p236) 2011/11/16 Released by Harlan Stenn <stenn@ntp.org>
* Documentation updates from Dave Mills.
(4.2.7p235) 2011/11/16 Released by Harlan Stenn <stenn@ntp.org>
* [Bug 2052] Autokey CRYPTO_ASSOC host@group vallen needs checking.
(4.2.7p234) 2011/11/07 Released by Harlan Stenn <stenn@ntp.org>
* Clean up -libm entries regarding libntp.a
(4.2.7p233) 2011/11/06 Released by Harlan Stenn <stenn@ntp.org>
* Documentation updates from Dave Mills.
(4.2.7p232) 2011/11/05 Released by Harlan Stenn <stenn@ntp.org>
* Update the NEWS file so we note the default disable of mode 7 requests.
* Clean up some bitrotted code in libntp/socket.c.
(4.2.7p231) 2011/11/03 Released by Harlan Stenn <stenn@ntp.org>
* [Bug 1940] ignore auth key if hex decoding fails.
* Add ntpq reslist command to query access restrictions, similar to
  ntpdc's reslist.
(4.2.7p230) 2011/11/01 Released by Harlan Stenn <stenn@ntp.org>
* Disable mode 7 (ntpdc) query processing in ntpd by default.  ntpq is
  believed to provide all functionality ntpdc did, and uses a less-
  fragile protocol that's safer and easier to maintain.  If you do find
  some management via ntpdc is needed, you can use "enable mode7" in the
  ntpd configuration.
* Directly limit the number of datagrams in a mrulist response, rather
  than limiting the number of entries returned to indirectly limit the
  datagram count.
* Documentation updates from Dave Mills.
(4.2.7p229) 2011/10/26 Released by Harlan Stenn <stenn@ntp.org>
* [Bug 1995] fix wrong use of ZERO() macro in 'ntp_calendar.c'
(4.2.7p228) 2011/10/23 Released by Harlan Stenn <stenn@ntp.org>
* [Bug 1995] add compile time stamp based era unfolding for
  'step_systime()' and necessary support to 'ntp-calendar.c'.
(4.2.7p227) 2011/10/22 Released by Harlan Stenn <stenn@ntp.org>
* [Bug 2036] gcc 2.95.3 preprocessor can't nest #ifdef in macro args.
* A number of compiler warnings eliminated.
(4.2.7p226) 2011/10/21 Released by Harlan Stenn <stenn@ntp.org>
* [Bug 2035] ntpq -c mrulist sleeps 1 sec between queries, not 5 msec.
* Documentation updates from Dave Mills.
(4.2.7p225) 2011/10/15 Released by Harlan Stenn <stenn@ntp.org>
* Documentation updates from Dave Mills.
(4.2.7p224) 2011/10/14 Released by Harlan Stenn <stenn@ntp.org>
* ntpq mrulist shows intermediate counts every five seconds while
  retrieving list, and allows Ctrl-C interruption of the retrieval,
  showing the incomplete list as retrieved.  Reduce delay between
  successive mrulist retrieval queries from 30 to 5 msec.  Do not
  give up mrulist retrieval when a single query times out.
(4.2.7p223) 2011/10/12 Released by Harlan Stenn <stenn@ntp.org>
* Documentation updates from Dave Mills.
(4.2.7p222) 2011/10/11 Released by Harlan Stenn <stenn@ntp.org>
* [Bug 2029] "make check" clutters syslog.
* Log signal description along with number on ntpd exit.
(4.2.7p221) 2011/10/10 Released by Harlan Stenn <stenn@ntp.org>
* [Bug 2025] Switching between daemon and kernel loops can doubly-
  correct drift
* [Bug 2028] ntpd -n (nofork) redirects logging to stderr.
* Documentation updates from Dave Mills.
(4.2.7p220) 2011/10/05 Released by Harlan Stenn <stenn@ntp.org>
* [Bug 1945] mbg_gps166.h use of _TM_DEFINED conflicts with MS VC.
* [Bug 1946] parse_start uses open; does not work on Windows.
* [Bug 1947] Porting parse-based Wharton refclock driver to Windows.
* [Bug 2024] Remove unused system event code EVNT_CLKHOP.
(4.2.7p219) 2011/10/04 Released by Harlan Stenn <stenn@ntp.org>
* Documentation updates from Dave Mills.
(4.2.7p218) 2011/10/03 Released by Harlan Stenn <stenn@ntp.org>
* [Bug 2019] Allow selection of cipher for private key files.
* Documentation updates from Dave Mills.
* ntp-keygen private key cipher default now triple-key triple DES CBC.
* ntp-keygen -M is intended to ignore all other defaults and
  options, so do not attempt to open existing Autokey host certificate
  before generating symmetric keys and terminating.
* Restore IFF, MV, and GQ identity parameter filename convention to
  ntpkey_<scheme>par_<group/host> in ntpd, matching ntp-keygen.
* Change some error logging to syslog to ignore logconfig mask, such
  as reporting PPSAPI failure in NMEA and WWVB refclocks.
* ntp-keygen on Windows XP and later systems will now create links
  expected by ntpd.  They are hardlinks on Windows, soft on POSIX.
* Conditionalize NMEA serial open message under clockevent.
* Send all peer variables to trappers in report_event().
(4.2.7p217) 2011/09/29 Released by Harlan Stenn <stenn@ntp.org>
* [Bug 2020] ntp-keygen -s no longer sets host in cert file name.
* [Backward Incompatible] ntp-keygen -i option long name changed from
  misleading --issuer-name to --ident.
(4.2.7p216) 2011/09/27 Released by Harlan Stenn <stenn@ntp.org>
* sntp documentation tag cleanup.
* mdoc2man improvements.
(4.2.7p215) 2011/09/24 Released by Harlan Stenn <stenn@ntp.org>
* Use patched mdoc2man script, from Eric Feng.
* Sync with ntp-4.2.6p4 (a no-op).
(4.2.7p214) 2011/09/20 Released by Harlan Stenn <stenn@ntp.org>
* [Bug 1981] Initial offset convergence applies frequency correction 2x
  with kernel discipline.
* [Bug 2008] Initial offset convergence degraded with 500 PPM adjtime().
* [Bug 2009] EVNT_NSET adj_systime() mishandled by Windows ntpd.
(4.2.7p213) 2011/09/08 Released by Harlan Stenn <stenn@ntp.org>
* [Bug 1999] NMEA does not send PMOTG messages any more.
(4.2.7p212) 2011/09/07 Released by Harlan Stenn <stenn@ntp.org>
* [Bug 2003] from 4.2.6p4-RC3: ntpq_read_assoc_peervars() broken.
(4.2.7p211) 2011/09/01 Released by Harlan Stenn <stenn@ntp.org>
* Update libevent to git head (2.1 branch) as of 2.0.14-stable.
(4.2.7p210) 2011/08/31 Released by Harlan Stenn <stenn@ntp.org>
* Require -D4 or higher for ntpd SIGALRM debug trace from [Bug 2000].
(4.2.7p209) 2011/08/27 Released by Harlan Stenn <stenn@ntp.org>
* [Bug 2000] ntpd worker threads must block signals expected in main
  thread.
* [Bug 2001] add ntpq -c timerstats like ntpdc -c timerstats.
* [Bug 2001] from 4.2.6p4-RC3: ntpdc timerstats reports overruns as
  handled.
* Update sntp tests to track the change of root dispersion to
  synchronization distance.
(4.2.7p208) 2011/08/24 Released by Harlan Stenn <stenn@ntp.org>
* Fix the CLOCK_MONOTONIC TRACE() message.
(4.2.7p207) 2011/08/22 Released by Harlan Stenn <stenn@ntp.org>
* Restore the original CLOCK_MONOTONIC output format in sntp.
* Cleanups for ntp-wait-opts.def and ntp.keys.def .
(4.2.7p206) 2011/08/20 Released by Harlan Stenn <stenn@ntp.org>
* [Bug 1993] ntpd Windows port adj_systime() broken in 4.2.7p203.
* sntp documentation and behavior improvements suggested by
  Steven Sommars.
* Have sntp report synchronization distance instead of root dispersion.
* Clean up ntp-wait-opts.def .
(4.2.7p205) 2011/08/19 Released by Harlan Stenn <stenn@ntp.org>
* [Bug 1992] util/tg2 doesn't compile, needs libntp.
(4.2.7p204) 2011/08/16 Released by Harlan Stenn <stenn@ntp.org>
* Added support for Garmin's $PGRMF sentence to NMEA driver
* [Bug 1988] Better sntp send failed error message needed.
* [Bug 1989] sntp manual page sometimes refers to SNTP as a program.
* [Bug 1990] sntp output should include stratum.
(4.2.7p203) 2011/08/13 Released by Harlan Stenn <stenn@ntp.org>
* [Bug 1986] Require Visual C++ 2005 or later compilers in Windows port.
* Actually use long long for (u_)int64 by correcting spelling of
  SIZEOF_LONG_LONG in ntp_types.h.
* Force .exe minimum Windows version to 0x0400 to allow NT4 in
  vs2005/*.vcproj files.
* Fix make distcheck with --enable-libevent-regress problem with
  unwritable $srcdir.
* Correct init_logging()'s def_syslogmask type to u_int32 following
  change of ntp_syslogmask from u_long to u_int32 in p202.
(4.2.7p202) 2011/08/09 Released by Harlan Stenn <stenn@ntp.org>
* [Bug 1983] --without-sntp build breaks in sntp subdir.
* [Bug 1984] from 4.2.6p4-RC3: ntp/libisc fails to compile on OS X 10.7.
* [Bug 1985] from 4.2.6p4-RC3: "logconfig =allall" rejected.
(4.2.7p201) 2011/08/05 Released by Harlan Stenn <stenn@ntp.org>
* sntp: change -h/--headspace to -g/--gap, and change the default gap
  from 10 to 50ms
* [Backward Incompatible] from 4.2.6p4: sntp: -l/--filelog ->
  -l/--logfile, to be consistent with ntpd.
* Documentation updates from Dave Mills.
* From 4.2.6p4: libopts/file.c fix from Bruce Korb (arg-type=file).
(4.2.7p200) 2011/08/04 Released by Harlan Stenn <stenn@ntp.org>
* Sync with 4.2.6p4-RC2.
(4.2.7p199) 2011/07/29 Released by Harlan Stenn <stenn@ntp.org>
* Documentation updates from Dave Mills.
(4.2.7p198) 2011/07/28 Released by Harlan Stenn <stenn@ntp.org>
* remove old binsubdir stuff from SNTP, as NTP_LOCINFO does that now.
(4.2.7p197) 2011/07/28 Released by Harlan Stenn <stenn@ntp.org>
* [Bug 1975] from 4.2.6p4-RC2: libntp/mktime.c won't work with 64-bit
  time_t
* [Bug 1976] genLocInfo writes to srcdir break 'make distcheck'.
* [Bug 1977] Fix flag/description mismatches in ntp-keygen-opts.def.
* Do not force "legacy" when --with-locfile is not given, genLocInfo
  will find the correct default for the system.
* Fix warnings in ntp_request.c ([Bug 1973] oversight) and sntp/main.c
  (CID 159, apparent overrun due to union, actually correct).
* Update sntp/loc/solaris to conform to stock locations.
(4.2.7p196) 2011/07/27 Released by Harlan Stenn <stenn@ntp.org>
* DEFAULT INSTALLATION DIRECTORY CHANGES ON SOME OSes: to get the old
  behavior, pass --with-locfile=legacy to 'configure'
* [Bug 1972] from 4.2.6p4-RC2: checking for struct rtattr fails.
* [Bug 1973] Widen reference clock mode from 8 to 32 bits.
* Removed sntp/m4/ntp_bindir.m4 - no longer needed.
* Move loc/ to sntp/loc/ .
* Move scripts/cvo.sh to sntp/scripts/cvo.sh .
* Move scripts/genLocInfo to sntp/scripts/genLocInfo .
* Give NTP_LOCINFO an optional path-to argument.
* Remove hacks to get NTP_LOCINFO-related data to sntp/ .
* Move sntp/include/mansec2subst.sed to sntp/scripts/mansec2subst.sed .
* If no "more specific" loc file is found for redhat* or fedora*,
  look for a loc/redhat file.
* If no "more specific" loc file is found and uname says this is Linux,
  look for a loc/linux file.
* Improve the help text: --with-locfile=XXX .
* work around solaris /bin/sh issues for genLocInfo.
(4.2.7p195) 2011/07/25 Released by Harlan Stenn <stenn@ntp.org>
* Added loc/redhat.
(4.2.7p194) 2011/07/25 Released by Harlan Stenn <stenn@ntp.org>
* [Bug 1608] from 4.2.6p4-RC2: Parse Refclock driver should honor
  trusttime.
* Add support for installing programs and scripts to libexec.
* Added loc/solaris.
(4.2.7p193) 2011/07/24 Released by Harlan Stenn <stenn@ntp.org>
* [Bug 1970] from 4.2.6p4-RC2: UNLINK_EXPR_SLIST() causes crash if list
  is empty.
* Update libevent to 2.1 HEAD as of merge of 2.0.13-stable-dev.
* Match addr_eqprefix() sizeof and memcpy destination to make it clear
  to static analysis that there is no buffer overrun (CID 402).
(4.2.7p192) 2011/07/18 Released by Harlan Stenn <stenn@ntp.org>
* [Bug 1966] Broken FILES section for ntp.keys.def.
(4.2.7p191) 2011/07/17 Released by Harlan Stenn <stenn@ntp.org>
* [Bug 1948] Update man page section layout.
* [Bug 1963] add reset command for ntpq :config, similar to ntpdc's.
* [Bug 1964] --without-sntp should not build sntp.
(4.2.7p190) 2011/07/13 Released by Harlan Stenn <stenn@ntp.org>
* [Bug 1961] from 4.2.6p4: html2man update: distribute ntp-wait.html.
* Require autogen-5.12.
(4.2.7p189) 2011/07/11 Released by Harlan Stenn <stenn@ntp.org>
* [Bug 1134] from 4.2.6p4-RC1: ntpd fails binding to tentative IPv6
  addresses.
* [Bug 1790] from 4.2.6p4-RC1: Update config.guess and config.sub to
  detect AIX6.
(4.2.7p188) 2011/06/28 Released by Harlan Stenn <stenn@ntp.org>
* [Bug 1958] genLocInfo must export PATH.
* ntp-wait: some versions of ntpd spell "associd" differently.
(4.2.7p187) 2011/06/24 Released by Harlan Stenn <stenn@ntp.org>
* [Bug 1954] Fix typos in [s]bin_PROGRAMS in ntpd/Makefile.am.
* Implement --with-locfile=filename configure argument.  If filename is
  empty we'll look under loc/ for a good fit.  If the filename contains
  a / character, it will be treated as a "normal" pathname.  Otherwise,
  that explicit file will be searched for under loc/ .
(4.2.7p186) 2011/06/23 Released by Harlan Stenn <stenn@ntp.org>
* [Bug 1950] Control installation of event_rpcgen.py.
* Update .point-changed-filelist for the new man pages.
* Update the building of OS-specific programs.
* Finish conversion to genLocInfo.
* validate MANTAGFMT in genLocInfo.
* Documentation update from Dave Mills.
(4.2.7p185) 2011/06/21 Released by Harlan Stenn <stenn@ntp.org>
* ntp_locs.m4: handle the case where . is not in the PATH.
* More genLocInfo cleanup.
(4.2.7p184) 2011/06/20 Released by Harlan Stenn <stenn@ntp.org>
* Added ntp_locs.m4.
* genLocInfo improvements.
* Add the man page tag "flavor" to the loc.* files.
* Add/distribute genLocInfo.
(4.2.7p183) 2011/06/19 Released by Harlan Stenn <stenn@ntp.org>
* Update the autogen include list for scripts/Makefile.am.
* Added loc.freebsd (and distribute it).
* Added loc.legacy (and distribute it).
(4.2.7p182) 2011/06/15 Released by Harlan Stenn <stenn@ntp.org>
* [Bug 1304] Update sntp.html to reflect new implementation.
* Update .point-changed-filelist .
* ntpdc documentation fixes.
* Update ntp-wait autogen docs.
* Update the ntpd autogen docs.
* Update the ntpsnmpd autogen docs.
* Use autogen to produce ntp-keygen docs.
* Add "license name" to ntp.lic for autogen-5.11.10.
* Prepare for ntp.keys.5.
(4.2.7p181) 2011/06/07 Released by Harlan Stenn <stenn@ntp.org>
* [Bug 1938] addr_eqprefix() doesn't clear enough storage.
(4.2.7p180) 2011/06/06 Released by Harlan Stenn <stenn@ntp.org>
* Upgrade to libevent-2.0.12.
* More sntp.1 cleanups.
* Produce ntpq.1 with the new autogen macros.
* Remove the deprecated "detail" stanza from ntpdc-opts.def.
(4.2.7p179) 2011/06/03 Released by Harlan Stenn <stenn@ntp.org>
* Update cmd-doc.tlib to autogen-5.11.10pre5.
* Upgrade local autoopts templates to 5.11.10pre5.
(4.2.7p178) 2011/06/02 Released by Harlan Stenn <stenn@ntp.org>
* Update the std_def_list to include the ntp.lic file.
* Distribute the ntp.lic file.
* Add http://ntp.org/license to the ntp.lic file.
(4.2.7p177) 2011/06/01 Released by Harlan Stenn <stenn@ntp.org>
* Use the latest autogen's new copyright template code.
* Clean up the ntp.lic file.
(4.2.7p176) 2011/05/31 Released by Harlan Stenn <stenn@ntp.org>
* sntp documentation cleanup.
* autogen documentation template cleanup.
(4.2.7p175) 2011/05/30 Released by Harlan Stenn <stenn@ntp.org>
* [Bug 1936] Correctly set IPV6_MULTICAST_LOOP.
* cmd-doc.tlib cleanup from Bruce Korb.
* sntp documentation cleanup.
(4.2.7p174) 2011/05/28 Released by Harlan Stenn <stenn@ntp.org>
* ntpdc documentation cleanup.
* sntp documentation cleanup.
* Don't build libevent with openssl support.  Right now, libevent
  doesn't use pkg-config to find openssl's installation location.
(4.2.7p173) 2011/05/25 Released by Harlan Stenn <stenn@ntp.org>
* Typo in emalloc.c hides file and line number from emalloc() error msg.
* parsesolaris.c compile fails on SPARC Solaris with conflicting printf.
* ntp_util.c compile fails on AIX and OSF with conflicting statsdir.
(4.2.7p172) 2011/05/24 Released by Harlan Stenn <stenn@ntp.org>
* Remove hardcoded 1/960 s. fudge for <CR> transmission time at 9600 8n1
  from WWVB/Spectracom driver introduced in 4.2.7p169.
(4.2.7p171) 2011/05/23 Released by Harlan Stenn <stenn@ntp.org>
* Eliminate warnings about shadowing global "basename" on Linux.
* Use filegen_config() consistently when changing filegen options.
* mprintf() should go to stdout, not stderr.  DPRINTF() uses mprintf().
* Repair a few simulator problems (more remain).
* Documentation updates from Dave Mills.
(4.2.7p170) 2011/05/19 Released by Harlan Stenn <stenn@ntp.org>
* [Bug 1932] libevent/util_internal.h builtin_expect compile error with
  gcc 2.95.
* Use 64-bit scalars in LFPTOD() and DTOLFP() on more platforms by
  conditionalizing on HAVE_U_INT64 rather than UINT64_MAX.
(4.2.7p169) 2011/05/18 Released by Harlan Stenn <stenn@ntp.org>
* [Bug 1933] WWVB/Spectracom driver timestamps LFs, not CRs.
(4.2.7p168) 2011/05/16 Released by Harlan Stenn <stenn@ntp.org>
* Convert receive buffer queue from doubly-linked list to FIFO.
(4.2.7p167) 2011/05/14 Released by Harlan Stenn <stenn@ntp.org>
* [Bug 1927] io_closeclock() should purge pending recvbufs.
* [Bug 1931] cv always includes fudgetime1, never fudgetime2.
* Use acts_close() in acts_shutdown() to avoid leaving a stale lockfile
  if unpeered via runtime configuration while the modem is open.
* Correct acts_close() test of pp->io.fd to see if it is open.
* 4.2.7p164 documentation updates re: 'tos orphanwait' expanded scope.
(4.2.7p166) 2011/05/13 Released by Harlan Stenn <stenn@ntp.org>
* If we have local overrides for autogen template files, use them.
* Convert more of the sntp-opt.def documentation from man to mdoc.
(4.2.7p165) 2011/05/11 Released by Harlan Stenn <stenn@ntp.org>
* Convert snmp docs to mdoc format, which requires autogen 5.11.9.
* from 4.2.6p4-RC1: Require autogen 5.11.9.
(4.2.7p164) 2011/05/11 Released by Harlan Stenn <stenn@ntp.org>
* [Bug 988] Local clock eats up -g option, so ntpd stops with large
  initial time offset.
* [Bug 1921] LOCAL, ACTS drivers with "prefer" excluded from initial
  candidate list.
* [Bug 1922] "tos orphanwait" applied incorrectly at startup.
* [Bug 1923] orphan parent favored over LOCAL, ACTS drivers.
* [Bug 1924] Billboard tally codes sometimes do not match operation,
  variables.
* Change "pool DNS" messages from msyslog to debug trace output.
* Remove unused FLAG_SYSPEER from peer->status.
* Respect "tos orphanwait" at startup.  Previously there was an
  unconditional 300 s. startup orphanwait, though other values were
  respected for subsequent orphan wait periods after no_sys_peer events.
* Apply "tos orphanwait" (def. 300 seconds) to LOCAL and ACTS reference
  clock drivers, in addition to orphan parent operation.  LOCAL and ACTS
  are not selectable during the orphanwait delay at startup and after
  each no_sys_peer event.  This prevents a particular form of clock-
  hopping, such as using LOCAL briefly at startup before remote peers
  are selectable.  This fixes the issue reported in [Bug 988].
* Documentation updates from Dave Mills.
(4.2.7p163) 2011/05/08 Released by Harlan Stenn <stenn@ntp.org>
* [Bug 1911] missing curly brace in libntp/ntp_rfc2553.c
(4.2.7p162) 2011/05/03 Released by Harlan Stenn <stenn@ntp.org>
* [Bug 1910] Support the Tristate Ltd. TS-GPSclock-01.
(4.2.7p161) 2011/05/02 Released by Harlan Stenn <stenn@ntp.org>
* [Bug 1904] 4.2.7p160 Windows build broken (POSIX_SHELL).
* [Bug 1906] 4.2.7p160 - libtool: compile: cannot determine name of
  library object in ./libevent
* Share a single sntp/libevent/build-aux directory between all three
  configure scripts.
* Add missing --enable-local-libevent help to top-level configure.
(4.2.7p160) 2011/05/01 Released by Harlan Stenn <stenn@ntp.org>
* from 4.2.6p4-RC1: Upgrade to libopts 35.0.10 from AutoGen 5.11.9pre8.
* [Bug 1901] Simulator does not set progname.
(4.2.7p159) 2011/04/28 Released by Harlan Stenn <stenn@ntp.org>
* Fix a couple of unused variable warnings.
* cleanup in timespecops.c / timevalops.c
(4.2.7p158) 2011/04/24 Released by Harlan Stenn <stenn@ntp.org>
* Update libevent --disable-libevent-regress handling to work when
  building libevent using mingw.
(4.2.7p157) 2011/04/21 Released by Harlan Stenn <stenn@ntp.org>
* [Bug 1890] 4.2.7p156 segfault in duplicate freeaddrinfo().
(4.2.7p156) 2011/04/19 Released by Harlan Stenn <stenn@ntp.org>
* [Bug 1851] freeaddrinfo() called after getaddrinfo() fails.
(4.2.7p155) 2011/04/18 Released by Harlan Stenn <stenn@ntp.org>
* Fix leak in refclock_datum.c start failure path.
(4.2.7p154) 2011/04/17 Released by Harlan Stenn <stenn@ntp.org>
* [Bug 1887] DNS fails on 4.2.7p153 using threads.
(4.2.7p153) 2011/04/16 Released by Harlan Stenn <stenn@ntp.org>
* A few more Coverity Scan cleanups.
(4.2.7p152) 2011/04/15 Released by Harlan Stenn <stenn@ntp.org>
* Update embedded libevent to current 2.1 git HEAD.
(4.2.7p151) 2011/04/14 Released by Harlan Stenn <stenn@ntp.org>
* Detect vsnprintf() support for "%m" and disable our "%m" expansion.
* Add --enable-c99-sprintf to configure args for -noopenssl variety of
  flock-build to avoid regressions in (v)snprintf() replacement.
* More msnprintf() unit tests.
* Coverity Scan error checking fixes.
* Log failure to fetch time from HOPF_P hardware.
* Check HOPF_S sscanf() conversion count before converted values.
(4.2.7p150) 2011/04/13 Released by Harlan Stenn <stenn@ntp.org>
* Remove never-used, incomplete ports/winnt/ntpd/refclock_trimbledc.[ch]
* On systems without C99-compliant (v)snprintf(), use C99-snprintf
  replacements (http://www.jhweiss.de/software/snprintf.html)
* Remove remaining sprintf() calls except refclock_ripencc.c (which is
  kept out of --enable-all-clocks as a result), upstream libs which use
  sprintf() only after careful buffer sizing.
(4.2.7p149) 2011/04/11 Released by Harlan Stenn <stenn@ntp.org>
* [Bug 1881] describe the {+,-,s} characters in configure --help output.
(4.2.7p148) 2011/04/09 Released by Harlan Stenn <stenn@ntp.org>
* Use _mkgmtime() as timegm() in the Windows port, rather than
  libntp/mktime.c's timegm().  Fixed [Bug 1875] on Windows using the old
  asn2ntp() code from before 4.2.7p147.
* ntp_crypto.c string buffer safety.
* Remove use of MAXFILENAME in mode 7 (ntpdc) on-wire structs.
* Change ntpd MAXFILENAME from 128 to 256 to match ntp-keygen.
* Buffer safety and sign extension fixes (thanks Coverity Scan).
(4.2.7p147) 2011/04/07 Released by Harlan Stenn <stenn@ntp.org>
* [Bug 1875] 'asn2ntp()' rewritten with 'caltontp()'; 'timegm()'
  substitute likely to crash with 64bit time_t.
(4.2.7p146) 2011/04/05 Released by Harlan Stenn <stenn@ntp.org>
* String buffer safety cleanup, converting to strlcpy() and strlcat().
* Use utmpname() before pututline() so repeated steps do not
  accidentally record into wtmp where utmp was intended.
* Use setutent() before each pututline() including first.
(4.2.7p145) 2011/04/04 Released by Harlan Stenn <stenn@ntp.org>
* [Bug 1840] ntp_lists.h FIFO macros buggy.
(4.2.7p144) 2011/04/03 Released by Harlan Stenn <stenn@ntp.org>
* [Bug 1874] ntpq -c "rv 0 sys_var_list" empty.
(4.2.7p143) 2011/03/31 Released by Harlan Stenn <stenn@ntp.org>
* [Bug 1732] ntpd ties up CPU on disconnected USB refclock.
* [Bug 1861] tickadj build failure using uClibc.
* [Bug 1862] in6addr_any test in configure fooled by arm gcc 4.1.3 -O2.
* Remove kernel line discipline driver code for clk and chu, deprecate
  related LDISC_ flags, and remove associated ntpd code to decode the
  timestamps, remove clktest line discipline test program.
* Remove "signal_no_reset: signal 17 had flags 4000000" logging, as it
  indicates no problem and is interpreted as an error.  Previously some
  bits had been ignored one-by-one, but Linux SA_RESTORER definition is
  unavailable to user headers.
(4.2.7p142) 2011/03/21 Released by Harlan Stenn <stenn@ntp.org>
* [Bug 1844] ntpd 4.2.7p131 NetBSD, --gc-sections links bad executable.
* Fix "make distcheck" break in libevent/sample caused by typo.
(4.2.7p141) 2011/03/20 Released by Harlan Stenn <stenn@ntp.org>
* Add "ntpq -c iostats" similar to "ntpdc -c iostats".
* Compare entire timestamp to reject duplicates in refclock_pps().
(4.2.7p140) 2011/03/17 Released by Harlan Stenn <stenn@ntp.org>
* [Bug 1848] ntpd 4.2.7p139 --disable-thread-support does not compile.
* Add --disable-thread-support to one flock-build variation.
* One more lock-while-init in lib/isc/task.c to quiet lock analysis.
(4.2.7p139) 2011/03/16 Released by Harlan Stenn <stenn@ntp.org>
* [Bug 1848] make check ntpd --saveconfigquit clutters syslog.
(4.2.7p138) 2011/03/08 Released by Harlan Stenn <stenn@ntp.org>
* [Bug 1846] MacOSX: debug symbol not found by propdelay or tickadj.
(4.2.7p137) 2011/03/07 Released by Harlan Stenn <stenn@ntp.org>
* Use TRACE() instead of DPRINTF() for libntp and utilities, which
  use the "debug" variable regardless of #ifdef DEBUG.
* Declare debug in libntp instead of each program.  Expose extern
  declaration to utilities, libntp, and DEBUG ntpd.
* Lock under-construction task, taskmgr objects to satisfy Coverity's
  mostly-correct assumptions about which variables are protected by
  which locks.
(4.2.7p136) 2011/03/02 Released by Harlan Stenn <stenn@ntp.org>
* [Bug 1839] 4.2.7p135 still installs libevent ev*.h headers.
(4.2.7p135) 2011/03/02 Released by Harlan Stenn <stenn@ntp.org>
* libevent: When building on systems with CLOCK_MONOTONIC available,
  separate the internal timeline (possibly counting since system boot)
  from the gettimeofday() timeline in event_base cached timevals.  Adds
  new event_base_tv_cached() to retrieve cached callback round start
  time on the internal timeline, and changes
  event_based_gettimeofday_cached() to always return times using the
  namesake timeline.  This preserves the benefit of using the never-
  stepped monotonic clock for event timeouts while providing clients
  with times consistently using gettimeofday().
* Correct event_base_gettimeofday_cached() workaround code in
  sntp to work with corrected libevent.
* Remove sntp l_fp_output() test now that it uses prettydate().
* [Bug 1839] 4.2.7p131 installs libevent ev*.h headers.
* Ensure CONFIG_SHELL is not empty before relying on it for #! scripts.
(4.2.7p134) 2011/02/24 Released by Harlan Stenn <stenn@ntp.org>
* [Bug 1837] Build fails on Win7 due to regedit requiring privilege.
* Provide fallback definitions for GetAdaptersAddresses() for Windows
  build environments lacking iphlpapi.h.
* Rename file containing 1.xxxx ChangeSet revision from version to
  scm-rev to avoid invoking GNU make implicit rules attempting to
  compile version.c into version.  Problem was with sntp/version.o
  during make distcheck after fix for spurious sntp rebuilds.
* Add INC_ALIGNED_PTR() macro to align pointers like malloc().
(4.2.7p133) 2011/02/23 Released by Harlan Stenn <stenn@ntp.org>
* [Bug 1834] ntpdate 4.2.7p131 aborts with assertion failure.
* Move sntp last in top-level Makefile.am SUBDIRS so that the libevent
  tearoff (if required) and sntp are compiled after the rest.
* Use a single set of Automake options for each package in configure.ac
  AM_INIT, remove Makefile.am AUTOMAKE_OPTIONS= lines.
* Correct spurious sntp rebuilds triggered by a make misperception
  sntp/version was out-of-date relative to phony target FRC.version.
* Do not cache paths to perl, test, or pkg-config, searching the PATH
  at configure time is worth it to pick up tool updates.
(4.2.7p132) 2011/02/22 Released by Harlan Stenn <stenn@ntp.org>
* [Bug 1832] ntpdate doesn't allow timeout > 2s.
* [Bug 1833] The checking sem_timedwait() fails without -pthread.
* ElectricFence was suffering bitrot - remove it.  valgrind works well.
* Enable all relevant automake warnings.
* Correct Solaris 2.1x PTHREAD_ONCE_INIT extra braces test to avoid
  triggering warnings due to excess braces.
* Remove libevent-cfg from sntp/Makefile.am.
* Provide bug report and URL options to Autoconf.
* Avoid relying on remake rules for routine build/flock-build for
  libevent as for the top-level and sntp subproject.
(4.2.7p131) 2011/02/21 Released by Harlan Stenn <stenn@ntp.org>
* [Bug 1087] -v/--normalverbose conflicts with -v/--version in sntp.
* [Bug 1088] sntp should (only) report the time difference without -s/-a.
* older autoconf sometimes dislikes [].
* Move "can't write KoD file" warning from sntp shutdown to startup.
* refclock_acts.c cleanup from Dave Mills.
* Convert sntp to libevent event-driven socket programming.  Instead of
  blocking name resolution and querying one NTP server at a time,
  resolve server names and send NTP queries without blocking.  Add
  sntp command-line options to adjust timing and optionally wait for all
  servers to respond instead of exiting after the first.
* Import libevent 2.0.10-stable plus local patches as a tearoff, used
  only if the target system lacks an installed libevent 2.0.9 or later.
* Move blocking worker and resolver to libntp from ntpd.
* Use threads rather than forked child processes for blocking worker
  when possible.  Override with configure --disable-thread-support.
* Move init_logging(), change_logfile(), and setup_logfile() from ntpd
  to libntp, use them in sntp.
* Test --without-sntp in flock-build script's -no-refclocks variety.
* Avoid invoking config.status twice in a row in build script.
* Move more m4sh tests needed by libntp to shared .m4 files.
* Split up ntp_libntp.m4 into smaller, more specific subsets.
* Enable gcc -Wcast-align, fix many instances of warnings when casting
  a pointer to a more-strictly-aligned underlying type.
(4.2.7p130) 2011/02/12 Released by Harlan Stenn <stenn@ntp.org>
* [Bug 1811] Update the download location in WHERE-TO-START.
(4.2.7p129) 2011/02/09 Released by Harlan Stenn <stenn@ntp.org>
* Add missing "break;" to ntp_control.c ctl_putsys() for caliberrs, used
  by ntpq -c kerninfo introduced in 4.2.7p104.
* Fix leak in ntp_control.c read_mru_list().
(4.2.7p128) 2011/01/30 Released by Harlan Stenn <stenn@ntp.org>
* [Bug 1799] ntpq mrv crash.
* [Bug 1801] ntpq mreadvar requires prior association caching.
(4.2.7p127) 2011/01/28 Released by Harlan Stenn <stenn@ntp.org>
* [Bug 1797] Restore stale timestamp check from the RANGEGATE cleanup.
(4.2.7p126) 2011/01/27 Released by Harlan Stenn <stenn@ntp.org>
* Fix unexposed fencepost error in format_time_fraction().
* Add more unit tests for timeval_tostr() and timespec_tostr().
(4.2.7p125) 2011/01/26 Released by Harlan Stenn <stenn@ntp.org>
* [Bug 1794] ntpq -c rv missing clk_wander information.
* [Bug 1795] ntpq readvar does not display last variable.
(4.2.7p124) 2011/01/25 Released by Harlan Stenn <stenn@ntp.org>
* sntp/Makefile.am needs any passed-in CFLAGS.
(4.2.7p123) 2011/01/24 Released by Harlan Stenn <stenn@ntp.org>
* [Bug 1788] tvtots.c tables inaccurate
(4.2.7p122) 2011/01/22 Released by Harlan Stenn <stenn@ntp.org>
* ACTS refclock cleanup from Dave Mills.
* Avoid shadowing the "group" global variable.
(4.2.7p121) 2011/01/21 Released by Harlan Stenn <stenn@ntp.org>
* [Bug 1786] Remove extra semicolon from ntp_proto.c .
(4.2.7p120) 2011/01/20 Released by Harlan Stenn <stenn@ntp.org>
* Change new timeval and timespec to string routines to use snprintf()
  rather than hand-crafted conversion, avoid signed int overflow there.
* Add configure support for SIZEOF_LONG_LONG to enable portable use of
  snprintf() with time_t.
* Grow ntpd/work_thread.c arrays as needed.
* Add DEBUG_* variants of ntp_assert.h macros which compile away using
  ./configure --disable-debugging.
* Fix tvalops.cpp unit test failures for 32-bit builds.
* Return to a single autoreconf invocation in ./bootstrap script.
* Fix warnings seen on FreeBSD 9.
* crypto group changes from Dave Mills.
* Lose the RANGEGATE check in PPS, from Dave Mills.
* ACTS refclock cleanup from Dave Mills.
* Documentation updates from Dave Mills.
* NMEA driver documentation update from Juergen Perlinger.
(4.2.7p119) 2011/01/18 Released by Harlan Stenn <stenn@ntp.org>
* added timespecops.{c,h} and tievalops.{c.h} to libntp and include
  added tspecops.cpp to tests/libntp
* Correct msyslog.c build break on Solaris 2.9 from #ifdef/#if mixup.
(4.2.7p118) 2011/01/15 Released by Harlan Stenn <stenn@ntp.org>
* Simplify the built-sources stuff in sntp/ .
* Fix check for -lipv6 on HP-UX 11.
(4.2.7p117) 2011/01/13 Released by Harlan Stenn <stenn@ntp.org>
* Add configure --without-sntp option to disable building sntp and
  sntp/tests.  withsntp=no in the environment changes the default.
* Build infrastructure cleanup:
  Move m4 directory to sntp/m4.
  Share a single set of genver output between sntp and the top level.
  Share a single set of autogen included .defs in sntp/include.
  Share a single set of build-aux scripts (e.g. config.guess, missing).
  Add ntp_libntp.m4 and ntp_ipv6.m4 to reduce configure.ac duplication.
  Warn and exit build/flock-build if bootstrap needs to be run.
(4.2.7p116) 2011/01/10 Released by Harlan Stenn <stenn@ntp.org>
* refclock_nmea.c refactoring by Juergen Perlinger.
(4.2.7p115) 2011/01/09 Released by Harlan Stenn <stenn@ntp.org>
* [Bug 1780] Windows ntpd 4.2.7p114 crashes in ioctl().
* [Bug 1781] longlong undefined in sntp handle_pkt() on Debian amd64.
(4.2.7p114) 2011/01/08 Released by Harlan Stenn <stenn@ntp.org>
* Fix for openssl pkg-config detection eval failure.
* Add erealloc_zero(), refactor estrdup(), emalloc(), emalloc_zero() to
  separate tracking callsite file/line from using debug MS C runtime,
  and to reduce code duplication.
(4.2.7p113) 2011/01/07 Released by Harlan Stenn <stenn@ntp.org>
* [Bug 1776] sntp mishandles -t/--timeout and -a/--authentication.
* Default to silent make rules, override with make V=1 or ./configure
  --disable-silent-rules.
* Correct --with-openssl-incdir defaulting with pkg-config.
* Correct ./build on systems without gtest available.
* Begin moving some of the low-level socket stuff to libntp.
(4.2.7p112) 2011/01/06 Released by Harlan Stenn <stenn@ntp.org>
* [Bug 1773] openssl not detected during ./configure.
* [Bug 1774] Segfaults if cryptostats enabled and built without OpenSSL.
* Use make V=0 in build script to increase signal/noise ratio.
(4.2.7p111) 2011/01/05 Released by Harlan Stenn <stenn@ntp.org>
* [Bug 1772] refclock_open() return value check wrong for ACTS.
* Default --with-openssl-libdir and --with-openssl-incdir to the values
  from pkg-config, falling back on our usual search paths if pkg-config
  is not available or does not have openssl.pc on PKG_CONFIG_PATH.
* Change refclock_open() to return -1 on failure like open().
* Update all refclock_open() callers to check for fd <= 0 indicating
  failure, so they work with older and newer refclock_open() and can
  easily backport.
* Initialize refclockproc.rio.fd to -1, harmonize refclock shutdown
  entrypoints to avoid crashing, particularly if refclock_open() fails.
* Enable tickadj-like taming of wildly off-spec Windows clock using
  NTPD_TICKADJ_PPM env. var. specifying baseline slew.
(4.2.7p110) 2011/01/04 Released by Harlan Stenn <stenn@ntp.org>
* [Bug 1771] algorithmic error in 'clocktime()' fixed.
* Unit tests extended for hard-coded system time.
* make V=0 and configure --enable-silent-rules supported.
* setvar modemsetup = ATE0... overrides ACTS driver default.
* Preserve last timecode in ACTS driver (ntpq -ccv).
* Tolerate previous ATE1 state when sending ACTS setup.
* Enable raw tty line discipline in Windows port.
* Allow tty open/close/open to succeed on Windows port.
* Enable ACTS and CHU reference clock drivers on Windows.
(4.2.7p109) 2011/01/02 Released by Harlan Stenn <stenn@ntp.org>
* Remove nearly all strcpy() and most strcat() from NTP distribution.
  One major pocket remains in ntp_crypto.c.  libopts & libisc also have
  (safe) uses of strcpy() and strcat() remaining.
* Documentation updates from Dave Mills.
(4.2.7p108) 2011/01/01 Released by Harlan Stenn <stenn@ntp.org>
* [Bug 1764] Move Palisade modem control logic to configure.ac.
* [Bug 1768] TIOCFLUSH undefined in linux for refclock_acts.
* Autokey multiple identity group improvements from Dave Mills.
* from 4.2.6p3: Update the copyright year.
(4.2.7p107) 2010/12/31 Released by Harlan Stenn <stenn@ntp.org>
* [Bug 1764] Palisade driver doesn't build on Linux.
* [Bug 1766] Oncore clock has offset/high jitter at startup.
* Move ntp_control.h variable IDs to ntp_control.c, remove their use by
  ntpq.  They are implementation details private to ntpd.  [Bug 597] was
  caused by ntpq's reliance on these IDs it need not know about.
* refclock_acts.c updates from Dave Mills.
(4.2.7p106) 2010/12/30 Released by Harlan Stenn <stenn@ntp.org>
* from 4.2.6p3: Update genCommitLog for the bk-5 release.
(4.2.7p105) 2010/12/29 Released by Harlan Stenn <stenn@ntp.org>
(4.2.7p104) 2010/12/28 Released by Harlan Stenn <stenn@ntp.org>
* from 4.2.6p3: Create and use scripts/check--help when generating
  .texi files.
* from 4.2.6p3: Update bk triggers for the bk-5 release.
* Support for multiple Autokey identity groups from Dave Mills.
* Documentation updates from Dave Mills.
* Add ntpq kerninfo, authinfo, and sysinfo commands similar to ntpdc's.
(4.2.7p103) 2010/12/24 Released by Harlan Stenn <stenn@ntp.org>
* Add ntpq pstats command similar to ntpdc's.
* Remove ntpq pstatus command, rv/readvar does the same and more.
* Documentation updates from Dave Mills.
(4.2.7p102) 2010/12/23 Released by Harlan Stenn <stenn@ntp.org>
* Allow ntpq &1 associd use without preceding association-fetching.
* Documentation updates from Dave Mills.
(4.2.7p101) 2010/12/22 Released by Harlan Stenn <stenn@ntp.org>
* from 4.2.6p3-RC12: Upgrade to libopts 34.0.9 from AutoGen 5.11.6pre7.
* from 4.2.6p3-RC12: Relax minimum Automake version to 1.10 with updated
  libopts.m4.
(4.2.7p100) 2010/12/21 Released by Harlan Stenn <stenn@ntp.org>
* [Bug 1743] from 4.2.6p3-RC12: Display timezone offset when showing
  time for sntp in the local timezone (documentation updates).
(4.2.7p99) 2010/12/21 Released by Harlan Stenn <stenn@ntp.org>
* Add unit tests for msnprintf().
(4.2.7p98) 2010/12/20 Released by Harlan Stenn <stenn@ntp.org>
* [Bug 1761] clockstuff/clktest-opts.h omitted from tarball.
* [Bug 1762] from 4.2.6p3-RC12: manycastclient responses interfere.
* Documentation updates from Dave Mills.
(4.2.7p97) 2010/12/19 Released by Harlan Stenn <stenn@ntp.org>
* [Bug 1458] from 4.2.6p3-RC12: Can not compile NTP on FreeBSD 4.7.
* [Bug 1760] from 4.2.6p3-RC12: ntpd Windows interpolation cannot be
  disabled.
* from 4.2.6p3-RC12: Upgrade to libopts 34.0.9 from AutoGen 5.11.6pre5.
* Documentation updates from Dave Mills.
(4.2.7p96) 2010/12/18 Released by Harlan Stenn <stenn@ntp.org>
* [Bug 1758] from 4.2.6p3-RC12: setsockopt IPV6_MULTICAST_IF with wrong
  ifindex.
* Documentation updates from Dave Mills.
(4.2.7p95) 2010/12/17 Released by Harlan Stenn <stenn@ntp.org>
* [Bug 1753] 4.2.7p94 faults on startup in newpeer(), strdup(NULL).
* [Bug 1754] from 4.2.6p3-RC12: --version output should be more verbose.
* [Bug 1757] from 4.2.6p3-RC12: oncore snprintf("%m") doesn't expand %m.
* from 4.2.6p3-RC12: Suppress ntp-keygen OpenSSL version display for
  --help, --version, display both build and runtime OpenSSL versions
  when they differ.
* from 4.2.6p3-RC12: Upgrade to libopts 33.5.8 from AutoGen 5.11.6pre3.
* Documentation updates from Dave Mills.
(4.2.7p94) 2010/12/15 Released by Harlan Stenn <stenn@ntp.org>
* [Bug 1751] from 4.2.6p3-RC12: Support for Atari FreeMiNT OS.
* Documentation updates from Dave Mills.
(4.2.7p93) 2010/12/13 Released by Harlan Stenn <stenn@ntp.org>
* [Bug 1510] from 4.2.6p3-RC12: Add modes 20/21 for driver 8 to support
  RAWDCF @ 75 baud.
* [Bug 1741] from 4.2.6p3-RC12: Enable multicast reception on each
  address (Windows).
* from 4.2.6p3-RC12: Other manycastclient repairs:
  Separate handling of scope ID embedded in many in6_addr from ifindex
  used for IPv6 multicasting ioctls.
  Add INT_PRIVACY endpt bit flag for IPv6 RFC 4941 privacy addresses.
  Enable outbound multicast from only one address per interface in the
  same subnet, and in that case prefer embedded MAC address modified
  EUI-64 IPv6 addresses first, then static, and last RFC 4941 privacy
  addresses.
  Use setsockopt(IP[V6]_MULTICAST_IF) before each send to multicast to
  select the local source address, using the correct socket is not
  enough.
* "server ... ident <groupname>" changes from Dave Mills.
* Documentation updates from Dave Mills.
(4.2.7p92) 2010/12/08 Released by Harlan Stenn <stenn@ntp.org>
* [Bug 1743] from 4.2.6p3-RC12: Display timezone offset when showing
  time for sntp in the local timezone.
(4.2.7p91) 2010/12/07 Released by Harlan Stenn <stenn@ntp.org>
* [Bug 1732] ntpd ties up CPU on disconnected USB device.
* [Bug 1742] form 4.2.6p3-RC12: Fix a typo in an error message in the
  "build" script.
(4.2.7p90) 2010/12/06 Released by Harlan Stenn <stenn@ntp.org>
* [Bug 1738] Windows ntpd has wrong net adapter name.
* [Bug 1740] ntpdc -c reslist packet count wrongly treated as signed.
(4.2.7p89) 2010/12/04 Released by Harlan Stenn <stenn@ntp.org>
* [Bug 1736] tos int, bool options broken in 4.2.7p66.
* from 4.2.6p3-RC12: Clean up the SNTP documentation.
(4.2.7p88) 2010/12/02 Released by Harlan Stenn <stenn@ntp.org>
* [Bug 1735] 'clocktime()' aborts ntpd on bogus input
(4.2.7p87) 2010/12/01 Released by Harlan Stenn <stenn@ntp.org>
* from 4.2.6p3-RC12: Clean up m4 quoting in configure.ac, *.m4 files,
  resolving intermittent AC_LANG_PROGRAM possibly undefined errors.
(4.2.7p86) 2010/11/29 Released by Harlan Stenn <stenn@ntp.org>
* Documentation updates from Dave Mills.
(4.2.7p85) 2010/11/24 Released by Harlan Stenn <stenn@ntp.org>
* Documentation updates from Dave Mills.
(4.2.7p84) 2010/11/22 Released by Harlan Stenn <stenn@ntp.org>
* [Bug 1618] Unreachable code in jjy_start().
* [Bug 1725] from 4.2.6p3-RC11: ntpd sends multicast from only one
  address.
* from 4.2.6p3-RC11: Upgrade libopts to 33.3.8.
* from 4.2.6p3-RC11: Bump minimum Automake version to 1.11, required for
  AM_COND_IF use in LIBOPTS_CHECK.
* An almost complete rebuild of the initial loopfilter configuration
  process, including the code that determines the interval between
  frequency file updates, from Dave Mills.
* Documentation updates from Dave Mills.
* Add ntp-keygen -l/--lifetime to control certificate expiry.
* JJY driver improvements for Tristate JJY01/02, including changes
  to its clockstats format.
* Add "nonvolatile" ntp.conf directive to control how often the
  driftfile is written.
(4.2.7p83) 2010/11/17 Released by Harlan Stenn <stenn@ntp.org>
* [Bug 1727] ntp-keygen PLEN, ILEN undeclared --without-crypto.
* Remove top-level libopts, use sntp/libopts.
* from 4.2.6p3-RC11: Remove log_msg() and debug_msg() from sntp in favor
  of msyslog().
* Documentation updates from Dave Mills.
(4.2.7p82) 2010/11/16 Released by Harlan Stenn <stenn@ntp.org>
* [Bug 1728] from 4.2.6p3-RC11: In ntp_openssl.m4, don't add
  -I/usr/include or -L/usr/lib to CPPFLAGS or LDFLAGS.
(4.2.7p81) 2010/11/14 Released by Harlan Stenn <stenn@ntp.org>
* [Bug 1681] from 4.2.6p3-RC10: More sntp logging cleanup.
* [Bug 1683] from 4.2.6p3-RC10: Non-localhost on loopback exempted from
  nic rules.
* [Bug 1719] Cleanup for ntp-keygen and fix -V crash, from Dave Mills.
(4.2.7p80) 2010/11/10 Released by Harlan Stenn <stenn@ntp.org>
* [Bug 1574] from 4.2.6p3-RC9: sntp doesn't set tv_usec correctly.
* [Bug 1681] from 4.2.6p3-RC9: sntp logging cleanup.
* [Bug 1683] from 4.2.6p3-RC9: Interface binding does not seem to work
  as intended.
* [Bug 1708] make check fails with googletest 1.4.0.
* [Bug 1709] from 4.2.6p3-RC9: ntpdate ignores replies with equal
  receive and transmit timestamps.
* [Bug 1715] sntp utilitiesTest.IPv6Address failed.
* [Bug 1718] Improve gtest checks in configure.ac.
(4.2.7p79) 2010/11/07 Released by Harlan Stenn <stenn@ntp.org>
* Correct frequency estimate with no drift file, from David Mills.
(4.2.7p78) 2010/11/04 Released by Harlan Stenn <stenn@ntp.org>
* [Bug 1697] filegen implementation should be improved.
* Refactor calendar functions in terms of new common code.
* Documentation updates from Dave Mills.
(4.2.7p77) 2010/11/03 Released by Harlan Stenn <stenn@ntp.org>
* [Bug 1692] packageinfo.sh needs to be "sourced" using ./ .
* [Bug 1695] ntpdate takes longer than necessary.
(4.2.7p76) 2010/11/02 Released by Harlan Stenn <stenn@ntp.org>
* [Bug 1690] Unit tests fails to build on some systems.
* [Bug 1691] Use first NMEA sentence each second.
* Put the sntp tests under sntp/ .
* ... and only build/run them if we have gtest.
* Documentation updates from Dave Mills.
(4.2.7p75) 2010/10/30 Released by Harlan Stenn <stenn@ntp.org>
* Documentation updates from Dave Mills.
* Include Linus Karlsson's GSoC 2010 testing code.
(4.2.7p74) 2010/10/29 Released by Harlan Stenn <stenn@ntp.org>
* [Bug 1685] from 4.2.6p3-RC8: NMEA driver mode byte confusion.
* from 4.2.6p3-RC8: First cut at using scripts/checkChangeLog.
* Documentation updates from Dave Mills.
(4.2.7p73) 2010/10/27 Released by Harlan Stenn <stenn@ntp.org>
* [Bug 1680] Fix alignment of clock_select() arrays.
* refinements to new startup behavior from David Mills.
* For the bootstrap script, touch .html files last.
* Add 'make check' test case that would have caught [Bug 1678].
(4.2.7p72) 2010/10/26 Released by Harlan Stenn <stenn@ntp.org>
* [Bug 1679] Fix test for -lsocket.
* Clean up missing ;; entries in configure.ac.
(4.2.7p71) 2010/10/25 Released by Harlan Stenn <stenn@ntp.org>
* [Bug 1676] from 4.2.6p3-RC7: NMEA: $GPGLL did not work after fix
  for Bug 1571.
* [Bug 1678] "restrict source" treated as "restrict default".
* from 4.2.6p3-RC7: Added scripts/checkChangeLog.
(4.2.7p70) 2010/10/24 Released by Harlan Stenn <stenn@ntp.org>
* [Bug 1571] from 4.2.6p3-RC6: NMEA does not relate data to PPS edge.
* [Bug 1572] from 4.2.p63-RC6: NMEA time adjustment for GPZDG buggy.
* [Bug 1675] from 4.2.6p3-RC6: Prohibit includefile remote config.
* Enable generating ntpd/ntp_keyword.h after keyword-gen.c changes on
  Windows as well as POSIX platforms.
* Fix from Dave Mills for a rare singularity in clock_combine().
(4.2.7p69) 2010/10/23 Released by Harlan Stenn <stenn@ntp.org>
* [Bug 1671] Automatic delay calibration is sometimes inaccurate.
(4.2.7p68) 2010/10/22 Released by Harlan Stenn <stenn@ntp.org>
* [Bug 1669] from 4.2.6p3-RC5: NTP fails to compile on IBM AIX 5.3.
* [Bug 1670] Fix peer->bias and broadcastdelay.
* Documentation updates from Dave Mills.
* Documentation EOL cleanup.
(4.2.7p67) 2010/10/21 Released by Harlan Stenn <stenn@ntp.org>
* [Bug 1649] from 4.2.6p3-RC5: Require NMEA checksum if $GPRMC or
  previously seen.
(4.2.7p66) 2010/10/19 Released by Harlan Stenn <stenn@ntp.org>
* [Bug 1277] Provide and use O(1) FIFOs, esp. in the config tree code.
* Remove unused 'bias' configuration keyword.
(4.2.7p65) 2010/10/16 Released by Harlan Stenn <stenn@ntp.org>
* [Bug 1584] from 4.2.6p3-RC4: wrong SNMP type for precision,
  resolution.
* Remove 'calldelay' and 'sign' remnants from parser, ntp_config.c.
(4.2.7p64) 2010/10/15 Released by Harlan Stenn <stenn@ntp.org>
* [Bug 1584] from 4.2.6p3-RC3: ntpsnmpd OID must be mib-2.197.
* [Bug 1659] from 4.2.6p3-RC4: Need CLOCK_TRUETIME not CLOCK_TRUE.
* [Bug 1663] ntpdsim should not open net sockets.
* [Bug 1665] from 4.2.6p3-RC4: is_anycast() u_int32_t should be u_int32.
* from 4.2.6p3: ntpsnmpd, libntpq warning cleanup.
* Remove 'calldelay' and 'sign' keywords (Dave Mills).
* Documentation updates from Dave Mills.
(4.2.7p63) 2010/10/13 Released by Harlan Stenn <stenn@ntp.org>
* [Bug 1080] from 4.2.6p3-RC3: ntpd on ipv6 routers very chatty.
* Documentation nit cleanup.
* Documentation updates from Dave Mills.
(4.2.7p62) 2010/10/12 Released by Harlan Stenn <stenn@ntp.org>
* [Bug 750] from 4.2.6p3-RC3: Non-existing device causes coredump with 
  RIPE-NCC driver.
* [Bug 1567] from 4.2.6p3-RC3: Support Arbiter 1093C Satellite Clock on
  Windows.
* [Bug 1581] from 4.2.6p3-RC3: printf format string mismatch leftover.
* [Bug 1659] from 4.2.6p3-RC3: Support Truetime Satellite Clocks on
  Windows. 
* [Bug 1660] from 4.2.6p3-RC3: On some systems, test is in /usr/bin, not
  /bin. 
* [Bug 1661] from 4.2.6p3-RC3: Re-indent refclock_ripencc.c.
* Lose peer_count from ntp_peer.c and ntp_proto.c (Dave Mills).
* Documentation updates from Dave Mills.
(4.2.7p61) 2010/10/06 Released by Harlan Stenn <stenn@ntp.org>
* Documentation and code cleanup from Dave Mills. No more NTP_MAXASSOC.
(4.2.7p60) 2010/10/04 Released by Harlan Stenn <stenn@ntp.org>
* Documentation updates from Dave Mills.
(4.2.7p59) 2010/10/02 Released by Harlan Stenn <stenn@ntp.org>
* Documentation updates from Dave Mills.
* Variable name cleanup from Dave Mills.
* [Bug 1657] darwin needs res_9_init, not res_init.
(4.2.7p58) 2010/09/30 Released by Harlan Stenn <stenn@ntp.org>
* Clock select bugfix from Dave Mills.
* [Bug 1554] peer may stay selected as system peer after becoming
  unreachable.
* [Bug 1644] from 4.2.6p3-RC3: cvo.sh should use lsb_release to identify
  linux distros.
* [Bug 1646] ntpd crashes with relative path to logfile.
(4.2.7p57) 2010/09/27 Released by Harlan Stenn <stenn@ntp.org>
* Documentation updates from Dave Mills.
(4.2.7p56) 2010/09/25 Released by Harlan Stenn <stenn@ntp.org>
* Clock combining algorithm improvements from Dave Mills.
* Documentation updates from Dave Mills.
* [Bug 1642] ntpdsim can't find simulate block in config file.
* [Bug 1643] from 4.2.6p3-RC3: Range-check the decoding of the RIPE-NCC
  status codes.
(4.2.7p55) 2010/09/22 Released by Harlan Stenn <stenn@ntp.org>
* Documentation updates from Dave Mills.
* [Bug 1636] from 4.2.6p3-RC2: segfault after denied remote config.
(4.2.7p54) 2010/09/21 Released by Harlan Stenn <stenn@ntp.org>
* More Initial convergence improvements from Dave Mills.
* Documentation updates from Dave Mills.
* [Bug 1635] from 4.2.6p3-RC2: "filegen ... enable" is not default.
(4.2.7p53) 2010/09/20 Released by Harlan Stenn <stenn@ntp.org>
* Documentation updates from Dave Mills.
* More Initial convergence improvements from Dave Mills.
(4.2.7p52) 2010/09/19 Released by Harlan Stenn <stenn@ntp.org>
* Initial convergence improvements from Dave Mills.
(4.2.7p51) 2010/09/18 Released by Harlan Stenn <stenn@ntp.org>
* [Bug 1344] from 4.2.6p3-RC1: ntpd on Windows exits without logging
  cause.
* [Bug 1629] 4.2.7p50 configure.ac changes invalidate config.cache.
* [Bug 1630] 4.2.7p50 cannot bootstrap on Autoconf 2.61.
(4.2.7p50) 2010/09/16 Released by Harlan Stenn <stenn@ntp.org>
* Cleanup NTP_LIB_M.
* [Bug 1628] Clean up -lxnet/-lsocket usage for (open)solaris.
(4.2.7p49) 2010/09/13 Released by Harlan Stenn <stenn@ntp.org>
* Documentation updates from Dave Mills.
(4.2.7p48) 2010/09/12 Released by Harlan Stenn <stenn@ntp.org>
* Documentation updates from Dave Mills.
(4.2.7p47) 2010/09/11 Released by Harlan Stenn <stenn@ntp.org>
* Documentation updates from Dave Mills.
* [Bug 1588] finish configure --disable-autokey implementation.
* [Bug 1616] refclock_acts.c: if (pp->leap == 2) is always false.
* [Bug 1620] [Backward Incompatible] "discard minimum" value should be in
  seconds, not log2 seconds.
(4.2.7p46) 2010/09/10 Released by Harlan Stenn <stenn@ntp.org>
* Use AC_SEARCH_LIBS instead of AC_CHECK_LIB for NTP_LIB_M.
(4.2.7p45) 2010/09/05 Released by Harlan Stenn <stenn@ntp.org>
* [Bug 1578] Consistently use -lm when needed.
(4.2.7p44) 2010/08/27 Released by Harlan Stenn <stenn@ntp.org>
* [Bug 1573] from 4.2.6p3-beta1: Miscalculation of offset in sntp.
(4.2.7p43) 2010/08/26 Released by Harlan Stenn <stenn@ntp.org>
* [Bug 1602] Refactor some of the sntp/ directory to facililtate testing.
(4.2.7p42) 2010/08/18 Released by Harlan Stenn <stenn@ntp.org>
* [Bug 1593] ntpd abort in free() with logconfig syntax error.
* [Bug 1595] from 4.2.6p3-beta1: empty last line in key file causes
  duplicate key to be added
* [Bug 1597] from 4.2.6p3-beta1: packet processing ignores RATE KoD packets,
  Because of a bug in string comparison.
(4.2.7p41) 2010/07/28 Released by Harlan Stenn <stenn@ntp.org>
* [Bug 1581] from 4.2.6p3-beta1: ntp_intres.c size_t printf format
  string mismatch.
* [Bug 1586] ntpd 4.2.7p40 doesn't write to syslog after fork on QNX.
* Avoid race with parallel builds using same source directory in
  scripts/genver by using build directory for temporary files.
* orphanwait documentation updates.
(4.2.7p40) 2010/07/12 Released by Harlan Stenn <stenn@ntp.org>
* [Bug 1395] ease ntpdate elimination with ntpd -w/--wait-sync
* [Bug 1396] allow servers on ntpd command line like ntpdate
(4.2.7p39) 2010/07/09 Released by Harlan Stenn <stenn@ntp.org>
* Fix typo in driver28.html.
* [Bug 1581] from 4.2.6p2: size_t printf format string mismatches, IRIG
  string buffers undersized.  Mostly backported from earlier ntp-dev
  fixes by Juergen Perlinger.
(4.2.7p38) 2010/06/20 Released by Harlan Stenn <stenn@ntp.org>
* [Bug 1570] backported to 4.2.6p2-RC7.
* [Bug 1575] from 4.2.6p2-RC7: use 'snprintf' with LIB_BUFLENGTH in
  inttoa.c, tvtoa.c and utvtoa.c
* [Bug 1576] backported to 4.2.6p2-RC7.
* Typo fix in a comment in ntp_proto.c.
(4.2.7p37) 2010/06/19 Released by Harlan Stenn <stenn@ntp.org>
* [Bug 1576] sys/sysctl.h depends on sys/param.h on OpenBSD.
(4.2.7p36) 2010/06/15 Released by Harlan Stenn <stenn@ntp.org>
* [Bug 1560] Initial support for orphanwait, from Dave Mills.
* clock_filter()/reachability fixes from Dave Mills.
(4.2.7p35) 2010/06/12 Released by Harlan Stenn <stenn@ntp.org>
* Rewrite of multiprecision macros in 'ntp_fp.h' from J. Perlinger
  <perlinger@ntp.org>
* [Bug 715] from 4.2.6p2-RC6: libisc Linux IPv6 interface iteration
  drops multicast flags.
(4.2.7p34) 2010/06/05 Released by Harlan Stenn <stenn@ntp.org>
* [Bug 1570] serial clock drivers get outdated input from kernel tty
  line buffer after startup
(4.2.7p33) 2010/06/04 Released by Harlan Stenn <stenn@ntp.org>
* [Bug 1561] from 4.2.6p2-RC5: ntpq, ntpdc "passwd" prompts for MD5
  password w/SHA1.
* [Bug 1565] from 4.2.6p2-RC5: sntp/crypto.c compile fails on MacOS over
  vsnprintf().
* from 4.2.6p2-RC5: Windows port: do not exit in
  ntp_timestamp_from_counter() without first logging the reason.
(4.2.7p32) 2010/05/19 Released by Harlan Stenn <stenn@ntp.org>
* Copyright file cleanup from Dave Mills.
* [Bug 1555] from 4.2.6p2-RC4: sntp illegal C (mixed code and
  declarations).
* [Bug 1558] pool prototype associations have 0.0.0.0 for remote addr.
* configure.ac: add --disable-autokey, #define AUTOKEY to enable future
  support for building without Autokey, but with OpenSSL for its digest
  algorithms (hash functions).  Code must be modified to use #ifdef
  AUTOKEY instead of #ifdef OPENSSL where appropriate to complete this.
* include/ntp_crypto.h: make assumption AUTOKEY implies OPENSSL explicit.
(4.2.7p31) 2010/05/11 Released by Harlan Stenn <stenn@ntp.org>
* [Bug 1325] from 4.2.6p2-RC3: unreachable code sntp recv_bcst_data().
* [Bug 1459] from 4.2.6p2-RC3: sntp MD5 authentication does not work
  with ntpd.
* [Bug 1552] from 4.2.6p2-RC3: update and complete broadcast and crypto
  features in sntp.
* [Bug 1553] from 4.2.6p2-RC3: sntp/configure.ac OpenSSL support.
* from 4.2.6p2-RC3: Escape unprintable characters in a refid in ntpq -p
  billboard.
* from 4.2.6p2-RC3: Simplify hash client code by providing OpenSSL
  EVP_*() API when built without OpenSSL.  (already in 4.2.7)
* from 4.2.6p2-RC3: Do not depend on ASCII in sntp.
(4.2.7p30) 2010/05/06 Released by Harlan Stenn <stenn@ntp.org>
* [Bug 1526] ntpd DNS pipe read EINTR with no network at startup.
* Update the ChangeLog entries when merging items from -stable.
(4.2.7p29) 2010/05/04 Released by Harlan Stenn <stenn@ntp.org>
* [Bug 1542] ntpd mrulist response may have incorrect last.older.
* [Bug 1543] ntpq mrulist must refresh nonce when retrying.
* [Bug 1544] ntpq mrulist sscanf timestamp format mismatch on 64-bit.
* Windows compiling hints/winnt.html update from G. Sunil Tej.
(4.2.7p28) 2010/05/03 Released by Harlan Stenn <stenn@ntp.org>
* [Bug 1512] from 4.2.6p2-RC3: ntpsnmpd should connect to net-snmpd
  via a unix-domain socket by default.
  Provide a command-line 'socket name' option.
* [Bug 1538] from 4.2.6p2-RC3: update refclock_nmea.c's call to
  getprotobyname().
* [Bug 1541] from 4.2.6p2-RC3: Fix wrong keyword for "maxclock".
(4.2.7p27) 2010/04/27 Released by Harlan Stenn <stenn@ntp.org>
(4.2.7p26) 2010/04/24 Released by Harlan Stenn <stenn@ntp.org>
* [Bug 1465] from 4.2.6p2-RC2: Make sure time from TS2100 is not
  invalid (backport from -dev).
* [Bug 1528] from 4.2.6p2-RC2: Fix EDITLINE_LIBS link order for ntpq
  and ntpdc.
* [Bug 1531] Require nonce with mrulist requests.
* [Bug 1532] Remove ntpd support for ntpdc's monlist in favor of ntpq's
  mrulist.
* [Bug 1534] from 4.2.6p2-RC2: conflicts with VC++ 2010 errno.h.
* [Bug 1535] from 4.2.6p2-RC2: "restrict -4 default" and "restrict
  -6 default" ignored.
(4.2.7p25) 2010/04/20 Released by Harlan Stenn <stenn@ntp.org>
* [Bug 1528] from 4.2.6p2-RC2: Remove --with-arlib from br-flock.
* [Bug 1503] [Bug 1504] [Bug 1518] [Bug 1522] from 4.2.6p2-RC2:
  all of which were fixed in 4.2.7 previously. 
(4.2.7p24) 2010/04/13 Released by Harlan Stenn <stenn@ntp.org>
* [Bug 1390] Control PPS on the Oncore M12.
* [Bug 1518] Windows ntpd should lock to one processor more
  conservatively.
* [Bug 1520] '%u' formats for size_t gives warnings with 64-bit builds.
* [Bug 1522] Enable range syntax "trustedkey (301 ... 399)".
* Documentation updates for 4.2.7p22 changes and additions, updating
  ntpdc.html, ntpq.html, accopt.html, confopt.html, manyopt.html,
  miscopt.html, and miscopt.txt.
* accopt.html: non-ntpport doc changes from Dave Mills.
* Modify full MRU list preemption when full to match "discard monitor"
  documentation, by removing exception for count == 1.
(4.2.7p23) 2010/04/04 Released by Harlan Stenn <stenn@ntp.org>
* [Bug 1516] unpeer by IP address fails, DNS name works.
* [Bug 1517] ntpq and ntpdc should verify reverse DNS before use.
  ntpq and ntpdc now use the following format for showing purported
  DNS names from IP address "reverse" DNS lookups when the DNS name
  does not exist or does not include the original IP address among
  the results: "192.168.1.2 (fake.dns.local)".
(4.2.7p22) 2010/04/02 Released by Harlan Stenn <stenn@ntp.org>
* [Bug 1432] Don't set inheritable flag for linux capabilities.
* [Bug 1465] Make sure time from TS2100 is not invalid.
* [Bug 1483] AI_NUMERICSERV undefined in 4.2.7p20.
* [Bug 1497] fudge is broken by getnetnum() change.
* [Bug 1503] Auto-enabling of monitor for "restrict ... limited" wrong.
* [Bug 1504] ntpdate tickles ntpd "discard minimum 1" rate limit if
  "restrict ... limited" is used.
* ntpdate: stop querying source after KoD packet response, log it.
* ntpdate: rate limit each server to 2s between packets.
* From J. N. Perlinger: avoid pointer wraparound warnings in dolfptoa(),
  printf format mismatches with 64-bit size_t.
* Broadcast client (ephemeral) associations should be demobilized only
  if they are not heard from for 10 consecutive polls, regardless of
  surviving the clock selection.  Fix from David Mills.
* Add "ntpq -c ifstats" similar to "ntpdc -c ifstats".
* Add "ntpq -c sysstats" similar to "ntpdc -c sysstats".
* Add "ntpq -c monstats" to show monlist knobs and stats.
* Add "ntpq -c mrulist" similar to "ntpdc -c monlist" but not
  limited to 600 rows, and with filtering and sorting options:
  ntpq -c "mrulist mincount=2 laddr=192.168.1.2 sort=-avgint"
  ntpq -c "mrulist sort=addr"
  ntpq -c "mrulist mincount=2 sort=count"
  ntpq -c "mrulist sort=-lstint"
* Modify internal representation of MRU list to use l_fp fixed-point
  NTP timestamps instead of seconds since startup.  This increases the
  resolution and substantially improves accuracy of sorts involving
  timestamps, at the cost of flushing all MRU entries when the clock is
  stepped, to ensure the timestamps can be compared with the current
  get_systime() results.
* Add ntp.conf "mru" directive to configure MRU parameters, such as
  "mru mindepth 600 maxage 64 maxdepth 5000 maxmem 1024" or
  "mru initalloc 0 initmem 16 incalloc 99 incmem 4".  Several pairs are
  equivalent with one in units of MRU entries and its twin in units of
  kilobytes of memory, so the last one used in ntp.conf controls:
  maxdepth/maxmem, initalloc/initmem, incalloc/incmem.  With the above
  values, ntpd will preallocate 16kB worth of MRU entries, allocating
  4kB worth each time more are needed, with a hard limit of 1MB of MRU
  entries.  Until there are more than 600 entries none would be reused.
  Then only entries for addresses last seen 64 seconds or longer ago are
  reused.
* Limit "ntpdc -c monlist" response in ntpd to 600 entries, the previous
  overall limit on the MRU list depth which was driven by the monlist
  implementation limit of one request with a single multipacket
  response.
* New "pool" directive implementation modeled on manycastclient.
* Do not abort on non-ASCII characters in ntp.conf, ignore them.
* ntpq: increase response reassembly limit from 24 to 32 packets, add
  discussion in comment regarding results with even larger MAXFRAGS.
* ntpq: handle "passwd MYPASSWORD" (without prompting) as with ntpdc.
* ntpdc: do not examine argument to "passwd" if not supplied.
* configure: remove check for pointer type used with qsort(), we
  require ANSI C which mandates void *.
* Reset sys_kodsent to 0 in proto_clr_stats().
* Add sptoa()/sockporttoa() similar to stoa()/socktoa() adding :port.
* Use memcpy() instead of memmove() when buffers can not overlap.
* Remove sockaddr_storage from our sockaddr_u union of sockaddr,
  sockaddr_in, and sockaddr_in6, shaving about 100 bytes from its size
  and substantially decreasing MRU entry memory consumption.
* Extend ntpq readvar (alias rv) to allow fetching up to three named
  variables in one operation:  ntpq -c "rv 0 version offset frequency".
* ntpq: use srchost variable to show .POOL. prototype associations'
  hostname instead of address 0.0.0.0.
* "restrict source ..." configures override restrictions for time
  sources, allows tight default restrictions to be used with the pool
  directive (where server addresses are not known in advance).
* Ignore "preempt" modifier on manycastclient and pool prototype
  associations.  The resulting associations are preemptible, but the
  prototype must not be.
* Maintain and use linked list of associations (struct peer) in ntpd,
  avoiding walking 128 hash table entries to iterate over peers.
* Remove more workarounds unneeded since we require ISO C90 AKA ANSI C:
  - remove fallback implementations for memmove(), memset, strstr().
  - do not test for atexit() or memcpy().
* Collapse a bunch of code duplication in ntpd/ntp_restrict.c added with
  support for IPv6.
* Correct some corner case failures in automatically enabling the MRU
  list if any "restrict ... limited" is in effect, and in disabling MRU
  maintenance. (ntp_monitor.c, ntp_restrict.c)
* Reverse the internal sort order of the address restriction lists, but
  preserve the same behavior.  This allows removal of special-case code
  related to the default restrictions and more straightforward lookups
  of restrictions for a given address (now, stop on first match).
* Move ntp_restrict.c MRU doubly-linked list maintenance code into
  ntp_lists.h macros, allowing more duplicated source excision.
* Repair ntpdate.c to no longer test HAVE_TIMER_SETTIME.
* Do not reference peer_node/unpeer_node after freeing when built with
  --disable-saveconfig and using DNS.
(4.2.7p21) 2010/03/31 Released by Harlan Stenn <stenn@ntp.org>
* [Bug 1514] from 4.2.6p1-RC6: Typo in ntp_proto.c: fabs(foo < .4)
  should be fabs(foo) < .4.
* [Bug 1464] from 4.2.6p1-RC6: synchronization source wrong for
  refclocks ARCRON_MSF (27) and SHM (28).
* From 4.2.6p1-RC6: Correct Windows port's refclock_open() to
  return 0 on failure not -1.
* From 4.2.6p1-RC6: Correct CHU, dumbclock, and WWVB drivers to
  check for 0 returned from refclock_open() on failure.
* From 4.2.6p1-RC6: Correct "SIMUL=4 ./flock-build -1" to
  prioritize -1/--one.
* [Bug 1306] constant conditionals in audio_gain().
(4.2.7p20) 2010/02/13 Released by Harlan Stenn <stenn@ntp.org>
* [Bug 1483] hostname in ntp.conf "restrict" parameter rejected.
* Use all addresses for each restrict by hostname.
* Use async DNS to resolve trap directive hostnames.
(4.2.7p19) 2010/02/09 Released by Harlan Stenn <stenn@ntp.org>
* [Bug 1338] Update the association type codes in ntpq.html.
* [Bug 1478] from 4.2.6p1-RC5: linking fails: EVP_MD_pkey_type.
* [Bug 1479] from 4.2.6p1-RC5: not finding readline headers.
* [Bug 1484] from 4.2.6p1-RC5: ushort is not defined in QNX6.
(4.2.7p18) 2010/02/07 Released by Harlan Stenn <stenn@ntp.org>
* [Bug 1480] from 4.2.6p1-RC5: snprintf() cleanup caused 
  unterminated refclock IDs.
* Stop using getaddrinfo() to convert numeric address strings to on-wire
  addresses in favor of is_ip_address() alone.
(4.2.7p17) 2010/02/05 Released by Harlan Stenn <stenn@ntp.org>
* [Bug 1477] from 4.2.6p1-RC5: First non-gmake make in clone
  w/VPATH can't make COPYRIGHT.
* Attempts to cure CID 108 CID 118 CID 119 TAINTED_SCALAR warnings.
* Broaden ylwrap workaround VPATH_HACK to all non-GNU make.
(4.2.7p16) 2010/02/04 Released by Harlan Stenn <stenn@ntp.org>
* [Bug 1474] from 4.2.6p1-RC4: ntp_keygen LCRYPTO after libntp.a.
* Include 4.2.6p1-RC4: Remove arlib.
(4.2.7p15) 2010/02/03 Released by Harlan Stenn <stenn@ntp.org>
* [Bug 1455] from 4.2.6p1: ntpd does not try /etc/ntp.audio.
* Include 4.2.6p1: Convert many sprintf() calls to snprintf(), also
  strcpy(), strcat().
* Include 4.2.6p1: Fix widely cut-n-pasted bug in refclock shutdown
  after failed start.
* Include 4.2.6p1: Remove some dead code checking for emalloc()
  returning NULL.
(4.2.7p14) 2010/02/02 Released by Harlan Stenn <stenn@ntp.org>
* [Bug 1338] ntpq displays incorrect association type codes.
* [Bug 1469] u_int32, int32 changes broke HP-UX 10.20 build.
* [Bug 1470] from 4.2.6p1: "make distdir" compiles keyword-gen.
* [Bug 1471] CID 120 CID 121 CID 122 is_ip_address() uninit family.
* [Bug 1472] CID 116 CID 117 minor warnings in new DNS code.
* [Bug 1473] from 4.2.6p1: "make distcheck" version.m4 error.
(4.2.7p13) 2010/01/31 Released by Harlan Stenn <stenn@ntp.org>
* [Bug 1467] from 4.2.6p1: Fix bogus rebuild of sntp/sntp.html.
(4.2.7p12) 2010/01/30 Released by Harlan Stenn <stenn@ntp.org>
* [Bug 1468] 'make install' broken for root on default NFS mount.
(4.2.7p11) 2010/01/28 Released by Harlan Stenn <stenn@ntp.org>
* [Bug 47] Debugging and logging do not work after a fork.
* [Bug 1010] getaddrinfo() could block and thus should not be called by
  the main thread/process.
* New async DNS resolver in ntpd allows nonblocking queries anytime,
  instead of only once at startup.
(4.2.7p10) 2010/01/24 Released by Harlan Stenn <stenn@ntp.org>
* [Bug 1140] from 4.2.6p1-RC5: Clean up debug.html, decode.html,
  and ntpq.html.
* Include 4.2.6p1-RC3: Use TZ=UTC instead of TZ= when calling date in
  scripts/mkver.in .
* [Bug 1448] from 4.2.6p1-RC3: Some macros not correctly conditionally
  or absolutely defined on Windows.
* [Bug 1449] from 4.2.6p1-RC3: ntpsim.h in ntp_config.c should be used
  conditionally.
* [Bug 1450] from 4.2.6p1-RC3: Option to exclude warnings not
  unconditionally defined on Windows.
(4.2.7p9) 2010/01/13 Released by Harlan Stenn <stenn@ntp.org>
(4.2.7p8) 2010/01/12 Released by Harlan Stenn <stenn@ntp.org>
* [Bug 702] ntpd service logic should use libopts to examine cmdline.
* [Bug 1451] from 4.2.6p1-RC3: sntp leaks KoD entry updating.
* [Bug 1453] from 4.2.6p1-RC3: Use $CC in config.cache filename.
(4.2.7p7) 2009/12/30 Released by Harlan Stenn <stenn@ntp.org>
* [Bug 620] ntpdc getresponse() esize != *rsize s/b size != *rsize.
* [Bug 1446] 4.2.7p6 requires autogen, missing ntpd.1, *.texi, *.menu.
(4.2.7p6) 2009/12/28 Released by Harlan Stenn <stenn@ntp.org>
* [Bug 1443] Remove unnecessary dependencies on ntp_io.h
* [Bug 1442] Move Windows functions into libntp files
* [Bug 1127] from 4.2.6p1-RC3: Check the return of X590_verify().
* [Bug 1439] from 4.2.6p1-RC3: .texi gen after binary is linked.
* [Bug 1440] from 4.2.6p1-RC3: Update configure.ac to support kfreebsd.
* [Bug 1445] from 4.2.6p1-RC3: IRIX does not have -lcap or support
  linux capabilities.
(4.2.7p5) 2009/12/25 Released by Harlan Stenn <stenn@ntp.org>
* Include 4.2.6p1-RC2
(4.2.7p4) 2009/12/24 Released by Harlan Stenn <stenn@ntp.org>
* [Bug 1429] ntpd -4 option does not reliably force IPv4 resolution.
* [Bug 1431] System headers must come before ntp headers in ntp_intres.c .
(4.2.7p3) 2009/12/22 Released by Harlan Stenn <stenn@ntp.org>
* [Bug 1426] scripts/VersionName needs . on the search path.
* [Bug 1427] quote missing in ./build - shows up on NetBSD.
* [Bug 1428] Use AC_HEADER_RESOLV to fix breaks from resolv.h
(4.2.7p2) 2009/12/20 Released by Harlan Stenn <stenn@ntp.org>
* [Bug 1419] ntpdate, ntpdc, sntp, ntpd ignore configure --bindir.
* [Bug 1421] add util/tg2, a clone of tg that works on Linux, NetBSD, and
  FreeBSD
(4.2.7p1) 2009/12/15 Released by Harlan Stenn <stenn@ntp.org>
* [Bug 1348] ntpd Windows port should wait for sendto() completion.
* [Bug 1413] test OpenSSL headers regarding -Wno-strict-prototypes.
* [Bug 1418] building ntpd/ntpdc/ntpq statically with ssl fails.
(4.2.7p0) 2009/12/13 Released by Harlan Stenn <stenn@ntp.org>
* [Bug 1412] m4/os_cflags.m4 caches results that depend on $CC.
* [Bug 1414] Enable "make distcheck" success with BSD make.
(4.2.7) 2009/12/09 Released by Harlan Stenn <stenn@ntp.org>
* [Bug 1407] configure.ac: recent GNU Make -v does not include "version".
---
(4.2.6p5) 2011/12/24 Released by Harlan Stenn <stenn@ntp.org>

No changes from 4.2.6p5-RC3.

---
(4.2.6p5-RC3) 2011/12/08 Released by Harlan Stenn <stenn@ntp.org>

* [Bug 2082] 3-char refid sent by ntpd 4.2.6p5-RC2 ends with extra dot.
* [Bug 2085] clock_update() sys_rootdisp calculation omits root delay.
* [Bug 2086] get_systime() should not offset by sys_residual.
* [Bug 2087] sys_jitter calculation overweights sys.peer jitter.
* Ensure NULL peer->dstadr is not accessed in orphan parent selection.

---
(4.2.6p5-RC2) 2011/11/30 Released by Harlan Stenn <stenn@ntp.org>

* [Bug 2050] Orphan mode stratum counting to infinity.
* [Bug 2059] optional billboard column "server" does not honor -n.
* [Bug 2066] ntpq lopeers ipv6 "local" column overrun.
* [Bug 2068] ntpd sends nonprintable stratum 16 refid to ntpq.
* [Bug 2069] broadcastclient, multicastclient spin up duplicate
  ephemeral associations without broadcastdelay.
* [Bug 2072] Orphan parent selection metric needs ntohl().
* Exclude not-yet-determined sys_refid from use in loopback TEST12
  (from David Mills).
* Never send KoD rate limiting response to MODE_SERVER response.

---
(4.2.6p5-RC1) 2011/10/18 Released by Harlan Stenn <stenn@ntp.org>

* [Bug 2034] Listening address configuration with prefix misapplied.

---
(4.2.6p4) 2011/09/22 Released by Harlan Stenn <stenn@ntp.org>

* [Bug 1984] ntp/libisc fails to compile on OS X 10.7 (Lion).
* [Bug 1985] "logconfig =allall" rejected.
* [Bug 2001] ntpdc timerstats reports overruns as handled.
* [Bug 2003] libntpq ntpq_read_assoc_peervars() broken.
* [Backward Incompatible] sntp: -l/--filelog -> -l/--logfile, to be
  consistent with ntpd.
* libopts/file.c fix from Bruce Korb (arg-type=file).

---
(4.2.6p4-RC2) 2011/08/04 Released by Harlan Stenn <stenn@ntp.org>

* [Bug 1608] Parse Refclock driver should honor trusttime.
* [Bug 1961] html2man update: distribute ntp-wait.html.
* [Bug 1970] UNLINK_EXPR_SLIST() causes crash if list is empty.
* [Bug 1972] checking for struct rtattr fails.
* [Bug 1975] libntp/mktime.c won't work with 64-bit time_t
* [Bug 1978] [Bug 1134] fix in 4.2.6p4-RC1 doesn't build on older Linux.
* Backport several fixes for Coverity warnings from ntp-dev.
* Backport if_nametoindex() check for hpux.

---
(4.2.6p4-RC1) 2011/07/10 Released by Harlan Stenn <stenn@ntp.org>

* [Bug 1134] ntpd fails binding to tentative IPv6 addresses.
* [Bug 1790] Update config.guess and config.sub to detect AIX6.
* [Bug 1961] html2man needs an update.
* Update the NEWS file.

---
(4.2.6p4-beta2) 2011/05/25 Released by Harlan Stenn <stenn@ntp.org>

* [Bug 1695] ntpdate takes longer than necessary.
* [Bug 1832] ntpdate doesn't allow timeout > 2s.
* [Bug 1933] WWVB/Spectracom driver timestamps LFs, not CRs.
* Backport utility routines from ntp-dev: mprintf(), emalloc_zero().

---
(4.2.6p4-beta1) 2011/05/16 Released by Harlan Stenn <stenn@ntp.org>

* [Bug 1554] peer may stay selected as system peer after becoming
  unreachable.
* [Bug 1921] LOCAL, ACTS drivers with "prefer" excluded from initial
  candidate list.
* [Bug 1923] orphan parent favored over LOCAL, ACTS drivers.
* [Bug 1924] Billboard tally codes sometimes do not match operation,
  variables.
* Enable tickadj-like taming of wildly off-spec Windows clock using
  NTPD_TICKADJ_PPM env. var. specifying baseline slew.
* Upgrade to AutoGen 5.11.9 (and require it).
* Upgrade to libopts 35.0.10 from AutoGen 5.11.9pre8.

---
(4.2.6p3) 2011/01/03 Released by Harlan Stenn <stenn@ntp.org>

* [Bug 1764] Palisade driver doesn't build on Linux
* Create and use scripts/check--help when generating .texi files.
* Update bk triggers for the bk-5 release.
* Update genCommitLog for the bk-5 release.
* Update the copyright year.

---
(4.2.6p3-RC12) 2010/12/25 Released by Harlan Stenn <stenn@ntp.org>

* [Bug 1458] Can not compile NTP on FreeBSD 4.7.
* [Bug 1510] Add modes 20/21 for driver 8 to support RAWDCF @ 75 baud.
* [Bug 1618] Unreachable code in jjy_start(). (backport from ntp-dev)
* [Bug 1719] ntp-keygen -V crash. (backport)
* [Bug 1740] ntpdc treats many counters as signed. (backport)
* [Bug 1741] Enable multicast reception on each address (Windows).
* [Bug 1742] Fix a typo in an error message in the "build" script.
* [Bug 1743] Display timezone offset when showing time for sntp in the
local timezone.
* [Bug 1751] Support for Atari FreeMiNT OS.
* [Bug 1754] --version output should be more verbose.
* [Bug 1757] oncore snprintf("%m") doesn't expand %m.
* [Bug 1758] setsockopt IPV6_MULTICAST_IF with wrong ifindex.
* [Bug 1760] ntpd Windows interpolation cannot be disabled.
* [Bug 1762] manycastclient solicitation responses interfere.
* Upgrade to libopts 34.0.9 from AutoGen 5.11.6pre7.
* Relax minimum Automake version to 1.10 with updated libopts.m4.
* Suppress ntp-keygen OpenSSL version display for --help, --version,
display both build and runtime OpenSSL versions when they differ.
* Clean up m4 quoting in configure.ac, *.m4 files, resolving
  intermittent AC_LANG_PROGRAM possibly undefined errors.
* Clean up the SNTP documentation.
* Other manycastclient repairs:
  Separate handling of scope ID embedded in many in6_addr from ifindex
  used for IPv6 multicasting ioctls.
  Add INT_PRIVACY endpt bit flag for IPv6 RFC 4941 privacy addresses.
  Enable outbound multicast from only one address per interface in the
  same subnet, and in that case prefer embedded MAC address modified
  EUI-64 IPv6 addresses first, then static, and last RFC 4941 privacy
  addresses.
  Use setsockopt(IP[V6]_MULTICAST_IF) before each send to multicast to
  select the local source address, using the correct socket is not
  enough.

---
(4.2.6p3-RC11) 2010/11/28 Released by Harlan Stenn <stenn@ntp.org>

* [Bug 1725] ntpd sends multicast from only one address.
* [Bug 1728] In ntp_openssl.m4, don't add -I/usr/include or -L/usr/lib
  to CPPFLAGS or LDFLAGS.
* [Bug 1733] IRIX doesn't have 'head' (affects scripts/checkChangeLog).
* Remove log_msg() and debug_msg() from sntp in favor of msyslog().
* Use a single copy of libopts/, in sntp/.
* Upgrade libopts to 33.3.8.
* Bump minimum Automake version to 1.11, required for AM_COND_IF
  use in LIBOPTS_CHECK.
* Improvements to the 'build' script.

---
(4.2.6p3-RC10) 2010/11/14 Released by Harlan Stenn <stenn@ntp.org>

* [Bug 1681] More sntp logging cleanup.
* [Bug 1683] Non-localhost on loopback exempted from nic rules.

---
(4.2.6p3-RC9) 2010/11/10 Released by Harlan Stenn <stenn@ntp.org>

* [Bug 1574] sntp:set_time doesn't set tv_usec correctly.
* [Bug 1681] sntp logging cleanup.
* [Bug 1683] Interface binding does not seem to work as intended.
* [Bug 1691] Use first NMEA sentence each second.
* [Bug 1692] packageinfo.sh needs to be "sourced" using ./ .
* [Bug 1709] ntpdate ignores replies with equal receive and transmit
  timestamps.
* Backport sntp from -dev

---
(4.2.6p3-RC8) 2010/10/29 Released by Harlan Stenn <stenn@ntp.org>

* [Bug 1685] NMEA driver mode byte confusion.
* First cut at using scripts/checkChangeLog.

---
(4.2.6p3-RC7) 2010/10/25 Released by Harlan Stenn <stenn@ntp.org>

* [Bug 1676] NMEA: $GPGLL did not work after fix for Bug 1571.
* Added scripts/checkChangeLog.

---
(4.2.6p3-RC6) 2010/10/24 Released by Harlan Stenn <stenn@ntp.org>

* [Bug 1571] NMEA does not relate data to PPS edge.
* [Bug 1572] NMEA time adjustment for GPZDG buggy.
* [Bug 1675] Prohibit includefile remote config.

---
(4.2.6p3-RC5) 2010/10/22 Released by Harlan Stenn <stenn@ntp.org>

* [Bug 1649] Require NMEA checksum if $GPRMC or previously seen.
* [Bug 1669] NTP 4.2.6p2 fails to compile on IBM AIX 5.3.

---
(4.2.6p3-RC4) 2010/10/16 Released by Harlan Stenn <stenn@ntp.org>

* [Bug 1584] wrong SNMP type for precision, resolution.
* [Bug 1659] Need CLOCK_TRUETIME not CLOCK_TRUE.
* [Bug 1665] is_anycast() u_int32_t should be u_int32.
* ntpsnmpd, libntpq warning cleanup.

---
(4.2.6p3-RC3) 2010/10/14 Released by Harlan Stenn <stenn@ntp.org>

* [Bug 750] Non-existing device causes coredump with RIPE-NCC driver.
* [Bug 1080] ntpd on ipv6 routers very chatty.
* [Bug 1567] Support Arbiter 1093C Satellite Clock on Windows.
* [Bug 1581] printf format string mismatch leftover.
* [Bug 1584] ntpsnmpd OID must be mib-2.197.
* [Bug 1643] Range-check the decoding of the RIPE-NCC status codes.
* [Bug 1644] cvo.sh should use lsb_release to identify linux distros.
* [Bug 1659] Support Truetime Satellite Clocks on Windows.
* [Bug 1660] On some systems, test is in /usr/bin, not /bin.
* [Bug 1661] Re-indent refclock_ripencc.c.

---
(4.2.6p3-RC2) 2010/09/25 Released by Harlan Stenn <stenn@ntp.org>

* [Bug 1635] "filegen ... enable" is not default.
* [Bug 1636] yyparse() segfault after denied filegen remote config.

---
(4.2.6p3-RC1) 2010/09/18 Released by Harlan Stenn <stenn@ntp.org>

* [Bug 1344] ntpd on Windows exits without logging cause.

---
(4.2.6p3-beta1) 2010/09/11 Released by Harlan Stenn <stenn@ntp.org>

* [Bug 1573] Miscalculation of offset in sntp.
* [Bug 1595] empty last line in key file causes duplicate key to be added
* [Bug 1597] packet processing ignores RATE KoD packets, because of
  a bug in string comparison.
* [Bug 1581] ntp_intres.c size_t printf format string mismatch.

---
(4.2.6p2) 2010/07/09 Released by Harlan Stenn <stenn@ntp.org>

* [Bug 1581] size_t printf format string mismatches, IRIG string buffers
  undersized.  Mostly backported from earlier ntp-dev fixes by Juergen
  Perlinger.

---
(4.2.6p2-RC7) 2010/06/19 Released by Harlan Stenn <stenn@ntp.org>

* [Bug 1570] serial clock drivers get outdated input from kernel tty
  line buffer after startup
* [Bug 1575] use 'snprintf' with LIB_BUFLENGTH in inttoa.c, tvtoa.c and
  utvtoa.c
* [Bug 1576] sys/sysctl.h depends on sys/param.h on OpenBSD.

---
(4.2.6p2-RC6) 2010/06/12 Released by Harlan Stenn <stenn@ntp.org>

* [Bug 715] libisc Linux IPv6 interface iteration drops multicast flags.

---
(4.2.6p2-RC5) 2010/06/03 Released by Harlan Stenn <stenn@ntp.org>

* [Bug 1561] ntpq, ntpdc "passwd" prompts for MD5 password w/SHA1.
* [Bug 1565] sntp/crypto.c compile fails on MacOS over vsnprintf().
* Windows port: do not exit in ntp_timestamp_from_counter() without
  first logging the reason.
* Support "passwd blah" syntax in ntpq.

---
(4.2.6p2-RC4) 2010/05/19 Released by Harlan Stenn <stenn@ntp.org>

* [Bug 1555] 4.2.6p2-RC3 sntp illegal C (mixed code and declarations).

---
(4.2.6p2-RC3) 2010/05/11 Released by Harlan Stenn <stenn@ntp.org>

* [Bug 1325] unreachable code in sntp recv_bcst_data().
* [Bug 1459] sntp MD5 authentication does not work with ntpd.
* [Bug 1512] ntpsnmpd should connect to net-snmpd via a unix-domain
  socket by default.  Provide a command-line 'socket name' option.
* [Bug 1538] update refclock_nmea.c's call to getprotobyname().
* [Bug 1541] Fix wrong keyword for "maxclock".
* [Bug 1552] update and complete broadcast and crypto features in sntp.
* [Bug 1553] sntp/configure.ac OpenSSL support.
* Escape unprintable characters in a refid in ntpq -p billboard.
* Simplify hash client code by providing OpenSSL EVP_*() API when built
  without OpenSSL.  (from ntp-dev)
* Do not depend on ASCII values for ('A' - '0'), ('a' - '0') in sntp.
* Windows compiling hints/winnt.html update from G. Sunil Tej.

---
(4.2.6p2-RC2) 2010/04/27 Released by Harlan Stenn <stenn@ntp.org>

* [Bug 1465] Make sure time from TS2100 is not invalid (backport from
  ntp-dev).
* [Bug 1528] Fix EDITLINE_LIBS link order for ntpq and ntpdc.
* [Bug 1534] win32/include/isc/net.h conflicts with VC++ 2010 errno.h.
* [Bug 1535] "restrict -4 default" and "restrict -6 default" ignored.
* Remove --with-arlib from br-flock.

---
(4.2.6p2-RC1) 2010/04/18 Released by Harlan Stenn <stenn@ntp.org>

* [Bug 1503] Auto-enabling of monitor for "restrict ... limited" wrong.
* [Bug 1504] ntpdate tickles ntpd "discard minimum 1" rate limit if
  "restrict ... limited" is used.
* [Bug 1518] Windows ntpd should lock to one processor more
  conservatively.
* [Bug 1522] Enable range syntax "trustedkey (301 ... 399)".
* Update html/authopt.html controlkey, requestkey, and trustedkey docs.

---
(4.2.6p1) 2010/04/09 Released by Harlan Stenn <stenn@ntp.org>
(4.2.6p1-RC6) 2010/03/31 Released by Harlan Stenn <stenn@ntp.org>

* [Bug 1514] Typo in ntp_proto.c: fabs(foo < .4) should be fabs(foo) < .4.
* [Bug 1464] synchronization source wrong for refclocks ARCRON_MSF (27)
  and SHM (28).
* Correct Windows port's refclock_open() to return 0 on failure not -1.
* Correct CHU, dumbclock, and WWVB drivers to check for 0 returned from
  refclock_open() on failure.
* Correct "SIMUL=4 ./flock-build -1" to prioritize -1/--one.

---
(4.2.6p1-RC5) 2010/02/09 Released by Harlan Stenn <stenn@ntp.org>

* [Bug 1140] Clean up debug.html, decode.html, and ntpq.html.
* [Bug 1438] Remove dead code from sntp/networking.c.
* [Bug 1477] 1st non-gmake make in clone w/VPATH can't make COPYRIGHT.
* [Bug 1478] linking fails with undefined reference EVP_MD_pkey_type.
* [Bug 1479] Compilation fails because of not finding readline headers.
* [Bug 1480] snprintf() cleanup caused unterminated refclock IDs.
* [Bug 1484] ushort is not defined in QNX6.

---
(4.2.6p1-RC4) 2010/02/04 Released by Harlan Stenn <stenn@ntp.org>

* [Bug 1455] ntpd does not try /etc/ntp.audio as documented.
* [Bug 1467] Fix bogus rebuild of sntp/sntp.html
* [Bug 1470] "make distdir" in $srcdir builds keyword-gen, libntp.a.
* [Bug 1473] "make distcheck" before build can't make sntp/version.m4.
* [Bug 1474] ntp_keygen needs LCRYPTO after libntp.a.
* Convert many sprintf() calls to snprintf(), also strcpy(), strcat().
* Fix widely cut-n-pasted bug in refclock shutdown after failed start.
* Remove some dead code checking for emalloc() returning NULL.
* Remove arlib.

---
(4.2.6p1-RC3) 2010/01/24 Released by Harlan Stenn <stenn@ntp.org>

* Use TZ=UTC instead of TZ= when calling date in scripts/mkver.in .
* [Bug 1448] Some macros not correctly conditionally or absolutely defined
  on Windows.
* [Bug 1449] ntpsim.h in ntp_config.c should be used conditionally.
* [Bug 1450] Option to exclude warnings not unconditionally defined on Windows.
* [Bug 1127] Properly check the return of X590_verify() - missed one.
* [Bug 1439] .texi generation must wait until after binary is linked.
* [Bug 1440] Update configure.ac to support kfreebsd.
* [Bug 1445] IRIX does not have -lcap or support linux capabilities.
* [Bug 1451] CID 115: sntp leaks KoD entry when updating existing.
* [Bug 1453] Use $CC in config.cache filename in ./build script.

---
(4.2.6p1-RC2) 2009/12/25 Released by Harlan Stenn <stenn@ntp.org>

* [Bug 1411] Fix status messages in refclock_oncore.c.
* [Bug 1416] MAXDNAME undefined on Solaris 2.6.
* [Bug 1419] ntpdate, ntpdc, sntp, ntpd ignore configure --bindir.
* [Bug 1424] Fix check for rtattr (rtnetlink.h).
* [Bug 1425] unpeer by association ID sets up for duplicate free().
* [Bug 1426] scripts/VersionName needs . on the search path.
* [Bug 1427] quote missing in ./build - shows up on NetBSD.
* [Bug 1428] Use AC_HEADER_RESOLV to fix breaks from resolv.h
* [Bug 1429] ntpd -4 option does not reliably force IPv4 resolution.
* [Bug 1431] System headers must come before ntp headers in ntp_intres.c .
* [Bug 1434] HP-UX 11 ip_mreq undeclared, _HPUX_SOURCE helps some.
* [Bug 1435] sntp: Test for -lresolv using the same tests as in ntp.

---
(4.2.6p1-RC1) 2009/12/20 Released by Harlan Stenn <stenn@ntp.org>

* [Bug 1409] Put refclock_neoclock4x.c under the NTP COPYRIGHT notice.
  This should allow debian and other distros to add this refclock driver
  in further distro releases.
  Detect R2 hardware releases.
* [Bug 1412] m4/os_cflags.m4 caches results that depend on $CC.
* [Bug 1413] test OpenSSL headers regarding -Wno-strict-prototypes.
* [Bug 1414] Enable "make distcheck" success with BSD make.
* [Bug 1415] Fix Mac OS X link problem.
* [Bug 1418] building ntpd/ntpdc/ntpq statically with ssl fails.
* Build infrastructure updates to enable beta releases of ntp-stable.

---
(4.2.6) 2009/12/09 Released by Harlan Stenn <stenn@ntp.org>
* [Sec 1331] from4.2.4p8: DoS with mode 7 packets - CVE-2009-3563.
* [Bug 508] Fixed leap second handling for Windows.
(4.2.5p250-RC) 2009/11/30 Released by Harlan Stenn <stenn@ntp.org>
* sntp documentation updates.
* [Bug 761] internal resolver does not seem to honor -4/-6 qualifiers
* [Bug 1386] Deferred DNS doesn't work on NetBSD
* [Bug 1391] avoid invoking autogen twice for .c and .h files.
* [Bug 1397] shmget() refclock_shm failing because of file mode.
* Pass no_needed to ntp_intres as first part of fixing [Bug 975].
* Add ./configure --enable-force-defer-DNS to help debugging.
(4.2.5p249-RC) 2009/11/28 Released by Harlan Stenn <stenn@ntp.org>
* [Bug 1400] An empty KOD DB file causes sntp to coredump.
* sntp: documentation cleanup.
* sntp: clean up some error messages.
* sntp: Use the precision to control how many offset digits are shown.
* sntp: Show root dispersion.
* Cleanup from the automake/autoconf upgrades.
(4.2.5p248-RC) 2009/11/26 Released by Harlan Stenn <stenn@ntp.org>
* Prepare for the generation of sntp.html.
* Documentation changes from Dave Mills.
* [Bug 1387] Storage leak in ntp_intres (minor).
* [Bug 1389] buffer overflow in refclock_oncore.c
* [Bug 1391] .texi usage text from installed, not built binaries.
* [Bug 1392] intres retries duplicate assocations endlessly.
* Correct *-opts.h dependency so default 'get' action isn't used.
(4.2.5p247-RC) 2009/11/20 Released by Harlan Stenn <stenn@ntp.org>
* [Bug 1142] nodebug builds shed no light on -d, -D option failure.
* [Bug 1179] point out the problem with -i/--jaildir and -u/--user when
  they are disabled by configure.
* [Bug 1308] support systems that lack fork().
* [Bug 1343] sntp doesn't link on Solaris 7, needs -lresolv.
(4.2.5p246-RC) 2009/11/17 Released by Harlan Stenn <stenn@ntp.org>
* Upgrade to autogen-5.10
* [Bug 1378] Unnecessary resetting of peers during interface update.
* [Bug 1382] p245 configure --disable-dependency-tracking won't build.
* [Bug 1384] ntpq :config core dumped with a blank password.
(4.2.5p245-RC) 2009/11/14 Released by Harlan Stenn <stenn@ntp.org>
* Cleanup from Dave Mills.
* [Bug 1343] sntp illegal C does not compile on Solaris 7.
* [Bug 1381] Version .deps generated include file dependencies to allow
  known dependency-breaking changes to force .deps to be cleaned,
  triggered by changing the contents of deps-ver and/or sntp/deps-ver.
(4.2.5p244-RC) 2009/11/12 Released by Harlan Stenn <stenn@ntp.org>
* keygen.html updates from Dave Mills.
* [Bug 1003] ntpdc unconfig command doesn't prompt for keyid.
* [Bug 1376] Enable authenticated ntpq and ntpdc using newly-available
  digest types.
* ntp-keygen, Autokey OpenSSL build vs. run version mismatch is now a
  non-fatal warning.
(4.2.5p243-RC) 2009/11/11 Released by Harlan Stenn <stenn@ntp.org>
* [Bug 1226] Fix deferred DNS lookups.
* new crypto signature cleanup.
(4.2.5p242-RC) 2009/11/10 Released by Harlan Stenn <stenn@ntp.org>
* [Bug 1363] CID 92 clarify fallthrough case in clk_trimtsip.c
* [Bug 1366] ioctl(TIOCSCTTY, 0) fails on NetBSD *[0-2].* > 3.99.7.
* [Bug 1368] typos in libntp --without-crypto case
* [Bug 1371] deferred DNS lookup failing with INFO_ERR_AUTH.
* CID 87 dead code in ntpq.c atoascii().
* Fix authenticated ntpdc, broken in p240.
* Stub out isc/mem.h, shaving 47k from a MIPS ntpd binary.
* Shrink keyword scanner FSM entries from 64 to 32 bits apiece.
* Documention updates from Dave Mills.
* authkeys.c cleanup from Dave Mills.
(4.2.5p241-RC) 2009/11/07 Released by Harlan Stenn <stenn@ntp.org>
* html/authopt.html update from Dave Mills.
* Remove unused file from sntp/Makefile.am's distribution list.
* new crypto signature cleanup.
(4.2.5p240-RC) 2009/11/05 Released by Harlan Stenn <stenn@ntp.org>
* [Bug 1364] clock_gettime() not detected, need -lrt on Debian 5.0.3.
* Provide all of OpenSSL's signature methods for ntp.keys (FIPS 140-2).
(4.2.5p239-RC) 2009/10/30 Released by Harlan Stenn <stenn@ntp.org>
* [Bug 1357] bogus assert from refclock_shm.
* [Bug 1359] Debug message cleanup.
* CID 101: more pointer/array cleanup.
* [Bug 1356] core dump from refclock_nmea when can't open /dev/gpsU.
* [Bug 1358] AIX 4.3 sntp/networking.c IPV6_JOIN_GROUP undeclared.
* CID 101: pointer/array cleanup.
(4.2.5p238-RC) 2009/10/27 Released by Harlan Stenn <stenn@ntp.org>
* Changes from Dave Mills.
* driver4.html updates from Dave Mills.
* [Bug 1252] PPSAPI cleanup on ntpd/refclock_wwvb.c.
* [Bug 1354] libtool error building after bootstrap with Autoconf 2.64.
* Allow NTP_VPATH_HACK configure test to handle newer gmake versions.
* CIDs 94-99 make it more clearly impossible for sock_hash() to return
  a negative number.
* CID 105, 106 ensure ntpdc arrays are not overrun even if callers
  misbehave.
* CID 113 use va_end() in refclock_true.c true_debug().
* Get rid of configure tests for __ss_family and __ss_len when the more
  common ss_family and ss_len are present.
(4.2.5p237-RC) 2009/10/26 Released by Harlan Stenn <stenn@ntp.org>
* [Bug 610] NMEA support for using PPSAPI on a different device.
* [Bug 1238] use only fudge time2 to offset NMEA serial timestamp.
* [Bug 1355] ntp-dev won't compile on OpenBSD 4.6.
(4.2.5p236-RC) 2009/10/22 Released by Harlan Stenn <stenn@ntp.org>
* Cleanup from Dave Mills.
* [Bug 1343] ntpd/ntp_io.c close_fd() does not compile on Solaris 7.
* [Bug 1353] ntpq "rv 0 settimeofday" always shows UNKNOWN on unix.
* Do not attempt to execute built binaries from ntpd/Makefile when
  cross-compiling (keyword-gen and ntpd --saveconfigquit).
* sntp/main.c: Remove duplicate global adr_buf[] (also defined in
  networking.c) which Piotr Grudzinski identified breaking his build.
* Correct in6addr_any test in configure.ac to attempt link too.
(4.2.5p235-RC) 2009/10/18 Released by Harlan Stenn <stenn@ntp.org>
* [Bug 1343] lib/isc build breaks on systems without IPv6 headers.
(4.2.5p234-RC) 2009/10/16 Released by Harlan Stenn <stenn@ntp.org>
* [Bug 1339] redux, use unmodified lib/isc/win32/strerror.c and
  move #define strerror... to a header not used by lib/isc code.
* [Bug 1345] illegal 'grep' option prevents compilation.
* [Bug 1346] keyword scanner broken where char defaults to unsigned.
* [Bug 1347] ntpd/complete.conf missing multicastclient test case.
(4.2.5p233-RC) 2009/10/15 Released by Harlan Stenn <stenn@ntp.org>
* [Bug 1337] cast setsockopt() v4 address pointer to void *.
* [Bug 1342] ignore|drop one IPv6 address on an interface blocks all
  addresses on that interface.
* Documentation cleanup and updates.
(4.2.5p232-RC) 2009/10/14 Released by Harlan Stenn <stenn@ntp.org>
* [Bug 1302] OpenSSL under Windows needs applink support.
* [Bug 1337] fix incorrect args to setsockopt(fd, IP_MULTICAST_IF,...).
* [Bug 1339] Fix Windows-only ntp_strerror() infinite recursion.
* [Bug 1341] NMEA driver requires working PPSAPI #ifdef HAVE_PPSAPI.
* Construct ntpd keyword scanner finite state machine at compile time
  rather than at runtime, shrink entries from 40+ to 8 bytes.
* Update documentation for ntpq --old-rv, saveconfig, saveconfigdir,
  ntpd -I -L and -M, and interface/nic rules. (From Dave Hart)
* [Bug 1337] fix incorrect args to setsockopt(fd, IP_MULTICAST_IF,...)
(4.2.5p231-RC) 2009/10/10 Released by Harlan Stenn <stenn@ntp.org>
* [Bug 1335] Broadcast client degraded by wildcard default change.
(4.2.5p230-RC) 2009/10/09 Released by Harlan Stenn <stenn@ntp.org>
* Start the 4.2.6 Release Candidate cycle.
* Broadcast and transit phase cleanup from Dave Mills.
(4.2.5p229) 2009/10/07 Released by Harlan Stenn <stenn@ntp.org>
* [Bug 1334] ntpsnmpd undefined reference to `ntpqOptions'.
* Change ntpsnmpd/Makefile.am include file order to fix FreeBSD build.
(4.2.5p228) 2009/10/06 Released by Harlan Stenn <stenn@ntp.org>
* Reclaim syntax tree memory after application in ntpd built with
  configure --disable-saveconfig.
* [Bug 1135] ntpq uses sizeof(u_long) where sizeof(u_int32) is meant.
* [Bug 1333] ntpd --interface precedence over --novirtualips lost.
(4.2.5p227) 2009/10/05 Released by Harlan Stenn <stenn@ntp.org>
* [Bug 1135] :config fails with "Server disallowed request"
* [Bug 1330] disallow interface/nic rules when --novirtualips or
  --interface are used.
* [Bug 1332] ntpq -c 'rv 0 variablename' returns extra stuff.
* Add test of ntpd --saveconfigquit fidelity using new complete.conf.
* Documentation updates from Dave Hart/Dave Mills.
(4.2.5p226) 2009/10/04 Released by Harlan Stenn <stenn@ntp.org>
* [Bug 1318] Allow multiple -g options on ntpd command line.
* [Bug 1327] ntpq, ntpdc, ntp-keygen -d & -D should work with configure
  --disable-debugging.
* Add ntpd --saveconfigquit <filename> option for future build-time
  testing of saveconfig fidelity.
* Clockhop and autokey cleanup from Dave Mills.
* Documentation updates from Dave Mills.
(4.2.5p225) 2009/09/30 Released by Harlan Stenn <stenn@ntp.org>
* authopt documentation changes from Dave Mills/Dave Hart.
* [Bug 1324] support bracketed IPv6 numeric addresses for restrict.
(4.2.5p224) 2009/09/29 Released by Harlan Stenn <stenn@ntp.org>
* Clockhop and documentation fixes from Dave Mills.
* Remove "tos maxhop" ntp.conf knob.
(4.2.5p223) 2009/09/28 Released by Harlan Stenn <stenn@ntp.org>
* [Bug 1321] build doesn't work if . isn't on $PATH.
* [Bug 1323] Implement "revoke #" to match documentation, deprecate
  "crypto revoke #".
(4.2.5p222) 2009/09/27 Released by Harlan Stenn <stenn@ntp.org>
* Update libisc code using bind-9.6.1-P1.tar.gz, rearrange our copy to
  mirror the upstream layout (lib/isc/...), and merge in NTP-local
  modifications to libisc.  There is a new procedure to ease future
  libisc merges using a separate "upstream" bk repo.  That will enable
  normal bk pull automerge to handle carrying forward any local changes
  and should enable us to take updated libisc snapshots more often.
* Updated build and flock-build scripts.  flock-build --one is a way
  to perform a flock-build compatible solitary build, handy for a repo
  clone's first build on a machine with autoconf, automake, etc.
* Compiling ntp_parser.y using BSD make correctly places ntp_parser.h
  in the top-level ntpd directory instead of A.*/ntpd.
* bootstrap script updated to remove potentially stale .deps dirs.
* Remove unneeded Makefile.am files from the lib/isc/include tree.
(4.2.5p221) 2009/09/26 Released by Harlan Stenn <stenn@ntp.org>
* [Bug 1316] segfault if refclock_nmea can't open file.
* [Bug 1317] Distribute cvo.sh.
(4.2.5p220) 2009/09/25 Released by Harlan Stenn <stenn@ntp.org>
* Rearrange libisc code to match the upstream layout in BIND.  This is
  step one of two, changing the layout but keeping our existing libisc.
(4.2.5p219) 2009/09/24 Released by Harlan Stenn <stenn@ntp.org>
* [Bug 1315] "interface ignore 0.0.0.0" is ignored.
* add implicit "nic ignore all" rule before any rules from ntp.conf, so
  "nic listen eth0" alone means the same as "-I eth0".
* add wildcard match class for interface/nic rules.
* fix mistaken carryover of prefixlen from one rule to the next.
* Ensure IPv6 localhost address ::1 is included in libisc's Windows IPv6
  address enumeration, allowing ntpq and ntpdc's hardcoding to 127.0.0.1 
  on Windows to end.
(4.2.5p218) 2009/09/21 Released by Harlan Stenn <stenn@ntp.org>
* [Bug 1314] saveconfig emits -4 and -6 on when not given.
* correct parsing and processing of setvar directive.
* highlight location of ntpq :config syntax errors with ^.
* clarify (former) NO_ARG, SINGLE_ARG, MULTIPLE_ARG renaming to
  FOLLBY_TOKEN, FOLLBY_STRING, FOLLBY_STRINGS_TO_EOC.
* parser, saveconfig cleanup to store T_ identifiers in syntax tree.
(4.2.5p217) 2009/09/20 Released by Harlan Stenn <stenn@ntp.org>
* [Bug 1300] reject remote configuration of dangerous items.
(4.2.5p216) 2009/09/19 Released by Harlan Stenn <stenn@ntp.org>
* [Bug 1312] ntpq/ntpdc MD5 passwords truncated to 8 chars on Suns.
* CID 10 missing free(up); in refclock_palisade.c error return, again.
* CID 83 added assertion to demonstrate config_nic_rules() does not
  call strchr(NULL, '/').
(4.2.5p215) 2009/09/18 Released by Harlan Stenn <stenn@ntp.org>
* [Bug 1292] Workaround last VC6 unsigned __int64 kink.
(4.2.5p214) 2009/09/17 Released by Harlan Stenn <stenn@ntp.org>
* [Bug 1303] remove top-level "autokey" directive.
* use "nic listen 192.168.0.0/16" instead of
  "nic listen 192.168.0.0 prefixlen 16".
(4.2.5p213) 2009/09/16 Released by Harlan Stenn <stenn@ntp.org>
* [Bug 1310] fix Thunderbolt mode in refclock_palisade.c
(4.2.5p212) 2009/09/15 Released by Harlan Stenn <stenn@ntp.org>
* [Bug 983] add interface [listen | ignore | drop] ... directive.
* [Bug 1243] MD5auth_setkey zero-fills key from first zero octet.
* [Bug 1295] leftover fix, do not crash on exit in free_config_trap()
  when "trap 1.2.3.4" is used without any further options.
* [Bug 1311] 4.2.5p211 doesn't build in no-debug mode.
* document interface (alias nic) and unpeer.
* Correct syntax error line & column numbers.
* CID 79: kod_init_kod_db() fails to fclose(db_s) in two error paths.
* CID 80: attempt to quiet Coverity false positive re: leaking "reason"
  in main().
* Documentation updates from Dave Mills.
* CID 81: savedconfig leaked in save_config().
* Make the code agree with the spec and the book (Dave Mills).
(4.2.5p211) 2009/09/14 Released by Harlan Stenn <stenn@ntp.org>
* [Bug 663] respect ntpq -c and -p order on command line.
* [Bug 1292] more VC6 unsigned __int64 workarounds.
* [Bug 1296] Added Support for Trimble Acutime Gold.
(4.2.5p210) 2009/09/06 Released by Harlan Stenn <stenn@ntp.org>
* [Bug 1294] Use OPENSSL_INC and OPENSSL_LIB macros for Windows
  and remove unnecessary reference to applink.c for Windows
* [Bug 1295] trap directive options are not optional.
* [Bug 1297] yylex() must always set yylval before returning.
(4.2.5p209) 2009/09/01 Released by Harlan Stenn <stenn@ntp.org>
* [Bug 1290] Fix to use GETTIMEOFDAY macro
* [Bug 1289] Update project files for VC6, VS2003, VS2005, VS 2008
(4.2.5p208) 2009/08/30 Released by Harlan Stenn <stenn@ntp.org>
* [Bug 1293] make configuration dumper ready for release, specifically:
* rename ntpq dumpcfg command to "saveconfig".
* require authentication for saveconfig.
* "restrict ... nomodify" prevents saveconfig and :config.
* "saveconfig ." shorthand to save to startup configuration file.
* support strftime() substitution in saveconfig arg to timestamp
  the output filename, for example "saveconfig %Y%m%d-%H%M%S.conf".
* display saveconfig response message from ntpd in ntpq.
* save output filename in "savedconfig" variable, fetched with ntpq -c
  "rv 0 savedconfig".
* document saveconfig in html/ntpq.html.
* add ./configure --disable-saveconfig to build a smaller ntpd.
* log saveconfig failures and successes to syslog.
(4.2.5p207) 2009/08/29 Released by Harlan Stenn <stenn@ntp.org>
* [Bug 1292] Minor Windows source tweaks for VC6-era SDK headers.
(4.2.5p206) 2009/08/26 Released by Harlan Stenn <stenn@ntp.org>
* accopt.html typo fixes from Dave Mills.
* [Bug 1283] default to remembering KoD in sntp.
* clean up numerous sntp/kod_management.c bugs.
* use all addresses resolved from each DNS name in sntp.
(4.2.5p205) 2009/08/18 Released by Harlan Stenn <stenn@ntp.org>
* accopt.html typo fixes from Dave Mills.
* [Bug 1285] Log ntpq :config/config-from-file events.
* [Bug 1286] dumpcfg omits statsdir, mangles filegen.
(4.2.5p204) 2009/08/17 Released by Harlan Stenn <stenn@ntp.org>
* [Bug 1284] infinite loop in ntpd dumping more than one trustedkey
(4.2.5p203) 2009/08/16 Released by Harlan Stenn <stenn@ntp.org>
* Add ntpq -c dumpcfg, Google Summer of Code project of Max Kuehn
(4.2.5p202) 2009/08/14 Released by Harlan Stenn <stenn@ntp.org>
* install the binary and man page for sntp.
(4.2.5p201) 2009/08/13 Released by Harlan Stenn <stenn@ntp.org>
* sntp: out with the old, in with the new.
(4.2.5p200) 2009/08/12 Released by Harlan Stenn <stenn@ntp.org>
* [Bug 1281] Build ntpd on Windows without big SDK download, burn,
  and install by checking in essentially unchanging messages.mc build
  products to avoid requiring mc.exe, which is not included with VC++
  2008 EE.
(4.2.5p199) 2009/08/09 Released by Harlan Stenn <stenn@ntp.org>
* [Bug 1279] Cleanup for warnings from Veracode static analysis.
(4.2.5p198) 2009/08/03 Released by Harlan Stenn <stenn@ntp.org>
* Upgrade to autogen-5.9.9-pre5.
(4.2.5p197) 2009/07/30 Released by Harlan Stenn <stenn@ntp.org>
* The build script now has . at the end of PATH for config.guess.
(4.2.5p196) 2009/07/29 Released by Harlan Stenn <stenn@ntp.org>
* [Bug 1272] gsoc_sntp IPv6 build problems under HP-UX 10.
* [Bug 1273] CID 10: Palisade leaks unit struct in error path.
* [Bug 1274] CID 67: ensure resolve_hosts() output count and pointers
  are consistent.
* [Bug 1275] CID 45: CID 46: old sntp uses uninitialized guesses[0],
  precs[0].
* [Bug 1276] CID 52: crypto_xmit() may call crypto_alice[23]()
  with NULL peer.
(4.2.5p195) 2009/07/27 Released by Harlan Stenn <stenn@ntp.org>
* cvo.sh: Add support for CentOS, Fedora, Slackware, SuSE, and QNX.
(4.2.5p194) 2009/07/26 Released by Harlan Stenn <stenn@ntp.org>
* Documentation updates from Dave Mills.
* Use scripts/cvo.sh in the build script to get better subdir names.
(4.2.5p193) 2009/07/25 Released by Harlan Stenn <stenn@ntp.org>
* [Bug 1261] CID 34: simulate_server() rbuf.msg_flags uninitialized.
* [Bug 1262] CID 35: xpkt.mac uninitialized in simulate_server().
* [Bug 1263] CID 37: CID 38: CID 40: CID 43: multiple refclocks 
  uninitialized tm_zone (arc, chronolog, dumbclock, pcf).
* [Bug 1264] CID 64: gsoc_sntp on_wire() frees wrong ptr receiving KoD.
* [Bug 1265] CID 65: CID 66: gsoc_sntp on_wire() leaks x_pkt, r_pkt.
* [Bug 1266] CID 39: datum_pts_start() uninitialized arg.c_ospeed.
* [Bug 1267] CID 44: old sntp handle_saving() writes stack garbage to
  file when clearing.
* [Bug 1268] CID 63: resolve_hosts() leaks error message buffer.
* [Bug 1269] CID 74: use assertion to ensure move_fd() does not return
  negative descriptors.
* [Bug 1270] CID 70: gsoc_sntp recv_bcst_data mdevadr.ipv6mr_interface
  uninitialized.
(4.2.5p192) 2009/07/24 Released by Harlan Stenn <stenn@ntp.org>
* [Bug 965] CID 42: ss_family uninitialized.
* [Bug 1250] CID 53: kod_init_kod_db() overruns kod_db malloc'd buffer.
* [Bug 1251] CID 68: search_entry() mishandles dst argument.
* [Bug 1252] CID 32: Quiet Coverity warning with assertion.
* [Bug 1253] CID 50: gsoc_sntp/crypto.c auth_init() always returns a 
  list with one entry.
* [Bug 1254] CID 56: tv_to_str() leaks a struct tm each call.
* [Bug 1255] CID 55: pkt_output() leaks a copy of each packet.
* [Bug 1256] CID 51: Coverity doesn't recognize our assertion macros as
  terminal.
* [Bug 1257] CID 57: gsoc_sntp auth_init() fails to fclose(keyfile).
* [Bug 1258] CID 54: gsoc_sntp resolve_hosts() needs simplification.
* [Bug 1259] CID 59: gsoc_sntp recv_bcast_data() fails to free(rdata)
  on error paths.
* [Bug 1260] CID 60: gsoc_sntp recvpkt() fails to free(rdata).
* Updated to AutoGen-5.9.9pre2.
(4.2.5p191) 2009/07/21 Released by Harlan Stenn <stenn@ntp.org>
* Updated to AutoGen-5.9.9pre1.
(4.2.5p190) 2009/07/20 Released by Harlan Stenn <stenn@ntp.org>
* Updated to AutoGen-5.9.8.
* [Bug 1248] RES_MSSNTP typo in ntp_proto.c.
* [Bug 1246] use a common template for singly-linked lists, convert most
  doubly-linked lists to singly-linked.
* Log warning about signd blocking when restrict mssntp used.
(4.2.5p189) 2009/07/16 Released by Harlan Stenn <stenn@ntp.org>
* Documentation cleanup from Dave Mills.
(4.2.5p188) 2009/07/15 Released by Harlan Stenn <stenn@ntp.org>
* [Bug 1245] Broken xmt time sent in fast_xmit() of 4.2.5p187.
(4.2.5p187) 2009/07/11 Released by Harlan Stenn <stenn@ntp.org>
* [Bug 1042] multicast listeners IPv4+6 ignore new interfaces.
* [Bug 1237] Windows serial code treat CR and LF both as line
  terminators.
* [Bug 1238] use fudge time2 for serial timecode offset in NMEA driver.
* [Bug 1242] Remove --enable-wintime, symmetric workaround is now
  always enabled.
* [Bug 1244] NTP_INSIST(fd != maxactivefd) failure in intres child
* Added restrict keyword "mssntp" for Samba4 DC operation, by Dave Mills.
(4.2.5p186) 2009/07/08 Released by Harlan Stenn <stenn@ntp.org>
* ntp_proto.c cleanup from Dave Mills.
(4.2.5p185) 2009/07/01 Released by Harlan Stenn <stenn@ntp.org>
* Documentation updates from Dave Mills.
* [Bug 1234] convert NMEA driver to use common PPSAPI code.
* timepps-Solaris.h pps_handle_t changed from pointer to scalar
* Spectracom refclock added to Windows port of ntpd
* [Bug 1236] Declaration order fixed.
* Bracket private ONCORE debug statements with #if 0 rather than #ifdef
  DEBUG
* Delete ONCORE debug statement that is now handled elsewhere.
(4.2.5p184) 2009/06/24 Released by Harlan Stenn <stenn@ntp.org>
* [Bug 1233] atom refclock fudge time1 sign flipped in 4.2.5p164.
(4.2.5p183) 2009/06/23 Released by Harlan Stenn <stenn@ntp.org>
* [Bug 1196] setsockopt(SO_EXCLUSIVEADDRUSE) can fail on Windows 2000
  and earlier with WSAINVAL, do not log a complaint in that case.
* [Bug 1210] ONCORE driver terminates ntpd without logging a reason.
* [Bug 1218] Correct comment in refclock_oncore on /etc/ntp.oncore*
  configuration file search order.
* Change ONCORE driver to log using msyslog as well as to any
  clockstats file.
* [Bug 1231] ntpsnmpd build fails after sockaddr union changes.
(4.2.5p182) 2009/06/18 Released by Harlan Stenn <stenn@ntp.org>
* Add missing header dependencies to the ntpdc layout verification.
* prefer.html updates from Dave Mills.
* [Bug 1205] Add ntpd --usepcc and --pccfreq options on Windows
* [Bug 1215] unpeer by association ID
* [Bug 1225] Broadcast address miscalculated on Windows 4.2.5p180
* [Bug 1229] autokey segfaults in cert_install().
* Use a union for structs sockaddr, sockaddr_storage, sockaddr_in, and
  sockaddr_in6 to remove casts and enable type checking.  Collapse
  some previously separate IPv4/IPv6 paths into a single codepath.
(4.2.5p181) 2009/06/06 Released by Harlan Stenn <stenn@ntp.org>
* [Bug 1206] Required compiler changes for Windows
* [Bug 1084] PPSAPI for ntpd on Windows with DLL backends
* [Bug 1204] Unix-style refclock device paths on Windows
* [Bug 1205] partial fix, disable RDTSC use by default on Windows
* [Bug 1208] decodenetnum() buffer overrun on [ with no ]
* [Bug 1211] keysdir free()d twice #ifdef DEBUG
* Enable ONCORE, ARCRON refclocks on Windows (untested)
(4.2.5p180) 2009/05/29 Released by Harlan Stenn <stenn@ntp.org>
* [Bug 1200] Enable IPv6 in Windows port
* Lose FLAG_FIXPOLL, from Dave Mills.
(4.2.5p179) 2009/05/23 Released by Harlan Stenn <stenn@ntp.org>
* [Bug 1041] xmt -> aorg timestamp cleanup from Dave Mills,
  reported by Dave Hart.
* [Bug 1193] Compile error: conflicting types for emalloc.
* [Bug 1196] VC6 winsock2.h does not define SO_EXCLUSIVEADDRUSE.
* Leap/expire cleanup from Dave Mills.
(4.2.5p178) 2009/05/21 Released by Harlan Stenn <stenn@ntp.org>
* Provide erealloc() and estrdup(), a la emalloc().
* Improve ntp.conf's parser error messages.
* [Bug 320] "restrict default ignore" does not affect IPv6.
* [Bug 1192] "restrict -6 ..." reports a syntax error.
(4.2.5p177) 2009/05/18 Released by Harlan Stenn <stenn@ntp.org>
* Include 4.2.4p7
* [Bug 1174] nmea_shutdown assumes that nmea has a unit assigned
* [Bug 1190] NMEA refclock fudge flag4 1 obscures position in timecode
* Update NMEA refclock documentation in html/drivers/driver20.html
(4.2.5p176) 2009/05/13 Released by Harlan Stenn <stenn@ntp.org>
* [Bug 1154] mDNS registration should be done later, repeatedly and only
  if asked for. (second try for fix)
(4.2.5p175) 2009/05/12 Released by Harlan Stenn <stenn@ntp.org>
* Include 4.2.4p7-RC7
* [Bug 1180] ntpd won't start with more than ~1000 interfaces
* [Bug 1182] Documentation typos and missing bits.
* [Bug 1183] COM port support should extend past COM3
* [Bug 1184] ntpd is deaf when restricted to second IP on the same net
* Clean up configure.ac NTP_CACHEVERSION interface, display cache
  version when clearing.  Fixes a regression.
(4.2.5p174) 2009/05/09 Released by Harlan Stenn <stenn@ntp.org>
* Stale leapsecond file fixes from Dave Mills.
(4.2.5p173) 2009/05/08 Released by Harlan Stenn <stenn@ntp.org>
* Include 4.2.4p7-RC6
(4.2.5p172) 2009/05/06 Released by Harlan Stenn <stenn@ntp.org>
* [Bug 1175] Instability in PLL daemon mode.
* [Bug 1176] refclock_parse.c does not compile without PPSAPI.
(4.2.5p171) 2009/05/04 Released by Harlan Stenn <stenn@ntp.org>
* Autokey documentation cleanup from Dave Mills.
* [Bug 1171] line editing libs found without headers (Solaris 11)
* [Bug 1173] NMEA refclock fails with Solaris PPSAPI
* Fix problem linking msntp on Solaris when sntp subdir is configured
  before parent caused by different gethostent library search order.
* Do not clear config.cache when it is  empty.
(4.2.5p170) 2009/05/02 Released by Harlan Stenn <stenn@ntp.org>
* [Bug 1152] adjust PARSE to new refclock_pps logic
* Include 4.2.4p7-RC5
* loopfilter FLL/PLL crossover cleanup from Dave Mills.
* Documentation updates from Dave Mills.
* ntp-keygen cleanup from Dave Mills.
* crypto API cleanup from Dave Mills.
* Add NTP_CACHEVERSION mechanism to ignore incompatible config.cache
* Enable gcc -Wstrict-overflow for gsoc_sntp as well
(4.2.5p169) 2009/04/30 Released by Harlan Stenn <stenn@ntp.org>
* [Bug 1171] Note that we never look for -lreadline by default.
* [Bug 1090] Fix bogus leap seconds in refclock_hpgps.
(4.2.5p168) 2009/04/29 Released by Harlan Stenn <stenn@ntp.org>
* Include 4.2.4p7-RC4
* [Bug 1169] quiet compiler warnings
* Re-enable gcc -Wstrict-prototypes when not building with OpenSSL
* Enable gcc -Wstrict-overflow
* ntpq/ntpdc emit newline after accepting password on Windows
* Updates from Dave Mills:
* ntp-keygen.c: Updates.
* Fix the error return and syslog function ID in refclock_{param,ppsapi}.
* Make sure syspoll is within the peer's minpoll/maxpoll bounds.
* ntp_crypto.c: Use sign_siglen, not len. sign key filename cleanup.
* Bump NTP_MAXEXTEN from 1024 to 2048, update values for some field lengths.
* m4/ntp_lineeditlibs.m4: fix warnings from newer Autoconf
* [Bug 1166] Remove truncation of position (blanking) code in refclock_nmea.c
(4.2.5p167) 2009/04/26 Released by Harlan Stenn <stenn@ntp.org>
* Crypto cleanup from Dave Mills.
(4.2.5p166) 2009/04/25 Released by Harlan Stenn <stenn@ntp.org>
* [Bug 1165] Clean up small memory leaks in the  config file parser
* Correct logconfig keyword declaration to MULTIPLE_ARG
* Enable filename and line number leak reporting on Windows when built
  DEBUG for all the typical C runtime allocators such as calloc,
  malloc, and strdup.  Previously only emalloc calls were covered.
* Add DEBUG-only code to free dynamically allocated memory that would
  otherwise remain allocated at ntpd exit, to allow less forgivable
  leaks to stand out in leaks reported after exit.
* Ensure termination of strings in ports/winnt/libisc/isc_strerror.c
  and quiet compiler warnings.
* [Bug 1057] ntpdc unconfig failure
* [Bug 1161] unpeer AKA unconfig command for ntpq :config
* PPS and crypto cleanup in ntp_proto.c from Dave Mills.
(4.2.5p165) 2009/04/23 Released by Harlan Stenn <stenn@ntp.org>
* WWVB refclock cleanup from Dave Mills.
* Code cleanup: requested_key -> request_key.
* [Bug 833] ignore whitespace at end of remote configuration lines
* [Bug 1033] ntpdc/ntpq crash prompting for keyid on Windows
* [Bug 1028] Support for W32Time authentication via Samba.
* quiet ntp_parser.c malloc redeclaration warning
* Mitigation and PPS/PPSAPI cleanup from Dave Mills.
* Documentation updates from Dave Mills.
* timepps-Solaris.h patches from Dave Hart.
(4.2.5p164) 2009/04/22 Released by Harlan Stenn <stenn@ntp.org>
* Include 4.2.4p7-RC3
* PPS/PPSAPI cleanup from Dave Mills.
* Documentation updates from Dave Mills.
* [Bug 1125] C runtime per-thread initialization on Windows
* [Bug 1152] temporarily disable refclock_parse, refclock_true until
  maintainers can repair build break from pps_sample()
* [Bug 1153] refclock_nmea should not mix UTC with GPS time
* [Bug 1159] ntpq overlap diagnostic message test buggy
(4.2.5p163) 2009/04/10 Released by Harlan Stenn <stenn@ntp.org>
(4.2.5p162) 2009/04/09 Released by Harlan Stenn <stenn@ntp.org>
* Documentation updates from Dave Mills.
* Mitigation and PPS cleanup from Dave Mills.
* Include 4.2.4p7-RC2
* [Bug 216] New interpolation scheme for Windows eliminates 1ms jitter
* remove a bunch of #ifdef SYS_WINNT from portable code
* 64-bit time_t cleanup for building on newer Windows compilers
* Only set CMOS clock during ntpd exit on Windows if the computer is
  shutting down or restarting.
* [Bug 1148] NMEA reference clock improvements
* remove deleted gsoc_sntp/utilities.o from repository so that .o build
  products can be cleaned up without corrupting the repository.
(4.2.5p161) 2009/03/31 Released by Harlan Stenn <stenn@ntp.org>
* Documentation updates from Dave Mills.
(4.2.5p160) 2009/03/30 Released by Harlan Stenn <stenn@ntp.org>
* [Bug 1141] refclock_report missing braces cause spurious "peer event:
  clock clk_unspec" log entries
* Include 4.2.4p7-RC1
(4.2.5p159) 2009/03/28 Released by Harlan Stenn <stenn@ntp.org>
* "bias" changes from Dave Mills.
(4.2.5p158) 2009/01/30 Released by Harlan Stenn <stenn@ntp.org>
* Fix [CID 72], a typo introduced at the latest fix to prettydate.c.
(4.2.5p157) 2009/01/26 Released by Harlan Stenn <stenn@ntp.org>
* Cleanup/fixes for ntp_proto.c and ntp_crypto.c from Dave Mills.
(4.2.5p156) 2009/01/19 Released by Harlan Stenn <stenn@ntp.org>
* [Bug 1118] Fixed sign extension for 32 bit time_t in caljulian() and prettydate().
  Fixed some compiler warnings about missing prototypes.
  Fixed some other simple compiler warnings.
* [Bug 1119] [CID 52] Avoid a possible null-dereference in ntp_crypto.c.
* [Bug 1120] [CID 51] INSIST that peer is non-null before we dereference it.
* [Bug 1121] [CID 47] double fclose() in ntp-keygen.c.
(4.2.5p155) 2009/01/18 Released by Harlan Stenn <stenn@ntp.org>
* Documentation updates from Dave Mills.
* CHU frequency updates.
* Design assertion fixes for ntp_crypto.c from Dave Mills.
(4.2.5p154) 2009/01/13 Released by Harlan Stenn <stenn@ntp.org>
* [Bug 992] support interface event change on Linux from
  Miroslav Lichvar.
(4.2.5p153) 2009/01/09 Released by Harlan Stenn <stenn@ntp.org>
* Renamed gsoc_sntp/:fetch-stubs to gsoc_sntp/fetch-stubs to avoid
  file name problems under Windows.
  Removed German umlaut from log msg for 4.2.5p142.
(4.2.5p152) 2009/01/08 Released by Harlan Stenn <stenn@ntp.org>
* Include 4.2.4p6: 2009/01/08 Released by Harlan Stenn <stenn@ntp.org>
(4.2.5p151) 2008/12/23 Released by Harlan Stenn <stenn@ntp.org>
* Stats file logging cleanup from Dave Mills.
(4.2.5p150) 2008/12/15 Released by Harlan Stenn <stenn@ntp.org>
* [Bug 1099] Fixed wrong behaviour in sntp's crypto.c.
* [Bug 1103] Fix 64-bit issues in the new calendar code.
(4.2.5p149) 2008/12/05 Released by Harlan Stenn <stenn@ntp.org>
* Fixed mismatches in data types and OID definitions in ntpSnmpSubAgent.c
* added a premliminary MIB file to ntpsnmpd (ntpv4-mib.mib)
(4.2.5p148) 2008/12/04 Released by Harlan Stenn <stenn@ntp.org>
* [Bug 1070] Fix use of ntpq_parsestring() in ntpsnmpd.
(4.2.5p147) 2008/11/27 Released by Harlan Stenn <stenn@ntp.org>
* Update gsoc_sntp's GCC warning code.
(4.2.5p146) 2008/11/26 Released by Harlan Stenn <stenn@ntp.org>
* Update Solaris CFLAGS for gsoc_sntp.
(4.2.5p145) 2008/11/20 Released by Harlan Stenn <stenn@ntp.org>
* Deal with time.h for sntp under linux.
* Provide rpl_malloc() for sntp for systems that need it.
* Handle ss_len and socklen type for sntp.
* Fixes to the sntp configure.ac script.
* Provide INET6_ADDRSTRLEN if it is missing.
* [Bug 1095] overflow in caljulian.c.
(4.2.5p144) 2008/11/19 Released by Harlan Stenn <stenn@ntp.org>
* Use int32, not int32_t.
* Avoid the sched*() functions under OSF - link problems.
(4.2.5p143) 2008/11/17 Released by Harlan Stenn <stenn@ntp.org>
* sntp cleanup and fixes.
(4.2.5p142) 2008/11/16 Released by Harlan Stenn <stenn@ntp.org>
* Imported GSoC SNTP code from Johannes Maximilian Kuehn.
(4.2.5p141) 2008/11/13 Released by Harlan Stenn <stenn@ntp.org>
* New caltontp.c and calyearstart.c from Juergen Perlinger.
(4.2.5p140) 2008/11/12 Released by Harlan Stenn <stenn@ntp.org>
* Cleanup lint from the ntp_scanner files.
* [Bug 1011] gmtime() returns NULL on windows where it would not under Unix.
* Updated caljulian.c and prettydate.c from Juergen Perlinger.
(4.2.5p139) 2008/11/11 Released by Harlan Stenn <stenn@ntp.org>
* Typo fix to driver20.html.
(4.2.5p138) 2008/11/10 Released by Harlan Stenn <stenn@ntp.org>
* [Bug 474] --disable-ipv6 is broken.
* IPv6 interfaces were being looked for twice.
* SHM driver grabs more samples, add clockstats
* decode.html and driver20.html updates from Dave Mills.
(4.2.5p137) 2008/11/01 Released by Harlan Stenn <stenn@ntp.org>
* [Bug 1069] #undef netsnmp's PACKAGE_* macros.
* [Bug 1068] Older versions of netsnmp do not have netsnmp_daemonize().
(4.2.5p136) 2008/10/27 Released by Harlan Stenn <stenn@ntp.org>
* [Bug 1078] statsdir configuration parsing is broken.
(4.2.5p135) 2008/09/23 Released by Harlan Stenn <stenn@ntp.org>
* [Bug 1072] clock_update should not allow updates older than sys_epoch.
(4.2.5p134) 2008/09/17 Released by Harlan Stenn <stenn@ntp.org>
* Clean up build process for ntpsnmpd.
(4.2.5p133) 2008/09/16 Released by Harlan Stenn <stenn@ntp.org>
* Add options processing to ntpsnmpd.
* [Bug 1062] Check net-snmp headers before deciding to build ntpsnmpd.
* Clean up the libntpq.a build.
* Regenerate ntp_parser.[ch] from ntp_parser.y
(4.2.5p132) 2008/09/15 Released by Harlan Stenn <stenn@ntp.org>
* [Bug 1067] Multicast DNS service registration must come after the fork
  on Solaris.
* [Bug 1066] Error messages should log as errors.
(4.2.5p131) 2008/09/14 Released by Harlan Stenn <stenn@ntp.org>
* [Bug 1065] Re-enable support for the timingstats file.
(4.2.5p130) 2008/09/13 Released by Harlan Stenn <stenn@ntp.org>
* [Bug 1064] Implement --with-net-snmp-config=progname
* [Bug 1063] ntpSnmpSubagentObject.h is missing from the distribution.
(4.2.5p129) 2008/09/11 Released by Harlan Stenn <stenn@ntp.org>
* Quiet some libntpq-related warnings.
(4.2.5p128) 2008/09/08 Released by Harlan Stenn <stenn@ntp.org>
* Import Heiko Gerstung's GSoC2008 NTP MIB daemon.
(4.2.5p127) 2008/09/01 Released by Harlan Stenn <stenn@ntp.org>
* Regenerate ntpd/ntp_parser.c
(4.2.5p126) 2008/08/31 Released by Harlan Stenn <stenn@ntp.org>
* Stop libtool-1.5 from looking for C++ or Fortran.
* [BUG 610] Documentation update for NMEA reference clock driver.
* [Bug 828] Fix IPv4/IPv6 address parsing.
* Changes from Dave Mills:
  Documentation updates.
  Fix a corner case where a frequency update was reported but not set.
  When LEAP_NOTINSYNC->LEAP_NOWARNING, call crypto_update() if we have
  crypto_flags.
(4.2.5p125) 2008/08/18 Released by Harlan Stenn <stenn@ntp.org>
* [Bug 1052] Add linuxPPS support to ONCORE driver.
(4.2.5p124) 2008/08/17 Released by Harlan Stenn <stenn@ntp.org>
* Documentation updates from Dave Mills.
* Include 4.2.4p5: 2008/08/17 Released by Harlan Stenn <stenn@ntp.org>
* [Bug 861] leap info was not being transmitted.
* [Bug 1046] refnumtoa.c is using the wrong header file.
* [Bug 1047] enable/disable options processing fix.
* header file cleanup.
* [Bug 1037] buffer in subroutine was 1 byte short.
* configure.ac: cleanup, add option for wintime, and lay the groundwork
  for the changes needed for bug 1028.
* Fixes from Dave Mills: 'bias' and 'interleave' work.  Separate
  phase and frequency discipline (for long poll intervals).  Update
  TAI function to match current leapsecond processing.
* Documentation updates from Dave Mills.
* [Bug 1037] Use all 16 of the MD5 passwords generated by ntp-keygen.
* Fixed the incorrect edge parameter being passed to time_pps_kcbind in
  NMEA refclock driver.
* [Bug 399] NMEA refclock driver does not honor time1 offset if flag3 set.
* [Bug 985] Modifications to NMEA reference clock driver to support Accord
  GPS Clock.
* poll time updates from Dave Mills.
* local refclock documentation updates from Dave Mills.
* [Bug 1022] Fix compilation problems with yesterday's commit.
* Updates and cleanup from Dave Mills:
  I've now spent eleven months of a sabbatical year - 7 days a week, 6-10
  hours most days - working on NTP. I have carefully reviewed every major
  algorithm, examined its original design and evolution from that design.
  I've trimmed off dead code and briar patches and did zillions of tests
  contrived to expose evil vulnerabilities. The development article is in
  rather good shape and should be ready for prime time.

  1. The protostats statistics files have been very useful in exposing
  little twitches and turns when something hiccups, like a broken PPS
  signal. Most of what used to be syslog messages are now repackaged as
  protostats messages with optional syslog as well. These can also be sent
  as traps which might be handy to tiggle a beeper or celltext. These, the
  sysstats files and cryptostats files reveal the ambient health of a busy
  server, monitor traffic and error counts and spot crypto attacks.

  2. Close inspection of the clock discipline behavior at long poll
  intervals (36 h) showed it not doing as well as it should. I redesigned
  the FLL loop to improve nominal accuracy from  several tens of
  milliseconds to something less than ten milliseconds.

  3. Autokey (again). The enhanced error checking was becoming a major
  pain. I found a way to toss out gobs of ugly fat code and replace the
  function with a much simpler and more comprehensive scheme. It resists
  bait-and-switch attacks and quickly detect cases when the protocol is
  not correctly synchronized.

  4. The interface code for the kernel PPS signal was not in sync with the
  kernel code itself. Some error checks were duplicated and some
  ineffective. I found none of the PPS-capable drivers, including the atom
  driver, do anything when the prefer peer fails; the kernel PPS signal
  remains in control. The atom driver now disables the kernel PPS when the
  prefer peer comes bum. This is important when the prefer peer is not a
  reference clock but a remote NTP server.

  5. The flake restrict bit turned out to be really interesting,
  especially with symmtric modes and of those especially those using
  Autokey. Small changes in the recovery procedures when packets are lost
  now avoid almost all scenarios which previously required protocol resets.

  6. I've always been a little uncomfortable when using the clock filter
  with long poll intervals because the samples become less and less
  correlated as the sample age exceeds the Allan intercept. Various
  schemes have been used over the years to cope with this fact. The latest
  one and the one that works the best is to use a modified sort metric
  where the delay is used when the age of the sample is less than the
  intercept and the sum of delay and dispersion above that. The net result
  is that, at small poll intervals the algorithm operates as a minimum
  filter, while at larger poll intervals it morphs to FIFO. Left
  unmodified, a sample could be used when twelve days old. This along with
  the FLL modifications has made a dramatic improvement at large poll
  intervals.

- [Backward Incompatible] The 'state' variable is no longer reported or
  available via ntpq output.  The following system status bit names
  have been changed:
  - sync_alarm -> leap_alarm
  - sync_atomic -> sync_pps
  - sync_lf_clock -> sync_lf_radio
  - sync_hf_clock -> sync_hf_radio
  - sync_uhf_clock -> sync_uhf_radio
  - sync_local_proto -> sync_local
  - sync_udp/time -> sync_other
  Other names have been changed as well.  See the change history for
  libntp/statestr.c for more details.
  Other backward-incompatible changes in ntpq include:
  - assID -> associd
  - rootdispersion -> rootdisp
  - pkt_head -> pkt_neader
  See the change history for other details.

* Updates and cleanup from Dave Mills.
* [Bug 995] Remove spurious ; from ntp-keygen.c.
* More cleanup and changes from Dave Mills.
* [Bug 980] Direct help to stdout.
---
(4.2.4p8) 2009/12/08 Released by Harlan Stenn <stenn@ntp.org>

* [Sec 1331] DoS with mode 7 packets - CVE-2009-3563.

---
(4.2.4p7) 2009/05/18 Released by Harlan Stenn <stenn@ntp.org>

* [Sec 1151] Remote exploit if autokey is enabled - CVE-2009-1252.
* [Bug 1187] Update the copyright date.
* [Bug 1191] ntpd fails on Win2000 - "Address already in use" after fix
  for [Sec 1149].

---
(4.2.4p7-RC7) 2009/05/12 Released by Harlan Stenn <stenn@ntp.org>

* ntp.isc.org -> ntp.org cleanup.
* [Bug 1178] Use prior FORCE_DNSRETRY behavior as needed at runtime,
  add configure --enable-ignore-dns-errors to be even more stubborn

---
(4.2.4p7-RC6) 2009/05/08 Released by Harlan Stenn <stenn@ntp.org>

* [Bug 784] Make --enable-linuxcaps the default when available
* [Bug 1179] error messages for -u/--user and -i lacking droproot
* Updated JJY reference clock driver from Takao Abe
* [Bug 1071] Log a message and exit before trying to use FD_SET with a
  descriptor larger than FD_SETSIZE, which will corrupt memory
* On corruption of the iface list head in add_interface, log and exit

---
(4.2.4p7-RC5) 2009/05/02 Released by Harlan Stenn <stenn@ntp.org>

* [Bug 1172] 4.2.4p7-RC{3,4} fail to build on linux.
* flock-build script unportable 'set -m' use removed

---
(4.2.4p7-RC4) 2009/04/29 Released by Harlan Stenn <stenn@ntp.org>

* [Bug 1167] use gcc -Winit-self only if it is understood

---
(4.2.4p7-RC3) 2009/04/22 Released by Harlan Stenn <stenn@ntp.org>

* [Bug 787] Bug fixes for 64-bit time_t on Windows
* [Bug 813] Conditional naming of Event
* [Bug 1147] System errors should be logged to msyslog()
* [Bug 1155] Fix compile problem on Windows with VS2005
* [Bug 1156] lock_thread_to_processor() should be declared in header
* [Bug 1157] quiet OpenSSL warnings, clean up configure.ac
* [Bug 1158] support for aix6.1
* [Bug 1160] MacOS X is like BSD regarding F_SETOWN

---
(4.2.4p7-RC2) 2009/04/09 Released by Harlan Stenn <stenn@ntp.org>

* [Sec 1144] limited buffer overflow in ntpq.  CVE-2009-0159
* [Sec 1149] use SO_EXCLUSIVEADDRUSE on Windows

---
(4.2.4p7-RC1) 2009/03/30 Released by Harlan Stenn <stenn@ntp.org>

* [Bug 1131] UDP sockets should not use SIGPOLL on Solaris.
* build system email address cleanup
* [Bug 774] parsesolaris.c does not compile under the new Solaris
* [Bug 873] Windows serial refclock proper TTY line discipline emulation
* [Bug 1014] Enable building with VC9 (in Visual Studio 2008,
  Visual C++ 2008, or SDK)
* [Bug 1117] Deferred interface binding under Windows works only correctly
  if FORCE_DNSRETRY is defined
* [BUG 1124] Lock QueryPerformanceCounter() client threads to same CPU
* DPRINTF macro made safer, always evaluates to a statement and will not
  misassociate an else which follows the macro.

---
(4.2.4p6) 2009/01/08 Released by Harlan Stenn <stenn@ntp.org>

* [Bug 1113] Fixed build errors with recent versions of openSSL. 
* [Sec 1111] Fix incorrect check of EVP_VerifyFinal()'s return value.
* Update the copyright year.

---
(4.2.4p5) 2008/08/17 Released by Harlan Stenn <stenn@ntp.org>

* [BUG 1051] Month off by one in leap second message written to clockstats
  file fixed.
* [Bug 450] Windows only: Under original Windows NT we must not discard the
  wildcard socket to workaround a bug in NT's getsockname().
* [Bug 1038] Built-in getpass() function also prompts for password if
  not built with DEBUG.
* [Bug 841] Obsolete the "dynamic" keyword and make deferred binding
  to local interfaces the default.
  Emit a warning if that keyword is used for configuration.
* [Bug 959] Refclock on Windows not properly releasing recvbuffs.
* [Bug 993] Fix memory leak when fetching system messages.
* much cleanup, fixes, and changes from Dave Mills.
* ntp_control.c: LEAPTAB is a filestamp, not an unsigned.  From Dave Mills.
* ntp_config.c: ntp_minpoll fixes from Dave Mills.
* ntp-keygen updates from Dave Mills.
* refresh epoch, throttle, and leap cleanup from Dave Mills.
* Documentation cleanup from Dave Mills.
* [Bug 918] Only use a native md5.h if MD5Init() is available.
* [Bug 979] Provide ntptimeval if it is not otherwise present.
* [Bug 634] Re-instantiate syslog() and logfiles after the daemon fork.
* [Bug 952] Use md5 code with a friendlier license.
* [Bug 977] Fix mismatching #ifdefs for builds without IPv6.
* [Bug 830] Fix the checking order of the interface options.
* Clean up the logfile/syslog setup.
* [Bug 970] Lose obsolete -g flag to ntp-keygen.
* The -e flag to ntp-keygen can write GQ keys now, too.
* ntp_proto.c: sys_survivors and hpoll cleanup from Dave Mills.
* ntp_loopfilter.c: sys_poll cleanup from Dave Mills.
* refclock_wwv.c: maximum-likelihood digit and DSYNC fixes from Dave Mills.
* [Bug 967] preemptable associations are lost forever on a step.
* ntp_config.c: [CID 48] missing "else" clause.
* [Bug 833] ntpq config keyword is quote-mark unfriendly.
* Rename the ntpq "config" keyword to ":config".
* Dave Mills shifted some orphan processing.
* Fix typos in the [Bug 963] patch.
* bootstrap: squawk if genver fails.  Use -f with cp in case Dave does a chown.
* Remove obsolete simulator command-line options.
* ntp_request.c: [CID 36] zero sin_zero.
* [Bug 963] get_systime() is too noisy.
* [Bug 960] spurious syslog:crypto_setup:spurious crypto command
* [Bug 964] Change *-*-linux* to *-*-*linux* to allow for uclinux.
* Changes from Dave Mills:
  - ntp_util.c: cleanup.
  - ntp_timer.c: watch the non-burst packet rate.
  - ntp_request.c: cleanup.
  - ntp_restrict.c: RES_LIMITED cleanup.
  - ntp_proto.c: RES_LIMITED, rate bucktes, counters, overall cleanup.
  - ntp_peer.c: disallow peer_unconfig().
  - ntp_monitor.c: RES_LIMITED cleanup.
  - ntp_loopfilter.c: poll interval cleanup.
  - ntp_crypto.c: volley -> retry.  Cleanup TAI leap message.
  - ntp_config: average and minimum are ^2 values.
  - ntpdc: unknownversion is really "declined", not "bad version".
  - Packet retry cleanup.
* [Bug 961] refclock_tpro.c:tpro_poll() calls refclock_receive() twice.
* [Bug 957] Windows only: Let command line parameters from the Windows SCM GUI
  override the standard parameters from the ImagePath registry key.
* Added HAVE_INT32_T to the Windows config.h to avoid duplicate definitions.
* Work around a VPATH difference in FreeBSD's 'make' command.
* Update bugreport URL.
* Update -I documentation.
* [Bug 713] Fix bug reporting information.
* A bug in the application of the negative-sawtooth for 12 channel receivers. 
* The removal of unneeded startup code used for the original LinuxPPS, it now
  conforms to the PPSAPI and does not need special code.  
* ntp-keygen.c: Coverity fixes [CID 33,47].
* Volley cleanup from Dave Mills.
* Fuzz cleanup from Dave Mills.
* [Bug 861] Leap second cleanups from Dave Mills.
* ntpsim.c: add missing protypes and fix [CID 34], a nit.
* Upgraded bison at UDel.
* Update br-flock and flock-build machine lists.
* [Bug 752] QoS: add parse/config handling code. 
* Fix the #include order in tickadj.c for picky machines.
* [Bug 752] QoS: On some systems, netinet/ip.h needs netinet/ip_systm.h.
* [Bug 752] Update the QoS tagging (code only - configuration to follow).
* Orphan mode and other protocol cleanup from Dave Mills.
* Documentation cleanup from Dave Mills.
* [Bug 940] ntp-keygen uses -v.  Disallow it as a shortcut for --version.
* more cleanup to ntp_lineeditlibs.m4.
* Documentation updates from Dave Mills.
* -ledit cleanup for ntpdc and ntpq.
* Association and other cleanup from Dave Mills.
* NTP_UNREACH changes from Dave Mills.
* Fix the readline history test.
* [Bug 931] Require -lreadline to be asked for explicitly.
* [Bug 764] When looking for -lreadline support, also try using -lncurses.
* [Bug 909] Fix int32_t errors for ntohl().
* [Bug 376/214] Enhancements to support multiple if names and IP addresses.
* [Bug 929] int32_t is undefined on Windows.  Casting wrong.
* [Bug 928] readlink missing braces.
* [Bug 788] Update macros to support VS 2005.
* ntpd/ntp_timer.c: add missing sys_tai parameter for debug printf
* [Bug 917] config parse leaves files open
* [Bug 912] detect conflicting enable/disable configuration on interfaces
  sharing an IP address
* [Bug 771] compare scopeid if available for IPv6 addresses
* Lose obsolete crypto subcommands (Dave Mills).
* WWV is an HF source, not an LF source (Dave Mills).
* [Bug 899] Only show -i/--jaildir -u/--user options if we HAVE_DROPROOT.
* [Bug 916] 'cryptosw' is undefined if built without OpenSSL.
* [Bug 891] 'restrict' config file keyword does not work (partial fix).
* [Bug 890] the crypto command seems to be required now.
* [Bug 915] ntpd cores during processing of x509 certificates.
* Crypto lint cleanup from Dave Mills.
* [Bug 897] Check RAND_status() - we may not need a .rnd file.
* Crypto cleanup from Dave Mills.
* [Bug 911] Fix error message in cmd_args.c.
* [Bug 895] Log assertion failures via syslog(), not stderr.
* Documentation updates from Dave Mills.
* Crypto cleanup from Dave Mills.
* [Bug 905] ntp_crypto.c fails to compile without -DDEBUG.
* Avoid double peer stats logging.
* ntp-keygen cleanup from Dave Mills.
* libopts needs to be built after ElectricFence.
* [Bug 894] Initialize keysdir before calling crypto_setup().
* Calysto cleanup for ntpq.
* ntp-keygen -i takes an arg.
* Cleanup and fixes from Dave Mills.
* [Bug 887] Fix error in ntp_types.h (for sizeof int != 4).
* Bug 880 bug fixes for Windows build
* Improve Calysto support.
* The "revoke" parameter is a crypto command.
* The driftfile wander threshold is a real number.
* [Bug 850] Fix the wander threshold parameter on the driftfile command.
* ntp_io.c: Dead code cleanup - Coverity View 19.
* Leap file related cleanup from Dave Mills.
* ntp_peer.c: Set peer->srcadr before (not after) calling set_peerdstadr().
* Initialize offset in leap_file() - Coverity View 17.
* Use the correct stratum on KISS codes.
* Fuzz bits cleanup.
* Show more digits in some debug printf's.
* Use drift_file_sw internally to control writing the drift file.
* Implement the wander_threshold option for the driftfile config keyword.
* reformat ntp_control.c; do not use c++ // comments.
* [Bug 629] Undo bug #629 fixes as they cause more problems than were  being
  solved
* Changes from Dave Mills: in/out-bound data rates, leapsecond cleanup,
  driftfile write cleanup, packet buffer length checks, documentation updates.
* More assertion checks and malloc()->emalloc(), courtesy of Calysto.
* [Bug 864] Place ntpd service in maintenance mode if using SMF on Solaris
* [Bug 862] includefile nesting; preserve phonelist on reconfig.
* [Bug 604] ntpd regularly dies on linux/alpha.
* more leap second infrastructure fixes from Dave Mills.
* [Bug 858] recent leapfile changes broke non-OpenSSL builds.
* Use emalloc() instead of malloc() in refclock_datum.c (Calysto).
* Start using 'design by contract' assertions.
* [Bug 767] Fast sync to refclocks wanted.
* Allow null driftfile.
* Use YYERROR_VERBOSE for the new parser, and fix related BUILT_SOURCES.
* [Bug 629] changes to ensure broadcast works including on wildcard addresses
* [Bug 853] get_node() must return a pointer to maximally-aligned memory.
* Initial leap file fixes from Dave Mills.
* [Bug 858] Recent leapfile changes broke without OPENSSL.
* Use a char for DIR_SEP, not a string.
* [Bug 850] driftfile parsing changes.
* driftfile maintenance changes from Dave Mills.  Use clock_phi instead of
  stats_write_tolerance.
* [Bug 828] refid string not being parsed correctly.
* [Bug 846] Correct includefile parsing.
* [Bug 827] New parsing code does not handle "fudge" correctly.
* Enable debugging capability in the config parser.
* [Bug 839] Crypto password not read from ntp.conf.
* Have autogen produce writable output files.
* [Bug 825] Correct logconfig -/+ keyword processing.
* [Bug 828] Correct parsing of " delimited strings.
* Cleanup FILE * usage after fclose() in ntp_filegen.c.
* [Bug 843] Windows Completion port code was incorrectly merged from -stable.
* [Bug 840] do fudge configuration AFTER peers (thus refclocks) have been
  configured.
* [Bug 824] Added new parser modules to the Windows project file.
* [Bug 832] Add libisc/log.c headers to the distribution.
* [Bug 808] Only write the drift file if we are in state 4.
* Initial import of libisc/log.c and friends.
* [Bug 826] Fix redefinition of PI.
* [Bug 825] ntp_scanner.c needs to #include <config.h> .
* [Bug 824] New parser code has some build problems with the SIM code.
* [Bug 817] Use longnames for setting ntp variables on the command-line;
  Allowing '-v' with and without an arg to disambiguate usage is error-prone.
* [Bug 822] set progname once, early.
* [Bug 819] remove erroneous #if 0 in Windows completion port code.
* The new config code missed an #ifdef for building without refclocks.
* Distribute some files needed by the new config parsing code.
* [Bug 819] Timeout for WaitForMultipleObjects was 500ms instead of INFINITE
* Use autogen 5.9.1.
* Fix clktest command-line arg processing.'
* Audio documentation updates from Dave Mills.
* New config file parsing code, from Sachin Kamboj.
* fuzz bit cleanup from Dave Mills.
* replay cleanup from Dave Mills.
* [Bug 542] Tolerate missing directory separator at EO statsdir.
* [Bug 812] ntpd should drop supplementary groups.
* [Bug 815] Fix warning compiling 4.2.5p22 under Windows with VC6.
* [Bug 740] Fix kernel/daemon startup drift anomaly.
* refclock_wwv.c fixes from Dave Mills.
* [Bug 810] Fix ntp-keygen documentation.
* [Bug 787] Bug fixes for 64-bit time_t on Windows.
* [Bug 796] Clean up duplicate #defines in ntp_control.c.
* [Bug 569] Use the correct precision for the Leitch CSD-5300.
* [Bug 795] Moved declaration of variable to top of function.
* [Bug 798] ntpq [p typo crashes ntpq/ntpdc.
* [Bug 786] Fix refclock_bancomm.c on Solaris.
* [Bug 774] parsesolaris.c does not compile under the new Solaris.
* [Bug 782] Remove P() macros from Windows files.
* [Bug 778] ntpd fails to lock with drift=+500 when started with drift=-500.
* [Bug 592] Trimble Thunderbolt GPS support.
* IRIG, CHU, WWV, WWVB refclock improvements from Dave Mills.
* [Bug 757] Lose ULONG_CONST().
* [Bug 756] Require ANSI C (function prototypes).
* codec (audio) and ICOM changes from Dave Mills.

---

* [Bug 450] Windows only: Under original Windows NT we must not discard the
  wildcard socket to workaround a bug in NT's getsockname().
* [Bug 1038] Built-in getpass() function also prompts for password if
  not built with DEBUG.
* [Bug 841] Obsolete the "dynamic" keyword and make deferred binding
  to local interfaces the default.
  Emit a warning if that keyword is used for configuration.
* [Bug 959] Refclock on Windows not properly releasing recvbuffs.
* [Bug 993] Fix memory leak when fetching system messages.
* [Bug 987] Wake up the resolver thread/process when a new interface has
  become available.
* Correctly apply negative-sawtooth for oncore 12 channel receiver.
* Startup code for original LinuxPPS removed.  LinuxPPS now conforms to
  the PPSAPI.
* [Bug 1000] allow implicit receive buffer allocation for Windows.
  fixes startup for windows systems with many interfaces.
  reduces dropped packets on network bursts.
  additionally fix timer() starvation during high load.
* [Bug 990] drop minimum time restriction for interface update interval.
* [Bug 977] Fix mismatching #ifdefs for builds without IPv6.
* Update the copyright year.
* Build system cleanup (make autogen-generated files writable).
* [Bug 957] Windows only: Let command line parameters from the Windows SCM GUI
  override the standard parameters from the ImagePath registry key.
* Fixes for ntpdate:
* [Bug 532] nptdate timeout is too long if several servers are supplied.
* [Bug 698] timeBeginPeriod is called without timeEndPeriod in some NTP tools.
* [Bug 857] ntpdate debug mode adjusts system clock when it shouldn't.
* [Bug 908] ntpdate crashes sometimes.
* [Bug 982] ntpdate(and ntptimeset) buffer overrun if HAVE_POLL_H isn't set
  (dup of 908).
* [Bug 997] ntpdate buffer too small and unsafe.
* ntpdate.c: Under Windows check whether NTP port in use under same conditions
  as under other OSs.
* ntpdate.c: Fixed some typos and indents (tabs/spaces).

(4.2.4p4) Released by Harlan Stenn <stenn@ntp.org>

* [Bug 902] Fix problems with the -6 flag.
* Updated include/copyright.def (owner and year).
* [Bug 878] Avoid ntpdc use of refid value as unterminated string.
* [Bug 881] Corrected display of pll offset on 64bit systems.
* [Bug 886] Corrected sign handling on 64bit in ntpdc loopinfo command.
* [Bug 889] avoid malloc() interrupted by SIGIO risk
* ntpd/refclock_parse.c: cleanup shutdown while the file descriptor is still
  open.
* [Bug 885] use emalloc() to get a message at the end of the memory
  unsigned types cannot be less than 0
  default_ai_family is a short
  lose trailing , from enum list
  clarify ntp_restrict.c for easier automated analysis
* [Bug 884] don't access recv buffers after having them passed to the free
  list.
* [Bug 882] allow loopback interfaces to share addresses with other
  interfaces.

---
(4.2.4p3) Released by Harlan Stenn <stenn@ntp.org>

* [Bug 863] unable to stop ntpd on Windows as the handle reference for events
  changed

---
(4.2.4p2) Released by Harlan Stenn <stenn@ntp.org>

* [Bug 854] Broadcast address was not correctly set for interface addresses
* [Bug 829] reduce syslog noise, while there fix Enabled/Disable logging
  to reflect the actual configuration.
* [Bug 795] Moved declaration of variable to top of function.
* [Bug 789] Fix multicast client crypto authentication and make sure arriving
  multicast packets do not disturb the autokey dance.
* [Bug 785] improve handling of multicast interfaces
  (multicast routers still need to run a multicast routing software/daemon)
* ntpd/refclock_parse.c: cleanup shutdown while the file descriptor is still
  open.
* [Bug 885] use emalloc() to get a message at the end of the memory
  unsigned types cannot be less than 0
  default_ai_family is a short
  lose trailing , from enum list
* [Bug 884] don't access recv buffers after having them passed to the free list.
* [Bug 882] allow loopback interfaces to share addresses with other interfaces.
* [Bug 527] Don't write from source address length to wrong location
* Upgraded autogen and libopts.
* [Bug 811] ntpd should not read a .ntprc file.

---
(4.2.4p1) (skipped)

---
(4.2.4p0) Released by Harlan Stenn <stenn@ntp.org>

* [Bug 793] Update Hans Lambermont's email address in ntpsweep.
* [Bug 776] Remove unimplemented "rate" flag from ntpdate.
* [Bug 586] Avoid lookups if AI_NUMERICHOST is set.
* [Bug 770] Fix numeric parameters to ntp-keygen (Alain Guibert).
* [Bug 768] Fix io_setbclient() error message.
* [Bug 765] Use net_bind_service capability on linux.
* [Bug 760] The background resolver must be aware of the 'dynamic' keyword.
* [Bug 753] make union timestamp anonymous (Philip Prindeville).
* confopt.html: move description for "dynamic" keyword into the right section.
* pick the right type for the recv*() length argument.

---
(4.2.4) Released by Harlan Stenn <stenn@ntp.org>

* monopt.html fixes from Dave Mills.
* [Bug 452] Do not report kernel PLL/FLL flips.
* [Bug 746] Expert mouseCLOCK USB v2.0 support added.'
* driver8.html updates.
* [Bug 747] Drop <NOBR> tags from ntpdc.html.
* sntp now uses the returned precision to control decimal places.
* sntp -u will use an unprivileged port for its queries.
* [Bug 741] "burst" doesn't work with !unfit peers.
* [Bug 735] Fix a make/gmake VPATH issue on Solaris.
* [Bug 739] ntpd -x should not take an argument.
* [Bug 737] Some systems need help providing struct iovec.
* [Bug 717] Fix libopts compile problem.
* [Bug 728] parse documentation fixes.
* [Bug 734] setsockopt(..., IP_MULTICAST_IF, ...) fails on 64-bit platforms.
* [Bug 732] C-DEX JST2000 patch from Hideo Kuramatsu.
* [Bug 721] check for __ss_family and __ss_len separately.
* [Bug 666] ntpq opeers displays jitter rather than dispersion.
* [Bug 718] Use the recommended type for the saddrlen arg to getsockname().
* [Bug 715] Fix a multicast issue under Linux.
* [Bug 690] Fix a Windows DNS lookup buffer overflow.
* [Bug 670] Resolved a Windows issue with the dynamic interface rescan code.
* K&R C support is being deprecated.
* [Bug 714] ntpq -p should conflict with -i, not -c.
* WWV refclock improvements from Dave Mills.
* [Bug 708] Use thread affinity only for the clock interpolation thread.
* [Bug 706] ntpd can be running several times in parallel.
* [Bug 704] Documentation typos.
* [Bug 701] coverity: NULL dereference in ntp_peer.c
* [Bug 695] libopts does not protect against macro collisions.
* [Bug 693] __adjtimex is independent of ntp_{adj,get}time.
* [Bug 692] sys_limitrejected was not being incremented.
* [Bug 691] restrictions() assumption not always valid.
* [Bug 689] Deprecate HEATH GC-1001 II; the driver never worked.
* [Bug 688] Fix documentation typos.
* [Bug 686] Handle leap seconds better under Windows.
* [Bug 685] Use the Windows multimedia timer.
* [Bug 684] Only allow debug options if debugging is enabled.
* [Bug 683] Use the right version string.
* [Bug 680] Fix the generated version string on Windows.
* [Bug 678] Use the correct size for control messages.
* [Bug 677] Do not check uint_t in configure.ac.
* [Bug 676] Use the right value for msg_namelen.
* [Bug 675] Make sure ntpd builds without debugging.
* [Bug 672] Fix cross-platform structure padding/size differences.
* [Bug 660] New TIMESTAMP code fails tp build on Solaris Express.
* [Bug 659] libopts does not build under Windows.
* [Bug 658] HP-UX with cc needs -Wp,-H8166 in CFLAGS.
* [Bug 656] ntpdate doesn't work with multicast address.
* [Bug 638] STREAMS_TLI is deprecated - remove it.
* [Bug 635] Fix tOptions definition.
* [Bug 628] Fallback to ntp discipline not working for large offsets.
* [Bug 622] Dynamic interface tracking for ntpd.
* [Bug 603] Don't link with libelf if it's not needed.
* [Bug 523] ntpd service under Windows does't shut down properly.
* [Bug 500] sntp should always be built.
* [Bug 479] Fix the -P option.
* [Bug 421] Support the bc637PCI-U card.
* [Bug 342] Deprecate broken TRAK refclock driver.
* [Bug 340] Deprecate broken MSF EES refclock driver.
* [Bug 153] Don't do DNS lookups on address masks.
* [Bug 143] Fix interrupted system call on HP-UX.
* [Bug 42] Distribution tarballs should be signed.
* Support separate PPS devices for PARSE refclocks.
* [Bug 637, 51?] Dynamic interface scanning can now be done.
* Options processing now uses GNU AutoGen.

---
(4.2.2p4) Released by Harlan Stenn <stenn@ntp.org>

* [Bug 710] compat getnameinfo() has off-by-one error
* [Bug 690] Buffer overflow in Windows when doing DNS Lookups

---
(4.2.2p3) Released by Harlan Stenn <stenn@ntp.org>

* Make the ChangeLog file cleaner and easier to read
* [Bug 601] ntpq's decodeint uses an extra level of indirection
* [Bug 657] Different OSes need different sized args for IP_MULTICAST_LOOP
* release engineering/build changes
* Documentation fixes
* Get sntp working under AIX-5

---
(4.2.2p2) (broken)

* Get sntp working under AIX-5

---
(4.2.2p1)

* [Bug 661] Use environment variable to specify the base path to openssl.
* Resolve an ambiguity in the copyright notice
* Added some new documentation files
* URL cleanup in the documentation
* [Bug 657]: IP_MULTICAST_LOOP uses a u_char value/size
* quiet gcc4 complaints
* more Coverity fixes
* [Bug 614] manage file descriptors better
* [Bug 632] update kernel PPS offsets when PPS offset is re-configured
* [Bug 637] Ignore UP in*addr_any interfaces
* [Bug 633] Avoid writing files in srcdir
* release engineering/build changes

---
(4.2.2)

* SNTP
* Many bugfixes
* Implements the current "goal state" of NTPv4
* Autokey improvements
* Much better IPv6 support
* [Bug 360] ntpd loses handles with LAN connection disabled.
* [Bug 239] Fix intermittent autokey failure with multicast clients.
* Rewrite of the multicast code
* New version numbering scheme

---
(4.2.0)

* More stuff than I have time to document
* IPv6 support
* Bugfixes
* call-gap filtering
* wwv and chu refclock improvements
* OpenSSL integration

---
(4.1.2)

* clock state machine bugfix
* Lose the source port check on incoming packets
* (x)ntpdc compatibility patch
* Virtual IP improvements
* ntp_loopfilter fixes and improvements
* ntpdc improvements
* GOES refclock fix
* JJY driver
* Jupiter refclock fixes
* Neoclock4X refclock fixes
* AIX 5 port
* bsdi port fixes
* Cray unicos port upgrade
* HP MPE/iX port
* Win/NT port upgrade
* Dynix PTX port fixes
* Document conversion from CVS to BK
* readline support for ntpq

---
(4.1.0)

* CERT problem fixed (99k23)

* Huff-n-Puff filter
* Preparation for OpenSSL support
* Resolver changes/improvements are not backward compatible with mode 7
  requests (which are implementation-specific anyway)
* leap second stuff
* manycast should work now
* ntp-genkeys does new good things.
* scripts/ntp-close
* PPS cleanup and improvements
* readline support for ntpdc
* Crypto/authentication rewrite
* WINNT builds with MD5 by default
* WINNT no longer requires Perl for building with Visual C++ 6.0
* algorithmic improvements, bugfixes
* Solaris dosynctodr info update
* html/pic/* is *lots* smaller
* New/updated drivers: Forum Graphic GPS, WWV/H, Heath GC-100 II, HOPF
  serial and PCI, ONCORE, ulink331
* Rewrite of the audio drivers

---
(4.0.99)

* Driver updates: CHU, DCF, GPS/VME, Oncore, PCF, Ulink, WWVB, burst
  If you use the ONCORE driver with a HARDPPS kernel module,
  you *must* have a properly specified:
	pps <filename> [assert/clear] [hardpps]
  line in the /etc/ntp.conf file.
* PARSE cleanup
* PPS cleanup
* ntpd, ntpq, ntpdate cleanup and fixes
* NT port improvements
* AIX, BSDI, DEC OSF, FreeBSD, NetBSD, Reliant, SCO, Solaris port improvements

---
(4.0.98)

* Solaris kernel FLL bug is fixed in 106541-07
* Bug/lint cleanup
* PPS cleanup
* ReliantUNIX patches
* NetInfo support
* Ultralink driver
* Trimble OEM Ace-II support
* DCF77 power choices
* Oncore improvements

---
(4.0.97)

* NT patches
* AIX,SunOS,IRIX portability
* NeXT portability
* ntptimeset utility added
* cygwin portability patches

---
(4.0.96)

* -lnsl, -lsocket, -lgen configuration patches
* Y2K patches from AT&T
* Linux portability cruft

---
(4.0.95)

* NT port cleanup/replacement
* a few portability fixes
* VARITEXT Parse clock added

---
(4.0.94)

* PPS updates (including ntp.config options)
* Lose the old DES stuff in favor of the (optional) RSAREF stuff
* html cleanup/updates
* numerous drivers cleaned up
* numerous portability patches and code cleanup

---
(4.0.93)

* Oncore refclock needs PPS or one of two ioctls.
* Don't make ntptime under Linux.  It doesn't compile for too many folks.
* Autokey cleanup
* ReliantUnix patches
* html cleanup
* tickadj cleanup
* PARSE cleanup
* IRIX -n32 cleanup
* byte order cleanup
* ntptrace improvements and patches
* ntpdc improvements and patches
* PPS cleanup
* mx4200 cleanup
* New clock state machine
* SCO cleanup
* Skip alias interfaces

---
(4.0.92)

* chronolog and dumbclock refclocks
* SCO updates
* Cleanup/bugfixes
* Y2K patches
* Updated palisade driver
* Plug memory leak
* wharton kernel clock
* Oncore clock upgrades
* NMEA clock improvements
* PPS improvements
* AIX portability patches

---
(4.0.91)

* New ONCORE driver
* New MX4200 driver
* Palisade improvements
* config file bugfixes and problem reporting
* autoconf upgrade and cleanup
* HP-UX, IRIX lint cleanup
* AIX portability patches
* NT cleanup

---
(4.0.90)

* Nanoseconds
* New palisade driver
* New Oncore driver

---
(4.0.73)

* README.hackers added
* PARSE driver is working again
* Solaris 2.6 has nasty kernel bugs.  DO NOT enable pll!
* DES is out of the distribution.

---
(4.0.72)

* K&R C compiling should work again.
* IRIG patches.
* MX4200 driver patches.
* Jupiter driver added.
* Palisade driver added.  Needs work (ANSI, ntoh/hton, sizeof double, ???)<|MERGE_RESOLUTION|>--- conflicted
+++ resolved
@@ -1,10 +1,7 @@
-<<<<<<< HEAD
+* Bring libopts/enum.c back to ANSI C compliance.
+* Reflect removal of refclock_trak.c in Windows Makefile equivalents.
 (4.2.7p309) 2012/10/04 Released by Harlan Stenn <stenn@ntp.org>
 * [Bug 2287] ntpdate returns 0 even if adjtime() call fails.
-=======
-* Bring libopts/enum.c back to ANSI C compliance.
-* Reflect removal of refclock_trak.c in Windows Makefile equivalents.
->>>>>>> 51d0fdd0
 (4.2.7p308) 2012/09/29 Released by Harlan Stenn <stenn@ntp.org>
 * CID 97198: Check return from ioctl() calls in refclock_acts.c.
 (4.2.7p307) 2012/09/29 Released by Harlan Stenn <stenn@ntp.org>
