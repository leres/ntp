<<<<<<< HEAD
* More assertion checks and malloc()->emalloc(), courtesy of Calysto.
* [Bug 864] Place ntpd service in maintenance mode if using SMF on Solaris
* [Bug 862] includefile nesting; preserve phonelist on reconfig.
* [Bug 604] ntpd regularly dies on linux/alpha.
* more leap second infrastructure fixes from Dave Mills.
* [Bug 858] recent leapfile changes broke non-OpenSSL builds.
* Use emalloc() instead of malloc() in refclock_datum.c (Calysto).
* Start using 'design by contract' assertions.
* [Bug 767] Fast sync to refclocks wanted.
* Allow null driftfile.
* Use YYERROR_VERBOSE for the new parser, and fix related BUILT_SOURCES.
* [Bug 629] changes to ensure broadcast works including on wildcard addresses
* [Bug 853] get_node() must return a pointer to maximally-aligned memory.
* Initial leap file fixes from Dave Mills.
* [Bug 858] Recent leapfile changes broke without OPENSSL.
* Use a char for DIR_SEP, not a string.
* [Bug 850] driftfile parsing changes.
* driftfile maintenance changes from Dave Mills.  Use clock_phi instead of
  stats_write_tolerance.
* [Bug 828] refid string not being parsed correctly.
* [Bug 846] Correct includefile parsing.
* [Bug 827] New parsing code does not handle "fudge" correctly.
* Enable debugging capability in the config parser.
* [Bug 839] Crypto password not read from ntp.conf.
* Have autogen produce writable output files.
* [Bug 825] Correct logconfig -/+ keyword processing.
* [Bug 828] Correct parsing of " delimited strings.
* Cleanup FILE * usage after fclose() in ntp_filegen.c.
* [Bug 843] Windows Completion port code was incorrectly merged from -stable.
* [Bug 841] make deferred binding to local interface the default.
	    (allows peers/servers to be configured even when no route exists)
* [Bug 840] do fudge configuration AFTER peers (thus refclocks) have been
	    configured.
* [Bug 824] Added new parser modules to the Windows project file.
* [Bug 832] Add libisc/log.c headers to the distribution.
* [Bug 808] Only write the drift file if we are in state 4.
* Initial import of libisc/log.c and friends.
* [Bug 826] Fix redefinition of PI.
* [Bug 825] ntp_scanner.c needs to #include <config.h> .
* [Bug 824] New parser code has some build problems with the SIM code.
* [Bug 817] Use longnames for setting ntp variables on the command-line;
	    Allowing '-v' with and without an arg to disambiguate usage
	    is error-prone.
* [Bug 822] set progname once, early.
* [Bug 819] remove erroneous #if 0 in Windows completion port code.
* The new config code missed an #ifdef for building without refclocks.
* Distribute some files needed by the new config parsing code.
* [Bug 819] Timeout for WaitForMultipleObjects was 500ms instead of INFINITE
* Use autogen 5.9.1.
* Fix clktest command-line arg processing.'
* Audio documentation updates from Dave Mills.
* New config file parsing code, from Sachin Kamboj.
* fuzz bit cleanup from Dave Mills.
* replay cleanup from Dave Mills.
* [Bug 542] Tolerate missing directory separator at EO statsdir.
* [Bug 812] ntpd should drop supplementary groups.
* [Bug 815] Fix warning compiling 4.2.5p22 under Windows with VC6.
* [Bug 740] Fix kernel/daemon startup drift anomaly.
* refclock_wwv.c fixes from Dave Mills.
* [Bug 810] Fix ntp-keygen documentation.
* [Bug 787] Bug fixes for 64-bit time_t on Windows.
* [Bug 796] Clean up duplicate #defines in ntp_control.c.
* [Bug 569] Use the correct precision for the Leitch CSD-5300.
* [Bug 795] Moved declaration of variable to top of function.
* [Bug 798] ntpq [p typo crashes ntpq/ntpdc.
* [Bug 786] Fix refclock_bancomm.c on Solaris.
* [Bug 774] parsesolaris.c does not compile under the new Solaris.
* [Bug 782] Remove P() macros from Windows files.
* [Bug 778] ntpd fails to lock with drift=+500 when started with drift=-500.
* [Bug 592] Trimble Thunderbolt GPS support.
* IRIG, CHU, WWV, WWVB refclock improvements from Dave Mills.
* [Bug 757] Lose ULONG_CONST().
* [Bug 756] Require ANSI C (function prototypes).
* codec (audio) and ICOM changes from Dave Mills.

=======
(4.2.4p3)
>>>>>>> 9dd924bf
* [Bug 863] unable to stop ntpd on Windows as the handle reference for events
	    changed
(4.2.4p2) Released by Harlan Stenn <stenn@ntp.org>
* [Bug 854] Broadcast address was not correctly set for interface addresses
* [Bug 829] reduce syslog noise, while there fix Enabled/Disable logging
	    to reflect the actual configuration.
* [Bug 795] Moved declaration of variable to top of function.
* [Bug 789] Fix multicast client crypto authentication and make sure arriving
	    multicast packets do not disturb the autokey dance.
* [Bug 785] improve handling of multicast interfaces
	    (multicast routers still need to run a multicast routing
	    software/daemon)
* [Bug 527] Don't write from source address length to wrong location
* Upgraded autogen and libopts.
* [Bug 811] ntpd should not read a .ntprc file.
(4.2.4p1) (skipped)
(4.2.4p0) Released by Harlan Stenn <stenn@ntp.org>
* [Bug 793] Update Hans Lambermont's email address in ntpsweep.
* [Bug 776] Remove unimplemented "rate" flag from ntpdate.
* [Bug 586] Avoid lookups if AI_NUMERICHOST is set.
* [Bug 770] Fix numeric parameters to ntp-keygen (Alain Guibert).
* [Bug 768] Fix io_setbclient() error message.
* [Bug 765] Use net_bind_service capability on linux.
* [Bug 760] The background resolver must be aware of the 'dynamic' keyword.
* [Bug 753] make union timestamp anonymous (Philip Prindeville).
* confopt.html: move description for "dynamic" keyword into the right section.
* pick the right type for the recv*() length argument.
(4.2.4) Released by Harlan Stenn <stenn@ntp.org>
* monopt.html fixes from Dave Mills.
* [Bug 452] Do not report kernel PLL/FLL flips.
* [Bug 746] Expert mouseCLOCK USB v2.0 support added.'
* driver8.html updates.
* [Bug 747] Drop <NOBR> tags from ntpdc.html.
* sntp now uses the returned precision to control decimal places.
* sntp -u will use an unprivileged port for its queries.
* [Bug 741] "burst" doesn't work with !unfit peers.
* [Bug 735] Fix a make/gmake VPATH issue on Solaris.
* [Bug 739] ntpd -x should not take an argument.
* [Bug 737] Some systems need help providing struct iovec.
* [Bug 717] Fix libopts compile problem.
* [Bug 728] parse documentation fixes.
* [Bug 734] setsockopt(..., IP_MULTICAST_IF, ...) fails on 64-bit platforms.
* [Bug 732] C-DEX JST2000 patch from Hideo Kuramatsu.
* [Bug 721] check for __ss_family and __ss_len separately.
* [Bug 666] ntpq opeers displays jitter rather than dispersion.
* [Bug 718] Use the recommended type for the saddrlen arg to getsockname().
* [Bug 715] Fix a multicast issue under Linux.
* [Bug 690] Fix a Windows DNS lookup buffer overflow.
* [Bug 670] Resolved a Windows issue with the dynamic interface rescan code.
* K&R C support is being deprecated.
* [Bug 714] ntpq -p should conflict with -i, not -c.
* WWV refclock improvements from Dave Mills.
* [Bug 708] Use thread affinity only for the clock interpolation thread.
* [Bug 706] ntpd can be running several times in parallel.
* [Bug 704] Documentation typos.
* [Bug 701] coverity: NULL dereference in ntp_peer.c
* [Bug 695] libopts does not protect against macro collisions.
* [Bug 693] __adjtimex is independent of ntp_{adj,get}time.
* [Bug 692] sys_limitrejected was not being incremented.
* [Bug 691] restrictions() assumption not always valid.
* [Bug 689] Deprecate HEATH GC-1001 II; the driver never worked.
* [Bug 688] Fix documentation typos.
* [Bug 686] Handle leap seconds better under Windows.
* [Bug 685] Use the Windows multimedia timer.
* [Bug 684] Only allow debug options if debugging is enabled.
* [Bug 683] Use the right version string.
* [Bug 680] Fix the generated version string on Windows.
* [Bug 678] Use the correct size for control messages.
* [Bug 677] Do not check uint_t in configure.ac.
* [Bug 676] Use the right value for msg_namelen.
* [Bug 675] Make sure ntpd builds without debugging.
* [Bug 672] Fix cross-platform structure padding/size differences.
* [Bug 660] New TIMESTAMP code fails tp build on Solaris Express.
* [Bug 659] libopts does not build under Windows.
* [Bug 658] HP-UX with cc needs -Wp,-H8166 in CFLAGS.
* [Bug 656] ntpdate doesn't work with multicast address.
* [Bug 638] STREAMS_TLI is deprecated - remove it.
* [Bug 635] Fix tOptions definition.
* [Bug 628] Fallback to ntp discipline not working for large offsets.
* [Bug 622] Dynamic interface tracking for ntpd.
* [Bug 603] Don't link with libelf if it's not needed.
* [Bug 523] ntpd service under Windows does't shut down properly.
* [Bug 500] sntp should always be built.
* [Bug 479] Fix the -P option.
* [Bug 421] Support the bc637PCI-U card.
* [Bug 342] Deprecate broken TRAK refclock driver.
* [Bug 340] Deprecate broken MSF EES refclock driver.
* [Bug 153] Don't do DNS lookups on address masks.
* [Bug 143] Fix interrupted system call on HP-UX.
* [Bug 42] Distribution tarballs should be signed.
* Support separate PPS devices for PARSE refclocks.
* [Bug 637, 51?] Dynamic interface scanning can now be done.
* Options processing now uses GNU AutoGen.

(4.2.2p4) Released by Harlan Stenn <stenn@ntp.org>
 * [Bug 710] compat getnameinfo() has off-by-one error
 * [Bug 690] Buffer overflow in Windows when doing DNS Lookups

(4.2.2p3) Released by Harlan Stenn <stenn@ntp.org>
 * Make the ChangeLog file cleaner and easier to read
 * [Bug 601] ntpq's decodeint uses an extra level of indirection
 * [Bug 657] Different OSes need different sized args for IP_MULTICAST_LOOP
 * release engineering/build changes
 * Documentation fixes
 * Get sntp working under AIX-5

(4.2.2p2) (broken)
 * Get sntp working under AIX-5

(4.2.2p1)
 * [Bug 661] Use environment variable to specify the base path to openssl.
 * Resolve an ambiguity in the copyright notice
 * Added some new documentation files
 * URL cleanup in the documentation
 * [Bug 657]: IP_MULTICAST_LOOP uses a u_char value/size
 * quiet gcc4 complaints
 * more Coverity fixes
 * [Bug 614] manage file descriptors better
 * [Bug 632] update kernel PPS offsets when PPS offset is re-configured
 * [Bug 637] Ignore UP in*addr_any interfaces
 * [Bug 633] Avoid writing files in srcdir
 * release engineering/build changes

(4.2.2)
 * SNTP
 * Many bugfixes
 * Implements the current "goal state" of NTPv4
 * Autokey improvements
 * Much better IPv6 support
 * [Bug 360] ntpd loses handles with LAN connection disabled.
 * [Bug 239] Fix intermittent autokey failure with multicast clients.
 * Rewrite of the multicast code
 * New version numbering scheme

(4.2.0)
* More stuff than I have time to document
* IPv6 support
* Bugfixes
* call-gap filtering
* wwv and chu refclock improvements
* OpenSSL integration

(4.1.2)
* clock state machine bugfix
* Lose the source port check on incoming packets
* (x)ntpdc compatibility patch
* Virtual IP improvements
* ntp_loopfilter fixes and improvements
* ntpdc improvements
* GOES refclock fix
* JJY driver
* Jupiter refclock fixes
* Neoclock4X refclock fixes
* AIX 5 port
* bsdi port fixes
* Cray unicos port upgrade
* HP MPE/iX port
* Win/NT port upgrade
* Dynix PTX port fixes
* Document conversion from CVS to BK
* readline support for ntpq

(4.1.0)
* CERT problem fixed (99k23)
* Huff-n-Puff filter
* Preparation for OpenSSL support
* Resolver changes/improvements are not backward compatible with mode 7
  requests (which are implementation-specific anyway)
* leap second stuff
* manycast should work now
* ntp-genkeys does new good things.
* scripts/ntp-close
* PPS cleanup and improvements
* readline support for ntpdc
* Crypto/authentication rewrite
* WINNT builds with MD5 by default
* WINNT no longer requires Perl for building with Visual C++ 6.0
* algorithmic improvements, bugfixes
* Solaris dosynctodr info update
* html/pic/* is *lots* smaller
* New/updated drivers: Forum Graphic GPS, WWV/H, Heath GC-100 II, HOPF
  serial and PCI, ONCORE, ulink331
* Rewrite of the audio drivers

(4.0.99)
* Driver updates: CHU, DCF, GPS/VME, Oncore, PCF, Ulink, WWVB, burst
  If you use the ONCORE driver with a HARDPPS kernel module,
  you *must* have a properly specified:
	pps <filename> [assert/clear] [hardpps]
  line in the /etc/ntp.conf file.
* PARSE cleanup
* PPS cleanup
* ntpd, ntpq, ntpdate cleanup and fixes
* NT port improvements
* AIX, BSDI, DEC OSF, FreeBSD, NetBSD, Reliant, SCO, Solaris port improvements

(4.0.98)
* Solaris kernel FLL bug is fixed in 106541-07
* Bug/lint cleanup
* PPS cleanup
* ReliantUNIX patches
* NetInfo support
* Ultralink driver
* Trimble OEM Ace-II support
* DCF77 power choices
* Oncore improvements

(4.0.97)
* NT patches
* AIX,SunOS,IRIX portability
* NeXT portability
* ntptimeset utility added
* cygwin portability patches

(4.0.96)
* -lnsl, -lsocket, -lgen configuration patches
* Y2K patches from AT&T
* Linux portability cruft

(4.0.95)
* NT port cleanup/replacement
* a few portability fixes
* VARITEXT Parse clock added

(4.0.94)
* PPS updates (including ntp.config options)
* Lose the old DES stuff in favor of the (optional) RSAREF stuff
* html cleanup/updates
* numerous drivers cleaned up
* numerous portability patches and code cleanup

(4.0.93)
* Oncore refclock needs PPS or one of two ioctls.
* Don't make ntptime under Linux.  It doesn't compile for too many folks.
* Autokey cleanup
* ReliantUnix patches
* html cleanup
* tickadj cleanup
* PARSE cleanup
* IRIX -n32 cleanup
* byte order cleanup
* ntptrace improvements and patches
* ntpdc improvements and patches
* PPS cleanup
* mx4200 cleanup
* New clock state machine
* SCO cleanup
* Skip alias interfaces

(4.0.92)
* chronolog and dumbclock refclocks
* SCO updates
* Cleanup/bugfixes
* Y2K patches
* Updated palisade driver
* Plug memory leak
* wharton kernel clock
* Oncore clock upgrades
* NMEA clock improvements
* PPS improvements
* AIX portability patches

(4.0.91)
* New ONCORE driver
* New MX4200 driver
* Palisade improvements
* config file bugfixes and problem reporting
* autoconf upgrade and cleanup
* HP-UX, IRIX lint cleanup
* AIX portability patches
* NT cleanup

(4.0.90)
* Nanoseconds
* New palisade driver
* New Oncore driver

(4.0.73)
* README.hackers added
* PARSE driver is working again
* Solaris 2.6 has nasty kernel bugs.  DO NOT enable pll!
* DES is out of the distribution.

(4.0.72)
* K&R C compiling should work again.
* IRIG patches.
* MX4200 driver patches.
* Jupiter driver added.
* Palisade driver added.  Needs work (ANSI, ntoh/hton, sizeof double, ???)<|MERGE_RESOLUTION|>--- conflicted
+++ resolved
@@ -1,4 +1,3 @@
-<<<<<<< HEAD
 * More assertion checks and malloc()->emalloc(), courtesy of Calysto.
 * [Bug 864] Place ntpd service in maintenance mode if using SMF on Solaris
 * [Bug 862] includefile nesting; preserve phonelist on reconfig.
@@ -75,9 +74,7 @@
 * codec (audio) and ICOM changes from Dave Mills.
  
-=======
 (4.2.4p3)
->>>>>>> 9dd924bf
 * [Bug 863] unable to stop ntpd on Windows as the handle reference for events
 	    changed
 (4.2.4p2) Released by Harlan Stenn <stenn@ntp.org>
