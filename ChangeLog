<<<<<<< HEAD
* Upgrade to autogen-5.16 and libopts-36.4.11.
* Upgrade to autogen-5.15.
=======
(4.2.7p272) 2012/04/14 Released by Harlan Stenn <stenn@ntp.org>
* LCRYPTO is gone - replace with VER_SUFFIX.
* Change the link order for ntpsntpd.
* Remove extra 'nlist' check from configure.ac.
>>>>>>> fea96a1d
(4.2.7p271) 2012/04/11 Released by Harlan Stenn <stenn@ntp.org>
* [Bug 1122] openssl detection via pkg-config fails when no additional
  -Idir flags are needed.
* Avoid overwriting user variable LDFLAGS with OpenSSL flags, instead
  they are added to LDFLAGS_NTP.
(4.2.7p270) 2012/03/26 Released by Harlan Stenn <stenn@ntp.org>
* Update driver45.html page.
(4.2.7p269) 2012/03/25 Released by Harlan Stenn <stenn@ntp.org>
* Clean up configure.ac.
* Cleanup configure.ac's TSYNC PCI section.
(4.2.7p268) 2012/03/24 Released by Harlan Stenn <stenn@ntp.org>
* Update driver45.html page.
(4.2.7p267) 2012/03/23 Released by Harlan Stenn <stenn@ntp.org>
* Initial cut at a basic driver45.html page.
(4.2.7p266) 2012/03/21 Released by Harlan Stenn <stenn@ntp.org>
* Add refclock_tsyncpci.c (driver 45) supporting Spectracom TSYNC timing
  boards.
(4.2.7p265) 2012/03/20 Released by Harlan Stenn <stenn@ntp.org>
* Treat zero counter as indication of precise system time in Windows
  PPSAPI helper function pps_ntp_timestamp_from_counter(), enabling
  PPSAPI providers to use the Windows 8 precise clock directly.
(4.2.7p264) 2012/03/14 Released by Harlan Stenn <stenn@ntp.org>
* [Bug 2160] Note if leapseconds file is past its prime.
* Use GetSystemTimePreciseAsFileTime() on Windows 8.
(4.2.7p263) 2012/03/13 Released by Harlan Stenn <stenn@ntp.org>
* [Bug 2156] clock instability with LOCAL driver, from Miroslav Lichvar.
* [Bug 2159] Windows ntpd using leapfile erroneous leap second 20120401.
(4.2.7p262) 2012/02/29 Released by Harlan Stenn <stenn@ntp.org>
* Improve ntpd scalability for servers with many trusted keys.
(4.2.7p261) 2012/02/27 Released by Harlan Stenn <stenn@ntp.org>
* [Bug 2048] add the clock variable timecode to SHM refclock.
(4.2.7p260) 2012/02/24 Released by Harlan Stenn <stenn@ntp.org>
* Fix the check-scm-rev invocation in several Makefile.am's.
(4.2.7p259) 2012/02/22 Released by Harlan Stenn <stenn@ntp.org>
* [Bug 2148] ntpd 4.2.7p258 segfault with 0x0100000 bit in NMEA mode.
* refclock_nmea.c merge cleanup thanks to Juergen Perlinger.
(4.2.7p258) 2012/02/21 Released by Harlan Stenn <stenn@ntp.org>
* [Bug 2140] Rework of Windows I/O completion port handling to avoid
  garbling serial input in UNIX line discipline emulation.
* [Bug 2143] NMEA driver: discard data if quality indication not good,
  add statistic counters (mode bit enabled) to clockstats file.
(4.2.7p257) 2012/02/17 Released by Harlan Stenn <stenn@ntp.org>
* [Bug 2135] defer calls to 'io_input' to main thread under Windows.
(4.2.7p256) 2012/02/08 Released by Harlan Stenn <stenn@ntp.org>
* [Bug 2131] Set the system variable settimeofday only after clock step.
* [Bug 2134] --enable-C99-snprintf does not force rpl_snprintf use.
(4.2.7p255) 2012/01/29 Released by Harlan Stenn <stenn@ntp.org>
* [Bug 603] Only link with nlist()-related libraries when needed:
  More cleanup.
(4.2.7p254) 2012/01/29 Released by Harlan Stenn <stenn@ntp.org>
* [Bug 603] Only link with nlist()-related libraries when needed.
(4.2.7p253) 2012/01/26 Released by Harlan Stenn <stenn@ntp.org>
* [Bug 2126] Compile error on Windows with libopts from Autogen 5.14.
* Update one of the license URLs.
(4.2.7p252) 2012/01/25 Released by Harlan Stenn <stenn@ntp.org>
* Upgrade to autogen-5.14 (and libopts-36.1.11).
(4.2.7p251) 2012/01/17 Released by Harlan Stenn <stenn@ntp.org>
* [Bug 2115] ntptrace should accept both rootdispersion and rootdisp.
(4.2.7p250) 2012/01/15 Released by Harlan Stenn <stenn@ntp.org>
* [Bug 2113] Warn about ignored extra args in ntpq.
* Update the copyright year.
(4.2.7p249) 2012/01/10 Released by Harlan Stenn <stenn@ntp.org>
* [Bug 2111] Remove minpoll delay before iburst for pool and
  manycastclient.
* Move refclock-specific scheduled timer code under #ifdef REFCLOCK
  and move "action" and "nextaction" data for same from struct peer to
  struct refclockproc.  These provide a way to schedule a callback some
  seconds in the future.
(4.2.7p248) 2012/01/08 Released by Harlan Stenn <stenn@ntp.org>
* [Bug 2109] "make clean check" is broken with gtest available.
* [Bug 2110] systime.c typo breaks build on microsecond clocks.
(4.2.7p247) 2012/01/07 Released by Harlan Stenn <stenn@ntp.org>
* Fix build break triggered by updating deps-ver and libntp/systime.c at
  the same time by explicitly depending systime_s.c on systime.c.
(4.2.7p246) 2012/01/06 Released by Harlan Stenn <stenn@ntp.org>
* [Bug 2104] ntpdc fault with oversize -c command.
* [Bug 2106] Fix warnings when using -Wformat-security.
* Refactor timespecops.h and timevalops.h into inline functions.
(4.2.7p245) 2011/12/31 Released by Harlan Stenn <stenn@ntp.org>
* [Bug 2100] conversion problem with timespec/timeval <--> l_fp fixed;
  added tests to expose the bug.
(4.2.7p244) 2011/12/25 Released by Harlan Stenn <stenn@ntp.org>
* Updates from 4.2.6p5.
(4.2.7p243) 2011/12/23 Released by Harlan Stenn <stenn@ntp.org>
* [Bug 2095] ntptrace now needs 'rv' instead of 'pstat', reported
  by Michael Tatarinov.
(4.2.7p242) 2011/12/21 Released by Harlan Stenn <stenn@ntp.org>
* Include missing html/icons/sitemap.png, reported by Michael Tatarinov.
* Documentation updates from Dave Mills.
(4.2.7p241) 2011/12/18 Released by Harlan Stenn <stenn@ntp.org>
* [Bug 2015] Overriding sys_tick should recalculate sys_precision.
* [Bug 2037] Fuzzed non-interpolated clock may decrease.
* [Bug 2068] "tos ceiling" default and cap changed to 15.
* Floor peer delay using system precision, as with jitter, reflecting
  inability to measure shorter intervals.
(4.2.7p240) 2011/12/15 Released by Harlan Stenn <stenn@ntp.org>
* [Bug 2092] clock_select() selection jitter miscalculated.
* [Bug 2093] Reintroduce smaller stratum factor to system peer metric.
(4.2.7p239) 2011/12/11 Released by Harlan Stenn <stenn@ntp.org>
* Documentation updates from Dave Mills.
(4.2.7p238) 2011/12/09 Released by Harlan Stenn <stenn@ntp.org>
* [Bug 2082] from 4.2.6p5-RC3: 3-char refid sent by ntpd 4.2.6p5-RC2
  ends with extra dot.
* [Bug 2085] from 4.2.6p5-RC3: clock_update() sys_rootdisp calculation
  omits root delay.
* [Bug 2086] from 4.2.6p5-RC3: get_systime() should not offset by
  sys_residual.
* [Bug 2087] from 4.2.6p5-RC3: sys_jitter calculation overweights
  sys.peer jitter.
* from 4.2.6p5-RC3: Ensure NULL peer->dstadr is not accessed in orphan
  parent selection.
(4.2.7p237) 2011/12/01 Released by Harlan Stenn <stenn@ntp.org>
* [Bug 2050] from 4.2.6p5-RC2: Orphan mode stratum counting to infinity.
* [Bug 2059] from 4.2.6p5-RC2: optional billboard column "server" does
  not honor -n.
* [Bug 2066] from 4.2.6p5-RC2: ntpq lopeers ipv6 "local" column overrun.
* [Bug 2068] from 4.2.6p5-RC2: ntpd sends nonprintable stratum 16 refid
  to ntpq.
* [Bug 2069] from 4.2.6p5-RC2: broadcastclient, multicastclient spin up
  duplicate ephemeral associations without broadcastdelay.
* [Bug 2072] from 4.2.6p5-RC2: Orphan parent selection metric needs
  ntohl().
* [Bug 2073] Correct ntpq billboard's MODE_PASSIVE t from 'u' to 'S'.
* from 4.2.6p5-RC2: Exclude not-yet-determined sys_refid from use in
  loopback TEST12 (from Dave Mills).
* from 4.2.6p5-RC2: Never send KoD rate limiting response to MODE_SERVER.
* Floor calculation of sys_rootdisp at sys_mindisp in clock_update (from
  Dave Mills).
* Restore 4.2.6 clock_combine() weighting to ntp-dev, reverting to pre-
  4.2.7p70 method while also avoiding divide-by-zero (from Dave Mills).
* Round l_fp traffic interval when converting to integer in rate limit
  and KoD calculation.
(4.2.7p236) 2011/11/16 Released by Harlan Stenn <stenn@ntp.org>
* Documentation updates from Dave Mills.
(4.2.7p235) 2011/11/16 Released by Harlan Stenn <stenn@ntp.org>
* [Bug 2052] Autokey CRYPTO_ASSOC host@group vallen needs checking.
(4.2.7p234) 2011/11/07 Released by Harlan Stenn <stenn@ntp.org>
* Clean up -libm entries regarding libntp.a
(4.2.7p233) 2011/11/06 Released by Harlan Stenn <stenn@ntp.org>
* Documentation updates from Dave Mills.
(4.2.7p232) 2011/11/05 Released by Harlan Stenn <stenn@ntp.org>
* Update the NEWS file so we note the default disable of mode 7 requests.
* Clean up some bitrotted code in libntp/socket.c.
(4.2.7p231) 2011/11/03 Released by Harlan Stenn <stenn@ntp.org>
* [Bug 1940] ignore auth key if hex decoding fails.
* Add ntpq reslist command to query access restrictions, similar to
  ntpdc's reslist.
(4.2.7p230) 2011/11/01 Released by Harlan Stenn <stenn@ntp.org>
* Disable mode 7 (ntpdc) query processing in ntpd by default.  ntpq is
  believed to provide all functionality ntpdc did, and uses a less-
  fragile protocol that's safer and easier to maintain.  If you do find
  some management via ntpdc is needed, you can use "enable mode7" in the
  ntpd configuration.
* Directly limit the number of datagrams in a mrulist response, rather
  than limiting the number of entries returned to indirectly limit the
  datagram count.
* Documentation updates from Dave Mills.
(4.2.7p229) 2011/10/26 Released by Harlan Stenn <stenn@ntp.org>
* [Bug 1995] fix wrong use of ZERO() macro in 'ntp_calendar.c'
(4.2.7p228) 2011/10/23 Released by Harlan Stenn <stenn@ntp.org>
* [Bug 1995] add compile time stamp based era unfolding for
  'step_systime()' and necessary support to 'ntp-calendar.c'.
(4.2.7p227) 2011/10/22 Released by Harlan Stenn <stenn@ntp.org>
* [Bug 2036] gcc 2.95.3 preprocessor can't nest #ifdef in macro args.
* A number of compiler warnings eliminated.
(4.2.7p226) 2011/10/21 Released by Harlan Stenn <stenn@ntp.org>
* [Bug 2035] ntpq -c mrulist sleeps 1 sec between queries, not 5 msec.
* Documentation updates from Dave Mills.
(4.2.7p225) 2011/10/15 Released by Harlan Stenn <stenn@ntp.org>
* Documentation updates from Dave Mills.
(4.2.7p224) 2011/10/14 Released by Harlan Stenn <stenn@ntp.org>
* ntpq mrulist shows intermediate counts every five seconds while
  retrieving list, and allows Ctrl-C interruption of the retrieval,
  showing the incomplete list as retrieved.  Reduce delay between
  successive mrulist retrieval queries from 30 to 5 msec.  Do not
  give up mrulist retrieval when a single query times out.
(4.2.7p223) 2011/10/12 Released by Harlan Stenn <stenn@ntp.org>
* Documentation updates from Dave Mills.
(4.2.7p222) 2011/10/11 Released by Harlan Stenn <stenn@ntp.org>
* [Bug 2029] "make check" clutters syslog.
* Log signal description along with number on ntpd exit.
(4.2.7p221) 2011/10/10 Released by Harlan Stenn <stenn@ntp.org>
* [Bug 2025] Switching between daemon and kernel loops can doubly-
  correct drift
* [Bug 2028] ntpd -n (nofork) redirects logging to stderr.
* Documentation updates from Dave Mills.
(4.2.7p220) 2011/10/05 Released by Harlan Stenn <stenn@ntp.org>
* [Bug 1945] mbg_gps166.h use of _TM_DEFINED conflicts with MS VC.
* [Bug 1946] parse_start uses open; does not work on Windows.
* [Bug 1947] Porting parse-based Wharton refclock driver to Windows.
* [Bug 2024] Remove unused system event code EVNT_CLKHOP.
(4.2.7p219) 2011/10/04 Released by Harlan Stenn <stenn@ntp.org>
* Documentation updates from Dave Mills.
(4.2.7p218) 2011/10/03 Released by Harlan Stenn <stenn@ntp.org>
* [Bug 2019] Allow selection of cipher for private key files.
* Documentation updates from Dave Mills.
* ntp-keygen private key cipher default now triple-key triple DES CBC.
* ntp-keygen -M is intended to ignore all other defaults and
  options, so do not attempt to open existing Autokey host certificate
  before generating symmetric keys and terminating.
* Restore IFF, MV, and GQ identity parameter filename convention to
  ntpkey_<scheme>par_<group/host> in ntpd, matching ntp-keygen.
* Change some error logging to syslog to ignore logconfig mask, such
  as reporting PPSAPI failure in NMEA and WWVB refclocks.
* ntp-keygen on Windows XP and later systems will now create links
  expected by ntpd.  They are hardlinks on Windows, soft on POSIX.
* Conditionalize NMEA serial open message under clockevent.
* Send all peer variables to trappers in report_event().
(4.2.7p217) 2011/09/29 Released by Harlan Stenn <stenn@ntp.org>
* [Bug 2020] ntp-keygen -s no longer sets host in cert file name.
* [Backward Incompatible] ntp-keygen -i option long name changed from
  misleading --issuer-name to --ident.
(4.2.7p216) 2011/09/27 Released by Harlan Stenn <stenn@ntp.org>
* sntp documentation tag cleanup.
* mdoc2man improvements.
(4.2.7p215) 2011/09/24 Released by Harlan Stenn <stenn@ntp.org>
* Use patched mdoc2man script, from Eric Feng.
* Sync with ntp-4.2.6p4 (a no-op).
(4.2.7p214) 2011/09/20 Released by Harlan Stenn <stenn@ntp.org>
* [Bug 1981] Initial offset convergence applies frequency correction 2x
  with kernel discipline.
* [Bug 2008] Initial offset convergence degraded with 500 PPM adjtime().
* [Bug 2009] EVNT_NSET adj_systime() mishandled by Windows ntpd.
(4.2.7p213) 2011/09/08 Released by Harlan Stenn <stenn@ntp.org>
* [Bug 1999] NMEA does not send PMOTG messages any more.
(4.2.7p212) 2011/09/07 Released by Harlan Stenn <stenn@ntp.org>
* [Bug 2003] from 4.2.6p4-RC3: ntpq_read_assoc_peervars() broken.
(4.2.7p211) 2011/09/01 Released by Harlan Stenn <stenn@ntp.org>
* Update libevent to git head (2.1 branch) as of 2.0.14-stable.
(4.2.7p210) 2011/08/31 Released by Harlan Stenn <stenn@ntp.org>
* Require -D4 or higher for ntpd SIGALRM debug trace from [Bug 2000].
(4.2.7p209) 2011/08/27 Released by Harlan Stenn <stenn@ntp.org>
* [Bug 2000] ntpd worker threads must block signals expected in main
  thread.
* [Bug 2001] add ntpq -c timerstats like ntpdc -c timerstats.
* [Bug 2001] from 4.2.6p4-RC3: ntpdc timerstats reports overruns as
  handled.
* Update sntp tests to track the change of root dispersion to
  synchronization distance.
(4.2.7p208) 2011/08/24 Released by Harlan Stenn <stenn@ntp.org>
* Fix the CLOCK_MONOTONIC TRACE() message.
(4.2.7p207) 2011/08/22 Released by Harlan Stenn <stenn@ntp.org>
* Restore the original CLOCK_MONOTONIC output format in sntp.
* Cleanups for ntp-wait-opts.def and ntp.keys.def .
(4.2.7p206) 2011/08/20 Released by Harlan Stenn <stenn@ntp.org>
* [Bug 1993] ntpd Windows port adj_systime() broken in 4.2.7p203.
* sntp documentation and behavior improvements suggested by
  Steven Sommars.
* Have sntp report synchronization distance instead of root dispersion.
* Clean up ntp-wait-opts.def .
(4.2.7p205) 2011/08/19 Released by Harlan Stenn <stenn@ntp.org>
* [Bug 1992] util/tg2 doesn't compile, needs libntp.
(4.2.7p204) 2011/08/16 Released by Harlan Stenn <stenn@ntp.org>
* Added support for Garmin's $PGRMF sentence to NMEA driver
* [Bug 1988] Better sntp send failed error message needed.
* [Bug 1989] sntp manual page sometimes refers to SNTP as a program.
* [Bug 1990] sntp output should include stratum.
(4.2.7p203) 2011/08/13 Released by Harlan Stenn <stenn@ntp.org>
* [Bug 1986] Require Visual C++ 2005 or later compilers in Windows port.
* Actually use long long for (u_)int64 by correcting spelling of
  SIZEOF_LONG_LONG in ntp_types.h.
* Force .exe minimum Windows version to 0x0400 to allow NT4 in
  vs2005/*.vcproj files.
* Fix make distcheck with --enable-libevent-regress problem with
  unwritable $srcdir.
* Correct init_logging()'s def_syslogmask type to u_int32 following
  change of ntp_syslogmask from u_long to u_int32 in p202.
(4.2.7p202) 2011/08/09 Released by Harlan Stenn <stenn@ntp.org>
* [Bug 1983] --without-sntp build breaks in sntp subdir.
* [Bug 1984] from 4.2.6p4-RC3: ntp/libisc fails to compile on OS X 10.7.
* [Bug 1985] from 4.2.6p4-RC3: "logconfig =allall" rejected.
(4.2.7p201) 2011/08/05 Released by Harlan Stenn <stenn@ntp.org>
* sntp: change -h/--headspace to -g/--gap, and change the default gap
  from 10 to 50ms
* [Backward Incompatible] from 4.2.6p4: sntp: -l/--filelog ->
  -l/--logfile, to be consistent with ntpd.
* Documentation updates from Dave Mills.
* From 4.2.6p4: libopts/file.c fix from Bruce Korb (arg-type=file).
(4.2.7p200) 2011/08/04 Released by Harlan Stenn <stenn@ntp.org>
* Sync with 4.2.6p4-RC2.
(4.2.7p199) 2011/07/29 Released by Harlan Stenn <stenn@ntp.org>
* Documentation updates from Dave Mills.
(4.2.7p198) 2011/07/28 Released by Harlan Stenn <stenn@ntp.org>
* remove old binsubdir stuff from SNTP, as NTP_LOCINFO does that now.
(4.2.7p197) 2011/07/28 Released by Harlan Stenn <stenn@ntp.org>
* [Bug 1975] from 4.2.6p4-RC2: libntp/mktime.c won't work with 64-bit
  time_t
* [Bug 1976] genLocInfo writes to srcdir break 'make distcheck'.
* [Bug 1977] Fix flag/description mismatches in ntp-keygen-opts.def.
* Do not force "legacy" when --with-locfile is not given, genLocInfo
  will find the correct default for the system.
* Fix warnings in ntp_request.c ([Bug 1973] oversight) and sntp/main.c
  (CID 159, apparent overrun due to union, actually correct).
* Update sntp/loc/solaris to conform to stock locations.
(4.2.7p196) 2011/07/27 Released by Harlan Stenn <stenn@ntp.org>
* DEFAULT INSTALLATION DIRECTORY CHANGES ON SOME OSes: to get the old
  behavior, pass --with-locfile=legacy to 'configure'
* [Bug 1972] from 4.2.6p4-RC2: checking for struct rtattr fails.
* [Bug 1973] Widen reference clock mode from 8 to 32 bits.
* Removed sntp/m4/ntp_bindir.m4 - no longer needed.
* Move loc/ to sntp/loc/ .
* Move scripts/cvo.sh to sntp/scripts/cvo.sh .
* Move scripts/genLocInfo to sntp/scripts/genLocInfo .
* Give NTP_LOCINFO an optional path-to argument.
* Remove hacks to get NTP_LOCINFO-related data to sntp/ .
* Move sntp/include/mansec2subst.sed to sntp/scripts/mansec2subst.sed .
* If no "more specific" loc file is found for redhat* or fedora*,
  look for a loc/redhat file.
* If no "more specific" loc file is found and uname says this is Linux,
  look for a loc/linux file.
* Improve the help text: --with-locfile=XXX .
* work around solaris /bin/sh issues for genLocInfo.
(4.2.7p195) 2011/07/25 Released by Harlan Stenn <stenn@ntp.org>
* Added loc/redhat.
(4.2.7p194) 2011/07/25 Released by Harlan Stenn <stenn@ntp.org>
* [Bug 1608] from 4.2.6p4-RC2: Parse Refclock driver should honor
  trusttime.
* Add support for installing programs and scripts to libexec.
* Added loc/solaris.
(4.2.7p193) 2011/07/24 Released by Harlan Stenn <stenn@ntp.org>
* [Bug 1970] from 4.2.6p4-RC2: UNLINK_EXPR_SLIST() causes crash if list
  is empty.
* Update libevent to 2.1 HEAD as of merge of 2.0.13-stable-dev.
* Match addr_eqprefix() sizeof and memcpy destination to make it clear
  to static analysis that there is no buffer overrun (CID 402).
(4.2.7p192) 2011/07/18 Released by Harlan Stenn <stenn@ntp.org>
* [Bug 1966] Broken FILES section for ntp.keys.def.
(4.2.7p191) 2011/07/17 Released by Harlan Stenn <stenn@ntp.org>
* [Bug 1948] Update man page section layout.
* [Bug 1963] add reset command for ntpq :config, similar to ntpdc's.
* [Bug 1964] --without-sntp should not build sntp.
(4.2.7p190) 2011/07/13 Released by Harlan Stenn <stenn@ntp.org>
* [Bug 1961] from 4.2.6p4: html2man update: distribute ntp-wait.html.
* Require autogen-5.12.
(4.2.7p189) 2011/07/11 Released by Harlan Stenn <stenn@ntp.org>
* [Bug 1134] from 4.2.6p4-RC1: ntpd fails binding to tentative IPv6
  addresses.
* [Bug 1790] from 4.2.6p4-RC1: Update config.guess and config.sub to
  detect AIX6.
(4.2.7p188) 2011/06/28 Released by Harlan Stenn <stenn@ntp.org>
* [Bug 1958] genLocInfo must export PATH.
* ntp-wait: some versions of ntpd spell "associd" differently.
(4.2.7p187) 2011/06/24 Released by Harlan Stenn <stenn@ntp.org>
* [Bug 1954] Fix typos in [s]bin_PROGRAMS in ntpd/Makefile.am.
* Implement --with-locfile=filename configure argument.  If filename is
  empty we'll look under loc/ for a good fit.  If the filename contains
  a / character, it will be treated as a "normal" pathname.  Otherwise,
  that explicit file will be searched for under loc/ .
(4.2.7p186) 2011/06/23 Released by Harlan Stenn <stenn@ntp.org>
* [Bug 1950] Control installation of event_rpcgen.py.
* Update .point-changed-filelist for the new man pages.
* Update the building of OS-specific programs.
* Finish conversion to genLocInfo.
* validate MANTAGFMT in genLocInfo.
* Documentation update from Dave Mills.
(4.2.7p185) 2011/06/21 Released by Harlan Stenn <stenn@ntp.org>
* ntp_locs.m4: handle the case where . is not in the PATH.
* More genLocInfo cleanup.
(4.2.7p184) 2011/06/20 Released by Harlan Stenn <stenn@ntp.org>
* Added ntp_locs.m4.
* genLocInfo improvements.
* Add the man page tag "flavor" to the loc.* files.
* Add/distribute genLocInfo.
(4.2.7p183) 2011/06/19 Released by Harlan Stenn <stenn@ntp.org>
* Update the autogen include list for scripts/Makefile.am.
* Added loc.freebsd (and distribute it).
* Added loc.legacy (and distribute it).
(4.2.7p182) 2011/06/15 Released by Harlan Stenn <stenn@ntp.org>
* [Bug 1304] Update sntp.html to reflect new implementation.
* Update .point-changed-filelist .
* ntpdc documentation fixes.
* Update ntp-wait autogen docs.
* Update the ntpd autogen docs.
* Update the ntpsnmpd autogen docs.
* Use autogen to produce ntp-keygen docs.
* Add "license name" to ntp.lic for autogen-5.11.10.
* Prepare for ntp.keys.5.
(4.2.7p181) 2011/06/07 Released by Harlan Stenn <stenn@ntp.org>
* [Bug 1938] addr_eqprefix() doesn't clear enough storage.
(4.2.7p180) 2011/06/06 Released by Harlan Stenn <stenn@ntp.org>
* Upgrade to libevent-2.0.12.
* More sntp.1 cleanups.
* Produce ntpq.1 with the new autogen macros.
* Remove the deprecated "detail" stanza from ntpdc-opts.def.
(4.2.7p179) 2011/06/03 Released by Harlan Stenn <stenn@ntp.org>
* Update cmd-doc.tlib to autogen-5.11.10pre5.
* Upgrade local autoopts templates to 5.11.10pre5.
(4.2.7p178) 2011/06/02 Released by Harlan Stenn <stenn@ntp.org>
* Update the std_def_list to include the ntp.lic file.
* Distribute the ntp.lic file.
* Add http://ntp.org/license to the ntp.lic file.
(4.2.7p177) 2011/06/01 Released by Harlan Stenn <stenn@ntp.org>
* Use the latest autogen's new copyright template code.
* Clean up the ntp.lic file.
(4.2.7p176) 2011/05/31 Released by Harlan Stenn <stenn@ntp.org>
* sntp documentation cleanup.
* autogen documentation template cleanup.
(4.2.7p175) 2011/05/30 Released by Harlan Stenn <stenn@ntp.org>
* [Bug 1936] Correctly set IPV6_MULTICAST_LOOP.
* cmd-doc.tlib cleanup from Bruce Korb.
* sntp documentation cleanup.
(4.2.7p174) 2011/05/28 Released by Harlan Stenn <stenn@ntp.org>
* ntpdc documentation cleanup.
* sntp documentation cleanup.
* Don't build libevent with openssl support.  Right now, libevent
  doesn't use pkg-config to find openssl's installation location.
(4.2.7p173) 2011/05/25 Released by Harlan Stenn <stenn@ntp.org>
* Typo in emalloc.c hides file and line number from emalloc() error msg.
* parsesolaris.c compile fails on SPARC Solaris with conflicting printf.
* ntp_util.c compile fails on AIX and OSF with conflicting statsdir.
(4.2.7p172) 2011/05/24 Released by Harlan Stenn <stenn@ntp.org>
* Remove hardcoded 1/960 s. fudge for <CR> transmission time at 9600 8n1
  from WWVB/Spectracom driver introduced in 4.2.7p169.
(4.2.7p171) 2011/05/23 Released by Harlan Stenn <stenn@ntp.org>
* Eliminate warnings about shadowing global "basename" on Linux.
* Use filegen_config() consistently when changing filegen options.
* mprintf() should go to stdout, not stderr.  DPRINTF() uses mprintf().
* Repair a few simulator problems (more remain).
* Documentation updates from Dave Mills.
(4.2.7p170) 2011/05/19 Released by Harlan Stenn <stenn@ntp.org>
* [Bug 1932] libevent/util_internal.h builtin_expect compile error with
  gcc 2.95.
* Use 64-bit scalars in LFPTOD() and DTOLFP() on more platforms by
  conditionalizing on HAVE_U_INT64 rather than UINT64_MAX.
(4.2.7p169) 2011/05/18 Released by Harlan Stenn <stenn@ntp.org>
* [Bug 1933] WWVB/Spectracom driver timestamps LFs, not CRs.
(4.2.7p168) 2011/05/16 Released by Harlan Stenn <stenn@ntp.org>
* Convert receive buffer queue from doubly-linked list to FIFO.
(4.2.7p167) 2011/05/14 Released by Harlan Stenn <stenn@ntp.org>
* [Bug 1927] io_closeclock() should purge pending recvbufs.
* [Bug 1931] cv always includes fudgetime1, never fudgetime2.
* Use acts_close() in acts_shutdown() to avoid leaving a stale lockfile
  if unpeered via runtime configuration while the modem is open.
* Correct acts_close() test of pp->io.fd to see if it is open.
* 4.2.7p164 documentation updates re: 'tos orphanwait' expanded scope.
(4.2.7p166) 2011/05/13 Released by Harlan Stenn <stenn@ntp.org>
* If we have local overrides for autogen template files, use them.
* Convert more of the sntp-opt.def documentation from man to mdoc.
(4.2.7p165) 2011/05/11 Released by Harlan Stenn <stenn@ntp.org>
* Convert snmp docs to mdoc format, which requires autogen 5.11.9.
* from 4.2.6p4-RC1: Require autogen 5.11.9.
(4.2.7p164) 2011/05/11 Released by Harlan Stenn <stenn@ntp.org>
* [Bug 988] Local clock eats up -g option, so ntpd stops with large
  initial time offset.
* [Bug 1921] LOCAL, ACTS drivers with "prefer" excluded from initial
  candidate list.
* [Bug 1922] "tos orphanwait" applied incorrectly at startup.
* [Bug 1923] orphan parent favored over LOCAL, ACTS drivers.
* [Bug 1924] Billboard tally codes sometimes do not match operation,
  variables.
* Change "pool DNS" messages from msyslog to debug trace output.
* Remove unused FLAG_SYSPEER from peer->status.
* Respect "tos orphanwait" at startup.  Previously there was an
  unconditional 300 s. startup orphanwait, though other values were
  respected for subsequent orphan wait periods after no_sys_peer events.
* Apply "tos orphanwait" (def. 300 seconds) to LOCAL and ACTS reference
  clock drivers, in addition to orphan parent operation.  LOCAL and ACTS
  are not selectable during the orphanwait delay at startup and after
  each no_sys_peer event.  This prevents a particular form of clock-
  hopping, such as using LOCAL briefly at startup before remote peers
  are selectable.  This fixes the issue reported in [Bug 988].
* Documentation updates from Dave Mills.
(4.2.7p163) 2011/05/08 Released by Harlan Stenn <stenn@ntp.org>
* [Bug 1911] missing curly brace in libntp/ntp_rfc2553.c
(4.2.7p162) 2011/05/03 Released by Harlan Stenn <stenn@ntp.org>
* [Bug 1910] Support the Tristate Ltd. TS-GPSclock-01.
(4.2.7p161) 2011/05/02 Released by Harlan Stenn <stenn@ntp.org>
* [Bug 1904] 4.2.7p160 Windows build broken (POSIX_SHELL).
* [Bug 1906] 4.2.7p160 - libtool: compile: cannot determine name of
  library object in ./libevent
* Share a single sntp/libevent/build-aux directory between all three
  configure scripts.
* Add missing --enable-local-libevent help to top-level configure.
(4.2.7p160) 2011/05/01 Released by Harlan Stenn <stenn@ntp.org>
* from 4.2.6p4-RC1: Upgrade to libopts 35.0.10 from AutoGen 5.11.9pre8.
* [Bug 1901] Simulator does not set progname.
(4.2.7p159) 2011/04/28 Released by Harlan Stenn <stenn@ntp.org>
* Fix a couple of unused variable warnings.
* cleanup in timespecops.c / timevalops.c
(4.2.7p158) 2011/04/24 Released by Harlan Stenn <stenn@ntp.org>
* Update libevent --disable-libevent-regress handling to work when
  building libevent using mingw.
(4.2.7p157) 2011/04/21 Released by Harlan Stenn <stenn@ntp.org>
* [Bug 1890] 4.2.7p156 segfault in duplicate freeaddrinfo().
(4.2.7p156) 2011/04/19 Released by Harlan Stenn <stenn@ntp.org>
* [Bug 1851] freeaddrinfo() called after getaddrinfo() fails.
(4.2.7p155) 2011/04/18 Released by Harlan Stenn <stenn@ntp.org>
* Fix leak in refclock_datum.c start failure path.
(4.2.7p154) 2011/04/17 Released by Harlan Stenn <stenn@ntp.org>
* [Bug 1887] DNS fails on 4.2.7p153 using threads.
(4.2.7p153) 2011/04/16 Released by Harlan Stenn <stenn@ntp.org>
* A few more Coverity Scan cleanups.
(4.2.7p152) 2011/04/15 Released by Harlan Stenn <stenn@ntp.org>
* Update embedded libevent to current 2.1 git HEAD.
(4.2.7p151) 2011/04/14 Released by Harlan Stenn <stenn@ntp.org>
* Detect vsnprintf() support for "%m" and disable our "%m" expansion.
* Add --enable-c99-sprintf to configure args for -noopenssl variety of
  flock-build to avoid regressions in (v)snprintf() replacement.
* More msnprintf() unit tests.
* Coverity Scan error checking fixes.
* Log failure to fetch time from HOPF_P hardware.
* Check HOPF_S sscanf() conversion count before converted values.
(4.2.7p150) 2011/04/13 Released by Harlan Stenn <stenn@ntp.org>
* Remove never-used, incomplete ports/winnt/ntpd/refclock_trimbledc.[ch]
* On systems without C99-compliant (v)snprintf(), use C99-snprintf
  replacements (http://www.jhweiss.de/software/snprintf.html)
* Remove remaining sprintf() calls except refclock_ripencc.c (which is
  kept out of --enable-all-clocks as a result), upstream libs which use
  sprintf() only after careful buffer sizing.
(4.2.7p149) 2011/04/11 Released by Harlan Stenn <stenn@ntp.org>
* [Bug 1881] describe the {+,-,s} characters in configure --help output.
(4.2.7p148) 2011/04/09 Released by Harlan Stenn <stenn@ntp.org>
* Use _mkgmtime() as timegm() in the Windows port, rather than
  libntp/mktime.c's timegm().  Fixed [Bug 1875] on Windows using the old
  asn2ntp() code from before 4.2.7p147.
* ntp_crypto.c string buffer safety.
* Remove use of MAXFILENAME in mode 7 (ntpdc) on-wire structs.
* Change ntpd MAXFILENAME from 128 to 256 to match ntp-keygen.
* Buffer safety and sign extension fixes (thanks Coverity Scan).
(4.2.7p147) 2011/04/07 Released by Harlan Stenn <stenn@ntp.org>
* [Bug 1875] 'asn2ntp()' rewritten with 'caltontp()'; 'timegm()'
  substitute likely to crash with 64bit time_t.
(4.2.7p146) 2011/04/05 Released by Harlan Stenn <stenn@ntp.org>
* String buffer safety cleanup, converting to strlcpy() and strlcat().
* Use utmpname() before pututline() so repeated steps do not
  accidentally record into wtmp where utmp was intended.
* Use setutent() before each pututline() including first.
(4.2.7p145) 2011/04/04 Released by Harlan Stenn <stenn@ntp.org>
* [Bug 1840] ntp_lists.h FIFO macros buggy.
(4.2.7p144) 2011/04/03 Released by Harlan Stenn <stenn@ntp.org>
* [Bug 1874] ntpq -c "rv 0 sys_var_list" empty.
(4.2.7p143) 2011/03/31 Released by Harlan Stenn <stenn@ntp.org>
* [Bug 1732] ntpd ties up CPU on disconnected USB refclock.
* [Bug 1861] tickadj build failure using uClibc.
* [Bug 1862] in6addr_any test in configure fooled by arm gcc 4.1.3 -O2.
* Remove kernel line discipline driver code for clk and chu, deprecate
  related LDISC_ flags, and remove associated ntpd code to decode the
  timestamps, remove clktest line discipline test program.
* Remove "signal_no_reset: signal 17 had flags 4000000" logging, as it
  indicates no problem and is interpreted as an error.  Previously some
  bits had been ignored one-by-one, but Linux SA_RESTORER definition is
  unavailable to user headers.
(4.2.7p142) 2011/03/21 Released by Harlan Stenn <stenn@ntp.org>
* [Bug 1844] ntpd 4.2.7p131 NetBSD, --gc-sections links bad executable.
* Fix "make distcheck" break in libevent/sample caused by typo.
(4.2.7p141) 2011/03/20 Released by Harlan Stenn <stenn@ntp.org>
* Add "ntpq -c iostats" similar to "ntpdc -c iostats".
* Compare entire timestamp to reject duplicates in refclock_pps().
(4.2.7p140) 2011/03/17 Released by Harlan Stenn <stenn@ntp.org>
* [Bug 1848] ntpd 4.2.7p139 --disable-thread-support does not compile.
* Add --disable-thread-support to one flock-build variation.
* One more lock-while-init in lib/isc/task.c to quiet lock analysis.
(4.2.7p139) 2011/03/16 Released by Harlan Stenn <stenn@ntp.org>
* [Bug 1848] make check ntpd --saveconfigquit clutters syslog.
(4.2.7p138) 2011/03/08 Released by Harlan Stenn <stenn@ntp.org>
* [Bug 1846] MacOSX: debug symbol not found by propdelay or tickadj.
(4.2.7p137) 2011/03/07 Released by Harlan Stenn <stenn@ntp.org>
* Use TRACE() instead of DPRINTF() for libntp and utilities, which
  use the "debug" variable regardless of #ifdef DEBUG.
* Declare debug in libntp instead of each program.  Expose extern
  declaration to utilities, libntp, and DEBUG ntpd.
* Lock under-construction task, taskmgr objects to satisfy Coverity's
  mostly-correct assumptions about which variables are protected by
  which locks.
(4.2.7p136) 2011/03/02 Released by Harlan Stenn <stenn@ntp.org>
* [Bug 1839] 4.2.7p135 still installs libevent ev*.h headers.
(4.2.7p135) 2011/03/02 Released by Harlan Stenn <stenn@ntp.org>
* libevent: When building on systems with CLOCK_MONOTONIC available,
  separate the internal timeline (possibly counting since system boot)
  from the gettimeofday() timeline in event_base cached timevals.  Adds
  new event_base_tv_cached() to retrieve cached callback round start
  time on the internal timeline, and changes
  event_based_gettimeofday_cached() to always return times using the
  namesake timeline.  This preserves the benefit of using the never-
  stepped monotonic clock for event timeouts while providing clients
  with times consistently using gettimeofday().
* Correct event_base_gettimeofday_cached() workaround code in
  sntp to work with corrected libevent.
* Remove sntp l_fp_output() test now that it uses prettydate().
* [Bug 1839] 4.2.7p131 installs libevent ev*.h headers.
* Ensure CONFIG_SHELL is not empty before relying on it for #! scripts.
(4.2.7p134) 2011/02/24 Released by Harlan Stenn <stenn@ntp.org>
* [Bug 1837] Build fails on Win7 due to regedit requiring privilege.
* Provide fallback definitions for GetAdaptersAddresses() for Windows
  build environments lacking iphlpapi.h.
* Rename file containing 1.xxxx ChangeSet revision from version to
  scm-rev to avoid invoking GNU make implicit rules attempting to
  compile version.c into version.  Problem was with sntp/version.o
  during make distcheck after fix for spurious sntp rebuilds.
* Add INC_ALIGNED_PTR() macro to align pointers like malloc().
(4.2.7p133) 2011/02/23 Released by Harlan Stenn <stenn@ntp.org>
* [Bug 1834] ntpdate 4.2.7p131 aborts with assertion failure.
* Move sntp last in top-level Makefile.am SUBDIRS so that the libevent
  tearoff (if required) and sntp are compiled after the rest.
* Use a single set of Automake options for each package in configure.ac
  AM_INIT, remove Makefile.am AUTOMAKE_OPTIONS= lines.
* Correct spurious sntp rebuilds triggered by a make misperception
  sntp/version was out-of-date relative to phony target FRC.version.
* Do not cache paths to perl, test, or pkg-config, searching the PATH
  at configure time is worth it to pick up tool updates.
(4.2.7p132) 2011/02/22 Released by Harlan Stenn <stenn@ntp.org>
* [Bug 1832] ntpdate doesn't allow timeout > 2s.
* [Bug 1833] The checking sem_timedwait() fails without -pthread.
* ElectricFence was suffering bitrot - remove it.  valgrind works well.
* Enable all relevant automake warnings.
* Correct Solaris 2.1x PTHREAD_ONCE_INIT extra braces test to avoid
  triggering warnings due to excess braces.
* Remove libevent-cfg from sntp/Makefile.am.
* Provide bug report and URL options to Autoconf.
* Avoid relying on remake rules for routine build/flock-build for
  libevent as for the top-level and sntp subproject.
(4.2.7p131) 2011/02/21 Released by Harlan Stenn <stenn@ntp.org>
* [Bug 1087] -v/--normalverbose conflicts with -v/--version in sntp.
* [Bug 1088] sntp should (only) report the time difference without -s/-a.
* older autoconf sometimes dislikes [].
* Move "can't write KoD file" warning from sntp shutdown to startup.
* refclock_acts.c cleanup from Dave Mills.
* Convert sntp to libevent event-driven socket programming.  Instead of
  blocking name resolution and querying one NTP server at a time,
  resolve server names and send NTP queries without blocking.  Add
  sntp command-line options to adjust timing and optionally wait for all
  servers to respond instead of exiting after the first.
* Import libevent 2.0.10-stable plus local patches as a tearoff, used
  only if the target system lacks an installed libevent 2.0.9 or later.
* Move blocking worker and resolver to libntp from ntpd.
* Use threads rather than forked child processes for blocking worker
  when possible.  Override with configure --disable-thread-support.
* Move init_logging(), change_logfile(), and setup_logfile() from ntpd
  to libntp, use them in sntp.
* Test --without-sntp in flock-build script's -no-refclocks variety.
* Avoid invoking config.status twice in a row in build script.
* Move more m4sh tests needed by libntp to shared .m4 files.
* Split up ntp_libntp.m4 into smaller, more specific subsets.
* Enable gcc -Wcast-align, fix many instances of warnings when casting
  a pointer to a more-strictly-aligned underlying type.
(4.2.7p130) 2011/02/12 Released by Harlan Stenn <stenn@ntp.org>
* [Bug 1811] Update the download location in WHERE-TO-START.
(4.2.7p129) 2011/02/09 Released by Harlan Stenn <stenn@ntp.org>
* Add missing "break;" to ntp_control.c ctl_putsys() for caliberrs, used
  by ntpq -c kerninfo introduced in 4.2.7p104.
* Fix leak in ntp_control.c read_mru_list().
(4.2.7p128) 2011/01/30 Released by Harlan Stenn <stenn@ntp.org>
* [Bug 1799] ntpq mrv crash.
* [Bug 1801] ntpq mreadvar requires prior association caching.
(4.2.7p127) 2011/01/28 Released by Harlan Stenn <stenn@ntp.org>
* [Bug 1797] Restore stale timestamp check from the RANGEGATE cleanup.
(4.2.7p126) 2011/01/27 Released by Harlan Stenn <stenn@ntp.org>
* Fix unexposed fencepost error in format_time_fraction().
* Add more unit tests for timeval_tostr() and timespec_tostr().
(4.2.7p125) 2011/01/26 Released by Harlan Stenn <stenn@ntp.org>
* [Bug 1794] ntpq -c rv missing clk_wander information.
* [Bug 1795] ntpq readvar does not display last variable.
(4.2.7p124) 2011/01/25 Released by Harlan Stenn <stenn@ntp.org>
* sntp/Makefile.am needs any passed-in CFLAGS.
(4.2.7p123) 2011/01/24 Released by Harlan Stenn <stenn@ntp.org>
* [Bug 1788] tvtots.c tables inaccurate
(4.2.7p122) 2011/01/22 Released by Harlan Stenn <stenn@ntp.org>
* ACTS refclock cleanup from Dave Mills.
* Avoid shadowing the "group" global variable.
(4.2.7p121) 2011/01/21 Released by Harlan Stenn <stenn@ntp.org>
* [Bug 1786] Remove extra semicolon from ntp_proto.c .
(4.2.7p120) 2011/01/20 Released by Harlan Stenn <stenn@ntp.org>
* Change new timeval and timespec to string routines to use snprintf()
  rather than hand-crafted conversion, avoid signed int overflow there.
* Add configure support for SIZEOF_LONG_LONG to enable portable use of
  snprintf() with time_t.
* Grow ntpd/work_thread.c arrays as needed.
* Add DEBUG_* variants of ntp_assert.h macros which compile away using
  ./configure --disable-debugging.
* Fix tvalops.cpp unit test failures for 32-bit builds.
* Return to a single autoreconf invocation in ./bootstrap script.
* Fix warnings seen on FreeBSD 9.
* crypto group changes from Dave Mills.
* Lose the RANGEGATE check in PPS, from Dave Mills.
* ACTS refclock cleanup from Dave Mills.
* Documentation updates from Dave Mills.
* NMEA driver documentation update from Juergen Perlinger.
(4.2.7p119) 2011/01/18 Released by Harlan Stenn <stenn@ntp.org>
* added timespecops.{c,h} and tievalops.{c.h} to libntp and include
  added tspecops.cpp to tests/libntp
* Correct msyslog.c build break on Solaris 2.9 from #ifdef/#if mixup.
(4.2.7p118) 2011/01/15 Released by Harlan Stenn <stenn@ntp.org>
* Simplify the built-sources stuff in sntp/ .
* Fix check for -lipv6 on HP-UX 11.
(4.2.7p117) 2011/01/13 Released by Harlan Stenn <stenn@ntp.org>
* Add configure --without-sntp option to disable building sntp and
  sntp/tests.  withsntp=no in the environment changes the default.
* Build infrastructure cleanup:
  Move m4 directory to sntp/m4.
  Share a single set of genver output between sntp and the top level.
  Share a single set of autogen included .defs in sntp/include.
  Share a single set of build-aux scripts (e.g. config.guess, missing).
  Add ntp_libntp.m4 and ntp_ipv6.m4 to reduce configure.ac duplication.
  Warn and exit build/flock-build if bootstrap needs to be run.
(4.2.7p116) 2011/01/10 Released by Harlan Stenn <stenn@ntp.org>
* refclock_nmea.c refactoring by Juergen Perlinger.
(4.2.7p115) 2011/01/09 Released by Harlan Stenn <stenn@ntp.org>
* [Bug 1780] Windows ntpd 4.2.7p114 crashes in ioctl().
* [Bug 1781] longlong undefined in sntp handle_pkt() on Debian amd64.
(4.2.7p114) 2011/01/08 Released by Harlan Stenn <stenn@ntp.org>
* Fix for openssl pkg-config detection eval failure.
* Add erealloc_zero(), refactor estrdup(), emalloc(), emalloc_zero() to
  separate tracking callsite file/line from using debug MS C runtime,
  and to reduce code duplication.
(4.2.7p113) 2011/01/07 Released by Harlan Stenn <stenn@ntp.org>
* [Bug 1776] sntp mishandles -t/--timeout and -a/--authentication.
* Default to silent make rules, override with make V=1 or ./configure
  --disable-silent-rules.
* Correct --with-openssl-incdir defaulting with pkg-config.
* Correct ./build on systems without gtest available.
* Begin moving some of the low-level socket stuff to libntp.
(4.2.7p112) 2011/01/06 Released by Harlan Stenn <stenn@ntp.org>
* [Bug 1773] openssl not detected during ./configure.
* [Bug 1774] Segfaults if cryptostats enabled and built without OpenSSL.
* Use make V=0 in build script to increase signal/noise ratio.
(4.2.7p111) 2011/01/05 Released by Harlan Stenn <stenn@ntp.org>
* [Bug 1772] refclock_open() return value check wrong for ACTS.
* Default --with-openssl-libdir and --with-openssl-incdir to the values
  from pkg-config, falling back on our usual search paths if pkg-config
  is not available or does not have openssl.pc on PKG_CONFIG_PATH.
* Change refclock_open() to return -1 on failure like open().
* Update all refclock_open() callers to check for fd <= 0 indicating
  failure, so they work with older and newer refclock_open() and can
  easily backport.
* Initialize refclockproc.rio.fd to -1, harmonize refclock shutdown
  entrypoints to avoid crashing, particularly if refclock_open() fails.
* Enable tickadj-like taming of wildly off-spec Windows clock using
  NTPD_TICKADJ_PPM env. var. specifying baseline slew.
(4.2.7p110) 2011/01/04 Released by Harlan Stenn <stenn@ntp.org>
* [Bug 1771] algorithmic error in 'clocktime()' fixed.
* Unit tests extended for hard-coded system time.
* make V=0 and configure --enable-silent-rules supported.
* setvar modemsetup = ATE0... overrides ACTS driver default.
* Preserve last timecode in ACTS driver (ntpq -ccv).
* Tolerate previous ATE1 state when sending ACTS setup.
* Enable raw tty line discipline in Windows port.
* Allow tty open/close/open to succeed on Windows port.
* Enable ACTS and CHU reference clock drivers on Windows.
(4.2.7p109) 2011/01/02 Released by Harlan Stenn <stenn@ntp.org>
* Remove nearly all strcpy() and most strcat() from NTP distribution.
  One major pocket remains in ntp_crypto.c.  libopts & libisc also have
  (safe) uses of strcpy() and strcat() remaining.
* Documentation updates from Dave Mills.
(4.2.7p108) 2011/01/01 Released by Harlan Stenn <stenn@ntp.org>
* [Bug 1764] Move Palisade modem control logic to configure.ac.
* [Bug 1768] TIOCFLUSH undefined in linux for refclock_acts.
* Autokey multiple identity group improvements from Dave Mills.
* from 4.2.6p3: Update the copyright year.
(4.2.7p107) 2010/12/31 Released by Harlan Stenn <stenn@ntp.org>
* [Bug 1764] Palisade driver doesn't build on Linux.
* [Bug 1766] Oncore clock has offset/high jitter at startup.
* Move ntp_control.h variable IDs to ntp_control.c, remove their use by
  ntpq.  They are implementation details private to ntpd.  [Bug 597] was
  caused by ntpq's reliance on these IDs it need not know about.
* refclock_acts.c updates from Dave Mills.
(4.2.7p106) 2010/12/30 Released by Harlan Stenn <stenn@ntp.org>
* from 4.2.6p3: Update genCommitLog for the bk-5 release.
(4.2.7p105) 2010/12/29 Released by Harlan Stenn <stenn@ntp.org>
(4.2.7p104) 2010/12/28 Released by Harlan Stenn <stenn@ntp.org>
* from 4.2.6p3: Create and use scripts/check--help when generating
  .texi files.
* from 4.2.6p3: Update bk triggers for the bk-5 release.
* Support for multiple Autokey identity groups from Dave Mills.
* Documentation updates from Dave Mills.
* Add ntpq kerninfo, authinfo, and sysinfo commands similar to ntpdc's.
(4.2.7p103) 2010/12/24 Released by Harlan Stenn <stenn@ntp.org>
* Add ntpq pstats command similar to ntpdc's.
* Remove ntpq pstatus command, rv/readvar does the same and more.
* Documentation updates from Dave Mills.
(4.2.7p102) 2010/12/23 Released by Harlan Stenn <stenn@ntp.org>
* Allow ntpq &1 associd use without preceding association-fetching.
* Documentation updates from Dave Mills.
(4.2.7p101) 2010/12/22 Released by Harlan Stenn <stenn@ntp.org>
* from 4.2.6p3-RC12: Upgrade to libopts 34.0.9 from AutoGen 5.11.6pre7.
* from 4.2.6p3-RC12: Relax minimum Automake version to 1.10 with updated
  libopts.m4.
(4.2.7p100) 2010/12/21 Released by Harlan Stenn <stenn@ntp.org>
* [Bug 1743] from 4.2.6p3-RC12: Display timezone offset when showing
  time for sntp in the local timezone (documentation updates).
(4.2.7p99) 2010/12/21 Released by Harlan Stenn <stenn@ntp.org>
* Add unit tests for msnprintf().
(4.2.7p98) 2010/12/20 Released by Harlan Stenn <stenn@ntp.org>
* [Bug 1761] clockstuff/clktest-opts.h omitted from tarball.
* [Bug 1762] from 4.2.6p3-RC12: manycastclient responses interfere.
* Documentation updates from Dave Mills.
(4.2.7p97) 2010/12/19 Released by Harlan Stenn <stenn@ntp.org>
* [Bug 1458] from 4.2.6p3-RC12: Can not compile NTP on FreeBSD 4.7.
* [Bug 1760] from 4.2.6p3-RC12: ntpd Windows interpolation cannot be
  disabled.
* from 4.2.6p3-RC12: Upgrade to libopts 34.0.9 from AutoGen 5.11.6pre5.
* Documentation updates from Dave Mills.
(4.2.7p96) 2010/12/18 Released by Harlan Stenn <stenn@ntp.org>
* [Bug 1758] from 4.2.6p3-RC12: setsockopt IPV6_MULTICAST_IF with wrong
  ifindex.
* Documentation updates from Dave Mills.
(4.2.7p95) 2010/12/17 Released by Harlan Stenn <stenn@ntp.org>
* [Bug 1753] 4.2.7p94 faults on startup in newpeer(), strdup(NULL).
* [Bug 1754] from 4.2.6p3-RC12: --version output should be more verbose.
* [Bug 1757] from 4.2.6p3-RC12: oncore snprintf("%m") doesn't expand %m.
* from 4.2.6p3-RC12: Suppress ntp-keygen OpenSSL version display for
  --help, --version, display both build and runtime OpenSSL versions
  when they differ.
* from 4.2.6p3-RC12: Upgrade to libopts 33.5.8 from AutoGen 5.11.6pre3.
* Documentation updates from Dave Mills.
(4.2.7p94) 2010/12/15 Released by Harlan Stenn <stenn@ntp.org>
* [Bug 1751] from 4.2.6p3-RC12: Support for Atari FreeMiNT OS.
* Documentation updates from Dave Mills.
(4.2.7p93) 2010/12/13 Released by Harlan Stenn <stenn@ntp.org>
* [Bug 1510] from 4.2.6p3-RC12: Add modes 20/21 for driver 8 to support
  RAWDCF @ 75 baud.
* [Bug 1741] from 4.2.6p3-RC12: Enable multicast reception on each
  address (Windows).
* from 4.2.6p3-RC12: Other manycastclient repairs:
  Separate handling of scope ID embedded in many in6_addr from ifindex
  used for IPv6 multicasting ioctls.
  Add INT_PRIVACY endpt bit flag for IPv6 RFC 4941 privacy addresses.
  Enable outbound multicast from only one address per interface in the
  same subnet, and in that case prefer embedded MAC address modified
  EUI-64 IPv6 addresses first, then static, and last RFC 4941 privacy
  addresses.
  Use setsockopt(IP[V6]_MULTICAST_IF) before each send to multicast to
  select the local source address, using the correct socket is not
  enough.
* "server ... ident <groupname>" changes from Dave Mills.
* Documentation updates from Dave Mills.
(4.2.7p92) 2010/12/08 Released by Harlan Stenn <stenn@ntp.org>
* [Bug 1743] from 4.2.6p3-RC12: Display timezone offset when showing
  time for sntp in the local timezone.
(4.2.7p91) 2010/12/07 Released by Harlan Stenn <stenn@ntp.org>
* [Bug 1732] ntpd ties up CPU on disconnected USB device.
* [Bug 1742] form 4.2.6p3-RC12: Fix a typo in an error message in the
  "build" script.
(4.2.7p90) 2010/12/06 Released by Harlan Stenn <stenn@ntp.org>
* [Bug 1738] Windows ntpd has wrong net adapter name.
* [Bug 1740] ntpdc -c reslist packet count wrongly treated as signed.
(4.2.7p89) 2010/12/04 Released by Harlan Stenn <stenn@ntp.org>
* [Bug 1736] tos int, bool options broken in 4.2.7p66.
* from 4.2.6p3-RC12: Clean up the SNTP documentation.
(4.2.7p88) 2010/12/02 Released by Harlan Stenn <stenn@ntp.org>
* [Bug 1735] 'clocktime()' aborts ntpd on bogus input
(4.2.7p87) 2010/12/01 Released by Harlan Stenn <stenn@ntp.org>
* from 4.2.6p3-RC12: Clean up m4 quoting in configure.ac, *.m4 files,
  resolving intermittent AC_LANG_PROGRAM possibly undefined errors.
(4.2.7p86) 2010/11/29 Released by Harlan Stenn <stenn@ntp.org>
* Documentation updates from Dave Mills.
(4.2.7p85) 2010/11/24 Released by Harlan Stenn <stenn@ntp.org>
* Documentation updates from Dave Mills.
(4.2.7p84) 2010/11/22 Released by Harlan Stenn <stenn@ntp.org>
* [Bug 1618] Unreachable code in jjy_start().
* [Bug 1725] from 4.2.6p3-RC11: ntpd sends multicast from only one
  address.
* from 4.2.6p3-RC11: Upgrade libopts to 33.3.8.
* from 4.2.6p3-RC11: Bump minimum Automake version to 1.11, required for
  AM_COND_IF use in LIBOPTS_CHECK.
* An almost complete rebuild of the initial loopfilter configuration
  process, including the code that determines the interval between
  frequency file updates, from Dave Mills.
* Documentation updates from Dave Mills.
* Add ntp-keygen -l/--lifetime to control certificate expiry.
* JJY driver improvements for Tristate JJY01/02, including changes
  to its clockstats format.
* Add "nonvolatile" ntp.conf directive to control how often the
  driftfile is written.
(4.2.7p83) 2010/11/17 Released by Harlan Stenn <stenn@ntp.org>
* [Bug 1727] ntp-keygen PLEN, ILEN undeclared --without-crypto.
* Remove top-level libopts, use sntp/libopts.
* from 4.2.6p3-RC11: Remove log_msg() and debug_msg() from sntp in favor
  of msyslog().
* Documentation updates from Dave Mills.
(4.2.7p82) 2010/11/16 Released by Harlan Stenn <stenn@ntp.org>
* [Bug 1728] from 4.2.6p3-RC11: In ntp_openssl.m4, don't add
  -I/usr/include or -L/usr/lib to CPPFLAGS or LDFLAGS.
(4.2.7p81) 2010/11/14 Released by Harlan Stenn <stenn@ntp.org>
* [Bug 1681] from 4.2.6p3-RC10: More sntp logging cleanup.
* [Bug 1683] from 4.2.6p3-RC10: Non-localhost on loopback exempted from
  nic rules.
* [Bug 1719] Cleanup for ntp-keygen and fix -V crash, from Dave Mills.
(4.2.7p80) 2010/11/10 Released by Harlan Stenn <stenn@ntp.org>
* [Bug 1574] from 4.2.6p3-RC9: sntp doesn't set tv_usec correctly.
* [Bug 1681] from 4.2.6p3-RC9: sntp logging cleanup.
* [Bug 1683] from 4.2.6p3-RC9: Interface binding does not seem to work
  as intended.
* [Bug 1708] make check fails with googletest 1.4.0.
* [Bug 1709] from 4.2.6p3-RC9: ntpdate ignores replies with equal
  receive and transmit timestamps.
* [Bug 1715] sntp utilitiesTest.IPv6Address failed.
* [Bug 1718] Improve gtest checks in configure.ac.
(4.2.7p79) 2010/11/07 Released by Harlan Stenn <stenn@ntp.org>
* Correct frequency estimate with no drift file, from David Mills.
(4.2.7p78) 2010/11/04 Released by Harlan Stenn <stenn@ntp.org>
* [Bug 1697] filegen implementation should be improved.
* Refactor calendar functions in terms of new common code.
* Documentation updates from Dave Mills.
(4.2.7p77) 2010/11/03 Released by Harlan Stenn <stenn@ntp.org>
* [Bug 1692] packageinfo.sh needs to be "sourced" using ./ .
* [Bug 1695] ntpdate takes longer than necessary.
(4.2.7p76) 2010/11/02 Released by Harlan Stenn <stenn@ntp.org>
* [Bug 1690] Unit tests fails to build on some systems.
* [Bug 1691] Use first NMEA sentence each second.
* Put the sntp tests under sntp/ .
* ... and only build/run them if we have gtest.
* Documentation updates from Dave Mills.
(4.2.7p75) 2010/10/30 Released by Harlan Stenn <stenn@ntp.org>
* Documentation updates from Dave Mills.
* Include Linus Karlsson's GSoC 2010 testing code.
(4.2.7p74) 2010/10/29 Released by Harlan Stenn <stenn@ntp.org>
* [Bug 1685] from 4.2.6p3-RC8: NMEA driver mode byte confusion.
* from 4.2.6p3-RC8: First cut at using scripts/checkChangeLog.
* Documentation updates from Dave Mills.
(4.2.7p73) 2010/10/27 Released by Harlan Stenn <stenn@ntp.org>
* [Bug 1680] Fix alignment of clock_select() arrays.
* refinements to new startup behavior from David Mills.
* For the bootstrap script, touch .html files last.
* Add 'make check' test case that would have caught [Bug 1678].
(4.2.7p72) 2010/10/26 Released by Harlan Stenn <stenn@ntp.org>
* [Bug 1679] Fix test for -lsocket.
* Clean up missing ;; entries in configure.ac.
(4.2.7p71) 2010/10/25 Released by Harlan Stenn <stenn@ntp.org>
* [Bug 1676] from 4.2.6p3-RC7: NMEA: $GPGLL did not work after fix
  for Bug 1571.
* [Bug 1678] "restrict source" treated as "restrict default".
* from 4.2.6p3-RC7: Added scripts/checkChangeLog.
(4.2.7p70) 2010/10/24 Released by Harlan Stenn <stenn@ntp.org>
* [Bug 1571] from 4.2.6p3-RC6: NMEA does not relate data to PPS edge.
* [Bug 1572] from 4.2.p63-RC6: NMEA time adjustment for GPZDG buggy.
* [Bug 1675] from 4.2.6p3-RC6: Prohibit includefile remote config.
* Enable generating ntpd/ntp_keyword.h after keyword-gen.c changes on
  Windows as well as POSIX platforms.
* Fix from Dave Mills for a rare singularity in clock_combine().
(4.2.7p69) 2010/10/23 Released by Harlan Stenn <stenn@ntp.org>
* [Bug 1671] Automatic delay calibration is sometimes inaccurate.
(4.2.7p68) 2010/10/22 Released by Harlan Stenn <stenn@ntp.org>
* [Bug 1669] from 4.2.6p3-RC5: NTP fails to compile on IBM AIX 5.3.
* [Bug 1670] Fix peer->bias and broadcastdelay.
* Documentation updates from Dave Mills.
* Documentation EOL cleanup.
(4.2.7p67) 2010/10/21 Released by Harlan Stenn <stenn@ntp.org>
* [Bug 1649] from 4.2.6p3-RC5: Require NMEA checksum if $GPRMC or
  previously seen.
(4.2.7p66) 2010/10/19 Released by Harlan Stenn <stenn@ntp.org>
* [Bug 1277] Provide and use O(1) FIFOs, esp. in the config tree code.
* Remove unused 'bias' configuration keyword.
(4.2.7p65) 2010/10/16 Released by Harlan Stenn <stenn@ntp.org>
* [Bug 1584] from 4.2.6p3-RC4: wrong SNMP type for precision,
  resolution.
* Remove 'calldelay' and 'sign' remnants from parser, ntp_config.c.
(4.2.7p64) 2010/10/15 Released by Harlan Stenn <stenn@ntp.org>
* [Bug 1584] from 4.2.6p3-RC3: ntpsnmpd OID must be mib-2.197.
* [Bug 1659] from 4.2.6p3-RC4: Need CLOCK_TRUETIME not CLOCK_TRUE.
* [Bug 1663] ntpdsim should not open net sockets.
* [Bug 1665] from 4.2.6p3-RC4: is_anycast() u_int32_t should be u_int32.
* from 4.2.6p3: ntpsnmpd, libntpq warning cleanup.
* Remove 'calldelay' and 'sign' keywords (Dave Mills).
* Documentation updates from Dave Mills.
(4.2.7p63) 2010/10/13 Released by Harlan Stenn <stenn@ntp.org>
* [Bug 1080] from 4.2.6p3-RC3: ntpd on ipv6 routers very chatty.
* Documentation nit cleanup.
* Documentation updates from Dave Mills.
(4.2.7p62) 2010/10/12 Released by Harlan Stenn <stenn@ntp.org>
* [Bug 750] from 4.2.6p3-RC3: Non-existing device causes coredump with 
  RIPE-NCC driver.
* [Bug 1567] from 4.2.6p3-RC3: Support Arbiter 1093C Satellite Clock on
  Windows.
* [Bug 1581] from 4.2.6p3-RC3: printf format string mismatch leftover.
* [Bug 1659] from 4.2.6p3-RC3: Support Truetime Satellite Clocks on
  Windows. 
* [Bug 1660] from 4.2.6p3-RC3: On some systems, test is in /usr/bin, not
  /bin. 
* [Bug 1661] from 4.2.6p3-RC3: Re-indent refclock_ripencc.c.
* Lose peer_count from ntp_peer.c and ntp_proto.c (Dave Mills).
* Documentation updates from Dave Mills.
(4.2.7p61) 2010/10/06 Released by Harlan Stenn <stenn@ntp.org>
* Documentation and code cleanup from Dave Mills. No more NTP_MAXASSOC.
(4.2.7p60) 2010/10/04 Released by Harlan Stenn <stenn@ntp.org>
* Documentation updates from Dave Mills.
(4.2.7p59) 2010/10/02 Released by Harlan Stenn <stenn@ntp.org>
* Documentation updates from Dave Mills.
* Variable name cleanup from Dave Mills.
* [Bug 1657] darwin needs res_9_init, not res_init.
(4.2.7p58) 2010/09/30 Released by Harlan Stenn <stenn@ntp.org>
* Clock select bugfix from Dave Mills.
* [Bug 1554] peer may stay selected as system peer after becoming
  unreachable.
* [Bug 1644] from 4.2.6p3-RC3: cvo.sh should use lsb_release to identify
  linux distros.
* [Bug 1646] ntpd crashes with relative path to logfile.
(4.2.7p57) 2010/09/27 Released by Harlan Stenn <stenn@ntp.org>
* Documentation updates from Dave Mills.
(4.2.7p56) 2010/09/25 Released by Harlan Stenn <stenn@ntp.org>
* Clock combining algorithm improvements from Dave Mills.
* Documentation updates from Dave Mills.
* [Bug 1642] ntpdsim can't find simulate block in config file.
* [Bug 1643] from 4.2.6p3-RC3: Range-check the decoding of the RIPE-NCC
  status codes.
(4.2.7p55) 2010/09/22 Released by Harlan Stenn <stenn@ntp.org>
* Documentation updates from Dave Mills.
* [Bug 1636] from 4.2.6p3-RC2: segfault after denied remote config.
(4.2.7p54) 2010/09/21 Released by Harlan Stenn <stenn@ntp.org>
* More Initial convergence improvements from Dave Mills.
* Documentation updates from Dave Mills.
* [Bug 1635] from 4.2.6p3-RC2: "filegen ... enable" is not default.
(4.2.7p53) 2010/09/20 Released by Harlan Stenn <stenn@ntp.org>
* Documentation updates from Dave Mills.
* More Initial convergence improvements from Dave Mills.
(4.2.7p52) 2010/09/19 Released by Harlan Stenn <stenn@ntp.org>
* Initial convergence improvements from Dave Mills.
(4.2.7p51) 2010/09/18 Released by Harlan Stenn <stenn@ntp.org>
* [Bug 1344] from 4.2.6p3-RC1: ntpd on Windows exits without logging
  cause.
* [Bug 1629] 4.2.7p50 configure.ac changes invalidate config.cache.
* [Bug 1630] 4.2.7p50 cannot bootstrap on Autoconf 2.61.
(4.2.7p50) 2010/09/16 Released by Harlan Stenn <stenn@ntp.org>
* Cleanup NTP_LIB_M.
* [Bug 1628] Clean up -lxnet/-lsocket usage for (open)solaris.
(4.2.7p49) 2010/09/13 Released by Harlan Stenn <stenn@ntp.org>
* Documentation updates from Dave Mills.
(4.2.7p48) 2010/09/12 Released by Harlan Stenn <stenn@ntp.org>
* Documentation updates from Dave Mills.
(4.2.7p47) 2010/09/11 Released by Harlan Stenn <stenn@ntp.org>
* Documentation updates from Dave Mills.
* [Bug 1588] finish configure --disable-autokey implementation.
* [Bug 1616] refclock_acts.c: if (pp->leap == 2) is always false.
* [Bug 1620] [Backward Incompatible] "discard minimum" value should be in
  seconds, not log2 seconds.
(4.2.7p46) 2010/09/10 Released by Harlan Stenn <stenn@ntp.org>
* Use AC_SEARCH_LIBS instead of AC_CHECK_LIB for NTP_LIB_M.
(4.2.7p45) 2010/09/05 Released by Harlan Stenn <stenn@ntp.org>
* [Bug 1578] Consistently use -lm when needed.
(4.2.7p44) 2010/08/27 Released by Harlan Stenn <stenn@ntp.org>
* [Bug 1573] from 4.2.6p3-beta1: Miscalculation of offset in sntp.
(4.2.7p43) 2010/08/26 Released by Harlan Stenn <stenn@ntp.org>
* [Bug 1602] Refactor some of the sntp/ directory to facililtate testing.
(4.2.7p42) 2010/08/18 Released by Harlan Stenn <stenn@ntp.org>
* [Bug 1593] ntpd abort in free() with logconfig syntax error.
* [Bug 1595] from 4.2.6p3-beta1: empty last line in key file causes
  duplicate key to be added
* [Bug 1597] from 4.2.6p3-beta1: packet processing ignores RATE KoD packets,
  Because of a bug in string comparison.
(4.2.7p41) 2010/07/28 Released by Harlan Stenn <stenn@ntp.org>
* [Bug 1581] from 4.2.6p3-beta1: ntp_intres.c size_t printf format
  string mismatch.
* [Bug 1586] ntpd 4.2.7p40 doesn't write to syslog after fork on QNX.
* Avoid race with parallel builds using same source directory in
  scripts/genver by using build directory for temporary files.
* orphanwait documentation updates.
(4.2.7p40) 2010/07/12 Released by Harlan Stenn <stenn@ntp.org>
* [Bug 1395] ease ntpdate elimination with ntpd -w/--wait-sync
* [Bug 1396] allow servers on ntpd command line like ntpdate
(4.2.7p39) 2010/07/09 Released by Harlan Stenn <stenn@ntp.org>
* Fix typo in driver28.html.
* [Bug 1581] from 4.2.6p2: size_t printf format string mismatches, IRIG
  string buffers undersized.  Mostly backported from earlier ntp-dev
  fixes by Juergen Perlinger.
(4.2.7p38) 2010/06/20 Released by Harlan Stenn <stenn@ntp.org>
* [Bug 1570] backported to 4.2.6p2-RC7.
* [Bug 1575] from 4.2.6p2-RC7: use 'snprintf' with LIB_BUFLENGTH in
  inttoa.c, tvtoa.c and utvtoa.c
* [Bug 1576] backported to 4.2.6p2-RC7.
* Typo fix in a comment in ntp_proto.c.
(4.2.7p37) 2010/06/19 Released by Harlan Stenn <stenn@ntp.org>
* [Bug 1576] sys/sysctl.h depends on sys/param.h on OpenBSD.
(4.2.7p36) 2010/06/15 Released by Harlan Stenn <stenn@ntp.org>
* [Bug 1560] Initial support for orphanwait, from Dave Mills.
* clock_filter()/reachability fixes from Dave Mills.
(4.2.7p35) 2010/06/12 Released by Harlan Stenn <stenn@ntp.org>
* Rewrite of multiprecision macros in 'ntp_fp.h' from J. Perlinger
  <perlinger@ntp.org>
* [Bug 715] from 4.2.6p2-RC6: libisc Linux IPv6 interface iteration
  drops multicast flags.
(4.2.7p34) 2010/06/05 Released by Harlan Stenn <stenn@ntp.org>
* [Bug 1570] serial clock drivers get outdated input from kernel tty
  line buffer after startup
(4.2.7p33) 2010/06/04 Released by Harlan Stenn <stenn@ntp.org>
* [Bug 1561] from 4.2.6p2-RC5: ntpq, ntpdc "passwd" prompts for MD5
  password w/SHA1.
* [Bug 1565] from 4.2.6p2-RC5: sntp/crypto.c compile fails on MacOS over
  vsnprintf().
* from 4.2.6p2-RC5: Windows port: do not exit in
  ntp_timestamp_from_counter() without first logging the reason.
(4.2.7p32) 2010/05/19 Released by Harlan Stenn <stenn@ntp.org>
* Copyright file cleanup from Dave Mills.
* [Bug 1555] from 4.2.6p2-RC4: sntp illegal C (mixed code and
  declarations).
* [Bug 1558] pool prototype associations have 0.0.0.0 for remote addr.
* configure.ac: add --disable-autokey, #define AUTOKEY to enable future
  support for building without Autokey, but with OpenSSL for its digest
  algorithms (hash functions).  Code must be modified to use #ifdef
  AUTOKEY instead of #ifdef OPENSSL where appropriate to complete this.
* include/ntp_crypto.h: make assumption AUTOKEY implies OPENSSL explicit.
(4.2.7p31) 2010/05/11 Released by Harlan Stenn <stenn@ntp.org>
* [Bug 1325] from 4.2.6p2-RC3: unreachable code sntp recv_bcst_data().
* [Bug 1459] from 4.2.6p2-RC3: sntp MD5 authentication does not work
  with ntpd.
* [Bug 1552] from 4.2.6p2-RC3: update and complete broadcast and crypto
  features in sntp.
* [Bug 1553] from 4.2.6p2-RC3: sntp/configure.ac OpenSSL support.
* from 4.2.6p2-RC3: Escape unprintable characters in a refid in ntpq -p
  billboard.
* from 4.2.6p2-RC3: Simplify hash client code by providing OpenSSL
  EVP_*() API when built without OpenSSL.  (already in 4.2.7)
* from 4.2.6p2-RC3: Do not depend on ASCII in sntp.
(4.2.7p30) 2010/05/06 Released by Harlan Stenn <stenn@ntp.org>
* [Bug 1526] ntpd DNS pipe read EINTR with no network at startup.
* Update the ChangeLog entries when merging items from -stable.
(4.2.7p29) 2010/05/04 Released by Harlan Stenn <stenn@ntp.org>
* [Bug 1542] ntpd mrulist response may have incorrect last.older.
* [Bug 1543] ntpq mrulist must refresh nonce when retrying.
* [Bug 1544] ntpq mrulist sscanf timestamp format mismatch on 64-bit.
* Windows compiling hints/winnt.html update from G. Sunil Tej.
(4.2.7p28) 2010/05/03 Released by Harlan Stenn <stenn@ntp.org>
* [Bug 1512] from 4.2.6p2-RC3: ntpsnmpd should connect to net-snmpd
  via a unix-domain socket by default.
  Provide a command-line 'socket name' option.
* [Bug 1538] from 4.2.6p2-RC3: update refclock_nmea.c's call to
  getprotobyname().
* [Bug 1541] from 4.2.6p2-RC3: Fix wrong keyword for "maxclock".
(4.2.7p27) 2010/04/27 Released by Harlan Stenn <stenn@ntp.org>
(4.2.7p26) 2010/04/24 Released by Harlan Stenn <stenn@ntp.org>
* [Bug 1465] from 4.2.6p2-RC2: Make sure time from TS2100 is not
  invalid (backport from -dev).
* [Bug 1528] from 4.2.6p2-RC2: Fix EDITLINE_LIBS link order for ntpq
  and ntpdc.
* [Bug 1531] Require nonce with mrulist requests.
* [Bug 1532] Remove ntpd support for ntpdc's monlist in favor of ntpq's
  mrulist.
* [Bug 1534] from 4.2.6p2-RC2: conflicts with VC++ 2010 errno.h.
* [Bug 1535] from 4.2.6p2-RC2: "restrict -4 default" and "restrict
  -6 default" ignored.
(4.2.7p25) 2010/04/20 Released by Harlan Stenn <stenn@ntp.org>
* [Bug 1528] from 4.2.6p2-RC2: Remove --with-arlib from br-flock.
* [Bug 1503] [Bug 1504] [Bug 1518] [Bug 1522] from 4.2.6p2-RC2:
  all of which were fixed in 4.2.7 previously. 
(4.2.7p24) 2010/04/13 Released by Harlan Stenn <stenn@ntp.org>
* [Bug 1390] Control PPS on the Oncore M12.
* [Bug 1518] Windows ntpd should lock to one processor more
  conservatively.
* [Bug 1520] '%u' formats for size_t gives warnings with 64-bit builds.
* [Bug 1522] Enable range syntax "trustedkey (301 ... 399)".
* Documentation updates for 4.2.7p22 changes and additions, updating
  ntpdc.html, ntpq.html, accopt.html, confopt.html, manyopt.html,
  miscopt.html, and miscopt.txt.
* accopt.html: non-ntpport doc changes from Dave Mills.
* Modify full MRU list preemption when full to match "discard monitor"
  documentation, by removing exception for count == 1.
(4.2.7p23) 2010/04/04 Released by Harlan Stenn <stenn@ntp.org>
* [Bug 1516] unpeer by IP address fails, DNS name works.
* [Bug 1517] ntpq and ntpdc should verify reverse DNS before use.
  ntpq and ntpdc now use the following format for showing purported
  DNS names from IP address "reverse" DNS lookups when the DNS name
  does not exist or does not include the original IP address among
  the results: "192.168.1.2 (fake.dns.local)".
(4.2.7p22) 2010/04/02 Released by Harlan Stenn <stenn@ntp.org>
* [Bug 1432] Don't set inheritable flag for linux capabilities.
* [Bug 1465] Make sure time from TS2100 is not invalid.
* [Bug 1483] AI_NUMERICSERV undefined in 4.2.7p20.
* [Bug 1497] fudge is broken by getnetnum() change.
* [Bug 1503] Auto-enabling of monitor for "restrict ... limited" wrong.
* [Bug 1504] ntpdate tickles ntpd "discard minimum 1" rate limit if
  "restrict ... limited" is used.
* ntpdate: stop querying source after KoD packet response, log it.
* ntpdate: rate limit each server to 2s between packets.
* From J. N. Perlinger: avoid pointer wraparound warnings in dolfptoa(),
  printf format mismatches with 64-bit size_t.
* Broadcast client (ephemeral) associations should be demobilized only
  if they are not heard from for 10 consecutive polls, regardless of
  surviving the clock selection.  Fix from David Mills.
* Add "ntpq -c ifstats" similar to "ntpdc -c ifstats".
* Add "ntpq -c sysstats" similar to "ntpdc -c sysstats".
* Add "ntpq -c monstats" to show monlist knobs and stats.
* Add "ntpq -c mrulist" similar to "ntpdc -c monlist" but not
  limited to 600 rows, and with filtering and sorting options:
  ntpq -c "mrulist mincount=2 laddr=192.168.1.2 sort=-avgint"
  ntpq -c "mrulist sort=addr"
  ntpq -c "mrulist mincount=2 sort=count"
  ntpq -c "mrulist sort=-lstint"
* Modify internal representation of MRU list to use l_fp fixed-point
  NTP timestamps instead of seconds since startup.  This increases the
  resolution and substantially improves accuracy of sorts involving
  timestamps, at the cost of flushing all MRU entries when the clock is
  stepped, to ensure the timestamps can be compared with the current
  get_systime() results.
* Add ntp.conf "mru" directive to configure MRU parameters, such as
  "mru mindepth 600 maxage 64 maxdepth 5000 maxmem 1024" or
  "mru initalloc 0 initmem 16 incalloc 99 incmem 4".  Several pairs are
  equivalent with one in units of MRU entries and its twin in units of
  kilobytes of memory, so the last one used in ntp.conf controls:
  maxdepth/maxmem, initalloc/initmem, incalloc/incmem.  With the above
  values, ntpd will preallocate 16kB worth of MRU entries, allocating
  4kB worth each time more are needed, with a hard limit of 1MB of MRU
  entries.  Until there are more than 600 entries none would be reused.
  Then only entries for addresses last seen 64 seconds or longer ago are
  reused.
* Limit "ntpdc -c monlist" response in ntpd to 600 entries, the previous
  overall limit on the MRU list depth which was driven by the monlist
  implementation limit of one request with a single multipacket
  response.
* New "pool" directive implementation modeled on manycastclient.
* Do not abort on non-ASCII characters in ntp.conf, ignore them.
* ntpq: increase response reassembly limit from 24 to 32 packets, add
  discussion in comment regarding results with even larger MAXFRAGS.
* ntpq: handle "passwd MYPASSWORD" (without prompting) as with ntpdc.
* ntpdc: do not examine argument to "passwd" if not supplied.
* configure: remove check for pointer type used with qsort(), we
  require ANSI C which mandates void *.
* Reset sys_kodsent to 0 in proto_clr_stats().
* Add sptoa()/sockporttoa() similar to stoa()/socktoa() adding :port.
* Use memcpy() instead of memmove() when buffers can not overlap.
* Remove sockaddr_storage from our sockaddr_u union of sockaddr,
  sockaddr_in, and sockaddr_in6, shaving about 100 bytes from its size
  and substantially decreasing MRU entry memory consumption.
* Extend ntpq readvar (alias rv) to allow fetching up to three named
  variables in one operation:  ntpq -c "rv 0 version offset frequency".
* ntpq: use srchost variable to show .POOL. prototype associations'
  hostname instead of address 0.0.0.0.
* "restrict source ..." configures override restrictions for time
  sources, allows tight default restrictions to be used with the pool
  directive (where server addresses are not known in advance).
* Ignore "preempt" modifier on manycastclient and pool prototype
  associations.  The resulting associations are preemptible, but the
  prototype must not be.
* Maintain and use linked list of associations (struct peer) in ntpd,
  avoiding walking 128 hash table entries to iterate over peers.
* Remove more workarounds unneeded since we require ISO C90 AKA ANSI C:
  - remove fallback implementations for memmove(), memset, strstr().
  - do not test for atexit() or memcpy().
* Collapse a bunch of code duplication in ntpd/ntp_restrict.c added with
  support for IPv6.
* Correct some corner case failures in automatically enabling the MRU
  list if any "restrict ... limited" is in effect, and in disabling MRU
  maintenance. (ntp_monitor.c, ntp_restrict.c)
* Reverse the internal sort order of the address restriction lists, but
  preserve the same behavior.  This allows removal of special-case code
  related to the default restrictions and more straightforward lookups
  of restrictions for a given address (now, stop on first match).
* Move ntp_restrict.c MRU doubly-linked list maintenance code into
  ntp_lists.h macros, allowing more duplicated source excision.
* Repair ntpdate.c to no longer test HAVE_TIMER_SETTIME.
* Do not reference peer_node/unpeer_node after freeing when built with
  --disable-saveconfig and using DNS.
(4.2.7p21) 2010/03/31 Released by Harlan Stenn <stenn@ntp.org>
* [Bug 1514] from 4.2.6p1-RC6: Typo in ntp_proto.c: fabs(foo < .4)
  should be fabs(foo) < .4.
* [Bug 1464] from 4.2.6p1-RC6: synchronization source wrong for
  refclocks ARCRON_MSF (27) and SHM (28).
* From 4.2.6p1-RC6: Correct Windows port's refclock_open() to
  return 0 on failure not -1.
* From 4.2.6p1-RC6: Correct CHU, dumbclock, and WWVB drivers to
  check for 0 returned from refclock_open() on failure.
* From 4.2.6p1-RC6: Correct "SIMUL=4 ./flock-build -1" to
  prioritize -1/--one.
* [Bug 1306] constant conditionals in audio_gain().
(4.2.7p20) 2010/02/13 Released by Harlan Stenn <stenn@ntp.org>
* [Bug 1483] hostname in ntp.conf "restrict" parameter rejected.
* Use all addresses for each restrict by hostname.
* Use async DNS to resolve trap directive hostnames.
(4.2.7p19) 2010/02/09 Released by Harlan Stenn <stenn@ntp.org>
* [Bug 1338] Update the association type codes in ntpq.html.
* [Bug 1478] from 4.2.6p1-RC5: linking fails: EVP_MD_pkey_type.
* [Bug 1479] from 4.2.6p1-RC5: not finding readline headers.
* [Bug 1484] from 4.2.6p1-RC5: ushort is not defined in QNX6.
(4.2.7p18) 2010/02/07 Released by Harlan Stenn <stenn@ntp.org>
* [Bug 1480] from 4.2.6p1-RC5: snprintf() cleanup caused 
  unterminated refclock IDs.
* Stop using getaddrinfo() to convert numeric address strings to on-wire
  addresses in favor of is_ip_address() alone.
(4.2.7p17) 2010/02/05 Released by Harlan Stenn <stenn@ntp.org>
* [Bug 1477] from 4.2.6p1-RC5: First non-gmake make in clone
  w/VPATH can't make COPYRIGHT.
* Attempts to cure CID 108 CID 118 CID 119 TAINTED_SCALAR warnings.
* Broaden ylwrap workaround VPATH_HACK to all non-GNU make.
(4.2.7p16) 2010/02/04 Released by Harlan Stenn <stenn@ntp.org>
* [Bug 1474] from 4.2.6p1-RC4: ntp_keygen LCRYPTO after libntp.a.
* Include 4.2.6p1-RC4: Remove arlib.
(4.2.7p15) 2010/02/03 Released by Harlan Stenn <stenn@ntp.org>
* [Bug 1455] from 4.2.6p1: ntpd does not try /etc/ntp.audio.
* Include 4.2.6p1: Convert many sprintf() calls to snprintf(), also
  strcpy(), strcat().
* Include 4.2.6p1: Fix widely cut-n-pasted bug in refclock shutdown
  after failed start.
* Include 4.2.6p1: Remove some dead code checking for emalloc()
  returning NULL.
(4.2.7p14) 2010/02/02 Released by Harlan Stenn <stenn@ntp.org>
* [Bug 1338] ntpq displays incorrect association type codes.
* [Bug 1469] u_int32, int32 changes broke HP-UX 10.20 build.
* [Bug 1470] from 4.2.6p1: "make distdir" compiles keyword-gen.
* [Bug 1471] CID 120 CID 121 CID 122 is_ip_address() uninit family.
* [Bug 1472] CID 116 CID 117 minor warnings in new DNS code.
* [Bug 1473] from 4.2.6p1: "make distcheck" version.m4 error.
(4.2.7p13) 2010/01/31 Released by Harlan Stenn <stenn@ntp.org>
* [Bug 1467] from 4.2.6p1: Fix bogus rebuild of sntp/sntp.html.
(4.2.7p12) 2010/01/30 Released by Harlan Stenn <stenn@ntp.org>
* [Bug 1468] 'make install' broken for root on default NFS mount.
(4.2.7p11) 2010/01/28 Released by Harlan Stenn <stenn@ntp.org>
* [Bug 47] Debugging and logging do not work after a fork.
* [Bug 1010] getaddrinfo() could block and thus should not be called by
  the main thread/process.
* New async DNS resolver in ntpd allows nonblocking queries anytime,
  instead of only once at startup.
(4.2.7p10) 2010/01/24 Released by Harlan Stenn <stenn@ntp.org>
* [Bug 1140] from 4.2.6p1-RC5: Clean up debug.html, decode.html,
  and ntpq.html.
* Include 4.2.6p1-RC3: Use TZ=UTC instead of TZ= when calling date in
  scripts/mkver.in .
* [Bug 1448] from 4.2.6p1-RC3: Some macros not correctly conditionally
  or absolutely defined on Windows.
* [Bug 1449] from 4.2.6p1-RC3: ntpsim.h in ntp_config.c should be used
  conditionally.
* [Bug 1450] from 4.2.6p1-RC3: Option to exclude warnings not
  unconditionally defined on Windows.
(4.2.7p9) 2010/01/13 Released by Harlan Stenn <stenn@ntp.org>
(4.2.7p8) 2010/01/12 Released by Harlan Stenn <stenn@ntp.org>
* [Bug 702] ntpd service logic should use libopts to examine cmdline.
* [Bug 1451] from 4.2.6p1-RC3: sntp leaks KoD entry updating.
* [Bug 1453] from 4.2.6p1-RC3: Use $CC in config.cache filename.
(4.2.7p7) 2009/12/30 Released by Harlan Stenn <stenn@ntp.org>
* [Bug 620] ntpdc getresponse() esize != *rsize s/b size != *rsize.
* [Bug 1446] 4.2.7p6 requires autogen, missing ntpd.1, *.texi, *.menu.
(4.2.7p6) 2009/12/28 Released by Harlan Stenn <stenn@ntp.org>
* [Bug 1443] Remove unnecessary dependencies on ntp_io.h
* [Bug 1442] Move Windows functions into libntp files
* [Bug 1127] from 4.2.6p1-RC3: Check the return of X590_verify().
* [Bug 1439] from 4.2.6p1-RC3: .texi gen after binary is linked.
* [Bug 1440] from 4.2.6p1-RC3: Update configure.ac to support kfreebsd.
* [Bug 1445] from 4.2.6p1-RC3: IRIX does not have -lcap or support
  linux capabilities.
(4.2.7p5) 2009/12/25 Released by Harlan Stenn <stenn@ntp.org>
* Include 4.2.6p1-RC2
(4.2.7p4) 2009/12/24 Released by Harlan Stenn <stenn@ntp.org>
* [Bug 1429] ntpd -4 option does not reliably force IPv4 resolution.
* [Bug 1431] System headers must come before ntp headers in ntp_intres.c .
(4.2.7p3) 2009/12/22 Released by Harlan Stenn <stenn@ntp.org>
* [Bug 1426] scripts/VersionName needs . on the search path.
* [Bug 1427] quote missing in ./build - shows up on NetBSD.
* [Bug 1428] Use AC_HEADER_RESOLV to fix breaks from resolv.h
(4.2.7p2) 2009/12/20 Released by Harlan Stenn <stenn@ntp.org>
* [Bug 1419] ntpdate, ntpdc, sntp, ntpd ignore configure --bindir.
* [Bug 1421] add util/tg2, a clone of tg that works on Linux, NetBSD, and
  FreeBSD
(4.2.7p1) 2009/12/15 Released by Harlan Stenn <stenn@ntp.org>
* [Bug 1348] ntpd Windows port should wait for sendto() completion.
* [Bug 1413] test OpenSSL headers regarding -Wno-strict-prototypes.
* [Bug 1418] building ntpd/ntpdc/ntpq statically with ssl fails.
(4.2.7p0) 2009/12/13 Released by Harlan Stenn <stenn@ntp.org>
* [Bug 1412] m4/os_cflags.m4 caches results that depend on $CC.
* [Bug 1414] Enable "make distcheck" success with BSD make.
(4.2.7) 2009/12/09 Released by Harlan Stenn <stenn@ntp.org>
* [Bug 1407] configure.ac: recent GNU Make -v does not include "version".
---
(4.2.6p5) 2011/12/24 Released by Harlan Stenn <stenn@ntp.org>

No changes from 4.2.6p5-RC3.

---
(4.2.6p5-RC3) 2011/12/08 Released by Harlan Stenn <stenn@ntp.org>

* [Bug 2082] 3-char refid sent by ntpd 4.2.6p5-RC2 ends with extra dot.
* [Bug 2085] clock_update() sys_rootdisp calculation omits root delay.
* [Bug 2086] get_systime() should not offset by sys_residual.
* [Bug 2087] sys_jitter calculation overweights sys.peer jitter.
* Ensure NULL peer->dstadr is not accessed in orphan parent selection.

---
(4.2.6p5-RC2) 2011/11/30 Released by Harlan Stenn <stenn@ntp.org>

* [Bug 2050] Orphan mode stratum counting to infinity.
* [Bug 2059] optional billboard column "server" does not honor -n.
* [Bug 2066] ntpq lopeers ipv6 "local" column overrun.
* [Bug 2068] ntpd sends nonprintable stratum 16 refid to ntpq.
* [Bug 2069] broadcastclient, multicastclient spin up duplicate
  ephemeral associations without broadcastdelay.
* [Bug 2072] Orphan parent selection metric needs ntohl().
* Exclude not-yet-determined sys_refid from use in loopback TEST12
  (from David Mills).
* Never send KoD rate limiting response to MODE_SERVER response.

---
(4.2.6p5-RC1) 2011/10/18 Released by Harlan Stenn <stenn@ntp.org>

* [Bug 2034] Listening address configuration with prefix misapplied.

---
(4.2.6p4) 2011/09/22 Released by Harlan Stenn <stenn@ntp.org>

* [Bug 1984] ntp/libisc fails to compile on OS X 10.7 (Lion).
* [Bug 1985] "logconfig =allall" rejected.
* [Bug 2001] ntpdc timerstats reports overruns as handled.
* [Bug 2003] libntpq ntpq_read_assoc_peervars() broken.
* [Backward Incompatible] sntp: -l/--filelog -> -l/--logfile, to be
  consistent with ntpd.
* libopts/file.c fix from Bruce Korb (arg-type=file).

---
(4.2.6p4-RC2) 2011/08/04 Released by Harlan Stenn <stenn@ntp.org>

* [Bug 1608] Parse Refclock driver should honor trusttime.
* [Bug 1961] html2man update: distribute ntp-wait.html.
* [Bug 1970] UNLINK_EXPR_SLIST() causes crash if list is empty.
* [Bug 1972] checking for struct rtattr fails.
* [Bug 1975] libntp/mktime.c won't work with 64-bit time_t
* [Bug 1978] [Bug 1134] fix in 4.2.6p4-RC1 doesn't build on older Linux.
* Backport several fixes for Coverity warnings from ntp-dev.
* Backport if_nametoindex() check for hpux.

---
(4.2.6p4-RC1) 2011/07/10 Released by Harlan Stenn <stenn@ntp.org>

* [Bug 1134] ntpd fails binding to tentative IPv6 addresses.
* [Bug 1790] Update config.guess and config.sub to detect AIX6.
* [Bug 1961] html2man needs an update.
* Update the NEWS file.

---
(4.2.6p4-beta2) 2011/05/25 Released by Harlan Stenn <stenn@ntp.org>

* [Bug 1695] ntpdate takes longer than necessary.
* [Bug 1832] ntpdate doesn't allow timeout > 2s.
* [Bug 1933] WWVB/Spectracom driver timestamps LFs, not CRs.
* Backport utility routines from ntp-dev: mprintf(), emalloc_zero().

---
(4.2.6p4-beta1) 2011/05/16 Released by Harlan Stenn <stenn@ntp.org>

* [Bug 1554] peer may stay selected as system peer after becoming
  unreachable.
* [Bug 1921] LOCAL, ACTS drivers with "prefer" excluded from initial
  candidate list.
* [Bug 1923] orphan parent favored over LOCAL, ACTS drivers.
* [Bug 1924] Billboard tally codes sometimes do not match operation,
  variables.
* Enable tickadj-like taming of wildly off-spec Windows clock using
  NTPD_TICKADJ_PPM env. var. specifying baseline slew.
* Upgrade to AutoGen 5.11.9 (and require it).
* Upgrade to libopts 35.0.10 from AutoGen 5.11.9pre8.

---
(4.2.6p3) 2011/01/03 Released by Harlan Stenn <stenn@ntp.org>

* [Bug 1764] Palisade driver doesn't build on Linux
* Create and use scripts/check--help when generating .texi files.
* Update bk triggers for the bk-5 release.
* Update genCommitLog for the bk-5 release.
* Update the copyright year.

---
(4.2.6p3-RC12) 2010/12/25 Released by Harlan Stenn <stenn@ntp.org>

* [Bug 1458] Can not compile NTP on FreeBSD 4.7.
* [Bug 1510] Add modes 20/21 for driver 8 to support RAWDCF @ 75 baud.
* [Bug 1618] Unreachable code in jjy_start(). (backport from ntp-dev)
* [Bug 1719] ntp-keygen -V crash. (backport)
* [Bug 1740] ntpdc treats many counters as signed. (backport)
* [Bug 1741] Enable multicast reception on each address (Windows).
* [Bug 1742] Fix a typo in an error message in the "build" script.
* [Bug 1743] Display timezone offset when showing time for sntp in the
local timezone.
* [Bug 1751] Support for Atari FreeMiNT OS.
* [Bug 1754] --version output should be more verbose.
* [Bug 1757] oncore snprintf("%m") doesn't expand %m.
* [Bug 1758] setsockopt IPV6_MULTICAST_IF with wrong ifindex.
* [Bug 1760] ntpd Windows interpolation cannot be disabled.
* [Bug 1762] manycastclient solicitation responses interfere.
* Upgrade to libopts 34.0.9 from AutoGen 5.11.6pre7.
* Relax minimum Automake version to 1.10 with updated libopts.m4.
* Suppress ntp-keygen OpenSSL version display for --help, --version,
display both build and runtime OpenSSL versions when they differ.
* Clean up m4 quoting in configure.ac, *.m4 files, resolving
  intermittent AC_LANG_PROGRAM possibly undefined errors.
* Clean up the SNTP documentation.
* Other manycastclient repairs:
  Separate handling of scope ID embedded in many in6_addr from ifindex
  used for IPv6 multicasting ioctls.
  Add INT_PRIVACY endpt bit flag for IPv6 RFC 4941 privacy addresses.
  Enable outbound multicast from only one address per interface in the
  same subnet, and in that case prefer embedded MAC address modified
  EUI-64 IPv6 addresses first, then static, and last RFC 4941 privacy
  addresses.
  Use setsockopt(IP[V6]_MULTICAST_IF) before each send to multicast to
  select the local source address, using the correct socket is not
  enough.

---
(4.2.6p3-RC11) 2010/11/28 Released by Harlan Stenn <stenn@ntp.org>

* [Bug 1725] ntpd sends multicast from only one address.
* [Bug 1728] In ntp_openssl.m4, don't add -I/usr/include or -L/usr/lib
  to CPPFLAGS or LDFLAGS.
* [Bug 1733] IRIX doesn't have 'head' (affects scripts/checkChangeLog).
* Remove log_msg() and debug_msg() from sntp in favor of msyslog().
* Use a single copy of libopts/, in sntp/.
* Upgrade libopts to 33.3.8.
* Bump minimum Automake version to 1.11, required for AM_COND_IF
  use in LIBOPTS_CHECK.
* Improvements to the 'build' script.

---
(4.2.6p3-RC10) 2010/11/14 Released by Harlan Stenn <stenn@ntp.org>

* [Bug 1681] More sntp logging cleanup.
* [Bug 1683] Non-localhost on loopback exempted from nic rules.

---
(4.2.6p3-RC9) 2010/11/10 Released by Harlan Stenn <stenn@ntp.org>

* [Bug 1574] sntp:set_time doesn't set tv_usec correctly.
* [Bug 1681] sntp logging cleanup.
* [Bug 1683] Interface binding does not seem to work as intended.
* [Bug 1691] Use first NMEA sentence each second.
* [Bug 1692] packageinfo.sh needs to be "sourced" using ./ .
* [Bug 1709] ntpdate ignores replies with equal receive and transmit
  timestamps.
* Backport sntp from -dev

---
(4.2.6p3-RC8) 2010/10/29 Released by Harlan Stenn <stenn@ntp.org>

* [Bug 1685] NMEA driver mode byte confusion.
* First cut at using scripts/checkChangeLog.

---
(4.2.6p3-RC7) 2010/10/25 Released by Harlan Stenn <stenn@ntp.org>

* [Bug 1676] NMEA: $GPGLL did not work after fix for Bug 1571.
* Added scripts/checkChangeLog.

---
(4.2.6p3-RC6) 2010/10/24 Released by Harlan Stenn <stenn@ntp.org>

* [Bug 1571] NMEA does not relate data to PPS edge.
* [Bug 1572] NMEA time adjustment for GPZDG buggy.
* [Bug 1675] Prohibit includefile remote config.

---
(4.2.6p3-RC5) 2010/10/22 Released by Harlan Stenn <stenn@ntp.org>

* [Bug 1649] Require NMEA checksum if $GPRMC or previously seen.
* [Bug 1669] NTP 4.2.6p2 fails to compile on IBM AIX 5.3.

---
(4.2.6p3-RC4) 2010/10/16 Released by Harlan Stenn <stenn@ntp.org>

* [Bug 1584] wrong SNMP type for precision, resolution.
* [Bug 1659] Need CLOCK_TRUETIME not CLOCK_TRUE.
* [Bug 1665] is_anycast() u_int32_t should be u_int32.
* ntpsnmpd, libntpq warning cleanup.

---
(4.2.6p3-RC3) 2010/10/14 Released by Harlan Stenn <stenn@ntp.org>

* [Bug 750] Non-existing device causes coredump with RIPE-NCC driver.
* [Bug 1080] ntpd on ipv6 routers very chatty.
* [Bug 1567] Support Arbiter 1093C Satellite Clock on Windows.
* [Bug 1581] printf format string mismatch leftover.
* [Bug 1584] ntpsnmpd OID must be mib-2.197.
* [Bug 1643] Range-check the decoding of the RIPE-NCC status codes.
* [Bug 1644] cvo.sh should use lsb_release to identify linux distros.
* [Bug 1659] Support Truetime Satellite Clocks on Windows.
* [Bug 1660] On some systems, test is in /usr/bin, not /bin.
* [Bug 1661] Re-indent refclock_ripencc.c.

---
(4.2.6p3-RC2) 2010/09/25 Released by Harlan Stenn <stenn@ntp.org>

* [Bug 1635] "filegen ... enable" is not default.
* [Bug 1636] yyparse() segfault after denied filegen remote config.

---
(4.2.6p3-RC1) 2010/09/18 Released by Harlan Stenn <stenn@ntp.org>

* [Bug 1344] ntpd on Windows exits without logging cause.

---
(4.2.6p3-beta1) 2010/09/11 Released by Harlan Stenn <stenn@ntp.org>

* [Bug 1573] Miscalculation of offset in sntp.
* [Bug 1595] empty last line in key file causes duplicate key to be added
* [Bug 1597] packet processing ignores RATE KoD packets, because of
  a bug in string comparison.
* [Bug 1581] ntp_intres.c size_t printf format string mismatch.

---
(4.2.6p2) 2010/07/09 Released by Harlan Stenn <stenn@ntp.org>

* [Bug 1581] size_t printf format string mismatches, IRIG string buffers
  undersized.  Mostly backported from earlier ntp-dev fixes by Juergen
  Perlinger.

---
(4.2.6p2-RC7) 2010/06/19 Released by Harlan Stenn <stenn@ntp.org>

* [Bug 1570] serial clock drivers get outdated input from kernel tty
  line buffer after startup
* [Bug 1575] use 'snprintf' with LIB_BUFLENGTH in inttoa.c, tvtoa.c and
  utvtoa.c
* [Bug 1576] sys/sysctl.h depends on sys/param.h on OpenBSD.

---
(4.2.6p2-RC6) 2010/06/12 Released by Harlan Stenn <stenn@ntp.org>

* [Bug 715] libisc Linux IPv6 interface iteration drops multicast flags.

---
(4.2.6p2-RC5) 2010/06/03 Released by Harlan Stenn <stenn@ntp.org>

* [Bug 1561] ntpq, ntpdc "passwd" prompts for MD5 password w/SHA1.
* [Bug 1565] sntp/crypto.c compile fails on MacOS over vsnprintf().
* Windows port: do not exit in ntp_timestamp_from_counter() without
  first logging the reason.
* Support "passwd blah" syntax in ntpq.

---
(4.2.6p2-RC4) 2010/05/19 Released by Harlan Stenn <stenn@ntp.org>

* [Bug 1555] 4.2.6p2-RC3 sntp illegal C (mixed code and declarations).

---
(4.2.6p2-RC3) 2010/05/11 Released by Harlan Stenn <stenn@ntp.org>

* [Bug 1325] unreachable code in sntp recv_bcst_data().
* [Bug 1459] sntp MD5 authentication does not work with ntpd.
* [Bug 1512] ntpsnmpd should connect to net-snmpd via a unix-domain
  socket by default.  Provide a command-line 'socket name' option.
* [Bug 1538] update refclock_nmea.c's call to getprotobyname().
* [Bug 1541] Fix wrong keyword for "maxclock".
* [Bug 1552] update and complete broadcast and crypto features in sntp.
* [Bug 1553] sntp/configure.ac OpenSSL support.
* Escape unprintable characters in a refid in ntpq -p billboard.
* Simplify hash client code by providing OpenSSL EVP_*() API when built
  without OpenSSL.  (from ntp-dev)
* Do not depend on ASCII values for ('A' - '0'), ('a' - '0') in sntp.
* Windows compiling hints/winnt.html update from G. Sunil Tej.

---
(4.2.6p2-RC2) 2010/04/27 Released by Harlan Stenn <stenn@ntp.org>

* [Bug 1465] Make sure time from TS2100 is not invalid (backport from
  ntp-dev).
* [Bug 1528] Fix EDITLINE_LIBS link order for ntpq and ntpdc.
* [Bug 1534] win32/include/isc/net.h conflicts with VC++ 2010 errno.h.
* [Bug 1535] "restrict -4 default" and "restrict -6 default" ignored.
* Remove --with-arlib from br-flock.

---
(4.2.6p2-RC1) 2010/04/18 Released by Harlan Stenn <stenn@ntp.org>

* [Bug 1503] Auto-enabling of monitor for "restrict ... limited" wrong.
* [Bug 1504] ntpdate tickles ntpd "discard minimum 1" rate limit if
  "restrict ... limited" is used.
* [Bug 1518] Windows ntpd should lock to one processor more
  conservatively.
* [Bug 1522] Enable range syntax "trustedkey (301 ... 399)".
* Update html/authopt.html controlkey, requestkey, and trustedkey docs.

---
(4.2.6p1) 2010/04/09 Released by Harlan Stenn <stenn@ntp.org>
(4.2.6p1-RC6) 2010/03/31 Released by Harlan Stenn <stenn@ntp.org>

* [Bug 1514] Typo in ntp_proto.c: fabs(foo < .4) should be fabs(foo) < .4.
* [Bug 1464] synchronization source wrong for refclocks ARCRON_MSF (27)
  and SHM (28).
* Correct Windows port's refclock_open() to return 0 on failure not -1.
* Correct CHU, dumbclock, and WWVB drivers to check for 0 returned from
  refclock_open() on failure.
* Correct "SIMUL=4 ./flock-build -1" to prioritize -1/--one.

---
(4.2.6p1-RC5) 2010/02/09 Released by Harlan Stenn <stenn@ntp.org>

* [Bug 1140] Clean up debug.html, decode.html, and ntpq.html.
* [Bug 1438] Remove dead code from sntp/networking.c.
* [Bug 1477] 1st non-gmake make in clone w/VPATH can't make COPYRIGHT.
* [Bug 1478] linking fails with undefined reference EVP_MD_pkey_type.
* [Bug 1479] Compilation fails because of not finding readline headers.
* [Bug 1480] snprintf() cleanup caused unterminated refclock IDs.
* [Bug 1484] ushort is not defined in QNX6.

---
(4.2.6p1-RC4) 2010/02/04 Released by Harlan Stenn <stenn@ntp.org>

* [Bug 1455] ntpd does not try /etc/ntp.audio as documented.
* [Bug 1467] Fix bogus rebuild of sntp/sntp.html
* [Bug 1470] "make distdir" in $srcdir builds keyword-gen, libntp.a.
* [Bug 1473] "make distcheck" before build can't make sntp/version.m4.
* [Bug 1474] ntp_keygen needs LCRYPTO after libntp.a.
* Convert many sprintf() calls to snprintf(), also strcpy(), strcat().
* Fix widely cut-n-pasted bug in refclock shutdown after failed start.
* Remove some dead code checking for emalloc() returning NULL.
* Remove arlib.

---
(4.2.6p1-RC3) 2010/01/24 Released by Harlan Stenn <stenn@ntp.org>

* Use TZ=UTC instead of TZ= when calling date in scripts/mkver.in .
* [Bug 1448] Some macros not correctly conditionally or absolutely defined
  on Windows.
* [Bug 1449] ntpsim.h in ntp_config.c should be used conditionally.
* [Bug 1450] Option to exclude warnings not unconditionally defined on Windows.
* [Bug 1127] Properly check the return of X590_verify() - missed one.
* [Bug 1439] .texi generation must wait until after binary is linked.
* [Bug 1440] Update configure.ac to support kfreebsd.
* [Bug 1445] IRIX does not have -lcap or support linux capabilities.
* [Bug 1451] CID 115: sntp leaks KoD entry when updating existing.
* [Bug 1453] Use $CC in config.cache filename in ./build script.

---
(4.2.6p1-RC2) 2009/12/25 Released by Harlan Stenn <stenn@ntp.org>

* [Bug 1411] Fix status messages in refclock_oncore.c.
* [Bug 1416] MAXDNAME undefined on Solaris 2.6.
* [Bug 1419] ntpdate, ntpdc, sntp, ntpd ignore configure --bindir.
* [Bug 1424] Fix check for rtattr (rtnetlink.h).
* [Bug 1425] unpeer by association ID sets up for duplicate free().
* [Bug 1426] scripts/VersionName needs . on the search path.
* [Bug 1427] quote missing in ./build - shows up on NetBSD.
* [Bug 1428] Use AC_HEADER_RESOLV to fix breaks from resolv.h
* [Bug 1429] ntpd -4 option does not reliably force IPv4 resolution.
* [Bug 1431] System headers must come before ntp headers in ntp_intres.c .
* [Bug 1434] HP-UX 11 ip_mreq undeclared, _HPUX_SOURCE helps some.
* [Bug 1435] sntp: Test for -lresolv using the same tests as in ntp.

---
(4.2.6p1-RC1) 2009/12/20 Released by Harlan Stenn <stenn@ntp.org>

* [Bug 1409] Put refclock_neoclock4x.c under the NTP COPYRIGHT notice.
  This should allow debian and other distros to add this refclock driver
  in further distro releases.
  Detect R2 hardware releases.
* [Bug 1412] m4/os_cflags.m4 caches results that depend on $CC.
* [Bug 1413] test OpenSSL headers regarding -Wno-strict-prototypes.
* [Bug 1414] Enable "make distcheck" success with BSD make.
* [Bug 1415] Fix Mac OS X link problem.
* [Bug 1418] building ntpd/ntpdc/ntpq statically with ssl fails.
* Build infrastructure updates to enable beta releases of ntp-stable.

---
(4.2.6) 2009/12/09 Released by Harlan Stenn <stenn@ntp.org>
* [Sec 1331] from4.2.4p8: DoS with mode 7 packets - CVE-2009-3563.
* [Bug 508] Fixed leap second handling for Windows.
(4.2.5p250-RC) 2009/11/30 Released by Harlan Stenn <stenn@ntp.org>
* sntp documentation updates.
* [Bug 761] internal resolver does not seem to honor -4/-6 qualifiers
* [Bug 1386] Deferred DNS doesn't work on NetBSD
* [Bug 1391] avoid invoking autogen twice for .c and .h files.
* [Bug 1397] shmget() refclock_shm failing because of file mode.
* Pass no_needed to ntp_intres as first part of fixing [Bug 975].
* Add ./configure --enable-force-defer-DNS to help debugging.
(4.2.5p249-RC) 2009/11/28 Released by Harlan Stenn <stenn@ntp.org>
* [Bug 1400] An empty KOD DB file causes sntp to coredump.
* sntp: documentation cleanup.
* sntp: clean up some error messages.
* sntp: Use the precision to control how many offset digits are shown.
* sntp: Show root dispersion.
* Cleanup from the automake/autoconf upgrades.
(4.2.5p248-RC) 2009/11/26 Released by Harlan Stenn <stenn@ntp.org>
* Prepare for the generation of sntp.html.
* Documentation changes from Dave Mills.
* [Bug 1387] Storage leak in ntp_intres (minor).
* [Bug 1389] buffer overflow in refclock_oncore.c
* [Bug 1391] .texi usage text from installed, not built binaries.
* [Bug 1392] intres retries duplicate assocations endlessly.
* Correct *-opts.h dependency so default 'get' action isn't used.
(4.2.5p247-RC) 2009/11/20 Released by Harlan Stenn <stenn@ntp.org>
* [Bug 1142] nodebug builds shed no light on -d, -D option failure.
* [Bug 1179] point out the problem with -i/--jaildir and -u/--user when
  they are disabled by configure.
* [Bug 1308] support systems that lack fork().
* [Bug 1343] sntp doesn't link on Solaris 7, needs -lresolv.
(4.2.5p246-RC) 2009/11/17 Released by Harlan Stenn <stenn@ntp.org>
* Upgrade to autogen-5.10
* [Bug 1378] Unnecessary resetting of peers during interface update.
* [Bug 1382] p245 configure --disable-dependency-tracking won't build.
* [Bug 1384] ntpq :config core dumped with a blank password.
(4.2.5p245-RC) 2009/11/14 Released by Harlan Stenn <stenn@ntp.org>
* Cleanup from Dave Mills.
* [Bug 1343] sntp illegal C does not compile on Solaris 7.
* [Bug 1381] Version .deps generated include file dependencies to allow
  known dependency-breaking changes to force .deps to be cleaned,
  triggered by changing the contents of deps-ver and/or sntp/deps-ver.
(4.2.5p244-RC) 2009/11/12 Released by Harlan Stenn <stenn@ntp.org>
* keygen.html updates from Dave Mills.
* [Bug 1003] ntpdc unconfig command doesn't prompt for keyid.
* [Bug 1376] Enable authenticated ntpq and ntpdc using newly-available
  digest types.
* ntp-keygen, Autokey OpenSSL build vs. run version mismatch is now a
  non-fatal warning.
(4.2.5p243-RC) 2009/11/11 Released by Harlan Stenn <stenn@ntp.org>
* [Bug 1226] Fix deferred DNS lookups.
* new crypto signature cleanup.
(4.2.5p242-RC) 2009/11/10 Released by Harlan Stenn <stenn@ntp.org>
* [Bug 1363] CID 92 clarify fallthrough case in clk_trimtsip.c
* [Bug 1366] ioctl(TIOCSCTTY, 0) fails on NetBSD *[0-2].* > 3.99.7.
* [Bug 1368] typos in libntp --without-crypto case
* [Bug 1371] deferred DNS lookup failing with INFO_ERR_AUTH.
* CID 87 dead code in ntpq.c atoascii().
* Fix authenticated ntpdc, broken in p240.
* Stub out isc/mem.h, shaving 47k from a MIPS ntpd binary.
* Shrink keyword scanner FSM entries from 64 to 32 bits apiece.
* Documention updates from Dave Mills.
* authkeys.c cleanup from Dave Mills.
(4.2.5p241-RC) 2009/11/07 Released by Harlan Stenn <stenn@ntp.org>
* html/authopt.html update from Dave Mills.
* Remove unused file from sntp/Makefile.am's distribution list.
* new crypto signature cleanup.
(4.2.5p240-RC) 2009/11/05 Released by Harlan Stenn <stenn@ntp.org>
* [Bug 1364] clock_gettime() not detected, need -lrt on Debian 5.0.3.
* Provide all of OpenSSL's signature methods for ntp.keys (FIPS 140-2).
(4.2.5p239-RC) 2009/10/30 Released by Harlan Stenn <stenn@ntp.org>
* [Bug 1357] bogus assert from refclock_shm.
* [Bug 1359] Debug message cleanup.
* CID 101: more pointer/array cleanup.
* [Bug 1356] core dump from refclock_nmea when can't open /dev/gpsU.
* [Bug 1358] AIX 4.3 sntp/networking.c IPV6_JOIN_GROUP undeclared.
* CID 101: pointer/array cleanup.
(4.2.5p238-RC) 2009/10/27 Released by Harlan Stenn <stenn@ntp.org>
* Changes from Dave Mills.
* driver4.html updates from Dave Mills.
* [Bug 1252] PPSAPI cleanup on ntpd/refclock_wwvb.c.
* [Bug 1354] libtool error building after bootstrap with Autoconf 2.64.
* Allow NTP_VPATH_HACK configure test to handle newer gmake versions.
* CIDs 94-99 make it more clearly impossible for sock_hash() to return
  a negative number.
* CID 105, 106 ensure ntpdc arrays are not overrun even if callers
  misbehave.
* CID 113 use va_end() in refclock_true.c true_debug().
* Get rid of configure tests for __ss_family and __ss_len when the more
  common ss_family and ss_len are present.
(4.2.5p237-RC) 2009/10/26 Released by Harlan Stenn <stenn@ntp.org>
* [Bug 610] NMEA support for using PPSAPI on a different device.
* [Bug 1238] use only fudge time2 to offset NMEA serial timestamp.
* [Bug 1355] ntp-dev won't compile on OpenBSD 4.6.
(4.2.5p236-RC) 2009/10/22 Released by Harlan Stenn <stenn@ntp.org>
* Cleanup from Dave Mills.
* [Bug 1343] ntpd/ntp_io.c close_fd() does not compile on Solaris 7.
* [Bug 1353] ntpq "rv 0 settimeofday" always shows UNKNOWN on unix.
* Do not attempt to execute built binaries from ntpd/Makefile when
  cross-compiling (keyword-gen and ntpd --saveconfigquit).
* sntp/main.c: Remove duplicate global adr_buf[] (also defined in
  networking.c) which Piotr Grudzinski identified breaking his build.
* Correct in6addr_any test in configure.ac to attempt link too.
(4.2.5p235-RC) 2009/10/18 Released by Harlan Stenn <stenn@ntp.org>
* [Bug 1343] lib/isc build breaks on systems without IPv6 headers.
(4.2.5p234-RC) 2009/10/16 Released by Harlan Stenn <stenn@ntp.org>
* [Bug 1339] redux, use unmodified lib/isc/win32/strerror.c and
  move #define strerror... to a header not used by lib/isc code.
* [Bug 1345] illegal 'grep' option prevents compilation.
* [Bug 1346] keyword scanner broken where char defaults to unsigned.
* [Bug 1347] ntpd/complete.conf missing multicastclient test case.
(4.2.5p233-RC) 2009/10/15 Released by Harlan Stenn <stenn@ntp.org>
* [Bug 1337] cast setsockopt() v4 address pointer to void *.
* [Bug 1342] ignore|drop one IPv6 address on an interface blocks all
  addresses on that interface.
* Documentation cleanup and updates.
(4.2.5p232-RC) 2009/10/14 Released by Harlan Stenn <stenn@ntp.org>
* [Bug 1302] OpenSSL under Windows needs applink support.
* [Bug 1337] fix incorrect args to setsockopt(fd, IP_MULTICAST_IF,...).
* [Bug 1339] Fix Windows-only ntp_strerror() infinite recursion.
* [Bug 1341] NMEA driver requires working PPSAPI #ifdef HAVE_PPSAPI.
* Construct ntpd keyword scanner finite state machine at compile time
  rather than at runtime, shrink entries from 40+ to 8 bytes.
* Update documentation for ntpq --old-rv, saveconfig, saveconfigdir,
  ntpd -I -L and -M, and interface/nic rules. (From Dave Hart)
* [Bug 1337] fix incorrect args to setsockopt(fd, IP_MULTICAST_IF,...)
(4.2.5p231-RC) 2009/10/10 Released by Harlan Stenn <stenn@ntp.org>
* [Bug 1335] Broadcast client degraded by wildcard default change.
(4.2.5p230-RC) 2009/10/09 Released by Harlan Stenn <stenn@ntp.org>
* Start the 4.2.6 Release Candidate cycle.
* Broadcast and transit phase cleanup from Dave Mills.
(4.2.5p229) 2009/10/07 Released by Harlan Stenn <stenn@ntp.org>
* [Bug 1334] ntpsnmpd undefined reference to `ntpqOptions'.
* Change ntpsnmpd/Makefile.am include file order to fix FreeBSD build.
(4.2.5p228) 2009/10/06 Released by Harlan Stenn <stenn@ntp.org>
* Reclaim syntax tree memory after application in ntpd built with
  configure --disable-saveconfig.
* [Bug 1135] ntpq uses sizeof(u_long) where sizeof(u_int32) is meant.
* [Bug 1333] ntpd --interface precedence over --novirtualips lost.
(4.2.5p227) 2009/10/05 Released by Harlan Stenn <stenn@ntp.org>
* [Bug 1135] :config fails with "Server disallowed request"
* [Bug 1330] disallow interface/nic rules when --novirtualips or
  --interface are used.
* [Bug 1332] ntpq -c 'rv 0 variablename' returns extra stuff.
* Add test of ntpd --saveconfigquit fidelity using new complete.conf.
* Documentation updates from Dave Hart/Dave Mills.
(4.2.5p226) 2009/10/04 Released by Harlan Stenn <stenn@ntp.org>
* [Bug 1318] Allow multiple -g options on ntpd command line.
* [Bug 1327] ntpq, ntpdc, ntp-keygen -d & -D should work with configure
  --disable-debugging.
* Add ntpd --saveconfigquit <filename> option for future build-time
  testing of saveconfig fidelity.
* Clockhop and autokey cleanup from Dave Mills.
* Documentation updates from Dave Mills.
(4.2.5p225) 2009/09/30 Released by Harlan Stenn <stenn@ntp.org>
* authopt documentation changes from Dave Mills/Dave Hart.
* [Bug 1324] support bracketed IPv6 numeric addresses for restrict.
(4.2.5p224) 2009/09/29 Released by Harlan Stenn <stenn@ntp.org>
* Clockhop and documentation fixes from Dave Mills.
* Remove "tos maxhop" ntp.conf knob.
(4.2.5p223) 2009/09/28 Released by Harlan Stenn <stenn@ntp.org>
* [Bug 1321] build doesn't work if . isn't on $PATH.
* [Bug 1323] Implement "revoke #" to match documentation, deprecate
  "crypto revoke #".
(4.2.5p222) 2009/09/27 Released by Harlan Stenn <stenn@ntp.org>
* Update libisc code using bind-9.6.1-P1.tar.gz, rearrange our copy to
  mirror the upstream layout (lib/isc/...), and merge in NTP-local
  modifications to libisc.  There is a new procedure to ease future
  libisc merges using a separate "upstream" bk repo.  That will enable
  normal bk pull automerge to handle carrying forward any local changes
  and should enable us to take updated libisc snapshots more often.
* Updated build and flock-build scripts.  flock-build --one is a way
  to perform a flock-build compatible solitary build, handy for a repo
  clone's first build on a machine with autoconf, automake, etc.
* Compiling ntp_parser.y using BSD make correctly places ntp_parser.h
  in the top-level ntpd directory instead of A.*/ntpd.
* bootstrap script updated to remove potentially stale .deps dirs.
* Remove unneeded Makefile.am files from the lib/isc/include tree.
(4.2.5p221) 2009/09/26 Released by Harlan Stenn <stenn@ntp.org>
* [Bug 1316] segfault if refclock_nmea can't open file.
* [Bug 1317] Distribute cvo.sh.
(4.2.5p220) 2009/09/25 Released by Harlan Stenn <stenn@ntp.org>
* Rearrange libisc code to match the upstream layout in BIND.  This is
  step one of two, changing the layout but keeping our existing libisc.
(4.2.5p219) 2009/09/24 Released by Harlan Stenn <stenn@ntp.org>
* [Bug 1315] "interface ignore 0.0.0.0" is ignored.
* add implicit "nic ignore all" rule before any rules from ntp.conf, so
  "nic listen eth0" alone means the same as "-I eth0".
* add wildcard match class for interface/nic rules.
* fix mistaken carryover of prefixlen from one rule to the next.
* Ensure IPv6 localhost address ::1 is included in libisc's Windows IPv6
  address enumeration, allowing ntpq and ntpdc's hardcoding to 127.0.0.1 
  on Windows to end.
(4.2.5p218) 2009/09/21 Released by Harlan Stenn <stenn@ntp.org>
* [Bug 1314] saveconfig emits -4 and -6 on when not given.
* correct parsing and processing of setvar directive.
* highlight location of ntpq :config syntax errors with ^.
* clarify (former) NO_ARG, SINGLE_ARG, MULTIPLE_ARG renaming to
  FOLLBY_TOKEN, FOLLBY_STRING, FOLLBY_STRINGS_TO_EOC.
* parser, saveconfig cleanup to store T_ identifiers in syntax tree.
(4.2.5p217) 2009/09/20 Released by Harlan Stenn <stenn@ntp.org>
* [Bug 1300] reject remote configuration of dangerous items.
(4.2.5p216) 2009/09/19 Released by Harlan Stenn <stenn@ntp.org>
* [Bug 1312] ntpq/ntpdc MD5 passwords truncated to 8 chars on Suns.
* CID 10 missing free(up); in refclock_palisade.c error return, again.
* CID 83 added assertion to demonstrate config_nic_rules() does not
  call strchr(NULL, '/').
(4.2.5p215) 2009/09/18 Released by Harlan Stenn <stenn@ntp.org>
* [Bug 1292] Workaround last VC6 unsigned __int64 kink.
(4.2.5p214) 2009/09/17 Released by Harlan Stenn <stenn@ntp.org>
* [Bug 1303] remove top-level "autokey" directive.
* use "nic listen 192.168.0.0/16" instead of
  "nic listen 192.168.0.0 prefixlen 16".
(4.2.5p213) 2009/09/16 Released by Harlan Stenn <stenn@ntp.org>
* [Bug 1310] fix Thunderbolt mode in refclock_palisade.c
(4.2.5p212) 2009/09/15 Released by Harlan Stenn <stenn@ntp.org>
* [Bug 983] add interface [listen | ignore | drop] ... directive.
* [Bug 1243] MD5auth_setkey zero-fills key from first zero octet.
* [Bug 1295] leftover fix, do not crash on exit in free_config_trap()
  when "trap 1.2.3.4" is used without any further options.
* [Bug 1311] 4.2.5p211 doesn't build in no-debug mode.
* document interface (alias nic) and unpeer.
* Correct syntax error line & column numbers.
* CID 79: kod_init_kod_db() fails to fclose(db_s) in two error paths.
* CID 80: attempt to quiet Coverity false positive re: leaking "reason"
  in main().
* Documentation updates from Dave Mills.
* CID 81: savedconfig leaked in save_config().
* Make the code agree with the spec and the book (Dave Mills).
(4.2.5p211) 2009/09/14 Released by Harlan Stenn <stenn@ntp.org>
* [Bug 663] respect ntpq -c and -p order on command line.
* [Bug 1292] more VC6 unsigned __int64 workarounds.
* [Bug 1296] Added Support for Trimble Acutime Gold.
(4.2.5p210) 2009/09/06 Released by Harlan Stenn <stenn@ntp.org>
* [Bug 1294] Use OPENSSL_INC and OPENSSL_LIB macros for Windows
  and remove unnecessary reference to applink.c for Windows
* [Bug 1295] trap directive options are not optional.
* [Bug 1297] yylex() must always set yylval before returning.
(4.2.5p209) 2009/09/01 Released by Harlan Stenn <stenn@ntp.org>
* [Bug 1290] Fix to use GETTIMEOFDAY macro
* [Bug 1289] Update project files for VC6, VS2003, VS2005, VS 2008
(4.2.5p208) 2009/08/30 Released by Harlan Stenn <stenn@ntp.org>
* [Bug 1293] make configuration dumper ready for release, specifically:
* rename ntpq dumpcfg command to "saveconfig".
* require authentication for saveconfig.
* "restrict ... nomodify" prevents saveconfig and :config.
* "saveconfig ." shorthand to save to startup configuration file.
* support strftime() substitution in saveconfig arg to timestamp
  the output filename, for example "saveconfig %Y%m%d-%H%M%S.conf".
* display saveconfig response message from ntpd in ntpq.
* save output filename in "savedconfig" variable, fetched with ntpq -c
  "rv 0 savedconfig".
* document saveconfig in html/ntpq.html.
* add ./configure --disable-saveconfig to build a smaller ntpd.
* log saveconfig failures and successes to syslog.
(4.2.5p207) 2009/08/29 Released by Harlan Stenn <stenn@ntp.org>
* [Bug 1292] Minor Windows source tweaks for VC6-era SDK headers.
(4.2.5p206) 2009/08/26 Released by Harlan Stenn <stenn@ntp.org>
* accopt.html typo fixes from Dave Mills.
* [Bug 1283] default to remembering KoD in sntp.
* clean up numerous sntp/kod_management.c bugs.
* use all addresses resolved from each DNS name in sntp.
(4.2.5p205) 2009/08/18 Released by Harlan Stenn <stenn@ntp.org>
* accopt.html typo fixes from Dave Mills.
* [Bug 1285] Log ntpq :config/config-from-file events.
* [Bug 1286] dumpcfg omits statsdir, mangles filegen.
(4.2.5p204) 2009/08/17 Released by Harlan Stenn <stenn@ntp.org>
* [Bug 1284] infinite loop in ntpd dumping more than one trustedkey
(4.2.5p203) 2009/08/16 Released by Harlan Stenn <stenn@ntp.org>
* Add ntpq -c dumpcfg, Google Summer of Code project of Max Kuehn
(4.2.5p202) 2009/08/14 Released by Harlan Stenn <stenn@ntp.org>
* install the binary and man page for sntp.
(4.2.5p201) 2009/08/13 Released by Harlan Stenn <stenn@ntp.org>
* sntp: out with the old, in with the new.
(4.2.5p200) 2009/08/12 Released by Harlan Stenn <stenn@ntp.org>
* [Bug 1281] Build ntpd on Windows without big SDK download, burn,
  and install by checking in essentially unchanging messages.mc build
  products to avoid requiring mc.exe, which is not included with VC++
  2008 EE.
(4.2.5p199) 2009/08/09 Released by Harlan Stenn <stenn@ntp.org>
* [Bug 1279] Cleanup for warnings from Veracode static analysis.
(4.2.5p198) 2009/08/03 Released by Harlan Stenn <stenn@ntp.org>
* Upgrade to autogen-5.9.9-pre5.
(4.2.5p197) 2009/07/30 Released by Harlan Stenn <stenn@ntp.org>
* The build script now has . at the end of PATH for config.guess.
(4.2.5p196) 2009/07/29 Released by Harlan Stenn <stenn@ntp.org>
* [Bug 1272] gsoc_sntp IPv6 build problems under HP-UX 10.
* [Bug 1273] CID 10: Palisade leaks unit struct in error path.
* [Bug 1274] CID 67: ensure resolve_hosts() output count and pointers
  are consistent.
* [Bug 1275] CID 45: CID 46: old sntp uses uninitialized guesses[0],
  precs[0].
* [Bug 1276] CID 52: crypto_xmit() may call crypto_alice[23]()
  with NULL peer.
(4.2.5p195) 2009/07/27 Released by Harlan Stenn <stenn@ntp.org>
* cvo.sh: Add support for CentOS, Fedora, Slackware, SuSE, and QNX.
(4.2.5p194) 2009/07/26 Released by Harlan Stenn <stenn@ntp.org>
* Documentation updates from Dave Mills.
* Use scripts/cvo.sh in the build script to get better subdir names.
(4.2.5p193) 2009/07/25 Released by Harlan Stenn <stenn@ntp.org>
* [Bug 1261] CID 34: simulate_server() rbuf.msg_flags uninitialized.
* [Bug 1262] CID 35: xpkt.mac uninitialized in simulate_server().
* [Bug 1263] CID 37: CID 38: CID 40: CID 43: multiple refclocks 
  uninitialized tm_zone (arc, chronolog, dumbclock, pcf).
* [Bug 1264] CID 64: gsoc_sntp on_wire() frees wrong ptr receiving KoD.
* [Bug 1265] CID 65: CID 66: gsoc_sntp on_wire() leaks x_pkt, r_pkt.
* [Bug 1266] CID 39: datum_pts_start() uninitialized arg.c_ospeed.
* [Bug 1267] CID 44: old sntp handle_saving() writes stack garbage to
  file when clearing.
* [Bug 1268] CID 63: resolve_hosts() leaks error message buffer.
* [Bug 1269] CID 74: use assertion to ensure move_fd() does not return
  negative descriptors.
* [Bug 1270] CID 70: gsoc_sntp recv_bcst_data mdevadr.ipv6mr_interface
  uninitialized.
(4.2.5p192) 2009/07/24 Released by Harlan Stenn <stenn@ntp.org>
* [Bug 965] CID 42: ss_family uninitialized.
* [Bug 1250] CID 53: kod_init_kod_db() overruns kod_db malloc'd buffer.
* [Bug 1251] CID 68: search_entry() mishandles dst argument.
* [Bug 1252] CID 32: Quiet Coverity warning with assertion.
* [Bug 1253] CID 50: gsoc_sntp/crypto.c auth_init() always returns a 
  list with one entry.
* [Bug 1254] CID 56: tv_to_str() leaks a struct tm each call.
* [Bug 1255] CID 55: pkt_output() leaks a copy of each packet.
* [Bug 1256] CID 51: Coverity doesn't recognize our assertion macros as
  terminal.
* [Bug 1257] CID 57: gsoc_sntp auth_init() fails to fclose(keyfile).
* [Bug 1258] CID 54: gsoc_sntp resolve_hosts() needs simplification.
* [Bug 1259] CID 59: gsoc_sntp recv_bcast_data() fails to free(rdata)
  on error paths.
* [Bug 1260] CID 60: gsoc_sntp recvpkt() fails to free(rdata).
* Updated to AutoGen-5.9.9pre2.
(4.2.5p191) 2009/07/21 Released by Harlan Stenn <stenn@ntp.org>
* Updated to AutoGen-5.9.9pre1.
(4.2.5p190) 2009/07/20 Released by Harlan Stenn <stenn@ntp.org>
* Updated to AutoGen-5.9.8.
* [Bug 1248] RES_MSSNTP typo in ntp_proto.c.
* [Bug 1246] use a common template for singly-linked lists, convert most
  doubly-linked lists to singly-linked.
* Log warning about signd blocking when restrict mssntp used.
(4.2.5p189) 2009/07/16 Released by Harlan Stenn <stenn@ntp.org>
* Documentation cleanup from Dave Mills.
(4.2.5p188) 2009/07/15 Released by Harlan Stenn <stenn@ntp.org>
* [Bug 1245] Broken xmt time sent in fast_xmit() of 4.2.5p187.
(4.2.5p187) 2009/07/11 Released by Harlan Stenn <stenn@ntp.org>
* [Bug 1042] multicast listeners IPv4+6 ignore new interfaces.
* [Bug 1237] Windows serial code treat CR and LF both as line
  terminators.
* [Bug 1238] use fudge time2 for serial timecode offset in NMEA driver.
* [Bug 1242] Remove --enable-wintime, symmetric workaround is now
  always enabled.
* [Bug 1244] NTP_INSIST(fd != maxactivefd) failure in intres child
* Added restrict keyword "mssntp" for Samba4 DC operation, by Dave Mills.
(4.2.5p186) 2009/07/08 Released by Harlan Stenn <stenn@ntp.org>
* ntp_proto.c cleanup from Dave Mills.
(4.2.5p185) 2009/07/01 Released by Harlan Stenn <stenn@ntp.org>
* Documentation updates from Dave Mills.
* [Bug 1234] convert NMEA driver to use common PPSAPI code.
* timepps-Solaris.h pps_handle_t changed from pointer to scalar
* Spectracom refclock added to Windows port of ntpd
* [Bug 1236] Declaration order fixed.
* Bracket private ONCORE debug statements with #if 0 rather than #ifdef
  DEBUG
* Delete ONCORE debug statement that is now handled elsewhere.
(4.2.5p184) 2009/06/24 Released by Harlan Stenn <stenn@ntp.org>
* [Bug 1233] atom refclock fudge time1 sign flipped in 4.2.5p164.
(4.2.5p183) 2009/06/23 Released by Harlan Stenn <stenn@ntp.org>
* [Bug 1196] setsockopt(SO_EXCLUSIVEADDRUSE) can fail on Windows 2000
  and earlier with WSAINVAL, do not log a complaint in that case.
* [Bug 1210] ONCORE driver terminates ntpd without logging a reason.
* [Bug 1218] Correct comment in refclock_oncore on /etc/ntp.oncore*
  configuration file search order.
* Change ONCORE driver to log using msyslog as well as to any
  clockstats file.
* [Bug 1231] ntpsnmpd build fails after sockaddr union changes.
(4.2.5p182) 2009/06/18 Released by Harlan Stenn <stenn@ntp.org>
* Add missing header dependencies to the ntpdc layout verification.
* prefer.html updates from Dave Mills.
* [Bug 1205] Add ntpd --usepcc and --pccfreq options on Windows
* [Bug 1215] unpeer by association ID
* [Bug 1225] Broadcast address miscalculated on Windows 4.2.5p180
* [Bug 1229] autokey segfaults in cert_install().
* Use a union for structs sockaddr, sockaddr_storage, sockaddr_in, and
  sockaddr_in6 to remove casts and enable type checking.  Collapse
  some previously separate IPv4/IPv6 paths into a single codepath.
(4.2.5p181) 2009/06/06 Released by Harlan Stenn <stenn@ntp.org>
* [Bug 1206] Required compiler changes for Windows
* [Bug 1084] PPSAPI for ntpd on Windows with DLL backends
* [Bug 1204] Unix-style refclock device paths on Windows
* [Bug 1205] partial fix, disable RDTSC use by default on Windows
* [Bug 1208] decodenetnum() buffer overrun on [ with no ]
* [Bug 1211] keysdir free()d twice #ifdef DEBUG
* Enable ONCORE, ARCRON refclocks on Windows (untested)
(4.2.5p180) 2009/05/29 Released by Harlan Stenn <stenn@ntp.org>
* [Bug 1200] Enable IPv6 in Windows port
* Lose FLAG_FIXPOLL, from Dave Mills.
(4.2.5p179) 2009/05/23 Released by Harlan Stenn <stenn@ntp.org>
* [Bug 1041] xmt -> aorg timestamp cleanup from Dave Mills,
  reported by Dave Hart.
* [Bug 1193] Compile error: conflicting types for emalloc.
* [Bug 1196] VC6 winsock2.h does not define SO_EXCLUSIVEADDRUSE.
* Leap/expire cleanup from Dave Mills.
(4.2.5p178) 2009/05/21 Released by Harlan Stenn <stenn@ntp.org>
* Provide erealloc() and estrdup(), a la emalloc().
* Improve ntp.conf's parser error messages.
* [Bug 320] "restrict default ignore" does not affect IPv6.
* [Bug 1192] "restrict -6 ..." reports a syntax error.
(4.2.5p177) 2009/05/18 Released by Harlan Stenn <stenn@ntp.org>
* Include 4.2.4p7
* [Bug 1174] nmea_shutdown assumes that nmea has a unit assigned
* [Bug 1190] NMEA refclock fudge flag4 1 obscures position in timecode
* Update NMEA refclock documentation in html/drivers/driver20.html
(4.2.5p176) 2009/05/13 Released by Harlan Stenn <stenn@ntp.org>
* [Bug 1154] mDNS registration should be done later, repeatedly and only
  if asked for. (second try for fix)
(4.2.5p175) 2009/05/12 Released by Harlan Stenn <stenn@ntp.org>
* Include 4.2.4p7-RC7
* [Bug 1180] ntpd won't start with more than ~1000 interfaces
* [Bug 1182] Documentation typos and missing bits.
* [Bug 1183] COM port support should extend past COM3
* [Bug 1184] ntpd is deaf when restricted to second IP on the same net
* Clean up configure.ac NTP_CACHEVERSION interface, display cache
  version when clearing.  Fixes a regression.
(4.2.5p174) 2009/05/09 Released by Harlan Stenn <stenn@ntp.org>
* Stale leapsecond file fixes from Dave Mills.
(4.2.5p173) 2009/05/08 Released by Harlan Stenn <stenn@ntp.org>
* Include 4.2.4p7-RC6
(4.2.5p172) 2009/05/06 Released by Harlan Stenn <stenn@ntp.org>
* [Bug 1175] Instability in PLL daemon mode.
* [Bug 1176] refclock_parse.c does not compile without PPSAPI.
(4.2.5p171) 2009/05/04 Released by Harlan Stenn <stenn@ntp.org>
* Autokey documentation cleanup from Dave Mills.
* [Bug 1171] line editing libs found without headers (Solaris 11)
* [Bug 1173] NMEA refclock fails with Solaris PPSAPI
* Fix problem linking msntp on Solaris when sntp subdir is configured
  before parent caused by different gethostent library search order.
* Do not clear config.cache when it is  empty.
(4.2.5p170) 2009/05/02 Released by Harlan Stenn <stenn@ntp.org>
* [Bug 1152] adjust PARSE to new refclock_pps logic
* Include 4.2.4p7-RC5
* loopfilter FLL/PLL crossover cleanup from Dave Mills.
* Documentation updates from Dave Mills.
* ntp-keygen cleanup from Dave Mills.
* crypto API cleanup from Dave Mills.
* Add NTP_CACHEVERSION mechanism to ignore incompatible config.cache
* Enable gcc -Wstrict-overflow for gsoc_sntp as well
(4.2.5p169) 2009/04/30 Released by Harlan Stenn <stenn@ntp.org>
* [Bug 1171] Note that we never look for -lreadline by default.
* [Bug 1090] Fix bogus leap seconds in refclock_hpgps.
(4.2.5p168) 2009/04/29 Released by Harlan Stenn <stenn@ntp.org>
* Include 4.2.4p7-RC4
* [Bug 1169] quiet compiler warnings
* Re-enable gcc -Wstrict-prototypes when not building with OpenSSL
* Enable gcc -Wstrict-overflow
* ntpq/ntpdc emit newline after accepting password on Windows
* Updates from Dave Mills:
* ntp-keygen.c: Updates.
* Fix the error return and syslog function ID in refclock_{param,ppsapi}.
* Make sure syspoll is within the peer's minpoll/maxpoll bounds.
* ntp_crypto.c: Use sign_siglen, not len. sign key filename cleanup.
* Bump NTP_MAXEXTEN from 1024 to 2048, update values for some field lengths.
* m4/ntp_lineeditlibs.m4: fix warnings from newer Autoconf
* [Bug 1166] Remove truncation of position (blanking) code in refclock_nmea.c
(4.2.5p167) 2009/04/26 Released by Harlan Stenn <stenn@ntp.org>
* Crypto cleanup from Dave Mills.
(4.2.5p166) 2009/04/25 Released by Harlan Stenn <stenn@ntp.org>
* [Bug 1165] Clean up small memory leaks in the  config file parser
* Correct logconfig keyword declaration to MULTIPLE_ARG
* Enable filename and line number leak reporting on Windows when built
  DEBUG for all the typical C runtime allocators such as calloc,
  malloc, and strdup.  Previously only emalloc calls were covered.
* Add DEBUG-only code to free dynamically allocated memory that would
  otherwise remain allocated at ntpd exit, to allow less forgivable
  leaks to stand out in leaks reported after exit.
* Ensure termination of strings in ports/winnt/libisc/isc_strerror.c
  and quiet compiler warnings.
* [Bug 1057] ntpdc unconfig failure
* [Bug 1161] unpeer AKA unconfig command for ntpq :config
* PPS and crypto cleanup in ntp_proto.c from Dave Mills.
(4.2.5p165) 2009/04/23 Released by Harlan Stenn <stenn@ntp.org>
* WWVB refclock cleanup from Dave Mills.
* Code cleanup: requested_key -> request_key.
* [Bug 833] ignore whitespace at end of remote configuration lines
* [Bug 1033] ntpdc/ntpq crash prompting for keyid on Windows
* [Bug 1028] Support for W32Time authentication via Samba.
* quiet ntp_parser.c malloc redeclaration warning
* Mitigation and PPS/PPSAPI cleanup from Dave Mills.
* Documentation updates from Dave Mills.
* timepps-Solaris.h patches from Dave Hart.
(4.2.5p164) 2009/04/22 Released by Harlan Stenn <stenn@ntp.org>
* Include 4.2.4p7-RC3
* PPS/PPSAPI cleanup from Dave Mills.
* Documentation updates from Dave Mills.
* [Bug 1125] C runtime per-thread initialization on Windows
* [Bug 1152] temporarily disable refclock_parse, refclock_true until
  maintainers can repair build break from pps_sample()
* [Bug 1153] refclock_nmea should not mix UTC with GPS time
* [Bug 1159] ntpq overlap diagnostic message test buggy
(4.2.5p163) 2009/04/10 Released by Harlan Stenn <stenn@ntp.org>
(4.2.5p162) 2009/04/09 Released by Harlan Stenn <stenn@ntp.org>
* Documentation updates from Dave Mills.
* Mitigation and PPS cleanup from Dave Mills.
* Include 4.2.4p7-RC2
* [Bug 216] New interpolation scheme for Windows eliminates 1ms jitter
* remove a bunch of #ifdef SYS_WINNT from portable code
* 64-bit time_t cleanup for building on newer Windows compilers
* Only set CMOS clock during ntpd exit on Windows if the computer is
  shutting down or restarting.
* [Bug 1148] NMEA reference clock improvements
* remove deleted gsoc_sntp/utilities.o from repository so that .o build
  products can be cleaned up without corrupting the repository.
(4.2.5p161) 2009/03/31 Released by Harlan Stenn <stenn@ntp.org>
* Documentation updates from Dave Mills.
(4.2.5p160) 2009/03/30 Released by Harlan Stenn <stenn@ntp.org>
* [Bug 1141] refclock_report missing braces cause spurious "peer event:
  clock clk_unspec" log entries
* Include 4.2.4p7-RC1
(4.2.5p159) 2009/03/28 Released by Harlan Stenn <stenn@ntp.org>
* "bias" changes from Dave Mills.
(4.2.5p158) 2009/01/30 Released by Harlan Stenn <stenn@ntp.org>
* Fix [CID 72], a typo introduced at the latest fix to prettydate.c.
(4.2.5p157) 2009/01/26 Released by Harlan Stenn <stenn@ntp.org>
* Cleanup/fixes for ntp_proto.c and ntp_crypto.c from Dave Mills.
(4.2.5p156) 2009/01/19 Released by Harlan Stenn <stenn@ntp.org>
* [Bug 1118] Fixed sign extension for 32 bit time_t in caljulian() and prettydate().
  Fixed some compiler warnings about missing prototypes.
  Fixed some other simple compiler warnings.
* [Bug 1119] [CID 52] Avoid a possible null-dereference in ntp_crypto.c.
* [Bug 1120] [CID 51] INSIST that peer is non-null before we dereference it.
* [Bug 1121] [CID 47] double fclose() in ntp-keygen.c.
(4.2.5p155) 2009/01/18 Released by Harlan Stenn <stenn@ntp.org>
* Documentation updates from Dave Mills.
* CHU frequency updates.
* Design assertion fixes for ntp_crypto.c from Dave Mills.
(4.2.5p154) 2009/01/13 Released by Harlan Stenn <stenn@ntp.org>
* [Bug 992] support interface event change on Linux from
  Miroslav Lichvar.
(4.2.5p153) 2009/01/09 Released by Harlan Stenn <stenn@ntp.org>
* Renamed gsoc_sntp/:fetch-stubs to gsoc_sntp/fetch-stubs to avoid
  file name problems under Windows.
  Removed German umlaut from log msg for 4.2.5p142.
(4.2.5p152) 2009/01/08 Released by Harlan Stenn <stenn@ntp.org>
* Include 4.2.4p6: 2009/01/08 Released by Harlan Stenn <stenn@ntp.org>
(4.2.5p151) 2008/12/23 Released by Harlan Stenn <stenn@ntp.org>
* Stats file logging cleanup from Dave Mills.
(4.2.5p150) 2008/12/15 Released by Harlan Stenn <stenn@ntp.org>
* [Bug 1099] Fixed wrong behaviour in sntp's crypto.c.
* [Bug 1103] Fix 64-bit issues in the new calendar code.
(4.2.5p149) 2008/12/05 Released by Harlan Stenn <stenn@ntp.org>
* Fixed mismatches in data types and OID definitions in ntpSnmpSubAgent.c
* added a premliminary MIB file to ntpsnmpd (ntpv4-mib.mib)
(4.2.5p148) 2008/12/04 Released by Harlan Stenn <stenn@ntp.org>
* [Bug 1070] Fix use of ntpq_parsestring() in ntpsnmpd.
(4.2.5p147) 2008/11/27 Released by Harlan Stenn <stenn@ntp.org>
* Update gsoc_sntp's GCC warning code.
(4.2.5p146) 2008/11/26 Released by Harlan Stenn <stenn@ntp.org>
* Update Solaris CFLAGS for gsoc_sntp.
(4.2.5p145) 2008/11/20 Released by Harlan Stenn <stenn@ntp.org>
* Deal with time.h for sntp under linux.
* Provide rpl_malloc() for sntp for systems that need it.
* Handle ss_len and socklen type for sntp.
* Fixes to the sntp configure.ac script.
* Provide INET6_ADDRSTRLEN if it is missing.
* [Bug 1095] overflow in caljulian.c.
(4.2.5p144) 2008/11/19 Released by Harlan Stenn <stenn@ntp.org>
* Use int32, not int32_t.
* Avoid the sched*() functions under OSF - link problems.
(4.2.5p143) 2008/11/17 Released by Harlan Stenn <stenn@ntp.org>
* sntp cleanup and fixes.
(4.2.5p142) 2008/11/16 Released by Harlan Stenn <stenn@ntp.org>
* Imported GSoC SNTP code from Johannes Maximilian Kuehn.
(4.2.5p141) 2008/11/13 Released by Harlan Stenn <stenn@ntp.org>
* New caltontp.c and calyearstart.c from Juergen Perlinger.
(4.2.5p140) 2008/11/12 Released by Harlan Stenn <stenn@ntp.org>
* Cleanup lint from the ntp_scanner files.
* [Bug 1011] gmtime() returns NULL on windows where it would not under Unix.
* Updated caljulian.c and prettydate.c from Juergen Perlinger.
(4.2.5p139) 2008/11/11 Released by Harlan Stenn <stenn@ntp.org>
* Typo fix to driver20.html.
(4.2.5p138) 2008/11/10 Released by Harlan Stenn <stenn@ntp.org>
* [Bug 474] --disable-ipv6 is broken.
* IPv6 interfaces were being looked for twice.
* SHM driver grabs more samples, add clockstats
* decode.html and driver20.html updates from Dave Mills.
(4.2.5p137) 2008/11/01 Released by Harlan Stenn <stenn@ntp.org>
* [Bug 1069] #undef netsnmp's PACKAGE_* macros.
* [Bug 1068] Older versions of netsnmp do not have netsnmp_daemonize().
(4.2.5p136) 2008/10/27 Released by Harlan Stenn <stenn@ntp.org>
* [Bug 1078] statsdir configuration parsing is broken.
(4.2.5p135) 2008/09/23 Released by Harlan Stenn <stenn@ntp.org>
* [Bug 1072] clock_update should not allow updates older than sys_epoch.
(4.2.5p134) 2008/09/17 Released by Harlan Stenn <stenn@ntp.org>
* Clean up build process for ntpsnmpd.
(4.2.5p133) 2008/09/16 Released by Harlan Stenn <stenn@ntp.org>
* Add options processing to ntpsnmpd.
* [Bug 1062] Check net-snmp headers before deciding to build ntpsnmpd.
* Clean up the libntpq.a build.
* Regenerate ntp_parser.[ch] from ntp_parser.y
(4.2.5p132) 2008/09/15 Released by Harlan Stenn <stenn@ntp.org>
* [Bug 1067] Multicast DNS service registration must come after the fork
  on Solaris.
* [Bug 1066] Error messages should log as errors.
(4.2.5p131) 2008/09/14 Released by Harlan Stenn <stenn@ntp.org>
* [Bug 1065] Re-enable support for the timingstats file.
(4.2.5p130) 2008/09/13 Released by Harlan Stenn <stenn@ntp.org>
* [Bug 1064] Implement --with-net-snmp-config=progname
* [Bug 1063] ntpSnmpSubagentObject.h is missing from the distribution.
(4.2.5p129) 2008/09/11 Released by Harlan Stenn <stenn@ntp.org>
* Quiet some libntpq-related warnings.
(4.2.5p128) 2008/09/08 Released by Harlan Stenn <stenn@ntp.org>
* Import Heiko Gerstung's GSoC2008 NTP MIB daemon.
(4.2.5p127) 2008/09/01 Released by Harlan Stenn <stenn@ntp.org>
* Regenerate ntpd/ntp_parser.c
(4.2.5p126) 2008/08/31 Released by Harlan Stenn <stenn@ntp.org>
* Stop libtool-1.5 from looking for C++ or Fortran.
* [BUG 610] Documentation update for NMEA reference clock driver.
* [Bug 828] Fix IPv4/IPv6 address parsing.
* Changes from Dave Mills:
  Documentation updates.
  Fix a corner case where a frequency update was reported but not set.
  When LEAP_NOTINSYNC->LEAP_NOWARNING, call crypto_update() if we have
  crypto_flags.
(4.2.5p125) 2008/08/18 Released by Harlan Stenn <stenn@ntp.org>
* [Bug 1052] Add linuxPPS support to ONCORE driver.
(4.2.5p124) 2008/08/17 Released by Harlan Stenn <stenn@ntp.org>
* Documentation updates from Dave Mills.
* Include 4.2.4p5: 2008/08/17 Released by Harlan Stenn <stenn@ntp.org>
* [Bug 861] leap info was not being transmitted.
* [Bug 1046] refnumtoa.c is using the wrong header file.
* [Bug 1047] enable/disable options processing fix.
* header file cleanup.
* [Bug 1037] buffer in subroutine was 1 byte short.
* configure.ac: cleanup, add option for wintime, and lay the groundwork
  for the changes needed for bug 1028.
* Fixes from Dave Mills: 'bias' and 'interleave' work.  Separate
  phase and frequency discipline (for long poll intervals).  Update
  TAI function to match current leapsecond processing.
* Documentation updates from Dave Mills.
* [Bug 1037] Use all 16 of the MD5 passwords generated by ntp-keygen.
* Fixed the incorrect edge parameter being passed to time_pps_kcbind in
  NMEA refclock driver.
* [Bug 399] NMEA refclock driver does not honor time1 offset if flag3 set.
* [Bug 985] Modifications to NMEA reference clock driver to support Accord
  GPS Clock.
* poll time updates from Dave Mills.
* local refclock documentation updates from Dave Mills.
* [Bug 1022] Fix compilation problems with yesterday's commit.
* Updates and cleanup from Dave Mills:
  I've now spent eleven months of a sabbatical year - 7 days a week, 6-10
  hours most days - working on NTP. I have carefully reviewed every major
  algorithm, examined its original design and evolution from that design.
  I've trimmed off dead code and briar patches and did zillions of tests
  contrived to expose evil vulnerabilities. The development article is in
  rather good shape and should be ready for prime time.

  1. The protostats statistics files have been very useful in exposing
  little twitches and turns when something hiccups, like a broken PPS
  signal. Most of what used to be syslog messages are now repackaged as
  protostats messages with optional syslog as well. These can also be sent
  as traps which might be handy to tiggle a beeper or celltext. These, the
  sysstats files and cryptostats files reveal the ambient health of a busy
  server, monitor traffic and error counts and spot crypto attacks.

  2. Close inspection of the clock discipline behavior at long poll
  intervals (36 h) showed it not doing as well as it should. I redesigned
  the FLL loop to improve nominal accuracy from  several tens of
  milliseconds to something less than ten milliseconds.

  3. Autokey (again). The enhanced error checking was becoming a major
  pain. I found a way to toss out gobs of ugly fat code and replace the
  function with a much simpler and more comprehensive scheme. It resists
  bait-and-switch attacks and quickly detect cases when the protocol is
  not correctly synchronized.

  4. The interface code for the kernel PPS signal was not in sync with the
  kernel code itself. Some error checks were duplicated and some
  ineffective. I found none of the PPS-capable drivers, including the atom
  driver, do anything when the prefer peer fails; the kernel PPS signal
  remains in control. The atom driver now disables the kernel PPS when the
  prefer peer comes bum. This is important when the prefer peer is not a
  reference clock but a remote NTP server.

  5. The flake restrict bit turned out to be really interesting,
  especially with symmtric modes and of those especially those using
  Autokey. Small changes in the recovery procedures when packets are lost
  now avoid almost all scenarios which previously required protocol resets.

  6. I've always been a little uncomfortable when using the clock filter
  with long poll intervals because the samples become less and less
  correlated as the sample age exceeds the Allan intercept. Various
  schemes have been used over the years to cope with this fact. The latest
  one and the one that works the best is to use a modified sort metric
  where the delay is used when the age of the sample is less than the
  intercept and the sum of delay and dispersion above that. The net result
  is that, at small poll intervals the algorithm operates as a minimum
  filter, while at larger poll intervals it morphs to FIFO. Left
  unmodified, a sample could be used when twelve days old. This along with
  the FLL modifications has made a dramatic improvement at large poll
  intervals.

- [Backward Incompatible] The 'state' variable is no longer reported or
  available via ntpq output.  The following system status bit names
  have been changed:
  - sync_alarm -> leap_alarm
  - sync_atomic -> sync_pps
  - sync_lf_clock -> sync_lf_radio
  - sync_hf_clock -> sync_hf_radio
  - sync_uhf_clock -> sync_uhf_radio
  - sync_local_proto -> sync_local
  - sync_udp/time -> sync_other
  Other names have been changed as well.  See the change history for
  libntp/statestr.c for more details.
  Other backward-incompatible changes in ntpq include:
  - assID -> associd
  - rootdispersion -> rootdisp
  - pkt_head -> pkt_neader
  See the change history for other details.

* Updates and cleanup from Dave Mills.
* [Bug 995] Remove spurious ; from ntp-keygen.c.
* More cleanup and changes from Dave Mills.
* [Bug 980] Direct help to stdout.
---
(4.2.4p8) 2009/12/08 Released by Harlan Stenn <stenn@ntp.org>

* [Sec 1331] DoS with mode 7 packets - CVE-2009-3563.

---
(4.2.4p7) 2009/05/18 Released by Harlan Stenn <stenn@ntp.org>

* [Sec 1151] Remote exploit if autokey is enabled - CVE-2009-1252.
* [Bug 1187] Update the copyright date.
* [Bug 1191] ntpd fails on Win2000 - "Address already in use" after fix
  for [Sec 1149].

---
(4.2.4p7-RC7) 2009/05/12 Released by Harlan Stenn <stenn@ntp.org>

* ntp.isc.org -> ntp.org cleanup.
* [Bug 1178] Use prior FORCE_DNSRETRY behavior as needed at runtime,
  add configure --enable-ignore-dns-errors to be even more stubborn

---
(4.2.4p7-RC6) 2009/05/08 Released by Harlan Stenn <stenn@ntp.org>

* [Bug 784] Make --enable-linuxcaps the default when available
* [Bug 1179] error messages for -u/--user and -i lacking droproot
* Updated JJY reference clock driver from Takao Abe
* [Bug 1071] Log a message and exit before trying to use FD_SET with a
  descriptor larger than FD_SETSIZE, which will corrupt memory
* On corruption of the iface list head in add_interface, log and exit

---
(4.2.4p7-RC5) 2009/05/02 Released by Harlan Stenn <stenn@ntp.org>

* [Bug 1172] 4.2.4p7-RC{3,4} fail to build on linux.
* flock-build script unportable 'set -m' use removed

---
(4.2.4p7-RC4) 2009/04/29 Released by Harlan Stenn <stenn@ntp.org>

* [Bug 1167] use gcc -Winit-self only if it is understood

---
(4.2.4p7-RC3) 2009/04/22 Released by Harlan Stenn <stenn@ntp.org>

* [Bug 787] Bug fixes for 64-bit time_t on Windows
* [Bug 813] Conditional naming of Event
* [Bug 1147] System errors should be logged to msyslog()
* [Bug 1155] Fix compile problem on Windows with VS2005
* [Bug 1156] lock_thread_to_processor() should be declared in header
* [Bug 1157] quiet OpenSSL warnings, clean up configure.ac
* [Bug 1158] support for aix6.1
* [Bug 1160] MacOS X is like BSD regarding F_SETOWN

---
(4.2.4p7-RC2) 2009/04/09 Released by Harlan Stenn <stenn@ntp.org>

* [Sec 1144] limited buffer overflow in ntpq.  CVE-2009-0159
* [Sec 1149] use SO_EXCLUSIVEADDRUSE on Windows

---
(4.2.4p7-RC1) 2009/03/30 Released by Harlan Stenn <stenn@ntp.org>

* [Bug 1131] UDP sockets should not use SIGPOLL on Solaris.
* build system email address cleanup
* [Bug 774] parsesolaris.c does not compile under the new Solaris
* [Bug 873] Windows serial refclock proper TTY line discipline emulation
* [Bug 1014] Enable building with VC9 (in Visual Studio 2008,
  Visual C++ 2008, or SDK)
* [Bug 1117] Deferred interface binding under Windows works only correctly
  if FORCE_DNSRETRY is defined
* [BUG 1124] Lock QueryPerformanceCounter() client threads to same CPU
* DPRINTF macro made safer, always evaluates to a statement and will not
  misassociate an else which follows the macro.

---
(4.2.4p6) 2009/01/08 Released by Harlan Stenn <stenn@ntp.org>

* [Bug 1113] Fixed build errors with recent versions of openSSL. 
* [Sec 1111] Fix incorrect check of EVP_VerifyFinal()'s return value.
* Update the copyright year.

---
(4.2.4p5) 2008/08/17 Released by Harlan Stenn <stenn@ntp.org>

* [BUG 1051] Month off by one in leap second message written to clockstats
  file fixed.
* [Bug 450] Windows only: Under original Windows NT we must not discard the
  wildcard socket to workaround a bug in NT's getsockname().
* [Bug 1038] Built-in getpass() function also prompts for password if
  not built with DEBUG.
* [Bug 841] Obsolete the "dynamic" keyword and make deferred binding
  to local interfaces the default.
  Emit a warning if that keyword is used for configuration.
* [Bug 959] Refclock on Windows not properly releasing recvbuffs.
* [Bug 993] Fix memory leak when fetching system messages.
* much cleanup, fixes, and changes from Dave Mills.
* ntp_control.c: LEAPTAB is a filestamp, not an unsigned.  From Dave Mills.
* ntp_config.c: ntp_minpoll fixes from Dave Mills.
* ntp-keygen updates from Dave Mills.
* refresh epoch, throttle, and leap cleanup from Dave Mills.
* Documentation cleanup from Dave Mills.
* [Bug 918] Only use a native md5.h if MD5Init() is available.
* [Bug 979] Provide ntptimeval if it is not otherwise present.
* [Bug 634] Re-instantiate syslog() and logfiles after the daemon fork.
* [Bug 952] Use md5 code with a friendlier license.
* [Bug 977] Fix mismatching #ifdefs for builds without IPv6.
* [Bug 830] Fix the checking order of the interface options.
* Clean up the logfile/syslog setup.
* [Bug 970] Lose obsolete -g flag to ntp-keygen.
* The -e flag to ntp-keygen can write GQ keys now, too.
* ntp_proto.c: sys_survivors and hpoll cleanup from Dave Mills.
* ntp_loopfilter.c: sys_poll cleanup from Dave Mills.
* refclock_wwv.c: maximum-likelihood digit and DSYNC fixes from Dave Mills.
* [Bug 967] preemptable associations are lost forever on a step.
* ntp_config.c: [CID 48] missing "else" clause.
* [Bug 833] ntpq config keyword is quote-mark unfriendly.
* Rename the ntpq "config" keyword to ":config".
* Dave Mills shifted some orphan processing.
* Fix typos in the [Bug 963] patch.
* bootstrap: squawk if genver fails.  Use -f with cp in case Dave does a chown.
* Remove obsolete simulator command-line options.
* ntp_request.c: [CID 36] zero sin_zero.
* [Bug 963] get_systime() is too noisy.
* [Bug 960] spurious syslog:crypto_setup:spurious crypto command
* [Bug 964] Change *-*-linux* to *-*-*linux* to allow for uclinux.
* Changes from Dave Mills:
  - ntp_util.c: cleanup.
  - ntp_timer.c: watch the non-burst packet rate.
  - ntp_request.c: cleanup.
  - ntp_restrict.c: RES_LIMITED cleanup.
  - ntp_proto.c: RES_LIMITED, rate bucktes, counters, overall cleanup.
  - ntp_peer.c: disallow peer_unconfig().
  - ntp_monitor.c: RES_LIMITED cleanup.
  - ntp_loopfilter.c: poll interval cleanup.
  - ntp_crypto.c: volley -> retry.  Cleanup TAI leap message.
  - ntp_config: average and minimum are ^2 values.
  - ntpdc: unknownversion is really "declined", not "bad version".
  - Packet retry cleanup.
* [Bug 961] refclock_tpro.c:tpro_poll() calls refclock_receive() twice.
* [Bug 957] Windows only: Let command line parameters from the Windows SCM GUI
  override the standard parameters from the ImagePath registry key.
* Added HAVE_INT32_T to the Windows config.h to avoid duplicate definitions.
* Work around a VPATH difference in FreeBSD's 'make' command.
* Update bugreport URL.
* Update -I documentation.
* [Bug 713] Fix bug reporting information.
* A bug in the application of the negative-sawtooth for 12 channel receivers. 
* The removal of unneeded startup code used for the original LinuxPPS, it now
  conforms to the PPSAPI and does not need special code.  
* ntp-keygen.c: Coverity fixes [CID 33,47].
* Volley cleanup from Dave Mills.
* Fuzz cleanup from Dave Mills.
* [Bug 861] Leap second cleanups from Dave Mills.
* ntpsim.c: add missing protypes and fix [CID 34], a nit.
* Upgraded bison at UDel.
* Update br-flock and flock-build machine lists.
* [Bug 752] QoS: add parse/config handling code. 
* Fix the #include order in tickadj.c for picky machines.
* [Bug 752] QoS: On some systems, netinet/ip.h needs netinet/ip_systm.h.
* [Bug 752] Update the QoS tagging (code only - configuration to follow).
* Orphan mode and other protocol cleanup from Dave Mills.
* Documentation cleanup from Dave Mills.
* [Bug 940] ntp-keygen uses -v.  Disallow it as a shortcut for --version.
* more cleanup to ntp_lineeditlibs.m4.
* Documentation updates from Dave Mills.
* -ledit cleanup for ntpdc and ntpq.
* Association and other cleanup from Dave Mills.
* NTP_UNREACH changes from Dave Mills.
* Fix the readline history test.
* [Bug 931] Require -lreadline to be asked for explicitly.
* [Bug 764] When looking for -lreadline support, also try using -lncurses.
* [Bug 909] Fix int32_t errors for ntohl().
* [Bug 376/214] Enhancements to support multiple if names and IP addresses.
* [Bug 929] int32_t is undefined on Windows.  Casting wrong.
* [Bug 928] readlink missing braces.
* [Bug 788] Update macros to support VS 2005.
* ntpd/ntp_timer.c: add missing sys_tai parameter for debug printf
* [Bug 917] config parse leaves files open
* [Bug 912] detect conflicting enable/disable configuration on interfaces
  sharing an IP address
* [Bug 771] compare scopeid if available for IPv6 addresses
* Lose obsolete crypto subcommands (Dave Mills).
* WWV is an HF source, not an LF source (Dave Mills).
* [Bug 899] Only show -i/--jaildir -u/--user options if we HAVE_DROPROOT.
* [Bug 916] 'cryptosw' is undefined if built without OpenSSL.
* [Bug 891] 'restrict' config file keyword does not work (partial fix).
* [Bug 890] the crypto command seems to be required now.
* [Bug 915] ntpd cores during processing of x509 certificates.
* Crypto lint cleanup from Dave Mills.
* [Bug 897] Check RAND_status() - we may not need a .rnd file.
* Crypto cleanup from Dave Mills.
* [Bug 911] Fix error message in cmd_args.c.
* [Bug 895] Log assertion failures via syslog(), not stderr.
* Documentation updates from Dave Mills.
* Crypto cleanup from Dave Mills.
* [Bug 905] ntp_crypto.c fails to compile without -DDEBUG.
* Avoid double peer stats logging.
* ntp-keygen cleanup from Dave Mills.
* libopts needs to be built after ElectricFence.
* [Bug 894] Initialize keysdir before calling crypto_setup().
* Calysto cleanup for ntpq.
* ntp-keygen -i takes an arg.
* Cleanup and fixes from Dave Mills.
* [Bug 887] Fix error in ntp_types.h (for sizeof int != 4).
* Bug 880 bug fixes for Windows build
* Improve Calysto support.
* The "revoke" parameter is a crypto command.
* The driftfile wander threshold is a real number.
* [Bug 850] Fix the wander threshold parameter on the driftfile command.
* ntp_io.c: Dead code cleanup - Coverity View 19.
* Leap file related cleanup from Dave Mills.
* ntp_peer.c: Set peer->srcadr before (not after) calling set_peerdstadr().
* Initialize offset in leap_file() - Coverity View 17.
* Use the correct stratum on KISS codes.
* Fuzz bits cleanup.
* Show more digits in some debug printf's.
* Use drift_file_sw internally to control writing the drift file.
* Implement the wander_threshold option for the driftfile config keyword.
* reformat ntp_control.c; do not use c++ // comments.
* [Bug 629] Undo bug #629 fixes as they cause more problems than were  being
  solved
* Changes from Dave Mills: in/out-bound data rates, leapsecond cleanup,
  driftfile write cleanup, packet buffer length checks, documentation updates.
* More assertion checks and malloc()->emalloc(), courtesy of Calysto.
* [Bug 864] Place ntpd service in maintenance mode if using SMF on Solaris
* [Bug 862] includefile nesting; preserve phonelist on reconfig.
* [Bug 604] ntpd regularly dies on linux/alpha.
* more leap second infrastructure fixes from Dave Mills.
* [Bug 858] recent leapfile changes broke non-OpenSSL builds.
* Use emalloc() instead of malloc() in refclock_datum.c (Calysto).
* Start using 'design by contract' assertions.
* [Bug 767] Fast sync to refclocks wanted.
* Allow null driftfile.
* Use YYERROR_VERBOSE for the new parser, and fix related BUILT_SOURCES.
* [Bug 629] changes to ensure broadcast works including on wildcard addresses
* [Bug 853] get_node() must return a pointer to maximally-aligned memory.
* Initial leap file fixes from Dave Mills.
* [Bug 858] Recent leapfile changes broke without OPENSSL.
* Use a char for DIR_SEP, not a string.
* [Bug 850] driftfile parsing changes.
* driftfile maintenance changes from Dave Mills.  Use clock_phi instead of
  stats_write_tolerance.
* [Bug 828] refid string not being parsed correctly.
* [Bug 846] Correct includefile parsing.
* [Bug 827] New parsing code does not handle "fudge" correctly.
* Enable debugging capability in the config parser.
* [Bug 839] Crypto password not read from ntp.conf.
* Have autogen produce writable output files.
* [Bug 825] Correct logconfig -/+ keyword processing.
* [Bug 828] Correct parsing of " delimited strings.
* Cleanup FILE * usage after fclose() in ntp_filegen.c.
* [Bug 843] Windows Completion port code was incorrectly merged from -stable.
* [Bug 840] do fudge configuration AFTER peers (thus refclocks) have been
  configured.
* [Bug 824] Added new parser modules to the Windows project file.
* [Bug 832] Add libisc/log.c headers to the distribution.
* [Bug 808] Only write the drift file if we are in state 4.
* Initial import of libisc/log.c and friends.
* [Bug 826] Fix redefinition of PI.
* [Bug 825] ntp_scanner.c needs to #include <config.h> .
* [Bug 824] New parser code has some build problems with the SIM code.
* [Bug 817] Use longnames for setting ntp variables on the command-line;
  Allowing '-v' with and without an arg to disambiguate usage is error-prone.
* [Bug 822] set progname once, early.
* [Bug 819] remove erroneous #if 0 in Windows completion port code.
* The new config code missed an #ifdef for building without refclocks.
* Distribute some files needed by the new config parsing code.
* [Bug 819] Timeout for WaitForMultipleObjects was 500ms instead of INFINITE
* Use autogen 5.9.1.
* Fix clktest command-line arg processing.'
* Audio documentation updates from Dave Mills.
* New config file parsing code, from Sachin Kamboj.
* fuzz bit cleanup from Dave Mills.
* replay cleanup from Dave Mills.
* [Bug 542] Tolerate missing directory separator at EO statsdir.
* [Bug 812] ntpd should drop supplementary groups.
* [Bug 815] Fix warning compiling 4.2.5p22 under Windows with VC6.
* [Bug 740] Fix kernel/daemon startup drift anomaly.
* refclock_wwv.c fixes from Dave Mills.
* [Bug 810] Fix ntp-keygen documentation.
* [Bug 787] Bug fixes for 64-bit time_t on Windows.
* [Bug 796] Clean up duplicate #defines in ntp_control.c.
* [Bug 569] Use the correct precision for the Leitch CSD-5300.
* [Bug 795] Moved declaration of variable to top of function.
* [Bug 798] ntpq [p typo crashes ntpq/ntpdc.
* [Bug 786] Fix refclock_bancomm.c on Solaris.
* [Bug 774] parsesolaris.c does not compile under the new Solaris.
* [Bug 782] Remove P() macros from Windows files.
* [Bug 778] ntpd fails to lock with drift=+500 when started with drift=-500.
* [Bug 592] Trimble Thunderbolt GPS support.
* IRIG, CHU, WWV, WWVB refclock improvements from Dave Mills.
* [Bug 757] Lose ULONG_CONST().
* [Bug 756] Require ANSI C (function prototypes).
* codec (audio) and ICOM changes from Dave Mills.

---

* [Bug 450] Windows only: Under original Windows NT we must not discard the
  wildcard socket to workaround a bug in NT's getsockname().
* [Bug 1038] Built-in getpass() function also prompts for password if
  not built with DEBUG.
* [Bug 841] Obsolete the "dynamic" keyword and make deferred binding
  to local interfaces the default.
  Emit a warning if that keyword is used for configuration.
* [Bug 959] Refclock on Windows not properly releasing recvbuffs.
* [Bug 993] Fix memory leak when fetching system messages.
* [Bug 987] Wake up the resolver thread/process when a new interface has
  become available.
* Correctly apply negative-sawtooth for oncore 12 channel receiver.
* Startup code for original LinuxPPS removed.  LinuxPPS now conforms to
  the PPSAPI.
* [Bug 1000] allow implicit receive buffer allocation for Windows.
  fixes startup for windows systems with many interfaces.
  reduces dropped packets on network bursts.
  additionally fix timer() starvation during high load.
* [Bug 990] drop minimum time restriction for interface update interval.
* [Bug 977] Fix mismatching #ifdefs for builds without IPv6.
* Update the copyright year.
* Build system cleanup (make autogen-generated files writable).
* [Bug 957] Windows only: Let command line parameters from the Windows SCM GUI
  override the standard parameters from the ImagePath registry key.
* Fixes for ntpdate:
* [Bug 532] nptdate timeout is too long if several servers are supplied.
* [Bug 698] timeBeginPeriod is called without timeEndPeriod in some NTP tools.
* [Bug 857] ntpdate debug mode adjusts system clock when it shouldn't.
* [Bug 908] ntpdate crashes sometimes.
* [Bug 982] ntpdate(and ntptimeset) buffer overrun if HAVE_POLL_H isn't set
  (dup of 908).
* [Bug 997] ntpdate buffer too small and unsafe.
* ntpdate.c: Under Windows check whether NTP port in use under same conditions
  as under other OSs.
* ntpdate.c: Fixed some typos and indents (tabs/spaces).

(4.2.4p4) Released by Harlan Stenn <stenn@ntp.org>

* [Bug 902] Fix problems with the -6 flag.
* Updated include/copyright.def (owner and year).
* [Bug 878] Avoid ntpdc use of refid value as unterminated string.
* [Bug 881] Corrected display of pll offset on 64bit systems.
* [Bug 886] Corrected sign handling on 64bit in ntpdc loopinfo command.
* [Bug 889] avoid malloc() interrupted by SIGIO risk
* ntpd/refclock_parse.c: cleanup shutdown while the file descriptor is still
  open.
* [Bug 885] use emalloc() to get a message at the end of the memory
  unsigned types cannot be less than 0
  default_ai_family is a short
  lose trailing , from enum list
  clarify ntp_restrict.c for easier automated analysis
* [Bug 884] don't access recv buffers after having them passed to the free
  list.
* [Bug 882] allow loopback interfaces to share addresses with other
  interfaces.

---
(4.2.4p3) Released by Harlan Stenn <stenn@ntp.org>

* [Bug 863] unable to stop ntpd on Windows as the handle reference for events
  changed

---
(4.2.4p2) Released by Harlan Stenn <stenn@ntp.org>

* [Bug 854] Broadcast address was not correctly set for interface addresses
* [Bug 829] reduce syslog noise, while there fix Enabled/Disable logging
  to reflect the actual configuration.
* [Bug 795] Moved declaration of variable to top of function.
* [Bug 789] Fix multicast client crypto authentication and make sure arriving
  multicast packets do not disturb the autokey dance.
* [Bug 785] improve handling of multicast interfaces
  (multicast routers still need to run a multicast routing software/daemon)
* ntpd/refclock_parse.c: cleanup shutdown while the file descriptor is still
  open.
* [Bug 885] use emalloc() to get a message at the end of the memory
  unsigned types cannot be less than 0
  default_ai_family is a short
  lose trailing , from enum list
* [Bug 884] don't access recv buffers after having them passed to the free list.
* [Bug 882] allow loopback interfaces to share addresses with other interfaces.
* [Bug 527] Don't write from source address length to wrong location
* Upgraded autogen and libopts.
* [Bug 811] ntpd should not read a .ntprc file.

---
(4.2.4p1) (skipped)

---
(4.2.4p0) Released by Harlan Stenn <stenn@ntp.org>

* [Bug 793] Update Hans Lambermont's email address in ntpsweep.
* [Bug 776] Remove unimplemented "rate" flag from ntpdate.
* [Bug 586] Avoid lookups if AI_NUMERICHOST is set.
* [Bug 770] Fix numeric parameters to ntp-keygen (Alain Guibert).
* [Bug 768] Fix io_setbclient() error message.
* [Bug 765] Use net_bind_service capability on linux.
* [Bug 760] The background resolver must be aware of the 'dynamic' keyword.
* [Bug 753] make union timestamp anonymous (Philip Prindeville).
* confopt.html: move description for "dynamic" keyword into the right section.
* pick the right type for the recv*() length argument.

---
(4.2.4) Released by Harlan Stenn <stenn@ntp.org>

* monopt.html fixes from Dave Mills.
* [Bug 452] Do not report kernel PLL/FLL flips.
* [Bug 746] Expert mouseCLOCK USB v2.0 support added.'
* driver8.html updates.
* [Bug 747] Drop <NOBR> tags from ntpdc.html.
* sntp now uses the returned precision to control decimal places.
* sntp -u will use an unprivileged port for its queries.
* [Bug 741] "burst" doesn't work with !unfit peers.
* [Bug 735] Fix a make/gmake VPATH issue on Solaris.
* [Bug 739] ntpd -x should not take an argument.
* [Bug 737] Some systems need help providing struct iovec.
* [Bug 717] Fix libopts compile problem.
* [Bug 728] parse documentation fixes.
* [Bug 734] setsockopt(..., IP_MULTICAST_IF, ...) fails on 64-bit platforms.
* [Bug 732] C-DEX JST2000 patch from Hideo Kuramatsu.
* [Bug 721] check for __ss_family and __ss_len separately.
* [Bug 666] ntpq opeers displays jitter rather than dispersion.
* [Bug 718] Use the recommended type for the saddrlen arg to getsockname().
* [Bug 715] Fix a multicast issue under Linux.
* [Bug 690] Fix a Windows DNS lookup buffer overflow.
* [Bug 670] Resolved a Windows issue with the dynamic interface rescan code.
* K&R C support is being deprecated.
* [Bug 714] ntpq -p should conflict with -i, not -c.
* WWV refclock improvements from Dave Mills.
* [Bug 708] Use thread affinity only for the clock interpolation thread.
* [Bug 706] ntpd can be running several times in parallel.
* [Bug 704] Documentation typos.
* [Bug 701] coverity: NULL dereference in ntp_peer.c
* [Bug 695] libopts does not protect against macro collisions.
* [Bug 693] __adjtimex is independent of ntp_{adj,get}time.
* [Bug 692] sys_limitrejected was not being incremented.
* [Bug 691] restrictions() assumption not always valid.
* [Bug 689] Deprecate HEATH GC-1001 II; the driver never worked.
* [Bug 688] Fix documentation typos.
* [Bug 686] Handle leap seconds better under Windows.
* [Bug 685] Use the Windows multimedia timer.
* [Bug 684] Only allow debug options if debugging is enabled.
* [Bug 683] Use the right version string.
* [Bug 680] Fix the generated version string on Windows.
* [Bug 678] Use the correct size for control messages.
* [Bug 677] Do not check uint_t in configure.ac.
* [Bug 676] Use the right value for msg_namelen.
* [Bug 675] Make sure ntpd builds without debugging.
* [Bug 672] Fix cross-platform structure padding/size differences.
* [Bug 660] New TIMESTAMP code fails tp build on Solaris Express.
* [Bug 659] libopts does not build under Windows.
* [Bug 658] HP-UX with cc needs -Wp,-H8166 in CFLAGS.
* [Bug 656] ntpdate doesn't work with multicast address.
* [Bug 638] STREAMS_TLI is deprecated - remove it.
* [Bug 635] Fix tOptions definition.
* [Bug 628] Fallback to ntp discipline not working for large offsets.
* [Bug 622] Dynamic interface tracking for ntpd.
* [Bug 603] Don't link with libelf if it's not needed.
* [Bug 523] ntpd service under Windows does't shut down properly.
* [Bug 500] sntp should always be built.
* [Bug 479] Fix the -P option.
* [Bug 421] Support the bc637PCI-U card.
* [Bug 342] Deprecate broken TRAK refclock driver.
* [Bug 340] Deprecate broken MSF EES refclock driver.
* [Bug 153] Don't do DNS lookups on address masks.
* [Bug 143] Fix interrupted system call on HP-UX.
* [Bug 42] Distribution tarballs should be signed.
* Support separate PPS devices for PARSE refclocks.
* [Bug 637, 51?] Dynamic interface scanning can now be done.
* Options processing now uses GNU AutoGen.

---
(4.2.2p4) Released by Harlan Stenn <stenn@ntp.org>

* [Bug 710] compat getnameinfo() has off-by-one error
* [Bug 690] Buffer overflow in Windows when doing DNS Lookups

---
(4.2.2p3) Released by Harlan Stenn <stenn@ntp.org>

* Make the ChangeLog file cleaner and easier to read
* [Bug 601] ntpq's decodeint uses an extra level of indirection
* [Bug 657] Different OSes need different sized args for IP_MULTICAST_LOOP
* release engineering/build changes
* Documentation fixes
* Get sntp working under AIX-5

---
(4.2.2p2) (broken)

* Get sntp working under AIX-5

---
(4.2.2p1)

* [Bug 661] Use environment variable to specify the base path to openssl.
* Resolve an ambiguity in the copyright notice
* Added some new documentation files
* URL cleanup in the documentation
* [Bug 657]: IP_MULTICAST_LOOP uses a u_char value/size
* quiet gcc4 complaints
* more Coverity fixes
* [Bug 614] manage file descriptors better
* [Bug 632] update kernel PPS offsets when PPS offset is re-configured
* [Bug 637] Ignore UP in*addr_any interfaces
* [Bug 633] Avoid writing files in srcdir
* release engineering/build changes

---
(4.2.2)

* SNTP
* Many bugfixes
* Implements the current "goal state" of NTPv4
* Autokey improvements
* Much better IPv6 support
* [Bug 360] ntpd loses handles with LAN connection disabled.
* [Bug 239] Fix intermittent autokey failure with multicast clients.
* Rewrite of the multicast code
* New version numbering scheme

---
(4.2.0)

* More stuff than I have time to document
* IPv6 support
* Bugfixes
* call-gap filtering
* wwv and chu refclock improvements
* OpenSSL integration

---
(4.1.2)

* clock state machine bugfix
* Lose the source port check on incoming packets
* (x)ntpdc compatibility patch
* Virtual IP improvements
* ntp_loopfilter fixes and improvements
* ntpdc improvements
* GOES refclock fix
* JJY driver
* Jupiter refclock fixes
* Neoclock4X refclock fixes
* AIX 5 port
* bsdi port fixes
* Cray unicos port upgrade
* HP MPE/iX port
* Win/NT port upgrade
* Dynix PTX port fixes
* Document conversion from CVS to BK
* readline support for ntpq

---
(4.1.0)

* CERT problem fixed (99k23)

* Huff-n-Puff filter
* Preparation for OpenSSL support
* Resolver changes/improvements are not backward compatible with mode 7
  requests (which are implementation-specific anyway)
* leap second stuff
* manycast should work now
* ntp-genkeys does new good things.
* scripts/ntp-close
* PPS cleanup and improvements
* readline support for ntpdc
* Crypto/authentication rewrite
* WINNT builds with MD5 by default
* WINNT no longer requires Perl for building with Visual C++ 6.0
* algorithmic improvements, bugfixes
* Solaris dosynctodr info update
* html/pic/* is *lots* smaller
* New/updated drivers: Forum Graphic GPS, WWV/H, Heath GC-100 II, HOPF
  serial and PCI, ONCORE, ulink331
* Rewrite of the audio drivers

---
(4.0.99)

* Driver updates: CHU, DCF, GPS/VME, Oncore, PCF, Ulink, WWVB, burst
  If you use the ONCORE driver with a HARDPPS kernel module,
  you *must* have a properly specified:
	pps <filename> [assert/clear] [hardpps]
  line in the /etc/ntp.conf file.
* PARSE cleanup
* PPS cleanup
* ntpd, ntpq, ntpdate cleanup and fixes
* NT port improvements
* AIX, BSDI, DEC OSF, FreeBSD, NetBSD, Reliant, SCO, Solaris port improvements

---
(4.0.98)

* Solaris kernel FLL bug is fixed in 106541-07
* Bug/lint cleanup
* PPS cleanup
* ReliantUNIX patches
* NetInfo support
* Ultralink driver
* Trimble OEM Ace-II support
* DCF77 power choices
* Oncore improvements

---
(4.0.97)

* NT patches
* AIX,SunOS,IRIX portability
* NeXT portability
* ntptimeset utility added
* cygwin portability patches

---
(4.0.96)

* -lnsl, -lsocket, -lgen configuration patches
* Y2K patches from AT&T
* Linux portability cruft

---
(4.0.95)

* NT port cleanup/replacement
* a few portability fixes
* VARITEXT Parse clock added

---
(4.0.94)

* PPS updates (including ntp.config options)
* Lose the old DES stuff in favor of the (optional) RSAREF stuff
* html cleanup/updates
* numerous drivers cleaned up
* numerous portability patches and code cleanup

---
(4.0.93)

* Oncore refclock needs PPS or one of two ioctls.
* Don't make ntptime under Linux.  It doesn't compile for too many folks.
* Autokey cleanup
* ReliantUnix patches
* html cleanup
* tickadj cleanup
* PARSE cleanup
* IRIX -n32 cleanup
* byte order cleanup
* ntptrace improvements and patches
* ntpdc improvements and patches
* PPS cleanup
* mx4200 cleanup
* New clock state machine
* SCO cleanup
* Skip alias interfaces

---
(4.0.92)

* chronolog and dumbclock refclocks
* SCO updates
* Cleanup/bugfixes
* Y2K patches
* Updated palisade driver
* Plug memory leak
* wharton kernel clock
* Oncore clock upgrades
* NMEA clock improvements
* PPS improvements
* AIX portability patches

---
(4.0.91)

* New ONCORE driver
* New MX4200 driver
* Palisade improvements
* config file bugfixes and problem reporting
* autoconf upgrade and cleanup
* HP-UX, IRIX lint cleanup
* AIX portability patches
* NT cleanup

---
(4.0.90)

* Nanoseconds
* New palisade driver
* New Oncore driver

---
(4.0.73)

* README.hackers added
* PARSE driver is working again
* Solaris 2.6 has nasty kernel bugs.  DO NOT enable pll!
* DES is out of the distribution.

---
(4.0.72)

* K&R C compiling should work again.
* IRIG patches.
* MX4200 driver patches.
* Jupiter driver added.
* Palisade driver added.  Needs work (ANSI, ntoh/hton, sizeof double, ???)<|MERGE_RESOLUTION|>--- conflicted
+++ resolved
@@ -1,12 +1,9 @@
-<<<<<<< HEAD
 * Upgrade to autogen-5.16 and libopts-36.4.11.
 * Upgrade to autogen-5.15.
-=======
 (4.2.7p272) 2012/04/14 Released by Harlan Stenn <stenn@ntp.org>
 * LCRYPTO is gone - replace with VER_SUFFIX.
 * Change the link order for ntpsntpd.
 * Remove extra 'nlist' check from configure.ac.
->>>>>>> fea96a1d
 (4.2.7p271) 2012/04/11 Released by Harlan Stenn <stenn@ntp.org>
 * [Bug 1122] openssl detection via pkg-config fails when no additional
   -Idir flags are needed.
