--- conflicted
+++ resolved
@@ -4,13 +4,10 @@
 * [Bug 2846] Report 'unsynchronized' status during the leap second.
   Fixed in Martin's changes to Bug 2855.  Martin Burnicki.
 * [Bug 2859] Improve raw DCF77 robustness deconding.  Frank Kardel.
-<<<<<<< HEAD
 * [Bug 2860] ntpq ifstats sanity check is too stringent.  Frank Kardel.
 * README.leapsmear added.  Martin Burnicki.
 * README.leapsmear edited.  Harlan Stenn.
-=======
-* tests/libntp/msyslog.c: fixed a gcc warning. Tomasz Flendrich
->>>>>>> 4596d832
+* tests/libntp/msyslog.c: fixed a gcc warning. Tomasz Flendrich.
 ---
 (4.2.8p3-RC3) 2015/06/27 Released by Harlan Stenn <stenn@ntp.org>
 
