--- conflicted
+++ resolved
@@ -1,11 +1,14 @@
 ---
-<<<<<<< HEAD
 
 * [Sec 2935] Deja Vu: Replay attack on authenticated broadcast mode. HStenn.
 * [Sec 2937] ntpq: nextvar() missing length check. perlinger@ntp.org
 * [Sec 2938] ntpq saveconfig command allows dangerous characters
   in filenames. perlinger@ntp.org
+* [Sec 2939] reslist NULL pointer dereference.  perlinger@ntp.org
+*  [Sec 2940] Stack exhaustion in recursive traversal of restriction
+  list. perlinger@ntp.org
 * Make leapsec_query debug messages less verbose.  Harlan Stenn.
+
 ---
 (4.2.8p5) 2016/01/07 Released by Harlan Stenn <stenn@ntp.org>
 
@@ -63,12 +66,7 @@
 * Quiet a warning from clang.  Harlan Stenn.
 * Update the NEWS file.  Harlan Stenn.
 * Update scripts/calc_tickadj/Makefile.am.  Harlan Stenn.
->>>>>>>
-=======
-* [Bug 2939] reslist NULL pointer dereference
-  [Bug 2940] Stack exhaustion in recursive traversal of restriction list
-    These are actually fixed together. perlinger@ntp.org
->>>>>>> 8a0c765f
+
 ---
 (4.2.8p4-RC1) 2015/10/06 Released by Harlan Stenn <stenn@ntp.org>
 
