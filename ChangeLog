--- conflicted
+++ resolved
@@ -1,13 +1,10 @@
-<<<<<<< HEAD
-* A bug in the application of the negative-sawtoot for 12 channel receivers. 
+* A bug in the application of the negative-sawtooth for 12 channel receivers. 
 * The removal of unneeded startup code used for the original LinuxPPS, it now
   conforms to the PPSAPI and does not need special code.  
-=======
 * ntp-keygen.c: Coverity fixes [CID 33,47].
 * Volley cleanup from Dave Mills.
 * Fuzz cleanup from Dave Mills.
 * [Bug 861] Leap second cleanups from Dave Mills.
->>>>>>> 8eae8fcc
 * ntpsim.c: add missing protypes and fix [CID 34], a nit.
 * Upgraded bison at UDel.
 * Update br-flock and flock-build machine lists.
