--- conflicted
+++ resolved
@@ -1,4 +1,9 @@
-<<<<<<< HEAD
+* Update libisc code using bind-9.6.1-P1.tar.gz, rearrange our copy to
+  mirror the upstream layout (lib/isc/...), and merge in NTP-local
+  modifications to libisc.  There is a new procedure to ease future
+  libisc merges using a separate "upstream" bk repo.  That will enable
+  normal bk pull automerge to handle carrying forward any local changes
+  and should enable us to take updated libisc snapshots more often.
 * [Bug 1317] Distribute cvo.sh.
 (4.2.5p220) 2009/09/25 Released by Harlan Stenn <stenn@ntp.org>
 * Rearrange libisc code to match the upstream layout in BIND.  This is
@@ -12,14 +17,6 @@
 * Ensure IPv6 localhost address ::1 is included in libisc's Windows IPv6
   address enumeration, allowing ntpq and ntpdc's hardcoding to 127.0.0.1 
   on Windows to end.
-=======
-* Update libisc code using bind-9.6.1-P1.tar.gz, rearrange our copy to
-  mirror the upstream layout (lib/isc/...), and merge in NTP-local
-  modifications to libisc.  There is a new procedure to ease future
-  libisc merges using a separate "upstream" bk repo.  That will enable
-  normal bk pull automerge to handle carrying forward any local changes
-  and should enable us to take updated libisc snapshots more often.
->>>>>>> 7a21fc4f
 (4.2.5p218) 2009/09/21 Released by Harlan Stenn <stenn@ntp.org>
 * [Bug 1314] saveconfig emits -4 and -6 on when not given.
 * correct parsing and processing of setvar directive.
