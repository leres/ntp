---
<<<<<<< HEAD

* [Bug 2627] shm refclock allows only two units with owner-only access
  rework: reverted sense of mode bit (so default reflects previous
  behaviour) and updated ducumentation.
* [Bug 2738] Missing buffer initialization in refclocK_parse.c::parsestate().
* [Bug 2739] Parse driver with PPS enabled occasionally evaluates
  PPS timestamp with wrong sign. 
  Removed some German umlauts.
* [Bug 2740] Removed some obsolete code from the parse driver.
* [Bug 2741] Incorrect buffer check in refclocK_parse.c::parsestatus().
---
(4.2.8p1-RC1) 2015/01/24 Released by Harlan Stenn <stenn@ntp.org>

* Start the RC for 4.2.8p1.
* [Bug 2187] Update version number generation scripts.
* [Bug 2617] Fix sntp Usage documentation section.
* [Sec 2672] Code cleanup: On some OSes ::1 can be spoofed...
* [Bug 2736] Show error message if we cannot open the config file.
* Copyright update.
* Fix the package name.
=======
* [Bug 2732] - Leap second not handled correctly on Windows 8
  use 'GetTickCount()' to get the true elapsed time of slew
  (This should work for all versions of Windows >= W2K)
>>>>>>> de989308
---
(4.2.8p1-beta5) 2015/01/07 Released by Harlan Stenn <stenn@ntp.org>

* [Bug 2728] Work around C99-style structure initialization code
  for older compilers, specifically Visual Studio prior to VS2013.
* [Bug 2695] Windows build: __func__ not supported under Windows.
---
(4.2.8p1-beta4) 2015/01/04 Released by Harlan Stenn <stenn@ntp.org>

* Fix a regression introduced to timepps-Solaris.h as part of:
  [Bug 1206] Required compiler changes for Windows
  (4.2.5p181) 2009/06/06
* [Bug 1084] PPSAPI for ntpd on Windows with DLL backends
* [Bug 2695] Build problem on Windows (sys/socket.h).
* [Bug 2715] mdnstries option for ntp.conf from NetBSD.
---
(4.2.8p1-beta3) 2015/01/02 Released by Harlan Stenn <stenn@ntp.org>

* [Bug 2627] shm refclock allows only two units with owner-only access
  Use mode bit 0 to select public access for units >= 2 (units 0 & 1 are
  always private.
* [Bug 2681] Fix display of certificate EOValidity dates on 32-bit systems.
* [Bug 2695] 4.2.8 does not build on Windows.
* [bug 2700] mrulist stopped working in 4.2.8.
* [Bug 2706] libparse/info_trimble.c build dependencies are broken.
* [Bug 2713] variable type/cast, parameter name, general cleanup from NetBSD.
* [Bug 2714] libevent may need to be built independently of any build of sntp.
* [Bug 2715] mdnstries option for ntp.conf from NetBSD.
---
(4.2.8p1-beta2) 2014/12/27 Released by Harlan Stenn <stenn@ntp.org>

* [Bug 2674] Install sntp in sbin on NetBSD.
* [Bug 2693] ntp-keygen doesn't build without OpenSSL and sntp.
* [Bug 2707] Avoid a C90 extension in libjsmn/jsmn.c.
* [Bug 2709] see if we have a C99 compiler (not yet required).
---
(4.2.8p1-beta1) 2014/12/23 Released by Harlan Stenn <stenn@ntp.org>

* [Sec 2672] On some OSes ::1 can be spoofed, bypassing source IP ACLs.
* [Bug 2693] ntp-keygen doesn't build without OpenSSL.
* [Bug 2697] IN6_IS_ADDR_LOOPBACK build problems on some OSes.
* [Bug 2699] HAVE_SYS_SELECT_H is misspelled in refclock_gpsdjson.c.
---
(4.2.8) 2014/12/19 Released by Harlan Stenn <stenn@ntp.org>

* [Sec 730] Increase RSA_generate_key modulus.
* [Sec 2666] Use cryptographic random numbers for md5 key generation.
* [Sec 2667] buffer overflow in crypto_recv().
* [Sec 2668] buffer overflow in ctl_putdata().
* [Sec 2669] buffer overflow in configure().
* [Sec 2670] Missing return; from error clause.
* [Sec 2671] vallen in extension fields are not validated.
* [Sec 2672] On some OSes ::1 can be spoofed, bypassing source IP ACLs.
* [Bug 2691] Wrong variable name in refclock_ripencc.c.
(4.2.7p486-RC) 2014/12/18 Released by Harlan Stenn <stenn@ntp.org>
* [Bug 2687] RefClock 26/hpgps doesn't work at default line speed
(4.2.7p485-RC) 2014/12/12 Released by Harlan Stenn <stenn@ntp.org>
* [Bug 2686] refclock_gpsdjson needs strtoll(), which is not always present.
(4.2.7p484-RC) 2014/12/11 Released by Harlan Stenn <stenn@ntp.org>
(4.2.7p483) 2014/12/08 Released by Harlan Stenn <stenn@ntp.org>
* [Bug 2685] Better document the KOD file for sntp.
(4.2.7p482) 2014/12/02 Released by Harlan Stenn <stenn@ntp.org>
* [Bug 2641] sntp is installed in the wrong location in Solaris.
* [Bug 2678] nmea_control() now checks 'refclock_params()' result.
(4.2.7p481) 2014/11/22 Released by Harlan Stenn <stenn@ntp.org>
* [Bug 2314] Only enable PPS if kernel consumer binding succeeds.
* [Bug 2314] Kernel PPS binding EOPNOTSUPP is a failure condition. 
* Rename pps_enable to hardpps_enable.
(4.2.7p480) 2014/11/21 Released by Harlan Stenn <stenn@ntp.org>
* [Bug 2677] PATH_MAX isn't #define'd under Windows.
  Regression from the patch fixing Bug 2639.
(4.2.7p479) 2014/11/15 Released by Harlan Stenn <stenn@ntp.org>
* [Bug 2651] Certificates with ASN timestamps w/ 4-digit years mis-parsed.
(4.2.7p478) 2014/11/14 Released by Harlan Stenn <stenn@ntp.org>
* [Sec 2630] buffer overrun in ntpq tokenize().
* [Bug 2639] Check return value of ntp_adjtime().
* [Bug 2650] includefile processing broken.
* [Bug 2661] ntpq crashes with mreadvar.
(4.2.7p477) 2014/11/13 Released by Harlan Stenn <stenn@ntp.org>
* [Bug 2657] Document that "restrict nopeer" intereferes with "pool".
(4.2.7p476) 2014/10/08 Released by Harlan Stenn <stenn@ntp.org>
* [Bug 2503] SHT utility outdated
(4.2.7p475) 2014/09/11 Released by Harlan Stenn <stenn@ntp.org>
* [Bug 2654] refclock_true.c doesn't identify the Mk III.
(4.2.7p474) 2014/09/10 Released by Harlan Stenn <stenn@ntp.org>
* [Bug 2536] ntpd sandboxing support (libseccomp2) cleanup.
* [Bug 2649] Clean up html/ page installation.
(4.2.7p473) 2014/09/06 Released by Harlan Stenn <stenn@ntp.org>
* [Bug 2649] Clean up html/ page installation.
(4.2.7p472) 2014/09/06 Released by Harlan Stenn <stenn@ntp.org>
* [Bug 2556] mrulist is missing from the generated ntpq man page.
(4.2.7p471) 2014/09/05 Released by Harlan Stenn <stenn@ntp.org>
* [Bug 2649] "make install" leaves wrong owner for files in html/.
* [Bug 2652] Windows hates directory names that contain a :.
(4.2.7p470) 2014/09/02 Released by Harlan Stenn <stenn@ntp.org>
* [Bug 2502] Autogen text replacement errors.
* autogen-5.18.5pre1
* html/ cleanups from Hal Murray.
(4.2.7p469) 2014/09/01 Released by Harlan Stenn <stenn@ntp.org>
* [Bug 2536] ntpd sandboxing support (libseccomp2) cleanup.
(4.2.7p468) 2014/08/31 Released by Harlan Stenn <stenn@ntp.org>
* [Bug 2556] ntpq man page cleanup.
* autogen-5.18.4
(4.2.7p467) 2014/08/28 Released by Harlan Stenn <stenn@ntp.org>
* [Bug 2639] Check return value of ntp_adjtime().
* [Bug 2640] STA_NANO can result in invalid ntv.constant.
(4.2.7p466) 2014/08/27 Released by Harlan Stenn <stenn@ntp.org>
* [Bug 2536] ntpd sandboxing support (libseccomp2) cleanup.
(4.2.7p465) 2014/08/23 Released by Harlan Stenn <stenn@ntp.org>
* [Bug 2538] NTP programs print exit code in help/usage text.
* [Bug 2595] Man page quirks: ntpdate references in ntpd.
* [Bug 2613] www.ntp.org/bugs.html tells folks to email doc bugs to DLM.
* [Bug 2636] Clutter in syslog if gpsd not running
   - found (hopefully) last cause for clutter in protocol version
   - log GPSD revision and release numbers with protocol version
(4.2.7p464) 2014/08/22 Released by Harlan Stenn <stenn@ntp.org>
* [Bug 2636] Fix coverity warning from previous patch.
(4.2.7p463) 2014/08/21 Released by Harlan Stenn <stenn@ntp.org>
* [Bug 2636] Clutter in syslog if gpsd not running
   - make driver work with GPSD protocol version 3.9
   - use exponential back-off for connection problems
   - implement rate-limit for syslog entries
(4.2.7p462) 2014/08/16 Released by Harlan Stenn <stenn@ntp.org>
* [Bug 2622] Synchronisation problem using SHM [...]
  Add 'control' function -- fudge values not available during start.
(4.2.7p461) 2014/08/14 Released by Harlan Stenn <stenn@ntp.org>
* [Bug 1128] ntpq truncates "remote" host information.
* More autogen-5.18.4pre14 cleanup.
(4.2.7p460) 2014/08/13 Released by Harlan Stenn <stenn@ntp.org>
* More autogen-5.18.4pre14 cleanup.
(4.2.7p459) 2014/08/12 Released by Harlan Stenn <stenn@ntp.org>
* [Bug 2630] Limit the ntpq command buffer to 512 bytes.
* FlexeLint cleanups.
* Try bison-3.0.2 instead of bison-2.5.
(4.2.7p458) 2014/08/11 Released by Harlan Stenn <stenn@ntp.org>
* [Bug 2633] Provide stdnoreturn.h for windows port.
(4.2.7p457) 2014/08/09 Released by Harlan Stenn <stenn@ntp.org>
* [Bug 2622] Synchronisation problem using SHM when time difference is
  more than four hours: Change SHM driver so TOY restricted API is not
  used any more. (Plus some minor cleanup in logic and flow control)
* Pass the configration source into the parser as argument rather
  than through a global variable.
* Fix nits in the ntpq man page.
* autogen-5.18.4pre14
(4.2.7p456) 2014/08/07 Released by Harlan Stenn <stenn@ntp.org>
* CID 739722: Change the way the extention and MAC fields are processed.
(4.2.7p455) 2014/08/03 Released by Harlan Stenn <stenn@ntp.org>
* [Bug 2565] ntpd sometimes logs unexpected getifaddrs() errors.
* CID 739722: Clean up the definition of the exten field of struct pkt.
(4.2.7p454) 2014/07/30 Released by Harlan Stenn <stenn@ntp.org>
* [Bug 2628] 'mon_getmoremem()' relies on undefined behaviour
(4.2.7p453) 2014/07/19 Released by Harlan Stenn <stenn@ntp.org>
* [Bug 2597] leap file loose ends (follow-up)
  - uniform expiration check messages for config and timer triggered
    leap file loads
  - timer triggered loads log messages only once per day
(4.2.7p452) 2014/07/18 Released by Harlan Stenn <stenn@ntp.org>
* Make all of the html/ .html files use the same format for "Last update".
(4.2.7p451) 2014/07/17 Released by Harlan Stenn <stenn@ntp.org>
* Fix the "Last update" entries in the html/ subtree.
(4.2.7p450) 2014/07/16 Released by Harlan Stenn <stenn@ntp.org>
* Distribute the scripts needed for the fix for Bug 2547.
(4.2.7p449) 2014/07/16 Released by Harlan Stenn <stenn@ntp.org>
* [Bug 2547] Automate update of "Last Update" datestamps in .html files.
* [Bug 2623] Missing {} in refclock_oncore.c.
* Quiet warnings from ntp_calendar.h: avoid using argument names.
* Fix typos in decode.html and debug.html .
(4.2.7p448) 2014/07/15 Released by Harlan Stenn <stenn@ntp.org>
* [Bug 2621] Avoid use of indeterminate address after 'free()'
  (minor C standard conformance issue)
* Quiet warnings from ntp_calendar.h: avoid using argument names.
(4.2.7p447) 2014/07/05 Released by Harlan Stenn <stenn@ntp.org>
* [Bug 2620] Use version.pm for checking version numbers in NTP::Util.
* [Bug 2624] Fix signed compare on 'l_fp'.
(4.2.7p446) 2014/06/28 Released by Harlan Stenn <stenn@ntp.org>
* [Bug 2597] leap file processing -- loose ends.
* [Bug 2614] use 'unsigned long' consistently in ntp_random.c
  to avoid possibly undefined behaviour in signed int overflow
* [Bug 2619] Save a signed int copy of the return value of i2d_DSA_SIG().
  Provide missing msyslog() message in crypto_alice().
* Fix a variable lifetime issue.
* Allow for version suffix in libevent in ntp_libevent.m4.
(4.2.7p445) 2014/06/12 Released by Harlan Stenn <stenn@ntp.org>
* [Bug 2556] mrulist isn't mentioned in the ntpq man page.
(4.2.7p444) 2014/05/19 Released by Harlan Stenn <stenn@ntp.org>
* [Bug 2597] leap file processing -- loose ends
  fixed coverity issues
(4.2.7p443) 2014/05/10 Released by Harlan Stenn <stenn@ntp.org>
* [Bug 2594] Update the year in sntp/include/copyright.def.
(4.2.7p442) 2014/05/09 Released by Harlan Stenn <stenn@ntp.org>
* [Bug 2589] Update VS2013 project files for libntp.
* [Bug 2600] Fix "Undisicplined Local Clock" driver1.html page.
(4.2.7p441) 2014/05/04 Released by Harlan Stenn <stenn@ntp.org>
* [Bug 2597] leap file processing -- loose ends
  log daily warning when leap info less than 28 days to expiration or
  already expired; nag hourly on last day before expiration; log when
  leapfile name is invalid
(4.2.7p440) 2014/04/09 Released by Harlan Stenn <stenn@ntp.org>
* [Bug 2536] ntpd sandboxing support (libseccomp2) cleanup.
* [Bug 2570] cleanup: fix log format for successful leapfile load
(4.2.7p439) 2014/04/03 Released by Harlan Stenn <stenn@ntp.org>
* [Bug 2589] fix VS2009 compile problem.
(4.2.7p438) 2014/04/01 Released by Harlan Stenn <stenn@ntp.org>
* [Bug 2546] Windows build documentation updates.
(4.2.7p437) 2014/03/31 Released by Harlan Stenn <stenn@ntp.org>
* [Bug 2537] ntpd truncates symmetric keys to 20 bytes.
* [Bug 2546] Documentation updates.
(4.2.7p436) 2014/03/31 Released by Harlan Stenn <stenn@ntp.org>
* Update to libopts-40.2.15, and autogen-5.18.3pre18.
* [Bug 2311] Add more tags to mdoc2xxx.
* [Bug 2502] Assorted text replacement errors in 4.2.7p345
* [Bug 2538] ntp programs print exit code as part of the "usage" text.
(4.2.7p435) 2014/03/29 Released by Harlan Stenn <stenn@ntp.org>
* [Bug 2570] cleanup: reduced logging noise, moved some functions
  into libntp.
(4.2.7p434) 2014/03/21 Released by Harlan Stenn <stenn@ntp.org>
* [Bug 2577] Update VS2013 solution and project files.
(4.2.7p433) 2014/03/10 Released by Harlan Stenn <stenn@ntp.org>
* Clean up last-update timestamps of html/*.html files.
* [Bug 2546] Documentation updates.
(4.2.7p432) 2014/03/09 Released by Harlan Stenn <stenn@ntp.org>
* CID 711660: Do a non-NULL pointer assertion check a bit earlier.
(4.2.7p431) 2014/03/05 Released by Harlan Stenn <stenn@ntp.org>
* [Bug 2572] cross-compiling fails for --with-yielding-select.
(4.2.7p430) 2014/03/04 Released by Harlan Stenn <stenn@ntp.org>
* Upgrade to libevent-2.1.3-alpha-dev.
* [Bug 2572] cross-compiling fails for --with-yielding-select.
(4.2.7p429) 2014/03/03 Released by Harlan Stenn <stenn@ntp.org>
* CID 1165098: Remove logically dead code from refclock_true.c.
* CID 1189401: Use INSIST() instead of a belt-and-suspenders pointer check.
* In ntp_dir_sep.m4, we care about $host_os, not $target_os.
* [Bug 2170] Use AC_PREPROC_IFELSE instead of AC_EGREP_CPP.
* [Bug 2540] bootstrap script needs to 'touch' files in finer-grained groups.
* [Bug 2570] refuse to load leapsec file with bad/missing SHA1 hash
  -- change reading the hash line code: NIST omits leading zeros.
* [Bug 2576] refclock_gpsdjson.c doesn't compile if CLOCK_GPSDJSON is
  not enabled at configure time.
(4.2.7p428) 2014/03/03 Released by Harlan Stenn <stenn@ntp.org>
* [Bug 2570] refuse to load leapsec file with bad/missing SHA1 hash
* [Bug 2562] Distribute the code in libjsmn/ .
(4.2.7p427) 2014/03/02 Released by Harlan Stenn <stenn@ntp.org>
* [Bug 2562] GPSD_JSON: fix solaris issues (asprintf(), isfinite())
* [Bug 2562] first release of the GPSD client clock (type 46)
(4.2.7p426) 2014/02/28 Released by Harlan Stenn <stenn@ntp.org>
* [Bug 2113] Warn about ignored extra args in ntpq.
* [Bug 2540] bootstrap script needs to 'touch' files in finer-grained groups.
* [Bug 2561] Allow wildcards in the target of the "interface" command.
* [Bug 2572] cross-compiling fails for --with-yielding_select.
(4.2.7p425) 2014/02/26 Released by Harlan Stenn <stenn@ntp.org>
* Copyright file update.
(4.2.7p424) 2014/02/24 Released by Harlan Stenn <stenn@ntp.org>
* [Bug 2541] ntpd terminates itself with SIGHUP unexpectedly.
(4.2.7p423) 2014/02/23 Released by Harlan Stenn <stenn@ntp.org>
* [Bug 2565] Handle EINTR on getifaddrs().
(4.2.7p422) 2014/02/17 Released by Harlan Stenn <stenn@ntp.org>
* [Bug 2536] ntpd sandboxing support (libseccomp2).
(4.2.7p421) 2014/02/10 Released by Harlan Stenn <stenn@ntp.org>
* [Bug 898] More documentation fixes.
* [Bug 2555] Autogen mdoc man pages all stamped with SunOS 5.10.
* calc_tickadj/Makefile.am man/mdoc page build cleanup.
(4.2.7p420) 2014/02/09 Released by Harlan Stenn <stenn@ntp.org>
* [Bug 492] Clearly document ntpdate's pending deprecation.
* [Bug 1186] ntpd fails with link local IPv6 addresses.
* [Sec 2542] Strengthen the mrulist nonce.
(4.2.7p419) 2014/02/08 Released by Harlan Stenn <stenn@ntp.org>
* [Bug 2466] Wrap NMEA timestamps in 1024 week cycles.
(4.2.7p418) 2014/02/05 Released by Harlan Stenn <stenn@ntp.org>
* [Bug 2551] --disable-local-libevent breaks the build.
(4.2.7p417) 2014/02/02 Released by Harlan Stenn <stenn@ntp.org>
* [Bug 2539] doc and code tweaks for NMEA driver.
* Add check for enable stats to ntpd/complete.conf.in
* Fix typo in html/confopt.html
(4.2.7p416) 2014/01/31 Released by Harlan Stenn <stenn@ntp.org>
* Tweak the 'Modified' line on appropriate html pages.
* Note in the deprecation of ntpdc in its documentation.
* [Bug 2332] Be more careful about when we use 'libgcc_s'.
(4.2.7p415) 2014/01/28 Released by Harlan Stenn <stenn@ntp.org>
* Fix the man page installation for the scripts/ files.
(4.2.7p414) 2014/01/28 Released by Harlan Stenn <stenn@ntp.org>
* [Bug 792] TrueTime TL-3 WWV refclock support.
* [Bug 898] Documentation fixes.
* [Bug 930] ntpdc docs refer to 'clockinfo', but mean 'clockstat'.
* [Bug 1002] ntp-keygen option and documentation updates: -p/--pvt-passwd
  is now -p/--password, and -q/--get-pvt-passwd is now -q/--export-passwd.
* [Bug 1349] statistics command not documented in HTML documentation.
  In html/monopt.html, add statistics id, definition, description, and
  correct typo.
  In html/scripts/monopt.txt, add statistics item, href, and comment.
  In ntpd/ntp.conf.def, under statistics correct four to eight kinds.
  In ntpd/complete.conf.in, add all eight kinds to statistics.
  In html/comdex.html, remove duplicate footer.
* [Bug 1734] Include man page for ntp.conf (fixed in 4.2.7p297).
* [Bug 2049] Clarify ntpdate's -d option behavior.
* [Bug 2366] ntpdc.html: burst/iburst only work on servers.
* [Bug 2493] ntptrace needs a man page (fixed in 4.2.7p402).
* [Bug 2545] Cleanup of scripts/monitoring/ntptrap.
(4.2.7p413) 2014/01/27 Released by Harlan Stenn <stenn@ntp.org>
* Require a version string for perl scripts that use autogen.
* html/ cleanup.
(4.2.7p412) 2014/01/20 Released by Harlan Stenn <stenn@ntp.org>
* [Bug 2540] bootstrap script needs to 'touch' files in finer-grained groups.
(4.2.7p411) 2014/01/12 Released by Harlan Stenn <stenn@ntp.org>
* [Bug 2532] Note in ntpdc docs that "enable pps" only works on older ntpd.
(4.2.7p410) 2014/01/08 Released by Harlan Stenn <stenn@ntp.org>
* [Bug 2332] Force reference to 'libgcc_s' when using GCC, because
  threading+restricted user+locked memory otherwise fails on Linux.
* [Bug 2530] Fix documentation for enable/disable mode7 and pps.
* Cleanup to the new scripts/*/Makefile.am files.
(4.2.7p409) 2014/01/04 Released by Harlan Stenn <stenn@ntp.org>
* [Bug 2060] Warn about restrictions with "kod" but not "limited".
(4.2.7p408) 2013/12/29 Released by Harlan Stenn <stenn@ntp.org>
* [Bug 2187] Update version number generation scripts.
(4.2.7p407) 2013/12/29 Released by Harlan Stenn <stenn@ntp.org>
* [Bug 2519] mktime.c does not compile on 64-bit Solaris but we do not
  need timegm() and the Solaris provides mktime().
* [Bug 2522] Revert Bug 2513 fix - it breaks backward compatibility.
(4.2.7p406) 2013/12/28 Released by Harlan Stenn <stenn@ntp.org>
* [Bug 2521] VPATH tweaks for perl -opts files.
(4.2.7p405) 2013/12/27 Released by Harlan Stenn <stenn@ntp.org>
* [Bug 2521] bootstrap script needs a tweak for perl -opts files.
* [Bug 2524] Add ntpsweep to sntp/loc/* files.
* [Bug 2526] Add "noinst" support to the sntp/loc/ framework.
(4.2.7p404) 2013/12/24 Released by Harlan Stenn <stenn@ntp.org>
* [Bug 135] AIX5: "Address already in use" for IPv6 wildcard.
(4.2.7p403) 2013/12/23 Released by Harlan Stenn <stenn@ntp.org>
* [Bug 2513] Remove any PIDFILE in finish().
* [Bug 2516] Enable clock_gettime() support for AIX 5+.
* [Bug 2517] Fix peer status errors in decode.html.
(4.2.7p402) 2013/12/23 Released by Harlan Stenn <stenn@ntp.org>
* Incorporate Oliver Kindernay's GSoC 2013 scripts/ cleanup.
(4.2.7p401) 2013/11/30 Released by Harlan Stenn <stenn@ntp.org>
* [Bug 2491] VS20xx compile fixes.
(4.2.7p400) 2013/11/29 Released by Harlan Stenn <stenn@ntp.org>
* [Bug 2491] VS2013 project files.
(4.2.7p399) 2013/11/28 Released by Harlan Stenn <stenn@ntp.org>
* [Bug 2326] More leapsecond file notification cleanup.
* [Bug 2506] make sure routing updates are always tracked
* [Bug 2514] secs/* #define usage cleanup.
(4.2.7p398) 2013/11/25 Released by Harlan Stenn <stenn@ntp.org>
* [Bug 2326] More leapsecond file notification cleanup.
* Improve sntp KoD data file fopen() error message.
(4.2.7p397) 2013/11/20 Released by Harlan Stenn <stenn@ntp.org>
* [Bug 2326] More leapsecond file notification cleanup.
(4.2.7p396) 2013/11/19 Released by Harlan Stenn <stenn@ntp.org>
* [Bug 2326] Improve stale leapsecond notifications.
(4.2.7p395) 2013/11/12 Released by Harlan Stenn <stenn@ntp.org>
* Upgrade to autogen-5.18.3pre5 and libopts-40.1.15.
(4.2.7p394) 2013/11/05 Released by Harlan Stenn <stenn@ntp.org>
* [Bug 1050] Change ONCORE log message for leap second announcement
  to avoid misunderstandings.
* [Bug 2499] Win32 user-space/loopback ppsapi provider drops samples.
* [Bug 2256] Improve configure's function searches in libraries.
(4.2.7p393) 2013/10/16 Released by Harlan Stenn <stenn@ntp.org>
* [Bug 2272] Use C99 integer types. ntp_calendar.h and ntp_types.h .
(4.2.7p392) 2013/10/15 Released by Harlan Stenn <stenn@ntp.org>
* [Bug 2375] Improve AIX compatibility.
* [Bug 2490] Fixed non-const initializer coming from [Bug 2250] fix.
(4.2.7p391) 2013/10/12 Released by Harlan Stenn <stenn@ntp.org>
* [Bug 2250] Rework of leap second handling machine.
* [Bug 2419] [rc-nmea] Improve clockstats reporting when receiver sends
  data without valid GPS fix.
(4.2.7p390) 2013/09/26 Released by Harlan Stenn <stenn@ntp.org>
* [Bug 2482] Cleanup of droproot and jail support for Solaris.
(4.2.7p389) 2013/09/24 Released by Harlan Stenn <stenn@ntp.org>
* [Bug 2473] revisited: NTPD exits after clock is stepped backwards
  Avoid possible unsigned underrun for startup condition when testing
  for clock backstep.
* [Bug 2481] ntpd aborts when both user and group are specified with -u.
* [Bug 2482] Add droproot and jail support for Solaris.
(4.2.7p388) 2013/09/19 Released by Harlan Stenn <stenn@ntp.org>
* [Bug 2473] NTPD exits after clock is stepped backwards externally
(4.2.7p387) 2013/09/16 Released by Harlan Stenn <stenn@ntp.org>
* [Bug 1642] ntpdsim can't find simnulate block in config file.
(4.2.7p386) 2013/09/01 Released by Harlan Stenn <stenn@ntp.org>
* [Bug 2472] (WinXP) Avoid self-termination of IO thread during exit().
(4.2.7p385) 2013/08/19 Released by Harlan Stenn <stenn@ntp.org>
* CID 975596: Copy/paste error: vallen should be siglen.
* CID 1009579: Check return status of X509_add_ext().
* [2085] Fix root distance and root dispersion calculations.
* [Bug 2426] Possibly uninitialized data in crypto_send() - CID 975596.
(4.2.7p384) 2013/08/18 Released by Harlan Stenn <stenn@ntp.org>
* [Bug 2450] --version has bogus short option.
(4.2.7p383) 2013/08/10 Released by Harlan Stenn <stenn@ntp.org>
* (no changes - force a rebuild for a new Coverity scan)
(4.2.7p382) 2013/08/08 Released by Harlan Stenn <stenn@ntp.org>
* [Bug 2454] Need way to set file descriptor limit - cleanup.
(4.2.7p381) 2013/08/07 Released by Harlan Stenn <stenn@ntp.org>
* [Bug 2451] rlimit command is missing from the table of contents in
  miscopt.html .
* [Bug 2452] provide io_handler/input_handler only on
  non HAVE_IO_COMPLETION_PORT platforms
* [Bug 2453] Need a way to avoid calling mlockall.
* [Bug 2454] Need way to set file descriptor limit.
* [Bug 2458] AM_CONFIG_HEADER is obsolete.
(4.2.7p380) 2013/08/03 Released by Harlan Stenn <stenn@ntp.org>
* CID 984511: Some systems have different printf needs for sizeof.
(4.2.7p379) 2013/08/02 Released by Harlan Stenn <stenn@ntp.org>
* CID 739724: Fix printf arg mismatch in a debug line.
* [Bug 2425] compile io_handler() in ntp_io.c unconditionally
* [Bug 2448] Fix checks for configure --with-stack-limit and --with-memlock
  values.
(4.2.7p378) 2013/08/01 Released by Harlan Stenn <stenn@ntp.org>
* [Bug 2425] move part of input handler code from ntpd.c to ntp_io.c
  and fix select()-only platforms calling input_handler directly.
* [Bug 2446] Quiet warnings from Oracle's Studio compiler.
* Upgrade to AutoGen-5.18.1pre3
* Upgrade to libopts-40.1.15.
(4.2.7p377) 2013/07/28 Released by Harlan Stenn <stenn@ntp.org>
* [Bug 2397] License/copyright cleanup.
* [Bug 2439] Fix check of EscapeCommFunction() in ports/winnt/libntp/termios.c.
(4.2.7p376) 2013/07/24 Released by Harlan Stenn <stenn@ntp.org>
* [Bug 2322] Oncore driver should send 0 PPS offset to GPS.
(4.2.7p375) 2013/07/22 Released by Harlan Stenn <stenn@ntp.org>
* [Bug 883] log warning arguments swapped in refclock_gpsvme.c.
* [Bug 2368] Correct bug in previous attempt.
* [Bug 2413] Fix "make check" with automake >= 1.13.
* [Bug 2434] Line-buffer (v. block-buffer) stdout.
(4.2.7p374) 2013/07/21 Released by Harlan Stenn <stenn@ntp.org>
* [Bug 2368] make check troubles in libevent.
* [Bug 2425] setup SIGIO/SIGPOLL for asyncio on the read side
  of a socketpair for the worker thread.
(4.2.7p373) 2013/07/20 Released by Harlan Stenn <stenn@ntp.org>
* [Bug 2427] configure fails to detect recvmsg() on Solaris.
(4.2.7p372) 2013/07/17 Released by Harlan Stenn <stenn@ntp.org>
* [Bug 1466] Oncore should set FLAG_PPS.
* [Bug 2375] AIX 7 doesn't like a libevent validation check.
* [Bug 2423] Log command-line args at LOG_INFO.
* [Bug 2428] do_unconf() should reset 'items' before the 2nd loop.
(4.2.7p371) 2013/07/07 Released by Harlan Stenn <stenn@ntp.org>
* CID 1042586: Check the return value of clock_gettime() in worker_sleep().
* Upgrade to libopts-39.0.14 from 5.17.5pre10.
(4.2.7p370) 2013/07/06 Released by Harlan Stenn <stenn@ntp.org>
* Remove \n's from syslog output strings.
(4.2.7p369) 2013/07/05 Released by Harlan Stenn <stenn@ntp.org>
* [Bug 2415] RES_LIMITED flags check should use &, not &&.
* Have NTP_LIBNTP check for time.h and clock_getres().
* Fix ntpsweep to use sntp instead of ntpdate, from Oliver Kindernay.
(4.2.7p368) 2013/05/01 Released by Harlan Stenn <stenn@ntp.org>
* [Bug 2145] ntpq dumps core when displaying sys_var_list and more.
(4.2.7p367) 2013/04/25 Released by Harlan Stenn <stenn@ntp.org>
* [Bug 1485] Sometimes ntpd crashes
* [Bug 2382] Implement LOGTOD using ldexp() instead of shifting.
(4.2.7p366) 2013/04/17 Released by Harlan Stenn <stenn@ntp.org>
* [Bug 1866] Disable some debugging output in refclock_oncore.
(4.2.7p365) 2013/04/16 Released by Harlan Stenn <stenn@ntp.org>
* [Bug 2149] Log an error message if /proc/net/if_inet6 cannot be opened.
(4.2.7p364) 2013/03/26 Released by Harlan Stenn <stenn@ntp.org>
* Bump sntp/include/autogen-version.def .
(4.2.7p363) 2013/03/26 Released by Harlan Stenn <stenn@ntp.org>
* [Bug 2357] sntp/libopts/usage.c sometimes needs -lintl.
* Upgrade to libopts from 5.17.3pre10.
(4.2.7p362) 2013/03/19 Released by Harlan Stenn <stenn@ntp.org>
* [Bug 2364] "sed -i" is not portable.
(4.2.7p361) 2013/03/17 Released by Harlan Stenn <stenn@ntp.org>
* [Bug 2357] sntp/libopts/usage.c sometimes needs -lintl.
* [Bug 2365] "make check" fails in libevent.
(4.2.7p360) 2013/03/15 Released by Harlan Stenn <stenn@ntp.org>
* Upgrade libevent (coverity fixes, etc.).
* EEXIST is OK for mkdir() in sntp/kod_management.c.
(4.2.7p359) 2013/03/03 Released by Harlan Stenn <stenn@ntp.org>
* [Bug 2359] Fix send_via_ntp_signd() prototype.
(4.2.7p358) 2013/02/27 Released by Harlan Stenn <stenn@ntp.org>
* Upgrade to autogen-5.17.3pre4 and libopts-38.0.13.
* [Bug 2357] sntp/libopts/usage.c on NetBSD needs -lintl.
(4.2.7p357) 2013/02/22 Released by Harlan Stenn <stenn@ntp.org>
* Upgrade to autogen-5.17.2pre and libopts-38.0.13.
(4.2.7p356) 2013/02/19 Released by Harlan Stenn <stenn@ntp.org>
* Added loc/debian.
(4.2.7p355) 2013/02/18 Released by Harlan Stenn <stenn@ntp.org>
* CID 739708: Check return status of fcntl() in refclock_arc.c.
* CID 739709: Check return status of fcntl() in refclock_datum.c.
* CID 739710: Check return status of mkdir() in sntp/kod_management.c.
* CID 739711: Ignore return status of remove() in ntp-keygen.c.
* CID 739723: Print sizeof as unsigned.
* CID 971094: Clean up time of check/time of use in check_leap_file().
(4.2.7p354) 2013/02/10 Released by Harlan Stenn <stenn@ntp.org>
* CID 97194: Check return from setsockopt().
* CID 739473,739532: Out-of-bounds access/illegal address computation.
* CID 739558: Double close.
* CID 739559: Double close.
* CID 739713: devmask/recmask copy/paste error.
* CID 739714: Fix code indentation level.
* CID 739715: Clean up sockaddr_dump().
(4.2.7p353) 2013/02/09 Released by Harlan Stenn <stenn@ntp.org>
* [Bug 2326] Check hourly for a new leapfile if the old one expired.
(4.2.7p352) 2013/01/28 Released by Harlan Stenn <stenn@ntp.org>
* [Bug 2326] Notice when a new leapfile has been installed.
(4.2.7p351) 2013/01/24 Released by Harlan Stenn <stenn@ntp.org>
* [Bug 2328] Don't apply small time adjustments on Windows versions
  which don't support this.
(4.2.7p350) 2013/01/21 Released by Harlan Stenn <stenn@ntp.org>
* Added sntp/loc/netbsd based on info from Christos Zoulas.
(4.2.7p349) 2013/01/20 Released by Harlan Stenn <stenn@ntp.org>
* [Bug 2321] Fixed Windows build, but autogen update still required.
(4.2.7p348) 2013/01/17 Released by Harlan Stenn <stenn@ntp.org>
* [Bug 2327] Rename sntp/ag-tpl/:Old to sntp/ag-tpl/Old.
* Cleanup to ntpsnmpd-opts.def.
* Cleanup to ntpq.texi.
* Documentation cleanup to the ntpd, ntpdc, ntpq and ntp-wait
  .def files.
* In ntp.conf.def, cleanup SEE ALSO, document 'rlimit' options.
* Add a reference to RFC5907 in the ntpsnmpd documentation.
(4.2.7p347) 2013/01/07 Released by Harlan Stenn <stenn@ntp.org>
* [Bug 2325] Re-enable mlockall() check under Linux post-1223 fix.
(4.2.7p346) 2013/01/06 Released by Harlan Stenn <stenn@ntp.org>
* [Bug 1223] reorganize inclusion of sys/resource.h.
(4.2.7p345) 2013/01/04 Released by Harlan Stenn <stenn@ntp.org>
* Update several .def files to use autogen-5.17 feature set.
(4.2.7p344) 2013/01/03 Released by Harlan Stenn <stenn@ntp.org>
* Refactor and enhance mdoc2texi.
* Make sure agtexi-file.tpl defines label-str.
* Cleanup to ntp.conf.def.
* Upgrade to autogen-5.17 and libopts-37.0.12.
(4.2.7p343) 2013/01/02 Released by Harlan Stenn <stenn@ntp.org>
* Update the copyright year.
(4.2.7p342) 2012/12/31 Released by Harlan Stenn <stenn@ntp.org>
* [Bug 2081 - Backward Incompatible] rawstats now logs everything.
(4.2.7p341) 2012/12/30 Released by Harlan Stenn <stenn@ntp.org>
(4.2.7p340) 2012/12/29 Released by Harlan Stenn <stenn@ntp.org>
* mdoc2texi fixes: trailing punctuation.
(4.2.7p339) 2012/12/26 Released by Harlan Stenn <stenn@ntp.org>
* mdoc2texi fixes: parseQuote, closing of list item tables.
* ntp-wait, ntpd, ntpdc, ntpq, ntpsnmpd autogen documentation updates.
(4.2.7p338) 2012/12/25 Released by Harlan Stenn <stenn@ntp.org>
* mdoc2texi fixes: Handle_ArCmFlIc, Handle_Fn, HandleQ.
* ntp-keygen autogen documentation updates.
* ntpq autogen docs.
(4.2.7p337) 2012/12/22 Released by Harlan Stenn <stenn@ntp.org>
* [Bug 1223] More final cleanup for rlimit changes.
(4.2.7p336) 2012/12/21 Released by Harlan Stenn <stenn@ntp.org>
* [Bug 1223] Final cleanup for rlimit changes.
(4.2.7p335) 2012/12/18 Released by Harlan Stenn <stenn@ntp.org>
* Update documentation templates and definitions.
* Create agtexi-file.tpl .
(4.2.7p334) 2012/12/10 Released by Harlan Stenn <stenn@ntp.org>
* [Bug 2114] Update tests for sntp's synch distance.
* Create ntp-keygen.{html,texi}.
(4.2.7p333) 2012/12/07 Released by Harlan Stenn <stenn@ntp.org>
* Autogen documentation cleanup.
(4.2.7p332) 2012/12/06 Released by Harlan Stenn <stenn@ntp.org>
* sntp documentation cleanup.
(4.2.7p331) 2012/12/03 Released by Harlan Stenn <stenn@ntp.org>
* [Bug 2114] Correctly calculate sntp's synch distance.
(4.2.7p330) 2012/12/03 Released by Harlan Stenn <stenn@ntp.org>
* autogen doc cleanup
(4.2.7p329) 2012/12/01 Released by Harlan Stenn <stenn@ntp.org>
* [Bug 2278] ACTS flag3 mismatch between code and driver18.html.
* Use an enum for the ACTS state table.
* html doc reconciliation with DLM's copy.
(4.2.7p328) 2012/11/30 Released by Harlan Stenn <stenn@ntp.org>
* html doc reconciliation with DLM's copy.
(4.2.7p327) 2012/11/29 Released by Harlan Stenn <stenn@ntp.org>
* [Bug 2024] Identify Events in the system status word in decode.html.'
* [Bug 2040] Provide a command-line option for the identity key bits.
* Create loc/darwin for Mac OSX
(4.2.7p326) 2012/11/21 Released by Harlan Stenn <stenn@ntp.org>
* [Bug 1214] 'proto: precision = ...' should be at INFO, not NOTICE.
* [Bug 2246] Clear sys_leap when voting says to disarm the leap.
(4.2.7p325) 2012/11/20 Released by Harlan Stenn <stenn@ntp.org>
* [Bug 2202] ntpq.html: there is no "acv" billboard.
* [Bug 2306] keep pps hack for Win32 even if user-mode/loopback
  PPS API is activated on a serial line.
(4.2.7p324) 2012/11/19 Released by Harlan Stenn <stenn@ntp.org>
* Reinstate doc fix to authentic.html from Mike T.
* [Bug 1223] cleanup for rlimit changes.
* [Bug 2098] Install DLM's HTML documentation.
* [Bug 2306] Added user-mode/loop-back PPS API provider for Win32
(4.2.7p323) 2012/11/18 Released by Harlan Stenn <stenn@ntp.org>
* html/ updates from Dave Mills.
(4.2.7p322) 2012/11/15 Released by Harlan Stenn <stenn@ntp.org>
* [Bug 1223] Allow configurable values for RLIMIT_STACK and
  RLIMIT_MEMLOCK.
* [Bug 1320] Log ntpd's initial command-line parameters. (updated fix)
* [Bug 2120] no sysexits.h under QNX.
* [Bug 2123] cleanup to html/leap.html.
(4.2.7p321) 2012/11/13 Released by Harlan Stenn <stenn@ntp.org>
* [Bug 1320] Log ntpd's initial command-line parameters.
(4.2.7p320) 2012/11/12 Released by Harlan Stenn <stenn@ntp.org>
* [Bug 969] Clarify ntpdate.html documentation about -u and ntpd.
* [Bug 1217] libisc/ifiter_sysctl.c:internal_current(): Ignore RTM
  messages with wrong version
(4.2.7p319) 2012/11/11 Released by Harlan Stenn <stenn@ntp.org>
* [Bug 2296] Fix compile problem with building with old OpenSSL.
(4.2.7p318) 2012/11/05 Released by Harlan Stenn <stenn@ntp.org>
* [Bug 2301] Remove spurious debug output from ntpq.
(4.2.7p317) 2012/11/05 Released by Harlan Stenn <stenn@ntp.org>
* [Bug 922] Allow interspersed -4 and -6 flags on the ntpq command line.
(4.2.7p316) 2012/10/27 Released by Harlan Stenn <stenn@ntp.org>
* [Bug 2296] Update fix for Bug 2294 to handle --without-crypto.
(4.2.7p315) 2012/10/26 Released by Harlan Stenn <stenn@ntp.org>
* [Bug 2294] ntpd crashes in FIPS mode.
(4.2.7p314) 2012/10/23 Released by Harlan Stenn <stenn@ntp.org>
* Document a tricky malloc() of dns_ctx in sntp.
(4.2.7p313) 2012/10/23 Released by Harlan Stenn <stenn@ntp.org>
* [Bug 2291] sntp should report why it cannot open file.kod.
* [Bug 2293] add support for SO_BINTIME, refine support for
  SO_TIMESTAMPNS (bug 1374)
(4.2.7p312) 2012/10/11 Released by Harlan Stenn <stenn@ntp.org>
* Clean up testing/debugging of fix for [Bug 938] from sntp/main.c .
(4.2.7p311) 2012/10/10 Released by Harlan Stenn <stenn@ntp.org>
* [Bug 938] The argument to the -D flag takes a number, not a string.
* [Bug 1013] ntpdate's HTML page claims wrong default version.
* [Bug 1374] Support SO_TIMESTAMPNS.
(4.2.7p310) 2012/10/09 Released by Harlan Stenn <stenn@ntp.org>
* [Bug 1374] Support SO_TIMESTAMPNS.
* [Bug 2266] Remove deprecated refclock_trak.c from Windows Makefile
  equivalents.
* [Bug 2274] Bring libopts/enum.c back to (old) ANSI C compliance.
(4.2.7p309) 2012/10/04 Released by Harlan Stenn <stenn@ntp.org>
* [Bug 2287] ntpdate returns 0 even if adjtime() call fails.
(4.2.7p308) 2012/09/29 Released by Harlan Stenn <stenn@ntp.org>
* CID 97198: Check return from ioctl() calls in refclock_acts.c.
(4.2.7p307) 2012/09/29 Released by Harlan Stenn <stenn@ntp.org>
* [Bug 1997] Fix sntp broadcast timeouts.
* [Bug 2234] Fix incorrect ntptrace html documentation.
* [Bug 2262] Install html docs in $htmldir.
* Fix typo in html/select.html.
(4.2.7p306) 2012/09/15 Released by Harlan Stenn <stenn@ntp.org>
* [Bug 752] ToS cleanup from Mike Tatarinov.
(4.2.7p305) 2012/09/15 Released by Harlan Stenn <stenn@ntp.org>
* [Bug 752] Use proper ToS network packet markings for IPv4 and IPv6.
* [Bug 1232] Convert SHM refclock to use struct timespec.
* [Bug 2258] Add syslog message about leap insertion.
* [Bug 2263] broadcast server doesn't work for host with
  OS_MISSES_SPECIFIC_ROUTE_UPDATES.
* [Bug 2271] Decode refclock types when built with --disable-all-clocks.
* [Bug 2276] clk_sel240x.c #define's _XOPEN_SOURCE, breaking QNX6.
* Updates to driver28.html.
(4.2.7p304) 2012/09/06 Released by Harlan Stenn <stenn@ntp.org>
* [Bug 2264] Cleanup SEL240X Refclock.
* In refclock_wwv.c rename SECOND to WWV_SEC and MINUTE to WWV_MIN.
(4.2.7p303) 2012/09/05 Released by Harlan Stenn <stenn@ntp.org>
* [Bug 1232] Add nanosecond support to SHM driver.
(4.2.7p302) 2012/09/05 Released by Harlan Stenn <stenn@ntp.org>
* [Bug 2160] Log warning about expired leapseconds file.
(4.2.7p301) 2012/09/03 Released by Harlan Stenn <stenn@ntp.org>
* [Bug 2164] Greater precision needed for ntpq offset report.
* Clean the man5_MANS in ntpd/ .
(4.2.7p300) 2012/09/03 Released by Harlan Stenn <stenn@ntp.org>
* [Bug 2262] Install sntp.html into htmldir.
* [Bug 2270] Install fails due to repeated man5 page names.
(4.2.7p299) 2012/09/01 Released by Harlan Stenn <stenn@ntp.org>
* More cleanup to the bootstrap script.
(4.2.7p298) 2012/09/01 Released by Harlan Stenn <stenn@ntp.org>
* Handle additional man page sections in the bootstrap script.
* Remove extraneous parens.
* Add a missing "%s" syslog format string.
(4.2.7p297) 2012/09/01 Released by Harlan Stenn <stenn@ntp.org>
* Fix mdoc2man.
* Distribute ntp.conf.def and ntp.keys.def.
(4.2.7p296) 2012/08/31 Released by Harlan Stenn <stenn@ntp.org>
* Begin support for autogen maintaining ntp.conf and ntp.keys docs.
* Upgrade to autogen-5.16.2 and libopts-36.5.11.
* Potential bugfix for agtexi-cmd.tpl.
(4.2.7p295) 2012/08/11 Released by Harlan Stenn <stenn@ntp.org>
* Look for syslog's facilitynames[].
(4.2.7p294) 2012/08/08 Released by Harlan Stenn <stenn@ntp.org>
* [Bug 2242] configure fails to detect getifaddrs function on Solaris.
* [Bug 2249] Bad operator for 'test' in 'make check' of libevent.
* [Bug 2252] palisade: formats nanosecs to a 6-char field.
* Attempt to resolve strict-aliasing violation in refclock_tsyncpci.c.
* Fix && -> & typo in refclock_palisade.c debug statements.
(4.2.7p293) 2012/08/04 Released by Harlan Stenn <stenn@ntp.org>
* [Bug 2247] (more) Get rid of the TRAK refclock - deprecated since 2006.
* Documentation cleanup from Mike T.
* Cleanup kclk_sel240x.o rules in libparse/Makefile.am.
(4.2.7p292) 2012/08/02 Released by Harlan Stenn <stenn@ntp.org>
* [Bug 1545] Note why we are logging the Version string.
* [Bug 1872] Remove legacy ppsclock fdpps, #ifdef PPS.
* [Bug 2075] Fix spelling of 'incompatible'.
* [Bug 2247] Get rid of the TRAK refclock - deprecated since 2006.
* Clean up an exit status in ntpq.c.
(4.2.7p291) 2012/07/31 Released by Harlan Stenn <stenn@ntp.org>
* [Bug 2241] MDNS registration should only happen if requested.
(4.2.7p290) 2012/07/20 Released by Harlan Stenn <stenn@ntp.org>
* [Bug 1454] Add parse clock support for the SEL-240x GPS products.
* CID 709185: refclock_chu.c will leak fd==0 (better fix)
(4.2.7p289) 2012/07/16 Released by Harlan Stenn <stenn@ntp.org>
* CID 97123: Future-proof possible change to refclock_nmea.c.
* CID 97377: ntp-keygen.c's followlink() might not NUL-terminate.
* CID 709185: refclock_chu.c will leak fd==0 (which should be impossible).
(4.2.7p288) 2012/07/03 Released by Harlan Stenn <stenn@ntp.org>
* CID 709173: Make sure a libisc function we do not use is called properly.
(4.2.7p287) 2012/07/03 Released by Harlan Stenn <stenn@ntp.org>
* Remove 1024 associations-per-server limit from ntpq.
* Remove blank line between ntpq mreadvar associations.
(4.2.7p286) 2012/06/28 Released by Harlan Stenn <stenn@ntp.org>
* CID 97193: check return from sscanf() in ntp_config.c.
* CID 709169: check return from open("/dev/null", 0) and friends.
* CID 709207: Initialize "quality" for ulink_receive.
(4.2.7p285) 2012/06/18 Released by Harlan Stenn <stenn@ntp.org>
* [Bug 2227] Enable mrulist access control via "restrict ... nomrulist".
* Automake-1.12 wants us to use AM_PROG_AR.
* Conditionalize msyslog messages about rejected mode 6 requests due to
  nomodify and nomrulist restrictions under "logconfig +sysinfo".
* Increment sys_restricted in a few rejection paths due to nomodify
  restrictions where previosuly overlooked.
(4.2.7p284) 2012/06/16 Released by Harlan Stenn <stenn@ntp.org>
* [Bug 2225] libevent configure hangs.
* Update bundled libevent to git master, post libevent 2.1.1-alpha.
(4.2.7p283) 2012/06/16 Released by Harlan Stenn <stenn@ntp.org>
* In sntp/m4/ntp_openssl.m4, Support multiple package names for the
  crypto library.  Add legacy support for -Wl,-rpath.
(4.2.7p282) 2012/06/15 Released by Harlan Stenn <stenn@ntp.org>
* tickadj may need to be linked with PTHREAD_LIBS.
(4.2.7p281) 2012/06/14 Released by Harlan Stenn <stenn@ntp.org>
* U_INT32_MAX cleanup in include/ntp_types.h .
* When linking, ntp_keygen and tickadj need $(LIBM).
(4.2.7p280) 2012/06/13 Released by Harlan Stenn <stenn@ntp.org>
* [Bug 2224] Use-after-free in routing socket code after dropping root.
(4.2.7p279) 2012/06/10 Released by Harlan Stenn <stenn@ntp.org>
* [Bug 2211] findbcastinter(): possibly undefined variable iface used.
* [Bug 2220] Incorrect check for maximum association id in ntpq.
(4.2.7p278) 2012/06/03 Released by Harlan Stenn <stenn@ntp.org>
* [Bug 2204] Build with --enable-getifaddrs=glibc fails.
* [Bug 2178] refclock_tsyncpci.c reach register fails to shift.
* [Bug 2191] dcfd -Y y2kcheck on CentOS 6.2 x86_64 breaks make check.
(4.2.7p277) 2012/05/25 Released by Harlan Stenn <stenn@ntp.org>
* [Bug 2193] Building timestruct tests with Clang 3.1 fails.
(4.2.7p276) 2012/05/15 Released by Harlan Stenn <stenn@ntp.org>
* [Bug 2179] Remove sntp/header.h.
(4.2.7p275) 2012/04/28 Released by Harlan Stenn <stenn@ntp.org>
* [Bug 1744] Remove obsolete ntpdate/ntptime* items.
(4.2.7p274) 2012/04/25 Released by Harlan Stenn <stenn@ntp.org>
* [Bug 2174] ntpd rejects source UDP ports less than 123 as bogus.
(4.2.7p273) 2012/04/19 Released by Harlan Stenn <stenn@ntp.org>
* [Bug 2141] handle_sigio() calls get_systime(), which must be
  reentrant when SIGIO is used.  Sanity checks relative to the prior
  get_systime() are disabled in ntpd on systems with signaled I/O, but
  active in sntp and ntpdate.
* Correct authnumfreekeys accounting broken in 4.2.7p262.
(4.2.7p272) 2012/04/14 Released by Harlan Stenn <stenn@ntp.org>
* LCRYPTO is gone - replace with VER_SUFFIX.
* Change the link order for ntpsntpd.
* Remove extra 'nlist' check from configure.ac.
(4.2.7p271) 2012/04/11 Released by Harlan Stenn <stenn@ntp.org>
* [Bug 1122] openssl detection via pkg-config fails when no additional
  -Idir flags are needed.
* Avoid overwriting user variable LDFLAGS with OpenSSL flags, instead
  they are added to LDFLAGS_NTP.
(4.2.7p270) 2012/03/26 Released by Harlan Stenn <stenn@ntp.org>
* Update driver45.html page.
(4.2.7p269) 2012/03/25 Released by Harlan Stenn <stenn@ntp.org>
* Clean up configure.ac.
* Cleanup configure.ac's TSYNC PCI section.
(4.2.7p268) 2012/03/24 Released by Harlan Stenn <stenn@ntp.org>
* Update driver45.html page.
(4.2.7p267) 2012/03/23 Released by Harlan Stenn <stenn@ntp.org>
* Initial cut at a basic driver45.html page.
(4.2.7p266) 2012/03/21 Released by Harlan Stenn <stenn@ntp.org>
* Add refclock_tsyncpci.c (driver 45) supporting Spectracom TSYNC timing
  boards.
(4.2.7p265) 2012/03/20 Released by Harlan Stenn <stenn@ntp.org>
* Treat zero counter as indication of precise system time in Windows
  PPSAPI helper function pps_ntp_timestamp_from_counter(), enabling
  PPSAPI providers to use the Windows 8 precise clock directly.
(4.2.7p264) 2012/03/14 Released by Harlan Stenn <stenn@ntp.org>
* [Bug 2160] Note if leapseconds file is past its prime.
* Use GetSystemTimePreciseAsFileTime() on Windows 8.
(4.2.7p263) 2012/03/13 Released by Harlan Stenn <stenn@ntp.org>
* [Bug 2156] clock instability with LOCAL driver, from Miroslav Lichvar.
* [Bug 2159] Windows ntpd using leapfile erroneous leap second 20120401.
(4.2.7p262) 2012/02/29 Released by Harlan Stenn <stenn@ntp.org>
* Improve ntpd scalability for servers with many trusted keys.
(4.2.7p261) 2012/02/27 Released by Harlan Stenn <stenn@ntp.org>
* [Bug 2048] add the clock variable timecode to SHM refclock.
(4.2.7p260) 2012/02/24 Released by Harlan Stenn <stenn@ntp.org>
* Fix the check-scm-rev invocation in several Makefile.am's.
(4.2.7p259) 2012/02/22 Released by Harlan Stenn <stenn@ntp.org>
* [Bug 2148] ntpd 4.2.7p258 segfault with 0x0100000 bit in NMEA mode.
* refclock_nmea.c merge cleanup thanks to Juergen Perlinger.
(4.2.7p258) 2012/02/21 Released by Harlan Stenn <stenn@ntp.org>
* [Bug 2140] Rework of Windows I/O completion port handling to avoid
  garbling serial input in UNIX line discipline emulation.
* [Bug 2143] NMEA driver: discard data if quality indication not good,
  add statistic counters (mode bit enabled) to clockstats file.
(4.2.7p257) 2012/02/17 Released by Harlan Stenn <stenn@ntp.org>
* [Bug 2135] defer calls to 'io_input' to main thread under Windows.
(4.2.7p256) 2012/02/08 Released by Harlan Stenn <stenn@ntp.org>
* [Bug 2131] Set the system variable settimeofday only after clock step.
* [Bug 2134] --enable-C99-snprintf does not force rpl_snprintf use.
(4.2.7p255) 2012/01/29 Released by Harlan Stenn <stenn@ntp.org>
* [Bug 603] Only link with nlist()-related libraries when needed:
  More cleanup.
(4.2.7p254) 2012/01/29 Released by Harlan Stenn <stenn@ntp.org>
* [Bug 603] Only link with nlist()-related libraries when needed.
(4.2.7p253) 2012/01/26 Released by Harlan Stenn <stenn@ntp.org>
* [Bug 2126] Compile error on Windows with libopts from Autogen 5.14.
* Update one of the license URLs.
(4.2.7p252) 2012/01/25 Released by Harlan Stenn <stenn@ntp.org>
* Upgrade to autogen-5.14 (and libopts-36.1.11).
(4.2.7p251) 2012/01/17 Released by Harlan Stenn <stenn@ntp.org>
* [Bug 2115] ntptrace should accept both rootdispersion and rootdisp.
(4.2.7p250) 2012/01/15 Released by Harlan Stenn <stenn@ntp.org>
* [Bug 2113] Warn about ignored extra args in ntpq.
* Update the copyright year.
(4.2.7p249) 2012/01/10 Released by Harlan Stenn <stenn@ntp.org>
* [Bug 2111] Remove minpoll delay before iburst for pool and
  manycastclient.
* Move refclock-specific scheduled timer code under #ifdef REFCLOCK
  and move "action" and "nextaction" data for same from struct peer to
  struct refclockproc.  These provide a way to schedule a callback some
  seconds in the future.
(4.2.7p248) 2012/01/08 Released by Harlan Stenn <stenn@ntp.org>
* [Bug 2109] "make clean check" is broken with gtest available.
* [Bug 2110] systime.c typo breaks build on microsecond clocks.
(4.2.7p247) 2012/01/07 Released by Harlan Stenn <stenn@ntp.org>
* Fix build break triggered by updating deps-ver and libntp/systime.c at
  the same time by explicitly depending systime_s.c on systime.c.
(4.2.7p246) 2012/01/06 Released by Harlan Stenn <stenn@ntp.org>
* [Bug 2104] ntpdc fault with oversize -c command.
* [Bug 2106] Fix warnings when using -Wformat-security.
* Refactor timespecops.h and timevalops.h into inline functions.
(4.2.7p245) 2011/12/31 Released by Harlan Stenn <stenn@ntp.org>
* [Bug 2100] conversion problem with timespec/timeval <--> l_fp fixed;
  added tests to expose the bug.
(4.2.7p244) 2011/12/25 Released by Harlan Stenn <stenn@ntp.org>
* Updates from 4.2.6p5.
(4.2.7p243) 2011/12/23 Released by Harlan Stenn <stenn@ntp.org>
* [Bug 2095] ntptrace now needs 'rv' instead of 'pstat', reported
  by Michael Tatarinov.
(4.2.7p242) 2011/12/21 Released by Harlan Stenn <stenn@ntp.org>
* Include missing html/icons/sitemap.png, reported by Michael Tatarinov.
* Documentation updates from Dave Mills.
(4.2.7p241) 2011/12/18 Released by Harlan Stenn <stenn@ntp.org>
* [Bug 2015] Overriding sys_tick should recalculate sys_precision.
* [Bug 2037] Fuzzed non-interpolated clock may decrease.
* [Bug 2068] "tos ceiling" default and cap changed to 15.
* Floor peer delay using system precision, as with jitter, reflecting
  inability to measure shorter intervals.
(4.2.7p240) 2011/12/15 Released by Harlan Stenn <stenn@ntp.org>
* [Bug 2092] clock_select() selection jitter miscalculated.
* [Bug 2093] Reintroduce smaller stratum factor to system peer metric.
(4.2.7p239) 2011/12/11 Released by Harlan Stenn <stenn@ntp.org>
* Documentation updates from Dave Mills.
(4.2.7p238) 2011/12/09 Released by Harlan Stenn <stenn@ntp.org>
* [Bug 2082] from 4.2.6p5-RC3: 3-char refid sent by ntpd 4.2.6p5-RC2
  ends with extra dot.
* [Bug 2085] from 4.2.6p5-RC3: clock_update() sys_rootdisp calculation
  omits root delay.
* [Bug 2086] from 4.2.6p5-RC3: get_systime() should not offset by
  sys_residual.
* [Bug 2087] from 4.2.6p5-RC3: sys_jitter calculation overweights
  sys.peer jitter.
* from 4.2.6p5-RC3: Ensure NULL peer->dstadr is not accessed in orphan
  parent selection.
(4.2.7p237) 2011/12/01 Released by Harlan Stenn <stenn@ntp.org>
* [Bug 2050] from 4.2.6p5-RC2: Orphan mode stratum counting to infinity.
* [Bug 2059] from 4.2.6p5-RC2: optional billboard column "server" does
  not honor -n.
* [Bug 2066] from 4.2.6p5-RC2: ntpq lopeers ipv6 "local" column overrun.
* [Bug 2068] from 4.2.6p5-RC2: ntpd sends nonprintable stratum 16 refid
  to ntpq.
* [Bug 2069] from 4.2.6p5-RC2: broadcastclient, multicastclient spin up
  duplicate ephemeral associations without broadcastdelay.
* [Bug 2072] from 4.2.6p5-RC2: Orphan parent selection metric needs
  ntohl().
* [Bug 2073] Correct ntpq billboard's MODE_PASSIVE t from 'u' to 'S'.
* from 4.2.6p5-RC2: Exclude not-yet-determined sys_refid from use in
  loopback TEST12 (from Dave Mills).
* from 4.2.6p5-RC2: Never send KoD rate limiting response to MODE_SERVER.
* Floor calculation of sys_rootdisp at sys_mindisp in clock_update (from
  Dave Mills).
* Restore 4.2.6 clock_combine() weighting to ntp-dev, reverting to pre-
  4.2.7p70 method while also avoiding divide-by-zero (from Dave Mills).
* Round l_fp traffic interval when converting to integer in rate limit
  and KoD calculation.
(4.2.7p236) 2011/11/16 Released by Harlan Stenn <stenn@ntp.org>
* Documentation updates from Dave Mills.
(4.2.7p235) 2011/11/16 Released by Harlan Stenn <stenn@ntp.org>
* [Bug 2052] Autokey CRYPTO_ASSOC host@group vallen needs checking.
(4.2.7p234) 2011/11/07 Released by Harlan Stenn <stenn@ntp.org>
* Clean up -libm entries regarding libntp.a
(4.2.7p233) 2011/11/06 Released by Harlan Stenn <stenn@ntp.org>
* Documentation updates from Dave Mills.
(4.2.7p232) 2011/11/05 Released by Harlan Stenn <stenn@ntp.org>
* Update the NEWS file so we note the default disable of mode 7 requests.
* Clean up some bitrotted code in libntp/socket.c.
(4.2.7p231) 2011/11/03 Released by Harlan Stenn <stenn@ntp.org>
* [Bug 1940] ignore auth key if hex decoding fails.
* Add ntpq reslist command to query access restrictions, similar to
  ntpdc's reslist.
(4.2.7p230) 2011/11/01 Released by Harlan Stenn <stenn@ntp.org>
* Disable mode 7 (ntpdc) query processing in ntpd by default.  ntpq is
  believed to provide all functionality ntpdc did, and uses a less-
  fragile protocol that's safer and easier to maintain.  If you do find
  some management via ntpdc is needed, you can use "enable mode7" in the
  ntpd configuration.
* Directly limit the number of datagrams in a mrulist response, rather
  than limiting the number of entries returned to indirectly limit the
  datagram count.
* Documentation updates from Dave Mills.
(4.2.7p229) 2011/10/26 Released by Harlan Stenn <stenn@ntp.org>
* [Bug 1995] fix wrong use of ZERO() macro in 'ntp_calendar.c'
(4.2.7p228) 2011/10/23 Released by Harlan Stenn <stenn@ntp.org>
* [Bug 1995] add compile time stamp based era unfolding for
  'step_systime()' and necessary support to 'ntp-calendar.c'.
(4.2.7p227) 2011/10/22 Released by Harlan Stenn <stenn@ntp.org>
* [Bug 2036] gcc 2.95.3 preprocessor can't nest #ifdef in macro args.
* A number of compiler warnings eliminated.
(4.2.7p226) 2011/10/21 Released by Harlan Stenn <stenn@ntp.org>
* [Bug 2035] ntpq -c mrulist sleeps 1 sec between queries, not 5 msec.
* Documentation updates from Dave Mills.
(4.2.7p225) 2011/10/15 Released by Harlan Stenn <stenn@ntp.org>
* Documentation updates from Dave Mills.
(4.2.7p224) 2011/10/14 Released by Harlan Stenn <stenn@ntp.org>
* ntpq mrulist shows intermediate counts every five seconds while
  retrieving list, and allows Ctrl-C interruption of the retrieval,
  showing the incomplete list as retrieved.  Reduce delay between
  successive mrulist retrieval queries from 30 to 5 msec.  Do not
  give up mrulist retrieval when a single query times out.
(4.2.7p223) 2011/10/12 Released by Harlan Stenn <stenn@ntp.org>
* Documentation updates from Dave Mills.
(4.2.7p222) 2011/10/11 Released by Harlan Stenn <stenn@ntp.org>
* [Bug 2029] "make check" clutters syslog.
* Log signal description along with number on ntpd exit.
(4.2.7p221) 2011/10/10 Released by Harlan Stenn <stenn@ntp.org>
* [Bug 2025] Switching between daemon and kernel loops can doubly-
  correct drift
* [Bug 2028] ntpd -n (nofork) redirects logging to stderr.
* Documentation updates from Dave Mills.
(4.2.7p220) 2011/10/05 Released by Harlan Stenn <stenn@ntp.org>
* [Bug 1945] mbg_gps166.h use of _TM_DEFINED conflicts with MS VC.
* [Bug 1946] parse_start uses open; does not work on Windows.
* [Bug 1947] Porting parse-based Wharton refclock driver to Windows.
* [Bug 2024] Remove unused system event code EVNT_CLKHOP.
(4.2.7p219) 2011/10/04 Released by Harlan Stenn <stenn@ntp.org>
* Documentation updates from Dave Mills.
(4.2.7p218) 2011/10/03 Released by Harlan Stenn <stenn@ntp.org>
* [Bug 2019] Allow selection of cipher for private key files.
* Documentation updates from Dave Mills.
* ntp-keygen private key cipher default now triple-key triple DES CBC.
* ntp-keygen -M is intended to ignore all other defaults and
  options, so do not attempt to open existing Autokey host certificate
  before generating symmetric keys and terminating.
* Restore IFF, MV, and GQ identity parameter filename convention to
  ntpkey_<scheme>par_<group/host> in ntpd, matching ntp-keygen.
* Change some error logging to syslog to ignore logconfig mask, such
  as reporting PPSAPI failure in NMEA and WWVB refclocks.
* ntp-keygen on Windows XP and later systems will now create links
  expected by ntpd.  They are hardlinks on Windows, soft on POSIX.
* Conditionalize NMEA serial open message under clockevent.
* Send all peer variables to trappers in report_event().
(4.2.7p217) 2011/09/29 Released by Harlan Stenn <stenn@ntp.org>
* [Bug 2020] ntp-keygen -s no longer sets host in cert file name.
* [Backward Incompatible] ntp-keygen -i option long name changed from
  misleading --issuer-name to --ident.
(4.2.7p216) 2011/09/27 Released by Harlan Stenn <stenn@ntp.org>
* sntp documentation tag cleanup.
* mdoc2man improvements.
(4.2.7p215) 2011/09/24 Released by Harlan Stenn <stenn@ntp.org>
* Use patched mdoc2man script, from Eric Feng.
* Sync with ntp-4.2.6p4 (a no-op).
(4.2.7p214) 2011/09/20 Released by Harlan Stenn <stenn@ntp.org>
* [Bug 1981] Initial offset convergence applies frequency correction 2x
  with kernel discipline.
* [Bug 2008] Initial offset convergence degraded with 500 PPM adjtime().
* [Bug 2009] EVNT_NSET adj_systime() mishandled by Windows ntpd.
(4.2.7p213) 2011/09/08 Released by Harlan Stenn <stenn@ntp.org>
* [Bug 1999] NMEA does not send PMOTG messages any more.
(4.2.7p212) 2011/09/07 Released by Harlan Stenn <stenn@ntp.org>
* [Bug 2003] from 4.2.6p4-RC3: ntpq_read_assoc_peervars() broken.
(4.2.7p211) 2011/09/01 Released by Harlan Stenn <stenn@ntp.org>
* Update libevent to git head (2.1 branch) as of 2.0.14-stable.
(4.2.7p210) 2011/08/31 Released by Harlan Stenn <stenn@ntp.org>
* Require -D4 or higher for ntpd SIGALRM debug trace from [Bug 2000].
(4.2.7p209) 2011/08/27 Released by Harlan Stenn <stenn@ntp.org>
* [Bug 2000] ntpd worker threads must block signals expected in main
  thread.
* [Bug 2001] add ntpq -c timerstats like ntpdc -c timerstats.
* [Bug 2001] from 4.2.6p4-RC3: ntpdc timerstats reports overruns as
  handled.
* Update sntp tests to track the change of root dispersion to
  synchronization distance.
(4.2.7p208) 2011/08/24 Released by Harlan Stenn <stenn@ntp.org>
* Fix the CLOCK_MONOTONIC TRACE() message.
(4.2.7p207) 2011/08/22 Released by Harlan Stenn <stenn@ntp.org>
* Restore the original CLOCK_MONOTONIC output format in sntp.
* Cleanups for ntp-wait-opts.def and ntp.keys.def .
(4.2.7p206) 2011/08/20 Released by Harlan Stenn <stenn@ntp.org>
* [Bug 1993] ntpd Windows port adj_systime() broken in 4.2.7p203.
* sntp documentation and behavior improvements suggested by
  Steven Sommars.
* Have sntp report synchronization distance instead of root dispersion.
* Clean up ntp-wait-opts.def .
(4.2.7p205) 2011/08/19 Released by Harlan Stenn <stenn@ntp.org>
* [Bug 1992] util/tg2 doesn't compile, needs libntp.
(4.2.7p204) 2011/08/16 Released by Harlan Stenn <stenn@ntp.org>
* Added support for Garmin's $PGRMF sentence to NMEA driver
* [Bug 1988] Better sntp send failed error message needed.
* [Bug 1989] sntp manual page sometimes refers to SNTP as a program.
* [Bug 1990] sntp output should include stratum.
(4.2.7p203) 2011/08/13 Released by Harlan Stenn <stenn@ntp.org>
* [Bug 1986] Require Visual C++ 2005 or later compilers in Windows port.
* Actually use long long for (u_)int64 by correcting spelling of
  SIZEOF_LONG_LONG in ntp_types.h.
* Force .exe minimum Windows version to 0x0400 to allow NT4 in
  vs2005/*.vcproj files.
* Fix make distcheck with --enable-libevent-regress problem with
  unwritable $srcdir.
* Correct init_logging()'s def_syslogmask type to u_int32 following
  change of ntp_syslogmask from u_long to u_int32 in p202.
(4.2.7p202) 2011/08/09 Released by Harlan Stenn <stenn@ntp.org>
* [Bug 1983] --without-sntp build breaks in sntp subdir.
* [Bug 1984] from 4.2.6p4-RC3: ntp/libisc fails to compile on OS X 10.7.
* [Bug 1985] from 4.2.6p4-RC3: "logconfig =allall" rejected.
(4.2.7p201) 2011/08/05 Released by Harlan Stenn <stenn@ntp.org>
* sntp: change -h/--headspace to -g/--gap, and change the default gap
  from 10 to 50ms
* [Backward Incompatible] from 4.2.6p4: sntp: -l/--filelog ->
  -l/--logfile, to be consistent with ntpd.
* Documentation updates from Dave Mills.
* From 4.2.6p4: libopts/file.c fix from Bruce Korb (arg-type=file).
(4.2.7p200) 2011/08/04 Released by Harlan Stenn <stenn@ntp.org>
* Sync with 4.2.6p4-RC2.
(4.2.7p199) 2011/07/29 Released by Harlan Stenn <stenn@ntp.org>
* Documentation updates from Dave Mills.
(4.2.7p198) 2011/07/28 Released by Harlan Stenn <stenn@ntp.org>
* remove old binsubdir stuff from SNTP, as NTP_LOCINFO does that now.
(4.2.7p197) 2011/07/28 Released by Harlan Stenn <stenn@ntp.org>
* [Bug 1975] from 4.2.6p4-RC2: libntp/mktime.c won't work with 64-bit
  time_t
* [Bug 1976] genLocInfo writes to srcdir break 'make distcheck'.
* [Bug 1977] Fix flag/description mismatches in ntp-keygen-opts.def.
* Do not force "legacy" when --with-locfile is not given, genLocInfo
  will find the correct default for the system.
* Fix warnings in ntp_request.c ([Bug 1973] oversight) and sntp/main.c
  (CID 159, apparent overrun due to union, actually correct).
* Update sntp/loc/solaris to conform to stock locations.
(4.2.7p196) 2011/07/27 Released by Harlan Stenn <stenn@ntp.org>
* DEFAULT INSTALLATION DIRECTORY CHANGES ON SOME OSes: to get the old
  behavior, pass --with-locfile=legacy to 'configure'
* [Bug 1972] from 4.2.6p4-RC2: checking for struct rtattr fails.
* [Bug 1973] Widen reference clock mode from 8 to 32 bits.
* Removed sntp/m4/ntp_bindir.m4 - no longer needed.
* Move loc/ to sntp/loc/ .
* Move scripts/cvo.sh to sntp/scripts/cvo.sh .
* Move scripts/genLocInfo to sntp/scripts/genLocInfo .
* Give NTP_LOCINFO an optional path-to argument.
* Remove hacks to get NTP_LOCINFO-related data to sntp/ .
* Move sntp/include/mansec2subst.sed to sntp/scripts/mansec2subst.sed .
* If no "more specific" loc file is found for redhat* or fedora*,
  look for a loc/redhat file.
* If no "more specific" loc file is found and uname says this is Linux,
  look for a loc/linux file.
* Improve the help text: --with-locfile=XXX .
* work around solaris /bin/sh issues for genLocInfo.
(4.2.7p195) 2011/07/25 Released by Harlan Stenn <stenn@ntp.org>
* Added loc/redhat.
(4.2.7p194) 2011/07/25 Released by Harlan Stenn <stenn@ntp.org>
* [Bug 1608] from 4.2.6p4-RC2: Parse Refclock driver should honor
  trusttime.
* Add support for installing programs and scripts to libexec.
* Added loc/solaris.
(4.2.7p193) 2011/07/24 Released by Harlan Stenn <stenn@ntp.org>
* [Bug 1970] from 4.2.6p4-RC2: UNLINK_EXPR_SLIST() causes crash if list
  is empty.
* Update libevent to 2.1 HEAD as of merge of 2.0.13-stable-dev.
* Match addr_eqprefix() sizeof and memcpy destination to make it clear
  to static analysis that there is no buffer overrun (CID 402).
(4.2.7p192) 2011/07/18 Released by Harlan Stenn <stenn@ntp.org>
* [Bug 1966] Broken FILES section for ntp.keys.def.
(4.2.7p191) 2011/07/17 Released by Harlan Stenn <stenn@ntp.org>
* [Bug 1948] Update man page section layout.
* [Bug 1963] add reset command for ntpq :config, similar to ntpdc's.
* [Bug 1964] --without-sntp should not build sntp.
(4.2.7p190) 2011/07/13 Released by Harlan Stenn <stenn@ntp.org>
* [Bug 1961] from 4.2.6p4: html2man update: distribute ntp-wait.html.
* Require autogen-5.12.
(4.2.7p189) 2011/07/11 Released by Harlan Stenn <stenn@ntp.org>
* [Bug 1134] from 4.2.6p4-RC1: ntpd fails binding to tentative IPv6
  addresses.
* [Bug 1790] from 4.2.6p4-RC1: Update config.guess and config.sub to
  detect AIX6.
(4.2.7p188) 2011/06/28 Released by Harlan Stenn <stenn@ntp.org>
* [Bug 1958] genLocInfo must export PATH.
* ntp-wait: some versions of ntpd spell "associd" differently.
(4.2.7p187) 2011/06/24 Released by Harlan Stenn <stenn@ntp.org>
* [Bug 1954] Fix typos in [s]bin_PROGRAMS in ntpd/Makefile.am.
* Implement --with-locfile=filename configure argument.  If filename is
  empty we'll look under loc/ for a good fit.  If the filename contains
  a / character, it will be treated as a "normal" pathname.  Otherwise,
  that explicit file will be searched for under loc/ .
(4.2.7p186) 2011/06/23 Released by Harlan Stenn <stenn@ntp.org>
* [Bug 1950] Control installation of event_rpcgen.py.
* Update .point-changed-filelist for the new man pages.
* Update the building of OS-specific programs.
* Finish conversion to genLocInfo.
* validate MANTAGFMT in genLocInfo.
* Documentation update from Dave Mills.
(4.2.7p185) 2011/06/21 Released by Harlan Stenn <stenn@ntp.org>
* ntp_locs.m4: handle the case where . is not in the PATH.
* More genLocInfo cleanup.
(4.2.7p184) 2011/06/20 Released by Harlan Stenn <stenn@ntp.org>
* Added ntp_locs.m4.
* genLocInfo improvements.
* Add the man page tag "flavor" to the loc.* files.
* Add/distribute genLocInfo.
(4.2.7p183) 2011/06/19 Released by Harlan Stenn <stenn@ntp.org>
* Update the autogen include list for scripts/Makefile.am.
* Added loc.freebsd (and distribute it).
* Added loc.legacy (and distribute it).
(4.2.7p182) 2011/06/15 Released by Harlan Stenn <stenn@ntp.org>
* [Bug 1304] Update sntp.html to reflect new implementation.
* Update .point-changed-filelist .
* ntpdc documentation fixes.
* Update ntp-wait autogen docs.
* Update the ntpd autogen docs.
* Update the ntpsnmpd autogen docs.
* Use autogen to produce ntp-keygen docs.
* Add "license name" to ntp.lic for autogen-5.11.10.
* Prepare for ntp.keys.5.
(4.2.7p181) 2011/06/07 Released by Harlan Stenn <stenn@ntp.org>
* [Bug 1938] addr_eqprefix() doesn't clear enough storage.
(4.2.7p180) 2011/06/06 Released by Harlan Stenn <stenn@ntp.org>
* Upgrade to libevent-2.0.12.
* More sntp.1 cleanups.
* Produce ntpq.1 with the new autogen macros.
* Remove the deprecated "detail" stanza from ntpdc-opts.def.
(4.2.7p179) 2011/06/03 Released by Harlan Stenn <stenn@ntp.org>
* Update cmd-doc.tlib to autogen-5.11.10pre5.
* Upgrade local autoopts templates to 5.11.10pre5.
(4.2.7p178) 2011/06/02 Released by Harlan Stenn <stenn@ntp.org>
* Update the std_def_list to include the ntp.lic file.
* Distribute the ntp.lic file.
* Add http://ntp.org/license to the ntp.lic file.
(4.2.7p177) 2011/06/01 Released by Harlan Stenn <stenn@ntp.org>
* Use the latest autogen's new copyright template code.
* Clean up the ntp.lic file.
(4.2.7p176) 2011/05/31 Released by Harlan Stenn <stenn@ntp.org>
* sntp documentation cleanup.
* autogen documentation template cleanup.
(4.2.7p175) 2011/05/30 Released by Harlan Stenn <stenn@ntp.org>
* [Bug 1936] Correctly set IPV6_MULTICAST_LOOP.
* cmd-doc.tlib cleanup from Bruce Korb.
* sntp documentation cleanup.
(4.2.7p174) 2011/05/28 Released by Harlan Stenn <stenn@ntp.org>
* ntpdc documentation cleanup.
* sntp documentation cleanup.
* Don't build libevent with openssl support.  Right now, libevent
  doesn't use pkg-config to find openssl's installation location.
(4.2.7p173) 2011/05/25 Released by Harlan Stenn <stenn@ntp.org>
* Typo in emalloc.c hides file and line number from emalloc() error msg.
* parsesolaris.c compile fails on SPARC Solaris with conflicting printf.
* ntp_util.c compile fails on AIX and OSF with conflicting statsdir.
(4.2.7p172) 2011/05/24 Released by Harlan Stenn <stenn@ntp.org>
* Remove hardcoded 1/960 s. fudge for <CR> transmission time at 9600 8n1
  from WWVB/Spectracom driver introduced in 4.2.7p169.
(4.2.7p171) 2011/05/23 Released by Harlan Stenn <stenn@ntp.org>
* Eliminate warnings about shadowing global "basename" on Linux.
* Use filegen_config() consistently when changing filegen options.
* mprintf() should go to stdout, not stderr.  DPRINTF() uses mprintf().
* Repair a few simulator problems (more remain).
* Documentation updates from Dave Mills.
(4.2.7p170) 2011/05/19 Released by Harlan Stenn <stenn@ntp.org>
* [Bug 1932] libevent/util_internal.h builtin_expect compile error with
  gcc 2.95.
* Use 64-bit scalars in LFPTOD() and DTOLFP() on more platforms by
  conditionalizing on HAVE_U_INT64 rather than UINT64_MAX.
(4.2.7p169) 2011/05/18 Released by Harlan Stenn <stenn@ntp.org>
* [Bug 1933] WWVB/Spectracom driver timestamps LFs, not CRs.
(4.2.7p168) 2011/05/16 Released by Harlan Stenn <stenn@ntp.org>
* Convert receive buffer queue from doubly-linked list to FIFO.
(4.2.7p167) 2011/05/14 Released by Harlan Stenn <stenn@ntp.org>
* [Bug 1927] io_closeclock() should purge pending recvbufs.
* [Bug 1931] cv always includes fudgetime1, never fudgetime2.
* Use acts_close() in acts_shutdown() to avoid leaving a stale lockfile
  if unpeered via runtime configuration while the modem is open.
* Correct acts_close() test of pp->io.fd to see if it is open.
* 4.2.7p164 documentation updates re: 'tos orphanwait' expanded scope.
(4.2.7p166) 2011/05/13 Released by Harlan Stenn <stenn@ntp.org>
* If we have local overrides for autogen template files, use them.
* Convert more of the sntp-opt.def documentation from man to mdoc.
(4.2.7p165) 2011/05/11 Released by Harlan Stenn <stenn@ntp.org>
* Convert snmp docs to mdoc format, which requires autogen 5.11.9.
* from 4.2.6p4-RC1: Require autogen 5.11.9.
(4.2.7p164) 2011/05/11 Released by Harlan Stenn <stenn@ntp.org>
* [Bug 988] Local clock eats up -g option, so ntpd stops with large
  initial time offset.
* [Bug 1921] LOCAL, ACTS drivers with "prefer" excluded from initial
  candidate list.
* [Bug 1922] "tos orphanwait" applied incorrectly at startup.
* [Bug 1923] orphan parent favored over LOCAL, ACTS drivers.
* [Bug 1924] Billboard tally codes sometimes do not match operation,
  variables.
* Change "pool DNS" messages from msyslog to debug trace output.
* Remove unused FLAG_SYSPEER from peer->status.
* Respect "tos orphanwait" at startup.  Previously there was an
  unconditional 300 s. startup orphanwait, though other values were
  respected for subsequent orphan wait periods after no_sys_peer events.
* Apply "tos orphanwait" (def. 300 seconds) to LOCAL and ACTS reference
  clock drivers, in addition to orphan parent operation.  LOCAL and ACTS
  are not selectable during the orphanwait delay at startup and after
  each no_sys_peer event.  This prevents a particular form of clock-
  hopping, such as using LOCAL briefly at startup before remote peers
  are selectable.  This fixes the issue reported in [Bug 988].
* Documentation updates from Dave Mills.
(4.2.7p163) 2011/05/08 Released by Harlan Stenn <stenn@ntp.org>
* [Bug 1911] missing curly brace in libntp/ntp_rfc2553.c
(4.2.7p162) 2011/05/03 Released by Harlan Stenn <stenn@ntp.org>
* [Bug 1910] Support the Tristate Ltd. TS-GPSclock-01.
(4.2.7p161) 2011/05/02 Released by Harlan Stenn <stenn@ntp.org>
* [Bug 1904] 4.2.7p160 Windows build broken (POSIX_SHELL).
* [Bug 1906] 4.2.7p160 - libtool: compile: cannot determine name of
  library object in ./libevent
* Share a single sntp/libevent/build-aux directory between all three
  configure scripts.
* Add missing --enable-local-libevent help to top-level configure.
(4.2.7p160) 2011/05/01 Released by Harlan Stenn <stenn@ntp.org>
* from 4.2.6p4-RC1: Upgrade to libopts 35.0.10 from AutoGen 5.11.9pre8.
* [Bug 1901] Simulator does not set progname.
(4.2.7p159) 2011/04/28 Released by Harlan Stenn <stenn@ntp.org>
* Fix a couple of unused variable warnings.
* cleanup in timespecops.c / timevalops.c
(4.2.7p158) 2011/04/24 Released by Harlan Stenn <stenn@ntp.org>
* Update libevent --disable-libevent-regress handling to work when
  building libevent using mingw.
(4.2.7p157) 2011/04/21 Released by Harlan Stenn <stenn@ntp.org>
* [Bug 1890] 4.2.7p156 segfault in duplicate freeaddrinfo().
(4.2.7p156) 2011/04/19 Released by Harlan Stenn <stenn@ntp.org>
* [Bug 1851] freeaddrinfo() called after getaddrinfo() fails.
(4.2.7p155) 2011/04/18 Released by Harlan Stenn <stenn@ntp.org>
* Fix leak in refclock_datum.c start failure path.
(4.2.7p154) 2011/04/17 Released by Harlan Stenn <stenn@ntp.org>
* [Bug 1887] DNS fails on 4.2.7p153 using threads.
(4.2.7p153) 2011/04/16 Released by Harlan Stenn <stenn@ntp.org>
* A few more Coverity Scan cleanups.
(4.2.7p152) 2011/04/15 Released by Harlan Stenn <stenn@ntp.org>
* Update embedded libevent to current 2.1 git HEAD.
(4.2.7p151) 2011/04/14 Released by Harlan Stenn <stenn@ntp.org>
* Detect vsnprintf() support for "%m" and disable our "%m" expansion.
* Add --enable-c99-sprintf to configure args for -noopenssl variety of
  flock-build to avoid regressions in (v)snprintf() replacement.
* More msnprintf() unit tests.
* Coverity Scan error checking fixes.
* Log failure to fetch time from HOPF_P hardware.
* Check HOPF_S sscanf() conversion count before converted values.
(4.2.7p150) 2011/04/13 Released by Harlan Stenn <stenn@ntp.org>
* Remove never-used, incomplete ports/winnt/ntpd/refclock_trimbledc.[ch]
* On systems without C99-compliant (v)snprintf(), use C99-snprintf
  replacements (http://www.jhweiss.de/software/snprintf.html)
* Remove remaining sprintf() calls except refclock_ripencc.c (which is
  kept out of --enable-all-clocks as a result), upstream libs which use
  sprintf() only after careful buffer sizing.
(4.2.7p149) 2011/04/11 Released by Harlan Stenn <stenn@ntp.org>
* [Bug 1881] describe the {+,-,s} characters in configure --help output.
(4.2.7p148) 2011/04/09 Released by Harlan Stenn <stenn@ntp.org>
* Use _mkgmtime() as timegm() in the Windows port, rather than
  libntp/mktime.c's timegm().  Fixed [Bug 1875] on Windows using the old
  asn2ntp() code from before 4.2.7p147.
* ntp_crypto.c string buffer safety.
* Remove use of MAXFILENAME in mode 7 (ntpdc) on-wire structs.
* Change ntpd MAXFILENAME from 128 to 256 to match ntp-keygen.
* Buffer safety and sign extension fixes (thanks Coverity Scan).
(4.2.7p147) 2011/04/07 Released by Harlan Stenn <stenn@ntp.org>
* [Bug 1875] 'asn2ntp()' rewritten with 'caltontp()'; 'timegm()'
  substitute likely to crash with 64bit time_t.
(4.2.7p146) 2011/04/05 Released by Harlan Stenn <stenn@ntp.org>
* String buffer safety cleanup, converting to strlcpy() and strlcat().
* Use utmpname() before pututline() so repeated steps do not
  accidentally record into wtmp where utmp was intended.
* Use setutent() before each pututline() including first.
(4.2.7p145) 2011/04/04 Released by Harlan Stenn <stenn@ntp.org>
* [Bug 1840] ntp_lists.h FIFO macros buggy.
(4.2.7p144) 2011/04/03 Released by Harlan Stenn <stenn@ntp.org>
* [Bug 1874] ntpq -c "rv 0 sys_var_list" empty.
(4.2.7p143) 2011/03/31 Released by Harlan Stenn <stenn@ntp.org>
* [Bug 1732] ntpd ties up CPU on disconnected USB refclock.
* [Bug 1861] tickadj build failure using uClibc.
* [Bug 1862] in6addr_any test in configure fooled by arm gcc 4.1.3 -O2.
* Remove kernel line discipline driver code for clk and chu, deprecate
  related LDISC_ flags, and remove associated ntpd code to decode the
  timestamps, remove clktest line discipline test program.
* Remove "signal_no_reset: signal 17 had flags 4000000" logging, as it
  indicates no problem and is interpreted as an error.  Previously some
  bits had been ignored one-by-one, but Linux SA_RESTORER definition is
  unavailable to user headers.
(4.2.7p142) 2011/03/21 Released by Harlan Stenn <stenn@ntp.org>
* [Bug 1844] ntpd 4.2.7p131 NetBSD, --gc-sections links bad executable.
* Fix "make distcheck" break in libevent/sample caused by typo.
(4.2.7p141) 2011/03/20 Released by Harlan Stenn <stenn@ntp.org>
* Add "ntpq -c iostats" similar to "ntpdc -c iostats".
* Compare entire timestamp to reject duplicates in refclock_pps().
(4.2.7p140) 2011/03/17 Released by Harlan Stenn <stenn@ntp.org>
* [Bug 1848] ntpd 4.2.7p139 --disable-thread-support does not compile.
* Add --disable-thread-support to one flock-build variation.
* One more lock-while-init in lib/isc/task.c to quiet lock analysis.
(4.2.7p139) 2011/03/16 Released by Harlan Stenn <stenn@ntp.org>
* [Bug 1848] make check ntpd --saveconfigquit clutters syslog.
(4.2.7p138) 2011/03/08 Released by Harlan Stenn <stenn@ntp.org>
* [Bug 1846] MacOSX: debug symbol not found by propdelay or tickadj.
(4.2.7p137) 2011/03/07 Released by Harlan Stenn <stenn@ntp.org>
* Use TRACE() instead of DPRINTF() for libntp and utilities, which
  use the "debug" variable regardless of #ifdef DEBUG.
* Declare debug in libntp instead of each program.  Expose extern
  declaration to utilities, libntp, and DEBUG ntpd.
* Lock under-construction task, taskmgr objects to satisfy Coverity's
  mostly-correct assumptions about which variables are protected by
  which locks.
(4.2.7p136) 2011/03/02 Released by Harlan Stenn <stenn@ntp.org>
* [Bug 1839] 4.2.7p135 still installs libevent ev*.h headers.
(4.2.7p135) 2011/03/02 Released by Harlan Stenn <stenn@ntp.org>
* libevent: When building on systems with CLOCK_MONOTONIC available,
  separate the internal timeline (possibly counting since system boot)
  from the gettimeofday() timeline in event_base cached timevals.  Adds
  new event_base_tv_cached() to retrieve cached callback round start
  time on the internal timeline, and changes
  event_based_gettimeofday_cached() to always return times using the
  namesake timeline.  This preserves the benefit of using the never-
  stepped monotonic clock for event timeouts while providing clients
  with times consistently using gettimeofday().
* Correct event_base_gettimeofday_cached() workaround code in
  sntp to work with corrected libevent.
* Remove sntp l_fp_output() test now that it uses prettydate().
* [Bug 1839] 4.2.7p131 installs libevent ev*.h headers.
* Ensure CONFIG_SHELL is not empty before relying on it for #! scripts.
(4.2.7p134) 2011/02/24 Released by Harlan Stenn <stenn@ntp.org>
* [Bug 1837] Build fails on Win7 due to regedit requiring privilege.
* Provide fallback definitions for GetAdaptersAddresses() for Windows
  build environments lacking iphlpapi.h.
* Rename file containing 1.xxxx ChangeSet revision from version to
  scm-rev to avoid invoking GNU make implicit rules attempting to
  compile version.c into version.  Problem was with sntp/version.o
  during make distcheck after fix for spurious sntp rebuilds.
* Add INC_ALIGNED_PTR() macro to align pointers like malloc().
(4.2.7p133) 2011/02/23 Released by Harlan Stenn <stenn@ntp.org>
* [Bug 1834] ntpdate 4.2.7p131 aborts with assertion failure.
* Move sntp last in top-level Makefile.am SUBDIRS so that the libevent
  tearoff (if required) and sntp are compiled after the rest.
* Use a single set of Automake options for each package in configure.ac
  AM_INIT, remove Makefile.am AUTOMAKE_OPTIONS= lines.
* Correct spurious sntp rebuilds triggered by a make misperception
  sntp/version was out-of-date relative to phony target FRC.version.
* Do not cache paths to perl, test, or pkg-config, searching the PATH
  at configure time is worth it to pick up tool updates.
(4.2.7p132) 2011/02/22 Released by Harlan Stenn <stenn@ntp.org>
* [Bug 1832] ntpdate doesn't allow timeout > 2s.
* [Bug 1833] The checking sem_timedwait() fails without -pthread.
* ElectricFence was suffering bitrot - remove it.  valgrind works well.
* Enable all relevant automake warnings.
* Correct Solaris 2.1x PTHREAD_ONCE_INIT extra braces test to avoid
  triggering warnings due to excess braces.
* Remove libevent-cfg from sntp/Makefile.am.
* Provide bug report and URL options to Autoconf.
* Avoid relying on remake rules for routine build/flock-build for
  libevent as for the top-level and sntp subproject.
(4.2.7p131) 2011/02/21 Released by Harlan Stenn <stenn@ntp.org>
* [Bug 1087] -v/--normalverbose conflicts with -v/--version in sntp.
* [Bug 1088] sntp should (only) report the time difference without -s/-a.
* older autoconf sometimes dislikes [].
* Move "can't write KoD file" warning from sntp shutdown to startup.
* refclock_acts.c cleanup from Dave Mills.
* Convert sntp to libevent event-driven socket programming.  Instead of
  blocking name resolution and querying one NTP server at a time,
  resolve server names and send NTP queries without blocking.  Add
  sntp command-line options to adjust timing and optionally wait for all
  servers to respond instead of exiting after the first.
* Import libevent 2.0.10-stable plus local patches as a tearoff, used
  only if the target system lacks an installed libevent 2.0.9 or later.
* Move blocking worker and resolver to libntp from ntpd.
* Use threads rather than forked child processes for blocking worker
  when possible.  Override with configure --disable-thread-support.
* Move init_logging(), change_logfile(), and setup_logfile() from ntpd
  to libntp, use them in sntp.
* Test --without-sntp in flock-build script's -no-refclocks variety.
* Avoid invoking config.status twice in a row in build script.
* Move more m4sh tests needed by libntp to shared .m4 files.
* Split up ntp_libntp.m4 into smaller, more specific subsets.
* Enable gcc -Wcast-align, fix many instances of warnings when casting
  a pointer to a more-strictly-aligned underlying type.
(4.2.7p130) 2011/02/12 Released by Harlan Stenn <stenn@ntp.org>
* [Bug 1811] Update the download location in WHERE-TO-START.
(4.2.7p129) 2011/02/09 Released by Harlan Stenn <stenn@ntp.org>
* Add missing "break;" to ntp_control.c ctl_putsys() for caliberrs, used
  by ntpq -c kerninfo introduced in 4.2.7p104.
* Fix leak in ntp_control.c read_mru_list().
(4.2.7p128) 2011/01/30 Released by Harlan Stenn <stenn@ntp.org>
* [Bug 1799] ntpq mrv crash.
* [Bug 1801] ntpq mreadvar requires prior association caching.
(4.2.7p127) 2011/01/28 Released by Harlan Stenn <stenn@ntp.org>
* [Bug 1797] Restore stale timestamp check from the RANGEGATE cleanup.
(4.2.7p126) 2011/01/27 Released by Harlan Stenn <stenn@ntp.org>
* Fix unexposed fencepost error in format_time_fraction().
* Add more unit tests for timeval_tostr() and timespec_tostr().
(4.2.7p125) 2011/01/26 Released by Harlan Stenn <stenn@ntp.org>
* [Bug 1794] ntpq -c rv missing clk_wander information.
* [Bug 1795] ntpq readvar does not display last variable.
(4.2.7p124) 2011/01/25 Released by Harlan Stenn <stenn@ntp.org>
* sntp/Makefile.am needs any passed-in CFLAGS.
(4.2.7p123) 2011/01/24 Released by Harlan Stenn <stenn@ntp.org>
* [Bug 1788] tvtots.c tables inaccurate
(4.2.7p122) 2011/01/22 Released by Harlan Stenn <stenn@ntp.org>
* ACTS refclock cleanup from Dave Mills.
* Avoid shadowing the "group" global variable.
(4.2.7p121) 2011/01/21 Released by Harlan Stenn <stenn@ntp.org>
* [Bug 1786] Remove extra semicolon from ntp_proto.c .
(4.2.7p120) 2011/01/20 Released by Harlan Stenn <stenn@ntp.org>
* Change new timeval and timespec to string routines to use snprintf()
  rather than hand-crafted conversion, avoid signed int overflow there.
* Add configure support for SIZEOF_LONG_LONG to enable portable use of
  snprintf() with time_t.
* Grow ntpd/work_thread.c arrays as needed.
* Add DEBUG_* variants of ntp_assert.h macros which compile away using
  ./configure --disable-debugging.
* Fix tvalops.cpp unit test failures for 32-bit builds.
* Return to a single autoreconf invocation in ./bootstrap script.
* Fix warnings seen on FreeBSD 9.
* crypto group changes from Dave Mills.
* Lose the RANGEGATE check in PPS, from Dave Mills.
* ACTS refclock cleanup from Dave Mills.
* Documentation updates from Dave Mills.
* NMEA driver documentation update from Juergen Perlinger.
(4.2.7p119) 2011/01/18 Released by Harlan Stenn <stenn@ntp.org>
* added timespecops.{c,h} and tievalops.{c.h} to libntp and include
  added tspecops.cpp to tests/libntp
* Correct msyslog.c build break on Solaris 2.9 from #ifdef/#if mixup.
(4.2.7p118) 2011/01/15 Released by Harlan Stenn <stenn@ntp.org>
* Simplify the built-sources stuff in sntp/ .
* Fix check for -lipv6 on HP-UX 11.
(4.2.7p117) 2011/01/13 Released by Harlan Stenn <stenn@ntp.org>
* Add configure --without-sntp option to disable building sntp and
  sntp/tests.  withsntp=no in the environment changes the default.
* Build infrastructure cleanup:
  Move m4 directory to sntp/m4.
  Share a single set of genver output between sntp and the top level.
  Share a single set of autogen included .defs in sntp/include.
  Share a single set of build-aux scripts (e.g. config.guess, missing).
  Add ntp_libntp.m4 and ntp_ipv6.m4 to reduce configure.ac duplication.
  Warn and exit build/flock-build if bootstrap needs to be run.
(4.2.7p116) 2011/01/10 Released by Harlan Stenn <stenn@ntp.org>
* refclock_nmea.c refactoring by Juergen Perlinger.
(4.2.7p115) 2011/01/09 Released by Harlan Stenn <stenn@ntp.org>
* [Bug 1780] Windows ntpd 4.2.7p114 crashes in ioctl().
* [Bug 1781] longlong undefined in sntp handle_pkt() on Debian amd64.
(4.2.7p114) 2011/01/08 Released by Harlan Stenn <stenn@ntp.org>
* Fix for openssl pkg-config detection eval failure.
* Add erealloc_zero(), refactor estrdup(), emalloc(), emalloc_zero() to
  separate tracking callsite file/line from using debug MS C runtime,
  and to reduce code duplication.
(4.2.7p113) 2011/01/07 Released by Harlan Stenn <stenn@ntp.org>
* [Bug 1776] sntp mishandles -t/--timeout and -a/--authentication.
* Default to silent make rules, override with make V=1 or ./configure
  --disable-silent-rules.
* Correct --with-openssl-incdir defaulting with pkg-config.
* Correct ./build on systems without gtest available.
* Begin moving some of the low-level socket stuff to libntp.
(4.2.7p112) 2011/01/06 Released by Harlan Stenn <stenn@ntp.org>
* [Bug 1773] openssl not detected during ./configure.
* [Bug 1774] Segfaults if cryptostats enabled and built without OpenSSL.
* Use make V=0 in build script to increase signal/noise ratio.
(4.2.7p111) 2011/01/05 Released by Harlan Stenn <stenn@ntp.org>
* [Bug 1772] refclock_open() return value check wrong for ACTS.
* Default --with-openssl-libdir and --with-openssl-incdir to the values
  from pkg-config, falling back on our usual search paths if pkg-config
  is not available or does not have openssl.pc on PKG_CONFIG_PATH.
* Change refclock_open() to return -1 on failure like open().
* Update all refclock_open() callers to check for fd <= 0 indicating
  failure, so they work with older and newer refclock_open() and can
  easily backport.
* Initialize refclockproc.rio.fd to -1, harmonize refclock shutdown
  entrypoints to avoid crashing, particularly if refclock_open() fails.
* Enable tickadj-like taming of wildly off-spec Windows clock using
  NTPD_TICKADJ_PPM env. var. specifying baseline slew.
(4.2.7p110) 2011/01/04 Released by Harlan Stenn <stenn@ntp.org>
* [Bug 1771] algorithmic error in 'clocktime()' fixed.
* Unit tests extended for hard-coded system time.
* make V=0 and configure --enable-silent-rules supported.
* setvar modemsetup = ATE0... overrides ACTS driver default.
* Preserve last timecode in ACTS driver (ntpq -ccv).
* Tolerate previous ATE1 state when sending ACTS setup.
* Enable raw tty line discipline in Windows port.
* Allow tty open/close/open to succeed on Windows port.
* Enable ACTS and CHU reference clock drivers on Windows.
(4.2.7p109) 2011/01/02 Released by Harlan Stenn <stenn@ntp.org>
* Remove nearly all strcpy() and most strcat() from NTP distribution.
  One major pocket remains in ntp_crypto.c.  libopts & libisc also have
  (safe) uses of strcpy() and strcat() remaining.
* Documentation updates from Dave Mills.
(4.2.7p108) 2011/01/01 Released by Harlan Stenn <stenn@ntp.org>
* [Bug 1764] Move Palisade modem control logic to configure.ac.
* [Bug 1768] TIOCFLUSH undefined in linux for refclock_acts.
* Autokey multiple identity group improvements from Dave Mills.
* from 4.2.6p3: Update the copyright year.
(4.2.7p107) 2010/12/31 Released by Harlan Stenn <stenn@ntp.org>
* [Bug 1764] Palisade driver doesn't build on Linux.
* [Bug 1766] Oncore clock has offset/high jitter at startup.
* Move ntp_control.h variable IDs to ntp_control.c, remove their use by
  ntpq.  They are implementation details private to ntpd.  [Bug 597] was
  caused by ntpq's reliance on these IDs it need not know about.
* refclock_acts.c updates from Dave Mills.
(4.2.7p106) 2010/12/30 Released by Harlan Stenn <stenn@ntp.org>
* from 4.2.6p3: Update genCommitLog for the bk-5 release.
(4.2.7p105) 2010/12/29 Released by Harlan Stenn <stenn@ntp.org>
(4.2.7p104) 2010/12/28 Released by Harlan Stenn <stenn@ntp.org>
* from 4.2.6p3: Create and use scripts/check--help when generating
  .texi files.
* from 4.2.6p3: Update bk triggers for the bk-5 release.
* Support for multiple Autokey identity groups from Dave Mills.
* Documentation updates from Dave Mills.
* Add ntpq kerninfo, authinfo, and sysinfo commands similar to ntpdc's.
(4.2.7p103) 2010/12/24 Released by Harlan Stenn <stenn@ntp.org>
* Add ntpq pstats command similar to ntpdc's.
* Remove ntpq pstatus command, rv/readvar does the same and more.
* Documentation updates from Dave Mills.
(4.2.7p102) 2010/12/23 Released by Harlan Stenn <stenn@ntp.org>
* Allow ntpq &1 associd use without preceding association-fetching.
* Documentation updates from Dave Mills.
(4.2.7p101) 2010/12/22 Released by Harlan Stenn <stenn@ntp.org>
* from 4.2.6p3-RC12: Upgrade to libopts 34.0.9 from AutoGen 5.11.6pre7.
* from 4.2.6p3-RC12: Relax minimum Automake version to 1.10 with updated
  libopts.m4.
(4.2.7p100) 2010/12/21 Released by Harlan Stenn <stenn@ntp.org>
* [Bug 1743] from 4.2.6p3-RC12: Display timezone offset when showing
  time for sntp in the local timezone (documentation updates).
(4.2.7p99) 2010/12/21 Released by Harlan Stenn <stenn@ntp.org>
* Add unit tests for msnprintf().
(4.2.7p98) 2010/12/20 Released by Harlan Stenn <stenn@ntp.org>
* [Bug 1761] clockstuff/clktest-opts.h omitted from tarball.
* [Bug 1762] from 4.2.6p3-RC12: manycastclient responses interfere.
* Documentation updates from Dave Mills.
(4.2.7p97) 2010/12/19 Released by Harlan Stenn <stenn@ntp.org>
* [Bug 1458] from 4.2.6p3-RC12: Can not compile NTP on FreeBSD 4.7.
* [Bug 1760] from 4.2.6p3-RC12: ntpd Windows interpolation cannot be
  disabled.
* from 4.2.6p3-RC12: Upgrade to libopts 34.0.9 from AutoGen 5.11.6pre5.
* Documentation updates from Dave Mills.
(4.2.7p96) 2010/12/18 Released by Harlan Stenn <stenn@ntp.org>
* [Bug 1758] from 4.2.6p3-RC12: setsockopt IPV6_MULTICAST_IF with wrong
  ifindex.
* Documentation updates from Dave Mills.
(4.2.7p95) 2010/12/17 Released by Harlan Stenn <stenn@ntp.org>
* [Bug 1753] 4.2.7p94 faults on startup in newpeer(), strdup(NULL).
* [Bug 1754] from 4.2.6p3-RC12: --version output should be more verbose.
* [Bug 1757] from 4.2.6p3-RC12: oncore snprintf("%m") doesn't expand %m.
* from 4.2.6p3-RC12: Suppress ntp-keygen OpenSSL version display for
  --help, --version, display both build and runtime OpenSSL versions
  when they differ.
* from 4.2.6p3-RC12: Upgrade to libopts 33.5.8 from AutoGen 5.11.6pre3.
* Documentation updates from Dave Mills.
(4.2.7p94) 2010/12/15 Released by Harlan Stenn <stenn@ntp.org>
* [Bug 1751] from 4.2.6p3-RC12: Support for Atari FreeMiNT OS.
* Documentation updates from Dave Mills.
(4.2.7p93) 2010/12/13 Released by Harlan Stenn <stenn@ntp.org>
* [Bug 1510] from 4.2.6p3-RC12: Add modes 20/21 for driver 8 to support
  RAWDCF @ 75 baud.
* [Bug 1741] from 4.2.6p3-RC12: Enable multicast reception on each
  address (Windows).
* from 4.2.6p3-RC12: Other manycastclient repairs:
  Separate handling of scope ID embedded in many in6_addr from ifindex
  used for IPv6 multicasting ioctls.
  Add INT_PRIVACY endpt bit flag for IPv6 RFC 4941 privacy addresses.
  Enable outbound multicast from only one address per interface in the
  same subnet, and in that case prefer embedded MAC address modified
  EUI-64 IPv6 addresses first, then static, and last RFC 4941 privacy
  addresses.
  Use setsockopt(IP[V6]_MULTICAST_IF) before each send to multicast to
  select the local source address, using the correct socket is not
  enough.
* "server ... ident <groupname>" changes from Dave Mills.
* Documentation updates from Dave Mills.
(4.2.7p92) 2010/12/08 Released by Harlan Stenn <stenn@ntp.org>
* [Bug 1743] from 4.2.6p3-RC12: Display timezone offset when showing
  time for sntp in the local timezone.
(4.2.7p91) 2010/12/07 Released by Harlan Stenn <stenn@ntp.org>
* [Bug 1732] ntpd ties up CPU on disconnected USB device.
* [Bug 1742] form 4.2.6p3-RC12: Fix a typo in an error message in the
  "build" script.
(4.2.7p90) 2010/12/06 Released by Harlan Stenn <stenn@ntp.org>
* [Bug 1738] Windows ntpd has wrong net adapter name.
* [Bug 1740] ntpdc -c reslist packet count wrongly treated as signed.
(4.2.7p89) 2010/12/04 Released by Harlan Stenn <stenn@ntp.org>
* [Bug 1736] tos int, bool options broken in 4.2.7p66.
* from 4.2.6p3-RC12: Clean up the SNTP documentation.
(4.2.7p88) 2010/12/02 Released by Harlan Stenn <stenn@ntp.org>
* [Bug 1735] 'clocktime()' aborts ntpd on bogus input
(4.2.7p87) 2010/12/01 Released by Harlan Stenn <stenn@ntp.org>
* from 4.2.6p3-RC12: Clean up m4 quoting in configure.ac, *.m4 files,
  resolving intermittent AC_LANG_PROGRAM possibly undefined errors.
(4.2.7p86) 2010/11/29 Released by Harlan Stenn <stenn@ntp.org>
* Documentation updates from Dave Mills.
(4.2.7p85) 2010/11/24 Released by Harlan Stenn <stenn@ntp.org>
* Documentation updates from Dave Mills.
(4.2.7p84) 2010/11/22 Released by Harlan Stenn <stenn@ntp.org>
* [Bug 1618] Unreachable code in jjy_start().
* [Bug 1725] from 4.2.6p3-RC11: ntpd sends multicast from only one
  address.
* from 4.2.6p3-RC11: Upgrade libopts to 33.3.8.
* from 4.2.6p3-RC11: Bump minimum Automake version to 1.11, required for
  AM_COND_IF use in LIBOPTS_CHECK.
* An almost complete rebuild of the initial loopfilter configuration
  process, including the code that determines the interval between
  frequency file updates, from Dave Mills.
* Documentation updates from Dave Mills.
* Add ntp-keygen -l/--lifetime to control certificate expiry.
* JJY driver improvements for Tristate JJY01/02, including changes
  to its clockstats format.
* Add "nonvolatile" ntp.conf directive to control how often the
  driftfile is written.
(4.2.7p83) 2010/11/17 Released by Harlan Stenn <stenn@ntp.org>
* [Bug 1727] ntp-keygen PLEN, ILEN undeclared --without-crypto.
* Remove top-level libopts, use sntp/libopts.
* from 4.2.6p3-RC11: Remove log_msg() and debug_msg() from sntp in favor
  of msyslog().
* Documentation updates from Dave Mills.
(4.2.7p82) 2010/11/16 Released by Harlan Stenn <stenn@ntp.org>
* [Bug 1728] from 4.2.6p3-RC11: In ntp_openssl.m4, don't add
  -I/usr/include or -L/usr/lib to CPPFLAGS or LDFLAGS.
(4.2.7p81) 2010/11/14 Released by Harlan Stenn <stenn@ntp.org>
* [Bug 1681] from 4.2.6p3-RC10: More sntp logging cleanup.
* [Bug 1683] from 4.2.6p3-RC10: Non-localhost on loopback exempted from
  nic rules.
* [Bug 1719] Cleanup for ntp-keygen and fix -V crash, from Dave Mills.
(4.2.7p80) 2010/11/10 Released by Harlan Stenn <stenn@ntp.org>
* [Bug 1574] from 4.2.6p3-RC9: sntp doesn't set tv_usec correctly.
* [Bug 1681] from 4.2.6p3-RC9: sntp logging cleanup.
* [Bug 1683] from 4.2.6p3-RC9: Interface binding does not seem to work
  as intended.
* [Bug 1708] make check fails with googletest 1.4.0.
* [Bug 1709] from 4.2.6p3-RC9: ntpdate ignores replies with equal
  receive and transmit timestamps.
* [Bug 1715] sntp utilitiesTest.IPv6Address failed.
* [Bug 1718] Improve gtest checks in configure.ac.
(4.2.7p79) 2010/11/07 Released by Harlan Stenn <stenn@ntp.org>
* Correct frequency estimate with no drift file, from David Mills.
(4.2.7p78) 2010/11/04 Released by Harlan Stenn <stenn@ntp.org>
* [Bug 1697] filegen implementation should be improved.
* Refactor calendar functions in terms of new common code.
* Documentation updates from Dave Mills.
(4.2.7p77) 2010/11/03 Released by Harlan Stenn <stenn@ntp.org>
* [Bug 1692] packageinfo.sh needs to be "sourced" using ./ .
* [Bug 1695] ntpdate takes longer than necessary.
(4.2.7p76) 2010/11/02 Released by Harlan Stenn <stenn@ntp.org>
* [Bug 1690] Unit tests fails to build on some systems.
* [Bug 1691] Use first NMEA sentence each second.
* Put the sntp tests under sntp/ .
* ... and only build/run them if we have gtest.
* Documentation updates from Dave Mills.
(4.2.7p75) 2010/10/30 Released by Harlan Stenn <stenn@ntp.org>
* Documentation updates from Dave Mills.
* Include Linus Karlsson's GSoC 2010 testing code.
(4.2.7p74) 2010/10/29 Released by Harlan Stenn <stenn@ntp.org>
* [Bug 1685] from 4.2.6p3-RC8: NMEA driver mode byte confusion.
* from 4.2.6p3-RC8: First cut at using scripts/checkChangeLog.
* Documentation updates from Dave Mills.
(4.2.7p73) 2010/10/27 Released by Harlan Stenn <stenn@ntp.org>
* [Bug 1680] Fix alignment of clock_select() arrays.
* refinements to new startup behavior from David Mills.
* For the bootstrap script, touch .html files last.
* Add 'make check' test case that would have caught [Bug 1678].
(4.2.7p72) 2010/10/26 Released by Harlan Stenn <stenn@ntp.org>
* [Bug 1679] Fix test for -lsocket.
* Clean up missing ;; entries in configure.ac.
(4.2.7p71) 2010/10/25 Released by Harlan Stenn <stenn@ntp.org>
* [Bug 1676] from 4.2.6p3-RC7: NMEA: $GPGLL did not work after fix
  for Bug 1571.
* [Bug 1678] "restrict source" treated as "restrict default".
* from 4.2.6p3-RC7: Added scripts/checkChangeLog.
(4.2.7p70) 2010/10/24 Released by Harlan Stenn <stenn@ntp.org>
* [Bug 1571] from 4.2.6p3-RC6: NMEA does not relate data to PPS edge.
* [Bug 1572] from 4.2.p63-RC6: NMEA time adjustment for GPZDG buggy.
* [Bug 1675] from 4.2.6p3-RC6: Prohibit includefile remote config.
* Enable generating ntpd/ntp_keyword.h after keyword-gen.c changes on
  Windows as well as POSIX platforms.
* Fix from Dave Mills for a rare singularity in clock_combine().
(4.2.7p69) 2010/10/23 Released by Harlan Stenn <stenn@ntp.org>
* [Bug 1671] Automatic delay calibration is sometimes inaccurate.
(4.2.7p68) 2010/10/22 Released by Harlan Stenn <stenn@ntp.org>
* [Bug 1669] from 4.2.6p3-RC5: NTP fails to compile on IBM AIX 5.3.
* [Bug 1670] Fix peer->bias and broadcastdelay.
* Documentation updates from Dave Mills.
* Documentation EOL cleanup.
(4.2.7p67) 2010/10/21 Released by Harlan Stenn <stenn@ntp.org>
* [Bug 1649] from 4.2.6p3-RC5: Require NMEA checksum if $GPRMC or
  previously seen.
(4.2.7p66) 2010/10/19 Released by Harlan Stenn <stenn@ntp.org>
* [Bug 1277] Provide and use O(1) FIFOs, esp. in the config tree code.
* Remove unused 'bias' configuration keyword.
(4.2.7p65) 2010/10/16 Released by Harlan Stenn <stenn@ntp.org>
* [Bug 1584] from 4.2.6p3-RC4: wrong SNMP type for precision,
  resolution.
* Remove 'calldelay' and 'sign' remnants from parser, ntp_config.c.
(4.2.7p64) 2010/10/15 Released by Harlan Stenn <stenn@ntp.org>
* [Bug 1584] from 4.2.6p3-RC3: ntpsnmpd OID must be mib-2.197.
* [Bug 1659] from 4.2.6p3-RC4: Need CLOCK_TRUETIME not CLOCK_TRUE.
* [Bug 1663] ntpdsim should not open net sockets.
* [Bug 1665] from 4.2.6p3-RC4: is_anycast() u_int32_t should be u_int32.
* from 4.2.6p3: ntpsnmpd, libntpq warning cleanup.
* Remove 'calldelay' and 'sign' keywords (Dave Mills).
* Documentation updates from Dave Mills.
(4.2.7p63) 2010/10/13 Released by Harlan Stenn <stenn@ntp.org>
* [Bug 1080] from 4.2.6p3-RC3: ntpd on ipv6 routers very chatty.
* Documentation nit cleanup.
* Documentation updates from Dave Mills.
(4.2.7p62) 2010/10/12 Released by Harlan Stenn <stenn@ntp.org>
* [Bug 750] from 4.2.6p3-RC3: Non-existing device causes coredump with
  RIPE-NCC driver.
* [Bug 1567] from 4.2.6p3-RC3: Support Arbiter 1093C Satellite Clock on
  Windows.
* [Bug 1581] from 4.2.6p3-RC3: printf format string mismatch leftover.
* [Bug 1659] from 4.2.6p3-RC3: Support Truetime Satellite Clocks on
  Windows.
* [Bug 1660] from 4.2.6p3-RC3: On some systems, test is in /usr/bin, not
  /bin.
* [Bug 1661] from 4.2.6p3-RC3: Re-indent refclock_ripencc.c.
* Lose peer_count from ntp_peer.c and ntp_proto.c (Dave Mills).
* Documentation updates from Dave Mills.
(4.2.7p61) 2010/10/06 Released by Harlan Stenn <stenn@ntp.org>
* Documentation and code cleanup from Dave Mills. No more NTP_MAXASSOC.
(4.2.7p60) 2010/10/04 Released by Harlan Stenn <stenn@ntp.org>
* Documentation updates from Dave Mills.
(4.2.7p59) 2010/10/02 Released by Harlan Stenn <stenn@ntp.org>
* Documentation updates from Dave Mills.
* Variable name cleanup from Dave Mills.
* [Bug 1657] darwin needs res_9_init, not res_init.
(4.2.7p58) 2010/09/30 Released by Harlan Stenn <stenn@ntp.org>
* Clock select bugfix from Dave Mills.
* [Bug 1554] peer may stay selected as system peer after becoming
  unreachable.
* [Bug 1644] from 4.2.6p3-RC3: cvo.sh should use lsb_release to identify
  linux distros.
* [Bug 1646] ntpd crashes with relative path to logfile.
(4.2.7p57) 2010/09/27 Released by Harlan Stenn <stenn@ntp.org>
* Documentation updates from Dave Mills.
(4.2.7p56) 2010/09/25 Released by Harlan Stenn <stenn@ntp.org>
* Clock combining algorithm improvements from Dave Mills.
* Documentation updates from Dave Mills.
* [Bug 1642] ntpdsim can't find simulate block in config file.
* [Bug 1643] from 4.2.6p3-RC3: Range-check the decoding of the RIPE-NCC
  status codes.
(4.2.7p55) 2010/09/22 Released by Harlan Stenn <stenn@ntp.org>
* Documentation updates from Dave Mills.
* [Bug 1636] from 4.2.6p3-RC2: segfault after denied remote config.
(4.2.7p54) 2010/09/21 Released by Harlan Stenn <stenn@ntp.org>
* More Initial convergence improvements from Dave Mills.
* Documentation updates from Dave Mills.
* [Bug 1635] from 4.2.6p3-RC2: "filegen ... enable" is not default.
(4.2.7p53) 2010/09/20 Released by Harlan Stenn <stenn@ntp.org>
* Documentation updates from Dave Mills.
* More Initial convergence improvements from Dave Mills.
(4.2.7p52) 2010/09/19 Released by Harlan Stenn <stenn@ntp.org>
* Initial convergence improvements from Dave Mills.
(4.2.7p51) 2010/09/18 Released by Harlan Stenn <stenn@ntp.org>
* [Bug 1344] from 4.2.6p3-RC1: ntpd on Windows exits without logging
  cause.
* [Bug 1629] 4.2.7p50 configure.ac changes invalidate config.cache.
* [Bug 1630] 4.2.7p50 cannot bootstrap on Autoconf 2.61.
(4.2.7p50) 2010/09/16 Released by Harlan Stenn <stenn@ntp.org>
* Cleanup NTP_LIB_M.
* [Bug 1628] Clean up -lxnet/-lsocket usage for (open)solaris.
(4.2.7p49) 2010/09/13 Released by Harlan Stenn <stenn@ntp.org>
* Documentation updates from Dave Mills.
(4.2.7p48) 2010/09/12 Released by Harlan Stenn <stenn@ntp.org>
* Documentation updates from Dave Mills.
(4.2.7p47) 2010/09/11 Released by Harlan Stenn <stenn@ntp.org>
* Documentation updates from Dave Mills.
* [Bug 1588] finish configure --disable-autokey implementation.
* [Bug 1616] refclock_acts.c: if (pp->leap == 2) is always false.
* [Bug 1620] [Backward Incompatible] "discard minimum" value should be in
  seconds, not log2 seconds.
(4.2.7p46) 2010/09/10 Released by Harlan Stenn <stenn@ntp.org>
* Use AC_SEARCH_LIBS instead of AC_CHECK_LIB for NTP_LIB_M.
(4.2.7p45) 2010/09/05 Released by Harlan Stenn <stenn@ntp.org>
* [Bug 1578] Consistently use -lm when needed.
(4.2.7p44) 2010/08/27 Released by Harlan Stenn <stenn@ntp.org>
* [Bug 1573] from 4.2.6p3-beta1: Miscalculation of offset in sntp.
(4.2.7p43) 2010/08/26 Released by Harlan Stenn <stenn@ntp.org>
* [Bug 1602] Refactor some of the sntp/ directory to facililtate testing.
(4.2.7p42) 2010/08/18 Released by Harlan Stenn <stenn@ntp.org>
* [Bug 1593] ntpd abort in free() with logconfig syntax error.
* [Bug 1595] from 4.2.6p3-beta1: empty last line in key file causes
  duplicate key to be added
* [Bug 1597] from 4.2.6p3-beta1: packet processing ignores RATE KoD packets,
  Because of a bug in string comparison.
(4.2.7p41) 2010/07/28 Released by Harlan Stenn <stenn@ntp.org>
* [Bug 1581] from 4.2.6p3-beta1: ntp_intres.c size_t printf format
  string mismatch.
* [Bug 1586] ntpd 4.2.7p40 doesn't write to syslog after fork on QNX.
* Avoid race with parallel builds using same source directory in
  scripts/genver by using build directory for temporary files.
* orphanwait documentation updates.
(4.2.7p40) 2010/07/12 Released by Harlan Stenn <stenn@ntp.org>
* [Bug 1395] ease ntpdate elimination with ntpd -w/--wait-sync
* [Bug 1396] allow servers on ntpd command line like ntpdate
(4.2.7p39) 2010/07/09 Released by Harlan Stenn <stenn@ntp.org>
* Fix typo in driver28.html.
* [Bug 1581] from 4.2.6p2: size_t printf format string mismatches, IRIG
  string buffers undersized.  Mostly backported from earlier ntp-dev
  fixes by Juergen Perlinger.
(4.2.7p38) 2010/06/20 Released by Harlan Stenn <stenn@ntp.org>
* [Bug 1570] backported to 4.2.6p2-RC7.
* [Bug 1575] from 4.2.6p2-RC7: use 'snprintf' with LIB_BUFLENGTH in
  inttoa.c, tvtoa.c and utvtoa.c
* [Bug 1576] backported to 4.2.6p2-RC7.
* Typo fix in a comment in ntp_proto.c.
(4.2.7p37) 2010/06/19 Released by Harlan Stenn <stenn@ntp.org>
* [Bug 1576] sys/sysctl.h depends on sys/param.h on OpenBSD.
(4.2.7p36) 2010/06/15 Released by Harlan Stenn <stenn@ntp.org>
* [Bug 1560] Initial support for orphanwait, from Dave Mills.
* clock_filter()/reachability fixes from Dave Mills.
(4.2.7p35) 2010/06/12 Released by Harlan Stenn <stenn@ntp.org>
* Rewrite of multiprecision macros in 'ntp_fp.h' from J. Perlinger
  <perlinger@ntp.org>
* [Bug 715] from 4.2.6p2-RC6: libisc Linux IPv6 interface iteration
  drops multicast flags.
(4.2.7p34) 2010/06/05 Released by Harlan Stenn <stenn@ntp.org>
* [Bug 1570] serial clock drivers get outdated input from kernel tty
  line buffer after startup
(4.2.7p33) 2010/06/04 Released by Harlan Stenn <stenn@ntp.org>
* [Bug 1561] from 4.2.6p2-RC5: ntpq, ntpdc "passwd" prompts for MD5
  password w/SHA1.
* [Bug 1565] from 4.2.6p2-RC5: sntp/crypto.c compile fails on MacOS over
  vsnprintf().
* from 4.2.6p2-RC5: Windows port: do not exit in
  ntp_timestamp_from_counter() without first logging the reason.
(4.2.7p32) 2010/05/19 Released by Harlan Stenn <stenn@ntp.org>
* Copyright file cleanup from Dave Mills.
* [Bug 1555] from 4.2.6p2-RC4: sntp illegal C (mixed code and
  declarations).
* [Bug 1558] pool prototype associations have 0.0.0.0 for remote addr.
* configure.ac: add --disable-autokey, #define AUTOKEY to enable future
  support for building without Autokey, but with OpenSSL for its digest
  algorithms (hash functions).  Code must be modified to use #ifdef
  AUTOKEY instead of #ifdef OPENSSL where appropriate to complete this.
* include/ntp_crypto.h: make assumption AUTOKEY implies OPENSSL explicit.
(4.2.7p31) 2010/05/11 Released by Harlan Stenn <stenn@ntp.org>
* [Bug 1325] from 4.2.6p2-RC3: unreachable code sntp recv_bcst_data().
* [Bug 1459] from 4.2.6p2-RC3: sntp MD5 authentication does not work
  with ntpd.
* [Bug 1552] from 4.2.6p2-RC3: update and complete broadcast and crypto
  features in sntp.
* [Bug 1553] from 4.2.6p2-RC3: sntp/configure.ac OpenSSL support.
* from 4.2.6p2-RC3: Escape unprintable characters in a refid in ntpq -p
  billboard.
* from 4.2.6p2-RC3: Simplify hash client code by providing OpenSSL
  EVP_*() API when built without OpenSSL.  (already in 4.2.7)
* from 4.2.6p2-RC3: Do not depend on ASCII in sntp.
(4.2.7p30) 2010/05/06 Released by Harlan Stenn <stenn@ntp.org>
* [Bug 1526] ntpd DNS pipe read EINTR with no network at startup.
* Update the ChangeLog entries when merging items from -stable.
(4.2.7p29) 2010/05/04 Released by Harlan Stenn <stenn@ntp.org>
* [Bug 1542] ntpd mrulist response may have incorrect last.older.
* [Bug 1543] ntpq mrulist must refresh nonce when retrying.
* [Bug 1544] ntpq mrulist sscanf timestamp format mismatch on 64-bit.
* Windows compiling hints/winnt.html update from G. Sunil Tej.
(4.2.7p28) 2010/05/03 Released by Harlan Stenn <stenn@ntp.org>
* [Bug 1512] from 4.2.6p2-RC3: ntpsnmpd should connect to net-snmpd
  via a unix-domain socket by default.
  Provide a command-line 'socket name' option.
* [Bug 1538] from 4.2.6p2-RC3: update refclock_nmea.c's call to
  getprotobyname().
* [Bug 1541] from 4.2.6p2-RC3: Fix wrong keyword for "maxclock".
(4.2.7p27) 2010/04/27 Released by Harlan Stenn <stenn@ntp.org>
(4.2.7p26) 2010/04/24 Released by Harlan Stenn <stenn@ntp.org>
* [Bug 1465] from 4.2.6p2-RC2: Make sure time from TS2100 is not
  invalid (backport from -dev).
* [Bug 1528] from 4.2.6p2-RC2: Fix EDITLINE_LIBS link order for ntpq
  and ntpdc.
* [Bug 1531] Require nonce with mrulist requests.
* [Bug 1532] Remove ntpd support for ntpdc's monlist in favor of ntpq's
  mrulist.
* [Bug 1534] from 4.2.6p2-RC2: conflicts with VC++ 2010 errno.h.
* [Bug 1535] from 4.2.6p2-RC2: "restrict -4 default" and "restrict
  -6 default" ignored.
(4.2.7p25) 2010/04/20 Released by Harlan Stenn <stenn@ntp.org>
* [Bug 1528] from 4.2.6p2-RC2: Remove --with-arlib from br-flock.
* [Bug 1503] [Bug 1504] [Bug 1518] [Bug 1522] from 4.2.6p2-RC2:
  all of which were fixed in 4.2.7 previously.
(4.2.7p24) 2010/04/13 Released by Harlan Stenn <stenn@ntp.org>
* [Bug 1390] Control PPS on the Oncore M12.
* [Bug 1518] Windows ntpd should lock to one processor more
  conservatively.
* [Bug 1520] '%u' formats for size_t gives warnings with 64-bit builds.
* [Bug 1522] Enable range syntax "trustedkey (301 ... 399)".
* Documentation updates for 4.2.7p22 changes and additions, updating
  ntpdc.html, ntpq.html, accopt.html, confopt.html, manyopt.html,
  miscopt.html, and miscopt.txt.
* accopt.html: non-ntpport doc changes from Dave Mills.
* Modify full MRU list preemption when full to match "discard monitor"
  documentation, by removing exception for count == 1.
(4.2.7p23) 2010/04/04 Released by Harlan Stenn <stenn@ntp.org>
* [Bug 1516] unpeer by IP address fails, DNS name works.
* [Bug 1517] ntpq and ntpdc should verify reverse DNS before use.
  ntpq and ntpdc now use the following format for showing purported
  DNS names from IP address "reverse" DNS lookups when the DNS name
  does not exist or does not include the original IP address among
  the results: "192.168.1.2 (fake.dns.local)".
(4.2.7p22) 2010/04/02 Released by Harlan Stenn <stenn@ntp.org>
* [Bug 1432] Don't set inheritable flag for linux capabilities.
* [Bug 1465] Make sure time from TS2100 is not invalid.
* [Bug 1483] AI_NUMERICSERV undefined in 4.2.7p20.
* [Bug 1497] fudge is broken by getnetnum() change.
* [Bug 1503] Auto-enabling of monitor for "restrict ... limited" wrong.
* [Bug 1504] ntpdate tickles ntpd "discard minimum 1" rate limit if
  "restrict ... limited" is used.
* ntpdate: stop querying source after KoD packet response, log it.
* ntpdate: rate limit each server to 2s between packets.
* From J. N. Perlinger: avoid pointer wraparound warnings in dolfptoa(),
  printf format mismatches with 64-bit size_t.
* Broadcast client (ephemeral) associations should be demobilized only
  if they are not heard from for 10 consecutive polls, regardless of
  surviving the clock selection.  Fix from David Mills.
* Add "ntpq -c ifstats" similar to "ntpdc -c ifstats".
* Add "ntpq -c sysstats" similar to "ntpdc -c sysstats".
* Add "ntpq -c monstats" to show monlist knobs and stats.
* Add "ntpq -c mrulist" similar to "ntpdc -c monlist" but not
  limited to 600 rows, and with filtering and sorting options:
  ntpq -c "mrulist mincount=2 laddr=192.168.1.2 sort=-avgint"
  ntpq -c "mrulist sort=addr"
  ntpq -c "mrulist mincount=2 sort=count"
  ntpq -c "mrulist sort=-lstint"
* Modify internal representation of MRU list to use l_fp fixed-point
  NTP timestamps instead of seconds since startup.  This increases the
  resolution and substantially improves accuracy of sorts involving
  timestamps, at the cost of flushing all MRU entries when the clock is
  stepped, to ensure the timestamps can be compared with the current
  get_systime() results.
* Add ntp.conf "mru" directive to configure MRU parameters, such as
  "mru mindepth 600 maxage 64 maxdepth 5000 maxmem 1024" or
  "mru initalloc 0 initmem 16 incalloc 99 incmem 4".  Several pairs are
  equivalent with one in units of MRU entries and its twin in units of
  kilobytes of memory, so the last one used in ntp.conf controls:
  maxdepth/maxmem, initalloc/initmem, incalloc/incmem.  With the above
  values, ntpd will preallocate 16kB worth of MRU entries, allocating
  4kB worth each time more are needed, with a hard limit of 1MB of MRU
  entries.  Until there are more than 600 entries none would be reused.
  Then only entries for addresses last seen 64 seconds or longer ago are
  reused.
* Limit "ntpdc -c monlist" response in ntpd to 600 entries, the previous
  overall limit on the MRU list depth which was driven by the monlist
  implementation limit of one request with a single multipacket
  response.
* New "pool" directive implementation modeled on manycastclient.
* Do not abort on non-ASCII characters in ntp.conf, ignore them.
* ntpq: increase response reassembly limit from 24 to 32 packets, add
  discussion in comment regarding results with even larger MAXFRAGS.
* ntpq: handle "passwd MYPASSWORD" (without prompting) as with ntpdc.
* ntpdc: do not examine argument to "passwd" if not supplied.
* configure: remove check for pointer type used with qsort(), we
  require ANSI C which mandates void *.
* Reset sys_kodsent to 0 in proto_clr_stats().
* Add sptoa()/sockporttoa() similar to stoa()/socktoa() adding :port.
* Use memcpy() instead of memmove() when buffers can not overlap.
* Remove sockaddr_storage from our sockaddr_u union of sockaddr,
  sockaddr_in, and sockaddr_in6, shaving about 100 bytes from its size
  and substantially decreasing MRU entry memory consumption.
* Extend ntpq readvar (alias rv) to allow fetching up to three named
  variables in one operation:  ntpq -c "rv 0 version offset frequency".
* ntpq: use srchost variable to show .POOL. prototype associations'
  hostname instead of address 0.0.0.0.
* "restrict source ..." configures override restrictions for time
  sources, allows tight default restrictions to be used with the pool
  directive (where server addresses are not known in advance).
* Ignore "preempt" modifier on manycastclient and pool prototype
  associations.  The resulting associations are preemptible, but the
  prototype must not be.
* Maintain and use linked list of associations (struct peer) in ntpd,
  avoiding walking 128 hash table entries to iterate over peers.
* Remove more workarounds unneeded since we require ISO C90 AKA ANSI C:
  - remove fallback implementations for memmove(), memset, strstr().
  - do not test for atexit() or memcpy().
* Collapse a bunch of code duplication in ntpd/ntp_restrict.c added with
  support for IPv6.
* Correct some corner case failures in automatically enabling the MRU
  list if any "restrict ... limited" is in effect, and in disabling MRU
  maintenance. (ntp_monitor.c, ntp_restrict.c)
* Reverse the internal sort order of the address restriction lists, but
  preserve the same behavior.  This allows removal of special-case code
  related to the default restrictions and more straightforward lookups
  of restrictions for a given address (now, stop on first match).
* Move ntp_restrict.c MRU doubly-linked list maintenance code into
  ntp_lists.h macros, allowing more duplicated source excision.
* Repair ntpdate.c to no longer test HAVE_TIMER_SETTIME.
* Do not reference peer_node/unpeer_node after freeing when built with
  --disable-saveconfig and using DNS.
(4.2.7p21) 2010/03/31 Released by Harlan Stenn <stenn@ntp.org>
* [Bug 2399] Reset sys_kodsent in proto_clr_stats().
* [Bug 1514] from 4.2.6p1-RC6: Typo in ntp_proto.c: fabs(foo < .4)
  should be fabs(foo) < .4.
* [Bug 1464] from 4.2.6p1-RC6: synchronization source wrong for
  refclocks ARCRON_MSF (27) and SHM (28).
* From 4.2.6p1-RC6: Correct Windows port's refclock_open() to
  return 0 on failure not -1.
* From 4.2.6p1-RC6: Correct CHU, dumbclock, and WWVB drivers to
  check for 0 returned from refclock_open() on failure.
* From 4.2.6p1-RC6: Correct "SIMUL=4 ./flock-build -1" to
  prioritize -1/--one.
* [Bug 1306] constant conditionals in audio_gain().
(4.2.7p20) 2010/02/13 Released by Harlan Stenn <stenn@ntp.org>
* [Bug 1483] hostname in ntp.conf "restrict" parameter rejected.
* Use all addresses for each restrict by hostname.
* Use async DNS to resolve trap directive hostnames.
(4.2.7p19) 2010/02/09 Released by Harlan Stenn <stenn@ntp.org>
* [Bug 1338] Update the association type codes in ntpq.html.
* [Bug 1478] from 4.2.6p1-RC5: linking fails: EVP_MD_pkey_type.
* [Bug 1479] from 4.2.6p1-RC5: not finding readline headers.
* [Bug 1484] from 4.2.6p1-RC5: ushort is not defined in QNX6.
(4.2.7p18) 2010/02/07 Released by Harlan Stenn <stenn@ntp.org>
* [Bug 1480] from 4.2.6p1-RC5: snprintf() cleanup caused
  unterminated refclock IDs.
* Stop using getaddrinfo() to convert numeric address strings to on-wire
  addresses in favor of is_ip_address() alone.
(4.2.7p17) 2010/02/05 Released by Harlan Stenn <stenn@ntp.org>
* [Bug 1477] from 4.2.6p1-RC5: First non-gmake make in clone
  w/VPATH can't make COPYRIGHT.
* Attempts to cure CID 108 CID 118 CID 119 TAINTED_SCALAR warnings.
* Broaden ylwrap workaround VPATH_HACK to all non-GNU make.
(4.2.7p16) 2010/02/04 Released by Harlan Stenn <stenn@ntp.org>
* [Bug 1474] from 4.2.6p1-RC4: ntp_keygen LCRYPTO after libntp.a.
* Include 4.2.6p1-RC4: Remove arlib.
(4.2.7p15) 2010/02/03 Released by Harlan Stenn <stenn@ntp.org>
* [Bug 1455] from 4.2.6p1: ntpd does not try /etc/ntp.audio.
* Include 4.2.6p1: Convert many sprintf() calls to snprintf(), also
  strcpy(), strcat().
* Include 4.2.6p1: Fix widely cut-n-pasted bug in refclock shutdown
  after failed start.
* Include 4.2.6p1: Remove some dead code checking for emalloc()
  returning NULL.
(4.2.7p14) 2010/02/02 Released by Harlan Stenn <stenn@ntp.org>
* [Bug 1338] ntpq displays incorrect association type codes.
* [Bug 1469] u_int32, int32 changes broke HP-UX 10.20 build.
* [Bug 1470] from 4.2.6p1: "make distdir" compiles keyword-gen.
* [Bug 1471] CID 120 CID 121 CID 122 is_ip_address() uninit family.
* [Bug 1472] CID 116 CID 117 minor warnings in new DNS code.
* [Bug 1473] from 4.2.6p1: "make distcheck" version.m4 error.
(4.2.7p13) 2010/01/31 Released by Harlan Stenn <stenn@ntp.org>
* [Bug 1467] from 4.2.6p1: Fix bogus rebuild of sntp/sntp.html.
(4.2.7p12) 2010/01/30 Released by Harlan Stenn <stenn@ntp.org>
* [Bug 1468] 'make install' broken for root on default NFS mount.
(4.2.7p11) 2010/01/28 Released by Harlan Stenn <stenn@ntp.org>
* [Bug 47] Debugging and logging do not work after a fork.
* [Bug 1010] getaddrinfo() could block and thus should not be called by
  the main thread/process.
* New async DNS resolver in ntpd allows nonblocking queries anytime,
  instead of only once at startup.
(4.2.7p10) 2010/01/24 Released by Harlan Stenn <stenn@ntp.org>
* [Bug 1140] from 4.2.6p1-RC5: Clean up debug.html, decode.html,
  and ntpq.html.
* Include 4.2.6p1-RC3: Use TZ=UTC instead of TZ= when calling date in
  scripts/mkver.in .
* [Bug 1448] from 4.2.6p1-RC3: Some macros not correctly conditionally
  or absolutely defined on Windows.
* [Bug 1449] from 4.2.6p1-RC3: ntpsim.h in ntp_config.c should be used
  conditionally.
* [Bug 1450] from 4.2.6p1-RC3: Option to exclude warnings not
  unconditionally defined on Windows.
(4.2.7p9) 2010/01/13 Released by Harlan Stenn <stenn@ntp.org>
(4.2.7p8) 2010/01/12 Released by Harlan Stenn <stenn@ntp.org>
* [Bug 702] ntpd service logic should use libopts to examine cmdline.
* [Bug 1451] from 4.2.6p1-RC3: sntp leaks KoD entry updating.
* [Bug 1453] from 4.2.6p1-RC3: Use $CC in config.cache filename.
(4.2.7p7) 2009/12/30 Released by Harlan Stenn <stenn@ntp.org>
* [Bug 620] ntpdc getresponse() esize != *rsize s/b size != *rsize.
* [Bug 1446] 4.2.7p6 requires autogen, missing ntpd.1, *.texi, *.menu.
(4.2.7p6) 2009/12/28 Released by Harlan Stenn <stenn@ntp.org>
* [Bug 1443] Remove unnecessary dependencies on ntp_io.h
* [Bug 1442] Move Windows functions into libntp files
* [Bug 1127] from 4.2.6p1-RC3: Check the return of X590_verify().
* [Bug 1439] from 4.2.6p1-RC3: .texi gen after binary is linked.
* [Bug 1440] from 4.2.6p1-RC3: Update configure.ac to support kfreebsd.
* [Bug 1445] from 4.2.6p1-RC3: IRIX does not have -lcap or support
  linux capabilities.
(4.2.7p5) 2009/12/25 Released by Harlan Stenn <stenn@ntp.org>
* Include 4.2.6p1-RC2
(4.2.7p4) 2009/12/24 Released by Harlan Stenn <stenn@ntp.org>
* [Bug 1429] ntpd -4 option does not reliably force IPv4 resolution.
* [Bug 1431] System headers must come before ntp headers in ntp_intres.c .
(4.2.7p3) 2009/12/22 Released by Harlan Stenn <stenn@ntp.org>
* [Bug 1426] scripts/VersionName needs . on the search path.
* [Bug 1427] quote missing in ./build - shows up on NetBSD.
* [Bug 1428] Use AC_HEADER_RESOLV to fix breaks from resolv.h
(4.2.7p2) 2009/12/20 Released by Harlan Stenn <stenn@ntp.org>
* [Bug 1419] ntpdate, ntpdc, sntp, ntpd ignore configure --bindir.
* [Bug 1421] add util/tg2, a clone of tg that works on Linux, NetBSD, and
  FreeBSD
(4.2.7p1) 2009/12/15 Released by Harlan Stenn <stenn@ntp.org>
* [Bug 1348] ntpd Windows port should wait for sendto() completion.
* [Bug 1413] test OpenSSL headers regarding -Wno-strict-prototypes.
* [Bug 1418] building ntpd/ntpdc/ntpq statically with ssl fails.
(4.2.7p0) 2009/12/13 Released by Harlan Stenn <stenn@ntp.org>
* [Bug 1412] m4/os_cflags.m4 caches results that depend on $CC.
* [Bug 1414] Enable "make distcheck" success with BSD make.
(4.2.7) 2009/12/09 Released by Harlan Stenn <stenn@ntp.org>
* [Bug 1407] configure.ac: recent GNU Make -v does not include "version".
---
(4.2.6p5) 2011/12/24 Released by Harlan Stenn <stenn@ntp.org>

No changes from 4.2.6p5-RC3.

---
(4.2.6p5-RC3) 2011/12/08 Released by Harlan Stenn <stenn@ntp.org>

* [Bug 2082] 3-char refid sent by ntpd 4.2.6p5-RC2 ends with extra dot.
* [Bug 2085] clock_update() sys_rootdisp calculation omits root delay.
* [Bug 2086] get_systime() should not offset by sys_residual.
* [Bug 2087] sys_jitter calculation overweights sys.peer jitter.
* Ensure NULL peer->dstadr is not accessed in orphan parent selection.

---
(4.2.6p5-RC2) 2011/11/30 Released by Harlan Stenn <stenn@ntp.org>

* [Bug 2050] Orphan mode stratum counting to infinity.
* [Bug 2059] optional billboard column "server" does not honor -n.
* [Bug 2066] ntpq lopeers ipv6 "local" column overrun.
* [Bug 2068] ntpd sends nonprintable stratum 16 refid to ntpq.
* [Bug 2069] broadcastclient, multicastclient spin up duplicate
  ephemeral associations without broadcastdelay.
* [Bug 2072] Orphan parent selection metric needs ntohl().
* Exclude not-yet-determined sys_refid from use in loopback TEST12
  (from David Mills).
* Never send KoD rate limiting response to MODE_SERVER response.

---
(4.2.6p5-RC1) 2011/10/18 Released by Harlan Stenn <stenn@ntp.org>

* [Bug 2034] Listening address configuration with prefix misapplied.

---
(4.2.6p4) 2011/09/22 Released by Harlan Stenn <stenn@ntp.org>

* [Bug 1984] ntp/libisc fails to compile on OS X 10.7 (Lion).
* [Bug 1985] "logconfig =allall" rejected.
* [Bug 2001] ntpdc timerstats reports overruns as handled.
* [Bug 2003] libntpq ntpq_read_assoc_peervars() broken.
* [Backward Incompatible] sntp: -l/--filelog -> -l/--logfile, to be
  consistent with ntpd.
* libopts/file.c fix from Bruce Korb (arg-type=file).

---
(4.2.6p4-RC2) 2011/08/04 Released by Harlan Stenn <stenn@ntp.org>

* [Bug 1608] Parse Refclock driver should honor trusttime.
* [Bug 1961] html2man update: distribute ntp-wait.html.
* [Bug 1970] UNLINK_EXPR_SLIST() causes crash if list is empty.
* [Bug 1972] checking for struct rtattr fails.
* [Bug 1975] libntp/mktime.c won't work with 64-bit time_t
* [Bug 1978] [Bug 1134] fix in 4.2.6p4-RC1 doesn't build on older Linux.
* Backport several fixes for Coverity warnings from ntp-dev.
* Backport if_nametoindex() check for hpux.

---
(4.2.6p4-RC1) 2011/07/10 Released by Harlan Stenn <stenn@ntp.org>

* [Bug 1134] ntpd fails binding to tentative IPv6 addresses.
* [Bug 1790] Update config.guess and config.sub to detect AIX6.
* [Bug 1961] html2man needs an update.
* Update the NEWS file.

---
(4.2.6p4-beta2) 2011/05/25 Released by Harlan Stenn <stenn@ntp.org>

* [Bug 1695] ntpdate takes longer than necessary.
* [Bug 1832] ntpdate doesn't allow timeout > 2s.
* [Bug 1933] WWVB/Spectracom driver timestamps LFs, not CRs.
* Backport utility routines from ntp-dev: mprintf(), emalloc_zero().

---
(4.2.6p4-beta1) 2011/05/16 Released by Harlan Stenn <stenn@ntp.org>

* [Bug 1554] peer may stay selected as system peer after becoming
  unreachable.
* [Bug 1921] LOCAL, ACTS drivers with "prefer" excluded from initial
  candidate list.
* [Bug 1923] orphan parent favored over LOCAL, ACTS drivers.
* [Bug 1924] Billboard tally codes sometimes do not match operation,
  variables.
* Enable tickadj-like taming of wildly off-spec Windows clock using
  NTPD_TICKADJ_PPM env. var. specifying baseline slew.
* Upgrade to AutoGen 5.11.9 (and require it).
* Upgrade to libopts 35.0.10 from AutoGen 5.11.9pre8.

---
(4.2.6p3) 2011/01/03 Released by Harlan Stenn <stenn@ntp.org>

* [Bug 1764] Palisade driver doesn't build on Linux
* Create and use scripts/check--help when generating .texi files.
* Update bk triggers for the bk-5 release.
* Update genCommitLog for the bk-5 release.
* Update the copyright year.

---
(4.2.6p3-RC12) 2010/12/25 Released by Harlan Stenn <stenn@ntp.org>

* [Bug 1458] Can not compile NTP on FreeBSD 4.7.
* [Bug 1510] Add modes 20/21 for driver 8 to support RAWDCF @ 75 baud.
* [Bug 1618] Unreachable code in jjy_start(). (backport from ntp-dev)
* [Bug 1719] ntp-keygen -V crash. (backport)
* [Bug 1740] ntpdc treats many counters as signed. (backport)
* [Bug 1741] Enable multicast reception on each address (Windows).
* [Bug 1742] Fix a typo in an error message in the "build" script.
* [Bug 1743] Display timezone offset when showing time for sntp in the
local timezone.
* [Bug 1751] Support for Atari FreeMiNT OS.
* [Bug 1754] --version output should be more verbose.
* [Bug 1757] oncore snprintf("%m") doesn't expand %m.
* [Bug 1758] setsockopt IPV6_MULTICAST_IF with wrong ifindex.
* [Bug 1760] ntpd Windows interpolation cannot be disabled.
* [Bug 1762] manycastclient solicitation responses interfere.
* Upgrade to libopts 34.0.9 from AutoGen 5.11.6pre7.
* Relax minimum Automake version to 1.10 with updated libopts.m4.
* Suppress ntp-keygen OpenSSL version display for --help, --version,
display both build and runtime OpenSSL versions when they differ.
* Clean up m4 quoting in configure.ac, *.m4 files, resolving
  intermittent AC_LANG_PROGRAM possibly undefined errors.
* Clean up the SNTP documentation.
* Other manycastclient repairs:
  Separate handling of scope ID embedded in many in6_addr from ifindex
  used for IPv6 multicasting ioctls.
  Add INT_PRIVACY endpt bit flag for IPv6 RFC 4941 privacy addresses.
  Enable outbound multicast from only one address per interface in the
  same subnet, and in that case prefer embedded MAC address modified
  EUI-64 IPv6 addresses first, then static, and last RFC 4941 privacy
  addresses.
  Use setsockopt(IP[V6]_MULTICAST_IF) before each send to multicast to
  select the local source address, using the correct socket is not
  enough.

---
(4.2.6p3-RC11) 2010/11/28 Released by Harlan Stenn <stenn@ntp.org>

* [Bug 1725] ntpd sends multicast from only one address.
* [Bug 1728] In ntp_openssl.m4, don't add -I/usr/include or -L/usr/lib
  to CPPFLAGS or LDFLAGS.
* [Bug 1733] IRIX doesn't have 'head' (affects scripts/checkChangeLog).
* Remove log_msg() and debug_msg() from sntp in favor of msyslog().
* Use a single copy of libopts/, in sntp/.
* Upgrade libopts to 33.3.8.
* Bump minimum Automake version to 1.11, required for AM_COND_IF
  use in LIBOPTS_CHECK.
* Improvements to the 'build' script.

---
(4.2.6p3-RC10) 2010/11/14 Released by Harlan Stenn <stenn@ntp.org>

* [Bug 1681] More sntp logging cleanup.
* [Bug 1683] Non-localhost on loopback exempted from nic rules.

---
(4.2.6p3-RC9) 2010/11/10 Released by Harlan Stenn <stenn@ntp.org>

* [Bug 1574] sntp:set_time doesn't set tv_usec correctly.
* [Bug 1681] sntp logging cleanup.
* [Bug 1683] Interface binding does not seem to work as intended.
* [Bug 1691] Use first NMEA sentence each second.
* [Bug 1692] packageinfo.sh needs to be "sourced" using ./ .
* [Bug 1709] ntpdate ignores replies with equal receive and transmit
  timestamps.
* Backport sntp from -dev

---
(4.2.6p3-RC8) 2010/10/29 Released by Harlan Stenn <stenn@ntp.org>

* [Bug 1685] NMEA driver mode byte confusion.
* First cut at using scripts/checkChangeLog.

---
(4.2.6p3-RC7) 2010/10/25 Released by Harlan Stenn <stenn@ntp.org>

* [Bug 1676] NMEA: $GPGLL did not work after fix for Bug 1571.
* Added scripts/checkChangeLog.

---
(4.2.6p3-RC6) 2010/10/24 Released by Harlan Stenn <stenn@ntp.org>

* [Bug 1571] NMEA does not relate data to PPS edge.
* [Bug 1572] NMEA time adjustment for GPZDG buggy.
* [Bug 1675] Prohibit includefile remote config.

---
(4.2.6p3-RC5) 2010/10/22 Released by Harlan Stenn <stenn@ntp.org>

* [Bug 1649] Require NMEA checksum if $GPRMC or previously seen.
* [Bug 1669] NTP 4.2.6p2 fails to compile on IBM AIX 5.3.

---
(4.2.6p3-RC4) 2010/10/16 Released by Harlan Stenn <stenn@ntp.org>

* [Bug 1584] wrong SNMP type for precision, resolution.
* [Bug 1659] Need CLOCK_TRUETIME not CLOCK_TRUE.
* [Bug 1665] is_anycast() u_int32_t should be u_int32.
* ntpsnmpd, libntpq warning cleanup.

---
(4.2.6p3-RC3) 2010/10/14 Released by Harlan Stenn <stenn@ntp.org>

* [Bug 750] Non-existing device causes coredump with RIPE-NCC driver.
* [Bug 1080] ntpd on ipv6 routers very chatty.
* [Bug 1567] Support Arbiter 1093C Satellite Clock on Windows.
* [Bug 1581] printf format string mismatch leftover.
* [Bug 1584] ntpsnmpd OID must be mib-2.197.
* [Bug 1643] Range-check the decoding of the RIPE-NCC status codes.
* [Bug 1644] cvo.sh should use lsb_release to identify linux distros.
* [Bug 1659] Support Truetime Satellite Clocks on Windows.
* [Bug 1660] On some systems, test is in /usr/bin, not /bin.
* [Bug 1661] Re-indent refclock_ripencc.c.

---
(4.2.6p3-RC2) 2010/09/25 Released by Harlan Stenn <stenn@ntp.org>

* [Bug 1635] "filegen ... enable" is not default.
* [Bug 1636] yyparse() segfault after denied filegen remote config.

---
(4.2.6p3-RC1) 2010/09/18 Released by Harlan Stenn <stenn@ntp.org>

* [Bug 1344] ntpd on Windows exits without logging cause.

---
(4.2.6p3-beta1) 2010/09/11 Released by Harlan Stenn <stenn@ntp.org>

* [Bug 1573] Miscalculation of offset in sntp.
* [Bug 1595] empty last line in key file causes duplicate key to be added
* [Bug 1597] packet processing ignores RATE KoD packets, because of
  a bug in string comparison.
* [Bug 1581] ntp_intres.c size_t printf format string mismatch.

---
(4.2.6p2) 2010/07/09 Released by Harlan Stenn <stenn@ntp.org>

* [Bug 1581] size_t printf format string mismatches, IRIG string buffers
  undersized.  Mostly backported from earlier ntp-dev fixes by Juergen
  Perlinger.

---
(4.2.6p2-RC7) 2010/06/19 Released by Harlan Stenn <stenn@ntp.org>

* [Bug 1570] serial clock drivers get outdated input from kernel tty
  line buffer after startup
* [Bug 1575] use 'snprintf' with LIB_BUFLENGTH in inttoa.c, tvtoa.c and
  utvtoa.c
* [Bug 1576] sys/sysctl.h depends on sys/param.h on OpenBSD.

---
(4.2.6p2-RC6) 2010/06/12 Released by Harlan Stenn <stenn@ntp.org>

* [Bug 715] libisc Linux IPv6 interface iteration drops multicast flags.

---
(4.2.6p2-RC5) 2010/06/03 Released by Harlan Stenn <stenn@ntp.org>

* [Bug 1561] ntpq, ntpdc "passwd" prompts for MD5 password w/SHA1.
* [Bug 1565] sntp/crypto.c compile fails on MacOS over vsnprintf().
* Windows port: do not exit in ntp_timestamp_from_counter() without
  first logging the reason.
* Support "passwd blah" syntax in ntpq.

---
(4.2.6p2-RC4) 2010/05/19 Released by Harlan Stenn <stenn@ntp.org>

* [Bug 1555] 4.2.6p2-RC3 sntp illegal C (mixed code and declarations).

---
(4.2.6p2-RC3) 2010/05/11 Released by Harlan Stenn <stenn@ntp.org>

* [Bug 1325] unreachable code in sntp recv_bcst_data().
* [Bug 1459] sntp MD5 authentication does not work with ntpd.
* [Bug 1512] ntpsnmpd should connect to net-snmpd via a unix-domain
  socket by default.  Provide a command-line 'socket name' option.
* [Bug 1538] update refclock_nmea.c's call to getprotobyname().
* [Bug 1541] Fix wrong keyword for "maxclock".
* [Bug 1552] update and complete broadcast and crypto features in sntp.
* [Bug 1553] sntp/configure.ac OpenSSL support.
* Escape unprintable characters in a refid in ntpq -p billboard.
* Simplify hash client code by providing OpenSSL EVP_*() API when built
  without OpenSSL.  (from ntp-dev)
* Do not depend on ASCII values for ('A' - '0'), ('a' - '0') in sntp.
* Windows compiling hints/winnt.html update from G. Sunil Tej.

---
(4.2.6p2-RC2) 2010/04/27 Released by Harlan Stenn <stenn@ntp.org>

* [Bug 1465] Make sure time from TS2100 is not invalid (backport from
  ntp-dev).
* [Bug 1528] Fix EDITLINE_LIBS link order for ntpq and ntpdc.
* [Bug 1534] win32/include/isc/net.h conflicts with VC++ 2010 errno.h.
* [Bug 1535] "restrict -4 default" and "restrict -6 default" ignored.
* Remove --with-arlib from br-flock.

---
(4.2.6p2-RC1) 2010/04/18 Released by Harlan Stenn <stenn@ntp.org>

* [Bug 1503] Auto-enabling of monitor for "restrict ... limited" wrong.
* [Bug 1504] ntpdate tickles ntpd "discard minimum 1" rate limit if
  "restrict ... limited" is used.
* [Bug 1518] Windows ntpd should lock to one processor more
  conservatively.
* [Bug 1522] Enable range syntax "trustedkey (301 ... 399)".
* Update html/authopt.html controlkey, requestkey, and trustedkey docs.

---
(4.2.6p1) 2010/04/09 Released by Harlan Stenn <stenn@ntp.org>
(4.2.6p1-RC6) 2010/03/31 Released by Harlan Stenn <stenn@ntp.org>

* [Bug 1514] Typo in ntp_proto.c: fabs(foo < .4) should be fabs(foo) < .4.
* [Bug 1464] synchronization source wrong for refclocks ARCRON_MSF (27)
  and SHM (28).
* Correct Windows port's refclock_open() to return 0 on failure not -1.
* Correct CHU, dumbclock, and WWVB drivers to check for 0 returned from
  refclock_open() on failure.
* Correct "SIMUL=4 ./flock-build -1" to prioritize -1/--one.

---
(4.2.6p1-RC5) 2010/02/09 Released by Harlan Stenn <stenn@ntp.org>

* [Bug 1140] Clean up debug.html, decode.html, and ntpq.html.
* [Bug 1438] Remove dead code from sntp/networking.c.
* [Bug 1477] 1st non-gmake make in clone w/VPATH can't make COPYRIGHT.
* [Bug 1478] linking fails with undefined reference EVP_MD_pkey_type.
* [Bug 1479] Compilation fails because of not finding readline headers.
* [Bug 1480] snprintf() cleanup caused unterminated refclock IDs.
* [Bug 1484] ushort is not defined in QNX6.

---
(4.2.6p1-RC4) 2010/02/04 Released by Harlan Stenn <stenn@ntp.org>

* [Bug 1455] ntpd does not try /etc/ntp.audio as documented.
* [Bug 1467] Fix bogus rebuild of sntp/sntp.html
* [Bug 1470] "make distdir" in $srcdir builds keyword-gen, libntp.a.
* [Bug 1473] "make distcheck" before build can't make sntp/version.m4.
* [Bug 1474] ntp_keygen needs LCRYPTO after libntp.a.
* Convert many sprintf() calls to snprintf(), also strcpy(), strcat().
* Fix widely cut-n-pasted bug in refclock shutdown after failed start.
* Remove some dead code checking for emalloc() returning NULL.
* Remove arlib.

---
(4.2.6p1-RC3) 2010/01/24 Released by Harlan Stenn <stenn@ntp.org>

* Use TZ=UTC instead of TZ= when calling date in scripts/mkver.in .
* [Bug 1448] Some macros not correctly conditionally or absolutely defined
  on Windows.
* [Bug 1449] ntpsim.h in ntp_config.c should be used conditionally.
* [Bug 1450] Option to exclude warnings not unconditionally defined on Windows.
* [Bug 1127] Properly check the return of X590_verify() - missed one.
* [Bug 1439] .texi generation must wait until after binary is linked.
* [Bug 1440] Update configure.ac to support kfreebsd.
* [Bug 1445] IRIX does not have -lcap or support linux capabilities.
* [Bug 1451] CID 115: sntp leaks KoD entry when updating existing.
* [Bug 1453] Use $CC in config.cache filename in ./build script.

---
(4.2.6p1-RC2) 2009/12/25 Released by Harlan Stenn <stenn@ntp.org>

* [Bug 1411] Fix status messages in refclock_oncore.c.
* [Bug 1416] MAXDNAME undefined on Solaris 2.6.
* [Bug 1419] ntpdate, ntpdc, sntp, ntpd ignore configure --bindir.
* [Bug 1424] Fix check for rtattr (rtnetlink.h).
* [Bug 1425] unpeer by association ID sets up for duplicate free().
* [Bug 1426] scripts/VersionName needs . on the search path.
* [Bug 1427] quote missing in ./build - shows up on NetBSD.
* [Bug 1428] Use AC_HEADER_RESOLV to fix breaks from resolv.h
* [Bug 1429] ntpd -4 option does not reliably force IPv4 resolution.
* [Bug 1431] System headers must come before ntp headers in ntp_intres.c .
* [Bug 1434] HP-UX 11 ip_mreq undeclared, _HPUX_SOURCE helps some.
* [Bug 1435] sntp: Test for -lresolv using the same tests as in ntp.

---
(4.2.6p1-RC1) 2009/12/20 Released by Harlan Stenn <stenn@ntp.org>

* [Bug 1409] Put refclock_neoclock4x.c under the NTP COPYRIGHT notice.
  This should allow debian and other distros to add this refclock driver
  in further distro releases.
  Detect R2 hardware releases.
* [Bug 1412] m4/os_cflags.m4 caches results that depend on $CC.
* [Bug 1413] test OpenSSL headers regarding -Wno-strict-prototypes.
* [Bug 1414] Enable "make distcheck" success with BSD make.
* [Bug 1415] Fix Mac OS X link problem.
* [Bug 1418] building ntpd/ntpdc/ntpq statically with ssl fails.
* Build infrastructure updates to enable beta releases of ntp-stable.

---
(4.2.6) 2009/12/09 Released by Harlan Stenn <stenn@ntp.org>
* [Sec 1331] from4.2.4p8: DoS with mode 7 packets - CVE-2009-3563.
* [Bug 508] Fixed leap second handling for Windows.
(4.2.5p250-RC) 2009/11/30 Released by Harlan Stenn <stenn@ntp.org>
* sntp documentation updates.
* [Bug 761] internal resolver does not seem to honor -4/-6 qualifiers
* [Bug 1386] Deferred DNS doesn't work on NetBSD
* [Bug 1391] avoid invoking autogen twice for .c and .h files.
* [Bug 1397] shmget() refclock_shm failing because of file mode.
* Pass no_needed to ntp_intres as first part of fixing [Bug 975].
* Add ./configure --enable-force-defer-DNS to help debugging.
(4.2.5p249-RC) 2009/11/28 Released by Harlan Stenn <stenn@ntp.org>
* [Bug 1400] An empty KOD DB file causes sntp to coredump.
* sntp: documentation cleanup.
* sntp: clean up some error messages.
* sntp: Use the precision to control how many offset digits are shown.
* sntp: Show root dispersion.
* Cleanup from the automake/autoconf upgrades.
(4.2.5p248-RC) 2009/11/26 Released by Harlan Stenn <stenn@ntp.org>
* Prepare for the generation of sntp.html.
* Documentation changes from Dave Mills.
* [Bug 1387] Storage leak in ntp_intres (minor).
* [Bug 1389] buffer overflow in refclock_oncore.c
* [Bug 1391] .texi usage text from installed, not built binaries.
* [Bug 1392] intres retries duplicate assocations endlessly.
* Correct *-opts.h dependency so default 'get' action isn't used.
(4.2.5p247-RC) 2009/11/20 Released by Harlan Stenn <stenn@ntp.org>
* [Bug 1142] nodebug builds shed no light on -d, -D option failure.
* [Bug 1179] point out the problem with -i/--jaildir and -u/--user when
  they are disabled by configure.
* [Bug 1308] support systems that lack fork().
* [Bug 1343] sntp doesn't link on Solaris 7, needs -lresolv.
(4.2.5p246-RC) 2009/11/17 Released by Harlan Stenn <stenn@ntp.org>
* Upgrade to autogen-5.10
* [Bug 1378] Unnecessary resetting of peers during interface update.
* [Bug 1382] p245 configure --disable-dependency-tracking won't build.
* [Bug 1384] ntpq :config core dumped with a blank password.
(4.2.5p245-RC) 2009/11/14 Released by Harlan Stenn <stenn@ntp.org>
* Cleanup from Dave Mills.
* [Bug 1343] sntp illegal C does not compile on Solaris 7.
* [Bug 1381] Version .deps generated include file dependencies to allow
  known dependency-breaking changes to force .deps to be cleaned,
  triggered by changing the contents of deps-ver and/or sntp/deps-ver.
(4.2.5p244-RC) 2009/11/12 Released by Harlan Stenn <stenn@ntp.org>
* keygen.html updates from Dave Mills.
* [Bug 1003] ntpdc unconfig command doesn't prompt for keyid.
* [Bug 1376] Enable authenticated ntpq and ntpdc using newly-available
  digest types.
* ntp-keygen, Autokey OpenSSL build vs. run version mismatch is now a
  non-fatal warning.
(4.2.5p243-RC) 2009/11/11 Released by Harlan Stenn <stenn@ntp.org>
* [Bug 1226] Fix deferred DNS lookups.
* new crypto signature cleanup.
(4.2.5p242-RC) 2009/11/10 Released by Harlan Stenn <stenn@ntp.org>
* [Bug 1363] CID 92 clarify fallthrough case in clk_trimtsip.c
* [Bug 1366] ioctl(TIOCSCTTY, 0) fails on NetBSD *[0-2].* > 3.99.7.
* [Bug 1368] typos in libntp --without-crypto case
* [Bug 1371] deferred DNS lookup failing with INFO_ERR_AUTH.
* CID 87 dead code in ntpq.c atoascii().
* Fix authenticated ntpdc, broken in p240.
* Stub out isc/mem.h, shaving 47k from a MIPS ntpd binary.
* Shrink keyword scanner FSM entries from 64 to 32 bits apiece.
* Documention updates from Dave Mills.
* authkeys.c cleanup from Dave Mills.
(4.2.5p241-RC) 2009/11/07 Released by Harlan Stenn <stenn@ntp.org>
* html/authopt.html update from Dave Mills.
* Remove unused file from sntp/Makefile.am's distribution list.
* new crypto signature cleanup.
(4.2.5p240-RC) 2009/11/05 Released by Harlan Stenn <stenn@ntp.org>
* [Bug 1364] clock_gettime() not detected, need -lrt on Debian 5.0.3.
* Provide all of OpenSSL's signature methods for ntp.keys (FIPS 140-2).
(4.2.5p239-RC) 2009/10/30 Released by Harlan Stenn <stenn@ntp.org>
* [Bug 1357] bogus assert from refclock_shm.
* [Bug 1359] Debug message cleanup.
* CID 101: more pointer/array cleanup.
* [Bug 1356] core dump from refclock_nmea when can't open /dev/gpsU.
* [Bug 1358] AIX 4.3 sntp/networking.c IPV6_JOIN_GROUP undeclared.
* CID 101: pointer/array cleanup.
(4.2.5p238-RC) 2009/10/27 Released by Harlan Stenn <stenn@ntp.org>
* Changes from Dave Mills.
* driver4.html updates from Dave Mills.
* [Bug 1252] PPSAPI cleanup on ntpd/refclock_wwvb.c.
* [Bug 1354] libtool error building after bootstrap with Autoconf 2.64.
* Allow NTP_VPATH_HACK configure test to handle newer gmake versions.
* CIDs 94-99 make it more clearly impossible for sock_hash() to return
  a negative number.
* CID 105, 106 ensure ntpdc arrays are not overrun even if callers
  misbehave.
* CID 113 use va_end() in refclock_true.c true_debug().
* Get rid of configure tests for __ss_family and __ss_len when the more
  common ss_family and ss_len are present.
(4.2.5p237-RC) 2009/10/26 Released by Harlan Stenn <stenn@ntp.org>
* [Bug 610] NMEA support for using PPSAPI on a different device.
* [Bug 1238] use only fudge time2 to offset NMEA serial timestamp.
* [Bug 1355] ntp-dev won't compile on OpenBSD 4.6.
(4.2.5p236-RC) 2009/10/22 Released by Harlan Stenn <stenn@ntp.org>
* Cleanup from Dave Mills.
* [Bug 1343] ntpd/ntp_io.c close_fd() does not compile on Solaris 7.
* [Bug 1353] ntpq "rv 0 settimeofday" always shows UNKNOWN on unix.
* Do not attempt to execute built binaries from ntpd/Makefile when
  cross-compiling (keyword-gen and ntpd --saveconfigquit).
* sntp/main.c: Remove duplicate global adr_buf[] (also defined in
  networking.c) which Piotr Grudzinski identified breaking his build.
* Correct in6addr_any test in configure.ac to attempt link too.
(4.2.5p235-RC) 2009/10/18 Released by Harlan Stenn <stenn@ntp.org>
* [Bug 1343] lib/isc build breaks on systems without IPv6 headers.
(4.2.5p234-RC) 2009/10/16 Released by Harlan Stenn <stenn@ntp.org>
* [Bug 1339] redux, use unmodified lib/isc/win32/strerror.c and
  move #define strerror... to a header not used by lib/isc code.
* [Bug 1345] illegal 'grep' option prevents compilation.
* [Bug 1346] keyword scanner broken where char defaults to unsigned.
* [Bug 1347] ntpd/complete.conf missing multicastclient test case.
(4.2.5p233-RC) 2009/10/15 Released by Harlan Stenn <stenn@ntp.org>
* [Bug 1337] cast setsockopt() v4 address pointer to void *.
* [Bug 1342] ignore|drop one IPv6 address on an interface blocks all
  addresses on that interface.
* Documentation cleanup and updates.
(4.2.5p232-RC) 2009/10/14 Released by Harlan Stenn <stenn@ntp.org>
* [Bug 1302] OpenSSL under Windows needs applink support.
* [Bug 1337] fix incorrect args to setsockopt(fd, IP_MULTICAST_IF,...).
* [Bug 1339] Fix Windows-only ntp_strerror() infinite recursion.
* [Bug 1341] NMEA driver requires working PPSAPI #ifdef HAVE_PPSAPI.
* Construct ntpd keyword scanner finite state machine at compile time
  rather than at runtime, shrink entries from 40+ to 8 bytes.
* Update documentation for ntpq --old-rv, saveconfig, saveconfigdir,
  ntpd -I -L and -M, and interface/nic rules. (From Dave Hart)
* [Bug 1337] fix incorrect args to setsockopt(fd, IP_MULTICAST_IF,...)
(4.2.5p231-RC) 2009/10/10 Released by Harlan Stenn <stenn@ntp.org>
* [Bug 1335] Broadcast client degraded by wildcard default change.
(4.2.5p230-RC) 2009/10/09 Released by Harlan Stenn <stenn@ntp.org>
* Start the 4.2.6 Release Candidate cycle.
* Broadcast and transit phase cleanup from Dave Mills.
(4.2.5p229) 2009/10/07 Released by Harlan Stenn <stenn@ntp.org>
* [Bug 1334] ntpsnmpd undefined reference to `ntpqOptions'.
* Change ntpsnmpd/Makefile.am include file order to fix FreeBSD build.
(4.2.5p228) 2009/10/06 Released by Harlan Stenn <stenn@ntp.org>
* Reclaim syntax tree memory after application in ntpd built with
  configure --disable-saveconfig.
* [Bug 1135] ntpq uses sizeof(u_long) where sizeof(u_int32) is meant.
* [Bug 1333] ntpd --interface precedence over --novirtualips lost.
(4.2.5p227) 2009/10/05 Released by Harlan Stenn <stenn@ntp.org>
* [Bug 1135] :config fails with "Server disallowed request"
* [Bug 1330] disallow interface/nic rules when --novirtualips or
  --interface are used.
* [Bug 1332] ntpq -c 'rv 0 variablename' returns extra stuff.
* Add test of ntpd --saveconfigquit fidelity using new complete.conf.
* Documentation updates from Dave Hart/Dave Mills.
(4.2.5p226) 2009/10/04 Released by Harlan Stenn <stenn@ntp.org>
* [Bug 1318] Allow multiple -g options on ntpd command line.
* [Bug 1327] ntpq, ntpdc, ntp-keygen -d & -D should work with configure
  --disable-debugging.
* Add ntpd --saveconfigquit <filename> option for future build-time
  testing of saveconfig fidelity.
* Clockhop and autokey cleanup from Dave Mills.
* Documentation updates from Dave Mills.
(4.2.5p225) 2009/09/30 Released by Harlan Stenn <stenn@ntp.org>
* authopt documentation changes from Dave Mills/Dave Hart.
* [Bug 1324] support bracketed IPv6 numeric addresses for restrict.
(4.2.5p224) 2009/09/29 Released by Harlan Stenn <stenn@ntp.org>
* Clockhop and documentation fixes from Dave Mills.
* Remove "tos maxhop" ntp.conf knob.
(4.2.5p223) 2009/09/28 Released by Harlan Stenn <stenn@ntp.org>
* [Bug 1321] build doesn't work if . isn't on $PATH.
* [Bug 1323] Implement "revoke #" to match documentation, deprecate
  "crypto revoke #".
(4.2.5p222) 2009/09/27 Released by Harlan Stenn <stenn@ntp.org>
* Update libisc code using bind-9.6.1-P1.tar.gz, rearrange our copy to
  mirror the upstream layout (lib/isc/...), and merge in NTP-local
  modifications to libisc.  There is a new procedure to ease future
  libisc merges using a separate "upstream" bk repo.  That will enable
  normal bk pull automerge to handle carrying forward any local changes
  and should enable us to take updated libisc snapshots more often.
* Updated build and flock-build scripts.  flock-build --one is a way
  to perform a flock-build compatible solitary build, handy for a repo
  clone's first build on a machine with autoconf, automake, etc.
* Compiling ntp_parser.y using BSD make correctly places ntp_parser.h
  in the top-level ntpd directory instead of A.*/ntpd.
* bootstrap script updated to remove potentially stale .deps dirs.
* Remove unneeded Makefile.am files from the lib/isc/include tree.
(4.2.5p221) 2009/09/26 Released by Harlan Stenn <stenn@ntp.org>
* [Bug 1316] segfault if refclock_nmea can't open file.
* [Bug 1317] Distribute cvo.sh.
(4.2.5p220) 2009/09/25 Released by Harlan Stenn <stenn@ntp.org>
* Rearrange libisc code to match the upstream layout in BIND.  This is
  step one of two, changing the layout but keeping our existing libisc.
(4.2.5p219) 2009/09/24 Released by Harlan Stenn <stenn@ntp.org>
* [Bug 1315] "interface ignore 0.0.0.0" is ignored.
* add implicit "nic ignore all" rule before any rules from ntp.conf, so
  "nic listen eth0" alone means the same as "-I eth0".
* add wildcard match class for interface/nic rules.
* fix mistaken carryover of prefixlen from one rule to the next.
* Ensure IPv6 localhost address ::1 is included in libisc's Windows IPv6
  address enumeration, allowing ntpq and ntpdc's hardcoding to 127.0.0.1
  on Windows to end.
(4.2.5p218) 2009/09/21 Released by Harlan Stenn <stenn@ntp.org>
* [Bug 1314] saveconfig emits -4 and -6 on when not given.
* correct parsing and processing of setvar directive.
* highlight location of ntpq :config syntax errors with ^.
* clarify (former) NO_ARG, SINGLE_ARG, MULTIPLE_ARG renaming to
  FOLLBY_TOKEN, FOLLBY_STRING, FOLLBY_STRINGS_TO_EOC.
* parser, saveconfig cleanup to store T_ identifiers in syntax tree.
(4.2.5p217) 2009/09/20 Released by Harlan Stenn <stenn@ntp.org>
* [Bug 1300] reject remote configuration of dangerous items.
(4.2.5p216) 2009/09/19 Released by Harlan Stenn <stenn@ntp.org>
* [Bug 1312] ntpq/ntpdc MD5 passwords truncated to 8 chars on Suns.
* CID 10 missing free(up); in refclock_palisade.c error return, again.
* CID 83 added assertion to demonstrate config_nic_rules() does not
  call strchr(NULL, '/').
(4.2.5p215) 2009/09/18 Released by Harlan Stenn <stenn@ntp.org>
* [Bug 1292] Workaround last VC6 unsigned __int64 kink.
(4.2.5p214) 2009/09/17 Released by Harlan Stenn <stenn@ntp.org>
* [Bug 1303] remove top-level "autokey" directive.
* use "nic listen 192.168.0.0/16" instead of
  "nic listen 192.168.0.0 prefixlen 16".
(4.2.5p213) 2009/09/16 Released by Harlan Stenn <stenn@ntp.org>
* [Bug 1310] fix Thunderbolt mode in refclock_palisade.c
(4.2.5p212) 2009/09/15 Released by Harlan Stenn <stenn@ntp.org>
* [Bug 983] add interface [listen | ignore | drop] ... directive.
* [Bug 1243] MD5auth_setkey zero-fills key from first zero octet.
* [Bug 1295] leftover fix, do not crash on exit in free_config_trap()
  when "trap 1.2.3.4" is used without any further options.
* [Bug 1311] 4.2.5p211 doesn't build in no-debug mode.
* document interface (alias nic) and unpeer.
* Correct syntax error line & column numbers.
* CID 79: kod_init_kod_db() fails to fclose(db_s) in two error paths.
* CID 80: attempt to quiet Coverity false positive re: leaking "reason"
  in main().
* Documentation updates from Dave Mills.
* CID 81: savedconfig leaked in save_config().
* Make the code agree with the spec and the book (Dave Mills).
(4.2.5p211) 2009/09/14 Released by Harlan Stenn <stenn@ntp.org>
* [Bug 663] respect ntpq -c and -p order on command line.
* [Bug 1292] more VC6 unsigned __int64 workarounds.
* [Bug 1296] Added Support for Trimble Acutime Gold.
(4.2.5p210) 2009/09/06 Released by Harlan Stenn <stenn@ntp.org>
* [Bug 1294] Use OPENSSL_INC and OPENSSL_LIB macros for Windows
  and remove unnecessary reference to applink.c for Windows
* [Bug 1295] trap directive options are not optional.
* [Bug 1297] yylex() must always set yylval before returning.
(4.2.5p209) 2009/09/01 Released by Harlan Stenn <stenn@ntp.org>
* [Bug 1290] Fix to use GETTIMEOFDAY macro
* [Bug 1289] Update project files for VC6, VS2003, VS2005, VS 2008
(4.2.5p208) 2009/08/30 Released by Harlan Stenn <stenn@ntp.org>
* [Bug 1293] make configuration dumper ready for release, specifically:
* rename ntpq dumpcfg command to "saveconfig".
* require authentication for saveconfig.
* "restrict ... nomodify" prevents saveconfig and :config.
* "saveconfig ." shorthand to save to startup configuration file.
* support strftime() substitution in saveconfig arg to timestamp
  the output filename, for example "saveconfig %Y%m%d-%H%M%S.conf".
* display saveconfig response message from ntpd in ntpq.
* save output filename in "savedconfig" variable, fetched with ntpq -c
  "rv 0 savedconfig".
* document saveconfig in html/ntpq.html.
* add ./configure --disable-saveconfig to build a smaller ntpd.
* log saveconfig failures and successes to syslog.
(4.2.5p207) 2009/08/29 Released by Harlan Stenn <stenn@ntp.org>
* [Bug 1292] Minor Windows source tweaks for VC6-era SDK headers.
(4.2.5p206) 2009/08/26 Released by Harlan Stenn <stenn@ntp.org>
* accopt.html typo fixes from Dave Mills.
* [Bug 1283] default to remembering KoD in sntp.
* clean up numerous sntp/kod_management.c bugs.
* use all addresses resolved from each DNS name in sntp.
(4.2.5p205) 2009/08/18 Released by Harlan Stenn <stenn@ntp.org>
* accopt.html typo fixes from Dave Mills.
* [Bug 1285] Log ntpq :config/config-from-file events.
* [Bug 1286] dumpcfg omits statsdir, mangles filegen.
(4.2.5p204) 2009/08/17 Released by Harlan Stenn <stenn@ntp.org>
* [Bug 1284] infinite loop in ntpd dumping more than one trustedkey
(4.2.5p203) 2009/08/16 Released by Harlan Stenn <stenn@ntp.org>
* Add ntpq -c dumpcfg, Google Summer of Code project of Max Kuehn
(4.2.5p202) 2009/08/14 Released by Harlan Stenn <stenn@ntp.org>
* install the binary and man page for sntp.
(4.2.5p201) 2009/08/13 Released by Harlan Stenn <stenn@ntp.org>
* sntp: out with the old, in with the new.
(4.2.5p200) 2009/08/12 Released by Harlan Stenn <stenn@ntp.org>
* [Bug 1281] Build ntpd on Windows without big SDK download, burn,
  and install by checking in essentially unchanging messages.mc build
  products to avoid requiring mc.exe, which is not included with VC++
  2008 EE.
(4.2.5p199) 2009/08/09 Released by Harlan Stenn <stenn@ntp.org>
* [Bug 1279] Cleanup for warnings from Veracode static analysis.
(4.2.5p198) 2009/08/03 Released by Harlan Stenn <stenn@ntp.org>
* Upgrade to autogen-5.9.9-pre5.
(4.2.5p197) 2009/07/30 Released by Harlan Stenn <stenn@ntp.org>
* The build script now has . at the end of PATH for config.guess.
(4.2.5p196) 2009/07/29 Released by Harlan Stenn <stenn@ntp.org>
* [Bug 1272] gsoc_sntp IPv6 build problems under HP-UX 10.
* [Bug 1273] CID 10: Palisade leaks unit struct in error path.
* [Bug 1274] CID 67: ensure resolve_hosts() output count and pointers
  are consistent.
* [Bug 1275] CID 45: CID 46: old sntp uses uninitialized guesses[0],
  precs[0].
* [Bug 1276] CID 52: crypto_xmit() may call crypto_alice[23]()
  with NULL peer.
(4.2.5p195) 2009/07/27 Released by Harlan Stenn <stenn@ntp.org>
* cvo.sh: Add support for CentOS, Fedora, Slackware, SuSE, and QNX.
(4.2.5p194) 2009/07/26 Released by Harlan Stenn <stenn@ntp.org>
* Documentation updates from Dave Mills.
* Use scripts/cvo.sh in the build script to get better subdir names.
(4.2.5p193) 2009/07/25 Released by Harlan Stenn <stenn@ntp.org>
* [Bug 1261] CID 34: simulate_server() rbuf.msg_flags uninitialized.
* [Bug 1262] CID 35: xpkt.mac uninitialized in simulate_server().
* [Bug 1263] CID 37: CID 38: CID 40: CID 43: multiple refclocks
  uninitialized tm_zone (arc, chronolog, dumbclock, pcf).
* [Bug 1264] CID 64: gsoc_sntp on_wire() frees wrong ptr receiving KoD.
* [Bug 1265] CID 65: CID 66: gsoc_sntp on_wire() leaks x_pkt, r_pkt.
* [Bug 1266] CID 39: datum_pts_start() uninitialized arg.c_ospeed.
* [Bug 1267] CID 44: old sntp handle_saving() writes stack garbage to
  file when clearing.
* [Bug 1268] CID 63: resolve_hosts() leaks error message buffer.
* [Bug 1269] CID 74: use assertion to ensure move_fd() does not return
  negative descriptors.
* [Bug 1270] CID 70: gsoc_sntp recv_bcst_data mdevadr.ipv6mr_interface
  uninitialized.
(4.2.5p192) 2009/07/24 Released by Harlan Stenn <stenn@ntp.org>
* [Bug 965] CID 42: ss_family uninitialized.
* [Bug 1250] CID 53: kod_init_kod_db() overruns kod_db malloc'd buffer.
* [Bug 1251] CID 68: search_entry() mishandles dst argument.
* [Bug 1252] CID 32: Quiet Coverity warning with assertion.
* [Bug 1253] CID 50: gsoc_sntp/crypto.c auth_init() always returns a
  list with one entry.
* [Bug 1254] CID 56: tv_to_str() leaks a struct tm each call.
* [Bug 1255] CID 55: pkt_output() leaks a copy of each packet.
* [Bug 1256] CID 51: Coverity doesn't recognize our assertion macros as
  terminal.
* [Bug 1257] CID 57: gsoc_sntp auth_init() fails to fclose(keyfile).
* [Bug 1258] CID 54: gsoc_sntp resolve_hosts() needs simplification.
* [Bug 1259] CID 59: gsoc_sntp recv_bcast_data() fails to free(rdata)
  on error paths.
* [Bug 1260] CID 60: gsoc_sntp recvpkt() fails to free(rdata).
* Updated to AutoGen-5.9.9pre2.
(4.2.5p191) 2009/07/21 Released by Harlan Stenn <stenn@ntp.org>
* Updated to AutoGen-5.9.9pre1.
(4.2.5p190) 2009/07/20 Released by Harlan Stenn <stenn@ntp.org>
* Updated to AutoGen-5.9.8.
* [Bug 1248] RES_MSSNTP typo in ntp_proto.c.
* [Bug 1246] use a common template for singly-linked lists, convert most
  doubly-linked lists to singly-linked.
* Log warning about signd blocking when restrict mssntp used.
(4.2.5p189) 2009/07/16 Released by Harlan Stenn <stenn@ntp.org>
* Documentation cleanup from Dave Mills.
(4.2.5p188) 2009/07/15 Released by Harlan Stenn <stenn@ntp.org>
* [Bug 1245] Broken xmt time sent in fast_xmit() of 4.2.5p187.
(4.2.5p187) 2009/07/11 Released by Harlan Stenn <stenn@ntp.org>
* [Bug 1042] multicast listeners IPv4+6 ignore new interfaces.
* [Bug 1237] Windows serial code treat CR and LF both as line
  terminators.
* [Bug 1238] use fudge time2 for serial timecode offset in NMEA driver.
* [Bug 1242] Remove --enable-wintime, symmetric workaround is now
  always enabled.
* [Bug 1244] NTP_INSIST(fd != maxactivefd) failure in intres child
* Added restrict keyword "mssntp" for Samba4 DC operation, by Dave Mills.
(4.2.5p186) 2009/07/08 Released by Harlan Stenn <stenn@ntp.org>
* ntp_proto.c cleanup from Dave Mills.
(4.2.5p185) 2009/07/01 Released by Harlan Stenn <stenn@ntp.org>
* Documentation updates from Dave Mills.
* [Bug 1234] convert NMEA driver to use common PPSAPI code.
* timepps-Solaris.h pps_handle_t changed from pointer to scalar
* Spectracom refclock added to Windows port of ntpd
* [Bug 1236] Declaration order fixed.
* Bracket private ONCORE debug statements with #if 0 rather than #ifdef
  DEBUG
* Delete ONCORE debug statement that is now handled elsewhere.
(4.2.5p184) 2009/06/24 Released by Harlan Stenn <stenn@ntp.org>
* [Bug 1233] atom refclock fudge time1 sign flipped in 4.2.5p164.
(4.2.5p183) 2009/06/23 Released by Harlan Stenn <stenn@ntp.org>
* [Bug 1196] setsockopt(SO_EXCLUSIVEADDRUSE) can fail on Windows 2000
  and earlier with WSAINVAL, do not log a complaint in that case.
* [Bug 1210] ONCORE driver terminates ntpd without logging a reason.
* [Bug 1218] Correct comment in refclock_oncore on /etc/ntp.oncore*
  configuration file search order.
* Change ONCORE driver to log using msyslog as well as to any
  clockstats file.
* [Bug 1231] ntpsnmpd build fails after sockaddr union changes.
(4.2.5p182) 2009/06/18 Released by Harlan Stenn <stenn@ntp.org>
* Add missing header dependencies to the ntpdc layout verification.
* prefer.html updates from Dave Mills.
* [Bug 1205] Add ntpd --usepcc and --pccfreq options on Windows
* [Bug 1215] unpeer by association ID
* [Bug 1225] Broadcast address miscalculated on Windows 4.2.5p180
* [Bug 1229] autokey segfaults in cert_install().
* Use a union for structs sockaddr, sockaddr_storage, sockaddr_in, and
  sockaddr_in6 to remove casts and enable type checking.  Collapse
  some previously separate IPv4/IPv6 paths into a single codepath.
(4.2.5p181) 2009/06/06 Released by Harlan Stenn <stenn@ntp.org>
* [Bug 1206] Required compiler changes for Windows
* [Bug 1084] PPSAPI for ntpd on Windows with DLL backends
* [Bug 1204] Unix-style refclock device paths on Windows
* [Bug 1205] partial fix, disable RDTSC use by default on Windows
* [Bug 1208] decodenetnum() buffer overrun on [ with no ]
* [Bug 1211] keysdir free()d twice #ifdef DEBUG
* Enable ONCORE, ARCRON refclocks on Windows (untested)
(4.2.5p180) 2009/05/29 Released by Harlan Stenn <stenn@ntp.org>
* [Bug 1200] Enable IPv6 in Windows port
* Lose FLAG_FIXPOLL, from Dave Mills.
(4.2.5p179) 2009/05/23 Released by Harlan Stenn <stenn@ntp.org>
* [Bug 1041] xmt -> aorg timestamp cleanup from Dave Mills,
  reported by Dave Hart.
* [Bug 1193] Compile error: conflicting types for emalloc.
* [Bug 1196] VC6 winsock2.h does not define SO_EXCLUSIVEADDRUSE.
* Leap/expire cleanup from Dave Mills.
(4.2.5p178) 2009/05/21 Released by Harlan Stenn <stenn@ntp.org>
* Provide erealloc() and estrdup(), a la emalloc().
* Improve ntp.conf's parser error messages.
* [Bug 320] "restrict default ignore" does not affect IPv6.
* [Bug 1192] "restrict -6 ..." reports a syntax error.
(4.2.5p177) 2009/05/18 Released by Harlan Stenn <stenn@ntp.org>
* Include 4.2.4p7
* [Bug 1174] nmea_shutdown assumes that nmea has a unit assigned
* [Bug 1190] NMEA refclock fudge flag4 1 obscures position in timecode
* Update NMEA refclock documentation in html/drivers/driver20.html
(4.2.5p176) 2009/05/13 Released by Harlan Stenn <stenn@ntp.org>
* [Bug 1154] mDNS registration should be done later, repeatedly and only
  if asked for. (second try for fix)
(4.2.5p175) 2009/05/12 Released by Harlan Stenn <stenn@ntp.org>
* Include 4.2.4p7-RC7
* [Bug 1180] ntpd won't start with more than ~1000 interfaces
* [Bug 1182] Documentation typos and missing bits.
* [Bug 1183] COM port support should extend past COM3
* [Bug 1184] ntpd is deaf when restricted to second IP on the same net
* Clean up configure.ac NTP_CACHEVERSION interface, display cache
  version when clearing.  Fixes a regression.
(4.2.5p174) 2009/05/09 Released by Harlan Stenn <stenn@ntp.org>
* Stale leapsecond file fixes from Dave Mills.
(4.2.5p173) 2009/05/08 Released by Harlan Stenn <stenn@ntp.org>
* Include 4.2.4p7-RC6
(4.2.5p172) 2009/05/06 Released by Harlan Stenn <stenn@ntp.org>
* [Bug 1175] Instability in PLL daemon mode.
* [Bug 1176] refclock_parse.c does not compile without PPSAPI.
(4.2.5p171) 2009/05/04 Released by Harlan Stenn <stenn@ntp.org>
* Autokey documentation cleanup from Dave Mills.
* [Bug 1171] line editing libs found without headers (Solaris 11)
* [Bug 1173] NMEA refclock fails with Solaris PPSAPI
* Fix problem linking msntp on Solaris when sntp subdir is configured
  before parent caused by different gethostent library search order.
* Do not clear config.cache when it is  empty.
(4.2.5p170) 2009/05/02 Released by Harlan Stenn <stenn@ntp.org>
* [Bug 1152] adjust PARSE to new refclock_pps logic
* Include 4.2.4p7-RC5
* loopfilter FLL/PLL crossover cleanup from Dave Mills.
* Documentation updates from Dave Mills.
* ntp-keygen cleanup from Dave Mills.
* crypto API cleanup from Dave Mills.
* Add NTP_CACHEVERSION mechanism to ignore incompatible config.cache
* Enable gcc -Wstrict-overflow for gsoc_sntp as well
(4.2.5p169) 2009/04/30 Released by Harlan Stenn <stenn@ntp.org>
* [Bug 1171] Note that we never look for -lreadline by default.
* [Bug 1090] Fix bogus leap seconds in refclock_hpgps.
(4.2.5p168) 2009/04/29 Released by Harlan Stenn <stenn@ntp.org>
* Include 4.2.4p7-RC4
* [Bug 1169] quiet compiler warnings
* Re-enable gcc -Wstrict-prototypes when not building with OpenSSL
* Enable gcc -Wstrict-overflow
* ntpq/ntpdc emit newline after accepting password on Windows
* Updates from Dave Mills:
* ntp-keygen.c: Updates.
* Fix the error return and syslog function ID in refclock_{param,ppsapi}.
* Make sure syspoll is within the peer's minpoll/maxpoll bounds.
* ntp_crypto.c: Use sign_siglen, not len. sign key filename cleanup.
* Bump NTP_MAXEXTEN from 1024 to 2048, update values for some field lengths.
* m4/ntp_lineeditlibs.m4: fix warnings from newer Autoconf
* [Bug 1166] Remove truncation of position (blanking) code in refclock_nmea.c
(4.2.5p167) 2009/04/26 Released by Harlan Stenn <stenn@ntp.org>
* Crypto cleanup from Dave Mills.
(4.2.5p166) 2009/04/25 Released by Harlan Stenn <stenn@ntp.org>
* [Bug 1165] Clean up small memory leaks in the  config file parser
* Correct logconfig keyword declaration to MULTIPLE_ARG
* Enable filename and line number leak reporting on Windows when built
  DEBUG for all the typical C runtime allocators such as calloc,
  malloc, and strdup.  Previously only emalloc calls were covered.
* Add DEBUG-only code to free dynamically allocated memory that would
  otherwise remain allocated at ntpd exit, to allow less forgivable
  leaks to stand out in leaks reported after exit.
* Ensure termination of strings in ports/winnt/libisc/isc_strerror.c
  and quiet compiler warnings.
* [Bug 1057] ntpdc unconfig failure
* [Bug 1161] unpeer AKA unconfig command for ntpq :config
* PPS and crypto cleanup in ntp_proto.c from Dave Mills.
(4.2.5p165) 2009/04/23 Released by Harlan Stenn <stenn@ntp.org>
* WWVB refclock cleanup from Dave Mills.
* Code cleanup: requested_key -> request_key.
* [Bug 833] ignore whitespace at end of remote configuration lines
* [Bug 1033] ntpdc/ntpq crash prompting for keyid on Windows
* [Bug 1028] Support for W32Time authentication via Samba.
* quiet ntp_parser.c malloc redeclaration warning
* Mitigation and PPS/PPSAPI cleanup from Dave Mills.
* Documentation updates from Dave Mills.
* timepps-Solaris.h patches from Dave Hart.
(4.2.5p164) 2009/04/22 Released by Harlan Stenn <stenn@ntp.org>
* Include 4.2.4p7-RC3
* PPS/PPSAPI cleanup from Dave Mills.
* Documentation updates from Dave Mills.
* [Bug 1125] C runtime per-thread initialization on Windows
* [Bug 1152] temporarily disable refclock_parse, refclock_true until
  maintainers can repair build break from pps_sample()
* [Bug 1153] refclock_nmea should not mix UTC with GPS time
* [Bug 1159] ntpq overlap diagnostic message test buggy
(4.2.5p163) 2009/04/10 Released by Harlan Stenn <stenn@ntp.org>
(4.2.5p162) 2009/04/09 Released by Harlan Stenn <stenn@ntp.org>
* Documentation updates from Dave Mills.
* Mitigation and PPS cleanup from Dave Mills.
* Include 4.2.4p7-RC2
* [Bug 216] New interpolation scheme for Windows eliminates 1ms jitter
* remove a bunch of #ifdef SYS_WINNT from portable code
* 64-bit time_t cleanup for building on newer Windows compilers
* Only set CMOS clock during ntpd exit on Windows if the computer is
  shutting down or restarting.
* [Bug 1148] NMEA reference clock improvements
* remove deleted gsoc_sntp/utilities.o from repository so that .o build
  products can be cleaned up without corrupting the repository.
(4.2.5p161) 2009/03/31 Released by Harlan Stenn <stenn@ntp.org>
* Documentation updates from Dave Mills.
(4.2.5p160) 2009/03/30 Released by Harlan Stenn <stenn@ntp.org>
* [Bug 1141] refclock_report missing braces cause spurious "peer event:
  clock clk_unspec" log entries
* Include 4.2.4p7-RC1
(4.2.5p159) 2009/03/28 Released by Harlan Stenn <stenn@ntp.org>
* "bias" changes from Dave Mills.
(4.2.5p158) 2009/01/30 Released by Harlan Stenn <stenn@ntp.org>
* Fix [CID 72], a typo introduced at the latest fix to prettydate.c.
(4.2.5p157) 2009/01/26 Released by Harlan Stenn <stenn@ntp.org>
* Cleanup/fixes for ntp_proto.c and ntp_crypto.c from Dave Mills.
(4.2.5p156) 2009/01/19 Released by Harlan Stenn <stenn@ntp.org>
* [Bug 1118] Fixed sign extension for 32 bit time_t in caljulian() and prettydate().
  Fixed some compiler warnings about missing prototypes.
  Fixed some other simple compiler warnings.
* [Bug 1119] [CID 52] Avoid a possible null-dereference in ntp_crypto.c.
* [Bug 1120] [CID 51] INSIST that peer is non-null before we dereference it.
* [Bug 1121] [CID 47] double fclose() in ntp-keygen.c.
(4.2.5p155) 2009/01/18 Released by Harlan Stenn <stenn@ntp.org>
* Documentation updates from Dave Mills.
* CHU frequency updates.
* Design assertion fixes for ntp_crypto.c from Dave Mills.
(4.2.5p154) 2009/01/13 Released by Harlan Stenn <stenn@ntp.org>
* [Bug 992] support interface event change on Linux from
  Miroslav Lichvar.
(4.2.5p153) 2009/01/09 Released by Harlan Stenn <stenn@ntp.org>
* Renamed gsoc_sntp/:fetch-stubs to gsoc_sntp/fetch-stubs to avoid
  file name problems under Windows.
  Removed German umlaut from log msg for 4.2.5p142.
(4.2.5p152) 2009/01/08 Released by Harlan Stenn <stenn@ntp.org>
* Include 4.2.4p6: 2009/01/08 Released by Harlan Stenn <stenn@ntp.org>
(4.2.5p151) 2008/12/23 Released by Harlan Stenn <stenn@ntp.org>
* Stats file logging cleanup from Dave Mills.
(4.2.5p150) 2008/12/15 Released by Harlan Stenn <stenn@ntp.org>
* [Bug 1099] Fixed wrong behaviour in sntp's crypto.c.
* [Bug 1103] Fix 64-bit issues in the new calendar code.
(4.2.5p149) 2008/12/05 Released by Harlan Stenn <stenn@ntp.org>
* Fixed mismatches in data types and OID definitions in ntpSnmpSubAgent.c
* added a premliminary MIB file to ntpsnmpd (ntpv4-mib.mib)
(4.2.5p148) 2008/12/04 Released by Harlan Stenn <stenn@ntp.org>
* [Bug 1070] Fix use of ntpq_parsestring() in ntpsnmpd.
(4.2.5p147) 2008/11/27 Released by Harlan Stenn <stenn@ntp.org>
* Update gsoc_sntp's GCC warning code.
(4.2.5p146) 2008/11/26 Released by Harlan Stenn <stenn@ntp.org>
* Update Solaris CFLAGS for gsoc_sntp.
(4.2.5p145) 2008/11/20 Released by Harlan Stenn <stenn@ntp.org>
* Deal with time.h for sntp under linux.
* Provide rpl_malloc() for sntp for systems that need it.
* Handle ss_len and socklen type for sntp.
* Fixes to the sntp configure.ac script.
* Provide INET6_ADDRSTRLEN if it is missing.
* [Bug 1095] overflow in caljulian.c.
(4.2.5p144) 2008/11/19 Released by Harlan Stenn <stenn@ntp.org>
* Use int32, not int32_t.
* Avoid the sched*() functions under OSF - link problems.
(4.2.5p143) 2008/11/17 Released by Harlan Stenn <stenn@ntp.org>
* sntp cleanup and fixes.
(4.2.5p142) 2008/11/16 Released by Harlan Stenn <stenn@ntp.org>
* Imported GSoC SNTP code from Johannes Maximilian Kuehn.
(4.2.5p141) 2008/11/13 Released by Harlan Stenn <stenn@ntp.org>
* New caltontp.c and calyearstart.c from Juergen Perlinger.
(4.2.5p140) 2008/11/12 Released by Harlan Stenn <stenn@ntp.org>
* Cleanup lint from the ntp_scanner files.
* [Bug 1011] gmtime() returns NULL on windows where it would not under Unix.
* Updated caljulian.c and prettydate.c from Juergen Perlinger.
(4.2.5p139) 2008/11/11 Released by Harlan Stenn <stenn@ntp.org>
* Typo fix to driver20.html.
(4.2.5p138) 2008/11/10 Released by Harlan Stenn <stenn@ntp.org>
* [Bug 474] --disable-ipv6 is broken.
* IPv6 interfaces were being looked for twice.
* SHM driver grabs more samples, add clockstats
* decode.html and driver20.html updates from Dave Mills.
(4.2.5p137) 2008/11/01 Released by Harlan Stenn <stenn@ntp.org>
* [Bug 1069] #undef netsnmp's PACKAGE_* macros.
* [Bug 1068] Older versions of netsnmp do not have netsnmp_daemonize().
(4.2.5p136) 2008/10/27 Released by Harlan Stenn <stenn@ntp.org>
* [Bug 1078] statsdir configuration parsing is broken.
(4.2.5p135) 2008/09/23 Released by Harlan Stenn <stenn@ntp.org>
* [Bug 1072] clock_update should not allow updates older than sys_epoch.
(4.2.5p134) 2008/09/17 Released by Harlan Stenn <stenn@ntp.org>
* Clean up build process for ntpsnmpd.
(4.2.5p133) 2008/09/16 Released by Harlan Stenn <stenn@ntp.org>
* Add options processing to ntpsnmpd.
* [Bug 1062] Check net-snmp headers before deciding to build ntpsnmpd.
* Clean up the libntpq.a build.
* Regenerate ntp_parser.[ch] from ntp_parser.y
(4.2.5p132) 2008/09/15 Released by Harlan Stenn <stenn@ntp.org>
* [Bug 1067] Multicast DNS service registration must come after the fork
  on Solaris.
* [Bug 1066] Error messages should log as errors.
(4.2.5p131) 2008/09/14 Released by Harlan Stenn <stenn@ntp.org>
* [Bug 1065] Re-enable support for the timingstats file.
(4.2.5p130) 2008/09/13 Released by Harlan Stenn <stenn@ntp.org>
* [Bug 1064] Implement --with-net-snmp-config=progname
* [Bug 1063] ntpSnmpSubagentObject.h is missing from the distribution.
(4.2.5p129) 2008/09/11 Released by Harlan Stenn <stenn@ntp.org>
* Quiet some libntpq-related warnings.
(4.2.5p128) 2008/09/08 Released by Harlan Stenn <stenn@ntp.org>
* Import Heiko Gerstung's GSoC2008 NTP MIB daemon.
(4.2.5p127) 2008/09/01 Released by Harlan Stenn <stenn@ntp.org>
* Regenerate ntpd/ntp_parser.c
(4.2.5p126) 2008/08/31 Released by Harlan Stenn <stenn@ntp.org>
* Stop libtool-1.5 from looking for C++ or Fortran.
* [BUG 610] Documentation update for NMEA reference clock driver.
* [Bug 828] Fix IPv4/IPv6 address parsing.
* Changes from Dave Mills:
  Documentation updates.
  Fix a corner case where a frequency update was reported but not set.
  When LEAP_NOTINSYNC->LEAP_NOWARNING, call crypto_update() if we have
  crypto_flags.
(4.2.5p125) 2008/08/18 Released by Harlan Stenn <stenn@ntp.org>
* [Bug 1052] Add linuxPPS support to ONCORE driver.
(4.2.5p124) 2008/08/17 Released by Harlan Stenn <stenn@ntp.org>
* Documentation updates from Dave Mills.
* Include 4.2.4p5: 2008/08/17 Released by Harlan Stenn <stenn@ntp.org>
* [Bug 861] leap info was not being transmitted.
* [Bug 1046] refnumtoa.c is using the wrong header file.
* [Bug 1047] enable/disable options processing fix.
* header file cleanup.
* [Bug 1037] buffer in subroutine was 1 byte short.
* configure.ac: cleanup, add option for wintime, and lay the groundwork
  for the changes needed for bug 1028.
* Fixes from Dave Mills: 'bias' and 'interleave' work.  Separate
  phase and frequency discipline (for long poll intervals).  Update
  TAI function to match current leapsecond processing.
* Documentation updates from Dave Mills.
* [Bug 1037] Use all 16 of the MD5 passwords generated by ntp-keygen.
* Fixed the incorrect edge parameter being passed to time_pps_kcbind in
  NMEA refclock driver.
* [Bug 399] NMEA refclock driver does not honor time1 offset if flag3 set.
* [Bug 985] Modifications to NMEA reference clock driver to support Accord
  GPS Clock.
* poll time updates from Dave Mills.
* local refclock documentation updates from Dave Mills.
* [Bug 1022] Fix compilation problems with yesterday's commit.
* Updates and cleanup from Dave Mills:
  I've now spent eleven months of a sabbatical year - 7 days a week, 6-10
  hours most days - working on NTP. I have carefully reviewed every major
  algorithm, examined its original design and evolution from that design.
  I've trimmed off dead code and briar patches and did zillions of tests
  contrived to expose evil vulnerabilities. The development article is in
  rather good shape and should be ready for prime time.

  1. The protostats statistics files have been very useful in exposing
  little twitches and turns when something hiccups, like a broken PPS
  signal. Most of what used to be syslog messages are now repackaged as
  protostats messages with optional syslog as well. These can also be sent
  as traps which might be handy to tiggle a beeper or celltext. These, the
  sysstats files and cryptostats files reveal the ambient health of a busy
  server, monitor traffic and error counts and spot crypto attacks.

  2. Close inspection of the clock discipline behavior at long poll
  intervals (36 h) showed it not doing as well as it should. I redesigned
  the FLL loop to improve nominal accuracy from  several tens of
  milliseconds to something less than ten milliseconds.

  3. Autokey (again). The enhanced error checking was becoming a major
  pain. I found a way to toss out gobs of ugly fat code and replace the
  function with a much simpler and more comprehensive scheme. It resists
  bait-and-switch attacks and quickly detect cases when the protocol is
  not correctly synchronized.

  4. The interface code for the kernel PPS signal was not in sync with the
  kernel code itself. Some error checks were duplicated and some
  ineffective. I found none of the PPS-capable drivers, including the atom
  driver, do anything when the prefer peer fails; the kernel PPS signal
  remains in control. The atom driver now disables the kernel PPS when the
  prefer peer comes bum. This is important when the prefer peer is not a
  reference clock but a remote NTP server.

  5. The flake restrict bit turned out to be really interesting,
  especially with symmtric modes and of those especially those using
  Autokey. Small changes in the recovery procedures when packets are lost
  now avoid almost all scenarios which previously required protocol resets.

  6. I've always been a little uncomfortable when using the clock filter
  with long poll intervals because the samples become less and less
  correlated as the sample age exceeds the Allan intercept. Various
  schemes have been used over the years to cope with this fact. The latest
  one and the one that works the best is to use a modified sort metric
  where the delay is used when the age of the sample is less than the
  intercept and the sum of delay and dispersion above that. The net result
  is that, at small poll intervals the algorithm operates as a minimum
  filter, while at larger poll intervals it morphs to FIFO. Left
  unmodified, a sample could be used when twelve days old. This along with
  the FLL modifications has made a dramatic improvement at large poll
  intervals.

- [Backward Incompatible] The 'state' variable is no longer reported or
  available via ntpq output.  The following system status bit names
  have been changed:
  - sync_alarm -> leap_alarm
  - sync_atomic -> sync_pps
  - sync_lf_clock -> sync_lf_radio
  - sync_hf_clock -> sync_hf_radio
  - sync_uhf_clock -> sync_uhf_radio
  - sync_local_proto -> sync_local
  - sync_udp/time -> sync_other
  Other names have been changed as well.  See the change history for
  libntp/statestr.c for more details.
  Other backward-incompatible changes in ntpq include:
  - assID -> associd
  - rootdispersion -> rootdisp
  - pkt_head -> pkt_neader
  See the change history for other details.

* Updates and cleanup from Dave Mills.
* [Bug 995] Remove spurious ; from ntp-keygen.c.
* More cleanup and changes from Dave Mills.
* [Bug 980] Direct help to stdout.
---
(4.2.4p8) 2009/12/08 Released by Harlan Stenn <stenn@ntp.org>

* [Sec 1331] DoS with mode 7 packets - CVE-2009-3563.

---
(4.2.4p7) 2009/05/18 Released by Harlan Stenn <stenn@ntp.org>

* [Sec 1151] Remote exploit if autokey is enabled - CVE-2009-1252.
* [Bug 1187] Update the copyright date.
* [Bug 1191] ntpd fails on Win2000 - "Address already in use" after fix
  for [Sec 1149].

---
(4.2.4p7-RC7) 2009/05/12 Released by Harlan Stenn <stenn@ntp.org>

* ntp.isc.org -> ntp.org cleanup.
* [Bug 1178] Use prior FORCE_DNSRETRY behavior as needed at runtime,
  add configure --enable-ignore-dns-errors to be even more stubborn

---
(4.2.4p7-RC6) 2009/05/08 Released by Harlan Stenn <stenn@ntp.org>

* [Bug 784] Make --enable-linuxcaps the default when available
* [Bug 1179] error messages for -u/--user and -i lacking droproot
* Updated JJY reference clock driver from Takao Abe
* [Bug 1071] Log a message and exit before trying to use FD_SET with a
  descriptor larger than FD_SETSIZE, which will corrupt memory
* On corruption of the iface list head in add_interface, log and exit

---
(4.2.4p7-RC5) 2009/05/02 Released by Harlan Stenn <stenn@ntp.org>

* [Bug 1172] 4.2.4p7-RC{3,4} fail to build on linux.
* flock-build script unportable 'set -m' use removed

---
(4.2.4p7-RC4) 2009/04/29 Released by Harlan Stenn <stenn@ntp.org>

* [Bug 1167] use gcc -Winit-self only if it is understood

---
(4.2.4p7-RC3) 2009/04/22 Released by Harlan Stenn <stenn@ntp.org>

* [Bug 787] Bug fixes for 64-bit time_t on Windows
* [Bug 813] Conditional naming of Event
* [Bug 1147] System errors should be logged to msyslog()
* [Bug 1155] Fix compile problem on Windows with VS2005
* [Bug 1156] lock_thread_to_processor() should be declared in header
* [Bug 1157] quiet OpenSSL warnings, clean up configure.ac
* [Bug 1158] support for aix6.1
* [Bug 1160] MacOS X is like BSD regarding F_SETOWN

---
(4.2.4p7-RC2) 2009/04/09 Released by Harlan Stenn <stenn@ntp.org>

* [Sec 1144] limited buffer overflow in ntpq.  CVE-2009-0159
* [Sec 1149] use SO_EXCLUSIVEADDRUSE on Windows

---
(4.2.4p7-RC1) 2009/03/30 Released by Harlan Stenn <stenn@ntp.org>

* [Bug 1131] UDP sockets should not use SIGPOLL on Solaris.
* build system email address cleanup
* [Bug 774] parsesolaris.c does not compile under the new Solaris
* [Bug 873] Windows serial refclock proper TTY line discipline emulation
* [Bug 1014] Enable building with VC9 (in Visual Studio 2008,
  Visual C++ 2008, or SDK)
* [Bug 1117] Deferred interface binding under Windows works only correctly
  if FORCE_DNSRETRY is defined
* [BUG 1124] Lock QueryPerformanceCounter() client threads to same CPU
* DPRINTF macro made safer, always evaluates to a statement and will not
  misassociate an else which follows the macro.

---
(4.2.4p6) 2009/01/08 Released by Harlan Stenn <stenn@ntp.org>

* [Bug 1113] Fixed build errors with recent versions of openSSL.
* [Sec 1111] Fix incorrect check of EVP_VerifyFinal()'s return value.
* Update the copyright year.

---
(4.2.4p5) 2008/08/17 Released by Harlan Stenn <stenn@ntp.org>

* [BUG 1051] Month off by one in leap second message written to clockstats
  file fixed.
* [Bug 450] Windows only: Under original Windows NT we must not discard the
  wildcard socket to workaround a bug in NT's getsockname().
* [Bug 1038] Built-in getpass() function also prompts for password if
  not built with DEBUG.
* [Bug 841] Obsolete the "dynamic" keyword and make deferred binding
  to local interfaces the default.
  Emit a warning if that keyword is used for configuration.
* [Bug 959] Refclock on Windows not properly releasing recvbuffs.
* [Bug 993] Fix memory leak when fetching system messages.
* much cleanup, fixes, and changes from Dave Mills.
* ntp_control.c: LEAPTAB is a filestamp, not an unsigned.  From Dave Mills.
* ntp_config.c: ntp_minpoll fixes from Dave Mills.
* ntp-keygen updates from Dave Mills.
* refresh epoch, throttle, and leap cleanup from Dave Mills.
* Documentation cleanup from Dave Mills.
* [Bug 918] Only use a native md5.h if MD5Init() is available.
* [Bug 979] Provide ntptimeval if it is not otherwise present.
* [Bug 634] Re-instantiate syslog() and logfiles after the daemon fork.
* [Bug 952] Use md5 code with a friendlier license.
* [Bug 977] Fix mismatching #ifdefs for builds without IPv6.
* [Bug 830] Fix the checking order of the interface options.
* Clean up the logfile/syslog setup.
* [Bug 970] Lose obsolete -g flag to ntp-keygen.
* The -e flag to ntp-keygen can write GQ keys now, too.
* ntp_proto.c: sys_survivors and hpoll cleanup from Dave Mills.
* ntp_loopfilter.c: sys_poll cleanup from Dave Mills.
* refclock_wwv.c: maximum-likelihood digit and DSYNC fixes from Dave Mills.
* [Bug 967] preemptable associations are lost forever on a step.
* ntp_config.c: [CID 48] missing "else" clause.
* [Bug 833] ntpq config keyword is quote-mark unfriendly.
* Rename the ntpq "config" keyword to ":config".
* Dave Mills shifted some orphan processing.
* Fix typos in the [Bug 963] patch.
* bootstrap: squawk if genver fails.  Use -f with cp in case Dave does a chown.
* Remove obsolete simulator command-line options.
* ntp_request.c: [CID 36] zero sin_zero.
* [Bug 963] get_systime() is too noisy.
* [Bug 960] spurious syslog:crypto_setup:spurious crypto command
* [Bug 964] Change *-*-linux* to *-*-*linux* to allow for uclinux.
* Changes from Dave Mills:
  - ntp_util.c: cleanup.
  - ntp_timer.c: watch the non-burst packet rate.
  - ntp_request.c: cleanup.
  - ntp_restrict.c: RES_LIMITED cleanup.
  - ntp_proto.c: RES_LIMITED, rate bucktes, counters, overall cleanup.
  - ntp_peer.c: disallow peer_unconfig().
  - ntp_monitor.c: RES_LIMITED cleanup.
  - ntp_loopfilter.c: poll interval cleanup.
  - ntp_crypto.c: volley -> retry.  Cleanup TAI leap message.
  - ntp_config: average and minimum are ^2 values.
  - ntpdc: unknownversion is really "declined", not "bad version".
  - Packet retry cleanup.
* [Bug 961] refclock_tpro.c:tpro_poll() calls refclock_receive() twice.
* [Bug 957] Windows only: Let command line parameters from the Windows SCM GUI
  override the standard parameters from the ImagePath registry key.
* Added HAVE_INT32_T to the Windows config.h to avoid duplicate definitions.
* Work around a VPATH difference in FreeBSD's 'make' command.
* Update bugreport URL.
* Update -I documentation.
* [Bug 713] Fix bug reporting information.
* A bug in the application of the negative-sawtooth for 12 channel receivers.
* The removal of unneeded startup code used for the original LinuxPPS, it now
  conforms to the PPSAPI and does not need special code.
* ntp-keygen.c: Coverity fixes [CID 33,47].
* Volley cleanup from Dave Mills.
* Fuzz cleanup from Dave Mills.
* [Bug 861] Leap second cleanups from Dave Mills.
* ntpsim.c: add missing protypes and fix [CID 34], a nit.
* Upgraded bison at UDel.
* Update br-flock and flock-build machine lists.
* [Bug 752] QoS: add parse/config handling code.
* Fix the #include order in tickadj.c for picky machines.
* [Bug 752] QoS: On some systems, netinet/ip.h needs netinet/ip_systm.h.
* [Bug 752] Update the QoS tagging (code only - configuration to follow).
* Orphan mode and other protocol cleanup from Dave Mills.
* Documentation cleanup from Dave Mills.
* [Bug 940] ntp-keygen uses -v.  Disallow it as a shortcut for --version.
* more cleanup to ntp_lineeditlibs.m4.
* Documentation updates from Dave Mills.
* -ledit cleanup for ntpdc and ntpq.
* Association and other cleanup from Dave Mills.
* NTP_UNREACH changes from Dave Mills.
* Fix the readline history test.
* [Bug 931] Require -lreadline to be asked for explicitly.
* [Bug 764] When looking for -lreadline support, also try using -lncurses.
* [Bug 909] Fix int32_t errors for ntohl().
* [Bug 376/214] Enhancements to support multiple if names and IP addresses.
* [Bug 929] int32_t is undefined on Windows.  Casting wrong.
* [Bug 928] readlink missing braces.
* [Bug 788] Update macros to support VS 2005.
* ntpd/ntp_timer.c: add missing sys_tai parameter for debug printf
* [Bug 917] config parse leaves files open
* [Bug 912] detect conflicting enable/disable configuration on interfaces
  sharing an IP address
* [Bug 771] compare scopeid if available for IPv6 addresses
* Lose obsolete crypto subcommands (Dave Mills).
* WWV is an HF source, not an LF source (Dave Mills).
* [Bug 899] Only show -i/--jaildir -u/--user options if we HAVE_DROPROOT.
* [Bug 916] 'cryptosw' is undefined if built without OpenSSL.
* [Bug 891] 'restrict' config file keyword does not work (partial fix).
* [Bug 890] the crypto command seems to be required now.
* [Bug 915] ntpd cores during processing of x509 certificates.
* Crypto lint cleanup from Dave Mills.
* [Bug 897] Check RAND_status() - we may not need a .rnd file.
* Crypto cleanup from Dave Mills.
* [Bug 911] Fix error message in cmd_args.c.
* [Bug 895] Log assertion failures via syslog(), not stderr.
* Documentation updates from Dave Mills.
* Crypto cleanup from Dave Mills.
* [Bug 905] ntp_crypto.c fails to compile without -DDEBUG.
* Avoid double peer stats logging.
* ntp-keygen cleanup from Dave Mills.
* libopts needs to be built after ElectricFence.
* [Bug 894] Initialize keysdir before calling crypto_setup().
* Calysto cleanup for ntpq.
* ntp-keygen -i takes an arg.
* Cleanup and fixes from Dave Mills.
* [Bug 887] Fix error in ntp_types.h (for sizeof int != 4).
* Bug 880 bug fixes for Windows build
* Improve Calysto support.
* The "revoke" parameter is a crypto command.
* The driftfile wander threshold is a real number.
* [Bug 850] Fix the wander threshold parameter on the driftfile command.
* ntp_io.c: Dead code cleanup - Coverity View 19.
* Leap file related cleanup from Dave Mills.
* ntp_peer.c: Set peer->srcadr before (not after) calling set_peerdstadr().
* Initialize offset in leap_file() - Coverity View 17.
* Use the correct stratum on KISS codes.
* Fuzz bits cleanup.
* Show more digits in some debug printf's.
* Use drift_file_sw internally to control writing the drift file.
* Implement the wander_threshold option for the driftfile config keyword.
* reformat ntp_control.c; do not use c++ // comments.
* [Bug 629] Undo bug #629 fixes as they cause more problems than were  being
  solved
* Changes from Dave Mills: in/out-bound data rates, leapsecond cleanup,
  driftfile write cleanup, packet buffer length checks, documentation updates.
* More assertion checks and malloc()->emalloc(), courtesy of Calysto.
* [Bug 864] Place ntpd service in maintenance mode if using SMF on Solaris
* [Bug 862] includefile nesting; preserve phonelist on reconfig.
* [Bug 604] ntpd regularly dies on linux/alpha.
* more leap second infrastructure fixes from Dave Mills.
* [Bug 858] recent leapfile changes broke non-OpenSSL builds.
* Use emalloc() instead of malloc() in refclock_datum.c (Calysto).
* Start using 'design by contract' assertions.
* [Bug 767] Fast sync to refclocks wanted.
* Allow null driftfile.
* Use YYERROR_VERBOSE for the new parser, and fix related BUILT_SOURCES.
* [Bug 629] changes to ensure broadcast works including on wildcard addresses
* [Bug 853] get_node() must return a pointer to maximally-aligned memory.
* Initial leap file fixes from Dave Mills.
* [Bug 858] Recent leapfile changes broke without OPENSSL.
* Use a char for DIR_SEP, not a string.
* [Bug 850] driftfile parsing changes.
* driftfile maintenance changes from Dave Mills.  Use clock_phi instead of
  stats_write_tolerance.
* [Bug 828] refid string not being parsed correctly.
* [Bug 846] Correct includefile parsing.
* [Bug 827] New parsing code does not handle "fudge" correctly.
* Enable debugging capability in the config parser.
* [Bug 839] Crypto password not read from ntp.conf.
* Have autogen produce writable output files.
* [Bug 825] Correct logconfig -/+ keyword processing.
* [Bug 828] Correct parsing of " delimited strings.
* Cleanup FILE * usage after fclose() in ntp_filegen.c.
* [Bug 843] Windows Completion port code was incorrectly merged from -stable.
* [Bug 840] do fudge configuration AFTER peers (thus refclocks) have been
  configured.
* [Bug 824] Added new parser modules to the Windows project file.
* [Bug 832] Add libisc/log.c headers to the distribution.
* [Bug 808] Only write the drift file if we are in state 4.
* Initial import of libisc/log.c and friends.
* [Bug 826] Fix redefinition of PI.
* [Bug 825] ntp_scanner.c needs to #include <config.h> .
* [Bug 824] New parser code has some build problems with the SIM code.
* [Bug 817] Use longnames for setting ntp variables on the command-line;
  Allowing '-v' with and without an arg to disambiguate usage is error-prone.
* [Bug 822] set progname once, early.
* [Bug 819] remove erroneous #if 0 in Windows completion port code.
* The new config code missed an #ifdef for building without refclocks.
* Distribute some files needed by the new config parsing code.
* [Bug 819] Timeout for WaitForMultipleObjects was 500ms instead of INFINITE
* Use autogen 5.9.1.
* Fix clktest command-line arg processing.'
* Audio documentation updates from Dave Mills.
* New config file parsing code, from Sachin Kamboj.
* fuzz bit cleanup from Dave Mills.
* replay cleanup from Dave Mills.
* [Bug 542] Tolerate missing directory separator at EO statsdir.
* [Bug 812] ntpd should drop supplementary groups.
* [Bug 815] Fix warning compiling 4.2.5p22 under Windows with VC6.
* [Bug 740] Fix kernel/daemon startup drift anomaly.
* refclock_wwv.c fixes from Dave Mills.
* [Bug 810] Fix ntp-keygen documentation.
* [Bug 787] Bug fixes for 64-bit time_t on Windows.
* [Bug 796] Clean up duplicate #defines in ntp_control.c.
* [Bug 569] Use the correct precision for the Leitch CSD-5300.
* [Bug 795] Moved declaration of variable to top of function.
* [Bug 798] ntpq [p typo crashes ntpq/ntpdc.
* [Bug 786] Fix refclock_bancomm.c on Solaris.
* [Bug 774] parsesolaris.c does not compile under the new Solaris.
* [Bug 782] Remove P() macros from Windows files.
* [Bug 778] ntpd fails to lock with drift=+500 when started with drift=-500.
* [Bug 592] Trimble Thunderbolt GPS support.
* IRIG, CHU, WWV, WWVB refclock improvements from Dave Mills.
* [Bug 757] Lose ULONG_CONST().
* [Bug 756] Require ANSI C (function prototypes).
* codec (audio) and ICOM changes from Dave Mills.

---

* [Bug 450] Windows only: Under original Windows NT we must not discard the
  wildcard socket to workaround a bug in NT's getsockname().
* [Bug 1038] Built-in getpass() function also prompts for password if
  not built with DEBUG.
* [Bug 841] Obsolete the "dynamic" keyword and make deferred binding
  to local interfaces the default.
  Emit a warning if that keyword is used for configuration.
* [Bug 959] Refclock on Windows not properly releasing recvbuffs.
* [Bug 993] Fix memory leak when fetching system messages.
* [Bug 987] Wake up the resolver thread/process when a new interface has
  become available.
* Correctly apply negative-sawtooth for oncore 12 channel receiver.
* Startup code for original LinuxPPS removed.  LinuxPPS now conforms to
  the PPSAPI.
* [Bug 1000] allow implicit receive buffer allocation for Windows.
  fixes startup for windows systems with many interfaces.
  reduces dropped packets on network bursts.
  additionally fix timer() starvation during high load.
* [Bug 990] drop minimum time restriction for interface update interval.
* [Bug 977] Fix mismatching #ifdefs for builds without IPv6.
* Update the copyright year.
* Build system cleanup (make autogen-generated files writable).
* [Bug 957] Windows only: Let command line parameters from the Windows SCM GUI
  override the standard parameters from the ImagePath registry key.
* Fixes for ntpdate:
* [Bug 532] nptdate timeout is too long if several servers are supplied.
* [Bug 698] timeBeginPeriod is called without timeEndPeriod in some NTP tools.
* [Bug 857] ntpdate debug mode adjusts system clock when it shouldn't.
* [Bug 908] ntpdate crashes sometimes.
* [Bug 982] ntpdate(and ntptimeset) buffer overrun if HAVE_POLL_H isn't set
  (dup of 908).
* [Bug 997] ntpdate buffer too small and unsafe.
* ntpdate.c: Under Windows check whether NTP port in use under same conditions
  as under other OSs.
* ntpdate.c: Fixed some typos and indents (tabs/spaces).

(4.2.4p4) Released by Harlan Stenn <stenn@ntp.org>

* [Bug 902] Fix problems with the -6 flag.
* Updated include/copyright.def (owner and year).
* [Bug 878] Avoid ntpdc use of refid value as unterminated string.
* [Bug 881] Corrected display of pll offset on 64bit systems.
* [Bug 886] Corrected sign handling on 64bit in ntpdc loopinfo command.
* [Bug 889] avoid malloc() interrupted by SIGIO risk
* ntpd/refclock_parse.c: cleanup shutdown while the file descriptor is still
  open.
* [Bug 885] use emalloc() to get a message at the end of the memory
  unsigned types cannot be less than 0
  default_ai_family is a short
  lose trailing , from enum list
  clarify ntp_restrict.c for easier automated analysis
* [Bug 884] don't access recv buffers after having them passed to the free
  list.
* [Bug 882] allow loopback interfaces to share addresses with other
  interfaces.

---
(4.2.4p3) Released by Harlan Stenn <stenn@ntp.org>

* [Bug 863] unable to stop ntpd on Windows as the handle reference for events
  changed

---
(4.2.4p2) Released by Harlan Stenn <stenn@ntp.org>

* [Bug 854] Broadcast address was not correctly set for interface addresses
* [Bug 829] reduce syslog noise, while there fix Enabled/Disable logging
  to reflect the actual configuration.
* [Bug 795] Moved declaration of variable to top of function.
* [Bug 789] Fix multicast client crypto authentication and make sure arriving
  multicast packets do not disturb the autokey dance.
* [Bug 785] improve handling of multicast interfaces
  (multicast routers still need to run a multicast routing software/daemon)
* ntpd/refclock_parse.c: cleanup shutdown while the file descriptor is still
  open.
* [Bug 885] use emalloc() to get a message at the end of the memory
  unsigned types cannot be less than 0
  default_ai_family is a short
  lose trailing , from enum list
* [Bug 884] don't access recv buffers after having them passed to the free list.
* [Bug 882] allow loopback interfaces to share addresses with other interfaces.
* [Bug 527] Don't write from source address length to wrong location
* Upgraded autogen and libopts.
* [Bug 811] ntpd should not read a .ntprc file.

---
(4.2.4p1) (skipped)

---
(4.2.4p0) Released by Harlan Stenn <stenn@ntp.org>

* [Bug 793] Update Hans Lambermont's email address in ntpsweep.
* [Bug 776] Remove unimplemented "rate" flag from ntpdate.
* [Bug 586] Avoid lookups if AI_NUMERICHOST is set.
* [Bug 770] Fix numeric parameters to ntp-keygen (Alain Guibert).
* [Bug 768] Fix io_setbclient() error message.
* [Bug 765] Use net_bind_service capability on linux.
* [Bug 760] The background resolver must be aware of the 'dynamic' keyword.
* [Bug 753] make union timestamp anonymous (Philip Prindeville).
* confopt.html: move description for "dynamic" keyword into the right section.
* pick the right type for the recv*() length argument.

---
(4.2.4) Released by Harlan Stenn <stenn@ntp.org>

* monopt.html fixes from Dave Mills.
* [Bug 452] Do not report kernel PLL/FLL flips.
* [Bug 746] Expert mouseCLOCK USB v2.0 support added.'
* driver8.html updates.
* [Bug 747] Drop <NOBR> tags from ntpdc.html.
* sntp now uses the returned precision to control decimal places.
* sntp -u will use an unprivileged port for its queries.
* [Bug 741] "burst" doesn't work with !unfit peers.
* [Bug 735] Fix a make/gmake VPATH issue on Solaris.
* [Bug 739] ntpd -x should not take an argument.
* [Bug 737] Some systems need help providing struct iovec.
* [Bug 717] Fix libopts compile problem.
* [Bug 728] parse documentation fixes.
* [Bug 734] setsockopt(..., IP_MULTICAST_IF, ...) fails on 64-bit platforms.
* [Bug 732] C-DEX JST2000 patch from Hideo Kuramatsu.
* [Bug 721] check for __ss_family and __ss_len separately.
* [Bug 666] ntpq opeers displays jitter rather than dispersion.
* [Bug 718] Use the recommended type for the saddrlen arg to getsockname().
* [Bug 715] Fix a multicast issue under Linux.
* [Bug 690] Fix a Windows DNS lookup buffer overflow.
* [Bug 670] Resolved a Windows issue with the dynamic interface rescan code.
* K&R C support is being deprecated.
* [Bug 714] ntpq -p should conflict with -i, not -c.
* WWV refclock improvements from Dave Mills.
* [Bug 708] Use thread affinity only for the clock interpolation thread.
* [Bug 706] ntpd can be running several times in parallel.
* [Bug 704] Documentation typos.
* [Bug 701] coverity: NULL dereference in ntp_peer.c
* [Bug 695] libopts does not protect against macro collisions.
* [Bug 693] __adjtimex is independent of ntp_{adj,get}time.
* [Bug 692] sys_limitrejected was not being incremented.
* [Bug 691] restrictions() assumption not always valid.
* [Bug 689] Deprecate HEATH GC-1001 II; the driver never worked.
* [Bug 688] Fix documentation typos.
* [Bug 686] Handle leap seconds better under Windows.
* [Bug 685] Use the Windows multimedia timer.
* [Bug 684] Only allow debug options if debugging is enabled.
* [Bug 683] Use the right version string.
* [Bug 680] Fix the generated version string on Windows.
* [Bug 678] Use the correct size for control messages.
* [Bug 677] Do not check uint_t in configure.ac.
* [Bug 676] Use the right value for msg_namelen.
* [Bug 675] Make sure ntpd builds without debugging.
* [Bug 672] Fix cross-platform structure padding/size differences.
* [Bug 660] New TIMESTAMP code fails tp build on Solaris Express.
* [Bug 659] libopts does not build under Windows.
* [Bug 658] HP-UX with cc needs -Wp,-H8166 in CFLAGS.
* [Bug 656] ntpdate doesn't work with multicast address.
* [Bug 638] STREAMS_TLI is deprecated - remove it.
* [Bug 635] Fix tOptions definition.
* [Bug 628] Fallback to ntp discipline not working for large offsets.
* [Bug 622] Dynamic interface tracking for ntpd.
* [Bug 603] Don't link with libelf if it's not needed.
* [Bug 523] ntpd service under Windows does't shut down properly.
* [Bug 500] sntp should always be built.
* [Bug 479] Fix the -P option.
* [Bug 421] Support the bc637PCI-U card.
* [Bug 342] Deprecate broken TRAK refclock driver.
* [Bug 340] Deprecate broken MSF EES refclock driver.
* [Bug 153] Don't do DNS lookups on address masks.
* [Bug 143] Fix interrupted system call on HP-UX.
* [Bug 42] Distribution tarballs should be signed.
* Support separate PPS devices for PARSE refclocks.
* [Bug 637, 51?] Dynamic interface scanning can now be done.
* Options processing now uses GNU AutoGen.

---
(4.2.2p4) Released by Harlan Stenn <stenn@ntp.org>

* [Bug 710] compat getnameinfo() has off-by-one error
* [Bug 690] Buffer overflow in Windows when doing DNS Lookups

---
(4.2.2p3) Released by Harlan Stenn <stenn@ntp.org>

* Make the ChangeLog file cleaner and easier to read
* [Bug 601] ntpq's decodeint uses an extra level of indirection
* [Bug 657] Different OSes need different sized args for IP_MULTICAST_LOOP
* release engineering/build changes
* Documentation fixes
* Get sntp working under AIX-5

---
(4.2.2p2) (broken)

* Get sntp working under AIX-5

---
(4.2.2p1)

* [Bug 661] Use environment variable to specify the base path to openssl.
* Resolve an ambiguity in the copyright notice
* Added some new documentation files
* URL cleanup in the documentation
* [Bug 657]: IP_MULTICAST_LOOP uses a u_char value/size
* quiet gcc4 complaints
* more Coverity fixes
* [Bug 614] manage file descriptors better
* [Bug 632] update kernel PPS offsets when PPS offset is re-configured
* [Bug 637] Ignore UP in*addr_any interfaces
* [Bug 633] Avoid writing files in srcdir
* release engineering/build changes

---
(4.2.2)

* SNTP
* Many bugfixes
* Implements the current "goal state" of NTPv4
* Autokey improvements
* Much better IPv6 support
* [Bug 360] ntpd loses handles with LAN connection disabled.
* [Bug 239] Fix intermittent autokey failure with multicast clients.
* Rewrite of the multicast code
* New version numbering scheme

---
(4.2.0)

* More stuff than I have time to document
* IPv6 support
* Bugfixes
* call-gap filtering
* wwv and chu refclock improvements
* OpenSSL integration

---
(4.1.2)

* clock state machine bugfix
* Lose the source port check on incoming packets
* (x)ntpdc compatibility patch
* Virtual IP improvements
* ntp_loopfilter fixes and improvements
* ntpdc improvements
* GOES refclock fix
* JJY driver
* Jupiter refclock fixes
* Neoclock4X refclock fixes
* AIX 5 port
* bsdi port fixes
* Cray unicos port upgrade
* HP MPE/iX port
* Win/NT port upgrade
* Dynix PTX port fixes
* Document conversion from CVS to BK
* readline support for ntpq

---
(4.1.0)

* CERT problem fixed (99k23)

* Huff-n-Puff filter
* Preparation for OpenSSL support
* Resolver changes/improvements are not backward compatible with mode 7
  requests (which are implementation-specific anyway)
* leap second stuff
* manycast should work now
* ntp-genkeys does new good things.
* scripts/ntp-close
* PPS cleanup and improvements
* readline support for ntpdc
* Crypto/authentication rewrite
* WINNT builds with MD5 by default
* WINNT no longer requires Perl for building with Visual C++ 6.0
* algorithmic improvements, bugfixes
* Solaris dosynctodr info update
* html/pic/* is *lots* smaller
* New/updated drivers: Forum Graphic GPS, WWV/H, Heath GC-100 II, HOPF
  serial and PCI, ONCORE, ulink331
* Rewrite of the audio drivers

---
(4.0.99)

* Driver updates: CHU, DCF, GPS/VME, Oncore, PCF, Ulink, WWVB, burst
  If you use the ONCORE driver with a HARDPPS kernel module,
  you *must* have a properly specified:
	pps <filename> [assert/clear] [hardpps]
  line in the /etc/ntp.conf file.
* PARSE cleanup
* PPS cleanup
* ntpd, ntpq, ntpdate cleanup and fixes
* NT port improvements
* AIX, BSDI, DEC OSF, FreeBSD, NetBSD, Reliant, SCO, Solaris port improvements

---
(4.0.98)

* Solaris kernel FLL bug is fixed in 106541-07
* Bug/lint cleanup
* PPS cleanup
* ReliantUNIX patches
* NetInfo support
* Ultralink driver
* Trimble OEM Ace-II support
* DCF77 power choices
* Oncore improvements

---
(4.0.97)

* NT patches
* AIX,SunOS,IRIX portability
* NeXT portability
* ntptimeset utility added
* cygwin portability patches

---
(4.0.96)

* -lnsl, -lsocket, -lgen configuration patches
* Y2K patches from AT&T
* Linux portability cruft

---
(4.0.95)

* NT port cleanup/replacement
* a few portability fixes
* VARITEXT Parse clock added

---
(4.0.94)

* PPS updates (including ntp.config options)
* Lose the old DES stuff in favor of the (optional) RSAREF stuff
* html cleanup/updates
* numerous drivers cleaned up
* numerous portability patches and code cleanup

---
(4.0.93)

* Oncore refclock needs PPS or one of two ioctls.
* Don't make ntptime under Linux.  It doesn't compile for too many folks.
* Autokey cleanup
* ReliantUnix patches
* html cleanup
* tickadj cleanup
* PARSE cleanup
* IRIX -n32 cleanup
* byte order cleanup
* ntptrace improvements and patches
* ntpdc improvements and patches
* PPS cleanup
* mx4200 cleanup
* New clock state machine
* SCO cleanup
* Skip alias interfaces

---
(4.0.92)

* chronolog and dumbclock refclocks
* SCO updates
* Cleanup/bugfixes
* Y2K patches
* Updated palisade driver
* Plug memory leak
* wharton kernel clock
* Oncore clock upgrades
* NMEA clock improvements
* PPS improvements
* AIX portability patches

---
(4.0.91)

* New ONCORE driver
* New MX4200 driver
* Palisade improvements
* config file bugfixes and problem reporting
* autoconf upgrade and cleanup
* HP-UX, IRIX lint cleanup
* AIX portability patches
* NT cleanup

---
(4.0.90)

* Nanoseconds
* New palisade driver
* New Oncore driver

---
(4.0.73)

* README.hackers added
* PARSE driver is working again
* Solaris 2.6 has nasty kernel bugs.  DO NOT enable pll!
* DES is out of the distribution.

---
(4.0.72)

* K&R C compiling should work again.
* IRIG patches.
* MX4200 driver patches.
* Jupiter driver added.
* Palisade driver added.  Needs work (ANSI, ntoh/hton, sizeof double, ???)<|MERGE_RESOLUTION|>--- conflicted
+++ resolved
@@ -1,9 +1,11 @@
 ---
-<<<<<<< HEAD
 
 * [Bug 2627] shm refclock allows only two units with owner-only access
   rework: reverted sense of mode bit (so default reflects previous
   behaviour) and updated ducumentation.
+* [Bug 2732] - Leap second not handled correctly on Windows 8
+  use 'GetTickCount()' to get the true elapsed time of slew
+  (This should work for all versions of Windows >= W2K)
 * [Bug 2738] Missing buffer initialization in refclocK_parse.c::parsestate().
 * [Bug 2739] Parse driver with PPS enabled occasionally evaluates
   PPS timestamp with wrong sign. 
@@ -20,11 +22,6 @@
 * [Bug 2736] Show error message if we cannot open the config file.
 * Copyright update.
 * Fix the package name.
-=======
-* [Bug 2732] - Leap second not handled correctly on Windows 8
-  use 'GetTickCount()' to get the true elapsed time of slew
-  (This should work for all versions of Windows >= W2K)
->>>>>>> de989308
 ---
 (4.2.8p1-beta5) 2015/01/07 Released by Harlan Stenn <stenn@ntp.org>
 
