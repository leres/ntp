--- conflicted
+++ resolved
@@ -1,4 +1,4 @@
-<<<<<<< HEAD
+* [Bug 1397] shmget() refclock_shm failing because of file mode.
 (4.2.5p249-RC) 2009/11/28 Released by Harlan Stenn <stenn@ntp.org>
 * [Bug 1400] An empty KOD DB file causes sntp to coredump.
 * sntp: documentation cleanup.
@@ -9,9 +9,6 @@
 (4.2.5p248-RC) 2009/11/26 Released by Harlan Stenn <stenn@ntp.org>
 * Prepare for the generation of sntp.html.
 * Documentation changes from Dave Mills.
-=======
-* [Bug 1397] shmget() refclock_shm failing because of file mode.
->>>>>>> 65abf505
 * [Bug 1387] Storage leak in ntp_intres (minor).
 * [Bug 1389] buffer overflow in refclock_oncore.c
 * [Bug 1391] .texi usage text from installed, not built binaries.
