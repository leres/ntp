--- conflicted
+++ resolved
@@ -1,5 +1,6 @@
 ---
 
+* [Bug 2782] Refactor refclock_shm.c, add memory barrier protection.
 * [Bug 2808] GPSD_JSON driver enhancements, step 1.
   Various improvements, see http://bugs.ntp.org/2808 for details.
   Changed libjsmn to a more recent version.
@@ -50,7 +51,6 @@
 * [Bug 2773] Early leap announcement from Palisade/Thunderbolt
 * [Bug 2774] Unreasonably verbose printout - leap pending/warning
 * [Bug 2775] ntp-keygen.c fails to compile under Windows.
-<<<<<<< HEAD
 * [Bug 2777] Fixed loops and decoding of Meinberg GPS satellite info.
   Removed non-ASCII characters from some copyright comments.
   Removed trailing whitespace.
@@ -68,6 +68,7 @@
 * [Sec 2781] Authentication doesn't protect symmetric associations against
   DoS attacks.
 * [Bug 2783] Quiet autoconf warnings about missing AC_LANG_SOURCE.
+* [Bug 2784] Fix for 2782 uses clock_gettime() instead of get_ostime().
 * [Bug 2789] Quiet compiler warnings from libevent.
 * [Bug 2790] If ntpd sets the Windows MM timer highest resolution
   pause briefly before measuring system clock precision to yield
@@ -80,11 +81,6 @@
   compiler warnings.
   Let ioctl() for Windows accept a (void *) to avoid compiler warnings
   when called with pointers to different types.
-=======
-* [Bug 2782] Refactor refclock_shm.c, add memory barrier protection.
-* [Bug 2783] Quiet autoconf warnings about missing AC_LANG_SOURCE.
-* [Bug 2784] Fix for 2782 uses clock_gettime() instead of get_ostime().
->>>>>>> 935bb97d
 ---
 (4.2.8p1) 2015/02/04 Released by Harlan Stenn <stenn@ntp.org>
 
