<<<<<<< HEAD
* [Bug 1363] CID 92 clarify fallthrough case in clk_trimtsip.c
* [Bug 1366] ioctl(TIOCSCTTY, 0) fails on NetBSD *[0-2].* > 3.99.7.
* [Bug 1368] typos in libntp --without-crypto case
* [Bug 1371] deferred DNS lookup failing with INFO_ERR_AUTH.
* CID 87 dead code in ntpq.c atoascii().
* Fix authenticated ntpdc, broken in p240.
* Stub out isc/mem.h, shaving 47k from a MIPS ntpd binary.
* Shrink keyword scanner FSM entries from 64 to 32 bits apiece.
=======
* Documention updates from Dave Mills.
* authkeys.c cleanup from Dave Mills.
>>>>>>> 218526ba
(4.2.5p241-RC) 2009/11/07 Released by Harlan Stenn <stenn@ntp.org>
* html/authopt.html update from Dave Mills.
* Remove unused file from sntp/Makefile.am's distribution list.
* new crypto signature cleanup.
(4.2.5p240-RC) 2009/11/05 Released by Harlan Stenn <stenn@ntp.org>
* [Bug 1364] clock_gettime() not detected, need -lrt on Debian 5.0.3.
* Provide all of OpenSSL's signature methods for ntp.keys (FIPS 140-2).
(4.2.5p239-RC) 2009/10/30 Released by Harlan Stenn <stenn@ntp.org>
* [Bug 1357] bogus assert from refclock_shm.
* [Bug 1359] Debug message cleanup.
* CID 101: more pointer/array cleanup.
* [Bug 1356] core dump from refclock_nmea when can't open /dev/gpsU.
* [Bug 1358] AIX 4.3 sntp/networking.c IPV6_JOIN_GROUP undeclared.
* CID 101: pointer/array cleanup.
(4.2.5p238-RC) 2009/10/27 Released by Harlan Stenn <stenn@ntp.org>
* Changes from Dave Mills.
* driver4.html updates from Dave Mills.
* [Bug 1252] PPSAPI cleanup on ntpd/refclock_wwvb.c.
* [Bug 1354] libtool error building after bootstrap with Autoconf 2.64.
* Allow NTP_VPATH_HACK configure test to handle newer gmake versions.
* CIDs 94-99 make it more clearly impossible for sock_hash() to return
  a negative number.
* CID 105, 106 ensure ntpdc arrays are not overrun even if callers
  misbehave.
* CID 113 use va_end() in refclock_true.c true_debug().
* Get rid of configure tests for __ss_family and __ss_len when the more
  common ss_family and ss_len are present.
(4.2.5p237-RC) 2009/10/26 Released by Harlan Stenn <stenn@ntp.org>
* [Bug 610] NMEA support for using PPSAPI on a different device.
* [Bug 1238] use only fudge time2 to offset NMEA serial timestamp.
* [Bug 1355] ntp-dev won't compile on OpenBSD 4.6.
(4.2.5p236-RC) 2009/10/22 Released by Harlan Stenn <stenn@ntp.org>
* Cleanup from Dave Mills.
* [Bug 1343] ntpd/ntp_io.c close_fd() does not compile on Solaris 7.
* [Bug 1353] ntpq "rv 0 settimeofday" always shows UNKNOWN on unix.
* Do not attempt to execute built binaries from ntpd/Makefile when
  cross-compiling (keyword-gen and ntpd --saveconfigquit).
* sntp/main.c: Remove duplicate global adr_buf[] (also defined in
  networking.c) which Piotr Grudzinski identified breaking his build.
* Correct in6addr_any test in configure.ac to attempt link too.
(4.2.5p235-RC) 2009/10/18 Released by Harlan Stenn <stenn@ntp.org>
* [Bug 1343] lib/isc build breaks on systems without IPv6 headers.
(4.2.5p234-RC) 2009/10/16 Released by Harlan Stenn <stenn@ntp.org>
* [Bug 1339] redux, use unmodified lib/isc/win32/strerror.c and
  move #define strerror... to a header not used by lib/isc code.
* [Bug 1345] illegal 'grep' option prevents compilation.
* [Bug 1346] keyword scanner broken where char defaults to unsigned.
* [Bug 1347] ntpd/complete.conf missing multicastclient test case.
(4.2.5p233-RC) 2009/10/15 Released by Harlan Stenn <stenn@ntp.org>
* [Bug 1337] cast setsockopt() v4 address pointer to void *.
* [Bug 1342] ignore|drop one IPv6 address on an interface blocks all
  addresses on that interface.
* Documentation cleanup and updates.
(4.2.5p232-RC) 2009/10/14 Released by Harlan Stenn <stenn@ntp.org>
* [Bug 1302] OpenSSL under Windows needs applink support.
* [Bug 1337] fix incorrect args to setsockopt(fd, IP_MULTICAST_IF,...).
* [Bug 1339] Fix Windows-only ntp_strerror() infinite recursion.
* [Bug 1341] NMEA driver requires working PPSAPI #ifdef HAVE_PPSAPI.
* Construct ntpd keyword scanner finite state machine at compile time
  rather than at runtime, shrink entries from 40+ to 8 bytes.
* Update documentation for ntpq --old-rv, saveconfig, saveconfigdir,
  ntpd -I -L and -M, and interface/nic rules. (From Dave Hart)
* [Bug 1337] fix incorrect args to setsockopt(fd, IP_MULTICAST_IF,...)
(4.2.5p231-RC) 2009/10/10 Released by Harlan Stenn <stenn@ntp.org>
* [Bug 1335] Broadcast client degraded by wildcard default change.
(4.2.5p230-RC) 2009/10/09 Released by Harlan Stenn <stenn@ntp.org>
* Start the 4.2.6 Release Candidate cycle.
* Broadcast and transit phase cleanup from Dave Mills.
(4.2.5p229) 2009/10/07 Released by Harlan Stenn <stenn@ntp.org>
* [Bug 1334] ntpsnmpd undefined reference to `ntpqOptions'.
* Change ntpsnmpd/Makefile.am include file order to fix FreeBSD build.
(4.2.5p228) 2009/10/06 Released by Harlan Stenn <stenn@ntp.org>
* Reclaim syntax tree memory after application in ntpd built with
  configure --disable-saveconfig.
* [Bug 1135] ntpq uses sizeof(u_long) where sizeof(u_int32) is meant.
* [Bug 1333] ntpd --interface precedence over --novirtualips lost.
(4.2.5p227) 2009/10/05 Released by Harlan Stenn <stenn@ntp.org>
* [Bug 1135] :config fails with "Server disallowed request"
* [Bug 1330] disallow interface/nic rules when --novirtualips or
  --interface are used.
* [Bug 1332] ntpq -c 'rv 0 variablename' returns extra stuff.
* Add test of ntpd --saveconfigquit fidelity using new complete.conf.
* Documentation updates from Dave Hart/Dave Mills.
(4.2.5p226) 2009/10/04 Released by Harlan Stenn <stenn@ntp.org>
* [Bug 1318] Allow multiple -g options on ntpd command line.
* [Bug 1327] ntpq, ntpdc, ntp-keygen -d & -D should work with configure
  --disable-debugging.
* Add ntpd --saveconfigquit <filename> option for future build-time
  testing of saveconfig fidelity.
* Clockhop and autokey cleanup from Dave Mills.
* Documentation updates from Dave Mills.
(4.2.5p225) 2009/09/30 Released by Harlan Stenn <stenn@ntp.org>
* authopt documentation changes from Dave Mills/Dave Hart.
* [Bug 1324] support bracketed IPv6 numeric addresses for restrict.
(4.2.5p224) 2009/09/29 Released by Harlan Stenn <stenn@ntp.org>
* Clockhop and documentation fixes from Dave Mills.
* Remove "tos maxhop" ntp.conf knob.
(4.2.5p223) 2009/09/28 Released by Harlan Stenn <stenn@ntp.org>
* [Bug 1321] build doesn't work if . isn't on $PATH.
* [Bug 1323] Implement "revoke #" to match documentation, deprecate
  "crypto revoke #".
(4.2.5p222) 2009/09/27 Released by Harlan Stenn <stenn@ntp.org>
* Update libisc code using bind-9.6.1-P1.tar.gz, rearrange our copy to
  mirror the upstream layout (lib/isc/...), and merge in NTP-local
  modifications to libisc.  There is a new procedure to ease future
  libisc merges using a separate "upstream" bk repo.  That will enable
  normal bk pull automerge to handle carrying forward any local changes
  and should enable us to take updated libisc snapshots more often.
* Updated build and flock-build scripts.  flock-build --one is a way
  to perform a flock-build compatible solitary build, handy for a repo
  clone's first build on a machine with autoconf, automake, etc.
* Compiling ntp_parser.y using BSD make correctly places ntp_parser.h
  in the top-level ntpd directory instead of A.*/ntpd.
* bootstrap script updated to remove potentially stale .deps dirs.
* Remove unneeded Makefile.am files from the lib/isc/include tree.
(4.2.5p221) 2009/09/26 Released by Harlan Stenn <stenn@ntp.org>
* [Bug 1316] segfault if refclock_nmea can't open file.
* [Bug 1317] Distribute cvo.sh.
(4.2.5p220) 2009/09/25 Released by Harlan Stenn <stenn@ntp.org>
* Rearrange libisc code to match the upstream layout in BIND.  This is
  step one of two, changing the layout but keeping our existing libisc.
(4.2.5p219) 2009/09/24 Released by Harlan Stenn <stenn@ntp.org>
* [Bug 1315] "interface ignore 0.0.0.0" is ignored.
* add implicit "nic ignore all" rule before any rules from ntp.conf, so
  "nic listen eth0" alone means the same as "-I eth0".
* add wildcard match class for interface/nic rules.
* fix mistaken carryover of prefixlen from one rule to the next.
* Ensure IPv6 localhost address ::1 is included in libisc's Windows IPv6
  address enumeration, allowing ntpq and ntpdc's hardcoding to 127.0.0.1 
  on Windows to end.
(4.2.5p218) 2009/09/21 Released by Harlan Stenn <stenn@ntp.org>
* [Bug 1314] saveconfig emits -4 and -6 on when not given.
* correct parsing and processing of setvar directive.
* highlight location of ntpq :config syntax errors with ^.
* clarify (former) NO_ARG, SINGLE_ARG, MULTIPLE_ARG renaming to
  FOLLBY_TOKEN, FOLLBY_STRING, FOLLBY_STRINGS_TO_EOC.
* parser, saveconfig cleanup to store T_ identifiers in syntax tree.
(4.2.5p217) 2009/09/20 Released by Harlan Stenn <stenn@ntp.org>
* [Bug 1300] reject remote configuration of dangerous items.
(4.2.5p216) 2009/09/19 Released by Harlan Stenn <stenn@ntp.org>
* [Bug 1312] ntpq/ntpdc MD5 passwords truncated to 8 chars on Suns.
* CID 10 missing free(up); in refclock_palisade.c error return, again.
* CID 83 added assertion to demonstrate config_nic_rules() does not
  call strchr(NULL, '/').
(4.2.5p215) 2009/09/18 Released by Harlan Stenn <stenn@ntp.org>
* [Bug 1292] Workaround last VC6 unsigned __int64 kink.
(4.2.5p214) 2009/09/17 Released by Harlan Stenn <stenn@ntp.org>
* [Bug 1303] remove top-level "autokey" directive.
* use "nic listen 192.168.0.0/16" instead of
  "nic listen 192.168.0.0 prefixlen 16".
(4.2.5p213) 2009/09/16 Released by Harlan Stenn <stenn@ntp.org>
* [Bug 1310] fix Thunderbolt mode in refclock_palisade.c
(4.2.5p212) 2009/09/15 Released by Harlan Stenn <stenn@ntp.org>
* [Bug 983] add interface [listen | ignore | drop] ... directive.
* [Bug 1243] MD5auth_setkey zero-fills key from first zero octet.
* [Bug 1295] leftover fix, do not crash on exit in free_config_trap()
  when "trap 1.2.3.4" is used without any further options.
* [Bug 1311] 4.2.5p211 doesn't build in no-debug mode.
* document interface (alias nic) and unpeer.
* Correct syntax error line & column numbers.
* CID 79: kod_init_kod_db() fails to fclose(db_s) in two error paths.
* CID 80: attempt to quiet Coverity false positive re: leaking "reason"
  in main().
* Documentation updates from Dave Mills.
* CID 81: savedconfig leaked in save_config().
* Make the code agree with the spec and the book (Dave Mills).
(4.2.5p211) 2009/09/14 Released by Harlan Stenn <stenn@ntp.org>
* [Bug 663] respect ntpq -c and -p order on command line.
* [Bug 1292] more VC6 unsigned __int64 workarounds.
* [Bug 1296] Added Support for Trimble Acutime Gold.
(4.2.5p210) 2009/09/06 Released by Harlan Stenn <stenn@ntp.org>
* [Bug 1294] Use OPENSSL_INC and OPENSSL_LIB macros for Windows
  and remove unnecessary reference to applink.c for Windows
* [Bug 1295] trap directive options are not optional.
* [Bug 1297] yylex() must always set yylval before returning.
(4.2.5p209) 2009/09/01 Released by Harlan Stenn <stenn@ntp.org>
* [Bug 1290] Fix to use GETTIMEOFDAY macro
* [Bug 1289] Update project files for VC6, VS2003, VS2005, VS 2008
(4.2.5p208) 2009/08/30 Released by Harlan Stenn <stenn@ntp.org>
* [Bug 1293] make configuration dumper ready for release, specifically:
* rename ntpq dumpcfg command to "saveconfig".
* require authentication for saveconfig.
* "restrict ... nomodify" prevents saveconfig and :config.
* "saveconfig ." shorthand to save to startup configuration file.
* support strftime() substitution in saveconfig arg to timestamp
  the output filename, for example "saveconfig %Y%m%d-%H%M%S.conf".
* display saveconfig response message from ntpd in ntpq.
* save output filename in "savedconfig" variable, fetched with ntpq -c
  "rv 0 savedconfig".
* document saveconfig in html/ntpq.html.
* add ./configure --disable-saveconfig to build a smaller ntpd.
* log saveconfig failures and successes to syslog.
(4.2.5p207) 2009/08/29 Released by Harlan Stenn <stenn@ntp.org>
* [Bug 1292] Minor Windows source tweaks for VC6-era SDK headers.
(4.2.5p206) 2009/08/26 Released by Harlan Stenn <stenn@ntp.org>
* accopt.html typo fixes from Dave Mills.
* [Bug 1283] default to remembering KoD in sntp.
* clean up numerous sntp/kod_management.c bugs.
* use all addresses resolved from each DNS name in sntp.
(4.2.5p205) 2009/08/18 Released by Harlan Stenn <stenn@ntp.org>
* accopt.html typo fixes from Dave Mills.
* [Bug 1285] Log ntpq :config/config-from-file events.
* [Bug 1286] dumpcfg omits statsdir, mangles filegen.
(4.2.5p204) 2009/08/17 Released by Harlan Stenn <stenn@ntp.org>
* [Bug 1284] infinite loop in ntpd dumping more than one trustedkey
(4.2.5p203) 2009/08/16 Released by Harlan Stenn <stenn@ntp.org>
* Add ntpq -c dumpcfg, Google Summer of Code project of Max Kuehn
(4.2.5p202) 2009/08/14 Released by Harlan Stenn <stenn@ntp.org>
* install the binary and man page for sntp.
(4.2.5p201) 2009/08/13 Released by Harlan Stenn <stenn@ntp.org>
* sntp: out with the old, in with the new.
(4.2.5p200) 2009/08/12 Released by Harlan Stenn <stenn@ntp.org>
* [Bug 1281] Build ntpd on Windows without big SDK download, burn,
  and install by checking in essentially unchanging messages.mc build
  products to avoid requiring mc.exe, which is not included with VC++
  2008 EE.
(4.2.5p199) 2009/08/09 Released by Harlan Stenn <stenn@ntp.org>
* [Bug 1279] Cleanup for warnings from Veracode static analysis.
(4.2.5p198) 2009/08/03 Released by Harlan Stenn <stenn@ntp.org>
* Upgrade to autogen-5.9.9-pre5.
(4.2.5p197) 2009/07/30 Released by Harlan Stenn <stenn@ntp.org>
* The build script now has . at the end of PATH for config.guess.
(4.2.5p196) 2009/07/29 Released by Harlan Stenn <stenn@ntp.org>
* [Bug 1272] gsoc_sntp IPv6 build problems under HP-UX 10.
* [Bug 1273] CID 10: Palisade leaks unit struct in error path.
* [Bug 1274] CID 67: ensure resolve_hosts() output count and pointers
  are consistent.
* [Bug 1275] CID 45: CID 46: old sntp uses uninitialized guesses[0],
  precs[0].
* [Bug 1276] CID 52: crypto_xmit() may call crypto_alice[23]()
  with NULL peer.
(4.2.5p195) 2009/07/27 Released by Harlan Stenn <stenn@ntp.org>
* cvo.sh: Add support for CentOS, Fedora, Slackware, SuSE, and QNX.
(4.2.5p194) 2009/07/26 Released by Harlan Stenn <stenn@ntp.org>
* Documentation updates from Dave Mills.
* Use scripts/cvo.sh in the build script to get better subdir names.
(4.2.5p193) 2009/07/25 Released by Harlan Stenn <stenn@ntp.org>
* [Bug 1261] CID 34: simulate_server() rbuf.msg_flags uninitialized.
* [Bug 1262] CID 35: xpkt.mac uninitialized in simulate_server().
* [Bug 1263] CID 37: CID 38: CID 40: CID 43: multiple refclocks 
  uninitialized tm_zone (arc, chronolog, dumbclock, pcf).
* [Bug 1264] CID 64: gsoc_sntp on_wire() frees wrong ptr receiving KoD.
* [Bug 1265] CID 65: CID 66: gsoc_sntp on_wire() leaks x_pkt, r_pkt.
* [Bug 1266] CID 39: datum_pts_start() uninitialized arg.c_ospeed.
* [Bug 1267] CID 44: old sntp handle_saving() writes stack garbage to
  file when clearing.
* [Bug 1268] CID 63: resolve_hosts() leaks error message buffer.
* [Bug 1269] CID 74: use assertion to ensure move_fd() does not return
  negative descriptors.
* [Bug 1270] CID 70: gsoc_sntp recv_bcst_data mdevadr.ipv6mr_interface
  uninitialized.
(4.2.5p192) 2009/07/24 Released by Harlan Stenn <stenn@ntp.org>
* [Bug 965] CID 42: ss_family uninitialized.
* [Bug 1250] CID 53: kod_init_kod_db() overruns kod_db malloc'd buffer.
* [Bug 1251] CID 68: search_entry() mishandles dst argument.
* [Bug 1252] CID 32: Quiet Coverity warning with assertion.
* [Bug 1253] CID 50: gsoc_sntp/crypto.c auth_init() always returns a 
  list with one entry.
* [Bug 1254] CID 56: tv_to_str() leaks a struct tm each call.
* [Bug 1255] CID 55: pkt_output() leaks a copy of each packet.
* [Bug 1256] CID 51: Coverity doesn't recognize our assertion macros as
  terminal.
* [Bug 1257] CID 57: gsoc_sntp auth_init() fails to fclose(keyfile).
* [Bug 1258] CID 54: gsoc_sntp resolve_hosts() needs simplification.
* [Bug 1259] CID 59: gsoc_sntp recv_bcast_data() fails to free(rdata)
  on error paths.
* [Bug 1260] CID 60: gsoc_sntp recvpkt() fails to free(rdata).
* Updated to AutoGen-5.9.9pre2.
(4.2.5p191) 2009/07/21 Released by Harlan Stenn <stenn@ntp.org>
* Updated to AutoGen-5.9.9pre1.
(4.2.5p190) 2009/07/20 Released by Harlan Stenn <stenn@ntp.org>
* Updated to AutoGen-5.9.8.
* [Bug 1248] RES_MSSNTP typo in ntp_proto.c.
* [Bug 1246] use a common template for singly-linked lists, convert most
  doubly-linked lists to singly-linked.
* Log warning about signd blocking when restrict mssntp used.
(4.2.5p189) 2009/07/16 Released by Harlan Stenn <stenn@ntp.org>
* Documentation cleanup from Dave Mills.
(4.2.5p188) 2009/07/15 Released by Harlan Stenn <stenn@ntp.org>
* [Bug 1245] Broken xmt time sent in fast_xmit() of 4.2.5p187.
(4.2.5p187) 2009/07/11 Released by Harlan Stenn <stenn@ntp.org>
* [Bug 1042] multicast listeners IPv4+6 ignore new interfaces.
* [Bug 1237] Windows serial code treat CR and LF both as line
  terminators.
* [Bug 1238] use fudge time2 for serial timecode offset in NMEA driver.
* [Bug 1242] Remove --enable-wintime, symmetric workaround is now
  always enabled.
* [Bug 1244] NTP_INSIST(fd != maxactivefd) failure in intres child
* Added restrict keyword "mssntp" for Samba4 DC operation, by Dave Mills.
(4.2.5p186) 2009/07/08 Released by Harlan Stenn <stenn@ntp.org>
* ntp_proto.c cleanup from Dave Mills.
(4.2.5p185) 2009/07/01 Released by Harlan Stenn <stenn@ntp.org>
* Documentation updates from Dave Mills.
* [Bug 1234] convert NMEA driver to use common PPSAPI code.
* timepps-Solaris.h pps_handle_t changed from pointer to scalar
* Spectracom refclock added to Windows port of ntpd
* [Bug 1236] Declaration order fixed.
* Bracket private ONCORE debug statements with #if 0 rather than #ifdef
  DEBUG
* Delete ONCORE debug statement that is now handled elsewhere.
(4.2.5p184) 2009/06/24 Released by Harlan Stenn <stenn@ntp.org>
* [Bug 1233] atom refclock fudge time1 sign flipped in 4.2.5p164.
(4.2.5p183) 2009/06/23 Released by Harlan Stenn <stenn@ntp.org>
* [Bug 1196] setsockopt(SO_EXCLUSIVEADDRUSE) can fail on Windows 2000
  and earlier with WSAINVAL, do not log a complaint in that case.
* [Bug 1210] ONCORE driver terminates ntpd without logging a reason.
* [Bug 1218] Correct comment in refclock_oncore on /etc/ntp.oncore*
  configuration file search order.
* Change ONCORE driver to log using msyslog as well as to any
  clockstats file.
* [Bug 1231] ntpsnmpd build fails after sockaddr union changes.
(4.2.5p182) 2009/06/18 Released by Harlan Stenn <stenn@ntp.org>
* Add missing header dependencies to the ntpdc layout verification.
* prefer.html updates from Dave Mills.
* [Bug 1205] Add ntpd --usepcc and --pccfreq options on Windows
* [Bug 1215] unpeer by association ID
* [Bug 1225] Broadcast address miscalculated on Windows 4.2.5p180
* [Bug 1229] autokey segfaults in cert_install().
* Use a union for structs sockaddr, sockaddr_storage, sockaddr_in, and
  sockaddr_in6 to remove casts and enable type checking.  Collapse
  some previously separate IPv4/IPv6 paths into a single codepath.
(4.2.5p181) 2009/06/06 Released by Harlan Stenn <stenn@ntp.org>
* [Bug 1206] Required compiler changes for Windows
* [Bug 1084] PPSAPI for ntpd on Windows with DLL backends
* [Bug 1204] Unix-style refclock device paths on Windows
* [Bug 1205] partial fix, disable RDTSC use by default on Windows
* [Bug 1208] decodenetnum() buffer overrun on [ with no ]
* [Bug 1211] keysdir free()d twice #ifdef DEBUG
* Enable ONCORE, ARCRON refclocks on Windows (untested)
(4.2.5p180) 2009/05/29 Released by Harlan Stenn <stenn@ntp.org>
* [Bug 1200] Enable IPv6 in Windows port
* Lose FLAG_FIXPOLL, from Dave Mills.
(4.2.5p179) 2009/05/23 Released by Harlan Stenn <stenn@ntp.org>
* [Bug 1041] xmt -> aorg timestamp cleanup from Dave Mills,
  reported by Dave Hart.
* [Bug 1193] Compile error: conflicting types for emalloc.
* [Bug 1196] VC6 winsock2.h does not define SO_EXCLUSIVEADDRUSE.
* Leap/expire cleanup from Dave Mills.
(4.2.5p178) 2009/05/21 Released by Harlan Stenn <stenn@ntp.org>
* Provide erealloc() and estrdup(), a la emalloc().
* Improve ntp.conf's parser error messages.
* [Bug 320] "restrict default ignore" does not affect IPv6.
* [Bug 1192] "restrict -6 ..." reports a syntax error.
(4.2.5p177) 2009/05/18 Released by Harlan Stenn <stenn@ntp.org>
* Include (4.2.4p7)
* [Bug 1174] nmea_shutdown assumes that nmea has a unit assigned
* [Bug 1190] NMEA refclock fudge flag4 1 obscures position in timecode
* Update NMEA refclock documentation in html/drivers/driver20.html
(4.2.5p176) 2009/05/13 Released by Harlan Stenn <stenn@ntp.org>
* [Bug 1154] mDNS registration should be done later, repeatedly and only
  if asked for. (second try for fix)
(4.2.5p175) 2009/05/12 Released by Harlan Stenn <stenn@ntp.org>
* Include (4.2.4p7-RC7)
* [Bug 1180] ntpd won't start with more than ~1000 interfaces
* [Bug 1182] Documentation typos and missing bits.
* [Bug 1183] COM port support should extend past COM3
* [Bug 1184] ntpd is deaf when restricted to second IP on the same net
* Clean up configure.ac NTP_CACHEVERSION interface, display cache
  version when clearing.  Fixes a regression.
(4.2.5p174) 2009/05/09 Released by Harlan Stenn <stenn@ntp.org>
* Stale leapsecond file fixes from Dave Mills.
(4.2.5p173) 2009/05/08 Released by Harlan Stenn <stenn@ntp.org>
* Include (4.2.4p7-RC6)
(4.2.5p172) 2009/05/06 Released by Harlan Stenn <stenn@ntp.org>
* [Bug 1175] Instability in PLL daemon mode.
* [Bug 1176] refclock_parse.c does not compile without PPSAPI.
(4.2.5p171) 2009/05/04 Released by Harlan Stenn <stenn@ntp.org>
* Autokey documentation cleanup from Dave Mills.
* [Bug 1171] line editing libs found without headers (Solaris 11)
* [Bug 1173] NMEA refclock fails with Solaris PPSAPI
* Fix problem linking msntp on Solaris when sntp subdir is configured
  before parent caused by different gethostent library search order.
* Do not clear config.cache when it is  empty.
(4.2.5p170) 2009/05/02 Released by Harlan Stenn <stenn@ntp.org>
* [Bug 1152] adjust PARSE to new refclock_pps logic
* Include (4.2.4p7-RC5)
* loopfilter FLL/PLL crossover cleanup from Dave Mills.
* Documentation updates from Dave Mills.
* ntp-keygen cleanup from Dave Mills.
* crypto API cleanup from Dave Mills.
* Add NTP_CACHEVERSION mechanism to ignore incompatible config.cache
* Enable gcc -Wstrict-overflow for gsoc_sntp as well
(4.2.5p169) 2009/04/30 Released by Harlan Stenn <stenn@ntp.org>
* [Bug 1171] Note that we never look for -lreadline by default.
* [Bug 1090] Fix bogus leap seconds in refclock_hpgps.
(4.2.5p168) 2009/04/29 Released by Harlan Stenn <stenn@ntp.org>
* Include (4.2.4p7-RC4)
* [Bug 1169] quiet compiler warnings
* Re-enable gcc -Wstrict-prototypes when not building with OpenSSL
* Enable gcc -Wstrict-overflow
* ntpq/ntpdc emit newline after accepting password on Windows
* Updates from Dave Mills:
* ntp-keygen.c: Updates.
* Fix the error return and syslog function ID in refclock_{param,ppsapi}.
* Make sure syspoll is within the peer's minpoll/maxpoll bounds.
* ntp_crypto.c: Use sign_siglen, not len. sign key filename cleanup.
* Bump NTP_MAXEXTEN from 1024 to 2048, update values for some field lengths.
* m4/ntp_lineeditlibs.m4: fix warnings from newer Autoconf
* [Bug 1166] Remove truncation of position (blanking) code in refclock_nmea.c
(4.2.5p167) 2009/04/26 Released by Harlan Stenn <stenn@ntp.org>
* Crypto cleanup from Dave Mills.
(4.2.5p166) 2009/04/25 Released by Harlan Stenn <stenn@ntp.org>
* [Bug 1165] Clean up small memory leaks in the  config file parser
* Correct logconfig keyword declaration to MULTIPLE_ARG
* Enable filename and line number leak reporting on Windows when built
  DEBUG for all the typical C runtime allocators such as calloc,
  malloc, and strdup.  Previously only emalloc calls were covered.
* Add DEBUG-only code to free dynamically allocated memory that would
  otherwise remain allocated at ntpd exit, to allow less forgivable
  leaks to stand out in leaks reported after exit.
* Ensure termination of strings in ports/winnt/libisc/isc_strerror.c
  and quiet compiler warnings.
* [Bug 1057] ntpdc unconfig failure
* [Bug 1161] unpeer AKA unconfig command for ntpq :config
* PPS and crypto cleanup in ntp_proto.c from Dave Mills.
(4.2.5p165) 2009/04/23 Released by Harlan Stenn <stenn@ntp.org>
* WWVB refclock cleanup from Dave Mills.
* Code cleanup: requested_key -> request_key.
* [Bug 833] ignore whitespace at end of remote configuration lines
* [Bug 1033] ntpdc/ntpq crash prompting for keyid on Windows
* [Bug 1028] Support for W32Time authentication via Samba.
* quiet ntp_parser.c malloc redeclaration warning
* Mitigation and PPS/PPSAPI cleanup from Dave Mills.
* Documentation updates from Dave Mills.
* timepps-Solaris.h patches from Dave Hart.
(4.2.5p164) 2009/04/22 Released by Harlan Stenn <stenn@ntp.org>
* Include (4.2.4p7-RC3)
* PPS/PPSAPI cleanup from Dave Mills.
* Documentation updates from Dave Mills.
* [Bug 1125] C runtime per-thread initialization on Windows
* [Bug 1152] temporarily disable refclock_parse, refclock_true until
  maintainers can repair build break from pps_sample()
* [Bug 1153] refclock_nmea should not mix UTC with GPS time
* [Bug 1159] ntpq overlap diagnostic message test buggy
(4.2.5p163) 2009/04/10 Released by Harlan Stenn <stenn@ntp.org>
(4.2.5p162) 2009/04/09 Released by Harlan Stenn <stenn@ntp.org>
* Documentation updates from Dave Mills.
* Mitigation and PPS cleanup from Dave Mills.
* Include (4.2.4p7-RC2)
* [Bug 216] New interpolation scheme for Windows eliminates 1ms jitter
* remove a bunch of #ifdef SYS_WINNT from portable code
* 64-bit time_t cleanup for building on newer Windows compilers
* Only set CMOS clock during ntpd exit on Windows if the computer is
  shutting down or restarting.
* [Bug 1148] NMEA reference clock improvements
* remove deleted gsoc_sntp/utilities.o from repository so that .o build
  products can be cleaned up without corrupting the repository.
(4.2.5p161) 2009/03/31 Released by Harlan Stenn <stenn@ntp.org>
* Documentation updates from Dave Mills.
(4.2.5p160) 2009/03/30 Released by Harlan Stenn <stenn@ntp.org>
* [Bug 1141] refclock_report missing braces cause spurious "peer event:
  clock clk_unspec" log entries
* Include (4.2.4p7-RC1)
(4.2.5p159) 2009/03/28 Released by Harlan Stenn <stenn@ntp.org>
* "bias" changes from Dave Mills.
(4.2.5p158) 2009/01/30 Released by Harlan Stenn <stenn@ntp.org>
* Fix [CID 72], a typo introduced at the latest fix to prettydate.c.
(4.2.5p157) 2009/01/26 Released by Harlan Stenn <stenn@ntp.org>
* Cleanup/fixes for ntp_proto.c and ntp_crypto.c from Dave Mills.
(4.2.5p156) 2009/01/19 Released by Harlan Stenn <stenn@ntp.org>
* [Bug 1118] Fixed sign extension for 32 bit time_t in caljulian() and prettydate().
  Fixed some compiler warnings about missing prototypes.
  Fixed some other simple compiler warnings.
* [Bug 1119] [CID 52] Avoid a possible null-dereference in ntp_crypto.c.
* [Bug 1120] [CID 51] INSIST that peer is non-null before we dereference it.
* [Bug 1121] [CID 47] double fclose() in ntp-keygen.c.
(4.2.5p155) 2009/01/18 Released by Harlan Stenn <stenn@ntp.org>
* Documentation updates from Dave Mills.
* CHU frequency updates.
* Design assertion fixes for ntp_crypto.c from Dave Mills.
(4.2.5p154) 2009/01/13 Released by Harlan Stenn <stenn@ntp.org>
* [Bug 992] support interface event change on Linux from
  Miroslav Lichvar.
(4.2.5p153) 2009/01/09 Released by Harlan Stenn <stenn@ntp.org>
* Renamed gsoc_sntp/:fetch-stubs to gsoc_sntp/fetch-stubs to avoid
  file name problems under Windows.
  Removed German umlaut from log msg for 4.2.5p142.
(4.2.5p152) 2009/01/08 Released by Harlan Stenn <stenn@ntp.org>
* Include (4.2.4p6) 2009/01/08 Released by Harlan Stenn <stenn@ntp.org>
(4.2.5p151) 2008/12/23 Released by Harlan Stenn <stenn@ntp.org>
* Stats file logging cleanup from Dave Mills.
(4.2.5p150) 2008/12/15 Released by Harlan Stenn <stenn@ntp.org>
* [Bug 1099] Fixed wrong behaviour in sntp's crypto.c.
* [Bug 1103] Fix 64-bit issues in the new calendar code.
(4.2.5p149) 2008/12/05 Released by Harlan Stenn <stenn@ntp.org>
* Fixed mismatches in data types and OID definitions in ntpSnmpSubAgent.c
* added a premliminary MIB file to ntpsnmpd (ntpv4-mib.mib)
(4.2.5p148) 2008/12/04 Released by Harlan Stenn <stenn@ntp.org>
* [Bug 1070] Fix use of ntpq_parsestring() in ntpsnmpd.
(4.2.5p147) 2008/11/27 Released by Harlan Stenn <stenn@ntp.org>
* Update gsoc_sntp's GCC warning code.
(4.2.5p146) 2008/11/26 Released by Harlan Stenn <stenn@ntp.org>
* Update Solaris CFLAGS for gsoc_sntp.
(4.2.5p145) 2008/11/20 Released by Harlan Stenn <stenn@ntp.org>
* Deal with time.h for sntp under linux.
* Provide rpl_malloc() for sntp for systems that need it.
* Handle ss_len and socklen type for sntp.
* Fixes to the sntp configure.ac script.
* Provide INET6_ADDRSTRLEN if it is missing.
* [Bug 1095] overflow in caljulian.c.
(4.2.5p144) 2008/11/19 Released by Harlan Stenn <stenn@ntp.org>
* Use int32, not int32_t.
* Avoid the sched*() functions under OSF - link problems.
(4.2.5p143) 2008/11/17 Released by Harlan Stenn <stenn@ntp.org>
* sntp cleanup and fixes.
(4.2.5p142) 2008/11/16 Released by Harlan Stenn <stenn@ntp.org>
* Imported GSoC SNTP code from Johannes Maximilian Kuehn.
(4.2.5p141) 2008/11/13 Released by Harlan Stenn <stenn@ntp.org>
* New caltontp.c and calyearstart.c from Juergen Perlinger.
(4.2.5p140) 2008/11/12 Released by Harlan Stenn <stenn@ntp.org>
* Cleanup lint from the ntp_scanner files.
* [Bug 1011] gmtime() returns NULL on windows where it would not under Unix.
* Updated caljulian.c and prettydate.c from Juergen Perlinger.
(4.2.5p139) 2008/11/11 Released by Harlan Stenn <stenn@ntp.org>
* Typo fix to driver20.html.
(4.2.5p138) 2008/11/10 Released by Harlan Stenn <stenn@ntp.org>
* [Bug 474] --disable-ipv6 is broken.
* IPv6 interfaces were being looked for twice.
* SHM driver grabs more samples, add clockstats
* decode.html and driver20.html updates from Dave Mills.
(4.2.5p137) 2008/11/01 Released by Harlan Stenn <stenn@ntp.org>
* [Bug 1069] #undef netsnmp's PACKAGE_* macros.
* [Bug 1068] Older versions of netsnmp do not have netsnmp_daemonize().
(4.2.5p136) 2008/10/27 Released by Harlan Stenn <stenn@ntp.org>
* [Bug 1078] statsdir configuration parsing is broken.
(4.2.5p135) 2008/09/23 Released by Harlan Stenn <stenn@ntp.org>
* [Bug 1072] clock_update should not allow updates older than sys_epoch.
(4.2.5p134) 2008/09/17 Released by Harlan Stenn <stenn@ntp.org>
* Clean up build process for ntpsnmpd.
(4.2.5p133) 2008/09/16 Released by Harlan Stenn <stenn@ntp.org>
* Add options processing to ntpsnmpd.
* [Bug 1062] Check net-snmp headers before deciding to build ntpsnmpd.
* Clean up the libntpq.a build.
* Regenerate ntp_parser.[ch] from ntp_parser.y
(4.2.5p132) 2008/09/15 Released by Harlan Stenn <stenn@ntp.org>
* [Bug 1067] Multicast DNS service registration must come after the fork
  on Solaris.
* [Bug 1066] Error messages should log as errors.
(4.2.5p131) 2008/09/14 Released by Harlan Stenn <stenn@ntp.org>
* [Bug 1065] Re-enable support for the timingstats file.
(4.2.5p130) 2008/09/13 Released by Harlan Stenn <stenn@ntp.org>
* [Bug 1064] Implement --with-net-snmp-config=progname
* [Bug 1063] ntpSnmpSubagentObject.h is missing from the distribution.
(4.2.5p129) 2008/09/11 Released by Harlan Stenn <stenn@ntp.org>
* Quiet some libntpq-related warnings.
(4.2.5p128) 2008/09/08 Released by Harlan Stenn <stenn@ntp.org>
* Import Heiko Gerstung's GSoC2008 NTP MIB daemon.
(4.2.5p127) 2008/09/01 Released by Harlan Stenn <stenn@ntp.org>
* Regenerate ntpd/ntp_parser.c
(4.2.5p126) 2008/08/31 Released by Harlan Stenn <stenn@ntp.org>
* Stop libtool-1.5 from looking for C++ or Fortran.
* [BUG 610] Documentation update for NMEA reference clock driver.
* [Bug 828] Fix IPv4/IPv6 address parsing.
* Changes from Dave Mills:
  Documentation updates.
  Fix a corner case where a frequency update was reported but not set.
  When LEAP_NOTINSYNC->LEAP_NOWARNING, call crypto_update() if we have
  crypto_flags.
(4.2.5p125) 2008/08/18 Released by Harlan Stenn <stenn@ntp.org>
* [Bug 1052] Add linuxPPS support to ONCORE driver.
(4.2.5p124) 2008/08/17 Released by Harlan Stenn <stenn@ntp.org>
* Documentation updates from Dave Mills.
* Include (4.2.4p5) 2008/08/17 Released by Harlan Stenn <stenn@ntp.org>
* [Bug 861] leap info was not being transmitted.
* [Bug 1046] refnumtoa.c is using the wrong header file.
* [Bug 1047] enable/disable options processing fix.
* header file cleanup.
* [Bug 1037] buffer in subroutine was 1 byte short.
* configure.ac: cleanup, add option for wintime, and lay the groundwork
  for the changes needed for bug 1028.
* Fixes from Dave Mills: 'bias' and 'interleave' work.  Separate
  phase and frequency discipline (for long poll intervals).  Update
  TAI function to match current leapsecond processing.
* Documentation updates from Dave Mills.
* [Bug 1037] Use all 16 of the MD5 passwords generated by ntp-keygen.
* Fixed the incorrect edge parameter being passed to time_pps_kcbind in
  NMEA refclock driver.
* [Bug 399] NMEA refclock driver does not honor time1 offset if flag3 set.
* [Bug 985] Modifications to NMEA reference clock driver to support Accord
  GPS Clock.
* poll time updates from Dave Mills.
* local refclock documentation updates from Dave Mills.
* [Bug 1022] Fix compilation problems with yesterday's commit.
* Updates and cleanup from Dave Mills:
  I've now spent eleven months of a sabbatical year - 7 days a week, 6-10
  hours most days - working on NTP. I have carefully reviewed every major
  algorithm, examined its original design and evolution from that design.
  I've trimmed off dead code and briar patches and did zillions of tests
  contrived to expose evil vulnerabilities. The development article is in
  rather good shape and should be ready for prime time.

  1. The protostats statistics files have been very useful in exposing
  little twitches and turns when something hiccups, like a broken PPS
  signal. Most of what used to be syslog messages are now repackaged as
  protostats messages with optional syslog as well. These can also be sent
  as traps which might be handy to tiggle a beeper or celltext. These, the
  sysstats files and cryptostats files reveal the ambient health of a busy
  server, monitor traffic and error counts and spot crypto attacks.

  2. Close inspection of the clock discipline behavior at long poll
  intervals (36 h) showed it not doing as well as it should. I redesigned
  the FLL loop to improve nominal accuracy from  several tens of
  milliseconds to something less than ten milliseconds.

  3. Autokey (again). The enhanced error checking was becoming a major
  pain. I found a way to toss out gobs of ugly fat code and replace the
  function with a much simpler and more comprehensive scheme. It resists
  bait-and-switch attacks and quickly detect cases when the protocol is
  not correctly synchronized.

  4. The interface code for the kernel PPS signal was not in sync with the
  kernel code itself. Some error checks were duplicated and some
  ineffective. I found none of the PPS-capable drivers, including the atom
  driver, do anything when the prefer peer fails; the kernel PPS signal
  remains in control. The atom driver now disables the kernel PPS when the
  prefer peer comes bum. This is important when the prefer peer is not a
  reference clock but a remote NTP server.

  5. The flake restrict bit turned out to be really interesting,
  especially with symmtric modes and of those especially those using
  Autokey. Small changes in the recovery procedures when packets are lost
  now avoid almost all scenarios which previously required protocol resets.

  6. I've always been a little uncomfortable when using the clock filter
  with long poll intervals because the samples become less and less
  correlated as the sample age exceeds the Allan intercept. Various
  schemes have been used over the years to cope with this fact. The latest
  one and the one that works the best is to use a modified sort metric
  where the delay is used when the age of the sample is less than the
  intercept and the sum of delay and dispersion above that. The net result
  is that, at small poll intervals the algorithm operates as a minimum
  filter, while at larger poll intervals it morphs to FIFO. Left
  unmodified, a sample could be used when twelve days old. This along with
  the FLL modifications has made a dramatic improvement at large poll
  intervals.

- [Backward Incompatible] The 'state' variable is no longer reported or
  available via ntpq output.  The following system status bit names
  have been changed:
  - sync_alarm -> leap_alarm
  - sync_atomic -> sync_pps
  - sync_lf_clock -> sync_lf_radio
  - sync_hf_clock -> sync_hf_radio
  - sync_uhf_clock -> sync_uhf_radio
  - sync_local_proto -> sync_local
  - sync_udp/time -> sync_other
  Other names have been changed as well.  See the change history for
  libntp/statestr.c for more details.
  Other backward-incompatible changes in ntpq include:
  - assID -> associd
  - rootdispersion -> rootdisp
  - pkt_head -> pkt_neader
  See the change history for other details.

* Updates and cleanup from Dave Mills.
* [Bug 995] Remove spurious ; from ntp-keygen.c.
* More cleanup and changes from Dave Mills.
* [Bug 980] Direct help to stdout.

---
(4.2.4p7) 2009/05/18 Released by Harlan Stenn <stenn@ntp.org>

* [Sec 1151] Remote exploit if autokey is enabled - CVE-2009-1252.
* [Bug 1187] Update the copyright date.
* [Bug 1191] ntpd fails on Win2000 - "Address already in use" after fix
  for [Sec 1149].

---
(4.2.4p7-RC7) 2009/05/12 Released by Harlan Stenn <stenn@ntp.org>

* ntp.isc.org -> ntp.org cleanup.
* [Bug 1178] Use prior FORCE_DNSRETRY behavior as needed at runtime,
  add configure --enable-ignore-dns-errors to be even more stubborn

---
(4.2.4p7-RC6) 2009/05/08 Released by Harlan Stenn <stenn@ntp.org>

* [Bug 784] Make --enable-linuxcaps the default when available
* [Bug 1179] error messages for -u/--user and -i lacking droproot
* Updated JJY reference clock driver from Takao Abe
* [Bug 1071] Log a message and exit before trying to use FD_SET with a
  descriptor larger than FD_SETSIZE, which will corrupt memory
* On corruption of the iface list head in add_interface, log and exit

---
(4.2.4p7-RC5) 2009/05/02 Released by Harlan Stenn <stenn@ntp.org>

* [Bug 1172] 4.2.4p7-RC{3,4} fail to build on linux.
* flock-build script unportable 'set -m' use removed

---
(4.2.4p7-RC4) 2009/04/29 Released by Harlan Stenn <stenn@ntp.org>

* [Bug 1167] use gcc -Winit-self only if it is understood

---
(4.2.4p7-RC3) 2009/04/22 Released by Harlan Stenn <stenn@ntp.org>

* [Bug 787] Bug fixes for 64-bit time_t on Windows
* [Bug 813] Conditional naming of Event
* [Bug 1147] System errors should be logged to msyslog()
* [Bug 1155] Fix compile problem on Windows with VS2005
* [Bug 1156] lock_thread_to_processor() should be declared in header
* [Bug 1157] quiet OpenSSL warnings, clean up configure.ac
* [Bug 1158] support for aix6.1
* [Bug 1160] MacOS X is like BSD regarding F_SETOWN

---
(4.2.4p7-RC2) 2009/04/09 Released by Harlan Stenn <stenn@ntp.org>

* [Sec 1144] limited buffer overflow in ntpq.  CVE-2009-0159
* [Sec 1149] use SO_EXCLUSIVEADDRUSE on Windows

---
(4.2.4p7-RC1) 2009/03/30 Released by Harlan Stenn <stenn@ntp.org>

* [Bug 1131] UDP sockets should not use SIGPOLL on Solaris.
* build system email address cleanup
* [Bug 774] parsesolaris.c does not compile under the new Solaris
* [Bug 873] Windows serial refclock proper TTY line discipline emulation
* [Bug 1014] Enable building with VC9 (in Visual Studio 2008,
  Visual C++ 2008, or SDK)
* [Bug 1117] Deferred interface binding under Windows works only correctly
  if FORCE_DNSRETRY is defined
* [BUG 1124] Lock QueryPerformanceCounter() client threads to same CPU
* DPRINTF macro made safer, always evaluates to a statement and will not
  misassociate an else which follows the macro.

---
(4.2.4p6) 2009/01/08 Released by Harlan Stenn <stenn@ntp.org>

* [Bug 1113] Fixed build errors with recent versions of openSSL. 
* [Sec 1111] Fix incorrect check of EVP_VerifyFinal()'s return value.
* Update the copyright year.

---
(4.2.4p5) 2008/08/17 Released by Harlan Stenn <stenn@ntp.org>

* [BUG 1051] Month off by one in leap second message written to clockstats
  file fixed.
* [Bug 450] Windows only: Under original Windows NT we must not discard the
  wildcard socket to workaround a bug in NT's getsockname().
* [Bug 1038] Built-in getpass() function also prompts for password if
  not built with DEBUG.
* [Bug 841] Obsolete the "dynamic" keyword and make deferred binding
  to local interfaces the default.
  Emit a warning if that keyword is used for configuration.
* [Bug 959] Refclock on Windows not properly releasing recvbuffs.
* [Bug 993] Fix memory leak when fetching system messages.
* much cleanup, fixes, and changes from Dave Mills.
* ntp_control.c: LEAPTAB is a filestamp, not an unsigned.  From Dave Mills.
* ntp_config.c: ntp_minpoll fixes from Dave Mills.
* ntp-keygen updates from Dave Mills.
* refresh epoch, throttle, and leap cleanup from Dave Mills.
* Documentation cleanup from Dave Mills.
* [Bug 918] Only use a native md5.h if MD5Init() is available.
* [Bug 979] Provide ntptimeval if it is not otherwise present.
* [Bug 634] Re-instantiate syslog() and logfiles after the daemon fork.
* [Bug 952] Use md5 code with a friendlier license.
* [Bug 977] Fix mismatching #ifdefs for builds without IPv6.
* [Bug 830] Fix the checking order of the interface options.
* Clean up the logfile/syslog setup.
* [Bug 970] Lose obsolete -g flag to ntp-keygen.
* The -e flag to ntp-keygen can write GQ keys now, too.
* ntp_proto.c: sys_survivors and hpoll cleanup from Dave Mills.
* ntp_loopfilter.c: sys_poll cleanup from Dave Mills.
* refclock_wwv.c: maximum-likelihood digit and DSYNC fixes from Dave Mills.
* [Bug 967] preemptable associations are lost forever on a step.
* ntp_config.c: [CID 48] missing "else" clause.
* [Bug 833] ntpq config keyword is quote-mark unfriendly.
* Rename the ntpq "config" keyword to ":config".
* Dave Mills shifted some orphan processing.
* Fix typos in the [Bug 963] patch.
* bootstrap: squawk if genver fails.  Use -f with cp in case Dave does a chown.
* Remove obsolete simulator command-line options.
* ntp_request.c: [CID 36] zero sin_zero.
* [Bug 963] get_systime() is too noisy.
* [Bug 960] spurious syslog:crypto_setup:spurious crypto command
* [Bug 964] Change *-*-linux* to *-*-*linux* to allow for uclinux.
* Changes from Dave Mills:
  - ntp_util.c: cleanup.
  - ntp_timer.c: watch the non-burst packet rate.
  - ntp_request.c: cleanup.
  - ntp_restrict.c: RES_LIMITED cleanup.
  - ntp_proto.c: RES_LIMITED, rate bucktes, counters, overall cleanup.
  - ntp_peer.c: disallow peer_unconfig().
  - ntp_monitor.c: RES_LIMITED cleanup.
  - ntp_loopfilter.c: poll interval cleanup.
  - ntp_crypto.c: volley -> retry.  Cleanup TAI leap message.
  - ntp_config: average and minimum are ^2 values.
  - ntpdc: unknownversion is really "declined", not "bad version".
  - Packet retry cleanup.
* [Bug 961] refclock_tpro.c:tpro_poll() calls refclock_receive() twice.
* [Bug 957] Windows only: Let command line parameters from the Windows SCM GUI
  override the standard parameters from the ImagePath registry key.
* Added HAVE_INT32_T to the Windows config.h to avoid duplicate definitions.
* Work around a VPATH difference in FreeBSD's 'make' command.
* Update bugreport URL.
* Update -I documentation.
* [Bug 713] Fix bug reporting information.
* A bug in the application of the negative-sawtooth for 12 channel receivers. 
* The removal of unneeded startup code used for the original LinuxPPS, it now
  conforms to the PPSAPI and does not need special code.  
* ntp-keygen.c: Coverity fixes [CID 33,47].
* Volley cleanup from Dave Mills.
* Fuzz cleanup from Dave Mills.
* [Bug 861] Leap second cleanups from Dave Mills.
* ntpsim.c: add missing protypes and fix [CID 34], a nit.
* Upgraded bison at UDel.
* Update br-flock and flock-build machine lists.
* [Bug 752] QoS: add parse/config handling code. 
* Fix the #include order in tickadj.c for picky machines.
* [Bug 752] QoS: On some systems, netinet/ip.h needs netinet/ip_systm.h.
* [Bug 752] Update the QoS tagging (code only - configuration to follow).
* Orphan mode and other protocol cleanup from Dave Mills.
* Documentation cleanup from Dave Mills.
* [Bug 940] ntp-keygen uses -v.  Disallow it as a shortcut for --version.
* more cleanup to ntp_lineeditlibs.m4.
* Documentation updates from Dave Mills.
* -ledit cleanup for ntpdc and ntpq.
* Association and other cleanup from Dave Mills.
* NTP_UNREACH changes from Dave Mills.
* Fix the readline history test.
* [Bug 931] Require -lreadline to be asked for explicitly.
* [Bug 764] When looking for -lreadline support, also try using -lncurses.
* [Bug 909] Fix int32_t errors for ntohl().
* [Bug 376/214] Enhancements to support multiple if names and IP addresses.
* [Bug 929] int32_t is undefined on Windows.  Casting wrong.
* [Bug 928] readlink missing braces.
* [Bug 788] Update macros to support VS 2005.
* ntpd/ntp_timer.c: add missing sys_tai parameter for debug printf
* [Bug 917] config parse leaves files open
* [Bug 912] detect conflicting enable/disable configuration on interfaces
  sharing an IP address
* [Bug 771] compare scopeid if available for IPv6 addresses
* Lose obsolete crypto subcommands (Dave Mills).
* WWV is an HF source, not an LF source (Dave Mills).
* [Bug 899] Only show -i/--jaildir -u/--user options if we HAVE_DROPROOT.
* [Bug 916] 'cryptosw' is undefined if built without OpenSSL.
* [Bug 891] 'restrict' config file keyword does not work (partial fix).
* [Bug 890] the crypto command seems to be required now.
* [Bug 915] ntpd cores during processing of x509 certificates.
* Crypto lint cleanup from Dave Mills.
* [Bug 897] Check RAND_status() - we may not need a .rnd file.
* Crypto cleanup from Dave Mills.
* [Bug 911] Fix error message in cmd_args.c.
* [Bug 895] Log assertion failures via syslog(), not stderr.
* Documentation updates from Dave Mills.
* Crypto cleanup from Dave Mills.
* [Bug 905] ntp_crypto.c fails to compile without -DDEBUG.
* Avoid double peer stats logging.
* ntp-keygen cleanup from Dave Mills.
* libopts needs to be built after ElectricFence.
* [Bug 894] Initialize keysdir before calling crypto_setup().
* Calysto cleanup for ntpq.
* ntp-keygen -i takes an arg.
* Cleanup and fixes from Dave Mills.
* [Bug 887] Fix error in ntp_types.h (for sizeof int != 4).
* Bug 880 bug fixes for Windows build
* Improve Calysto support.
* The "revoke" parameter is a crypto command.
* The driftfile wander threshold is a real number.
* [Bug 850] Fix the wander threshold parameter on the driftfile command.
* ntp_io.c: Dead code cleanup - Coverity View 19.
* Leap file related cleanup from Dave Mills.
* ntp_peer.c: Set peer->srcadr before (not after) calling set_peerdstadr().
* Initialize offset in leap_file() - Coverity View 17.
* Use the correct stratum on KISS codes.
* Fuzz bits cleanup.
* Show more digits in some debug printf's.
* Use drift_file_sw internally to control writing the drift file.
* Implement the wander_threshold option for the driftfile config keyword.
* reformat ntp_control.c; do not use c++ // comments.
* [Bug 629] Undo bug #629 fixes as they cause more problems than were  being
  solved
* Changes from Dave Mills: in/out-bound data rates, leapsecond cleanup,
  driftfile write cleanup, packet buffer length checks, documentation updates.
* More assertion checks and malloc()->emalloc(), courtesy of Calysto.
* [Bug 864] Place ntpd service in maintenance mode if using SMF on Solaris
* [Bug 862] includefile nesting; preserve phonelist on reconfig.
* [Bug 604] ntpd regularly dies on linux/alpha.
* more leap second infrastructure fixes from Dave Mills.
* [Bug 858] recent leapfile changes broke non-OpenSSL builds.
* Use emalloc() instead of malloc() in refclock_datum.c (Calysto).
* Start using 'design by contract' assertions.
* [Bug 767] Fast sync to refclocks wanted.
* Allow null driftfile.
* Use YYERROR_VERBOSE for the new parser, and fix related BUILT_SOURCES.
* [Bug 629] changes to ensure broadcast works including on wildcard addresses
* [Bug 853] get_node() must return a pointer to maximally-aligned memory.
* Initial leap file fixes from Dave Mills.
* [Bug 858] Recent leapfile changes broke without OPENSSL.
* Use a char for DIR_SEP, not a string.
* [Bug 850] driftfile parsing changes.
* driftfile maintenance changes from Dave Mills.  Use clock_phi instead of
  stats_write_tolerance.
* [Bug 828] refid string not being parsed correctly.
* [Bug 846] Correct includefile parsing.
* [Bug 827] New parsing code does not handle "fudge" correctly.
* Enable debugging capability in the config parser.
* [Bug 839] Crypto password not read from ntp.conf.
* Have autogen produce writable output files.
* [Bug 825] Correct logconfig -/+ keyword processing.
* [Bug 828] Correct parsing of " delimited strings.
* Cleanup FILE * usage after fclose() in ntp_filegen.c.
* [Bug 843] Windows Completion port code was incorrectly merged from -stable.
* [Bug 840] do fudge configuration AFTER peers (thus refclocks) have been
  configured.
* [Bug 824] Added new parser modules to the Windows project file.
* [Bug 832] Add libisc/log.c headers to the distribution.
* [Bug 808] Only write the drift file if we are in state 4.
* Initial import of libisc/log.c and friends.
* [Bug 826] Fix redefinition of PI.
* [Bug 825] ntp_scanner.c needs to #include <config.h> .
* [Bug 824] New parser code has some build problems with the SIM code.
* [Bug 817] Use longnames for setting ntp variables on the command-line;
  Allowing '-v' with and without an arg to disambiguate usage is error-prone.
* [Bug 822] set progname once, early.
* [Bug 819] remove erroneous #if 0 in Windows completion port code.
* The new config code missed an #ifdef for building without refclocks.
* Distribute some files needed by the new config parsing code.
* [Bug 819] Timeout for WaitForMultipleObjects was 500ms instead of INFINITE
* Use autogen 5.9.1.
* Fix clktest command-line arg processing.'
* Audio documentation updates from Dave Mills.
* New config file parsing code, from Sachin Kamboj.
* fuzz bit cleanup from Dave Mills.
* replay cleanup from Dave Mills.
* [Bug 542] Tolerate missing directory separator at EO statsdir.
* [Bug 812] ntpd should drop supplementary groups.
* [Bug 815] Fix warning compiling 4.2.5p22 under Windows with VC6.
* [Bug 740] Fix kernel/daemon startup drift anomaly.
* refclock_wwv.c fixes from Dave Mills.
* [Bug 810] Fix ntp-keygen documentation.
* [Bug 787] Bug fixes for 64-bit time_t on Windows.
* [Bug 796] Clean up duplicate #defines in ntp_control.c.
* [Bug 569] Use the correct precision for the Leitch CSD-5300.
* [Bug 795] Moved declaration of variable to top of function.
* [Bug 798] ntpq [p typo crashes ntpq/ntpdc.
* [Bug 786] Fix refclock_bancomm.c on Solaris.
* [Bug 774] parsesolaris.c does not compile under the new Solaris.
* [Bug 782] Remove P() macros from Windows files.
* [Bug 778] ntpd fails to lock with drift=+500 when started with drift=-500.
* [Bug 592] Trimble Thunderbolt GPS support.
* IRIG, CHU, WWV, WWVB refclock improvements from Dave Mills.
* [Bug 757] Lose ULONG_CONST().
* [Bug 756] Require ANSI C (function prototypes).
* codec (audio) and ICOM changes from Dave Mills.

---

* [Bug 450] Windows only: Under original Windows NT we must not discard the
  wildcard socket to workaround a bug in NT's getsockname().
* [Bug 1038] Built-in getpass() function also prompts for password if
  not built with DEBUG.
* [Bug 841] Obsolete the "dynamic" keyword and make deferred binding
  to local interfaces the default.
  Emit a warning if that keyword is used for configuration.
* [Bug 959] Refclock on Windows not properly releasing recvbuffs.
* [Bug 993] Fix memory leak when fetching system messages.
* [Bug 987] Wake up the resolver thread/process when a new interface has
  become available.
* Correctly apply negative-sawtooth for oncore 12 channel receiver.
* Startup code for original LinuxPPS removed.  LinuxPPS now conforms to
  the PPSAPI.
* [Bug 1000] allow implicit receive buffer allocation for Windows.
  fixes startup for windows systems with many interfaces.
  reduces dropped packets on network bursts.
  additionally fix timer() starvation during high load.
* [Bug 990] drop minimum time restriction for interface update interval.
* [Bug 977] Fix mismatching #ifdefs for builds without IPv6.
* Update the copyright year.
* Build system cleanup (make autogen-generated files writable).
* [Bug 957] Windows only: Let command line parameters from the Windows SCM GUI
  override the standard parameters from the ImagePath registry key.
* Fixes for ntpdate:
* [Bug 532] nptdate timeout is too long if several servers are supplied.
* [Bug 698] timeBeginPeriod is called without timeEndPeriod in some NTP tools.
* [Bug 857] ntpdate debug mode adjusts system clock when it shouldn't.
* [Bug 908] ntpdate crashes sometimes.
* [Bug 982] ntpdate(and ntptimeset) buffer overrun if HAVE_POLL_H isn't set
  (dup of 908).
* [Bug 997] ntpdate buffer too small and unsafe.
* ntpdate.c: Under Windows check whether NTP port in use under same conditions
  as under other OSs.
* ntpdate.c: Fixed some typos and indents (tabs/spaces).

(4.2.4p4) Released by Harlan Stenn <stenn@ntp.org>

* [Bug 902] Fix problems with the -6 flag.
* Updated include/copyright.def (owner and year).
* [Bug 878] Avoid ntpdc use of refid value as unterminated string.
* [Bug 881] Corrected display of pll offset on 64bit systems.
* [Bug 886] Corrected sign handling on 64bit in ntpdc loopinfo command.
* [Bug 889] avoid malloc() interrupted by SIGIO risk
* ntpd/refclock_parse.c: cleanup shutdown while the file descriptor is still
  open.
* [Bug 885] use emalloc() to get a message at the end of the memory
  unsigned types cannot be less than 0
  default_ai_family is a short
  lose trailing , from enum list
  clarify ntp_restrict.c for easier automated analysis
* [Bug 884] don't access recv buffers after having them passed to the free
  list.
* [Bug 882] allow loopback interfaces to share addresses with other
  interfaces.

---
(4.2.4p3) Released by Harlan Stenn <stenn@ntp.org>

* [Bug 863] unable to stop ntpd on Windows as the handle reference for events
  changed

---
(4.2.4p2) Released by Harlan Stenn <stenn@ntp.org>

* [Bug 854] Broadcast address was not correctly set for interface addresses
* [Bug 829] reduce syslog noise, while there fix Enabled/Disable logging
  to reflect the actual configuration.
* [Bug 795] Moved declaration of variable to top of function.
* [Bug 789] Fix multicast client crypto authentication and make sure arriving
  multicast packets do not disturb the autokey dance.
* [Bug 785] improve handling of multicast interfaces
  (multicast routers still need to run a multicast routing software/daemon)
* ntpd/refclock_parse.c: cleanup shutdown while the file descriptor is still
  open.
* [Bug 885] use emalloc() to get a message at the end of the memory
  unsigned types cannot be less than 0
  default_ai_family is a short
  lose trailing , from enum list
* [Bug 884] don't access recv buffers after having them passed to the free list.
* [Bug 882] allow loopback interfaces to share addresses with other interfaces.
* [Bug 527] Don't write from source address length to wrong location
* Upgraded autogen and libopts.
* [Bug 811] ntpd should not read a .ntprc file.

---
(4.2.4p1) (skipped)

---
(4.2.4p0) Released by Harlan Stenn <stenn@ntp.org>

* [Bug 793] Update Hans Lambermont's email address in ntpsweep.
* [Bug 776] Remove unimplemented "rate" flag from ntpdate.
* [Bug 586] Avoid lookups if AI_NUMERICHOST is set.
* [Bug 770] Fix numeric parameters to ntp-keygen (Alain Guibert).
* [Bug 768] Fix io_setbclient() error message.
* [Bug 765] Use net_bind_service capability on linux.
* [Bug 760] The background resolver must be aware of the 'dynamic' keyword.
* [Bug 753] make union timestamp anonymous (Philip Prindeville).
* confopt.html: move description for "dynamic" keyword into the right section.
* pick the right type for the recv*() length argument.

---
(4.2.4) Released by Harlan Stenn <stenn@ntp.org>

* monopt.html fixes from Dave Mills.
* [Bug 452] Do not report kernel PLL/FLL flips.
* [Bug 746] Expert mouseCLOCK USB v2.0 support added.'
* driver8.html updates.
* [Bug 747] Drop <NOBR> tags from ntpdc.html.
* sntp now uses the returned precision to control decimal places.
* sntp -u will use an unprivileged port for its queries.
* [Bug 741] "burst" doesn't work with !unfit peers.
* [Bug 735] Fix a make/gmake VPATH issue on Solaris.
* [Bug 739] ntpd -x should not take an argument.
* [Bug 737] Some systems need help providing struct iovec.
* [Bug 717] Fix libopts compile problem.
* [Bug 728] parse documentation fixes.
* [Bug 734] setsockopt(..., IP_MULTICAST_IF, ...) fails on 64-bit platforms.
* [Bug 732] C-DEX JST2000 patch from Hideo Kuramatsu.
* [Bug 721] check for __ss_family and __ss_len separately.
* [Bug 666] ntpq opeers displays jitter rather than dispersion.
* [Bug 718] Use the recommended type for the saddrlen arg to getsockname().
* [Bug 715] Fix a multicast issue under Linux.
* [Bug 690] Fix a Windows DNS lookup buffer overflow.
* [Bug 670] Resolved a Windows issue with the dynamic interface rescan code.
* K&R C support is being deprecated.
* [Bug 714] ntpq -p should conflict with -i, not -c.
* WWV refclock improvements from Dave Mills.
* [Bug 708] Use thread affinity only for the clock interpolation thread.
* [Bug 706] ntpd can be running several times in parallel.
* [Bug 704] Documentation typos.
* [Bug 701] coverity: NULL dereference in ntp_peer.c
* [Bug 695] libopts does not protect against macro collisions.
* [Bug 693] __adjtimex is independent of ntp_{adj,get}time.
* [Bug 692] sys_limitrejected was not being incremented.
* [Bug 691] restrictions() assumption not always valid.
* [Bug 689] Deprecate HEATH GC-1001 II; the driver never worked.
* [Bug 688] Fix documentation typos.
* [Bug 686] Handle leap seconds better under Windows.
* [Bug 685] Use the Windows multimedia timer.
* [Bug 684] Only allow debug options if debugging is enabled.
* [Bug 683] Use the right version string.
* [Bug 680] Fix the generated version string on Windows.
* [Bug 678] Use the correct size for control messages.
* [Bug 677] Do not check uint_t in configure.ac.
* [Bug 676] Use the right value for msg_namelen.
* [Bug 675] Make sure ntpd builds without debugging.
* [Bug 672] Fix cross-platform structure padding/size differences.
* [Bug 660] New TIMESTAMP code fails tp build on Solaris Express.
* [Bug 659] libopts does not build under Windows.
* [Bug 658] HP-UX with cc needs -Wp,-H8166 in CFLAGS.
* [Bug 656] ntpdate doesn't work with multicast address.
* [Bug 638] STREAMS_TLI is deprecated - remove it.
* [Bug 635] Fix tOptions definition.
* [Bug 628] Fallback to ntp discipline not working for large offsets.
* [Bug 622] Dynamic interface tracking for ntpd.
* [Bug 603] Don't link with libelf if it's not needed.
* [Bug 523] ntpd service under Windows does't shut down properly.
* [Bug 500] sntp should always be built.
* [Bug 479] Fix the -P option.
* [Bug 421] Support the bc637PCI-U card.
* [Bug 342] Deprecate broken TRAK refclock driver.
* [Bug 340] Deprecate broken MSF EES refclock driver.
* [Bug 153] Don't do DNS lookups on address masks.
* [Bug 143] Fix interrupted system call on HP-UX.
* [Bug 42] Distribution tarballs should be signed.
* Support separate PPS devices for PARSE refclocks.
* [Bug 637, 51?] Dynamic interface scanning can now be done.
* Options processing now uses GNU AutoGen.

---
(4.2.2p4) Released by Harlan Stenn <stenn@ntp.org>

* [Bug 710] compat getnameinfo() has off-by-one error
* [Bug 690] Buffer overflow in Windows when doing DNS Lookups

---
(4.2.2p3) Released by Harlan Stenn <stenn@ntp.org>

* Make the ChangeLog file cleaner and easier to read
* [Bug 601] ntpq's decodeint uses an extra level of indirection
* [Bug 657] Different OSes need different sized args for IP_MULTICAST_LOOP
* release engineering/build changes
* Documentation fixes
* Get sntp working under AIX-5

---
(4.2.2p2) (broken)

* Get sntp working under AIX-5

---
(4.2.2p1)

* [Bug 661] Use environment variable to specify the base path to openssl.
* Resolve an ambiguity in the copyright notice
* Added some new documentation files
* URL cleanup in the documentation
* [Bug 657]: IP_MULTICAST_LOOP uses a u_char value/size
* quiet gcc4 complaints
* more Coverity fixes
* [Bug 614] manage file descriptors better
* [Bug 632] update kernel PPS offsets when PPS offset is re-configured
* [Bug 637] Ignore UP in*addr_any interfaces
* [Bug 633] Avoid writing files in srcdir
* release engineering/build changes

---
(4.2.2)

* SNTP
* Many bugfixes
* Implements the current "goal state" of NTPv4
* Autokey improvements
* Much better IPv6 support
* [Bug 360] ntpd loses handles with LAN connection disabled.
* [Bug 239] Fix intermittent autokey failure with multicast clients.
* Rewrite of the multicast code
* New version numbering scheme

---
(4.2.0)

* More stuff than I have time to document
* IPv6 support
* Bugfixes
* call-gap filtering
* wwv and chu refclock improvements
* OpenSSL integration

---
(4.1.2)

* clock state machine bugfix
* Lose the source port check on incoming packets
* (x)ntpdc compatibility patch
* Virtual IP improvements
* ntp_loopfilter fixes and improvements
* ntpdc improvements
* GOES refclock fix
* JJY driver
* Jupiter refclock fixes
* Neoclock4X refclock fixes
* AIX 5 port
* bsdi port fixes
* Cray unicos port upgrade
* HP MPE/iX port
* Win/NT port upgrade
* Dynix PTX port fixes
* Document conversion from CVS to BK
* readline support for ntpq

---
(4.1.0)

* CERT problem fixed (99k23)

* Huff-n-Puff filter
* Preparation for OpenSSL support
* Resolver changes/improvements are not backward compatible with mode 7
  requests (which are implementation-specific anyway)
* leap second stuff
* manycast should work now
* ntp-genkeys does new good things.
* scripts/ntp-close
* PPS cleanup and improvements
* readline support for ntpdc
* Crypto/authentication rewrite
* WINNT builds with MD5 by default
* WINNT no longer requires Perl for building with Visual C++ 6.0
* algorithmic improvements, bugfixes
* Solaris dosynctodr info update
* html/pic/* is *lots* smaller
* New/updated drivers: Forum Graphic GPS, WWV/H, Heath GC-100 II, HOPF
  serial and PCI, ONCORE, ulink331
* Rewrite of the audio drivers

---
(4.0.99)

* Driver updates: CHU, DCF, GPS/VME, Oncore, PCF, Ulink, WWVB, burst
  If you use the ONCORE driver with a HARDPPS kernel module,
  you *must* have a properly specified:
	pps <filename> [assert/clear] [hardpps]
  line in the /etc/ntp.conf file.
* PARSE cleanup
* PPS cleanup
* ntpd, ntpq, ntpdate cleanup and fixes
* NT port improvements
* AIX, BSDI, DEC OSF, FreeBSD, NetBSD, Reliant, SCO, Solaris port improvements

---
(4.0.98)

* Solaris kernel FLL bug is fixed in 106541-07
* Bug/lint cleanup
* PPS cleanup
* ReliantUNIX patches
* NetInfo support
* Ultralink driver
* Trimble OEM Ace-II support
* DCF77 power choices
* Oncore improvements

---
(4.0.97)

* NT patches
* AIX,SunOS,IRIX portability
* NeXT portability
* ntptimeset utility added
* cygwin portability patches

---
(4.0.96)

* -lnsl, -lsocket, -lgen configuration patches
* Y2K patches from AT&T
* Linux portability cruft

---
(4.0.95)

* NT port cleanup/replacement
* a few portability fixes
* VARITEXT Parse clock added

---
(4.0.94)

* PPS updates (including ntp.config options)
* Lose the old DES stuff in favor of the (optional) RSAREF stuff
* html cleanup/updates
* numerous drivers cleaned up
* numerous portability patches and code cleanup

---
(4.0.93)

* Oncore refclock needs PPS or one of two ioctls.
* Don't make ntptime under Linux.  It doesn't compile for too many folks.
* Autokey cleanup
* ReliantUnix patches
* html cleanup
* tickadj cleanup
* PARSE cleanup
* IRIX -n32 cleanup
* byte order cleanup
* ntptrace improvements and patches
* ntpdc improvements and patches
* PPS cleanup
* mx4200 cleanup
* New clock state machine
* SCO cleanup
* Skip alias interfaces

---
(4.0.92)

* chronolog and dumbclock refclocks
* SCO updates
* Cleanup/bugfixes
* Y2K patches
* Updated palisade driver
* Plug memory leak
* wharton kernel clock
* Oncore clock upgrades
* NMEA clock improvements
* PPS improvements
* AIX portability patches

---
(4.0.91)

* New ONCORE driver
* New MX4200 driver
* Palisade improvements
* config file bugfixes and problem reporting
* autoconf upgrade and cleanup
* HP-UX, IRIX lint cleanup
* AIX portability patches
* NT cleanup

---
(4.0.90)

* Nanoseconds
* New palisade driver
* New Oncore driver

---
(4.0.73)

* README.hackers added
* PARSE driver is working again
* Solaris 2.6 has nasty kernel bugs.  DO NOT enable pll!
* DES is out of the distribution.

---
(4.0.72)

* K&R C compiling should work again.
* IRIG patches.
* MX4200 driver patches.
* Jupiter driver added.
* Palisade driver added.  Needs work (ANSI, ntoh/hton, sizeof double, ???)<|MERGE_RESOLUTION|>--- conflicted
+++ resolved
@@ -1,4 +1,3 @@
-<<<<<<< HEAD
 * [Bug 1363] CID 92 clarify fallthrough case in clk_trimtsip.c
 * [Bug 1366] ioctl(TIOCSCTTY, 0) fails on NetBSD *[0-2].* > 3.99.7.
 * [Bug 1368] typos in libntp --without-crypto case
@@ -7,10 +6,8 @@
 * Fix authenticated ntpdc, broken in p240.
 * Stub out isc/mem.h, shaving 47k from a MIPS ntpd binary.
 * Shrink keyword scanner FSM entries from 64 to 32 bits apiece.
-=======
 * Documention updates from Dave Mills.
 * authkeys.c cleanup from Dave Mills.
->>>>>>> 218526ba
 (4.2.5p241-RC) 2009/11/07 Released by Harlan Stenn <stenn@ntp.org>
 * html/authopt.html update from Dave Mills.
 * Remove unused file from sntp/Makefile.am's distribution list.
