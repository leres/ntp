* [Bug 2818] refclock_shm.c missing a line from -stable version.
Below are from 4.2.8p3:
* [Bug 2650] fix includefile processing.
(4.3.24) 2015/04/30 Released by Harlan Stenn <stenn@ntp.org>
Below are from 4.2.8p3:
* [Bug 2745] ntpd -x steps clock on leap second 
   Do leap second stepping only of the step adjustment is beyond the
   proper jump distance limit and step correction is allowed at all. 
* [Bug 2806] refclock_jjy.c supports the Telephone JJY
* [Bug 2808] GPSD_JSON driver enhancements, step 1
  Various improvements, see http://bugs.ntp.org/2808 for details.
  Changed libjsmn to a more recent version.
  fix coverity issues with refclock_gpsdjson and refclock_shm
  Add a few more tallies as per Hal Murray's suggestions
(4.3.23) 2015/04/29 Released by Harlan Stenn <stenn@ntp.org>
Below are from 4.2.8p3:
* [Bug 2805] ntpd fails to join multicast group.
(4.3.22) 2015/04/28 Released by Harlan Stenn <stenn@ntp.org>
Below are from 4.2.8p3:
* [Bug 2612] restrict: Warn when 'monitor' can't be disabled because
  of 'limited'.
(4.3.21) 2015/04/27 Released by Harlan Stenn <stenn@ntp.org>
Below are from 4.2.8p3:
* [Bug 2776] Clean up EVP_MD_do_all_sorted() test.
* [Bug 2813] HP-UX needs -D__STDC_VERSION__=199901L and limits.h.
* [Bug 2815] net-snmp before v5.4 has circular library dependencies.
(4.3.20) 2015/04/26 Released by Harlan Stenn <stenn@ntp.org>
Below are from 4.2.8p3:
* CID 1295478: Quiet a pedantic potential error from the fix for Bug 2776.
* CID 1269537: Clean up a line of dead code in getShmTime().
* ntpq.c cleanup.
* Improve the ntpq documentation around the controlkey keyid.
* autogen-5.18.5.
(4.3.19) 2015/04/25 Released by Harlan Stenn <stenn@ntp.org>
Below are from 4.2.8p3:
* [Bug 2804] Fix regression in previous fix.
(4.3.18) 2015/04/24 Released by Harlan Stenn <stenn@ntp.org>
Below are from 4.2.8p3:
* [Bug 2776] Improve ntpq's 'help keytype'.
* [Bug 2800] refclock_true.c true_debug() can't open debug log because
  of incompatible open/fdopen parameters.
* [Bug 2804] install-local-data assumes GNU 'find' semantics.
(4.3.17) 2015/04/23 Released by Harlan Stenn <stenn@ntp.org>
Below are from 4.2.8p3:
* [Bug 2776] Improve ntpq's 'help keytype' on pre-OpenSSL 1.0.
(4.3.16) 2015/04/22 Released by Harlan Stenn <stenn@ntp.org>
Below are from 4.2.8p3:
* [Bug 2776] Improve ntpq's 'help keytype'.
* [Bug 2794] Clean up kernel clock status reports.
(4.3.15) 2015/04/20 Released by Harlan Stenn <stenn@ntp.org>
Below are from 4.2.8p3:
* [Bug 2804] install-local-data assumes GNU 'find' semantics.
* [Bug 2808] GPSD_JSON driver enhancements, step 1.
  Various improvements, see http://bugs.ntp.org/2808 for details.
  Changed libjsmn to a more recent version.
* [Bug 2810] refclock_shm.c memory barrier code needs tweaks for QNX.
(4.3.14) 2015/04/07 Released by Harlan Stenn <stenn@ntp.org>
Below are from 4.2.8p2:
* [Sec 2779] ntpd accepts unauthenticated packets with symmetric key crypto.
* [Sec 2781] Authentication doesn't protect symmetric associations against
  DoS attacks.
(4.3.13) 2015/04/03 Released by Harlan Stenn <stenn@ntp.org>
Below are from 4.2.8p2:
* [Bug 2763] Fix for different thresholds for forward and backward steps.
(4.3.12) 2015/04/02 Released by Harlan Stenn <stenn@ntp.org>
* [Bug 2795] fixed some minor warnings.
Below are from 4.2.8p2:
* [Bug 2788] New flag -G (force_step_once).
* [Bug 2592] FLAG_TSTAMP_PPS cleanup for refclock_parse.c.
* [Bug 2794] Clean up kernel clock status reports.
* [Bug 2795] Cannot build without OpenSLL (on Win32).
  Provided a Win32 specific wrapper around libevent/arc4random.c.
* [Bug 2796] ntp-keygen crashes in 'getclock()' on Win32.
* [Bug 2797] ntp-keygen trapped in endless loop for MD5 keys
  on big-endian machines.
* [Bug 2798] sntp should decode and display the leap indicator.
* Simple cleanup to html/build.html
(4.3.11) 2015/03/29 Released by Harlan Stenn <stenn@ntp.org>
Below are from 4.2.8p2:
* [Bug 2346] "graceful termination" signals do not do peer cleanup.
* [Bug 2769] cleannup for update-leap
(4.3.10) 2015/03/22 Released by Harlan Stenn <stenn@ntp.org>
Below are from 4.2.8p2:
* [Bug 1787] DCF77's formerly "antenna" bit is "call bit" since 2003.
* [Bug 2769] New script: update-leap
* [Bug 2777] Fixed loops and decoding of Meinberg GPS satellite info.
  Removed non-ASCII characters from some copyright comments.
  Removed trailing whitespace.
  Updated definitions for Meinberg clocks from current Meinberg header files.
  Now use C99 fixed-width types and avoid non-ASCII characters in comments.
  Account for updated definitions pulled from Meinberg header files.
  Updated comments on Meinberg GPS receivers which are not only called GPS16x.
  Replaced some constant numbers by defines from ntp_calendar.h
  Modified creation of parse-specific variables for Meinberg devices
  in gps16x_message().
  Reworked mk_utcinfo() to avoid printing of ambiguous leap second dates.
  Modified mbg_tm_str() which now expexts an additional parameter controlling
  if the time status shall be printed.
* [Bug 2789] Quiet compiler warnings from libevent.
* [Bug 2790] If ntpd sets the Windows MM timer highest resolution
  pause briefly before measuring system clock precision to yield
  correct results.
* Comment from Juergen Perlinger in ntp_calendar.c to make the code clearer.
* Use predefined function types for parse driver functions
  used to set up function pointers.
  Account for changed prototype of parse_inp_fnc_t functions.
  Cast parse conversion results to appropriate types to avoid
  compiler warnings.
  Let ioctl() for Windows accept a (void *) to avoid compiler warnings
  when called with pointers to different types.
(4.3.9) 2015/03/16 Released by Harlan Stenn <stenn@ntp.org>
Below are from 4.2.8p2:
* [Bug 2763] Allow different thresholds for forward and backward steps.
(4.3.8) 2015/03/10 Released by Harlan Stenn <stenn@ntp.org>
* [Bug 2752] Update for mkver.bat for Windows from David Taylor.
  Account for release numbering scheme for 4.3.x and later.
Below are from 4.2.8p2:
* [Bug 2774] Unreasonably verbose printout - leap pending/warning
(4.3.7) 2015/03/07 Released by Harlan Stenn <stenn@ntp.org>
* [Bug 2784] Fix for 2782 uses clock_gettime() instead of time().
(4.3.6) 2015/03/06 Released by Harlan Stenn <stenn@ntp.org>
Below are from 4.2.8p2:
* [Bug 2782] Refactor refclock_shm.c, add memory barrier protection.
(4.3.5) 2015/03/05 Released by Harlan Stenn <stenn@ntp.org>
Below are from 4.2.8p2:
* [Bug 2783] Quiet autoconf warnings about missing AC_LANG_SOURCE.
(4.3.4) 2015/03/04 Released by Harlan Stenn <stenn@ntp.org>
Below are from 4.2.8p2:
* [Bug 2773] Early leap announcement from Palisade/Thunderbolt
* [Bug 2775] ntp-keygen.c fails to compile under Windows.
(4.3.3) 2015/02/28 Released by Harlan Stenn <stenn@ntp.org>
Below are from 4.2.8p2:
* [Bug 2751] jitter.h has stale copies of l_fp macros.
* [Bug 2756] ntpd hangs in startup with gcc 3.3.5 on ARM.
* [Bug 2757] Quiet compiler warnings.
* [Bug 2759] Expose nonvolatile/clk_wander_threshold to ntpq.
* [Bug 2766] ntp-keygen output files should not be world-readable.
* [Bug 2767] ntp-keygen -M should symlink to ntp.keys.
* [Bug 2771] nonvolatile value is documented in wrong units.
(4.3.2) 2015/02/25 Released by Harlan Stenn <stenn@ntp.org>
(4.3.1) 2015/02/21 Released by Harlan Stenn <stenn@ntp.org>
Below are from 4.2.8p2:
* [Bug 1960] setsockopt IPV6_MULTICAST_IF: Invalid argument.
* [Bug 2728] See if C99-style structure initialization works.
* [Bug 2749] ntp/lib/NTP/Util.pm needs update for ntpq -w, IPv6, .POOL. .
* [Bug 2751] jitter.h has stale copies of l_fp macros.
* [Bug 2757] Quiet compiler warnings.
(4.3.0) 2015/02/11 Released by Harlan Stenn <stenn@ntp.org>
From 4.2.8p2:
* [Bug 2747] Upgrade libevent to 2.1.5-beta.

ntp-4.3 begins.
---

* CID 1295478: Quiet a pedantic potential error from the fix for Bug 2776.
* CID 1269537: Clean up a line of dead code in getShmTime().
* [Bug 2590] autogen-5.18.5.
* [Bug 2612] restrict: Warn when 'monitor' can't be disabled because
  of 'limited'.
* [Bug 2650] fix includefile processing.
* [Bug 2745] ntpd -x steps clock on leap second 
   Do leap second stepping only of the step adjustment is beyond the
   proper jump distance limit and step correction is allowed at all. 
* [Bug 2776] Improve ntpq's 'help keytype'.
* [Bug 2782] Refactor refclock_shm.c, add memory barrier protection.
* [Bug 2794] Clean up kernel clock status reports.
* [Bug 2800] refclock_true.c true_debug() can't open debug log because
  of incompatible open/fdopen parameters.
* [Bug 2804] install-local-data assumes GNU 'find' semantics.
* [Bug 2805] ntpd fails to join multicast group.
* [Bug 2806] refclock_jjy.c supports the Telephone JJY.
* [Bug 2808] GPSD_JSON driver enhancements, step 1.
  Various improvements, see http://bugs.ntp.org/2808 for details.
  Changed libjsmn to a more recent version.
  fix coverity issues with refclock_gpsdjson and refclock_shm
  Add a few more tallies as per Hal Murray's suggestions
* [Bug 2810] refclock_shm.c memory barrier code needs tweaks for QNX.
* [Bug 2813] HP-UX needs -D__STDC_VERSION__=199901L and limits.h.
* [Bug 2815] net-snmp before v5.4 has circular library dependencies.
* Improve the ntpq documentation around the controlkey keyid.
<<<<<<< HEAD
* ntpq.c cleanup.
* autogen-5.18.5
=======
>>>>>>> 7287c497
---
(4.2.8p2) 2015/04/07 Released by Harlan Stenn <stenn@ntp.org>
(4.2.8p2-RC3) 2015/04/03 Released by Harlan Stenn <stenn@ntp.org>

* [Bug 2763] Fix for different thresholds for forward and backward steps.
---
(4.2.8p2-RC2) 2015/04/03 Released by Harlan Stenn <stenn@ntp.org>

* [Bug 2592] FLAG_TSTAMP_PPS cleanup for refclock_parse.c.
* [Bug 2769] New script: update-leap
* [Bug 2769] cleannup for update-leap
* [Bug 2788] New flag -G (force_step_once).
* [Bug 2794] Clean up kernel clock status reports.
* [Bug 2795] Cannot build without OpenSLL (on Win32).
  Provided a Win32 specific wrapper around libevent/arc4random.c.
  fixed some minor warnings.
* [Bug 2796] ntp-keygen crashes in 'getclock()' on Win32.
* [Bug 2797] ntp-keygen trapped in endless loop for MD5 keys
  on big-endian machines.
* [Bug 2798] sntp should decode and display the leap indicator.
* Simple cleanup to html/build.html
---
(4.2.8p2-RC1) 2015/03/30 Released by Harlan Stenn <stenn@ntp.org>

* [Bug 2794] Don't let reports on normal kernel status changes
  look like errors.
* [Bug 2788] New flag -G (force_step_once).
* [Bug 2592] Account for PPS sources which can provide an accurate
  absolute time stamp, and status information.
  Fixed indention and removed trailing whitespace.
* [Bug 1787] DCF77's formerly "antenna" bit is "call bit" since 2003.
* [Bug 1960] setsockopt IPV6_MULTICAST_IF: Invalid argument.
* [Bug 2346] "graceful termination" signals do not do peer cleanup.
* [Bug 2728] See if C99-style structure initialization works.
* [Bug 2747] Upgrade libevent to 2.1.5-beta.
* [Bug 2749] ntp/lib/NTP/Util.pm needs update for ntpq -w, IPv6, .POOL. .
* [Bug 2751] jitter.h has stale copies of l_fp macros.
* [Bug 2756] ntpd hangs in startup with gcc 3.3.5 on ARM.
* [Bug 2757] Quiet compiler warnings.
* [Bug 2759] Expose nonvolatile/clk_wander_threshold to ntpq.
* [Bug 2763] Allow different thresholds for forward and backward steps.
* [Bug 2766] ntp-keygen output files should not be world-readable.
* [Bug 2767] ntp-keygen -M should symlink to ntp.keys.
* [Bug 2771] nonvolatile value is documented in wrong units.
* [Bug 2773] Early leap announcement from Palisade/Thunderbolt
* [Bug 2774] Unreasonably verbose printout - leap pending/warning
* [Bug 2775] ntp-keygen.c fails to compile under Windows.
* [Bug 2777] Fixed loops and decoding of Meinberg GPS satellite info.
  Removed non-ASCII characters from some copyright comments.
  Removed trailing whitespace.
  Updated definitions for Meinberg clocks from current Meinberg header files.
  Now use C99 fixed-width types and avoid non-ASCII characters in comments.
  Account for updated definitions pulled from Meinberg header files.
  Updated comments on Meinberg GPS receivers which are not only called GPS16x.
  Replaced some constant numbers by defines from ntp_calendar.h
  Modified creation of parse-specific variables for Meinberg devices
  in gps16x_message().
  Reworked mk_utcinfo() to avoid printing of ambiguous leap second dates.
  Modified mbg_tm_str() which now expexts an additional parameter controlling
  if the time status shall be printed.
* [Sec 2779] ntpd accepts unauthenticated packets with symmetric key crypto.
* [Sec 2781] Authentication doesn't protect symmetric associations against
  DoS attacks.
* [Bug 2783] Quiet autoconf warnings about missing AC_LANG_SOURCE.
* [Bug 2784] Fix for 2782 uses clock_gettime() instead of get_ostime().
* [Bug 2789] Quiet compiler warnings from libevent.
* [Bug 2790] If ntpd sets the Windows MM timer highest resolution
  pause briefly before measuring system clock precision to yield
  correct results.
* Comment from Juergen Perlinger in ntp_calendar.c to make the code clearer.
* Use predefined function types for parse driver functions
  used to set up function pointers.
  Account for changed prototype of parse_inp_fnc_t functions.
  Cast parse conversion results to appropriate types to avoid
  compiler warnings.
  Let ioctl() for Windows accept a (void *) to avoid compiler warnings
  when called with pointers to different types.
---
(4.2.8p1) 2015/02/04 Released by Harlan Stenn <stenn@ntp.org>

* Update the NEWS file.
* [Sec 2671] vallen in extension fields are not validated.
---
(4.2.8p1-RC2) 2015/01/29 Released by Harlan Stenn <stenn@ntp.org>

* [Bug 2627] shm refclock allows only two units with owner-only access
  rework: reverted sense of mode bit (so default reflects previous
  behaviour) and updated ducumentation.
* [Bug 2732] - Leap second not handled correctly on Windows 8
  use 'GetTickCount()' to get the true elapsed time of slew
  (This should work for all versions of Windows >= W2K)
* [Bug 2738] Missing buffer initialization in refclock_parse.c::parsestate().
* [Bug 2739] Parse driver with PPS enabled occasionally evaluates
  PPS timestamp with wrong sign.
  Removed some German umlauts.
* [Bug 2740] Removed some obsolete code from the parse driver.
* [Bug 2741] Incorrect buffer check in refclock_parse.c::parsestatus().
---
(4.2.8p1-RC1) 2015/01/24 Released by Harlan Stenn <stenn@ntp.org>

* Start the RC for 4.2.8p1.
* [Bug 2187] Update version number generation scripts.
* [Bug 2617] Fix sntp Usage documentation section.
* [Sec 2672] Code cleanup: On some OSes ::1 can be spoofed...
* [Bug 2736] Show error message if we cannot open the config file.
* Copyright update.
* Fix the package name.
---
(4.2.8p1-beta5) 2015/01/07 Released by Harlan Stenn <stenn@ntp.org>

* [Bug 2695] Windows build: __func__ not supported under Windows.
* [Bug 2728] Work around C99-style structure initialization code
  for older compilers, specifically Visual Studio prior to VS2013.
---
(4.2.8p1-beta4) 2015/01/04 Released by Harlan Stenn <stenn@ntp.org>

* [Bug 1084] PPSAPI for ntpd on Windows with DLL backends
* [Bug 2695] Build problem on Windows (sys/socket.h).
* [Bug 2715] mdnstries option for ntp.conf from NetBSD.
* Fix a regression introduced to timepps-Solaris.h as part of:
  [Bug 1206] Required compiler changes for Windows
  (4.2.5p181) 2009/06/06
---
(4.2.8p1-beta3) 2015/01/02 Released by Harlan Stenn <stenn@ntp.org>

* [Bug 2627] shm refclock allows only two units with owner-only access
  Use mode bit 0 to select public access for units >= 2 (units 0 & 1 are
  always private.
* [Bug 2681] Fix display of certificate EOValidity dates on 32-bit systems.
* [Bug 2695] 4.2.8 does not build on Windows.
* [bug 2700] mrulist stopped working in 4.2.8.
* [Bug 2706] libparse/info_trimble.c build dependencies are broken.
* [Bug 2713] variable type/cast, parameter name, general cleanup from NetBSD.
* [Bug 2714] libevent may need to be built independently of any build of sntp.
* [Bug 2715] mdnstries option for ntp.conf from NetBSD.
---
(4.2.8p1-beta2) 2014/12/27 Released by Harlan Stenn <stenn@ntp.org>

* [Bug 2674] Install sntp in sbin on NetBSD.
* [Bug 2693] ntp-keygen doesn't build without OpenSSL and sntp.
* [Bug 2707] Avoid a C90 extension in libjsmn/jsmn.c.
* [Bug 2709] see if we have a C99 compiler (not yet required).
---
(4.2.8p1-beta1) 2014/12/23 Released by Harlan Stenn <stenn@ntp.org>

* [Sec 2672] On some OSes ::1 can be spoofed, bypassing source IP ACLs.
* [Bug 2693] ntp-keygen doesn't build without OpenSSL.
* [Bug 2697] IN6_IS_ADDR_LOOPBACK build problems on some OSes.
* [Bug 2699] HAVE_SYS_SELECT_H is misspelled in refclock_gpsdjson.c.
---
(4.2.8) 2014/12/19 Released by Harlan Stenn <stenn@ntp.org>

* [Sec 730] Increase RSA_generate_key modulus.
* [Sec 2666] Use cryptographic random numbers for md5 key generation.
* [Sec 2667] buffer overflow in crypto_recv().
* [Sec 2668] buffer overflow in ctl_putdata().
* [Sec 2669] buffer overflow in configure().
* [Sec 2670] Missing return; from error clause.
* [Sec 2671] vallen in extension fields are not validated.
* [Sec 2672] On some OSes ::1 can be spoofed, bypassing source IP ACLs.
* [Bug 2691] Wrong variable name in refclock_ripencc.c.
(4.2.7p486-RC) 2014/12/18 Released by Harlan Stenn <stenn@ntp.org>
* [Bug 2687] RefClock 26/hpgps doesn't work at default line speed
(4.2.7p485-RC) 2014/12/12 Released by Harlan Stenn <stenn@ntp.org>
* [Bug 2686] refclock_gpsdjson needs strtoll(), which is not always present.
(4.2.7p484-RC) 2014/12/11 Released by Harlan Stenn <stenn@ntp.org>
(4.2.7p483) 2014/12/08 Released by Harlan Stenn <stenn@ntp.org>
* [Bug 2685] Better document the KOD file for sntp.
(4.2.7p482) 2014/12/02 Released by Harlan Stenn <stenn@ntp.org>
* [Bug 2641] sntp is installed in the wrong location in Solaris.
* [Bug 2678] nmea_control() now checks 'refclock_params()' result.
(4.2.7p481) 2014/11/22 Released by Harlan Stenn <stenn@ntp.org>
* [Bug 2314] Only enable PPS if kernel consumer binding succeeds.
* [Bug 2314] Kernel PPS binding EOPNOTSUPP is a failure condition.
* Rename pps_enable to hardpps_enable.
(4.2.7p480) 2014/11/21 Released by Harlan Stenn <stenn@ntp.org>
* [Bug 2677] PATH_MAX isn't #define'd under Windows.
  Regression from the patch fixing Bug 2639.
(4.2.7p479) 2014/11/15 Released by Harlan Stenn <stenn@ntp.org>
* [Bug 2651] Certificates with ASN timestamps w/ 4-digit years mis-parsed.
(4.2.7p478) 2014/11/14 Released by Harlan Stenn <stenn@ntp.org>
* [Sec 2630] buffer overrun in ntpq tokenize().
* [Bug 2639] Check return value of ntp_adjtime().
* [Bug 2650] includefile processing broken.
* [Bug 2661] ntpq crashes with mreadvar.
(4.2.7p477) 2014/11/13 Released by Harlan Stenn <stenn@ntp.org>
* [Bug 2657] Document that "restrict nopeer" intereferes with "pool".
(4.2.7p476) 2014/10/08 Released by Harlan Stenn <stenn@ntp.org>
* [Bug 2503] SHT utility outdated
(4.2.7p475) 2014/09/11 Released by Harlan Stenn <stenn@ntp.org>
* [Bug 2654] refclock_true.c doesn't identify the Mk III.
(4.2.7p474) 2014/09/10 Released by Harlan Stenn <stenn@ntp.org>
* [Bug 2536] ntpd sandboxing support (libseccomp2) cleanup.
* [Bug 2649] Clean up html/ page installation.
(4.2.7p473) 2014/09/06 Released by Harlan Stenn <stenn@ntp.org>
* [Bug 2649] Clean up html/ page installation.
(4.2.7p472) 2014/09/06 Released by Harlan Stenn <stenn@ntp.org>
* [Bug 2556] mrulist is missing from the generated ntpq man page.
(4.2.7p471) 2014/09/05 Released by Harlan Stenn <stenn@ntp.org>
* [Bug 2649] "make install" leaves wrong owner for files in html/.
* [Bug 2652] Windows hates directory names that contain a :.
(4.2.7p470) 2014/09/02 Released by Harlan Stenn <stenn@ntp.org>
* [Bug 2502] Autogen text replacement errors.
* autogen-5.18.5pre1
* html/ cleanups from Hal Murray.
(4.2.7p469) 2014/09/01 Released by Harlan Stenn <stenn@ntp.org>
* [Bug 2536] ntpd sandboxing support (libseccomp2) cleanup.
(4.2.7p468) 2014/08/31 Released by Harlan Stenn <stenn@ntp.org>
* [Bug 2556] ntpq man page cleanup.
* autogen-5.18.4
(4.2.7p467) 2014/08/28 Released by Harlan Stenn <stenn@ntp.org>
* [Bug 2639] Check return value of ntp_adjtime().
* [Bug 2640] STA_NANO can result in invalid ntv.constant.
(4.2.7p466) 2014/08/27 Released by Harlan Stenn <stenn@ntp.org>
* [Bug 2536] ntpd sandboxing support (libseccomp2) cleanup.
(4.2.7p465) 2014/08/23 Released by Harlan Stenn <stenn@ntp.org>
* [Bug 2538] NTP programs print exit code in help/usage text.
* [Bug 2595] Man page quirks: ntpdate references in ntpd.
* [Bug 2613] www.ntp.org/bugs.html tells folks to email doc bugs to DLM.
* [Bug 2636] Clutter in syslog if gpsd not running
   - found (hopefully) last cause for clutter in protocol version
   - log GPSD revision and release numbers with protocol version
(4.2.7p464) 2014/08/22 Released by Harlan Stenn <stenn@ntp.org>
* [Bug 2636] Fix coverity warning from previous patch.
(4.2.7p463) 2014/08/21 Released by Harlan Stenn <stenn@ntp.org>
* [Bug 2636] Clutter in syslog if gpsd not running
   - make driver work with GPSD protocol version 3.9
   - use exponential back-off for connection problems
   - implement rate-limit for syslog entries
(4.2.7p462) 2014/08/16 Released by Harlan Stenn <stenn@ntp.org>
* [Bug 2622] Synchronisation problem using SHM [...]
  Add 'control' function -- fudge values not available during start.
(4.2.7p461) 2014/08/14 Released by Harlan Stenn <stenn@ntp.org>
* [Bug 1128] ntpq truncates "remote" host information.
* More autogen-5.18.4pre14 cleanup.
(4.2.7p460) 2014/08/13 Released by Harlan Stenn <stenn@ntp.org>
* More autogen-5.18.4pre14 cleanup.
(4.2.7p459) 2014/08/12 Released by Harlan Stenn <stenn@ntp.org>
* [Bug 2630] Limit the ntpq command buffer to 512 bytes.
* FlexeLint cleanups.
* Try bison-3.0.2 instead of bison-2.5.
(4.2.7p458) 2014/08/11 Released by Harlan Stenn <stenn@ntp.org>
* [Bug 2633] Provide stdnoreturn.h for windows port.
(4.2.7p457) 2014/08/09 Released by Harlan Stenn <stenn@ntp.org>
* [Bug 2622] Synchronisation problem using SHM when time difference is
  more than four hours: Change SHM driver so TOY restricted API is not
  used any more. (Plus some minor cleanup in logic and flow control)
* Pass the configration source into the parser as argument rather
  than through a global variable.
* Fix nits in the ntpq man page.
* autogen-5.18.4pre14
(4.2.7p456) 2014/08/07 Released by Harlan Stenn <stenn@ntp.org>
* CID 739722: Change the way the extention and MAC fields are processed.
(4.2.7p455) 2014/08/03 Released by Harlan Stenn <stenn@ntp.org>
* [Bug 2565] ntpd sometimes logs unexpected getifaddrs() errors.
* CID 739722: Clean up the definition of the exten field of struct pkt.
(4.2.7p454) 2014/07/30 Released by Harlan Stenn <stenn@ntp.org>
* [Bug 2628] 'mon_getmoremem()' relies on undefined behaviour
(4.2.7p453) 2014/07/19 Released by Harlan Stenn <stenn@ntp.org>
* [Bug 2597] leap file loose ends (follow-up)
  - uniform expiration check messages for config and timer triggered
    leap file loads
  - timer triggered loads log messages only once per day
(4.2.7p452) 2014/07/18 Released by Harlan Stenn <stenn@ntp.org>
* Make all of the html/ .html files use the same format for "Last update".
(4.2.7p451) 2014/07/17 Released by Harlan Stenn <stenn@ntp.org>
* Fix the "Last update" entries in the html/ subtree.
(4.2.7p450) 2014/07/16 Released by Harlan Stenn <stenn@ntp.org>
* Distribute the scripts needed for the fix for Bug 2547.
(4.2.7p449) 2014/07/16 Released by Harlan Stenn <stenn@ntp.org>
* [Bug 2547] Automate update of "Last Update" datestamps in .html files.
* [Bug 2623] Missing {} in refclock_oncore.c.
* Quiet warnings from ntp_calendar.h: avoid using argument names.
* Fix typos in decode.html and debug.html .
(4.2.7p448) 2014/07/15 Released by Harlan Stenn <stenn@ntp.org>
* [Bug 2621] Avoid use of indeterminate address after 'free()'
  (minor C standard conformance issue)
* Quiet warnings from ntp_calendar.h: avoid using argument names.
(4.2.7p447) 2014/07/05 Released by Harlan Stenn <stenn@ntp.org>
* [Bug 2620] Use version.pm for checking version numbers in NTP::Util.
* [Bug 2624] Fix signed compare on 'l_fp'.
(4.2.7p446) 2014/06/28 Released by Harlan Stenn <stenn@ntp.org>
* [Bug 2597] leap file processing -- loose ends.
* [Bug 2614] use 'unsigned long' consistently in ntp_random.c
  to avoid possibly undefined behaviour in signed int overflow
* [Bug 2619] Save a signed int copy of the return value of i2d_DSA_SIG().
  Provide missing msyslog() message in crypto_alice().
* Fix a variable lifetime issue.
* Allow for version suffix in libevent in ntp_libevent.m4.
(4.2.7p445) 2014/06/12 Released by Harlan Stenn <stenn@ntp.org>
* [Bug 2556] mrulist isn't mentioned in the ntpq man page.
(4.2.7p444) 2014/05/19 Released by Harlan Stenn <stenn@ntp.org>
* [Bug 2597] leap file processing -- loose ends
  fixed coverity issues
(4.2.7p443) 2014/05/10 Released by Harlan Stenn <stenn@ntp.org>
* [Bug 2594] Update the year in sntp/include/copyright.def.
(4.2.7p442) 2014/05/09 Released by Harlan Stenn <stenn@ntp.org>
* [Bug 2589] Update VS2013 project files for libntp.
* [Bug 2600] Fix "Undisicplined Local Clock" driver1.html page.
(4.2.7p441) 2014/05/04 Released by Harlan Stenn <stenn@ntp.org>
* [Bug 2597] leap file processing -- loose ends
  log daily warning when leap info less than 28 days to expiration or
  already expired; nag hourly on last day before expiration; log when
  leapfile name is invalid
(4.2.7p440) 2014/04/09 Released by Harlan Stenn <stenn@ntp.org>
* [Bug 2536] ntpd sandboxing support (libseccomp2) cleanup.
* [Bug 2570] cleanup: fix log format for successful leapfile load
(4.2.7p439) 2014/04/03 Released by Harlan Stenn <stenn@ntp.org>
* [Bug 2589] fix VS2009 compile problem.
(4.2.7p438) 2014/04/01 Released by Harlan Stenn <stenn@ntp.org>
* [Bug 2546] Windows build documentation updates.
(4.2.7p437) 2014/03/31 Released by Harlan Stenn <stenn@ntp.org>
* [Bug 2537] ntpd truncates symmetric keys to 20 bytes.
* [Bug 2546] Documentation updates.
(4.2.7p436) 2014/03/31 Released by Harlan Stenn <stenn@ntp.org>
* Update to libopts-40.2.15, and autogen-5.18.3pre18.
* [Bug 2311] Add more tags to mdoc2xxx.
* [Bug 2502] Assorted text replacement errors in 4.2.7p345
* [Bug 2538] ntp programs print exit code as part of the "usage" text.
(4.2.7p435) 2014/03/29 Released by Harlan Stenn <stenn@ntp.org>
* [Bug 2570] cleanup: reduced logging noise, moved some functions
  into libntp.
(4.2.7p434) 2014/03/21 Released by Harlan Stenn <stenn@ntp.org>
* [Bug 2577] Update VS2013 solution and project files.
(4.2.7p433) 2014/03/10 Released by Harlan Stenn <stenn@ntp.org>
* Clean up last-update timestamps of html/*.html files.
* [Bug 2546] Documentation updates.
(4.2.7p432) 2014/03/09 Released by Harlan Stenn <stenn@ntp.org>
* CID 711660: Do a non-NULL pointer assertion check a bit earlier.
(4.2.7p431) 2014/03/05 Released by Harlan Stenn <stenn@ntp.org>
* [Bug 2572] cross-compiling fails for --with-yielding-select.
(4.2.7p430) 2014/03/04 Released by Harlan Stenn <stenn@ntp.org>
* Upgrade to libevent-2.1.3-alpha-dev.
* [Bug 2572] cross-compiling fails for --with-yielding-select.
(4.2.7p429) 2014/03/03 Released by Harlan Stenn <stenn@ntp.org>
* CID 1165098: Remove logically dead code from refclock_true.c.
* CID 1189401: Use INSIST() instead of a belt-and-suspenders pointer check.
* In ntp_dir_sep.m4, we care about $host_os, not $target_os.
* [Bug 2170] Use AC_PREPROC_IFELSE instead of AC_EGREP_CPP.
* [Bug 2540] bootstrap script needs to 'touch' files in finer-grained groups.
* [Bug 2570] refuse to load leapsec file with bad/missing SHA1 hash
  -- change reading the hash line code: NIST omits leading zeros.
* [Bug 2576] refclock_gpsdjson.c doesn't compile if CLOCK_GPSDJSON is
  not enabled at configure time.
(4.2.7p428) 2014/03/03 Released by Harlan Stenn <stenn@ntp.org>
* [Bug 2570] refuse to load leapsec file with bad/missing SHA1 hash
* [Bug 2562] Distribute the code in libjsmn/ .
(4.2.7p427) 2014/03/02 Released by Harlan Stenn <stenn@ntp.org>
* [Bug 2562] GPSD_JSON: fix solaris issues (asprintf(), isfinite())
* [Bug 2562] first release of the GPSD client clock (type 46)
(4.2.7p426) 2014/02/28 Released by Harlan Stenn <stenn@ntp.org>
* [Bug 2113] Warn about ignored extra args in ntpq.
* [Bug 2540] bootstrap script needs to 'touch' files in finer-grained groups.
* [Bug 2561] Allow wildcards in the target of the "interface" command.
* [Bug 2572] cross-compiling fails for --with-yielding_select.
(4.2.7p425) 2014/02/26 Released by Harlan Stenn <stenn@ntp.org>
* Copyright file update.
(4.2.7p424) 2014/02/24 Released by Harlan Stenn <stenn@ntp.org>
* [Bug 2541] ntpd terminates itself with SIGHUP unexpectedly.
(4.2.7p423) 2014/02/23 Released by Harlan Stenn <stenn@ntp.org>
* [Bug 2565] Handle EINTR on getifaddrs().
(4.2.7p422) 2014/02/17 Released by Harlan Stenn <stenn@ntp.org>
* [Bug 2536] ntpd sandboxing support (libseccomp2).
(4.2.7p421) 2014/02/10 Released by Harlan Stenn <stenn@ntp.org>
* [Bug 898] More documentation fixes.
* [Bug 2555] Autogen mdoc man pages all stamped with SunOS 5.10.
* calc_tickadj/Makefile.am man/mdoc page build cleanup.
(4.2.7p420) 2014/02/09 Released by Harlan Stenn <stenn@ntp.org>
* [Bug 492] Clearly document ntpdate's pending deprecation.
* [Bug 1186] ntpd fails with link local IPv6 addresses.
* [Sec 2542] Strengthen the mrulist nonce.
(4.2.7p419) 2014/02/08 Released by Harlan Stenn <stenn@ntp.org>
* [Bug 2466] Wrap NMEA timestamps in 1024 week cycles.
(4.2.7p418) 2014/02/05 Released by Harlan Stenn <stenn@ntp.org>
* [Bug 2551] --disable-local-libevent breaks the build.
(4.2.7p417) 2014/02/02 Released by Harlan Stenn <stenn@ntp.org>
* [Bug 2539] doc and code tweaks for NMEA driver.
* Add check for enable stats to ntpd/complete.conf.in
* Fix typo in html/confopt.html
(4.2.7p416) 2014/01/31 Released by Harlan Stenn <stenn@ntp.org>
* Tweak the 'Modified' line on appropriate html pages.
* Note in the deprecation of ntpdc in its documentation.
* [Bug 2332] Be more careful about when we use 'libgcc_s'.
(4.2.7p415) 2014/01/28 Released by Harlan Stenn <stenn@ntp.org>
* Fix the man page installation for the scripts/ files.
(4.2.7p414) 2014/01/28 Released by Harlan Stenn <stenn@ntp.org>
* [Bug 792] TrueTime TL-3 WWV refclock support.
* [Bug 898] Documentation fixes.
* [Bug 930] ntpdc docs refer to 'clockinfo', but mean 'clockstat'.
* [Bug 1002] ntp-keygen option and documentation updates: -p/--pvt-passwd
  is now -p/--password, and -q/--get-pvt-passwd is now -q/--export-passwd.
* [Bug 1349] statistics command not documented in HTML documentation.
  In html/monopt.html, add statistics id, definition, description, and
  correct typo.
  In html/scripts/monopt.txt, add statistics item, href, and comment.
  In ntpd/ntp.conf.def, under statistics correct four to eight kinds.
  In ntpd/complete.conf.in, add all eight kinds to statistics.
  In html/comdex.html, remove duplicate footer.
* [Bug 1734] Include man page for ntp.conf (fixed in 4.2.7p297).
* [Bug 2049] Clarify ntpdate's -d option behavior.
* [Bug 2366] ntpdc.html: burst/iburst only work on servers.
* [Bug 2493] ntptrace needs a man page (fixed in 4.2.7p402).
* [Bug 2545] Cleanup of scripts/monitoring/ntptrap.
(4.2.7p413) 2014/01/27 Released by Harlan Stenn <stenn@ntp.org>
* Require a version string for perl scripts that use autogen.
* html/ cleanup.
(4.2.7p412) 2014/01/20 Released by Harlan Stenn <stenn@ntp.org>
* [Bug 2540] bootstrap script needs to 'touch' files in finer-grained groups.
(4.2.7p411) 2014/01/12 Released by Harlan Stenn <stenn@ntp.org>
* [Bug 2532] Note in ntpdc docs that "enable pps" only works on older ntpd.
(4.2.7p410) 2014/01/08 Released by Harlan Stenn <stenn@ntp.org>
* [Bug 2332] Force reference to 'libgcc_s' when using GCC, because
  threading+restricted user+locked memory otherwise fails on Linux.
* [Bug 2530] Fix documentation for enable/disable mode7 and pps.
* Cleanup to the new scripts/*/Makefile.am files.
(4.2.7p409) 2014/01/04 Released by Harlan Stenn <stenn@ntp.org>
* [Bug 2060] Warn about restrictions with "kod" but not "limited".
(4.2.7p408) 2013/12/29 Released by Harlan Stenn <stenn@ntp.org>
* [Bug 2187] Update version number generation scripts.
(4.2.7p407) 2013/12/29 Released by Harlan Stenn <stenn@ntp.org>
* [Bug 2519] mktime.c does not compile on 64-bit Solaris but we do not
  need timegm() and the Solaris provides mktime().
* [Bug 2522] Revert Bug 2513 fix - it breaks backward compatibility.
(4.2.7p406) 2013/12/28 Released by Harlan Stenn <stenn@ntp.org>
* [Bug 2521] VPATH tweaks for perl -opts files.
(4.2.7p405) 2013/12/27 Released by Harlan Stenn <stenn@ntp.org>
* [Bug 2521] bootstrap script needs a tweak for perl -opts files.
* [Bug 2524] Add ntpsweep to sntp/loc/* files.
* [Bug 2526] Add "noinst" support to the sntp/loc/ framework.
(4.2.7p404) 2013/12/24 Released by Harlan Stenn <stenn@ntp.org>
* [Bug 135] AIX5: "Address already in use" for IPv6 wildcard.
(4.2.7p403) 2013/12/23 Released by Harlan Stenn <stenn@ntp.org>
* [Bug 2513] Remove any PIDFILE in finish().
* [Bug 2516] Enable clock_gettime() support for AIX 5+.
* [Bug 2517] Fix peer status errors in decode.html.
(4.2.7p402) 2013/12/23 Released by Harlan Stenn <stenn@ntp.org>
* Incorporate Oliver Kindernay's GSoC 2013 scripts/ cleanup.
(4.2.7p401) 2013/11/30 Released by Harlan Stenn <stenn@ntp.org>
* [Bug 2491] VS20xx compile fixes.
(4.2.7p400) 2013/11/29 Released by Harlan Stenn <stenn@ntp.org>
* [Bug 2491] VS2013 project files.
(4.2.7p399) 2013/11/28 Released by Harlan Stenn <stenn@ntp.org>
* [Bug 2326] More leapsecond file notification cleanup.
* [Bug 2506] make sure routing updates are always tracked
* [Bug 2514] secs/* #define usage cleanup.
(4.2.7p398) 2013/11/25 Released by Harlan Stenn <stenn@ntp.org>
* [Bug 2326] More leapsecond file notification cleanup.
* Improve sntp KoD data file fopen() error message.
(4.2.7p397) 2013/11/20 Released by Harlan Stenn <stenn@ntp.org>
* [Bug 2326] More leapsecond file notification cleanup.
(4.2.7p396) 2013/11/19 Released by Harlan Stenn <stenn@ntp.org>
* [Bug 2326] Improve stale leapsecond notifications.
(4.2.7p395) 2013/11/12 Released by Harlan Stenn <stenn@ntp.org>
* Upgrade to autogen-5.18.3pre5 and libopts-40.1.15.
(4.2.7p394) 2013/11/05 Released by Harlan Stenn <stenn@ntp.org>
* [Bug 1050] Change ONCORE log message for leap second announcement
  to avoid misunderstandings.
* [Bug 2499] Win32 user-space/loopback ppsapi provider drops samples.
* [Bug 2256] Improve configure's function searches in libraries.
(4.2.7p393) 2013/10/16 Released by Harlan Stenn <stenn@ntp.org>
* [Bug 2272] Use C99 integer types. ntp_calendar.h and ntp_types.h .
(4.2.7p392) 2013/10/15 Released by Harlan Stenn <stenn@ntp.org>
* [Bug 2375] Improve AIX compatibility.
* [Bug 2490] Fixed non-const initializer coming from [Bug 2250] fix.
(4.2.7p391) 2013/10/12 Released by Harlan Stenn <stenn@ntp.org>
* [Bug 2250] Rework of leap second handling machine.
* [Bug 2419] [rc-nmea] Improve clockstats reporting when receiver sends
  data without valid GPS fix.
(4.2.7p390) 2013/09/26 Released by Harlan Stenn <stenn@ntp.org>
* [Bug 2482] Cleanup of droproot and jail support for Solaris.
(4.2.7p389) 2013/09/24 Released by Harlan Stenn <stenn@ntp.org>
* [Bug 2473] revisited: NTPD exits after clock is stepped backwards
  Avoid possible unsigned underrun for startup condition when testing
  for clock backstep.
* [Bug 2481] ntpd aborts when both user and group are specified with -u.
* [Bug 2482] Add droproot and jail support for Solaris.
(4.2.7p388) 2013/09/19 Released by Harlan Stenn <stenn@ntp.org>
* [Bug 2473] NTPD exits after clock is stepped backwards externally
(4.2.7p387) 2013/09/16 Released by Harlan Stenn <stenn@ntp.org>
* [Bug 1642] ntpdsim can't find simnulate block in config file.
(4.2.7p386) 2013/09/01 Released by Harlan Stenn <stenn@ntp.org>
* [Bug 2472] (WinXP) Avoid self-termination of IO thread during exit().
(4.2.7p385) 2013/08/19 Released by Harlan Stenn <stenn@ntp.org>
* CID 975596: Copy/paste error: vallen should be siglen.
* CID 1009579: Check return status of X509_add_ext().
* [2085] Fix root distance and root dispersion calculations.
* [Bug 2426] Possibly uninitialized data in crypto_send() - CID 975596.
(4.2.7p384) 2013/08/18 Released by Harlan Stenn <stenn@ntp.org>
* [Bug 2450] --version has bogus short option.
(4.2.7p383) 2013/08/10 Released by Harlan Stenn <stenn@ntp.org>
* (no changes - force a rebuild for a new Coverity scan)
(4.2.7p382) 2013/08/08 Released by Harlan Stenn <stenn@ntp.org>
* [Bug 2454] Need way to set file descriptor limit - cleanup.
(4.2.7p381) 2013/08/07 Released by Harlan Stenn <stenn@ntp.org>
* [Bug 2451] rlimit command is missing from the table of contents in
  miscopt.html .
* [Bug 2452] provide io_handler/input_handler only on
  non HAVE_IO_COMPLETION_PORT platforms
* [Bug 2453] Need a way to avoid calling mlockall.
* [Bug 2454] Need way to set file descriptor limit.
* [Bug 2458] AM_CONFIG_HEADER is obsolete.
(4.2.7p380) 2013/08/03 Released by Harlan Stenn <stenn@ntp.org>
* CID 984511: Some systems have different printf needs for sizeof.
(4.2.7p379) 2013/08/02 Released by Harlan Stenn <stenn@ntp.org>
* CID 739724: Fix printf arg mismatch in a debug line.
* [Bug 2425] compile io_handler() in ntp_io.c unconditionally
* [Bug 2448] Fix checks for configure --with-stack-limit and --with-memlock
  values.
(4.2.7p378) 2013/08/01 Released by Harlan Stenn <stenn@ntp.org>
* [Bug 2425] move part of input handler code from ntpd.c to ntp_io.c
  and fix select()-only platforms calling input_handler directly.
* [Bug 2446] Quiet warnings from Oracle's Studio compiler.
* Upgrade to AutoGen-5.18.1pre3
* Upgrade to libopts-40.1.15.
(4.2.7p377) 2013/07/28 Released by Harlan Stenn <stenn@ntp.org>
* [Bug 2397] License/copyright cleanup.
* [Bug 2439] Fix check of EscapeCommFunction() in ports/winnt/libntp/termios.c.
(4.2.7p376) 2013/07/24 Released by Harlan Stenn <stenn@ntp.org>
* [Bug 2322] Oncore driver should send 0 PPS offset to GPS.
(4.2.7p375) 2013/07/22 Released by Harlan Stenn <stenn@ntp.org>
* [Bug 883] log warning arguments swapped in refclock_gpsvme.c.
* [Bug 2368] Correct bug in previous attempt.
* [Bug 2413] Fix "make check" with automake >= 1.13.
* [Bug 2434] Line-buffer (v. block-buffer) stdout.
(4.2.7p374) 2013/07/21 Released by Harlan Stenn <stenn@ntp.org>
* [Bug 2368] make check troubles in libevent.
* [Bug 2425] setup SIGIO/SIGPOLL for asyncio on the read side
  of a socketpair for the worker thread.
(4.2.7p373) 2013/07/20 Released by Harlan Stenn <stenn@ntp.org>
* [Bug 2427] configure fails to detect recvmsg() on Solaris.
(4.2.7p372) 2013/07/17 Released by Harlan Stenn <stenn@ntp.org>
* [Bug 1466] Oncore should set FLAG_PPS.
* [Bug 2375] AIX 7 doesn't like a libevent validation check.
* [Bug 2423] Log command-line args at LOG_INFO.
* [Bug 2428] do_unconf() should reset 'items' before the 2nd loop.
(4.2.7p371) 2013/07/07 Released by Harlan Stenn <stenn@ntp.org>
* CID 1042586: Check the return value of clock_gettime() in worker_sleep().
* Upgrade to libopts-39.0.14 from 5.17.5pre10.
(4.2.7p370) 2013/07/06 Released by Harlan Stenn <stenn@ntp.org>
* Remove \n's from syslog output strings.
(4.2.7p369) 2013/07/05 Released by Harlan Stenn <stenn@ntp.org>
* [Bug 2415] RES_LIMITED flags check should use &, not &&.
* Have NTP_LIBNTP check for time.h and clock_getres().
* Fix ntpsweep to use sntp instead of ntpdate, from Oliver Kindernay.
(4.2.7p368) 2013/05/01 Released by Harlan Stenn <stenn@ntp.org>
* [Bug 2145] ntpq dumps core when displaying sys_var_list and more.
(4.2.7p367) 2013/04/25 Released by Harlan Stenn <stenn@ntp.org>
* [Bug 1485] Sometimes ntpd crashes
* [Bug 2382] Implement LOGTOD using ldexp() instead of shifting.
(4.2.7p366) 2013/04/17 Released by Harlan Stenn <stenn@ntp.org>
* [Bug 1866] Disable some debugging output in refclock_oncore.
(4.2.7p365) 2013/04/16 Released by Harlan Stenn <stenn@ntp.org>
* [Bug 2149] Log an error message if /proc/net/if_inet6 cannot be opened.
(4.2.7p364) 2013/03/26 Released by Harlan Stenn <stenn@ntp.org>
* Bump sntp/include/autogen-version.def .
(4.2.7p363) 2013/03/26 Released by Harlan Stenn <stenn@ntp.org>
* [Bug 2357] sntp/libopts/usage.c sometimes needs -lintl.
* Upgrade to libopts from 5.17.3pre10.
(4.2.7p362) 2013/03/19 Released by Harlan Stenn <stenn@ntp.org>
* [Bug 2364] "sed -i" is not portable.
(4.2.7p361) 2013/03/17 Released by Harlan Stenn <stenn@ntp.org>
* [Bug 2357] sntp/libopts/usage.c sometimes needs -lintl.
* [Bug 2365] "make check" fails in libevent.
(4.2.7p360) 2013/03/15 Released by Harlan Stenn <stenn@ntp.org>
* Upgrade libevent (coverity fixes, etc.).
* EEXIST is OK for mkdir() in sntp/kod_management.c.
(4.2.7p359) 2013/03/03 Released by Harlan Stenn <stenn@ntp.org>
* [Bug 2359] Fix send_via_ntp_signd() prototype.
(4.2.7p358) 2013/02/27 Released by Harlan Stenn <stenn@ntp.org>
* Upgrade to autogen-5.17.3pre4 and libopts-38.0.13.
* [Bug 2357] sntp/libopts/usage.c on NetBSD needs -lintl.
(4.2.7p357) 2013/02/22 Released by Harlan Stenn <stenn@ntp.org>
* Upgrade to autogen-5.17.2pre and libopts-38.0.13.
(4.2.7p356) 2013/02/19 Released by Harlan Stenn <stenn@ntp.org>
* Added loc/debian.
(4.2.7p355) 2013/02/18 Released by Harlan Stenn <stenn@ntp.org>
* CID 739708: Check return status of fcntl() in refclock_arc.c.
* CID 739709: Check return status of fcntl() in refclock_datum.c.
* CID 739710: Check return status of mkdir() in sntp/kod_management.c.
* CID 739711: Ignore return status of remove() in ntp-keygen.c.
* CID 739723: Print sizeof as unsigned.
* CID 971094: Clean up time of check/time of use in check_leap_file().
(4.2.7p354) 2013/02/10 Released by Harlan Stenn <stenn@ntp.org>
* CID 97194: Check return from setsockopt().
* CID 739473,739532: Out-of-bounds access/illegal address computation.
* CID 739558: Double close.
* CID 739559: Double close.
* CID 739713: devmask/recmask copy/paste error.
* CID 739714: Fix code indentation level.
* CID 739715: Clean up sockaddr_dump().
(4.2.7p353) 2013/02/09 Released by Harlan Stenn <stenn@ntp.org>
* [Bug 2326] Check hourly for a new leapfile if the old one expired.
(4.2.7p352) 2013/01/28 Released by Harlan Stenn <stenn@ntp.org>
* [Bug 2326] Notice when a new leapfile has been installed.
(4.2.7p351) 2013/01/24 Released by Harlan Stenn <stenn@ntp.org>
* [Bug 2328] Don't apply small time adjustments on Windows versions
  which don't support this.
(4.2.7p350) 2013/01/21 Released by Harlan Stenn <stenn@ntp.org>
* Added sntp/loc/netbsd based on info from Christos Zoulas.
(4.2.7p349) 2013/01/20 Released by Harlan Stenn <stenn@ntp.org>
* [Bug 2321] Fixed Windows build, but autogen update still required.
(4.2.7p348) 2013/01/17 Released by Harlan Stenn <stenn@ntp.org>
* [Bug 2327] Rename sntp/ag-tpl/:Old to sntp/ag-tpl/Old.
* Cleanup to ntpsnmpd-opts.def.
* Cleanup to ntpq.texi.
* Documentation cleanup to the ntpd, ntpdc, ntpq and ntp-wait
  .def files.
* In ntp.conf.def, cleanup SEE ALSO, document 'rlimit' options.
* Add a reference to RFC5907 in the ntpsnmpd documentation.
(4.2.7p347) 2013/01/07 Released by Harlan Stenn <stenn@ntp.org>
* [Bug 2325] Re-enable mlockall() check under Linux post-1223 fix.
(4.2.7p346) 2013/01/06 Released by Harlan Stenn <stenn@ntp.org>
* [Bug 1223] reorganize inclusion of sys/resource.h.
(4.2.7p345) 2013/01/04 Released by Harlan Stenn <stenn@ntp.org>
* Update several .def files to use autogen-5.17 feature set.
(4.2.7p344) 2013/01/03 Released by Harlan Stenn <stenn@ntp.org>
* Refactor and enhance mdoc2texi.
* Make sure agtexi-file.tpl defines label-str.
* Cleanup to ntp.conf.def.
* Upgrade to autogen-5.17 and libopts-37.0.12.
(4.2.7p343) 2013/01/02 Released by Harlan Stenn <stenn@ntp.org>
* Update the copyright year.
(4.2.7p342) 2012/12/31 Released by Harlan Stenn <stenn@ntp.org>
* [Bug 2081 - Backward Incompatible] rawstats now logs everything.
(4.2.7p341) 2012/12/30 Released by Harlan Stenn <stenn@ntp.org>
(4.2.7p340) 2012/12/29 Released by Harlan Stenn <stenn@ntp.org>
* mdoc2texi fixes: trailing punctuation.
(4.2.7p339) 2012/12/26 Released by Harlan Stenn <stenn@ntp.org>
* mdoc2texi fixes: parseQuote, closing of list item tables.
* ntp-wait, ntpd, ntpdc, ntpq, ntpsnmpd autogen documentation updates.
(4.2.7p338) 2012/12/25 Released by Harlan Stenn <stenn@ntp.org>
* mdoc2texi fixes: Handle_ArCmFlIc, Handle_Fn, HandleQ.
* ntp-keygen autogen documentation updates.
* ntpq autogen docs.
(4.2.7p337) 2012/12/22 Released by Harlan Stenn <stenn@ntp.org>
* [Bug 1223] More final cleanup for rlimit changes.
(4.2.7p336) 2012/12/21 Released by Harlan Stenn <stenn@ntp.org>
* [Bug 1223] Final cleanup for rlimit changes.
(4.2.7p335) 2012/12/18 Released by Harlan Stenn <stenn@ntp.org>
* Update documentation templates and definitions.
* Create agtexi-file.tpl .
(4.2.7p334) 2012/12/10 Released by Harlan Stenn <stenn@ntp.org>
* [Bug 2114] Update tests for sntp's synch distance.
* Create ntp-keygen.{html,texi}.
(4.2.7p333) 2012/12/07 Released by Harlan Stenn <stenn@ntp.org>
* Autogen documentation cleanup.
(4.2.7p332) 2012/12/06 Released by Harlan Stenn <stenn@ntp.org>
* sntp documentation cleanup.
(4.2.7p331) 2012/12/03 Released by Harlan Stenn <stenn@ntp.org>
* [Bug 2114] Correctly calculate sntp's synch distance.
(4.2.7p330) 2012/12/03 Released by Harlan Stenn <stenn@ntp.org>
* autogen doc cleanup
(4.2.7p329) 2012/12/01 Released by Harlan Stenn <stenn@ntp.org>
* [Bug 2278] ACTS flag3 mismatch between code and driver18.html.
* Use an enum for the ACTS state table.
* html doc reconciliation with DLM's copy.
(4.2.7p328) 2012/11/30 Released by Harlan Stenn <stenn@ntp.org>
* html doc reconciliation with DLM's copy.
(4.2.7p327) 2012/11/29 Released by Harlan Stenn <stenn@ntp.org>
* [Bug 2024] Identify Events in the system status word in decode.html.'
* [Bug 2040] Provide a command-line option for the identity key bits.
* Create loc/darwin for Mac OSX
(4.2.7p326) 2012/11/21 Released by Harlan Stenn <stenn@ntp.org>
* [Bug 1214] 'proto: precision = ...' should be at INFO, not NOTICE.
* [Bug 2246] Clear sys_leap when voting says to disarm the leap.
(4.2.7p325) 2012/11/20 Released by Harlan Stenn <stenn@ntp.org>
* [Bug 2202] ntpq.html: there is no "acv" billboard.
* [Bug 2306] keep pps hack for Win32 even if user-mode/loopback
  PPS API is activated on a serial line.
(4.2.7p324) 2012/11/19 Released by Harlan Stenn <stenn@ntp.org>
* Reinstate doc fix to authentic.html from Mike T.
* [Bug 1223] cleanup for rlimit changes.
* [Bug 2098] Install DLM's HTML documentation.
* [Bug 2306] Added user-mode/loop-back PPS API provider for Win32
(4.2.7p323) 2012/11/18 Released by Harlan Stenn <stenn@ntp.org>
* html/ updates from Dave Mills.
(4.2.7p322) 2012/11/15 Released by Harlan Stenn <stenn@ntp.org>
* [Bug 1223] Allow configurable values for RLIMIT_STACK and
  RLIMIT_MEMLOCK.
* [Bug 1320] Log ntpd's initial command-line parameters. (updated fix)
* [Bug 2120] no sysexits.h under QNX.
* [Bug 2123] cleanup to html/leap.html.
(4.2.7p321) 2012/11/13 Released by Harlan Stenn <stenn@ntp.org>
* [Bug 1320] Log ntpd's initial command-line parameters.
(4.2.7p320) 2012/11/12 Released by Harlan Stenn <stenn@ntp.org>
* [Bug 969] Clarify ntpdate.html documentation about -u and ntpd.
* [Bug 1217] libisc/ifiter_sysctl.c:internal_current(): Ignore RTM
  messages with wrong version
(4.2.7p319) 2012/11/11 Released by Harlan Stenn <stenn@ntp.org>
* [Bug 2296] Fix compile problem with building with old OpenSSL.
(4.2.7p318) 2012/11/05 Released by Harlan Stenn <stenn@ntp.org>
* [Bug 2301] Remove spurious debug output from ntpq.
(4.2.7p317) 2012/11/05 Released by Harlan Stenn <stenn@ntp.org>
* [Bug 922] Allow interspersed -4 and -6 flags on the ntpq command line.
(4.2.7p316) 2012/10/27 Released by Harlan Stenn <stenn@ntp.org>
* [Bug 2296] Update fix for Bug 2294 to handle --without-crypto.
(4.2.7p315) 2012/10/26 Released by Harlan Stenn <stenn@ntp.org>
* [Bug 2294] ntpd crashes in FIPS mode.
(4.2.7p314) 2012/10/23 Released by Harlan Stenn <stenn@ntp.org>
* Document a tricky malloc() of dns_ctx in sntp.
(4.2.7p313) 2012/10/23 Released by Harlan Stenn <stenn@ntp.org>
* [Bug 2291] sntp should report why it cannot open file.kod.
* [Bug 2293] add support for SO_BINTIME, refine support for
  SO_TIMESTAMPNS (bug 1374)
(4.2.7p312) 2012/10/11 Released by Harlan Stenn <stenn@ntp.org>
* Clean up testing/debugging of fix for [Bug 938] from sntp/main.c .
(4.2.7p311) 2012/10/10 Released by Harlan Stenn <stenn@ntp.org>
* [Bug 938] The argument to the -D flag takes a number, not a string.
* [Bug 1013] ntpdate's HTML page claims wrong default version.
* [Bug 1374] Support SO_TIMESTAMPNS.
(4.2.7p310) 2012/10/09 Released by Harlan Stenn <stenn@ntp.org>
* [Bug 1374] Support SO_TIMESTAMPNS.
* [Bug 2266] Remove deprecated refclock_trak.c from Windows Makefile
  equivalents.
* [Bug 2274] Bring libopts/enum.c back to (old) ANSI C compliance.
(4.2.7p309) 2012/10/04 Released by Harlan Stenn <stenn@ntp.org>
* [Bug 2287] ntpdate returns 0 even if adjtime() call fails.
(4.2.7p308) 2012/09/29 Released by Harlan Stenn <stenn@ntp.org>
* CID 97198: Check return from ioctl() calls in refclock_acts.c.
(4.2.7p307) 2012/09/29 Released by Harlan Stenn <stenn@ntp.org>
* [Bug 1997] Fix sntp broadcast timeouts.
* [Bug 2234] Fix incorrect ntptrace html documentation.
* [Bug 2262] Install html docs in $htmldir.
* Fix typo in html/select.html.
(4.2.7p306) 2012/09/15 Released by Harlan Stenn <stenn@ntp.org>
* [Bug 752] ToS cleanup from Mike Tatarinov.
(4.2.7p305) 2012/09/15 Released by Harlan Stenn <stenn@ntp.org>
* [Bug 752] Use proper ToS network packet markings for IPv4 and IPv6.
* [Bug 1232] Convert SHM refclock to use struct timespec.
* [Bug 2258] Add syslog message about leap insertion.
* [Bug 2263] broadcast server doesn't work for host with
  OS_MISSES_SPECIFIC_ROUTE_UPDATES.
* [Bug 2271] Decode refclock types when built with --disable-all-clocks.
* [Bug 2276] clk_sel240x.c #define's _XOPEN_SOURCE, breaking QNX6.
* Updates to driver28.html.
(4.2.7p304) 2012/09/06 Released by Harlan Stenn <stenn@ntp.org>
* [Bug 2264] Cleanup SEL240X Refclock.
* In refclock_wwv.c rename SECOND to WWV_SEC and MINUTE to WWV_MIN.
(4.2.7p303) 2012/09/05 Released by Harlan Stenn <stenn@ntp.org>
* [Bug 1232] Add nanosecond support to SHM driver.
(4.2.7p302) 2012/09/05 Released by Harlan Stenn <stenn@ntp.org>
* [Bug 2160] Log warning about expired leapseconds file.
(4.2.7p301) 2012/09/03 Released by Harlan Stenn <stenn@ntp.org>
* [Bug 2164] Greater precision needed for ntpq offset report.
* Clean the man5_MANS in ntpd/ .
(4.2.7p300) 2012/09/03 Released by Harlan Stenn <stenn@ntp.org>
* [Bug 2262] Install sntp.html into htmldir.
* [Bug 2270] Install fails due to repeated man5 page names.
(4.2.7p299) 2012/09/01 Released by Harlan Stenn <stenn@ntp.org>
* More cleanup to the bootstrap script.
(4.2.7p298) 2012/09/01 Released by Harlan Stenn <stenn@ntp.org>
* Handle additional man page sections in the bootstrap script.
* Remove extraneous parens.
* Add a missing "%s" syslog format string.
(4.2.7p297) 2012/09/01 Released by Harlan Stenn <stenn@ntp.org>
* Fix mdoc2man.
* Distribute ntp.conf.def and ntp.keys.def.
(4.2.7p296) 2012/08/31 Released by Harlan Stenn <stenn@ntp.org>
* Begin support for autogen maintaining ntp.conf and ntp.keys docs.
* Upgrade to autogen-5.16.2 and libopts-36.5.11.
* Potential bugfix for agtexi-cmd.tpl.
(4.2.7p295) 2012/08/11 Released by Harlan Stenn <stenn@ntp.org>
* Look for syslog's facilitynames[].
(4.2.7p294) 2012/08/08 Released by Harlan Stenn <stenn@ntp.org>
* [Bug 2242] configure fails to detect getifaddrs function on Solaris.
* [Bug 2249] Bad operator for 'test' in 'make check' of libevent.
* [Bug 2252] palisade: formats nanosecs to a 6-char field.
* Attempt to resolve strict-aliasing violation in refclock_tsyncpci.c.
* Fix && -> & typo in refclock_palisade.c debug statements.
(4.2.7p293) 2012/08/04 Released by Harlan Stenn <stenn@ntp.org>
* [Bug 2247] (more) Get rid of the TRAK refclock - deprecated since 2006.
* Documentation cleanup from Mike T.
* Cleanup kclk_sel240x.o rules in libparse/Makefile.am.
(4.2.7p292) 2012/08/02 Released by Harlan Stenn <stenn@ntp.org>
* [Bug 1545] Note why we are logging the Version string.
* [Bug 1872] Remove legacy ppsclock fdpps, #ifdef PPS.
* [Bug 2075] Fix spelling of 'incompatible'.
* [Bug 2247] Get rid of the TRAK refclock - deprecated since 2006.
* Clean up an exit status in ntpq.c.
(4.2.7p291) 2012/07/31 Released by Harlan Stenn <stenn@ntp.org>
* [Bug 2241] MDNS registration should only happen if requested.
(4.2.7p290) 2012/07/20 Released by Harlan Stenn <stenn@ntp.org>
* [Bug 1454] Add parse clock support for the SEL-240x GPS products.
* CID 709185: refclock_chu.c will leak fd==0 (better fix)
(4.2.7p289) 2012/07/16 Released by Harlan Stenn <stenn@ntp.org>
* CID 97123: Future-proof possible change to refclock_nmea.c.
* CID 97377: ntp-keygen.c's followlink() might not NUL-terminate.
* CID 709185: refclock_chu.c will leak fd==0 (which should be impossible).
(4.2.7p288) 2012/07/03 Released by Harlan Stenn <stenn@ntp.org>
* CID 709173: Make sure a libisc function we do not use is called properly.
(4.2.7p287) 2012/07/03 Released by Harlan Stenn <stenn@ntp.org>
* Remove 1024 associations-per-server limit from ntpq.
* Remove blank line between ntpq mreadvar associations.
(4.2.7p286) 2012/06/28 Released by Harlan Stenn <stenn@ntp.org>
* CID 97193: check return from sscanf() in ntp_config.c.
* CID 709169: check return from open("/dev/null", 0) and friends.
* CID 709207: Initialize "quality" for ulink_receive.
(4.2.7p285) 2012/06/18 Released by Harlan Stenn <stenn@ntp.org>
* [Bug 2227] Enable mrulist access control via "restrict ... nomrulist".
* Automake-1.12 wants us to use AM_PROG_AR.
* Conditionalize msyslog messages about rejected mode 6 requests due to
  nomodify and nomrulist restrictions under "logconfig +sysinfo".
* Increment sys_restricted in a few rejection paths due to nomodify
  restrictions where previosuly overlooked.
(4.2.7p284) 2012/06/16 Released by Harlan Stenn <stenn@ntp.org>
* [Bug 2225] libevent configure hangs.
* Update bundled libevent to git master, post libevent 2.1.1-alpha.
(4.2.7p283) 2012/06/16 Released by Harlan Stenn <stenn@ntp.org>
* In sntp/m4/ntp_openssl.m4, Support multiple package names for the
  crypto library.  Add legacy support for -Wl,-rpath.
(4.2.7p282) 2012/06/15 Released by Harlan Stenn <stenn@ntp.org>
* tickadj may need to be linked with PTHREAD_LIBS.
(4.2.7p281) 2012/06/14 Released by Harlan Stenn <stenn@ntp.org>
* U_INT32_MAX cleanup in include/ntp_types.h .
* When linking, ntp_keygen and tickadj need $(LIBM).
(4.2.7p280) 2012/06/13 Released by Harlan Stenn <stenn@ntp.org>
* [Bug 2224] Use-after-free in routing socket code after dropping root.
(4.2.7p279) 2012/06/10 Released by Harlan Stenn <stenn@ntp.org>
* [Bug 2211] findbcastinter(): possibly undefined variable iface used.
* [Bug 2220] Incorrect check for maximum association id in ntpq.
(4.2.7p278) 2012/06/03 Released by Harlan Stenn <stenn@ntp.org>
* [Bug 2204] Build with --enable-getifaddrs=glibc fails.
* [Bug 2178] refclock_tsyncpci.c reach register fails to shift.
* [Bug 2191] dcfd -Y y2kcheck on CentOS 6.2 x86_64 breaks make check.
(4.2.7p277) 2012/05/25 Released by Harlan Stenn <stenn@ntp.org>
* [Bug 2193] Building timestruct tests with Clang 3.1 fails.
(4.2.7p276) 2012/05/15 Released by Harlan Stenn <stenn@ntp.org>
* [Bug 2179] Remove sntp/header.h.
(4.2.7p275) 2012/04/28 Released by Harlan Stenn <stenn@ntp.org>
* [Bug 1744] Remove obsolete ntpdate/ntptime* items.
(4.2.7p274) 2012/04/25 Released by Harlan Stenn <stenn@ntp.org>
* [Bug 2174] ntpd rejects source UDP ports less than 123 as bogus.
(4.2.7p273) 2012/04/19 Released by Harlan Stenn <stenn@ntp.org>
* [Bug 2141] handle_sigio() calls get_systime(), which must be
  reentrant when SIGIO is used.  Sanity checks relative to the prior
  get_systime() are disabled in ntpd on systems with signaled I/O, but
  active in sntp and ntpdate.
* Correct authnumfreekeys accounting broken in 4.2.7p262.
(4.2.7p272) 2012/04/14 Released by Harlan Stenn <stenn@ntp.org>
* LCRYPTO is gone - replace with VER_SUFFIX.
* Change the link order for ntpsntpd.
* Remove extra 'nlist' check from configure.ac.
(4.2.7p271) 2012/04/11 Released by Harlan Stenn <stenn@ntp.org>
* [Bug 1122] openssl detection via pkg-config fails when no additional
  -Idir flags are needed.
* Avoid overwriting user variable LDFLAGS with OpenSSL flags, instead
  they are added to LDFLAGS_NTP.
(4.2.7p270) 2012/03/26 Released by Harlan Stenn <stenn@ntp.org>
* Update driver45.html page.
(4.2.7p269) 2012/03/25 Released by Harlan Stenn <stenn@ntp.org>
* Clean up configure.ac.
* Cleanup configure.ac's TSYNC PCI section.
(4.2.7p268) 2012/03/24 Released by Harlan Stenn <stenn@ntp.org>
* Update driver45.html page.
(4.2.7p267) 2012/03/23 Released by Harlan Stenn <stenn@ntp.org>
* Initial cut at a basic driver45.html page.
(4.2.7p266) 2012/03/21 Released by Harlan Stenn <stenn@ntp.org>
* Add refclock_tsyncpci.c (driver 45) supporting Spectracom TSYNC timing
  boards.
(4.2.7p265) 2012/03/20 Released by Harlan Stenn <stenn@ntp.org>
* Treat zero counter as indication of precise system time in Windows
  PPSAPI helper function pps_ntp_timestamp_from_counter(), enabling
  PPSAPI providers to use the Windows 8 precise clock directly.
(4.2.7p264) 2012/03/14 Released by Harlan Stenn <stenn@ntp.org>
* [Bug 2160] Note if leapseconds file is past its prime.
* Use GetSystemTimePreciseAsFileTime() on Windows 8.
(4.2.7p263) 2012/03/13 Released by Harlan Stenn <stenn@ntp.org>
* [Bug 2156] clock instability with LOCAL driver, from Miroslav Lichvar.
* [Bug 2159] Windows ntpd using leapfile erroneous leap second 20120401.
(4.2.7p262) 2012/02/29 Released by Harlan Stenn <stenn@ntp.org>
* Improve ntpd scalability for servers with many trusted keys.
(4.2.7p261) 2012/02/27 Released by Harlan Stenn <stenn@ntp.org>
* [Bug 2048] add the clock variable timecode to SHM refclock.
(4.2.7p260) 2012/02/24 Released by Harlan Stenn <stenn@ntp.org>
* Fix the check-scm-rev invocation in several Makefile.am's.
(4.2.7p259) 2012/02/22 Released by Harlan Stenn <stenn@ntp.org>
* [Bug 2148] ntpd 4.2.7p258 segfault with 0x0100000 bit in NMEA mode.
* refclock_nmea.c merge cleanup thanks to Juergen Perlinger.
(4.2.7p258) 2012/02/21 Released by Harlan Stenn <stenn@ntp.org>
* [Bug 2140] Rework of Windows I/O completion port handling to avoid
  garbling serial input in UNIX line discipline emulation.
* [Bug 2143] NMEA driver: discard data if quality indication not good,
  add statistic counters (mode bit enabled) to clockstats file.
(4.2.7p257) 2012/02/17 Released by Harlan Stenn <stenn@ntp.org>
* [Bug 2135] defer calls to 'io_input' to main thread under Windows.
(4.2.7p256) 2012/02/08 Released by Harlan Stenn <stenn@ntp.org>
* [Bug 2131] Set the system variable settimeofday only after clock step.
* [Bug 2134] --enable-C99-snprintf does not force rpl_snprintf use.
(4.2.7p255) 2012/01/29 Released by Harlan Stenn <stenn@ntp.org>
* [Bug 603] Only link with nlist()-related libraries when needed:
  More cleanup.
(4.2.7p254) 2012/01/29 Released by Harlan Stenn <stenn@ntp.org>
* [Bug 603] Only link with nlist()-related libraries when needed.
(4.2.7p253) 2012/01/26 Released by Harlan Stenn <stenn@ntp.org>
* [Bug 2126] Compile error on Windows with libopts from Autogen 5.14.
* Update one of the license URLs.
(4.2.7p252) 2012/01/25 Released by Harlan Stenn <stenn@ntp.org>
* Upgrade to autogen-5.14 (and libopts-36.1.11).
(4.2.7p251) 2012/01/17 Released by Harlan Stenn <stenn@ntp.org>
* [Bug 2115] ntptrace should accept both rootdispersion and rootdisp.
(4.2.7p250) 2012/01/15 Released by Harlan Stenn <stenn@ntp.org>
* [Bug 2113] Warn about ignored extra args in ntpq.
* Update the copyright year.
(4.2.7p249) 2012/01/10 Released by Harlan Stenn <stenn@ntp.org>
* [Bug 2111] Remove minpoll delay before iburst for pool and
  manycastclient.
* Move refclock-specific scheduled timer code under #ifdef REFCLOCK
  and move "action" and "nextaction" data for same from struct peer to
  struct refclockproc.  These provide a way to schedule a callback some
  seconds in the future.
(4.2.7p248) 2012/01/08 Released by Harlan Stenn <stenn@ntp.org>
* [Bug 2109] "make clean check" is broken with gtest available.
* [Bug 2110] systime.c typo breaks build on microsecond clocks.
(4.2.7p247) 2012/01/07 Released by Harlan Stenn <stenn@ntp.org>
* Fix build break triggered by updating deps-ver and libntp/systime.c at
  the same time by explicitly depending systime_s.c on systime.c.
(4.2.7p246) 2012/01/06 Released by Harlan Stenn <stenn@ntp.org>
* [Bug 2104] ntpdc fault with oversize -c command.
* [Bug 2106] Fix warnings when using -Wformat-security.
* Refactor timespecops.h and timevalops.h into inline functions.
(4.2.7p245) 2011/12/31 Released by Harlan Stenn <stenn@ntp.org>
* [Bug 2100] conversion problem with timespec/timeval <--> l_fp fixed;
  added tests to expose the bug.
(4.2.7p244) 2011/12/25 Released by Harlan Stenn <stenn@ntp.org>
* Updates from 4.2.6p5.
(4.2.7p243) 2011/12/23 Released by Harlan Stenn <stenn@ntp.org>
* [Bug 2095] ntptrace now needs 'rv' instead of 'pstat', reported
  by Michael Tatarinov.
(4.2.7p242) 2011/12/21 Released by Harlan Stenn <stenn@ntp.org>
* Include missing html/icons/sitemap.png, reported by Michael Tatarinov.
* Documentation updates from Dave Mills.
(4.2.7p241) 2011/12/18 Released by Harlan Stenn <stenn@ntp.org>
* [Bug 2015] Overriding sys_tick should recalculate sys_precision.
* [Bug 2037] Fuzzed non-interpolated clock may decrease.
* [Bug 2068] "tos ceiling" default and cap changed to 15.
* Floor peer delay using system precision, as with jitter, reflecting
  inability to measure shorter intervals.
(4.2.7p240) 2011/12/15 Released by Harlan Stenn <stenn@ntp.org>
* [Bug 2092] clock_select() selection jitter miscalculated.
* [Bug 2093] Reintroduce smaller stratum factor to system peer metric.
(4.2.7p239) 2011/12/11 Released by Harlan Stenn <stenn@ntp.org>
* Documentation updates from Dave Mills.
(4.2.7p238) 2011/12/09 Released by Harlan Stenn <stenn@ntp.org>
* [Bug 2082] from 4.2.6p5-RC3: 3-char refid sent by ntpd 4.2.6p5-RC2
  ends with extra dot.
* [Bug 2085] from 4.2.6p5-RC3: clock_update() sys_rootdisp calculation
  omits root delay.
* [Bug 2086] from 4.2.6p5-RC3: get_systime() should not offset by
  sys_residual.
* [Bug 2087] from 4.2.6p5-RC3: sys_jitter calculation overweights
  sys.peer jitter.
* from 4.2.6p5-RC3: Ensure NULL peer->dstadr is not accessed in orphan
  parent selection.
(4.2.7p237) 2011/12/01 Released by Harlan Stenn <stenn@ntp.org>
* [Bug 2050] from 4.2.6p5-RC2: Orphan mode stratum counting to infinity.
* [Bug 2059] from 4.2.6p5-RC2: optional billboard column "server" does
  not honor -n.
* [Bug 2066] from 4.2.6p5-RC2: ntpq lopeers ipv6 "local" column overrun.
* [Bug 2068] from 4.2.6p5-RC2: ntpd sends nonprintable stratum 16 refid
  to ntpq.
* [Bug 2069] from 4.2.6p5-RC2: broadcastclient, multicastclient spin up
  duplicate ephemeral associations without broadcastdelay.
* [Bug 2072] from 4.2.6p5-RC2: Orphan parent selection metric needs
  ntohl().
* [Bug 2073] Correct ntpq billboard's MODE_PASSIVE t from 'u' to 'S'.
* from 4.2.6p5-RC2: Exclude not-yet-determined sys_refid from use in
  loopback TEST12 (from Dave Mills).
* from 4.2.6p5-RC2: Never send KoD rate limiting response to MODE_SERVER.
* Floor calculation of sys_rootdisp at sys_mindisp in clock_update (from
  Dave Mills).
* Restore 4.2.6 clock_combine() weighting to ntp-dev, reverting to pre-
  4.2.7p70 method while also avoiding divide-by-zero (from Dave Mills).
* Round l_fp traffic interval when converting to integer in rate limit
  and KoD calculation.
(4.2.7p236) 2011/11/16 Released by Harlan Stenn <stenn@ntp.org>
* Documentation updates from Dave Mills.
(4.2.7p235) 2011/11/16 Released by Harlan Stenn <stenn@ntp.org>
* [Bug 2052] Autokey CRYPTO_ASSOC host@group vallen needs checking.
(4.2.7p234) 2011/11/07 Released by Harlan Stenn <stenn@ntp.org>
* Clean up -libm entries regarding libntp.a
(4.2.7p233) 2011/11/06 Released by Harlan Stenn <stenn@ntp.org>
* Documentation updates from Dave Mills.
(4.2.7p232) 2011/11/05 Released by Harlan Stenn <stenn@ntp.org>
* Update the NEWS file so we note the default disable of mode 7 requests.
* Clean up some bitrotted code in libntp/socket.c.
(4.2.7p231) 2011/11/03 Released by Harlan Stenn <stenn@ntp.org>
* [Bug 1940] ignore auth key if hex decoding fails.
* Add ntpq reslist command to query access restrictions, similar to
  ntpdc's reslist.
(4.2.7p230) 2011/11/01 Released by Harlan Stenn <stenn@ntp.org>
* Disable mode 7 (ntpdc) query processing in ntpd by default.  ntpq is
  believed to provide all functionality ntpdc did, and uses a less-
  fragile protocol that's safer and easier to maintain.  If you do find
  some management via ntpdc is needed, you can use "enable mode7" in the
  ntpd configuration.
* Directly limit the number of datagrams in a mrulist response, rather
  than limiting the number of entries returned to indirectly limit the
  datagram count.
* Documentation updates from Dave Mills.
(4.2.7p229) 2011/10/26 Released by Harlan Stenn <stenn@ntp.org>
* [Bug 1995] fix wrong use of ZERO() macro in 'ntp_calendar.c'
(4.2.7p228) 2011/10/23 Released by Harlan Stenn <stenn@ntp.org>
* [Bug 1995] add compile time stamp based era unfolding for
  'step_systime()' and necessary support to 'ntp-calendar.c'.
(4.2.7p227) 2011/10/22 Released by Harlan Stenn <stenn@ntp.org>
* [Bug 2036] gcc 2.95.3 preprocessor can't nest #ifdef in macro args.
* A number of compiler warnings eliminated.
(4.2.7p226) 2011/10/21 Released by Harlan Stenn <stenn@ntp.org>
* [Bug 2035] ntpq -c mrulist sleeps 1 sec between queries, not 5 msec.
* Documentation updates from Dave Mills.
(4.2.7p225) 2011/10/15 Released by Harlan Stenn <stenn@ntp.org>
* Documentation updates from Dave Mills.
(4.2.7p224) 2011/10/14 Released by Harlan Stenn <stenn@ntp.org>
* ntpq mrulist shows intermediate counts every five seconds while
  retrieving list, and allows Ctrl-C interruption of the retrieval,
  showing the incomplete list as retrieved.  Reduce delay between
  successive mrulist retrieval queries from 30 to 5 msec.  Do not
  give up mrulist retrieval when a single query times out.
(4.2.7p223) 2011/10/12 Released by Harlan Stenn <stenn@ntp.org>
* Documentation updates from Dave Mills.
(4.2.7p222) 2011/10/11 Released by Harlan Stenn <stenn@ntp.org>
* [Bug 2029] "make check" clutters syslog.
* Log signal description along with number on ntpd exit.
(4.2.7p221) 2011/10/10 Released by Harlan Stenn <stenn@ntp.org>
* [Bug 2025] Switching between daemon and kernel loops can doubly-
  correct drift
* [Bug 2028] ntpd -n (nofork) redirects logging to stderr.
* Documentation updates from Dave Mills.
(4.2.7p220) 2011/10/05 Released by Harlan Stenn <stenn@ntp.org>
* [Bug 1945] mbg_gps166.h use of _TM_DEFINED conflicts with MS VC.
* [Bug 1946] parse_start uses open; does not work on Windows.
* [Bug 1947] Porting parse-based Wharton refclock driver to Windows.
* [Bug 2024] Remove unused system event code EVNT_CLKHOP.
(4.2.7p219) 2011/10/04 Released by Harlan Stenn <stenn@ntp.org>
* Documentation updates from Dave Mills.
(4.2.7p218) 2011/10/03 Released by Harlan Stenn <stenn@ntp.org>
* [Bug 2019] Allow selection of cipher for private key files.
* Documentation updates from Dave Mills.
* ntp-keygen private key cipher default now triple-key triple DES CBC.
* ntp-keygen -M is intended to ignore all other defaults and
  options, so do not attempt to open existing Autokey host certificate
  before generating symmetric keys and terminating.
* Restore IFF, MV, and GQ identity parameter filename convention to
  ntpkey_<scheme>par_<group/host> in ntpd, matching ntp-keygen.
* Change some error logging to syslog to ignore logconfig mask, such
  as reporting PPSAPI failure in NMEA and WWVB refclocks.
* ntp-keygen on Windows XP and later systems will now create links
  expected by ntpd.  They are hardlinks on Windows, soft on POSIX.
* Conditionalize NMEA serial open message under clockevent.
* Send all peer variables to trappers in report_event().
(4.2.7p217) 2011/09/29 Released by Harlan Stenn <stenn@ntp.org>
* [Bug 2020] ntp-keygen -s no longer sets host in cert file name.
* [Backward Incompatible] ntp-keygen -i option long name changed from
  misleading --issuer-name to --ident.
(4.2.7p216) 2011/09/27 Released by Harlan Stenn <stenn@ntp.org>
* sntp documentation tag cleanup.
* mdoc2man improvements.
(4.2.7p215) 2011/09/24 Released by Harlan Stenn <stenn@ntp.org>
* Use patched mdoc2man script, from Eric Feng.
* Sync with ntp-4.2.6p4 (a no-op).
(4.2.7p214) 2011/09/20 Released by Harlan Stenn <stenn@ntp.org>
* [Bug 1981] Initial offset convergence applies frequency correction 2x
  with kernel discipline.
* [Bug 2008] Initial offset convergence degraded with 500 PPM adjtime().
* [Bug 2009] EVNT_NSET adj_systime() mishandled by Windows ntpd.
(4.2.7p213) 2011/09/08 Released by Harlan Stenn <stenn@ntp.org>
* [Bug 1999] NMEA does not send PMOTG messages any more.
(4.2.7p212) 2011/09/07 Released by Harlan Stenn <stenn@ntp.org>
* [Bug 2003] from 4.2.6p4-RC3: ntpq_read_assoc_peervars() broken.
(4.2.7p211) 2011/09/01 Released by Harlan Stenn <stenn@ntp.org>
* Update libevent to git head (2.1 branch) as of 2.0.14-stable.
(4.2.7p210) 2011/08/31 Released by Harlan Stenn <stenn@ntp.org>
* Require -D4 or higher for ntpd SIGALRM debug trace from [Bug 2000].
(4.2.7p209) 2011/08/27 Released by Harlan Stenn <stenn@ntp.org>
* [Bug 2000] ntpd worker threads must block signals expected in main
  thread.
* [Bug 2001] add ntpq -c timerstats like ntpdc -c timerstats.
* [Bug 2001] from 4.2.6p4-RC3: ntpdc timerstats reports overruns as
  handled.
* Update sntp tests to track the change of root dispersion to
  synchronization distance.
(4.2.7p208) 2011/08/24 Released by Harlan Stenn <stenn@ntp.org>
* Fix the CLOCK_MONOTONIC TRACE() message.
(4.2.7p207) 2011/08/22 Released by Harlan Stenn <stenn@ntp.org>
* Restore the original CLOCK_MONOTONIC output format in sntp.
* Cleanups for ntp-wait-opts.def and ntp.keys.def .
(4.2.7p206) 2011/08/20 Released by Harlan Stenn <stenn@ntp.org>
* [Bug 1993] ntpd Windows port adj_systime() broken in 4.2.7p203.
* sntp documentation and behavior improvements suggested by
  Steven Sommars.
* Have sntp report synchronization distance instead of root dispersion.
* Clean up ntp-wait-opts.def .
(4.2.7p205) 2011/08/19 Released by Harlan Stenn <stenn@ntp.org>
* [Bug 1992] util/tg2 doesn't compile, needs libntp.
(4.2.7p204) 2011/08/16 Released by Harlan Stenn <stenn@ntp.org>
* Added support for Garmin's $PGRMF sentence to NMEA driver
* [Bug 1988] Better sntp send failed error message needed.
* [Bug 1989] sntp manual page sometimes refers to SNTP as a program.
* [Bug 1990] sntp output should include stratum.
(4.2.7p203) 2011/08/13 Released by Harlan Stenn <stenn@ntp.org>
* [Bug 1986] Require Visual C++ 2005 or later compilers in Windows port.
* Actually use long long for (u_)int64 by correcting spelling of
  SIZEOF_LONG_LONG in ntp_types.h.
* Force .exe minimum Windows version to 0x0400 to allow NT4 in
  vs2005/*.vcproj files.
* Fix make distcheck with --enable-libevent-regress problem with
  unwritable $srcdir.
* Correct init_logging()'s def_syslogmask type to u_int32 following
  change of ntp_syslogmask from u_long to u_int32 in p202.
(4.2.7p202) 2011/08/09 Released by Harlan Stenn <stenn@ntp.org>
* [Bug 1983] --without-sntp build breaks in sntp subdir.
* [Bug 1984] from 4.2.6p4-RC3: ntp/libisc fails to compile on OS X 10.7.
* [Bug 1985] from 4.2.6p4-RC3: "logconfig =allall" rejected.
(4.2.7p201) 2011/08/05 Released by Harlan Stenn <stenn@ntp.org>
* sntp: change -h/--headspace to -g/--gap, and change the default gap
  from 10 to 50ms
* [Backward Incompatible] from 4.2.6p4: sntp: -l/--filelog ->
  -l/--logfile, to be consistent with ntpd.
* Documentation updates from Dave Mills.
* From 4.2.6p4: libopts/file.c fix from Bruce Korb (arg-type=file).
(4.2.7p200) 2011/08/04 Released by Harlan Stenn <stenn@ntp.org>
* Sync with 4.2.6p4-RC2.
(4.2.7p199) 2011/07/29 Released by Harlan Stenn <stenn@ntp.org>
* Documentation updates from Dave Mills.
(4.2.7p198) 2011/07/28 Released by Harlan Stenn <stenn@ntp.org>
* remove old binsubdir stuff from SNTP, as NTP_LOCINFO does that now.
(4.2.7p197) 2011/07/28 Released by Harlan Stenn <stenn@ntp.org>
* [Bug 1975] from 4.2.6p4-RC2: libntp/mktime.c won't work with 64-bit
  time_t
* [Bug 1976] genLocInfo writes to srcdir break 'make distcheck'.
* [Bug 1977] Fix flag/description mismatches in ntp-keygen-opts.def.
* Do not force "legacy" when --with-locfile is not given, genLocInfo
  will find the correct default for the system.
* Fix warnings in ntp_request.c ([Bug 1973] oversight) and sntp/main.c
  (CID 159, apparent overrun due to union, actually correct).
* Update sntp/loc/solaris to conform to stock locations.
(4.2.7p196) 2011/07/27 Released by Harlan Stenn <stenn@ntp.org>
* DEFAULT INSTALLATION DIRECTORY CHANGES ON SOME OSes: to get the old
  behavior, pass --with-locfile=legacy to 'configure'
* [Bug 1972] from 4.2.6p4-RC2: checking for struct rtattr fails.
* [Bug 1973] Widen reference clock mode from 8 to 32 bits.
* Removed sntp/m4/ntp_bindir.m4 - no longer needed.
* Move loc/ to sntp/loc/ .
* Move scripts/cvo.sh to sntp/scripts/cvo.sh .
* Move scripts/genLocInfo to sntp/scripts/genLocInfo .
* Give NTP_LOCINFO an optional path-to argument.
* Remove hacks to get NTP_LOCINFO-related data to sntp/ .
* Move sntp/include/mansec2subst.sed to sntp/scripts/mansec2subst.sed .
* If no "more specific" loc file is found for redhat* or fedora*,
  look for a loc/redhat file.
* If no "more specific" loc file is found and uname says this is Linux,
  look for a loc/linux file.
* Improve the help text: --with-locfile=XXX .
* work around solaris /bin/sh issues for genLocInfo.
(4.2.7p195) 2011/07/25 Released by Harlan Stenn <stenn@ntp.org>
* Added loc/redhat.
(4.2.7p194) 2011/07/25 Released by Harlan Stenn <stenn@ntp.org>
* [Bug 1608] from 4.2.6p4-RC2: Parse Refclock driver should honor
  trusttime.
* Add support for installing programs and scripts to libexec.
* Added loc/solaris.
(4.2.7p193) 2011/07/24 Released by Harlan Stenn <stenn@ntp.org>
* [Bug 1970] from 4.2.6p4-RC2: UNLINK_EXPR_SLIST() causes crash if list
  is empty.
* Update libevent to 2.1 HEAD as of merge of 2.0.13-stable-dev.
* Match addr_eqprefix() sizeof and memcpy destination to make it clear
  to static analysis that there is no buffer overrun (CID 402).
(4.2.7p192) 2011/07/18 Released by Harlan Stenn <stenn@ntp.org>
* [Bug 1966] Broken FILES section for ntp.keys.def.
(4.2.7p191) 2011/07/17 Released by Harlan Stenn <stenn@ntp.org>
* [Bug 1948] Update man page section layout.
* [Bug 1963] add reset command for ntpq :config, similar to ntpdc's.
* [Bug 1964] --without-sntp should not build sntp.
(4.2.7p190) 2011/07/13 Released by Harlan Stenn <stenn@ntp.org>
* [Bug 1961] from 4.2.6p4: html2man update: distribute ntp-wait.html.
* Require autogen-5.12.
(4.2.7p189) 2011/07/11 Released by Harlan Stenn <stenn@ntp.org>
* [Bug 1134] from 4.2.6p4-RC1: ntpd fails binding to tentative IPv6
  addresses.
* [Bug 1790] from 4.2.6p4-RC1: Update config.guess and config.sub to
  detect AIX6.
(4.2.7p188) 2011/06/28 Released by Harlan Stenn <stenn@ntp.org>
* [Bug 1958] genLocInfo must export PATH.
* ntp-wait: some versions of ntpd spell "associd" differently.
(4.2.7p187) 2011/06/24 Released by Harlan Stenn <stenn@ntp.org>
* [Bug 1954] Fix typos in [s]bin_PROGRAMS in ntpd/Makefile.am.
* Implement --with-locfile=filename configure argument.  If filename is
  empty we'll look under loc/ for a good fit.  If the filename contains
  a / character, it will be treated as a "normal" pathname.  Otherwise,
  that explicit file will be searched for under loc/ .
(4.2.7p186) 2011/06/23 Released by Harlan Stenn <stenn@ntp.org>
* [Bug 1950] Control installation of event_rpcgen.py.
* Update .point-changed-filelist for the new man pages.
* Update the building of OS-specific programs.
* Finish conversion to genLocInfo.
* validate MANTAGFMT in genLocInfo.
* Documentation update from Dave Mills.
(4.2.7p185) 2011/06/21 Released by Harlan Stenn <stenn@ntp.org>
* ntp_locs.m4: handle the case where . is not in the PATH.
* More genLocInfo cleanup.
(4.2.7p184) 2011/06/20 Released by Harlan Stenn <stenn@ntp.org>
* Added ntp_locs.m4.
* genLocInfo improvements.
* Add the man page tag "flavor" to the loc.* files.
* Add/distribute genLocInfo.
(4.2.7p183) 2011/06/19 Released by Harlan Stenn <stenn@ntp.org>
* Update the autogen include list for scripts/Makefile.am.
* Added loc.freebsd (and distribute it).
* Added loc.legacy (and distribute it).
(4.2.7p182) 2011/06/15 Released by Harlan Stenn <stenn@ntp.org>
* [Bug 1304] Update sntp.html to reflect new implementation.
* Update .point-changed-filelist .
* ntpdc documentation fixes.
* Update ntp-wait autogen docs.
* Update the ntpd autogen docs.
* Update the ntpsnmpd autogen docs.
* Use autogen to produce ntp-keygen docs.
* Add "license name" to ntp.lic for autogen-5.11.10.
* Prepare for ntp.keys.5.
(4.2.7p181) 2011/06/07 Released by Harlan Stenn <stenn@ntp.org>
* [Bug 1938] addr_eqprefix() doesn't clear enough storage.
(4.2.7p180) 2011/06/06 Released by Harlan Stenn <stenn@ntp.org>
* Upgrade to libevent-2.0.12.
* More sntp.1 cleanups.
* Produce ntpq.1 with the new autogen macros.
* Remove the deprecated "detail" stanza from ntpdc-opts.def.
(4.2.7p179) 2011/06/03 Released by Harlan Stenn <stenn@ntp.org>
* Update cmd-doc.tlib to autogen-5.11.10pre5.
* Upgrade local autoopts templates to 5.11.10pre5.
(4.2.7p178) 2011/06/02 Released by Harlan Stenn <stenn@ntp.org>
* Update the std_def_list to include the ntp.lic file.
* Distribute the ntp.lic file.
* Add http://ntp.org/license to the ntp.lic file.
(4.2.7p177) 2011/06/01 Released by Harlan Stenn <stenn@ntp.org>
* Use the latest autogen's new copyright template code.
* Clean up the ntp.lic file.
(4.2.7p176) 2011/05/31 Released by Harlan Stenn <stenn@ntp.org>
* sntp documentation cleanup.
* autogen documentation template cleanup.
(4.2.7p175) 2011/05/30 Released by Harlan Stenn <stenn@ntp.org>
* [Bug 1936] Correctly set IPV6_MULTICAST_LOOP.
* cmd-doc.tlib cleanup from Bruce Korb.
* sntp documentation cleanup.
(4.2.7p174) 2011/05/28 Released by Harlan Stenn <stenn@ntp.org>
* ntpdc documentation cleanup.
* sntp documentation cleanup.
* Don't build libevent with openssl support.  Right now, libevent
  doesn't use pkg-config to find openssl's installation location.
(4.2.7p173) 2011/05/25 Released by Harlan Stenn <stenn@ntp.org>
* Typo in emalloc.c hides file and line number from emalloc() error msg.
* parsesolaris.c compile fails on SPARC Solaris with conflicting printf.
* ntp_util.c compile fails on AIX and OSF with conflicting statsdir.
(4.2.7p172) 2011/05/24 Released by Harlan Stenn <stenn@ntp.org>
* Remove hardcoded 1/960 s. fudge for <CR> transmission time at 9600 8n1
  from WWVB/Spectracom driver introduced in 4.2.7p169.
(4.2.7p171) 2011/05/23 Released by Harlan Stenn <stenn@ntp.org>
* Eliminate warnings about shadowing global "basename" on Linux.
* Use filegen_config() consistently when changing filegen options.
* mprintf() should go to stdout, not stderr.  DPRINTF() uses mprintf().
* Repair a few simulator problems (more remain).
* Documentation updates from Dave Mills.
(4.2.7p170) 2011/05/19 Released by Harlan Stenn <stenn@ntp.org>
* [Bug 1932] libevent/util_internal.h builtin_expect compile error with
  gcc 2.95.
* Use 64-bit scalars in LFPTOD() and DTOLFP() on more platforms by
  conditionalizing on HAVE_U_INT64 rather than UINT64_MAX.
(4.2.7p169) 2011/05/18 Released by Harlan Stenn <stenn@ntp.org>
* [Bug 1933] WWVB/Spectracom driver timestamps LFs, not CRs.
(4.2.7p168) 2011/05/16 Released by Harlan Stenn <stenn@ntp.org>
* Convert receive buffer queue from doubly-linked list to FIFO.
(4.2.7p167) 2011/05/14 Released by Harlan Stenn <stenn@ntp.org>
* [Bug 1927] io_closeclock() should purge pending recvbufs.
* [Bug 1931] cv always includes fudgetime1, never fudgetime2.
* Use acts_close() in acts_shutdown() to avoid leaving a stale lockfile
  if unpeered via runtime configuration while the modem is open.
* Correct acts_close() test of pp->io.fd to see if it is open.
* 4.2.7p164 documentation updates re: 'tos orphanwait' expanded scope.
(4.2.7p166) 2011/05/13 Released by Harlan Stenn <stenn@ntp.org>
* If we have local overrides for autogen template files, use them.
* Convert more of the sntp-opt.def documentation from man to mdoc.
(4.2.7p165) 2011/05/11 Released by Harlan Stenn <stenn@ntp.org>
* Convert snmp docs to mdoc format, which requires autogen 5.11.9.
* from 4.2.6p4-RC1: Require autogen 5.11.9.
(4.2.7p164) 2011/05/11 Released by Harlan Stenn <stenn@ntp.org>
* [Bug 988] Local clock eats up -g option, so ntpd stops with large
  initial time offset.
* [Bug 1921] LOCAL, ACTS drivers with "prefer" excluded from initial
  candidate list.
* [Bug 1922] "tos orphanwait" applied incorrectly at startup.
* [Bug 1923] orphan parent favored over LOCAL, ACTS drivers.
* [Bug 1924] Billboard tally codes sometimes do not match operation,
  variables.
* Change "pool DNS" messages from msyslog to debug trace output.
* Remove unused FLAG_SYSPEER from peer->status.
* Respect "tos orphanwait" at startup.  Previously there was an
  unconditional 300 s. startup orphanwait, though other values were
  respected for subsequent orphan wait periods after no_sys_peer events.
* Apply "tos orphanwait" (def. 300 seconds) to LOCAL and ACTS reference
  clock drivers, in addition to orphan parent operation.  LOCAL and ACTS
  are not selectable during the orphanwait delay at startup and after
  each no_sys_peer event.  This prevents a particular form of clock-
  hopping, such as using LOCAL briefly at startup before remote peers
  are selectable.  This fixes the issue reported in [Bug 988].
* Documentation updates from Dave Mills.
(4.2.7p163) 2011/05/08 Released by Harlan Stenn <stenn@ntp.org>
* [Bug 1911] missing curly brace in libntp/ntp_rfc2553.c
(4.2.7p162) 2011/05/03 Released by Harlan Stenn <stenn@ntp.org>
* [Bug 1910] Support the Tristate Ltd. TS-GPSclock-01.
(4.2.7p161) 2011/05/02 Released by Harlan Stenn <stenn@ntp.org>
* [Bug 1904] 4.2.7p160 Windows build broken (POSIX_SHELL).
* [Bug 1906] 4.2.7p160 - libtool: compile: cannot determine name of
  library object in ./libevent
* Share a single sntp/libevent/build-aux directory between all three
  configure scripts.
* Add missing --enable-local-libevent help to top-level configure.
(4.2.7p160) 2011/05/01 Released by Harlan Stenn <stenn@ntp.org>
* from 4.2.6p4-RC1: Upgrade to libopts 35.0.10 from AutoGen 5.11.9pre8.
* [Bug 1901] Simulator does not set progname.
(4.2.7p159) 2011/04/28 Released by Harlan Stenn <stenn@ntp.org>
* Fix a couple of unused variable warnings.
* cleanup in timespecops.c / timevalops.c
(4.2.7p158) 2011/04/24 Released by Harlan Stenn <stenn@ntp.org>
* Update libevent --disable-libevent-regress handling to work when
  building libevent using mingw.
(4.2.7p157) 2011/04/21 Released by Harlan Stenn <stenn@ntp.org>
* [Bug 1890] 4.2.7p156 segfault in duplicate freeaddrinfo().
(4.2.7p156) 2011/04/19 Released by Harlan Stenn <stenn@ntp.org>
* [Bug 1851] freeaddrinfo() called after getaddrinfo() fails.
(4.2.7p155) 2011/04/18 Released by Harlan Stenn <stenn@ntp.org>
* Fix leak in refclock_datum.c start failure path.
(4.2.7p154) 2011/04/17 Released by Harlan Stenn <stenn@ntp.org>
* [Bug 1887] DNS fails on 4.2.7p153 using threads.
(4.2.7p153) 2011/04/16 Released by Harlan Stenn <stenn@ntp.org>
* A few more Coverity Scan cleanups.
(4.2.7p152) 2011/04/15 Released by Harlan Stenn <stenn@ntp.org>
* Update embedded libevent to current 2.1 git HEAD.
(4.2.7p151) 2011/04/14 Released by Harlan Stenn <stenn@ntp.org>
* Detect vsnprintf() support for "%m" and disable our "%m" expansion.
* Add --enable-c99-sprintf to configure args for -noopenssl variety of
  flock-build to avoid regressions in (v)snprintf() replacement.
* More msnprintf() unit tests.
* Coverity Scan error checking fixes.
* Log failure to fetch time from HOPF_P hardware.
* Check HOPF_S sscanf() conversion count before converted values.
(4.2.7p150) 2011/04/13 Released by Harlan Stenn <stenn@ntp.org>
* Remove never-used, incomplete ports/winnt/ntpd/refclock_trimbledc.[ch]
* On systems without C99-compliant (v)snprintf(), use C99-snprintf
  replacements (http://www.jhweiss.de/software/snprintf.html)
* Remove remaining sprintf() calls except refclock_ripencc.c (which is
  kept out of --enable-all-clocks as a result), upstream libs which use
  sprintf() only after careful buffer sizing.
(4.2.7p149) 2011/04/11 Released by Harlan Stenn <stenn@ntp.org>
* [Bug 1881] describe the {+,-,s} characters in configure --help output.
(4.2.7p148) 2011/04/09 Released by Harlan Stenn <stenn@ntp.org>
* Use _mkgmtime() as timegm() in the Windows port, rather than
  libntp/mktime.c's timegm().  Fixed [Bug 1875] on Windows using the old
  asn2ntp() code from before 4.2.7p147.
* ntp_crypto.c string buffer safety.
* Remove use of MAXFILENAME in mode 7 (ntpdc) on-wire structs.
* Change ntpd MAXFILENAME from 128 to 256 to match ntp-keygen.
* Buffer safety and sign extension fixes (thanks Coverity Scan).
(4.2.7p147) 2011/04/07 Released by Harlan Stenn <stenn@ntp.org>
* [Bug 1875] 'asn2ntp()' rewritten with 'caltontp()'; 'timegm()'
  substitute likely to crash with 64bit time_t.
(4.2.7p146) 2011/04/05 Released by Harlan Stenn <stenn@ntp.org>
* String buffer safety cleanup, converting to strlcpy() and strlcat().
* Use utmpname() before pututline() so repeated steps do not
  accidentally record into wtmp where utmp was intended.
* Use setutent() before each pututline() including first.
(4.2.7p145) 2011/04/04 Released by Harlan Stenn <stenn@ntp.org>
* [Bug 1840] ntp_lists.h FIFO macros buggy.
(4.2.7p144) 2011/04/03 Released by Harlan Stenn <stenn@ntp.org>
* [Bug 1874] ntpq -c "rv 0 sys_var_list" empty.
(4.2.7p143) 2011/03/31 Released by Harlan Stenn <stenn@ntp.org>
* [Bug 1732] ntpd ties up CPU on disconnected USB refclock.
* [Bug 1861] tickadj build failure using uClibc.
* [Bug 1862] in6addr_any test in configure fooled by arm gcc 4.1.3 -O2.
* Remove kernel line discipline driver code for clk and chu, deprecate
  related LDISC_ flags, and remove associated ntpd code to decode the
  timestamps, remove clktest line discipline test program.
* Remove "signal_no_reset: signal 17 had flags 4000000" logging, as it
  indicates no problem and is interpreted as an error.  Previously some
  bits had been ignored one-by-one, but Linux SA_RESTORER definition is
  unavailable to user headers.
(4.2.7p142) 2011/03/21 Released by Harlan Stenn <stenn@ntp.org>
* [Bug 1844] ntpd 4.2.7p131 NetBSD, --gc-sections links bad executable.
* Fix "make distcheck" break in libevent/sample caused by typo.
(4.2.7p141) 2011/03/20 Released by Harlan Stenn <stenn@ntp.org>
* Add "ntpq -c iostats" similar to "ntpdc -c iostats".
* Compare entire timestamp to reject duplicates in refclock_pps().
(4.2.7p140) 2011/03/17 Released by Harlan Stenn <stenn@ntp.org>
* [Bug 1848] ntpd 4.2.7p139 --disable-thread-support does not compile.
* Add --disable-thread-support to one flock-build variation.
* One more lock-while-init in lib/isc/task.c to quiet lock analysis.
(4.2.7p139) 2011/03/16 Released by Harlan Stenn <stenn@ntp.org>
* [Bug 1848] make check ntpd --saveconfigquit clutters syslog.
(4.2.7p138) 2011/03/08 Released by Harlan Stenn <stenn@ntp.org>
* [Bug 1846] MacOSX: debug symbol not found by propdelay or tickadj.
(4.2.7p137) 2011/03/07 Released by Harlan Stenn <stenn@ntp.org>
* Use TRACE() instead of DPRINTF() for libntp and utilities, which
  use the "debug" variable regardless of #ifdef DEBUG.
* Declare debug in libntp instead of each program.  Expose extern
  declaration to utilities, libntp, and DEBUG ntpd.
* Lock under-construction task, taskmgr objects to satisfy Coverity's
  mostly-correct assumptions about which variables are protected by
  which locks.
(4.2.7p136) 2011/03/02 Released by Harlan Stenn <stenn@ntp.org>
* [Bug 1839] 4.2.7p135 still installs libevent ev*.h headers.
(4.2.7p135) 2011/03/02 Released by Harlan Stenn <stenn@ntp.org>
* libevent: When building on systems with CLOCK_MONOTONIC available,
  separate the internal timeline (possibly counting since system boot)
  from the gettimeofday() timeline in event_base cached timevals.  Adds
  new event_base_tv_cached() to retrieve cached callback round start
  time on the internal timeline, and changes
  event_based_gettimeofday_cached() to always return times using the
  namesake timeline.  This preserves the benefit of using the never-
  stepped monotonic clock for event timeouts while providing clients
  with times consistently using gettimeofday().
* Correct event_base_gettimeofday_cached() workaround code in
  sntp to work with corrected libevent.
* Remove sntp l_fp_output() test now that it uses prettydate().
* [Bug 1839] 4.2.7p131 installs libevent ev*.h headers.
* Ensure CONFIG_SHELL is not empty before relying on it for #! scripts.
(4.2.7p134) 2011/02/24 Released by Harlan Stenn <stenn@ntp.org>
* [Bug 1837] Build fails on Win7 due to regedit requiring privilege.
* Provide fallback definitions for GetAdaptersAddresses() for Windows
  build environments lacking iphlpapi.h.
* Rename file containing 1.xxxx ChangeSet revision from version to
  scm-rev to avoid invoking GNU make implicit rules attempting to
  compile version.c into version.  Problem was with sntp/version.o
  during make distcheck after fix for spurious sntp rebuilds.
* Add INC_ALIGNED_PTR() macro to align pointers like malloc().
(4.2.7p133) 2011/02/23 Released by Harlan Stenn <stenn@ntp.org>
* [Bug 1834] ntpdate 4.2.7p131 aborts with assertion failure.
* Move sntp last in top-level Makefile.am SUBDIRS so that the libevent
  tearoff (if required) and sntp are compiled after the rest.
* Use a single set of Automake options for each package in configure.ac
  AM_INIT, remove Makefile.am AUTOMAKE_OPTIONS= lines.
* Correct spurious sntp rebuilds triggered by a make misperception
  sntp/version was out-of-date relative to phony target FRC.version.
* Do not cache paths to perl, test, or pkg-config, searching the PATH
  at configure time is worth it to pick up tool updates.
(4.2.7p132) 2011/02/22 Released by Harlan Stenn <stenn@ntp.org>
* [Bug 1832] ntpdate doesn't allow timeout > 2s.
* [Bug 1833] The checking sem_timedwait() fails without -pthread.
* ElectricFence was suffering bitrot - remove it.  valgrind works well.
* Enable all relevant automake warnings.
* Correct Solaris 2.1x PTHREAD_ONCE_INIT extra braces test to avoid
  triggering warnings due to excess braces.
* Remove libevent-cfg from sntp/Makefile.am.
* Provide bug report and URL options to Autoconf.
* Avoid relying on remake rules for routine build/flock-build for
  libevent as for the top-level and sntp subproject.
(4.2.7p131) 2011/02/21 Released by Harlan Stenn <stenn@ntp.org>
* [Bug 1087] -v/--normalverbose conflicts with -v/--version in sntp.
* [Bug 1088] sntp should (only) report the time difference without -s/-a.
* older autoconf sometimes dislikes [].
* Move "can't write KoD file" warning from sntp shutdown to startup.
* refclock_acts.c cleanup from Dave Mills.
* Convert sntp to libevent event-driven socket programming.  Instead of
  blocking name resolution and querying one NTP server at a time,
  resolve server names and send NTP queries without blocking.  Add
  sntp command-line options to adjust timing and optionally wait for all
  servers to respond instead of exiting after the first.
* Import libevent 2.0.10-stable plus local patches as a tearoff, used
  only if the target system lacks an installed libevent 2.0.9 or later.
* Move blocking worker and resolver to libntp from ntpd.
* Use threads rather than forked child processes for blocking worker
  when possible.  Override with configure --disable-thread-support.
* Move init_logging(), change_logfile(), and setup_logfile() from ntpd
  to libntp, use them in sntp.
* Test --without-sntp in flock-build script's -no-refclocks variety.
* Avoid invoking config.status twice in a row in build script.
* Move more m4sh tests needed by libntp to shared .m4 files.
* Split up ntp_libntp.m4 into smaller, more specific subsets.
* Enable gcc -Wcast-align, fix many instances of warnings when casting
  a pointer to a more-strictly-aligned underlying type.
(4.2.7p130) 2011/02/12 Released by Harlan Stenn <stenn@ntp.org>
* [Bug 1811] Update the download location in WHERE-TO-START.
(4.2.7p129) 2011/02/09 Released by Harlan Stenn <stenn@ntp.org>
* Add missing "break;" to ntp_control.c ctl_putsys() for caliberrs, used
  by ntpq -c kerninfo introduced in 4.2.7p104.
* Fix leak in ntp_control.c read_mru_list().
(4.2.7p128) 2011/01/30 Released by Harlan Stenn <stenn@ntp.org>
* [Bug 1799] ntpq mrv crash.
* [Bug 1801] ntpq mreadvar requires prior association caching.
(4.2.7p127) 2011/01/28 Released by Harlan Stenn <stenn@ntp.org>
* [Bug 1797] Restore stale timestamp check from the RANGEGATE cleanup.
(4.2.7p126) 2011/01/27 Released by Harlan Stenn <stenn@ntp.org>
* Fix unexposed fencepost error in format_time_fraction().
* Add more unit tests for timeval_tostr() and timespec_tostr().
(4.2.7p125) 2011/01/26 Released by Harlan Stenn <stenn@ntp.org>
* [Bug 1794] ntpq -c rv missing clk_wander information.
* [Bug 1795] ntpq readvar does not display last variable.
(4.2.7p124) 2011/01/25 Released by Harlan Stenn <stenn@ntp.org>
* sntp/Makefile.am needs any passed-in CFLAGS.
(4.2.7p123) 2011/01/24 Released by Harlan Stenn <stenn@ntp.org>
* [Bug 1788] tvtots.c tables inaccurate
(4.2.7p122) 2011/01/22 Released by Harlan Stenn <stenn@ntp.org>
* ACTS refclock cleanup from Dave Mills.
* Avoid shadowing the "group" global variable.
(4.2.7p121) 2011/01/21 Released by Harlan Stenn <stenn@ntp.org>
* [Bug 1786] Remove extra semicolon from ntp_proto.c .
(4.2.7p120) 2011/01/20 Released by Harlan Stenn <stenn@ntp.org>
* Change new timeval and timespec to string routines to use snprintf()
  rather than hand-crafted conversion, avoid signed int overflow there.
* Add configure support for SIZEOF_LONG_LONG to enable portable use of
  snprintf() with time_t.
* Grow ntpd/work_thread.c arrays as needed.
* Add DEBUG_* variants of ntp_assert.h macros which compile away using
  ./configure --disable-debugging.
* Fix tvalops.cpp unit test failures for 32-bit builds.
* Return to a single autoreconf invocation in ./bootstrap script.
* Fix warnings seen on FreeBSD 9.
* crypto group changes from Dave Mills.
* Lose the RANGEGATE check in PPS, from Dave Mills.
* ACTS refclock cleanup from Dave Mills.
* Documentation updates from Dave Mills.
* NMEA driver documentation update from Juergen Perlinger.
(4.2.7p119) 2011/01/18 Released by Harlan Stenn <stenn@ntp.org>
* added timespecops.{c,h} and tievalops.{c.h} to libntp and include
  added tspecops.cpp to tests/libntp
* Correct msyslog.c build break on Solaris 2.9 from #ifdef/#if mixup.
(4.2.7p118) 2011/01/15 Released by Harlan Stenn <stenn@ntp.org>
* Simplify the built-sources stuff in sntp/ .
* Fix check for -lipv6 on HP-UX 11.
(4.2.7p117) 2011/01/13 Released by Harlan Stenn <stenn@ntp.org>
* Add configure --without-sntp option to disable building sntp and
  sntp/tests.  withsntp=no in the environment changes the default.
* Build infrastructure cleanup:
  Move m4 directory to sntp/m4.
  Share a single set of genver output between sntp and the top level.
  Share a single set of autogen included .defs in sntp/include.
  Share a single set of build-aux scripts (e.g. config.guess, missing).
  Add ntp_libntp.m4 and ntp_ipv6.m4 to reduce configure.ac duplication.
  Warn and exit build/flock-build if bootstrap needs to be run.
(4.2.7p116) 2011/01/10 Released by Harlan Stenn <stenn@ntp.org>
* refclock_nmea.c refactoring by Juergen Perlinger.
(4.2.7p115) 2011/01/09 Released by Harlan Stenn <stenn@ntp.org>
* [Bug 1780] Windows ntpd 4.2.7p114 crashes in ioctl().
* [Bug 1781] longlong undefined in sntp handle_pkt() on Debian amd64.
(4.2.7p114) 2011/01/08 Released by Harlan Stenn <stenn@ntp.org>
* Fix for openssl pkg-config detection eval failure.
* Add erealloc_zero(), refactor estrdup(), emalloc(), emalloc_zero() to
  separate tracking callsite file/line from using debug MS C runtime,
  and to reduce code duplication.
(4.2.7p113) 2011/01/07 Released by Harlan Stenn <stenn@ntp.org>
* [Bug 1776] sntp mishandles -t/--timeout and -a/--authentication.
* Default to silent make rules, override with make V=1 or ./configure
  --disable-silent-rules.
* Correct --with-openssl-incdir defaulting with pkg-config.
* Correct ./build on systems without gtest available.
* Begin moving some of the low-level socket stuff to libntp.
(4.2.7p112) 2011/01/06 Released by Harlan Stenn <stenn@ntp.org>
* [Bug 1773] openssl not detected during ./configure.
* [Bug 1774] Segfaults if cryptostats enabled and built without OpenSSL.
* Use make V=0 in build script to increase signal/noise ratio.
(4.2.7p111) 2011/01/05 Released by Harlan Stenn <stenn@ntp.org>
* [Bug 1772] refclock_open() return value check wrong for ACTS.
* Default --with-openssl-libdir and --with-openssl-incdir to the values
  from pkg-config, falling back on our usual search paths if pkg-config
  is not available or does not have openssl.pc on PKG_CONFIG_PATH.
* Change refclock_open() to return -1 on failure like open().
* Update all refclock_open() callers to check for fd <= 0 indicating
  failure, so they work with older and newer refclock_open() and can
  easily backport.
* Initialize refclockproc.rio.fd to -1, harmonize refclock shutdown
  entrypoints to avoid crashing, particularly if refclock_open() fails.
* Enable tickadj-like taming of wildly off-spec Windows clock using
  NTPD_TICKADJ_PPM env. var. specifying baseline slew.
(4.2.7p110) 2011/01/04 Released by Harlan Stenn <stenn@ntp.org>
* [Bug 1771] algorithmic error in 'clocktime()' fixed.
* Unit tests extended for hard-coded system time.
* make V=0 and configure --enable-silent-rules supported.
* setvar modemsetup = ATE0... overrides ACTS driver default.
* Preserve last timecode in ACTS driver (ntpq -ccv).
* Tolerate previous ATE1 state when sending ACTS setup.
* Enable raw tty line discipline in Windows port.
* Allow tty open/close/open to succeed on Windows port.
* Enable ACTS and CHU reference clock drivers on Windows.
(4.2.7p109) 2011/01/02 Released by Harlan Stenn <stenn@ntp.org>
* Remove nearly all strcpy() and most strcat() from NTP distribution.
  One major pocket remains in ntp_crypto.c.  libopts & libisc also have
  (safe) uses of strcpy() and strcat() remaining.
* Documentation updates from Dave Mills.
(4.2.7p108) 2011/01/01 Released by Harlan Stenn <stenn@ntp.org>
* [Bug 1764] Move Palisade modem control logic to configure.ac.
* [Bug 1768] TIOCFLUSH undefined in linux for refclock_acts.
* Autokey multiple identity group improvements from Dave Mills.
* from 4.2.6p3: Update the copyright year.
(4.2.7p107) 2010/12/31 Released by Harlan Stenn <stenn@ntp.org>
* [Bug 1764] Palisade driver doesn't build on Linux.
* [Bug 1766] Oncore clock has offset/high jitter at startup.
* Move ntp_control.h variable IDs to ntp_control.c, remove their use by
  ntpq.  They are implementation details private to ntpd.  [Bug 597] was
  caused by ntpq's reliance on these IDs it need not know about.
* refclock_acts.c updates from Dave Mills.
(4.2.7p106) 2010/12/30 Released by Harlan Stenn <stenn@ntp.org>
* from 4.2.6p3: Update genCommitLog for the bk-5 release.
(4.2.7p105) 2010/12/29 Released by Harlan Stenn <stenn@ntp.org>
(4.2.7p104) 2010/12/28 Released by Harlan Stenn <stenn@ntp.org>
* from 4.2.6p3: Create and use scripts/check--help when generating
  .texi files.
* from 4.2.6p3: Update bk triggers for the bk-5 release.
* Support for multiple Autokey identity groups from Dave Mills.
* Documentation updates from Dave Mills.
* Add ntpq kerninfo, authinfo, and sysinfo commands similar to ntpdc's.
(4.2.7p103) 2010/12/24 Released by Harlan Stenn <stenn@ntp.org>
* Add ntpq pstats command similar to ntpdc's.
* Remove ntpq pstatus command, rv/readvar does the same and more.
* Documentation updates from Dave Mills.
(4.2.7p102) 2010/12/23 Released by Harlan Stenn <stenn@ntp.org>
* Allow ntpq &1 associd use without preceding association-fetching.
* Documentation updates from Dave Mills.
(4.2.7p101) 2010/12/22 Released by Harlan Stenn <stenn@ntp.org>
* from 4.2.6p3-RC12: Upgrade to libopts 34.0.9 from AutoGen 5.11.6pre7.
* from 4.2.6p3-RC12: Relax minimum Automake version to 1.10 with updated
  libopts.m4.
(4.2.7p100) 2010/12/21 Released by Harlan Stenn <stenn@ntp.org>
* [Bug 1743] from 4.2.6p3-RC12: Display timezone offset when showing
  time for sntp in the local timezone (documentation updates).
(4.2.7p99) 2010/12/21 Released by Harlan Stenn <stenn@ntp.org>
* Add unit tests for msnprintf().
(4.2.7p98) 2010/12/20 Released by Harlan Stenn <stenn@ntp.org>
* [Bug 1761] clockstuff/clktest-opts.h omitted from tarball.
* [Bug 1762] from 4.2.6p3-RC12: manycastclient responses interfere.
* Documentation updates from Dave Mills.
(4.2.7p97) 2010/12/19 Released by Harlan Stenn <stenn@ntp.org>
* [Bug 1458] from 4.2.6p3-RC12: Can not compile NTP on FreeBSD 4.7.
* [Bug 1760] from 4.2.6p3-RC12: ntpd Windows interpolation cannot be
  disabled.
* from 4.2.6p3-RC12: Upgrade to libopts 34.0.9 from AutoGen 5.11.6pre5.
* Documentation updates from Dave Mills.
(4.2.7p96) 2010/12/18 Released by Harlan Stenn <stenn@ntp.org>
* [Bug 1758] from 4.2.6p3-RC12: setsockopt IPV6_MULTICAST_IF with wrong
  ifindex.
* Documentation updates from Dave Mills.
(4.2.7p95) 2010/12/17 Released by Harlan Stenn <stenn@ntp.org>
* [Bug 1753] 4.2.7p94 faults on startup in newpeer(), strdup(NULL).
* [Bug 1754] from 4.2.6p3-RC12: --version output should be more verbose.
* [Bug 1757] from 4.2.6p3-RC12: oncore snprintf("%m") doesn't expand %m.
* from 4.2.6p3-RC12: Suppress ntp-keygen OpenSSL version display for
  --help, --version, display both build and runtime OpenSSL versions
  when they differ.
* from 4.2.6p3-RC12: Upgrade to libopts 33.5.8 from AutoGen 5.11.6pre3.
* Documentation updates from Dave Mills.
(4.2.7p94) 2010/12/15 Released by Harlan Stenn <stenn@ntp.org>
* [Bug 1751] from 4.2.6p3-RC12: Support for Atari FreeMiNT OS.
* Documentation updates from Dave Mills.
(4.2.7p93) 2010/12/13 Released by Harlan Stenn <stenn@ntp.org>
* [Bug 1510] from 4.2.6p3-RC12: Add modes 20/21 for driver 8 to support
  RAWDCF @ 75 baud.
* [Bug 1741] from 4.2.6p3-RC12: Enable multicast reception on each
  address (Windows).
* from 4.2.6p3-RC12: Other manycastclient repairs:
  Separate handling of scope ID embedded in many in6_addr from ifindex
  used for IPv6 multicasting ioctls.
  Add INT_PRIVACY endpt bit flag for IPv6 RFC 4941 privacy addresses.
  Enable outbound multicast from only one address per interface in the
  same subnet, and in that case prefer embedded MAC address modified
  EUI-64 IPv6 addresses first, then static, and last RFC 4941 privacy
  addresses.
  Use setsockopt(IP[V6]_MULTICAST_IF) before each send to multicast to
  select the local source address, using the correct socket is not
  enough.
* "server ... ident <groupname>" changes from Dave Mills.
* Documentation updates from Dave Mills.
(4.2.7p92) 2010/12/08 Released by Harlan Stenn <stenn@ntp.org>
* [Bug 1743] from 4.2.6p3-RC12: Display timezone offset when showing
  time for sntp in the local timezone.
(4.2.7p91) 2010/12/07 Released by Harlan Stenn <stenn@ntp.org>
* [Bug 1732] ntpd ties up CPU on disconnected USB device.
* [Bug 1742] form 4.2.6p3-RC12: Fix a typo in an error message in the
  "build" script.
(4.2.7p90) 2010/12/06 Released by Harlan Stenn <stenn@ntp.org>
* [Bug 1738] Windows ntpd has wrong net adapter name.
* [Bug 1740] ntpdc -c reslist packet count wrongly treated as signed.
(4.2.7p89) 2010/12/04 Released by Harlan Stenn <stenn@ntp.org>
* [Bug 1736] tos int, bool options broken in 4.2.7p66.
* from 4.2.6p3-RC12: Clean up the SNTP documentation.
(4.2.7p88) 2010/12/02 Released by Harlan Stenn <stenn@ntp.org>
* [Bug 1735] 'clocktime()' aborts ntpd on bogus input
(4.2.7p87) 2010/12/01 Released by Harlan Stenn <stenn@ntp.org>
* from 4.2.6p3-RC12: Clean up m4 quoting in configure.ac, *.m4 files,
  resolving intermittent AC_LANG_PROGRAM possibly undefined errors.
(4.2.7p86) 2010/11/29 Released by Harlan Stenn <stenn@ntp.org>
* Documentation updates from Dave Mills.
(4.2.7p85) 2010/11/24 Released by Harlan Stenn <stenn@ntp.org>
* Documentation updates from Dave Mills.
(4.2.7p84) 2010/11/22 Released by Harlan Stenn <stenn@ntp.org>
* [Bug 1618] Unreachable code in jjy_start().
* [Bug 1725] from 4.2.6p3-RC11: ntpd sends multicast from only one
  address.
* from 4.2.6p3-RC11: Upgrade libopts to 33.3.8.
* from 4.2.6p3-RC11: Bump minimum Automake version to 1.11, required for
  AM_COND_IF use in LIBOPTS_CHECK.
* An almost complete rebuild of the initial loopfilter configuration
  process, including the code that determines the interval between
  frequency file updates, from Dave Mills.
* Documentation updates from Dave Mills.
* Add ntp-keygen -l/--lifetime to control certificate expiry.
* JJY driver improvements for Tristate JJY01/02, including changes
  to its clockstats format.
* Add "nonvolatile" ntp.conf directive to control how often the
  driftfile is written.
(4.2.7p83) 2010/11/17 Released by Harlan Stenn <stenn@ntp.org>
* [Bug 1727] ntp-keygen PLEN, ILEN undeclared --without-crypto.
* Remove top-level libopts, use sntp/libopts.
* from 4.2.6p3-RC11: Remove log_msg() and debug_msg() from sntp in favor
  of msyslog().
* Documentation updates from Dave Mills.
(4.2.7p82) 2010/11/16 Released by Harlan Stenn <stenn@ntp.org>
* [Bug 1728] from 4.2.6p3-RC11: In ntp_openssl.m4, don't add
  -I/usr/include or -L/usr/lib to CPPFLAGS or LDFLAGS.
(4.2.7p81) 2010/11/14 Released by Harlan Stenn <stenn@ntp.org>
* [Bug 1681] from 4.2.6p3-RC10: More sntp logging cleanup.
* [Bug 1683] from 4.2.6p3-RC10: Non-localhost on loopback exempted from
  nic rules.
* [Bug 1719] Cleanup for ntp-keygen and fix -V crash, from Dave Mills.
(4.2.7p80) 2010/11/10 Released by Harlan Stenn <stenn@ntp.org>
* [Bug 1574] from 4.2.6p3-RC9: sntp doesn't set tv_usec correctly.
* [Bug 1681] from 4.2.6p3-RC9: sntp logging cleanup.
* [Bug 1683] from 4.2.6p3-RC9: Interface binding does not seem to work
  as intended.
* [Bug 1708] make check fails with googletest 1.4.0.
* [Bug 1709] from 4.2.6p3-RC9: ntpdate ignores replies with equal
  receive and transmit timestamps.
* [Bug 1715] sntp utilitiesTest.IPv6Address failed.
* [Bug 1718] Improve gtest checks in configure.ac.
(4.2.7p79) 2010/11/07 Released by Harlan Stenn <stenn@ntp.org>
* Correct frequency estimate with no drift file, from David Mills.
(4.2.7p78) 2010/11/04 Released by Harlan Stenn <stenn@ntp.org>
* [Bug 1697] filegen implementation should be improved.
* Refactor calendar functions in terms of new common code.
* Documentation updates from Dave Mills.
(4.2.7p77) 2010/11/03 Released by Harlan Stenn <stenn@ntp.org>
* [Bug 1692] packageinfo.sh needs to be "sourced" using ./ .
* [Bug 1695] ntpdate takes longer than necessary.
(4.2.7p76) 2010/11/02 Released by Harlan Stenn <stenn@ntp.org>
* [Bug 1690] Unit tests fails to build on some systems.
* [Bug 1691] Use first NMEA sentence each second.
* Put the sntp tests under sntp/ .
* ... and only build/run them if we have gtest.
* Documentation updates from Dave Mills.
(4.2.7p75) 2010/10/30 Released by Harlan Stenn <stenn@ntp.org>
* Documentation updates from Dave Mills.
* Include Linus Karlsson's GSoC 2010 testing code.
(4.2.7p74) 2010/10/29 Released by Harlan Stenn <stenn@ntp.org>
* [Bug 1685] from 4.2.6p3-RC8: NMEA driver mode byte confusion.
* from 4.2.6p3-RC8: First cut at using scripts/checkChangeLog.
* Documentation updates from Dave Mills.
(4.2.7p73) 2010/10/27 Released by Harlan Stenn <stenn@ntp.org>
* [Bug 1680] Fix alignment of clock_select() arrays.
* refinements to new startup behavior from David Mills.
* For the bootstrap script, touch .html files last.
* Add 'make check' test case that would have caught [Bug 1678].
(4.2.7p72) 2010/10/26 Released by Harlan Stenn <stenn@ntp.org>
* [Bug 1679] Fix test for -lsocket.
* Clean up missing ;; entries in configure.ac.
(4.2.7p71) 2010/10/25 Released by Harlan Stenn <stenn@ntp.org>
* [Bug 1676] from 4.2.6p3-RC7: NMEA: $GPGLL did not work after fix
  for Bug 1571.
* [Bug 1678] "restrict source" treated as "restrict default".
* from 4.2.6p3-RC7: Added scripts/checkChangeLog.
(4.2.7p70) 2010/10/24 Released by Harlan Stenn <stenn@ntp.org>
* [Bug 1571] from 4.2.6p3-RC6: NMEA does not relate data to PPS edge.
* [Bug 1572] from 4.2.p63-RC6: NMEA time adjustment for GPZDG buggy.
* [Bug 1675] from 4.2.6p3-RC6: Prohibit includefile remote config.
* Enable generating ntpd/ntp_keyword.h after keyword-gen.c changes on
  Windows as well as POSIX platforms.
* Fix from Dave Mills for a rare singularity in clock_combine().
(4.2.7p69) 2010/10/23 Released by Harlan Stenn <stenn@ntp.org>
* [Bug 1671] Automatic delay calibration is sometimes inaccurate.
(4.2.7p68) 2010/10/22 Released by Harlan Stenn <stenn@ntp.org>
* [Bug 1669] from 4.2.6p3-RC5: NTP fails to compile on IBM AIX 5.3.
* [Bug 1670] Fix peer->bias and broadcastdelay.
* Documentation updates from Dave Mills.
* Documentation EOL cleanup.
(4.2.7p67) 2010/10/21 Released by Harlan Stenn <stenn@ntp.org>
* [Bug 1649] from 4.2.6p3-RC5: Require NMEA checksum if $GPRMC or
  previously seen.
(4.2.7p66) 2010/10/19 Released by Harlan Stenn <stenn@ntp.org>
* [Bug 1277] Provide and use O(1) FIFOs, esp. in the config tree code.
* Remove unused 'bias' configuration keyword.
(4.2.7p65) 2010/10/16 Released by Harlan Stenn <stenn@ntp.org>
* [Bug 1584] from 4.2.6p3-RC4: wrong SNMP type for precision,
  resolution.
* Remove 'calldelay' and 'sign' remnants from parser, ntp_config.c.
(4.2.7p64) 2010/10/15 Released by Harlan Stenn <stenn@ntp.org>
* [Bug 1584] from 4.2.6p3-RC3: ntpsnmpd OID must be mib-2.197.
* [Bug 1659] from 4.2.6p3-RC4: Need CLOCK_TRUETIME not CLOCK_TRUE.
* [Bug 1663] ntpdsim should not open net sockets.
* [Bug 1665] from 4.2.6p3-RC4: is_anycast() u_int32_t should be u_int32.
* from 4.2.6p3: ntpsnmpd, libntpq warning cleanup.
* Remove 'calldelay' and 'sign' keywords (Dave Mills).
* Documentation updates from Dave Mills.
(4.2.7p63) 2010/10/13 Released by Harlan Stenn <stenn@ntp.org>
* [Bug 1080] from 4.2.6p3-RC3: ntpd on ipv6 routers very chatty.
* Documentation nit cleanup.
* Documentation updates from Dave Mills.
(4.2.7p62) 2010/10/12 Released by Harlan Stenn <stenn@ntp.org>
* [Bug 750] from 4.2.6p3-RC3: Non-existing device causes coredump with
  RIPE-NCC driver.
* [Bug 1567] from 4.2.6p3-RC3: Support Arbiter 1093C Satellite Clock on
  Windows.
* [Bug 1581] from 4.2.6p3-RC3: printf format string mismatch leftover.
* [Bug 1659] from 4.2.6p3-RC3: Support Truetime Satellite Clocks on
  Windows.
* [Bug 1660] from 4.2.6p3-RC3: On some systems, test is in /usr/bin, not
  /bin.
* [Bug 1661] from 4.2.6p3-RC3: Re-indent refclock_ripencc.c.
* Lose peer_count from ntp_peer.c and ntp_proto.c (Dave Mills).
* Documentation updates from Dave Mills.
(4.2.7p61) 2010/10/06 Released by Harlan Stenn <stenn@ntp.org>
* Documentation and code cleanup from Dave Mills. No more NTP_MAXASSOC.
(4.2.7p60) 2010/10/04 Released by Harlan Stenn <stenn@ntp.org>
* Documentation updates from Dave Mills.
(4.2.7p59) 2010/10/02 Released by Harlan Stenn <stenn@ntp.org>
* Documentation updates from Dave Mills.
* Variable name cleanup from Dave Mills.
* [Bug 1657] darwin needs res_9_init, not res_init.
(4.2.7p58) 2010/09/30 Released by Harlan Stenn <stenn@ntp.org>
* Clock select bugfix from Dave Mills.
* [Bug 1554] peer may stay selected as system peer after becoming
  unreachable.
* [Bug 1644] from 4.2.6p3-RC3: cvo.sh should use lsb_release to identify
  linux distros.
* [Bug 1646] ntpd crashes with relative path to logfile.
(4.2.7p57) 2010/09/27 Released by Harlan Stenn <stenn@ntp.org>
* Documentation updates from Dave Mills.
(4.2.7p56) 2010/09/25 Released by Harlan Stenn <stenn@ntp.org>
* Clock combining algorithm improvements from Dave Mills.
* Documentation updates from Dave Mills.
* [Bug 1642] ntpdsim can't find simulate block in config file.
* [Bug 1643] from 4.2.6p3-RC3: Range-check the decoding of the RIPE-NCC
  status codes.
(4.2.7p55) 2010/09/22 Released by Harlan Stenn <stenn@ntp.org>
* Documentation updates from Dave Mills.
* [Bug 1636] from 4.2.6p3-RC2: segfault after denied remote config.
(4.2.7p54) 2010/09/21 Released by Harlan Stenn <stenn@ntp.org>
* More Initial convergence improvements from Dave Mills.
* Documentation updates from Dave Mills.
* [Bug 1635] from 4.2.6p3-RC2: "filegen ... enable" is not default.
(4.2.7p53) 2010/09/20 Released by Harlan Stenn <stenn@ntp.org>
* Documentation updates from Dave Mills.
* More Initial convergence improvements from Dave Mills.
(4.2.7p52) 2010/09/19 Released by Harlan Stenn <stenn@ntp.org>
* Initial convergence improvements from Dave Mills.
(4.2.7p51) 2010/09/18 Released by Harlan Stenn <stenn@ntp.org>
* [Bug 1344] from 4.2.6p3-RC1: ntpd on Windows exits without logging
  cause.
* [Bug 1629] 4.2.7p50 configure.ac changes invalidate config.cache.
* [Bug 1630] 4.2.7p50 cannot bootstrap on Autoconf 2.61.
(4.2.7p50) 2010/09/16 Released by Harlan Stenn <stenn@ntp.org>
* Cleanup NTP_LIB_M.
* [Bug 1628] Clean up -lxnet/-lsocket usage for (open)solaris.
(4.2.7p49) 2010/09/13 Released by Harlan Stenn <stenn@ntp.org>
* Documentation updates from Dave Mills.
(4.2.7p48) 2010/09/12 Released by Harlan Stenn <stenn@ntp.org>
* Documentation updates from Dave Mills.
(4.2.7p47) 2010/09/11 Released by Harlan Stenn <stenn@ntp.org>
* Documentation updates from Dave Mills.
* [Bug 1588] finish configure --disable-autokey implementation.
* [Bug 1616] refclock_acts.c: if (pp->leap == 2) is always false.
* [Bug 1620] [Backward Incompatible] "discard minimum" value should be in
  seconds, not log2 seconds.
(4.2.7p46) 2010/09/10 Released by Harlan Stenn <stenn@ntp.org>
* Use AC_SEARCH_LIBS instead of AC_CHECK_LIB for NTP_LIB_M.
(4.2.7p45) 2010/09/05 Released by Harlan Stenn <stenn@ntp.org>
* [Bug 1578] Consistently use -lm when needed.
(4.2.7p44) 2010/08/27 Released by Harlan Stenn <stenn@ntp.org>
* [Bug 1573] from 4.2.6p3-beta1: Miscalculation of offset in sntp.
(4.2.7p43) 2010/08/26 Released by Harlan Stenn <stenn@ntp.org>
* [Bug 1602] Refactor some of the sntp/ directory to facililtate testing.
(4.2.7p42) 2010/08/18 Released by Harlan Stenn <stenn@ntp.org>
* [Bug 1593] ntpd abort in free() with logconfig syntax error.
* [Bug 1595] from 4.2.6p3-beta1: empty last line in key file causes
  duplicate key to be added
* [Bug 1597] from 4.2.6p3-beta1: packet processing ignores RATE KoD packets,
  Because of a bug in string comparison.
(4.2.7p41) 2010/07/28 Released by Harlan Stenn <stenn@ntp.org>
* [Bug 1581] from 4.2.6p3-beta1: ntp_intres.c size_t printf format
  string mismatch.
* [Bug 1586] ntpd 4.2.7p40 doesn't write to syslog after fork on QNX.
* Avoid race with parallel builds using same source directory in
  scripts/genver by using build directory for temporary files.
* orphanwait documentation updates.
(4.2.7p40) 2010/07/12 Released by Harlan Stenn <stenn@ntp.org>
* [Bug 1395] ease ntpdate elimination with ntpd -w/--wait-sync
* [Bug 1396] allow servers on ntpd command line like ntpdate
(4.2.7p39) 2010/07/09 Released by Harlan Stenn <stenn@ntp.org>
* Fix typo in driver28.html.
* [Bug 1581] from 4.2.6p2: size_t printf format string mismatches, IRIG
  string buffers undersized.  Mostly backported from earlier ntp-dev
  fixes by Juergen Perlinger.
(4.2.7p38) 2010/06/20 Released by Harlan Stenn <stenn@ntp.org>
* [Bug 1570] backported to 4.2.6p2-RC7.
* [Bug 1575] from 4.2.6p2-RC7: use 'snprintf' with LIB_BUFLENGTH in
  inttoa.c, tvtoa.c and utvtoa.c
* [Bug 1576] backported to 4.2.6p2-RC7.
* Typo fix in a comment in ntp_proto.c.
(4.2.7p37) 2010/06/19 Released by Harlan Stenn <stenn@ntp.org>
* [Bug 1576] sys/sysctl.h depends on sys/param.h on OpenBSD.
(4.2.7p36) 2010/06/15 Released by Harlan Stenn <stenn@ntp.org>
* [Bug 1560] Initial support for orphanwait, from Dave Mills.
* clock_filter()/reachability fixes from Dave Mills.
(4.2.7p35) 2010/06/12 Released by Harlan Stenn <stenn@ntp.org>
* Rewrite of multiprecision macros in 'ntp_fp.h' from J. Perlinger
  <perlinger@ntp.org>
* [Bug 715] from 4.2.6p2-RC6: libisc Linux IPv6 interface iteration
  drops multicast flags.
(4.2.7p34) 2010/06/05 Released by Harlan Stenn <stenn@ntp.org>
* [Bug 1570] serial clock drivers get outdated input from kernel tty
  line buffer after startup
(4.2.7p33) 2010/06/04 Released by Harlan Stenn <stenn@ntp.org>
* [Bug 1561] from 4.2.6p2-RC5: ntpq, ntpdc "passwd" prompts for MD5
  password w/SHA1.
* [Bug 1565] from 4.2.6p2-RC5: sntp/crypto.c compile fails on MacOS over
  vsnprintf().
* from 4.2.6p2-RC5: Windows port: do not exit in
  ntp_timestamp_from_counter() without first logging the reason.
(4.2.7p32) 2010/05/19 Released by Harlan Stenn <stenn@ntp.org>
* Copyright file cleanup from Dave Mills.
* [Bug 1555] from 4.2.6p2-RC4: sntp illegal C (mixed code and
  declarations).
* [Bug 1558] pool prototype associations have 0.0.0.0 for remote addr.
* configure.ac: add --disable-autokey, #define AUTOKEY to enable future
  support for building without Autokey, but with OpenSSL for its digest
  algorithms (hash functions).  Code must be modified to use #ifdef
  AUTOKEY instead of #ifdef OPENSSL where appropriate to complete this.
* include/ntp_crypto.h: make assumption AUTOKEY implies OPENSSL explicit.
(4.2.7p31) 2010/05/11 Released by Harlan Stenn <stenn@ntp.org>
* [Bug 1325] from 4.2.6p2-RC3: unreachable code sntp recv_bcst_data().
* [Bug 1459] from 4.2.6p2-RC3: sntp MD5 authentication does not work
  with ntpd.
* [Bug 1552] from 4.2.6p2-RC3: update and complete broadcast and crypto
  features in sntp.
* [Bug 1553] from 4.2.6p2-RC3: sntp/configure.ac OpenSSL support.
* from 4.2.6p2-RC3: Escape unprintable characters in a refid in ntpq -p
  billboard.
* from 4.2.6p2-RC3: Simplify hash client code by providing OpenSSL
  EVP_*() API when built without OpenSSL.  (already in 4.2.7)
* from 4.2.6p2-RC3: Do not depend on ASCII in sntp.
(4.2.7p30) 2010/05/06 Released by Harlan Stenn <stenn@ntp.org>
* [Bug 1526] ntpd DNS pipe read EINTR with no network at startup.
* Update the ChangeLog entries when merging items from -stable.
(4.2.7p29) 2010/05/04 Released by Harlan Stenn <stenn@ntp.org>
* [Bug 1542] ntpd mrulist response may have incorrect last.older.
* [Bug 1543] ntpq mrulist must refresh nonce when retrying.
* [Bug 1544] ntpq mrulist sscanf timestamp format mismatch on 64-bit.
* Windows compiling hints/winnt.html update from G. Sunil Tej.
(4.2.7p28) 2010/05/03 Released by Harlan Stenn <stenn@ntp.org>
* [Bug 1512] from 4.2.6p2-RC3: ntpsnmpd should connect to net-snmpd
  via a unix-domain socket by default.
  Provide a command-line 'socket name' option.
* [Bug 1538] from 4.2.6p2-RC3: update refclock_nmea.c's call to
  getprotobyname().
* [Bug 1541] from 4.2.6p2-RC3: Fix wrong keyword for "maxclock".
(4.2.7p27) 2010/04/27 Released by Harlan Stenn <stenn@ntp.org>
(4.2.7p26) 2010/04/24 Released by Harlan Stenn <stenn@ntp.org>
* [Bug 1465] from 4.2.6p2-RC2: Make sure time from TS2100 is not
  invalid (backport from -dev).
* [Bug 1528] from 4.2.6p2-RC2: Fix EDITLINE_LIBS link order for ntpq
  and ntpdc.
* [Bug 1531] Require nonce with mrulist requests.
* [Bug 1532] Remove ntpd support for ntpdc's monlist in favor of ntpq's
  mrulist.
* [Bug 1534] from 4.2.6p2-RC2: conflicts with VC++ 2010 errno.h.
* [Bug 1535] from 4.2.6p2-RC2: "restrict -4 default" and "restrict
  -6 default" ignored.
(4.2.7p25) 2010/04/20 Released by Harlan Stenn <stenn@ntp.org>
* [Bug 1528] from 4.2.6p2-RC2: Remove --with-arlib from br-flock.
* [Bug 1503] [Bug 1504] [Bug 1518] [Bug 1522] from 4.2.6p2-RC2:
  all of which were fixed in 4.2.7 previously.
(4.2.7p24) 2010/04/13 Released by Harlan Stenn <stenn@ntp.org>
* [Bug 1390] Control PPS on the Oncore M12.
* [Bug 1518] Windows ntpd should lock to one processor more
  conservatively.
* [Bug 1520] '%u' formats for size_t gives warnings with 64-bit builds.
* [Bug 1522] Enable range syntax "trustedkey (301 ... 399)".
* Documentation updates for 4.2.7p22 changes and additions, updating
  ntpdc.html, ntpq.html, accopt.html, confopt.html, manyopt.html,
  miscopt.html, and miscopt.txt.
* accopt.html: non-ntpport doc changes from Dave Mills.
* Modify full MRU list preemption when full to match "discard monitor"
  documentation, by removing exception for count == 1.
(4.2.7p23) 2010/04/04 Released by Harlan Stenn <stenn@ntp.org>
* [Bug 1516] unpeer by IP address fails, DNS name works.
* [Bug 1517] ntpq and ntpdc should verify reverse DNS before use.
  ntpq and ntpdc now use the following format for showing purported
  DNS names from IP address "reverse" DNS lookups when the DNS name
  does not exist or does not include the original IP address among
  the results: "192.168.1.2 (fake.dns.local)".
(4.2.7p22) 2010/04/02 Released by Harlan Stenn <stenn@ntp.org>
* [Bug 1432] Don't set inheritable flag for linux capabilities.
* [Bug 1465] Make sure time from TS2100 is not invalid.
* [Bug 1483] AI_NUMERICSERV undefined in 4.2.7p20.
* [Bug 1497] fudge is broken by getnetnum() change.
* [Bug 1503] Auto-enabling of monitor for "restrict ... limited" wrong.
* [Bug 1504] ntpdate tickles ntpd "discard minimum 1" rate limit if
  "restrict ... limited" is used.
* ntpdate: stop querying source after KoD packet response, log it.
* ntpdate: rate limit each server to 2s between packets.
* From J. N. Perlinger: avoid pointer wraparound warnings in dolfptoa(),
  printf format mismatches with 64-bit size_t.
* Broadcast client (ephemeral) associations should be demobilized only
  if they are not heard from for 10 consecutive polls, regardless of
  surviving the clock selection.  Fix from David Mills.
* Add "ntpq -c ifstats" similar to "ntpdc -c ifstats".
* Add "ntpq -c sysstats" similar to "ntpdc -c sysstats".
* Add "ntpq -c monstats" to show monlist knobs and stats.
* Add "ntpq -c mrulist" similar to "ntpdc -c monlist" but not
  limited to 600 rows, and with filtering and sorting options:
  ntpq -c "mrulist mincount=2 laddr=192.168.1.2 sort=-avgint"
  ntpq -c "mrulist sort=addr"
  ntpq -c "mrulist mincount=2 sort=count"
  ntpq -c "mrulist sort=-lstint"
* Modify internal representation of MRU list to use l_fp fixed-point
  NTP timestamps instead of seconds since startup.  This increases the
  resolution and substantially improves accuracy of sorts involving
  timestamps, at the cost of flushing all MRU entries when the clock is
  stepped, to ensure the timestamps can be compared with the current
  get_systime() results.
* Add ntp.conf "mru" directive to configure MRU parameters, such as
  "mru mindepth 600 maxage 64 maxdepth 5000 maxmem 1024" or
  "mru initalloc 0 initmem 16 incalloc 99 incmem 4".  Several pairs are
  equivalent with one in units of MRU entries and its twin in units of
  kilobytes of memory, so the last one used in ntp.conf controls:
  maxdepth/maxmem, initalloc/initmem, incalloc/incmem.  With the above
  values, ntpd will preallocate 16kB worth of MRU entries, allocating
  4kB worth each time more are needed, with a hard limit of 1MB of MRU
  entries.  Until there are more than 600 entries none would be reused.
  Then only entries for addresses last seen 64 seconds or longer ago are
  reused.
* Limit "ntpdc -c monlist" response in ntpd to 600 entries, the previous
  overall limit on the MRU list depth which was driven by the monlist
  implementation limit of one request with a single multipacket
  response.
* New "pool" directive implementation modeled on manycastclient.
* Do not abort on non-ASCII characters in ntp.conf, ignore them.
* ntpq: increase response reassembly limit from 24 to 32 packets, add
  discussion in comment regarding results with even larger MAXFRAGS.
* ntpq: handle "passwd MYPASSWORD" (without prompting) as with ntpdc.
* ntpdc: do not examine argument to "passwd" if not supplied.
* configure: remove check for pointer type used with qsort(), we
  require ANSI C which mandates void *.
* Reset sys_kodsent to 0 in proto_clr_stats().
* Add sptoa()/sockporttoa() similar to stoa()/socktoa() adding :port.
* Use memcpy() instead of memmove() when buffers can not overlap.
* Remove sockaddr_storage from our sockaddr_u union of sockaddr,
  sockaddr_in, and sockaddr_in6, shaving about 100 bytes from its size
  and substantially decreasing MRU entry memory consumption.
* Extend ntpq readvar (alias rv) to allow fetching up to three named
  variables in one operation:  ntpq -c "rv 0 version offset frequency".
* ntpq: use srchost variable to show .POOL. prototype associations'
  hostname instead of address 0.0.0.0.
* "restrict source ..." configures override restrictions for time
  sources, allows tight default restrictions to be used with the pool
  directive (where server addresses are not known in advance).
* Ignore "preempt" modifier on manycastclient and pool prototype
  associations.  The resulting associations are preemptible, but the
  prototype must not be.
* Maintain and use linked list of associations (struct peer) in ntpd,
  avoiding walking 128 hash table entries to iterate over peers.
* Remove more workarounds unneeded since we require ISO C90 AKA ANSI C:
  - remove fallback implementations for memmove(), memset, strstr().
  - do not test for atexit() or memcpy().
* Collapse a bunch of code duplication in ntpd/ntp_restrict.c added with
  support for IPv6.
* Correct some corner case failures in automatically enabling the MRU
  list if any "restrict ... limited" is in effect, and in disabling MRU
  maintenance. (ntp_monitor.c, ntp_restrict.c)
* Reverse the internal sort order of the address restriction lists, but
  preserve the same behavior.  This allows removal of special-case code
  related to the default restrictions and more straightforward lookups
  of restrictions for a given address (now, stop on first match).
* Move ntp_restrict.c MRU doubly-linked list maintenance code into
  ntp_lists.h macros, allowing more duplicated source excision.
* Repair ntpdate.c to no longer test HAVE_TIMER_SETTIME.
* Do not reference peer_node/unpeer_node after freeing when built with
  --disable-saveconfig and using DNS.
(4.2.7p21) 2010/03/31 Released by Harlan Stenn <stenn@ntp.org>
* [Bug 2399] Reset sys_kodsent in proto_clr_stats().
* [Bug 1514] from 4.2.6p1-RC6: Typo in ntp_proto.c: fabs(foo < .4)
  should be fabs(foo) < .4.
* [Bug 1464] from 4.2.6p1-RC6: synchronization source wrong for
  refclocks ARCRON_MSF (27) and SHM (28).
* From 4.2.6p1-RC6: Correct Windows port's refclock_open() to
  return 0 on failure not -1.
* From 4.2.6p1-RC6: Correct CHU, dumbclock, and WWVB drivers to
  check for 0 returned from refclock_open() on failure.
* From 4.2.6p1-RC6: Correct "SIMUL=4 ./flock-build -1" to
  prioritize -1/--one.
* [Bug 1306] constant conditionals in audio_gain().
(4.2.7p20) 2010/02/13 Released by Harlan Stenn <stenn@ntp.org>
* [Bug 1483] hostname in ntp.conf "restrict" parameter rejected.
* Use all addresses for each restrict by hostname.
* Use async DNS to resolve trap directive hostnames.
(4.2.7p19) 2010/02/09 Released by Harlan Stenn <stenn@ntp.org>
* [Bug 1338] Update the association type codes in ntpq.html.
* [Bug 1478] from 4.2.6p1-RC5: linking fails: EVP_MD_pkey_type.
* [Bug 1479] from 4.2.6p1-RC5: not finding readline headers.
* [Bug 1484] from 4.2.6p1-RC5: ushort is not defined in QNX6.
(4.2.7p18) 2010/02/07 Released by Harlan Stenn <stenn@ntp.org>
* [Bug 1480] from 4.2.6p1-RC5: snprintf() cleanup caused
  unterminated refclock IDs.
* Stop using getaddrinfo() to convert numeric address strings to on-wire
  addresses in favor of is_ip_address() alone.
(4.2.7p17) 2010/02/05 Released by Harlan Stenn <stenn@ntp.org>
* [Bug 1477] from 4.2.6p1-RC5: First non-gmake make in clone
  w/VPATH can't make COPYRIGHT.
* Attempts to cure CID 108 CID 118 CID 119 TAINTED_SCALAR warnings.
* Broaden ylwrap workaround VPATH_HACK to all non-GNU make.
(4.2.7p16) 2010/02/04 Released by Harlan Stenn <stenn@ntp.org>
* [Bug 1474] from 4.2.6p1-RC4: ntp_keygen LCRYPTO after libntp.a.
* Include 4.2.6p1-RC4: Remove arlib.
(4.2.7p15) 2010/02/03 Released by Harlan Stenn <stenn@ntp.org>
* [Bug 1455] from 4.2.6p1: ntpd does not try /etc/ntp.audio.
* Include 4.2.6p1: Convert many sprintf() calls to snprintf(), also
  strcpy(), strcat().
* Include 4.2.6p1: Fix widely cut-n-pasted bug in refclock shutdown
  after failed start.
* Include 4.2.6p1: Remove some dead code checking for emalloc()
  returning NULL.
(4.2.7p14) 2010/02/02 Released by Harlan Stenn <stenn@ntp.org>
* [Bug 1338] ntpq displays incorrect association type codes.
* [Bug 1469] u_int32, int32 changes broke HP-UX 10.20 build.
* [Bug 1470] from 4.2.6p1: "make distdir" compiles keyword-gen.
* [Bug 1471] CID 120 CID 121 CID 122 is_ip_address() uninit family.
* [Bug 1472] CID 116 CID 117 minor warnings in new DNS code.
* [Bug 1473] from 4.2.6p1: "make distcheck" version.m4 error.
(4.2.7p13) 2010/01/31 Released by Harlan Stenn <stenn@ntp.org>
* [Bug 1467] from 4.2.6p1: Fix bogus rebuild of sntp/sntp.html.
(4.2.7p12) 2010/01/30 Released by Harlan Stenn <stenn@ntp.org>
* [Bug 1468] 'make install' broken for root on default NFS mount.
(4.2.7p11) 2010/01/28 Released by Harlan Stenn <stenn@ntp.org>
* [Bug 47] Debugging and logging do not work after a fork.
* [Bug 1010] getaddrinfo() could block and thus should not be called by
  the main thread/process.
* New async DNS resolver in ntpd allows nonblocking queries anytime,
  instead of only once at startup.
(4.2.7p10) 2010/01/24 Released by Harlan Stenn <stenn@ntp.org>
* [Bug 1140] from 4.2.6p1-RC5: Clean up debug.html, decode.html,
  and ntpq.html.
* Include 4.2.6p1-RC3: Use TZ=UTC instead of TZ= when calling date in
  scripts/mkver.in .
* [Bug 1448] from 4.2.6p1-RC3: Some macros not correctly conditionally
  or absolutely defined on Windows.
* [Bug 1449] from 4.2.6p1-RC3: ntpsim.h in ntp_config.c should be used
  conditionally.
* [Bug 1450] from 4.2.6p1-RC3: Option to exclude warnings not
  unconditionally defined on Windows.
(4.2.7p9) 2010/01/13 Released by Harlan Stenn <stenn@ntp.org>
(4.2.7p8) 2010/01/12 Released by Harlan Stenn <stenn@ntp.org>
* [Bug 702] ntpd service logic should use libopts to examine cmdline.
* [Bug 1451] from 4.2.6p1-RC3: sntp leaks KoD entry updating.
* [Bug 1453] from 4.2.6p1-RC3: Use $CC in config.cache filename.
(4.2.7p7) 2009/12/30 Released by Harlan Stenn <stenn@ntp.org>
* [Bug 620] ntpdc getresponse() esize != *rsize s/b size != *rsize.
* [Bug 1446] 4.2.7p6 requires autogen, missing ntpd.1, *.texi, *.menu.
(4.2.7p6) 2009/12/28 Released by Harlan Stenn <stenn@ntp.org>
* [Bug 1443] Remove unnecessary dependencies on ntp_io.h
* [Bug 1442] Move Windows functions into libntp files
* [Bug 1127] from 4.2.6p1-RC3: Check the return of X590_verify().
* [Bug 1439] from 4.2.6p1-RC3: .texi gen after binary is linked.
* [Bug 1440] from 4.2.6p1-RC3: Update configure.ac to support kfreebsd.
* [Bug 1445] from 4.2.6p1-RC3: IRIX does not have -lcap or support
  linux capabilities.
(4.2.7p5) 2009/12/25 Released by Harlan Stenn <stenn@ntp.org>
* Include 4.2.6p1-RC2
(4.2.7p4) 2009/12/24 Released by Harlan Stenn <stenn@ntp.org>
* [Bug 1429] ntpd -4 option does not reliably force IPv4 resolution.
* [Bug 1431] System headers must come before ntp headers in ntp_intres.c .
(4.2.7p3) 2009/12/22 Released by Harlan Stenn <stenn@ntp.org>
* [Bug 1426] scripts/VersionName needs . on the search path.
* [Bug 1427] quote missing in ./build - shows up on NetBSD.
* [Bug 1428] Use AC_HEADER_RESOLV to fix breaks from resolv.h
(4.2.7p2) 2009/12/20 Released by Harlan Stenn <stenn@ntp.org>
* [Bug 1419] ntpdate, ntpdc, sntp, ntpd ignore configure --bindir.
* [Bug 1421] add util/tg2, a clone of tg that works on Linux, NetBSD, and
  FreeBSD
(4.2.7p1) 2009/12/15 Released by Harlan Stenn <stenn@ntp.org>
* [Bug 1348] ntpd Windows port should wait for sendto() completion.
* [Bug 1413] test OpenSSL headers regarding -Wno-strict-prototypes.
* [Bug 1418] building ntpd/ntpdc/ntpq statically with ssl fails.
(4.2.7p0) 2009/12/13 Released by Harlan Stenn <stenn@ntp.org>
* [Bug 1412] m4/os_cflags.m4 caches results that depend on $CC.
* [Bug 1414] Enable "make distcheck" success with BSD make.
(4.2.7) 2009/12/09 Released by Harlan Stenn <stenn@ntp.org>
* [Bug 1407] configure.ac: recent GNU Make -v does not include "version".
---
(4.2.6p5) 2011/12/24 Released by Harlan Stenn <stenn@ntp.org>

No changes from 4.2.6p5-RC3.

---
(4.2.6p5-RC3) 2011/12/08 Released by Harlan Stenn <stenn@ntp.org>

* [Bug 2082] 3-char refid sent by ntpd 4.2.6p5-RC2 ends with extra dot.
* [Bug 2085] clock_update() sys_rootdisp calculation omits root delay.
* [Bug 2086] get_systime() should not offset by sys_residual.
* [Bug 2087] sys_jitter calculation overweights sys.peer jitter.
* Ensure NULL peer->dstadr is not accessed in orphan parent selection.

---
(4.2.6p5-RC2) 2011/11/30 Released by Harlan Stenn <stenn@ntp.org>

* [Bug 2050] Orphan mode stratum counting to infinity.
* [Bug 2059] optional billboard column "server" does not honor -n.
* [Bug 2066] ntpq lopeers ipv6 "local" column overrun.
* [Bug 2068] ntpd sends nonprintable stratum 16 refid to ntpq.
* [Bug 2069] broadcastclient, multicastclient spin up duplicate
  ephemeral associations without broadcastdelay.
* [Bug 2072] Orphan parent selection metric needs ntohl().
* Exclude not-yet-determined sys_refid from use in loopback TEST12
  (from David Mills).
* Never send KoD rate limiting response to MODE_SERVER response.

---
(4.2.6p5-RC1) 2011/10/18 Released by Harlan Stenn <stenn@ntp.org>

* [Bug 2034] Listening address configuration with prefix misapplied.

---
(4.2.6p4) 2011/09/22 Released by Harlan Stenn <stenn@ntp.org>

* [Bug 1984] ntp/libisc fails to compile on OS X 10.7 (Lion).
* [Bug 1985] "logconfig =allall" rejected.
* [Bug 2001] ntpdc timerstats reports overruns as handled.
* [Bug 2003] libntpq ntpq_read_assoc_peervars() broken.
* [Backward Incompatible] sntp: -l/--filelog -> -l/--logfile, to be
  consistent with ntpd.
* libopts/file.c fix from Bruce Korb (arg-type=file).

---
(4.2.6p4-RC2) 2011/08/04 Released by Harlan Stenn <stenn@ntp.org>

* [Bug 1608] Parse Refclock driver should honor trusttime.
* [Bug 1961] html2man update: distribute ntp-wait.html.
* [Bug 1970] UNLINK_EXPR_SLIST() causes crash if list is empty.
* [Bug 1972] checking for struct rtattr fails.
* [Bug 1975] libntp/mktime.c won't work with 64-bit time_t
* [Bug 1978] [Bug 1134] fix in 4.2.6p4-RC1 doesn't build on older Linux.
* Backport several fixes for Coverity warnings from ntp-dev.
* Backport if_nametoindex() check for hpux.

---
(4.2.6p4-RC1) 2011/07/10 Released by Harlan Stenn <stenn@ntp.org>

* [Bug 1134] ntpd fails binding to tentative IPv6 addresses.
* [Bug 1790] Update config.guess and config.sub to detect AIX6.
* [Bug 1961] html2man needs an update.
* Update the NEWS file.

---
(4.2.6p4-beta2) 2011/05/25 Released by Harlan Stenn <stenn@ntp.org>

* [Bug 1695] ntpdate takes longer than necessary.
* [Bug 1832] ntpdate doesn't allow timeout > 2s.
* [Bug 1933] WWVB/Spectracom driver timestamps LFs, not CRs.
* Backport utility routines from ntp-dev: mprintf(), emalloc_zero().

---
(4.2.6p4-beta1) 2011/05/16 Released by Harlan Stenn <stenn@ntp.org>

* [Bug 1554] peer may stay selected as system peer after becoming
  unreachable.
* [Bug 1921] LOCAL, ACTS drivers with "prefer" excluded from initial
  candidate list.
* [Bug 1923] orphan parent favored over LOCAL, ACTS drivers.
* [Bug 1924] Billboard tally codes sometimes do not match operation,
  variables.
* Enable tickadj-like taming of wildly off-spec Windows clock using
  NTPD_TICKADJ_PPM env. var. specifying baseline slew.
* Upgrade to AutoGen 5.11.9 (and require it).
* Upgrade to libopts 35.0.10 from AutoGen 5.11.9pre8.

---
(4.2.6p3) 2011/01/03 Released by Harlan Stenn <stenn@ntp.org>

* [Bug 1764] Palisade driver doesn't build on Linux
* Create and use scripts/check--help when generating .texi files.
* Update bk triggers for the bk-5 release.
* Update genCommitLog for the bk-5 release.
* Update the copyright year.

---
(4.2.6p3-RC12) 2010/12/25 Released by Harlan Stenn <stenn@ntp.org>

* [Bug 1458] Can not compile NTP on FreeBSD 4.7.
* [Bug 1510] Add modes 20/21 for driver 8 to support RAWDCF @ 75 baud.
* [Bug 1618] Unreachable code in jjy_start(). (backport from ntp-dev)
* [Bug 1719] ntp-keygen -V crash. (backport)
* [Bug 1740] ntpdc treats many counters as signed. (backport)
* [Bug 1741] Enable multicast reception on each address (Windows).
* [Bug 1742] Fix a typo in an error message in the "build" script.
* [Bug 1743] Display timezone offset when showing time for sntp in the
local timezone.
* [Bug 1751] Support for Atari FreeMiNT OS.
* [Bug 1754] --version output should be more verbose.
* [Bug 1757] oncore snprintf("%m") doesn't expand %m.
* [Bug 1758] setsockopt IPV6_MULTICAST_IF with wrong ifindex.
* [Bug 1760] ntpd Windows interpolation cannot be disabled.
* [Bug 1762] manycastclient solicitation responses interfere.
* Upgrade to libopts 34.0.9 from AutoGen 5.11.6pre7.
* Relax minimum Automake version to 1.10 with updated libopts.m4.
* Suppress ntp-keygen OpenSSL version display for --help, --version,
display both build and runtime OpenSSL versions when they differ.
* Clean up m4 quoting in configure.ac, *.m4 files, resolving
  intermittent AC_LANG_PROGRAM possibly undefined errors.
* Clean up the SNTP documentation.
* Other manycastclient repairs:
  Separate handling of scope ID embedded in many in6_addr from ifindex
  used for IPv6 multicasting ioctls.
  Add INT_PRIVACY endpt bit flag for IPv6 RFC 4941 privacy addresses.
  Enable outbound multicast from only one address per interface in the
  same subnet, and in that case prefer embedded MAC address modified
  EUI-64 IPv6 addresses first, then static, and last RFC 4941 privacy
  addresses.
  Use setsockopt(IP[V6]_MULTICAST_IF) before each send to multicast to
  select the local source address, using the correct socket is not
  enough.

---
(4.2.6p3-RC11) 2010/11/28 Released by Harlan Stenn <stenn@ntp.org>

* [Bug 1725] ntpd sends multicast from only one address.
* [Bug 1728] In ntp_openssl.m4, don't add -I/usr/include or -L/usr/lib
  to CPPFLAGS or LDFLAGS.
* [Bug 1733] IRIX doesn't have 'head' (affects scripts/checkChangeLog).
* Remove log_msg() and debug_msg() from sntp in favor of msyslog().
* Use a single copy of libopts/, in sntp/.
* Upgrade libopts to 33.3.8.
* Bump minimum Automake version to 1.11, required for AM_COND_IF
  use in LIBOPTS_CHECK.
* Improvements to the 'build' script.

---
(4.2.6p3-RC10) 2010/11/14 Released by Harlan Stenn <stenn@ntp.org>

* [Bug 1681] More sntp logging cleanup.
* [Bug 1683] Non-localhost on loopback exempted from nic rules.

---
(4.2.6p3-RC9) 2010/11/10 Released by Harlan Stenn <stenn@ntp.org>

* [Bug 1574] sntp:set_time doesn't set tv_usec correctly.
* [Bug 1681] sntp logging cleanup.
* [Bug 1683] Interface binding does not seem to work as intended.
* [Bug 1691] Use first NMEA sentence each second.
* [Bug 1692] packageinfo.sh needs to be "sourced" using ./ .
* [Bug 1709] ntpdate ignores replies with equal receive and transmit
  timestamps.
* Backport sntp from -dev

---
(4.2.6p3-RC8) 2010/10/29 Released by Harlan Stenn <stenn@ntp.org>

* [Bug 1685] NMEA driver mode byte confusion.
* First cut at using scripts/checkChangeLog.

---
(4.2.6p3-RC7) 2010/10/25 Released by Harlan Stenn <stenn@ntp.org>

* [Bug 1676] NMEA: $GPGLL did not work after fix for Bug 1571.
* Added scripts/checkChangeLog.

---
(4.2.6p3-RC6) 2010/10/24 Released by Harlan Stenn <stenn@ntp.org>

* [Bug 1571] NMEA does not relate data to PPS edge.
* [Bug 1572] NMEA time adjustment for GPZDG buggy.
* [Bug 1675] Prohibit includefile remote config.

---
(4.2.6p3-RC5) 2010/10/22 Released by Harlan Stenn <stenn@ntp.org>

* [Bug 1649] Require NMEA checksum if $GPRMC or previously seen.
* [Bug 1669] NTP 4.2.6p2 fails to compile on IBM AIX 5.3.

---
(4.2.6p3-RC4) 2010/10/16 Released by Harlan Stenn <stenn@ntp.org>

* [Bug 1584] wrong SNMP type for precision, resolution.
* [Bug 1659] Need CLOCK_TRUETIME not CLOCK_TRUE.
* [Bug 1665] is_anycast() u_int32_t should be u_int32.
* ntpsnmpd, libntpq warning cleanup.

---
(4.2.6p3-RC3) 2010/10/14 Released by Harlan Stenn <stenn@ntp.org>

* [Bug 750] Non-existing device causes coredump with RIPE-NCC driver.
* [Bug 1080] ntpd on ipv6 routers very chatty.
* [Bug 1567] Support Arbiter 1093C Satellite Clock on Windows.
* [Bug 1581] printf format string mismatch leftover.
* [Bug 1584] ntpsnmpd OID must be mib-2.197.
* [Bug 1643] Range-check the decoding of the RIPE-NCC status codes.
* [Bug 1644] cvo.sh should use lsb_release to identify linux distros.
* [Bug 1659] Support Truetime Satellite Clocks on Windows.
* [Bug 1660] On some systems, test is in /usr/bin, not /bin.
* [Bug 1661] Re-indent refclock_ripencc.c.

---
(4.2.6p3-RC2) 2010/09/25 Released by Harlan Stenn <stenn@ntp.org>

* [Bug 1635] "filegen ... enable" is not default.
* [Bug 1636] yyparse() segfault after denied filegen remote config.

---
(4.2.6p3-RC1) 2010/09/18 Released by Harlan Stenn <stenn@ntp.org>

* [Bug 1344] ntpd on Windows exits without logging cause.

---
(4.2.6p3-beta1) 2010/09/11 Released by Harlan Stenn <stenn@ntp.org>

* [Bug 1573] Miscalculation of offset in sntp.
* [Bug 1595] empty last line in key file causes duplicate key to be added
* [Bug 1597] packet processing ignores RATE KoD packets, because of
  a bug in string comparison.
* [Bug 1581] ntp_intres.c size_t printf format string mismatch.

---
(4.2.6p2) 2010/07/09 Released by Harlan Stenn <stenn@ntp.org>

* [Bug 1581] size_t printf format string mismatches, IRIG string buffers
  undersized.  Mostly backported from earlier ntp-dev fixes by Juergen
  Perlinger.

---
(4.2.6p2-RC7) 2010/06/19 Released by Harlan Stenn <stenn@ntp.org>

* [Bug 1570] serial clock drivers get outdated input from kernel tty
  line buffer after startup
* [Bug 1575] use 'snprintf' with LIB_BUFLENGTH in inttoa.c, tvtoa.c and
  utvtoa.c
* [Bug 1576] sys/sysctl.h depends on sys/param.h on OpenBSD.

---
(4.2.6p2-RC6) 2010/06/12 Released by Harlan Stenn <stenn@ntp.org>

* [Bug 715] libisc Linux IPv6 interface iteration drops multicast flags.

---
(4.2.6p2-RC5) 2010/06/03 Released by Harlan Stenn <stenn@ntp.org>

* [Bug 1561] ntpq, ntpdc "passwd" prompts for MD5 password w/SHA1.
* [Bug 1565] sntp/crypto.c compile fails on MacOS over vsnprintf().
* Windows port: do not exit in ntp_timestamp_from_counter() without
  first logging the reason.
* Support "passwd blah" syntax in ntpq.

---
(4.2.6p2-RC4) 2010/05/19 Released by Harlan Stenn <stenn@ntp.org>

* [Bug 1555] 4.2.6p2-RC3 sntp illegal C (mixed code and declarations).

---
(4.2.6p2-RC3) 2010/05/11 Released by Harlan Stenn <stenn@ntp.org>

* [Bug 1325] unreachable code in sntp recv_bcst_data().
* [Bug 1459] sntp MD5 authentication does not work with ntpd.
* [Bug 1512] ntpsnmpd should connect to net-snmpd via a unix-domain
  socket by default.  Provide a command-line 'socket name' option.
* [Bug 1538] update refclock_nmea.c's call to getprotobyname().
* [Bug 1541] Fix wrong keyword for "maxclock".
* [Bug 1552] update and complete broadcast and crypto features in sntp.
* [Bug 1553] sntp/configure.ac OpenSSL support.
* Escape unprintable characters in a refid in ntpq -p billboard.
* Simplify hash client code by providing OpenSSL EVP_*() API when built
  without OpenSSL.  (from ntp-dev)
* Do not depend on ASCII values for ('A' - '0'), ('a' - '0') in sntp.
* Windows compiling hints/winnt.html update from G. Sunil Tej.

---
(4.2.6p2-RC2) 2010/04/27 Released by Harlan Stenn <stenn@ntp.org>

* [Bug 1465] Make sure time from TS2100 is not invalid (backport from
  ntp-dev).
* [Bug 1528] Fix EDITLINE_LIBS link order for ntpq and ntpdc.
* [Bug 1534] win32/include/isc/net.h conflicts with VC++ 2010 errno.h.
* [Bug 1535] "restrict -4 default" and "restrict -6 default" ignored.
* Remove --with-arlib from br-flock.

---
(4.2.6p2-RC1) 2010/04/18 Released by Harlan Stenn <stenn@ntp.org>

* [Bug 1503] Auto-enabling of monitor for "restrict ... limited" wrong.
* [Bug 1504] ntpdate tickles ntpd "discard minimum 1" rate limit if
  "restrict ... limited" is used.
* [Bug 1518] Windows ntpd should lock to one processor more
  conservatively.
* [Bug 1522] Enable range syntax "trustedkey (301 ... 399)".
* Update html/authopt.html controlkey, requestkey, and trustedkey docs.

---
(4.2.6p1) 2010/04/09 Released by Harlan Stenn <stenn@ntp.org>
(4.2.6p1-RC6) 2010/03/31 Released by Harlan Stenn <stenn@ntp.org>

* [Bug 1514] Typo in ntp_proto.c: fabs(foo < .4) should be fabs(foo) < .4.
* [Bug 1464] synchronization source wrong for refclocks ARCRON_MSF (27)
  and SHM (28).
* Correct Windows port's refclock_open() to return 0 on failure not -1.
* Correct CHU, dumbclock, and WWVB drivers to check for 0 returned from
  refclock_open() on failure.
* Correct "SIMUL=4 ./flock-build -1" to prioritize -1/--one.

---
(4.2.6p1-RC5) 2010/02/09 Released by Harlan Stenn <stenn@ntp.org>

* [Bug 1140] Clean up debug.html, decode.html, and ntpq.html.
* [Bug 1438] Remove dead code from sntp/networking.c.
* [Bug 1477] 1st non-gmake make in clone w/VPATH can't make COPYRIGHT.
* [Bug 1478] linking fails with undefined reference EVP_MD_pkey_type.
* [Bug 1479] Compilation fails because of not finding readline headers.
* [Bug 1480] snprintf() cleanup caused unterminated refclock IDs.
* [Bug 1484] ushort is not defined in QNX6.

---
(4.2.6p1-RC4) 2010/02/04 Released by Harlan Stenn <stenn@ntp.org>

* [Bug 1455] ntpd does not try /etc/ntp.audio as documented.
* [Bug 1467] Fix bogus rebuild of sntp/sntp.html
* [Bug 1470] "make distdir" in $srcdir builds keyword-gen, libntp.a.
* [Bug 1473] "make distcheck" before build can't make sntp/version.m4.
* [Bug 1474] ntp_keygen needs LCRYPTO after libntp.a.
* Convert many sprintf() calls to snprintf(), also strcpy(), strcat().
* Fix widely cut-n-pasted bug in refclock shutdown after failed start.
* Remove some dead code checking for emalloc() returning NULL.
* Remove arlib.

---
(4.2.6p1-RC3) 2010/01/24 Released by Harlan Stenn <stenn@ntp.org>

* Use TZ=UTC instead of TZ= when calling date in scripts/mkver.in .
* [Bug 1448] Some macros not correctly conditionally or absolutely defined
  on Windows.
* [Bug 1449] ntpsim.h in ntp_config.c should be used conditionally.
* [Bug 1450] Option to exclude warnings not unconditionally defined on Windows.
* [Bug 1127] Properly check the return of X590_verify() - missed one.
* [Bug 1439] .texi generation must wait until after binary is linked.
* [Bug 1440] Update configure.ac to support kfreebsd.
* [Bug 1445] IRIX does not have -lcap or support linux capabilities.
* [Bug 1451] CID 115: sntp leaks KoD entry when updating existing.
* [Bug 1453] Use $CC in config.cache filename in ./build script.

---
(4.2.6p1-RC2) 2009/12/25 Released by Harlan Stenn <stenn@ntp.org>

* [Bug 1411] Fix status messages in refclock_oncore.c.
* [Bug 1416] MAXDNAME undefined on Solaris 2.6.
* [Bug 1419] ntpdate, ntpdc, sntp, ntpd ignore configure --bindir.
* [Bug 1424] Fix check for rtattr (rtnetlink.h).
* [Bug 1425] unpeer by association ID sets up for duplicate free().
* [Bug 1426] scripts/VersionName needs . on the search path.
* [Bug 1427] quote missing in ./build - shows up on NetBSD.
* [Bug 1428] Use AC_HEADER_RESOLV to fix breaks from resolv.h
* [Bug 1429] ntpd -4 option does not reliably force IPv4 resolution.
* [Bug 1431] System headers must come before ntp headers in ntp_intres.c .
* [Bug 1434] HP-UX 11 ip_mreq undeclared, _HPUX_SOURCE helps some.
* [Bug 1435] sntp: Test for -lresolv using the same tests as in ntp.

---
(4.2.6p1-RC1) 2009/12/20 Released by Harlan Stenn <stenn@ntp.org>

* [Bug 1409] Put refclock_neoclock4x.c under the NTP COPYRIGHT notice.
  This should allow debian and other distros to add this refclock driver
  in further distro releases.
  Detect R2 hardware releases.
* [Bug 1412] m4/os_cflags.m4 caches results that depend on $CC.
* [Bug 1413] test OpenSSL headers regarding -Wno-strict-prototypes.
* [Bug 1414] Enable "make distcheck" success with BSD make.
* [Bug 1415] Fix Mac OS X link problem.
* [Bug 1418] building ntpd/ntpdc/ntpq statically with ssl fails.
* Build infrastructure updates to enable beta releases of ntp-stable.

---
(4.2.6) 2009/12/09 Released by Harlan Stenn <stenn@ntp.org>
* [Sec 1331] from4.2.4p8: DoS with mode 7 packets - CVE-2009-3563.
* [Bug 508] Fixed leap second handling for Windows.
(4.2.5p250-RC) 2009/11/30 Released by Harlan Stenn <stenn@ntp.org>
* sntp documentation updates.
* [Bug 761] internal resolver does not seem to honor -4/-6 qualifiers
* [Bug 1386] Deferred DNS doesn't work on NetBSD
* [Bug 1391] avoid invoking autogen twice for .c and .h files.
* [Bug 1397] shmget() refclock_shm failing because of file mode.
* Pass no_needed to ntp_intres as first part of fixing [Bug 975].
* Add ./configure --enable-force-defer-DNS to help debugging.
(4.2.5p249-RC) 2009/11/28 Released by Harlan Stenn <stenn@ntp.org>
* [Bug 1400] An empty KOD DB file causes sntp to coredump.
* sntp: documentation cleanup.
* sntp: clean up some error messages.
* sntp: Use the precision to control how many offset digits are shown.
* sntp: Show root dispersion.
* Cleanup from the automake/autoconf upgrades.
(4.2.5p248-RC) 2009/11/26 Released by Harlan Stenn <stenn@ntp.org>
* Prepare for the generation of sntp.html.
* Documentation changes from Dave Mills.
* [Bug 1387] Storage leak in ntp_intres (minor).
* [Bug 1389] buffer overflow in refclock_oncore.c
* [Bug 1391] .texi usage text from installed, not built binaries.
* [Bug 1392] intres retries duplicate assocations endlessly.
* Correct *-opts.h dependency so default 'get' action isn't used.
(4.2.5p247-RC) 2009/11/20 Released by Harlan Stenn <stenn@ntp.org>
* [Bug 1142] nodebug builds shed no light on -d, -D option failure.
* [Bug 1179] point out the problem with -i/--jaildir and -u/--user when
  they are disabled by configure.
* [Bug 1308] support systems that lack fork().
* [Bug 1343] sntp doesn't link on Solaris 7, needs -lresolv.
(4.2.5p246-RC) 2009/11/17 Released by Harlan Stenn <stenn@ntp.org>
* Upgrade to autogen-5.10
* [Bug 1378] Unnecessary resetting of peers during interface update.
* [Bug 1382] p245 configure --disable-dependency-tracking won't build.
* [Bug 1384] ntpq :config core dumped with a blank password.
(4.2.5p245-RC) 2009/11/14 Released by Harlan Stenn <stenn@ntp.org>
* Cleanup from Dave Mills.
* [Bug 1343] sntp illegal C does not compile on Solaris 7.
* [Bug 1381] Version .deps generated include file dependencies to allow
  known dependency-breaking changes to force .deps to be cleaned,
  triggered by changing the contents of deps-ver and/or sntp/deps-ver.
(4.2.5p244-RC) 2009/11/12 Released by Harlan Stenn <stenn@ntp.org>
* keygen.html updates from Dave Mills.
* [Bug 1003] ntpdc unconfig command doesn't prompt for keyid.
* [Bug 1376] Enable authenticated ntpq and ntpdc using newly-available
  digest types.
* ntp-keygen, Autokey OpenSSL build vs. run version mismatch is now a
  non-fatal warning.
(4.2.5p243-RC) 2009/11/11 Released by Harlan Stenn <stenn@ntp.org>
* [Bug 1226] Fix deferred DNS lookups.
* new crypto signature cleanup.
(4.2.5p242-RC) 2009/11/10 Released by Harlan Stenn <stenn@ntp.org>
* [Bug 1363] CID 92 clarify fallthrough case in clk_trimtsip.c
* [Bug 1366] ioctl(TIOCSCTTY, 0) fails on NetBSD *[0-2].* > 3.99.7.
* [Bug 1368] typos in libntp --without-crypto case
* [Bug 1371] deferred DNS lookup failing with INFO_ERR_AUTH.
* CID 87 dead code in ntpq.c atoascii().
* Fix authenticated ntpdc, broken in p240.
* Stub out isc/mem.h, shaving 47k from a MIPS ntpd binary.
* Shrink keyword scanner FSM entries from 64 to 32 bits apiece.
* Documention updates from Dave Mills.
* authkeys.c cleanup from Dave Mills.
(4.2.5p241-RC) 2009/11/07 Released by Harlan Stenn <stenn@ntp.org>
* html/authopt.html update from Dave Mills.
* Remove unused file from sntp/Makefile.am's distribution list.
* new crypto signature cleanup.
(4.2.5p240-RC) 2009/11/05 Released by Harlan Stenn <stenn@ntp.org>
* [Bug 1364] clock_gettime() not detected, need -lrt on Debian 5.0.3.
* Provide all of OpenSSL's signature methods for ntp.keys (FIPS 140-2).
(4.2.5p239-RC) 2009/10/30 Released by Harlan Stenn <stenn@ntp.org>
* [Bug 1357] bogus assert from refclock_shm.
* [Bug 1359] Debug message cleanup.
* CID 101: more pointer/array cleanup.
* [Bug 1356] core dump from refclock_nmea when can't open /dev/gpsU.
* [Bug 1358] AIX 4.3 sntp/networking.c IPV6_JOIN_GROUP undeclared.
* CID 101: pointer/array cleanup.
(4.2.5p238-RC) 2009/10/27 Released by Harlan Stenn <stenn@ntp.org>
* Changes from Dave Mills.
* driver4.html updates from Dave Mills.
* [Bug 1252] PPSAPI cleanup on ntpd/refclock_wwvb.c.
* [Bug 1354] libtool error building after bootstrap with Autoconf 2.64.
* Allow NTP_VPATH_HACK configure test to handle newer gmake versions.
* CIDs 94-99 make it more clearly impossible for sock_hash() to return
  a negative number.
* CID 105, 106 ensure ntpdc arrays are not overrun even if callers
  misbehave.
* CID 113 use va_end() in refclock_true.c true_debug().
* Get rid of configure tests for __ss_family and __ss_len when the more
  common ss_family and ss_len are present.
(4.2.5p237-RC) 2009/10/26 Released by Harlan Stenn <stenn@ntp.org>
* [Bug 610] NMEA support for using PPSAPI on a different device.
* [Bug 1238] use only fudge time2 to offset NMEA serial timestamp.
* [Bug 1355] ntp-dev won't compile on OpenBSD 4.6.
(4.2.5p236-RC) 2009/10/22 Released by Harlan Stenn <stenn@ntp.org>
* Cleanup from Dave Mills.
* [Bug 1343] ntpd/ntp_io.c close_fd() does not compile on Solaris 7.
* [Bug 1353] ntpq "rv 0 settimeofday" always shows UNKNOWN on unix.
* Do not attempt to execute built binaries from ntpd/Makefile when
  cross-compiling (keyword-gen and ntpd --saveconfigquit).
* sntp/main.c: Remove duplicate global adr_buf[] (also defined in
  networking.c) which Piotr Grudzinski identified breaking his build.
* Correct in6addr_any test in configure.ac to attempt link too.
(4.2.5p235-RC) 2009/10/18 Released by Harlan Stenn <stenn@ntp.org>
* [Bug 1343] lib/isc build breaks on systems without IPv6 headers.
(4.2.5p234-RC) 2009/10/16 Released by Harlan Stenn <stenn@ntp.org>
* [Bug 1339] redux, use unmodified lib/isc/win32/strerror.c and
  move #define strerror... to a header not used by lib/isc code.
* [Bug 1345] illegal 'grep' option prevents compilation.
* [Bug 1346] keyword scanner broken where char defaults to unsigned.
* [Bug 1347] ntpd/complete.conf missing multicastclient test case.
(4.2.5p233-RC) 2009/10/15 Released by Harlan Stenn <stenn@ntp.org>
* [Bug 1337] cast setsockopt() v4 address pointer to void *.
* [Bug 1342] ignore|drop one IPv6 address on an interface blocks all
  addresses on that interface.
* Documentation cleanup and updates.
(4.2.5p232-RC) 2009/10/14 Released by Harlan Stenn <stenn@ntp.org>
* [Bug 1302] OpenSSL under Windows needs applink support.
* [Bug 1337] fix incorrect args to setsockopt(fd, IP_MULTICAST_IF,...).
* [Bug 1339] Fix Windows-only ntp_strerror() infinite recursion.
* [Bug 1341] NMEA driver requires working PPSAPI #ifdef HAVE_PPSAPI.
* Construct ntpd keyword scanner finite state machine at compile time
  rather than at runtime, shrink entries from 40+ to 8 bytes.
* Update documentation for ntpq --old-rv, saveconfig, saveconfigdir,
  ntpd -I -L and -M, and interface/nic rules. (From Dave Hart)
* [Bug 1337] fix incorrect args to setsockopt(fd, IP_MULTICAST_IF,...)
(4.2.5p231-RC) 2009/10/10 Released by Harlan Stenn <stenn@ntp.org>
* [Bug 1335] Broadcast client degraded by wildcard default change.
(4.2.5p230-RC) 2009/10/09 Released by Harlan Stenn <stenn@ntp.org>
* Start the 4.2.6 Release Candidate cycle.
* Broadcast and transit phase cleanup from Dave Mills.
(4.2.5p229) 2009/10/07 Released by Harlan Stenn <stenn@ntp.org>
* [Bug 1334] ntpsnmpd undefined reference to `ntpqOptions'.
* Change ntpsnmpd/Makefile.am include file order to fix FreeBSD build.
(4.2.5p228) 2009/10/06 Released by Harlan Stenn <stenn@ntp.org>
* Reclaim syntax tree memory after application in ntpd built with
  configure --disable-saveconfig.
* [Bug 1135] ntpq uses sizeof(u_long) where sizeof(u_int32) is meant.
* [Bug 1333] ntpd --interface precedence over --novirtualips lost.
(4.2.5p227) 2009/10/05 Released by Harlan Stenn <stenn@ntp.org>
* [Bug 1135] :config fails with "Server disallowed request"
* [Bug 1330] disallow interface/nic rules when --novirtualips or
  --interface are used.
* [Bug 1332] ntpq -c 'rv 0 variablename' returns extra stuff.
* Add test of ntpd --saveconfigquit fidelity using new complete.conf.
* Documentation updates from Dave Hart/Dave Mills.
(4.2.5p226) 2009/10/04 Released by Harlan Stenn <stenn@ntp.org>
* [Bug 1318] Allow multiple -g options on ntpd command line.
* [Bug 1327] ntpq, ntpdc, ntp-keygen -d & -D should work with configure
  --disable-debugging.
* Add ntpd --saveconfigquit <filename> option for future build-time
  testing of saveconfig fidelity.
* Clockhop and autokey cleanup from Dave Mills.
* Documentation updates from Dave Mills.
(4.2.5p225) 2009/09/30 Released by Harlan Stenn <stenn@ntp.org>
* authopt documentation changes from Dave Mills/Dave Hart.
* [Bug 1324] support bracketed IPv6 numeric addresses for restrict.
(4.2.5p224) 2009/09/29 Released by Harlan Stenn <stenn@ntp.org>
* Clockhop and documentation fixes from Dave Mills.
* Remove "tos maxhop" ntp.conf knob.
(4.2.5p223) 2009/09/28 Released by Harlan Stenn <stenn@ntp.org>
* [Bug 1321] build doesn't work if . isn't on $PATH.
* [Bug 1323] Implement "revoke #" to match documentation, deprecate
  "crypto revoke #".
(4.2.5p222) 2009/09/27 Released by Harlan Stenn <stenn@ntp.org>
* Update libisc code using bind-9.6.1-P1.tar.gz, rearrange our copy to
  mirror the upstream layout (lib/isc/...), and merge in NTP-local
  modifications to libisc.  There is a new procedure to ease future
  libisc merges using a separate "upstream" bk repo.  That will enable
  normal bk pull automerge to handle carrying forward any local changes
  and should enable us to take updated libisc snapshots more often.
* Updated build and flock-build scripts.  flock-build --one is a way
  to perform a flock-build compatible solitary build, handy for a repo
  clone's first build on a machine with autoconf, automake, etc.
* Compiling ntp_parser.y using BSD make correctly places ntp_parser.h
  in the top-level ntpd directory instead of A.*/ntpd.
* bootstrap script updated to remove potentially stale .deps dirs.
* Remove unneeded Makefile.am files from the lib/isc/include tree.
(4.2.5p221) 2009/09/26 Released by Harlan Stenn <stenn@ntp.org>
* [Bug 1316] segfault if refclock_nmea can't open file.
* [Bug 1317] Distribute cvo.sh.
(4.2.5p220) 2009/09/25 Released by Harlan Stenn <stenn@ntp.org>
* Rearrange libisc code to match the upstream layout in BIND.  This is
  step one of two, changing the layout but keeping our existing libisc.
(4.2.5p219) 2009/09/24 Released by Harlan Stenn <stenn@ntp.org>
* [Bug 1315] "interface ignore 0.0.0.0" is ignored.
* add implicit "nic ignore all" rule before any rules from ntp.conf, so
  "nic listen eth0" alone means the same as "-I eth0".
* add wildcard match class for interface/nic rules.
* fix mistaken carryover of prefixlen from one rule to the next.
* Ensure IPv6 localhost address ::1 is included in libisc's Windows IPv6
  address enumeration, allowing ntpq and ntpdc's hardcoding to 127.0.0.1
  on Windows to end.
(4.2.5p218) 2009/09/21 Released by Harlan Stenn <stenn@ntp.org>
* [Bug 1314] saveconfig emits -4 and -6 on when not given.
* correct parsing and processing of setvar directive.
* highlight location of ntpq :config syntax errors with ^.
* clarify (former) NO_ARG, SINGLE_ARG, MULTIPLE_ARG renaming to
  FOLLBY_TOKEN, FOLLBY_STRING, FOLLBY_STRINGS_TO_EOC.
* parser, saveconfig cleanup to store T_ identifiers in syntax tree.
(4.2.5p217) 2009/09/20 Released by Harlan Stenn <stenn@ntp.org>
* [Bug 1300] reject remote configuration of dangerous items.
(4.2.5p216) 2009/09/19 Released by Harlan Stenn <stenn@ntp.org>
* [Bug 1312] ntpq/ntpdc MD5 passwords truncated to 8 chars on Suns.
* CID 10 missing free(up); in refclock_palisade.c error return, again.
* CID 83 added assertion to demonstrate config_nic_rules() does not
  call strchr(NULL, '/').
(4.2.5p215) 2009/09/18 Released by Harlan Stenn <stenn@ntp.org>
* [Bug 1292] Workaround last VC6 unsigned __int64 kink.
(4.2.5p214) 2009/09/17 Released by Harlan Stenn <stenn@ntp.org>
* [Bug 1303] remove top-level "autokey" directive.
* use "nic listen 192.168.0.0/16" instead of
  "nic listen 192.168.0.0 prefixlen 16".
(4.2.5p213) 2009/09/16 Released by Harlan Stenn <stenn@ntp.org>
* [Bug 1310] fix Thunderbolt mode in refclock_palisade.c
(4.2.5p212) 2009/09/15 Released by Harlan Stenn <stenn@ntp.org>
* [Bug 983] add interface [listen | ignore | drop] ... directive.
* [Bug 1243] MD5auth_setkey zero-fills key from first zero octet.
* [Bug 1295] leftover fix, do not crash on exit in free_config_trap()
  when "trap 1.2.3.4" is used without any further options.
* [Bug 1311] 4.2.5p211 doesn't build in no-debug mode.
* document interface (alias nic) and unpeer.
* Correct syntax error line & column numbers.
* CID 79: kod_init_kod_db() fails to fclose(db_s) in two error paths.
* CID 80: attempt to quiet Coverity false positive re: leaking "reason"
  in main().
* Documentation updates from Dave Mills.
* CID 81: savedconfig leaked in save_config().
* Make the code agree with the spec and the book (Dave Mills).
(4.2.5p211) 2009/09/14 Released by Harlan Stenn <stenn@ntp.org>
* [Bug 663] respect ntpq -c and -p order on command line.
* [Bug 1292] more VC6 unsigned __int64 workarounds.
* [Bug 1296] Added Support for Trimble Acutime Gold.
(4.2.5p210) 2009/09/06 Released by Harlan Stenn <stenn@ntp.org>
* [Bug 1294] Use OPENSSL_INC and OPENSSL_LIB macros for Windows
  and remove unnecessary reference to applink.c for Windows
* [Bug 1295] trap directive options are not optional.
* [Bug 1297] yylex() must always set yylval before returning.
(4.2.5p209) 2009/09/01 Released by Harlan Stenn <stenn@ntp.org>
* [Bug 1290] Fix to use GETTIMEOFDAY macro
* [Bug 1289] Update project files for VC6, VS2003, VS2005, VS 2008
(4.2.5p208) 2009/08/30 Released by Harlan Stenn <stenn@ntp.org>
* [Bug 1293] make configuration dumper ready for release, specifically:
* rename ntpq dumpcfg command to "saveconfig".
* require authentication for saveconfig.
* "restrict ... nomodify" prevents saveconfig and :config.
* "saveconfig ." shorthand to save to startup configuration file.
* support strftime() substitution in saveconfig arg to timestamp
  the output filename, for example "saveconfig %Y%m%d-%H%M%S.conf".
* display saveconfig response message from ntpd in ntpq.
* save output filename in "savedconfig" variable, fetched with ntpq -c
  "rv 0 savedconfig".
* document saveconfig in html/ntpq.html.
* add ./configure --disable-saveconfig to build a smaller ntpd.
* log saveconfig failures and successes to syslog.
(4.2.5p207) 2009/08/29 Released by Harlan Stenn <stenn@ntp.org>
* [Bug 1292] Minor Windows source tweaks for VC6-era SDK headers.
(4.2.5p206) 2009/08/26 Released by Harlan Stenn <stenn@ntp.org>
* accopt.html typo fixes from Dave Mills.
* [Bug 1283] default to remembering KoD in sntp.
* clean up numerous sntp/kod_management.c bugs.
* use all addresses resolved from each DNS name in sntp.
(4.2.5p205) 2009/08/18 Released by Harlan Stenn <stenn@ntp.org>
* accopt.html typo fixes from Dave Mills.
* [Bug 1285] Log ntpq :config/config-from-file events.
* [Bug 1286] dumpcfg omits statsdir, mangles filegen.
(4.2.5p204) 2009/08/17 Released by Harlan Stenn <stenn@ntp.org>
* [Bug 1284] infinite loop in ntpd dumping more than one trustedkey
(4.2.5p203) 2009/08/16 Released by Harlan Stenn <stenn@ntp.org>
* Add ntpq -c dumpcfg, Google Summer of Code project of Max Kuehn
(4.2.5p202) 2009/08/14 Released by Harlan Stenn <stenn@ntp.org>
* install the binary and man page for sntp.
(4.2.5p201) 2009/08/13 Released by Harlan Stenn <stenn@ntp.org>
* sntp: out with the old, in with the new.
(4.2.5p200) 2009/08/12 Released by Harlan Stenn <stenn@ntp.org>
* [Bug 1281] Build ntpd on Windows without big SDK download, burn,
  and install by checking in essentially unchanging messages.mc build
  products to avoid requiring mc.exe, which is not included with VC++
  2008 EE.
(4.2.5p199) 2009/08/09 Released by Harlan Stenn <stenn@ntp.org>
* [Bug 1279] Cleanup for warnings from Veracode static analysis.
(4.2.5p198) 2009/08/03 Released by Harlan Stenn <stenn@ntp.org>
* Upgrade to autogen-5.9.9-pre5.
(4.2.5p197) 2009/07/30 Released by Harlan Stenn <stenn@ntp.org>
* The build script now has . at the end of PATH for config.guess.
(4.2.5p196) 2009/07/29 Released by Harlan Stenn <stenn@ntp.org>
* [Bug 1272] gsoc_sntp IPv6 build problems under HP-UX 10.
* [Bug 1273] CID 10: Palisade leaks unit struct in error path.
* [Bug 1274] CID 67: ensure resolve_hosts() output count and pointers
  are consistent.
* [Bug 1275] CID 45: CID 46: old sntp uses uninitialized guesses[0],
  precs[0].
* [Bug 1276] CID 52: crypto_xmit() may call crypto_alice[23]()
  with NULL peer.
(4.2.5p195) 2009/07/27 Released by Harlan Stenn <stenn@ntp.org>
* cvo.sh: Add support for CentOS, Fedora, Slackware, SuSE, and QNX.
(4.2.5p194) 2009/07/26 Released by Harlan Stenn <stenn@ntp.org>
* Documentation updates from Dave Mills.
* Use scripts/cvo.sh in the build script to get better subdir names.
(4.2.5p193) 2009/07/25 Released by Harlan Stenn <stenn@ntp.org>
* [Bug 1261] CID 34: simulate_server() rbuf.msg_flags uninitialized.
* [Bug 1262] CID 35: xpkt.mac uninitialized in simulate_server().
* [Bug 1263] CID 37: CID 38: CID 40: CID 43: multiple refclocks
  uninitialized tm_zone (arc, chronolog, dumbclock, pcf).
* [Bug 1264] CID 64: gsoc_sntp on_wire() frees wrong ptr receiving KoD.
* [Bug 1265] CID 65: CID 66: gsoc_sntp on_wire() leaks x_pkt, r_pkt.
* [Bug 1266] CID 39: datum_pts_start() uninitialized arg.c_ospeed.
* [Bug 1267] CID 44: old sntp handle_saving() writes stack garbage to
  file when clearing.
* [Bug 1268] CID 63: resolve_hosts() leaks error message buffer.
* [Bug 1269] CID 74: use assertion to ensure move_fd() does not return
  negative descriptors.
* [Bug 1270] CID 70: gsoc_sntp recv_bcst_data mdevadr.ipv6mr_interface
  uninitialized.
(4.2.5p192) 2009/07/24 Released by Harlan Stenn <stenn@ntp.org>
* [Bug 965] CID 42: ss_family uninitialized.
* [Bug 1250] CID 53: kod_init_kod_db() overruns kod_db malloc'd buffer.
* [Bug 1251] CID 68: search_entry() mishandles dst argument.
* [Bug 1252] CID 32: Quiet Coverity warning with assertion.
* [Bug 1253] CID 50: gsoc_sntp/crypto.c auth_init() always returns a
  list with one entry.
* [Bug 1254] CID 56: tv_to_str() leaks a struct tm each call.
* [Bug 1255] CID 55: pkt_output() leaks a copy of each packet.
* [Bug 1256] CID 51: Coverity doesn't recognize our assertion macros as
  terminal.
* [Bug 1257] CID 57: gsoc_sntp auth_init() fails to fclose(keyfile).
* [Bug 1258] CID 54: gsoc_sntp resolve_hosts() needs simplification.
* [Bug 1259] CID 59: gsoc_sntp recv_bcast_data() fails to free(rdata)
  on error paths.
* [Bug 1260] CID 60: gsoc_sntp recvpkt() fails to free(rdata).
* Updated to AutoGen-5.9.9pre2.
(4.2.5p191) 2009/07/21 Released by Harlan Stenn <stenn@ntp.org>
* Updated to AutoGen-5.9.9pre1.
(4.2.5p190) 2009/07/20 Released by Harlan Stenn <stenn@ntp.org>
* Updated to AutoGen-5.9.8.
* [Bug 1248] RES_MSSNTP typo in ntp_proto.c.
* [Bug 1246] use a common template for singly-linked lists, convert most
  doubly-linked lists to singly-linked.
* Log warning about signd blocking when restrict mssntp used.
(4.2.5p189) 2009/07/16 Released by Harlan Stenn <stenn@ntp.org>
* Documentation cleanup from Dave Mills.
(4.2.5p188) 2009/07/15 Released by Harlan Stenn <stenn@ntp.org>
* [Bug 1245] Broken xmt time sent in fast_xmit() of 4.2.5p187.
(4.2.5p187) 2009/07/11 Released by Harlan Stenn <stenn@ntp.org>
* [Bug 1042] multicast listeners IPv4+6 ignore new interfaces.
* [Bug 1237] Windows serial code treat CR and LF both as line
  terminators.
* [Bug 1238] use fudge time2 for serial timecode offset in NMEA driver.
* [Bug 1242] Remove --enable-wintime, symmetric workaround is now
  always enabled.
* [Bug 1244] NTP_INSIST(fd != maxactivefd) failure in intres child
* Added restrict keyword "mssntp" for Samba4 DC operation, by Dave Mills.
(4.2.5p186) 2009/07/08 Released by Harlan Stenn <stenn@ntp.org>
* ntp_proto.c cleanup from Dave Mills.
(4.2.5p185) 2009/07/01 Released by Harlan Stenn <stenn@ntp.org>
* Documentation updates from Dave Mills.
* [Bug 1234] convert NMEA driver to use common PPSAPI code.
* timepps-Solaris.h pps_handle_t changed from pointer to scalar
* Spectracom refclock added to Windows port of ntpd
* [Bug 1236] Declaration order fixed.
* Bracket private ONCORE debug statements with #if 0 rather than #ifdef
  DEBUG
* Delete ONCORE debug statement that is now handled elsewhere.
(4.2.5p184) 2009/06/24 Released by Harlan Stenn <stenn@ntp.org>
* [Bug 1233] atom refclock fudge time1 sign flipped in 4.2.5p164.
(4.2.5p183) 2009/06/23 Released by Harlan Stenn <stenn@ntp.org>
* [Bug 1196] setsockopt(SO_EXCLUSIVEADDRUSE) can fail on Windows 2000
  and earlier with WSAINVAL, do not log a complaint in that case.
* [Bug 1210] ONCORE driver terminates ntpd without logging a reason.
* [Bug 1218] Correct comment in refclock_oncore on /etc/ntp.oncore*
  configuration file search order.
* Change ONCORE driver to log using msyslog as well as to any
  clockstats file.
* [Bug 1231] ntpsnmpd build fails after sockaddr union changes.
(4.2.5p182) 2009/06/18 Released by Harlan Stenn <stenn@ntp.org>
* Add missing header dependencies to the ntpdc layout verification.
* prefer.html updates from Dave Mills.
* [Bug 1205] Add ntpd --usepcc and --pccfreq options on Windows
* [Bug 1215] unpeer by association ID
* [Bug 1225] Broadcast address miscalculated on Windows 4.2.5p180
* [Bug 1229] autokey segfaults in cert_install().
* Use a union for structs sockaddr, sockaddr_storage, sockaddr_in, and
  sockaddr_in6 to remove casts and enable type checking.  Collapse
  some previously separate IPv4/IPv6 paths into a single codepath.
(4.2.5p181) 2009/06/06 Released by Harlan Stenn <stenn@ntp.org>
* [Bug 1206] Required compiler changes for Windows
* [Bug 1084] PPSAPI for ntpd on Windows with DLL backends
* [Bug 1204] Unix-style refclock device paths on Windows
* [Bug 1205] partial fix, disable RDTSC use by default on Windows
* [Bug 1208] decodenetnum() buffer overrun on [ with no ]
* [Bug 1211] keysdir free()d twice #ifdef DEBUG
* Enable ONCORE, ARCRON refclocks on Windows (untested)
(4.2.5p180) 2009/05/29 Released by Harlan Stenn <stenn@ntp.org>
* [Bug 1200] Enable IPv6 in Windows port
* Lose FLAG_FIXPOLL, from Dave Mills.
(4.2.5p179) 2009/05/23 Released by Harlan Stenn <stenn@ntp.org>
* [Bug 1041] xmt -> aorg timestamp cleanup from Dave Mills,
  reported by Dave Hart.
* [Bug 1193] Compile error: conflicting types for emalloc.
* [Bug 1196] VC6 winsock2.h does not define SO_EXCLUSIVEADDRUSE.
* Leap/expire cleanup from Dave Mills.
(4.2.5p178) 2009/05/21 Released by Harlan Stenn <stenn@ntp.org>
* Provide erealloc() and estrdup(), a la emalloc().
* Improve ntp.conf's parser error messages.
* [Bug 320] "restrict default ignore" does not affect IPv6.
* [Bug 1192] "restrict -6 ..." reports a syntax error.
(4.2.5p177) 2009/05/18 Released by Harlan Stenn <stenn@ntp.org>
* Include 4.2.4p7
* [Bug 1174] nmea_shutdown assumes that nmea has a unit assigned
* [Bug 1190] NMEA refclock fudge flag4 1 obscures position in timecode
* Update NMEA refclock documentation in html/drivers/driver20.html
(4.2.5p176) 2009/05/13 Released by Harlan Stenn <stenn@ntp.org>
* [Bug 1154] mDNS registration should be done later, repeatedly and only
  if asked for. (second try for fix)
(4.2.5p175) 2009/05/12 Released by Harlan Stenn <stenn@ntp.org>
* Include 4.2.4p7-RC7
* [Bug 1180] ntpd won't start with more than ~1000 interfaces
* [Bug 1182] Documentation typos and missing bits.
* [Bug 1183] COM port support should extend past COM3
* [Bug 1184] ntpd is deaf when restricted to second IP on the same net
* Clean up configure.ac NTP_CACHEVERSION interface, display cache
  version when clearing.  Fixes a regression.
(4.2.5p174) 2009/05/09 Released by Harlan Stenn <stenn@ntp.org>
* Stale leapsecond file fixes from Dave Mills.
(4.2.5p173) 2009/05/08 Released by Harlan Stenn <stenn@ntp.org>
* Include 4.2.4p7-RC6
(4.2.5p172) 2009/05/06 Released by Harlan Stenn <stenn@ntp.org>
* [Bug 1175] Instability in PLL daemon mode.
* [Bug 1176] refclock_parse.c does not compile without PPSAPI.
(4.2.5p171) 2009/05/04 Released by Harlan Stenn <stenn@ntp.org>
* Autokey documentation cleanup from Dave Mills.
* [Bug 1171] line editing libs found without headers (Solaris 11)
* [Bug 1173] NMEA refclock fails with Solaris PPSAPI
* Fix problem linking msntp on Solaris when sntp subdir is configured
  before parent caused by different gethostent library search order.
* Do not clear config.cache when it is  empty.
(4.2.5p170) 2009/05/02 Released by Harlan Stenn <stenn@ntp.org>
* [Bug 1152] adjust PARSE to new refclock_pps logic
* Include 4.2.4p7-RC5
* loopfilter FLL/PLL crossover cleanup from Dave Mills.
* Documentation updates from Dave Mills.
* ntp-keygen cleanup from Dave Mills.
* crypto API cleanup from Dave Mills.
* Add NTP_CACHEVERSION mechanism to ignore incompatible config.cache
* Enable gcc -Wstrict-overflow for gsoc_sntp as well
(4.2.5p169) 2009/04/30 Released by Harlan Stenn <stenn@ntp.org>
* [Bug 1171] Note that we never look for -lreadline by default.
* [Bug 1090] Fix bogus leap seconds in refclock_hpgps.
(4.2.5p168) 2009/04/29 Released by Harlan Stenn <stenn@ntp.org>
* Include 4.2.4p7-RC4
* [Bug 1169] quiet compiler warnings
* Re-enable gcc -Wstrict-prototypes when not building with OpenSSL
* Enable gcc -Wstrict-overflow
* ntpq/ntpdc emit newline after accepting password on Windows
* Updates from Dave Mills:
* ntp-keygen.c: Updates.
* Fix the error return and syslog function ID in refclock_{param,ppsapi}.
* Make sure syspoll is within the peer's minpoll/maxpoll bounds.
* ntp_crypto.c: Use sign_siglen, not len. sign key filename cleanup.
* Bump NTP_MAXEXTEN from 1024 to 2048, update values for some field lengths.
* m4/ntp_lineeditlibs.m4: fix warnings from newer Autoconf
* [Bug 1166] Remove truncation of position (blanking) code in refclock_nmea.c
(4.2.5p167) 2009/04/26 Released by Harlan Stenn <stenn@ntp.org>
* Crypto cleanup from Dave Mills.
(4.2.5p166) 2009/04/25 Released by Harlan Stenn <stenn@ntp.org>
* [Bug 1165] Clean up small memory leaks in the  config file parser
* Correct logconfig keyword declaration to MULTIPLE_ARG
* Enable filename and line number leak reporting on Windows when built
  DEBUG for all the typical C runtime allocators such as calloc,
  malloc, and strdup.  Previously only emalloc calls were covered.
* Add DEBUG-only code to free dynamically allocated memory that would
  otherwise remain allocated at ntpd exit, to allow less forgivable
  leaks to stand out in leaks reported after exit.
* Ensure termination of strings in ports/winnt/libisc/isc_strerror.c
  and quiet compiler warnings.
* [Bug 1057] ntpdc unconfig failure
* [Bug 1161] unpeer AKA unconfig command for ntpq :config
* PPS and crypto cleanup in ntp_proto.c from Dave Mills.
(4.2.5p165) 2009/04/23 Released by Harlan Stenn <stenn@ntp.org>
* WWVB refclock cleanup from Dave Mills.
* Code cleanup: requested_key -> request_key.
* [Bug 833] ignore whitespace at end of remote configuration lines
* [Bug 1033] ntpdc/ntpq crash prompting for keyid on Windows
* [Bug 1028] Support for W32Time authentication via Samba.
* quiet ntp_parser.c malloc redeclaration warning
* Mitigation and PPS/PPSAPI cleanup from Dave Mills.
* Documentation updates from Dave Mills.
* timepps-Solaris.h patches from Dave Hart.
(4.2.5p164) 2009/04/22 Released by Harlan Stenn <stenn@ntp.org>
* Include 4.2.4p7-RC3
* PPS/PPSAPI cleanup from Dave Mills.
* Documentation updates from Dave Mills.
* [Bug 1125] C runtime per-thread initialization on Windows
* [Bug 1152] temporarily disable refclock_parse, refclock_true until
  maintainers can repair build break from pps_sample()
* [Bug 1153] refclock_nmea should not mix UTC with GPS time
* [Bug 1159] ntpq overlap diagnostic message test buggy
(4.2.5p163) 2009/04/10 Released by Harlan Stenn <stenn@ntp.org>
(4.2.5p162) 2009/04/09 Released by Harlan Stenn <stenn@ntp.org>
* Documentation updates from Dave Mills.
* Mitigation and PPS cleanup from Dave Mills.
* Include 4.2.4p7-RC2
* [Bug 216] New interpolation scheme for Windows eliminates 1ms jitter
* remove a bunch of #ifdef SYS_WINNT from portable code
* 64-bit time_t cleanup for building on newer Windows compilers
* Only set CMOS clock during ntpd exit on Windows if the computer is
  shutting down or restarting.
* [Bug 1148] NMEA reference clock improvements
* remove deleted gsoc_sntp/utilities.o from repository so that .o build
  products can be cleaned up without corrupting the repository.
(4.2.5p161) 2009/03/31 Released by Harlan Stenn <stenn@ntp.org>
* Documentation updates from Dave Mills.
(4.2.5p160) 2009/03/30 Released by Harlan Stenn <stenn@ntp.org>
* [Bug 1141] refclock_report missing braces cause spurious "peer event:
  clock clk_unspec" log entries
* Include 4.2.4p7-RC1
(4.2.5p159) 2009/03/28 Released by Harlan Stenn <stenn@ntp.org>
* "bias" changes from Dave Mills.
(4.2.5p158) 2009/01/30 Released by Harlan Stenn <stenn@ntp.org>
* Fix [CID 72], a typo introduced at the latest fix to prettydate.c.
(4.2.5p157) 2009/01/26 Released by Harlan Stenn <stenn@ntp.org>
* Cleanup/fixes for ntp_proto.c and ntp_crypto.c from Dave Mills.
(4.2.5p156) 2009/01/19 Released by Harlan Stenn <stenn@ntp.org>
* [Bug 1118] Fixed sign extension for 32 bit time_t in caljulian() and prettydate().
  Fixed some compiler warnings about missing prototypes.
  Fixed some other simple compiler warnings.
* [Bug 1119] [CID 52] Avoid a possible null-dereference in ntp_crypto.c.
* [Bug 1120] [CID 51] INSIST that peer is non-null before we dereference it.
* [Bug 1121] [CID 47] double fclose() in ntp-keygen.c.
(4.2.5p155) 2009/01/18 Released by Harlan Stenn <stenn@ntp.org>
* Documentation updates from Dave Mills.
* CHU frequency updates.
* Design assertion fixes for ntp_crypto.c from Dave Mills.
(4.2.5p154) 2009/01/13 Released by Harlan Stenn <stenn@ntp.org>
* [Bug 992] support interface event change on Linux from
  Miroslav Lichvar.
(4.2.5p153) 2009/01/09 Released by Harlan Stenn <stenn@ntp.org>
* Renamed gsoc_sntp/:fetch-stubs to gsoc_sntp/fetch-stubs to avoid
  file name problems under Windows.
  Removed German umlaut from log msg for 4.2.5p142.
(4.2.5p152) 2009/01/08 Released by Harlan Stenn <stenn@ntp.org>
* Include 4.2.4p6: 2009/01/08 Released by Harlan Stenn <stenn@ntp.org>
(4.2.5p151) 2008/12/23 Released by Harlan Stenn <stenn@ntp.org>
* Stats file logging cleanup from Dave Mills.
(4.2.5p150) 2008/12/15 Released by Harlan Stenn <stenn@ntp.org>
* [Bug 1099] Fixed wrong behaviour in sntp's crypto.c.
* [Bug 1103] Fix 64-bit issues in the new calendar code.
(4.2.5p149) 2008/12/05 Released by Harlan Stenn <stenn@ntp.org>
* Fixed mismatches in data types and OID definitions in ntpSnmpSubAgent.c
* added a premliminary MIB file to ntpsnmpd (ntpv4-mib.mib)
(4.2.5p148) 2008/12/04 Released by Harlan Stenn <stenn@ntp.org>
* [Bug 1070] Fix use of ntpq_parsestring() in ntpsnmpd.
(4.2.5p147) 2008/11/27 Released by Harlan Stenn <stenn@ntp.org>
* Update gsoc_sntp's GCC warning code.
(4.2.5p146) 2008/11/26 Released by Harlan Stenn <stenn@ntp.org>
* Update Solaris CFLAGS for gsoc_sntp.
(4.2.5p145) 2008/11/20 Released by Harlan Stenn <stenn@ntp.org>
* Deal with time.h for sntp under linux.
* Provide rpl_malloc() for sntp for systems that need it.
* Handle ss_len and socklen type for sntp.
* Fixes to the sntp configure.ac script.
* Provide INET6_ADDRSTRLEN if it is missing.
* [Bug 1095] overflow in caljulian.c.
(4.2.5p144) 2008/11/19 Released by Harlan Stenn <stenn@ntp.org>
* Use int32, not int32_t.
* Avoid the sched*() functions under OSF - link problems.
(4.2.5p143) 2008/11/17 Released by Harlan Stenn <stenn@ntp.org>
* sntp cleanup and fixes.
(4.2.5p142) 2008/11/16 Released by Harlan Stenn <stenn@ntp.org>
* Imported GSoC SNTP code from Johannes Maximilian Kuehn.
(4.2.5p141) 2008/11/13 Released by Harlan Stenn <stenn@ntp.org>
* New caltontp.c and calyearstart.c from Juergen Perlinger.
(4.2.5p140) 2008/11/12 Released by Harlan Stenn <stenn@ntp.org>
* Cleanup lint from the ntp_scanner files.
* [Bug 1011] gmtime() returns NULL on windows where it would not under Unix.
* Updated caljulian.c and prettydate.c from Juergen Perlinger.
(4.2.5p139) 2008/11/11 Released by Harlan Stenn <stenn@ntp.org>
* Typo fix to driver20.html.
(4.2.5p138) 2008/11/10 Released by Harlan Stenn <stenn@ntp.org>
* [Bug 474] --disable-ipv6 is broken.
* IPv6 interfaces were being looked for twice.
* SHM driver grabs more samples, add clockstats
* decode.html and driver20.html updates from Dave Mills.
(4.2.5p137) 2008/11/01 Released by Harlan Stenn <stenn@ntp.org>
* [Bug 1069] #undef netsnmp's PACKAGE_* macros.
* [Bug 1068] Older versions of netsnmp do not have netsnmp_daemonize().
(4.2.5p136) 2008/10/27 Released by Harlan Stenn <stenn@ntp.org>
* [Bug 1078] statsdir configuration parsing is broken.
(4.2.5p135) 2008/09/23 Released by Harlan Stenn <stenn@ntp.org>
* [Bug 1072] clock_update should not allow updates older than sys_epoch.
(4.2.5p134) 2008/09/17 Released by Harlan Stenn <stenn@ntp.org>
* Clean up build process for ntpsnmpd.
(4.2.5p133) 2008/09/16 Released by Harlan Stenn <stenn@ntp.org>
* Add options processing to ntpsnmpd.
* [Bug 1062] Check net-snmp headers before deciding to build ntpsnmpd.
* Clean up the libntpq.a build.
* Regenerate ntp_parser.[ch] from ntp_parser.y
(4.2.5p132) 2008/09/15 Released by Harlan Stenn <stenn@ntp.org>
* [Bug 1067] Multicast DNS service registration must come after the fork
  on Solaris.
* [Bug 1066] Error messages should log as errors.
(4.2.5p131) 2008/09/14 Released by Harlan Stenn <stenn@ntp.org>
* [Bug 1065] Re-enable support for the timingstats file.
(4.2.5p130) 2008/09/13 Released by Harlan Stenn <stenn@ntp.org>
* [Bug 1064] Implement --with-net-snmp-config=progname
* [Bug 1063] ntpSnmpSubagentObject.h is missing from the distribution.
(4.2.5p129) 2008/09/11 Released by Harlan Stenn <stenn@ntp.org>
* Quiet some libntpq-related warnings.
(4.2.5p128) 2008/09/08 Released by Harlan Stenn <stenn@ntp.org>
* Import Heiko Gerstung's GSoC2008 NTP MIB daemon.
(4.2.5p127) 2008/09/01 Released by Harlan Stenn <stenn@ntp.org>
* Regenerate ntpd/ntp_parser.c
(4.2.5p126) 2008/08/31 Released by Harlan Stenn <stenn@ntp.org>
* Stop libtool-1.5 from looking for C++ or Fortran.
* [BUG 610] Documentation update for NMEA reference clock driver.
* [Bug 828] Fix IPv4/IPv6 address parsing.
* Changes from Dave Mills:
  Documentation updates.
  Fix a corner case where a frequency update was reported but not set.
  When LEAP_NOTINSYNC->LEAP_NOWARNING, call crypto_update() if we have
  crypto_flags.
(4.2.5p125) 2008/08/18 Released by Harlan Stenn <stenn@ntp.org>
* [Bug 1052] Add linuxPPS support to ONCORE driver.
(4.2.5p124) 2008/08/17 Released by Harlan Stenn <stenn@ntp.org>
* Documentation updates from Dave Mills.
* Include 4.2.4p5: 2008/08/17 Released by Harlan Stenn <stenn@ntp.org>
* [Bug 861] leap info was not being transmitted.
* [Bug 1046] refnumtoa.c is using the wrong header file.
* [Bug 1047] enable/disable options processing fix.
* header file cleanup.
* [Bug 1037] buffer in subroutine was 1 byte short.
* configure.ac: cleanup, add option for wintime, and lay the groundwork
  for the changes needed for bug 1028.
* Fixes from Dave Mills: 'bias' and 'interleave' work.  Separate
  phase and frequency discipline (for long poll intervals).  Update
  TAI function to match current leapsecond processing.
* Documentation updates from Dave Mills.
* [Bug 1037] Use all 16 of the MD5 passwords generated by ntp-keygen.
* Fixed the incorrect edge parameter being passed to time_pps_kcbind in
  NMEA refclock driver.
* [Bug 399] NMEA refclock driver does not honor time1 offset if flag3 set.
* [Bug 985] Modifications to NMEA reference clock driver to support Accord
  GPS Clock.
* poll time updates from Dave Mills.
* local refclock documentation updates from Dave Mills.
* [Bug 1022] Fix compilation problems with yesterday's commit.
* Updates and cleanup from Dave Mills:
  I've now spent eleven months of a sabbatical year - 7 days a week, 6-10
  hours most days - working on NTP. I have carefully reviewed every major
  algorithm, examined its original design and evolution from that design.
  I've trimmed off dead code and briar patches and did zillions of tests
  contrived to expose evil vulnerabilities. The development article is in
  rather good shape and should be ready for prime time.

  1. The protostats statistics files have been very useful in exposing
  little twitches and turns when something hiccups, like a broken PPS
  signal. Most of what used to be syslog messages are now repackaged as
  protostats messages with optional syslog as well. These can also be sent
  as traps which might be handy to tiggle a beeper or celltext. These, the
  sysstats files and cryptostats files reveal the ambient health of a busy
  server, monitor traffic and error counts and spot crypto attacks.

  2. Close inspection of the clock discipline behavior at long poll
  intervals (36 h) showed it not doing as well as it should. I redesigned
  the FLL loop to improve nominal accuracy from  several tens of
  milliseconds to something less than ten milliseconds.

  3. Autokey (again). The enhanced error checking was becoming a major
  pain. I found a way to toss out gobs of ugly fat code and replace the
  function with a much simpler and more comprehensive scheme. It resists
  bait-and-switch attacks and quickly detect cases when the protocol is
  not correctly synchronized.

  4. The interface code for the kernel PPS signal was not in sync with the
  kernel code itself. Some error checks were duplicated and some
  ineffective. I found none of the PPS-capable drivers, including the atom
  driver, do anything when the prefer peer fails; the kernel PPS signal
  remains in control. The atom driver now disables the kernel PPS when the
  prefer peer comes bum. This is important when the prefer peer is not a
  reference clock but a remote NTP server.

  5. The flake restrict bit turned out to be really interesting,
  especially with symmtric modes and of those especially those using
  Autokey. Small changes in the recovery procedures when packets are lost
  now avoid almost all scenarios which previously required protocol resets.

  6. I've always been a little uncomfortable when using the clock filter
  with long poll intervals because the samples become less and less
  correlated as the sample age exceeds the Allan intercept. Various
  schemes have been used over the years to cope with this fact. The latest
  one and the one that works the best is to use a modified sort metric
  where the delay is used when the age of the sample is less than the
  intercept and the sum of delay and dispersion above that. The net result
  is that, at small poll intervals the algorithm operates as a minimum
  filter, while at larger poll intervals it morphs to FIFO. Left
  unmodified, a sample could be used when twelve days old. This along with
  the FLL modifications has made a dramatic improvement at large poll
  intervals.

- [Backward Incompatible] The 'state' variable is no longer reported or
  available via ntpq output.  The following system status bit names
  have been changed:
  - sync_alarm -> leap_alarm
  - sync_atomic -> sync_pps
  - sync_lf_clock -> sync_lf_radio
  - sync_hf_clock -> sync_hf_radio
  - sync_uhf_clock -> sync_uhf_radio
  - sync_local_proto -> sync_local
  - sync_udp/time -> sync_other
  Other names have been changed as well.  See the change history for
  libntp/statestr.c for more details.
  Other backward-incompatible changes in ntpq include:
  - assID -> associd
  - rootdispersion -> rootdisp
  - pkt_head -> pkt_neader
  See the change history for other details.

* Updates and cleanup from Dave Mills.
* [Bug 995] Remove spurious ; from ntp-keygen.c.
* More cleanup and changes from Dave Mills.
* [Bug 980] Direct help to stdout.
---
(4.2.4p8) 2009/12/08 Released by Harlan Stenn <stenn@ntp.org>

* [Sec 1331] DoS with mode 7 packets - CVE-2009-3563.

---
(4.2.4p7) 2009/05/18 Released by Harlan Stenn <stenn@ntp.org>

* [Sec 1151] Remote exploit if autokey is enabled - CVE-2009-1252.
* [Bug 1187] Update the copyright date.
* [Bug 1191] ntpd fails on Win2000 - "Address already in use" after fix
  for [Sec 1149].

---
(4.2.4p7-RC7) 2009/05/12 Released by Harlan Stenn <stenn@ntp.org>

* ntp.isc.org -> ntp.org cleanup.
* [Bug 1178] Use prior FORCE_DNSRETRY behavior as needed at runtime,
  add configure --enable-ignore-dns-errors to be even more stubborn

---
(4.2.4p7-RC6) 2009/05/08 Released by Harlan Stenn <stenn@ntp.org>

* [Bug 784] Make --enable-linuxcaps the default when available
* [Bug 1179] error messages for -u/--user and -i lacking droproot
* Updated JJY reference clock driver from Takao Abe
* [Bug 1071] Log a message and exit before trying to use FD_SET with a
  descriptor larger than FD_SETSIZE, which will corrupt memory
* On corruption of the iface list head in add_interface, log and exit

---
(4.2.4p7-RC5) 2009/05/02 Released by Harlan Stenn <stenn@ntp.org>

* [Bug 1172] 4.2.4p7-RC{3,4} fail to build on linux.
* flock-build script unportable 'set -m' use removed

---
(4.2.4p7-RC4) 2009/04/29 Released by Harlan Stenn <stenn@ntp.org>

* [Bug 1167] use gcc -Winit-self only if it is understood

---
(4.2.4p7-RC3) 2009/04/22 Released by Harlan Stenn <stenn@ntp.org>

* [Bug 787] Bug fixes for 64-bit time_t on Windows
* [Bug 813] Conditional naming of Event
* [Bug 1147] System errors should be logged to msyslog()
* [Bug 1155] Fix compile problem on Windows with VS2005
* [Bug 1156] lock_thread_to_processor() should be declared in header
* [Bug 1157] quiet OpenSSL warnings, clean up configure.ac
* [Bug 1158] support for aix6.1
* [Bug 1160] MacOS X is like BSD regarding F_SETOWN

---
(4.2.4p7-RC2) 2009/04/09 Released by Harlan Stenn <stenn@ntp.org>

* [Sec 1144] limited buffer overflow in ntpq.  CVE-2009-0159
* [Sec 1149] use SO_EXCLUSIVEADDRUSE on Windows

---
(4.2.4p7-RC1) 2009/03/30 Released by Harlan Stenn <stenn@ntp.org>

* [Bug 1131] UDP sockets should not use SIGPOLL on Solaris.
* build system email address cleanup
* [Bug 774] parsesolaris.c does not compile under the new Solaris
* [Bug 873] Windows serial refclock proper TTY line discipline emulation
* [Bug 1014] Enable building with VC9 (in Visual Studio 2008,
  Visual C++ 2008, or SDK)
* [Bug 1117] Deferred interface binding under Windows works only correctly
  if FORCE_DNSRETRY is defined
* [BUG 1124] Lock QueryPerformanceCounter() client threads to same CPU
* DPRINTF macro made safer, always evaluates to a statement and will not
  misassociate an else which follows the macro.

---
(4.2.4p6) 2009/01/08 Released by Harlan Stenn <stenn@ntp.org>

* [Bug 1113] Fixed build errors with recent versions of openSSL.
* [Sec 1111] Fix incorrect check of EVP_VerifyFinal()'s return value.
* Update the copyright year.

---
(4.2.4p5) 2008/08/17 Released by Harlan Stenn <stenn@ntp.org>

* [BUG 1051] Month off by one in leap second message written to clockstats
  file fixed.
* [Bug 450] Windows only: Under original Windows NT we must not discard the
  wildcard socket to workaround a bug in NT's getsockname().
* [Bug 1038] Built-in getpass() function also prompts for password if
  not built with DEBUG.
* [Bug 841] Obsolete the "dynamic" keyword and make deferred binding
  to local interfaces the default.
  Emit a warning if that keyword is used for configuration.
* [Bug 959] Refclock on Windows not properly releasing recvbuffs.
* [Bug 993] Fix memory leak when fetching system messages.
* much cleanup, fixes, and changes from Dave Mills.
* ntp_control.c: LEAPTAB is a filestamp, not an unsigned.  From Dave Mills.
* ntp_config.c: ntp_minpoll fixes from Dave Mills.
* ntp-keygen updates from Dave Mills.
* refresh epoch, throttle, and leap cleanup from Dave Mills.
* Documentation cleanup from Dave Mills.
* [Bug 918] Only use a native md5.h if MD5Init() is available.
* [Bug 979] Provide ntptimeval if it is not otherwise present.
* [Bug 634] Re-instantiate syslog() and logfiles after the daemon fork.
* [Bug 952] Use md5 code with a friendlier license.
* [Bug 977] Fix mismatching #ifdefs for builds without IPv6.
* [Bug 830] Fix the checking order of the interface options.
* Clean up the logfile/syslog setup.
* [Bug 970] Lose obsolete -g flag to ntp-keygen.
* The -e flag to ntp-keygen can write GQ keys now, too.
* ntp_proto.c: sys_survivors and hpoll cleanup from Dave Mills.
* ntp_loopfilter.c: sys_poll cleanup from Dave Mills.
* refclock_wwv.c: maximum-likelihood digit and DSYNC fixes from Dave Mills.
* [Bug 967] preemptable associations are lost forever on a step.
* ntp_config.c: [CID 48] missing "else" clause.
* [Bug 833] ntpq config keyword is quote-mark unfriendly.
* Rename the ntpq "config" keyword to ":config".
* Dave Mills shifted some orphan processing.
* Fix typos in the [Bug 963] patch.
* bootstrap: squawk if genver fails.  Use -f with cp in case Dave does a chown.
* Remove obsolete simulator command-line options.
* ntp_request.c: [CID 36] zero sin_zero.
* [Bug 963] get_systime() is too noisy.
* [Bug 960] spurious syslog:crypto_setup:spurious crypto command
* [Bug 964] Change *-*-linux* to *-*-*linux* to allow for uclinux.
* Changes from Dave Mills:
  - ntp_util.c: cleanup.
  - ntp_timer.c: watch the non-burst packet rate.
  - ntp_request.c: cleanup.
  - ntp_restrict.c: RES_LIMITED cleanup.
  - ntp_proto.c: RES_LIMITED, rate bucktes, counters, overall cleanup.
  - ntp_peer.c: disallow peer_unconfig().
  - ntp_monitor.c: RES_LIMITED cleanup.
  - ntp_loopfilter.c: poll interval cleanup.
  - ntp_crypto.c: volley -> retry.  Cleanup TAI leap message.
  - ntp_config: average and minimum are ^2 values.
  - ntpdc: unknownversion is really "declined", not "bad version".
  - Packet retry cleanup.
* [Bug 961] refclock_tpro.c:tpro_poll() calls refclock_receive() twice.
* [Bug 957] Windows only: Let command line parameters from the Windows SCM GUI
  override the standard parameters from the ImagePath registry key.
* Added HAVE_INT32_T to the Windows config.h to avoid duplicate definitions.
* Work around a VPATH difference in FreeBSD's 'make' command.
* Update bugreport URL.
* Update -I documentation.
* [Bug 713] Fix bug reporting information.
* A bug in the application of the negative-sawtooth for 12 channel receivers.
* The removal of unneeded startup code used for the original LinuxPPS, it now
  conforms to the PPSAPI and does not need special code.
* ntp-keygen.c: Coverity fixes [CID 33,47].
* Volley cleanup from Dave Mills.
* Fuzz cleanup from Dave Mills.
* [Bug 861] Leap second cleanups from Dave Mills.
* ntpsim.c: add missing protypes and fix [CID 34], a nit.
* Upgraded bison at UDel.
* Update br-flock and flock-build machine lists.
* [Bug 752] QoS: add parse/config handling code.
* Fix the #include order in tickadj.c for picky machines.
* [Bug 752] QoS: On some systems, netinet/ip.h needs netinet/ip_systm.h.
* [Bug 752] Update the QoS tagging (code only - configuration to follow).
* Orphan mode and other protocol cleanup from Dave Mills.
* Documentation cleanup from Dave Mills.
* [Bug 940] ntp-keygen uses -v.  Disallow it as a shortcut for --version.
* more cleanup to ntp_lineeditlibs.m4.
* Documentation updates from Dave Mills.
* -ledit cleanup for ntpdc and ntpq.
* Association and other cleanup from Dave Mills.
* NTP_UNREACH changes from Dave Mills.
* Fix the readline history test.
* [Bug 931] Require -lreadline to be asked for explicitly.
* [Bug 764] When looking for -lreadline support, also try using -lncurses.
* [Bug 909] Fix int32_t errors for ntohl().
* [Bug 376/214] Enhancements to support multiple if names and IP addresses.
* [Bug 929] int32_t is undefined on Windows.  Casting wrong.
* [Bug 928] readlink missing braces.
* [Bug 788] Update macros to support VS 2005.
* ntpd/ntp_timer.c: add missing sys_tai parameter for debug printf
* [Bug 917] config parse leaves files open
* [Bug 912] detect conflicting enable/disable configuration on interfaces
  sharing an IP address
* [Bug 771] compare scopeid if available for IPv6 addresses
* Lose obsolete crypto subcommands (Dave Mills).
* WWV is an HF source, not an LF source (Dave Mills).
* [Bug 899] Only show -i/--jaildir -u/--user options if we HAVE_DROPROOT.
* [Bug 916] 'cryptosw' is undefined if built without OpenSSL.
* [Bug 891] 'restrict' config file keyword does not work (partial fix).
* [Bug 890] the crypto command seems to be required now.
* [Bug 915] ntpd cores during processing of x509 certificates.
* Crypto lint cleanup from Dave Mills.
* [Bug 897] Check RAND_status() - we may not need a .rnd file.
* Crypto cleanup from Dave Mills.
* [Bug 911] Fix error message in cmd_args.c.
* [Bug 895] Log assertion failures via syslog(), not stderr.
* Documentation updates from Dave Mills.
* Crypto cleanup from Dave Mills.
* [Bug 905] ntp_crypto.c fails to compile without -DDEBUG.
* Avoid double peer stats logging.
* ntp-keygen cleanup from Dave Mills.
* libopts needs to be built after ElectricFence.
* [Bug 894] Initialize keysdir before calling crypto_setup().
* Calysto cleanup for ntpq.
* ntp-keygen -i takes an arg.
* Cleanup and fixes from Dave Mills.
* [Bug 887] Fix error in ntp_types.h (for sizeof int != 4).
* Bug 880 bug fixes for Windows build
* Improve Calysto support.
* The "revoke" parameter is a crypto command.
* The driftfile wander threshold is a real number.
* [Bug 850] Fix the wander threshold parameter on the driftfile command.
* ntp_io.c: Dead code cleanup - Coverity View 19.
* Leap file related cleanup from Dave Mills.
* ntp_peer.c: Set peer->srcadr before (not after) calling set_peerdstadr().
* Initialize offset in leap_file() - Coverity View 17.
* Use the correct stratum on KISS codes.
* Fuzz bits cleanup.
* Show more digits in some debug printf's.
* Use drift_file_sw internally to control writing the drift file.
* Implement the wander_threshold option for the driftfile config keyword.
* reformat ntp_control.c; do not use c++ // comments.
* [Bug 629] Undo bug #629 fixes as they cause more problems than were  being
  solved
* Changes from Dave Mills: in/out-bound data rates, leapsecond cleanup,
  driftfile write cleanup, packet buffer length checks, documentation updates.
* More assertion checks and malloc()->emalloc(), courtesy of Calysto.
* [Bug 864] Place ntpd service in maintenance mode if using SMF on Solaris
* [Bug 862] includefile nesting; preserve phonelist on reconfig.
* [Bug 604] ntpd regularly dies on linux/alpha.
* more leap second infrastructure fixes from Dave Mills.
* [Bug 858] recent leapfile changes broke non-OpenSSL builds.
* Use emalloc() instead of malloc() in refclock_datum.c (Calysto).
* Start using 'design by contract' assertions.
* [Bug 767] Fast sync to refclocks wanted.
* Allow null driftfile.
* Use YYERROR_VERBOSE for the new parser, and fix related BUILT_SOURCES.
* [Bug 629] changes to ensure broadcast works including on wildcard addresses
* [Bug 853] get_node() must return a pointer to maximally-aligned memory.
* Initial leap file fixes from Dave Mills.
* [Bug 858] Recent leapfile changes broke without OPENSSL.
* Use a char for DIR_SEP, not a string.
* [Bug 850] driftfile parsing changes.
* driftfile maintenance changes from Dave Mills.  Use clock_phi instead of
  stats_write_tolerance.
* [Bug 828] refid string not being parsed correctly.
* [Bug 846] Correct includefile parsing.
* [Bug 827] New parsing code does not handle "fudge" correctly.
* Enable debugging capability in the config parser.
* [Bug 839] Crypto password not read from ntp.conf.
* Have autogen produce writable output files.
* [Bug 825] Correct logconfig -/+ keyword processing.
* [Bug 828] Correct parsing of " delimited strings.
* Cleanup FILE * usage after fclose() in ntp_filegen.c.
* [Bug 843] Windows Completion port code was incorrectly merged from -stable.
* [Bug 840] do fudge configuration AFTER peers (thus refclocks) have been
  configured.
* [Bug 824] Added new parser modules to the Windows project file.
* [Bug 832] Add libisc/log.c headers to the distribution.
* [Bug 808] Only write the drift file if we are in state 4.
* Initial import of libisc/log.c and friends.
* [Bug 826] Fix redefinition of PI.
* [Bug 825] ntp_scanner.c needs to #include <config.h> .
* [Bug 824] New parser code has some build problems with the SIM code.
* [Bug 817] Use longnames for setting ntp variables on the command-line;
  Allowing '-v' with and without an arg to disambiguate usage is error-prone.
* [Bug 822] set progname once, early.
* [Bug 819] remove erroneous #if 0 in Windows completion port code.
* The new config code missed an #ifdef for building without refclocks.
* Distribute some files needed by the new config parsing code.
* [Bug 819] Timeout for WaitForMultipleObjects was 500ms instead of INFINITE
* Use autogen 5.9.1.
* Fix clktest command-line arg processing.'
* Audio documentation updates from Dave Mills.
* New config file parsing code, from Sachin Kamboj.
* fuzz bit cleanup from Dave Mills.
* replay cleanup from Dave Mills.
* [Bug 542] Tolerate missing directory separator at EO statsdir.
* [Bug 812] ntpd should drop supplementary groups.
* [Bug 815] Fix warning compiling 4.2.5p22 under Windows with VC6.
* [Bug 740] Fix kernel/daemon startup drift anomaly.
* refclock_wwv.c fixes from Dave Mills.
* [Bug 810] Fix ntp-keygen documentation.
* [Bug 787] Bug fixes for 64-bit time_t on Windows.
* [Bug 796] Clean up duplicate #defines in ntp_control.c.
* [Bug 569] Use the correct precision for the Leitch CSD-5300.
* [Bug 795] Moved declaration of variable to top of function.
* [Bug 798] ntpq [p typo crashes ntpq/ntpdc.
* [Bug 786] Fix refclock_bancomm.c on Solaris.
* [Bug 774] parsesolaris.c does not compile under the new Solaris.
* [Bug 782] Remove P() macros from Windows files.
* [Bug 778] ntpd fails to lock with drift=+500 when started with drift=-500.
* [Bug 592] Trimble Thunderbolt GPS support.
* IRIG, CHU, WWV, WWVB refclock improvements from Dave Mills.
* [Bug 757] Lose ULONG_CONST().
* [Bug 756] Require ANSI C (function prototypes).
* codec (audio) and ICOM changes from Dave Mills.

---

* [Bug 450] Windows only: Under original Windows NT we must not discard the
  wildcard socket to workaround a bug in NT's getsockname().
* [Bug 1038] Built-in getpass() function also prompts for password if
  not built with DEBUG.
* [Bug 841] Obsolete the "dynamic" keyword and make deferred binding
  to local interfaces the default.
  Emit a warning if that keyword is used for configuration.
* [Bug 959] Refclock on Windows not properly releasing recvbuffs.
* [Bug 993] Fix memory leak when fetching system messages.
* [Bug 987] Wake up the resolver thread/process when a new interface has
  become available.
* Correctly apply negative-sawtooth for oncore 12 channel receiver.
* Startup code for original LinuxPPS removed.  LinuxPPS now conforms to
  the PPSAPI.
* [Bug 1000] allow implicit receive buffer allocation for Windows.
  fixes startup for windows systems with many interfaces.
  reduces dropped packets on network bursts.
  additionally fix timer() starvation during high load.
* [Bug 990] drop minimum time restriction for interface update interval.
* [Bug 977] Fix mismatching #ifdefs for builds without IPv6.
* Update the copyright year.
* Build system cleanup (make autogen-generated files writable).
* [Bug 957] Windows only: Let command line parameters from the Windows SCM GUI
  override the standard parameters from the ImagePath registry key.
* Fixes for ntpdate:
* [Bug 532] nptdate timeout is too long if several servers are supplied.
* [Bug 698] timeBeginPeriod is called without timeEndPeriod in some NTP tools.
* [Bug 857] ntpdate debug mode adjusts system clock when it shouldn't.
* [Bug 908] ntpdate crashes sometimes.
* [Bug 982] ntpdate(and ntptimeset) buffer overrun if HAVE_POLL_H isn't set
  (dup of 908).
* [Bug 997] ntpdate buffer too small and unsafe.
* ntpdate.c: Under Windows check whether NTP port in use under same conditions
  as under other OSs.
* ntpdate.c: Fixed some typos and indents (tabs/spaces).

(4.2.4p4) Released by Harlan Stenn <stenn@ntp.org>

* [Bug 902] Fix problems with the -6 flag.
* Updated include/copyright.def (owner and year).
* [Bug 878] Avoid ntpdc use of refid value as unterminated string.
* [Bug 881] Corrected display of pll offset on 64bit systems.
* [Bug 886] Corrected sign handling on 64bit in ntpdc loopinfo command.
* [Bug 889] avoid malloc() interrupted by SIGIO risk
* ntpd/refclock_parse.c: cleanup shutdown while the file descriptor is still
  open.
* [Bug 885] use emalloc() to get a message at the end of the memory
  unsigned types cannot be less than 0
  default_ai_family is a short
  lose trailing , from enum list
  clarify ntp_restrict.c for easier automated analysis
* [Bug 884] don't access recv buffers after having them passed to the free
  list.
* [Bug 882] allow loopback interfaces to share addresses with other
  interfaces.

---
(4.2.4p3) Released by Harlan Stenn <stenn@ntp.org>

* [Bug 863] unable to stop ntpd on Windows as the handle reference for events
  changed

---
(4.2.4p2) Released by Harlan Stenn <stenn@ntp.org>

* [Bug 854] Broadcast address was not correctly set for interface addresses
* [Bug 829] reduce syslog noise, while there fix Enabled/Disable logging
  to reflect the actual configuration.
* [Bug 795] Moved declaration of variable to top of function.
* [Bug 789] Fix multicast client crypto authentication and make sure arriving
  multicast packets do not disturb the autokey dance.
* [Bug 785] improve handling of multicast interfaces
  (multicast routers still need to run a multicast routing software/daemon)
* ntpd/refclock_parse.c: cleanup shutdown while the file descriptor is still
  open.
* [Bug 885] use emalloc() to get a message at the end of the memory
  unsigned types cannot be less than 0
  default_ai_family is a short
  lose trailing , from enum list
* [Bug 884] don't access recv buffers after having them passed to the free list.
* [Bug 882] allow loopback interfaces to share addresses with other interfaces.
* [Bug 527] Don't write from source address length to wrong location
* Upgraded autogen and libopts.
* [Bug 811] ntpd should not read a .ntprc file.

---
(4.2.4p1) (skipped)

---
(4.2.4p0) Released by Harlan Stenn <stenn@ntp.org>

* [Bug 793] Update Hans Lambermont's email address in ntpsweep.
* [Bug 776] Remove unimplemented "rate" flag from ntpdate.
* [Bug 586] Avoid lookups if AI_NUMERICHOST is set.
* [Bug 770] Fix numeric parameters to ntp-keygen (Alain Guibert).
* [Bug 768] Fix io_setbclient() error message.
* [Bug 765] Use net_bind_service capability on linux.
* [Bug 760] The background resolver must be aware of the 'dynamic' keyword.
* [Bug 753] make union timestamp anonymous (Philip Prindeville).
* confopt.html: move description for "dynamic" keyword into the right section.
* pick the right type for the recv*() length argument.

---
(4.2.4) Released by Harlan Stenn <stenn@ntp.org>

* monopt.html fixes from Dave Mills.
* [Bug 452] Do not report kernel PLL/FLL flips.
* [Bug 746] Expert mouseCLOCK USB v2.0 support added.'
* driver8.html updates.
* [Bug 747] Drop <NOBR> tags from ntpdc.html.
* sntp now uses the returned precision to control decimal places.
* sntp -u will use an unprivileged port for its queries.
* [Bug 741] "burst" doesn't work with !unfit peers.
* [Bug 735] Fix a make/gmake VPATH issue on Solaris.
* [Bug 739] ntpd -x should not take an argument.
* [Bug 737] Some systems need help providing struct iovec.
* [Bug 717] Fix libopts compile problem.
* [Bug 728] parse documentation fixes.
* [Bug 734] setsockopt(..., IP_MULTICAST_IF, ...) fails on 64-bit platforms.
* [Bug 732] C-DEX JST2000 patch from Hideo Kuramatsu.
* [Bug 721] check for __ss_family and __ss_len separately.
* [Bug 666] ntpq opeers displays jitter rather than dispersion.
* [Bug 718] Use the recommended type for the saddrlen arg to getsockname().
* [Bug 715] Fix a multicast issue under Linux.
* [Bug 690] Fix a Windows DNS lookup buffer overflow.
* [Bug 670] Resolved a Windows issue with the dynamic interface rescan code.
* K&R C support is being deprecated.
* [Bug 714] ntpq -p should conflict with -i, not -c.
* WWV refclock improvements from Dave Mills.
* [Bug 708] Use thread affinity only for the clock interpolation thread.
* [Bug 706] ntpd can be running several times in parallel.
* [Bug 704] Documentation typos.
* [Bug 701] coverity: NULL dereference in ntp_peer.c
* [Bug 695] libopts does not protect against macro collisions.
* [Bug 693] __adjtimex is independent of ntp_{adj,get}time.
* [Bug 692] sys_limitrejected was not being incremented.
* [Bug 691] restrictions() assumption not always valid.
* [Bug 689] Deprecate HEATH GC-1001 II; the driver never worked.
* [Bug 688] Fix documentation typos.
* [Bug 686] Handle leap seconds better under Windows.
* [Bug 685] Use the Windows multimedia timer.
* [Bug 684] Only allow debug options if debugging is enabled.
* [Bug 683] Use the right version string.
* [Bug 680] Fix the generated version string on Windows.
* [Bug 678] Use the correct size for control messages.
* [Bug 677] Do not check uint_t in configure.ac.
* [Bug 676] Use the right value for msg_namelen.
* [Bug 675] Make sure ntpd builds without debugging.
* [Bug 672] Fix cross-platform structure padding/size differences.
* [Bug 660] New TIMESTAMP code fails tp build on Solaris Express.
* [Bug 659] libopts does not build under Windows.
* [Bug 658] HP-UX with cc needs -Wp,-H8166 in CFLAGS.
* [Bug 656] ntpdate doesn't work with multicast address.
* [Bug 638] STREAMS_TLI is deprecated - remove it.
* [Bug 635] Fix tOptions definition.
* [Bug 628] Fallback to ntp discipline not working for large offsets.
* [Bug 622] Dynamic interface tracking for ntpd.
* [Bug 603] Don't link with libelf if it's not needed.
* [Bug 523] ntpd service under Windows does't shut down properly.
* [Bug 500] sntp should always be built.
* [Bug 479] Fix the -P option.
* [Bug 421] Support the bc637PCI-U card.
* [Bug 342] Deprecate broken TRAK refclock driver.
* [Bug 340] Deprecate broken MSF EES refclock driver.
* [Bug 153] Don't do DNS lookups on address masks.
* [Bug 143] Fix interrupted system call on HP-UX.
* [Bug 42] Distribution tarballs should be signed.
* Support separate PPS devices for PARSE refclocks.
* [Bug 637, 51?] Dynamic interface scanning can now be done.
* Options processing now uses GNU AutoGen.

---
(4.2.2p4) Released by Harlan Stenn <stenn@ntp.org>

* [Bug 710] compat getnameinfo() has off-by-one error
* [Bug 690] Buffer overflow in Windows when doing DNS Lookups

---
(4.2.2p3) Released by Harlan Stenn <stenn@ntp.org>

* Make the ChangeLog file cleaner and easier to read
* [Bug 601] ntpq's decodeint uses an extra level of indirection
* [Bug 657] Different OSes need different sized args for IP_MULTICAST_LOOP
* release engineering/build changes
* Documentation fixes
* Get sntp working under AIX-5

---
(4.2.2p2) (broken)

* Get sntp working under AIX-5

---
(4.2.2p1)

* [Bug 661] Use environment variable to specify the base path to openssl.
* Resolve an ambiguity in the copyright notice
* Added some new documentation files
* URL cleanup in the documentation
* [Bug 657]: IP_MULTICAST_LOOP uses a u_char value/size
* quiet gcc4 complaints
* more Coverity fixes
* [Bug 614] manage file descriptors better
* [Bug 632] update kernel PPS offsets when PPS offset is re-configured
* [Bug 637] Ignore UP in*addr_any interfaces
* [Bug 633] Avoid writing files in srcdir
* release engineering/build changes

---
(4.2.2)

* SNTP
* Many bugfixes
* Implements the current "goal state" of NTPv4
* Autokey improvements
* Much better IPv6 support
* [Bug 360] ntpd loses handles with LAN connection disabled.
* [Bug 239] Fix intermittent autokey failure with multicast clients.
* Rewrite of the multicast code
* New version numbering scheme

---
(4.2.0)

* More stuff than I have time to document
* IPv6 support
* Bugfixes
* call-gap filtering
* wwv and chu refclock improvements
* OpenSSL integration

---
(4.1.2)

* clock state machine bugfix
* Lose the source port check on incoming packets
* (x)ntpdc compatibility patch
* Virtual IP improvements
* ntp_loopfilter fixes and improvements
* ntpdc improvements
* GOES refclock fix
* JJY driver
* Jupiter refclock fixes
* Neoclock4X refclock fixes
* AIX 5 port
* bsdi port fixes
* Cray unicos port upgrade
* HP MPE/iX port
* Win/NT port upgrade
* Dynix PTX port fixes
* Document conversion from CVS to BK
* readline support for ntpq

---
(4.1.0)

* CERT problem fixed (99k23)

* Huff-n-Puff filter
* Preparation for OpenSSL support
* Resolver changes/improvements are not backward compatible with mode 7
  requests (which are implementation-specific anyway)
* leap second stuff
* manycast should work now
* ntp-genkeys does new good things.
* scripts/ntp-close
* PPS cleanup and improvements
* readline support for ntpdc
* Crypto/authentication rewrite
* WINNT builds with MD5 by default
* WINNT no longer requires Perl for building with Visual C++ 6.0
* algorithmic improvements, bugfixes
* Solaris dosynctodr info update
* html/pic/* is *lots* smaller
* New/updated drivers: Forum Graphic GPS, WWV/H, Heath GC-100 II, HOPF
  serial and PCI, ONCORE, ulink331
* Rewrite of the audio drivers

---
(4.0.99)

* Driver updates: CHU, DCF, GPS/VME, Oncore, PCF, Ulink, WWVB, burst
  If you use the ONCORE driver with a HARDPPS kernel module,
  you *must* have a properly specified:
	pps <filename> [assert/clear] [hardpps]
  line in the /etc/ntp.conf file.
* PARSE cleanup
* PPS cleanup
* ntpd, ntpq, ntpdate cleanup and fixes
* NT port improvements
* AIX, BSDI, DEC OSF, FreeBSD, NetBSD, Reliant, SCO, Solaris port improvements

---
(4.0.98)

* Solaris kernel FLL bug is fixed in 106541-07
* Bug/lint cleanup
* PPS cleanup
* ReliantUNIX patches
* NetInfo support
* Ultralink driver
* Trimble OEM Ace-II support
* DCF77 power choices
* Oncore improvements

---
(4.0.97)

* NT patches
* AIX,SunOS,IRIX portability
* NeXT portability
* ntptimeset utility added
* cygwin portability patches

---
(4.0.96)

* -lnsl, -lsocket, -lgen configuration patches
* Y2K patches from AT&T
* Linux portability cruft

---
(4.0.95)

* NT port cleanup/replacement
* a few portability fixes
* VARITEXT Parse clock added

---
(4.0.94)

* PPS updates (including ntp.config options)
* Lose the old DES stuff in favor of the (optional) RSAREF stuff
* html cleanup/updates
* numerous drivers cleaned up
* numerous portability patches and code cleanup

---
(4.0.93)

* Oncore refclock needs PPS or one of two ioctls.
* Don't make ntptime under Linux.  It doesn't compile for too many folks.
* Autokey cleanup
* ReliantUnix patches
* html cleanup
* tickadj cleanup
* PARSE cleanup
* IRIX -n32 cleanup
* byte order cleanup
* ntptrace improvements and patches
* ntpdc improvements and patches
* PPS cleanup
* mx4200 cleanup
* New clock state machine
* SCO cleanup
* Skip alias interfaces

---
(4.0.92)

* chronolog and dumbclock refclocks
* SCO updates
* Cleanup/bugfixes
* Y2K patches
* Updated palisade driver
* Plug memory leak
* wharton kernel clock
* Oncore clock upgrades
* NMEA clock improvements
* PPS improvements
* AIX portability patches

---
(4.0.91)

* New ONCORE driver
* New MX4200 driver
* Palisade improvements
* config file bugfixes and problem reporting
* autoconf upgrade and cleanup
* HP-UX, IRIX lint cleanup
* AIX portability patches
* NT cleanup

---
(4.0.90)

* Nanoseconds
* New palisade driver
* New Oncore driver

---
(4.0.73)

* README.hackers added
* PARSE driver is working again
* Solaris 2.6 has nasty kernel bugs.  DO NOT enable pll!
* DES is out of the distribution.

---
(4.0.72)

* K&R C compiling should work again.
* IRIG patches.
* MX4200 driver patches.
* Jupiter driver added.
* Palisade driver added.  Needs work (ANSI, ntoh/hton, sizeof double, ???)<|MERGE_RESOLUTION|>--- conflicted
+++ resolved
@@ -1,5 +1,6 @@
 * [Bug 2818] refclock_shm.c missing a line from -stable version.
 Below are from 4.2.8p3:
+* [Bug 2590] autogen-5.18.5.
 * [Bug 2650] fix includefile processing.
 (4.3.24) 2015/04/30 Released by Harlan Stenn <stenn@ntp.org>
 Below are from 4.2.8p3:
@@ -178,11 +179,6 @@
 * [Bug 2813] HP-UX needs -D__STDC_VERSION__=199901L and limits.h.
 * [Bug 2815] net-snmp before v5.4 has circular library dependencies.
 * Improve the ntpq documentation around the controlkey keyid.
-<<<<<<< HEAD
-* ntpq.c cleanup.
-* autogen-5.18.5
-=======
->>>>>>> 7287c497
 ---
 (4.2.8p2) 2015/04/07 Released by Harlan Stenn <stenn@ntp.org>
 (4.2.8p2-RC3) 2015/04/03 Released by Harlan Stenn <stenn@ntp.org>
