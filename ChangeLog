--- conflicted
+++ resolved
@@ -1,13 +1,7 @@
-<<<<<<< HEAD
-* Bug [1041] manycastclient fails with 4.2.5p120.
-* Bug [1193] Compile error: conflicting types for emalloc.
-* Bug [1196] VC6 winsock2.h does not define SO_EXLUSIVEADDRUSE.
-* xmt -> aorg timestamp cleanup from Dave Mills, reported by Dave Hart.
-=======
-* [Bug 1193] Compile error: conflicting types for emalloc
 * [Bug 1041] xmt -> aorg timestamp cleanup from Dave Mills,
   reported by Dave Hart.
->>>>>>> 7c5b4eff
+* [Bug 1193] Compile error: conflicting types for emalloc.
+* [Bug 1196] VC6 winsock2.h does not define SO_EXLUSIVEADDRUSE.
 * Leap/expire cleanup from Dave Mills.
 (4.2.5p178) 2009/05/21 Released by Harlan Stenn <stenn@ntp.org>
 * Provide erealloc() and estrdup(), a la emalloc().
