--- conflicted
+++ resolved
@@ -1,9 +1,6 @@
-<<<<<<< HEAD
 * [Bug 1246] use a common template for singly-linked lists, convert most
   doubly-linked lists to singly-linked.
-=======
 * Log warning about signd blocking when restrict mssntp used.
->>>>>>> d2e1ec2d
 (4.2.5p189) 2009/07/16 Released by Harlan Stenn <stenn@ntp.org>
 * Documentation cleanup from Dave Mills.
 (4.2.5p188) 2009/07/15 Released by Harlan Stenn <stenn@ntp.org>
