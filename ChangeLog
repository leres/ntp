Below are from 4.2.8p3:
* [Bug 2808] GPSD_JSON driver enhancements, step 1.
  Various improvements, see http://bugs.ntp.org/2808 for details.
  Changed libjsmn to a more recent version.
* [Bug 2810] refclock_shm.c memory barrier code needs tweaks for QNX.
(4.3.14) 2015/04/07 Released by Harlan Stenn <stenn@ntp.org>
Below are from 4.2.8p2:
* [Sec 2779] ntpd accepts unauthenticated packets with symmetric key crypto.
* [Sec 2781] Authentication doesn't protect symmetric associations against
  DoS attacks.
(4.3.13) 2015/04/03 Released by Harlan Stenn <stenn@ntp.org>
Below are from 4.2.8p2:
* [Bug 2763] Fix for different thresholds for forward and backward steps.
(4.3.12) 2015/04/02 Released by Harlan Stenn <stenn@ntp.org>
* [Bug 2795] fixed some minor warnings.
Below are from 4.2.8p2:
* [Bug 2788] New flag -G (force_step_once).
* [Bug 2592] FLAG_TSTAMP_PPS cleanup for refclock_parse.c.
* [Bug 2794] Clean up kernel clock status reports.
* [Bug 2795] Cannot build without OpenSLL (on Win32).
  Provided a Win32 specific wrapper around libevent/arc4random.c.
* [Bug 2796] ntp-keygen crashes in 'getclock()' on Win32.
* [Bug 2797] ntp-keygen trapped in endless loop for MD5 keys
  on big-endian machines.
* [Bug 2798] sntp should decode and display the leap indicator.
* Simple cleanup to html/build.html
(4.3.11) 2015/03/29 Released by Harlan Stenn <stenn@ntp.org>
Below are from 4.2.8p2:
* [Bug 2346] "graceful termination" signals do not do peer cleanup.
* [Bug 2769] cleannup for update-leap
(4.3.10) 2015/03/22 Released by Harlan Stenn <stenn@ntp.org>
Below are from 4.2.8p2:
* [Bug 1787] DCF77's formerly "antenna" bit is "call bit" since 2003.
* [Bug 2769] New script: update-leap
* [Bug 2777] Fixed loops and decoding of Meinberg GPS satellite info.
  Removed non-ASCII characters from some copyright comments.
  Removed trailing whitespace.
  Updated definitions for Meinberg clocks from current Meinberg header files.
  Now use C99 fixed-width types and avoid non-ASCII characters in comments.
  Account for updated definitions pulled from Meinberg header files.
  Updated comments on Meinberg GPS receivers which are not only called GPS16x.
  Replaced some constant numbers by defines from ntp_calendar.h
  Modified creation of parse-specific variables for Meinberg devices
  in gps16x_message().
  Reworked mk_utcinfo() to avoid printing of ambiguous leap second dates.
  Modified mbg_tm_str() which now expexts an additional parameter controlling
  if the time status shall be printed.
* [Bug 2789] Quiet compiler warnings from libevent.
* [Bug 2790] If ntpd sets the Windows MM timer highest resolution
  pause briefly before measuring system clock precision to yield
  correct results.
* Comment from Juergen Perlinger in ntp_calendar.c to make the code clearer.
* Use predefined function types for parse driver functions
  used to set up function pointers.
  Account for changed prototype of parse_inp_fnc_t functions.
  Cast parse conversion results to appropriate types to avoid
  compiler warnings.
  Let ioctl() for Windows accept a (void *) to avoid compiler warnings
  when called with pointers to different types.
(4.3.9) 2015/03/16 Released by Harlan Stenn <stenn@ntp.org>
Below are from 4.2.8p2:
* [Bug 2763] Allow different thresholds for forward and backward steps.
(4.3.8) 2015/03/10 Released by Harlan Stenn <stenn@ntp.org>
* [Bug 2752] Update for mkver.bat for Windows from David Taylor.
  Account for release numbering scheme for 4.3.x and later.
Below are from 4.2.8p2:
* [Bug 2774] Unreasonably verbose printout - leap pending/warning
(4.3.7) 2015/03/07 Released by Harlan Stenn <stenn@ntp.org>
* [Bug 2784] Fix for 2782 uses clock_gettime() instead of time().
(4.3.6) 2015/03/06 Released by Harlan Stenn <stenn@ntp.org>
Below are from 4.2.8p2:
* [Bug 2782] Refactor refclock_shm.c, add memory barrier protection.
(4.3.5) 2015/03/05 Released by Harlan Stenn <stenn@ntp.org>
Below are from 4.2.8p2:
* [Bug 2783] Quiet autoconf warnings about missing AC_LANG_SOURCE.
(4.3.4) 2015/03/04 Released by Harlan Stenn <stenn@ntp.org>
Below are from 4.2.8p2:
* [Bug 2773] Early leap announcement from Palisade/Thunderbolt
* [Bug 2775] ntp-keygen.c fails to compile under Windows.
(4.3.3) 2015/02/28 Released by Harlan Stenn <stenn@ntp.org>
Below are from 4.2.8p2:
* [Bug 2751] jitter.h has stale copies of l_fp macros.
* [Bug 2756] ntpd hangs in startup with gcc 3.3.5 on ARM.
* [Bug 2757] Quiet compiler warnings.
* [Bug 2759] Expose nonvolatile/clk_wander_threshold to ntpq.
* [Bug 2766] ntp-keygen output files should not be world-readable.
* [Bug 2767] ntp-keygen -M should symlink to ntp.keys.
* [Bug 2771] nonvolatile value is documented in wrong units.
(4.3.2) 2015/02/25 Released by Harlan Stenn <stenn@ntp.org>
(4.3.1) 2015/02/21 Released by Harlan Stenn <stenn@ntp.org>
Below are from 4.2.8p2:
* [Bug 1960] setsockopt IPV6_MULTICAST_IF: Invalid argument.
* [Bug 2728] See if C99-style structure initialization works.
* [Bug 2749] ntp/lib/NTP/Util.pm needs update for ntpq -w, IPv6, .POOL. .
* [Bug 2751] jitter.h has stale copies of l_fp macros.
* [Bug 2757] Quiet compiler warnings.
(4.3.0) 2015/02/11 Released by Harlan Stenn <stenn@ntp.org>
From 4.2.8p2:
* [Bug 2747] Upgrade libevent to 2.1.5-beta.

ntp-4.3 begins.
---

<<<<<<< HEAD
* [Bug 2782] Refactor refclock_shm.c, add memory barrier protection.
=======
* [Bug 2804] install-local-data assumes GNU 'find' semantics.
>>>>>>> 5da582d8
* [Bug 2808] GPSD_JSON driver enhancements, step 1.
  Various improvements, see http://bugs.ntp.org/2808 for details.
  Changed libjsmn to a more recent version.
* [Bug 2810] refclock_shm.c memory barrier code needs tweaks for QNX.
---
(4.2.8p2) 2015/04/07 Released by Harlan Stenn <stenn@ntp.org>
(4.2.8p2-RC3) 2015/04/03 Released by Harlan Stenn <stenn@ntp.org>

* [Bug 2763] Fix for different thresholds for forward and backward steps.
---
(4.2.8p2-RC2) 2015/04/03 Released by Harlan Stenn <stenn@ntp.org>

* [Bug 2592] FLAG_TSTAMP_PPS cleanup for refclock_parse.c.
* [Bug 2769] New script: update-leap
* [Bug 2769] cleannup for update-leap
* [Bug 2788] New flag -G (force_step_once).
* [Bug 2794] Clean up kernel clock status reports.
* [Bug 2795] Cannot build without OpenSLL (on Win32).
  Provided a Win32 specific wrapper around libevent/arc4random.c.
  fixed some minor warnings.
* [Bug 2796] ntp-keygen crashes in 'getclock()' on Win32.
* [Bug 2797] ntp-keygen trapped in endless loop for MD5 keys
  on big-endian machines.
* [Bug 2798] sntp should decode and display the leap indicator.
* Simple cleanup to html/build.html
---
(4.2.8p2-RC1) 2015/03/30 Released by Harlan Stenn <stenn@ntp.org>

* [Bug 2794] Don't let reports on normal kernel status changes
  look like errors.
* [Bug 2788] New flag -G (force_step_once).
* [Bug 2592] Account for PPS sources which can provide an accurate
  absolute time stamp, and status information.
  Fixed indention and removed trailing whitespace.
* [Bug 1787] DCF77's formerly "antenna" bit is "call bit" since 2003.
* [Bug 1960] setsockopt IPV6_MULTICAST_IF: Invalid argument.
* [Bug 2346] "graceful termination" signals do not do peer cleanup.
* [Bug 2728] See if C99-style structure initialization works.
* [Bug 2747] Upgrade libevent to 2.1.5-beta.
* [Bug 2749] ntp/lib/NTP/Util.pm needs update for ntpq -w, IPv6, .POOL. .
* [Bug 2751] jitter.h has stale copies of l_fp macros.
* [Bug 2756] ntpd hangs in startup with gcc 3.3.5 on ARM.
* [Bug 2757] Quiet compiler warnings.
* [Bug 2759] Expose nonvolatile/clk_wander_threshold to ntpq.
* [Bug 2763] Allow different thresholds for forward and backward steps.
* [Bug 2766] ntp-keygen output files should not be world-readable.
* [Bug 2767] ntp-keygen -M should symlink to ntp.keys.
* [Bug 2771] nonvolatile value is documented in wrong units.
* [Bug 2773] Early leap announcement from Palisade/Thunderbolt
* [Bug 2774] Unreasonably verbose printout - leap pending/warning
* [Bug 2775] ntp-keygen.c fails to compile under Windows.
* [Bug 2777] Fixed loops and decoding of Meinberg GPS satellite info.
  Removed non-ASCII characters from some copyright comments.
  Removed trailing whitespace.
  Updated definitions for Meinberg clocks from current Meinberg header files.
  Now use C99 fixed-width types and avoid non-ASCII characters in comments.
  Account for updated definitions pulled from Meinberg header files.
  Updated comments on Meinberg GPS receivers which are not only called GPS16x.
  Replaced some constant numbers by defines from ntp_calendar.h
  Modified creation of parse-specific variables for Meinberg devices
  in gps16x_message().
  Reworked mk_utcinfo() to avoid printing of ambiguous leap second dates.
  Modified mbg_tm_str() which now expexts an additional parameter controlling
  if the time status shall be printed.
* [Sec 2779] ntpd accepts unauthenticated packets with symmetric key crypto.
* [Sec 2781] Authentication doesn't protect symmetric associations against
  DoS attacks.
* [Bug 2783] Quiet autoconf warnings about missing AC_LANG_SOURCE.
* [Bug 2784] Fix for 2782 uses clock_gettime() instead of get_ostime().
* [Bug 2789] Quiet compiler warnings from libevent.
* [Bug 2790] If ntpd sets the Windows MM timer highest resolution
  pause briefly before measuring system clock precision to yield
  correct results.
* Comment from Juergen Perlinger in ntp_calendar.c to make the code clearer.
* Use predefined function types for parse driver functions
  used to set up function pointers.
  Account for changed prototype of parse_inp_fnc_t functions.
  Cast parse conversion results to appropriate types to avoid
  compiler warnings.
  Let ioctl() for Windows accept a (void *) to avoid compiler warnings
  when called with pointers to different types.
---
(4.2.8p1) 2015/02/04 Released by Harlan Stenn <stenn@ntp.org>

* Update the NEWS file.
* [Sec 2671] vallen in extension fields are not validated.
---
(4.2.8p1-RC2) 2015/01/29 Released by Harlan Stenn <stenn@ntp.org>

* [Bug 2627] shm refclock allows only two units with owner-only access
  rework: reverted sense of mode bit (so default reflects previous
  behaviour) and updated ducumentation.
* [Bug 2732] - Leap second not handled correctly on Windows 8
  use 'GetTickCount()' to get the true elapsed time of slew
  (This should work for all versions of Windows >= W2K)
* [Bug 2738] Missing buffer initialization in refclock_parse.c::parsestate().
* [Bug 2739] Parse driver with PPS enabled occasionally evaluates
  PPS timestamp with wrong sign.
  Removed some German umlauts.
* [Bug 2740] Removed some obsolete code from the parse driver.
* [Bug 2741] Incorrect buffer check in refclock_parse.c::parsestatus().
---
(4.2.8p1-RC1) 2015/01/24 Released by Harlan Stenn <stenn@ntp.org>

* Start the RC for 4.2.8p1.
* [Bug 2187] Update version number generation scripts.
* [Bug 2617] Fix sntp Usage documentation section.
* [Sec 2672] Code cleanup: On some OSes ::1 can be spoofed...
* [Bug 2736] Show error message if we cannot open the config file.
* Copyright update.
* Fix the package name.
---
(4.2.8p1-beta5) 2015/01/07 Released by Harlan Stenn <stenn@ntp.org>

* [Bug 2695] Windows build: __func__ not supported under Windows.
* [Bug 2728] Work around C99-style structure initialization code
  for older compilers, specifically Visual Studio prior to VS2013.
---
(4.2.8p1-beta4) 2015/01/04 Released by Harlan Stenn <stenn@ntp.org>

* [Bug 1084] PPSAPI for ntpd on Windows with DLL backends
* [Bug 2695] Build problem on Windows (sys/socket.h).
* [Bug 2715] mdnstries option for ntp.conf from NetBSD.
* Fix a regression introduced to timepps-Solaris.h as part of:
  [Bug 1206] Required compiler changes for Windows
  (4.2.5p181) 2009/06/06
---
(4.2.8p1-beta3) 2015/01/02 Released by Harlan Stenn <stenn@ntp.org>

* [Bug 2627] shm refclock allows only two units with owner-only access
  Use mode bit 0 to select public access for units >= 2 (units 0 & 1 are
  always private.
* [Bug 2681] Fix display of certificate EOValidity dates on 32-bit systems.
* [Bug 2695] 4.2.8 does not build on Windows.
* [bug 2700] mrulist stopped working in 4.2.8.
* [Bug 2706] libparse/info_trimble.c build dependencies are broken.
* [Bug 2713] variable type/cast, parameter name, general cleanup from NetBSD.
* [Bug 2714] libevent may need to be built independently of any build of sntp.
* [Bug 2715] mdnstries option for ntp.conf from NetBSD.
---
(4.2.8p1-beta2) 2014/12/27 Released by Harlan Stenn <stenn@ntp.org>

* [Bug 2674] Install sntp in sbin on NetBSD.
* [Bug 2693] ntp-keygen doesn't build without OpenSSL and sntp.
* [Bug 2707] Avoid a C90 extension in libjsmn/jsmn.c.
* [Bug 2709] see if we have a C99 compiler (not yet required).
---
(4.2.8p1-beta1) 2014/12/23 Released by Harlan Stenn <stenn@ntp.org>

* [Sec 2672] On some OSes ::1 can be spoofed, bypassing source IP ACLs.
* [Bug 2693] ntp-keygen doesn't build without OpenSSL.
* [Bug 2697] IN6_IS_ADDR_LOOPBACK build problems on some OSes.
* [Bug 2699] HAVE_SYS_SELECT_H is misspelled in refclock_gpsdjson.c.
---
(4.2.8) 2014/12/19 Released by Harlan Stenn <stenn@ntp.org>

* [Sec 730] Increase RSA_generate_key modulus.
* [Sec 2666] Use cryptographic random numbers for md5 key generation.
* [Sec 2667] buffer overflow in crypto_recv().
* [Sec 2668] buffer overflow in ctl_putdata().
* [Sec 2669] buffer overflow in configure().
* [Sec 2670] Missing return; from error clause.
* [Sec 2671] vallen in extension fields are not validated.
* [Sec 2672] On some OSes ::1 can be spoofed, bypassing source IP ACLs.
* [Bug 2691] Wrong variable name in refclock_ripencc.c.
(4.2.7p486-RC) 2014/12/18 Released by Harlan Stenn <stenn@ntp.org>
* [Bug 2687] RefClock 26/hpgps doesn't work at default line speed
(4.2.7p485-RC) 2014/12/12 Released by Harlan Stenn <stenn@ntp.org>
* [Bug 2686] refclock_gpsdjson needs strtoll(), which is not always present.
(4.2.7p484-RC) 2014/12/11 Released by Harlan Stenn <stenn@ntp.org>
(4.2.7p483) 2014/12/08 Released by Harlan Stenn <stenn@ntp.org>
* [Bug 2685] Better document the KOD file for sntp.
(4.2.7p482) 2014/12/02 Released by Harlan Stenn <stenn@ntp.org>
* [Bug 2641] sntp is installed in the wrong location in Solaris.
* [Bug 2678] nmea_control() now checks 'refclock_params()' result.
(4.2.7p481) 2014/11/22 Released by Harlan Stenn <stenn@ntp.org>
* [Bug 2314] Only enable PPS if kernel consumer binding succeeds.
* [Bug 2314] Kernel PPS binding EOPNOTSUPP is a failure condition.
* Rename pps_enable to hardpps_enable.
(4.2.7p480) 2014/11/21 Released by Harlan Stenn <stenn@ntp.org>
* [Bug 2677] PATH_MAX isn't #define'd under Windows.
  Regression from the patch fixing Bug 2639.
(4.2.7p479) 2014/11/15 Released by Harlan Stenn <stenn@ntp.org>
* [Bug 2651] Certificates with ASN timestamps w/ 4-digit years mis-parsed.
(4.2.7p478) 2014/11/14 Released by Harlan Stenn <stenn@ntp.org>
* [Sec 2630] buffer overrun in ntpq tokenize().
* [Bug 2639] Check return value of ntp_adjtime().
* [Bug 2650] includefile processing broken.
* [Bug 2661] ntpq crashes with mreadvar.
(4.2.7p477) 2014/11/13 Released by Harlan Stenn <stenn@ntp.org>
* [Bug 2657] Document that "restrict nopeer" intereferes with "pool".
(4.2.7p476) 2014/10/08 Released by Harlan Stenn <stenn@ntp.org>
* [Bug 2503] SHT utility outdated
(4.2.7p475) 2014/09/11 Released by Harlan Stenn <stenn@ntp.org>
* [Bug 2654] refclock_true.c doesn't identify the Mk III.
(4.2.7p474) 2014/09/10 Released by Harlan Stenn <stenn@ntp.org>
* [Bug 2536] ntpd sandboxing support (libseccomp2) cleanup.
* [Bug 2649] Clean up html/ page installation.
(4.2.7p473) 2014/09/06 Released by Harlan Stenn <stenn@ntp.org>
* [Bug 2649] Clean up html/ page installation.
(4.2.7p472) 2014/09/06 Released by Harlan Stenn <stenn@ntp.org>
* [Bug 2556] mrulist is missing from the generated ntpq man page.
(4.2.7p471) 2014/09/05 Released by Harlan Stenn <stenn@ntp.org>
* [Bug 2649] "make install" leaves wrong owner for files in html/.
* [Bug 2652] Windows hates directory names that contain a :.
(4.2.7p470) 2014/09/02 Released by Harlan Stenn <stenn@ntp.org>
* [Bug 2502] Autogen text replacement errors.
* autogen-5.18.5pre1
* html/ cleanups from Hal Murray.
(4.2.7p469) 2014/09/01 Released by Harlan Stenn <stenn@ntp.org>
* [Bug 2536] ntpd sandboxing support (libseccomp2) cleanup.
(4.2.7p468) 2014/08/31 Released by Harlan Stenn <stenn@ntp.org>
* [Bug 2556] ntpq man page cleanup.
* autogen-5.18.4
(4.2.7p467) 2014/08/28 Released by Harlan Stenn <stenn@ntp.org>
* [Bug 2639] Check return value of ntp_adjtime().
* [Bug 2640] STA_NANO can result in invalid ntv.constant.
(4.2.7p466) 2014/08/27 Released by Harlan Stenn <stenn@ntp.org>
* [Bug 2536] ntpd sandboxing support (libseccomp2) cleanup.
(4.2.7p465) 2014/08/23 Released by Harlan Stenn <stenn@ntp.org>
* [Bug 2538] NTP programs print exit code in help/usage text.
* [Bug 2595] Man page quirks: ntpdate references in ntpd.
* [Bug 2613] www.ntp.org/bugs.html tells folks to email doc bugs to DLM.
* [Bug 2636] Clutter in syslog if gpsd not running
   - found (hopefully) last cause for clutter in protocol version
   - log GPSD revision and release numbers with protocol version
(4.2.7p464) 2014/08/22 Released by Harlan Stenn <stenn@ntp.org>
* [Bug 2636] Fix coverity warning from previous patch.
(4.2.7p463) 2014/08/21 Released by Harlan Stenn <stenn@ntp.org>
* [Bug 2636] Clutter in syslog if gpsd not running
   - make driver work with GPSD protocol version 3.9
   - use exponential back-off for connection problems
   - implement rate-limit for syslog entries
(4.2.7p462) 2014/08/16 Released by Harlan Stenn <stenn@ntp.org>
* [Bug 2622] Synchronisation problem using SHM [...]
  Add 'control' function -- fudge values not available during start.
(4.2.7p461) 2014/08/14 Released by Harlan Stenn <stenn@ntp.org>
* [Bug 1128] ntpq truncates "remote" host information.
* More autogen-5.18.4pre14 cleanup.
(4.2.7p460) 2014/08/13 Released by Harlan Stenn <stenn@ntp.org>
* More autogen-5.18.4pre14 cleanup.
(4.2.7p459) 2014/08/12 Released by Harlan Stenn <stenn@ntp.org>
* [Bug 2630] Limit the ntpq command buffer to 512 bytes.
* FlexeLint cleanups.
* Try bison-3.0.2 instead of bison-2.5.
(4.2.7p458) 2014/08/11 Released by Harlan Stenn <stenn@ntp.org>
* [Bug 2633] Provide stdnoreturn.h for windows port.
(4.2.7p457) 2014/08/09 Released by Harlan Stenn <stenn@ntp.org>
* [Bug 2622] Synchronisation problem using SHM when time difference is
  more than four hours: Change SHM driver so TOY restricted API is not
  used any more. (Plus some minor cleanup in logic and flow control)
* Pass the configration source into the parser as argument rather
  than through a global variable.
* Fix nits in the ntpq man page.
* autogen-5.18.4pre14
(4.2.7p456) 2014/08/07 Released by Harlan Stenn <stenn@ntp.org>
* CID 739722: Change the way the extention and MAC fields are processed.
(4.2.7p455) 2014/08/03 Released by Harlan Stenn <stenn@ntp.org>
* [Bug 2565] ntpd sometimes logs unexpected getifaddrs() errors.
* CID 739722: Clean up the definition of the exten field of struct pkt.
(4.2.7p454) 2014/07/30 Released by Harlan Stenn <stenn@ntp.org>
* [Bug 2628] 'mon_getmoremem()' relies on undefined behaviour
(4.2.7p453) 2014/07/19 Released by Harlan Stenn <stenn@ntp.org>
* [Bug 2597] leap file loose ends (follow-up)
  - uniform expiration check messages for config and timer triggered
    leap file loads
  - timer triggered loads log messages only once per day
(4.2.7p452) 2014/07/18 Released by Harlan Stenn <stenn@ntp.org>
* Make all of the html/ .html files use the same format for "Last update".
(4.2.7p451) 2014/07/17 Released by Harlan Stenn <stenn@ntp.org>
* Fix the "Last update" entries in the html/ subtree.
(4.2.7p450) 2014/07/16 Released by Harlan Stenn <stenn@ntp.org>
* Distribute the scripts needed for the fix for Bug 2547.
(4.2.7p449) 2014/07/16 Released by Harlan Stenn <stenn@ntp.org>
* [Bug 2547] Automate update of "Last Update" datestamps in .html files.
* [Bug 2623] Missing {} in refclock_oncore.c.
* Quiet warnings from ntp_calendar.h: avoid using argument names.
* Fix typos in decode.html and debug.html .
(4.2.7p448) 2014/07/15 Released by Harlan Stenn <stenn@ntp.org>
* [Bug 2621] Avoid use of indeterminate address after 'free()'
  (minor C standard conformance issue)
* Quiet warnings from ntp_calendar.h: avoid using argument names.
(4.2.7p447) 2014/07/05 Released by Harlan Stenn <stenn@ntp.org>
* [Bug 2620] Use version.pm for checking version numbers in NTP::Util.
* [Bug 2624] Fix signed compare on 'l_fp'.
(4.2.7p446) 2014/06/28 Released by Harlan Stenn <stenn@ntp.org>
* [Bug 2597] leap file processing -- loose ends.
* [Bug 2614] use 'unsigned long' consistently in ntp_random.c
  to avoid possibly undefined behaviour in signed int overflow
* [Bug 2619] Save a signed int copy of the return value of i2d_DSA_SIG().
  Provide missing msyslog() message in crypto_alice().
* Fix a variable lifetime issue.
* Allow for version suffix in libevent in ntp_libevent.m4.
(4.2.7p445) 2014/06/12 Released by Harlan Stenn <stenn@ntp.org>
* [Bug 2556] mrulist isn't mentioned in the ntpq man page.
(4.2.7p444) 2014/05/19 Released by Harlan Stenn <stenn@ntp.org>
* [Bug 2597] leap file processing -- loose ends
  fixed coverity issues
(4.2.7p443) 2014/05/10 Released by Harlan Stenn <stenn@ntp.org>
* [Bug 2594] Update the year in sntp/include/copyright.def.
(4.2.7p442) 2014/05/09 Released by Harlan Stenn <stenn@ntp.org>
* [Bug 2589] Update VS2013 project files for libntp.
* [Bug 2600] Fix "Undisicplined Local Clock" driver1.html page.
(4.2.7p441) 2014/05/04 Released by Harlan Stenn <stenn@ntp.org>
* [Bug 2597] leap file processing -- loose ends
  log daily warning when leap info less than 28 days to expiration or
  already expired; nag hourly on last day before expiration; log when
  leapfile name is invalid
(4.2.7p440) 2014/04/09 Released by Harlan Stenn <stenn@ntp.org>
* [Bug 2536] ntpd sandboxing support (libseccomp2) cleanup.
* [Bug 2570] cleanup: fix log format for successful leapfile load
(4.2.7p439) 2014/04/03 Released by Harlan Stenn <stenn@ntp.org>
* [Bug 2589] fix VS2009 compile problem.
(4.2.7p438) 2014/04/01 Released by Harlan Stenn <stenn@ntp.org>
* [Bug 2546] Windows build documentation updates.
(4.2.7p437) 2014/03/31 Released by Harlan Stenn <stenn@ntp.org>
* [Bug 2537] ntpd truncates symmetric keys to 20 bytes.
* [Bug 2546] Documentation updates.
(4.2.7p436) 2014/03/31 Released by Harlan Stenn <stenn@ntp.org>
* Update to libopts-40.2.15, and autogen-5.18.3pre18.
* [Bug 2311] Add more tags to mdoc2xxx.
* [Bug 2502] Assorted text replacement errors in 4.2.7p345
* [Bug 2538] ntp programs print exit code as part of the "usage" text.
(4.2.7p435) 2014/03/29 Released by Harlan Stenn <stenn@ntp.org>
* [Bug 2570] cleanup: reduced logging noise, moved some functions
  into libntp.
(4.2.7p434) 2014/03/21 Released by Harlan Stenn <stenn@ntp.org>
* [Bug 2577] Update VS2013 solution and project files.
(4.2.7p433) 2014/03/10 Released by Harlan Stenn <stenn@ntp.org>
* Clean up last-update timestamps of html/*.html files.
* [Bug 2546] Documentation updates.
(4.2.7p432) 2014/03/09 Released by Harlan Stenn <stenn@ntp.org>
* CID 711660: Do a non-NULL pointer assertion check a bit earlier.
(4.2.7p431) 2014/03/05 Released by Harlan Stenn <stenn@ntp.org>
* [Bug 2572] cross-compiling fails for --with-yielding-select.
(4.2.7p430) 2014/03/04 Released by Harlan Stenn <stenn@ntp.org>
* Upgrade to libevent-2.1.3-alpha-dev.
* [Bug 2572] cross-compiling fails for --with-yielding-select.
(4.2.7p429) 2014/03/03 Released by Harlan Stenn <stenn@ntp.org>
* CID 1165098: Remove logically dead code from refclock_true.c.
* CID 1189401: Use INSIST() instead of a belt-and-suspenders pointer check.
* In ntp_dir_sep.m4, we care about $host_os, not $target_os.
* [Bug 2170] Use AC_PREPROC_IFELSE instead of AC_EGREP_CPP.
* [Bug 2540] bootstrap script needs to 'touch' files in finer-grained groups.
* [Bug 2570] refuse to load leapsec file with bad/missing SHA1 hash
  -- change reading the hash line code: NIST omits leading zeros.
* [Bug 2576] refclock_gpsdjson.c doesn't compile if CLOCK_GPSDJSON is
  not enabled at configure time.
(4.2.7p428) 2014/03/03 Released by Harlan Stenn <stenn@ntp.org>
* [Bug 2570] refuse to load leapsec file with bad/missing SHA1 hash
* [Bug 2562] Distribute the code in libjsmn/ .
(4.2.7p427) 2014/03/02 Released by Harlan Stenn <stenn@ntp.org>
* [Bug 2562] GPSD_JSON: fix solaris issues (asprintf(), isfinite())
* [Bug 2562] first release of the GPSD client clock (type 46)
(4.2.7p426) 2014/02/28 Released by Harlan Stenn <stenn@ntp.org>
* [Bug 2113] Warn about ignored extra args in ntpq.
* [Bug 2540] bootstrap script needs to 'touch' files in finer-grained groups.
* [Bug 2561] Allow wildcards in the target of the "interface" command.
* [Bug 2572] cross-compiling fails for --with-yielding_select.
(4.2.7p425) 2014/02/26 Released by Harlan Stenn <stenn@ntp.org>
* Copyright file update.
(4.2.7p424) 2014/02/24 Released by Harlan Stenn <stenn@ntp.org>
* [Bug 2541] ntpd terminates itself with SIGHUP unexpectedly.
(4.2.7p423) 2014/02/23 Released by Harlan Stenn <stenn@ntp.org>
* [Bug 2565] Handle EINTR on getifaddrs().
(4.2.7p422) 2014/02/17 Released by Harlan Stenn <stenn@ntp.org>
* [Bug 2536] ntpd sandboxing support (libseccomp2).
(4.2.7p421) 2014/02/10 Released by Harlan Stenn <stenn@ntp.org>
* [Bug 898] More documentation fixes.
* [Bug 2555] Autogen mdoc man pages all stamped with SunOS 5.10.
* calc_tickadj/Makefile.am man/mdoc page build cleanup.
(4.2.7p420) 2014/02/09 Released by Harlan Stenn <stenn@ntp.org>
* [Bug 492] Clearly document ntpdate's pending deprecation.
* [Bug 1186] ntpd fails with link local IPv6 addresses.
* [Sec 2542] Strengthen the mrulist nonce.
(4.2.7p419) 2014/02/08 Released by Harlan Stenn <stenn@ntp.org>
* [Bug 2466] Wrap NMEA timestamps in 1024 week cycles.
(4.2.7p418) 2014/02/05 Released by Harlan Stenn <stenn@ntp.org>
* [Bug 2551] --disable-local-libevent breaks the build.
(4.2.7p417) 2014/02/02 Released by Harlan Stenn <stenn@ntp.org>
* [Bug 2539] doc and code tweaks for NMEA driver.
* Add check for enable stats to ntpd/complete.conf.in
* Fix typo in html/confopt.html
(4.2.7p416) 2014/01/31 Released by Harlan Stenn <stenn@ntp.org>
* Tweak the 'Modified' line on appropriate html pages.
* Note in the deprecation of ntpdc in its documentation.
* [Bug 2332] Be more careful about when we use 'libgcc_s'.
(4.2.7p415) 2014/01/28 Released by Harlan Stenn <stenn@ntp.org>
* Fix the man page installation for the scripts/ files.
(4.2.7p414) 2014/01/28 Released by Harlan Stenn <stenn@ntp.org>
* [Bug 792] TrueTime TL-3 WWV refclock support.
* [Bug 898] Documentation fixes.
* [Bug 930] ntpdc docs refer to 'clockinfo', but mean 'clockstat'.
* [Bug 1002] ntp-keygen option and documentation updates: -p/--pvt-passwd
  is now -p/--password, and -q/--get-pvt-passwd is now -q/--export-passwd.
* [Bug 1349] statistics command not documented in HTML documentation.
  In html/monopt.html, add statistics id, definition, description, and
  correct typo.
  In html/scripts/monopt.txt, add statistics item, href, and comment.
  In ntpd/ntp.conf.def, under statistics correct four to eight kinds.
  In ntpd/complete.conf.in, add all eight kinds to statistics.
  In html/comdex.html, remove duplicate footer.
* [Bug 1734] Include man page for ntp.conf (fixed in 4.2.7p297).
* [Bug 2049] Clarify ntpdate's -d option behavior.
* [Bug 2366] ntpdc.html: burst/iburst only work on servers.
* [Bug 2493] ntptrace needs a man page (fixed in 4.2.7p402).
* [Bug 2545] Cleanup of scripts/monitoring/ntptrap.
(4.2.7p413) 2014/01/27 Released by Harlan Stenn <stenn@ntp.org>
* Require a version string for perl scripts that use autogen.
* html/ cleanup.
(4.2.7p412) 2014/01/20 Released by Harlan Stenn <stenn@ntp.org>
* [Bug 2540] bootstrap script needs to 'touch' files in finer-grained groups.
(4.2.7p411) 2014/01/12 Released by Harlan Stenn <stenn@ntp.org>
* [Bug 2532] Note in ntpdc docs that "enable pps" only works on older ntpd.
(4.2.7p410) 2014/01/08 Released by Harlan Stenn <stenn@ntp.org>
* [Bug 2332] Force reference to 'libgcc_s' when using GCC, because
  threading+restricted user+locked memory otherwise fails on Linux.
* [Bug 2530] Fix documentation for enable/disable mode7 and pps.
* Cleanup to the new scripts/*/Makefile.am files.
(4.2.7p409) 2014/01/04 Released by Harlan Stenn <stenn@ntp.org>
* [Bug 2060] Warn about restrictions with "kod" but not "limited".
(4.2.7p408) 2013/12/29 Released by Harlan Stenn <stenn@ntp.org>
* [Bug 2187] Update version number generation scripts.
(4.2.7p407) 2013/12/29 Released by Harlan Stenn <stenn@ntp.org>
* [Bug 2519] mktime.c does not compile on 64-bit Solaris but we do not
  need timegm() and the Solaris provides mktime().
* [Bug 2522] Revert Bug 2513 fix - it breaks backward compatibility.
(4.2.7p406) 2013/12/28 Released by Harlan Stenn <stenn@ntp.org>
* [Bug 2521] VPATH tweaks for perl -opts files.
(4.2.7p405) 2013/12/27 Released by Harlan Stenn <stenn@ntp.org>
* [Bug 2521] bootstrap script needs a tweak for perl -opts files.
* [Bug 2524] Add ntpsweep to sntp/loc/* files.
* [Bug 2526] Add "noinst" support to the sntp/loc/ framework.
(4.2.7p404) 2013/12/24 Released by Harlan Stenn <stenn@ntp.org>
* [Bug 135] AIX5: "Address already in use" for IPv6 wildcard.
(4.2.7p403) 2013/12/23 Released by Harlan Stenn <stenn@ntp.org>
* [Bug 2513] Remove any PIDFILE in finish().
* [Bug 2516] Enable clock_gettime() support for AIX 5+.
* [Bug 2517] Fix peer status errors in decode.html.
(4.2.7p402) 2013/12/23 Released by Harlan Stenn <stenn@ntp.org>
* Incorporate Oliver Kindernay's GSoC 2013 scripts/ cleanup.
(4.2.7p401) 2013/11/30 Released by Harlan Stenn <stenn@ntp.org>
* [Bug 2491] VS20xx compile fixes.
(4.2.7p400) 2013/11/29 Released by Harlan Stenn <stenn@ntp.org>
* [Bug 2491] VS2013 project files.
(4.2.7p399) 2013/11/28 Released by Harlan Stenn <stenn@ntp.org>
* [Bug 2326] More leapsecond file notification cleanup.
* [Bug 2506] make sure routing updates are always tracked
* [Bug 2514] secs/* #define usage cleanup.
(4.2.7p398) 2013/11/25 Released by Harlan Stenn <stenn@ntp.org>
* [Bug 2326] More leapsecond file notification cleanup.
* Improve sntp KoD data file fopen() error message.
(4.2.7p397) 2013/11/20 Released by Harlan Stenn <stenn@ntp.org>
* [Bug 2326] More leapsecond file notification cleanup.
(4.2.7p396) 2013/11/19 Released by Harlan Stenn <stenn@ntp.org>
* [Bug 2326] Improve stale leapsecond notifications.
(4.2.7p395) 2013/11/12 Released by Harlan Stenn <stenn@ntp.org>
* Upgrade to autogen-5.18.3pre5 and libopts-40.1.15.
(4.2.7p394) 2013/11/05 Released by Harlan Stenn <stenn@ntp.org>
* [Bug 1050] Change ONCORE log message for leap second announcement
  to avoid misunderstandings.
* [Bug 2499] Win32 user-space/loopback ppsapi provider drops samples.
* [Bug 2256] Improve configure's function searches in libraries.
(4.2.7p393) 2013/10/16 Released by Harlan Stenn <stenn@ntp.org>
* [Bug 2272] Use C99 integer types. ntp_calendar.h and ntp_types.h .
(4.2.7p392) 2013/10/15 Released by Harlan Stenn <stenn@ntp.org>
* [Bug 2375] Improve AIX compatibility.
* [Bug 2490] Fixed non-const initializer coming from [Bug 2250] fix.
(4.2.7p391) 2013/10/12 Released by Harlan Stenn <stenn@ntp.org>
* [Bug 2250] Rework of leap second handling machine.
* [Bug 2419] [rc-nmea] Improve clockstats reporting when receiver sends
  data without valid GPS fix.
(4.2.7p390) 2013/09/26 Released by Harlan Stenn <stenn@ntp.org>
* [Bug 2482] Cleanup of droproot and jail support for Solaris.
(4.2.7p389) 2013/09/24 Released by Harlan Stenn <stenn@ntp.org>
* [Bug 2473] revisited: NTPD exits after clock is stepped backwards
  Avoid possible unsigned underrun for startup condition when testing
  for clock backstep.
* [Bug 2481] ntpd aborts when both user and group are specified with -u.
* [Bug 2482] Add droproot and jail support for Solaris.
(4.2.7p388) 2013/09/19 Released by Harlan Stenn <stenn@ntp.org>
* [Bug 2473] NTPD exits after clock is stepped backwards externally
(4.2.7p387) 2013/09/16 Released by Harlan Stenn <stenn@ntp.org>
* [Bug 1642] ntpdsim can't find simnulate block in config file.
(4.2.7p386) 2013/09/01 Released by Harlan Stenn <stenn@ntp.org>
* [Bug 2472] (WinXP) Avoid self-termination of IO thread during exit().
(4.2.7p385) 2013/08/19 Released by Harlan Stenn <stenn@ntp.org>
* CID 975596: Copy/paste error: vallen should be siglen.
* CID 1009579: Check return status of X509_add_ext().
* [2085] Fix root distance and root dispersion calculations.
* [Bug 2426] Possibly uninitialized data in crypto_send() - CID 975596.
(4.2.7p384) 2013/08/18 Released by Harlan Stenn <stenn@ntp.org>
* [Bug 2450] --version has bogus short option.
(4.2.7p383) 2013/08/10 Released by Harlan Stenn <stenn@ntp.org>
* (no changes - force a rebuild for a new Coverity scan)
(4.2.7p382) 2013/08/08 Released by Harlan Stenn <stenn@ntp.org>
* [Bug 2454] Need way to set file descriptor limit - cleanup.
(4.2.7p381) 2013/08/07 Released by Harlan Stenn <stenn@ntp.org>
* [Bug 2451] rlimit command is missing from the table of contents in
  miscopt.html .
* [Bug 2452] provide io_handler/input_handler only on
  non HAVE_IO_COMPLETION_PORT platforms
* [Bug 2453] Need a way to avoid calling mlockall.
* [Bug 2454] Need way to set file descriptor limit.
* [Bug 2458] AM_CONFIG_HEADER is obsolete.
(4.2.7p380) 2013/08/03 Released by Harlan Stenn <stenn@ntp.org>
* CID 984511: Some systems have different printf needs for sizeof.
(4.2.7p379) 2013/08/02 Released by Harlan Stenn <stenn@ntp.org>
* CID 739724: Fix printf arg mismatch in a debug line.
* [Bug 2425] compile io_handler() in ntp_io.c unconditionally
* [Bug 2448] Fix checks for configure --with-stack-limit and --with-memlock
  values.
(4.2.7p378) 2013/08/01 Released by Harlan Stenn <stenn@ntp.org>
* [Bug 2425] move part of input handler code from ntpd.c to ntp_io.c
  and fix select()-only platforms calling input_handler directly.
* [Bug 2446] Quiet warnings from Oracle's Studio compiler.
* Upgrade to AutoGen-5.18.1pre3
* Upgrade to libopts-40.1.15.
(4.2.7p377) 2013/07/28 Released by Harlan Stenn <stenn@ntp.org>
* [Bug 2397] License/copyright cleanup.
* [Bug 2439] Fix check of EscapeCommFunction() in ports/winnt/libntp/termios.c.
(4.2.7p376) 2013/07/24 Released by Harlan Stenn <stenn@ntp.org>
* [Bug 2322] Oncore driver should send 0 PPS offset to GPS.
(4.2.7p375) 2013/07/22 Released by Harlan Stenn <stenn@ntp.org>
* [Bug 883] log warning arguments swapped in refclock_gpsvme.c.
* [Bug 2368] Correct bug in previous attempt.
* [Bug 2413] Fix "make check" with automake >= 1.13.
* [Bug 2434] Line-buffer (v. block-buffer) stdout.
(4.2.7p374) 2013/07/21 Released by Harlan Stenn <stenn@ntp.org>
* [Bug 2368] make check troubles in libevent.
* [Bug 2425] setup SIGIO/SIGPOLL for asyncio on the read side
  of a socketpair for the worker thread.
(4.2.7p373) 2013/07/20 Released by Harlan Stenn <stenn@ntp.org>
* [Bug 2427] configure fails to detect recvmsg() on Solaris.
(4.2.7p372) 2013/07/17 Released by Harlan Stenn <stenn@ntp.org>
* [Bug 1466] Oncore should set FLAG_PPS.
* [Bug 2375] AIX 7 doesn't like a libevent validation check.
* [Bug 2423] Log command-line args at LOG_INFO.
* [Bug 2428] do_unconf() should reset 'items' before the 2nd loop.
(4.2.7p371) 2013/07/07 Released by Harlan Stenn <stenn@ntp.org>
* CID 1042586: Check the return value of clock_gettime() in worker_sleep().
* Upgrade to libopts-39.0.14 from 5.17.5pre10.
(4.2.7p370) 2013/07/06 Released by Harlan Stenn <stenn@ntp.org>
* Remove \n's from syslog output strings.
(4.2.7p369) 2013/07/05 Released by Harlan Stenn <stenn@ntp.org>
* [Bug 2415] RES_LIMITED flags check should use &, not &&.
* Have NTP_LIBNTP check for time.h and clock_getres().
* Fix ntpsweep to use sntp instead of ntpdate, from Oliver Kindernay.
(4.2.7p368) 2013/05/01 Released by Harlan Stenn <stenn@ntp.org>
* [Bug 2145] ntpq dumps core when displaying sys_var_list and more.
(4.2.7p367) 2013/04/25 Released by Harlan Stenn <stenn@ntp.org>
* [Bug 1485] Sometimes ntpd crashes
* [Bug 2382] Implement LOGTOD using ldexp() instead of shifting.
(4.2.7p366) 2013/04/17 Released by Harlan Stenn <stenn@ntp.org>
* [Bug 1866] Disable some debugging output in refclock_oncore.
(4.2.7p365) 2013/04/16 Released by Harlan Stenn <stenn@ntp.org>
* [Bug 2149] Log an error message if /proc/net/if_inet6 cannot be opened.
(4.2.7p364) 2013/03/26 Released by Harlan Stenn <stenn@ntp.org>
* Bump sntp/include/autogen-version.def .
(4.2.7p363) 2013/03/26 Released by Harlan Stenn <stenn@ntp.org>
* [Bug 2357] sntp/libopts/usage.c sometimes needs -lintl.
* Upgrade to libopts from 5.17.3pre10.
(4.2.7p362) 2013/03/19 Released by Harlan Stenn <stenn@ntp.org>
* [Bug 2364] "sed -i" is not portable.
(4.2.7p361) 2013/03/17 Released by Harlan Stenn <stenn@ntp.org>
* [Bug 2357] sntp/libopts/usage.c sometimes needs -lintl.
* [Bug 2365] "make check" fails in libevent.
(4.2.7p360) 2013/03/15 Released by Harlan Stenn <stenn@ntp.org>
* Upgrade libevent (coverity fixes, etc.).
* EEXIST is OK for mkdir() in sntp/kod_management.c.
(4.2.7p359) 2013/03/03 Released by Harlan Stenn <stenn@ntp.org>
* [Bug 2359] Fix send_via_ntp_signd() prototype.
(4.2.7p358) 2013/02/27 Released by Harlan Stenn <stenn@ntp.org>
* Upgrade to autogen-5.17.3pre4 and libopts-38.0.13.
* [Bug 2357] sntp/libopts/usage.c on NetBSD needs -lintl.
(4.2.7p357) 2013/02/22 Released by Harlan Stenn <stenn@ntp.org>
* Upgrade to autogen-5.17.2pre and libopts-38.0.13.
(4.2.7p356) 2013/02/19 Released by Harlan Stenn <stenn@ntp.org>
* Added loc/debian.
(4.2.7p355) 2013/02/18 Released by Harlan Stenn <stenn@ntp.org>
* CID 739708: Check return status of fcntl() in refclock_arc.c.
* CID 739709: Check return status of fcntl() in refclock_datum.c.
* CID 739710: Check return status of mkdir() in sntp/kod_management.c.
* CID 739711: Ignore return status of remove() in ntp-keygen.c.
* CID 739723: Print sizeof as unsigned.
* CID 971094: Clean up time of check/time of use in check_leap_file().
(4.2.7p354) 2013/02/10 Released by Harlan Stenn <stenn@ntp.org>
* CID 97194: Check return from setsockopt().
* CID 739473,739532: Out-of-bounds access/illegal address computation.
* CID 739558: Double close.
* CID 739559: Double close.
* CID 739713: devmask/recmask copy/paste error.
* CID 739714: Fix code indentation level.
* CID 739715: Clean up sockaddr_dump().
(4.2.7p353) 2013/02/09 Released by Harlan Stenn <stenn@ntp.org>
* [Bug 2326] Check hourly for a new leapfile if the old one expired.
(4.2.7p352) 2013/01/28 Released by Harlan Stenn <stenn@ntp.org>
* [Bug 2326] Notice when a new leapfile has been installed.
(4.2.7p351) 2013/01/24 Released by Harlan Stenn <stenn@ntp.org>
* [Bug 2328] Don't apply small time adjustments on Windows versions
  which don't support this.
(4.2.7p350) 2013/01/21 Released by Harlan Stenn <stenn@ntp.org>
* Added sntp/loc/netbsd based on info from Christos Zoulas.
(4.2.7p349) 2013/01/20 Released by Harlan Stenn <stenn@ntp.org>
* [Bug 2321] Fixed Windows build, but autogen update still required.
(4.2.7p348) 2013/01/17 Released by Harlan Stenn <stenn@ntp.org>
* [Bug 2327] Rename sntp/ag-tpl/:Old to sntp/ag-tpl/Old.
* Cleanup to ntpsnmpd-opts.def.
* Cleanup to ntpq.texi.
* Documentation cleanup to the ntpd, ntpdc, ntpq and ntp-wait
  .def files.
* In ntp.conf.def, cleanup SEE ALSO, document 'rlimit' options.
* Add a reference to RFC5907 in the ntpsnmpd documentation.
(4.2.7p347) 2013/01/07 Released by Harlan Stenn <stenn@ntp.org>
* [Bug 2325] Re-enable mlockall() check under Linux post-1223 fix.
(4.2.7p346) 2013/01/06 Released by Harlan Stenn <stenn@ntp.org>
* [Bug 1223] reorganize inclusion of sys/resource.h.
(4.2.7p345) 2013/01/04 Released by Harlan Stenn <stenn@ntp.org>
* Update several .def files to use autogen-5.17 feature set.
(4.2.7p344) 2013/01/03 Released by Harlan Stenn <stenn@ntp.org>
* Refactor and enhance mdoc2texi.
* Make sure agtexi-file.tpl defines label-str.
* Cleanup to ntp.conf.def.
* Upgrade to autogen-5.17 and libopts-37.0.12.
(4.2.7p343) 2013/01/02 Released by Harlan Stenn <stenn@ntp.org>
* Update the copyright year.
(4.2.7p342) 2012/12/31 Released by Harlan Stenn <stenn@ntp.org>
* [Bug 2081 - Backward Incompatible] rawstats now logs everything.
(4.2.7p341) 2012/12/30 Released by Harlan Stenn <stenn@ntp.org>
(4.2.7p340) 2012/12/29 Released by Harlan Stenn <stenn@ntp.org>
* mdoc2texi fixes: trailing punctuation.
(4.2.7p339) 2012/12/26 Released by Harlan Stenn <stenn@ntp.org>
* mdoc2texi fixes: parseQuote, closing of list item tables.
* ntp-wait, ntpd, ntpdc, ntpq, ntpsnmpd autogen documentation updates.
(4.2.7p338) 2012/12/25 Released by Harlan Stenn <stenn@ntp.org>
* mdoc2texi fixes: Handle_ArCmFlIc, Handle_Fn, HandleQ.
* ntp-keygen autogen documentation updates.
* ntpq autogen docs.
(4.2.7p337) 2012/12/22 Released by Harlan Stenn <stenn@ntp.org>
* [Bug 1223] More final cleanup for rlimit changes.
(4.2.7p336) 2012/12/21 Released by Harlan Stenn <stenn@ntp.org>
* [Bug 1223] Final cleanup for rlimit changes.
(4.2.7p335) 2012/12/18 Released by Harlan Stenn <stenn@ntp.org>
* Update documentation templates and definitions.
* Create agtexi-file.tpl .
(4.2.7p334) 2012/12/10 Released by Harlan Stenn <stenn@ntp.org>
* [Bug 2114] Update tests for sntp's synch distance.
* Create ntp-keygen.{html,texi}.
(4.2.7p333) 2012/12/07 Released by Harlan Stenn <stenn@ntp.org>
* Autogen documentation cleanup.
(4.2.7p332) 2012/12/06 Released by Harlan Stenn <stenn@ntp.org>
* sntp documentation cleanup.
(4.2.7p331) 2012/12/03 Released by Harlan Stenn <stenn@ntp.org>
* [Bug 2114] Correctly calculate sntp's synch distance.
(4.2.7p330) 2012/12/03 Released by Harlan Stenn <stenn@ntp.org>
* autogen doc cleanup
(4.2.7p329) 2012/12/01 Released by Harlan Stenn <stenn@ntp.org>
* [Bug 2278] ACTS flag3 mismatch between code and driver18.html.
* Use an enum for the ACTS state table.
* html doc reconciliation with DLM's copy.
(4.2.7p328) 2012/11/30 Released by Harlan Stenn <stenn@ntp.org>
* html doc reconciliation with DLM's copy.
(4.2.7p327) 2012/11/29 Released by Harlan Stenn <stenn@ntp.org>
* [Bug 2024] Identify Events in the system status word in decode.html.'
* [Bug 2040] Provide a command-line option for the identity key bits.
* Create loc/darwin for Mac OSX
(4.2.7p326) 2012/11/21 Released by Harlan Stenn <stenn@ntp.org>
* [Bug 1214] 'proto: precision = ...' should be at INFO, not NOTICE.
* [Bug 2246] Clear sys_leap when voting says to disarm the leap.
(4.2.7p325) 2012/11/20 Released by Harlan Stenn <stenn@ntp.org>
* [Bug 2202] ntpq.html: there is no "acv" billboard.
* [Bug 2306] keep pps hack for Win32 even if user-mode/loopback
  PPS API is activated on a serial line.
(4.2.7p324) 2012/11/19 Released by Harlan Stenn <stenn@ntp.org>
* Reinstate doc fix to authentic.html from Mike T.
* [Bug 1223] cleanup for rlimit changes.
* [Bug 2098] Install DLM's HTML documentation.
* [Bug 2306] Added user-mode/loop-back PPS API provider for Win32
(4.2.7p323) 2012/11/18 Released by Harlan Stenn <stenn@ntp.org>
* html/ updates from Dave Mills.
(4.2.7p322) 2012/11/15 Released by Harlan Stenn <stenn@ntp.org>
* [Bug 1223] Allow configurable values for RLIMIT_STACK and
  RLIMIT_MEMLOCK.
* [Bug 1320] Log ntpd's initial command-line parameters. (updated fix)
* [Bug 2120] no sysexits.h under QNX.
* [Bug 2123] cleanup to html/leap.html.
(4.2.7p321) 2012/11/13 Released by Harlan Stenn <stenn@ntp.org>
* [Bug 1320] Log ntpd's initial command-line parameters.
(4.2.7p320) 2012/11/12 Released by Harlan Stenn <stenn@ntp.org>
* [Bug 969] Clarify ntpdate.html documentation about -u and ntpd.
* [Bug 1217] libisc/ifiter_sysctl.c:internal_current(): Ignore RTM
  messages with wrong version
(4.2.7p319) 2012/11/11 Released by Harlan Stenn <stenn@ntp.org>
* [Bug 2296] Fix compile problem with building with old OpenSSL.
(4.2.7p318) 2012/11/05 Released by Harlan Stenn <stenn@ntp.org>
* [Bug 2301] Remove spurious debug output from ntpq.
(4.2.7p317) 2012/11/05 Released by Harlan Stenn <stenn@ntp.org>
* [Bug 922] Allow interspersed -4 and -6 flags on the ntpq command line.
(4.2.7p316) 2012/10/27 Released by Harlan Stenn <stenn@ntp.org>
* [Bug 2296] Update fix for Bug 2294 to handle --without-crypto.
(4.2.7p315) 2012/10/26 Released by Harlan Stenn <stenn@ntp.org>
* [Bug 2294] ntpd crashes in FIPS mode.
(4.2.7p314) 2012/10/23 Released by Harlan Stenn <stenn@ntp.org>
* Document a tricky malloc() of dns_ctx in sntp.
(4.2.7p313) 2012/10/23 Released by Harlan Stenn <stenn@ntp.org>
* [Bug 2291] sntp should report why it cannot open file.kod.
* [Bug 2293] add support for SO_BINTIME, refine support for
  SO_TIMESTAMPNS (bug 1374)
(4.2.7p312) 2012/10/11 Released by Harlan Stenn <stenn@ntp.org>
* Clean up testing/debugging of fix for [Bug 938] from sntp/main.c .
(4.2.7p311) 2012/10/10 Released by Harlan Stenn <stenn@ntp.org>
* [Bug 938] The argument to the -D flag takes a number, not a string.
* [Bug 1013] ntpdate's HTML page claims wrong default version.
* [Bug 1374] Support SO_TIMESTAMPNS.
(4.2.7p310) 2012/10/09 Released by Harlan Stenn <stenn@ntp.org>
* [Bug 1374] Support SO_TIMESTAMPNS.
* [Bug 2266] Remove deprecated refclock_trak.c from Windows Makefile
  equivalents.
* [Bug 2274] Bring libopts/enum.c back to (old) ANSI C compliance.
(4.2.7p309) 2012/10/04 Released by Harlan Stenn <stenn@ntp.org>
* [Bug 2287] ntpdate returns 0 even if adjtime() call fails.
(4.2.7p308) 2012/09/29 Released by Harlan Stenn <stenn@ntp.org>
* CID 97198: Check return from ioctl() calls in refclock_acts.c.
(4.2.7p307) 2012/09/29 Released by Harlan Stenn <stenn@ntp.org>
* [Bug 1997] Fix sntp broadcast timeouts.
* [Bug 2234] Fix incorrect ntptrace html documentation.
* [Bug 2262] Install html docs in $htmldir.
* Fix typo in html/select.html.
(4.2.7p306) 2012/09/15 Released by Harlan Stenn <stenn@ntp.org>
* [Bug 752] ToS cleanup from Mike Tatarinov.
(4.2.7p305) 2012/09/15 Released by Harlan Stenn <stenn@ntp.org>
* [Bug 752] Use proper ToS network packet markings for IPv4 and IPv6.
* [Bug 1232] Convert SHM refclock to use struct timespec.
* [Bug 2258] Add syslog message about leap insertion.
* [Bug 2263] broadcast server doesn't work for host with
  OS_MISSES_SPECIFIC_ROUTE_UPDATES.
* [Bug 2271] Decode refclock types when built with --disable-all-clocks.
* [Bug 2276] clk_sel240x.c #define's _XOPEN_SOURCE, breaking QNX6.
* Updates to driver28.html.
(4.2.7p304) 2012/09/06 Released by Harlan Stenn <stenn@ntp.org>
* [Bug 2264] Cleanup SEL240X Refclock.
* In refclock_wwv.c rename SECOND to WWV_SEC and MINUTE to WWV_MIN.
(4.2.7p303) 2012/09/05 Released by Harlan Stenn <stenn@ntp.org>
* [Bug 1232] Add nanosecond support to SHM driver.
(4.2.7p302) 2012/09/05 Released by Harlan Stenn <stenn@ntp.org>
* [Bug 2160] Log warning about expired leapseconds file.
(4.2.7p301) 2012/09/03 Released by Harlan Stenn <stenn@ntp.org>
* [Bug 2164] Greater precision needed for ntpq offset report.
* Clean the man5_MANS in ntpd/ .
(4.2.7p300) 2012/09/03 Released by Harlan Stenn <stenn@ntp.org>
* [Bug 2262] Install sntp.html into htmldir.
* [Bug 2270] Install fails due to repeated man5 page names.
(4.2.7p299) 2012/09/01 Released by Harlan Stenn <stenn@ntp.org>
* More cleanup to the bootstrap script.
(4.2.7p298) 2012/09/01 Released by Harlan Stenn <stenn@ntp.org>
* Handle additional man page sections in the bootstrap script.
* Remove extraneous parens.
* Add a missing "%s" syslog format string.
(4.2.7p297) 2012/09/01 Released by Harlan Stenn <stenn@ntp.org>
* Fix mdoc2man.
* Distribute ntp.conf.def and ntp.keys.def.
(4.2.7p296) 2012/08/31 Released by Harlan Stenn <stenn@ntp.org>
* Begin support for autogen maintaining ntp.conf and ntp.keys docs.
* Upgrade to autogen-5.16.2 and libopts-36.5.11.
* Potential bugfix for agtexi-cmd.tpl.
(4.2.7p295) 2012/08/11 Released by Harlan Stenn <stenn@ntp.org>
* Look for syslog's facilitynames[].
(4.2.7p294) 2012/08/08 Released by Harlan Stenn <stenn@ntp.org>
* [Bug 2242] configure fails to detect getifaddrs function on Solaris.
* [Bug 2249] Bad operator for 'test' in 'make check' of libevent.
* [Bug 2252] palisade: formats nanosecs to a 6-char field.
* Attempt to resolve strict-aliasing violation in refclock_tsyncpci.c.
* Fix && -> & typo in refclock_palisade.c debug statements.
(4.2.7p293) 2012/08/04 Released by Harlan Stenn <stenn@ntp.org>
* [Bug 2247] (more) Get rid of the TRAK refclock - deprecated since 2006.
* Documentation cleanup from Mike T.
* Cleanup kclk_sel240x.o rules in libparse/Makefile.am.
(4.2.7p292) 2012/08/02 Released by Harlan Stenn <stenn@ntp.org>
* [Bug 1545] Note why we are logging the Version string.
* [Bug 1872] Remove legacy ppsclock fdpps, #ifdef PPS.
* [Bug 2075] Fix spelling of 'incompatible'.
* [Bug 2247] Get rid of the TRAK refclock - deprecated since 2006.
* Clean up an exit status in ntpq.c.
(4.2.7p291) 2012/07/31 Released by Harlan Stenn <stenn@ntp.org>
* [Bug 2241] MDNS registration should only happen if requested.
(4.2.7p290) 2012/07/20 Released by Harlan Stenn <stenn@ntp.org>
* [Bug 1454] Add parse clock support for the SEL-240x GPS products.
* CID 709185: refclock_chu.c will leak fd==0 (better fix)
(4.2.7p289) 2012/07/16 Released by Harlan Stenn <stenn@ntp.org>
* CID 97123: Future-proof possible change to refclock_nmea.c.
* CID 97377: ntp-keygen.c's followlink() might not NUL-terminate.
* CID 709185: refclock_chu.c will leak fd==0 (which should be impossible).
(4.2.7p288) 2012/07/03 Released by Harlan Stenn <stenn@ntp.org>
* CID 709173: Make sure a libisc function we do not use is called properly.
(4.2.7p287) 2012/07/03 Released by Harlan Stenn <stenn@ntp.org>
* Remove 1024 associations-per-server limit from ntpq.
* Remove blank line between ntpq mreadvar associations.
(4.2.7p286) 2012/06/28 Released by Harlan Stenn <stenn@ntp.org>
* CID 97193: check return from sscanf() in ntp_config.c.
* CID 709169: check return from open("/dev/null", 0) and friends.
* CID 709207: Initialize "quality" for ulink_receive.
(4.2.7p285) 2012/06/18 Released by Harlan Stenn <stenn@ntp.org>
* [Bug 2227] Enable mrulist access control via "restrict ... nomrulist".
* Automake-1.12 wants us to use AM_PROG_AR.
* Conditionalize msyslog messages about rejected mode 6 requests due to
  nomodify and nomrulist restrictions under "logconfig +sysinfo".
* Increment sys_restricted in a few rejection paths due to nomodify
  restrictions where previosuly overlooked.
(4.2.7p284) 2012/06/16 Released by Harlan Stenn <stenn@ntp.org>
* [Bug 2225] libevent configure hangs.
* Update bundled libevent to git master, post libevent 2.1.1-alpha.
(4.2.7p283) 2012/06/16 Released by Harlan Stenn <stenn@ntp.org>
* In sntp/m4/ntp_openssl.m4, Support multiple package names for the
  crypto library.  Add legacy support for -Wl,-rpath.
(4.2.7p282) 2012/06/15 Released by Harlan Stenn <stenn@ntp.org>
* tickadj may need to be linked with PTHREAD_LIBS.
(4.2.7p281) 2012/06/14 Released by Harlan Stenn <stenn@ntp.org>
* U_INT32_MAX cleanup in include/ntp_types.h .
* When linking, ntp_keygen and tickadj need $(LIBM).
(4.2.7p280) 2012/06/13 Released by Harlan Stenn <stenn@ntp.org>
* [Bug 2224] Use-after-free in routing socket code after dropping root.
(4.2.7p279) 2012/06/10 Released by Harlan Stenn <stenn@ntp.org>
* [Bug 2211] findbcastinter(): possibly undefined variable iface used.
* [Bug 2220] Incorrect check for maximum association id in ntpq.
(4.2.7p278) 2012/06/03 Released by Harlan Stenn <stenn@ntp.org>
* [Bug 2204] Build with --enable-getifaddrs=glibc fails.
* [Bug 2178] refclock_tsyncpci.c reach register fails to shift.
* [Bug 2191] dcfd -Y y2kcheck on CentOS 6.2 x86_64 breaks make check.
(4.2.7p277) 2012/05/25 Released by Harlan Stenn <stenn@ntp.org>
* [Bug 2193] Building timestruct tests with Clang 3.1 fails.
(4.2.7p276) 2012/05/15 Released by Harlan Stenn <stenn@ntp.org>
* [Bug 2179] Remove sntp/header.h.
(4.2.7p275) 2012/04/28 Released by Harlan Stenn <stenn@ntp.org>
* [Bug 1744] Remove obsolete ntpdate/ntptime* items.
(4.2.7p274) 2012/04/25 Released by Harlan Stenn <stenn@ntp.org>
* [Bug 2174] ntpd rejects source UDP ports less than 123 as bogus.
(4.2.7p273) 2012/04/19 Released by Harlan Stenn <stenn@ntp.org>
* [Bug 2141] handle_sigio() calls get_systime(), which must be
  reentrant when SIGIO is used.  Sanity checks relative to the prior
  get_systime() are disabled in ntpd on systems with signaled I/O, but
  active in sntp and ntpdate.
* Correct authnumfreekeys accounting broken in 4.2.7p262.
(4.2.7p272) 2012/04/14 Released by Harlan Stenn <stenn@ntp.org>
* LCRYPTO is gone - replace with VER_SUFFIX.
* Change the link order for ntpsntpd.
* Remove extra 'nlist' check from configure.ac.
(4.2.7p271) 2012/04/11 Released by Harlan Stenn <stenn@ntp.org>
* [Bug 1122] openssl detection via pkg-config fails when no additional
  -Idir flags are needed.
* Avoid overwriting user variable LDFLAGS with OpenSSL flags, instead
  they are added to LDFLAGS_NTP.
(4.2.7p270) 2012/03/26 Released by Harlan Stenn <stenn@ntp.org>
* Update driver45.html page.
(4.2.7p269) 2012/03/25 Released by Harlan Stenn <stenn@ntp.org>
* Clean up configure.ac.
* Cleanup configure.ac's TSYNC PCI section.
(4.2.7p268) 2012/03/24 Released by Harlan Stenn <stenn@ntp.org>
* Update driver45.html page.
(4.2.7p267) 2012/03/23 Released by Harlan Stenn <stenn@ntp.org>
* Initial cut at a basic driver45.html page.
(4.2.7p266) 2012/03/21 Released by Harlan Stenn <stenn@ntp.org>
* Add refclock_tsyncpci.c (driver 45) supporting Spectracom TSYNC timing
  boards.
(4.2.7p265) 2012/03/20 Released by Harlan Stenn <stenn@ntp.org>
* Treat zero counter as indication of precise system time in Windows
  PPSAPI helper function pps_ntp_timestamp_from_counter(), enabling
  PPSAPI providers to use the Windows 8 precise clock directly.
(4.2.7p264) 2012/03/14 Released by Harlan Stenn <stenn@ntp.org>
* [Bug 2160] Note if leapseconds file is past its prime.
* Use GetSystemTimePreciseAsFileTime() on Windows 8.
(4.2.7p263) 2012/03/13 Released by Harlan Stenn <stenn@ntp.org>
* [Bug 2156] clock instability with LOCAL driver, from Miroslav Lichvar.
* [Bug 2159] Windows ntpd using leapfile erroneous leap second 20120401.
(4.2.7p262) 2012/02/29 Released by Harlan Stenn <stenn@ntp.org>
* Improve ntpd scalability for servers with many trusted keys.
(4.2.7p261) 2012/02/27 Released by Harlan Stenn <stenn@ntp.org>
* [Bug 2048] add the clock variable timecode to SHM refclock.
(4.2.7p260) 2012/02/24 Released by Harlan Stenn <stenn@ntp.org>
* Fix the check-scm-rev invocation in several Makefile.am's.
(4.2.7p259) 2012/02/22 Released by Harlan Stenn <stenn@ntp.org>
* [Bug 2148] ntpd 4.2.7p258 segfault with 0x0100000 bit in NMEA mode.
* refclock_nmea.c merge cleanup thanks to Juergen Perlinger.
(4.2.7p258) 2012/02/21 Released by Harlan Stenn <stenn@ntp.org>
* [Bug 2140] Rework of Windows I/O completion port handling to avoid
  garbling serial input in UNIX line discipline emulation.
* [Bug 2143] NMEA driver: discard data if quality indication not good,
  add statistic counters (mode bit enabled) to clockstats file.
(4.2.7p257) 2012/02/17 Released by Harlan Stenn <stenn@ntp.org>
* [Bug 2135] defer calls to 'io_input' to main thread under Windows.
(4.2.7p256) 2012/02/08 Released by Harlan Stenn <stenn@ntp.org>
* [Bug 2131] Set the system variable settimeofday only after clock step.
* [Bug 2134] --enable-C99-snprintf does not force rpl_snprintf use.
(4.2.7p255) 2012/01/29 Released by Harlan Stenn <stenn@ntp.org>
* [Bug 603] Only link with nlist()-related libraries when needed:
  More cleanup.
(4.2.7p254) 2012/01/29 Released by Harlan Stenn <stenn@ntp.org>
* [Bug 603] Only link with nlist()-related libraries when needed.
(4.2.7p253) 2012/01/26 Released by Harlan Stenn <stenn@ntp.org>
* [Bug 2126] Compile error on Windows with libopts from Autogen 5.14.
* Update one of the license URLs.
(4.2.7p252) 2012/01/25 Released by Harlan Stenn <stenn@ntp.org>
* Upgrade to autogen-5.14 (and libopts-36.1.11).
(4.2.7p251) 2012/01/17 Released by Harlan Stenn <stenn@ntp.org>
* [Bug 2115] ntptrace should accept both rootdispersion and rootdisp.
(4.2.7p250) 2012/01/15 Released by Harlan Stenn <stenn@ntp.org>
* [Bug 2113] Warn about ignored extra args in ntpq.
* Update the copyright year.
(4.2.7p249) 2012/01/10 Released by Harlan Stenn <stenn@ntp.org>
* [Bug 2111] Remove minpoll delay before iburst for pool and
  manycastclient.
* Move refclock-specific scheduled timer code under #ifdef REFCLOCK
  and move "action" and "nextaction" data for same from struct peer to
  struct refclockproc.  These provide a way to schedule a callback some
  seconds in the future.
(4.2.7p248) 2012/01/08 Released by Harlan Stenn <stenn@ntp.org>
* [Bug 2109] "make clean check" is broken with gtest available.
* [Bug 2110] systime.c typo breaks build on microsecond clocks.
(4.2.7p247) 2012/01/07 Released by Harlan Stenn <stenn@ntp.org>
* Fix build break triggered by updating deps-ver and libntp/systime.c at
  the same time by explicitly depending systime_s.c on systime.c.
(4.2.7p246) 2012/01/06 Released by Harlan Stenn <stenn@ntp.org>
* [Bug 2104] ntpdc fault with oversize -c command.
* [Bug 2106] Fix warnings when using -Wformat-security.
* Refactor timespecops.h and timevalops.h into inline functions.
(4.2.7p245) 2011/12/31 Released by Harlan Stenn <stenn@ntp.org>
* [Bug 2100] conversion problem with timespec/timeval <--> l_fp fixed;
  added tests to expose the bug.
(4.2.7p244) 2011/12/25 Released by Harlan Stenn <stenn@ntp.org>
* Updates from 4.2.6p5.
(4.2.7p243) 2011/12/23 Released by Harlan Stenn <stenn@ntp.org>
* [Bug 2095] ntptrace now needs 'rv' instead of 'pstat', reported
  by Michael Tatarinov.
(4.2.7p242) 2011/12/21 Released by Harlan Stenn <stenn@ntp.org>
* Include missing html/icons/sitemap.png, reported by Michael Tatarinov.
* Documentation updates from Dave Mills.
(4.2.7p241) 2011/12/18 Released by Harlan Stenn <stenn@ntp.org>
* [Bug 2015] Overriding sys_tick should recalculate sys_precision.
* [Bug 2037] Fuzzed non-interpolated clock may decrease.
* [Bug 2068] "tos ceiling" default and cap changed to 15.
* Floor peer delay using system precision, as with jitter, reflecting
  inability to measure shorter intervals.
(4.2.7p240) 2011/12/15 Released by Harlan Stenn <stenn@ntp.org>
* [Bug 2092] clock_select() selection jitter miscalculated.
* [Bug 2093] Reintroduce smaller stratum factor to system peer metric.
(4.2.7p239) 2011/12/11 Released by Harlan Stenn <stenn@ntp.org>
* Documentation updates from Dave Mills.
(4.2.7p238) 2011/12/09 Released by Harlan Stenn <stenn@ntp.org>
* [Bug 2082] from 4.2.6p5-RC3: 3-char refid sent by ntpd 4.2.6p5-RC2
  ends with extra dot.
* [Bug 2085] from 4.2.6p5-RC3: clock_update() sys_rootdisp calculation
  omits root delay.
* [Bug 2086] from 4.2.6p5-RC3: get_systime() should not offset by
  sys_residual.
* [Bug 2087] from 4.2.6p5-RC3: sys_jitter calculation overweights
  sys.peer jitter.
* from 4.2.6p5-RC3: Ensure NULL peer->dstadr is not accessed in orphan
  parent selection.
(4.2.7p237) 2011/12/01 Released by Harlan Stenn <stenn@ntp.org>
* [Bug 2050] from 4.2.6p5-RC2: Orphan mode stratum counting to infinity.
* [Bug 2059] from 4.2.6p5-RC2: optional billboard column "server" does
  not honor -n.
* [Bug 2066] from 4.2.6p5-RC2: ntpq lopeers ipv6 "local" column overrun.
* [Bug 2068] from 4.2.6p5-RC2: ntpd sends nonprintable stratum 16 refid
  to ntpq.
* [Bug 2069] from 4.2.6p5-RC2: broadcastclient, multicastclient spin up
  duplicate ephemeral associations without broadcastdelay.
* [Bug 2072] from 4.2.6p5-RC2: Orphan parent selection metric needs
  ntohl().
* [Bug 2073] Correct ntpq billboard's MODE_PASSIVE t from 'u' to 'S'.
* from 4.2.6p5-RC2: Exclude not-yet-determined sys_refid from use in
  loopback TEST12 (from Dave Mills).
* from 4.2.6p5-RC2: Never send KoD rate limiting response to MODE_SERVER.
* Floor calculation of sys_rootdisp at sys_mindisp in clock_update (from
  Dave Mills).
* Restore 4.2.6 clock_combine() weighting to ntp-dev, reverting to pre-
  4.2.7p70 method while also avoiding divide-by-zero (from Dave Mills).
* Round l_fp traffic interval when converting to integer in rate limit
  and KoD calculation.
(4.2.7p236) 2011/11/16 Released by Harlan Stenn <stenn@ntp.org>
* Documentation updates from Dave Mills.
(4.2.7p235) 2011/11/16 Released by Harlan Stenn <stenn@ntp.org>
* [Bug 2052] Autokey CRYPTO_ASSOC host@group vallen needs checking.
(4.2.7p234) 2011/11/07 Released by Harlan Stenn <stenn@ntp.org>
* Clean up -libm entries regarding libntp.a
(4.2.7p233) 2011/11/06 Released by Harlan Stenn <stenn@ntp.org>
* Documentation updates from Dave Mills.
(4.2.7p232) 2011/11/05 Released by Harlan Stenn <stenn@ntp.org>
* Update the NEWS file so we note the default disable of mode 7 requests.
* Clean up some bitrotted code in libntp/socket.c.
(4.2.7p231) 2011/11/03 Released by Harlan Stenn <stenn@ntp.org>
* [Bug 1940] ignore auth key if hex decoding fails.
* Add ntpq reslist command to query access restrictions, similar to
  ntpdc's reslist.
(4.2.7p230) 2011/11/01 Released by Harlan Stenn <stenn@ntp.org>
* Disable mode 7 (ntpdc) query processing in ntpd by default.  ntpq is
  believed to provide all functionality ntpdc did, and uses a less-
  fragile protocol that's safer and easier to maintain.  If you do find
  some management via ntpdc is needed, you can use "enable mode7" in the
  ntpd configuration.
* Directly limit the number of datagrams in a mrulist response, rather
  than limiting the number of entries returned to indirectly limit the
  datagram count.
* Documentation updates from Dave Mills.
(4.2.7p229) 2011/10/26 Released by Harlan Stenn <stenn@ntp.org>
* [Bug 1995] fix wrong use of ZERO() macro in 'ntp_calendar.c'
(4.2.7p228) 2011/10/23 Released by Harlan Stenn <stenn@ntp.org>
* [Bug 1995] add compile time stamp based era unfolding for
  'step_systime()' and necessary support to 'ntp-calendar.c'.
(4.2.7p227) 2011/10/22 Released by Harlan Stenn <stenn@ntp.org>
* [Bug 2036] gcc 2.95.3 preprocessor can't nest #ifdef in macro args.
* A number of compiler warnings eliminated.
(4.2.7p226) 2011/10/21 Released by Harlan Stenn <stenn@ntp.org>
* [Bug 2035] ntpq -c mrulist sleeps 1 sec between queries, not 5 msec.
* Documentation updates from Dave Mills.
(4.2.7p225) 2011/10/15 Released by Harlan Stenn <stenn@ntp.org>
* Documentation updates from Dave Mills.
(4.2.7p224) 2011/10/14 Released by Harlan Stenn <stenn@ntp.org>
* ntpq mrulist shows intermediate counts every five seconds while
  retrieving list, and allows Ctrl-C interruption of the retrieval,
  showing the incomplete list as retrieved.  Reduce delay between
  successive mrulist retrieval queries from 30 to 5 msec.  Do not
  give up mrulist retrieval when a single query times out.
(4.2.7p223) 2011/10/12 Released by Harlan Stenn <stenn@ntp.org>
* Documentation updates from Dave Mills.
(4.2.7p222) 2011/10/11 Released by Harlan Stenn <stenn@ntp.org>
* [Bug 2029] "make check" clutters syslog.
* Log signal description along with number on ntpd exit.
(4.2.7p221) 2011/10/10 Released by Harlan Stenn <stenn@ntp.org>
* [Bug 2025] Switching between daemon and kernel loops can doubly-
  correct drift
* [Bug 2028] ntpd -n (nofork) redirects logging to stderr.
* Documentation updates from Dave Mills.
(4.2.7p220) 2011/10/05 Released by Harlan Stenn <stenn@ntp.org>
* [Bug 1945] mbg_gps166.h use of _TM_DEFINED conflicts with MS VC.
* [Bug 1946] parse_start uses open; does not work on Windows.
* [Bug 1947] Porting parse-based Wharton refclock driver to Windows.
* [Bug 2024] Remove unused system event code EVNT_CLKHOP.
(4.2.7p219) 2011/10/04 Released by Harlan Stenn <stenn@ntp.org>
* Documentation updates from Dave Mills.
(4.2.7p218) 2011/10/03 Released by Harlan Stenn <stenn@ntp.org>
* [Bug 2019] Allow selection of cipher for private key files.
* Documentation updates from Dave Mills.
* ntp-keygen private key cipher default now triple-key triple DES CBC.
* ntp-keygen -M is intended to ignore all other defaults and
  options, so do not attempt to open existing Autokey host certificate
  before generating symmetric keys and terminating.
* Restore IFF, MV, and GQ identity parameter filename convention to
  ntpkey_<scheme>par_<group/host> in ntpd, matching ntp-keygen.
* Change some error logging to syslog to ignore logconfig mask, such
  as reporting PPSAPI failure in NMEA and WWVB refclocks.
* ntp-keygen on Windows XP and later systems will now create links
  expected by ntpd.  They are hardlinks on Windows, soft on POSIX.
* Conditionalize NMEA serial open message under clockevent.
* Send all peer variables to trappers in report_event().
(4.2.7p217) 2011/09/29 Released by Harlan Stenn <stenn@ntp.org>
* [Bug 2020] ntp-keygen -s no longer sets host in cert file name.
* [Backward Incompatible] ntp-keygen -i option long name changed from
  misleading --issuer-name to --ident.
(4.2.7p216) 2011/09/27 Released by Harlan Stenn <stenn@ntp.org>
* sntp documentation tag cleanup.
* mdoc2man improvements.
(4.2.7p215) 2011/09/24 Released by Harlan Stenn <stenn@ntp.org>
* Use patched mdoc2man script, from Eric Feng.
* Sync with ntp-4.2.6p4 (a no-op).
(4.2.7p214) 2011/09/20 Released by Harlan Stenn <stenn@ntp.org>
* [Bug 1981] Initial offset convergence applies frequency correction 2x
  with kernel discipline.
* [Bug 2008] Initial offset convergence degraded with 500 PPM adjtime().
* [Bug 2009] EVNT_NSET adj_systime() mishandled by Windows ntpd.
(4.2.7p213) 2011/09/08 Released by Harlan Stenn <stenn@ntp.org>
* [Bug 1999] NMEA does not send PMOTG messages any more.
(4.2.7p212) 2011/09/07 Released by Harlan Stenn <stenn@ntp.org>
* [Bug 2003] from 4.2.6p4-RC3: ntpq_read_assoc_peervars() broken.
(4.2.7p211) 2011/09/01 Released by Harlan Stenn <stenn@ntp.org>
* Update libevent to git head (2.1 branch) as of 2.0.14-stable.
(4.2.7p210) 2011/08/31 Released by Harlan Stenn <stenn@ntp.org>
* Require -D4 or higher for ntpd SIGALRM debug trace from [Bug 2000].
(4.2.7p209) 2011/08/27 Released by Harlan Stenn <stenn@ntp.org>
* [Bug 2000] ntpd worker threads must block signals expected in main
  thread.
* [Bug 2001] add ntpq -c timerstats like ntpdc -c timerstats.
* [Bug 2001] from 4.2.6p4-RC3: ntpdc timerstats reports overruns as
  handled.
* Update sntp tests to track the change of root dispersion to
  synchronization distance.
(4.2.7p208) 2011/08/24 Released by Harlan Stenn <stenn@ntp.org>
* Fix the CLOCK_MONOTONIC TRACE() message.
(4.2.7p207) 2011/08/22 Released by Harlan Stenn <stenn@ntp.org>
* Restore the original CLOCK_MONOTONIC output format in sntp.
* Cleanups for ntp-wait-opts.def and ntp.keys.def .
(4.2.7p206) 2011/08/20 Released by Harlan Stenn <stenn@ntp.org>
* [Bug 1993] ntpd Windows port adj_systime() broken in 4.2.7p203.
* sntp documentation and behavior improvements suggested by
  Steven Sommars.
* Have sntp report synchronization distance instead of root dispersion.
* Clean up ntp-wait-opts.def .
(4.2.7p205) 2011/08/19 Released by Harlan Stenn <stenn@ntp.org>
* [Bug 1992] util/tg2 doesn't compile, needs libntp.
(4.2.7p204) 2011/08/16 Released by Harlan Stenn <stenn@ntp.org>
* Added support for Garmin's $PGRMF sentence to NMEA driver
* [Bug 1988] Better sntp send failed error message needed.
* [Bug 1989] sntp manual page sometimes refers to SNTP as a program.
* [Bug 1990] sntp output should include stratum.
(4.2.7p203) 2011/08/13 Released by Harlan Stenn <stenn@ntp.org>
* [Bug 1986] Require Visual C++ 2005 or later compilers in Windows port.
* Actually use long long for (u_)int64 by correcting spelling of
  SIZEOF_LONG_LONG in ntp_types.h.
* Force .exe minimum Windows version to 0x0400 to allow NT4 in
  vs2005/*.vcproj files.
* Fix make distcheck with --enable-libevent-regress problem with
  unwritable $srcdir.
* Correct init_logging()'s def_syslogmask type to u_int32 following
  change of ntp_syslogmask from u_long to u_int32 in p202.
(4.2.7p202) 2011/08/09 Released by Harlan Stenn <stenn@ntp.org>
* [Bug 1983] --without-sntp build breaks in sntp subdir.
* [Bug 1984] from 4.2.6p4-RC3: ntp/libisc fails to compile on OS X 10.7.
* [Bug 1985] from 4.2.6p4-RC3: "logconfig =allall" rejected.
(4.2.7p201) 2011/08/05 Released by Harlan Stenn <stenn@ntp.org>
* sntp: change -h/--headspace to -g/--gap, and change the default gap
  from 10 to 50ms
* [Backward Incompatible] from 4.2.6p4: sntp: -l/--filelog ->
  -l/--logfile, to be consistent with ntpd.
* Documentation updates from Dave Mills.
* From 4.2.6p4: libopts/file.c fix from Bruce Korb (arg-type=file).
(4.2.7p200) 2011/08/04 Released by Harlan Stenn <stenn@ntp.org>
* Sync with 4.2.6p4-RC2.
(4.2.7p199) 2011/07/29 Released by Harlan Stenn <stenn@ntp.org>
* Documentation updates from Dave Mills.
(4.2.7p198) 2011/07/28 Released by Harlan Stenn <stenn@ntp.org>
* remove old binsubdir stuff from SNTP, as NTP_LOCINFO does that now.
(4.2.7p197) 2011/07/28 Released by Harlan Stenn <stenn@ntp.org>
* [Bug 1975] from 4.2.6p4-RC2: libntp/mktime.c won't work with 64-bit
  time_t
* [Bug 1976] genLocInfo writes to srcdir break 'make distcheck'.
* [Bug 1977] Fix flag/description mismatches in ntp-keygen-opts.def.
* Do not force "legacy" when --with-locfile is not given, genLocInfo
  will find the correct default for the system.
* Fix warnings in ntp_request.c ([Bug 1973] oversight) and sntp/main.c
  (CID 159, apparent overrun due to union, actually correct).
* Update sntp/loc/solaris to conform to stock locations.
(4.2.7p196) 2011/07/27 Released by Harlan Stenn <stenn@ntp.org>
* DEFAULT INSTALLATION DIRECTORY CHANGES ON SOME OSes: to get the old
  behavior, pass --with-locfile=legacy to 'configure'
* [Bug 1972] from 4.2.6p4-RC2: checking for struct rtattr fails.
* [Bug 1973] Widen reference clock mode from 8 to 32 bits.
* Removed sntp/m4/ntp_bindir.m4 - no longer needed.
* Move loc/ to sntp/loc/ .
* Move scripts/cvo.sh to sntp/scripts/cvo.sh .
* Move scripts/genLocInfo to sntp/scripts/genLocInfo .
* Give NTP_LOCINFO an optional path-to argument.
* Remove hacks to get NTP_LOCINFO-related data to sntp/ .
* Move sntp/include/mansec2subst.sed to sntp/scripts/mansec2subst.sed .
* If no "more specific" loc file is found for redhat* or fedora*,
  look for a loc/redhat file.
* If no "more specific" loc file is found and uname says this is Linux,
  look for a loc/linux file.
* Improve the help text: --with-locfile=XXX .
* work around solaris /bin/sh issues for genLocInfo.
(4.2.7p195) 2011/07/25 Released by Harlan Stenn <stenn@ntp.org>
* Added loc/redhat.
(4.2.7p194) 2011/07/25 Released by Harlan Stenn <stenn@ntp.org>
* [Bug 1608] from 4.2.6p4-RC2: Parse Refclock driver should honor
  trusttime.
* Add support for installing programs and scripts to libexec.
* Added loc/solaris.
(4.2.7p193) 2011/07/24 Released by Harlan Stenn <stenn@ntp.org>
* [Bug 1970] from 4.2.6p4-RC2: UNLINK_EXPR_SLIST() causes crash if list
  is empty.
* Update libevent to 2.1 HEAD as of merge of 2.0.13-stable-dev.
* Match addr_eqprefix() sizeof and memcpy destination to make it clear
  to static analysis that there is no buffer overrun (CID 402).
(4.2.7p192) 2011/07/18 Released by Harlan Stenn <stenn@ntp.org>
* [Bug 1966] Broken FILES section for ntp.keys.def.
(4.2.7p191) 2011/07/17 Released by Harlan Stenn <stenn@ntp.org>
* [Bug 1948] Update man page section layout.
* [Bug 1963] add reset command for ntpq :config, similar to ntpdc's.
* [Bug 1964] --without-sntp should not build sntp.
(4.2.7p190) 2011/07/13 Released by Harlan Stenn <stenn@ntp.org>
* [Bug 1961] from 4.2.6p4: html2man update: distribute ntp-wait.html.
* Require autogen-5.12.
(4.2.7p189) 2011/07/11 Released by Harlan Stenn <stenn@ntp.org>
* [Bug 1134] from 4.2.6p4-RC1: ntpd fails binding to tentative IPv6
  addresses.
* [Bug 1790] from 4.2.6p4-RC1: Update config.guess and config.sub to
  detect AIX6.
(4.2.7p188) 2011/06/28 Released by Harlan Stenn <stenn@ntp.org>
* [Bug 1958] genLocInfo must export PATH.
* ntp-wait: some versions of ntpd spell "associd" differently.
(4.2.7p187) 2011/06/24 Released by Harlan Stenn <stenn@ntp.org>
* [Bug 1954] Fix typos in [s]bin_PROGRAMS in ntpd/Makefile.am.
* Implement --with-locfile=filename configure argument.  If filename is
  empty we'll look under loc/ for a good fit.  If the filename contains
  a / character, it will be treated as a "normal" pathname.  Otherwise,
  that explicit file will be searched for under loc/ .
(4.2.7p186) 2011/06/23 Released by Harlan Stenn <stenn@ntp.org>
* [Bug 1950] Control installation of event_rpcgen.py.
* Update .point-changed-filelist for the new man pages.
* Update the building of OS-specific programs.
* Finish conversion to genLocInfo.
* validate MANTAGFMT in genLocInfo.
* Documentation update from Dave Mills.
(4.2.7p185) 2011/06/21 Released by Harlan Stenn <stenn@ntp.org>
* ntp_locs.m4: handle the case where . is not in the PATH.
* More genLocInfo cleanup.
(4.2.7p184) 2011/06/20 Released by Harlan Stenn <stenn@ntp.org>
* Added ntp_locs.m4.
* genLocInfo improvements.
* Add the man page tag "flavor" to the loc.* files.
* Add/distribute genLocInfo.
(4.2.7p183) 2011/06/19 Released by Harlan Stenn <stenn@ntp.org>
* Update the autogen include list for scripts/Makefile.am.
* Added loc.freebsd (and distribute it).
* Added loc.legacy (and distribute it).
(4.2.7p182) 2011/06/15 Released by Harlan Stenn <stenn@ntp.org>
* [Bug 1304] Update sntp.html to reflect new implementation.
* Update .point-changed-filelist .
* ntpdc documentation fixes.
* Update ntp-wait autogen docs.
* Update the ntpd autogen docs.
* Update the ntpsnmpd autogen docs.
* Use autogen to produce ntp-keygen docs.
* Add "license name" to ntp.lic for autogen-5.11.10.
* Prepare for ntp.keys.5.
(4.2.7p181) 2011/06/07 Released by Harlan Stenn <stenn@ntp.org>
* [Bug 1938] addr_eqprefix() doesn't clear enough storage.
(4.2.7p180) 2011/06/06 Released by Harlan Stenn <stenn@ntp.org>
* Upgrade to libevent-2.0.12.
* More sntp.1 cleanups.
* Produce ntpq.1 with the new autogen macros.
* Remove the deprecated "detail" stanza from ntpdc-opts.def.
(4.2.7p179) 2011/06/03 Released by Harlan Stenn <stenn@ntp.org>
* Update cmd-doc.tlib to autogen-5.11.10pre5.
* Upgrade local autoopts templates to 5.11.10pre5.
(4.2.7p178) 2011/06/02 Released by Harlan Stenn <stenn@ntp.org>
* Update the std_def_list to include the ntp.lic file.
* Distribute the ntp.lic file.
* Add http://ntp.org/license to the ntp.lic file.
(4.2.7p177) 2011/06/01 Released by Harlan Stenn <stenn@ntp.org>
* Use the latest autogen's new copyright template code.
* Clean up the ntp.lic file.
(4.2.7p176) 2011/05/31 Released by Harlan Stenn <stenn@ntp.org>
* sntp documentation cleanup.
* autogen documentation template cleanup.
(4.2.7p175) 2011/05/30 Released by Harlan Stenn <stenn@ntp.org>
* [Bug 1936] Correctly set IPV6_MULTICAST_LOOP.
* cmd-doc.tlib cleanup from Bruce Korb.
* sntp documentation cleanup.
(4.2.7p174) 2011/05/28 Released by Harlan Stenn <stenn@ntp.org>
* ntpdc documentation cleanup.
* sntp documentation cleanup.
* Don't build libevent with openssl support.  Right now, libevent
  doesn't use pkg-config to find openssl's installation location.
(4.2.7p173) 2011/05/25 Released by Harlan Stenn <stenn@ntp.org>
* Typo in emalloc.c hides file and line number from emalloc() error msg.
* parsesolaris.c compile fails on SPARC Solaris with conflicting printf.
* ntp_util.c compile fails on AIX and OSF with conflicting statsdir.
(4.2.7p172) 2011/05/24 Released by Harlan Stenn <stenn@ntp.org>
* Remove hardcoded 1/960 s. fudge for <CR> transmission time at 9600 8n1
  from WWVB/Spectracom driver introduced in 4.2.7p169.
(4.2.7p171) 2011/05/23 Released by Harlan Stenn <stenn@ntp.org>
* Eliminate warnings about shadowing global "basename" on Linux.
* Use filegen_config() consistently when changing filegen options.
* mprintf() should go to stdout, not stderr.  DPRINTF() uses mprintf().
* Repair a few simulator problems (more remain).
* Documentation updates from Dave Mills.
(4.2.7p170) 2011/05/19 Released by Harlan Stenn <stenn@ntp.org>
* [Bug 1932] libevent/util_internal.h builtin_expect compile error with
  gcc 2.95.
* Use 64-bit scalars in LFPTOD() and DTOLFP() on more platforms by
  conditionalizing on HAVE_U_INT64 rather than UINT64_MAX.
(4.2.7p169) 2011/05/18 Released by Harlan Stenn <stenn@ntp.org>
* [Bug 1933] WWVB/Spectracom driver timestamps LFs, not CRs.
(4.2.7p168) 2011/05/16 Released by Harlan Stenn <stenn@ntp.org>
* Convert receive buffer queue from doubly-linked list to FIFO.
(4.2.7p167) 2011/05/14 Released by Harlan Stenn <stenn@ntp.org>
* [Bug 1927] io_closeclock() should purge pending recvbufs.
* [Bug 1931] cv always includes fudgetime1, never fudgetime2.
* Use acts_close() in acts_shutdown() to avoid leaving a stale lockfile
  if unpeered via runtime configuration while the modem is open.
* Correct acts_close() test of pp->io.fd to see if it is open.
* 4.2.7p164 documentation updates re: 'tos orphanwait' expanded scope.
(4.2.7p166) 2011/05/13 Released by Harlan Stenn <stenn@ntp.org>
* If we have local overrides for autogen template files, use them.
* Convert more of the sntp-opt.def documentation from man to mdoc.
(4.2.7p165) 2011/05/11 Released by Harlan Stenn <stenn@ntp.org>
* Convert snmp docs to mdoc format, which requires autogen 5.11.9.
* from 4.2.6p4-RC1: Require autogen 5.11.9.
(4.2.7p164) 2011/05/11 Released by Harlan Stenn <stenn@ntp.org>
* [Bug 988] Local clock eats up -g option, so ntpd stops with large
  initial time offset.
* [Bug 1921] LOCAL, ACTS drivers with "prefer" excluded from initial
  candidate list.
* [Bug 1922] "tos orphanwait" applied incorrectly at startup.
* [Bug 1923] orphan parent favored over LOCAL, ACTS drivers.
* [Bug 1924] Billboard tally codes sometimes do not match operation,
  variables.
* Change "pool DNS" messages from msyslog to debug trace output.
* Remove unused FLAG_SYSPEER from peer->status.
* Respect "tos orphanwait" at startup.  Previously there was an
  unconditional 300 s. startup orphanwait, though other values were
  respected for subsequent orphan wait periods after no_sys_peer events.
* Apply "tos orphanwait" (def. 300 seconds) to LOCAL and ACTS reference
  clock drivers, in addition to orphan parent operation.  LOCAL and ACTS
  are not selectable during the orphanwait delay at startup and after
  each no_sys_peer event.  This prevents a particular form of clock-
  hopping, such as using LOCAL briefly at startup before remote peers
  are selectable.  This fixes the issue reported in [Bug 988].
* Documentation updates from Dave Mills.
(4.2.7p163) 2011/05/08 Released by Harlan Stenn <stenn@ntp.org>
* [Bug 1911] missing curly brace in libntp/ntp_rfc2553.c
(4.2.7p162) 2011/05/03 Released by Harlan Stenn <stenn@ntp.org>
* [Bug 1910] Support the Tristate Ltd. TS-GPSclock-01.
(4.2.7p161) 2011/05/02 Released by Harlan Stenn <stenn@ntp.org>
* [Bug 1904] 4.2.7p160 Windows build broken (POSIX_SHELL).
* [Bug 1906] 4.2.7p160 - libtool: compile: cannot determine name of
  library object in ./libevent
* Share a single sntp/libevent/build-aux directory between all three
  configure scripts.
* Add missing --enable-local-libevent help to top-level configure.
(4.2.7p160) 2011/05/01 Released by Harlan Stenn <stenn@ntp.org>
* from 4.2.6p4-RC1: Upgrade to libopts 35.0.10 from AutoGen 5.11.9pre8.
* [Bug 1901] Simulator does not set progname.
(4.2.7p159) 2011/04/28 Released by Harlan Stenn <stenn@ntp.org>
* Fix a couple of unused variable warnings.
* cleanup in timespecops.c / timevalops.c
(4.2.7p158) 2011/04/24 Released by Harlan Stenn <stenn@ntp.org>
* Update libevent --disable-libevent-regress handling to work when
  building libevent using mingw.
(4.2.7p157) 2011/04/21 Released by Harlan Stenn <stenn@ntp.org>
* [Bug 1890] 4.2.7p156 segfault in duplicate freeaddrinfo().
(4.2.7p156) 2011/04/19 Released by Harlan Stenn <stenn@ntp.org>
* [Bug 1851] freeaddrinfo() called after getaddrinfo() fails.
(4.2.7p155) 2011/04/18 Released by Harlan Stenn <stenn@ntp.org>
* Fix leak in refclock_datum.c start failure path.
(4.2.7p154) 2011/04/17 Released by Harlan Stenn <stenn@ntp.org>
* [Bug 1887] DNS fails on 4.2.7p153 using threads.
(4.2.7p153) 2011/04/16 Released by Harlan Stenn <stenn@ntp.org>
* A few more Coverity Scan cleanups.
(4.2.7p152) 2011/04/15 Released by Harlan Stenn <stenn@ntp.org>
* Update embedded libevent to current 2.1 git HEAD.
(4.2.7p151) 2011/04/14 Released by Harlan Stenn <stenn@ntp.org>
* Detect vsnprintf() support for "%m" and disable our "%m" expansion.
* Add --enable-c99-sprintf to configure args for -noopenssl variety of
  flock-build to avoid regressions in (v)snprintf() replacement.
* More msnprintf() unit tests.
* Coverity Scan error checking fixes.
* Log failure to fetch time from HOPF_P hardware.
* Check HOPF_S sscanf() conversion count before converted values.
(4.2.7p150) 2011/04/13 Released by Harlan Stenn <stenn@ntp.org>
* Remove never-used, incomplete ports/winnt/ntpd/refclock_trimbledc.[ch]
* On systems without C99-compliant (v)snprintf(), use C99-snprintf
  replacements (http://www.jhweiss.de/software/snprintf.html)
* Remove remaining sprintf() calls except refclock_ripencc.c (which is
  kept out of --enable-all-clocks as a result), upstream libs which use
  sprintf() only after careful buffer sizing.
(4.2.7p149) 2011/04/11 Released by Harlan Stenn <stenn@ntp.org>
* [Bug 1881] describe the {+,-,s} characters in configure --help output.
(4.2.7p148) 2011/04/09 Released by Harlan Stenn <stenn@ntp.org>
* Use _mkgmtime() as timegm() in the Windows port, rather than
  libntp/mktime.c's timegm().  Fixed [Bug 1875] on Windows using the old
  asn2ntp() code from before 4.2.7p147.
* ntp_crypto.c string buffer safety.
* Remove use of MAXFILENAME in mode 7 (ntpdc) on-wire structs.
* Change ntpd MAXFILENAME from 128 to 256 to match ntp-keygen.
* Buffer safety and sign extension fixes (thanks Coverity Scan).
(4.2.7p147) 2011/04/07 Released by Harlan Stenn <stenn@ntp.org>
* [Bug 1875] 'asn2ntp()' rewritten with 'caltontp()'; 'timegm()'
  substitute likely to crash with 64bit time_t.
(4.2.7p146) 2011/04/05 Released by Harlan Stenn <stenn@ntp.org>
* String buffer safety cleanup, converting to strlcpy() and strlcat().
* Use utmpname() before pututline() so repeated steps do not
  accidentally record into wtmp where utmp was intended.
* Use setutent() before each pututline() including first.
(4.2.7p145) 2011/04/04 Released by Harlan Stenn <stenn@ntp.org>
* [Bug 1840] ntp_lists.h FIFO macros buggy.
(4.2.7p144) 2011/04/03 Released by Harlan Stenn <stenn@ntp.org>
* [Bug 1874] ntpq -c "rv 0 sys_var_list" empty.
(4.2.7p143) 2011/03/31 Released by Harlan Stenn <stenn@ntp.org>
* [Bug 1732] ntpd ties up CPU on disconnected USB refclock.
* [Bug 1861] tickadj build failure using uClibc.
* [Bug 1862] in6addr_any test in configure fooled by arm gcc 4.1.3 -O2.
* Remove kernel line discipline driver code for clk and chu, deprecate
  related LDISC_ flags, and remove associated ntpd code to decode the
  timestamps, remove clktest line discipline test program.
* Remove "signal_no_reset: signal 17 had flags 4000000" logging, as it
  indicates no problem and is interpreted as an error.  Previously some
  bits had been ignored one-by-one, but Linux SA_RESTORER definition is
  unavailable to user headers.
(4.2.7p142) 2011/03/21 Released by Harlan Stenn <stenn@ntp.org>
* [Bug 1844] ntpd 4.2.7p131 NetBSD, --gc-sections links bad executable.
* Fix "make distcheck" break in libevent/sample caused by typo.
(4.2.7p141) 2011/03/20 Released by Harlan Stenn <stenn@ntp.org>
* Add "ntpq -c iostats" similar to "ntpdc -c iostats".
* Compare entire timestamp to reject duplicates in refclock_pps().
(4.2.7p140) 2011/03/17 Released by Harlan Stenn <stenn@ntp.org>
* [Bug 1848] ntpd 4.2.7p139 --disable-thread-support does not compile.
* Add --disable-thread-support to one flock-build variation.
* One more lock-while-init in lib/isc/task.c to quiet lock analysis.
(4.2.7p139) 2011/03/16 Released by Harlan Stenn <stenn@ntp.org>
* [Bug 1848] make check ntpd --saveconfigquit clutters syslog.
(4.2.7p138) 2011/03/08 Released by Harlan Stenn <stenn@ntp.org>
* [Bug 1846] MacOSX: debug symbol not found by propdelay or tickadj.
(4.2.7p137) 2011/03/07 Released by Harlan Stenn <stenn@ntp.org>
* Use TRACE() instead of DPRINTF() for libntp and utilities, which
  use the "debug" variable regardless of #ifdef DEBUG.
* Declare debug in libntp instead of each program.  Expose extern
  declaration to utilities, libntp, and DEBUG ntpd.
* Lock under-construction task, taskmgr objects to satisfy Coverity's
  mostly-correct assumptions about which variables are protected by
  which locks.
(4.2.7p136) 2011/03/02 Released by Harlan Stenn <stenn@ntp.org>
* [Bug 1839] 4.2.7p135 still installs libevent ev*.h headers.
(4.2.7p135) 2011/03/02 Released by Harlan Stenn <stenn@ntp.org>
* libevent: When building on systems with CLOCK_MONOTONIC available,
  separate the internal timeline (possibly counting since system boot)
  from the gettimeofday() timeline in event_base cached timevals.  Adds
  new event_base_tv_cached() to retrieve cached callback round start
  time on the internal timeline, and changes
  event_based_gettimeofday_cached() to always return times using the
  namesake timeline.  This preserves the benefit of using the never-
  stepped monotonic clock for event timeouts while providing clients
  with times consistently using gettimeofday().
* Correct event_base_gettimeofday_cached() workaround code in
  sntp to work with corrected libevent.
* Remove sntp l_fp_output() test now that it uses prettydate().
* [Bug 1839] 4.2.7p131 installs libevent ev*.h headers.
* Ensure CONFIG_SHELL is not empty before relying on it for #! scripts.
(4.2.7p134) 2011/02/24 Released by Harlan Stenn <stenn@ntp.org>
* [Bug 1837] Build fails on Win7 due to regedit requiring privilege.
* Provide fallback definitions for GetAdaptersAddresses() for Windows
  build environments lacking iphlpapi.h.
* Rename file containing 1.xxxx ChangeSet revision from version to
  scm-rev to avoid invoking GNU make implicit rules attempting to
  compile version.c into version.  Problem was with sntp/version.o
  during make distcheck after fix for spurious sntp rebuilds.
* Add INC_ALIGNED_PTR() macro to align pointers like malloc().
(4.2.7p133) 2011/02/23 Released by Harlan Stenn <stenn@ntp.org>
* [Bug 1834] ntpdate 4.2.7p131 aborts with assertion failure.
* Move sntp last in top-level Makefile.am SUBDIRS so that the libevent
  tearoff (if required) and sntp are compiled after the rest.
* Use a single set of Automake options for each package in configure.ac
  AM_INIT, remove Makefile.am AUTOMAKE_OPTIONS= lines.
* Correct spurious sntp rebuilds triggered by a make misperception
  sntp/version was out-of-date relative to phony target FRC.version.
* Do not cache paths to perl, test, or pkg-config, searching the PATH
  at configure time is worth it to pick up tool updates.
(4.2.7p132) 2011/02/22 Released by Harlan Stenn <stenn@ntp.org>
* [Bug 1832] ntpdate doesn't allow timeout > 2s.
* [Bug 1833] The checking sem_timedwait() fails without -pthread.
* ElectricFence was suffering bitrot - remove it.  valgrind works well.
* Enable all relevant automake warnings.
* Correct Solaris 2.1x PTHREAD_ONCE_INIT extra braces test to avoid
  triggering warnings due to excess braces.
* Remove libevent-cfg from sntp/Makefile.am.
* Provide bug report and URL options to Autoconf.
* Avoid relying on remake rules for routine build/flock-build for
  libevent as for the top-level and sntp subproject.
(4.2.7p131) 2011/02/21 Released by Harlan Stenn <stenn@ntp.org>
* [Bug 1087] -v/--normalverbose conflicts with -v/--version in sntp.
* [Bug 1088] sntp should (only) report the time difference without -s/-a.
* older autoconf sometimes dislikes [].
* Move "can't write KoD file" warning from sntp shutdown to startup.
* refclock_acts.c cleanup from Dave Mills.
* Convert sntp to libevent event-driven socket programming.  Instead of
  blocking name resolution and querying one NTP server at a time,
  resolve server names and send NTP queries without blocking.  Add
  sntp command-line options to adjust timing and optionally wait for all
  servers to respond instead of exiting after the first.
* Import libevent 2.0.10-stable plus local patches as a tearoff, used
  only if the target system lacks an installed libevent 2.0.9 or later.
* Move blocking worker and resolver to libntp from ntpd.
* Use threads rather than forked child processes for blocking worker
  when possible.  Override with configure --disable-thread-support.
* Move init_logging(), change_logfile(), and setup_logfile() from ntpd
  to libntp, use them in sntp.
* Test --without-sntp in flock-build script's -no-refclocks variety.
* Avoid invoking config.status twice in a row in build script.
* Move more m4sh tests needed by libntp to shared .m4 files.
* Split up ntp_libntp.m4 into smaller, more specific subsets.
* Enable gcc -Wcast-align, fix many instances of warnings when casting
  a pointer to a more-strictly-aligned underlying type.
(4.2.7p130) 2011/02/12 Released by Harlan Stenn <stenn@ntp.org>
* [Bug 1811] Update the download location in WHERE-TO-START.
(4.2.7p129) 2011/02/09 Released by Harlan Stenn <stenn@ntp.org>
* Add missing "break;" to ntp_control.c ctl_putsys() for caliberrs, used
  by ntpq -c kerninfo introduced in 4.2.7p104.
* Fix leak in ntp_control.c read_mru_list().
(4.2.7p128) 2011/01/30 Released by Harlan Stenn <stenn@ntp.org>
* [Bug 1799] ntpq mrv crash.
* [Bug 1801] ntpq mreadvar requires prior association caching.
(4.2.7p127) 2011/01/28 Released by Harlan Stenn <stenn@ntp.org>
* [Bug 1797] Restore stale timestamp check from the RANGEGATE cleanup.
(4.2.7p126) 2011/01/27 Released by Harlan Stenn <stenn@ntp.org>
* Fix unexposed fencepost error in format_time_fraction().
* Add more unit tests for timeval_tostr() and timespec_tostr().
(4.2.7p125) 2011/01/26 Released by Harlan Stenn <stenn@ntp.org>
* [Bug 1794] ntpq -c rv missing clk_wander information.
* [Bug 1795] ntpq readvar does not display last variable.
(4.2.7p124) 2011/01/25 Released by Harlan Stenn <stenn@ntp.org>
* sntp/Makefile.am needs any passed-in CFLAGS.
(4.2.7p123) 2011/01/24 Released by Harlan Stenn <stenn@ntp.org>
* [Bug 1788] tvtots.c tables inaccurate
(4.2.7p122) 2011/01/22 Released by Harlan Stenn <stenn@ntp.org>
* ACTS refclock cleanup from Dave Mills.
* Avoid shadowing the "group" global variable.
(4.2.7p121) 2011/01/21 Released by Harlan Stenn <stenn@ntp.org>
* [Bug 1786] Remove extra semicolon from ntp_proto.c .
(4.2.7p120) 2011/01/20 Released by Harlan Stenn <stenn@ntp.org>
* Change new timeval and timespec to string routines to use snprintf()
  rather than hand-crafted conversion, avoid signed int overflow there.
* Add configure support for SIZEOF_LONG_LONG to enable portable use of
  snprintf() with time_t.
* Grow ntpd/work_thread.c arrays as needed.
* Add DEBUG_* variants of ntp_assert.h macros which compile away using
  ./configure --disable-debugging.
* Fix tvalops.cpp unit test failures for 32-bit builds.
* Return to a single autoreconf invocation in ./bootstrap script.
* Fix warnings seen on FreeBSD 9.
* crypto group changes from Dave Mills.
* Lose the RANGEGATE check in PPS, from Dave Mills.
* ACTS refclock cleanup from Dave Mills.
* Documentation updates from Dave Mills.
* NMEA driver documentation update from Juergen Perlinger.
(4.2.7p119) 2011/01/18 Released by Harlan Stenn <stenn@ntp.org>
* added timespecops.{c,h} and tievalops.{c.h} to libntp and include
  added tspecops.cpp to tests/libntp
* Correct msyslog.c build break on Solaris 2.9 from #ifdef/#if mixup.
(4.2.7p118) 2011/01/15 Released by Harlan Stenn <stenn@ntp.org>
* Simplify the built-sources stuff in sntp/ .
* Fix check for -lipv6 on HP-UX 11.
(4.2.7p117) 2011/01/13 Released by Harlan Stenn <stenn@ntp.org>
* Add configure --without-sntp option to disable building sntp and
  sntp/tests.  withsntp=no in the environment changes the default.
* Build infrastructure cleanup:
  Move m4 directory to sntp/m4.
  Share a single set of genver output between sntp and the top level.
  Share a single set of autogen included .defs in sntp/include.
  Share a single set of build-aux scripts (e.g. config.guess, missing).
  Add ntp_libntp.m4 and ntp_ipv6.m4 to reduce configure.ac duplication.
  Warn and exit build/flock-build if bootstrap needs to be run.
(4.2.7p116) 2011/01/10 Released by Harlan Stenn <stenn@ntp.org>
* refclock_nmea.c refactoring by Juergen Perlinger.
(4.2.7p115) 2011/01/09 Released by Harlan Stenn <stenn@ntp.org>
* [Bug 1780] Windows ntpd 4.2.7p114 crashes in ioctl().
* [Bug 1781] longlong undefined in sntp handle_pkt() on Debian amd64.
(4.2.7p114) 2011/01/08 Released by Harlan Stenn <stenn@ntp.org>
* Fix for openssl pkg-config detection eval failure.
* Add erealloc_zero(), refactor estrdup(), emalloc(), emalloc_zero() to
  separate tracking callsite file/line from using debug MS C runtime,
  and to reduce code duplication.
(4.2.7p113) 2011/01/07 Released by Harlan Stenn <stenn@ntp.org>
* [Bug 1776] sntp mishandles -t/--timeout and -a/--authentication.
* Default to silent make rules, override with make V=1 or ./configure
  --disable-silent-rules.
* Correct --with-openssl-incdir defaulting with pkg-config.
* Correct ./build on systems without gtest available.
* Begin moving some of the low-level socket stuff to libntp.
(4.2.7p112) 2011/01/06 Released by Harlan Stenn <stenn@ntp.org>
* [Bug 1773] openssl not detected during ./configure.
* [Bug 1774] Segfaults if cryptostats enabled and built without OpenSSL.
* Use make V=0 in build script to increase signal/noise ratio.
(4.2.7p111) 2011/01/05 Released by Harlan Stenn <stenn@ntp.org>
* [Bug 1772] refclock_open() return value check wrong for ACTS.
* Default --with-openssl-libdir and --with-openssl-incdir to the values
  from pkg-config, falling back on our usual search paths if pkg-config
  is not available or does not have openssl.pc on PKG_CONFIG_PATH.
* Change refclock_open() to return -1 on failure like open().
* Update all refclock_open() callers to check for fd <= 0 indicating
  failure, so they work with older and newer refclock_open() and can
  easily backport.
* Initialize refclockproc.rio.fd to -1, harmonize refclock shutdown
  entrypoints to avoid crashing, particularly if refclock_open() fails.
* Enable tickadj-like taming of wildly off-spec Windows clock using
  NTPD_TICKADJ_PPM env. var. specifying baseline slew.
(4.2.7p110) 2011/01/04 Released by Harlan Stenn <stenn@ntp.org>
* [Bug 1771] algorithmic error in 'clocktime()' fixed.
* Unit tests extended for hard-coded system time.
* make V=0 and configure --enable-silent-rules supported.
* setvar modemsetup = ATE0... overrides ACTS driver default.
* Preserve last timecode in ACTS driver (ntpq -ccv).
* Tolerate previous ATE1 state when sending ACTS setup.
* Enable raw tty line discipline in Windows port.
* Allow tty open/close/open to succeed on Windows port.
* Enable ACTS and CHU reference clock drivers on Windows.
(4.2.7p109) 2011/01/02 Released by Harlan Stenn <stenn@ntp.org>
* Remove nearly all strcpy() and most strcat() from NTP distribution.
  One major pocket remains in ntp_crypto.c.  libopts & libisc also have
  (safe) uses of strcpy() and strcat() remaining.
* Documentation updates from Dave Mills.
(4.2.7p108) 2011/01/01 Released by Harlan Stenn <stenn@ntp.org>
* [Bug 1764] Move Palisade modem control logic to configure.ac.
* [Bug 1768] TIOCFLUSH undefined in linux for refclock_acts.
* Autokey multiple identity group improvements from Dave Mills.
* from 4.2.6p3: Update the copyright year.
(4.2.7p107) 2010/12/31 Released by Harlan Stenn <stenn@ntp.org>
* [Bug 1764] Palisade driver doesn't build on Linux.
* [Bug 1766] Oncore clock has offset/high jitter at startup.
* Move ntp_control.h variable IDs to ntp_control.c, remove their use by
  ntpq.  They are implementation details private to ntpd.  [Bug 597] was
  caused by ntpq's reliance on these IDs it need not know about.
* refclock_acts.c updates from Dave Mills.
(4.2.7p106) 2010/12/30 Released by Harlan Stenn <stenn@ntp.org>
* from 4.2.6p3: Update genCommitLog for the bk-5 release.
(4.2.7p105) 2010/12/29 Released by Harlan Stenn <stenn@ntp.org>
(4.2.7p104) 2010/12/28 Released by Harlan Stenn <stenn@ntp.org>
* from 4.2.6p3: Create and use scripts/check--help when generating
  .texi files.
* from 4.2.6p3: Update bk triggers for the bk-5 release.
* Support for multiple Autokey identity groups from Dave Mills.
* Documentation updates from Dave Mills.
* Add ntpq kerninfo, authinfo, and sysinfo commands similar to ntpdc's.
(4.2.7p103) 2010/12/24 Released by Harlan Stenn <stenn@ntp.org>
* Add ntpq pstats command similar to ntpdc's.
* Remove ntpq pstatus command, rv/readvar does the same and more.
* Documentation updates from Dave Mills.
(4.2.7p102) 2010/12/23 Released by Harlan Stenn <stenn@ntp.org>
* Allow ntpq &1 associd use without preceding association-fetching.
* Documentation updates from Dave Mills.
(4.2.7p101) 2010/12/22 Released by Harlan Stenn <stenn@ntp.org>
* from 4.2.6p3-RC12: Upgrade to libopts 34.0.9 from AutoGen 5.11.6pre7.
* from 4.2.6p3-RC12: Relax minimum Automake version to 1.10 with updated
  libopts.m4.
(4.2.7p100) 2010/12/21 Released by Harlan Stenn <stenn@ntp.org>
* [Bug 1743] from 4.2.6p3-RC12: Display timezone offset when showing
  time for sntp in the local timezone (documentation updates).
(4.2.7p99) 2010/12/21 Released by Harlan Stenn <stenn@ntp.org>
* Add unit tests for msnprintf().
(4.2.7p98) 2010/12/20 Released by Harlan Stenn <stenn@ntp.org>
* [Bug 1761] clockstuff/clktest-opts.h omitted from tarball.
* [Bug 1762] from 4.2.6p3-RC12: manycastclient responses interfere.
* Documentation updates from Dave Mills.
(4.2.7p97) 2010/12/19 Released by Harlan Stenn <stenn@ntp.org>
* [Bug 1458] from 4.2.6p3-RC12: Can not compile NTP on FreeBSD 4.7.
* [Bug 1760] from 4.2.6p3-RC12: ntpd Windows interpolation cannot be
  disabled.
* from 4.2.6p3-RC12: Upgrade to libopts 34.0.9 from AutoGen 5.11.6pre5.
* Documentation updates from Dave Mills.
(4.2.7p96) 2010/12/18 Released by Harlan Stenn <stenn@ntp.org>
* [Bug 1758] from 4.2.6p3-RC12: setsockopt IPV6_MULTICAST_IF with wrong
  ifindex.
* Documentation updates from Dave Mills.
(4.2.7p95) 2010/12/17 Released by Harlan Stenn <stenn@ntp.org>
* [Bug 1753] 4.2.7p94 faults on startup in newpeer(), strdup(NULL).
* [Bug 1754] from 4.2.6p3-RC12: --version output should be more verbose.
* [Bug 1757] from 4.2.6p3-RC12: oncore snprintf("%m") doesn't expand %m.
* from 4.2.6p3-RC12: Suppress ntp-keygen OpenSSL version display for
  --help, --version, display both build and runtime OpenSSL versions
  when they differ.
* from 4.2.6p3-RC12: Upgrade to libopts 33.5.8 from AutoGen 5.11.6pre3.
* Documentation updates from Dave Mills.
(4.2.7p94) 2010/12/15 Released by Harlan Stenn <stenn@ntp.org>
* [Bug 1751] from 4.2.6p3-RC12: Support for Atari FreeMiNT OS.
* Documentation updates from Dave Mills.
(4.2.7p93) 2010/12/13 Released by Harlan Stenn <stenn@ntp.org>
* [Bug 1510] from 4.2.6p3-RC12: Add modes 20/21 for driver 8 to support
  RAWDCF @ 75 baud.
* [Bug 1741] from 4.2.6p3-RC12: Enable multicast reception on each
  address (Windows).
* from 4.2.6p3-RC12: Other manycastclient repairs:
  Separate handling of scope ID embedded in many in6_addr from ifindex
  used for IPv6 multicasting ioctls.
  Add INT_PRIVACY endpt bit flag for IPv6 RFC 4941 privacy addresses.
  Enable outbound multicast from only one address per interface in the
  same subnet, and in that case prefer embedded MAC address modified
  EUI-64 IPv6 addresses first, then static, and last RFC 4941 privacy
  addresses.
  Use setsockopt(IP[V6]_MULTICAST_IF) before each send to multicast to
  select the local source address, using the correct socket is not
  enough.
* "server ... ident <groupname>" changes from Dave Mills.
* Documentation updates from Dave Mills.
(4.2.7p92) 2010/12/08 Released by Harlan Stenn <stenn@ntp.org>
* [Bug 1743] from 4.2.6p3-RC12: Display timezone offset when showing
  time for sntp in the local timezone.
(4.2.7p91) 2010/12/07 Released by Harlan Stenn <stenn@ntp.org>
* [Bug 1732] ntpd ties up CPU on disconnected USB device.
* [Bug 1742] form 4.2.6p3-RC12: Fix a typo in an error message in the
  "build" script.
(4.2.7p90) 2010/12/06 Released by Harlan Stenn <stenn@ntp.org>
* [Bug 1738] Windows ntpd has wrong net adapter name.
* [Bug 1740] ntpdc -c reslist packet count wrongly treated as signed.
(4.2.7p89) 2010/12/04 Released by Harlan Stenn <stenn@ntp.org>
* [Bug 1736] tos int, bool options broken in 4.2.7p66.
* from 4.2.6p3-RC12: Clean up the SNTP documentation.
(4.2.7p88) 2010/12/02 Released by Harlan Stenn <stenn@ntp.org>
* [Bug 1735] 'clocktime()' aborts ntpd on bogus input
(4.2.7p87) 2010/12/01 Released by Harlan Stenn <stenn@ntp.org>
* from 4.2.6p3-RC12: Clean up m4 quoting in configure.ac, *.m4 files,
  resolving intermittent AC_LANG_PROGRAM possibly undefined errors.
(4.2.7p86) 2010/11/29 Released by Harlan Stenn <stenn@ntp.org>
* Documentation updates from Dave Mills.
(4.2.7p85) 2010/11/24 Released by Harlan Stenn <stenn@ntp.org>
* Documentation updates from Dave Mills.
(4.2.7p84) 2010/11/22 Released by Harlan Stenn <stenn@ntp.org>
* [Bug 1618] Unreachable code in jjy_start().
* [Bug 1725] from 4.2.6p3-RC11: ntpd sends multicast from only one
  address.
* from 4.2.6p3-RC11: Upgrade libopts to 33.3.8.
* from 4.2.6p3-RC11: Bump minimum Automake version to 1.11, required for
  AM_COND_IF use in LIBOPTS_CHECK.
* An almost complete rebuild of the initial loopfilter configuration
  process, including the code that determines the interval between
  frequency file updates, from Dave Mills.
* Documentation updates from Dave Mills.
* Add ntp-keygen -l/--lifetime to control certificate expiry.
* JJY driver improvements for Tristate JJY01/02, including changes
  to its clockstats format.
* Add "nonvolatile" ntp.conf directive to control how often the
  driftfile is written.
(4.2.7p83) 2010/11/17 Released by Harlan Stenn <stenn@ntp.org>
* [Bug 1727] ntp-keygen PLEN, ILEN undeclared --without-crypto.
* Remove top-level libopts, use sntp/libopts.
* from 4.2.6p3-RC11: Remove log_msg() and debug_msg() from sntp in favor
  of msyslog().
* Documentation updates from Dave Mills.
(4.2.7p82) 2010/11/16 Released by Harlan Stenn <stenn@ntp.org>
* [Bug 1728] from 4.2.6p3-RC11: In ntp_openssl.m4, don't add
  -I/usr/include or -L/usr/lib to CPPFLAGS or LDFLAGS.
(4.2.7p81) 2010/11/14 Released by Harlan Stenn <stenn@ntp.org>
* [Bug 1681] from 4.2.6p3-RC10: More sntp logging cleanup.
* [Bug 1683] from 4.2.6p3-RC10: Non-localhost on loopback exempted from
  nic rules.
* [Bug 1719] Cleanup for ntp-keygen and fix -V crash, from Dave Mills.
(4.2.7p80) 2010/11/10 Released by Harlan Stenn <stenn@ntp.org>
* [Bug 1574] from 4.2.6p3-RC9: sntp doesn't set tv_usec correctly.
* [Bug 1681] from 4.2.6p3-RC9: sntp logging cleanup.
* [Bug 1683] from 4.2.6p3-RC9: Interface binding does not seem to work
  as intended.
* [Bug 1708] make check fails with googletest 1.4.0.
* [Bug 1709] from 4.2.6p3-RC9: ntpdate ignores replies with equal
  receive and transmit timestamps.
* [Bug 1715] sntp utilitiesTest.IPv6Address failed.
* [Bug 1718] Improve gtest checks in configure.ac.
(4.2.7p79) 2010/11/07 Released by Harlan Stenn <stenn@ntp.org>
* Correct frequency estimate with no drift file, from David Mills.
(4.2.7p78) 2010/11/04 Released by Harlan Stenn <stenn@ntp.org>
* [Bug 1697] filegen implementation should be improved.
* Refactor calendar functions in terms of new common code.
* Documentation updates from Dave Mills.
(4.2.7p77) 2010/11/03 Released by Harlan Stenn <stenn@ntp.org>
* [Bug 1692] packageinfo.sh needs to be "sourced" using ./ .
* [Bug 1695] ntpdate takes longer than necessary.
(4.2.7p76) 2010/11/02 Released by Harlan Stenn <stenn@ntp.org>
* [Bug 1690] Unit tests fails to build on some systems.
* [Bug 1691] Use first NMEA sentence each second.
* Put the sntp tests under sntp/ .
* ... and only build/run them if we have gtest.
* Documentation updates from Dave Mills.
(4.2.7p75) 2010/10/30 Released by Harlan Stenn <stenn@ntp.org>
* Documentation updates from Dave Mills.
* Include Linus Karlsson's GSoC 2010 testing code.
(4.2.7p74) 2010/10/29 Released by Harlan Stenn <stenn@ntp.org>
* [Bug 1685] from 4.2.6p3-RC8: NMEA driver mode byte confusion.
* from 4.2.6p3-RC8: First cut at using scripts/checkChangeLog.
* Documentation updates from Dave Mills.
(4.2.7p73) 2010/10/27 Released by Harlan Stenn <stenn@ntp.org>
* [Bug 1680] Fix alignment of clock_select() arrays.
* refinements to new startup behavior from David Mills.
* For the bootstrap script, touch .html files last.
* Add 'make check' test case that would have caught [Bug 1678].
(4.2.7p72) 2010/10/26 Released by Harlan Stenn <stenn@ntp.org>
* [Bug 1679] Fix test for -lsocket.
* Clean up missing ;; entries in configure.ac.
(4.2.7p71) 2010/10/25 Released by Harlan Stenn <stenn@ntp.org>
* [Bug 1676] from 4.2.6p3-RC7: NMEA: $GPGLL did not work after fix
  for Bug 1571.
* [Bug 1678] "restrict source" treated as "restrict default".
* from 4.2.6p3-RC7: Added scripts/checkChangeLog.
(4.2.7p70) 2010/10/24 Released by Harlan Stenn <stenn@ntp.org>
* [Bug 1571] from 4.2.6p3-RC6: NMEA does not relate data to PPS edge.
* [Bug 1572] from 4.2.p63-RC6: NMEA time adjustment for GPZDG buggy.
* [Bug 1675] from 4.2.6p3-RC6: Prohibit includefile remote config.
* Enable generating ntpd/ntp_keyword.h after keyword-gen.c changes on
  Windows as well as POSIX platforms.
* Fix from Dave Mills for a rare singularity in clock_combine().
(4.2.7p69) 2010/10/23 Released by Harlan Stenn <stenn@ntp.org>
* [Bug 1671] Automatic delay calibration is sometimes inaccurate.
(4.2.7p68) 2010/10/22 Released by Harlan Stenn <stenn@ntp.org>
* [Bug 1669] from 4.2.6p3-RC5: NTP fails to compile on IBM AIX 5.3.
* [Bug 1670] Fix peer->bias and broadcastdelay.
* Documentation updates from Dave Mills.
* Documentation EOL cleanup.
(4.2.7p67) 2010/10/21 Released by Harlan Stenn <stenn@ntp.org>
* [Bug 1649] from 4.2.6p3-RC5: Require NMEA checksum if $GPRMC or
  previously seen.
(4.2.7p66) 2010/10/19 Released by Harlan Stenn <stenn@ntp.org>
* [Bug 1277] Provide and use O(1) FIFOs, esp. in the config tree code.
* Remove unused 'bias' configuration keyword.
(4.2.7p65) 2010/10/16 Released by Harlan Stenn <stenn@ntp.org>
* [Bug 1584] from 4.2.6p3-RC4: wrong SNMP type for precision,
  resolution.
* Remove 'calldelay' and 'sign' remnants from parser, ntp_config.c.
(4.2.7p64) 2010/10/15 Released by Harlan Stenn <stenn@ntp.org>
* [Bug 1584] from 4.2.6p3-RC3: ntpsnmpd OID must be mib-2.197.
* [Bug 1659] from 4.2.6p3-RC4: Need CLOCK_TRUETIME not CLOCK_TRUE.
* [Bug 1663] ntpdsim should not open net sockets.
* [Bug 1665] from 4.2.6p3-RC4: is_anycast() u_int32_t should be u_int32.
* from 4.2.6p3: ntpsnmpd, libntpq warning cleanup.
* Remove 'calldelay' and 'sign' keywords (Dave Mills).
* Documentation updates from Dave Mills.
(4.2.7p63) 2010/10/13 Released by Harlan Stenn <stenn@ntp.org>
* [Bug 1080] from 4.2.6p3-RC3: ntpd on ipv6 routers very chatty.
* Documentation nit cleanup.
* Documentation updates from Dave Mills.
(4.2.7p62) 2010/10/12 Released by Harlan Stenn <stenn@ntp.org>
* [Bug 750] from 4.2.6p3-RC3: Non-existing device causes coredump with
  RIPE-NCC driver.
* [Bug 1567] from 4.2.6p3-RC3: Support Arbiter 1093C Satellite Clock on
  Windows.
* [Bug 1581] from 4.2.6p3-RC3: printf format string mismatch leftover.
* [Bug 1659] from 4.2.6p3-RC3: Support Truetime Satellite Clocks on
  Windows.
* [Bug 1660] from 4.2.6p3-RC3: On some systems, test is in /usr/bin, not
  /bin.
* [Bug 1661] from 4.2.6p3-RC3: Re-indent refclock_ripencc.c.
* Lose peer_count from ntp_peer.c and ntp_proto.c (Dave Mills).
* Documentation updates from Dave Mills.
(4.2.7p61) 2010/10/06 Released by Harlan Stenn <stenn@ntp.org>
* Documentation and code cleanup from Dave Mills. No more NTP_MAXASSOC.
(4.2.7p60) 2010/10/04 Released by Harlan Stenn <stenn@ntp.org>
* Documentation updates from Dave Mills.
(4.2.7p59) 2010/10/02 Released by Harlan Stenn <stenn@ntp.org>
* Documentation updates from Dave Mills.
* Variable name cleanup from Dave Mills.
* [Bug 1657] darwin needs res_9_init, not res_init.
(4.2.7p58) 2010/09/30 Released by Harlan Stenn <stenn@ntp.org>
* Clock select bugfix from Dave Mills.
* [Bug 1554] peer may stay selected as system peer after becoming
  unreachable.
* [Bug 1644] from 4.2.6p3-RC3: cvo.sh should use lsb_release to identify
  linux distros.
* [Bug 1646] ntpd crashes with relative path to logfile.
(4.2.7p57) 2010/09/27 Released by Harlan Stenn <stenn@ntp.org>
* Documentation updates from Dave Mills.
(4.2.7p56) 2010/09/25 Released by Harlan Stenn <stenn@ntp.org>
* Clock combining algorithm improvements from Dave Mills.
* Documentation updates from Dave Mills.
* [Bug 1642] ntpdsim can't find simulate block in config file.
* [Bug 1643] from 4.2.6p3-RC3: Range-check the decoding of the RIPE-NCC
  status codes.
(4.2.7p55) 2010/09/22 Released by Harlan Stenn <stenn@ntp.org>
* Documentation updates from Dave Mills.
* [Bug 1636] from 4.2.6p3-RC2: segfault after denied remote config.
(4.2.7p54) 2010/09/21 Released by Harlan Stenn <stenn@ntp.org>
* More Initial convergence improvements from Dave Mills.
* Documentation updates from Dave Mills.
* [Bug 1635] from 4.2.6p3-RC2: "filegen ... enable" is not default.
(4.2.7p53) 2010/09/20 Released by Harlan Stenn <stenn@ntp.org>
* Documentation updates from Dave Mills.
* More Initial convergence improvements from Dave Mills.
(4.2.7p52) 2010/09/19 Released by Harlan Stenn <stenn@ntp.org>
* Initial convergence improvements from Dave Mills.
(4.2.7p51) 2010/09/18 Released by Harlan Stenn <stenn@ntp.org>
* [Bug 1344] from 4.2.6p3-RC1: ntpd on Windows exits without logging
  cause.
* [Bug 1629] 4.2.7p50 configure.ac changes invalidate config.cache.
* [Bug 1630] 4.2.7p50 cannot bootstrap on Autoconf 2.61.
(4.2.7p50) 2010/09/16 Released by Harlan Stenn <stenn@ntp.org>
* Cleanup NTP_LIB_M.
* [Bug 1628] Clean up -lxnet/-lsocket usage for (open)solaris.
(4.2.7p49) 2010/09/13 Released by Harlan Stenn <stenn@ntp.org>
* Documentation updates from Dave Mills.
(4.2.7p48) 2010/09/12 Released by Harlan Stenn <stenn@ntp.org>
* Documentation updates from Dave Mills.
(4.2.7p47) 2010/09/11 Released by Harlan Stenn <stenn@ntp.org>
* Documentation updates from Dave Mills.
* [Bug 1588] finish configure --disable-autokey implementation.
* [Bug 1616] refclock_acts.c: if (pp->leap == 2) is always false.
* [Bug 1620] [Backward Incompatible] "discard minimum" value should be in
  seconds, not log2 seconds.
(4.2.7p46) 2010/09/10 Released by Harlan Stenn <stenn@ntp.org>
* Use AC_SEARCH_LIBS instead of AC_CHECK_LIB for NTP_LIB_M.
(4.2.7p45) 2010/09/05 Released by Harlan Stenn <stenn@ntp.org>
* [Bug 1578] Consistently use -lm when needed.
(4.2.7p44) 2010/08/27 Released by Harlan Stenn <stenn@ntp.org>
* [Bug 1573] from 4.2.6p3-beta1: Miscalculation of offset in sntp.
(4.2.7p43) 2010/08/26 Released by Harlan Stenn <stenn@ntp.org>
* [Bug 1602] Refactor some of the sntp/ directory to facililtate testing.
(4.2.7p42) 2010/08/18 Released by Harlan Stenn <stenn@ntp.org>
* [Bug 1593] ntpd abort in free() with logconfig syntax error.
* [Bug 1595] from 4.2.6p3-beta1: empty last line in key file causes
  duplicate key to be added
* [Bug 1597] from 4.2.6p3-beta1: packet processing ignores RATE KoD packets,
  Because of a bug in string comparison.
(4.2.7p41) 2010/07/28 Released by Harlan Stenn <stenn@ntp.org>
* [Bug 1581] from 4.2.6p3-beta1: ntp_intres.c size_t printf format
  string mismatch.
* [Bug 1586] ntpd 4.2.7p40 doesn't write to syslog after fork on QNX.
* Avoid race with parallel builds using same source directory in
  scripts/genver by using build directory for temporary files.
* orphanwait documentation updates.
(4.2.7p40) 2010/07/12 Released by Harlan Stenn <stenn@ntp.org>
* [Bug 1395] ease ntpdate elimination with ntpd -w/--wait-sync
* [Bug 1396] allow servers on ntpd command line like ntpdate
(4.2.7p39) 2010/07/09 Released by Harlan Stenn <stenn@ntp.org>
* Fix typo in driver28.html.
* [Bug 1581] from 4.2.6p2: size_t printf format string mismatches, IRIG
  string buffers undersized.  Mostly backported from earlier ntp-dev
  fixes by Juergen Perlinger.
(4.2.7p38) 2010/06/20 Released by Harlan Stenn <stenn@ntp.org>
* [Bug 1570] backported to 4.2.6p2-RC7.
* [Bug 1575] from 4.2.6p2-RC7: use 'snprintf' with LIB_BUFLENGTH in
  inttoa.c, tvtoa.c and utvtoa.c
* [Bug 1576] backported to 4.2.6p2-RC7.
* Typo fix in a comment in ntp_proto.c.
(4.2.7p37) 2010/06/19 Released by Harlan Stenn <stenn@ntp.org>
* [Bug 1576] sys/sysctl.h depends on sys/param.h on OpenBSD.
(4.2.7p36) 2010/06/15 Released by Harlan Stenn <stenn@ntp.org>
* [Bug 1560] Initial support for orphanwait, from Dave Mills.
* clock_filter()/reachability fixes from Dave Mills.
(4.2.7p35) 2010/06/12 Released by Harlan Stenn <stenn@ntp.org>
* Rewrite of multiprecision macros in 'ntp_fp.h' from J. Perlinger
  <perlinger@ntp.org>
* [Bug 715] from 4.2.6p2-RC6: libisc Linux IPv6 interface iteration
  drops multicast flags.
(4.2.7p34) 2010/06/05 Released by Harlan Stenn <stenn@ntp.org>
* [Bug 1570] serial clock drivers get outdated input from kernel tty
  line buffer after startup
(4.2.7p33) 2010/06/04 Released by Harlan Stenn <stenn@ntp.org>
* [Bug 1561] from 4.2.6p2-RC5: ntpq, ntpdc "passwd" prompts for MD5
  password w/SHA1.
* [Bug 1565] from 4.2.6p2-RC5: sntp/crypto.c compile fails on MacOS over
  vsnprintf().
* from 4.2.6p2-RC5: Windows port: do not exit in
  ntp_timestamp_from_counter() without first logging the reason.
(4.2.7p32) 2010/05/19 Released by Harlan Stenn <stenn@ntp.org>
* Copyright file cleanup from Dave Mills.
* [Bug 1555] from 4.2.6p2-RC4: sntp illegal C (mixed code and
  declarations).
* [Bug 1558] pool prototype associations have 0.0.0.0 for remote addr.
* configure.ac: add --disable-autokey, #define AUTOKEY to enable future
  support for building without Autokey, but with OpenSSL for its digest
  algorithms (hash functions).  Code must be modified to use #ifdef
  AUTOKEY instead of #ifdef OPENSSL where appropriate to complete this.
* include/ntp_crypto.h: make assumption AUTOKEY implies OPENSSL explicit.
(4.2.7p31) 2010/05/11 Released by Harlan Stenn <stenn@ntp.org>
* [Bug 1325] from 4.2.6p2-RC3: unreachable code sntp recv_bcst_data().
* [Bug 1459] from 4.2.6p2-RC3: sntp MD5 authentication does not work
  with ntpd.
* [Bug 1552] from 4.2.6p2-RC3: update and complete broadcast and crypto
  features in sntp.
* [Bug 1553] from 4.2.6p2-RC3: sntp/configure.ac OpenSSL support.
* from 4.2.6p2-RC3: Escape unprintable characters in a refid in ntpq -p
  billboard.
* from 4.2.6p2-RC3: Simplify hash client code by providing OpenSSL
  EVP_*() API when built without OpenSSL.  (already in 4.2.7)
* from 4.2.6p2-RC3: Do not depend on ASCII in sntp.
(4.2.7p30) 2010/05/06 Released by Harlan Stenn <stenn@ntp.org>
* [Bug 1526] ntpd DNS pipe read EINTR with no network at startup.
* Update the ChangeLog entries when merging items from -stable.
(4.2.7p29) 2010/05/04 Released by Harlan Stenn <stenn@ntp.org>
* [Bug 1542] ntpd mrulist response may have incorrect last.older.
* [Bug 1543] ntpq mrulist must refresh nonce when retrying.
* [Bug 1544] ntpq mrulist sscanf timestamp format mismatch on 64-bit.
* Windows compiling hints/winnt.html update from G. Sunil Tej.
(4.2.7p28) 2010/05/03 Released by Harlan Stenn <stenn@ntp.org>
* [Bug 1512] from 4.2.6p2-RC3: ntpsnmpd should connect to net-snmpd
  via a unix-domain socket by default.
  Provide a command-line 'socket name' option.
* [Bug 1538] from 4.2.6p2-RC3: update refclock_nmea.c's call to
  getprotobyname().
* [Bug 1541] from 4.2.6p2-RC3: Fix wrong keyword for "maxclock".
(4.2.7p27) 2010/04/27 Released by Harlan Stenn <stenn@ntp.org>
(4.2.7p26) 2010/04/24 Released by Harlan Stenn <stenn@ntp.org>
* [Bug 1465] from 4.2.6p2-RC2: Make sure time from TS2100 is not
  invalid (backport from -dev).
* [Bug 1528] from 4.2.6p2-RC2: Fix EDITLINE_LIBS link order for ntpq
  and ntpdc.
* [Bug 1531] Require nonce with mrulist requests.
* [Bug 1532] Remove ntpd support for ntpdc's monlist in favor of ntpq's
  mrulist.
* [Bug 1534] from 4.2.6p2-RC2: conflicts with VC++ 2010 errno.h.
* [Bug 1535] from 4.2.6p2-RC2: "restrict -4 default" and "restrict
  -6 default" ignored.
(4.2.7p25) 2010/04/20 Released by Harlan Stenn <stenn@ntp.org>
* [Bug 1528] from 4.2.6p2-RC2: Remove --with-arlib from br-flock.
* [Bug 1503] [Bug 1504] [Bug 1518] [Bug 1522] from 4.2.6p2-RC2:
  all of which were fixed in 4.2.7 previously.
(4.2.7p24) 2010/04/13 Released by Harlan Stenn <stenn@ntp.org>
* [Bug 1390] Control PPS on the Oncore M12.
* [Bug 1518] Windows ntpd should lock to one processor more
  conservatively.
* [Bug 1520] '%u' formats for size_t gives warnings with 64-bit builds.
* [Bug 1522] Enable range syntax "trustedkey (301 ... 399)".
* Documentation updates for 4.2.7p22 changes and additions, updating
  ntpdc.html, ntpq.html, accopt.html, confopt.html, manyopt.html,
  miscopt.html, and miscopt.txt.
* accopt.html: non-ntpport doc changes from Dave Mills.
* Modify full MRU list preemption when full to match "discard monitor"
  documentation, by removing exception for count == 1.
(4.2.7p23) 2010/04/04 Released by Harlan Stenn <stenn@ntp.org>
* [Bug 1516] unpeer by IP address fails, DNS name works.
* [Bug 1517] ntpq and ntpdc should verify reverse DNS before use.
  ntpq and ntpdc now use the following format for showing purported
  DNS names from IP address "reverse" DNS lookups when the DNS name
  does not exist or does not include the original IP address among
  the results: "192.168.1.2 (fake.dns.local)".
(4.2.7p22) 2010/04/02 Released by Harlan Stenn <stenn@ntp.org>
* [Bug 1432] Don't set inheritable flag for linux capabilities.
* [Bug 1465] Make sure time from TS2100 is not invalid.
* [Bug 1483] AI_NUMERICSERV undefined in 4.2.7p20.
* [Bug 1497] fudge is broken by getnetnum() change.
* [Bug 1503] Auto-enabling of monitor for "restrict ... limited" wrong.
* [Bug 1504] ntpdate tickles ntpd "discard minimum 1" rate limit if
  "restrict ... limited" is used.
* ntpdate: stop querying source after KoD packet response, log it.
* ntpdate: rate limit each server to 2s between packets.
* From J. N. Perlinger: avoid pointer wraparound warnings in dolfptoa(),
  printf format mismatches with 64-bit size_t.
* Broadcast client (ephemeral) associations should be demobilized only
  if they are not heard from for 10 consecutive polls, regardless of
  surviving the clock selection.  Fix from David Mills.
* Add "ntpq -c ifstats" similar to "ntpdc -c ifstats".
* Add "ntpq -c sysstats" similar to "ntpdc -c sysstats".
* Add "ntpq -c monstats" to show monlist knobs and stats.
* Add "ntpq -c mrulist" similar to "ntpdc -c monlist" but not
  limited to 600 rows, and with filtering and sorting options:
  ntpq -c "mrulist mincount=2 laddr=192.168.1.2 sort=-avgint"
  ntpq -c "mrulist sort=addr"
  ntpq -c "mrulist mincount=2 sort=count"
  ntpq -c "mrulist sort=-lstint"
* Modify internal representation of MRU list to use l_fp fixed-point
  NTP timestamps instead of seconds since startup.  This increases the
  resolution and substantially improves accuracy of sorts involving
  timestamps, at the cost of flushing all MRU entries when the clock is
  stepped, to ensure the timestamps can be compared with the current
  get_systime() results.
* Add ntp.conf "mru" directive to configure MRU parameters, such as
  "mru mindepth 600 maxage 64 maxdepth 5000 maxmem 1024" or
  "mru initalloc 0 initmem 16 incalloc 99 incmem 4".  Several pairs are
  equivalent with one in units of MRU entries and its twin in units of
  kilobytes of memory, so the last one used in ntp.conf controls:
  maxdepth/maxmem, initalloc/initmem, incalloc/incmem.  With the above
  values, ntpd will preallocate 16kB worth of MRU entries, allocating
  4kB worth each time more are needed, with a hard limit of 1MB of MRU
  entries.  Until there are more than 600 entries none would be reused.
  Then only entries for addresses last seen 64 seconds or longer ago are
  reused.
* Limit "ntpdc -c monlist" response in ntpd to 600 entries, the previous
  overall limit on the MRU list depth which was driven by the monlist
  implementation limit of one request with a single multipacket
  response.
* New "pool" directive implementation modeled on manycastclient.
* Do not abort on non-ASCII characters in ntp.conf, ignore them.
* ntpq: increase response reassembly limit from 24 to 32 packets, add
  discussion in comment regarding results with even larger MAXFRAGS.
* ntpq: handle "passwd MYPASSWORD" (without prompting) as with ntpdc.
* ntpdc: do not examine argument to "passwd" if not supplied.
* configure: remove check for pointer type used with qsort(), we
  require ANSI C which mandates void *.
* Reset sys_kodsent to 0 in proto_clr_stats().
* Add sptoa()/sockporttoa() similar to stoa()/socktoa() adding :port.
* Use memcpy() instead of memmove() when buffers can not overlap.
* Remove sockaddr_storage from our sockaddr_u union of sockaddr,
  sockaddr_in, and sockaddr_in6, shaving about 100 bytes from its size
  and substantially decreasing MRU entry memory consumption.
* Extend ntpq readvar (alias rv) to allow fetching up to three named
  variables in one operation:  ntpq -c "rv 0 version offset frequency".
* ntpq: use srchost variable to show .POOL. prototype associations'
  hostname instead of address 0.0.0.0.
* "restrict source ..." configures override restrictions for time
  sources, allows tight default restrictions to be used with the pool
  directive (where server addresses are not known in advance).
* Ignore "preempt" modifier on manycastclient and pool prototype
  associations.  The resulting associations are preemptible, but the
  prototype must not be.
* Maintain and use linked list of associations (struct peer) in ntpd,
  avoiding walking 128 hash table entries to iterate over peers.
* Remove more workarounds unneeded since we require ISO C90 AKA ANSI C:
  - remove fallback implementations for memmove(), memset, strstr().
  - do not test for atexit() or memcpy().
* Collapse a bunch of code duplication in ntpd/ntp_restrict.c added with
  support for IPv6.
* Correct some corner case failures in automatically enabling the MRU
  list if any "restrict ... limited" is in effect, and in disabling MRU
  maintenance. (ntp_monitor.c, ntp_restrict.c)
* Reverse the internal sort order of the address restriction lists, but
  preserve the same behavior.  This allows removal of special-case code
  related to the default restrictions and more straightforward lookups
  of restrictions for a given address (now, stop on first match).
* Move ntp_restrict.c MRU doubly-linked list maintenance code into
  ntp_lists.h macros, allowing more duplicated source excision.
* Repair ntpdate.c to no longer test HAVE_TIMER_SETTIME.
* Do not reference peer_node/unpeer_node after freeing when built with
  --disable-saveconfig and using DNS.
(4.2.7p21) 2010/03/31 Released by Harlan Stenn <stenn@ntp.org>
* [Bug 2399] Reset sys_kodsent in proto_clr_stats().
* [Bug 1514] from 4.2.6p1-RC6: Typo in ntp_proto.c: fabs(foo < .4)
  should be fabs(foo) < .4.
* [Bug 1464] from 4.2.6p1-RC6: synchronization source wrong for
  refclocks ARCRON_MSF (27) and SHM (28).
* From 4.2.6p1-RC6: Correct Windows port's refclock_open() to
  return 0 on failure not -1.
* From 4.2.6p1-RC6: Correct CHU, dumbclock, and WWVB drivers to
  check for 0 returned from refclock_open() on failure.
* From 4.2.6p1-RC6: Correct "SIMUL=4 ./flock-build -1" to
  prioritize -1/--one.
* [Bug 1306] constant conditionals in audio_gain().
(4.2.7p20) 2010/02/13 Released by Harlan Stenn <stenn@ntp.org>
* [Bug 1483] hostname in ntp.conf "restrict" parameter rejected.
* Use all addresses for each restrict by hostname.
* Use async DNS to resolve trap directive hostnames.
(4.2.7p19) 2010/02/09 Released by Harlan Stenn <stenn@ntp.org>
* [Bug 1338] Update the association type codes in ntpq.html.
* [Bug 1478] from 4.2.6p1-RC5: linking fails: EVP_MD_pkey_type.
* [Bug 1479] from 4.2.6p1-RC5: not finding readline headers.
* [Bug 1484] from 4.2.6p1-RC5: ushort is not defined in QNX6.
(4.2.7p18) 2010/02/07 Released by Harlan Stenn <stenn@ntp.org>
* [Bug 1480] from 4.2.6p1-RC5: snprintf() cleanup caused
  unterminated refclock IDs.
* Stop using getaddrinfo() to convert numeric address strings to on-wire
  addresses in favor of is_ip_address() alone.
(4.2.7p17) 2010/02/05 Released by Harlan Stenn <stenn@ntp.org>
* [Bug 1477] from 4.2.6p1-RC5: First non-gmake make in clone
  w/VPATH can't make COPYRIGHT.
* Attempts to cure CID 108 CID 118 CID 119 TAINTED_SCALAR warnings.
* Broaden ylwrap workaround VPATH_HACK to all non-GNU make.
(4.2.7p16) 2010/02/04 Released by Harlan Stenn <stenn@ntp.org>
* [Bug 1474] from 4.2.6p1-RC4: ntp_keygen LCRYPTO after libntp.a.
* Include 4.2.6p1-RC4: Remove arlib.
(4.2.7p15) 2010/02/03 Released by Harlan Stenn <stenn@ntp.org>
* [Bug 1455] from 4.2.6p1: ntpd does not try /etc/ntp.audio.
* Include 4.2.6p1: Convert many sprintf() calls to snprintf(), also
  strcpy(), strcat().
* Include 4.2.6p1: Fix widely cut-n-pasted bug in refclock shutdown
  after failed start.
* Include 4.2.6p1: Remove some dead code checking for emalloc()
  returning NULL.
(4.2.7p14) 2010/02/02 Released by Harlan Stenn <stenn@ntp.org>
* [Bug 1338] ntpq displays incorrect association type codes.
* [Bug 1469] u_int32, int32 changes broke HP-UX 10.20 build.
* [Bug 1470] from 4.2.6p1: "make distdir" compiles keyword-gen.
* [Bug 1471] CID 120 CID 121 CID 122 is_ip_address() uninit family.
* [Bug 1472] CID 116 CID 117 minor warnings in new DNS code.
* [Bug 1473] from 4.2.6p1: "make distcheck" version.m4 error.
(4.2.7p13) 2010/01/31 Released by Harlan Stenn <stenn@ntp.org>
* [Bug 1467] from 4.2.6p1: Fix bogus rebuild of sntp/sntp.html.
(4.2.7p12) 2010/01/30 Released by Harlan Stenn <stenn@ntp.org>
* [Bug 1468] 'make install' broken for root on default NFS mount.
(4.2.7p11) 2010/01/28 Released by Harlan Stenn <stenn@ntp.org>
* [Bug 47] Debugging and logging do not work after a fork.
* [Bug 1010] getaddrinfo() could block and thus should not be called by
  the main thread/process.
* New async DNS resolver in ntpd allows nonblocking queries anytime,
  instead of only once at startup.
(4.2.7p10) 2010/01/24 Released by Harlan Stenn <stenn@ntp.org>
* [Bug 1140] from 4.2.6p1-RC5: Clean up debug.html, decode.html,
  and ntpq.html.
* Include 4.2.6p1-RC3: Use TZ=UTC instead of TZ= when calling date in
  scripts/mkver.in .
* [Bug 1448] from 4.2.6p1-RC3: Some macros not correctly conditionally
  or absolutely defined on Windows.
* [Bug 1449] from 4.2.6p1-RC3: ntpsim.h in ntp_config.c should be used
  conditionally.
* [Bug 1450] from 4.2.6p1-RC3: Option to exclude warnings not
  unconditionally defined on Windows.
(4.2.7p9) 2010/01/13 Released by Harlan Stenn <stenn@ntp.org>
(4.2.7p8) 2010/01/12 Released by Harlan Stenn <stenn@ntp.org>
* [Bug 702] ntpd service logic should use libopts to examine cmdline.
* [Bug 1451] from 4.2.6p1-RC3: sntp leaks KoD entry updating.
* [Bug 1453] from 4.2.6p1-RC3: Use $CC in config.cache filename.
(4.2.7p7) 2009/12/30 Released by Harlan Stenn <stenn@ntp.org>
* [Bug 620] ntpdc getresponse() esize != *rsize s/b size != *rsize.
* [Bug 1446] 4.2.7p6 requires autogen, missing ntpd.1, *.texi, *.menu.
(4.2.7p6) 2009/12/28 Released by Harlan Stenn <stenn@ntp.org>
* [Bug 1443] Remove unnecessary dependencies on ntp_io.h
* [Bug 1442] Move Windows functions into libntp files
* [Bug 1127] from 4.2.6p1-RC3: Check the return of X590_verify().
* [Bug 1439] from 4.2.6p1-RC3: .texi gen after binary is linked.
* [Bug 1440] from 4.2.6p1-RC3: Update configure.ac to support kfreebsd.
* [Bug 1445] from 4.2.6p1-RC3: IRIX does not have -lcap or support
  linux capabilities.
(4.2.7p5) 2009/12/25 Released by Harlan Stenn <stenn@ntp.org>
* Include 4.2.6p1-RC2
(4.2.7p4) 2009/12/24 Released by Harlan Stenn <stenn@ntp.org>
* [Bug 1429] ntpd -4 option does not reliably force IPv4 resolution.
* [Bug 1431] System headers must come before ntp headers in ntp_intres.c .
(4.2.7p3) 2009/12/22 Released by Harlan Stenn <stenn@ntp.org>
* [Bug 1426] scripts/VersionName needs . on the search path.
* [Bug 1427] quote missing in ./build - shows up on NetBSD.
* [Bug 1428] Use AC_HEADER_RESOLV to fix breaks from resolv.h
(4.2.7p2) 2009/12/20 Released by Harlan Stenn <stenn@ntp.org>
* [Bug 1419] ntpdate, ntpdc, sntp, ntpd ignore configure --bindir.
* [Bug 1421] add util/tg2, a clone of tg that works on Linux, NetBSD, and
  FreeBSD
(4.2.7p1) 2009/12/15 Released by Harlan Stenn <stenn@ntp.org>
* [Bug 1348] ntpd Windows port should wait for sendto() completion.
* [Bug 1413] test OpenSSL headers regarding -Wno-strict-prototypes.
* [Bug 1418] building ntpd/ntpdc/ntpq statically with ssl fails.
(4.2.7p0) 2009/12/13 Released by Harlan Stenn <stenn@ntp.org>
* [Bug 1412] m4/os_cflags.m4 caches results that depend on $CC.
* [Bug 1414] Enable "make distcheck" success with BSD make.
(4.2.7) 2009/12/09 Released by Harlan Stenn <stenn@ntp.org>
* [Bug 1407] configure.ac: recent GNU Make -v does not include "version".
---
(4.2.6p5) 2011/12/24 Released by Harlan Stenn <stenn@ntp.org>

No changes from 4.2.6p5-RC3.

---
(4.2.6p5-RC3) 2011/12/08 Released by Harlan Stenn <stenn@ntp.org>

* [Bug 2082] 3-char refid sent by ntpd 4.2.6p5-RC2 ends with extra dot.
* [Bug 2085] clock_update() sys_rootdisp calculation omits root delay.
* [Bug 2086] get_systime() should not offset by sys_residual.
* [Bug 2087] sys_jitter calculation overweights sys.peer jitter.
* Ensure NULL peer->dstadr is not accessed in orphan parent selection.

---
(4.2.6p5-RC2) 2011/11/30 Released by Harlan Stenn <stenn@ntp.org>

* [Bug 2050] Orphan mode stratum counting to infinity.
* [Bug 2059] optional billboard column "server" does not honor -n.
* [Bug 2066] ntpq lopeers ipv6 "local" column overrun.
* [Bug 2068] ntpd sends nonprintable stratum 16 refid to ntpq.
* [Bug 2069] broadcastclient, multicastclient spin up duplicate
  ephemeral associations without broadcastdelay.
* [Bug 2072] Orphan parent selection metric needs ntohl().
* Exclude not-yet-determined sys_refid from use in loopback TEST12
  (from David Mills).
* Never send KoD rate limiting response to MODE_SERVER response.

---
(4.2.6p5-RC1) 2011/10/18 Released by Harlan Stenn <stenn@ntp.org>

* [Bug 2034] Listening address configuration with prefix misapplied.

---
(4.2.6p4) 2011/09/22 Released by Harlan Stenn <stenn@ntp.org>

* [Bug 1984] ntp/libisc fails to compile on OS X 10.7 (Lion).
* [Bug 1985] "logconfig =allall" rejected.
* [Bug 2001] ntpdc timerstats reports overruns as handled.
* [Bug 2003] libntpq ntpq_read_assoc_peervars() broken.
* [Backward Incompatible] sntp: -l/--filelog -> -l/--logfile, to be
  consistent with ntpd.
* libopts/file.c fix from Bruce Korb (arg-type=file).

---
(4.2.6p4-RC2) 2011/08/04 Released by Harlan Stenn <stenn@ntp.org>

* [Bug 1608] Parse Refclock driver should honor trusttime.
* [Bug 1961] html2man update: distribute ntp-wait.html.
* [Bug 1970] UNLINK_EXPR_SLIST() causes crash if list is empty.
* [Bug 1972] checking for struct rtattr fails.
* [Bug 1975] libntp/mktime.c won't work with 64-bit time_t
* [Bug 1978] [Bug 1134] fix in 4.2.6p4-RC1 doesn't build on older Linux.
* Backport several fixes for Coverity warnings from ntp-dev.
* Backport if_nametoindex() check for hpux.

---
(4.2.6p4-RC1) 2011/07/10 Released by Harlan Stenn <stenn@ntp.org>

* [Bug 1134] ntpd fails binding to tentative IPv6 addresses.
* [Bug 1790] Update config.guess and config.sub to detect AIX6.
* [Bug 1961] html2man needs an update.
* Update the NEWS file.

---
(4.2.6p4-beta2) 2011/05/25 Released by Harlan Stenn <stenn@ntp.org>

* [Bug 1695] ntpdate takes longer than necessary.
* [Bug 1832] ntpdate doesn't allow timeout > 2s.
* [Bug 1933] WWVB/Spectracom driver timestamps LFs, not CRs.
* Backport utility routines from ntp-dev: mprintf(), emalloc_zero().

---
(4.2.6p4-beta1) 2011/05/16 Released by Harlan Stenn <stenn@ntp.org>

* [Bug 1554] peer may stay selected as system peer after becoming
  unreachable.
* [Bug 1921] LOCAL, ACTS drivers with "prefer" excluded from initial
  candidate list.
* [Bug 1923] orphan parent favored over LOCAL, ACTS drivers.
* [Bug 1924] Billboard tally codes sometimes do not match operation,
  variables.
* Enable tickadj-like taming of wildly off-spec Windows clock using
  NTPD_TICKADJ_PPM env. var. specifying baseline slew.
* Upgrade to AutoGen 5.11.9 (and require it).
* Upgrade to libopts 35.0.10 from AutoGen 5.11.9pre8.

---
(4.2.6p3) 2011/01/03 Released by Harlan Stenn <stenn@ntp.org>

* [Bug 1764] Palisade driver doesn't build on Linux
* Create and use scripts/check--help when generating .texi files.
* Update bk triggers for the bk-5 release.
* Update genCommitLog for the bk-5 release.
* Update the copyright year.

---
(4.2.6p3-RC12) 2010/12/25 Released by Harlan Stenn <stenn@ntp.org>

* [Bug 1458] Can not compile NTP on FreeBSD 4.7.
* [Bug 1510] Add modes 20/21 for driver 8 to support RAWDCF @ 75 baud.
* [Bug 1618] Unreachable code in jjy_start(). (backport from ntp-dev)
* [Bug 1719] ntp-keygen -V crash. (backport)
* [Bug 1740] ntpdc treats many counters as signed. (backport)
* [Bug 1741] Enable multicast reception on each address (Windows).
* [Bug 1742] Fix a typo in an error message in the "build" script.
* [Bug 1743] Display timezone offset when showing time for sntp in the
local timezone.
* [Bug 1751] Support for Atari FreeMiNT OS.
* [Bug 1754] --version output should be more verbose.
* [Bug 1757] oncore snprintf("%m") doesn't expand %m.
* [Bug 1758] setsockopt IPV6_MULTICAST_IF with wrong ifindex.
* [Bug 1760] ntpd Windows interpolation cannot be disabled.
* [Bug 1762] manycastclient solicitation responses interfere.
* Upgrade to libopts 34.0.9 from AutoGen 5.11.6pre7.
* Relax minimum Automake version to 1.10 with updated libopts.m4.
* Suppress ntp-keygen OpenSSL version display for --help, --version,
display both build and runtime OpenSSL versions when they differ.
* Clean up m4 quoting in configure.ac, *.m4 files, resolving
  intermittent AC_LANG_PROGRAM possibly undefined errors.
* Clean up the SNTP documentation.
* Other manycastclient repairs:
  Separate handling of scope ID embedded in many in6_addr from ifindex
  used for IPv6 multicasting ioctls.
  Add INT_PRIVACY endpt bit flag for IPv6 RFC 4941 privacy addresses.
  Enable outbound multicast from only one address per interface in the
  same subnet, and in that case prefer embedded MAC address modified
  EUI-64 IPv6 addresses first, then static, and last RFC 4941 privacy
  addresses.
  Use setsockopt(IP[V6]_MULTICAST_IF) before each send to multicast to
  select the local source address, using the correct socket is not
  enough.

---
(4.2.6p3-RC11) 2010/11/28 Released by Harlan Stenn <stenn@ntp.org>

* [Bug 1725] ntpd sends multicast from only one address.
* [Bug 1728] In ntp_openssl.m4, don't add -I/usr/include or -L/usr/lib
  to CPPFLAGS or LDFLAGS.
* [Bug 1733] IRIX doesn't have 'head' (affects scripts/checkChangeLog).
* Remove log_msg() and debug_msg() from sntp in favor of msyslog().
* Use a single copy of libopts/, in sntp/.
* Upgrade libopts to 33.3.8.
* Bump minimum Automake version to 1.11, required for AM_COND_IF
  use in LIBOPTS_CHECK.
* Improvements to the 'build' script.

---
(4.2.6p3-RC10) 2010/11/14 Released by Harlan Stenn <stenn@ntp.org>

* [Bug 1681] More sntp logging cleanup.
* [Bug 1683] Non-localhost on loopback exempted from nic rules.

---
(4.2.6p3-RC9) 2010/11/10 Released by Harlan Stenn <stenn@ntp.org>

* [Bug 1574] sntp:set_time doesn't set tv_usec correctly.
* [Bug 1681] sntp logging cleanup.
* [Bug 1683] Interface binding does not seem to work as intended.
* [Bug 1691] Use first NMEA sentence each second.
* [Bug 1692] packageinfo.sh needs to be "sourced" using ./ .
* [Bug 1709] ntpdate ignores replies with equal receive and transmit
  timestamps.
* Backport sntp from -dev

---
(4.2.6p3-RC8) 2010/10/29 Released by Harlan Stenn <stenn@ntp.org>

* [Bug 1685] NMEA driver mode byte confusion.
* First cut at using scripts/checkChangeLog.

---
(4.2.6p3-RC7) 2010/10/25 Released by Harlan Stenn <stenn@ntp.org>

* [Bug 1676] NMEA: $GPGLL did not work after fix for Bug 1571.
* Added scripts/checkChangeLog.

---
(4.2.6p3-RC6) 2010/10/24 Released by Harlan Stenn <stenn@ntp.org>

* [Bug 1571] NMEA does not relate data to PPS edge.
* [Bug 1572] NMEA time adjustment for GPZDG buggy.
* [Bug 1675] Prohibit includefile remote config.

---
(4.2.6p3-RC5) 2010/10/22 Released by Harlan Stenn <stenn@ntp.org>

* [Bug 1649] Require NMEA checksum if $GPRMC or previously seen.
* [Bug 1669] NTP 4.2.6p2 fails to compile on IBM AIX 5.3.

---
(4.2.6p3-RC4) 2010/10/16 Released by Harlan Stenn <stenn@ntp.org>

* [Bug 1584] wrong SNMP type for precision, resolution.
* [Bug 1659] Need CLOCK_TRUETIME not CLOCK_TRUE.
* [Bug 1665] is_anycast() u_int32_t should be u_int32.
* ntpsnmpd, libntpq warning cleanup.

---
(4.2.6p3-RC3) 2010/10/14 Released by Harlan Stenn <stenn@ntp.org>

* [Bug 750] Non-existing device causes coredump with RIPE-NCC driver.
* [Bug 1080] ntpd on ipv6 routers very chatty.
* [Bug 1567] Support Arbiter 1093C Satellite Clock on Windows.
* [Bug 1581] printf format string mismatch leftover.
* [Bug 1584] ntpsnmpd OID must be mib-2.197.
* [Bug 1643] Range-check the decoding of the RIPE-NCC status codes.
* [Bug 1644] cvo.sh should use lsb_release to identify linux distros.
* [Bug 1659] Support Truetime Satellite Clocks on Windows.
* [Bug 1660] On some systems, test is in /usr/bin, not /bin.
* [Bug 1661] Re-indent refclock_ripencc.c.

---
(4.2.6p3-RC2) 2010/09/25 Released by Harlan Stenn <stenn@ntp.org>

* [Bug 1635] "filegen ... enable" is not default.
* [Bug 1636] yyparse() segfault after denied filegen remote config.

---
(4.2.6p3-RC1) 2010/09/18 Released by Harlan Stenn <stenn@ntp.org>

* [Bug 1344] ntpd on Windows exits without logging cause.

---
(4.2.6p3-beta1) 2010/09/11 Released by Harlan Stenn <stenn@ntp.org>

* [Bug 1573] Miscalculation of offset in sntp.
* [Bug 1595] empty last line in key file causes duplicate key to be added
* [Bug 1597] packet processing ignores RATE KoD packets, because of
  a bug in string comparison.
* [Bug 1581] ntp_intres.c size_t printf format string mismatch.

---
(4.2.6p2) 2010/07/09 Released by Harlan Stenn <stenn@ntp.org>

* [Bug 1581] size_t printf format string mismatches, IRIG string buffers
  undersized.  Mostly backported from earlier ntp-dev fixes by Juergen
  Perlinger.

---
(4.2.6p2-RC7) 2010/06/19 Released by Harlan Stenn <stenn@ntp.org>

* [Bug 1570] serial clock drivers get outdated input from kernel tty
  line buffer after startup
* [Bug 1575] use 'snprintf' with LIB_BUFLENGTH in inttoa.c, tvtoa.c and
  utvtoa.c
* [Bug 1576] sys/sysctl.h depends on sys/param.h on OpenBSD.

---
(4.2.6p2-RC6) 2010/06/12 Released by Harlan Stenn <stenn@ntp.org>

* [Bug 715] libisc Linux IPv6 interface iteration drops multicast flags.

---
(4.2.6p2-RC5) 2010/06/03 Released by Harlan Stenn <stenn@ntp.org>

* [Bug 1561] ntpq, ntpdc "passwd" prompts for MD5 password w/SHA1.
* [Bug 1565] sntp/crypto.c compile fails on MacOS over vsnprintf().
* Windows port: do not exit in ntp_timestamp_from_counter() without
  first logging the reason.
* Support "passwd blah" syntax in ntpq.

---
(4.2.6p2-RC4) 2010/05/19 Released by Harlan Stenn <stenn@ntp.org>

* [Bug 1555] 4.2.6p2-RC3 sntp illegal C (mixed code and declarations).

---
(4.2.6p2-RC3) 2010/05/11 Released by Harlan Stenn <stenn@ntp.org>

* [Bug 1325] unreachable code in sntp recv_bcst_data().
* [Bug 1459] sntp MD5 authentication does not work with ntpd.
* [Bug 1512] ntpsnmpd should connect to net-snmpd via a unix-domain
  socket by default.  Provide a command-line 'socket name' option.
* [Bug 1538] update refclock_nmea.c's call to getprotobyname().
* [Bug 1541] Fix wrong keyword for "maxclock".
* [Bug 1552] update and complete broadcast and crypto features in sntp.
* [Bug 1553] sntp/configure.ac OpenSSL support.
* Escape unprintable characters in a refid in ntpq -p billboard.
* Simplify hash client code by providing OpenSSL EVP_*() API when built
  without OpenSSL.  (from ntp-dev)
* Do not depend on ASCII values for ('A' - '0'), ('a' - '0') in sntp.
* Windows compiling hints/winnt.html update from G. Sunil Tej.

---
(4.2.6p2-RC2) 2010/04/27 Released by Harlan Stenn <stenn@ntp.org>

* [Bug 1465] Make sure time from TS2100 is not invalid (backport from
  ntp-dev).
* [Bug 1528] Fix EDITLINE_LIBS link order for ntpq and ntpdc.
* [Bug 1534] win32/include/isc/net.h conflicts with VC++ 2010 errno.h.
* [Bug 1535] "restrict -4 default" and "restrict -6 default" ignored.
* Remove --with-arlib from br-flock.

---
(4.2.6p2-RC1) 2010/04/18 Released by Harlan Stenn <stenn@ntp.org>

* [Bug 1503] Auto-enabling of monitor for "restrict ... limited" wrong.
* [Bug 1504] ntpdate tickles ntpd "discard minimum 1" rate limit if
  "restrict ... limited" is used.
* [Bug 1518] Windows ntpd should lock to one processor more
  conservatively.
* [Bug 1522] Enable range syntax "trustedkey (301 ... 399)".
* Update html/authopt.html controlkey, requestkey, and trustedkey docs.

---
(4.2.6p1) 2010/04/09 Released by Harlan Stenn <stenn@ntp.org>
(4.2.6p1-RC6) 2010/03/31 Released by Harlan Stenn <stenn@ntp.org>

* [Bug 1514] Typo in ntp_proto.c: fabs(foo < .4) should be fabs(foo) < .4.
* [Bug 1464] synchronization source wrong for refclocks ARCRON_MSF (27)
  and SHM (28).
* Correct Windows port's refclock_open() to return 0 on failure not -1.
* Correct CHU, dumbclock, and WWVB drivers to check for 0 returned from
  refclock_open() on failure.
* Correct "SIMUL=4 ./flock-build -1" to prioritize -1/--one.

---
(4.2.6p1-RC5) 2010/02/09 Released by Harlan Stenn <stenn@ntp.org>

* [Bug 1140] Clean up debug.html, decode.html, and ntpq.html.
* [Bug 1438] Remove dead code from sntp/networking.c.
* [Bug 1477] 1st non-gmake make in clone w/VPATH can't make COPYRIGHT.
* [Bug 1478] linking fails with undefined reference EVP_MD_pkey_type.
* [Bug 1479] Compilation fails because of not finding readline headers.
* [Bug 1480] snprintf() cleanup caused unterminated refclock IDs.
* [Bug 1484] ushort is not defined in QNX6.

---
(4.2.6p1-RC4) 2010/02/04 Released by Harlan Stenn <stenn@ntp.org>

* [Bug 1455] ntpd does not try /etc/ntp.audio as documented.
* [Bug 1467] Fix bogus rebuild of sntp/sntp.html
* [Bug 1470] "make distdir" in $srcdir builds keyword-gen, libntp.a.
* [Bug 1473] "make distcheck" before build can't make sntp/version.m4.
* [Bug 1474] ntp_keygen needs LCRYPTO after libntp.a.
* Convert many sprintf() calls to snprintf(), also strcpy(), strcat().
* Fix widely cut-n-pasted bug in refclock shutdown after failed start.
* Remove some dead code checking for emalloc() returning NULL.
* Remove arlib.

---
(4.2.6p1-RC3) 2010/01/24 Released by Harlan Stenn <stenn@ntp.org>

* Use TZ=UTC instead of TZ= when calling date in scripts/mkver.in .
* [Bug 1448] Some macros not correctly conditionally or absolutely defined
  on Windows.
* [Bug 1449] ntpsim.h in ntp_config.c should be used conditionally.
* [Bug 1450] Option to exclude warnings not unconditionally defined on Windows.
* [Bug 1127] Properly check the return of X590_verify() - missed one.
* [Bug 1439] .texi generation must wait until after binary is linked.
* [Bug 1440] Update configure.ac to support kfreebsd.
* [Bug 1445] IRIX does not have -lcap or support linux capabilities.
* [Bug 1451] CID 115: sntp leaks KoD entry when updating existing.
* [Bug 1453] Use $CC in config.cache filename in ./build script.

---
(4.2.6p1-RC2) 2009/12/25 Released by Harlan Stenn <stenn@ntp.org>

* [Bug 1411] Fix status messages in refclock_oncore.c.
* [Bug 1416] MAXDNAME undefined on Solaris 2.6.
* [Bug 1419] ntpdate, ntpdc, sntp, ntpd ignore configure --bindir.
* [Bug 1424] Fix check for rtattr (rtnetlink.h).
* [Bug 1425] unpeer by association ID sets up for duplicate free().
* [Bug 1426] scripts/VersionName needs . on the search path.
* [Bug 1427] quote missing in ./build - shows up on NetBSD.
* [Bug 1428] Use AC_HEADER_RESOLV to fix breaks from resolv.h
* [Bug 1429] ntpd -4 option does not reliably force IPv4 resolution.
* [Bug 1431] System headers must come before ntp headers in ntp_intres.c .
* [Bug 1434] HP-UX 11 ip_mreq undeclared, _HPUX_SOURCE helps some.
* [Bug 1435] sntp: Test for -lresolv using the same tests as in ntp.

---
(4.2.6p1-RC1) 2009/12/20 Released by Harlan Stenn <stenn@ntp.org>

* [Bug 1409] Put refclock_neoclock4x.c under the NTP COPYRIGHT notice.
  This should allow debian and other distros to add this refclock driver
  in further distro releases.
  Detect R2 hardware releases.
* [Bug 1412] m4/os_cflags.m4 caches results that depend on $CC.
* [Bug 1413] test OpenSSL headers regarding -Wno-strict-prototypes.
* [Bug 1414] Enable "make distcheck" success with BSD make.
* [Bug 1415] Fix Mac OS X link problem.
* [Bug 1418] building ntpd/ntpdc/ntpq statically with ssl fails.
* Build infrastructure updates to enable beta releases of ntp-stable.

---
(4.2.6) 2009/12/09 Released by Harlan Stenn <stenn@ntp.org>
* [Sec 1331] from4.2.4p8: DoS with mode 7 packets - CVE-2009-3563.
* [Bug 508] Fixed leap second handling for Windows.
(4.2.5p250-RC) 2009/11/30 Released by Harlan Stenn <stenn@ntp.org>
* sntp documentation updates.
* [Bug 761] internal resolver does not seem to honor -4/-6 qualifiers
* [Bug 1386] Deferred DNS doesn't work on NetBSD
* [Bug 1391] avoid invoking autogen twice for .c and .h files.
* [Bug 1397] shmget() refclock_shm failing because of file mode.
* Pass no_needed to ntp_intres as first part of fixing [Bug 975].
* Add ./configure --enable-force-defer-DNS to help debugging.
(4.2.5p249-RC) 2009/11/28 Released by Harlan Stenn <stenn@ntp.org>
* [Bug 1400] An empty KOD DB file causes sntp to coredump.
* sntp: documentation cleanup.
* sntp: clean up some error messages.
* sntp: Use the precision to control how many offset digits are shown.
* sntp: Show root dispersion.
* Cleanup from the automake/autoconf upgrades.
(4.2.5p248-RC) 2009/11/26 Released by Harlan Stenn <stenn@ntp.org>
* Prepare for the generation of sntp.html.
* Documentation changes from Dave Mills.
* [Bug 1387] Storage leak in ntp_intres (minor).
* [Bug 1389] buffer overflow in refclock_oncore.c
* [Bug 1391] .texi usage text from installed, not built binaries.
* [Bug 1392] intres retries duplicate assocations endlessly.
* Correct *-opts.h dependency so default 'get' action isn't used.
(4.2.5p247-RC) 2009/11/20 Released by Harlan Stenn <stenn@ntp.org>
* [Bug 1142] nodebug builds shed no light on -d, -D option failure.
* [Bug 1179] point out the problem with -i/--jaildir and -u/--user when
  they are disabled by configure.
* [Bug 1308] support systems that lack fork().
* [Bug 1343] sntp doesn't link on Solaris 7, needs -lresolv.
(4.2.5p246-RC) 2009/11/17 Released by Harlan Stenn <stenn@ntp.org>
* Upgrade to autogen-5.10
* [Bug 1378] Unnecessary resetting of peers during interface update.
* [Bug 1382] p245 configure --disable-dependency-tracking won't build.
* [Bug 1384] ntpq :config core dumped with a blank password.
(4.2.5p245-RC) 2009/11/14 Released by Harlan Stenn <stenn@ntp.org>
* Cleanup from Dave Mills.
* [Bug 1343] sntp illegal C does not compile on Solaris 7.
* [Bug 1381] Version .deps generated include file dependencies to allow
  known dependency-breaking changes to force .deps to be cleaned,
  triggered by changing the contents of deps-ver and/or sntp/deps-ver.
(4.2.5p244-RC) 2009/11/12 Released by Harlan Stenn <stenn@ntp.org>
* keygen.html updates from Dave Mills.
* [Bug 1003] ntpdc unconfig command doesn't prompt for keyid.
* [Bug 1376] Enable authenticated ntpq and ntpdc using newly-available
  digest types.
* ntp-keygen, Autokey OpenSSL build vs. run version mismatch is now a
  non-fatal warning.
(4.2.5p243-RC) 2009/11/11 Released by Harlan Stenn <stenn@ntp.org>
* [Bug 1226] Fix deferred DNS lookups.
* new crypto signature cleanup.
(4.2.5p242-RC) 2009/11/10 Released by Harlan Stenn <stenn@ntp.org>
* [Bug 1363] CID 92 clarify fallthrough case in clk_trimtsip.c
* [Bug 1366] ioctl(TIOCSCTTY, 0) fails on NetBSD *[0-2].* > 3.99.7.
* [Bug 1368] typos in libntp --without-crypto case
* [Bug 1371] deferred DNS lookup failing with INFO_ERR_AUTH.
* CID 87 dead code in ntpq.c atoascii().
* Fix authenticated ntpdc, broken in p240.
* Stub out isc/mem.h, shaving 47k from a MIPS ntpd binary.
* Shrink keyword scanner FSM entries from 64 to 32 bits apiece.
* Documention updates from Dave Mills.
* authkeys.c cleanup from Dave Mills.
(4.2.5p241-RC) 2009/11/07 Released by Harlan Stenn <stenn@ntp.org>
* html/authopt.html update from Dave Mills.
* Remove unused file from sntp/Makefile.am's distribution list.
* new crypto signature cleanup.
(4.2.5p240-RC) 2009/11/05 Released by Harlan Stenn <stenn@ntp.org>
* [Bug 1364] clock_gettime() not detected, need -lrt on Debian 5.0.3.
* Provide all of OpenSSL's signature methods for ntp.keys (FIPS 140-2).
(4.2.5p239-RC) 2009/10/30 Released by Harlan Stenn <stenn@ntp.org>
* [Bug 1357] bogus assert from refclock_shm.
* [Bug 1359] Debug message cleanup.
* CID 101: more pointer/array cleanup.
* [Bug 1356] core dump from refclock_nmea when can't open /dev/gpsU.
* [Bug 1358] AIX 4.3 sntp/networking.c IPV6_JOIN_GROUP undeclared.
* CID 101: pointer/array cleanup.
(4.2.5p238-RC) 2009/10/27 Released by Harlan Stenn <stenn@ntp.org>
* Changes from Dave Mills.
* driver4.html updates from Dave Mills.
* [Bug 1252] PPSAPI cleanup on ntpd/refclock_wwvb.c.
* [Bug 1354] libtool error building after bootstrap with Autoconf 2.64.
* Allow NTP_VPATH_HACK configure test to handle newer gmake versions.
* CIDs 94-99 make it more clearly impossible for sock_hash() to return
  a negative number.
* CID 105, 106 ensure ntpdc arrays are not overrun even if callers
  misbehave.
* CID 113 use va_end() in refclock_true.c true_debug().
* Get rid of configure tests for __ss_family and __ss_len when the more
  common ss_family and ss_len are present.
(4.2.5p237-RC) 2009/10/26 Released by Harlan Stenn <stenn@ntp.org>
* [Bug 610] NMEA support for using PPSAPI on a different device.
* [Bug 1238] use only fudge time2 to offset NMEA serial timestamp.
* [Bug 1355] ntp-dev won't compile on OpenBSD 4.6.
(4.2.5p236-RC) 2009/10/22 Released by Harlan Stenn <stenn@ntp.org>
* Cleanup from Dave Mills.
* [Bug 1343] ntpd/ntp_io.c close_fd() does not compile on Solaris 7.
* [Bug 1353] ntpq "rv 0 settimeofday" always shows UNKNOWN on unix.
* Do not attempt to execute built binaries from ntpd/Makefile when
  cross-compiling (keyword-gen and ntpd --saveconfigquit).
* sntp/main.c: Remove duplicate global adr_buf[] (also defined in
  networking.c) which Piotr Grudzinski identified breaking his build.
* Correct in6addr_any test in configure.ac to attempt link too.
(4.2.5p235-RC) 2009/10/18 Released by Harlan Stenn <stenn@ntp.org>
* [Bug 1343] lib/isc build breaks on systems without IPv6 headers.
(4.2.5p234-RC) 2009/10/16 Released by Harlan Stenn <stenn@ntp.org>
* [Bug 1339] redux, use unmodified lib/isc/win32/strerror.c and
  move #define strerror... to a header not used by lib/isc code.
* [Bug 1345] illegal 'grep' option prevents compilation.
* [Bug 1346] keyword scanner broken where char defaults to unsigned.
* [Bug 1347] ntpd/complete.conf missing multicastclient test case.
(4.2.5p233-RC) 2009/10/15 Released by Harlan Stenn <stenn@ntp.org>
* [Bug 1337] cast setsockopt() v4 address pointer to void *.
* [Bug 1342] ignore|drop one IPv6 address on an interface blocks all
  addresses on that interface.
* Documentation cleanup and updates.
(4.2.5p232-RC) 2009/10/14 Released by Harlan Stenn <stenn@ntp.org>
* [Bug 1302] OpenSSL under Windows needs applink support.
* [Bug 1337] fix incorrect args to setsockopt(fd, IP_MULTICAST_IF,...).
* [Bug 1339] Fix Windows-only ntp_strerror() infinite recursion.
* [Bug 1341] NMEA driver requires working PPSAPI #ifdef HAVE_PPSAPI.
* Construct ntpd keyword scanner finite state machine at compile time
  rather than at runtime, shrink entries from 40+ to 8 bytes.
* Update documentation for ntpq --old-rv, saveconfig, saveconfigdir,
  ntpd -I -L and -M, and interface/nic rules. (From Dave Hart)
* [Bug 1337] fix incorrect args to setsockopt(fd, IP_MULTICAST_IF,...)
(4.2.5p231-RC) 2009/10/10 Released by Harlan Stenn <stenn@ntp.org>
* [Bug 1335] Broadcast client degraded by wildcard default change.
(4.2.5p230-RC) 2009/10/09 Released by Harlan Stenn <stenn@ntp.org>
* Start the 4.2.6 Release Candidate cycle.
* Broadcast and transit phase cleanup from Dave Mills.
(4.2.5p229) 2009/10/07 Released by Harlan Stenn <stenn@ntp.org>
* [Bug 1334] ntpsnmpd undefined reference to `ntpqOptions'.
* Change ntpsnmpd/Makefile.am include file order to fix FreeBSD build.
(4.2.5p228) 2009/10/06 Released by Harlan Stenn <stenn@ntp.org>
* Reclaim syntax tree memory after application in ntpd built with
  configure --disable-saveconfig.
* [Bug 1135] ntpq uses sizeof(u_long) where sizeof(u_int32) is meant.
* [Bug 1333] ntpd --interface precedence over --novirtualips lost.
(4.2.5p227) 2009/10/05 Released by Harlan Stenn <stenn@ntp.org>
* [Bug 1135] :config fails with "Server disallowed request"
* [Bug 1330] disallow interface/nic rules when --novirtualips or
  --interface are used.
* [Bug 1332] ntpq -c 'rv 0 variablename' returns extra stuff.
* Add test of ntpd --saveconfigquit fidelity using new complete.conf.
* Documentation updates from Dave Hart/Dave Mills.
(4.2.5p226) 2009/10/04 Released by Harlan Stenn <stenn@ntp.org>
* [Bug 1318] Allow multiple -g options on ntpd command line.
* [Bug 1327] ntpq, ntpdc, ntp-keygen -d & -D should work with configure
  --disable-debugging.
* Add ntpd --saveconfigquit <filename> option for future build-time
  testing of saveconfig fidelity.
* Clockhop and autokey cleanup from Dave Mills.
* Documentation updates from Dave Mills.
(4.2.5p225) 2009/09/30 Released by Harlan Stenn <stenn@ntp.org>
* authopt documentation changes from Dave Mills/Dave Hart.
* [Bug 1324] support bracketed IPv6 numeric addresses for restrict.
(4.2.5p224) 2009/09/29 Released by Harlan Stenn <stenn@ntp.org>
* Clockhop and documentation fixes from Dave Mills.
* Remove "tos maxhop" ntp.conf knob.
(4.2.5p223) 2009/09/28 Released by Harlan Stenn <stenn@ntp.org>
* [Bug 1321] build doesn't work if . isn't on $PATH.
* [Bug 1323] Implement "revoke #" to match documentation, deprecate
  "crypto revoke #".
(4.2.5p222) 2009/09/27 Released by Harlan Stenn <stenn@ntp.org>
* Update libisc code using bind-9.6.1-P1.tar.gz, rearrange our copy to
  mirror the upstream layout (lib/isc/...), and merge in NTP-local
  modifications to libisc.  There is a new procedure to ease future
  libisc merges using a separate "upstream" bk repo.  That will enable
  normal bk pull automerge to handle carrying forward any local changes
  and should enable us to take updated libisc snapshots more often.
* Updated build and flock-build scripts.  flock-build --one is a way
  to perform a flock-build compatible solitary build, handy for a repo
  clone's first build on a machine with autoconf, automake, etc.
* Compiling ntp_parser.y using BSD make correctly places ntp_parser.h
  in the top-level ntpd directory instead of A.*/ntpd.
* bootstrap script updated to remove potentially stale .deps dirs.
* Remove unneeded Makefile.am files from the lib/isc/include tree.
(4.2.5p221) 2009/09/26 Released by Harlan Stenn <stenn@ntp.org>
* [Bug 1316] segfault if refclock_nmea can't open file.
* [Bug 1317] Distribute cvo.sh.
(4.2.5p220) 2009/09/25 Released by Harlan Stenn <stenn@ntp.org>
* Rearrange libisc code to match the upstream layout in BIND.  This is
  step one of two, changing the layout but keeping our existing libisc.
(4.2.5p219) 2009/09/24 Released by Harlan Stenn <stenn@ntp.org>
* [Bug 1315] "interface ignore 0.0.0.0" is ignored.
* add implicit "nic ignore all" rule before any rules from ntp.conf, so
  "nic listen eth0" alone means the same as "-I eth0".
* add wildcard match class for interface/nic rules.
* fix mistaken carryover of prefixlen from one rule to the next.
* Ensure IPv6 localhost address ::1 is included in libisc's Windows IPv6
  address enumeration, allowing ntpq and ntpdc's hardcoding to 127.0.0.1
  on Windows to end.
(4.2.5p218) 2009/09/21 Released by Harlan Stenn <stenn@ntp.org>
* [Bug 1314] saveconfig emits -4 and -6 on when not given.
* correct parsing and processing of setvar directive.
* highlight location of ntpq :config syntax errors with ^.
* clarify (former) NO_ARG, SINGLE_ARG, MULTIPLE_ARG renaming to
  FOLLBY_TOKEN, FOLLBY_STRING, FOLLBY_STRINGS_TO_EOC.
* parser, saveconfig cleanup to store T_ identifiers in syntax tree.
(4.2.5p217) 2009/09/20 Released by Harlan Stenn <stenn@ntp.org>
* [Bug 1300] reject remote configuration of dangerous items.
(4.2.5p216) 2009/09/19 Released by Harlan Stenn <stenn@ntp.org>
* [Bug 1312] ntpq/ntpdc MD5 passwords truncated to 8 chars on Suns.
* CID 10 missing free(up); in refclock_palisade.c error return, again.
* CID 83 added assertion to demonstrate config_nic_rules() does not
  call strchr(NULL, '/').
(4.2.5p215) 2009/09/18 Released by Harlan Stenn <stenn@ntp.org>
* [Bug 1292] Workaround last VC6 unsigned __int64 kink.
(4.2.5p214) 2009/09/17 Released by Harlan Stenn <stenn@ntp.org>
* [Bug 1303] remove top-level "autokey" directive.
* use "nic listen 192.168.0.0/16" instead of
  "nic listen 192.168.0.0 prefixlen 16".
(4.2.5p213) 2009/09/16 Released by Harlan Stenn <stenn@ntp.org>
* [Bug 1310] fix Thunderbolt mode in refclock_palisade.c
(4.2.5p212) 2009/09/15 Released by Harlan Stenn <stenn@ntp.org>
* [Bug 983] add interface [listen | ignore | drop] ... directive.
* [Bug 1243] MD5auth_setkey zero-fills key from first zero octet.
* [Bug 1295] leftover fix, do not crash on exit in free_config_trap()
  when "trap 1.2.3.4" is used without any further options.
* [Bug 1311] 4.2.5p211 doesn't build in no-debug mode.
* document interface (alias nic) and unpeer.
* Correct syntax error line & column numbers.
* CID 79: kod_init_kod_db() fails to fclose(db_s) in two error paths.
* CID 80: attempt to quiet Coverity false positive re: leaking "reason"
  in main().
* Documentation updates from Dave Mills.
* CID 81: savedconfig leaked in save_config().
* Make the code agree with the spec and the book (Dave Mills).
(4.2.5p211) 2009/09/14 Released by Harlan Stenn <stenn@ntp.org>
* [Bug 663] respect ntpq -c and -p order on command line.
* [Bug 1292] more VC6 unsigned __int64 workarounds.
* [Bug 1296] Added Support for Trimble Acutime Gold.
(4.2.5p210) 2009/09/06 Released by Harlan Stenn <stenn@ntp.org>
* [Bug 1294] Use OPENSSL_INC and OPENSSL_LIB macros for Windows
  and remove unnecessary reference to applink.c for Windows
* [Bug 1295] trap directive options are not optional.
* [Bug 1297] yylex() must always set yylval before returning.
(4.2.5p209) 2009/09/01 Released by Harlan Stenn <stenn@ntp.org>
* [Bug 1290] Fix to use GETTIMEOFDAY macro
* [Bug 1289] Update project files for VC6, VS2003, VS2005, VS 2008
(4.2.5p208) 2009/08/30 Released by Harlan Stenn <stenn@ntp.org>
* [Bug 1293] make configuration dumper ready for release, specifically:
* rename ntpq dumpcfg command to "saveconfig".
* require authentication for saveconfig.
* "restrict ... nomodify" prevents saveconfig and :config.
* "saveconfig ." shorthand to save to startup configuration file.
* support strftime() substitution in saveconfig arg to timestamp
  the output filename, for example "saveconfig %Y%m%d-%H%M%S.conf".
* display saveconfig response message from ntpd in ntpq.
* save output filename in "savedconfig" variable, fetched with ntpq -c
  "rv 0 savedconfig".
* document saveconfig in html/ntpq.html.
* add ./configure --disable-saveconfig to build a smaller ntpd.
* log saveconfig failures and successes to syslog.
(4.2.5p207) 2009/08/29 Released by Harlan Stenn <stenn@ntp.org>
* [Bug 1292] Minor Windows source tweaks for VC6-era SDK headers.
(4.2.5p206) 2009/08/26 Released by Harlan Stenn <stenn@ntp.org>
* accopt.html typo fixes from Dave Mills.
* [Bug 1283] default to remembering KoD in sntp.
* clean up numerous sntp/kod_management.c bugs.
* use all addresses resolved from each DNS name in sntp.
(4.2.5p205) 2009/08/18 Released by Harlan Stenn <stenn@ntp.org>
* accopt.html typo fixes from Dave Mills.
* [Bug 1285] Log ntpq :config/config-from-file events.
* [Bug 1286] dumpcfg omits statsdir, mangles filegen.
(4.2.5p204) 2009/08/17 Released by Harlan Stenn <stenn@ntp.org>
* [Bug 1284] infinite loop in ntpd dumping more than one trustedkey
(4.2.5p203) 2009/08/16 Released by Harlan Stenn <stenn@ntp.org>
* Add ntpq -c dumpcfg, Google Summer of Code project of Max Kuehn
(4.2.5p202) 2009/08/14 Released by Harlan Stenn <stenn@ntp.org>
* install the binary and man page for sntp.
(4.2.5p201) 2009/08/13 Released by Harlan Stenn <stenn@ntp.org>
* sntp: out with the old, in with the new.
(4.2.5p200) 2009/08/12 Released by Harlan Stenn <stenn@ntp.org>
* [Bug 1281] Build ntpd on Windows without big SDK download, burn,
  and install by checking in essentially unchanging messages.mc build
  products to avoid requiring mc.exe, which is not included with VC++
  2008 EE.
(4.2.5p199) 2009/08/09 Released by Harlan Stenn <stenn@ntp.org>
* [Bug 1279] Cleanup for warnings from Veracode static analysis.
(4.2.5p198) 2009/08/03 Released by Harlan Stenn <stenn@ntp.org>
* Upgrade to autogen-5.9.9-pre5.
(4.2.5p197) 2009/07/30 Released by Harlan Stenn <stenn@ntp.org>
* The build script now has . at the end of PATH for config.guess.
(4.2.5p196) 2009/07/29 Released by Harlan Stenn <stenn@ntp.org>
* [Bug 1272] gsoc_sntp IPv6 build problems under HP-UX 10.
* [Bug 1273] CID 10: Palisade leaks unit struct in error path.
* [Bug 1274] CID 67: ensure resolve_hosts() output count and pointers
  are consistent.
* [Bug 1275] CID 45: CID 46: old sntp uses uninitialized guesses[0],
  precs[0].
* [Bug 1276] CID 52: crypto_xmit() may call crypto_alice[23]()
  with NULL peer.
(4.2.5p195) 2009/07/27 Released by Harlan Stenn <stenn@ntp.org>
* cvo.sh: Add support for CentOS, Fedora, Slackware, SuSE, and QNX.
(4.2.5p194) 2009/07/26 Released by Harlan Stenn <stenn@ntp.org>
* Documentation updates from Dave Mills.
* Use scripts/cvo.sh in the build script to get better subdir names.
(4.2.5p193) 2009/07/25 Released by Harlan Stenn <stenn@ntp.org>
* [Bug 1261] CID 34: simulate_server() rbuf.msg_flags uninitialized.
* [Bug 1262] CID 35: xpkt.mac uninitialized in simulate_server().
* [Bug 1263] CID 37: CID 38: CID 40: CID 43: multiple refclocks
  uninitialized tm_zone (arc, chronolog, dumbclock, pcf).
* [Bug 1264] CID 64: gsoc_sntp on_wire() frees wrong ptr receiving KoD.
* [Bug 1265] CID 65: CID 66: gsoc_sntp on_wire() leaks x_pkt, r_pkt.
* [Bug 1266] CID 39: datum_pts_start() uninitialized arg.c_ospeed.
* [Bug 1267] CID 44: old sntp handle_saving() writes stack garbage to
  file when clearing.
* [Bug 1268] CID 63: resolve_hosts() leaks error message buffer.
* [Bug 1269] CID 74: use assertion to ensure move_fd() does not return
  negative descriptors.
* [Bug 1270] CID 70: gsoc_sntp recv_bcst_data mdevadr.ipv6mr_interface
  uninitialized.
(4.2.5p192) 2009/07/24 Released by Harlan Stenn <stenn@ntp.org>
* [Bug 965] CID 42: ss_family uninitialized.
* [Bug 1250] CID 53: kod_init_kod_db() overruns kod_db malloc'd buffer.
* [Bug 1251] CID 68: search_entry() mishandles dst argument.
* [Bug 1252] CID 32: Quiet Coverity warning with assertion.
* [Bug 1253] CID 50: gsoc_sntp/crypto.c auth_init() always returns a
  list with one entry.
* [Bug 1254] CID 56: tv_to_str() leaks a struct tm each call.
* [Bug 1255] CID 55: pkt_output() leaks a copy of each packet.
* [Bug 1256] CID 51: Coverity doesn't recognize our assertion macros as
  terminal.
* [Bug 1257] CID 57: gsoc_sntp auth_init() fails to fclose(keyfile).
* [Bug 1258] CID 54: gsoc_sntp resolve_hosts() needs simplification.
* [Bug 1259] CID 59: gsoc_sntp recv_bcast_data() fails to free(rdata)
  on error paths.
* [Bug 1260] CID 60: gsoc_sntp recvpkt() fails to free(rdata).
* Updated to AutoGen-5.9.9pre2.
(4.2.5p191) 2009/07/21 Released by Harlan Stenn <stenn@ntp.org>
* Updated to AutoGen-5.9.9pre1.
(4.2.5p190) 2009/07/20 Released by Harlan Stenn <stenn@ntp.org>
* Updated to AutoGen-5.9.8.
* [Bug 1248] RES_MSSNTP typo in ntp_proto.c.
* [Bug 1246] use a common template for singly-linked lists, convert most
  doubly-linked lists to singly-linked.
* Log warning about signd blocking when restrict mssntp used.
(4.2.5p189) 2009/07/16 Released by Harlan Stenn <stenn@ntp.org>
* Documentation cleanup from Dave Mills.
(4.2.5p188) 2009/07/15 Released by Harlan Stenn <stenn@ntp.org>
* [Bug 1245] Broken xmt time sent in fast_xmit() of 4.2.5p187.
(4.2.5p187) 2009/07/11 Released by Harlan Stenn <stenn@ntp.org>
* [Bug 1042] multicast listeners IPv4+6 ignore new interfaces.
* [Bug 1237] Windows serial code treat CR and LF both as line
  terminators.
* [Bug 1238] use fudge time2 for serial timecode offset in NMEA driver.
* [Bug 1242] Remove --enable-wintime, symmetric workaround is now
  always enabled.
* [Bug 1244] NTP_INSIST(fd != maxactivefd) failure in intres child
* Added restrict keyword "mssntp" for Samba4 DC operation, by Dave Mills.
(4.2.5p186) 2009/07/08 Released by Harlan Stenn <stenn@ntp.org>
* ntp_proto.c cleanup from Dave Mills.
(4.2.5p185) 2009/07/01 Released by Harlan Stenn <stenn@ntp.org>
* Documentation updates from Dave Mills.
* [Bug 1234] convert NMEA driver to use common PPSAPI code.
* timepps-Solaris.h pps_handle_t changed from pointer to scalar
* Spectracom refclock added to Windows port of ntpd
* [Bug 1236] Declaration order fixed.
* Bracket private ONCORE debug statements with #if 0 rather than #ifdef
  DEBUG
* Delete ONCORE debug statement that is now handled elsewhere.
(4.2.5p184) 2009/06/24 Released by Harlan Stenn <stenn@ntp.org>
* [Bug 1233] atom refclock fudge time1 sign flipped in 4.2.5p164.
(4.2.5p183) 2009/06/23 Released by Harlan Stenn <stenn@ntp.org>
* [Bug 1196] setsockopt(SO_EXCLUSIVEADDRUSE) can fail on Windows 2000
  and earlier with WSAINVAL, do not log a complaint in that case.
* [Bug 1210] ONCORE driver terminates ntpd without logging a reason.
* [Bug 1218] Correct comment in refclock_oncore on /etc/ntp.oncore*
  configuration file search order.
* Change ONCORE driver to log using msyslog as well as to any
  clockstats file.
* [Bug 1231] ntpsnmpd build fails after sockaddr union changes.
(4.2.5p182) 2009/06/18 Released by Harlan Stenn <stenn@ntp.org>
* Add missing header dependencies to the ntpdc layout verification.
* prefer.html updates from Dave Mills.
* [Bug 1205] Add ntpd --usepcc and --pccfreq options on Windows
* [Bug 1215] unpeer by association ID
* [Bug 1225] Broadcast address miscalculated on Windows 4.2.5p180
* [Bug 1229] autokey segfaults in cert_install().
* Use a union for structs sockaddr, sockaddr_storage, sockaddr_in, and
  sockaddr_in6 to remove casts and enable type checking.  Collapse
  some previously separate IPv4/IPv6 paths into a single codepath.
(4.2.5p181) 2009/06/06 Released by Harlan Stenn <stenn@ntp.org>
* [Bug 1206] Required compiler changes for Windows
* [Bug 1084] PPSAPI for ntpd on Windows with DLL backends
* [Bug 1204] Unix-style refclock device paths on Windows
* [Bug 1205] partial fix, disable RDTSC use by default on Windows
* [Bug 1208] decodenetnum() buffer overrun on [ with no ]
* [Bug 1211] keysdir free()d twice #ifdef DEBUG
* Enable ONCORE, ARCRON refclocks on Windows (untested)
(4.2.5p180) 2009/05/29 Released by Harlan Stenn <stenn@ntp.org>
* [Bug 1200] Enable IPv6 in Windows port
* Lose FLAG_FIXPOLL, from Dave Mills.
(4.2.5p179) 2009/05/23 Released by Harlan Stenn <stenn@ntp.org>
* [Bug 1041] xmt -> aorg timestamp cleanup from Dave Mills,
  reported by Dave Hart.
* [Bug 1193] Compile error: conflicting types for emalloc.
* [Bug 1196] VC6 winsock2.h does not define SO_EXCLUSIVEADDRUSE.
* Leap/expire cleanup from Dave Mills.
(4.2.5p178) 2009/05/21 Released by Harlan Stenn <stenn@ntp.org>
* Provide erealloc() and estrdup(), a la emalloc().
* Improve ntp.conf's parser error messages.
* [Bug 320] "restrict default ignore" does not affect IPv6.
* [Bug 1192] "restrict -6 ..." reports a syntax error.
(4.2.5p177) 2009/05/18 Released by Harlan Stenn <stenn@ntp.org>
* Include 4.2.4p7
* [Bug 1174] nmea_shutdown assumes that nmea has a unit assigned
* [Bug 1190] NMEA refclock fudge flag4 1 obscures position in timecode
* Update NMEA refclock documentation in html/drivers/driver20.html
(4.2.5p176) 2009/05/13 Released by Harlan Stenn <stenn@ntp.org>
* [Bug 1154] mDNS registration should be done later, repeatedly and only
  if asked for. (second try for fix)
(4.2.5p175) 2009/05/12 Released by Harlan Stenn <stenn@ntp.org>
* Include 4.2.4p7-RC7
* [Bug 1180] ntpd won't start with more than ~1000 interfaces
* [Bug 1182] Documentation typos and missing bits.
* [Bug 1183] COM port support should extend past COM3
* [Bug 1184] ntpd is deaf when restricted to second IP on the same net
* Clean up configure.ac NTP_CACHEVERSION interface, display cache
  version when clearing.  Fixes a regression.
(4.2.5p174) 2009/05/09 Released by Harlan Stenn <stenn@ntp.org>
* Stale leapsecond file fixes from Dave Mills.
(4.2.5p173) 2009/05/08 Released by Harlan Stenn <stenn@ntp.org>
* Include 4.2.4p7-RC6
(4.2.5p172) 2009/05/06 Released by Harlan Stenn <stenn@ntp.org>
* [Bug 1175] Instability in PLL daemon mode.
* [Bug 1176] refclock_parse.c does not compile without PPSAPI.
(4.2.5p171) 2009/05/04 Released by Harlan Stenn <stenn@ntp.org>
* Autokey documentation cleanup from Dave Mills.
* [Bug 1171] line editing libs found without headers (Solaris 11)
* [Bug 1173] NMEA refclock fails with Solaris PPSAPI
* Fix problem linking msntp on Solaris when sntp subdir is configured
  before parent caused by different gethostent library search order.
* Do not clear config.cache when it is  empty.
(4.2.5p170) 2009/05/02 Released by Harlan Stenn <stenn@ntp.org>
* [Bug 1152] adjust PARSE to new refclock_pps logic
* Include 4.2.4p7-RC5
* loopfilter FLL/PLL crossover cleanup from Dave Mills.
* Documentation updates from Dave Mills.
* ntp-keygen cleanup from Dave Mills.
* crypto API cleanup from Dave Mills.
* Add NTP_CACHEVERSION mechanism to ignore incompatible config.cache
* Enable gcc -Wstrict-overflow for gsoc_sntp as well
(4.2.5p169) 2009/04/30 Released by Harlan Stenn <stenn@ntp.org>
* [Bug 1171] Note that we never look for -lreadline by default.
* [Bug 1090] Fix bogus leap seconds in refclock_hpgps.
(4.2.5p168) 2009/04/29 Released by Harlan Stenn <stenn@ntp.org>
* Include 4.2.4p7-RC4
* [Bug 1169] quiet compiler warnings
* Re-enable gcc -Wstrict-prototypes when not building with OpenSSL
* Enable gcc -Wstrict-overflow
* ntpq/ntpdc emit newline after accepting password on Windows
* Updates from Dave Mills:
* ntp-keygen.c: Updates.
* Fix the error return and syslog function ID in refclock_{param,ppsapi}.
* Make sure syspoll is within the peer's minpoll/maxpoll bounds.
* ntp_crypto.c: Use sign_siglen, not len. sign key filename cleanup.
* Bump NTP_MAXEXTEN from 1024 to 2048, update values for some field lengths.
* m4/ntp_lineeditlibs.m4: fix warnings from newer Autoconf
* [Bug 1166] Remove truncation of position (blanking) code in refclock_nmea.c
(4.2.5p167) 2009/04/26 Released by Harlan Stenn <stenn@ntp.org>
* Crypto cleanup from Dave Mills.
(4.2.5p166) 2009/04/25 Released by Harlan Stenn <stenn@ntp.org>
* [Bug 1165] Clean up small memory leaks in the  config file parser
* Correct logconfig keyword declaration to MULTIPLE_ARG
* Enable filename and line number leak reporting on Windows when built
  DEBUG for all the typical C runtime allocators such as calloc,
  malloc, and strdup.  Previously only emalloc calls were covered.
* Add DEBUG-only code to free dynamically allocated memory that would
  otherwise remain allocated at ntpd exit, to allow less forgivable
  leaks to stand out in leaks reported after exit.
* Ensure termination of strings in ports/winnt/libisc/isc_strerror.c
  and quiet compiler warnings.
* [Bug 1057] ntpdc unconfig failure
* [Bug 1161] unpeer AKA unconfig command for ntpq :config
* PPS and crypto cleanup in ntp_proto.c from Dave Mills.
(4.2.5p165) 2009/04/23 Released by Harlan Stenn <stenn@ntp.org>
* WWVB refclock cleanup from Dave Mills.
* Code cleanup: requested_key -> request_key.
* [Bug 833] ignore whitespace at end of remote configuration lines
* [Bug 1033] ntpdc/ntpq crash prompting for keyid on Windows
* [Bug 1028] Support for W32Time authentication via Samba.
* quiet ntp_parser.c malloc redeclaration warning
* Mitigation and PPS/PPSAPI cleanup from Dave Mills.
* Documentation updates from Dave Mills.
* timepps-Solaris.h patches from Dave Hart.
(4.2.5p164) 2009/04/22 Released by Harlan Stenn <stenn@ntp.org>
* Include 4.2.4p7-RC3
* PPS/PPSAPI cleanup from Dave Mills.
* Documentation updates from Dave Mills.
* [Bug 1125] C runtime per-thread initialization on Windows
* [Bug 1152] temporarily disable refclock_parse, refclock_true until
  maintainers can repair build break from pps_sample()
* [Bug 1153] refclock_nmea should not mix UTC with GPS time
* [Bug 1159] ntpq overlap diagnostic message test buggy
(4.2.5p163) 2009/04/10 Released by Harlan Stenn <stenn@ntp.org>
(4.2.5p162) 2009/04/09 Released by Harlan Stenn <stenn@ntp.org>
* Documentation updates from Dave Mills.
* Mitigation and PPS cleanup from Dave Mills.
* Include 4.2.4p7-RC2
* [Bug 216] New interpolation scheme for Windows eliminates 1ms jitter
* remove a bunch of #ifdef SYS_WINNT from portable code
* 64-bit time_t cleanup for building on newer Windows compilers
* Only set CMOS clock during ntpd exit on Windows if the computer is
  shutting down or restarting.
* [Bug 1148] NMEA reference clock improvements
* remove deleted gsoc_sntp/utilities.o from repository so that .o build
  products can be cleaned up without corrupting the repository.
(4.2.5p161) 2009/03/31 Released by Harlan Stenn <stenn@ntp.org>
* Documentation updates from Dave Mills.
(4.2.5p160) 2009/03/30 Released by Harlan Stenn <stenn@ntp.org>
* [Bug 1141] refclock_report missing braces cause spurious "peer event:
  clock clk_unspec" log entries
* Include 4.2.4p7-RC1
(4.2.5p159) 2009/03/28 Released by Harlan Stenn <stenn@ntp.org>
* "bias" changes from Dave Mills.
(4.2.5p158) 2009/01/30 Released by Harlan Stenn <stenn@ntp.org>
* Fix [CID 72], a typo introduced at the latest fix to prettydate.c.
(4.2.5p157) 2009/01/26 Released by Harlan Stenn <stenn@ntp.org>
* Cleanup/fixes for ntp_proto.c and ntp_crypto.c from Dave Mills.
(4.2.5p156) 2009/01/19 Released by Harlan Stenn <stenn@ntp.org>
* [Bug 1118] Fixed sign extension for 32 bit time_t in caljulian() and prettydate().
  Fixed some compiler warnings about missing prototypes.
  Fixed some other simple compiler warnings.
* [Bug 1119] [CID 52] Avoid a possible null-dereference in ntp_crypto.c.
* [Bug 1120] [CID 51] INSIST that peer is non-null before we dereference it.
* [Bug 1121] [CID 47] double fclose() in ntp-keygen.c.
(4.2.5p155) 2009/01/18 Released by Harlan Stenn <stenn@ntp.org>
* Documentation updates from Dave Mills.
* CHU frequency updates.
* Design assertion fixes for ntp_crypto.c from Dave Mills.
(4.2.5p154) 2009/01/13 Released by Harlan Stenn <stenn@ntp.org>
* [Bug 992] support interface event change on Linux from
  Miroslav Lichvar.
(4.2.5p153) 2009/01/09 Released by Harlan Stenn <stenn@ntp.org>
* Renamed gsoc_sntp/:fetch-stubs to gsoc_sntp/fetch-stubs to avoid
  file name problems under Windows.
  Removed German umlaut from log msg for 4.2.5p142.
(4.2.5p152) 2009/01/08 Released by Harlan Stenn <stenn@ntp.org>
* Include 4.2.4p6: 2009/01/08 Released by Harlan Stenn <stenn@ntp.org>
(4.2.5p151) 2008/12/23 Released by Harlan Stenn <stenn@ntp.org>
* Stats file logging cleanup from Dave Mills.
(4.2.5p150) 2008/12/15 Released by Harlan Stenn <stenn@ntp.org>
* [Bug 1099] Fixed wrong behaviour in sntp's crypto.c.
* [Bug 1103] Fix 64-bit issues in the new calendar code.
(4.2.5p149) 2008/12/05 Released by Harlan Stenn <stenn@ntp.org>
* Fixed mismatches in data types and OID definitions in ntpSnmpSubAgent.c
* added a premliminary MIB file to ntpsnmpd (ntpv4-mib.mib)
(4.2.5p148) 2008/12/04 Released by Harlan Stenn <stenn@ntp.org>
* [Bug 1070] Fix use of ntpq_parsestring() in ntpsnmpd.
(4.2.5p147) 2008/11/27 Released by Harlan Stenn <stenn@ntp.org>
* Update gsoc_sntp's GCC warning code.
(4.2.5p146) 2008/11/26 Released by Harlan Stenn <stenn@ntp.org>
* Update Solaris CFLAGS for gsoc_sntp.
(4.2.5p145) 2008/11/20 Released by Harlan Stenn <stenn@ntp.org>
* Deal with time.h for sntp under linux.
* Provide rpl_malloc() for sntp for systems that need it.
* Handle ss_len and socklen type for sntp.
* Fixes to the sntp configure.ac script.
* Provide INET6_ADDRSTRLEN if it is missing.
* [Bug 1095] overflow in caljulian.c.
(4.2.5p144) 2008/11/19 Released by Harlan Stenn <stenn@ntp.org>
* Use int32, not int32_t.
* Avoid the sched*() functions under OSF - link problems.
(4.2.5p143) 2008/11/17 Released by Harlan Stenn <stenn@ntp.org>
* sntp cleanup and fixes.
(4.2.5p142) 2008/11/16 Released by Harlan Stenn <stenn@ntp.org>
* Imported GSoC SNTP code from Johannes Maximilian Kuehn.
(4.2.5p141) 2008/11/13 Released by Harlan Stenn <stenn@ntp.org>
* New caltontp.c and calyearstart.c from Juergen Perlinger.
(4.2.5p140) 2008/11/12 Released by Harlan Stenn <stenn@ntp.org>
* Cleanup lint from the ntp_scanner files.
* [Bug 1011] gmtime() returns NULL on windows where it would not under Unix.
* Updated caljulian.c and prettydate.c from Juergen Perlinger.
(4.2.5p139) 2008/11/11 Released by Harlan Stenn <stenn@ntp.org>
* Typo fix to driver20.html.
(4.2.5p138) 2008/11/10 Released by Harlan Stenn <stenn@ntp.org>
* [Bug 474] --disable-ipv6 is broken.
* IPv6 interfaces were being looked for twice.
* SHM driver grabs more samples, add clockstats
* decode.html and driver20.html updates from Dave Mills.
(4.2.5p137) 2008/11/01 Released by Harlan Stenn <stenn@ntp.org>
* [Bug 1069] #undef netsnmp's PACKAGE_* macros.
* [Bug 1068] Older versions of netsnmp do not have netsnmp_daemonize().
(4.2.5p136) 2008/10/27 Released by Harlan Stenn <stenn@ntp.org>
* [Bug 1078] statsdir configuration parsing is broken.
(4.2.5p135) 2008/09/23 Released by Harlan Stenn <stenn@ntp.org>
* [Bug 1072] clock_update should not allow updates older than sys_epoch.
(4.2.5p134) 2008/09/17 Released by Harlan Stenn <stenn@ntp.org>
* Clean up build process for ntpsnmpd.
(4.2.5p133) 2008/09/16 Released by Harlan Stenn <stenn@ntp.org>
* Add options processing to ntpsnmpd.
* [Bug 1062] Check net-snmp headers before deciding to build ntpsnmpd.
* Clean up the libntpq.a build.
* Regenerate ntp_parser.[ch] from ntp_parser.y
(4.2.5p132) 2008/09/15 Released by Harlan Stenn <stenn@ntp.org>
* [Bug 1067] Multicast DNS service registration must come after the fork
  on Solaris.
* [Bug 1066] Error messages should log as errors.
(4.2.5p131) 2008/09/14 Released by Harlan Stenn <stenn@ntp.org>
* [Bug 1065] Re-enable support for the timingstats file.
(4.2.5p130) 2008/09/13 Released by Harlan Stenn <stenn@ntp.org>
* [Bug 1064] Implement --with-net-snmp-config=progname
* [Bug 1063] ntpSnmpSubagentObject.h is missing from the distribution.
(4.2.5p129) 2008/09/11 Released by Harlan Stenn <stenn@ntp.org>
* Quiet some libntpq-related warnings.
(4.2.5p128) 2008/09/08 Released by Harlan Stenn <stenn@ntp.org>
* Import Heiko Gerstung's GSoC2008 NTP MIB daemon.
(4.2.5p127) 2008/09/01 Released by Harlan Stenn <stenn@ntp.org>
* Regenerate ntpd/ntp_parser.c
(4.2.5p126) 2008/08/31 Released by Harlan Stenn <stenn@ntp.org>
* Stop libtool-1.5 from looking for C++ or Fortran.
* [BUG 610] Documentation update for NMEA reference clock driver.
* [Bug 828] Fix IPv4/IPv6 address parsing.
* Changes from Dave Mills:
  Documentation updates.
  Fix a corner case where a frequency update was reported but not set.
  When LEAP_NOTINSYNC->LEAP_NOWARNING, call crypto_update() if we have
  crypto_flags.
(4.2.5p125) 2008/08/18 Released by Harlan Stenn <stenn@ntp.org>
* [Bug 1052] Add linuxPPS support to ONCORE driver.
(4.2.5p124) 2008/08/17 Released by Harlan Stenn <stenn@ntp.org>
* Documentation updates from Dave Mills.
* Include 4.2.4p5: 2008/08/17 Released by Harlan Stenn <stenn@ntp.org>
* [Bug 861] leap info was not being transmitted.
* [Bug 1046] refnumtoa.c is using the wrong header file.
* [Bug 1047] enable/disable options processing fix.
* header file cleanup.
* [Bug 1037] buffer in subroutine was 1 byte short.
* configure.ac: cleanup, add option for wintime, and lay the groundwork
  for the changes needed for bug 1028.
* Fixes from Dave Mills: 'bias' and 'interleave' work.  Separate
  phase and frequency discipline (for long poll intervals).  Update
  TAI function to match current leapsecond processing.
* Documentation updates from Dave Mills.
* [Bug 1037] Use all 16 of the MD5 passwords generated by ntp-keygen.
* Fixed the incorrect edge parameter being passed to time_pps_kcbind in
  NMEA refclock driver.
* [Bug 399] NMEA refclock driver does not honor time1 offset if flag3 set.
* [Bug 985] Modifications to NMEA reference clock driver to support Accord
  GPS Clock.
* poll time updates from Dave Mills.
* local refclock documentation updates from Dave Mills.
* [Bug 1022] Fix compilation problems with yesterday's commit.
* Updates and cleanup from Dave Mills:
  I've now spent eleven months of a sabbatical year - 7 days a week, 6-10
  hours most days - working on NTP. I have carefully reviewed every major
  algorithm, examined its original design and evolution from that design.
  I've trimmed off dead code and briar patches and did zillions of tests
  contrived to expose evil vulnerabilities. The development article is in
  rather good shape and should be ready for prime time.

  1. The protostats statistics files have been very useful in exposing
  little twitches and turns when something hiccups, like a broken PPS
  signal. Most of what used to be syslog messages are now repackaged as
  protostats messages with optional syslog as well. These can also be sent
  as traps which might be handy to tiggle a beeper or celltext. These, the
  sysstats files and cryptostats files reveal the ambient health of a busy
  server, monitor traffic and error counts and spot crypto attacks.

  2. Close inspection of the clock discipline behavior at long poll
  intervals (36 h) showed it not doing as well as it should. I redesigned
  the FLL loop to improve nominal accuracy from  several tens of
  milliseconds to something less than ten milliseconds.

  3. Autokey (again). The enhanced error checking was becoming a major
  pain. I found a way to toss out gobs of ugly fat code and replace the
  function with a much simpler and more comprehensive scheme. It resists
  bait-and-switch attacks and quickly detect cases when the protocol is
  not correctly synchronized.

  4. The interface code for the kernel PPS signal was not in sync with the
  kernel code itself. Some error checks were duplicated and some
  ineffective. I found none of the PPS-capable drivers, including the atom
  driver, do anything when the prefer peer fails; the kernel PPS signal
  remains in control. The atom driver now disables the kernel PPS when the
  prefer peer comes bum. This is important when the prefer peer is not a
  reference clock but a remote NTP server.

  5. The flake restrict bit turned out to be really interesting,
  especially with symmtric modes and of those especially those using
  Autokey. Small changes in the recovery procedures when packets are lost
  now avoid almost all scenarios which previously required protocol resets.

  6. I've always been a little uncomfortable when using the clock filter
  with long poll intervals because the samples become less and less
  correlated as the sample age exceeds the Allan intercept. Various
  schemes have been used over the years to cope with this fact. The latest
  one and the one that works the best is to use a modified sort metric
  where the delay is used when the age of the sample is less than the
  intercept and the sum of delay and dispersion above that. The net result
  is that, at small poll intervals the algorithm operates as a minimum
  filter, while at larger poll intervals it morphs to FIFO. Left
  unmodified, a sample could be used when twelve days old. This along with
  the FLL modifications has made a dramatic improvement at large poll
  intervals.

- [Backward Incompatible] The 'state' variable is no longer reported or
  available via ntpq output.  The following system status bit names
  have been changed:
  - sync_alarm -> leap_alarm
  - sync_atomic -> sync_pps
  - sync_lf_clock -> sync_lf_radio
  - sync_hf_clock -> sync_hf_radio
  - sync_uhf_clock -> sync_uhf_radio
  - sync_local_proto -> sync_local
  - sync_udp/time -> sync_other
  Other names have been changed as well.  See the change history for
  libntp/statestr.c for more details.
  Other backward-incompatible changes in ntpq include:
  - assID -> associd
  - rootdispersion -> rootdisp
  - pkt_head -> pkt_neader
  See the change history for other details.

* Updates and cleanup from Dave Mills.
* [Bug 995] Remove spurious ; from ntp-keygen.c.
* More cleanup and changes from Dave Mills.
* [Bug 980] Direct help to stdout.
---
(4.2.4p8) 2009/12/08 Released by Harlan Stenn <stenn@ntp.org>

* [Sec 1331] DoS with mode 7 packets - CVE-2009-3563.

---
(4.2.4p7) 2009/05/18 Released by Harlan Stenn <stenn@ntp.org>

* [Sec 1151] Remote exploit if autokey is enabled - CVE-2009-1252.
* [Bug 1187] Update the copyright date.
* [Bug 1191] ntpd fails on Win2000 - "Address already in use" after fix
  for [Sec 1149].

---
(4.2.4p7-RC7) 2009/05/12 Released by Harlan Stenn <stenn@ntp.org>

* ntp.isc.org -> ntp.org cleanup.
* [Bug 1178] Use prior FORCE_DNSRETRY behavior as needed at runtime,
  add configure --enable-ignore-dns-errors to be even more stubborn

---
(4.2.4p7-RC6) 2009/05/08 Released by Harlan Stenn <stenn@ntp.org>

* [Bug 784] Make --enable-linuxcaps the default when available
* [Bug 1179] error messages for -u/--user and -i lacking droproot
* Updated JJY reference clock driver from Takao Abe
* [Bug 1071] Log a message and exit before trying to use FD_SET with a
  descriptor larger than FD_SETSIZE, which will corrupt memory
* On corruption of the iface list head in add_interface, log and exit

---
(4.2.4p7-RC5) 2009/05/02 Released by Harlan Stenn <stenn@ntp.org>

* [Bug 1172] 4.2.4p7-RC{3,4} fail to build on linux.
* flock-build script unportable 'set -m' use removed

---
(4.2.4p7-RC4) 2009/04/29 Released by Harlan Stenn <stenn@ntp.org>

* [Bug 1167] use gcc -Winit-self only if it is understood

---
(4.2.4p7-RC3) 2009/04/22 Released by Harlan Stenn <stenn@ntp.org>

* [Bug 787] Bug fixes for 64-bit time_t on Windows
* [Bug 813] Conditional naming of Event
* [Bug 1147] System errors should be logged to msyslog()
* [Bug 1155] Fix compile problem on Windows with VS2005
* [Bug 1156] lock_thread_to_processor() should be declared in header
* [Bug 1157] quiet OpenSSL warnings, clean up configure.ac
* [Bug 1158] support for aix6.1
* [Bug 1160] MacOS X is like BSD regarding F_SETOWN

---
(4.2.4p7-RC2) 2009/04/09 Released by Harlan Stenn <stenn@ntp.org>

* [Sec 1144] limited buffer overflow in ntpq.  CVE-2009-0159
* [Sec 1149] use SO_EXCLUSIVEADDRUSE on Windows

---
(4.2.4p7-RC1) 2009/03/30 Released by Harlan Stenn <stenn@ntp.org>

* [Bug 1131] UDP sockets should not use SIGPOLL on Solaris.
* build system email address cleanup
* [Bug 774] parsesolaris.c does not compile under the new Solaris
* [Bug 873] Windows serial refclock proper TTY line discipline emulation
* [Bug 1014] Enable building with VC9 (in Visual Studio 2008,
  Visual C++ 2008, or SDK)
* [Bug 1117] Deferred interface binding under Windows works only correctly
  if FORCE_DNSRETRY is defined
* [BUG 1124] Lock QueryPerformanceCounter() client threads to same CPU
* DPRINTF macro made safer, always evaluates to a statement and will not
  misassociate an else which follows the macro.

---
(4.2.4p6) 2009/01/08 Released by Harlan Stenn <stenn@ntp.org>

* [Bug 1113] Fixed build errors with recent versions of openSSL.
* [Sec 1111] Fix incorrect check of EVP_VerifyFinal()'s return value.
* Update the copyright year.

---
(4.2.4p5) 2008/08/17 Released by Harlan Stenn <stenn@ntp.org>

* [BUG 1051] Month off by one in leap second message written to clockstats
  file fixed.
* [Bug 450] Windows only: Under original Windows NT we must not discard the
  wildcard socket to workaround a bug in NT's getsockname().
* [Bug 1038] Built-in getpass() function also prompts for password if
  not built with DEBUG.
* [Bug 841] Obsolete the "dynamic" keyword and make deferred binding
  to local interfaces the default.
  Emit a warning if that keyword is used for configuration.
* [Bug 959] Refclock on Windows not properly releasing recvbuffs.
* [Bug 993] Fix memory leak when fetching system messages.
* much cleanup, fixes, and changes from Dave Mills.
* ntp_control.c: LEAPTAB is a filestamp, not an unsigned.  From Dave Mills.
* ntp_config.c: ntp_minpoll fixes from Dave Mills.
* ntp-keygen updates from Dave Mills.
* refresh epoch, throttle, and leap cleanup from Dave Mills.
* Documentation cleanup from Dave Mills.
* [Bug 918] Only use a native md5.h if MD5Init() is available.
* [Bug 979] Provide ntptimeval if it is not otherwise present.
* [Bug 634] Re-instantiate syslog() and logfiles after the daemon fork.
* [Bug 952] Use md5 code with a friendlier license.
* [Bug 977] Fix mismatching #ifdefs for builds without IPv6.
* [Bug 830] Fix the checking order of the interface options.
* Clean up the logfile/syslog setup.
* [Bug 970] Lose obsolete -g flag to ntp-keygen.
* The -e flag to ntp-keygen can write GQ keys now, too.
* ntp_proto.c: sys_survivors and hpoll cleanup from Dave Mills.
* ntp_loopfilter.c: sys_poll cleanup from Dave Mills.
* refclock_wwv.c: maximum-likelihood digit and DSYNC fixes from Dave Mills.
* [Bug 967] preemptable associations are lost forever on a step.
* ntp_config.c: [CID 48] missing "else" clause.
* [Bug 833] ntpq config keyword is quote-mark unfriendly.
* Rename the ntpq "config" keyword to ":config".
* Dave Mills shifted some orphan processing.
* Fix typos in the [Bug 963] patch.
* bootstrap: squawk if genver fails.  Use -f with cp in case Dave does a chown.
* Remove obsolete simulator command-line options.
* ntp_request.c: [CID 36] zero sin_zero.
* [Bug 963] get_systime() is too noisy.
* [Bug 960] spurious syslog:crypto_setup:spurious crypto command
* [Bug 964] Change *-*-linux* to *-*-*linux* to allow for uclinux.
* Changes from Dave Mills:
  - ntp_util.c: cleanup.
  - ntp_timer.c: watch the non-burst packet rate.
  - ntp_request.c: cleanup.
  - ntp_restrict.c: RES_LIMITED cleanup.
  - ntp_proto.c: RES_LIMITED, rate bucktes, counters, overall cleanup.
  - ntp_peer.c: disallow peer_unconfig().
  - ntp_monitor.c: RES_LIMITED cleanup.
  - ntp_loopfilter.c: poll interval cleanup.
  - ntp_crypto.c: volley -> retry.  Cleanup TAI leap message.
  - ntp_config: average and minimum are ^2 values.
  - ntpdc: unknownversion is really "declined", not "bad version".
  - Packet retry cleanup.
* [Bug 961] refclock_tpro.c:tpro_poll() calls refclock_receive() twice.
* [Bug 957] Windows only: Let command line parameters from the Windows SCM GUI
  override the standard parameters from the ImagePath registry key.
* Added HAVE_INT32_T to the Windows config.h to avoid duplicate definitions.
* Work around a VPATH difference in FreeBSD's 'make' command.
* Update bugreport URL.
* Update -I documentation.
* [Bug 713] Fix bug reporting information.
* A bug in the application of the negative-sawtooth for 12 channel receivers.
* The removal of unneeded startup code used for the original LinuxPPS, it now
  conforms to the PPSAPI and does not need special code.
* ntp-keygen.c: Coverity fixes [CID 33,47].
* Volley cleanup from Dave Mills.
* Fuzz cleanup from Dave Mills.
* [Bug 861] Leap second cleanups from Dave Mills.
* ntpsim.c: add missing protypes and fix [CID 34], a nit.
* Upgraded bison at UDel.
* Update br-flock and flock-build machine lists.
* [Bug 752] QoS: add parse/config handling code.
* Fix the #include order in tickadj.c for picky machines.
* [Bug 752] QoS: On some systems, netinet/ip.h needs netinet/ip_systm.h.
* [Bug 752] Update the QoS tagging (code only - configuration to follow).
* Orphan mode and other protocol cleanup from Dave Mills.
* Documentation cleanup from Dave Mills.
* [Bug 940] ntp-keygen uses -v.  Disallow it as a shortcut for --version.
* more cleanup to ntp_lineeditlibs.m4.
* Documentation updates from Dave Mills.
* -ledit cleanup for ntpdc and ntpq.
* Association and other cleanup from Dave Mills.
* NTP_UNREACH changes from Dave Mills.
* Fix the readline history test.
* [Bug 931] Require -lreadline to be asked for explicitly.
* [Bug 764] When looking for -lreadline support, also try using -lncurses.
* [Bug 909] Fix int32_t errors for ntohl().
* [Bug 376/214] Enhancements to support multiple if names and IP addresses.
* [Bug 929] int32_t is undefined on Windows.  Casting wrong.
* [Bug 928] readlink missing braces.
* [Bug 788] Update macros to support VS 2005.
* ntpd/ntp_timer.c: add missing sys_tai parameter for debug printf
* [Bug 917] config parse leaves files open
* [Bug 912] detect conflicting enable/disable configuration on interfaces
  sharing an IP address
* [Bug 771] compare scopeid if available for IPv6 addresses
* Lose obsolete crypto subcommands (Dave Mills).
* WWV is an HF source, not an LF source (Dave Mills).
* [Bug 899] Only show -i/--jaildir -u/--user options if we HAVE_DROPROOT.
* [Bug 916] 'cryptosw' is undefined if built without OpenSSL.
* [Bug 891] 'restrict' config file keyword does not work (partial fix).
* [Bug 890] the crypto command seems to be required now.
* [Bug 915] ntpd cores during processing of x509 certificates.
* Crypto lint cleanup from Dave Mills.
* [Bug 897] Check RAND_status() - we may not need a .rnd file.
* Crypto cleanup from Dave Mills.
* [Bug 911] Fix error message in cmd_args.c.
* [Bug 895] Log assertion failures via syslog(), not stderr.
* Documentation updates from Dave Mills.
* Crypto cleanup from Dave Mills.
* [Bug 905] ntp_crypto.c fails to compile without -DDEBUG.
* Avoid double peer stats logging.
* ntp-keygen cleanup from Dave Mills.
* libopts needs to be built after ElectricFence.
* [Bug 894] Initialize keysdir before calling crypto_setup().
* Calysto cleanup for ntpq.
* ntp-keygen -i takes an arg.
* Cleanup and fixes from Dave Mills.
* [Bug 887] Fix error in ntp_types.h (for sizeof int != 4).
* Bug 880 bug fixes for Windows build
* Improve Calysto support.
* The "revoke" parameter is a crypto command.
* The driftfile wander threshold is a real number.
* [Bug 850] Fix the wander threshold parameter on the driftfile command.
* ntp_io.c: Dead code cleanup - Coverity View 19.
* Leap file related cleanup from Dave Mills.
* ntp_peer.c: Set peer->srcadr before (not after) calling set_peerdstadr().
* Initialize offset in leap_file() - Coverity View 17.
* Use the correct stratum on KISS codes.
* Fuzz bits cleanup.
* Show more digits in some debug printf's.
* Use drift_file_sw internally to control writing the drift file.
* Implement the wander_threshold option for the driftfile config keyword.
* reformat ntp_control.c; do not use c++ // comments.
* [Bug 629] Undo bug #629 fixes as they cause more problems than were  being
  solved
* Changes from Dave Mills: in/out-bound data rates, leapsecond cleanup,
  driftfile write cleanup, packet buffer length checks, documentation updates.
* More assertion checks and malloc()->emalloc(), courtesy of Calysto.
* [Bug 864] Place ntpd service in maintenance mode if using SMF on Solaris
* [Bug 862] includefile nesting; preserve phonelist on reconfig.
* [Bug 604] ntpd regularly dies on linux/alpha.
* more leap second infrastructure fixes from Dave Mills.
* [Bug 858] recent leapfile changes broke non-OpenSSL builds.
* Use emalloc() instead of malloc() in refclock_datum.c (Calysto).
* Start using 'design by contract' assertions.
* [Bug 767] Fast sync to refclocks wanted.
* Allow null driftfile.
* Use YYERROR_VERBOSE for the new parser, and fix related BUILT_SOURCES.
* [Bug 629] changes to ensure broadcast works including on wildcard addresses
* [Bug 853] get_node() must return a pointer to maximally-aligned memory.
* Initial leap file fixes from Dave Mills.
* [Bug 858] Recent leapfile changes broke without OPENSSL.
* Use a char for DIR_SEP, not a string.
* [Bug 850] driftfile parsing changes.
* driftfile maintenance changes from Dave Mills.  Use clock_phi instead of
  stats_write_tolerance.
* [Bug 828] refid string not being parsed correctly.
* [Bug 846] Correct includefile parsing.
* [Bug 827] New parsing code does not handle "fudge" correctly.
* Enable debugging capability in the config parser.
* [Bug 839] Crypto password not read from ntp.conf.
* Have autogen produce writable output files.
* [Bug 825] Correct logconfig -/+ keyword processing.
* [Bug 828] Correct parsing of " delimited strings.
* Cleanup FILE * usage after fclose() in ntp_filegen.c.
* [Bug 843] Windows Completion port code was incorrectly merged from -stable.
* [Bug 840] do fudge configuration AFTER peers (thus refclocks) have been
  configured.
* [Bug 824] Added new parser modules to the Windows project file.
* [Bug 832] Add libisc/log.c headers to the distribution.
* [Bug 808] Only write the drift file if we are in state 4.
* Initial import of libisc/log.c and friends.
* [Bug 826] Fix redefinition of PI.
* [Bug 825] ntp_scanner.c needs to #include <config.h> .
* [Bug 824] New parser code has some build problems with the SIM code.
* [Bug 817] Use longnames for setting ntp variables on the command-line;
  Allowing '-v' with and without an arg to disambiguate usage is error-prone.
* [Bug 822] set progname once, early.
* [Bug 819] remove erroneous #if 0 in Windows completion port code.
* The new config code missed an #ifdef for building without refclocks.
* Distribute some files needed by the new config parsing code.
* [Bug 819] Timeout for WaitForMultipleObjects was 500ms instead of INFINITE
* Use autogen 5.9.1.
* Fix clktest command-line arg processing.'
* Audio documentation updates from Dave Mills.
* New config file parsing code, from Sachin Kamboj.
* fuzz bit cleanup from Dave Mills.
* replay cleanup from Dave Mills.
* [Bug 542] Tolerate missing directory separator at EO statsdir.
* [Bug 812] ntpd should drop supplementary groups.
* [Bug 815] Fix warning compiling 4.2.5p22 under Windows with VC6.
* [Bug 740] Fix kernel/daemon startup drift anomaly.
* refclock_wwv.c fixes from Dave Mills.
* [Bug 810] Fix ntp-keygen documentation.
* [Bug 787] Bug fixes for 64-bit time_t on Windows.
* [Bug 796] Clean up duplicate #defines in ntp_control.c.
* [Bug 569] Use the correct precision for the Leitch CSD-5300.
* [Bug 795] Moved declaration of variable to top of function.
* [Bug 798] ntpq [p typo crashes ntpq/ntpdc.
* [Bug 786] Fix refclock_bancomm.c on Solaris.
* [Bug 774] parsesolaris.c does not compile under the new Solaris.
* [Bug 782] Remove P() macros from Windows files.
* [Bug 778] ntpd fails to lock with drift=+500 when started with drift=-500.
* [Bug 592] Trimble Thunderbolt GPS support.
* IRIG, CHU, WWV, WWVB refclock improvements from Dave Mills.
* [Bug 757] Lose ULONG_CONST().
* [Bug 756] Require ANSI C (function prototypes).
* codec (audio) and ICOM changes from Dave Mills.

---

* [Bug 450] Windows only: Under original Windows NT we must not discard the
  wildcard socket to workaround a bug in NT's getsockname().
* [Bug 1038] Built-in getpass() function also prompts for password if
  not built with DEBUG.
* [Bug 841] Obsolete the "dynamic" keyword and make deferred binding
  to local interfaces the default.
  Emit a warning if that keyword is used for configuration.
* [Bug 959] Refclock on Windows not properly releasing recvbuffs.
* [Bug 993] Fix memory leak when fetching system messages.
* [Bug 987] Wake up the resolver thread/process when a new interface has
  become available.
* Correctly apply negative-sawtooth for oncore 12 channel receiver.
* Startup code for original LinuxPPS removed.  LinuxPPS now conforms to
  the PPSAPI.
* [Bug 1000] allow implicit receive buffer allocation for Windows.
  fixes startup for windows systems with many interfaces.
  reduces dropped packets on network bursts.
  additionally fix timer() starvation during high load.
* [Bug 990] drop minimum time restriction for interface update interval.
* [Bug 977] Fix mismatching #ifdefs for builds without IPv6.
* Update the copyright year.
* Build system cleanup (make autogen-generated files writable).
* [Bug 957] Windows only: Let command line parameters from the Windows SCM GUI
  override the standard parameters from the ImagePath registry key.
* Fixes for ntpdate:
* [Bug 532] nptdate timeout is too long if several servers are supplied.
* [Bug 698] timeBeginPeriod is called without timeEndPeriod in some NTP tools.
* [Bug 857] ntpdate debug mode adjusts system clock when it shouldn't.
* [Bug 908] ntpdate crashes sometimes.
* [Bug 982] ntpdate(and ntptimeset) buffer overrun if HAVE_POLL_H isn't set
  (dup of 908).
* [Bug 997] ntpdate buffer too small and unsafe.
* ntpdate.c: Under Windows check whether NTP port in use under same conditions
  as under other OSs.
* ntpdate.c: Fixed some typos and indents (tabs/spaces).

(4.2.4p4) Released by Harlan Stenn <stenn@ntp.org>

* [Bug 902] Fix problems with the -6 flag.
* Updated include/copyright.def (owner and year).
* [Bug 878] Avoid ntpdc use of refid value as unterminated string.
* [Bug 881] Corrected display of pll offset on 64bit systems.
* [Bug 886] Corrected sign handling on 64bit in ntpdc loopinfo command.
* [Bug 889] avoid malloc() interrupted by SIGIO risk
* ntpd/refclock_parse.c: cleanup shutdown while the file descriptor is still
  open.
* [Bug 885] use emalloc() to get a message at the end of the memory
  unsigned types cannot be less than 0
  default_ai_family is a short
  lose trailing , from enum list
  clarify ntp_restrict.c for easier automated analysis
* [Bug 884] don't access recv buffers after having them passed to the free
  list.
* [Bug 882] allow loopback interfaces to share addresses with other
  interfaces.

---
(4.2.4p3) Released by Harlan Stenn <stenn@ntp.org>

* [Bug 863] unable to stop ntpd on Windows as the handle reference for events
  changed

---
(4.2.4p2) Released by Harlan Stenn <stenn@ntp.org>

* [Bug 854] Broadcast address was not correctly set for interface addresses
* [Bug 829] reduce syslog noise, while there fix Enabled/Disable logging
  to reflect the actual configuration.
* [Bug 795] Moved declaration of variable to top of function.
* [Bug 789] Fix multicast client crypto authentication and make sure arriving
  multicast packets do not disturb the autokey dance.
* [Bug 785] improve handling of multicast interfaces
  (multicast routers still need to run a multicast routing software/daemon)
* ntpd/refclock_parse.c: cleanup shutdown while the file descriptor is still
  open.
* [Bug 885] use emalloc() to get a message at the end of the memory
  unsigned types cannot be less than 0
  default_ai_family is a short
  lose trailing , from enum list
* [Bug 884] don't access recv buffers after having them passed to the free list.
* [Bug 882] allow loopback interfaces to share addresses with other interfaces.
* [Bug 527] Don't write from source address length to wrong location
* Upgraded autogen and libopts.
* [Bug 811] ntpd should not read a .ntprc file.

---
(4.2.4p1) (skipped)

---
(4.2.4p0) Released by Harlan Stenn <stenn@ntp.org>

* [Bug 793] Update Hans Lambermont's email address in ntpsweep.
* [Bug 776] Remove unimplemented "rate" flag from ntpdate.
* [Bug 586] Avoid lookups if AI_NUMERICHOST is set.
* [Bug 770] Fix numeric parameters to ntp-keygen (Alain Guibert).
* [Bug 768] Fix io_setbclient() error message.
* [Bug 765] Use net_bind_service capability on linux.
* [Bug 760] The background resolver must be aware of the 'dynamic' keyword.
* [Bug 753] make union timestamp anonymous (Philip Prindeville).
* confopt.html: move description for "dynamic" keyword into the right section.
* pick the right type for the recv*() length argument.

---
(4.2.4) Released by Harlan Stenn <stenn@ntp.org>

* monopt.html fixes from Dave Mills.
* [Bug 452] Do not report kernel PLL/FLL flips.
* [Bug 746] Expert mouseCLOCK USB v2.0 support added.'
* driver8.html updates.
* [Bug 747] Drop <NOBR> tags from ntpdc.html.
* sntp now uses the returned precision to control decimal places.
* sntp -u will use an unprivileged port for its queries.
* [Bug 741] "burst" doesn't work with !unfit peers.
* [Bug 735] Fix a make/gmake VPATH issue on Solaris.
* [Bug 739] ntpd -x should not take an argument.
* [Bug 737] Some systems need help providing struct iovec.
* [Bug 717] Fix libopts compile problem.
* [Bug 728] parse documentation fixes.
* [Bug 734] setsockopt(..., IP_MULTICAST_IF, ...) fails on 64-bit platforms.
* [Bug 732] C-DEX JST2000 patch from Hideo Kuramatsu.
* [Bug 721] check for __ss_family and __ss_len separately.
* [Bug 666] ntpq opeers displays jitter rather than dispersion.
* [Bug 718] Use the recommended type for the saddrlen arg to getsockname().
* [Bug 715] Fix a multicast issue under Linux.
* [Bug 690] Fix a Windows DNS lookup buffer overflow.
* [Bug 670] Resolved a Windows issue with the dynamic interface rescan code.
* K&R C support is being deprecated.
* [Bug 714] ntpq -p should conflict with -i, not -c.
* WWV refclock improvements from Dave Mills.
* [Bug 708] Use thread affinity only for the clock interpolation thread.
* [Bug 706] ntpd can be running several times in parallel.
* [Bug 704] Documentation typos.
* [Bug 701] coverity: NULL dereference in ntp_peer.c
* [Bug 695] libopts does not protect against macro collisions.
* [Bug 693] __adjtimex is independent of ntp_{adj,get}time.
* [Bug 692] sys_limitrejected was not being incremented.
* [Bug 691] restrictions() assumption not always valid.
* [Bug 689] Deprecate HEATH GC-1001 II; the driver never worked.
* [Bug 688] Fix documentation typos.
* [Bug 686] Handle leap seconds better under Windows.
* [Bug 685] Use the Windows multimedia timer.
* [Bug 684] Only allow debug options if debugging is enabled.
* [Bug 683] Use the right version string.
* [Bug 680] Fix the generated version string on Windows.
* [Bug 678] Use the correct size for control messages.
* [Bug 677] Do not check uint_t in configure.ac.
* [Bug 676] Use the right value for msg_namelen.
* [Bug 675] Make sure ntpd builds without debugging.
* [Bug 672] Fix cross-platform structure padding/size differences.
* [Bug 660] New TIMESTAMP code fails tp build on Solaris Express.
* [Bug 659] libopts does not build under Windows.
* [Bug 658] HP-UX with cc needs -Wp,-H8166 in CFLAGS.
* [Bug 656] ntpdate doesn't work with multicast address.
* [Bug 638] STREAMS_TLI is deprecated - remove it.
* [Bug 635] Fix tOptions definition.
* [Bug 628] Fallback to ntp discipline not working for large offsets.
* [Bug 622] Dynamic interface tracking for ntpd.
* [Bug 603] Don't link with libelf if it's not needed.
* [Bug 523] ntpd service under Windows does't shut down properly.
* [Bug 500] sntp should always be built.
* [Bug 479] Fix the -P option.
* [Bug 421] Support the bc637PCI-U card.
* [Bug 342] Deprecate broken TRAK refclock driver.
* [Bug 340] Deprecate broken MSF EES refclock driver.
* [Bug 153] Don't do DNS lookups on address masks.
* [Bug 143] Fix interrupted system call on HP-UX.
* [Bug 42] Distribution tarballs should be signed.
* Support separate PPS devices for PARSE refclocks.
* [Bug 637, 51?] Dynamic interface scanning can now be done.
* Options processing now uses GNU AutoGen.

---
(4.2.2p4) Released by Harlan Stenn <stenn@ntp.org>

* [Bug 710] compat getnameinfo() has off-by-one error
* [Bug 690] Buffer overflow in Windows when doing DNS Lookups

---
(4.2.2p3) Released by Harlan Stenn <stenn@ntp.org>

* Make the ChangeLog file cleaner and easier to read
* [Bug 601] ntpq's decodeint uses an extra level of indirection
* [Bug 657] Different OSes need different sized args for IP_MULTICAST_LOOP
* release engineering/build changes
* Documentation fixes
* Get sntp working under AIX-5

---
(4.2.2p2) (broken)

* Get sntp working under AIX-5

---
(4.2.2p1)

* [Bug 661] Use environment variable to specify the base path to openssl.
* Resolve an ambiguity in the copyright notice
* Added some new documentation files
* URL cleanup in the documentation
* [Bug 657]: IP_MULTICAST_LOOP uses a u_char value/size
* quiet gcc4 complaints
* more Coverity fixes
* [Bug 614] manage file descriptors better
* [Bug 632] update kernel PPS offsets when PPS offset is re-configured
* [Bug 637] Ignore UP in*addr_any interfaces
* [Bug 633] Avoid writing files in srcdir
* release engineering/build changes

---
(4.2.2)

* SNTP
* Many bugfixes
* Implements the current "goal state" of NTPv4
* Autokey improvements
* Much better IPv6 support
* [Bug 360] ntpd loses handles with LAN connection disabled.
* [Bug 239] Fix intermittent autokey failure with multicast clients.
* Rewrite of the multicast code
* New version numbering scheme

---
(4.2.0)

* More stuff than I have time to document
* IPv6 support
* Bugfixes
* call-gap filtering
* wwv and chu refclock improvements
* OpenSSL integration

---
(4.1.2)

* clock state machine bugfix
* Lose the source port check on incoming packets
* (x)ntpdc compatibility patch
* Virtual IP improvements
* ntp_loopfilter fixes and improvements
* ntpdc improvements
* GOES refclock fix
* JJY driver
* Jupiter refclock fixes
* Neoclock4X refclock fixes
* AIX 5 port
* bsdi port fixes
* Cray unicos port upgrade
* HP MPE/iX port
* Win/NT port upgrade
* Dynix PTX port fixes
* Document conversion from CVS to BK
* readline support for ntpq

---
(4.1.0)

* CERT problem fixed (99k23)

* Huff-n-Puff filter
* Preparation for OpenSSL support
* Resolver changes/improvements are not backward compatible with mode 7
  requests (which are implementation-specific anyway)
* leap second stuff
* manycast should work now
* ntp-genkeys does new good things.
* scripts/ntp-close
* PPS cleanup and improvements
* readline support for ntpdc
* Crypto/authentication rewrite
* WINNT builds with MD5 by default
* WINNT no longer requires Perl for building with Visual C++ 6.0
* algorithmic improvements, bugfixes
* Solaris dosynctodr info update
* html/pic/* is *lots* smaller
* New/updated drivers: Forum Graphic GPS, WWV/H, Heath GC-100 II, HOPF
  serial and PCI, ONCORE, ulink331
* Rewrite of the audio drivers

---
(4.0.99)

* Driver updates: CHU, DCF, GPS/VME, Oncore, PCF, Ulink, WWVB, burst
  If you use the ONCORE driver with a HARDPPS kernel module,
  you *must* have a properly specified:
	pps <filename> [assert/clear] [hardpps]
  line in the /etc/ntp.conf file.
* PARSE cleanup
* PPS cleanup
* ntpd, ntpq, ntpdate cleanup and fixes
* NT port improvements
* AIX, BSDI, DEC OSF, FreeBSD, NetBSD, Reliant, SCO, Solaris port improvements

---
(4.0.98)

* Solaris kernel FLL bug is fixed in 106541-07
* Bug/lint cleanup
* PPS cleanup
* ReliantUNIX patches
* NetInfo support
* Ultralink driver
* Trimble OEM Ace-II support
* DCF77 power choices
* Oncore improvements

---
(4.0.97)

* NT patches
* AIX,SunOS,IRIX portability
* NeXT portability
* ntptimeset utility added
* cygwin portability patches

---
(4.0.96)

* -lnsl, -lsocket, -lgen configuration patches
* Y2K patches from AT&T
* Linux portability cruft

---
(4.0.95)

* NT port cleanup/replacement
* a few portability fixes
* VARITEXT Parse clock added

---
(4.0.94)

* PPS updates (including ntp.config options)
* Lose the old DES stuff in favor of the (optional) RSAREF stuff
* html cleanup/updates
* numerous drivers cleaned up
* numerous portability patches and code cleanup

---
(4.0.93)

* Oncore refclock needs PPS or one of two ioctls.
* Don't make ntptime under Linux.  It doesn't compile for too many folks.
* Autokey cleanup
* ReliantUnix patches
* html cleanup
* tickadj cleanup
* PARSE cleanup
* IRIX -n32 cleanup
* byte order cleanup
* ntptrace improvements and patches
* ntpdc improvements and patches
* PPS cleanup
* mx4200 cleanup
* New clock state machine
* SCO cleanup
* Skip alias interfaces

---
(4.0.92)

* chronolog and dumbclock refclocks
* SCO updates
* Cleanup/bugfixes
* Y2K patches
* Updated palisade driver
* Plug memory leak
* wharton kernel clock
* Oncore clock upgrades
* NMEA clock improvements
* PPS improvements
* AIX portability patches

---
(4.0.91)

* New ONCORE driver
* New MX4200 driver
* Palisade improvements
* config file bugfixes and problem reporting
* autoconf upgrade and cleanup
* HP-UX, IRIX lint cleanup
* AIX portability patches
* NT cleanup

---
(4.0.90)

* Nanoseconds
* New palisade driver
* New Oncore driver

---
(4.0.73)

* README.hackers added
* PARSE driver is working again
* Solaris 2.6 has nasty kernel bugs.  DO NOT enable pll!
* DES is out of the distribution.

---
(4.0.72)

* K&R C compiling should work again.
* IRIG patches.
* MX4200 driver patches.
* Jupiter driver added.
* Palisade driver added.  Needs work (ANSI, ntoh/hton, sizeof double, ???)<|MERGE_RESOLUTION|>--- conflicted
+++ resolved
@@ -1,4 +1,5 @@
 Below are from 4.2.8p3:
+* [Bug 2804] install-local-data assumes GNU 'find' semantics.
 * [Bug 2808] GPSD_JSON driver enhancements, step 1.
   Various improvements, see http://bugs.ntp.org/2808 for details.
   Changed libjsmn to a more recent version.
@@ -101,11 +102,8 @@
 ntp-4.3 begins.
 ---
 
-<<<<<<< HEAD
 * [Bug 2782] Refactor refclock_shm.c, add memory barrier protection.
-=======
 * [Bug 2804] install-local-data assumes GNU 'find' semantics.
->>>>>>> 5da582d8
 * [Bug 2808] GPSD_JSON driver enhancements, step 1.
   Various improvements, see http://bugs.ntp.org/2808 for details.
   Changed libjsmn to a more recent version.
