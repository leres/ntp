--- conflicted
+++ resolved
@@ -1,15 +1,12 @@
-<<<<<<< HEAD
-(4.2.7p147) 2011/04/07 Released by Harlan Stenn <stenn@ntp.org>
-* [Bug 1875] 'asn2ntp()' rewritten with 'caltontp()'; 'timegm()'
-  substitute likely to crash with 64bit time_t.
-=======
 * Use _mkgmtime() as timegm() in the Windows port, rather than
   libntp/mktime.c's timegm().  Fixed [Bug 1875] on Windows using the old
   asn2ntp() code from before 4.2.7p147.
 * ntp_crypto.c string buffer safety.
 * Remove use of MAXFILENAME in mode 7 (ntpdc) on-wire structs.
 * Change ntpd MAXFILENAME from 128 to 256 to match ntp-keygen.
->>>>>>> 6418cb97
+(4.2.7p147) 2011/04/07 Released by Harlan Stenn <stenn@ntp.org>
+* [Bug 1875] 'asn2ntp()' rewritten with 'caltontp()'; 'timegm()'
+  substitute likely to crash with 64bit time_t.
 (4.2.7p146) 2011/04/05 Released by Harlan Stenn <stenn@ntp.org>
 * String buffer safety cleanup, converting to strlcpy() and strlcat().
 * Use utmpname() before pututline() so repeated steps do not
