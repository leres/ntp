--- conflicted
+++ resolved
@@ -1,9 +1,6 @@
 (4.2.4p2) Released by Harlan Stenn <stenn@ntp.org>
-<<<<<<< HEAD
 * [Bug 527] Don't write from source address length to wrong location
-=======
 * Upgraded autogen and libopts.
->>>>>>> dadd6126
 * [Bug 811] ntpd should not read a .ntprc file.
 (4.2.4p1) (skipped)
 (4.2.4p0) Released by Harlan Stenn <stenn@ntp.org>
