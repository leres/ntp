--- conflicted
+++ resolved
@@ -1,18 +1,12 @@
 ---
-<<<<<<< HEAD
-
 * [Sec 2956] small-step/big-step.  Close the panic gate earlier.  HStenn.
 * [Bug 2934] tests/ntpd/t-ntp_scanner.c has a magic constant wired in.  HMurray
+* [Bug 2945] Zero Origin Timestamp Bypass. perlinger@ntp.org
 * [Bug 2954] Version 4.2.8p4 crashes on startup with sig fault
   - fixed data race conditions in threaded DNS worker. perlinger@ntp.org
   - limit threading warm-up to linux; FreeBSD bombs on it. perlinger@ntp.org
 ---
 (4.2.8p4) 2015/10/21 Released by Harlan Stenn <stenn@ntp.org>
-=======
-* [Bug 2945] Zero Origin Timestamp Bypass. perlinger@ntp.org
----
->>>>>>> 880191b7
-(4.2.8p4-RC1) 2015/10/06 Released by Harlan Stenn <stenn@ntp.org>
 
 * [Sec 2899] CVE-2014-9297  perlinger@ntp.org
 * [Sec 2901] Drop invalid packet before checking KoD. Check for all KoD's.
