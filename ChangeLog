--- conflicted
+++ resolved
@@ -1,8 +1,5 @@
-<<<<<<< HEAD
 * m4/ntp_lineeditlibs.m4: fix warnings from newer Autoconf
-=======
 (4.2.5p167) 2009/04/26 Released by Harlan Stenn <stenn@ntp.org>
->>>>>>> 3ddc1ae9
 * Crypto cleanup from Dave Mills.
 (4.2.5p166) 2009/04/25 Released by Harlan Stenn <stenn@ntp.org>
 * [Bug 1165] Clean up small memory leaks in the  config file parser
