<<<<<<< HEAD
(4.2.7p163) 2011/05/08 Released by Harlan Stenn <stenn@ntp.org>
* [Bug 1911] missing curly brace in libntp/ntp_rfc2553.c
(4.2.7p162) 2011/05/03 Released by Harlan Stenn <stenn@ntp.org>
* [Bug 1910] Support the Tristate Ltd. TS-GPSclock-01.
(4.2.7p161) 2011/05/02 Released by Harlan Stenn <stenn@ntp.org>
* [Bug 1904] 4.2.7p160 Windows build broken (POSIX_SHELL).
* [Bug 1906] 4.2.7p160 - libtool: compile: cannot determine name of
  library object in ./libevent
* Share a single sntp/libevent/build-aux directory between all three
  configure scripts.
* Add missing --enable-local-libevent help to top-level configure.
(4.2.7p160) 2011/05/01 Released by Harlan Stenn <stenn@ntp.org>
* from 4.2.6p4-RC1: Upgrade to libopts 35.0.10 from AutoGen 5.11.9pre8.
* [Bug 1901] Simulator does not set progname.
=======
* [Bug 988] Local clock eats up -g option, so ntpd stops with large
  initial time offset.
* [Bug 1921] LOCAL, ACTS drivers with "prefer" excluded from initial
  candidate list.
* [Bug 1922] "tos orphanwait" applied incorrectly at startup.
* [Bug 1923] orphan parent favored over LOCAL, ACTS drivers.
* [Bug 1924] Billboard tally codes sometimes do not match operation,
  variables.
* Change "pool DNS" messages from msyslog to debug trace output.
* Remove unused FLAG_SYSPEER from peer->status.
* Respect "tos orphanwait" at startup.  Previously there was an
  unconditional 300 s. startup orphanwait, though other values were
  respected for subsequent orphan wait periods after no_sys_peer events.
* Apply "tos orphanwait" (def. 300 seconds) to LOCAL and ACTS reference
  clock drivers, in addition to orphan parent operation.  LOCAL and ACTS
  are not selectable during the orphanwait delay at startup and after
  each no_sys_peer event.  This prevents a particular form of clock-
  hopping, such as using LOCAL briefly at startup before remote peers
  are selectable.  This fixes the issue reported in [Bug 988].
>>>>>>> ab41d111
(4.2.7p159) 2011/04/28 Released by Harlan Stenn <stenn@ntp.org>
* Fix a couple of unused variable warnings.
* cleanup in timespecops.c / timevalops.c
(4.2.7p158) 2011/04/24 Released by Harlan Stenn <stenn@ntp.org>
* Update libevent --disable-libevent-regress handling to work when
  building libevent using mingw.
(4.2.7p157) 2011/04/21 Released by Harlan Stenn <stenn@ntp.org>
* [Bug 1890] 4.2.7p156 segfault in duplicate freeaddrinfo().
(4.2.7p156) 2011/04/19 Released by Harlan Stenn <stenn@ntp.org>
* [Bug 1851] freeaddrinfo() called after getaddrinfo() fails.
(4.2.7p155) 2011/04/18 Released by Harlan Stenn <stenn@ntp.org>
* Fix leak in refclock_datum.c start failure path.
(4.2.7p154) 2011/04/17 Released by Harlan Stenn <stenn@ntp.org>
* [Bug 1887] DNS fails on 4.2.7p153 using threads.
(4.2.7p153) 2011/04/16 Released by Harlan Stenn <stenn@ntp.org>
* A few more Coverity Scan cleanups.
(4.2.7p152) 2011/04/15 Released by Harlan Stenn <stenn@ntp.org>
* Update embedded libevent to current 2.1 git HEAD.
(4.2.7p151) 2011/04/14 Released by Harlan Stenn <stenn@ntp.org>
* Detect vsnprintf() support for "%m" and disable our "%m" expansion.
* Add --enable-c99-sprintf to configure args for -noopenssl variety of
  flock-build to avoid regressions in (v)snprintf() replacement.
* More msnprintf() unit tests.
* Coverity Scan error checking fixes.
* Log failure to fetch time from HOPF_P hardware.
* Check HOPF_S sscanf() conversion count before converted values.
(4.2.7p150) 2011/04/13 Released by Harlan Stenn <stenn@ntp.org>
* Remove never-used, incomplete ports/winnt/ntpd/refclock_trimbledc.[ch]
* On systems without C99-compliant (v)snprintf(), use C99-snprintf
  replacements (http://www.jhweiss.de/software/snprintf.html)
* Remove remaining sprintf() calls except refclock_ripencc.c (which is
  kept out of --enable-all-clocks as a result), upstream libs which use
  sprintf() only after careful buffer sizing.
(4.2.7p149) 2011/04/11 Released by Harlan Stenn <stenn@ntp.org>
* [Bug 1881] describe the {+,-,s} characters in configure --help output.
(4.2.7p148) 2011/04/09 Released by Harlan Stenn <stenn@ntp.org>
* Use _mkgmtime() as timegm() in the Windows port, rather than
  libntp/mktime.c's timegm().  Fixed [Bug 1875] on Windows using the old
  asn2ntp() code from before 4.2.7p147.
* ntp_crypto.c string buffer safety.
* Remove use of MAXFILENAME in mode 7 (ntpdc) on-wire structs.
* Change ntpd MAXFILENAME from 128 to 256 to match ntp-keygen.
* Buffer safety and sign extension fixes (thanks Coverity Scan).
(4.2.7p147) 2011/04/07 Released by Harlan Stenn <stenn@ntp.org>
* [Bug 1875] 'asn2ntp()' rewritten with 'caltontp()'; 'timegm()'
  substitute likely to crash with 64bit time_t.
(4.2.7p146) 2011/04/05 Released by Harlan Stenn <stenn@ntp.org>
* String buffer safety cleanup, converting to strlcpy() and strlcat().
* Use utmpname() before pututline() so repeated steps do not
  accidentally record into wtmp where utmp was intended.
* Use setutent() before each pututline() including first.
(4.2.7p145) 2011/04/04 Released by Harlan Stenn <stenn@ntp.org>
* [Bug 1840] ntp_lists.h FIFO macros buggy.
(4.2.7p144) 2011/04/03 Released by Harlan Stenn <stenn@ntp.org>
* [Bug 1874] ntpq -c "rv 0 sys_var_list" empty.
(4.2.7p143) 2011/03/31 Released by Harlan Stenn <stenn@ntp.org>
* [Bug 1732] ntpd ties up CPU on disconnected USB refclock.
* [Bug 1861] tickadj build failure using uClibc.
* [Bug 1862] in6addr_any test in configure fooled by arm gcc 4.1.3 -O2.
* Remove kernel line discipline driver code for clk and chu, deprecate
  related LDISC_ flags, and remove associated ntpd code to decode the
  timestamps, remove clktest line discipline test program.
* Remove "signal_no_reset: signal 17 had flags 4000000" logging, as it
  indicates no problem and is interpreted as an error.  Previously some
  bits had been ignored one-by-one, but Linux SA_RESTORER definition is
  unavailable to user headers.
(4.2.7p142) 2011/03/21 Released by Harlan Stenn <stenn@ntp.org>
* [Bug 1844] ntpd 4.2.7p131 NetBSD, --gc-sections links bad executable.
* Fix "make distcheck" break in libevent/sample caused by typo.
(4.2.7p141) 2011/03/20 Released by Harlan Stenn <stenn@ntp.org>
* Add "ntpq -c iostats" similar to "ntpdc -c iostats".
* Compare entire timestamp to reject duplicates in refclock_pps().
(4.2.7p140) 2011/03/17 Released by Harlan Stenn <stenn@ntp.org>
* [Bug 1848] ntpd 4.2.7p139 --disable-thread-support does not compile.
* Add --disable-thread-support to one flock-build variation.
* One more lock-while-init in lib/isc/task.c to quiet lock analysis.
(4.2.7p139) 2011/03/16 Released by Harlan Stenn <stenn@ntp.org>
* [Bug 1848] make check ntpd --saveconfigquit clutters syslog.
(4.2.7p138) 2011/03/08 Released by Harlan Stenn <stenn@ntp.org>
* [Bug 1846] MacOSX: debug symbol not found by propdelay or tickadj.
(4.2.7p137) 2011/03/07 Released by Harlan Stenn <stenn@ntp.org>
* Use TRACE() instead of DPRINTF() for libntp and utilities, which
  use the "debug" variable regardless of #ifdef DEBUG.
* Declare debug in libntp instead of each program.  Expose extern
  declaration to utilities, libntp, and DEBUG ntpd.
* Lock under-construction task, taskmgr objects to satisfy Coverity's
  mostly-correct assumptions about which variables are protected by
  which locks.
(4.2.7p136) 2011/03/02 Released by Harlan Stenn <stenn@ntp.org>
* [Bug 1839] 4.2.7p135 still installs libevent ev*.h headers.
(4.2.7p135) 2011/03/02 Released by Harlan Stenn <stenn@ntp.org>
* libevent: When building on systems with CLOCK_MONOTONIC available,
  separate the internal timeline (possibly counting since system boot)
  from the gettimeofday() timeline in event_base cached timevals.  Adds
  new event_base_tv_cached() to retrieve cached callback round start
  time on the internal timeline, and changes
  event_based_gettimeofday_cached() to always return times using the
  namesake timeline.  This preserves the benefit of using the never-
  stepped monotonic clock for event timeouts while providing clients
  with times consistently using gettimeofday().
* Correct event_base_gettimeofday_cached() workaround code in
  sntp to work with corrected libevent.
* Remove sntp l_fp_output() test now that it uses prettydate().
* [Bug 1839] 4.2.7p131 installs libevent ev*.h headers.
* Ensure CONFIG_SHELL is not empty before relying on it for #! scripts.
(4.2.7p134) 2011/02/24 Released by Harlan Stenn <stenn@ntp.org>
* [Bug 1837] Build fails on Win7 due to regedit requiring privilege.
* Provide fallback definitions for GetAdaptersAddresses() for Windows
  build environments lacking iphlpapi.h.
* Rename file containing 1.xxxx ChangeSet revision from version to
  scm-rev to avoid invoking GNU make implicit rules attempting to
  compile version.c into version.  Problem was with sntp/version.o
  during make distcheck after fix for spurious sntp rebuilds.
* Add INC_ALIGNED_PTR() macro to align pointers like malloc().
(4.2.7p133) 2011/02/23 Released by Harlan Stenn <stenn@ntp.org>
* [Bug 1834] ntpdate 4.2.7p131 aborts with assertion failure.
* Move sntp last in top-level Makefile.am SUBDIRS so that the libevent
  tearoff (if required) and sntp are compiled after the rest.
* Use a single set of Automake options for each package in configure.ac
  AM_INIT, remove Makefile.am AUTOMAKE_OPTIONS= lines.
* Correct spurious sntp rebuilds triggered by a make misperception
  sntp/version was out-of-date relative to phony target FRC.version.
* Do not cache paths to perl, test, or pkg-config, searching the PATH
  at configure time is worth it to pick up tool updates.
(4.2.7p132) 2011/02/22 Released by Harlan Stenn <stenn@ntp.org>
* [Bug 1832] ntpdate doesn't allow timeout > 2s.
* [Bug 1833] The checking sem_timedwait() fails without -pthread.
* ElectricFence was suffering bitrot - remove it.  valgrind works well.
* Enable all relevant automake warnings.
* Correct Solaris 2.1x PTHREAD_ONCE_INIT extra braces test to avoid
  triggering warnings due to excess braces.
* Remove libevent-cfg from sntp/Makefile.am.
* Provide bug report and URL options to Autoconf.
* Avoid relying on remake rules for routine build/flock-build for
  libevent as for the top-level and sntp subproject.
(4.2.7p131) 2011/02/21 Released by Harlan Stenn <stenn@ntp.org>
* [Bug 1087] -v/--normalverbose conflicts with -v/--version in sntp.
* [Bug 1088] sntp should (only) report the time difference without -s/-a.
* older autoconf sometimes dislikes [].
* Move "can't write KoD file" warning from sntp shutdown to startup.
* refclock_acts.c cleanup from Dave Mills.
* Convert sntp to libevent event-driven socket programming.  Instead of
  blocking name resolution and querying one NTP server at a time,
  resolve server names and send NTP queries without blocking.  Add
  sntp command-line options to adjust timing and optionally wait for all
  servers to respond instead of exiting after the first.
* Import libevent 2.0.10-stable plus local patches as a tearoff, used
  only if the target system lacks an installed libevent 2.0.9 or later.
* Move blocking worker and resolver to libntp from ntpd.
* Use threads rather than forked child processes for blocking worker
  when possible.  Override with configure --disable-thread-support.
* Move init_logging(), change_logfile(), and setup_logfile() from ntpd
  to libntp, use them in sntp.
* Test --without-sntp in flock-build script's -no-refclocks variety.
* Avoid invoking config.status twice in a row in build script.
* Move more m4sh tests needed by libntp to shared .m4 files.
* Split up ntp_libntp.m4 into smaller, more specific subsets.
* Enable gcc -Wcast-align, fix many instances of warnings when casting
  a pointer to a more-strictly-aligned underlying type.
(4.2.7p130) 2011/02/12 Released by Harlan Stenn <stenn@ntp.org>
* [Bug 1811] Update the download location in WHERE-TO-START.
(4.2.7p129) 2011/02/09 Released by Harlan Stenn <stenn@ntp.org>
* Add missing "break;" to ntp_control.c ctl_putsys() for caliberrs, used
  by ntpq -c kerninfo introduced in 4.2.7p104.
* Fix leak in ntp_control.c read_mru_list().
(4.2.7p128) 2011/01/30 Released by Harlan Stenn <stenn@ntp.org>
* [Bug 1799] ntpq mrv crash.
* [Bug 1801] ntpq mreadvar requires prior association caching.
(4.2.7p127) 2011/01/28 Released by Harlan Stenn <stenn@ntp.org>
* [Bug 1797] Restore stale timestamp check from the RANGEGATE cleanup.
(4.2.7p126) 2011/01/27 Released by Harlan Stenn <stenn@ntp.org>
* Fix unexposed fencepost error in format_time_fraction().
* Add more unit tests for timeval_tostr() and timespec_tostr().
(4.2.7p125) 2011/01/26 Released by Harlan Stenn <stenn@ntp.org>
* [Bug 1794] ntpq -c rv missing clk_wander information.
* [Bug 1795] ntpq readvar does not display last variable.
(4.2.7p124) 2011/01/25 Released by Harlan Stenn <stenn@ntp.org>
* sntp/Makefile.am needs any passed-in CFLAGS.
(4.2.7p123) 2011/01/24 Released by Harlan Stenn <stenn@ntp.org>
* [Bug 1788] tvtots.c tables inaccurate
(4.2.7p122) 2011/01/22 Released by Harlan Stenn <stenn@ntp.org>
* ACTS refclock cleanup from Dave Mills.
* Avoid shadowing the "group" global variable.
(4.2.7p121) 2011/01/21 Released by Harlan Stenn <stenn@ntp.org>
* [Bug 1786] Remove extra semicolon from ntp_proto.c .
(4.2.7p120) 2011/01/20 Released by Harlan Stenn <stenn@ntp.org>
* Change new timeval and timespec to string routines to use snprintf()
  rather than hand-crafted conversion, avoid signed int overflow there.
* Add configure support for SIZEOF_LONG_LONG to enable portable use of
  snprintf() with time_t.
* Grow ntpd/work_thread.c arrays as needed.
* Add DEBUG_* variants of ntp_assert.h macros which compile away using
  ./configure --disable-debugging.
* Fix tvalops.cpp unit test failures for 32-bit builds.
* Return to a single autoreconf invocation in ./bootstrap script.
* Fix warnings seen on FreeBSD 9.
* crypto group changes from Dave Mills.
* Lose the RANGEGATE check in PPS, from Dave Mills.
* ACTS refclock cleanup from Dave Mills.
* Documentation updates from Dave Mills.
* NMEA driver documentation update from Juergen Perlinger.
(4.2.7p119) 2011/01/18 Released by Harlan Stenn <stenn@ntp.org>
* added timespecops.{c,h} and tievalops.{c.h} to libntp and include
  added tspecops.cpp to tests/libntp
* Correct msyslog.c build break on Solaris 2.9 from #ifdef/#if mixup.
(4.2.7p118) 2011/01/15 Released by Harlan Stenn <stenn@ntp.org>
* Simplify the built-sources stuff in sntp/ .
* Fix check for -lipv6 on HP-UX 11.
(4.2.7p117) 2011/01/13 Released by Harlan Stenn <stenn@ntp.org>
* Add configure --without-sntp option to disable building sntp and
  sntp/tests.  withsntp=no in the environment changes the default.
* Build infrastructure cleanup:
  Move m4 directory to sntp/m4.
  Share a single set of genver output between sntp and the top level.
  Share a single set of autogen included .defs in sntp/include.
  Share a single set of build-aux scripts (e.g. config.guess, missing).
  Add ntp_libntp.m4 and ntp_ipv6.m4 to reduce configure.ac duplication.
  Warn and exit build/flock-build if bootstrap needs to be run.
(4.2.7p116) 2011/01/10 Released by Harlan Stenn <stenn@ntp.org>
* refclock_nmea.c refactoring by Juergen Perlinger.
(4.2.7p115) 2011/01/09 Released by Harlan Stenn <stenn@ntp.org>
* [Bug 1780] Windows ntpd 4.2.7p114 crashes in ioctl().
* [Bug 1781] longlong undefined in sntp handle_pkt() on Debian amd64.
(4.2.7p114) 2011/01/08 Released by Harlan Stenn <stenn@ntp.org>
* Fix for openssl pkg-config detection eval failure.
* Add erealloc_zero(), refactor estrdup(), emalloc(), emalloc_zero() to
  separate tracking callsite file/line from using debug MS C runtime,
  and to reduce code duplication.
(4.2.7p113) 2011/01/07 Released by Harlan Stenn <stenn@ntp.org>
* [Bug 1776] sntp mishandles -t/--timeout and -a/--authentication.
* Default to silent make rules, override with make V=1 or ./configure
  --disable-silent-rules.
* Correct --with-openssl-incdir defaulting with pkg-config.
* Correct ./build on systems without gtest available.
* Begin moving some of the low-level socket stuff to libntp.
(4.2.7p112) 2011/01/06 Released by Harlan Stenn <stenn@ntp.org>
* [Bug 1773] openssl not detected during ./configure.
* [Bug 1774] Segfaults if cryptostats enabled and built without OpenSSL.
* Use make V=0 in build script to increase signal/noise ratio.
(4.2.7p111) 2011/01/05 Released by Harlan Stenn <stenn@ntp.org>
* [Bug 1772] refclock_open() return value check wrong for ACTS.
* Default --with-openssl-libdir and --with-openssl-incdir to the values
  from pkg-config, falling back on our usual search paths if pkg-config
  is not available or does not have openssl.pc on PKG_CONFIG_PATH.
* Change refclock_open() to return -1 on failure like open().
* Update all refclock_open() callers to check for fd <= 0 indicating
  failure, so they work with older and newer refclock_open() and can
  easily backport.
* Initialize refclockproc.rio.fd to -1, harmonize refclock shutdown
  entrypoints to avoid crashing, particularly if refclock_open() fails.
* Enable tickadj-like taming of wildly off-spec Windows clock using
  NTPD_TICKADJ_PPM env. var. specifying baseline slew.
(4.2.7p110) 2011/01/04 Released by Harlan Stenn <stenn@ntp.org>
* [Bug 1771] algorithmic error in 'clocktime()' fixed.
* Unit tests extended for hard-coded system time.
* make V=0 and configure --enable-silent-rules supported.
* setvar modemsetup = ATE0... overrides ACTS driver default.
* Preserve last timecode in ACTS driver (ntpq -ccv).
* Tolerate previous ATE1 state when sending ACTS setup.
* Enable raw tty line discipline in Windows port.
* Allow tty open/close/open to succeed on Windows port.
* Enable ACTS and CHU reference clock drivers on Windows.
(4.2.7p109) 2011/01/02 Released by Harlan Stenn <stenn@ntp.org>
* Remove nearly all strcpy() and most strcat() from NTP distribution.
  One major pocket remains in ntp_crypto.c.  libopts & libisc also have
  (safe) uses of strcpy() and strcat() remaining.
* Documentation updates from Dave Mills.
(4.2.7p108) 2011/01/01 Released by Harlan Stenn <stenn@ntp.org>
* [Bug 1764] Move Palisade modem control logic to configure.ac.
* [Bug 1768] TIOCFLUSH undefined in linux for refclock_acts.
* Autokey multiple identity group improvements from Dave Mills.
* from 4.2.6p3: Update the copyright year.
(4.2.7p107) 2010/12/31 Released by Harlan Stenn <stenn@ntp.org>
* [Bug 1764] Palisade driver doesn't build on Linux.
* [Bug 1766] Oncore clock has offset/high jitter at startup.
* Move ntp_control.h variable IDs to ntp_control.c, remove their use by
  ntpq.  They are implementation details private to ntpd.  [Bug 597] was
  caused by ntpq's reliance on these IDs it need not know about.
* refclock_acts.c updates from Dave Mills.
(4.2.7p106) 2010/12/30 Released by Harlan Stenn <stenn@ntp.org>
* from 4.2.6p3: Update genCommitLog for the bk-5 release.
(4.2.7p105) 2010/12/29 Released by Harlan Stenn <stenn@ntp.org>
(4.2.7p104) 2010/12/28 Released by Harlan Stenn <stenn@ntp.org>
* from 4.2.6p3: Create and use scripts/check--help when generating
  .texi files.
* from 4.2.6p3: Update bk triggers for the bk-5 release.
* Support for multiple Autokey identity groups from Dave Mills.
* Documentation updates from Dave Mills.
* Add ntpq kerninfo, authinfo, and sysinfo commands similar to ntpdc's.
(4.2.7p103) 2010/12/24 Released by Harlan Stenn <stenn@ntp.org>
* Add ntpq pstats command similar to ntpdc's.
* Remove ntpq pstatus command, rv/readvar does the same and more.
* Documentation updates from Dave Mills.
(4.2.7p102) 2010/12/23 Released by Harlan Stenn <stenn@ntp.org>
* Allow ntpq &1 associd use without preceding association-fetching.
* Documentation updates from Dave Mills.
(4.2.7p101) 2010/12/22 Released by Harlan Stenn <stenn@ntp.org>
* from 4.2.6p3-RC12: Upgrade to libopts 34.0.9 from AutoGen 5.11.6pre7.
* from 4.2.6p3-RC12: Relax minimum Automake version to 1.10 with updated
  libopts.m4.
(4.2.7p100) 2010/12/21 Released by Harlan Stenn <stenn@ntp.org>
* [Bug 1743] from 4.2.6p3-RC12: Display timezone offset when showing
  time for sntp in the local timezone (documentation updates).
(4.2.7p99) 2010/12/21 Released by Harlan Stenn <stenn@ntp.org>
* Add unit tests for msnprintf().
(4.2.7p98) 2010/12/20 Released by Harlan Stenn <stenn@ntp.org>
* [Bug 1761] clockstuff/clktest-opts.h omitted from tarball.
* [Bug 1762] from 4.2.6p3-RC12: manycastclient responses interfere.
* Documentation updates from Dave Mills.
(4.2.7p97) 2010/12/19 Released by Harlan Stenn <stenn@ntp.org>
* [Bug 1458] from 4.2.6p3-RC12: Can not compile NTP on FreeBSD 4.7.
* [Bug 1760] from 4.2.6p3-RC12: ntpd Windows interpolation cannot be
  disabled.
* from 4.2.6p3-RC12: Upgrade to libopts 34.0.9 from AutoGen 5.11.6pre5.
* Documentation updates from Dave Mills.
(4.2.7p96) 2010/12/18 Released by Harlan Stenn <stenn@ntp.org>
* [Bug 1758] from 4.2.6p3-RC12: setsockopt IPV6_MULTICAST_IF with wrong
  ifindex.
* Documentation updates from Dave Mills.
(4.2.7p95) 2010/12/17 Released by Harlan Stenn <stenn@ntp.org>
* [Bug 1753] 4.2.7p94 faults on startup in newpeer(), strdup(NULL).
* [Bug 1754] from 4.2.6p3-RC12: --version output should be more verbose.
* [Bug 1757] from 4.2.6p3-RC12: oncore snprintf("%m") doesn't expand %m.
* from 4.2.6p3-RC12: Suppress ntp-keygen OpenSSL version display for
  --help, --version, display both build and runtime OpenSSL versions
  when they differ.
* from 4.2.6p3-RC12: Upgrade to libopts 33.5.8 from AutoGen 5.11.6pre3.
* Documentation updates from Dave Mills.
(4.2.7p94) 2010/12/15 Released by Harlan Stenn <stenn@ntp.org>
* [Bug 1751] from 4.2.6p3-RC12: Support for Atari FreeMiNT OS.
* Documentation updates from Dave Mills.
(4.2.7p93) 2010/12/13 Released by Harlan Stenn <stenn@ntp.org>
* [Bug 1510] from 4.2.6p3-RC12: Add modes 20/21 for driver 8 to support
  RAWDCF @ 75 baud.
* [Bug 1741] from 4.2.6p3-RC12: Enable multicast reception on each
  address (Windows).
* from 4.2.6p3-RC12: Other manycastclient repairs:
  Separate handling of scope ID embedded in many in6_addr from ifindex
  used for IPv6 multicasting ioctls.
  Add INT_PRIVACY endpt bit flag for IPv6 RFC 4941 privacy addresses.
  Enable outbound multicast from only one address per interface in the
  same subnet, and in that case prefer embedded MAC address modified
  EUI-64 IPv6 addresses first, then static, and last RFC 4941 privacy
  addresses.
  Use setsockopt(IP[V6]_MULTICAST_IF) before each send to multicast to
  select the local source address, using the correct socket is not
  enough.
* "server ... ident <groupname>" changes from Dave Mills.
* Documentation updates from Dave Mills.
(4.2.7p92) 2010/12/08 Released by Harlan Stenn <stenn@ntp.org>
* [Bug 1743] from 4.2.6p3-RC12: Display timezone offset when showing
  time for sntp in the local timezone.
(4.2.7p91) 2010/12/07 Released by Harlan Stenn <stenn@ntp.org>
* [Bug 1732] ntpd ties up CPU on disconnected USB device.
* [Bug 1742] form 4.2.6p3-RC12: Fix a typo in an error message in the
  "build" script.
(4.2.7p90) 2010/12/06 Released by Harlan Stenn <stenn@ntp.org>
* [Bug 1738] Windows ntpd has wrong net adapter name.
* [Bug 1740] ntpdc -c reslist packet count wrongly treated as signed.
(4.2.7p89) 2010/12/04 Released by Harlan Stenn <stenn@ntp.org>
* [Bug 1736] tos int, bool options broken in 4.2.7p66.
* from 4.2.6p3-RC12: Clean up the SNTP documentation.
(4.2.7p88) 2010/12/02 Released by Harlan Stenn <stenn@ntp.org>
* [Bug 1735] 'clocktime()' aborts ntpd on bogus input
(4.2.7p87) 2010/12/01 Released by Harlan Stenn <stenn@ntp.org>
* from 4.2.6p3-RC12: Clean up m4 quoting in configure.ac, *.m4 files,
  resolving intermittent AC_LANG_PROGRAM possibly undefined errors.
(4.2.7p86) 2010/11/29 Released by Harlan Stenn <stenn@ntp.org>
* Documentation updates from Dave Mills.
(4.2.7p85) 2010/11/24 Released by Harlan Stenn <stenn@ntp.org>
* Documentation updates from Dave Mills.
(4.2.7p84) 2010/11/22 Released by Harlan Stenn <stenn@ntp.org>
* [Bug 1618] Unreachable code in jjy_start().
* [Bug 1725] from 4.2.6p3-RC11: ntpd sends multicast from only one
  address.
* from 4.2.6p3-RC11: Upgrade libopts to 33.3.8.
* from 4.2.6p3-RC11: Bump minimum Automake version to 1.11, required for
  AM_COND_IF use in LIBOPTS_CHECK.
* An almost complete rebuild of the initial loopfilter configuration
  process, including the code that determines the interval between
  frequency file updates, from Dave Mills.
* Documentation updates from Dave Mills.
* Add ntp-keygen -l/--lifetime to control certificate expiry.
* JJY driver improvements for Tristate JJY01/02, including changes
  to its clockstats format.
* Add "nonvolatile" ntp.conf directive to control how often the
  driftfile is written.
(4.2.7p83) 2010/11/17 Released by Harlan Stenn <stenn@ntp.org>
* [Bug 1727] ntp-keygen PLEN, ILEN undeclared --without-crypto.
* Remove top-level libopts, use sntp/libopts.
* from 4.2.6p3-RC11: Remove log_msg() and debug_msg() from sntp in favor
  of msyslog().
* Documentation updates from Dave Mills.
(4.2.7p82) 2010/11/16 Released by Harlan Stenn <stenn@ntp.org>
* [Bug 1728] from 4.2.6p3-RC11: In ntp_openssl.m4, don't add
  -I/usr/include or -L/usr/lib to CPPFLAGS or LDFLAGS.
(4.2.7p81) 2010/11/14 Released by Harlan Stenn <stenn@ntp.org>
* [Bug 1681] from 4.2.6p3-RC10: More sntp logging cleanup.
* [Bug 1683] from 4.2.6p3-RC10: Non-localhost on loopback exempted from
  nic rules.
* [Bug 1719] Cleanup for ntp-keygen and fix -V crash, from Dave Mills.
(4.2.7p80) 2010/11/10 Released by Harlan Stenn <stenn@ntp.org>
* [Bug 1574] from 4.2.6p3-RC9: sntp doesn't set tv_usec correctly.
* [Bug 1681] from 4.2.6p3-RC9: sntp logging cleanup.
* [Bug 1683] from 4.2.6p3-RC9: Interface binding does not seem to work
  as intended.
* [Bug 1708] make check fails with googletest 1.4.0.
* [Bug 1709] from 4.2.6p3-RC9: ntpdate ignores replies with equal
  receive and transmit timestamps.
* [Bug 1715] sntp utilitiesTest.IPv6Address failed.
* [Bug 1718] Improve gtest checks in configure.ac.
(4.2.7p79) 2010/11/07 Released by Harlan Stenn <stenn@ntp.org>
* Correct frequency estimate with no drift file, from David Mills.
(4.2.7p78) 2010/11/04 Released by Harlan Stenn <stenn@ntp.org>
* [Bug 1697] filegen implementation should be improved.
* Refactor calendar functions in terms of new common code.
* Documentation updates from Dave Mills.
(4.2.7p77) 2010/11/03 Released by Harlan Stenn <stenn@ntp.org>
* [Bug 1692] packageinfo.sh needs to be "sourced" using ./ .
* [Bug 1695] ntpdate takes longer than necessary.
(4.2.7p76) 2010/11/02 Released by Harlan Stenn <stenn@ntp.org>
* [Bug 1690] Unit tests fails to build on some systems.
* [Bug 1691] Use first NMEA sentence each second.
* Put the sntp tests under sntp/ .
* ... and only build/run them if we have gtest.
* Documentation updates from Dave Mills.
(4.2.7p75) 2010/10/30 Released by Harlan Stenn <stenn@ntp.org>
* Documentation updates from Dave Mills.
* Include Linus Karlsson's GSoC 2010 testing code.
(4.2.7p74) 2010/10/29 Released by Harlan Stenn <stenn@ntp.org>
* [Bug 1685] from 4.2.6p3-RC8: NMEA driver mode byte confusion.
* from 4.2.6p3-RC8: First cut at using scripts/checkChangeLog.
* Documentation updates from Dave Mills.
(4.2.7p73) 2010/10/27 Released by Harlan Stenn <stenn@ntp.org>
* [Bug 1680] Fix alignment of clock_select() arrays.
* refinements to new startup behavior from David Mills.
* For the bootstrap script, touch .html files last.
* Add 'make check' test case that would have caught [Bug 1678].
(4.2.7p72) 2010/10/26 Released by Harlan Stenn <stenn@ntp.org>
* [Bug 1679] Fix test for -lsocket.
* Clean up missing ;; entries in configure.ac.
(4.2.7p71) 2010/10/25 Released by Harlan Stenn <stenn@ntp.org>
* [Bug 1676] from 4.2.6p3-RC7: NMEA: $GPGLL did not work after fix
  for Bug 1571.
* [Bug 1678] "restrict source" treated as "restrict default".
* from 4.2.6p3-RC7: Added scripts/checkChangeLog.
(4.2.7p70) 2010/10/24 Released by Harlan Stenn <stenn@ntp.org>
* [Bug 1571] from 4.2.6p3-RC6: NMEA does not relate data to PPS edge.
* [Bug 1572] from 4.2.p63-RC6: NMEA time adjustment for GPZDG buggy.
* [Bug 1675] from 4.2.6p3-RC6: Prohibit includefile remote config.
* Enable generating ntpd/ntp_keyword.h after keyword-gen.c changes on
  Windows as well as POSIX platforms.
* Fix from Dave Mills for a rare singularity in clock_combine().
(4.2.7p69) 2010/10/23 Released by Harlan Stenn <stenn@ntp.org>
* [Bug 1671] Automatic delay calibration is sometimes inaccurate.
(4.2.7p68) 2010/10/22 Released by Harlan Stenn <stenn@ntp.org>
* [Bug 1669] from 4.2.6p3-RC5: NTP fails to compile on IBM AIX 5.3.
* [Bug 1670] Fix peer->bias and broadcastdelay.
* Documentation updates from Dave Mills.
* Documentation EOL cleanup.
(4.2.7p67) 2010/10/21 Released by Harlan Stenn <stenn@ntp.org>
* [Bug 1649] from 4.2.6p3-RC5: Require NMEA checksum if $GPRMC or
  previously seen.
(4.2.7p66) 2010/10/19 Released by Harlan Stenn <stenn@ntp.org>
* [Bug 1277] Provide and use O(1) FIFOs, esp. in the config tree code.
* Remove unused 'bias' configuration keyword.
(4.2.7p65) 2010/10/16 Released by Harlan Stenn <stenn@ntp.org>
* [Bug 1584] from 4.2.6p3-RC4: wrong SNMP type for precision,
  resolution.
* Remove 'calldelay' and 'sign' remnants from parser, ntp_config.c.
(4.2.7p64) 2010/10/15 Released by Harlan Stenn <stenn@ntp.org>
* [Bug 1584] from 4.2.6p3-RC3: ntpsnmpd OID must be mib-2.197.
* [Bug 1659] from 4.2.6p3-RC4: Need CLOCK_TRUETIME not CLOCK_TRUE.
* [Bug 1663] ntpdsim should not open net sockets.
* [Bug 1665] from 4.2.6p3-RC4: is_anycast() u_int32_t should be u_int32.
* from 4.2.6p3: ntpsnmpd, libntpq warning cleanup.
* Remove 'calldelay' and 'sign' keywords (Dave Mills).
* Documentation updates from Dave Mills.
(4.2.7p63) 2010/10/13 Released by Harlan Stenn <stenn@ntp.org>
* [Bug 1080] from 4.2.6p3-RC3: ntpd on ipv6 routers very chatty.
* Documentation nit cleanup.
* Documentation updates from Dave Mills.
(4.2.7p62) 2010/10/12 Released by Harlan Stenn <stenn@ntp.org>
* [Bug 750] from 4.2.6p3-RC3: Non-existing device causes coredump with 
  RIPE-NCC driver.
* [Bug 1567] from 4.2.6p3-RC3: Support Arbiter 1093C Satellite Clock on
  Windows.
* [Bug 1581] from 4.2.6p3-RC3: printf format string mismatch leftover.
* [Bug 1659] from 4.2.6p3-RC3: Support Truetime Satellite Clocks on
  Windows. 
* [Bug 1660] from 4.2.6p3-RC3: On some systems, test is in /usr/bin, not
  /bin. 
* [Bug 1661] from 4.2.6p3-RC3: Re-indent refclock_ripencc.c.
* Lose peer_count from ntp_peer.c and ntp_proto.c (Dave Mills).
* Documentation updates from Dave Mills.
(4.2.7p61) 2010/10/06 Released by Harlan Stenn <stenn@ntp.org>
* Documentation and code cleanup from Dave Mills. No more NTP_MAXASSOC.
(4.2.7p60) 2010/10/04 Released by Harlan Stenn <stenn@ntp.org>
* Documentation updates from Dave Mills.
(4.2.7p59) 2010/10/02 Released by Harlan Stenn <stenn@ntp.org>
* Documentation updates from Dave Mills.
* Variable name cleanup from Dave Mills.
* [Bug 1657] darwin needs res_9_init, not res_init.
(4.2.7p58) 2010/09/30 Released by Harlan Stenn <stenn@ntp.org>
* Clock select bugfix from Dave Mills.
* [Bug 1554] peer may stay selected as system peer after becoming
  unreachable.
* [Bug 1644] from 4.2.6p3-RC3: cvo.sh should use lsb_release to identify
  linux distros.
* [Bug 1646] ntpd crashes with relative path to logfile.
(4.2.7p57) 2010/09/27 Released by Harlan Stenn <stenn@ntp.org>
* Documentation updates from Dave Mills.
(4.2.7p56) 2010/09/25 Released by Harlan Stenn <stenn@ntp.org>
* Clock combining algorithm improvements from Dave Mills.
* Documentation updates from Dave Mills.
* [Bug 1642] ntpdsim can't find simulate block in config file.
* [Bug 1643] from 4.2.6p3-RC3: Range-check the decoding of the RIPE-NCC
  status codes.
(4.2.7p55) 2010/09/22 Released by Harlan Stenn <stenn@ntp.org>
* Documentation updates from Dave Mills.
* [Bug 1636] from 4.2.6p3-RC2: segfault after denied remote config.
(4.2.7p54) 2010/09/21 Released by Harlan Stenn <stenn@ntp.org>
* More Initial convergence improvements from Dave Mills.
* Documentation updates from Dave Mills.
* [Bug 1635] from 4.2.6p3-RC2: "filegen ... enable" is not default.
(4.2.7p53) 2010/09/20 Released by Harlan Stenn <stenn@ntp.org>
* Documentation updates from Dave Mills.
* More Initial convergence improvements from Dave Mills.
(4.2.7p52) 2010/09/19 Released by Harlan Stenn <stenn@ntp.org>
* Initial convergence improvements from Dave Mills.
(4.2.7p51) 2010/09/18 Released by Harlan Stenn <stenn@ntp.org>
* [Bug 1344] from 4.2.6p3-RC1: ntpd on Windows exits without logging
  cause.
* [Bug 1629] 4.2.7p50 configure.ac changes invalidate config.cache.
* [Bug 1630] 4.2.7p50 cannot bootstrap on Autoconf 2.61.
(4.2.7p50) 2010/09/16 Released by Harlan Stenn <stenn@ntp.org>
* Cleanup NTP_LIB_M.
* [Bug 1628] Clean up -lxnet/-lsocket usage for (open)solaris.
(4.2.7p49) 2010/09/13 Released by Harlan Stenn <stenn@ntp.org>
* Documentation updates from Dave Mills.
(4.2.7p48) 2010/09/12 Released by Harlan Stenn <stenn@ntp.org>
* Documentation updates from Dave Mills.
(4.2.7p47) 2010/09/11 Released by Harlan Stenn <stenn@ntp.org>
* Documentation updates from Dave Mills.
* [Bug 1588] finish configure --disable-autokey implementation.
* [Bug 1616] refclock_acts.c: if (pp->leap == 2) is always false.
* [Bug 1620] [Backward Incompatible] "discard minimum" value should be in
  seconds, not log2 seconds.
(4.2.7p46) 2010/09/10 Released by Harlan Stenn <stenn@ntp.org>
* Use AC_SEARCH_LIBS instead of AC_CHECK_LIB for NTP_LIB_M.
(4.2.7p45) 2010/09/05 Released by Harlan Stenn <stenn@ntp.org>
* [Bug 1578] Consistently use -lm when needed.
(4.2.7p44) 2010/08/27 Released by Harlan Stenn <stenn@ntp.org>
* [Bug 1573] from 4.2.6p3-beta1: Miscalculation of offset in sntp.
(4.2.7p43) 2010/08/26 Released by Harlan Stenn <stenn@ntp.org>
* [Bug 1602] Refactor some of the sntp/ directory to facililtate testing.
(4.2.7p42) 2010/08/18 Released by Harlan Stenn <stenn@ntp.org>
* [Bug 1593] ntpd abort in free() with logconfig syntax error.
* [Bug 1595] from 4.2.6p3-beta1: empty last line in key file causes
  duplicate key to be added
* [Bug 1597] from 4.2.6p3-beta1: packet processing ignores RATE KoD packets,
  Because of a bug in string comparison.
(4.2.7p41) 2010/07/28 Released by Harlan Stenn <stenn@ntp.org>
* [Bug 1581] from 4.2.6p3-beta1: ntp_intres.c size_t printf format
  string mismatch.
* [Bug 1586] ntpd 4.2.7p40 doesn't write to syslog after fork on QNX.
* Avoid race with parallel builds using same source directory in
  scripts/genver by using build directory for temporary files.
* orphanwait documentation updates.
(4.2.7p40) 2010/07/12 Released by Harlan Stenn <stenn@ntp.org>
* [Bug 1395] ease ntpdate elimination with ntpd -w/--wait-sync
* [Bug 1396] allow servers on ntpd command line like ntpdate
(4.2.7p39) 2010/07/09 Released by Harlan Stenn <stenn@ntp.org>
* Fix typo in driver28.html.
* [Bug 1581] from 4.2.6p2: size_t printf format string mismatches, IRIG
  string buffers undersized.  Mostly backported from earlier ntp-dev
  fixes by Juergen Perlinger.
(4.2.7p38) 2010/06/20 Released by Harlan Stenn <stenn@ntp.org>
* [Bug 1570] backported to 4.2.6p2-RC7.
* [Bug 1575] from 4.2.6p2-RC7: use 'snprintf' with LIB_BUFLENGTH in
  inttoa.c, tvtoa.c and utvtoa.c
* [Bug 1576] backported to 4.2.6p2-RC7.
* Typo fix in a comment in ntp_proto.c.
(4.2.7p37) 2010/06/19 Released by Harlan Stenn <stenn@ntp.org>
* [Bug 1576] sys/sysctl.h depends on sys/param.h on OpenBSD.
(4.2.7p36) 2010/06/15 Released by Harlan Stenn <stenn@ntp.org>
* [Bug 1560] Initial support for orphanwait, from Dave Mills.
* clock_filter()/reachability fixes from Dave Mills.
(4.2.7p35) 2010/06/12 Released by Harlan Stenn <stenn@ntp.org>
* Rewrite of multiprecision macros in 'ntp_fp.h' from J. Perlinger
  <perlinger@ntp.org>
* [Bug 715] from 4.2.6p2-RC6: libisc Linux IPv6 interface iteration
  drops multicast flags.
(4.2.7p34) 2010/06/05 Released by Harlan Stenn <stenn@ntp.org>
* [Bug 1570] serial clock drivers get outdated input from kernel tty
  line buffer after startup
(4.2.7p33) 2010/06/04 Released by Harlan Stenn <stenn@ntp.org>
* [Bug 1561] from 4.2.6p2-RC5: ntpq, ntpdc "passwd" prompts for MD5
  password w/SHA1.
* [Bug 1565] from 4.2.6p2-RC5: sntp/crypto.c compile fails on MacOS over
  vsnprintf().
* from 4.2.6p2-RC5: Windows port: do not exit in
  ntp_timestamp_from_counter() without first logging the reason.
(4.2.7p32) 2010/05/19 Released by Harlan Stenn <stenn@ntp.org>
* Copyright file cleanup from Dave Mills.
* [Bug 1555] from 4.2.6p2-RC4: sntp illegal C (mixed code and
  declarations).
* [Bug 1558] pool prototype associations have 0.0.0.0 for remote addr.
* configure.ac: add --disable-autokey, #define AUTOKEY to enable future
  support for building without Autokey, but with OpenSSL for its digest
  algorithms (hash functions).  Code must be modified to use #ifdef
  AUTOKEY instead of #ifdef OPENSSL where appropriate to complete this.
* include/ntp_crypto.h: make assumption AUTOKEY implies OPENSSL explicit.
(4.2.7p31) 2010/05/11 Released by Harlan Stenn <stenn@ntp.org>
* [Bug 1325] from 4.2.6p2-RC3: unreachable code sntp recv_bcst_data().
* [Bug 1459] from 4.2.6p2-RC3: sntp MD5 authentication does not work
  with ntpd.
* [Bug 1552] from 4.2.6p2-RC3: update and complete broadcast and crypto
  features in sntp.
* [Bug 1553] from 4.2.6p2-RC3: sntp/configure.ac OpenSSL support.
* from 4.2.6p2-RC3: Escape unprintable characters in a refid in ntpq -p
  billboard.
* from 4.2.6p2-RC3: Simplify hash client code by providing OpenSSL
  EVP_*() API when built without OpenSSL.  (already in 4.2.7)
* from 4.2.6p2-RC3: Do not depend on ASCII in sntp.
(4.2.7p30) 2010/05/06 Released by Harlan Stenn <stenn@ntp.org>
* [Bug 1526] ntpd DNS pipe read EINTR with no network at startup.
* Update the ChangeLog entries when merging items from -stable.
(4.2.7p29) 2010/05/04 Released by Harlan Stenn <stenn@ntp.org>
* [Bug 1542] ntpd mrulist response may have incorrect last.older.
* [Bug 1543] ntpq mrulist must refresh nonce when retrying.
* [Bug 1544] ntpq mrulist sscanf timestamp format mismatch on 64-bit.
* Windows compiling hints/winnt.html update from G. Sunil Tej.
(4.2.7p28) 2010/05/03 Released by Harlan Stenn <stenn@ntp.org>
* [Bug 1512] from 4.2.6p2-RC3: ntpsnmpd should connect to net-snmpd
  via a unix-domain socket by default.
  Provide a command-line 'socket name' option.
* [Bug 1538] from 4.2.6p2-RC3: update refclock_nmea.c's call to
  getprotobyname().
* [Bug 1541] from 4.2.6p2-RC3: Fix wrong keyword for "maxclock".
(4.2.7p27) 2010/04/27 Released by Harlan Stenn <stenn@ntp.org>
(4.2.7p26) 2010/04/24 Released by Harlan Stenn <stenn@ntp.org>
* [Bug 1465] from 4.2.6p2-RC2: Make sure time from TS2100 is not
  invalid (backport from -dev).
* [Bug 1528] from 4.2.6p2-RC2: Fix EDITLINE_LIBS link order for ntpq
  and ntpdc.
* [Bug 1531] Require nonce with mrulist requests.
* [Bug 1532] Remove ntpd support for ntpdc's monlist in favor of ntpq's
  mrulist.
* [Bug 1534] from 4.2.6p2-RC2: conflicts with VC++ 2010 errno.h.
* [Bug 1535] from 4.2.6p2-RC2: "restrict -4 default" and "restrict
  -6 default" ignored.
(4.2.7p25) 2010/04/20 Released by Harlan Stenn <stenn@ntp.org>
* [Bug 1528] from 4.2.6p2-RC2: Remove --with-arlib from br-flock.
* [Bug 1503] [Bug 1504] [Bug 1518] [Bug 1522] from 4.2.6p2-RC2:
  all of which were fixed in 4.2.7 previously. 
(4.2.7p24) 2010/04/13 Released by Harlan Stenn <stenn@ntp.org>
* [Bug 1390] Control PPS on the Oncore M12.
* [Bug 1518] Windows ntpd should lock to one processor more
  conservatively.
* [Bug 1520] '%u' formats for size_t gives warnings with 64-bit builds.
* [Bug 1522] Enable range syntax "trustedkey (301 ... 399)".
* Documentation updates for 4.2.7p22 changes and additions, updating
  ntpdc.html, ntpq.html, accopt.html, confopt.html, manyopt.html,
  miscopt.html, and miscopt.txt.
* accopt.html: non-ntpport doc changes from Dave Mills.
* Modify full MRU list preemption when full to match "discard monitor"
  documentation, by removing exception for count == 1.
(4.2.7p23) 2010/04/04 Released by Harlan Stenn <stenn@ntp.org>
* [Bug 1516] unpeer by IP address fails, DNS name works.
* [Bug 1517] ntpq and ntpdc should verify reverse DNS before use.
  ntpq and ntpdc now use the following format for showing purported
  DNS names from IP address "reverse" DNS lookups when the DNS name
  does not exist or does not include the original IP address among
  the results: "192.168.1.2 (fake.dns.local)".
(4.2.7p22) 2010/04/02 Released by Harlan Stenn <stenn@ntp.org>
* [Bug 1432] Don't set inheritable flag for linux capabilities.
* [Bug 1465] Make sure time from TS2100 is not invalid.
* [Bug 1483] AI_NUMERICSERV undefined in 4.2.7p20.
* [Bug 1497] fudge is broken by getnetnum() change.
* [Bug 1503] Auto-enabling of monitor for "restrict ... limited" wrong.
* [Bug 1504] ntpdate tickles ntpd "discard minimum 1" rate limit if
  "restrict ... limited" is used.
* ntpdate: stop querying source after KoD packet response, log it.
* ntpdate: rate limit each server to 2s between packets.
* From J. N. Perlinger: avoid pointer wraparound warnings in dolfptoa(),
  printf format mismatches with 64-bit size_t.
* Broadcast client (ephemeral) associations should be demobilized only
  if they are not heard from for 10 consecutive polls, regardless of
  surviving the clock selection.  Fix from David Mills.
* Add "ntpq -c ifstats" similar to "ntpdc -c ifstats".
* Add "ntpq -c sysstats" similar to "ntpdc -c sysstats".
* Add "ntpq -c monstats" to show monlist knobs and stats.
* Add "ntpq -c mrulist" similar to "ntpdc -c monlist" but not
  limited to 600 rows, and with filtering and sorting options:
  ntpq -c "mrulist mincount=2 laddr=192.168.1.2 sort=-avgint"
  ntpq -c "mrulist sort=addr"
  ntpq -c "mrulist mincount=2 sort=count"
  ntpq -c "mrulist sort=-lstint"
* Modify internal representation of MRU list to use l_fp fixed-point
  NTP timestamps instead of seconds since startup.  This increases the
  resolution and substantially improves accuracy of sorts involving
  timestamps, at the cost of flushing all MRU entries when the clock is
  stepped, to ensure the timestamps can be compared with the current
  get_systime() results.
* Add ntp.conf "mru" directive to configure MRU parameters, such as
  "mru mindepth 600 maxage 64 maxdepth 5000 maxmem 1024" or
  "mru initalloc 0 initmem 16 incalloc 99 incmem 4".  Several pairs are
  equivalent with one in units of MRU entries and its twin in units of
  kilobytes of memory, so the last one used in ntp.conf controls:
  maxdepth/maxmem, initalloc/initmem, incalloc/incmem.  With the above
  values, ntpd will preallocate 16kB worth of MRU entries, allocating
  4kB worth each time more are needed, with a hard limit of 1MB of MRU
  entries.  Until there are more than 600 entries none would be reused.
  Then only entries for addresses last seen 64 seconds or longer ago are
  reused.
* Limit "ntpdc -c monlist" response in ntpd to 600 entries, the previous
  overall limit on the MRU list depth which was driven by the monlist
  implementation limit of one request with a single multipacket
  response.
* New "pool" directive implementation modeled on manycastclient.
* Do not abort on non-ASCII characters in ntp.conf, ignore them.
* ntpq: increase response reassembly limit from 24 to 32 packets, add
  discussion in comment regarding results with even larger MAXFRAGS.
* ntpq: handle "passwd MYPASSWORD" (without prompting) as with ntpdc.
* ntpdc: do not examine argument to "passwd" if not supplied.
* configure: remove check for pointer type used with qsort(), we
  require ANSI C which mandates void *.
* Reset sys_kodsent to 0 in proto_clr_stats().
* Add sptoa()/sockporttoa() similar to stoa()/socktoa() adding :port.
* Use memcpy() instead of memmove() when buffers can not overlap.
* Remove sockaddr_storage from our sockaddr_u union of sockaddr,
  sockaddr_in, and sockaddr_in6, shaving about 100 bytes from its size
  and substantially decreasing MRU entry memory consumption.
* Extend ntpq readvar (alias rv) to allow fetching up to three named
  variables in one operation:  ntpq -c "rv 0 version offset frequency".
* ntpq: use srchost variable to show .POOL. prototype associations'
  hostname instead of address 0.0.0.0.
* "restrict source ..." configures override restrictions for time
  sources, allows tight default restrictions to be used with the pool
  directive (where server addresses are not known in advance).
* Ignore "preempt" modifier on manycastclient and pool prototype
  associations.  The resulting associations are preemptible, but the
  prototype must not be.
* Maintain and use linked list of associations (struct peer) in ntpd,
  avoiding walking 128 hash table entries to iterate over peers.
* Remove more workarounds unneeded since we require ISO C90 AKA ANSI C:
  - remove fallback implementations for memmove(), memset, strstr().
  - do not test for atexit() or memcpy().
* Collapse a bunch of code duplication in ntpd/ntp_restrict.c added with
  support for IPv6.
* Correct some corner case failures in automatically enabling the MRU
  list if any "restrict ... limited" is in effect, and in disabling MRU
  maintenance. (ntp_monitor.c, ntp_restrict.c)
* Reverse the internal sort order of the address restriction lists, but
  preserve the same behavior.  This allows removal of special-case code
  related to the default restrictions and more straightforward lookups
  of restrictions for a given address (now, stop on first match).
* Move ntp_restrict.c MRU doubly-linked list maintenance code into
  ntp_lists.h macros, allowing more duplicated source excision.
* Repair ntpdate.c to no longer test HAVE_TIMER_SETTIME.
* Do not reference peer_node/unpeer_node after freeing when built with
  --disable-saveconfig and using DNS.
(4.2.7p21) 2010/03/31 Released by Harlan Stenn <stenn@ntp.org>
* [Bug 1514] from 4.2.6p1-RC6: Typo in ntp_proto.c: fabs(foo < .4)
  should be fabs(foo) < .4.
* [Bug 1464] from 4.2.6p1-RC6: synchronization source wrong for
  refclocks ARCRON_MSF (27) and SHM (28).
* From 4.2.6p1-RC6: Correct Windows port's refclock_open() to
  return 0 on failure not -1.
* From 4.2.6p1-RC6: Correct CHU, dumbclock, and WWVB drivers to
  check for 0 returned from refclock_open() on failure.
* From 4.2.6p1-RC6: Correct "SIMUL=4 ./flock-build -1" to
  prioritize -1/--one.
* [Bug 1306] constant conditionals in audio_gain().
(4.2.7p20) 2010/02/13 Released by Harlan Stenn <stenn@ntp.org>
* [Bug 1483] hostname in ntp.conf "restrict" parameter rejected.
* Use all addresses for each restrict by hostname.
* Use async DNS to resolve trap directive hostnames.
(4.2.7p19) 2010/02/09 Released by Harlan Stenn <stenn@ntp.org>
* [Bug 1338] Update the association type codes in ntpq.html.
* [Bug 1478] from 4.2.6p1-RC5: linking fails: EVP_MD_pkey_type.
* [Bug 1479] from 4.2.6p1-RC5: not finding readline headers.
* [Bug 1484] from 4.2.6p1-RC5: ushort is not defined in QNX6.
(4.2.7p18) 2010/02/07 Released by Harlan Stenn <stenn@ntp.org>
* [Bug 1480] from 4.2.6p1-RC5: snprintf() cleanup caused 
  unterminated refclock IDs.
* Stop using getaddrinfo() to convert numeric address strings to on-wire
  addresses in favor of is_ip_address() alone.
(4.2.7p17) 2010/02/05 Released by Harlan Stenn <stenn@ntp.org>
* [Bug 1477] from 4.2.6p1-RC5: First non-gmake make in clone
  w/VPATH can't make COPYRIGHT.
* Attempts to cure CID 108 CID 118 CID 119 TAINTED_SCALAR warnings.
* Broaden ylwrap workaround VPATH_HACK to all non-GNU make.
(4.2.7p16) 2010/02/04 Released by Harlan Stenn <stenn@ntp.org>
* [Bug 1474] from 4.2.6p1-RC4: ntp_keygen LCRYPTO after libntp.a.
* Include 4.2.6p1-RC4: Remove arlib.
(4.2.7p15) 2010/02/03 Released by Harlan Stenn <stenn@ntp.org>
* [Bug 1455] from 4.2.6p1: ntpd does not try /etc/ntp.audio.
* Include 4.2.6p1: Convert many sprintf() calls to snprintf(), also
  strcpy(), strcat().
* Include 4.2.6p1: Fix widely cut-n-pasted bug in refclock shutdown
  after failed start.
* Include 4.2.6p1: Remove some dead code checking for emalloc()
  returning NULL.
(4.2.7p14) 2010/02/02 Released by Harlan Stenn <stenn@ntp.org>
* [Bug 1338] ntpq displays incorrect association type codes.
* [Bug 1469] u_int32, int32 changes broke HP-UX 10.20 build.
* [Bug 1470] from 4.2.6p1: "make distdir" compiles keyword-gen.
* [Bug 1471] CID 120 CID 121 CID 122 is_ip_address() uninit family.
* [Bug 1472] CID 116 CID 117 minor warnings in new DNS code.
* [Bug 1473] from 4.2.6p1: "make distcheck" version.m4 error.
(4.2.7p13) 2010/01/31 Released by Harlan Stenn <stenn@ntp.org>
* [Bug 1467] from 4.2.6p1: Fix bogus rebuild of sntp/sntp.html.
(4.2.7p12) 2010/01/30 Released by Harlan Stenn <stenn@ntp.org>
* [Bug 1468] 'make install' broken for root on default NFS mount.
(4.2.7p11) 2010/01/28 Released by Harlan Stenn <stenn@ntp.org>
* [Bug 47] Debugging and logging do not work after a fork.
* [Bug 1010] getaddrinfo() could block and thus should not be called by
  the main thread/process.
* New async DNS resolver in ntpd allows nonblocking queries anytime,
  instead of only once at startup.
(4.2.7p10) 2010/01/24 Released by Harlan Stenn <stenn@ntp.org>
* [Bug 1140] from 4.2.6p1-RC5: Clean up debug.html, decode.html,
  and ntpq.html.
* Include 4.2.6p1-RC3: Use TZ=UTC instead of TZ= when calling date in
  scripts/mkver.in .
* [Bug 1448] from 4.2.6p1-RC3: Some macros not correctly conditionally
  or absolutely defined on Windows.
* [Bug 1449] from 4.2.6p1-RC3: ntpsim.h in ntp_config.c should be used
  conditionally.
* [Bug 1450] from 4.2.6p1-RC3: Option to exclude warnings not
  unconditionally defined on Windows.
(4.2.7p9) 2010/01/13 Released by Harlan Stenn <stenn@ntp.org>
(4.2.7p8) 2010/01/12 Released by Harlan Stenn <stenn@ntp.org>
* [Bug 702] ntpd service logic should use libopts to examine cmdline.
* [Bug 1451] from 4.2.6p1-RC3: sntp leaks KoD entry updating.
* [Bug 1453] from 4.2.6p1-RC3: Use $CC in config.cache filename.
(4.2.7p7) 2009/12/30 Released by Harlan Stenn <stenn@ntp.org>
* [Bug 620] ntpdc getresponse() esize != *rsize s/b size != *rsize.
* [Bug 1446] 4.2.7p6 requires autogen, missing ntpd.1, *.texi, *.menu.
(4.2.7p6) 2009/12/28 Released by Harlan Stenn <stenn@ntp.org>
* [Bug 1443] Remove unnecessary dependencies on ntp_io.h
* [Bug 1442] Move Windows functions into libntp files
* [Bug 1127] from 4.2.6p1-RC3: Check the return of X590_verify().
* [Bug 1439] from 4.2.6p1-RC3: .texi gen after binary is linked.
* [Bug 1440] from 4.2.6p1-RC3: Update configure.ac to support kfreebsd.
* [Bug 1445] from 4.2.6p1-RC3: IRIX does not have -lcap or support
  linux capabilities.
(4.2.7p5) 2009/12/25 Released by Harlan Stenn <stenn@ntp.org>
* Include 4.2.6p1-RC2
(4.2.7p4) 2009/12/24 Released by Harlan Stenn <stenn@ntp.org>
* [Bug 1429] ntpd -4 option does not reliably force IPv4 resolution.
* [Bug 1431] System headers must come before ntp headers in ntp_intres.c .
(4.2.7p3) 2009/12/22 Released by Harlan Stenn <stenn@ntp.org>
* [Bug 1426] scripts/VersionName needs . on the search path.
* [Bug 1427] quote missing in ./build - shows up on NetBSD.
* [Bug 1428] Use AC_HEADER_RESOLV to fix breaks from resolv.h
(4.2.7p2) 2009/12/20 Released by Harlan Stenn <stenn@ntp.org>
* [Bug 1419] ntpdate, ntpdc, sntp, ntpd ignore configure --bindir.
* [Bug 1421] add util/tg2, a clone of tg that works on Linux, NetBSD, and
  FreeBSD
(4.2.7p1) 2009/12/15 Released by Harlan Stenn <stenn@ntp.org>
* [Bug 1348] ntpd Windows port should wait for sendto() completion.
* [Bug 1413] test OpenSSL headers regarding -Wno-strict-prototypes.
* [Bug 1418] building ntpd/ntpdc/ntpq statically with ssl fails.
(4.2.7p0) 2009/12/13 Released by Harlan Stenn <stenn@ntp.org>
* [Bug 1412] m4/os_cflags.m4 caches results that depend on $CC.
* [Bug 1414] Enable "make distcheck" success with BSD make.
(4.2.7) 2009/12/09 Released by Harlan Stenn <stenn@ntp.org>
* [Bug 1407] configure.ac: recent GNU Make -v does not include "version".
---

* Upgrade to libopts 35.0.10 from AutoGen 5.11.9pre8.

---
(4.2.6p3) 2011/01/03 Released by Harlan Stenn <stenn@ntp.org>

* [Bug 1764] Palisade driver doesn't build on Linux
* Create and use scripts/check--help when generating .texi files.
* Update bk triggers for the bk-5 release.
* Update genCommitLog for the bk-5 release.
* Update the copyright year.

---
(4.2.6p3-RC12) 2010/12/25 Released by Harlan Stenn <stenn@ntp.org>

* [Bug 1458] Can not compile NTP on FreeBSD 4.7.
* [Bug 1510] Add modes 20/21 for driver 8 to support RAWDCF @ 75 baud.
* [Bug 1618] Unreachable code in jjy_start(). (backport from ntp-dev)
* [Bug 1719] ntp-keygen -V crash. (backport)
* [Bug 1740] ntpdc treats many counters as signed. (backport)
* [Bug 1741] Enable multicast reception on each address (Windows).
* [Bug 1742] Fix a typo in an error message in the "build" script.
* [Bug 1743] Display timezone offset when showing time for sntp in the
  local timezone.
* [Bug 1751] Support for Atari FreeMiNT OS.
* [Bug 1754] --version output should be more verbose.
* [Bug 1757] oncore snprintf("%m") doesn't expand %m.
* [Bug 1758] setsockopt IPV6_MULTICAST_IF with wrong ifindex.
* [Bug 1760] ntpd Windows interpolation cannot be disabled.
* [Bug 1762] manycastclient solicitation responses interfere.
* Upgrade to libopts 34.0.9 from AutoGen 5.11.6pre7.
* Relax minimum Automake version to 1.10 with updated libopts.m4.
* Suppress ntp-keygen OpenSSL version display for --help, --version,
  display both build and runtime OpenSSL versions when they differ.
* Clean up m4 quoting in configure.ac, *.m4 files, resolving
  intermittent AC_LANG_PROGRAM possibly undefined errors.
* Clean up the SNTP documentation.
* Other manycastclient repairs:
  Separate handling of scope ID embedded in many in6_addr from ifindex
  used for IPv6 multicasting ioctls.
  Add INT_PRIVACY endpt bit flag for IPv6 RFC 4941 privacy addresses.
  Enable outbound multicast from only one address per interface in the
  same subnet, and in that case prefer embedded MAC address modified
  EUI-64 IPv6 addresses first, then static, and last RFC 4941 privacy
  addresses.
  Use setsockopt(IP[V6]_MULTICAST_IF) before each send to multicast to
  select the local source address, using the correct socket is not
  enough.

---
(4.2.6p3-RC11) 2010/11/28 Released by Harlan Stenn <stenn@ntp.org>

* [Bug 1725] ntpd sends multicast from only one address.
* [Bug 1728] In ntp_openssl.m4, don't add -I/usr/include or -L/usr/lib
  to CPPFLAGS or LDFLAGS.
* [Bug 1733] IRIX doesn't have 'head' (affects scripts/checkChangeLog).
* Remove log_msg() and debug_msg() from sntp in favor of msyslog().
* Use a single copy of libopts/, in sntp/.
* Upgrade libopts to 33.3.8.
* Bump minimum Automake version to 1.11, required for AM_COND_IF
  use in LIBOPTS_CHECK.
* Improvements to the 'build' script.

---
(4.2.6p3-RC10) 2010/11/14 Released by Harlan Stenn <stenn@ntp.org>

* [Bug 1681] More sntp logging cleanup.
* [Bug 1683] Non-localhost on loopback exempted from nic rules.

---
(4.2.6p3-RC9) 2010/11/10 Released by Harlan Stenn <stenn@ntp.org>

* [Bug 1574] sntp:set_time doesn't set tv_usec correctly.
* [Bug 1681] sntp logging cleanup.
* [Bug 1683] Interface binding does not seem to work as intended.
* [Bug 1691] Use first NMEA sentence each second.
* [Bug 1692] packageinfo.sh needs to be "sourced" using ./ .
* [Bug 1709] ntpdate ignores replies with equal receive and transmit
  timestamps.
* Backport sntp from -dev

---
(4.2.6p3-RC8) 2010/10/29 Released by Harlan Stenn <stenn@ntp.org>

* [Bug 1685] NMEA driver mode byte confusion.
* First cut at using scripts/checkChangeLog.

---
(4.2.6p3-RC7) 2010/10/25 Released by Harlan Stenn <stenn@ntp.org>

* [Bug 1676] NMEA: $GPGLL did not work after fix for Bug 1571.
* Added scripts/checkChangeLog.

---
(4.2.6p3-RC6) 2010/10/24 Released by Harlan Stenn <stenn@ntp.org>

* [Bug 1571] NMEA does not relate data to PPS edge.
* [Bug 1572] NMEA time adjustment for GPZDG buggy.
* [Bug 1675] Prohibit includefile remote config.

---
(4.2.6p3-RC5) 2010/10/22 Released by Harlan Stenn <stenn@ntp.org>

* [Bug 1649] Require NMEA checksum if $GPRMC or previously seen.
* [Bug 1669] NTP 4.2.6p2 fails to compile on IBM AIX 5.3.

---
(4.2.6p3-RC4) 2010/10/16 Released by Harlan Stenn <stenn@ntp.org>

* [Bug 1584] wrong SNMP type for precision, resolution.
* [Bug 1659] Need CLOCK_TRUETIME not CLOCK_TRUE.
* [Bug 1665] is_anycast() u_int32_t should be u_int32.
* ntpsnmpd, libntpq warning cleanup.

---
(4.2.6p3-RC3) 2010/10/14 Released by Harlan Stenn <stenn@ntp.org>

* [Bug 750] Non-existing device causes coredump with RIPE-NCC driver.
* [Bug 1080] ntpd on ipv6 routers very chatty.
* [Bug 1567] Support Arbiter 1093C Satellite Clock on Windows.
* [Bug 1581] printf format string mismatch leftover.
* [Bug 1584] ntpsnmpd OID must be mib-2.197.
* [Bug 1643] Range-check the decoding of the RIPE-NCC status codes.
* [Bug 1644] cvo.sh should use lsb_release to identify linux distros.
* [Bug 1659] Support Truetime Satellite Clocks on Windows.
* [Bug 1660] On some systems, test is in /usr/bin, not /bin.
* [Bug 1661] Re-indent refclock_ripencc.c.

---
(4.2.6p3-RC2) 2010/09/25 Released by Harlan Stenn <stenn@ntp.org>

* [Bug 1635] "filegen ... enable" is not default.
* [Bug 1636] yyparse() segfault after denied filegen remote config.

---
(4.2.6p3-RC1) 2010/09/18 Released by Harlan Stenn <stenn@ntp.org>

* [Bug 1344] ntpd on Windows exits without logging cause.

---
(4.2.6p3-beta1) 2010/09/11 Released by Harlan Stenn <stenn@ntp.org>

* [Bug 1573] Miscalculation of offset in sntp.
* [Bug 1595] empty last line in key file causes duplicate key to be added
* [Bug 1597] packet processing ignores RATE KoD packets, because of
  a bug in string comparison.
* [Bug 1581] ntp_intres.c size_t printf format string mismatch.

---
(4.2.6p2) 2010/07/09 Released by Harlan Stenn <stenn@ntp.org>

* [Bug 1581] size_t printf format string mismatches, IRIG string buffers
  undersized.  Mostly backported from earlier ntp-dev fixes by Juergen
  Perlinger.

---
(4.2.6p2-RC7) 2010/06/19 Released by Harlan Stenn <stenn@ntp.org>

* [Bug 1570] serial clock drivers get outdated input from kernel tty
  line buffer after startup
* [Bug 1575] use 'snprintf' with LIB_BUFLENGTH in inttoa.c, tvtoa.c and
  utvtoa.c
* [Bug 1576] sys/sysctl.h depends on sys/param.h on OpenBSD.

---
(4.2.6p2-RC6) 2010/06/12 Released by Harlan Stenn <stenn@ntp.org>

* [Bug 715] libisc Linux IPv6 interface iteration drops multicast flags.

---
(4.2.6p2-RC5) 2010/06/03 Released by Harlan Stenn <stenn@ntp.org>

* [Bug 1561] ntpq, ntpdc "passwd" prompts for MD5 password w/SHA1.
* [Bug 1565] sntp/crypto.c compile fails on MacOS over vsnprintf().
* Windows port: do not exit in ntp_timestamp_from_counter() without
  first logging the reason.
* Support "passwd blah" syntax in ntpq.

---
(4.2.6p2-RC4) 2010/05/19 Released by Harlan Stenn <stenn@ntp.org>

* [Bug 1555] 4.2.6p2-RC3 sntp illegal C (mixed code and declarations).

---
(4.2.6p2-RC3) 2010/05/11 Released by Harlan Stenn <stenn@ntp.org>

* [Bug 1325] unreachable code in sntp recv_bcst_data().
* [Bug 1459] sntp MD5 authentication does not work with ntpd.
* [Bug 1512] ntpsnmpd should connect to net-snmpd via a unix-domain
  socket by default.  Provide a command-line 'socket name' option.
* [Bug 1538] update refclock_nmea.c's call to getprotobyname().
* [Bug 1541] Fix wrong keyword for "maxclock".
* [Bug 1552] update and complete broadcast and crypto features in sntp.
* [Bug 1553] sntp/configure.ac OpenSSL support.
* Escape unprintable characters in a refid in ntpq -p billboard.
* Simplify hash client code by providing OpenSSL EVP_*() API when built
  without OpenSSL.  (from ntp-dev)
* Do not depend on ASCII values for ('A' - '0'), ('a' - '0') in sntp.
* Windows compiling hints/winnt.html update from G. Sunil Tej.

---
(4.2.6p2-RC2) 2010/04/27 Released by Harlan Stenn <stenn@ntp.org>

* [Bug 1465] Make sure time from TS2100 is not invalid (backport from
  ntp-dev).
* [Bug 1528] Fix EDITLINE_LIBS link order for ntpq and ntpdc.
* [Bug 1534] win32/include/isc/net.h conflicts with VC++ 2010 errno.h.
* [Bug 1535] "restrict -4 default" and "restrict -6 default" ignored.
* Remove --with-arlib from br-flock.

---
(4.2.6p2-RC1) 2010/04/18 Released by Harlan Stenn <stenn@ntp.org>

* [Bug 1503] Auto-enabling of monitor for "restrict ... limited" wrong.
* [Bug 1504] ntpdate tickles ntpd "discard minimum 1" rate limit if
  "restrict ... limited" is used.
* [Bug 1518] Windows ntpd should lock to one processor more
  conservatively.
* [Bug 1522] Enable range syntax "trustedkey (301 ... 399)".
* Update html/authopt.html controlkey, requestkey, and trustedkey docs.

---
(4.2.6p1) 2010/04/09 Released by Harlan Stenn <stenn@ntp.org>
(4.2.6p1-RC6) 2010/03/31 Released by Harlan Stenn <stenn@ntp.org>

* [Bug 1514] Typo in ntp_proto.c: fabs(foo < .4) should be fabs(foo) < .4.
* [Bug 1464] synchronization source wrong for refclocks ARCRON_MSF (27)
  and SHM (28).
* Correct Windows port's refclock_open() to return 0 on failure not -1.
* Correct CHU, dumbclock, and WWVB drivers to check for 0 returned from
  refclock_open() on failure.
* Correct "SIMUL=4 ./flock-build -1" to prioritize -1/--one.

---
(4.2.6p1-RC5) 2010/02/09 Released by Harlan Stenn <stenn@ntp.org>

* [Bug 1140] Clean up debug.html, decode.html, and ntpq.html.
* [Bug 1438] Remove dead code from sntp/networking.c.
* [Bug 1477] 1st non-gmake make in clone w/VPATH can't make COPYRIGHT.
* [Bug 1478] linking fails with undefined reference EVP_MD_pkey_type.
* [Bug 1479] Compilation fails because of not finding readline headers.
* [Bug 1480] snprintf() cleanup caused unterminated refclock IDs.
* [Bug 1484] ushort is not defined in QNX6.

---
(4.2.6p1-RC4) 2010/02/04 Released by Harlan Stenn <stenn@ntp.org>

* [Bug 1455] ntpd does not try /etc/ntp.audio as documented.
* [Bug 1467] Fix bogus rebuild of sntp/sntp.html
* [Bug 1470] "make distdir" in $srcdir builds keyword-gen, libntp.a.
* [Bug 1473] "make distcheck" before build can't make sntp/version.m4.
* [Bug 1474] ntp_keygen needs LCRYPTO after libntp.a.
* Convert many sprintf() calls to snprintf(), also strcpy(), strcat().
* Fix widely cut-n-pasted bug in refclock shutdown after failed start.
* Remove some dead code checking for emalloc() returning NULL.
* Remove arlib.

---
(4.2.6p1-RC3) 2010/01/24 Released by Harlan Stenn <stenn@ntp.org>

* Use TZ=UTC instead of TZ= when calling date in scripts/mkver.in .
* [Bug 1448] Some macros not correctly conditionally or absolutely defined
  on Windows.
* [Bug 1449] ntpsim.h in ntp_config.c should be used conditionally.
* [Bug 1450] Option to exclude warnings not unconditionally defined on Windows.
* [Bug 1127] Properly check the return of X590_verify() - missed one.
* [Bug 1439] .texi generation must wait until after binary is linked.
* [Bug 1440] Update configure.ac to support kfreebsd.
* [Bug 1445] IRIX does not have -lcap or support linux capabilities.
* [Bug 1451] CID 115: sntp leaks KoD entry when updating existing.
* [Bug 1453] Use $CC in config.cache filename in ./build script.

---
(4.2.6p1-RC2) 2009/12/25 Released by Harlan Stenn <stenn@ntp.org>

* [Bug 1411] Fix status messages in refclock_oncore.c.
* [Bug 1416] MAXDNAME undefined on Solaris 2.6.
* [Bug 1419] ntpdate, ntpdc, sntp, ntpd ignore configure --bindir.
* [Bug 1424] Fix check for rtattr (rtnetlink.h).
* [Bug 1425] unpeer by association ID sets up for duplicate free().
* [Bug 1426] scripts/VersionName needs . on the search path.
* [Bug 1427] quote missing in ./build - shows up on NetBSD.
* [Bug 1428] Use AC_HEADER_RESOLV to fix breaks from resolv.h
* [Bug 1429] ntpd -4 option does not reliably force IPv4 resolution.
* [Bug 1431] System headers must come before ntp headers in ntp_intres.c .
* [Bug 1434] HP-UX 11 ip_mreq undeclared, _HPUX_SOURCE helps some.
* [Bug 1435] sntp: Test for -lresolv using the same tests as in ntp.

---
(4.2.6p1-RC1) 2009/12/20 Released by Harlan Stenn <stenn@ntp.org>

* [Bug 1409] Put refclock_neoclock4x.c under the NTP COPYRIGHT notice.
  This should allow debian and other distros to add this refclock driver
  in further distro releases.
  Detect R2 hardware releases.
* [Bug 1412] m4/os_cflags.m4 caches results that depend on $CC.
* [Bug 1413] test OpenSSL headers regarding -Wno-strict-prototypes.
* [Bug 1414] Enable "make distcheck" success with BSD make.
* [Bug 1415] Fix Mac OS X link problem.
* [Bug 1418] building ntpd/ntpdc/ntpq statically with ssl fails.
* Build infrastructure updates to enable beta releases of ntp-stable.

---
(4.2.6) 2009/12/09 Released by Harlan Stenn <stenn@ntp.org>
* [Sec 1331] from4.2.4p8: DoS with mode 7 packets - CVE-2009-3563.
* [Bug 508] Fixed leap second handling for Windows.
(4.2.5p250-RC) 2009/11/30 Released by Harlan Stenn <stenn@ntp.org>
* sntp documentation updates.
* [Bug 761] internal resolver does not seem to honor -4/-6 qualifiers
* [Bug 1386] Deferred DNS doesn't work on NetBSD
* [Bug 1391] avoid invoking autogen twice for .c and .h files.
* [Bug 1397] shmget() refclock_shm failing because of file mode.
* Pass no_needed to ntp_intres as first part of fixing [Bug 975].
* Add ./configure --enable-force-defer-DNS to help debugging.
(4.2.5p249-RC) 2009/11/28 Released by Harlan Stenn <stenn@ntp.org>
* [Bug 1400] An empty KOD DB file causes sntp to coredump.
* sntp: documentation cleanup.
* sntp: clean up some error messages.
* sntp: Use the precision to control how many offset digits are shown.
* sntp: Show root dispersion.
* Cleanup from the automake/autoconf upgrades.
(4.2.5p248-RC) 2009/11/26 Released by Harlan Stenn <stenn@ntp.org>
* Prepare for the generation of sntp.html.
* Documentation changes from Dave Mills.
* [Bug 1387] Storage leak in ntp_intres (minor).
* [Bug 1389] buffer overflow in refclock_oncore.c
* [Bug 1391] .texi usage text from installed, not built binaries.
* [Bug 1392] intres retries duplicate assocations endlessly.
* Correct *-opts.h dependency so default 'get' action isn't used.
(4.2.5p247-RC) 2009/11/20 Released by Harlan Stenn <stenn@ntp.org>
* [Bug 1142] nodebug builds shed no light on -d, -D option failure.
* [Bug 1179] point out the problem with -i/--jaildir and -u/--user when
  they are disabled by configure.
* [Bug 1308] support systems that lack fork().
* [Bug 1343] sntp doesn't link on Solaris 7, needs -lresolv.
(4.2.5p246-RC) 2009/11/17 Released by Harlan Stenn <stenn@ntp.org>
* Upgrade to autogen-5.10
* [Bug 1378] Unnecessary resetting of peers during interface update.
* [Bug 1382] p245 configure --disable-dependency-tracking won't build.
* [Bug 1384] ntpq :config core dumped with a blank password.
(4.2.5p245-RC) 2009/11/14 Released by Harlan Stenn <stenn@ntp.org>
* Cleanup from Dave Mills.
* [Bug 1343] sntp illegal C does not compile on Solaris 7.
* [Bug 1381] Version .deps generated include file dependencies to allow
  known dependency-breaking changes to force .deps to be cleaned,
  triggered by changing the contents of deps-ver and/or sntp/deps-ver.
(4.2.5p244-RC) 2009/11/12 Released by Harlan Stenn <stenn@ntp.org>
* keygen.html updates from Dave Mills.
* [Bug 1003] ntpdc unconfig command doesn't prompt for keyid.
* [Bug 1376] Enable authenticated ntpq and ntpdc using newly-available
  digest types.
* ntp-keygen, Autokey OpenSSL build vs. run version mismatch is now a
  non-fatal warning.
(4.2.5p243-RC) 2009/11/11 Released by Harlan Stenn <stenn@ntp.org>
* [Bug 1226] Fix deferred DNS lookups.
* new crypto signature cleanup.
(4.2.5p242-RC) 2009/11/10 Released by Harlan Stenn <stenn@ntp.org>
* [Bug 1363] CID 92 clarify fallthrough case in clk_trimtsip.c
* [Bug 1366] ioctl(TIOCSCTTY, 0) fails on NetBSD *[0-2].* > 3.99.7.
* [Bug 1368] typos in libntp --without-crypto case
* [Bug 1371] deferred DNS lookup failing with INFO_ERR_AUTH.
* CID 87 dead code in ntpq.c atoascii().
* Fix authenticated ntpdc, broken in p240.
* Stub out isc/mem.h, shaving 47k from a MIPS ntpd binary.
* Shrink keyword scanner FSM entries from 64 to 32 bits apiece.
* Documention updates from Dave Mills.
* authkeys.c cleanup from Dave Mills.
(4.2.5p241-RC) 2009/11/07 Released by Harlan Stenn <stenn@ntp.org>
* html/authopt.html update from Dave Mills.
* Remove unused file from sntp/Makefile.am's distribution list.
* new crypto signature cleanup.
(4.2.5p240-RC) 2009/11/05 Released by Harlan Stenn <stenn@ntp.org>
* [Bug 1364] clock_gettime() not detected, need -lrt on Debian 5.0.3.
* Provide all of OpenSSL's signature methods for ntp.keys (FIPS 140-2).
(4.2.5p239-RC) 2009/10/30 Released by Harlan Stenn <stenn@ntp.org>
* [Bug 1357] bogus assert from refclock_shm.
* [Bug 1359] Debug message cleanup.
* CID 101: more pointer/array cleanup.
* [Bug 1356] core dump from refclock_nmea when can't open /dev/gpsU.
* [Bug 1358] AIX 4.3 sntp/networking.c IPV6_JOIN_GROUP undeclared.
* CID 101: pointer/array cleanup.
(4.2.5p238-RC) 2009/10/27 Released by Harlan Stenn <stenn@ntp.org>
* Changes from Dave Mills.
* driver4.html updates from Dave Mills.
* [Bug 1252] PPSAPI cleanup on ntpd/refclock_wwvb.c.
* [Bug 1354] libtool error building after bootstrap with Autoconf 2.64.
* Allow NTP_VPATH_HACK configure test to handle newer gmake versions.
* CIDs 94-99 make it more clearly impossible for sock_hash() to return
  a negative number.
* CID 105, 106 ensure ntpdc arrays are not overrun even if callers
  misbehave.
* CID 113 use va_end() in refclock_true.c true_debug().
* Get rid of configure tests for __ss_family and __ss_len when the more
  common ss_family and ss_len are present.
(4.2.5p237-RC) 2009/10/26 Released by Harlan Stenn <stenn@ntp.org>
* [Bug 610] NMEA support for using PPSAPI on a different device.
* [Bug 1238] use only fudge time2 to offset NMEA serial timestamp.
* [Bug 1355] ntp-dev won't compile on OpenBSD 4.6.
(4.2.5p236-RC) 2009/10/22 Released by Harlan Stenn <stenn@ntp.org>
* Cleanup from Dave Mills.
* [Bug 1343] ntpd/ntp_io.c close_fd() does not compile on Solaris 7.
* [Bug 1353] ntpq "rv 0 settimeofday" always shows UNKNOWN on unix.
* Do not attempt to execute built binaries from ntpd/Makefile when
  cross-compiling (keyword-gen and ntpd --saveconfigquit).
* sntp/main.c: Remove duplicate global adr_buf[] (also defined in
  networking.c) which Piotr Grudzinski identified breaking his build.
* Correct in6addr_any test in configure.ac to attempt link too.
(4.2.5p235-RC) 2009/10/18 Released by Harlan Stenn <stenn@ntp.org>
* [Bug 1343] lib/isc build breaks on systems without IPv6 headers.
(4.2.5p234-RC) 2009/10/16 Released by Harlan Stenn <stenn@ntp.org>
* [Bug 1339] redux, use unmodified lib/isc/win32/strerror.c and
  move #define strerror... to a header not used by lib/isc code.
* [Bug 1345] illegal 'grep' option prevents compilation.
* [Bug 1346] keyword scanner broken where char defaults to unsigned.
* [Bug 1347] ntpd/complete.conf missing multicastclient test case.
(4.2.5p233-RC) 2009/10/15 Released by Harlan Stenn <stenn@ntp.org>
* [Bug 1337] cast setsockopt() v4 address pointer to void *.
* [Bug 1342] ignore|drop one IPv6 address on an interface blocks all
  addresses on that interface.
* Documentation cleanup and updates.
(4.2.5p232-RC) 2009/10/14 Released by Harlan Stenn <stenn@ntp.org>
* [Bug 1302] OpenSSL under Windows needs applink support.
* [Bug 1337] fix incorrect args to setsockopt(fd, IP_MULTICAST_IF,...).
* [Bug 1339] Fix Windows-only ntp_strerror() infinite recursion.
* [Bug 1341] NMEA driver requires working PPSAPI #ifdef HAVE_PPSAPI.
* Construct ntpd keyword scanner finite state machine at compile time
  rather than at runtime, shrink entries from 40+ to 8 bytes.
* Update documentation for ntpq --old-rv, saveconfig, saveconfigdir,
  ntpd -I -L and -M, and interface/nic rules. (From Dave Hart)
* [Bug 1337] fix incorrect args to setsockopt(fd, IP_MULTICAST_IF,...)
(4.2.5p231-RC) 2009/10/10 Released by Harlan Stenn <stenn@ntp.org>
* [Bug 1335] Broadcast client degraded by wildcard default change.
(4.2.5p230-RC) 2009/10/09 Released by Harlan Stenn <stenn@ntp.org>
* Start the 4.2.6 Release Candidate cycle.
* Broadcast and transit phase cleanup from Dave Mills.
(4.2.5p229) 2009/10/07 Released by Harlan Stenn <stenn@ntp.org>
* [Bug 1334] ntpsnmpd undefined reference to `ntpqOptions'.
* Change ntpsnmpd/Makefile.am include file order to fix FreeBSD build.
(4.2.5p228) 2009/10/06 Released by Harlan Stenn <stenn@ntp.org>
* Reclaim syntax tree memory after application in ntpd built with
  configure --disable-saveconfig.
* [Bug 1135] ntpq uses sizeof(u_long) where sizeof(u_int32) is meant.
* [Bug 1333] ntpd --interface precedence over --novirtualips lost.
(4.2.5p227) 2009/10/05 Released by Harlan Stenn <stenn@ntp.org>
* [Bug 1135] :config fails with "Server disallowed request"
* [Bug 1330] disallow interface/nic rules when --novirtualips or
  --interface are used.
* [Bug 1332] ntpq -c 'rv 0 variablename' returns extra stuff.
* Add test of ntpd --saveconfigquit fidelity using new complete.conf.
* Documentation updates from Dave Hart/Dave Mills.
(4.2.5p226) 2009/10/04 Released by Harlan Stenn <stenn@ntp.org>
* [Bug 1318] Allow multiple -g options on ntpd command line.
* [Bug 1327] ntpq, ntpdc, ntp-keygen -d & -D should work with configure
  --disable-debugging.
* Add ntpd --saveconfigquit <filename> option for future build-time
  testing of saveconfig fidelity.
* Clockhop and autokey cleanup from Dave Mills.
* Documentation updates from Dave Mills.
(4.2.5p225) 2009/09/30 Released by Harlan Stenn <stenn@ntp.org>
* authopt documentation changes from Dave Mills/Dave Hart.
* [Bug 1324] support bracketed IPv6 numeric addresses for restrict.
(4.2.5p224) 2009/09/29 Released by Harlan Stenn <stenn@ntp.org>
* Clockhop and documentation fixes from Dave Mills.
* Remove "tos maxhop" ntp.conf knob.
(4.2.5p223) 2009/09/28 Released by Harlan Stenn <stenn@ntp.org>
* [Bug 1321] build doesn't work if . isn't on $PATH.
* [Bug 1323] Implement "revoke #" to match documentation, deprecate
  "crypto revoke #".
(4.2.5p222) 2009/09/27 Released by Harlan Stenn <stenn@ntp.org>
* Update libisc code using bind-9.6.1-P1.tar.gz, rearrange our copy to
  mirror the upstream layout (lib/isc/...), and merge in NTP-local
  modifications to libisc.  There is a new procedure to ease future
  libisc merges using a separate "upstream" bk repo.  That will enable
  normal bk pull automerge to handle carrying forward any local changes
  and should enable us to take updated libisc snapshots more often.
* Updated build and flock-build scripts.  flock-build --one is a way
  to perform a flock-build compatible solitary build, handy for a repo
  clone's first build on a machine with autoconf, automake, etc.
* Compiling ntp_parser.y using BSD make correctly places ntp_parser.h
  in the top-level ntpd directory instead of A.*/ntpd.
* bootstrap script updated to remove potentially stale .deps dirs.
* Remove unneeded Makefile.am files from the lib/isc/include tree.
(4.2.5p221) 2009/09/26 Released by Harlan Stenn <stenn@ntp.org>
* [Bug 1316] segfault if refclock_nmea can't open file.
* [Bug 1317] Distribute cvo.sh.
(4.2.5p220) 2009/09/25 Released by Harlan Stenn <stenn@ntp.org>
* Rearrange libisc code to match the upstream layout in BIND.  This is
  step one of two, changing the layout but keeping our existing libisc.
(4.2.5p219) 2009/09/24 Released by Harlan Stenn <stenn@ntp.org>
* [Bug 1315] "interface ignore 0.0.0.0" is ignored.
* add implicit "nic ignore all" rule before any rules from ntp.conf, so
  "nic listen eth0" alone means the same as "-I eth0".
* add wildcard match class for interface/nic rules.
* fix mistaken carryover of prefixlen from one rule to the next.
* Ensure IPv6 localhost address ::1 is included in libisc's Windows IPv6
  address enumeration, allowing ntpq and ntpdc's hardcoding to 127.0.0.1 
  on Windows to end.
(4.2.5p218) 2009/09/21 Released by Harlan Stenn <stenn@ntp.org>
* [Bug 1314] saveconfig emits -4 and -6 on when not given.
* correct parsing and processing of setvar directive.
* highlight location of ntpq :config syntax errors with ^.
* clarify (former) NO_ARG, SINGLE_ARG, MULTIPLE_ARG renaming to
  FOLLBY_TOKEN, FOLLBY_STRING, FOLLBY_STRINGS_TO_EOC.
* parser, saveconfig cleanup to store T_ identifiers in syntax tree.
(4.2.5p217) 2009/09/20 Released by Harlan Stenn <stenn@ntp.org>
* [Bug 1300] reject remote configuration of dangerous items.
(4.2.5p216) 2009/09/19 Released by Harlan Stenn <stenn@ntp.org>
* [Bug 1312] ntpq/ntpdc MD5 passwords truncated to 8 chars on Suns.
* CID 10 missing free(up); in refclock_palisade.c error return, again.
* CID 83 added assertion to demonstrate config_nic_rules() does not
  call strchr(NULL, '/').
(4.2.5p215) 2009/09/18 Released by Harlan Stenn <stenn@ntp.org>
* [Bug 1292] Workaround last VC6 unsigned __int64 kink.
(4.2.5p214) 2009/09/17 Released by Harlan Stenn <stenn@ntp.org>
* [Bug 1303] remove top-level "autokey" directive.
* use "nic listen 192.168.0.0/16" instead of
  "nic listen 192.168.0.0 prefixlen 16".
(4.2.5p213) 2009/09/16 Released by Harlan Stenn <stenn@ntp.org>
* [Bug 1310] fix Thunderbolt mode in refclock_palisade.c
(4.2.5p212) 2009/09/15 Released by Harlan Stenn <stenn@ntp.org>
* [Bug 983] add interface [listen | ignore | drop] ... directive.
* [Bug 1243] MD5auth_setkey zero-fills key from first zero octet.
* [Bug 1295] leftover fix, do not crash on exit in free_config_trap()
  when "trap 1.2.3.4" is used without any further options.
* [Bug 1311] 4.2.5p211 doesn't build in no-debug mode.
* document interface (alias nic) and unpeer.
* Correct syntax error line & column numbers.
* CID 79: kod_init_kod_db() fails to fclose(db_s) in two error paths.
* CID 80: attempt to quiet Coverity false positive re: leaking "reason"
  in main().
* Documentation updates from Dave Mills.
* CID 81: savedconfig leaked in save_config().
* Make the code agree with the spec and the book (Dave Mills).
(4.2.5p211) 2009/09/14 Released by Harlan Stenn <stenn@ntp.org>
* [Bug 663] respect ntpq -c and -p order on command line.
* [Bug 1292] more VC6 unsigned __int64 workarounds.
* [Bug 1296] Added Support for Trimble Acutime Gold.
(4.2.5p210) 2009/09/06 Released by Harlan Stenn <stenn@ntp.org>
* [Bug 1294] Use OPENSSL_INC and OPENSSL_LIB macros for Windows
  and remove unnecessary reference to applink.c for Windows
* [Bug 1295] trap directive options are not optional.
* [Bug 1297] yylex() must always set yylval before returning.
(4.2.5p209) 2009/09/01 Released by Harlan Stenn <stenn@ntp.org>
* [Bug 1290] Fix to use GETTIMEOFDAY macro
* [Bug 1289] Update project files for VC6, VS2003, VS2005, VS 2008
(4.2.5p208) 2009/08/30 Released by Harlan Stenn <stenn@ntp.org>
* [Bug 1293] make configuration dumper ready for release, specifically:
* rename ntpq dumpcfg command to "saveconfig".
* require authentication for saveconfig.
* "restrict ... nomodify" prevents saveconfig and :config.
* "saveconfig ." shorthand to save to startup configuration file.
* support strftime() substitution in saveconfig arg to timestamp
  the output filename, for example "saveconfig %Y%m%d-%H%M%S.conf".
* display saveconfig response message from ntpd in ntpq.
* save output filename in "savedconfig" variable, fetched with ntpq -c
  "rv 0 savedconfig".
* document saveconfig in html/ntpq.html.
* add ./configure --disable-saveconfig to build a smaller ntpd.
* log saveconfig failures and successes to syslog.
(4.2.5p207) 2009/08/29 Released by Harlan Stenn <stenn@ntp.org>
* [Bug 1292] Minor Windows source tweaks for VC6-era SDK headers.
(4.2.5p206) 2009/08/26 Released by Harlan Stenn <stenn@ntp.org>
* accopt.html typo fixes from Dave Mills.
* [Bug 1283] default to remembering KoD in sntp.
* clean up numerous sntp/kod_management.c bugs.
* use all addresses resolved from each DNS name in sntp.
(4.2.5p205) 2009/08/18 Released by Harlan Stenn <stenn@ntp.org>
* accopt.html typo fixes from Dave Mills.
* [Bug 1285] Log ntpq :config/config-from-file events.
* [Bug 1286] dumpcfg omits statsdir, mangles filegen.
(4.2.5p204) 2009/08/17 Released by Harlan Stenn <stenn@ntp.org>
* [Bug 1284] infinite loop in ntpd dumping more than one trustedkey
(4.2.5p203) 2009/08/16 Released by Harlan Stenn <stenn@ntp.org>
* Add ntpq -c dumpcfg, Google Summer of Code project of Max Kuehn
(4.2.5p202) 2009/08/14 Released by Harlan Stenn <stenn@ntp.org>
* install the binary and man page for sntp.
(4.2.5p201) 2009/08/13 Released by Harlan Stenn <stenn@ntp.org>
* sntp: out with the old, in with the new.
(4.2.5p200) 2009/08/12 Released by Harlan Stenn <stenn@ntp.org>
* [Bug 1281] Build ntpd on Windows without big SDK download, burn,
  and install by checking in essentially unchanging messages.mc build
  products to avoid requiring mc.exe, which is not included with VC++
  2008 EE.
(4.2.5p199) 2009/08/09 Released by Harlan Stenn <stenn@ntp.org>
* [Bug 1279] Cleanup for warnings from Veracode static analysis.
(4.2.5p198) 2009/08/03 Released by Harlan Stenn <stenn@ntp.org>
* Upgrade to autogen-5.9.9-pre5.
(4.2.5p197) 2009/07/30 Released by Harlan Stenn <stenn@ntp.org>
* The build script now has . at the end of PATH for config.guess.
(4.2.5p196) 2009/07/29 Released by Harlan Stenn <stenn@ntp.org>
* [Bug 1272] gsoc_sntp IPv6 build problems under HP-UX 10.
* [Bug 1273] CID 10: Palisade leaks unit struct in error path.
* [Bug 1274] CID 67: ensure resolve_hosts() output count and pointers
  are consistent.
* [Bug 1275] CID 45: CID 46: old sntp uses uninitialized guesses[0],
  precs[0].
* [Bug 1276] CID 52: crypto_xmit() may call crypto_alice[23]()
  with NULL peer.
(4.2.5p195) 2009/07/27 Released by Harlan Stenn <stenn@ntp.org>
* cvo.sh: Add support for CentOS, Fedora, Slackware, SuSE, and QNX.
(4.2.5p194) 2009/07/26 Released by Harlan Stenn <stenn@ntp.org>
* Documentation updates from Dave Mills.
* Use scripts/cvo.sh in the build script to get better subdir names.
(4.2.5p193) 2009/07/25 Released by Harlan Stenn <stenn@ntp.org>
* [Bug 1261] CID 34: simulate_server() rbuf.msg_flags uninitialized.
* [Bug 1262] CID 35: xpkt.mac uninitialized in simulate_server().
* [Bug 1263] CID 37: CID 38: CID 40: CID 43: multiple refclocks 
  uninitialized tm_zone (arc, chronolog, dumbclock, pcf).
* [Bug 1264] CID 64: gsoc_sntp on_wire() frees wrong ptr receiving KoD.
* [Bug 1265] CID 65: CID 66: gsoc_sntp on_wire() leaks x_pkt, r_pkt.
* [Bug 1266] CID 39: datum_pts_start() uninitialized arg.c_ospeed.
* [Bug 1267] CID 44: old sntp handle_saving() writes stack garbage to
  file when clearing.
* [Bug 1268] CID 63: resolve_hosts() leaks error message buffer.
* [Bug 1269] CID 74: use assertion to ensure move_fd() does not return
  negative descriptors.
* [Bug 1270] CID 70: gsoc_sntp recv_bcst_data mdevadr.ipv6mr_interface
  uninitialized.
(4.2.5p192) 2009/07/24 Released by Harlan Stenn <stenn@ntp.org>
* [Bug 965] CID 42: ss_family uninitialized.
* [Bug 1250] CID 53: kod_init_kod_db() overruns kod_db malloc'd buffer.
* [Bug 1251] CID 68: search_entry() mishandles dst argument.
* [Bug 1252] CID 32: Quiet Coverity warning with assertion.
* [Bug 1253] CID 50: gsoc_sntp/crypto.c auth_init() always returns a 
  list with one entry.
* [Bug 1254] CID 56: tv_to_str() leaks a struct tm each call.
* [Bug 1255] CID 55: pkt_output() leaks a copy of each packet.
* [Bug 1256] CID 51: Coverity doesn't recognize our assertion macros as
  terminal.
* [Bug 1257] CID 57: gsoc_sntp auth_init() fails to fclose(keyfile).
* [Bug 1258] CID 54: gsoc_sntp resolve_hosts() needs simplification.
* [Bug 1259] CID 59: gsoc_sntp recv_bcast_data() fails to free(rdata)
  on error paths.
* [Bug 1260] CID 60: gsoc_sntp recvpkt() fails to free(rdata).
* Updated to AutoGen-5.9.9pre2.
(4.2.5p191) 2009/07/21 Released by Harlan Stenn <stenn@ntp.org>
* Updated to AutoGen-5.9.9pre1.
(4.2.5p190) 2009/07/20 Released by Harlan Stenn <stenn@ntp.org>
* Updated to AutoGen-5.9.8.
* [Bug 1248] RES_MSSNTP typo in ntp_proto.c.
* [Bug 1246] use a common template for singly-linked lists, convert most
  doubly-linked lists to singly-linked.
* Log warning about signd blocking when restrict mssntp used.
(4.2.5p189) 2009/07/16 Released by Harlan Stenn <stenn@ntp.org>
* Documentation cleanup from Dave Mills.
(4.2.5p188) 2009/07/15 Released by Harlan Stenn <stenn@ntp.org>
* [Bug 1245] Broken xmt time sent in fast_xmit() of 4.2.5p187.
(4.2.5p187) 2009/07/11 Released by Harlan Stenn <stenn@ntp.org>
* [Bug 1042] multicast listeners IPv4+6 ignore new interfaces.
* [Bug 1237] Windows serial code treat CR and LF both as line
  terminators.
* [Bug 1238] use fudge time2 for serial timecode offset in NMEA driver.
* [Bug 1242] Remove --enable-wintime, symmetric workaround is now
  always enabled.
* [Bug 1244] NTP_INSIST(fd != maxactivefd) failure in intres child
* Added restrict keyword "mssntp" for Samba4 DC operation, by Dave Mills.
(4.2.5p186) 2009/07/08 Released by Harlan Stenn <stenn@ntp.org>
* ntp_proto.c cleanup from Dave Mills.
(4.2.5p185) 2009/07/01 Released by Harlan Stenn <stenn@ntp.org>
* Documentation updates from Dave Mills.
* [Bug 1234] convert NMEA driver to use common PPSAPI code.
* timepps-Solaris.h pps_handle_t changed from pointer to scalar
* Spectracom refclock added to Windows port of ntpd
* [Bug 1236] Declaration order fixed.
* Bracket private ONCORE debug statements with #if 0 rather than #ifdef
  DEBUG
* Delete ONCORE debug statement that is now handled elsewhere.
(4.2.5p184) 2009/06/24 Released by Harlan Stenn <stenn@ntp.org>
* [Bug 1233] atom refclock fudge time1 sign flipped in 4.2.5p164.
(4.2.5p183) 2009/06/23 Released by Harlan Stenn <stenn@ntp.org>
* [Bug 1196] setsockopt(SO_EXCLUSIVEADDRUSE) can fail on Windows 2000
  and earlier with WSAINVAL, do not log a complaint in that case.
* [Bug 1210] ONCORE driver terminates ntpd without logging a reason.
* [Bug 1218] Correct comment in refclock_oncore on /etc/ntp.oncore*
  configuration file search order.
* Change ONCORE driver to log using msyslog as well as to any
  clockstats file.
* [Bug 1231] ntpsnmpd build fails after sockaddr union changes.
(4.2.5p182) 2009/06/18 Released by Harlan Stenn <stenn@ntp.org>
* Add missing header dependencies to the ntpdc layout verification.
* prefer.html updates from Dave Mills.
* [Bug 1205] Add ntpd --usepcc and --pccfreq options on Windows
* [Bug 1215] unpeer by association ID
* [Bug 1225] Broadcast address miscalculated on Windows 4.2.5p180
* [Bug 1229] autokey segfaults in cert_install().
* Use a union for structs sockaddr, sockaddr_storage, sockaddr_in, and
  sockaddr_in6 to remove casts and enable type checking.  Collapse
  some previously separate IPv4/IPv6 paths into a single codepath.
(4.2.5p181) 2009/06/06 Released by Harlan Stenn <stenn@ntp.org>
* [Bug 1206] Required compiler changes for Windows
* [Bug 1084] PPSAPI for ntpd on Windows with DLL backends
* [Bug 1204] Unix-style refclock device paths on Windows
* [Bug 1205] partial fix, disable RDTSC use by default on Windows
* [Bug 1208] decodenetnum() buffer overrun on [ with no ]
* [Bug 1211] keysdir free()d twice #ifdef DEBUG
* Enable ONCORE, ARCRON refclocks on Windows (untested)
(4.2.5p180) 2009/05/29 Released by Harlan Stenn <stenn@ntp.org>
* [Bug 1200] Enable IPv6 in Windows port
* Lose FLAG_FIXPOLL, from Dave Mills.
(4.2.5p179) 2009/05/23 Released by Harlan Stenn <stenn@ntp.org>
* [Bug 1041] xmt -> aorg timestamp cleanup from Dave Mills,
  reported by Dave Hart.
* [Bug 1193] Compile error: conflicting types for emalloc.
* [Bug 1196] VC6 winsock2.h does not define SO_EXCLUSIVEADDRUSE.
* Leap/expire cleanup from Dave Mills.
(4.2.5p178) 2009/05/21 Released by Harlan Stenn <stenn@ntp.org>
* Provide erealloc() and estrdup(), a la emalloc().
* Improve ntp.conf's parser error messages.
* [Bug 320] "restrict default ignore" does not affect IPv6.
* [Bug 1192] "restrict -6 ..." reports a syntax error.
(4.2.5p177) 2009/05/18 Released by Harlan Stenn <stenn@ntp.org>
* Include 4.2.4p7
* [Bug 1174] nmea_shutdown assumes that nmea has a unit assigned
* [Bug 1190] NMEA refclock fudge flag4 1 obscures position in timecode
* Update NMEA refclock documentation in html/drivers/driver20.html
(4.2.5p176) 2009/05/13 Released by Harlan Stenn <stenn@ntp.org>
* [Bug 1154] mDNS registration should be done later, repeatedly and only
  if asked for. (second try for fix)
(4.2.5p175) 2009/05/12 Released by Harlan Stenn <stenn@ntp.org>
* Include 4.2.4p7-RC7
* [Bug 1180] ntpd won't start with more than ~1000 interfaces
* [Bug 1182] Documentation typos and missing bits.
* [Bug 1183] COM port support should extend past COM3
* [Bug 1184] ntpd is deaf when restricted to second IP on the same net
* Clean up configure.ac NTP_CACHEVERSION interface, display cache
  version when clearing.  Fixes a regression.
(4.2.5p174) 2009/05/09 Released by Harlan Stenn <stenn@ntp.org>
* Stale leapsecond file fixes from Dave Mills.
(4.2.5p173) 2009/05/08 Released by Harlan Stenn <stenn@ntp.org>
* Include 4.2.4p7-RC6
(4.2.5p172) 2009/05/06 Released by Harlan Stenn <stenn@ntp.org>
* [Bug 1175] Instability in PLL daemon mode.
* [Bug 1176] refclock_parse.c does not compile without PPSAPI.
(4.2.5p171) 2009/05/04 Released by Harlan Stenn <stenn@ntp.org>
* Autokey documentation cleanup from Dave Mills.
* [Bug 1171] line editing libs found without headers (Solaris 11)
* [Bug 1173] NMEA refclock fails with Solaris PPSAPI
* Fix problem linking msntp on Solaris when sntp subdir is configured
  before parent caused by different gethostent library search order.
* Do not clear config.cache when it is  empty.
(4.2.5p170) 2009/05/02 Released by Harlan Stenn <stenn@ntp.org>
* [Bug 1152] adjust PARSE to new refclock_pps logic
* Include 4.2.4p7-RC5
* loopfilter FLL/PLL crossover cleanup from Dave Mills.
* Documentation updates from Dave Mills.
* ntp-keygen cleanup from Dave Mills.
* crypto API cleanup from Dave Mills.
* Add NTP_CACHEVERSION mechanism to ignore incompatible config.cache
* Enable gcc -Wstrict-overflow for gsoc_sntp as well
(4.2.5p169) 2009/04/30 Released by Harlan Stenn <stenn@ntp.org>
* [Bug 1171] Note that we never look for -lreadline by default.
* [Bug 1090] Fix bogus leap seconds in refclock_hpgps.
(4.2.5p168) 2009/04/29 Released by Harlan Stenn <stenn@ntp.org>
* Include 4.2.4p7-RC4
* [Bug 1169] quiet compiler warnings
* Re-enable gcc -Wstrict-prototypes when not building with OpenSSL
* Enable gcc -Wstrict-overflow
* ntpq/ntpdc emit newline after accepting password on Windows
* Updates from Dave Mills:
* ntp-keygen.c: Updates.
* Fix the error return and syslog function ID in refclock_{param,ppsapi}.
* Make sure syspoll is within the peer's minpoll/maxpoll bounds.
* ntp_crypto.c: Use sign_siglen, not len. sign key filename cleanup.
* Bump NTP_MAXEXTEN from 1024 to 2048, update values for some field lengths.
* m4/ntp_lineeditlibs.m4: fix warnings from newer Autoconf
* [Bug 1166] Remove truncation of position (blanking) code in refclock_nmea.c
(4.2.5p167) 2009/04/26 Released by Harlan Stenn <stenn@ntp.org>
* Crypto cleanup from Dave Mills.
(4.2.5p166) 2009/04/25 Released by Harlan Stenn <stenn@ntp.org>
* [Bug 1165] Clean up small memory leaks in the  config file parser
* Correct logconfig keyword declaration to MULTIPLE_ARG
* Enable filename and line number leak reporting on Windows when built
  DEBUG for all the typical C runtime allocators such as calloc,
  malloc, and strdup.  Previously only emalloc calls were covered.
* Add DEBUG-only code to free dynamically allocated memory that would
  otherwise remain allocated at ntpd exit, to allow less forgivable
  leaks to stand out in leaks reported after exit.
* Ensure termination of strings in ports/winnt/libisc/isc_strerror.c
  and quiet compiler warnings.
* [Bug 1057] ntpdc unconfig failure
* [Bug 1161] unpeer AKA unconfig command for ntpq :config
* PPS and crypto cleanup in ntp_proto.c from Dave Mills.
(4.2.5p165) 2009/04/23 Released by Harlan Stenn <stenn@ntp.org>
* WWVB refclock cleanup from Dave Mills.
* Code cleanup: requested_key -> request_key.
* [Bug 833] ignore whitespace at end of remote configuration lines
* [Bug 1033] ntpdc/ntpq crash prompting for keyid on Windows
* [Bug 1028] Support for W32Time authentication via Samba.
* quiet ntp_parser.c malloc redeclaration warning
* Mitigation and PPS/PPSAPI cleanup from Dave Mills.
* Documentation updates from Dave Mills.
* timepps-Solaris.h patches from Dave Hart.
(4.2.5p164) 2009/04/22 Released by Harlan Stenn <stenn@ntp.org>
* Include 4.2.4p7-RC3
* PPS/PPSAPI cleanup from Dave Mills.
* Documentation updates from Dave Mills.
* [Bug 1125] C runtime per-thread initialization on Windows
* [Bug 1152] temporarily disable refclock_parse, refclock_true until
  maintainers can repair build break from pps_sample()
* [Bug 1153] refclock_nmea should not mix UTC with GPS time
* [Bug 1159] ntpq overlap diagnostic message test buggy
(4.2.5p163) 2009/04/10 Released by Harlan Stenn <stenn@ntp.org>
(4.2.5p162) 2009/04/09 Released by Harlan Stenn <stenn@ntp.org>
* Documentation updates from Dave Mills.
* Mitigation and PPS cleanup from Dave Mills.
* Include 4.2.4p7-RC2
* [Bug 216] New interpolation scheme for Windows eliminates 1ms jitter
* remove a bunch of #ifdef SYS_WINNT from portable code
* 64-bit time_t cleanup for building on newer Windows compilers
* Only set CMOS clock during ntpd exit on Windows if the computer is
  shutting down or restarting.
* [Bug 1148] NMEA reference clock improvements
* remove deleted gsoc_sntp/utilities.o from repository so that .o build
  products can be cleaned up without corrupting the repository.
(4.2.5p161) 2009/03/31 Released by Harlan Stenn <stenn@ntp.org>
* Documentation updates from Dave Mills.
(4.2.5p160) 2009/03/30 Released by Harlan Stenn <stenn@ntp.org>
* [Bug 1141] refclock_report missing braces cause spurious "peer event:
  clock clk_unspec" log entries
* Include 4.2.4p7-RC1
(4.2.5p159) 2009/03/28 Released by Harlan Stenn <stenn@ntp.org>
* "bias" changes from Dave Mills.
(4.2.5p158) 2009/01/30 Released by Harlan Stenn <stenn@ntp.org>
* Fix [CID 72], a typo introduced at the latest fix to prettydate.c.
(4.2.5p157) 2009/01/26 Released by Harlan Stenn <stenn@ntp.org>
* Cleanup/fixes for ntp_proto.c and ntp_crypto.c from Dave Mills.
(4.2.5p156) 2009/01/19 Released by Harlan Stenn <stenn@ntp.org>
* [Bug 1118] Fixed sign extension for 32 bit time_t in caljulian() and prettydate().
  Fixed some compiler warnings about missing prototypes.
  Fixed some other simple compiler warnings.
* [Bug 1119] [CID 52] Avoid a possible null-dereference in ntp_crypto.c.
* [Bug 1120] [CID 51] INSIST that peer is non-null before we dereference it.
* [Bug 1121] [CID 47] double fclose() in ntp-keygen.c.
(4.2.5p155) 2009/01/18 Released by Harlan Stenn <stenn@ntp.org>
* Documentation updates from Dave Mills.
* CHU frequency updates.
* Design assertion fixes for ntp_crypto.c from Dave Mills.
(4.2.5p154) 2009/01/13 Released by Harlan Stenn <stenn@ntp.org>
* [Bug 992] support interface event change on Linux from
  Miroslav Lichvar.
(4.2.5p153) 2009/01/09 Released by Harlan Stenn <stenn@ntp.org>
* Renamed gsoc_sntp/:fetch-stubs to gsoc_sntp/fetch-stubs to avoid
  file name problems under Windows.
  Removed German umlaut from log msg for 4.2.5p142.
(4.2.5p152) 2009/01/08 Released by Harlan Stenn <stenn@ntp.org>
* Include 4.2.4p6: 2009/01/08 Released by Harlan Stenn <stenn@ntp.org>
(4.2.5p151) 2008/12/23 Released by Harlan Stenn <stenn@ntp.org>
* Stats file logging cleanup from Dave Mills.
(4.2.5p150) 2008/12/15 Released by Harlan Stenn <stenn@ntp.org>
* [Bug 1099] Fixed wrong behaviour in sntp's crypto.c.
* [Bug 1103] Fix 64-bit issues in the new calendar code.
(4.2.5p149) 2008/12/05 Released by Harlan Stenn <stenn@ntp.org>
* Fixed mismatches in data types and OID definitions in ntpSnmpSubAgent.c
* added a premliminary MIB file to ntpsnmpd (ntpv4-mib.mib)
(4.2.5p148) 2008/12/04 Released by Harlan Stenn <stenn@ntp.org>
* [Bug 1070] Fix use of ntpq_parsestring() in ntpsnmpd.
(4.2.5p147) 2008/11/27 Released by Harlan Stenn <stenn@ntp.org>
* Update gsoc_sntp's GCC warning code.
(4.2.5p146) 2008/11/26 Released by Harlan Stenn <stenn@ntp.org>
* Update Solaris CFLAGS for gsoc_sntp.
(4.2.5p145) 2008/11/20 Released by Harlan Stenn <stenn@ntp.org>
* Deal with time.h for sntp under linux.
* Provide rpl_malloc() for sntp for systems that need it.
* Handle ss_len and socklen type for sntp.
* Fixes to the sntp configure.ac script.
* Provide INET6_ADDRSTRLEN if it is missing.
* [Bug 1095] overflow in caljulian.c.
(4.2.5p144) 2008/11/19 Released by Harlan Stenn <stenn@ntp.org>
* Use int32, not int32_t.
* Avoid the sched*() functions under OSF - link problems.
(4.2.5p143) 2008/11/17 Released by Harlan Stenn <stenn@ntp.org>
* sntp cleanup and fixes.
(4.2.5p142) 2008/11/16 Released by Harlan Stenn <stenn@ntp.org>
* Imported GSoC SNTP code from Johannes Maximilian Kuehn.
(4.2.5p141) 2008/11/13 Released by Harlan Stenn <stenn@ntp.org>
* New caltontp.c and calyearstart.c from Juergen Perlinger.
(4.2.5p140) 2008/11/12 Released by Harlan Stenn <stenn@ntp.org>
* Cleanup lint from the ntp_scanner files.
* [Bug 1011] gmtime() returns NULL on windows where it would not under Unix.
* Updated caljulian.c and prettydate.c from Juergen Perlinger.
(4.2.5p139) 2008/11/11 Released by Harlan Stenn <stenn@ntp.org>
* Typo fix to driver20.html.
(4.2.5p138) 2008/11/10 Released by Harlan Stenn <stenn@ntp.org>
* [Bug 474] --disable-ipv6 is broken.
* IPv6 interfaces were being looked for twice.
* SHM driver grabs more samples, add clockstats
* decode.html and driver20.html updates from Dave Mills.
(4.2.5p137) 2008/11/01 Released by Harlan Stenn <stenn@ntp.org>
* [Bug 1069] #undef netsnmp's PACKAGE_* macros.
* [Bug 1068] Older versions of netsnmp do not have netsnmp_daemonize().
(4.2.5p136) 2008/10/27 Released by Harlan Stenn <stenn@ntp.org>
* [Bug 1078] statsdir configuration parsing is broken.
(4.2.5p135) 2008/09/23 Released by Harlan Stenn <stenn@ntp.org>
* [Bug 1072] clock_update should not allow updates older than sys_epoch.
(4.2.5p134) 2008/09/17 Released by Harlan Stenn <stenn@ntp.org>
* Clean up build process for ntpsnmpd.
(4.2.5p133) 2008/09/16 Released by Harlan Stenn <stenn@ntp.org>
* Add options processing to ntpsnmpd.
* [Bug 1062] Check net-snmp headers before deciding to build ntpsnmpd.
* Clean up the libntpq.a build.
* Regenerate ntp_parser.[ch] from ntp_parser.y
(4.2.5p132) 2008/09/15 Released by Harlan Stenn <stenn@ntp.org>
* [Bug 1067] Multicast DNS service registration must come after the fork
  on Solaris.
* [Bug 1066] Error messages should log as errors.
(4.2.5p131) 2008/09/14 Released by Harlan Stenn <stenn@ntp.org>
* [Bug 1065] Re-enable support for the timingstats file.
(4.2.5p130) 2008/09/13 Released by Harlan Stenn <stenn@ntp.org>
* [Bug 1064] Implement --with-net-snmp-config=progname
* [Bug 1063] ntpSnmpSubagentObject.h is missing from the distribution.
(4.2.5p129) 2008/09/11 Released by Harlan Stenn <stenn@ntp.org>
* Quiet some libntpq-related warnings.
(4.2.5p128) 2008/09/08 Released by Harlan Stenn <stenn@ntp.org>
* Import Heiko Gerstung's GSoC2008 NTP MIB daemon.
(4.2.5p127) 2008/09/01 Released by Harlan Stenn <stenn@ntp.org>
* Regenerate ntpd/ntp_parser.c
(4.2.5p126) 2008/08/31 Released by Harlan Stenn <stenn@ntp.org>
* Stop libtool-1.5 from looking for C++ or Fortran.
* [BUG 610] Documentation update for NMEA reference clock driver.
* [Bug 828] Fix IPv4/IPv6 address parsing.
* Changes from Dave Mills:
  Documentation updates.
  Fix a corner case where a frequency update was reported but not set.
  When LEAP_NOTINSYNC->LEAP_NOWARNING, call crypto_update() if we have
  crypto_flags.
(4.2.5p125) 2008/08/18 Released by Harlan Stenn <stenn@ntp.org>
* [Bug 1052] Add linuxPPS support to ONCORE driver.
(4.2.5p124) 2008/08/17 Released by Harlan Stenn <stenn@ntp.org>
* Documentation updates from Dave Mills.
* Include 4.2.4p5: 2008/08/17 Released by Harlan Stenn <stenn@ntp.org>
* [Bug 861] leap info was not being transmitted.
* [Bug 1046] refnumtoa.c is using the wrong header file.
* [Bug 1047] enable/disable options processing fix.
* header file cleanup.
* [Bug 1037] buffer in subroutine was 1 byte short.
* configure.ac: cleanup, add option for wintime, and lay the groundwork
  for the changes needed for bug 1028.
* Fixes from Dave Mills: 'bias' and 'interleave' work.  Separate
  phase and frequency discipline (for long poll intervals).  Update
  TAI function to match current leapsecond processing.
* Documentation updates from Dave Mills.
* [Bug 1037] Use all 16 of the MD5 passwords generated by ntp-keygen.
* Fixed the incorrect edge parameter being passed to time_pps_kcbind in
  NMEA refclock driver.
* [Bug 399] NMEA refclock driver does not honor time1 offset if flag3 set.
* [Bug 985] Modifications to NMEA reference clock driver to support Accord
  GPS Clock.
* poll time updates from Dave Mills.
* local refclock documentation updates from Dave Mills.
* [Bug 1022] Fix compilation problems with yesterday's commit.
* Updates and cleanup from Dave Mills:
  I've now spent eleven months of a sabbatical year - 7 days a week, 6-10
  hours most days - working on NTP. I have carefully reviewed every major
  algorithm, examined its original design and evolution from that design.
  I've trimmed off dead code and briar patches and did zillions of tests
  contrived to expose evil vulnerabilities. The development article is in
  rather good shape and should be ready for prime time.

  1. The protostats statistics files have been very useful in exposing
  little twitches and turns when something hiccups, like a broken PPS
  signal. Most of what used to be syslog messages are now repackaged as
  protostats messages with optional syslog as well. These can also be sent
  as traps which might be handy to tiggle a beeper or celltext. These, the
  sysstats files and cryptostats files reveal the ambient health of a busy
  server, monitor traffic and error counts and spot crypto attacks.

  2. Close inspection of the clock discipline behavior at long poll
  intervals (36 h) showed it not doing as well as it should. I redesigned
  the FLL loop to improve nominal accuracy from  several tens of
  milliseconds to something less than ten milliseconds.

  3. Autokey (again). The enhanced error checking was becoming a major
  pain. I found a way to toss out gobs of ugly fat code and replace the
  function with a much simpler and more comprehensive scheme. It resists
  bait-and-switch attacks and quickly detect cases when the protocol is
  not correctly synchronized.

  4. The interface code for the kernel PPS signal was not in sync with the
  kernel code itself. Some error checks were duplicated and some
  ineffective. I found none of the PPS-capable drivers, including the atom
  driver, do anything when the prefer peer fails; the kernel PPS signal
  remains in control. The atom driver now disables the kernel PPS when the
  prefer peer comes bum. This is important when the prefer peer is not a
  reference clock but a remote NTP server.

  5. The flake restrict bit turned out to be really interesting,
  especially with symmtric modes and of those especially those using
  Autokey. Small changes in the recovery procedures when packets are lost
  now avoid almost all scenarios which previously required protocol resets.

  6. I've always been a little uncomfortable when using the clock filter
  with long poll intervals because the samples become less and less
  correlated as the sample age exceeds the Allan intercept. Various
  schemes have been used over the years to cope with this fact. The latest
  one and the one that works the best is to use a modified sort metric
  where the delay is used when the age of the sample is less than the
  intercept and the sum of delay and dispersion above that. The net result
  is that, at small poll intervals the algorithm operates as a minimum
  filter, while at larger poll intervals it morphs to FIFO. Left
  unmodified, a sample could be used when twelve days old. This along with
  the FLL modifications has made a dramatic improvement at large poll
  intervals.

- [Backward Incompatible] The 'state' variable is no longer reported or
  available via ntpq output.  The following system status bit names
  have been changed:
  - sync_alarm -> leap_alarm
  - sync_atomic -> sync_pps
  - sync_lf_clock -> sync_lf_radio
  - sync_hf_clock -> sync_hf_radio
  - sync_uhf_clock -> sync_uhf_radio
  - sync_local_proto -> sync_local
  - sync_udp/time -> sync_other
  Other names have been changed as well.  See the change history for
  libntp/statestr.c for more details.
  Other backward-incompatible changes in ntpq include:
  - assID -> associd
  - rootdispersion -> rootdisp
  - pkt_head -> pkt_neader
  See the change history for other details.

* Updates and cleanup from Dave Mills.
* [Bug 995] Remove spurious ; from ntp-keygen.c.
* More cleanup and changes from Dave Mills.
* [Bug 980] Direct help to stdout.
---
(4.2.4p8) 2009/12/08 Released by Harlan Stenn <stenn@ntp.org>

* [Sec 1331] DoS with mode 7 packets - CVE-2009-3563.

---
(4.2.4p7) 2009/05/18 Released by Harlan Stenn <stenn@ntp.org>

* [Sec 1151] Remote exploit if autokey is enabled - CVE-2009-1252.
* [Bug 1187] Update the copyright date.
* [Bug 1191] ntpd fails on Win2000 - "Address already in use" after fix
  for [Sec 1149].

---
(4.2.4p7-RC7) 2009/05/12 Released by Harlan Stenn <stenn@ntp.org>

* ntp.isc.org -> ntp.org cleanup.
* [Bug 1178] Use prior FORCE_DNSRETRY behavior as needed at runtime,
  add configure --enable-ignore-dns-errors to be even more stubborn

---
(4.2.4p7-RC6) 2009/05/08 Released by Harlan Stenn <stenn@ntp.org>

* [Bug 784] Make --enable-linuxcaps the default when available
* [Bug 1179] error messages for -u/--user and -i lacking droproot
* Updated JJY reference clock driver from Takao Abe
* [Bug 1071] Log a message and exit before trying to use FD_SET with a
  descriptor larger than FD_SETSIZE, which will corrupt memory
* On corruption of the iface list head in add_interface, log and exit

---
(4.2.4p7-RC5) 2009/05/02 Released by Harlan Stenn <stenn@ntp.org>

* [Bug 1172] 4.2.4p7-RC{3,4} fail to build on linux.
* flock-build script unportable 'set -m' use removed

---
(4.2.4p7-RC4) 2009/04/29 Released by Harlan Stenn <stenn@ntp.org>

* [Bug 1167] use gcc -Winit-self only if it is understood

---
(4.2.4p7-RC3) 2009/04/22 Released by Harlan Stenn <stenn@ntp.org>

* [Bug 787] Bug fixes for 64-bit time_t on Windows
* [Bug 813] Conditional naming of Event
* [Bug 1147] System errors should be logged to msyslog()
* [Bug 1155] Fix compile problem on Windows with VS2005
* [Bug 1156] lock_thread_to_processor() should be declared in header
* [Bug 1157] quiet OpenSSL warnings, clean up configure.ac
* [Bug 1158] support for aix6.1
* [Bug 1160] MacOS X is like BSD regarding F_SETOWN

---
(4.2.4p7-RC2) 2009/04/09 Released by Harlan Stenn <stenn@ntp.org>

* [Sec 1144] limited buffer overflow in ntpq.  CVE-2009-0159
* [Sec 1149] use SO_EXCLUSIVEADDRUSE on Windows

---
(4.2.4p7-RC1) 2009/03/30 Released by Harlan Stenn <stenn@ntp.org>

* [Bug 1131] UDP sockets should not use SIGPOLL on Solaris.
* build system email address cleanup
* [Bug 774] parsesolaris.c does not compile under the new Solaris
* [Bug 873] Windows serial refclock proper TTY line discipline emulation
* [Bug 1014] Enable building with VC9 (in Visual Studio 2008,
  Visual C++ 2008, or SDK)
* [Bug 1117] Deferred interface binding under Windows works only correctly
  if FORCE_DNSRETRY is defined
* [BUG 1124] Lock QueryPerformanceCounter() client threads to same CPU
* DPRINTF macro made safer, always evaluates to a statement and will not
  misassociate an else which follows the macro.

---
(4.2.4p6) 2009/01/08 Released by Harlan Stenn <stenn@ntp.org>

* [Bug 1113] Fixed build errors with recent versions of openSSL. 
* [Sec 1111] Fix incorrect check of EVP_VerifyFinal()'s return value.
* Update the copyright year.

---
(4.2.4p5) 2008/08/17 Released by Harlan Stenn <stenn@ntp.org>

* [BUG 1051] Month off by one in leap second message written to clockstats
  file fixed.
* [Bug 450] Windows only: Under original Windows NT we must not discard the
  wildcard socket to workaround a bug in NT's getsockname().
* [Bug 1038] Built-in getpass() function also prompts for password if
  not built with DEBUG.
* [Bug 841] Obsolete the "dynamic" keyword and make deferred binding
  to local interfaces the default.
  Emit a warning if that keyword is used for configuration.
* [Bug 959] Refclock on Windows not properly releasing recvbuffs.
* [Bug 993] Fix memory leak when fetching system messages.
* much cleanup, fixes, and changes from Dave Mills.
* ntp_control.c: LEAPTAB is a filestamp, not an unsigned.  From Dave Mills.
* ntp_config.c: ntp_minpoll fixes from Dave Mills.
* ntp-keygen updates from Dave Mills.
* refresh epoch, throttle, and leap cleanup from Dave Mills.
* Documentation cleanup from Dave Mills.
* [Bug 918] Only use a native md5.h if MD5Init() is available.
* [Bug 979] Provide ntptimeval if it is not otherwise present.
* [Bug 634] Re-instantiate syslog() and logfiles after the daemon fork.
* [Bug 952] Use md5 code with a friendlier license.
* [Bug 977] Fix mismatching #ifdefs for builds without IPv6.
* [Bug 830] Fix the checking order of the interface options.
* Clean up the logfile/syslog setup.
* [Bug 970] Lose obsolete -g flag to ntp-keygen.
* The -e flag to ntp-keygen can write GQ keys now, too.
* ntp_proto.c: sys_survivors and hpoll cleanup from Dave Mills.
* ntp_loopfilter.c: sys_poll cleanup from Dave Mills.
* refclock_wwv.c: maximum-likelihood digit and DSYNC fixes from Dave Mills.
* [Bug 967] preemptable associations are lost forever on a step.
* ntp_config.c: [CID 48] missing "else" clause.
* [Bug 833] ntpq config keyword is quote-mark unfriendly.
* Rename the ntpq "config" keyword to ":config".
* Dave Mills shifted some orphan processing.
* Fix typos in the [Bug 963] patch.
* bootstrap: squawk if genver fails.  Use -f with cp in case Dave does a chown.
* Remove obsolete simulator command-line options.
* ntp_request.c: [CID 36] zero sin_zero.
* [Bug 963] get_systime() is too noisy.
* [Bug 960] spurious syslog:crypto_setup:spurious crypto command
* [Bug 964] Change *-*-linux* to *-*-*linux* to allow for uclinux.
* Changes from Dave Mills:
  - ntp_util.c: cleanup.
  - ntp_timer.c: watch the non-burst packet rate.
  - ntp_request.c: cleanup.
  - ntp_restrict.c: RES_LIMITED cleanup.
  - ntp_proto.c: RES_LIMITED, rate bucktes, counters, overall cleanup.
  - ntp_peer.c: disallow peer_unconfig().
  - ntp_monitor.c: RES_LIMITED cleanup.
  - ntp_loopfilter.c: poll interval cleanup.
  - ntp_crypto.c: volley -> retry.  Cleanup TAI leap message.
  - ntp_config: average and minimum are ^2 values.
  - ntpdc: unknownversion is really "declined", not "bad version".
  - Packet retry cleanup.
* [Bug 961] refclock_tpro.c:tpro_poll() calls refclock_receive() twice.
* [Bug 957] Windows only: Let command line parameters from the Windows SCM GUI
  override the standard parameters from the ImagePath registry key.
* Added HAVE_INT32_T to the Windows config.h to avoid duplicate definitions.
* Work around a VPATH difference in FreeBSD's 'make' command.
* Update bugreport URL.
* Update -I documentation.
* [Bug 713] Fix bug reporting information.
* A bug in the application of the negative-sawtooth for 12 channel receivers. 
* The removal of unneeded startup code used for the original LinuxPPS, it now
  conforms to the PPSAPI and does not need special code.  
* ntp-keygen.c: Coverity fixes [CID 33,47].
* Volley cleanup from Dave Mills.
* Fuzz cleanup from Dave Mills.
* [Bug 861] Leap second cleanups from Dave Mills.
* ntpsim.c: add missing protypes and fix [CID 34], a nit.
* Upgraded bison at UDel.
* Update br-flock and flock-build machine lists.
* [Bug 752] QoS: add parse/config handling code. 
* Fix the #include order in tickadj.c for picky machines.
* [Bug 752] QoS: On some systems, netinet/ip.h needs netinet/ip_systm.h.
* [Bug 752] Update the QoS tagging (code only - configuration to follow).
* Orphan mode and other protocol cleanup from Dave Mills.
* Documentation cleanup from Dave Mills.
* [Bug 940] ntp-keygen uses -v.  Disallow it as a shortcut for --version.
* more cleanup to ntp_lineeditlibs.m4.
* Documentation updates from Dave Mills.
* -ledit cleanup for ntpdc and ntpq.
* Association and other cleanup from Dave Mills.
* NTP_UNREACH changes from Dave Mills.
* Fix the readline history test.
* [Bug 931] Require -lreadline to be asked for explicitly.
* [Bug 764] When looking for -lreadline support, also try using -lncurses.
* [Bug 909] Fix int32_t errors for ntohl().
* [Bug 376/214] Enhancements to support multiple if names and IP addresses.
* [Bug 929] int32_t is undefined on Windows.  Casting wrong.
* [Bug 928] readlink missing braces.
* [Bug 788] Update macros to support VS 2005.
* ntpd/ntp_timer.c: add missing sys_tai parameter for debug printf
* [Bug 917] config parse leaves files open
* [Bug 912] detect conflicting enable/disable configuration on interfaces
  sharing an IP address
* [Bug 771] compare scopeid if available for IPv6 addresses
* Lose obsolete crypto subcommands (Dave Mills).
* WWV is an HF source, not an LF source (Dave Mills).
* [Bug 899] Only show -i/--jaildir -u/--user options if we HAVE_DROPROOT.
* [Bug 916] 'cryptosw' is undefined if built without OpenSSL.
* [Bug 891] 'restrict' config file keyword does not work (partial fix).
* [Bug 890] the crypto command seems to be required now.
* [Bug 915] ntpd cores during processing of x509 certificates.
* Crypto lint cleanup from Dave Mills.
* [Bug 897] Check RAND_status() - we may not need a .rnd file.
* Crypto cleanup from Dave Mills.
* [Bug 911] Fix error message in cmd_args.c.
* [Bug 895] Log assertion failures via syslog(), not stderr.
* Documentation updates from Dave Mills.
* Crypto cleanup from Dave Mills.
* [Bug 905] ntp_crypto.c fails to compile without -DDEBUG.
* Avoid double peer stats logging.
* ntp-keygen cleanup from Dave Mills.
* libopts needs to be built after ElectricFence.
* [Bug 894] Initialize keysdir before calling crypto_setup().
* Calysto cleanup for ntpq.
* ntp-keygen -i takes an arg.
* Cleanup and fixes from Dave Mills.
* [Bug 887] Fix error in ntp_types.h (for sizeof int != 4).
* Bug 880 bug fixes for Windows build
* Improve Calysto support.
* The "revoke" parameter is a crypto command.
* The driftfile wander threshold is a real number.
* [Bug 850] Fix the wander threshold parameter on the driftfile command.
* ntp_io.c: Dead code cleanup - Coverity View 19.
* Leap file related cleanup from Dave Mills.
* ntp_peer.c: Set peer->srcadr before (not after) calling set_peerdstadr().
* Initialize offset in leap_file() - Coverity View 17.
* Use the correct stratum on KISS codes.
* Fuzz bits cleanup.
* Show more digits in some debug printf's.
* Use drift_file_sw internally to control writing the drift file.
* Implement the wander_threshold option for the driftfile config keyword.
* reformat ntp_control.c; do not use c++ // comments.
* [Bug 629] Undo bug #629 fixes as they cause more problems than were  being
  solved
* Changes from Dave Mills: in/out-bound data rates, leapsecond cleanup,
  driftfile write cleanup, packet buffer length checks, documentation updates.
* More assertion checks and malloc()->emalloc(), courtesy of Calysto.
* [Bug 864] Place ntpd service in maintenance mode if using SMF on Solaris
* [Bug 862] includefile nesting; preserve phonelist on reconfig.
* [Bug 604] ntpd regularly dies on linux/alpha.
* more leap second infrastructure fixes from Dave Mills.
* [Bug 858] recent leapfile changes broke non-OpenSSL builds.
* Use emalloc() instead of malloc() in refclock_datum.c (Calysto).
* Start using 'design by contract' assertions.
* [Bug 767] Fast sync to refclocks wanted.
* Allow null driftfile.
* Use YYERROR_VERBOSE for the new parser, and fix related BUILT_SOURCES.
* [Bug 629] changes to ensure broadcast works including on wildcard addresses
* [Bug 853] get_node() must return a pointer to maximally-aligned memory.
* Initial leap file fixes from Dave Mills.
* [Bug 858] Recent leapfile changes broke without OPENSSL.
* Use a char for DIR_SEP, not a string.
* [Bug 850] driftfile parsing changes.
* driftfile maintenance changes from Dave Mills.  Use clock_phi instead of
  stats_write_tolerance.
* [Bug 828] refid string not being parsed correctly.
* [Bug 846] Correct includefile parsing.
* [Bug 827] New parsing code does not handle "fudge" correctly.
* Enable debugging capability in the config parser.
* [Bug 839] Crypto password not read from ntp.conf.
* Have autogen produce writable output files.
* [Bug 825] Correct logconfig -/+ keyword processing.
* [Bug 828] Correct parsing of " delimited strings.
* Cleanup FILE * usage after fclose() in ntp_filegen.c.
* [Bug 843] Windows Completion port code was incorrectly merged from -stable.
* [Bug 840] do fudge configuration AFTER peers (thus refclocks) have been
  configured.
* [Bug 824] Added new parser modules to the Windows project file.
* [Bug 832] Add libisc/log.c headers to the distribution.
* [Bug 808] Only write the drift file if we are in state 4.
* Initial import of libisc/log.c and friends.
* [Bug 826] Fix redefinition of PI.
* [Bug 825] ntp_scanner.c needs to #include <config.h> .
* [Bug 824] New parser code has some build problems with the SIM code.
* [Bug 817] Use longnames for setting ntp variables on the command-line;
  Allowing '-v' with and without an arg to disambiguate usage is error-prone.
* [Bug 822] set progname once, early.
* [Bug 819] remove erroneous #if 0 in Windows completion port code.
* The new config code missed an #ifdef for building without refclocks.
* Distribute some files needed by the new config parsing code.
* [Bug 819] Timeout for WaitForMultipleObjects was 500ms instead of INFINITE
* Use autogen 5.9.1.
* Fix clktest command-line arg processing.'
* Audio documentation updates from Dave Mills.
* New config file parsing code, from Sachin Kamboj.
* fuzz bit cleanup from Dave Mills.
* replay cleanup from Dave Mills.
* [Bug 542] Tolerate missing directory separator at EO statsdir.
* [Bug 812] ntpd should drop supplementary groups.
* [Bug 815] Fix warning compiling 4.2.5p22 under Windows with VC6.
* [Bug 740] Fix kernel/daemon startup drift anomaly.
* refclock_wwv.c fixes from Dave Mills.
* [Bug 810] Fix ntp-keygen documentation.
* [Bug 787] Bug fixes for 64-bit time_t on Windows.
* [Bug 796] Clean up duplicate #defines in ntp_control.c.
* [Bug 569] Use the correct precision for the Leitch CSD-5300.
* [Bug 795] Moved declaration of variable to top of function.
* [Bug 798] ntpq [p typo crashes ntpq/ntpdc.
* [Bug 786] Fix refclock_bancomm.c on Solaris.
* [Bug 774] parsesolaris.c does not compile under the new Solaris.
* [Bug 782] Remove P() macros from Windows files.
* [Bug 778] ntpd fails to lock with drift=+500 when started with drift=-500.
* [Bug 592] Trimble Thunderbolt GPS support.
* IRIG, CHU, WWV, WWVB refclock improvements from Dave Mills.
* [Bug 757] Lose ULONG_CONST().
* [Bug 756] Require ANSI C (function prototypes).
* codec (audio) and ICOM changes from Dave Mills.

---

* [Bug 450] Windows only: Under original Windows NT we must not discard the
  wildcard socket to workaround a bug in NT's getsockname().
* [Bug 1038] Built-in getpass() function also prompts for password if
  not built with DEBUG.
* [Bug 841] Obsolete the "dynamic" keyword and make deferred binding
  to local interfaces the default.
  Emit a warning if that keyword is used for configuration.
* [Bug 959] Refclock on Windows not properly releasing recvbuffs.
* [Bug 993] Fix memory leak when fetching system messages.
* [Bug 987] Wake up the resolver thread/process when a new interface has
  become available.
* Correctly apply negative-sawtooth for oncore 12 channel receiver.
* Startup code for original LinuxPPS removed.  LinuxPPS now conforms to
  the PPSAPI.
* [Bug 1000] allow implicit receive buffer allocation for Windows.
  fixes startup for windows systems with many interfaces.
  reduces dropped packets on network bursts.
  additionally fix timer() starvation during high load.
* [Bug 990] drop minimum time restriction for interface update interval.
* [Bug 977] Fix mismatching #ifdefs for builds without IPv6.
* Update the copyright year.
* Build system cleanup (make autogen-generated files writable).
* [Bug 957] Windows only: Let command line parameters from the Windows SCM GUI
  override the standard parameters from the ImagePath registry key.
* Fixes for ntpdate:
* [Bug 532] nptdate timeout is too long if several servers are supplied.
* [Bug 698] timeBeginPeriod is called without timeEndPeriod in some NTP tools.
* [Bug 857] ntpdate debug mode adjusts system clock when it shouldn't.
* [Bug 908] ntpdate crashes sometimes.
* [Bug 982] ntpdate(and ntptimeset) buffer overrun if HAVE_POLL_H isn't set
  (dup of 908).
* [Bug 997] ntpdate buffer too small and unsafe.
* ntpdate.c: Under Windows check whether NTP port in use under same conditions
  as under other OSs.
* ntpdate.c: Fixed some typos and indents (tabs/spaces).

(4.2.4p4) Released by Harlan Stenn <stenn@ntp.org>

* [Bug 902] Fix problems with the -6 flag.
* Updated include/copyright.def (owner and year).
* [Bug 878] Avoid ntpdc use of refid value as unterminated string.
* [Bug 881] Corrected display of pll offset on 64bit systems.
* [Bug 886] Corrected sign handling on 64bit in ntpdc loopinfo command.
* [Bug 889] avoid malloc() interrupted by SIGIO risk
* ntpd/refclock_parse.c: cleanup shutdown while the file descriptor is still
  open.
* [Bug 885] use emalloc() to get a message at the end of the memory
  unsigned types cannot be less than 0
  default_ai_family is a short
  lose trailing , from enum list
  clarify ntp_restrict.c for easier automated analysis
* [Bug 884] don't access recv buffers after having them passed to the free
  list.
* [Bug 882] allow loopback interfaces to share addresses with other
  interfaces.

---
(4.2.4p3) Released by Harlan Stenn <stenn@ntp.org>

* [Bug 863] unable to stop ntpd on Windows as the handle reference for events
  changed

---
(4.2.4p2) Released by Harlan Stenn <stenn@ntp.org>

* [Bug 854] Broadcast address was not correctly set for interface addresses
* [Bug 829] reduce syslog noise, while there fix Enabled/Disable logging
  to reflect the actual configuration.
* [Bug 795] Moved declaration of variable to top of function.
* [Bug 789] Fix multicast client crypto authentication and make sure arriving
  multicast packets do not disturb the autokey dance.
* [Bug 785] improve handling of multicast interfaces
  (multicast routers still need to run a multicast routing software/daemon)
* ntpd/refclock_parse.c: cleanup shutdown while the file descriptor is still
  open.
* [Bug 885] use emalloc() to get a message at the end of the memory
  unsigned types cannot be less than 0
  default_ai_family is a short
  lose trailing , from enum list
* [Bug 884] don't access recv buffers after having them passed to the free list.
* [Bug 882] allow loopback interfaces to share addresses with other interfaces.
* [Bug 527] Don't write from source address length to wrong location
* Upgraded autogen and libopts.
* [Bug 811] ntpd should not read a .ntprc file.

---
(4.2.4p1) (skipped)

---
(4.2.4p0) Released by Harlan Stenn <stenn@ntp.org>

* [Bug 793] Update Hans Lambermont's email address in ntpsweep.
* [Bug 776] Remove unimplemented "rate" flag from ntpdate.
* [Bug 586] Avoid lookups if AI_NUMERICHOST is set.
* [Bug 770] Fix numeric parameters to ntp-keygen (Alain Guibert).
* [Bug 768] Fix io_setbclient() error message.
* [Bug 765] Use net_bind_service capability on linux.
* [Bug 760] The background resolver must be aware of the 'dynamic' keyword.
* [Bug 753] make union timestamp anonymous (Philip Prindeville).
* confopt.html: move description for "dynamic" keyword into the right section.
* pick the right type for the recv*() length argument.

---
(4.2.4) Released by Harlan Stenn <stenn@ntp.org>

* monopt.html fixes from Dave Mills.
* [Bug 452] Do not report kernel PLL/FLL flips.
* [Bug 746] Expert mouseCLOCK USB v2.0 support added.'
* driver8.html updates.
* [Bug 747] Drop <NOBR> tags from ntpdc.html.
* sntp now uses the returned precision to control decimal places.
* sntp -u will use an unprivileged port for its queries.
* [Bug 741] "burst" doesn't work with !unfit peers.
* [Bug 735] Fix a make/gmake VPATH issue on Solaris.
* [Bug 739] ntpd -x should not take an argument.
* [Bug 737] Some systems need help providing struct iovec.
* [Bug 717] Fix libopts compile problem.
* [Bug 728] parse documentation fixes.
* [Bug 734] setsockopt(..., IP_MULTICAST_IF, ...) fails on 64-bit platforms.
* [Bug 732] C-DEX JST2000 patch from Hideo Kuramatsu.
* [Bug 721] check for __ss_family and __ss_len separately.
* [Bug 666] ntpq opeers displays jitter rather than dispersion.
* [Bug 718] Use the recommended type for the saddrlen arg to getsockname().
* [Bug 715] Fix a multicast issue under Linux.
* [Bug 690] Fix a Windows DNS lookup buffer overflow.
* [Bug 670] Resolved a Windows issue with the dynamic interface rescan code.
* K&R C support is being deprecated.
* [Bug 714] ntpq -p should conflict with -i, not -c.
* WWV refclock improvements from Dave Mills.
* [Bug 708] Use thread affinity only for the clock interpolation thread.
* [Bug 706] ntpd can be running several times in parallel.
* [Bug 704] Documentation typos.
* [Bug 701] coverity: NULL dereference in ntp_peer.c
* [Bug 695] libopts does not protect against macro collisions.
* [Bug 693] __adjtimex is independent of ntp_{adj,get}time.
* [Bug 692] sys_limitrejected was not being incremented.
* [Bug 691] restrictions() assumption not always valid.
* [Bug 689] Deprecate HEATH GC-1001 II; the driver never worked.
* [Bug 688] Fix documentation typos.
* [Bug 686] Handle leap seconds better under Windows.
* [Bug 685] Use the Windows multimedia timer.
* [Bug 684] Only allow debug options if debugging is enabled.
* [Bug 683] Use the right version string.
* [Bug 680] Fix the generated version string on Windows.
* [Bug 678] Use the correct size for control messages.
* [Bug 677] Do not check uint_t in configure.ac.
* [Bug 676] Use the right value for msg_namelen.
* [Bug 675] Make sure ntpd builds without debugging.
* [Bug 672] Fix cross-platform structure padding/size differences.
* [Bug 660] New TIMESTAMP code fails tp build on Solaris Express.
* [Bug 659] libopts does not build under Windows.
* [Bug 658] HP-UX with cc needs -Wp,-H8166 in CFLAGS.
* [Bug 656] ntpdate doesn't work with multicast address.
* [Bug 638] STREAMS_TLI is deprecated - remove it.
* [Bug 635] Fix tOptions definition.
* [Bug 628] Fallback to ntp discipline not working for large offsets.
* [Bug 622] Dynamic interface tracking for ntpd.
* [Bug 603] Don't link with libelf if it's not needed.
* [Bug 523] ntpd service under Windows does't shut down properly.
* [Bug 500] sntp should always be built.
* [Bug 479] Fix the -P option.
* [Bug 421] Support the bc637PCI-U card.
* [Bug 342] Deprecate broken TRAK refclock driver.
* [Bug 340] Deprecate broken MSF EES refclock driver.
* [Bug 153] Don't do DNS lookups on address masks.
* [Bug 143] Fix interrupted system call on HP-UX.
* [Bug 42] Distribution tarballs should be signed.
* Support separate PPS devices for PARSE refclocks.
* [Bug 637, 51?] Dynamic interface scanning can now be done.
* Options processing now uses GNU AutoGen.

---
(4.2.2p4) Released by Harlan Stenn <stenn@ntp.org>

* [Bug 710] compat getnameinfo() has off-by-one error
* [Bug 690] Buffer overflow in Windows when doing DNS Lookups

---
(4.2.2p3) Released by Harlan Stenn <stenn@ntp.org>

* Make the ChangeLog file cleaner and easier to read
* [Bug 601] ntpq's decodeint uses an extra level of indirection
* [Bug 657] Different OSes need different sized args for IP_MULTICAST_LOOP
* release engineering/build changes
* Documentation fixes
* Get sntp working under AIX-5

---
(4.2.2p2) (broken)

* Get sntp working under AIX-5

---
(4.2.2p1)

* [Bug 661] Use environment variable to specify the base path to openssl.
* Resolve an ambiguity in the copyright notice
* Added some new documentation files
* URL cleanup in the documentation
* [Bug 657]: IP_MULTICAST_LOOP uses a u_char value/size
* quiet gcc4 complaints
* more Coverity fixes
* [Bug 614] manage file descriptors better
* [Bug 632] update kernel PPS offsets when PPS offset is re-configured
* [Bug 637] Ignore UP in*addr_any interfaces
* [Bug 633] Avoid writing files in srcdir
* release engineering/build changes

---
(4.2.2)

* SNTP
* Many bugfixes
* Implements the current "goal state" of NTPv4
* Autokey improvements
* Much better IPv6 support
* [Bug 360] ntpd loses handles with LAN connection disabled.
* [Bug 239] Fix intermittent autokey failure with multicast clients.
* Rewrite of the multicast code
* New version numbering scheme

---
(4.2.0)

* More stuff than I have time to document
* IPv6 support
* Bugfixes
* call-gap filtering
* wwv and chu refclock improvements
* OpenSSL integration

---
(4.1.2)

* clock state machine bugfix
* Lose the source port check on incoming packets
* (x)ntpdc compatibility patch
* Virtual IP improvements
* ntp_loopfilter fixes and improvements
* ntpdc improvements
* GOES refclock fix
* JJY driver
* Jupiter refclock fixes
* Neoclock4X refclock fixes
* AIX 5 port
* bsdi port fixes
* Cray unicos port upgrade
* HP MPE/iX port
* Win/NT port upgrade
* Dynix PTX port fixes
* Document conversion from CVS to BK
* readline support for ntpq

---
(4.1.0)

* CERT problem fixed (99k23)

* Huff-n-Puff filter
* Preparation for OpenSSL support
* Resolver changes/improvements are not backward compatible with mode 7
  requests (which are implementation-specific anyway)
* leap second stuff
* manycast should work now
* ntp-genkeys does new good things.
* scripts/ntp-close
* PPS cleanup and improvements
* readline support for ntpdc
* Crypto/authentication rewrite
* WINNT builds with MD5 by default
* WINNT no longer requires Perl for building with Visual C++ 6.0
* algorithmic improvements, bugfixes
* Solaris dosynctodr info update
* html/pic/* is *lots* smaller
* New/updated drivers: Forum Graphic GPS, WWV/H, Heath GC-100 II, HOPF
  serial and PCI, ONCORE, ulink331
* Rewrite of the audio drivers

---
(4.0.99)

* Driver updates: CHU, DCF, GPS/VME, Oncore, PCF, Ulink, WWVB, burst
  If you use the ONCORE driver with a HARDPPS kernel module,
  you *must* have a properly specified:
	pps <filename> [assert/clear] [hardpps]
  line in the /etc/ntp.conf file.
* PARSE cleanup
* PPS cleanup
* ntpd, ntpq, ntpdate cleanup and fixes
* NT port improvements
* AIX, BSDI, DEC OSF, FreeBSD, NetBSD, Reliant, SCO, Solaris port improvements

---
(4.0.98)

* Solaris kernel FLL bug is fixed in 106541-07
* Bug/lint cleanup
* PPS cleanup
* ReliantUNIX patches
* NetInfo support
* Ultralink driver
* Trimble OEM Ace-II support
* DCF77 power choices
* Oncore improvements

---
(4.0.97)

* NT patches
* AIX,SunOS,IRIX portability
* NeXT portability
* ntptimeset utility added
* cygwin portability patches

---
(4.0.96)

* -lnsl, -lsocket, -lgen configuration patches
* Y2K patches from AT&T
* Linux portability cruft

---
(4.0.95)

* NT port cleanup/replacement
* a few portability fixes
* VARITEXT Parse clock added

---
(4.0.94)

* PPS updates (including ntp.config options)
* Lose the old DES stuff in favor of the (optional) RSAREF stuff
* html cleanup/updates
* numerous drivers cleaned up
* numerous portability patches and code cleanup

---
(4.0.93)

* Oncore refclock needs PPS or one of two ioctls.
* Don't make ntptime under Linux.  It doesn't compile for too many folks.
* Autokey cleanup
* ReliantUnix patches
* html cleanup
* tickadj cleanup
* PARSE cleanup
* IRIX -n32 cleanup
* byte order cleanup
* ntptrace improvements and patches
* ntpdc improvements and patches
* PPS cleanup
* mx4200 cleanup
* New clock state machine
* SCO cleanup
* Skip alias interfaces

---
(4.0.92)

* chronolog and dumbclock refclocks
* SCO updates
* Cleanup/bugfixes
* Y2K patches
* Updated palisade driver
* Plug memory leak
* wharton kernel clock
* Oncore clock upgrades
* NMEA clock improvements
* PPS improvements
* AIX portability patches

---
(4.0.91)

* New ONCORE driver
* New MX4200 driver
* Palisade improvements
* config file bugfixes and problem reporting
* autoconf upgrade and cleanup
* HP-UX, IRIX lint cleanup
* AIX portability patches
* NT cleanup

---
(4.0.90)

* Nanoseconds
* New palisade driver
* New Oncore driver

---
(4.0.73)

* README.hackers added
* PARSE driver is working again
* Solaris 2.6 has nasty kernel bugs.  DO NOT enable pll!
* DES is out of the distribution.

---
(4.0.72)

* K&R C compiling should work again.
* IRIG patches.
* MX4200 driver patches.
* Jupiter driver added.
* Palisade driver added.  Needs work (ANSI, ntoh/hton, sizeof double, ???)<|MERGE_RESOLUTION|>--- conflicted
+++ resolved
@@ -1,19 +1,3 @@
-<<<<<<< HEAD
-(4.2.7p163) 2011/05/08 Released by Harlan Stenn <stenn@ntp.org>
-* [Bug 1911] missing curly brace in libntp/ntp_rfc2553.c
-(4.2.7p162) 2011/05/03 Released by Harlan Stenn <stenn@ntp.org>
-* [Bug 1910] Support the Tristate Ltd. TS-GPSclock-01.
-(4.2.7p161) 2011/05/02 Released by Harlan Stenn <stenn@ntp.org>
-* [Bug 1904] 4.2.7p160 Windows build broken (POSIX_SHELL).
-* [Bug 1906] 4.2.7p160 - libtool: compile: cannot determine name of
-  library object in ./libevent
-* Share a single sntp/libevent/build-aux directory between all three
-  configure scripts.
-* Add missing --enable-local-libevent help to top-level configure.
-(4.2.7p160) 2011/05/01 Released by Harlan Stenn <stenn@ntp.org>
-* from 4.2.6p4-RC1: Upgrade to libopts 35.0.10 from AutoGen 5.11.9pre8.
-* [Bug 1901] Simulator does not set progname.
-=======
 * [Bug 988] Local clock eats up -g option, so ntpd stops with large
   initial time offset.
 * [Bug 1921] LOCAL, ACTS drivers with "prefer" excluded from initial
@@ -33,7 +17,20 @@
   each no_sys_peer event.  This prevents a particular form of clock-
   hopping, such as using LOCAL briefly at startup before remote peers
   are selectable.  This fixes the issue reported in [Bug 988].
->>>>>>> ab41d111
+(4.2.7p163) 2011/05/08 Released by Harlan Stenn <stenn@ntp.org>
+* [Bug 1911] missing curly brace in libntp/ntp_rfc2553.c
+(4.2.7p162) 2011/05/03 Released by Harlan Stenn <stenn@ntp.org>
+* [Bug 1910] Support the Tristate Ltd. TS-GPSclock-01.
+(4.2.7p161) 2011/05/02 Released by Harlan Stenn <stenn@ntp.org>
+* [Bug 1904] 4.2.7p160 Windows build broken (POSIX_SHELL).
+* [Bug 1906] 4.2.7p160 - libtool: compile: cannot determine name of
+  library object in ./libevent
+* Share a single sntp/libevent/build-aux directory between all three
+  configure scripts.
+* Add missing --enable-local-libevent help to top-level configure.
+(4.2.7p160) 2011/05/01 Released by Harlan Stenn <stenn@ntp.org>
+* from 4.2.6p4-RC1: Upgrade to libopts 35.0.10 from AutoGen 5.11.9pre8.
+* [Bug 1901] Simulator does not set progname.
 (4.2.7p159) 2011/04/28 Released by Harlan Stenn <stenn@ntp.org>
 * Fix a couple of unused variable warnings.
 * cleanup in timespecops.c / timevalops.c
