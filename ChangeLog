<<<<<<< HEAD
* [Bug 1302] OpenSSL under Windows needs applink support.
* Construct ntpd keyword scanner finite state machine at compile time
  rather than at runtime, shrink entries from 40+ to 8 bytes.
=======
* [Bug 1337] fix incorrect args to setsockopt(fd, IP_MULTICAST_IF,...)
>>>>>>> c41d9188
(4.2.5p231-RC) 2009/10/10 Released by Harlan Stenn <stenn@ntp.org>
* [Bug 1335] Broadcast client degraded by wildcard default change.
(4.2.5p230-RC) 2009/10/09 Released by Harlan Stenn <stenn@ntp.org>
* Start the 4.2.6 Release Candidate cycle.
* Broadcast and transit phase cleanup from Dave Mills.
(4.2.5p229) 2009/10/07 Released by Harlan Stenn <stenn@ntp.org>
* [Bug 1334] ntpsnmpd undefined reference to `ntpqOptions'.
* Change ntpsnmpd/Makefile.am include file order to fix FreeBSD build.
(4.2.5p228) 2009/10/06 Released by Harlan Stenn <stenn@ntp.org>
* Reclaim syntax tree memory after application in ntpd built with
  configure --disable-saveconfig.
* [Bug 1135] ntpq uses sizeof(u_long) where sizeof(u_int32) is meant.
* [Bug 1333] ntpd --interface precedence over --novirtualips lost.
(4.2.5p227) 2009/10/05 Released by Harlan Stenn <stenn@ntp.org>
* [Bug 1135] :config fails with "Server disallowed request"
* [Bug 1330] disallow interface/nic rules when --novirtualips or
  --interface are used.
* [Bug 1332] ntpq -c 'rv 0 variablename' returns extra stuff.
* Add test of ntpd --saveconfigquit fidelity using new complete.conf.
* Documentation updates from Dave Hart/Dave Mills.
(4.2.5p226) 2009/10/04 Released by Harlan Stenn <stenn@ntp.org>
* [Bug 1318] Allow multiple -g options on ntpd command line.
* [Bug 1327] ntpq, ntpdc, ntp-keygen -d & -D should work with configure
  --disable-debugging.
* Add ntpd --saveconfigquit <filename> option for future build-time
  testing of saveconfig fidelity.
* Clockhop and autokey cleanup from Dave Mills.
* Documentation updates from Dave Mills.
(4.2.5p225) 2009/09/30 Released by Harlan Stenn <stenn@ntp.org>
* authopt documentation changes from Dave Mills/Dave Hart.
* [Bug 1324] support bracketed IPv6 numeric addresses for restrict.
(4.2.5p224) 2009/09/29 Released by Harlan Stenn <stenn@ntp.org>
* Clockhop and documentation fixes from Dave Mills.
* Remove "tos maxhop" ntp.conf knob.
(4.2.5p223) 2009/09/28 Released by Harlan Stenn <stenn@ntp.org>
* [Bug 1321] build doesn't work if . isn't on $PATH.
* [Bug 1323] Implement "revoke #" to match documentation, deprecate
  "crypto revoke #".
(4.2.5p222) 2009/09/27 Released by Harlan Stenn <stenn@ntp.org>
* Update libisc code using bind-9.6.1-P1.tar.gz, rearrange our copy to
  mirror the upstream layout (lib/isc/...), and merge in NTP-local
  modifications to libisc.  There is a new procedure to ease future
  libisc merges using a separate "upstream" bk repo.  That will enable
  normal bk pull automerge to handle carrying forward any local changes
  and should enable us to take updated libisc snapshots more often.
* Updated build and flock-build scripts.  flock-build --one is a way
  to perform a flock-build compatible solitary build, handy for a repo
  clone's first build on a machine with autoconf, automake, etc.
* Compiling ntp_parser.y using BSD make correctly places ntp_parser.h
  in the top-level ntpd directory instead of A.*/ntpd.
* bootstrap script updated to remove potentially stale .deps dirs.
* Remove unneeded Makefile.am files from the lib/isc/include tree.
(4.2.5p221) 2009/09/26 Released by Harlan Stenn <stenn@ntp.org>
* [Bug 1316] segfault if refclock_nmea can't open file.
* [Bug 1317] Distribute cvo.sh.
(4.2.5p220) 2009/09/25 Released by Harlan Stenn <stenn@ntp.org>
* Rearrange libisc code to match the upstream layout in BIND.  This is
  step one of two, changing the layout but keeping our existing libisc.
(4.2.5p219) 2009/09/24 Released by Harlan Stenn <stenn@ntp.org>
* [Bug 1315] "interface ignore 0.0.0.0" is ignored.
* add implicit "nic ignore all" rule before any rules from ntp.conf, so
  "nic listen eth0" alone means the same as "-I eth0".
* add wildcard match class for interface/nic rules.
* fix mistaken carryover of prefixlen from one rule to the next.
* Ensure IPv6 localhost address ::1 is included in libisc's Windows IPv6
  address enumeration, allowing ntpq and ntpdc's hardcoding to 127.0.0.1 
  on Windows to end.
(4.2.5p218) 2009/09/21 Released by Harlan Stenn <stenn@ntp.org>
* [Bug 1314] saveconfig emits -4 and -6 on when not given.
* correct parsing and processing of setvar directive.
* highlight location of ntpq :config syntax errors with ^.
* clarify (former) NO_ARG, SINGLE_ARG, MULTIPLE_ARG renaming to
  FOLLBY_TOKEN, FOLLBY_STRING, FOLLBY_STRINGS_TO_EOC.
* parser, saveconfig cleanup to store T_ identifiers in syntax tree.
(4.2.5p217) 2009/09/20 Released by Harlan Stenn <stenn@ntp.org>
* [Bug 1300] reject remote configuration of dangerous items.
(4.2.5p216) 2009/09/19 Released by Harlan Stenn <stenn@ntp.org>
* [Bug 1312] ntpq/ntpdc MD5 passwords truncated to 8 chars on Suns.
* CID 10 missing free(up); in refclock_palisade.c error return, again.
* CID 83 added assertion to demonstrate config_nic_rules() does not
  call strchr(NULL, '/').
(4.2.5p215) 2009/09/18 Released by Harlan Stenn <stenn@ntp.org>
* [Bug 1292] Workaround last VC6 unsigned __int64 kink.
(4.2.5p214) 2009/09/17 Released by Harlan Stenn <stenn@ntp.org>
* [Bug 1303] remove top-level "autokey" directive.
* use "nic listen 192.168.0.0/16" instead of
  "nic listen 192.168.0.0 prefixlen 16".
(4.2.5p213) 2009/09/16 Released by Harlan Stenn <stenn@ntp.org>
* [Bug 1310] fix Thunderbolt mode in refclock_palisade.c
(4.2.5p212) 2009/09/15 Released by Harlan Stenn <stenn@ntp.org>
* [Bug 983] add interface [listen | ignore | drop] ... directive.
* [Bug 1243] MD5auth_setkey zero-fills key from first zero octet.
* [Bug 1295] leftover fix, do not crash on exit in free_config_trap()
  when "trap 1.2.3.4" is used without any further options.
* [Bug 1311] 4.2.5p211 doesn't build in no-debug mode.
* document interface (alias nic) and unpeer.
* Correct syntax error line & column numbers.
* CID 79: kod_init_kod_db() fails to fclose(db_s) in two error paths.
* CID 80: attempt to quiet Coverity false positive re: leaking "reason"
  in main().
* Documentation updates from Dave Mills.
* CID 81: savedconfig leaked in save_config().
* Make the code agree with the spec and the book (Dave Mills).
(4.2.5p211) 2009/09/14 Released by Harlan Stenn <stenn@ntp.org>
* [Bug 663] respect ntpq -c and -p order on command line.
* [Bug 1292] more VC6 unsigned __int64 workarounds.
* [Bug 1296] Added Support for Trimble Acutime Gold.
(4.2.5p210) 2009/09/06 Released by Harlan Stenn <stenn@ntp.org>
* [Bug 1294] Use OPENSSL_INC and OPENSSL_LIB macros for Windows
  and remove unnecessary reference to applink.c for Windows
* [Bug 1295] trap directive options are not optional.
* [Bug 1297] yylex() must always set yylval before returning.
(4.2.5p209) 2009/09/01 Released by Harlan Stenn <stenn@ntp.org>
* [Bug 1290] Fix to use GETTIMEOFDAY macro
* [Bug 1289] Update project files for VC6, VS2003, VS2005, VS 2008
(4.2.5p208) 2009/08/30 Released by Harlan Stenn <stenn@ntp.org>
* [Bug 1293] make configuration dumper ready for release, specifically:
* rename ntpq dumpcfg command to "saveconfig".
* require authentication for saveconfig.
* "restrict ... nomodify" prevents saveconfig and :config.
* "saveconfig ." shorthand to save to startup configuration file.
* support strftime() substitution in saveconfig arg to timestamp
  the output filename, for example "saveconfig %Y%m%d-%H%M%S.conf".
* display saveconfig response message from ntpd in ntpq.
* save output filename in "savedconfig" variable, fetched with ntpq -c
  "rv 0 savedconfig".
* document saveconfig in html/ntpq.html.
* add ./configure --disable-saveconfig to build a smaller ntpd.
* log saveconfig failures and successes to syslog.
(4.2.5p207) 2009/08/29 Released by Harlan Stenn <stenn@ntp.org>
* [Bug 1292] Minor Windows source tweaks for VC6-era SDK headers.
(4.2.5p206) 2009/08/26 Released by Harlan Stenn <stenn@ntp.org>
* accopt.html typo fixes from Dave Mills.
* [Bug 1283] default to remembering KoD in sntp.
* clean up numerous sntp/kod_management.c bugs.
* use all addresses resolved from each DNS name in sntp.
(4.2.5p205) 2009/08/18 Released by Harlan Stenn <stenn@ntp.org>
* accopt.html typo fixes from Dave Mills.
* [Bug 1285] Log ntpq :config/config-from-file events.
* [Bug 1286] dumpcfg omits statsdir, mangles filegen.
(4.2.5p204) 2009/08/17 Released by Harlan Stenn <stenn@ntp.org>
* [Bug 1284] infinite loop in ntpd dumping more than one trustedkey
(4.2.5p203) 2009/08/16 Released by Harlan Stenn <stenn@ntp.org>
* Add ntpq -c dumpcfg, Google Summer of Code project of Max Kuehn
(4.2.5p202) 2009/08/14 Released by Harlan Stenn <stenn@ntp.org>
* install the binary and man page for sntp.
(4.2.5p201) 2009/08/13 Released by Harlan Stenn <stenn@ntp.org>
* sntp: out with the old, in with the new.
(4.2.5p200) 2009/08/12 Released by Harlan Stenn <stenn@ntp.org>
* [Bug 1281] Build ntpd on Windows without big SDK download, burn,
  and install by checking in essentially unchanging messages.mc build
  products to avoid requiring mc.exe, which is not included with VC++
  2008 EE.
(4.2.5p199) 2009/08/09 Released by Harlan Stenn <stenn@ntp.org>
* [Bug 1279] Cleanup for warnings from Veracode static analysis.
(4.2.5p198) 2009/08/03 Released by Harlan Stenn <stenn@ntp.org>
* Upgrade to autogen-5.9.9-pre5.
(4.2.5p197) 2009/07/30 Released by Harlan Stenn <stenn@ntp.org>
* The build script now has . at the end of PATH for config.guess.
(4.2.5p196) 2009/07/29 Released by Harlan Stenn <stenn@ntp.org>
* [Bug 1272] gsoc_sntp IPv6 build problems under HP-UX 10.
* [Bug 1273] CID 10: Palisade leaks unit struct in error path.
* [Bug 1274] CID 67: ensure resolve_hosts() output count and pointers
  are consistent.
* [Bug 1275] CID 45: CID 46: old sntp uses uninitialized guesses[0],
  precs[0].
* [Bug 1276] CID 52: crypto_xmit() may call crypto_alice[23]()
  with NULL peer.
(4.2.5p195) 2009/07/27 Released by Harlan Stenn <stenn@ntp.org>
* cvo.sh: Add support for CentOS, Fedora, Slackware, SuSE, and QNX.
(4.2.5p194) 2009/07/26 Released by Harlan Stenn <stenn@ntp.org>
* Documentation updates from Dave Mills.
* Use scripts/cvo.sh in the build script to get better subdir names.
(4.2.5p193) 2009/07/25 Released by Harlan Stenn <stenn@ntp.org>
* [Bug 1261] CID 34: simulate_server() rbuf.msg_flags uninitialized.
* [Bug 1262] CID 35: xpkt.mac uninitialized in simulate_server().
* [Bug 1263] CID 37: CID 38: CID 40: CID 43: multiple refclocks 
  uninitialized tm_zone (arc, chronolog, dumbclock, pcf).
* [Bug 1264] CID 64: gsoc_sntp on_wire() frees wrong ptr receiving KoD.
* [Bug 1265] CID 65: CID 66: gsoc_sntp on_wire() leaks x_pkt, r_pkt.
* [Bug 1266] CID 39: datum_pts_start() uninitialized arg.c_ospeed.
* [Bug 1267] CID 44: old sntp handle_saving() writes stack garbage to
  file when clearing.
* [Bug 1268] CID 63: resolve_hosts() leaks error message buffer.
* [Bug 1269] CID 74: use assertion to ensure move_fd() does not return
  negative descriptors.
* [Bug 1270] CID 70: gsoc_sntp recv_bcst_data mdevadr.ipv6mr_interface
  uninitialized.
(4.2.5p192) 2009/07/24 Released by Harlan Stenn <stenn@ntp.org>
* [Bug 965] CID 42: ss_family uninitialized.
* [Bug 1250] CID 53: kod_init_kod_db() overruns kod_db malloc'd buffer.
* [Bug 1251] CID 68: search_entry() mishandles dst argument.
* [Bug 1252] CID 32: Quiet Coverity warning with assertion.
* [Bug 1253] CID 50: gsoc_sntp/crypto.c auth_init() always returns a 
  list with one entry.
* [Bug 1254] CID 56: tv_to_str() leaks a struct tm each call.
* [Bug 1255] CID 55: pkt_output() leaks a copy of each packet.
* [Bug 1256] CID 51: Coverity doesn't recognize our assertion macros as
  terminal.
* [Bug 1257] CID 57: gsoc_sntp auth_init() fails to fclose(keyfile).
* [Bug 1258] CID 54: gsoc_sntp resolve_hosts() needs simplification.
* [Bug 1259] CID 59: gsoc_sntp recv_bcast_data() fails to free(rdata)
  on error paths.
* [Bug 1260] CID 60: gsoc_sntp recvpkt() fails to free(rdata).
* Updated to AutoGen-5.9.9pre2.
(4.2.5p191) 2009/07/21 Released by Harlan Stenn <stenn@ntp.org>
* Updated to AutoGen-5.9.9pre1.
(4.2.5p190) 2009/07/20 Released by Harlan Stenn <stenn@ntp.org>
* Updated to AutoGen-5.9.8.
* [Bug 1248] RES_MSSNTP typo in ntp_proto.c.
* [Bug 1246] use a common template for singly-linked lists, convert most
  doubly-linked lists to singly-linked.
* Log warning about signd blocking when restrict mssntp used.
(4.2.5p189) 2009/07/16 Released by Harlan Stenn <stenn@ntp.org>
* Documentation cleanup from Dave Mills.
(4.2.5p188) 2009/07/15 Released by Harlan Stenn <stenn@ntp.org>
* [Bug 1245] Broken xmt time sent in fast_xmit() of 4.2.5p187.
(4.2.5p187) 2009/07/11 Released by Harlan Stenn <stenn@ntp.org>
* [Bug 1042] multicast listeners IPv4+6 ignore new interfaces.
* [Bug 1237] Windows serial code treat CR and LF both as line
  terminators.
* [Bug 1238] use fudge time2 for serial timecode offset in NMEA driver.
* [Bug 1242] Remove --enable-wintime, symmetric workaround is now
  always enabled.
* [Bug 1244] NTP_INSIST(fd != maxactivefd) failure in intres child
* Added restrict keyword "mssntp" for Samba4 DC operation, by Dave Mills.
(4.2.5p186) 2009/07/08 Released by Harlan Stenn <stenn@ntp.org>
* ntp_proto.c cleanup from Dave Mills.
(4.2.5p185) 2009/07/01 Released by Harlan Stenn <stenn@ntp.org>
* Documentation updates from Dave Mills.
* [Bug 1234] convert NMEA driver to use common PPSAPI code.
* timepps-Solaris.h pps_handle_t changed from pointer to scalar
* Spectracom refclock added to Windows port of ntpd
* [Bug 1236] Declaration order fixed.
* Bracket private ONCORE debug statements with #if 0 rather than #ifdef
  DEBUG
* Delete ONCORE debug statement that is now handled elsewhere.
(4.2.5p184) 2009/06/24 Released by Harlan Stenn <stenn@ntp.org>
* [Bug 1233] atom refclock fudge time1 sign flipped in 4.2.5p164.
(4.2.5p183) 2009/06/23 Released by Harlan Stenn <stenn@ntp.org>
* [Bug 1196] setsockopt(SO_EXCLUSIVEADDRUSE) can fail on Windows 2000
  and earlier with WSAINVAL, do not log a complaint in that case.
* [Bug 1210] ONCORE driver terminates ntpd without logging a reason.
* [Bug 1218] Correct comment in refclock_oncore on /etc/ntp.oncore*
  configuration file search order.
* Change ONCORE driver to log using msyslog as well as to any
  clockstats file.
* [Bug 1231] ntpsnmpd build fails after sockaddr union changes.
(4.2.5p182) 2009/06/18 Released by Harlan Stenn <stenn@ntp.org>
* Add missing header dependencies to the ntpdc layout verification.
* prefer.html updates from Dave Mills.
* [Bug 1205] Add ntpd --usepcc and --pccfreq options on Windows
* [Bug 1215] unpeer by association ID
* [Bug 1225] Broadcast address miscalculated on Windows 4.2.5p180
* [Bug 1229] autokey segfaults in cert_install().
* Use a union for structs sockaddr, sockaddr_storage, sockaddr_in, and
  sockaddr_in6 to remove casts and enable type checking.  Collapse
  some previously separate IPv4/IPv6 paths into a single codepath.
(4.2.5p181) 2009/06/06 Released by Harlan Stenn <stenn@ntp.org>
* [Bug 1206] Required compiler changes for Windows
* [Bug 1084] PPSAPI for ntpd on Windows with DLL backends
* [Bug 1204] Unix-style refclock device paths on Windows
* [Bug 1205] partial fix, disable RDTSC use by default on Windows
* [Bug 1208] decodenetnum() buffer overrun on [ with no ]
* [Bug 1211] keysdir free()d twice #ifdef DEBUG
* Enable ONCORE, ARCRON refclocks on Windows (untested)
(4.2.5p180) 2009/05/29 Released by Harlan Stenn <stenn@ntp.org>
* [Bug 1200] Enable IPv6 in Windows port
* Lose FLAG_FIXPOLL, from Dave Mills.
(4.2.5p179) 2009/05/23 Released by Harlan Stenn <stenn@ntp.org>
* [Bug 1041] xmt -> aorg timestamp cleanup from Dave Mills,
  reported by Dave Hart.
* [Bug 1193] Compile error: conflicting types for emalloc.
* [Bug 1196] VC6 winsock2.h does not define SO_EXCLUSIVEADDRUSE.
* Leap/expire cleanup from Dave Mills.
(4.2.5p178) 2009/05/21 Released by Harlan Stenn <stenn@ntp.org>
* Provide erealloc() and estrdup(), a la emalloc().
* Improve ntp.conf's parser error messages.
* [Bug 320] "restrict default ignore" does not affect IPv6.
* [Bug 1192] "restrict -6 ..." reports a syntax error.
(4.2.5p177) 2009/05/18 Released by Harlan Stenn <stenn@ntp.org>
* Include (4.2.4p7)
* [Bug 1174] nmea_shutdown assumes that nmea has a unit assigned
* [Bug 1190] NMEA refclock fudge flag4 1 obscures position in timecode
* Update NMEA refclock documentation in html/drivers/driver20.html
(4.2.5p176) 2009/05/13 Released by Harlan Stenn <stenn@ntp.org>
* [Bug 1154] mDNS registration should be done later, repeatedly and only
  if asked for. (second try for fix)
(4.2.5p175) 2009/05/12 Released by Harlan Stenn <stenn@ntp.org>
* Include (4.2.4p7-RC7)
* [Bug 1180] ntpd won't start with more than ~1000 interfaces
* [Bug 1182] Documentation typos and missing bits.
* [Bug 1183] COM port support should extend past COM3
* [Bug 1184] ntpd is deaf when restricted to second IP on the same net
* Clean up configure.ac NTP_CACHEVERSION interface, display cache
  version when clearing.  Fixes a regression.
(4.2.5p174) 2009/05/09 Released by Harlan Stenn <stenn@ntp.org>
* Stale leapsecond file fixes from Dave Mills.
(4.2.5p173) 2009/05/08 Released by Harlan Stenn <stenn@ntp.org>
* Include (4.2.4p7-RC6)
(4.2.5p172) 2009/05/06 Released by Harlan Stenn <stenn@ntp.org>
* [Bug 1175] Instability in PLL daemon mode.
* [Bug 1176] refclock_parse.c does not compile without PPSAPI.
(4.2.5p171) 2009/05/04 Released by Harlan Stenn <stenn@ntp.org>
* Autokey documentation cleanup from Dave Mills.
* [Bug 1171] line editing libs found without headers (Solaris 11)
* [Bug 1173] NMEA refclock fails with Solaris PPSAPI
* Fix problem linking msntp on Solaris when sntp subdir is configured
  before parent caused by different gethostent library search order.
* Do not clear config.cache when it is  empty.
(4.2.5p170) 2009/05/02 Released by Harlan Stenn <stenn@ntp.org>
* [Bug 1152] adjust PARSE to new refclock_pps logic
* Include (4.2.4p7-RC5)
* loopfilter FLL/PLL crossover cleanup from Dave Mills.
* Documentation updates from Dave Mills.
* ntp-keygen cleanup from Dave Mills.
* crypto API cleanup from Dave Mills.
* Add NTP_CACHEVERSION mechanism to ignore incompatible config.cache
* Enable gcc -Wstrict-overflow for gsoc_sntp as well
(4.2.5p169) 2009/04/30 Released by Harlan Stenn <stenn@ntp.org>
* [Bug 1171] Note that we never look for -lreadline by default.
* [Bug 1090] Fix bogus leap seconds in refclock_hpgps.
(4.2.5p168) 2009/04/29 Released by Harlan Stenn <stenn@ntp.org>
* Include (4.2.4p7-RC4)
* [Bug 1169] quiet compiler warnings
* Re-enable gcc -Wstrict-prototypes when not building with OpenSSL
* Enable gcc -Wstrict-overflow
* ntpq/ntpdc emit newline after accepting password on Windows
* Updates from Dave Mills:
* ntp-keygen.c: Updates.
* Fix the error return and syslog function ID in refclock_{param,ppsapi}.
* Make sure syspoll is within the peer's minpoll/maxpoll bounds.
* ntp_crypto.c: Use sign_siglen, not len. sign key filename cleanup.
* Bump NTP_MAXEXTEN from 1024 to 2048, update values for some field lengths.
* m4/ntp_lineeditlibs.m4: fix warnings from newer Autoconf
* [Bug 1166] Remove truncation of position (blanking) code in refclock_nmea.c
(4.2.5p167) 2009/04/26 Released by Harlan Stenn <stenn@ntp.org>
* Crypto cleanup from Dave Mills.
(4.2.5p166) 2009/04/25 Released by Harlan Stenn <stenn@ntp.org>
* [Bug 1165] Clean up small memory leaks in the  config file parser
* Correct logconfig keyword declaration to MULTIPLE_ARG
* Enable filename and line number leak reporting on Windows when built
  DEBUG for all the typical C runtime allocators such as calloc,
  malloc, and strdup.  Previously only emalloc calls were covered.
* Add DEBUG-only code to free dynamically allocated memory that would
  otherwise remain allocated at ntpd exit, to allow less forgivable
  leaks to stand out in leaks reported after exit.
* Ensure termination of strings in ports/winnt/libisc/isc_strerror.c
  and quiet compiler warnings.
* [Bug 1057] ntpdc unconfig failure
* [Bug 1161] unpeer AKA unconfig command for ntpq :config
* PPS and crypto cleanup in ntp_proto.c from Dave Mills.
(4.2.5p165) 2009/04/23 Released by Harlan Stenn <stenn@ntp.org>
* WWVB refclock cleanup from Dave Mills.
* Code cleanup: requested_key -> request_key.
* [Bug 833] ignore whitespace at end of remote configuration lines
* [Bug 1033] ntpdc/ntpq crash prompting for keyid on Windows
* [Bug 1028] Support for W32Time authentication via Samba.
* quiet ntp_parser.c malloc redeclaration warning
* Mitigation and PPS/PPSAPI cleanup from Dave Mills.
* Documentation updates from Dave Mills.
* timepps-Solaris.h patches from Dave Hart.
(4.2.5p164) 2009/04/22 Released by Harlan Stenn <stenn@ntp.org>
* Include (4.2.4p7-RC3)
* PPS/PPSAPI cleanup from Dave Mills.
* Documentation updates from Dave Mills.
* [Bug 1125] C runtime per-thread initialization on Windows
* [Bug 1152] temporarily disable refclock_parse, refclock_true until
  maintainers can repair build break from pps_sample()
* [Bug 1153] refclock_nmea should not mix UTC with GPS time
* [Bug 1159] ntpq overlap diagnostic message test buggy
(4.2.5p163) 2009/04/10 Released by Harlan Stenn <stenn@ntp.org>
(4.2.5p162) 2009/04/09 Released by Harlan Stenn <stenn@ntp.org>
* Documentation updates from Dave Mills.
* Mitigation and PPS cleanup from Dave Mills.
* Include (4.2.4p7-RC2)
* [Bug 216] New interpolation scheme for Windows eliminates 1ms jitter
* remove a bunch of #ifdef SYS_WINNT from portable code
* 64-bit time_t cleanup for building on newer Windows compilers
* Only set CMOS clock during ntpd exit on Windows if the computer is
  shutting down or restarting.
* [Bug 1148] NMEA reference clock improvements
* remove deleted gsoc_sntp/utilities.o from repository so that .o build
  products can be cleaned up without corrupting the repository.
(4.2.5p161) 2009/03/31 Released by Harlan Stenn <stenn@ntp.org>
* Documentation updates from Dave Mills.
(4.2.5p160) 2009/03/30 Released by Harlan Stenn <stenn@ntp.org>
* [Bug 1141] refclock_report missing braces cause spurious "peer event:
  clock clk_unspec" log entries
* Include (4.2.4p7-RC1)
(4.2.5p159) 2009/03/28 Released by Harlan Stenn <stenn@ntp.org>
* "bias" changes from Dave Mills.
(4.2.5p158) 2009/01/30 Released by Harlan Stenn <stenn@ntp.org>
* Fix [CID 72], a typo introduced at the latest fix to prettydate.c.
(4.2.5p157) 2009/01/26 Released by Harlan Stenn <stenn@ntp.org>
* Cleanup/fixes for ntp_proto.c and ntp_crypto.c from Dave Mills.
(4.2.5p156) 2009/01/19 Released by Harlan Stenn <stenn@ntp.org>
* [Bug 1118] Fixed sign extension for 32 bit time_t in caljulian() and prettydate().
  Fixed some compiler warnings about missing prototypes.
  Fixed some other simple compiler warnings.
* [Bug 1119] [CID 52] Avoid a possible null-dereference in ntp_crypto.c.
* [Bug 1120] [CID 51] INSIST that peer is non-null before we dereference it.
* [Bug 1121] [CID 47] double fclose() in ntp-keygen.c.
(4.2.5p155) 2009/01/18 Released by Harlan Stenn <stenn@ntp.org>
* Documentation updates from Dave Mills.
* CHU frequency updates.
* Design assertion fixes for ntp_crypto.c from Dave Mills.
(4.2.5p154) 2009/01/13 Released by Harlan Stenn <stenn@ntp.org>
* [Bug 992] support interface event change on Linux from
  Miroslav Lichvar.
(4.2.5p153) 2009/01/09 Released by Harlan Stenn <stenn@ntp.org>
* Renamed gsoc_sntp/:fetch-stubs to gsoc_sntp/fetch-stubs to avoid
  file name problems under Windows.
  Removed German umlaut from log msg for 4.2.5p142.
(4.2.5p152) 2009/01/08 Released by Harlan Stenn <stenn@ntp.org>
* Include (4.2.4p6) 2009/01/08 Released by Harlan Stenn <stenn@ntp.org>
(4.2.5p151) 2008/12/23 Released by Harlan Stenn <stenn@ntp.org>
* Stats file logging cleanup from Dave Mills.
(4.2.5p150) 2008/12/15 Released by Harlan Stenn <stenn@ntp.org>
* [Bug 1099] Fixed wrong behaviour in sntp's crypto.c.
* [Bug 1103] Fix 64-bit issues in the new calendar code.
(4.2.5p149) 2008/12/05 Released by Harlan Stenn <stenn@ntp.org>
* Fixed mismatches in data types and OID definitions in ntpSnmpSubAgent.c
* added a premliminary MIB file to ntpsnmpd (ntpv4-mib.mib)
(4.2.5p148) 2008/12/04 Released by Harlan Stenn <stenn@ntp.org>
* [Bug 1070] Fix use of ntpq_parsestring() in ntpsnmpd.
(4.2.5p147) 2008/11/27 Released by Harlan Stenn <stenn@ntp.org>
* Update gsoc_sntp's GCC warning code.
(4.2.5p146) 2008/11/26 Released by Harlan Stenn <stenn@ntp.org>
* Update Solaris CFLAGS for gsoc_sntp.
(4.2.5p145) 2008/11/20 Released by Harlan Stenn <stenn@ntp.org>
* Deal with time.h for sntp under linux.
* Provide rpl_malloc() for sntp for systems that need it.
* Handle ss_len and socklen type for sntp.
* Fixes to the sntp configure.ac script.
* Provide INET6_ADDRSTRLEN if it is missing.
* [Bug 1095] overflow in caljulian.c.
(4.2.5p144) 2008/11/19 Released by Harlan Stenn <stenn@ntp.org>
* Use int32, not int32_t.
* Avoid the sched*() functions under OSF - link problems.
(4.2.5p143) 2008/11/17 Released by Harlan Stenn <stenn@ntp.org>
* sntp cleanup and fixes.
(4.2.5p142) 2008/11/16 Released by Harlan Stenn <stenn@ntp.org>
* Imported GSoC SNTP code from Johannes Maximilian Kuehn.
(4.2.5p141) 2008/11/13 Released by Harlan Stenn <stenn@ntp.org>
* New caltontp.c and calyearstart.c from Juergen Perlinger.
(4.2.5p140) 2008/11/12 Released by Harlan Stenn <stenn@ntp.org>
* Cleanup lint from the ntp_scanner files.
* [Bug 1011] gmtime() returns NULL on windows where it would not under Unix.
* Updated caljulian.c and prettydate.c from Juergen Perlinger.
(4.2.5p139) 2008/11/11 Released by Harlan Stenn <stenn@ntp.org>
* Typo fix to driver20.html.
(4.2.5p138) 2008/11/10 Released by Harlan Stenn <stenn@ntp.org>
* [Bug 474] --disable-ipv6 is broken.
* IPv6 interfaces were being looked for twice.
* SHM driver grabs more samples, add clockstats
* decode.html and driver20.html updates from Dave Mills.
(4.2.5p137) 2008/11/01 Released by Harlan Stenn <stenn@ntp.org>
* [Bug 1069] #undef netsnmp's PACKAGE_* macros.
* [Bug 1068] Older versions of netsnmp do not have netsnmp_daemonize().
(4.2.5p136) 2008/10/27 Released by Harlan Stenn <stenn@ntp.org>
* [Bug 1078] statsdir configuration parsing is broken.
(4.2.5p135) 2008/09/23 Released by Harlan Stenn <stenn@ntp.org>
* [Bug 1072] clock_update should not allow updates older than sys_epoch.
(4.2.5p134) 2008/09/17 Released by Harlan Stenn <stenn@ntp.org>
* Clean up build process for ntpsnmpd.
(4.2.5p133) 2008/09/16 Released by Harlan Stenn <stenn@ntp.org>
* Add options processing to ntpsnmpd.
* [Bug 1062] Check net-snmp headers before deciding to build ntpsnmpd.
* Clean up the libntpq.a build.
* Regenerate ntp_parser.[ch] from ntp_parser.y
(4.2.5p132) 2008/09/15 Released by Harlan Stenn <stenn@ntp.org>
* [Bug 1067] Multicast DNS service registration must come after the fork
  on Solaris.
* [Bug 1066] Error messages should log as errors.
(4.2.5p131) 2008/09/14 Released by Harlan Stenn <stenn@ntp.org>
* [Bug 1065] Re-enable support for the timingstats file.
(4.2.5p130) 2008/09/13 Released by Harlan Stenn <stenn@ntp.org>
* [Bug 1064] Implement --with-net-snmp-config=progname
* [Bug 1063] ntpSnmpSubagentObject.h is missing from the distribution.
(4.2.5p129) 2008/09/11 Released by Harlan Stenn <stenn@ntp.org>
* Quiet some libntpq-related warnings.
(4.2.5p128) 2008/09/08 Released by Harlan Stenn <stenn@ntp.org>
* Import Heiko Gerstung's GSoC2008 NTP MIB daemon.
(4.2.5p127) 2008/09/01 Released by Harlan Stenn <stenn@ntp.org>
* Regenerate ntpd/ntp_parser.c
(4.2.5p126) 2008/08/31 Released by Harlan Stenn <stenn@ntp.org>
* Stop libtool-1.5 from looking for C++ or Fortran.
* [BUG 610] Documentation update for NMEA reference clock driver.
* [Bug 828] Fix IPv4/IPv6 address parsing.
* Changes from Dave Mills:
  Documentation updates.
  Fix a corner case where a frequency update was reported but not set.
  When LEAP_NOTINSYNC->LEAP_NOWARNING, call crypto_update() if we have
  crypto_flags.
(4.2.5p125) 2008/08/18 Released by Harlan Stenn <stenn@ntp.org>
* [Bug 1052] Add linuxPPS support to ONCORE driver.
(4.2.5p124) 2008/08/17 Released by Harlan Stenn <stenn@ntp.org>
* Documentation updates from Dave Mills.
* Include (4.2.4p5) 2008/08/17 Released by Harlan Stenn <stenn@ntp.org>
* [Bug 861] leap info was not being transmitted.
* [Bug 1046] refnumtoa.c is using the wrong header file.
* [Bug 1047] enable/disable options processing fix.
* header file cleanup.
* [Bug 1037] buffer in subroutine was 1 byte short.
* configure.ac: cleanup, add option for wintime, and lay the groundwork
  for the changes needed for bug 1028.
* Fixes from Dave Mills: 'bias' and 'interleave' work.  Separate
  phase and frequency discipline (for long poll intervals).  Update
  TAI function to match current leapsecond processing.
* Documentation updates from Dave Mills.
* [Bug 1037] Use all 16 of the MD5 passwords generated by ntp-keygen.
* Fixed the incorrect edge parameter being passed to time_pps_kcbind in
  NMEA refclock driver.
* [Bug 399] NMEA refclock driver does not honor time1 offset if flag3 set.
* [Bug 985] Modifications to NMEA reference clock driver to support Accord
  GPS Clock.
* poll time updates from Dave Mills.
* local refclock documentation updates from Dave Mills.
* [Bug 1022] Fix compilation problems with yesterday's commit.
* Updates and cleanup from Dave Mills:
  I've now spent eleven months of a sabbatical year - 7 days a week, 6-10
  hours most days - working on NTP. I have carefully reviewed every major
  algorithm, examined its original design and evolution from that design.
  I've trimmed off dead code and briar patches and did zillions of tests
  contrived to expose evil vulnerabilities. The development article is in
  rather good shape and should be ready for prime time.

  1. The protostats statistics files have been very useful in exposing
  little twitches and turns when something hiccups, like a broken PPS
  signal. Most of what used to be syslog messages are now repackaged as
  protostats messages with optional syslog as well. These can also be sent
  as traps which might be handy to tiggle a beeper or celltext. These, the
  sysstats files and cryptostats files reveal the ambient health of a busy
  server, monitor traffic and error counts and spot crypto attacks.

  2. Close inspection of the clock discipline behavior at long poll
  intervals (36 h) showed it not doing as well as it should. I redesigned
  the FLL loop to improve nominal accuracy from  several tens of
  milliseconds to something less than ten milliseconds.

  3. Autokey (again). The enhanced error checking was becoming a major
  pain. I found a way to toss out gobs of ugly fat code and replace the
  function with a much simpler and more comprehensive scheme. It resists
  bait-and-switch attacks and quickly detect cases when the protocol is
  not correctly synchronized.

  4. The interface code for the kernel PPS signal was not in sync with the
  kernel code itself. Some error checks were duplicated and some
  ineffective. I found none of the PPS-capable drivers, including the atom
  driver, do anything when the prefer peer fails; the kernel PPS signal
  remains in control. The atom driver now disables the kernel PPS when the
  prefer peer comes bum. This is important when the prefer peer is not a
  reference clock but a remote NTP server.

  5. The flake restrict bit turned out to be really interesting,
  especially with symmtric modes and of those especially those using
  Autokey. Small changes in the recovery procedures when packets are lost
  now avoid almost all scenarios which previously required protocol resets.

  6. I've always been a little uncomfortable when using the clock filter
  with long poll intervals because the samples become less and less
  correlated as the sample age exceeds the Allan intercept. Various
  schemes have been used over the years to cope with this fact. The latest
  one and the one that works the best is to use a modified sort metric
  where the delay is used when the age of the sample is less than the
  intercept and the sum of delay and dispersion above that. The net result
  is that, at small poll intervals the algorithm operates as a minimum
  filter, while at larger poll intervals it morphs to FIFO. Left
  unmodified, a sample could be used when twelve days old. This along with
  the FLL modifications has made a dramatic improvement at large poll
  intervals.

- [Backward Incompatible] The 'state' variable is no longer reported or
  available via ntpq output.  The following system status bit names
  have been changed:
  - sync_alarm -> leap_alarm
  - sync_atomic -> sync_pps
  - sync_lf_clock -> sync_lf_radio
  - sync_hf_clock -> sync_hf_radio
  - sync_uhf_clock -> sync_uhf_radio
  - sync_local_proto -> sync_local
  - sync_udp/time -> sync_other
  Other names have been changed as well.  See the change history for
  libntp/statestr.c for more details.
  Other backward-incompatible changes in ntpq include:
  - assID -> associd
  - rootdispersion -> rootdisp
  - pkt_head -> pkt_neader
  See the change history for other details.

* Updates and cleanup from Dave Mills.
* [Bug 995] Remove spurious ; from ntp-keygen.c.
* More cleanup and changes from Dave Mills.
* [Bug 980] Direct help to stdout.

---
(4.2.4p7) 2009/05/18 Released by Harlan Stenn <stenn@ntp.org>

* [Sec 1151] Remote exploit if autokey is enabled - CVE-2009-1252.
* [Bug 1187] Update the copyright date.
* [Bug 1191] ntpd fails on Win2000 - "Address already in use" after fix
  for [Sec 1149].

---
(4.2.4p7-RC7) 2009/05/12 Released by Harlan Stenn <stenn@ntp.org>

* ntp.isc.org -> ntp.org cleanup.
* [Bug 1178] Use prior FORCE_DNSRETRY behavior as needed at runtime,
  add configure --enable-ignore-dns-errors to be even more stubborn

---
(4.2.4p7-RC6) 2009/05/08 Released by Harlan Stenn <stenn@ntp.org>

* [Bug 784] Make --enable-linuxcaps the default when available
* [Bug 1179] error messages for -u/--user and -i lacking droproot
* Updated JJY reference clock driver from Takao Abe
* [Bug 1071] Log a message and exit before trying to use FD_SET with a
  descriptor larger than FD_SETSIZE, which will corrupt memory
* On corruption of the iface list head in add_interface, log and exit

---
(4.2.4p7-RC5) 2009/05/02 Released by Harlan Stenn <stenn@ntp.org>

* [Bug 1172] 4.2.4p7-RC{3,4} fail to build on linux.
* flock-build script unportable 'set -m' use removed

---
(4.2.4p7-RC4) 2009/04/29 Released by Harlan Stenn <stenn@ntp.org>

* [Bug 1167] use gcc -Winit-self only if it is understood

---
(4.2.4p7-RC3) 2009/04/22 Released by Harlan Stenn <stenn@ntp.org>

* [Bug 787] Bug fixes for 64-bit time_t on Windows
* [Bug 813] Conditional naming of Event
* [Bug 1147] System errors should be logged to msyslog()
* [Bug 1155] Fix compile problem on Windows with VS2005
* [Bug 1156] lock_thread_to_processor() should be declared in header
* [Bug 1157] quiet OpenSSL warnings, clean up configure.ac
* [Bug 1158] support for aix6.1
* [Bug 1160] MacOS X is like BSD regarding F_SETOWN

---
(4.2.4p7-RC2) 2009/04/09 Released by Harlan Stenn <stenn@ntp.org>

* [Sec 1144] limited buffer overflow in ntpq.  CVE-2009-0159
* [Sec 1149] use SO_EXCLUSIVEADDRUSE on Windows

---
(4.2.4p7-RC1) 2009/03/30 Released by Harlan Stenn <stenn@ntp.org>

* [Bug 1131] UDP sockets should not use SIGPOLL on Solaris.
* build system email address cleanup
* [Bug 774] parsesolaris.c does not compile under the new Solaris
* [Bug 873] Windows serial refclock proper TTY line discipline emulation
* [Bug 1014] Enable building with VC9 (in Visual Studio 2008,
  Visual C++ 2008, or SDK)
* [Bug 1117] Deferred interface binding under Windows works only correctly
  if FORCE_DNSRETRY is defined
* [BUG 1124] Lock QueryPerformanceCounter() client threads to same CPU
* DPRINTF macro made safer, always evaluates to a statement and will not
  misassociate an else which follows the macro.

---
(4.2.4p6) 2009/01/08 Released by Harlan Stenn <stenn@ntp.org>

* [Bug 1113] Fixed build errors with recent versions of openSSL. 
* [Sec 1111] Fix incorrect check of EVP_VerifyFinal()'s return value.
* Update the copyright year.

---
(4.2.4p5) 2008/08/17 Released by Harlan Stenn <stenn@ntp.org>

* [BUG 1051] Month off by one in leap second message written to clockstats
  file fixed.
* [Bug 450] Windows only: Under original Windows NT we must not discard the
  wildcard socket to workaround a bug in NT's getsockname().
* [Bug 1038] Built-in getpass() function also prompts for password if
  not built with DEBUG.
* [Bug 841] Obsolete the "dynamic" keyword and make deferred binding
  to local interfaces the default.
  Emit a warning if that keyword is used for configuration.
* [Bug 959] Refclock on Windows not properly releasing recvbuffs.
* [Bug 993] Fix memory leak when fetching system messages.
* much cleanup, fixes, and changes from Dave Mills.
* ntp_control.c: LEAPTAB is a filestamp, not an unsigned.  From Dave Mills.
* ntp_config.c: ntp_minpoll fixes from Dave Mills.
* ntp-keygen updates from Dave Mills.
* refresh epoch, throttle, and leap cleanup from Dave Mills.
* Documentation cleanup from Dave Mills.
* [Bug 918] Only use a native md5.h if MD5Init() is available.
* [Bug 979] Provide ntptimeval if it is not otherwise present.
* [Bug 634] Re-instantiate syslog() and logfiles after the daemon fork.
* [Bug 952] Use md5 code with a friendlier license.
* [Bug 977] Fix mismatching #ifdefs for builds without IPv6.
* [Bug 830] Fix the checking order of the interface options.
* Clean up the logfile/syslog setup.
* [Bug 970] Lose obsolete -g flag to ntp-keygen.
* The -e flag to ntp-keygen can write GQ keys now, too.
* ntp_proto.c: sys_survivors and hpoll cleanup from Dave Mills.
* ntp_loopfilter.c: sys_poll cleanup from Dave Mills.
* refclock_wwv.c: maximum-likelihood digit and DSYNC fixes from Dave Mills.
* [Bug 967] preemptable associations are lost forever on a step.
* ntp_config.c: [CID 48] missing "else" clause.
* [Bug 833] ntpq config keyword is quote-mark unfriendly.
* Rename the ntpq "config" keyword to ":config".
* Dave Mills shifted some orphan processing.
* Fix typos in the [Bug 963] patch.
* bootstrap: squawk if genver fails.  Use -f with cp in case Dave does a chown.
* Remove obsolete simulator command-line options.
* ntp_request.c: [CID 36] zero sin_zero.
* [Bug 963] get_systime() is too noisy.
* [Bug 960] spurious syslog:crypto_setup:spurious crypto command
* [Bug 964] Change *-*-linux* to *-*-*linux* to allow for uclinux.
* Changes from Dave Mills:
  - ntp_util.c: cleanup.
  - ntp_timer.c: watch the non-burst packet rate.
  - ntp_request.c: cleanup.
  - ntp_restrict.c: RES_LIMITED cleanup.
  - ntp_proto.c: RES_LIMITED, rate bucktes, counters, overall cleanup.
  - ntp_peer.c: disallow peer_unconfig().
  - ntp_monitor.c: RES_LIMITED cleanup.
  - ntp_loopfilter.c: poll interval cleanup.
  - ntp_crypto.c: volley -> retry.  Cleanup TAI leap message.
  - ntp_config: average and minimum are ^2 values.
  - ntpdc: unknownversion is really "declined", not "bad version".
  - Packet retry cleanup.
* [Bug 961] refclock_tpro.c:tpro_poll() calls refclock_receive() twice.
* [Bug 957] Windows only: Let command line parameters from the Windows SCM GUI
  override the standard parameters from the ImagePath registry key.
* Added HAVE_INT32_T to the Windows config.h to avoid duplicate definitions.
* Work around a VPATH difference in FreeBSD's 'make' command.
* Update bugreport URL.
* Update -I documentation.
* [Bug 713] Fix bug reporting information.
* A bug in the application of the negative-sawtooth for 12 channel receivers. 
* The removal of unneeded startup code used for the original LinuxPPS, it now
  conforms to the PPSAPI and does not need special code.  
* ntp-keygen.c: Coverity fixes [CID 33,47].
* Volley cleanup from Dave Mills.
* Fuzz cleanup from Dave Mills.
* [Bug 861] Leap second cleanups from Dave Mills.
* ntpsim.c: add missing protypes and fix [CID 34], a nit.
* Upgraded bison at UDel.
* Update br-flock and flock-build machine lists.
* [Bug 752] QoS: add parse/config handling code. 
* Fix the #include order in tickadj.c for picky machines.
* [Bug 752] QoS: On some systems, netinet/ip.h needs netinet/ip_systm.h.
* [Bug 752] Update the QoS tagging (code only - configuration to follow).
* Orphan mode and other protocol cleanup from Dave Mills.
* Documentation cleanup from Dave Mills.
* [Bug 940] ntp-keygen uses -v.  Disallow it as a shortcut for --version.
* more cleanup to ntp_lineeditlibs.m4.
* Documentation updates from Dave Mills.
* -ledit cleanup for ntpdc and ntpq.
* Association and other cleanup from Dave Mills.
* NTP_UNREACH changes from Dave Mills.
* Fix the readline history test.
* [Bug 931] Require -lreadline to be asked for explicitly.
* [Bug 764] When looking for -lreadline support, also try using -lncurses.
* [Bug 909] Fix int32_t errors for ntohl().
* [Bug 376/214] Enhancements to support multiple if names and IP addresses.
* [Bug 929] int32_t is undefined on Windows.  Casting wrong.
* [Bug 928] readlink missing braces.
* [Bug 788] Update macros to support VS 2005.
* ntpd/ntp_timer.c: add missing sys_tai parameter for debug printf
* [Bug 917] config parse leaves files open
* [Bug 912] detect conflicting enable/disable configuration on interfaces
  sharing an IP address
* [Bug 771] compare scopeid if available for IPv6 addresses
* Lose obsolete crypto subcommands (Dave Mills).
* WWV is an HF source, not an LF source (Dave Mills).
* [Bug 899] Only show -i/--jaildir -u/--user options if we HAVE_DROPROOT.
* [Bug 916] 'cryptosw' is undefined if built without OpenSSL.
* [Bug 891] 'restrict' config file keyword does not work (partial fix).
* [Bug 890] the crypto command seems to be required now.
* [Bug 915] ntpd cores during processing of x509 certificates.
* Crypto lint cleanup from Dave Mills.
* [Bug 897] Check RAND_status() - we may not need a .rnd file.
* Crypto cleanup from Dave Mills.
* [Bug 911] Fix error message in cmd_args.c.
* [Bug 895] Log assertion failures via syslog(), not stderr.
* Documentation updates from Dave Mills.
* Crypto cleanup from Dave Mills.
* [Bug 905] ntp_crypto.c fails to compile without -DDEBUG.
* Avoid double peer stats logging.
* ntp-keygen cleanup from Dave Mills.
* libopts needs to be built after ElectricFence.
* [Bug 894] Initialize keysdir before calling crypto_setup().
* Calysto cleanup for ntpq.
* ntp-keygen -i takes an arg.
* Cleanup and fixes from Dave Mills.
* [Bug 887] Fix error in ntp_types.h (for sizeof int != 4).
* Bug 880 bug fixes for Windows build
* Improve Calysto support.
* The "revoke" parameter is a crypto command.
* The driftfile wander threshold is a real number.
* [Bug 850] Fix the wander threshold parameter on the driftfile command.
* ntp_io.c: Dead code cleanup - Coverity View 19.
* Leap file related cleanup from Dave Mills.
* ntp_peer.c: Set peer->srcadr before (not after) calling set_peerdstadr().
* Initialize offset in leap_file() - Coverity View 17.
* Use the correct stratum on KISS codes.
* Fuzz bits cleanup.
* Show more digits in some debug printf's.
* Use drift_file_sw internally to control writing the drift file.
* Implement the wander_threshold option for the driftfile config keyword.
* reformat ntp_control.c; do not use c++ // comments.
* [Bug 629] Undo bug #629 fixes as they cause more problems than were  being
  solved
* Changes from Dave Mills: in/out-bound data rates, leapsecond cleanup,
  driftfile write cleanup, packet buffer length checks, documentation updates.
* More assertion checks and malloc()->emalloc(), courtesy of Calysto.
* [Bug 864] Place ntpd service in maintenance mode if using SMF on Solaris
* [Bug 862] includefile nesting; preserve phonelist on reconfig.
* [Bug 604] ntpd regularly dies on linux/alpha.
* more leap second infrastructure fixes from Dave Mills.
* [Bug 858] recent leapfile changes broke non-OpenSSL builds.
* Use emalloc() instead of malloc() in refclock_datum.c (Calysto).
* Start using 'design by contract' assertions.
* [Bug 767] Fast sync to refclocks wanted.
* Allow null driftfile.
* Use YYERROR_VERBOSE for the new parser, and fix related BUILT_SOURCES.
* [Bug 629] changes to ensure broadcast works including on wildcard addresses
* [Bug 853] get_node() must return a pointer to maximally-aligned memory.
* Initial leap file fixes from Dave Mills.
* [Bug 858] Recent leapfile changes broke without OPENSSL.
* Use a char for DIR_SEP, not a string.
* [Bug 850] driftfile parsing changes.
* driftfile maintenance changes from Dave Mills.  Use clock_phi instead of
  stats_write_tolerance.
* [Bug 828] refid string not being parsed correctly.
* [Bug 846] Correct includefile parsing.
* [Bug 827] New parsing code does not handle "fudge" correctly.
* Enable debugging capability in the config parser.
* [Bug 839] Crypto password not read from ntp.conf.
* Have autogen produce writable output files.
* [Bug 825] Correct logconfig -/+ keyword processing.
* [Bug 828] Correct parsing of " delimited strings.
* Cleanup FILE * usage after fclose() in ntp_filegen.c.
* [Bug 843] Windows Completion port code was incorrectly merged from -stable.
* [Bug 840] do fudge configuration AFTER peers (thus refclocks) have been
  configured.
* [Bug 824] Added new parser modules to the Windows project file.
* [Bug 832] Add libisc/log.c headers to the distribution.
* [Bug 808] Only write the drift file if we are in state 4.
* Initial import of libisc/log.c and friends.
* [Bug 826] Fix redefinition of PI.
* [Bug 825] ntp_scanner.c needs to #include <config.h> .
* [Bug 824] New parser code has some build problems with the SIM code.
* [Bug 817] Use longnames for setting ntp variables on the command-line;
  Allowing '-v' with and without an arg to disambiguate usage is error-prone.
* [Bug 822] set progname once, early.
* [Bug 819] remove erroneous #if 0 in Windows completion port code.
* The new config code missed an #ifdef for building without refclocks.
* Distribute some files needed by the new config parsing code.
* [Bug 819] Timeout for WaitForMultipleObjects was 500ms instead of INFINITE
* Use autogen 5.9.1.
* Fix clktest command-line arg processing.'
* Audio documentation updates from Dave Mills.
* New config file parsing code, from Sachin Kamboj.
* fuzz bit cleanup from Dave Mills.
* replay cleanup from Dave Mills.
* [Bug 542] Tolerate missing directory separator at EO statsdir.
* [Bug 812] ntpd should drop supplementary groups.
* [Bug 815] Fix warning compiling 4.2.5p22 under Windows with VC6.
* [Bug 740] Fix kernel/daemon startup drift anomaly.
* refclock_wwv.c fixes from Dave Mills.
* [Bug 810] Fix ntp-keygen documentation.
* [Bug 787] Bug fixes for 64-bit time_t on Windows.
* [Bug 796] Clean up duplicate #defines in ntp_control.c.
* [Bug 569] Use the correct precision for the Leitch CSD-5300.
* [Bug 795] Moved declaration of variable to top of function.
* [Bug 798] ntpq [p typo crashes ntpq/ntpdc.
* [Bug 786] Fix refclock_bancomm.c on Solaris.
* [Bug 774] parsesolaris.c does not compile under the new Solaris.
* [Bug 782] Remove P() macros from Windows files.
* [Bug 778] ntpd fails to lock with drift=+500 when started with drift=-500.
* [Bug 592] Trimble Thunderbolt GPS support.
* IRIG, CHU, WWV, WWVB refclock improvements from Dave Mills.
* [Bug 757] Lose ULONG_CONST().
* [Bug 756] Require ANSI C (function prototypes).
* codec (audio) and ICOM changes from Dave Mills.

---

* [Bug 450] Windows only: Under original Windows NT we must not discard the
  wildcard socket to workaround a bug in NT's getsockname().
* [Bug 1038] Built-in getpass() function also prompts for password if
  not built with DEBUG.
* [Bug 841] Obsolete the "dynamic" keyword and make deferred binding
  to local interfaces the default.
  Emit a warning if that keyword is used for configuration.
* [Bug 959] Refclock on Windows not properly releasing recvbuffs.
* [Bug 993] Fix memory leak when fetching system messages.
* [Bug 987] Wake up the resolver thread/process when a new interface has
  become available.
* Correctly apply negative-sawtooth for oncore 12 channel receiver.
* Startup code for original LinuxPPS removed.  LinuxPPS now conforms to
  the PPSAPI.
* [Bug 1000] allow implicit receive buffer allocation for Windows.
  fixes startup for windows systems with many interfaces.
  reduces dropped packets on network bursts.
  additionally fix timer() starvation during high load.
* [Bug 990] drop minimum time restriction for interface update interval.
* [Bug 977] Fix mismatching #ifdefs for builds without IPv6.
* Update the copyright year.
* Build system cleanup (make autogen-generated files writable).
* [Bug 957] Windows only: Let command line parameters from the Windows SCM GUI
  override the standard parameters from the ImagePath registry key.
* Fixes for ntpdate:
* [Bug 532] nptdate timeout is too long if several servers are supplied.
* [Bug 698] timeBeginPeriod is called without timeEndPeriod in some NTP tools.
* [Bug 857] ntpdate debug mode adjusts system clock when it shouldn't.
* [Bug 908] ntpdate crashes sometimes.
* [Bug 982] ntpdate(and ntptimeset) buffer overrun if HAVE_POLL_H isn't set
  (dup of 908).
* [Bug 997] ntpdate buffer too small and unsafe.
* ntpdate.c: Under Windows check whether NTP port in use under same conditions
  as under other OSs.
* ntpdate.c: Fixed some typos and indents (tabs/spaces).

(4.2.4p4) Released by Harlan Stenn <stenn@ntp.org>

* [Bug 902] Fix problems with the -6 flag.
* Updated include/copyright.def (owner and year).
* [Bug 878] Avoid ntpdc use of refid value as unterminated string.
* [Bug 881] Corrected display of pll offset on 64bit systems.
* [Bug 886] Corrected sign handling on 64bit in ntpdc loopinfo command.
* [Bug 889] avoid malloc() interrupted by SIGIO risk
* ntpd/refclock_parse.c: cleanup shutdown while the file descriptor is still
  open.
* [Bug 885] use emalloc() to get a message at the end of the memory
  unsigned types cannot be less than 0
  default_ai_family is a short
  lose trailing , from enum list
  clarify ntp_restrict.c for easier automated analysis
* [Bug 884] don't access recv buffers after having them passed to the free
  list.
* [Bug 882] allow loopback interfaces to share addresses with other
  interfaces.

---
(4.2.4p3) Released by Harlan Stenn <stenn@ntp.org>

* [Bug 863] unable to stop ntpd on Windows as the handle reference for events
  changed

---
(4.2.4p2) Released by Harlan Stenn <stenn@ntp.org>

* [Bug 854] Broadcast address was not correctly set for interface addresses
* [Bug 829] reduce syslog noise, while there fix Enabled/Disable logging
  to reflect the actual configuration.
* [Bug 795] Moved declaration of variable to top of function.
* [Bug 789] Fix multicast client crypto authentication and make sure arriving
  multicast packets do not disturb the autokey dance.
* [Bug 785] improve handling of multicast interfaces
  (multicast routers still need to run a multicast routing software/daemon)
* ntpd/refclock_parse.c: cleanup shutdown while the file descriptor is still
  open.
* [Bug 885] use emalloc() to get a message at the end of the memory
  unsigned types cannot be less than 0
  default_ai_family is a short
  lose trailing , from enum list
* [Bug 884] don't access recv buffers after having them passed to the free list.
* [Bug 882] allow loopback interfaces to share addresses with other interfaces.
* [Bug 527] Don't write from source address length to wrong location
* Upgraded autogen and libopts.
* [Bug 811] ntpd should not read a .ntprc file.

---
(4.2.4p1) (skipped)

---
(4.2.4p0) Released by Harlan Stenn <stenn@ntp.org>

* [Bug 793] Update Hans Lambermont's email address in ntpsweep.
* [Bug 776] Remove unimplemented "rate" flag from ntpdate.
* [Bug 586] Avoid lookups if AI_NUMERICHOST is set.
* [Bug 770] Fix numeric parameters to ntp-keygen (Alain Guibert).
* [Bug 768] Fix io_setbclient() error message.
* [Bug 765] Use net_bind_service capability on linux.
* [Bug 760] The background resolver must be aware of the 'dynamic' keyword.
* [Bug 753] make union timestamp anonymous (Philip Prindeville).
* confopt.html: move description for "dynamic" keyword into the right section.
* pick the right type for the recv*() length argument.

---
(4.2.4) Released by Harlan Stenn <stenn@ntp.org>

* monopt.html fixes from Dave Mills.
* [Bug 452] Do not report kernel PLL/FLL flips.
* [Bug 746] Expert mouseCLOCK USB v2.0 support added.'
* driver8.html updates.
* [Bug 747] Drop <NOBR> tags from ntpdc.html.
* sntp now uses the returned precision to control decimal places.
* sntp -u will use an unprivileged port for its queries.
* [Bug 741] "burst" doesn't work with !unfit peers.
* [Bug 735] Fix a make/gmake VPATH issue on Solaris.
* [Bug 739] ntpd -x should not take an argument.
* [Bug 737] Some systems need help providing struct iovec.
* [Bug 717] Fix libopts compile problem.
* [Bug 728] parse documentation fixes.
* [Bug 734] setsockopt(..., IP_MULTICAST_IF, ...) fails on 64-bit platforms.
* [Bug 732] C-DEX JST2000 patch from Hideo Kuramatsu.
* [Bug 721] check for __ss_family and __ss_len separately.
* [Bug 666] ntpq opeers displays jitter rather than dispersion.
* [Bug 718] Use the recommended type for the saddrlen arg to getsockname().
* [Bug 715] Fix a multicast issue under Linux.
* [Bug 690] Fix a Windows DNS lookup buffer overflow.
* [Bug 670] Resolved a Windows issue with the dynamic interface rescan code.
* K&R C support is being deprecated.
* [Bug 714] ntpq -p should conflict with -i, not -c.
* WWV refclock improvements from Dave Mills.
* [Bug 708] Use thread affinity only for the clock interpolation thread.
* [Bug 706] ntpd can be running several times in parallel.
* [Bug 704] Documentation typos.
* [Bug 701] coverity: NULL dereference in ntp_peer.c
* [Bug 695] libopts does not protect against macro collisions.
* [Bug 693] __adjtimex is independent of ntp_{adj,get}time.
* [Bug 692] sys_limitrejected was not being incremented.
* [Bug 691] restrictions() assumption not always valid.
* [Bug 689] Deprecate HEATH GC-1001 II; the driver never worked.
* [Bug 688] Fix documentation typos.
* [Bug 686] Handle leap seconds better under Windows.
* [Bug 685] Use the Windows multimedia timer.
* [Bug 684] Only allow debug options if debugging is enabled.
* [Bug 683] Use the right version string.
* [Bug 680] Fix the generated version string on Windows.
* [Bug 678] Use the correct size for control messages.
* [Bug 677] Do not check uint_t in configure.ac.
* [Bug 676] Use the right value for msg_namelen.
* [Bug 675] Make sure ntpd builds without debugging.
* [Bug 672] Fix cross-platform structure padding/size differences.
* [Bug 660] New TIMESTAMP code fails tp build on Solaris Express.
* [Bug 659] libopts does not build under Windows.
* [Bug 658] HP-UX with cc needs -Wp,-H8166 in CFLAGS.
* [Bug 656] ntpdate doesn't work with multicast address.
* [Bug 638] STREAMS_TLI is deprecated - remove it.
* [Bug 635] Fix tOptions definition.
* [Bug 628] Fallback to ntp discipline not working for large offsets.
* [Bug 622] Dynamic interface tracking for ntpd.
* [Bug 603] Don't link with libelf if it's not needed.
* [Bug 523] ntpd service under Windows does't shut down properly.
* [Bug 500] sntp should always be built.
* [Bug 479] Fix the -P option.
* [Bug 421] Support the bc637PCI-U card.
* [Bug 342] Deprecate broken TRAK refclock driver.
* [Bug 340] Deprecate broken MSF EES refclock driver.
* [Bug 153] Don't do DNS lookups on address masks.
* [Bug 143] Fix interrupted system call on HP-UX.
* [Bug 42] Distribution tarballs should be signed.
* Support separate PPS devices for PARSE refclocks.
* [Bug 637, 51?] Dynamic interface scanning can now be done.
* Options processing now uses GNU AutoGen.

---
(4.2.2p4) Released by Harlan Stenn <stenn@ntp.org>

* [Bug 710] compat getnameinfo() has off-by-one error
* [Bug 690] Buffer overflow in Windows when doing DNS Lookups

---
(4.2.2p3) Released by Harlan Stenn <stenn@ntp.org>

* Make the ChangeLog file cleaner and easier to read
* [Bug 601] ntpq's decodeint uses an extra level of indirection
* [Bug 657] Different OSes need different sized args for IP_MULTICAST_LOOP
* release engineering/build changes
* Documentation fixes
* Get sntp working under AIX-5

---
(4.2.2p2) (broken)

* Get sntp working under AIX-5

---
(4.2.2p1)

* [Bug 661] Use environment variable to specify the base path to openssl.
* Resolve an ambiguity in the copyright notice
* Added some new documentation files
* URL cleanup in the documentation
* [Bug 657]: IP_MULTICAST_LOOP uses a u_char value/size
* quiet gcc4 complaints
* more Coverity fixes
* [Bug 614] manage file descriptors better
* [Bug 632] update kernel PPS offsets when PPS offset is re-configured
* [Bug 637] Ignore UP in*addr_any interfaces
* [Bug 633] Avoid writing files in srcdir
* release engineering/build changes

---
(4.2.2)

* SNTP
* Many bugfixes
* Implements the current "goal state" of NTPv4
* Autokey improvements
* Much better IPv6 support
* [Bug 360] ntpd loses handles with LAN connection disabled.
* [Bug 239] Fix intermittent autokey failure with multicast clients.
* Rewrite of the multicast code
* New version numbering scheme

---
(4.2.0)

* More stuff than I have time to document
* IPv6 support
* Bugfixes
* call-gap filtering
* wwv and chu refclock improvements
* OpenSSL integration

---
(4.1.2)

* clock state machine bugfix
* Lose the source port check on incoming packets
* (x)ntpdc compatibility patch
* Virtual IP improvements
* ntp_loopfilter fixes and improvements
* ntpdc improvements
* GOES refclock fix
* JJY driver
* Jupiter refclock fixes
* Neoclock4X refclock fixes
* AIX 5 port
* bsdi port fixes
* Cray unicos port upgrade
* HP MPE/iX port
* Win/NT port upgrade
* Dynix PTX port fixes
* Document conversion from CVS to BK
* readline support for ntpq

---
(4.1.0)

* CERT problem fixed (99k23)

* Huff-n-Puff filter
* Preparation for OpenSSL support
* Resolver changes/improvements are not backward compatible with mode 7
  requests (which are implementation-specific anyway)
* leap second stuff
* manycast should work now
* ntp-genkeys does new good things.
* scripts/ntp-close
* PPS cleanup and improvements
* readline support for ntpdc
* Crypto/authentication rewrite
* WINNT builds with MD5 by default
* WINNT no longer requires Perl for building with Visual C++ 6.0
* algorithmic improvements, bugfixes
* Solaris dosynctodr info update
* html/pic/* is *lots* smaller
* New/updated drivers: Forum Graphic GPS, WWV/H, Heath GC-100 II, HOPF
  serial and PCI, ONCORE, ulink331
* Rewrite of the audio drivers

---
(4.0.99)

* Driver updates: CHU, DCF, GPS/VME, Oncore, PCF, Ulink, WWVB, burst
  If you use the ONCORE driver with a HARDPPS kernel module,
  you *must* have a properly specified:
	pps <filename> [assert/clear] [hardpps]
  line in the /etc/ntp.conf file.
* PARSE cleanup
* PPS cleanup
* ntpd, ntpq, ntpdate cleanup and fixes
* NT port improvements
* AIX, BSDI, DEC OSF, FreeBSD, NetBSD, Reliant, SCO, Solaris port improvements

---
(4.0.98)

* Solaris kernel FLL bug is fixed in 106541-07
* Bug/lint cleanup
* PPS cleanup
* ReliantUNIX patches
* NetInfo support
* Ultralink driver
* Trimble OEM Ace-II support
* DCF77 power choices
* Oncore improvements

---
(4.0.97)

* NT patches
* AIX,SunOS,IRIX portability
* NeXT portability
* ntptimeset utility added
* cygwin portability patches

---
(4.0.96)

* -lnsl, -lsocket, -lgen configuration patches
* Y2K patches from AT&T
* Linux portability cruft

---
(4.0.95)

* NT port cleanup/replacement
* a few portability fixes
* VARITEXT Parse clock added

---
(4.0.94)

* PPS updates (including ntp.config options)
* Lose the old DES stuff in favor of the (optional) RSAREF stuff
* html cleanup/updates
* numerous drivers cleaned up
* numerous portability patches and code cleanup

---
(4.0.93)

* Oncore refclock needs PPS or one of two ioctls.
* Don't make ntptime under Linux.  It doesn't compile for too many folks.
* Autokey cleanup
* ReliantUnix patches
* html cleanup
* tickadj cleanup
* PARSE cleanup
* IRIX -n32 cleanup
* byte order cleanup
* ntptrace improvements and patches
* ntpdc improvements and patches
* PPS cleanup
* mx4200 cleanup
* New clock state machine
* SCO cleanup
* Skip alias interfaces

---
(4.0.92)

* chronolog and dumbclock refclocks
* SCO updates
* Cleanup/bugfixes
* Y2K patches
* Updated palisade driver
* Plug memory leak
* wharton kernel clock
* Oncore clock upgrades
* NMEA clock improvements
* PPS improvements
* AIX portability patches

---
(4.0.91)

* New ONCORE driver
* New MX4200 driver
* Palisade improvements
* config file bugfixes and problem reporting
* autoconf upgrade and cleanup
* HP-UX, IRIX lint cleanup
* AIX portability patches
* NT cleanup

---
(4.0.90)

* Nanoseconds
* New palisade driver
* New Oncore driver

---
(4.0.73)

* README.hackers added
* PARSE driver is working again
* Solaris 2.6 has nasty kernel bugs.  DO NOT enable pll!
* DES is out of the distribution.

---
(4.0.72)

* K&R C compiling should work again.
* IRIG patches.
* MX4200 driver patches.
* Jupiter driver added.
* Palisade driver added.  Needs work (ANSI, ntoh/hton, sizeof double, ???)<|MERGE_RESOLUTION|>--- conflicted
+++ resolved
@@ -1,10 +1,7 @@
-<<<<<<< HEAD
 * [Bug 1302] OpenSSL under Windows needs applink support.
+* [Bug 1337] fix incorrect args to setsockopt(fd, IP_MULTICAST_IF,...).
 * Construct ntpd keyword scanner finite state machine at compile time
   rather than at runtime, shrink entries from 40+ to 8 bytes.
-=======
-* [Bug 1337] fix incorrect args to setsockopt(fd, IP_MULTICAST_IF,...)
->>>>>>> c41d9188
 (4.2.5p231-RC) 2009/10/10 Released by Harlan Stenn <stenn@ntp.org>
 * [Bug 1335] Broadcast client degraded by wildcard default change.
 (4.2.5p230-RC) 2009/10/09 Released by Harlan Stenn <stenn@ntp.org>
