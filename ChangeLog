<<<<<<< HEAD
(4.2.7p299) 2012/09/01 Released by Harlan Stenn <stenn@ntp.org>
* More cleanup to the bootstrap script.
(4.2.7p298) 2012/09/01 Released by Harlan Stenn <stenn@ntp.org>
* Handle additional man page sections in the bootstrap script.
* Remove extraneous parens.
* Add a missing "%s" syslog format string.
(4.2.7p297) 2012/09/01 Released by Harlan Stenn <stenn@ntp.org>
=======
* [Bug 2262] Install sntp.html into htmldir.
* [Bug 2270] Install fails due to repeated man5 page names.
>>>>>>> bb7480f8
* Fix mdoc2man.
* Distribute ntp.conf.def and ntp.keys.def.
(4.2.7p296) 2012/08/31 Released by Harlan Stenn <stenn@ntp.org>
* Begin support for autogen maintaining ntp.conf and ntp.keys docs.
* Upgrade to autogen-5.16.2 and libopts-36.5.11.
* Potential bugfix for agtexi-cmd.tpl.
(4.2.7p295) 2012/08/11 Released by Harlan Stenn <stenn@ntp.org>
* Look for syslog's facilitynames[].
(4.2.7p294) 2012/08/08 Released by Harlan Stenn <stenn@ntp.org>
* [Bug 2242] configure fails to detect getifaddrs function on Solaris.
* [Bug 2249] Bad operator for 'test' in 'make check' of libevent.
* [Bug 2252] palisade: formats nanosecs to a 6-char field.
* Attempt to resolve strict-aliasing violation in refclock_tsyncpci.c.
* Fix && -> & typo in refclock_palisade.c debug statements.
(4.2.7p293) 2012/08/04 Released by Harlan Stenn <stenn@ntp.org>
* [Bug 2247] (more) Get rid of the TRAK refclock - deprecated since 2006.
* Documentation cleanup from Mike T.
* Cleanup kclk_sel240x.o rules in libparse/Makefile.am.
(4.2.7p292) 2012/08/02 Released by Harlan Stenn <stenn@ntp.org>
* [Bug 1545] Note why we are logging the Version string.
* [Bug 1872] Remove legacy ppsclock fdpps, #ifdef PPS.
* [Bug 2075] Fix spelling of 'incompatible'.
* [Bug 2247] Get rid of the TRAK refclock - deprecated since 2006.
* Clean up an exit status in ntpq.c.
(4.2.7p291) 2012/07/31 Released by Harlan Stenn <stenn@ntp.org>
* [Bug 2241] MDNS registration should only happen if requested.
(4.2.7p290) 2012/07/20 Released by Harlan Stenn <stenn@ntp.org>
* [Bug 1454] Add parse clock support for the SEL-240x GPS products.
* CID 709185: refclock_chu.c will leak fd==0 (better fix)
(4.2.7p289) 2012/07/16 Released by Harlan Stenn <stenn@ntp.org>
* CID 97123: Future-proof possible change to refclock_nmea.c.
* CID 97377: ntp-keygen.c's followlink() might not NUL-terminate.
* CID 709185: refclock_chu.c will leak fd==0 (which should be impossible).
(4.2.7p288) 2012/07/03 Released by Harlan Stenn <stenn@ntp.org>
* CID 709173: Make sure a libisc function we do not use is called properly.
(4.2.7p287) 2012/07/03 Released by Harlan Stenn <stenn@ntp.org>
* Remove 1024 associations-per-server limit from ntpq.
* Remove blank line between ntpq mreadvar associations.
(4.2.7p286) 2012/06/28 Released by Harlan Stenn <stenn@ntp.org>
* CID 97193: check return from sscanf() in ntp_config.c.
* CID 709169: check return from open("/dev/null", 0) and friends.
* CID 709207: Initialize "quality" for ulink_receive.
(4.2.7p285) 2012/06/18 Released by Harlan Stenn <stenn@ntp.org>
* [Bug 2227] Enable mrulist access control via "restrict ... nomrulist".
* Automake-1.12 wants us to use AM_PROG_AR.
* Conditionalize msyslog messages about rejected mode 6 requests due to
  nomodify and nomrulist restrictions under "logconfig +sysinfo".
* Increment sys_restricted in a few rejection paths due to nomodify
  restrictions where previosuly overlooked.
(4.2.7p284) 2012/06/16 Released by Harlan Stenn <stenn@ntp.org>
* [Bug 2225] libevent configure hangs.
* Update bundled libevent to git master, post libevent 2.1.1-alpha.
(4.2.7p283) 2012/06/16 Released by Harlan Stenn <stenn@ntp.org>
* In sntp/m4/ntp_openssl.m4, Support multiple package names for the
  crypto library.  Add legacy support for -Wl,-rpath.
(4.2.7p282) 2012/06/15 Released by Harlan Stenn <stenn@ntp.org>
* tickadj may need to be linked with PTHREAD_LIBS.
(4.2.7p281) 2012/06/14 Released by Harlan Stenn <stenn@ntp.org>
* U_INT32_MAX cleanup in include/ntp_types.h .
* When linking, ntp_keygen and tickadj need $(LIBM).
(4.2.7p280) 2012/06/13 Released by Harlan Stenn <stenn@ntp.org>
* [Bug 2224] Use-after-free in routing socket code after dropping root.
(4.2.7p279) 2012/06/10 Released by Harlan Stenn <stenn@ntp.org>
* [Bug 2211] findbcastinter(): possibly undefined variable iface used.
* [Bug 2220] Incorrect check for maximum association id in ntpq.
(4.2.7p278) 2012/06/03 Released by Harlan Stenn <stenn@ntp.org>
* [Bug 2204] Build with --enable-getifaddrs=glibc fails.
* [Bug 2178] refclock_tsyncpci.c reach register fails to shift.
* [Bug 2191] dcfd -Y y2kcheck on CentOS 6.2 x86_64 breaks make check.
(4.2.7p277) 2012/05/25 Released by Harlan Stenn <stenn@ntp.org>
* [Bug 2193] Building timestruct tests with Clang 3.1 fails.
(4.2.7p276) 2012/05/15 Released by Harlan Stenn <stenn@ntp.org>
* [Bug 2179] Remove sntp/header.h.
(4.2.7p275) 2012/04/28 Released by Harlan Stenn <stenn@ntp.org>
* [Bug 1744] Remove obsolete ntpdate/ntptime* items.
(4.2.7p274) 2012/04/25 Released by Harlan Stenn <stenn@ntp.org>
* [Bug 2174] ntpd rejects source UDP ports less than 123 as bogus.
(4.2.7p273) 2012/04/19 Released by Harlan Stenn <stenn@ntp.org>
* [Bug 2141] handle_sigio() calls get_systime(), which must be
  reentrant when SIGIO is used.  Sanity checks relative to the prior
  get_systime() are disabled in ntpd on systems with signaled I/O, but
  active in sntp and ntpdate.
* Correct authnumfreekeys accounting broken in 4.2.7p262.
(4.2.7p272) 2012/04/14 Released by Harlan Stenn <stenn@ntp.org>
* LCRYPTO is gone - replace with VER_SUFFIX.
* Change the link order for ntpsntpd.
* Remove extra 'nlist' check from configure.ac.
(4.2.7p271) 2012/04/11 Released by Harlan Stenn <stenn@ntp.org>
* [Bug 1122] openssl detection via pkg-config fails when no additional
  -Idir flags are needed.
* Avoid overwriting user variable LDFLAGS with OpenSSL flags, instead
  they are added to LDFLAGS_NTP.
(4.2.7p270) 2012/03/26 Released by Harlan Stenn <stenn@ntp.org>
* Update driver45.html page.
(4.2.7p269) 2012/03/25 Released by Harlan Stenn <stenn@ntp.org>
* Clean up configure.ac.
* Cleanup configure.ac's TSYNC PCI section.
(4.2.7p268) 2012/03/24 Released by Harlan Stenn <stenn@ntp.org>
* Update driver45.html page.
(4.2.7p267) 2012/03/23 Released by Harlan Stenn <stenn@ntp.org>
* Initial cut at a basic driver45.html page.
(4.2.7p266) 2012/03/21 Released by Harlan Stenn <stenn@ntp.org>
* Add refclock_tsyncpci.c (driver 45) supporting Spectracom TSYNC timing
  boards.
(4.2.7p265) 2012/03/20 Released by Harlan Stenn <stenn@ntp.org>
* Treat zero counter as indication of precise system time in Windows
  PPSAPI helper function pps_ntp_timestamp_from_counter(), enabling
  PPSAPI providers to use the Windows 8 precise clock directly.
(4.2.7p264) 2012/03/14 Released by Harlan Stenn <stenn@ntp.org>
* [Bug 2160] Note if leapseconds file is past its prime.
* Use GetSystemTimePreciseAsFileTime() on Windows 8.
(4.2.7p263) 2012/03/13 Released by Harlan Stenn <stenn@ntp.org>
* [Bug 2156] clock instability with LOCAL driver, from Miroslav Lichvar.
* [Bug 2159] Windows ntpd using leapfile erroneous leap second 20120401.
(4.2.7p262) 2012/02/29 Released by Harlan Stenn <stenn@ntp.org>
* Improve ntpd scalability for servers with many trusted keys.
(4.2.7p261) 2012/02/27 Released by Harlan Stenn <stenn@ntp.org>
* [Bug 2048] add the clock variable timecode to SHM refclock.
(4.2.7p260) 2012/02/24 Released by Harlan Stenn <stenn@ntp.org>
* Fix the check-scm-rev invocation in several Makefile.am's.
(4.2.7p259) 2012/02/22 Released by Harlan Stenn <stenn@ntp.org>
* [Bug 2148] ntpd 4.2.7p258 segfault with 0x0100000 bit in NMEA mode.
* refclock_nmea.c merge cleanup thanks to Juergen Perlinger.
(4.2.7p258) 2012/02/21 Released by Harlan Stenn <stenn@ntp.org>
* [Bug 2140] Rework of Windows I/O completion port handling to avoid
  garbling serial input in UNIX line discipline emulation.
* [Bug 2143] NMEA driver: discard data if quality indication not good,
  add statistic counters (mode bit enabled) to clockstats file.
(4.2.7p257) 2012/02/17 Released by Harlan Stenn <stenn@ntp.org>
* [Bug 2135] defer calls to 'io_input' to main thread under Windows.
(4.2.7p256) 2012/02/08 Released by Harlan Stenn <stenn@ntp.org>
* [Bug 2131] Set the system variable settimeofday only after clock step.
* [Bug 2134] --enable-C99-snprintf does not force rpl_snprintf use.
(4.2.7p255) 2012/01/29 Released by Harlan Stenn <stenn@ntp.org>
* [Bug 603] Only link with nlist()-related libraries when needed:
  More cleanup.
(4.2.7p254) 2012/01/29 Released by Harlan Stenn <stenn@ntp.org>
* [Bug 603] Only link with nlist()-related libraries when needed.
(4.2.7p253) 2012/01/26 Released by Harlan Stenn <stenn@ntp.org>
* [Bug 2126] Compile error on Windows with libopts from Autogen 5.14.
* Update one of the license URLs.
(4.2.7p252) 2012/01/25 Released by Harlan Stenn <stenn@ntp.org>
* Upgrade to autogen-5.14 (and libopts-36.1.11).
(4.2.7p251) 2012/01/17 Released by Harlan Stenn <stenn@ntp.org>
* [Bug 2115] ntptrace should accept both rootdispersion and rootdisp.
(4.2.7p250) 2012/01/15 Released by Harlan Stenn <stenn@ntp.org>
* [Bug 2113] Warn about ignored extra args in ntpq.
* Update the copyright year.
(4.2.7p249) 2012/01/10 Released by Harlan Stenn <stenn@ntp.org>
* [Bug 2111] Remove minpoll delay before iburst for pool and
  manycastclient.
* Move refclock-specific scheduled timer code under #ifdef REFCLOCK
  and move "action" and "nextaction" data for same from struct peer to
  struct refclockproc.  These provide a way to schedule a callback some
  seconds in the future.
(4.2.7p248) 2012/01/08 Released by Harlan Stenn <stenn@ntp.org>
* [Bug 2109] "make clean check" is broken with gtest available.
* [Bug 2110] systime.c typo breaks build on microsecond clocks.
(4.2.7p247) 2012/01/07 Released by Harlan Stenn <stenn@ntp.org>
* Fix build break triggered by updating deps-ver and libntp/systime.c at
  the same time by explicitly depending systime_s.c on systime.c.
(4.2.7p246) 2012/01/06 Released by Harlan Stenn <stenn@ntp.org>
* [Bug 2104] ntpdc fault with oversize -c command.
* [Bug 2106] Fix warnings when using -Wformat-security.
* Refactor timespecops.h and timevalops.h into inline functions.
(4.2.7p245) 2011/12/31 Released by Harlan Stenn <stenn@ntp.org>
* [Bug 2100] conversion problem with timespec/timeval <--> l_fp fixed;
  added tests to expose the bug.
(4.2.7p244) 2011/12/25 Released by Harlan Stenn <stenn@ntp.org>
* Updates from 4.2.6p5.
(4.2.7p243) 2011/12/23 Released by Harlan Stenn <stenn@ntp.org>
* [Bug 2095] ntptrace now needs 'rv' instead of 'pstat', reported
  by Michael Tatarinov.
(4.2.7p242) 2011/12/21 Released by Harlan Stenn <stenn@ntp.org>
* Include missing html/icons/sitemap.png, reported by Michael Tatarinov.
* Documentation updates from Dave Mills.
(4.2.7p241) 2011/12/18 Released by Harlan Stenn <stenn@ntp.org>
* [Bug 2015] Overriding sys_tick should recalculate sys_precision.
* [Bug 2037] Fuzzed non-interpolated clock may decrease.
* [Bug 2068] "tos ceiling" default and cap changed to 15.
* Floor peer delay using system precision, as with jitter, reflecting
  inability to measure shorter intervals.
(4.2.7p240) 2011/12/15 Released by Harlan Stenn <stenn@ntp.org>
* [Bug 2092] clock_select() selection jitter miscalculated.
* [Bug 2093] Reintroduce smaller stratum factor to system peer metric.
(4.2.7p239) 2011/12/11 Released by Harlan Stenn <stenn@ntp.org>
* Documentation updates from Dave Mills.
(4.2.7p238) 2011/12/09 Released by Harlan Stenn <stenn@ntp.org>
* [Bug 2082] from 4.2.6p5-RC3: 3-char refid sent by ntpd 4.2.6p5-RC2
  ends with extra dot.
* [Bug 2085] from 4.2.6p5-RC3: clock_update() sys_rootdisp calculation
  omits root delay.
* [Bug 2086] from 4.2.6p5-RC3: get_systime() should not offset by
  sys_residual.
* [Bug 2087] from 4.2.6p5-RC3: sys_jitter calculation overweights
  sys.peer jitter.
* from 4.2.6p5-RC3: Ensure NULL peer->dstadr is not accessed in orphan
  parent selection.
(4.2.7p237) 2011/12/01 Released by Harlan Stenn <stenn@ntp.org>
* [Bug 2050] from 4.2.6p5-RC2: Orphan mode stratum counting to infinity.
* [Bug 2059] from 4.2.6p5-RC2: optional billboard column "server" does
  not honor -n.
* [Bug 2066] from 4.2.6p5-RC2: ntpq lopeers ipv6 "local" column overrun.
* [Bug 2068] from 4.2.6p5-RC2: ntpd sends nonprintable stratum 16 refid
  to ntpq.
* [Bug 2069] from 4.2.6p5-RC2: broadcastclient, multicastclient spin up
  duplicate ephemeral associations without broadcastdelay.
* [Bug 2072] from 4.2.6p5-RC2: Orphan parent selection metric needs
  ntohl().
* [Bug 2073] Correct ntpq billboard's MODE_PASSIVE t from 'u' to 'S'.
* from 4.2.6p5-RC2: Exclude not-yet-determined sys_refid from use in
  loopback TEST12 (from Dave Mills).
* from 4.2.6p5-RC2: Never send KoD rate limiting response to MODE_SERVER.
* Floor calculation of sys_rootdisp at sys_mindisp in clock_update (from
  Dave Mills).
* Restore 4.2.6 clock_combine() weighting to ntp-dev, reverting to pre-
  4.2.7p70 method while also avoiding divide-by-zero (from Dave Mills).
* Round l_fp traffic interval when converting to integer in rate limit
  and KoD calculation.
(4.2.7p236) 2011/11/16 Released by Harlan Stenn <stenn@ntp.org>
* Documentation updates from Dave Mills.
(4.2.7p235) 2011/11/16 Released by Harlan Stenn <stenn@ntp.org>
* [Bug 2052] Autokey CRYPTO_ASSOC host@group vallen needs checking.
(4.2.7p234) 2011/11/07 Released by Harlan Stenn <stenn@ntp.org>
* Clean up -libm entries regarding libntp.a
(4.2.7p233) 2011/11/06 Released by Harlan Stenn <stenn@ntp.org>
* Documentation updates from Dave Mills.
(4.2.7p232) 2011/11/05 Released by Harlan Stenn <stenn@ntp.org>
* Update the NEWS file so we note the default disable of mode 7 requests.
* Clean up some bitrotted code in libntp/socket.c.
(4.2.7p231) 2011/11/03 Released by Harlan Stenn <stenn@ntp.org>
* [Bug 1940] ignore auth key if hex decoding fails.
* Add ntpq reslist command to query access restrictions, similar to
  ntpdc's reslist.
(4.2.7p230) 2011/11/01 Released by Harlan Stenn <stenn@ntp.org>
* Disable mode 7 (ntpdc) query processing in ntpd by default.  ntpq is
  believed to provide all functionality ntpdc did, and uses a less-
  fragile protocol that's safer and easier to maintain.  If you do find
  some management via ntpdc is needed, you can use "enable mode7" in the
  ntpd configuration.
* Directly limit the number of datagrams in a mrulist response, rather
  than limiting the number of entries returned to indirectly limit the
  datagram count.
* Documentation updates from Dave Mills.
(4.2.7p229) 2011/10/26 Released by Harlan Stenn <stenn@ntp.org>
* [Bug 1995] fix wrong use of ZERO() macro in 'ntp_calendar.c'
(4.2.7p228) 2011/10/23 Released by Harlan Stenn <stenn@ntp.org>
* [Bug 1995] add compile time stamp based era unfolding for
  'step_systime()' and necessary support to 'ntp-calendar.c'.
(4.2.7p227) 2011/10/22 Released by Harlan Stenn <stenn@ntp.org>
* [Bug 2036] gcc 2.95.3 preprocessor can't nest #ifdef in macro args.
* A number of compiler warnings eliminated.
(4.2.7p226) 2011/10/21 Released by Harlan Stenn <stenn@ntp.org>
* [Bug 2035] ntpq -c mrulist sleeps 1 sec between queries, not 5 msec.
* Documentation updates from Dave Mills.
(4.2.7p225) 2011/10/15 Released by Harlan Stenn <stenn@ntp.org>
* Documentation updates from Dave Mills.
(4.2.7p224) 2011/10/14 Released by Harlan Stenn <stenn@ntp.org>
* ntpq mrulist shows intermediate counts every five seconds while
  retrieving list, and allows Ctrl-C interruption of the retrieval,
  showing the incomplete list as retrieved.  Reduce delay between
  successive mrulist retrieval queries from 30 to 5 msec.  Do not
  give up mrulist retrieval when a single query times out.
(4.2.7p223) 2011/10/12 Released by Harlan Stenn <stenn@ntp.org>
* Documentation updates from Dave Mills.
(4.2.7p222) 2011/10/11 Released by Harlan Stenn <stenn@ntp.org>
* [Bug 2029] "make check" clutters syslog.
* Log signal description along with number on ntpd exit.
(4.2.7p221) 2011/10/10 Released by Harlan Stenn <stenn@ntp.org>
* [Bug 2025] Switching between daemon and kernel loops can doubly-
  correct drift
* [Bug 2028] ntpd -n (nofork) redirects logging to stderr.
* Documentation updates from Dave Mills.
(4.2.7p220) 2011/10/05 Released by Harlan Stenn <stenn@ntp.org>
* [Bug 1945] mbg_gps166.h use of _TM_DEFINED conflicts with MS VC.
* [Bug 1946] parse_start uses open; does not work on Windows.
* [Bug 1947] Porting parse-based Wharton refclock driver to Windows.
* [Bug 2024] Remove unused system event code EVNT_CLKHOP.
(4.2.7p219) 2011/10/04 Released by Harlan Stenn <stenn@ntp.org>
* Documentation updates from Dave Mills.
(4.2.7p218) 2011/10/03 Released by Harlan Stenn <stenn@ntp.org>
* [Bug 2019] Allow selection of cipher for private key files.
* Documentation updates from Dave Mills.
* ntp-keygen private key cipher default now triple-key triple DES CBC.
* ntp-keygen -M is intended to ignore all other defaults and
  options, so do not attempt to open existing Autokey host certificate
  before generating symmetric keys and terminating.
* Restore IFF, MV, and GQ identity parameter filename convention to
  ntpkey_<scheme>par_<group/host> in ntpd, matching ntp-keygen.
* Change some error logging to syslog to ignore logconfig mask, such
  as reporting PPSAPI failure in NMEA and WWVB refclocks.
* ntp-keygen on Windows XP and later systems will now create links
  expected by ntpd.  They are hardlinks on Windows, soft on POSIX.
* Conditionalize NMEA serial open message under clockevent.
* Send all peer variables to trappers in report_event().
(4.2.7p217) 2011/09/29 Released by Harlan Stenn <stenn@ntp.org>
* [Bug 2020] ntp-keygen -s no longer sets host in cert file name.
* [Backward Incompatible] ntp-keygen -i option long name changed from
  misleading --issuer-name to --ident.
(4.2.7p216) 2011/09/27 Released by Harlan Stenn <stenn@ntp.org>
* sntp documentation tag cleanup.
* mdoc2man improvements.
(4.2.7p215) 2011/09/24 Released by Harlan Stenn <stenn@ntp.org>
* Use patched mdoc2man script, from Eric Feng.
* Sync with ntp-4.2.6p4 (a no-op).
(4.2.7p214) 2011/09/20 Released by Harlan Stenn <stenn@ntp.org>
* [Bug 1981] Initial offset convergence applies frequency correction 2x
  with kernel discipline.
* [Bug 2008] Initial offset convergence degraded with 500 PPM adjtime().
* [Bug 2009] EVNT_NSET adj_systime() mishandled by Windows ntpd.
(4.2.7p213) 2011/09/08 Released by Harlan Stenn <stenn@ntp.org>
* [Bug 1999] NMEA does not send PMOTG messages any more.
(4.2.7p212) 2011/09/07 Released by Harlan Stenn <stenn@ntp.org>
* [Bug 2003] from 4.2.6p4-RC3: ntpq_read_assoc_peervars() broken.
(4.2.7p211) 2011/09/01 Released by Harlan Stenn <stenn@ntp.org>
* Update libevent to git head (2.1 branch) as of 2.0.14-stable.
(4.2.7p210) 2011/08/31 Released by Harlan Stenn <stenn@ntp.org>
* Require -D4 or higher for ntpd SIGALRM debug trace from [Bug 2000].
(4.2.7p209) 2011/08/27 Released by Harlan Stenn <stenn@ntp.org>
* [Bug 2000] ntpd worker threads must block signals expected in main
  thread.
* [Bug 2001] add ntpq -c timerstats like ntpdc -c timerstats.
* [Bug 2001] from 4.2.6p4-RC3: ntpdc timerstats reports overruns as
  handled.
* Update sntp tests to track the change of root dispersion to
  synchronization distance.
(4.2.7p208) 2011/08/24 Released by Harlan Stenn <stenn@ntp.org>
* Fix the CLOCK_MONOTONIC TRACE() message.
(4.2.7p207) 2011/08/22 Released by Harlan Stenn <stenn@ntp.org>
* Restore the original CLOCK_MONOTONIC output format in sntp.
* Cleanups for ntp-wait-opts.def and ntp.keys.def .
(4.2.7p206) 2011/08/20 Released by Harlan Stenn <stenn@ntp.org>
* [Bug 1993] ntpd Windows port adj_systime() broken in 4.2.7p203.
* sntp documentation and behavior improvements suggested by
  Steven Sommars.
* Have sntp report synchronization distance instead of root dispersion.
* Clean up ntp-wait-opts.def .
(4.2.7p205) 2011/08/19 Released by Harlan Stenn <stenn@ntp.org>
* [Bug 1992] util/tg2 doesn't compile, needs libntp.
(4.2.7p204) 2011/08/16 Released by Harlan Stenn <stenn@ntp.org>
* Added support for Garmin's $PGRMF sentence to NMEA driver
* [Bug 1988] Better sntp send failed error message needed.
* [Bug 1989] sntp manual page sometimes refers to SNTP as a program.
* [Bug 1990] sntp output should include stratum.
(4.2.7p203) 2011/08/13 Released by Harlan Stenn <stenn@ntp.org>
* [Bug 1986] Require Visual C++ 2005 or later compilers in Windows port.
* Actually use long long for (u_)int64 by correcting spelling of
  SIZEOF_LONG_LONG in ntp_types.h.
* Force .exe minimum Windows version to 0x0400 to allow NT4 in
  vs2005/*.vcproj files.
* Fix make distcheck with --enable-libevent-regress problem with
  unwritable $srcdir.
* Correct init_logging()'s def_syslogmask type to u_int32 following
  change of ntp_syslogmask from u_long to u_int32 in p202.
(4.2.7p202) 2011/08/09 Released by Harlan Stenn <stenn@ntp.org>
* [Bug 1983] --without-sntp build breaks in sntp subdir.
* [Bug 1984] from 4.2.6p4-RC3: ntp/libisc fails to compile on OS X 10.7.
* [Bug 1985] from 4.2.6p4-RC3: "logconfig =allall" rejected.
(4.2.7p201) 2011/08/05 Released by Harlan Stenn <stenn@ntp.org>
* sntp: change -h/--headspace to -g/--gap, and change the default gap
  from 10 to 50ms
* [Backward Incompatible] from 4.2.6p4: sntp: -l/--filelog ->
  -l/--logfile, to be consistent with ntpd.
* Documentation updates from Dave Mills.
* From 4.2.6p4: libopts/file.c fix from Bruce Korb (arg-type=file).
(4.2.7p200) 2011/08/04 Released by Harlan Stenn <stenn@ntp.org>
* Sync with 4.2.6p4-RC2.
(4.2.7p199) 2011/07/29 Released by Harlan Stenn <stenn@ntp.org>
* Documentation updates from Dave Mills.
(4.2.7p198) 2011/07/28 Released by Harlan Stenn <stenn@ntp.org>
* remove old binsubdir stuff from SNTP, as NTP_LOCINFO does that now.
(4.2.7p197) 2011/07/28 Released by Harlan Stenn <stenn@ntp.org>
* [Bug 1975] from 4.2.6p4-RC2: libntp/mktime.c won't work with 64-bit
  time_t
* [Bug 1976] genLocInfo writes to srcdir break 'make distcheck'.
* [Bug 1977] Fix flag/description mismatches in ntp-keygen-opts.def.
* Do not force "legacy" when --with-locfile is not given, genLocInfo
  will find the correct default for the system.
* Fix warnings in ntp_request.c ([Bug 1973] oversight) and sntp/main.c
  (CID 159, apparent overrun due to union, actually correct).
* Update sntp/loc/solaris to conform to stock locations.
(4.2.7p196) 2011/07/27 Released by Harlan Stenn <stenn@ntp.org>
* DEFAULT INSTALLATION DIRECTORY CHANGES ON SOME OSes: to get the old
  behavior, pass --with-locfile=legacy to 'configure'
* [Bug 1972] from 4.2.6p4-RC2: checking for struct rtattr fails.
* [Bug 1973] Widen reference clock mode from 8 to 32 bits.
* Removed sntp/m4/ntp_bindir.m4 - no longer needed.
* Move loc/ to sntp/loc/ .
* Move scripts/cvo.sh to sntp/scripts/cvo.sh .
* Move scripts/genLocInfo to sntp/scripts/genLocInfo .
* Give NTP_LOCINFO an optional path-to argument.
* Remove hacks to get NTP_LOCINFO-related data to sntp/ .
* Move sntp/include/mansec2subst.sed to sntp/scripts/mansec2subst.sed .
* If no "more specific" loc file is found for redhat* or fedora*,
  look for a loc/redhat file.
* If no "more specific" loc file is found and uname says this is Linux,
  look for a loc/linux file.
* Improve the help text: --with-locfile=XXX .
* work around solaris /bin/sh issues for genLocInfo.
(4.2.7p195) 2011/07/25 Released by Harlan Stenn <stenn@ntp.org>
* Added loc/redhat.
(4.2.7p194) 2011/07/25 Released by Harlan Stenn <stenn@ntp.org>
* [Bug 1608] from 4.2.6p4-RC2: Parse Refclock driver should honor
  trusttime.
* Add support for installing programs and scripts to libexec.
* Added loc/solaris.
(4.2.7p193) 2011/07/24 Released by Harlan Stenn <stenn@ntp.org>
* [Bug 1970] from 4.2.6p4-RC2: UNLINK_EXPR_SLIST() causes crash if list
  is empty.
* Update libevent to 2.1 HEAD as of merge of 2.0.13-stable-dev.
* Match addr_eqprefix() sizeof and memcpy destination to make it clear
  to static analysis that there is no buffer overrun (CID 402).
(4.2.7p192) 2011/07/18 Released by Harlan Stenn <stenn@ntp.org>
* [Bug 1966] Broken FILES section for ntp.keys.def.
(4.2.7p191) 2011/07/17 Released by Harlan Stenn <stenn@ntp.org>
* [Bug 1948] Update man page section layout.
* [Bug 1963] add reset command for ntpq :config, similar to ntpdc's.
* [Bug 1964] --without-sntp should not build sntp.
(4.2.7p190) 2011/07/13 Released by Harlan Stenn <stenn@ntp.org>
* [Bug 1961] from 4.2.6p4: html2man update: distribute ntp-wait.html.
* Require autogen-5.12.
(4.2.7p189) 2011/07/11 Released by Harlan Stenn <stenn@ntp.org>
* [Bug 1134] from 4.2.6p4-RC1: ntpd fails binding to tentative IPv6
  addresses.
* [Bug 1790] from 4.2.6p4-RC1: Update config.guess and config.sub to
  detect AIX6.
(4.2.7p188) 2011/06/28 Released by Harlan Stenn <stenn@ntp.org>
* [Bug 1958] genLocInfo must export PATH.
* ntp-wait: some versions of ntpd spell "associd" differently.
(4.2.7p187) 2011/06/24 Released by Harlan Stenn <stenn@ntp.org>
* [Bug 1954] Fix typos in [s]bin_PROGRAMS in ntpd/Makefile.am.
* Implement --with-locfile=filename configure argument.  If filename is
  empty we'll look under loc/ for a good fit.  If the filename contains
  a / character, it will be treated as a "normal" pathname.  Otherwise,
  that explicit file will be searched for under loc/ .
(4.2.7p186) 2011/06/23 Released by Harlan Stenn <stenn@ntp.org>
* [Bug 1950] Control installation of event_rpcgen.py.
* Update .point-changed-filelist for the new man pages.
* Update the building of OS-specific programs.
* Finish conversion to genLocInfo.
* validate MANTAGFMT in genLocInfo.
* Documentation update from Dave Mills.
(4.2.7p185) 2011/06/21 Released by Harlan Stenn <stenn@ntp.org>
* ntp_locs.m4: handle the case where . is not in the PATH.
* More genLocInfo cleanup.
(4.2.7p184) 2011/06/20 Released by Harlan Stenn <stenn@ntp.org>
* Added ntp_locs.m4.
* genLocInfo improvements.
* Add the man page tag "flavor" to the loc.* files.
* Add/distribute genLocInfo.
(4.2.7p183) 2011/06/19 Released by Harlan Stenn <stenn@ntp.org>
* Update the autogen include list for scripts/Makefile.am.
* Added loc.freebsd (and distribute it).
* Added loc.legacy (and distribute it).
(4.2.7p182) 2011/06/15 Released by Harlan Stenn <stenn@ntp.org>
* [Bug 1304] Update sntp.html to reflect new implementation.
* Update .point-changed-filelist .
* ntpdc documentation fixes.
* Update ntp-wait autogen docs.
* Update the ntpd autogen docs.
* Update the ntpsnmpd autogen docs.
* Use autogen to produce ntp-keygen docs.
* Add "license name" to ntp.lic for autogen-5.11.10.
* Prepare for ntp.keys.5.
(4.2.7p181) 2011/06/07 Released by Harlan Stenn <stenn@ntp.org>
* [Bug 1938] addr_eqprefix() doesn't clear enough storage.
(4.2.7p180) 2011/06/06 Released by Harlan Stenn <stenn@ntp.org>
* Upgrade to libevent-2.0.12.
* More sntp.1 cleanups.
* Produce ntpq.1 with the new autogen macros.
* Remove the deprecated "detail" stanza from ntpdc-opts.def.
(4.2.7p179) 2011/06/03 Released by Harlan Stenn <stenn@ntp.org>
* Update cmd-doc.tlib to autogen-5.11.10pre5.
* Upgrade local autoopts templates to 5.11.10pre5.
(4.2.7p178) 2011/06/02 Released by Harlan Stenn <stenn@ntp.org>
* Update the std_def_list to include the ntp.lic file.
* Distribute the ntp.lic file.
* Add http://ntp.org/license to the ntp.lic file.
(4.2.7p177) 2011/06/01 Released by Harlan Stenn <stenn@ntp.org>
* Use the latest autogen's new copyright template code.
* Clean up the ntp.lic file.
(4.2.7p176) 2011/05/31 Released by Harlan Stenn <stenn@ntp.org>
* sntp documentation cleanup.
* autogen documentation template cleanup.
(4.2.7p175) 2011/05/30 Released by Harlan Stenn <stenn@ntp.org>
* [Bug 1936] Correctly set IPV6_MULTICAST_LOOP.
* cmd-doc.tlib cleanup from Bruce Korb.
* sntp documentation cleanup.
(4.2.7p174) 2011/05/28 Released by Harlan Stenn <stenn@ntp.org>
* ntpdc documentation cleanup.
* sntp documentation cleanup.
* Don't build libevent with openssl support.  Right now, libevent
  doesn't use pkg-config to find openssl's installation location.
(4.2.7p173) 2011/05/25 Released by Harlan Stenn <stenn@ntp.org>
* Typo in emalloc.c hides file and line number from emalloc() error msg.
* parsesolaris.c compile fails on SPARC Solaris with conflicting printf.
* ntp_util.c compile fails on AIX and OSF with conflicting statsdir.
(4.2.7p172) 2011/05/24 Released by Harlan Stenn <stenn@ntp.org>
* Remove hardcoded 1/960 s. fudge for <CR> transmission time at 9600 8n1
  from WWVB/Spectracom driver introduced in 4.2.7p169.
(4.2.7p171) 2011/05/23 Released by Harlan Stenn <stenn@ntp.org>
* Eliminate warnings about shadowing global "basename" on Linux.
* Use filegen_config() consistently when changing filegen options.
* mprintf() should go to stdout, not stderr.  DPRINTF() uses mprintf().
* Repair a few simulator problems (more remain).
* Documentation updates from Dave Mills.
(4.2.7p170) 2011/05/19 Released by Harlan Stenn <stenn@ntp.org>
* [Bug 1932] libevent/util_internal.h builtin_expect compile error with
  gcc 2.95.
* Use 64-bit scalars in LFPTOD() and DTOLFP() on more platforms by
  conditionalizing on HAVE_U_INT64 rather than UINT64_MAX.
(4.2.7p169) 2011/05/18 Released by Harlan Stenn <stenn@ntp.org>
* [Bug 1933] WWVB/Spectracom driver timestamps LFs, not CRs.
(4.2.7p168) 2011/05/16 Released by Harlan Stenn <stenn@ntp.org>
* Convert receive buffer queue from doubly-linked list to FIFO.
(4.2.7p167) 2011/05/14 Released by Harlan Stenn <stenn@ntp.org>
* [Bug 1927] io_closeclock() should purge pending recvbufs.
* [Bug 1931] cv always includes fudgetime1, never fudgetime2.
* Use acts_close() in acts_shutdown() to avoid leaving a stale lockfile
  if unpeered via runtime configuration while the modem is open.
* Correct acts_close() test of pp->io.fd to see if it is open.
* 4.2.7p164 documentation updates re: 'tos orphanwait' expanded scope.
(4.2.7p166) 2011/05/13 Released by Harlan Stenn <stenn@ntp.org>
* If we have local overrides for autogen template files, use them.
* Convert more of the sntp-opt.def documentation from man to mdoc.
(4.2.7p165) 2011/05/11 Released by Harlan Stenn <stenn@ntp.org>
* Convert snmp docs to mdoc format, which requires autogen 5.11.9.
* from 4.2.6p4-RC1: Require autogen 5.11.9.
(4.2.7p164) 2011/05/11 Released by Harlan Stenn <stenn@ntp.org>
* [Bug 988] Local clock eats up -g option, so ntpd stops with large
  initial time offset.
* [Bug 1921] LOCAL, ACTS drivers with "prefer" excluded from initial
  candidate list.
* [Bug 1922] "tos orphanwait" applied incorrectly at startup.
* [Bug 1923] orphan parent favored over LOCAL, ACTS drivers.
* [Bug 1924] Billboard tally codes sometimes do not match operation,
  variables.
* Change "pool DNS" messages from msyslog to debug trace output.
* Remove unused FLAG_SYSPEER from peer->status.
* Respect "tos orphanwait" at startup.  Previously there was an
  unconditional 300 s. startup orphanwait, though other values were
  respected for subsequent orphan wait periods after no_sys_peer events.
* Apply "tos orphanwait" (def. 300 seconds) to LOCAL and ACTS reference
  clock drivers, in addition to orphan parent operation.  LOCAL and ACTS
  are not selectable during the orphanwait delay at startup and after
  each no_sys_peer event.  This prevents a particular form of clock-
  hopping, such as using LOCAL briefly at startup before remote peers
  are selectable.  This fixes the issue reported in [Bug 988].
* Documentation updates from Dave Mills.
(4.2.7p163) 2011/05/08 Released by Harlan Stenn <stenn@ntp.org>
* [Bug 1911] missing curly brace in libntp/ntp_rfc2553.c
(4.2.7p162) 2011/05/03 Released by Harlan Stenn <stenn@ntp.org>
* [Bug 1910] Support the Tristate Ltd. TS-GPSclock-01.
(4.2.7p161) 2011/05/02 Released by Harlan Stenn <stenn@ntp.org>
* [Bug 1904] 4.2.7p160 Windows build broken (POSIX_SHELL).
* [Bug 1906] 4.2.7p160 - libtool: compile: cannot determine name of
  library object in ./libevent
* Share a single sntp/libevent/build-aux directory between all three
  configure scripts.
* Add missing --enable-local-libevent help to top-level configure.
(4.2.7p160) 2011/05/01 Released by Harlan Stenn <stenn@ntp.org>
* from 4.2.6p4-RC1: Upgrade to libopts 35.0.10 from AutoGen 5.11.9pre8.
* [Bug 1901] Simulator does not set progname.
(4.2.7p159) 2011/04/28 Released by Harlan Stenn <stenn@ntp.org>
* Fix a couple of unused variable warnings.
* cleanup in timespecops.c / timevalops.c
(4.2.7p158) 2011/04/24 Released by Harlan Stenn <stenn@ntp.org>
* Update libevent --disable-libevent-regress handling to work when
  building libevent using mingw.
(4.2.7p157) 2011/04/21 Released by Harlan Stenn <stenn@ntp.org>
* [Bug 1890] 4.2.7p156 segfault in duplicate freeaddrinfo().
(4.2.7p156) 2011/04/19 Released by Harlan Stenn <stenn@ntp.org>
* [Bug 1851] freeaddrinfo() called after getaddrinfo() fails.
(4.2.7p155) 2011/04/18 Released by Harlan Stenn <stenn@ntp.org>
* Fix leak in refclock_datum.c start failure path.
(4.2.7p154) 2011/04/17 Released by Harlan Stenn <stenn@ntp.org>
* [Bug 1887] DNS fails on 4.2.7p153 using threads.
(4.2.7p153) 2011/04/16 Released by Harlan Stenn <stenn@ntp.org>
* A few more Coverity Scan cleanups.
(4.2.7p152) 2011/04/15 Released by Harlan Stenn <stenn@ntp.org>
* Update embedded libevent to current 2.1 git HEAD.
(4.2.7p151) 2011/04/14 Released by Harlan Stenn <stenn@ntp.org>
* Detect vsnprintf() support for "%m" and disable our "%m" expansion.
* Add --enable-c99-sprintf to configure args for -noopenssl variety of
  flock-build to avoid regressions in (v)snprintf() replacement.
* More msnprintf() unit tests.
* Coverity Scan error checking fixes.
* Log failure to fetch time from HOPF_P hardware.
* Check HOPF_S sscanf() conversion count before converted values.
(4.2.7p150) 2011/04/13 Released by Harlan Stenn <stenn@ntp.org>
* Remove never-used, incomplete ports/winnt/ntpd/refclock_trimbledc.[ch]
* On systems without C99-compliant (v)snprintf(), use C99-snprintf
  replacements (http://www.jhweiss.de/software/snprintf.html)
* Remove remaining sprintf() calls except refclock_ripencc.c (which is
  kept out of --enable-all-clocks as a result), upstream libs which use
  sprintf() only after careful buffer sizing.
(4.2.7p149) 2011/04/11 Released by Harlan Stenn <stenn@ntp.org>
* [Bug 1881] describe the {+,-,s} characters in configure --help output.
(4.2.7p148) 2011/04/09 Released by Harlan Stenn <stenn@ntp.org>
* Use _mkgmtime() as timegm() in the Windows port, rather than
  libntp/mktime.c's timegm().  Fixed [Bug 1875] on Windows using the old
  asn2ntp() code from before 4.2.7p147.
* ntp_crypto.c string buffer safety.
* Remove use of MAXFILENAME in mode 7 (ntpdc) on-wire structs.
* Change ntpd MAXFILENAME from 128 to 256 to match ntp-keygen.
* Buffer safety and sign extension fixes (thanks Coverity Scan).
(4.2.7p147) 2011/04/07 Released by Harlan Stenn <stenn@ntp.org>
* [Bug 1875] 'asn2ntp()' rewritten with 'caltontp()'; 'timegm()'
  substitute likely to crash with 64bit time_t.
(4.2.7p146) 2011/04/05 Released by Harlan Stenn <stenn@ntp.org>
* String buffer safety cleanup, converting to strlcpy() and strlcat().
* Use utmpname() before pututline() so repeated steps do not
  accidentally record into wtmp where utmp was intended.
* Use setutent() before each pututline() including first.
(4.2.7p145) 2011/04/04 Released by Harlan Stenn <stenn@ntp.org>
* [Bug 1840] ntp_lists.h FIFO macros buggy.
(4.2.7p144) 2011/04/03 Released by Harlan Stenn <stenn@ntp.org>
* [Bug 1874] ntpq -c "rv 0 sys_var_list" empty.
(4.2.7p143) 2011/03/31 Released by Harlan Stenn <stenn@ntp.org>
* [Bug 1732] ntpd ties up CPU on disconnected USB refclock.
* [Bug 1861] tickadj build failure using uClibc.
* [Bug 1862] in6addr_any test in configure fooled by arm gcc 4.1.3 -O2.
* Remove kernel line discipline driver code for clk and chu, deprecate
  related LDISC_ flags, and remove associated ntpd code to decode the
  timestamps, remove clktest line discipline test program.
* Remove "signal_no_reset: signal 17 had flags 4000000" logging, as it
  indicates no problem and is interpreted as an error.  Previously some
  bits had been ignored one-by-one, but Linux SA_RESTORER definition is
  unavailable to user headers.
(4.2.7p142) 2011/03/21 Released by Harlan Stenn <stenn@ntp.org>
* [Bug 1844] ntpd 4.2.7p131 NetBSD, --gc-sections links bad executable.
* Fix "make distcheck" break in libevent/sample caused by typo.
(4.2.7p141) 2011/03/20 Released by Harlan Stenn <stenn@ntp.org>
* Add "ntpq -c iostats" similar to "ntpdc -c iostats".
* Compare entire timestamp to reject duplicates in refclock_pps().
(4.2.7p140) 2011/03/17 Released by Harlan Stenn <stenn@ntp.org>
* [Bug 1848] ntpd 4.2.7p139 --disable-thread-support does not compile.
* Add --disable-thread-support to one flock-build variation.
* One more lock-while-init in lib/isc/task.c to quiet lock analysis.
(4.2.7p139) 2011/03/16 Released by Harlan Stenn <stenn@ntp.org>
* [Bug 1848] make check ntpd --saveconfigquit clutters syslog.
(4.2.7p138) 2011/03/08 Released by Harlan Stenn <stenn@ntp.org>
* [Bug 1846] MacOSX: debug symbol not found by propdelay or tickadj.
(4.2.7p137) 2011/03/07 Released by Harlan Stenn <stenn@ntp.org>
* Use TRACE() instead of DPRINTF() for libntp and utilities, which
  use the "debug" variable regardless of #ifdef DEBUG.
* Declare debug in libntp instead of each program.  Expose extern
  declaration to utilities, libntp, and DEBUG ntpd.
* Lock under-construction task, taskmgr objects to satisfy Coverity's
  mostly-correct assumptions about which variables are protected by
  which locks.
(4.2.7p136) 2011/03/02 Released by Harlan Stenn <stenn@ntp.org>
* [Bug 1839] 4.2.7p135 still installs libevent ev*.h headers.
(4.2.7p135) 2011/03/02 Released by Harlan Stenn <stenn@ntp.org>
* libevent: When building on systems with CLOCK_MONOTONIC available,
  separate the internal timeline (possibly counting since system boot)
  from the gettimeofday() timeline in event_base cached timevals.  Adds
  new event_base_tv_cached() to retrieve cached callback round start
  time on the internal timeline, and changes
  event_based_gettimeofday_cached() to always return times using the
  namesake timeline.  This preserves the benefit of using the never-
  stepped monotonic clock for event timeouts while providing clients
  with times consistently using gettimeofday().
* Correct event_base_gettimeofday_cached() workaround code in
  sntp to work with corrected libevent.
* Remove sntp l_fp_output() test now that it uses prettydate().
* [Bug 1839] 4.2.7p131 installs libevent ev*.h headers.
* Ensure CONFIG_SHELL is not empty before relying on it for #! scripts.
(4.2.7p134) 2011/02/24 Released by Harlan Stenn <stenn@ntp.org>
* [Bug 1837] Build fails on Win7 due to regedit requiring privilege.
* Provide fallback definitions for GetAdaptersAddresses() for Windows
  build environments lacking iphlpapi.h.
* Rename file containing 1.xxxx ChangeSet revision from version to
  scm-rev to avoid invoking GNU make implicit rules attempting to
  compile version.c into version.  Problem was with sntp/version.o
  during make distcheck after fix for spurious sntp rebuilds.
* Add INC_ALIGNED_PTR() macro to align pointers like malloc().
(4.2.7p133) 2011/02/23 Released by Harlan Stenn <stenn@ntp.org>
* [Bug 1834] ntpdate 4.2.7p131 aborts with assertion failure.
* Move sntp last in top-level Makefile.am SUBDIRS so that the libevent
  tearoff (if required) and sntp are compiled after the rest.
* Use a single set of Automake options for each package in configure.ac
  AM_INIT, remove Makefile.am AUTOMAKE_OPTIONS= lines.
* Correct spurious sntp rebuilds triggered by a make misperception
  sntp/version was out-of-date relative to phony target FRC.version.
* Do not cache paths to perl, test, or pkg-config, searching the PATH
  at configure time is worth it to pick up tool updates.
(4.2.7p132) 2011/02/22 Released by Harlan Stenn <stenn@ntp.org>
* [Bug 1832] ntpdate doesn't allow timeout > 2s.
* [Bug 1833] The checking sem_timedwait() fails without -pthread.
* ElectricFence was suffering bitrot - remove it.  valgrind works well.
* Enable all relevant automake warnings.
* Correct Solaris 2.1x PTHREAD_ONCE_INIT extra braces test to avoid
  triggering warnings due to excess braces.
* Remove libevent-cfg from sntp/Makefile.am.
* Provide bug report and URL options to Autoconf.
* Avoid relying on remake rules for routine build/flock-build for
  libevent as for the top-level and sntp subproject.
(4.2.7p131) 2011/02/21 Released by Harlan Stenn <stenn@ntp.org>
* [Bug 1087] -v/--normalverbose conflicts with -v/--version in sntp.
* [Bug 1088] sntp should (only) report the time difference without -s/-a.
* older autoconf sometimes dislikes [].
* Move "can't write KoD file" warning from sntp shutdown to startup.
* refclock_acts.c cleanup from Dave Mills.
* Convert sntp to libevent event-driven socket programming.  Instead of
  blocking name resolution and querying one NTP server at a time,
  resolve server names and send NTP queries without blocking.  Add
  sntp command-line options to adjust timing and optionally wait for all
  servers to respond instead of exiting after the first.
* Import libevent 2.0.10-stable plus local patches as a tearoff, used
  only if the target system lacks an installed libevent 2.0.9 or later.
* Move blocking worker and resolver to libntp from ntpd.
* Use threads rather than forked child processes for blocking worker
  when possible.  Override with configure --disable-thread-support.
* Move init_logging(), change_logfile(), and setup_logfile() from ntpd
  to libntp, use them in sntp.
* Test --without-sntp in flock-build script's -no-refclocks variety.
* Avoid invoking config.status twice in a row in build script.
* Move more m4sh tests needed by libntp to shared .m4 files.
* Split up ntp_libntp.m4 into smaller, more specific subsets.
* Enable gcc -Wcast-align, fix many instances of warnings when casting
  a pointer to a more-strictly-aligned underlying type.
(4.2.7p130) 2011/02/12 Released by Harlan Stenn <stenn@ntp.org>
* [Bug 1811] Update the download location in WHERE-TO-START.
(4.2.7p129) 2011/02/09 Released by Harlan Stenn <stenn@ntp.org>
* Add missing "break;" to ntp_control.c ctl_putsys() for caliberrs, used
  by ntpq -c kerninfo introduced in 4.2.7p104.
* Fix leak in ntp_control.c read_mru_list().
(4.2.7p128) 2011/01/30 Released by Harlan Stenn <stenn@ntp.org>
* [Bug 1799] ntpq mrv crash.
* [Bug 1801] ntpq mreadvar requires prior association caching.
(4.2.7p127) 2011/01/28 Released by Harlan Stenn <stenn@ntp.org>
* [Bug 1797] Restore stale timestamp check from the RANGEGATE cleanup.
(4.2.7p126) 2011/01/27 Released by Harlan Stenn <stenn@ntp.org>
* Fix unexposed fencepost error in format_time_fraction().
* Add more unit tests for timeval_tostr() and timespec_tostr().
(4.2.7p125) 2011/01/26 Released by Harlan Stenn <stenn@ntp.org>
* [Bug 1794] ntpq -c rv missing clk_wander information.
* [Bug 1795] ntpq readvar does not display last variable.
(4.2.7p124) 2011/01/25 Released by Harlan Stenn <stenn@ntp.org>
* sntp/Makefile.am needs any passed-in CFLAGS.
(4.2.7p123) 2011/01/24 Released by Harlan Stenn <stenn@ntp.org>
* [Bug 1788] tvtots.c tables inaccurate
(4.2.7p122) 2011/01/22 Released by Harlan Stenn <stenn@ntp.org>
* ACTS refclock cleanup from Dave Mills.
* Avoid shadowing the "group" global variable.
(4.2.7p121) 2011/01/21 Released by Harlan Stenn <stenn@ntp.org>
* [Bug 1786] Remove extra semicolon from ntp_proto.c .
(4.2.7p120) 2011/01/20 Released by Harlan Stenn <stenn@ntp.org>
* Change new timeval and timespec to string routines to use snprintf()
  rather than hand-crafted conversion, avoid signed int overflow there.
* Add configure support for SIZEOF_LONG_LONG to enable portable use of
  snprintf() with time_t.
* Grow ntpd/work_thread.c arrays as needed.
* Add DEBUG_* variants of ntp_assert.h macros which compile away using
  ./configure --disable-debugging.
* Fix tvalops.cpp unit test failures for 32-bit builds.
* Return to a single autoreconf invocation in ./bootstrap script.
* Fix warnings seen on FreeBSD 9.
* crypto group changes from Dave Mills.
* Lose the RANGEGATE check in PPS, from Dave Mills.
* ACTS refclock cleanup from Dave Mills.
* Documentation updates from Dave Mills.
* NMEA driver documentation update from Juergen Perlinger.
(4.2.7p119) 2011/01/18 Released by Harlan Stenn <stenn@ntp.org>
* added timespecops.{c,h} and tievalops.{c.h} to libntp and include
  added tspecops.cpp to tests/libntp
* Correct msyslog.c build break on Solaris 2.9 from #ifdef/#if mixup.
(4.2.7p118) 2011/01/15 Released by Harlan Stenn <stenn@ntp.org>
* Simplify the built-sources stuff in sntp/ .
* Fix check for -lipv6 on HP-UX 11.
(4.2.7p117) 2011/01/13 Released by Harlan Stenn <stenn@ntp.org>
* Add configure --without-sntp option to disable building sntp and
  sntp/tests.  withsntp=no in the environment changes the default.
* Build infrastructure cleanup:
  Move m4 directory to sntp/m4.
  Share a single set of genver output between sntp and the top level.
  Share a single set of autogen included .defs in sntp/include.
  Share a single set of build-aux scripts (e.g. config.guess, missing).
  Add ntp_libntp.m4 and ntp_ipv6.m4 to reduce configure.ac duplication.
  Warn and exit build/flock-build if bootstrap needs to be run.
(4.2.7p116) 2011/01/10 Released by Harlan Stenn <stenn@ntp.org>
* refclock_nmea.c refactoring by Juergen Perlinger.
(4.2.7p115) 2011/01/09 Released by Harlan Stenn <stenn@ntp.org>
* [Bug 1780] Windows ntpd 4.2.7p114 crashes in ioctl().
* [Bug 1781] longlong undefined in sntp handle_pkt() on Debian amd64.
(4.2.7p114) 2011/01/08 Released by Harlan Stenn <stenn@ntp.org>
* Fix for openssl pkg-config detection eval failure.
* Add erealloc_zero(), refactor estrdup(), emalloc(), emalloc_zero() to
  separate tracking callsite file/line from using debug MS C runtime,
  and to reduce code duplication.
(4.2.7p113) 2011/01/07 Released by Harlan Stenn <stenn@ntp.org>
* [Bug 1776] sntp mishandles -t/--timeout and -a/--authentication.
* Default to silent make rules, override with make V=1 or ./configure
  --disable-silent-rules.
* Correct --with-openssl-incdir defaulting with pkg-config.
* Correct ./build on systems without gtest available.
* Begin moving some of the low-level socket stuff to libntp.
(4.2.7p112) 2011/01/06 Released by Harlan Stenn <stenn@ntp.org>
* [Bug 1773] openssl not detected during ./configure.
* [Bug 1774] Segfaults if cryptostats enabled and built without OpenSSL.
* Use make V=0 in build script to increase signal/noise ratio.
(4.2.7p111) 2011/01/05 Released by Harlan Stenn <stenn@ntp.org>
* [Bug 1772] refclock_open() return value check wrong for ACTS.
* Default --with-openssl-libdir and --with-openssl-incdir to the values
  from pkg-config, falling back on our usual search paths if pkg-config
  is not available or does not have openssl.pc on PKG_CONFIG_PATH.
* Change refclock_open() to return -1 on failure like open().
* Update all refclock_open() callers to check for fd <= 0 indicating
  failure, so they work with older and newer refclock_open() and can
  easily backport.
* Initialize refclockproc.rio.fd to -1, harmonize refclock shutdown
  entrypoints to avoid crashing, particularly if refclock_open() fails.
* Enable tickadj-like taming of wildly off-spec Windows clock using
  NTPD_TICKADJ_PPM env. var. specifying baseline slew.
(4.2.7p110) 2011/01/04 Released by Harlan Stenn <stenn@ntp.org>
* [Bug 1771] algorithmic error in 'clocktime()' fixed.
* Unit tests extended for hard-coded system time.
* make V=0 and configure --enable-silent-rules supported.
* setvar modemsetup = ATE0... overrides ACTS driver default.
* Preserve last timecode in ACTS driver (ntpq -ccv).
* Tolerate previous ATE1 state when sending ACTS setup.
* Enable raw tty line discipline in Windows port.
* Allow tty open/close/open to succeed on Windows port.
* Enable ACTS and CHU reference clock drivers on Windows.
(4.2.7p109) 2011/01/02 Released by Harlan Stenn <stenn@ntp.org>
* Remove nearly all strcpy() and most strcat() from NTP distribution.
  One major pocket remains in ntp_crypto.c.  libopts & libisc also have
  (safe) uses of strcpy() and strcat() remaining.
* Documentation updates from Dave Mills.
(4.2.7p108) 2011/01/01 Released by Harlan Stenn <stenn@ntp.org>
* [Bug 1764] Move Palisade modem control logic to configure.ac.
* [Bug 1768] TIOCFLUSH undefined in linux for refclock_acts.
* Autokey multiple identity group improvements from Dave Mills.
* from 4.2.6p3: Update the copyright year.
(4.2.7p107) 2010/12/31 Released by Harlan Stenn <stenn@ntp.org>
* [Bug 1764] Palisade driver doesn't build on Linux.
* [Bug 1766] Oncore clock has offset/high jitter at startup.
* Move ntp_control.h variable IDs to ntp_control.c, remove their use by
  ntpq.  They are implementation details private to ntpd.  [Bug 597] was
  caused by ntpq's reliance on these IDs it need not know about.
* refclock_acts.c updates from Dave Mills.
(4.2.7p106) 2010/12/30 Released by Harlan Stenn <stenn@ntp.org>
* from 4.2.6p3: Update genCommitLog for the bk-5 release.
(4.2.7p105) 2010/12/29 Released by Harlan Stenn <stenn@ntp.org>
(4.2.7p104) 2010/12/28 Released by Harlan Stenn <stenn@ntp.org>
* from 4.2.6p3: Create and use scripts/check--help when generating
  .texi files.
* from 4.2.6p3: Update bk triggers for the bk-5 release.
* Support for multiple Autokey identity groups from Dave Mills.
* Documentation updates from Dave Mills.
* Add ntpq kerninfo, authinfo, and sysinfo commands similar to ntpdc's.
(4.2.7p103) 2010/12/24 Released by Harlan Stenn <stenn@ntp.org>
* Add ntpq pstats command similar to ntpdc's.
* Remove ntpq pstatus command, rv/readvar does the same and more.
* Documentation updates from Dave Mills.
(4.2.7p102) 2010/12/23 Released by Harlan Stenn <stenn@ntp.org>
* Allow ntpq &1 associd use without preceding association-fetching.
* Documentation updates from Dave Mills.
(4.2.7p101) 2010/12/22 Released by Harlan Stenn <stenn@ntp.org>
* from 4.2.6p3-RC12: Upgrade to libopts 34.0.9 from AutoGen 5.11.6pre7.
* from 4.2.6p3-RC12: Relax minimum Automake version to 1.10 with updated
  libopts.m4.
(4.2.7p100) 2010/12/21 Released by Harlan Stenn <stenn@ntp.org>
* [Bug 1743] from 4.2.6p3-RC12: Display timezone offset when showing
  time for sntp in the local timezone (documentation updates).
(4.2.7p99) 2010/12/21 Released by Harlan Stenn <stenn@ntp.org>
* Add unit tests for msnprintf().
(4.2.7p98) 2010/12/20 Released by Harlan Stenn <stenn@ntp.org>
* [Bug 1761] clockstuff/clktest-opts.h omitted from tarball.
* [Bug 1762] from 4.2.6p3-RC12: manycastclient responses interfere.
* Documentation updates from Dave Mills.
(4.2.7p97) 2010/12/19 Released by Harlan Stenn <stenn@ntp.org>
* [Bug 1458] from 4.2.6p3-RC12: Can not compile NTP on FreeBSD 4.7.
* [Bug 1760] from 4.2.6p3-RC12: ntpd Windows interpolation cannot be
  disabled.
* from 4.2.6p3-RC12: Upgrade to libopts 34.0.9 from AutoGen 5.11.6pre5.
* Documentation updates from Dave Mills.
(4.2.7p96) 2010/12/18 Released by Harlan Stenn <stenn@ntp.org>
* [Bug 1758] from 4.2.6p3-RC12: setsockopt IPV6_MULTICAST_IF with wrong
  ifindex.
* Documentation updates from Dave Mills.
(4.2.7p95) 2010/12/17 Released by Harlan Stenn <stenn@ntp.org>
* [Bug 1753] 4.2.7p94 faults on startup in newpeer(), strdup(NULL).
* [Bug 1754] from 4.2.6p3-RC12: --version output should be more verbose.
* [Bug 1757] from 4.2.6p3-RC12: oncore snprintf("%m") doesn't expand %m.
* from 4.2.6p3-RC12: Suppress ntp-keygen OpenSSL version display for
  --help, --version, display both build and runtime OpenSSL versions
  when they differ.
* from 4.2.6p3-RC12: Upgrade to libopts 33.5.8 from AutoGen 5.11.6pre3.
* Documentation updates from Dave Mills.
(4.2.7p94) 2010/12/15 Released by Harlan Stenn <stenn@ntp.org>
* [Bug 1751] from 4.2.6p3-RC12: Support for Atari FreeMiNT OS.
* Documentation updates from Dave Mills.
(4.2.7p93) 2010/12/13 Released by Harlan Stenn <stenn@ntp.org>
* [Bug 1510] from 4.2.6p3-RC12: Add modes 20/21 for driver 8 to support
  RAWDCF @ 75 baud.
* [Bug 1741] from 4.2.6p3-RC12: Enable multicast reception on each
  address (Windows).
* from 4.2.6p3-RC12: Other manycastclient repairs:
  Separate handling of scope ID embedded in many in6_addr from ifindex
  used for IPv6 multicasting ioctls.
  Add INT_PRIVACY endpt bit flag for IPv6 RFC 4941 privacy addresses.
  Enable outbound multicast from only one address per interface in the
  same subnet, and in that case prefer embedded MAC address modified
  EUI-64 IPv6 addresses first, then static, and last RFC 4941 privacy
  addresses.
  Use setsockopt(IP[V6]_MULTICAST_IF) before each send to multicast to
  select the local source address, using the correct socket is not
  enough.
* "server ... ident <groupname>" changes from Dave Mills.
* Documentation updates from Dave Mills.
(4.2.7p92) 2010/12/08 Released by Harlan Stenn <stenn@ntp.org>
* [Bug 1743] from 4.2.6p3-RC12: Display timezone offset when showing
  time for sntp in the local timezone.
(4.2.7p91) 2010/12/07 Released by Harlan Stenn <stenn@ntp.org>
* [Bug 1732] ntpd ties up CPU on disconnected USB device.
* [Bug 1742] form 4.2.6p3-RC12: Fix a typo in an error message in the
  "build" script.
(4.2.7p90) 2010/12/06 Released by Harlan Stenn <stenn@ntp.org>
* [Bug 1738] Windows ntpd has wrong net adapter name.
* [Bug 1740] ntpdc -c reslist packet count wrongly treated as signed.
(4.2.7p89) 2010/12/04 Released by Harlan Stenn <stenn@ntp.org>
* [Bug 1736] tos int, bool options broken in 4.2.7p66.
* from 4.2.6p3-RC12: Clean up the SNTP documentation.
(4.2.7p88) 2010/12/02 Released by Harlan Stenn <stenn@ntp.org>
* [Bug 1735] 'clocktime()' aborts ntpd on bogus input
(4.2.7p87) 2010/12/01 Released by Harlan Stenn <stenn@ntp.org>
* from 4.2.6p3-RC12: Clean up m4 quoting in configure.ac, *.m4 files,
  resolving intermittent AC_LANG_PROGRAM possibly undefined errors.
(4.2.7p86) 2010/11/29 Released by Harlan Stenn <stenn@ntp.org>
* Documentation updates from Dave Mills.
(4.2.7p85) 2010/11/24 Released by Harlan Stenn <stenn@ntp.org>
* Documentation updates from Dave Mills.
(4.2.7p84) 2010/11/22 Released by Harlan Stenn <stenn@ntp.org>
* [Bug 1618] Unreachable code in jjy_start().
* [Bug 1725] from 4.2.6p3-RC11: ntpd sends multicast from only one
  address.
* from 4.2.6p3-RC11: Upgrade libopts to 33.3.8.
* from 4.2.6p3-RC11: Bump minimum Automake version to 1.11, required for
  AM_COND_IF use in LIBOPTS_CHECK.
* An almost complete rebuild of the initial loopfilter configuration
  process, including the code that determines the interval between
  frequency file updates, from Dave Mills.
* Documentation updates from Dave Mills.
* Add ntp-keygen -l/--lifetime to control certificate expiry.
* JJY driver improvements for Tristate JJY01/02, including changes
  to its clockstats format.
* Add "nonvolatile" ntp.conf directive to control how often the
  driftfile is written.
(4.2.7p83) 2010/11/17 Released by Harlan Stenn <stenn@ntp.org>
* [Bug 1727] ntp-keygen PLEN, ILEN undeclared --without-crypto.
* Remove top-level libopts, use sntp/libopts.
* from 4.2.6p3-RC11: Remove log_msg() and debug_msg() from sntp in favor
  of msyslog().
* Documentation updates from Dave Mills.
(4.2.7p82) 2010/11/16 Released by Harlan Stenn <stenn@ntp.org>
* [Bug 1728] from 4.2.6p3-RC11: In ntp_openssl.m4, don't add
  -I/usr/include or -L/usr/lib to CPPFLAGS or LDFLAGS.
(4.2.7p81) 2010/11/14 Released by Harlan Stenn <stenn@ntp.org>
* [Bug 1681] from 4.2.6p3-RC10: More sntp logging cleanup.
* [Bug 1683] from 4.2.6p3-RC10: Non-localhost on loopback exempted from
  nic rules.
* [Bug 1719] Cleanup for ntp-keygen and fix -V crash, from Dave Mills.
(4.2.7p80) 2010/11/10 Released by Harlan Stenn <stenn@ntp.org>
* [Bug 1574] from 4.2.6p3-RC9: sntp doesn't set tv_usec correctly.
* [Bug 1681] from 4.2.6p3-RC9: sntp logging cleanup.
* [Bug 1683] from 4.2.6p3-RC9: Interface binding does not seem to work
  as intended.
* [Bug 1708] make check fails with googletest 1.4.0.
* [Bug 1709] from 4.2.6p3-RC9: ntpdate ignores replies with equal
  receive and transmit timestamps.
* [Bug 1715] sntp utilitiesTest.IPv6Address failed.
* [Bug 1718] Improve gtest checks in configure.ac.
(4.2.7p79) 2010/11/07 Released by Harlan Stenn <stenn@ntp.org>
* Correct frequency estimate with no drift file, from David Mills.
(4.2.7p78) 2010/11/04 Released by Harlan Stenn <stenn@ntp.org>
* [Bug 1697] filegen implementation should be improved.
* Refactor calendar functions in terms of new common code.
* Documentation updates from Dave Mills.
(4.2.7p77) 2010/11/03 Released by Harlan Stenn <stenn@ntp.org>
* [Bug 1692] packageinfo.sh needs to be "sourced" using ./ .
* [Bug 1695] ntpdate takes longer than necessary.
(4.2.7p76) 2010/11/02 Released by Harlan Stenn <stenn@ntp.org>
* [Bug 1690] Unit tests fails to build on some systems.
* [Bug 1691] Use first NMEA sentence each second.
* Put the sntp tests under sntp/ .
* ... and only build/run them if we have gtest.
* Documentation updates from Dave Mills.
(4.2.7p75) 2010/10/30 Released by Harlan Stenn <stenn@ntp.org>
* Documentation updates from Dave Mills.
* Include Linus Karlsson's GSoC 2010 testing code.
(4.2.7p74) 2010/10/29 Released by Harlan Stenn <stenn@ntp.org>
* [Bug 1685] from 4.2.6p3-RC8: NMEA driver mode byte confusion.
* from 4.2.6p3-RC8: First cut at using scripts/checkChangeLog.
* Documentation updates from Dave Mills.
(4.2.7p73) 2010/10/27 Released by Harlan Stenn <stenn@ntp.org>
* [Bug 1680] Fix alignment of clock_select() arrays.
* refinements to new startup behavior from David Mills.
* For the bootstrap script, touch .html files last.
* Add 'make check' test case that would have caught [Bug 1678].
(4.2.7p72) 2010/10/26 Released by Harlan Stenn <stenn@ntp.org>
* [Bug 1679] Fix test for -lsocket.
* Clean up missing ;; entries in configure.ac.
(4.2.7p71) 2010/10/25 Released by Harlan Stenn <stenn@ntp.org>
* [Bug 1676] from 4.2.6p3-RC7: NMEA: $GPGLL did not work after fix
  for Bug 1571.
* [Bug 1678] "restrict source" treated as "restrict default".
* from 4.2.6p3-RC7: Added scripts/checkChangeLog.
(4.2.7p70) 2010/10/24 Released by Harlan Stenn <stenn@ntp.org>
* [Bug 1571] from 4.2.6p3-RC6: NMEA does not relate data to PPS edge.
* [Bug 1572] from 4.2.p63-RC6: NMEA time adjustment for GPZDG buggy.
* [Bug 1675] from 4.2.6p3-RC6: Prohibit includefile remote config.
* Enable generating ntpd/ntp_keyword.h after keyword-gen.c changes on
  Windows as well as POSIX platforms.
* Fix from Dave Mills for a rare singularity in clock_combine().
(4.2.7p69) 2010/10/23 Released by Harlan Stenn <stenn@ntp.org>
* [Bug 1671] Automatic delay calibration is sometimes inaccurate.
(4.2.7p68) 2010/10/22 Released by Harlan Stenn <stenn@ntp.org>
* [Bug 1669] from 4.2.6p3-RC5: NTP fails to compile on IBM AIX 5.3.
* [Bug 1670] Fix peer->bias and broadcastdelay.
* Documentation updates from Dave Mills.
* Documentation EOL cleanup.
(4.2.7p67) 2010/10/21 Released by Harlan Stenn <stenn@ntp.org>
* [Bug 1649] from 4.2.6p3-RC5: Require NMEA checksum if $GPRMC or
  previously seen.
(4.2.7p66) 2010/10/19 Released by Harlan Stenn <stenn@ntp.org>
* [Bug 1277] Provide and use O(1) FIFOs, esp. in the config tree code.
* Remove unused 'bias' configuration keyword.
(4.2.7p65) 2010/10/16 Released by Harlan Stenn <stenn@ntp.org>
* [Bug 1584] from 4.2.6p3-RC4: wrong SNMP type for precision,
  resolution.
* Remove 'calldelay' and 'sign' remnants from parser, ntp_config.c.
(4.2.7p64) 2010/10/15 Released by Harlan Stenn <stenn@ntp.org>
* [Bug 1584] from 4.2.6p3-RC3: ntpsnmpd OID must be mib-2.197.
* [Bug 1659] from 4.2.6p3-RC4: Need CLOCK_TRUETIME not CLOCK_TRUE.
* [Bug 1663] ntpdsim should not open net sockets.
* [Bug 1665] from 4.2.6p3-RC4: is_anycast() u_int32_t should be u_int32.
* from 4.2.6p3: ntpsnmpd, libntpq warning cleanup.
* Remove 'calldelay' and 'sign' keywords (Dave Mills).
* Documentation updates from Dave Mills.
(4.2.7p63) 2010/10/13 Released by Harlan Stenn <stenn@ntp.org>
* [Bug 1080] from 4.2.6p3-RC3: ntpd on ipv6 routers very chatty.
* Documentation nit cleanup.
* Documentation updates from Dave Mills.
(4.2.7p62) 2010/10/12 Released by Harlan Stenn <stenn@ntp.org>
* [Bug 750] from 4.2.6p3-RC3: Non-existing device causes coredump with 
  RIPE-NCC driver.
* [Bug 1567] from 4.2.6p3-RC3: Support Arbiter 1093C Satellite Clock on
  Windows.
* [Bug 1581] from 4.2.6p3-RC3: printf format string mismatch leftover.
* [Bug 1659] from 4.2.6p3-RC3: Support Truetime Satellite Clocks on
  Windows. 
* [Bug 1660] from 4.2.6p3-RC3: On some systems, test is in /usr/bin, not
  /bin. 
* [Bug 1661] from 4.2.6p3-RC3: Re-indent refclock_ripencc.c.
* Lose peer_count from ntp_peer.c and ntp_proto.c (Dave Mills).
* Documentation updates from Dave Mills.
(4.2.7p61) 2010/10/06 Released by Harlan Stenn <stenn@ntp.org>
* Documentation and code cleanup from Dave Mills. No more NTP_MAXASSOC.
(4.2.7p60) 2010/10/04 Released by Harlan Stenn <stenn@ntp.org>
* Documentation updates from Dave Mills.
(4.2.7p59) 2010/10/02 Released by Harlan Stenn <stenn@ntp.org>
* Documentation updates from Dave Mills.
* Variable name cleanup from Dave Mills.
* [Bug 1657] darwin needs res_9_init, not res_init.
(4.2.7p58) 2010/09/30 Released by Harlan Stenn <stenn@ntp.org>
* Clock select bugfix from Dave Mills.
* [Bug 1554] peer may stay selected as system peer after becoming
  unreachable.
* [Bug 1644] from 4.2.6p3-RC3: cvo.sh should use lsb_release to identify
  linux distros.
* [Bug 1646] ntpd crashes with relative path to logfile.
(4.2.7p57) 2010/09/27 Released by Harlan Stenn <stenn@ntp.org>
* Documentation updates from Dave Mills.
(4.2.7p56) 2010/09/25 Released by Harlan Stenn <stenn@ntp.org>
* Clock combining algorithm improvements from Dave Mills.
* Documentation updates from Dave Mills.
* [Bug 1642] ntpdsim can't find simulate block in config file.
* [Bug 1643] from 4.2.6p3-RC3: Range-check the decoding of the RIPE-NCC
  status codes.
(4.2.7p55) 2010/09/22 Released by Harlan Stenn <stenn@ntp.org>
* Documentation updates from Dave Mills.
* [Bug 1636] from 4.2.6p3-RC2: segfault after denied remote config.
(4.2.7p54) 2010/09/21 Released by Harlan Stenn <stenn@ntp.org>
* More Initial convergence improvements from Dave Mills.
* Documentation updates from Dave Mills.
* [Bug 1635] from 4.2.6p3-RC2: "filegen ... enable" is not default.
(4.2.7p53) 2010/09/20 Released by Harlan Stenn <stenn@ntp.org>
* Documentation updates from Dave Mills.
* More Initial convergence improvements from Dave Mills.
(4.2.7p52) 2010/09/19 Released by Harlan Stenn <stenn@ntp.org>
* Initial convergence improvements from Dave Mills.
(4.2.7p51) 2010/09/18 Released by Harlan Stenn <stenn@ntp.org>
* [Bug 1344] from 4.2.6p3-RC1: ntpd on Windows exits without logging
  cause.
* [Bug 1629] 4.2.7p50 configure.ac changes invalidate config.cache.
* [Bug 1630] 4.2.7p50 cannot bootstrap on Autoconf 2.61.
(4.2.7p50) 2010/09/16 Released by Harlan Stenn <stenn@ntp.org>
* Cleanup NTP_LIB_M.
* [Bug 1628] Clean up -lxnet/-lsocket usage for (open)solaris.
(4.2.7p49) 2010/09/13 Released by Harlan Stenn <stenn@ntp.org>
* Documentation updates from Dave Mills.
(4.2.7p48) 2010/09/12 Released by Harlan Stenn <stenn@ntp.org>
* Documentation updates from Dave Mills.
(4.2.7p47) 2010/09/11 Released by Harlan Stenn <stenn@ntp.org>
* Documentation updates from Dave Mills.
* [Bug 1588] finish configure --disable-autokey implementation.
* [Bug 1616] refclock_acts.c: if (pp->leap == 2) is always false.
* [Bug 1620] [Backward Incompatible] "discard minimum" value should be in
  seconds, not log2 seconds.
(4.2.7p46) 2010/09/10 Released by Harlan Stenn <stenn@ntp.org>
* Use AC_SEARCH_LIBS instead of AC_CHECK_LIB for NTP_LIB_M.
(4.2.7p45) 2010/09/05 Released by Harlan Stenn <stenn@ntp.org>
* [Bug 1578] Consistently use -lm when needed.
(4.2.7p44) 2010/08/27 Released by Harlan Stenn <stenn@ntp.org>
* [Bug 1573] from 4.2.6p3-beta1: Miscalculation of offset in sntp.
(4.2.7p43) 2010/08/26 Released by Harlan Stenn <stenn@ntp.org>
* [Bug 1602] Refactor some of the sntp/ directory to facililtate testing.
(4.2.7p42) 2010/08/18 Released by Harlan Stenn <stenn@ntp.org>
* [Bug 1593] ntpd abort in free() with logconfig syntax error.
* [Bug 1595] from 4.2.6p3-beta1: empty last line in key file causes
  duplicate key to be added
* [Bug 1597] from 4.2.6p3-beta1: packet processing ignores RATE KoD packets,
  Because of a bug in string comparison.
(4.2.7p41) 2010/07/28 Released by Harlan Stenn <stenn@ntp.org>
* [Bug 1581] from 4.2.6p3-beta1: ntp_intres.c size_t printf format
  string mismatch.
* [Bug 1586] ntpd 4.2.7p40 doesn't write to syslog after fork on QNX.
* Avoid race with parallel builds using same source directory in
  scripts/genver by using build directory for temporary files.
* orphanwait documentation updates.
(4.2.7p40) 2010/07/12 Released by Harlan Stenn <stenn@ntp.org>
* [Bug 1395] ease ntpdate elimination with ntpd -w/--wait-sync
* [Bug 1396] allow servers on ntpd command line like ntpdate
(4.2.7p39) 2010/07/09 Released by Harlan Stenn <stenn@ntp.org>
* Fix typo in driver28.html.
* [Bug 1581] from 4.2.6p2: size_t printf format string mismatches, IRIG
  string buffers undersized.  Mostly backported from earlier ntp-dev
  fixes by Juergen Perlinger.
(4.2.7p38) 2010/06/20 Released by Harlan Stenn <stenn@ntp.org>
* [Bug 1570] backported to 4.2.6p2-RC7.
* [Bug 1575] from 4.2.6p2-RC7: use 'snprintf' with LIB_BUFLENGTH in
  inttoa.c, tvtoa.c and utvtoa.c
* [Bug 1576] backported to 4.2.6p2-RC7.
* Typo fix in a comment in ntp_proto.c.
(4.2.7p37) 2010/06/19 Released by Harlan Stenn <stenn@ntp.org>
* [Bug 1576] sys/sysctl.h depends on sys/param.h on OpenBSD.
(4.2.7p36) 2010/06/15 Released by Harlan Stenn <stenn@ntp.org>
* [Bug 1560] Initial support for orphanwait, from Dave Mills.
* clock_filter()/reachability fixes from Dave Mills.
(4.2.7p35) 2010/06/12 Released by Harlan Stenn <stenn@ntp.org>
* Rewrite of multiprecision macros in 'ntp_fp.h' from J. Perlinger
  <perlinger@ntp.org>
* [Bug 715] from 4.2.6p2-RC6: libisc Linux IPv6 interface iteration
  drops multicast flags.
(4.2.7p34) 2010/06/05 Released by Harlan Stenn <stenn@ntp.org>
* [Bug 1570] serial clock drivers get outdated input from kernel tty
  line buffer after startup
(4.2.7p33) 2010/06/04 Released by Harlan Stenn <stenn@ntp.org>
* [Bug 1561] from 4.2.6p2-RC5: ntpq, ntpdc "passwd" prompts for MD5
  password w/SHA1.
* [Bug 1565] from 4.2.6p2-RC5: sntp/crypto.c compile fails on MacOS over
  vsnprintf().
* from 4.2.6p2-RC5: Windows port: do not exit in
  ntp_timestamp_from_counter() without first logging the reason.
(4.2.7p32) 2010/05/19 Released by Harlan Stenn <stenn@ntp.org>
* Copyright file cleanup from Dave Mills.
* [Bug 1555] from 4.2.6p2-RC4: sntp illegal C (mixed code and
  declarations).
* [Bug 1558] pool prototype associations have 0.0.0.0 for remote addr.
* configure.ac: add --disable-autokey, #define AUTOKEY to enable future
  support for building without Autokey, but with OpenSSL for its digest
  algorithms (hash functions).  Code must be modified to use #ifdef
  AUTOKEY instead of #ifdef OPENSSL where appropriate to complete this.
* include/ntp_crypto.h: make assumption AUTOKEY implies OPENSSL explicit.
(4.2.7p31) 2010/05/11 Released by Harlan Stenn <stenn@ntp.org>
* [Bug 1325] from 4.2.6p2-RC3: unreachable code sntp recv_bcst_data().
* [Bug 1459] from 4.2.6p2-RC3: sntp MD5 authentication does not work
  with ntpd.
* [Bug 1552] from 4.2.6p2-RC3: update and complete broadcast and crypto
  features in sntp.
* [Bug 1553] from 4.2.6p2-RC3: sntp/configure.ac OpenSSL support.
* from 4.2.6p2-RC3: Escape unprintable characters in a refid in ntpq -p
  billboard.
* from 4.2.6p2-RC3: Simplify hash client code by providing OpenSSL
  EVP_*() API when built without OpenSSL.  (already in 4.2.7)
* from 4.2.6p2-RC3: Do not depend on ASCII in sntp.
(4.2.7p30) 2010/05/06 Released by Harlan Stenn <stenn@ntp.org>
* [Bug 1526] ntpd DNS pipe read EINTR with no network at startup.
* Update the ChangeLog entries when merging items from -stable.
(4.2.7p29) 2010/05/04 Released by Harlan Stenn <stenn@ntp.org>
* [Bug 1542] ntpd mrulist response may have incorrect last.older.
* [Bug 1543] ntpq mrulist must refresh nonce when retrying.
* [Bug 1544] ntpq mrulist sscanf timestamp format mismatch on 64-bit.
* Windows compiling hints/winnt.html update from G. Sunil Tej.
(4.2.7p28) 2010/05/03 Released by Harlan Stenn <stenn@ntp.org>
* [Bug 1512] from 4.2.6p2-RC3: ntpsnmpd should connect to net-snmpd
  via a unix-domain socket by default.
  Provide a command-line 'socket name' option.
* [Bug 1538] from 4.2.6p2-RC3: update refclock_nmea.c's call to
  getprotobyname().
* [Bug 1541] from 4.2.6p2-RC3: Fix wrong keyword for "maxclock".
(4.2.7p27) 2010/04/27 Released by Harlan Stenn <stenn@ntp.org>
(4.2.7p26) 2010/04/24 Released by Harlan Stenn <stenn@ntp.org>
* [Bug 1465] from 4.2.6p2-RC2: Make sure time from TS2100 is not
  invalid (backport from -dev).
* [Bug 1528] from 4.2.6p2-RC2: Fix EDITLINE_LIBS link order for ntpq
  and ntpdc.
* [Bug 1531] Require nonce with mrulist requests.
* [Bug 1532] Remove ntpd support for ntpdc's monlist in favor of ntpq's
  mrulist.
* [Bug 1534] from 4.2.6p2-RC2: conflicts with VC++ 2010 errno.h.
* [Bug 1535] from 4.2.6p2-RC2: "restrict -4 default" and "restrict
  -6 default" ignored.
(4.2.7p25) 2010/04/20 Released by Harlan Stenn <stenn@ntp.org>
* [Bug 1528] from 4.2.6p2-RC2: Remove --with-arlib from br-flock.
* [Bug 1503] [Bug 1504] [Bug 1518] [Bug 1522] from 4.2.6p2-RC2:
  all of which were fixed in 4.2.7 previously. 
(4.2.7p24) 2010/04/13 Released by Harlan Stenn <stenn@ntp.org>
* [Bug 1390] Control PPS on the Oncore M12.
* [Bug 1518] Windows ntpd should lock to one processor more
  conservatively.
* [Bug 1520] '%u' formats for size_t gives warnings with 64-bit builds.
* [Bug 1522] Enable range syntax "trustedkey (301 ... 399)".
* Documentation updates for 4.2.7p22 changes and additions, updating
  ntpdc.html, ntpq.html, accopt.html, confopt.html, manyopt.html,
  miscopt.html, and miscopt.txt.
* accopt.html: non-ntpport doc changes from Dave Mills.
* Modify full MRU list preemption when full to match "discard monitor"
  documentation, by removing exception for count == 1.
(4.2.7p23) 2010/04/04 Released by Harlan Stenn <stenn@ntp.org>
* [Bug 1516] unpeer by IP address fails, DNS name works.
* [Bug 1517] ntpq and ntpdc should verify reverse DNS before use.
  ntpq and ntpdc now use the following format for showing purported
  DNS names from IP address "reverse" DNS lookups when the DNS name
  does not exist or does not include the original IP address among
  the results: "192.168.1.2 (fake.dns.local)".
(4.2.7p22) 2010/04/02 Released by Harlan Stenn <stenn@ntp.org>
* [Bug 1432] Don't set inheritable flag for linux capabilities.
* [Bug 1465] Make sure time from TS2100 is not invalid.
* [Bug 1483] AI_NUMERICSERV undefined in 4.2.7p20.
* [Bug 1497] fudge is broken by getnetnum() change.
* [Bug 1503] Auto-enabling of monitor for "restrict ... limited" wrong.
* [Bug 1504] ntpdate tickles ntpd "discard minimum 1" rate limit if
  "restrict ... limited" is used.
* ntpdate: stop querying source after KoD packet response, log it.
* ntpdate: rate limit each server to 2s between packets.
* From J. N. Perlinger: avoid pointer wraparound warnings in dolfptoa(),
  printf format mismatches with 64-bit size_t.
* Broadcast client (ephemeral) associations should be demobilized only
  if they are not heard from for 10 consecutive polls, regardless of
  surviving the clock selection.  Fix from David Mills.
* Add "ntpq -c ifstats" similar to "ntpdc -c ifstats".
* Add "ntpq -c sysstats" similar to "ntpdc -c sysstats".
* Add "ntpq -c monstats" to show monlist knobs and stats.
* Add "ntpq -c mrulist" similar to "ntpdc -c monlist" but not
  limited to 600 rows, and with filtering and sorting options:
  ntpq -c "mrulist mincount=2 laddr=192.168.1.2 sort=-avgint"
  ntpq -c "mrulist sort=addr"
  ntpq -c "mrulist mincount=2 sort=count"
  ntpq -c "mrulist sort=-lstint"
* Modify internal representation of MRU list to use l_fp fixed-point
  NTP timestamps instead of seconds since startup.  This increases the
  resolution and substantially improves accuracy of sorts involving
  timestamps, at the cost of flushing all MRU entries when the clock is
  stepped, to ensure the timestamps can be compared with the current
  get_systime() results.
* Add ntp.conf "mru" directive to configure MRU parameters, such as
  "mru mindepth 600 maxage 64 maxdepth 5000 maxmem 1024" or
  "mru initalloc 0 initmem 16 incalloc 99 incmem 4".  Several pairs are
  equivalent with one in units of MRU entries and its twin in units of
  kilobytes of memory, so the last one used in ntp.conf controls:
  maxdepth/maxmem, initalloc/initmem, incalloc/incmem.  With the above
  values, ntpd will preallocate 16kB worth of MRU entries, allocating
  4kB worth each time more are needed, with a hard limit of 1MB of MRU
  entries.  Until there are more than 600 entries none would be reused.
  Then only entries for addresses last seen 64 seconds or longer ago are
  reused.
* Limit "ntpdc -c monlist" response in ntpd to 600 entries, the previous
  overall limit on the MRU list depth which was driven by the monlist
  implementation limit of one request with a single multipacket
  response.
* New "pool" directive implementation modeled on manycastclient.
* Do not abort on non-ASCII characters in ntp.conf, ignore them.
* ntpq: increase response reassembly limit from 24 to 32 packets, add
  discussion in comment regarding results with even larger MAXFRAGS.
* ntpq: handle "passwd MYPASSWORD" (without prompting) as with ntpdc.
* ntpdc: do not examine argument to "passwd" if not supplied.
* configure: remove check for pointer type used with qsort(), we
  require ANSI C which mandates void *.
* Reset sys_kodsent to 0 in proto_clr_stats().
* Add sptoa()/sockporttoa() similar to stoa()/socktoa() adding :port.
* Use memcpy() instead of memmove() when buffers can not overlap.
* Remove sockaddr_storage from our sockaddr_u union of sockaddr,
  sockaddr_in, and sockaddr_in6, shaving about 100 bytes from its size
  and substantially decreasing MRU entry memory consumption.
* Extend ntpq readvar (alias rv) to allow fetching up to three named
  variables in one operation:  ntpq -c "rv 0 version offset frequency".
* ntpq: use srchost variable to show .POOL. prototype associations'
  hostname instead of address 0.0.0.0.
* "restrict source ..." configures override restrictions for time
  sources, allows tight default restrictions to be used with the pool
  directive (where server addresses are not known in advance).
* Ignore "preempt" modifier on manycastclient and pool prototype
  associations.  The resulting associations are preemptible, but the
  prototype must not be.
* Maintain and use linked list of associations (struct peer) in ntpd,
  avoiding walking 128 hash table entries to iterate over peers.
* Remove more workarounds unneeded since we require ISO C90 AKA ANSI C:
  - remove fallback implementations for memmove(), memset, strstr().
  - do not test for atexit() or memcpy().
* Collapse a bunch of code duplication in ntpd/ntp_restrict.c added with
  support for IPv6.
* Correct some corner case failures in automatically enabling the MRU
  list if any "restrict ... limited" is in effect, and in disabling MRU
  maintenance. (ntp_monitor.c, ntp_restrict.c)
* Reverse the internal sort order of the address restriction lists, but
  preserve the same behavior.  This allows removal of special-case code
  related to the default restrictions and more straightforward lookups
  of restrictions for a given address (now, stop on first match).
* Move ntp_restrict.c MRU doubly-linked list maintenance code into
  ntp_lists.h macros, allowing more duplicated source excision.
* Repair ntpdate.c to no longer test HAVE_TIMER_SETTIME.
* Do not reference peer_node/unpeer_node after freeing when built with
  --disable-saveconfig and using DNS.
(4.2.7p21) 2010/03/31 Released by Harlan Stenn <stenn@ntp.org>
* [Bug 1514] from 4.2.6p1-RC6: Typo in ntp_proto.c: fabs(foo < .4)
  should be fabs(foo) < .4.
* [Bug 1464] from 4.2.6p1-RC6: synchronization source wrong for
  refclocks ARCRON_MSF (27) and SHM (28).
* From 4.2.6p1-RC6: Correct Windows port's refclock_open() to
  return 0 on failure not -1.
* From 4.2.6p1-RC6: Correct CHU, dumbclock, and WWVB drivers to
  check for 0 returned from refclock_open() on failure.
* From 4.2.6p1-RC6: Correct "SIMUL=4 ./flock-build -1" to
  prioritize -1/--one.
* [Bug 1306] constant conditionals in audio_gain().
(4.2.7p20) 2010/02/13 Released by Harlan Stenn <stenn@ntp.org>
* [Bug 1483] hostname in ntp.conf "restrict" parameter rejected.
* Use all addresses for each restrict by hostname.
* Use async DNS to resolve trap directive hostnames.
(4.2.7p19) 2010/02/09 Released by Harlan Stenn <stenn@ntp.org>
* [Bug 1338] Update the association type codes in ntpq.html.
* [Bug 1478] from 4.2.6p1-RC5: linking fails: EVP_MD_pkey_type.
* [Bug 1479] from 4.2.6p1-RC5: not finding readline headers.
* [Bug 1484] from 4.2.6p1-RC5: ushort is not defined in QNX6.
(4.2.7p18) 2010/02/07 Released by Harlan Stenn <stenn@ntp.org>
* [Bug 1480] from 4.2.6p1-RC5: snprintf() cleanup caused 
  unterminated refclock IDs.
* Stop using getaddrinfo() to convert numeric address strings to on-wire
  addresses in favor of is_ip_address() alone.
(4.2.7p17) 2010/02/05 Released by Harlan Stenn <stenn@ntp.org>
* [Bug 1477] from 4.2.6p1-RC5: First non-gmake make in clone
  w/VPATH can't make COPYRIGHT.
* Attempts to cure CID 108 CID 118 CID 119 TAINTED_SCALAR warnings.
* Broaden ylwrap workaround VPATH_HACK to all non-GNU make.
(4.2.7p16) 2010/02/04 Released by Harlan Stenn <stenn@ntp.org>
* [Bug 1474] from 4.2.6p1-RC4: ntp_keygen LCRYPTO after libntp.a.
* Include 4.2.6p1-RC4: Remove arlib.
(4.2.7p15) 2010/02/03 Released by Harlan Stenn <stenn@ntp.org>
* [Bug 1455] from 4.2.6p1: ntpd does not try /etc/ntp.audio.
* Include 4.2.6p1: Convert many sprintf() calls to snprintf(), also
  strcpy(), strcat().
* Include 4.2.6p1: Fix widely cut-n-pasted bug in refclock shutdown
  after failed start.
* Include 4.2.6p1: Remove some dead code checking for emalloc()
  returning NULL.
(4.2.7p14) 2010/02/02 Released by Harlan Stenn <stenn@ntp.org>
* [Bug 1338] ntpq displays incorrect association type codes.
* [Bug 1469] u_int32, int32 changes broke HP-UX 10.20 build.
* [Bug 1470] from 4.2.6p1: "make distdir" compiles keyword-gen.
* [Bug 1471] CID 120 CID 121 CID 122 is_ip_address() uninit family.
* [Bug 1472] CID 116 CID 117 minor warnings in new DNS code.
* [Bug 1473] from 4.2.6p1: "make distcheck" version.m4 error.
(4.2.7p13) 2010/01/31 Released by Harlan Stenn <stenn@ntp.org>
* [Bug 1467] from 4.2.6p1: Fix bogus rebuild of sntp/sntp.html.
(4.2.7p12) 2010/01/30 Released by Harlan Stenn <stenn@ntp.org>
* [Bug 1468] 'make install' broken for root on default NFS mount.
(4.2.7p11) 2010/01/28 Released by Harlan Stenn <stenn@ntp.org>
* [Bug 47] Debugging and logging do not work after a fork.
* [Bug 1010] getaddrinfo() could block and thus should not be called by
  the main thread/process.
* New async DNS resolver in ntpd allows nonblocking queries anytime,
  instead of only once at startup.
(4.2.7p10) 2010/01/24 Released by Harlan Stenn <stenn@ntp.org>
* [Bug 1140] from 4.2.6p1-RC5: Clean up debug.html, decode.html,
  and ntpq.html.
* Include 4.2.6p1-RC3: Use TZ=UTC instead of TZ= when calling date in
  scripts/mkver.in .
* [Bug 1448] from 4.2.6p1-RC3: Some macros not correctly conditionally
  or absolutely defined on Windows.
* [Bug 1449] from 4.2.6p1-RC3: ntpsim.h in ntp_config.c should be used
  conditionally.
* [Bug 1450] from 4.2.6p1-RC3: Option to exclude warnings not
  unconditionally defined on Windows.
(4.2.7p9) 2010/01/13 Released by Harlan Stenn <stenn@ntp.org>
(4.2.7p8) 2010/01/12 Released by Harlan Stenn <stenn@ntp.org>
* [Bug 702] ntpd service logic should use libopts to examine cmdline.
* [Bug 1451] from 4.2.6p1-RC3: sntp leaks KoD entry updating.
* [Bug 1453] from 4.2.6p1-RC3: Use $CC in config.cache filename.
(4.2.7p7) 2009/12/30 Released by Harlan Stenn <stenn@ntp.org>
* [Bug 620] ntpdc getresponse() esize != *rsize s/b size != *rsize.
* [Bug 1446] 4.2.7p6 requires autogen, missing ntpd.1, *.texi, *.menu.
(4.2.7p6) 2009/12/28 Released by Harlan Stenn <stenn@ntp.org>
* [Bug 1443] Remove unnecessary dependencies on ntp_io.h
* [Bug 1442] Move Windows functions into libntp files
* [Bug 1127] from 4.2.6p1-RC3: Check the return of X590_verify().
* [Bug 1439] from 4.2.6p1-RC3: .texi gen after binary is linked.
* [Bug 1440] from 4.2.6p1-RC3: Update configure.ac to support kfreebsd.
* [Bug 1445] from 4.2.6p1-RC3: IRIX does not have -lcap or support
  linux capabilities.
(4.2.7p5) 2009/12/25 Released by Harlan Stenn <stenn@ntp.org>
* Include 4.2.6p1-RC2
(4.2.7p4) 2009/12/24 Released by Harlan Stenn <stenn@ntp.org>
* [Bug 1429] ntpd -4 option does not reliably force IPv4 resolution.
* [Bug 1431] System headers must come before ntp headers in ntp_intres.c .
(4.2.7p3) 2009/12/22 Released by Harlan Stenn <stenn@ntp.org>
* [Bug 1426] scripts/VersionName needs . on the search path.
* [Bug 1427] quote missing in ./build - shows up on NetBSD.
* [Bug 1428] Use AC_HEADER_RESOLV to fix breaks from resolv.h
(4.2.7p2) 2009/12/20 Released by Harlan Stenn <stenn@ntp.org>
* [Bug 1419] ntpdate, ntpdc, sntp, ntpd ignore configure --bindir.
* [Bug 1421] add util/tg2, a clone of tg that works on Linux, NetBSD, and
  FreeBSD
(4.2.7p1) 2009/12/15 Released by Harlan Stenn <stenn@ntp.org>
* [Bug 1348] ntpd Windows port should wait for sendto() completion.
* [Bug 1413] test OpenSSL headers regarding -Wno-strict-prototypes.
* [Bug 1418] building ntpd/ntpdc/ntpq statically with ssl fails.
(4.2.7p0) 2009/12/13 Released by Harlan Stenn <stenn@ntp.org>
* [Bug 1412] m4/os_cflags.m4 caches results that depend on $CC.
* [Bug 1414] Enable "make distcheck" success with BSD make.
(4.2.7) 2009/12/09 Released by Harlan Stenn <stenn@ntp.org>
* [Bug 1407] configure.ac: recent GNU Make -v does not include "version".
---
(4.2.6p5) 2011/12/24 Released by Harlan Stenn <stenn@ntp.org>

No changes from 4.2.6p5-RC3.

---
(4.2.6p5-RC3) 2011/12/08 Released by Harlan Stenn <stenn@ntp.org>

* [Bug 2082] 3-char refid sent by ntpd 4.2.6p5-RC2 ends with extra dot.
* [Bug 2085] clock_update() sys_rootdisp calculation omits root delay.
* [Bug 2086] get_systime() should not offset by sys_residual.
* [Bug 2087] sys_jitter calculation overweights sys.peer jitter.
* Ensure NULL peer->dstadr is not accessed in orphan parent selection.

---
(4.2.6p5-RC2) 2011/11/30 Released by Harlan Stenn <stenn@ntp.org>

* [Bug 2050] Orphan mode stratum counting to infinity.
* [Bug 2059] optional billboard column "server" does not honor -n.
* [Bug 2066] ntpq lopeers ipv6 "local" column overrun.
* [Bug 2068] ntpd sends nonprintable stratum 16 refid to ntpq.
* [Bug 2069] broadcastclient, multicastclient spin up duplicate
  ephemeral associations without broadcastdelay.
* [Bug 2072] Orphan parent selection metric needs ntohl().
* Exclude not-yet-determined sys_refid from use in loopback TEST12
  (from David Mills).
* Never send KoD rate limiting response to MODE_SERVER response.

---
(4.2.6p5-RC1) 2011/10/18 Released by Harlan Stenn <stenn@ntp.org>

* [Bug 2034] Listening address configuration with prefix misapplied.

---
(4.2.6p4) 2011/09/22 Released by Harlan Stenn <stenn@ntp.org>

* [Bug 1984] ntp/libisc fails to compile on OS X 10.7 (Lion).
* [Bug 1985] "logconfig =allall" rejected.
* [Bug 2001] ntpdc timerstats reports overruns as handled.
* [Bug 2003] libntpq ntpq_read_assoc_peervars() broken.
* [Backward Incompatible] sntp: -l/--filelog -> -l/--logfile, to be
  consistent with ntpd.
* libopts/file.c fix from Bruce Korb (arg-type=file).

---
(4.2.6p4-RC2) 2011/08/04 Released by Harlan Stenn <stenn@ntp.org>

* [Bug 1608] Parse Refclock driver should honor trusttime.
* [Bug 1961] html2man update: distribute ntp-wait.html.
* [Bug 1970] UNLINK_EXPR_SLIST() causes crash if list is empty.
* [Bug 1972] checking for struct rtattr fails.
* [Bug 1975] libntp/mktime.c won't work with 64-bit time_t
* [Bug 1978] [Bug 1134] fix in 4.2.6p4-RC1 doesn't build on older Linux.
* Backport several fixes for Coverity warnings from ntp-dev.
* Backport if_nametoindex() check for hpux.

---
(4.2.6p4-RC1) 2011/07/10 Released by Harlan Stenn <stenn@ntp.org>

* [Bug 1134] ntpd fails binding to tentative IPv6 addresses.
* [Bug 1790] Update config.guess and config.sub to detect AIX6.
* [Bug 1961] html2man needs an update.
* Update the NEWS file.

---
(4.2.6p4-beta2) 2011/05/25 Released by Harlan Stenn <stenn@ntp.org>

* [Bug 1695] ntpdate takes longer than necessary.
* [Bug 1832] ntpdate doesn't allow timeout > 2s.
* [Bug 1933] WWVB/Spectracom driver timestamps LFs, not CRs.
* Backport utility routines from ntp-dev: mprintf(), emalloc_zero().

---
(4.2.6p4-beta1) 2011/05/16 Released by Harlan Stenn <stenn@ntp.org>

* [Bug 1554] peer may stay selected as system peer after becoming
  unreachable.
* [Bug 1921] LOCAL, ACTS drivers with "prefer" excluded from initial
  candidate list.
* [Bug 1923] orphan parent favored over LOCAL, ACTS drivers.
* [Bug 1924] Billboard tally codes sometimes do not match operation,
  variables.
* Enable tickadj-like taming of wildly off-spec Windows clock using
  NTPD_TICKADJ_PPM env. var. specifying baseline slew.
* Upgrade to AutoGen 5.11.9 (and require it).
* Upgrade to libopts 35.0.10 from AutoGen 5.11.9pre8.

---
(4.2.6p3) 2011/01/03 Released by Harlan Stenn <stenn@ntp.org>

* [Bug 1764] Palisade driver doesn't build on Linux
* Create and use scripts/check--help when generating .texi files.
* Update bk triggers for the bk-5 release.
* Update genCommitLog for the bk-5 release.
* Update the copyright year.

---
(4.2.6p3-RC12) 2010/12/25 Released by Harlan Stenn <stenn@ntp.org>

* [Bug 1458] Can not compile NTP on FreeBSD 4.7.
* [Bug 1510] Add modes 20/21 for driver 8 to support RAWDCF @ 75 baud.
* [Bug 1618] Unreachable code in jjy_start(). (backport from ntp-dev)
* [Bug 1719] ntp-keygen -V crash. (backport)
* [Bug 1740] ntpdc treats many counters as signed. (backport)
* [Bug 1741] Enable multicast reception on each address (Windows).
* [Bug 1742] Fix a typo in an error message in the "build" script.
* [Bug 1743] Display timezone offset when showing time for sntp in the
local timezone.
* [Bug 1751] Support for Atari FreeMiNT OS.
* [Bug 1754] --version output should be more verbose.
* [Bug 1757] oncore snprintf("%m") doesn't expand %m.
* [Bug 1758] setsockopt IPV6_MULTICAST_IF with wrong ifindex.
* [Bug 1760] ntpd Windows interpolation cannot be disabled.
* [Bug 1762] manycastclient solicitation responses interfere.
* Upgrade to libopts 34.0.9 from AutoGen 5.11.6pre7.
* Relax minimum Automake version to 1.10 with updated libopts.m4.
* Suppress ntp-keygen OpenSSL version display for --help, --version,
display both build and runtime OpenSSL versions when they differ.
* Clean up m4 quoting in configure.ac, *.m4 files, resolving
  intermittent AC_LANG_PROGRAM possibly undefined errors.
* Clean up the SNTP documentation.
* Other manycastclient repairs:
  Separate handling of scope ID embedded in many in6_addr from ifindex
  used for IPv6 multicasting ioctls.
  Add INT_PRIVACY endpt bit flag for IPv6 RFC 4941 privacy addresses.
  Enable outbound multicast from only one address per interface in the
  same subnet, and in that case prefer embedded MAC address modified
  EUI-64 IPv6 addresses first, then static, and last RFC 4941 privacy
  addresses.
  Use setsockopt(IP[V6]_MULTICAST_IF) before each send to multicast to
  select the local source address, using the correct socket is not
  enough.

---
(4.2.6p3-RC11) 2010/11/28 Released by Harlan Stenn <stenn@ntp.org>

* [Bug 1725] ntpd sends multicast from only one address.
* [Bug 1728] In ntp_openssl.m4, don't add -I/usr/include or -L/usr/lib
  to CPPFLAGS or LDFLAGS.
* [Bug 1733] IRIX doesn't have 'head' (affects scripts/checkChangeLog).
* Remove log_msg() and debug_msg() from sntp in favor of msyslog().
* Use a single copy of libopts/, in sntp/.
* Upgrade libopts to 33.3.8.
* Bump minimum Automake version to 1.11, required for AM_COND_IF
  use in LIBOPTS_CHECK.
* Improvements to the 'build' script.

---
(4.2.6p3-RC10) 2010/11/14 Released by Harlan Stenn <stenn@ntp.org>

* [Bug 1681] More sntp logging cleanup.
* [Bug 1683] Non-localhost on loopback exempted from nic rules.

---
(4.2.6p3-RC9) 2010/11/10 Released by Harlan Stenn <stenn@ntp.org>

* [Bug 1574] sntp:set_time doesn't set tv_usec correctly.
* [Bug 1681] sntp logging cleanup.
* [Bug 1683] Interface binding does not seem to work as intended.
* [Bug 1691] Use first NMEA sentence each second.
* [Bug 1692] packageinfo.sh needs to be "sourced" using ./ .
* [Bug 1709] ntpdate ignores replies with equal receive and transmit
  timestamps.
* Backport sntp from -dev

---
(4.2.6p3-RC8) 2010/10/29 Released by Harlan Stenn <stenn@ntp.org>

* [Bug 1685] NMEA driver mode byte confusion.
* First cut at using scripts/checkChangeLog.

---
(4.2.6p3-RC7) 2010/10/25 Released by Harlan Stenn <stenn@ntp.org>

* [Bug 1676] NMEA: $GPGLL did not work after fix for Bug 1571.
* Added scripts/checkChangeLog.

---
(4.2.6p3-RC6) 2010/10/24 Released by Harlan Stenn <stenn@ntp.org>

* [Bug 1571] NMEA does not relate data to PPS edge.
* [Bug 1572] NMEA time adjustment for GPZDG buggy.
* [Bug 1675] Prohibit includefile remote config.

---
(4.2.6p3-RC5) 2010/10/22 Released by Harlan Stenn <stenn@ntp.org>

* [Bug 1649] Require NMEA checksum if $GPRMC or previously seen.
* [Bug 1669] NTP 4.2.6p2 fails to compile on IBM AIX 5.3.

---
(4.2.6p3-RC4) 2010/10/16 Released by Harlan Stenn <stenn@ntp.org>

* [Bug 1584] wrong SNMP type for precision, resolution.
* [Bug 1659] Need CLOCK_TRUETIME not CLOCK_TRUE.
* [Bug 1665] is_anycast() u_int32_t should be u_int32.
* ntpsnmpd, libntpq warning cleanup.

---
(4.2.6p3-RC3) 2010/10/14 Released by Harlan Stenn <stenn@ntp.org>

* [Bug 750] Non-existing device causes coredump with RIPE-NCC driver.
* [Bug 1080] ntpd on ipv6 routers very chatty.
* [Bug 1567] Support Arbiter 1093C Satellite Clock on Windows.
* [Bug 1581] printf format string mismatch leftover.
* [Bug 1584] ntpsnmpd OID must be mib-2.197.
* [Bug 1643] Range-check the decoding of the RIPE-NCC status codes.
* [Bug 1644] cvo.sh should use lsb_release to identify linux distros.
* [Bug 1659] Support Truetime Satellite Clocks on Windows.
* [Bug 1660] On some systems, test is in /usr/bin, not /bin.
* [Bug 1661] Re-indent refclock_ripencc.c.

---
(4.2.6p3-RC2) 2010/09/25 Released by Harlan Stenn <stenn@ntp.org>

* [Bug 1635] "filegen ... enable" is not default.
* [Bug 1636] yyparse() segfault after denied filegen remote config.

---
(4.2.6p3-RC1) 2010/09/18 Released by Harlan Stenn <stenn@ntp.org>

* [Bug 1344] ntpd on Windows exits without logging cause.

---
(4.2.6p3-beta1) 2010/09/11 Released by Harlan Stenn <stenn@ntp.org>

* [Bug 1573] Miscalculation of offset in sntp.
* [Bug 1595] empty last line in key file causes duplicate key to be added
* [Bug 1597] packet processing ignores RATE KoD packets, because of
  a bug in string comparison.
* [Bug 1581] ntp_intres.c size_t printf format string mismatch.

---
(4.2.6p2) 2010/07/09 Released by Harlan Stenn <stenn@ntp.org>

* [Bug 1581] size_t printf format string mismatches, IRIG string buffers
  undersized.  Mostly backported from earlier ntp-dev fixes by Juergen
  Perlinger.

---
(4.2.6p2-RC7) 2010/06/19 Released by Harlan Stenn <stenn@ntp.org>

* [Bug 1570] serial clock drivers get outdated input from kernel tty
  line buffer after startup
* [Bug 1575] use 'snprintf' with LIB_BUFLENGTH in inttoa.c, tvtoa.c and
  utvtoa.c
* [Bug 1576] sys/sysctl.h depends on sys/param.h on OpenBSD.

---
(4.2.6p2-RC6) 2010/06/12 Released by Harlan Stenn <stenn@ntp.org>

* [Bug 715] libisc Linux IPv6 interface iteration drops multicast flags.

---
(4.2.6p2-RC5) 2010/06/03 Released by Harlan Stenn <stenn@ntp.org>

* [Bug 1561] ntpq, ntpdc "passwd" prompts for MD5 password w/SHA1.
* [Bug 1565] sntp/crypto.c compile fails on MacOS over vsnprintf().
* Windows port: do not exit in ntp_timestamp_from_counter() without
  first logging the reason.
* Support "passwd blah" syntax in ntpq.

---
(4.2.6p2-RC4) 2010/05/19 Released by Harlan Stenn <stenn@ntp.org>

* [Bug 1555] 4.2.6p2-RC3 sntp illegal C (mixed code and declarations).

---
(4.2.6p2-RC3) 2010/05/11 Released by Harlan Stenn <stenn@ntp.org>

* [Bug 1325] unreachable code in sntp recv_bcst_data().
* [Bug 1459] sntp MD5 authentication does not work with ntpd.
* [Bug 1512] ntpsnmpd should connect to net-snmpd via a unix-domain
  socket by default.  Provide a command-line 'socket name' option.
* [Bug 1538] update refclock_nmea.c's call to getprotobyname().
* [Bug 1541] Fix wrong keyword for "maxclock".
* [Bug 1552] update and complete broadcast and crypto features in sntp.
* [Bug 1553] sntp/configure.ac OpenSSL support.
* Escape unprintable characters in a refid in ntpq -p billboard.
* Simplify hash client code by providing OpenSSL EVP_*() API when built
  without OpenSSL.  (from ntp-dev)
* Do not depend on ASCII values for ('A' - '0'), ('a' - '0') in sntp.
* Windows compiling hints/winnt.html update from G. Sunil Tej.

---
(4.2.6p2-RC2) 2010/04/27 Released by Harlan Stenn <stenn@ntp.org>

* [Bug 1465] Make sure time from TS2100 is not invalid (backport from
  ntp-dev).
* [Bug 1528] Fix EDITLINE_LIBS link order for ntpq and ntpdc.
* [Bug 1534] win32/include/isc/net.h conflicts with VC++ 2010 errno.h.
* [Bug 1535] "restrict -4 default" and "restrict -6 default" ignored.
* Remove --with-arlib from br-flock.

---
(4.2.6p2-RC1) 2010/04/18 Released by Harlan Stenn <stenn@ntp.org>

* [Bug 1503] Auto-enabling of monitor for "restrict ... limited" wrong.
* [Bug 1504] ntpdate tickles ntpd "discard minimum 1" rate limit if
  "restrict ... limited" is used.
* [Bug 1518] Windows ntpd should lock to one processor more
  conservatively.
* [Bug 1522] Enable range syntax "trustedkey (301 ... 399)".
* Update html/authopt.html controlkey, requestkey, and trustedkey docs.

---
(4.2.6p1) 2010/04/09 Released by Harlan Stenn <stenn@ntp.org>
(4.2.6p1-RC6) 2010/03/31 Released by Harlan Stenn <stenn@ntp.org>

* [Bug 1514] Typo in ntp_proto.c: fabs(foo < .4) should be fabs(foo) < .4.
* [Bug 1464] synchronization source wrong for refclocks ARCRON_MSF (27)
  and SHM (28).
* Correct Windows port's refclock_open() to return 0 on failure not -1.
* Correct CHU, dumbclock, and WWVB drivers to check for 0 returned from
  refclock_open() on failure.
* Correct "SIMUL=4 ./flock-build -1" to prioritize -1/--one.

---
(4.2.6p1-RC5) 2010/02/09 Released by Harlan Stenn <stenn@ntp.org>

* [Bug 1140] Clean up debug.html, decode.html, and ntpq.html.
* [Bug 1438] Remove dead code from sntp/networking.c.
* [Bug 1477] 1st non-gmake make in clone w/VPATH can't make COPYRIGHT.
* [Bug 1478] linking fails with undefined reference EVP_MD_pkey_type.
* [Bug 1479] Compilation fails because of not finding readline headers.
* [Bug 1480] snprintf() cleanup caused unterminated refclock IDs.
* [Bug 1484] ushort is not defined in QNX6.

---
(4.2.6p1-RC4) 2010/02/04 Released by Harlan Stenn <stenn@ntp.org>

* [Bug 1455] ntpd does not try /etc/ntp.audio as documented.
* [Bug 1467] Fix bogus rebuild of sntp/sntp.html
* [Bug 1470] "make distdir" in $srcdir builds keyword-gen, libntp.a.
* [Bug 1473] "make distcheck" before build can't make sntp/version.m4.
* [Bug 1474] ntp_keygen needs LCRYPTO after libntp.a.
* Convert many sprintf() calls to snprintf(), also strcpy(), strcat().
* Fix widely cut-n-pasted bug in refclock shutdown after failed start.
* Remove some dead code checking for emalloc() returning NULL.
* Remove arlib.

---
(4.2.6p1-RC3) 2010/01/24 Released by Harlan Stenn <stenn@ntp.org>

* Use TZ=UTC instead of TZ= when calling date in scripts/mkver.in .
* [Bug 1448] Some macros not correctly conditionally or absolutely defined
  on Windows.
* [Bug 1449] ntpsim.h in ntp_config.c should be used conditionally.
* [Bug 1450] Option to exclude warnings not unconditionally defined on Windows.
* [Bug 1127] Properly check the return of X590_verify() - missed one.
* [Bug 1439] .texi generation must wait until after binary is linked.
* [Bug 1440] Update configure.ac to support kfreebsd.
* [Bug 1445] IRIX does not have -lcap or support linux capabilities.
* [Bug 1451] CID 115: sntp leaks KoD entry when updating existing.
* [Bug 1453] Use $CC in config.cache filename in ./build script.

---
(4.2.6p1-RC2) 2009/12/25 Released by Harlan Stenn <stenn@ntp.org>

* [Bug 1411] Fix status messages in refclock_oncore.c.
* [Bug 1416] MAXDNAME undefined on Solaris 2.6.
* [Bug 1419] ntpdate, ntpdc, sntp, ntpd ignore configure --bindir.
* [Bug 1424] Fix check for rtattr (rtnetlink.h).
* [Bug 1425] unpeer by association ID sets up for duplicate free().
* [Bug 1426] scripts/VersionName needs . on the search path.
* [Bug 1427] quote missing in ./build - shows up on NetBSD.
* [Bug 1428] Use AC_HEADER_RESOLV to fix breaks from resolv.h
* [Bug 1429] ntpd -4 option does not reliably force IPv4 resolution.
* [Bug 1431] System headers must come before ntp headers in ntp_intres.c .
* [Bug 1434] HP-UX 11 ip_mreq undeclared, _HPUX_SOURCE helps some.
* [Bug 1435] sntp: Test for -lresolv using the same tests as in ntp.

---
(4.2.6p1-RC1) 2009/12/20 Released by Harlan Stenn <stenn@ntp.org>

* [Bug 1409] Put refclock_neoclock4x.c under the NTP COPYRIGHT notice.
  This should allow debian and other distros to add this refclock driver
  in further distro releases.
  Detect R2 hardware releases.
* [Bug 1412] m4/os_cflags.m4 caches results that depend on $CC.
* [Bug 1413] test OpenSSL headers regarding -Wno-strict-prototypes.
* [Bug 1414] Enable "make distcheck" success with BSD make.
* [Bug 1415] Fix Mac OS X link problem.
* [Bug 1418] building ntpd/ntpdc/ntpq statically with ssl fails.
* Build infrastructure updates to enable beta releases of ntp-stable.

---
(4.2.6) 2009/12/09 Released by Harlan Stenn <stenn@ntp.org>
* [Sec 1331] from4.2.4p8: DoS with mode 7 packets - CVE-2009-3563.
* [Bug 508] Fixed leap second handling for Windows.
(4.2.5p250-RC) 2009/11/30 Released by Harlan Stenn <stenn@ntp.org>
* sntp documentation updates.
* [Bug 761] internal resolver does not seem to honor -4/-6 qualifiers
* [Bug 1386] Deferred DNS doesn't work on NetBSD
* [Bug 1391] avoid invoking autogen twice for .c and .h files.
* [Bug 1397] shmget() refclock_shm failing because of file mode.
* Pass no_needed to ntp_intres as first part of fixing [Bug 975].
* Add ./configure --enable-force-defer-DNS to help debugging.
(4.2.5p249-RC) 2009/11/28 Released by Harlan Stenn <stenn@ntp.org>
* [Bug 1400] An empty KOD DB file causes sntp to coredump.
* sntp: documentation cleanup.
* sntp: clean up some error messages.
* sntp: Use the precision to control how many offset digits are shown.
* sntp: Show root dispersion.
* Cleanup from the automake/autoconf upgrades.
(4.2.5p248-RC) 2009/11/26 Released by Harlan Stenn <stenn@ntp.org>
* Prepare for the generation of sntp.html.
* Documentation changes from Dave Mills.
* [Bug 1387] Storage leak in ntp_intres (minor).
* [Bug 1389] buffer overflow in refclock_oncore.c
* [Bug 1391] .texi usage text from installed, not built binaries.
* [Bug 1392] intres retries duplicate assocations endlessly.
* Correct *-opts.h dependency so default 'get' action isn't used.
(4.2.5p247-RC) 2009/11/20 Released by Harlan Stenn <stenn@ntp.org>
* [Bug 1142] nodebug builds shed no light on -d, -D option failure.
* [Bug 1179] point out the problem with -i/--jaildir and -u/--user when
  they are disabled by configure.
* [Bug 1308] support systems that lack fork().
* [Bug 1343] sntp doesn't link on Solaris 7, needs -lresolv.
(4.2.5p246-RC) 2009/11/17 Released by Harlan Stenn <stenn@ntp.org>
* Upgrade to autogen-5.10
* [Bug 1378] Unnecessary resetting of peers during interface update.
* [Bug 1382] p245 configure --disable-dependency-tracking won't build.
* [Bug 1384] ntpq :config core dumped with a blank password.
(4.2.5p245-RC) 2009/11/14 Released by Harlan Stenn <stenn@ntp.org>
* Cleanup from Dave Mills.
* [Bug 1343] sntp illegal C does not compile on Solaris 7.
* [Bug 1381] Version .deps generated include file dependencies to allow
  known dependency-breaking changes to force .deps to be cleaned,
  triggered by changing the contents of deps-ver and/or sntp/deps-ver.
(4.2.5p244-RC) 2009/11/12 Released by Harlan Stenn <stenn@ntp.org>
* keygen.html updates from Dave Mills.
* [Bug 1003] ntpdc unconfig command doesn't prompt for keyid.
* [Bug 1376] Enable authenticated ntpq and ntpdc using newly-available
  digest types.
* ntp-keygen, Autokey OpenSSL build vs. run version mismatch is now a
  non-fatal warning.
(4.2.5p243-RC) 2009/11/11 Released by Harlan Stenn <stenn@ntp.org>
* [Bug 1226] Fix deferred DNS lookups.
* new crypto signature cleanup.
(4.2.5p242-RC) 2009/11/10 Released by Harlan Stenn <stenn@ntp.org>
* [Bug 1363] CID 92 clarify fallthrough case in clk_trimtsip.c
* [Bug 1366] ioctl(TIOCSCTTY, 0) fails on NetBSD *[0-2].* > 3.99.7.
* [Bug 1368] typos in libntp --without-crypto case
* [Bug 1371] deferred DNS lookup failing with INFO_ERR_AUTH.
* CID 87 dead code in ntpq.c atoascii().
* Fix authenticated ntpdc, broken in p240.
* Stub out isc/mem.h, shaving 47k from a MIPS ntpd binary.
* Shrink keyword scanner FSM entries from 64 to 32 bits apiece.
* Documention updates from Dave Mills.
* authkeys.c cleanup from Dave Mills.
(4.2.5p241-RC) 2009/11/07 Released by Harlan Stenn <stenn@ntp.org>
* html/authopt.html update from Dave Mills.
* Remove unused file from sntp/Makefile.am's distribution list.
* new crypto signature cleanup.
(4.2.5p240-RC) 2009/11/05 Released by Harlan Stenn <stenn@ntp.org>
* [Bug 1364] clock_gettime() not detected, need -lrt on Debian 5.0.3.
* Provide all of OpenSSL's signature methods for ntp.keys (FIPS 140-2).
(4.2.5p239-RC) 2009/10/30 Released by Harlan Stenn <stenn@ntp.org>
* [Bug 1357] bogus assert from refclock_shm.
* [Bug 1359] Debug message cleanup.
* CID 101: more pointer/array cleanup.
* [Bug 1356] core dump from refclock_nmea when can't open /dev/gpsU.
* [Bug 1358] AIX 4.3 sntp/networking.c IPV6_JOIN_GROUP undeclared.
* CID 101: pointer/array cleanup.
(4.2.5p238-RC) 2009/10/27 Released by Harlan Stenn <stenn@ntp.org>
* Changes from Dave Mills.
* driver4.html updates from Dave Mills.
* [Bug 1252] PPSAPI cleanup on ntpd/refclock_wwvb.c.
* [Bug 1354] libtool error building after bootstrap with Autoconf 2.64.
* Allow NTP_VPATH_HACK configure test to handle newer gmake versions.
* CIDs 94-99 make it more clearly impossible for sock_hash() to return
  a negative number.
* CID 105, 106 ensure ntpdc arrays are not overrun even if callers
  misbehave.
* CID 113 use va_end() in refclock_true.c true_debug().
* Get rid of configure tests for __ss_family and __ss_len when the more
  common ss_family and ss_len are present.
(4.2.5p237-RC) 2009/10/26 Released by Harlan Stenn <stenn@ntp.org>
* [Bug 610] NMEA support for using PPSAPI on a different device.
* [Bug 1238] use only fudge time2 to offset NMEA serial timestamp.
* [Bug 1355] ntp-dev won't compile on OpenBSD 4.6.
(4.2.5p236-RC) 2009/10/22 Released by Harlan Stenn <stenn@ntp.org>
* Cleanup from Dave Mills.
* [Bug 1343] ntpd/ntp_io.c close_fd() does not compile on Solaris 7.
* [Bug 1353] ntpq "rv 0 settimeofday" always shows UNKNOWN on unix.
* Do not attempt to execute built binaries from ntpd/Makefile when
  cross-compiling (keyword-gen and ntpd --saveconfigquit).
* sntp/main.c: Remove duplicate global adr_buf[] (also defined in
  networking.c) which Piotr Grudzinski identified breaking his build.
* Correct in6addr_any test in configure.ac to attempt link too.
(4.2.5p235-RC) 2009/10/18 Released by Harlan Stenn <stenn@ntp.org>
* [Bug 1343] lib/isc build breaks on systems without IPv6 headers.
(4.2.5p234-RC) 2009/10/16 Released by Harlan Stenn <stenn@ntp.org>
* [Bug 1339] redux, use unmodified lib/isc/win32/strerror.c and
  move #define strerror... to a header not used by lib/isc code.
* [Bug 1345] illegal 'grep' option prevents compilation.
* [Bug 1346] keyword scanner broken where char defaults to unsigned.
* [Bug 1347] ntpd/complete.conf missing multicastclient test case.
(4.2.5p233-RC) 2009/10/15 Released by Harlan Stenn <stenn@ntp.org>
* [Bug 1337] cast setsockopt() v4 address pointer to void *.
* [Bug 1342] ignore|drop one IPv6 address on an interface blocks all
  addresses on that interface.
* Documentation cleanup and updates.
(4.2.5p232-RC) 2009/10/14 Released by Harlan Stenn <stenn@ntp.org>
* [Bug 1302] OpenSSL under Windows needs applink support.
* [Bug 1337] fix incorrect args to setsockopt(fd, IP_MULTICAST_IF,...).
* [Bug 1339] Fix Windows-only ntp_strerror() infinite recursion.
* [Bug 1341] NMEA driver requires working PPSAPI #ifdef HAVE_PPSAPI.
* Construct ntpd keyword scanner finite state machine at compile time
  rather than at runtime, shrink entries from 40+ to 8 bytes.
* Update documentation for ntpq --old-rv, saveconfig, saveconfigdir,
  ntpd -I -L and -M, and interface/nic rules. (From Dave Hart)
* [Bug 1337] fix incorrect args to setsockopt(fd, IP_MULTICAST_IF,...)
(4.2.5p231-RC) 2009/10/10 Released by Harlan Stenn <stenn@ntp.org>
* [Bug 1335] Broadcast client degraded by wildcard default change.
(4.2.5p230-RC) 2009/10/09 Released by Harlan Stenn <stenn@ntp.org>
* Start the 4.2.6 Release Candidate cycle.
* Broadcast and transit phase cleanup from Dave Mills.
(4.2.5p229) 2009/10/07 Released by Harlan Stenn <stenn@ntp.org>
* [Bug 1334] ntpsnmpd undefined reference to `ntpqOptions'.
* Change ntpsnmpd/Makefile.am include file order to fix FreeBSD build.
(4.2.5p228) 2009/10/06 Released by Harlan Stenn <stenn@ntp.org>
* Reclaim syntax tree memory after application in ntpd built with
  configure --disable-saveconfig.
* [Bug 1135] ntpq uses sizeof(u_long) where sizeof(u_int32) is meant.
* [Bug 1333] ntpd --interface precedence over --novirtualips lost.
(4.2.5p227) 2009/10/05 Released by Harlan Stenn <stenn@ntp.org>
* [Bug 1135] :config fails with "Server disallowed request"
* [Bug 1330] disallow interface/nic rules when --novirtualips or
  --interface are used.
* [Bug 1332] ntpq -c 'rv 0 variablename' returns extra stuff.
* Add test of ntpd --saveconfigquit fidelity using new complete.conf.
* Documentation updates from Dave Hart/Dave Mills.
(4.2.5p226) 2009/10/04 Released by Harlan Stenn <stenn@ntp.org>
* [Bug 1318] Allow multiple -g options on ntpd command line.
* [Bug 1327] ntpq, ntpdc, ntp-keygen -d & -D should work with configure
  --disable-debugging.
* Add ntpd --saveconfigquit <filename> option for future build-time
  testing of saveconfig fidelity.
* Clockhop and autokey cleanup from Dave Mills.
* Documentation updates from Dave Mills.
(4.2.5p225) 2009/09/30 Released by Harlan Stenn <stenn@ntp.org>
* authopt documentation changes from Dave Mills/Dave Hart.
* [Bug 1324] support bracketed IPv6 numeric addresses for restrict.
(4.2.5p224) 2009/09/29 Released by Harlan Stenn <stenn@ntp.org>
* Clockhop and documentation fixes from Dave Mills.
* Remove "tos maxhop" ntp.conf knob.
(4.2.5p223) 2009/09/28 Released by Harlan Stenn <stenn@ntp.org>
* [Bug 1321] build doesn't work if . isn't on $PATH.
* [Bug 1323] Implement "revoke #" to match documentation, deprecate
  "crypto revoke #".
(4.2.5p222) 2009/09/27 Released by Harlan Stenn <stenn@ntp.org>
* Update libisc code using bind-9.6.1-P1.tar.gz, rearrange our copy to
  mirror the upstream layout (lib/isc/...), and merge in NTP-local
  modifications to libisc.  There is a new procedure to ease future
  libisc merges using a separate "upstream" bk repo.  That will enable
  normal bk pull automerge to handle carrying forward any local changes
  and should enable us to take updated libisc snapshots more often.
* Updated build and flock-build scripts.  flock-build --one is a way
  to perform a flock-build compatible solitary build, handy for a repo
  clone's first build on a machine with autoconf, automake, etc.
* Compiling ntp_parser.y using BSD make correctly places ntp_parser.h
  in the top-level ntpd directory instead of A.*/ntpd.
* bootstrap script updated to remove potentially stale .deps dirs.
* Remove unneeded Makefile.am files from the lib/isc/include tree.
(4.2.5p221) 2009/09/26 Released by Harlan Stenn <stenn@ntp.org>
* [Bug 1316] segfault if refclock_nmea can't open file.
* [Bug 1317] Distribute cvo.sh.
(4.2.5p220) 2009/09/25 Released by Harlan Stenn <stenn@ntp.org>
* Rearrange libisc code to match the upstream layout in BIND.  This is
  step one of two, changing the layout but keeping our existing libisc.
(4.2.5p219) 2009/09/24 Released by Harlan Stenn <stenn@ntp.org>
* [Bug 1315] "interface ignore 0.0.0.0" is ignored.
* add implicit "nic ignore all" rule before any rules from ntp.conf, so
  "nic listen eth0" alone means the same as "-I eth0".
* add wildcard match class for interface/nic rules.
* fix mistaken carryover of prefixlen from one rule to the next.
* Ensure IPv6 localhost address ::1 is included in libisc's Windows IPv6
  address enumeration, allowing ntpq and ntpdc's hardcoding to 127.0.0.1 
  on Windows to end.
(4.2.5p218) 2009/09/21 Released by Harlan Stenn <stenn@ntp.org>
* [Bug 1314] saveconfig emits -4 and -6 on when not given.
* correct parsing and processing of setvar directive.
* highlight location of ntpq :config syntax errors with ^.
* clarify (former) NO_ARG, SINGLE_ARG, MULTIPLE_ARG renaming to
  FOLLBY_TOKEN, FOLLBY_STRING, FOLLBY_STRINGS_TO_EOC.
* parser, saveconfig cleanup to store T_ identifiers in syntax tree.
(4.2.5p217) 2009/09/20 Released by Harlan Stenn <stenn@ntp.org>
* [Bug 1300] reject remote configuration of dangerous items.
(4.2.5p216) 2009/09/19 Released by Harlan Stenn <stenn@ntp.org>
* [Bug 1312] ntpq/ntpdc MD5 passwords truncated to 8 chars on Suns.
* CID 10 missing free(up); in refclock_palisade.c error return, again.
* CID 83 added assertion to demonstrate config_nic_rules() does not
  call strchr(NULL, '/').
(4.2.5p215) 2009/09/18 Released by Harlan Stenn <stenn@ntp.org>
* [Bug 1292] Workaround last VC6 unsigned __int64 kink.
(4.2.5p214) 2009/09/17 Released by Harlan Stenn <stenn@ntp.org>
* [Bug 1303] remove top-level "autokey" directive.
* use "nic listen 192.168.0.0/16" instead of
  "nic listen 192.168.0.0 prefixlen 16".
(4.2.5p213) 2009/09/16 Released by Harlan Stenn <stenn@ntp.org>
* [Bug 1310] fix Thunderbolt mode in refclock_palisade.c
(4.2.5p212) 2009/09/15 Released by Harlan Stenn <stenn@ntp.org>
* [Bug 983] add interface [listen | ignore | drop] ... directive.
* [Bug 1243] MD5auth_setkey zero-fills key from first zero octet.
* [Bug 1295] leftover fix, do not crash on exit in free_config_trap()
  when "trap 1.2.3.4" is used without any further options.
* [Bug 1311] 4.2.5p211 doesn't build in no-debug mode.
* document interface (alias nic) and unpeer.
* Correct syntax error line & column numbers.
* CID 79: kod_init_kod_db() fails to fclose(db_s) in two error paths.
* CID 80: attempt to quiet Coverity false positive re: leaking "reason"
  in main().
* Documentation updates from Dave Mills.
* CID 81: savedconfig leaked in save_config().
* Make the code agree with the spec and the book (Dave Mills).
(4.2.5p211) 2009/09/14 Released by Harlan Stenn <stenn@ntp.org>
* [Bug 663] respect ntpq -c and -p order on command line.
* [Bug 1292] more VC6 unsigned __int64 workarounds.
* [Bug 1296] Added Support for Trimble Acutime Gold.
(4.2.5p210) 2009/09/06 Released by Harlan Stenn <stenn@ntp.org>
* [Bug 1294] Use OPENSSL_INC and OPENSSL_LIB macros for Windows
  and remove unnecessary reference to applink.c for Windows
* [Bug 1295] trap directive options are not optional.
* [Bug 1297] yylex() must always set yylval before returning.
(4.2.5p209) 2009/09/01 Released by Harlan Stenn <stenn@ntp.org>
* [Bug 1290] Fix to use GETTIMEOFDAY macro
* [Bug 1289] Update project files for VC6, VS2003, VS2005, VS 2008
(4.2.5p208) 2009/08/30 Released by Harlan Stenn <stenn@ntp.org>
* [Bug 1293] make configuration dumper ready for release, specifically:
* rename ntpq dumpcfg command to "saveconfig".
* require authentication for saveconfig.
* "restrict ... nomodify" prevents saveconfig and :config.
* "saveconfig ." shorthand to save to startup configuration file.
* support strftime() substitution in saveconfig arg to timestamp
  the output filename, for example "saveconfig %Y%m%d-%H%M%S.conf".
* display saveconfig response message from ntpd in ntpq.
* save output filename in "savedconfig" variable, fetched with ntpq -c
  "rv 0 savedconfig".
* document saveconfig in html/ntpq.html.
* add ./configure --disable-saveconfig to build a smaller ntpd.
* log saveconfig failures and successes to syslog.
(4.2.5p207) 2009/08/29 Released by Harlan Stenn <stenn@ntp.org>
* [Bug 1292] Minor Windows source tweaks for VC6-era SDK headers.
(4.2.5p206) 2009/08/26 Released by Harlan Stenn <stenn@ntp.org>
* accopt.html typo fixes from Dave Mills.
* [Bug 1283] default to remembering KoD in sntp.
* clean up numerous sntp/kod_management.c bugs.
* use all addresses resolved from each DNS name in sntp.
(4.2.5p205) 2009/08/18 Released by Harlan Stenn <stenn@ntp.org>
* accopt.html typo fixes from Dave Mills.
* [Bug 1285] Log ntpq :config/config-from-file events.
* [Bug 1286] dumpcfg omits statsdir, mangles filegen.
(4.2.5p204) 2009/08/17 Released by Harlan Stenn <stenn@ntp.org>
* [Bug 1284] infinite loop in ntpd dumping more than one trustedkey
(4.2.5p203) 2009/08/16 Released by Harlan Stenn <stenn@ntp.org>
* Add ntpq -c dumpcfg, Google Summer of Code project of Max Kuehn
(4.2.5p202) 2009/08/14 Released by Harlan Stenn <stenn@ntp.org>
* install the binary and man page for sntp.
(4.2.5p201) 2009/08/13 Released by Harlan Stenn <stenn@ntp.org>
* sntp: out with the old, in with the new.
(4.2.5p200) 2009/08/12 Released by Harlan Stenn <stenn@ntp.org>
* [Bug 1281] Build ntpd on Windows without big SDK download, burn,
  and install by checking in essentially unchanging messages.mc build
  products to avoid requiring mc.exe, which is not included with VC++
  2008 EE.
(4.2.5p199) 2009/08/09 Released by Harlan Stenn <stenn@ntp.org>
* [Bug 1279] Cleanup for warnings from Veracode static analysis.
(4.2.5p198) 2009/08/03 Released by Harlan Stenn <stenn@ntp.org>
* Upgrade to autogen-5.9.9-pre5.
(4.2.5p197) 2009/07/30 Released by Harlan Stenn <stenn@ntp.org>
* The build script now has . at the end of PATH for config.guess.
(4.2.5p196) 2009/07/29 Released by Harlan Stenn <stenn@ntp.org>
* [Bug 1272] gsoc_sntp IPv6 build problems under HP-UX 10.
* [Bug 1273] CID 10: Palisade leaks unit struct in error path.
* [Bug 1274] CID 67: ensure resolve_hosts() output count and pointers
  are consistent.
* [Bug 1275] CID 45: CID 46: old sntp uses uninitialized guesses[0],
  precs[0].
* [Bug 1276] CID 52: crypto_xmit() may call crypto_alice[23]()
  with NULL peer.
(4.2.5p195) 2009/07/27 Released by Harlan Stenn <stenn@ntp.org>
* cvo.sh: Add support for CentOS, Fedora, Slackware, SuSE, and QNX.
(4.2.5p194) 2009/07/26 Released by Harlan Stenn <stenn@ntp.org>
* Documentation updates from Dave Mills.
* Use scripts/cvo.sh in the build script to get better subdir names.
(4.2.5p193) 2009/07/25 Released by Harlan Stenn <stenn@ntp.org>
* [Bug 1261] CID 34: simulate_server() rbuf.msg_flags uninitialized.
* [Bug 1262] CID 35: xpkt.mac uninitialized in simulate_server().
* [Bug 1263] CID 37: CID 38: CID 40: CID 43: multiple refclocks 
  uninitialized tm_zone (arc, chronolog, dumbclock, pcf).
* [Bug 1264] CID 64: gsoc_sntp on_wire() frees wrong ptr receiving KoD.
* [Bug 1265] CID 65: CID 66: gsoc_sntp on_wire() leaks x_pkt, r_pkt.
* [Bug 1266] CID 39: datum_pts_start() uninitialized arg.c_ospeed.
* [Bug 1267] CID 44: old sntp handle_saving() writes stack garbage to
  file when clearing.
* [Bug 1268] CID 63: resolve_hosts() leaks error message buffer.
* [Bug 1269] CID 74: use assertion to ensure move_fd() does not return
  negative descriptors.
* [Bug 1270] CID 70: gsoc_sntp recv_bcst_data mdevadr.ipv6mr_interface
  uninitialized.
(4.2.5p192) 2009/07/24 Released by Harlan Stenn <stenn@ntp.org>
* [Bug 965] CID 42: ss_family uninitialized.
* [Bug 1250] CID 53: kod_init_kod_db() overruns kod_db malloc'd buffer.
* [Bug 1251] CID 68: search_entry() mishandles dst argument.
* [Bug 1252] CID 32: Quiet Coverity warning with assertion.
* [Bug 1253] CID 50: gsoc_sntp/crypto.c auth_init() always returns a 
  list with one entry.
* [Bug 1254] CID 56: tv_to_str() leaks a struct tm each call.
* [Bug 1255] CID 55: pkt_output() leaks a copy of each packet.
* [Bug 1256] CID 51: Coverity doesn't recognize our assertion macros as
  terminal.
* [Bug 1257] CID 57: gsoc_sntp auth_init() fails to fclose(keyfile).
* [Bug 1258] CID 54: gsoc_sntp resolve_hosts() needs simplification.
* [Bug 1259] CID 59: gsoc_sntp recv_bcast_data() fails to free(rdata)
  on error paths.
* [Bug 1260] CID 60: gsoc_sntp recvpkt() fails to free(rdata).
* Updated to AutoGen-5.9.9pre2.
(4.2.5p191) 2009/07/21 Released by Harlan Stenn <stenn@ntp.org>
* Updated to AutoGen-5.9.9pre1.
(4.2.5p190) 2009/07/20 Released by Harlan Stenn <stenn@ntp.org>
* Updated to AutoGen-5.9.8.
* [Bug 1248] RES_MSSNTP typo in ntp_proto.c.
* [Bug 1246] use a common template for singly-linked lists, convert most
  doubly-linked lists to singly-linked.
* Log warning about signd blocking when restrict mssntp used.
(4.2.5p189) 2009/07/16 Released by Harlan Stenn <stenn@ntp.org>
* Documentation cleanup from Dave Mills.
(4.2.5p188) 2009/07/15 Released by Harlan Stenn <stenn@ntp.org>
* [Bug 1245] Broken xmt time sent in fast_xmit() of 4.2.5p187.
(4.2.5p187) 2009/07/11 Released by Harlan Stenn <stenn@ntp.org>
* [Bug 1042] multicast listeners IPv4+6 ignore new interfaces.
* [Bug 1237] Windows serial code treat CR and LF both as line
  terminators.
* [Bug 1238] use fudge time2 for serial timecode offset in NMEA driver.
* [Bug 1242] Remove --enable-wintime, symmetric workaround is now
  always enabled.
* [Bug 1244] NTP_INSIST(fd != maxactivefd) failure in intres child
* Added restrict keyword "mssntp" for Samba4 DC operation, by Dave Mills.
(4.2.5p186) 2009/07/08 Released by Harlan Stenn <stenn@ntp.org>
* ntp_proto.c cleanup from Dave Mills.
(4.2.5p185) 2009/07/01 Released by Harlan Stenn <stenn@ntp.org>
* Documentation updates from Dave Mills.
* [Bug 1234] convert NMEA driver to use common PPSAPI code.
* timepps-Solaris.h pps_handle_t changed from pointer to scalar
* Spectracom refclock added to Windows port of ntpd
* [Bug 1236] Declaration order fixed.
* Bracket private ONCORE debug statements with #if 0 rather than #ifdef
  DEBUG
* Delete ONCORE debug statement that is now handled elsewhere.
(4.2.5p184) 2009/06/24 Released by Harlan Stenn <stenn@ntp.org>
* [Bug 1233] atom refclock fudge time1 sign flipped in 4.2.5p164.
(4.2.5p183) 2009/06/23 Released by Harlan Stenn <stenn@ntp.org>
* [Bug 1196] setsockopt(SO_EXCLUSIVEADDRUSE) can fail on Windows 2000
  and earlier with WSAINVAL, do not log a complaint in that case.
* [Bug 1210] ONCORE driver terminates ntpd without logging a reason.
* [Bug 1218] Correct comment in refclock_oncore on /etc/ntp.oncore*
  configuration file search order.
* Change ONCORE driver to log using msyslog as well as to any
  clockstats file.
* [Bug 1231] ntpsnmpd build fails after sockaddr union changes.
(4.2.5p182) 2009/06/18 Released by Harlan Stenn <stenn@ntp.org>
* Add missing header dependencies to the ntpdc layout verification.
* prefer.html updates from Dave Mills.
* [Bug 1205] Add ntpd --usepcc and --pccfreq options on Windows
* [Bug 1215] unpeer by association ID
* [Bug 1225] Broadcast address miscalculated on Windows 4.2.5p180
* [Bug 1229] autokey segfaults in cert_install().
* Use a union for structs sockaddr, sockaddr_storage, sockaddr_in, and
  sockaddr_in6 to remove casts and enable type checking.  Collapse
  some previously separate IPv4/IPv6 paths into a single codepath.
(4.2.5p181) 2009/06/06 Released by Harlan Stenn <stenn@ntp.org>
* [Bug 1206] Required compiler changes for Windows
* [Bug 1084] PPSAPI for ntpd on Windows with DLL backends
* [Bug 1204] Unix-style refclock device paths on Windows
* [Bug 1205] partial fix, disable RDTSC use by default on Windows
* [Bug 1208] decodenetnum() buffer overrun on [ with no ]
* [Bug 1211] keysdir free()d twice #ifdef DEBUG
* Enable ONCORE, ARCRON refclocks on Windows (untested)
(4.2.5p180) 2009/05/29 Released by Harlan Stenn <stenn@ntp.org>
* [Bug 1200] Enable IPv6 in Windows port
* Lose FLAG_FIXPOLL, from Dave Mills.
(4.2.5p179) 2009/05/23 Released by Harlan Stenn <stenn@ntp.org>
* [Bug 1041] xmt -> aorg timestamp cleanup from Dave Mills,
  reported by Dave Hart.
* [Bug 1193] Compile error: conflicting types for emalloc.
* [Bug 1196] VC6 winsock2.h does not define SO_EXCLUSIVEADDRUSE.
* Leap/expire cleanup from Dave Mills.
(4.2.5p178) 2009/05/21 Released by Harlan Stenn <stenn@ntp.org>
* Provide erealloc() and estrdup(), a la emalloc().
* Improve ntp.conf's parser error messages.
* [Bug 320] "restrict default ignore" does not affect IPv6.
* [Bug 1192] "restrict -6 ..." reports a syntax error.
(4.2.5p177) 2009/05/18 Released by Harlan Stenn <stenn@ntp.org>
* Include 4.2.4p7
* [Bug 1174] nmea_shutdown assumes that nmea has a unit assigned
* [Bug 1190] NMEA refclock fudge flag4 1 obscures position in timecode
* Update NMEA refclock documentation in html/drivers/driver20.html
(4.2.5p176) 2009/05/13 Released by Harlan Stenn <stenn@ntp.org>
* [Bug 1154] mDNS registration should be done later, repeatedly and only
  if asked for. (second try for fix)
(4.2.5p175) 2009/05/12 Released by Harlan Stenn <stenn@ntp.org>
* Include 4.2.4p7-RC7
* [Bug 1180] ntpd won't start with more than ~1000 interfaces
* [Bug 1182] Documentation typos and missing bits.
* [Bug 1183] COM port support should extend past COM3
* [Bug 1184] ntpd is deaf when restricted to second IP on the same net
* Clean up configure.ac NTP_CACHEVERSION interface, display cache
  version when clearing.  Fixes a regression.
(4.2.5p174) 2009/05/09 Released by Harlan Stenn <stenn@ntp.org>
* Stale leapsecond file fixes from Dave Mills.
(4.2.5p173) 2009/05/08 Released by Harlan Stenn <stenn@ntp.org>
* Include 4.2.4p7-RC6
(4.2.5p172) 2009/05/06 Released by Harlan Stenn <stenn@ntp.org>
* [Bug 1175] Instability in PLL daemon mode.
* [Bug 1176] refclock_parse.c does not compile without PPSAPI.
(4.2.5p171) 2009/05/04 Released by Harlan Stenn <stenn@ntp.org>
* Autokey documentation cleanup from Dave Mills.
* [Bug 1171] line editing libs found without headers (Solaris 11)
* [Bug 1173] NMEA refclock fails with Solaris PPSAPI
* Fix problem linking msntp on Solaris when sntp subdir is configured
  before parent caused by different gethostent library search order.
* Do not clear config.cache when it is  empty.
(4.2.5p170) 2009/05/02 Released by Harlan Stenn <stenn@ntp.org>
* [Bug 1152] adjust PARSE to new refclock_pps logic
* Include 4.2.4p7-RC5
* loopfilter FLL/PLL crossover cleanup from Dave Mills.
* Documentation updates from Dave Mills.
* ntp-keygen cleanup from Dave Mills.
* crypto API cleanup from Dave Mills.
* Add NTP_CACHEVERSION mechanism to ignore incompatible config.cache
* Enable gcc -Wstrict-overflow for gsoc_sntp as well
(4.2.5p169) 2009/04/30 Released by Harlan Stenn <stenn@ntp.org>
* [Bug 1171] Note that we never look for -lreadline by default.
* [Bug 1090] Fix bogus leap seconds in refclock_hpgps.
(4.2.5p168) 2009/04/29 Released by Harlan Stenn <stenn@ntp.org>
* Include 4.2.4p7-RC4
* [Bug 1169] quiet compiler warnings
* Re-enable gcc -Wstrict-prototypes when not building with OpenSSL
* Enable gcc -Wstrict-overflow
* ntpq/ntpdc emit newline after accepting password on Windows
* Updates from Dave Mills:
* ntp-keygen.c: Updates.
* Fix the error return and syslog function ID in refclock_{param,ppsapi}.
* Make sure syspoll is within the peer's minpoll/maxpoll bounds.
* ntp_crypto.c: Use sign_siglen, not len. sign key filename cleanup.
* Bump NTP_MAXEXTEN from 1024 to 2048, update values for some field lengths.
* m4/ntp_lineeditlibs.m4: fix warnings from newer Autoconf
* [Bug 1166] Remove truncation of position (blanking) code in refclock_nmea.c
(4.2.5p167) 2009/04/26 Released by Harlan Stenn <stenn@ntp.org>
* Crypto cleanup from Dave Mills.
(4.2.5p166) 2009/04/25 Released by Harlan Stenn <stenn@ntp.org>
* [Bug 1165] Clean up small memory leaks in the  config file parser
* Correct logconfig keyword declaration to MULTIPLE_ARG
* Enable filename and line number leak reporting on Windows when built
  DEBUG for all the typical C runtime allocators such as calloc,
  malloc, and strdup.  Previously only emalloc calls were covered.
* Add DEBUG-only code to free dynamically allocated memory that would
  otherwise remain allocated at ntpd exit, to allow less forgivable
  leaks to stand out in leaks reported after exit.
* Ensure termination of strings in ports/winnt/libisc/isc_strerror.c
  and quiet compiler warnings.
* [Bug 1057] ntpdc unconfig failure
* [Bug 1161] unpeer AKA unconfig command for ntpq :config
* PPS and crypto cleanup in ntp_proto.c from Dave Mills.
(4.2.5p165) 2009/04/23 Released by Harlan Stenn <stenn@ntp.org>
* WWVB refclock cleanup from Dave Mills.
* Code cleanup: requested_key -> request_key.
* [Bug 833] ignore whitespace at end of remote configuration lines
* [Bug 1033] ntpdc/ntpq crash prompting for keyid on Windows
* [Bug 1028] Support for W32Time authentication via Samba.
* quiet ntp_parser.c malloc redeclaration warning
* Mitigation and PPS/PPSAPI cleanup from Dave Mills.
* Documentation updates from Dave Mills.
* timepps-Solaris.h patches from Dave Hart.
(4.2.5p164) 2009/04/22 Released by Harlan Stenn <stenn@ntp.org>
* Include 4.2.4p7-RC3
* PPS/PPSAPI cleanup from Dave Mills.
* Documentation updates from Dave Mills.
* [Bug 1125] C runtime per-thread initialization on Windows
* [Bug 1152] temporarily disable refclock_parse, refclock_true until
  maintainers can repair build break from pps_sample()
* [Bug 1153] refclock_nmea should not mix UTC with GPS time
* [Bug 1159] ntpq overlap diagnostic message test buggy
(4.2.5p163) 2009/04/10 Released by Harlan Stenn <stenn@ntp.org>
(4.2.5p162) 2009/04/09 Released by Harlan Stenn <stenn@ntp.org>
* Documentation updates from Dave Mills.
* Mitigation and PPS cleanup from Dave Mills.
* Include 4.2.4p7-RC2
* [Bug 216] New interpolation scheme for Windows eliminates 1ms jitter
* remove a bunch of #ifdef SYS_WINNT from portable code
* 64-bit time_t cleanup for building on newer Windows compilers
* Only set CMOS clock during ntpd exit on Windows if the computer is
  shutting down or restarting.
* [Bug 1148] NMEA reference clock improvements
* remove deleted gsoc_sntp/utilities.o from repository so that .o build
  products can be cleaned up without corrupting the repository.
(4.2.5p161) 2009/03/31 Released by Harlan Stenn <stenn@ntp.org>
* Documentation updates from Dave Mills.
(4.2.5p160) 2009/03/30 Released by Harlan Stenn <stenn@ntp.org>
* [Bug 1141] refclock_report missing braces cause spurious "peer event:
  clock clk_unspec" log entries
* Include 4.2.4p7-RC1
(4.2.5p159) 2009/03/28 Released by Harlan Stenn <stenn@ntp.org>
* "bias" changes from Dave Mills.
(4.2.5p158) 2009/01/30 Released by Harlan Stenn <stenn@ntp.org>
* Fix [CID 72], a typo introduced at the latest fix to prettydate.c.
(4.2.5p157) 2009/01/26 Released by Harlan Stenn <stenn@ntp.org>
* Cleanup/fixes for ntp_proto.c and ntp_crypto.c from Dave Mills.
(4.2.5p156) 2009/01/19 Released by Harlan Stenn <stenn@ntp.org>
* [Bug 1118] Fixed sign extension for 32 bit time_t in caljulian() and prettydate().
  Fixed some compiler warnings about missing prototypes.
  Fixed some other simple compiler warnings.
* [Bug 1119] [CID 52] Avoid a possible null-dereference in ntp_crypto.c.
* [Bug 1120] [CID 51] INSIST that peer is non-null before we dereference it.
* [Bug 1121] [CID 47] double fclose() in ntp-keygen.c.
(4.2.5p155) 2009/01/18 Released by Harlan Stenn <stenn@ntp.org>
* Documentation updates from Dave Mills.
* CHU frequency updates.
* Design assertion fixes for ntp_crypto.c from Dave Mills.
(4.2.5p154) 2009/01/13 Released by Harlan Stenn <stenn@ntp.org>
* [Bug 992] support interface event change on Linux from
  Miroslav Lichvar.
(4.2.5p153) 2009/01/09 Released by Harlan Stenn <stenn@ntp.org>
* Renamed gsoc_sntp/:fetch-stubs to gsoc_sntp/fetch-stubs to avoid
  file name problems under Windows.
  Removed German umlaut from log msg for 4.2.5p142.
(4.2.5p152) 2009/01/08 Released by Harlan Stenn <stenn@ntp.org>
* Include 4.2.4p6: 2009/01/08 Released by Harlan Stenn <stenn@ntp.org>
(4.2.5p151) 2008/12/23 Released by Harlan Stenn <stenn@ntp.org>
* Stats file logging cleanup from Dave Mills.
(4.2.5p150) 2008/12/15 Released by Harlan Stenn <stenn@ntp.org>
* [Bug 1099] Fixed wrong behaviour in sntp's crypto.c.
* [Bug 1103] Fix 64-bit issues in the new calendar code.
(4.2.5p149) 2008/12/05 Released by Harlan Stenn <stenn@ntp.org>
* Fixed mismatches in data types and OID definitions in ntpSnmpSubAgent.c
* added a premliminary MIB file to ntpsnmpd (ntpv4-mib.mib)
(4.2.5p148) 2008/12/04 Released by Harlan Stenn <stenn@ntp.org>
* [Bug 1070] Fix use of ntpq_parsestring() in ntpsnmpd.
(4.2.5p147) 2008/11/27 Released by Harlan Stenn <stenn@ntp.org>
* Update gsoc_sntp's GCC warning code.
(4.2.5p146) 2008/11/26 Released by Harlan Stenn <stenn@ntp.org>
* Update Solaris CFLAGS for gsoc_sntp.
(4.2.5p145) 2008/11/20 Released by Harlan Stenn <stenn@ntp.org>
* Deal with time.h for sntp under linux.
* Provide rpl_malloc() for sntp for systems that need it.
* Handle ss_len and socklen type for sntp.
* Fixes to the sntp configure.ac script.
* Provide INET6_ADDRSTRLEN if it is missing.
* [Bug 1095] overflow in caljulian.c.
(4.2.5p144) 2008/11/19 Released by Harlan Stenn <stenn@ntp.org>
* Use int32, not int32_t.
* Avoid the sched*() functions under OSF - link problems.
(4.2.5p143) 2008/11/17 Released by Harlan Stenn <stenn@ntp.org>
* sntp cleanup and fixes.
(4.2.5p142) 2008/11/16 Released by Harlan Stenn <stenn@ntp.org>
* Imported GSoC SNTP code from Johannes Maximilian Kuehn.
(4.2.5p141) 2008/11/13 Released by Harlan Stenn <stenn@ntp.org>
* New caltontp.c and calyearstart.c from Juergen Perlinger.
(4.2.5p140) 2008/11/12 Released by Harlan Stenn <stenn@ntp.org>
* Cleanup lint from the ntp_scanner files.
* [Bug 1011] gmtime() returns NULL on windows where it would not under Unix.
* Updated caljulian.c and prettydate.c from Juergen Perlinger.
(4.2.5p139) 2008/11/11 Released by Harlan Stenn <stenn@ntp.org>
* Typo fix to driver20.html.
(4.2.5p138) 2008/11/10 Released by Harlan Stenn <stenn@ntp.org>
* [Bug 474] --disable-ipv6 is broken.
* IPv6 interfaces were being looked for twice.
* SHM driver grabs more samples, add clockstats
* decode.html and driver20.html updates from Dave Mills.
(4.2.5p137) 2008/11/01 Released by Harlan Stenn <stenn@ntp.org>
* [Bug 1069] #undef netsnmp's PACKAGE_* macros.
* [Bug 1068] Older versions of netsnmp do not have netsnmp_daemonize().
(4.2.5p136) 2008/10/27 Released by Harlan Stenn <stenn@ntp.org>
* [Bug 1078] statsdir configuration parsing is broken.
(4.2.5p135) 2008/09/23 Released by Harlan Stenn <stenn@ntp.org>
* [Bug 1072] clock_update should not allow updates older than sys_epoch.
(4.2.5p134) 2008/09/17 Released by Harlan Stenn <stenn@ntp.org>
* Clean up build process for ntpsnmpd.
(4.2.5p133) 2008/09/16 Released by Harlan Stenn <stenn@ntp.org>
* Add options processing to ntpsnmpd.
* [Bug 1062] Check net-snmp headers before deciding to build ntpsnmpd.
* Clean up the libntpq.a build.
* Regenerate ntp_parser.[ch] from ntp_parser.y
(4.2.5p132) 2008/09/15 Released by Harlan Stenn <stenn@ntp.org>
* [Bug 1067] Multicast DNS service registration must come after the fork
  on Solaris.
* [Bug 1066] Error messages should log as errors.
(4.2.5p131) 2008/09/14 Released by Harlan Stenn <stenn@ntp.org>
* [Bug 1065] Re-enable support for the timingstats file.
(4.2.5p130) 2008/09/13 Released by Harlan Stenn <stenn@ntp.org>
* [Bug 1064] Implement --with-net-snmp-config=progname
* [Bug 1063] ntpSnmpSubagentObject.h is missing from the distribution.
(4.2.5p129) 2008/09/11 Released by Harlan Stenn <stenn@ntp.org>
* Quiet some libntpq-related warnings.
(4.2.5p128) 2008/09/08 Released by Harlan Stenn <stenn@ntp.org>
* Import Heiko Gerstung's GSoC2008 NTP MIB daemon.
(4.2.5p127) 2008/09/01 Released by Harlan Stenn <stenn@ntp.org>
* Regenerate ntpd/ntp_parser.c
(4.2.5p126) 2008/08/31 Released by Harlan Stenn <stenn@ntp.org>
* Stop libtool-1.5 from looking for C++ or Fortran.
* [BUG 610] Documentation update for NMEA reference clock driver.
* [Bug 828] Fix IPv4/IPv6 address parsing.
* Changes from Dave Mills:
  Documentation updates.
  Fix a corner case where a frequency update was reported but not set.
  When LEAP_NOTINSYNC->LEAP_NOWARNING, call crypto_update() if we have
  crypto_flags.
(4.2.5p125) 2008/08/18 Released by Harlan Stenn <stenn@ntp.org>
* [Bug 1052] Add linuxPPS support to ONCORE driver.
(4.2.5p124) 2008/08/17 Released by Harlan Stenn <stenn@ntp.org>
* Documentation updates from Dave Mills.
* Include 4.2.4p5: 2008/08/17 Released by Harlan Stenn <stenn@ntp.org>
* [Bug 861] leap info was not being transmitted.
* [Bug 1046] refnumtoa.c is using the wrong header file.
* [Bug 1047] enable/disable options processing fix.
* header file cleanup.
* [Bug 1037] buffer in subroutine was 1 byte short.
* configure.ac: cleanup, add option for wintime, and lay the groundwork
  for the changes needed for bug 1028.
* Fixes from Dave Mills: 'bias' and 'interleave' work.  Separate
  phase and frequency discipline (for long poll intervals).  Update
  TAI function to match current leapsecond processing.
* Documentation updates from Dave Mills.
* [Bug 1037] Use all 16 of the MD5 passwords generated by ntp-keygen.
* Fixed the incorrect edge parameter being passed to time_pps_kcbind in
  NMEA refclock driver.
* [Bug 399] NMEA refclock driver does not honor time1 offset if flag3 set.
* [Bug 985] Modifications to NMEA reference clock driver to support Accord
  GPS Clock.
* poll time updates from Dave Mills.
* local refclock documentation updates from Dave Mills.
* [Bug 1022] Fix compilation problems with yesterday's commit.
* Updates and cleanup from Dave Mills:
  I've now spent eleven months of a sabbatical year - 7 days a week, 6-10
  hours most days - working on NTP. I have carefully reviewed every major
  algorithm, examined its original design and evolution from that design.
  I've trimmed off dead code and briar patches and did zillions of tests
  contrived to expose evil vulnerabilities. The development article is in
  rather good shape and should be ready for prime time.

  1. The protostats statistics files have been very useful in exposing
  little twitches and turns when something hiccups, like a broken PPS
  signal. Most of what used to be syslog messages are now repackaged as
  protostats messages with optional syslog as well. These can also be sent
  as traps which might be handy to tiggle a beeper or celltext. These, the
  sysstats files and cryptostats files reveal the ambient health of a busy
  server, monitor traffic and error counts and spot crypto attacks.

  2. Close inspection of the clock discipline behavior at long poll
  intervals (36 h) showed it not doing as well as it should. I redesigned
  the FLL loop to improve nominal accuracy from  several tens of
  milliseconds to something less than ten milliseconds.

  3. Autokey (again). The enhanced error checking was becoming a major
  pain. I found a way to toss out gobs of ugly fat code and replace the
  function with a much simpler and more comprehensive scheme. It resists
  bait-and-switch attacks and quickly detect cases when the protocol is
  not correctly synchronized.

  4. The interface code for the kernel PPS signal was not in sync with the
  kernel code itself. Some error checks were duplicated and some
  ineffective. I found none of the PPS-capable drivers, including the atom
  driver, do anything when the prefer peer fails; the kernel PPS signal
  remains in control. The atom driver now disables the kernel PPS when the
  prefer peer comes bum. This is important when the prefer peer is not a
  reference clock but a remote NTP server.

  5. The flake restrict bit turned out to be really interesting,
  especially with symmtric modes and of those especially those using
  Autokey. Small changes in the recovery procedures when packets are lost
  now avoid almost all scenarios which previously required protocol resets.

  6. I've always been a little uncomfortable when using the clock filter
  with long poll intervals because the samples become less and less
  correlated as the sample age exceeds the Allan intercept. Various
  schemes have been used over the years to cope with this fact. The latest
  one and the one that works the best is to use a modified sort metric
  where the delay is used when the age of the sample is less than the
  intercept and the sum of delay and dispersion above that. The net result
  is that, at small poll intervals the algorithm operates as a minimum
  filter, while at larger poll intervals it morphs to FIFO. Left
  unmodified, a sample could be used when twelve days old. This along with
  the FLL modifications has made a dramatic improvement at large poll
  intervals.

- [Backward Incompatible] The 'state' variable is no longer reported or
  available via ntpq output.  The following system status bit names
  have been changed:
  - sync_alarm -> leap_alarm
  - sync_atomic -> sync_pps
  - sync_lf_clock -> sync_lf_radio
  - sync_hf_clock -> sync_hf_radio
  - sync_uhf_clock -> sync_uhf_radio
  - sync_local_proto -> sync_local
  - sync_udp/time -> sync_other
  Other names have been changed as well.  See the change history for
  libntp/statestr.c for more details.
  Other backward-incompatible changes in ntpq include:
  - assID -> associd
  - rootdispersion -> rootdisp
  - pkt_head -> pkt_neader
  See the change history for other details.

* Updates and cleanup from Dave Mills.
* [Bug 995] Remove spurious ; from ntp-keygen.c.
* More cleanup and changes from Dave Mills.
* [Bug 980] Direct help to stdout.
---
(4.2.4p8) 2009/12/08 Released by Harlan Stenn <stenn@ntp.org>

* [Sec 1331] DoS with mode 7 packets - CVE-2009-3563.

---
(4.2.4p7) 2009/05/18 Released by Harlan Stenn <stenn@ntp.org>

* [Sec 1151] Remote exploit if autokey is enabled - CVE-2009-1252.
* [Bug 1187] Update the copyright date.
* [Bug 1191] ntpd fails on Win2000 - "Address already in use" after fix
  for [Sec 1149].

---
(4.2.4p7-RC7) 2009/05/12 Released by Harlan Stenn <stenn@ntp.org>

* ntp.isc.org -> ntp.org cleanup.
* [Bug 1178] Use prior FORCE_DNSRETRY behavior as needed at runtime,
  add configure --enable-ignore-dns-errors to be even more stubborn

---
(4.2.4p7-RC6) 2009/05/08 Released by Harlan Stenn <stenn@ntp.org>

* [Bug 784] Make --enable-linuxcaps the default when available
* [Bug 1179] error messages for -u/--user and -i lacking droproot
* Updated JJY reference clock driver from Takao Abe
* [Bug 1071] Log a message and exit before trying to use FD_SET with a
  descriptor larger than FD_SETSIZE, which will corrupt memory
* On corruption of the iface list head in add_interface, log and exit

---
(4.2.4p7-RC5) 2009/05/02 Released by Harlan Stenn <stenn@ntp.org>

* [Bug 1172] 4.2.4p7-RC{3,4} fail to build on linux.
* flock-build script unportable 'set -m' use removed

---
(4.2.4p7-RC4) 2009/04/29 Released by Harlan Stenn <stenn@ntp.org>

* [Bug 1167] use gcc -Winit-self only if it is understood

---
(4.2.4p7-RC3) 2009/04/22 Released by Harlan Stenn <stenn@ntp.org>

* [Bug 787] Bug fixes for 64-bit time_t on Windows
* [Bug 813] Conditional naming of Event
* [Bug 1147] System errors should be logged to msyslog()
* [Bug 1155] Fix compile problem on Windows with VS2005
* [Bug 1156] lock_thread_to_processor() should be declared in header
* [Bug 1157] quiet OpenSSL warnings, clean up configure.ac
* [Bug 1158] support for aix6.1
* [Bug 1160] MacOS X is like BSD regarding F_SETOWN

---
(4.2.4p7-RC2) 2009/04/09 Released by Harlan Stenn <stenn@ntp.org>

* [Sec 1144] limited buffer overflow in ntpq.  CVE-2009-0159
* [Sec 1149] use SO_EXCLUSIVEADDRUSE on Windows

---
(4.2.4p7-RC1) 2009/03/30 Released by Harlan Stenn <stenn@ntp.org>

* [Bug 1131] UDP sockets should not use SIGPOLL on Solaris.
* build system email address cleanup
* [Bug 774] parsesolaris.c does not compile under the new Solaris
* [Bug 873] Windows serial refclock proper TTY line discipline emulation
* [Bug 1014] Enable building with VC9 (in Visual Studio 2008,
  Visual C++ 2008, or SDK)
* [Bug 1117] Deferred interface binding under Windows works only correctly
  if FORCE_DNSRETRY is defined
* [BUG 1124] Lock QueryPerformanceCounter() client threads to same CPU
* DPRINTF macro made safer, always evaluates to a statement and will not
  misassociate an else which follows the macro.

---
(4.2.4p6) 2009/01/08 Released by Harlan Stenn <stenn@ntp.org>

* [Bug 1113] Fixed build errors with recent versions of openSSL. 
* [Sec 1111] Fix incorrect check of EVP_VerifyFinal()'s return value.
* Update the copyright year.

---
(4.2.4p5) 2008/08/17 Released by Harlan Stenn <stenn@ntp.org>

* [BUG 1051] Month off by one in leap second message written to clockstats
  file fixed.
* [Bug 450] Windows only: Under original Windows NT we must not discard the
  wildcard socket to workaround a bug in NT's getsockname().
* [Bug 1038] Built-in getpass() function also prompts for password if
  not built with DEBUG.
* [Bug 841] Obsolete the "dynamic" keyword and make deferred binding
  to local interfaces the default.
  Emit a warning if that keyword is used for configuration.
* [Bug 959] Refclock on Windows not properly releasing recvbuffs.
* [Bug 993] Fix memory leak when fetching system messages.
* much cleanup, fixes, and changes from Dave Mills.
* ntp_control.c: LEAPTAB is a filestamp, not an unsigned.  From Dave Mills.
* ntp_config.c: ntp_minpoll fixes from Dave Mills.
* ntp-keygen updates from Dave Mills.
* refresh epoch, throttle, and leap cleanup from Dave Mills.
* Documentation cleanup from Dave Mills.
* [Bug 918] Only use a native md5.h if MD5Init() is available.
* [Bug 979] Provide ntptimeval if it is not otherwise present.
* [Bug 634] Re-instantiate syslog() and logfiles after the daemon fork.
* [Bug 952] Use md5 code with a friendlier license.
* [Bug 977] Fix mismatching #ifdefs for builds without IPv6.
* [Bug 830] Fix the checking order of the interface options.
* Clean up the logfile/syslog setup.
* [Bug 970] Lose obsolete -g flag to ntp-keygen.
* The -e flag to ntp-keygen can write GQ keys now, too.
* ntp_proto.c: sys_survivors and hpoll cleanup from Dave Mills.
* ntp_loopfilter.c: sys_poll cleanup from Dave Mills.
* refclock_wwv.c: maximum-likelihood digit and DSYNC fixes from Dave Mills.
* [Bug 967] preemptable associations are lost forever on a step.
* ntp_config.c: [CID 48] missing "else" clause.
* [Bug 833] ntpq config keyword is quote-mark unfriendly.
* Rename the ntpq "config" keyword to ":config".
* Dave Mills shifted some orphan processing.
* Fix typos in the [Bug 963] patch.
* bootstrap: squawk if genver fails.  Use -f with cp in case Dave does a chown.
* Remove obsolete simulator command-line options.
* ntp_request.c: [CID 36] zero sin_zero.
* [Bug 963] get_systime() is too noisy.
* [Bug 960] spurious syslog:crypto_setup:spurious crypto command
* [Bug 964] Change *-*-linux* to *-*-*linux* to allow for uclinux.
* Changes from Dave Mills:
  - ntp_util.c: cleanup.
  - ntp_timer.c: watch the non-burst packet rate.
  - ntp_request.c: cleanup.
  - ntp_restrict.c: RES_LIMITED cleanup.
  - ntp_proto.c: RES_LIMITED, rate bucktes, counters, overall cleanup.
  - ntp_peer.c: disallow peer_unconfig().
  - ntp_monitor.c: RES_LIMITED cleanup.
  - ntp_loopfilter.c: poll interval cleanup.
  - ntp_crypto.c: volley -> retry.  Cleanup TAI leap message.
  - ntp_config: average and minimum are ^2 values.
  - ntpdc: unknownversion is really "declined", not "bad version".
  - Packet retry cleanup.
* [Bug 961] refclock_tpro.c:tpro_poll() calls refclock_receive() twice.
* [Bug 957] Windows only: Let command line parameters from the Windows SCM GUI
  override the standard parameters from the ImagePath registry key.
* Added HAVE_INT32_T to the Windows config.h to avoid duplicate definitions.
* Work around a VPATH difference in FreeBSD's 'make' command.
* Update bugreport URL.
* Update -I documentation.
* [Bug 713] Fix bug reporting information.
* A bug in the application of the negative-sawtooth for 12 channel receivers. 
* The removal of unneeded startup code used for the original LinuxPPS, it now
  conforms to the PPSAPI and does not need special code.  
* ntp-keygen.c: Coverity fixes [CID 33,47].
* Volley cleanup from Dave Mills.
* Fuzz cleanup from Dave Mills.
* [Bug 861] Leap second cleanups from Dave Mills.
* ntpsim.c: add missing protypes and fix [CID 34], a nit.
* Upgraded bison at UDel.
* Update br-flock and flock-build machine lists.
* [Bug 752] QoS: add parse/config handling code. 
* Fix the #include order in tickadj.c for picky machines.
* [Bug 752] QoS: On some systems, netinet/ip.h needs netinet/ip_systm.h.
* [Bug 752] Update the QoS tagging (code only - configuration to follow).
* Orphan mode and other protocol cleanup from Dave Mills.
* Documentation cleanup from Dave Mills.
* [Bug 940] ntp-keygen uses -v.  Disallow it as a shortcut for --version.
* more cleanup to ntp_lineeditlibs.m4.
* Documentation updates from Dave Mills.
* -ledit cleanup for ntpdc and ntpq.
* Association and other cleanup from Dave Mills.
* NTP_UNREACH changes from Dave Mills.
* Fix the readline history test.
* [Bug 931] Require -lreadline to be asked for explicitly.
* [Bug 764] When looking for -lreadline support, also try using -lncurses.
* [Bug 909] Fix int32_t errors for ntohl().
* [Bug 376/214] Enhancements to support multiple if names and IP addresses.
* [Bug 929] int32_t is undefined on Windows.  Casting wrong.
* [Bug 928] readlink missing braces.
* [Bug 788] Update macros to support VS 2005.
* ntpd/ntp_timer.c: add missing sys_tai parameter for debug printf
* [Bug 917] config parse leaves files open
* [Bug 912] detect conflicting enable/disable configuration on interfaces
  sharing an IP address
* [Bug 771] compare scopeid if available for IPv6 addresses
* Lose obsolete crypto subcommands (Dave Mills).
* WWV is an HF source, not an LF source (Dave Mills).
* [Bug 899] Only show -i/--jaildir -u/--user options if we HAVE_DROPROOT.
* [Bug 916] 'cryptosw' is undefined if built without OpenSSL.
* [Bug 891] 'restrict' config file keyword does not work (partial fix).
* [Bug 890] the crypto command seems to be required now.
* [Bug 915] ntpd cores during processing of x509 certificates.
* Crypto lint cleanup from Dave Mills.
* [Bug 897] Check RAND_status() - we may not need a .rnd file.
* Crypto cleanup from Dave Mills.
* [Bug 911] Fix error message in cmd_args.c.
* [Bug 895] Log assertion failures via syslog(), not stderr.
* Documentation updates from Dave Mills.
* Crypto cleanup from Dave Mills.
* [Bug 905] ntp_crypto.c fails to compile without -DDEBUG.
* Avoid double peer stats logging.
* ntp-keygen cleanup from Dave Mills.
* libopts needs to be built after ElectricFence.
* [Bug 894] Initialize keysdir before calling crypto_setup().
* Calysto cleanup for ntpq.
* ntp-keygen -i takes an arg.
* Cleanup and fixes from Dave Mills.
* [Bug 887] Fix error in ntp_types.h (for sizeof int != 4).
* Bug 880 bug fixes for Windows build
* Improve Calysto support.
* The "revoke" parameter is a crypto command.
* The driftfile wander threshold is a real number.
* [Bug 850] Fix the wander threshold parameter on the driftfile command.
* ntp_io.c: Dead code cleanup - Coverity View 19.
* Leap file related cleanup from Dave Mills.
* ntp_peer.c: Set peer->srcadr before (not after) calling set_peerdstadr().
* Initialize offset in leap_file() - Coverity View 17.
* Use the correct stratum on KISS codes.
* Fuzz bits cleanup.
* Show more digits in some debug printf's.
* Use drift_file_sw internally to control writing the drift file.
* Implement the wander_threshold option for the driftfile config keyword.
* reformat ntp_control.c; do not use c++ // comments.
* [Bug 629] Undo bug #629 fixes as they cause more problems than were  being
  solved
* Changes from Dave Mills: in/out-bound data rates, leapsecond cleanup,
  driftfile write cleanup, packet buffer length checks, documentation updates.
* More assertion checks and malloc()->emalloc(), courtesy of Calysto.
* [Bug 864] Place ntpd service in maintenance mode if using SMF on Solaris
* [Bug 862] includefile nesting; preserve phonelist on reconfig.
* [Bug 604] ntpd regularly dies on linux/alpha.
* more leap second infrastructure fixes from Dave Mills.
* [Bug 858] recent leapfile changes broke non-OpenSSL builds.
* Use emalloc() instead of malloc() in refclock_datum.c (Calysto).
* Start using 'design by contract' assertions.
* [Bug 767] Fast sync to refclocks wanted.
* Allow null driftfile.
* Use YYERROR_VERBOSE for the new parser, and fix related BUILT_SOURCES.
* [Bug 629] changes to ensure broadcast works including on wildcard addresses
* [Bug 853] get_node() must return a pointer to maximally-aligned memory.
* Initial leap file fixes from Dave Mills.
* [Bug 858] Recent leapfile changes broke without OPENSSL.
* Use a char for DIR_SEP, not a string.
* [Bug 850] driftfile parsing changes.
* driftfile maintenance changes from Dave Mills.  Use clock_phi instead of
  stats_write_tolerance.
* [Bug 828] refid string not being parsed correctly.
* [Bug 846] Correct includefile parsing.
* [Bug 827] New parsing code does not handle "fudge" correctly.
* Enable debugging capability in the config parser.
* [Bug 839] Crypto password not read from ntp.conf.
* Have autogen produce writable output files.
* [Bug 825] Correct logconfig -/+ keyword processing.
* [Bug 828] Correct parsing of " delimited strings.
* Cleanup FILE * usage after fclose() in ntp_filegen.c.
* [Bug 843] Windows Completion port code was incorrectly merged from -stable.
* [Bug 840] do fudge configuration AFTER peers (thus refclocks) have been
  configured.
* [Bug 824] Added new parser modules to the Windows project file.
* [Bug 832] Add libisc/log.c headers to the distribution.
* [Bug 808] Only write the drift file if we are in state 4.
* Initial import of libisc/log.c and friends.
* [Bug 826] Fix redefinition of PI.
* [Bug 825] ntp_scanner.c needs to #include <config.h> .
* [Bug 824] New parser code has some build problems with the SIM code.
* [Bug 817] Use longnames for setting ntp variables on the command-line;
  Allowing '-v' with and without an arg to disambiguate usage is error-prone.
* [Bug 822] set progname once, early.
* [Bug 819] remove erroneous #if 0 in Windows completion port code.
* The new config code missed an #ifdef for building without refclocks.
* Distribute some files needed by the new config parsing code.
* [Bug 819] Timeout for WaitForMultipleObjects was 500ms instead of INFINITE
* Use autogen 5.9.1.
* Fix clktest command-line arg processing.'
* Audio documentation updates from Dave Mills.
* New config file parsing code, from Sachin Kamboj.
* fuzz bit cleanup from Dave Mills.
* replay cleanup from Dave Mills.
* [Bug 542] Tolerate missing directory separator at EO statsdir.
* [Bug 812] ntpd should drop supplementary groups.
* [Bug 815] Fix warning compiling 4.2.5p22 under Windows with VC6.
* [Bug 740] Fix kernel/daemon startup drift anomaly.
* refclock_wwv.c fixes from Dave Mills.
* [Bug 810] Fix ntp-keygen documentation.
* [Bug 787] Bug fixes for 64-bit time_t on Windows.
* [Bug 796] Clean up duplicate #defines in ntp_control.c.
* [Bug 569] Use the correct precision for the Leitch CSD-5300.
* [Bug 795] Moved declaration of variable to top of function.
* [Bug 798] ntpq [p typo crashes ntpq/ntpdc.
* [Bug 786] Fix refclock_bancomm.c on Solaris.
* [Bug 774] parsesolaris.c does not compile under the new Solaris.
* [Bug 782] Remove P() macros from Windows files.
* [Bug 778] ntpd fails to lock with drift=+500 when started with drift=-500.
* [Bug 592] Trimble Thunderbolt GPS support.
* IRIG, CHU, WWV, WWVB refclock improvements from Dave Mills.
* [Bug 757] Lose ULONG_CONST().
* [Bug 756] Require ANSI C (function prototypes).
* codec (audio) and ICOM changes from Dave Mills.

---

* [Bug 450] Windows only: Under original Windows NT we must not discard the
  wildcard socket to workaround a bug in NT's getsockname().
* [Bug 1038] Built-in getpass() function also prompts for password if
  not built with DEBUG.
* [Bug 841] Obsolete the "dynamic" keyword and make deferred binding
  to local interfaces the default.
  Emit a warning if that keyword is used for configuration.
* [Bug 959] Refclock on Windows not properly releasing recvbuffs.
* [Bug 993] Fix memory leak when fetching system messages.
* [Bug 987] Wake up the resolver thread/process when a new interface has
  become available.
* Correctly apply negative-sawtooth for oncore 12 channel receiver.
* Startup code for original LinuxPPS removed.  LinuxPPS now conforms to
  the PPSAPI.
* [Bug 1000] allow implicit receive buffer allocation for Windows.
  fixes startup for windows systems with many interfaces.
  reduces dropped packets on network bursts.
  additionally fix timer() starvation during high load.
* [Bug 990] drop minimum time restriction for interface update interval.
* [Bug 977] Fix mismatching #ifdefs for builds without IPv6.
* Update the copyright year.
* Build system cleanup (make autogen-generated files writable).
* [Bug 957] Windows only: Let command line parameters from the Windows SCM GUI
  override the standard parameters from the ImagePath registry key.
* Fixes for ntpdate:
* [Bug 532] nptdate timeout is too long if several servers are supplied.
* [Bug 698] timeBeginPeriod is called without timeEndPeriod in some NTP tools.
* [Bug 857] ntpdate debug mode adjusts system clock when it shouldn't.
* [Bug 908] ntpdate crashes sometimes.
* [Bug 982] ntpdate(and ntptimeset) buffer overrun if HAVE_POLL_H isn't set
  (dup of 908).
* [Bug 997] ntpdate buffer too small and unsafe.
* ntpdate.c: Under Windows check whether NTP port in use under same conditions
  as under other OSs.
* ntpdate.c: Fixed some typos and indents (tabs/spaces).

(4.2.4p4) Released by Harlan Stenn <stenn@ntp.org>

* [Bug 902] Fix problems with the -6 flag.
* Updated include/copyright.def (owner and year).
* [Bug 878] Avoid ntpdc use of refid value as unterminated string.
* [Bug 881] Corrected display of pll offset on 64bit systems.
* [Bug 886] Corrected sign handling on 64bit in ntpdc loopinfo command.
* [Bug 889] avoid malloc() interrupted by SIGIO risk
* ntpd/refclock_parse.c: cleanup shutdown while the file descriptor is still
  open.
* [Bug 885] use emalloc() to get a message at the end of the memory
  unsigned types cannot be less than 0
  default_ai_family is a short
  lose trailing , from enum list
  clarify ntp_restrict.c for easier automated analysis
* [Bug 884] don't access recv buffers after having them passed to the free
  list.
* [Bug 882] allow loopback interfaces to share addresses with other
  interfaces.

---
(4.2.4p3) Released by Harlan Stenn <stenn@ntp.org>

* [Bug 863] unable to stop ntpd on Windows as the handle reference for events
  changed

---
(4.2.4p2) Released by Harlan Stenn <stenn@ntp.org>

* [Bug 854] Broadcast address was not correctly set for interface addresses
* [Bug 829] reduce syslog noise, while there fix Enabled/Disable logging
  to reflect the actual configuration.
* [Bug 795] Moved declaration of variable to top of function.
* [Bug 789] Fix multicast client crypto authentication and make sure arriving
  multicast packets do not disturb the autokey dance.
* [Bug 785] improve handling of multicast interfaces
  (multicast routers still need to run a multicast routing software/daemon)
* ntpd/refclock_parse.c: cleanup shutdown while the file descriptor is still
  open.
* [Bug 885] use emalloc() to get a message at the end of the memory
  unsigned types cannot be less than 0
  default_ai_family is a short
  lose trailing , from enum list
* [Bug 884] don't access recv buffers after having them passed to the free list.
* [Bug 882] allow loopback interfaces to share addresses with other interfaces.
* [Bug 527] Don't write from source address length to wrong location
* Upgraded autogen and libopts.
* [Bug 811] ntpd should not read a .ntprc file.

---
(4.2.4p1) (skipped)

---
(4.2.4p0) Released by Harlan Stenn <stenn@ntp.org>

* [Bug 793] Update Hans Lambermont's email address in ntpsweep.
* [Bug 776] Remove unimplemented "rate" flag from ntpdate.
* [Bug 586] Avoid lookups if AI_NUMERICHOST is set.
* [Bug 770] Fix numeric parameters to ntp-keygen (Alain Guibert).
* [Bug 768] Fix io_setbclient() error message.
* [Bug 765] Use net_bind_service capability on linux.
* [Bug 760] The background resolver must be aware of the 'dynamic' keyword.
* [Bug 753] make union timestamp anonymous (Philip Prindeville).
* confopt.html: move description for "dynamic" keyword into the right section.
* pick the right type for the recv*() length argument.

---
(4.2.4) Released by Harlan Stenn <stenn@ntp.org>

* monopt.html fixes from Dave Mills.
* [Bug 452] Do not report kernel PLL/FLL flips.
* [Bug 746] Expert mouseCLOCK USB v2.0 support added.'
* driver8.html updates.
* [Bug 747] Drop <NOBR> tags from ntpdc.html.
* sntp now uses the returned precision to control decimal places.
* sntp -u will use an unprivileged port for its queries.
* [Bug 741] "burst" doesn't work with !unfit peers.
* [Bug 735] Fix a make/gmake VPATH issue on Solaris.
* [Bug 739] ntpd -x should not take an argument.
* [Bug 737] Some systems need help providing struct iovec.
* [Bug 717] Fix libopts compile problem.
* [Bug 728] parse documentation fixes.
* [Bug 734] setsockopt(..., IP_MULTICAST_IF, ...) fails on 64-bit platforms.
* [Bug 732] C-DEX JST2000 patch from Hideo Kuramatsu.
* [Bug 721] check for __ss_family and __ss_len separately.
* [Bug 666] ntpq opeers displays jitter rather than dispersion.
* [Bug 718] Use the recommended type for the saddrlen arg to getsockname().
* [Bug 715] Fix a multicast issue under Linux.
* [Bug 690] Fix a Windows DNS lookup buffer overflow.
* [Bug 670] Resolved a Windows issue with the dynamic interface rescan code.
* K&R C support is being deprecated.
* [Bug 714] ntpq -p should conflict with -i, not -c.
* WWV refclock improvements from Dave Mills.
* [Bug 708] Use thread affinity only for the clock interpolation thread.
* [Bug 706] ntpd can be running several times in parallel.
* [Bug 704] Documentation typos.
* [Bug 701] coverity: NULL dereference in ntp_peer.c
* [Bug 695] libopts does not protect against macro collisions.
* [Bug 693] __adjtimex is independent of ntp_{adj,get}time.
* [Bug 692] sys_limitrejected was not being incremented.
* [Bug 691] restrictions() assumption not always valid.
* [Bug 689] Deprecate HEATH GC-1001 II; the driver never worked.
* [Bug 688] Fix documentation typos.
* [Bug 686] Handle leap seconds better under Windows.
* [Bug 685] Use the Windows multimedia timer.
* [Bug 684] Only allow debug options if debugging is enabled.
* [Bug 683] Use the right version string.
* [Bug 680] Fix the generated version string on Windows.
* [Bug 678] Use the correct size for control messages.
* [Bug 677] Do not check uint_t in configure.ac.
* [Bug 676] Use the right value for msg_namelen.
* [Bug 675] Make sure ntpd builds without debugging.
* [Bug 672] Fix cross-platform structure padding/size differences.
* [Bug 660] New TIMESTAMP code fails tp build on Solaris Express.
* [Bug 659] libopts does not build under Windows.
* [Bug 658] HP-UX with cc needs -Wp,-H8166 in CFLAGS.
* [Bug 656] ntpdate doesn't work with multicast address.
* [Bug 638] STREAMS_TLI is deprecated - remove it.
* [Bug 635] Fix tOptions definition.
* [Bug 628] Fallback to ntp discipline not working for large offsets.
* [Bug 622] Dynamic interface tracking for ntpd.
* [Bug 603] Don't link with libelf if it's not needed.
* [Bug 523] ntpd service under Windows does't shut down properly.
* [Bug 500] sntp should always be built.
* [Bug 479] Fix the -P option.
* [Bug 421] Support the bc637PCI-U card.
* [Bug 342] Deprecate broken TRAK refclock driver.
* [Bug 340] Deprecate broken MSF EES refclock driver.
* [Bug 153] Don't do DNS lookups on address masks.
* [Bug 143] Fix interrupted system call on HP-UX.
* [Bug 42] Distribution tarballs should be signed.
* Support separate PPS devices for PARSE refclocks.
* [Bug 637, 51?] Dynamic interface scanning can now be done.
* Options processing now uses GNU AutoGen.

---
(4.2.2p4) Released by Harlan Stenn <stenn@ntp.org>

* [Bug 710] compat getnameinfo() has off-by-one error
* [Bug 690] Buffer overflow in Windows when doing DNS Lookups

---
(4.2.2p3) Released by Harlan Stenn <stenn@ntp.org>

* Make the ChangeLog file cleaner and easier to read
* [Bug 601] ntpq's decodeint uses an extra level of indirection
* [Bug 657] Different OSes need different sized args for IP_MULTICAST_LOOP
* release engineering/build changes
* Documentation fixes
* Get sntp working under AIX-5

---
(4.2.2p2) (broken)

* Get sntp working under AIX-5

---
(4.2.2p1)

* [Bug 661] Use environment variable to specify the base path to openssl.
* Resolve an ambiguity in the copyright notice
* Added some new documentation files
* URL cleanup in the documentation
* [Bug 657]: IP_MULTICAST_LOOP uses a u_char value/size
* quiet gcc4 complaints
* more Coverity fixes
* [Bug 614] manage file descriptors better
* [Bug 632] update kernel PPS offsets when PPS offset is re-configured
* [Bug 637] Ignore UP in*addr_any interfaces
* [Bug 633] Avoid writing files in srcdir
* release engineering/build changes

---
(4.2.2)

* SNTP
* Many bugfixes
* Implements the current "goal state" of NTPv4
* Autokey improvements
* Much better IPv6 support
* [Bug 360] ntpd loses handles with LAN connection disabled.
* [Bug 239] Fix intermittent autokey failure with multicast clients.
* Rewrite of the multicast code
* New version numbering scheme

---
(4.2.0)

* More stuff than I have time to document
* IPv6 support
* Bugfixes
* call-gap filtering
* wwv and chu refclock improvements
* OpenSSL integration

---
(4.1.2)

* clock state machine bugfix
* Lose the source port check on incoming packets
* (x)ntpdc compatibility patch
* Virtual IP improvements
* ntp_loopfilter fixes and improvements
* ntpdc improvements
* GOES refclock fix
* JJY driver
* Jupiter refclock fixes
* Neoclock4X refclock fixes
* AIX 5 port
* bsdi port fixes
* Cray unicos port upgrade
* HP MPE/iX port
* Win/NT port upgrade
* Dynix PTX port fixes
* Document conversion from CVS to BK
* readline support for ntpq

---
(4.1.0)

* CERT problem fixed (99k23)

* Huff-n-Puff filter
* Preparation for OpenSSL support
* Resolver changes/improvements are not backward compatible with mode 7
  requests (which are implementation-specific anyway)
* leap second stuff
* manycast should work now
* ntp-genkeys does new good things.
* scripts/ntp-close
* PPS cleanup and improvements
* readline support for ntpdc
* Crypto/authentication rewrite
* WINNT builds with MD5 by default
* WINNT no longer requires Perl for building with Visual C++ 6.0
* algorithmic improvements, bugfixes
* Solaris dosynctodr info update
* html/pic/* is *lots* smaller
* New/updated drivers: Forum Graphic GPS, WWV/H, Heath GC-100 II, HOPF
  serial and PCI, ONCORE, ulink331
* Rewrite of the audio drivers

---
(4.0.99)

* Driver updates: CHU, DCF, GPS/VME, Oncore, PCF, Ulink, WWVB, burst
  If you use the ONCORE driver with a HARDPPS kernel module,
  you *must* have a properly specified:
	pps <filename> [assert/clear] [hardpps]
  line in the /etc/ntp.conf file.
* PARSE cleanup
* PPS cleanup
* ntpd, ntpq, ntpdate cleanup and fixes
* NT port improvements
* AIX, BSDI, DEC OSF, FreeBSD, NetBSD, Reliant, SCO, Solaris port improvements

---
(4.0.98)

* Solaris kernel FLL bug is fixed in 106541-07
* Bug/lint cleanup
* PPS cleanup
* ReliantUNIX patches
* NetInfo support
* Ultralink driver
* Trimble OEM Ace-II support
* DCF77 power choices
* Oncore improvements

---
(4.0.97)

* NT patches
* AIX,SunOS,IRIX portability
* NeXT portability
* ntptimeset utility added
* cygwin portability patches

---
(4.0.96)

* -lnsl, -lsocket, -lgen configuration patches
* Y2K patches from AT&T
* Linux portability cruft

---
(4.0.95)

* NT port cleanup/replacement
* a few portability fixes
* VARITEXT Parse clock added

---
(4.0.94)

* PPS updates (including ntp.config options)
* Lose the old DES stuff in favor of the (optional) RSAREF stuff
* html cleanup/updates
* numerous drivers cleaned up
* numerous portability patches and code cleanup

---
(4.0.93)

* Oncore refclock needs PPS or one of two ioctls.
* Don't make ntptime under Linux.  It doesn't compile for too many folks.
* Autokey cleanup
* ReliantUnix patches
* html cleanup
* tickadj cleanup
* PARSE cleanup
* IRIX -n32 cleanup
* byte order cleanup
* ntptrace improvements and patches
* ntpdc improvements and patches
* PPS cleanup
* mx4200 cleanup
* New clock state machine
* SCO cleanup
* Skip alias interfaces

---
(4.0.92)

* chronolog and dumbclock refclocks
* SCO updates
* Cleanup/bugfixes
* Y2K patches
* Updated palisade driver
* Plug memory leak
* wharton kernel clock
* Oncore clock upgrades
* NMEA clock improvements
* PPS improvements
* AIX portability patches

---
(4.0.91)

* New ONCORE driver
* New MX4200 driver
* Palisade improvements
* config file bugfixes and problem reporting
* autoconf upgrade and cleanup
* HP-UX, IRIX lint cleanup
* AIX portability patches
* NT cleanup

---
(4.0.90)

* Nanoseconds
* New palisade driver
* New Oncore driver

---
(4.0.73)

* README.hackers added
* PARSE driver is working again
* Solaris 2.6 has nasty kernel bugs.  DO NOT enable pll!
* DES is out of the distribution.

---
(4.0.72)

* K&R C compiling should work again.
* IRIG patches.
* MX4200 driver patches.
* Jupiter driver added.
* Palisade driver added.  Needs work (ANSI, ntoh/hton, sizeof double, ???)<|MERGE_RESOLUTION|>--- conflicted
+++ resolved
@@ -1,4 +1,5 @@
-<<<<<<< HEAD
+* [Bug 2262] Install sntp.html into htmldir.
+* [Bug 2270] Install fails due to repeated man5 page names.
 (4.2.7p299) 2012/09/01 Released by Harlan Stenn <stenn@ntp.org>
 * More cleanup to the bootstrap script.
 (4.2.7p298) 2012/09/01 Released by Harlan Stenn <stenn@ntp.org>
@@ -6,10 +7,6 @@
 * Remove extraneous parens.
 * Add a missing "%s" syslog format string.
 (4.2.7p297) 2012/09/01 Released by Harlan Stenn <stenn@ntp.org>
-=======
-* [Bug 2262] Install sntp.html into htmldir.
-* [Bug 2270] Install fails due to repeated man5 page names.
->>>>>>> bb7480f8
 * Fix mdoc2man.
 * Distribute ntp.conf.def and ntp.keys.def.
 (4.2.7p296) 2012/08/31 Released by Harlan Stenn <stenn@ntp.org>
