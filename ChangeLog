<<<<<<< HEAD
* LCRYPTO is gone - replace with VER_SUFFIX.
=======
* Change the link order for ntpsntpd.
* Remove extra 'nlist' check from configure.ac.
>>>>>>> dbd7c76a
(4.2.7p271) 2012/04/11 Released by Harlan Stenn <stenn@ntp.org>
* [Bug 1122] openssl detection via pkg-config fails when no additional
  -Idir flags are needed.
* Avoid overwriting user variable LDFLAGS with OpenSSL flags, instead
  they are added to LDFLAGS_NTP.
(4.2.7p270) 2012/03/26 Released by Harlan Stenn <stenn@ntp.org>
* Update driver45.html page.
(4.2.7p269) 2012/03/25 Released by Harlan Stenn <stenn@ntp.org>
* Clean up configure.ac.
* Cleanup configure.ac's TSYNC PCI section.
(4.2.7p268) 2012/03/24 Released by Harlan Stenn <stenn@ntp.org>
* Update driver45.html page.
(4.2.7p267) 2012/03/23 Released by Harlan Stenn <stenn@ntp.org>
* Initial cut at a basic driver45.html page.
(4.2.7p266) 2012/03/21 Released by Harlan Stenn <stenn@ntp.org>
* Add refclock_tsyncpci.c (driver 45) supporting Spectracom TSYNC timing
  boards.
(4.2.7p265) 2012/03/20 Released by Harlan Stenn <stenn@ntp.org>
* Treat zero counter as indication of precise system time in Windows
  PPSAPI helper function pps_ntp_timestamp_from_counter(), enabling
  PPSAPI providers to use the Windows 8 precise clock directly.
(4.2.7p264) 2012/03/14 Released by Harlan Stenn <stenn@ntp.org>
* [Bug 2160] Note if leapseconds file is past its prime.
* Use GetSystemTimePreciseAsFileTime() on Windows 8.
(4.2.7p263) 2012/03/13 Released by Harlan Stenn <stenn@ntp.org>
* [Bug 2156] clock instability with LOCAL driver, from Miroslav Lichvar.
* [Bug 2159] Windows ntpd using leapfile erroneous leap second 20120401.
(4.2.7p262) 2012/02/29 Released by Harlan Stenn <stenn@ntp.org>
* Improve ntpd scalability for servers with many trusted keys.
(4.2.7p261) 2012/02/27 Released by Harlan Stenn <stenn@ntp.org>
* [Bug 2048] add the clock variable timecode to SHM refclock.
(4.2.7p260) 2012/02/24 Released by Harlan Stenn <stenn@ntp.org>
* Fix the check-scm-rev invocation in several Makefile.am's.
(4.2.7p259) 2012/02/22 Released by Harlan Stenn <stenn@ntp.org>
* [Bug 2148] ntpd 4.2.7p258 segfault with 0x0100000 bit in NMEA mode.
* refclock_nmea.c merge cleanup thanks to Juergen Perlinger.
(4.2.7p258) 2012/02/21 Released by Harlan Stenn <stenn@ntp.org>
* [Bug 2140] Rework of Windows I/O completion port handling to avoid
  garbling serial input in UNIX line discipline emulation.
* [Bug 2143] NMEA driver: discard data if quality indication not good,
  add statistic counters (mode bit enabled) to clockstats file.
(4.2.7p257) 2012/02/17 Released by Harlan Stenn <stenn@ntp.org>
* [Bug 2135] defer calls to 'io_input' to main thread under Windows.
(4.2.7p256) 2012/02/08 Released by Harlan Stenn <stenn@ntp.org>
* [Bug 2131] Set the system variable settimeofday only after clock step.
* [Bug 2134] --enable-C99-snprintf does not force rpl_snprintf use.
(4.2.7p255) 2012/01/29 Released by Harlan Stenn <stenn@ntp.org>
* [Bug 603] Only link with nlist()-related libraries when needed:
  More cleanup.
(4.2.7p254) 2012/01/29 Released by Harlan Stenn <stenn@ntp.org>
* [Bug 603] Only link with nlist()-related libraries when needed.
(4.2.7p253) 2012/01/26 Released by Harlan Stenn <stenn@ntp.org>
* [Bug 2126] Compile error on Windows with libopts from Autogen 5.14.
* Update one of the license URLs.
(4.2.7p252) 2012/01/25 Released by Harlan Stenn <stenn@ntp.org>
* Upgrade to autogen-5.14 (and libopts-36.1.11).
(4.2.7p251) 2012/01/17 Released by Harlan Stenn <stenn@ntp.org>
* [Bug 2115] ntptrace should accept both rootdispersion and rootdisp.
(4.2.7p250) 2012/01/15 Released by Harlan Stenn <stenn@ntp.org>
* [Bug 2113] Warn about ignored extra args in ntpq.
* Update the copyright year.
(4.2.7p249) 2012/01/10 Released by Harlan Stenn <stenn@ntp.org>
* [Bug 2111] Remove minpoll delay before iburst for pool and
  manycastclient.
* Move refclock-specific scheduled timer code under #ifdef REFCLOCK
  and move "action" and "nextaction" data for same from struct peer to
  struct refclockproc.  These provide a way to schedule a callback some
  seconds in the future.
(4.2.7p248) 2012/01/08 Released by Harlan Stenn <stenn@ntp.org>
* [Bug 2109] "make clean check" is broken with gtest available.
* [Bug 2110] systime.c typo breaks build on microsecond clocks.
(4.2.7p247) 2012/01/07 Released by Harlan Stenn <stenn@ntp.org>
* Fix build break triggered by updating deps-ver and libntp/systime.c at
  the same time by explicitly depending systime_s.c on systime.c.
(4.2.7p246) 2012/01/06 Released by Harlan Stenn <stenn@ntp.org>
* [Bug 2104] ntpdc fault with oversize -c command.
* [Bug 2106] Fix warnings when using -Wformat-security.
* Refactor timespecops.h and timevalops.h into inline functions.
(4.2.7p245) 2011/12/31 Released by Harlan Stenn <stenn@ntp.org>
* [Bug 2100] conversion problem with timespec/timeval <--> l_fp fixed;
  added tests to expose the bug.
(4.2.7p244) 2011/12/25 Released by Harlan Stenn <stenn@ntp.org>
* Updates from 4.2.6p5.
(4.2.7p243) 2011/12/23 Released by Harlan Stenn <stenn@ntp.org>
* [Bug 2095] ntptrace now needs 'rv' instead of 'pstat', reported
  by Michael Tatarinov.
(4.2.7p242) 2011/12/21 Released by Harlan Stenn <stenn@ntp.org>
* Include missing html/icons/sitemap.png, reported by Michael Tatarinov.
* Documentation updates from Dave Mills.
(4.2.7p241) 2011/12/18 Released by Harlan Stenn <stenn@ntp.org>
* [Bug 2015] Overriding sys_tick should recalculate sys_precision.
* [Bug 2037] Fuzzed non-interpolated clock may decrease.
* [Bug 2068] "tos ceiling" default and cap changed to 15.
* Floor peer delay using system precision, as with jitter, reflecting
  inability to measure shorter intervals.
(4.2.7p240) 2011/12/15 Released by Harlan Stenn <stenn@ntp.org>
* [Bug 2092] clock_select() selection jitter miscalculated.
* [Bug 2093] Reintroduce smaller stratum factor to system peer metric.
(4.2.7p239) 2011/12/11 Released by Harlan Stenn <stenn@ntp.org>
* Documentation updates from Dave Mills.
(4.2.7p238) 2011/12/09 Released by Harlan Stenn <stenn@ntp.org>
* [Bug 2082] from 4.2.6p5-RC3: 3-char refid sent by ntpd 4.2.6p5-RC2
  ends with extra dot.
* [Bug 2085] from 4.2.6p5-RC3: clock_update() sys_rootdisp calculation
  omits root delay.
* [Bug 2086] from 4.2.6p5-RC3: get_systime() should not offset by
  sys_residual.
* [Bug 2087] from 4.2.6p5-RC3: sys_jitter calculation overweights
  sys.peer jitter.
* from 4.2.6p5-RC3: Ensure NULL peer->dstadr is not accessed in orphan
  parent selection.
(4.2.7p237) 2011/12/01 Released by Harlan Stenn <stenn@ntp.org>
* [Bug 2050] from 4.2.6p5-RC2: Orphan mode stratum counting to infinity.
* [Bug 2059] from 4.2.6p5-RC2: optional billboard column "server" does
  not honor -n.
* [Bug 2066] from 4.2.6p5-RC2: ntpq lopeers ipv6 "local" column overrun.
* [Bug 2068] from 4.2.6p5-RC2: ntpd sends nonprintable stratum 16 refid
  to ntpq.
* [Bug 2069] from 4.2.6p5-RC2: broadcastclient, multicastclient spin up
  duplicate ephemeral associations without broadcastdelay.
* [Bug 2072] from 4.2.6p5-RC2: Orphan parent selection metric needs
  ntohl().
* [Bug 2073] Correct ntpq billboard's MODE_PASSIVE t from 'u' to 'S'.
* from 4.2.6p5-RC2: Exclude not-yet-determined sys_refid from use in
  loopback TEST12 (from Dave Mills).
* from 4.2.6p5-RC2: Never send KoD rate limiting response to MODE_SERVER.
* Floor calculation of sys_rootdisp at sys_mindisp in clock_update (from
  Dave Mills).
* Restore 4.2.6 clock_combine() weighting to ntp-dev, reverting to pre-
  4.2.7p70 method while also avoiding divide-by-zero (from Dave Mills).
* Round l_fp traffic interval when converting to integer in rate limit
  and KoD calculation.
(4.2.7p236) 2011/11/16 Released by Harlan Stenn <stenn@ntp.org>
* Documentation updates from Dave Mills.
(4.2.7p235) 2011/11/16 Released by Harlan Stenn <stenn@ntp.org>
* [Bug 2052] Autokey CRYPTO_ASSOC host@group vallen needs checking.
(4.2.7p234) 2011/11/07 Released by Harlan Stenn <stenn@ntp.org>
* Clean up -libm entries regarding libntp.a
(4.2.7p233) 2011/11/06 Released by Harlan Stenn <stenn@ntp.org>
* Documentation updates from Dave Mills.
(4.2.7p232) 2011/11/05 Released by Harlan Stenn <stenn@ntp.org>
* Update the NEWS file so we note the default disable of mode 7 requests.
* Clean up some bitrotted code in libntp/socket.c.
(4.2.7p231) 2011/11/03 Released by Harlan Stenn <stenn@ntp.org>
* [Bug 1940] ignore auth key if hex decoding fails.
* Add ntpq reslist command to query access restrictions, similar to
  ntpdc's reslist.
(4.2.7p230) 2011/11/01 Released by Harlan Stenn <stenn@ntp.org>
* Disable mode 7 (ntpdc) query processing in ntpd by default.  ntpq is
  believed to provide all functionality ntpdc did, and uses a less-
  fragile protocol that's safer and easier to maintain.  If you do find
  some management via ntpdc is needed, you can use "enable mode7" in the
  ntpd configuration.
* Directly limit the number of datagrams in a mrulist response, rather
  than limiting the number of entries returned to indirectly limit the
  datagram count.
* Documentation updates from Dave Mills.
(4.2.7p229) 2011/10/26 Released by Harlan Stenn <stenn@ntp.org>
* [Bug 1995] fix wrong use of ZERO() macro in 'ntp_calendar.c'
(4.2.7p228) 2011/10/23 Released by Harlan Stenn <stenn@ntp.org>
* [Bug 1995] add compile time stamp based era unfolding for
  'step_systime()' and necessary support to 'ntp-calendar.c'.
(4.2.7p227) 2011/10/22 Released by Harlan Stenn <stenn@ntp.org>
* [Bug 2036] gcc 2.95.3 preprocessor can't nest #ifdef in macro args.
* A number of compiler warnings eliminated.
(4.2.7p226) 2011/10/21 Released by Harlan Stenn <stenn@ntp.org>
* [Bug 2035] ntpq -c mrulist sleeps 1 sec between queries, not 5 msec.
* Documentation updates from Dave Mills.
(4.2.7p225) 2011/10/15 Released by Harlan Stenn <stenn@ntp.org>
* Documentation updates from Dave Mills.
(4.2.7p224) 2011/10/14 Released by Harlan Stenn <stenn@ntp.org>
* ntpq mrulist shows intermediate counts every five seconds while
  retrieving list, and allows Ctrl-C interruption of the retrieval,
  showing the incomplete list as retrieved.  Reduce delay between
  successive mrulist retrieval queries from 30 to 5 msec.  Do not
  give up mrulist retrieval when a single query times out.
(4.2.7p223) 2011/10/12 Released by Harlan Stenn <stenn@ntp.org>
* Documentation updates from Dave Mills.
(4.2.7p222) 2011/10/11 Released by Harlan Stenn <stenn@ntp.org>
* [Bug 2029] "make check" clutters syslog.
* Log signal description along with number on ntpd exit.
(4.2.7p221) 2011/10/10 Released by Harlan Stenn <stenn@ntp.org>
* [Bug 2025] Switching between daemon and kernel loops can doubly-
  correct drift
* [Bug 2028] ntpd -n (nofork) redirects logging to stderr.
* Documentation updates from Dave Mills.
(4.2.7p220) 2011/10/05 Released by Harlan Stenn <stenn@ntp.org>
* [Bug 1945] mbg_gps166.h use of _TM_DEFINED conflicts with MS VC.
* [Bug 1946] parse_start uses open; does not work on Windows.
* [Bug 1947] Porting parse-based Wharton refclock driver to Windows.
* [Bug 2024] Remove unused system event code EVNT_CLKHOP.
(4.2.7p219) 2011/10/04 Released by Harlan Stenn <stenn@ntp.org>
* Documentation updates from Dave Mills.
(4.2.7p218) 2011/10/03 Released by Harlan Stenn <stenn@ntp.org>
* [Bug 2019] Allow selection of cipher for private key files.
* Documentation updates from Dave Mills.
* ntp-keygen private key cipher default now triple-key triple DES CBC.
* ntp-keygen -M is intended to ignore all other defaults and
  options, so do not attempt to open existing Autokey host certificate
  before generating symmetric keys and terminating.
* Restore IFF, MV, and GQ identity parameter filename convention to
  ntpkey_<scheme>par_<group/host> in ntpd, matching ntp-keygen.
* Change some error logging to syslog to ignore logconfig mask, such
  as reporting PPSAPI failure in NMEA and WWVB refclocks.
* ntp-keygen on Windows XP and later systems will now create links
  expected by ntpd.  They are hardlinks on Windows, soft on POSIX.
* Conditionalize NMEA serial open message under clockevent.
* Send all peer variables to trappers in report_event().
(4.2.7p217) 2011/09/29 Released by Harlan Stenn <stenn@ntp.org>
* [Bug 2020] ntp-keygen -s no longer sets host in cert file name.
* [Backward Incompatible] ntp-keygen -i option long name changed from
  misleading --issuer-name to --ident.
(4.2.7p216) 2011/09/27 Released by Harlan Stenn <stenn@ntp.org>
* sntp documentation tag cleanup.
* mdoc2man improvements.
(4.2.7p215) 2011/09/24 Released by Harlan Stenn <stenn@ntp.org>
* Use patched mdoc2man script, from Eric Feng.
* Sync with ntp-4.2.6p4 (a no-op).
(4.2.7p214) 2011/09/20 Released by Harlan Stenn <stenn@ntp.org>
* [Bug 1981] Initial offset convergence applies frequency correction 2x
  with kernel discipline.
* [Bug 2008] Initial offset convergence degraded with 500 PPM adjtime().
* [Bug 2009] EVNT_NSET adj_systime() mishandled by Windows ntpd.
(4.2.7p213) 2011/09/08 Released by Harlan Stenn <stenn@ntp.org>
* [Bug 1999] NMEA does not send PMOTG messages any more.
(4.2.7p212) 2011/09/07 Released by Harlan Stenn <stenn@ntp.org>
* [Bug 2003] from 4.2.6p4-RC3: ntpq_read_assoc_peervars() broken.
(4.2.7p211) 2011/09/01 Released by Harlan Stenn <stenn@ntp.org>
* Update libevent to git head (2.1 branch) as of 2.0.14-stable.
(4.2.7p210) 2011/08/31 Released by Harlan Stenn <stenn@ntp.org>
* Require -D4 or higher for ntpd SIGALRM debug trace from [Bug 2000].
(4.2.7p209) 2011/08/27 Released by Harlan Stenn <stenn@ntp.org>
* [Bug 2000] ntpd worker threads must block signals expected in main
  thread.
* [Bug 2001] add ntpq -c timerstats like ntpdc -c timerstats.
* [Bug 2001] from 4.2.6p4-RC3: ntpdc timerstats reports overruns as
  handled.
* Update sntp tests to track the change of root dispersion to
  synchronization distance.
(4.2.7p208) 2011/08/24 Released by Harlan Stenn <stenn@ntp.org>
* Fix the CLOCK_MONOTONIC TRACE() message.
(4.2.7p207) 2011/08/22 Released by Harlan Stenn <stenn@ntp.org>
* Restore the original CLOCK_MONOTONIC output format in sntp.
* Cleanups for ntp-wait-opts.def and ntp.keys.def .
(4.2.7p206) 2011/08/20 Released by Harlan Stenn <stenn@ntp.org>
* [Bug 1993] ntpd Windows port adj_systime() broken in 4.2.7p203.
* sntp documentation and behavior improvements suggested by
  Steven Sommars.
* Have sntp report synchronization distance instead of root dispersion.
* Clean up ntp-wait-opts.def .
(4.2.7p205) 2011/08/19 Released by Harlan Stenn <stenn@ntp.org>
* [Bug 1992] util/tg2 doesn't compile, needs libntp.
(4.2.7p204) 2011/08/16 Released by Harlan Stenn <stenn@ntp.org>
* Added support for Garmin's $PGRMF sentence to NMEA driver
* [Bug 1988] Better sntp send failed error message needed.
* [Bug 1989] sntp manual page sometimes refers to SNTP as a program.
* [Bug 1990] sntp output should include stratum.
(4.2.7p203) 2011/08/13 Released by Harlan Stenn <stenn@ntp.org>
* [Bug 1986] Require Visual C++ 2005 or later compilers in Windows port.
* Actually use long long for (u_)int64 by correcting spelling of
  SIZEOF_LONG_LONG in ntp_types.h.
* Force .exe minimum Windows version to 0x0400 to allow NT4 in
  vs2005/*.vcproj files.
* Fix make distcheck with --enable-libevent-regress problem with
  unwritable $srcdir.
* Correct init_logging()'s def_syslogmask type to u_int32 following
  change of ntp_syslogmask from u_long to u_int32 in p202.
(4.2.7p202) 2011/08/09 Released by Harlan Stenn <stenn@ntp.org>
* [Bug 1983] --without-sntp build breaks in sntp subdir.
* [Bug 1984] from 4.2.6p4-RC3: ntp/libisc fails to compile on OS X 10.7.
* [Bug 1985] from 4.2.6p4-RC3: "logconfig =allall" rejected.
(4.2.7p201) 2011/08/05 Released by Harlan Stenn <stenn@ntp.org>
* sntp: change -h/--headspace to -g/--gap, and change the default gap
  from 10 to 50ms
* [Backward Incompatible] from 4.2.6p4: sntp: -l/--filelog ->
  -l/--logfile, to be consistent with ntpd.
* Documentation updates from Dave Mills.
* From 4.2.6p4: libopts/file.c fix from Bruce Korb (arg-type=file).
(4.2.7p200) 2011/08/04 Released by Harlan Stenn <stenn@ntp.org>
* Sync with 4.2.6p4-RC2.
(4.2.7p199) 2011/07/29 Released by Harlan Stenn <stenn@ntp.org>
* Documentation updates from Dave Mills.
(4.2.7p198) 2011/07/28 Released by Harlan Stenn <stenn@ntp.org>
* remove old binsubdir stuff from SNTP, as NTP_LOCINFO does that now.
(4.2.7p197) 2011/07/28 Released by Harlan Stenn <stenn@ntp.org>
* [Bug 1975] from 4.2.6p4-RC2: libntp/mktime.c won't work with 64-bit
  time_t
* [Bug 1976] genLocInfo writes to srcdir break 'make distcheck'.
* [Bug 1977] Fix flag/description mismatches in ntp-keygen-opts.def.
* Do not force "legacy" when --with-locfile is not given, genLocInfo
  will find the correct default for the system.
* Fix warnings in ntp_request.c ([Bug 1973] oversight) and sntp/main.c
  (CID 159, apparent overrun due to union, actually correct).
* Update sntp/loc/solaris to conform to stock locations.
(4.2.7p196) 2011/07/27 Released by Harlan Stenn <stenn@ntp.org>
* DEFAULT INSTALLATION DIRECTORY CHANGES ON SOME OSes: to get the old
  behavior, pass --with-locfile=legacy to 'configure'
* [Bug 1972] from 4.2.6p4-RC2: checking for struct rtattr fails.
* [Bug 1973] Widen reference clock mode from 8 to 32 bits.
* Removed sntp/m4/ntp_bindir.m4 - no longer needed.
* Move loc/ to sntp/loc/ .
* Move scripts/cvo.sh to sntp/scripts/cvo.sh .
* Move scripts/genLocInfo to sntp/scripts/genLocInfo .
* Give NTP_LOCINFO an optional path-to argument.
* Remove hacks to get NTP_LOCINFO-related data to sntp/ .
* Move sntp/include/mansec2subst.sed to sntp/scripts/mansec2subst.sed .
* If no "more specific" loc file is found for redhat* or fedora*,
  look for a loc/redhat file.
* If no "more specific" loc file is found and uname says this is Linux,
  look for a loc/linux file.
* Improve the help text: --with-locfile=XXX .
* work around solaris /bin/sh issues for genLocInfo.
(4.2.7p195) 2011/07/25 Released by Harlan Stenn <stenn@ntp.org>
* Added loc/redhat.
(4.2.7p194) 2011/07/25 Released by Harlan Stenn <stenn@ntp.org>
* [Bug 1608] from 4.2.6p4-RC2: Parse Refclock driver should honor
  trusttime.
* Add support for installing programs and scripts to libexec.
* Added loc/solaris.
(4.2.7p193) 2011/07/24 Released by Harlan Stenn <stenn@ntp.org>
* [Bug 1970] from 4.2.6p4-RC2: UNLINK_EXPR_SLIST() causes crash if list
  is empty.
* Update libevent to 2.1 HEAD as of merge of 2.0.13-stable-dev.
* Match addr_eqprefix() sizeof and memcpy destination to make it clear
  to static analysis that there is no buffer overrun (CID 402).
(4.2.7p192) 2011/07/18 Released by Harlan Stenn <stenn@ntp.org>
* [Bug 1966] Broken FILES section for ntp.keys.def.
(4.2.7p191) 2011/07/17 Released by Harlan Stenn <stenn@ntp.org>
* [Bug 1948] Update man page section layout.
* [Bug 1963] add reset command for ntpq :config, similar to ntpdc's.
* [Bug 1964] --without-sntp should not build sntp.
(4.2.7p190) 2011/07/13 Released by Harlan Stenn <stenn@ntp.org>
* [Bug 1961] from 4.2.6p4: html2man update: distribute ntp-wait.html.
* Require autogen-5.12.
(4.2.7p189) 2011/07/11 Released by Harlan Stenn <stenn@ntp.org>
* [Bug 1134] from 4.2.6p4-RC1: ntpd fails binding to tentative IPv6
  addresses.
* [Bug 1790] from 4.2.6p4-RC1: Update config.guess and config.sub to
  detect AIX6.
(4.2.7p188) 2011/06/28 Released by Harlan Stenn <stenn@ntp.org>
* [Bug 1958] genLocInfo must export PATH.
* ntp-wait: some versions of ntpd spell "associd" differently.
(4.2.7p187) 2011/06/24 Released by Harlan Stenn <stenn@ntp.org>
* [Bug 1954] Fix typos in [s]bin_PROGRAMS in ntpd/Makefile.am.
* Implement --with-locfile=filename configure argument.  If filename is
  empty we'll look under loc/ for a good fit.  If the filename contains
  a / character, it will be treated as a "normal" pathname.  Otherwise,
  that explicit file will be searched for under loc/ .
(4.2.7p186) 2011/06/23 Released by Harlan Stenn <stenn@ntp.org>
* [Bug 1950] Control installation of event_rpcgen.py.
* Update .point-changed-filelist for the new man pages.
* Update the building of OS-specific programs.
* Finish conversion to genLocInfo.
* validate MANTAGFMT in genLocInfo.
* Documentation update from Dave Mills.
(4.2.7p185) 2011/06/21 Released by Harlan Stenn <stenn@ntp.org>
* ntp_locs.m4: handle the case where . is not in the PATH.
* More genLocInfo cleanup.
(4.2.7p184) 2011/06/20 Released by Harlan Stenn <stenn@ntp.org>
* Added ntp_locs.m4.
* genLocInfo improvements.
* Add the man page tag "flavor" to the loc.* files.
* Add/distribute genLocInfo.
(4.2.7p183) 2011/06/19 Released by Harlan Stenn <stenn@ntp.org>
* Update the autogen include list for scripts/Makefile.am.
* Added loc.freebsd (and distribute it).
* Added loc.legacy (and distribute it).
(4.2.7p182) 2011/06/15 Released by Harlan Stenn <stenn@ntp.org>
* [Bug 1304] Update sntp.html to reflect new implementation.
* Update .point-changed-filelist .
* ntpdc documentation fixes.
* Update ntp-wait autogen docs.
* Update the ntpd autogen docs.
* Update the ntpsnmpd autogen docs.
* Use autogen to produce ntp-keygen docs.
* Add "license name" to ntp.lic for autogen-5.11.10.
* Prepare for ntp.keys.5.
(4.2.7p181) 2011/06/07 Released by Harlan Stenn <stenn@ntp.org>
* [Bug 1938] addr_eqprefix() doesn't clear enough storage.
(4.2.7p180) 2011/06/06 Released by Harlan Stenn <stenn@ntp.org>
* Upgrade to libevent-2.0.12.
* More sntp.1 cleanups.
* Produce ntpq.1 with the new autogen macros.
* Remove the deprecated "detail" stanza from ntpdc-opts.def.
(4.2.7p179) 2011/06/03 Released by Harlan Stenn <stenn@ntp.org>
* Update cmd-doc.tlib to autogen-5.11.10pre5.
* Upgrade local autoopts templates to 5.11.10pre5.
(4.2.7p178) 2011/06/02 Released by Harlan Stenn <stenn@ntp.org>
* Update the std_def_list to include the ntp.lic file.
* Distribute the ntp.lic file.
* Add http://ntp.org/license to the ntp.lic file.
(4.2.7p177) 2011/06/01 Released by Harlan Stenn <stenn@ntp.org>
* Use the latest autogen's new copyright template code.
* Clean up the ntp.lic file.
(4.2.7p176) 2011/05/31 Released by Harlan Stenn <stenn@ntp.org>
* sntp documentation cleanup.
* autogen documentation template cleanup.
(4.2.7p175) 2011/05/30 Released by Harlan Stenn <stenn@ntp.org>
* [Bug 1936] Correctly set IPV6_MULTICAST_LOOP.
* cmd-doc.tlib cleanup from Bruce Korb.
* sntp documentation cleanup.
(4.2.7p174) 2011/05/28 Released by Harlan Stenn <stenn@ntp.org>
* ntpdc documentation cleanup.
* sntp documentation cleanup.
* Don't build libevent with openssl support.  Right now, libevent
  doesn't use pkg-config to find openssl's installation location.
(4.2.7p173) 2011/05/25 Released by Harlan Stenn <stenn@ntp.org>
* Typo in emalloc.c hides file and line number from emalloc() error msg.
* parsesolaris.c compile fails on SPARC Solaris with conflicting printf.
* ntp_util.c compile fails on AIX and OSF with conflicting statsdir.
(4.2.7p172) 2011/05/24 Released by Harlan Stenn <stenn@ntp.org>
* Remove hardcoded 1/960 s. fudge for <CR> transmission time at 9600 8n1
  from WWVB/Spectracom driver introduced in 4.2.7p169.
(4.2.7p171) 2011/05/23 Released by Harlan Stenn <stenn@ntp.org>
* Eliminate warnings about shadowing global "basename" on Linux.
* Use filegen_config() consistently when changing filegen options.
* mprintf() should go to stdout, not stderr.  DPRINTF() uses mprintf().
* Repair a few simulator problems (more remain).
* Documentation updates from Dave Mills.
(4.2.7p170) 2011/05/19 Released by Harlan Stenn <stenn@ntp.org>
* [Bug 1932] libevent/util_internal.h builtin_expect compile error with
  gcc 2.95.
* Use 64-bit scalars in LFPTOD() and DTOLFP() on more platforms by
  conditionalizing on HAVE_U_INT64 rather than UINT64_MAX.
(4.2.7p169) 2011/05/18 Released by Harlan Stenn <stenn@ntp.org>
* [Bug 1933] WWVB/Spectracom driver timestamps LFs, not CRs.
(4.2.7p168) 2011/05/16 Released by Harlan Stenn <stenn@ntp.org>
* Convert receive buffer queue from doubly-linked list to FIFO.
(4.2.7p167) 2011/05/14 Released by Harlan Stenn <stenn@ntp.org>
* [Bug 1927] io_closeclock() should purge pending recvbufs.
* [Bug 1931] cv always includes fudgetime1, never fudgetime2.
* Use acts_close() in acts_shutdown() to avoid leaving a stale lockfile
  if unpeered via runtime configuration while the modem is open.
* Correct acts_close() test of pp->io.fd to see if it is open.
* 4.2.7p164 documentation updates re: 'tos orphanwait' expanded scope.
(4.2.7p166) 2011/05/13 Released by Harlan Stenn <stenn@ntp.org>
* If we have local overrides for autogen template files, use them.
* Convert more of the sntp-opt.def documentation from man to mdoc.
(4.2.7p165) 2011/05/11 Released by Harlan Stenn <stenn@ntp.org>
* Convert snmp docs to mdoc format, which requires autogen 5.11.9.
* from 4.2.6p4-RC1: Require autogen 5.11.9.
(4.2.7p164) 2011/05/11 Released by Harlan Stenn <stenn@ntp.org>
* [Bug 988] Local clock eats up -g option, so ntpd stops with large
  initial time offset.
* [Bug 1921] LOCAL, ACTS drivers with "prefer" excluded from initial
  candidate list.
* [Bug 1922] "tos orphanwait" applied incorrectly at startup.
* [Bug 1923] orphan parent favored over LOCAL, ACTS drivers.
* [Bug 1924] Billboard tally codes sometimes do not match operation,
  variables.
* Change "pool DNS" messages from msyslog to debug trace output.
* Remove unused FLAG_SYSPEER from peer->status.
* Respect "tos orphanwait" at startup.  Previously there was an
  unconditional 300 s. startup orphanwait, though other values were
  respected for subsequent orphan wait periods after no_sys_peer events.
* Apply "tos orphanwait" (def. 300 seconds) to LOCAL and ACTS reference
  clock drivers, in addition to orphan parent operation.  LOCAL and ACTS
  are not selectable during the orphanwait delay at startup and after
  each no_sys_peer event.  This prevents a particular form of clock-
  hopping, such as using LOCAL briefly at startup before remote peers
  are selectable.  This fixes the issue reported in [Bug 988].
* Documentation updates from Dave Mills.
(4.2.7p163) 2011/05/08 Released by Harlan Stenn <stenn@ntp.org>
* [Bug 1911] missing curly brace in libntp/ntp_rfc2553.c
(4.2.7p162) 2011/05/03 Released by Harlan Stenn <stenn@ntp.org>
* [Bug 1910] Support the Tristate Ltd. TS-GPSclock-01.
(4.2.7p161) 2011/05/02 Released by Harlan Stenn <stenn@ntp.org>
* [Bug 1904] 4.2.7p160 Windows build broken (POSIX_SHELL).
* [Bug 1906] 4.2.7p160 - libtool: compile: cannot determine name of
  library object in ./libevent
* Share a single sntp/libevent/build-aux directory between all three
  configure scripts.
* Add missing --enable-local-libevent help to top-level configure.
(4.2.7p160) 2011/05/01 Released by Harlan Stenn <stenn@ntp.org>
* from 4.2.6p4-RC1: Upgrade to libopts 35.0.10 from AutoGen 5.11.9pre8.
* [Bug 1901] Simulator does not set progname.
(4.2.7p159) 2011/04/28 Released by Harlan Stenn <stenn@ntp.org>
* Fix a couple of unused variable warnings.
* cleanup in timespecops.c / timevalops.c
(4.2.7p158) 2011/04/24 Released by Harlan Stenn <stenn@ntp.org>
* Update libevent --disable-libevent-regress handling to work when
  building libevent using mingw.
(4.2.7p157) 2011/04/21 Released by Harlan Stenn <stenn@ntp.org>
* [Bug 1890] 4.2.7p156 segfault in duplicate freeaddrinfo().
(4.2.7p156) 2011/04/19 Released by Harlan Stenn <stenn@ntp.org>
* [Bug 1851] freeaddrinfo() called after getaddrinfo() fails.
(4.2.7p155) 2011/04/18 Released by Harlan Stenn <stenn@ntp.org>
* Fix leak in refclock_datum.c start failure path.
(4.2.7p154) 2011/04/17 Released by Harlan Stenn <stenn@ntp.org>
* [Bug 1887] DNS fails on 4.2.7p153 using threads.
(4.2.7p153) 2011/04/16 Released by Harlan Stenn <stenn@ntp.org>
* A few more Coverity Scan cleanups.
(4.2.7p152) 2011/04/15 Released by Harlan Stenn <stenn@ntp.org>
* Update embedded libevent to current 2.1 git HEAD.
(4.2.7p151) 2011/04/14 Released by Harlan Stenn <stenn@ntp.org>
* Detect vsnprintf() support for "%m" and disable our "%m" expansion.
* Add --enable-c99-sprintf to configure args for -noopenssl variety of
  flock-build to avoid regressions in (v)snprintf() replacement.
* More msnprintf() unit tests.
* Coverity Scan error checking fixes.
* Log failure to fetch time from HOPF_P hardware.
* Check HOPF_S sscanf() conversion count before converted values.
(4.2.7p150) 2011/04/13 Released by Harlan Stenn <stenn@ntp.org>
* Remove never-used, incomplete ports/winnt/ntpd/refclock_trimbledc.[ch]
* On systems without C99-compliant (v)snprintf(), use C99-snprintf
  replacements (http://www.jhweiss.de/software/snprintf.html)
* Remove remaining sprintf() calls except refclock_ripencc.c (which is
  kept out of --enable-all-clocks as a result), upstream libs which use
  sprintf() only after careful buffer sizing.
(4.2.7p149) 2011/04/11 Released by Harlan Stenn <stenn@ntp.org>
* [Bug 1881] describe the {+,-,s} characters in configure --help output.
(4.2.7p148) 2011/04/09 Released by Harlan Stenn <stenn@ntp.org>
* Use _mkgmtime() as timegm() in the Windows port, rather than
  libntp/mktime.c's timegm().  Fixed [Bug 1875] on Windows using the old
  asn2ntp() code from before 4.2.7p147.
* ntp_crypto.c string buffer safety.
* Remove use of MAXFILENAME in mode 7 (ntpdc) on-wire structs.
* Change ntpd MAXFILENAME from 128 to 256 to match ntp-keygen.
* Buffer safety and sign extension fixes (thanks Coverity Scan).
(4.2.7p147) 2011/04/07 Released by Harlan Stenn <stenn@ntp.org>
* [Bug 1875] 'asn2ntp()' rewritten with 'caltontp()'; 'timegm()'
  substitute likely to crash with 64bit time_t.
(4.2.7p146) 2011/04/05 Released by Harlan Stenn <stenn@ntp.org>
* String buffer safety cleanup, converting to strlcpy() and strlcat().
* Use utmpname() before pututline() so repeated steps do not
  accidentally record into wtmp where utmp was intended.
* Use setutent() before each pututline() including first.
(4.2.7p145) 2011/04/04 Released by Harlan Stenn <stenn@ntp.org>
* [Bug 1840] ntp_lists.h FIFO macros buggy.
(4.2.7p144) 2011/04/03 Released by Harlan Stenn <stenn@ntp.org>
* [Bug 1874] ntpq -c "rv 0 sys_var_list" empty.
(4.2.7p143) 2011/03/31 Released by Harlan Stenn <stenn@ntp.org>
* [Bug 1732] ntpd ties up CPU on disconnected USB refclock.
* [Bug 1861] tickadj build failure using uClibc.
* [Bug 1862] in6addr_any test in configure fooled by arm gcc 4.1.3 -O2.
* Remove kernel line discipline driver code for clk and chu, deprecate
  related LDISC_ flags, and remove associated ntpd code to decode the
  timestamps, remove clktest line discipline test program.
* Remove "signal_no_reset: signal 17 had flags 4000000" logging, as it
  indicates no problem and is interpreted as an error.  Previously some
  bits had been ignored one-by-one, but Linux SA_RESTORER definition is
  unavailable to user headers.
(4.2.7p142) 2011/03/21 Released by Harlan Stenn <stenn@ntp.org>
* [Bug 1844] ntpd 4.2.7p131 NetBSD, --gc-sections links bad executable.
* Fix "make distcheck" break in libevent/sample caused by typo.
(4.2.7p141) 2011/03/20 Released by Harlan Stenn <stenn@ntp.org>
* Add "ntpq -c iostats" similar to "ntpdc -c iostats".
* Compare entire timestamp to reject duplicates in refclock_pps().
(4.2.7p140) 2011/03/17 Released by Harlan Stenn <stenn@ntp.org>
* [Bug 1848] ntpd 4.2.7p139 --disable-thread-support does not compile.
* Add --disable-thread-support to one flock-build variation.
* One more lock-while-init in lib/isc/task.c to quiet lock analysis.
(4.2.7p139) 2011/03/16 Released by Harlan Stenn <stenn@ntp.org>
* [Bug 1848] make check ntpd --saveconfigquit clutters syslog.
(4.2.7p138) 2011/03/08 Released by Harlan Stenn <stenn@ntp.org>
* [Bug 1846] MacOSX: debug symbol not found by propdelay or tickadj.
(4.2.7p137) 2011/03/07 Released by Harlan Stenn <stenn@ntp.org>
* Use TRACE() instead of DPRINTF() for libntp and utilities, which
  use the "debug" variable regardless of #ifdef DEBUG.
* Declare debug in libntp instead of each program.  Expose extern
  declaration to utilities, libntp, and DEBUG ntpd.
* Lock under-construction task, taskmgr objects to satisfy Coverity's
  mostly-correct assumptions about which variables are protected by
  which locks.
(4.2.7p136) 2011/03/02 Released by Harlan Stenn <stenn@ntp.org>
* [Bug 1839] 4.2.7p135 still installs libevent ev*.h headers.
(4.2.7p135) 2011/03/02 Released by Harlan Stenn <stenn@ntp.org>
* libevent: When building on systems with CLOCK_MONOTONIC available,
  separate the internal timeline (possibly counting since system boot)
  from the gettimeofday() timeline in event_base cached timevals.  Adds
  new event_base_tv_cached() to retrieve cached callback round start
  time on the internal timeline, and changes
  event_based_gettimeofday_cached() to always return times using the
  namesake timeline.  This preserves the benefit of using the never-
  stepped monotonic clock for event timeouts while providing clients
  with times consistently using gettimeofday().
* Correct event_base_gettimeofday_cached() workaround code in
  sntp to work with corrected libevent.
* Remove sntp l_fp_output() test now that it uses prettydate().
* [Bug 1839] 4.2.7p131 installs libevent ev*.h headers.
* Ensure CONFIG_SHELL is not empty before relying on it for #! scripts.
(4.2.7p134) 2011/02/24 Released by Harlan Stenn <stenn@ntp.org>
* [Bug 1837] Build fails on Win7 due to regedit requiring privilege.
* Provide fallback definitions for GetAdaptersAddresses() for Windows
  build environments lacking iphlpapi.h.
* Rename file containing 1.xxxx ChangeSet revision from version to
  scm-rev to avoid invoking GNU make implicit rules attempting to
  compile version.c into version.  Problem was with sntp/version.o
  during make distcheck after fix for spurious sntp rebuilds.
* Add INC_ALIGNED_PTR() macro to align pointers like malloc().
(4.2.7p133) 2011/02/23 Released by Harlan Stenn <stenn@ntp.org>
* [Bug 1834] ntpdate 4.2.7p131 aborts with assertion failure.
* Move sntp last in top-level Makefile.am SUBDIRS so that the libevent
  tearoff (if required) and sntp are compiled after the rest.
* Use a single set of Automake options for each package in configure.ac
  AM_INIT, remove Makefile.am AUTOMAKE_OPTIONS= lines.
* Correct spurious sntp rebuilds triggered by a make misperception
  sntp/version was out-of-date relative to phony target FRC.version.
* Do not cache paths to perl, test, or pkg-config, searching the PATH
  at configure time is worth it to pick up tool updates.
(4.2.7p132) 2011/02/22 Released by Harlan Stenn <stenn@ntp.org>
* [Bug 1832] ntpdate doesn't allow timeout > 2s.
* [Bug 1833] The checking sem_timedwait() fails without -pthread.
* ElectricFence was suffering bitrot - remove it.  valgrind works well.
* Enable all relevant automake warnings.
* Correct Solaris 2.1x PTHREAD_ONCE_INIT extra braces test to avoid
  triggering warnings due to excess braces.
* Remove libevent-cfg from sntp/Makefile.am.
* Provide bug report and URL options to Autoconf.
* Avoid relying on remake rules for routine build/flock-build for
  libevent as for the top-level and sntp subproject.
(4.2.7p131) 2011/02/21 Released by Harlan Stenn <stenn@ntp.org>
* [Bug 1087] -v/--normalverbose conflicts with -v/--version in sntp.
* [Bug 1088] sntp should (only) report the time difference without -s/-a.
* older autoconf sometimes dislikes [].
* Move "can't write KoD file" warning from sntp shutdown to startup.
* refclock_acts.c cleanup from Dave Mills.
* Convert sntp to libevent event-driven socket programming.  Instead of
  blocking name resolution and querying one NTP server at a time,
  resolve server names and send NTP queries without blocking.  Add
  sntp command-line options to adjust timing and optionally wait for all
  servers to respond instead of exiting after the first.
* Import libevent 2.0.10-stable plus local patches as a tearoff, used
  only if the target system lacks an installed libevent 2.0.9 or later.
* Move blocking worker and resolver to libntp from ntpd.
* Use threads rather than forked child processes for blocking worker
  when possible.  Override with configure --disable-thread-support.
* Move init_logging(), change_logfile(), and setup_logfile() from ntpd
  to libntp, use them in sntp.
* Test --without-sntp in flock-build script's -no-refclocks variety.
* Avoid invoking config.status twice in a row in build script.
* Move more m4sh tests needed by libntp to shared .m4 files.
* Split up ntp_libntp.m4 into smaller, more specific subsets.
* Enable gcc -Wcast-align, fix many instances of warnings when casting
  a pointer to a more-strictly-aligned underlying type.
(4.2.7p130) 2011/02/12 Released by Harlan Stenn <stenn@ntp.org>
* [Bug 1811] Update the download location in WHERE-TO-START.
(4.2.7p129) 2011/02/09 Released by Harlan Stenn <stenn@ntp.org>
* Add missing "break;" to ntp_control.c ctl_putsys() for caliberrs, used
  by ntpq -c kerninfo introduced in 4.2.7p104.
* Fix leak in ntp_control.c read_mru_list().
(4.2.7p128) 2011/01/30 Released by Harlan Stenn <stenn@ntp.org>
* [Bug 1799] ntpq mrv crash.
* [Bug 1801] ntpq mreadvar requires prior association caching.
(4.2.7p127) 2011/01/28 Released by Harlan Stenn <stenn@ntp.org>
* [Bug 1797] Restore stale timestamp check from the RANGEGATE cleanup.
(4.2.7p126) 2011/01/27 Released by Harlan Stenn <stenn@ntp.org>
* Fix unexposed fencepost error in format_time_fraction().
* Add more unit tests for timeval_tostr() and timespec_tostr().
(4.2.7p125) 2011/01/26 Released by Harlan Stenn <stenn@ntp.org>
* [Bug 1794] ntpq -c rv missing clk_wander information.
* [Bug 1795] ntpq readvar does not display last variable.
(4.2.7p124) 2011/01/25 Released by Harlan Stenn <stenn@ntp.org>
* sntp/Makefile.am needs any passed-in CFLAGS.
(4.2.7p123) 2011/01/24 Released by Harlan Stenn <stenn@ntp.org>
* [Bug 1788] tvtots.c tables inaccurate
(4.2.7p122) 2011/01/22 Released by Harlan Stenn <stenn@ntp.org>
* ACTS refclock cleanup from Dave Mills.
* Avoid shadowing the "group" global variable.
(4.2.7p121) 2011/01/21 Released by Harlan Stenn <stenn@ntp.org>
* [Bug 1786] Remove extra semicolon from ntp_proto.c .
(4.2.7p120) 2011/01/20 Released by Harlan Stenn <stenn@ntp.org>
* Change new timeval and timespec to string routines to use snprintf()
  rather than hand-crafted conversion, avoid signed int overflow there.
* Add configure support for SIZEOF_LONG_LONG to enable portable use of
  snprintf() with time_t.
* Grow ntpd/work_thread.c arrays as needed.
* Add DEBUG_* variants of ntp_assert.h macros which compile away using
  ./configure --disable-debugging.
* Fix tvalops.cpp unit test failures for 32-bit builds.
* Return to a single autoreconf invocation in ./bootstrap script.
* Fix warnings seen on FreeBSD 9.
* crypto group changes from Dave Mills.
* Lose the RANGEGATE check in PPS, from Dave Mills.
* ACTS refclock cleanup from Dave Mills.
* Documentation updates from Dave Mills.
* NMEA driver documentation update from Juergen Perlinger.
(4.2.7p119) 2011/01/18 Released by Harlan Stenn <stenn@ntp.org>
* added timespecops.{c,h} and tievalops.{c.h} to libntp and include
  added tspecops.cpp to tests/libntp
* Correct msyslog.c build break on Solaris 2.9 from #ifdef/#if mixup.
(4.2.7p118) 2011/01/15 Released by Harlan Stenn <stenn@ntp.org>
* Simplify the built-sources stuff in sntp/ .
* Fix check for -lipv6 on HP-UX 11.
(4.2.7p117) 2011/01/13 Released by Harlan Stenn <stenn@ntp.org>
* Add configure --without-sntp option to disable building sntp and
  sntp/tests.  withsntp=no in the environment changes the default.
* Build infrastructure cleanup:
  Move m4 directory to sntp/m4.
  Share a single set of genver output between sntp and the top level.
  Share a single set of autogen included .defs in sntp/include.
  Share a single set of build-aux scripts (e.g. config.guess, missing).
  Add ntp_libntp.m4 and ntp_ipv6.m4 to reduce configure.ac duplication.
  Warn and exit build/flock-build if bootstrap needs to be run.
(4.2.7p116) 2011/01/10 Released by Harlan Stenn <stenn@ntp.org>
* refclock_nmea.c refactoring by Juergen Perlinger.
(4.2.7p115) 2011/01/09 Released by Harlan Stenn <stenn@ntp.org>
* [Bug 1780] Windows ntpd 4.2.7p114 crashes in ioctl().
* [Bug 1781] longlong undefined in sntp handle_pkt() on Debian amd64.
(4.2.7p114) 2011/01/08 Released by Harlan Stenn <stenn@ntp.org>
* Fix for openssl pkg-config detection eval failure.
* Add erealloc_zero(), refactor estrdup(), emalloc(), emalloc_zero() to
  separate tracking callsite file/line from using debug MS C runtime,
  and to reduce code duplication.
(4.2.7p113) 2011/01/07 Released by Harlan Stenn <stenn@ntp.org>
* [Bug 1776] sntp mishandles -t/--timeout and -a/--authentication.
* Default to silent make rules, override with make V=1 or ./configure
  --disable-silent-rules.
* Correct --with-openssl-incdir defaulting with pkg-config.
* Correct ./build on systems without gtest available.
* Begin moving some of the low-level socket stuff to libntp.
(4.2.7p112) 2011/01/06 Released by Harlan Stenn <stenn@ntp.org>
* [Bug 1773] openssl not detected during ./configure.
* [Bug 1774] Segfaults if cryptostats enabled and built without OpenSSL.
* Use make V=0 in build script to increase signal/noise ratio.
(4.2.7p111) 2011/01/05 Released by Harlan Stenn <stenn@ntp.org>
* [Bug 1772] refclock_open() return value check wrong for ACTS.
* Default --with-openssl-libdir and --with-openssl-incdir to the values
  from pkg-config, falling back on our usual search paths if pkg-config
  is not available or does not have openssl.pc on PKG_CONFIG_PATH.
* Change refclock_open() to return -1 on failure like open().
* Update all refclock_open() callers to check for fd <= 0 indicating
  failure, so they work with older and newer refclock_open() and can
  easily backport.
* Initialize refclockproc.rio.fd to -1, harmonize refclock shutdown
  entrypoints to avoid crashing, particularly if refclock_open() fails.
* Enable tickadj-like taming of wildly off-spec Windows clock using
  NTPD_TICKADJ_PPM env. var. specifying baseline slew.
(4.2.7p110) 2011/01/04 Released by Harlan Stenn <stenn@ntp.org>
* [Bug 1771] algorithmic error in 'clocktime()' fixed.
* Unit tests extended for hard-coded system time.
* make V=0 and configure --enable-silent-rules supported.
* setvar modemsetup = ATE0... overrides ACTS driver default.
* Preserve last timecode in ACTS driver (ntpq -ccv).
* Tolerate previous ATE1 state when sending ACTS setup.
* Enable raw tty line discipline in Windows port.
* Allow tty open/close/open to succeed on Windows port.
* Enable ACTS and CHU reference clock drivers on Windows.
(4.2.7p109) 2011/01/02 Released by Harlan Stenn <stenn@ntp.org>
* Remove nearly all strcpy() and most strcat() from NTP distribution.
  One major pocket remains in ntp_crypto.c.  libopts & libisc also have
  (safe) uses of strcpy() and strcat() remaining.
* Documentation updates from Dave Mills.
(4.2.7p108) 2011/01/01 Released by Harlan Stenn <stenn@ntp.org>
* [Bug 1764] Move Palisade modem control logic to configure.ac.
* [Bug 1768] TIOCFLUSH undefined in linux for refclock_acts.
* Autokey multiple identity group improvements from Dave Mills.
* from 4.2.6p3: Update the copyright year.
(4.2.7p107) 2010/12/31 Released by Harlan Stenn <stenn@ntp.org>
* [Bug 1764] Palisade driver doesn't build on Linux.
* [Bug 1766] Oncore clock has offset/high jitter at startup.
* Move ntp_control.h variable IDs to ntp_control.c, remove their use by
  ntpq.  They are implementation details private to ntpd.  [Bug 597] was
  caused by ntpq's reliance on these IDs it need not know about.
* refclock_acts.c updates from Dave Mills.
(4.2.7p106) 2010/12/30 Released by Harlan Stenn <stenn@ntp.org>
* from 4.2.6p3: Update genCommitLog for the bk-5 release.
(4.2.7p105) 2010/12/29 Released by Harlan Stenn <stenn@ntp.org>
(4.2.7p104) 2010/12/28 Released by Harlan Stenn <stenn@ntp.org>
* from 4.2.6p3: Create and use scripts/check--help when generating
  .texi files.
* from 4.2.6p3: Update bk triggers for the bk-5 release.
* Support for multiple Autokey identity groups from Dave Mills.
* Documentation updates from Dave Mills.
* Add ntpq kerninfo, authinfo, and sysinfo commands similar to ntpdc's.
(4.2.7p103) 2010/12/24 Released by Harlan Stenn <stenn@ntp.org>
* Add ntpq pstats command similar to ntpdc's.
* Remove ntpq pstatus command, rv/readvar does the same and more.
* Documentation updates from Dave Mills.
(4.2.7p102) 2010/12/23 Released by Harlan Stenn <stenn@ntp.org>
* Allow ntpq &1 associd use without preceding association-fetching.
* Documentation updates from Dave Mills.
(4.2.7p101) 2010/12/22 Released by Harlan Stenn <stenn@ntp.org>
* from 4.2.6p3-RC12: Upgrade to libopts 34.0.9 from AutoGen 5.11.6pre7.
* from 4.2.6p3-RC12: Relax minimum Automake version to 1.10 with updated
  libopts.m4.
(4.2.7p100) 2010/12/21 Released by Harlan Stenn <stenn@ntp.org>
* [Bug 1743] from 4.2.6p3-RC12: Display timezone offset when showing
  time for sntp in the local timezone (documentation updates).
(4.2.7p99) 2010/12/21 Released by Harlan Stenn <stenn@ntp.org>
* Add unit tests for msnprintf().
(4.2.7p98) 2010/12/20 Released by Harlan Stenn <stenn@ntp.org>
* [Bug 1761] clockstuff/clktest-opts.h omitted from tarball.
* [Bug 1762] from 4.2.6p3-RC12: manycastclient responses interfere.
* Documentation updates from Dave Mills.
(4.2.7p97) 2010/12/19 Released by Harlan Stenn <stenn@ntp.org>
* [Bug 1458] from 4.2.6p3-RC12: Can not compile NTP on FreeBSD 4.7.
* [Bug 1760] from 4.2.6p3-RC12: ntpd Windows interpolation cannot be
  disabled.
* from 4.2.6p3-RC12: Upgrade to libopts 34.0.9 from AutoGen 5.11.6pre5.
* Documentation updates from Dave Mills.
(4.2.7p96) 2010/12/18 Released by Harlan Stenn <stenn@ntp.org>
* [Bug 1758] from 4.2.6p3-RC12: setsockopt IPV6_MULTICAST_IF with wrong
  ifindex.
* Documentation updates from Dave Mills.
(4.2.7p95) 2010/12/17 Released by Harlan Stenn <stenn@ntp.org>
* [Bug 1753] 4.2.7p94 faults on startup in newpeer(), strdup(NULL).
* [Bug 1754] from 4.2.6p3-RC12: --version output should be more verbose.
* [Bug 1757] from 4.2.6p3-RC12: oncore snprintf("%m") doesn't expand %m.
* from 4.2.6p3-RC12: Suppress ntp-keygen OpenSSL version display for
  --help, --version, display both build and runtime OpenSSL versions
  when they differ.
* from 4.2.6p3-RC12: Upgrade to libopts 33.5.8 from AutoGen 5.11.6pre3.
* Documentation updates from Dave Mills.
(4.2.7p94) 2010/12/15 Released by Harlan Stenn <stenn@ntp.org>
* [Bug 1751] from 4.2.6p3-RC12: Support for Atari FreeMiNT OS.
* Documentation updates from Dave Mills.
(4.2.7p93) 2010/12/13 Released by Harlan Stenn <stenn@ntp.org>
* [Bug 1510] from 4.2.6p3-RC12: Add modes 20/21 for driver 8 to support
  RAWDCF @ 75 baud.
* [Bug 1741] from 4.2.6p3-RC12: Enable multicast reception on each
  address (Windows).
* from 4.2.6p3-RC12: Other manycastclient repairs:
  Separate handling of scope ID embedded in many in6_addr from ifindex
  used for IPv6 multicasting ioctls.
  Add INT_PRIVACY endpt bit flag for IPv6 RFC 4941 privacy addresses.
  Enable outbound multicast from only one address per interface in the
  same subnet, and in that case prefer embedded MAC address modified
  EUI-64 IPv6 addresses first, then static, and last RFC 4941 privacy
  addresses.
  Use setsockopt(IP[V6]_MULTICAST_IF) before each send to multicast to
  select the local source address, using the correct socket is not
  enough.
* "server ... ident <groupname>" changes from Dave Mills.
* Documentation updates from Dave Mills.
(4.2.7p92) 2010/12/08 Released by Harlan Stenn <stenn@ntp.org>
* [Bug 1743] from 4.2.6p3-RC12: Display timezone offset when showing
  time for sntp in the local timezone.
(4.2.7p91) 2010/12/07 Released by Harlan Stenn <stenn@ntp.org>
* [Bug 1732] ntpd ties up CPU on disconnected USB device.
* [Bug 1742] form 4.2.6p3-RC12: Fix a typo in an error message in the
  "build" script.
(4.2.7p90) 2010/12/06 Released by Harlan Stenn <stenn@ntp.org>
* [Bug 1738] Windows ntpd has wrong net adapter name.
* [Bug 1740] ntpdc -c reslist packet count wrongly treated as signed.
(4.2.7p89) 2010/12/04 Released by Harlan Stenn <stenn@ntp.org>
* [Bug 1736] tos int, bool options broken in 4.2.7p66.
* from 4.2.6p3-RC12: Clean up the SNTP documentation.
(4.2.7p88) 2010/12/02 Released by Harlan Stenn <stenn@ntp.org>
* [Bug 1735] 'clocktime()' aborts ntpd on bogus input
(4.2.7p87) 2010/12/01 Released by Harlan Stenn <stenn@ntp.org>
* from 4.2.6p3-RC12: Clean up m4 quoting in configure.ac, *.m4 files,
  resolving intermittent AC_LANG_PROGRAM possibly undefined errors.
(4.2.7p86) 2010/11/29 Released by Harlan Stenn <stenn@ntp.org>
* Documentation updates from Dave Mills.
(4.2.7p85) 2010/11/24 Released by Harlan Stenn <stenn@ntp.org>
* Documentation updates from Dave Mills.
(4.2.7p84) 2010/11/22 Released by Harlan Stenn <stenn@ntp.org>
* [Bug 1618] Unreachable code in jjy_start().
* [Bug 1725] from 4.2.6p3-RC11: ntpd sends multicast from only one
  address.
* from 4.2.6p3-RC11: Upgrade libopts to 33.3.8.
* from 4.2.6p3-RC11: Bump minimum Automake version to 1.11, required for
  AM_COND_IF use in LIBOPTS_CHECK.
* An almost complete rebuild of the initial loopfilter configuration
  process, including the code that determines the interval between
  frequency file updates, from Dave Mills.
* Documentation updates from Dave Mills.
* Add ntp-keygen -l/--lifetime to control certificate expiry.
* JJY driver improvements for Tristate JJY01/02, including changes
  to its clockstats format.
* Add "nonvolatile" ntp.conf directive to control how often the
  driftfile is written.
(4.2.7p83) 2010/11/17 Released by Harlan Stenn <stenn@ntp.org>
* [Bug 1727] ntp-keygen PLEN, ILEN undeclared --without-crypto.
* Remove top-level libopts, use sntp/libopts.
* from 4.2.6p3-RC11: Remove log_msg() and debug_msg() from sntp in favor
  of msyslog().
* Documentation updates from Dave Mills.
(4.2.7p82) 2010/11/16 Released by Harlan Stenn <stenn@ntp.org>
* [Bug 1728] from 4.2.6p3-RC11: In ntp_openssl.m4, don't add
  -I/usr/include or -L/usr/lib to CPPFLAGS or LDFLAGS.
(4.2.7p81) 2010/11/14 Released by Harlan Stenn <stenn@ntp.org>
* [Bug 1681] from 4.2.6p3-RC10: More sntp logging cleanup.
* [Bug 1683] from 4.2.6p3-RC10: Non-localhost on loopback exempted from
  nic rules.
* [Bug 1719] Cleanup for ntp-keygen and fix -V crash, from Dave Mills.
(4.2.7p80) 2010/11/10 Released by Harlan Stenn <stenn@ntp.org>
* [Bug 1574] from 4.2.6p3-RC9: sntp doesn't set tv_usec correctly.
* [Bug 1681] from 4.2.6p3-RC9: sntp logging cleanup.
* [Bug 1683] from 4.2.6p3-RC9: Interface binding does not seem to work
  as intended.
* [Bug 1708] make check fails with googletest 1.4.0.
* [Bug 1709] from 4.2.6p3-RC9: ntpdate ignores replies with equal
  receive and transmit timestamps.
* [Bug 1715] sntp utilitiesTest.IPv6Address failed.
* [Bug 1718] Improve gtest checks in configure.ac.
(4.2.7p79) 2010/11/07 Released by Harlan Stenn <stenn@ntp.org>
* Correct frequency estimate with no drift file, from David Mills.
(4.2.7p78) 2010/11/04 Released by Harlan Stenn <stenn@ntp.org>
* [Bug 1697] filegen implementation should be improved.
* Refactor calendar functions in terms of new common code.
* Documentation updates from Dave Mills.
(4.2.7p77) 2010/11/03 Released by Harlan Stenn <stenn@ntp.org>
* [Bug 1692] packageinfo.sh needs to be "sourced" using ./ .
* [Bug 1695] ntpdate takes longer than necessary.
(4.2.7p76) 2010/11/02 Released by Harlan Stenn <stenn@ntp.org>
* [Bug 1690] Unit tests fails to build on some systems.
* [Bug 1691] Use first NMEA sentence each second.
* Put the sntp tests under sntp/ .
* ... and only build/run them if we have gtest.
* Documentation updates from Dave Mills.
(4.2.7p75) 2010/10/30 Released by Harlan Stenn <stenn@ntp.org>
* Documentation updates from Dave Mills.
* Include Linus Karlsson's GSoC 2010 testing code.
(4.2.7p74) 2010/10/29 Released by Harlan Stenn <stenn@ntp.org>
* [Bug 1685] from 4.2.6p3-RC8: NMEA driver mode byte confusion.
* from 4.2.6p3-RC8: First cut at using scripts/checkChangeLog.
* Documentation updates from Dave Mills.
(4.2.7p73) 2010/10/27 Released by Harlan Stenn <stenn@ntp.org>
* [Bug 1680] Fix alignment of clock_select() arrays.
* refinements to new startup behavior from David Mills.
* For the bootstrap script, touch .html files last.
* Add 'make check' test case that would have caught [Bug 1678].
(4.2.7p72) 2010/10/26 Released by Harlan Stenn <stenn@ntp.org>
* [Bug 1679] Fix test for -lsocket.
* Clean up missing ;; entries in configure.ac.
(4.2.7p71) 2010/10/25 Released by Harlan Stenn <stenn@ntp.org>
* [Bug 1676] from 4.2.6p3-RC7: NMEA: $GPGLL did not work after fix
  for Bug 1571.
* [Bug 1678] "restrict source" treated as "restrict default".
* from 4.2.6p3-RC7: Added scripts/checkChangeLog.
(4.2.7p70) 2010/10/24 Released by Harlan Stenn <stenn@ntp.org>
* [Bug 1571] from 4.2.6p3-RC6: NMEA does not relate data to PPS edge.
* [Bug 1572] from 4.2.p63-RC6: NMEA time adjustment for GPZDG buggy.
* [Bug 1675] from 4.2.6p3-RC6: Prohibit includefile remote config.
* Enable generating ntpd/ntp_keyword.h after keyword-gen.c changes on
  Windows as well as POSIX platforms.
* Fix from Dave Mills for a rare singularity in clock_combine().
(4.2.7p69) 2010/10/23 Released by Harlan Stenn <stenn@ntp.org>
* [Bug 1671] Automatic delay calibration is sometimes inaccurate.
(4.2.7p68) 2010/10/22 Released by Harlan Stenn <stenn@ntp.org>
* [Bug 1669] from 4.2.6p3-RC5: NTP fails to compile on IBM AIX 5.3.
* [Bug 1670] Fix peer->bias and broadcastdelay.
* Documentation updates from Dave Mills.
* Documentation EOL cleanup.
(4.2.7p67) 2010/10/21 Released by Harlan Stenn <stenn@ntp.org>
* [Bug 1649] from 4.2.6p3-RC5: Require NMEA checksum if $GPRMC or
  previously seen.
(4.2.7p66) 2010/10/19 Released by Harlan Stenn <stenn@ntp.org>
* [Bug 1277] Provide and use O(1) FIFOs, esp. in the config tree code.
* Remove unused 'bias' configuration keyword.
(4.2.7p65) 2010/10/16 Released by Harlan Stenn <stenn@ntp.org>
* [Bug 1584] from 4.2.6p3-RC4: wrong SNMP type for precision,
  resolution.
* Remove 'calldelay' and 'sign' remnants from parser, ntp_config.c.
(4.2.7p64) 2010/10/15 Released by Harlan Stenn <stenn@ntp.org>
* [Bug 1584] from 4.2.6p3-RC3: ntpsnmpd OID must be mib-2.197.
* [Bug 1659] from 4.2.6p3-RC4: Need CLOCK_TRUETIME not CLOCK_TRUE.
* [Bug 1663] ntpdsim should not open net sockets.
* [Bug 1665] from 4.2.6p3-RC4: is_anycast() u_int32_t should be u_int32.
* from 4.2.6p3: ntpsnmpd, libntpq warning cleanup.
* Remove 'calldelay' and 'sign' keywords (Dave Mills).
* Documentation updates from Dave Mills.
(4.2.7p63) 2010/10/13 Released by Harlan Stenn <stenn@ntp.org>
* [Bug 1080] from 4.2.6p3-RC3: ntpd on ipv6 routers very chatty.
* Documentation nit cleanup.
* Documentation updates from Dave Mills.
(4.2.7p62) 2010/10/12 Released by Harlan Stenn <stenn@ntp.org>
* [Bug 750] from 4.2.6p3-RC3: Non-existing device causes coredump with 
  RIPE-NCC driver.
* [Bug 1567] from 4.2.6p3-RC3: Support Arbiter 1093C Satellite Clock on
  Windows.
* [Bug 1581] from 4.2.6p3-RC3: printf format string mismatch leftover.
* [Bug 1659] from 4.2.6p3-RC3: Support Truetime Satellite Clocks on
  Windows. 
* [Bug 1660] from 4.2.6p3-RC3: On some systems, test is in /usr/bin, not
  /bin. 
* [Bug 1661] from 4.2.6p3-RC3: Re-indent refclock_ripencc.c.
* Lose peer_count from ntp_peer.c and ntp_proto.c (Dave Mills).
* Documentation updates from Dave Mills.
(4.2.7p61) 2010/10/06 Released by Harlan Stenn <stenn@ntp.org>
* Documentation and code cleanup from Dave Mills. No more NTP_MAXASSOC.
(4.2.7p60) 2010/10/04 Released by Harlan Stenn <stenn@ntp.org>
* Documentation updates from Dave Mills.
(4.2.7p59) 2010/10/02 Released by Harlan Stenn <stenn@ntp.org>
* Documentation updates from Dave Mills.
* Variable name cleanup from Dave Mills.
* [Bug 1657] darwin needs res_9_init, not res_init.
(4.2.7p58) 2010/09/30 Released by Harlan Stenn <stenn@ntp.org>
* Clock select bugfix from Dave Mills.
* [Bug 1554] peer may stay selected as system peer after becoming
  unreachable.
* [Bug 1644] from 4.2.6p3-RC3: cvo.sh should use lsb_release to identify
  linux distros.
* [Bug 1646] ntpd crashes with relative path to logfile.
(4.2.7p57) 2010/09/27 Released by Harlan Stenn <stenn@ntp.org>
* Documentation updates from Dave Mills.
(4.2.7p56) 2010/09/25 Released by Harlan Stenn <stenn@ntp.org>
* Clock combining algorithm improvements from Dave Mills.
* Documentation updates from Dave Mills.
* [Bug 1642] ntpdsim can't find simulate block in config file.
* [Bug 1643] from 4.2.6p3-RC3: Range-check the decoding of the RIPE-NCC
  status codes.
(4.2.7p55) 2010/09/22 Released by Harlan Stenn <stenn@ntp.org>
* Documentation updates from Dave Mills.
* [Bug 1636] from 4.2.6p3-RC2: segfault after denied remote config.
(4.2.7p54) 2010/09/21 Released by Harlan Stenn <stenn@ntp.org>
* More Initial convergence improvements from Dave Mills.
* Documentation updates from Dave Mills.
* [Bug 1635] from 4.2.6p3-RC2: "filegen ... enable" is not default.
(4.2.7p53) 2010/09/20 Released by Harlan Stenn <stenn@ntp.org>
* Documentation updates from Dave Mills.
* More Initial convergence improvements from Dave Mills.
(4.2.7p52) 2010/09/19 Released by Harlan Stenn <stenn@ntp.org>
* Initial convergence improvements from Dave Mills.
(4.2.7p51) 2010/09/18 Released by Harlan Stenn <stenn@ntp.org>
* [Bug 1344] from 4.2.6p3-RC1: ntpd on Windows exits without logging
  cause.
* [Bug 1629] 4.2.7p50 configure.ac changes invalidate config.cache.
* [Bug 1630] 4.2.7p50 cannot bootstrap on Autoconf 2.61.
(4.2.7p50) 2010/09/16 Released by Harlan Stenn <stenn@ntp.org>
* Cleanup NTP_LIB_M.
* [Bug 1628] Clean up -lxnet/-lsocket usage for (open)solaris.
(4.2.7p49) 2010/09/13 Released by Harlan Stenn <stenn@ntp.org>
* Documentation updates from Dave Mills.
(4.2.7p48) 2010/09/12 Released by Harlan Stenn <stenn@ntp.org>
* Documentation updates from Dave Mills.
(4.2.7p47) 2010/09/11 Released by Harlan Stenn <stenn@ntp.org>
* Documentation updates from Dave Mills.
* [Bug 1588] finish configure --disable-autokey implementation.
* [Bug 1616] refclock_acts.c: if (pp->leap == 2) is always false.
* [Bug 1620] [Backward Incompatible] "discard minimum" value should be in
  seconds, not log2 seconds.
(4.2.7p46) 2010/09/10 Released by Harlan Stenn <stenn@ntp.org>
* Use AC_SEARCH_LIBS instead of AC_CHECK_LIB for NTP_LIB_M.
(4.2.7p45) 2010/09/05 Released by Harlan Stenn <stenn@ntp.org>
* [Bug 1578] Consistently use -lm when needed.
(4.2.7p44) 2010/08/27 Released by Harlan Stenn <stenn@ntp.org>
* [Bug 1573] from 4.2.6p3-beta1: Miscalculation of offset in sntp.
(4.2.7p43) 2010/08/26 Released by Harlan Stenn <stenn@ntp.org>
* [Bug 1602] Refactor some of the sntp/ directory to facililtate testing.
(4.2.7p42) 2010/08/18 Released by Harlan Stenn <stenn@ntp.org>
* [Bug 1593] ntpd abort in free() with logconfig syntax error.
* [Bug 1595] from 4.2.6p3-beta1: empty last line in key file causes
  duplicate key to be added
* [Bug 1597] from 4.2.6p3-beta1: packet processing ignores RATE KoD packets,
  Because of a bug in string comparison.
(4.2.7p41) 2010/07/28 Released by Harlan Stenn <stenn@ntp.org>
* [Bug 1581] from 4.2.6p3-beta1: ntp_intres.c size_t printf format
  string mismatch.
* [Bug 1586] ntpd 4.2.7p40 doesn't write to syslog after fork on QNX.
* Avoid race with parallel builds using same source directory in
  scripts/genver by using build directory for temporary files.
* orphanwait documentation updates.
(4.2.7p40) 2010/07/12 Released by Harlan Stenn <stenn@ntp.org>
* [Bug 1395] ease ntpdate elimination with ntpd -w/--wait-sync
* [Bug 1396] allow servers on ntpd command line like ntpdate
(4.2.7p39) 2010/07/09 Released by Harlan Stenn <stenn@ntp.org>
* Fix typo in driver28.html.
* [Bug 1581] from 4.2.6p2: size_t printf format string mismatches, IRIG
  string buffers undersized.  Mostly backported from earlier ntp-dev
  fixes by Juergen Perlinger.
(4.2.7p38) 2010/06/20 Released by Harlan Stenn <stenn@ntp.org>
* [Bug 1570] backported to 4.2.6p2-RC7.
* [Bug 1575] from 4.2.6p2-RC7: use 'snprintf' with LIB_BUFLENGTH in
  inttoa.c, tvtoa.c and utvtoa.c
* [Bug 1576] backported to 4.2.6p2-RC7.
* Typo fix in a comment in ntp_proto.c.
(4.2.7p37) 2010/06/19 Released by Harlan Stenn <stenn@ntp.org>
* [Bug 1576] sys/sysctl.h depends on sys/param.h on OpenBSD.
(4.2.7p36) 2010/06/15 Released by Harlan Stenn <stenn@ntp.org>
* [Bug 1560] Initial support for orphanwait, from Dave Mills.
* clock_filter()/reachability fixes from Dave Mills.
(4.2.7p35) 2010/06/12 Released by Harlan Stenn <stenn@ntp.org>
* Rewrite of multiprecision macros in 'ntp_fp.h' from J. Perlinger
  <perlinger@ntp.org>
* [Bug 715] from 4.2.6p2-RC6: libisc Linux IPv6 interface iteration
  drops multicast flags.
(4.2.7p34) 2010/06/05 Released by Harlan Stenn <stenn@ntp.org>
* [Bug 1570] serial clock drivers get outdated input from kernel tty
  line buffer after startup
(4.2.7p33) 2010/06/04 Released by Harlan Stenn <stenn@ntp.org>
* [Bug 1561] from 4.2.6p2-RC5: ntpq, ntpdc "passwd" prompts for MD5
  password w/SHA1.
* [Bug 1565] from 4.2.6p2-RC5: sntp/crypto.c compile fails on MacOS over
  vsnprintf().
* from 4.2.6p2-RC5: Windows port: do not exit in
  ntp_timestamp_from_counter() without first logging the reason.
(4.2.7p32) 2010/05/19 Released by Harlan Stenn <stenn@ntp.org>
* Copyright file cleanup from Dave Mills.
* [Bug 1555] from 4.2.6p2-RC4: sntp illegal C (mixed code and
  declarations).
* [Bug 1558] pool prototype associations have 0.0.0.0 for remote addr.
* configure.ac: add --disable-autokey, #define AUTOKEY to enable future
  support for building without Autokey, but with OpenSSL for its digest
  algorithms (hash functions).  Code must be modified to use #ifdef
  AUTOKEY instead of #ifdef OPENSSL where appropriate to complete this.
* include/ntp_crypto.h: make assumption AUTOKEY implies OPENSSL explicit.
(4.2.7p31) 2010/05/11 Released by Harlan Stenn <stenn@ntp.org>
* [Bug 1325] from 4.2.6p2-RC3: unreachable code sntp recv_bcst_data().
* [Bug 1459] from 4.2.6p2-RC3: sntp MD5 authentication does not work
  with ntpd.
* [Bug 1552] from 4.2.6p2-RC3: update and complete broadcast and crypto
  features in sntp.
* [Bug 1553] from 4.2.6p2-RC3: sntp/configure.ac OpenSSL support.
* from 4.2.6p2-RC3: Escape unprintable characters in a refid in ntpq -p
  billboard.
* from 4.2.6p2-RC3: Simplify hash client code by providing OpenSSL
  EVP_*() API when built without OpenSSL.  (already in 4.2.7)
* from 4.2.6p2-RC3: Do not depend on ASCII in sntp.
(4.2.7p30) 2010/05/06 Released by Harlan Stenn <stenn@ntp.org>
* [Bug 1526] ntpd DNS pipe read EINTR with no network at startup.
* Update the ChangeLog entries when merging items from -stable.
(4.2.7p29) 2010/05/04 Released by Harlan Stenn <stenn@ntp.org>
* [Bug 1542] ntpd mrulist response may have incorrect last.older.
* [Bug 1543] ntpq mrulist must refresh nonce when retrying.
* [Bug 1544] ntpq mrulist sscanf timestamp format mismatch on 64-bit.
* Windows compiling hints/winnt.html update from G. Sunil Tej.
(4.2.7p28) 2010/05/03 Released by Harlan Stenn <stenn@ntp.org>
* [Bug 1512] from 4.2.6p2-RC3: ntpsnmpd should connect to net-snmpd
  via a unix-domain socket by default.
  Provide a command-line 'socket name' option.
* [Bug 1538] from 4.2.6p2-RC3: update refclock_nmea.c's call to
  getprotobyname().
* [Bug 1541] from 4.2.6p2-RC3: Fix wrong keyword for "maxclock".
(4.2.7p27) 2010/04/27 Released by Harlan Stenn <stenn@ntp.org>
(4.2.7p26) 2010/04/24 Released by Harlan Stenn <stenn@ntp.org>
* [Bug 1465] from 4.2.6p2-RC2: Make sure time from TS2100 is not
  invalid (backport from -dev).
* [Bug 1528] from 4.2.6p2-RC2: Fix EDITLINE_LIBS link order for ntpq
  and ntpdc.
* [Bug 1531] Require nonce with mrulist requests.
* [Bug 1532] Remove ntpd support for ntpdc's monlist in favor of ntpq's
  mrulist.
* [Bug 1534] from 4.2.6p2-RC2: conflicts with VC++ 2010 errno.h.
* [Bug 1535] from 4.2.6p2-RC2: "restrict -4 default" and "restrict
  -6 default" ignored.
(4.2.7p25) 2010/04/20 Released by Harlan Stenn <stenn@ntp.org>
* [Bug 1528] from 4.2.6p2-RC2: Remove --with-arlib from br-flock.
* [Bug 1503] [Bug 1504] [Bug 1518] [Bug 1522] from 4.2.6p2-RC2:
  all of which were fixed in 4.2.7 previously. 
(4.2.7p24) 2010/04/13 Released by Harlan Stenn <stenn@ntp.org>
* [Bug 1390] Control PPS on the Oncore M12.
* [Bug 1518] Windows ntpd should lock to one processor more
  conservatively.
* [Bug 1520] '%u' formats for size_t gives warnings with 64-bit builds.
* [Bug 1522] Enable range syntax "trustedkey (301 ... 399)".
* Documentation updates for 4.2.7p22 changes and additions, updating
  ntpdc.html, ntpq.html, accopt.html, confopt.html, manyopt.html,
  miscopt.html, and miscopt.txt.
* accopt.html: non-ntpport doc changes from Dave Mills.
* Modify full MRU list preemption when full to match "discard monitor"
  documentation, by removing exception for count == 1.
(4.2.7p23) 2010/04/04 Released by Harlan Stenn <stenn@ntp.org>
* [Bug 1516] unpeer by IP address fails, DNS name works.
* [Bug 1517] ntpq and ntpdc should verify reverse DNS before use.
  ntpq and ntpdc now use the following format for showing purported
  DNS names from IP address "reverse" DNS lookups when the DNS name
  does not exist or does not include the original IP address among
  the results: "192.168.1.2 (fake.dns.local)".
(4.2.7p22) 2010/04/02 Released by Harlan Stenn <stenn@ntp.org>
* [Bug 1432] Don't set inheritable flag for linux capabilities.
* [Bug 1465] Make sure time from TS2100 is not invalid.
* [Bug 1483] AI_NUMERICSERV undefined in 4.2.7p20.
* [Bug 1497] fudge is broken by getnetnum() change.
* [Bug 1503] Auto-enabling of monitor for "restrict ... limited" wrong.
* [Bug 1504] ntpdate tickles ntpd "discard minimum 1" rate limit if
  "restrict ... limited" is used.
* ntpdate: stop querying source after KoD packet response, log it.
* ntpdate: rate limit each server to 2s between packets.
* From J. N. Perlinger: avoid pointer wraparound warnings in dolfptoa(),
  printf format mismatches with 64-bit size_t.
* Broadcast client (ephemeral) associations should be demobilized only
  if they are not heard from for 10 consecutive polls, regardless of
  surviving the clock selection.  Fix from David Mills.
* Add "ntpq -c ifstats" similar to "ntpdc -c ifstats".
* Add "ntpq -c sysstats" similar to "ntpdc -c sysstats".
* Add "ntpq -c monstats" to show monlist knobs and stats.
* Add "ntpq -c mrulist" similar to "ntpdc -c monlist" but not
  limited to 600 rows, and with filtering and sorting options:
  ntpq -c "mrulist mincount=2 laddr=192.168.1.2 sort=-avgint"
  ntpq -c "mrulist sort=addr"
  ntpq -c "mrulist mincount=2 sort=count"
  ntpq -c "mrulist sort=-lstint"
* Modify internal representation of MRU list to use l_fp fixed-point
  NTP timestamps instead of seconds since startup.  This increases the
  resolution and substantially improves accuracy of sorts involving
  timestamps, at the cost of flushing all MRU entries when the clock is
  stepped, to ensure the timestamps can be compared with the current
  get_systime() results.
* Add ntp.conf "mru" directive to configure MRU parameters, such as
  "mru mindepth 600 maxage 64 maxdepth 5000 maxmem 1024" or
  "mru initalloc 0 initmem 16 incalloc 99 incmem 4".  Several pairs are
  equivalent with one in units of MRU entries and its twin in units of
  kilobytes of memory, so the last one used in ntp.conf controls:
  maxdepth/maxmem, initalloc/initmem, incalloc/incmem.  With the above
  values, ntpd will preallocate 16kB worth of MRU entries, allocating
  4kB worth each time more are needed, with a hard limit of 1MB of MRU
  entries.  Until there are more than 600 entries none would be reused.
  Then only entries for addresses last seen 64 seconds or longer ago are
  reused.
* Limit "ntpdc -c monlist" response in ntpd to 600 entries, the previous
  overall limit on the MRU list depth which was driven by the monlist
  implementation limit of one request with a single multipacket
  response.
* New "pool" directive implementation modeled on manycastclient.
* Do not abort on non-ASCII characters in ntp.conf, ignore them.
* ntpq: increase response reassembly limit from 24 to 32 packets, add
  discussion in comment regarding results with even larger MAXFRAGS.
* ntpq: handle "passwd MYPASSWORD" (without prompting) as with ntpdc.
* ntpdc: do not examine argument to "passwd" if not supplied.
* configure: remove check for pointer type used with qsort(), we
  require ANSI C which mandates void *.
* Reset sys_kodsent to 0 in proto_clr_stats().
* Add sptoa()/sockporttoa() similar to stoa()/socktoa() adding :port.
* Use memcpy() instead of memmove() when buffers can not overlap.
* Remove sockaddr_storage from our sockaddr_u union of sockaddr,
  sockaddr_in, and sockaddr_in6, shaving about 100 bytes from its size
  and substantially decreasing MRU entry memory consumption.
* Extend ntpq readvar (alias rv) to allow fetching up to three named
  variables in one operation:  ntpq -c "rv 0 version offset frequency".
* ntpq: use srchost variable to show .POOL. prototype associations'
  hostname instead of address 0.0.0.0.
* "restrict source ..." configures override restrictions for time
  sources, allows tight default restrictions to be used with the pool
  directive (where server addresses are not known in advance).
* Ignore "preempt" modifier on manycastclient and pool prototype
  associations.  The resulting associations are preemptible, but the
  prototype must not be.
* Maintain and use linked list of associations (struct peer) in ntpd,
  avoiding walking 128 hash table entries to iterate over peers.
* Remove more workarounds unneeded since we require ISO C90 AKA ANSI C:
  - remove fallback implementations for memmove(), memset, strstr().
  - do not test for atexit() or memcpy().
* Collapse a bunch of code duplication in ntpd/ntp_restrict.c added with
  support for IPv6.
* Correct some corner case failures in automatically enabling the MRU
  list if any "restrict ... limited" is in effect, and in disabling MRU
  maintenance. (ntp_monitor.c, ntp_restrict.c)
* Reverse the internal sort order of the address restriction lists, but
  preserve the same behavior.  This allows removal of special-case code
  related to the default restrictions and more straightforward lookups
  of restrictions for a given address (now, stop on first match).
* Move ntp_restrict.c MRU doubly-linked list maintenance code into
  ntp_lists.h macros, allowing more duplicated source excision.
* Repair ntpdate.c to no longer test HAVE_TIMER_SETTIME.
* Do not reference peer_node/unpeer_node after freeing when built with
  --disable-saveconfig and using DNS.
(4.2.7p21) 2010/03/31 Released by Harlan Stenn <stenn@ntp.org>
* [Bug 1514] from 4.2.6p1-RC6: Typo in ntp_proto.c: fabs(foo < .4)
  should be fabs(foo) < .4.
* [Bug 1464] from 4.2.6p1-RC6: synchronization source wrong for
  refclocks ARCRON_MSF (27) and SHM (28).
* From 4.2.6p1-RC6: Correct Windows port's refclock_open() to
  return 0 on failure not -1.
* From 4.2.6p1-RC6: Correct CHU, dumbclock, and WWVB drivers to
  check for 0 returned from refclock_open() on failure.
* From 4.2.6p1-RC6: Correct "SIMUL=4 ./flock-build -1" to
  prioritize -1/--one.
* [Bug 1306] constant conditionals in audio_gain().
(4.2.7p20) 2010/02/13 Released by Harlan Stenn <stenn@ntp.org>
* [Bug 1483] hostname in ntp.conf "restrict" parameter rejected.
* Use all addresses for each restrict by hostname.
* Use async DNS to resolve trap directive hostnames.
(4.2.7p19) 2010/02/09 Released by Harlan Stenn <stenn@ntp.org>
* [Bug 1338] Update the association type codes in ntpq.html.
* [Bug 1478] from 4.2.6p1-RC5: linking fails: EVP_MD_pkey_type.
* [Bug 1479] from 4.2.6p1-RC5: not finding readline headers.
* [Bug 1484] from 4.2.6p1-RC5: ushort is not defined in QNX6.
(4.2.7p18) 2010/02/07 Released by Harlan Stenn <stenn@ntp.org>
* [Bug 1480] from 4.2.6p1-RC5: snprintf() cleanup caused 
  unterminated refclock IDs.
* Stop using getaddrinfo() to convert numeric address strings to on-wire
  addresses in favor of is_ip_address() alone.
(4.2.7p17) 2010/02/05 Released by Harlan Stenn <stenn@ntp.org>
* [Bug 1477] from 4.2.6p1-RC5: First non-gmake make in clone
  w/VPATH can't make COPYRIGHT.
* Attempts to cure CID 108 CID 118 CID 119 TAINTED_SCALAR warnings.
* Broaden ylwrap workaround VPATH_HACK to all non-GNU make.
(4.2.7p16) 2010/02/04 Released by Harlan Stenn <stenn@ntp.org>
* [Bug 1474] from 4.2.6p1-RC4: ntp_keygen LCRYPTO after libntp.a.
* Include 4.2.6p1-RC4: Remove arlib.
(4.2.7p15) 2010/02/03 Released by Harlan Stenn <stenn@ntp.org>
* [Bug 1455] from 4.2.6p1: ntpd does not try /etc/ntp.audio.
* Include 4.2.6p1: Convert many sprintf() calls to snprintf(), also
  strcpy(), strcat().
* Include 4.2.6p1: Fix widely cut-n-pasted bug in refclock shutdown
  after failed start.
* Include 4.2.6p1: Remove some dead code checking for emalloc()
  returning NULL.
(4.2.7p14) 2010/02/02 Released by Harlan Stenn <stenn@ntp.org>
* [Bug 1338] ntpq displays incorrect association type codes.
* [Bug 1469] u_int32, int32 changes broke HP-UX 10.20 build.
* [Bug 1470] from 4.2.6p1: "make distdir" compiles keyword-gen.
* [Bug 1471] CID 120 CID 121 CID 122 is_ip_address() uninit family.
* [Bug 1472] CID 116 CID 117 minor warnings in new DNS code.
* [Bug 1473] from 4.2.6p1: "make distcheck" version.m4 error.
(4.2.7p13) 2010/01/31 Released by Harlan Stenn <stenn@ntp.org>
* [Bug 1467] from 4.2.6p1: Fix bogus rebuild of sntp/sntp.html.
(4.2.7p12) 2010/01/30 Released by Harlan Stenn <stenn@ntp.org>
* [Bug 1468] 'make install' broken for root on default NFS mount.
(4.2.7p11) 2010/01/28 Released by Harlan Stenn <stenn@ntp.org>
* [Bug 47] Debugging and logging do not work after a fork.
* [Bug 1010] getaddrinfo() could block and thus should not be called by
  the main thread/process.
* New async DNS resolver in ntpd allows nonblocking queries anytime,
  instead of only once at startup.
(4.2.7p10) 2010/01/24 Released by Harlan Stenn <stenn@ntp.org>
* [Bug 1140] from 4.2.6p1-RC5: Clean up debug.html, decode.html,
  and ntpq.html.
* Include 4.2.6p1-RC3: Use TZ=UTC instead of TZ= when calling date in
  scripts/mkver.in .
* [Bug 1448] from 4.2.6p1-RC3: Some macros not correctly conditionally
  or absolutely defined on Windows.
* [Bug 1449] from 4.2.6p1-RC3: ntpsim.h in ntp_config.c should be used
  conditionally.
* [Bug 1450] from 4.2.6p1-RC3: Option to exclude warnings not
  unconditionally defined on Windows.
(4.2.7p9) 2010/01/13 Released by Harlan Stenn <stenn@ntp.org>
(4.2.7p8) 2010/01/12 Released by Harlan Stenn <stenn@ntp.org>
* [Bug 702] ntpd service logic should use libopts to examine cmdline.
* [Bug 1451] from 4.2.6p1-RC3: sntp leaks KoD entry updating.
* [Bug 1453] from 4.2.6p1-RC3: Use $CC in config.cache filename.
(4.2.7p7) 2009/12/30 Released by Harlan Stenn <stenn@ntp.org>
* [Bug 620] ntpdc getresponse() esize != *rsize s/b size != *rsize.
* [Bug 1446] 4.2.7p6 requires autogen, missing ntpd.1, *.texi, *.menu.
(4.2.7p6) 2009/12/28 Released by Harlan Stenn <stenn@ntp.org>
* [Bug 1443] Remove unnecessary dependencies on ntp_io.h
* [Bug 1442] Move Windows functions into libntp files
* [Bug 1127] from 4.2.6p1-RC3: Check the return of X590_verify().
* [Bug 1439] from 4.2.6p1-RC3: .texi gen after binary is linked.
* [Bug 1440] from 4.2.6p1-RC3: Update configure.ac to support kfreebsd.
* [Bug 1445] from 4.2.6p1-RC3: IRIX does not have -lcap or support
  linux capabilities.
(4.2.7p5) 2009/12/25 Released by Harlan Stenn <stenn@ntp.org>
* Include 4.2.6p1-RC2
(4.2.7p4) 2009/12/24 Released by Harlan Stenn <stenn@ntp.org>
* [Bug 1429] ntpd -4 option does not reliably force IPv4 resolution.
* [Bug 1431] System headers must come before ntp headers in ntp_intres.c .
(4.2.7p3) 2009/12/22 Released by Harlan Stenn <stenn@ntp.org>
* [Bug 1426] scripts/VersionName needs . on the search path.
* [Bug 1427] quote missing in ./build - shows up on NetBSD.
* [Bug 1428] Use AC_HEADER_RESOLV to fix breaks from resolv.h
(4.2.7p2) 2009/12/20 Released by Harlan Stenn <stenn@ntp.org>
* [Bug 1419] ntpdate, ntpdc, sntp, ntpd ignore configure --bindir.
* [Bug 1421] add util/tg2, a clone of tg that works on Linux, NetBSD, and
  FreeBSD
(4.2.7p1) 2009/12/15 Released by Harlan Stenn <stenn@ntp.org>
* [Bug 1348] ntpd Windows port should wait for sendto() completion.
* [Bug 1413] test OpenSSL headers regarding -Wno-strict-prototypes.
* [Bug 1418] building ntpd/ntpdc/ntpq statically with ssl fails.
(4.2.7p0) 2009/12/13 Released by Harlan Stenn <stenn@ntp.org>
* [Bug 1412] m4/os_cflags.m4 caches results that depend on $CC.
* [Bug 1414] Enable "make distcheck" success with BSD make.
(4.2.7) 2009/12/09 Released by Harlan Stenn <stenn@ntp.org>
* [Bug 1407] configure.ac: recent GNU Make -v does not include "version".
---
(4.2.6p5) 2011/12/24 Released by Harlan Stenn <stenn@ntp.org>

No changes from 4.2.6p5-RC3.

---
(4.2.6p5-RC3) 2011/12/08 Released by Harlan Stenn <stenn@ntp.org>

* [Bug 2082] 3-char refid sent by ntpd 4.2.6p5-RC2 ends with extra dot.
* [Bug 2085] clock_update() sys_rootdisp calculation omits root delay.
* [Bug 2086] get_systime() should not offset by sys_residual.
* [Bug 2087] sys_jitter calculation overweights sys.peer jitter.
* Ensure NULL peer->dstadr is not accessed in orphan parent selection.

---
(4.2.6p5-RC2) 2011/11/30 Released by Harlan Stenn <stenn@ntp.org>

* [Bug 2050] Orphan mode stratum counting to infinity.
* [Bug 2059] optional billboard column "server" does not honor -n.
* [Bug 2066] ntpq lopeers ipv6 "local" column overrun.
* [Bug 2068] ntpd sends nonprintable stratum 16 refid to ntpq.
* [Bug 2069] broadcastclient, multicastclient spin up duplicate
  ephemeral associations without broadcastdelay.
* [Bug 2072] Orphan parent selection metric needs ntohl().
* Exclude not-yet-determined sys_refid from use in loopback TEST12
  (from David Mills).
* Never send KoD rate limiting response to MODE_SERVER response.

---
(4.2.6p5-RC1) 2011/10/18 Released by Harlan Stenn <stenn@ntp.org>

* [Bug 2034] Listening address configuration with prefix misapplied.

---
(4.2.6p4) 2011/09/22 Released by Harlan Stenn <stenn@ntp.org>

* [Bug 1984] ntp/libisc fails to compile on OS X 10.7 (Lion).
* [Bug 1985] "logconfig =allall" rejected.
* [Bug 2001] ntpdc timerstats reports overruns as handled.
* [Bug 2003] libntpq ntpq_read_assoc_peervars() broken.
* [Backward Incompatible] sntp: -l/--filelog -> -l/--logfile, to be
  consistent with ntpd.
* libopts/file.c fix from Bruce Korb (arg-type=file).

---
(4.2.6p4-RC2) 2011/08/04 Released by Harlan Stenn <stenn@ntp.org>

* [Bug 1608] Parse Refclock driver should honor trusttime.
* [Bug 1961] html2man update: distribute ntp-wait.html.
* [Bug 1970] UNLINK_EXPR_SLIST() causes crash if list is empty.
* [Bug 1972] checking for struct rtattr fails.
* [Bug 1975] libntp/mktime.c won't work with 64-bit time_t
* [Bug 1978] [Bug 1134] fix in 4.2.6p4-RC1 doesn't build on older Linux.
* Backport several fixes for Coverity warnings from ntp-dev.
* Backport if_nametoindex() check for hpux.

---
(4.2.6p4-RC1) 2011/07/10 Released by Harlan Stenn <stenn@ntp.org>

* [Bug 1134] ntpd fails binding to tentative IPv6 addresses.
* [Bug 1790] Update config.guess and config.sub to detect AIX6.
* [Bug 1961] html2man needs an update.
* Update the NEWS file.

---
(4.2.6p4-beta2) 2011/05/25 Released by Harlan Stenn <stenn@ntp.org>

* [Bug 1695] ntpdate takes longer than necessary.
* [Bug 1832] ntpdate doesn't allow timeout > 2s.
* [Bug 1933] WWVB/Spectracom driver timestamps LFs, not CRs.
* Backport utility routines from ntp-dev: mprintf(), emalloc_zero().

---
(4.2.6p4-beta1) 2011/05/16 Released by Harlan Stenn <stenn@ntp.org>

* [Bug 1554] peer may stay selected as system peer after becoming
  unreachable.
* [Bug 1921] LOCAL, ACTS drivers with "prefer" excluded from initial
  candidate list.
* [Bug 1923] orphan parent favored over LOCAL, ACTS drivers.
* [Bug 1924] Billboard tally codes sometimes do not match operation,
  variables.
* Enable tickadj-like taming of wildly off-spec Windows clock using
  NTPD_TICKADJ_PPM env. var. specifying baseline slew.
* Upgrade to AutoGen 5.11.9 (and require it).
* Upgrade to libopts 35.0.10 from AutoGen 5.11.9pre8.

---
(4.2.6p3) 2011/01/03 Released by Harlan Stenn <stenn@ntp.org>

* [Bug 1764] Palisade driver doesn't build on Linux
* Create and use scripts/check--help when generating .texi files.
* Update bk triggers for the bk-5 release.
* Update genCommitLog for the bk-5 release.
* Update the copyright year.

---
(4.2.6p3-RC12) 2010/12/25 Released by Harlan Stenn <stenn@ntp.org>

* [Bug 1458] Can not compile NTP on FreeBSD 4.7.
* [Bug 1510] Add modes 20/21 for driver 8 to support RAWDCF @ 75 baud.
* [Bug 1618] Unreachable code in jjy_start(). (backport from ntp-dev)
* [Bug 1719] ntp-keygen -V crash. (backport)
* [Bug 1740] ntpdc treats many counters as signed. (backport)
* [Bug 1741] Enable multicast reception on each address (Windows).
* [Bug 1742] Fix a typo in an error message in the "build" script.
* [Bug 1743] Display timezone offset when showing time for sntp in the
local timezone.
* [Bug 1751] Support for Atari FreeMiNT OS.
* [Bug 1754] --version output should be more verbose.
* [Bug 1757] oncore snprintf("%m") doesn't expand %m.
* [Bug 1758] setsockopt IPV6_MULTICAST_IF with wrong ifindex.
* [Bug 1760] ntpd Windows interpolation cannot be disabled.
* [Bug 1762] manycastclient solicitation responses interfere.
* Upgrade to libopts 34.0.9 from AutoGen 5.11.6pre7.
* Relax minimum Automake version to 1.10 with updated libopts.m4.
* Suppress ntp-keygen OpenSSL version display for --help, --version,
display both build and runtime OpenSSL versions when they differ.
* Clean up m4 quoting in configure.ac, *.m4 files, resolving
  intermittent AC_LANG_PROGRAM possibly undefined errors.
* Clean up the SNTP documentation.
* Other manycastclient repairs:
  Separate handling of scope ID embedded in many in6_addr from ifindex
  used for IPv6 multicasting ioctls.
  Add INT_PRIVACY endpt bit flag for IPv6 RFC 4941 privacy addresses.
  Enable outbound multicast from only one address per interface in the
  same subnet, and in that case prefer embedded MAC address modified
  EUI-64 IPv6 addresses first, then static, and last RFC 4941 privacy
  addresses.
  Use setsockopt(IP[V6]_MULTICAST_IF) before each send to multicast to
  select the local source address, using the correct socket is not
  enough.

---
(4.2.6p3-RC11) 2010/11/28 Released by Harlan Stenn <stenn@ntp.org>

* [Bug 1725] ntpd sends multicast from only one address.
* [Bug 1728] In ntp_openssl.m4, don't add -I/usr/include or -L/usr/lib
  to CPPFLAGS or LDFLAGS.
* [Bug 1733] IRIX doesn't have 'head' (affects scripts/checkChangeLog).
* Remove log_msg() and debug_msg() from sntp in favor of msyslog().
* Use a single copy of libopts/, in sntp/.
* Upgrade libopts to 33.3.8.
* Bump minimum Automake version to 1.11, required for AM_COND_IF
  use in LIBOPTS_CHECK.
* Improvements to the 'build' script.

---
(4.2.6p3-RC10) 2010/11/14 Released by Harlan Stenn <stenn@ntp.org>

* [Bug 1681] More sntp logging cleanup.
* [Bug 1683] Non-localhost on loopback exempted from nic rules.

---
(4.2.6p3-RC9) 2010/11/10 Released by Harlan Stenn <stenn@ntp.org>

* [Bug 1574] sntp:set_time doesn't set tv_usec correctly.
* [Bug 1681] sntp logging cleanup.
* [Bug 1683] Interface binding does not seem to work as intended.
* [Bug 1691] Use first NMEA sentence each second.
* [Bug 1692] packageinfo.sh needs to be "sourced" using ./ .
* [Bug 1709] ntpdate ignores replies with equal receive and transmit
  timestamps.
* Backport sntp from -dev

---
(4.2.6p3-RC8) 2010/10/29 Released by Harlan Stenn <stenn@ntp.org>

* [Bug 1685] NMEA driver mode byte confusion.
* First cut at using scripts/checkChangeLog.

---
(4.2.6p3-RC7) 2010/10/25 Released by Harlan Stenn <stenn@ntp.org>

* [Bug 1676] NMEA: $GPGLL did not work after fix for Bug 1571.
* Added scripts/checkChangeLog.

---
(4.2.6p3-RC6) 2010/10/24 Released by Harlan Stenn <stenn@ntp.org>

* [Bug 1571] NMEA does not relate data to PPS edge.
* [Bug 1572] NMEA time adjustment for GPZDG buggy.
* [Bug 1675] Prohibit includefile remote config.

---
(4.2.6p3-RC5) 2010/10/22 Released by Harlan Stenn <stenn@ntp.org>

* [Bug 1649] Require NMEA checksum if $GPRMC or previously seen.
* [Bug 1669] NTP 4.2.6p2 fails to compile on IBM AIX 5.3.

---
(4.2.6p3-RC4) 2010/10/16 Released by Harlan Stenn <stenn@ntp.org>

* [Bug 1584] wrong SNMP type for precision, resolution.
* [Bug 1659] Need CLOCK_TRUETIME not CLOCK_TRUE.
* [Bug 1665] is_anycast() u_int32_t should be u_int32.
* ntpsnmpd, libntpq warning cleanup.

---
(4.2.6p3-RC3) 2010/10/14 Released by Harlan Stenn <stenn@ntp.org>

* [Bug 750] Non-existing device causes coredump with RIPE-NCC driver.
* [Bug 1080] ntpd on ipv6 routers very chatty.
* [Bug 1567] Support Arbiter 1093C Satellite Clock on Windows.
* [Bug 1581] printf format string mismatch leftover.
* [Bug 1584] ntpsnmpd OID must be mib-2.197.
* [Bug 1643] Range-check the decoding of the RIPE-NCC status codes.
* [Bug 1644] cvo.sh should use lsb_release to identify linux distros.
* [Bug 1659] Support Truetime Satellite Clocks on Windows.
* [Bug 1660] On some systems, test is in /usr/bin, not /bin.
* [Bug 1661] Re-indent refclock_ripencc.c.

---
(4.2.6p3-RC2) 2010/09/25 Released by Harlan Stenn <stenn@ntp.org>

* [Bug 1635] "filegen ... enable" is not default.
* [Bug 1636] yyparse() segfault after denied filegen remote config.

---
(4.2.6p3-RC1) 2010/09/18 Released by Harlan Stenn <stenn@ntp.org>

* [Bug 1344] ntpd on Windows exits without logging cause.

---
(4.2.6p3-beta1) 2010/09/11 Released by Harlan Stenn <stenn@ntp.org>

* [Bug 1573] Miscalculation of offset in sntp.
* [Bug 1595] empty last line in key file causes duplicate key to be added
* [Bug 1597] packet processing ignores RATE KoD packets, because of
  a bug in string comparison.
* [Bug 1581] ntp_intres.c size_t printf format string mismatch.

---
(4.2.6p2) 2010/07/09 Released by Harlan Stenn <stenn@ntp.org>

* [Bug 1581] size_t printf format string mismatches, IRIG string buffers
  undersized.  Mostly backported from earlier ntp-dev fixes by Juergen
  Perlinger.

---
(4.2.6p2-RC7) 2010/06/19 Released by Harlan Stenn <stenn@ntp.org>

* [Bug 1570] serial clock drivers get outdated input from kernel tty
  line buffer after startup
* [Bug 1575] use 'snprintf' with LIB_BUFLENGTH in inttoa.c, tvtoa.c and
  utvtoa.c
* [Bug 1576] sys/sysctl.h depends on sys/param.h on OpenBSD.

---
(4.2.6p2-RC6) 2010/06/12 Released by Harlan Stenn <stenn@ntp.org>

* [Bug 715] libisc Linux IPv6 interface iteration drops multicast flags.

---
(4.2.6p2-RC5) 2010/06/03 Released by Harlan Stenn <stenn@ntp.org>

* [Bug 1561] ntpq, ntpdc "passwd" prompts for MD5 password w/SHA1.
* [Bug 1565] sntp/crypto.c compile fails on MacOS over vsnprintf().
* Windows port: do not exit in ntp_timestamp_from_counter() without
  first logging the reason.
* Support "passwd blah" syntax in ntpq.

---
(4.2.6p2-RC4) 2010/05/19 Released by Harlan Stenn <stenn@ntp.org>

* [Bug 1555] 4.2.6p2-RC3 sntp illegal C (mixed code and declarations).

---
(4.2.6p2-RC3) 2010/05/11 Released by Harlan Stenn <stenn@ntp.org>

* [Bug 1325] unreachable code in sntp recv_bcst_data().
* [Bug 1459] sntp MD5 authentication does not work with ntpd.
* [Bug 1512] ntpsnmpd should connect to net-snmpd via a unix-domain
  socket by default.  Provide a command-line 'socket name' option.
* [Bug 1538] update refclock_nmea.c's call to getprotobyname().
* [Bug 1541] Fix wrong keyword for "maxclock".
* [Bug 1552] update and complete broadcast and crypto features in sntp.
* [Bug 1553] sntp/configure.ac OpenSSL support.
* Escape unprintable characters in a refid in ntpq -p billboard.
* Simplify hash client code by providing OpenSSL EVP_*() API when built
  without OpenSSL.  (from ntp-dev)
* Do not depend on ASCII values for ('A' - '0'), ('a' - '0') in sntp.
* Windows compiling hints/winnt.html update from G. Sunil Tej.

---
(4.2.6p2-RC2) 2010/04/27 Released by Harlan Stenn <stenn@ntp.org>

* [Bug 1465] Make sure time from TS2100 is not invalid (backport from
  ntp-dev).
* [Bug 1528] Fix EDITLINE_LIBS link order for ntpq and ntpdc.
* [Bug 1534] win32/include/isc/net.h conflicts with VC++ 2010 errno.h.
* [Bug 1535] "restrict -4 default" and "restrict -6 default" ignored.
* Remove --with-arlib from br-flock.

---
(4.2.6p2-RC1) 2010/04/18 Released by Harlan Stenn <stenn@ntp.org>

* [Bug 1503] Auto-enabling of monitor for "restrict ... limited" wrong.
* [Bug 1504] ntpdate tickles ntpd "discard minimum 1" rate limit if
  "restrict ... limited" is used.
* [Bug 1518] Windows ntpd should lock to one processor more
  conservatively.
* [Bug 1522] Enable range syntax "trustedkey (301 ... 399)".
* Update html/authopt.html controlkey, requestkey, and trustedkey docs.

---
(4.2.6p1) 2010/04/09 Released by Harlan Stenn <stenn@ntp.org>
(4.2.6p1-RC6) 2010/03/31 Released by Harlan Stenn <stenn@ntp.org>

* [Bug 1514] Typo in ntp_proto.c: fabs(foo < .4) should be fabs(foo) < .4.
* [Bug 1464] synchronization source wrong for refclocks ARCRON_MSF (27)
  and SHM (28).
* Correct Windows port's refclock_open() to return 0 on failure not -1.
* Correct CHU, dumbclock, and WWVB drivers to check for 0 returned from
  refclock_open() on failure.
* Correct "SIMUL=4 ./flock-build -1" to prioritize -1/--one.

---
(4.2.6p1-RC5) 2010/02/09 Released by Harlan Stenn <stenn@ntp.org>

* [Bug 1140] Clean up debug.html, decode.html, and ntpq.html.
* [Bug 1438] Remove dead code from sntp/networking.c.
* [Bug 1477] 1st non-gmake make in clone w/VPATH can't make COPYRIGHT.
* [Bug 1478] linking fails with undefined reference EVP_MD_pkey_type.
* [Bug 1479] Compilation fails because of not finding readline headers.
* [Bug 1480] snprintf() cleanup caused unterminated refclock IDs.
* [Bug 1484] ushort is not defined in QNX6.

---
(4.2.6p1-RC4) 2010/02/04 Released by Harlan Stenn <stenn@ntp.org>

* [Bug 1455] ntpd does not try /etc/ntp.audio as documented.
* [Bug 1467] Fix bogus rebuild of sntp/sntp.html
* [Bug 1470] "make distdir" in $srcdir builds keyword-gen, libntp.a.
* [Bug 1473] "make distcheck" before build can't make sntp/version.m4.
* [Bug 1474] ntp_keygen needs LCRYPTO after libntp.a.
* Convert many sprintf() calls to snprintf(), also strcpy(), strcat().
* Fix widely cut-n-pasted bug in refclock shutdown after failed start.
* Remove some dead code checking for emalloc() returning NULL.
* Remove arlib.

---
(4.2.6p1-RC3) 2010/01/24 Released by Harlan Stenn <stenn@ntp.org>

* Use TZ=UTC instead of TZ= when calling date in scripts/mkver.in .
* [Bug 1448] Some macros not correctly conditionally or absolutely defined
  on Windows.
* [Bug 1449] ntpsim.h in ntp_config.c should be used conditionally.
* [Bug 1450] Option to exclude warnings not unconditionally defined on Windows.
* [Bug 1127] Properly check the return of X590_verify() - missed one.
* [Bug 1439] .texi generation must wait until after binary is linked.
* [Bug 1440] Update configure.ac to support kfreebsd.
* [Bug 1445] IRIX does not have -lcap or support linux capabilities.
* [Bug 1451] CID 115: sntp leaks KoD entry when updating existing.
* [Bug 1453] Use $CC in config.cache filename in ./build script.

---
(4.2.6p1-RC2) 2009/12/25 Released by Harlan Stenn <stenn@ntp.org>

* [Bug 1411] Fix status messages in refclock_oncore.c.
* [Bug 1416] MAXDNAME undefined on Solaris 2.6.
* [Bug 1419] ntpdate, ntpdc, sntp, ntpd ignore configure --bindir.
* [Bug 1424] Fix check for rtattr (rtnetlink.h).
* [Bug 1425] unpeer by association ID sets up for duplicate free().
* [Bug 1426] scripts/VersionName needs . on the search path.
* [Bug 1427] quote missing in ./build - shows up on NetBSD.
* [Bug 1428] Use AC_HEADER_RESOLV to fix breaks from resolv.h
* [Bug 1429] ntpd -4 option does not reliably force IPv4 resolution.
* [Bug 1431] System headers must come before ntp headers in ntp_intres.c .
* [Bug 1434] HP-UX 11 ip_mreq undeclared, _HPUX_SOURCE helps some.
* [Bug 1435] sntp: Test for -lresolv using the same tests as in ntp.

---
(4.2.6p1-RC1) 2009/12/20 Released by Harlan Stenn <stenn@ntp.org>

* [Bug 1409] Put refclock_neoclock4x.c under the NTP COPYRIGHT notice.
  This should allow debian and other distros to add this refclock driver
  in further distro releases.
  Detect R2 hardware releases.
* [Bug 1412] m4/os_cflags.m4 caches results that depend on $CC.
* [Bug 1413] test OpenSSL headers regarding -Wno-strict-prototypes.
* [Bug 1414] Enable "make distcheck" success with BSD make.
* [Bug 1415] Fix Mac OS X link problem.
* [Bug 1418] building ntpd/ntpdc/ntpq statically with ssl fails.
* Build infrastructure updates to enable beta releases of ntp-stable.

---
(4.2.6) 2009/12/09 Released by Harlan Stenn <stenn@ntp.org>
* [Sec 1331] from4.2.4p8: DoS with mode 7 packets - CVE-2009-3563.
* [Bug 508] Fixed leap second handling for Windows.
(4.2.5p250-RC) 2009/11/30 Released by Harlan Stenn <stenn@ntp.org>
* sntp documentation updates.
* [Bug 761] internal resolver does not seem to honor -4/-6 qualifiers
* [Bug 1386] Deferred DNS doesn't work on NetBSD
* [Bug 1391] avoid invoking autogen twice for .c and .h files.
* [Bug 1397] shmget() refclock_shm failing because of file mode.
* Pass no_needed to ntp_intres as first part of fixing [Bug 975].
* Add ./configure --enable-force-defer-DNS to help debugging.
(4.2.5p249-RC) 2009/11/28 Released by Harlan Stenn <stenn@ntp.org>
* [Bug 1400] An empty KOD DB file causes sntp to coredump.
* sntp: documentation cleanup.
* sntp: clean up some error messages.
* sntp: Use the precision to control how many offset digits are shown.
* sntp: Show root dispersion.
* Cleanup from the automake/autoconf upgrades.
(4.2.5p248-RC) 2009/11/26 Released by Harlan Stenn <stenn@ntp.org>
* Prepare for the generation of sntp.html.
* Documentation changes from Dave Mills.
* [Bug 1387] Storage leak in ntp_intres (minor).
* [Bug 1389] buffer overflow in refclock_oncore.c
* [Bug 1391] .texi usage text from installed, not built binaries.
* [Bug 1392] intres retries duplicate assocations endlessly.
* Correct *-opts.h dependency so default 'get' action isn't used.
(4.2.5p247-RC) 2009/11/20 Released by Harlan Stenn <stenn@ntp.org>
* [Bug 1142] nodebug builds shed no light on -d, -D option failure.
* [Bug 1179] point out the problem with -i/--jaildir and -u/--user when
  they are disabled by configure.
* [Bug 1308] support systems that lack fork().
* [Bug 1343] sntp doesn't link on Solaris 7, needs -lresolv.
(4.2.5p246-RC) 2009/11/17 Released by Harlan Stenn <stenn@ntp.org>
* Upgrade to autogen-5.10
* [Bug 1378] Unnecessary resetting of peers during interface update.
* [Bug 1382] p245 configure --disable-dependency-tracking won't build.
* [Bug 1384] ntpq :config core dumped with a blank password.
(4.2.5p245-RC) 2009/11/14 Released by Harlan Stenn <stenn@ntp.org>
* Cleanup from Dave Mills.
* [Bug 1343] sntp illegal C does not compile on Solaris 7.
* [Bug 1381] Version .deps generated include file dependencies to allow
  known dependency-breaking changes to force .deps to be cleaned,
  triggered by changing the contents of deps-ver and/or sntp/deps-ver.
(4.2.5p244-RC) 2009/11/12 Released by Harlan Stenn <stenn@ntp.org>
* keygen.html updates from Dave Mills.
* [Bug 1003] ntpdc unconfig command doesn't prompt for keyid.
* [Bug 1376] Enable authenticated ntpq and ntpdc using newly-available
  digest types.
* ntp-keygen, Autokey OpenSSL build vs. run version mismatch is now a
  non-fatal warning.
(4.2.5p243-RC) 2009/11/11 Released by Harlan Stenn <stenn@ntp.org>
* [Bug 1226] Fix deferred DNS lookups.
* new crypto signature cleanup.
(4.2.5p242-RC) 2009/11/10 Released by Harlan Stenn <stenn@ntp.org>
* [Bug 1363] CID 92 clarify fallthrough case in clk_trimtsip.c
* [Bug 1366] ioctl(TIOCSCTTY, 0) fails on NetBSD *[0-2].* > 3.99.7.
* [Bug 1368] typos in libntp --without-crypto case
* [Bug 1371] deferred DNS lookup failing with INFO_ERR_AUTH.
* CID 87 dead code in ntpq.c atoascii().
* Fix authenticated ntpdc, broken in p240.
* Stub out isc/mem.h, shaving 47k from a MIPS ntpd binary.
* Shrink keyword scanner FSM entries from 64 to 32 bits apiece.
* Documention updates from Dave Mills.
* authkeys.c cleanup from Dave Mills.
(4.2.5p241-RC) 2009/11/07 Released by Harlan Stenn <stenn@ntp.org>
* html/authopt.html update from Dave Mills.
* Remove unused file from sntp/Makefile.am's distribution list.
* new crypto signature cleanup.
(4.2.5p240-RC) 2009/11/05 Released by Harlan Stenn <stenn@ntp.org>
* [Bug 1364] clock_gettime() not detected, need -lrt on Debian 5.0.3.
* Provide all of OpenSSL's signature methods for ntp.keys (FIPS 140-2).
(4.2.5p239-RC) 2009/10/30 Released by Harlan Stenn <stenn@ntp.org>
* [Bug 1357] bogus assert from refclock_shm.
* [Bug 1359] Debug message cleanup.
* CID 101: more pointer/array cleanup.
* [Bug 1356] core dump from refclock_nmea when can't open /dev/gpsU.
* [Bug 1358] AIX 4.3 sntp/networking.c IPV6_JOIN_GROUP undeclared.
* CID 101: pointer/array cleanup.
(4.2.5p238-RC) 2009/10/27 Released by Harlan Stenn <stenn@ntp.org>
* Changes from Dave Mills.
* driver4.html updates from Dave Mills.
* [Bug 1252] PPSAPI cleanup on ntpd/refclock_wwvb.c.
* [Bug 1354] libtool error building after bootstrap with Autoconf 2.64.
* Allow NTP_VPATH_HACK configure test to handle newer gmake versions.
* CIDs 94-99 make it more clearly impossible for sock_hash() to return
  a negative number.
* CID 105, 106 ensure ntpdc arrays are not overrun even if callers
  misbehave.
* CID 113 use va_end() in refclock_true.c true_debug().
* Get rid of configure tests for __ss_family and __ss_len when the more
  common ss_family and ss_len are present.
(4.2.5p237-RC) 2009/10/26 Released by Harlan Stenn <stenn@ntp.org>
* [Bug 610] NMEA support for using PPSAPI on a different device.
* [Bug 1238] use only fudge time2 to offset NMEA serial timestamp.
* [Bug 1355] ntp-dev won't compile on OpenBSD 4.6.
(4.2.5p236-RC) 2009/10/22 Released by Harlan Stenn <stenn@ntp.org>
* Cleanup from Dave Mills.
* [Bug 1343] ntpd/ntp_io.c close_fd() does not compile on Solaris 7.
* [Bug 1353] ntpq "rv 0 settimeofday" always shows UNKNOWN on unix.
* Do not attempt to execute built binaries from ntpd/Makefile when
  cross-compiling (keyword-gen and ntpd --saveconfigquit).
* sntp/main.c: Remove duplicate global adr_buf[] (also defined in
  networking.c) which Piotr Grudzinski identified breaking his build.
* Correct in6addr_any test in configure.ac to attempt link too.
(4.2.5p235-RC) 2009/10/18 Released by Harlan Stenn <stenn@ntp.org>
* [Bug 1343] lib/isc build breaks on systems without IPv6 headers.
(4.2.5p234-RC) 2009/10/16 Released by Harlan Stenn <stenn@ntp.org>
* [Bug 1339] redux, use unmodified lib/isc/win32/strerror.c and
  move #define strerror... to a header not used by lib/isc code.
* [Bug 1345] illegal 'grep' option prevents compilation.
* [Bug 1346] keyword scanner broken where char defaults to unsigned.
* [Bug 1347] ntpd/complete.conf missing multicastclient test case.
(4.2.5p233-RC) 2009/10/15 Released by Harlan Stenn <stenn@ntp.org>
* [Bug 1337] cast setsockopt() v4 address pointer to void *.
* [Bug 1342] ignore|drop one IPv6 address on an interface blocks all
  addresses on that interface.
* Documentation cleanup and updates.
(4.2.5p232-RC) 2009/10/14 Released by Harlan Stenn <stenn@ntp.org>
* [Bug 1302] OpenSSL under Windows needs applink support.
* [Bug 1337] fix incorrect args to setsockopt(fd, IP_MULTICAST_IF,...).
* [Bug 1339] Fix Windows-only ntp_strerror() infinite recursion.
* [Bug 1341] NMEA driver requires working PPSAPI #ifdef HAVE_PPSAPI.
* Construct ntpd keyword scanner finite state machine at compile time
  rather than at runtime, shrink entries from 40+ to 8 bytes.
* Update documentation for ntpq --old-rv, saveconfig, saveconfigdir,
  ntpd -I -L and -M, and interface/nic rules. (From Dave Hart)
* [Bug 1337] fix incorrect args to setsockopt(fd, IP_MULTICAST_IF,...)
(4.2.5p231-RC) 2009/10/10 Released by Harlan Stenn <stenn@ntp.org>
* [Bug 1335] Broadcast client degraded by wildcard default change.
(4.2.5p230-RC) 2009/10/09 Released by Harlan Stenn <stenn@ntp.org>
* Start the 4.2.6 Release Candidate cycle.
* Broadcast and transit phase cleanup from Dave Mills.
(4.2.5p229) 2009/10/07 Released by Harlan Stenn <stenn@ntp.org>
* [Bug 1334] ntpsnmpd undefined reference to `ntpqOptions'.
* Change ntpsnmpd/Makefile.am include file order to fix FreeBSD build.
(4.2.5p228) 2009/10/06 Released by Harlan Stenn <stenn@ntp.org>
* Reclaim syntax tree memory after application in ntpd built with
  configure --disable-saveconfig.
* [Bug 1135] ntpq uses sizeof(u_long) where sizeof(u_int32) is meant.
* [Bug 1333] ntpd --interface precedence over --novirtualips lost.
(4.2.5p227) 2009/10/05 Released by Harlan Stenn <stenn@ntp.org>
* [Bug 1135] :config fails with "Server disallowed request"
* [Bug 1330] disallow interface/nic rules when --novirtualips or
  --interface are used.
* [Bug 1332] ntpq -c 'rv 0 variablename' returns extra stuff.
* Add test of ntpd --saveconfigquit fidelity using new complete.conf.
* Documentation updates from Dave Hart/Dave Mills.
(4.2.5p226) 2009/10/04 Released by Harlan Stenn <stenn@ntp.org>
* [Bug 1318] Allow multiple -g options on ntpd command line.
* [Bug 1327] ntpq, ntpdc, ntp-keygen -d & -D should work with configure
  --disable-debugging.
* Add ntpd --saveconfigquit <filename> option for future build-time
  testing of saveconfig fidelity.
* Clockhop and autokey cleanup from Dave Mills.
* Documentation updates from Dave Mills.
(4.2.5p225) 2009/09/30 Released by Harlan Stenn <stenn@ntp.org>
* authopt documentation changes from Dave Mills/Dave Hart.
* [Bug 1324] support bracketed IPv6 numeric addresses for restrict.
(4.2.5p224) 2009/09/29 Released by Harlan Stenn <stenn@ntp.org>
* Clockhop and documentation fixes from Dave Mills.
* Remove "tos maxhop" ntp.conf knob.
(4.2.5p223) 2009/09/28 Released by Harlan Stenn <stenn@ntp.org>
* [Bug 1321] build doesn't work if . isn't on $PATH.
* [Bug 1323] Implement "revoke #" to match documentation, deprecate
  "crypto revoke #".
(4.2.5p222) 2009/09/27 Released by Harlan Stenn <stenn@ntp.org>
* Update libisc code using bind-9.6.1-P1.tar.gz, rearrange our copy to
  mirror the upstream layout (lib/isc/...), and merge in NTP-local
  modifications to libisc.  There is a new procedure to ease future
  libisc merges using a separate "upstream" bk repo.  That will enable
  normal bk pull automerge to handle carrying forward any local changes
  and should enable us to take updated libisc snapshots more often.
* Updated build and flock-build scripts.  flock-build --one is a way
  to perform a flock-build compatible solitary build, handy for a repo
  clone's first build on a machine with autoconf, automake, etc.
* Compiling ntp_parser.y using BSD make correctly places ntp_parser.h
  in the top-level ntpd directory instead of A.*/ntpd.
* bootstrap script updated to remove potentially stale .deps dirs.
* Remove unneeded Makefile.am files from the lib/isc/include tree.
(4.2.5p221) 2009/09/26 Released by Harlan Stenn <stenn@ntp.org>
* [Bug 1316] segfault if refclock_nmea can't open file.
* [Bug 1317] Distribute cvo.sh.
(4.2.5p220) 2009/09/25 Released by Harlan Stenn <stenn@ntp.org>
* Rearrange libisc code to match the upstream layout in BIND.  This is
  step one of two, changing the layout but keeping our existing libisc.
(4.2.5p219) 2009/09/24 Released by Harlan Stenn <stenn@ntp.org>
* [Bug 1315] "interface ignore 0.0.0.0" is ignored.
* add implicit "nic ignore all" rule before any rules from ntp.conf, so
  "nic listen eth0" alone means the same as "-I eth0".
* add wildcard match class for interface/nic rules.
* fix mistaken carryover of prefixlen from one rule to the next.
* Ensure IPv6 localhost address ::1 is included in libisc's Windows IPv6
  address enumeration, allowing ntpq and ntpdc's hardcoding to 127.0.0.1 
  on Windows to end.
(4.2.5p218) 2009/09/21 Released by Harlan Stenn <stenn@ntp.org>
* [Bug 1314] saveconfig emits -4 and -6 on when not given.
* correct parsing and processing of setvar directive.
* highlight location of ntpq :config syntax errors with ^.
* clarify (former) NO_ARG, SINGLE_ARG, MULTIPLE_ARG renaming to
  FOLLBY_TOKEN, FOLLBY_STRING, FOLLBY_STRINGS_TO_EOC.
* parser, saveconfig cleanup to store T_ identifiers in syntax tree.
(4.2.5p217) 2009/09/20 Released by Harlan Stenn <stenn@ntp.org>
* [Bug 1300] reject remote configuration of dangerous items.
(4.2.5p216) 2009/09/19 Released by Harlan Stenn <stenn@ntp.org>
* [Bug 1312] ntpq/ntpdc MD5 passwords truncated to 8 chars on Suns.
* CID 10 missing free(up); in refclock_palisade.c error return, again.
* CID 83 added assertion to demonstrate config_nic_rules() does not
  call strchr(NULL, '/').
(4.2.5p215) 2009/09/18 Released by Harlan Stenn <stenn@ntp.org>
* [Bug 1292] Workaround last VC6 unsigned __int64 kink.
(4.2.5p214) 2009/09/17 Released by Harlan Stenn <stenn@ntp.org>
* [Bug 1303] remove top-level "autokey" directive.
* use "nic listen 192.168.0.0/16" instead of
  "nic listen 192.168.0.0 prefixlen 16".
(4.2.5p213) 2009/09/16 Released by Harlan Stenn <stenn@ntp.org>
* [Bug 1310] fix Thunderbolt mode in refclock_palisade.c
(4.2.5p212) 2009/09/15 Released by Harlan Stenn <stenn@ntp.org>
* [Bug 983] add interface [listen | ignore | drop] ... directive.
* [Bug 1243] MD5auth_setkey zero-fills key from first zero octet.
* [Bug 1295] leftover fix, do not crash on exit in free_config_trap()
  when "trap 1.2.3.4" is used without any further options.
* [Bug 1311] 4.2.5p211 doesn't build in no-debug mode.
* document interface (alias nic) and unpeer.
* Correct syntax error line & column numbers.
* CID 79: kod_init_kod_db() fails to fclose(db_s) in two error paths.
* CID 80: attempt to quiet Coverity false positive re: leaking "reason"
  in main().
* Documentation updates from Dave Mills.
* CID 81: savedconfig leaked in save_config().
* Make the code agree with the spec and the book (Dave Mills).
(4.2.5p211) 2009/09/14 Released by Harlan Stenn <stenn@ntp.org>
* [Bug 663] respect ntpq -c and -p order on command line.
* [Bug 1292] more VC6 unsigned __int64 workarounds.
* [Bug 1296] Added Support for Trimble Acutime Gold.
(4.2.5p210) 2009/09/06 Released by Harlan Stenn <stenn@ntp.org>
* [Bug 1294] Use OPENSSL_INC and OPENSSL_LIB macros for Windows
  and remove unnecessary reference to applink.c for Windows
* [Bug 1295] trap directive options are not optional.
* [Bug 1297] yylex() must always set yylval before returning.
(4.2.5p209) 2009/09/01 Released by Harlan Stenn <stenn@ntp.org>
* [Bug 1290] Fix to use GETTIMEOFDAY macro
* [Bug 1289] Update project files for VC6, VS2003, VS2005, VS 2008
(4.2.5p208) 2009/08/30 Released by Harlan Stenn <stenn@ntp.org>
* [Bug 1293] make configuration dumper ready for release, specifically:
* rename ntpq dumpcfg command to "saveconfig".
* require authentication for saveconfig.
* "restrict ... nomodify" prevents saveconfig and :config.
* "saveconfig ." shorthand to save to startup configuration file.
* support strftime() substitution in saveconfig arg to timestamp
  the output filename, for example "saveconfig %Y%m%d-%H%M%S.conf".
* display saveconfig response message from ntpd in ntpq.
* save output filename in "savedconfig" variable, fetched with ntpq -c
  "rv 0 savedconfig".
* document saveconfig in html/ntpq.html.
* add ./configure --disable-saveconfig to build a smaller ntpd.
* log saveconfig failures and successes to syslog.
(4.2.5p207) 2009/08/29 Released by Harlan Stenn <stenn@ntp.org>
* [Bug 1292] Minor Windows source tweaks for VC6-era SDK headers.
(4.2.5p206) 2009/08/26 Released by Harlan Stenn <stenn@ntp.org>
* accopt.html typo fixes from Dave Mills.
* [Bug 1283] default to remembering KoD in sntp.
* clean up numerous sntp/kod_management.c bugs.
* use all addresses resolved from each DNS name in sntp.
(4.2.5p205) 2009/08/18 Released by Harlan Stenn <stenn@ntp.org>
* accopt.html typo fixes from Dave Mills.
* [Bug 1285] Log ntpq :config/config-from-file events.
* [Bug 1286] dumpcfg omits statsdir, mangles filegen.
(4.2.5p204) 2009/08/17 Released by Harlan Stenn <stenn@ntp.org>
* [Bug 1284] infinite loop in ntpd dumping more than one trustedkey
(4.2.5p203) 2009/08/16 Released by Harlan Stenn <stenn@ntp.org>
* Add ntpq -c dumpcfg, Google Summer of Code project of Max Kuehn
(4.2.5p202) 2009/08/14 Released by Harlan Stenn <stenn@ntp.org>
* install the binary and man page for sntp.
(4.2.5p201) 2009/08/13 Released by Harlan Stenn <stenn@ntp.org>
* sntp: out with the old, in with the new.
(4.2.5p200) 2009/08/12 Released by Harlan Stenn <stenn@ntp.org>
* [Bug 1281] Build ntpd on Windows without big SDK download, burn,
  and install by checking in essentially unchanging messages.mc build
  products to avoid requiring mc.exe, which is not included with VC++
  2008 EE.
(4.2.5p199) 2009/08/09 Released by Harlan Stenn <stenn@ntp.org>
* [Bug 1279] Cleanup for warnings from Veracode static analysis.
(4.2.5p198) 2009/08/03 Released by Harlan Stenn <stenn@ntp.org>
* Upgrade to autogen-5.9.9-pre5.
(4.2.5p197) 2009/07/30 Released by Harlan Stenn <stenn@ntp.org>
* The build script now has . at the end of PATH for config.guess.
(4.2.5p196) 2009/07/29 Released by Harlan Stenn <stenn@ntp.org>
* [Bug 1272] gsoc_sntp IPv6 build problems under HP-UX 10.
* [Bug 1273] CID 10: Palisade leaks unit struct in error path.
* [Bug 1274] CID 67: ensure resolve_hosts() output count and pointers
  are consistent.
* [Bug 1275] CID 45: CID 46: old sntp uses uninitialized guesses[0],
  precs[0].
* [Bug 1276] CID 52: crypto_xmit() may call crypto_alice[23]()
  with NULL peer.
(4.2.5p195) 2009/07/27 Released by Harlan Stenn <stenn@ntp.org>
* cvo.sh: Add support for CentOS, Fedora, Slackware, SuSE, and QNX.
(4.2.5p194) 2009/07/26 Released by Harlan Stenn <stenn@ntp.org>
* Documentation updates from Dave Mills.
* Use scripts/cvo.sh in the build script to get better subdir names.
(4.2.5p193) 2009/07/25 Released by Harlan Stenn <stenn@ntp.org>
* [Bug 1261] CID 34: simulate_server() rbuf.msg_flags uninitialized.
* [Bug 1262] CID 35: xpkt.mac uninitialized in simulate_server().
* [Bug 1263] CID 37: CID 38: CID 40: CID 43: multiple refclocks 
  uninitialized tm_zone (arc, chronolog, dumbclock, pcf).
* [Bug 1264] CID 64: gsoc_sntp on_wire() frees wrong ptr receiving KoD.
* [Bug 1265] CID 65: CID 66: gsoc_sntp on_wire() leaks x_pkt, r_pkt.
* [Bug 1266] CID 39: datum_pts_start() uninitialized arg.c_ospeed.
* [Bug 1267] CID 44: old sntp handle_saving() writes stack garbage to
  file when clearing.
* [Bug 1268] CID 63: resolve_hosts() leaks error message buffer.
* [Bug 1269] CID 74: use assertion to ensure move_fd() does not return
  negative descriptors.
* [Bug 1270] CID 70: gsoc_sntp recv_bcst_data mdevadr.ipv6mr_interface
  uninitialized.
(4.2.5p192) 2009/07/24 Released by Harlan Stenn <stenn@ntp.org>
* [Bug 965] CID 42: ss_family uninitialized.
* [Bug 1250] CID 53: kod_init_kod_db() overruns kod_db malloc'd buffer.
* [Bug 1251] CID 68: search_entry() mishandles dst argument.
* [Bug 1252] CID 32: Quiet Coverity warning with assertion.
* [Bug 1253] CID 50: gsoc_sntp/crypto.c auth_init() always returns a 
  list with one entry.
* [Bug 1254] CID 56: tv_to_str() leaks a struct tm each call.
* [Bug 1255] CID 55: pkt_output() leaks a copy of each packet.
* [Bug 1256] CID 51: Coverity doesn't recognize our assertion macros as
  terminal.
* [Bug 1257] CID 57: gsoc_sntp auth_init() fails to fclose(keyfile).
* [Bug 1258] CID 54: gsoc_sntp resolve_hosts() needs simplification.
* [Bug 1259] CID 59: gsoc_sntp recv_bcast_data() fails to free(rdata)
  on error paths.
* [Bug 1260] CID 60: gsoc_sntp recvpkt() fails to free(rdata).
* Updated to AutoGen-5.9.9pre2.
(4.2.5p191) 2009/07/21 Released by Harlan Stenn <stenn@ntp.org>
* Updated to AutoGen-5.9.9pre1.
(4.2.5p190) 2009/07/20 Released by Harlan Stenn <stenn@ntp.org>
* Updated to AutoGen-5.9.8.
* [Bug 1248] RES_MSSNTP typo in ntp_proto.c.
* [Bug 1246] use a common template for singly-linked lists, convert most
  doubly-linked lists to singly-linked.
* Log warning about signd blocking when restrict mssntp used.
(4.2.5p189) 2009/07/16 Released by Harlan Stenn <stenn@ntp.org>
* Documentation cleanup from Dave Mills.
(4.2.5p188) 2009/07/15 Released by Harlan Stenn <stenn@ntp.org>
* [Bug 1245] Broken xmt time sent in fast_xmit() of 4.2.5p187.
(4.2.5p187) 2009/07/11 Released by Harlan Stenn <stenn@ntp.org>
* [Bug 1042] multicast listeners IPv4+6 ignore new interfaces.
* [Bug 1237] Windows serial code treat CR and LF both as line
  terminators.
* [Bug 1238] use fudge time2 for serial timecode offset in NMEA driver.
* [Bug 1242] Remove --enable-wintime, symmetric workaround is now
  always enabled.
* [Bug 1244] NTP_INSIST(fd != maxactivefd) failure in intres child
* Added restrict keyword "mssntp" for Samba4 DC operation, by Dave Mills.
(4.2.5p186) 2009/07/08 Released by Harlan Stenn <stenn@ntp.org>
* ntp_proto.c cleanup from Dave Mills.
(4.2.5p185) 2009/07/01 Released by Harlan Stenn <stenn@ntp.org>
* Documentation updates from Dave Mills.
* [Bug 1234] convert NMEA driver to use common PPSAPI code.
* timepps-Solaris.h pps_handle_t changed from pointer to scalar
* Spectracom refclock added to Windows port of ntpd
* [Bug 1236] Declaration order fixed.
* Bracket private ONCORE debug statements with #if 0 rather than #ifdef
  DEBUG
* Delete ONCORE debug statement that is now handled elsewhere.
(4.2.5p184) 2009/06/24 Released by Harlan Stenn <stenn@ntp.org>
* [Bug 1233] atom refclock fudge time1 sign flipped in 4.2.5p164.
(4.2.5p183) 2009/06/23 Released by Harlan Stenn <stenn@ntp.org>
* [Bug 1196] setsockopt(SO_EXCLUSIVEADDRUSE) can fail on Windows 2000
  and earlier with WSAINVAL, do not log a complaint in that case.
* [Bug 1210] ONCORE driver terminates ntpd without logging a reason.
* [Bug 1218] Correct comment in refclock_oncore on /etc/ntp.oncore*
  configuration file search order.
* Change ONCORE driver to log using msyslog as well as to any
  clockstats file.
* [Bug 1231] ntpsnmpd build fails after sockaddr union changes.
(4.2.5p182) 2009/06/18 Released by Harlan Stenn <stenn@ntp.org>
* Add missing header dependencies to the ntpdc layout verification.
* prefer.html updates from Dave Mills.
* [Bug 1205] Add ntpd --usepcc and --pccfreq options on Windows
* [Bug 1215] unpeer by association ID
* [Bug 1225] Broadcast address miscalculated on Windows 4.2.5p180
* [Bug 1229] autokey segfaults in cert_install().
* Use a union for structs sockaddr, sockaddr_storage, sockaddr_in, and
  sockaddr_in6 to remove casts and enable type checking.  Collapse
  some previously separate IPv4/IPv6 paths into a single codepath.
(4.2.5p181) 2009/06/06 Released by Harlan Stenn <stenn@ntp.org>
* [Bug 1206] Required compiler changes for Windows
* [Bug 1084] PPSAPI for ntpd on Windows with DLL backends
* [Bug 1204] Unix-style refclock device paths on Windows
* [Bug 1205] partial fix, disable RDTSC use by default on Windows
* [Bug 1208] decodenetnum() buffer overrun on [ with no ]
* [Bug 1211] keysdir free()d twice #ifdef DEBUG
* Enable ONCORE, ARCRON refclocks on Windows (untested)
(4.2.5p180) 2009/05/29 Released by Harlan Stenn <stenn@ntp.org>
* [Bug 1200] Enable IPv6 in Windows port
* Lose FLAG_FIXPOLL, from Dave Mills.
(4.2.5p179) 2009/05/23 Released by Harlan Stenn <stenn@ntp.org>
* [Bug 1041] xmt -> aorg timestamp cleanup from Dave Mills,
  reported by Dave Hart.
* [Bug 1193] Compile error: conflicting types for emalloc.
* [Bug 1196] VC6 winsock2.h does not define SO_EXCLUSIVEADDRUSE.
* Leap/expire cleanup from Dave Mills.
(4.2.5p178) 2009/05/21 Released by Harlan Stenn <stenn@ntp.org>
* Provide erealloc() and estrdup(), a la emalloc().
* Improve ntp.conf's parser error messages.
* [Bug 320] "restrict default ignore" does not affect IPv6.
* [Bug 1192] "restrict -6 ..." reports a syntax error.
(4.2.5p177) 2009/05/18 Released by Harlan Stenn <stenn@ntp.org>
* Include 4.2.4p7
* [Bug 1174] nmea_shutdown assumes that nmea has a unit assigned
* [Bug 1190] NMEA refclock fudge flag4 1 obscures position in timecode
* Update NMEA refclock documentation in html/drivers/driver20.html
(4.2.5p176) 2009/05/13 Released by Harlan Stenn <stenn@ntp.org>
* [Bug 1154] mDNS registration should be done later, repeatedly and only
  if asked for. (second try for fix)
(4.2.5p175) 2009/05/12 Released by Harlan Stenn <stenn@ntp.org>
* Include 4.2.4p7-RC7
* [Bug 1180] ntpd won't start with more than ~1000 interfaces
* [Bug 1182] Documentation typos and missing bits.
* [Bug 1183] COM port support should extend past COM3
* [Bug 1184] ntpd is deaf when restricted to second IP on the same net
* Clean up configure.ac NTP_CACHEVERSION interface, display cache
  version when clearing.  Fixes a regression.
(4.2.5p174) 2009/05/09 Released by Harlan Stenn <stenn@ntp.org>
* Stale leapsecond file fixes from Dave Mills.
(4.2.5p173) 2009/05/08 Released by Harlan Stenn <stenn@ntp.org>
* Include 4.2.4p7-RC6
(4.2.5p172) 2009/05/06 Released by Harlan Stenn <stenn@ntp.org>
* [Bug 1175] Instability in PLL daemon mode.
* [Bug 1176] refclock_parse.c does not compile without PPSAPI.
(4.2.5p171) 2009/05/04 Released by Harlan Stenn <stenn@ntp.org>
* Autokey documentation cleanup from Dave Mills.
* [Bug 1171] line editing libs found without headers (Solaris 11)
* [Bug 1173] NMEA refclock fails with Solaris PPSAPI
* Fix problem linking msntp on Solaris when sntp subdir is configured
  before parent caused by different gethostent library search order.
* Do not clear config.cache when it is  empty.
(4.2.5p170) 2009/05/02 Released by Harlan Stenn <stenn@ntp.org>
* [Bug 1152] adjust PARSE to new refclock_pps logic
* Include 4.2.4p7-RC5
* loopfilter FLL/PLL crossover cleanup from Dave Mills.
* Documentation updates from Dave Mills.
* ntp-keygen cleanup from Dave Mills.
* crypto API cleanup from Dave Mills.
* Add NTP_CACHEVERSION mechanism to ignore incompatible config.cache
* Enable gcc -Wstrict-overflow for gsoc_sntp as well
(4.2.5p169) 2009/04/30 Released by Harlan Stenn <stenn@ntp.org>
* [Bug 1171] Note that we never look for -lreadline by default.
* [Bug 1090] Fix bogus leap seconds in refclock_hpgps.
(4.2.5p168) 2009/04/29 Released by Harlan Stenn <stenn@ntp.org>
* Include 4.2.4p7-RC4
* [Bug 1169] quiet compiler warnings
* Re-enable gcc -Wstrict-prototypes when not building with OpenSSL
* Enable gcc -Wstrict-overflow
* ntpq/ntpdc emit newline after accepting password on Windows
* Updates from Dave Mills:
* ntp-keygen.c: Updates.
* Fix the error return and syslog function ID in refclock_{param,ppsapi}.
* Make sure syspoll is within the peer's minpoll/maxpoll bounds.
* ntp_crypto.c: Use sign_siglen, not len. sign key filename cleanup.
* Bump NTP_MAXEXTEN from 1024 to 2048, update values for some field lengths.
* m4/ntp_lineeditlibs.m4: fix warnings from newer Autoconf
* [Bug 1166] Remove truncation of position (blanking) code in refclock_nmea.c
(4.2.5p167) 2009/04/26 Released by Harlan Stenn <stenn@ntp.org>
* Crypto cleanup from Dave Mills.
(4.2.5p166) 2009/04/25 Released by Harlan Stenn <stenn@ntp.org>
* [Bug 1165] Clean up small memory leaks in the  config file parser
* Correct logconfig keyword declaration to MULTIPLE_ARG
* Enable filename and line number leak reporting on Windows when built
  DEBUG for all the typical C runtime allocators such as calloc,
  malloc, and strdup.  Previously only emalloc calls were covered.
* Add DEBUG-only code to free dynamically allocated memory that would
  otherwise remain allocated at ntpd exit, to allow less forgivable
  leaks to stand out in leaks reported after exit.
* Ensure termination of strings in ports/winnt/libisc/isc_strerror.c
  and quiet compiler warnings.
* [Bug 1057] ntpdc unconfig failure
* [Bug 1161] unpeer AKA unconfig command for ntpq :config
* PPS and crypto cleanup in ntp_proto.c from Dave Mills.
(4.2.5p165) 2009/04/23 Released by Harlan Stenn <stenn@ntp.org>
* WWVB refclock cleanup from Dave Mills.
* Code cleanup: requested_key -> request_key.
* [Bug 833] ignore whitespace at end of remote configuration lines
* [Bug 1033] ntpdc/ntpq crash prompting for keyid on Windows
* [Bug 1028] Support for W32Time authentication via Samba.
* quiet ntp_parser.c malloc redeclaration warning
* Mitigation and PPS/PPSAPI cleanup from Dave Mills.
* Documentation updates from Dave Mills.
* timepps-Solaris.h patches from Dave Hart.
(4.2.5p164) 2009/04/22 Released by Harlan Stenn <stenn@ntp.org>
* Include 4.2.4p7-RC3
* PPS/PPSAPI cleanup from Dave Mills.
* Documentation updates from Dave Mills.
* [Bug 1125] C runtime per-thread initialization on Windows
* [Bug 1152] temporarily disable refclock_parse, refclock_true until
  maintainers can repair build break from pps_sample()
* [Bug 1153] refclock_nmea should not mix UTC with GPS time
* [Bug 1159] ntpq overlap diagnostic message test buggy
(4.2.5p163) 2009/04/10 Released by Harlan Stenn <stenn@ntp.org>
(4.2.5p162) 2009/04/09 Released by Harlan Stenn <stenn@ntp.org>
* Documentation updates from Dave Mills.
* Mitigation and PPS cleanup from Dave Mills.
* Include 4.2.4p7-RC2
* [Bug 216] New interpolation scheme for Windows eliminates 1ms jitter
* remove a bunch of #ifdef SYS_WINNT from portable code
* 64-bit time_t cleanup for building on newer Windows compilers
* Only set CMOS clock during ntpd exit on Windows if the computer is
  shutting down or restarting.
* [Bug 1148] NMEA reference clock improvements
* remove deleted gsoc_sntp/utilities.o from repository so that .o build
  products can be cleaned up without corrupting the repository.
(4.2.5p161) 2009/03/31 Released by Harlan Stenn <stenn@ntp.org>
* Documentation updates from Dave Mills.
(4.2.5p160) 2009/03/30 Released by Harlan Stenn <stenn@ntp.org>
* [Bug 1141] refclock_report missing braces cause spurious "peer event:
  clock clk_unspec" log entries
* Include 4.2.4p7-RC1
(4.2.5p159) 2009/03/28 Released by Harlan Stenn <stenn@ntp.org>
* "bias" changes from Dave Mills.
(4.2.5p158) 2009/01/30 Released by Harlan Stenn <stenn@ntp.org>
* Fix [CID 72], a typo introduced at the latest fix to prettydate.c.
(4.2.5p157) 2009/01/26 Released by Harlan Stenn <stenn@ntp.org>
* Cleanup/fixes for ntp_proto.c and ntp_crypto.c from Dave Mills.
(4.2.5p156) 2009/01/19 Released by Harlan Stenn <stenn@ntp.org>
* [Bug 1118] Fixed sign extension for 32 bit time_t in caljulian() and prettydate().
  Fixed some compiler warnings about missing prototypes.
  Fixed some other simple compiler warnings.
* [Bug 1119] [CID 52] Avoid a possible null-dereference in ntp_crypto.c.
* [Bug 1120] [CID 51] INSIST that peer is non-null before we dereference it.
* [Bug 1121] [CID 47] double fclose() in ntp-keygen.c.
(4.2.5p155) 2009/01/18 Released by Harlan Stenn <stenn@ntp.org>
* Documentation updates from Dave Mills.
* CHU frequency updates.
* Design assertion fixes for ntp_crypto.c from Dave Mills.
(4.2.5p154) 2009/01/13 Released by Harlan Stenn <stenn@ntp.org>
* [Bug 992] support interface event change on Linux from
  Miroslav Lichvar.
(4.2.5p153) 2009/01/09 Released by Harlan Stenn <stenn@ntp.org>
* Renamed gsoc_sntp/:fetch-stubs to gsoc_sntp/fetch-stubs to avoid
  file name problems under Windows.
  Removed German umlaut from log msg for 4.2.5p142.
(4.2.5p152) 2009/01/08 Released by Harlan Stenn <stenn@ntp.org>
* Include 4.2.4p6: 2009/01/08 Released by Harlan Stenn <stenn@ntp.org>
(4.2.5p151) 2008/12/23 Released by Harlan Stenn <stenn@ntp.org>
* Stats file logging cleanup from Dave Mills.
(4.2.5p150) 2008/12/15 Released by Harlan Stenn <stenn@ntp.org>
* [Bug 1099] Fixed wrong behaviour in sntp's crypto.c.
* [Bug 1103] Fix 64-bit issues in the new calendar code.
(4.2.5p149) 2008/12/05 Released by Harlan Stenn <stenn@ntp.org>
* Fixed mismatches in data types and OID definitions in ntpSnmpSubAgent.c
* added a premliminary MIB file to ntpsnmpd (ntpv4-mib.mib)
(4.2.5p148) 2008/12/04 Released by Harlan Stenn <stenn@ntp.org>
* [Bug 1070] Fix use of ntpq_parsestring() in ntpsnmpd.
(4.2.5p147) 2008/11/27 Released by Harlan Stenn <stenn@ntp.org>
* Update gsoc_sntp's GCC warning code.
(4.2.5p146) 2008/11/26 Released by Harlan Stenn <stenn@ntp.org>
* Update Solaris CFLAGS for gsoc_sntp.
(4.2.5p145) 2008/11/20 Released by Harlan Stenn <stenn@ntp.org>
* Deal with time.h for sntp under linux.
* Provide rpl_malloc() for sntp for systems that need it.
* Handle ss_len and socklen type for sntp.
* Fixes to the sntp configure.ac script.
* Provide INET6_ADDRSTRLEN if it is missing.
* [Bug 1095] overflow in caljulian.c.
(4.2.5p144) 2008/11/19 Released by Harlan Stenn <stenn@ntp.org>
* Use int32, not int32_t.
* Avoid the sched*() functions under OSF - link problems.
(4.2.5p143) 2008/11/17 Released by Harlan Stenn <stenn@ntp.org>
* sntp cleanup and fixes.
(4.2.5p142) 2008/11/16 Released by Harlan Stenn <stenn@ntp.org>
* Imported GSoC SNTP code from Johannes Maximilian Kuehn.
(4.2.5p141) 2008/11/13 Released by Harlan Stenn <stenn@ntp.org>
* New caltontp.c and calyearstart.c from Juergen Perlinger.
(4.2.5p140) 2008/11/12 Released by Harlan Stenn <stenn@ntp.org>
* Cleanup lint from the ntp_scanner files.
* [Bug 1011] gmtime() returns NULL on windows where it would not under Unix.
* Updated caljulian.c and prettydate.c from Juergen Perlinger.
(4.2.5p139) 2008/11/11 Released by Harlan Stenn <stenn@ntp.org>
* Typo fix to driver20.html.
(4.2.5p138) 2008/11/10 Released by Harlan Stenn <stenn@ntp.org>
* [Bug 474] --disable-ipv6 is broken.
* IPv6 interfaces were being looked for twice.
* SHM driver grabs more samples, add clockstats
* decode.html and driver20.html updates from Dave Mills.
(4.2.5p137) 2008/11/01 Released by Harlan Stenn <stenn@ntp.org>
* [Bug 1069] #undef netsnmp's PACKAGE_* macros.
* [Bug 1068] Older versions of netsnmp do not have netsnmp_daemonize().
(4.2.5p136) 2008/10/27 Released by Harlan Stenn <stenn@ntp.org>
* [Bug 1078] statsdir configuration parsing is broken.
(4.2.5p135) 2008/09/23 Released by Harlan Stenn <stenn@ntp.org>
* [Bug 1072] clock_update should not allow updates older than sys_epoch.
(4.2.5p134) 2008/09/17 Released by Harlan Stenn <stenn@ntp.org>
* Clean up build process for ntpsnmpd.
(4.2.5p133) 2008/09/16 Released by Harlan Stenn <stenn@ntp.org>
* Add options processing to ntpsnmpd.
* [Bug 1062] Check net-snmp headers before deciding to build ntpsnmpd.
* Clean up the libntpq.a build.
* Regenerate ntp_parser.[ch] from ntp_parser.y
(4.2.5p132) 2008/09/15 Released by Harlan Stenn <stenn@ntp.org>
* [Bug 1067] Multicast DNS service registration must come after the fork
  on Solaris.
* [Bug 1066] Error messages should log as errors.
(4.2.5p131) 2008/09/14 Released by Harlan Stenn <stenn@ntp.org>
* [Bug 1065] Re-enable support for the timingstats file.
(4.2.5p130) 2008/09/13 Released by Harlan Stenn <stenn@ntp.org>
* [Bug 1064] Implement --with-net-snmp-config=progname
* [Bug 1063] ntpSnmpSubagentObject.h is missing from the distribution.
(4.2.5p129) 2008/09/11 Released by Harlan Stenn <stenn@ntp.org>
* Quiet some libntpq-related warnings.
(4.2.5p128) 2008/09/08 Released by Harlan Stenn <stenn@ntp.org>
* Import Heiko Gerstung's GSoC2008 NTP MIB daemon.
(4.2.5p127) 2008/09/01 Released by Harlan Stenn <stenn@ntp.org>
* Regenerate ntpd/ntp_parser.c
(4.2.5p126) 2008/08/31 Released by Harlan Stenn <stenn@ntp.org>
* Stop libtool-1.5 from looking for C++ or Fortran.
* [BUG 610] Documentation update for NMEA reference clock driver.
* [Bug 828] Fix IPv4/IPv6 address parsing.
* Changes from Dave Mills:
  Documentation updates.
  Fix a corner case where a frequency update was reported but not set.
  When LEAP_NOTINSYNC->LEAP_NOWARNING, call crypto_update() if we have
  crypto_flags.
(4.2.5p125) 2008/08/18 Released by Harlan Stenn <stenn@ntp.org>
* [Bug 1052] Add linuxPPS support to ONCORE driver.
(4.2.5p124) 2008/08/17 Released by Harlan Stenn <stenn@ntp.org>
* Documentation updates from Dave Mills.
* Include 4.2.4p5: 2008/08/17 Released by Harlan Stenn <stenn@ntp.org>
* [Bug 861] leap info was not being transmitted.
* [Bug 1046] refnumtoa.c is using the wrong header file.
* [Bug 1047] enable/disable options processing fix.
* header file cleanup.
* [Bug 1037] buffer in subroutine was 1 byte short.
* configure.ac: cleanup, add option for wintime, and lay the groundwork
  for the changes needed for bug 1028.
* Fixes from Dave Mills: 'bias' and 'interleave' work.  Separate
  phase and frequency discipline (for long poll intervals).  Update
  TAI function to match current leapsecond processing.
* Documentation updates from Dave Mills.
* [Bug 1037] Use all 16 of the MD5 passwords generated by ntp-keygen.
* Fixed the incorrect edge parameter being passed to time_pps_kcbind in
  NMEA refclock driver.
* [Bug 399] NMEA refclock driver does not honor time1 offset if flag3 set.
* [Bug 985] Modifications to NMEA reference clock driver to support Accord
  GPS Clock.
* poll time updates from Dave Mills.
* local refclock documentation updates from Dave Mills.
* [Bug 1022] Fix compilation problems with yesterday's commit.
* Updates and cleanup from Dave Mills:
  I've now spent eleven months of a sabbatical year - 7 days a week, 6-10
  hours most days - working on NTP. I have carefully reviewed every major
  algorithm, examined its original design and evolution from that design.
  I've trimmed off dead code and briar patches and did zillions of tests
  contrived to expose evil vulnerabilities. The development article is in
  rather good shape and should be ready for prime time.

  1. The protostats statistics files have been very useful in exposing
  little twitches and turns when something hiccups, like a broken PPS
  signal. Most of what used to be syslog messages are now repackaged as
  protostats messages with optional syslog as well. These can also be sent
  as traps which might be handy to tiggle a beeper or celltext. These, the
  sysstats files and cryptostats files reveal the ambient health of a busy
  server, monitor traffic and error counts and spot crypto attacks.

  2. Close inspection of the clock discipline behavior at long poll
  intervals (36 h) showed it not doing as well as it should. I redesigned
  the FLL loop to improve nominal accuracy from  several tens of
  milliseconds to something less than ten milliseconds.

  3. Autokey (again). The enhanced error checking was becoming a major
  pain. I found a way to toss out gobs of ugly fat code and replace the
  function with a much simpler and more comprehensive scheme. It resists
  bait-and-switch attacks and quickly detect cases when the protocol is
  not correctly synchronized.

  4. The interface code for the kernel PPS signal was not in sync with the
  kernel code itself. Some error checks were duplicated and some
  ineffective. I found none of the PPS-capable drivers, including the atom
  driver, do anything when the prefer peer fails; the kernel PPS signal
  remains in control. The atom driver now disables the kernel PPS when the
  prefer peer comes bum. This is important when the prefer peer is not a
  reference clock but a remote NTP server.

  5. The flake restrict bit turned out to be really interesting,
  especially with symmtric modes and of those especially those using
  Autokey. Small changes in the recovery procedures when packets are lost
  now avoid almost all scenarios which previously required protocol resets.

  6. I've always been a little uncomfortable when using the clock filter
  with long poll intervals because the samples become less and less
  correlated as the sample age exceeds the Allan intercept. Various
  schemes have been used over the years to cope with this fact. The latest
  one and the one that works the best is to use a modified sort metric
  where the delay is used when the age of the sample is less than the
  intercept and the sum of delay and dispersion above that. The net result
  is that, at small poll intervals the algorithm operates as a minimum
  filter, while at larger poll intervals it morphs to FIFO. Left
  unmodified, a sample could be used when twelve days old. This along with
  the FLL modifications has made a dramatic improvement at large poll
  intervals.

- [Backward Incompatible] The 'state' variable is no longer reported or
  available via ntpq output.  The following system status bit names
  have been changed:
  - sync_alarm -> leap_alarm
  - sync_atomic -> sync_pps
  - sync_lf_clock -> sync_lf_radio
  - sync_hf_clock -> sync_hf_radio
  - sync_uhf_clock -> sync_uhf_radio
  - sync_local_proto -> sync_local
  - sync_udp/time -> sync_other
  Other names have been changed as well.  See the change history for
  libntp/statestr.c for more details.
  Other backward-incompatible changes in ntpq include:
  - assID -> associd
  - rootdispersion -> rootdisp
  - pkt_head -> pkt_neader
  See the change history for other details.

* Updates and cleanup from Dave Mills.
* [Bug 995] Remove spurious ; from ntp-keygen.c.
* More cleanup and changes from Dave Mills.
* [Bug 980] Direct help to stdout.
---
(4.2.4p8) 2009/12/08 Released by Harlan Stenn <stenn@ntp.org>

* [Sec 1331] DoS with mode 7 packets - CVE-2009-3563.

---
(4.2.4p7) 2009/05/18 Released by Harlan Stenn <stenn@ntp.org>

* [Sec 1151] Remote exploit if autokey is enabled - CVE-2009-1252.
* [Bug 1187] Update the copyright date.
* [Bug 1191] ntpd fails on Win2000 - "Address already in use" after fix
  for [Sec 1149].

---
(4.2.4p7-RC7) 2009/05/12 Released by Harlan Stenn <stenn@ntp.org>

* ntp.isc.org -> ntp.org cleanup.
* [Bug 1178] Use prior FORCE_DNSRETRY behavior as needed at runtime,
  add configure --enable-ignore-dns-errors to be even more stubborn

---
(4.2.4p7-RC6) 2009/05/08 Released by Harlan Stenn <stenn@ntp.org>

* [Bug 784] Make --enable-linuxcaps the default when available
* [Bug 1179] error messages for -u/--user and -i lacking droproot
* Updated JJY reference clock driver from Takao Abe
* [Bug 1071] Log a message and exit before trying to use FD_SET with a
  descriptor larger than FD_SETSIZE, which will corrupt memory
* On corruption of the iface list head in add_interface, log and exit

---
(4.2.4p7-RC5) 2009/05/02 Released by Harlan Stenn <stenn@ntp.org>

* [Bug 1172] 4.2.4p7-RC{3,4} fail to build on linux.
* flock-build script unportable 'set -m' use removed

---
(4.2.4p7-RC4) 2009/04/29 Released by Harlan Stenn <stenn@ntp.org>

* [Bug 1167] use gcc -Winit-self only if it is understood

---
(4.2.4p7-RC3) 2009/04/22 Released by Harlan Stenn <stenn@ntp.org>

* [Bug 787] Bug fixes for 64-bit time_t on Windows
* [Bug 813] Conditional naming of Event
* [Bug 1147] System errors should be logged to msyslog()
* [Bug 1155] Fix compile problem on Windows with VS2005
* [Bug 1156] lock_thread_to_processor() should be declared in header
* [Bug 1157] quiet OpenSSL warnings, clean up configure.ac
* [Bug 1158] support for aix6.1
* [Bug 1160] MacOS X is like BSD regarding F_SETOWN

---
(4.2.4p7-RC2) 2009/04/09 Released by Harlan Stenn <stenn@ntp.org>

* [Sec 1144] limited buffer overflow in ntpq.  CVE-2009-0159
* [Sec 1149] use SO_EXCLUSIVEADDRUSE on Windows

---
(4.2.4p7-RC1) 2009/03/30 Released by Harlan Stenn <stenn@ntp.org>

* [Bug 1131] UDP sockets should not use SIGPOLL on Solaris.
* build system email address cleanup
* [Bug 774] parsesolaris.c does not compile under the new Solaris
* [Bug 873] Windows serial refclock proper TTY line discipline emulation
* [Bug 1014] Enable building with VC9 (in Visual Studio 2008,
  Visual C++ 2008, or SDK)
* [Bug 1117] Deferred interface binding under Windows works only correctly
  if FORCE_DNSRETRY is defined
* [BUG 1124] Lock QueryPerformanceCounter() client threads to same CPU
* DPRINTF macro made safer, always evaluates to a statement and will not
  misassociate an else which follows the macro.

---
(4.2.4p6) 2009/01/08 Released by Harlan Stenn <stenn@ntp.org>

* [Bug 1113] Fixed build errors with recent versions of openSSL. 
* [Sec 1111] Fix incorrect check of EVP_VerifyFinal()'s return value.
* Update the copyright year.

---
(4.2.4p5) 2008/08/17 Released by Harlan Stenn <stenn@ntp.org>

* [BUG 1051] Month off by one in leap second message written to clockstats
  file fixed.
* [Bug 450] Windows only: Under original Windows NT we must not discard the
  wildcard socket to workaround a bug in NT's getsockname().
* [Bug 1038] Built-in getpass() function also prompts for password if
  not built with DEBUG.
* [Bug 841] Obsolete the "dynamic" keyword and make deferred binding
  to local interfaces the default.
  Emit a warning if that keyword is used for configuration.
* [Bug 959] Refclock on Windows not properly releasing recvbuffs.
* [Bug 993] Fix memory leak when fetching system messages.
* much cleanup, fixes, and changes from Dave Mills.
* ntp_control.c: LEAPTAB is a filestamp, not an unsigned.  From Dave Mills.
* ntp_config.c: ntp_minpoll fixes from Dave Mills.
* ntp-keygen updates from Dave Mills.
* refresh epoch, throttle, and leap cleanup from Dave Mills.
* Documentation cleanup from Dave Mills.
* [Bug 918] Only use a native md5.h if MD5Init() is available.
* [Bug 979] Provide ntptimeval if it is not otherwise present.
* [Bug 634] Re-instantiate syslog() and logfiles after the daemon fork.
* [Bug 952] Use md5 code with a friendlier license.
* [Bug 977] Fix mismatching #ifdefs for builds without IPv6.
* [Bug 830] Fix the checking order of the interface options.
* Clean up the logfile/syslog setup.
* [Bug 970] Lose obsolete -g flag to ntp-keygen.
* The -e flag to ntp-keygen can write GQ keys now, too.
* ntp_proto.c: sys_survivors and hpoll cleanup from Dave Mills.
* ntp_loopfilter.c: sys_poll cleanup from Dave Mills.
* refclock_wwv.c: maximum-likelihood digit and DSYNC fixes from Dave Mills.
* [Bug 967] preemptable associations are lost forever on a step.
* ntp_config.c: [CID 48] missing "else" clause.
* [Bug 833] ntpq config keyword is quote-mark unfriendly.
* Rename the ntpq "config" keyword to ":config".
* Dave Mills shifted some orphan processing.
* Fix typos in the [Bug 963] patch.
* bootstrap: squawk if genver fails.  Use -f with cp in case Dave does a chown.
* Remove obsolete simulator command-line options.
* ntp_request.c: [CID 36] zero sin_zero.
* [Bug 963] get_systime() is too noisy.
* [Bug 960] spurious syslog:crypto_setup:spurious crypto command
* [Bug 964] Change *-*-linux* to *-*-*linux* to allow for uclinux.
* Changes from Dave Mills:
  - ntp_util.c: cleanup.
  - ntp_timer.c: watch the non-burst packet rate.
  - ntp_request.c: cleanup.
  - ntp_restrict.c: RES_LIMITED cleanup.
  - ntp_proto.c: RES_LIMITED, rate bucktes, counters, overall cleanup.
  - ntp_peer.c: disallow peer_unconfig().
  - ntp_monitor.c: RES_LIMITED cleanup.
  - ntp_loopfilter.c: poll interval cleanup.
  - ntp_crypto.c: volley -> retry.  Cleanup TAI leap message.
  - ntp_config: average and minimum are ^2 values.
  - ntpdc: unknownversion is really "declined", not "bad version".
  - Packet retry cleanup.
* [Bug 961] refclock_tpro.c:tpro_poll() calls refclock_receive() twice.
* [Bug 957] Windows only: Let command line parameters from the Windows SCM GUI
  override the standard parameters from the ImagePath registry key.
* Added HAVE_INT32_T to the Windows config.h to avoid duplicate definitions.
* Work around a VPATH difference in FreeBSD's 'make' command.
* Update bugreport URL.
* Update -I documentation.
* [Bug 713] Fix bug reporting information.
* A bug in the application of the negative-sawtooth for 12 channel receivers. 
* The removal of unneeded startup code used for the original LinuxPPS, it now
  conforms to the PPSAPI and does not need special code.  
* ntp-keygen.c: Coverity fixes [CID 33,47].
* Volley cleanup from Dave Mills.
* Fuzz cleanup from Dave Mills.
* [Bug 861] Leap second cleanups from Dave Mills.
* ntpsim.c: add missing protypes and fix [CID 34], a nit.
* Upgraded bison at UDel.
* Update br-flock and flock-build machine lists.
* [Bug 752] QoS: add parse/config handling code. 
* Fix the #include order in tickadj.c for picky machines.
* [Bug 752] QoS: On some systems, netinet/ip.h needs netinet/ip_systm.h.
* [Bug 752] Update the QoS tagging (code only - configuration to follow).
* Orphan mode and other protocol cleanup from Dave Mills.
* Documentation cleanup from Dave Mills.
* [Bug 940] ntp-keygen uses -v.  Disallow it as a shortcut for --version.
* more cleanup to ntp_lineeditlibs.m4.
* Documentation updates from Dave Mills.
* -ledit cleanup for ntpdc and ntpq.
* Association and other cleanup from Dave Mills.
* NTP_UNREACH changes from Dave Mills.
* Fix the readline history test.
* [Bug 931] Require -lreadline to be asked for explicitly.
* [Bug 764] When looking for -lreadline support, also try using -lncurses.
* [Bug 909] Fix int32_t errors for ntohl().
* [Bug 376/214] Enhancements to support multiple if names and IP addresses.
* [Bug 929] int32_t is undefined on Windows.  Casting wrong.
* [Bug 928] readlink missing braces.
* [Bug 788] Update macros to support VS 2005.
* ntpd/ntp_timer.c: add missing sys_tai parameter for debug printf
* [Bug 917] config parse leaves files open
* [Bug 912] detect conflicting enable/disable configuration on interfaces
  sharing an IP address
* [Bug 771] compare scopeid if available for IPv6 addresses
* Lose obsolete crypto subcommands (Dave Mills).
* WWV is an HF source, not an LF source (Dave Mills).
* [Bug 899] Only show -i/--jaildir -u/--user options if we HAVE_DROPROOT.
* [Bug 916] 'cryptosw' is undefined if built without OpenSSL.
* [Bug 891] 'restrict' config file keyword does not work (partial fix).
* [Bug 890] the crypto command seems to be required now.
* [Bug 915] ntpd cores during processing of x509 certificates.
* Crypto lint cleanup from Dave Mills.
* [Bug 897] Check RAND_status() - we may not need a .rnd file.
* Crypto cleanup from Dave Mills.
* [Bug 911] Fix error message in cmd_args.c.
* [Bug 895] Log assertion failures via syslog(), not stderr.
* Documentation updates from Dave Mills.
* Crypto cleanup from Dave Mills.
* [Bug 905] ntp_crypto.c fails to compile without -DDEBUG.
* Avoid double peer stats logging.
* ntp-keygen cleanup from Dave Mills.
* libopts needs to be built after ElectricFence.
* [Bug 894] Initialize keysdir before calling crypto_setup().
* Calysto cleanup for ntpq.
* ntp-keygen -i takes an arg.
* Cleanup and fixes from Dave Mills.
* [Bug 887] Fix error in ntp_types.h (for sizeof int != 4).
* Bug 880 bug fixes for Windows build
* Improve Calysto support.
* The "revoke" parameter is a crypto command.
* The driftfile wander threshold is a real number.
* [Bug 850] Fix the wander threshold parameter on the driftfile command.
* ntp_io.c: Dead code cleanup - Coverity View 19.
* Leap file related cleanup from Dave Mills.
* ntp_peer.c: Set peer->srcadr before (not after) calling set_peerdstadr().
* Initialize offset in leap_file() - Coverity View 17.
* Use the correct stratum on KISS codes.
* Fuzz bits cleanup.
* Show more digits in some debug printf's.
* Use drift_file_sw internally to control writing the drift file.
* Implement the wander_threshold option for the driftfile config keyword.
* reformat ntp_control.c; do not use c++ // comments.
* [Bug 629] Undo bug #629 fixes as they cause more problems than were  being
  solved
* Changes from Dave Mills: in/out-bound data rates, leapsecond cleanup,
  driftfile write cleanup, packet buffer length checks, documentation updates.
* More assertion checks and malloc()->emalloc(), courtesy of Calysto.
* [Bug 864] Place ntpd service in maintenance mode if using SMF on Solaris
* [Bug 862] includefile nesting; preserve phonelist on reconfig.
* [Bug 604] ntpd regularly dies on linux/alpha.
* more leap second infrastructure fixes from Dave Mills.
* [Bug 858] recent leapfile changes broke non-OpenSSL builds.
* Use emalloc() instead of malloc() in refclock_datum.c (Calysto).
* Start using 'design by contract' assertions.
* [Bug 767] Fast sync to refclocks wanted.
* Allow null driftfile.
* Use YYERROR_VERBOSE for the new parser, and fix related BUILT_SOURCES.
* [Bug 629] changes to ensure broadcast works including on wildcard addresses
* [Bug 853] get_node() must return a pointer to maximally-aligned memory.
* Initial leap file fixes from Dave Mills.
* [Bug 858] Recent leapfile changes broke without OPENSSL.
* Use a char for DIR_SEP, not a string.
* [Bug 850] driftfile parsing changes.
* driftfile maintenance changes from Dave Mills.  Use clock_phi instead of
  stats_write_tolerance.
* [Bug 828] refid string not being parsed correctly.
* [Bug 846] Correct includefile parsing.
* [Bug 827] New parsing code does not handle "fudge" correctly.
* Enable debugging capability in the config parser.
* [Bug 839] Crypto password not read from ntp.conf.
* Have autogen produce writable output files.
* [Bug 825] Correct logconfig -/+ keyword processing.
* [Bug 828] Correct parsing of " delimited strings.
* Cleanup FILE * usage after fclose() in ntp_filegen.c.
* [Bug 843] Windows Completion port code was incorrectly merged from -stable.
* [Bug 840] do fudge configuration AFTER peers (thus refclocks) have been
  configured.
* [Bug 824] Added new parser modules to the Windows project file.
* [Bug 832] Add libisc/log.c headers to the distribution.
* [Bug 808] Only write the drift file if we are in state 4.
* Initial import of libisc/log.c and friends.
* [Bug 826] Fix redefinition of PI.
* [Bug 825] ntp_scanner.c needs to #include <config.h> .
* [Bug 824] New parser code has some build problems with the SIM code.
* [Bug 817] Use longnames for setting ntp variables on the command-line;
  Allowing '-v' with and without an arg to disambiguate usage is error-prone.
* [Bug 822] set progname once, early.
* [Bug 819] remove erroneous #if 0 in Windows completion port code.
* The new config code missed an #ifdef for building without refclocks.
* Distribute some files needed by the new config parsing code.
* [Bug 819] Timeout for WaitForMultipleObjects was 500ms instead of INFINITE
* Use autogen 5.9.1.
* Fix clktest command-line arg processing.'
* Audio documentation updates from Dave Mills.
* New config file parsing code, from Sachin Kamboj.
* fuzz bit cleanup from Dave Mills.
* replay cleanup from Dave Mills.
* [Bug 542] Tolerate missing directory separator at EO statsdir.
* [Bug 812] ntpd should drop supplementary groups.
* [Bug 815] Fix warning compiling 4.2.5p22 under Windows with VC6.
* [Bug 740] Fix kernel/daemon startup drift anomaly.
* refclock_wwv.c fixes from Dave Mills.
* [Bug 810] Fix ntp-keygen documentation.
* [Bug 787] Bug fixes for 64-bit time_t on Windows.
* [Bug 796] Clean up duplicate #defines in ntp_control.c.
* [Bug 569] Use the correct precision for the Leitch CSD-5300.
* [Bug 795] Moved declaration of variable to top of function.
* [Bug 798] ntpq [p typo crashes ntpq/ntpdc.
* [Bug 786] Fix refclock_bancomm.c on Solaris.
* [Bug 774] parsesolaris.c does not compile under the new Solaris.
* [Bug 782] Remove P() macros from Windows files.
* [Bug 778] ntpd fails to lock with drift=+500 when started with drift=-500.
* [Bug 592] Trimble Thunderbolt GPS support.
* IRIG, CHU, WWV, WWVB refclock improvements from Dave Mills.
* [Bug 757] Lose ULONG_CONST().
* [Bug 756] Require ANSI C (function prototypes).
* codec (audio) and ICOM changes from Dave Mills.

---

* [Bug 450] Windows only: Under original Windows NT we must not discard the
  wildcard socket to workaround a bug in NT's getsockname().
* [Bug 1038] Built-in getpass() function also prompts for password if
  not built with DEBUG.
* [Bug 841] Obsolete the "dynamic" keyword and make deferred binding
  to local interfaces the default.
  Emit a warning if that keyword is used for configuration.
* [Bug 959] Refclock on Windows not properly releasing recvbuffs.
* [Bug 993] Fix memory leak when fetching system messages.
* [Bug 987] Wake up the resolver thread/process when a new interface has
  become available.
* Correctly apply negative-sawtooth for oncore 12 channel receiver.
* Startup code for original LinuxPPS removed.  LinuxPPS now conforms to
  the PPSAPI.
* [Bug 1000] allow implicit receive buffer allocation for Windows.
  fixes startup for windows systems with many interfaces.
  reduces dropped packets on network bursts.
  additionally fix timer() starvation during high load.
* [Bug 990] drop minimum time restriction for interface update interval.
* [Bug 977] Fix mismatching #ifdefs for builds without IPv6.
* Update the copyright year.
* Build system cleanup (make autogen-generated files writable).
* [Bug 957] Windows only: Let command line parameters from the Windows SCM GUI
  override the standard parameters from the ImagePath registry key.
* Fixes for ntpdate:
* [Bug 532] nptdate timeout is too long if several servers are supplied.
* [Bug 698] timeBeginPeriod is called without timeEndPeriod in some NTP tools.
* [Bug 857] ntpdate debug mode adjusts system clock when it shouldn't.
* [Bug 908] ntpdate crashes sometimes.
* [Bug 982] ntpdate(and ntptimeset) buffer overrun if HAVE_POLL_H isn't set
  (dup of 908).
* [Bug 997] ntpdate buffer too small and unsafe.
* ntpdate.c: Under Windows check whether NTP port in use under same conditions
  as under other OSs.
* ntpdate.c: Fixed some typos and indents (tabs/spaces).

(4.2.4p4) Released by Harlan Stenn <stenn@ntp.org>

* [Bug 902] Fix problems with the -6 flag.
* Updated include/copyright.def (owner and year).
* [Bug 878] Avoid ntpdc use of refid value as unterminated string.
* [Bug 881] Corrected display of pll offset on 64bit systems.
* [Bug 886] Corrected sign handling on 64bit in ntpdc loopinfo command.
* [Bug 889] avoid malloc() interrupted by SIGIO risk
* ntpd/refclock_parse.c: cleanup shutdown while the file descriptor is still
  open.
* [Bug 885] use emalloc() to get a message at the end of the memory
  unsigned types cannot be less than 0
  default_ai_family is a short
  lose trailing , from enum list
  clarify ntp_restrict.c for easier automated analysis
* [Bug 884] don't access recv buffers after having them passed to the free
  list.
* [Bug 882] allow loopback interfaces to share addresses with other
  interfaces.

---
(4.2.4p3) Released by Harlan Stenn <stenn@ntp.org>

* [Bug 863] unable to stop ntpd on Windows as the handle reference for events
  changed

---
(4.2.4p2) Released by Harlan Stenn <stenn@ntp.org>

* [Bug 854] Broadcast address was not correctly set for interface addresses
* [Bug 829] reduce syslog noise, while there fix Enabled/Disable logging
  to reflect the actual configuration.
* [Bug 795] Moved declaration of variable to top of function.
* [Bug 789] Fix multicast client crypto authentication and make sure arriving
  multicast packets do not disturb the autokey dance.
* [Bug 785] improve handling of multicast interfaces
  (multicast routers still need to run a multicast routing software/daemon)
* ntpd/refclock_parse.c: cleanup shutdown while the file descriptor is still
  open.
* [Bug 885] use emalloc() to get a message at the end of the memory
  unsigned types cannot be less than 0
  default_ai_family is a short
  lose trailing , from enum list
* [Bug 884] don't access recv buffers after having them passed to the free list.
* [Bug 882] allow loopback interfaces to share addresses with other interfaces.
* [Bug 527] Don't write from source address length to wrong location
* Upgraded autogen and libopts.
* [Bug 811] ntpd should not read a .ntprc file.

---
(4.2.4p1) (skipped)

---
(4.2.4p0) Released by Harlan Stenn <stenn@ntp.org>

* [Bug 793] Update Hans Lambermont's email address in ntpsweep.
* [Bug 776] Remove unimplemented "rate" flag from ntpdate.
* [Bug 586] Avoid lookups if AI_NUMERICHOST is set.
* [Bug 770] Fix numeric parameters to ntp-keygen (Alain Guibert).
* [Bug 768] Fix io_setbclient() error message.
* [Bug 765] Use net_bind_service capability on linux.
* [Bug 760] The background resolver must be aware of the 'dynamic' keyword.
* [Bug 753] make union timestamp anonymous (Philip Prindeville).
* confopt.html: move description for "dynamic" keyword into the right section.
* pick the right type for the recv*() length argument.

---
(4.2.4) Released by Harlan Stenn <stenn@ntp.org>

* monopt.html fixes from Dave Mills.
* [Bug 452] Do not report kernel PLL/FLL flips.
* [Bug 746] Expert mouseCLOCK USB v2.0 support added.'
* driver8.html updates.
* [Bug 747] Drop <NOBR> tags from ntpdc.html.
* sntp now uses the returned precision to control decimal places.
* sntp -u will use an unprivileged port for its queries.
* [Bug 741] "burst" doesn't work with !unfit peers.
* [Bug 735] Fix a make/gmake VPATH issue on Solaris.
* [Bug 739] ntpd -x should not take an argument.
* [Bug 737] Some systems need help providing struct iovec.
* [Bug 717] Fix libopts compile problem.
* [Bug 728] parse documentation fixes.
* [Bug 734] setsockopt(..., IP_MULTICAST_IF, ...) fails on 64-bit platforms.
* [Bug 732] C-DEX JST2000 patch from Hideo Kuramatsu.
* [Bug 721] check for __ss_family and __ss_len separately.
* [Bug 666] ntpq opeers displays jitter rather than dispersion.
* [Bug 718] Use the recommended type for the saddrlen arg to getsockname().
* [Bug 715] Fix a multicast issue under Linux.
* [Bug 690] Fix a Windows DNS lookup buffer overflow.
* [Bug 670] Resolved a Windows issue with the dynamic interface rescan code.
* K&R C support is being deprecated.
* [Bug 714] ntpq -p should conflict with -i, not -c.
* WWV refclock improvements from Dave Mills.
* [Bug 708] Use thread affinity only for the clock interpolation thread.
* [Bug 706] ntpd can be running several times in parallel.
* [Bug 704] Documentation typos.
* [Bug 701] coverity: NULL dereference in ntp_peer.c
* [Bug 695] libopts does not protect against macro collisions.
* [Bug 693] __adjtimex is independent of ntp_{adj,get}time.
* [Bug 692] sys_limitrejected was not being incremented.
* [Bug 691] restrictions() assumption not always valid.
* [Bug 689] Deprecate HEATH GC-1001 II; the driver never worked.
* [Bug 688] Fix documentation typos.
* [Bug 686] Handle leap seconds better under Windows.
* [Bug 685] Use the Windows multimedia timer.
* [Bug 684] Only allow debug options if debugging is enabled.
* [Bug 683] Use the right version string.
* [Bug 680] Fix the generated version string on Windows.
* [Bug 678] Use the correct size for control messages.
* [Bug 677] Do not check uint_t in configure.ac.
* [Bug 676] Use the right value for msg_namelen.
* [Bug 675] Make sure ntpd builds without debugging.
* [Bug 672] Fix cross-platform structure padding/size differences.
* [Bug 660] New TIMESTAMP code fails tp build on Solaris Express.
* [Bug 659] libopts does not build under Windows.
* [Bug 658] HP-UX with cc needs -Wp,-H8166 in CFLAGS.
* [Bug 656] ntpdate doesn't work with multicast address.
* [Bug 638] STREAMS_TLI is deprecated - remove it.
* [Bug 635] Fix tOptions definition.
* [Bug 628] Fallback to ntp discipline not working for large offsets.
* [Bug 622] Dynamic interface tracking for ntpd.
* [Bug 603] Don't link with libelf if it's not needed.
* [Bug 523] ntpd service under Windows does't shut down properly.
* [Bug 500] sntp should always be built.
* [Bug 479] Fix the -P option.
* [Bug 421] Support the bc637PCI-U card.
* [Bug 342] Deprecate broken TRAK refclock driver.
* [Bug 340] Deprecate broken MSF EES refclock driver.
* [Bug 153] Don't do DNS lookups on address masks.
* [Bug 143] Fix interrupted system call on HP-UX.
* [Bug 42] Distribution tarballs should be signed.
* Support separate PPS devices for PARSE refclocks.
* [Bug 637, 51?] Dynamic interface scanning can now be done.
* Options processing now uses GNU AutoGen.

---
(4.2.2p4) Released by Harlan Stenn <stenn@ntp.org>

* [Bug 710] compat getnameinfo() has off-by-one error
* [Bug 690] Buffer overflow in Windows when doing DNS Lookups

---
(4.2.2p3) Released by Harlan Stenn <stenn@ntp.org>

* Make the ChangeLog file cleaner and easier to read
* [Bug 601] ntpq's decodeint uses an extra level of indirection
* [Bug 657] Different OSes need different sized args for IP_MULTICAST_LOOP
* release engineering/build changes
* Documentation fixes
* Get sntp working under AIX-5

---
(4.2.2p2) (broken)

* Get sntp working under AIX-5

---
(4.2.2p1)

* [Bug 661] Use environment variable to specify the base path to openssl.
* Resolve an ambiguity in the copyright notice
* Added some new documentation files
* URL cleanup in the documentation
* [Bug 657]: IP_MULTICAST_LOOP uses a u_char value/size
* quiet gcc4 complaints
* more Coverity fixes
* [Bug 614] manage file descriptors better
* [Bug 632] update kernel PPS offsets when PPS offset is re-configured
* [Bug 637] Ignore UP in*addr_any interfaces
* [Bug 633] Avoid writing files in srcdir
* release engineering/build changes

---
(4.2.2)

* SNTP
* Many bugfixes
* Implements the current "goal state" of NTPv4
* Autokey improvements
* Much better IPv6 support
* [Bug 360] ntpd loses handles with LAN connection disabled.
* [Bug 239] Fix intermittent autokey failure with multicast clients.
* Rewrite of the multicast code
* New version numbering scheme

---
(4.2.0)

* More stuff than I have time to document
* IPv6 support
* Bugfixes
* call-gap filtering
* wwv and chu refclock improvements
* OpenSSL integration

---
(4.1.2)

* clock state machine bugfix
* Lose the source port check on incoming packets
* (x)ntpdc compatibility patch
* Virtual IP improvements
* ntp_loopfilter fixes and improvements
* ntpdc improvements
* GOES refclock fix
* JJY driver
* Jupiter refclock fixes
* Neoclock4X refclock fixes
* AIX 5 port
* bsdi port fixes
* Cray unicos port upgrade
* HP MPE/iX port
* Win/NT port upgrade
* Dynix PTX port fixes
* Document conversion from CVS to BK
* readline support for ntpq

---
(4.1.0)

* CERT problem fixed (99k23)

* Huff-n-Puff filter
* Preparation for OpenSSL support
* Resolver changes/improvements are not backward compatible with mode 7
  requests (which are implementation-specific anyway)
* leap second stuff
* manycast should work now
* ntp-genkeys does new good things.
* scripts/ntp-close
* PPS cleanup and improvements
* readline support for ntpdc
* Crypto/authentication rewrite
* WINNT builds with MD5 by default
* WINNT no longer requires Perl for building with Visual C++ 6.0
* algorithmic improvements, bugfixes
* Solaris dosynctodr info update
* html/pic/* is *lots* smaller
* New/updated drivers: Forum Graphic GPS, WWV/H, Heath GC-100 II, HOPF
  serial and PCI, ONCORE, ulink331
* Rewrite of the audio drivers

---
(4.0.99)

* Driver updates: CHU, DCF, GPS/VME, Oncore, PCF, Ulink, WWVB, burst
  If you use the ONCORE driver with a HARDPPS kernel module,
  you *must* have a properly specified:
	pps <filename> [assert/clear] [hardpps]
  line in the /etc/ntp.conf file.
* PARSE cleanup
* PPS cleanup
* ntpd, ntpq, ntpdate cleanup and fixes
* NT port improvements
* AIX, BSDI, DEC OSF, FreeBSD, NetBSD, Reliant, SCO, Solaris port improvements

---
(4.0.98)

* Solaris kernel FLL bug is fixed in 106541-07
* Bug/lint cleanup
* PPS cleanup
* ReliantUNIX patches
* NetInfo support
* Ultralink driver
* Trimble OEM Ace-II support
* DCF77 power choices
* Oncore improvements

---
(4.0.97)

* NT patches
* AIX,SunOS,IRIX portability
* NeXT portability
* ntptimeset utility added
* cygwin portability patches

---
(4.0.96)

* -lnsl, -lsocket, -lgen configuration patches
* Y2K patches from AT&T
* Linux portability cruft

---
(4.0.95)

* NT port cleanup/replacement
* a few portability fixes
* VARITEXT Parse clock added

---
(4.0.94)

* PPS updates (including ntp.config options)
* Lose the old DES stuff in favor of the (optional) RSAREF stuff
* html cleanup/updates
* numerous drivers cleaned up
* numerous portability patches and code cleanup

---
(4.0.93)

* Oncore refclock needs PPS or one of two ioctls.
* Don't make ntptime under Linux.  It doesn't compile for too many folks.
* Autokey cleanup
* ReliantUnix patches
* html cleanup
* tickadj cleanup
* PARSE cleanup
* IRIX -n32 cleanup
* byte order cleanup
* ntptrace improvements and patches
* ntpdc improvements and patches
* PPS cleanup
* mx4200 cleanup
* New clock state machine
* SCO cleanup
* Skip alias interfaces

---
(4.0.92)

* chronolog and dumbclock refclocks
* SCO updates
* Cleanup/bugfixes
* Y2K patches
* Updated palisade driver
* Plug memory leak
* wharton kernel clock
* Oncore clock upgrades
* NMEA clock improvements
* PPS improvements
* AIX portability patches

---
(4.0.91)

* New ONCORE driver
* New MX4200 driver
* Palisade improvements
* config file bugfixes and problem reporting
* autoconf upgrade and cleanup
* HP-UX, IRIX lint cleanup
* AIX portability patches
* NT cleanup

---
(4.0.90)

* Nanoseconds
* New palisade driver
* New Oncore driver

---
(4.0.73)

* README.hackers added
* PARSE driver is working again
* Solaris 2.6 has nasty kernel bugs.  DO NOT enable pll!
* DES is out of the distribution.

---
(4.0.72)

* K&R C compiling should work again.
* IRIG patches.
* MX4200 driver patches.
* Jupiter driver added.
* Palisade driver added.  Needs work (ANSI, ntoh/hton, sizeof double, ???)<|MERGE_RESOLUTION|>--- conflicted
+++ resolved
@@ -1,9 +1,6 @@
-<<<<<<< HEAD
 * LCRYPTO is gone - replace with VER_SUFFIX.
-=======
 * Change the link order for ntpsntpd.
 * Remove extra 'nlist' check from configure.ac.
->>>>>>> dbd7c76a
 (4.2.7p271) 2012/04/11 Released by Harlan Stenn <stenn@ntp.org>
 * [Bug 1122] openssl detection via pkg-config fails when no additional
   -Idir flags are needed.
