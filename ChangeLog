--- conflicted
+++ resolved
@@ -1,10 +1,7 @@
-<<<<<<< HEAD
 * Reinstate doc fix to authentic.html from Mike T.
 * [Bug 1223] cleanup for rlimit changes.
+* [Bug 2306] Added user-mode/loop-back PPS API provider for Win32
 (4.2.7p323) 2012/11/18 Released by Harlan Stenn <stenn@ntp.org>
-=======
-* [Bug 2306] Added user-mode/loop-back PPS API provider for Win32
->>>>>>> dfb79e7e
 * html/ updates from Dave Mills.
 (4.2.7p322) 2012/11/15 Released by Harlan Stenn <stenn@ntp.org>
 * [Bug 1223] Allow configurable values for RLIMIT_STACK and
