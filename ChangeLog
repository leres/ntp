<<<<<<< HEAD
(4.2.7p390) 2013/09/26 Released by Harlan Stenn <stenn@ntp.org>
* [Bug 2482] Cleanup of droproot and jail support for Solaris.
(4.2.7p389) 2013/09/24 Released by Harlan Stenn <stenn@ntp.org>
* [Bug 2473] revisited: NTPD exits after clock is stepped backwards
  Avoid possible unsigned underrun for startup condition when testing
  for clock backstep.
* [Bug 2481] ntpd aborts when both user and group are specified with -u.
* [Bug 2482] Add droproot and jail support for Solaris.
=======
* [Bug 2250] Rework of leap second handling machine
>>>>>>> 57d83bb1
(4.2.7p388) 2013/09/19 Released by Harlan Stenn <stenn@ntp.org>
* [Bug 2473] NTPD exits after clock is stepped backwards externally
(4.2.7p387) 2013/09/16 Released by Harlan Stenn <stenn@ntp.org>
* [Bug 1642] ntpdsim can't find simnulate block in config file.
(4.2.7p386) 2013/09/01 Released by Harlan Stenn <stenn@ntp.org>
* [Bug 2472] (WinXP) Avoid self-termination of IO thread during exit().
(4.2.7p385) 2013/08/19 Released by Harlan Stenn <stenn@ntp.org>
* CID 975596: Copy/paste error: vallen should be siglen.
* CID 1009579: Check return status of X509_add_ext().
* [2085] Fix root distance and root dispersion calculations.
* [Bug 2426] Possibly uninitialized data in crypto_send() - CID 975596.
(4.2.7p384) 2013/08/18 Released by Harlan Stenn <stenn@ntp.org>
* [Bug 2450] --version has bogus short option.
(4.2.7p383) 2013/08/10 Released by Harlan Stenn <stenn@ntp.org>
* (no changes - force a rebuild for a new Coverity scan)
(4.2.7p382) 2013/08/08 Released by Harlan Stenn <stenn@ntp.org>
* [Bug 2454] Need way to set file descriptor limit - cleanup.
(4.2.7p381) 2013/08/07 Released by Harlan Stenn <stenn@ntp.org>
* [Bug 2451] rlimit command is missing from the table of contents in
  miscopt.html .
* [Bug 2452] provide io_handler/input_handler only on
  non HAVE_IO_COMPLETION_PORT platforms
* [Bug 2453] Need a way to avoid calling mlockall.
* [Bug 2454] Need way to set file descriptor limit.
* [Bug 2458] AM_CONFIG_HEADER is obsolete.
(4.2.7p380) 2013/08/03 Released by Harlan Stenn <stenn@ntp.org>
* CID 984511: Some systems have different printf needs for sizeof.
(4.2.7p379) 2013/08/02 Released by Harlan Stenn <stenn@ntp.org>
* CID 739724: Fix printf arg mismatch in a debug line.
* [Bug 2425] compile io_handler() in ntp_io.c unconditionally
* [Bug 2448] Fix checks for configure --with-stack-limit and --with-memlock
  values.
(4.2.7p378) 2013/08/01 Released by Harlan Stenn <stenn@ntp.org>
* [Bug 2425] move part of input handler code from ntpd.c to ntp_io.c
  and fix select()-only platforms calling input_handler directly.
* [Bug 2446] Quiet warnings from Oracle's Studio compiler.
* Upgrade to AutoGen-5.18.1pre3
* Upgrade to libopts-40.1.15.
(4.2.7p377) 2013/07/28 Released by Harlan Stenn <stenn@ntp.org>
* [Bug 2397] License/copyright cleanup.
* [Bug 2439] Fix check of EscapeCommFunction() in ports/winnt/libntp/termios.c.
(4.2.7p376) 2013/07/24 Released by Harlan Stenn <stenn@ntp.org>
* [Bug 2322] Oncore driver should send 0 PPS offset to GPS.
(4.2.7p375) 2013/07/22 Released by Harlan Stenn <stenn@ntp.org>
* [Bug 883] log warning arguments swapped in refclock_gpsvme.c.
* [Bug 2368] Correct bug in previous attempt.
* [Bug 2413] Fix "make check" with automake >= 1.13.
* [Bug 2434] Line-buffer (v. block-buffer) stdout.
(4.2.7p374) 2013/07/21 Released by Harlan Stenn <stenn@ntp.org>
* [Bug 2368] make check troubles in libevent.
* [Bug 2425] setup SIGIO/SIGPOLL for asyncio on the read side
  of a socketpair for the worker thread.
(4.2.7p373) 2013/07/20 Released by Harlan Stenn <stenn@ntp.org>
* [Bug 2427] configure fails to detect recvmsg() on Solaris.
(4.2.7p372) 2013/07/17 Released by Harlan Stenn <stenn@ntp.org>
* [Bug 1466] Oncore should set FLAG_PPS.
* [Bug 2375] AIX 7 doesn't like a libevent validation check.
* [Bug 2423] Log command-line args at LOG_INFO.
* [Bug 2428] do_unconf() should reset 'items' before the 2nd loop.
(4.2.7p371) 2013/07/07 Released by Harlan Stenn <stenn@ntp.org>
* CID 1042586: Check the return value of clock_gettime() in worker_sleep().
* Upgrade to libopts-39.0.14 from 5.17.5pre10.
(4.2.7p370) 2013/07/06 Released by Harlan Stenn <stenn@ntp.org>
* Remove \n's from syslog output strings.
(4.2.7p369) 2013/07/05 Released by Harlan Stenn <stenn@ntp.org>
* [Bug 2415] RES_LIMITED flags check should use &, not &&.
* Have NTP_LIBNTP check for time.h and clock_getres().
* Fix ntpsweep to use sntp instead of ntpdate, from Oliver Kindernay.
(4.2.7p368) 2013/05/01 Released by Harlan Stenn <stenn@ntp.org>
* [Bug 2145] ntpq dumps core when displaying sys_var_list and more.
(4.2.7p367) 2013/04/25 Released by Harlan Stenn <stenn@ntp.org>
* [Bug 1485] Sometimes ntpd crashes
* [Bug 2382] Implement LOGTOD using ldexp() instead of shifting.
(4.2.7p366) 2013/04/17 Released by Harlan Stenn <stenn@ntp.org>
* [Bug 1866] Disable some debugging output in refclock_oncore.
(4.2.7p365) 2013/04/16 Released by Harlan Stenn <stenn@ntp.org>
* [Bug 2149] Log an error message if /proc/net/if_inet6 cannot be opened.
(4.2.7p364) 2013/03/26 Released by Harlan Stenn <stenn@ntp.org>
* Bump sntp/include/autogen-version.def .
(4.2.7p363) 2013/03/26 Released by Harlan Stenn <stenn@ntp.org>
* [Bug 2357] sntp/libopts/usage.c sometimes needs -lintl.
* Upgrade to libopts from 5.17.3pre10.
(4.2.7p362) 2013/03/19 Released by Harlan Stenn <stenn@ntp.org>
* [Bug 2364] "sed -i" is not portable.
(4.2.7p361) 2013/03/17 Released by Harlan Stenn <stenn@ntp.org>
* [Bug 2357] sntp/libopts/usage.c sometimes needs -lintl.
* [Bug 2365] "make check" fails in libevent.
(4.2.7p360) 2013/03/15 Released by Harlan Stenn <stenn@ntp.org>
* Upgrade libevent (coverity fixes, etc.).
* EEXIST is OK for mkdir() in sntp/kod_management.c.
(4.2.7p359) 2013/03/03 Released by Harlan Stenn <stenn@ntp.org>
* [Bug 2359] Fix send_via_ntp_signd() prototype.
(4.2.7p358) 2013/02/27 Released by Harlan Stenn <stenn@ntp.org>
* Upgrade to autogen-5.17.3pre4 and libopts-38.0.13.
* [Bug 2357] sntp/libopts/usage.c on NetBSD needs -lintl.
(4.2.7p357) 2013/02/22 Released by Harlan Stenn <stenn@ntp.org>
* Upgrade to autogen-5.17.2pre and libopts-38.0.13.
(4.2.7p356) 2013/02/19 Released by Harlan Stenn <stenn@ntp.org>
* Added loc/debian.
(4.2.7p355) 2013/02/18 Released by Harlan Stenn <stenn@ntp.org>
* CID 739708: Check return status of fcntl() in refclock_arc.c.
* CID 739709: Check return status of fcntl() in refclock_datum.c.
* CID 739710: Check return status of mkdir() in sntp/kod_management.c.
* CID 739711: Ignore return status of remove() in ntp-keygen.c.
* CID 739723: Print sizeof as unsigned.
* CID 971094: Clean up time of check/time of use in check_leap_file().
(4.2.7p354) 2013/02/10 Released by Harlan Stenn <stenn@ntp.org>
* CID 97194: Check return from setsockopt().
* CID 739473,739532: Out-of-bounds access/illegal address computation.
* CID 739558: Double close.
* CID 739559: Double close.
* CID 739713: devmask/recmask copy/paste error.
* CID 739714: Fix code indentation level.
* CID 739715: Clean up sockaddr_dump().
(4.2.7p353) 2013/02/09 Released by Harlan Stenn <stenn@ntp.org>
* [Bug 2326] Check hourly for a new leapfile if the old one expired.
(4.2.7p352) 2013/01/28 Released by Harlan Stenn <stenn@ntp.org>
* [Bug 2326] Notice when a new leapfile has been installed.
(4.2.7p351) 2013/01/24 Released by Harlan Stenn <stenn@ntp.org>
* [Bug 2328] Don't apply small time adjustments on Windows versions
  which don't support this.
(4.2.7p350) 2013/01/21 Released by Harlan Stenn <stenn@ntp.org>
* Added sntp/loc/netbsd based on info from Christos Zoulas.
(4.2.7p349) 2013/01/20 Released by Harlan Stenn <stenn@ntp.org>
* [Bug 2321] Fixed Windows build, but autogen update still required.
(4.2.7p348) 2013/01/17 Released by Harlan Stenn <stenn@ntp.org>
* [Bug 2327] Rename sntp/ag-tpl/:Old to sntp/ag-tpl/Old.
* Cleanup to ntpsnmpd-opts.def.
* Cleanup to ntpq.texi.
* Documentation cleanup to the ntpd, ntpdc, ntpq and ntp-wait
  .def files.
* In ntp.conf.def, cleanup SEE ALSO, document 'rlimit' options.
* Add a reference to RFC5907 in the ntpsnmpd documentation.
(4.2.7p347) 2013/01/07 Released by Harlan Stenn <stenn@ntp.org>
* [Bug 2325] Re-enable mlockall() check under Linux post-1223 fix.
(4.2.7p346) 2013/01/06 Released by Harlan Stenn <stenn@ntp.org>
* [Bug 1223] reorganize inclusion of sys/resource.h.
(4.2.7p345) 2013/01/04 Released by Harlan Stenn <stenn@ntp.org>
* Update several .def files to use autogen-5.17 feature set.
(4.2.7p344) 2013/01/03 Released by Harlan Stenn <stenn@ntp.org>
* Refactor and enhance mdoc2texi.
* Make sure agtexi-file.tpl defines label-str.
* Cleanup to ntp.conf.def.
* Upgrade to autogen-5.17 and libopts-37.0.12.
(4.2.7p343) 2013/01/02 Released by Harlan Stenn <stenn@ntp.org>
* Update the copyright year.
(4.2.7p342) 2012/12/31 Released by Harlan Stenn <stenn@ntp.org>
* [Bug 2081 - Backward Incompatible] rawstats now logs everything.
(4.2.7p341) 2012/12/30 Released by Harlan Stenn <stenn@ntp.org>
(4.2.7p340) 2012/12/29 Released by Harlan Stenn <stenn@ntp.org>
* mdoc2texi fixes: trailing punctuation.
(4.2.7p339) 2012/12/26 Released by Harlan Stenn <stenn@ntp.org>
* mdoc2texi fixes: parseQuote, closing of list item tables.
* ntp-wait, ntpd, ntpdc, ntpq, ntpsnmpd autogen documentation updates.
(4.2.7p338) 2012/12/25 Released by Harlan Stenn <stenn@ntp.org>
* mdoc2texi fixes: Handle_ArCmFlIc, Handle_Fn, HandleQ.
* ntp-keygen autogen documentation updates.
* ntpq autogen docs.
(4.2.7p337) 2012/12/22 Released by Harlan Stenn <stenn@ntp.org>
* [Bug 1223] More final cleanup for rlimit changes.
(4.2.7p336) 2012/12/21 Released by Harlan Stenn <stenn@ntp.org>
* [Bug 1223] Final cleanup for rlimit changes.
(4.2.7p335) 2012/12/18 Released by Harlan Stenn <stenn@ntp.org>
* Update documentation templates and definitions.
* Create agtexi-file.tpl .
(4.2.7p334) 2012/12/10 Released by Harlan Stenn <stenn@ntp.org>
* [Bug 2114] Update tests for sntp's synch distance.
* Create ntp-keygen.{html,texi}.
(4.2.7p333) 2012/12/07 Released by Harlan Stenn <stenn@ntp.org>
* Autogen documentation cleanup.
(4.2.7p332) 2012/12/06 Released by Harlan Stenn <stenn@ntp.org>
* sntp documentation cleanup.
(4.2.7p331) 2012/12/03 Released by Harlan Stenn <stenn@ntp.org>
* [Bug 2114] Correctly calculate sntp's synch distance.
(4.2.7p330) 2012/12/03 Released by Harlan Stenn <stenn@ntp.org>
* autogen doc cleanup
(4.2.7p329) 2012/12/01 Released by Harlan Stenn <stenn@ntp.org>
* [Bug 2278] ACTS flag3 mismatch between code and driver18.html.
* Use an enum for the ACTS state table.
* html doc reconciliation with DLM's copy.
(4.2.7p328) 2012/11/30 Released by Harlan Stenn <stenn@ntp.org>
* html doc reconciliation with DLM's copy.
(4.2.7p327) 2012/11/29 Released by Harlan Stenn <stenn@ntp.org>
* [Bug 2024] Identify Events in the system status word in decode.html.'
* [Bug 2040] Provide a command-line option for the identity key bits.
* Create loc/darwin for Mac OSX
(4.2.7p326) 2012/11/21 Released by Harlan Stenn <stenn@ntp.org>
* [Bug 1214] 'proto: precision = ...' should be at INFO, not NOTICE.
* [Bug 2246] Clear sys_leap when voting says to disarm the leap.
(4.2.7p325) 2012/11/20 Released by Harlan Stenn <stenn@ntp.org>
* [Bug 2202] ntpq.html: there is no "acv" billboard.
* [Bug 2306] keep pps hack for Win32 even if user-mode/loopback
  PPS API is activated on a serial line.
(4.2.7p324) 2012/11/19 Released by Harlan Stenn <stenn@ntp.org>
* Reinstate doc fix to authentic.html from Mike T.
* [Bug 1223] cleanup for rlimit changes.
* [Bug 2098] Install DLM's HTML documentation.
* [Bug 2306] Added user-mode/loop-back PPS API provider for Win32
(4.2.7p323) 2012/11/18 Released by Harlan Stenn <stenn@ntp.org>
* html/ updates from Dave Mills.
(4.2.7p322) 2012/11/15 Released by Harlan Stenn <stenn@ntp.org>
* [Bug 1223] Allow configurable values for RLIMIT_STACK and
  RLIMIT_MEMLOCK.
* [Bug 1320] Log ntpd's initial command-line parameters. (updated fix)
* [Bug 2120] no sysexits.h under QNX.
* [Bug 2123] cleanup to html/leap.html.
(4.2.7p321) 2012/11/13 Released by Harlan Stenn <stenn@ntp.org>
* [Bug 1320] Log ntpd's initial command-line parameters.
(4.2.7p320) 2012/11/12 Released by Harlan Stenn <stenn@ntp.org>
* [Bug 969] Clarify ntpdate.html documentation about -u and ntpd.
* [Bug 1217] libisc/ifiter_sysctl.c:internal_current(): Ignore RTM
  messages with wrong version
(4.2.7p319) 2012/11/11 Released by Harlan Stenn <stenn@ntp.org>
* [Bug 2296] Fix compile problem with building with old OpenSSL.
(4.2.7p318) 2012/11/05 Released by Harlan Stenn <stenn@ntp.org>
* [Bug 2301] Remove spurious debug output from ntpq.
(4.2.7p317) 2012/11/05 Released by Harlan Stenn <stenn@ntp.org>
* [Bug 922] Allow interspersed -4 and -6 flags on the ntpq command line.
(4.2.7p316) 2012/10/27 Released by Harlan Stenn <stenn@ntp.org>
* [Bug 2296] Update fix for Bug 2294 to handle --without-crypto.
(4.2.7p315) 2012/10/26 Released by Harlan Stenn <stenn@ntp.org>
* [Bug 2294] ntpd crashes in FIPS mode.
(4.2.7p314) 2012/10/23 Released by Harlan Stenn <stenn@ntp.org>
* Document a tricky malloc() of dns_ctx in sntp.
(4.2.7p313) 2012/10/23 Released by Harlan Stenn <stenn@ntp.org>
* [Bug 2291] sntp should report why it cannot open file.kod.
* [Bug 2293] add support for SO_BINTIME, refine support for
  SO_TIMESTAMPNS (bug 1374)
(4.2.7p312) 2012/10/11 Released by Harlan Stenn <stenn@ntp.org>
* Clean up testing/debugging of fix for [Bug 938] from sntp/main.c .
(4.2.7p311) 2012/10/10 Released by Harlan Stenn <stenn@ntp.org>
* [Bug 938] The argument to the -D flag takes a number, not a string.
* [Bug 1013] ntpdate's HTML page claims wrong default version.
* [Bug 1374] Support SO_TIMESTAMPNS.
(4.2.7p310) 2012/10/09 Released by Harlan Stenn <stenn@ntp.org>
* [Bug 1374] Support SO_TIMESTAMPNS.
* [Bug 2266] Remove deprecated refclock_trak.c from Windows Makefile
  equivalents.
* [Bug 2274] Bring libopts/enum.c back to (old) ANSI C compliance.
(4.2.7p309) 2012/10/04 Released by Harlan Stenn <stenn@ntp.org>
* [Bug 2287] ntpdate returns 0 even if adjtime() call fails.
(4.2.7p308) 2012/09/29 Released by Harlan Stenn <stenn@ntp.org>
* CID 97198: Check return from ioctl() calls in refclock_acts.c.
(4.2.7p307) 2012/09/29 Released by Harlan Stenn <stenn@ntp.org>
* [Bug 1997] Fix sntp broadcast timeouts.
* [Bug 2234] Fix incorrect ntptrace html documentation.
* [Bug 2262] Install html docs in $htmldir.
* Fix typo in html/select.html.
(4.2.7p306) 2012/09/15 Released by Harlan Stenn <stenn@ntp.org>
* [Bug 752] ToS cleanup from Mike Tatarinov.
(4.2.7p305) 2012/09/15 Released by Harlan Stenn <stenn@ntp.org>
* [Bug 752] Use proper ToS network packet markings for IPv4 and IPv6.
* [Bug 1232] Convert SHM refclock to use struct timespec.
* [Bug 2258] Add syslog message about leap insertion.
* [Bug 2263] broadcast server doesn't work for host with
  OS_MISSES_SPECIFIC_ROUTE_UPDATES.
* [Bug 2271] Decode refclock types when built with --disable-all-clocks.
* [Bug 2276] clk_sel240x.c #define's _XOPEN_SOURCE, breaking QNX6.
* Updates to driver28.html.
(4.2.7p304) 2012/09/06 Released by Harlan Stenn <stenn@ntp.org>
* [Bug 2264] Cleanup SEL240X Refclock.
* In refclock_wwv.c rename SECOND to WWV_SEC and MINUTE to WWV_MIN.
(4.2.7p303) 2012/09/05 Released by Harlan Stenn <stenn@ntp.org>
* [Bug 1232] Add nanosecond support to SHM driver.
(4.2.7p302) 2012/09/05 Released by Harlan Stenn <stenn@ntp.org>
* [Bug 2160] Log warning about expired leapseconds file.
(4.2.7p301) 2012/09/03 Released by Harlan Stenn <stenn@ntp.org>
* [Bug 2164] Greater precision needed for ntpq offset report.
* Clean the man5_MANS in ntpd/ .
(4.2.7p300) 2012/09/03 Released by Harlan Stenn <stenn@ntp.org>
* [Bug 2262] Install sntp.html into htmldir.
* [Bug 2270] Install fails due to repeated man5 page names.
(4.2.7p299) 2012/09/01 Released by Harlan Stenn <stenn@ntp.org>
* More cleanup to the bootstrap script.
(4.2.7p298) 2012/09/01 Released by Harlan Stenn <stenn@ntp.org>
* Handle additional man page sections in the bootstrap script.
* Remove extraneous parens.
* Add a missing "%s" syslog format string.
(4.2.7p297) 2012/09/01 Released by Harlan Stenn <stenn@ntp.org>
* Fix mdoc2man.
* Distribute ntp.conf.def and ntp.keys.def.
(4.2.7p296) 2012/08/31 Released by Harlan Stenn <stenn@ntp.org>
* Begin support for autogen maintaining ntp.conf and ntp.keys docs.
* Upgrade to autogen-5.16.2 and libopts-36.5.11.
* Potential bugfix for agtexi-cmd.tpl.
(4.2.7p295) 2012/08/11 Released by Harlan Stenn <stenn@ntp.org>
* Look for syslog's facilitynames[].
(4.2.7p294) 2012/08/08 Released by Harlan Stenn <stenn@ntp.org>
* [Bug 2242] configure fails to detect getifaddrs function on Solaris.
* [Bug 2249] Bad operator for 'test' in 'make check' of libevent.
* [Bug 2252] palisade: formats nanosecs to a 6-char field.
* Attempt to resolve strict-aliasing violation in refclock_tsyncpci.c.
* Fix && -> & typo in refclock_palisade.c debug statements.
(4.2.7p293) 2012/08/04 Released by Harlan Stenn <stenn@ntp.org>
* [Bug 2247] (more) Get rid of the TRAK refclock - deprecated since 2006.
* Documentation cleanup from Mike T.
* Cleanup kclk_sel240x.o rules in libparse/Makefile.am.
(4.2.7p292) 2012/08/02 Released by Harlan Stenn <stenn@ntp.org>
* [Bug 1545] Note why we are logging the Version string.
* [Bug 1872] Remove legacy ppsclock fdpps, #ifdef PPS.
* [Bug 2075] Fix spelling of 'incompatible'.
* [Bug 2247] Get rid of the TRAK refclock - deprecated since 2006.
* Clean up an exit status in ntpq.c.
(4.2.7p291) 2012/07/31 Released by Harlan Stenn <stenn@ntp.org>
* [Bug 2241] MDNS registration should only happen if requested.
(4.2.7p290) 2012/07/20 Released by Harlan Stenn <stenn@ntp.org>
* [Bug 1454] Add parse clock support for the SEL-240x GPS products.
* CID 709185: refclock_chu.c will leak fd==0 (better fix)
(4.2.7p289) 2012/07/16 Released by Harlan Stenn <stenn@ntp.org>
* CID 97123: Future-proof possible change to refclock_nmea.c.
* CID 97377: ntp-keygen.c's followlink() might not NUL-terminate.
* CID 709185: refclock_chu.c will leak fd==0 (which should be impossible).
(4.2.7p288) 2012/07/03 Released by Harlan Stenn <stenn@ntp.org>
* CID 709173: Make sure a libisc function we do not use is called properly.
(4.2.7p287) 2012/07/03 Released by Harlan Stenn <stenn@ntp.org>
* Remove 1024 associations-per-server limit from ntpq.
* Remove blank line between ntpq mreadvar associations.
(4.2.7p286) 2012/06/28 Released by Harlan Stenn <stenn@ntp.org>
* CID 97193: check return from sscanf() in ntp_config.c.
* CID 709169: check return from open("/dev/null", 0) and friends.
* CID 709207: Initialize "quality" for ulink_receive.
(4.2.7p285) 2012/06/18 Released by Harlan Stenn <stenn@ntp.org>
* [Bug 2227] Enable mrulist access control via "restrict ... nomrulist".
* Automake-1.12 wants us to use AM_PROG_AR.
* Conditionalize msyslog messages about rejected mode 6 requests due to
  nomodify and nomrulist restrictions under "logconfig +sysinfo".
* Increment sys_restricted in a few rejection paths due to nomodify
  restrictions where previosuly overlooked.
(4.2.7p284) 2012/06/16 Released by Harlan Stenn <stenn@ntp.org>
* [Bug 2225] libevent configure hangs.
* Update bundled libevent to git master, post libevent 2.1.1-alpha.
(4.2.7p283) 2012/06/16 Released by Harlan Stenn <stenn@ntp.org>
* In sntp/m4/ntp_openssl.m4, Support multiple package names for the
  crypto library.  Add legacy support for -Wl,-rpath.
(4.2.7p282) 2012/06/15 Released by Harlan Stenn <stenn@ntp.org>
* tickadj may need to be linked with PTHREAD_LIBS.
(4.2.7p281) 2012/06/14 Released by Harlan Stenn <stenn@ntp.org>
* U_INT32_MAX cleanup in include/ntp_types.h .
* When linking, ntp_keygen and tickadj need $(LIBM).
(4.2.7p280) 2012/06/13 Released by Harlan Stenn <stenn@ntp.org>
* [Bug 2224] Use-after-free in routing socket code after dropping root.
(4.2.7p279) 2012/06/10 Released by Harlan Stenn <stenn@ntp.org>
* [Bug 2211] findbcastinter(): possibly undefined variable iface used.
* [Bug 2220] Incorrect check for maximum association id in ntpq.
(4.2.7p278) 2012/06/03 Released by Harlan Stenn <stenn@ntp.org>
* [Bug 2204] Build with --enable-getifaddrs=glibc fails.
* [Bug 2178] refclock_tsyncpci.c reach register fails to shift.
* [Bug 2191] dcfd -Y y2kcheck on CentOS 6.2 x86_64 breaks make check.
(4.2.7p277) 2012/05/25 Released by Harlan Stenn <stenn@ntp.org>
* [Bug 2193] Building timestruct tests with Clang 3.1 fails.
(4.2.7p276) 2012/05/15 Released by Harlan Stenn <stenn@ntp.org>
* [Bug 2179] Remove sntp/header.h.
(4.2.7p275) 2012/04/28 Released by Harlan Stenn <stenn@ntp.org>
* [Bug 1744] Remove obsolete ntpdate/ntptime* items.
(4.2.7p274) 2012/04/25 Released by Harlan Stenn <stenn@ntp.org>
* [Bug 2174] ntpd rejects source UDP ports less than 123 as bogus.
(4.2.7p273) 2012/04/19 Released by Harlan Stenn <stenn@ntp.org>
* [Bug 2141] handle_sigio() calls get_systime(), which must be
  reentrant when SIGIO is used.  Sanity checks relative to the prior
  get_systime() are disabled in ntpd on systems with signaled I/O, but
  active in sntp and ntpdate.
* Correct authnumfreekeys accounting broken in 4.2.7p262.
(4.2.7p272) 2012/04/14 Released by Harlan Stenn <stenn@ntp.org>
* LCRYPTO is gone - replace with VER_SUFFIX.
* Change the link order for ntpsntpd.
* Remove extra 'nlist' check from configure.ac.
(4.2.7p271) 2012/04/11 Released by Harlan Stenn <stenn@ntp.org>
* [Bug 1122] openssl detection via pkg-config fails when no additional
  -Idir flags are needed.
* Avoid overwriting user variable LDFLAGS with OpenSSL flags, instead
  they are added to LDFLAGS_NTP.
(4.2.7p270) 2012/03/26 Released by Harlan Stenn <stenn@ntp.org>
* Update driver45.html page.
(4.2.7p269) 2012/03/25 Released by Harlan Stenn <stenn@ntp.org>
* Clean up configure.ac.
* Cleanup configure.ac's TSYNC PCI section.
(4.2.7p268) 2012/03/24 Released by Harlan Stenn <stenn@ntp.org>
* Update driver45.html page.
(4.2.7p267) 2012/03/23 Released by Harlan Stenn <stenn@ntp.org>
* Initial cut at a basic driver45.html page.
(4.2.7p266) 2012/03/21 Released by Harlan Stenn <stenn@ntp.org>
* Add refclock_tsyncpci.c (driver 45) supporting Spectracom TSYNC timing
  boards.
(4.2.7p265) 2012/03/20 Released by Harlan Stenn <stenn@ntp.org>
* Treat zero counter as indication of precise system time in Windows
  PPSAPI helper function pps_ntp_timestamp_from_counter(), enabling
  PPSAPI providers to use the Windows 8 precise clock directly.
(4.2.7p264) 2012/03/14 Released by Harlan Stenn <stenn@ntp.org>
* [Bug 2160] Note if leapseconds file is past its prime.
* Use GetSystemTimePreciseAsFileTime() on Windows 8.
(4.2.7p263) 2012/03/13 Released by Harlan Stenn <stenn@ntp.org>
* [Bug 2156] clock instability with LOCAL driver, from Miroslav Lichvar.
* [Bug 2159] Windows ntpd using leapfile erroneous leap second 20120401.
(4.2.7p262) 2012/02/29 Released by Harlan Stenn <stenn@ntp.org>
* Improve ntpd scalability for servers with many trusted keys.
(4.2.7p261) 2012/02/27 Released by Harlan Stenn <stenn@ntp.org>
* [Bug 2048] add the clock variable timecode to SHM refclock.
(4.2.7p260) 2012/02/24 Released by Harlan Stenn <stenn@ntp.org>
* Fix the check-scm-rev invocation in several Makefile.am's.
(4.2.7p259) 2012/02/22 Released by Harlan Stenn <stenn@ntp.org>
* [Bug 2148] ntpd 4.2.7p258 segfault with 0x0100000 bit in NMEA mode.
* refclock_nmea.c merge cleanup thanks to Juergen Perlinger.
(4.2.7p258) 2012/02/21 Released by Harlan Stenn <stenn@ntp.org>
* [Bug 2140] Rework of Windows I/O completion port handling to avoid
  garbling serial input in UNIX line discipline emulation.
* [Bug 2143] NMEA driver: discard data if quality indication not good,
  add statistic counters (mode bit enabled) to clockstats file.
(4.2.7p257) 2012/02/17 Released by Harlan Stenn <stenn@ntp.org>
* [Bug 2135] defer calls to 'io_input' to main thread under Windows.
(4.2.7p256) 2012/02/08 Released by Harlan Stenn <stenn@ntp.org>
* [Bug 2131] Set the system variable settimeofday only after clock step.
* [Bug 2134] --enable-C99-snprintf does not force rpl_snprintf use.
(4.2.7p255) 2012/01/29 Released by Harlan Stenn <stenn@ntp.org>
* [Bug 603] Only link with nlist()-related libraries when needed:
  More cleanup.
(4.2.7p254) 2012/01/29 Released by Harlan Stenn <stenn@ntp.org>
* [Bug 603] Only link with nlist()-related libraries when needed.
(4.2.7p253) 2012/01/26 Released by Harlan Stenn <stenn@ntp.org>
* [Bug 2126] Compile error on Windows with libopts from Autogen 5.14.
* Update one of the license URLs.
(4.2.7p252) 2012/01/25 Released by Harlan Stenn <stenn@ntp.org>
* Upgrade to autogen-5.14 (and libopts-36.1.11).
(4.2.7p251) 2012/01/17 Released by Harlan Stenn <stenn@ntp.org>
* [Bug 2115] ntptrace should accept both rootdispersion and rootdisp.
(4.2.7p250) 2012/01/15 Released by Harlan Stenn <stenn@ntp.org>
* [Bug 2113] Warn about ignored extra args in ntpq.
* Update the copyright year.
(4.2.7p249) 2012/01/10 Released by Harlan Stenn <stenn@ntp.org>
* [Bug 2111] Remove minpoll delay before iburst for pool and
  manycastclient.
* Move refclock-specific scheduled timer code under #ifdef REFCLOCK
  and move "action" and "nextaction" data for same from struct peer to
  struct refclockproc.  These provide a way to schedule a callback some
  seconds in the future.
(4.2.7p248) 2012/01/08 Released by Harlan Stenn <stenn@ntp.org>
* [Bug 2109] "make clean check" is broken with gtest available.
* [Bug 2110] systime.c typo breaks build on microsecond clocks.
(4.2.7p247) 2012/01/07 Released by Harlan Stenn <stenn@ntp.org>
* Fix build break triggered by updating deps-ver and libntp/systime.c at
  the same time by explicitly depending systime_s.c on systime.c.
(4.2.7p246) 2012/01/06 Released by Harlan Stenn <stenn@ntp.org>
* [Bug 2104] ntpdc fault with oversize -c command.
* [Bug 2106] Fix warnings when using -Wformat-security.
* Refactor timespecops.h and timevalops.h into inline functions.
(4.2.7p245) 2011/12/31 Released by Harlan Stenn <stenn@ntp.org>
* [Bug 2100] conversion problem with timespec/timeval <--> l_fp fixed;
  added tests to expose the bug.
(4.2.7p244) 2011/12/25 Released by Harlan Stenn <stenn@ntp.org>
* Updates from 4.2.6p5.
(4.2.7p243) 2011/12/23 Released by Harlan Stenn <stenn@ntp.org>
* [Bug 2095] ntptrace now needs 'rv' instead of 'pstat', reported
  by Michael Tatarinov.
(4.2.7p242) 2011/12/21 Released by Harlan Stenn <stenn@ntp.org>
* Include missing html/icons/sitemap.png, reported by Michael Tatarinov.
* Documentation updates from Dave Mills.
(4.2.7p241) 2011/12/18 Released by Harlan Stenn <stenn@ntp.org>
* [Bug 2015] Overriding sys_tick should recalculate sys_precision.
* [Bug 2037] Fuzzed non-interpolated clock may decrease.
* [Bug 2068] "tos ceiling" default and cap changed to 15.
* Floor peer delay using system precision, as with jitter, reflecting
  inability to measure shorter intervals.
(4.2.7p240) 2011/12/15 Released by Harlan Stenn <stenn@ntp.org>
* [Bug 2092] clock_select() selection jitter miscalculated.
* [Bug 2093] Reintroduce smaller stratum factor to system peer metric.
(4.2.7p239) 2011/12/11 Released by Harlan Stenn <stenn@ntp.org>
* Documentation updates from Dave Mills.
(4.2.7p238) 2011/12/09 Released by Harlan Stenn <stenn@ntp.org>
* [Bug 2082] from 4.2.6p5-RC3: 3-char refid sent by ntpd 4.2.6p5-RC2
  ends with extra dot.
* [Bug 2085] from 4.2.6p5-RC3: clock_update() sys_rootdisp calculation
  omits root delay.
* [Bug 2086] from 4.2.6p5-RC3: get_systime() should not offset by
  sys_residual.
* [Bug 2087] from 4.2.6p5-RC3: sys_jitter calculation overweights
  sys.peer jitter.
* from 4.2.6p5-RC3: Ensure NULL peer->dstadr is not accessed in orphan
  parent selection.
(4.2.7p237) 2011/12/01 Released by Harlan Stenn <stenn@ntp.org>
* [Bug 2050] from 4.2.6p5-RC2: Orphan mode stratum counting to infinity.
* [Bug 2059] from 4.2.6p5-RC2: optional billboard column "server" does
  not honor -n.
* [Bug 2066] from 4.2.6p5-RC2: ntpq lopeers ipv6 "local" column overrun.
* [Bug 2068] from 4.2.6p5-RC2: ntpd sends nonprintable stratum 16 refid
  to ntpq.
* [Bug 2069] from 4.2.6p5-RC2: broadcastclient, multicastclient spin up
  duplicate ephemeral associations without broadcastdelay.
* [Bug 2072] from 4.2.6p5-RC2: Orphan parent selection metric needs
  ntohl().
* [Bug 2073] Correct ntpq billboard's MODE_PASSIVE t from 'u' to 'S'.
* from 4.2.6p5-RC2: Exclude not-yet-determined sys_refid from use in
  loopback TEST12 (from Dave Mills).
* from 4.2.6p5-RC2: Never send KoD rate limiting response to MODE_SERVER.
* Floor calculation of sys_rootdisp at sys_mindisp in clock_update (from
  Dave Mills).
* Restore 4.2.6 clock_combine() weighting to ntp-dev, reverting to pre-
  4.2.7p70 method while also avoiding divide-by-zero (from Dave Mills).
* Round l_fp traffic interval when converting to integer in rate limit
  and KoD calculation.
(4.2.7p236) 2011/11/16 Released by Harlan Stenn <stenn@ntp.org>
* Documentation updates from Dave Mills.
(4.2.7p235) 2011/11/16 Released by Harlan Stenn <stenn@ntp.org>
* [Bug 2052] Autokey CRYPTO_ASSOC host@group vallen needs checking.
(4.2.7p234) 2011/11/07 Released by Harlan Stenn <stenn@ntp.org>
* Clean up -libm entries regarding libntp.a
(4.2.7p233) 2011/11/06 Released by Harlan Stenn <stenn@ntp.org>
* Documentation updates from Dave Mills.
(4.2.7p232) 2011/11/05 Released by Harlan Stenn <stenn@ntp.org>
* Update the NEWS file so we note the default disable of mode 7 requests.
* Clean up some bitrotted code in libntp/socket.c.
(4.2.7p231) 2011/11/03 Released by Harlan Stenn <stenn@ntp.org>
* [Bug 1940] ignore auth key if hex decoding fails.
* Add ntpq reslist command to query access restrictions, similar to
  ntpdc's reslist.
(4.2.7p230) 2011/11/01 Released by Harlan Stenn <stenn@ntp.org>
* Disable mode 7 (ntpdc) query processing in ntpd by default.  ntpq is
  believed to provide all functionality ntpdc did, and uses a less-
  fragile protocol that's safer and easier to maintain.  If you do find
  some management via ntpdc is needed, you can use "enable mode7" in the
  ntpd configuration.
* Directly limit the number of datagrams in a mrulist response, rather
  than limiting the number of entries returned to indirectly limit the
  datagram count.
* Documentation updates from Dave Mills.
(4.2.7p229) 2011/10/26 Released by Harlan Stenn <stenn@ntp.org>
* [Bug 1995] fix wrong use of ZERO() macro in 'ntp_calendar.c'
(4.2.7p228) 2011/10/23 Released by Harlan Stenn <stenn@ntp.org>
* [Bug 1995] add compile time stamp based era unfolding for
  'step_systime()' and necessary support to 'ntp-calendar.c'.
(4.2.7p227) 2011/10/22 Released by Harlan Stenn <stenn@ntp.org>
* [Bug 2036] gcc 2.95.3 preprocessor can't nest #ifdef in macro args.
* A number of compiler warnings eliminated.
(4.2.7p226) 2011/10/21 Released by Harlan Stenn <stenn@ntp.org>
* [Bug 2035] ntpq -c mrulist sleeps 1 sec between queries, not 5 msec.
* Documentation updates from Dave Mills.
(4.2.7p225) 2011/10/15 Released by Harlan Stenn <stenn@ntp.org>
* Documentation updates from Dave Mills.
(4.2.7p224) 2011/10/14 Released by Harlan Stenn <stenn@ntp.org>
* ntpq mrulist shows intermediate counts every five seconds while
  retrieving list, and allows Ctrl-C interruption of the retrieval,
  showing the incomplete list as retrieved.  Reduce delay between
  successive mrulist retrieval queries from 30 to 5 msec.  Do not
  give up mrulist retrieval when a single query times out.
(4.2.7p223) 2011/10/12 Released by Harlan Stenn <stenn@ntp.org>
* Documentation updates from Dave Mills.
(4.2.7p222) 2011/10/11 Released by Harlan Stenn <stenn@ntp.org>
* [Bug 2029] "make check" clutters syslog.
* Log signal description along with number on ntpd exit.
(4.2.7p221) 2011/10/10 Released by Harlan Stenn <stenn@ntp.org>
* [Bug 2025] Switching between daemon and kernel loops can doubly-
  correct drift
* [Bug 2028] ntpd -n (nofork) redirects logging to stderr.
* Documentation updates from Dave Mills.
(4.2.7p220) 2011/10/05 Released by Harlan Stenn <stenn@ntp.org>
* [Bug 1945] mbg_gps166.h use of _TM_DEFINED conflicts with MS VC.
* [Bug 1946] parse_start uses open; does not work on Windows.
* [Bug 1947] Porting parse-based Wharton refclock driver to Windows.
* [Bug 2024] Remove unused system event code EVNT_CLKHOP.
(4.2.7p219) 2011/10/04 Released by Harlan Stenn <stenn@ntp.org>
* Documentation updates from Dave Mills.
(4.2.7p218) 2011/10/03 Released by Harlan Stenn <stenn@ntp.org>
* [Bug 2019] Allow selection of cipher for private key files.
* Documentation updates from Dave Mills.
* ntp-keygen private key cipher default now triple-key triple DES CBC.
* ntp-keygen -M is intended to ignore all other defaults and
  options, so do not attempt to open existing Autokey host certificate
  before generating symmetric keys and terminating.
* Restore IFF, MV, and GQ identity parameter filename convention to
  ntpkey_<scheme>par_<group/host> in ntpd, matching ntp-keygen.
* Change some error logging to syslog to ignore logconfig mask, such
  as reporting PPSAPI failure in NMEA and WWVB refclocks.
* ntp-keygen on Windows XP and later systems will now create links
  expected by ntpd.  They are hardlinks on Windows, soft on POSIX.
* Conditionalize NMEA serial open message under clockevent.
* Send all peer variables to trappers in report_event().
(4.2.7p217) 2011/09/29 Released by Harlan Stenn <stenn@ntp.org>
* [Bug 2020] ntp-keygen -s no longer sets host in cert file name.
* [Backward Incompatible] ntp-keygen -i option long name changed from
  misleading --issuer-name to --ident.
(4.2.7p216) 2011/09/27 Released by Harlan Stenn <stenn@ntp.org>
* sntp documentation tag cleanup.
* mdoc2man improvements.
(4.2.7p215) 2011/09/24 Released by Harlan Stenn <stenn@ntp.org>
* Use patched mdoc2man script, from Eric Feng.
* Sync with ntp-4.2.6p4 (a no-op).
(4.2.7p214) 2011/09/20 Released by Harlan Stenn <stenn@ntp.org>
* [Bug 1981] Initial offset convergence applies frequency correction 2x
  with kernel discipline.
* [Bug 2008] Initial offset convergence degraded with 500 PPM adjtime().
* [Bug 2009] EVNT_NSET adj_systime() mishandled by Windows ntpd.
(4.2.7p213) 2011/09/08 Released by Harlan Stenn <stenn@ntp.org>
* [Bug 1999] NMEA does not send PMOTG messages any more.
(4.2.7p212) 2011/09/07 Released by Harlan Stenn <stenn@ntp.org>
* [Bug 2003] from 4.2.6p4-RC3: ntpq_read_assoc_peervars() broken.
(4.2.7p211) 2011/09/01 Released by Harlan Stenn <stenn@ntp.org>
* Update libevent to git head (2.1 branch) as of 2.0.14-stable.
(4.2.7p210) 2011/08/31 Released by Harlan Stenn <stenn@ntp.org>
* Require -D4 or higher for ntpd SIGALRM debug trace from [Bug 2000].
(4.2.7p209) 2011/08/27 Released by Harlan Stenn <stenn@ntp.org>
* [Bug 2000] ntpd worker threads must block signals expected in main
  thread.
* [Bug 2001] add ntpq -c timerstats like ntpdc -c timerstats.
* [Bug 2001] from 4.2.6p4-RC3: ntpdc timerstats reports overruns as
  handled.
* Update sntp tests to track the change of root dispersion to
  synchronization distance.
(4.2.7p208) 2011/08/24 Released by Harlan Stenn <stenn@ntp.org>
* Fix the CLOCK_MONOTONIC TRACE() message.
(4.2.7p207) 2011/08/22 Released by Harlan Stenn <stenn@ntp.org>
* Restore the original CLOCK_MONOTONIC output format in sntp.
* Cleanups for ntp-wait-opts.def and ntp.keys.def .
(4.2.7p206) 2011/08/20 Released by Harlan Stenn <stenn@ntp.org>
* [Bug 1993] ntpd Windows port adj_systime() broken in 4.2.7p203.
* sntp documentation and behavior improvements suggested by
  Steven Sommars.
* Have sntp report synchronization distance instead of root dispersion.
* Clean up ntp-wait-opts.def .
(4.2.7p205) 2011/08/19 Released by Harlan Stenn <stenn@ntp.org>
* [Bug 1992] util/tg2 doesn't compile, needs libntp.
(4.2.7p204) 2011/08/16 Released by Harlan Stenn <stenn@ntp.org>
* Added support for Garmin's $PGRMF sentence to NMEA driver
* [Bug 1988] Better sntp send failed error message needed.
* [Bug 1989] sntp manual page sometimes refers to SNTP as a program.
* [Bug 1990] sntp output should include stratum.
(4.2.7p203) 2011/08/13 Released by Harlan Stenn <stenn@ntp.org>
* [Bug 1986] Require Visual C++ 2005 or later compilers in Windows port.
* Actually use long long for (u_)int64 by correcting spelling of
  SIZEOF_LONG_LONG in ntp_types.h.
* Force .exe minimum Windows version to 0x0400 to allow NT4 in
  vs2005/*.vcproj files.
* Fix make distcheck with --enable-libevent-regress problem with
  unwritable $srcdir.
* Correct init_logging()'s def_syslogmask type to u_int32 following
  change of ntp_syslogmask from u_long to u_int32 in p202.
(4.2.7p202) 2011/08/09 Released by Harlan Stenn <stenn@ntp.org>
* [Bug 1983] --without-sntp build breaks in sntp subdir.
* [Bug 1984] from 4.2.6p4-RC3: ntp/libisc fails to compile on OS X 10.7.
* [Bug 1985] from 4.2.6p4-RC3: "logconfig =allall" rejected.
(4.2.7p201) 2011/08/05 Released by Harlan Stenn <stenn@ntp.org>
* sntp: change -h/--headspace to -g/--gap, and change the default gap
  from 10 to 50ms
* [Backward Incompatible] from 4.2.6p4: sntp: -l/--filelog ->
  -l/--logfile, to be consistent with ntpd.
* Documentation updates from Dave Mills.
* From 4.2.6p4: libopts/file.c fix from Bruce Korb (arg-type=file).
(4.2.7p200) 2011/08/04 Released by Harlan Stenn <stenn@ntp.org>
* Sync with 4.2.6p4-RC2.
(4.2.7p199) 2011/07/29 Released by Harlan Stenn <stenn@ntp.org>
* Documentation updates from Dave Mills.
(4.2.7p198) 2011/07/28 Released by Harlan Stenn <stenn@ntp.org>
* remove old binsubdir stuff from SNTP, as NTP_LOCINFO does that now.
(4.2.7p197) 2011/07/28 Released by Harlan Stenn <stenn@ntp.org>
* [Bug 1975] from 4.2.6p4-RC2: libntp/mktime.c won't work with 64-bit
  time_t
* [Bug 1976] genLocInfo writes to srcdir break 'make distcheck'.
* [Bug 1977] Fix flag/description mismatches in ntp-keygen-opts.def.
* Do not force "legacy" when --with-locfile is not given, genLocInfo
  will find the correct default for the system.
* Fix warnings in ntp_request.c ([Bug 1973] oversight) and sntp/main.c
  (CID 159, apparent overrun due to union, actually correct).
* Update sntp/loc/solaris to conform to stock locations.
(4.2.7p196) 2011/07/27 Released by Harlan Stenn <stenn@ntp.org>
* DEFAULT INSTALLATION DIRECTORY CHANGES ON SOME OSes: to get the old
  behavior, pass --with-locfile=legacy to 'configure'
* [Bug 1972] from 4.2.6p4-RC2: checking for struct rtattr fails.
* [Bug 1973] Widen reference clock mode from 8 to 32 bits.
* Removed sntp/m4/ntp_bindir.m4 - no longer needed.
* Move loc/ to sntp/loc/ .
* Move scripts/cvo.sh to sntp/scripts/cvo.sh .
* Move scripts/genLocInfo to sntp/scripts/genLocInfo .
* Give NTP_LOCINFO an optional path-to argument.
* Remove hacks to get NTP_LOCINFO-related data to sntp/ .
* Move sntp/include/mansec2subst.sed to sntp/scripts/mansec2subst.sed .
* If no "more specific" loc file is found for redhat* or fedora*,
  look for a loc/redhat file.
* If no "more specific" loc file is found and uname says this is Linux,
  look for a loc/linux file.
* Improve the help text: --with-locfile=XXX .
* work around solaris /bin/sh issues for genLocInfo.
(4.2.7p195) 2011/07/25 Released by Harlan Stenn <stenn@ntp.org>
* Added loc/redhat.
(4.2.7p194) 2011/07/25 Released by Harlan Stenn <stenn@ntp.org>
* [Bug 1608] from 4.2.6p4-RC2: Parse Refclock driver should honor
  trusttime.
* Add support for installing programs and scripts to libexec.
* Added loc/solaris.
(4.2.7p193) 2011/07/24 Released by Harlan Stenn <stenn@ntp.org>
* [Bug 1970] from 4.2.6p4-RC2: UNLINK_EXPR_SLIST() causes crash if list
  is empty.
* Update libevent to 2.1 HEAD as of merge of 2.0.13-stable-dev.
* Match addr_eqprefix() sizeof and memcpy destination to make it clear
  to static analysis that there is no buffer overrun (CID 402).
(4.2.7p192) 2011/07/18 Released by Harlan Stenn <stenn@ntp.org>
* [Bug 1966] Broken FILES section for ntp.keys.def.
(4.2.7p191) 2011/07/17 Released by Harlan Stenn <stenn@ntp.org>
* [Bug 1948] Update man page section layout.
* [Bug 1963] add reset command for ntpq :config, similar to ntpdc's.
* [Bug 1964] --without-sntp should not build sntp.
(4.2.7p190) 2011/07/13 Released by Harlan Stenn <stenn@ntp.org>
* [Bug 1961] from 4.2.6p4: html2man update: distribute ntp-wait.html.
* Require autogen-5.12.
(4.2.7p189) 2011/07/11 Released by Harlan Stenn <stenn@ntp.org>
* [Bug 1134] from 4.2.6p4-RC1: ntpd fails binding to tentative IPv6
  addresses.
* [Bug 1790] from 4.2.6p4-RC1: Update config.guess and config.sub to
  detect AIX6.
(4.2.7p188) 2011/06/28 Released by Harlan Stenn <stenn@ntp.org>
* [Bug 1958] genLocInfo must export PATH.
* ntp-wait: some versions of ntpd spell "associd" differently.
(4.2.7p187) 2011/06/24 Released by Harlan Stenn <stenn@ntp.org>
* [Bug 1954] Fix typos in [s]bin_PROGRAMS in ntpd/Makefile.am.
* Implement --with-locfile=filename configure argument.  If filename is
  empty we'll look under loc/ for a good fit.  If the filename contains
  a / character, it will be treated as a "normal" pathname.  Otherwise,
  that explicit file will be searched for under loc/ .
(4.2.7p186) 2011/06/23 Released by Harlan Stenn <stenn@ntp.org>
* [Bug 1950] Control installation of event_rpcgen.py.
* Update .point-changed-filelist for the new man pages.
* Update the building of OS-specific programs.
* Finish conversion to genLocInfo.
* validate MANTAGFMT in genLocInfo.
* Documentation update from Dave Mills.
(4.2.7p185) 2011/06/21 Released by Harlan Stenn <stenn@ntp.org>
* ntp_locs.m4: handle the case where . is not in the PATH.
* More genLocInfo cleanup.
(4.2.7p184) 2011/06/20 Released by Harlan Stenn <stenn@ntp.org>
* Added ntp_locs.m4.
* genLocInfo improvements.
* Add the man page tag "flavor" to the loc.* files.
* Add/distribute genLocInfo.
(4.2.7p183) 2011/06/19 Released by Harlan Stenn <stenn@ntp.org>
* Update the autogen include list for scripts/Makefile.am.
* Added loc.freebsd (and distribute it).
* Added loc.legacy (and distribute it).
(4.2.7p182) 2011/06/15 Released by Harlan Stenn <stenn@ntp.org>
* [Bug 1304] Update sntp.html to reflect new implementation.
* Update .point-changed-filelist .
* ntpdc documentation fixes.
* Update ntp-wait autogen docs.
* Update the ntpd autogen docs.
* Update the ntpsnmpd autogen docs.
* Use autogen to produce ntp-keygen docs.
* Add "license name" to ntp.lic for autogen-5.11.10.
* Prepare for ntp.keys.5.
(4.2.7p181) 2011/06/07 Released by Harlan Stenn <stenn@ntp.org>
* [Bug 1938] addr_eqprefix() doesn't clear enough storage.
(4.2.7p180) 2011/06/06 Released by Harlan Stenn <stenn@ntp.org>
* Upgrade to libevent-2.0.12.
* More sntp.1 cleanups.
* Produce ntpq.1 with the new autogen macros.
* Remove the deprecated "detail" stanza from ntpdc-opts.def.
(4.2.7p179) 2011/06/03 Released by Harlan Stenn <stenn@ntp.org>
* Update cmd-doc.tlib to autogen-5.11.10pre5.
* Upgrade local autoopts templates to 5.11.10pre5.
(4.2.7p178) 2011/06/02 Released by Harlan Stenn <stenn@ntp.org>
* Update the std_def_list to include the ntp.lic file.
* Distribute the ntp.lic file.
* Add http://ntp.org/license to the ntp.lic file.
(4.2.7p177) 2011/06/01 Released by Harlan Stenn <stenn@ntp.org>
* Use the latest autogen's new copyright template code.
* Clean up the ntp.lic file.
(4.2.7p176) 2011/05/31 Released by Harlan Stenn <stenn@ntp.org>
* sntp documentation cleanup.
* autogen documentation template cleanup.
(4.2.7p175) 2011/05/30 Released by Harlan Stenn <stenn@ntp.org>
* [Bug 1936] Correctly set IPV6_MULTICAST_LOOP.
* cmd-doc.tlib cleanup from Bruce Korb.
* sntp documentation cleanup.
(4.2.7p174) 2011/05/28 Released by Harlan Stenn <stenn@ntp.org>
* ntpdc documentation cleanup.
* sntp documentation cleanup.
* Don't build libevent with openssl support.  Right now, libevent
  doesn't use pkg-config to find openssl's installation location.
(4.2.7p173) 2011/05/25 Released by Harlan Stenn <stenn@ntp.org>
* Typo in emalloc.c hides file and line number from emalloc() error msg.
* parsesolaris.c compile fails on SPARC Solaris with conflicting printf.
* ntp_util.c compile fails on AIX and OSF with conflicting statsdir.
(4.2.7p172) 2011/05/24 Released by Harlan Stenn <stenn@ntp.org>
* Remove hardcoded 1/960 s. fudge for <CR> transmission time at 9600 8n1
  from WWVB/Spectracom driver introduced in 4.2.7p169.
(4.2.7p171) 2011/05/23 Released by Harlan Stenn <stenn@ntp.org>
* Eliminate warnings about shadowing global "basename" on Linux.
* Use filegen_config() consistently when changing filegen options.
* mprintf() should go to stdout, not stderr.  DPRINTF() uses mprintf().
* Repair a few simulator problems (more remain).
* Documentation updates from Dave Mills.
(4.2.7p170) 2011/05/19 Released by Harlan Stenn <stenn@ntp.org>
* [Bug 1932] libevent/util_internal.h builtin_expect compile error with
  gcc 2.95.
* Use 64-bit scalars in LFPTOD() and DTOLFP() on more platforms by
  conditionalizing on HAVE_U_INT64 rather than UINT64_MAX.
(4.2.7p169) 2011/05/18 Released by Harlan Stenn <stenn@ntp.org>
* [Bug 1933] WWVB/Spectracom driver timestamps LFs, not CRs.
(4.2.7p168) 2011/05/16 Released by Harlan Stenn <stenn@ntp.org>
* Convert receive buffer queue from doubly-linked list to FIFO.
(4.2.7p167) 2011/05/14 Released by Harlan Stenn <stenn@ntp.org>
* [Bug 1927] io_closeclock() should purge pending recvbufs.
* [Bug 1931] cv always includes fudgetime1, never fudgetime2.
* Use acts_close() in acts_shutdown() to avoid leaving a stale lockfile
  if unpeered via runtime configuration while the modem is open.
* Correct acts_close() test of pp->io.fd to see if it is open.
* 4.2.7p164 documentation updates re: 'tos orphanwait' expanded scope.
(4.2.7p166) 2011/05/13 Released by Harlan Stenn <stenn@ntp.org>
* If we have local overrides for autogen template files, use them.
* Convert more of the sntp-opt.def documentation from man to mdoc.
(4.2.7p165) 2011/05/11 Released by Harlan Stenn <stenn@ntp.org>
* Convert snmp docs to mdoc format, which requires autogen 5.11.9.
* from 4.2.6p4-RC1: Require autogen 5.11.9.
(4.2.7p164) 2011/05/11 Released by Harlan Stenn <stenn@ntp.org>
* [Bug 988] Local clock eats up -g option, so ntpd stops with large
  initial time offset.
* [Bug 1921] LOCAL, ACTS drivers with "prefer" excluded from initial
  candidate list.
* [Bug 1922] "tos orphanwait" applied incorrectly at startup.
* [Bug 1923] orphan parent favored over LOCAL, ACTS drivers.
* [Bug 1924] Billboard tally codes sometimes do not match operation,
  variables.
* Change "pool DNS" messages from msyslog to debug trace output.
* Remove unused FLAG_SYSPEER from peer->status.
* Respect "tos orphanwait" at startup.  Previously there was an
  unconditional 300 s. startup orphanwait, though other values were
  respected for subsequent orphan wait periods after no_sys_peer events.
* Apply "tos orphanwait" (def. 300 seconds) to LOCAL and ACTS reference
  clock drivers, in addition to orphan parent operation.  LOCAL and ACTS
  are not selectable during the orphanwait delay at startup and after
  each no_sys_peer event.  This prevents a particular form of clock-
  hopping, such as using LOCAL briefly at startup before remote peers
  are selectable.  This fixes the issue reported in [Bug 988].
* Documentation updates from Dave Mills.
(4.2.7p163) 2011/05/08 Released by Harlan Stenn <stenn@ntp.org>
* [Bug 1911] missing curly brace in libntp/ntp_rfc2553.c
(4.2.7p162) 2011/05/03 Released by Harlan Stenn <stenn@ntp.org>
* [Bug 1910] Support the Tristate Ltd. TS-GPSclock-01.
(4.2.7p161) 2011/05/02 Released by Harlan Stenn <stenn@ntp.org>
* [Bug 1904] 4.2.7p160 Windows build broken (POSIX_SHELL).
* [Bug 1906] 4.2.7p160 - libtool: compile: cannot determine name of
  library object in ./libevent
* Share a single sntp/libevent/build-aux directory between all three
  configure scripts.
* Add missing --enable-local-libevent help to top-level configure.
(4.2.7p160) 2011/05/01 Released by Harlan Stenn <stenn@ntp.org>
* from 4.2.6p4-RC1: Upgrade to libopts 35.0.10 from AutoGen 5.11.9pre8.
* [Bug 1901] Simulator does not set progname.
(4.2.7p159) 2011/04/28 Released by Harlan Stenn <stenn@ntp.org>
* Fix a couple of unused variable warnings.
* cleanup in timespecops.c / timevalops.c
(4.2.7p158) 2011/04/24 Released by Harlan Stenn <stenn@ntp.org>
* Update libevent --disable-libevent-regress handling to work when
  building libevent using mingw.
(4.2.7p157) 2011/04/21 Released by Harlan Stenn <stenn@ntp.org>
* [Bug 1890] 4.2.7p156 segfault in duplicate freeaddrinfo().
(4.2.7p156) 2011/04/19 Released by Harlan Stenn <stenn@ntp.org>
* [Bug 1851] freeaddrinfo() called after getaddrinfo() fails.
(4.2.7p155) 2011/04/18 Released by Harlan Stenn <stenn@ntp.org>
* Fix leak in refclock_datum.c start failure path.
(4.2.7p154) 2011/04/17 Released by Harlan Stenn <stenn@ntp.org>
* [Bug 1887] DNS fails on 4.2.7p153 using threads.
(4.2.7p153) 2011/04/16 Released by Harlan Stenn <stenn@ntp.org>
* A few more Coverity Scan cleanups.
(4.2.7p152) 2011/04/15 Released by Harlan Stenn <stenn@ntp.org>
* Update embedded libevent to current 2.1 git HEAD.
(4.2.7p151) 2011/04/14 Released by Harlan Stenn <stenn@ntp.org>
* Detect vsnprintf() support for "%m" and disable our "%m" expansion.
* Add --enable-c99-sprintf to configure args for -noopenssl variety of
  flock-build to avoid regressions in (v)snprintf() replacement.
* More msnprintf() unit tests.
* Coverity Scan error checking fixes.
* Log failure to fetch time from HOPF_P hardware.
* Check HOPF_S sscanf() conversion count before converted values.
(4.2.7p150) 2011/04/13 Released by Harlan Stenn <stenn@ntp.org>
* Remove never-used, incomplete ports/winnt/ntpd/refclock_trimbledc.[ch]
* On systems without C99-compliant (v)snprintf(), use C99-snprintf
  replacements (http://www.jhweiss.de/software/snprintf.html)
* Remove remaining sprintf() calls except refclock_ripencc.c (which is
  kept out of --enable-all-clocks as a result), upstream libs which use
  sprintf() only after careful buffer sizing.
(4.2.7p149) 2011/04/11 Released by Harlan Stenn <stenn@ntp.org>
* [Bug 1881] describe the {+,-,s} characters in configure --help output.
(4.2.7p148) 2011/04/09 Released by Harlan Stenn <stenn@ntp.org>
* Use _mkgmtime() as timegm() in the Windows port, rather than
  libntp/mktime.c's timegm().  Fixed [Bug 1875] on Windows using the old
  asn2ntp() code from before 4.2.7p147.
* ntp_crypto.c string buffer safety.
* Remove use of MAXFILENAME in mode 7 (ntpdc) on-wire structs.
* Change ntpd MAXFILENAME from 128 to 256 to match ntp-keygen.
* Buffer safety and sign extension fixes (thanks Coverity Scan).
(4.2.7p147) 2011/04/07 Released by Harlan Stenn <stenn@ntp.org>
* [Bug 1875] 'asn2ntp()' rewritten with 'caltontp()'; 'timegm()'
  substitute likely to crash with 64bit time_t.
(4.2.7p146) 2011/04/05 Released by Harlan Stenn <stenn@ntp.org>
* String buffer safety cleanup, converting to strlcpy() and strlcat().
* Use utmpname() before pututline() so repeated steps do not
  accidentally record into wtmp where utmp was intended.
* Use setutent() before each pututline() including first.
(4.2.7p145) 2011/04/04 Released by Harlan Stenn <stenn@ntp.org>
* [Bug 1840] ntp_lists.h FIFO macros buggy.
(4.2.7p144) 2011/04/03 Released by Harlan Stenn <stenn@ntp.org>
* [Bug 1874] ntpq -c "rv 0 sys_var_list" empty.
(4.2.7p143) 2011/03/31 Released by Harlan Stenn <stenn@ntp.org>
* [Bug 1732] ntpd ties up CPU on disconnected USB refclock.
* [Bug 1861] tickadj build failure using uClibc.
* [Bug 1862] in6addr_any test in configure fooled by arm gcc 4.1.3 -O2.
* Remove kernel line discipline driver code for clk and chu, deprecate
  related LDISC_ flags, and remove associated ntpd code to decode the
  timestamps, remove clktest line discipline test program.
* Remove "signal_no_reset: signal 17 had flags 4000000" logging, as it
  indicates no problem and is interpreted as an error.  Previously some
  bits had been ignored one-by-one, but Linux SA_RESTORER definition is
  unavailable to user headers.
(4.2.7p142) 2011/03/21 Released by Harlan Stenn <stenn@ntp.org>
* [Bug 1844] ntpd 4.2.7p131 NetBSD, --gc-sections links bad executable.
* Fix "make distcheck" break in libevent/sample caused by typo.
(4.2.7p141) 2011/03/20 Released by Harlan Stenn <stenn@ntp.org>
* Add "ntpq -c iostats" similar to "ntpdc -c iostats".
* Compare entire timestamp to reject duplicates in refclock_pps().
(4.2.7p140) 2011/03/17 Released by Harlan Stenn <stenn@ntp.org>
* [Bug 1848] ntpd 4.2.7p139 --disable-thread-support does not compile.
* Add --disable-thread-support to one flock-build variation.
* One more lock-while-init in lib/isc/task.c to quiet lock analysis.
(4.2.7p139) 2011/03/16 Released by Harlan Stenn <stenn@ntp.org>
* [Bug 1848] make check ntpd --saveconfigquit clutters syslog.
(4.2.7p138) 2011/03/08 Released by Harlan Stenn <stenn@ntp.org>
* [Bug 1846] MacOSX: debug symbol not found by propdelay or tickadj.
(4.2.7p137) 2011/03/07 Released by Harlan Stenn <stenn@ntp.org>
* Use TRACE() instead of DPRINTF() for libntp and utilities, which
  use the "debug" variable regardless of #ifdef DEBUG.
* Declare debug in libntp instead of each program.  Expose extern
  declaration to utilities, libntp, and DEBUG ntpd.
* Lock under-construction task, taskmgr objects to satisfy Coverity's
  mostly-correct assumptions about which variables are protected by
  which locks.
(4.2.7p136) 2011/03/02 Released by Harlan Stenn <stenn@ntp.org>
* [Bug 1839] 4.2.7p135 still installs libevent ev*.h headers.
(4.2.7p135) 2011/03/02 Released by Harlan Stenn <stenn@ntp.org>
* libevent: When building on systems with CLOCK_MONOTONIC available,
  separate the internal timeline (possibly counting since system boot)
  from the gettimeofday() timeline in event_base cached timevals.  Adds
  new event_base_tv_cached() to retrieve cached callback round start
  time on the internal timeline, and changes
  event_based_gettimeofday_cached() to always return times using the
  namesake timeline.  This preserves the benefit of using the never-
  stepped monotonic clock for event timeouts while providing clients
  with times consistently using gettimeofday().
* Correct event_base_gettimeofday_cached() workaround code in
  sntp to work with corrected libevent.
* Remove sntp l_fp_output() test now that it uses prettydate().
* [Bug 1839] 4.2.7p131 installs libevent ev*.h headers.
* Ensure CONFIG_SHELL is not empty before relying on it for #! scripts.
(4.2.7p134) 2011/02/24 Released by Harlan Stenn <stenn@ntp.org>
* [Bug 1837] Build fails on Win7 due to regedit requiring privilege.
* Provide fallback definitions for GetAdaptersAddresses() for Windows
  build environments lacking iphlpapi.h.
* Rename file containing 1.xxxx ChangeSet revision from version to
  scm-rev to avoid invoking GNU make implicit rules attempting to
  compile version.c into version.  Problem was with sntp/version.o
  during make distcheck after fix for spurious sntp rebuilds.
* Add INC_ALIGNED_PTR() macro to align pointers like malloc().
(4.2.7p133) 2011/02/23 Released by Harlan Stenn <stenn@ntp.org>
* [Bug 1834] ntpdate 4.2.7p131 aborts with assertion failure.
* Move sntp last in top-level Makefile.am SUBDIRS so that the libevent
  tearoff (if required) and sntp are compiled after the rest.
* Use a single set of Automake options for each package in configure.ac
  AM_INIT, remove Makefile.am AUTOMAKE_OPTIONS= lines.
* Correct spurious sntp rebuilds triggered by a make misperception
  sntp/version was out-of-date relative to phony target FRC.version.
* Do not cache paths to perl, test, or pkg-config, searching the PATH
  at configure time is worth it to pick up tool updates.
(4.2.7p132) 2011/02/22 Released by Harlan Stenn <stenn@ntp.org>
* [Bug 1832] ntpdate doesn't allow timeout > 2s.
* [Bug 1833] The checking sem_timedwait() fails without -pthread.
* ElectricFence was suffering bitrot - remove it.  valgrind works well.
* Enable all relevant automake warnings.
* Correct Solaris 2.1x PTHREAD_ONCE_INIT extra braces test to avoid
  triggering warnings due to excess braces.
* Remove libevent-cfg from sntp/Makefile.am.
* Provide bug report and URL options to Autoconf.
* Avoid relying on remake rules for routine build/flock-build for
  libevent as for the top-level and sntp subproject.
(4.2.7p131) 2011/02/21 Released by Harlan Stenn <stenn@ntp.org>
* [Bug 1087] -v/--normalverbose conflicts with -v/--version in sntp.
* [Bug 1088] sntp should (only) report the time difference without -s/-a.
* older autoconf sometimes dislikes [].
* Move "can't write KoD file" warning from sntp shutdown to startup.
* refclock_acts.c cleanup from Dave Mills.
* Convert sntp to libevent event-driven socket programming.  Instead of
  blocking name resolution and querying one NTP server at a time,
  resolve server names and send NTP queries without blocking.  Add
  sntp command-line options to adjust timing and optionally wait for all
  servers to respond instead of exiting after the first.
* Import libevent 2.0.10-stable plus local patches as a tearoff, used
  only if the target system lacks an installed libevent 2.0.9 or later.
* Move blocking worker and resolver to libntp from ntpd.
* Use threads rather than forked child processes for blocking worker
  when possible.  Override with configure --disable-thread-support.
* Move init_logging(), change_logfile(), and setup_logfile() from ntpd
  to libntp, use them in sntp.
* Test --without-sntp in flock-build script's -no-refclocks variety.
* Avoid invoking config.status twice in a row in build script.
* Move more m4sh tests needed by libntp to shared .m4 files.
* Split up ntp_libntp.m4 into smaller, more specific subsets.
* Enable gcc -Wcast-align, fix many instances of warnings when casting
  a pointer to a more-strictly-aligned underlying type.
(4.2.7p130) 2011/02/12 Released by Harlan Stenn <stenn@ntp.org>
* [Bug 1811] Update the download location in WHERE-TO-START.
(4.2.7p129) 2011/02/09 Released by Harlan Stenn <stenn@ntp.org>
* Add missing "break;" to ntp_control.c ctl_putsys() for caliberrs, used
  by ntpq -c kerninfo introduced in 4.2.7p104.
* Fix leak in ntp_control.c read_mru_list().
(4.2.7p128) 2011/01/30 Released by Harlan Stenn <stenn@ntp.org>
* [Bug 1799] ntpq mrv crash.
* [Bug 1801] ntpq mreadvar requires prior association caching.
(4.2.7p127) 2011/01/28 Released by Harlan Stenn <stenn@ntp.org>
* [Bug 1797] Restore stale timestamp check from the RANGEGATE cleanup.
(4.2.7p126) 2011/01/27 Released by Harlan Stenn <stenn@ntp.org>
* Fix unexposed fencepost error in format_time_fraction().
* Add more unit tests for timeval_tostr() and timespec_tostr().
(4.2.7p125) 2011/01/26 Released by Harlan Stenn <stenn@ntp.org>
* [Bug 1794] ntpq -c rv missing clk_wander information.
* [Bug 1795] ntpq readvar does not display last variable.
(4.2.7p124) 2011/01/25 Released by Harlan Stenn <stenn@ntp.org>
* sntp/Makefile.am needs any passed-in CFLAGS.
(4.2.7p123) 2011/01/24 Released by Harlan Stenn <stenn@ntp.org>
* [Bug 1788] tvtots.c tables inaccurate
(4.2.7p122) 2011/01/22 Released by Harlan Stenn <stenn@ntp.org>
* ACTS refclock cleanup from Dave Mills.
* Avoid shadowing the "group" global variable.
(4.2.7p121) 2011/01/21 Released by Harlan Stenn <stenn@ntp.org>
* [Bug 1786] Remove extra semicolon from ntp_proto.c .
(4.2.7p120) 2011/01/20 Released by Harlan Stenn <stenn@ntp.org>
* Change new timeval and timespec to string routines to use snprintf()
  rather than hand-crafted conversion, avoid signed int overflow there.
* Add configure support for SIZEOF_LONG_LONG to enable portable use of
  snprintf() with time_t.
* Grow ntpd/work_thread.c arrays as needed.
* Add DEBUG_* variants of ntp_assert.h macros which compile away using
  ./configure --disable-debugging.
* Fix tvalops.cpp unit test failures for 32-bit builds.
* Return to a single autoreconf invocation in ./bootstrap script.
* Fix warnings seen on FreeBSD 9.
* crypto group changes from Dave Mills.
* Lose the RANGEGATE check in PPS, from Dave Mills.
* ACTS refclock cleanup from Dave Mills.
* Documentation updates from Dave Mills.
* NMEA driver documentation update from Juergen Perlinger.
(4.2.7p119) 2011/01/18 Released by Harlan Stenn <stenn@ntp.org>
* added timespecops.{c,h} and tievalops.{c.h} to libntp and include
  added tspecops.cpp to tests/libntp
* Correct msyslog.c build break on Solaris 2.9 from #ifdef/#if mixup.
(4.2.7p118) 2011/01/15 Released by Harlan Stenn <stenn@ntp.org>
* Simplify the built-sources stuff in sntp/ .
* Fix check for -lipv6 on HP-UX 11.
(4.2.7p117) 2011/01/13 Released by Harlan Stenn <stenn@ntp.org>
* Add configure --without-sntp option to disable building sntp and
  sntp/tests.  withsntp=no in the environment changes the default.
* Build infrastructure cleanup:
  Move m4 directory to sntp/m4.
  Share a single set of genver output between sntp and the top level.
  Share a single set of autogen included .defs in sntp/include.
  Share a single set of build-aux scripts (e.g. config.guess, missing).
  Add ntp_libntp.m4 and ntp_ipv6.m4 to reduce configure.ac duplication.
  Warn and exit build/flock-build if bootstrap needs to be run.
(4.2.7p116) 2011/01/10 Released by Harlan Stenn <stenn@ntp.org>
* refclock_nmea.c refactoring by Juergen Perlinger.
(4.2.7p115) 2011/01/09 Released by Harlan Stenn <stenn@ntp.org>
* [Bug 1780] Windows ntpd 4.2.7p114 crashes in ioctl().
* [Bug 1781] longlong undefined in sntp handle_pkt() on Debian amd64.
(4.2.7p114) 2011/01/08 Released by Harlan Stenn <stenn@ntp.org>
* Fix for openssl pkg-config detection eval failure.
* Add erealloc_zero(), refactor estrdup(), emalloc(), emalloc_zero() to
  separate tracking callsite file/line from using debug MS C runtime,
  and to reduce code duplication.
(4.2.7p113) 2011/01/07 Released by Harlan Stenn <stenn@ntp.org>
* [Bug 1776] sntp mishandles -t/--timeout and -a/--authentication.
* Default to silent make rules, override with make V=1 or ./configure
  --disable-silent-rules.
* Correct --with-openssl-incdir defaulting with pkg-config.
* Correct ./build on systems without gtest available.
* Begin moving some of the low-level socket stuff to libntp.
(4.2.7p112) 2011/01/06 Released by Harlan Stenn <stenn@ntp.org>
* [Bug 1773] openssl not detected during ./configure.
* [Bug 1774] Segfaults if cryptostats enabled and built without OpenSSL.
* Use make V=0 in build script to increase signal/noise ratio.
(4.2.7p111) 2011/01/05 Released by Harlan Stenn <stenn@ntp.org>
* [Bug 1772] refclock_open() return value check wrong for ACTS.
* Default --with-openssl-libdir and --with-openssl-incdir to the values
  from pkg-config, falling back on our usual search paths if pkg-config
  is not available or does not have openssl.pc on PKG_CONFIG_PATH.
* Change refclock_open() to return -1 on failure like open().
* Update all refclock_open() callers to check for fd <= 0 indicating
  failure, so they work with older and newer refclock_open() and can
  easily backport.
* Initialize refclockproc.rio.fd to -1, harmonize refclock shutdown
  entrypoints to avoid crashing, particularly if refclock_open() fails.
* Enable tickadj-like taming of wildly off-spec Windows clock using
  NTPD_TICKADJ_PPM env. var. specifying baseline slew.
(4.2.7p110) 2011/01/04 Released by Harlan Stenn <stenn@ntp.org>
* [Bug 1771] algorithmic error in 'clocktime()' fixed.
* Unit tests extended for hard-coded system time.
* make V=0 and configure --enable-silent-rules supported.
* setvar modemsetup = ATE0... overrides ACTS driver default.
* Preserve last timecode in ACTS driver (ntpq -ccv).
* Tolerate previous ATE1 state when sending ACTS setup.
* Enable raw tty line discipline in Windows port.
* Allow tty open/close/open to succeed on Windows port.
* Enable ACTS and CHU reference clock drivers on Windows.
(4.2.7p109) 2011/01/02 Released by Harlan Stenn <stenn@ntp.org>
* Remove nearly all strcpy() and most strcat() from NTP distribution.
  One major pocket remains in ntp_crypto.c.  libopts & libisc also have
  (safe) uses of strcpy() and strcat() remaining.
* Documentation updates from Dave Mills.
(4.2.7p108) 2011/01/01 Released by Harlan Stenn <stenn@ntp.org>
* [Bug 1764] Move Palisade modem control logic to configure.ac.
* [Bug 1768] TIOCFLUSH undefined in linux for refclock_acts.
* Autokey multiple identity group improvements from Dave Mills.
* from 4.2.6p3: Update the copyright year.
(4.2.7p107) 2010/12/31 Released by Harlan Stenn <stenn@ntp.org>
* [Bug 1764] Palisade driver doesn't build on Linux.
* [Bug 1766] Oncore clock has offset/high jitter at startup.
* Move ntp_control.h variable IDs to ntp_control.c, remove their use by
  ntpq.  They are implementation details private to ntpd.  [Bug 597] was
  caused by ntpq's reliance on these IDs it need not know about.
* refclock_acts.c updates from Dave Mills.
(4.2.7p106) 2010/12/30 Released by Harlan Stenn <stenn@ntp.org>
* from 4.2.6p3: Update genCommitLog for the bk-5 release.
(4.2.7p105) 2010/12/29 Released by Harlan Stenn <stenn@ntp.org>
(4.2.7p104) 2010/12/28 Released by Harlan Stenn <stenn@ntp.org>
* from 4.2.6p3: Create and use scripts/check--help when generating
  .texi files.
* from 4.2.6p3: Update bk triggers for the bk-5 release.
* Support for multiple Autokey identity groups from Dave Mills.
* Documentation updates from Dave Mills.
* Add ntpq kerninfo, authinfo, and sysinfo commands similar to ntpdc's.
(4.2.7p103) 2010/12/24 Released by Harlan Stenn <stenn@ntp.org>
* Add ntpq pstats command similar to ntpdc's.
* Remove ntpq pstatus command, rv/readvar does the same and more.
* Documentation updates from Dave Mills.
(4.2.7p102) 2010/12/23 Released by Harlan Stenn <stenn@ntp.org>
* Allow ntpq &1 associd use without preceding association-fetching.
* Documentation updates from Dave Mills.
(4.2.7p101) 2010/12/22 Released by Harlan Stenn <stenn@ntp.org>
* from 4.2.6p3-RC12: Upgrade to libopts 34.0.9 from AutoGen 5.11.6pre7.
* from 4.2.6p3-RC12: Relax minimum Automake version to 1.10 with updated
  libopts.m4.
(4.2.7p100) 2010/12/21 Released by Harlan Stenn <stenn@ntp.org>
* [Bug 1743] from 4.2.6p3-RC12: Display timezone offset when showing
  time for sntp in the local timezone (documentation updates).
(4.2.7p99) 2010/12/21 Released by Harlan Stenn <stenn@ntp.org>
* Add unit tests for msnprintf().
(4.2.7p98) 2010/12/20 Released by Harlan Stenn <stenn@ntp.org>
* [Bug 1761] clockstuff/clktest-opts.h omitted from tarball.
* [Bug 1762] from 4.2.6p3-RC12: manycastclient responses interfere.
* Documentation updates from Dave Mills.
(4.2.7p97) 2010/12/19 Released by Harlan Stenn <stenn@ntp.org>
* [Bug 1458] from 4.2.6p3-RC12: Can not compile NTP on FreeBSD 4.7.
* [Bug 1760] from 4.2.6p3-RC12: ntpd Windows interpolation cannot be
  disabled.
* from 4.2.6p3-RC12: Upgrade to libopts 34.0.9 from AutoGen 5.11.6pre5.
* Documentation updates from Dave Mills.
(4.2.7p96) 2010/12/18 Released by Harlan Stenn <stenn@ntp.org>
* [Bug 1758] from 4.2.6p3-RC12: setsockopt IPV6_MULTICAST_IF with wrong
  ifindex.
* Documentation updates from Dave Mills.
(4.2.7p95) 2010/12/17 Released by Harlan Stenn <stenn@ntp.org>
* [Bug 1753] 4.2.7p94 faults on startup in newpeer(), strdup(NULL).
* [Bug 1754] from 4.2.6p3-RC12: --version output should be more verbose.
* [Bug 1757] from 4.2.6p3-RC12: oncore snprintf("%m") doesn't expand %m.
* from 4.2.6p3-RC12: Suppress ntp-keygen OpenSSL version display for
  --help, --version, display both build and runtime OpenSSL versions
  when they differ.
* from 4.2.6p3-RC12: Upgrade to libopts 33.5.8 from AutoGen 5.11.6pre3.
* Documentation updates from Dave Mills.
(4.2.7p94) 2010/12/15 Released by Harlan Stenn <stenn@ntp.org>
* [Bug 1751] from 4.2.6p3-RC12: Support for Atari FreeMiNT OS.
* Documentation updates from Dave Mills.
(4.2.7p93) 2010/12/13 Released by Harlan Stenn <stenn@ntp.org>
* [Bug 1510] from 4.2.6p3-RC12: Add modes 20/21 for driver 8 to support
  RAWDCF @ 75 baud.
* [Bug 1741] from 4.2.6p3-RC12: Enable multicast reception on each
  address (Windows).
* from 4.2.6p3-RC12: Other manycastclient repairs:
  Separate handling of scope ID embedded in many in6_addr from ifindex
  used for IPv6 multicasting ioctls.
  Add INT_PRIVACY endpt bit flag for IPv6 RFC 4941 privacy addresses.
  Enable outbound multicast from only one address per interface in the
  same subnet, and in that case prefer embedded MAC address modified
  EUI-64 IPv6 addresses first, then static, and last RFC 4941 privacy
  addresses.
  Use setsockopt(IP[V6]_MULTICAST_IF) before each send to multicast to
  select the local source address, using the correct socket is not
  enough.
* "server ... ident <groupname>" changes from Dave Mills.
* Documentation updates from Dave Mills.
(4.2.7p92) 2010/12/08 Released by Harlan Stenn <stenn@ntp.org>
* [Bug 1743] from 4.2.6p3-RC12: Display timezone offset when showing
  time for sntp in the local timezone.
(4.2.7p91) 2010/12/07 Released by Harlan Stenn <stenn@ntp.org>
* [Bug 1732] ntpd ties up CPU on disconnected USB device.
* [Bug 1742] form 4.2.6p3-RC12: Fix a typo in an error message in the
  "build" script.
(4.2.7p90) 2010/12/06 Released by Harlan Stenn <stenn@ntp.org>
* [Bug 1738] Windows ntpd has wrong net adapter name.
* [Bug 1740] ntpdc -c reslist packet count wrongly treated as signed.
(4.2.7p89) 2010/12/04 Released by Harlan Stenn <stenn@ntp.org>
* [Bug 1736] tos int, bool options broken in 4.2.7p66.
* from 4.2.6p3-RC12: Clean up the SNTP documentation.
(4.2.7p88) 2010/12/02 Released by Harlan Stenn <stenn@ntp.org>
* [Bug 1735] 'clocktime()' aborts ntpd on bogus input
(4.2.7p87) 2010/12/01 Released by Harlan Stenn <stenn@ntp.org>
* from 4.2.6p3-RC12: Clean up m4 quoting in configure.ac, *.m4 files,
  resolving intermittent AC_LANG_PROGRAM possibly undefined errors.
(4.2.7p86) 2010/11/29 Released by Harlan Stenn <stenn@ntp.org>
* Documentation updates from Dave Mills.
(4.2.7p85) 2010/11/24 Released by Harlan Stenn <stenn@ntp.org>
* Documentation updates from Dave Mills.
(4.2.7p84) 2010/11/22 Released by Harlan Stenn <stenn@ntp.org>
* [Bug 1618] Unreachable code in jjy_start().
* [Bug 1725] from 4.2.6p3-RC11: ntpd sends multicast from only one
  address.
* from 4.2.6p3-RC11: Upgrade libopts to 33.3.8.
* from 4.2.6p3-RC11: Bump minimum Automake version to 1.11, required for
  AM_COND_IF use in LIBOPTS_CHECK.
* An almost complete rebuild of the initial loopfilter configuration
  process, including the code that determines the interval between
  frequency file updates, from Dave Mills.
* Documentation updates from Dave Mills.
* Add ntp-keygen -l/--lifetime to control certificate expiry.
* JJY driver improvements for Tristate JJY01/02, including changes
  to its clockstats format.
* Add "nonvolatile" ntp.conf directive to control how often the
  driftfile is written.
(4.2.7p83) 2010/11/17 Released by Harlan Stenn <stenn@ntp.org>
* [Bug 1727] ntp-keygen PLEN, ILEN undeclared --without-crypto.
* Remove top-level libopts, use sntp/libopts.
* from 4.2.6p3-RC11: Remove log_msg() and debug_msg() from sntp in favor
  of msyslog().
* Documentation updates from Dave Mills.
(4.2.7p82) 2010/11/16 Released by Harlan Stenn <stenn@ntp.org>
* [Bug 1728] from 4.2.6p3-RC11: In ntp_openssl.m4, don't add
  -I/usr/include or -L/usr/lib to CPPFLAGS or LDFLAGS.
(4.2.7p81) 2010/11/14 Released by Harlan Stenn <stenn@ntp.org>
* [Bug 1681] from 4.2.6p3-RC10: More sntp logging cleanup.
* [Bug 1683] from 4.2.6p3-RC10: Non-localhost on loopback exempted from
  nic rules.
* [Bug 1719] Cleanup for ntp-keygen and fix -V crash, from Dave Mills.
(4.2.7p80) 2010/11/10 Released by Harlan Stenn <stenn@ntp.org>
* [Bug 1574] from 4.2.6p3-RC9: sntp doesn't set tv_usec correctly.
* [Bug 1681] from 4.2.6p3-RC9: sntp logging cleanup.
* [Bug 1683] from 4.2.6p3-RC9: Interface binding does not seem to work
  as intended.
* [Bug 1708] make check fails with googletest 1.4.0.
* [Bug 1709] from 4.2.6p3-RC9: ntpdate ignores replies with equal
  receive and transmit timestamps.
* [Bug 1715] sntp utilitiesTest.IPv6Address failed.
* [Bug 1718] Improve gtest checks in configure.ac.
(4.2.7p79) 2010/11/07 Released by Harlan Stenn <stenn@ntp.org>
* Correct frequency estimate with no drift file, from David Mills.
(4.2.7p78) 2010/11/04 Released by Harlan Stenn <stenn@ntp.org>
* [Bug 1697] filegen implementation should be improved.
* Refactor calendar functions in terms of new common code.
* Documentation updates from Dave Mills.
(4.2.7p77) 2010/11/03 Released by Harlan Stenn <stenn@ntp.org>
* [Bug 1692] packageinfo.sh needs to be "sourced" using ./ .
* [Bug 1695] ntpdate takes longer than necessary.
(4.2.7p76) 2010/11/02 Released by Harlan Stenn <stenn@ntp.org>
* [Bug 1690] Unit tests fails to build on some systems.
* [Bug 1691] Use first NMEA sentence each second.
* Put the sntp tests under sntp/ .
* ... and only build/run them if we have gtest.
* Documentation updates from Dave Mills.
(4.2.7p75) 2010/10/30 Released by Harlan Stenn <stenn@ntp.org>
* Documentation updates from Dave Mills.
* Include Linus Karlsson's GSoC 2010 testing code.
(4.2.7p74) 2010/10/29 Released by Harlan Stenn <stenn@ntp.org>
* [Bug 1685] from 4.2.6p3-RC8: NMEA driver mode byte confusion.
* from 4.2.6p3-RC8: First cut at using scripts/checkChangeLog.
* Documentation updates from Dave Mills.
(4.2.7p73) 2010/10/27 Released by Harlan Stenn <stenn@ntp.org>
* [Bug 1680] Fix alignment of clock_select() arrays.
* refinements to new startup behavior from David Mills.
* For the bootstrap script, touch .html files last.
* Add 'make check' test case that would have caught [Bug 1678].
(4.2.7p72) 2010/10/26 Released by Harlan Stenn <stenn@ntp.org>
* [Bug 1679] Fix test for -lsocket.
* Clean up missing ;; entries in configure.ac.
(4.2.7p71) 2010/10/25 Released by Harlan Stenn <stenn@ntp.org>
* [Bug 1676] from 4.2.6p3-RC7: NMEA: $GPGLL did not work after fix
  for Bug 1571.
* [Bug 1678] "restrict source" treated as "restrict default".
* from 4.2.6p3-RC7: Added scripts/checkChangeLog.
(4.2.7p70) 2010/10/24 Released by Harlan Stenn <stenn@ntp.org>
* [Bug 1571] from 4.2.6p3-RC6: NMEA does not relate data to PPS edge.
* [Bug 1572] from 4.2.p63-RC6: NMEA time adjustment for GPZDG buggy.
* [Bug 1675] from 4.2.6p3-RC6: Prohibit includefile remote config.
* Enable generating ntpd/ntp_keyword.h after keyword-gen.c changes on
  Windows as well as POSIX platforms.
* Fix from Dave Mills for a rare singularity in clock_combine().
(4.2.7p69) 2010/10/23 Released by Harlan Stenn <stenn@ntp.org>
* [Bug 1671] Automatic delay calibration is sometimes inaccurate.
(4.2.7p68) 2010/10/22 Released by Harlan Stenn <stenn@ntp.org>
* [Bug 1669] from 4.2.6p3-RC5: NTP fails to compile on IBM AIX 5.3.
* [Bug 1670] Fix peer->bias and broadcastdelay.
* Documentation updates from Dave Mills.
* Documentation EOL cleanup.
(4.2.7p67) 2010/10/21 Released by Harlan Stenn <stenn@ntp.org>
* [Bug 1649] from 4.2.6p3-RC5: Require NMEA checksum if $GPRMC or
  previously seen.
(4.2.7p66) 2010/10/19 Released by Harlan Stenn <stenn@ntp.org>
* [Bug 1277] Provide and use O(1) FIFOs, esp. in the config tree code.
* Remove unused 'bias' configuration keyword.
(4.2.7p65) 2010/10/16 Released by Harlan Stenn <stenn@ntp.org>
* [Bug 1584] from 4.2.6p3-RC4: wrong SNMP type for precision,
  resolution.
* Remove 'calldelay' and 'sign' remnants from parser, ntp_config.c.
(4.2.7p64) 2010/10/15 Released by Harlan Stenn <stenn@ntp.org>
* [Bug 1584] from 4.2.6p3-RC3: ntpsnmpd OID must be mib-2.197.
* [Bug 1659] from 4.2.6p3-RC4: Need CLOCK_TRUETIME not CLOCK_TRUE.
* [Bug 1663] ntpdsim should not open net sockets.
* [Bug 1665] from 4.2.6p3-RC4: is_anycast() u_int32_t should be u_int32.
* from 4.2.6p3: ntpsnmpd, libntpq warning cleanup.
* Remove 'calldelay' and 'sign' keywords (Dave Mills).
* Documentation updates from Dave Mills.
(4.2.7p63) 2010/10/13 Released by Harlan Stenn <stenn@ntp.org>
* [Bug 1080] from 4.2.6p3-RC3: ntpd on ipv6 routers very chatty.
* Documentation nit cleanup.
* Documentation updates from Dave Mills.
(4.2.7p62) 2010/10/12 Released by Harlan Stenn <stenn@ntp.org>
* [Bug 750] from 4.2.6p3-RC3: Non-existing device causes coredump with
  RIPE-NCC driver.
* [Bug 1567] from 4.2.6p3-RC3: Support Arbiter 1093C Satellite Clock on
  Windows.
* [Bug 1581] from 4.2.6p3-RC3: printf format string mismatch leftover.
* [Bug 1659] from 4.2.6p3-RC3: Support Truetime Satellite Clocks on
  Windows.
* [Bug 1660] from 4.2.6p3-RC3: On some systems, test is in /usr/bin, not
  /bin.
* [Bug 1661] from 4.2.6p3-RC3: Re-indent refclock_ripencc.c.
* Lose peer_count from ntp_peer.c and ntp_proto.c (Dave Mills).
* Documentation updates from Dave Mills.
(4.2.7p61) 2010/10/06 Released by Harlan Stenn <stenn@ntp.org>
* Documentation and code cleanup from Dave Mills. No more NTP_MAXASSOC.
(4.2.7p60) 2010/10/04 Released by Harlan Stenn <stenn@ntp.org>
* Documentation updates from Dave Mills.
(4.2.7p59) 2010/10/02 Released by Harlan Stenn <stenn@ntp.org>
* Documentation updates from Dave Mills.
* Variable name cleanup from Dave Mills.
* [Bug 1657] darwin needs res_9_init, not res_init.
(4.2.7p58) 2010/09/30 Released by Harlan Stenn <stenn@ntp.org>
* Clock select bugfix from Dave Mills.
* [Bug 1554] peer may stay selected as system peer after becoming
  unreachable.
* [Bug 1644] from 4.2.6p3-RC3: cvo.sh should use lsb_release to identify
  linux distros.
* [Bug 1646] ntpd crashes with relative path to logfile.
(4.2.7p57) 2010/09/27 Released by Harlan Stenn <stenn@ntp.org>
* Documentation updates from Dave Mills.
(4.2.7p56) 2010/09/25 Released by Harlan Stenn <stenn@ntp.org>
* Clock combining algorithm improvements from Dave Mills.
* Documentation updates from Dave Mills.
* [Bug 1642] ntpdsim can't find simulate block in config file.
* [Bug 1643] from 4.2.6p3-RC3: Range-check the decoding of the RIPE-NCC
  status codes.
(4.2.7p55) 2010/09/22 Released by Harlan Stenn <stenn@ntp.org>
* Documentation updates from Dave Mills.
* [Bug 1636] from 4.2.6p3-RC2: segfault after denied remote config.
(4.2.7p54) 2010/09/21 Released by Harlan Stenn <stenn@ntp.org>
* More Initial convergence improvements from Dave Mills.
* Documentation updates from Dave Mills.
* [Bug 1635] from 4.2.6p3-RC2: "filegen ... enable" is not default.
(4.2.7p53) 2010/09/20 Released by Harlan Stenn <stenn@ntp.org>
* Documentation updates from Dave Mills.
* More Initial convergence improvements from Dave Mills.
(4.2.7p52) 2010/09/19 Released by Harlan Stenn <stenn@ntp.org>
* Initial convergence improvements from Dave Mills.
(4.2.7p51) 2010/09/18 Released by Harlan Stenn <stenn@ntp.org>
* [Bug 1344] from 4.2.6p3-RC1: ntpd on Windows exits without logging
  cause.
* [Bug 1629] 4.2.7p50 configure.ac changes invalidate config.cache.
* [Bug 1630] 4.2.7p50 cannot bootstrap on Autoconf 2.61.
(4.2.7p50) 2010/09/16 Released by Harlan Stenn <stenn@ntp.org>
* Cleanup NTP_LIB_M.
* [Bug 1628] Clean up -lxnet/-lsocket usage for (open)solaris.
(4.2.7p49) 2010/09/13 Released by Harlan Stenn <stenn@ntp.org>
* Documentation updates from Dave Mills.
(4.2.7p48) 2010/09/12 Released by Harlan Stenn <stenn@ntp.org>
* Documentation updates from Dave Mills.
(4.2.7p47) 2010/09/11 Released by Harlan Stenn <stenn@ntp.org>
* Documentation updates from Dave Mills.
* [Bug 1588] finish configure --disable-autokey implementation.
* [Bug 1616] refclock_acts.c: if (pp->leap == 2) is always false.
* [Bug 1620] [Backward Incompatible] "discard minimum" value should be in
  seconds, not log2 seconds.
(4.2.7p46) 2010/09/10 Released by Harlan Stenn <stenn@ntp.org>
* Use AC_SEARCH_LIBS instead of AC_CHECK_LIB for NTP_LIB_M.
(4.2.7p45) 2010/09/05 Released by Harlan Stenn <stenn@ntp.org>
* [Bug 1578] Consistently use -lm when needed.
(4.2.7p44) 2010/08/27 Released by Harlan Stenn <stenn@ntp.org>
* [Bug 1573] from 4.2.6p3-beta1: Miscalculation of offset in sntp.
(4.2.7p43) 2010/08/26 Released by Harlan Stenn <stenn@ntp.org>
* [Bug 1602] Refactor some of the sntp/ directory to facililtate testing.
(4.2.7p42) 2010/08/18 Released by Harlan Stenn <stenn@ntp.org>
* [Bug 1593] ntpd abort in free() with logconfig syntax error.
* [Bug 1595] from 4.2.6p3-beta1: empty last line in key file causes
  duplicate key to be added
* [Bug 1597] from 4.2.6p3-beta1: packet processing ignores RATE KoD packets,
  Because of a bug in string comparison.
(4.2.7p41) 2010/07/28 Released by Harlan Stenn <stenn@ntp.org>
* [Bug 1581] from 4.2.6p3-beta1: ntp_intres.c size_t printf format
  string mismatch.
* [Bug 1586] ntpd 4.2.7p40 doesn't write to syslog after fork on QNX.
* Avoid race with parallel builds using same source directory in
  scripts/genver by using build directory for temporary files.
* orphanwait documentation updates.
(4.2.7p40) 2010/07/12 Released by Harlan Stenn <stenn@ntp.org>
* [Bug 1395] ease ntpdate elimination with ntpd -w/--wait-sync
* [Bug 1396] allow servers on ntpd command line like ntpdate
(4.2.7p39) 2010/07/09 Released by Harlan Stenn <stenn@ntp.org>
* Fix typo in driver28.html.
* [Bug 1581] from 4.2.6p2: size_t printf format string mismatches, IRIG
  string buffers undersized.  Mostly backported from earlier ntp-dev
  fixes by Juergen Perlinger.
(4.2.7p38) 2010/06/20 Released by Harlan Stenn <stenn@ntp.org>
* [Bug 1570] backported to 4.2.6p2-RC7.
* [Bug 1575] from 4.2.6p2-RC7: use 'snprintf' with LIB_BUFLENGTH in
  inttoa.c, tvtoa.c and utvtoa.c
* [Bug 1576] backported to 4.2.6p2-RC7.
* Typo fix in a comment in ntp_proto.c.
(4.2.7p37) 2010/06/19 Released by Harlan Stenn <stenn@ntp.org>
* [Bug 1576] sys/sysctl.h depends on sys/param.h on OpenBSD.
(4.2.7p36) 2010/06/15 Released by Harlan Stenn <stenn@ntp.org>
* [Bug 1560] Initial support for orphanwait, from Dave Mills.
* clock_filter()/reachability fixes from Dave Mills.
(4.2.7p35) 2010/06/12 Released by Harlan Stenn <stenn@ntp.org>
* Rewrite of multiprecision macros in 'ntp_fp.h' from J. Perlinger
  <perlinger@ntp.org>
* [Bug 715] from 4.2.6p2-RC6: libisc Linux IPv6 interface iteration
  drops multicast flags.
(4.2.7p34) 2010/06/05 Released by Harlan Stenn <stenn@ntp.org>
* [Bug 1570] serial clock drivers get outdated input from kernel tty
  line buffer after startup
(4.2.7p33) 2010/06/04 Released by Harlan Stenn <stenn@ntp.org>
* [Bug 1561] from 4.2.6p2-RC5: ntpq, ntpdc "passwd" prompts for MD5
  password w/SHA1.
* [Bug 1565] from 4.2.6p2-RC5: sntp/crypto.c compile fails on MacOS over
  vsnprintf().
* from 4.2.6p2-RC5: Windows port: do not exit in
  ntp_timestamp_from_counter() without first logging the reason.
(4.2.7p32) 2010/05/19 Released by Harlan Stenn <stenn@ntp.org>
* Copyright file cleanup from Dave Mills.
* [Bug 1555] from 4.2.6p2-RC4: sntp illegal C (mixed code and
  declarations).
* [Bug 1558] pool prototype associations have 0.0.0.0 for remote addr.
* configure.ac: add --disable-autokey, #define AUTOKEY to enable future
  support for building without Autokey, but with OpenSSL for its digest
  algorithms (hash functions).  Code must be modified to use #ifdef
  AUTOKEY instead of #ifdef OPENSSL where appropriate to complete this.
* include/ntp_crypto.h: make assumption AUTOKEY implies OPENSSL explicit.
(4.2.7p31) 2010/05/11 Released by Harlan Stenn <stenn@ntp.org>
* [Bug 1325] from 4.2.6p2-RC3: unreachable code sntp recv_bcst_data().
* [Bug 1459] from 4.2.6p2-RC3: sntp MD5 authentication does not work
  with ntpd.
* [Bug 1552] from 4.2.6p2-RC3: update and complete broadcast and crypto
  features in sntp.
* [Bug 1553] from 4.2.6p2-RC3: sntp/configure.ac OpenSSL support.
* from 4.2.6p2-RC3: Escape unprintable characters in a refid in ntpq -p
  billboard.
* from 4.2.6p2-RC3: Simplify hash client code by providing OpenSSL
  EVP_*() API when built without OpenSSL.  (already in 4.2.7)
* from 4.2.6p2-RC3: Do not depend on ASCII in sntp.
(4.2.7p30) 2010/05/06 Released by Harlan Stenn <stenn@ntp.org>
* [Bug 1526] ntpd DNS pipe read EINTR with no network at startup.
* Update the ChangeLog entries when merging items from -stable.
(4.2.7p29) 2010/05/04 Released by Harlan Stenn <stenn@ntp.org>
* [Bug 1542] ntpd mrulist response may have incorrect last.older.
* [Bug 1543] ntpq mrulist must refresh nonce when retrying.
* [Bug 1544] ntpq mrulist sscanf timestamp format mismatch on 64-bit.
* Windows compiling hints/winnt.html update from G. Sunil Tej.
(4.2.7p28) 2010/05/03 Released by Harlan Stenn <stenn@ntp.org>
* [Bug 1512] from 4.2.6p2-RC3: ntpsnmpd should connect to net-snmpd
  via a unix-domain socket by default.
  Provide a command-line 'socket name' option.
* [Bug 1538] from 4.2.6p2-RC3: update refclock_nmea.c's call to
  getprotobyname().
* [Bug 1541] from 4.2.6p2-RC3: Fix wrong keyword for "maxclock".
(4.2.7p27) 2010/04/27 Released by Harlan Stenn <stenn@ntp.org>
(4.2.7p26) 2010/04/24 Released by Harlan Stenn <stenn@ntp.org>
* [Bug 1465] from 4.2.6p2-RC2: Make sure time from TS2100 is not
  invalid (backport from -dev).
* [Bug 1528] from 4.2.6p2-RC2: Fix EDITLINE_LIBS link order for ntpq
  and ntpdc.
* [Bug 1531] Require nonce with mrulist requests.
* [Bug 1532] Remove ntpd support for ntpdc's monlist in favor of ntpq's
  mrulist.
* [Bug 1534] from 4.2.6p2-RC2: conflicts with VC++ 2010 errno.h.
* [Bug 1535] from 4.2.6p2-RC2: "restrict -4 default" and "restrict
  -6 default" ignored.
(4.2.7p25) 2010/04/20 Released by Harlan Stenn <stenn@ntp.org>
* [Bug 1528] from 4.2.6p2-RC2: Remove --with-arlib from br-flock.
* [Bug 1503] [Bug 1504] [Bug 1518] [Bug 1522] from 4.2.6p2-RC2:
  all of which were fixed in 4.2.7 previously.
(4.2.7p24) 2010/04/13 Released by Harlan Stenn <stenn@ntp.org>
* [Bug 1390] Control PPS on the Oncore M12.
* [Bug 1518] Windows ntpd should lock to one processor more
  conservatively.
* [Bug 1520] '%u' formats for size_t gives warnings with 64-bit builds.
* [Bug 1522] Enable range syntax "trustedkey (301 ... 399)".
* Documentation updates for 4.2.7p22 changes and additions, updating
  ntpdc.html, ntpq.html, accopt.html, confopt.html, manyopt.html,
  miscopt.html, and miscopt.txt.
* accopt.html: non-ntpport doc changes from Dave Mills.
* Modify full MRU list preemption when full to match "discard monitor"
  documentation, by removing exception for count == 1.
(4.2.7p23) 2010/04/04 Released by Harlan Stenn <stenn@ntp.org>
* [Bug 1516] unpeer by IP address fails, DNS name works.
* [Bug 1517] ntpq and ntpdc should verify reverse DNS before use.
  ntpq and ntpdc now use the following format for showing purported
  DNS names from IP address "reverse" DNS lookups when the DNS name
  does not exist or does not include the original IP address among
  the results: "192.168.1.2 (fake.dns.local)".
(4.2.7p22) 2010/04/02 Released by Harlan Stenn <stenn@ntp.org>
* [Bug 1432] Don't set inheritable flag for linux capabilities.
* [Bug 1465] Make sure time from TS2100 is not invalid.
* [Bug 1483] AI_NUMERICSERV undefined in 4.2.7p20.
* [Bug 1497] fudge is broken by getnetnum() change.
* [Bug 1503] Auto-enabling of monitor for "restrict ... limited" wrong.
* [Bug 1504] ntpdate tickles ntpd "discard minimum 1" rate limit if
  "restrict ... limited" is used.
* ntpdate: stop querying source after KoD packet response, log it.
* ntpdate: rate limit each server to 2s between packets.
* From J. N. Perlinger: avoid pointer wraparound warnings in dolfptoa(),
  printf format mismatches with 64-bit size_t.
* Broadcast client (ephemeral) associations should be demobilized only
  if they are not heard from for 10 consecutive polls, regardless of
  surviving the clock selection.  Fix from David Mills.
* Add "ntpq -c ifstats" similar to "ntpdc -c ifstats".
* Add "ntpq -c sysstats" similar to "ntpdc -c sysstats".
* Add "ntpq -c monstats" to show monlist knobs and stats.
* Add "ntpq -c mrulist" similar to "ntpdc -c monlist" but not
  limited to 600 rows, and with filtering and sorting options:
  ntpq -c "mrulist mincount=2 laddr=192.168.1.2 sort=-avgint"
  ntpq -c "mrulist sort=addr"
  ntpq -c "mrulist mincount=2 sort=count"
  ntpq -c "mrulist sort=-lstint"
* Modify internal representation of MRU list to use l_fp fixed-point
  NTP timestamps instead of seconds since startup.  This increases the
  resolution and substantially improves accuracy of sorts involving
  timestamps, at the cost of flushing all MRU entries when the clock is
  stepped, to ensure the timestamps can be compared with the current
  get_systime() results.
* Add ntp.conf "mru" directive to configure MRU parameters, such as
  "mru mindepth 600 maxage 64 maxdepth 5000 maxmem 1024" or
  "mru initalloc 0 initmem 16 incalloc 99 incmem 4".  Several pairs are
  equivalent with one in units of MRU entries and its twin in units of
  kilobytes of memory, so the last one used in ntp.conf controls:
  maxdepth/maxmem, initalloc/initmem, incalloc/incmem.  With the above
  values, ntpd will preallocate 16kB worth of MRU entries, allocating
  4kB worth each time more are needed, with a hard limit of 1MB of MRU
  entries.  Until there are more than 600 entries none would be reused.
  Then only entries for addresses last seen 64 seconds or longer ago are
  reused.
* Limit "ntpdc -c monlist" response in ntpd to 600 entries, the previous
  overall limit on the MRU list depth which was driven by the monlist
  implementation limit of one request with a single multipacket
  response.
* New "pool" directive implementation modeled on manycastclient.
* Do not abort on non-ASCII characters in ntp.conf, ignore them.
* ntpq: increase response reassembly limit from 24 to 32 packets, add
  discussion in comment regarding results with even larger MAXFRAGS.
* ntpq: handle "passwd MYPASSWORD" (without prompting) as with ntpdc.
* ntpdc: do not examine argument to "passwd" if not supplied.
* configure: remove check for pointer type used with qsort(), we
  require ANSI C which mandates void *.
* Reset sys_kodsent to 0 in proto_clr_stats().
* Add sptoa()/sockporttoa() similar to stoa()/socktoa() adding :port.
* Use memcpy() instead of memmove() when buffers can not overlap.
* Remove sockaddr_storage from our sockaddr_u union of sockaddr,
  sockaddr_in, and sockaddr_in6, shaving about 100 bytes from its size
  and substantially decreasing MRU entry memory consumption.
* Extend ntpq readvar (alias rv) to allow fetching up to three named
  variables in one operation:  ntpq -c "rv 0 version offset frequency".
* ntpq: use srchost variable to show .POOL. prototype associations'
  hostname instead of address 0.0.0.0.
* "restrict source ..." configures override restrictions for time
  sources, allows tight default restrictions to be used with the pool
  directive (where server addresses are not known in advance).
* Ignore "preempt" modifier on manycastclient and pool prototype
  associations.  The resulting associations are preemptible, but the
  prototype must not be.
* Maintain and use linked list of associations (struct peer) in ntpd,
  avoiding walking 128 hash table entries to iterate over peers.
* Remove more workarounds unneeded since we require ISO C90 AKA ANSI C:
  - remove fallback implementations for memmove(), memset, strstr().
  - do not test for atexit() or memcpy().
* Collapse a bunch of code duplication in ntpd/ntp_restrict.c added with
  support for IPv6.
* Correct some corner case failures in automatically enabling the MRU
  list if any "restrict ... limited" is in effect, and in disabling MRU
  maintenance. (ntp_monitor.c, ntp_restrict.c)
* Reverse the internal sort order of the address restriction lists, but
  preserve the same behavior.  This allows removal of special-case code
  related to the default restrictions and more straightforward lookups
  of restrictions for a given address (now, stop on first match).
* Move ntp_restrict.c MRU doubly-linked list maintenance code into
  ntp_lists.h macros, allowing more duplicated source excision.
* Repair ntpdate.c to no longer test HAVE_TIMER_SETTIME.
* Do not reference peer_node/unpeer_node after freeing when built with
  --disable-saveconfig and using DNS.
(4.2.7p21) 2010/03/31 Released by Harlan Stenn <stenn@ntp.org>
* [Bug 2399] Reset sys_kodsent in proto_clr_stats().
* [Bug 1514] from 4.2.6p1-RC6: Typo in ntp_proto.c: fabs(foo < .4)
  should be fabs(foo) < .4.
* [Bug 1464] from 4.2.6p1-RC6: synchronization source wrong for
  refclocks ARCRON_MSF (27) and SHM (28).
* From 4.2.6p1-RC6: Correct Windows port's refclock_open() to
  return 0 on failure not -1.
* From 4.2.6p1-RC6: Correct CHU, dumbclock, and WWVB drivers to
  check for 0 returned from refclock_open() on failure.
* From 4.2.6p1-RC6: Correct "SIMUL=4 ./flock-build -1" to
  prioritize -1/--one.
* [Bug 1306] constant conditionals in audio_gain().
(4.2.7p20) 2010/02/13 Released by Harlan Stenn <stenn@ntp.org>
* [Bug 1483] hostname in ntp.conf "restrict" parameter rejected.
* Use all addresses for each restrict by hostname.
* Use async DNS to resolve trap directive hostnames.
(4.2.7p19) 2010/02/09 Released by Harlan Stenn <stenn@ntp.org>
* [Bug 1338] Update the association type codes in ntpq.html.
* [Bug 1478] from 4.2.6p1-RC5: linking fails: EVP_MD_pkey_type.
* [Bug 1479] from 4.2.6p1-RC5: not finding readline headers.
* [Bug 1484] from 4.2.6p1-RC5: ushort is not defined in QNX6.
(4.2.7p18) 2010/02/07 Released by Harlan Stenn <stenn@ntp.org>
* [Bug 1480] from 4.2.6p1-RC5: snprintf() cleanup caused
  unterminated refclock IDs.
* Stop using getaddrinfo() to convert numeric address strings to on-wire
  addresses in favor of is_ip_address() alone.
(4.2.7p17) 2010/02/05 Released by Harlan Stenn <stenn@ntp.org>
* [Bug 1477] from 4.2.6p1-RC5: First non-gmake make in clone
  w/VPATH can't make COPYRIGHT.
* Attempts to cure CID 108 CID 118 CID 119 TAINTED_SCALAR warnings.
* Broaden ylwrap workaround VPATH_HACK to all non-GNU make.
(4.2.7p16) 2010/02/04 Released by Harlan Stenn <stenn@ntp.org>
* [Bug 1474] from 4.2.6p1-RC4: ntp_keygen LCRYPTO after libntp.a.
* Include 4.2.6p1-RC4: Remove arlib.
(4.2.7p15) 2010/02/03 Released by Harlan Stenn <stenn@ntp.org>
* [Bug 1455] from 4.2.6p1: ntpd does not try /etc/ntp.audio.
* Include 4.2.6p1: Convert many sprintf() calls to snprintf(), also
  strcpy(), strcat().
* Include 4.2.6p1: Fix widely cut-n-pasted bug in refclock shutdown
  after failed start.
* Include 4.2.6p1: Remove some dead code checking for emalloc()
  returning NULL.
(4.2.7p14) 2010/02/02 Released by Harlan Stenn <stenn@ntp.org>
* [Bug 1338] ntpq displays incorrect association type codes.
* [Bug 1469] u_int32, int32 changes broke HP-UX 10.20 build.
* [Bug 1470] from 4.2.6p1: "make distdir" compiles keyword-gen.
* [Bug 1471] CID 120 CID 121 CID 122 is_ip_address() uninit family.
* [Bug 1472] CID 116 CID 117 minor warnings in new DNS code.
* [Bug 1473] from 4.2.6p1: "make distcheck" version.m4 error.
(4.2.7p13) 2010/01/31 Released by Harlan Stenn <stenn@ntp.org>
* [Bug 1467] from 4.2.6p1: Fix bogus rebuild of sntp/sntp.html.
(4.2.7p12) 2010/01/30 Released by Harlan Stenn <stenn@ntp.org>
* [Bug 1468] 'make install' broken for root on default NFS mount.
(4.2.7p11) 2010/01/28 Released by Harlan Stenn <stenn@ntp.org>
* [Bug 47] Debugging and logging do not work after a fork.
* [Bug 1010] getaddrinfo() could block and thus should not be called by
  the main thread/process.
* New async DNS resolver in ntpd allows nonblocking queries anytime,
  instead of only once at startup.
(4.2.7p10) 2010/01/24 Released by Harlan Stenn <stenn@ntp.org>
* [Bug 1140] from 4.2.6p1-RC5: Clean up debug.html, decode.html,
  and ntpq.html.
* Include 4.2.6p1-RC3: Use TZ=UTC instead of TZ= when calling date in
  scripts/mkver.in .
* [Bug 1448] from 4.2.6p1-RC3: Some macros not correctly conditionally
  or absolutely defined on Windows.
* [Bug 1449] from 4.2.6p1-RC3: ntpsim.h in ntp_config.c should be used
  conditionally.
* [Bug 1450] from 4.2.6p1-RC3: Option to exclude warnings not
  unconditionally defined on Windows.
(4.2.7p9) 2010/01/13 Released by Harlan Stenn <stenn@ntp.org>
(4.2.7p8) 2010/01/12 Released by Harlan Stenn <stenn@ntp.org>
* [Bug 702] ntpd service logic should use libopts to examine cmdline.
* [Bug 1451] from 4.2.6p1-RC3: sntp leaks KoD entry updating.
* [Bug 1453] from 4.2.6p1-RC3: Use $CC in config.cache filename.
(4.2.7p7) 2009/12/30 Released by Harlan Stenn <stenn@ntp.org>
* [Bug 620] ntpdc getresponse() esize != *rsize s/b size != *rsize.
* [Bug 1446] 4.2.7p6 requires autogen, missing ntpd.1, *.texi, *.menu.
(4.2.7p6) 2009/12/28 Released by Harlan Stenn <stenn@ntp.org>
* [Bug 1443] Remove unnecessary dependencies on ntp_io.h
* [Bug 1442] Move Windows functions into libntp files
* [Bug 1127] from 4.2.6p1-RC3: Check the return of X590_verify().
* [Bug 1439] from 4.2.6p1-RC3: .texi gen after binary is linked.
* [Bug 1440] from 4.2.6p1-RC3: Update configure.ac to support kfreebsd.
* [Bug 1445] from 4.2.6p1-RC3: IRIX does not have -lcap or support
  linux capabilities.
(4.2.7p5) 2009/12/25 Released by Harlan Stenn <stenn@ntp.org>
* Include 4.2.6p1-RC2
(4.2.7p4) 2009/12/24 Released by Harlan Stenn <stenn@ntp.org>
* [Bug 1429] ntpd -4 option does not reliably force IPv4 resolution.
* [Bug 1431] System headers must come before ntp headers in ntp_intres.c .
(4.2.7p3) 2009/12/22 Released by Harlan Stenn <stenn@ntp.org>
* [Bug 1426] scripts/VersionName needs . on the search path.
* [Bug 1427] quote missing in ./build - shows up on NetBSD.
* [Bug 1428] Use AC_HEADER_RESOLV to fix breaks from resolv.h
(4.2.7p2) 2009/12/20 Released by Harlan Stenn <stenn@ntp.org>
* [Bug 1419] ntpdate, ntpdc, sntp, ntpd ignore configure --bindir.
* [Bug 1421] add util/tg2, a clone of tg that works on Linux, NetBSD, and
  FreeBSD
(4.2.7p1) 2009/12/15 Released by Harlan Stenn <stenn@ntp.org>
* [Bug 1348] ntpd Windows port should wait for sendto() completion.
* [Bug 1413] test OpenSSL headers regarding -Wno-strict-prototypes.
* [Bug 1418] building ntpd/ntpdc/ntpq statically with ssl fails.
(4.2.7p0) 2009/12/13 Released by Harlan Stenn <stenn@ntp.org>
* [Bug 1412] m4/os_cflags.m4 caches results that depend on $CC.
* [Bug 1414] Enable "make distcheck" success with BSD make.
(4.2.7) 2009/12/09 Released by Harlan Stenn <stenn@ntp.org>
* [Bug 1407] configure.ac: recent GNU Make -v does not include "version".
---
(4.2.6p5) 2011/12/24 Released by Harlan Stenn <stenn@ntp.org>

No changes from 4.2.6p5-RC3.

---
(4.2.6p5-RC3) 2011/12/08 Released by Harlan Stenn <stenn@ntp.org>

* [Bug 2082] 3-char refid sent by ntpd 4.2.6p5-RC2 ends with extra dot.
* [Bug 2085] clock_update() sys_rootdisp calculation omits root delay.
* [Bug 2086] get_systime() should not offset by sys_residual.
* [Bug 2087] sys_jitter calculation overweights sys.peer jitter.
* Ensure NULL peer->dstadr is not accessed in orphan parent selection.

---
(4.2.6p5-RC2) 2011/11/30 Released by Harlan Stenn <stenn@ntp.org>

* [Bug 2050] Orphan mode stratum counting to infinity.
* [Bug 2059] optional billboard column "server" does not honor -n.
* [Bug 2066] ntpq lopeers ipv6 "local" column overrun.
* [Bug 2068] ntpd sends nonprintable stratum 16 refid to ntpq.
* [Bug 2069] broadcastclient, multicastclient spin up duplicate
  ephemeral associations without broadcastdelay.
* [Bug 2072] Orphan parent selection metric needs ntohl().
* Exclude not-yet-determined sys_refid from use in loopback TEST12
  (from David Mills).
* Never send KoD rate limiting response to MODE_SERVER response.

---
(4.2.6p5-RC1) 2011/10/18 Released by Harlan Stenn <stenn@ntp.org>

* [Bug 2034] Listening address configuration with prefix misapplied.

---
(4.2.6p4) 2011/09/22 Released by Harlan Stenn <stenn@ntp.org>

* [Bug 1984] ntp/libisc fails to compile on OS X 10.7 (Lion).
* [Bug 1985] "logconfig =allall" rejected.
* [Bug 2001] ntpdc timerstats reports overruns as handled.
* [Bug 2003] libntpq ntpq_read_assoc_peervars() broken.
* [Backward Incompatible] sntp: -l/--filelog -> -l/--logfile, to be
  consistent with ntpd.
* libopts/file.c fix from Bruce Korb (arg-type=file).

---
(4.2.6p4-RC2) 2011/08/04 Released by Harlan Stenn <stenn@ntp.org>

* [Bug 1608] Parse Refclock driver should honor trusttime.
* [Bug 1961] html2man update: distribute ntp-wait.html.
* [Bug 1970] UNLINK_EXPR_SLIST() causes crash if list is empty.
* [Bug 1972] checking for struct rtattr fails.
* [Bug 1975] libntp/mktime.c won't work with 64-bit time_t
* [Bug 1978] [Bug 1134] fix in 4.2.6p4-RC1 doesn't build on older Linux.
* Backport several fixes for Coverity warnings from ntp-dev.
* Backport if_nametoindex() check for hpux.

---
(4.2.6p4-RC1) 2011/07/10 Released by Harlan Stenn <stenn@ntp.org>

* [Bug 1134] ntpd fails binding to tentative IPv6 addresses.
* [Bug 1790] Update config.guess and config.sub to detect AIX6.
* [Bug 1961] html2man needs an update.
* Update the NEWS file.

---
(4.2.6p4-beta2) 2011/05/25 Released by Harlan Stenn <stenn@ntp.org>

* [Bug 1695] ntpdate takes longer than necessary.
* [Bug 1832] ntpdate doesn't allow timeout > 2s.
* [Bug 1933] WWVB/Spectracom driver timestamps LFs, not CRs.
* Backport utility routines from ntp-dev: mprintf(), emalloc_zero().

---
(4.2.6p4-beta1) 2011/05/16 Released by Harlan Stenn <stenn@ntp.org>

* [Bug 1554] peer may stay selected as system peer after becoming
  unreachable.
* [Bug 1921] LOCAL, ACTS drivers with "prefer" excluded from initial
  candidate list.
* [Bug 1923] orphan parent favored over LOCAL, ACTS drivers.
* [Bug 1924] Billboard tally codes sometimes do not match operation,
  variables.
* Enable tickadj-like taming of wildly off-spec Windows clock using
  NTPD_TICKADJ_PPM env. var. specifying baseline slew.
* Upgrade to AutoGen 5.11.9 (and require it).
* Upgrade to libopts 35.0.10 from AutoGen 5.11.9pre8.

---
(4.2.6p3) 2011/01/03 Released by Harlan Stenn <stenn@ntp.org>

* [Bug 1764] Palisade driver doesn't build on Linux
* Create and use scripts/check--help when generating .texi files.
* Update bk triggers for the bk-5 release.
* Update genCommitLog for the bk-5 release.
* Update the copyright year.

---
(4.2.6p3-RC12) 2010/12/25 Released by Harlan Stenn <stenn@ntp.org>

* [Bug 1458] Can not compile NTP on FreeBSD 4.7.
* [Bug 1510] Add modes 20/21 for driver 8 to support RAWDCF @ 75 baud.
* [Bug 1618] Unreachable code in jjy_start(). (backport from ntp-dev)
* [Bug 1719] ntp-keygen -V crash. (backport)
* [Bug 1740] ntpdc treats many counters as signed. (backport)
* [Bug 1741] Enable multicast reception on each address (Windows).
* [Bug 1742] Fix a typo in an error message in the "build" script.
* [Bug 1743] Display timezone offset when showing time for sntp in the
local timezone.
* [Bug 1751] Support for Atari FreeMiNT OS.
* [Bug 1754] --version output should be more verbose.
* [Bug 1757] oncore snprintf("%m") doesn't expand %m.
* [Bug 1758] setsockopt IPV6_MULTICAST_IF with wrong ifindex.
* [Bug 1760] ntpd Windows interpolation cannot be disabled.
* [Bug 1762] manycastclient solicitation responses interfere.
* Upgrade to libopts 34.0.9 from AutoGen 5.11.6pre7.
* Relax minimum Automake version to 1.10 with updated libopts.m4.
* Suppress ntp-keygen OpenSSL version display for --help, --version,
display both build and runtime OpenSSL versions when they differ.
* Clean up m4 quoting in configure.ac, *.m4 files, resolving
  intermittent AC_LANG_PROGRAM possibly undefined errors.
* Clean up the SNTP documentation.
* Other manycastclient repairs:
  Separate handling of scope ID embedded in many in6_addr from ifindex
  used for IPv6 multicasting ioctls.
  Add INT_PRIVACY endpt bit flag for IPv6 RFC 4941 privacy addresses.
  Enable outbound multicast from only one address per interface in the
  same subnet, and in that case prefer embedded MAC address modified
  EUI-64 IPv6 addresses first, then static, and last RFC 4941 privacy
  addresses.
  Use setsockopt(IP[V6]_MULTICAST_IF) before each send to multicast to
  select the local source address, using the correct socket is not
  enough.

---
(4.2.6p3-RC11) 2010/11/28 Released by Harlan Stenn <stenn@ntp.org>

* [Bug 1725] ntpd sends multicast from only one address.
* [Bug 1728] In ntp_openssl.m4, don't add -I/usr/include or -L/usr/lib
  to CPPFLAGS or LDFLAGS.
* [Bug 1733] IRIX doesn't have 'head' (affects scripts/checkChangeLog).
* Remove log_msg() and debug_msg() from sntp in favor of msyslog().
* Use a single copy of libopts/, in sntp/.
* Upgrade libopts to 33.3.8.
* Bump minimum Automake version to 1.11, required for AM_COND_IF
  use in LIBOPTS_CHECK.
* Improvements to the 'build' script.

---
(4.2.6p3-RC10) 2010/11/14 Released by Harlan Stenn <stenn@ntp.org>

* [Bug 1681] More sntp logging cleanup.
* [Bug 1683] Non-localhost on loopback exempted from nic rules.

---
(4.2.6p3-RC9) 2010/11/10 Released by Harlan Stenn <stenn@ntp.org>

* [Bug 1574] sntp:set_time doesn't set tv_usec correctly.
* [Bug 1681] sntp logging cleanup.
* [Bug 1683] Interface binding does not seem to work as intended.
* [Bug 1691] Use first NMEA sentence each second.
* [Bug 1692] packageinfo.sh needs to be "sourced" using ./ .
* [Bug 1709] ntpdate ignores replies with equal receive and transmit
  timestamps.
* Backport sntp from -dev

---
(4.2.6p3-RC8) 2010/10/29 Released by Harlan Stenn <stenn@ntp.org>

* [Bug 1685] NMEA driver mode byte confusion.
* First cut at using scripts/checkChangeLog.

---
(4.2.6p3-RC7) 2010/10/25 Released by Harlan Stenn <stenn@ntp.org>

* [Bug 1676] NMEA: $GPGLL did not work after fix for Bug 1571.
* Added scripts/checkChangeLog.

---
(4.2.6p3-RC6) 2010/10/24 Released by Harlan Stenn <stenn@ntp.org>

* [Bug 1571] NMEA does not relate data to PPS edge.
* [Bug 1572] NMEA time adjustment for GPZDG buggy.
* [Bug 1675] Prohibit includefile remote config.

---
(4.2.6p3-RC5) 2010/10/22 Released by Harlan Stenn <stenn@ntp.org>

* [Bug 1649] Require NMEA checksum if $GPRMC or previously seen.
* [Bug 1669] NTP 4.2.6p2 fails to compile on IBM AIX 5.3.

---
(4.2.6p3-RC4) 2010/10/16 Released by Harlan Stenn <stenn@ntp.org>

* [Bug 1584] wrong SNMP type for precision, resolution.
* [Bug 1659] Need CLOCK_TRUETIME not CLOCK_TRUE.
* [Bug 1665] is_anycast() u_int32_t should be u_int32.
* ntpsnmpd, libntpq warning cleanup.

---
(4.2.6p3-RC3) 2010/10/14 Released by Harlan Stenn <stenn@ntp.org>

* [Bug 750] Non-existing device causes coredump with RIPE-NCC driver.
* [Bug 1080] ntpd on ipv6 routers very chatty.
* [Bug 1567] Support Arbiter 1093C Satellite Clock on Windows.
* [Bug 1581] printf format string mismatch leftover.
* [Bug 1584] ntpsnmpd OID must be mib-2.197.
* [Bug 1643] Range-check the decoding of the RIPE-NCC status codes.
* [Bug 1644] cvo.sh should use lsb_release to identify linux distros.
* [Bug 1659] Support Truetime Satellite Clocks on Windows.
* [Bug 1660] On some systems, test is in /usr/bin, not /bin.
* [Bug 1661] Re-indent refclock_ripencc.c.

---
(4.2.6p3-RC2) 2010/09/25 Released by Harlan Stenn <stenn@ntp.org>

* [Bug 1635] "filegen ... enable" is not default.
* [Bug 1636] yyparse() segfault after denied filegen remote config.

---
(4.2.6p3-RC1) 2010/09/18 Released by Harlan Stenn <stenn@ntp.org>

* [Bug 1344] ntpd on Windows exits without logging cause.

---
(4.2.6p3-beta1) 2010/09/11 Released by Harlan Stenn <stenn@ntp.org>

* [Bug 1573] Miscalculation of offset in sntp.
* [Bug 1595] empty last line in key file causes duplicate key to be added
* [Bug 1597] packet processing ignores RATE KoD packets, because of
  a bug in string comparison.
* [Bug 1581] ntp_intres.c size_t printf format string mismatch.

---
(4.2.6p2) 2010/07/09 Released by Harlan Stenn <stenn@ntp.org>

* [Bug 1581] size_t printf format string mismatches, IRIG string buffers
  undersized.  Mostly backported from earlier ntp-dev fixes by Juergen
  Perlinger.

---
(4.2.6p2-RC7) 2010/06/19 Released by Harlan Stenn <stenn@ntp.org>

* [Bug 1570] serial clock drivers get outdated input from kernel tty
  line buffer after startup
* [Bug 1575] use 'snprintf' with LIB_BUFLENGTH in inttoa.c, tvtoa.c and
  utvtoa.c
* [Bug 1576] sys/sysctl.h depends on sys/param.h on OpenBSD.

---
(4.2.6p2-RC6) 2010/06/12 Released by Harlan Stenn <stenn@ntp.org>

* [Bug 715] libisc Linux IPv6 interface iteration drops multicast flags.

---
(4.2.6p2-RC5) 2010/06/03 Released by Harlan Stenn <stenn@ntp.org>

* [Bug 1561] ntpq, ntpdc "passwd" prompts for MD5 password w/SHA1.
* [Bug 1565] sntp/crypto.c compile fails on MacOS over vsnprintf().
* Windows port: do not exit in ntp_timestamp_from_counter() without
  first logging the reason.
* Support "passwd blah" syntax in ntpq.

---
(4.2.6p2-RC4) 2010/05/19 Released by Harlan Stenn <stenn@ntp.org>

* [Bug 1555] 4.2.6p2-RC3 sntp illegal C (mixed code and declarations).

---
(4.2.6p2-RC3) 2010/05/11 Released by Harlan Stenn <stenn@ntp.org>

* [Bug 1325] unreachable code in sntp recv_bcst_data().
* [Bug 1459] sntp MD5 authentication does not work with ntpd.
* [Bug 1512] ntpsnmpd should connect to net-snmpd via a unix-domain
  socket by default.  Provide a command-line 'socket name' option.
* [Bug 1538] update refclock_nmea.c's call to getprotobyname().
* [Bug 1541] Fix wrong keyword for "maxclock".
* [Bug 1552] update and complete broadcast and crypto features in sntp.
* [Bug 1553] sntp/configure.ac OpenSSL support.
* Escape unprintable characters in a refid in ntpq -p billboard.
* Simplify hash client code by providing OpenSSL EVP_*() API when built
  without OpenSSL.  (from ntp-dev)
* Do not depend on ASCII values for ('A' - '0'), ('a' - '0') in sntp.
* Windows compiling hints/winnt.html update from G. Sunil Tej.

---
(4.2.6p2-RC2) 2010/04/27 Released by Harlan Stenn <stenn@ntp.org>

* [Bug 1465] Make sure time from TS2100 is not invalid (backport from
  ntp-dev).
* [Bug 1528] Fix EDITLINE_LIBS link order for ntpq and ntpdc.
* [Bug 1534] win32/include/isc/net.h conflicts with VC++ 2010 errno.h.
* [Bug 1535] "restrict -4 default" and "restrict -6 default" ignored.
* Remove --with-arlib from br-flock.

---
(4.2.6p2-RC1) 2010/04/18 Released by Harlan Stenn <stenn@ntp.org>

* [Bug 1503] Auto-enabling of monitor for "restrict ... limited" wrong.
* [Bug 1504] ntpdate tickles ntpd "discard minimum 1" rate limit if
  "restrict ... limited" is used.
* [Bug 1518] Windows ntpd should lock to one processor more
  conservatively.
* [Bug 1522] Enable range syntax "trustedkey (301 ... 399)".
* Update html/authopt.html controlkey, requestkey, and trustedkey docs.

---
(4.2.6p1) 2010/04/09 Released by Harlan Stenn <stenn@ntp.org>
(4.2.6p1-RC6) 2010/03/31 Released by Harlan Stenn <stenn@ntp.org>

* [Bug 1514] Typo in ntp_proto.c: fabs(foo < .4) should be fabs(foo) < .4.
* [Bug 1464] synchronization source wrong for refclocks ARCRON_MSF (27)
  and SHM (28).
* Correct Windows port's refclock_open() to return 0 on failure not -1.
* Correct CHU, dumbclock, and WWVB drivers to check for 0 returned from
  refclock_open() on failure.
* Correct "SIMUL=4 ./flock-build -1" to prioritize -1/--one.

---
(4.2.6p1-RC5) 2010/02/09 Released by Harlan Stenn <stenn@ntp.org>

* [Bug 1140] Clean up debug.html, decode.html, and ntpq.html.
* [Bug 1438] Remove dead code from sntp/networking.c.
* [Bug 1477] 1st non-gmake make in clone w/VPATH can't make COPYRIGHT.
* [Bug 1478] linking fails with undefined reference EVP_MD_pkey_type.
* [Bug 1479] Compilation fails because of not finding readline headers.
* [Bug 1480] snprintf() cleanup caused unterminated refclock IDs.
* [Bug 1484] ushort is not defined in QNX6.

---
(4.2.6p1-RC4) 2010/02/04 Released by Harlan Stenn <stenn@ntp.org>

* [Bug 1455] ntpd does not try /etc/ntp.audio as documented.
* [Bug 1467] Fix bogus rebuild of sntp/sntp.html
* [Bug 1470] "make distdir" in $srcdir builds keyword-gen, libntp.a.
* [Bug 1473] "make distcheck" before build can't make sntp/version.m4.
* [Bug 1474] ntp_keygen needs LCRYPTO after libntp.a.
* Convert many sprintf() calls to snprintf(), also strcpy(), strcat().
* Fix widely cut-n-pasted bug in refclock shutdown after failed start.
* Remove some dead code checking for emalloc() returning NULL.
* Remove arlib.

---
(4.2.6p1-RC3) 2010/01/24 Released by Harlan Stenn <stenn@ntp.org>

* Use TZ=UTC instead of TZ= when calling date in scripts/mkver.in .
* [Bug 1448] Some macros not correctly conditionally or absolutely defined
  on Windows.
* [Bug 1449] ntpsim.h in ntp_config.c should be used conditionally.
* [Bug 1450] Option to exclude warnings not unconditionally defined on Windows.
* [Bug 1127] Properly check the return of X590_verify() - missed one.
* [Bug 1439] .texi generation must wait until after binary is linked.
* [Bug 1440] Update configure.ac to support kfreebsd.
* [Bug 1445] IRIX does not have -lcap or support linux capabilities.
* [Bug 1451] CID 115: sntp leaks KoD entry when updating existing.
* [Bug 1453] Use $CC in config.cache filename in ./build script.

---
(4.2.6p1-RC2) 2009/12/25 Released by Harlan Stenn <stenn@ntp.org>

* [Bug 1411] Fix status messages in refclock_oncore.c.
* [Bug 1416] MAXDNAME undefined on Solaris 2.6.
* [Bug 1419] ntpdate, ntpdc, sntp, ntpd ignore configure --bindir.
* [Bug 1424] Fix check for rtattr (rtnetlink.h).
* [Bug 1425] unpeer by association ID sets up for duplicate free().
* [Bug 1426] scripts/VersionName needs . on the search path.
* [Bug 1427] quote missing in ./build - shows up on NetBSD.
* [Bug 1428] Use AC_HEADER_RESOLV to fix breaks from resolv.h
* [Bug 1429] ntpd -4 option does not reliably force IPv4 resolution.
* [Bug 1431] System headers must come before ntp headers in ntp_intres.c .
* [Bug 1434] HP-UX 11 ip_mreq undeclared, _HPUX_SOURCE helps some.
* [Bug 1435] sntp: Test for -lresolv using the same tests as in ntp.

---
(4.2.6p1-RC1) 2009/12/20 Released by Harlan Stenn <stenn@ntp.org>

* [Bug 1409] Put refclock_neoclock4x.c under the NTP COPYRIGHT notice.
  This should allow debian and other distros to add this refclock driver
  in further distro releases.
  Detect R2 hardware releases.
* [Bug 1412] m4/os_cflags.m4 caches results that depend on $CC.
* [Bug 1413] test OpenSSL headers regarding -Wno-strict-prototypes.
* [Bug 1414] Enable "make distcheck" success with BSD make.
* [Bug 1415] Fix Mac OS X link problem.
* [Bug 1418] building ntpd/ntpdc/ntpq statically with ssl fails.
* Build infrastructure updates to enable beta releases of ntp-stable.

---
(4.2.6) 2009/12/09 Released by Harlan Stenn <stenn@ntp.org>
* [Sec 1331] from4.2.4p8: DoS with mode 7 packets - CVE-2009-3563.
* [Bug 508] Fixed leap second handling for Windows.
(4.2.5p250-RC) 2009/11/30 Released by Harlan Stenn <stenn@ntp.org>
* sntp documentation updates.
* [Bug 761] internal resolver does not seem to honor -4/-6 qualifiers
* [Bug 1386] Deferred DNS doesn't work on NetBSD
* [Bug 1391] avoid invoking autogen twice for .c and .h files.
* [Bug 1397] shmget() refclock_shm failing because of file mode.
* Pass no_needed to ntp_intres as first part of fixing [Bug 975].
* Add ./configure --enable-force-defer-DNS to help debugging.
(4.2.5p249-RC) 2009/11/28 Released by Harlan Stenn <stenn@ntp.org>
* [Bug 1400] An empty KOD DB file causes sntp to coredump.
* sntp: documentation cleanup.
* sntp: clean up some error messages.
* sntp: Use the precision to control how many offset digits are shown.
* sntp: Show root dispersion.
* Cleanup from the automake/autoconf upgrades.
(4.2.5p248-RC) 2009/11/26 Released by Harlan Stenn <stenn@ntp.org>
* Prepare for the generation of sntp.html.
* Documentation changes from Dave Mills.
* [Bug 1387] Storage leak in ntp_intres (minor).
* [Bug 1389] buffer overflow in refclock_oncore.c
* [Bug 1391] .texi usage text from installed, not built binaries.
* [Bug 1392] intres retries duplicate assocations endlessly.
* Correct *-opts.h dependency so default 'get' action isn't used.
(4.2.5p247-RC) 2009/11/20 Released by Harlan Stenn <stenn@ntp.org>
* [Bug 1142] nodebug builds shed no light on -d, -D option failure.
* [Bug 1179] point out the problem with -i/--jaildir and -u/--user when
  they are disabled by configure.
* [Bug 1308] support systems that lack fork().
* [Bug 1343] sntp doesn't link on Solaris 7, needs -lresolv.
(4.2.5p246-RC) 2009/11/17 Released by Harlan Stenn <stenn@ntp.org>
* Upgrade to autogen-5.10
* [Bug 1378] Unnecessary resetting of peers during interface update.
* [Bug 1382] p245 configure --disable-dependency-tracking won't build.
* [Bug 1384] ntpq :config core dumped with a blank password.
(4.2.5p245-RC) 2009/11/14 Released by Harlan Stenn <stenn@ntp.org>
* Cleanup from Dave Mills.
* [Bug 1343] sntp illegal C does not compile on Solaris 7.
* [Bug 1381] Version .deps generated include file dependencies to allow
  known dependency-breaking changes to force .deps to be cleaned,
  triggered by changing the contents of deps-ver and/or sntp/deps-ver.
(4.2.5p244-RC) 2009/11/12 Released by Harlan Stenn <stenn@ntp.org>
* keygen.html updates from Dave Mills.
* [Bug 1003] ntpdc unconfig command doesn't prompt for keyid.
* [Bug 1376] Enable authenticated ntpq and ntpdc using newly-available
  digest types.
* ntp-keygen, Autokey OpenSSL build vs. run version mismatch is now a
  non-fatal warning.
(4.2.5p243-RC) 2009/11/11 Released by Harlan Stenn <stenn@ntp.org>
* [Bug 1226] Fix deferred DNS lookups.
* new crypto signature cleanup.
(4.2.5p242-RC) 2009/11/10 Released by Harlan Stenn <stenn@ntp.org>
* [Bug 1363] CID 92 clarify fallthrough case in clk_trimtsip.c
* [Bug 1366] ioctl(TIOCSCTTY, 0) fails on NetBSD *[0-2].* > 3.99.7.
* [Bug 1368] typos in libntp --without-crypto case
* [Bug 1371] deferred DNS lookup failing with INFO_ERR_AUTH.
* CID 87 dead code in ntpq.c atoascii().
* Fix authenticated ntpdc, broken in p240.
* Stub out isc/mem.h, shaving 47k from a MIPS ntpd binary.
* Shrink keyword scanner FSM entries from 64 to 32 bits apiece.
* Documention updates from Dave Mills.
* authkeys.c cleanup from Dave Mills.
(4.2.5p241-RC) 2009/11/07 Released by Harlan Stenn <stenn@ntp.org>
* html/authopt.html update from Dave Mills.
* Remove unused file from sntp/Makefile.am's distribution list.
* new crypto signature cleanup.
(4.2.5p240-RC) 2009/11/05 Released by Harlan Stenn <stenn@ntp.org>
* [Bug 1364] clock_gettime() not detected, need -lrt on Debian 5.0.3.
* Provide all of OpenSSL's signature methods for ntp.keys (FIPS 140-2).
(4.2.5p239-RC) 2009/10/30 Released by Harlan Stenn <stenn@ntp.org>
* [Bug 1357] bogus assert from refclock_shm.
* [Bug 1359] Debug message cleanup.
* CID 101: more pointer/array cleanup.
* [Bug 1356] core dump from refclock_nmea when can't open /dev/gpsU.
* [Bug 1358] AIX 4.3 sntp/networking.c IPV6_JOIN_GROUP undeclared.
* CID 101: pointer/array cleanup.
(4.2.5p238-RC) 2009/10/27 Released by Harlan Stenn <stenn@ntp.org>
* Changes from Dave Mills.
* driver4.html updates from Dave Mills.
* [Bug 1252] PPSAPI cleanup on ntpd/refclock_wwvb.c.
* [Bug 1354] libtool error building after bootstrap with Autoconf 2.64.
* Allow NTP_VPATH_HACK configure test to handle newer gmake versions.
* CIDs 94-99 make it more clearly impossible for sock_hash() to return
  a negative number.
* CID 105, 106 ensure ntpdc arrays are not overrun even if callers
  misbehave.
* CID 113 use va_end() in refclock_true.c true_debug().
* Get rid of configure tests for __ss_family and __ss_len when the more
  common ss_family and ss_len are present.
(4.2.5p237-RC) 2009/10/26 Released by Harlan Stenn <stenn@ntp.org>
* [Bug 610] NMEA support for using PPSAPI on a different device.
* [Bug 1238] use only fudge time2 to offset NMEA serial timestamp.
* [Bug 1355] ntp-dev won't compile on OpenBSD 4.6.
(4.2.5p236-RC) 2009/10/22 Released by Harlan Stenn <stenn@ntp.org>
* Cleanup from Dave Mills.
* [Bug 1343] ntpd/ntp_io.c close_fd() does not compile on Solaris 7.
* [Bug 1353] ntpq "rv 0 settimeofday" always shows UNKNOWN on unix.
* Do not attempt to execute built binaries from ntpd/Makefile when
  cross-compiling (keyword-gen and ntpd --saveconfigquit).
* sntp/main.c: Remove duplicate global adr_buf[] (also defined in
  networking.c) which Piotr Grudzinski identified breaking his build.
* Correct in6addr_any test in configure.ac to attempt link too.
(4.2.5p235-RC) 2009/10/18 Released by Harlan Stenn <stenn@ntp.org>
* [Bug 1343] lib/isc build breaks on systems without IPv6 headers.
(4.2.5p234-RC) 2009/10/16 Released by Harlan Stenn <stenn@ntp.org>
* [Bug 1339] redux, use unmodified lib/isc/win32/strerror.c and
  move #define strerror... to a header not used by lib/isc code.
* [Bug 1345] illegal 'grep' option prevents compilation.
* [Bug 1346] keyword scanner broken where char defaults to unsigned.
* [Bug 1347] ntpd/complete.conf missing multicastclient test case.
(4.2.5p233-RC) 2009/10/15 Released by Harlan Stenn <stenn@ntp.org>
* [Bug 1337] cast setsockopt() v4 address pointer to void *.
* [Bug 1342] ignore|drop one IPv6 address on an interface blocks all
  addresses on that interface.
* Documentation cleanup and updates.
(4.2.5p232-RC) 2009/10/14 Released by Harlan Stenn <stenn@ntp.org>
* [Bug 1302] OpenSSL under Windows needs applink support.
* [Bug 1337] fix incorrect args to setsockopt(fd, IP_MULTICAST_IF,...).
* [Bug 1339] Fix Windows-only ntp_strerror() infinite recursion.
* [Bug 1341] NMEA driver requires working PPSAPI #ifdef HAVE_PPSAPI.
* Construct ntpd keyword scanner finite state machine at compile time
  rather than at runtime, shrink entries from 40+ to 8 bytes.
* Update documentation for ntpq --old-rv, saveconfig, saveconfigdir,
  ntpd -I -L and -M, and interface/nic rules. (From Dave Hart)
* [Bug 1337] fix incorrect args to setsockopt(fd, IP_MULTICAST_IF,...)
(4.2.5p231-RC) 2009/10/10 Released by Harlan Stenn <stenn@ntp.org>
* [Bug 1335] Broadcast client degraded by wildcard default change.
(4.2.5p230-RC) 2009/10/09 Released by Harlan Stenn <stenn@ntp.org>
* Start the 4.2.6 Release Candidate cycle.
* Broadcast and transit phase cleanup from Dave Mills.
(4.2.5p229) 2009/10/07 Released by Harlan Stenn <stenn@ntp.org>
* [Bug 1334] ntpsnmpd undefined reference to `ntpqOptions'.
* Change ntpsnmpd/Makefile.am include file order to fix FreeBSD build.
(4.2.5p228) 2009/10/06 Released by Harlan Stenn <stenn@ntp.org>
* Reclaim syntax tree memory after application in ntpd built with
  configure --disable-saveconfig.
* [Bug 1135] ntpq uses sizeof(u_long) where sizeof(u_int32) is meant.
* [Bug 1333] ntpd --interface precedence over --novirtualips lost.
(4.2.5p227) 2009/10/05 Released by Harlan Stenn <stenn@ntp.org>
* [Bug 1135] :config fails with "Server disallowed request"
* [Bug 1330] disallow interface/nic rules when --novirtualips or
  --interface are used.
* [Bug 1332] ntpq -c 'rv 0 variablename' returns extra stuff.
* Add test of ntpd --saveconfigquit fidelity using new complete.conf.
* Documentation updates from Dave Hart/Dave Mills.
(4.2.5p226) 2009/10/04 Released by Harlan Stenn <stenn@ntp.org>
* [Bug 1318] Allow multiple -g options on ntpd command line.
* [Bug 1327] ntpq, ntpdc, ntp-keygen -d & -D should work with configure
  --disable-debugging.
* Add ntpd --saveconfigquit <filename> option for future build-time
  testing of saveconfig fidelity.
* Clockhop and autokey cleanup from Dave Mills.
* Documentation updates from Dave Mills.
(4.2.5p225) 2009/09/30 Released by Harlan Stenn <stenn@ntp.org>
* authopt documentation changes from Dave Mills/Dave Hart.
* [Bug 1324] support bracketed IPv6 numeric addresses for restrict.
(4.2.5p224) 2009/09/29 Released by Harlan Stenn <stenn@ntp.org>
* Clockhop and documentation fixes from Dave Mills.
* Remove "tos maxhop" ntp.conf knob.
(4.2.5p223) 2009/09/28 Released by Harlan Stenn <stenn@ntp.org>
* [Bug 1321] build doesn't work if . isn't on $PATH.
* [Bug 1323] Implement "revoke #" to match documentation, deprecate
  "crypto revoke #".
(4.2.5p222) 2009/09/27 Released by Harlan Stenn <stenn@ntp.org>
* Update libisc code using bind-9.6.1-P1.tar.gz, rearrange our copy to
  mirror the upstream layout (lib/isc/...), and merge in NTP-local
  modifications to libisc.  There is a new procedure to ease future
  libisc merges using a separate "upstream" bk repo.  That will enable
  normal bk pull automerge to handle carrying forward any local changes
  and should enable us to take updated libisc snapshots more often.
* Updated build and flock-build scripts.  flock-build --one is a way
  to perform a flock-build compatible solitary build, handy for a repo
  clone's first build on a machine with autoconf, automake, etc.
* Compiling ntp_parser.y using BSD make correctly places ntp_parser.h
  in the top-level ntpd directory instead of A.*/ntpd.
* bootstrap script updated to remove potentially stale .deps dirs.
* Remove unneeded Makefile.am files from the lib/isc/include tree.
(4.2.5p221) 2009/09/26 Released by Harlan Stenn <stenn@ntp.org>
* [Bug 1316] segfault if refclock_nmea can't open file.
* [Bug 1317] Distribute cvo.sh.
(4.2.5p220) 2009/09/25 Released by Harlan Stenn <stenn@ntp.org>
* Rearrange libisc code to match the upstream layout in BIND.  This is
  step one of two, changing the layout but keeping our existing libisc.
(4.2.5p219) 2009/09/24 Released by Harlan Stenn <stenn@ntp.org>
* [Bug 1315] "interface ignore 0.0.0.0" is ignored.
* add implicit "nic ignore all" rule before any rules from ntp.conf, so
  "nic listen eth0" alone means the same as "-I eth0".
* add wildcard match class for interface/nic rules.
* fix mistaken carryover of prefixlen from one rule to the next.
* Ensure IPv6 localhost address ::1 is included in libisc's Windows IPv6
  address enumeration, allowing ntpq and ntpdc's hardcoding to 127.0.0.1
  on Windows to end.
(4.2.5p218) 2009/09/21 Released by Harlan Stenn <stenn@ntp.org>
* [Bug 1314] saveconfig emits -4 and -6 on when not given.
* correct parsing and processing of setvar directive.
* highlight location of ntpq :config syntax errors with ^.
* clarify (former) NO_ARG, SINGLE_ARG, MULTIPLE_ARG renaming to
  FOLLBY_TOKEN, FOLLBY_STRING, FOLLBY_STRINGS_TO_EOC.
* parser, saveconfig cleanup to store T_ identifiers in syntax tree.
(4.2.5p217) 2009/09/20 Released by Harlan Stenn <stenn@ntp.org>
* [Bug 1300] reject remote configuration of dangerous items.
(4.2.5p216) 2009/09/19 Released by Harlan Stenn <stenn@ntp.org>
* [Bug 1312] ntpq/ntpdc MD5 passwords truncated to 8 chars on Suns.
* CID 10 missing free(up); in refclock_palisade.c error return, again.
* CID 83 added assertion to demonstrate config_nic_rules() does not
  call strchr(NULL, '/').
(4.2.5p215) 2009/09/18 Released by Harlan Stenn <stenn@ntp.org>
* [Bug 1292] Workaround last VC6 unsigned __int64 kink.
(4.2.5p214) 2009/09/17 Released by Harlan Stenn <stenn@ntp.org>
* [Bug 1303] remove top-level "autokey" directive.
* use "nic listen 192.168.0.0/16" instead of
  "nic listen 192.168.0.0 prefixlen 16".
(4.2.5p213) 2009/09/16 Released by Harlan Stenn <stenn@ntp.org>
* [Bug 1310] fix Thunderbolt mode in refclock_palisade.c
(4.2.5p212) 2009/09/15 Released by Harlan Stenn <stenn@ntp.org>
* [Bug 983] add interface [listen | ignore | drop] ... directive.
* [Bug 1243] MD5auth_setkey zero-fills key from first zero octet.
* [Bug 1295] leftover fix, do not crash on exit in free_config_trap()
  when "trap 1.2.3.4" is used without any further options.
* [Bug 1311] 4.2.5p211 doesn't build in no-debug mode.
* document interface (alias nic) and unpeer.
* Correct syntax error line & column numbers.
* CID 79: kod_init_kod_db() fails to fclose(db_s) in two error paths.
* CID 80: attempt to quiet Coverity false positive re: leaking "reason"
  in main().
* Documentation updates from Dave Mills.
* CID 81: savedconfig leaked in save_config().
* Make the code agree with the spec and the book (Dave Mills).
(4.2.5p211) 2009/09/14 Released by Harlan Stenn <stenn@ntp.org>
* [Bug 663] respect ntpq -c and -p order on command line.
* [Bug 1292] more VC6 unsigned __int64 workarounds.
* [Bug 1296] Added Support for Trimble Acutime Gold.
(4.2.5p210) 2009/09/06 Released by Harlan Stenn <stenn@ntp.org>
* [Bug 1294] Use OPENSSL_INC and OPENSSL_LIB macros for Windows
  and remove unnecessary reference to applink.c for Windows
* [Bug 1295] trap directive options are not optional.
* [Bug 1297] yylex() must always set yylval before returning.
(4.2.5p209) 2009/09/01 Released by Harlan Stenn <stenn@ntp.org>
* [Bug 1290] Fix to use GETTIMEOFDAY macro
* [Bug 1289] Update project files for VC6, VS2003, VS2005, VS 2008
(4.2.5p208) 2009/08/30 Released by Harlan Stenn <stenn@ntp.org>
* [Bug 1293] make configuration dumper ready for release, specifically:
* rename ntpq dumpcfg command to "saveconfig".
* require authentication for saveconfig.
* "restrict ... nomodify" prevents saveconfig and :config.
* "saveconfig ." shorthand to save to startup configuration file.
* support strftime() substitution in saveconfig arg to timestamp
  the output filename, for example "saveconfig %Y%m%d-%H%M%S.conf".
* display saveconfig response message from ntpd in ntpq.
* save output filename in "savedconfig" variable, fetched with ntpq -c
  "rv 0 savedconfig".
* document saveconfig in html/ntpq.html.
* add ./configure --disable-saveconfig to build a smaller ntpd.
* log saveconfig failures and successes to syslog.
(4.2.5p207) 2009/08/29 Released by Harlan Stenn <stenn@ntp.org>
* [Bug 1292] Minor Windows source tweaks for VC6-era SDK headers.
(4.2.5p206) 2009/08/26 Released by Harlan Stenn <stenn@ntp.org>
* accopt.html typo fixes from Dave Mills.
* [Bug 1283] default to remembering KoD in sntp.
* clean up numerous sntp/kod_management.c bugs.
* use all addresses resolved from each DNS name in sntp.
(4.2.5p205) 2009/08/18 Released by Harlan Stenn <stenn@ntp.org>
* accopt.html typo fixes from Dave Mills.
* [Bug 1285] Log ntpq :config/config-from-file events.
* [Bug 1286] dumpcfg omits statsdir, mangles filegen.
(4.2.5p204) 2009/08/17 Released by Harlan Stenn <stenn@ntp.org>
* [Bug 1284] infinite loop in ntpd dumping more than one trustedkey
(4.2.5p203) 2009/08/16 Released by Harlan Stenn <stenn@ntp.org>
* Add ntpq -c dumpcfg, Google Summer of Code project of Max Kuehn
(4.2.5p202) 2009/08/14 Released by Harlan Stenn <stenn@ntp.org>
* install the binary and man page for sntp.
(4.2.5p201) 2009/08/13 Released by Harlan Stenn <stenn@ntp.org>
* sntp: out with the old, in with the new.
(4.2.5p200) 2009/08/12 Released by Harlan Stenn <stenn@ntp.org>
* [Bug 1281] Build ntpd on Windows without big SDK download, burn,
  and install by checking in essentially unchanging messages.mc build
  products to avoid requiring mc.exe, which is not included with VC++
  2008 EE.
(4.2.5p199) 2009/08/09 Released by Harlan Stenn <stenn@ntp.org>
* [Bug 1279] Cleanup for warnings from Veracode static analysis.
(4.2.5p198) 2009/08/03 Released by Harlan Stenn <stenn@ntp.org>
* Upgrade to autogen-5.9.9-pre5.
(4.2.5p197) 2009/07/30 Released by Harlan Stenn <stenn@ntp.org>
* The build script now has . at the end of PATH for config.guess.
(4.2.5p196) 2009/07/29 Released by Harlan Stenn <stenn@ntp.org>
* [Bug 1272] gsoc_sntp IPv6 build problems under HP-UX 10.
* [Bug 1273] CID 10: Palisade leaks unit struct in error path.
* [Bug 1274] CID 67: ensure resolve_hosts() output count and pointers
  are consistent.
* [Bug 1275] CID 45: CID 46: old sntp uses uninitialized guesses[0],
  precs[0].
* [Bug 1276] CID 52: crypto_xmit() may call crypto_alice[23]()
  with NULL peer.
(4.2.5p195) 2009/07/27 Released by Harlan Stenn <stenn@ntp.org>
* cvo.sh: Add support for CentOS, Fedora, Slackware, SuSE, and QNX.
(4.2.5p194) 2009/07/26 Released by Harlan Stenn <stenn@ntp.org>
* Documentation updates from Dave Mills.
* Use scripts/cvo.sh in the build script to get better subdir names.
(4.2.5p193) 2009/07/25 Released by Harlan Stenn <stenn@ntp.org>
* [Bug 1261] CID 34: simulate_server() rbuf.msg_flags uninitialized.
* [Bug 1262] CID 35: xpkt.mac uninitialized in simulate_server().
* [Bug 1263] CID 37: CID 38: CID 40: CID 43: multiple refclocks
  uninitialized tm_zone (arc, chronolog, dumbclock, pcf).
* [Bug 1264] CID 64: gsoc_sntp on_wire() frees wrong ptr receiving KoD.
* [Bug 1265] CID 65: CID 66: gsoc_sntp on_wire() leaks x_pkt, r_pkt.
* [Bug 1266] CID 39: datum_pts_start() uninitialized arg.c_ospeed.
* [Bug 1267] CID 44: old sntp handle_saving() writes stack garbage to
  file when clearing.
* [Bug 1268] CID 63: resolve_hosts() leaks error message buffer.
* [Bug 1269] CID 74: use assertion to ensure move_fd() does not return
  negative descriptors.
* [Bug 1270] CID 70: gsoc_sntp recv_bcst_data mdevadr.ipv6mr_interface
  uninitialized.
(4.2.5p192) 2009/07/24 Released by Harlan Stenn <stenn@ntp.org>
* [Bug 965] CID 42: ss_family uninitialized.
* [Bug 1250] CID 53: kod_init_kod_db() overruns kod_db malloc'd buffer.
* [Bug 1251] CID 68: search_entry() mishandles dst argument.
* [Bug 1252] CID 32: Quiet Coverity warning with assertion.
* [Bug 1253] CID 50: gsoc_sntp/crypto.c auth_init() always returns a
  list with one entry.
* [Bug 1254] CID 56: tv_to_str() leaks a struct tm each call.
* [Bug 1255] CID 55: pkt_output() leaks a copy of each packet.
* [Bug 1256] CID 51: Coverity doesn't recognize our assertion macros as
  terminal.
* [Bug 1257] CID 57: gsoc_sntp auth_init() fails to fclose(keyfile).
* [Bug 1258] CID 54: gsoc_sntp resolve_hosts() needs simplification.
* [Bug 1259] CID 59: gsoc_sntp recv_bcast_data() fails to free(rdata)
  on error paths.
* [Bug 1260] CID 60: gsoc_sntp recvpkt() fails to free(rdata).
* Updated to AutoGen-5.9.9pre2.
(4.2.5p191) 2009/07/21 Released by Harlan Stenn <stenn@ntp.org>
* Updated to AutoGen-5.9.9pre1.
(4.2.5p190) 2009/07/20 Released by Harlan Stenn <stenn@ntp.org>
* Updated to AutoGen-5.9.8.
* [Bug 1248] RES_MSSNTP typo in ntp_proto.c.
* [Bug 1246] use a common template for singly-linked lists, convert most
  doubly-linked lists to singly-linked.
* Log warning about signd blocking when restrict mssntp used.
(4.2.5p189) 2009/07/16 Released by Harlan Stenn <stenn@ntp.org>
* Documentation cleanup from Dave Mills.
(4.2.5p188) 2009/07/15 Released by Harlan Stenn <stenn@ntp.org>
* [Bug 1245] Broken xmt time sent in fast_xmit() of 4.2.5p187.
(4.2.5p187) 2009/07/11 Released by Harlan Stenn <stenn@ntp.org>
* [Bug 1042] multicast listeners IPv4+6 ignore new interfaces.
* [Bug 1237] Windows serial code treat CR and LF both as line
  terminators.
* [Bug 1238] use fudge time2 for serial timecode offset in NMEA driver.
* [Bug 1242] Remove --enable-wintime, symmetric workaround is now
  always enabled.
* [Bug 1244] NTP_INSIST(fd != maxactivefd) failure in intres child
* Added restrict keyword "mssntp" for Samba4 DC operation, by Dave Mills.
(4.2.5p186) 2009/07/08 Released by Harlan Stenn <stenn@ntp.org>
* ntp_proto.c cleanup from Dave Mills.
(4.2.5p185) 2009/07/01 Released by Harlan Stenn <stenn@ntp.org>
* Documentation updates from Dave Mills.
* [Bug 1234] convert NMEA driver to use common PPSAPI code.
* timepps-Solaris.h pps_handle_t changed from pointer to scalar
* Spectracom refclock added to Windows port of ntpd
* [Bug 1236] Declaration order fixed.
* Bracket private ONCORE debug statements with #if 0 rather than #ifdef
  DEBUG
* Delete ONCORE debug statement that is now handled elsewhere.
(4.2.5p184) 2009/06/24 Released by Harlan Stenn <stenn@ntp.org>
* [Bug 1233] atom refclock fudge time1 sign flipped in 4.2.5p164.
(4.2.5p183) 2009/06/23 Released by Harlan Stenn <stenn@ntp.org>
* [Bug 1196] setsockopt(SO_EXCLUSIVEADDRUSE) can fail on Windows 2000
  and earlier with WSAINVAL, do not log a complaint in that case.
* [Bug 1210] ONCORE driver terminates ntpd without logging a reason.
* [Bug 1218] Correct comment in refclock_oncore on /etc/ntp.oncore*
  configuration file search order.
* Change ONCORE driver to log using msyslog as well as to any
  clockstats file.
* [Bug 1231] ntpsnmpd build fails after sockaddr union changes.
(4.2.5p182) 2009/06/18 Released by Harlan Stenn <stenn@ntp.org>
* Add missing header dependencies to the ntpdc layout verification.
* prefer.html updates from Dave Mills.
* [Bug 1205] Add ntpd --usepcc and --pccfreq options on Windows
* [Bug 1215] unpeer by association ID
* [Bug 1225] Broadcast address miscalculated on Windows 4.2.5p180
* [Bug 1229] autokey segfaults in cert_install().
* Use a union for structs sockaddr, sockaddr_storage, sockaddr_in, and
  sockaddr_in6 to remove casts and enable type checking.  Collapse
  some previously separate IPv4/IPv6 paths into a single codepath.
(4.2.5p181) 2009/06/06 Released by Harlan Stenn <stenn@ntp.org>
* [Bug 1206] Required compiler changes for Windows
* [Bug 1084] PPSAPI for ntpd on Windows with DLL backends
* [Bug 1204] Unix-style refclock device paths on Windows
* [Bug 1205] partial fix, disable RDTSC use by default on Windows
* [Bug 1208] decodenetnum() buffer overrun on [ with no ]
* [Bug 1211] keysdir free()d twice #ifdef DEBUG
* Enable ONCORE, ARCRON refclocks on Windows (untested)
(4.2.5p180) 2009/05/29 Released by Harlan Stenn <stenn@ntp.org>
* [Bug 1200] Enable IPv6 in Windows port
* Lose FLAG_FIXPOLL, from Dave Mills.
(4.2.5p179) 2009/05/23 Released by Harlan Stenn <stenn@ntp.org>
* [Bug 1041] xmt -> aorg timestamp cleanup from Dave Mills,
  reported by Dave Hart.
* [Bug 1193] Compile error: conflicting types for emalloc.
* [Bug 1196] VC6 winsock2.h does not define SO_EXCLUSIVEADDRUSE.
* Leap/expire cleanup from Dave Mills.
(4.2.5p178) 2009/05/21 Released by Harlan Stenn <stenn@ntp.org>
* Provide erealloc() and estrdup(), a la emalloc().
* Improve ntp.conf's parser error messages.
* [Bug 320] "restrict default ignore" does not affect IPv6.
* [Bug 1192] "restrict -6 ..." reports a syntax error.
(4.2.5p177) 2009/05/18 Released by Harlan Stenn <stenn@ntp.org>
* Include 4.2.4p7
* [Bug 1174] nmea_shutdown assumes that nmea has a unit assigned
* [Bug 1190] NMEA refclock fudge flag4 1 obscures position in timecode
* Update NMEA refclock documentation in html/drivers/driver20.html
(4.2.5p176) 2009/05/13 Released by Harlan Stenn <stenn@ntp.org>
* [Bug 1154] mDNS registration should be done later, repeatedly and only
  if asked for. (second try for fix)
(4.2.5p175) 2009/05/12 Released by Harlan Stenn <stenn@ntp.org>
* Include 4.2.4p7-RC7
* [Bug 1180] ntpd won't start with more than ~1000 interfaces
* [Bug 1182] Documentation typos and missing bits.
* [Bug 1183] COM port support should extend past COM3
* [Bug 1184] ntpd is deaf when restricted to second IP on the same net
* Clean up configure.ac NTP_CACHEVERSION interface, display cache
  version when clearing.  Fixes a regression.
(4.2.5p174) 2009/05/09 Released by Harlan Stenn <stenn@ntp.org>
* Stale leapsecond file fixes from Dave Mills.
(4.2.5p173) 2009/05/08 Released by Harlan Stenn <stenn@ntp.org>
* Include 4.2.4p7-RC6
(4.2.5p172) 2009/05/06 Released by Harlan Stenn <stenn@ntp.org>
* [Bug 1175] Instability in PLL daemon mode.
* [Bug 1176] refclock_parse.c does not compile without PPSAPI.
(4.2.5p171) 2009/05/04 Released by Harlan Stenn <stenn@ntp.org>
* Autokey documentation cleanup from Dave Mills.
* [Bug 1171] line editing libs found without headers (Solaris 11)
* [Bug 1173] NMEA refclock fails with Solaris PPSAPI
* Fix problem linking msntp on Solaris when sntp subdir is configured
  before parent caused by different gethostent library search order.
* Do not clear config.cache when it is  empty.
(4.2.5p170) 2009/05/02 Released by Harlan Stenn <stenn@ntp.org>
* [Bug 1152] adjust PARSE to new refclock_pps logic
* Include 4.2.4p7-RC5
* loopfilter FLL/PLL crossover cleanup from Dave Mills.
* Documentation updates from Dave Mills.
* ntp-keygen cleanup from Dave Mills.
* crypto API cleanup from Dave Mills.
* Add NTP_CACHEVERSION mechanism to ignore incompatible config.cache
* Enable gcc -Wstrict-overflow for gsoc_sntp as well
(4.2.5p169) 2009/04/30 Released by Harlan Stenn <stenn@ntp.org>
* [Bug 1171] Note that we never look for -lreadline by default.
* [Bug 1090] Fix bogus leap seconds in refclock_hpgps.
(4.2.5p168) 2009/04/29 Released by Harlan Stenn <stenn@ntp.org>
* Include 4.2.4p7-RC4
* [Bug 1169] quiet compiler warnings
* Re-enable gcc -Wstrict-prototypes when not building with OpenSSL
* Enable gcc -Wstrict-overflow
* ntpq/ntpdc emit newline after accepting password on Windows
* Updates from Dave Mills:
* ntp-keygen.c: Updates.
* Fix the error return and syslog function ID in refclock_{param,ppsapi}.
* Make sure syspoll is within the peer's minpoll/maxpoll bounds.
* ntp_crypto.c: Use sign_siglen, not len. sign key filename cleanup.
* Bump NTP_MAXEXTEN from 1024 to 2048, update values for some field lengths.
* m4/ntp_lineeditlibs.m4: fix warnings from newer Autoconf
* [Bug 1166] Remove truncation of position (blanking) code in refclock_nmea.c
(4.2.5p167) 2009/04/26 Released by Harlan Stenn <stenn@ntp.org>
* Crypto cleanup from Dave Mills.
(4.2.5p166) 2009/04/25 Released by Harlan Stenn <stenn@ntp.org>
* [Bug 1165] Clean up small memory leaks in the  config file parser
* Correct logconfig keyword declaration to MULTIPLE_ARG
* Enable filename and line number leak reporting on Windows when built
  DEBUG for all the typical C runtime allocators such as calloc,
  malloc, and strdup.  Previously only emalloc calls were covered.
* Add DEBUG-only code to free dynamically allocated memory that would
  otherwise remain allocated at ntpd exit, to allow less forgivable
  leaks to stand out in leaks reported after exit.
* Ensure termination of strings in ports/winnt/libisc/isc_strerror.c
  and quiet compiler warnings.
* [Bug 1057] ntpdc unconfig failure
* [Bug 1161] unpeer AKA unconfig command for ntpq :config
* PPS and crypto cleanup in ntp_proto.c from Dave Mills.
(4.2.5p165) 2009/04/23 Released by Harlan Stenn <stenn@ntp.org>
* WWVB refclock cleanup from Dave Mills.
* Code cleanup: requested_key -> request_key.
* [Bug 833] ignore whitespace at end of remote configuration lines
* [Bug 1033] ntpdc/ntpq crash prompting for keyid on Windows
* [Bug 1028] Support for W32Time authentication via Samba.
* quiet ntp_parser.c malloc redeclaration warning
* Mitigation and PPS/PPSAPI cleanup from Dave Mills.
* Documentation updates from Dave Mills.
* timepps-Solaris.h patches from Dave Hart.
(4.2.5p164) 2009/04/22 Released by Harlan Stenn <stenn@ntp.org>
* Include 4.2.4p7-RC3
* PPS/PPSAPI cleanup from Dave Mills.
* Documentation updates from Dave Mills.
* [Bug 1125] C runtime per-thread initialization on Windows
* [Bug 1152] temporarily disable refclock_parse, refclock_true until
  maintainers can repair build break from pps_sample()
* [Bug 1153] refclock_nmea should not mix UTC with GPS time
* [Bug 1159] ntpq overlap diagnostic message test buggy
(4.2.5p163) 2009/04/10 Released by Harlan Stenn <stenn@ntp.org>
(4.2.5p162) 2009/04/09 Released by Harlan Stenn <stenn@ntp.org>
* Documentation updates from Dave Mills.
* Mitigation and PPS cleanup from Dave Mills.
* Include 4.2.4p7-RC2
* [Bug 216] New interpolation scheme for Windows eliminates 1ms jitter
* remove a bunch of #ifdef SYS_WINNT from portable code
* 64-bit time_t cleanup for building on newer Windows compilers
* Only set CMOS clock during ntpd exit on Windows if the computer is
  shutting down or restarting.
* [Bug 1148] NMEA reference clock improvements
* remove deleted gsoc_sntp/utilities.o from repository so that .o build
  products can be cleaned up without corrupting the repository.
(4.2.5p161) 2009/03/31 Released by Harlan Stenn <stenn@ntp.org>
* Documentation updates from Dave Mills.
(4.2.5p160) 2009/03/30 Released by Harlan Stenn <stenn@ntp.org>
* [Bug 1141] refclock_report missing braces cause spurious "peer event:
  clock clk_unspec" log entries
* Include 4.2.4p7-RC1
(4.2.5p159) 2009/03/28 Released by Harlan Stenn <stenn@ntp.org>
* "bias" changes from Dave Mills.
(4.2.5p158) 2009/01/30 Released by Harlan Stenn <stenn@ntp.org>
* Fix [CID 72], a typo introduced at the latest fix to prettydate.c.
(4.2.5p157) 2009/01/26 Released by Harlan Stenn <stenn@ntp.org>
* Cleanup/fixes for ntp_proto.c and ntp_crypto.c from Dave Mills.
(4.2.5p156) 2009/01/19 Released by Harlan Stenn <stenn@ntp.org>
* [Bug 1118] Fixed sign extension for 32 bit time_t in caljulian() and prettydate().
  Fixed some compiler warnings about missing prototypes.
  Fixed some other simple compiler warnings.
* [Bug 1119] [CID 52] Avoid a possible null-dereference in ntp_crypto.c.
* [Bug 1120] [CID 51] INSIST that peer is non-null before we dereference it.
* [Bug 1121] [CID 47] double fclose() in ntp-keygen.c.
(4.2.5p155) 2009/01/18 Released by Harlan Stenn <stenn@ntp.org>
* Documentation updates from Dave Mills.
* CHU frequency updates.
* Design assertion fixes for ntp_crypto.c from Dave Mills.
(4.2.5p154) 2009/01/13 Released by Harlan Stenn <stenn@ntp.org>
* [Bug 992] support interface event change on Linux from
  Miroslav Lichvar.
(4.2.5p153) 2009/01/09 Released by Harlan Stenn <stenn@ntp.org>
* Renamed gsoc_sntp/:fetch-stubs to gsoc_sntp/fetch-stubs to avoid
  file name problems under Windows.
  Removed German umlaut from log msg for 4.2.5p142.
(4.2.5p152) 2009/01/08 Released by Harlan Stenn <stenn@ntp.org>
* Include 4.2.4p6: 2009/01/08 Released by Harlan Stenn <stenn@ntp.org>
(4.2.5p151) 2008/12/23 Released by Harlan Stenn <stenn@ntp.org>
* Stats file logging cleanup from Dave Mills.
(4.2.5p150) 2008/12/15 Released by Harlan Stenn <stenn@ntp.org>
* [Bug 1099] Fixed wrong behaviour in sntp's crypto.c.
* [Bug 1103] Fix 64-bit issues in the new calendar code.
(4.2.5p149) 2008/12/05 Released by Harlan Stenn <stenn@ntp.org>
* Fixed mismatches in data types and OID definitions in ntpSnmpSubAgent.c
* added a premliminary MIB file to ntpsnmpd (ntpv4-mib.mib)
(4.2.5p148) 2008/12/04 Released by Harlan Stenn <stenn@ntp.org>
* [Bug 1070] Fix use of ntpq_parsestring() in ntpsnmpd.
(4.2.5p147) 2008/11/27 Released by Harlan Stenn <stenn@ntp.org>
* Update gsoc_sntp's GCC warning code.
(4.2.5p146) 2008/11/26 Released by Harlan Stenn <stenn@ntp.org>
* Update Solaris CFLAGS for gsoc_sntp.
(4.2.5p145) 2008/11/20 Released by Harlan Stenn <stenn@ntp.org>
* Deal with time.h for sntp under linux.
* Provide rpl_malloc() for sntp for systems that need it.
* Handle ss_len and socklen type for sntp.
* Fixes to the sntp configure.ac script.
* Provide INET6_ADDRSTRLEN if it is missing.
* [Bug 1095] overflow in caljulian.c.
(4.2.5p144) 2008/11/19 Released by Harlan Stenn <stenn@ntp.org>
* Use int32, not int32_t.
* Avoid the sched*() functions under OSF - link problems.
(4.2.5p143) 2008/11/17 Released by Harlan Stenn <stenn@ntp.org>
* sntp cleanup and fixes.
(4.2.5p142) 2008/11/16 Released by Harlan Stenn <stenn@ntp.org>
* Imported GSoC SNTP code from Johannes Maximilian Kuehn.
(4.2.5p141) 2008/11/13 Released by Harlan Stenn <stenn@ntp.org>
* New caltontp.c and calyearstart.c from Juergen Perlinger.
(4.2.5p140) 2008/11/12 Released by Harlan Stenn <stenn@ntp.org>
* Cleanup lint from the ntp_scanner files.
* [Bug 1011] gmtime() returns NULL on windows where it would not under Unix.
* Updated caljulian.c and prettydate.c from Juergen Perlinger.
(4.2.5p139) 2008/11/11 Released by Harlan Stenn <stenn@ntp.org>
* Typo fix to driver20.html.
(4.2.5p138) 2008/11/10 Released by Harlan Stenn <stenn@ntp.org>
* [Bug 474] --disable-ipv6 is broken.
* IPv6 interfaces were being looked for twice.
* SHM driver grabs more samples, add clockstats
* decode.html and driver20.html updates from Dave Mills.
(4.2.5p137) 2008/11/01 Released by Harlan Stenn <stenn@ntp.org>
* [Bug 1069] #undef netsnmp's PACKAGE_* macros.
* [Bug 1068] Older versions of netsnmp do not have netsnmp_daemonize().
(4.2.5p136) 2008/10/27 Released by Harlan Stenn <stenn@ntp.org>
* [Bug 1078] statsdir configuration parsing is broken.
(4.2.5p135) 2008/09/23 Released by Harlan Stenn <stenn@ntp.org>
* [Bug 1072] clock_update should not allow updates older than sys_epoch.
(4.2.5p134) 2008/09/17 Released by Harlan Stenn <stenn@ntp.org>
* Clean up build process for ntpsnmpd.
(4.2.5p133) 2008/09/16 Released by Harlan Stenn <stenn@ntp.org>
* Add options processing to ntpsnmpd.
* [Bug 1062] Check net-snmp headers before deciding to build ntpsnmpd.
* Clean up the libntpq.a build.
* Regenerate ntp_parser.[ch] from ntp_parser.y
(4.2.5p132) 2008/09/15 Released by Harlan Stenn <stenn@ntp.org>
* [Bug 1067] Multicast DNS service registration must come after the fork
  on Solaris.
* [Bug 1066] Error messages should log as errors.
(4.2.5p131) 2008/09/14 Released by Harlan Stenn <stenn@ntp.org>
* [Bug 1065] Re-enable support for the timingstats file.
(4.2.5p130) 2008/09/13 Released by Harlan Stenn <stenn@ntp.org>
* [Bug 1064] Implement --with-net-snmp-config=progname
* [Bug 1063] ntpSnmpSubagentObject.h is missing from the distribution.
(4.2.5p129) 2008/09/11 Released by Harlan Stenn <stenn@ntp.org>
* Quiet some libntpq-related warnings.
(4.2.5p128) 2008/09/08 Released by Harlan Stenn <stenn@ntp.org>
* Import Heiko Gerstung's GSoC2008 NTP MIB daemon.
(4.2.5p127) 2008/09/01 Released by Harlan Stenn <stenn@ntp.org>
* Regenerate ntpd/ntp_parser.c
(4.2.5p126) 2008/08/31 Released by Harlan Stenn <stenn@ntp.org>
* Stop libtool-1.5 from looking for C++ or Fortran.
* [BUG 610] Documentation update for NMEA reference clock driver.
* [Bug 828] Fix IPv4/IPv6 address parsing.
* Changes from Dave Mills:
  Documentation updates.
  Fix a corner case where a frequency update was reported but not set.
  When LEAP_NOTINSYNC->LEAP_NOWARNING, call crypto_update() if we have
  crypto_flags.
(4.2.5p125) 2008/08/18 Released by Harlan Stenn <stenn@ntp.org>
* [Bug 1052] Add linuxPPS support to ONCORE driver.
(4.2.5p124) 2008/08/17 Released by Harlan Stenn <stenn@ntp.org>
* Documentation updates from Dave Mills.
* Include 4.2.4p5: 2008/08/17 Released by Harlan Stenn <stenn@ntp.org>
* [Bug 861] leap info was not being transmitted.
* [Bug 1046] refnumtoa.c is using the wrong header file.
* [Bug 1047] enable/disable options processing fix.
* header file cleanup.
* [Bug 1037] buffer in subroutine was 1 byte short.
* configure.ac: cleanup, add option for wintime, and lay the groundwork
  for the changes needed for bug 1028.
* Fixes from Dave Mills: 'bias' and 'interleave' work.  Separate
  phase and frequency discipline (for long poll intervals).  Update
  TAI function to match current leapsecond processing.
* Documentation updates from Dave Mills.
* [Bug 1037] Use all 16 of the MD5 passwords generated by ntp-keygen.
* Fixed the incorrect edge parameter being passed to time_pps_kcbind in
  NMEA refclock driver.
* [Bug 399] NMEA refclock driver does not honor time1 offset if flag3 set.
* [Bug 985] Modifications to NMEA reference clock driver to support Accord
  GPS Clock.
* poll time updates from Dave Mills.
* local refclock documentation updates from Dave Mills.
* [Bug 1022] Fix compilation problems with yesterday's commit.
* Updates and cleanup from Dave Mills:
  I've now spent eleven months of a sabbatical year - 7 days a week, 6-10
  hours most days - working on NTP. I have carefully reviewed every major
  algorithm, examined its original design and evolution from that design.
  I've trimmed off dead code and briar patches and did zillions of tests
  contrived to expose evil vulnerabilities. The development article is in
  rather good shape and should be ready for prime time.

  1. The protostats statistics files have been very useful in exposing
  little twitches and turns when something hiccups, like a broken PPS
  signal. Most of what used to be syslog messages are now repackaged as
  protostats messages with optional syslog as well. These can also be sent
  as traps which might be handy to tiggle a beeper or celltext. These, the
  sysstats files and cryptostats files reveal the ambient health of a busy
  server, monitor traffic and error counts and spot crypto attacks.

  2. Close inspection of the clock discipline behavior at long poll
  intervals (36 h) showed it not doing as well as it should. I redesigned
  the FLL loop to improve nominal accuracy from  several tens of
  milliseconds to something less than ten milliseconds.

  3. Autokey (again). The enhanced error checking was becoming a major
  pain. I found a way to toss out gobs of ugly fat code and replace the
  function with a much simpler and more comprehensive scheme. It resists
  bait-and-switch attacks and quickly detect cases when the protocol is
  not correctly synchronized.

  4. The interface code for the kernel PPS signal was not in sync with the
  kernel code itself. Some error checks were duplicated and some
  ineffective. I found none of the PPS-capable drivers, including the atom
  driver, do anything when the prefer peer fails; the kernel PPS signal
  remains in control. The atom driver now disables the kernel PPS when the
  prefer peer comes bum. This is important when the prefer peer is not a
  reference clock but a remote NTP server.

  5. The flake restrict bit turned out to be really interesting,
  especially with symmtric modes and of those especially those using
  Autokey. Small changes in the recovery procedures when packets are lost
  now avoid almost all scenarios which previously required protocol resets.

  6. I've always been a little uncomfortable when using the clock filter
  with long poll intervals because the samples become less and less
  correlated as the sample age exceeds the Allan intercept. Various
  schemes have been used over the years to cope with this fact. The latest
  one and the one that works the best is to use a modified sort metric
  where the delay is used when the age of the sample is less than the
  intercept and the sum of delay and dispersion above that. The net result
  is that, at small poll intervals the algorithm operates as a minimum
  filter, while at larger poll intervals it morphs to FIFO. Left
  unmodified, a sample could be used when twelve days old. This along with
  the FLL modifications has made a dramatic improvement at large poll
  intervals.

- [Backward Incompatible] The 'state' variable is no longer reported or
  available via ntpq output.  The following system status bit names
  have been changed:
  - sync_alarm -> leap_alarm
  - sync_atomic -> sync_pps
  - sync_lf_clock -> sync_lf_radio
  - sync_hf_clock -> sync_hf_radio
  - sync_uhf_clock -> sync_uhf_radio
  - sync_local_proto -> sync_local
  - sync_udp/time -> sync_other
  Other names have been changed as well.  See the change history for
  libntp/statestr.c for more details.
  Other backward-incompatible changes in ntpq include:
  - assID -> associd
  - rootdispersion -> rootdisp
  - pkt_head -> pkt_neader
  See the change history for other details.

* Updates and cleanup from Dave Mills.
* [Bug 995] Remove spurious ; from ntp-keygen.c.
* More cleanup and changes from Dave Mills.
* [Bug 980] Direct help to stdout.
---
(4.2.4p8) 2009/12/08 Released by Harlan Stenn <stenn@ntp.org>

* [Sec 1331] DoS with mode 7 packets - CVE-2009-3563.

---
(4.2.4p7) 2009/05/18 Released by Harlan Stenn <stenn@ntp.org>

* [Sec 1151] Remote exploit if autokey is enabled - CVE-2009-1252.
* [Bug 1187] Update the copyright date.
* [Bug 1191] ntpd fails on Win2000 - "Address already in use" after fix
  for [Sec 1149].

---
(4.2.4p7-RC7) 2009/05/12 Released by Harlan Stenn <stenn@ntp.org>

* ntp.isc.org -> ntp.org cleanup.
* [Bug 1178] Use prior FORCE_DNSRETRY behavior as needed at runtime,
  add configure --enable-ignore-dns-errors to be even more stubborn

---
(4.2.4p7-RC6) 2009/05/08 Released by Harlan Stenn <stenn@ntp.org>

* [Bug 784] Make --enable-linuxcaps the default when available
* [Bug 1179] error messages for -u/--user and -i lacking droproot
* Updated JJY reference clock driver from Takao Abe
* [Bug 1071] Log a message and exit before trying to use FD_SET with a
  descriptor larger than FD_SETSIZE, which will corrupt memory
* On corruption of the iface list head in add_interface, log and exit

---
(4.2.4p7-RC5) 2009/05/02 Released by Harlan Stenn <stenn@ntp.org>

* [Bug 1172] 4.2.4p7-RC{3,4} fail to build on linux.
* flock-build script unportable 'set -m' use removed

---
(4.2.4p7-RC4) 2009/04/29 Released by Harlan Stenn <stenn@ntp.org>

* [Bug 1167] use gcc -Winit-self only if it is understood

---
(4.2.4p7-RC3) 2009/04/22 Released by Harlan Stenn <stenn@ntp.org>

* [Bug 787] Bug fixes for 64-bit time_t on Windows
* [Bug 813] Conditional naming of Event
* [Bug 1147] System errors should be logged to msyslog()
* [Bug 1155] Fix compile problem on Windows with VS2005
* [Bug 1156] lock_thread_to_processor() should be declared in header
* [Bug 1157] quiet OpenSSL warnings, clean up configure.ac
* [Bug 1158] support for aix6.1
* [Bug 1160] MacOS X is like BSD regarding F_SETOWN

---
(4.2.4p7-RC2) 2009/04/09 Released by Harlan Stenn <stenn@ntp.org>

* [Sec 1144] limited buffer overflow in ntpq.  CVE-2009-0159
* [Sec 1149] use SO_EXCLUSIVEADDRUSE on Windows

---
(4.2.4p7-RC1) 2009/03/30 Released by Harlan Stenn <stenn@ntp.org>

* [Bug 1131] UDP sockets should not use SIGPOLL on Solaris.
* build system email address cleanup
* [Bug 774] parsesolaris.c does not compile under the new Solaris
* [Bug 873] Windows serial refclock proper TTY line discipline emulation
* [Bug 1014] Enable building with VC9 (in Visual Studio 2008,
  Visual C++ 2008, or SDK)
* [Bug 1117] Deferred interface binding under Windows works only correctly
  if FORCE_DNSRETRY is defined
* [BUG 1124] Lock QueryPerformanceCounter() client threads to same CPU
* DPRINTF macro made safer, always evaluates to a statement and will not
  misassociate an else which follows the macro.

---
(4.2.4p6) 2009/01/08 Released by Harlan Stenn <stenn@ntp.org>

* [Bug 1113] Fixed build errors with recent versions of openSSL.
* [Sec 1111] Fix incorrect check of EVP_VerifyFinal()'s return value.
* Update the copyright year.

---
(4.2.4p5) 2008/08/17 Released by Harlan Stenn <stenn@ntp.org>

* [BUG 1051] Month off by one in leap second message written to clockstats
  file fixed.
* [Bug 450] Windows only: Under original Windows NT we must not discard the
  wildcard socket to workaround a bug in NT's getsockname().
* [Bug 1038] Built-in getpass() function also prompts for password if
  not built with DEBUG.
* [Bug 841] Obsolete the "dynamic" keyword and make deferred binding
  to local interfaces the default.
  Emit a warning if that keyword is used for configuration.
* [Bug 959] Refclock on Windows not properly releasing recvbuffs.
* [Bug 993] Fix memory leak when fetching system messages.
* much cleanup, fixes, and changes from Dave Mills.
* ntp_control.c: LEAPTAB is a filestamp, not an unsigned.  From Dave Mills.
* ntp_config.c: ntp_minpoll fixes from Dave Mills.
* ntp-keygen updates from Dave Mills.
* refresh epoch, throttle, and leap cleanup from Dave Mills.
* Documentation cleanup from Dave Mills.
* [Bug 918] Only use a native md5.h if MD5Init() is available.
* [Bug 979] Provide ntptimeval if it is not otherwise present.
* [Bug 634] Re-instantiate syslog() and logfiles after the daemon fork.
* [Bug 952] Use md5 code with a friendlier license.
* [Bug 977] Fix mismatching #ifdefs for builds without IPv6.
* [Bug 830] Fix the checking order of the interface options.
* Clean up the logfile/syslog setup.
* [Bug 970] Lose obsolete -g flag to ntp-keygen.
* The -e flag to ntp-keygen can write GQ keys now, too.
* ntp_proto.c: sys_survivors and hpoll cleanup from Dave Mills.
* ntp_loopfilter.c: sys_poll cleanup from Dave Mills.
* refclock_wwv.c: maximum-likelihood digit and DSYNC fixes from Dave Mills.
* [Bug 967] preemptable associations are lost forever on a step.
* ntp_config.c: [CID 48] missing "else" clause.
* [Bug 833] ntpq config keyword is quote-mark unfriendly.
* Rename the ntpq "config" keyword to ":config".
* Dave Mills shifted some orphan processing.
* Fix typos in the [Bug 963] patch.
* bootstrap: squawk if genver fails.  Use -f with cp in case Dave does a chown.
* Remove obsolete simulator command-line options.
* ntp_request.c: [CID 36] zero sin_zero.
* [Bug 963] get_systime() is too noisy.
* [Bug 960] spurious syslog:crypto_setup:spurious crypto command
* [Bug 964] Change *-*-linux* to *-*-*linux* to allow for uclinux.
* Changes from Dave Mills:
  - ntp_util.c: cleanup.
  - ntp_timer.c: watch the non-burst packet rate.
  - ntp_request.c: cleanup.
  - ntp_restrict.c: RES_LIMITED cleanup.
  - ntp_proto.c: RES_LIMITED, rate bucktes, counters, overall cleanup.
  - ntp_peer.c: disallow peer_unconfig().
  - ntp_monitor.c: RES_LIMITED cleanup.
  - ntp_loopfilter.c: poll interval cleanup.
  - ntp_crypto.c: volley -> retry.  Cleanup TAI leap message.
  - ntp_config: average and minimum are ^2 values.
  - ntpdc: unknownversion is really "declined", not "bad version".
  - Packet retry cleanup.
* [Bug 961] refclock_tpro.c:tpro_poll() calls refclock_receive() twice.
* [Bug 957] Windows only: Let command line parameters from the Windows SCM GUI
  override the standard parameters from the ImagePath registry key.
* Added HAVE_INT32_T to the Windows config.h to avoid duplicate definitions.
* Work around a VPATH difference in FreeBSD's 'make' command.
* Update bugreport URL.
* Update -I documentation.
* [Bug 713] Fix bug reporting information.
* A bug in the application of the negative-sawtooth for 12 channel receivers.
* The removal of unneeded startup code used for the original LinuxPPS, it now
  conforms to the PPSAPI and does not need special code.
* ntp-keygen.c: Coverity fixes [CID 33,47].
* Volley cleanup from Dave Mills.
* Fuzz cleanup from Dave Mills.
* [Bug 861] Leap second cleanups from Dave Mills.
* ntpsim.c: add missing protypes and fix [CID 34], a nit.
* Upgraded bison at UDel.
* Update br-flock and flock-build machine lists.
* [Bug 752] QoS: add parse/config handling code.
* Fix the #include order in tickadj.c for picky machines.
* [Bug 752] QoS: On some systems, netinet/ip.h needs netinet/ip_systm.h.
* [Bug 752] Update the QoS tagging (code only - configuration to follow).
* Orphan mode and other protocol cleanup from Dave Mills.
* Documentation cleanup from Dave Mills.
* [Bug 940] ntp-keygen uses -v.  Disallow it as a shortcut for --version.
* more cleanup to ntp_lineeditlibs.m4.
* Documentation updates from Dave Mills.
* -ledit cleanup for ntpdc and ntpq.
* Association and other cleanup from Dave Mills.
* NTP_UNREACH changes from Dave Mills.
* Fix the readline history test.
* [Bug 931] Require -lreadline to be asked for explicitly.
* [Bug 764] When looking for -lreadline support, also try using -lncurses.
* [Bug 909] Fix int32_t errors for ntohl().
* [Bug 376/214] Enhancements to support multiple if names and IP addresses.
* [Bug 929] int32_t is undefined on Windows.  Casting wrong.
* [Bug 928] readlink missing braces.
* [Bug 788] Update macros to support VS 2005.
* ntpd/ntp_timer.c: add missing sys_tai parameter for debug printf
* [Bug 917] config parse leaves files open
* [Bug 912] detect conflicting enable/disable configuration on interfaces
  sharing an IP address
* [Bug 771] compare scopeid if available for IPv6 addresses
* Lose obsolete crypto subcommands (Dave Mills).
* WWV is an HF source, not an LF source (Dave Mills).
* [Bug 899] Only show -i/--jaildir -u/--user options if we HAVE_DROPROOT.
* [Bug 916] 'cryptosw' is undefined if built without OpenSSL.
* [Bug 891] 'restrict' config file keyword does not work (partial fix).
* [Bug 890] the crypto command seems to be required now.
* [Bug 915] ntpd cores during processing of x509 certificates.
* Crypto lint cleanup from Dave Mills.
* [Bug 897] Check RAND_status() - we may not need a .rnd file.
* Crypto cleanup from Dave Mills.
* [Bug 911] Fix error message in cmd_args.c.
* [Bug 895] Log assertion failures via syslog(), not stderr.
* Documentation updates from Dave Mills.
* Crypto cleanup from Dave Mills.
* [Bug 905] ntp_crypto.c fails to compile without -DDEBUG.
* Avoid double peer stats logging.
* ntp-keygen cleanup from Dave Mills.
* libopts needs to be built after ElectricFence.
* [Bug 894] Initialize keysdir before calling crypto_setup().
* Calysto cleanup for ntpq.
* ntp-keygen -i takes an arg.
* Cleanup and fixes from Dave Mills.
* [Bug 887] Fix error in ntp_types.h (for sizeof int != 4).
* Bug 880 bug fixes for Windows build
* Improve Calysto support.
* The "revoke" parameter is a crypto command.
* The driftfile wander threshold is a real number.
* [Bug 850] Fix the wander threshold parameter on the driftfile command.
* ntp_io.c: Dead code cleanup - Coverity View 19.
* Leap file related cleanup from Dave Mills.
* ntp_peer.c: Set peer->srcadr before (not after) calling set_peerdstadr().
* Initialize offset in leap_file() - Coverity View 17.
* Use the correct stratum on KISS codes.
* Fuzz bits cleanup.
* Show more digits in some debug printf's.
* Use drift_file_sw internally to control writing the drift file.
* Implement the wander_threshold option for the driftfile config keyword.
* reformat ntp_control.c; do not use c++ // comments.
* [Bug 629] Undo bug #629 fixes as they cause more problems than were  being
  solved
* Changes from Dave Mills: in/out-bound data rates, leapsecond cleanup,
  driftfile write cleanup, packet buffer length checks, documentation updates.
* More assertion checks and malloc()->emalloc(), courtesy of Calysto.
* [Bug 864] Place ntpd service in maintenance mode if using SMF on Solaris
* [Bug 862] includefile nesting; preserve phonelist on reconfig.
* [Bug 604] ntpd regularly dies on linux/alpha.
* more leap second infrastructure fixes from Dave Mills.
* [Bug 858] recent leapfile changes broke non-OpenSSL builds.
* Use emalloc() instead of malloc() in refclock_datum.c (Calysto).
* Start using 'design by contract' assertions.
* [Bug 767] Fast sync to refclocks wanted.
* Allow null driftfile.
* Use YYERROR_VERBOSE for the new parser, and fix related BUILT_SOURCES.
* [Bug 629] changes to ensure broadcast works including on wildcard addresses
* [Bug 853] get_node() must return a pointer to maximally-aligned memory.
* Initial leap file fixes from Dave Mills.
* [Bug 858] Recent leapfile changes broke without OPENSSL.
* Use a char for DIR_SEP, not a string.
* [Bug 850] driftfile parsing changes.
* driftfile maintenance changes from Dave Mills.  Use clock_phi instead of
  stats_write_tolerance.
* [Bug 828] refid string not being parsed correctly.
* [Bug 846] Correct includefile parsing.
* [Bug 827] New parsing code does not handle "fudge" correctly.
* Enable debugging capability in the config parser.
* [Bug 839] Crypto password not read from ntp.conf.
* Have autogen produce writable output files.
* [Bug 825] Correct logconfig -/+ keyword processing.
* [Bug 828] Correct parsing of " delimited strings.
* Cleanup FILE * usage after fclose() in ntp_filegen.c.
* [Bug 843] Windows Completion port code was incorrectly merged from -stable.
* [Bug 840] do fudge configuration AFTER peers (thus refclocks) have been
  configured.
* [Bug 824] Added new parser modules to the Windows project file.
* [Bug 832] Add libisc/log.c headers to the distribution.
* [Bug 808] Only write the drift file if we are in state 4.
* Initial import of libisc/log.c and friends.
* [Bug 826] Fix redefinition of PI.
* [Bug 825] ntp_scanner.c needs to #include <config.h> .
* [Bug 824] New parser code has some build problems with the SIM code.
* [Bug 817] Use longnames for setting ntp variables on the command-line;
  Allowing '-v' with and without an arg to disambiguate usage is error-prone.
* [Bug 822] set progname once, early.
* [Bug 819] remove erroneous #if 0 in Windows completion port code.
* The new config code missed an #ifdef for building without refclocks.
* Distribute some files needed by the new config parsing code.
* [Bug 819] Timeout for WaitForMultipleObjects was 500ms instead of INFINITE
* Use autogen 5.9.1.
* Fix clktest command-line arg processing.'
* Audio documentation updates from Dave Mills.
* New config file parsing code, from Sachin Kamboj.
* fuzz bit cleanup from Dave Mills.
* replay cleanup from Dave Mills.
* [Bug 542] Tolerate missing directory separator at EO statsdir.
* [Bug 812] ntpd should drop supplementary groups.
* [Bug 815] Fix warning compiling 4.2.5p22 under Windows with VC6.
* [Bug 740] Fix kernel/daemon startup drift anomaly.
* refclock_wwv.c fixes from Dave Mills.
* [Bug 810] Fix ntp-keygen documentation.
* [Bug 787] Bug fixes for 64-bit time_t on Windows.
* [Bug 796] Clean up duplicate #defines in ntp_control.c.
* [Bug 569] Use the correct precision for the Leitch CSD-5300.
* [Bug 795] Moved declaration of variable to top of function.
* [Bug 798] ntpq [p typo crashes ntpq/ntpdc.
* [Bug 786] Fix refclock_bancomm.c on Solaris.
* [Bug 774] parsesolaris.c does not compile under the new Solaris.
* [Bug 782] Remove P() macros from Windows files.
* [Bug 778] ntpd fails to lock with drift=+500 when started with drift=-500.
* [Bug 592] Trimble Thunderbolt GPS support.
* IRIG, CHU, WWV, WWVB refclock improvements from Dave Mills.
* [Bug 757] Lose ULONG_CONST().
* [Bug 756] Require ANSI C (function prototypes).
* codec (audio) and ICOM changes from Dave Mills.

---

* [Bug 450] Windows only: Under original Windows NT we must not discard the
  wildcard socket to workaround a bug in NT's getsockname().
* [Bug 1038] Built-in getpass() function also prompts for password if
  not built with DEBUG.
* [Bug 841] Obsolete the "dynamic" keyword and make deferred binding
  to local interfaces the default.
  Emit a warning if that keyword is used for configuration.
* [Bug 959] Refclock on Windows not properly releasing recvbuffs.
* [Bug 993] Fix memory leak when fetching system messages.
* [Bug 987] Wake up the resolver thread/process when a new interface has
  become available.
* Correctly apply negative-sawtooth for oncore 12 channel receiver.
* Startup code for original LinuxPPS removed.  LinuxPPS now conforms to
  the PPSAPI.
* [Bug 1000] allow implicit receive buffer allocation for Windows.
  fixes startup for windows systems with many interfaces.
  reduces dropped packets on network bursts.
  additionally fix timer() starvation during high load.
* [Bug 990] drop minimum time restriction for interface update interval.
* [Bug 977] Fix mismatching #ifdefs for builds without IPv6.
* Update the copyright year.
* Build system cleanup (make autogen-generated files writable).
* [Bug 957] Windows only: Let command line parameters from the Windows SCM GUI
  override the standard parameters from the ImagePath registry key.
* Fixes for ntpdate:
* [Bug 532] nptdate timeout is too long if several servers are supplied.
* [Bug 698] timeBeginPeriod is called without timeEndPeriod in some NTP tools.
* [Bug 857] ntpdate debug mode adjusts system clock when it shouldn't.
* [Bug 908] ntpdate crashes sometimes.
* [Bug 982] ntpdate(and ntptimeset) buffer overrun if HAVE_POLL_H isn't set
  (dup of 908).
* [Bug 997] ntpdate buffer too small and unsafe.
* ntpdate.c: Under Windows check whether NTP port in use under same conditions
  as under other OSs.
* ntpdate.c: Fixed some typos and indents (tabs/spaces).

(4.2.4p4) Released by Harlan Stenn <stenn@ntp.org>

* [Bug 902] Fix problems with the -6 flag.
* Updated include/copyright.def (owner and year).
* [Bug 878] Avoid ntpdc use of refid value as unterminated string.
* [Bug 881] Corrected display of pll offset on 64bit systems.
* [Bug 886] Corrected sign handling on 64bit in ntpdc loopinfo command.
* [Bug 889] avoid malloc() interrupted by SIGIO risk
* ntpd/refclock_parse.c: cleanup shutdown while the file descriptor is still
  open.
* [Bug 885] use emalloc() to get a message at the end of the memory
  unsigned types cannot be less than 0
  default_ai_family is a short
  lose trailing , from enum list
  clarify ntp_restrict.c for easier automated analysis
* [Bug 884] don't access recv buffers after having them passed to the free
  list.
* [Bug 882] allow loopback interfaces to share addresses with other
  interfaces.

---
(4.2.4p3) Released by Harlan Stenn <stenn@ntp.org>

* [Bug 863] unable to stop ntpd on Windows as the handle reference for events
  changed

---
(4.2.4p2) Released by Harlan Stenn <stenn@ntp.org>

* [Bug 854] Broadcast address was not correctly set for interface addresses
* [Bug 829] reduce syslog noise, while there fix Enabled/Disable logging
  to reflect the actual configuration.
* [Bug 795] Moved declaration of variable to top of function.
* [Bug 789] Fix multicast client crypto authentication and make sure arriving
  multicast packets do not disturb the autokey dance.
* [Bug 785] improve handling of multicast interfaces
  (multicast routers still need to run a multicast routing software/daemon)
* ntpd/refclock_parse.c: cleanup shutdown while the file descriptor is still
  open.
* [Bug 885] use emalloc() to get a message at the end of the memory
  unsigned types cannot be less than 0
  default_ai_family is a short
  lose trailing , from enum list
* [Bug 884] don't access recv buffers after having them passed to the free list.
* [Bug 882] allow loopback interfaces to share addresses with other interfaces.
* [Bug 527] Don't write from source address length to wrong location
* Upgraded autogen and libopts.
* [Bug 811] ntpd should not read a .ntprc file.

---
(4.2.4p1) (skipped)

---
(4.2.4p0) Released by Harlan Stenn <stenn@ntp.org>

* [Bug 793] Update Hans Lambermont's email address in ntpsweep.
* [Bug 776] Remove unimplemented "rate" flag from ntpdate.
* [Bug 586] Avoid lookups if AI_NUMERICHOST is set.
* [Bug 770] Fix numeric parameters to ntp-keygen (Alain Guibert).
* [Bug 768] Fix io_setbclient() error message.
* [Bug 765] Use net_bind_service capability on linux.
* [Bug 760] The background resolver must be aware of the 'dynamic' keyword.
* [Bug 753] make union timestamp anonymous (Philip Prindeville).
* confopt.html: move description for "dynamic" keyword into the right section.
* pick the right type for the recv*() length argument.

---
(4.2.4) Released by Harlan Stenn <stenn@ntp.org>

* monopt.html fixes from Dave Mills.
* [Bug 452] Do not report kernel PLL/FLL flips.
* [Bug 746] Expert mouseCLOCK USB v2.0 support added.'
* driver8.html updates.
* [Bug 747] Drop <NOBR> tags from ntpdc.html.
* sntp now uses the returned precision to control decimal places.
* sntp -u will use an unprivileged port for its queries.
* [Bug 741] "burst" doesn't work with !unfit peers.
* [Bug 735] Fix a make/gmake VPATH issue on Solaris.
* [Bug 739] ntpd -x should not take an argument.
* [Bug 737] Some systems need help providing struct iovec.
* [Bug 717] Fix libopts compile problem.
* [Bug 728] parse documentation fixes.
* [Bug 734] setsockopt(..., IP_MULTICAST_IF, ...) fails on 64-bit platforms.
* [Bug 732] C-DEX JST2000 patch from Hideo Kuramatsu.
* [Bug 721] check for __ss_family and __ss_len separately.
* [Bug 666] ntpq opeers displays jitter rather than dispersion.
* [Bug 718] Use the recommended type for the saddrlen arg to getsockname().
* [Bug 715] Fix a multicast issue under Linux.
* [Bug 690] Fix a Windows DNS lookup buffer overflow.
* [Bug 670] Resolved a Windows issue with the dynamic interface rescan code.
* K&R C support is being deprecated.
* [Bug 714] ntpq -p should conflict with -i, not -c.
* WWV refclock improvements from Dave Mills.
* [Bug 708] Use thread affinity only for the clock interpolation thread.
* [Bug 706] ntpd can be running several times in parallel.
* [Bug 704] Documentation typos.
* [Bug 701] coverity: NULL dereference in ntp_peer.c
* [Bug 695] libopts does not protect against macro collisions.
* [Bug 693] __adjtimex is independent of ntp_{adj,get}time.
* [Bug 692] sys_limitrejected was not being incremented.
* [Bug 691] restrictions() assumption not always valid.
* [Bug 689] Deprecate HEATH GC-1001 II; the driver never worked.
* [Bug 688] Fix documentation typos.
* [Bug 686] Handle leap seconds better under Windows.
* [Bug 685] Use the Windows multimedia timer.
* [Bug 684] Only allow debug options if debugging is enabled.
* [Bug 683] Use the right version string.
* [Bug 680] Fix the generated version string on Windows.
* [Bug 678] Use the correct size for control messages.
* [Bug 677] Do not check uint_t in configure.ac.
* [Bug 676] Use the right value for msg_namelen.
* [Bug 675] Make sure ntpd builds without debugging.
* [Bug 672] Fix cross-platform structure padding/size differences.
* [Bug 660] New TIMESTAMP code fails tp build on Solaris Express.
* [Bug 659] libopts does not build under Windows.
* [Bug 658] HP-UX with cc needs -Wp,-H8166 in CFLAGS.
* [Bug 656] ntpdate doesn't work with multicast address.
* [Bug 638] STREAMS_TLI is deprecated - remove it.
* [Bug 635] Fix tOptions definition.
* [Bug 628] Fallback to ntp discipline not working for large offsets.
* [Bug 622] Dynamic interface tracking for ntpd.
* [Bug 603] Don't link with libelf if it's not needed.
* [Bug 523] ntpd service under Windows does't shut down properly.
* [Bug 500] sntp should always be built.
* [Bug 479] Fix the -P option.
* [Bug 421] Support the bc637PCI-U card.
* [Bug 342] Deprecate broken TRAK refclock driver.
* [Bug 340] Deprecate broken MSF EES refclock driver.
* [Bug 153] Don't do DNS lookups on address masks.
* [Bug 143] Fix interrupted system call on HP-UX.
* [Bug 42] Distribution tarballs should be signed.
* Support separate PPS devices for PARSE refclocks.
* [Bug 637, 51?] Dynamic interface scanning can now be done.
* Options processing now uses GNU AutoGen.

---
(4.2.2p4) Released by Harlan Stenn <stenn@ntp.org>

* [Bug 710] compat getnameinfo() has off-by-one error
* [Bug 690] Buffer overflow in Windows when doing DNS Lookups

---
(4.2.2p3) Released by Harlan Stenn <stenn@ntp.org>

* Make the ChangeLog file cleaner and easier to read
* [Bug 601] ntpq's decodeint uses an extra level of indirection
* [Bug 657] Different OSes need different sized args for IP_MULTICAST_LOOP
* release engineering/build changes
* Documentation fixes
* Get sntp working under AIX-5

---
(4.2.2p2) (broken)

* Get sntp working under AIX-5

---
(4.2.2p1)

* [Bug 661] Use environment variable to specify the base path to openssl.
* Resolve an ambiguity in the copyright notice
* Added some new documentation files
* URL cleanup in the documentation
* [Bug 657]: IP_MULTICAST_LOOP uses a u_char value/size
* quiet gcc4 complaints
* more Coverity fixes
* [Bug 614] manage file descriptors better
* [Bug 632] update kernel PPS offsets when PPS offset is re-configured
* [Bug 637] Ignore UP in*addr_any interfaces
* [Bug 633] Avoid writing files in srcdir
* release engineering/build changes

---
(4.2.2)

* SNTP
* Many bugfixes
* Implements the current "goal state" of NTPv4
* Autokey improvements
* Much better IPv6 support
* [Bug 360] ntpd loses handles with LAN connection disabled.
* [Bug 239] Fix intermittent autokey failure with multicast clients.
* Rewrite of the multicast code
* New version numbering scheme

---
(4.2.0)

* More stuff than I have time to document
* IPv6 support
* Bugfixes
* call-gap filtering
* wwv and chu refclock improvements
* OpenSSL integration

---
(4.1.2)

* clock state machine bugfix
* Lose the source port check on incoming packets
* (x)ntpdc compatibility patch
* Virtual IP improvements
* ntp_loopfilter fixes and improvements
* ntpdc improvements
* GOES refclock fix
* JJY driver
* Jupiter refclock fixes
* Neoclock4X refclock fixes
* AIX 5 port
* bsdi port fixes
* Cray unicos port upgrade
* HP MPE/iX port
* Win/NT port upgrade
* Dynix PTX port fixes
* Document conversion from CVS to BK
* readline support for ntpq

---
(4.1.0)

* CERT problem fixed (99k23)

* Huff-n-Puff filter
* Preparation for OpenSSL support
* Resolver changes/improvements are not backward compatible with mode 7
  requests (which are implementation-specific anyway)
* leap second stuff
* manycast should work now
* ntp-genkeys does new good things.
* scripts/ntp-close
* PPS cleanup and improvements
* readline support for ntpdc
* Crypto/authentication rewrite
* WINNT builds with MD5 by default
* WINNT no longer requires Perl for building with Visual C++ 6.0
* algorithmic improvements, bugfixes
* Solaris dosynctodr info update
* html/pic/* is *lots* smaller
* New/updated drivers: Forum Graphic GPS, WWV/H, Heath GC-100 II, HOPF
  serial and PCI, ONCORE, ulink331
* Rewrite of the audio drivers

---
(4.0.99)

* Driver updates: CHU, DCF, GPS/VME, Oncore, PCF, Ulink, WWVB, burst
  If you use the ONCORE driver with a HARDPPS kernel module,
  you *must* have a properly specified:
	pps <filename> [assert/clear] [hardpps]
  line in the /etc/ntp.conf file.
* PARSE cleanup
* PPS cleanup
* ntpd, ntpq, ntpdate cleanup and fixes
* NT port improvements
* AIX, BSDI, DEC OSF, FreeBSD, NetBSD, Reliant, SCO, Solaris port improvements

---
(4.0.98)

* Solaris kernel FLL bug is fixed in 106541-07
* Bug/lint cleanup
* PPS cleanup
* ReliantUNIX patches
* NetInfo support
* Ultralink driver
* Trimble OEM Ace-II support
* DCF77 power choices
* Oncore improvements

---
(4.0.97)

* NT patches
* AIX,SunOS,IRIX portability
* NeXT portability
* ntptimeset utility added
* cygwin portability patches

---
(4.0.96)

* -lnsl, -lsocket, -lgen configuration patches
* Y2K patches from AT&T
* Linux portability cruft

---
(4.0.95)

* NT port cleanup/replacement
* a few portability fixes
* VARITEXT Parse clock added

---
(4.0.94)

* PPS updates (including ntp.config options)
* Lose the old DES stuff in favor of the (optional) RSAREF stuff
* html cleanup/updates
* numerous drivers cleaned up
* numerous portability patches and code cleanup

---
(4.0.93)

* Oncore refclock needs PPS or one of two ioctls.
* Don't make ntptime under Linux.  It doesn't compile for too many folks.
* Autokey cleanup
* ReliantUnix patches
* html cleanup
* tickadj cleanup
* PARSE cleanup
* IRIX -n32 cleanup
* byte order cleanup
* ntptrace improvements and patches
* ntpdc improvements and patches
* PPS cleanup
* mx4200 cleanup
* New clock state machine
* SCO cleanup
* Skip alias interfaces

---
(4.0.92)

* chronolog and dumbclock refclocks
* SCO updates
* Cleanup/bugfixes
* Y2K patches
* Updated palisade driver
* Plug memory leak
* wharton kernel clock
* Oncore clock upgrades
* NMEA clock improvements
* PPS improvements
* AIX portability patches

---
(4.0.91)

* New ONCORE driver
* New MX4200 driver
* Palisade improvements
* config file bugfixes and problem reporting
* autoconf upgrade and cleanup
* HP-UX, IRIX lint cleanup
* AIX portability patches
* NT cleanup

---
(4.0.90)

* Nanoseconds
* New palisade driver
* New Oncore driver

---
(4.0.73)

* README.hackers added
* PARSE driver is working again
* Solaris 2.6 has nasty kernel bugs.  DO NOT enable pll!
* DES is out of the distribution.

---
(4.0.72)

* K&R C compiling should work again.
* IRIG patches.
* MX4200 driver patches.
* Jupiter driver added.
* Palisade driver added.  Needs work (ANSI, ntoh/hton, sizeof double, ???)<|MERGE_RESOLUTION|>--- conflicted
+++ resolved
@@ -1,4 +1,4 @@
-<<<<<<< HEAD
+* [Bug 2250] Rework of leap second handling machine
 (4.2.7p390) 2013/09/26 Released by Harlan Stenn <stenn@ntp.org>
 * [Bug 2482] Cleanup of droproot and jail support for Solaris.
 (4.2.7p389) 2013/09/24 Released by Harlan Stenn <stenn@ntp.org>
@@ -7,9 +7,6 @@
   for clock backstep.
 * [Bug 2481] ntpd aborts when both user and group are specified with -u.
 * [Bug 2482] Add droproot and jail support for Solaris.
-=======
-* [Bug 2250] Rework of leap second handling machine
->>>>>>> 57d83bb1
 (4.2.7p388) 2013/09/19 Released by Harlan Stenn <stenn@ntp.org>
 * [Bug 2473] NTPD exits after clock is stepped backwards externally
 (4.2.7p387) 2013/09/16 Released by Harlan Stenn <stenn@ntp.org>
