--- conflicted
+++ resolved
@@ -1,13 +1,10 @@
-<<<<<<< HEAD
+* [Bug 2597] leap file processing -- loose ends
+  fixed coverity issues
 (4.2.7p443) 2014/05/10 Released by Harlan Stenn <stenn@ntp.org>
 * [Bug 2594] Update the year in sntp/include/copyright.def.
 (4.2.7p442) 2014/05/09 Released by Harlan Stenn <stenn@ntp.org>
 * [Bug 2589] Update VS2013 project files for libntp.
 * [Bug 2600] Fix "Undisicplined Local Clock" driver1.html page.
-=======
-* [Bug 2597] leap file processing -- loose ends
-  fixed coverity issues
->>>>>>> a710eae2
 (4.2.7p441) 2014/05/04 Released by Harlan Stenn <stenn@ntp.org>
 * [Bug 2597] leap file processing -- loose ends
   log daily warning when leap info less than 28 days to expiration or
