--- conflicted
+++ resolved
@@ -1,14 +1,11 @@
-<<<<<<< HEAD
 * [Bug 1272] gsoc_sntp IPv6 build problems under HP-UX 10.
 * [Bug 1273] CID 10: Palisade leaks unit struct in error path.
 * [Bug 1274] CID 67: ensure resolve_hosts() output count and pointers
   are consistent.
 * [Bug 1275] CID 45: CID 46: old sntp uses uninitialized guesses[0],
   precs[0].
-=======
 * [Bug 1276 normal] CID 52: crypto_xmit() may call crypto_alice[23]()
-  with NULL peer
->>>>>>> a1e57cc7
+  with NULL peer.
 (4.2.5p195) 2009/07/27 Released by Harlan Stenn <stenn@ntp.org>
 * cvo.sh: Add support for CentOS, Fedora, Slackware, SuSE.
 (4.2.5p194) 2009/07/26 Released by Harlan Stenn <stenn@ntp.org>
