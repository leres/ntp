<<<<<<< HEAD
* html/ updates from Dave Mills.
=======
(4.2.7p322) 2012/11/15 Released by Harlan Stenn <stenn@ntp.org>
>>>>>>> 3b9310ba
* [Bug 1223] Allow configurable values for RLIMIT_STACK and
  RLIMIT_MEMLOCK.
* [Bug 1320] Log ntpd's initial command-line parameters. (updated fix)
* [Bug 2120] no sysexits.h under QNX.
* [Bug 2123] cleanup to html/leap.html.
(4.2.7p321) 2012/11/13 Released by Harlan Stenn <stenn@ntp.org>
* [Bug 1320] Log ntpd's initial command-line parameters.
(4.2.7p320) 2012/11/12 Released by Harlan Stenn <stenn@ntp.org>
* [Bug 969] Clarify ntpdate.html documentation about -u and ntpd.
* [Bug 1217] libisc/ifiter_sysctl.c:internal_current(): Ignore RTM
  messages with wrong version
(4.2.7p319) 2012/11/11 Released by Harlan Stenn <stenn@ntp.org>
* [Bug 2296] Fix compile problem with building with old OpenSSL.
(4.2.7p318) 2012/11/05 Released by Harlan Stenn <stenn@ntp.org>
* [Bug 2301] Remove spurious debug output from ntpq.
(4.2.7p317) 2012/11/05 Released by Harlan Stenn <stenn@ntp.org>
* [Bug 922] Allow interspersed -4 and -6 flags on the ntpq command line.
(4.2.7p316) 2012/10/27 Released by Harlan Stenn <stenn@ntp.org>
* [Bug 2296] Update fix for Bug 2294 to handle --without-crypto.
(4.2.7p315) 2012/10/26 Released by Harlan Stenn <stenn@ntp.org>
* [Bug 2294] ntpd crashes in FIPS mode.
(4.2.7p314) 2012/10/23 Released by Harlan Stenn <stenn@ntp.org>
* Document a tricky malloc() of dns_ctx in sntp.
(4.2.7p313) 2012/10/23 Released by Harlan Stenn <stenn@ntp.org>
* [Bug 2291] sntp should report why it cannot open file.kod.
* [Bug 2293] add support for SO_BINTIME, refine support for
  SO_TIMESTAMPNS (bug 1374)
(4.2.7p312) 2012/10/11 Released by Harlan Stenn <stenn@ntp.org>
* Clean up testing/debugging of fix for [Bug 938] from sntp/main.c .
(4.2.7p311) 2012/10/10 Released by Harlan Stenn <stenn@ntp.org>
* [Bug 938] The argument to the -D flag takes a number, not a string.
* [Bug 1013] ntpdate's HTML page claims wrong default version.
* [Bug 1374] Support SO_TIMESTAMPNS.
(4.2.7p310) 2012/10/09 Released by Harlan Stenn <stenn@ntp.org>
* [Bug 1374] Support SO_TIMESTAMPNS.
* [Bug 2266] Remove deprecated refclock_trak.c from Windows Makefile
  equivalents.
* [Bug 2274] Bring libopts/enum.c back to (old) ANSI C compliance.
(4.2.7p309) 2012/10/04 Released by Harlan Stenn <stenn@ntp.org>
* [Bug 2287] ntpdate returns 0 even if adjtime() call fails.
(4.2.7p308) 2012/09/29 Released by Harlan Stenn <stenn@ntp.org>
* CID 97198: Check return from ioctl() calls in refclock_acts.c.
(4.2.7p307) 2012/09/29 Released by Harlan Stenn <stenn@ntp.org>
* [Bug 1997] Fix sntp broadcast timeouts.
* [Bug 2234] Fix incorrect ntptrace html documentation.
* [Bug 2262] Install html docs in $htmldir.
* Fix typo in html/select.html.
(4.2.7p306) 2012/09/15 Released by Harlan Stenn <stenn@ntp.org>
* [Bug 752] ToS cleanup from Mike Tatarinov.
(4.2.7p305) 2012/09/15 Released by Harlan Stenn <stenn@ntp.org>
* [Bug 752] Use proper ToS network packet markings for IPv4 and IPv6.
* [Bug 1232] Convert SHM refclock to use struct timespec.
* [Bug 2258] Add syslog message about leap insertion.
* [Bug 2263] broadcast server doesn't work for host with
  OS_MISSES_SPECIFIC_ROUTE_UPDATES.
* [Bug 2271] Decode refclock types when built with --disable-all-clocks.
* [Bug 2276] clk_sel240x.c #define's _XOPEN_SOURCE, breaking QNX6.
* Updates to driver28.html.
(4.2.7p304) 2012/09/06 Released by Harlan Stenn <stenn@ntp.org>
* [Bug 2264] Cleanup SEL240X Refclock.
* In refclock_wwv.c rename SECOND to WWV_SEC and MINUTE to WWV_MIN.
(4.2.7p303) 2012/09/05 Released by Harlan Stenn <stenn@ntp.org>
* [Bug 1232] Add nanosecond support to SHM driver.
(4.2.7p302) 2012/09/05 Released by Harlan Stenn <stenn@ntp.org>
* [Bug 2160] Log warning about expired leapseconds file.
(4.2.7p301) 2012/09/03 Released by Harlan Stenn <stenn@ntp.org>
* [Bug 2164] Greater precision needed for ntpq offset report.
* Clean the man5_MANS in ntpd/ .
(4.2.7p300) 2012/09/03 Released by Harlan Stenn <stenn@ntp.org>
* [Bug 2262] Install sntp.html into htmldir.
* [Bug 2270] Install fails due to repeated man5 page names.
(4.2.7p299) 2012/09/01 Released by Harlan Stenn <stenn@ntp.org>
* More cleanup to the bootstrap script.
(4.2.7p298) 2012/09/01 Released by Harlan Stenn <stenn@ntp.org>
* Handle additional man page sections in the bootstrap script.
* Remove extraneous parens.
* Add a missing "%s" syslog format string.
(4.2.7p297) 2012/09/01 Released by Harlan Stenn <stenn@ntp.org>
* Fix mdoc2man.
* Distribute ntp.conf.def and ntp.keys.def.
(4.2.7p296) 2012/08/31 Released by Harlan Stenn <stenn@ntp.org>
* Begin support for autogen maintaining ntp.conf and ntp.keys docs.
* Upgrade to autogen-5.16.2 and libopts-36.5.11.
* Potential bugfix for agtexi-cmd.tpl.
(4.2.7p295) 2012/08/11 Released by Harlan Stenn <stenn@ntp.org>
* Look for syslog's facilitynames[].
(4.2.7p294) 2012/08/08 Released by Harlan Stenn <stenn@ntp.org>
* [Bug 2242] configure fails to detect getifaddrs function on Solaris.
* [Bug 2249] Bad operator for 'test' in 'make check' of libevent.
* [Bug 2252] palisade: formats nanosecs to a 6-char field.
* Attempt to resolve strict-aliasing violation in refclock_tsyncpci.c.
* Fix && -> & typo in refclock_palisade.c debug statements.
(4.2.7p293) 2012/08/04 Released by Harlan Stenn <stenn@ntp.org>
* [Bug 2247] (more) Get rid of the TRAK refclock - deprecated since 2006.
* Documentation cleanup from Mike T.
* Cleanup kclk_sel240x.o rules in libparse/Makefile.am.
(4.2.7p292) 2012/08/02 Released by Harlan Stenn <stenn@ntp.org>
* [Bug 1545] Note why we are logging the Version string.
* [Bug 1872] Remove legacy ppsclock fdpps, #ifdef PPS.
* [Bug 2075] Fix spelling of 'incompatible'.
* [Bug 2247] Get rid of the TRAK refclock - deprecated since 2006.
* Clean up an exit status in ntpq.c.
(4.2.7p291) 2012/07/31 Released by Harlan Stenn <stenn@ntp.org>
* [Bug 2241] MDNS registration should only happen if requested.
(4.2.7p290) 2012/07/20 Released by Harlan Stenn <stenn@ntp.org>
* [Bug 1454] Add parse clock support for the SEL-240x GPS products.
* CID 709185: refclock_chu.c will leak fd==0 (better fix)
(4.2.7p289) 2012/07/16 Released by Harlan Stenn <stenn@ntp.org>
* CID 97123: Future-proof possible change to refclock_nmea.c.
* CID 97377: ntp-keygen.c's followlink() might not NUL-terminate.
* CID 709185: refclock_chu.c will leak fd==0 (which should be impossible).
(4.2.7p288) 2012/07/03 Released by Harlan Stenn <stenn@ntp.org>
* CID 709173: Make sure a libisc function we do not use is called properly.
(4.2.7p287) 2012/07/03 Released by Harlan Stenn <stenn@ntp.org>
* Remove 1024 associations-per-server limit from ntpq.
* Remove blank line between ntpq mreadvar associations.
(4.2.7p286) 2012/06/28 Released by Harlan Stenn <stenn@ntp.org>
* CID 97193: check return from sscanf() in ntp_config.c.
* CID 709169: check return from open("/dev/null", 0) and friends.
* CID 709207: Initialize "quality" for ulink_receive.
(4.2.7p285) 2012/06/18 Released by Harlan Stenn <stenn@ntp.org>
* [Bug 2227] Enable mrulist access control via "restrict ... nomrulist".
* Automake-1.12 wants us to use AM_PROG_AR.
* Conditionalize msyslog messages about rejected mode 6 requests due to
  nomodify and nomrulist restrictions under "logconfig +sysinfo".
* Increment sys_restricted in a few rejection paths due to nomodify
  restrictions where previosuly overlooked.
(4.2.7p284) 2012/06/16 Released by Harlan Stenn <stenn@ntp.org>
* [Bug 2225] libevent configure hangs.
* Update bundled libevent to git master, post libevent 2.1.1-alpha.
(4.2.7p283) 2012/06/16 Released by Harlan Stenn <stenn@ntp.org>
* In sntp/m4/ntp_openssl.m4, Support multiple package names for the
  crypto library.  Add legacy support for -Wl,-rpath.
(4.2.7p282) 2012/06/15 Released by Harlan Stenn <stenn@ntp.org>
* tickadj may need to be linked with PTHREAD_LIBS.
(4.2.7p281) 2012/06/14 Released by Harlan Stenn <stenn@ntp.org>
* U_INT32_MAX cleanup in include/ntp_types.h .
* When linking, ntp_keygen and tickadj need $(LIBM).
(4.2.7p280) 2012/06/13 Released by Harlan Stenn <stenn@ntp.org>
* [Bug 2224] Use-after-free in routing socket code after dropping root.
(4.2.7p279) 2012/06/10 Released by Harlan Stenn <stenn@ntp.org>
* [Bug 2211] findbcastinter(): possibly undefined variable iface used.
* [Bug 2220] Incorrect check for maximum association id in ntpq.
(4.2.7p278) 2012/06/03 Released by Harlan Stenn <stenn@ntp.org>
* [Bug 2204] Build with --enable-getifaddrs=glibc fails.
* [Bug 2178] refclock_tsyncpci.c reach register fails to shift.
* [Bug 2191] dcfd -Y y2kcheck on CentOS 6.2 x86_64 breaks make check.
(4.2.7p277) 2012/05/25 Released by Harlan Stenn <stenn@ntp.org>
* [Bug 2193] Building timestruct tests with Clang 3.1 fails.
(4.2.7p276) 2012/05/15 Released by Harlan Stenn <stenn@ntp.org>
* [Bug 2179] Remove sntp/header.h.
(4.2.7p275) 2012/04/28 Released by Harlan Stenn <stenn@ntp.org>
* [Bug 1744] Remove obsolete ntpdate/ntptime* items.
(4.2.7p274) 2012/04/25 Released by Harlan Stenn <stenn@ntp.org>
* [Bug 2174] ntpd rejects source UDP ports less than 123 as bogus.
(4.2.7p273) 2012/04/19 Released by Harlan Stenn <stenn@ntp.org>
* [Bug 2141] handle_sigio() calls get_systime(), which must be
  reentrant when SIGIO is used.  Sanity checks relative to the prior
  get_systime() are disabled in ntpd on systems with signaled I/O, but
  active in sntp and ntpdate.
* Correct authnumfreekeys accounting broken in 4.2.7p262.
(4.2.7p272) 2012/04/14 Released by Harlan Stenn <stenn@ntp.org>
* LCRYPTO is gone - replace with VER_SUFFIX.
* Change the link order for ntpsntpd.
* Remove extra 'nlist' check from configure.ac.
(4.2.7p271) 2012/04/11 Released by Harlan Stenn <stenn@ntp.org>
* [Bug 1122] openssl detection via pkg-config fails when no additional
  -Idir flags are needed.
* Avoid overwriting user variable LDFLAGS with OpenSSL flags, instead
  they are added to LDFLAGS_NTP.
(4.2.7p270) 2012/03/26 Released by Harlan Stenn <stenn@ntp.org>
* Update driver45.html page.
(4.2.7p269) 2012/03/25 Released by Harlan Stenn <stenn@ntp.org>
* Clean up configure.ac.
* Cleanup configure.ac's TSYNC PCI section.
(4.2.7p268) 2012/03/24 Released by Harlan Stenn <stenn@ntp.org>
* Update driver45.html page.
(4.2.7p267) 2012/03/23 Released by Harlan Stenn <stenn@ntp.org>
* Initial cut at a basic driver45.html page.
(4.2.7p266) 2012/03/21 Released by Harlan Stenn <stenn@ntp.org>
* Add refclock_tsyncpci.c (driver 45) supporting Spectracom TSYNC timing
  boards.
(4.2.7p265) 2012/03/20 Released by Harlan Stenn <stenn@ntp.org>
* Treat zero counter as indication of precise system time in Windows
  PPSAPI helper function pps_ntp_timestamp_from_counter(), enabling
  PPSAPI providers to use the Windows 8 precise clock directly.
(4.2.7p264) 2012/03/14 Released by Harlan Stenn <stenn@ntp.org>
* [Bug 2160] Note if leapseconds file is past its prime.
* Use GetSystemTimePreciseAsFileTime() on Windows 8.
(4.2.7p263) 2012/03/13 Released by Harlan Stenn <stenn@ntp.org>
* [Bug 2156] clock instability with LOCAL driver, from Miroslav Lichvar.
* [Bug 2159] Windows ntpd using leapfile erroneous leap second 20120401.
(4.2.7p262) 2012/02/29 Released by Harlan Stenn <stenn@ntp.org>
* Improve ntpd scalability for servers with many trusted keys.
(4.2.7p261) 2012/02/27 Released by Harlan Stenn <stenn@ntp.org>
* [Bug 2048] add the clock variable timecode to SHM refclock.
(4.2.7p260) 2012/02/24 Released by Harlan Stenn <stenn@ntp.org>
* Fix the check-scm-rev invocation in several Makefile.am's.
(4.2.7p259) 2012/02/22 Released by Harlan Stenn <stenn@ntp.org>
* [Bug 2148] ntpd 4.2.7p258 segfault with 0x0100000 bit in NMEA mode.
* refclock_nmea.c merge cleanup thanks to Juergen Perlinger.
(4.2.7p258) 2012/02/21 Released by Harlan Stenn <stenn@ntp.org>
* [Bug 2140] Rework of Windows I/O completion port handling to avoid
  garbling serial input in UNIX line discipline emulation.
* [Bug 2143] NMEA driver: discard data if quality indication not good,
  add statistic counters (mode bit enabled) to clockstats file.
(4.2.7p257) 2012/02/17 Released by Harlan Stenn <stenn@ntp.org>
* [Bug 2135] defer calls to 'io_input' to main thread under Windows.
(4.2.7p256) 2012/02/08 Released by Harlan Stenn <stenn@ntp.org>
* [Bug 2131] Set the system variable settimeofday only after clock step.
* [Bug 2134] --enable-C99-snprintf does not force rpl_snprintf use.
(4.2.7p255) 2012/01/29 Released by Harlan Stenn <stenn@ntp.org>
* [Bug 603] Only link with nlist()-related libraries when needed:
  More cleanup.
(4.2.7p254) 2012/01/29 Released by Harlan Stenn <stenn@ntp.org>
* [Bug 603] Only link with nlist()-related libraries when needed.
(4.2.7p253) 2012/01/26 Released by Harlan Stenn <stenn@ntp.org>
* [Bug 2126] Compile error on Windows with libopts from Autogen 5.14.
* Update one of the license URLs.
(4.2.7p252) 2012/01/25 Released by Harlan Stenn <stenn@ntp.org>
* Upgrade to autogen-5.14 (and libopts-36.1.11).
(4.2.7p251) 2012/01/17 Released by Harlan Stenn <stenn@ntp.org>
* [Bug 2115] ntptrace should accept both rootdispersion and rootdisp.
(4.2.7p250) 2012/01/15 Released by Harlan Stenn <stenn@ntp.org>
* [Bug 2113] Warn about ignored extra args in ntpq.
* Update the copyright year.
(4.2.7p249) 2012/01/10 Released by Harlan Stenn <stenn@ntp.org>
* [Bug 2111] Remove minpoll delay before iburst for pool and
  manycastclient.
* Move refclock-specific scheduled timer code under #ifdef REFCLOCK
  and move "action" and "nextaction" data for same from struct peer to
  struct refclockproc.  These provide a way to schedule a callback some
  seconds in the future.
(4.2.7p248) 2012/01/08 Released by Harlan Stenn <stenn@ntp.org>
* [Bug 2109] "make clean check" is broken with gtest available.
* [Bug 2110] systime.c typo breaks build on microsecond clocks.
(4.2.7p247) 2012/01/07 Released by Harlan Stenn <stenn@ntp.org>
* Fix build break triggered by updating deps-ver and libntp/systime.c at
  the same time by explicitly depending systime_s.c on systime.c.
(4.2.7p246) 2012/01/06 Released by Harlan Stenn <stenn@ntp.org>
* [Bug 2104] ntpdc fault with oversize -c command.
* [Bug 2106] Fix warnings when using -Wformat-security.
* Refactor timespecops.h and timevalops.h into inline functions.
(4.2.7p245) 2011/12/31 Released by Harlan Stenn <stenn@ntp.org>
* [Bug 2100] conversion problem with timespec/timeval <--> l_fp fixed;
  added tests to expose the bug.
(4.2.7p244) 2011/12/25 Released by Harlan Stenn <stenn@ntp.org>
* Updates from 4.2.6p5.
(4.2.7p243) 2011/12/23 Released by Harlan Stenn <stenn@ntp.org>
* [Bug 2095] ntptrace now needs 'rv' instead of 'pstat', reported
  by Michael Tatarinov.
(4.2.7p242) 2011/12/21 Released by Harlan Stenn <stenn@ntp.org>
* Include missing html/icons/sitemap.png, reported by Michael Tatarinov.
* Documentation updates from Dave Mills.
(4.2.7p241) 2011/12/18 Released by Harlan Stenn <stenn@ntp.org>
* [Bug 2015] Overriding sys_tick should recalculate sys_precision.
* [Bug 2037] Fuzzed non-interpolated clock may decrease.
* [Bug 2068] "tos ceiling" default and cap changed to 15.
* Floor peer delay using system precision, as with jitter, reflecting
  inability to measure shorter intervals.
(4.2.7p240) 2011/12/15 Released by Harlan Stenn <stenn@ntp.org>
* [Bug 2092] clock_select() selection jitter miscalculated.
* [Bug 2093] Reintroduce smaller stratum factor to system peer metric.
(4.2.7p239) 2011/12/11 Released by Harlan Stenn <stenn@ntp.org>
* Documentation updates from Dave Mills.
(4.2.7p238) 2011/12/09 Released by Harlan Stenn <stenn@ntp.org>
* [Bug 2082] from 4.2.6p5-RC3: 3-char refid sent by ntpd 4.2.6p5-RC2
  ends with extra dot.
* [Bug 2085] from 4.2.6p5-RC3: clock_update() sys_rootdisp calculation
  omits root delay.
* [Bug 2086] from 4.2.6p5-RC3: get_systime() should not offset by
  sys_residual.
* [Bug 2087] from 4.2.6p5-RC3: sys_jitter calculation overweights
  sys.peer jitter.
* from 4.2.6p5-RC3: Ensure NULL peer->dstadr is not accessed in orphan
  parent selection.
(4.2.7p237) 2011/12/01 Released by Harlan Stenn <stenn@ntp.org>
* [Bug 2050] from 4.2.6p5-RC2: Orphan mode stratum counting to infinity.
* [Bug 2059] from 4.2.6p5-RC2: optional billboard column "server" does
  not honor -n.
* [Bug 2066] from 4.2.6p5-RC2: ntpq lopeers ipv6 "local" column overrun.
* [Bug 2068] from 4.2.6p5-RC2: ntpd sends nonprintable stratum 16 refid
  to ntpq.
* [Bug 2069] from 4.2.6p5-RC2: broadcastclient, multicastclient spin up
  duplicate ephemeral associations without broadcastdelay.
* [Bug 2072] from 4.2.6p5-RC2: Orphan parent selection metric needs
  ntohl().
* [Bug 2073] Correct ntpq billboard's MODE_PASSIVE t from 'u' to 'S'.
* from 4.2.6p5-RC2: Exclude not-yet-determined sys_refid from use in
  loopback TEST12 (from Dave Mills).
* from 4.2.6p5-RC2: Never send KoD rate limiting response to MODE_SERVER.
* Floor calculation of sys_rootdisp at sys_mindisp in clock_update (from
  Dave Mills).
* Restore 4.2.6 clock_combine() weighting to ntp-dev, reverting to pre-
  4.2.7p70 method while also avoiding divide-by-zero (from Dave Mills).
* Round l_fp traffic interval when converting to integer in rate limit
  and KoD calculation.
(4.2.7p236) 2011/11/16 Released by Harlan Stenn <stenn@ntp.org>
* Documentation updates from Dave Mills.
(4.2.7p235) 2011/11/16 Released by Harlan Stenn <stenn@ntp.org>
* [Bug 2052] Autokey CRYPTO_ASSOC host@group vallen needs checking.
(4.2.7p234) 2011/11/07 Released by Harlan Stenn <stenn@ntp.org>
* Clean up -libm entries regarding libntp.a
(4.2.7p233) 2011/11/06 Released by Harlan Stenn <stenn@ntp.org>
* Documentation updates from Dave Mills.
(4.2.7p232) 2011/11/05 Released by Harlan Stenn <stenn@ntp.org>
* Update the NEWS file so we note the default disable of mode 7 requests.
* Clean up some bitrotted code in libntp/socket.c.
(4.2.7p231) 2011/11/03 Released by Harlan Stenn <stenn@ntp.org>
* [Bug 1940] ignore auth key if hex decoding fails.
* Add ntpq reslist command to query access restrictions, similar to
  ntpdc's reslist.
(4.2.7p230) 2011/11/01 Released by Harlan Stenn <stenn@ntp.org>
* Disable mode 7 (ntpdc) query processing in ntpd by default.  ntpq is
  believed to provide all functionality ntpdc did, and uses a less-
  fragile protocol that's safer and easier to maintain.  If you do find
  some management via ntpdc is needed, you can use "enable mode7" in the
  ntpd configuration.
* Directly limit the number of datagrams in a mrulist response, rather
  than limiting the number of entries returned to indirectly limit the
  datagram count.
* Documentation updates from Dave Mills.
(4.2.7p229) 2011/10/26 Released by Harlan Stenn <stenn@ntp.org>
* [Bug 1995] fix wrong use of ZERO() macro in 'ntp_calendar.c'
(4.2.7p228) 2011/10/23 Released by Harlan Stenn <stenn@ntp.org>
* [Bug 1995] add compile time stamp based era unfolding for
  'step_systime()' and necessary support to 'ntp-calendar.c'.
(4.2.7p227) 2011/10/22 Released by Harlan Stenn <stenn@ntp.org>
* [Bug 2036] gcc 2.95.3 preprocessor can't nest #ifdef in macro args.
* A number of compiler warnings eliminated.
(4.2.7p226) 2011/10/21 Released by Harlan Stenn <stenn@ntp.org>
* [Bug 2035] ntpq -c mrulist sleeps 1 sec between queries, not 5 msec.
* Documentation updates from Dave Mills.
(4.2.7p225) 2011/10/15 Released by Harlan Stenn <stenn@ntp.org>
* Documentation updates from Dave Mills.
(4.2.7p224) 2011/10/14 Released by Harlan Stenn <stenn@ntp.org>
* ntpq mrulist shows intermediate counts every five seconds while
  retrieving list, and allows Ctrl-C interruption of the retrieval,
  showing the incomplete list as retrieved.  Reduce delay between
  successive mrulist retrieval queries from 30 to 5 msec.  Do not
  give up mrulist retrieval when a single query times out.
(4.2.7p223) 2011/10/12 Released by Harlan Stenn <stenn@ntp.org>
* Documentation updates from Dave Mills.
(4.2.7p222) 2011/10/11 Released by Harlan Stenn <stenn@ntp.org>
* [Bug 2029] "make check" clutters syslog.
* Log signal description along with number on ntpd exit.
(4.2.7p221) 2011/10/10 Released by Harlan Stenn <stenn@ntp.org>
* [Bug 2025] Switching between daemon and kernel loops can doubly-
  correct drift
* [Bug 2028] ntpd -n (nofork) redirects logging to stderr.
* Documentation updates from Dave Mills.
(4.2.7p220) 2011/10/05 Released by Harlan Stenn <stenn@ntp.org>
* [Bug 1945] mbg_gps166.h use of _TM_DEFINED conflicts with MS VC.
* [Bug 1946] parse_start uses open; does not work on Windows.
* [Bug 1947] Porting parse-based Wharton refclock driver to Windows.
* [Bug 2024] Remove unused system event code EVNT_CLKHOP.
(4.2.7p219) 2011/10/04 Released by Harlan Stenn <stenn@ntp.org>
* Documentation updates from Dave Mills.
(4.2.7p218) 2011/10/03 Released by Harlan Stenn <stenn@ntp.org>
* [Bug 2019] Allow selection of cipher for private key files.
* Documentation updates from Dave Mills.
* ntp-keygen private key cipher default now triple-key triple DES CBC.
* ntp-keygen -M is intended to ignore all other defaults and
  options, so do not attempt to open existing Autokey host certificate
  before generating symmetric keys and terminating.
* Restore IFF, MV, and GQ identity parameter filename convention to
  ntpkey_<scheme>par_<group/host> in ntpd, matching ntp-keygen.
* Change some error logging to syslog to ignore logconfig mask, such
  as reporting PPSAPI failure in NMEA and WWVB refclocks.
* ntp-keygen on Windows XP and later systems will now create links
  expected by ntpd.  They are hardlinks on Windows, soft on POSIX.
* Conditionalize NMEA serial open message under clockevent.
* Send all peer variables to trappers in report_event().
(4.2.7p217) 2011/09/29 Released by Harlan Stenn <stenn@ntp.org>
* [Bug 2020] ntp-keygen -s no longer sets host in cert file name.
* [Backward Incompatible] ntp-keygen -i option long name changed from
  misleading --issuer-name to --ident.
(4.2.7p216) 2011/09/27 Released by Harlan Stenn <stenn@ntp.org>
* sntp documentation tag cleanup.
* mdoc2man improvements.
(4.2.7p215) 2011/09/24 Released by Harlan Stenn <stenn@ntp.org>
* Use patched mdoc2man script, from Eric Feng.
* Sync with ntp-4.2.6p4 (a no-op).
(4.2.7p214) 2011/09/20 Released by Harlan Stenn <stenn@ntp.org>
* [Bug 1981] Initial offset convergence applies frequency correction 2x
  with kernel discipline.
* [Bug 2008] Initial offset convergence degraded with 500 PPM adjtime().
* [Bug 2009] EVNT_NSET adj_systime() mishandled by Windows ntpd.
(4.2.7p213) 2011/09/08 Released by Harlan Stenn <stenn@ntp.org>
* [Bug 1999] NMEA does not send PMOTG messages any more.
(4.2.7p212) 2011/09/07 Released by Harlan Stenn <stenn@ntp.org>
* [Bug 2003] from 4.2.6p4-RC3: ntpq_read_assoc_peervars() broken.
(4.2.7p211) 2011/09/01 Released by Harlan Stenn <stenn@ntp.org>
* Update libevent to git head (2.1 branch) as of 2.0.14-stable.
(4.2.7p210) 2011/08/31 Released by Harlan Stenn <stenn@ntp.org>
* Require -D4 or higher for ntpd SIGALRM debug trace from [Bug 2000].
(4.2.7p209) 2011/08/27 Released by Harlan Stenn <stenn@ntp.org>
* [Bug 2000] ntpd worker threads must block signals expected in main
  thread.
* [Bug 2001] add ntpq -c timerstats like ntpdc -c timerstats.
* [Bug 2001] from 4.2.6p4-RC3: ntpdc timerstats reports overruns as
  handled.
* Update sntp tests to track the change of root dispersion to
  synchronization distance.
(4.2.7p208) 2011/08/24 Released by Harlan Stenn <stenn@ntp.org>
* Fix the CLOCK_MONOTONIC TRACE() message.
(4.2.7p207) 2011/08/22 Released by Harlan Stenn <stenn@ntp.org>
* Restore the original CLOCK_MONOTONIC output format in sntp.
* Cleanups for ntp-wait-opts.def and ntp.keys.def .
(4.2.7p206) 2011/08/20 Released by Harlan Stenn <stenn@ntp.org>
* [Bug 1993] ntpd Windows port adj_systime() broken in 4.2.7p203.
* sntp documentation and behavior improvements suggested by
  Steven Sommars.
* Have sntp report synchronization distance instead of root dispersion.
* Clean up ntp-wait-opts.def .
(4.2.7p205) 2011/08/19 Released by Harlan Stenn <stenn@ntp.org>
* [Bug 1992] util/tg2 doesn't compile, needs libntp.
(4.2.7p204) 2011/08/16 Released by Harlan Stenn <stenn@ntp.org>
* Added support for Garmin's $PGRMF sentence to NMEA driver
* [Bug 1988] Better sntp send failed error message needed.
* [Bug 1989] sntp manual page sometimes refers to SNTP as a program.
* [Bug 1990] sntp output should include stratum.
(4.2.7p203) 2011/08/13 Released by Harlan Stenn <stenn@ntp.org>
* [Bug 1986] Require Visual C++ 2005 or later compilers in Windows port.
* Actually use long long for (u_)int64 by correcting spelling of
  SIZEOF_LONG_LONG in ntp_types.h.
* Force .exe minimum Windows version to 0x0400 to allow NT4 in
  vs2005/*.vcproj files.
* Fix make distcheck with --enable-libevent-regress problem with
  unwritable $srcdir.
* Correct init_logging()'s def_syslogmask type to u_int32 following
  change of ntp_syslogmask from u_long to u_int32 in p202.
(4.2.7p202) 2011/08/09 Released by Harlan Stenn <stenn@ntp.org>
* [Bug 1983] --without-sntp build breaks in sntp subdir.
* [Bug 1984] from 4.2.6p4-RC3: ntp/libisc fails to compile on OS X 10.7.
* [Bug 1985] from 4.2.6p4-RC3: "logconfig =allall" rejected.
(4.2.7p201) 2011/08/05 Released by Harlan Stenn <stenn@ntp.org>
* sntp: change -h/--headspace to -g/--gap, and change the default gap
  from 10 to 50ms
* [Backward Incompatible] from 4.2.6p4: sntp: -l/--filelog ->
  -l/--logfile, to be consistent with ntpd.
* Documentation updates from Dave Mills.
* From 4.2.6p4: libopts/file.c fix from Bruce Korb (arg-type=file).
(4.2.7p200) 2011/08/04 Released by Harlan Stenn <stenn@ntp.org>
* Sync with 4.2.6p4-RC2.
(4.2.7p199) 2011/07/29 Released by Harlan Stenn <stenn@ntp.org>
* Documentation updates from Dave Mills.
(4.2.7p198) 2011/07/28 Released by Harlan Stenn <stenn@ntp.org>
* remove old binsubdir stuff from SNTP, as NTP_LOCINFO does that now.
(4.2.7p197) 2011/07/28 Released by Harlan Stenn <stenn@ntp.org>
* [Bug 1975] from 4.2.6p4-RC2: libntp/mktime.c won't work with 64-bit
  time_t
* [Bug 1976] genLocInfo writes to srcdir break 'make distcheck'.
* [Bug 1977] Fix flag/description mismatches in ntp-keygen-opts.def.
* Do not force "legacy" when --with-locfile is not given, genLocInfo
  will find the correct default for the system.
* Fix warnings in ntp_request.c ([Bug 1973] oversight) and sntp/main.c
  (CID 159, apparent overrun due to union, actually correct).
* Update sntp/loc/solaris to conform to stock locations.
(4.2.7p196) 2011/07/27 Released by Harlan Stenn <stenn@ntp.org>
* DEFAULT INSTALLATION DIRECTORY CHANGES ON SOME OSes: to get the old
  behavior, pass --with-locfile=legacy to 'configure'
* [Bug 1972] from 4.2.6p4-RC2: checking for struct rtattr fails.
* [Bug 1973] Widen reference clock mode from 8 to 32 bits.
* Removed sntp/m4/ntp_bindir.m4 - no longer needed.
* Move loc/ to sntp/loc/ .
* Move scripts/cvo.sh to sntp/scripts/cvo.sh .
* Move scripts/genLocInfo to sntp/scripts/genLocInfo .
* Give NTP_LOCINFO an optional path-to argument.
* Remove hacks to get NTP_LOCINFO-related data to sntp/ .
* Move sntp/include/mansec2subst.sed to sntp/scripts/mansec2subst.sed .
* If no "more specific" loc file is found for redhat* or fedora*,
  look for a loc/redhat file.
* If no "more specific" loc file is found and uname says this is Linux,
  look for a loc/linux file.
* Improve the help text: --with-locfile=XXX .
* work around solaris /bin/sh issues for genLocInfo.
(4.2.7p195) 2011/07/25 Released by Harlan Stenn <stenn@ntp.org>
* Added loc/redhat.
(4.2.7p194) 2011/07/25 Released by Harlan Stenn <stenn@ntp.org>
* [Bug 1608] from 4.2.6p4-RC2: Parse Refclock driver should honor
  trusttime.
* Add support for installing programs and scripts to libexec.
* Added loc/solaris.
(4.2.7p193) 2011/07/24 Released by Harlan Stenn <stenn@ntp.org>
* [Bug 1970] from 4.2.6p4-RC2: UNLINK_EXPR_SLIST() causes crash if list
  is empty.
* Update libevent to 2.1 HEAD as of merge of 2.0.13-stable-dev.
* Match addr_eqprefix() sizeof and memcpy destination to make it clear
  to static analysis that there is no buffer overrun (CID 402).
(4.2.7p192) 2011/07/18 Released by Harlan Stenn <stenn@ntp.org>
* [Bug 1966] Broken FILES section for ntp.keys.def.
(4.2.7p191) 2011/07/17 Released by Harlan Stenn <stenn@ntp.org>
* [Bug 1948] Update man page section layout.
* [Bug 1963] add reset command for ntpq :config, similar to ntpdc's.
* [Bug 1964] --without-sntp should not build sntp.
(4.2.7p190) 2011/07/13 Released by Harlan Stenn <stenn@ntp.org>
* [Bug 1961] from 4.2.6p4: html2man update: distribute ntp-wait.html.
* Require autogen-5.12.
(4.2.7p189) 2011/07/11 Released by Harlan Stenn <stenn@ntp.org>
* [Bug 1134] from 4.2.6p4-RC1: ntpd fails binding to tentative IPv6
  addresses.
* [Bug 1790] from 4.2.6p4-RC1: Update config.guess and config.sub to
  detect AIX6.
(4.2.7p188) 2011/06/28 Released by Harlan Stenn <stenn@ntp.org>
* [Bug 1958] genLocInfo must export PATH.
* ntp-wait: some versions of ntpd spell "associd" differently.
(4.2.7p187) 2011/06/24 Released by Harlan Stenn <stenn@ntp.org>
* [Bug 1954] Fix typos in [s]bin_PROGRAMS in ntpd/Makefile.am.
* Implement --with-locfile=filename configure argument.  If filename is
  empty we'll look under loc/ for a good fit.  If the filename contains
  a / character, it will be treated as a "normal" pathname.  Otherwise,
  that explicit file will be searched for under loc/ .
(4.2.7p186) 2011/06/23 Released by Harlan Stenn <stenn@ntp.org>
* [Bug 1950] Control installation of event_rpcgen.py.
* Update .point-changed-filelist for the new man pages.
* Update the building of OS-specific programs.
* Finish conversion to genLocInfo.
* validate MANTAGFMT in genLocInfo.
* Documentation update from Dave Mills.
(4.2.7p185) 2011/06/21 Released by Harlan Stenn <stenn@ntp.org>
* ntp_locs.m4: handle the case where . is not in the PATH.
* More genLocInfo cleanup.
(4.2.7p184) 2011/06/20 Released by Harlan Stenn <stenn@ntp.org>
* Added ntp_locs.m4.
* genLocInfo improvements.
* Add the man page tag "flavor" to the loc.* files.
* Add/distribute genLocInfo.
(4.2.7p183) 2011/06/19 Released by Harlan Stenn <stenn@ntp.org>
* Update the autogen include list for scripts/Makefile.am.
* Added loc.freebsd (and distribute it).
* Added loc.legacy (and distribute it).
(4.2.7p182) 2011/06/15 Released by Harlan Stenn <stenn@ntp.org>
* [Bug 1304] Update sntp.html to reflect new implementation.
* Update .point-changed-filelist .
* ntpdc documentation fixes.
* Update ntp-wait autogen docs.
* Update the ntpd autogen docs.
* Update the ntpsnmpd autogen docs.
* Use autogen to produce ntp-keygen docs.
* Add "license name" to ntp.lic for autogen-5.11.10.
* Prepare for ntp.keys.5.
(4.2.7p181) 2011/06/07 Released by Harlan Stenn <stenn@ntp.org>
* [Bug 1938] addr_eqprefix() doesn't clear enough storage.
(4.2.7p180) 2011/06/06 Released by Harlan Stenn <stenn@ntp.org>
* Upgrade to libevent-2.0.12.
* More sntp.1 cleanups.
* Produce ntpq.1 with the new autogen macros.
* Remove the deprecated "detail" stanza from ntpdc-opts.def.
(4.2.7p179) 2011/06/03 Released by Harlan Stenn <stenn@ntp.org>
* Update cmd-doc.tlib to autogen-5.11.10pre5.
* Upgrade local autoopts templates to 5.11.10pre5.
(4.2.7p178) 2011/06/02 Released by Harlan Stenn <stenn@ntp.org>
* Update the std_def_list to include the ntp.lic file.
* Distribute the ntp.lic file.
* Add http://ntp.org/license to the ntp.lic file.
(4.2.7p177) 2011/06/01 Released by Harlan Stenn <stenn@ntp.org>
* Use the latest autogen's new copyright template code.
* Clean up the ntp.lic file.
(4.2.7p176) 2011/05/31 Released by Harlan Stenn <stenn@ntp.org>
* sntp documentation cleanup.
* autogen documentation template cleanup.
(4.2.7p175) 2011/05/30 Released by Harlan Stenn <stenn@ntp.org>
* [Bug 1936] Correctly set IPV6_MULTICAST_LOOP.
* cmd-doc.tlib cleanup from Bruce Korb.
* sntp documentation cleanup.
(4.2.7p174) 2011/05/28 Released by Harlan Stenn <stenn@ntp.org>
* ntpdc documentation cleanup.
* sntp documentation cleanup.
* Don't build libevent with openssl support.  Right now, libevent
  doesn't use pkg-config to find openssl's installation location.
(4.2.7p173) 2011/05/25 Released by Harlan Stenn <stenn@ntp.org>
* Typo in emalloc.c hides file and line number from emalloc() error msg.
* parsesolaris.c compile fails on SPARC Solaris with conflicting printf.
* ntp_util.c compile fails on AIX and OSF with conflicting statsdir.
(4.2.7p172) 2011/05/24 Released by Harlan Stenn <stenn@ntp.org>
* Remove hardcoded 1/960 s. fudge for <CR> transmission time at 9600 8n1
  from WWVB/Spectracom driver introduced in 4.2.7p169.
(4.2.7p171) 2011/05/23 Released by Harlan Stenn <stenn@ntp.org>
* Eliminate warnings about shadowing global "basename" on Linux.
* Use filegen_config() consistently when changing filegen options.
* mprintf() should go to stdout, not stderr.  DPRINTF() uses mprintf().
* Repair a few simulator problems (more remain).
* Documentation updates from Dave Mills.
(4.2.7p170) 2011/05/19 Released by Harlan Stenn <stenn@ntp.org>
* [Bug 1932] libevent/util_internal.h builtin_expect compile error with
  gcc 2.95.
* Use 64-bit scalars in LFPTOD() and DTOLFP() on more platforms by
  conditionalizing on HAVE_U_INT64 rather than UINT64_MAX.
(4.2.7p169) 2011/05/18 Released by Harlan Stenn <stenn@ntp.org>
* [Bug 1933] WWVB/Spectracom driver timestamps LFs, not CRs.
(4.2.7p168) 2011/05/16 Released by Harlan Stenn <stenn@ntp.org>
* Convert receive buffer queue from doubly-linked list to FIFO.
(4.2.7p167) 2011/05/14 Released by Harlan Stenn <stenn@ntp.org>
* [Bug 1927] io_closeclock() should purge pending recvbufs.
* [Bug 1931] cv always includes fudgetime1, never fudgetime2.
* Use acts_close() in acts_shutdown() to avoid leaving a stale lockfile
  if unpeered via runtime configuration while the modem is open.
* Correct acts_close() test of pp->io.fd to see if it is open.
* 4.2.7p164 documentation updates re: 'tos orphanwait' expanded scope.
(4.2.7p166) 2011/05/13 Released by Harlan Stenn <stenn@ntp.org>
* If we have local overrides for autogen template files, use them.
* Convert more of the sntp-opt.def documentation from man to mdoc.
(4.2.7p165) 2011/05/11 Released by Harlan Stenn <stenn@ntp.org>
* Convert snmp docs to mdoc format, which requires autogen 5.11.9.
* from 4.2.6p4-RC1: Require autogen 5.11.9.
(4.2.7p164) 2011/05/11 Released by Harlan Stenn <stenn@ntp.org>
* [Bug 988] Local clock eats up -g option, so ntpd stops with large
  initial time offset.
* [Bug 1921] LOCAL, ACTS drivers with "prefer" excluded from initial
  candidate list.
* [Bug 1922] "tos orphanwait" applied incorrectly at startup.
* [Bug 1923] orphan parent favored over LOCAL, ACTS drivers.
* [Bug 1924] Billboard tally codes sometimes do not match operation,
  variables.
* Change "pool DNS" messages from msyslog to debug trace output.
* Remove unused FLAG_SYSPEER from peer->status.
* Respect "tos orphanwait" at startup.  Previously there was an
  unconditional 300 s. startup orphanwait, though other values were
  respected for subsequent orphan wait periods after no_sys_peer events.
* Apply "tos orphanwait" (def. 300 seconds) to LOCAL and ACTS reference
  clock drivers, in addition to orphan parent operation.  LOCAL and ACTS
  are not selectable during the orphanwait delay at startup and after
  each no_sys_peer event.  This prevents a particular form of clock-
  hopping, such as using LOCAL briefly at startup before remote peers
  are selectable.  This fixes the issue reported in [Bug 988].
* Documentation updates from Dave Mills.
(4.2.7p163) 2011/05/08 Released by Harlan Stenn <stenn@ntp.org>
* [Bug 1911] missing curly brace in libntp/ntp_rfc2553.c
(4.2.7p162) 2011/05/03 Released by Harlan Stenn <stenn@ntp.org>
* [Bug 1910] Support the Tristate Ltd. TS-GPSclock-01.
(4.2.7p161) 2011/05/02 Released by Harlan Stenn <stenn@ntp.org>
* [Bug 1904] 4.2.7p160 Windows build broken (POSIX_SHELL).
* [Bug 1906] 4.2.7p160 - libtool: compile: cannot determine name of
  library object in ./libevent
* Share a single sntp/libevent/build-aux directory between all three
  configure scripts.
* Add missing --enable-local-libevent help to top-level configure.
(4.2.7p160) 2011/05/01 Released by Harlan Stenn <stenn@ntp.org>
* from 4.2.6p4-RC1: Upgrade to libopts 35.0.10 from AutoGen 5.11.9pre8.
* [Bug 1901] Simulator does not set progname.
(4.2.7p159) 2011/04/28 Released by Harlan Stenn <stenn@ntp.org>
* Fix a couple of unused variable warnings.
* cleanup in timespecops.c / timevalops.c
(4.2.7p158) 2011/04/24 Released by Harlan Stenn <stenn@ntp.org>
* Update libevent --disable-libevent-regress handling to work when
  building libevent using mingw.
(4.2.7p157) 2011/04/21 Released by Harlan Stenn <stenn@ntp.org>
* [Bug 1890] 4.2.7p156 segfault in duplicate freeaddrinfo().
(4.2.7p156) 2011/04/19 Released by Harlan Stenn <stenn@ntp.org>
* [Bug 1851] freeaddrinfo() called after getaddrinfo() fails.
(4.2.7p155) 2011/04/18 Released by Harlan Stenn <stenn@ntp.org>
* Fix leak in refclock_datum.c start failure path.
(4.2.7p154) 2011/04/17 Released by Harlan Stenn <stenn@ntp.org>
* [Bug 1887] DNS fails on 4.2.7p153 using threads.
(4.2.7p153) 2011/04/16 Released by Harlan Stenn <stenn@ntp.org>
* A few more Coverity Scan cleanups.
(4.2.7p152) 2011/04/15 Released by Harlan Stenn <stenn@ntp.org>
* Update embedded libevent to current 2.1 git HEAD.
(4.2.7p151) 2011/04/14 Released by Harlan Stenn <stenn@ntp.org>
* Detect vsnprintf() support for "%m" and disable our "%m" expansion.
* Add --enable-c99-sprintf to configure args for -noopenssl variety of
  flock-build to avoid regressions in (v)snprintf() replacement.
* More msnprintf() unit tests.
* Coverity Scan error checking fixes.
* Log failure to fetch time from HOPF_P hardware.
* Check HOPF_S sscanf() conversion count before converted values.
(4.2.7p150) 2011/04/13 Released by Harlan Stenn <stenn@ntp.org>
* Remove never-used, incomplete ports/winnt/ntpd/refclock_trimbledc.[ch]
* On systems without C99-compliant (v)snprintf(), use C99-snprintf
  replacements (http://www.jhweiss.de/software/snprintf.html)
* Remove remaining sprintf() calls except refclock_ripencc.c (which is
  kept out of --enable-all-clocks as a result), upstream libs which use
  sprintf() only after careful buffer sizing.
(4.2.7p149) 2011/04/11 Released by Harlan Stenn <stenn@ntp.org>
* [Bug 1881] describe the {+,-,s} characters in configure --help output.
(4.2.7p148) 2011/04/09 Released by Harlan Stenn <stenn@ntp.org>
* Use _mkgmtime() as timegm() in the Windows port, rather than
  libntp/mktime.c's timegm().  Fixed [Bug 1875] on Windows using the old
  asn2ntp() code from before 4.2.7p147.
* ntp_crypto.c string buffer safety.
* Remove use of MAXFILENAME in mode 7 (ntpdc) on-wire structs.
* Change ntpd MAXFILENAME from 128 to 256 to match ntp-keygen.
* Buffer safety and sign extension fixes (thanks Coverity Scan).
(4.2.7p147) 2011/04/07 Released by Harlan Stenn <stenn@ntp.org>
* [Bug 1875] 'asn2ntp()' rewritten with 'caltontp()'; 'timegm()'
  substitute likely to crash with 64bit time_t.
(4.2.7p146) 2011/04/05 Released by Harlan Stenn <stenn@ntp.org>
* String buffer safety cleanup, converting to strlcpy() and strlcat().
* Use utmpname() before pututline() so repeated steps do not
  accidentally record into wtmp where utmp was intended.
* Use setutent() before each pututline() including first.
(4.2.7p145) 2011/04/04 Released by Harlan Stenn <stenn@ntp.org>
* [Bug 1840] ntp_lists.h FIFO macros buggy.
(4.2.7p144) 2011/04/03 Released by Harlan Stenn <stenn@ntp.org>
* [Bug 1874] ntpq -c "rv 0 sys_var_list" empty.
(4.2.7p143) 2011/03/31 Released by Harlan Stenn <stenn@ntp.org>
* [Bug 1732] ntpd ties up CPU on disconnected USB refclock.
* [Bug 1861] tickadj build failure using uClibc.
* [Bug 1862] in6addr_any test in configure fooled by arm gcc 4.1.3 -O2.
* Remove kernel line discipline driver code for clk and chu, deprecate
  related LDISC_ flags, and remove associated ntpd code to decode the
  timestamps, remove clktest line discipline test program.
* Remove "signal_no_reset: signal 17 had flags 4000000" logging, as it
  indicates no problem and is interpreted as an error.  Previously some
  bits had been ignored one-by-one, but Linux SA_RESTORER definition is
  unavailable to user headers.
(4.2.7p142) 2011/03/21 Released by Harlan Stenn <stenn@ntp.org>
* [Bug 1844] ntpd 4.2.7p131 NetBSD, --gc-sections links bad executable.
* Fix "make distcheck" break in libevent/sample caused by typo.
(4.2.7p141) 2011/03/20 Released by Harlan Stenn <stenn@ntp.org>
* Add "ntpq -c iostats" similar to "ntpdc -c iostats".
* Compare entire timestamp to reject duplicates in refclock_pps().
(4.2.7p140) 2011/03/17 Released by Harlan Stenn <stenn@ntp.org>
* [Bug 1848] ntpd 4.2.7p139 --disable-thread-support does not compile.
* Add --disable-thread-support to one flock-build variation.
* One more lock-while-init in lib/isc/task.c to quiet lock analysis.
(4.2.7p139) 2011/03/16 Released by Harlan Stenn <stenn@ntp.org>
* [Bug 1848] make check ntpd --saveconfigquit clutters syslog.
(4.2.7p138) 2011/03/08 Released by Harlan Stenn <stenn@ntp.org>
* [Bug 1846] MacOSX: debug symbol not found by propdelay or tickadj.
(4.2.7p137) 2011/03/07 Released by Harlan Stenn <stenn@ntp.org>
* Use TRACE() instead of DPRINTF() for libntp and utilities, which
  use the "debug" variable regardless of #ifdef DEBUG.
* Declare debug in libntp instead of each program.  Expose extern
  declaration to utilities, libntp, and DEBUG ntpd.
* Lock under-construction task, taskmgr objects to satisfy Coverity's
  mostly-correct assumptions about which variables are protected by
  which locks.
(4.2.7p136) 2011/03/02 Released by Harlan Stenn <stenn@ntp.org>
* [Bug 1839] 4.2.7p135 still installs libevent ev*.h headers.
(4.2.7p135) 2011/03/02 Released by Harlan Stenn <stenn@ntp.org>
* libevent: When building on systems with CLOCK_MONOTONIC available,
  separate the internal timeline (possibly counting since system boot)
  from the gettimeofday() timeline in event_base cached timevals.  Adds
  new event_base_tv_cached() to retrieve cached callback round start
  time on the internal timeline, and changes
  event_based_gettimeofday_cached() to always return times using the
  namesake timeline.  This preserves the benefit of using the never-
  stepped monotonic clock for event timeouts while providing clients
  with times consistently using gettimeofday().
* Correct event_base_gettimeofday_cached() workaround code in
  sntp to work with corrected libevent.
* Remove sntp l_fp_output() test now that it uses prettydate().
* [Bug 1839] 4.2.7p131 installs libevent ev*.h headers.
* Ensure CONFIG_SHELL is not empty before relying on it for #! scripts.
(4.2.7p134) 2011/02/24 Released by Harlan Stenn <stenn@ntp.org>
* [Bug 1837] Build fails on Win7 due to regedit requiring privilege.
* Provide fallback definitions for GetAdaptersAddresses() for Windows
  build environments lacking iphlpapi.h.
* Rename file containing 1.xxxx ChangeSet revision from version to
  scm-rev to avoid invoking GNU make implicit rules attempting to
  compile version.c into version.  Problem was with sntp/version.o
  during make distcheck after fix for spurious sntp rebuilds.
* Add INC_ALIGNED_PTR() macro to align pointers like malloc().
(4.2.7p133) 2011/02/23 Released by Harlan Stenn <stenn@ntp.org>
* [Bug 1834] ntpdate 4.2.7p131 aborts with assertion failure.
* Move sntp last in top-level Makefile.am SUBDIRS so that the libevent
  tearoff (if required) and sntp are compiled after the rest.
* Use a single set of Automake options for each package in configure.ac
  AM_INIT, remove Makefile.am AUTOMAKE_OPTIONS= lines.
* Correct spurious sntp rebuilds triggered by a make misperception
  sntp/version was out-of-date relative to phony target FRC.version.
* Do not cache paths to perl, test, or pkg-config, searching the PATH
  at configure time is worth it to pick up tool updates.
(4.2.7p132) 2011/02/22 Released by Harlan Stenn <stenn@ntp.org>
* [Bug 1832] ntpdate doesn't allow timeout > 2s.
* [Bug 1833] The checking sem_timedwait() fails without -pthread.
* ElectricFence was suffering bitrot - remove it.  valgrind works well.
* Enable all relevant automake warnings.
* Correct Solaris 2.1x PTHREAD_ONCE_INIT extra braces test to avoid
  triggering warnings due to excess braces.
* Remove libevent-cfg from sntp/Makefile.am.
* Provide bug report and URL options to Autoconf.
* Avoid relying on remake rules for routine build/flock-build for
  libevent as for the top-level and sntp subproject.
(4.2.7p131) 2011/02/21 Released by Harlan Stenn <stenn@ntp.org>
* [Bug 1087] -v/--normalverbose conflicts with -v/--version in sntp.
* [Bug 1088] sntp should (only) report the time difference without -s/-a.
* older autoconf sometimes dislikes [].
* Move "can't write KoD file" warning from sntp shutdown to startup.
* refclock_acts.c cleanup from Dave Mills.
* Convert sntp to libevent event-driven socket programming.  Instead of
  blocking name resolution and querying one NTP server at a time,
  resolve server names and send NTP queries without blocking.  Add
  sntp command-line options to adjust timing and optionally wait for all
  servers to respond instead of exiting after the first.
* Import libevent 2.0.10-stable plus local patches as a tearoff, used
  only if the target system lacks an installed libevent 2.0.9 or later.
* Move blocking worker and resolver to libntp from ntpd.
* Use threads rather than forked child processes for blocking worker
  when possible.  Override with configure --disable-thread-support.
* Move init_logging(), change_logfile(), and setup_logfile() from ntpd
  to libntp, use them in sntp.
* Test --without-sntp in flock-build script's -no-refclocks variety.
* Avoid invoking config.status twice in a row in build script.
* Move more m4sh tests needed by libntp to shared .m4 files.
* Split up ntp_libntp.m4 into smaller, more specific subsets.
* Enable gcc -Wcast-align, fix many instances of warnings when casting
  a pointer to a more-strictly-aligned underlying type.
(4.2.7p130) 2011/02/12 Released by Harlan Stenn <stenn@ntp.org>
* [Bug 1811] Update the download location in WHERE-TO-START.
(4.2.7p129) 2011/02/09 Released by Harlan Stenn <stenn@ntp.org>
* Add missing "break;" to ntp_control.c ctl_putsys() for caliberrs, used
  by ntpq -c kerninfo introduced in 4.2.7p104.
* Fix leak in ntp_control.c read_mru_list().
(4.2.7p128) 2011/01/30 Released by Harlan Stenn <stenn@ntp.org>
* [Bug 1799] ntpq mrv crash.
* [Bug 1801] ntpq mreadvar requires prior association caching.
(4.2.7p127) 2011/01/28 Released by Harlan Stenn <stenn@ntp.org>
* [Bug 1797] Restore stale timestamp check from the RANGEGATE cleanup.
(4.2.7p126) 2011/01/27 Released by Harlan Stenn <stenn@ntp.org>
* Fix unexposed fencepost error in format_time_fraction().
* Add more unit tests for timeval_tostr() and timespec_tostr().
(4.2.7p125) 2011/01/26 Released by Harlan Stenn <stenn@ntp.org>
* [Bug 1794] ntpq -c rv missing clk_wander information.
* [Bug 1795] ntpq readvar does not display last variable.
(4.2.7p124) 2011/01/25 Released by Harlan Stenn <stenn@ntp.org>
* sntp/Makefile.am needs any passed-in CFLAGS.
(4.2.7p123) 2011/01/24 Released by Harlan Stenn <stenn@ntp.org>
* [Bug 1788] tvtots.c tables inaccurate
(4.2.7p122) 2011/01/22 Released by Harlan Stenn <stenn@ntp.org>
* ACTS refclock cleanup from Dave Mills.
* Avoid shadowing the "group" global variable.
(4.2.7p121) 2011/01/21 Released by Harlan Stenn <stenn@ntp.org>
* [Bug 1786] Remove extra semicolon from ntp_proto.c .
(4.2.7p120) 2011/01/20 Released by Harlan Stenn <stenn@ntp.org>
* Change new timeval and timespec to string routines to use snprintf()
  rather than hand-crafted conversion, avoid signed int overflow there.
* Add configure support for SIZEOF_LONG_LONG to enable portable use of
  snprintf() with time_t.
* Grow ntpd/work_thread.c arrays as needed.
* Add DEBUG_* variants of ntp_assert.h macros which compile away using
  ./configure --disable-debugging.
* Fix tvalops.cpp unit test failures for 32-bit builds.
* Return to a single autoreconf invocation in ./bootstrap script.
* Fix warnings seen on FreeBSD 9.
* crypto group changes from Dave Mills.
* Lose the RANGEGATE check in PPS, from Dave Mills.
* ACTS refclock cleanup from Dave Mills.
* Documentation updates from Dave Mills.
* NMEA driver documentation update from Juergen Perlinger.
(4.2.7p119) 2011/01/18 Released by Harlan Stenn <stenn@ntp.org>
* added timespecops.{c,h} and tievalops.{c.h} to libntp and include
  added tspecops.cpp to tests/libntp
* Correct msyslog.c build break on Solaris 2.9 from #ifdef/#if mixup.
(4.2.7p118) 2011/01/15 Released by Harlan Stenn <stenn@ntp.org>
* Simplify the built-sources stuff in sntp/ .
* Fix check for -lipv6 on HP-UX 11.
(4.2.7p117) 2011/01/13 Released by Harlan Stenn <stenn@ntp.org>
* Add configure --without-sntp option to disable building sntp and
  sntp/tests.  withsntp=no in the environment changes the default.
* Build infrastructure cleanup:
  Move m4 directory to sntp/m4.
  Share a single set of genver output between sntp and the top level.
  Share a single set of autogen included .defs in sntp/include.
  Share a single set of build-aux scripts (e.g. config.guess, missing).
  Add ntp_libntp.m4 and ntp_ipv6.m4 to reduce configure.ac duplication.
  Warn and exit build/flock-build if bootstrap needs to be run.
(4.2.7p116) 2011/01/10 Released by Harlan Stenn <stenn@ntp.org>
* refclock_nmea.c refactoring by Juergen Perlinger.
(4.2.7p115) 2011/01/09 Released by Harlan Stenn <stenn@ntp.org>
* [Bug 1780] Windows ntpd 4.2.7p114 crashes in ioctl().
* [Bug 1781] longlong undefined in sntp handle_pkt() on Debian amd64.
(4.2.7p114) 2011/01/08 Released by Harlan Stenn <stenn@ntp.org>
* Fix for openssl pkg-config detection eval failure.
* Add erealloc_zero(), refactor estrdup(), emalloc(), emalloc_zero() to
  separate tracking callsite file/line from using debug MS C runtime,
  and to reduce code duplication.
(4.2.7p113) 2011/01/07 Released by Harlan Stenn <stenn@ntp.org>
* [Bug 1776] sntp mishandles -t/--timeout and -a/--authentication.
* Default to silent make rules, override with make V=1 or ./configure
  --disable-silent-rules.
* Correct --with-openssl-incdir defaulting with pkg-config.
* Correct ./build on systems without gtest available.
* Begin moving some of the low-level socket stuff to libntp.
(4.2.7p112) 2011/01/06 Released by Harlan Stenn <stenn@ntp.org>
* [Bug 1773] openssl not detected during ./configure.
* [Bug 1774] Segfaults if cryptostats enabled and built without OpenSSL.
* Use make V=0 in build script to increase signal/noise ratio.
(4.2.7p111) 2011/01/05 Released by Harlan Stenn <stenn@ntp.org>
* [Bug 1772] refclock_open() return value check wrong for ACTS.
* Default --with-openssl-libdir and --with-openssl-incdir to the values
  from pkg-config, falling back on our usual search paths if pkg-config
  is not available or does not have openssl.pc on PKG_CONFIG_PATH.
* Change refclock_open() to return -1 on failure like open().
* Update all refclock_open() callers to check for fd <= 0 indicating
  failure, so they work with older and newer refclock_open() and can
  easily backport.
* Initialize refclockproc.rio.fd to -1, harmonize refclock shutdown
  entrypoints to avoid crashing, particularly if refclock_open() fails.
* Enable tickadj-like taming of wildly off-spec Windows clock using
  NTPD_TICKADJ_PPM env. var. specifying baseline slew.
(4.2.7p110) 2011/01/04 Released by Harlan Stenn <stenn@ntp.org>
* [Bug 1771] algorithmic error in 'clocktime()' fixed.
* Unit tests extended for hard-coded system time.
* make V=0 and configure --enable-silent-rules supported.
* setvar modemsetup = ATE0... overrides ACTS driver default.
* Preserve last timecode in ACTS driver (ntpq -ccv).
* Tolerate previous ATE1 state when sending ACTS setup.
* Enable raw tty line discipline in Windows port.
* Allow tty open/close/open to succeed on Windows port.
* Enable ACTS and CHU reference clock drivers on Windows.
(4.2.7p109) 2011/01/02 Released by Harlan Stenn <stenn@ntp.org>
* Remove nearly all strcpy() and most strcat() from NTP distribution.
  One major pocket remains in ntp_crypto.c.  libopts & libisc also have
  (safe) uses of strcpy() and strcat() remaining.
* Documentation updates from Dave Mills.
(4.2.7p108) 2011/01/01 Released by Harlan Stenn <stenn@ntp.org>
* [Bug 1764] Move Palisade modem control logic to configure.ac.
* [Bug 1768] TIOCFLUSH undefined in linux for refclock_acts.
* Autokey multiple identity group improvements from Dave Mills.
* from 4.2.6p3: Update the copyright year.
(4.2.7p107) 2010/12/31 Released by Harlan Stenn <stenn@ntp.org>
* [Bug 1764] Palisade driver doesn't build on Linux.
* [Bug 1766] Oncore clock has offset/high jitter at startup.
* Move ntp_control.h variable IDs to ntp_control.c, remove their use by
  ntpq.  They are implementation details private to ntpd.  [Bug 597] was
  caused by ntpq's reliance on these IDs it need not know about.
* refclock_acts.c updates from Dave Mills.
(4.2.7p106) 2010/12/30 Released by Harlan Stenn <stenn@ntp.org>
* from 4.2.6p3: Update genCommitLog for the bk-5 release.
(4.2.7p105) 2010/12/29 Released by Harlan Stenn <stenn@ntp.org>
(4.2.7p104) 2010/12/28 Released by Harlan Stenn <stenn@ntp.org>
* from 4.2.6p3: Create and use scripts/check--help when generating
  .texi files.
* from 4.2.6p3: Update bk triggers for the bk-5 release.
* Support for multiple Autokey identity groups from Dave Mills.
* Documentation updates from Dave Mills.
* Add ntpq kerninfo, authinfo, and sysinfo commands similar to ntpdc's.
(4.2.7p103) 2010/12/24 Released by Harlan Stenn <stenn@ntp.org>
* Add ntpq pstats command similar to ntpdc's.
* Remove ntpq pstatus command, rv/readvar does the same and more.
* Documentation updates from Dave Mills.
(4.2.7p102) 2010/12/23 Released by Harlan Stenn <stenn@ntp.org>
* Allow ntpq &1 associd use without preceding association-fetching.
* Documentation updates from Dave Mills.
(4.2.7p101) 2010/12/22 Released by Harlan Stenn <stenn@ntp.org>
* from 4.2.6p3-RC12: Upgrade to libopts 34.0.9 from AutoGen 5.11.6pre7.
* from 4.2.6p3-RC12: Relax minimum Automake version to 1.10 with updated
  libopts.m4.
(4.2.7p100) 2010/12/21 Released by Harlan Stenn <stenn@ntp.org>
* [Bug 1743] from 4.2.6p3-RC12: Display timezone offset when showing
  time for sntp in the local timezone (documentation updates).
(4.2.7p99) 2010/12/21 Released by Harlan Stenn <stenn@ntp.org>
* Add unit tests for msnprintf().
(4.2.7p98) 2010/12/20 Released by Harlan Stenn <stenn@ntp.org>
* [Bug 1761] clockstuff/clktest-opts.h omitted from tarball.
* [Bug 1762] from 4.2.6p3-RC12: manycastclient responses interfere.
* Documentation updates from Dave Mills.
(4.2.7p97) 2010/12/19 Released by Harlan Stenn <stenn@ntp.org>
* [Bug 1458] from 4.2.6p3-RC12: Can not compile NTP on FreeBSD 4.7.
* [Bug 1760] from 4.2.6p3-RC12: ntpd Windows interpolation cannot be
  disabled.
* from 4.2.6p3-RC12: Upgrade to libopts 34.0.9 from AutoGen 5.11.6pre5.
* Documentation updates from Dave Mills.
(4.2.7p96) 2010/12/18 Released by Harlan Stenn <stenn@ntp.org>
* [Bug 1758] from 4.2.6p3-RC12: setsockopt IPV6_MULTICAST_IF with wrong
  ifindex.
* Documentation updates from Dave Mills.
(4.2.7p95) 2010/12/17 Released by Harlan Stenn <stenn@ntp.org>
* [Bug 1753] 4.2.7p94 faults on startup in newpeer(), strdup(NULL).
* [Bug 1754] from 4.2.6p3-RC12: --version output should be more verbose.
* [Bug 1757] from 4.2.6p3-RC12: oncore snprintf("%m") doesn't expand %m.
* from 4.2.6p3-RC12: Suppress ntp-keygen OpenSSL version display for
  --help, --version, display both build and runtime OpenSSL versions
  when they differ.
* from 4.2.6p3-RC12: Upgrade to libopts 33.5.8 from AutoGen 5.11.6pre3.
* Documentation updates from Dave Mills.
(4.2.7p94) 2010/12/15 Released by Harlan Stenn <stenn@ntp.org>
* [Bug 1751] from 4.2.6p3-RC12: Support for Atari FreeMiNT OS.
* Documentation updates from Dave Mills.
(4.2.7p93) 2010/12/13 Released by Harlan Stenn <stenn@ntp.org>
* [Bug 1510] from 4.2.6p3-RC12: Add modes 20/21 for driver 8 to support
  RAWDCF @ 75 baud.
* [Bug 1741] from 4.2.6p3-RC12: Enable multicast reception on each
  address (Windows).
* from 4.2.6p3-RC12: Other manycastclient repairs:
  Separate handling of scope ID embedded in many in6_addr from ifindex
  used for IPv6 multicasting ioctls.
  Add INT_PRIVACY endpt bit flag for IPv6 RFC 4941 privacy addresses.
  Enable outbound multicast from only one address per interface in the
  same subnet, and in that case prefer embedded MAC address modified
  EUI-64 IPv6 addresses first, then static, and last RFC 4941 privacy
  addresses.
  Use setsockopt(IP[V6]_MULTICAST_IF) before each send to multicast to
  select the local source address, using the correct socket is not
  enough.
* "server ... ident <groupname>" changes from Dave Mills.
* Documentation updates from Dave Mills.
(4.2.7p92) 2010/12/08 Released by Harlan Stenn <stenn@ntp.org>
* [Bug 1743] from 4.2.6p3-RC12: Display timezone offset when showing
  time for sntp in the local timezone.
(4.2.7p91) 2010/12/07 Released by Harlan Stenn <stenn@ntp.org>
* [Bug 1732] ntpd ties up CPU on disconnected USB device.
* [Bug 1742] form 4.2.6p3-RC12: Fix a typo in an error message in the
  "build" script.
(4.2.7p90) 2010/12/06 Released by Harlan Stenn <stenn@ntp.org>
* [Bug 1738] Windows ntpd has wrong net adapter name.
* [Bug 1740] ntpdc -c reslist packet count wrongly treated as signed.
(4.2.7p89) 2010/12/04 Released by Harlan Stenn <stenn@ntp.org>
* [Bug 1736] tos int, bool options broken in 4.2.7p66.
* from 4.2.6p3-RC12: Clean up the SNTP documentation.
(4.2.7p88) 2010/12/02 Released by Harlan Stenn <stenn@ntp.org>
* [Bug 1735] 'clocktime()' aborts ntpd on bogus input
(4.2.7p87) 2010/12/01 Released by Harlan Stenn <stenn@ntp.org>
* from 4.2.6p3-RC12: Clean up m4 quoting in configure.ac, *.m4 files,
  resolving intermittent AC_LANG_PROGRAM possibly undefined errors.
(4.2.7p86) 2010/11/29 Released by Harlan Stenn <stenn@ntp.org>
* Documentation updates from Dave Mills.
(4.2.7p85) 2010/11/24 Released by Harlan Stenn <stenn@ntp.org>
* Documentation updates from Dave Mills.
(4.2.7p84) 2010/11/22 Released by Harlan Stenn <stenn@ntp.org>
* [Bug 1618] Unreachable code in jjy_start().
* [Bug 1725] from 4.2.6p3-RC11: ntpd sends multicast from only one
  address.
* from 4.2.6p3-RC11: Upgrade libopts to 33.3.8.
* from 4.2.6p3-RC11: Bump minimum Automake version to 1.11, required for
  AM_COND_IF use in LIBOPTS_CHECK.
* An almost complete rebuild of the initial loopfilter configuration
  process, including the code that determines the interval between
  frequency file updates, from Dave Mills.
* Documentation updates from Dave Mills.
* Add ntp-keygen -l/--lifetime to control certificate expiry.
* JJY driver improvements for Tristate JJY01/02, including changes
  to its clockstats format.
* Add "nonvolatile" ntp.conf directive to control how often the
  driftfile is written.
(4.2.7p83) 2010/11/17 Released by Harlan Stenn <stenn@ntp.org>
* [Bug 1727] ntp-keygen PLEN, ILEN undeclared --without-crypto.
* Remove top-level libopts, use sntp/libopts.
* from 4.2.6p3-RC11: Remove log_msg() and debug_msg() from sntp in favor
  of msyslog().
* Documentation updates from Dave Mills.
(4.2.7p82) 2010/11/16 Released by Harlan Stenn <stenn@ntp.org>
* [Bug 1728] from 4.2.6p3-RC11: In ntp_openssl.m4, don't add
  -I/usr/include or -L/usr/lib to CPPFLAGS or LDFLAGS.
(4.2.7p81) 2010/11/14 Released by Harlan Stenn <stenn@ntp.org>
* [Bug 1681] from 4.2.6p3-RC10: More sntp logging cleanup.
* [Bug 1683] from 4.2.6p3-RC10: Non-localhost on loopback exempted from
  nic rules.
* [Bug 1719] Cleanup for ntp-keygen and fix -V crash, from Dave Mills.
(4.2.7p80) 2010/11/10 Released by Harlan Stenn <stenn@ntp.org>
* [Bug 1574] from 4.2.6p3-RC9: sntp doesn't set tv_usec correctly.
* [Bug 1681] from 4.2.6p3-RC9: sntp logging cleanup.
* [Bug 1683] from 4.2.6p3-RC9: Interface binding does not seem to work
  as intended.
* [Bug 1708] make check fails with googletest 1.4.0.
* [Bug 1709] from 4.2.6p3-RC9: ntpdate ignores replies with equal
  receive and transmit timestamps.
* [Bug 1715] sntp utilitiesTest.IPv6Address failed.
* [Bug 1718] Improve gtest checks in configure.ac.
(4.2.7p79) 2010/11/07 Released by Harlan Stenn <stenn@ntp.org>
* Correct frequency estimate with no drift file, from David Mills.
(4.2.7p78) 2010/11/04 Released by Harlan Stenn <stenn@ntp.org>
* [Bug 1697] filegen implementation should be improved.
* Refactor calendar functions in terms of new common code.
* Documentation updates from Dave Mills.
(4.2.7p77) 2010/11/03 Released by Harlan Stenn <stenn@ntp.org>
* [Bug 1692] packageinfo.sh needs to be "sourced" using ./ .
* [Bug 1695] ntpdate takes longer than necessary.
(4.2.7p76) 2010/11/02 Released by Harlan Stenn <stenn@ntp.org>
* [Bug 1690] Unit tests fails to build on some systems.
* [Bug 1691] Use first NMEA sentence each second.
* Put the sntp tests under sntp/ .
* ... and only build/run them if we have gtest.
* Documentation updates from Dave Mills.
(4.2.7p75) 2010/10/30 Released by Harlan Stenn <stenn@ntp.org>
* Documentation updates from Dave Mills.
* Include Linus Karlsson's GSoC 2010 testing code.
(4.2.7p74) 2010/10/29 Released by Harlan Stenn <stenn@ntp.org>
* [Bug 1685] from 4.2.6p3-RC8: NMEA driver mode byte confusion.
* from 4.2.6p3-RC8: First cut at using scripts/checkChangeLog.
* Documentation updates from Dave Mills.
(4.2.7p73) 2010/10/27 Released by Harlan Stenn <stenn@ntp.org>
* [Bug 1680] Fix alignment of clock_select() arrays.
* refinements to new startup behavior from David Mills.
* For the bootstrap script, touch .html files last.
* Add 'make check' test case that would have caught [Bug 1678].
(4.2.7p72) 2010/10/26 Released by Harlan Stenn <stenn@ntp.org>
* [Bug 1679] Fix test for -lsocket.
* Clean up missing ;; entries in configure.ac.
(4.2.7p71) 2010/10/25 Released by Harlan Stenn <stenn@ntp.org>
* [Bug 1676] from 4.2.6p3-RC7: NMEA: $GPGLL did not work after fix
  for Bug 1571.
* [Bug 1678] "restrict source" treated as "restrict default".
* from 4.2.6p3-RC7: Added scripts/checkChangeLog.
(4.2.7p70) 2010/10/24 Released by Harlan Stenn <stenn@ntp.org>
* [Bug 1571] from 4.2.6p3-RC6: NMEA does not relate data to PPS edge.
* [Bug 1572] from 4.2.p63-RC6: NMEA time adjustment for GPZDG buggy.
* [Bug 1675] from 4.2.6p3-RC6: Prohibit includefile remote config.
* Enable generating ntpd/ntp_keyword.h after keyword-gen.c changes on
  Windows as well as POSIX platforms.
* Fix from Dave Mills for a rare singularity in clock_combine().
(4.2.7p69) 2010/10/23 Released by Harlan Stenn <stenn@ntp.org>
* [Bug 1671] Automatic delay calibration is sometimes inaccurate.
(4.2.7p68) 2010/10/22 Released by Harlan Stenn <stenn@ntp.org>
* [Bug 1669] from 4.2.6p3-RC5: NTP fails to compile on IBM AIX 5.3.
* [Bug 1670] Fix peer->bias and broadcastdelay.
* Documentation updates from Dave Mills.
* Documentation EOL cleanup.
(4.2.7p67) 2010/10/21 Released by Harlan Stenn <stenn@ntp.org>
* [Bug 1649] from 4.2.6p3-RC5: Require NMEA checksum if $GPRMC or
  previously seen.
(4.2.7p66) 2010/10/19 Released by Harlan Stenn <stenn@ntp.org>
* [Bug 1277] Provide and use O(1) FIFOs, esp. in the config tree code.
* Remove unused 'bias' configuration keyword.
(4.2.7p65) 2010/10/16 Released by Harlan Stenn <stenn@ntp.org>
* [Bug 1584] from 4.2.6p3-RC4: wrong SNMP type for precision,
  resolution.
* Remove 'calldelay' and 'sign' remnants from parser, ntp_config.c.
(4.2.7p64) 2010/10/15 Released by Harlan Stenn <stenn@ntp.org>
* [Bug 1584] from 4.2.6p3-RC3: ntpsnmpd OID must be mib-2.197.
* [Bug 1659] from 4.2.6p3-RC4: Need CLOCK_TRUETIME not CLOCK_TRUE.
* [Bug 1663] ntpdsim should not open net sockets.
* [Bug 1665] from 4.2.6p3-RC4: is_anycast() u_int32_t should be u_int32.
* from 4.2.6p3: ntpsnmpd, libntpq warning cleanup.
* Remove 'calldelay' and 'sign' keywords (Dave Mills).
* Documentation updates from Dave Mills.
(4.2.7p63) 2010/10/13 Released by Harlan Stenn <stenn@ntp.org>
* [Bug 1080] from 4.2.6p3-RC3: ntpd on ipv6 routers very chatty.
* Documentation nit cleanup.
* Documentation updates from Dave Mills.
(4.2.7p62) 2010/10/12 Released by Harlan Stenn <stenn@ntp.org>
* [Bug 750] from 4.2.6p3-RC3: Non-existing device causes coredump with 
  RIPE-NCC driver.
* [Bug 1567] from 4.2.6p3-RC3: Support Arbiter 1093C Satellite Clock on
  Windows.
* [Bug 1581] from 4.2.6p3-RC3: printf format string mismatch leftover.
* [Bug 1659] from 4.2.6p3-RC3: Support Truetime Satellite Clocks on
  Windows. 
* [Bug 1660] from 4.2.6p3-RC3: On some systems, test is in /usr/bin, not
  /bin. 
* [Bug 1661] from 4.2.6p3-RC3: Re-indent refclock_ripencc.c.
* Lose peer_count from ntp_peer.c and ntp_proto.c (Dave Mills).
* Documentation updates from Dave Mills.
(4.2.7p61) 2010/10/06 Released by Harlan Stenn <stenn@ntp.org>
* Documentation and code cleanup from Dave Mills. No more NTP_MAXASSOC.
(4.2.7p60) 2010/10/04 Released by Harlan Stenn <stenn@ntp.org>
* Documentation updates from Dave Mills.
(4.2.7p59) 2010/10/02 Released by Harlan Stenn <stenn@ntp.org>
* Documentation updates from Dave Mills.
* Variable name cleanup from Dave Mills.
* [Bug 1657] darwin needs res_9_init, not res_init.
(4.2.7p58) 2010/09/30 Released by Harlan Stenn <stenn@ntp.org>
* Clock select bugfix from Dave Mills.
* [Bug 1554] peer may stay selected as system peer after becoming
  unreachable.
* [Bug 1644] from 4.2.6p3-RC3: cvo.sh should use lsb_release to identify
  linux distros.
* [Bug 1646] ntpd crashes with relative path to logfile.
(4.2.7p57) 2010/09/27 Released by Harlan Stenn <stenn@ntp.org>
* Documentation updates from Dave Mills.
(4.2.7p56) 2010/09/25 Released by Harlan Stenn <stenn@ntp.org>
* Clock combining algorithm improvements from Dave Mills.
* Documentation updates from Dave Mills.
* [Bug 1642] ntpdsim can't find simulate block in config file.
* [Bug 1643] from 4.2.6p3-RC3: Range-check the decoding of the RIPE-NCC
  status codes.
(4.2.7p55) 2010/09/22 Released by Harlan Stenn <stenn@ntp.org>
* Documentation updates from Dave Mills.
* [Bug 1636] from 4.2.6p3-RC2: segfault after denied remote config.
(4.2.7p54) 2010/09/21 Released by Harlan Stenn <stenn@ntp.org>
* More Initial convergence improvements from Dave Mills.
* Documentation updates from Dave Mills.
* [Bug 1635] from 4.2.6p3-RC2: "filegen ... enable" is not default.
(4.2.7p53) 2010/09/20 Released by Harlan Stenn <stenn@ntp.org>
* Documentation updates from Dave Mills.
* More Initial convergence improvements from Dave Mills.
(4.2.7p52) 2010/09/19 Released by Harlan Stenn <stenn@ntp.org>
* Initial convergence improvements from Dave Mills.
(4.2.7p51) 2010/09/18 Released by Harlan Stenn <stenn@ntp.org>
* [Bug 1344] from 4.2.6p3-RC1: ntpd on Windows exits without logging
  cause.
* [Bug 1629] 4.2.7p50 configure.ac changes invalidate config.cache.
* [Bug 1630] 4.2.7p50 cannot bootstrap on Autoconf 2.61.
(4.2.7p50) 2010/09/16 Released by Harlan Stenn <stenn@ntp.org>
* Cleanup NTP_LIB_M.
* [Bug 1628] Clean up -lxnet/-lsocket usage for (open)solaris.
(4.2.7p49) 2010/09/13 Released by Harlan Stenn <stenn@ntp.org>
* Documentation updates from Dave Mills.
(4.2.7p48) 2010/09/12 Released by Harlan Stenn <stenn@ntp.org>
* Documentation updates from Dave Mills.
(4.2.7p47) 2010/09/11 Released by Harlan Stenn <stenn@ntp.org>
* Documentation updates from Dave Mills.
* [Bug 1588] finish configure --disable-autokey implementation.
* [Bug 1616] refclock_acts.c: if (pp->leap == 2) is always false.
* [Bug 1620] [Backward Incompatible] "discard minimum" value should be in
  seconds, not log2 seconds.
(4.2.7p46) 2010/09/10 Released by Harlan Stenn <stenn@ntp.org>
* Use AC_SEARCH_LIBS instead of AC_CHECK_LIB for NTP_LIB_M.
(4.2.7p45) 2010/09/05 Released by Harlan Stenn <stenn@ntp.org>
* [Bug 1578] Consistently use -lm when needed.
(4.2.7p44) 2010/08/27 Released by Harlan Stenn <stenn@ntp.org>
* [Bug 1573] from 4.2.6p3-beta1: Miscalculation of offset in sntp.
(4.2.7p43) 2010/08/26 Released by Harlan Stenn <stenn@ntp.org>
* [Bug 1602] Refactor some of the sntp/ directory to facililtate testing.
(4.2.7p42) 2010/08/18 Released by Harlan Stenn <stenn@ntp.org>
* [Bug 1593] ntpd abort in free() with logconfig syntax error.
* [Bug 1595] from 4.2.6p3-beta1: empty last line in key file causes
  duplicate key to be added
* [Bug 1597] from 4.2.6p3-beta1: packet processing ignores RATE KoD packets,
  Because of a bug in string comparison.
(4.2.7p41) 2010/07/28 Released by Harlan Stenn <stenn@ntp.org>
* [Bug 1581] from 4.2.6p3-beta1: ntp_intres.c size_t printf format
  string mismatch.
* [Bug 1586] ntpd 4.2.7p40 doesn't write to syslog after fork on QNX.
* Avoid race with parallel builds using same source directory in
  scripts/genver by using build directory for temporary files.
* orphanwait documentation updates.
(4.2.7p40) 2010/07/12 Released by Harlan Stenn <stenn@ntp.org>
* [Bug 1395] ease ntpdate elimination with ntpd -w/--wait-sync
* [Bug 1396] allow servers on ntpd command line like ntpdate
(4.2.7p39) 2010/07/09 Released by Harlan Stenn <stenn@ntp.org>
* Fix typo in driver28.html.
* [Bug 1581] from 4.2.6p2: size_t printf format string mismatches, IRIG
  string buffers undersized.  Mostly backported from earlier ntp-dev
  fixes by Juergen Perlinger.
(4.2.7p38) 2010/06/20 Released by Harlan Stenn <stenn@ntp.org>
* [Bug 1570] backported to 4.2.6p2-RC7.
* [Bug 1575] from 4.2.6p2-RC7: use 'snprintf' with LIB_BUFLENGTH in
  inttoa.c, tvtoa.c and utvtoa.c
* [Bug 1576] backported to 4.2.6p2-RC7.
* Typo fix in a comment in ntp_proto.c.
(4.2.7p37) 2010/06/19 Released by Harlan Stenn <stenn@ntp.org>
* [Bug 1576] sys/sysctl.h depends on sys/param.h on OpenBSD.
(4.2.7p36) 2010/06/15 Released by Harlan Stenn <stenn@ntp.org>
* [Bug 1560] Initial support for orphanwait, from Dave Mills.
* clock_filter()/reachability fixes from Dave Mills.
(4.2.7p35) 2010/06/12 Released by Harlan Stenn <stenn@ntp.org>
* Rewrite of multiprecision macros in 'ntp_fp.h' from J. Perlinger
  <perlinger@ntp.org>
* [Bug 715] from 4.2.6p2-RC6: libisc Linux IPv6 interface iteration
  drops multicast flags.
(4.2.7p34) 2010/06/05 Released by Harlan Stenn <stenn@ntp.org>
* [Bug 1570] serial clock drivers get outdated input from kernel tty
  line buffer after startup
(4.2.7p33) 2010/06/04 Released by Harlan Stenn <stenn@ntp.org>
* [Bug 1561] from 4.2.6p2-RC5: ntpq, ntpdc "passwd" prompts for MD5
  password w/SHA1.
* [Bug 1565] from 4.2.6p2-RC5: sntp/crypto.c compile fails on MacOS over
  vsnprintf().
* from 4.2.6p2-RC5: Windows port: do not exit in
  ntp_timestamp_from_counter() without first logging the reason.
(4.2.7p32) 2010/05/19 Released by Harlan Stenn <stenn@ntp.org>
* Copyright file cleanup from Dave Mills.
* [Bug 1555] from 4.2.6p2-RC4: sntp illegal C (mixed code and
  declarations).
* [Bug 1558] pool prototype associations have 0.0.0.0 for remote addr.
* configure.ac: add --disable-autokey, #define AUTOKEY to enable future
  support for building without Autokey, but with OpenSSL for its digest
  algorithms (hash functions).  Code must be modified to use #ifdef
  AUTOKEY instead of #ifdef OPENSSL where appropriate to complete this.
* include/ntp_crypto.h: make assumption AUTOKEY implies OPENSSL explicit.
(4.2.7p31) 2010/05/11 Released by Harlan Stenn <stenn@ntp.org>
* [Bug 1325] from 4.2.6p2-RC3: unreachable code sntp recv_bcst_data().
* [Bug 1459] from 4.2.6p2-RC3: sntp MD5 authentication does not work
  with ntpd.
* [Bug 1552] from 4.2.6p2-RC3: update and complete broadcast and crypto
  features in sntp.
* [Bug 1553] from 4.2.6p2-RC3: sntp/configure.ac OpenSSL support.
* from 4.2.6p2-RC3: Escape unprintable characters in a refid in ntpq -p
  billboard.
* from 4.2.6p2-RC3: Simplify hash client code by providing OpenSSL
  EVP_*() API when built without OpenSSL.  (already in 4.2.7)
* from 4.2.6p2-RC3: Do not depend on ASCII in sntp.
(4.2.7p30) 2010/05/06 Released by Harlan Stenn <stenn@ntp.org>
* [Bug 1526] ntpd DNS pipe read EINTR with no network at startup.
* Update the ChangeLog entries when merging items from -stable.
(4.2.7p29) 2010/05/04 Released by Harlan Stenn <stenn@ntp.org>
* [Bug 1542] ntpd mrulist response may have incorrect last.older.
* [Bug 1543] ntpq mrulist must refresh nonce when retrying.
* [Bug 1544] ntpq mrulist sscanf timestamp format mismatch on 64-bit.
* Windows compiling hints/winnt.html update from G. Sunil Tej.
(4.2.7p28) 2010/05/03 Released by Harlan Stenn <stenn@ntp.org>
* [Bug 1512] from 4.2.6p2-RC3: ntpsnmpd should connect to net-snmpd
  via a unix-domain socket by default.
  Provide a command-line 'socket name' option.
* [Bug 1538] from 4.2.6p2-RC3: update refclock_nmea.c's call to
  getprotobyname().
* [Bug 1541] from 4.2.6p2-RC3: Fix wrong keyword for "maxclock".
(4.2.7p27) 2010/04/27 Released by Harlan Stenn <stenn@ntp.org>
(4.2.7p26) 2010/04/24 Released by Harlan Stenn <stenn@ntp.org>
* [Bug 1465] from 4.2.6p2-RC2: Make sure time from TS2100 is not
  invalid (backport from -dev).
* [Bug 1528] from 4.2.6p2-RC2: Fix EDITLINE_LIBS link order for ntpq
  and ntpdc.
* [Bug 1531] Require nonce with mrulist requests.
* [Bug 1532] Remove ntpd support for ntpdc's monlist in favor of ntpq's
  mrulist.
* [Bug 1534] from 4.2.6p2-RC2: conflicts with VC++ 2010 errno.h.
* [Bug 1535] from 4.2.6p2-RC2: "restrict -4 default" and "restrict
  -6 default" ignored.
(4.2.7p25) 2010/04/20 Released by Harlan Stenn <stenn@ntp.org>
* [Bug 1528] from 4.2.6p2-RC2: Remove --with-arlib from br-flock.
* [Bug 1503] [Bug 1504] [Bug 1518] [Bug 1522] from 4.2.6p2-RC2:
  all of which were fixed in 4.2.7 previously. 
(4.2.7p24) 2010/04/13 Released by Harlan Stenn <stenn@ntp.org>
* [Bug 1390] Control PPS on the Oncore M12.
* [Bug 1518] Windows ntpd should lock to one processor more
  conservatively.
* [Bug 1520] '%u' formats for size_t gives warnings with 64-bit builds.
* [Bug 1522] Enable range syntax "trustedkey (301 ... 399)".
* Documentation updates for 4.2.7p22 changes and additions, updating
  ntpdc.html, ntpq.html, accopt.html, confopt.html, manyopt.html,
  miscopt.html, and miscopt.txt.
* accopt.html: non-ntpport doc changes from Dave Mills.
* Modify full MRU list preemption when full to match "discard monitor"
  documentation, by removing exception for count == 1.
(4.2.7p23) 2010/04/04 Released by Harlan Stenn <stenn@ntp.org>
* [Bug 1516] unpeer by IP address fails, DNS name works.
* [Bug 1517] ntpq and ntpdc should verify reverse DNS before use.
  ntpq and ntpdc now use the following format for showing purported
  DNS names from IP address "reverse" DNS lookups when the DNS name
  does not exist or does not include the original IP address among
  the results: "192.168.1.2 (fake.dns.local)".
(4.2.7p22) 2010/04/02 Released by Harlan Stenn <stenn@ntp.org>
* [Bug 1432] Don't set inheritable flag for linux capabilities.
* [Bug 1465] Make sure time from TS2100 is not invalid.
* [Bug 1483] AI_NUMERICSERV undefined in 4.2.7p20.
* [Bug 1497] fudge is broken by getnetnum() change.
* [Bug 1503] Auto-enabling of monitor for "restrict ... limited" wrong.
* [Bug 1504] ntpdate tickles ntpd "discard minimum 1" rate limit if
  "restrict ... limited" is used.
* ntpdate: stop querying source after KoD packet response, log it.
* ntpdate: rate limit each server to 2s between packets.
* From J. N. Perlinger: avoid pointer wraparound warnings in dolfptoa(),
  printf format mismatches with 64-bit size_t.
* Broadcast client (ephemeral) associations should be demobilized only
  if they are not heard from for 10 consecutive polls, regardless of
  surviving the clock selection.  Fix from David Mills.
* Add "ntpq -c ifstats" similar to "ntpdc -c ifstats".
* Add "ntpq -c sysstats" similar to "ntpdc -c sysstats".
* Add "ntpq -c monstats" to show monlist knobs and stats.
* Add "ntpq -c mrulist" similar to "ntpdc -c monlist" but not
  limited to 600 rows, and with filtering and sorting options:
  ntpq -c "mrulist mincount=2 laddr=192.168.1.2 sort=-avgint"
  ntpq -c "mrulist sort=addr"
  ntpq -c "mrulist mincount=2 sort=count"
  ntpq -c "mrulist sort=-lstint"
* Modify internal representation of MRU list to use l_fp fixed-point
  NTP timestamps instead of seconds since startup.  This increases the
  resolution and substantially improves accuracy of sorts involving
  timestamps, at the cost of flushing all MRU entries when the clock is
  stepped, to ensure the timestamps can be compared with the current
  get_systime() results.
* Add ntp.conf "mru" directive to configure MRU parameters, such as
  "mru mindepth 600 maxage 64 maxdepth 5000 maxmem 1024" or
  "mru initalloc 0 initmem 16 incalloc 99 incmem 4".  Several pairs are
  equivalent with one in units of MRU entries and its twin in units of
  kilobytes of memory, so the last one used in ntp.conf controls:
  maxdepth/maxmem, initalloc/initmem, incalloc/incmem.  With the above
  values, ntpd will preallocate 16kB worth of MRU entries, allocating
  4kB worth each time more are needed, with a hard limit of 1MB of MRU
  entries.  Until there are more than 600 entries none would be reused.
  Then only entries for addresses last seen 64 seconds or longer ago are
  reused.
* Limit "ntpdc -c monlist" response in ntpd to 600 entries, the previous
  overall limit on the MRU list depth which was driven by the monlist
  implementation limit of one request with a single multipacket
  response.
* New "pool" directive implementation modeled on manycastclient.
* Do not abort on non-ASCII characters in ntp.conf, ignore them.
* ntpq: increase response reassembly limit from 24 to 32 packets, add
  discussion in comment regarding results with even larger MAXFRAGS.
* ntpq: handle "passwd MYPASSWORD" (without prompting) as with ntpdc.
* ntpdc: do not examine argument to "passwd" if not supplied.
* configure: remove check for pointer type used with qsort(), we
  require ANSI C which mandates void *.
* Reset sys_kodsent to 0 in proto_clr_stats().
* Add sptoa()/sockporttoa() similar to stoa()/socktoa() adding :port.
* Use memcpy() instead of memmove() when buffers can not overlap.
* Remove sockaddr_storage from our sockaddr_u union of sockaddr,
  sockaddr_in, and sockaddr_in6, shaving about 100 bytes from its size
  and substantially decreasing MRU entry memory consumption.
* Extend ntpq readvar (alias rv) to allow fetching up to three named
  variables in one operation:  ntpq -c "rv 0 version offset frequency".
* ntpq: use srchost variable to show .POOL. prototype associations'
  hostname instead of address 0.0.0.0.
* "restrict source ..." configures override restrictions for time
  sources, allows tight default restrictions to be used with the pool
  directive (where server addresses are not known in advance).
* Ignore "preempt" modifier on manycastclient and pool prototype
  associations.  The resulting associations are preemptible, but the
  prototype must not be.
* Maintain and use linked list of associations (struct peer) in ntpd,
  avoiding walking 128 hash table entries to iterate over peers.
* Remove more workarounds unneeded since we require ISO C90 AKA ANSI C:
  - remove fallback implementations for memmove(), memset, strstr().
  - do not test for atexit() or memcpy().
* Collapse a bunch of code duplication in ntpd/ntp_restrict.c added with
  support for IPv6.
* Correct some corner case failures in automatically enabling the MRU
  list if any "restrict ... limited" is in effect, and in disabling MRU
  maintenance. (ntp_monitor.c, ntp_restrict.c)
* Reverse the internal sort order of the address restriction lists, but
  preserve the same behavior.  This allows removal of special-case code
  related to the default restrictions and more straightforward lookups
  of restrictions for a given address (now, stop on first match).
* Move ntp_restrict.c MRU doubly-linked list maintenance code into
  ntp_lists.h macros, allowing more duplicated source excision.
* Repair ntpdate.c to no longer test HAVE_TIMER_SETTIME.
* Do not reference peer_node/unpeer_node after freeing when built with
  --disable-saveconfig and using DNS.
(4.2.7p21) 2010/03/31 Released by Harlan Stenn <stenn@ntp.org>
* [Bug 1514] from 4.2.6p1-RC6: Typo in ntp_proto.c: fabs(foo < .4)
  should be fabs(foo) < .4.
* [Bug 1464] from 4.2.6p1-RC6: synchronization source wrong for
  refclocks ARCRON_MSF (27) and SHM (28).
* From 4.2.6p1-RC6: Correct Windows port's refclock_open() to
  return 0 on failure not -1.
* From 4.2.6p1-RC6: Correct CHU, dumbclock, and WWVB drivers to
  check for 0 returned from refclock_open() on failure.
* From 4.2.6p1-RC6: Correct "SIMUL=4 ./flock-build -1" to
  prioritize -1/--one.
* [Bug 1306] constant conditionals in audio_gain().
(4.2.7p20) 2010/02/13 Released by Harlan Stenn <stenn@ntp.org>
* [Bug 1483] hostname in ntp.conf "restrict" parameter rejected.
* Use all addresses for each restrict by hostname.
* Use async DNS to resolve trap directive hostnames.
(4.2.7p19) 2010/02/09 Released by Harlan Stenn <stenn@ntp.org>
* [Bug 1338] Update the association type codes in ntpq.html.
* [Bug 1478] from 4.2.6p1-RC5: linking fails: EVP_MD_pkey_type.
* [Bug 1479] from 4.2.6p1-RC5: not finding readline headers.
* [Bug 1484] from 4.2.6p1-RC5: ushort is not defined in QNX6.
(4.2.7p18) 2010/02/07 Released by Harlan Stenn <stenn@ntp.org>
* [Bug 1480] from 4.2.6p1-RC5: snprintf() cleanup caused 
  unterminated refclock IDs.
* Stop using getaddrinfo() to convert numeric address strings to on-wire
  addresses in favor of is_ip_address() alone.
(4.2.7p17) 2010/02/05 Released by Harlan Stenn <stenn@ntp.org>
* [Bug 1477] from 4.2.6p1-RC5: First non-gmake make in clone
  w/VPATH can't make COPYRIGHT.
* Attempts to cure CID 108 CID 118 CID 119 TAINTED_SCALAR warnings.
* Broaden ylwrap workaround VPATH_HACK to all non-GNU make.
(4.2.7p16) 2010/02/04 Released by Harlan Stenn <stenn@ntp.org>
* [Bug 1474] from 4.2.6p1-RC4: ntp_keygen LCRYPTO after libntp.a.
* Include 4.2.6p1-RC4: Remove arlib.
(4.2.7p15) 2010/02/03 Released by Harlan Stenn <stenn@ntp.org>
* [Bug 1455] from 4.2.6p1: ntpd does not try /etc/ntp.audio.
* Include 4.2.6p1: Convert many sprintf() calls to snprintf(), also
  strcpy(), strcat().
* Include 4.2.6p1: Fix widely cut-n-pasted bug in refclock shutdown
  after failed start.
* Include 4.2.6p1: Remove some dead code checking for emalloc()
  returning NULL.
(4.2.7p14) 2010/02/02 Released by Harlan Stenn <stenn@ntp.org>
* [Bug 1338] ntpq displays incorrect association type codes.
* [Bug 1469] u_int32, int32 changes broke HP-UX 10.20 build.
* [Bug 1470] from 4.2.6p1: "make distdir" compiles keyword-gen.
* [Bug 1471] CID 120 CID 121 CID 122 is_ip_address() uninit family.
* [Bug 1472] CID 116 CID 117 minor warnings in new DNS code.
* [Bug 1473] from 4.2.6p1: "make distcheck" version.m4 error.
(4.2.7p13) 2010/01/31 Released by Harlan Stenn <stenn@ntp.org>
* [Bug 1467] from 4.2.6p1: Fix bogus rebuild of sntp/sntp.html.
(4.2.7p12) 2010/01/30 Released by Harlan Stenn <stenn@ntp.org>
* [Bug 1468] 'make install' broken for root on default NFS mount.
(4.2.7p11) 2010/01/28 Released by Harlan Stenn <stenn@ntp.org>
* [Bug 47] Debugging and logging do not work after a fork.
* [Bug 1010] getaddrinfo() could block and thus should not be called by
  the main thread/process.
* New async DNS resolver in ntpd allows nonblocking queries anytime,
  instead of only once at startup.
(4.2.7p10) 2010/01/24 Released by Harlan Stenn <stenn@ntp.org>
* [Bug 1140] from 4.2.6p1-RC5: Clean up debug.html, decode.html,
  and ntpq.html.
* Include 4.2.6p1-RC3: Use TZ=UTC instead of TZ= when calling date in
  scripts/mkver.in .
* [Bug 1448] from 4.2.6p1-RC3: Some macros not correctly conditionally
  or absolutely defined on Windows.
* [Bug 1449] from 4.2.6p1-RC3: ntpsim.h in ntp_config.c should be used
  conditionally.
* [Bug 1450] from 4.2.6p1-RC3: Option to exclude warnings not
  unconditionally defined on Windows.
(4.2.7p9) 2010/01/13 Released by Harlan Stenn <stenn@ntp.org>
(4.2.7p8) 2010/01/12 Released by Harlan Stenn <stenn@ntp.org>
* [Bug 702] ntpd service logic should use libopts to examine cmdline.
* [Bug 1451] from 4.2.6p1-RC3: sntp leaks KoD entry updating.
* [Bug 1453] from 4.2.6p1-RC3: Use $CC in config.cache filename.
(4.2.7p7) 2009/12/30 Released by Harlan Stenn <stenn@ntp.org>
* [Bug 620] ntpdc getresponse() esize != *rsize s/b size != *rsize.
* [Bug 1446] 4.2.7p6 requires autogen, missing ntpd.1, *.texi, *.menu.
(4.2.7p6) 2009/12/28 Released by Harlan Stenn <stenn@ntp.org>
* [Bug 1443] Remove unnecessary dependencies on ntp_io.h
* [Bug 1442] Move Windows functions into libntp files
* [Bug 1127] from 4.2.6p1-RC3: Check the return of X590_verify().
* [Bug 1439] from 4.2.6p1-RC3: .texi gen after binary is linked.
* [Bug 1440] from 4.2.6p1-RC3: Update configure.ac to support kfreebsd.
* [Bug 1445] from 4.2.6p1-RC3: IRIX does not have -lcap or support
  linux capabilities.
(4.2.7p5) 2009/12/25 Released by Harlan Stenn <stenn@ntp.org>
* Include 4.2.6p1-RC2
(4.2.7p4) 2009/12/24 Released by Harlan Stenn <stenn@ntp.org>
* [Bug 1429] ntpd -4 option does not reliably force IPv4 resolution.
* [Bug 1431] System headers must come before ntp headers in ntp_intres.c .
(4.2.7p3) 2009/12/22 Released by Harlan Stenn <stenn@ntp.org>
* [Bug 1426] scripts/VersionName needs . on the search path.
* [Bug 1427] quote missing in ./build - shows up on NetBSD.
* [Bug 1428] Use AC_HEADER_RESOLV to fix breaks from resolv.h
(4.2.7p2) 2009/12/20 Released by Harlan Stenn <stenn@ntp.org>
* [Bug 1419] ntpdate, ntpdc, sntp, ntpd ignore configure --bindir.
* [Bug 1421] add util/tg2, a clone of tg that works on Linux, NetBSD, and
  FreeBSD
(4.2.7p1) 2009/12/15 Released by Harlan Stenn <stenn@ntp.org>
* [Bug 1348] ntpd Windows port should wait for sendto() completion.
* [Bug 1413] test OpenSSL headers regarding -Wno-strict-prototypes.
* [Bug 1418] building ntpd/ntpdc/ntpq statically with ssl fails.
(4.2.7p0) 2009/12/13 Released by Harlan Stenn <stenn@ntp.org>
* [Bug 1412] m4/os_cflags.m4 caches results that depend on $CC.
* [Bug 1414] Enable "make distcheck" success with BSD make.
(4.2.7) 2009/12/09 Released by Harlan Stenn <stenn@ntp.org>
* [Bug 1407] configure.ac: recent GNU Make -v does not include "version".
---
(4.2.6p5) 2011/12/24 Released by Harlan Stenn <stenn@ntp.org>

No changes from 4.2.6p5-RC3.

---
(4.2.6p5-RC3) 2011/12/08 Released by Harlan Stenn <stenn@ntp.org>

* [Bug 2082] 3-char refid sent by ntpd 4.2.6p5-RC2 ends with extra dot.
* [Bug 2085] clock_update() sys_rootdisp calculation omits root delay.
* [Bug 2086] get_systime() should not offset by sys_residual.
* [Bug 2087] sys_jitter calculation overweights sys.peer jitter.
* Ensure NULL peer->dstadr is not accessed in orphan parent selection.

---
(4.2.6p5-RC2) 2011/11/30 Released by Harlan Stenn <stenn@ntp.org>

* [Bug 2050] Orphan mode stratum counting to infinity.
* [Bug 2059] optional billboard column "server" does not honor -n.
* [Bug 2066] ntpq lopeers ipv6 "local" column overrun.
* [Bug 2068] ntpd sends nonprintable stratum 16 refid to ntpq.
* [Bug 2069] broadcastclient, multicastclient spin up duplicate
  ephemeral associations without broadcastdelay.
* [Bug 2072] Orphan parent selection metric needs ntohl().
* Exclude not-yet-determined sys_refid from use in loopback TEST12
  (from David Mills).
* Never send KoD rate limiting response to MODE_SERVER response.

---
(4.2.6p5-RC1) 2011/10/18 Released by Harlan Stenn <stenn@ntp.org>

* [Bug 2034] Listening address configuration with prefix misapplied.

---
(4.2.6p4) 2011/09/22 Released by Harlan Stenn <stenn@ntp.org>

* [Bug 1984] ntp/libisc fails to compile on OS X 10.7 (Lion).
* [Bug 1985] "logconfig =allall" rejected.
* [Bug 2001] ntpdc timerstats reports overruns as handled.
* [Bug 2003] libntpq ntpq_read_assoc_peervars() broken.
* [Backward Incompatible] sntp: -l/--filelog -> -l/--logfile, to be
  consistent with ntpd.
* libopts/file.c fix from Bruce Korb (arg-type=file).

---
(4.2.6p4-RC2) 2011/08/04 Released by Harlan Stenn <stenn@ntp.org>

* [Bug 1608] Parse Refclock driver should honor trusttime.
* [Bug 1961] html2man update: distribute ntp-wait.html.
* [Bug 1970] UNLINK_EXPR_SLIST() causes crash if list is empty.
* [Bug 1972] checking for struct rtattr fails.
* [Bug 1975] libntp/mktime.c won't work with 64-bit time_t
* [Bug 1978] [Bug 1134] fix in 4.2.6p4-RC1 doesn't build on older Linux.
* Backport several fixes for Coverity warnings from ntp-dev.
* Backport if_nametoindex() check for hpux.

---
(4.2.6p4-RC1) 2011/07/10 Released by Harlan Stenn <stenn@ntp.org>

* [Bug 1134] ntpd fails binding to tentative IPv6 addresses.
* [Bug 1790] Update config.guess and config.sub to detect AIX6.
* [Bug 1961] html2man needs an update.
* Update the NEWS file.

---
(4.2.6p4-beta2) 2011/05/25 Released by Harlan Stenn <stenn@ntp.org>

* [Bug 1695] ntpdate takes longer than necessary.
* [Bug 1832] ntpdate doesn't allow timeout > 2s.
* [Bug 1933] WWVB/Spectracom driver timestamps LFs, not CRs.
* Backport utility routines from ntp-dev: mprintf(), emalloc_zero().

---
(4.2.6p4-beta1) 2011/05/16 Released by Harlan Stenn <stenn@ntp.org>

* [Bug 1554] peer may stay selected as system peer after becoming
  unreachable.
* [Bug 1921] LOCAL, ACTS drivers with "prefer" excluded from initial
  candidate list.
* [Bug 1923] orphan parent favored over LOCAL, ACTS drivers.
* [Bug 1924] Billboard tally codes sometimes do not match operation,
  variables.
* Enable tickadj-like taming of wildly off-spec Windows clock using
  NTPD_TICKADJ_PPM env. var. specifying baseline slew.
* Upgrade to AutoGen 5.11.9 (and require it).
* Upgrade to libopts 35.0.10 from AutoGen 5.11.9pre8.

---
(4.2.6p3) 2011/01/03 Released by Harlan Stenn <stenn@ntp.org>

* [Bug 1764] Palisade driver doesn't build on Linux
* Create and use scripts/check--help when generating .texi files.
* Update bk triggers for the bk-5 release.
* Update genCommitLog for the bk-5 release.
* Update the copyright year.

---
(4.2.6p3-RC12) 2010/12/25 Released by Harlan Stenn <stenn@ntp.org>

* [Bug 1458] Can not compile NTP on FreeBSD 4.7.
* [Bug 1510] Add modes 20/21 for driver 8 to support RAWDCF @ 75 baud.
* [Bug 1618] Unreachable code in jjy_start(). (backport from ntp-dev)
* [Bug 1719] ntp-keygen -V crash. (backport)
* [Bug 1740] ntpdc treats many counters as signed. (backport)
* [Bug 1741] Enable multicast reception on each address (Windows).
* [Bug 1742] Fix a typo in an error message in the "build" script.
* [Bug 1743] Display timezone offset when showing time for sntp in the
local timezone.
* [Bug 1751] Support for Atari FreeMiNT OS.
* [Bug 1754] --version output should be more verbose.
* [Bug 1757] oncore snprintf("%m") doesn't expand %m.
* [Bug 1758] setsockopt IPV6_MULTICAST_IF with wrong ifindex.
* [Bug 1760] ntpd Windows interpolation cannot be disabled.
* [Bug 1762] manycastclient solicitation responses interfere.
* Upgrade to libopts 34.0.9 from AutoGen 5.11.6pre7.
* Relax minimum Automake version to 1.10 with updated libopts.m4.
* Suppress ntp-keygen OpenSSL version display for --help, --version,
display both build and runtime OpenSSL versions when they differ.
* Clean up m4 quoting in configure.ac, *.m4 files, resolving
  intermittent AC_LANG_PROGRAM possibly undefined errors.
* Clean up the SNTP documentation.
* Other manycastclient repairs:
  Separate handling of scope ID embedded in many in6_addr from ifindex
  used for IPv6 multicasting ioctls.
  Add INT_PRIVACY endpt bit flag for IPv6 RFC 4941 privacy addresses.
  Enable outbound multicast from only one address per interface in the
  same subnet, and in that case prefer embedded MAC address modified
  EUI-64 IPv6 addresses first, then static, and last RFC 4941 privacy
  addresses.
  Use setsockopt(IP[V6]_MULTICAST_IF) before each send to multicast to
  select the local source address, using the correct socket is not
  enough.

---
(4.2.6p3-RC11) 2010/11/28 Released by Harlan Stenn <stenn@ntp.org>

* [Bug 1725] ntpd sends multicast from only one address.
* [Bug 1728] In ntp_openssl.m4, don't add -I/usr/include or -L/usr/lib
  to CPPFLAGS or LDFLAGS.
* [Bug 1733] IRIX doesn't have 'head' (affects scripts/checkChangeLog).
* Remove log_msg() and debug_msg() from sntp in favor of msyslog().
* Use a single copy of libopts/, in sntp/.
* Upgrade libopts to 33.3.8.
* Bump minimum Automake version to 1.11, required for AM_COND_IF
  use in LIBOPTS_CHECK.
* Improvements to the 'build' script.

---
(4.2.6p3-RC10) 2010/11/14 Released by Harlan Stenn <stenn@ntp.org>

* [Bug 1681] More sntp logging cleanup.
* [Bug 1683] Non-localhost on loopback exempted from nic rules.

---
(4.2.6p3-RC9) 2010/11/10 Released by Harlan Stenn <stenn@ntp.org>

* [Bug 1574] sntp:set_time doesn't set tv_usec correctly.
* [Bug 1681] sntp logging cleanup.
* [Bug 1683] Interface binding does not seem to work as intended.
* [Bug 1691] Use first NMEA sentence each second.
* [Bug 1692] packageinfo.sh needs to be "sourced" using ./ .
* [Bug 1709] ntpdate ignores replies with equal receive and transmit
  timestamps.
* Backport sntp from -dev

---
(4.2.6p3-RC8) 2010/10/29 Released by Harlan Stenn <stenn@ntp.org>

* [Bug 1685] NMEA driver mode byte confusion.
* First cut at using scripts/checkChangeLog.

---
(4.2.6p3-RC7) 2010/10/25 Released by Harlan Stenn <stenn@ntp.org>

* [Bug 1676] NMEA: $GPGLL did not work after fix for Bug 1571.
* Added scripts/checkChangeLog.

---
(4.2.6p3-RC6) 2010/10/24 Released by Harlan Stenn <stenn@ntp.org>

* [Bug 1571] NMEA does not relate data to PPS edge.
* [Bug 1572] NMEA time adjustment for GPZDG buggy.
* [Bug 1675] Prohibit includefile remote config.

---
(4.2.6p3-RC5) 2010/10/22 Released by Harlan Stenn <stenn@ntp.org>

* [Bug 1649] Require NMEA checksum if $GPRMC or previously seen.
* [Bug 1669] NTP 4.2.6p2 fails to compile on IBM AIX 5.3.

---
(4.2.6p3-RC4) 2010/10/16 Released by Harlan Stenn <stenn@ntp.org>

* [Bug 1584] wrong SNMP type for precision, resolution.
* [Bug 1659] Need CLOCK_TRUETIME not CLOCK_TRUE.
* [Bug 1665] is_anycast() u_int32_t should be u_int32.
* ntpsnmpd, libntpq warning cleanup.

---
(4.2.6p3-RC3) 2010/10/14 Released by Harlan Stenn <stenn@ntp.org>

* [Bug 750] Non-existing device causes coredump with RIPE-NCC driver.
* [Bug 1080] ntpd on ipv6 routers very chatty.
* [Bug 1567] Support Arbiter 1093C Satellite Clock on Windows.
* [Bug 1581] printf format string mismatch leftover.
* [Bug 1584] ntpsnmpd OID must be mib-2.197.
* [Bug 1643] Range-check the decoding of the RIPE-NCC status codes.
* [Bug 1644] cvo.sh should use lsb_release to identify linux distros.
* [Bug 1659] Support Truetime Satellite Clocks on Windows.
* [Bug 1660] On some systems, test is in /usr/bin, not /bin.
* [Bug 1661] Re-indent refclock_ripencc.c.

---
(4.2.6p3-RC2) 2010/09/25 Released by Harlan Stenn <stenn@ntp.org>

* [Bug 1635] "filegen ... enable" is not default.
* [Bug 1636] yyparse() segfault after denied filegen remote config.

---
(4.2.6p3-RC1) 2010/09/18 Released by Harlan Stenn <stenn@ntp.org>

* [Bug 1344] ntpd on Windows exits without logging cause.

---
(4.2.6p3-beta1) 2010/09/11 Released by Harlan Stenn <stenn@ntp.org>

* [Bug 1573] Miscalculation of offset in sntp.
* [Bug 1595] empty last line in key file causes duplicate key to be added
* [Bug 1597] packet processing ignores RATE KoD packets, because of
  a bug in string comparison.
* [Bug 1581] ntp_intres.c size_t printf format string mismatch.

---
(4.2.6p2) 2010/07/09 Released by Harlan Stenn <stenn@ntp.org>

* [Bug 1581] size_t printf format string mismatches, IRIG string buffers
  undersized.  Mostly backported from earlier ntp-dev fixes by Juergen
  Perlinger.

---
(4.2.6p2-RC7) 2010/06/19 Released by Harlan Stenn <stenn@ntp.org>

* [Bug 1570] serial clock drivers get outdated input from kernel tty
  line buffer after startup
* [Bug 1575] use 'snprintf' with LIB_BUFLENGTH in inttoa.c, tvtoa.c and
  utvtoa.c
* [Bug 1576] sys/sysctl.h depends on sys/param.h on OpenBSD.

---
(4.2.6p2-RC6) 2010/06/12 Released by Harlan Stenn <stenn@ntp.org>

* [Bug 715] libisc Linux IPv6 interface iteration drops multicast flags.

---
(4.2.6p2-RC5) 2010/06/03 Released by Harlan Stenn <stenn@ntp.org>

* [Bug 1561] ntpq, ntpdc "passwd" prompts for MD5 password w/SHA1.
* [Bug 1565] sntp/crypto.c compile fails on MacOS over vsnprintf().
* Windows port: do not exit in ntp_timestamp_from_counter() without
  first logging the reason.
* Support "passwd blah" syntax in ntpq.

---
(4.2.6p2-RC4) 2010/05/19 Released by Harlan Stenn <stenn@ntp.org>

* [Bug 1555] 4.2.6p2-RC3 sntp illegal C (mixed code and declarations).

---
(4.2.6p2-RC3) 2010/05/11 Released by Harlan Stenn <stenn@ntp.org>

* [Bug 1325] unreachable code in sntp recv_bcst_data().
* [Bug 1459] sntp MD5 authentication does not work with ntpd.
* [Bug 1512] ntpsnmpd should connect to net-snmpd via a unix-domain
  socket by default.  Provide a command-line 'socket name' option.
* [Bug 1538] update refclock_nmea.c's call to getprotobyname().
* [Bug 1541] Fix wrong keyword for "maxclock".
* [Bug 1552] update and complete broadcast and crypto features in sntp.
* [Bug 1553] sntp/configure.ac OpenSSL support.
* Escape unprintable characters in a refid in ntpq -p billboard.
* Simplify hash client code by providing OpenSSL EVP_*() API when built
  without OpenSSL.  (from ntp-dev)
* Do not depend on ASCII values for ('A' - '0'), ('a' - '0') in sntp.
* Windows compiling hints/winnt.html update from G. Sunil Tej.

---
(4.2.6p2-RC2) 2010/04/27 Released by Harlan Stenn <stenn@ntp.org>

* [Bug 1465] Make sure time from TS2100 is not invalid (backport from
  ntp-dev).
* [Bug 1528] Fix EDITLINE_LIBS link order for ntpq and ntpdc.
* [Bug 1534] win32/include/isc/net.h conflicts with VC++ 2010 errno.h.
* [Bug 1535] "restrict -4 default" and "restrict -6 default" ignored.
* Remove --with-arlib from br-flock.

---
(4.2.6p2-RC1) 2010/04/18 Released by Harlan Stenn <stenn@ntp.org>

* [Bug 1503] Auto-enabling of monitor for "restrict ... limited" wrong.
* [Bug 1504] ntpdate tickles ntpd "discard minimum 1" rate limit if
  "restrict ... limited" is used.
* [Bug 1518] Windows ntpd should lock to one processor more
  conservatively.
* [Bug 1522] Enable range syntax "trustedkey (301 ... 399)".
* Update html/authopt.html controlkey, requestkey, and trustedkey docs.

---
(4.2.6p1) 2010/04/09 Released by Harlan Stenn <stenn@ntp.org>
(4.2.6p1-RC6) 2010/03/31 Released by Harlan Stenn <stenn@ntp.org>

* [Bug 1514] Typo in ntp_proto.c: fabs(foo < .4) should be fabs(foo) < .4.
* [Bug 1464] synchronization source wrong for refclocks ARCRON_MSF (27)
  and SHM (28).
* Correct Windows port's refclock_open() to return 0 on failure not -1.
* Correct CHU, dumbclock, and WWVB drivers to check for 0 returned from
  refclock_open() on failure.
* Correct "SIMUL=4 ./flock-build -1" to prioritize -1/--one.

---
(4.2.6p1-RC5) 2010/02/09 Released by Harlan Stenn <stenn@ntp.org>

* [Bug 1140] Clean up debug.html, decode.html, and ntpq.html.
* [Bug 1438] Remove dead code from sntp/networking.c.
* [Bug 1477] 1st non-gmake make in clone w/VPATH can't make COPYRIGHT.
* [Bug 1478] linking fails with undefined reference EVP_MD_pkey_type.
* [Bug 1479] Compilation fails because of not finding readline headers.
* [Bug 1480] snprintf() cleanup caused unterminated refclock IDs.
* [Bug 1484] ushort is not defined in QNX6.

---
(4.2.6p1-RC4) 2010/02/04 Released by Harlan Stenn <stenn@ntp.org>

* [Bug 1455] ntpd does not try /etc/ntp.audio as documented.
* [Bug 1467] Fix bogus rebuild of sntp/sntp.html
* [Bug 1470] "make distdir" in $srcdir builds keyword-gen, libntp.a.
* [Bug 1473] "make distcheck" before build can't make sntp/version.m4.
* [Bug 1474] ntp_keygen needs LCRYPTO after libntp.a.
* Convert many sprintf() calls to snprintf(), also strcpy(), strcat().
* Fix widely cut-n-pasted bug in refclock shutdown after failed start.
* Remove some dead code checking for emalloc() returning NULL.
* Remove arlib.

---
(4.2.6p1-RC3) 2010/01/24 Released by Harlan Stenn <stenn@ntp.org>

* Use TZ=UTC instead of TZ= when calling date in scripts/mkver.in .
* [Bug 1448] Some macros not correctly conditionally or absolutely defined
  on Windows.
* [Bug 1449] ntpsim.h in ntp_config.c should be used conditionally.
* [Bug 1450] Option to exclude warnings not unconditionally defined on Windows.
* [Bug 1127] Properly check the return of X590_verify() - missed one.
* [Bug 1439] .texi generation must wait until after binary is linked.
* [Bug 1440] Update configure.ac to support kfreebsd.
* [Bug 1445] IRIX does not have -lcap or support linux capabilities.
* [Bug 1451] CID 115: sntp leaks KoD entry when updating existing.
* [Bug 1453] Use $CC in config.cache filename in ./build script.

---
(4.2.6p1-RC2) 2009/12/25 Released by Harlan Stenn <stenn@ntp.org>

* [Bug 1411] Fix status messages in refclock_oncore.c.
* [Bug 1416] MAXDNAME undefined on Solaris 2.6.
* [Bug 1419] ntpdate, ntpdc, sntp, ntpd ignore configure --bindir.
* [Bug 1424] Fix check for rtattr (rtnetlink.h).
* [Bug 1425] unpeer by association ID sets up for duplicate free().
* [Bug 1426] scripts/VersionName needs . on the search path.
* [Bug 1427] quote missing in ./build - shows up on NetBSD.
* [Bug 1428] Use AC_HEADER_RESOLV to fix breaks from resolv.h
* [Bug 1429] ntpd -4 option does not reliably force IPv4 resolution.
* [Bug 1431] System headers must come before ntp headers in ntp_intres.c .
* [Bug 1434] HP-UX 11 ip_mreq undeclared, _HPUX_SOURCE helps some.
* [Bug 1435] sntp: Test for -lresolv using the same tests as in ntp.

---
(4.2.6p1-RC1) 2009/12/20 Released by Harlan Stenn <stenn@ntp.org>

* [Bug 1409] Put refclock_neoclock4x.c under the NTP COPYRIGHT notice.
  This should allow debian and other distros to add this refclock driver
  in further distro releases.
  Detect R2 hardware releases.
* [Bug 1412] m4/os_cflags.m4 caches results that depend on $CC.
* [Bug 1413] test OpenSSL headers regarding -Wno-strict-prototypes.
* [Bug 1414] Enable "make distcheck" success with BSD make.
* [Bug 1415] Fix Mac OS X link problem.
* [Bug 1418] building ntpd/ntpdc/ntpq statically with ssl fails.
* Build infrastructure updates to enable beta releases of ntp-stable.

---
(4.2.6) 2009/12/09 Released by Harlan Stenn <stenn@ntp.org>
* [Sec 1331] from4.2.4p8: DoS with mode 7 packets - CVE-2009-3563.
* [Bug 508] Fixed leap second handling for Windows.
(4.2.5p250-RC) 2009/11/30 Released by Harlan Stenn <stenn@ntp.org>
* sntp documentation updates.
* [Bug 761] internal resolver does not seem to honor -4/-6 qualifiers
* [Bug 1386] Deferred DNS doesn't work on NetBSD
* [Bug 1391] avoid invoking autogen twice for .c and .h files.
* [Bug 1397] shmget() refclock_shm failing because of file mode.
* Pass no_needed to ntp_intres as first part of fixing [Bug 975].
* Add ./configure --enable-force-defer-DNS to help debugging.
(4.2.5p249-RC) 2009/11/28 Released by Harlan Stenn <stenn@ntp.org>
* [Bug 1400] An empty KOD DB file causes sntp to coredump.
* sntp: documentation cleanup.
* sntp: clean up some error messages.
* sntp: Use the precision to control how many offset digits are shown.
* sntp: Show root dispersion.
* Cleanup from the automake/autoconf upgrades.
(4.2.5p248-RC) 2009/11/26 Released by Harlan Stenn <stenn@ntp.org>
* Prepare for the generation of sntp.html.
* Documentation changes from Dave Mills.
* [Bug 1387] Storage leak in ntp_intres (minor).
* [Bug 1389] buffer overflow in refclock_oncore.c
* [Bug 1391] .texi usage text from installed, not built binaries.
* [Bug 1392] intres retries duplicate assocations endlessly.
* Correct *-opts.h dependency so default 'get' action isn't used.
(4.2.5p247-RC) 2009/11/20 Released by Harlan Stenn <stenn@ntp.org>
* [Bug 1142] nodebug builds shed no light on -d, -D option failure.
* [Bug 1179] point out the problem with -i/--jaildir and -u/--user when
  they are disabled by configure.
* [Bug 1308] support systems that lack fork().
* [Bug 1343] sntp doesn't link on Solaris 7, needs -lresolv.
(4.2.5p246-RC) 2009/11/17 Released by Harlan Stenn <stenn@ntp.org>
* Upgrade to autogen-5.10
* [Bug 1378] Unnecessary resetting of peers during interface update.
* [Bug 1382] p245 configure --disable-dependency-tracking won't build.
* [Bug 1384] ntpq :config core dumped with a blank password.
(4.2.5p245-RC) 2009/11/14 Released by Harlan Stenn <stenn@ntp.org>
* Cleanup from Dave Mills.
* [Bug 1343] sntp illegal C does not compile on Solaris 7.
* [Bug 1381] Version .deps generated include file dependencies to allow
  known dependency-breaking changes to force .deps to be cleaned,
  triggered by changing the contents of deps-ver and/or sntp/deps-ver.
(4.2.5p244-RC) 2009/11/12 Released by Harlan Stenn <stenn@ntp.org>
* keygen.html updates from Dave Mills.
* [Bug 1003] ntpdc unconfig command doesn't prompt for keyid.
* [Bug 1376] Enable authenticated ntpq and ntpdc using newly-available
  digest types.
* ntp-keygen, Autokey OpenSSL build vs. run version mismatch is now a
  non-fatal warning.
(4.2.5p243-RC) 2009/11/11 Released by Harlan Stenn <stenn@ntp.org>
* [Bug 1226] Fix deferred DNS lookups.
* new crypto signature cleanup.
(4.2.5p242-RC) 2009/11/10 Released by Harlan Stenn <stenn@ntp.org>
* [Bug 1363] CID 92 clarify fallthrough case in clk_trimtsip.c
* [Bug 1366] ioctl(TIOCSCTTY, 0) fails on NetBSD *[0-2].* > 3.99.7.
* [Bug 1368] typos in libntp --without-crypto case
* [Bug 1371] deferred DNS lookup failing with INFO_ERR_AUTH.
* CID 87 dead code in ntpq.c atoascii().
* Fix authenticated ntpdc, broken in p240.
* Stub out isc/mem.h, shaving 47k from a MIPS ntpd binary.
* Shrink keyword scanner FSM entries from 64 to 32 bits apiece.
* Documention updates from Dave Mills.
* authkeys.c cleanup from Dave Mills.
(4.2.5p241-RC) 2009/11/07 Released by Harlan Stenn <stenn@ntp.org>
* html/authopt.html update from Dave Mills.
* Remove unused file from sntp/Makefile.am's distribution list.
* new crypto signature cleanup.
(4.2.5p240-RC) 2009/11/05 Released by Harlan Stenn <stenn@ntp.org>
* [Bug 1364] clock_gettime() not detected, need -lrt on Debian 5.0.3.
* Provide all of OpenSSL's signature methods for ntp.keys (FIPS 140-2).
(4.2.5p239-RC) 2009/10/30 Released by Harlan Stenn <stenn@ntp.org>
* [Bug 1357] bogus assert from refclock_shm.
* [Bug 1359] Debug message cleanup.
* CID 101: more pointer/array cleanup.
* [Bug 1356] core dump from refclock_nmea when can't open /dev/gpsU.
* [Bug 1358] AIX 4.3 sntp/networking.c IPV6_JOIN_GROUP undeclared.
* CID 101: pointer/array cleanup.
(4.2.5p238-RC) 2009/10/27 Released by Harlan Stenn <stenn@ntp.org>
* Changes from Dave Mills.
* driver4.html updates from Dave Mills.
* [Bug 1252] PPSAPI cleanup on ntpd/refclock_wwvb.c.
* [Bug 1354] libtool error building after bootstrap with Autoconf 2.64.
* Allow NTP_VPATH_HACK configure test to handle newer gmake versions.
* CIDs 94-99 make it more clearly impossible for sock_hash() to return
  a negative number.
* CID 105, 106 ensure ntpdc arrays are not overrun even if callers
  misbehave.
* CID 113 use va_end() in refclock_true.c true_debug().
* Get rid of configure tests for __ss_family and __ss_len when the more
  common ss_family and ss_len are present.
(4.2.5p237-RC) 2009/10/26 Released by Harlan Stenn <stenn@ntp.org>
* [Bug 610] NMEA support for using PPSAPI on a different device.
* [Bug 1238] use only fudge time2 to offset NMEA serial timestamp.
* [Bug 1355] ntp-dev won't compile on OpenBSD 4.6.
(4.2.5p236-RC) 2009/10/22 Released by Harlan Stenn <stenn@ntp.org>
* Cleanup from Dave Mills.
* [Bug 1343] ntpd/ntp_io.c close_fd() does not compile on Solaris 7.
* [Bug 1353] ntpq "rv 0 settimeofday" always shows UNKNOWN on unix.
* Do not attempt to execute built binaries from ntpd/Makefile when
  cross-compiling (keyword-gen and ntpd --saveconfigquit).
* sntp/main.c: Remove duplicate global adr_buf[] (also defined in
  networking.c) which Piotr Grudzinski identified breaking his build.
* Correct in6addr_any test in configure.ac to attempt link too.
(4.2.5p235-RC) 2009/10/18 Released by Harlan Stenn <stenn@ntp.org>
* [Bug 1343] lib/isc build breaks on systems without IPv6 headers.
(4.2.5p234-RC) 2009/10/16 Released by Harlan Stenn <stenn@ntp.org>
* [Bug 1339] redux, use unmodified lib/isc/win32/strerror.c and
  move #define strerror... to a header not used by lib/isc code.
* [Bug 1345] illegal 'grep' option prevents compilation.
* [Bug 1346] keyword scanner broken where char defaults to unsigned.
* [Bug 1347] ntpd/complete.conf missing multicastclient test case.
(4.2.5p233-RC) 2009/10/15 Released by Harlan Stenn <stenn@ntp.org>
* [Bug 1337] cast setsockopt() v4 address pointer to void *.
* [Bug 1342] ignore|drop one IPv6 address on an interface blocks all
  addresses on that interface.
* Documentation cleanup and updates.
(4.2.5p232-RC) 2009/10/14 Released by Harlan Stenn <stenn@ntp.org>
* [Bug 1302] OpenSSL under Windows needs applink support.
* [Bug 1337] fix incorrect args to setsockopt(fd, IP_MULTICAST_IF,...).
* [Bug 1339] Fix Windows-only ntp_strerror() infinite recursion.
* [Bug 1341] NMEA driver requires working PPSAPI #ifdef HAVE_PPSAPI.
* Construct ntpd keyword scanner finite state machine at compile time
  rather than at runtime, shrink entries from 40+ to 8 bytes.
* Update documentation for ntpq --old-rv, saveconfig, saveconfigdir,
  ntpd -I -L and -M, and interface/nic rules. (From Dave Hart)
* [Bug 1337] fix incorrect args to setsockopt(fd, IP_MULTICAST_IF,...)
(4.2.5p231-RC) 2009/10/10 Released by Harlan Stenn <stenn@ntp.org>
* [Bug 1335] Broadcast client degraded by wildcard default change.
(4.2.5p230-RC) 2009/10/09 Released by Harlan Stenn <stenn@ntp.org>
* Start the 4.2.6 Release Candidate cycle.
* Broadcast and transit phase cleanup from Dave Mills.
(4.2.5p229) 2009/10/07 Released by Harlan Stenn <stenn@ntp.org>
* [Bug 1334] ntpsnmpd undefined reference to `ntpqOptions'.
* Change ntpsnmpd/Makefile.am include file order to fix FreeBSD build.
(4.2.5p228) 2009/10/06 Released by Harlan Stenn <stenn@ntp.org>
* Reclaim syntax tree memory after application in ntpd built with
  configure --disable-saveconfig.
* [Bug 1135] ntpq uses sizeof(u_long) where sizeof(u_int32) is meant.
* [Bug 1333] ntpd --interface precedence over --novirtualips lost.
(4.2.5p227) 2009/10/05 Released by Harlan Stenn <stenn@ntp.org>
* [Bug 1135] :config fails with "Server disallowed request"
* [Bug 1330] disallow interface/nic rules when --novirtualips or
  --interface are used.
* [Bug 1332] ntpq -c 'rv 0 variablename' returns extra stuff.
* Add test of ntpd --saveconfigquit fidelity using new complete.conf.
* Documentation updates from Dave Hart/Dave Mills.
(4.2.5p226) 2009/10/04 Released by Harlan Stenn <stenn@ntp.org>
* [Bug 1318] Allow multiple -g options on ntpd command line.
* [Bug 1327] ntpq, ntpdc, ntp-keygen -d & -D should work with configure
  --disable-debugging.
* Add ntpd --saveconfigquit <filename> option for future build-time
  testing of saveconfig fidelity.
* Clockhop and autokey cleanup from Dave Mills.
* Documentation updates from Dave Mills.
(4.2.5p225) 2009/09/30 Released by Harlan Stenn <stenn@ntp.org>
* authopt documentation changes from Dave Mills/Dave Hart.
* [Bug 1324] support bracketed IPv6 numeric addresses for restrict.
(4.2.5p224) 2009/09/29 Released by Harlan Stenn <stenn@ntp.org>
* Clockhop and documentation fixes from Dave Mills.
* Remove "tos maxhop" ntp.conf knob.
(4.2.5p223) 2009/09/28 Released by Harlan Stenn <stenn@ntp.org>
* [Bug 1321] build doesn't work if . isn't on $PATH.
* [Bug 1323] Implement "revoke #" to match documentation, deprecate
  "crypto revoke #".
(4.2.5p222) 2009/09/27 Released by Harlan Stenn <stenn@ntp.org>
* Update libisc code using bind-9.6.1-P1.tar.gz, rearrange our copy to
  mirror the upstream layout (lib/isc/...), and merge in NTP-local
  modifications to libisc.  There is a new procedure to ease future
  libisc merges using a separate "upstream" bk repo.  That will enable
  normal bk pull automerge to handle carrying forward any local changes
  and should enable us to take updated libisc snapshots more often.
* Updated build and flock-build scripts.  flock-build --one is a way
  to perform a flock-build compatible solitary build, handy for a repo
  clone's first build on a machine with autoconf, automake, etc.
* Compiling ntp_parser.y using BSD make correctly places ntp_parser.h
  in the top-level ntpd directory instead of A.*/ntpd.
* bootstrap script updated to remove potentially stale .deps dirs.
* Remove unneeded Makefile.am files from the lib/isc/include tree.
(4.2.5p221) 2009/09/26 Released by Harlan Stenn <stenn@ntp.org>
* [Bug 1316] segfault if refclock_nmea can't open file.
* [Bug 1317] Distribute cvo.sh.
(4.2.5p220) 2009/09/25 Released by Harlan Stenn <stenn@ntp.org>
* Rearrange libisc code to match the upstream layout in BIND.  This is
  step one of two, changing the layout but keeping our existing libisc.
(4.2.5p219) 2009/09/24 Released by Harlan Stenn <stenn@ntp.org>
* [Bug 1315] "interface ignore 0.0.0.0" is ignored.
* add implicit "nic ignore all" rule before any rules from ntp.conf, so
  "nic listen eth0" alone means the same as "-I eth0".
* add wildcard match class for interface/nic rules.
* fix mistaken carryover of prefixlen from one rule to the next.
* Ensure IPv6 localhost address ::1 is included in libisc's Windows IPv6
  address enumeration, allowing ntpq and ntpdc's hardcoding to 127.0.0.1 
  on Windows to end.
(4.2.5p218) 2009/09/21 Released by Harlan Stenn <stenn@ntp.org>
* [Bug 1314] saveconfig emits -4 and -6 on when not given.
* correct parsing and processing of setvar directive.
* highlight location of ntpq :config syntax errors with ^.
* clarify (former) NO_ARG, SINGLE_ARG, MULTIPLE_ARG renaming to
  FOLLBY_TOKEN, FOLLBY_STRING, FOLLBY_STRINGS_TO_EOC.
* parser, saveconfig cleanup to store T_ identifiers in syntax tree.
(4.2.5p217) 2009/09/20 Released by Harlan Stenn <stenn@ntp.org>
* [Bug 1300] reject remote configuration of dangerous items.
(4.2.5p216) 2009/09/19 Released by Harlan Stenn <stenn@ntp.org>
* [Bug 1312] ntpq/ntpdc MD5 passwords truncated to 8 chars on Suns.
* CID 10 missing free(up); in refclock_palisade.c error return, again.
* CID 83 added assertion to demonstrate config_nic_rules() does not
  call strchr(NULL, '/').
(4.2.5p215) 2009/09/18 Released by Harlan Stenn <stenn@ntp.org>
* [Bug 1292] Workaround last VC6 unsigned __int64 kink.
(4.2.5p214) 2009/09/17 Released by Harlan Stenn <stenn@ntp.org>
* [Bug 1303] remove top-level "autokey" directive.
* use "nic listen 192.168.0.0/16" instead of
  "nic listen 192.168.0.0 prefixlen 16".
(4.2.5p213) 2009/09/16 Released by Harlan Stenn <stenn@ntp.org>
* [Bug 1310] fix Thunderbolt mode in refclock_palisade.c
(4.2.5p212) 2009/09/15 Released by Harlan Stenn <stenn@ntp.org>
* [Bug 983] add interface [listen | ignore | drop] ... directive.
* [Bug 1243] MD5auth_setkey zero-fills key from first zero octet.
* [Bug 1295] leftover fix, do not crash on exit in free_config_trap()
  when "trap 1.2.3.4" is used without any further options.
* [Bug 1311] 4.2.5p211 doesn't build in no-debug mode.
* document interface (alias nic) and unpeer.
* Correct syntax error line & column numbers.
* CID 79: kod_init_kod_db() fails to fclose(db_s) in two error paths.
* CID 80: attempt to quiet Coverity false positive re: leaking "reason"
  in main().
* Documentation updates from Dave Mills.
* CID 81: savedconfig leaked in save_config().
* Make the code agree with the spec and the book (Dave Mills).
(4.2.5p211) 2009/09/14 Released by Harlan Stenn <stenn@ntp.org>
* [Bug 663] respect ntpq -c and -p order on command line.
* [Bug 1292] more VC6 unsigned __int64 workarounds.
* [Bug 1296] Added Support for Trimble Acutime Gold.
(4.2.5p210) 2009/09/06 Released by Harlan Stenn <stenn@ntp.org>
* [Bug 1294] Use OPENSSL_INC and OPENSSL_LIB macros for Windows
  and remove unnecessary reference to applink.c for Windows
* [Bug 1295] trap directive options are not optional.
* [Bug 1297] yylex() must always set yylval before returning.
(4.2.5p209) 2009/09/01 Released by Harlan Stenn <stenn@ntp.org>
* [Bug 1290] Fix to use GETTIMEOFDAY macro
* [Bug 1289] Update project files for VC6, VS2003, VS2005, VS 2008
(4.2.5p208) 2009/08/30 Released by Harlan Stenn <stenn@ntp.org>
* [Bug 1293] make configuration dumper ready for release, specifically:
* rename ntpq dumpcfg command to "saveconfig".
* require authentication for saveconfig.
* "restrict ... nomodify" prevents saveconfig and :config.
* "saveconfig ." shorthand to save to startup configuration file.
* support strftime() substitution in saveconfig arg to timestamp
  the output filename, for example "saveconfig %Y%m%d-%H%M%S.conf".
* display saveconfig response message from ntpd in ntpq.
* save output filename in "savedconfig" variable, fetched with ntpq -c
  "rv 0 savedconfig".
* document saveconfig in html/ntpq.html.
* add ./configure --disable-saveconfig to build a smaller ntpd.
* log saveconfig failures and successes to syslog.
(4.2.5p207) 2009/08/29 Released by Harlan Stenn <stenn@ntp.org>
* [Bug 1292] Minor Windows source tweaks for VC6-era SDK headers.
(4.2.5p206) 2009/08/26 Released by Harlan Stenn <stenn@ntp.org>
* accopt.html typo fixes from Dave Mills.
* [Bug 1283] default to remembering KoD in sntp.
* clean up numerous sntp/kod_management.c bugs.
* use all addresses resolved from each DNS name in sntp.
(4.2.5p205) 2009/08/18 Released by Harlan Stenn <stenn@ntp.org>
* accopt.html typo fixes from Dave Mills.
* [Bug 1285] Log ntpq :config/config-from-file events.
* [Bug 1286] dumpcfg omits statsdir, mangles filegen.
(4.2.5p204) 2009/08/17 Released by Harlan Stenn <stenn@ntp.org>
* [Bug 1284] infinite loop in ntpd dumping more than one trustedkey
(4.2.5p203) 2009/08/16 Released by Harlan Stenn <stenn@ntp.org>
* Add ntpq -c dumpcfg, Google Summer of Code project of Max Kuehn
(4.2.5p202) 2009/08/14 Released by Harlan Stenn <stenn@ntp.org>
* install the binary and man page for sntp.
(4.2.5p201) 2009/08/13 Released by Harlan Stenn <stenn@ntp.org>
* sntp: out with the old, in with the new.
(4.2.5p200) 2009/08/12 Released by Harlan Stenn <stenn@ntp.org>
* [Bug 1281] Build ntpd on Windows without big SDK download, burn,
  and install by checking in essentially unchanging messages.mc build
  products to avoid requiring mc.exe, which is not included with VC++
  2008 EE.
(4.2.5p199) 2009/08/09 Released by Harlan Stenn <stenn@ntp.org>
* [Bug 1279] Cleanup for warnings from Veracode static analysis.
(4.2.5p198) 2009/08/03 Released by Harlan Stenn <stenn@ntp.org>
* Upgrade to autogen-5.9.9-pre5.
(4.2.5p197) 2009/07/30 Released by Harlan Stenn <stenn@ntp.org>
* The build script now has . at the end of PATH for config.guess.
(4.2.5p196) 2009/07/29 Released by Harlan Stenn <stenn@ntp.org>
* [Bug 1272] gsoc_sntp IPv6 build problems under HP-UX 10.
* [Bug 1273] CID 10: Palisade leaks unit struct in error path.
* [Bug 1274] CID 67: ensure resolve_hosts() output count and pointers
  are consistent.
* [Bug 1275] CID 45: CID 46: old sntp uses uninitialized guesses[0],
  precs[0].
* [Bug 1276] CID 52: crypto_xmit() may call crypto_alice[23]()
  with NULL peer.
(4.2.5p195) 2009/07/27 Released by Harlan Stenn <stenn@ntp.org>
* cvo.sh: Add support for CentOS, Fedora, Slackware, SuSE, and QNX.
(4.2.5p194) 2009/07/26 Released by Harlan Stenn <stenn@ntp.org>
* Documentation updates from Dave Mills.
* Use scripts/cvo.sh in the build script to get better subdir names.
(4.2.5p193) 2009/07/25 Released by Harlan Stenn <stenn@ntp.org>
* [Bug 1261] CID 34: simulate_server() rbuf.msg_flags uninitialized.
* [Bug 1262] CID 35: xpkt.mac uninitialized in simulate_server().
* [Bug 1263] CID 37: CID 38: CID 40: CID 43: multiple refclocks 
  uninitialized tm_zone (arc, chronolog, dumbclock, pcf).
* [Bug 1264] CID 64: gsoc_sntp on_wire() frees wrong ptr receiving KoD.
* [Bug 1265] CID 65: CID 66: gsoc_sntp on_wire() leaks x_pkt, r_pkt.
* [Bug 1266] CID 39: datum_pts_start() uninitialized arg.c_ospeed.
* [Bug 1267] CID 44: old sntp handle_saving() writes stack garbage to
  file when clearing.
* [Bug 1268] CID 63: resolve_hosts() leaks error message buffer.
* [Bug 1269] CID 74: use assertion to ensure move_fd() does not return
  negative descriptors.
* [Bug 1270] CID 70: gsoc_sntp recv_bcst_data mdevadr.ipv6mr_interface
  uninitialized.
(4.2.5p192) 2009/07/24 Released by Harlan Stenn <stenn@ntp.org>
* [Bug 965] CID 42: ss_family uninitialized.
* [Bug 1250] CID 53: kod_init_kod_db() overruns kod_db malloc'd buffer.
* [Bug 1251] CID 68: search_entry() mishandles dst argument.
* [Bug 1252] CID 32: Quiet Coverity warning with assertion.
* [Bug 1253] CID 50: gsoc_sntp/crypto.c auth_init() always returns a 
  list with one entry.
* [Bug 1254] CID 56: tv_to_str() leaks a struct tm each call.
* [Bug 1255] CID 55: pkt_output() leaks a copy of each packet.
* [Bug 1256] CID 51: Coverity doesn't recognize our assertion macros as
  terminal.
* [Bug 1257] CID 57: gsoc_sntp auth_init() fails to fclose(keyfile).
* [Bug 1258] CID 54: gsoc_sntp resolve_hosts() needs simplification.
* [Bug 1259] CID 59: gsoc_sntp recv_bcast_data() fails to free(rdata)
  on error paths.
* [Bug 1260] CID 60: gsoc_sntp recvpkt() fails to free(rdata).
* Updated to AutoGen-5.9.9pre2.
(4.2.5p191) 2009/07/21 Released by Harlan Stenn <stenn@ntp.org>
* Updated to AutoGen-5.9.9pre1.
(4.2.5p190) 2009/07/20 Released by Harlan Stenn <stenn@ntp.org>
* Updated to AutoGen-5.9.8.
* [Bug 1248] RES_MSSNTP typo in ntp_proto.c.
* [Bug 1246] use a common template for singly-linked lists, convert most
  doubly-linked lists to singly-linked.
* Log warning about signd blocking when restrict mssntp used.
(4.2.5p189) 2009/07/16 Released by Harlan Stenn <stenn@ntp.org>
* Documentation cleanup from Dave Mills.
(4.2.5p188) 2009/07/15 Released by Harlan Stenn <stenn@ntp.org>
* [Bug 1245] Broken xmt time sent in fast_xmit() of 4.2.5p187.
(4.2.5p187) 2009/07/11 Released by Harlan Stenn <stenn@ntp.org>
* [Bug 1042] multicast listeners IPv4+6 ignore new interfaces.
* [Bug 1237] Windows serial code treat CR and LF both as line
  terminators.
* [Bug 1238] use fudge time2 for serial timecode offset in NMEA driver.
* [Bug 1242] Remove --enable-wintime, symmetric workaround is now
  always enabled.
* [Bug 1244] NTP_INSIST(fd != maxactivefd) failure in intres child
* Added restrict keyword "mssntp" for Samba4 DC operation, by Dave Mills.
(4.2.5p186) 2009/07/08 Released by Harlan Stenn <stenn@ntp.org>
* ntp_proto.c cleanup from Dave Mills.
(4.2.5p185) 2009/07/01 Released by Harlan Stenn <stenn@ntp.org>
* Documentation updates from Dave Mills.
* [Bug 1234] convert NMEA driver to use common PPSAPI code.
* timepps-Solaris.h pps_handle_t changed from pointer to scalar
* Spectracom refclock added to Windows port of ntpd
* [Bug 1236] Declaration order fixed.
* Bracket private ONCORE debug statements with #if 0 rather than #ifdef
  DEBUG
* Delete ONCORE debug statement that is now handled elsewhere.
(4.2.5p184) 2009/06/24 Released by Harlan Stenn <stenn@ntp.org>
* [Bug 1233] atom refclock fudge time1 sign flipped in 4.2.5p164.
(4.2.5p183) 2009/06/23 Released by Harlan Stenn <stenn@ntp.org>
* [Bug 1196] setsockopt(SO_EXCLUSIVEADDRUSE) can fail on Windows 2000
  and earlier with WSAINVAL, do not log a complaint in that case.
* [Bug 1210] ONCORE driver terminates ntpd without logging a reason.
* [Bug 1218] Correct comment in refclock_oncore on /etc/ntp.oncore*
  configuration file search order.
* Change ONCORE driver to log using msyslog as well as to any
  clockstats file.
* [Bug 1231] ntpsnmpd build fails after sockaddr union changes.
(4.2.5p182) 2009/06/18 Released by Harlan Stenn <stenn@ntp.org>
* Add missing header dependencies to the ntpdc layout verification.
* prefer.html updates from Dave Mills.
* [Bug 1205] Add ntpd --usepcc and --pccfreq options on Windows
* [Bug 1215] unpeer by association ID
* [Bug 1225] Broadcast address miscalculated on Windows 4.2.5p180
* [Bug 1229] autokey segfaults in cert_install().
* Use a union for structs sockaddr, sockaddr_storage, sockaddr_in, and
  sockaddr_in6 to remove casts and enable type checking.  Collapse
  some previously separate IPv4/IPv6 paths into a single codepath.
(4.2.5p181) 2009/06/06 Released by Harlan Stenn <stenn@ntp.org>
* [Bug 1206] Required compiler changes for Windows
* [Bug 1084] PPSAPI for ntpd on Windows with DLL backends
* [Bug 1204] Unix-style refclock device paths on Windows
* [Bug 1205] partial fix, disable RDTSC use by default on Windows
* [Bug 1208] decodenetnum() buffer overrun on [ with no ]
* [Bug 1211] keysdir free()d twice #ifdef DEBUG
* Enable ONCORE, ARCRON refclocks on Windows (untested)
(4.2.5p180) 2009/05/29 Released by Harlan Stenn <stenn@ntp.org>
* [Bug 1200] Enable IPv6 in Windows port
* Lose FLAG_FIXPOLL, from Dave Mills.
(4.2.5p179) 2009/05/23 Released by Harlan Stenn <stenn@ntp.org>
* [Bug 1041] xmt -> aorg timestamp cleanup from Dave Mills,
  reported by Dave Hart.
* [Bug 1193] Compile error: conflicting types for emalloc.
* [Bug 1196] VC6 winsock2.h does not define SO_EXCLUSIVEADDRUSE.
* Leap/expire cleanup from Dave Mills.
(4.2.5p178) 2009/05/21 Released by Harlan Stenn <stenn@ntp.org>
* Provide erealloc() and estrdup(), a la emalloc().
* Improve ntp.conf's parser error messages.
* [Bug 320] "restrict default ignore" does not affect IPv6.
* [Bug 1192] "restrict -6 ..." reports a syntax error.
(4.2.5p177) 2009/05/18 Released by Harlan Stenn <stenn@ntp.org>
* Include 4.2.4p7
* [Bug 1174] nmea_shutdown assumes that nmea has a unit assigned
* [Bug 1190] NMEA refclock fudge flag4 1 obscures position in timecode
* Update NMEA refclock documentation in html/drivers/driver20.html
(4.2.5p176) 2009/05/13 Released by Harlan Stenn <stenn@ntp.org>
* [Bug 1154] mDNS registration should be done later, repeatedly and only
  if asked for. (second try for fix)
(4.2.5p175) 2009/05/12 Released by Harlan Stenn <stenn@ntp.org>
* Include 4.2.4p7-RC7
* [Bug 1180] ntpd won't start with more than ~1000 interfaces
* [Bug 1182] Documentation typos and missing bits.
* [Bug 1183] COM port support should extend past COM3
* [Bug 1184] ntpd is deaf when restricted to second IP on the same net
* Clean up configure.ac NTP_CACHEVERSION interface, display cache
  version when clearing.  Fixes a regression.
(4.2.5p174) 2009/05/09 Released by Harlan Stenn <stenn@ntp.org>
* Stale leapsecond file fixes from Dave Mills.
(4.2.5p173) 2009/05/08 Released by Harlan Stenn <stenn@ntp.org>
* Include 4.2.4p7-RC6
(4.2.5p172) 2009/05/06 Released by Harlan Stenn <stenn@ntp.org>
* [Bug 1175] Instability in PLL daemon mode.
* [Bug 1176] refclock_parse.c does not compile without PPSAPI.
(4.2.5p171) 2009/05/04 Released by Harlan Stenn <stenn@ntp.org>
* Autokey documentation cleanup from Dave Mills.
* [Bug 1171] line editing libs found without headers (Solaris 11)
* [Bug 1173] NMEA refclock fails with Solaris PPSAPI
* Fix problem linking msntp on Solaris when sntp subdir is configured
  before parent caused by different gethostent library search order.
* Do not clear config.cache when it is  empty.
(4.2.5p170) 2009/05/02 Released by Harlan Stenn <stenn@ntp.org>
* [Bug 1152] adjust PARSE to new refclock_pps logic
* Include 4.2.4p7-RC5
* loopfilter FLL/PLL crossover cleanup from Dave Mills.
* Documentation updates from Dave Mills.
* ntp-keygen cleanup from Dave Mills.
* crypto API cleanup from Dave Mills.
* Add NTP_CACHEVERSION mechanism to ignore incompatible config.cache
* Enable gcc -Wstrict-overflow for gsoc_sntp as well
(4.2.5p169) 2009/04/30 Released by Harlan Stenn <stenn@ntp.org>
* [Bug 1171] Note that we never look for -lreadline by default.
* [Bug 1090] Fix bogus leap seconds in refclock_hpgps.
(4.2.5p168) 2009/04/29 Released by Harlan Stenn <stenn@ntp.org>
* Include 4.2.4p7-RC4
* [Bug 1169] quiet compiler warnings
* Re-enable gcc -Wstrict-prototypes when not building with OpenSSL
* Enable gcc -Wstrict-overflow
* ntpq/ntpdc emit newline after accepting password on Windows
* Updates from Dave Mills:
* ntp-keygen.c: Updates.
* Fix the error return and syslog function ID in refclock_{param,ppsapi}.
* Make sure syspoll is within the peer's minpoll/maxpoll bounds.
* ntp_crypto.c: Use sign_siglen, not len. sign key filename cleanup.
* Bump NTP_MAXEXTEN from 1024 to 2048, update values for some field lengths.
* m4/ntp_lineeditlibs.m4: fix warnings from newer Autoconf
* [Bug 1166] Remove truncation of position (blanking) code in refclock_nmea.c
(4.2.5p167) 2009/04/26 Released by Harlan Stenn <stenn@ntp.org>
* Crypto cleanup from Dave Mills.
(4.2.5p166) 2009/04/25 Released by Harlan Stenn <stenn@ntp.org>
* [Bug 1165] Clean up small memory leaks in the  config file parser
* Correct logconfig keyword declaration to MULTIPLE_ARG
* Enable filename and line number leak reporting on Windows when built
  DEBUG for all the typical C runtime allocators such as calloc,
  malloc, and strdup.  Previously only emalloc calls were covered.
* Add DEBUG-only code to free dynamically allocated memory that would
  otherwise remain allocated at ntpd exit, to allow less forgivable
  leaks to stand out in leaks reported after exit.
* Ensure termination of strings in ports/winnt/libisc/isc_strerror.c
  and quiet compiler warnings.
* [Bug 1057] ntpdc unconfig failure
* [Bug 1161] unpeer AKA unconfig command for ntpq :config
* PPS and crypto cleanup in ntp_proto.c from Dave Mills.
(4.2.5p165) 2009/04/23 Released by Harlan Stenn <stenn@ntp.org>
* WWVB refclock cleanup from Dave Mills.
* Code cleanup: requested_key -> request_key.
* [Bug 833] ignore whitespace at end of remote configuration lines
* [Bug 1033] ntpdc/ntpq crash prompting for keyid on Windows
* [Bug 1028] Support for W32Time authentication via Samba.
* quiet ntp_parser.c malloc redeclaration warning
* Mitigation and PPS/PPSAPI cleanup from Dave Mills.
* Documentation updates from Dave Mills.
* timepps-Solaris.h patches from Dave Hart.
(4.2.5p164) 2009/04/22 Released by Harlan Stenn <stenn@ntp.org>
* Include 4.2.4p7-RC3
* PPS/PPSAPI cleanup from Dave Mills.
* Documentation updates from Dave Mills.
* [Bug 1125] C runtime per-thread initialization on Windows
* [Bug 1152] temporarily disable refclock_parse, refclock_true until
  maintainers can repair build break from pps_sample()
* [Bug 1153] refclock_nmea should not mix UTC with GPS time
* [Bug 1159] ntpq overlap diagnostic message test buggy
(4.2.5p163) 2009/04/10 Released by Harlan Stenn <stenn@ntp.org>
(4.2.5p162) 2009/04/09 Released by Harlan Stenn <stenn@ntp.org>
* Documentation updates from Dave Mills.
* Mitigation and PPS cleanup from Dave Mills.
* Include 4.2.4p7-RC2
* [Bug 216] New interpolation scheme for Windows eliminates 1ms jitter
* remove a bunch of #ifdef SYS_WINNT from portable code
* 64-bit time_t cleanup for building on newer Windows compilers
* Only set CMOS clock during ntpd exit on Windows if the computer is
  shutting down or restarting.
* [Bug 1148] NMEA reference clock improvements
* remove deleted gsoc_sntp/utilities.o from repository so that .o build
  products can be cleaned up without corrupting the repository.
(4.2.5p161) 2009/03/31 Released by Harlan Stenn <stenn@ntp.org>
* Documentation updates from Dave Mills.
(4.2.5p160) 2009/03/30 Released by Harlan Stenn <stenn@ntp.org>
* [Bug 1141] refclock_report missing braces cause spurious "peer event:
  clock clk_unspec" log entries
* Include 4.2.4p7-RC1
(4.2.5p159) 2009/03/28 Released by Harlan Stenn <stenn@ntp.org>
* "bias" changes from Dave Mills.
(4.2.5p158) 2009/01/30 Released by Harlan Stenn <stenn@ntp.org>
* Fix [CID 72], a typo introduced at the latest fix to prettydate.c.
(4.2.5p157) 2009/01/26 Released by Harlan Stenn <stenn@ntp.org>
* Cleanup/fixes for ntp_proto.c and ntp_crypto.c from Dave Mills.
(4.2.5p156) 2009/01/19 Released by Harlan Stenn <stenn@ntp.org>
* [Bug 1118] Fixed sign extension for 32 bit time_t in caljulian() and prettydate().
  Fixed some compiler warnings about missing prototypes.
  Fixed some other simple compiler warnings.
* [Bug 1119] [CID 52] Avoid a possible null-dereference in ntp_crypto.c.
* [Bug 1120] [CID 51] INSIST that peer is non-null before we dereference it.
* [Bug 1121] [CID 47] double fclose() in ntp-keygen.c.
(4.2.5p155) 2009/01/18 Released by Harlan Stenn <stenn@ntp.org>
* Documentation updates from Dave Mills.
* CHU frequency updates.
* Design assertion fixes for ntp_crypto.c from Dave Mills.
(4.2.5p154) 2009/01/13 Released by Harlan Stenn <stenn@ntp.org>
* [Bug 992] support interface event change on Linux from
  Miroslav Lichvar.
(4.2.5p153) 2009/01/09 Released by Harlan Stenn <stenn@ntp.org>
* Renamed gsoc_sntp/:fetch-stubs to gsoc_sntp/fetch-stubs to avoid
  file name problems under Windows.
  Removed German umlaut from log msg for 4.2.5p142.
(4.2.5p152) 2009/01/08 Released by Harlan Stenn <stenn@ntp.org>
* Include 4.2.4p6: 2009/01/08 Released by Harlan Stenn <stenn@ntp.org>
(4.2.5p151) 2008/12/23 Released by Harlan Stenn <stenn@ntp.org>
* Stats file logging cleanup from Dave Mills.
(4.2.5p150) 2008/12/15 Released by Harlan Stenn <stenn@ntp.org>
* [Bug 1099] Fixed wrong behaviour in sntp's crypto.c.
* [Bug 1103] Fix 64-bit issues in the new calendar code.
(4.2.5p149) 2008/12/05 Released by Harlan Stenn <stenn@ntp.org>
* Fixed mismatches in data types and OID definitions in ntpSnmpSubAgent.c
* added a premliminary MIB file to ntpsnmpd (ntpv4-mib.mib)
(4.2.5p148) 2008/12/04 Released by Harlan Stenn <stenn@ntp.org>
* [Bug 1070] Fix use of ntpq_parsestring() in ntpsnmpd.
(4.2.5p147) 2008/11/27 Released by Harlan Stenn <stenn@ntp.org>
* Update gsoc_sntp's GCC warning code.
(4.2.5p146) 2008/11/26 Released by Harlan Stenn <stenn@ntp.org>
* Update Solaris CFLAGS for gsoc_sntp.
(4.2.5p145) 2008/11/20 Released by Harlan Stenn <stenn@ntp.org>
* Deal with time.h for sntp under linux.
* Provide rpl_malloc() for sntp for systems that need it.
* Handle ss_len and socklen type for sntp.
* Fixes to the sntp configure.ac script.
* Provide INET6_ADDRSTRLEN if it is missing.
* [Bug 1095] overflow in caljulian.c.
(4.2.5p144) 2008/11/19 Released by Harlan Stenn <stenn@ntp.org>
* Use int32, not int32_t.
* Avoid the sched*() functions under OSF - link problems.
(4.2.5p143) 2008/11/17 Released by Harlan Stenn <stenn@ntp.org>
* sntp cleanup and fixes.
(4.2.5p142) 2008/11/16 Released by Harlan Stenn <stenn@ntp.org>
* Imported GSoC SNTP code from Johannes Maximilian Kuehn.
(4.2.5p141) 2008/11/13 Released by Harlan Stenn <stenn@ntp.org>
* New caltontp.c and calyearstart.c from Juergen Perlinger.
(4.2.5p140) 2008/11/12 Released by Harlan Stenn <stenn@ntp.org>
* Cleanup lint from the ntp_scanner files.
* [Bug 1011] gmtime() returns NULL on windows where it would not under Unix.
* Updated caljulian.c and prettydate.c from Juergen Perlinger.
(4.2.5p139) 2008/11/11 Released by Harlan Stenn <stenn@ntp.org>
* Typo fix to driver20.html.
(4.2.5p138) 2008/11/10 Released by Harlan Stenn <stenn@ntp.org>
* [Bug 474] --disable-ipv6 is broken.
* IPv6 interfaces were being looked for twice.
* SHM driver grabs more samples, add clockstats
* decode.html and driver20.html updates from Dave Mills.
(4.2.5p137) 2008/11/01 Released by Harlan Stenn <stenn@ntp.org>
* [Bug 1069] #undef netsnmp's PACKAGE_* macros.
* [Bug 1068] Older versions of netsnmp do not have netsnmp_daemonize().
(4.2.5p136) 2008/10/27 Released by Harlan Stenn <stenn@ntp.org>
* [Bug 1078] statsdir configuration parsing is broken.
(4.2.5p135) 2008/09/23 Released by Harlan Stenn <stenn@ntp.org>
* [Bug 1072] clock_update should not allow updates older than sys_epoch.
(4.2.5p134) 2008/09/17 Released by Harlan Stenn <stenn@ntp.org>
* Clean up build process for ntpsnmpd.
(4.2.5p133) 2008/09/16 Released by Harlan Stenn <stenn@ntp.org>
* Add options processing to ntpsnmpd.
* [Bug 1062] Check net-snmp headers before deciding to build ntpsnmpd.
* Clean up the libntpq.a build.
* Regenerate ntp_parser.[ch] from ntp_parser.y
(4.2.5p132) 2008/09/15 Released by Harlan Stenn <stenn@ntp.org>
* [Bug 1067] Multicast DNS service registration must come after the fork
  on Solaris.
* [Bug 1066] Error messages should log as errors.
(4.2.5p131) 2008/09/14 Released by Harlan Stenn <stenn@ntp.org>
* [Bug 1065] Re-enable support for the timingstats file.
(4.2.5p130) 2008/09/13 Released by Harlan Stenn <stenn@ntp.org>
* [Bug 1064] Implement --with-net-snmp-config=progname
* [Bug 1063] ntpSnmpSubagentObject.h is missing from the distribution.
(4.2.5p129) 2008/09/11 Released by Harlan Stenn <stenn@ntp.org>
* Quiet some libntpq-related warnings.
(4.2.5p128) 2008/09/08 Released by Harlan Stenn <stenn@ntp.org>
* Import Heiko Gerstung's GSoC2008 NTP MIB daemon.
(4.2.5p127) 2008/09/01 Released by Harlan Stenn <stenn@ntp.org>
* Regenerate ntpd/ntp_parser.c
(4.2.5p126) 2008/08/31 Released by Harlan Stenn <stenn@ntp.org>
* Stop libtool-1.5 from looking for C++ or Fortran.
* [BUG 610] Documentation update for NMEA reference clock driver.
* [Bug 828] Fix IPv4/IPv6 address parsing.
* Changes from Dave Mills:
  Documentation updates.
  Fix a corner case where a frequency update was reported but not set.
  When LEAP_NOTINSYNC->LEAP_NOWARNING, call crypto_update() if we have
  crypto_flags.
(4.2.5p125) 2008/08/18 Released by Harlan Stenn <stenn@ntp.org>
* [Bug 1052] Add linuxPPS support to ONCORE driver.
(4.2.5p124) 2008/08/17 Released by Harlan Stenn <stenn@ntp.org>
* Documentation updates from Dave Mills.
* Include 4.2.4p5: 2008/08/17 Released by Harlan Stenn <stenn@ntp.org>
* [Bug 861] leap info was not being transmitted.
* [Bug 1046] refnumtoa.c is using the wrong header file.
* [Bug 1047] enable/disable options processing fix.
* header file cleanup.
* [Bug 1037] buffer in subroutine was 1 byte short.
* configure.ac: cleanup, add option for wintime, and lay the groundwork
  for the changes needed for bug 1028.
* Fixes from Dave Mills: 'bias' and 'interleave' work.  Separate
  phase and frequency discipline (for long poll intervals).  Update
  TAI function to match current leapsecond processing.
* Documentation updates from Dave Mills.
* [Bug 1037] Use all 16 of the MD5 passwords generated by ntp-keygen.
* Fixed the incorrect edge parameter being passed to time_pps_kcbind in
  NMEA refclock driver.
* [Bug 399] NMEA refclock driver does not honor time1 offset if flag3 set.
* [Bug 985] Modifications to NMEA reference clock driver to support Accord
  GPS Clock.
* poll time updates from Dave Mills.
* local refclock documentation updates from Dave Mills.
* [Bug 1022] Fix compilation problems with yesterday's commit.
* Updates and cleanup from Dave Mills:
  I've now spent eleven months of a sabbatical year - 7 days a week, 6-10
  hours most days - working on NTP. I have carefully reviewed every major
  algorithm, examined its original design and evolution from that design.
  I've trimmed off dead code and briar patches and did zillions of tests
  contrived to expose evil vulnerabilities. The development article is in
  rather good shape and should be ready for prime time.

  1. The protostats statistics files have been very useful in exposing
  little twitches and turns when something hiccups, like a broken PPS
  signal. Most of what used to be syslog messages are now repackaged as
  protostats messages with optional syslog as well. These can also be sent
  as traps which might be handy to tiggle a beeper or celltext. These, the
  sysstats files and cryptostats files reveal the ambient health of a busy
  server, monitor traffic and error counts and spot crypto attacks.

  2. Close inspection of the clock discipline behavior at long poll
  intervals (36 h) showed it not doing as well as it should. I redesigned
  the FLL loop to improve nominal accuracy from  several tens of
  milliseconds to something less than ten milliseconds.

  3. Autokey (again). The enhanced error checking was becoming a major
  pain. I found a way to toss out gobs of ugly fat code and replace the
  function with a much simpler and more comprehensive scheme. It resists
  bait-and-switch attacks and quickly detect cases when the protocol is
  not correctly synchronized.

  4. The interface code for the kernel PPS signal was not in sync with the
  kernel code itself. Some error checks were duplicated and some
  ineffective. I found none of the PPS-capable drivers, including the atom
  driver, do anything when the prefer peer fails; the kernel PPS signal
  remains in control. The atom driver now disables the kernel PPS when the
  prefer peer comes bum. This is important when the prefer peer is not a
  reference clock but a remote NTP server.

  5. The flake restrict bit turned out to be really interesting,
  especially with symmtric modes and of those especially those using
  Autokey. Small changes in the recovery procedures when packets are lost
  now avoid almost all scenarios which previously required protocol resets.

  6. I've always been a little uncomfortable when using the clock filter
  with long poll intervals because the samples become less and less
  correlated as the sample age exceeds the Allan intercept. Various
  schemes have been used over the years to cope with this fact. The latest
  one and the one that works the best is to use a modified sort metric
  where the delay is used when the age of the sample is less than the
  intercept and the sum of delay and dispersion above that. The net result
  is that, at small poll intervals the algorithm operates as a minimum
  filter, while at larger poll intervals it morphs to FIFO. Left
  unmodified, a sample could be used when twelve days old. This along with
  the FLL modifications has made a dramatic improvement at large poll
  intervals.

- [Backward Incompatible] The 'state' variable is no longer reported or
  available via ntpq output.  The following system status bit names
  have been changed:
  - sync_alarm -> leap_alarm
  - sync_atomic -> sync_pps
  - sync_lf_clock -> sync_lf_radio
  - sync_hf_clock -> sync_hf_radio
  - sync_uhf_clock -> sync_uhf_radio
  - sync_local_proto -> sync_local
  - sync_udp/time -> sync_other
  Other names have been changed as well.  See the change history for
  libntp/statestr.c for more details.
  Other backward-incompatible changes in ntpq include:
  - assID -> associd
  - rootdispersion -> rootdisp
  - pkt_head -> pkt_neader
  See the change history for other details.

* Updates and cleanup from Dave Mills.
* [Bug 995] Remove spurious ; from ntp-keygen.c.
* More cleanup and changes from Dave Mills.
* [Bug 980] Direct help to stdout.
---
(4.2.4p8) 2009/12/08 Released by Harlan Stenn <stenn@ntp.org>

* [Sec 1331] DoS with mode 7 packets - CVE-2009-3563.

---
(4.2.4p7) 2009/05/18 Released by Harlan Stenn <stenn@ntp.org>

* [Sec 1151] Remote exploit if autokey is enabled - CVE-2009-1252.
* [Bug 1187] Update the copyright date.
* [Bug 1191] ntpd fails on Win2000 - "Address already in use" after fix
  for [Sec 1149].

---
(4.2.4p7-RC7) 2009/05/12 Released by Harlan Stenn <stenn@ntp.org>

* ntp.isc.org -> ntp.org cleanup.
* [Bug 1178] Use prior FORCE_DNSRETRY behavior as needed at runtime,
  add configure --enable-ignore-dns-errors to be even more stubborn

---
(4.2.4p7-RC6) 2009/05/08 Released by Harlan Stenn <stenn@ntp.org>

* [Bug 784] Make --enable-linuxcaps the default when available
* [Bug 1179] error messages for -u/--user and -i lacking droproot
* Updated JJY reference clock driver from Takao Abe
* [Bug 1071] Log a message and exit before trying to use FD_SET with a
  descriptor larger than FD_SETSIZE, which will corrupt memory
* On corruption of the iface list head in add_interface, log and exit

---
(4.2.4p7-RC5) 2009/05/02 Released by Harlan Stenn <stenn@ntp.org>

* [Bug 1172] 4.2.4p7-RC{3,4} fail to build on linux.
* flock-build script unportable 'set -m' use removed

---
(4.2.4p7-RC4) 2009/04/29 Released by Harlan Stenn <stenn@ntp.org>

* [Bug 1167] use gcc -Winit-self only if it is understood

---
(4.2.4p7-RC3) 2009/04/22 Released by Harlan Stenn <stenn@ntp.org>

* [Bug 787] Bug fixes for 64-bit time_t on Windows
* [Bug 813] Conditional naming of Event
* [Bug 1147] System errors should be logged to msyslog()
* [Bug 1155] Fix compile problem on Windows with VS2005
* [Bug 1156] lock_thread_to_processor() should be declared in header
* [Bug 1157] quiet OpenSSL warnings, clean up configure.ac
* [Bug 1158] support for aix6.1
* [Bug 1160] MacOS X is like BSD regarding F_SETOWN

---
(4.2.4p7-RC2) 2009/04/09 Released by Harlan Stenn <stenn@ntp.org>

* [Sec 1144] limited buffer overflow in ntpq.  CVE-2009-0159
* [Sec 1149] use SO_EXCLUSIVEADDRUSE on Windows

---
(4.2.4p7-RC1) 2009/03/30 Released by Harlan Stenn <stenn@ntp.org>

* [Bug 1131] UDP sockets should not use SIGPOLL on Solaris.
* build system email address cleanup
* [Bug 774] parsesolaris.c does not compile under the new Solaris
* [Bug 873] Windows serial refclock proper TTY line discipline emulation
* [Bug 1014] Enable building with VC9 (in Visual Studio 2008,
  Visual C++ 2008, or SDK)
* [Bug 1117] Deferred interface binding under Windows works only correctly
  if FORCE_DNSRETRY is defined
* [BUG 1124] Lock QueryPerformanceCounter() client threads to same CPU
* DPRINTF macro made safer, always evaluates to a statement and will not
  misassociate an else which follows the macro.

---
(4.2.4p6) 2009/01/08 Released by Harlan Stenn <stenn@ntp.org>

* [Bug 1113] Fixed build errors with recent versions of openSSL. 
* [Sec 1111] Fix incorrect check of EVP_VerifyFinal()'s return value.
* Update the copyright year.

---
(4.2.4p5) 2008/08/17 Released by Harlan Stenn <stenn@ntp.org>

* [BUG 1051] Month off by one in leap second message written to clockstats
  file fixed.
* [Bug 450] Windows only: Under original Windows NT we must not discard the
  wildcard socket to workaround a bug in NT's getsockname().
* [Bug 1038] Built-in getpass() function also prompts for password if
  not built with DEBUG.
* [Bug 841] Obsolete the "dynamic" keyword and make deferred binding
  to local interfaces the default.
  Emit a warning if that keyword is used for configuration.
* [Bug 959] Refclock on Windows not properly releasing recvbuffs.
* [Bug 993] Fix memory leak when fetching system messages.
* much cleanup, fixes, and changes from Dave Mills.
* ntp_control.c: LEAPTAB is a filestamp, not an unsigned.  From Dave Mills.
* ntp_config.c: ntp_minpoll fixes from Dave Mills.
* ntp-keygen updates from Dave Mills.
* refresh epoch, throttle, and leap cleanup from Dave Mills.
* Documentation cleanup from Dave Mills.
* [Bug 918] Only use a native md5.h if MD5Init() is available.
* [Bug 979] Provide ntptimeval if it is not otherwise present.
* [Bug 634] Re-instantiate syslog() and logfiles after the daemon fork.
* [Bug 952] Use md5 code with a friendlier license.
* [Bug 977] Fix mismatching #ifdefs for builds without IPv6.
* [Bug 830] Fix the checking order of the interface options.
* Clean up the logfile/syslog setup.
* [Bug 970] Lose obsolete -g flag to ntp-keygen.
* The -e flag to ntp-keygen can write GQ keys now, too.
* ntp_proto.c: sys_survivors and hpoll cleanup from Dave Mills.
* ntp_loopfilter.c: sys_poll cleanup from Dave Mills.
* refclock_wwv.c: maximum-likelihood digit and DSYNC fixes from Dave Mills.
* [Bug 967] preemptable associations are lost forever on a step.
* ntp_config.c: [CID 48] missing "else" clause.
* [Bug 833] ntpq config keyword is quote-mark unfriendly.
* Rename the ntpq "config" keyword to ":config".
* Dave Mills shifted some orphan processing.
* Fix typos in the [Bug 963] patch.
* bootstrap: squawk if genver fails.  Use -f with cp in case Dave does a chown.
* Remove obsolete simulator command-line options.
* ntp_request.c: [CID 36] zero sin_zero.
* [Bug 963] get_systime() is too noisy.
* [Bug 960] spurious syslog:crypto_setup:spurious crypto command
* [Bug 964] Change *-*-linux* to *-*-*linux* to allow for uclinux.
* Changes from Dave Mills:
  - ntp_util.c: cleanup.
  - ntp_timer.c: watch the non-burst packet rate.
  - ntp_request.c: cleanup.
  - ntp_restrict.c: RES_LIMITED cleanup.
  - ntp_proto.c: RES_LIMITED, rate bucktes, counters, overall cleanup.
  - ntp_peer.c: disallow peer_unconfig().
  - ntp_monitor.c: RES_LIMITED cleanup.
  - ntp_loopfilter.c: poll interval cleanup.
  - ntp_crypto.c: volley -> retry.  Cleanup TAI leap message.
  - ntp_config: average and minimum are ^2 values.
  - ntpdc: unknownversion is really "declined", not "bad version".
  - Packet retry cleanup.
* [Bug 961] refclock_tpro.c:tpro_poll() calls refclock_receive() twice.
* [Bug 957] Windows only: Let command line parameters from the Windows SCM GUI
  override the standard parameters from the ImagePath registry key.
* Added HAVE_INT32_T to the Windows config.h to avoid duplicate definitions.
* Work around a VPATH difference in FreeBSD's 'make' command.
* Update bugreport URL.
* Update -I documentation.
* [Bug 713] Fix bug reporting information.
* A bug in the application of the negative-sawtooth for 12 channel receivers. 
* The removal of unneeded startup code used for the original LinuxPPS, it now
  conforms to the PPSAPI and does not need special code.  
* ntp-keygen.c: Coverity fixes [CID 33,47].
* Volley cleanup from Dave Mills.
* Fuzz cleanup from Dave Mills.
* [Bug 861] Leap second cleanups from Dave Mills.
* ntpsim.c: add missing protypes and fix [CID 34], a nit.
* Upgraded bison at UDel.
* Update br-flock and flock-build machine lists.
* [Bug 752] QoS: add parse/config handling code. 
* Fix the #include order in tickadj.c for picky machines.
* [Bug 752] QoS: On some systems, netinet/ip.h needs netinet/ip_systm.h.
* [Bug 752] Update the QoS tagging (code only - configuration to follow).
* Orphan mode and other protocol cleanup from Dave Mills.
* Documentation cleanup from Dave Mills.
* [Bug 940] ntp-keygen uses -v.  Disallow it as a shortcut for --version.
* more cleanup to ntp_lineeditlibs.m4.
* Documentation updates from Dave Mills.
* -ledit cleanup for ntpdc and ntpq.
* Association and other cleanup from Dave Mills.
* NTP_UNREACH changes from Dave Mills.
* Fix the readline history test.
* [Bug 931] Require -lreadline to be asked for explicitly.
* [Bug 764] When looking for -lreadline support, also try using -lncurses.
* [Bug 909] Fix int32_t errors for ntohl().
* [Bug 376/214] Enhancements to support multiple if names and IP addresses.
* [Bug 929] int32_t is undefined on Windows.  Casting wrong.
* [Bug 928] readlink missing braces.
* [Bug 788] Update macros to support VS 2005.
* ntpd/ntp_timer.c: add missing sys_tai parameter for debug printf
* [Bug 917] config parse leaves files open
* [Bug 912] detect conflicting enable/disable configuration on interfaces
  sharing an IP address
* [Bug 771] compare scopeid if available for IPv6 addresses
* Lose obsolete crypto subcommands (Dave Mills).
* WWV is an HF source, not an LF source (Dave Mills).
* [Bug 899] Only show -i/--jaildir -u/--user options if we HAVE_DROPROOT.
* [Bug 916] 'cryptosw' is undefined if built without OpenSSL.
* [Bug 891] 'restrict' config file keyword does not work (partial fix).
* [Bug 890] the crypto command seems to be required now.
* [Bug 915] ntpd cores during processing of x509 certificates.
* Crypto lint cleanup from Dave Mills.
* [Bug 897] Check RAND_status() - we may not need a .rnd file.
* Crypto cleanup from Dave Mills.
* [Bug 911] Fix error message in cmd_args.c.
* [Bug 895] Log assertion failures via syslog(), not stderr.
* Documentation updates from Dave Mills.
* Crypto cleanup from Dave Mills.
* [Bug 905] ntp_crypto.c fails to compile without -DDEBUG.
* Avoid double peer stats logging.
* ntp-keygen cleanup from Dave Mills.
* libopts needs to be built after ElectricFence.
* [Bug 894] Initialize keysdir before calling crypto_setup().
* Calysto cleanup for ntpq.
* ntp-keygen -i takes an arg.
* Cleanup and fixes from Dave Mills.
* [Bug 887] Fix error in ntp_types.h (for sizeof int != 4).
* Bug 880 bug fixes for Windows build
* Improve Calysto support.
* The "revoke" parameter is a crypto command.
* The driftfile wander threshold is a real number.
* [Bug 850] Fix the wander threshold parameter on the driftfile command.
* ntp_io.c: Dead code cleanup - Coverity View 19.
* Leap file related cleanup from Dave Mills.
* ntp_peer.c: Set peer->srcadr before (not after) calling set_peerdstadr().
* Initialize offset in leap_file() - Coverity View 17.
* Use the correct stratum on KISS codes.
* Fuzz bits cleanup.
* Show more digits in some debug printf's.
* Use drift_file_sw internally to control writing the drift file.
* Implement the wander_threshold option for the driftfile config keyword.
* reformat ntp_control.c; do not use c++ // comments.
* [Bug 629] Undo bug #629 fixes as they cause more problems than were  being
  solved
* Changes from Dave Mills: in/out-bound data rates, leapsecond cleanup,
  driftfile write cleanup, packet buffer length checks, documentation updates.
* More assertion checks and malloc()->emalloc(), courtesy of Calysto.
* [Bug 864] Place ntpd service in maintenance mode if using SMF on Solaris
* [Bug 862] includefile nesting; preserve phonelist on reconfig.
* [Bug 604] ntpd regularly dies on linux/alpha.
* more leap second infrastructure fixes from Dave Mills.
* [Bug 858] recent leapfile changes broke non-OpenSSL builds.
* Use emalloc() instead of malloc() in refclock_datum.c (Calysto).
* Start using 'design by contract' assertions.
* [Bug 767] Fast sync to refclocks wanted.
* Allow null driftfile.
* Use YYERROR_VERBOSE for the new parser, and fix related BUILT_SOURCES.
* [Bug 629] changes to ensure broadcast works including on wildcard addresses
* [Bug 853] get_node() must return a pointer to maximally-aligned memory.
* Initial leap file fixes from Dave Mills.
* [Bug 858] Recent leapfile changes broke without OPENSSL.
* Use a char for DIR_SEP, not a string.
* [Bug 850] driftfile parsing changes.
* driftfile maintenance changes from Dave Mills.  Use clock_phi instead of
  stats_write_tolerance.
* [Bug 828] refid string not being parsed correctly.
* [Bug 846] Correct includefile parsing.
* [Bug 827] New parsing code does not handle "fudge" correctly.
* Enable debugging capability in the config parser.
* [Bug 839] Crypto password not read from ntp.conf.
* Have autogen produce writable output files.
* [Bug 825] Correct logconfig -/+ keyword processing.
* [Bug 828] Correct parsing of " delimited strings.
* Cleanup FILE * usage after fclose() in ntp_filegen.c.
* [Bug 843] Windows Completion port code was incorrectly merged from -stable.
* [Bug 840] do fudge configuration AFTER peers (thus refclocks) have been
  configured.
* [Bug 824] Added new parser modules to the Windows project file.
* [Bug 832] Add libisc/log.c headers to the distribution.
* [Bug 808] Only write the drift file if we are in state 4.
* Initial import of libisc/log.c and friends.
* [Bug 826] Fix redefinition of PI.
* [Bug 825] ntp_scanner.c needs to #include <config.h> .
* [Bug 824] New parser code has some build problems with the SIM code.
* [Bug 817] Use longnames for setting ntp variables on the command-line;
  Allowing '-v' with and without an arg to disambiguate usage is error-prone.
* [Bug 822] set progname once, early.
* [Bug 819] remove erroneous #if 0 in Windows completion port code.
* The new config code missed an #ifdef for building without refclocks.
* Distribute some files needed by the new config parsing code.
* [Bug 819] Timeout for WaitForMultipleObjects was 500ms instead of INFINITE
* Use autogen 5.9.1.
* Fix clktest command-line arg processing.'
* Audio documentation updates from Dave Mills.
* New config file parsing code, from Sachin Kamboj.
* fuzz bit cleanup from Dave Mills.
* replay cleanup from Dave Mills.
* [Bug 542] Tolerate missing directory separator at EO statsdir.
* [Bug 812] ntpd should drop supplementary groups.
* [Bug 815] Fix warning compiling 4.2.5p22 under Windows with VC6.
* [Bug 740] Fix kernel/daemon startup drift anomaly.
* refclock_wwv.c fixes from Dave Mills.
* [Bug 810] Fix ntp-keygen documentation.
* [Bug 787] Bug fixes for 64-bit time_t on Windows.
* [Bug 796] Clean up duplicate #defines in ntp_control.c.
* [Bug 569] Use the correct precision for the Leitch CSD-5300.
* [Bug 795] Moved declaration of variable to top of function.
* [Bug 798] ntpq [p typo crashes ntpq/ntpdc.
* [Bug 786] Fix refclock_bancomm.c on Solaris.
* [Bug 774] parsesolaris.c does not compile under the new Solaris.
* [Bug 782] Remove P() macros from Windows files.
* [Bug 778] ntpd fails to lock with drift=+500 when started with drift=-500.
* [Bug 592] Trimble Thunderbolt GPS support.
* IRIG, CHU, WWV, WWVB refclock improvements from Dave Mills.
* [Bug 757] Lose ULONG_CONST().
* [Bug 756] Require ANSI C (function prototypes).
* codec (audio) and ICOM changes from Dave Mills.

---

* [Bug 450] Windows only: Under original Windows NT we must not discard the
  wildcard socket to workaround a bug in NT's getsockname().
* [Bug 1038] Built-in getpass() function also prompts for password if
  not built with DEBUG.
* [Bug 841] Obsolete the "dynamic" keyword and make deferred binding
  to local interfaces the default.
  Emit a warning if that keyword is used for configuration.
* [Bug 959] Refclock on Windows not properly releasing recvbuffs.
* [Bug 993] Fix memory leak when fetching system messages.
* [Bug 987] Wake up the resolver thread/process when a new interface has
  become available.
* Correctly apply negative-sawtooth for oncore 12 channel receiver.
* Startup code for original LinuxPPS removed.  LinuxPPS now conforms to
  the PPSAPI.
* [Bug 1000] allow implicit receive buffer allocation for Windows.
  fixes startup for windows systems with many interfaces.
  reduces dropped packets on network bursts.
  additionally fix timer() starvation during high load.
* [Bug 990] drop minimum time restriction for interface update interval.
* [Bug 977] Fix mismatching #ifdefs for builds without IPv6.
* Update the copyright year.
* Build system cleanup (make autogen-generated files writable).
* [Bug 957] Windows only: Let command line parameters from the Windows SCM GUI
  override the standard parameters from the ImagePath registry key.
* Fixes for ntpdate:
* [Bug 532] nptdate timeout is too long if several servers are supplied.
* [Bug 698] timeBeginPeriod is called without timeEndPeriod in some NTP tools.
* [Bug 857] ntpdate debug mode adjusts system clock when it shouldn't.
* [Bug 908] ntpdate crashes sometimes.
* [Bug 982] ntpdate(and ntptimeset) buffer overrun if HAVE_POLL_H isn't set
  (dup of 908).
* [Bug 997] ntpdate buffer too small and unsafe.
* ntpdate.c: Under Windows check whether NTP port in use under same conditions
  as under other OSs.
* ntpdate.c: Fixed some typos and indents (tabs/spaces).

(4.2.4p4) Released by Harlan Stenn <stenn@ntp.org>

* [Bug 902] Fix problems with the -6 flag.
* Updated include/copyright.def (owner and year).
* [Bug 878] Avoid ntpdc use of refid value as unterminated string.
* [Bug 881] Corrected display of pll offset on 64bit systems.
* [Bug 886] Corrected sign handling on 64bit in ntpdc loopinfo command.
* [Bug 889] avoid malloc() interrupted by SIGIO risk
* ntpd/refclock_parse.c: cleanup shutdown while the file descriptor is still
  open.
* [Bug 885] use emalloc() to get a message at the end of the memory
  unsigned types cannot be less than 0
  default_ai_family is a short
  lose trailing , from enum list
  clarify ntp_restrict.c for easier automated analysis
* [Bug 884] don't access recv buffers after having them passed to the free
  list.
* [Bug 882] allow loopback interfaces to share addresses with other
  interfaces.

---
(4.2.4p3) Released by Harlan Stenn <stenn@ntp.org>

* [Bug 863] unable to stop ntpd on Windows as the handle reference for events
  changed

---
(4.2.4p2) Released by Harlan Stenn <stenn@ntp.org>

* [Bug 854] Broadcast address was not correctly set for interface addresses
* [Bug 829] reduce syslog noise, while there fix Enabled/Disable logging
  to reflect the actual configuration.
* [Bug 795] Moved declaration of variable to top of function.
* [Bug 789] Fix multicast client crypto authentication and make sure arriving
  multicast packets do not disturb the autokey dance.
* [Bug 785] improve handling of multicast interfaces
  (multicast routers still need to run a multicast routing software/daemon)
* ntpd/refclock_parse.c: cleanup shutdown while the file descriptor is still
  open.
* [Bug 885] use emalloc() to get a message at the end of the memory
  unsigned types cannot be less than 0
  default_ai_family is a short
  lose trailing , from enum list
* [Bug 884] don't access recv buffers after having them passed to the free list.
* [Bug 882] allow loopback interfaces to share addresses with other interfaces.
* [Bug 527] Don't write from source address length to wrong location
* Upgraded autogen and libopts.
* [Bug 811] ntpd should not read a .ntprc file.

---
(4.2.4p1) (skipped)

---
(4.2.4p0) Released by Harlan Stenn <stenn@ntp.org>

* [Bug 793] Update Hans Lambermont's email address in ntpsweep.
* [Bug 776] Remove unimplemented "rate" flag from ntpdate.
* [Bug 586] Avoid lookups if AI_NUMERICHOST is set.
* [Bug 770] Fix numeric parameters to ntp-keygen (Alain Guibert).
* [Bug 768] Fix io_setbclient() error message.
* [Bug 765] Use net_bind_service capability on linux.
* [Bug 760] The background resolver must be aware of the 'dynamic' keyword.
* [Bug 753] make union timestamp anonymous (Philip Prindeville).
* confopt.html: move description for "dynamic" keyword into the right section.
* pick the right type for the recv*() length argument.

---
(4.2.4) Released by Harlan Stenn <stenn@ntp.org>

* monopt.html fixes from Dave Mills.
* [Bug 452] Do not report kernel PLL/FLL flips.
* [Bug 746] Expert mouseCLOCK USB v2.0 support added.'
* driver8.html updates.
* [Bug 747] Drop <NOBR> tags from ntpdc.html.
* sntp now uses the returned precision to control decimal places.
* sntp -u will use an unprivileged port for its queries.
* [Bug 741] "burst" doesn't work with !unfit peers.
* [Bug 735] Fix a make/gmake VPATH issue on Solaris.
* [Bug 739] ntpd -x should not take an argument.
* [Bug 737] Some systems need help providing struct iovec.
* [Bug 717] Fix libopts compile problem.
* [Bug 728] parse documentation fixes.
* [Bug 734] setsockopt(..., IP_MULTICAST_IF, ...) fails on 64-bit platforms.
* [Bug 732] C-DEX JST2000 patch from Hideo Kuramatsu.
* [Bug 721] check for __ss_family and __ss_len separately.
* [Bug 666] ntpq opeers displays jitter rather than dispersion.
* [Bug 718] Use the recommended type for the saddrlen arg to getsockname().
* [Bug 715] Fix a multicast issue under Linux.
* [Bug 690] Fix a Windows DNS lookup buffer overflow.
* [Bug 670] Resolved a Windows issue with the dynamic interface rescan code.
* K&R C support is being deprecated.
* [Bug 714] ntpq -p should conflict with -i, not -c.
* WWV refclock improvements from Dave Mills.
* [Bug 708] Use thread affinity only for the clock interpolation thread.
* [Bug 706] ntpd can be running several times in parallel.
* [Bug 704] Documentation typos.
* [Bug 701] coverity: NULL dereference in ntp_peer.c
* [Bug 695] libopts does not protect against macro collisions.
* [Bug 693] __adjtimex is independent of ntp_{adj,get}time.
* [Bug 692] sys_limitrejected was not being incremented.
* [Bug 691] restrictions() assumption not always valid.
* [Bug 689] Deprecate HEATH GC-1001 II; the driver never worked.
* [Bug 688] Fix documentation typos.
* [Bug 686] Handle leap seconds better under Windows.
* [Bug 685] Use the Windows multimedia timer.
* [Bug 684] Only allow debug options if debugging is enabled.
* [Bug 683] Use the right version string.
* [Bug 680] Fix the generated version string on Windows.
* [Bug 678] Use the correct size for control messages.
* [Bug 677] Do not check uint_t in configure.ac.
* [Bug 676] Use the right value for msg_namelen.
* [Bug 675] Make sure ntpd builds without debugging.
* [Bug 672] Fix cross-platform structure padding/size differences.
* [Bug 660] New TIMESTAMP code fails tp build on Solaris Express.
* [Bug 659] libopts does not build under Windows.
* [Bug 658] HP-UX with cc needs -Wp,-H8166 in CFLAGS.
* [Bug 656] ntpdate doesn't work with multicast address.
* [Bug 638] STREAMS_TLI is deprecated - remove it.
* [Bug 635] Fix tOptions definition.
* [Bug 628] Fallback to ntp discipline not working for large offsets.
* [Bug 622] Dynamic interface tracking for ntpd.
* [Bug 603] Don't link with libelf if it's not needed.
* [Bug 523] ntpd service under Windows does't shut down properly.
* [Bug 500] sntp should always be built.
* [Bug 479] Fix the -P option.
* [Bug 421] Support the bc637PCI-U card.
* [Bug 342] Deprecate broken TRAK refclock driver.
* [Bug 340] Deprecate broken MSF EES refclock driver.
* [Bug 153] Don't do DNS lookups on address masks.
* [Bug 143] Fix interrupted system call on HP-UX.
* [Bug 42] Distribution tarballs should be signed.
* Support separate PPS devices for PARSE refclocks.
* [Bug 637, 51?] Dynamic interface scanning can now be done.
* Options processing now uses GNU AutoGen.

---
(4.2.2p4) Released by Harlan Stenn <stenn@ntp.org>

* [Bug 710] compat getnameinfo() has off-by-one error
* [Bug 690] Buffer overflow in Windows when doing DNS Lookups

---
(4.2.2p3) Released by Harlan Stenn <stenn@ntp.org>

* Make the ChangeLog file cleaner and easier to read
* [Bug 601] ntpq's decodeint uses an extra level of indirection
* [Bug 657] Different OSes need different sized args for IP_MULTICAST_LOOP
* release engineering/build changes
* Documentation fixes
* Get sntp working under AIX-5

---
(4.2.2p2) (broken)

* Get sntp working under AIX-5

---
(4.2.2p1)

* [Bug 661] Use environment variable to specify the base path to openssl.
* Resolve an ambiguity in the copyright notice
* Added some new documentation files
* URL cleanup in the documentation
* [Bug 657]: IP_MULTICAST_LOOP uses a u_char value/size
* quiet gcc4 complaints
* more Coverity fixes
* [Bug 614] manage file descriptors better
* [Bug 632] update kernel PPS offsets when PPS offset is re-configured
* [Bug 637] Ignore UP in*addr_any interfaces
* [Bug 633] Avoid writing files in srcdir
* release engineering/build changes

---
(4.2.2)

* SNTP
* Many bugfixes
* Implements the current "goal state" of NTPv4
* Autokey improvements
* Much better IPv6 support
* [Bug 360] ntpd loses handles with LAN connection disabled.
* [Bug 239] Fix intermittent autokey failure with multicast clients.
* Rewrite of the multicast code
* New version numbering scheme

---
(4.2.0)

* More stuff than I have time to document
* IPv6 support
* Bugfixes
* call-gap filtering
* wwv and chu refclock improvements
* OpenSSL integration

---
(4.1.2)

* clock state machine bugfix
* Lose the source port check on incoming packets
* (x)ntpdc compatibility patch
* Virtual IP improvements
* ntp_loopfilter fixes and improvements
* ntpdc improvements
* GOES refclock fix
* JJY driver
* Jupiter refclock fixes
* Neoclock4X refclock fixes
* AIX 5 port
* bsdi port fixes
* Cray unicos port upgrade
* HP MPE/iX port
* Win/NT port upgrade
* Dynix PTX port fixes
* Document conversion from CVS to BK
* readline support for ntpq

---
(4.1.0)

* CERT problem fixed (99k23)

* Huff-n-Puff filter
* Preparation for OpenSSL support
* Resolver changes/improvements are not backward compatible with mode 7
  requests (which are implementation-specific anyway)
* leap second stuff
* manycast should work now
* ntp-genkeys does new good things.
* scripts/ntp-close
* PPS cleanup and improvements
* readline support for ntpdc
* Crypto/authentication rewrite
* WINNT builds with MD5 by default
* WINNT no longer requires Perl for building with Visual C++ 6.0
* algorithmic improvements, bugfixes
* Solaris dosynctodr info update
* html/pic/* is *lots* smaller
* New/updated drivers: Forum Graphic GPS, WWV/H, Heath GC-100 II, HOPF
  serial and PCI, ONCORE, ulink331
* Rewrite of the audio drivers

---
(4.0.99)

* Driver updates: CHU, DCF, GPS/VME, Oncore, PCF, Ulink, WWVB, burst
  If you use the ONCORE driver with a HARDPPS kernel module,
  you *must* have a properly specified:
	pps <filename> [assert/clear] [hardpps]
  line in the /etc/ntp.conf file.
* PARSE cleanup
* PPS cleanup
* ntpd, ntpq, ntpdate cleanup and fixes
* NT port improvements
* AIX, BSDI, DEC OSF, FreeBSD, NetBSD, Reliant, SCO, Solaris port improvements

---
(4.0.98)

* Solaris kernel FLL bug is fixed in 106541-07
* Bug/lint cleanup
* PPS cleanup
* ReliantUNIX patches
* NetInfo support
* Ultralink driver
* Trimble OEM Ace-II support
* DCF77 power choices
* Oncore improvements

---
(4.0.97)

* NT patches
* AIX,SunOS,IRIX portability
* NeXT portability
* ntptimeset utility added
* cygwin portability patches

---
(4.0.96)

* -lnsl, -lsocket, -lgen configuration patches
* Y2K patches from AT&T
* Linux portability cruft

---
(4.0.95)

* NT port cleanup/replacement
* a few portability fixes
* VARITEXT Parse clock added

---
(4.0.94)

* PPS updates (including ntp.config options)
* Lose the old DES stuff in favor of the (optional) RSAREF stuff
* html cleanup/updates
* numerous drivers cleaned up
* numerous portability patches and code cleanup

---
(4.0.93)

* Oncore refclock needs PPS or one of two ioctls.
* Don't make ntptime under Linux.  It doesn't compile for too many folks.
* Autokey cleanup
* ReliantUnix patches
* html cleanup
* tickadj cleanup
* PARSE cleanup
* IRIX -n32 cleanup
* byte order cleanup
* ntptrace improvements and patches
* ntpdc improvements and patches
* PPS cleanup
* mx4200 cleanup
* New clock state machine
* SCO cleanup
* Skip alias interfaces

---
(4.0.92)

* chronolog and dumbclock refclocks
* SCO updates
* Cleanup/bugfixes
* Y2K patches
* Updated palisade driver
* Plug memory leak
* wharton kernel clock
* Oncore clock upgrades
* NMEA clock improvements
* PPS improvements
* AIX portability patches

---
(4.0.91)

* New ONCORE driver
* New MX4200 driver
* Palisade improvements
* config file bugfixes and problem reporting
* autoconf upgrade and cleanup
* HP-UX, IRIX lint cleanup
* AIX portability patches
* NT cleanup

---
(4.0.90)

* Nanoseconds
* New palisade driver
* New Oncore driver

---
(4.0.73)

* README.hackers added
* PARSE driver is working again
* Solaris 2.6 has nasty kernel bugs.  DO NOT enable pll!
* DES is out of the distribution.

---
(4.0.72)

* K&R C compiling should work again.
* IRIG patches.
* MX4200 driver patches.
* Jupiter driver added.
* Palisade driver added.  Needs work (ANSI, ntoh/hton, sizeof double, ???)<|MERGE_RESOLUTION|>--- conflicted
+++ resolved
@@ -1,8 +1,5 @@
-<<<<<<< HEAD
 * html/ updates from Dave Mills.
-=======
 (4.2.7p322) 2012/11/15 Released by Harlan Stenn <stenn@ntp.org>
->>>>>>> 3b9310ba
 * [Bug 1223] Allow configurable values for RLIMIT_STACK and
   RLIMIT_MEMLOCK.
 * [Bug 1320] Log ntpd's initial command-line parameters. (updated fix)
