<<<<<<< HEAD
* Fix nits in the ntpq man page.
* autogen-5.18.4pre14
=======
* Pass the configration source into the parser as argument rather
  than through a global variable.
>>>>>>> 2b488556
(4.2.7p456) 2014/08/07 Released by Harlan Stenn <stenn@ntp.org>
* CID 739722: Change the way the extention and MAC fields are processed.
(4.2.7p455) 2014/08/03 Released by Harlan Stenn <stenn@ntp.org>
* [Bug 2565] ntpd sometimes logs unexpected getifaddrs() errors.
* CID 739722: Clean up the definition of the exten field of struct pkt.
(4.2.7p454) 2014/07/30 Released by Harlan Stenn <stenn@ntp.org>
* [Bug 2628] 'mon_getmoremem()' relies on undefined behaviour
(4.2.7p453) 2014/07/19 Released by Harlan Stenn <stenn@ntp.org>
* [Bug 2597] leap file loose ends (follow-up)
  - uniform expiration check messages for config and timer triggered
    leap file loads
  - timer triggered loads log messages only once per day
(4.2.7p452) 2014/07/18 Released by Harlan Stenn <stenn@ntp.org>
* Make all of the html/ .html files use the same format for "Last update".
(4.2.7p451) 2014/07/17 Released by Harlan Stenn <stenn@ntp.org>
* Fix the "Last update" entries in the html/ subtree.
(4.2.7p450) 2014/07/16 Released by Harlan Stenn <stenn@ntp.org>
* Distribute the scripts needed for the fix for Bug 2547.
(4.2.7p449) 2014/07/16 Released by Harlan Stenn <stenn@ntp.org>
* [Bug 2547] Automate update of "Last Update" datestamps in .html files.
* [Bug 2623] Missing {} in refclock_oncore.c.
* Quiet warnings from ntp_calendar.h: avoid using argument names.
* Fix typos in decode.html and debug.html .
(4.2.7p448) 2014/07/15 Released by Harlan Stenn <stenn@ntp.org>
* [Bug 2621] Avoid use of indeterminate address after 'free()'
  (minor C standard conformance issue)
* Quiet warnings from ntp_calendar.h: avoid using argument names.
(4.2.7p447) 2014/07/05 Released by Harlan Stenn <stenn@ntp.org>
* [Bug 2620] Use version.pm for checking version numbers in NTP::Util.
* [Bug 2624] Fix signed compare on 'l_fp'.
(4.2.7p446) 2014/06/28 Released by Harlan Stenn <stenn@ntp.org>
* [Bug 2597] leap file processing -- loose ends.
* [Bug 2614] use 'unsigned long' consistently in ntp_random.c
  to avoid possibly undefined behaviour in signed int overflow
* [Bug 2619] Save a signed int copy of the return value of i2d_DSA_SIG().
  Provide missing msyslog() message in crypto_alice().
* Fix a variable lifetime issue.
* Allow for version suffix in libevent in ntp_libevent.m4.
(4.2.7p445) 2014/06/12 Released by Harlan Stenn <stenn@ntp.org>
* [Bug 2556] mrulist isn't mentioned in the ntpq man page.
(4.2.7p444) 2014/05/19 Released by Harlan Stenn <stenn@ntp.org>
* [Bug 2597] leap file processing -- loose ends
  fixed coverity issues
(4.2.7p443) 2014/05/10 Released by Harlan Stenn <stenn@ntp.org>
* [Bug 2594] Update the year in sntp/include/copyright.def.
(4.2.7p442) 2014/05/09 Released by Harlan Stenn <stenn@ntp.org>
* [Bug 2589] Update VS2013 project files for libntp.
* [Bug 2600] Fix "Undisicplined Local Clock" driver1.html page.
(4.2.7p441) 2014/05/04 Released by Harlan Stenn <stenn@ntp.org>
* [Bug 2597] leap file processing -- loose ends
  log daily warning when leap info less than 28 days to expiration or
  already expired; nag hourly on last day before expiration; log when
  leapfile name is invalid
(4.2.7p440) 2014/04/09 Released by Harlan Stenn <stenn@ntp.org>
* [Bug 2536] ntpd sandboxing support (libseccomp2) cleanup.
* [Bug 2570] cleanup: fix log format for successful leapfile load
(4.2.7p439) 2014/04/03 Released by Harlan Stenn <stenn@ntp.org>
* [Bug 2589] fix VS2009 compile problem.
(4.2.7p438) 2014/04/01 Released by Harlan Stenn <stenn@ntp.org>
* [Bug 2546] Windows build documentation updates.
(4.2.7p437) 2014/03/31 Released by Harlan Stenn <stenn@ntp.org>
* [Bug 2537] ntpd truncates symmetric keys to 20 bytes.
* [Bug 2546] Documentation updates.
(4.2.7p436) 2014/03/31 Released by Harlan Stenn <stenn@ntp.org>
* Update to libopts-40.2.15, and autogen-5.18.3pre18.
* [Bug 2311] Add more tags to mdoc2xxx.
* [Bug 2502] Assorted text replacement errors in 4.2.7p345
* [Bug 2538] ntp programs print exit code as part of the "usage" text.
(4.2.7p435) 2014/03/29 Released by Harlan Stenn <stenn@ntp.org>
* [Bug 2570] cleanup: reduced logging noise, moved some functions
  into libntp.
(4.2.7p434) 2014/03/21 Released by Harlan Stenn <stenn@ntp.org>
* [Bug 2577] Update VS2013 solution and project files.
(4.2.7p433) 2014/03/10 Released by Harlan Stenn <stenn@ntp.org>
* Clean up last-update timestamps of html/*.html files.
* [Bug 2546] Documentation updates.
(4.2.7p432) 2014/03/09 Released by Harlan Stenn <stenn@ntp.org>
* CID 711660: Do a non-NULL pointer assertion check a bit earlier.
(4.2.7p431) 2014/03/05 Released by Harlan Stenn <stenn@ntp.org>
* [Bug 2572] cross-compiling fails for --with-yielding-select.
(4.2.7p430) 2014/03/04 Released by Harlan Stenn <stenn@ntp.org>
* Upgrade to libevent-2.1.3-alpha-dev.
* [Bug 2572] cross-compiling fails for --with-yielding-select.
(4.2.7p429) 2014/03/03 Released by Harlan Stenn <stenn@ntp.org>
* CID 1165098: Remove logically dead code from refclock_true.c.
* CID 1189401: Use INSIST() instead of a belt-and-suspenders pointer check.
* In ntp_dir_sep.m4, we care about $host_os, not $target_os.
* [Bug 2170] Use AC_PREPROC_IFELSE instead of AC_EGREP_CPP.
* [Bug 2540] bootstrap script needs to 'touch' files in finer-grained groups.
* [Bug 2570] refuse to load leapsec file with bad/missing SHA1 hash
  -- change reading the hash line code: NIST omits leading zeros.
* [Bug 2576] refclock_gpsdjson.c doesn't compile if CLOCK_GPSDJSON is
  not enabled at configure time.
(4.2.7p428) 2014/03/03 Released by Harlan Stenn <stenn@ntp.org>
* [Bug 2570] refuse to load leapsec file with bad/missing SHA1 hash
* [Bug 2562] Distribute the code in libjsmn/ .
(4.2.7p427) 2014/03/02 Released by Harlan Stenn <stenn@ntp.org>
* [Bug 2562] GPSD_JSON: fix solaris issues (asprintf(), isfinite())
* [Bug 2562] first release of the GPSD client clock (type 46)
(4.2.7p426) 2014/02/28 Released by Harlan Stenn <stenn@ntp.org>
* [Bug 2113] Warn about ignored extra args in ntpq.
* [Bug 2540] bootstrap script needs to 'touch' files in finer-grained groups.
* [Bug 2561] Allow wildcards in the target of the "interface" command.
* [Bug 2572] cross-compiling fails for --with-yielding_select.
(4.2.7p425) 2014/02/26 Released by Harlan Stenn <stenn@ntp.org>
* Copyright file update.
(4.2.7p424) 2014/02/24 Released by Harlan Stenn <stenn@ntp.org>
* [Bug 2541] ntpd terminates itself with SIGHUP unexpectedly.
(4.2.7p423) 2014/02/23 Released by Harlan Stenn <stenn@ntp.org>
* [Bug 2565] Handle EINTR on getifaddrs().
(4.2.7p422) 2014/02/17 Released by Harlan Stenn <stenn@ntp.org>
* [Bug 2536] ntpd sandboxing support (libseccomp2).
(4.2.7p421) 2014/02/10 Released by Harlan Stenn <stenn@ntp.org>
* [Bug 898] More documentation fixes.
* [Bug 2555] Autogen mdoc man pages all stamped with SunOS 5.10.
* calc_tickadj/Makefile.am man/mdoc page build cleanup.
(4.2.7p420) 2014/02/09 Released by Harlan Stenn <stenn@ntp.org>
* [Bug 492] Clearly document ntpdate's pending deprecation.
* [Bug 1186] ntpd fails with link local IPv6 addresses.
* [Sec 2542] Strengthen the mrulist nonce.
(4.2.7p419) 2014/02/08 Released by Harlan Stenn <stenn@ntp.org>
* [Bug 2466] Wrap NMEA timestamps in 1024 week cycles.
(4.2.7p418) 2014/02/05 Released by Harlan Stenn <stenn@ntp.org>
* [Bug 2551] --disable-local-libevent breaks the build.
(4.2.7p417) 2014/02/02 Released by Harlan Stenn <stenn@ntp.org>
* [Bug 2539] doc and code tweaks for NMEA driver.
* Add check for enable stats to ntpd/complete.conf.in
* Fix typo in html/confopt.html
(4.2.7p416) 2014/01/31 Released by Harlan Stenn <stenn@ntp.org>
* Tweak the 'Modified' line on appropriate html pages.
* Note in the deprecation of ntpdc in its documentation.
* [Bug 2332] Be more careful about when we use 'libgcc_s'.
(4.2.7p415) 2014/01/28 Released by Harlan Stenn <stenn@ntp.org>
* Fix the man page installation for the scripts/ files.
(4.2.7p414) 2014/01/28 Released by Harlan Stenn <stenn@ntp.org>
* [Bug 792] TrueTime TL-3 WWV refclock support.
* [Bug 898] Documentation fixes.
* [Bug 930] ntpdc docs refer to 'clockinfo', but mean 'clockstat'.
* [Bug 1002] ntp-keygen option and documentation updates: -p/--pvt-passwd
  is now -p/--password, and -q/--get-pvt-passwd is now -q/--export-passwd.
* [Bug 1349] statistics command not documented in HTML documentation.
  In html/monopt.html, add statistics id, definition, description, and
  correct typo.
  In html/scripts/monopt.txt, add statistics item, href, and comment.
  In ntpd/ntp.conf.def, under statistics correct four to eight kinds.
  In ntpd/complete.conf.in, add all eight kinds to statistics.
  In html/comdex.html, remove duplicate footer.
* [Bug 1734] Include man page for ntp.conf (fixed in 4.2.7p297).
* [Bug 2049] Clarify ntpdate's -d option behavior.
* [Bug 2366] ntpdc.html: burst/iburst only work on servers.
* [Bug 2493] ntptrace needs a man page (fixed in 4.2.7p402).
* [Bug 2545] Cleanup of scripts/monitoring/ntptrap.
(4.2.7p413) 2014/01/27 Released by Harlan Stenn <stenn@ntp.org>
* Require a version string for perl scripts that use autogen.
* html/ cleanup.
(4.2.7p412) 2014/01/20 Released by Harlan Stenn <stenn@ntp.org>
* [Bug 2540] bootstrap script needs to 'touch' files in finer-grained groups.
(4.2.7p411) 2014/01/12 Released by Harlan Stenn <stenn@ntp.org>
* [Bug 2532] Note in ntpdc docs that "enable pps" only works on older ntpd.
(4.2.7p410) 2014/01/08 Released by Harlan Stenn <stenn@ntp.org>
* [Bug 2332] Force reference to 'libgcc_s' when using GCC, because
  threading+restricted user+locked memory otherwise fails on Linux.
* [Bug 2530] Fix documentation for enable/disable mode7 and pps.
* Cleanup to the new scripts/*/Makefile.am files.
(4.2.7p409) 2014/01/04 Released by Harlan Stenn <stenn@ntp.org>
* [Bug 2060] Warn about restrictions with "kod" but not "limited".
(4.2.7p408) 2013/12/29 Released by Harlan Stenn <stenn@ntp.org>
* [Bug 2187] Update version number generation scripts.
(4.2.7p407) 2013/12/29 Released by Harlan Stenn <stenn@ntp.org>
* [Bug 2519] mktime.c does not compile on 64-bit Solaris but we do not
  need timegm() and the Solaris provides mktime().
* [Bug 2522] Revert Bug 2513 fix - it breaks backward compatibility.
(4.2.7p406) 2013/12/28 Released by Harlan Stenn <stenn@ntp.org>
* [Bug 2521] VPATH tweaks for perl -opts files.
(4.2.7p405) 2013/12/27 Released by Harlan Stenn <stenn@ntp.org>
* [Bug 2521] bootstrap script needs a tweak for perl -opts files.
* [Bug 2524] Add ntpsweep to sntp/loc/* files.
* [Bug 2526] Add "noinst" support to the sntp/loc/ framework.
(4.2.7p404) 2013/12/24 Released by Harlan Stenn <stenn@ntp.org>
* [Bug 135] AIX5: "Address already in use" for IPv6 wildcard.
(4.2.7p403) 2013/12/23 Released by Harlan Stenn <stenn@ntp.org>
* [Bug 2513] Remove any PIDFILE in finish().
* [Bug 2516] Enable clock_gettime() support for AIX 5+.
* [Bug 2517] Fix peer status errors in decode.html.
(4.2.7p402) 2013/12/23 Released by Harlan Stenn <stenn@ntp.org>
* Incorporate Oliver Kindernay's GSoC 2013 scripts/ cleanup.
(4.2.7p401) 2013/11/30 Released by Harlan Stenn <stenn@ntp.org>
* [Bug 2491] VS20xx compile fixes.
(4.2.7p400) 2013/11/29 Released by Harlan Stenn <stenn@ntp.org>
* [Bug 2491] VS2013 project files.
(4.2.7p399) 2013/11/28 Released by Harlan Stenn <stenn@ntp.org>
* [Bug 2326] More leapsecond file notification cleanup.
* [Bug 2506] make sure routing updates are always tracked
* [Bug 2514] secs/* #define usage cleanup.
(4.2.7p398) 2013/11/25 Released by Harlan Stenn <stenn@ntp.org>
* [Bug 2326] More leapsecond file notification cleanup.
* Improve sntp KoD data file fopen() error message.
(4.2.7p397) 2013/11/20 Released by Harlan Stenn <stenn@ntp.org>
* [Bug 2326] More leapsecond file notification cleanup.
(4.2.7p396) 2013/11/19 Released by Harlan Stenn <stenn@ntp.org>
* [Bug 2326] Improve stale leapsecond notifications.
(4.2.7p395) 2013/11/12 Released by Harlan Stenn <stenn@ntp.org>
* Upgrade to autogen-5.18.3pre5 and libopts-40.1.15.
(4.2.7p394) 2013/11/05 Released by Harlan Stenn <stenn@ntp.org>
* [Bug 1050] Change ONCORE log message for leap second announcement
  to avoid misunderstandings.
* [Bug 2499] Win32 user-space/loopback ppsapi provider drops samples.
* [Bug 2256] Improve configure's function searches in libraries.
(4.2.7p393) 2013/10/16 Released by Harlan Stenn <stenn@ntp.org>
* [Bug 2272] Use C99 integer types. ntp_calendar.h and ntp_types.h .
(4.2.7p392) 2013/10/15 Released by Harlan Stenn <stenn@ntp.org>
* [Bug 2375] Improve AIX compatibility.
* [Bug 2490] Fixed non-const initializer coming from [Bug 2250] fix.
(4.2.7p391) 2013/10/12 Released by Harlan Stenn <stenn@ntp.org>
* [Bug 2250] Rework of leap second handling machine.
* [Bug 2419] [rc-nmea] Improve clockstats reporting when receiver sends
  data without valid GPS fix.
(4.2.7p390) 2013/09/26 Released by Harlan Stenn <stenn@ntp.org>
* [Bug 2482] Cleanup of droproot and jail support for Solaris.
(4.2.7p389) 2013/09/24 Released by Harlan Stenn <stenn@ntp.org>
* [Bug 2473] revisited: NTPD exits after clock is stepped backwards
  Avoid possible unsigned underrun for startup condition when testing
  for clock backstep.
* [Bug 2481] ntpd aborts when both user and group are specified with -u.
* [Bug 2482] Add droproot and jail support for Solaris.
(4.2.7p388) 2013/09/19 Released by Harlan Stenn <stenn@ntp.org>
* [Bug 2473] NTPD exits after clock is stepped backwards externally
(4.2.7p387) 2013/09/16 Released by Harlan Stenn <stenn@ntp.org>
* [Bug 1642] ntpdsim can't find simnulate block in config file.
(4.2.7p386) 2013/09/01 Released by Harlan Stenn <stenn@ntp.org>
* [Bug 2472] (WinXP) Avoid self-termination of IO thread during exit().
(4.2.7p385) 2013/08/19 Released by Harlan Stenn <stenn@ntp.org>
* CID 975596: Copy/paste error: vallen should be siglen.
* CID 1009579: Check return status of X509_add_ext().
* [2085] Fix root distance and root dispersion calculations.
* [Bug 2426] Possibly uninitialized data in crypto_send() - CID 975596.
(4.2.7p384) 2013/08/18 Released by Harlan Stenn <stenn@ntp.org>
* [Bug 2450] --version has bogus short option.
(4.2.7p383) 2013/08/10 Released by Harlan Stenn <stenn@ntp.org>
* (no changes - force a rebuild for a new Coverity scan)
(4.2.7p382) 2013/08/08 Released by Harlan Stenn <stenn@ntp.org>
* [Bug 2454] Need way to set file descriptor limit - cleanup.
(4.2.7p381) 2013/08/07 Released by Harlan Stenn <stenn@ntp.org>
* [Bug 2451] rlimit command is missing from the table of contents in
  miscopt.html .
* [Bug 2452] provide io_handler/input_handler only on
  non HAVE_IO_COMPLETION_PORT platforms
* [Bug 2453] Need a way to avoid calling mlockall.
* [Bug 2454] Need way to set file descriptor limit.
* [Bug 2458] AM_CONFIG_HEADER is obsolete.
(4.2.7p380) 2013/08/03 Released by Harlan Stenn <stenn@ntp.org>
* CID 984511: Some systems have different printf needs for sizeof.
(4.2.7p379) 2013/08/02 Released by Harlan Stenn <stenn@ntp.org>
* CID 739724: Fix printf arg mismatch in a debug line.
* [Bug 2425] compile io_handler() in ntp_io.c unconditionally
* [Bug 2448] Fix checks for configure --with-stack-limit and --with-memlock
  values.
(4.2.7p378) 2013/08/01 Released by Harlan Stenn <stenn@ntp.org>
* [Bug 2425] move part of input handler code from ntpd.c to ntp_io.c
  and fix select()-only platforms calling input_handler directly.
* [Bug 2446] Quiet warnings from Oracle's Studio compiler.
* Upgrade to AutoGen-5.18.1pre3
* Upgrade to libopts-40.1.15.
(4.2.7p377) 2013/07/28 Released by Harlan Stenn <stenn@ntp.org>
* [Bug 2397] License/copyright cleanup.
* [Bug 2439] Fix check of EscapeCommFunction() in ports/winnt/libntp/termios.c.
(4.2.7p376) 2013/07/24 Released by Harlan Stenn <stenn@ntp.org>
* [Bug 2322] Oncore driver should send 0 PPS offset to GPS.
(4.2.7p375) 2013/07/22 Released by Harlan Stenn <stenn@ntp.org>
* [Bug 883] log warning arguments swapped in refclock_gpsvme.c.
* [Bug 2368] Correct bug in previous attempt.
* [Bug 2413] Fix "make check" with automake >= 1.13.
* [Bug 2434] Line-buffer (v. block-buffer) stdout.
(4.2.7p374) 2013/07/21 Released by Harlan Stenn <stenn@ntp.org>
* [Bug 2368] make check troubles in libevent.
* [Bug 2425] setup SIGIO/SIGPOLL for asyncio on the read side
  of a socketpair for the worker thread.
(4.2.7p373) 2013/07/20 Released by Harlan Stenn <stenn@ntp.org>
* [Bug 2427] configure fails to detect recvmsg() on Solaris.
(4.2.7p372) 2013/07/17 Released by Harlan Stenn <stenn@ntp.org>
* [Bug 1466] Oncore should set FLAG_PPS.
* [Bug 2375] AIX 7 doesn't like a libevent validation check.
* [Bug 2423] Log command-line args at LOG_INFO.
* [Bug 2428] do_unconf() should reset 'items' before the 2nd loop.
(4.2.7p371) 2013/07/07 Released by Harlan Stenn <stenn@ntp.org>
* CID 1042586: Check the return value of clock_gettime() in worker_sleep().
* Upgrade to libopts-39.0.14 from 5.17.5pre10.
(4.2.7p370) 2013/07/06 Released by Harlan Stenn <stenn@ntp.org>
* Remove \n's from syslog output strings.
(4.2.7p369) 2013/07/05 Released by Harlan Stenn <stenn@ntp.org>
* [Bug 2415] RES_LIMITED flags check should use &, not &&.
* Have NTP_LIBNTP check for time.h and clock_getres().
* Fix ntpsweep to use sntp instead of ntpdate, from Oliver Kindernay.
(4.2.7p368) 2013/05/01 Released by Harlan Stenn <stenn@ntp.org>
* [Bug 2145] ntpq dumps core when displaying sys_var_list and more.
(4.2.7p367) 2013/04/25 Released by Harlan Stenn <stenn@ntp.org>
* [Bug 1485] Sometimes ntpd crashes
* [Bug 2382] Implement LOGTOD using ldexp() instead of shifting.
(4.2.7p366) 2013/04/17 Released by Harlan Stenn <stenn@ntp.org>
* [Bug 1866] Disable some debugging output in refclock_oncore.
(4.2.7p365) 2013/04/16 Released by Harlan Stenn <stenn@ntp.org>
* [Bug 2149] Log an error message if /proc/net/if_inet6 cannot be opened.
(4.2.7p364) 2013/03/26 Released by Harlan Stenn <stenn@ntp.org>
* Bump sntp/include/autogen-version.def .
(4.2.7p363) 2013/03/26 Released by Harlan Stenn <stenn@ntp.org>
* [Bug 2357] sntp/libopts/usage.c sometimes needs -lintl.
* Upgrade to libopts from 5.17.3pre10.
(4.2.7p362) 2013/03/19 Released by Harlan Stenn <stenn@ntp.org>
* [Bug 2364] "sed -i" is not portable.
(4.2.7p361) 2013/03/17 Released by Harlan Stenn <stenn@ntp.org>
* [Bug 2357] sntp/libopts/usage.c sometimes needs -lintl.
* [Bug 2365] "make check" fails in libevent.
(4.2.7p360) 2013/03/15 Released by Harlan Stenn <stenn@ntp.org>
* Upgrade libevent (coverity fixes, etc.).
* EEXIST is OK for mkdir() in sntp/kod_management.c.
(4.2.7p359) 2013/03/03 Released by Harlan Stenn <stenn@ntp.org>
* [Bug 2359] Fix send_via_ntp_signd() prototype.
(4.2.7p358) 2013/02/27 Released by Harlan Stenn <stenn@ntp.org>
* Upgrade to autogen-5.17.3pre4 and libopts-38.0.13.
* [Bug 2357] sntp/libopts/usage.c on NetBSD needs -lintl.
(4.2.7p357) 2013/02/22 Released by Harlan Stenn <stenn@ntp.org>
* Upgrade to autogen-5.17.2pre and libopts-38.0.13.
(4.2.7p356) 2013/02/19 Released by Harlan Stenn <stenn@ntp.org>
* Added loc/debian.
(4.2.7p355) 2013/02/18 Released by Harlan Stenn <stenn@ntp.org>
* CID 739708: Check return status of fcntl() in refclock_arc.c.
* CID 739709: Check return status of fcntl() in refclock_datum.c.
* CID 739710: Check return status of mkdir() in sntp/kod_management.c.
* CID 739711: Ignore return status of remove() in ntp-keygen.c.
* CID 739723: Print sizeof as unsigned.
* CID 971094: Clean up time of check/time of use in check_leap_file().
(4.2.7p354) 2013/02/10 Released by Harlan Stenn <stenn@ntp.org>
* CID 97194: Check return from setsockopt().
* CID 739473,739532: Out-of-bounds access/illegal address computation.
* CID 739558: Double close.
* CID 739559: Double close.
* CID 739713: devmask/recmask copy/paste error.
* CID 739714: Fix code indentation level.
* CID 739715: Clean up sockaddr_dump().
(4.2.7p353) 2013/02/09 Released by Harlan Stenn <stenn@ntp.org>
* [Bug 2326] Check hourly for a new leapfile if the old one expired.
(4.2.7p352) 2013/01/28 Released by Harlan Stenn <stenn@ntp.org>
* [Bug 2326] Notice when a new leapfile has been installed.
(4.2.7p351) 2013/01/24 Released by Harlan Stenn <stenn@ntp.org>
* [Bug 2328] Don't apply small time adjustments on Windows versions
  which don't support this.
(4.2.7p350) 2013/01/21 Released by Harlan Stenn <stenn@ntp.org>
* Added sntp/loc/netbsd based on info from Christos Zoulas.
(4.2.7p349) 2013/01/20 Released by Harlan Stenn <stenn@ntp.org>
* [Bug 2321] Fixed Windows build, but autogen update still required.
(4.2.7p348) 2013/01/17 Released by Harlan Stenn <stenn@ntp.org>
* [Bug 2327] Rename sntp/ag-tpl/:Old to sntp/ag-tpl/Old.
* Cleanup to ntpsnmpd-opts.def.
* Cleanup to ntpq.texi.
* Documentation cleanup to the ntpd, ntpdc, ntpq and ntp-wait
  .def files.
* In ntp.conf.def, cleanup SEE ALSO, document 'rlimit' options.
* Add a reference to RFC5907 in the ntpsnmpd documentation.
(4.2.7p347) 2013/01/07 Released by Harlan Stenn <stenn@ntp.org>
* [Bug 2325] Re-enable mlockall() check under Linux post-1223 fix.
(4.2.7p346) 2013/01/06 Released by Harlan Stenn <stenn@ntp.org>
* [Bug 1223] reorganize inclusion of sys/resource.h.
(4.2.7p345) 2013/01/04 Released by Harlan Stenn <stenn@ntp.org>
* Update several .def files to use autogen-5.17 feature set.
(4.2.7p344) 2013/01/03 Released by Harlan Stenn <stenn@ntp.org>
* Refactor and enhance mdoc2texi.
* Make sure agtexi-file.tpl defines label-str.
* Cleanup to ntp.conf.def.
* Upgrade to autogen-5.17 and libopts-37.0.12.
(4.2.7p343) 2013/01/02 Released by Harlan Stenn <stenn@ntp.org>
* Update the copyright year.
(4.2.7p342) 2012/12/31 Released by Harlan Stenn <stenn@ntp.org>
* [Bug 2081 - Backward Incompatible] rawstats now logs everything.
(4.2.7p341) 2012/12/30 Released by Harlan Stenn <stenn@ntp.org>
(4.2.7p340) 2012/12/29 Released by Harlan Stenn <stenn@ntp.org>
* mdoc2texi fixes: trailing punctuation.
(4.2.7p339) 2012/12/26 Released by Harlan Stenn <stenn@ntp.org>
* mdoc2texi fixes: parseQuote, closing of list item tables.
* ntp-wait, ntpd, ntpdc, ntpq, ntpsnmpd autogen documentation updates.
(4.2.7p338) 2012/12/25 Released by Harlan Stenn <stenn@ntp.org>
* mdoc2texi fixes: Handle_ArCmFlIc, Handle_Fn, HandleQ.
* ntp-keygen autogen documentation updates.
* ntpq autogen docs.
(4.2.7p337) 2012/12/22 Released by Harlan Stenn <stenn@ntp.org>
* [Bug 1223] More final cleanup for rlimit changes.
(4.2.7p336) 2012/12/21 Released by Harlan Stenn <stenn@ntp.org>
* [Bug 1223] Final cleanup for rlimit changes.
(4.2.7p335) 2012/12/18 Released by Harlan Stenn <stenn@ntp.org>
* Update documentation templates and definitions.
* Create agtexi-file.tpl .
(4.2.7p334) 2012/12/10 Released by Harlan Stenn <stenn@ntp.org>
* [Bug 2114] Update tests for sntp's synch distance.
* Create ntp-keygen.{html,texi}.
(4.2.7p333) 2012/12/07 Released by Harlan Stenn <stenn@ntp.org>
* Autogen documentation cleanup.
(4.2.7p332) 2012/12/06 Released by Harlan Stenn <stenn@ntp.org>
* sntp documentation cleanup.
(4.2.7p331) 2012/12/03 Released by Harlan Stenn <stenn@ntp.org>
* [Bug 2114] Correctly calculate sntp's synch distance.
(4.2.7p330) 2012/12/03 Released by Harlan Stenn <stenn@ntp.org>
* autogen doc cleanup
(4.2.7p329) 2012/12/01 Released by Harlan Stenn <stenn@ntp.org>
* [Bug 2278] ACTS flag3 mismatch between code and driver18.html.
* Use an enum for the ACTS state table.
* html doc reconciliation with DLM's copy.
(4.2.7p328) 2012/11/30 Released by Harlan Stenn <stenn@ntp.org>
* html doc reconciliation with DLM's copy.
(4.2.7p327) 2012/11/29 Released by Harlan Stenn <stenn@ntp.org>
* [Bug 2024] Identify Events in the system status word in decode.html.'
* [Bug 2040] Provide a command-line option for the identity key bits.
* Create loc/darwin for Mac OSX
(4.2.7p326) 2012/11/21 Released by Harlan Stenn <stenn@ntp.org>
* [Bug 1214] 'proto: precision = ...' should be at INFO, not NOTICE.
* [Bug 2246] Clear sys_leap when voting says to disarm the leap.
(4.2.7p325) 2012/11/20 Released by Harlan Stenn <stenn@ntp.org>
* [Bug 2202] ntpq.html: there is no "acv" billboard.
* [Bug 2306] keep pps hack for Win32 even if user-mode/loopback
  PPS API is activated on a serial line.
(4.2.7p324) 2012/11/19 Released by Harlan Stenn <stenn@ntp.org>
* Reinstate doc fix to authentic.html from Mike T.
* [Bug 1223] cleanup for rlimit changes.
* [Bug 2098] Install DLM's HTML documentation.
* [Bug 2306] Added user-mode/loop-back PPS API provider for Win32
(4.2.7p323) 2012/11/18 Released by Harlan Stenn <stenn@ntp.org>
* html/ updates from Dave Mills.
(4.2.7p322) 2012/11/15 Released by Harlan Stenn <stenn@ntp.org>
* [Bug 1223] Allow configurable values for RLIMIT_STACK and
  RLIMIT_MEMLOCK.
* [Bug 1320] Log ntpd's initial command-line parameters. (updated fix)
* [Bug 2120] no sysexits.h under QNX.
* [Bug 2123] cleanup to html/leap.html.
(4.2.7p321) 2012/11/13 Released by Harlan Stenn <stenn@ntp.org>
* [Bug 1320] Log ntpd's initial command-line parameters.
(4.2.7p320) 2012/11/12 Released by Harlan Stenn <stenn@ntp.org>
* [Bug 969] Clarify ntpdate.html documentation about -u and ntpd.
* [Bug 1217] libisc/ifiter_sysctl.c:internal_current(): Ignore RTM
  messages with wrong version
(4.2.7p319) 2012/11/11 Released by Harlan Stenn <stenn@ntp.org>
* [Bug 2296] Fix compile problem with building with old OpenSSL.
(4.2.7p318) 2012/11/05 Released by Harlan Stenn <stenn@ntp.org>
* [Bug 2301] Remove spurious debug output from ntpq.
(4.2.7p317) 2012/11/05 Released by Harlan Stenn <stenn@ntp.org>
* [Bug 922] Allow interspersed -4 and -6 flags on the ntpq command line.
(4.2.7p316) 2012/10/27 Released by Harlan Stenn <stenn@ntp.org>
* [Bug 2296] Update fix for Bug 2294 to handle --without-crypto.
(4.2.7p315) 2012/10/26 Released by Harlan Stenn <stenn@ntp.org>
* [Bug 2294] ntpd crashes in FIPS mode.
(4.2.7p314) 2012/10/23 Released by Harlan Stenn <stenn@ntp.org>
* Document a tricky malloc() of dns_ctx in sntp.
(4.2.7p313) 2012/10/23 Released by Harlan Stenn <stenn@ntp.org>
* [Bug 2291] sntp should report why it cannot open file.kod.
* [Bug 2293] add support for SO_BINTIME, refine support for
  SO_TIMESTAMPNS (bug 1374)
(4.2.7p312) 2012/10/11 Released by Harlan Stenn <stenn@ntp.org>
* Clean up testing/debugging of fix for [Bug 938] from sntp/main.c .
(4.2.7p311) 2012/10/10 Released by Harlan Stenn <stenn@ntp.org>
* [Bug 938] The argument to the -D flag takes a number, not a string.
* [Bug 1013] ntpdate's HTML page claims wrong default version.
* [Bug 1374] Support SO_TIMESTAMPNS.
(4.2.7p310) 2012/10/09 Released by Harlan Stenn <stenn@ntp.org>
* [Bug 1374] Support SO_TIMESTAMPNS.
* [Bug 2266] Remove deprecated refclock_trak.c from Windows Makefile
  equivalents.
* [Bug 2274] Bring libopts/enum.c back to (old) ANSI C compliance.
(4.2.7p309) 2012/10/04 Released by Harlan Stenn <stenn@ntp.org>
* [Bug 2287] ntpdate returns 0 even if adjtime() call fails.
(4.2.7p308) 2012/09/29 Released by Harlan Stenn <stenn@ntp.org>
* CID 97198: Check return from ioctl() calls in refclock_acts.c.
(4.2.7p307) 2012/09/29 Released by Harlan Stenn <stenn@ntp.org>
* [Bug 1997] Fix sntp broadcast timeouts.
* [Bug 2234] Fix incorrect ntptrace html documentation.
* [Bug 2262] Install html docs in $htmldir.
* Fix typo in html/select.html.
(4.2.7p306) 2012/09/15 Released by Harlan Stenn <stenn@ntp.org>
* [Bug 752] ToS cleanup from Mike Tatarinov.
(4.2.7p305) 2012/09/15 Released by Harlan Stenn <stenn@ntp.org>
* [Bug 752] Use proper ToS network packet markings for IPv4 and IPv6.
* [Bug 1232] Convert SHM refclock to use struct timespec.
* [Bug 2258] Add syslog message about leap insertion.
* [Bug 2263] broadcast server doesn't work for host with
  OS_MISSES_SPECIFIC_ROUTE_UPDATES.
* [Bug 2271] Decode refclock types when built with --disable-all-clocks.
* [Bug 2276] clk_sel240x.c #define's _XOPEN_SOURCE, breaking QNX6.
* Updates to driver28.html.
(4.2.7p304) 2012/09/06 Released by Harlan Stenn <stenn@ntp.org>
* [Bug 2264] Cleanup SEL240X Refclock.
* In refclock_wwv.c rename SECOND to WWV_SEC and MINUTE to WWV_MIN.
(4.2.7p303) 2012/09/05 Released by Harlan Stenn <stenn@ntp.org>
* [Bug 1232] Add nanosecond support to SHM driver.
(4.2.7p302) 2012/09/05 Released by Harlan Stenn <stenn@ntp.org>
* [Bug 2160] Log warning about expired leapseconds file.
(4.2.7p301) 2012/09/03 Released by Harlan Stenn <stenn@ntp.org>
* [Bug 2164] Greater precision needed for ntpq offset report.
* Clean the man5_MANS in ntpd/ .
(4.2.7p300) 2012/09/03 Released by Harlan Stenn <stenn@ntp.org>
* [Bug 2262] Install sntp.html into htmldir.
* [Bug 2270] Install fails due to repeated man5 page names.
(4.2.7p299) 2012/09/01 Released by Harlan Stenn <stenn@ntp.org>
* More cleanup to the bootstrap script.
(4.2.7p298) 2012/09/01 Released by Harlan Stenn <stenn@ntp.org>
* Handle additional man page sections in the bootstrap script.
* Remove extraneous parens.
* Add a missing "%s" syslog format string.
(4.2.7p297) 2012/09/01 Released by Harlan Stenn <stenn@ntp.org>
* Fix mdoc2man.
* Distribute ntp.conf.def and ntp.keys.def.
(4.2.7p296) 2012/08/31 Released by Harlan Stenn <stenn@ntp.org>
* Begin support for autogen maintaining ntp.conf and ntp.keys docs.
* Upgrade to autogen-5.16.2 and libopts-36.5.11.
* Potential bugfix for agtexi-cmd.tpl.
(4.2.7p295) 2012/08/11 Released by Harlan Stenn <stenn@ntp.org>
* Look for syslog's facilitynames[].
(4.2.7p294) 2012/08/08 Released by Harlan Stenn <stenn@ntp.org>
* [Bug 2242] configure fails to detect getifaddrs function on Solaris.
* [Bug 2249] Bad operator for 'test' in 'make check' of libevent.
* [Bug 2252] palisade: formats nanosecs to a 6-char field.
* Attempt to resolve strict-aliasing violation in refclock_tsyncpci.c.
* Fix && -> & typo in refclock_palisade.c debug statements.
(4.2.7p293) 2012/08/04 Released by Harlan Stenn <stenn@ntp.org>
* [Bug 2247] (more) Get rid of the TRAK refclock - deprecated since 2006.
* Documentation cleanup from Mike T.
* Cleanup kclk_sel240x.o rules in libparse/Makefile.am.
(4.2.7p292) 2012/08/02 Released by Harlan Stenn <stenn@ntp.org>
* [Bug 1545] Note why we are logging the Version string.
* [Bug 1872] Remove legacy ppsclock fdpps, #ifdef PPS.
* [Bug 2075] Fix spelling of 'incompatible'.
* [Bug 2247] Get rid of the TRAK refclock - deprecated since 2006.
* Clean up an exit status in ntpq.c.
(4.2.7p291) 2012/07/31 Released by Harlan Stenn <stenn@ntp.org>
* [Bug 2241] MDNS registration should only happen if requested.
(4.2.7p290) 2012/07/20 Released by Harlan Stenn <stenn@ntp.org>
* [Bug 1454] Add parse clock support for the SEL-240x GPS products.
* CID 709185: refclock_chu.c will leak fd==0 (better fix)
(4.2.7p289) 2012/07/16 Released by Harlan Stenn <stenn@ntp.org>
* CID 97123: Future-proof possible change to refclock_nmea.c.
* CID 97377: ntp-keygen.c's followlink() might not NUL-terminate.
* CID 709185: refclock_chu.c will leak fd==0 (which should be impossible).
(4.2.7p288) 2012/07/03 Released by Harlan Stenn <stenn@ntp.org>
* CID 709173: Make sure a libisc function we do not use is called properly.
(4.2.7p287) 2012/07/03 Released by Harlan Stenn <stenn@ntp.org>
* Remove 1024 associations-per-server limit from ntpq.
* Remove blank line between ntpq mreadvar associations.
(4.2.7p286) 2012/06/28 Released by Harlan Stenn <stenn@ntp.org>
* CID 97193: check return from sscanf() in ntp_config.c.
* CID 709169: check return from open("/dev/null", 0) and friends.
* CID 709207: Initialize "quality" for ulink_receive.
(4.2.7p285) 2012/06/18 Released by Harlan Stenn <stenn@ntp.org>
* [Bug 2227] Enable mrulist access control via "restrict ... nomrulist".
* Automake-1.12 wants us to use AM_PROG_AR.
* Conditionalize msyslog messages about rejected mode 6 requests due to
  nomodify and nomrulist restrictions under "logconfig +sysinfo".
* Increment sys_restricted in a few rejection paths due to nomodify
  restrictions where previosuly overlooked.
(4.2.7p284) 2012/06/16 Released by Harlan Stenn <stenn@ntp.org>
* [Bug 2225] libevent configure hangs.
* Update bundled libevent to git master, post libevent 2.1.1-alpha.
(4.2.7p283) 2012/06/16 Released by Harlan Stenn <stenn@ntp.org>
* In sntp/m4/ntp_openssl.m4, Support multiple package names for the
  crypto library.  Add legacy support for -Wl,-rpath.
(4.2.7p282) 2012/06/15 Released by Harlan Stenn <stenn@ntp.org>
* tickadj may need to be linked with PTHREAD_LIBS.
(4.2.7p281) 2012/06/14 Released by Harlan Stenn <stenn@ntp.org>
* U_INT32_MAX cleanup in include/ntp_types.h .
* When linking, ntp_keygen and tickadj need $(LIBM).
(4.2.7p280) 2012/06/13 Released by Harlan Stenn <stenn@ntp.org>
* [Bug 2224] Use-after-free in routing socket code after dropping root.
(4.2.7p279) 2012/06/10 Released by Harlan Stenn <stenn@ntp.org>
* [Bug 2211] findbcastinter(): possibly undefined variable iface used.
* [Bug 2220] Incorrect check for maximum association id in ntpq.
(4.2.7p278) 2012/06/03 Released by Harlan Stenn <stenn@ntp.org>
* [Bug 2204] Build with --enable-getifaddrs=glibc fails.
* [Bug 2178] refclock_tsyncpci.c reach register fails to shift.
* [Bug 2191] dcfd -Y y2kcheck on CentOS 6.2 x86_64 breaks make check.
(4.2.7p277) 2012/05/25 Released by Harlan Stenn <stenn@ntp.org>
* [Bug 2193] Building timestruct tests with Clang 3.1 fails.
(4.2.7p276) 2012/05/15 Released by Harlan Stenn <stenn@ntp.org>
* [Bug 2179] Remove sntp/header.h.
(4.2.7p275) 2012/04/28 Released by Harlan Stenn <stenn@ntp.org>
* [Bug 1744] Remove obsolete ntpdate/ntptime* items.
(4.2.7p274) 2012/04/25 Released by Harlan Stenn <stenn@ntp.org>
* [Bug 2174] ntpd rejects source UDP ports less than 123 as bogus.
(4.2.7p273) 2012/04/19 Released by Harlan Stenn <stenn@ntp.org>
* [Bug 2141] handle_sigio() calls get_systime(), which must be
  reentrant when SIGIO is used.  Sanity checks relative to the prior
  get_systime() are disabled in ntpd on systems with signaled I/O, but
  active in sntp and ntpdate.
* Correct authnumfreekeys accounting broken in 4.2.7p262.
(4.2.7p272) 2012/04/14 Released by Harlan Stenn <stenn@ntp.org>
* LCRYPTO is gone - replace with VER_SUFFIX.
* Change the link order for ntpsntpd.
* Remove extra 'nlist' check from configure.ac.
(4.2.7p271) 2012/04/11 Released by Harlan Stenn <stenn@ntp.org>
* [Bug 1122] openssl detection via pkg-config fails when no additional
  -Idir flags are needed.
* Avoid overwriting user variable LDFLAGS with OpenSSL flags, instead
  they are added to LDFLAGS_NTP.
(4.2.7p270) 2012/03/26 Released by Harlan Stenn <stenn@ntp.org>
* Update driver45.html page.
(4.2.7p269) 2012/03/25 Released by Harlan Stenn <stenn@ntp.org>
* Clean up configure.ac.
* Cleanup configure.ac's TSYNC PCI section.
(4.2.7p268) 2012/03/24 Released by Harlan Stenn <stenn@ntp.org>
* Update driver45.html page.
(4.2.7p267) 2012/03/23 Released by Harlan Stenn <stenn@ntp.org>
* Initial cut at a basic driver45.html page.
(4.2.7p266) 2012/03/21 Released by Harlan Stenn <stenn@ntp.org>
* Add refclock_tsyncpci.c (driver 45) supporting Spectracom TSYNC timing
  boards.
(4.2.7p265) 2012/03/20 Released by Harlan Stenn <stenn@ntp.org>
* Treat zero counter as indication of precise system time in Windows
  PPSAPI helper function pps_ntp_timestamp_from_counter(), enabling
  PPSAPI providers to use the Windows 8 precise clock directly.
(4.2.7p264) 2012/03/14 Released by Harlan Stenn <stenn@ntp.org>
* [Bug 2160] Note if leapseconds file is past its prime.
* Use GetSystemTimePreciseAsFileTime() on Windows 8.
(4.2.7p263) 2012/03/13 Released by Harlan Stenn <stenn@ntp.org>
* [Bug 2156] clock instability with LOCAL driver, from Miroslav Lichvar.
* [Bug 2159] Windows ntpd using leapfile erroneous leap second 20120401.
(4.2.7p262) 2012/02/29 Released by Harlan Stenn <stenn@ntp.org>
* Improve ntpd scalability for servers with many trusted keys.
(4.2.7p261) 2012/02/27 Released by Harlan Stenn <stenn@ntp.org>
* [Bug 2048] add the clock variable timecode to SHM refclock.
(4.2.7p260) 2012/02/24 Released by Harlan Stenn <stenn@ntp.org>
* Fix the check-scm-rev invocation in several Makefile.am's.
(4.2.7p259) 2012/02/22 Released by Harlan Stenn <stenn@ntp.org>
* [Bug 2148] ntpd 4.2.7p258 segfault with 0x0100000 bit in NMEA mode.
* refclock_nmea.c merge cleanup thanks to Juergen Perlinger.
(4.2.7p258) 2012/02/21 Released by Harlan Stenn <stenn@ntp.org>
* [Bug 2140] Rework of Windows I/O completion port handling to avoid
  garbling serial input in UNIX line discipline emulation.
* [Bug 2143] NMEA driver: discard data if quality indication not good,
  add statistic counters (mode bit enabled) to clockstats file.
(4.2.7p257) 2012/02/17 Released by Harlan Stenn <stenn@ntp.org>
* [Bug 2135] defer calls to 'io_input' to main thread under Windows.
(4.2.7p256) 2012/02/08 Released by Harlan Stenn <stenn@ntp.org>
* [Bug 2131] Set the system variable settimeofday only after clock step.
* [Bug 2134] --enable-C99-snprintf does not force rpl_snprintf use.
(4.2.7p255) 2012/01/29 Released by Harlan Stenn <stenn@ntp.org>
* [Bug 603] Only link with nlist()-related libraries when needed:
  More cleanup.
(4.2.7p254) 2012/01/29 Released by Harlan Stenn <stenn@ntp.org>
* [Bug 603] Only link with nlist()-related libraries when needed.
(4.2.7p253) 2012/01/26 Released by Harlan Stenn <stenn@ntp.org>
* [Bug 2126] Compile error on Windows with libopts from Autogen 5.14.
* Update one of the license URLs.
(4.2.7p252) 2012/01/25 Released by Harlan Stenn <stenn@ntp.org>
* Upgrade to autogen-5.14 (and libopts-36.1.11).
(4.2.7p251) 2012/01/17 Released by Harlan Stenn <stenn@ntp.org>
* [Bug 2115] ntptrace should accept both rootdispersion and rootdisp.
(4.2.7p250) 2012/01/15 Released by Harlan Stenn <stenn@ntp.org>
* [Bug 2113] Warn about ignored extra args in ntpq.
* Update the copyright year.
(4.2.7p249) 2012/01/10 Released by Harlan Stenn <stenn@ntp.org>
* [Bug 2111] Remove minpoll delay before iburst for pool and
  manycastclient.
* Move refclock-specific scheduled timer code under #ifdef REFCLOCK
  and move "action" and "nextaction" data for same from struct peer to
  struct refclockproc.  These provide a way to schedule a callback some
  seconds in the future.
(4.2.7p248) 2012/01/08 Released by Harlan Stenn <stenn@ntp.org>
* [Bug 2109] "make clean check" is broken with gtest available.
* [Bug 2110] systime.c typo breaks build on microsecond clocks.
(4.2.7p247) 2012/01/07 Released by Harlan Stenn <stenn@ntp.org>
* Fix build break triggered by updating deps-ver and libntp/systime.c at
  the same time by explicitly depending systime_s.c on systime.c.
(4.2.7p246) 2012/01/06 Released by Harlan Stenn <stenn@ntp.org>
* [Bug 2104] ntpdc fault with oversize -c command.
* [Bug 2106] Fix warnings when using -Wformat-security.
* Refactor timespecops.h and timevalops.h into inline functions.
(4.2.7p245) 2011/12/31 Released by Harlan Stenn <stenn@ntp.org>
* [Bug 2100] conversion problem with timespec/timeval <--> l_fp fixed;
  added tests to expose the bug.
(4.2.7p244) 2011/12/25 Released by Harlan Stenn <stenn@ntp.org>
* Updates from 4.2.6p5.
(4.2.7p243) 2011/12/23 Released by Harlan Stenn <stenn@ntp.org>
* [Bug 2095] ntptrace now needs 'rv' instead of 'pstat', reported
  by Michael Tatarinov.
(4.2.7p242) 2011/12/21 Released by Harlan Stenn <stenn@ntp.org>
* Include missing html/icons/sitemap.png, reported by Michael Tatarinov.
* Documentation updates from Dave Mills.
(4.2.7p241) 2011/12/18 Released by Harlan Stenn <stenn@ntp.org>
* [Bug 2015] Overriding sys_tick should recalculate sys_precision.
* [Bug 2037] Fuzzed non-interpolated clock may decrease.
* [Bug 2068] "tos ceiling" default and cap changed to 15.
* Floor peer delay using system precision, as with jitter, reflecting
  inability to measure shorter intervals.
(4.2.7p240) 2011/12/15 Released by Harlan Stenn <stenn@ntp.org>
* [Bug 2092] clock_select() selection jitter miscalculated.
* [Bug 2093] Reintroduce smaller stratum factor to system peer metric.
(4.2.7p239) 2011/12/11 Released by Harlan Stenn <stenn@ntp.org>
* Documentation updates from Dave Mills.
(4.2.7p238) 2011/12/09 Released by Harlan Stenn <stenn@ntp.org>
* [Bug 2082] from 4.2.6p5-RC3: 3-char refid sent by ntpd 4.2.6p5-RC2
  ends with extra dot.
* [Bug 2085] from 4.2.6p5-RC3: clock_update() sys_rootdisp calculation
  omits root delay.
* [Bug 2086] from 4.2.6p5-RC3: get_systime() should not offset by
  sys_residual.
* [Bug 2087] from 4.2.6p5-RC3: sys_jitter calculation overweights
  sys.peer jitter.
* from 4.2.6p5-RC3: Ensure NULL peer->dstadr is not accessed in orphan
  parent selection.
(4.2.7p237) 2011/12/01 Released by Harlan Stenn <stenn@ntp.org>
* [Bug 2050] from 4.2.6p5-RC2: Orphan mode stratum counting to infinity.
* [Bug 2059] from 4.2.6p5-RC2: optional billboard column "server" does
  not honor -n.
* [Bug 2066] from 4.2.6p5-RC2: ntpq lopeers ipv6 "local" column overrun.
* [Bug 2068] from 4.2.6p5-RC2: ntpd sends nonprintable stratum 16 refid
  to ntpq.
* [Bug 2069] from 4.2.6p5-RC2: broadcastclient, multicastclient spin up
  duplicate ephemeral associations without broadcastdelay.
* [Bug 2072] from 4.2.6p5-RC2: Orphan parent selection metric needs
  ntohl().
* [Bug 2073] Correct ntpq billboard's MODE_PASSIVE t from 'u' to 'S'.
* from 4.2.6p5-RC2: Exclude not-yet-determined sys_refid from use in
  loopback TEST12 (from Dave Mills).
* from 4.2.6p5-RC2: Never send KoD rate limiting response to MODE_SERVER.
* Floor calculation of sys_rootdisp at sys_mindisp in clock_update (from
  Dave Mills).
* Restore 4.2.6 clock_combine() weighting to ntp-dev, reverting to pre-
  4.2.7p70 method while also avoiding divide-by-zero (from Dave Mills).
* Round l_fp traffic interval when converting to integer in rate limit
  and KoD calculation.
(4.2.7p236) 2011/11/16 Released by Harlan Stenn <stenn@ntp.org>
* Documentation updates from Dave Mills.
(4.2.7p235) 2011/11/16 Released by Harlan Stenn <stenn@ntp.org>
* [Bug 2052] Autokey CRYPTO_ASSOC host@group vallen needs checking.
(4.2.7p234) 2011/11/07 Released by Harlan Stenn <stenn@ntp.org>
* Clean up -libm entries regarding libntp.a
(4.2.7p233) 2011/11/06 Released by Harlan Stenn <stenn@ntp.org>
* Documentation updates from Dave Mills.
(4.2.7p232) 2011/11/05 Released by Harlan Stenn <stenn@ntp.org>
* Update the NEWS file so we note the default disable of mode 7 requests.
* Clean up some bitrotted code in libntp/socket.c.
(4.2.7p231) 2011/11/03 Released by Harlan Stenn <stenn@ntp.org>
* [Bug 1940] ignore auth key if hex decoding fails.
* Add ntpq reslist command to query access restrictions, similar to
  ntpdc's reslist.
(4.2.7p230) 2011/11/01 Released by Harlan Stenn <stenn@ntp.org>
* Disable mode 7 (ntpdc) query processing in ntpd by default.  ntpq is
  believed to provide all functionality ntpdc did, and uses a less-
  fragile protocol that's safer and easier to maintain.  If you do find
  some management via ntpdc is needed, you can use "enable mode7" in the
  ntpd configuration.
* Directly limit the number of datagrams in a mrulist response, rather
  than limiting the number of entries returned to indirectly limit the
  datagram count.
* Documentation updates from Dave Mills.
(4.2.7p229) 2011/10/26 Released by Harlan Stenn <stenn@ntp.org>
* [Bug 1995] fix wrong use of ZERO() macro in 'ntp_calendar.c'
(4.2.7p228) 2011/10/23 Released by Harlan Stenn <stenn@ntp.org>
* [Bug 1995] add compile time stamp based era unfolding for
  'step_systime()' and necessary support to 'ntp-calendar.c'.
(4.2.7p227) 2011/10/22 Released by Harlan Stenn <stenn@ntp.org>
* [Bug 2036] gcc 2.95.3 preprocessor can't nest #ifdef in macro args.
* A number of compiler warnings eliminated.
(4.2.7p226) 2011/10/21 Released by Harlan Stenn <stenn@ntp.org>
* [Bug 2035] ntpq -c mrulist sleeps 1 sec between queries, not 5 msec.
* Documentation updates from Dave Mills.
(4.2.7p225) 2011/10/15 Released by Harlan Stenn <stenn@ntp.org>
* Documentation updates from Dave Mills.
(4.2.7p224) 2011/10/14 Released by Harlan Stenn <stenn@ntp.org>
* ntpq mrulist shows intermediate counts every five seconds while
  retrieving list, and allows Ctrl-C interruption of the retrieval,
  showing the incomplete list as retrieved.  Reduce delay between
  successive mrulist retrieval queries from 30 to 5 msec.  Do not
  give up mrulist retrieval when a single query times out.
(4.2.7p223) 2011/10/12 Released by Harlan Stenn <stenn@ntp.org>
* Documentation updates from Dave Mills.
(4.2.7p222) 2011/10/11 Released by Harlan Stenn <stenn@ntp.org>
* [Bug 2029] "make check" clutters syslog.
* Log signal description along with number on ntpd exit.
(4.2.7p221) 2011/10/10 Released by Harlan Stenn <stenn@ntp.org>
* [Bug 2025] Switching between daemon and kernel loops can doubly-
  correct drift
* [Bug 2028] ntpd -n (nofork) redirects logging to stderr.
* Documentation updates from Dave Mills.
(4.2.7p220) 2011/10/05 Released by Harlan Stenn <stenn@ntp.org>
* [Bug 1945] mbg_gps166.h use of _TM_DEFINED conflicts with MS VC.
* [Bug 1946] parse_start uses open; does not work on Windows.
* [Bug 1947] Porting parse-based Wharton refclock driver to Windows.
* [Bug 2024] Remove unused system event code EVNT_CLKHOP.
(4.2.7p219) 2011/10/04 Released by Harlan Stenn <stenn@ntp.org>
* Documentation updates from Dave Mills.
(4.2.7p218) 2011/10/03 Released by Harlan Stenn <stenn@ntp.org>
* [Bug 2019] Allow selection of cipher for private key files.
* Documentation updates from Dave Mills.
* ntp-keygen private key cipher default now triple-key triple DES CBC.
* ntp-keygen -M is intended to ignore all other defaults and
  options, so do not attempt to open existing Autokey host certificate
  before generating symmetric keys and terminating.
* Restore IFF, MV, and GQ identity parameter filename convention to
  ntpkey_<scheme>par_<group/host> in ntpd, matching ntp-keygen.
* Change some error logging to syslog to ignore logconfig mask, such
  as reporting PPSAPI failure in NMEA and WWVB refclocks.
* ntp-keygen on Windows XP and later systems will now create links
  expected by ntpd.  They are hardlinks on Windows, soft on POSIX.
* Conditionalize NMEA serial open message under clockevent.
* Send all peer variables to trappers in report_event().
(4.2.7p217) 2011/09/29 Released by Harlan Stenn <stenn@ntp.org>
* [Bug 2020] ntp-keygen -s no longer sets host in cert file name.
* [Backward Incompatible] ntp-keygen -i option long name changed from
  misleading --issuer-name to --ident.
(4.2.7p216) 2011/09/27 Released by Harlan Stenn <stenn@ntp.org>
* sntp documentation tag cleanup.
* mdoc2man improvements.
(4.2.7p215) 2011/09/24 Released by Harlan Stenn <stenn@ntp.org>
* Use patched mdoc2man script, from Eric Feng.
* Sync with ntp-4.2.6p4 (a no-op).
(4.2.7p214) 2011/09/20 Released by Harlan Stenn <stenn@ntp.org>
* [Bug 1981] Initial offset convergence applies frequency correction 2x
  with kernel discipline.
* [Bug 2008] Initial offset convergence degraded with 500 PPM adjtime().
* [Bug 2009] EVNT_NSET adj_systime() mishandled by Windows ntpd.
(4.2.7p213) 2011/09/08 Released by Harlan Stenn <stenn@ntp.org>
* [Bug 1999] NMEA does not send PMOTG messages any more.
(4.2.7p212) 2011/09/07 Released by Harlan Stenn <stenn@ntp.org>
* [Bug 2003] from 4.2.6p4-RC3: ntpq_read_assoc_peervars() broken.
(4.2.7p211) 2011/09/01 Released by Harlan Stenn <stenn@ntp.org>
* Update libevent to git head (2.1 branch) as of 2.0.14-stable.
(4.2.7p210) 2011/08/31 Released by Harlan Stenn <stenn@ntp.org>
* Require -D4 or higher for ntpd SIGALRM debug trace from [Bug 2000].
(4.2.7p209) 2011/08/27 Released by Harlan Stenn <stenn@ntp.org>
* [Bug 2000] ntpd worker threads must block signals expected in main
  thread.
* [Bug 2001] add ntpq -c timerstats like ntpdc -c timerstats.
* [Bug 2001] from 4.2.6p4-RC3: ntpdc timerstats reports overruns as
  handled.
* Update sntp tests to track the change of root dispersion to
  synchronization distance.
(4.2.7p208) 2011/08/24 Released by Harlan Stenn <stenn@ntp.org>
* Fix the CLOCK_MONOTONIC TRACE() message.
(4.2.7p207) 2011/08/22 Released by Harlan Stenn <stenn@ntp.org>
* Restore the original CLOCK_MONOTONIC output format in sntp.
* Cleanups for ntp-wait-opts.def and ntp.keys.def .
(4.2.7p206) 2011/08/20 Released by Harlan Stenn <stenn@ntp.org>
* [Bug 1993] ntpd Windows port adj_systime() broken in 4.2.7p203.
* sntp documentation and behavior improvements suggested by
  Steven Sommars.
* Have sntp report synchronization distance instead of root dispersion.
* Clean up ntp-wait-opts.def .
(4.2.7p205) 2011/08/19 Released by Harlan Stenn <stenn@ntp.org>
* [Bug 1992] util/tg2 doesn't compile, needs libntp.
(4.2.7p204) 2011/08/16 Released by Harlan Stenn <stenn@ntp.org>
* Added support for Garmin's $PGRMF sentence to NMEA driver
* [Bug 1988] Better sntp send failed error message needed.
* [Bug 1989] sntp manual page sometimes refers to SNTP as a program.
* [Bug 1990] sntp output should include stratum.
(4.2.7p203) 2011/08/13 Released by Harlan Stenn <stenn@ntp.org>
* [Bug 1986] Require Visual C++ 2005 or later compilers in Windows port.
* Actually use long long for (u_)int64 by correcting spelling of
  SIZEOF_LONG_LONG in ntp_types.h.
* Force .exe minimum Windows version to 0x0400 to allow NT4 in
  vs2005/*.vcproj files.
* Fix make distcheck with --enable-libevent-regress problem with
  unwritable $srcdir.
* Correct init_logging()'s def_syslogmask type to u_int32 following
  change of ntp_syslogmask from u_long to u_int32 in p202.
(4.2.7p202) 2011/08/09 Released by Harlan Stenn <stenn@ntp.org>
* [Bug 1983] --without-sntp build breaks in sntp subdir.
* [Bug 1984] from 4.2.6p4-RC3: ntp/libisc fails to compile on OS X 10.7.
* [Bug 1985] from 4.2.6p4-RC3: "logconfig =allall" rejected.
(4.2.7p201) 2011/08/05 Released by Harlan Stenn <stenn@ntp.org>
* sntp: change -h/--headspace to -g/--gap, and change the default gap
  from 10 to 50ms
* [Backward Incompatible] from 4.2.6p4: sntp: -l/--filelog ->
  -l/--logfile, to be consistent with ntpd.
* Documentation updates from Dave Mills.
* From 4.2.6p4: libopts/file.c fix from Bruce Korb (arg-type=file).
(4.2.7p200) 2011/08/04 Released by Harlan Stenn <stenn@ntp.org>
* Sync with 4.2.6p4-RC2.
(4.2.7p199) 2011/07/29 Released by Harlan Stenn <stenn@ntp.org>
* Documentation updates from Dave Mills.
(4.2.7p198) 2011/07/28 Released by Harlan Stenn <stenn@ntp.org>
* remove old binsubdir stuff from SNTP, as NTP_LOCINFO does that now.
(4.2.7p197) 2011/07/28 Released by Harlan Stenn <stenn@ntp.org>
* [Bug 1975] from 4.2.6p4-RC2: libntp/mktime.c won't work with 64-bit
  time_t
* [Bug 1976] genLocInfo writes to srcdir break 'make distcheck'.
* [Bug 1977] Fix flag/description mismatches in ntp-keygen-opts.def.
* Do not force "legacy" when --with-locfile is not given, genLocInfo
  will find the correct default for the system.
* Fix warnings in ntp_request.c ([Bug 1973] oversight) and sntp/main.c
  (CID 159, apparent overrun due to union, actually correct).
* Update sntp/loc/solaris to conform to stock locations.
(4.2.7p196) 2011/07/27 Released by Harlan Stenn <stenn@ntp.org>
* DEFAULT INSTALLATION DIRECTORY CHANGES ON SOME OSes: to get the old
  behavior, pass --with-locfile=legacy to 'configure'
* [Bug 1972] from 4.2.6p4-RC2: checking for struct rtattr fails.
* [Bug 1973] Widen reference clock mode from 8 to 32 bits.
* Removed sntp/m4/ntp_bindir.m4 - no longer needed.
* Move loc/ to sntp/loc/ .
* Move scripts/cvo.sh to sntp/scripts/cvo.sh .
* Move scripts/genLocInfo to sntp/scripts/genLocInfo .
* Give NTP_LOCINFO an optional path-to argument.
* Remove hacks to get NTP_LOCINFO-related data to sntp/ .
* Move sntp/include/mansec2subst.sed to sntp/scripts/mansec2subst.sed .
* If no "more specific" loc file is found for redhat* or fedora*,
  look for a loc/redhat file.
* If no "more specific" loc file is found and uname says this is Linux,
  look for a loc/linux file.
* Improve the help text: --with-locfile=XXX .
* work around solaris /bin/sh issues for genLocInfo.
(4.2.7p195) 2011/07/25 Released by Harlan Stenn <stenn@ntp.org>
* Added loc/redhat.
(4.2.7p194) 2011/07/25 Released by Harlan Stenn <stenn@ntp.org>
* [Bug 1608] from 4.2.6p4-RC2: Parse Refclock driver should honor
  trusttime.
* Add support for installing programs and scripts to libexec.
* Added loc/solaris.
(4.2.7p193) 2011/07/24 Released by Harlan Stenn <stenn@ntp.org>
* [Bug 1970] from 4.2.6p4-RC2: UNLINK_EXPR_SLIST() causes crash if list
  is empty.
* Update libevent to 2.1 HEAD as of merge of 2.0.13-stable-dev.
* Match addr_eqprefix() sizeof and memcpy destination to make it clear
  to static analysis that there is no buffer overrun (CID 402).
(4.2.7p192) 2011/07/18 Released by Harlan Stenn <stenn@ntp.org>
* [Bug 1966] Broken FILES section for ntp.keys.def.
(4.2.7p191) 2011/07/17 Released by Harlan Stenn <stenn@ntp.org>
* [Bug 1948] Update man page section layout.
* [Bug 1963] add reset command for ntpq :config, similar to ntpdc's.
* [Bug 1964] --without-sntp should not build sntp.
(4.2.7p190) 2011/07/13 Released by Harlan Stenn <stenn@ntp.org>
* [Bug 1961] from 4.2.6p4: html2man update: distribute ntp-wait.html.
* Require autogen-5.12.
(4.2.7p189) 2011/07/11 Released by Harlan Stenn <stenn@ntp.org>
* [Bug 1134] from 4.2.6p4-RC1: ntpd fails binding to tentative IPv6
  addresses.
* [Bug 1790] from 4.2.6p4-RC1: Update config.guess and config.sub to
  detect AIX6.
(4.2.7p188) 2011/06/28 Released by Harlan Stenn <stenn@ntp.org>
* [Bug 1958] genLocInfo must export PATH.
* ntp-wait: some versions of ntpd spell "associd" differently.
(4.2.7p187) 2011/06/24 Released by Harlan Stenn <stenn@ntp.org>
* [Bug 1954] Fix typos in [s]bin_PROGRAMS in ntpd/Makefile.am.
* Implement --with-locfile=filename configure argument.  If filename is
  empty we'll look under loc/ for a good fit.  If the filename contains
  a / character, it will be treated as a "normal" pathname.  Otherwise,
  that explicit file will be searched for under loc/ .
(4.2.7p186) 2011/06/23 Released by Harlan Stenn <stenn@ntp.org>
* [Bug 1950] Control installation of event_rpcgen.py.
* Update .point-changed-filelist for the new man pages.
* Update the building of OS-specific programs.
* Finish conversion to genLocInfo.
* validate MANTAGFMT in genLocInfo.
* Documentation update from Dave Mills.
(4.2.7p185) 2011/06/21 Released by Harlan Stenn <stenn@ntp.org>
* ntp_locs.m4: handle the case where . is not in the PATH.
* More genLocInfo cleanup.
(4.2.7p184) 2011/06/20 Released by Harlan Stenn <stenn@ntp.org>
* Added ntp_locs.m4.
* genLocInfo improvements.
* Add the man page tag "flavor" to the loc.* files.
* Add/distribute genLocInfo.
(4.2.7p183) 2011/06/19 Released by Harlan Stenn <stenn@ntp.org>
* Update the autogen include list for scripts/Makefile.am.
* Added loc.freebsd (and distribute it).
* Added loc.legacy (and distribute it).
(4.2.7p182) 2011/06/15 Released by Harlan Stenn <stenn@ntp.org>
* [Bug 1304] Update sntp.html to reflect new implementation.
* Update .point-changed-filelist .
* ntpdc documentation fixes.
* Update ntp-wait autogen docs.
* Update the ntpd autogen docs.
* Update the ntpsnmpd autogen docs.
* Use autogen to produce ntp-keygen docs.
* Add "license name" to ntp.lic for autogen-5.11.10.
* Prepare for ntp.keys.5.
(4.2.7p181) 2011/06/07 Released by Harlan Stenn <stenn@ntp.org>
* [Bug 1938] addr_eqprefix() doesn't clear enough storage.
(4.2.7p180) 2011/06/06 Released by Harlan Stenn <stenn@ntp.org>
* Upgrade to libevent-2.0.12.
* More sntp.1 cleanups.
* Produce ntpq.1 with the new autogen macros.
* Remove the deprecated "detail" stanza from ntpdc-opts.def.
(4.2.7p179) 2011/06/03 Released by Harlan Stenn <stenn@ntp.org>
* Update cmd-doc.tlib to autogen-5.11.10pre5.
* Upgrade local autoopts templates to 5.11.10pre5.
(4.2.7p178) 2011/06/02 Released by Harlan Stenn <stenn@ntp.org>
* Update the std_def_list to include the ntp.lic file.
* Distribute the ntp.lic file.
* Add http://ntp.org/license to the ntp.lic file.
(4.2.7p177) 2011/06/01 Released by Harlan Stenn <stenn@ntp.org>
* Use the latest autogen's new copyright template code.
* Clean up the ntp.lic file.
(4.2.7p176) 2011/05/31 Released by Harlan Stenn <stenn@ntp.org>
* sntp documentation cleanup.
* autogen documentation template cleanup.
(4.2.7p175) 2011/05/30 Released by Harlan Stenn <stenn@ntp.org>
* [Bug 1936] Correctly set IPV6_MULTICAST_LOOP.
* cmd-doc.tlib cleanup from Bruce Korb.
* sntp documentation cleanup.
(4.2.7p174) 2011/05/28 Released by Harlan Stenn <stenn@ntp.org>
* ntpdc documentation cleanup.
* sntp documentation cleanup.
* Don't build libevent with openssl support.  Right now, libevent
  doesn't use pkg-config to find openssl's installation location.
(4.2.7p173) 2011/05/25 Released by Harlan Stenn <stenn@ntp.org>
* Typo in emalloc.c hides file and line number from emalloc() error msg.
* parsesolaris.c compile fails on SPARC Solaris with conflicting printf.
* ntp_util.c compile fails on AIX and OSF with conflicting statsdir.
(4.2.7p172) 2011/05/24 Released by Harlan Stenn <stenn@ntp.org>
* Remove hardcoded 1/960 s. fudge for <CR> transmission time at 9600 8n1
  from WWVB/Spectracom driver introduced in 4.2.7p169.
(4.2.7p171) 2011/05/23 Released by Harlan Stenn <stenn@ntp.org>
* Eliminate warnings about shadowing global "basename" on Linux.
* Use filegen_config() consistently when changing filegen options.
* mprintf() should go to stdout, not stderr.  DPRINTF() uses mprintf().
* Repair a few simulator problems (more remain).
* Documentation updates from Dave Mills.
(4.2.7p170) 2011/05/19 Released by Harlan Stenn <stenn@ntp.org>
* [Bug 1932] libevent/util_internal.h builtin_expect compile error with
  gcc 2.95.
* Use 64-bit scalars in LFPTOD() and DTOLFP() on more platforms by
  conditionalizing on HAVE_U_INT64 rather than UINT64_MAX.
(4.2.7p169) 2011/05/18 Released by Harlan Stenn <stenn@ntp.org>
* [Bug 1933] WWVB/Spectracom driver timestamps LFs, not CRs.
(4.2.7p168) 2011/05/16 Released by Harlan Stenn <stenn@ntp.org>
* Convert receive buffer queue from doubly-linked list to FIFO.
(4.2.7p167) 2011/05/14 Released by Harlan Stenn <stenn@ntp.org>
* [Bug 1927] io_closeclock() should purge pending recvbufs.
* [Bug 1931] cv always includes fudgetime1, never fudgetime2.
* Use acts_close() in acts_shutdown() to avoid leaving a stale lockfile
  if unpeered via runtime configuration while the modem is open.
* Correct acts_close() test of pp->io.fd to see if it is open.
* 4.2.7p164 documentation updates re: 'tos orphanwait' expanded scope.
(4.2.7p166) 2011/05/13 Released by Harlan Stenn <stenn@ntp.org>
* If we have local overrides for autogen template files, use them.
* Convert more of the sntp-opt.def documentation from man to mdoc.
(4.2.7p165) 2011/05/11 Released by Harlan Stenn <stenn@ntp.org>
* Convert snmp docs to mdoc format, which requires autogen 5.11.9.
* from 4.2.6p4-RC1: Require autogen 5.11.9.
(4.2.7p164) 2011/05/11 Released by Harlan Stenn <stenn@ntp.org>
* [Bug 988] Local clock eats up -g option, so ntpd stops with large
  initial time offset.
* [Bug 1921] LOCAL, ACTS drivers with "prefer" excluded from initial
  candidate list.
* [Bug 1922] "tos orphanwait" applied incorrectly at startup.
* [Bug 1923] orphan parent favored over LOCAL, ACTS drivers.
* [Bug 1924] Billboard tally codes sometimes do not match operation,
  variables.
* Change "pool DNS" messages from msyslog to debug trace output.
* Remove unused FLAG_SYSPEER from peer->status.
* Respect "tos orphanwait" at startup.  Previously there was an
  unconditional 300 s. startup orphanwait, though other values were
  respected for subsequent orphan wait periods after no_sys_peer events.
* Apply "tos orphanwait" (def. 300 seconds) to LOCAL and ACTS reference
  clock drivers, in addition to orphan parent operation.  LOCAL and ACTS
  are not selectable during the orphanwait delay at startup and after
  each no_sys_peer event.  This prevents a particular form of clock-
  hopping, such as using LOCAL briefly at startup before remote peers
  are selectable.  This fixes the issue reported in [Bug 988].
* Documentation updates from Dave Mills.
(4.2.7p163) 2011/05/08 Released by Harlan Stenn <stenn@ntp.org>
* [Bug 1911] missing curly brace in libntp/ntp_rfc2553.c
(4.2.7p162) 2011/05/03 Released by Harlan Stenn <stenn@ntp.org>
* [Bug 1910] Support the Tristate Ltd. TS-GPSclock-01.
(4.2.7p161) 2011/05/02 Released by Harlan Stenn <stenn@ntp.org>
* [Bug 1904] 4.2.7p160 Windows build broken (POSIX_SHELL).
* [Bug 1906] 4.2.7p160 - libtool: compile: cannot determine name of
  library object in ./libevent
* Share a single sntp/libevent/build-aux directory between all three
  configure scripts.
* Add missing --enable-local-libevent help to top-level configure.
(4.2.7p160) 2011/05/01 Released by Harlan Stenn <stenn@ntp.org>
* from 4.2.6p4-RC1: Upgrade to libopts 35.0.10 from AutoGen 5.11.9pre8.
* [Bug 1901] Simulator does not set progname.
(4.2.7p159) 2011/04/28 Released by Harlan Stenn <stenn@ntp.org>
* Fix a couple of unused variable warnings.
* cleanup in timespecops.c / timevalops.c
(4.2.7p158) 2011/04/24 Released by Harlan Stenn <stenn@ntp.org>
* Update libevent --disable-libevent-regress handling to work when
  building libevent using mingw.
(4.2.7p157) 2011/04/21 Released by Harlan Stenn <stenn@ntp.org>
* [Bug 1890] 4.2.7p156 segfault in duplicate freeaddrinfo().
(4.2.7p156) 2011/04/19 Released by Harlan Stenn <stenn@ntp.org>
* [Bug 1851] freeaddrinfo() called after getaddrinfo() fails.
(4.2.7p155) 2011/04/18 Released by Harlan Stenn <stenn@ntp.org>
* Fix leak in refclock_datum.c start failure path.
(4.2.7p154) 2011/04/17 Released by Harlan Stenn <stenn@ntp.org>
* [Bug 1887] DNS fails on 4.2.7p153 using threads.
(4.2.7p153) 2011/04/16 Released by Harlan Stenn <stenn@ntp.org>
* A few more Coverity Scan cleanups.
(4.2.7p152) 2011/04/15 Released by Harlan Stenn <stenn@ntp.org>
* Update embedded libevent to current 2.1 git HEAD.
(4.2.7p151) 2011/04/14 Released by Harlan Stenn <stenn@ntp.org>
* Detect vsnprintf() support for "%m" and disable our "%m" expansion.
* Add --enable-c99-sprintf to configure args for -noopenssl variety of
  flock-build to avoid regressions in (v)snprintf() replacement.
* More msnprintf() unit tests.
* Coverity Scan error checking fixes.
* Log failure to fetch time from HOPF_P hardware.
* Check HOPF_S sscanf() conversion count before converted values.
(4.2.7p150) 2011/04/13 Released by Harlan Stenn <stenn@ntp.org>
* Remove never-used, incomplete ports/winnt/ntpd/refclock_trimbledc.[ch]
* On systems without C99-compliant (v)snprintf(), use C99-snprintf
  replacements (http://www.jhweiss.de/software/snprintf.html)
* Remove remaining sprintf() calls except refclock_ripencc.c (which is
  kept out of --enable-all-clocks as a result), upstream libs which use
  sprintf() only after careful buffer sizing.
(4.2.7p149) 2011/04/11 Released by Harlan Stenn <stenn@ntp.org>
* [Bug 1881] describe the {+,-,s} characters in configure --help output.
(4.2.7p148) 2011/04/09 Released by Harlan Stenn <stenn@ntp.org>
* Use _mkgmtime() as timegm() in the Windows port, rather than
  libntp/mktime.c's timegm().  Fixed [Bug 1875] on Windows using the old
  asn2ntp() code from before 4.2.7p147.
* ntp_crypto.c string buffer safety.
* Remove use of MAXFILENAME in mode 7 (ntpdc) on-wire structs.
* Change ntpd MAXFILENAME from 128 to 256 to match ntp-keygen.
* Buffer safety and sign extension fixes (thanks Coverity Scan).
(4.2.7p147) 2011/04/07 Released by Harlan Stenn <stenn@ntp.org>
* [Bug 1875] 'asn2ntp()' rewritten with 'caltontp()'; 'timegm()'
  substitute likely to crash with 64bit time_t.
(4.2.7p146) 2011/04/05 Released by Harlan Stenn <stenn@ntp.org>
* String buffer safety cleanup, converting to strlcpy() and strlcat().
* Use utmpname() before pututline() so repeated steps do not
  accidentally record into wtmp where utmp was intended.
* Use setutent() before each pututline() including first.
(4.2.7p145) 2011/04/04 Released by Harlan Stenn <stenn@ntp.org>
* [Bug 1840] ntp_lists.h FIFO macros buggy.
(4.2.7p144) 2011/04/03 Released by Harlan Stenn <stenn@ntp.org>
* [Bug 1874] ntpq -c "rv 0 sys_var_list" empty.
(4.2.7p143) 2011/03/31 Released by Harlan Stenn <stenn@ntp.org>
* [Bug 1732] ntpd ties up CPU on disconnected USB refclock.
* [Bug 1861] tickadj build failure using uClibc.
* [Bug 1862] in6addr_any test in configure fooled by arm gcc 4.1.3 -O2.
* Remove kernel line discipline driver code for clk and chu, deprecate
  related LDISC_ flags, and remove associated ntpd code to decode the
  timestamps, remove clktest line discipline test program.
* Remove "signal_no_reset: signal 17 had flags 4000000" logging, as it
  indicates no problem and is interpreted as an error.  Previously some
  bits had been ignored one-by-one, but Linux SA_RESTORER definition is
  unavailable to user headers.
(4.2.7p142) 2011/03/21 Released by Harlan Stenn <stenn@ntp.org>
* [Bug 1844] ntpd 4.2.7p131 NetBSD, --gc-sections links bad executable.
* Fix "make distcheck" break in libevent/sample caused by typo.
(4.2.7p141) 2011/03/20 Released by Harlan Stenn <stenn@ntp.org>
* Add "ntpq -c iostats" similar to "ntpdc -c iostats".
* Compare entire timestamp to reject duplicates in refclock_pps().
(4.2.7p140) 2011/03/17 Released by Harlan Stenn <stenn@ntp.org>
* [Bug 1848] ntpd 4.2.7p139 --disable-thread-support does not compile.
* Add --disable-thread-support to one flock-build variation.
* One more lock-while-init in lib/isc/task.c to quiet lock analysis.
(4.2.7p139) 2011/03/16 Released by Harlan Stenn <stenn@ntp.org>
* [Bug 1848] make check ntpd --saveconfigquit clutters syslog.
(4.2.7p138) 2011/03/08 Released by Harlan Stenn <stenn@ntp.org>
* [Bug 1846] MacOSX: debug symbol not found by propdelay or tickadj.
(4.2.7p137) 2011/03/07 Released by Harlan Stenn <stenn@ntp.org>
* Use TRACE() instead of DPRINTF() for libntp and utilities, which
  use the "debug" variable regardless of #ifdef DEBUG.
* Declare debug in libntp instead of each program.  Expose extern
  declaration to utilities, libntp, and DEBUG ntpd.
* Lock under-construction task, taskmgr objects to satisfy Coverity's
  mostly-correct assumptions about which variables are protected by
  which locks.
(4.2.7p136) 2011/03/02 Released by Harlan Stenn <stenn@ntp.org>
* [Bug 1839] 4.2.7p135 still installs libevent ev*.h headers.
(4.2.7p135) 2011/03/02 Released by Harlan Stenn <stenn@ntp.org>
* libevent: When building on systems with CLOCK_MONOTONIC available,
  separate the internal timeline (possibly counting since system boot)
  from the gettimeofday() timeline in event_base cached timevals.  Adds
  new event_base_tv_cached() to retrieve cached callback round start
  time on the internal timeline, and changes
  event_based_gettimeofday_cached() to always return times using the
  namesake timeline.  This preserves the benefit of using the never-
  stepped monotonic clock for event timeouts while providing clients
  with times consistently using gettimeofday().
* Correct event_base_gettimeofday_cached() workaround code in
  sntp to work with corrected libevent.
* Remove sntp l_fp_output() test now that it uses prettydate().
* [Bug 1839] 4.2.7p131 installs libevent ev*.h headers.
* Ensure CONFIG_SHELL is not empty before relying on it for #! scripts.
(4.2.7p134) 2011/02/24 Released by Harlan Stenn <stenn@ntp.org>
* [Bug 1837] Build fails on Win7 due to regedit requiring privilege.
* Provide fallback definitions for GetAdaptersAddresses() for Windows
  build environments lacking iphlpapi.h.
* Rename file containing 1.xxxx ChangeSet revision from version to
  scm-rev to avoid invoking GNU make implicit rules attempting to
  compile version.c into version.  Problem was with sntp/version.o
  during make distcheck after fix for spurious sntp rebuilds.
* Add INC_ALIGNED_PTR() macro to align pointers like malloc().
(4.2.7p133) 2011/02/23 Released by Harlan Stenn <stenn@ntp.org>
* [Bug 1834] ntpdate 4.2.7p131 aborts with assertion failure.
* Move sntp last in top-level Makefile.am SUBDIRS so that the libevent
  tearoff (if required) and sntp are compiled after the rest.
* Use a single set of Automake options for each package in configure.ac
  AM_INIT, remove Makefile.am AUTOMAKE_OPTIONS= lines.
* Correct spurious sntp rebuilds triggered by a make misperception
  sntp/version was out-of-date relative to phony target FRC.version.
* Do not cache paths to perl, test, or pkg-config, searching the PATH
  at configure time is worth it to pick up tool updates.
(4.2.7p132) 2011/02/22 Released by Harlan Stenn <stenn@ntp.org>
* [Bug 1832] ntpdate doesn't allow timeout > 2s.
* [Bug 1833] The checking sem_timedwait() fails without -pthread.
* ElectricFence was suffering bitrot - remove it.  valgrind works well.
* Enable all relevant automake warnings.
* Correct Solaris 2.1x PTHREAD_ONCE_INIT extra braces test to avoid
  triggering warnings due to excess braces.
* Remove libevent-cfg from sntp/Makefile.am.
* Provide bug report and URL options to Autoconf.
* Avoid relying on remake rules for routine build/flock-build for
  libevent as for the top-level and sntp subproject.
(4.2.7p131) 2011/02/21 Released by Harlan Stenn <stenn@ntp.org>
* [Bug 1087] -v/--normalverbose conflicts with -v/--version in sntp.
* [Bug 1088] sntp should (only) report the time difference without -s/-a.
* older autoconf sometimes dislikes [].
* Move "can't write KoD file" warning from sntp shutdown to startup.
* refclock_acts.c cleanup from Dave Mills.
* Convert sntp to libevent event-driven socket programming.  Instead of
  blocking name resolution and querying one NTP server at a time,
  resolve server names and send NTP queries without blocking.  Add
  sntp command-line options to adjust timing and optionally wait for all
  servers to respond instead of exiting after the first.
* Import libevent 2.0.10-stable plus local patches as a tearoff, used
  only if the target system lacks an installed libevent 2.0.9 or later.
* Move blocking worker and resolver to libntp from ntpd.
* Use threads rather than forked child processes for blocking worker
  when possible.  Override with configure --disable-thread-support.
* Move init_logging(), change_logfile(), and setup_logfile() from ntpd
  to libntp, use them in sntp.
* Test --without-sntp in flock-build script's -no-refclocks variety.
* Avoid invoking config.status twice in a row in build script.
* Move more m4sh tests needed by libntp to shared .m4 files.
* Split up ntp_libntp.m4 into smaller, more specific subsets.
* Enable gcc -Wcast-align, fix many instances of warnings when casting
  a pointer to a more-strictly-aligned underlying type.
(4.2.7p130) 2011/02/12 Released by Harlan Stenn <stenn@ntp.org>
* [Bug 1811] Update the download location in WHERE-TO-START.
(4.2.7p129) 2011/02/09 Released by Harlan Stenn <stenn@ntp.org>
* Add missing "break;" to ntp_control.c ctl_putsys() for caliberrs, used
  by ntpq -c kerninfo introduced in 4.2.7p104.
* Fix leak in ntp_control.c read_mru_list().
(4.2.7p128) 2011/01/30 Released by Harlan Stenn <stenn@ntp.org>
* [Bug 1799] ntpq mrv crash.
* [Bug 1801] ntpq mreadvar requires prior association caching.
(4.2.7p127) 2011/01/28 Released by Harlan Stenn <stenn@ntp.org>
* [Bug 1797] Restore stale timestamp check from the RANGEGATE cleanup.
(4.2.7p126) 2011/01/27 Released by Harlan Stenn <stenn@ntp.org>
* Fix unexposed fencepost error in format_time_fraction().
* Add more unit tests for timeval_tostr() and timespec_tostr().
(4.2.7p125) 2011/01/26 Released by Harlan Stenn <stenn@ntp.org>
* [Bug 1794] ntpq -c rv missing clk_wander information.
* [Bug 1795] ntpq readvar does not display last variable.
(4.2.7p124) 2011/01/25 Released by Harlan Stenn <stenn@ntp.org>
* sntp/Makefile.am needs any passed-in CFLAGS.
(4.2.7p123) 2011/01/24 Released by Harlan Stenn <stenn@ntp.org>
* [Bug 1788] tvtots.c tables inaccurate
(4.2.7p122) 2011/01/22 Released by Harlan Stenn <stenn@ntp.org>
* ACTS refclock cleanup from Dave Mills.
* Avoid shadowing the "group" global variable.
(4.2.7p121) 2011/01/21 Released by Harlan Stenn <stenn@ntp.org>
* [Bug 1786] Remove extra semicolon from ntp_proto.c .
(4.2.7p120) 2011/01/20 Released by Harlan Stenn <stenn@ntp.org>
* Change new timeval and timespec to string routines to use snprintf()
  rather than hand-crafted conversion, avoid signed int overflow there.
* Add configure support for SIZEOF_LONG_LONG to enable portable use of
  snprintf() with time_t.
* Grow ntpd/work_thread.c arrays as needed.
* Add DEBUG_* variants of ntp_assert.h macros which compile away using
  ./configure --disable-debugging.
* Fix tvalops.cpp unit test failures for 32-bit builds.
* Return to a single autoreconf invocation in ./bootstrap script.
* Fix warnings seen on FreeBSD 9.
* crypto group changes from Dave Mills.
* Lose the RANGEGATE check in PPS, from Dave Mills.
* ACTS refclock cleanup from Dave Mills.
* Documentation updates from Dave Mills.
* NMEA driver documentation update from Juergen Perlinger.
(4.2.7p119) 2011/01/18 Released by Harlan Stenn <stenn@ntp.org>
* added timespecops.{c,h} and tievalops.{c.h} to libntp and include
  added tspecops.cpp to tests/libntp
* Correct msyslog.c build break on Solaris 2.9 from #ifdef/#if mixup.
(4.2.7p118) 2011/01/15 Released by Harlan Stenn <stenn@ntp.org>
* Simplify the built-sources stuff in sntp/ .
* Fix check for -lipv6 on HP-UX 11.
(4.2.7p117) 2011/01/13 Released by Harlan Stenn <stenn@ntp.org>
* Add configure --without-sntp option to disable building sntp and
  sntp/tests.  withsntp=no in the environment changes the default.
* Build infrastructure cleanup:
  Move m4 directory to sntp/m4.
  Share a single set of genver output between sntp and the top level.
  Share a single set of autogen included .defs in sntp/include.
  Share a single set of build-aux scripts (e.g. config.guess, missing).
  Add ntp_libntp.m4 and ntp_ipv6.m4 to reduce configure.ac duplication.
  Warn and exit build/flock-build if bootstrap needs to be run.
(4.2.7p116) 2011/01/10 Released by Harlan Stenn <stenn@ntp.org>
* refclock_nmea.c refactoring by Juergen Perlinger.
(4.2.7p115) 2011/01/09 Released by Harlan Stenn <stenn@ntp.org>
* [Bug 1780] Windows ntpd 4.2.7p114 crashes in ioctl().
* [Bug 1781] longlong undefined in sntp handle_pkt() on Debian amd64.
(4.2.7p114) 2011/01/08 Released by Harlan Stenn <stenn@ntp.org>
* Fix for openssl pkg-config detection eval failure.
* Add erealloc_zero(), refactor estrdup(), emalloc(), emalloc_zero() to
  separate tracking callsite file/line from using debug MS C runtime,
  and to reduce code duplication.
(4.2.7p113) 2011/01/07 Released by Harlan Stenn <stenn@ntp.org>
* [Bug 1776] sntp mishandles -t/--timeout and -a/--authentication.
* Default to silent make rules, override with make V=1 or ./configure
  --disable-silent-rules.
* Correct --with-openssl-incdir defaulting with pkg-config.
* Correct ./build on systems without gtest available.
* Begin moving some of the low-level socket stuff to libntp.
(4.2.7p112) 2011/01/06 Released by Harlan Stenn <stenn@ntp.org>
* [Bug 1773] openssl not detected during ./configure.
* [Bug 1774] Segfaults if cryptostats enabled and built without OpenSSL.
* Use make V=0 in build script to increase signal/noise ratio.
(4.2.7p111) 2011/01/05 Released by Harlan Stenn <stenn@ntp.org>
* [Bug 1772] refclock_open() return value check wrong for ACTS.
* Default --with-openssl-libdir and --with-openssl-incdir to the values
  from pkg-config, falling back on our usual search paths if pkg-config
  is not available or does not have openssl.pc on PKG_CONFIG_PATH.
* Change refclock_open() to return -1 on failure like open().
* Update all refclock_open() callers to check for fd <= 0 indicating
  failure, so they work with older and newer refclock_open() and can
  easily backport.
* Initialize refclockproc.rio.fd to -1, harmonize refclock shutdown
  entrypoints to avoid crashing, particularly if refclock_open() fails.
* Enable tickadj-like taming of wildly off-spec Windows clock using
  NTPD_TICKADJ_PPM env. var. specifying baseline slew.
(4.2.7p110) 2011/01/04 Released by Harlan Stenn <stenn@ntp.org>
* [Bug 1771] algorithmic error in 'clocktime()' fixed.
* Unit tests extended for hard-coded system time.
* make V=0 and configure --enable-silent-rules supported.
* setvar modemsetup = ATE0... overrides ACTS driver default.
* Preserve last timecode in ACTS driver (ntpq -ccv).
* Tolerate previous ATE1 state when sending ACTS setup.
* Enable raw tty line discipline in Windows port.
* Allow tty open/close/open to succeed on Windows port.
* Enable ACTS and CHU reference clock drivers on Windows.
(4.2.7p109) 2011/01/02 Released by Harlan Stenn <stenn@ntp.org>
* Remove nearly all strcpy() and most strcat() from NTP distribution.
  One major pocket remains in ntp_crypto.c.  libopts & libisc also have
  (safe) uses of strcpy() and strcat() remaining.
* Documentation updates from Dave Mills.
(4.2.7p108) 2011/01/01 Released by Harlan Stenn <stenn@ntp.org>
* [Bug 1764] Move Palisade modem control logic to configure.ac.
* [Bug 1768] TIOCFLUSH undefined in linux for refclock_acts.
* Autokey multiple identity group improvements from Dave Mills.
* from 4.2.6p3: Update the copyright year.
(4.2.7p107) 2010/12/31 Released by Harlan Stenn <stenn@ntp.org>
* [Bug 1764] Palisade driver doesn't build on Linux.
* [Bug 1766] Oncore clock has offset/high jitter at startup.
* Move ntp_control.h variable IDs to ntp_control.c, remove their use by
  ntpq.  They are implementation details private to ntpd.  [Bug 597] was
  caused by ntpq's reliance on these IDs it need not know about.
* refclock_acts.c updates from Dave Mills.
(4.2.7p106) 2010/12/30 Released by Harlan Stenn <stenn@ntp.org>
* from 4.2.6p3: Update genCommitLog for the bk-5 release.
(4.2.7p105) 2010/12/29 Released by Harlan Stenn <stenn@ntp.org>
(4.2.7p104) 2010/12/28 Released by Harlan Stenn <stenn@ntp.org>
* from 4.2.6p3: Create and use scripts/check--help when generating
  .texi files.
* from 4.2.6p3: Update bk triggers for the bk-5 release.
* Support for multiple Autokey identity groups from Dave Mills.
* Documentation updates from Dave Mills.
* Add ntpq kerninfo, authinfo, and sysinfo commands similar to ntpdc's.
(4.2.7p103) 2010/12/24 Released by Harlan Stenn <stenn@ntp.org>
* Add ntpq pstats command similar to ntpdc's.
* Remove ntpq pstatus command, rv/readvar does the same and more.
* Documentation updates from Dave Mills.
(4.2.7p102) 2010/12/23 Released by Harlan Stenn <stenn@ntp.org>
* Allow ntpq &1 associd use without preceding association-fetching.
* Documentation updates from Dave Mills.
(4.2.7p101) 2010/12/22 Released by Harlan Stenn <stenn@ntp.org>
* from 4.2.6p3-RC12: Upgrade to libopts 34.0.9 from AutoGen 5.11.6pre7.
* from 4.2.6p3-RC12: Relax minimum Automake version to 1.10 with updated
  libopts.m4.
(4.2.7p100) 2010/12/21 Released by Harlan Stenn <stenn@ntp.org>
* [Bug 1743] from 4.2.6p3-RC12: Display timezone offset when showing
  time for sntp in the local timezone (documentation updates).
(4.2.7p99) 2010/12/21 Released by Harlan Stenn <stenn@ntp.org>
* Add unit tests for msnprintf().
(4.2.7p98) 2010/12/20 Released by Harlan Stenn <stenn@ntp.org>
* [Bug 1761] clockstuff/clktest-opts.h omitted from tarball.
* [Bug 1762] from 4.2.6p3-RC12: manycastclient responses interfere.
* Documentation updates from Dave Mills.
(4.2.7p97) 2010/12/19 Released by Harlan Stenn <stenn@ntp.org>
* [Bug 1458] from 4.2.6p3-RC12: Can not compile NTP on FreeBSD 4.7.
* [Bug 1760] from 4.2.6p3-RC12: ntpd Windows interpolation cannot be
  disabled.
* from 4.2.6p3-RC12: Upgrade to libopts 34.0.9 from AutoGen 5.11.6pre5.
* Documentation updates from Dave Mills.
(4.2.7p96) 2010/12/18 Released by Harlan Stenn <stenn@ntp.org>
* [Bug 1758] from 4.2.6p3-RC12: setsockopt IPV6_MULTICAST_IF with wrong
  ifindex.
* Documentation updates from Dave Mills.
(4.2.7p95) 2010/12/17 Released by Harlan Stenn <stenn@ntp.org>
* [Bug 1753] 4.2.7p94 faults on startup in newpeer(), strdup(NULL).
* [Bug 1754] from 4.2.6p3-RC12: --version output should be more verbose.
* [Bug 1757] from 4.2.6p3-RC12: oncore snprintf("%m") doesn't expand %m.
* from 4.2.6p3-RC12: Suppress ntp-keygen OpenSSL version display for
  --help, --version, display both build and runtime OpenSSL versions
  when they differ.
* from 4.2.6p3-RC12: Upgrade to libopts 33.5.8 from AutoGen 5.11.6pre3.
* Documentation updates from Dave Mills.
(4.2.7p94) 2010/12/15 Released by Harlan Stenn <stenn@ntp.org>
* [Bug 1751] from 4.2.6p3-RC12: Support for Atari FreeMiNT OS.
* Documentation updates from Dave Mills.
(4.2.7p93) 2010/12/13 Released by Harlan Stenn <stenn@ntp.org>
* [Bug 1510] from 4.2.6p3-RC12: Add modes 20/21 for driver 8 to support
  RAWDCF @ 75 baud.
* [Bug 1741] from 4.2.6p3-RC12: Enable multicast reception on each
  address (Windows).
* from 4.2.6p3-RC12: Other manycastclient repairs:
  Separate handling of scope ID embedded in many in6_addr from ifindex
  used for IPv6 multicasting ioctls.
  Add INT_PRIVACY endpt bit flag for IPv6 RFC 4941 privacy addresses.
  Enable outbound multicast from only one address per interface in the
  same subnet, and in that case prefer embedded MAC address modified
  EUI-64 IPv6 addresses first, then static, and last RFC 4941 privacy
  addresses.
  Use setsockopt(IP[V6]_MULTICAST_IF) before each send to multicast to
  select the local source address, using the correct socket is not
  enough.
* "server ... ident <groupname>" changes from Dave Mills.
* Documentation updates from Dave Mills.
(4.2.7p92) 2010/12/08 Released by Harlan Stenn <stenn@ntp.org>
* [Bug 1743] from 4.2.6p3-RC12: Display timezone offset when showing
  time for sntp in the local timezone.
(4.2.7p91) 2010/12/07 Released by Harlan Stenn <stenn@ntp.org>
* [Bug 1732] ntpd ties up CPU on disconnected USB device.
* [Bug 1742] form 4.2.6p3-RC12: Fix a typo in an error message in the
  "build" script.
(4.2.7p90) 2010/12/06 Released by Harlan Stenn <stenn@ntp.org>
* [Bug 1738] Windows ntpd has wrong net adapter name.
* [Bug 1740] ntpdc -c reslist packet count wrongly treated as signed.
(4.2.7p89) 2010/12/04 Released by Harlan Stenn <stenn@ntp.org>
* [Bug 1736] tos int, bool options broken in 4.2.7p66.
* from 4.2.6p3-RC12: Clean up the SNTP documentation.
(4.2.7p88) 2010/12/02 Released by Harlan Stenn <stenn@ntp.org>
* [Bug 1735] 'clocktime()' aborts ntpd on bogus input
(4.2.7p87) 2010/12/01 Released by Harlan Stenn <stenn@ntp.org>
* from 4.2.6p3-RC12: Clean up m4 quoting in configure.ac, *.m4 files,
  resolving intermittent AC_LANG_PROGRAM possibly undefined errors.
(4.2.7p86) 2010/11/29 Released by Harlan Stenn <stenn@ntp.org>
* Documentation updates from Dave Mills.
(4.2.7p85) 2010/11/24 Released by Harlan Stenn <stenn@ntp.org>
* Documentation updates from Dave Mills.
(4.2.7p84) 2010/11/22 Released by Harlan Stenn <stenn@ntp.org>
* [Bug 1618] Unreachable code in jjy_start().
* [Bug 1725] from 4.2.6p3-RC11: ntpd sends multicast from only one
  address.
* from 4.2.6p3-RC11: Upgrade libopts to 33.3.8.
* from 4.2.6p3-RC11: Bump minimum Automake version to 1.11, required for
  AM_COND_IF use in LIBOPTS_CHECK.
* An almost complete rebuild of the initial loopfilter configuration
  process, including the code that determines the interval between
  frequency file updates, from Dave Mills.
* Documentation updates from Dave Mills.
* Add ntp-keygen -l/--lifetime to control certificate expiry.
* JJY driver improvements for Tristate JJY01/02, including changes
  to its clockstats format.
* Add "nonvolatile" ntp.conf directive to control how often the
  driftfile is written.
(4.2.7p83) 2010/11/17 Released by Harlan Stenn <stenn@ntp.org>
* [Bug 1727] ntp-keygen PLEN, ILEN undeclared --without-crypto.
* Remove top-level libopts, use sntp/libopts.
* from 4.2.6p3-RC11: Remove log_msg() and debug_msg() from sntp in favor
  of msyslog().
* Documentation updates from Dave Mills.
(4.2.7p82) 2010/11/16 Released by Harlan Stenn <stenn@ntp.org>
* [Bug 1728] from 4.2.6p3-RC11: In ntp_openssl.m4, don't add
  -I/usr/include or -L/usr/lib to CPPFLAGS or LDFLAGS.
(4.2.7p81) 2010/11/14 Released by Harlan Stenn <stenn@ntp.org>
* [Bug 1681] from 4.2.6p3-RC10: More sntp logging cleanup.
* [Bug 1683] from 4.2.6p3-RC10: Non-localhost on loopback exempted from
  nic rules.
* [Bug 1719] Cleanup for ntp-keygen and fix -V crash, from Dave Mills.
(4.2.7p80) 2010/11/10 Released by Harlan Stenn <stenn@ntp.org>
* [Bug 1574] from 4.2.6p3-RC9: sntp doesn't set tv_usec correctly.
* [Bug 1681] from 4.2.6p3-RC9: sntp logging cleanup.
* [Bug 1683] from 4.2.6p3-RC9: Interface binding does not seem to work
  as intended.
* [Bug 1708] make check fails with googletest 1.4.0.
* [Bug 1709] from 4.2.6p3-RC9: ntpdate ignores replies with equal
  receive and transmit timestamps.
* [Bug 1715] sntp utilitiesTest.IPv6Address failed.
* [Bug 1718] Improve gtest checks in configure.ac.
(4.2.7p79) 2010/11/07 Released by Harlan Stenn <stenn@ntp.org>
* Correct frequency estimate with no drift file, from David Mills.
(4.2.7p78) 2010/11/04 Released by Harlan Stenn <stenn@ntp.org>
* [Bug 1697] filegen implementation should be improved.
* Refactor calendar functions in terms of new common code.
* Documentation updates from Dave Mills.
(4.2.7p77) 2010/11/03 Released by Harlan Stenn <stenn@ntp.org>
* [Bug 1692] packageinfo.sh needs to be "sourced" using ./ .
* [Bug 1695] ntpdate takes longer than necessary.
(4.2.7p76) 2010/11/02 Released by Harlan Stenn <stenn@ntp.org>
* [Bug 1690] Unit tests fails to build on some systems.
* [Bug 1691] Use first NMEA sentence each second.
* Put the sntp tests under sntp/ .
* ... and only build/run them if we have gtest.
* Documentation updates from Dave Mills.
(4.2.7p75) 2010/10/30 Released by Harlan Stenn <stenn@ntp.org>
* Documentation updates from Dave Mills.
* Include Linus Karlsson's GSoC 2010 testing code.
(4.2.7p74) 2010/10/29 Released by Harlan Stenn <stenn@ntp.org>
* [Bug 1685] from 4.2.6p3-RC8: NMEA driver mode byte confusion.
* from 4.2.6p3-RC8: First cut at using scripts/checkChangeLog.
* Documentation updates from Dave Mills.
(4.2.7p73) 2010/10/27 Released by Harlan Stenn <stenn@ntp.org>
* [Bug 1680] Fix alignment of clock_select() arrays.
* refinements to new startup behavior from David Mills.
* For the bootstrap script, touch .html files last.
* Add 'make check' test case that would have caught [Bug 1678].
(4.2.7p72) 2010/10/26 Released by Harlan Stenn <stenn@ntp.org>
* [Bug 1679] Fix test for -lsocket.
* Clean up missing ;; entries in configure.ac.
(4.2.7p71) 2010/10/25 Released by Harlan Stenn <stenn@ntp.org>
* [Bug 1676] from 4.2.6p3-RC7: NMEA: $GPGLL did not work after fix
  for Bug 1571.
* [Bug 1678] "restrict source" treated as "restrict default".
* from 4.2.6p3-RC7: Added scripts/checkChangeLog.
(4.2.7p70) 2010/10/24 Released by Harlan Stenn <stenn@ntp.org>
* [Bug 1571] from 4.2.6p3-RC6: NMEA does not relate data to PPS edge.
* [Bug 1572] from 4.2.p63-RC6: NMEA time adjustment for GPZDG buggy.
* [Bug 1675] from 4.2.6p3-RC6: Prohibit includefile remote config.
* Enable generating ntpd/ntp_keyword.h after keyword-gen.c changes on
  Windows as well as POSIX platforms.
* Fix from Dave Mills for a rare singularity in clock_combine().
(4.2.7p69) 2010/10/23 Released by Harlan Stenn <stenn@ntp.org>
* [Bug 1671] Automatic delay calibration is sometimes inaccurate.
(4.2.7p68) 2010/10/22 Released by Harlan Stenn <stenn@ntp.org>
* [Bug 1669] from 4.2.6p3-RC5: NTP fails to compile on IBM AIX 5.3.
* [Bug 1670] Fix peer->bias and broadcastdelay.
* Documentation updates from Dave Mills.
* Documentation EOL cleanup.
(4.2.7p67) 2010/10/21 Released by Harlan Stenn <stenn@ntp.org>
* [Bug 1649] from 4.2.6p3-RC5: Require NMEA checksum if $GPRMC or
  previously seen.
(4.2.7p66) 2010/10/19 Released by Harlan Stenn <stenn@ntp.org>
* [Bug 1277] Provide and use O(1) FIFOs, esp. in the config tree code.
* Remove unused 'bias' configuration keyword.
(4.2.7p65) 2010/10/16 Released by Harlan Stenn <stenn@ntp.org>
* [Bug 1584] from 4.2.6p3-RC4: wrong SNMP type for precision,
  resolution.
* Remove 'calldelay' and 'sign' remnants from parser, ntp_config.c.
(4.2.7p64) 2010/10/15 Released by Harlan Stenn <stenn@ntp.org>
* [Bug 1584] from 4.2.6p3-RC3: ntpsnmpd OID must be mib-2.197.
* [Bug 1659] from 4.2.6p3-RC4: Need CLOCK_TRUETIME not CLOCK_TRUE.
* [Bug 1663] ntpdsim should not open net sockets.
* [Bug 1665] from 4.2.6p3-RC4: is_anycast() u_int32_t should be u_int32.
* from 4.2.6p3: ntpsnmpd, libntpq warning cleanup.
* Remove 'calldelay' and 'sign' keywords (Dave Mills).
* Documentation updates from Dave Mills.
(4.2.7p63) 2010/10/13 Released by Harlan Stenn <stenn@ntp.org>
* [Bug 1080] from 4.2.6p3-RC3: ntpd on ipv6 routers very chatty.
* Documentation nit cleanup.
* Documentation updates from Dave Mills.
(4.2.7p62) 2010/10/12 Released by Harlan Stenn <stenn@ntp.org>
* [Bug 750] from 4.2.6p3-RC3: Non-existing device causes coredump with
  RIPE-NCC driver.
* [Bug 1567] from 4.2.6p3-RC3: Support Arbiter 1093C Satellite Clock on
  Windows.
* [Bug 1581] from 4.2.6p3-RC3: printf format string mismatch leftover.
* [Bug 1659] from 4.2.6p3-RC3: Support Truetime Satellite Clocks on
  Windows.
* [Bug 1660] from 4.2.6p3-RC3: On some systems, test is in /usr/bin, not
  /bin.
* [Bug 1661] from 4.2.6p3-RC3: Re-indent refclock_ripencc.c.
* Lose peer_count from ntp_peer.c and ntp_proto.c (Dave Mills).
* Documentation updates from Dave Mills.
(4.2.7p61) 2010/10/06 Released by Harlan Stenn <stenn@ntp.org>
* Documentation and code cleanup from Dave Mills. No more NTP_MAXASSOC.
(4.2.7p60) 2010/10/04 Released by Harlan Stenn <stenn@ntp.org>
* Documentation updates from Dave Mills.
(4.2.7p59) 2010/10/02 Released by Harlan Stenn <stenn@ntp.org>
* Documentation updates from Dave Mills.
* Variable name cleanup from Dave Mills.
* [Bug 1657] darwin needs res_9_init, not res_init.
(4.2.7p58) 2010/09/30 Released by Harlan Stenn <stenn@ntp.org>
* Clock select bugfix from Dave Mills.
* [Bug 1554] peer may stay selected as system peer after becoming
  unreachable.
* [Bug 1644] from 4.2.6p3-RC3: cvo.sh should use lsb_release to identify
  linux distros.
* [Bug 1646] ntpd crashes with relative path to logfile.
(4.2.7p57) 2010/09/27 Released by Harlan Stenn <stenn@ntp.org>
* Documentation updates from Dave Mills.
(4.2.7p56) 2010/09/25 Released by Harlan Stenn <stenn@ntp.org>
* Clock combining algorithm improvements from Dave Mills.
* Documentation updates from Dave Mills.
* [Bug 1642] ntpdsim can't find simulate block in config file.
* [Bug 1643] from 4.2.6p3-RC3: Range-check the decoding of the RIPE-NCC
  status codes.
(4.2.7p55) 2010/09/22 Released by Harlan Stenn <stenn@ntp.org>
* Documentation updates from Dave Mills.
* [Bug 1636] from 4.2.6p3-RC2: segfault after denied remote config.
(4.2.7p54) 2010/09/21 Released by Harlan Stenn <stenn@ntp.org>
* More Initial convergence improvements from Dave Mills.
* Documentation updates from Dave Mills.
* [Bug 1635] from 4.2.6p3-RC2: "filegen ... enable" is not default.
(4.2.7p53) 2010/09/20 Released by Harlan Stenn <stenn@ntp.org>
* Documentation updates from Dave Mills.
* More Initial convergence improvements from Dave Mills.
(4.2.7p52) 2010/09/19 Released by Harlan Stenn <stenn@ntp.org>
* Initial convergence improvements from Dave Mills.
(4.2.7p51) 2010/09/18 Released by Harlan Stenn <stenn@ntp.org>
* [Bug 1344] from 4.2.6p3-RC1: ntpd on Windows exits without logging
  cause.
* [Bug 1629] 4.2.7p50 configure.ac changes invalidate config.cache.
* [Bug 1630] 4.2.7p50 cannot bootstrap on Autoconf 2.61.
(4.2.7p50) 2010/09/16 Released by Harlan Stenn <stenn@ntp.org>
* Cleanup NTP_LIB_M.
* [Bug 1628] Clean up -lxnet/-lsocket usage for (open)solaris.
(4.2.7p49) 2010/09/13 Released by Harlan Stenn <stenn@ntp.org>
* Documentation updates from Dave Mills.
(4.2.7p48) 2010/09/12 Released by Harlan Stenn <stenn@ntp.org>
* Documentation updates from Dave Mills.
(4.2.7p47) 2010/09/11 Released by Harlan Stenn <stenn@ntp.org>
* Documentation updates from Dave Mills.
* [Bug 1588] finish configure --disable-autokey implementation.
* [Bug 1616] refclock_acts.c: if (pp->leap == 2) is always false.
* [Bug 1620] [Backward Incompatible] "discard minimum" value should be in
  seconds, not log2 seconds.
(4.2.7p46) 2010/09/10 Released by Harlan Stenn <stenn@ntp.org>
* Use AC_SEARCH_LIBS instead of AC_CHECK_LIB for NTP_LIB_M.
(4.2.7p45) 2010/09/05 Released by Harlan Stenn <stenn@ntp.org>
* [Bug 1578] Consistently use -lm when needed.
(4.2.7p44) 2010/08/27 Released by Harlan Stenn <stenn@ntp.org>
* [Bug 1573] from 4.2.6p3-beta1: Miscalculation of offset in sntp.
(4.2.7p43) 2010/08/26 Released by Harlan Stenn <stenn@ntp.org>
* [Bug 1602] Refactor some of the sntp/ directory to facililtate testing.
(4.2.7p42) 2010/08/18 Released by Harlan Stenn <stenn@ntp.org>
* [Bug 1593] ntpd abort in free() with logconfig syntax error.
* [Bug 1595] from 4.2.6p3-beta1: empty last line in key file causes
  duplicate key to be added
* [Bug 1597] from 4.2.6p3-beta1: packet processing ignores RATE KoD packets,
  Because of a bug in string comparison.
(4.2.7p41) 2010/07/28 Released by Harlan Stenn <stenn@ntp.org>
* [Bug 1581] from 4.2.6p3-beta1: ntp_intres.c size_t printf format
  string mismatch.
* [Bug 1586] ntpd 4.2.7p40 doesn't write to syslog after fork on QNX.
* Avoid race with parallel builds using same source directory in
  scripts/genver by using build directory for temporary files.
* orphanwait documentation updates.
(4.2.7p40) 2010/07/12 Released by Harlan Stenn <stenn@ntp.org>
* [Bug 1395] ease ntpdate elimination with ntpd -w/--wait-sync
* [Bug 1396] allow servers on ntpd command line like ntpdate
(4.2.7p39) 2010/07/09 Released by Harlan Stenn <stenn@ntp.org>
* Fix typo in driver28.html.
* [Bug 1581] from 4.2.6p2: size_t printf format string mismatches, IRIG
  string buffers undersized.  Mostly backported from earlier ntp-dev
  fixes by Juergen Perlinger.
(4.2.7p38) 2010/06/20 Released by Harlan Stenn <stenn@ntp.org>
* [Bug 1570] backported to 4.2.6p2-RC7.
* [Bug 1575] from 4.2.6p2-RC7: use 'snprintf' with LIB_BUFLENGTH in
  inttoa.c, tvtoa.c and utvtoa.c
* [Bug 1576] backported to 4.2.6p2-RC7.
* Typo fix in a comment in ntp_proto.c.
(4.2.7p37) 2010/06/19 Released by Harlan Stenn <stenn@ntp.org>
* [Bug 1576] sys/sysctl.h depends on sys/param.h on OpenBSD.
(4.2.7p36) 2010/06/15 Released by Harlan Stenn <stenn@ntp.org>
* [Bug 1560] Initial support for orphanwait, from Dave Mills.
* clock_filter()/reachability fixes from Dave Mills.
(4.2.7p35) 2010/06/12 Released by Harlan Stenn <stenn@ntp.org>
* Rewrite of multiprecision macros in 'ntp_fp.h' from J. Perlinger
  <perlinger@ntp.org>
* [Bug 715] from 4.2.6p2-RC6: libisc Linux IPv6 interface iteration
  drops multicast flags.
(4.2.7p34) 2010/06/05 Released by Harlan Stenn <stenn@ntp.org>
* [Bug 1570] serial clock drivers get outdated input from kernel tty
  line buffer after startup
(4.2.7p33) 2010/06/04 Released by Harlan Stenn <stenn@ntp.org>
* [Bug 1561] from 4.2.6p2-RC5: ntpq, ntpdc "passwd" prompts for MD5
  password w/SHA1.
* [Bug 1565] from 4.2.6p2-RC5: sntp/crypto.c compile fails on MacOS over
  vsnprintf().
* from 4.2.6p2-RC5: Windows port: do not exit in
  ntp_timestamp_from_counter() without first logging the reason.
(4.2.7p32) 2010/05/19 Released by Harlan Stenn <stenn@ntp.org>
* Copyright file cleanup from Dave Mills.
* [Bug 1555] from 4.2.6p2-RC4: sntp illegal C (mixed code and
  declarations).
* [Bug 1558] pool prototype associations have 0.0.0.0 for remote addr.
* configure.ac: add --disable-autokey, #define AUTOKEY to enable future
  support for building without Autokey, but with OpenSSL for its digest
  algorithms (hash functions).  Code must be modified to use #ifdef
  AUTOKEY instead of #ifdef OPENSSL where appropriate to complete this.
* include/ntp_crypto.h: make assumption AUTOKEY implies OPENSSL explicit.
(4.2.7p31) 2010/05/11 Released by Harlan Stenn <stenn@ntp.org>
* [Bug 1325] from 4.2.6p2-RC3: unreachable code sntp recv_bcst_data().
* [Bug 1459] from 4.2.6p2-RC3: sntp MD5 authentication does not work
  with ntpd.
* [Bug 1552] from 4.2.6p2-RC3: update and complete broadcast and crypto
  features in sntp.
* [Bug 1553] from 4.2.6p2-RC3: sntp/configure.ac OpenSSL support.
* from 4.2.6p2-RC3: Escape unprintable characters in a refid in ntpq -p
  billboard.
* from 4.2.6p2-RC3: Simplify hash client code by providing OpenSSL
  EVP_*() API when built without OpenSSL.  (already in 4.2.7)
* from 4.2.6p2-RC3: Do not depend on ASCII in sntp.
(4.2.7p30) 2010/05/06 Released by Harlan Stenn <stenn@ntp.org>
* [Bug 1526] ntpd DNS pipe read EINTR with no network at startup.
* Update the ChangeLog entries when merging items from -stable.
(4.2.7p29) 2010/05/04 Released by Harlan Stenn <stenn@ntp.org>
* [Bug 1542] ntpd mrulist response may have incorrect last.older.
* [Bug 1543] ntpq mrulist must refresh nonce when retrying.
* [Bug 1544] ntpq mrulist sscanf timestamp format mismatch on 64-bit.
* Windows compiling hints/winnt.html update from G. Sunil Tej.
(4.2.7p28) 2010/05/03 Released by Harlan Stenn <stenn@ntp.org>
* [Bug 1512] from 4.2.6p2-RC3: ntpsnmpd should connect to net-snmpd
  via a unix-domain socket by default.
  Provide a command-line 'socket name' option.
* [Bug 1538] from 4.2.6p2-RC3: update refclock_nmea.c's call to
  getprotobyname().
* [Bug 1541] from 4.2.6p2-RC3: Fix wrong keyword for "maxclock".
(4.2.7p27) 2010/04/27 Released by Harlan Stenn <stenn@ntp.org>
(4.2.7p26) 2010/04/24 Released by Harlan Stenn <stenn@ntp.org>
* [Bug 1465] from 4.2.6p2-RC2: Make sure time from TS2100 is not
  invalid (backport from -dev).
* [Bug 1528] from 4.2.6p2-RC2: Fix EDITLINE_LIBS link order for ntpq
  and ntpdc.
* [Bug 1531] Require nonce with mrulist requests.
* [Bug 1532] Remove ntpd support for ntpdc's monlist in favor of ntpq's
  mrulist.
* [Bug 1534] from 4.2.6p2-RC2: conflicts with VC++ 2010 errno.h.
* [Bug 1535] from 4.2.6p2-RC2: "restrict -4 default" and "restrict
  -6 default" ignored.
(4.2.7p25) 2010/04/20 Released by Harlan Stenn <stenn@ntp.org>
* [Bug 1528] from 4.2.6p2-RC2: Remove --with-arlib from br-flock.
* [Bug 1503] [Bug 1504] [Bug 1518] [Bug 1522] from 4.2.6p2-RC2:
  all of which were fixed in 4.2.7 previously.
(4.2.7p24) 2010/04/13 Released by Harlan Stenn <stenn@ntp.org>
* [Bug 1390] Control PPS on the Oncore M12.
* [Bug 1518] Windows ntpd should lock to one processor more
  conservatively.
* [Bug 1520] '%u' formats for size_t gives warnings with 64-bit builds.
* [Bug 1522] Enable range syntax "trustedkey (301 ... 399)".
* Documentation updates for 4.2.7p22 changes and additions, updating
  ntpdc.html, ntpq.html, accopt.html, confopt.html, manyopt.html,
  miscopt.html, and miscopt.txt.
* accopt.html: non-ntpport doc changes from Dave Mills.
* Modify full MRU list preemption when full to match "discard monitor"
  documentation, by removing exception for count == 1.
(4.2.7p23) 2010/04/04 Released by Harlan Stenn <stenn@ntp.org>
* [Bug 1516] unpeer by IP address fails, DNS name works.
* [Bug 1517] ntpq and ntpdc should verify reverse DNS before use.
  ntpq and ntpdc now use the following format for showing purported
  DNS names from IP address "reverse" DNS lookups when the DNS name
  does not exist or does not include the original IP address among
  the results: "192.168.1.2 (fake.dns.local)".
(4.2.7p22) 2010/04/02 Released by Harlan Stenn <stenn@ntp.org>
* [Bug 1432] Don't set inheritable flag for linux capabilities.
* [Bug 1465] Make sure time from TS2100 is not invalid.
* [Bug 1483] AI_NUMERICSERV undefined in 4.2.7p20.
* [Bug 1497] fudge is broken by getnetnum() change.
* [Bug 1503] Auto-enabling of monitor for "restrict ... limited" wrong.
* [Bug 1504] ntpdate tickles ntpd "discard minimum 1" rate limit if
  "restrict ... limited" is used.
* ntpdate: stop querying source after KoD packet response, log it.
* ntpdate: rate limit each server to 2s between packets.
* From J. N. Perlinger: avoid pointer wraparound warnings in dolfptoa(),
  printf format mismatches with 64-bit size_t.
* Broadcast client (ephemeral) associations should be demobilized only
  if they are not heard from for 10 consecutive polls, regardless of
  surviving the clock selection.  Fix from David Mills.
* Add "ntpq -c ifstats" similar to "ntpdc -c ifstats".
* Add "ntpq -c sysstats" similar to "ntpdc -c sysstats".
* Add "ntpq -c monstats" to show monlist knobs and stats.
* Add "ntpq -c mrulist" similar to "ntpdc -c monlist" but not
  limited to 600 rows, and with filtering and sorting options:
  ntpq -c "mrulist mincount=2 laddr=192.168.1.2 sort=-avgint"
  ntpq -c "mrulist sort=addr"
  ntpq -c "mrulist mincount=2 sort=count"
  ntpq -c "mrulist sort=-lstint"
* Modify internal representation of MRU list to use l_fp fixed-point
  NTP timestamps instead of seconds since startup.  This increases the
  resolution and substantially improves accuracy of sorts involving
  timestamps, at the cost of flushing all MRU entries when the clock is
  stepped, to ensure the timestamps can be compared with the current
  get_systime() results.
* Add ntp.conf "mru" directive to configure MRU parameters, such as
  "mru mindepth 600 maxage 64 maxdepth 5000 maxmem 1024" or
  "mru initalloc 0 initmem 16 incalloc 99 incmem 4".  Several pairs are
  equivalent with one in units of MRU entries and its twin in units of
  kilobytes of memory, so the last one used in ntp.conf controls:
  maxdepth/maxmem, initalloc/initmem, incalloc/incmem.  With the above
  values, ntpd will preallocate 16kB worth of MRU entries, allocating
  4kB worth each time more are needed, with a hard limit of 1MB of MRU
  entries.  Until there are more than 600 entries none would be reused.
  Then only entries for addresses last seen 64 seconds or longer ago are
  reused.
* Limit "ntpdc -c monlist" response in ntpd to 600 entries, the previous
  overall limit on the MRU list depth which was driven by the monlist
  implementation limit of one request with a single multipacket
  response.
* New "pool" directive implementation modeled on manycastclient.
* Do not abort on non-ASCII characters in ntp.conf, ignore them.
* ntpq: increase response reassembly limit from 24 to 32 packets, add
  discussion in comment regarding results with even larger MAXFRAGS.
* ntpq: handle "passwd MYPASSWORD" (without prompting) as with ntpdc.
* ntpdc: do not examine argument to "passwd" if not supplied.
* configure: remove check for pointer type used with qsort(), we
  require ANSI C which mandates void *.
* Reset sys_kodsent to 0 in proto_clr_stats().
* Add sptoa()/sockporttoa() similar to stoa()/socktoa() adding :port.
* Use memcpy() instead of memmove() when buffers can not overlap.
* Remove sockaddr_storage from our sockaddr_u union of sockaddr,
  sockaddr_in, and sockaddr_in6, shaving about 100 bytes from its size
  and substantially decreasing MRU entry memory consumption.
* Extend ntpq readvar (alias rv) to allow fetching up to three named
  variables in one operation:  ntpq -c "rv 0 version offset frequency".
* ntpq: use srchost variable to show .POOL. prototype associations'
  hostname instead of address 0.0.0.0.
* "restrict source ..." configures override restrictions for time
  sources, allows tight default restrictions to be used with the pool
  directive (where server addresses are not known in advance).
* Ignore "preempt" modifier on manycastclient and pool prototype
  associations.  The resulting associations are preemptible, but the
  prototype must not be.
* Maintain and use linked list of associations (struct peer) in ntpd,
  avoiding walking 128 hash table entries to iterate over peers.
* Remove more workarounds unneeded since we require ISO C90 AKA ANSI C:
  - remove fallback implementations for memmove(), memset, strstr().
  - do not test for atexit() or memcpy().
* Collapse a bunch of code duplication in ntpd/ntp_restrict.c added with
  support for IPv6.
* Correct some corner case failures in automatically enabling the MRU
  list if any "restrict ... limited" is in effect, and in disabling MRU
  maintenance. (ntp_monitor.c, ntp_restrict.c)
* Reverse the internal sort order of the address restriction lists, but
  preserve the same behavior.  This allows removal of special-case code
  related to the default restrictions and more straightforward lookups
  of restrictions for a given address (now, stop on first match).
* Move ntp_restrict.c MRU doubly-linked list maintenance code into
  ntp_lists.h macros, allowing more duplicated source excision.
* Repair ntpdate.c to no longer test HAVE_TIMER_SETTIME.
* Do not reference peer_node/unpeer_node after freeing when built with
  --disable-saveconfig and using DNS.
(4.2.7p21) 2010/03/31 Released by Harlan Stenn <stenn@ntp.org>
* [Bug 2399] Reset sys_kodsent in proto_clr_stats().
* [Bug 1514] from 4.2.6p1-RC6: Typo in ntp_proto.c: fabs(foo < .4)
  should be fabs(foo) < .4.
* [Bug 1464] from 4.2.6p1-RC6: synchronization source wrong for
  refclocks ARCRON_MSF (27) and SHM (28).
* From 4.2.6p1-RC6: Correct Windows port's refclock_open() to
  return 0 on failure not -1.
* From 4.2.6p1-RC6: Correct CHU, dumbclock, and WWVB drivers to
  check for 0 returned from refclock_open() on failure.
* From 4.2.6p1-RC6: Correct "SIMUL=4 ./flock-build -1" to
  prioritize -1/--one.
* [Bug 1306] constant conditionals in audio_gain().
(4.2.7p20) 2010/02/13 Released by Harlan Stenn <stenn@ntp.org>
* [Bug 1483] hostname in ntp.conf "restrict" parameter rejected.
* Use all addresses for each restrict by hostname.
* Use async DNS to resolve trap directive hostnames.
(4.2.7p19) 2010/02/09 Released by Harlan Stenn <stenn@ntp.org>
* [Bug 1338] Update the association type codes in ntpq.html.
* [Bug 1478] from 4.2.6p1-RC5: linking fails: EVP_MD_pkey_type.
* [Bug 1479] from 4.2.6p1-RC5: not finding readline headers.
* [Bug 1484] from 4.2.6p1-RC5: ushort is not defined in QNX6.
(4.2.7p18) 2010/02/07 Released by Harlan Stenn <stenn@ntp.org>
* [Bug 1480] from 4.2.6p1-RC5: snprintf() cleanup caused
  unterminated refclock IDs.
* Stop using getaddrinfo() to convert numeric address strings to on-wire
  addresses in favor of is_ip_address() alone.
(4.2.7p17) 2010/02/05 Released by Harlan Stenn <stenn@ntp.org>
* [Bug 1477] from 4.2.6p1-RC5: First non-gmake make in clone
  w/VPATH can't make COPYRIGHT.
* Attempts to cure CID 108 CID 118 CID 119 TAINTED_SCALAR warnings.
* Broaden ylwrap workaround VPATH_HACK to all non-GNU make.
(4.2.7p16) 2010/02/04 Released by Harlan Stenn <stenn@ntp.org>
* [Bug 1474] from 4.2.6p1-RC4: ntp_keygen LCRYPTO after libntp.a.
* Include 4.2.6p1-RC4: Remove arlib.
(4.2.7p15) 2010/02/03 Released by Harlan Stenn <stenn@ntp.org>
* [Bug 1455] from 4.2.6p1: ntpd does not try /etc/ntp.audio.
* Include 4.2.6p1: Convert many sprintf() calls to snprintf(), also
  strcpy(), strcat().
* Include 4.2.6p1: Fix widely cut-n-pasted bug in refclock shutdown
  after failed start.
* Include 4.2.6p1: Remove some dead code checking for emalloc()
  returning NULL.
(4.2.7p14) 2010/02/02 Released by Harlan Stenn <stenn@ntp.org>
* [Bug 1338] ntpq displays incorrect association type codes.
* [Bug 1469] u_int32, int32 changes broke HP-UX 10.20 build.
* [Bug 1470] from 4.2.6p1: "make distdir" compiles keyword-gen.
* [Bug 1471] CID 120 CID 121 CID 122 is_ip_address() uninit family.
* [Bug 1472] CID 116 CID 117 minor warnings in new DNS code.
* [Bug 1473] from 4.2.6p1: "make distcheck" version.m4 error.
(4.2.7p13) 2010/01/31 Released by Harlan Stenn <stenn@ntp.org>
* [Bug 1467] from 4.2.6p1: Fix bogus rebuild of sntp/sntp.html.
(4.2.7p12) 2010/01/30 Released by Harlan Stenn <stenn@ntp.org>
* [Bug 1468] 'make install' broken for root on default NFS mount.
(4.2.7p11) 2010/01/28 Released by Harlan Stenn <stenn@ntp.org>
* [Bug 47] Debugging and logging do not work after a fork.
* [Bug 1010] getaddrinfo() could block and thus should not be called by
  the main thread/process.
* New async DNS resolver in ntpd allows nonblocking queries anytime,
  instead of only once at startup.
(4.2.7p10) 2010/01/24 Released by Harlan Stenn <stenn@ntp.org>
* [Bug 1140] from 4.2.6p1-RC5: Clean up debug.html, decode.html,
  and ntpq.html.
* Include 4.2.6p1-RC3: Use TZ=UTC instead of TZ= when calling date in
  scripts/mkver.in .
* [Bug 1448] from 4.2.6p1-RC3: Some macros not correctly conditionally
  or absolutely defined on Windows.
* [Bug 1449] from 4.2.6p1-RC3: ntpsim.h in ntp_config.c should be used
  conditionally.
* [Bug 1450] from 4.2.6p1-RC3: Option to exclude warnings not
  unconditionally defined on Windows.
(4.2.7p9) 2010/01/13 Released by Harlan Stenn <stenn@ntp.org>
(4.2.7p8) 2010/01/12 Released by Harlan Stenn <stenn@ntp.org>
* [Bug 702] ntpd service logic should use libopts to examine cmdline.
* [Bug 1451] from 4.2.6p1-RC3: sntp leaks KoD entry updating.
* [Bug 1453] from 4.2.6p1-RC3: Use $CC in config.cache filename.
(4.2.7p7) 2009/12/30 Released by Harlan Stenn <stenn@ntp.org>
* [Bug 620] ntpdc getresponse() esize != *rsize s/b size != *rsize.
* [Bug 1446] 4.2.7p6 requires autogen, missing ntpd.1, *.texi, *.menu.
(4.2.7p6) 2009/12/28 Released by Harlan Stenn <stenn@ntp.org>
* [Bug 1443] Remove unnecessary dependencies on ntp_io.h
* [Bug 1442] Move Windows functions into libntp files
* [Bug 1127] from 4.2.6p1-RC3: Check the return of X590_verify().
* [Bug 1439] from 4.2.6p1-RC3: .texi gen after binary is linked.
* [Bug 1440] from 4.2.6p1-RC3: Update configure.ac to support kfreebsd.
* [Bug 1445] from 4.2.6p1-RC3: IRIX does not have -lcap or support
  linux capabilities.
(4.2.7p5) 2009/12/25 Released by Harlan Stenn <stenn@ntp.org>
* Include 4.2.6p1-RC2
(4.2.7p4) 2009/12/24 Released by Harlan Stenn <stenn@ntp.org>
* [Bug 1429] ntpd -4 option does not reliably force IPv4 resolution.
* [Bug 1431] System headers must come before ntp headers in ntp_intres.c .
(4.2.7p3) 2009/12/22 Released by Harlan Stenn <stenn@ntp.org>
* [Bug 1426] scripts/VersionName needs . on the search path.
* [Bug 1427] quote missing in ./build - shows up on NetBSD.
* [Bug 1428] Use AC_HEADER_RESOLV to fix breaks from resolv.h
(4.2.7p2) 2009/12/20 Released by Harlan Stenn <stenn@ntp.org>
* [Bug 1419] ntpdate, ntpdc, sntp, ntpd ignore configure --bindir.
* [Bug 1421] add util/tg2, a clone of tg that works on Linux, NetBSD, and
  FreeBSD
(4.2.7p1) 2009/12/15 Released by Harlan Stenn <stenn@ntp.org>
* [Bug 1348] ntpd Windows port should wait for sendto() completion.
* [Bug 1413] test OpenSSL headers regarding -Wno-strict-prototypes.
* [Bug 1418] building ntpd/ntpdc/ntpq statically with ssl fails.
(4.2.7p0) 2009/12/13 Released by Harlan Stenn <stenn@ntp.org>
* [Bug 1412] m4/os_cflags.m4 caches results that depend on $CC.
* [Bug 1414] Enable "make distcheck" success with BSD make.
(4.2.7) 2009/12/09 Released by Harlan Stenn <stenn@ntp.org>
* [Bug 1407] configure.ac: recent GNU Make -v does not include "version".
---
(4.2.6p5) 2011/12/24 Released by Harlan Stenn <stenn@ntp.org>

No changes from 4.2.6p5-RC3.

---
(4.2.6p5-RC3) 2011/12/08 Released by Harlan Stenn <stenn@ntp.org>

* [Bug 2082] 3-char refid sent by ntpd 4.2.6p5-RC2 ends with extra dot.
* [Bug 2085] clock_update() sys_rootdisp calculation omits root delay.
* [Bug 2086] get_systime() should not offset by sys_residual.
* [Bug 2087] sys_jitter calculation overweights sys.peer jitter.
* Ensure NULL peer->dstadr is not accessed in orphan parent selection.

---
(4.2.6p5-RC2) 2011/11/30 Released by Harlan Stenn <stenn@ntp.org>

* [Bug 2050] Orphan mode stratum counting to infinity.
* [Bug 2059] optional billboard column "server" does not honor -n.
* [Bug 2066] ntpq lopeers ipv6 "local" column overrun.
* [Bug 2068] ntpd sends nonprintable stratum 16 refid to ntpq.
* [Bug 2069] broadcastclient, multicastclient spin up duplicate
  ephemeral associations without broadcastdelay.
* [Bug 2072] Orphan parent selection metric needs ntohl().
* Exclude not-yet-determined sys_refid from use in loopback TEST12
  (from David Mills).
* Never send KoD rate limiting response to MODE_SERVER response.

---
(4.2.6p5-RC1) 2011/10/18 Released by Harlan Stenn <stenn@ntp.org>

* [Bug 2034] Listening address configuration with prefix misapplied.

---
(4.2.6p4) 2011/09/22 Released by Harlan Stenn <stenn@ntp.org>

* [Bug 1984] ntp/libisc fails to compile on OS X 10.7 (Lion).
* [Bug 1985] "logconfig =allall" rejected.
* [Bug 2001] ntpdc timerstats reports overruns as handled.
* [Bug 2003] libntpq ntpq_read_assoc_peervars() broken.
* [Backward Incompatible] sntp: -l/--filelog -> -l/--logfile, to be
  consistent with ntpd.
* libopts/file.c fix from Bruce Korb (arg-type=file).

---
(4.2.6p4-RC2) 2011/08/04 Released by Harlan Stenn <stenn@ntp.org>

* [Bug 1608] Parse Refclock driver should honor trusttime.
* [Bug 1961] html2man update: distribute ntp-wait.html.
* [Bug 1970] UNLINK_EXPR_SLIST() causes crash if list is empty.
* [Bug 1972] checking for struct rtattr fails.
* [Bug 1975] libntp/mktime.c won't work with 64-bit time_t
* [Bug 1978] [Bug 1134] fix in 4.2.6p4-RC1 doesn't build on older Linux.
* Backport several fixes for Coverity warnings from ntp-dev.
* Backport if_nametoindex() check for hpux.

---
(4.2.6p4-RC1) 2011/07/10 Released by Harlan Stenn <stenn@ntp.org>

* [Bug 1134] ntpd fails binding to tentative IPv6 addresses.
* [Bug 1790] Update config.guess and config.sub to detect AIX6.
* [Bug 1961] html2man needs an update.
* Update the NEWS file.

---
(4.2.6p4-beta2) 2011/05/25 Released by Harlan Stenn <stenn@ntp.org>

* [Bug 1695] ntpdate takes longer than necessary.
* [Bug 1832] ntpdate doesn't allow timeout > 2s.
* [Bug 1933] WWVB/Spectracom driver timestamps LFs, not CRs.
* Backport utility routines from ntp-dev: mprintf(), emalloc_zero().

---
(4.2.6p4-beta1) 2011/05/16 Released by Harlan Stenn <stenn@ntp.org>

* [Bug 1554] peer may stay selected as system peer after becoming
  unreachable.
* [Bug 1921] LOCAL, ACTS drivers with "prefer" excluded from initial
  candidate list.
* [Bug 1923] orphan parent favored over LOCAL, ACTS drivers.
* [Bug 1924] Billboard tally codes sometimes do not match operation,
  variables.
* Enable tickadj-like taming of wildly off-spec Windows clock using
  NTPD_TICKADJ_PPM env. var. specifying baseline slew.
* Upgrade to AutoGen 5.11.9 (and require it).
* Upgrade to libopts 35.0.10 from AutoGen 5.11.9pre8.

---
(4.2.6p3) 2011/01/03 Released by Harlan Stenn <stenn@ntp.org>

* [Bug 1764] Palisade driver doesn't build on Linux
* Create and use scripts/check--help when generating .texi files.
* Update bk triggers for the bk-5 release.
* Update genCommitLog for the bk-5 release.
* Update the copyright year.

---
(4.2.6p3-RC12) 2010/12/25 Released by Harlan Stenn <stenn@ntp.org>

* [Bug 1458] Can not compile NTP on FreeBSD 4.7.
* [Bug 1510] Add modes 20/21 for driver 8 to support RAWDCF @ 75 baud.
* [Bug 1618] Unreachable code in jjy_start(). (backport from ntp-dev)
* [Bug 1719] ntp-keygen -V crash. (backport)
* [Bug 1740] ntpdc treats many counters as signed. (backport)
* [Bug 1741] Enable multicast reception on each address (Windows).
* [Bug 1742] Fix a typo in an error message in the "build" script.
* [Bug 1743] Display timezone offset when showing time for sntp in the
local timezone.
* [Bug 1751] Support for Atari FreeMiNT OS.
* [Bug 1754] --version output should be more verbose.
* [Bug 1757] oncore snprintf("%m") doesn't expand %m.
* [Bug 1758] setsockopt IPV6_MULTICAST_IF with wrong ifindex.
* [Bug 1760] ntpd Windows interpolation cannot be disabled.
* [Bug 1762] manycastclient solicitation responses interfere.
* Upgrade to libopts 34.0.9 from AutoGen 5.11.6pre7.
* Relax minimum Automake version to 1.10 with updated libopts.m4.
* Suppress ntp-keygen OpenSSL version display for --help, --version,
display both build and runtime OpenSSL versions when they differ.
* Clean up m4 quoting in configure.ac, *.m4 files, resolving
  intermittent AC_LANG_PROGRAM possibly undefined errors.
* Clean up the SNTP documentation.
* Other manycastclient repairs:
  Separate handling of scope ID embedded in many in6_addr from ifindex
  used for IPv6 multicasting ioctls.
  Add INT_PRIVACY endpt bit flag for IPv6 RFC 4941 privacy addresses.
  Enable outbound multicast from only one address per interface in the
  same subnet, and in that case prefer embedded MAC address modified
  EUI-64 IPv6 addresses first, then static, and last RFC 4941 privacy
  addresses.
  Use setsockopt(IP[V6]_MULTICAST_IF) before each send to multicast to
  select the local source address, using the correct socket is not
  enough.

---
(4.2.6p3-RC11) 2010/11/28 Released by Harlan Stenn <stenn@ntp.org>

* [Bug 1725] ntpd sends multicast from only one address.
* [Bug 1728] In ntp_openssl.m4, don't add -I/usr/include or -L/usr/lib
  to CPPFLAGS or LDFLAGS.
* [Bug 1733] IRIX doesn't have 'head' (affects scripts/checkChangeLog).
* Remove log_msg() and debug_msg() from sntp in favor of msyslog().
* Use a single copy of libopts/, in sntp/.
* Upgrade libopts to 33.3.8.
* Bump minimum Automake version to 1.11, required for AM_COND_IF
  use in LIBOPTS_CHECK.
* Improvements to the 'build' script.

---
(4.2.6p3-RC10) 2010/11/14 Released by Harlan Stenn <stenn@ntp.org>

* [Bug 1681] More sntp logging cleanup.
* [Bug 1683] Non-localhost on loopback exempted from nic rules.

---
(4.2.6p3-RC9) 2010/11/10 Released by Harlan Stenn <stenn@ntp.org>

* [Bug 1574] sntp:set_time doesn't set tv_usec correctly.
* [Bug 1681] sntp logging cleanup.
* [Bug 1683] Interface binding does not seem to work as intended.
* [Bug 1691] Use first NMEA sentence each second.
* [Bug 1692] packageinfo.sh needs to be "sourced" using ./ .
* [Bug 1709] ntpdate ignores replies with equal receive and transmit
  timestamps.
* Backport sntp from -dev

---
(4.2.6p3-RC8) 2010/10/29 Released by Harlan Stenn <stenn@ntp.org>

* [Bug 1685] NMEA driver mode byte confusion.
* First cut at using scripts/checkChangeLog.

---
(4.2.6p3-RC7) 2010/10/25 Released by Harlan Stenn <stenn@ntp.org>

* [Bug 1676] NMEA: $GPGLL did not work after fix for Bug 1571.
* Added scripts/checkChangeLog.

---
(4.2.6p3-RC6) 2010/10/24 Released by Harlan Stenn <stenn@ntp.org>

* [Bug 1571] NMEA does not relate data to PPS edge.
* [Bug 1572] NMEA time adjustment for GPZDG buggy.
* [Bug 1675] Prohibit includefile remote config.

---
(4.2.6p3-RC5) 2010/10/22 Released by Harlan Stenn <stenn@ntp.org>

* [Bug 1649] Require NMEA checksum if $GPRMC or previously seen.
* [Bug 1669] NTP 4.2.6p2 fails to compile on IBM AIX 5.3.

---
(4.2.6p3-RC4) 2010/10/16 Released by Harlan Stenn <stenn@ntp.org>

* [Bug 1584] wrong SNMP type for precision, resolution.
* [Bug 1659] Need CLOCK_TRUETIME not CLOCK_TRUE.
* [Bug 1665] is_anycast() u_int32_t should be u_int32.
* ntpsnmpd, libntpq warning cleanup.

---
(4.2.6p3-RC3) 2010/10/14 Released by Harlan Stenn <stenn@ntp.org>

* [Bug 750] Non-existing device causes coredump with RIPE-NCC driver.
* [Bug 1080] ntpd on ipv6 routers very chatty.
* [Bug 1567] Support Arbiter 1093C Satellite Clock on Windows.
* [Bug 1581] printf format string mismatch leftover.
* [Bug 1584] ntpsnmpd OID must be mib-2.197.
* [Bug 1643] Range-check the decoding of the RIPE-NCC status codes.
* [Bug 1644] cvo.sh should use lsb_release to identify linux distros.
* [Bug 1659] Support Truetime Satellite Clocks on Windows.
* [Bug 1660] On some systems, test is in /usr/bin, not /bin.
* [Bug 1661] Re-indent refclock_ripencc.c.

---
(4.2.6p3-RC2) 2010/09/25 Released by Harlan Stenn <stenn@ntp.org>

* [Bug 1635] "filegen ... enable" is not default.
* [Bug 1636] yyparse() segfault after denied filegen remote config.

---
(4.2.6p3-RC1) 2010/09/18 Released by Harlan Stenn <stenn@ntp.org>

* [Bug 1344] ntpd on Windows exits without logging cause.

---
(4.2.6p3-beta1) 2010/09/11 Released by Harlan Stenn <stenn@ntp.org>

* [Bug 1573] Miscalculation of offset in sntp.
* [Bug 1595] empty last line in key file causes duplicate key to be added
* [Bug 1597] packet processing ignores RATE KoD packets, because of
  a bug in string comparison.
* [Bug 1581] ntp_intres.c size_t printf format string mismatch.

---
(4.2.6p2) 2010/07/09 Released by Harlan Stenn <stenn@ntp.org>

* [Bug 1581] size_t printf format string mismatches, IRIG string buffers
  undersized.  Mostly backported from earlier ntp-dev fixes by Juergen
  Perlinger.

---
(4.2.6p2-RC7) 2010/06/19 Released by Harlan Stenn <stenn@ntp.org>

* [Bug 1570] serial clock drivers get outdated input from kernel tty
  line buffer after startup
* [Bug 1575] use 'snprintf' with LIB_BUFLENGTH in inttoa.c, tvtoa.c and
  utvtoa.c
* [Bug 1576] sys/sysctl.h depends on sys/param.h on OpenBSD.

---
(4.2.6p2-RC6) 2010/06/12 Released by Harlan Stenn <stenn@ntp.org>

* [Bug 715] libisc Linux IPv6 interface iteration drops multicast flags.

---
(4.2.6p2-RC5) 2010/06/03 Released by Harlan Stenn <stenn@ntp.org>

* [Bug 1561] ntpq, ntpdc "passwd" prompts for MD5 password w/SHA1.
* [Bug 1565] sntp/crypto.c compile fails on MacOS over vsnprintf().
* Windows port: do not exit in ntp_timestamp_from_counter() without
  first logging the reason.
* Support "passwd blah" syntax in ntpq.

---
(4.2.6p2-RC4) 2010/05/19 Released by Harlan Stenn <stenn@ntp.org>

* [Bug 1555] 4.2.6p2-RC3 sntp illegal C (mixed code and declarations).

---
(4.2.6p2-RC3) 2010/05/11 Released by Harlan Stenn <stenn@ntp.org>

* [Bug 1325] unreachable code in sntp recv_bcst_data().
* [Bug 1459] sntp MD5 authentication does not work with ntpd.
* [Bug 1512] ntpsnmpd should connect to net-snmpd via a unix-domain
  socket by default.  Provide a command-line 'socket name' option.
* [Bug 1538] update refclock_nmea.c's call to getprotobyname().
* [Bug 1541] Fix wrong keyword for "maxclock".
* [Bug 1552] update and complete broadcast and crypto features in sntp.
* [Bug 1553] sntp/configure.ac OpenSSL support.
* Escape unprintable characters in a refid in ntpq -p billboard.
* Simplify hash client code by providing OpenSSL EVP_*() API when built
  without OpenSSL.  (from ntp-dev)
* Do not depend on ASCII values for ('A' - '0'), ('a' - '0') in sntp.
* Windows compiling hints/winnt.html update from G. Sunil Tej.

---
(4.2.6p2-RC2) 2010/04/27 Released by Harlan Stenn <stenn@ntp.org>

* [Bug 1465] Make sure time from TS2100 is not invalid (backport from
  ntp-dev).
* [Bug 1528] Fix EDITLINE_LIBS link order for ntpq and ntpdc.
* [Bug 1534] win32/include/isc/net.h conflicts with VC++ 2010 errno.h.
* [Bug 1535] "restrict -4 default" and "restrict -6 default" ignored.
* Remove --with-arlib from br-flock.

---
(4.2.6p2-RC1) 2010/04/18 Released by Harlan Stenn <stenn@ntp.org>

* [Bug 1503] Auto-enabling of monitor for "restrict ... limited" wrong.
* [Bug 1504] ntpdate tickles ntpd "discard minimum 1" rate limit if
  "restrict ... limited" is used.
* [Bug 1518] Windows ntpd should lock to one processor more
  conservatively.
* [Bug 1522] Enable range syntax "trustedkey (301 ... 399)".
* Update html/authopt.html controlkey, requestkey, and trustedkey docs.

---
(4.2.6p1) 2010/04/09 Released by Harlan Stenn <stenn@ntp.org>
(4.2.6p1-RC6) 2010/03/31 Released by Harlan Stenn <stenn@ntp.org>

* [Bug 1514] Typo in ntp_proto.c: fabs(foo < .4) should be fabs(foo) < .4.
* [Bug 1464] synchronization source wrong for refclocks ARCRON_MSF (27)
  and SHM (28).
* Correct Windows port's refclock_open() to return 0 on failure not -1.
* Correct CHU, dumbclock, and WWVB drivers to check for 0 returned from
  refclock_open() on failure.
* Correct "SIMUL=4 ./flock-build -1" to prioritize -1/--one.

---
(4.2.6p1-RC5) 2010/02/09 Released by Harlan Stenn <stenn@ntp.org>

* [Bug 1140] Clean up debug.html, decode.html, and ntpq.html.
* [Bug 1438] Remove dead code from sntp/networking.c.
* [Bug 1477] 1st non-gmake make in clone w/VPATH can't make COPYRIGHT.
* [Bug 1478] linking fails with undefined reference EVP_MD_pkey_type.
* [Bug 1479] Compilation fails because of not finding readline headers.
* [Bug 1480] snprintf() cleanup caused unterminated refclock IDs.
* [Bug 1484] ushort is not defined in QNX6.

---
(4.2.6p1-RC4) 2010/02/04 Released by Harlan Stenn <stenn@ntp.org>

* [Bug 1455] ntpd does not try /etc/ntp.audio as documented.
* [Bug 1467] Fix bogus rebuild of sntp/sntp.html
* [Bug 1470] "make distdir" in $srcdir builds keyword-gen, libntp.a.
* [Bug 1473] "make distcheck" before build can't make sntp/version.m4.
* [Bug 1474] ntp_keygen needs LCRYPTO after libntp.a.
* Convert many sprintf() calls to snprintf(), also strcpy(), strcat().
* Fix widely cut-n-pasted bug in refclock shutdown after failed start.
* Remove some dead code checking for emalloc() returning NULL.
* Remove arlib.

---
(4.2.6p1-RC3) 2010/01/24 Released by Harlan Stenn <stenn@ntp.org>

* Use TZ=UTC instead of TZ= when calling date in scripts/mkver.in .
* [Bug 1448] Some macros not correctly conditionally or absolutely defined
  on Windows.
* [Bug 1449] ntpsim.h in ntp_config.c should be used conditionally.
* [Bug 1450] Option to exclude warnings not unconditionally defined on Windows.
* [Bug 1127] Properly check the return of X590_verify() - missed one.
* [Bug 1439] .texi generation must wait until after binary is linked.
* [Bug 1440] Update configure.ac to support kfreebsd.
* [Bug 1445] IRIX does not have -lcap or support linux capabilities.
* [Bug 1451] CID 115: sntp leaks KoD entry when updating existing.
* [Bug 1453] Use $CC in config.cache filename in ./build script.

---
(4.2.6p1-RC2) 2009/12/25 Released by Harlan Stenn <stenn@ntp.org>

* [Bug 1411] Fix status messages in refclock_oncore.c.
* [Bug 1416] MAXDNAME undefined on Solaris 2.6.
* [Bug 1419] ntpdate, ntpdc, sntp, ntpd ignore configure --bindir.
* [Bug 1424] Fix check for rtattr (rtnetlink.h).
* [Bug 1425] unpeer by association ID sets up for duplicate free().
* [Bug 1426] scripts/VersionName needs . on the search path.
* [Bug 1427] quote missing in ./build - shows up on NetBSD.
* [Bug 1428] Use AC_HEADER_RESOLV to fix breaks from resolv.h
* [Bug 1429] ntpd -4 option does not reliably force IPv4 resolution.
* [Bug 1431] System headers must come before ntp headers in ntp_intres.c .
* [Bug 1434] HP-UX 11 ip_mreq undeclared, _HPUX_SOURCE helps some.
* [Bug 1435] sntp: Test for -lresolv using the same tests as in ntp.

---
(4.2.6p1-RC1) 2009/12/20 Released by Harlan Stenn <stenn@ntp.org>

* [Bug 1409] Put refclock_neoclock4x.c under the NTP COPYRIGHT notice.
  This should allow debian and other distros to add this refclock driver
  in further distro releases.
  Detect R2 hardware releases.
* [Bug 1412] m4/os_cflags.m4 caches results that depend on $CC.
* [Bug 1413] test OpenSSL headers regarding -Wno-strict-prototypes.
* [Bug 1414] Enable "make distcheck" success with BSD make.
* [Bug 1415] Fix Mac OS X link problem.
* [Bug 1418] building ntpd/ntpdc/ntpq statically with ssl fails.
* Build infrastructure updates to enable beta releases of ntp-stable.

---
(4.2.6) 2009/12/09 Released by Harlan Stenn <stenn@ntp.org>
* [Sec 1331] from4.2.4p8: DoS with mode 7 packets - CVE-2009-3563.
* [Bug 508] Fixed leap second handling for Windows.
(4.2.5p250-RC) 2009/11/30 Released by Harlan Stenn <stenn@ntp.org>
* sntp documentation updates.
* [Bug 761] internal resolver does not seem to honor -4/-6 qualifiers
* [Bug 1386] Deferred DNS doesn't work on NetBSD
* [Bug 1391] avoid invoking autogen twice for .c and .h files.
* [Bug 1397] shmget() refclock_shm failing because of file mode.
* Pass no_needed to ntp_intres as first part of fixing [Bug 975].
* Add ./configure --enable-force-defer-DNS to help debugging.
(4.2.5p249-RC) 2009/11/28 Released by Harlan Stenn <stenn@ntp.org>
* [Bug 1400] An empty KOD DB file causes sntp to coredump.
* sntp: documentation cleanup.
* sntp: clean up some error messages.
* sntp: Use the precision to control how many offset digits are shown.
* sntp: Show root dispersion.
* Cleanup from the automake/autoconf upgrades.
(4.2.5p248-RC) 2009/11/26 Released by Harlan Stenn <stenn@ntp.org>
* Prepare for the generation of sntp.html.
* Documentation changes from Dave Mills.
* [Bug 1387] Storage leak in ntp_intres (minor).
* [Bug 1389] buffer overflow in refclock_oncore.c
* [Bug 1391] .texi usage text from installed, not built binaries.
* [Bug 1392] intres retries duplicate assocations endlessly.
* Correct *-opts.h dependency so default 'get' action isn't used.
(4.2.5p247-RC) 2009/11/20 Released by Harlan Stenn <stenn@ntp.org>
* [Bug 1142] nodebug builds shed no light on -d, -D option failure.
* [Bug 1179] point out the problem with -i/--jaildir and -u/--user when
  they are disabled by configure.
* [Bug 1308] support systems that lack fork().
* [Bug 1343] sntp doesn't link on Solaris 7, needs -lresolv.
(4.2.5p246-RC) 2009/11/17 Released by Harlan Stenn <stenn@ntp.org>
* Upgrade to autogen-5.10
* [Bug 1378] Unnecessary resetting of peers during interface update.
* [Bug 1382] p245 configure --disable-dependency-tracking won't build.
* [Bug 1384] ntpq :config core dumped with a blank password.
(4.2.5p245-RC) 2009/11/14 Released by Harlan Stenn <stenn@ntp.org>
* Cleanup from Dave Mills.
* [Bug 1343] sntp illegal C does not compile on Solaris 7.
* [Bug 1381] Version .deps generated include file dependencies to allow
  known dependency-breaking changes to force .deps to be cleaned,
  triggered by changing the contents of deps-ver and/or sntp/deps-ver.
(4.2.5p244-RC) 2009/11/12 Released by Harlan Stenn <stenn@ntp.org>
* keygen.html updates from Dave Mills.
* [Bug 1003] ntpdc unconfig command doesn't prompt for keyid.
* [Bug 1376] Enable authenticated ntpq and ntpdc using newly-available
  digest types.
* ntp-keygen, Autokey OpenSSL build vs. run version mismatch is now a
  non-fatal warning.
(4.2.5p243-RC) 2009/11/11 Released by Harlan Stenn <stenn@ntp.org>
* [Bug 1226] Fix deferred DNS lookups.
* new crypto signature cleanup.
(4.2.5p242-RC) 2009/11/10 Released by Harlan Stenn <stenn@ntp.org>
* [Bug 1363] CID 92 clarify fallthrough case in clk_trimtsip.c
* [Bug 1366] ioctl(TIOCSCTTY, 0) fails on NetBSD *[0-2].* > 3.99.7.
* [Bug 1368] typos in libntp --without-crypto case
* [Bug 1371] deferred DNS lookup failing with INFO_ERR_AUTH.
* CID 87 dead code in ntpq.c atoascii().
* Fix authenticated ntpdc, broken in p240.
* Stub out isc/mem.h, shaving 47k from a MIPS ntpd binary.
* Shrink keyword scanner FSM entries from 64 to 32 bits apiece.
* Documention updates from Dave Mills.
* authkeys.c cleanup from Dave Mills.
(4.2.5p241-RC) 2009/11/07 Released by Harlan Stenn <stenn@ntp.org>
* html/authopt.html update from Dave Mills.
* Remove unused file from sntp/Makefile.am's distribution list.
* new crypto signature cleanup.
(4.2.5p240-RC) 2009/11/05 Released by Harlan Stenn <stenn@ntp.org>
* [Bug 1364] clock_gettime() not detected, need -lrt on Debian 5.0.3.
* Provide all of OpenSSL's signature methods for ntp.keys (FIPS 140-2).
(4.2.5p239-RC) 2009/10/30 Released by Harlan Stenn <stenn@ntp.org>
* [Bug 1357] bogus assert from refclock_shm.
* [Bug 1359] Debug message cleanup.
* CID 101: more pointer/array cleanup.
* [Bug 1356] core dump from refclock_nmea when can't open /dev/gpsU.
* [Bug 1358] AIX 4.3 sntp/networking.c IPV6_JOIN_GROUP undeclared.
* CID 101: pointer/array cleanup.
(4.2.5p238-RC) 2009/10/27 Released by Harlan Stenn <stenn@ntp.org>
* Changes from Dave Mills.
* driver4.html updates from Dave Mills.
* [Bug 1252] PPSAPI cleanup on ntpd/refclock_wwvb.c.
* [Bug 1354] libtool error building after bootstrap with Autoconf 2.64.
* Allow NTP_VPATH_HACK configure test to handle newer gmake versions.
* CIDs 94-99 make it more clearly impossible for sock_hash() to return
  a negative number.
* CID 105, 106 ensure ntpdc arrays are not overrun even if callers
  misbehave.
* CID 113 use va_end() in refclock_true.c true_debug().
* Get rid of configure tests for __ss_family and __ss_len when the more
  common ss_family and ss_len are present.
(4.2.5p237-RC) 2009/10/26 Released by Harlan Stenn <stenn@ntp.org>
* [Bug 610] NMEA support for using PPSAPI on a different device.
* [Bug 1238] use only fudge time2 to offset NMEA serial timestamp.
* [Bug 1355] ntp-dev won't compile on OpenBSD 4.6.
(4.2.5p236-RC) 2009/10/22 Released by Harlan Stenn <stenn@ntp.org>
* Cleanup from Dave Mills.
* [Bug 1343] ntpd/ntp_io.c close_fd() does not compile on Solaris 7.
* [Bug 1353] ntpq "rv 0 settimeofday" always shows UNKNOWN on unix.
* Do not attempt to execute built binaries from ntpd/Makefile when
  cross-compiling (keyword-gen and ntpd --saveconfigquit).
* sntp/main.c: Remove duplicate global adr_buf[] (also defined in
  networking.c) which Piotr Grudzinski identified breaking his build.
* Correct in6addr_any test in configure.ac to attempt link too.
(4.2.5p235-RC) 2009/10/18 Released by Harlan Stenn <stenn@ntp.org>
* [Bug 1343] lib/isc build breaks on systems without IPv6 headers.
(4.2.5p234-RC) 2009/10/16 Released by Harlan Stenn <stenn@ntp.org>
* [Bug 1339] redux, use unmodified lib/isc/win32/strerror.c and
  move #define strerror... to a header not used by lib/isc code.
* [Bug 1345] illegal 'grep' option prevents compilation.
* [Bug 1346] keyword scanner broken where char defaults to unsigned.
* [Bug 1347] ntpd/complete.conf missing multicastclient test case.
(4.2.5p233-RC) 2009/10/15 Released by Harlan Stenn <stenn@ntp.org>
* [Bug 1337] cast setsockopt() v4 address pointer to void *.
* [Bug 1342] ignore|drop one IPv6 address on an interface blocks all
  addresses on that interface.
* Documentation cleanup and updates.
(4.2.5p232-RC) 2009/10/14 Released by Harlan Stenn <stenn@ntp.org>
* [Bug 1302] OpenSSL under Windows needs applink support.
* [Bug 1337] fix incorrect args to setsockopt(fd, IP_MULTICAST_IF,...).
* [Bug 1339] Fix Windows-only ntp_strerror() infinite recursion.
* [Bug 1341] NMEA driver requires working PPSAPI #ifdef HAVE_PPSAPI.
* Construct ntpd keyword scanner finite state machine at compile time
  rather than at runtime, shrink entries from 40+ to 8 bytes.
* Update documentation for ntpq --old-rv, saveconfig, saveconfigdir,
  ntpd -I -L and -M, and interface/nic rules. (From Dave Hart)
* [Bug 1337] fix incorrect args to setsockopt(fd, IP_MULTICAST_IF,...)
(4.2.5p231-RC) 2009/10/10 Released by Harlan Stenn <stenn@ntp.org>
* [Bug 1335] Broadcast client degraded by wildcard default change.
(4.2.5p230-RC) 2009/10/09 Released by Harlan Stenn <stenn@ntp.org>
* Start the 4.2.6 Release Candidate cycle.
* Broadcast and transit phase cleanup from Dave Mills.
(4.2.5p229) 2009/10/07 Released by Harlan Stenn <stenn@ntp.org>
* [Bug 1334] ntpsnmpd undefined reference to `ntpqOptions'.
* Change ntpsnmpd/Makefile.am include file order to fix FreeBSD build.
(4.2.5p228) 2009/10/06 Released by Harlan Stenn <stenn@ntp.org>
* Reclaim syntax tree memory after application in ntpd built with
  configure --disable-saveconfig.
* [Bug 1135] ntpq uses sizeof(u_long) where sizeof(u_int32) is meant.
* [Bug 1333] ntpd --interface precedence over --novirtualips lost.
(4.2.5p227) 2009/10/05 Released by Harlan Stenn <stenn@ntp.org>
* [Bug 1135] :config fails with "Server disallowed request"
* [Bug 1330] disallow interface/nic rules when --novirtualips or
  --interface are used.
* [Bug 1332] ntpq -c 'rv 0 variablename' returns extra stuff.
* Add test of ntpd --saveconfigquit fidelity using new complete.conf.
* Documentation updates from Dave Hart/Dave Mills.
(4.2.5p226) 2009/10/04 Released by Harlan Stenn <stenn@ntp.org>
* [Bug 1318] Allow multiple -g options on ntpd command line.
* [Bug 1327] ntpq, ntpdc, ntp-keygen -d & -D should work with configure
  --disable-debugging.
* Add ntpd --saveconfigquit <filename> option for future build-time
  testing of saveconfig fidelity.
* Clockhop and autokey cleanup from Dave Mills.
* Documentation updates from Dave Mills.
(4.2.5p225) 2009/09/30 Released by Harlan Stenn <stenn@ntp.org>
* authopt documentation changes from Dave Mills/Dave Hart.
* [Bug 1324] support bracketed IPv6 numeric addresses for restrict.
(4.2.5p224) 2009/09/29 Released by Harlan Stenn <stenn@ntp.org>
* Clockhop and documentation fixes from Dave Mills.
* Remove "tos maxhop" ntp.conf knob.
(4.2.5p223) 2009/09/28 Released by Harlan Stenn <stenn@ntp.org>
* [Bug 1321] build doesn't work if . isn't on $PATH.
* [Bug 1323] Implement "revoke #" to match documentation, deprecate
  "crypto revoke #".
(4.2.5p222) 2009/09/27 Released by Harlan Stenn <stenn@ntp.org>
* Update libisc code using bind-9.6.1-P1.tar.gz, rearrange our copy to
  mirror the upstream layout (lib/isc/...), and merge in NTP-local
  modifications to libisc.  There is a new procedure to ease future
  libisc merges using a separate "upstream" bk repo.  That will enable
  normal bk pull automerge to handle carrying forward any local changes
  and should enable us to take updated libisc snapshots more often.
* Updated build and flock-build scripts.  flock-build --one is a way
  to perform a flock-build compatible solitary build, handy for a repo
  clone's first build on a machine with autoconf, automake, etc.
* Compiling ntp_parser.y using BSD make correctly places ntp_parser.h
  in the top-level ntpd directory instead of A.*/ntpd.
* bootstrap script updated to remove potentially stale .deps dirs.
* Remove unneeded Makefile.am files from the lib/isc/include tree.
(4.2.5p221) 2009/09/26 Released by Harlan Stenn <stenn@ntp.org>
* [Bug 1316] segfault if refclock_nmea can't open file.
* [Bug 1317] Distribute cvo.sh.
(4.2.5p220) 2009/09/25 Released by Harlan Stenn <stenn@ntp.org>
* Rearrange libisc code to match the upstream layout in BIND.  This is
  step one of two, changing the layout but keeping our existing libisc.
(4.2.5p219) 2009/09/24 Released by Harlan Stenn <stenn@ntp.org>
* [Bug 1315] "interface ignore 0.0.0.0" is ignored.
* add implicit "nic ignore all" rule before any rules from ntp.conf, so
  "nic listen eth0" alone means the same as "-I eth0".
* add wildcard match class for interface/nic rules.
* fix mistaken carryover of prefixlen from one rule to the next.
* Ensure IPv6 localhost address ::1 is included in libisc's Windows IPv6
  address enumeration, allowing ntpq and ntpdc's hardcoding to 127.0.0.1
  on Windows to end.
(4.2.5p218) 2009/09/21 Released by Harlan Stenn <stenn@ntp.org>
* [Bug 1314] saveconfig emits -4 and -6 on when not given.
* correct parsing and processing of setvar directive.
* highlight location of ntpq :config syntax errors with ^.
* clarify (former) NO_ARG, SINGLE_ARG, MULTIPLE_ARG renaming to
  FOLLBY_TOKEN, FOLLBY_STRING, FOLLBY_STRINGS_TO_EOC.
* parser, saveconfig cleanup to store T_ identifiers in syntax tree.
(4.2.5p217) 2009/09/20 Released by Harlan Stenn <stenn@ntp.org>
* [Bug 1300] reject remote configuration of dangerous items.
(4.2.5p216) 2009/09/19 Released by Harlan Stenn <stenn@ntp.org>
* [Bug 1312] ntpq/ntpdc MD5 passwords truncated to 8 chars on Suns.
* CID 10 missing free(up); in refclock_palisade.c error return, again.
* CID 83 added assertion to demonstrate config_nic_rules() does not
  call strchr(NULL, '/').
(4.2.5p215) 2009/09/18 Released by Harlan Stenn <stenn@ntp.org>
* [Bug 1292] Workaround last VC6 unsigned __int64 kink.
(4.2.5p214) 2009/09/17 Released by Harlan Stenn <stenn@ntp.org>
* [Bug 1303] remove top-level "autokey" directive.
* use "nic listen 192.168.0.0/16" instead of
  "nic listen 192.168.0.0 prefixlen 16".
(4.2.5p213) 2009/09/16 Released by Harlan Stenn <stenn@ntp.org>
* [Bug 1310] fix Thunderbolt mode in refclock_palisade.c
(4.2.5p212) 2009/09/15 Released by Harlan Stenn <stenn@ntp.org>
* [Bug 983] add interface [listen | ignore | drop] ... directive.
* [Bug 1243] MD5auth_setkey zero-fills key from first zero octet.
* [Bug 1295] leftover fix, do not crash on exit in free_config_trap()
  when "trap 1.2.3.4" is used without any further options.
* [Bug 1311] 4.2.5p211 doesn't build in no-debug mode.
* document interface (alias nic) and unpeer.
* Correct syntax error line & column numbers.
* CID 79: kod_init_kod_db() fails to fclose(db_s) in two error paths.
* CID 80: attempt to quiet Coverity false positive re: leaking "reason"
  in main().
* Documentation updates from Dave Mills.
* CID 81: savedconfig leaked in save_config().
* Make the code agree with the spec and the book (Dave Mills).
(4.2.5p211) 2009/09/14 Released by Harlan Stenn <stenn@ntp.org>
* [Bug 663] respect ntpq -c and -p order on command line.
* [Bug 1292] more VC6 unsigned __int64 workarounds.
* [Bug 1296] Added Support for Trimble Acutime Gold.
(4.2.5p210) 2009/09/06 Released by Harlan Stenn <stenn@ntp.org>
* [Bug 1294] Use OPENSSL_INC and OPENSSL_LIB macros for Windows
  and remove unnecessary reference to applink.c for Windows
* [Bug 1295] trap directive options are not optional.
* [Bug 1297] yylex() must always set yylval before returning.
(4.2.5p209) 2009/09/01 Released by Harlan Stenn <stenn@ntp.org>
* [Bug 1290] Fix to use GETTIMEOFDAY macro
* [Bug 1289] Update project files for VC6, VS2003, VS2005, VS 2008
(4.2.5p208) 2009/08/30 Released by Harlan Stenn <stenn@ntp.org>
* [Bug 1293] make configuration dumper ready for release, specifically:
* rename ntpq dumpcfg command to "saveconfig".
* require authentication for saveconfig.
* "restrict ... nomodify" prevents saveconfig and :config.
* "saveconfig ." shorthand to save to startup configuration file.
* support strftime() substitution in saveconfig arg to timestamp
  the output filename, for example "saveconfig %Y%m%d-%H%M%S.conf".
* display saveconfig response message from ntpd in ntpq.
* save output filename in "savedconfig" variable, fetched with ntpq -c
  "rv 0 savedconfig".
* document saveconfig in html/ntpq.html.
* add ./configure --disable-saveconfig to build a smaller ntpd.
* log saveconfig failures and successes to syslog.
(4.2.5p207) 2009/08/29 Released by Harlan Stenn <stenn@ntp.org>
* [Bug 1292] Minor Windows source tweaks for VC6-era SDK headers.
(4.2.5p206) 2009/08/26 Released by Harlan Stenn <stenn@ntp.org>
* accopt.html typo fixes from Dave Mills.
* [Bug 1283] default to remembering KoD in sntp.
* clean up numerous sntp/kod_management.c bugs.
* use all addresses resolved from each DNS name in sntp.
(4.2.5p205) 2009/08/18 Released by Harlan Stenn <stenn@ntp.org>
* accopt.html typo fixes from Dave Mills.
* [Bug 1285] Log ntpq :config/config-from-file events.
* [Bug 1286] dumpcfg omits statsdir, mangles filegen.
(4.2.5p204) 2009/08/17 Released by Harlan Stenn <stenn@ntp.org>
* [Bug 1284] infinite loop in ntpd dumping more than one trustedkey
(4.2.5p203) 2009/08/16 Released by Harlan Stenn <stenn@ntp.org>
* Add ntpq -c dumpcfg, Google Summer of Code project of Max Kuehn
(4.2.5p202) 2009/08/14 Released by Harlan Stenn <stenn@ntp.org>
* install the binary and man page for sntp.
(4.2.5p201) 2009/08/13 Released by Harlan Stenn <stenn@ntp.org>
* sntp: out with the old, in with the new.
(4.2.5p200) 2009/08/12 Released by Harlan Stenn <stenn@ntp.org>
* [Bug 1281] Build ntpd on Windows without big SDK download, burn,
  and install by checking in essentially unchanging messages.mc build
  products to avoid requiring mc.exe, which is not included with VC++
  2008 EE.
(4.2.5p199) 2009/08/09 Released by Harlan Stenn <stenn@ntp.org>
* [Bug 1279] Cleanup for warnings from Veracode static analysis.
(4.2.5p198) 2009/08/03 Released by Harlan Stenn <stenn@ntp.org>
* Upgrade to autogen-5.9.9-pre5.
(4.2.5p197) 2009/07/30 Released by Harlan Stenn <stenn@ntp.org>
* The build script now has . at the end of PATH for config.guess.
(4.2.5p196) 2009/07/29 Released by Harlan Stenn <stenn@ntp.org>
* [Bug 1272] gsoc_sntp IPv6 build problems under HP-UX 10.
* [Bug 1273] CID 10: Palisade leaks unit struct in error path.
* [Bug 1274] CID 67: ensure resolve_hosts() output count and pointers
  are consistent.
* [Bug 1275] CID 45: CID 46: old sntp uses uninitialized guesses[0],
  precs[0].
* [Bug 1276] CID 52: crypto_xmit() may call crypto_alice[23]()
  with NULL peer.
(4.2.5p195) 2009/07/27 Released by Harlan Stenn <stenn@ntp.org>
* cvo.sh: Add support for CentOS, Fedora, Slackware, SuSE, and QNX.
(4.2.5p194) 2009/07/26 Released by Harlan Stenn <stenn@ntp.org>
* Documentation updates from Dave Mills.
* Use scripts/cvo.sh in the build script to get better subdir names.
(4.2.5p193) 2009/07/25 Released by Harlan Stenn <stenn@ntp.org>
* [Bug 1261] CID 34: simulate_server() rbuf.msg_flags uninitialized.
* [Bug 1262] CID 35: xpkt.mac uninitialized in simulate_server().
* [Bug 1263] CID 37: CID 38: CID 40: CID 43: multiple refclocks
  uninitialized tm_zone (arc, chronolog, dumbclock, pcf).
* [Bug 1264] CID 64: gsoc_sntp on_wire() frees wrong ptr receiving KoD.
* [Bug 1265] CID 65: CID 66: gsoc_sntp on_wire() leaks x_pkt, r_pkt.
* [Bug 1266] CID 39: datum_pts_start() uninitialized arg.c_ospeed.
* [Bug 1267] CID 44: old sntp handle_saving() writes stack garbage to
  file when clearing.
* [Bug 1268] CID 63: resolve_hosts() leaks error message buffer.
* [Bug 1269] CID 74: use assertion to ensure move_fd() does not return
  negative descriptors.
* [Bug 1270] CID 70: gsoc_sntp recv_bcst_data mdevadr.ipv6mr_interface
  uninitialized.
(4.2.5p192) 2009/07/24 Released by Harlan Stenn <stenn@ntp.org>
* [Bug 965] CID 42: ss_family uninitialized.
* [Bug 1250] CID 53: kod_init_kod_db() overruns kod_db malloc'd buffer.
* [Bug 1251] CID 68: search_entry() mishandles dst argument.
* [Bug 1252] CID 32: Quiet Coverity warning with assertion.
* [Bug 1253] CID 50: gsoc_sntp/crypto.c auth_init() always returns a
  list with one entry.
* [Bug 1254] CID 56: tv_to_str() leaks a struct tm each call.
* [Bug 1255] CID 55: pkt_output() leaks a copy of each packet.
* [Bug 1256] CID 51: Coverity doesn't recognize our assertion macros as
  terminal.
* [Bug 1257] CID 57: gsoc_sntp auth_init() fails to fclose(keyfile).
* [Bug 1258] CID 54: gsoc_sntp resolve_hosts() needs simplification.
* [Bug 1259] CID 59: gsoc_sntp recv_bcast_data() fails to free(rdata)
  on error paths.
* [Bug 1260] CID 60: gsoc_sntp recvpkt() fails to free(rdata).
* Updated to AutoGen-5.9.9pre2.
(4.2.5p191) 2009/07/21 Released by Harlan Stenn <stenn@ntp.org>
* Updated to AutoGen-5.9.9pre1.
(4.2.5p190) 2009/07/20 Released by Harlan Stenn <stenn@ntp.org>
* Updated to AutoGen-5.9.8.
* [Bug 1248] RES_MSSNTP typo in ntp_proto.c.
* [Bug 1246] use a common template for singly-linked lists, convert most
  doubly-linked lists to singly-linked.
* Log warning about signd blocking when restrict mssntp used.
(4.2.5p189) 2009/07/16 Released by Harlan Stenn <stenn@ntp.org>
* Documentation cleanup from Dave Mills.
(4.2.5p188) 2009/07/15 Released by Harlan Stenn <stenn@ntp.org>
* [Bug 1245] Broken xmt time sent in fast_xmit() of 4.2.5p187.
(4.2.5p187) 2009/07/11 Released by Harlan Stenn <stenn@ntp.org>
* [Bug 1042] multicast listeners IPv4+6 ignore new interfaces.
* [Bug 1237] Windows serial code treat CR and LF both as line
  terminators.
* [Bug 1238] use fudge time2 for serial timecode offset in NMEA driver.
* [Bug 1242] Remove --enable-wintime, symmetric workaround is now
  always enabled.
* [Bug 1244] NTP_INSIST(fd != maxactivefd) failure in intres child
* Added restrict keyword "mssntp" for Samba4 DC operation, by Dave Mills.
(4.2.5p186) 2009/07/08 Released by Harlan Stenn <stenn@ntp.org>
* ntp_proto.c cleanup from Dave Mills.
(4.2.5p185) 2009/07/01 Released by Harlan Stenn <stenn@ntp.org>
* Documentation updates from Dave Mills.
* [Bug 1234] convert NMEA driver to use common PPSAPI code.
* timepps-Solaris.h pps_handle_t changed from pointer to scalar
* Spectracom refclock added to Windows port of ntpd
* [Bug 1236] Declaration order fixed.
* Bracket private ONCORE debug statements with #if 0 rather than #ifdef
  DEBUG
* Delete ONCORE debug statement that is now handled elsewhere.
(4.2.5p184) 2009/06/24 Released by Harlan Stenn <stenn@ntp.org>
* [Bug 1233] atom refclock fudge time1 sign flipped in 4.2.5p164.
(4.2.5p183) 2009/06/23 Released by Harlan Stenn <stenn@ntp.org>
* [Bug 1196] setsockopt(SO_EXCLUSIVEADDRUSE) can fail on Windows 2000
  and earlier with WSAINVAL, do not log a complaint in that case.
* [Bug 1210] ONCORE driver terminates ntpd without logging a reason.
* [Bug 1218] Correct comment in refclock_oncore on /etc/ntp.oncore*
  configuration file search order.
* Change ONCORE driver to log using msyslog as well as to any
  clockstats file.
* [Bug 1231] ntpsnmpd build fails after sockaddr union changes.
(4.2.5p182) 2009/06/18 Released by Harlan Stenn <stenn@ntp.org>
* Add missing header dependencies to the ntpdc layout verification.
* prefer.html updates from Dave Mills.
* [Bug 1205] Add ntpd --usepcc and --pccfreq options on Windows
* [Bug 1215] unpeer by association ID
* [Bug 1225] Broadcast address miscalculated on Windows 4.2.5p180
* [Bug 1229] autokey segfaults in cert_install().
* Use a union for structs sockaddr, sockaddr_storage, sockaddr_in, and
  sockaddr_in6 to remove casts and enable type checking.  Collapse
  some previously separate IPv4/IPv6 paths into a single codepath.
(4.2.5p181) 2009/06/06 Released by Harlan Stenn <stenn@ntp.org>
* [Bug 1206] Required compiler changes for Windows
* [Bug 1084] PPSAPI for ntpd on Windows with DLL backends
* [Bug 1204] Unix-style refclock device paths on Windows
* [Bug 1205] partial fix, disable RDTSC use by default on Windows
* [Bug 1208] decodenetnum() buffer overrun on [ with no ]
* [Bug 1211] keysdir free()d twice #ifdef DEBUG
* Enable ONCORE, ARCRON refclocks on Windows (untested)
(4.2.5p180) 2009/05/29 Released by Harlan Stenn <stenn@ntp.org>
* [Bug 1200] Enable IPv6 in Windows port
* Lose FLAG_FIXPOLL, from Dave Mills.
(4.2.5p179) 2009/05/23 Released by Harlan Stenn <stenn@ntp.org>
* [Bug 1041] xmt -> aorg timestamp cleanup from Dave Mills,
  reported by Dave Hart.
* [Bug 1193] Compile error: conflicting types for emalloc.
* [Bug 1196] VC6 winsock2.h does not define SO_EXCLUSIVEADDRUSE.
* Leap/expire cleanup from Dave Mills.
(4.2.5p178) 2009/05/21 Released by Harlan Stenn <stenn@ntp.org>
* Provide erealloc() and estrdup(), a la emalloc().
* Improve ntp.conf's parser error messages.
* [Bug 320] "restrict default ignore" does not affect IPv6.
* [Bug 1192] "restrict -6 ..." reports a syntax error.
(4.2.5p177) 2009/05/18 Released by Harlan Stenn <stenn@ntp.org>
* Include 4.2.4p7
* [Bug 1174] nmea_shutdown assumes that nmea has a unit assigned
* [Bug 1190] NMEA refclock fudge flag4 1 obscures position in timecode
* Update NMEA refclock documentation in html/drivers/driver20.html
(4.2.5p176) 2009/05/13 Released by Harlan Stenn <stenn@ntp.org>
* [Bug 1154] mDNS registration should be done later, repeatedly and only
  if asked for. (second try for fix)
(4.2.5p175) 2009/05/12 Released by Harlan Stenn <stenn@ntp.org>
* Include 4.2.4p7-RC7
* [Bug 1180] ntpd won't start with more than ~1000 interfaces
* [Bug 1182] Documentation typos and missing bits.
* [Bug 1183] COM port support should extend past COM3
* [Bug 1184] ntpd is deaf when restricted to second IP on the same net
* Clean up configure.ac NTP_CACHEVERSION interface, display cache
  version when clearing.  Fixes a regression.
(4.2.5p174) 2009/05/09 Released by Harlan Stenn <stenn@ntp.org>
* Stale leapsecond file fixes from Dave Mills.
(4.2.5p173) 2009/05/08 Released by Harlan Stenn <stenn@ntp.org>
* Include 4.2.4p7-RC6
(4.2.5p172) 2009/05/06 Released by Harlan Stenn <stenn@ntp.org>
* [Bug 1175] Instability in PLL daemon mode.
* [Bug 1176] refclock_parse.c does not compile without PPSAPI.
(4.2.5p171) 2009/05/04 Released by Harlan Stenn <stenn@ntp.org>
* Autokey documentation cleanup from Dave Mills.
* [Bug 1171] line editing libs found without headers (Solaris 11)
* [Bug 1173] NMEA refclock fails with Solaris PPSAPI
* Fix problem linking msntp on Solaris when sntp subdir is configured
  before parent caused by different gethostent library search order.
* Do not clear config.cache when it is  empty.
(4.2.5p170) 2009/05/02 Released by Harlan Stenn <stenn@ntp.org>
* [Bug 1152] adjust PARSE to new refclock_pps logic
* Include 4.2.4p7-RC5
* loopfilter FLL/PLL crossover cleanup from Dave Mills.
* Documentation updates from Dave Mills.
* ntp-keygen cleanup from Dave Mills.
* crypto API cleanup from Dave Mills.
* Add NTP_CACHEVERSION mechanism to ignore incompatible config.cache
* Enable gcc -Wstrict-overflow for gsoc_sntp as well
(4.2.5p169) 2009/04/30 Released by Harlan Stenn <stenn@ntp.org>
* [Bug 1171] Note that we never look for -lreadline by default.
* [Bug 1090] Fix bogus leap seconds in refclock_hpgps.
(4.2.5p168) 2009/04/29 Released by Harlan Stenn <stenn@ntp.org>
* Include 4.2.4p7-RC4
* [Bug 1169] quiet compiler warnings
* Re-enable gcc -Wstrict-prototypes when not building with OpenSSL
* Enable gcc -Wstrict-overflow
* ntpq/ntpdc emit newline after accepting password on Windows
* Updates from Dave Mills:
* ntp-keygen.c: Updates.
* Fix the error return and syslog function ID in refclock_{param,ppsapi}.
* Make sure syspoll is within the peer's minpoll/maxpoll bounds.
* ntp_crypto.c: Use sign_siglen, not len. sign key filename cleanup.
* Bump NTP_MAXEXTEN from 1024 to 2048, update values for some field lengths.
* m4/ntp_lineeditlibs.m4: fix warnings from newer Autoconf
* [Bug 1166] Remove truncation of position (blanking) code in refclock_nmea.c
(4.2.5p167) 2009/04/26 Released by Harlan Stenn <stenn@ntp.org>
* Crypto cleanup from Dave Mills.
(4.2.5p166) 2009/04/25 Released by Harlan Stenn <stenn@ntp.org>
* [Bug 1165] Clean up small memory leaks in the  config file parser
* Correct logconfig keyword declaration to MULTIPLE_ARG
* Enable filename and line number leak reporting on Windows when built
  DEBUG for all the typical C runtime allocators such as calloc,
  malloc, and strdup.  Previously only emalloc calls were covered.
* Add DEBUG-only code to free dynamically allocated memory that would
  otherwise remain allocated at ntpd exit, to allow less forgivable
  leaks to stand out in leaks reported after exit.
* Ensure termination of strings in ports/winnt/libisc/isc_strerror.c
  and quiet compiler warnings.
* [Bug 1057] ntpdc unconfig failure
* [Bug 1161] unpeer AKA unconfig command for ntpq :config
* PPS and crypto cleanup in ntp_proto.c from Dave Mills.
(4.2.5p165) 2009/04/23 Released by Harlan Stenn <stenn@ntp.org>
* WWVB refclock cleanup from Dave Mills.
* Code cleanup: requested_key -> request_key.
* [Bug 833] ignore whitespace at end of remote configuration lines
* [Bug 1033] ntpdc/ntpq crash prompting for keyid on Windows
* [Bug 1028] Support for W32Time authentication via Samba.
* quiet ntp_parser.c malloc redeclaration warning
* Mitigation and PPS/PPSAPI cleanup from Dave Mills.
* Documentation updates from Dave Mills.
* timepps-Solaris.h patches from Dave Hart.
(4.2.5p164) 2009/04/22 Released by Harlan Stenn <stenn@ntp.org>
* Include 4.2.4p7-RC3
* PPS/PPSAPI cleanup from Dave Mills.
* Documentation updates from Dave Mills.
* [Bug 1125] C runtime per-thread initialization on Windows
* [Bug 1152] temporarily disable refclock_parse, refclock_true until
  maintainers can repair build break from pps_sample()
* [Bug 1153] refclock_nmea should not mix UTC with GPS time
* [Bug 1159] ntpq overlap diagnostic message test buggy
(4.2.5p163) 2009/04/10 Released by Harlan Stenn <stenn@ntp.org>
(4.2.5p162) 2009/04/09 Released by Harlan Stenn <stenn@ntp.org>
* Documentation updates from Dave Mills.
* Mitigation and PPS cleanup from Dave Mills.
* Include 4.2.4p7-RC2
* [Bug 216] New interpolation scheme for Windows eliminates 1ms jitter
* remove a bunch of #ifdef SYS_WINNT from portable code
* 64-bit time_t cleanup for building on newer Windows compilers
* Only set CMOS clock during ntpd exit on Windows if the computer is
  shutting down or restarting.
* [Bug 1148] NMEA reference clock improvements
* remove deleted gsoc_sntp/utilities.o from repository so that .o build
  products can be cleaned up without corrupting the repository.
(4.2.5p161) 2009/03/31 Released by Harlan Stenn <stenn@ntp.org>
* Documentation updates from Dave Mills.
(4.2.5p160) 2009/03/30 Released by Harlan Stenn <stenn@ntp.org>
* [Bug 1141] refclock_report missing braces cause spurious "peer event:
  clock clk_unspec" log entries
* Include 4.2.4p7-RC1
(4.2.5p159) 2009/03/28 Released by Harlan Stenn <stenn@ntp.org>
* "bias" changes from Dave Mills.
(4.2.5p158) 2009/01/30 Released by Harlan Stenn <stenn@ntp.org>
* Fix [CID 72], a typo introduced at the latest fix to prettydate.c.
(4.2.5p157) 2009/01/26 Released by Harlan Stenn <stenn@ntp.org>
* Cleanup/fixes for ntp_proto.c and ntp_crypto.c from Dave Mills.
(4.2.5p156) 2009/01/19 Released by Harlan Stenn <stenn@ntp.org>
* [Bug 1118] Fixed sign extension for 32 bit time_t in caljulian() and prettydate().
  Fixed some compiler warnings about missing prototypes.
  Fixed some other simple compiler warnings.
* [Bug 1119] [CID 52] Avoid a possible null-dereference in ntp_crypto.c.
* [Bug 1120] [CID 51] INSIST that peer is non-null before we dereference it.
* [Bug 1121] [CID 47] double fclose() in ntp-keygen.c.
(4.2.5p155) 2009/01/18 Released by Harlan Stenn <stenn@ntp.org>
* Documentation updates from Dave Mills.
* CHU frequency updates.
* Design assertion fixes for ntp_crypto.c from Dave Mills.
(4.2.5p154) 2009/01/13 Released by Harlan Stenn <stenn@ntp.org>
* [Bug 992] support interface event change on Linux from
  Miroslav Lichvar.
(4.2.5p153) 2009/01/09 Released by Harlan Stenn <stenn@ntp.org>
* Renamed gsoc_sntp/:fetch-stubs to gsoc_sntp/fetch-stubs to avoid
  file name problems under Windows.
  Removed German umlaut from log msg for 4.2.5p142.
(4.2.5p152) 2009/01/08 Released by Harlan Stenn <stenn@ntp.org>
* Include 4.2.4p6: 2009/01/08 Released by Harlan Stenn <stenn@ntp.org>
(4.2.5p151) 2008/12/23 Released by Harlan Stenn <stenn@ntp.org>
* Stats file logging cleanup from Dave Mills.
(4.2.5p150) 2008/12/15 Released by Harlan Stenn <stenn@ntp.org>
* [Bug 1099] Fixed wrong behaviour in sntp's crypto.c.
* [Bug 1103] Fix 64-bit issues in the new calendar code.
(4.2.5p149) 2008/12/05 Released by Harlan Stenn <stenn@ntp.org>
* Fixed mismatches in data types and OID definitions in ntpSnmpSubAgent.c
* added a premliminary MIB file to ntpsnmpd (ntpv4-mib.mib)
(4.2.5p148) 2008/12/04 Released by Harlan Stenn <stenn@ntp.org>
* [Bug 1070] Fix use of ntpq_parsestring() in ntpsnmpd.
(4.2.5p147) 2008/11/27 Released by Harlan Stenn <stenn@ntp.org>
* Update gsoc_sntp's GCC warning code.
(4.2.5p146) 2008/11/26 Released by Harlan Stenn <stenn@ntp.org>
* Update Solaris CFLAGS for gsoc_sntp.
(4.2.5p145) 2008/11/20 Released by Harlan Stenn <stenn@ntp.org>
* Deal with time.h for sntp under linux.
* Provide rpl_malloc() for sntp for systems that need it.
* Handle ss_len and socklen type for sntp.
* Fixes to the sntp configure.ac script.
* Provide INET6_ADDRSTRLEN if it is missing.
* [Bug 1095] overflow in caljulian.c.
(4.2.5p144) 2008/11/19 Released by Harlan Stenn <stenn@ntp.org>
* Use int32, not int32_t.
* Avoid the sched*() functions under OSF - link problems.
(4.2.5p143) 2008/11/17 Released by Harlan Stenn <stenn@ntp.org>
* sntp cleanup and fixes.
(4.2.5p142) 2008/11/16 Released by Harlan Stenn <stenn@ntp.org>
* Imported GSoC SNTP code from Johannes Maximilian Kuehn.
(4.2.5p141) 2008/11/13 Released by Harlan Stenn <stenn@ntp.org>
* New caltontp.c and calyearstart.c from Juergen Perlinger.
(4.2.5p140) 2008/11/12 Released by Harlan Stenn <stenn@ntp.org>
* Cleanup lint from the ntp_scanner files.
* [Bug 1011] gmtime() returns NULL on windows where it would not under Unix.
* Updated caljulian.c and prettydate.c from Juergen Perlinger.
(4.2.5p139) 2008/11/11 Released by Harlan Stenn <stenn@ntp.org>
* Typo fix to driver20.html.
(4.2.5p138) 2008/11/10 Released by Harlan Stenn <stenn@ntp.org>
* [Bug 474] --disable-ipv6 is broken.
* IPv6 interfaces were being looked for twice.
* SHM driver grabs more samples, add clockstats
* decode.html and driver20.html updates from Dave Mills.
(4.2.5p137) 2008/11/01 Released by Harlan Stenn <stenn@ntp.org>
* [Bug 1069] #undef netsnmp's PACKAGE_* macros.
* [Bug 1068] Older versions of netsnmp do not have netsnmp_daemonize().
(4.2.5p136) 2008/10/27 Released by Harlan Stenn <stenn@ntp.org>
* [Bug 1078] statsdir configuration parsing is broken.
(4.2.5p135) 2008/09/23 Released by Harlan Stenn <stenn@ntp.org>
* [Bug 1072] clock_update should not allow updates older than sys_epoch.
(4.2.5p134) 2008/09/17 Released by Harlan Stenn <stenn@ntp.org>
* Clean up build process for ntpsnmpd.
(4.2.5p133) 2008/09/16 Released by Harlan Stenn <stenn@ntp.org>
* Add options processing to ntpsnmpd.
* [Bug 1062] Check net-snmp headers before deciding to build ntpsnmpd.
* Clean up the libntpq.a build.
* Regenerate ntp_parser.[ch] from ntp_parser.y
(4.2.5p132) 2008/09/15 Released by Harlan Stenn <stenn@ntp.org>
* [Bug 1067] Multicast DNS service registration must come after the fork
  on Solaris.
* [Bug 1066] Error messages should log as errors.
(4.2.5p131) 2008/09/14 Released by Harlan Stenn <stenn@ntp.org>
* [Bug 1065] Re-enable support for the timingstats file.
(4.2.5p130) 2008/09/13 Released by Harlan Stenn <stenn@ntp.org>
* [Bug 1064] Implement --with-net-snmp-config=progname
* [Bug 1063] ntpSnmpSubagentObject.h is missing from the distribution.
(4.2.5p129) 2008/09/11 Released by Harlan Stenn <stenn@ntp.org>
* Quiet some libntpq-related warnings.
(4.2.5p128) 2008/09/08 Released by Harlan Stenn <stenn@ntp.org>
* Import Heiko Gerstung's GSoC2008 NTP MIB daemon.
(4.2.5p127) 2008/09/01 Released by Harlan Stenn <stenn@ntp.org>
* Regenerate ntpd/ntp_parser.c
(4.2.5p126) 2008/08/31 Released by Harlan Stenn <stenn@ntp.org>
* Stop libtool-1.5 from looking for C++ or Fortran.
* [BUG 610] Documentation update for NMEA reference clock driver.
* [Bug 828] Fix IPv4/IPv6 address parsing.
* Changes from Dave Mills:
  Documentation updates.
  Fix a corner case where a frequency update was reported but not set.
  When LEAP_NOTINSYNC->LEAP_NOWARNING, call crypto_update() if we have
  crypto_flags.
(4.2.5p125) 2008/08/18 Released by Harlan Stenn <stenn@ntp.org>
* [Bug 1052] Add linuxPPS support to ONCORE driver.
(4.2.5p124) 2008/08/17 Released by Harlan Stenn <stenn@ntp.org>
* Documentation updates from Dave Mills.
* Include 4.2.4p5: 2008/08/17 Released by Harlan Stenn <stenn@ntp.org>
* [Bug 861] leap info was not being transmitted.
* [Bug 1046] refnumtoa.c is using the wrong header file.
* [Bug 1047] enable/disable options processing fix.
* header file cleanup.
* [Bug 1037] buffer in subroutine was 1 byte short.
* configure.ac: cleanup, add option for wintime, and lay the groundwork
  for the changes needed for bug 1028.
* Fixes from Dave Mills: 'bias' and 'interleave' work.  Separate
  phase and frequency discipline (for long poll intervals).  Update
  TAI function to match current leapsecond processing.
* Documentation updates from Dave Mills.
* [Bug 1037] Use all 16 of the MD5 passwords generated by ntp-keygen.
* Fixed the incorrect edge parameter being passed to time_pps_kcbind in
  NMEA refclock driver.
* [Bug 399] NMEA refclock driver does not honor time1 offset if flag3 set.
* [Bug 985] Modifications to NMEA reference clock driver to support Accord
  GPS Clock.
* poll time updates from Dave Mills.
* local refclock documentation updates from Dave Mills.
* [Bug 1022] Fix compilation problems with yesterday's commit.
* Updates and cleanup from Dave Mills:
  I've now spent eleven months of a sabbatical year - 7 days a week, 6-10
  hours most days - working on NTP. I have carefully reviewed every major
  algorithm, examined its original design and evolution from that design.
  I've trimmed off dead code and briar patches and did zillions of tests
  contrived to expose evil vulnerabilities. The development article is in
  rather good shape and should be ready for prime time.

  1. The protostats statistics files have been very useful in exposing
  little twitches and turns when something hiccups, like a broken PPS
  signal. Most of what used to be syslog messages are now repackaged as
  protostats messages with optional syslog as well. These can also be sent
  as traps which might be handy to tiggle a beeper or celltext. These, the
  sysstats files and cryptostats files reveal the ambient health of a busy
  server, monitor traffic and error counts and spot crypto attacks.

  2. Close inspection of the clock discipline behavior at long poll
  intervals (36 h) showed it not doing as well as it should. I redesigned
  the FLL loop to improve nominal accuracy from  several tens of
  milliseconds to something less than ten milliseconds.

  3. Autokey (again). The enhanced error checking was becoming a major
  pain. I found a way to toss out gobs of ugly fat code and replace the
  function with a much simpler and more comprehensive scheme. It resists
  bait-and-switch attacks and quickly detect cases when the protocol is
  not correctly synchronized.

  4. The interface code for the kernel PPS signal was not in sync with the
  kernel code itself. Some error checks were duplicated and some
  ineffective. I found none of the PPS-capable drivers, including the atom
  driver, do anything when the prefer peer fails; the kernel PPS signal
  remains in control. The atom driver now disables the kernel PPS when the
  prefer peer comes bum. This is important when the prefer peer is not a
  reference clock but a remote NTP server.

  5. The flake restrict bit turned out to be really interesting,
  especially with symmtric modes and of those especially those using
  Autokey. Small changes in the recovery procedures when packets are lost
  now avoid almost all scenarios which previously required protocol resets.

  6. I've always been a little uncomfortable when using the clock filter
  with long poll intervals because the samples become less and less
  correlated as the sample age exceeds the Allan intercept. Various
  schemes have been used over the years to cope with this fact. The latest
  one and the one that works the best is to use a modified sort metric
  where the delay is used when the age of the sample is less than the
  intercept and the sum of delay and dispersion above that. The net result
  is that, at small poll intervals the algorithm operates as a minimum
  filter, while at larger poll intervals it morphs to FIFO. Left
  unmodified, a sample could be used when twelve days old. This along with
  the FLL modifications has made a dramatic improvement at large poll
  intervals.

- [Backward Incompatible] The 'state' variable is no longer reported or
  available via ntpq output.  The following system status bit names
  have been changed:
  - sync_alarm -> leap_alarm
  - sync_atomic -> sync_pps
  - sync_lf_clock -> sync_lf_radio
  - sync_hf_clock -> sync_hf_radio
  - sync_uhf_clock -> sync_uhf_radio
  - sync_local_proto -> sync_local
  - sync_udp/time -> sync_other
  Other names have been changed as well.  See the change history for
  libntp/statestr.c for more details.
  Other backward-incompatible changes in ntpq include:
  - assID -> associd
  - rootdispersion -> rootdisp
  - pkt_head -> pkt_neader
  See the change history for other details.

* Updates and cleanup from Dave Mills.
* [Bug 995] Remove spurious ; from ntp-keygen.c.
* More cleanup and changes from Dave Mills.
* [Bug 980] Direct help to stdout.
---
(4.2.4p8) 2009/12/08 Released by Harlan Stenn <stenn@ntp.org>

* [Sec 1331] DoS with mode 7 packets - CVE-2009-3563.

---
(4.2.4p7) 2009/05/18 Released by Harlan Stenn <stenn@ntp.org>

* [Sec 1151] Remote exploit if autokey is enabled - CVE-2009-1252.
* [Bug 1187] Update the copyright date.
* [Bug 1191] ntpd fails on Win2000 - "Address already in use" after fix
  for [Sec 1149].

---
(4.2.4p7-RC7) 2009/05/12 Released by Harlan Stenn <stenn@ntp.org>

* ntp.isc.org -> ntp.org cleanup.
* [Bug 1178] Use prior FORCE_DNSRETRY behavior as needed at runtime,
  add configure --enable-ignore-dns-errors to be even more stubborn

---
(4.2.4p7-RC6) 2009/05/08 Released by Harlan Stenn <stenn@ntp.org>

* [Bug 784] Make --enable-linuxcaps the default when available
* [Bug 1179] error messages for -u/--user and -i lacking droproot
* Updated JJY reference clock driver from Takao Abe
* [Bug 1071] Log a message and exit before trying to use FD_SET with a
  descriptor larger than FD_SETSIZE, which will corrupt memory
* On corruption of the iface list head in add_interface, log and exit

---
(4.2.4p7-RC5) 2009/05/02 Released by Harlan Stenn <stenn@ntp.org>

* [Bug 1172] 4.2.4p7-RC{3,4} fail to build on linux.
* flock-build script unportable 'set -m' use removed

---
(4.2.4p7-RC4) 2009/04/29 Released by Harlan Stenn <stenn@ntp.org>

* [Bug 1167] use gcc -Winit-self only if it is understood

---
(4.2.4p7-RC3) 2009/04/22 Released by Harlan Stenn <stenn@ntp.org>

* [Bug 787] Bug fixes for 64-bit time_t on Windows
* [Bug 813] Conditional naming of Event
* [Bug 1147] System errors should be logged to msyslog()
* [Bug 1155] Fix compile problem on Windows with VS2005
* [Bug 1156] lock_thread_to_processor() should be declared in header
* [Bug 1157] quiet OpenSSL warnings, clean up configure.ac
* [Bug 1158] support for aix6.1
* [Bug 1160] MacOS X is like BSD regarding F_SETOWN

---
(4.2.4p7-RC2) 2009/04/09 Released by Harlan Stenn <stenn@ntp.org>

* [Sec 1144] limited buffer overflow in ntpq.  CVE-2009-0159
* [Sec 1149] use SO_EXCLUSIVEADDRUSE on Windows

---
(4.2.4p7-RC1) 2009/03/30 Released by Harlan Stenn <stenn@ntp.org>

* [Bug 1131] UDP sockets should not use SIGPOLL on Solaris.
* build system email address cleanup
* [Bug 774] parsesolaris.c does not compile under the new Solaris
* [Bug 873] Windows serial refclock proper TTY line discipline emulation
* [Bug 1014] Enable building with VC9 (in Visual Studio 2008,
  Visual C++ 2008, or SDK)
* [Bug 1117] Deferred interface binding under Windows works only correctly
  if FORCE_DNSRETRY is defined
* [BUG 1124] Lock QueryPerformanceCounter() client threads to same CPU
* DPRINTF macro made safer, always evaluates to a statement and will not
  misassociate an else which follows the macro.

---
(4.2.4p6) 2009/01/08 Released by Harlan Stenn <stenn@ntp.org>

* [Bug 1113] Fixed build errors with recent versions of openSSL.
* [Sec 1111] Fix incorrect check of EVP_VerifyFinal()'s return value.
* Update the copyright year.

---
(4.2.4p5) 2008/08/17 Released by Harlan Stenn <stenn@ntp.org>

* [BUG 1051] Month off by one in leap second message written to clockstats
  file fixed.
* [Bug 450] Windows only: Under original Windows NT we must not discard the
  wildcard socket to workaround a bug in NT's getsockname().
* [Bug 1038] Built-in getpass() function also prompts for password if
  not built with DEBUG.
* [Bug 841] Obsolete the "dynamic" keyword and make deferred binding
  to local interfaces the default.
  Emit a warning if that keyword is used for configuration.
* [Bug 959] Refclock on Windows not properly releasing recvbuffs.
* [Bug 993] Fix memory leak when fetching system messages.
* much cleanup, fixes, and changes from Dave Mills.
* ntp_control.c: LEAPTAB is a filestamp, not an unsigned.  From Dave Mills.
* ntp_config.c: ntp_minpoll fixes from Dave Mills.
* ntp-keygen updates from Dave Mills.
* refresh epoch, throttle, and leap cleanup from Dave Mills.
* Documentation cleanup from Dave Mills.
* [Bug 918] Only use a native md5.h if MD5Init() is available.
* [Bug 979] Provide ntptimeval if it is not otherwise present.
* [Bug 634] Re-instantiate syslog() and logfiles after the daemon fork.
* [Bug 952] Use md5 code with a friendlier license.
* [Bug 977] Fix mismatching #ifdefs for builds without IPv6.
* [Bug 830] Fix the checking order of the interface options.
* Clean up the logfile/syslog setup.
* [Bug 970] Lose obsolete -g flag to ntp-keygen.
* The -e flag to ntp-keygen can write GQ keys now, too.
* ntp_proto.c: sys_survivors and hpoll cleanup from Dave Mills.
* ntp_loopfilter.c: sys_poll cleanup from Dave Mills.
* refclock_wwv.c: maximum-likelihood digit and DSYNC fixes from Dave Mills.
* [Bug 967] preemptable associations are lost forever on a step.
* ntp_config.c: [CID 48] missing "else" clause.
* [Bug 833] ntpq config keyword is quote-mark unfriendly.
* Rename the ntpq "config" keyword to ":config".
* Dave Mills shifted some orphan processing.
* Fix typos in the [Bug 963] patch.
* bootstrap: squawk if genver fails.  Use -f with cp in case Dave does a chown.
* Remove obsolete simulator command-line options.
* ntp_request.c: [CID 36] zero sin_zero.
* [Bug 963] get_systime() is too noisy.
* [Bug 960] spurious syslog:crypto_setup:spurious crypto command
* [Bug 964] Change *-*-linux* to *-*-*linux* to allow for uclinux.
* Changes from Dave Mills:
  - ntp_util.c: cleanup.
  - ntp_timer.c: watch the non-burst packet rate.
  - ntp_request.c: cleanup.
  - ntp_restrict.c: RES_LIMITED cleanup.
  - ntp_proto.c: RES_LIMITED, rate bucktes, counters, overall cleanup.
  - ntp_peer.c: disallow peer_unconfig().
  - ntp_monitor.c: RES_LIMITED cleanup.
  - ntp_loopfilter.c: poll interval cleanup.
  - ntp_crypto.c: volley -> retry.  Cleanup TAI leap message.
  - ntp_config: average and minimum are ^2 values.
  - ntpdc: unknownversion is really "declined", not "bad version".
  - Packet retry cleanup.
* [Bug 961] refclock_tpro.c:tpro_poll() calls refclock_receive() twice.
* [Bug 957] Windows only: Let command line parameters from the Windows SCM GUI
  override the standard parameters from the ImagePath registry key.
* Added HAVE_INT32_T to the Windows config.h to avoid duplicate definitions.
* Work around a VPATH difference in FreeBSD's 'make' command.
* Update bugreport URL.
* Update -I documentation.
* [Bug 713] Fix bug reporting information.
* A bug in the application of the negative-sawtooth for 12 channel receivers.
* The removal of unneeded startup code used for the original LinuxPPS, it now
  conforms to the PPSAPI and does not need special code.
* ntp-keygen.c: Coverity fixes [CID 33,47].
* Volley cleanup from Dave Mills.
* Fuzz cleanup from Dave Mills.
* [Bug 861] Leap second cleanups from Dave Mills.
* ntpsim.c: add missing protypes and fix [CID 34], a nit.
* Upgraded bison at UDel.
* Update br-flock and flock-build machine lists.
* [Bug 752] QoS: add parse/config handling code.
* Fix the #include order in tickadj.c for picky machines.
* [Bug 752] QoS: On some systems, netinet/ip.h needs netinet/ip_systm.h.
* [Bug 752] Update the QoS tagging (code only - configuration to follow).
* Orphan mode and other protocol cleanup from Dave Mills.
* Documentation cleanup from Dave Mills.
* [Bug 940] ntp-keygen uses -v.  Disallow it as a shortcut for --version.
* more cleanup to ntp_lineeditlibs.m4.
* Documentation updates from Dave Mills.
* -ledit cleanup for ntpdc and ntpq.
* Association and other cleanup from Dave Mills.
* NTP_UNREACH changes from Dave Mills.
* Fix the readline history test.
* [Bug 931] Require -lreadline to be asked for explicitly.
* [Bug 764] When looking for -lreadline support, also try using -lncurses.
* [Bug 909] Fix int32_t errors for ntohl().
* [Bug 376/214] Enhancements to support multiple if names and IP addresses.
* [Bug 929] int32_t is undefined on Windows.  Casting wrong.
* [Bug 928] readlink missing braces.
* [Bug 788] Update macros to support VS 2005.
* ntpd/ntp_timer.c: add missing sys_tai parameter for debug printf
* [Bug 917] config parse leaves files open
* [Bug 912] detect conflicting enable/disable configuration on interfaces
  sharing an IP address
* [Bug 771] compare scopeid if available for IPv6 addresses
* Lose obsolete crypto subcommands (Dave Mills).
* WWV is an HF source, not an LF source (Dave Mills).
* [Bug 899] Only show -i/--jaildir -u/--user options if we HAVE_DROPROOT.
* [Bug 916] 'cryptosw' is undefined if built without OpenSSL.
* [Bug 891] 'restrict' config file keyword does not work (partial fix).
* [Bug 890] the crypto command seems to be required now.
* [Bug 915] ntpd cores during processing of x509 certificates.
* Crypto lint cleanup from Dave Mills.
* [Bug 897] Check RAND_status() - we may not need a .rnd file.
* Crypto cleanup from Dave Mills.
* [Bug 911] Fix error message in cmd_args.c.
* [Bug 895] Log assertion failures via syslog(), not stderr.
* Documentation updates from Dave Mills.
* Crypto cleanup from Dave Mills.
* [Bug 905] ntp_crypto.c fails to compile without -DDEBUG.
* Avoid double peer stats logging.
* ntp-keygen cleanup from Dave Mills.
* libopts needs to be built after ElectricFence.
* [Bug 894] Initialize keysdir before calling crypto_setup().
* Calysto cleanup for ntpq.
* ntp-keygen -i takes an arg.
* Cleanup and fixes from Dave Mills.
* [Bug 887] Fix error in ntp_types.h (for sizeof int != 4).
* Bug 880 bug fixes for Windows build
* Improve Calysto support.
* The "revoke" parameter is a crypto command.
* The driftfile wander threshold is a real number.
* [Bug 850] Fix the wander threshold parameter on the driftfile command.
* ntp_io.c: Dead code cleanup - Coverity View 19.
* Leap file related cleanup from Dave Mills.
* ntp_peer.c: Set peer->srcadr before (not after) calling set_peerdstadr().
* Initialize offset in leap_file() - Coverity View 17.
* Use the correct stratum on KISS codes.
* Fuzz bits cleanup.
* Show more digits in some debug printf's.
* Use drift_file_sw internally to control writing the drift file.
* Implement the wander_threshold option for the driftfile config keyword.
* reformat ntp_control.c; do not use c++ // comments.
* [Bug 629] Undo bug #629 fixes as they cause more problems than were  being
  solved
* Changes from Dave Mills: in/out-bound data rates, leapsecond cleanup,
  driftfile write cleanup, packet buffer length checks, documentation updates.
* More assertion checks and malloc()->emalloc(), courtesy of Calysto.
* [Bug 864] Place ntpd service in maintenance mode if using SMF on Solaris
* [Bug 862] includefile nesting; preserve phonelist on reconfig.
* [Bug 604] ntpd regularly dies on linux/alpha.
* more leap second infrastructure fixes from Dave Mills.
* [Bug 858] recent leapfile changes broke non-OpenSSL builds.
* Use emalloc() instead of malloc() in refclock_datum.c (Calysto).
* Start using 'design by contract' assertions.
* [Bug 767] Fast sync to refclocks wanted.
* Allow null driftfile.
* Use YYERROR_VERBOSE for the new parser, and fix related BUILT_SOURCES.
* [Bug 629] changes to ensure broadcast works including on wildcard addresses
* [Bug 853] get_node() must return a pointer to maximally-aligned memory.
* Initial leap file fixes from Dave Mills.
* [Bug 858] Recent leapfile changes broke without OPENSSL.
* Use a char for DIR_SEP, not a string.
* [Bug 850] driftfile parsing changes.
* driftfile maintenance changes from Dave Mills.  Use clock_phi instead of
  stats_write_tolerance.
* [Bug 828] refid string not being parsed correctly.
* [Bug 846] Correct includefile parsing.
* [Bug 827] New parsing code does not handle "fudge" correctly.
* Enable debugging capability in the config parser.
* [Bug 839] Crypto password not read from ntp.conf.
* Have autogen produce writable output files.
* [Bug 825] Correct logconfig -/+ keyword processing.
* [Bug 828] Correct parsing of " delimited strings.
* Cleanup FILE * usage after fclose() in ntp_filegen.c.
* [Bug 843] Windows Completion port code was incorrectly merged from -stable.
* [Bug 840] do fudge configuration AFTER peers (thus refclocks) have been
  configured.
* [Bug 824] Added new parser modules to the Windows project file.
* [Bug 832] Add libisc/log.c headers to the distribution.
* [Bug 808] Only write the drift file if we are in state 4.
* Initial import of libisc/log.c and friends.
* [Bug 826] Fix redefinition of PI.
* [Bug 825] ntp_scanner.c needs to #include <config.h> .
* [Bug 824] New parser code has some build problems with the SIM code.
* [Bug 817] Use longnames for setting ntp variables on the command-line;
  Allowing '-v' with and without an arg to disambiguate usage is error-prone.
* [Bug 822] set progname once, early.
* [Bug 819] remove erroneous #if 0 in Windows completion port code.
* The new config code missed an #ifdef for building without refclocks.
* Distribute some files needed by the new config parsing code.
* [Bug 819] Timeout for WaitForMultipleObjects was 500ms instead of INFINITE
* Use autogen 5.9.1.
* Fix clktest command-line arg processing.'
* Audio documentation updates from Dave Mills.
* New config file parsing code, from Sachin Kamboj.
* fuzz bit cleanup from Dave Mills.
* replay cleanup from Dave Mills.
* [Bug 542] Tolerate missing directory separator at EO statsdir.
* [Bug 812] ntpd should drop supplementary groups.
* [Bug 815] Fix warning compiling 4.2.5p22 under Windows with VC6.
* [Bug 740] Fix kernel/daemon startup drift anomaly.
* refclock_wwv.c fixes from Dave Mills.
* [Bug 810] Fix ntp-keygen documentation.
* [Bug 787] Bug fixes for 64-bit time_t on Windows.
* [Bug 796] Clean up duplicate #defines in ntp_control.c.
* [Bug 569] Use the correct precision for the Leitch CSD-5300.
* [Bug 795] Moved declaration of variable to top of function.
* [Bug 798] ntpq [p typo crashes ntpq/ntpdc.
* [Bug 786] Fix refclock_bancomm.c on Solaris.
* [Bug 774] parsesolaris.c does not compile under the new Solaris.
* [Bug 782] Remove P() macros from Windows files.
* [Bug 778] ntpd fails to lock with drift=+500 when started with drift=-500.
* [Bug 592] Trimble Thunderbolt GPS support.
* IRIG, CHU, WWV, WWVB refclock improvements from Dave Mills.
* [Bug 757] Lose ULONG_CONST().
* [Bug 756] Require ANSI C (function prototypes).
* codec (audio) and ICOM changes from Dave Mills.

---

* [Bug 450] Windows only: Under original Windows NT we must not discard the
  wildcard socket to workaround a bug in NT's getsockname().
* [Bug 1038] Built-in getpass() function also prompts for password if
  not built with DEBUG.
* [Bug 841] Obsolete the "dynamic" keyword and make deferred binding
  to local interfaces the default.
  Emit a warning if that keyword is used for configuration.
* [Bug 959] Refclock on Windows not properly releasing recvbuffs.
* [Bug 993] Fix memory leak when fetching system messages.
* [Bug 987] Wake up the resolver thread/process when a new interface has
  become available.
* Correctly apply negative-sawtooth for oncore 12 channel receiver.
* Startup code for original LinuxPPS removed.  LinuxPPS now conforms to
  the PPSAPI.
* [Bug 1000] allow implicit receive buffer allocation for Windows.
  fixes startup for windows systems with many interfaces.
  reduces dropped packets on network bursts.
  additionally fix timer() starvation during high load.
* [Bug 990] drop minimum time restriction for interface update interval.
* [Bug 977] Fix mismatching #ifdefs for builds without IPv6.
* Update the copyright year.
* Build system cleanup (make autogen-generated files writable).
* [Bug 957] Windows only: Let command line parameters from the Windows SCM GUI
  override the standard parameters from the ImagePath registry key.
* Fixes for ntpdate:
* [Bug 532] nptdate timeout is too long if several servers are supplied.
* [Bug 698] timeBeginPeriod is called without timeEndPeriod in some NTP tools.
* [Bug 857] ntpdate debug mode adjusts system clock when it shouldn't.
* [Bug 908] ntpdate crashes sometimes.
* [Bug 982] ntpdate(and ntptimeset) buffer overrun if HAVE_POLL_H isn't set
  (dup of 908).
* [Bug 997] ntpdate buffer too small and unsafe.
* ntpdate.c: Under Windows check whether NTP port in use under same conditions
  as under other OSs.
* ntpdate.c: Fixed some typos and indents (tabs/spaces).

(4.2.4p4) Released by Harlan Stenn <stenn@ntp.org>

* [Bug 902] Fix problems with the -6 flag.
* Updated include/copyright.def (owner and year).
* [Bug 878] Avoid ntpdc use of refid value as unterminated string.
* [Bug 881] Corrected display of pll offset on 64bit systems.
* [Bug 886] Corrected sign handling on 64bit in ntpdc loopinfo command.
* [Bug 889] avoid malloc() interrupted by SIGIO risk
* ntpd/refclock_parse.c: cleanup shutdown while the file descriptor is still
  open.
* [Bug 885] use emalloc() to get a message at the end of the memory
  unsigned types cannot be less than 0
  default_ai_family is a short
  lose trailing , from enum list
  clarify ntp_restrict.c for easier automated analysis
* [Bug 884] don't access recv buffers after having them passed to the free
  list.
* [Bug 882] allow loopback interfaces to share addresses with other
  interfaces.

---
(4.2.4p3) Released by Harlan Stenn <stenn@ntp.org>

* [Bug 863] unable to stop ntpd on Windows as the handle reference for events
  changed

---
(4.2.4p2) Released by Harlan Stenn <stenn@ntp.org>

* [Bug 854] Broadcast address was not correctly set for interface addresses
* [Bug 829] reduce syslog noise, while there fix Enabled/Disable logging
  to reflect the actual configuration.
* [Bug 795] Moved declaration of variable to top of function.
* [Bug 789] Fix multicast client crypto authentication and make sure arriving
  multicast packets do not disturb the autokey dance.
* [Bug 785] improve handling of multicast interfaces
  (multicast routers still need to run a multicast routing software/daemon)
* ntpd/refclock_parse.c: cleanup shutdown while the file descriptor is still
  open.
* [Bug 885] use emalloc() to get a message at the end of the memory
  unsigned types cannot be less than 0
  default_ai_family is a short
  lose trailing , from enum list
* [Bug 884] don't access recv buffers after having them passed to the free list.
* [Bug 882] allow loopback interfaces to share addresses with other interfaces.
* [Bug 527] Don't write from source address length to wrong location
* Upgraded autogen and libopts.
* [Bug 811] ntpd should not read a .ntprc file.

---
(4.2.4p1) (skipped)

---
(4.2.4p0) Released by Harlan Stenn <stenn@ntp.org>

* [Bug 793] Update Hans Lambermont's email address in ntpsweep.
* [Bug 776] Remove unimplemented "rate" flag from ntpdate.
* [Bug 586] Avoid lookups if AI_NUMERICHOST is set.
* [Bug 770] Fix numeric parameters to ntp-keygen (Alain Guibert).
* [Bug 768] Fix io_setbclient() error message.
* [Bug 765] Use net_bind_service capability on linux.
* [Bug 760] The background resolver must be aware of the 'dynamic' keyword.
* [Bug 753] make union timestamp anonymous (Philip Prindeville).
* confopt.html: move description for "dynamic" keyword into the right section.
* pick the right type for the recv*() length argument.

---
(4.2.4) Released by Harlan Stenn <stenn@ntp.org>

* monopt.html fixes from Dave Mills.
* [Bug 452] Do not report kernel PLL/FLL flips.
* [Bug 746] Expert mouseCLOCK USB v2.0 support added.'
* driver8.html updates.
* [Bug 747] Drop <NOBR> tags from ntpdc.html.
* sntp now uses the returned precision to control decimal places.
* sntp -u will use an unprivileged port for its queries.
* [Bug 741] "burst" doesn't work with !unfit peers.
* [Bug 735] Fix a make/gmake VPATH issue on Solaris.
* [Bug 739] ntpd -x should not take an argument.
* [Bug 737] Some systems need help providing struct iovec.
* [Bug 717] Fix libopts compile problem.
* [Bug 728] parse documentation fixes.
* [Bug 734] setsockopt(..., IP_MULTICAST_IF, ...) fails on 64-bit platforms.
* [Bug 732] C-DEX JST2000 patch from Hideo Kuramatsu.
* [Bug 721] check for __ss_family and __ss_len separately.
* [Bug 666] ntpq opeers displays jitter rather than dispersion.
* [Bug 718] Use the recommended type for the saddrlen arg to getsockname().
* [Bug 715] Fix a multicast issue under Linux.
* [Bug 690] Fix a Windows DNS lookup buffer overflow.
* [Bug 670] Resolved a Windows issue with the dynamic interface rescan code.
* K&R C support is being deprecated.
* [Bug 714] ntpq -p should conflict with -i, not -c.
* WWV refclock improvements from Dave Mills.
* [Bug 708] Use thread affinity only for the clock interpolation thread.
* [Bug 706] ntpd can be running several times in parallel.
* [Bug 704] Documentation typos.
* [Bug 701] coverity: NULL dereference in ntp_peer.c
* [Bug 695] libopts does not protect against macro collisions.
* [Bug 693] __adjtimex is independent of ntp_{adj,get}time.
* [Bug 692] sys_limitrejected was not being incremented.
* [Bug 691] restrictions() assumption not always valid.
* [Bug 689] Deprecate HEATH GC-1001 II; the driver never worked.
* [Bug 688] Fix documentation typos.
* [Bug 686] Handle leap seconds better under Windows.
* [Bug 685] Use the Windows multimedia timer.
* [Bug 684] Only allow debug options if debugging is enabled.
* [Bug 683] Use the right version string.
* [Bug 680] Fix the generated version string on Windows.
* [Bug 678] Use the correct size for control messages.
* [Bug 677] Do not check uint_t in configure.ac.
* [Bug 676] Use the right value for msg_namelen.
* [Bug 675] Make sure ntpd builds without debugging.
* [Bug 672] Fix cross-platform structure padding/size differences.
* [Bug 660] New TIMESTAMP code fails tp build on Solaris Express.
* [Bug 659] libopts does not build under Windows.
* [Bug 658] HP-UX with cc needs -Wp,-H8166 in CFLAGS.
* [Bug 656] ntpdate doesn't work with multicast address.
* [Bug 638] STREAMS_TLI is deprecated - remove it.
* [Bug 635] Fix tOptions definition.
* [Bug 628] Fallback to ntp discipline not working for large offsets.
* [Bug 622] Dynamic interface tracking for ntpd.
* [Bug 603] Don't link with libelf if it's not needed.
* [Bug 523] ntpd service under Windows does't shut down properly.
* [Bug 500] sntp should always be built.
* [Bug 479] Fix the -P option.
* [Bug 421] Support the bc637PCI-U card.
* [Bug 342] Deprecate broken TRAK refclock driver.
* [Bug 340] Deprecate broken MSF EES refclock driver.
* [Bug 153] Don't do DNS lookups on address masks.
* [Bug 143] Fix interrupted system call on HP-UX.
* [Bug 42] Distribution tarballs should be signed.
* Support separate PPS devices for PARSE refclocks.
* [Bug 637, 51?] Dynamic interface scanning can now be done.
* Options processing now uses GNU AutoGen.

---
(4.2.2p4) Released by Harlan Stenn <stenn@ntp.org>

* [Bug 710] compat getnameinfo() has off-by-one error
* [Bug 690] Buffer overflow in Windows when doing DNS Lookups

---
(4.2.2p3) Released by Harlan Stenn <stenn@ntp.org>

* Make the ChangeLog file cleaner and easier to read
* [Bug 601] ntpq's decodeint uses an extra level of indirection
* [Bug 657] Different OSes need different sized args for IP_MULTICAST_LOOP
* release engineering/build changes
* Documentation fixes
* Get sntp working under AIX-5

---
(4.2.2p2) (broken)

* Get sntp working under AIX-5

---
(4.2.2p1)

* [Bug 661] Use environment variable to specify the base path to openssl.
* Resolve an ambiguity in the copyright notice
* Added some new documentation files
* URL cleanup in the documentation
* [Bug 657]: IP_MULTICAST_LOOP uses a u_char value/size
* quiet gcc4 complaints
* more Coverity fixes
* [Bug 614] manage file descriptors better
* [Bug 632] update kernel PPS offsets when PPS offset is re-configured
* [Bug 637] Ignore UP in*addr_any interfaces
* [Bug 633] Avoid writing files in srcdir
* release engineering/build changes

---
(4.2.2)

* SNTP
* Many bugfixes
* Implements the current "goal state" of NTPv4
* Autokey improvements
* Much better IPv6 support
* [Bug 360] ntpd loses handles with LAN connection disabled.
* [Bug 239] Fix intermittent autokey failure with multicast clients.
* Rewrite of the multicast code
* New version numbering scheme

---
(4.2.0)

* More stuff than I have time to document
* IPv6 support
* Bugfixes
* call-gap filtering
* wwv and chu refclock improvements
* OpenSSL integration

---
(4.1.2)

* clock state machine bugfix
* Lose the source port check on incoming packets
* (x)ntpdc compatibility patch
* Virtual IP improvements
* ntp_loopfilter fixes and improvements
* ntpdc improvements
* GOES refclock fix
* JJY driver
* Jupiter refclock fixes
* Neoclock4X refclock fixes
* AIX 5 port
* bsdi port fixes
* Cray unicos port upgrade
* HP MPE/iX port
* Win/NT port upgrade
* Dynix PTX port fixes
* Document conversion from CVS to BK
* readline support for ntpq

---
(4.1.0)

* CERT problem fixed (99k23)

* Huff-n-Puff filter
* Preparation for OpenSSL support
* Resolver changes/improvements are not backward compatible with mode 7
  requests (which are implementation-specific anyway)
* leap second stuff
* manycast should work now
* ntp-genkeys does new good things.
* scripts/ntp-close
* PPS cleanup and improvements
* readline support for ntpdc
* Crypto/authentication rewrite
* WINNT builds with MD5 by default
* WINNT no longer requires Perl for building with Visual C++ 6.0
* algorithmic improvements, bugfixes
* Solaris dosynctodr info update
* html/pic/* is *lots* smaller
* New/updated drivers: Forum Graphic GPS, WWV/H, Heath GC-100 II, HOPF
  serial and PCI, ONCORE, ulink331
* Rewrite of the audio drivers

---
(4.0.99)

* Driver updates: CHU, DCF, GPS/VME, Oncore, PCF, Ulink, WWVB, burst
  If you use the ONCORE driver with a HARDPPS kernel module,
  you *must* have a properly specified:
	pps <filename> [assert/clear] [hardpps]
  line in the /etc/ntp.conf file.
* PARSE cleanup
* PPS cleanup
* ntpd, ntpq, ntpdate cleanup and fixes
* NT port improvements
* AIX, BSDI, DEC OSF, FreeBSD, NetBSD, Reliant, SCO, Solaris port improvements

---
(4.0.98)

* Solaris kernel FLL bug is fixed in 106541-07
* Bug/lint cleanup
* PPS cleanup
* ReliantUNIX patches
* NetInfo support
* Ultralink driver
* Trimble OEM Ace-II support
* DCF77 power choices
* Oncore improvements

---
(4.0.97)

* NT patches
* AIX,SunOS,IRIX portability
* NeXT portability
* ntptimeset utility added
* cygwin portability patches

---
(4.0.96)

* -lnsl, -lsocket, -lgen configuration patches
* Y2K patches from AT&T
* Linux portability cruft

---
(4.0.95)

* NT port cleanup/replacement
* a few portability fixes
* VARITEXT Parse clock added

---
(4.0.94)

* PPS updates (including ntp.config options)
* Lose the old DES stuff in favor of the (optional) RSAREF stuff
* html cleanup/updates
* numerous drivers cleaned up
* numerous portability patches and code cleanup

---
(4.0.93)

* Oncore refclock needs PPS or one of two ioctls.
* Don't make ntptime under Linux.  It doesn't compile for too many folks.
* Autokey cleanup
* ReliantUnix patches
* html cleanup
* tickadj cleanup
* PARSE cleanup
* IRIX -n32 cleanup
* byte order cleanup
* ntptrace improvements and patches
* ntpdc improvements and patches
* PPS cleanup
* mx4200 cleanup
* New clock state machine
* SCO cleanup
* Skip alias interfaces

---
(4.0.92)

* chronolog and dumbclock refclocks
* SCO updates
* Cleanup/bugfixes
* Y2K patches
* Updated palisade driver
* Plug memory leak
* wharton kernel clock
* Oncore clock upgrades
* NMEA clock improvements
* PPS improvements
* AIX portability patches

---
(4.0.91)

* New ONCORE driver
* New MX4200 driver
* Palisade improvements
* config file bugfixes and problem reporting
* autoconf upgrade and cleanup
* HP-UX, IRIX lint cleanup
* AIX portability patches
* NT cleanup

---
(4.0.90)

* Nanoseconds
* New palisade driver
* New Oncore driver

---
(4.0.73)

* README.hackers added
* PARSE driver is working again
* Solaris 2.6 has nasty kernel bugs.  DO NOT enable pll!
* DES is out of the distribution.

---
(4.0.72)

* K&R C compiling should work again.
* IRIG patches.
* MX4200 driver patches.
* Jupiter driver added.
* Palisade driver added.  Needs work (ANSI, ntoh/hton, sizeof double, ???)<|MERGE_RESOLUTION|>--- conflicted
+++ resolved
@@ -1,10 +1,7 @@
-<<<<<<< HEAD
+* Pass the configration source into the parser as argument rather
+  than through a global variable.
 * Fix nits in the ntpq man page.
 * autogen-5.18.4pre14
-=======
-* Pass the configration source into the parser as argument rather
-  than through a global variable.
->>>>>>> 2b488556
 (4.2.7p456) 2014/08/07 Released by Harlan Stenn <stenn@ntp.org>
 * CID 739722: Change the way the extention and MAC fields are processed.
 (4.2.7p455) 2014/08/03 Released by Harlan Stenn <stenn@ntp.org>
