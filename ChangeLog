--- conflicted
+++ resolved
@@ -1,9 +1,6 @@
-<<<<<<< HEAD
-* [Bug 2250] Rework of leap second handling machine
-=======
+* [Bug 2250] Rework of leap second handling machine.
 * [Bug 2419] [rc-nmea] Improve clockstats reporting when receiver sends
   data without valid GPS fix.
->>>>>>> 39726a4c
 (4.2.7p390) 2013/09/26 Released by Harlan Stenn <stenn@ntp.org>
 * [Bug 2482] Cleanup of droproot and jail support for Solaris.
 (4.2.7p389) 2013/09/24 Released by Harlan Stenn <stenn@ntp.org>
