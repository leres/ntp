<<<<<<< HEAD
* [Bug 2256] Improve configure's function searches in libraries.
=======
(4.2.7p393) 2013/10/16 Released by Harlan Stenn <stenn@ntp.org>
* [Bug 2272] Use C99 integer types. ntp_calendar.h and ntp_types.h .
(4.2.7p392) 2013/10/15 Released by Harlan Stenn <stenn@ntp.org>
* [Bug 2375] Improve AIX compatibility.
* [Bug 2490] Fixed non-const initializer coming from [Bug 2250] fix.
>>>>>>> 867a4e05
(4.2.7p391) 2013/10/12 Released by Harlan Stenn <stenn@ntp.org>
* [Bug 2250] Rework of leap second handling machine.
* [Bug 2419] [rc-nmea] Improve clockstats reporting when receiver sends
  data without valid GPS fix.
(4.2.7p390) 2013/09/26 Released by Harlan Stenn <stenn@ntp.org>
* [Bug 2482] Cleanup of droproot and jail support for Solaris.
(4.2.7p389) 2013/09/24 Released by Harlan Stenn <stenn@ntp.org>
* [Bug 2473] revisited: NTPD exits after clock is stepped backwards
  Avoid possible unsigned underrun for startup condition when testing
  for clock backstep.
* [Bug 2481] ntpd aborts when both user and group are specified with -u.
* [Bug 2482] Add droproot and jail support for Solaris.
(4.2.7p388) 2013/09/19 Released by Harlan Stenn <stenn@ntp.org>
* [Bug 2473] NTPD exits after clock is stepped backwards externally
(4.2.7p387) 2013/09/16 Released by Harlan Stenn <stenn@ntp.org>
* [Bug 1642] ntpdsim can't find simnulate block in config file.
(4.2.7p386) 2013/09/01 Released by Harlan Stenn <stenn@ntp.org>
* [Bug 2472] (WinXP) Avoid self-termination of IO thread during exit().
(4.2.7p385) 2013/08/19 Released by Harlan Stenn <stenn@ntp.org>
* CID 975596: Copy/paste error: vallen should be siglen.
* CID 1009579: Check return status of X509_add_ext().
* [2085] Fix root distance and root dispersion calculations.
* [Bug 2426] Possibly uninitialized data in crypto_send() - CID 975596.
(4.2.7p384) 2013/08/18 Released by Harlan Stenn <stenn@ntp.org>
* [Bug 2450] --version has bogus short option.
(4.2.7p383) 2013/08/10 Released by Harlan Stenn <stenn@ntp.org>
* (no changes - force a rebuild for a new Coverity scan)
(4.2.7p382) 2013/08/08 Released by Harlan Stenn <stenn@ntp.org>
* [Bug 2454] Need way to set file descriptor limit - cleanup.
(4.2.7p381) 2013/08/07 Released by Harlan Stenn <stenn@ntp.org>
* [Bug 2451] rlimit command is missing from the table of contents in
  miscopt.html .
* [Bug 2452] provide io_handler/input_handler only on
  non HAVE_IO_COMPLETION_PORT platforms
* [Bug 2453] Need a way to avoid calling mlockall.
* [Bug 2454] Need way to set file descriptor limit.
* [Bug 2458] AM_CONFIG_HEADER is obsolete.
(4.2.7p380) 2013/08/03 Released by Harlan Stenn <stenn@ntp.org>
* CID 984511: Some systems have different printf needs for sizeof.
(4.2.7p379) 2013/08/02 Released by Harlan Stenn <stenn@ntp.org>
* CID 739724: Fix printf arg mismatch in a debug line.
* [Bug 2425] compile io_handler() in ntp_io.c unconditionally
* [Bug 2448] Fix checks for configure --with-stack-limit and --with-memlock
  values.
(4.2.7p378) 2013/08/01 Released by Harlan Stenn <stenn@ntp.org>
* [Bug 2425] move part of input handler code from ntpd.c to ntp_io.c
  and fix select()-only platforms calling input_handler directly.
* [Bug 2446] Quiet warnings from Oracle's Studio compiler.
* Upgrade to AutoGen-5.18.1pre3
* Upgrade to libopts-40.1.15.
(4.2.7p377) 2013/07/28 Released by Harlan Stenn <stenn@ntp.org>
* [Bug 2397] License/copyright cleanup.
* [Bug 2439] Fix check of EscapeCommFunction() in ports/winnt/libntp/termios.c.
(4.2.7p376) 2013/07/24 Released by Harlan Stenn <stenn@ntp.org>
* [Bug 2322] Oncore driver should send 0 PPS offset to GPS.
(4.2.7p375) 2013/07/22 Released by Harlan Stenn <stenn@ntp.org>
* [Bug 883] log warning arguments swapped in refclock_gpsvme.c.
* [Bug 2368] Correct bug in previous attempt.
* [Bug 2413] Fix "make check" with automake >= 1.13.
* [Bug 2434] Line-buffer (v. block-buffer) stdout.
(4.2.7p374) 2013/07/21 Released by Harlan Stenn <stenn@ntp.org>
* [Bug 2368] make check troubles in libevent.
* [Bug 2425] setup SIGIO/SIGPOLL for asyncio on the read side
  of a socketpair for the worker thread.
(4.2.7p373) 2013/07/20 Released by Harlan Stenn <stenn@ntp.org>
* [Bug 2427] configure fails to detect recvmsg() on Solaris.
(4.2.7p372) 2013/07/17 Released by Harlan Stenn <stenn@ntp.org>
* [Bug 1466] Oncore should set FLAG_PPS.
* [Bug 2375] AIX 7 doesn't like a libevent validation check.
* [Bug 2423] Log command-line args at LOG_INFO.
* [Bug 2428] do_unconf() should reset 'items' before the 2nd loop.
(4.2.7p371) 2013/07/07 Released by Harlan Stenn <stenn@ntp.org>
* CID 1042586: Check the return value of clock_gettime() in worker_sleep().
* Upgrade to libopts-39.0.14 from 5.17.5pre10.
(4.2.7p370) 2013/07/06 Released by Harlan Stenn <stenn@ntp.org>
* Remove \n's from syslog output strings.
(4.2.7p369) 2013/07/05 Released by Harlan Stenn <stenn@ntp.org>
* [Bug 2415] RES_LIMITED flags check should use &, not &&.
* Have NTP_LIBNTP check for time.h and clock_getres().
* Fix ntpsweep to use sntp instead of ntpdate, from Oliver Kindernay.
(4.2.7p368) 2013/05/01 Released by Harlan Stenn <stenn@ntp.org>
* [Bug 2145] ntpq dumps core when displaying sys_var_list and more.
(4.2.7p367) 2013/04/25 Released by Harlan Stenn <stenn@ntp.org>
* [Bug 1485] Sometimes ntpd crashes
* [Bug 2382] Implement LOGTOD using ldexp() instead of shifting.
(4.2.7p366) 2013/04/17 Released by Harlan Stenn <stenn@ntp.org>
* [Bug 1866] Disable some debugging output in refclock_oncore.
(4.2.7p365) 2013/04/16 Released by Harlan Stenn <stenn@ntp.org>
* [Bug 2149] Log an error message if /proc/net/if_inet6 cannot be opened.
(4.2.7p364) 2013/03/26 Released by Harlan Stenn <stenn@ntp.org>
* Bump sntp/include/autogen-version.def .
(4.2.7p363) 2013/03/26 Released by Harlan Stenn <stenn@ntp.org>
* [Bug 2357] sntp/libopts/usage.c sometimes needs -lintl.
* Upgrade to libopts from 5.17.3pre10.
(4.2.7p362) 2013/03/19 Released by Harlan Stenn <stenn@ntp.org>
* [Bug 2364] "sed -i" is not portable.
(4.2.7p361) 2013/03/17 Released by Harlan Stenn <stenn@ntp.org>
* [Bug 2357] sntp/libopts/usage.c sometimes needs -lintl.
* [Bug 2365] "make check" fails in libevent.
(4.2.7p360) 2013/03/15 Released by Harlan Stenn <stenn@ntp.org>
* Upgrade libevent (coverity fixes, etc.).
* EEXIST is OK for mkdir() in sntp/kod_management.c.
(4.2.7p359) 2013/03/03 Released by Harlan Stenn <stenn@ntp.org>
* [Bug 2359] Fix send_via_ntp_signd() prototype.
(4.2.7p358) 2013/02/27 Released by Harlan Stenn <stenn@ntp.org>
* Upgrade to autogen-5.17.3pre4 and libopts-38.0.13.
* [Bug 2357] sntp/libopts/usage.c on NetBSD needs -lintl.
(4.2.7p357) 2013/02/22 Released by Harlan Stenn <stenn@ntp.org>
* Upgrade to autogen-5.17.2pre and libopts-38.0.13.
(4.2.7p356) 2013/02/19 Released by Harlan Stenn <stenn@ntp.org>
* Added loc/debian.
(4.2.7p355) 2013/02/18 Released by Harlan Stenn <stenn@ntp.org>
* CID 739708: Check return status of fcntl() in refclock_arc.c.
* CID 739709: Check return status of fcntl() in refclock_datum.c.
* CID 739710: Check return status of mkdir() in sntp/kod_management.c.
* CID 739711: Ignore return status of remove() in ntp-keygen.c.
* CID 739723: Print sizeof as unsigned.
* CID 971094: Clean up time of check/time of use in check_leap_file().
(4.2.7p354) 2013/02/10 Released by Harlan Stenn <stenn@ntp.org>
* CID 97194: Check return from setsockopt().
* CID 739473,739532: Out-of-bounds access/illegal address computation.
* CID 739558: Double close.
* CID 739559: Double close.
* CID 739713: devmask/recmask copy/paste error.
* CID 739714: Fix code indentation level.
* CID 739715: Clean up sockaddr_dump().
(4.2.7p353) 2013/02/09 Released by Harlan Stenn <stenn@ntp.org>
* [Bug 2326] Check hourly for a new leapfile if the old one expired.
(4.2.7p352) 2013/01/28 Released by Harlan Stenn <stenn@ntp.org>
* [Bug 2326] Notice when a new leapfile has been installed.
(4.2.7p351) 2013/01/24 Released by Harlan Stenn <stenn@ntp.org>
* [Bug 2328] Don't apply small time adjustments on Windows versions
  which don't support this.
(4.2.7p350) 2013/01/21 Released by Harlan Stenn <stenn@ntp.org>
* Added sntp/loc/netbsd based on info from Christos Zoulas.
(4.2.7p349) 2013/01/20 Released by Harlan Stenn <stenn@ntp.org>
* [Bug 2321] Fixed Windows build, but autogen update still required.
(4.2.7p348) 2013/01/17 Released by Harlan Stenn <stenn@ntp.org>
* [Bug 2327] Rename sntp/ag-tpl/:Old to sntp/ag-tpl/Old.
* Cleanup to ntpsnmpd-opts.def.
* Cleanup to ntpq.texi.
* Documentation cleanup to the ntpd, ntpdc, ntpq and ntp-wait
  .def files.
* In ntp.conf.def, cleanup SEE ALSO, document 'rlimit' options.
* Add a reference to RFC5907 in the ntpsnmpd documentation.
(4.2.7p347) 2013/01/07 Released by Harlan Stenn <stenn@ntp.org>
* [Bug 2325] Re-enable mlockall() check under Linux post-1223 fix.
(4.2.7p346) 2013/01/06 Released by Harlan Stenn <stenn@ntp.org>
* [Bug 1223] reorganize inclusion of sys/resource.h.
(4.2.7p345) 2013/01/04 Released by Harlan Stenn <stenn@ntp.org>
* Update several .def files to use autogen-5.17 feature set.
(4.2.7p344) 2013/01/03 Released by Harlan Stenn <stenn@ntp.org>
* Refactor and enhance mdoc2texi.
* Make sure agtexi-file.tpl defines label-str.
* Cleanup to ntp.conf.def.
* Upgrade to autogen-5.17 and libopts-37.0.12.
(4.2.7p343) 2013/01/02 Released by Harlan Stenn <stenn@ntp.org>
* Update the copyright year.
(4.2.7p342) 2012/12/31 Released by Harlan Stenn <stenn@ntp.org>
* [Bug 2081 - Backward Incompatible] rawstats now logs everything.
(4.2.7p341) 2012/12/30 Released by Harlan Stenn <stenn@ntp.org>
(4.2.7p340) 2012/12/29 Released by Harlan Stenn <stenn@ntp.org>
* mdoc2texi fixes: trailing punctuation.
(4.2.7p339) 2012/12/26 Released by Harlan Stenn <stenn@ntp.org>
* mdoc2texi fixes: parseQuote, closing of list item tables.
* ntp-wait, ntpd, ntpdc, ntpq, ntpsnmpd autogen documentation updates.
(4.2.7p338) 2012/12/25 Released by Harlan Stenn <stenn@ntp.org>
* mdoc2texi fixes: Handle_ArCmFlIc, Handle_Fn, HandleQ.
* ntp-keygen autogen documentation updates.
* ntpq autogen docs.
(4.2.7p337) 2012/12/22 Released by Harlan Stenn <stenn@ntp.org>
* [Bug 1223] More final cleanup for rlimit changes.
(4.2.7p336) 2012/12/21 Released by Harlan Stenn <stenn@ntp.org>
* [Bug 1223] Final cleanup for rlimit changes.
(4.2.7p335) 2012/12/18 Released by Harlan Stenn <stenn@ntp.org>
* Update documentation templates and definitions.
* Create agtexi-file.tpl .
(4.2.7p334) 2012/12/10 Released by Harlan Stenn <stenn@ntp.org>
* [Bug 2114] Update tests for sntp's synch distance.
* Create ntp-keygen.{html,texi}.
(4.2.7p333) 2012/12/07 Released by Harlan Stenn <stenn@ntp.org>
* Autogen documentation cleanup.
(4.2.7p332) 2012/12/06 Released by Harlan Stenn <stenn@ntp.org>
* sntp documentation cleanup.
(4.2.7p331) 2012/12/03 Released by Harlan Stenn <stenn@ntp.org>
* [Bug 2114] Correctly calculate sntp's synch distance.
(4.2.7p330) 2012/12/03 Released by Harlan Stenn <stenn@ntp.org>
* autogen doc cleanup
(4.2.7p329) 2012/12/01 Released by Harlan Stenn <stenn@ntp.org>
* [Bug 2278] ACTS flag3 mismatch between code and driver18.html.
* Use an enum for the ACTS state table.
* html doc reconciliation with DLM's copy.
(4.2.7p328) 2012/11/30 Released by Harlan Stenn <stenn@ntp.org>
* html doc reconciliation with DLM's copy.
(4.2.7p327) 2012/11/29 Released by Harlan Stenn <stenn@ntp.org>
* [Bug 2024] Identify Events in the system status word in decode.html.'
* [Bug 2040] Provide a command-line option for the identity key bits.
* Create loc/darwin for Mac OSX
(4.2.7p326) 2012/11/21 Released by Harlan Stenn <stenn@ntp.org>
* [Bug 1214] 'proto: precision = ...' should be at INFO, not NOTICE.
* [Bug 2246] Clear sys_leap when voting says to disarm the leap.
(4.2.7p325) 2012/11/20 Released by Harlan Stenn <stenn@ntp.org>
* [Bug 2202] ntpq.html: there is no "acv" billboard.
* [Bug 2306] keep pps hack for Win32 even if user-mode/loopback
  PPS API is activated on a serial line.
(4.2.7p324) 2012/11/19 Released by Harlan Stenn <stenn@ntp.org>
* Reinstate doc fix to authentic.html from Mike T.
* [Bug 1223] cleanup for rlimit changes.
* [Bug 2098] Install DLM's HTML documentation.
* [Bug 2306] Added user-mode/loop-back PPS API provider for Win32
(4.2.7p323) 2012/11/18 Released by Harlan Stenn <stenn@ntp.org>
* html/ updates from Dave Mills.
(4.2.7p322) 2012/11/15 Released by Harlan Stenn <stenn@ntp.org>
* [Bug 1223] Allow configurable values for RLIMIT_STACK and
  RLIMIT_MEMLOCK.
* [Bug 1320] Log ntpd's initial command-line parameters. (updated fix)
* [Bug 2120] no sysexits.h under QNX.
* [Bug 2123] cleanup to html/leap.html.
(4.2.7p321) 2012/11/13 Released by Harlan Stenn <stenn@ntp.org>
* [Bug 1320] Log ntpd's initial command-line parameters.
(4.2.7p320) 2012/11/12 Released by Harlan Stenn <stenn@ntp.org>
* [Bug 969] Clarify ntpdate.html documentation about -u and ntpd.
* [Bug 1217] libisc/ifiter_sysctl.c:internal_current(): Ignore RTM
  messages with wrong version
(4.2.7p319) 2012/11/11 Released by Harlan Stenn <stenn@ntp.org>
* [Bug 2296] Fix compile problem with building with old OpenSSL.
(4.2.7p318) 2012/11/05 Released by Harlan Stenn <stenn@ntp.org>
* [Bug 2301] Remove spurious debug output from ntpq.
(4.2.7p317) 2012/11/05 Released by Harlan Stenn <stenn@ntp.org>
* [Bug 922] Allow interspersed -4 and -6 flags on the ntpq command line.
(4.2.7p316) 2012/10/27 Released by Harlan Stenn <stenn@ntp.org>
* [Bug 2296] Update fix for Bug 2294 to handle --without-crypto.
(4.2.7p315) 2012/10/26 Released by Harlan Stenn <stenn@ntp.org>
* [Bug 2294] ntpd crashes in FIPS mode.
(4.2.7p314) 2012/10/23 Released by Harlan Stenn <stenn@ntp.org>
* Document a tricky malloc() of dns_ctx in sntp.
(4.2.7p313) 2012/10/23 Released by Harlan Stenn <stenn@ntp.org>
* [Bug 2291] sntp should report why it cannot open file.kod.
* [Bug 2293] add support for SO_BINTIME, refine support for
  SO_TIMESTAMPNS (bug 1374)
(4.2.7p312) 2012/10/11 Released by Harlan Stenn <stenn@ntp.org>
* Clean up testing/debugging of fix for [Bug 938] from sntp/main.c .
(4.2.7p311) 2012/10/10 Released by Harlan Stenn <stenn@ntp.org>
* [Bug 938] The argument to the -D flag takes a number, not a string.
* [Bug 1013] ntpdate's HTML page claims wrong default version.
* [Bug 1374] Support SO_TIMESTAMPNS.
(4.2.7p310) 2012/10/09 Released by Harlan Stenn <stenn@ntp.org>
* [Bug 1374] Support SO_TIMESTAMPNS.
* [Bug 2266] Remove deprecated refclock_trak.c from Windows Makefile
  equivalents.
* [Bug 2274] Bring libopts/enum.c back to (old) ANSI C compliance.
(4.2.7p309) 2012/10/04 Released by Harlan Stenn <stenn@ntp.org>
* [Bug 2287] ntpdate returns 0 even if adjtime() call fails.
(4.2.7p308) 2012/09/29 Released by Harlan Stenn <stenn@ntp.org>
* CID 97198: Check return from ioctl() calls in refclock_acts.c.
(4.2.7p307) 2012/09/29 Released by Harlan Stenn <stenn@ntp.org>
* [Bug 1997] Fix sntp broadcast timeouts.
* [Bug 2234] Fix incorrect ntptrace html documentation.
* [Bug 2262] Install html docs in $htmldir.
* Fix typo in html/select.html.
(4.2.7p306) 2012/09/15 Released by Harlan Stenn <stenn@ntp.org>
* [Bug 752] ToS cleanup from Mike Tatarinov.
(4.2.7p305) 2012/09/15 Released by Harlan Stenn <stenn@ntp.org>
* [Bug 752] Use proper ToS network packet markings for IPv4 and IPv6.
* [Bug 1232] Convert SHM refclock to use struct timespec.
* [Bug 2258] Add syslog message about leap insertion.
* [Bug 2263] broadcast server doesn't work for host with
  OS_MISSES_SPECIFIC_ROUTE_UPDATES.
* [Bug 2271] Decode refclock types when built with --disable-all-clocks.
* [Bug 2276] clk_sel240x.c #define's _XOPEN_SOURCE, breaking QNX6.
* Updates to driver28.html.
(4.2.7p304) 2012/09/06 Released by Harlan Stenn <stenn@ntp.org>
* [Bug 2264] Cleanup SEL240X Refclock.
* In refclock_wwv.c rename SECOND to WWV_SEC and MINUTE to WWV_MIN.
(4.2.7p303) 2012/09/05 Released by Harlan Stenn <stenn@ntp.org>
* [Bug 1232] Add nanosecond support to SHM driver.
(4.2.7p302) 2012/09/05 Released by Harlan Stenn <stenn@ntp.org>
* [Bug 2160] Log warning about expired leapseconds file.
(4.2.7p301) 2012/09/03 Released by Harlan Stenn <stenn@ntp.org>
* [Bug 2164] Greater precision needed for ntpq offset report.
* Clean the man5_MANS in ntpd/ .
(4.2.7p300) 2012/09/03 Released by Harlan Stenn <stenn@ntp.org>
* [Bug 2262] Install sntp.html into htmldir.
* [Bug 2270] Install fails due to repeated man5 page names.
(4.2.7p299) 2012/09/01 Released by Harlan Stenn <stenn@ntp.org>
* More cleanup to the bootstrap script.
(4.2.7p298) 2012/09/01 Released by Harlan Stenn <stenn@ntp.org>
* Handle additional man page sections in the bootstrap script.
* Remove extraneous parens.
* Add a missing "%s" syslog format string.
(4.2.7p297) 2012/09/01 Released by Harlan Stenn <stenn@ntp.org>
* Fix mdoc2man.
* Distribute ntp.conf.def and ntp.keys.def.
(4.2.7p296) 2012/08/31 Released by Harlan Stenn <stenn@ntp.org>
* Begin support for autogen maintaining ntp.conf and ntp.keys docs.
* Upgrade to autogen-5.16.2 and libopts-36.5.11.
* Potential bugfix for agtexi-cmd.tpl.
(4.2.7p295) 2012/08/11 Released by Harlan Stenn <stenn@ntp.org>
* Look for syslog's facilitynames[].
(4.2.7p294) 2012/08/08 Released by Harlan Stenn <stenn@ntp.org>
* [Bug 2242] configure fails to detect getifaddrs function on Solaris.
* [Bug 2249] Bad operator for 'test' in 'make check' of libevent.
* [Bug 2252] palisade: formats nanosecs to a 6-char field.
* Attempt to resolve strict-aliasing violation in refclock_tsyncpci.c.
* Fix && -> & typo in refclock_palisade.c debug statements.
(4.2.7p293) 2012/08/04 Released by Harlan Stenn <stenn@ntp.org>
* [Bug 2247] (more) Get rid of the TRAK refclock - deprecated since 2006.
* Documentation cleanup from Mike T.
* Cleanup kclk_sel240x.o rules in libparse/Makefile.am.
(4.2.7p292) 2012/08/02 Released by Harlan Stenn <stenn@ntp.org>
* [Bug 1545] Note why we are logging the Version string.
* [Bug 1872] Remove legacy ppsclock fdpps, #ifdef PPS.
* [Bug 2075] Fix spelling of 'incompatible'.
* [Bug 2247] Get rid of the TRAK refclock - deprecated since 2006.
* Clean up an exit status in ntpq.c.
(4.2.7p291) 2012/07/31 Released by Harlan Stenn <stenn@ntp.org>
* [Bug 2241] MDNS registration should only happen if requested.
(4.2.7p290) 2012/07/20 Released by Harlan Stenn <stenn@ntp.org>
* [Bug 1454] Add parse clock support for the SEL-240x GPS products.
* CID 709185: refclock_chu.c will leak fd==0 (better fix)
(4.2.7p289) 2012/07/16 Released by Harlan Stenn <stenn@ntp.org>
* CID 97123: Future-proof possible change to refclock_nmea.c.
* CID 97377: ntp-keygen.c's followlink() might not NUL-terminate.
* CID 709185: refclock_chu.c will leak fd==0 (which should be impossible).
(4.2.7p288) 2012/07/03 Released by Harlan Stenn <stenn@ntp.org>
* CID 709173: Make sure a libisc function we do not use is called properly.
(4.2.7p287) 2012/07/03 Released by Harlan Stenn <stenn@ntp.org>
* Remove 1024 associations-per-server limit from ntpq.
* Remove blank line between ntpq mreadvar associations.
(4.2.7p286) 2012/06/28 Released by Harlan Stenn <stenn@ntp.org>
* CID 97193: check return from sscanf() in ntp_config.c.
* CID 709169: check return from open("/dev/null", 0) and friends.
* CID 709207: Initialize "quality" for ulink_receive.
(4.2.7p285) 2012/06/18 Released by Harlan Stenn <stenn@ntp.org>
* [Bug 2227] Enable mrulist access control via "restrict ... nomrulist".
* Automake-1.12 wants us to use AM_PROG_AR.
* Conditionalize msyslog messages about rejected mode 6 requests due to
  nomodify and nomrulist restrictions under "logconfig +sysinfo".
* Increment sys_restricted in a few rejection paths due to nomodify
  restrictions where previosuly overlooked.
(4.2.7p284) 2012/06/16 Released by Harlan Stenn <stenn@ntp.org>
* [Bug 2225] libevent configure hangs.
* Update bundled libevent to git master, post libevent 2.1.1-alpha.
(4.2.7p283) 2012/06/16 Released by Harlan Stenn <stenn@ntp.org>
* In sntp/m4/ntp_openssl.m4, Support multiple package names for the
  crypto library.  Add legacy support for -Wl,-rpath.
(4.2.7p282) 2012/06/15 Released by Harlan Stenn <stenn@ntp.org>
* tickadj may need to be linked with PTHREAD_LIBS.
(4.2.7p281) 2012/06/14 Released by Harlan Stenn <stenn@ntp.org>
* U_INT32_MAX cleanup in include/ntp_types.h .
* When linking, ntp_keygen and tickadj need $(LIBM).
(4.2.7p280) 2012/06/13 Released by Harlan Stenn <stenn@ntp.org>
* [Bug 2224] Use-after-free in routing socket code after dropping root.
(4.2.7p279) 2012/06/10 Released by Harlan Stenn <stenn@ntp.org>
* [Bug 2211] findbcastinter(): possibly undefined variable iface used.
* [Bug 2220] Incorrect check for maximum association id in ntpq.
(4.2.7p278) 2012/06/03 Released by Harlan Stenn <stenn@ntp.org>
* [Bug 2204] Build with --enable-getifaddrs=glibc fails.
* [Bug 2178] refclock_tsyncpci.c reach register fails to shift.
* [Bug 2191] dcfd -Y y2kcheck on CentOS 6.2 x86_64 breaks make check.
(4.2.7p277) 2012/05/25 Released by Harlan Stenn <stenn@ntp.org>
* [Bug 2193] Building timestruct tests with Clang 3.1 fails.
(4.2.7p276) 2012/05/15 Released by Harlan Stenn <stenn@ntp.org>
* [Bug 2179] Remove sntp/header.h.
(4.2.7p275) 2012/04/28 Released by Harlan Stenn <stenn@ntp.org>
* [Bug 1744] Remove obsolete ntpdate/ntptime* items.
(4.2.7p274) 2012/04/25 Released by Harlan Stenn <stenn@ntp.org>
* [Bug 2174] ntpd rejects source UDP ports less than 123 as bogus.
(4.2.7p273) 2012/04/19 Released by Harlan Stenn <stenn@ntp.org>
* [Bug 2141] handle_sigio() calls get_systime(), which must be
  reentrant when SIGIO is used.  Sanity checks relative to the prior
  get_systime() are disabled in ntpd on systems with signaled I/O, but
  active in sntp and ntpdate.
* Correct authnumfreekeys accounting broken in 4.2.7p262.
(4.2.7p272) 2012/04/14 Released by Harlan Stenn <stenn@ntp.org>
* LCRYPTO is gone - replace with VER_SUFFIX.
* Change the link order for ntpsntpd.
* Remove extra 'nlist' check from configure.ac.
(4.2.7p271) 2012/04/11 Released by Harlan Stenn <stenn@ntp.org>
* [Bug 1122] openssl detection via pkg-config fails when no additional
  -Idir flags are needed.
* Avoid overwriting user variable LDFLAGS with OpenSSL flags, instead
  they are added to LDFLAGS_NTP.
(4.2.7p270) 2012/03/26 Released by Harlan Stenn <stenn@ntp.org>
* Update driver45.html page.
(4.2.7p269) 2012/03/25 Released by Harlan Stenn <stenn@ntp.org>
* Clean up configure.ac.
* Cleanup configure.ac's TSYNC PCI section.
(4.2.7p268) 2012/03/24 Released by Harlan Stenn <stenn@ntp.org>
* Update driver45.html page.
(4.2.7p267) 2012/03/23 Released by Harlan Stenn <stenn@ntp.org>
* Initial cut at a basic driver45.html page.
(4.2.7p266) 2012/03/21 Released by Harlan Stenn <stenn@ntp.org>
* Add refclock_tsyncpci.c (driver 45) supporting Spectracom TSYNC timing
  boards.
(4.2.7p265) 2012/03/20 Released by Harlan Stenn <stenn@ntp.org>
* Treat zero counter as indication of precise system time in Windows
  PPSAPI helper function pps_ntp_timestamp_from_counter(), enabling
  PPSAPI providers to use the Windows 8 precise clock directly.
(4.2.7p264) 2012/03/14 Released by Harlan Stenn <stenn@ntp.org>
* [Bug 2160] Note if leapseconds file is past its prime.
* Use GetSystemTimePreciseAsFileTime() on Windows 8.
(4.2.7p263) 2012/03/13 Released by Harlan Stenn <stenn@ntp.org>
* [Bug 2156] clock instability with LOCAL driver, from Miroslav Lichvar.
* [Bug 2159] Windows ntpd using leapfile erroneous leap second 20120401.
(4.2.7p262) 2012/02/29 Released by Harlan Stenn <stenn@ntp.org>
* Improve ntpd scalability for servers with many trusted keys.
(4.2.7p261) 2012/02/27 Released by Harlan Stenn <stenn@ntp.org>
* [Bug 2048] add the clock variable timecode to SHM refclock.
(4.2.7p260) 2012/02/24 Released by Harlan Stenn <stenn@ntp.org>
* Fix the check-scm-rev invocation in several Makefile.am's.
(4.2.7p259) 2012/02/22 Released by Harlan Stenn <stenn@ntp.org>
* [Bug 2148] ntpd 4.2.7p258 segfault with 0x0100000 bit in NMEA mode.
* refclock_nmea.c merge cleanup thanks to Juergen Perlinger.
(4.2.7p258) 2012/02/21 Released by Harlan Stenn <stenn@ntp.org>
* [Bug 2140] Rework of Windows I/O completion port handling to avoid
  garbling serial input in UNIX line discipline emulation.
* [Bug 2143] NMEA driver: discard data if quality indication not good,
  add statistic counters (mode bit enabled) to clockstats file.
(4.2.7p257) 2012/02/17 Released by Harlan Stenn <stenn@ntp.org>
* [Bug 2135] defer calls to 'io_input' to main thread under Windows.
(4.2.7p256) 2012/02/08 Released by Harlan Stenn <stenn@ntp.org>
* [Bug 2131] Set the system variable settimeofday only after clock step.
* [Bug 2134] --enable-C99-snprintf does not force rpl_snprintf use.
(4.2.7p255) 2012/01/29 Released by Harlan Stenn <stenn@ntp.org>
* [Bug 603] Only link with nlist()-related libraries when needed:
  More cleanup.
(4.2.7p254) 2012/01/29 Released by Harlan Stenn <stenn@ntp.org>
* [Bug 603] Only link with nlist()-related libraries when needed.
(4.2.7p253) 2012/01/26 Released by Harlan Stenn <stenn@ntp.org>
* [Bug 2126] Compile error on Windows with libopts from Autogen 5.14.
* Update one of the license URLs.
(4.2.7p252) 2012/01/25 Released by Harlan Stenn <stenn@ntp.org>
* Upgrade to autogen-5.14 (and libopts-36.1.11).
(4.2.7p251) 2012/01/17 Released by Harlan Stenn <stenn@ntp.org>
* [Bug 2115] ntptrace should accept both rootdispersion and rootdisp.
(4.2.7p250) 2012/01/15 Released by Harlan Stenn <stenn@ntp.org>
* [Bug 2113] Warn about ignored extra args in ntpq.
* Update the copyright year.
(4.2.7p249) 2012/01/10 Released by Harlan Stenn <stenn@ntp.org>
* [Bug 2111] Remove minpoll delay before iburst for pool and
  manycastclient.
* Move refclock-specific scheduled timer code under #ifdef REFCLOCK
  and move "action" and "nextaction" data for same from struct peer to
  struct refclockproc.  These provide a way to schedule a callback some
  seconds in the future.
(4.2.7p248) 2012/01/08 Released by Harlan Stenn <stenn@ntp.org>
* [Bug 2109] "make clean check" is broken with gtest available.
* [Bug 2110] systime.c typo breaks build on microsecond clocks.
(4.2.7p247) 2012/01/07 Released by Harlan Stenn <stenn@ntp.org>
* Fix build break triggered by updating deps-ver and libntp/systime.c at
  the same time by explicitly depending systime_s.c on systime.c.
(4.2.7p246) 2012/01/06 Released by Harlan Stenn <stenn@ntp.org>
* [Bug 2104] ntpdc fault with oversize -c command.
* [Bug 2106] Fix warnings when using -Wformat-security.
* Refactor timespecops.h and timevalops.h into inline functions.
(4.2.7p245) 2011/12/31 Released by Harlan Stenn <stenn@ntp.org>
* [Bug 2100] conversion problem with timespec/timeval <--> l_fp fixed;
  added tests to expose the bug.
(4.2.7p244) 2011/12/25 Released by Harlan Stenn <stenn@ntp.org>
* Updates from 4.2.6p5.
(4.2.7p243) 2011/12/23 Released by Harlan Stenn <stenn@ntp.org>
* [Bug 2095] ntptrace now needs 'rv' instead of 'pstat', reported
  by Michael Tatarinov.
(4.2.7p242) 2011/12/21 Released by Harlan Stenn <stenn@ntp.org>
* Include missing html/icons/sitemap.png, reported by Michael Tatarinov.
* Documentation updates from Dave Mills.
(4.2.7p241) 2011/12/18 Released by Harlan Stenn <stenn@ntp.org>
* [Bug 2015] Overriding sys_tick should recalculate sys_precision.
* [Bug 2037] Fuzzed non-interpolated clock may decrease.
* [Bug 2068] "tos ceiling" default and cap changed to 15.
* Floor peer delay using system precision, as with jitter, reflecting
  inability to measure shorter intervals.
(4.2.7p240) 2011/12/15 Released by Harlan Stenn <stenn@ntp.org>
* [Bug 2092] clock_select() selection jitter miscalculated.
* [Bug 2093] Reintroduce smaller stratum factor to system peer metric.
(4.2.7p239) 2011/12/11 Released by Harlan Stenn <stenn@ntp.org>
* Documentation updates from Dave Mills.
(4.2.7p238) 2011/12/09 Released by Harlan Stenn <stenn@ntp.org>
* [Bug 2082] from 4.2.6p5-RC3: 3-char refid sent by ntpd 4.2.6p5-RC2
  ends with extra dot.
* [Bug 2085] from 4.2.6p5-RC3: clock_update() sys_rootdisp calculation
  omits root delay.
* [Bug 2086] from 4.2.6p5-RC3: get_systime() should not offset by
  sys_residual.
* [Bug 2087] from 4.2.6p5-RC3: sys_jitter calculation overweights
  sys.peer jitter.
* from 4.2.6p5-RC3: Ensure NULL peer->dstadr is not accessed in orphan
  parent selection.
(4.2.7p237) 2011/12/01 Released by Harlan Stenn <stenn@ntp.org>
* [Bug 2050] from 4.2.6p5-RC2: Orphan mode stratum counting to infinity.
* [Bug 2059] from 4.2.6p5-RC2: optional billboard column "server" does
  not honor -n.
* [Bug 2066] from 4.2.6p5-RC2: ntpq lopeers ipv6 "local" column overrun.
* [Bug 2068] from 4.2.6p5-RC2: ntpd sends nonprintable stratum 16 refid
  to ntpq.
* [Bug 2069] from 4.2.6p5-RC2: broadcastclient, multicastclient spin up
  duplicate ephemeral associations without broadcastdelay.
* [Bug 2072] from 4.2.6p5-RC2: Orphan parent selection metric needs
  ntohl().
* [Bug 2073] Correct ntpq billboard's MODE_PASSIVE t from 'u' to 'S'.
* from 4.2.6p5-RC2: Exclude not-yet-determined sys_refid from use in
  loopback TEST12 (from Dave Mills).
* from 4.2.6p5-RC2: Never send KoD rate limiting response to MODE_SERVER.
* Floor calculation of sys_rootdisp at sys_mindisp in clock_update (from
  Dave Mills).
* Restore 4.2.6 clock_combine() weighting to ntp-dev, reverting to pre-
  4.2.7p70 method while also avoiding divide-by-zero (from Dave Mills).
* Round l_fp traffic interval when converting to integer in rate limit
  and KoD calculation.
(4.2.7p236) 2011/11/16 Released by Harlan Stenn <stenn@ntp.org>
* Documentation updates from Dave Mills.
(4.2.7p235) 2011/11/16 Released by Harlan Stenn <stenn@ntp.org>
* [Bug 2052] Autokey CRYPTO_ASSOC host@group vallen needs checking.
(4.2.7p234) 2011/11/07 Released by Harlan Stenn <stenn@ntp.org>
* Clean up -libm entries regarding libntp.a
(4.2.7p233) 2011/11/06 Released by Harlan Stenn <stenn@ntp.org>
* Documentation updates from Dave Mills.
(4.2.7p232) 2011/11/05 Released by Harlan Stenn <stenn@ntp.org>
* Update the NEWS file so we note the default disable of mode 7 requests.
* Clean up some bitrotted code in libntp/socket.c.
(4.2.7p231) 2011/11/03 Released by Harlan Stenn <stenn@ntp.org>
* [Bug 1940] ignore auth key if hex decoding fails.
* Add ntpq reslist command to query access restrictions, similar to
  ntpdc's reslist.
(4.2.7p230) 2011/11/01 Released by Harlan Stenn <stenn@ntp.org>
* Disable mode 7 (ntpdc) query processing in ntpd by default.  ntpq is
  believed to provide all functionality ntpdc did, and uses a less-
  fragile protocol that's safer and easier to maintain.  If you do find
  some management via ntpdc is needed, you can use "enable mode7" in the
  ntpd configuration.
* Directly limit the number of datagrams in a mrulist response, rather
  than limiting the number of entries returned to indirectly limit the
  datagram count.
* Documentation updates from Dave Mills.
(4.2.7p229) 2011/10/26 Released by Harlan Stenn <stenn@ntp.org>
* [Bug 1995] fix wrong use of ZERO() macro in 'ntp_calendar.c'
(4.2.7p228) 2011/10/23 Released by Harlan Stenn <stenn@ntp.org>
* [Bug 1995] add compile time stamp based era unfolding for
  'step_systime()' and necessary support to 'ntp-calendar.c'.
(4.2.7p227) 2011/10/22 Released by Harlan Stenn <stenn@ntp.org>
* [Bug 2036] gcc 2.95.3 preprocessor can't nest #ifdef in macro args.
* A number of compiler warnings eliminated.
(4.2.7p226) 2011/10/21 Released by Harlan Stenn <stenn@ntp.org>
* [Bug 2035] ntpq -c mrulist sleeps 1 sec between queries, not 5 msec.
* Documentation updates from Dave Mills.
(4.2.7p225) 2011/10/15 Released by Harlan Stenn <stenn@ntp.org>
* Documentation updates from Dave Mills.
(4.2.7p224) 2011/10/14 Released by Harlan Stenn <stenn@ntp.org>
* ntpq mrulist shows intermediate counts every five seconds while
  retrieving list, and allows Ctrl-C interruption of the retrieval,
  showing the incomplete list as retrieved.  Reduce delay between
  successive mrulist retrieval queries from 30 to 5 msec.  Do not
  give up mrulist retrieval when a single query times out.
(4.2.7p223) 2011/10/12 Released by Harlan Stenn <stenn@ntp.org>
* Documentation updates from Dave Mills.
(4.2.7p222) 2011/10/11 Released by Harlan Stenn <stenn@ntp.org>
* [Bug 2029] "make check" clutters syslog.
* Log signal description along with number on ntpd exit.
(4.2.7p221) 2011/10/10 Released by Harlan Stenn <stenn@ntp.org>
* [Bug 2025] Switching between daemon and kernel loops can doubly-
  correct drift
* [Bug 2028] ntpd -n (nofork) redirects logging to stderr.
* Documentation updates from Dave Mills.
(4.2.7p220) 2011/10/05 Released by Harlan Stenn <stenn@ntp.org>
* [Bug 1945] mbg_gps166.h use of _TM_DEFINED conflicts with MS VC.
* [Bug 1946] parse_start uses open; does not work on Windows.
* [Bug 1947] Porting parse-based Wharton refclock driver to Windows.
* [Bug 2024] Remove unused system event code EVNT_CLKHOP.
(4.2.7p219) 2011/10/04 Released by Harlan Stenn <stenn@ntp.org>
* Documentation updates from Dave Mills.
(4.2.7p218) 2011/10/03 Released by Harlan Stenn <stenn@ntp.org>
* [Bug 2019] Allow selection of cipher for private key files.
* Documentation updates from Dave Mills.
* ntp-keygen private key cipher default now triple-key triple DES CBC.
* ntp-keygen -M is intended to ignore all other defaults and
  options, so do not attempt to open existing Autokey host certificate
  before generating symmetric keys and terminating.
* Restore IFF, MV, and GQ identity parameter filename convention to
  ntpkey_<scheme>par_<group/host> in ntpd, matching ntp-keygen.
* Change some error logging to syslog to ignore logconfig mask, such
  as reporting PPSAPI failure in NMEA and WWVB refclocks.
* ntp-keygen on Windows XP and later systems will now create links
  expected by ntpd.  They are hardlinks on Windows, soft on POSIX.
* Conditionalize NMEA serial open message under clockevent.
* Send all peer variables to trappers in report_event().
(4.2.7p217) 2011/09/29 Released by Harlan Stenn <stenn@ntp.org>
* [Bug 2020] ntp-keygen -s no longer sets host in cert file name.
* [Backward Incompatible] ntp-keygen -i option long name changed from
  misleading --issuer-name to --ident.
(4.2.7p216) 2011/09/27 Released by Harlan Stenn <stenn@ntp.org>
* sntp documentation tag cleanup.
* mdoc2man improvements.
(4.2.7p215) 2011/09/24 Released by Harlan Stenn <stenn@ntp.org>
* Use patched mdoc2man script, from Eric Feng.
* Sync with ntp-4.2.6p4 (a no-op).
(4.2.7p214) 2011/09/20 Released by Harlan Stenn <stenn@ntp.org>
* [Bug 1981] Initial offset convergence applies frequency correction 2x
  with kernel discipline.
* [Bug 2008] Initial offset convergence degraded with 500 PPM adjtime().
* [Bug 2009] EVNT_NSET adj_systime() mishandled by Windows ntpd.
(4.2.7p213) 2011/09/08 Released by Harlan Stenn <stenn@ntp.org>
* [Bug 1999] NMEA does not send PMOTG messages any more.
(4.2.7p212) 2011/09/07 Released by Harlan Stenn <stenn@ntp.org>
* [Bug 2003] from 4.2.6p4-RC3: ntpq_read_assoc_peervars() broken.
(4.2.7p211) 2011/09/01 Released by Harlan Stenn <stenn@ntp.org>
* Update libevent to git head (2.1 branch) as of 2.0.14-stable.
(4.2.7p210) 2011/08/31 Released by Harlan Stenn <stenn@ntp.org>
* Require -D4 or higher for ntpd SIGALRM debug trace from [Bug 2000].
(4.2.7p209) 2011/08/27 Released by Harlan Stenn <stenn@ntp.org>
* [Bug 2000] ntpd worker threads must block signals expected in main
  thread.
* [Bug 2001] add ntpq -c timerstats like ntpdc -c timerstats.
* [Bug 2001] from 4.2.6p4-RC3: ntpdc timerstats reports overruns as
  handled.
* Update sntp tests to track the change of root dispersion to
  synchronization distance.
(4.2.7p208) 2011/08/24 Released by Harlan Stenn <stenn@ntp.org>
* Fix the CLOCK_MONOTONIC TRACE() message.
(4.2.7p207) 2011/08/22 Released by Harlan Stenn <stenn@ntp.org>
* Restore the original CLOCK_MONOTONIC output format in sntp.
* Cleanups for ntp-wait-opts.def and ntp.keys.def .
(4.2.7p206) 2011/08/20 Released by Harlan Stenn <stenn@ntp.org>
* [Bug 1993] ntpd Windows port adj_systime() broken in 4.2.7p203.
* sntp documentation and behavior improvements suggested by
  Steven Sommars.
* Have sntp report synchronization distance instead of root dispersion.
* Clean up ntp-wait-opts.def .
(4.2.7p205) 2011/08/19 Released by Harlan Stenn <stenn@ntp.org>
* [Bug 1992] util/tg2 doesn't compile, needs libntp.
(4.2.7p204) 2011/08/16 Released by Harlan Stenn <stenn@ntp.org>
* Added support for Garmin's $PGRMF sentence to NMEA driver
* [Bug 1988] Better sntp send failed error message needed.
* [Bug 1989] sntp manual page sometimes refers to SNTP as a program.
* [Bug 1990] sntp output should include stratum.
(4.2.7p203) 2011/08/13 Released by Harlan Stenn <stenn@ntp.org>
* [Bug 1986] Require Visual C++ 2005 or later compilers in Windows port.
* Actually use long long for (u_)int64 by correcting spelling of
  SIZEOF_LONG_LONG in ntp_types.h.
* Force .exe minimum Windows version to 0x0400 to allow NT4 in
  vs2005/*.vcproj files.
* Fix make distcheck with --enable-libevent-regress problem with
  unwritable $srcdir.
* Correct init_logging()'s def_syslogmask type to u_int32 following
  change of ntp_syslogmask from u_long to u_int32 in p202.
(4.2.7p202) 2011/08/09 Released by Harlan Stenn <stenn@ntp.org>
* [Bug 1983] --without-sntp build breaks in sntp subdir.
* [Bug 1984] from 4.2.6p4-RC3: ntp/libisc fails to compile on OS X 10.7.
* [Bug 1985] from 4.2.6p4-RC3: "logconfig =allall" rejected.
(4.2.7p201) 2011/08/05 Released by Harlan Stenn <stenn@ntp.org>
* sntp: change -h/--headspace to -g/--gap, and change the default gap
  from 10 to 50ms
* [Backward Incompatible] from 4.2.6p4: sntp: -l/--filelog ->
  -l/--logfile, to be consistent with ntpd.
* Documentation updates from Dave Mills.
* From 4.2.6p4: libopts/file.c fix from Bruce Korb (arg-type=file).
(4.2.7p200) 2011/08/04 Released by Harlan Stenn <stenn@ntp.org>
* Sync with 4.2.6p4-RC2.
(4.2.7p199) 2011/07/29 Released by Harlan Stenn <stenn@ntp.org>
* Documentation updates from Dave Mills.
(4.2.7p198) 2011/07/28 Released by Harlan Stenn <stenn@ntp.org>
* remove old binsubdir stuff from SNTP, as NTP_LOCINFO does that now.
(4.2.7p197) 2011/07/28 Released by Harlan Stenn <stenn@ntp.org>
* [Bug 1975] from 4.2.6p4-RC2: libntp/mktime.c won't work with 64-bit
  time_t
* [Bug 1976] genLocInfo writes to srcdir break 'make distcheck'.
* [Bug 1977] Fix flag/description mismatches in ntp-keygen-opts.def.
* Do not force "legacy" when --with-locfile is not given, genLocInfo
  will find the correct default for the system.
* Fix warnings in ntp_request.c ([Bug 1973] oversight) and sntp/main.c
  (CID 159, apparent overrun due to union, actually correct).
* Update sntp/loc/solaris to conform to stock locations.
(4.2.7p196) 2011/07/27 Released by Harlan Stenn <stenn@ntp.org>
* DEFAULT INSTALLATION DIRECTORY CHANGES ON SOME OSes: to get the old
  behavior, pass --with-locfile=legacy to 'configure'
* [Bug 1972] from 4.2.6p4-RC2: checking for struct rtattr fails.
* [Bug 1973] Widen reference clock mode from 8 to 32 bits.
* Removed sntp/m4/ntp_bindir.m4 - no longer needed.
* Move loc/ to sntp/loc/ .
* Move scripts/cvo.sh to sntp/scripts/cvo.sh .
* Move scripts/genLocInfo to sntp/scripts/genLocInfo .
* Give NTP_LOCINFO an optional path-to argument.
* Remove hacks to get NTP_LOCINFO-related data to sntp/ .
* Move sntp/include/mansec2subst.sed to sntp/scripts/mansec2subst.sed .
* If no "more specific" loc file is found for redhat* or fedora*,
  look for a loc/redhat file.
* If no "more specific" loc file is found and uname says this is Linux,
  look for a loc/linux file.
* Improve the help text: --with-locfile=XXX .
* work around solaris /bin/sh issues for genLocInfo.
(4.2.7p195) 2011/07/25 Released by Harlan Stenn <stenn@ntp.org>
* Added loc/redhat.
(4.2.7p194) 2011/07/25 Released by Harlan Stenn <stenn@ntp.org>
* [Bug 1608] from 4.2.6p4-RC2: Parse Refclock driver should honor
  trusttime.
* Add support for installing programs and scripts to libexec.
* Added loc/solaris.
(4.2.7p193) 2011/07/24 Released by Harlan Stenn <stenn@ntp.org>
* [Bug 1970] from 4.2.6p4-RC2: UNLINK_EXPR_SLIST() causes crash if list
  is empty.
* Update libevent to 2.1 HEAD as of merge of 2.0.13-stable-dev.
* Match addr_eqprefix() sizeof and memcpy destination to make it clear
  to static analysis that there is no buffer overrun (CID 402).
(4.2.7p192) 2011/07/18 Released by Harlan Stenn <stenn@ntp.org>
* [Bug 1966] Broken FILES section for ntp.keys.def.
(4.2.7p191) 2011/07/17 Released by Harlan Stenn <stenn@ntp.org>
* [Bug 1948] Update man page section layout.
* [Bug 1963] add reset command for ntpq :config, similar to ntpdc's.
* [Bug 1964] --without-sntp should not build sntp.
(4.2.7p190) 2011/07/13 Released by Harlan Stenn <stenn@ntp.org>
* [Bug 1961] from 4.2.6p4: html2man update: distribute ntp-wait.html.
* Require autogen-5.12.
(4.2.7p189) 2011/07/11 Released by Harlan Stenn <stenn@ntp.org>
* [Bug 1134] from 4.2.6p4-RC1: ntpd fails binding to tentative IPv6
  addresses.
* [Bug 1790] from 4.2.6p4-RC1: Update config.guess and config.sub to
  detect AIX6.
(4.2.7p188) 2011/06/28 Released by Harlan Stenn <stenn@ntp.org>
* [Bug 1958] genLocInfo must export PATH.
* ntp-wait: some versions of ntpd spell "associd" differently.
(4.2.7p187) 2011/06/24 Released by Harlan Stenn <stenn@ntp.org>
* [Bug 1954] Fix typos in [s]bin_PROGRAMS in ntpd/Makefile.am.
* Implement --with-locfile=filename configure argument.  If filename is
  empty we'll look under loc/ for a good fit.  If the filename contains
  a / character, it will be treated as a "normal" pathname.  Otherwise,
  that explicit file will be searched for under loc/ .
(4.2.7p186) 2011/06/23 Released by Harlan Stenn <stenn@ntp.org>
* [Bug 1950] Control installation of event_rpcgen.py.
* Update .point-changed-filelist for the new man pages.
* Update the building of OS-specific programs.
* Finish conversion to genLocInfo.
* validate MANTAGFMT in genLocInfo.
* Documentation update from Dave Mills.
(4.2.7p185) 2011/06/21 Released by Harlan Stenn <stenn@ntp.org>
* ntp_locs.m4: handle the case where . is not in the PATH.
* More genLocInfo cleanup.
(4.2.7p184) 2011/06/20 Released by Harlan Stenn <stenn@ntp.org>
* Added ntp_locs.m4.
* genLocInfo improvements.
* Add the man page tag "flavor" to the loc.* files.
* Add/distribute genLocInfo.
(4.2.7p183) 2011/06/19 Released by Harlan Stenn <stenn@ntp.org>
* Update the autogen include list for scripts/Makefile.am.
* Added loc.freebsd (and distribute it).
* Added loc.legacy (and distribute it).
(4.2.7p182) 2011/06/15 Released by Harlan Stenn <stenn@ntp.org>
* [Bug 1304] Update sntp.html to reflect new implementation.
* Update .point-changed-filelist .
* ntpdc documentation fixes.
* Update ntp-wait autogen docs.
* Update the ntpd autogen docs.
* Update the ntpsnmpd autogen docs.
* Use autogen to produce ntp-keygen docs.
* Add "license name" to ntp.lic for autogen-5.11.10.
* Prepare for ntp.keys.5.
(4.2.7p181) 2011/06/07 Released by Harlan Stenn <stenn@ntp.org>
* [Bug 1938] addr_eqprefix() doesn't clear enough storage.
(4.2.7p180) 2011/06/06 Released by Harlan Stenn <stenn@ntp.org>
* Upgrade to libevent-2.0.12.
* More sntp.1 cleanups.
* Produce ntpq.1 with the new autogen macros.
* Remove the deprecated "detail" stanza from ntpdc-opts.def.
(4.2.7p179) 2011/06/03 Released by Harlan Stenn <stenn@ntp.org>
* Update cmd-doc.tlib to autogen-5.11.10pre5.
* Upgrade local autoopts templates to 5.11.10pre5.
(4.2.7p178) 2011/06/02 Released by Harlan Stenn <stenn@ntp.org>
* Update the std_def_list to include the ntp.lic file.
* Distribute the ntp.lic file.
* Add http://ntp.org/license to the ntp.lic file.
(4.2.7p177) 2011/06/01 Released by Harlan Stenn <stenn@ntp.org>
* Use the latest autogen's new copyright template code.
* Clean up the ntp.lic file.
(4.2.7p176) 2011/05/31 Released by Harlan Stenn <stenn@ntp.org>
* sntp documentation cleanup.
* autogen documentation template cleanup.
(4.2.7p175) 2011/05/30 Released by Harlan Stenn <stenn@ntp.org>
* [Bug 1936] Correctly set IPV6_MULTICAST_LOOP.
* cmd-doc.tlib cleanup from Bruce Korb.
* sntp documentation cleanup.
(4.2.7p174) 2011/05/28 Released by Harlan Stenn <stenn@ntp.org>
* ntpdc documentation cleanup.
* sntp documentation cleanup.
* Don't build libevent with openssl support.  Right now, libevent
  doesn't use pkg-config to find openssl's installation location.
(4.2.7p173) 2011/05/25 Released by Harlan Stenn <stenn@ntp.org>
* Typo in emalloc.c hides file and line number from emalloc() error msg.
* parsesolaris.c compile fails on SPARC Solaris with conflicting printf.
* ntp_util.c compile fails on AIX and OSF with conflicting statsdir.
(4.2.7p172) 2011/05/24 Released by Harlan Stenn <stenn@ntp.org>
* Remove hardcoded 1/960 s. fudge for <CR> transmission time at 9600 8n1
  from WWVB/Spectracom driver introduced in 4.2.7p169.
(4.2.7p171) 2011/05/23 Released by Harlan Stenn <stenn@ntp.org>
* Eliminate warnings about shadowing global "basename" on Linux.
* Use filegen_config() consistently when changing filegen options.
* mprintf() should go to stdout, not stderr.  DPRINTF() uses mprintf().
* Repair a few simulator problems (more remain).
* Documentation updates from Dave Mills.
(4.2.7p170) 2011/05/19 Released by Harlan Stenn <stenn@ntp.org>
* [Bug 1932] libevent/util_internal.h builtin_expect compile error with
  gcc 2.95.
* Use 64-bit scalars in LFPTOD() and DTOLFP() on more platforms by
  conditionalizing on HAVE_U_INT64 rather than UINT64_MAX.
(4.2.7p169) 2011/05/18 Released by Harlan Stenn <stenn@ntp.org>
* [Bug 1933] WWVB/Spectracom driver timestamps LFs, not CRs.
(4.2.7p168) 2011/05/16 Released by Harlan Stenn <stenn@ntp.org>
* Convert receive buffer queue from doubly-linked list to FIFO.
(4.2.7p167) 2011/05/14 Released by Harlan Stenn <stenn@ntp.org>
* [Bug 1927] io_closeclock() should purge pending recvbufs.
* [Bug 1931] cv always includes fudgetime1, never fudgetime2.
* Use acts_close() in acts_shutdown() to avoid leaving a stale lockfile
  if unpeered via runtime configuration while the modem is open.
* Correct acts_close() test of pp->io.fd to see if it is open.
* 4.2.7p164 documentation updates re: 'tos orphanwait' expanded scope.
(4.2.7p166) 2011/05/13 Released by Harlan Stenn <stenn@ntp.org>
* If we have local overrides for autogen template files, use them.
* Convert more of the sntp-opt.def documentation from man to mdoc.
(4.2.7p165) 2011/05/11 Released by Harlan Stenn <stenn@ntp.org>
* Convert snmp docs to mdoc format, which requires autogen 5.11.9.
* from 4.2.6p4-RC1: Require autogen 5.11.9.
(4.2.7p164) 2011/05/11 Released by Harlan Stenn <stenn@ntp.org>
* [Bug 988] Local clock eats up -g option, so ntpd stops with large
  initial time offset.
* [Bug 1921] LOCAL, ACTS drivers with "prefer" excluded from initial
  candidate list.
* [Bug 1922] "tos orphanwait" applied incorrectly at startup.
* [Bug 1923] orphan parent favored over LOCAL, ACTS drivers.
* [Bug 1924] Billboard tally codes sometimes do not match operation,
  variables.
* Change "pool DNS" messages from msyslog to debug trace output.
* Remove unused FLAG_SYSPEER from peer->status.
* Respect "tos orphanwait" at startup.  Previously there was an
  unconditional 300 s. startup orphanwait, though other values were
  respected for subsequent orphan wait periods after no_sys_peer events.
* Apply "tos orphanwait" (def. 300 seconds) to LOCAL and ACTS reference
  clock drivers, in addition to orphan parent operation.  LOCAL and ACTS
  are not selectable during the orphanwait delay at startup and after
  each no_sys_peer event.  This prevents a particular form of clock-
  hopping, such as using LOCAL briefly at startup before remote peers
  are selectable.  This fixes the issue reported in [Bug 988].
* Documentation updates from Dave Mills.
(4.2.7p163) 2011/05/08 Released by Harlan Stenn <stenn@ntp.org>
* [Bug 1911] missing curly brace in libntp/ntp_rfc2553.c
(4.2.7p162) 2011/05/03 Released by Harlan Stenn <stenn@ntp.org>
* [Bug 1910] Support the Tristate Ltd. TS-GPSclock-01.
(4.2.7p161) 2011/05/02 Released by Harlan Stenn <stenn@ntp.org>
* [Bug 1904] 4.2.7p160 Windows build broken (POSIX_SHELL).
* [Bug 1906] 4.2.7p160 - libtool: compile: cannot determine name of
  library object in ./libevent
* Share a single sntp/libevent/build-aux directory between all three
  configure scripts.
* Add missing --enable-local-libevent help to top-level configure.
(4.2.7p160) 2011/05/01 Released by Harlan Stenn <stenn@ntp.org>
* from 4.2.6p4-RC1: Upgrade to libopts 35.0.10 from AutoGen 5.11.9pre8.
* [Bug 1901] Simulator does not set progname.
(4.2.7p159) 2011/04/28 Released by Harlan Stenn <stenn@ntp.org>
* Fix a couple of unused variable warnings.
* cleanup in timespecops.c / timevalops.c
(4.2.7p158) 2011/04/24 Released by Harlan Stenn <stenn@ntp.org>
* Update libevent --disable-libevent-regress handling to work when
  building libevent using mingw.
(4.2.7p157) 2011/04/21 Released by Harlan Stenn <stenn@ntp.org>
* [Bug 1890] 4.2.7p156 segfault in duplicate freeaddrinfo().
(4.2.7p156) 2011/04/19 Released by Harlan Stenn <stenn@ntp.org>
* [Bug 1851] freeaddrinfo() called after getaddrinfo() fails.
(4.2.7p155) 2011/04/18 Released by Harlan Stenn <stenn@ntp.org>
* Fix leak in refclock_datum.c start failure path.
(4.2.7p154) 2011/04/17 Released by Harlan Stenn <stenn@ntp.org>
* [Bug 1887] DNS fails on 4.2.7p153 using threads.
(4.2.7p153) 2011/04/16 Released by Harlan Stenn <stenn@ntp.org>
* A few more Coverity Scan cleanups.
(4.2.7p152) 2011/04/15 Released by Harlan Stenn <stenn@ntp.org>
* Update embedded libevent to current 2.1 git HEAD.
(4.2.7p151) 2011/04/14 Released by Harlan Stenn <stenn@ntp.org>
* Detect vsnprintf() support for "%m" and disable our "%m" expansion.
* Add --enable-c99-sprintf to configure args for -noopenssl variety of
  flock-build to avoid regressions in (v)snprintf() replacement.
* More msnprintf() unit tests.
* Coverity Scan error checking fixes.
* Log failure to fetch time from HOPF_P hardware.
* Check HOPF_S sscanf() conversion count before converted values.
(4.2.7p150) 2011/04/13 Released by Harlan Stenn <stenn@ntp.org>
* Remove never-used, incomplete ports/winnt/ntpd/refclock_trimbledc.[ch]
* On systems without C99-compliant (v)snprintf(), use C99-snprintf
  replacements (http://www.jhweiss.de/software/snprintf.html)
* Remove remaining sprintf() calls except refclock_ripencc.c (which is
  kept out of --enable-all-clocks as a result), upstream libs which use
  sprintf() only after careful buffer sizing.
(4.2.7p149) 2011/04/11 Released by Harlan Stenn <stenn@ntp.org>
* [Bug 1881] describe the {+,-,s} characters in configure --help output.
(4.2.7p148) 2011/04/09 Released by Harlan Stenn <stenn@ntp.org>
* Use _mkgmtime() as timegm() in the Windows port, rather than
  libntp/mktime.c's timegm().  Fixed [Bug 1875] on Windows using the old
  asn2ntp() code from before 4.2.7p147.
* ntp_crypto.c string buffer safety.
* Remove use of MAXFILENAME in mode 7 (ntpdc) on-wire structs.
* Change ntpd MAXFILENAME from 128 to 256 to match ntp-keygen.
* Buffer safety and sign extension fixes (thanks Coverity Scan).
(4.2.7p147) 2011/04/07 Released by Harlan Stenn <stenn@ntp.org>
* [Bug 1875] 'asn2ntp()' rewritten with 'caltontp()'; 'timegm()'
  substitute likely to crash with 64bit time_t.
(4.2.7p146) 2011/04/05 Released by Harlan Stenn <stenn@ntp.org>
* String buffer safety cleanup, converting to strlcpy() and strlcat().
* Use utmpname() before pututline() so repeated steps do not
  accidentally record into wtmp where utmp was intended.
* Use setutent() before each pututline() including first.
(4.2.7p145) 2011/04/04 Released by Harlan Stenn <stenn@ntp.org>
* [Bug 1840] ntp_lists.h FIFO macros buggy.
(4.2.7p144) 2011/04/03 Released by Harlan Stenn <stenn@ntp.org>
* [Bug 1874] ntpq -c "rv 0 sys_var_list" empty.
(4.2.7p143) 2011/03/31 Released by Harlan Stenn <stenn@ntp.org>
* [Bug 1732] ntpd ties up CPU on disconnected USB refclock.
* [Bug 1861] tickadj build failure using uClibc.
* [Bug 1862] in6addr_any test in configure fooled by arm gcc 4.1.3 -O2.
* Remove kernel line discipline driver code for clk and chu, deprecate
  related LDISC_ flags, and remove associated ntpd code to decode the
  timestamps, remove clktest line discipline test program.
* Remove "signal_no_reset: signal 17 had flags 4000000" logging, as it
  indicates no problem and is interpreted as an error.  Previously some
  bits had been ignored one-by-one, but Linux SA_RESTORER definition is
  unavailable to user headers.
(4.2.7p142) 2011/03/21 Released by Harlan Stenn <stenn@ntp.org>
* [Bug 1844] ntpd 4.2.7p131 NetBSD, --gc-sections links bad executable.
* Fix "make distcheck" break in libevent/sample caused by typo.
(4.2.7p141) 2011/03/20 Released by Harlan Stenn <stenn@ntp.org>
* Add "ntpq -c iostats" similar to "ntpdc -c iostats".
* Compare entire timestamp to reject duplicates in refclock_pps().
(4.2.7p140) 2011/03/17 Released by Harlan Stenn <stenn@ntp.org>
* [Bug 1848] ntpd 4.2.7p139 --disable-thread-support does not compile.
* Add --disable-thread-support to one flock-build variation.
* One more lock-while-init in lib/isc/task.c to quiet lock analysis.
(4.2.7p139) 2011/03/16 Released by Harlan Stenn <stenn@ntp.org>
* [Bug 1848] make check ntpd --saveconfigquit clutters syslog.
(4.2.7p138) 2011/03/08 Released by Harlan Stenn <stenn@ntp.org>
* [Bug 1846] MacOSX: debug symbol not found by propdelay or tickadj.
(4.2.7p137) 2011/03/07 Released by Harlan Stenn <stenn@ntp.org>
* Use TRACE() instead of DPRINTF() for libntp and utilities, which
  use the "debug" variable regardless of #ifdef DEBUG.
* Declare debug in libntp instead of each program.  Expose extern
  declaration to utilities, libntp, and DEBUG ntpd.
* Lock under-construction task, taskmgr objects to satisfy Coverity's
  mostly-correct assumptions about which variables are protected by
  which locks.
(4.2.7p136) 2011/03/02 Released by Harlan Stenn <stenn@ntp.org>
* [Bug 1839] 4.2.7p135 still installs libevent ev*.h headers.
(4.2.7p135) 2011/03/02 Released by Harlan Stenn <stenn@ntp.org>
* libevent: When building on systems with CLOCK_MONOTONIC available,
  separate the internal timeline (possibly counting since system boot)
  from the gettimeofday() timeline in event_base cached timevals.  Adds
  new event_base_tv_cached() to retrieve cached callback round start
  time on the internal timeline, and changes
  event_based_gettimeofday_cached() to always return times using the
  namesake timeline.  This preserves the benefit of using the never-
  stepped monotonic clock for event timeouts while providing clients
  with times consistently using gettimeofday().
* Correct event_base_gettimeofday_cached() workaround code in
  sntp to work with corrected libevent.
* Remove sntp l_fp_output() test now that it uses prettydate().
* [Bug 1839] 4.2.7p131 installs libevent ev*.h headers.
* Ensure CONFIG_SHELL is not empty before relying on it for #! scripts.
(4.2.7p134) 2011/02/24 Released by Harlan Stenn <stenn@ntp.org>
* [Bug 1837] Build fails on Win7 due to regedit requiring privilege.
* Provide fallback definitions for GetAdaptersAddresses() for Windows
  build environments lacking iphlpapi.h.
* Rename file containing 1.xxxx ChangeSet revision from version to
  scm-rev to avoid invoking GNU make implicit rules attempting to
  compile version.c into version.  Problem was with sntp/version.o
  during make distcheck after fix for spurious sntp rebuilds.
* Add INC_ALIGNED_PTR() macro to align pointers like malloc().
(4.2.7p133) 2011/02/23 Released by Harlan Stenn <stenn@ntp.org>
* [Bug 1834] ntpdate 4.2.7p131 aborts with assertion failure.
* Move sntp last in top-level Makefile.am SUBDIRS so that the libevent
  tearoff (if required) and sntp are compiled after the rest.
* Use a single set of Automake options for each package in configure.ac
  AM_INIT, remove Makefile.am AUTOMAKE_OPTIONS= lines.
* Correct spurious sntp rebuilds triggered by a make misperception
  sntp/version was out-of-date relative to phony target FRC.version.
* Do not cache paths to perl, test, or pkg-config, searching the PATH
  at configure time is worth it to pick up tool updates.
(4.2.7p132) 2011/02/22 Released by Harlan Stenn <stenn@ntp.org>
* [Bug 1832] ntpdate doesn't allow timeout > 2s.
* [Bug 1833] The checking sem_timedwait() fails without -pthread.
* ElectricFence was suffering bitrot - remove it.  valgrind works well.
* Enable all relevant automake warnings.
* Correct Solaris 2.1x PTHREAD_ONCE_INIT extra braces test to avoid
  triggering warnings due to excess braces.
* Remove libevent-cfg from sntp/Makefile.am.
* Provide bug report and URL options to Autoconf.
* Avoid relying on remake rules for routine build/flock-build for
  libevent as for the top-level and sntp subproject.
(4.2.7p131) 2011/02/21 Released by Harlan Stenn <stenn@ntp.org>
* [Bug 1087] -v/--normalverbose conflicts with -v/--version in sntp.
* [Bug 1088] sntp should (only) report the time difference without -s/-a.
* older autoconf sometimes dislikes [].
* Move "can't write KoD file" warning from sntp shutdown to startup.
* refclock_acts.c cleanup from Dave Mills.
* Convert sntp to libevent event-driven socket programming.  Instead of
  blocking name resolution and querying one NTP server at a time,
  resolve server names and send NTP queries without blocking.  Add
  sntp command-line options to adjust timing and optionally wait for all
  servers to respond instead of exiting after the first.
* Import libevent 2.0.10-stable plus local patches as a tearoff, used
  only if the target system lacks an installed libevent 2.0.9 or later.
* Move blocking worker and resolver to libntp from ntpd.
* Use threads rather than forked child processes for blocking worker
  when possible.  Override with configure --disable-thread-support.
* Move init_logging(), change_logfile(), and setup_logfile() from ntpd
  to libntp, use them in sntp.
* Test --without-sntp in flock-build script's -no-refclocks variety.
* Avoid invoking config.status twice in a row in build script.
* Move more m4sh tests needed by libntp to shared .m4 files.
* Split up ntp_libntp.m4 into smaller, more specific subsets.
* Enable gcc -Wcast-align, fix many instances of warnings when casting
  a pointer to a more-strictly-aligned underlying type.
(4.2.7p130) 2011/02/12 Released by Harlan Stenn <stenn@ntp.org>
* [Bug 1811] Update the download location in WHERE-TO-START.
(4.2.7p129) 2011/02/09 Released by Harlan Stenn <stenn@ntp.org>
* Add missing "break;" to ntp_control.c ctl_putsys() for caliberrs, used
  by ntpq -c kerninfo introduced in 4.2.7p104.
* Fix leak in ntp_control.c read_mru_list().
(4.2.7p128) 2011/01/30 Released by Harlan Stenn <stenn@ntp.org>
* [Bug 1799] ntpq mrv crash.
* [Bug 1801] ntpq mreadvar requires prior association caching.
(4.2.7p127) 2011/01/28 Released by Harlan Stenn <stenn@ntp.org>
* [Bug 1797] Restore stale timestamp check from the RANGEGATE cleanup.
(4.2.7p126) 2011/01/27 Released by Harlan Stenn <stenn@ntp.org>
* Fix unexposed fencepost error in format_time_fraction().
* Add more unit tests for timeval_tostr() and timespec_tostr().
(4.2.7p125) 2011/01/26 Released by Harlan Stenn <stenn@ntp.org>
* [Bug 1794] ntpq -c rv missing clk_wander information.
* [Bug 1795] ntpq readvar does not display last variable.
(4.2.7p124) 2011/01/25 Released by Harlan Stenn <stenn@ntp.org>
* sntp/Makefile.am needs any passed-in CFLAGS.
(4.2.7p123) 2011/01/24 Released by Harlan Stenn <stenn@ntp.org>
* [Bug 1788] tvtots.c tables inaccurate
(4.2.7p122) 2011/01/22 Released by Harlan Stenn <stenn@ntp.org>
* ACTS refclock cleanup from Dave Mills.
* Avoid shadowing the "group" global variable.
(4.2.7p121) 2011/01/21 Released by Harlan Stenn <stenn@ntp.org>
* [Bug 1786] Remove extra semicolon from ntp_proto.c .
(4.2.7p120) 2011/01/20 Released by Harlan Stenn <stenn@ntp.org>
* Change new timeval and timespec to string routines to use snprintf()
  rather than hand-crafted conversion, avoid signed int overflow there.
* Add configure support for SIZEOF_LONG_LONG to enable portable use of
  snprintf() with time_t.
* Grow ntpd/work_thread.c arrays as needed.
* Add DEBUG_* variants of ntp_assert.h macros which compile away using
  ./configure --disable-debugging.
* Fix tvalops.cpp unit test failures for 32-bit builds.
* Return to a single autoreconf invocation in ./bootstrap script.
* Fix warnings seen on FreeBSD 9.
* crypto group changes from Dave Mills.
* Lose the RANGEGATE check in PPS, from Dave Mills.
* ACTS refclock cleanup from Dave Mills.
* Documentation updates from Dave Mills.
* NMEA driver documentation update from Juergen Perlinger.
(4.2.7p119) 2011/01/18 Released by Harlan Stenn <stenn@ntp.org>
* added timespecops.{c,h} and tievalops.{c.h} to libntp and include
  added tspecops.cpp to tests/libntp
* Correct msyslog.c build break on Solaris 2.9 from #ifdef/#if mixup.
(4.2.7p118) 2011/01/15 Released by Harlan Stenn <stenn@ntp.org>
* Simplify the built-sources stuff in sntp/ .
* Fix check for -lipv6 on HP-UX 11.
(4.2.7p117) 2011/01/13 Released by Harlan Stenn <stenn@ntp.org>
* Add configure --without-sntp option to disable building sntp and
  sntp/tests.  withsntp=no in the environment changes the default.
* Build infrastructure cleanup:
  Move m4 directory to sntp/m4.
  Share a single set of genver output between sntp and the top level.
  Share a single set of autogen included .defs in sntp/include.
  Share a single set of build-aux scripts (e.g. config.guess, missing).
  Add ntp_libntp.m4 and ntp_ipv6.m4 to reduce configure.ac duplication.
  Warn and exit build/flock-build if bootstrap needs to be run.
(4.2.7p116) 2011/01/10 Released by Harlan Stenn <stenn@ntp.org>
* refclock_nmea.c refactoring by Juergen Perlinger.
(4.2.7p115) 2011/01/09 Released by Harlan Stenn <stenn@ntp.org>
* [Bug 1780] Windows ntpd 4.2.7p114 crashes in ioctl().
* [Bug 1781] longlong undefined in sntp handle_pkt() on Debian amd64.
(4.2.7p114) 2011/01/08 Released by Harlan Stenn <stenn@ntp.org>
* Fix for openssl pkg-config detection eval failure.
* Add erealloc_zero(), refactor estrdup(), emalloc(), emalloc_zero() to
  separate tracking callsite file/line from using debug MS C runtime,
  and to reduce code duplication.
(4.2.7p113) 2011/01/07 Released by Harlan Stenn <stenn@ntp.org>
* [Bug 1776] sntp mishandles -t/--timeout and -a/--authentication.
* Default to silent make rules, override with make V=1 or ./configure
  --disable-silent-rules.
* Correct --with-openssl-incdir defaulting with pkg-config.
* Correct ./build on systems without gtest available.
* Begin moving some of the low-level socket stuff to libntp.
(4.2.7p112) 2011/01/06 Released by Harlan Stenn <stenn@ntp.org>
* [Bug 1773] openssl not detected during ./configure.
* [Bug 1774] Segfaults if cryptostats enabled and built without OpenSSL.
* Use make V=0 in build script to increase signal/noise ratio.
(4.2.7p111) 2011/01/05 Released by Harlan Stenn <stenn@ntp.org>
* [Bug 1772] refclock_open() return value check wrong for ACTS.
* Default --with-openssl-libdir and --with-openssl-incdir to the values
  from pkg-config, falling back on our usual search paths if pkg-config
  is not available or does not have openssl.pc on PKG_CONFIG_PATH.
* Change refclock_open() to return -1 on failure like open().
* Update all refclock_open() callers to check for fd <= 0 indicating
  failure, so they work with older and newer refclock_open() and can
  easily backport.
* Initialize refclockproc.rio.fd to -1, harmonize refclock shutdown
  entrypoints to avoid crashing, particularly if refclock_open() fails.
* Enable tickadj-like taming of wildly off-spec Windows clock using
  NTPD_TICKADJ_PPM env. var. specifying baseline slew.
(4.2.7p110) 2011/01/04 Released by Harlan Stenn <stenn@ntp.org>
* [Bug 1771] algorithmic error in 'clocktime()' fixed.
* Unit tests extended for hard-coded system time.
* make V=0 and configure --enable-silent-rules supported.
* setvar modemsetup = ATE0... overrides ACTS driver default.
* Preserve last timecode in ACTS driver (ntpq -ccv).
* Tolerate previous ATE1 state when sending ACTS setup.
* Enable raw tty line discipline in Windows port.
* Allow tty open/close/open to succeed on Windows port.
* Enable ACTS and CHU reference clock drivers on Windows.
(4.2.7p109) 2011/01/02 Released by Harlan Stenn <stenn@ntp.org>
* Remove nearly all strcpy() and most strcat() from NTP distribution.
  One major pocket remains in ntp_crypto.c.  libopts & libisc also have
  (safe) uses of strcpy() and strcat() remaining.
* Documentation updates from Dave Mills.
(4.2.7p108) 2011/01/01 Released by Harlan Stenn <stenn@ntp.org>
* [Bug 1764] Move Palisade modem control logic to configure.ac.
* [Bug 1768] TIOCFLUSH undefined in linux for refclock_acts.
* Autokey multiple identity group improvements from Dave Mills.
* from 4.2.6p3: Update the copyright year.
(4.2.7p107) 2010/12/31 Released by Harlan Stenn <stenn@ntp.org>
* [Bug 1764] Palisade driver doesn't build on Linux.
* [Bug 1766] Oncore clock has offset/high jitter at startup.
* Move ntp_control.h variable IDs to ntp_control.c, remove their use by
  ntpq.  They are implementation details private to ntpd.  [Bug 597] was
  caused by ntpq's reliance on these IDs it need not know about.
* refclock_acts.c updates from Dave Mills.
(4.2.7p106) 2010/12/30 Released by Harlan Stenn <stenn@ntp.org>
* from 4.2.6p3: Update genCommitLog for the bk-5 release.
(4.2.7p105) 2010/12/29 Released by Harlan Stenn <stenn@ntp.org>
(4.2.7p104) 2010/12/28 Released by Harlan Stenn <stenn@ntp.org>
* from 4.2.6p3: Create and use scripts/check--help when generating
  .texi files.
* from 4.2.6p3: Update bk triggers for the bk-5 release.
* Support for multiple Autokey identity groups from Dave Mills.
* Documentation updates from Dave Mills.
* Add ntpq kerninfo, authinfo, and sysinfo commands similar to ntpdc's.
(4.2.7p103) 2010/12/24 Released by Harlan Stenn <stenn@ntp.org>
* Add ntpq pstats command similar to ntpdc's.
* Remove ntpq pstatus command, rv/readvar does the same and more.
* Documentation updates from Dave Mills.
(4.2.7p102) 2010/12/23 Released by Harlan Stenn <stenn@ntp.org>
* Allow ntpq &1 associd use without preceding association-fetching.
* Documentation updates from Dave Mills.
(4.2.7p101) 2010/12/22 Released by Harlan Stenn <stenn@ntp.org>
* from 4.2.6p3-RC12: Upgrade to libopts 34.0.9 from AutoGen 5.11.6pre7.
* from 4.2.6p3-RC12: Relax minimum Automake version to 1.10 with updated
  libopts.m4.
(4.2.7p100) 2010/12/21 Released by Harlan Stenn <stenn@ntp.org>
* [Bug 1743] from 4.2.6p3-RC12: Display timezone offset when showing
  time for sntp in the local timezone (documentation updates).
(4.2.7p99) 2010/12/21 Released by Harlan Stenn <stenn@ntp.org>
* Add unit tests for msnprintf().
(4.2.7p98) 2010/12/20 Released by Harlan Stenn <stenn@ntp.org>
* [Bug 1761] clockstuff/clktest-opts.h omitted from tarball.
* [Bug 1762] from 4.2.6p3-RC12: manycastclient responses interfere.
* Documentation updates from Dave Mills.
(4.2.7p97) 2010/12/19 Released by Harlan Stenn <stenn@ntp.org>
* [Bug 1458] from 4.2.6p3-RC12: Can not compile NTP on FreeBSD 4.7.
* [Bug 1760] from 4.2.6p3-RC12: ntpd Windows interpolation cannot be
  disabled.
* from 4.2.6p3-RC12: Upgrade to libopts 34.0.9 from AutoGen 5.11.6pre5.
* Documentation updates from Dave Mills.
(4.2.7p96) 2010/12/18 Released by Harlan Stenn <stenn@ntp.org>
* [Bug 1758] from 4.2.6p3-RC12: setsockopt IPV6_MULTICAST_IF with wrong
  ifindex.
* Documentation updates from Dave Mills.
(4.2.7p95) 2010/12/17 Released by Harlan Stenn <stenn@ntp.org>
* [Bug 1753] 4.2.7p94 faults on startup in newpeer(), strdup(NULL).
* [Bug 1754] from 4.2.6p3-RC12: --version output should be more verbose.
* [Bug 1757] from 4.2.6p3-RC12: oncore snprintf("%m") doesn't expand %m.
* from 4.2.6p3-RC12: Suppress ntp-keygen OpenSSL version display for
  --help, --version, display both build and runtime OpenSSL versions
  when they differ.
* from 4.2.6p3-RC12: Upgrade to libopts 33.5.8 from AutoGen 5.11.6pre3.
* Documentation updates from Dave Mills.
(4.2.7p94) 2010/12/15 Released by Harlan Stenn <stenn@ntp.org>
* [Bug 1751] from 4.2.6p3-RC12: Support for Atari FreeMiNT OS.
* Documentation updates from Dave Mills.
(4.2.7p93) 2010/12/13 Released by Harlan Stenn <stenn@ntp.org>
* [Bug 1510] from 4.2.6p3-RC12: Add modes 20/21 for driver 8 to support
  RAWDCF @ 75 baud.
* [Bug 1741] from 4.2.6p3-RC12: Enable multicast reception on each
  address (Windows).
* from 4.2.6p3-RC12: Other manycastclient repairs:
  Separate handling of scope ID embedded in many in6_addr from ifindex
  used for IPv6 multicasting ioctls.
  Add INT_PRIVACY endpt bit flag for IPv6 RFC 4941 privacy addresses.
  Enable outbound multicast from only one address per interface in the
  same subnet, and in that case prefer embedded MAC address modified
  EUI-64 IPv6 addresses first, then static, and last RFC 4941 privacy
  addresses.
  Use setsockopt(IP[V6]_MULTICAST_IF) before each send to multicast to
  select the local source address, using the correct socket is not
  enough.
* "server ... ident <groupname>" changes from Dave Mills.
* Documentation updates from Dave Mills.
(4.2.7p92) 2010/12/08 Released by Harlan Stenn <stenn@ntp.org>
* [Bug 1743] from 4.2.6p3-RC12: Display timezone offset when showing
  time for sntp in the local timezone.
(4.2.7p91) 2010/12/07 Released by Harlan Stenn <stenn@ntp.org>
* [Bug 1732] ntpd ties up CPU on disconnected USB device.
* [Bug 1742] form 4.2.6p3-RC12: Fix a typo in an error message in the
  "build" script.
(4.2.7p90) 2010/12/06 Released by Harlan Stenn <stenn@ntp.org>
* [Bug 1738] Windows ntpd has wrong net adapter name.
* [Bug 1740] ntpdc -c reslist packet count wrongly treated as signed.
(4.2.7p89) 2010/12/04 Released by Harlan Stenn <stenn@ntp.org>
* [Bug 1736] tos int, bool options broken in 4.2.7p66.
* from 4.2.6p3-RC12: Clean up the SNTP documentation.
(4.2.7p88) 2010/12/02 Released by Harlan Stenn <stenn@ntp.org>
* [Bug 1735] 'clocktime()' aborts ntpd on bogus input
(4.2.7p87) 2010/12/01 Released by Harlan Stenn <stenn@ntp.org>
* from 4.2.6p3-RC12: Clean up m4 quoting in configure.ac, *.m4 files,
  resolving intermittent AC_LANG_PROGRAM possibly undefined errors.
(4.2.7p86) 2010/11/29 Released by Harlan Stenn <stenn@ntp.org>
* Documentation updates from Dave Mills.
(4.2.7p85) 2010/11/24 Released by Harlan Stenn <stenn@ntp.org>
* Documentation updates from Dave Mills.
(4.2.7p84) 2010/11/22 Released by Harlan Stenn <stenn@ntp.org>
* [Bug 1618] Unreachable code in jjy_start().
* [Bug 1725] from 4.2.6p3-RC11: ntpd sends multicast from only one
  address.
* from 4.2.6p3-RC11: Upgrade libopts to 33.3.8.
* from 4.2.6p3-RC11: Bump minimum Automake version to 1.11, required for
  AM_COND_IF use in LIBOPTS_CHECK.
* An almost complete rebuild of the initial loopfilter configuration
  process, including the code that determines the interval between
  frequency file updates, from Dave Mills.
* Documentation updates from Dave Mills.
* Add ntp-keygen -l/--lifetime to control certificate expiry.
* JJY driver improvements for Tristate JJY01/02, including changes
  to its clockstats format.
* Add "nonvolatile" ntp.conf directive to control how often the
  driftfile is written.
(4.2.7p83) 2010/11/17 Released by Harlan Stenn <stenn@ntp.org>
* [Bug 1727] ntp-keygen PLEN, ILEN undeclared --without-crypto.
* Remove top-level libopts, use sntp/libopts.
* from 4.2.6p3-RC11: Remove log_msg() and debug_msg() from sntp in favor
  of msyslog().
* Documentation updates from Dave Mills.
(4.2.7p82) 2010/11/16 Released by Harlan Stenn <stenn@ntp.org>
* [Bug 1728] from 4.2.6p3-RC11: In ntp_openssl.m4, don't add
  -I/usr/include or -L/usr/lib to CPPFLAGS or LDFLAGS.
(4.2.7p81) 2010/11/14 Released by Harlan Stenn <stenn@ntp.org>
* [Bug 1681] from 4.2.6p3-RC10: More sntp logging cleanup.
* [Bug 1683] from 4.2.6p3-RC10: Non-localhost on loopback exempted from
  nic rules.
* [Bug 1719] Cleanup for ntp-keygen and fix -V crash, from Dave Mills.
(4.2.7p80) 2010/11/10 Released by Harlan Stenn <stenn@ntp.org>
* [Bug 1574] from 4.2.6p3-RC9: sntp doesn't set tv_usec correctly.
* [Bug 1681] from 4.2.6p3-RC9: sntp logging cleanup.
* [Bug 1683] from 4.2.6p3-RC9: Interface binding does not seem to work
  as intended.
* [Bug 1708] make check fails with googletest 1.4.0.
* [Bug 1709] from 4.2.6p3-RC9: ntpdate ignores replies with equal
  receive and transmit timestamps.
* [Bug 1715] sntp utilitiesTest.IPv6Address failed.
* [Bug 1718] Improve gtest checks in configure.ac.
(4.2.7p79) 2010/11/07 Released by Harlan Stenn <stenn@ntp.org>
* Correct frequency estimate with no drift file, from David Mills.
(4.2.7p78) 2010/11/04 Released by Harlan Stenn <stenn@ntp.org>
* [Bug 1697] filegen implementation should be improved.
* Refactor calendar functions in terms of new common code.
* Documentation updates from Dave Mills.
(4.2.7p77) 2010/11/03 Released by Harlan Stenn <stenn@ntp.org>
* [Bug 1692] packageinfo.sh needs to be "sourced" using ./ .
* [Bug 1695] ntpdate takes longer than necessary.
(4.2.7p76) 2010/11/02 Released by Harlan Stenn <stenn@ntp.org>
* [Bug 1690] Unit tests fails to build on some systems.
* [Bug 1691] Use first NMEA sentence each second.
* Put the sntp tests under sntp/ .
* ... and only build/run them if we have gtest.
* Documentation updates from Dave Mills.
(4.2.7p75) 2010/10/30 Released by Harlan Stenn <stenn@ntp.org>
* Documentation updates from Dave Mills.
* Include Linus Karlsson's GSoC 2010 testing code.
(4.2.7p74) 2010/10/29 Released by Harlan Stenn <stenn@ntp.org>
* [Bug 1685] from 4.2.6p3-RC8: NMEA driver mode byte confusion.
* from 4.2.6p3-RC8: First cut at using scripts/checkChangeLog.
* Documentation updates from Dave Mills.
(4.2.7p73) 2010/10/27 Released by Harlan Stenn <stenn@ntp.org>
* [Bug 1680] Fix alignment of clock_select() arrays.
* refinements to new startup behavior from David Mills.
* For the bootstrap script, touch .html files last.
* Add 'make check' test case that would have caught [Bug 1678].
(4.2.7p72) 2010/10/26 Released by Harlan Stenn <stenn@ntp.org>
* [Bug 1679] Fix test for -lsocket.
* Clean up missing ;; entries in configure.ac.
(4.2.7p71) 2010/10/25 Released by Harlan Stenn <stenn@ntp.org>
* [Bug 1676] from 4.2.6p3-RC7: NMEA: $GPGLL did not work after fix
  for Bug 1571.
* [Bug 1678] "restrict source" treated as "restrict default".
* from 4.2.6p3-RC7: Added scripts/checkChangeLog.
(4.2.7p70) 2010/10/24 Released by Harlan Stenn <stenn@ntp.org>
* [Bug 1571] from 4.2.6p3-RC6: NMEA does not relate data to PPS edge.
* [Bug 1572] from 4.2.p63-RC6: NMEA time adjustment for GPZDG buggy.
* [Bug 1675] from 4.2.6p3-RC6: Prohibit includefile remote config.
* Enable generating ntpd/ntp_keyword.h after keyword-gen.c changes on
  Windows as well as POSIX platforms.
* Fix from Dave Mills for a rare singularity in clock_combine().
(4.2.7p69) 2010/10/23 Released by Harlan Stenn <stenn@ntp.org>
* [Bug 1671] Automatic delay calibration is sometimes inaccurate.
(4.2.7p68) 2010/10/22 Released by Harlan Stenn <stenn@ntp.org>
* [Bug 1669] from 4.2.6p3-RC5: NTP fails to compile on IBM AIX 5.3.
* [Bug 1670] Fix peer->bias and broadcastdelay.
* Documentation updates from Dave Mills.
* Documentation EOL cleanup.
(4.2.7p67) 2010/10/21 Released by Harlan Stenn <stenn@ntp.org>
* [Bug 1649] from 4.2.6p3-RC5: Require NMEA checksum if $GPRMC or
  previously seen.
(4.2.7p66) 2010/10/19 Released by Harlan Stenn <stenn@ntp.org>
* [Bug 1277] Provide and use O(1) FIFOs, esp. in the config tree code.
* Remove unused 'bias' configuration keyword.
(4.2.7p65) 2010/10/16 Released by Harlan Stenn <stenn@ntp.org>
* [Bug 1584] from 4.2.6p3-RC4: wrong SNMP type for precision,
  resolution.
* Remove 'calldelay' and 'sign' remnants from parser, ntp_config.c.
(4.2.7p64) 2010/10/15 Released by Harlan Stenn <stenn@ntp.org>
* [Bug 1584] from 4.2.6p3-RC3: ntpsnmpd OID must be mib-2.197.
* [Bug 1659] from 4.2.6p3-RC4: Need CLOCK_TRUETIME not CLOCK_TRUE.
* [Bug 1663] ntpdsim should not open net sockets.
* [Bug 1665] from 4.2.6p3-RC4: is_anycast() u_int32_t should be u_int32.
* from 4.2.6p3: ntpsnmpd, libntpq warning cleanup.
* Remove 'calldelay' and 'sign' keywords (Dave Mills).
* Documentation updates from Dave Mills.
(4.2.7p63) 2010/10/13 Released by Harlan Stenn <stenn@ntp.org>
* [Bug 1080] from 4.2.6p3-RC3: ntpd on ipv6 routers very chatty.
* Documentation nit cleanup.
* Documentation updates from Dave Mills.
(4.2.7p62) 2010/10/12 Released by Harlan Stenn <stenn@ntp.org>
* [Bug 750] from 4.2.6p3-RC3: Non-existing device causes coredump with
  RIPE-NCC driver.
* [Bug 1567] from 4.2.6p3-RC3: Support Arbiter 1093C Satellite Clock on
  Windows.
* [Bug 1581] from 4.2.6p3-RC3: printf format string mismatch leftover.
* [Bug 1659] from 4.2.6p3-RC3: Support Truetime Satellite Clocks on
  Windows.
* [Bug 1660] from 4.2.6p3-RC3: On some systems, test is in /usr/bin, not
  /bin.
* [Bug 1661] from 4.2.6p3-RC3: Re-indent refclock_ripencc.c.
* Lose peer_count from ntp_peer.c and ntp_proto.c (Dave Mills).
* Documentation updates from Dave Mills.
(4.2.7p61) 2010/10/06 Released by Harlan Stenn <stenn@ntp.org>
* Documentation and code cleanup from Dave Mills. No more NTP_MAXASSOC.
(4.2.7p60) 2010/10/04 Released by Harlan Stenn <stenn@ntp.org>
* Documentation updates from Dave Mills.
(4.2.7p59) 2010/10/02 Released by Harlan Stenn <stenn@ntp.org>
* Documentation updates from Dave Mills.
* Variable name cleanup from Dave Mills.
* [Bug 1657] darwin needs res_9_init, not res_init.
(4.2.7p58) 2010/09/30 Released by Harlan Stenn <stenn@ntp.org>
* Clock select bugfix from Dave Mills.
* [Bug 1554] peer may stay selected as system peer after becoming
  unreachable.
* [Bug 1644] from 4.2.6p3-RC3: cvo.sh should use lsb_release to identify
  linux distros.
* [Bug 1646] ntpd crashes with relative path to logfile.
(4.2.7p57) 2010/09/27 Released by Harlan Stenn <stenn@ntp.org>
* Documentation updates from Dave Mills.
(4.2.7p56) 2010/09/25 Released by Harlan Stenn <stenn@ntp.org>
* Clock combining algorithm improvements from Dave Mills.
* Documentation updates from Dave Mills.
* [Bug 1642] ntpdsim can't find simulate block in config file.
* [Bug 1643] from 4.2.6p3-RC3: Range-check the decoding of the RIPE-NCC
  status codes.
(4.2.7p55) 2010/09/22 Released by Harlan Stenn <stenn@ntp.org>
* Documentation updates from Dave Mills.
* [Bug 1636] from 4.2.6p3-RC2: segfault after denied remote config.
(4.2.7p54) 2010/09/21 Released by Harlan Stenn <stenn@ntp.org>
* More Initial convergence improvements from Dave Mills.
* Documentation updates from Dave Mills.
* [Bug 1635] from 4.2.6p3-RC2: "filegen ... enable" is not default.
(4.2.7p53) 2010/09/20 Released by Harlan Stenn <stenn@ntp.org>
* Documentation updates from Dave Mills.
* More Initial convergence improvements from Dave Mills.
(4.2.7p52) 2010/09/19 Released by Harlan Stenn <stenn@ntp.org>
* Initial convergence improvements from Dave Mills.
(4.2.7p51) 2010/09/18 Released by Harlan Stenn <stenn@ntp.org>
* [Bug 1344] from 4.2.6p3-RC1: ntpd on Windows exits without logging
  cause.
* [Bug 1629] 4.2.7p50 configure.ac changes invalidate config.cache.
* [Bug 1630] 4.2.7p50 cannot bootstrap on Autoconf 2.61.
(4.2.7p50) 2010/09/16 Released by Harlan Stenn <stenn@ntp.org>
* Cleanup NTP_LIB_M.
* [Bug 1628] Clean up -lxnet/-lsocket usage for (open)solaris.
(4.2.7p49) 2010/09/13 Released by Harlan Stenn <stenn@ntp.org>
* Documentation updates from Dave Mills.
(4.2.7p48) 2010/09/12 Released by Harlan Stenn <stenn@ntp.org>
* Documentation updates from Dave Mills.
(4.2.7p47) 2010/09/11 Released by Harlan Stenn <stenn@ntp.org>
* Documentation updates from Dave Mills.
* [Bug 1588] finish configure --disable-autokey implementation.
* [Bug 1616] refclock_acts.c: if (pp->leap == 2) is always false.
* [Bug 1620] [Backward Incompatible] "discard minimum" value should be in
  seconds, not log2 seconds.
(4.2.7p46) 2010/09/10 Released by Harlan Stenn <stenn@ntp.org>
* Use AC_SEARCH_LIBS instead of AC_CHECK_LIB for NTP_LIB_M.
(4.2.7p45) 2010/09/05 Released by Harlan Stenn <stenn@ntp.org>
* [Bug 1578] Consistently use -lm when needed.
(4.2.7p44) 2010/08/27 Released by Harlan Stenn <stenn@ntp.org>
* [Bug 1573] from 4.2.6p3-beta1: Miscalculation of offset in sntp.
(4.2.7p43) 2010/08/26 Released by Harlan Stenn <stenn@ntp.org>
* [Bug 1602] Refactor some of the sntp/ directory to facililtate testing.
(4.2.7p42) 2010/08/18 Released by Harlan Stenn <stenn@ntp.org>
* [Bug 1593] ntpd abort in free() with logconfig syntax error.
* [Bug 1595] from 4.2.6p3-beta1: empty last line in key file causes
  duplicate key to be added
* [Bug 1597] from 4.2.6p3-beta1: packet processing ignores RATE KoD packets,
  Because of a bug in string comparison.
(4.2.7p41) 2010/07/28 Released by Harlan Stenn <stenn@ntp.org>
* [Bug 1581] from 4.2.6p3-beta1: ntp_intres.c size_t printf format
  string mismatch.
* [Bug 1586] ntpd 4.2.7p40 doesn't write to syslog after fork on QNX.
* Avoid race with parallel builds using same source directory in
  scripts/genver by using build directory for temporary files.
* orphanwait documentation updates.
(4.2.7p40) 2010/07/12 Released by Harlan Stenn <stenn@ntp.org>
* [Bug 1395] ease ntpdate elimination with ntpd -w/--wait-sync
* [Bug 1396] allow servers on ntpd command line like ntpdate
(4.2.7p39) 2010/07/09 Released by Harlan Stenn <stenn@ntp.org>
* Fix typo in driver28.html.
* [Bug 1581] from 4.2.6p2: size_t printf format string mismatches, IRIG
  string buffers undersized.  Mostly backported from earlier ntp-dev
  fixes by Juergen Perlinger.
(4.2.7p38) 2010/06/20 Released by Harlan Stenn <stenn@ntp.org>
* [Bug 1570] backported to 4.2.6p2-RC7.
* [Bug 1575] from 4.2.6p2-RC7: use 'snprintf' with LIB_BUFLENGTH in
  inttoa.c, tvtoa.c and utvtoa.c
* [Bug 1576] backported to 4.2.6p2-RC7.
* Typo fix in a comment in ntp_proto.c.
(4.2.7p37) 2010/06/19 Released by Harlan Stenn <stenn@ntp.org>
* [Bug 1576] sys/sysctl.h depends on sys/param.h on OpenBSD.
(4.2.7p36) 2010/06/15 Released by Harlan Stenn <stenn@ntp.org>
* [Bug 1560] Initial support for orphanwait, from Dave Mills.
* clock_filter()/reachability fixes from Dave Mills.
(4.2.7p35) 2010/06/12 Released by Harlan Stenn <stenn@ntp.org>
* Rewrite of multiprecision macros in 'ntp_fp.h' from J. Perlinger
  <perlinger@ntp.org>
* [Bug 715] from 4.2.6p2-RC6: libisc Linux IPv6 interface iteration
  drops multicast flags.
(4.2.7p34) 2010/06/05 Released by Harlan Stenn <stenn@ntp.org>
* [Bug 1570] serial clock drivers get outdated input from kernel tty
  line buffer after startup
(4.2.7p33) 2010/06/04 Released by Harlan Stenn <stenn@ntp.org>
* [Bug 1561] from 4.2.6p2-RC5: ntpq, ntpdc "passwd" prompts for MD5
  password w/SHA1.
* [Bug 1565] from 4.2.6p2-RC5: sntp/crypto.c compile fails on MacOS over
  vsnprintf().
* from 4.2.6p2-RC5: Windows port: do not exit in
  ntp_timestamp_from_counter() without first logging the reason.
(4.2.7p32) 2010/05/19 Released by Harlan Stenn <stenn@ntp.org>
* Copyright file cleanup from Dave Mills.
* [Bug 1555] from 4.2.6p2-RC4: sntp illegal C (mixed code and
  declarations).
* [Bug 1558] pool prototype associations have 0.0.0.0 for remote addr.
* configure.ac: add --disable-autokey, #define AUTOKEY to enable future
  support for building without Autokey, but with OpenSSL for its digest
  algorithms (hash functions).  Code must be modified to use #ifdef
  AUTOKEY instead of #ifdef OPENSSL where appropriate to complete this.
* include/ntp_crypto.h: make assumption AUTOKEY implies OPENSSL explicit.
(4.2.7p31) 2010/05/11 Released by Harlan Stenn <stenn@ntp.org>
* [Bug 1325] from 4.2.6p2-RC3: unreachable code sntp recv_bcst_data().
* [Bug 1459] from 4.2.6p2-RC3: sntp MD5 authentication does not work
  with ntpd.
* [Bug 1552] from 4.2.6p2-RC3: update and complete broadcast and crypto
  features in sntp.
* [Bug 1553] from 4.2.6p2-RC3: sntp/configure.ac OpenSSL support.
* from 4.2.6p2-RC3: Escape unprintable characters in a refid in ntpq -p
  billboard.
* from 4.2.6p2-RC3: Simplify hash client code by providing OpenSSL
  EVP_*() API when built without OpenSSL.  (already in 4.2.7)
* from 4.2.6p2-RC3: Do not depend on ASCII in sntp.
(4.2.7p30) 2010/05/06 Released by Harlan Stenn <stenn@ntp.org>
* [Bug 1526] ntpd DNS pipe read EINTR with no network at startup.
* Update the ChangeLog entries when merging items from -stable.
(4.2.7p29) 2010/05/04 Released by Harlan Stenn <stenn@ntp.org>
* [Bug 1542] ntpd mrulist response may have incorrect last.older.
* [Bug 1543] ntpq mrulist must refresh nonce when retrying.
* [Bug 1544] ntpq mrulist sscanf timestamp format mismatch on 64-bit.
* Windows compiling hints/winnt.html update from G. Sunil Tej.
(4.2.7p28) 2010/05/03 Released by Harlan Stenn <stenn@ntp.org>
* [Bug 1512] from 4.2.6p2-RC3: ntpsnmpd should connect to net-snmpd
  via a unix-domain socket by default.
  Provide a command-line 'socket name' option.
* [Bug 1538] from 4.2.6p2-RC3: update refclock_nmea.c's call to
  getprotobyname().
* [Bug 1541] from 4.2.6p2-RC3: Fix wrong keyword for "maxclock".
(4.2.7p27) 2010/04/27 Released by Harlan Stenn <stenn@ntp.org>
(4.2.7p26) 2010/04/24 Released by Harlan Stenn <stenn@ntp.org>
* [Bug 1465] from 4.2.6p2-RC2: Make sure time from TS2100 is not
  invalid (backport from -dev).
* [Bug 1528] from 4.2.6p2-RC2: Fix EDITLINE_LIBS link order for ntpq
  and ntpdc.
* [Bug 1531] Require nonce with mrulist requests.
* [Bug 1532] Remove ntpd support for ntpdc's monlist in favor of ntpq's
  mrulist.
* [Bug 1534] from 4.2.6p2-RC2: conflicts with VC++ 2010 errno.h.
* [Bug 1535] from 4.2.6p2-RC2: "restrict -4 default" and "restrict
  -6 default" ignored.
(4.2.7p25) 2010/04/20 Released by Harlan Stenn <stenn@ntp.org>
* [Bug 1528] from 4.2.6p2-RC2: Remove --with-arlib from br-flock.
* [Bug 1503] [Bug 1504] [Bug 1518] [Bug 1522] from 4.2.6p2-RC2:
  all of which were fixed in 4.2.7 previously.
(4.2.7p24) 2010/04/13 Released by Harlan Stenn <stenn@ntp.org>
* [Bug 1390] Control PPS on the Oncore M12.
* [Bug 1518] Windows ntpd should lock to one processor more
  conservatively.
* [Bug 1520] '%u' formats for size_t gives warnings with 64-bit builds.
* [Bug 1522] Enable range syntax "trustedkey (301 ... 399)".
* Documentation updates for 4.2.7p22 changes and additions, updating
  ntpdc.html, ntpq.html, accopt.html, confopt.html, manyopt.html,
  miscopt.html, and miscopt.txt.
* accopt.html: non-ntpport doc changes from Dave Mills.
* Modify full MRU list preemption when full to match "discard monitor"
  documentation, by removing exception for count == 1.
(4.2.7p23) 2010/04/04 Released by Harlan Stenn <stenn@ntp.org>
* [Bug 1516] unpeer by IP address fails, DNS name works.
* [Bug 1517] ntpq and ntpdc should verify reverse DNS before use.
  ntpq and ntpdc now use the following format for showing purported
  DNS names from IP address "reverse" DNS lookups when the DNS name
  does not exist or does not include the original IP address among
  the results: "192.168.1.2 (fake.dns.local)".
(4.2.7p22) 2010/04/02 Released by Harlan Stenn <stenn@ntp.org>
* [Bug 1432] Don't set inheritable flag for linux capabilities.
* [Bug 1465] Make sure time from TS2100 is not invalid.
* [Bug 1483] AI_NUMERICSERV undefined in 4.2.7p20.
* [Bug 1497] fudge is broken by getnetnum() change.
* [Bug 1503] Auto-enabling of monitor for "restrict ... limited" wrong.
* [Bug 1504] ntpdate tickles ntpd "discard minimum 1" rate limit if
  "restrict ... limited" is used.
* ntpdate: stop querying source after KoD packet response, log it.
* ntpdate: rate limit each server to 2s between packets.
* From J. N. Perlinger: avoid pointer wraparound warnings in dolfptoa(),
  printf format mismatches with 64-bit size_t.
* Broadcast client (ephemeral) associations should be demobilized only
  if they are not heard from for 10 consecutive polls, regardless of
  surviving the clock selection.  Fix from David Mills.
* Add "ntpq -c ifstats" similar to "ntpdc -c ifstats".
* Add "ntpq -c sysstats" similar to "ntpdc -c sysstats".
* Add "ntpq -c monstats" to show monlist knobs and stats.
* Add "ntpq -c mrulist" similar to "ntpdc -c monlist" but not
  limited to 600 rows, and with filtering and sorting options:
  ntpq -c "mrulist mincount=2 laddr=192.168.1.2 sort=-avgint"
  ntpq -c "mrulist sort=addr"
  ntpq -c "mrulist mincount=2 sort=count"
  ntpq -c "mrulist sort=-lstint"
* Modify internal representation of MRU list to use l_fp fixed-point
  NTP timestamps instead of seconds since startup.  This increases the
  resolution and substantially improves accuracy of sorts involving
  timestamps, at the cost of flushing all MRU entries when the clock is
  stepped, to ensure the timestamps can be compared with the current
  get_systime() results.
* Add ntp.conf "mru" directive to configure MRU parameters, such as
  "mru mindepth 600 maxage 64 maxdepth 5000 maxmem 1024" or
  "mru initalloc 0 initmem 16 incalloc 99 incmem 4".  Several pairs are
  equivalent with one in units of MRU entries and its twin in units of
  kilobytes of memory, so the last one used in ntp.conf controls:
  maxdepth/maxmem, initalloc/initmem, incalloc/incmem.  With the above
  values, ntpd will preallocate 16kB worth of MRU entries, allocating
  4kB worth each time more are needed, with a hard limit of 1MB of MRU
  entries.  Until there are more than 600 entries none would be reused.
  Then only entries for addresses last seen 64 seconds or longer ago are
  reused.
* Limit "ntpdc -c monlist" response in ntpd to 600 entries, the previous
  overall limit on the MRU list depth which was driven by the monlist
  implementation limit of one request with a single multipacket
  response.
* New "pool" directive implementation modeled on manycastclient.
* Do not abort on non-ASCII characters in ntp.conf, ignore them.
* ntpq: increase response reassembly limit from 24 to 32 packets, add
  discussion in comment regarding results with even larger MAXFRAGS.
* ntpq: handle "passwd MYPASSWORD" (without prompting) as with ntpdc.
* ntpdc: do not examine argument to "passwd" if not supplied.
* configure: remove check for pointer type used with qsort(), we
  require ANSI C which mandates void *.
* Reset sys_kodsent to 0 in proto_clr_stats().
* Add sptoa()/sockporttoa() similar to stoa()/socktoa() adding :port.
* Use memcpy() instead of memmove() when buffers can not overlap.
* Remove sockaddr_storage from our sockaddr_u union of sockaddr,
  sockaddr_in, and sockaddr_in6, shaving about 100 bytes from its size
  and substantially decreasing MRU entry memory consumption.
* Extend ntpq readvar (alias rv) to allow fetching up to three named
  variables in one operation:  ntpq -c "rv 0 version offset frequency".
* ntpq: use srchost variable to show .POOL. prototype associations'
  hostname instead of address 0.0.0.0.
* "restrict source ..." configures override restrictions for time
  sources, allows tight default restrictions to be used with the pool
  directive (where server addresses are not known in advance).
* Ignore "preempt" modifier on manycastclient and pool prototype
  associations.  The resulting associations are preemptible, but the
  prototype must not be.
* Maintain and use linked list of associations (struct peer) in ntpd,
  avoiding walking 128 hash table entries to iterate over peers.
* Remove more workarounds unneeded since we require ISO C90 AKA ANSI C:
  - remove fallback implementations for memmove(), memset, strstr().
  - do not test for atexit() or memcpy().
* Collapse a bunch of code duplication in ntpd/ntp_restrict.c added with
  support for IPv6.
* Correct some corner case failures in automatically enabling the MRU
  list if any "restrict ... limited" is in effect, and in disabling MRU
  maintenance. (ntp_monitor.c, ntp_restrict.c)
* Reverse the internal sort order of the address restriction lists, but
  preserve the same behavior.  This allows removal of special-case code
  related to the default restrictions and more straightforward lookups
  of restrictions for a given address (now, stop on first match).
* Move ntp_restrict.c MRU doubly-linked list maintenance code into
  ntp_lists.h macros, allowing more duplicated source excision.
* Repair ntpdate.c to no longer test HAVE_TIMER_SETTIME.
* Do not reference peer_node/unpeer_node after freeing when built with
  --disable-saveconfig and using DNS.
(4.2.7p21) 2010/03/31 Released by Harlan Stenn <stenn@ntp.org>
* [Bug 2399] Reset sys_kodsent in proto_clr_stats().
* [Bug 1514] from 4.2.6p1-RC6: Typo in ntp_proto.c: fabs(foo < .4)
  should be fabs(foo) < .4.
* [Bug 1464] from 4.2.6p1-RC6: synchronization source wrong for
  refclocks ARCRON_MSF (27) and SHM (28).
* From 4.2.6p1-RC6: Correct Windows port's refclock_open() to
  return 0 on failure not -1.
* From 4.2.6p1-RC6: Correct CHU, dumbclock, and WWVB drivers to
  check for 0 returned from refclock_open() on failure.
* From 4.2.6p1-RC6: Correct "SIMUL=4 ./flock-build -1" to
  prioritize -1/--one.
* [Bug 1306] constant conditionals in audio_gain().
(4.2.7p20) 2010/02/13 Released by Harlan Stenn <stenn@ntp.org>
* [Bug 1483] hostname in ntp.conf "restrict" parameter rejected.
* Use all addresses for each restrict by hostname.
* Use async DNS to resolve trap directive hostnames.
(4.2.7p19) 2010/02/09 Released by Harlan Stenn <stenn@ntp.org>
* [Bug 1338] Update the association type codes in ntpq.html.
* [Bug 1478] from 4.2.6p1-RC5: linking fails: EVP_MD_pkey_type.
* [Bug 1479] from 4.2.6p1-RC5: not finding readline headers.
* [Bug 1484] from 4.2.6p1-RC5: ushort is not defined in QNX6.
(4.2.7p18) 2010/02/07 Released by Harlan Stenn <stenn@ntp.org>
* [Bug 1480] from 4.2.6p1-RC5: snprintf() cleanup caused
  unterminated refclock IDs.
* Stop using getaddrinfo() to convert numeric address strings to on-wire
  addresses in favor of is_ip_address() alone.
(4.2.7p17) 2010/02/05 Released by Harlan Stenn <stenn@ntp.org>
* [Bug 1477] from 4.2.6p1-RC5: First non-gmake make in clone
  w/VPATH can't make COPYRIGHT.
* Attempts to cure CID 108 CID 118 CID 119 TAINTED_SCALAR warnings.
* Broaden ylwrap workaround VPATH_HACK to all non-GNU make.
(4.2.7p16) 2010/02/04 Released by Harlan Stenn <stenn@ntp.org>
* [Bug 1474] from 4.2.6p1-RC4: ntp_keygen LCRYPTO after libntp.a.
* Include 4.2.6p1-RC4: Remove arlib.
(4.2.7p15) 2010/02/03 Released by Harlan Stenn <stenn@ntp.org>
* [Bug 1455] from 4.2.6p1: ntpd does not try /etc/ntp.audio.
* Include 4.2.6p1: Convert many sprintf() calls to snprintf(), also
  strcpy(), strcat().
* Include 4.2.6p1: Fix widely cut-n-pasted bug in refclock shutdown
  after failed start.
* Include 4.2.6p1: Remove some dead code checking for emalloc()
  returning NULL.
(4.2.7p14) 2010/02/02 Released by Harlan Stenn <stenn@ntp.org>
* [Bug 1338] ntpq displays incorrect association type codes.
* [Bug 1469] u_int32, int32 changes broke HP-UX 10.20 build.
* [Bug 1470] from 4.2.6p1: "make distdir" compiles keyword-gen.
* [Bug 1471] CID 120 CID 121 CID 122 is_ip_address() uninit family.
* [Bug 1472] CID 116 CID 117 minor warnings in new DNS code.
* [Bug 1473] from 4.2.6p1: "make distcheck" version.m4 error.
(4.2.7p13) 2010/01/31 Released by Harlan Stenn <stenn@ntp.org>
* [Bug 1467] from 4.2.6p1: Fix bogus rebuild of sntp/sntp.html.
(4.2.7p12) 2010/01/30 Released by Harlan Stenn <stenn@ntp.org>
* [Bug 1468] 'make install' broken for root on default NFS mount.
(4.2.7p11) 2010/01/28 Released by Harlan Stenn <stenn@ntp.org>
* [Bug 47] Debugging and logging do not work after a fork.
* [Bug 1010] getaddrinfo() could block and thus should not be called by
  the main thread/process.
* New async DNS resolver in ntpd allows nonblocking queries anytime,
  instead of only once at startup.
(4.2.7p10) 2010/01/24 Released by Harlan Stenn <stenn@ntp.org>
* [Bug 1140] from 4.2.6p1-RC5: Clean up debug.html, decode.html,
  and ntpq.html.
* Include 4.2.6p1-RC3: Use TZ=UTC instead of TZ= when calling date in
  scripts/mkver.in .
* [Bug 1448] from 4.2.6p1-RC3: Some macros not correctly conditionally
  or absolutely defined on Windows.
* [Bug 1449] from 4.2.6p1-RC3: ntpsim.h in ntp_config.c should be used
  conditionally.
* [Bug 1450] from 4.2.6p1-RC3: Option to exclude warnings not
  unconditionally defined on Windows.
(4.2.7p9) 2010/01/13 Released by Harlan Stenn <stenn@ntp.org>
(4.2.7p8) 2010/01/12 Released by Harlan Stenn <stenn@ntp.org>
* [Bug 702] ntpd service logic should use libopts to examine cmdline.
* [Bug 1451] from 4.2.6p1-RC3: sntp leaks KoD entry updating.
* [Bug 1453] from 4.2.6p1-RC3: Use $CC in config.cache filename.
(4.2.7p7) 2009/12/30 Released by Harlan Stenn <stenn@ntp.org>
* [Bug 620] ntpdc getresponse() esize != *rsize s/b size != *rsize.
* [Bug 1446] 4.2.7p6 requires autogen, missing ntpd.1, *.texi, *.menu.
(4.2.7p6) 2009/12/28 Released by Harlan Stenn <stenn@ntp.org>
* [Bug 1443] Remove unnecessary dependencies on ntp_io.h
* [Bug 1442] Move Windows functions into libntp files
* [Bug 1127] from 4.2.6p1-RC3: Check the return of X590_verify().
* [Bug 1439] from 4.2.6p1-RC3: .texi gen after binary is linked.
* [Bug 1440] from 4.2.6p1-RC3: Update configure.ac to support kfreebsd.
* [Bug 1445] from 4.2.6p1-RC3: IRIX does not have -lcap or support
  linux capabilities.
(4.2.7p5) 2009/12/25 Released by Harlan Stenn <stenn@ntp.org>
* Include 4.2.6p1-RC2
(4.2.7p4) 2009/12/24 Released by Harlan Stenn <stenn@ntp.org>
* [Bug 1429] ntpd -4 option does not reliably force IPv4 resolution.
* [Bug 1431] System headers must come before ntp headers in ntp_intres.c .
(4.2.7p3) 2009/12/22 Released by Harlan Stenn <stenn@ntp.org>
* [Bug 1426] scripts/VersionName needs . on the search path.
* [Bug 1427] quote missing in ./build - shows up on NetBSD.
* [Bug 1428] Use AC_HEADER_RESOLV to fix breaks from resolv.h
(4.2.7p2) 2009/12/20 Released by Harlan Stenn <stenn@ntp.org>
* [Bug 1419] ntpdate, ntpdc, sntp, ntpd ignore configure --bindir.
* [Bug 1421] add util/tg2, a clone of tg that works on Linux, NetBSD, and
  FreeBSD
(4.2.7p1) 2009/12/15 Released by Harlan Stenn <stenn@ntp.org>
* [Bug 1348] ntpd Windows port should wait for sendto() completion.
* [Bug 1413] test OpenSSL headers regarding -Wno-strict-prototypes.
* [Bug 1418] building ntpd/ntpdc/ntpq statically with ssl fails.
(4.2.7p0) 2009/12/13 Released by Harlan Stenn <stenn@ntp.org>
* [Bug 1412] m4/os_cflags.m4 caches results that depend on $CC.
* [Bug 1414] Enable "make distcheck" success with BSD make.
(4.2.7) 2009/12/09 Released by Harlan Stenn <stenn@ntp.org>
* [Bug 1407] configure.ac: recent GNU Make -v does not include "version".
---
(4.2.6p5) 2011/12/24 Released by Harlan Stenn <stenn@ntp.org>

No changes from 4.2.6p5-RC3.

---
(4.2.6p5-RC3) 2011/12/08 Released by Harlan Stenn <stenn@ntp.org>

* [Bug 2082] 3-char refid sent by ntpd 4.2.6p5-RC2 ends with extra dot.
* [Bug 2085] clock_update() sys_rootdisp calculation omits root delay.
* [Bug 2086] get_systime() should not offset by sys_residual.
* [Bug 2087] sys_jitter calculation overweights sys.peer jitter.
* Ensure NULL peer->dstadr is not accessed in orphan parent selection.

---
(4.2.6p5-RC2) 2011/11/30 Released by Harlan Stenn <stenn@ntp.org>

* [Bug 2050] Orphan mode stratum counting to infinity.
* [Bug 2059] optional billboard column "server" does not honor -n.
* [Bug 2066] ntpq lopeers ipv6 "local" column overrun.
* [Bug 2068] ntpd sends nonprintable stratum 16 refid to ntpq.
* [Bug 2069] broadcastclient, multicastclient spin up duplicate
  ephemeral associations without broadcastdelay.
* [Bug 2072] Orphan parent selection metric needs ntohl().
* Exclude not-yet-determined sys_refid from use in loopback TEST12
  (from David Mills).
* Never send KoD rate limiting response to MODE_SERVER response.

---
(4.2.6p5-RC1) 2011/10/18 Released by Harlan Stenn <stenn@ntp.org>

* [Bug 2034] Listening address configuration with prefix misapplied.

---
(4.2.6p4) 2011/09/22 Released by Harlan Stenn <stenn@ntp.org>

* [Bug 1984] ntp/libisc fails to compile on OS X 10.7 (Lion).
* [Bug 1985] "logconfig =allall" rejected.
* [Bug 2001] ntpdc timerstats reports overruns as handled.
* [Bug 2003] libntpq ntpq_read_assoc_peervars() broken.
* [Backward Incompatible] sntp: -l/--filelog -> -l/--logfile, to be
  consistent with ntpd.
* libopts/file.c fix from Bruce Korb (arg-type=file).

---
(4.2.6p4-RC2) 2011/08/04 Released by Harlan Stenn <stenn@ntp.org>

* [Bug 1608] Parse Refclock driver should honor trusttime.
* [Bug 1961] html2man update: distribute ntp-wait.html.
* [Bug 1970] UNLINK_EXPR_SLIST() causes crash if list is empty.
* [Bug 1972] checking for struct rtattr fails.
* [Bug 1975] libntp/mktime.c won't work with 64-bit time_t
* [Bug 1978] [Bug 1134] fix in 4.2.6p4-RC1 doesn't build on older Linux.
* Backport several fixes for Coverity warnings from ntp-dev.
* Backport if_nametoindex() check for hpux.

---
(4.2.6p4-RC1) 2011/07/10 Released by Harlan Stenn <stenn@ntp.org>

* [Bug 1134] ntpd fails binding to tentative IPv6 addresses.
* [Bug 1790] Update config.guess and config.sub to detect AIX6.
* [Bug 1961] html2man needs an update.
* Update the NEWS file.

---
(4.2.6p4-beta2) 2011/05/25 Released by Harlan Stenn <stenn@ntp.org>

* [Bug 1695] ntpdate takes longer than necessary.
* [Bug 1832] ntpdate doesn't allow timeout > 2s.
* [Bug 1933] WWVB/Spectracom driver timestamps LFs, not CRs.
* Backport utility routines from ntp-dev: mprintf(), emalloc_zero().

---
(4.2.6p4-beta1) 2011/05/16 Released by Harlan Stenn <stenn@ntp.org>

* [Bug 1554] peer may stay selected as system peer after becoming
  unreachable.
* [Bug 1921] LOCAL, ACTS drivers with "prefer" excluded from initial
  candidate list.
* [Bug 1923] orphan parent favored over LOCAL, ACTS drivers.
* [Bug 1924] Billboard tally codes sometimes do not match operation,
  variables.
* Enable tickadj-like taming of wildly off-spec Windows clock using
  NTPD_TICKADJ_PPM env. var. specifying baseline slew.
* Upgrade to AutoGen 5.11.9 (and require it).
* Upgrade to libopts 35.0.10 from AutoGen 5.11.9pre8.

---
(4.2.6p3) 2011/01/03 Released by Harlan Stenn <stenn@ntp.org>

* [Bug 1764] Palisade driver doesn't build on Linux
* Create and use scripts/check--help when generating .texi files.
* Update bk triggers for the bk-5 release.
* Update genCommitLog for the bk-5 release.
* Update the copyright year.

---
(4.2.6p3-RC12) 2010/12/25 Released by Harlan Stenn <stenn@ntp.org>

* [Bug 1458] Can not compile NTP on FreeBSD 4.7.
* [Bug 1510] Add modes 20/21 for driver 8 to support RAWDCF @ 75 baud.
* [Bug 1618] Unreachable code in jjy_start(). (backport from ntp-dev)
* [Bug 1719] ntp-keygen -V crash. (backport)
* [Bug 1740] ntpdc treats many counters as signed. (backport)
* [Bug 1741] Enable multicast reception on each address (Windows).
* [Bug 1742] Fix a typo in an error message in the "build" script.
* [Bug 1743] Display timezone offset when showing time for sntp in the
local timezone.
* [Bug 1751] Support for Atari FreeMiNT OS.
* [Bug 1754] --version output should be more verbose.
* [Bug 1757] oncore snprintf("%m") doesn't expand %m.
* [Bug 1758] setsockopt IPV6_MULTICAST_IF with wrong ifindex.
* [Bug 1760] ntpd Windows interpolation cannot be disabled.
* [Bug 1762] manycastclient solicitation responses interfere.
* Upgrade to libopts 34.0.9 from AutoGen 5.11.6pre7.
* Relax minimum Automake version to 1.10 with updated libopts.m4.
* Suppress ntp-keygen OpenSSL version display for --help, --version,
display both build and runtime OpenSSL versions when they differ.
* Clean up m4 quoting in configure.ac, *.m4 files, resolving
  intermittent AC_LANG_PROGRAM possibly undefined errors.
* Clean up the SNTP documentation.
* Other manycastclient repairs:
  Separate handling of scope ID embedded in many in6_addr from ifindex
  used for IPv6 multicasting ioctls.
  Add INT_PRIVACY endpt bit flag for IPv6 RFC 4941 privacy addresses.
  Enable outbound multicast from only one address per interface in the
  same subnet, and in that case prefer embedded MAC address modified
  EUI-64 IPv6 addresses first, then static, and last RFC 4941 privacy
  addresses.
  Use setsockopt(IP[V6]_MULTICAST_IF) before each send to multicast to
  select the local source address, using the correct socket is not
  enough.

---
(4.2.6p3-RC11) 2010/11/28 Released by Harlan Stenn <stenn@ntp.org>

* [Bug 1725] ntpd sends multicast from only one address.
* [Bug 1728] In ntp_openssl.m4, don't add -I/usr/include or -L/usr/lib
  to CPPFLAGS or LDFLAGS.
* [Bug 1733] IRIX doesn't have 'head' (affects scripts/checkChangeLog).
* Remove log_msg() and debug_msg() from sntp in favor of msyslog().
* Use a single copy of libopts/, in sntp/.
* Upgrade libopts to 33.3.8.
* Bump minimum Automake version to 1.11, required for AM_COND_IF
  use in LIBOPTS_CHECK.
* Improvements to the 'build' script.

---
(4.2.6p3-RC10) 2010/11/14 Released by Harlan Stenn <stenn@ntp.org>

* [Bug 1681] More sntp logging cleanup.
* [Bug 1683] Non-localhost on loopback exempted from nic rules.

---
(4.2.6p3-RC9) 2010/11/10 Released by Harlan Stenn <stenn@ntp.org>

* [Bug 1574] sntp:set_time doesn't set tv_usec correctly.
* [Bug 1681] sntp logging cleanup.
* [Bug 1683] Interface binding does not seem to work as intended.
* [Bug 1691] Use first NMEA sentence each second.
* [Bug 1692] packageinfo.sh needs to be "sourced" using ./ .
* [Bug 1709] ntpdate ignores replies with equal receive and transmit
  timestamps.
* Backport sntp from -dev

---
(4.2.6p3-RC8) 2010/10/29 Released by Harlan Stenn <stenn@ntp.org>

* [Bug 1685] NMEA driver mode byte confusion.
* First cut at using scripts/checkChangeLog.

---
(4.2.6p3-RC7) 2010/10/25 Released by Harlan Stenn <stenn@ntp.org>

* [Bug 1676] NMEA: $GPGLL did not work after fix for Bug 1571.
* Added scripts/checkChangeLog.

---
(4.2.6p3-RC6) 2010/10/24 Released by Harlan Stenn <stenn@ntp.org>

* [Bug 1571] NMEA does not relate data to PPS edge.
* [Bug 1572] NMEA time adjustment for GPZDG buggy.
* [Bug 1675] Prohibit includefile remote config.

---
(4.2.6p3-RC5) 2010/10/22 Released by Harlan Stenn <stenn@ntp.org>

* [Bug 1649] Require NMEA checksum if $GPRMC or previously seen.
* [Bug 1669] NTP 4.2.6p2 fails to compile on IBM AIX 5.3.

---
(4.2.6p3-RC4) 2010/10/16 Released by Harlan Stenn <stenn@ntp.org>

* [Bug 1584] wrong SNMP type for precision, resolution.
* [Bug 1659] Need CLOCK_TRUETIME not CLOCK_TRUE.
* [Bug 1665] is_anycast() u_int32_t should be u_int32.
* ntpsnmpd, libntpq warning cleanup.

---
(4.2.6p3-RC3) 2010/10/14 Released by Harlan Stenn <stenn@ntp.org>

* [Bug 750] Non-existing device causes coredump with RIPE-NCC driver.
* [Bug 1080] ntpd on ipv6 routers very chatty.
* [Bug 1567] Support Arbiter 1093C Satellite Clock on Windows.
* [Bug 1581] printf format string mismatch leftover.
* [Bug 1584] ntpsnmpd OID must be mib-2.197.
* [Bug 1643] Range-check the decoding of the RIPE-NCC status codes.
* [Bug 1644] cvo.sh should use lsb_release to identify linux distros.
* [Bug 1659] Support Truetime Satellite Clocks on Windows.
* [Bug 1660] On some systems, test is in /usr/bin, not /bin.
* [Bug 1661] Re-indent refclock_ripencc.c.

---
(4.2.6p3-RC2) 2010/09/25 Released by Harlan Stenn <stenn@ntp.org>

* [Bug 1635] "filegen ... enable" is not default.
* [Bug 1636] yyparse() segfault after denied filegen remote config.

---
(4.2.6p3-RC1) 2010/09/18 Released by Harlan Stenn <stenn@ntp.org>

* [Bug 1344] ntpd on Windows exits without logging cause.

---
(4.2.6p3-beta1) 2010/09/11 Released by Harlan Stenn <stenn@ntp.org>

* [Bug 1573] Miscalculation of offset in sntp.
* [Bug 1595] empty last line in key file causes duplicate key to be added
* [Bug 1597] packet processing ignores RATE KoD packets, because of
  a bug in string comparison.
* [Bug 1581] ntp_intres.c size_t printf format string mismatch.

---
(4.2.6p2) 2010/07/09 Released by Harlan Stenn <stenn@ntp.org>

* [Bug 1581] size_t printf format string mismatches, IRIG string buffers
  undersized.  Mostly backported from earlier ntp-dev fixes by Juergen
  Perlinger.

---
(4.2.6p2-RC7) 2010/06/19 Released by Harlan Stenn <stenn@ntp.org>

* [Bug 1570] serial clock drivers get outdated input from kernel tty
  line buffer after startup
* [Bug 1575] use 'snprintf' with LIB_BUFLENGTH in inttoa.c, tvtoa.c and
  utvtoa.c
* [Bug 1576] sys/sysctl.h depends on sys/param.h on OpenBSD.

---
(4.2.6p2-RC6) 2010/06/12 Released by Harlan Stenn <stenn@ntp.org>

* [Bug 715] libisc Linux IPv6 interface iteration drops multicast flags.

---
(4.2.6p2-RC5) 2010/06/03 Released by Harlan Stenn <stenn@ntp.org>

* [Bug 1561] ntpq, ntpdc "passwd" prompts for MD5 password w/SHA1.
* [Bug 1565] sntp/crypto.c compile fails on MacOS over vsnprintf().
* Windows port: do not exit in ntp_timestamp_from_counter() without
  first logging the reason.
* Support "passwd blah" syntax in ntpq.

---
(4.2.6p2-RC4) 2010/05/19 Released by Harlan Stenn <stenn@ntp.org>

* [Bug 1555] 4.2.6p2-RC3 sntp illegal C (mixed code and declarations).

---
(4.2.6p2-RC3) 2010/05/11 Released by Harlan Stenn <stenn@ntp.org>

* [Bug 1325] unreachable code in sntp recv_bcst_data().
* [Bug 1459] sntp MD5 authentication does not work with ntpd.
* [Bug 1512] ntpsnmpd should connect to net-snmpd via a unix-domain
  socket by default.  Provide a command-line 'socket name' option.
* [Bug 1538] update refclock_nmea.c's call to getprotobyname().
* [Bug 1541] Fix wrong keyword for "maxclock".
* [Bug 1552] update and complete broadcast and crypto features in sntp.
* [Bug 1553] sntp/configure.ac OpenSSL support.
* Escape unprintable characters in a refid in ntpq -p billboard.
* Simplify hash client code by providing OpenSSL EVP_*() API when built
  without OpenSSL.  (from ntp-dev)
* Do not depend on ASCII values for ('A' - '0'), ('a' - '0') in sntp.
* Windows compiling hints/winnt.html update from G. Sunil Tej.

---
(4.2.6p2-RC2) 2010/04/27 Released by Harlan Stenn <stenn@ntp.org>

* [Bug 1465] Make sure time from TS2100 is not invalid (backport from
  ntp-dev).
* [Bug 1528] Fix EDITLINE_LIBS link order for ntpq and ntpdc.
* [Bug 1534] win32/include/isc/net.h conflicts with VC++ 2010 errno.h.
* [Bug 1535] "restrict -4 default" and "restrict -6 default" ignored.
* Remove --with-arlib from br-flock.

---
(4.2.6p2-RC1) 2010/04/18 Released by Harlan Stenn <stenn@ntp.org>

* [Bug 1503] Auto-enabling of monitor for "restrict ... limited" wrong.
* [Bug 1504] ntpdate tickles ntpd "discard minimum 1" rate limit if
  "restrict ... limited" is used.
* [Bug 1518] Windows ntpd should lock to one processor more
  conservatively.
* [Bug 1522] Enable range syntax "trustedkey (301 ... 399)".
* Update html/authopt.html controlkey, requestkey, and trustedkey docs.

---
(4.2.6p1) 2010/04/09 Released by Harlan Stenn <stenn@ntp.org>
(4.2.6p1-RC6) 2010/03/31 Released by Harlan Stenn <stenn@ntp.org>

* [Bug 1514] Typo in ntp_proto.c: fabs(foo < .4) should be fabs(foo) < .4.
* [Bug 1464] synchronization source wrong for refclocks ARCRON_MSF (27)
  and SHM (28).
* Correct Windows port's refclock_open() to return 0 on failure not -1.
* Correct CHU, dumbclock, and WWVB drivers to check for 0 returned from
  refclock_open() on failure.
* Correct "SIMUL=4 ./flock-build -1" to prioritize -1/--one.

---
(4.2.6p1-RC5) 2010/02/09 Released by Harlan Stenn <stenn@ntp.org>

* [Bug 1140] Clean up debug.html, decode.html, and ntpq.html.
* [Bug 1438] Remove dead code from sntp/networking.c.
* [Bug 1477] 1st non-gmake make in clone w/VPATH can't make COPYRIGHT.
* [Bug 1478] linking fails with undefined reference EVP_MD_pkey_type.
* [Bug 1479] Compilation fails because of not finding readline headers.
* [Bug 1480] snprintf() cleanup caused unterminated refclock IDs.
* [Bug 1484] ushort is not defined in QNX6.

---
(4.2.6p1-RC4) 2010/02/04 Released by Harlan Stenn <stenn@ntp.org>

* [Bug 1455] ntpd does not try /etc/ntp.audio as documented.
* [Bug 1467] Fix bogus rebuild of sntp/sntp.html
* [Bug 1470] "make distdir" in $srcdir builds keyword-gen, libntp.a.
* [Bug 1473] "make distcheck" before build can't make sntp/version.m4.
* [Bug 1474] ntp_keygen needs LCRYPTO after libntp.a.
* Convert many sprintf() calls to snprintf(), also strcpy(), strcat().
* Fix widely cut-n-pasted bug in refclock shutdown after failed start.
* Remove some dead code checking for emalloc() returning NULL.
* Remove arlib.

---
(4.2.6p1-RC3) 2010/01/24 Released by Harlan Stenn <stenn@ntp.org>

* Use TZ=UTC instead of TZ= when calling date in scripts/mkver.in .
* [Bug 1448] Some macros not correctly conditionally or absolutely defined
  on Windows.
* [Bug 1449] ntpsim.h in ntp_config.c should be used conditionally.
* [Bug 1450] Option to exclude warnings not unconditionally defined on Windows.
* [Bug 1127] Properly check the return of X590_verify() - missed one.
* [Bug 1439] .texi generation must wait until after binary is linked.
* [Bug 1440] Update configure.ac to support kfreebsd.
* [Bug 1445] IRIX does not have -lcap or support linux capabilities.
* [Bug 1451] CID 115: sntp leaks KoD entry when updating existing.
* [Bug 1453] Use $CC in config.cache filename in ./build script.

---
(4.2.6p1-RC2) 2009/12/25 Released by Harlan Stenn <stenn@ntp.org>

* [Bug 1411] Fix status messages in refclock_oncore.c.
* [Bug 1416] MAXDNAME undefined on Solaris 2.6.
* [Bug 1419] ntpdate, ntpdc, sntp, ntpd ignore configure --bindir.
* [Bug 1424] Fix check for rtattr (rtnetlink.h).
* [Bug 1425] unpeer by association ID sets up for duplicate free().
* [Bug 1426] scripts/VersionName needs . on the search path.
* [Bug 1427] quote missing in ./build - shows up on NetBSD.
* [Bug 1428] Use AC_HEADER_RESOLV to fix breaks from resolv.h
* [Bug 1429] ntpd -4 option does not reliably force IPv4 resolution.
* [Bug 1431] System headers must come before ntp headers in ntp_intres.c .
* [Bug 1434] HP-UX 11 ip_mreq undeclared, _HPUX_SOURCE helps some.
* [Bug 1435] sntp: Test for -lresolv using the same tests as in ntp.

---
(4.2.6p1-RC1) 2009/12/20 Released by Harlan Stenn <stenn@ntp.org>

* [Bug 1409] Put refclock_neoclock4x.c under the NTP COPYRIGHT notice.
  This should allow debian and other distros to add this refclock driver
  in further distro releases.
  Detect R2 hardware releases.
* [Bug 1412] m4/os_cflags.m4 caches results that depend on $CC.
* [Bug 1413] test OpenSSL headers regarding -Wno-strict-prototypes.
* [Bug 1414] Enable "make distcheck" success with BSD make.
* [Bug 1415] Fix Mac OS X link problem.
* [Bug 1418] building ntpd/ntpdc/ntpq statically with ssl fails.
* Build infrastructure updates to enable beta releases of ntp-stable.

---
(4.2.6) 2009/12/09 Released by Harlan Stenn <stenn@ntp.org>
* [Sec 1331] from4.2.4p8: DoS with mode 7 packets - CVE-2009-3563.
* [Bug 508] Fixed leap second handling for Windows.
(4.2.5p250-RC) 2009/11/30 Released by Harlan Stenn <stenn@ntp.org>
* sntp documentation updates.
* [Bug 761] internal resolver does not seem to honor -4/-6 qualifiers
* [Bug 1386] Deferred DNS doesn't work on NetBSD
* [Bug 1391] avoid invoking autogen twice for .c and .h files.
* [Bug 1397] shmget() refclock_shm failing because of file mode.
* Pass no_needed to ntp_intres as first part of fixing [Bug 975].
* Add ./configure --enable-force-defer-DNS to help debugging.
(4.2.5p249-RC) 2009/11/28 Released by Harlan Stenn <stenn@ntp.org>
* [Bug 1400] An empty KOD DB file causes sntp to coredump.
* sntp: documentation cleanup.
* sntp: clean up some error messages.
* sntp: Use the precision to control how many offset digits are shown.
* sntp: Show root dispersion.
* Cleanup from the automake/autoconf upgrades.
(4.2.5p248-RC) 2009/11/26 Released by Harlan Stenn <stenn@ntp.org>
* Prepare for the generation of sntp.html.
* Documentation changes from Dave Mills.
* [Bug 1387] Storage leak in ntp_intres (minor).
* [Bug 1389] buffer overflow in refclock_oncore.c
* [Bug 1391] .texi usage text from installed, not built binaries.
* [Bug 1392] intres retries duplicate assocations endlessly.
* Correct *-opts.h dependency so default 'get' action isn't used.
(4.2.5p247-RC) 2009/11/20 Released by Harlan Stenn <stenn@ntp.org>
* [Bug 1142] nodebug builds shed no light on -d, -D option failure.
* [Bug 1179] point out the problem with -i/--jaildir and -u/--user when
  they are disabled by configure.
* [Bug 1308] support systems that lack fork().
* [Bug 1343] sntp doesn't link on Solaris 7, needs -lresolv.
(4.2.5p246-RC) 2009/11/17 Released by Harlan Stenn <stenn@ntp.org>
* Upgrade to autogen-5.10
* [Bug 1378] Unnecessary resetting of peers during interface update.
* [Bug 1382] p245 configure --disable-dependency-tracking won't build.
* [Bug 1384] ntpq :config core dumped with a blank password.
(4.2.5p245-RC) 2009/11/14 Released by Harlan Stenn <stenn@ntp.org>
* Cleanup from Dave Mills.
* [Bug 1343] sntp illegal C does not compile on Solaris 7.
* [Bug 1381] Version .deps generated include file dependencies to allow
  known dependency-breaking changes to force .deps to be cleaned,
  triggered by changing the contents of deps-ver and/or sntp/deps-ver.
(4.2.5p244-RC) 2009/11/12 Released by Harlan Stenn <stenn@ntp.org>
* keygen.html updates from Dave Mills.
* [Bug 1003] ntpdc unconfig command doesn't prompt for keyid.
* [Bug 1376] Enable authenticated ntpq and ntpdc using newly-available
  digest types.
* ntp-keygen, Autokey OpenSSL build vs. run version mismatch is now a
  non-fatal warning.
(4.2.5p243-RC) 2009/11/11 Released by Harlan Stenn <stenn@ntp.org>
* [Bug 1226] Fix deferred DNS lookups.
* new crypto signature cleanup.
(4.2.5p242-RC) 2009/11/10 Released by Harlan Stenn <stenn@ntp.org>
* [Bug 1363] CID 92 clarify fallthrough case in clk_trimtsip.c
* [Bug 1366] ioctl(TIOCSCTTY, 0) fails on NetBSD *[0-2].* > 3.99.7.
* [Bug 1368] typos in libntp --without-crypto case
* [Bug 1371] deferred DNS lookup failing with INFO_ERR_AUTH.
* CID 87 dead code in ntpq.c atoascii().
* Fix authenticated ntpdc, broken in p240.
* Stub out isc/mem.h, shaving 47k from a MIPS ntpd binary.
* Shrink keyword scanner FSM entries from 64 to 32 bits apiece.
* Documention updates from Dave Mills.
* authkeys.c cleanup from Dave Mills.
(4.2.5p241-RC) 2009/11/07 Released by Harlan Stenn <stenn@ntp.org>
* html/authopt.html update from Dave Mills.
* Remove unused file from sntp/Makefile.am's distribution list.
* new crypto signature cleanup.
(4.2.5p240-RC) 2009/11/05 Released by Harlan Stenn <stenn@ntp.org>
* [Bug 1364] clock_gettime() not detected, need -lrt on Debian 5.0.3.
* Provide all of OpenSSL's signature methods for ntp.keys (FIPS 140-2).
(4.2.5p239-RC) 2009/10/30 Released by Harlan Stenn <stenn@ntp.org>
* [Bug 1357] bogus assert from refclock_shm.
* [Bug 1359] Debug message cleanup.
* CID 101: more pointer/array cleanup.
* [Bug 1356] core dump from refclock_nmea when can't open /dev/gpsU.
* [Bug 1358] AIX 4.3 sntp/networking.c IPV6_JOIN_GROUP undeclared.
* CID 101: pointer/array cleanup.
(4.2.5p238-RC) 2009/10/27 Released by Harlan Stenn <stenn@ntp.org>
* Changes from Dave Mills.
* driver4.html updates from Dave Mills.
* [Bug 1252] PPSAPI cleanup on ntpd/refclock_wwvb.c.
* [Bug 1354] libtool error building after bootstrap with Autoconf 2.64.
* Allow NTP_VPATH_HACK configure test to handle newer gmake versions.
* CIDs 94-99 make it more clearly impossible for sock_hash() to return
  a negative number.
* CID 105, 106 ensure ntpdc arrays are not overrun even if callers
  misbehave.
* CID 113 use va_end() in refclock_true.c true_debug().
* Get rid of configure tests for __ss_family and __ss_len when the more
  common ss_family and ss_len are present.
(4.2.5p237-RC) 2009/10/26 Released by Harlan Stenn <stenn@ntp.org>
* [Bug 610] NMEA support for using PPSAPI on a different device.
* [Bug 1238] use only fudge time2 to offset NMEA serial timestamp.
* [Bug 1355] ntp-dev won't compile on OpenBSD 4.6.
(4.2.5p236-RC) 2009/10/22 Released by Harlan Stenn <stenn@ntp.org>
* Cleanup from Dave Mills.
* [Bug 1343] ntpd/ntp_io.c close_fd() does not compile on Solaris 7.
* [Bug 1353] ntpq "rv 0 settimeofday" always shows UNKNOWN on unix.
* Do not attempt to execute built binaries from ntpd/Makefile when
  cross-compiling (keyword-gen and ntpd --saveconfigquit).
* sntp/main.c: Remove duplicate global adr_buf[] (also defined in
  networking.c) which Piotr Grudzinski identified breaking his build.
* Correct in6addr_any test in configure.ac to attempt link too.
(4.2.5p235-RC) 2009/10/18 Released by Harlan Stenn <stenn@ntp.org>
* [Bug 1343] lib/isc build breaks on systems without IPv6 headers.
(4.2.5p234-RC) 2009/10/16 Released by Harlan Stenn <stenn@ntp.org>
* [Bug 1339] redux, use unmodified lib/isc/win32/strerror.c and
  move #define strerror... to a header not used by lib/isc code.
* [Bug 1345] illegal 'grep' option prevents compilation.
* [Bug 1346] keyword scanner broken where char defaults to unsigned.
* [Bug 1347] ntpd/complete.conf missing multicastclient test case.
(4.2.5p233-RC) 2009/10/15 Released by Harlan Stenn <stenn@ntp.org>
* [Bug 1337] cast setsockopt() v4 address pointer to void *.
* [Bug 1342] ignore|drop one IPv6 address on an interface blocks all
  addresses on that interface.
* Documentation cleanup and updates.
(4.2.5p232-RC) 2009/10/14 Released by Harlan Stenn <stenn@ntp.org>
* [Bug 1302] OpenSSL under Windows needs applink support.
* [Bug 1337] fix incorrect args to setsockopt(fd, IP_MULTICAST_IF,...).
* [Bug 1339] Fix Windows-only ntp_strerror() infinite recursion.
* [Bug 1341] NMEA driver requires working PPSAPI #ifdef HAVE_PPSAPI.
* Construct ntpd keyword scanner finite state machine at compile time
  rather than at runtime, shrink entries from 40+ to 8 bytes.
* Update documentation for ntpq --old-rv, saveconfig, saveconfigdir,
  ntpd -I -L and -M, and interface/nic rules. (From Dave Hart)
* [Bug 1337] fix incorrect args to setsockopt(fd, IP_MULTICAST_IF,...)
(4.2.5p231-RC) 2009/10/10 Released by Harlan Stenn <stenn@ntp.org>
* [Bug 1335] Broadcast client degraded by wildcard default change.
(4.2.5p230-RC) 2009/10/09 Released by Harlan Stenn <stenn@ntp.org>
* Start the 4.2.6 Release Candidate cycle.
* Broadcast and transit phase cleanup from Dave Mills.
(4.2.5p229) 2009/10/07 Released by Harlan Stenn <stenn@ntp.org>
* [Bug 1334] ntpsnmpd undefined reference to `ntpqOptions'.
* Change ntpsnmpd/Makefile.am include file order to fix FreeBSD build.
(4.2.5p228) 2009/10/06 Released by Harlan Stenn <stenn@ntp.org>
* Reclaim syntax tree memory after application in ntpd built with
  configure --disable-saveconfig.
* [Bug 1135] ntpq uses sizeof(u_long) where sizeof(u_int32) is meant.
* [Bug 1333] ntpd --interface precedence over --novirtualips lost.
(4.2.5p227) 2009/10/05 Released by Harlan Stenn <stenn@ntp.org>
* [Bug 1135] :config fails with "Server disallowed request"
* [Bug 1330] disallow interface/nic rules when --novirtualips or
  --interface are used.
* [Bug 1332] ntpq -c 'rv 0 variablename' returns extra stuff.
* Add test of ntpd --saveconfigquit fidelity using new complete.conf.
* Documentation updates from Dave Hart/Dave Mills.
(4.2.5p226) 2009/10/04 Released by Harlan Stenn <stenn@ntp.org>
* [Bug 1318] Allow multiple -g options on ntpd command line.
* [Bug 1327] ntpq, ntpdc, ntp-keygen -d & -D should work with configure
  --disable-debugging.
* Add ntpd --saveconfigquit <filename> option for future build-time
  testing of saveconfig fidelity.
* Clockhop and autokey cleanup from Dave Mills.
* Documentation updates from Dave Mills.
(4.2.5p225) 2009/09/30 Released by Harlan Stenn <stenn@ntp.org>
* authopt documentation changes from Dave Mills/Dave Hart.
* [Bug 1324] support bracketed IPv6 numeric addresses for restrict.
(4.2.5p224) 2009/09/29 Released by Harlan Stenn <stenn@ntp.org>
* Clockhop and documentation fixes from Dave Mills.
* Remove "tos maxhop" ntp.conf knob.
(4.2.5p223) 2009/09/28 Released by Harlan Stenn <stenn@ntp.org>
* [Bug 1321] build doesn't work if . isn't on $PATH.
* [Bug 1323] Implement "revoke #" to match documentation, deprecate
  "crypto revoke #".
(4.2.5p222) 2009/09/27 Released by Harlan Stenn <stenn@ntp.org>
* Update libisc code using bind-9.6.1-P1.tar.gz, rearrange our copy to
  mirror the upstream layout (lib/isc/...), and merge in NTP-local
  modifications to libisc.  There is a new procedure to ease future
  libisc merges using a separate "upstream" bk repo.  That will enable
  normal bk pull automerge to handle carrying forward any local changes
  and should enable us to take updated libisc snapshots more often.
* Updated build and flock-build scripts.  flock-build --one is a way
  to perform a flock-build compatible solitary build, handy for a repo
  clone's first build on a machine with autoconf, automake, etc.
* Compiling ntp_parser.y using BSD make correctly places ntp_parser.h
  in the top-level ntpd directory instead of A.*/ntpd.
* bootstrap script updated to remove potentially stale .deps dirs.
* Remove unneeded Makefile.am files from the lib/isc/include tree.
(4.2.5p221) 2009/09/26 Released by Harlan Stenn <stenn@ntp.org>
* [Bug 1316] segfault if refclock_nmea can't open file.
* [Bug 1317] Distribute cvo.sh.
(4.2.5p220) 2009/09/25 Released by Harlan Stenn <stenn@ntp.org>
* Rearrange libisc code to match the upstream layout in BIND.  This is
  step one of two, changing the layout but keeping our existing libisc.
(4.2.5p219) 2009/09/24 Released by Harlan Stenn <stenn@ntp.org>
* [Bug 1315] "interface ignore 0.0.0.0" is ignored.
* add implicit "nic ignore all" rule before any rules from ntp.conf, so
  "nic listen eth0" alone means the same as "-I eth0".
* add wildcard match class for interface/nic rules.
* fix mistaken carryover of prefixlen from one rule to the next.
* Ensure IPv6 localhost address ::1 is included in libisc's Windows IPv6
  address enumeration, allowing ntpq and ntpdc's hardcoding to 127.0.0.1
  on Windows to end.
(4.2.5p218) 2009/09/21 Released by Harlan Stenn <stenn@ntp.org>
* [Bug 1314] saveconfig emits -4 and -6 on when not given.
* correct parsing and processing of setvar directive.
* highlight location of ntpq :config syntax errors with ^.
* clarify (former) NO_ARG, SINGLE_ARG, MULTIPLE_ARG renaming to
  FOLLBY_TOKEN, FOLLBY_STRING, FOLLBY_STRINGS_TO_EOC.
* parser, saveconfig cleanup to store T_ identifiers in syntax tree.
(4.2.5p217) 2009/09/20 Released by Harlan Stenn <stenn@ntp.org>
* [Bug 1300] reject remote configuration of dangerous items.
(4.2.5p216) 2009/09/19 Released by Harlan Stenn <stenn@ntp.org>
* [Bug 1312] ntpq/ntpdc MD5 passwords truncated to 8 chars on Suns.
* CID 10 missing free(up); in refclock_palisade.c error return, again.
* CID 83 added assertion to demonstrate config_nic_rules() does not
  call strchr(NULL, '/').
(4.2.5p215) 2009/09/18 Released by Harlan Stenn <stenn@ntp.org>
* [Bug 1292] Workaround last VC6 unsigned __int64 kink.
(4.2.5p214) 2009/09/17 Released by Harlan Stenn <stenn@ntp.org>
* [Bug 1303] remove top-level "autokey" directive.
* use "nic listen 192.168.0.0/16" instead of
  "nic listen 192.168.0.0 prefixlen 16".
(4.2.5p213) 2009/09/16 Released by Harlan Stenn <stenn@ntp.org>
* [Bug 1310] fix Thunderbolt mode in refclock_palisade.c
(4.2.5p212) 2009/09/15 Released by Harlan Stenn <stenn@ntp.org>
* [Bug 983] add interface [listen | ignore | drop] ... directive.
* [Bug 1243] MD5auth_setkey zero-fills key from first zero octet.
* [Bug 1295] leftover fix, do not crash on exit in free_config_trap()
  when "trap 1.2.3.4" is used without any further options.
* [Bug 1311] 4.2.5p211 doesn't build in no-debug mode.
* document interface (alias nic) and unpeer.
* Correct syntax error line & column numbers.
* CID 79: kod_init_kod_db() fails to fclose(db_s) in two error paths.
* CID 80: attempt to quiet Coverity false positive re: leaking "reason"
  in main().
* Documentation updates from Dave Mills.
* CID 81: savedconfig leaked in save_config().
* Make the code agree with the spec and the book (Dave Mills).
(4.2.5p211) 2009/09/14 Released by Harlan Stenn <stenn@ntp.org>
* [Bug 663] respect ntpq -c and -p order on command line.
* [Bug 1292] more VC6 unsigned __int64 workarounds.
* [Bug 1296] Added Support for Trimble Acutime Gold.
(4.2.5p210) 2009/09/06 Released by Harlan Stenn <stenn@ntp.org>
* [Bug 1294] Use OPENSSL_INC and OPENSSL_LIB macros for Windows
  and remove unnecessary reference to applink.c for Windows
* [Bug 1295] trap directive options are not optional.
* [Bug 1297] yylex() must always set yylval before returning.
(4.2.5p209) 2009/09/01 Released by Harlan Stenn <stenn@ntp.org>
* [Bug 1290] Fix to use GETTIMEOFDAY macro
* [Bug 1289] Update project files for VC6, VS2003, VS2005, VS 2008
(4.2.5p208) 2009/08/30 Released by Harlan Stenn <stenn@ntp.org>
* [Bug 1293] make configuration dumper ready for release, specifically:
* rename ntpq dumpcfg command to "saveconfig".
* require authentication for saveconfig.
* "restrict ... nomodify" prevents saveconfig and :config.
* "saveconfig ." shorthand to save to startup configuration file.
* support strftime() substitution in saveconfig arg to timestamp
  the output filename, for example "saveconfig %Y%m%d-%H%M%S.conf".
* display saveconfig response message from ntpd in ntpq.
* save output filename in "savedconfig" variable, fetched with ntpq -c
  "rv 0 savedconfig".
* document saveconfig in html/ntpq.html.
* add ./configure --disable-saveconfig to build a smaller ntpd.
* log saveconfig failures and successes to syslog.
(4.2.5p207) 2009/08/29 Released by Harlan Stenn <stenn@ntp.org>
* [Bug 1292] Minor Windows source tweaks for VC6-era SDK headers.
(4.2.5p206) 2009/08/26 Released by Harlan Stenn <stenn@ntp.org>
* accopt.html typo fixes from Dave Mills.
* [Bug 1283] default to remembering KoD in sntp.
* clean up numerous sntp/kod_management.c bugs.
* use all addresses resolved from each DNS name in sntp.
(4.2.5p205) 2009/08/18 Released by Harlan Stenn <stenn@ntp.org>
* accopt.html typo fixes from Dave Mills.
* [Bug 1285] Log ntpq :config/config-from-file events.
* [Bug 1286] dumpcfg omits statsdir, mangles filegen.
(4.2.5p204) 2009/08/17 Released by Harlan Stenn <stenn@ntp.org>
* [Bug 1284] infinite loop in ntpd dumping more than one trustedkey
(4.2.5p203) 2009/08/16 Released by Harlan Stenn <stenn@ntp.org>
* Add ntpq -c dumpcfg, Google Summer of Code project of Max Kuehn
(4.2.5p202) 2009/08/14 Released by Harlan Stenn <stenn@ntp.org>
* install the binary and man page for sntp.
(4.2.5p201) 2009/08/13 Released by Harlan Stenn <stenn@ntp.org>
* sntp: out with the old, in with the new.
(4.2.5p200) 2009/08/12 Released by Harlan Stenn <stenn@ntp.org>
* [Bug 1281] Build ntpd on Windows without big SDK download, burn,
  and install by checking in essentially unchanging messages.mc build
  products to avoid requiring mc.exe, which is not included with VC++
  2008 EE.
(4.2.5p199) 2009/08/09 Released by Harlan Stenn <stenn@ntp.org>
* [Bug 1279] Cleanup for warnings from Veracode static analysis.
(4.2.5p198) 2009/08/03 Released by Harlan Stenn <stenn@ntp.org>
* Upgrade to autogen-5.9.9-pre5.
(4.2.5p197) 2009/07/30 Released by Harlan Stenn <stenn@ntp.org>
* The build script now has . at the end of PATH for config.guess.
(4.2.5p196) 2009/07/29 Released by Harlan Stenn <stenn@ntp.org>
* [Bug 1272] gsoc_sntp IPv6 build problems under HP-UX 10.
* [Bug 1273] CID 10: Palisade leaks unit struct in error path.
* [Bug 1274] CID 67: ensure resolve_hosts() output count and pointers
  are consistent.
* [Bug 1275] CID 45: CID 46: old sntp uses uninitialized guesses[0],
  precs[0].
* [Bug 1276] CID 52: crypto_xmit() may call crypto_alice[23]()
  with NULL peer.
(4.2.5p195) 2009/07/27 Released by Harlan Stenn <stenn@ntp.org>
* cvo.sh: Add support for CentOS, Fedora, Slackware, SuSE, and QNX.
(4.2.5p194) 2009/07/26 Released by Harlan Stenn <stenn@ntp.org>
* Documentation updates from Dave Mills.
* Use scripts/cvo.sh in the build script to get better subdir names.
(4.2.5p193) 2009/07/25 Released by Harlan Stenn <stenn@ntp.org>
* [Bug 1261] CID 34: simulate_server() rbuf.msg_flags uninitialized.
* [Bug 1262] CID 35: xpkt.mac uninitialized in simulate_server().
* [Bug 1263] CID 37: CID 38: CID 40: CID 43: multiple refclocks
  uninitialized tm_zone (arc, chronolog, dumbclock, pcf).
* [Bug 1264] CID 64: gsoc_sntp on_wire() frees wrong ptr receiving KoD.
* [Bug 1265] CID 65: CID 66: gsoc_sntp on_wire() leaks x_pkt, r_pkt.
* [Bug 1266] CID 39: datum_pts_start() uninitialized arg.c_ospeed.
* [Bug 1267] CID 44: old sntp handle_saving() writes stack garbage to
  file when clearing.
* [Bug 1268] CID 63: resolve_hosts() leaks error message buffer.
* [Bug 1269] CID 74: use assertion to ensure move_fd() does not return
  negative descriptors.
* [Bug 1270] CID 70: gsoc_sntp recv_bcst_data mdevadr.ipv6mr_interface
  uninitialized.
(4.2.5p192) 2009/07/24 Released by Harlan Stenn <stenn@ntp.org>
* [Bug 965] CID 42: ss_family uninitialized.
* [Bug 1250] CID 53: kod_init_kod_db() overruns kod_db malloc'd buffer.
* [Bug 1251] CID 68: search_entry() mishandles dst argument.
* [Bug 1252] CID 32: Quiet Coverity warning with assertion.
* [Bug 1253] CID 50: gsoc_sntp/crypto.c auth_init() always returns a
  list with one entry.
* [Bug 1254] CID 56: tv_to_str() leaks a struct tm each call.
* [Bug 1255] CID 55: pkt_output() leaks a copy of each packet.
* [Bug 1256] CID 51: Coverity doesn't recognize our assertion macros as
  terminal.
* [Bug 1257] CID 57: gsoc_sntp auth_init() fails to fclose(keyfile).
* [Bug 1258] CID 54: gsoc_sntp resolve_hosts() needs simplification.
* [Bug 1259] CID 59: gsoc_sntp recv_bcast_data() fails to free(rdata)
  on error paths.
* [Bug 1260] CID 60: gsoc_sntp recvpkt() fails to free(rdata).
* Updated to AutoGen-5.9.9pre2.
(4.2.5p191) 2009/07/21 Released by Harlan Stenn <stenn@ntp.org>
* Updated to AutoGen-5.9.9pre1.
(4.2.5p190) 2009/07/20 Released by Harlan Stenn <stenn@ntp.org>
* Updated to AutoGen-5.9.8.
* [Bug 1248] RES_MSSNTP typo in ntp_proto.c.
* [Bug 1246] use a common template for singly-linked lists, convert most
  doubly-linked lists to singly-linked.
* Log warning about signd blocking when restrict mssntp used.
(4.2.5p189) 2009/07/16 Released by Harlan Stenn <stenn@ntp.org>
* Documentation cleanup from Dave Mills.
(4.2.5p188) 2009/07/15 Released by Harlan Stenn <stenn@ntp.org>
* [Bug 1245] Broken xmt time sent in fast_xmit() of 4.2.5p187.
(4.2.5p187) 2009/07/11 Released by Harlan Stenn <stenn@ntp.org>
* [Bug 1042] multicast listeners IPv4+6 ignore new interfaces.
* [Bug 1237] Windows serial code treat CR and LF both as line
  terminators.
* [Bug 1238] use fudge time2 for serial timecode offset in NMEA driver.
* [Bug 1242] Remove --enable-wintime, symmetric workaround is now
  always enabled.
* [Bug 1244] NTP_INSIST(fd != maxactivefd) failure in intres child
* Added restrict keyword "mssntp" for Samba4 DC operation, by Dave Mills.
(4.2.5p186) 2009/07/08 Released by Harlan Stenn <stenn@ntp.org>
* ntp_proto.c cleanup from Dave Mills.
(4.2.5p185) 2009/07/01 Released by Harlan Stenn <stenn@ntp.org>
* Documentation updates from Dave Mills.
* [Bug 1234] convert NMEA driver to use common PPSAPI code.
* timepps-Solaris.h pps_handle_t changed from pointer to scalar
* Spectracom refclock added to Windows port of ntpd
* [Bug 1236] Declaration order fixed.
* Bracket private ONCORE debug statements with #if 0 rather than #ifdef
  DEBUG
* Delete ONCORE debug statement that is now handled elsewhere.
(4.2.5p184) 2009/06/24 Released by Harlan Stenn <stenn@ntp.org>
* [Bug 1233] atom refclock fudge time1 sign flipped in 4.2.5p164.
(4.2.5p183) 2009/06/23 Released by Harlan Stenn <stenn@ntp.org>
* [Bug 1196] setsockopt(SO_EXCLUSIVEADDRUSE) can fail on Windows 2000
  and earlier with WSAINVAL, do not log a complaint in that case.
* [Bug 1210] ONCORE driver terminates ntpd without logging a reason.
* [Bug 1218] Correct comment in refclock_oncore on /etc/ntp.oncore*
  configuration file search order.
* Change ONCORE driver to log using msyslog as well as to any
  clockstats file.
* [Bug 1231] ntpsnmpd build fails after sockaddr union changes.
(4.2.5p182) 2009/06/18 Released by Harlan Stenn <stenn@ntp.org>
* Add missing header dependencies to the ntpdc layout verification.
* prefer.html updates from Dave Mills.
* [Bug 1205] Add ntpd --usepcc and --pccfreq options on Windows
* [Bug 1215] unpeer by association ID
* [Bug 1225] Broadcast address miscalculated on Windows 4.2.5p180
* [Bug 1229] autokey segfaults in cert_install().
* Use a union for structs sockaddr, sockaddr_storage, sockaddr_in, and
  sockaddr_in6 to remove casts and enable type checking.  Collapse
  some previously separate IPv4/IPv6 paths into a single codepath.
(4.2.5p181) 2009/06/06 Released by Harlan Stenn <stenn@ntp.org>
* [Bug 1206] Required compiler changes for Windows
* [Bug 1084] PPSAPI for ntpd on Windows with DLL backends
* [Bug 1204] Unix-style refclock device paths on Windows
* [Bug 1205] partial fix, disable RDTSC use by default on Windows
* [Bug 1208] decodenetnum() buffer overrun on [ with no ]
* [Bug 1211] keysdir free()d twice #ifdef DEBUG
* Enable ONCORE, ARCRON refclocks on Windows (untested)
(4.2.5p180) 2009/05/29 Released by Harlan Stenn <stenn@ntp.org>
* [Bug 1200] Enable IPv6 in Windows port
* Lose FLAG_FIXPOLL, from Dave Mills.
(4.2.5p179) 2009/05/23 Released by Harlan Stenn <stenn@ntp.org>
* [Bug 1041] xmt -> aorg timestamp cleanup from Dave Mills,
  reported by Dave Hart.
* [Bug 1193] Compile error: conflicting types for emalloc.
* [Bug 1196] VC6 winsock2.h does not define SO_EXCLUSIVEADDRUSE.
* Leap/expire cleanup from Dave Mills.
(4.2.5p178) 2009/05/21 Released by Harlan Stenn <stenn@ntp.org>
* Provide erealloc() and estrdup(), a la emalloc().
* Improve ntp.conf's parser error messages.
* [Bug 320] "restrict default ignore" does not affect IPv6.
* [Bug 1192] "restrict -6 ..." reports a syntax error.
(4.2.5p177) 2009/05/18 Released by Harlan Stenn <stenn@ntp.org>
* Include 4.2.4p7
* [Bug 1174] nmea_shutdown assumes that nmea has a unit assigned
* [Bug 1190] NMEA refclock fudge flag4 1 obscures position in timecode
* Update NMEA refclock documentation in html/drivers/driver20.html
(4.2.5p176) 2009/05/13 Released by Harlan Stenn <stenn@ntp.org>
* [Bug 1154] mDNS registration should be done later, repeatedly and only
  if asked for. (second try for fix)
(4.2.5p175) 2009/05/12 Released by Harlan Stenn <stenn@ntp.org>
* Include 4.2.4p7-RC7
* [Bug 1180] ntpd won't start with more than ~1000 interfaces
* [Bug 1182] Documentation typos and missing bits.
* [Bug 1183] COM port support should extend past COM3
* [Bug 1184] ntpd is deaf when restricted to second IP on the same net
* Clean up configure.ac NTP_CACHEVERSION interface, display cache
  version when clearing.  Fixes a regression.
(4.2.5p174) 2009/05/09 Released by Harlan Stenn <stenn@ntp.org>
* Stale leapsecond file fixes from Dave Mills.
(4.2.5p173) 2009/05/08 Released by Harlan Stenn <stenn@ntp.org>
* Include 4.2.4p7-RC6
(4.2.5p172) 2009/05/06 Released by Harlan Stenn <stenn@ntp.org>
* [Bug 1175] Instability in PLL daemon mode.
* [Bug 1176] refclock_parse.c does not compile without PPSAPI.
(4.2.5p171) 2009/05/04 Released by Harlan Stenn <stenn@ntp.org>
* Autokey documentation cleanup from Dave Mills.
* [Bug 1171] line editing libs found without headers (Solaris 11)
* [Bug 1173] NMEA refclock fails with Solaris PPSAPI
* Fix problem linking msntp on Solaris when sntp subdir is configured
  before parent caused by different gethostent library search order.
* Do not clear config.cache when it is  empty.
(4.2.5p170) 2009/05/02 Released by Harlan Stenn <stenn@ntp.org>
* [Bug 1152] adjust PARSE to new refclock_pps logic
* Include 4.2.4p7-RC5
* loopfilter FLL/PLL crossover cleanup from Dave Mills.
* Documentation updates from Dave Mills.
* ntp-keygen cleanup from Dave Mills.
* crypto API cleanup from Dave Mills.
* Add NTP_CACHEVERSION mechanism to ignore incompatible config.cache
* Enable gcc -Wstrict-overflow for gsoc_sntp as well
(4.2.5p169) 2009/04/30 Released by Harlan Stenn <stenn@ntp.org>
* [Bug 1171] Note that we never look for -lreadline by default.
* [Bug 1090] Fix bogus leap seconds in refclock_hpgps.
(4.2.5p168) 2009/04/29 Released by Harlan Stenn <stenn@ntp.org>
* Include 4.2.4p7-RC4
* [Bug 1169] quiet compiler warnings
* Re-enable gcc -Wstrict-prototypes when not building with OpenSSL
* Enable gcc -Wstrict-overflow
* ntpq/ntpdc emit newline after accepting password on Windows
* Updates from Dave Mills:
* ntp-keygen.c: Updates.
* Fix the error return and syslog function ID in refclock_{param,ppsapi}.
* Make sure syspoll is within the peer's minpoll/maxpoll bounds.
* ntp_crypto.c: Use sign_siglen, not len. sign key filename cleanup.
* Bump NTP_MAXEXTEN from 1024 to 2048, update values for some field lengths.
* m4/ntp_lineeditlibs.m4: fix warnings from newer Autoconf
* [Bug 1166] Remove truncation of position (blanking) code in refclock_nmea.c
(4.2.5p167) 2009/04/26 Released by Harlan Stenn <stenn@ntp.org>
* Crypto cleanup from Dave Mills.
(4.2.5p166) 2009/04/25 Released by Harlan Stenn <stenn@ntp.org>
* [Bug 1165] Clean up small memory leaks in the  config file parser
* Correct logconfig keyword declaration to MULTIPLE_ARG
* Enable filename and line number leak reporting on Windows when built
  DEBUG for all the typical C runtime allocators such as calloc,
  malloc, and strdup.  Previously only emalloc calls were covered.
* Add DEBUG-only code to free dynamically allocated memory that would
  otherwise remain allocated at ntpd exit, to allow less forgivable
  leaks to stand out in leaks reported after exit.
* Ensure termination of strings in ports/winnt/libisc/isc_strerror.c
  and quiet compiler warnings.
* [Bug 1057] ntpdc unconfig failure
* [Bug 1161] unpeer AKA unconfig command for ntpq :config
* PPS and crypto cleanup in ntp_proto.c from Dave Mills.
(4.2.5p165) 2009/04/23 Released by Harlan Stenn <stenn@ntp.org>
* WWVB refclock cleanup from Dave Mills.
* Code cleanup: requested_key -> request_key.
* [Bug 833] ignore whitespace at end of remote configuration lines
* [Bug 1033] ntpdc/ntpq crash prompting for keyid on Windows
* [Bug 1028] Support for W32Time authentication via Samba.
* quiet ntp_parser.c malloc redeclaration warning
* Mitigation and PPS/PPSAPI cleanup from Dave Mills.
* Documentation updates from Dave Mills.
* timepps-Solaris.h patches from Dave Hart.
(4.2.5p164) 2009/04/22 Released by Harlan Stenn <stenn@ntp.org>
* Include 4.2.4p7-RC3
* PPS/PPSAPI cleanup from Dave Mills.
* Documentation updates from Dave Mills.
* [Bug 1125] C runtime per-thread initialization on Windows
* [Bug 1152] temporarily disable refclock_parse, refclock_true until
  maintainers can repair build break from pps_sample()
* [Bug 1153] refclock_nmea should not mix UTC with GPS time
* [Bug 1159] ntpq overlap diagnostic message test buggy
(4.2.5p163) 2009/04/10 Released by Harlan Stenn <stenn@ntp.org>
(4.2.5p162) 2009/04/09 Released by Harlan Stenn <stenn@ntp.org>
* Documentation updates from Dave Mills.
* Mitigation and PPS cleanup from Dave Mills.
* Include 4.2.4p7-RC2
* [Bug 216] New interpolation scheme for Windows eliminates 1ms jitter
* remove a bunch of #ifdef SYS_WINNT from portable code
* 64-bit time_t cleanup for building on newer Windows compilers
* Only set CMOS clock during ntpd exit on Windows if the computer is
  shutting down or restarting.
* [Bug 1148] NMEA reference clock improvements
* remove deleted gsoc_sntp/utilities.o from repository so that .o build
  products can be cleaned up without corrupting the repository.
(4.2.5p161) 2009/03/31 Released by Harlan Stenn <stenn@ntp.org>
* Documentation updates from Dave Mills.
(4.2.5p160) 2009/03/30 Released by Harlan Stenn <stenn@ntp.org>
* [Bug 1141] refclock_report missing braces cause spurious "peer event:
  clock clk_unspec" log entries
* Include 4.2.4p7-RC1
(4.2.5p159) 2009/03/28 Released by Harlan Stenn <stenn@ntp.org>
* "bias" changes from Dave Mills.
(4.2.5p158) 2009/01/30 Released by Harlan Stenn <stenn@ntp.org>
* Fix [CID 72], a typo introduced at the latest fix to prettydate.c.
(4.2.5p157) 2009/01/26 Released by Harlan Stenn <stenn@ntp.org>
* Cleanup/fixes for ntp_proto.c and ntp_crypto.c from Dave Mills.
(4.2.5p156) 2009/01/19 Released by Harlan Stenn <stenn@ntp.org>
* [Bug 1118] Fixed sign extension for 32 bit time_t in caljulian() and prettydate().
  Fixed some compiler warnings about missing prototypes.
  Fixed some other simple compiler warnings.
* [Bug 1119] [CID 52] Avoid a possible null-dereference in ntp_crypto.c.
* [Bug 1120] [CID 51] INSIST that peer is non-null before we dereference it.
* [Bug 1121] [CID 47] double fclose() in ntp-keygen.c.
(4.2.5p155) 2009/01/18 Released by Harlan Stenn <stenn@ntp.org>
* Documentation updates from Dave Mills.
* CHU frequency updates.
* Design assertion fixes for ntp_crypto.c from Dave Mills.
(4.2.5p154) 2009/01/13 Released by Harlan Stenn <stenn@ntp.org>
* [Bug 992] support interface event change on Linux from
  Miroslav Lichvar.
(4.2.5p153) 2009/01/09 Released by Harlan Stenn <stenn@ntp.org>
* Renamed gsoc_sntp/:fetch-stubs to gsoc_sntp/fetch-stubs to avoid
  file name problems under Windows.
  Removed German umlaut from log msg for 4.2.5p142.
(4.2.5p152) 2009/01/08 Released by Harlan Stenn <stenn@ntp.org>
* Include 4.2.4p6: 2009/01/08 Released by Harlan Stenn <stenn@ntp.org>
(4.2.5p151) 2008/12/23 Released by Harlan Stenn <stenn@ntp.org>
* Stats file logging cleanup from Dave Mills.
(4.2.5p150) 2008/12/15 Released by Harlan Stenn <stenn@ntp.org>
* [Bug 1099] Fixed wrong behaviour in sntp's crypto.c.
* [Bug 1103] Fix 64-bit issues in the new calendar code.
(4.2.5p149) 2008/12/05 Released by Harlan Stenn <stenn@ntp.org>
* Fixed mismatches in data types and OID definitions in ntpSnmpSubAgent.c
* added a premliminary MIB file to ntpsnmpd (ntpv4-mib.mib)
(4.2.5p148) 2008/12/04 Released by Harlan Stenn <stenn@ntp.org>
* [Bug 1070] Fix use of ntpq_parsestring() in ntpsnmpd.
(4.2.5p147) 2008/11/27 Released by Harlan Stenn <stenn@ntp.org>
* Update gsoc_sntp's GCC warning code.
(4.2.5p146) 2008/11/26 Released by Harlan Stenn <stenn@ntp.org>
* Update Solaris CFLAGS for gsoc_sntp.
(4.2.5p145) 2008/11/20 Released by Harlan Stenn <stenn@ntp.org>
* Deal with time.h for sntp under linux.
* Provide rpl_malloc() for sntp for systems that need it.
* Handle ss_len and socklen type for sntp.
* Fixes to the sntp configure.ac script.
* Provide INET6_ADDRSTRLEN if it is missing.
* [Bug 1095] overflow in caljulian.c.
(4.2.5p144) 2008/11/19 Released by Harlan Stenn <stenn@ntp.org>
* Use int32, not int32_t.
* Avoid the sched*() functions under OSF - link problems.
(4.2.5p143) 2008/11/17 Released by Harlan Stenn <stenn@ntp.org>
* sntp cleanup and fixes.
(4.2.5p142) 2008/11/16 Released by Harlan Stenn <stenn@ntp.org>
* Imported GSoC SNTP code from Johannes Maximilian Kuehn.
(4.2.5p141) 2008/11/13 Released by Harlan Stenn <stenn@ntp.org>
* New caltontp.c and calyearstart.c from Juergen Perlinger.
(4.2.5p140) 2008/11/12 Released by Harlan Stenn <stenn@ntp.org>
* Cleanup lint from the ntp_scanner files.
* [Bug 1011] gmtime() returns NULL on windows where it would not under Unix.
* Updated caljulian.c and prettydate.c from Juergen Perlinger.
(4.2.5p139) 2008/11/11 Released by Harlan Stenn <stenn@ntp.org>
* Typo fix to driver20.html.
(4.2.5p138) 2008/11/10 Released by Harlan Stenn <stenn@ntp.org>
* [Bug 474] --disable-ipv6 is broken.
* IPv6 interfaces were being looked for twice.
* SHM driver grabs more samples, add clockstats
* decode.html and driver20.html updates from Dave Mills.
(4.2.5p137) 2008/11/01 Released by Harlan Stenn <stenn@ntp.org>
* [Bug 1069] #undef netsnmp's PACKAGE_* macros.
* [Bug 1068] Older versions of netsnmp do not have netsnmp_daemonize().
(4.2.5p136) 2008/10/27 Released by Harlan Stenn <stenn@ntp.org>
* [Bug 1078] statsdir configuration parsing is broken.
(4.2.5p135) 2008/09/23 Released by Harlan Stenn <stenn@ntp.org>
* [Bug 1072] clock_update should not allow updates older than sys_epoch.
(4.2.5p134) 2008/09/17 Released by Harlan Stenn <stenn@ntp.org>
* Clean up build process for ntpsnmpd.
(4.2.5p133) 2008/09/16 Released by Harlan Stenn <stenn@ntp.org>
* Add options processing to ntpsnmpd.
* [Bug 1062] Check net-snmp headers before deciding to build ntpsnmpd.
* Clean up the libntpq.a build.
* Regenerate ntp_parser.[ch] from ntp_parser.y
(4.2.5p132) 2008/09/15 Released by Harlan Stenn <stenn@ntp.org>
* [Bug 1067] Multicast DNS service registration must come after the fork
  on Solaris.
* [Bug 1066] Error messages should log as errors.
(4.2.5p131) 2008/09/14 Released by Harlan Stenn <stenn@ntp.org>
* [Bug 1065] Re-enable support for the timingstats file.
(4.2.5p130) 2008/09/13 Released by Harlan Stenn <stenn@ntp.org>
* [Bug 1064] Implement --with-net-snmp-config=progname
* [Bug 1063] ntpSnmpSubagentObject.h is missing from the distribution.
(4.2.5p129) 2008/09/11 Released by Harlan Stenn <stenn@ntp.org>
* Quiet some libntpq-related warnings.
(4.2.5p128) 2008/09/08 Released by Harlan Stenn <stenn@ntp.org>
* Import Heiko Gerstung's GSoC2008 NTP MIB daemon.
(4.2.5p127) 2008/09/01 Released by Harlan Stenn <stenn@ntp.org>
* Regenerate ntpd/ntp_parser.c
(4.2.5p126) 2008/08/31 Released by Harlan Stenn <stenn@ntp.org>
* Stop libtool-1.5 from looking for C++ or Fortran.
* [BUG 610] Documentation update for NMEA reference clock driver.
* [Bug 828] Fix IPv4/IPv6 address parsing.
* Changes from Dave Mills:
  Documentation updates.
  Fix a corner case where a frequency update was reported but not set.
  When LEAP_NOTINSYNC->LEAP_NOWARNING, call crypto_update() if we have
  crypto_flags.
(4.2.5p125) 2008/08/18 Released by Harlan Stenn <stenn@ntp.org>
* [Bug 1052] Add linuxPPS support to ONCORE driver.
(4.2.5p124) 2008/08/17 Released by Harlan Stenn <stenn@ntp.org>
* Documentation updates from Dave Mills.
* Include 4.2.4p5: 2008/08/17 Released by Harlan Stenn <stenn@ntp.org>
* [Bug 861] leap info was not being transmitted.
* [Bug 1046] refnumtoa.c is using the wrong header file.
* [Bug 1047] enable/disable options processing fix.
* header file cleanup.
* [Bug 1037] buffer in subroutine was 1 byte short.
* configure.ac: cleanup, add option for wintime, and lay the groundwork
  for the changes needed for bug 1028.
* Fixes from Dave Mills: 'bias' and 'interleave' work.  Separate
  phase and frequency discipline (for long poll intervals).  Update
  TAI function to match current leapsecond processing.
* Documentation updates from Dave Mills.
* [Bug 1037] Use all 16 of the MD5 passwords generated by ntp-keygen.
* Fixed the incorrect edge parameter being passed to time_pps_kcbind in
  NMEA refclock driver.
* [Bug 399] NMEA refclock driver does not honor time1 offset if flag3 set.
* [Bug 985] Modifications to NMEA reference clock driver to support Accord
  GPS Clock.
* poll time updates from Dave Mills.
* local refclock documentation updates from Dave Mills.
* [Bug 1022] Fix compilation problems with yesterday's commit.
* Updates and cleanup from Dave Mills:
  I've now spent eleven months of a sabbatical year - 7 days a week, 6-10
  hours most days - working on NTP. I have carefully reviewed every major
  algorithm, examined its original design and evolution from that design.
  I've trimmed off dead code and briar patches and did zillions of tests
  contrived to expose evil vulnerabilities. The development article is in
  rather good shape and should be ready for prime time.

  1. The protostats statistics files have been very useful in exposing
  little twitches and turns when something hiccups, like a broken PPS
  signal. Most of what used to be syslog messages are now repackaged as
  protostats messages with optional syslog as well. These can also be sent
  as traps which might be handy to tiggle a beeper or celltext. These, the
  sysstats files and cryptostats files reveal the ambient health of a busy
  server, monitor traffic and error counts and spot crypto attacks.

  2. Close inspection of the clock discipline behavior at long poll
  intervals (36 h) showed it not doing as well as it should. I redesigned
  the FLL loop to improve nominal accuracy from  several tens of
  milliseconds to something less than ten milliseconds.

  3. Autokey (again). The enhanced error checking was becoming a major
  pain. I found a way to toss out gobs of ugly fat code and replace the
  function with a much simpler and more comprehensive scheme. It resists
  bait-and-switch attacks and quickly detect cases when the protocol is
  not correctly synchronized.

  4. The interface code for the kernel PPS signal was not in sync with the
  kernel code itself. Some error checks were duplicated and some
  ineffective. I found none of the PPS-capable drivers, including the atom
  driver, do anything when the prefer peer fails; the kernel PPS signal
  remains in control. The atom driver now disables the kernel PPS when the
  prefer peer comes bum. This is important when the prefer peer is not a
  reference clock but a remote NTP server.

  5. The flake restrict bit turned out to be really interesting,
  especially with symmtric modes and of those especially those using
  Autokey. Small changes in the recovery procedures when packets are lost
  now avoid almost all scenarios which previously required protocol resets.

  6. I've always been a little uncomfortable when using the clock filter
  with long poll intervals because the samples become less and less
  correlated as the sample age exceeds the Allan intercept. Various
  schemes have been used over the years to cope with this fact. The latest
  one and the one that works the best is to use a modified sort metric
  where the delay is used when the age of the sample is less than the
  intercept and the sum of delay and dispersion above that. The net result
  is that, at small poll intervals the algorithm operates as a minimum
  filter, while at larger poll intervals it morphs to FIFO. Left
  unmodified, a sample could be used when twelve days old. This along with
  the FLL modifications has made a dramatic improvement at large poll
  intervals.

- [Backward Incompatible] The 'state' variable is no longer reported or
  available via ntpq output.  The following system status bit names
  have been changed:
  - sync_alarm -> leap_alarm
  - sync_atomic -> sync_pps
  - sync_lf_clock -> sync_lf_radio
  - sync_hf_clock -> sync_hf_radio
  - sync_uhf_clock -> sync_uhf_radio
  - sync_local_proto -> sync_local
  - sync_udp/time -> sync_other
  Other names have been changed as well.  See the change history for
  libntp/statestr.c for more details.
  Other backward-incompatible changes in ntpq include:
  - assID -> associd
  - rootdispersion -> rootdisp
  - pkt_head -> pkt_neader
  See the change history for other details.

* Updates and cleanup from Dave Mills.
* [Bug 995] Remove spurious ; from ntp-keygen.c.
* More cleanup and changes from Dave Mills.
* [Bug 980] Direct help to stdout.
---
(4.2.4p8) 2009/12/08 Released by Harlan Stenn <stenn@ntp.org>

* [Sec 1331] DoS with mode 7 packets - CVE-2009-3563.

---
(4.2.4p7) 2009/05/18 Released by Harlan Stenn <stenn@ntp.org>

* [Sec 1151] Remote exploit if autokey is enabled - CVE-2009-1252.
* [Bug 1187] Update the copyright date.
* [Bug 1191] ntpd fails on Win2000 - "Address already in use" after fix
  for [Sec 1149].

---
(4.2.4p7-RC7) 2009/05/12 Released by Harlan Stenn <stenn@ntp.org>

* ntp.isc.org -> ntp.org cleanup.
* [Bug 1178] Use prior FORCE_DNSRETRY behavior as needed at runtime,
  add configure --enable-ignore-dns-errors to be even more stubborn

---
(4.2.4p7-RC6) 2009/05/08 Released by Harlan Stenn <stenn@ntp.org>

* [Bug 784] Make --enable-linuxcaps the default when available
* [Bug 1179] error messages for -u/--user and -i lacking droproot
* Updated JJY reference clock driver from Takao Abe
* [Bug 1071] Log a message and exit before trying to use FD_SET with a
  descriptor larger than FD_SETSIZE, which will corrupt memory
* On corruption of the iface list head in add_interface, log and exit

---
(4.2.4p7-RC5) 2009/05/02 Released by Harlan Stenn <stenn@ntp.org>

* [Bug 1172] 4.2.4p7-RC{3,4} fail to build on linux.
* flock-build script unportable 'set -m' use removed

---
(4.2.4p7-RC4) 2009/04/29 Released by Harlan Stenn <stenn@ntp.org>

* [Bug 1167] use gcc -Winit-self only if it is understood

---
(4.2.4p7-RC3) 2009/04/22 Released by Harlan Stenn <stenn@ntp.org>

* [Bug 787] Bug fixes for 64-bit time_t on Windows
* [Bug 813] Conditional naming of Event
* [Bug 1147] System errors should be logged to msyslog()
* [Bug 1155] Fix compile problem on Windows with VS2005
* [Bug 1156] lock_thread_to_processor() should be declared in header
* [Bug 1157] quiet OpenSSL warnings, clean up configure.ac
* [Bug 1158] support for aix6.1
* [Bug 1160] MacOS X is like BSD regarding F_SETOWN

---
(4.2.4p7-RC2) 2009/04/09 Released by Harlan Stenn <stenn@ntp.org>

* [Sec 1144] limited buffer overflow in ntpq.  CVE-2009-0159
* [Sec 1149] use SO_EXCLUSIVEADDRUSE on Windows

---
(4.2.4p7-RC1) 2009/03/30 Released by Harlan Stenn <stenn@ntp.org>

* [Bug 1131] UDP sockets should not use SIGPOLL on Solaris.
* build system email address cleanup
* [Bug 774] parsesolaris.c does not compile under the new Solaris
* [Bug 873] Windows serial refclock proper TTY line discipline emulation
* [Bug 1014] Enable building with VC9 (in Visual Studio 2008,
  Visual C++ 2008, or SDK)
* [Bug 1117] Deferred interface binding under Windows works only correctly
  if FORCE_DNSRETRY is defined
* [BUG 1124] Lock QueryPerformanceCounter() client threads to same CPU
* DPRINTF macro made safer, always evaluates to a statement and will not
  misassociate an else which follows the macro.

---
(4.2.4p6) 2009/01/08 Released by Harlan Stenn <stenn@ntp.org>

* [Bug 1113] Fixed build errors with recent versions of openSSL.
* [Sec 1111] Fix incorrect check of EVP_VerifyFinal()'s return value.
* Update the copyright year.

---
(4.2.4p5) 2008/08/17 Released by Harlan Stenn <stenn@ntp.org>

* [BUG 1051] Month off by one in leap second message written to clockstats
  file fixed.
* [Bug 450] Windows only: Under original Windows NT we must not discard the
  wildcard socket to workaround a bug in NT's getsockname().
* [Bug 1038] Built-in getpass() function also prompts for password if
  not built with DEBUG.
* [Bug 841] Obsolete the "dynamic" keyword and make deferred binding
  to local interfaces the default.
  Emit a warning if that keyword is used for configuration.
* [Bug 959] Refclock on Windows not properly releasing recvbuffs.
* [Bug 993] Fix memory leak when fetching system messages.
* much cleanup, fixes, and changes from Dave Mills.
* ntp_control.c: LEAPTAB is a filestamp, not an unsigned.  From Dave Mills.
* ntp_config.c: ntp_minpoll fixes from Dave Mills.
* ntp-keygen updates from Dave Mills.
* refresh epoch, throttle, and leap cleanup from Dave Mills.
* Documentation cleanup from Dave Mills.
* [Bug 918] Only use a native md5.h if MD5Init() is available.
* [Bug 979] Provide ntptimeval if it is not otherwise present.
* [Bug 634] Re-instantiate syslog() and logfiles after the daemon fork.
* [Bug 952] Use md5 code with a friendlier license.
* [Bug 977] Fix mismatching #ifdefs for builds without IPv6.
* [Bug 830] Fix the checking order of the interface options.
* Clean up the logfile/syslog setup.
* [Bug 970] Lose obsolete -g flag to ntp-keygen.
* The -e flag to ntp-keygen can write GQ keys now, too.
* ntp_proto.c: sys_survivors and hpoll cleanup from Dave Mills.
* ntp_loopfilter.c: sys_poll cleanup from Dave Mills.
* refclock_wwv.c: maximum-likelihood digit and DSYNC fixes from Dave Mills.
* [Bug 967] preemptable associations are lost forever on a step.
* ntp_config.c: [CID 48] missing "else" clause.
* [Bug 833] ntpq config keyword is quote-mark unfriendly.
* Rename the ntpq "config" keyword to ":config".
* Dave Mills shifted some orphan processing.
* Fix typos in the [Bug 963] patch.
* bootstrap: squawk if genver fails.  Use -f with cp in case Dave does a chown.
* Remove obsolete simulator command-line options.
* ntp_request.c: [CID 36] zero sin_zero.
* [Bug 963] get_systime() is too noisy.
* [Bug 960] spurious syslog:crypto_setup:spurious crypto command
* [Bug 964] Change *-*-linux* to *-*-*linux* to allow for uclinux.
* Changes from Dave Mills:
  - ntp_util.c: cleanup.
  - ntp_timer.c: watch the non-burst packet rate.
  - ntp_request.c: cleanup.
  - ntp_restrict.c: RES_LIMITED cleanup.
  - ntp_proto.c: RES_LIMITED, rate bucktes, counters, overall cleanup.
  - ntp_peer.c: disallow peer_unconfig().
  - ntp_monitor.c: RES_LIMITED cleanup.
  - ntp_loopfilter.c: poll interval cleanup.
  - ntp_crypto.c: volley -> retry.  Cleanup TAI leap message.
  - ntp_config: average and minimum are ^2 values.
  - ntpdc: unknownversion is really "declined", not "bad version".
  - Packet retry cleanup.
* [Bug 961] refclock_tpro.c:tpro_poll() calls refclock_receive() twice.
* [Bug 957] Windows only: Let command line parameters from the Windows SCM GUI
  override the standard parameters from the ImagePath registry key.
* Added HAVE_INT32_T to the Windows config.h to avoid duplicate definitions.
* Work around a VPATH difference in FreeBSD's 'make' command.
* Update bugreport URL.
* Update -I documentation.
* [Bug 713] Fix bug reporting information.
* A bug in the application of the negative-sawtooth for 12 channel receivers.
* The removal of unneeded startup code used for the original LinuxPPS, it now
  conforms to the PPSAPI and does not need special code.
* ntp-keygen.c: Coverity fixes [CID 33,47].
* Volley cleanup from Dave Mills.
* Fuzz cleanup from Dave Mills.
* [Bug 861] Leap second cleanups from Dave Mills.
* ntpsim.c: add missing protypes and fix [CID 34], a nit.
* Upgraded bison at UDel.
* Update br-flock and flock-build machine lists.
* [Bug 752] QoS: add parse/config handling code.
* Fix the #include order in tickadj.c for picky machines.
* [Bug 752] QoS: On some systems, netinet/ip.h needs netinet/ip_systm.h.
* [Bug 752] Update the QoS tagging (code only - configuration to follow).
* Orphan mode and other protocol cleanup from Dave Mills.
* Documentation cleanup from Dave Mills.
* [Bug 940] ntp-keygen uses -v.  Disallow it as a shortcut for --version.
* more cleanup to ntp_lineeditlibs.m4.
* Documentation updates from Dave Mills.
* -ledit cleanup for ntpdc and ntpq.
* Association and other cleanup from Dave Mills.
* NTP_UNREACH changes from Dave Mills.
* Fix the readline history test.
* [Bug 931] Require -lreadline to be asked for explicitly.
* [Bug 764] When looking for -lreadline support, also try using -lncurses.
* [Bug 909] Fix int32_t errors for ntohl().
* [Bug 376/214] Enhancements to support multiple if names and IP addresses.
* [Bug 929] int32_t is undefined on Windows.  Casting wrong.
* [Bug 928] readlink missing braces.
* [Bug 788] Update macros to support VS 2005.
* ntpd/ntp_timer.c: add missing sys_tai parameter for debug printf
* [Bug 917] config parse leaves files open
* [Bug 912] detect conflicting enable/disable configuration on interfaces
  sharing an IP address
* [Bug 771] compare scopeid if available for IPv6 addresses
* Lose obsolete crypto subcommands (Dave Mills).
* WWV is an HF source, not an LF source (Dave Mills).
* [Bug 899] Only show -i/--jaildir -u/--user options if we HAVE_DROPROOT.
* [Bug 916] 'cryptosw' is undefined if built without OpenSSL.
* [Bug 891] 'restrict' config file keyword does not work (partial fix).
* [Bug 890] the crypto command seems to be required now.
* [Bug 915] ntpd cores during processing of x509 certificates.
* Crypto lint cleanup from Dave Mills.
* [Bug 897] Check RAND_status() - we may not need a .rnd file.
* Crypto cleanup from Dave Mills.
* [Bug 911] Fix error message in cmd_args.c.
* [Bug 895] Log assertion failures via syslog(), not stderr.
* Documentation updates from Dave Mills.
* Crypto cleanup from Dave Mills.
* [Bug 905] ntp_crypto.c fails to compile without -DDEBUG.
* Avoid double peer stats logging.
* ntp-keygen cleanup from Dave Mills.
* libopts needs to be built after ElectricFence.
* [Bug 894] Initialize keysdir before calling crypto_setup().
* Calysto cleanup for ntpq.
* ntp-keygen -i takes an arg.
* Cleanup and fixes from Dave Mills.
* [Bug 887] Fix error in ntp_types.h (for sizeof int != 4).
* Bug 880 bug fixes for Windows build
* Improve Calysto support.
* The "revoke" parameter is a crypto command.
* The driftfile wander threshold is a real number.
* [Bug 850] Fix the wander threshold parameter on the driftfile command.
* ntp_io.c: Dead code cleanup - Coverity View 19.
* Leap file related cleanup from Dave Mills.
* ntp_peer.c: Set peer->srcadr before (not after) calling set_peerdstadr().
* Initialize offset in leap_file() - Coverity View 17.
* Use the correct stratum on KISS codes.
* Fuzz bits cleanup.
* Show more digits in some debug printf's.
* Use drift_file_sw internally to control writing the drift file.
* Implement the wander_threshold option for the driftfile config keyword.
* reformat ntp_control.c; do not use c++ // comments.
* [Bug 629] Undo bug #629 fixes as they cause more problems than were  being
  solved
* Changes from Dave Mills: in/out-bound data rates, leapsecond cleanup,
  driftfile write cleanup, packet buffer length checks, documentation updates.
* More assertion checks and malloc()->emalloc(), courtesy of Calysto.
* [Bug 864] Place ntpd service in maintenance mode if using SMF on Solaris
* [Bug 862] includefile nesting; preserve phonelist on reconfig.
* [Bug 604] ntpd regularly dies on linux/alpha.
* more leap second infrastructure fixes from Dave Mills.
* [Bug 858] recent leapfile changes broke non-OpenSSL builds.
* Use emalloc() instead of malloc() in refclock_datum.c (Calysto).
* Start using 'design by contract' assertions.
* [Bug 767] Fast sync to refclocks wanted.
* Allow null driftfile.
* Use YYERROR_VERBOSE for the new parser, and fix related BUILT_SOURCES.
* [Bug 629] changes to ensure broadcast works including on wildcard addresses
* [Bug 853] get_node() must return a pointer to maximally-aligned memory.
* Initial leap file fixes from Dave Mills.
* [Bug 858] Recent leapfile changes broke without OPENSSL.
* Use a char for DIR_SEP, not a string.
* [Bug 850] driftfile parsing changes.
* driftfile maintenance changes from Dave Mills.  Use clock_phi instead of
  stats_write_tolerance.
* [Bug 828] refid string not being parsed correctly.
* [Bug 846] Correct includefile parsing.
* [Bug 827] New parsing code does not handle "fudge" correctly.
* Enable debugging capability in the config parser.
* [Bug 839] Crypto password not read from ntp.conf.
* Have autogen produce writable output files.
* [Bug 825] Correct logconfig -/+ keyword processing.
* [Bug 828] Correct parsing of " delimited strings.
* Cleanup FILE * usage after fclose() in ntp_filegen.c.
* [Bug 843] Windows Completion port code was incorrectly merged from -stable.
* [Bug 840] do fudge configuration AFTER peers (thus refclocks) have been
  configured.
* [Bug 824] Added new parser modules to the Windows project file.
* [Bug 832] Add libisc/log.c headers to the distribution.
* [Bug 808] Only write the drift file if we are in state 4.
* Initial import of libisc/log.c and friends.
* [Bug 826] Fix redefinition of PI.
* [Bug 825] ntp_scanner.c needs to #include <config.h> .
* [Bug 824] New parser code has some build problems with the SIM code.
* [Bug 817] Use longnames for setting ntp variables on the command-line;
  Allowing '-v' with and without an arg to disambiguate usage is error-prone.
* [Bug 822] set progname once, early.
* [Bug 819] remove erroneous #if 0 in Windows completion port code.
* The new config code missed an #ifdef for building without refclocks.
* Distribute some files needed by the new config parsing code.
* [Bug 819] Timeout for WaitForMultipleObjects was 500ms instead of INFINITE
* Use autogen 5.9.1.
* Fix clktest command-line arg processing.'
* Audio documentation updates from Dave Mills.
* New config file parsing code, from Sachin Kamboj.
* fuzz bit cleanup from Dave Mills.
* replay cleanup from Dave Mills.
* [Bug 542] Tolerate missing directory separator at EO statsdir.
* [Bug 812] ntpd should drop supplementary groups.
* [Bug 815] Fix warning compiling 4.2.5p22 under Windows with VC6.
* [Bug 740] Fix kernel/daemon startup drift anomaly.
* refclock_wwv.c fixes from Dave Mills.
* [Bug 810] Fix ntp-keygen documentation.
* [Bug 787] Bug fixes for 64-bit time_t on Windows.
* [Bug 796] Clean up duplicate #defines in ntp_control.c.
* [Bug 569] Use the correct precision for the Leitch CSD-5300.
* [Bug 795] Moved declaration of variable to top of function.
* [Bug 798] ntpq [p typo crashes ntpq/ntpdc.
* [Bug 786] Fix refclock_bancomm.c on Solaris.
* [Bug 774] parsesolaris.c does not compile under the new Solaris.
* [Bug 782] Remove P() macros from Windows files.
* [Bug 778] ntpd fails to lock with drift=+500 when started with drift=-500.
* [Bug 592] Trimble Thunderbolt GPS support.
* IRIG, CHU, WWV, WWVB refclock improvements from Dave Mills.
* [Bug 757] Lose ULONG_CONST().
* [Bug 756] Require ANSI C (function prototypes).
* codec (audio) and ICOM changes from Dave Mills.

---

* [Bug 450] Windows only: Under original Windows NT we must not discard the
  wildcard socket to workaround a bug in NT's getsockname().
* [Bug 1038] Built-in getpass() function also prompts for password if
  not built with DEBUG.
* [Bug 841] Obsolete the "dynamic" keyword and make deferred binding
  to local interfaces the default.
  Emit a warning if that keyword is used for configuration.
* [Bug 959] Refclock on Windows not properly releasing recvbuffs.
* [Bug 993] Fix memory leak when fetching system messages.
* [Bug 987] Wake up the resolver thread/process when a new interface has
  become available.
* Correctly apply negative-sawtooth for oncore 12 channel receiver.
* Startup code for original LinuxPPS removed.  LinuxPPS now conforms to
  the PPSAPI.
* [Bug 1000] allow implicit receive buffer allocation for Windows.
  fixes startup for windows systems with many interfaces.
  reduces dropped packets on network bursts.
  additionally fix timer() starvation during high load.
* [Bug 990] drop minimum time restriction for interface update interval.
* [Bug 977] Fix mismatching #ifdefs for builds without IPv6.
* Update the copyright year.
* Build system cleanup (make autogen-generated files writable).
* [Bug 957] Windows only: Let command line parameters from the Windows SCM GUI
  override the standard parameters from the ImagePath registry key.
* Fixes for ntpdate:
* [Bug 532] nptdate timeout is too long if several servers are supplied.
* [Bug 698] timeBeginPeriod is called without timeEndPeriod in some NTP tools.
* [Bug 857] ntpdate debug mode adjusts system clock when it shouldn't.
* [Bug 908] ntpdate crashes sometimes.
* [Bug 982] ntpdate(and ntptimeset) buffer overrun if HAVE_POLL_H isn't set
  (dup of 908).
* [Bug 997] ntpdate buffer too small and unsafe.
* ntpdate.c: Under Windows check whether NTP port in use under same conditions
  as under other OSs.
* ntpdate.c: Fixed some typos and indents (tabs/spaces).

(4.2.4p4) Released by Harlan Stenn <stenn@ntp.org>

* [Bug 902] Fix problems with the -6 flag.
* Updated include/copyright.def (owner and year).
* [Bug 878] Avoid ntpdc use of refid value as unterminated string.
* [Bug 881] Corrected display of pll offset on 64bit systems.
* [Bug 886] Corrected sign handling on 64bit in ntpdc loopinfo command.
* [Bug 889] avoid malloc() interrupted by SIGIO risk
* ntpd/refclock_parse.c: cleanup shutdown while the file descriptor is still
  open.
* [Bug 885] use emalloc() to get a message at the end of the memory
  unsigned types cannot be less than 0
  default_ai_family is a short
  lose trailing , from enum list
  clarify ntp_restrict.c for easier automated analysis
* [Bug 884] don't access recv buffers after having them passed to the free
  list.
* [Bug 882] allow loopback interfaces to share addresses with other
  interfaces.

---
(4.2.4p3) Released by Harlan Stenn <stenn@ntp.org>

* [Bug 863] unable to stop ntpd on Windows as the handle reference for events
  changed

---
(4.2.4p2) Released by Harlan Stenn <stenn@ntp.org>

* [Bug 854] Broadcast address was not correctly set for interface addresses
* [Bug 829] reduce syslog noise, while there fix Enabled/Disable logging
  to reflect the actual configuration.
* [Bug 795] Moved declaration of variable to top of function.
* [Bug 789] Fix multicast client crypto authentication and make sure arriving
  multicast packets do not disturb the autokey dance.
* [Bug 785] improve handling of multicast interfaces
  (multicast routers still need to run a multicast routing software/daemon)
* ntpd/refclock_parse.c: cleanup shutdown while the file descriptor is still
  open.
* [Bug 885] use emalloc() to get a message at the end of the memory
  unsigned types cannot be less than 0
  default_ai_family is a short
  lose trailing , from enum list
* [Bug 884] don't access recv buffers after having them passed to the free list.
* [Bug 882] allow loopback interfaces to share addresses with other interfaces.
* [Bug 527] Don't write from source address length to wrong location
* Upgraded autogen and libopts.
* [Bug 811] ntpd should not read a .ntprc file.

---
(4.2.4p1) (skipped)

---
(4.2.4p0) Released by Harlan Stenn <stenn@ntp.org>

* [Bug 793] Update Hans Lambermont's email address in ntpsweep.
* [Bug 776] Remove unimplemented "rate" flag from ntpdate.
* [Bug 586] Avoid lookups if AI_NUMERICHOST is set.
* [Bug 770] Fix numeric parameters to ntp-keygen (Alain Guibert).
* [Bug 768] Fix io_setbclient() error message.
* [Bug 765] Use net_bind_service capability on linux.
* [Bug 760] The background resolver must be aware of the 'dynamic' keyword.
* [Bug 753] make union timestamp anonymous (Philip Prindeville).
* confopt.html: move description for "dynamic" keyword into the right section.
* pick the right type for the recv*() length argument.

---
(4.2.4) Released by Harlan Stenn <stenn@ntp.org>

* monopt.html fixes from Dave Mills.
* [Bug 452] Do not report kernel PLL/FLL flips.
* [Bug 746] Expert mouseCLOCK USB v2.0 support added.'
* driver8.html updates.
* [Bug 747] Drop <NOBR> tags from ntpdc.html.
* sntp now uses the returned precision to control decimal places.
* sntp -u will use an unprivileged port for its queries.
* [Bug 741] "burst" doesn't work with !unfit peers.
* [Bug 735] Fix a make/gmake VPATH issue on Solaris.
* [Bug 739] ntpd -x should not take an argument.
* [Bug 737] Some systems need help providing struct iovec.
* [Bug 717] Fix libopts compile problem.
* [Bug 728] parse documentation fixes.
* [Bug 734] setsockopt(..., IP_MULTICAST_IF, ...) fails on 64-bit platforms.
* [Bug 732] C-DEX JST2000 patch from Hideo Kuramatsu.
* [Bug 721] check for __ss_family and __ss_len separately.
* [Bug 666] ntpq opeers displays jitter rather than dispersion.
* [Bug 718] Use the recommended type for the saddrlen arg to getsockname().
* [Bug 715] Fix a multicast issue under Linux.
* [Bug 690] Fix a Windows DNS lookup buffer overflow.
* [Bug 670] Resolved a Windows issue with the dynamic interface rescan code.
* K&R C support is being deprecated.
* [Bug 714] ntpq -p should conflict with -i, not -c.
* WWV refclock improvements from Dave Mills.
* [Bug 708] Use thread affinity only for the clock interpolation thread.
* [Bug 706] ntpd can be running several times in parallel.
* [Bug 704] Documentation typos.
* [Bug 701] coverity: NULL dereference in ntp_peer.c
* [Bug 695] libopts does not protect against macro collisions.
* [Bug 693] __adjtimex is independent of ntp_{adj,get}time.
* [Bug 692] sys_limitrejected was not being incremented.
* [Bug 691] restrictions() assumption not always valid.
* [Bug 689] Deprecate HEATH GC-1001 II; the driver never worked.
* [Bug 688] Fix documentation typos.
* [Bug 686] Handle leap seconds better under Windows.
* [Bug 685] Use the Windows multimedia timer.
* [Bug 684] Only allow debug options if debugging is enabled.
* [Bug 683] Use the right version string.
* [Bug 680] Fix the generated version string on Windows.
* [Bug 678] Use the correct size for control messages.
* [Bug 677] Do not check uint_t in configure.ac.
* [Bug 676] Use the right value for msg_namelen.
* [Bug 675] Make sure ntpd builds without debugging.
* [Bug 672] Fix cross-platform structure padding/size differences.
* [Bug 660] New TIMESTAMP code fails tp build on Solaris Express.
* [Bug 659] libopts does not build under Windows.
* [Bug 658] HP-UX with cc needs -Wp,-H8166 in CFLAGS.
* [Bug 656] ntpdate doesn't work with multicast address.
* [Bug 638] STREAMS_TLI is deprecated - remove it.
* [Bug 635] Fix tOptions definition.
* [Bug 628] Fallback to ntp discipline not working for large offsets.
* [Bug 622] Dynamic interface tracking for ntpd.
* [Bug 603] Don't link with libelf if it's not needed.
* [Bug 523] ntpd service under Windows does't shut down properly.
* [Bug 500] sntp should always be built.
* [Bug 479] Fix the -P option.
* [Bug 421] Support the bc637PCI-U card.
* [Bug 342] Deprecate broken TRAK refclock driver.
* [Bug 340] Deprecate broken MSF EES refclock driver.
* [Bug 153] Don't do DNS lookups on address masks.
* [Bug 143] Fix interrupted system call on HP-UX.
* [Bug 42] Distribution tarballs should be signed.
* Support separate PPS devices for PARSE refclocks.
* [Bug 637, 51?] Dynamic interface scanning can now be done.
* Options processing now uses GNU AutoGen.

---
(4.2.2p4) Released by Harlan Stenn <stenn@ntp.org>

* [Bug 710] compat getnameinfo() has off-by-one error
* [Bug 690] Buffer overflow in Windows when doing DNS Lookups

---
(4.2.2p3) Released by Harlan Stenn <stenn@ntp.org>

* Make the ChangeLog file cleaner and easier to read
* [Bug 601] ntpq's decodeint uses an extra level of indirection
* [Bug 657] Different OSes need different sized args for IP_MULTICAST_LOOP
* release engineering/build changes
* Documentation fixes
* Get sntp working under AIX-5

---
(4.2.2p2) (broken)

* Get sntp working under AIX-5

---
(4.2.2p1)

* [Bug 661] Use environment variable to specify the base path to openssl.
* Resolve an ambiguity in the copyright notice
* Added some new documentation files
* URL cleanup in the documentation
* [Bug 657]: IP_MULTICAST_LOOP uses a u_char value/size
* quiet gcc4 complaints
* more Coverity fixes
* [Bug 614] manage file descriptors better
* [Bug 632] update kernel PPS offsets when PPS offset is re-configured
* [Bug 637] Ignore UP in*addr_any interfaces
* [Bug 633] Avoid writing files in srcdir
* release engineering/build changes

---
(4.2.2)

* SNTP
* Many bugfixes
* Implements the current "goal state" of NTPv4
* Autokey improvements
* Much better IPv6 support
* [Bug 360] ntpd loses handles with LAN connection disabled.
* [Bug 239] Fix intermittent autokey failure with multicast clients.
* Rewrite of the multicast code
* New version numbering scheme

---
(4.2.0)

* More stuff than I have time to document
* IPv6 support
* Bugfixes
* call-gap filtering
* wwv and chu refclock improvements
* OpenSSL integration

---
(4.1.2)

* clock state machine bugfix
* Lose the source port check on incoming packets
* (x)ntpdc compatibility patch
* Virtual IP improvements
* ntp_loopfilter fixes and improvements
* ntpdc improvements
* GOES refclock fix
* JJY driver
* Jupiter refclock fixes
* Neoclock4X refclock fixes
* AIX 5 port
* bsdi port fixes
* Cray unicos port upgrade
* HP MPE/iX port
* Win/NT port upgrade
* Dynix PTX port fixes
* Document conversion from CVS to BK
* readline support for ntpq

---
(4.1.0)

* CERT problem fixed (99k23)

* Huff-n-Puff filter
* Preparation for OpenSSL support
* Resolver changes/improvements are not backward compatible with mode 7
  requests (which are implementation-specific anyway)
* leap second stuff
* manycast should work now
* ntp-genkeys does new good things.
* scripts/ntp-close
* PPS cleanup and improvements
* readline support for ntpdc
* Crypto/authentication rewrite
* WINNT builds with MD5 by default
* WINNT no longer requires Perl for building with Visual C++ 6.0
* algorithmic improvements, bugfixes
* Solaris dosynctodr info update
* html/pic/* is *lots* smaller
* New/updated drivers: Forum Graphic GPS, WWV/H, Heath GC-100 II, HOPF
  serial and PCI, ONCORE, ulink331
* Rewrite of the audio drivers

---
(4.0.99)

* Driver updates: CHU, DCF, GPS/VME, Oncore, PCF, Ulink, WWVB, burst
  If you use the ONCORE driver with a HARDPPS kernel module,
  you *must* have a properly specified:
	pps <filename> [assert/clear] [hardpps]
  line in the /etc/ntp.conf file.
* PARSE cleanup
* PPS cleanup
* ntpd, ntpq, ntpdate cleanup and fixes
* NT port improvements
* AIX, BSDI, DEC OSF, FreeBSD, NetBSD, Reliant, SCO, Solaris port improvements

---
(4.0.98)

* Solaris kernel FLL bug is fixed in 106541-07
* Bug/lint cleanup
* PPS cleanup
* ReliantUNIX patches
* NetInfo support
* Ultralink driver
* Trimble OEM Ace-II support
* DCF77 power choices
* Oncore improvements

---
(4.0.97)

* NT patches
* AIX,SunOS,IRIX portability
* NeXT portability
* ntptimeset utility added
* cygwin portability patches

---
(4.0.96)

* -lnsl, -lsocket, -lgen configuration patches
* Y2K patches from AT&T
* Linux portability cruft

---
(4.0.95)

* NT port cleanup/replacement
* a few portability fixes
* VARITEXT Parse clock added

---
(4.0.94)

* PPS updates (including ntp.config options)
* Lose the old DES stuff in favor of the (optional) RSAREF stuff
* html cleanup/updates
* numerous drivers cleaned up
* numerous portability patches and code cleanup

---
(4.0.93)

* Oncore refclock needs PPS or one of two ioctls.
* Don't make ntptime under Linux.  It doesn't compile for too many folks.
* Autokey cleanup
* ReliantUnix patches
* html cleanup
* tickadj cleanup
* PARSE cleanup
* IRIX -n32 cleanup
* byte order cleanup
* ntptrace improvements and patches
* ntpdc improvements and patches
* PPS cleanup
* mx4200 cleanup
* New clock state machine
* SCO cleanup
* Skip alias interfaces

---
(4.0.92)

* chronolog and dumbclock refclocks
* SCO updates
* Cleanup/bugfixes
* Y2K patches
* Updated palisade driver
* Plug memory leak
* wharton kernel clock
* Oncore clock upgrades
* NMEA clock improvements
* PPS improvements
* AIX portability patches

---
(4.0.91)

* New ONCORE driver
* New MX4200 driver
* Palisade improvements
* config file bugfixes and problem reporting
* autoconf upgrade and cleanup
* HP-UX, IRIX lint cleanup
* AIX portability patches
* NT cleanup

---
(4.0.90)

* Nanoseconds
* New palisade driver
* New Oncore driver

---
(4.0.73)

* README.hackers added
* PARSE driver is working again
* Solaris 2.6 has nasty kernel bugs.  DO NOT enable pll!
* DES is out of the distribution.

---
(4.0.72)

* K&R C compiling should work again.
* IRIG patches.
* MX4200 driver patches.
* Jupiter driver added.
* Palisade driver added.  Needs work (ANSI, ntoh/hton, sizeof double, ???)<|MERGE_RESOLUTION|>--- conflicted
+++ resolved
@@ -1,12 +1,9 @@
-<<<<<<< HEAD
 * [Bug 2256] Improve configure's function searches in libraries.
-=======
 (4.2.7p393) 2013/10/16 Released by Harlan Stenn <stenn@ntp.org>
 * [Bug 2272] Use C99 integer types. ntp_calendar.h and ntp_types.h .
 (4.2.7p392) 2013/10/15 Released by Harlan Stenn <stenn@ntp.org>
 * [Bug 2375] Improve AIX compatibility.
 * [Bug 2490] Fixed non-const initializer coming from [Bug 2250] fix.
->>>>>>> 867a4e05
 (4.2.7p391) 2013/10/12 Released by Harlan Stenn <stenn@ntp.org>
 * [Bug 2250] Rework of leap second handling machine.
 * [Bug 2419] [rc-nmea] Improve clockstats reporting when receiver sends
