--- conflicted
+++ resolved
@@ -1,4 +1,3 @@
-<<<<<<< HEAD
 * [Bug 1022] Fix compilation problems with yesterday's commit.
 * Updates and cleanup from Dave Mills:
   I've now spent eleven months of a sabbatical year - 7 days a week, 6-10
@@ -278,7 +277,9 @@
 * [Bug 757] Lose ULONG_CONST().
 * [Bug 756] Require ANSI C (function prototypes).
 * codec (audio) and ICOM changes from Dave Mills.
-=======
+
+---
+
 * [Bug 959] Refclock on Windows not properly releasing recvbuffs.
 * [Bug 993] Fix memory leak when fetching system messages.
 * [Bug 987] Wake up the resolver thread/process when a new interface has
@@ -307,9 +308,7 @@
 * ntpdate.c: Under Windows check whether NTP port in use under same conditions
   as under other OSs.
 * ntpdate.c: Fixed some typos and indents (tabs/spaces).
->>>>>>> 0b5654cd
-
----
+
 (4.2.4p4) Released by Harlan Stenn <stenn@ntp.org>
 
 * [Bug 902] Fix problems with the -6 flag.
