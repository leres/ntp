--- conflicted
+++ resolved
@@ -1,4 +1,3 @@
-<<<<<<< HEAD
 * [Bug 1125] C runtime per-thread initialization on Windows
 * [Bug 1152] temporarily disable refclock_parse, refclock_true until
   maintainers can repair build break from pps_sample()
@@ -228,16 +227,12 @@
 * [Bug 995] Remove spurious ; from ntp-keygen.c.
 * More cleanup and changes from Dave Mills.
 * [Bug 980] Direct help to stdout.
-=======
+---
+
+* [Bug 787] Bug fixes for 64-bit time_t on Windows
 * [Bug 813] Conditional naming of Event
+* [Bug 1147] System errors should be logged to msyslog()
 * [Bug 1156] lock_thread_to_processor() should be declared in header
-* [Bug 1147] System errors should be logged to msyslog()
-* [Bug 787] Bug fixes for 64-bit time_t on Windows
-
-
->>>>>>> aa582fc7
----
-
 * [Bug 1157] quiet OpenSSL warnings, clean up configure.ac
 * [Bug 1158] support for aix6.1
 * [Bug 1160] MacOS X is like BSD regarding F_SETOWN
@@ -245,8 +240,8 @@
 ---
 (4.2.4p7-RC2) 2009/04/09 Released by Harlan Stenn <stenn@ntp.org>
 
-* [Bug 1144] limited buffer overflow in ntpq.  CVE-2009-0159
-* [Bug 1149] use SO_EXCLUSIVEADDRUSE on Windows
+* [Sec 1144] limited buffer overflow in ntpq.  CVE-2009-0159
+* [Sec 1149] use SO_EXCLUSIVEADDRUSE on Windows
 
 ---
 (4.2.4p7-RC1) 2009/03/30 Released by Harlan Stenn <stenn@ntp.org>
