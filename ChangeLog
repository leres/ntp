---

* [Sec 2935] Deja Vu: Replay attack on authenticated broadcast mode. HStenn.
* [Sec 2937] ntpq: nextvar() missing length check. perlinger@ntp.org
* [Sec 2938] ntpq saveconfig command allows dangerous characters
  in filenames. perlinger@ntp.org
* [Sec 2939] reslist NULL pointer dereference.  perlinger@ntp.org
* [Sec 2940] Stack exhaustion in recursive traversal of restriction
  list. perlinger@ntp.org
* [Sec 2945] Zero Origin Timestamp Bypass. perlinger@ntp.org
* [Sec 2948] Potential Infinite Loop in ntpq ( and ntpdc) perlinger@ntp.org
* [Bug 2772] adj_systime overflows tv_usec. perlinger@ntp.org
* [Bug 2814] msyslog deadlock when signaled. perlinger@ntp.org
  - applied patch by shenpeng11@huawei.com with minor adjustments
* [Bug 2882] Look at ntp_request.c:list_peers_sum(). perlinger@ntp.org
* Make leapsec_query debug messages less verbose.  Harlan Stenn.

---
(4.2.8p5) 2016/01/07 Released by Harlan Stenn <stenn@ntp.org>

* [Sec 2956] small-step/big-step.  Close the panic gate earlier.  HStenn.
* CID 1339955: Free allocated memory in caljulian test.  HStenn.
* CID 1339962: Explicitly initialize variable in caljulian test.  HStenn.
* CID 1341527: Quiet a CHECKED_RETURN in sntp/tests/t-log.c.  HStenn.
* CID 1341533: Missing assertion in sntp/tests/t-log.c.  HStenn.
* CID 1341534: Resource leak in tests/ntpd/t-ntp_signd.c.  HStenn.
* CID 1341535: Resource leak in tests/ntpd/t-ntp_signd.c.  HStenn.
* CID 1341536: Resource leak in tests/ntpd/t-ntp_signd.c.  HStenn.
* CID 1341537: Resource leak in tests/ntpd/t-ntp_signd.c.  HStenn.
* CID 1341538: Memory leak in tests/ntpd/ntp_prio_q.c:262.  HStenn.
* CID 1341677: Nits in sntp/tests/keyFile.c.  HStenn.
* CID 1341678: Nits in sntp/tests/keyFile.c.  HStenn.
* CID 1341679: Nits in sntp/tests/keyFile.c.  HStenn.
* CID 1341680: Nits in sntp/tests/keyFile.c.  HStenn.
* CID 1341681: Nits in sntp/tests/keyFile.c.  HStenn.
* CID 1341682: Nit in libntp/authreadkeys.c.  HStenn.
* CID 1341684: Nit in tests/ntpd/t-ntp_signd.c.  HStenn.
* [Bug 2829] Look at pipe_fds in ntpd.c  (did so. perlinger@ntp.org)
* [Bug 2887] stratum -1 config results as showing value 99
<<<<<<< HEAD
  - fudge stratum only accepts values [0..16]. perlinger@ntp.org
* [Bug 2891] Deadlock in deferred DNS lookup framework. perlinger@ntp.org
=======
  - fudge stratum should only accept values [0..16]. perlinger@ntp.org
>>>>>>> 33af7da1
* [Bug 2932] Update leapsecond file info in miscopt.html.  CWoodbury, HStenn.
* [Bug 2934] tests/ntpd/t-ntp_scanner.c has a magic constant wired in.  HMurray
* [Bug 2944] errno is not preserved properly in ntpdate after sendto call.
  - applied patch by Christos Zoulas.  perlinger@ntp.org
* [Bug 2952] Symmetric active/passive mode is broken.  HStenn.
* [Bug 2954] Version 4.2.8p4 crashes on startup with sig fault
  - fixed data race conditions in threaded DNS worker. perlinger@ntp.org
  - limit threading warm-up to linux; FreeBSD bombs on it. perlinger@ntp.org
* [Bug 2957] 'unsigned int' vs 'size_t' format clash. perlinger@ntp.org
  - accept key file only if there are no parsing errors
  - fixed size_t/u_int format clash
  - fixed wrong use of 'strlcpy'
* [Bug 2958] ntpq: fatal error messages need a final newline. Craig Leres.
* [Bug 2962] truncation of size_t/ptrdiff_t on 64bit targets. perlinger@ntp.org
  - fixed several other warnings (cast-alignment, missing const, missing prototypes)
  - promote use of 'size_t' for values that express a size
  - use ptr-to-const for read-only arguments
  - make sure SOCKET values are not truncated (win32-specific)
  - format string fixes
* [Bug 2965] Local clock didn't work since 4.2.8p4.  Martin Burnicki.
* [Bug 2967] ntpdate command suffers an assertion failure
  - fixed ntp_rfc2553.c to return proper address length. perlinger@ntp.org
* [Bug 2969]  Seg fault from ntpq/mrulist when looking at server with
              lots of clients. perlinger@ntp.org
* [Bug 2971] ntpq bails on ^C: select fails: Interrupted system call
  - changed stacked/nested handling of CTRL-C. perlinger@ntp.org
* Unity cleanup for FreeBSD-6.4.  Harlan Stenn.
* Unity test cleanup.  Harlan Stenn.
* Libevent autoconf pthread fixes for FreeBSD-10.  Harlan Stenn.
* Header cleanup in tests/sandbox/uglydate.c.  Harlan Stenn.
* Header cleanup in tests/libntp/sfptostr.c.  Harlan Stenn.
* Quiet a warning from clang.  Harlan Stenn.
* Update the NEWS file.  Harlan Stenn.
* Update scripts/calc_tickadj/Makefile.am.  Harlan Stenn.

---

* [Sec 2899] CVE-2014-9297  perlinger@ntp.org
* [Sec 2901] Drop invalid packet before checking KoD. Check for all KoD's.
  Danny Mayer.  Log incoming packets that fail TEST2.  Harlan Stenn.
* [Sec 2902] configuration directives "pidfile" and "driftfile"
  should be local-only. perlinger@ntp.org (patch by Miroslav Lichvar)
* [Sec 2909] added missing call to 'free()' in ntp_crypto.c. perlinger@ntp.org
* [Sec 2913] TALOS-CAN-0052: crash by loop counter underrun. perlinger@ntp.org
* [Sec 2916] TALOS-CAN-0054: memory corruption in password store. JPerlinger
* [Sec 2917] TALOS-CAN-0055: Infinite loop if extended logging enabled and
  the logfile and keyfile are the same. perlinger@ntp.org
* [Sec 1918] TALOS-CAN-0062: prevent directory traversal for VMS, too, when
  using 'saveconfig' command.  perlinger@ntp.org
* [Bug 2919] TALOS-CAN-0063: avoid buffer overrun in ntpq. perlinger@ntp.org
* [Sec 2020] TALOS-CAN-0064: signed/unsiged clash could lead to buffer overun
  and memory corruption. perlinger@ntp.org
* [Sec 2921] TALOS-CAN-0065: password length memory corruption. JPerlinger.
* [Sec 2922] decodenetnum() will ASSERT botch instead of returning FAIL
  on some bogus values.  Harlan Stenn.
* [Sec 2941] NAK to the Future: Symmetric association authentication
  bypass via crypto-NAK. Patch applied. perlinger@ntp.org
* [Bug 2332] (reopened) Exercise thread cancellation once before dropping
  privileges and limiting resources in NTPD removes the need to link
  forcefully against 'libgcc_s' which does not always work. J.Perlinger
* [Bug 2595] ntpdate man page quirks.  Hal Murray, Harlan Stenn.
* [Bug 2625] Deprecate flag1 in local refclock.  Hal Murray, Harlan Stenn.
* [Bug 2817] Stop locking ntpd into memory by default under Linux.  H.Stenn.
* [Bug 2821] minor build issues: fixed refclock_gpsdjson.c.  perlinger@ntp.org
* [Bug 2823] ntpsweep with recursive peers option doesn't work.  H.Stenn.
* [Bug 2849] Systems with more than one default route may never
  synchronize.  Brian Utterback.  Note that this patch might need to
  be reverted once Bug 2043 has been fixed.
* [Bug 2864] 4.2.8p3 fails to compile on Windows. Juergen Perlinger
* [Bug 2866] segmentation fault at initgroups().  Harlan Stenn.
* [Bug 2867] ntpd with autokey active crashed by 'ntpq -crv'. J.Perlinger
* [Bug 2873] libevent should not include .deps/ in the tarball.  H.Stenn
* [Bug 2874] Don't distribute generated sntp/tests/fileHandlingTest.h. H.Stenn
* [Bug 2875] sntp/Makefile.am: Get rid of DIST_SUBDIRS.  libevent must
  be configured for the distribution targets.  Harlan Stenn.
* [Bug 2883] ntpd crashes on exit with empty driftfile.  Miroslav Lichvar.
* [Bug 2886] Mis-spelling: "outlyer" should be "outlier".  dave@horsfall.org
* [Bug 2888] streamline calendar functions.  perlinger@ntp.org
* [Bug 2889] ntp-dev-4.3.67 does not build on Windows.  perlinger@ntp.org
* [Bug 2890] Ignore ENOBUFS on routing netlink socket.  Konstantin Khlebnikov.
* [Bug 2906] make check needs better support for pthreads.  Harlan Stenn.
* [Bug 2907] dist* build targets require our libevent/ to be enabled.  HStenn.
* [Bug 2912] no munlockall() under Windows.  David Taylor, Harlan Stenn.
* libntp/emalloc.c: Remove explicit include of stdint.h.  Harlan Stenn.
* Put Unity CPPFLAGS items in unity_config.h.  Harlan Stenn.
* tests/ntpd/g_leapsec.cpp typo fix.  Harlan Stenn.
* Phase 1 deprecation of google test in sntp/tests/.  Harlan Stenn.
* On some versions of HP-UX, inttypes.h does not include stdint.h.  H.Stenn.
* top_srcdir can change based on ntp v. sntp.  Harlan Stenn.
* sntp/tests/ function parameter list cleanup.  Damir Tomić.
* tests/libntp/ function parameter list cleanup.  Damir Tomić.
* tests/ntpd/ function parameter list cleanup.  Damir Tomić.
* sntp/unity/unity_config.h: handle stdint.h.  Harlan Stenn.
* sntp/unity/unity_internals.h: handle *INTPTR_MAX on old Solaris.  H.Stenn.
* tests/libntp/timevalops.c and timespecops.c fixed error printing.  D.Tomić.
* tests/libntp/ improvements in code and fixed error printing.  Damir Tomić.
* tests/libntp: a_md5encrypt.c, authkeys.c, buftvtots.c, calendar.c, caljulian.c,
  caltontp.c, clocktime.c, humandate.c, hextolfp.c, decodenetnum.c - fixed
  formatting; first declaration, then code (C90); deleted unnecessary comments;
  changed from sprintf to snprintf; fixed order of includes. Tomasz Flendrich
* tests/libntp/lfpfunc.c remove unnecessary include, remove old comments,
  fix formatting, cleanup. Tomasz Flendrich
* tests/libntp/lfptostr.c remove unnecessary include, add consts, fix formatting.
  Tomasz Flendrich
* tests/libntp/statestr.c remove empty functions, remove unnecessary include,
  fix formatting. Tomasz Flendrich
* tests/libntp/modetoa.c fixed formatting. Tomasz Flendrich
* tests/libntp/msyslog.c fixed formatting. Tomasz Flendrich
* tests/libntp/numtoa.c deleted unnecessary empty functions, fixed formatting.
  Tomasz Flendrich
* tests/libntp/numtohost.c added const, fixed formatting. Tomasz Flendrich
* tests/libntp/refnumtoa.c fixed formatting. Tomasz Flendrich
* tests/libntp/ssl_init.c fixed formatting. Tomasz Flendrich
* tests/libntp/tvtots.c fixed a bug, fixed formatting. Tomasz Flendrich
* tests/libntp/uglydate.c removed an unnecessary include. Tomasz Flendrich
* tests/libntp/vi64ops.c removed an unnecessary comment, fixed formatting.
* tests/libntp/ymd3yd.c removed an empty function and an unnecessary include,
fixed formatting. Tomasz Flendrich
* tests/libntp/timespecops.c fixed formatting, fixed the order of includes,
  removed unnecessary comments, cleanup. Tomasz Flendrich
* tests/libntp/timevalops.c fixed the order of includes, deleted unnecessary
  comments, cleanup. Tomasz Flendrich
* tests/libntp/sockaddrtest.h making it agree to NTP's conventions of formatting.
  Tomasz Flendrich
* tests/libntp/lfptest.h cleanup. Tomasz Flendrich
* tests/libntp/test-libntp.c fix formatting. Tomasz Flendrich
* sntp/tests/crypto.c is now using proper Unity's assertions, fixed formatting.
  Tomasz Flendrich
* sntp/tests/kodDatabase.c added consts, deleted empty function,
  fixed formatting. Tomasz Flendrich
* sntp/tests/kodFile.c cleanup, fixed formatting. Tomasz Flendrich
* sntp/tests/packetHandling.c is now using proper Unity's assertions,
  fixed formatting, deleted unused variable. Tomasz Flendrich
* sntp/tests/keyFile.c is now using proper Unity's assertions, fixed formatting.
  Tomasz Flendrich
* sntp/tests/packetProcessing.c changed from sprintf to snprintf,
  fixed formatting. Tomasz Flendrich
* sntp/tests/utilities.c is now using proper Unity's assertions, changed
  the order of includes, fixed formatting, removed unnecessary comments.
  Tomasz Flendrich
* sntp/tests/sntptest.h fixed formatting. Tomasz Flendrich
* sntp/tests/fileHandlingTest.h.in fixed a possible buffer overflow problem,
  made one function do its job, deleted unnecessary prints, fixed formatting.
  Tomasz Flendrich
* sntp/unity/Makefile.am added a missing header. Tomasz Flendrich
* sntp/unity/unity_config.h: Distribute it.  Harlan Stenn.
* sntp/libevent/evconfig-private.h: remove generated filefrom SCM.  H.Stenn.
* sntp/unity/Makefile.am: fix some broken paths.  Harlan Stenn.
* sntp/unity/unity.c: Clean up a printf().  Harlan Stenn.
* Phase 1 deprecation of google test in tests/libntp/.  Harlan Stenn.
* Don't build sntp/libevent/sample/.  Harlan Stenn.
* tests/libntp/test_caltontp needs -lpthread.  Harlan Stenn.
* br-flock: --enable-local-libevent.  Harlan Stenn.
* Wrote tests for ntpd/ntp_prio_q.c. Tomasz Flendrich
* scripts/lib/NTP/Util.pm: stratum output is version-dependent.  Harlan Stenn.
* Get rid of the NTP_ prefix on our assertion macros.  Harlan Stenn.
* Code cleanup.  Harlan Stenn.
* libntp/icom.c: Typo fix.  Harlan Stenn.
* util/ntptime.c: initialization nit.  Harlan Stenn.
* ntpd/ntp_peer.c:newpeer(): added a DEBUG_REQUIRE(srcadr).  Harlan Stenn.
* Add std_unity_tests to various Makefile.am files.  Harlan Stenn.
* ntpd/ntp_restrict.c: added a few assertions, created tests for this file.
  Tomasz Flendrich
* Changed progname to be const in many files - now it's consistent. Tomasz
  Flendrich
* Typo fix for GCC warning suppression.  Harlan Stenn.
* Added tests/ntpd/ntp_scanner.c test. Damir Tomić.
* Added declarations to all Unity tests, and did minor fixes to them.
  Reduced the number of warnings by half. Damir Tomić.
* Updated generate_test_runner.rb and updated the sntp/unity/auto directory
  with the latest Unity updates from Mark. Damir Tomić.
* Retire google test - phase I.  Harlan Stenn.
* Unity test cleanup: move declaration of 'initializing'.  Harlan Stenn.
* Update the NEWS file.  Harlan Stenn.
* Autoconf cleanup.  Harlan Stenn.
* Unit test dist cleanup. Harlan Stenn.
* Cleanup various test Makefile.am files.  Harlan Stenn.
* Pthread autoconf macro cleanup.  Harlan Stenn.
* Fix progname definition in unity runner scripts.  Harlan Stenn.
* Clean trailing whitespace in tests/ntpd/Makefile.am.  Harlan Stenn.
* Update the patch for bug 2817.  Harlan Stenn.
* More updates for bug 2817.  Harlan Stenn.
* Fix bugs in tests/ntpd/ntp_prio_q.c.  Harlan Stenn.
* gcc on older HPUX may need +allowdups.  Harlan Stenn.
* Adding missing MCAST protection.  Harlan Stenn.
* Disable certain test programs on certain platforms.  Harlan Stenn.
* Implement --enable-problem-tests (on by default).  Harlan Stenn.
* build system tweaks.  Harlan Stenn.
---
(4.2.8p3) 2015/06/29 Released by Harlan Stenn <stenn@ntp.org>

* [Sec 2853] Crafted remote config packet can crash some versions of
  ntpd.  Aleksis Kauppinen, Juergen Perlinger, Harlan Stenn.
* [Sec 2853] Initial work on tests/sec-2853/.  Harlan Stenn.
* [Bug 1060] Buffer overruns in libparse/clk_rawdcf.c.  Helge Oldach.
* [Bug 2846] Report 'unsynchronized' status during the leap second.
  Fixed in Martin's changes to Bug 2855.  Martin Burnicki.
* [Bug 2859] Improve raw DCF77 robustness deconding.  Frank Kardel.
* [Bug 2860] ntpq ifstats sanity check is too stringent.  Frank Kardel.
* README.leapsmear added.  Martin Burnicki.
* README.leapsmear edited.  Harlan Stenn.
* tests/libntp/msyslog.c: fixed a gcc warning. Tomasz Flendrich.
* ntpd/ntp.conf.def: Document DSCP and leapsmearinterval.  Harlan Stenn.
* html/miscopt.html: Document leapsmearinterval, other cleanup.  Harlan Stenn.
---
(4.2.8p3-RC3) 2015/06/27 Released by Harlan Stenn <stenn@ntp.org>

* [Bug 2855] Parser fix for conditional leap smear code.  Harlan Stenn.
* [Bug 2855] Report leap smear in the REFID.  Harlan Stenn.
* [Bug 2856] ntpd should wait() on terminated child processes.  Paul Green.
* [Bug 2857] Stratus VOS does not support SIGIO.  Paul Green.
* html/drivers/driver22.html: typo fix.  Harlan Stenn.
* refidsmear test cleanup.  Tomasz Flendrich.
* refidsmear function support and tests.  Harlan Stenn.
* sntp/tests/Makefile.am: remove g_nameresolution.cpp as it tested
  something that was only in the 4.2.6 sntp.  Harlan Stenn.
* Modified tests/bug-2803/Makefile.am so it builds Unity framework tests.
  Damir Tomić
* Modified tests/libtnp/Makefile.am so it builds Unity framework tests.
  Damir Tomić
* Modified sntp/tests/Makefile.am so it builds Unity framework tests.
  Damir Tomić
* tests/sandbox/smeartest.c: Harlan Stenn, Damir Tomic, Juergen Perlinger.
* Converted from gtest to Unity: tests/bug-2803/. Damir Tomić
* Converted from gtest to Unity: tests/libntp/ a_md5encrypt, atoint.c,
  atouint.c, authkeys.c, buftvtots.c, calendar.c, caljulian.c,
  calyearstart.c, clocktime.c, hextoint.c, lfpfunc.c, modetoa.c,
  numtoa.c, numtohost.c, refnumtoa.c, ssl_init.c, statestr.c,
  timespecops.c, timevalops.c, uglydate.c, vi64ops.c, ymd2yd.c.
  Damir Tomić
* Converted from gtest to Unity: sntp/tests/ kodDatabase.c, kodFile.c,
  networking.c, keyFile.c, utilities.cpp, sntptest.h,
  fileHandlingTest.h. Damir Tomić
* Converted from gtest to Unity: sntp/tests/ caltontp.c, humandate.c,
  msyslog.c, prettydate.c, recvbuff.c, sfptostr.c, tstotv.c, tvtots.c,
  sntp/tests/packetProcessing.c. Tomasz Flendrich
---
(4.2.8p3-RC2) 2015/06/24 Released by Harlan Stenn <stenn@ntp.org>

* [Bug 2778] Implement "apeers"  ntpq command to include associd.
* [Bug 2805] ntpd fails to join multicast group.
* [Bug 2824] Convert update-leap to perl. (also see 2769)
* [Bug 2830] ntpd doesn't always transfer the correct TAI offset via autokey
   NTPD transfers the current TAI (instead of an announcement) now.
   This might still needed improvement.
   Update autokey data ASAP when 'sys_tai' changes.
   Fix unit test that was broken by changes for autokey update.
   Avoid potential signature length issue and use DPRINTF where possible
     in ntp_crypto.c.
* [Bug 2832] refclock_jjy.c supports the TDC-300.
* [Bug 2834] Correct a broken html tag in html/refclock.html
* [Bug 2836] DFC77 patches from Frank Kardel to make decoding more
  robust, and require 2 consecutive timestamps to be consistent.
* [Bug 2837] Allow a configurable DSCP value.
* [Bug 2837] add test for DSCP to ntpd/complete.conf.in
* [Bug 2842] Glitch in ntp.conf.def documentation stanza.
* [Bug 2842] Bug in mdoc2man.
* [Bug 2843] make check fails on 4.3.36
   Fixed compiler warnings about numeric range overflow
   (The original topic was fixed in a byplay to bug#2830)
* [Bug 2845] Harden memory allocation in ntpd.
* [Bug 2852] 'make check' can't find unity.h.  Hal Murray.
* [Bug 2854] Missing brace in libntp/strdup.c.  Masanari Iida.
* [Bug 2855] Implement conditional leap smear code.  Martin Burnicki.
* [Bug 2855] leap smear cleanup.  Harlan Stenn.
* Initial support for experimental leap smear code.  Harlan Stenn.
* Fixes to sntp/tests/fileHandlingTest.h.in.  Harlan Stenn.
* Report select() debug messages at debug level 3 now.
* sntp/scripts/genLocInfo: treat raspbian as debian.
* Unity test framework fixes.
  ** Requires ruby for changes to tests.
* Initial support for PACKAGE_VERSION tests.
* sntp/libpkgver belongs in EXTRA_DIST, not DIST_SUBDIRS.
* tests/bug-2803/Makefile.am must distribute bug-2803.h.
* automake-1.15 cleanup for sntp/tests/fileHandlingTest.h.in .  Harlan Stenn.
---
(4.2.8p3-RC1) 2015/05/12 Released by Harlan Stenn <stenn@ntp.org>

* CID 739725: Fix a rare resource leak in libevent/listener.c.
* CID 1295478: Quiet a pedantic potential error from the fix for Bug 2776.
* CID 1296235: Fix refclock_jjy.c and correcting type of the driver40-ja.html
* CID 1269537: Clean up a line of dead code in getShmTime().
* [Bug 2590] autogen-5.18.5.
* [Bug 2612] restrict: Warn when 'monitor' can't be disabled because
  of 'limited'.
* [Bug 2650] fix includefile processing.
* [Bug 2745] ntpd -x steps clock on leap second
   Fixed an initial-value problem that caused misbehaviour in absence of
   any leapsecond information.
   Do leap second stepping only of the step adjustment is beyond the
   proper jump distance limit and step correction is allowed at all.
* [Bug 2750] build for Win64
  Building for 32bit of loopback ppsapi needs def file
* [Bug 2776] Improve ntpq's 'help keytype'.
* [Bug 2782] Refactor refclock_shm.c, add memory barrier protection.
* [Bug 2792] If the IFF_RUNNING interface flag is supported then an
  interface is ignored as long as this flag is not set since the
  interface is not usable (e.g., no link).
* [Bug 2794] Clean up kernel clock status reports.
* [Bug 2800] refclock_true.c true_debug() can't open debug log because
  of incompatible open/fdopen parameters.
* [Bug 2804] install-local-data assumes GNU 'find' semantics.
* [Bug 2806] refclock_jjy.c supports the Telephone JJY.
* [Bug 2808] GPSD_JSON driver enhancements, step 1.
  Fix crash during cleanup if GPS device not present and char device.
  Increase internal token buffer to parse all JSON data, even SKY.
  Defer logging of errors during driver init until the first unit is
  started, so the syslog is not cluttered when the driver is not used.
  Various improvements, see http://bugs.ntp.org/2808 for details.
  Changed libjsmn to a more recent version.
* [Bug 2810] refclock_shm.c memory barrier code needs tweaks for QNX.
* [Bug 2813] HP-UX needs -D__STDC_VERSION__=199901L and limits.h.
* [Bug 2815] net-snmp before v5.4 has circular library dependencies.
* [Bug 2821] Add a missing NTP_PRINTF and a missing const.
* [Bug 2822] New leap column in sntp broke NTP::Util.pm.
* [Bug 2825] Quiet file installation in html/ .
* [Bug 2830] ntpd doesn't always transfer the correct TAI offset via autokey
   NTPD transfers the current TAI (instead of an announcement) now.
   This might still needed improvement.
* Add an assert to the ntpq ifstats code.
* Clean up the RLIMIT_STACK code.
* Improve the ntpq documentation around the controlkey keyid.
* ntpq.c cleanup.
* Windows port build cleanup.
---
(4.2.8p2) 2015/04/07 Released by Harlan Stenn <stenn@ntp.org>
(4.2.8p2-RC3) 2015/04/03 Released by Harlan Stenn <stenn@ntp.org>

* [Bug 2763] Fix for different thresholds for forward and backward steps.
* Initial import of the Unity test framework.
---
(4.2.8p2-RC2) 2015/04/03 Released by Harlan Stenn <stenn@ntp.org>

* [Bug 2592] FLAG_TSTAMP_PPS cleanup for refclock_parse.c.
* [Bug 2769] New script: update-leap
* [Bug 2769] cleannup for update-leap
* [Bug 2788] New flag -G (force_step_once).
* [Bug 2794] Clean up kernel clock status reports.
* [Bug 2795] Cannot build without OpenSLL (on Win32).
  Provided a Win32 specific wrapper around libevent/arc4random.c.
  fixed some minor warnings.
* [Bug 2796] ntp-keygen crashes in 'getclock()' on Win32.
* [Bug 2797] ntp-keygen trapped in endless loop for MD5 keys
  on big-endian machines.
* [Bug 2798] sntp should decode and display the leap indicator.
* Simple cleanup to html/build.html
---
(4.2.8p2-RC1) 2015/03/30 Released by Harlan Stenn <stenn@ntp.org>

* [Bug 2794] Don't let reports on normal kernel status changes
  look like errors.
* [Bug 2788] New flag -G (force_step_once).
* [Bug 2592] Account for PPS sources which can provide an accurate
  absolute time stamp, and status information.
  Fixed indention and removed trailing whitespace.
* [Bug 1787] DCF77's formerly "antenna" bit is "call bit" since 2003.
* [Bug 1960] setsockopt IPV6_MULTICAST_IF: Invalid argument.
* [Bug 2346] "graceful termination" signals do not do peer cleanup.
* [Bug 2728] See if C99-style structure initialization works.
* [Bug 2747] Upgrade libevent to 2.1.5-beta.
* [Bug 2749] ntp/lib/NTP/Util.pm needs update for ntpq -w, IPv6, .POOL. .
* [Bug 2751] jitter.h has stale copies of l_fp macros.
* [Bug 2756] ntpd hangs in startup with gcc 3.3.5 on ARM.
* [Bug 2757] Quiet compiler warnings.
* [Bug 2759] Expose nonvolatile/clk_wander_threshold to ntpq.
* [Bug 2763] Allow different thresholds for forward and backward steps.
* [Bug 2766] ntp-keygen output files should not be world-readable.
* [Bug 2767] ntp-keygen -M should symlink to ntp.keys.
* [Bug 2771] nonvolatile value is documented in wrong units.
* [Bug 2773] Early leap announcement from Palisade/Thunderbolt
* [Bug 2774] Unreasonably verbose printout - leap pending/warning
* [Bug 2775] ntp-keygen.c fails to compile under Windows.
* [Bug 2777] Fixed loops and decoding of Meinberg GPS satellite info.
  Removed non-ASCII characters from some copyright comments.
  Removed trailing whitespace.
  Updated definitions for Meinberg clocks from current Meinberg header files.
  Now use C99 fixed-width types and avoid non-ASCII characters in comments.
  Account for updated definitions pulled from Meinberg header files.
  Updated comments on Meinberg GPS receivers which are not only called GPS16x.
  Replaced some constant numbers by defines from ntp_calendar.h
  Modified creation of parse-specific variables for Meinberg devices
  in gps16x_message().
  Reworked mk_utcinfo() to avoid printing of ambiguous leap second dates.
  Modified mbg_tm_str() which now expexts an additional parameter controlling
  if the time status shall be printed.
* [Sec 2779] ntpd accepts unauthenticated packets with symmetric key crypto.
* [Sec 2781] Authentication doesn't protect symmetric associations against
  DoS attacks.
* [Bug 2783] Quiet autoconf warnings about missing AC_LANG_SOURCE.
* [Bug 2784] Fix for 2782 uses clock_gettime() instead of get_ostime().
* [Bug 2789] Quiet compiler warnings from libevent.
* [Bug 2790] If ntpd sets the Windows MM timer highest resolution
  pause briefly before measuring system clock precision to yield
  correct results.
* Comment from Juergen Perlinger in ntp_calendar.c to make the code clearer.
* Use predefined function types for parse driver functions
  used to set up function pointers.
  Account for changed prototype of parse_inp_fnc_t functions.
  Cast parse conversion results to appropriate types to avoid
  compiler warnings.
  Let ioctl() for Windows accept a (void *) to avoid compiler warnings
  when called with pointers to different types.
---
(4.2.8p1) 2015/02/04 Released by Harlan Stenn <stenn@ntp.org>

* Update the NEWS file.
* [Sec 2671] vallen in extension fields are not validated.
---
(4.2.8p1-RC2) 2015/01/29 Released by Harlan Stenn <stenn@ntp.org>

* [Bug 2627] shm refclock allows only two units with owner-only access
  rework: reverted sense of mode bit (so default reflects previous
  behaviour) and updated ducumentation.
* [Bug 2732] - Leap second not handled correctly on Windows 8
  use 'GetTickCount()' to get the true elapsed time of slew
  (This should work for all versions of Windows >= W2K)
* [Bug 2738] Missing buffer initialization in refclocK_parse.c::parsestate().
* [Bug 2739] Parse driver with PPS enabled occasionally evaluates
  PPS timestamp with wrong sign.
  Removed some German umlauts.
* [Bug 2740] Removed some obsolete code from the parse driver.
* [Bug 2741] Incorrect buffer check in refclocK_parse.c::parsestatus().
---
(4.2.8p1-RC1) 2015/01/24 Released by Harlan Stenn <stenn@ntp.org>

* Start the RC for 4.2.8p1.
* [Bug 2187] Update version number generation scripts.
* [Bug 2617] Fix sntp Usage documentation section.
* [Sec 2672] Code cleanup: On some OSes ::1 can be spoofed...
* [Bug 2736] Show error message if we cannot open the config file.
* Copyright update.
* Fix the package name.
---
(4.2.8p1-beta5) 2015/01/07 Released by Harlan Stenn <stenn@ntp.org>

* [Bug 2695] Windows build: __func__ not supported under Windows.
* [Bug 2728] Work around C99-style structure initialization code
  for older compilers, specifically Visual Studio prior to VS2013.
---
(4.2.8p1-beta4) 2015/01/04 Released by Harlan Stenn <stenn@ntp.org>

* [Bug 1084] PPSAPI for ntpd on Windows with DLL backends
* [Bug 2695] Build problem on Windows (sys/socket.h).
* [Bug 2715] mdnstries option for ntp.conf from NetBSD.
* Fix a regression introduced to timepps-Solaris.h as part of:
  [Bug 1206] Required compiler changes for Windows
  (4.2.5p181) 2009/06/06
---
(4.2.8p1-beta3) 2015/01/02 Released by Harlan Stenn <stenn@ntp.org>

* [Bug 2627] shm refclock allows only two units with owner-only access
  Use mode bit 0 to select public access for units >= 2 (units 0 & 1 are
  always private.
* [Bug 2681] Fix display of certificate EOValidity dates on 32-bit systems.
* [Bug 2695] 4.2.8 does not build on Windows.
* [bug 2700] mrulist stopped working in 4.2.8.
* [Bug 2706] libparse/info_trimble.c build dependencies are broken.
* [Bug 2713] variable type/cast, parameter name, general cleanup from NetBSD.
* [Bug 2714] libevent may need to be built independently of any build of sntp.
* [Bug 2715] mdnstries option for ntp.conf from NetBSD.
---
(4.2.8p1-beta2) 2014/12/27 Released by Harlan Stenn <stenn@ntp.org>

* [Bug 2674] Install sntp in sbin on NetBSD.
* [Bug 2693] ntp-keygen doesn't build without OpenSSL and sntp.
* [Bug 2707] Avoid a C90 extension in libjsmn/jsmn.c.
* [Bug 2709] see if we have a C99 compiler (not yet required).
---
(4.2.8p1-beta1) 2014/12/23 Released by Harlan Stenn <stenn@ntp.org>

* [Sec 2672] On some OSes ::1 can be spoofed, bypassing source IP ACLs.
* [Bug 2693] ntp-keygen doesn't build without OpenSSL.
* [Bug 2697] IN6_IS_ADDR_LOOPBACK build problems on some OSes.
* [Bug 2699] HAVE_SYS_SELECT_H is misspelled in refclock_gpsdjson.c.
---
(4.2.8) 2014/12/19 Released by Harlan Stenn <stenn@ntp.org>

* [Sec 730] Increase RSA_generate_key modulus.
* [Sec 2666] Use cryptographic random numbers for md5 key generation.
* [Sec 2667] buffer overflow in crypto_recv().
* [Sec 2668] buffer overflow in ctl_putdata().
* [Sec 2669] buffer overflow in configure().
* [Sec 2670] Missing return; from error clause.
* [Sec 2671] vallen in extension fields are not validated.
* [Sec 2672] On some OSes ::1 can be spoofed, bypassing source IP ACLs.
* [Bug 2691] Wrong variable name in refclock_ripencc.c.
(4.2.7p486-RC) 2014/12/18 Released by Harlan Stenn <stenn@ntp.org>
* [Bug 2687] RefClock 26/hpgps doesn't work at default line speed
(4.2.7p485-RC) 2014/12/12 Released by Harlan Stenn <stenn@ntp.org>
* [Bug 2686] refclock_gpsdjson needs strtoll(), which is not always present.
(4.2.7p484-RC) 2014/12/11 Released by Harlan Stenn <stenn@ntp.org>
(4.2.7p483) 2014/12/08 Released by Harlan Stenn <stenn@ntp.org>
* [Bug 2685] Better document the KOD file for sntp.
(4.2.7p482) 2014/12/02 Released by Harlan Stenn <stenn@ntp.org>
* [Bug 2641] sntp is installed in the wrong location in Solaris.
* [Bug 2678] nmea_control() now checks 'refclock_params()' result.
(4.2.7p481) 2014/11/22 Released by Harlan Stenn <stenn@ntp.org>
* [Bug 2314] Only enable PPS if kernel consumer binding succeeds.
* [Bug 2314] Kernel PPS binding EOPNOTSUPP is a failure condition.
* Rename pps_enable to hardpps_enable.
(4.2.7p480) 2014/11/21 Released by Harlan Stenn <stenn@ntp.org>
* [Bug 2677] PATH_MAX isn't #define'd under Windows.
  Regression from the patch fixing Bug 2639.
(4.2.7p479) 2014/11/15 Released by Harlan Stenn <stenn@ntp.org>
* [Bug 2651] Certificates with ASN timestamps w/ 4-digit years mis-parsed.
(4.2.7p478) 2014/11/14 Released by Harlan Stenn <stenn@ntp.org>
* [Sec 2630] buffer overrun in ntpq tokenize().
* [Bug 2639] Check return value of ntp_adjtime().
* [Bug 2650] includefile processing broken.
* [Bug 2661] ntpq crashes with mreadvar.
(4.2.7p477) 2014/11/13 Released by Harlan Stenn <stenn@ntp.org>
* [Bug 2657] Document that "restrict nopeer" intereferes with "pool".
(4.2.7p476) 2014/10/08 Released by Harlan Stenn <stenn@ntp.org>
* [Bug 2503] SHT utility outdated
(4.2.7p475) 2014/09/11 Released by Harlan Stenn <stenn@ntp.org>
* [Bug 2654] refclock_true.c doesn't identify the Mk III.
(4.2.7p474) 2014/09/10 Released by Harlan Stenn <stenn@ntp.org>
* [Bug 2536] ntpd sandboxing support (libseccomp2) cleanup.
* [Bug 2649] Clean up html/ page installation.
(4.2.7p473) 2014/09/06 Released by Harlan Stenn <stenn@ntp.org>
* [Bug 2649] Clean up html/ page installation.
(4.2.7p472) 2014/09/06 Released by Harlan Stenn <stenn@ntp.org>
* [Bug 2556] mrulist is missing from the generated ntpq man page.
(4.2.7p471) 2014/09/05 Released by Harlan Stenn <stenn@ntp.org>
* [Bug 2649] "make install" leaves wrong owner for files in html/.
* [Bug 2652] Windows hates directory names that contain a :.
(4.2.7p470) 2014/09/02 Released by Harlan Stenn <stenn@ntp.org>
* [Bug 2502] Autogen text replacement errors.
* autogen-5.18.5pre1
* html/ cleanups from Hal Murray.
(4.2.7p469) 2014/09/01 Released by Harlan Stenn <stenn@ntp.org>
* [Bug 2536] ntpd sandboxing support (libseccomp2) cleanup.
(4.2.7p468) 2014/08/31 Released by Harlan Stenn <stenn@ntp.org>
* [Bug 2556] ntpq man page cleanup.
* autogen-5.18.4
(4.2.7p467) 2014/08/28 Released by Harlan Stenn <stenn@ntp.org>
* [Bug 2639] Check return value of ntp_adjtime().
* [Bug 2640] STA_NANO can result in invalid ntv.constant.
(4.2.7p466) 2014/08/27 Released by Harlan Stenn <stenn@ntp.org>
* [Bug 2536] ntpd sandboxing support (libseccomp2) cleanup.
(4.2.7p465) 2014/08/23 Released by Harlan Stenn <stenn@ntp.org>
* [Bug 2538] NTP programs print exit code in help/usage text.
* [Bug 2595] Man page quirks: ntpdate references in ntpd.
* [Bug 2613] www.ntp.org/bugs.html tells folks to email doc bugs to DLM.
* [Bug 2636] Clutter in syslog if gpsd not running
   - found (hopefully) last cause for clutter in protocol version
   - log GPSD revision and release numbers with protocol version
(4.2.7p464) 2014/08/22 Released by Harlan Stenn <stenn@ntp.org>
* [Bug 2636] Fix coverity warning from previous patch.
(4.2.7p463) 2014/08/21 Released by Harlan Stenn <stenn@ntp.org>
* [Bug 2636] Clutter in syslog if gpsd not running
   - make driver work with GPSD protocol version 3.9
   - use exponential back-off for connection problems
   - implement rate-limit for syslog entries
(4.2.7p462) 2014/08/16 Released by Harlan Stenn <stenn@ntp.org>
* [Bug 2622] Synchronisation problem using SHM [...]
  Add 'control' function -- fudge values not available during start.
(4.2.7p461) 2014/08/14 Released by Harlan Stenn <stenn@ntp.org>
* [Bug 1128] ntpq truncates "remote" host information.
* More autogen-5.18.4pre14 cleanup.
(4.2.7p460) 2014/08/13 Released by Harlan Stenn <stenn@ntp.org>
* More autogen-5.18.4pre14 cleanup.
(4.2.7p459) 2014/08/12 Released by Harlan Stenn <stenn@ntp.org>
* [Bug 2630] Limit the ntpq command buffer to 512 bytes.
* FlexeLint cleanups.
* Try bison-3.0.2 instead of bison-2.5.
(4.2.7p458) 2014/08/11 Released by Harlan Stenn <stenn@ntp.org>
* [Bug 2633] Provide stdnoreturn.h for windows port.
(4.2.7p457) 2014/08/09 Released by Harlan Stenn <stenn@ntp.org>
* [Bug 2622] Synchronisation problem using SHM when time difference is
  more than four hours: Change SHM driver so TOY restricted API is not
  used any more. (Plus some minor cleanup in logic and flow control)
* Pass the configration source into the parser as argument rather
  than through a global variable.
* Fix nits in the ntpq man page.
* autogen-5.18.4pre14
(4.2.7p456) 2014/08/07 Released by Harlan Stenn <stenn@ntp.org>
* CID 739722: Change the way the extention and MAC fields are processed.
(4.2.7p455) 2014/08/03 Released by Harlan Stenn <stenn@ntp.org>
* [Bug 2565] ntpd sometimes logs unexpected getifaddrs() errors.
* CID 739722: Clean up the definition of the exten field of struct pkt.
(4.2.7p454) 2014/07/30 Released by Harlan Stenn <stenn@ntp.org>
* [Bug 2628] 'mon_getmoremem()' relies on undefined behaviour
(4.2.7p453) 2014/07/19 Released by Harlan Stenn <stenn@ntp.org>
* [Bug 2597] leap file loose ends (follow-up)
  - uniform expiration check messages for config and timer triggered
    leap file loads
  - timer triggered loads log messages only once per day
(4.2.7p452) 2014/07/18 Released by Harlan Stenn <stenn@ntp.org>
* Make all of the html/ .html files use the same format for "Last update".
(4.2.7p451) 2014/07/17 Released by Harlan Stenn <stenn@ntp.org>
* Fix the "Last update" entries in the html/ subtree.
(4.2.7p450) 2014/07/16 Released by Harlan Stenn <stenn@ntp.org>
* Distribute the scripts needed for the fix for Bug 2547.
(4.2.7p449) 2014/07/16 Released by Harlan Stenn <stenn@ntp.org>
* [Bug 2547] Automate update of "Last Update" datestamps in .html files.
* [Bug 2623] Missing {} in refclock_oncore.c.
* Quiet warnings from ntp_calendar.h: avoid using argument names.
* Fix typos in decode.html and debug.html .
(4.2.7p448) 2014/07/15 Released by Harlan Stenn <stenn@ntp.org>
* [Bug 2621] Avoid use of indeterminate address after 'free()'
  (minor C standard conformance issue)
* Quiet warnings from ntp_calendar.h: avoid using argument names.
(4.2.7p447) 2014/07/05 Released by Harlan Stenn <stenn@ntp.org>
* [Bug 2620] Use version.pm for checking version numbers in NTP::Util.
* [Bug 2624] Fix signed compare on 'l_fp'.
(4.2.7p446) 2014/06/28 Released by Harlan Stenn <stenn@ntp.org>
* [Bug 2597] leap file processing -- loose ends.
* [Bug 2614] use 'unsigned long' consistently in ntp_random.c
  to avoid possibly undefined behaviour in signed int overflow
* [Bug 2619] Save a signed int copy of the return value of i2d_DSA_SIG().
  Provide missing msyslog() message in crypto_alice().
* Fix a variable lifetime issue.
* Allow for version suffix in libevent in ntp_libevent.m4.
(4.2.7p445) 2014/06/12 Released by Harlan Stenn <stenn@ntp.org>
* [Bug 2556] mrulist isn't mentioned in the ntpq man page.
(4.2.7p444) 2014/05/19 Released by Harlan Stenn <stenn@ntp.org>
* [Bug 2597] leap file processing -- loose ends
  fixed coverity issues
(4.2.7p443) 2014/05/10 Released by Harlan Stenn <stenn@ntp.org>
* [Bug 2594] Update the year in sntp/include/copyright.def.
(4.2.7p442) 2014/05/09 Released by Harlan Stenn <stenn@ntp.org>
* [Bug 2589] Update VS2013 project files for libntp.
* [Bug 2600] Fix "Undisicplined Local Clock" driver1.html page.
(4.2.7p441) 2014/05/04 Released by Harlan Stenn <stenn@ntp.org>
* [Bug 2597] leap file processing -- loose ends
  log daily warning when leap info less than 28 days to expiration or
  already expired; nag hourly on last day before expiration; log when
  leapfile name is invalid
(4.2.7p440) 2014/04/09 Released by Harlan Stenn <stenn@ntp.org>
* [Bug 2536] ntpd sandboxing support (libseccomp2) cleanup.
* [Bug 2570] cleanup: fix log format for successful leapfile load
(4.2.7p439) 2014/04/03 Released by Harlan Stenn <stenn@ntp.org>
* [Bug 2589] fix VS2009 compile problem.
(4.2.7p438) 2014/04/01 Released by Harlan Stenn <stenn@ntp.org>
* [Bug 2546] Windows build documentation updates.
(4.2.7p437) 2014/03/31 Released by Harlan Stenn <stenn@ntp.org>
* [Bug 2537] ntpd truncates symmetric keys to 20 bytes.
* [Bug 2546] Documentation updates.
(4.2.7p436) 2014/03/31 Released by Harlan Stenn <stenn@ntp.org>
* Update to libopts-40.2.15, and autogen-5.18.3pre18.
* [Bug 2311] Add more tags to mdoc2xxx.
* [Bug 2502] Assorted text replacement errors in 4.2.7p345
* [Bug 2538] ntp programs print exit code as part of the "usage" text.
(4.2.7p435) 2014/03/29 Released by Harlan Stenn <stenn@ntp.org>
* [Bug 2570] cleanup: reduced logging noise, moved some functions
  into libntp.
(4.2.7p434) 2014/03/21 Released by Harlan Stenn <stenn@ntp.org>
* [Bug 2577] Update VS2013 solution and project files.
(4.2.7p433) 2014/03/10 Released by Harlan Stenn <stenn@ntp.org>
* Clean up last-update timestamps of html/*.html files.
* [Bug 2546] Documentation updates.
(4.2.7p432) 2014/03/09 Released by Harlan Stenn <stenn@ntp.org>
* CID 711660: Do a non-NULL pointer assertion check a bit earlier.
(4.2.7p431) 2014/03/05 Released by Harlan Stenn <stenn@ntp.org>
* [Bug 2572] cross-compiling fails for --with-yielding-select.
(4.2.7p430) 2014/03/04 Released by Harlan Stenn <stenn@ntp.org>
* Upgrade to libevent-2.1.3-alpha-dev.
* [Bug 2572] cross-compiling fails for --with-yielding-select.
(4.2.7p429) 2014/03/03 Released by Harlan Stenn <stenn@ntp.org>
* CID 1165098: Remove logically dead code from refclock_true.c.
* CID 1189401: Use INSIST() instead of a belt-and-suspenders pointer check.
* In ntp_dir_sep.m4, we care about $host_os, not $target_os.
* [Bug 2170] Use AC_PREPROC_IFELSE instead of AC_EGREP_CPP.
* [Bug 2540] bootstrap script needs to 'touch' files in finer-grained groups.
* [Bug 2570] refuse to load leapsec file with bad/missing SHA1 hash
  -- change reading the hash line code: NIST omits leading zeros.
* [Bug 2576] refclock_gpsdjson.c doesn't compile if CLOCK_GPSDJSON is
  not enabled at configure time.
(4.2.7p428) 2014/03/03 Released by Harlan Stenn <stenn@ntp.org>
* [Bug 2570] refuse to load leapsec file with bad/missing SHA1 hash
* [Bug 2562] Distribute the code in libjsmn/ .
(4.2.7p427) 2014/03/02 Released by Harlan Stenn <stenn@ntp.org>
* [Bug 2562] GPSD_JSON: fix solaris issues (asprintf(), isfinite())
* [Bug 2562] first release of the GPSD client clock (type 46)
(4.2.7p426) 2014/02/28 Released by Harlan Stenn <stenn@ntp.org>
* [Bug 2113] Warn about ignored extra args in ntpq.
* [Bug 2540] bootstrap script needs to 'touch' files in finer-grained groups.
* [Bug 2561] Allow wildcards in the target of the "interface" command.
* [Bug 2572] cross-compiling fails for --with-yielding_select.
(4.2.7p425) 2014/02/26 Released by Harlan Stenn <stenn@ntp.org>
* Copyright file update.
(4.2.7p424) 2014/02/24 Released by Harlan Stenn <stenn@ntp.org>
* [Bug 2541] ntpd terminates itself with SIGHUP unexpectedly.
(4.2.7p423) 2014/02/23 Released by Harlan Stenn <stenn@ntp.org>
* [Bug 2565] Handle EINTR on getifaddrs().
(4.2.7p422) 2014/02/17 Released by Harlan Stenn <stenn@ntp.org>
* [Bug 2536] ntpd sandboxing support (libseccomp2).
(4.2.7p421) 2014/02/10 Released by Harlan Stenn <stenn@ntp.org>
* [Bug 898] More documentation fixes.
* [Bug 2555] Autogen mdoc man pages all stamped with SunOS 5.10.
* calc_tickadj/Makefile.am man/mdoc page build cleanup.
(4.2.7p420) 2014/02/09 Released by Harlan Stenn <stenn@ntp.org>
* [Bug 492] Clearly document ntpdate's pending deprecation.
* [Bug 1186] ntpd fails with link local IPv6 addresses.
* [Sec 2542] Strengthen the mrulist nonce.
(4.2.7p419) 2014/02/08 Released by Harlan Stenn <stenn@ntp.org>
* [Bug 2466] Wrap NMEA timestamps in 1024 week cycles.
(4.2.7p418) 2014/02/05 Released by Harlan Stenn <stenn@ntp.org>
* [Bug 2551] --disable-local-libevent breaks the build.
(4.2.7p417) 2014/02/02 Released by Harlan Stenn <stenn@ntp.org>
* [Bug 2539] doc and code tweaks for NMEA driver.
* Add check for enable stats to ntpd/complete.conf.in
* Fix typo in html/confopt.html
(4.2.7p416) 2014/01/31 Released by Harlan Stenn <stenn@ntp.org>
* Tweak the 'Modified' line on appropriate html pages.
* Note in the deprecation of ntpdc in its documentation.
* [Bug 2332] Be more careful about when we use 'libgcc_s'.
(4.2.7p415) 2014/01/28 Released by Harlan Stenn <stenn@ntp.org>
* Fix the man page installation for the scripts/ files.
(4.2.7p414) 2014/01/28 Released by Harlan Stenn <stenn@ntp.org>
* [Bug 792] TrueTime TL-3 WWV refclock support.
* [Bug 898] Documentation fixes.
* [Bug 930] ntpdc docs refer to 'clockinfo', but mean 'clockstat'.
* [Bug 1002] ntp-keygen option and documentation updates: -p/--pvt-passwd
  is now -p/--password, and -q/--get-pvt-passwd is now -q/--export-passwd.
* [Bug 1349] statistics command not documented in HTML documentation.
  In html/monopt.html, add statistics id, definition, description, and
  correct typo.
  In html/scripts/monopt.txt, add statistics item, href, and comment.
  In ntpd/ntp.conf.def, under statistics correct four to eight kinds.
  In ntpd/complete.conf.in, add all eight kinds to statistics.
  In html/comdex.html, remove duplicate footer.
* [Bug 1734] Include man page for ntp.conf (fixed in 4.2.7p297).
* [Bug 2049] Clarify ntpdate's -d option behavior.
* [Bug 2366] ntpdc.html: burst/iburst only work on servers.
* [Bug 2493] ntptrace needs a man page (fixed in 4.2.7p402).
* [Bug 2545] Cleanup of scripts/monitoring/ntptrap.
(4.2.7p413) 2014/01/27 Released by Harlan Stenn <stenn@ntp.org>
* Require a version string for perl scripts that use autogen.
* html/ cleanup.
(4.2.7p412) 2014/01/20 Released by Harlan Stenn <stenn@ntp.org>
* [Bug 2540] bootstrap script needs to 'touch' files in finer-grained groups.
(4.2.7p411) 2014/01/12 Released by Harlan Stenn <stenn@ntp.org>
* [Bug 2532] Note in ntpdc docs that "enable pps" only works on older ntpd.
(4.2.7p410) 2014/01/08 Released by Harlan Stenn <stenn@ntp.org>
* [Bug 2332] Force reference to 'libgcc_s' when using GCC, because
  threading+restricted user+locked memory otherwise fails on Linux.
* [Bug 2530] Fix documentation for enable/disable mode7 and pps.
* Cleanup to the new scripts/*/Makefile.am files.
(4.2.7p409) 2014/01/04 Released by Harlan Stenn <stenn@ntp.org>
* [Bug 2060] Warn about restrictions with "kod" but not "limited".
(4.2.7p408) 2013/12/29 Released by Harlan Stenn <stenn@ntp.org>
* [Bug 2187] Update version number generation scripts.
(4.2.7p407) 2013/12/29 Released by Harlan Stenn <stenn@ntp.org>
* [Bug 2519] mktime.c does not compile on 64-bit Solaris but we do not
  need timegm() and the Solaris provides mktime().
* [Bug 2522] Revert Bug 2513 fix - it breaks backward compatibility.
(4.2.7p406) 2013/12/28 Released by Harlan Stenn <stenn@ntp.org>
* [Bug 2521] VPATH tweaks for perl -opts files.
(4.2.7p405) 2013/12/27 Released by Harlan Stenn <stenn@ntp.org>
* [Bug 2521] bootstrap script needs a tweak for perl -opts files.
* [Bug 2524] Add ntpsweep to sntp/loc/* files.
* [Bug 2526] Add "noinst" support to the sntp/loc/ framework.
(4.2.7p404) 2013/12/24 Released by Harlan Stenn <stenn@ntp.org>
* [Bug 135] AIX5: "Address already in use" for IPv6 wildcard.
(4.2.7p403) 2013/12/23 Released by Harlan Stenn <stenn@ntp.org>
* [Bug 2513] Remove any PIDFILE in finish().
* [Bug 2516] Enable clock_gettime() support for AIX 5+.
* [Bug 2517] Fix peer status errors in decode.html.
(4.2.7p402) 2013/12/23 Released by Harlan Stenn <stenn@ntp.org>
* Incorporate Oliver Kindernay's GSoC 2013 scripts/ cleanup.
(4.2.7p401) 2013/11/30 Released by Harlan Stenn <stenn@ntp.org>
* [Bug 2491] VS20xx compile fixes.
(4.2.7p400) 2013/11/29 Released by Harlan Stenn <stenn@ntp.org>
* [Bug 2491] VS2013 project files.
(4.2.7p399) 2013/11/28 Released by Harlan Stenn <stenn@ntp.org>
* [Bug 2326] More leapsecond file notification cleanup.
* [Bug 2506] make sure routing updates are always tracked
* [Bug 2514] secs/* #define usage cleanup.
(4.2.7p398) 2013/11/25 Released by Harlan Stenn <stenn@ntp.org>
* [Bug 2326] More leapsecond file notification cleanup.
* Improve sntp KoD data file fopen() error message.
(4.2.7p397) 2013/11/20 Released by Harlan Stenn <stenn@ntp.org>
* [Bug 2326] More leapsecond file notification cleanup.
(4.2.7p396) 2013/11/19 Released by Harlan Stenn <stenn@ntp.org>
* [Bug 2326] Improve stale leapsecond notifications.
(4.2.7p395) 2013/11/12 Released by Harlan Stenn <stenn@ntp.org>
* Upgrade to autogen-5.18.3pre5 and libopts-40.1.15.
(4.2.7p394) 2013/11/05 Released by Harlan Stenn <stenn@ntp.org>
* [Bug 1050] Change ONCORE log message for leap second announcement
  to avoid misunderstandings.
* [Bug 2499] Win32 user-space/loopback ppsapi provider drops samples.
* [Bug 2256] Improve configure's function searches in libraries.
(4.2.7p393) 2013/10/16 Released by Harlan Stenn <stenn@ntp.org>
* [Bug 2272] Use C99 integer types. ntp_calendar.h and ntp_types.h .
(4.2.7p392) 2013/10/15 Released by Harlan Stenn <stenn@ntp.org>
* [Bug 2375] Improve AIX compatibility.
* [Bug 2490] Fixed non-const initializer coming from [Bug 2250] fix.
(4.2.7p391) 2013/10/12 Released by Harlan Stenn <stenn@ntp.org>
* [Bug 2250] Rework of leap second handling machine.
* [Bug 2419] [rc-nmea] Improve clockstats reporting when receiver sends
  data without valid GPS fix.
(4.2.7p390) 2013/09/26 Released by Harlan Stenn <stenn@ntp.org>
* [Bug 2482] Cleanup of droproot and jail support for Solaris.
(4.2.7p389) 2013/09/24 Released by Harlan Stenn <stenn@ntp.org>
* [Bug 2473] revisited: NTPD exits after clock is stepped backwards
  Avoid possible unsigned underrun for startup condition when testing
  for clock backstep.
* [Bug 2481] ntpd aborts when both user and group are specified with -u.
* [Bug 2482] Add droproot and jail support for Solaris.
(4.2.7p388) 2013/09/19 Released by Harlan Stenn <stenn@ntp.org>
* [Bug 2473] NTPD exits after clock is stepped backwards externally
(4.2.7p387) 2013/09/16 Released by Harlan Stenn <stenn@ntp.org>
* [Bug 1642] ntpdsim can't find simnulate block in config file.
(4.2.7p386) 2013/09/01 Released by Harlan Stenn <stenn@ntp.org>
* [Bug 2472] (WinXP) Avoid self-termination of IO thread during exit().
(4.2.7p385) 2013/08/19 Released by Harlan Stenn <stenn@ntp.org>
* CID 975596: Copy/paste error: vallen should be siglen.
* CID 1009579: Check return status of X509_add_ext().
* [2085] Fix root distance and root dispersion calculations.
* [Bug 2426] Possibly uninitialized data in crypto_send() - CID 975596.
(4.2.7p384) 2013/08/18 Released by Harlan Stenn <stenn@ntp.org>
* [Bug 2450] --version has bogus short option.
(4.2.7p383) 2013/08/10 Released by Harlan Stenn <stenn@ntp.org>
* (no changes - force a rebuild for a new Coverity scan)
(4.2.7p382) 2013/08/08 Released by Harlan Stenn <stenn@ntp.org>
* [Bug 2454] Need way to set file descriptor limit - cleanup.
(4.2.7p381) 2013/08/07 Released by Harlan Stenn <stenn@ntp.org>
* [Bug 2451] rlimit command is missing from the table of contents in
  miscopt.html .
* [Bug 2452] provide io_handler/input_handler only on
  non HAVE_IO_COMPLETION_PORT platforms
* [Bug 2453] Need a way to avoid calling mlockall.
* [Bug 2454] Need way to set file descriptor limit.
* [Bug 2458] AM_CONFIG_HEADER is obsolete.
(4.2.7p380) 2013/08/03 Released by Harlan Stenn <stenn@ntp.org>
* CID 984511: Some systems have different printf needs for sizeof.
(4.2.7p379) 2013/08/02 Released by Harlan Stenn <stenn@ntp.org>
* CID 739724: Fix printf arg mismatch in a debug line.
* [Bug 2425] compile io_handler() in ntp_io.c unconditionally
* [Bug 2448] Fix checks for configure --with-stack-limit and --with-memlock
  values.
(4.2.7p378) 2013/08/01 Released by Harlan Stenn <stenn@ntp.org>
* [Bug 2425] move part of input handler code from ntpd.c to ntp_io.c
  and fix select()-only platforms calling input_handler directly.
* [Bug 2446] Quiet warnings from Oracle's Studio compiler.
* Upgrade to AutoGen-5.18.1pre3
* Upgrade to libopts-40.1.15.
(4.2.7p377) 2013/07/28 Released by Harlan Stenn <stenn@ntp.org>
* [Bug 2397] License/copyright cleanup.
* [Bug 2439] Fix check of EscapeCommFunction() in ports/winnt/libntp/termios.c.
(4.2.7p376) 2013/07/24 Released by Harlan Stenn <stenn@ntp.org>
* [Bug 2322] Oncore driver should send 0 PPS offset to GPS.
(4.2.7p375) 2013/07/22 Released by Harlan Stenn <stenn@ntp.org>
* [Bug 883] log warning arguments swapped in refclock_gpsvme.c.
* [Bug 2368] Correct bug in previous attempt.
* [Bug 2413] Fix "make check" with automake >= 1.13.
* [Bug 2434] Line-buffer (v. block-buffer) stdout.
(4.2.7p374) 2013/07/21 Released by Harlan Stenn <stenn@ntp.org>
* [Bug 2368] make check troubles in libevent.
* [Bug 2425] setup SIGIO/SIGPOLL for asyncio on the read side
  of a socketpair for the worker thread.
(4.2.7p373) 2013/07/20 Released by Harlan Stenn <stenn@ntp.org>
* [Bug 2427] configure fails to detect recvmsg() on Solaris.
(4.2.7p372) 2013/07/17 Released by Harlan Stenn <stenn@ntp.org>
* [Bug 1466] Oncore should set FLAG_PPS.
* [Bug 2375] AIX 7 doesn't like a libevent validation check.
* [Bug 2423] Log command-line args at LOG_INFO.
* [Bug 2428] do_unconf() should reset 'items' before the 2nd loop.
(4.2.7p371) 2013/07/07 Released by Harlan Stenn <stenn@ntp.org>
* CID 1042586: Check the return value of clock_gettime() in worker_sleep().
* Upgrade to libopts-39.0.14 from 5.17.5pre10.
(4.2.7p370) 2013/07/06 Released by Harlan Stenn <stenn@ntp.org>
* Remove \n's from syslog output strings.
(4.2.7p369) 2013/07/05 Released by Harlan Stenn <stenn@ntp.org>
* [Bug 2415] RES_LIMITED flags check should use &, not &&.
* Have NTP_LIBNTP check for time.h and clock_getres().
* Fix ntpsweep to use sntp instead of ntpdate, from Oliver Kindernay.
(4.2.7p368) 2013/05/01 Released by Harlan Stenn <stenn@ntp.org>
* [Bug 2145] ntpq dumps core when displaying sys_var_list and more.
(4.2.7p367) 2013/04/25 Released by Harlan Stenn <stenn@ntp.org>
* [Bug 1485] Sometimes ntpd crashes
* [Bug 2382] Implement LOGTOD using ldexp() instead of shifting.
(4.2.7p366) 2013/04/17 Released by Harlan Stenn <stenn@ntp.org>
* [Bug 1866] Disable some debugging output in refclock_oncore.
(4.2.7p365) 2013/04/16 Released by Harlan Stenn <stenn@ntp.org>
* [Bug 2149] Log an error message if /proc/net/if_inet6 cannot be opened.
(4.2.7p364) 2013/03/26 Released by Harlan Stenn <stenn@ntp.org>
* Bump sntp/include/autogen-version.def .
(4.2.7p363) 2013/03/26 Released by Harlan Stenn <stenn@ntp.org>
* [Bug 2357] sntp/libopts/usage.c sometimes needs -lintl.
* Upgrade to libopts from 5.17.3pre10.
(4.2.7p362) 2013/03/19 Released by Harlan Stenn <stenn@ntp.org>
* [Bug 2364] "sed -i" is not portable.
(4.2.7p361) 2013/03/17 Released by Harlan Stenn <stenn@ntp.org>
* [Bug 2357] sntp/libopts/usage.c sometimes needs -lintl.
* [Bug 2365] "make check" fails in libevent.
(4.2.7p360) 2013/03/15 Released by Harlan Stenn <stenn@ntp.org>
* Upgrade libevent (coverity fixes, etc.).
* EEXIST is OK for mkdir() in sntp/kod_management.c.
(4.2.7p359) 2013/03/03 Released by Harlan Stenn <stenn@ntp.org>
* [Bug 2359] Fix send_via_ntp_signd() prototype.
(4.2.7p358) 2013/02/27 Released by Harlan Stenn <stenn@ntp.org>
* Upgrade to autogen-5.17.3pre4 and libopts-38.0.13.
* [Bug 2357] sntp/libopts/usage.c on NetBSD needs -lintl.
(4.2.7p357) 2013/02/22 Released by Harlan Stenn <stenn@ntp.org>
* Upgrade to autogen-5.17.2pre and libopts-38.0.13.
(4.2.7p356) 2013/02/19 Released by Harlan Stenn <stenn@ntp.org>
* Added loc/debian.
(4.2.7p355) 2013/02/18 Released by Harlan Stenn <stenn@ntp.org>
* CID 739708: Check return status of fcntl() in refclock_arc.c.
* CID 739709: Check return status of fcntl() in refclock_datum.c.
* CID 739710: Check return status of mkdir() in sntp/kod_management.c.
* CID 739711: Ignore return status of remove() in ntp-keygen.c.
* CID 739723: Print sizeof as unsigned.
* CID 971094: Clean up time of check/time of use in check_leap_file().
(4.2.7p354) 2013/02/10 Released by Harlan Stenn <stenn@ntp.org>
* CID 97194: Check return from setsockopt().
* CID 739473,739532: Out-of-bounds access/illegal address computation.
* CID 739558: Double close.
* CID 739559: Double close.
* CID 739713: devmask/recmask copy/paste error.
* CID 739714: Fix code indentation level.
* CID 739715: Clean up sockaddr_dump().
(4.2.7p353) 2013/02/09 Released by Harlan Stenn <stenn@ntp.org>
* [Bug 2326] Check hourly for a new leapfile if the old one expired.
(4.2.7p352) 2013/01/28 Released by Harlan Stenn <stenn@ntp.org>
* [Bug 2326] Notice when a new leapfile has been installed.
(4.2.7p351) 2013/01/24 Released by Harlan Stenn <stenn@ntp.org>
* [Bug 2328] Don't apply small time adjustments on Windows versions
  which don't support this.
(4.2.7p350) 2013/01/21 Released by Harlan Stenn <stenn@ntp.org>
* Added sntp/loc/netbsd based on info from Christos Zoulas.
(4.2.7p349) 2013/01/20 Released by Harlan Stenn <stenn@ntp.org>
* [Bug 2321] Fixed Windows build, but autogen update still required.
(4.2.7p348) 2013/01/17 Released by Harlan Stenn <stenn@ntp.org>
* [Bug 2327] Rename sntp/ag-tpl/:Old to sntp/ag-tpl/Old.
* Cleanup to ntpsnmpd-opts.def.
* Cleanup to ntpq.texi.
* Documentation cleanup to the ntpd, ntpdc, ntpq and ntp-wait
  .def files.
* In ntp.conf.def, cleanup SEE ALSO, document 'rlimit' options.
* Add a reference to RFC5907 in the ntpsnmpd documentation.
(4.2.7p347) 2013/01/07 Released by Harlan Stenn <stenn@ntp.org>
* [Bug 2325] Re-enable mlockall() check under Linux post-1223 fix.
(4.2.7p346) 2013/01/06 Released by Harlan Stenn <stenn@ntp.org>
* [Bug 1223] reorganize inclusion of sys/resource.h.
(4.2.7p345) 2013/01/04 Released by Harlan Stenn <stenn@ntp.org>
* Update several .def files to use autogen-5.17 feature set.
(4.2.7p344) 2013/01/03 Released by Harlan Stenn <stenn@ntp.org>
* Refactor and enhance mdoc2texi.
* Make sure agtexi-file.tpl defines label-str.
* Cleanup to ntp.conf.def.
* Upgrade to autogen-5.17 and libopts-37.0.12.
(4.2.7p343) 2013/01/02 Released by Harlan Stenn <stenn@ntp.org>
* Update the copyright year.
(4.2.7p342) 2012/12/31 Released by Harlan Stenn <stenn@ntp.org>
* [Bug 2081 - Backward Incompatible] rawstats now logs everything.
(4.2.7p341) 2012/12/30 Released by Harlan Stenn <stenn@ntp.org>
(4.2.7p340) 2012/12/29 Released by Harlan Stenn <stenn@ntp.org>
* mdoc2texi fixes: trailing punctuation.
(4.2.7p339) 2012/12/26 Released by Harlan Stenn <stenn@ntp.org>
* mdoc2texi fixes: parseQuote, closing of list item tables.
* ntp-wait, ntpd, ntpdc, ntpq, ntpsnmpd autogen documentation updates.
(4.2.7p338) 2012/12/25 Released by Harlan Stenn <stenn@ntp.org>
* mdoc2texi fixes: Handle_ArCmFlIc, Handle_Fn, HandleQ.
* ntp-keygen autogen documentation updates.
* ntpq autogen docs.
(4.2.7p337) 2012/12/22 Released by Harlan Stenn <stenn@ntp.org>
* [Bug 1223] More final cleanup for rlimit changes.
(4.2.7p336) 2012/12/21 Released by Harlan Stenn <stenn@ntp.org>
* [Bug 1223] Final cleanup for rlimit changes.
(4.2.7p335) 2012/12/18 Released by Harlan Stenn <stenn@ntp.org>
* Update documentation templates and definitions.
* Create agtexi-file.tpl .
(4.2.7p334) 2012/12/10 Released by Harlan Stenn <stenn@ntp.org>
* [Bug 2114] Update tests for sntp's synch distance.
* Create ntp-keygen.{html,texi}.
(4.2.7p333) 2012/12/07 Released by Harlan Stenn <stenn@ntp.org>
* Autogen documentation cleanup.
(4.2.7p332) 2012/12/06 Released by Harlan Stenn <stenn@ntp.org>
* sntp documentation cleanup.
(4.2.7p331) 2012/12/03 Released by Harlan Stenn <stenn@ntp.org>
* [Bug 2114] Correctly calculate sntp's synch distance.
(4.2.7p330) 2012/12/03 Released by Harlan Stenn <stenn@ntp.org>
* autogen doc cleanup
(4.2.7p329) 2012/12/01 Released by Harlan Stenn <stenn@ntp.org>
* [Bug 2278] ACTS flag3 mismatch between code and driver18.html.
* Use an enum for the ACTS state table.
* html doc reconciliation with DLM's copy.
(4.2.7p328) 2012/11/30 Released by Harlan Stenn <stenn@ntp.org>
* html doc reconciliation with DLM's copy.
(4.2.7p327) 2012/11/29 Released by Harlan Stenn <stenn@ntp.org>
* [Bug 2024] Identify Events in the system status word in decode.html.'
* [Bug 2040] Provide a command-line option for the identity key bits.
* Create loc/darwin for Mac OSX
(4.2.7p326) 2012/11/21 Released by Harlan Stenn <stenn@ntp.org>
* [Bug 1214] 'proto: precision = ...' should be at INFO, not NOTICE.
* [Bug 2246] Clear sys_leap when voting says to disarm the leap.
(4.2.7p325) 2012/11/20 Released by Harlan Stenn <stenn@ntp.org>
* [Bug 2202] ntpq.html: there is no "acv" billboard.
* [Bug 2306] keep pps hack for Win32 even if user-mode/loopback
  PPS API is activated on a serial line.
(4.2.7p324) 2012/11/19 Released by Harlan Stenn <stenn@ntp.org>
* Reinstate doc fix to authentic.html from Mike T.
* [Bug 1223] cleanup for rlimit changes.
* [Bug 2098] Install DLM's HTML documentation.
* [Bug 2306] Added user-mode/loop-back PPS API provider for Win32
(4.2.7p323) 2012/11/18 Released by Harlan Stenn <stenn@ntp.org>
* html/ updates from Dave Mills.
(4.2.7p322) 2012/11/15 Released by Harlan Stenn <stenn@ntp.org>
* [Bug 1223] Allow configurable values for RLIMIT_STACK and
  RLIMIT_MEMLOCK.
* [Bug 1320] Log ntpd's initial command-line parameters. (updated fix)
* [Bug 2120] no sysexits.h under QNX.
* [Bug 2123] cleanup to html/leap.html.
(4.2.7p321) 2012/11/13 Released by Harlan Stenn <stenn@ntp.org>
* [Bug 1320] Log ntpd's initial command-line parameters.
(4.2.7p320) 2012/11/12 Released by Harlan Stenn <stenn@ntp.org>
* [Bug 969] Clarify ntpdate.html documentation about -u and ntpd.
* [Bug 1217] libisc/ifiter_sysctl.c:internal_current(): Ignore RTM
  messages with wrong version
(4.2.7p319) 2012/11/11 Released by Harlan Stenn <stenn@ntp.org>
* [Bug 2296] Fix compile problem with building with old OpenSSL.
(4.2.7p318) 2012/11/05 Released by Harlan Stenn <stenn@ntp.org>
* [Bug 2301] Remove spurious debug output from ntpq.
(4.2.7p317) 2012/11/05 Released by Harlan Stenn <stenn@ntp.org>
* [Bug 922] Allow interspersed -4 and -6 flags on the ntpq command line.
(4.2.7p316) 2012/10/27 Released by Harlan Stenn <stenn@ntp.org>
* [Bug 2296] Update fix for Bug 2294 to handle --without-crypto.
(4.2.7p315) 2012/10/26 Released by Harlan Stenn <stenn@ntp.org>
* [Bug 2294] ntpd crashes in FIPS mode.
(4.2.7p314) 2012/10/23 Released by Harlan Stenn <stenn@ntp.org>
* Document a tricky malloc() of dns_ctx in sntp.
(4.2.7p313) 2012/10/23 Released by Harlan Stenn <stenn@ntp.org>
* [Bug 2291] sntp should report why it cannot open file.kod.
* [Bug 2293] add support for SO_BINTIME, refine support for
  SO_TIMESTAMPNS (bug 1374)
(4.2.7p312) 2012/10/11 Released by Harlan Stenn <stenn@ntp.org>
* Clean up testing/debugging of fix for [Bug 938] from sntp/main.c .
(4.2.7p311) 2012/10/10 Released by Harlan Stenn <stenn@ntp.org>
* [Bug 938] The argument to the -D flag takes a number, not a string.
* [Bug 1013] ntpdate's HTML page claims wrong default version.
* [Bug 1374] Support SO_TIMESTAMPNS.
(4.2.7p310) 2012/10/09 Released by Harlan Stenn <stenn@ntp.org>
* [Bug 1374] Support SO_TIMESTAMPNS.
* [Bug 2266] Remove deprecated refclock_trak.c from Windows Makefile
  equivalents.
* [Bug 2274] Bring libopts/enum.c back to (old) ANSI C compliance.
(4.2.7p309) 2012/10/04 Released by Harlan Stenn <stenn@ntp.org>
* [Bug 2287] ntpdate returns 0 even if adjtime() call fails.
(4.2.7p308) 2012/09/29 Released by Harlan Stenn <stenn@ntp.org>
* CID 97198: Check return from ioctl() calls in refclock_acts.c.
(4.2.7p307) 2012/09/29 Released by Harlan Stenn <stenn@ntp.org>
* [Bug 1997] Fix sntp broadcast timeouts.
* [Bug 2234] Fix incorrect ntptrace html documentation.
* [Bug 2262] Install html docs in $htmldir.
* Fix typo in html/select.html.
(4.2.7p306) 2012/09/15 Released by Harlan Stenn <stenn@ntp.org>
* [Bug 752] ToS cleanup from Mike Tatarinov.
(4.2.7p305) 2012/09/15 Released by Harlan Stenn <stenn@ntp.org>
* [Bug 752] Use proper ToS network packet markings for IPv4 and IPv6.
* [Bug 1232] Convert SHM refclock to use struct timespec.
* [Bug 2258] Add syslog message about leap insertion.
* [Bug 2263] broadcast server doesn't work for host with
  OS_MISSES_SPECIFIC_ROUTE_UPDATES.
* [Bug 2271] Decode refclock types when built with --disable-all-clocks.
* [Bug 2276] clk_sel240x.c #define's _XOPEN_SOURCE, breaking QNX6.
* Updates to driver28.html.
(4.2.7p304) 2012/09/06 Released by Harlan Stenn <stenn@ntp.org>
* [Bug 2264] Cleanup SEL240X Refclock.
* In refclock_wwv.c rename SECOND to WWV_SEC and MINUTE to WWV_MIN.
(4.2.7p303) 2012/09/05 Released by Harlan Stenn <stenn@ntp.org>
* [Bug 1232] Add nanosecond support to SHM driver.
(4.2.7p302) 2012/09/05 Released by Harlan Stenn <stenn@ntp.org>
* [Bug 2160] Log warning about expired leapseconds file.
(4.2.7p301) 2012/09/03 Released by Harlan Stenn <stenn@ntp.org>
* [Bug 2164] Greater precision needed for ntpq offset report.
* Clean the man5_MANS in ntpd/ .
(4.2.7p300) 2012/09/03 Released by Harlan Stenn <stenn@ntp.org>
* [Bug 2262] Install sntp.html into htmldir.
* [Bug 2270] Install fails due to repeated man5 page names.
(4.2.7p299) 2012/09/01 Released by Harlan Stenn <stenn@ntp.org>
* More cleanup to the bootstrap script.
(4.2.7p298) 2012/09/01 Released by Harlan Stenn <stenn@ntp.org>
* Handle additional man page sections in the bootstrap script.
* Remove extraneous parens.
* Add a missing "%s" syslog format string.
(4.2.7p297) 2012/09/01 Released by Harlan Stenn <stenn@ntp.org>
* Fix mdoc2man.
* Distribute ntp.conf.def and ntp.keys.def.
(4.2.7p296) 2012/08/31 Released by Harlan Stenn <stenn@ntp.org>
* Begin support for autogen maintaining ntp.conf and ntp.keys docs.
* Upgrade to autogen-5.16.2 and libopts-36.5.11.
* Potential bugfix for agtexi-cmd.tpl.
(4.2.7p295) 2012/08/11 Released by Harlan Stenn <stenn@ntp.org>
* Look for syslog's facilitynames[].
(4.2.7p294) 2012/08/08 Released by Harlan Stenn <stenn@ntp.org>
* [Bug 2242] configure fails to detect getifaddrs function on Solaris.
* [Bug 2249] Bad operator for 'test' in 'make check' of libevent.
* [Bug 2252] palisade: formats nanosecs to a 6-char field.
* Attempt to resolve strict-aliasing violation in refclock_tsyncpci.c.
* Fix && -> & typo in refclock_palisade.c debug statements.
(4.2.7p293) 2012/08/04 Released by Harlan Stenn <stenn@ntp.org>
* [Bug 2247] (more) Get rid of the TRAK refclock - deprecated since 2006.
* Documentation cleanup from Mike T.
* Cleanup kclk_sel240x.o rules in libparse/Makefile.am.
(4.2.7p292) 2012/08/02 Released by Harlan Stenn <stenn@ntp.org>
* [Bug 1545] Note why we are logging the Version string.
* [Bug 1872] Remove legacy ppsclock fdpps, #ifdef PPS.
* [Bug 2075] Fix spelling of 'incompatible'.
* [Bug 2247] Get rid of the TRAK refclock - deprecated since 2006.
* Clean up an exit status in ntpq.c.
(4.2.7p291) 2012/07/31 Released by Harlan Stenn <stenn@ntp.org>
* [Bug 2241] MDNS registration should only happen if requested.
(4.2.7p290) 2012/07/20 Released by Harlan Stenn <stenn@ntp.org>
* [Bug 1454] Add parse clock support for the SEL-240x GPS products.
* CID 709185: refclock_chu.c will leak fd==0 (better fix)
(4.2.7p289) 2012/07/16 Released by Harlan Stenn <stenn@ntp.org>
* CID 97123: Future-proof possible change to refclock_nmea.c.
* CID 97377: ntp-keygen.c's followlink() might not NUL-terminate.
* CID 709185: refclock_chu.c will leak fd==0 (which should be impossible).
(4.2.7p288) 2012/07/03 Released by Harlan Stenn <stenn@ntp.org>
* CID 709173: Make sure a libisc function we do not use is called properly.
(4.2.7p287) 2012/07/03 Released by Harlan Stenn <stenn@ntp.org>
* Remove 1024 associations-per-server limit from ntpq.
* Remove blank line between ntpq mreadvar associations.
(4.2.7p286) 2012/06/28 Released by Harlan Stenn <stenn@ntp.org>
* CID 97193: check return from sscanf() in ntp_config.c.
* CID 709169: check return from open("/dev/null", 0) and friends.
* CID 709207: Initialize "quality" for ulink_receive.
(4.2.7p285) 2012/06/18 Released by Harlan Stenn <stenn@ntp.org>
* [Bug 2227] Enable mrulist access control via "restrict ... nomrulist".
* Automake-1.12 wants us to use AM_PROG_AR.
* Conditionalize msyslog messages about rejected mode 6 requests due to
  nomodify and nomrulist restrictions under "logconfig +sysinfo".
* Increment sys_restricted in a few rejection paths due to nomodify
  restrictions where previosuly overlooked.
(4.2.7p284) 2012/06/16 Released by Harlan Stenn <stenn@ntp.org>
* [Bug 2225] libevent configure hangs.
* Update bundled libevent to git master, post libevent 2.1.1-alpha.
(4.2.7p283) 2012/06/16 Released by Harlan Stenn <stenn@ntp.org>
* In sntp/m4/ntp_openssl.m4, Support multiple package names for the
  crypto library.  Add legacy support for -Wl,-rpath.
(4.2.7p282) 2012/06/15 Released by Harlan Stenn <stenn@ntp.org>
* tickadj may need to be linked with PTHREAD_LIBS.
(4.2.7p281) 2012/06/14 Released by Harlan Stenn <stenn@ntp.org>
* U_INT32_MAX cleanup in include/ntp_types.h .
* When linking, ntp_keygen and tickadj need $(LIBM).
(4.2.7p280) 2012/06/13 Released by Harlan Stenn <stenn@ntp.org>
* [Bug 2224] Use-after-free in routing socket code after dropping root.
(4.2.7p279) 2012/06/10 Released by Harlan Stenn <stenn@ntp.org>
* [Bug 2211] findbcastinter(): possibly undefined variable iface used.
* [Bug 2220] Incorrect check for maximum association id in ntpq.
(4.2.7p278) 2012/06/03 Released by Harlan Stenn <stenn@ntp.org>
* [Bug 2204] Build with --enable-getifaddrs=glibc fails.
* [Bug 2178] refclock_tsyncpci.c reach register fails to shift.
* [Bug 2191] dcfd -Y y2kcheck on CentOS 6.2 x86_64 breaks make check.
(4.2.7p277) 2012/05/25 Released by Harlan Stenn <stenn@ntp.org>
* [Bug 2193] Building timestruct tests with Clang 3.1 fails.
(4.2.7p276) 2012/05/15 Released by Harlan Stenn <stenn@ntp.org>
* [Bug 2179] Remove sntp/header.h.
(4.2.7p275) 2012/04/28 Released by Harlan Stenn <stenn@ntp.org>
* [Bug 1744] Remove obsolete ntpdate/ntptime* items.
(4.2.7p274) 2012/04/25 Released by Harlan Stenn <stenn@ntp.org>
* [Bug 2174] ntpd rejects source UDP ports less than 123 as bogus.
(4.2.7p273) 2012/04/19 Released by Harlan Stenn <stenn@ntp.org>
* [Bug 2141] handle_sigio() calls get_systime(), which must be
  reentrant when SIGIO is used.  Sanity checks relative to the prior
  get_systime() are disabled in ntpd on systems with signaled I/O, but
  active in sntp and ntpdate.
* Correct authnumfreekeys accounting broken in 4.2.7p262.
(4.2.7p272) 2012/04/14 Released by Harlan Stenn <stenn@ntp.org>
* LCRYPTO is gone - replace with VER_SUFFIX.
* Change the link order for ntpsntpd.
* Remove extra 'nlist' check from configure.ac.
(4.2.7p271) 2012/04/11 Released by Harlan Stenn <stenn@ntp.org>
* [Bug 1122] openssl detection via pkg-config fails when no additional
  -Idir flags are needed.
* Avoid overwriting user variable LDFLAGS with OpenSSL flags, instead
  they are added to LDFLAGS_NTP.
(4.2.7p270) 2012/03/26 Released by Harlan Stenn <stenn@ntp.org>
* Update driver45.html page.
(4.2.7p269) 2012/03/25 Released by Harlan Stenn <stenn@ntp.org>
* Clean up configure.ac.
* Cleanup configure.ac's TSYNC PCI section.
(4.2.7p268) 2012/03/24 Released by Harlan Stenn <stenn@ntp.org>
* Update driver45.html page.
(4.2.7p267) 2012/03/23 Released by Harlan Stenn <stenn@ntp.org>
* Initial cut at a basic driver45.html page.
(4.2.7p266) 2012/03/21 Released by Harlan Stenn <stenn@ntp.org>
* Add refclock_tsyncpci.c (driver 45) supporting Spectracom TSYNC timing
  boards.
(4.2.7p265) 2012/03/20 Released by Harlan Stenn <stenn@ntp.org>
* Treat zero counter as indication of precise system time in Windows
  PPSAPI helper function pps_ntp_timestamp_from_counter(), enabling
  PPSAPI providers to use the Windows 8 precise clock directly.
(4.2.7p264) 2012/03/14 Released by Harlan Stenn <stenn@ntp.org>
* [Bug 2160] Note if leapseconds file is past its prime.
* Use GetSystemTimePreciseAsFileTime() on Windows 8.
(4.2.7p263) 2012/03/13 Released by Harlan Stenn <stenn@ntp.org>
* [Bug 2156] clock instability with LOCAL driver, from Miroslav Lichvar.
* [Bug 2159] Windows ntpd using leapfile erroneous leap second 20120401.
(4.2.7p262) 2012/02/29 Released by Harlan Stenn <stenn@ntp.org>
* Improve ntpd scalability for servers with many trusted keys.
(4.2.7p261) 2012/02/27 Released by Harlan Stenn <stenn@ntp.org>
* [Bug 2048] add the clock variable timecode to SHM refclock.
(4.2.7p260) 2012/02/24 Released by Harlan Stenn <stenn@ntp.org>
* Fix the check-scm-rev invocation in several Makefile.am's.
(4.2.7p259) 2012/02/22 Released by Harlan Stenn <stenn@ntp.org>
* [Bug 2148] ntpd 4.2.7p258 segfault with 0x0100000 bit in NMEA mode.
* refclock_nmea.c merge cleanup thanks to Juergen Perlinger.
(4.2.7p258) 2012/02/21 Released by Harlan Stenn <stenn@ntp.org>
* [Bug 2140] Rework of Windows I/O completion port handling to avoid
  garbling serial input in UNIX line discipline emulation.
* [Bug 2143] NMEA driver: discard data if quality indication not good,
  add statistic counters (mode bit enabled) to clockstats file.
(4.2.7p257) 2012/02/17 Released by Harlan Stenn <stenn@ntp.org>
* [Bug 2135] defer calls to 'io_input' to main thread under Windows.
(4.2.7p256) 2012/02/08 Released by Harlan Stenn <stenn@ntp.org>
* [Bug 2131] Set the system variable settimeofday only after clock step.
* [Bug 2134] --enable-C99-snprintf does not force rpl_snprintf use.
(4.2.7p255) 2012/01/29 Released by Harlan Stenn <stenn@ntp.org>
* [Bug 603] Only link with nlist()-related libraries when needed:
  More cleanup.
(4.2.7p254) 2012/01/29 Released by Harlan Stenn <stenn@ntp.org>
* [Bug 603] Only link with nlist()-related libraries when needed.
(4.2.7p253) 2012/01/26 Released by Harlan Stenn <stenn@ntp.org>
* [Bug 2126] Compile error on Windows with libopts from Autogen 5.14.
* Update one of the license URLs.
(4.2.7p252) 2012/01/25 Released by Harlan Stenn <stenn@ntp.org>
* Upgrade to autogen-5.14 (and libopts-36.1.11).
(4.2.7p251) 2012/01/17 Released by Harlan Stenn <stenn@ntp.org>
* [Bug 2115] ntptrace should accept both rootdispersion and rootdisp.
(4.2.7p250) 2012/01/15 Released by Harlan Stenn <stenn@ntp.org>
* [Bug 2113] Warn about ignored extra args in ntpq.
* Update the copyright year.
(4.2.7p249) 2012/01/10 Released by Harlan Stenn <stenn@ntp.org>
* [Bug 2111] Remove minpoll delay before iburst for pool and
  manycastclient.
* Move refclock-specific scheduled timer code under #ifdef REFCLOCK
  and move "action" and "nextaction" data for same from struct peer to
  struct refclockproc.  These provide a way to schedule a callback some
  seconds in the future.
(4.2.7p248) 2012/01/08 Released by Harlan Stenn <stenn@ntp.org>
* [Bug 2109] "make clean check" is broken with gtest available.
* [Bug 2110] systime.c typo breaks build on microsecond clocks.
(4.2.7p247) 2012/01/07 Released by Harlan Stenn <stenn@ntp.org>
* Fix build break triggered by updating deps-ver and libntp/systime.c at
  the same time by explicitly depending systime_s.c on systime.c.
(4.2.7p246) 2012/01/06 Released by Harlan Stenn <stenn@ntp.org>
* [Bug 2104] ntpdc fault with oversize -c command.
* [Bug 2106] Fix warnings when using -Wformat-security.
* Refactor timespecops.h and timevalops.h into inline functions.
(4.2.7p245) 2011/12/31 Released by Harlan Stenn <stenn@ntp.org>
* [Bug 2100] conversion problem with timespec/timeval <--> l_fp fixed;
  added tests to expose the bug.
(4.2.7p244) 2011/12/25 Released by Harlan Stenn <stenn@ntp.org>
* Updates from 4.2.6p5.
(4.2.7p243) 2011/12/23 Released by Harlan Stenn <stenn@ntp.org>
* [Bug 2095] ntptrace now needs 'rv' instead of 'pstat', reported
  by Michael Tatarinov.
(4.2.7p242) 2011/12/21 Released by Harlan Stenn <stenn@ntp.org>
* Include missing html/icons/sitemap.png, reported by Michael Tatarinov.
* Documentation updates from Dave Mills.
(4.2.7p241) 2011/12/18 Released by Harlan Stenn <stenn@ntp.org>
* [Bug 2015] Overriding sys_tick should recalculate sys_precision.
* [Bug 2037] Fuzzed non-interpolated clock may decrease.
* [Bug 2068] "tos ceiling" default and cap changed to 15.
* Floor peer delay using system precision, as with jitter, reflecting
  inability to measure shorter intervals.
(4.2.7p240) 2011/12/15 Released by Harlan Stenn <stenn@ntp.org>
* [Bug 2092] clock_select() selection jitter miscalculated.
* [Bug 2093] Reintroduce smaller stratum factor to system peer metric.
(4.2.7p239) 2011/12/11 Released by Harlan Stenn <stenn@ntp.org>
* Documentation updates from Dave Mills.
(4.2.7p238) 2011/12/09 Released by Harlan Stenn <stenn@ntp.org>
* [Bug 2082] from 4.2.6p5-RC3: 3-char refid sent by ntpd 4.2.6p5-RC2
  ends with extra dot.
* [Bug 2085] from 4.2.6p5-RC3: clock_update() sys_rootdisp calculation
  omits root delay.
* [Bug 2086] from 4.2.6p5-RC3: get_systime() should not offset by
  sys_residual.
* [Bug 2087] from 4.2.6p5-RC3: sys_jitter calculation overweights
  sys.peer jitter.
* from 4.2.6p5-RC3: Ensure NULL peer->dstadr is not accessed in orphan
  parent selection.
(4.2.7p237) 2011/12/01 Released by Harlan Stenn <stenn@ntp.org>
* [Bug 2050] from 4.2.6p5-RC2: Orphan mode stratum counting to infinity.
* [Bug 2059] from 4.2.6p5-RC2: optional billboard column "server" does
  not honor -n.
* [Bug 2066] from 4.2.6p5-RC2: ntpq lopeers ipv6 "local" column overrun.
* [Bug 2068] from 4.2.6p5-RC2: ntpd sends nonprintable stratum 16 refid
  to ntpq.
* [Bug 2069] from 4.2.6p5-RC2: broadcastclient, multicastclient spin up
  duplicate ephemeral associations without broadcastdelay.
* [Bug 2072] from 4.2.6p5-RC2: Orphan parent selection metric needs
  ntohl().
* [Bug 2073] Correct ntpq billboard's MODE_PASSIVE t from 'u' to 'S'.
* from 4.2.6p5-RC2: Exclude not-yet-determined sys_refid from use in
  loopback TEST12 (from Dave Mills).
* from 4.2.6p5-RC2: Never send KoD rate limiting response to MODE_SERVER.
* Floor calculation of sys_rootdisp at sys_mindisp in clock_update (from
  Dave Mills).
* Restore 4.2.6 clock_combine() weighting to ntp-dev, reverting to pre-
  4.2.7p70 method while also avoiding divide-by-zero (from Dave Mills).
* Round l_fp traffic interval when converting to integer in rate limit
  and KoD calculation.
(4.2.7p236) 2011/11/16 Released by Harlan Stenn <stenn@ntp.org>
* Documentation updates from Dave Mills.
(4.2.7p235) 2011/11/16 Released by Harlan Stenn <stenn@ntp.org>
* [Bug 2052] Autokey CRYPTO_ASSOC host@group vallen needs checking.
(4.2.7p234) 2011/11/07 Released by Harlan Stenn <stenn@ntp.org>
* Clean up -libm entries regarding libntp.a
(4.2.7p233) 2011/11/06 Released by Harlan Stenn <stenn@ntp.org>
* Documentation updates from Dave Mills.
(4.2.7p232) 2011/11/05 Released by Harlan Stenn <stenn@ntp.org>
* Update the NEWS file so we note the default disable of mode 7 requests.
* Clean up some bitrotted code in libntp/socket.c.
(4.2.7p231) 2011/11/03 Released by Harlan Stenn <stenn@ntp.org>
* [Bug 1940] ignore auth key if hex decoding fails.
* Add ntpq reslist command to query access restrictions, similar to
  ntpdc's reslist.
(4.2.7p230) 2011/11/01 Released by Harlan Stenn <stenn@ntp.org>
* Disable mode 7 (ntpdc) query processing in ntpd by default.  ntpq is
  believed to provide all functionality ntpdc did, and uses a less-
  fragile protocol that's safer and easier to maintain.  If you do find
  some management via ntpdc is needed, you can use "enable mode7" in the
  ntpd configuration.
* Directly limit the number of datagrams in a mrulist response, rather
  than limiting the number of entries returned to indirectly limit the
  datagram count.
* Documentation updates from Dave Mills.
(4.2.7p229) 2011/10/26 Released by Harlan Stenn <stenn@ntp.org>
* [Bug 1995] fix wrong use of ZERO() macro in 'ntp_calendar.c'
(4.2.7p228) 2011/10/23 Released by Harlan Stenn <stenn@ntp.org>
* [Bug 1995] add compile time stamp based era unfolding for
  'step_systime()' and necessary support to 'ntp-calendar.c'.
(4.2.7p227) 2011/10/22 Released by Harlan Stenn <stenn@ntp.org>
* [Bug 2036] gcc 2.95.3 preprocessor can't nest #ifdef in macro args.
* A number of compiler warnings eliminated.
(4.2.7p226) 2011/10/21 Released by Harlan Stenn <stenn@ntp.org>
* [Bug 2035] ntpq -c mrulist sleeps 1 sec between queries, not 5 msec.
* Documentation updates from Dave Mills.
(4.2.7p225) 2011/10/15 Released by Harlan Stenn <stenn@ntp.org>
* Documentation updates from Dave Mills.
(4.2.7p224) 2011/10/14 Released by Harlan Stenn <stenn@ntp.org>
* ntpq mrulist shows intermediate counts every five seconds while
  retrieving list, and allows Ctrl-C interruption of the retrieval,
  showing the incomplete list as retrieved.  Reduce delay between
  successive mrulist retrieval queries from 30 to 5 msec.  Do not
  give up mrulist retrieval when a single query times out.
(4.2.7p223) 2011/10/12 Released by Harlan Stenn <stenn@ntp.org>
* Documentation updates from Dave Mills.
(4.2.7p222) 2011/10/11 Released by Harlan Stenn <stenn@ntp.org>
* [Bug 2029] "make check" clutters syslog.
* Log signal description along with number on ntpd exit.
(4.2.7p221) 2011/10/10 Released by Harlan Stenn <stenn@ntp.org>
* [Bug 2025] Switching between daemon and kernel loops can doubly-
  correct drift
* [Bug 2028] ntpd -n (nofork) redirects logging to stderr.
* Documentation updates from Dave Mills.
(4.2.7p220) 2011/10/05 Released by Harlan Stenn <stenn@ntp.org>
* [Bug 1945] mbg_gps166.h use of _TM_DEFINED conflicts with MS VC.
* [Bug 1946] parse_start uses open; does not work on Windows.
* [Bug 1947] Porting parse-based Wharton refclock driver to Windows.
* [Bug 2024] Remove unused system event code EVNT_CLKHOP.
(4.2.7p219) 2011/10/04 Released by Harlan Stenn <stenn@ntp.org>
* Documentation updates from Dave Mills.
(4.2.7p218) 2011/10/03 Released by Harlan Stenn <stenn@ntp.org>
* [Bug 2019] Allow selection of cipher for private key files.
* Documentation updates from Dave Mills.
* ntp-keygen private key cipher default now triple-key triple DES CBC.
* ntp-keygen -M is intended to ignore all other defaults and
  options, so do not attempt to open existing Autokey host certificate
  before generating symmetric keys and terminating.
* Restore IFF, MV, and GQ identity parameter filename convention to
  ntpkey_<scheme>par_<group/host> in ntpd, matching ntp-keygen.
* Change some error logging to syslog to ignore logconfig mask, such
  as reporting PPSAPI failure in NMEA and WWVB refclocks.
* ntp-keygen on Windows XP and later systems will now create links
  expected by ntpd.  They are hardlinks on Windows, soft on POSIX.
* Conditionalize NMEA serial open message under clockevent.
* Send all peer variables to trappers in report_event().
(4.2.7p217) 2011/09/29 Released by Harlan Stenn <stenn@ntp.org>
* [Bug 2020] ntp-keygen -s no longer sets host in cert file name.
* [Backward Incompatible] ntp-keygen -i option long name changed from
  misleading --issuer-name to --ident.
(4.2.7p216) 2011/09/27 Released by Harlan Stenn <stenn@ntp.org>
* sntp documentation tag cleanup.
* mdoc2man improvements.
(4.2.7p215) 2011/09/24 Released by Harlan Stenn <stenn@ntp.org>
* Use patched mdoc2man script, from Eric Feng.
* Sync with ntp-4.2.6p4 (a no-op).
(4.2.7p214) 2011/09/20 Released by Harlan Stenn <stenn@ntp.org>
* [Bug 1981] Initial offset convergence applies frequency correction 2x
  with kernel discipline.
* [Bug 2008] Initial offset convergence degraded with 500 PPM adjtime().
* [Bug 2009] EVNT_NSET adj_systime() mishandled by Windows ntpd.
(4.2.7p213) 2011/09/08 Released by Harlan Stenn <stenn@ntp.org>
* [Bug 1999] NMEA does not send PMOTG messages any more.
(4.2.7p212) 2011/09/07 Released by Harlan Stenn <stenn@ntp.org>
* [Bug 2003] from 4.2.6p4-RC3: ntpq_read_assoc_peervars() broken.
(4.2.7p211) 2011/09/01 Released by Harlan Stenn <stenn@ntp.org>
* Update libevent to git head (2.1 branch) as of 2.0.14-stable.
(4.2.7p210) 2011/08/31 Released by Harlan Stenn <stenn@ntp.org>
* Require -D4 or higher for ntpd SIGALRM debug trace from [Bug 2000].
(4.2.7p209) 2011/08/27 Released by Harlan Stenn <stenn@ntp.org>
* [Bug 2000] ntpd worker threads must block signals expected in main
  thread.
* [Bug 2001] add ntpq -c timerstats like ntpdc -c timerstats.
* [Bug 2001] from 4.2.6p4-RC3: ntpdc timerstats reports overruns as
  handled.
* Update sntp tests to track the change of root dispersion to
  synchronization distance.
(4.2.7p208) 2011/08/24 Released by Harlan Stenn <stenn@ntp.org>
* Fix the CLOCK_MONOTONIC TRACE() message.
(4.2.7p207) 2011/08/22 Released by Harlan Stenn <stenn@ntp.org>
* Restore the original CLOCK_MONOTONIC output format in sntp.
* Cleanups for ntp-wait-opts.def and ntp.keys.def .
(4.2.7p206) 2011/08/20 Released by Harlan Stenn <stenn@ntp.org>
* [Bug 1993] ntpd Windows port adj_systime() broken in 4.2.7p203.
* sntp documentation and behavior improvements suggested by
  Steven Sommars.
* Have sntp report synchronization distance instead of root dispersion.
* Clean up ntp-wait-opts.def .
(4.2.7p205) 2011/08/19 Released by Harlan Stenn <stenn@ntp.org>
* [Bug 1992] util/tg2 doesn't compile, needs libntp.
(4.2.7p204) 2011/08/16 Released by Harlan Stenn <stenn@ntp.org>
* Added support for Garmin's $PGRMF sentence to NMEA driver
* [Bug 1988] Better sntp send failed error message needed.
* [Bug 1989] sntp manual page sometimes refers to SNTP as a program.
* [Bug 1990] sntp output should include stratum.
(4.2.7p203) 2011/08/13 Released by Harlan Stenn <stenn@ntp.org>
* [Bug 1986] Require Visual C++ 2005 or later compilers in Windows port.
* Actually use long long for (u_)int64 by correcting spelling of
  SIZEOF_LONG_LONG in ntp_types.h.
* Force .exe minimum Windows version to 0x0400 to allow NT4 in
  vs2005/*.vcproj files.
* Fix make distcheck with --enable-libevent-regress problem with
  unwritable $srcdir.
* Correct init_logging()'s def_syslogmask type to u_int32 following
  change of ntp_syslogmask from u_long to u_int32 in p202.
(4.2.7p202) 2011/08/09 Released by Harlan Stenn <stenn@ntp.org>
* [Bug 1983] --without-sntp build breaks in sntp subdir.
* [Bug 1984] from 4.2.6p4-RC3: ntp/libisc fails to compile on OS X 10.7.
* [Bug 1985] from 4.2.6p4-RC3: "logconfig =allall" rejected.
(4.2.7p201) 2011/08/05 Released by Harlan Stenn <stenn@ntp.org>
* sntp: change -h/--headspace to -g/--gap, and change the default gap
  from 10 to 50ms
* [Backward Incompatible] from 4.2.6p4: sntp: -l/--filelog ->
  -l/--logfile, to be consistent with ntpd.
* Documentation updates from Dave Mills.
* From 4.2.6p4: libopts/file.c fix from Bruce Korb (arg-type=file).
(4.2.7p200) 2011/08/04 Released by Harlan Stenn <stenn@ntp.org>
* Sync with 4.2.6p4-RC2.
(4.2.7p199) 2011/07/29 Released by Harlan Stenn <stenn@ntp.org>
* Documentation updates from Dave Mills.
(4.2.7p198) 2011/07/28 Released by Harlan Stenn <stenn@ntp.org>
* remove old binsubdir stuff from SNTP, as NTP_LOCINFO does that now.
(4.2.7p197) 2011/07/28 Released by Harlan Stenn <stenn@ntp.org>
* [Bug 1975] from 4.2.6p4-RC2: libntp/mktime.c won't work with 64-bit
  time_t
* [Bug 1976] genLocInfo writes to srcdir break 'make distcheck'.
* [Bug 1977] Fix flag/description mismatches in ntp-keygen-opts.def.
* Do not force "legacy" when --with-locfile is not given, genLocInfo
  will find the correct default for the system.
* Fix warnings in ntp_request.c ([Bug 1973] oversight) and sntp/main.c
  (CID 159, apparent overrun due to union, actually correct).
* Update sntp/loc/solaris to conform to stock locations.
(4.2.7p196) 2011/07/27 Released by Harlan Stenn <stenn@ntp.org>
* DEFAULT INSTALLATION DIRECTORY CHANGES ON SOME OSes: to get the old
  behavior, pass --with-locfile=legacy to 'configure'
* [Bug 1972] from 4.2.6p4-RC2: checking for struct rtattr fails.
* [Bug 1973] Widen reference clock mode from 8 to 32 bits.
* Removed sntp/m4/ntp_bindir.m4 - no longer needed.
* Move loc/ to sntp/loc/ .
* Move scripts/cvo.sh to sntp/scripts/cvo.sh .
* Move scripts/genLocInfo to sntp/scripts/genLocInfo .
* Give NTP_LOCINFO an optional path-to argument.
* Remove hacks to get NTP_LOCINFO-related data to sntp/ .
* Move sntp/include/mansec2subst.sed to sntp/scripts/mansec2subst.sed .
* If no "more specific" loc file is found for redhat* or fedora*,
  look for a loc/redhat file.
* If no "more specific" loc file is found and uname says this is Linux,
  look for a loc/linux file.
* Improve the help text: --with-locfile=XXX .
* work around solaris /bin/sh issues for genLocInfo.
(4.2.7p195) 2011/07/25 Released by Harlan Stenn <stenn@ntp.org>
* Added loc/redhat.
(4.2.7p194) 2011/07/25 Released by Harlan Stenn <stenn@ntp.org>
* [Bug 1608] from 4.2.6p4-RC2: Parse Refclock driver should honor
  trusttime.
* Add support for installing programs and scripts to libexec.
* Added loc/solaris.
(4.2.7p193) 2011/07/24 Released by Harlan Stenn <stenn@ntp.org>
* [Bug 1970] from 4.2.6p4-RC2: UNLINK_EXPR_SLIST() causes crash if list
  is empty.
* Update libevent to 2.1 HEAD as of merge of 2.0.13-stable-dev.
* Match addr_eqprefix() sizeof and memcpy destination to make it clear
  to static analysis that there is no buffer overrun (CID 402).
(4.2.7p192) 2011/07/18 Released by Harlan Stenn <stenn@ntp.org>
* [Bug 1966] Broken FILES section for ntp.keys.def.
(4.2.7p191) 2011/07/17 Released by Harlan Stenn <stenn@ntp.org>
* [Bug 1948] Update man page section layout.
* [Bug 1963] add reset command for ntpq :config, similar to ntpdc's.
* [Bug 1964] --without-sntp should not build sntp.
(4.2.7p190) 2011/07/13 Released by Harlan Stenn <stenn@ntp.org>
* [Bug 1961] from 4.2.6p4: html2man update: distribute ntp-wait.html.
* Require autogen-5.12.
(4.2.7p189) 2011/07/11 Released by Harlan Stenn <stenn@ntp.org>
* [Bug 1134] from 4.2.6p4-RC1: ntpd fails binding to tentative IPv6
  addresses.
* [Bug 1790] from 4.2.6p4-RC1: Update config.guess and config.sub to
  detect AIX6.
(4.2.7p188) 2011/06/28 Released by Harlan Stenn <stenn@ntp.org>
* [Bug 1958] genLocInfo must export PATH.
* ntp-wait: some versions of ntpd spell "associd" differently.
(4.2.7p187) 2011/06/24 Released by Harlan Stenn <stenn@ntp.org>
* [Bug 1954] Fix typos in [s]bin_PROGRAMS in ntpd/Makefile.am.
* Implement --with-locfile=filename configure argument.  If filename is
  empty we'll look under loc/ for a good fit.  If the filename contains
  a / character, it will be treated as a "normal" pathname.  Otherwise,
  that explicit file will be searched for under loc/ .
(4.2.7p186) 2011/06/23 Released by Harlan Stenn <stenn@ntp.org>
* [Bug 1950] Control installation of event_rpcgen.py.
* Update .point-changed-filelist for the new man pages.
* Update the building of OS-specific programs.
* Finish conversion to genLocInfo.
* validate MANTAGFMT in genLocInfo.
* Documentation update from Dave Mills.
(4.2.7p185) 2011/06/21 Released by Harlan Stenn <stenn@ntp.org>
* ntp_locs.m4: handle the case where . is not in the PATH.
* More genLocInfo cleanup.
(4.2.7p184) 2011/06/20 Released by Harlan Stenn <stenn@ntp.org>
* Added ntp_locs.m4.
* genLocInfo improvements.
* Add the man page tag "flavor" to the loc.* files.
* Add/distribute genLocInfo.
(4.2.7p183) 2011/06/19 Released by Harlan Stenn <stenn@ntp.org>
* Update the autogen include list for scripts/Makefile.am.
* Added loc.freebsd (and distribute it).
* Added loc.legacy (and distribute it).
(4.2.7p182) 2011/06/15 Released by Harlan Stenn <stenn@ntp.org>
* [Bug 1304] Update sntp.html to reflect new implementation.
* Update .point-changed-filelist .
* ntpdc documentation fixes.
* Update ntp-wait autogen docs.
* Update the ntpd autogen docs.
* Update the ntpsnmpd autogen docs.
* Use autogen to produce ntp-keygen docs.
* Add "license name" to ntp.lic for autogen-5.11.10.
* Prepare for ntp.keys.5.
(4.2.7p181) 2011/06/07 Released by Harlan Stenn <stenn@ntp.org>
* [Bug 1938] addr_eqprefix() doesn't clear enough storage.
(4.2.7p180) 2011/06/06 Released by Harlan Stenn <stenn@ntp.org>
* Upgrade to libevent-2.0.12.
* More sntp.1 cleanups.
* Produce ntpq.1 with the new autogen macros.
* Remove the deprecated "detail" stanza from ntpdc-opts.def.
(4.2.7p179) 2011/06/03 Released by Harlan Stenn <stenn@ntp.org>
* Update cmd-doc.tlib to autogen-5.11.10pre5.
* Upgrade local autoopts templates to 5.11.10pre5.
(4.2.7p178) 2011/06/02 Released by Harlan Stenn <stenn@ntp.org>
* Update the std_def_list to include the ntp.lic file.
* Distribute the ntp.lic file.
* Add http://ntp.org/license to the ntp.lic file.
(4.2.7p177) 2011/06/01 Released by Harlan Stenn <stenn@ntp.org>
* Use the latest autogen's new copyright template code.
* Clean up the ntp.lic file.
(4.2.7p176) 2011/05/31 Released by Harlan Stenn <stenn@ntp.org>
* sntp documentation cleanup.
* autogen documentation template cleanup.
(4.2.7p175) 2011/05/30 Released by Harlan Stenn <stenn@ntp.org>
* [Bug 1936] Correctly set IPV6_MULTICAST_LOOP.
* cmd-doc.tlib cleanup from Bruce Korb.
* sntp documentation cleanup.
(4.2.7p174) 2011/05/28 Released by Harlan Stenn <stenn@ntp.org>
* ntpdc documentation cleanup.
* sntp documentation cleanup.
* Don't build libevent with openssl support.  Right now, libevent
  doesn't use pkg-config to find openssl's installation location.
(4.2.7p173) 2011/05/25 Released by Harlan Stenn <stenn@ntp.org>
* Typo in emalloc.c hides file and line number from emalloc() error msg.
* parsesolaris.c compile fails on SPARC Solaris with conflicting printf.
* ntp_util.c compile fails on AIX and OSF with conflicting statsdir.
(4.2.7p172) 2011/05/24 Released by Harlan Stenn <stenn@ntp.org>
* Remove hardcoded 1/960 s. fudge for <CR> transmission time at 9600 8n1
  from WWVB/Spectracom driver introduced in 4.2.7p169.
(4.2.7p171) 2011/05/23 Released by Harlan Stenn <stenn@ntp.org>
* Eliminate warnings about shadowing global "basename" on Linux.
* Use filegen_config() consistently when changing filegen options.
* mprintf() should go to stdout, not stderr.  DPRINTF() uses mprintf().
* Repair a few simulator problems (more remain).
* Documentation updates from Dave Mills.
(4.2.7p170) 2011/05/19 Released by Harlan Stenn <stenn@ntp.org>
* [Bug 1932] libevent/util_internal.h builtin_expect compile error with
  gcc 2.95.
* Use 64-bit scalars in LFPTOD() and DTOLFP() on more platforms by
  conditionalizing on HAVE_U_INT64 rather than UINT64_MAX.
(4.2.7p169) 2011/05/18 Released by Harlan Stenn <stenn@ntp.org>
* [Bug 1933] WWVB/Spectracom driver timestamps LFs, not CRs.
(4.2.7p168) 2011/05/16 Released by Harlan Stenn <stenn@ntp.org>
* Convert receive buffer queue from doubly-linked list to FIFO.
(4.2.7p167) 2011/05/14 Released by Harlan Stenn <stenn@ntp.org>
* [Bug 1927] io_closeclock() should purge pending recvbufs.
* [Bug 1931] cv always includes fudgetime1, never fudgetime2.
* Use acts_close() in acts_shutdown() to avoid leaving a stale lockfile
  if unpeered via runtime configuration while the modem is open.
* Correct acts_close() test of pp->io.fd to see if it is open.
* 4.2.7p164 documentation updates re: 'tos orphanwait' expanded scope.
(4.2.7p166) 2011/05/13 Released by Harlan Stenn <stenn@ntp.org>
* If we have local overrides for autogen template files, use them.
* Convert more of the sntp-opt.def documentation from man to mdoc.
(4.2.7p165) 2011/05/11 Released by Harlan Stenn <stenn@ntp.org>
* Convert snmp docs to mdoc format, which requires autogen 5.11.9.
* from 4.2.6p4-RC1: Require autogen 5.11.9.
(4.2.7p164) 2011/05/11 Released by Harlan Stenn <stenn@ntp.org>
* [Bug 988] Local clock eats up -g option, so ntpd stops with large
  initial time offset.
* [Bug 1921] LOCAL, ACTS drivers with "prefer" excluded from initial
  candidate list.
* [Bug 1922] "tos orphanwait" applied incorrectly at startup.
* [Bug 1923] orphan parent favored over LOCAL, ACTS drivers.
* [Bug 1924] Billboard tally codes sometimes do not match operation,
  variables.
* Change "pool DNS" messages from msyslog to debug trace output.
* Remove unused FLAG_SYSPEER from peer->status.
* Respect "tos orphanwait" at startup.  Previously there was an
  unconditional 300 s. startup orphanwait, though other values were
  respected for subsequent orphan wait periods after no_sys_peer events.
* Apply "tos orphanwait" (def. 300 seconds) to LOCAL and ACTS reference
  clock drivers, in addition to orphan parent operation.  LOCAL and ACTS
  are not selectable during the orphanwait delay at startup and after
  each no_sys_peer event.  This prevents a particular form of clock-
  hopping, such as using LOCAL briefly at startup before remote peers
  are selectable.  This fixes the issue reported in [Bug 988].
* Documentation updates from Dave Mills.
(4.2.7p163) 2011/05/08 Released by Harlan Stenn <stenn@ntp.org>
* [Bug 1911] missing curly brace in libntp/ntp_rfc2553.c
(4.2.7p162) 2011/05/03 Released by Harlan Stenn <stenn@ntp.org>
* [Bug 1910] Support the Tristate Ltd. TS-GPSclock-01.
(4.2.7p161) 2011/05/02 Released by Harlan Stenn <stenn@ntp.org>
* [Bug 1904] 4.2.7p160 Windows build broken (POSIX_SHELL).
* [Bug 1906] 4.2.7p160 - libtool: compile: cannot determine name of
  library object in ./libevent
* Share a single sntp/libevent/build-aux directory between all three
  configure scripts.
* Add missing --enable-local-libevent help to top-level configure.
(4.2.7p160) 2011/05/01 Released by Harlan Stenn <stenn@ntp.org>
* from 4.2.6p4-RC1: Upgrade to libopts 35.0.10 from AutoGen 5.11.9pre8.
* [Bug 1901] Simulator does not set progname.
(4.2.7p159) 2011/04/28 Released by Harlan Stenn <stenn@ntp.org>
* Fix a couple of unused variable warnings.
* cleanup in timespecops.c / timevalops.c
(4.2.7p158) 2011/04/24 Released by Harlan Stenn <stenn@ntp.org>
* Update libevent --disable-libevent-regress handling to work when
  building libevent using mingw.
(4.2.7p157) 2011/04/21 Released by Harlan Stenn <stenn@ntp.org>
* [Bug 1890] 4.2.7p156 segfault in duplicate freeaddrinfo().
(4.2.7p156) 2011/04/19 Released by Harlan Stenn <stenn@ntp.org>
* [Bug 1851] freeaddrinfo() called after getaddrinfo() fails.
(4.2.7p155) 2011/04/18 Released by Harlan Stenn <stenn@ntp.org>
* Fix leak in refclock_datum.c start failure path.
(4.2.7p154) 2011/04/17 Released by Harlan Stenn <stenn@ntp.org>
* [Bug 1887] DNS fails on 4.2.7p153 using threads.
(4.2.7p153) 2011/04/16 Released by Harlan Stenn <stenn@ntp.org>
* A few more Coverity Scan cleanups.
(4.2.7p152) 2011/04/15 Released by Harlan Stenn <stenn@ntp.org>
* Update embedded libevent to current 2.1 git HEAD.
(4.2.7p151) 2011/04/14 Released by Harlan Stenn <stenn@ntp.org>
* Detect vsnprintf() support for "%m" and disable our "%m" expansion.
* Add --enable-c99-sprintf to configure args for -noopenssl variety of
  flock-build to avoid regressions in (v)snprintf() replacement.
* More msnprintf() unit tests.
* Coverity Scan error checking fixes.
* Log failure to fetch time from HOPF_P hardware.
* Check HOPF_S sscanf() conversion count before converted values.
(4.2.7p150) 2011/04/13 Released by Harlan Stenn <stenn@ntp.org>
* Remove never-used, incomplete ports/winnt/ntpd/refclock_trimbledc.[ch]
* On systems without C99-compliant (v)snprintf(), use C99-snprintf
  replacements (http://www.jhweiss.de/software/snprintf.html)
* Remove remaining sprintf() calls except refclock_ripencc.c (which is
  kept out of --enable-all-clocks as a result), upstream libs which use
  sprintf() only after careful buffer sizing.
(4.2.7p149) 2011/04/11 Released by Harlan Stenn <stenn@ntp.org>
* [Bug 1881] describe the {+,-,s} characters in configure --help output.
(4.2.7p148) 2011/04/09 Released by Harlan Stenn <stenn@ntp.org>
* Use _mkgmtime() as timegm() in the Windows port, rather than
  libntp/mktime.c's timegm().  Fixed [Bug 1875] on Windows using the old
  asn2ntp() code from before 4.2.7p147.
* ntp_crypto.c string buffer safety.
* Remove use of MAXFILENAME in mode 7 (ntpdc) on-wire structs.
* Change ntpd MAXFILENAME from 128 to 256 to match ntp-keygen.
* Buffer safety and sign extension fixes (thanks Coverity Scan).
(4.2.7p147) 2011/04/07 Released by Harlan Stenn <stenn@ntp.org>
* [Bug 1875] 'asn2ntp()' rewritten with 'caltontp()'; 'timegm()'
  substitute likely to crash with 64bit time_t.
(4.2.7p146) 2011/04/05 Released by Harlan Stenn <stenn@ntp.org>
* String buffer safety cleanup, converting to strlcpy() and strlcat().
* Use utmpname() before pututline() so repeated steps do not
  accidentally record into wtmp where utmp was intended.
* Use setutent() before each pututline() including first.
(4.2.7p145) 2011/04/04 Released by Harlan Stenn <stenn@ntp.org>
* [Bug 1840] ntp_lists.h FIFO macros buggy.
(4.2.7p144) 2011/04/03 Released by Harlan Stenn <stenn@ntp.org>
* [Bug 1874] ntpq -c "rv 0 sys_var_list" empty.
(4.2.7p143) 2011/03/31 Released by Harlan Stenn <stenn@ntp.org>
* [Bug 1732] ntpd ties up CPU on disconnected USB refclock.
* [Bug 1861] tickadj build failure using uClibc.
* [Bug 1862] in6addr_any test in configure fooled by arm gcc 4.1.3 -O2.
* Remove kernel line discipline driver code for clk and chu, deprecate
  related LDISC_ flags, and remove associated ntpd code to decode the
  timestamps, remove clktest line discipline test program.
* Remove "signal_no_reset: signal 17 had flags 4000000" logging, as it
  indicates no problem and is interpreted as an error.  Previously some
  bits had been ignored one-by-one, but Linux SA_RESTORER definition is
  unavailable to user headers.
(4.2.7p142) 2011/03/21 Released by Harlan Stenn <stenn@ntp.org>
* [Bug 1844] ntpd 4.2.7p131 NetBSD, --gc-sections links bad executable.
* Fix "make distcheck" break in libevent/sample caused by typo.
(4.2.7p141) 2011/03/20 Released by Harlan Stenn <stenn@ntp.org>
* Add "ntpq -c iostats" similar to "ntpdc -c iostats".
* Compare entire timestamp to reject duplicates in refclock_pps().
(4.2.7p140) 2011/03/17 Released by Harlan Stenn <stenn@ntp.org>
* [Bug 1848] ntpd 4.2.7p139 --disable-thread-support does not compile.
* Add --disable-thread-support to one flock-build variation.
* One more lock-while-init in lib/isc/task.c to quiet lock analysis.
(4.2.7p139) 2011/03/16 Released by Harlan Stenn <stenn@ntp.org>
* [Bug 1848] make check ntpd --saveconfigquit clutters syslog.
(4.2.7p138) 2011/03/08 Released by Harlan Stenn <stenn@ntp.org>
* [Bug 1846] MacOSX: debug symbol not found by propdelay or tickadj.
(4.2.7p137) 2011/03/07 Released by Harlan Stenn <stenn@ntp.org>
* Use TRACE() instead of DPRINTF() for libntp and utilities, which
  use the "debug" variable regardless of #ifdef DEBUG.
* Declare debug in libntp instead of each program.  Expose extern
  declaration to utilities, libntp, and DEBUG ntpd.
* Lock under-construction task, taskmgr objects to satisfy Coverity's
  mostly-correct assumptions about which variables are protected by
  which locks.
(4.2.7p136) 2011/03/02 Released by Harlan Stenn <stenn@ntp.org>
* [Bug 1839] 4.2.7p135 still installs libevent ev*.h headers.
(4.2.7p135) 2011/03/02 Released by Harlan Stenn <stenn@ntp.org>
* libevent: When building on systems with CLOCK_MONOTONIC available,
  separate the internal timeline (possibly counting since system boot)
  from the gettimeofday() timeline in event_base cached timevals.  Adds
  new event_base_tv_cached() to retrieve cached callback round start
  time on the internal timeline, and changes
  event_based_gettimeofday_cached() to always return times using the
  namesake timeline.  This preserves the benefit of using the never-
  stepped monotonic clock for event timeouts while providing clients
  with times consistently using gettimeofday().
* Correct event_base_gettimeofday_cached() workaround code in
  sntp to work with corrected libevent.
* Remove sntp l_fp_output() test now that it uses prettydate().
* [Bug 1839] 4.2.7p131 installs libevent ev*.h headers.
* Ensure CONFIG_SHELL is not empty before relying on it for #! scripts.
(4.2.7p134) 2011/02/24 Released by Harlan Stenn <stenn@ntp.org>
* [Bug 1837] Build fails on Win7 due to regedit requiring privilege.
* Provide fallback definitions for GetAdaptersAddresses() for Windows
  build environments lacking iphlpapi.h.
* Rename file containing 1.xxxx ChangeSet revision from version to
  scm-rev to avoid invoking GNU make implicit rules attempting to
  compile version.c into version.  Problem was with sntp/version.o
  during make distcheck after fix for spurious sntp rebuilds.
* Add INC_ALIGNED_PTR() macro to align pointers like malloc().
(4.2.7p133) 2011/02/23 Released by Harlan Stenn <stenn@ntp.org>
* [Bug 1834] ntpdate 4.2.7p131 aborts with assertion failure.
* Move sntp last in top-level Makefile.am SUBDIRS so that the libevent
  tearoff (if required) and sntp are compiled after the rest.
* Use a single set of Automake options for each package in configure.ac
  AM_INIT, remove Makefile.am AUTOMAKE_OPTIONS= lines.
* Correct spurious sntp rebuilds triggered by a make misperception
  sntp/version was out-of-date relative to phony target FRC.version.
* Do not cache paths to perl, test, or pkg-config, searching the PATH
  at configure time is worth it to pick up tool updates.
(4.2.7p132) 2011/02/22 Released by Harlan Stenn <stenn@ntp.org>
* [Bug 1832] ntpdate doesn't allow timeout > 2s.
* [Bug 1833] The checking sem_timedwait() fails without -pthread.
* ElectricFence was suffering bitrot - remove it.  valgrind works well.
* Enable all relevant automake warnings.
* Correct Solaris 2.1x PTHREAD_ONCE_INIT extra braces test to avoid
  triggering warnings due to excess braces.
* Remove libevent-cfg from sntp/Makefile.am.
* Provide bug report and URL options to Autoconf.
* Avoid relying on remake rules for routine build/flock-build for
  libevent as for the top-level and sntp subproject.
(4.2.7p131) 2011/02/21 Released by Harlan Stenn <stenn@ntp.org>
* [Bug 1087] -v/--normalverbose conflicts with -v/--version in sntp.
* [Bug 1088] sntp should (only) report the time difference without -s/-a.
* older autoconf sometimes dislikes [].
* Move "can't write KoD file" warning from sntp shutdown to startup.
* refclock_acts.c cleanup from Dave Mills.
* Convert sntp to libevent event-driven socket programming.  Instead of
  blocking name resolution and querying one NTP server at a time,
  resolve server names and send NTP queries without blocking.  Add
  sntp command-line options to adjust timing and optionally wait for all
  servers to respond instead of exiting after the first.
* Import libevent 2.0.10-stable plus local patches as a tearoff, used
  only if the target system lacks an installed libevent 2.0.9 or later.
* Move blocking worker and resolver to libntp from ntpd.
* Use threads rather than forked child processes for blocking worker
  when possible.  Override with configure --disable-thread-support.
* Move init_logging(), change_logfile(), and setup_logfile() from ntpd
  to libntp, use them in sntp.
* Test --without-sntp in flock-build script's -no-refclocks variety.
* Avoid invoking config.status twice in a row in build script.
* Move more m4sh tests needed by libntp to shared .m4 files.
* Split up ntp_libntp.m4 into smaller, more specific subsets.
* Enable gcc -Wcast-align, fix many instances of warnings when casting
  a pointer to a more-strictly-aligned underlying type.
(4.2.7p130) 2011/02/12 Released by Harlan Stenn <stenn@ntp.org>
* [Bug 1811] Update the download location in WHERE-TO-START.
(4.2.7p129) 2011/02/09 Released by Harlan Stenn <stenn@ntp.org>
* Add missing "break;" to ntp_control.c ctl_putsys() for caliberrs, used
  by ntpq -c kerninfo introduced in 4.2.7p104.
* Fix leak in ntp_control.c read_mru_list().
(4.2.7p128) 2011/01/30 Released by Harlan Stenn <stenn@ntp.org>
* [Bug 1799] ntpq mrv crash.
* [Bug 1801] ntpq mreadvar requires prior association caching.
(4.2.7p127) 2011/01/28 Released by Harlan Stenn <stenn@ntp.org>
* [Bug 1797] Restore stale timestamp check from the RANGEGATE cleanup.
(4.2.7p126) 2011/01/27 Released by Harlan Stenn <stenn@ntp.org>
* Fix unexposed fencepost error in format_time_fraction().
* Add more unit tests for timeval_tostr() and timespec_tostr().
(4.2.7p125) 2011/01/26 Released by Harlan Stenn <stenn@ntp.org>
* [Bug 1794] ntpq -c rv missing clk_wander information.
* [Bug 1795] ntpq readvar does not display last variable.
(4.2.7p124) 2011/01/25 Released by Harlan Stenn <stenn@ntp.org>
* sntp/Makefile.am needs any passed-in CFLAGS.
(4.2.7p123) 2011/01/24 Released by Harlan Stenn <stenn@ntp.org>
* [Bug 1788] tvtots.c tables inaccurate
(4.2.7p122) 2011/01/22 Released by Harlan Stenn <stenn@ntp.org>
* ACTS refclock cleanup from Dave Mills.
* Avoid shadowing the "group" global variable.
(4.2.7p121) 2011/01/21 Released by Harlan Stenn <stenn@ntp.org>
* [Bug 1786] Remove extra semicolon from ntp_proto.c .
(4.2.7p120) 2011/01/20 Released by Harlan Stenn <stenn@ntp.org>
* Change new timeval and timespec to string routines to use snprintf()
  rather than hand-crafted conversion, avoid signed int overflow there.
* Add configure support for SIZEOF_LONG_LONG to enable portable use of
  snprintf() with time_t.
* Grow ntpd/work_thread.c arrays as needed.
* Add DEBUG_* variants of ntp_assert.h macros which compile away using
  ./configure --disable-debugging.
* Fix tvalops.cpp unit test failures for 32-bit builds.
* Return to a single autoreconf invocation in ./bootstrap script.
* Fix warnings seen on FreeBSD 9.
* crypto group changes from Dave Mills.
* Lose the RANGEGATE check in PPS, from Dave Mills.
* ACTS refclock cleanup from Dave Mills.
* Documentation updates from Dave Mills.
* NMEA driver documentation update from Juergen Perlinger.
(4.2.7p119) 2011/01/18 Released by Harlan Stenn <stenn@ntp.org>
* added timespecops.{c,h} and tievalops.{c.h} to libntp and include
  added tspecops.cpp to tests/libntp
* Correct msyslog.c build break on Solaris 2.9 from #ifdef/#if mixup.
(4.2.7p118) 2011/01/15 Released by Harlan Stenn <stenn@ntp.org>
* Simplify the built-sources stuff in sntp/ .
* Fix check for -lipv6 on HP-UX 11.
(4.2.7p117) 2011/01/13 Released by Harlan Stenn <stenn@ntp.org>
* Add configure --without-sntp option to disable building sntp and
  sntp/tests.  withsntp=no in the environment changes the default.
* Build infrastructure cleanup:
  Move m4 directory to sntp/m4.
  Share a single set of genver output between sntp and the top level.
  Share a single set of autogen included .defs in sntp/include.
  Share a single set of build-aux scripts (e.g. config.guess, missing).
  Add ntp_libntp.m4 and ntp_ipv6.m4 to reduce configure.ac duplication.
  Warn and exit build/flock-build if bootstrap needs to be run.
(4.2.7p116) 2011/01/10 Released by Harlan Stenn <stenn@ntp.org>
* refclock_nmea.c refactoring by Juergen Perlinger.
(4.2.7p115) 2011/01/09 Released by Harlan Stenn <stenn@ntp.org>
* [Bug 1780] Windows ntpd 4.2.7p114 crashes in ioctl().
* [Bug 1781] longlong undefined in sntp handle_pkt() on Debian amd64.
(4.2.7p114) 2011/01/08 Released by Harlan Stenn <stenn@ntp.org>
* Fix for openssl pkg-config detection eval failure.
* Add erealloc_zero(), refactor estrdup(), emalloc(), emalloc_zero() to
  separate tracking callsite file/line from using debug MS C runtime,
  and to reduce code duplication.
(4.2.7p113) 2011/01/07 Released by Harlan Stenn <stenn@ntp.org>
* [Bug 1776] sntp mishandles -t/--timeout and -a/--authentication.
* Default to silent make rules, override with make V=1 or ./configure
  --disable-silent-rules.
* Correct --with-openssl-incdir defaulting with pkg-config.
* Correct ./build on systems without gtest available.
* Begin moving some of the low-level socket stuff to libntp.
(4.2.7p112) 2011/01/06 Released by Harlan Stenn <stenn@ntp.org>
* [Bug 1773] openssl not detected during ./configure.
* [Bug 1774] Segfaults if cryptostats enabled and built without OpenSSL.
* Use make V=0 in build script to increase signal/noise ratio.
(4.2.7p111) 2011/01/05 Released by Harlan Stenn <stenn@ntp.org>
* [Bug 1772] refclock_open() return value check wrong for ACTS.
* Default --with-openssl-libdir and --with-openssl-incdir to the values
  from pkg-config, falling back on our usual search paths if pkg-config
  is not available or does not have openssl.pc on PKG_CONFIG_PATH.
* Change refclock_open() to return -1 on failure like open().
* Update all refclock_open() callers to check for fd <= 0 indicating
  failure, so they work with older and newer refclock_open() and can
  easily backport.
* Initialize refclockproc.rio.fd to -1, harmonize refclock shutdown
  entrypoints to avoid crashing, particularly if refclock_open() fails.
* Enable tickadj-like taming of wildly off-spec Windows clock using
  NTPD_TICKADJ_PPM env. var. specifying baseline slew.
(4.2.7p110) 2011/01/04 Released by Harlan Stenn <stenn@ntp.org>
* [Bug 1771] algorithmic error in 'clocktime()' fixed.
* Unit tests extended for hard-coded system time.
* make V=0 and configure --enable-silent-rules supported.
* setvar modemsetup = ATE0... overrides ACTS driver default.
* Preserve last timecode in ACTS driver (ntpq -ccv).
* Tolerate previous ATE1 state when sending ACTS setup.
* Enable raw tty line discipline in Windows port.
* Allow tty open/close/open to succeed on Windows port.
* Enable ACTS and CHU reference clock drivers on Windows.
(4.2.7p109) 2011/01/02 Released by Harlan Stenn <stenn@ntp.org>
* Remove nearly all strcpy() and most strcat() from NTP distribution.
  One major pocket remains in ntp_crypto.c.  libopts & libisc also have
  (safe) uses of strcpy() and strcat() remaining.
* Documentation updates from Dave Mills.
(4.2.7p108) 2011/01/01 Released by Harlan Stenn <stenn@ntp.org>
* [Bug 1764] Move Palisade modem control logic to configure.ac.
* [Bug 1768] TIOCFLUSH undefined in linux for refclock_acts.
* Autokey multiple identity group improvements from Dave Mills.
* from 4.2.6p3: Update the copyright year.
(4.2.7p107) 2010/12/31 Released by Harlan Stenn <stenn@ntp.org>
* [Bug 1764] Palisade driver doesn't build on Linux.
* [Bug 1766] Oncore clock has offset/high jitter at startup.
* Move ntp_control.h variable IDs to ntp_control.c, remove their use by
  ntpq.  They are implementation details private to ntpd.  [Bug 597] was
  caused by ntpq's reliance on these IDs it need not know about.
* refclock_acts.c updates from Dave Mills.
(4.2.7p106) 2010/12/30 Released by Harlan Stenn <stenn@ntp.org>
* from 4.2.6p3: Update genCommitLog for the bk-5 release.
(4.2.7p105) 2010/12/29 Released by Harlan Stenn <stenn@ntp.org>
(4.2.7p104) 2010/12/28 Released by Harlan Stenn <stenn@ntp.org>
* from 4.2.6p3: Create and use scripts/check--help when generating
  .texi files.
* from 4.2.6p3: Update bk triggers for the bk-5 release.
* Support for multiple Autokey identity groups from Dave Mills.
* Documentation updates from Dave Mills.
* Add ntpq kerninfo, authinfo, and sysinfo commands similar to ntpdc's.
(4.2.7p103) 2010/12/24 Released by Harlan Stenn <stenn@ntp.org>
* Add ntpq pstats command similar to ntpdc's.
* Remove ntpq pstatus command, rv/readvar does the same and more.
* Documentation updates from Dave Mills.
(4.2.7p102) 2010/12/23 Released by Harlan Stenn <stenn@ntp.org>
* Allow ntpq &1 associd use without preceding association-fetching.
* Documentation updates from Dave Mills.
(4.2.7p101) 2010/12/22 Released by Harlan Stenn <stenn@ntp.org>
* from 4.2.6p3-RC12: Upgrade to libopts 34.0.9 from AutoGen 5.11.6pre7.
* from 4.2.6p3-RC12: Relax minimum Automake version to 1.10 with updated
  libopts.m4.
(4.2.7p100) 2010/12/21 Released by Harlan Stenn <stenn@ntp.org>
* [Bug 1743] from 4.2.6p3-RC12: Display timezone offset when showing
  time for sntp in the local timezone (documentation updates).
(4.2.7p99) 2010/12/21 Released by Harlan Stenn <stenn@ntp.org>
* Add unit tests for msnprintf().
(4.2.7p98) 2010/12/20 Released by Harlan Stenn <stenn@ntp.org>
* [Bug 1761] clockstuff/clktest-opts.h omitted from tarball.
* [Bug 1762] from 4.2.6p3-RC12: manycastclient responses interfere.
* Documentation updates from Dave Mills.
(4.2.7p97) 2010/12/19 Released by Harlan Stenn <stenn@ntp.org>
* [Bug 1458] from 4.2.6p3-RC12: Can not compile NTP on FreeBSD 4.7.
* [Bug 1760] from 4.2.6p3-RC12: ntpd Windows interpolation cannot be
  disabled.
* from 4.2.6p3-RC12: Upgrade to libopts 34.0.9 from AutoGen 5.11.6pre5.
* Documentation updates from Dave Mills.
(4.2.7p96) 2010/12/18 Released by Harlan Stenn <stenn@ntp.org>
* [Bug 1758] from 4.2.6p3-RC12: setsockopt IPV6_MULTICAST_IF with wrong
  ifindex.
* Documentation updates from Dave Mills.
(4.2.7p95) 2010/12/17 Released by Harlan Stenn <stenn@ntp.org>
* [Bug 1753] 4.2.7p94 faults on startup in newpeer(), strdup(NULL).
* [Bug 1754] from 4.2.6p3-RC12: --version output should be more verbose.
* [Bug 1757] from 4.2.6p3-RC12: oncore snprintf("%m") doesn't expand %m.
* from 4.2.6p3-RC12: Suppress ntp-keygen OpenSSL version display for
  --help, --version, display both build and runtime OpenSSL versions
  when they differ.
* from 4.2.6p3-RC12: Upgrade to libopts 33.5.8 from AutoGen 5.11.6pre3.
* Documentation updates from Dave Mills.
(4.2.7p94) 2010/12/15 Released by Harlan Stenn <stenn@ntp.org>
* [Bug 1751] from 4.2.6p3-RC12: Support for Atari FreeMiNT OS.
* Documentation updates from Dave Mills.
(4.2.7p93) 2010/12/13 Released by Harlan Stenn <stenn@ntp.org>
* [Bug 1510] from 4.2.6p3-RC12: Add modes 20/21 for driver 8 to support
  RAWDCF @ 75 baud.
* [Bug 1741] from 4.2.6p3-RC12: Enable multicast reception on each
  address (Windows).
* from 4.2.6p3-RC12: Other manycastclient repairs:
  Separate handling of scope ID embedded in many in6_addr from ifindex
  used for IPv6 multicasting ioctls.
  Add INT_PRIVACY endpt bit flag for IPv6 RFC 4941 privacy addresses.
  Enable outbound multicast from only one address per interface in the
  same subnet, and in that case prefer embedded MAC address modified
  EUI-64 IPv6 addresses first, then static, and last RFC 4941 privacy
  addresses.
  Use setsockopt(IP[V6]_MULTICAST_IF) before each send to multicast to
  select the local source address, using the correct socket is not
  enough.
* "server ... ident <groupname>" changes from Dave Mills.
* Documentation updates from Dave Mills.
(4.2.7p92) 2010/12/08 Released by Harlan Stenn <stenn@ntp.org>
* [Bug 1743] from 4.2.6p3-RC12: Display timezone offset when showing
  time for sntp in the local timezone.
(4.2.7p91) 2010/12/07 Released by Harlan Stenn <stenn@ntp.org>
* [Bug 1732] ntpd ties up CPU on disconnected USB device.
* [Bug 1742] form 4.2.6p3-RC12: Fix a typo in an error message in the
  "build" script.
(4.2.7p90) 2010/12/06 Released by Harlan Stenn <stenn@ntp.org>
* [Bug 1738] Windows ntpd has wrong net adapter name.
* [Bug 1740] ntpdc -c reslist packet count wrongly treated as signed.
(4.2.7p89) 2010/12/04 Released by Harlan Stenn <stenn@ntp.org>
* [Bug 1736] tos int, bool options broken in 4.2.7p66.
* from 4.2.6p3-RC12: Clean up the SNTP documentation.
(4.2.7p88) 2010/12/02 Released by Harlan Stenn <stenn@ntp.org>
* [Bug 1735] 'clocktime()' aborts ntpd on bogus input
(4.2.7p87) 2010/12/01 Released by Harlan Stenn <stenn@ntp.org>
* from 4.2.6p3-RC12: Clean up m4 quoting in configure.ac, *.m4 files,
  resolving intermittent AC_LANG_PROGRAM possibly undefined errors.
(4.2.7p86) 2010/11/29 Released by Harlan Stenn <stenn@ntp.org>
* Documentation updates from Dave Mills.
(4.2.7p85) 2010/11/24 Released by Harlan Stenn <stenn@ntp.org>
* Documentation updates from Dave Mills.
(4.2.7p84) 2010/11/22 Released by Harlan Stenn <stenn@ntp.org>
* [Bug 1618] Unreachable code in jjy_start().
* [Bug 1725] from 4.2.6p3-RC11: ntpd sends multicast from only one
  address.
* from 4.2.6p3-RC11: Upgrade libopts to 33.3.8.
* from 4.2.6p3-RC11: Bump minimum Automake version to 1.11, required for
  AM_COND_IF use in LIBOPTS_CHECK.
* An almost complete rebuild of the initial loopfilter configuration
  process, including the code that determines the interval between
  frequency file updates, from Dave Mills.
* Documentation updates from Dave Mills.
* Add ntp-keygen -l/--lifetime to control certificate expiry.
* JJY driver improvements for Tristate JJY01/02, including changes
  to its clockstats format.
* Add "nonvolatile" ntp.conf directive to control how often the
  driftfile is written.
(4.2.7p83) 2010/11/17 Released by Harlan Stenn <stenn@ntp.org>
* [Bug 1727] ntp-keygen PLEN, ILEN undeclared --without-crypto.
* Remove top-level libopts, use sntp/libopts.
* from 4.2.6p3-RC11: Remove log_msg() and debug_msg() from sntp in favor
  of msyslog().
* Documentation updates from Dave Mills.
(4.2.7p82) 2010/11/16 Released by Harlan Stenn <stenn@ntp.org>
* [Bug 1728] from 4.2.6p3-RC11: In ntp_openssl.m4, don't add
  -I/usr/include or -L/usr/lib to CPPFLAGS or LDFLAGS.
(4.2.7p81) 2010/11/14 Released by Harlan Stenn <stenn@ntp.org>
* [Bug 1681] from 4.2.6p3-RC10: More sntp logging cleanup.
* [Bug 1683] from 4.2.6p3-RC10: Non-localhost on loopback exempted from
  nic rules.
* [Bug 1719] Cleanup for ntp-keygen and fix -V crash, from Dave Mills.
(4.2.7p80) 2010/11/10 Released by Harlan Stenn <stenn@ntp.org>
* [Bug 1574] from 4.2.6p3-RC9: sntp doesn't set tv_usec correctly.
* [Bug 1681] from 4.2.6p3-RC9: sntp logging cleanup.
* [Bug 1683] from 4.2.6p3-RC9: Interface binding does not seem to work
  as intended.
* [Bug 1708] make check fails with googletest 1.4.0.
* [Bug 1709] from 4.2.6p3-RC9: ntpdate ignores replies with equal
  receive and transmit timestamps.
* [Bug 1715] sntp utilitiesTest.IPv6Address failed.
* [Bug 1718] Improve gtest checks in configure.ac.
(4.2.7p79) 2010/11/07 Released by Harlan Stenn <stenn@ntp.org>
* Correct frequency estimate with no drift file, from David Mills.
(4.2.7p78) 2010/11/04 Released by Harlan Stenn <stenn@ntp.org>
* [Bug 1697] filegen implementation should be improved.
* Refactor calendar functions in terms of new common code.
* Documentation updates from Dave Mills.
(4.2.7p77) 2010/11/03 Released by Harlan Stenn <stenn@ntp.org>
* [Bug 1692] packageinfo.sh needs to be "sourced" using ./ .
* [Bug 1695] ntpdate takes longer than necessary.
(4.2.7p76) 2010/11/02 Released by Harlan Stenn <stenn@ntp.org>
* [Bug 1690] Unit tests fails to build on some systems.
* [Bug 1691] Use first NMEA sentence each second.
* Put the sntp tests under sntp/ .
* ... and only build/run them if we have gtest.
* Documentation updates from Dave Mills.
(4.2.7p75) 2010/10/30 Released by Harlan Stenn <stenn@ntp.org>
* Documentation updates from Dave Mills.
* Include Linus Karlsson's GSoC 2010 testing code.
(4.2.7p74) 2010/10/29 Released by Harlan Stenn <stenn@ntp.org>
* [Bug 1685] from 4.2.6p3-RC8: NMEA driver mode byte confusion.
* from 4.2.6p3-RC8: First cut at using scripts/checkChangeLog.
* Documentation updates from Dave Mills.
(4.2.7p73) 2010/10/27 Released by Harlan Stenn <stenn@ntp.org>
* [Bug 1680] Fix alignment of clock_select() arrays.
* refinements to new startup behavior from David Mills.
* For the bootstrap script, touch .html files last.
* Add 'make check' test case that would have caught [Bug 1678].
(4.2.7p72) 2010/10/26 Released by Harlan Stenn <stenn@ntp.org>
* [Bug 1679] Fix test for -lsocket.
* Clean up missing ;; entries in configure.ac.
(4.2.7p71) 2010/10/25 Released by Harlan Stenn <stenn@ntp.org>
* [Bug 1676] from 4.2.6p3-RC7: NMEA: $GPGLL did not work after fix
  for Bug 1571.
* [Bug 1678] "restrict source" treated as "restrict default".
* from 4.2.6p3-RC7: Added scripts/checkChangeLog.
(4.2.7p70) 2010/10/24 Released by Harlan Stenn <stenn@ntp.org>
* [Bug 1571] from 4.2.6p3-RC6: NMEA does not relate data to PPS edge.
* [Bug 1572] from 4.2.p63-RC6: NMEA time adjustment for GPZDG buggy.
* [Bug 1675] from 4.2.6p3-RC6: Prohibit includefile remote config.
* Enable generating ntpd/ntp_keyword.h after keyword-gen.c changes on
  Windows as well as POSIX platforms.
* Fix from Dave Mills for a rare singularity in clock_combine().
(4.2.7p69) 2010/10/23 Released by Harlan Stenn <stenn@ntp.org>
* [Bug 1671] Automatic delay calibration is sometimes inaccurate.
(4.2.7p68) 2010/10/22 Released by Harlan Stenn <stenn@ntp.org>
* [Bug 1669] from 4.2.6p3-RC5: NTP fails to compile on IBM AIX 5.3.
* [Bug 1670] Fix peer->bias and broadcastdelay.
* Documentation updates from Dave Mills.
* Documentation EOL cleanup.
(4.2.7p67) 2010/10/21 Released by Harlan Stenn <stenn@ntp.org>
* [Bug 1649] from 4.2.6p3-RC5: Require NMEA checksum if $GPRMC or
  previously seen.
(4.2.7p66) 2010/10/19 Released by Harlan Stenn <stenn@ntp.org>
* [Bug 1277] Provide and use O(1) FIFOs, esp. in the config tree code.
* Remove unused 'bias' configuration keyword.
(4.2.7p65) 2010/10/16 Released by Harlan Stenn <stenn@ntp.org>
* [Bug 1584] from 4.2.6p3-RC4: wrong SNMP type for precision,
  resolution.
* Remove 'calldelay' and 'sign' remnants from parser, ntp_config.c.
(4.2.7p64) 2010/10/15 Released by Harlan Stenn <stenn@ntp.org>
* [Bug 1584] from 4.2.6p3-RC3: ntpsnmpd OID must be mib-2.197.
* [Bug 1659] from 4.2.6p3-RC4: Need CLOCK_TRUETIME not CLOCK_TRUE.
* [Bug 1663] ntpdsim should not open net sockets.
* [Bug 1665] from 4.2.6p3-RC4: is_anycast() u_int32_t should be u_int32.
* from 4.2.6p3: ntpsnmpd, libntpq warning cleanup.
* Remove 'calldelay' and 'sign' keywords (Dave Mills).
* Documentation updates from Dave Mills.
(4.2.7p63) 2010/10/13 Released by Harlan Stenn <stenn@ntp.org>
* [Bug 1080] from 4.2.6p3-RC3: ntpd on ipv6 routers very chatty.
* Documentation nit cleanup.
* Documentation updates from Dave Mills.
(4.2.7p62) 2010/10/12 Released by Harlan Stenn <stenn@ntp.org>
* [Bug 750] from 4.2.6p3-RC3: Non-existing device causes coredump with
  RIPE-NCC driver.
* [Bug 1567] from 4.2.6p3-RC3: Support Arbiter 1093C Satellite Clock on
  Windows.
* [Bug 1581] from 4.2.6p3-RC3: printf format string mismatch leftover.
* [Bug 1659] from 4.2.6p3-RC3: Support Truetime Satellite Clocks on
  Windows.
* [Bug 1660] from 4.2.6p3-RC3: On some systems, test is in /usr/bin, not
  /bin.
* [Bug 1661] from 4.2.6p3-RC3: Re-indent refclock_ripencc.c.
* Lose peer_count from ntp_peer.c and ntp_proto.c (Dave Mills).
* Documentation updates from Dave Mills.
(4.2.7p61) 2010/10/06 Released by Harlan Stenn <stenn@ntp.org>
* Documentation and code cleanup from Dave Mills. No more NTP_MAXASSOC.
(4.2.7p60) 2010/10/04 Released by Harlan Stenn <stenn@ntp.org>
* Documentation updates from Dave Mills.
(4.2.7p59) 2010/10/02 Released by Harlan Stenn <stenn@ntp.org>
* Documentation updates from Dave Mills.
* Variable name cleanup from Dave Mills.
* [Bug 1657] darwin needs res_9_init, not res_init.
(4.2.7p58) 2010/09/30 Released by Harlan Stenn <stenn@ntp.org>
* Clock select bugfix from Dave Mills.
* [Bug 1554] peer may stay selected as system peer after becoming
  unreachable.
* [Bug 1644] from 4.2.6p3-RC3: cvo.sh should use lsb_release to identify
  linux distros.
* [Bug 1646] ntpd crashes with relative path to logfile.
(4.2.7p57) 2010/09/27 Released by Harlan Stenn <stenn@ntp.org>
* Documentation updates from Dave Mills.
(4.2.7p56) 2010/09/25 Released by Harlan Stenn <stenn@ntp.org>
* Clock combining algorithm improvements from Dave Mills.
* Documentation updates from Dave Mills.
* [Bug 1642] ntpdsim can't find simulate block in config file.
* [Bug 1643] from 4.2.6p3-RC3: Range-check the decoding of the RIPE-NCC
  status codes.
(4.2.7p55) 2010/09/22 Released by Harlan Stenn <stenn@ntp.org>
* Documentation updates from Dave Mills.
* [Bug 1636] from 4.2.6p3-RC2: segfault after denied remote config.
(4.2.7p54) 2010/09/21 Released by Harlan Stenn <stenn@ntp.org>
* More Initial convergence improvements from Dave Mills.
* Documentation updates from Dave Mills.
* [Bug 1635] from 4.2.6p3-RC2: "filegen ... enable" is not default.
(4.2.7p53) 2010/09/20 Released by Harlan Stenn <stenn@ntp.org>
* Documentation updates from Dave Mills.
* More Initial convergence improvements from Dave Mills.
(4.2.7p52) 2010/09/19 Released by Harlan Stenn <stenn@ntp.org>
* Initial convergence improvements from Dave Mills.
(4.2.7p51) 2010/09/18 Released by Harlan Stenn <stenn@ntp.org>
* [Bug 1344] from 4.2.6p3-RC1: ntpd on Windows exits without logging
  cause.
* [Bug 1629] 4.2.7p50 configure.ac changes invalidate config.cache.
* [Bug 1630] 4.2.7p50 cannot bootstrap on Autoconf 2.61.
(4.2.7p50) 2010/09/16 Released by Harlan Stenn <stenn@ntp.org>
* Cleanup NTP_LIB_M.
* [Bug 1628] Clean up -lxnet/-lsocket usage for (open)solaris.
(4.2.7p49) 2010/09/13 Released by Harlan Stenn <stenn@ntp.org>
* Documentation updates from Dave Mills.
(4.2.7p48) 2010/09/12 Released by Harlan Stenn <stenn@ntp.org>
* Documentation updates from Dave Mills.
(4.2.7p47) 2010/09/11 Released by Harlan Stenn <stenn@ntp.org>
* Documentation updates from Dave Mills.
* [Bug 1588] finish configure --disable-autokey implementation.
* [Bug 1616] refclock_acts.c: if (pp->leap == 2) is always false.
* [Bug 1620] [Backward Incompatible] "discard minimum" value should be in
  seconds, not log2 seconds.
(4.2.7p46) 2010/09/10 Released by Harlan Stenn <stenn@ntp.org>
* Use AC_SEARCH_LIBS instead of AC_CHECK_LIB for NTP_LIB_M.
(4.2.7p45) 2010/09/05 Released by Harlan Stenn <stenn@ntp.org>
* [Bug 1578] Consistently use -lm when needed.
(4.2.7p44) 2010/08/27 Released by Harlan Stenn <stenn@ntp.org>
* [Bug 1573] from 4.2.6p3-beta1: Miscalculation of offset in sntp.
(4.2.7p43) 2010/08/26 Released by Harlan Stenn <stenn@ntp.org>
* [Bug 1602] Refactor some of the sntp/ directory to facililtate testing.
(4.2.7p42) 2010/08/18 Released by Harlan Stenn <stenn@ntp.org>
* [Bug 1593] ntpd abort in free() with logconfig syntax error.
* [Bug 1595] from 4.2.6p3-beta1: empty last line in key file causes
  duplicate key to be added
* [Bug 1597] from 4.2.6p3-beta1: packet processing ignores RATE KoD packets,
  Because of a bug in string comparison.
(4.2.7p41) 2010/07/28 Released by Harlan Stenn <stenn@ntp.org>
* [Bug 1581] from 4.2.6p3-beta1: ntp_intres.c size_t printf format
  string mismatch.
* [Bug 1586] ntpd 4.2.7p40 doesn't write to syslog after fork on QNX.
* Avoid race with parallel builds using same source directory in
  scripts/genver by using build directory for temporary files.
* orphanwait documentation updates.
(4.2.7p40) 2010/07/12 Released by Harlan Stenn <stenn@ntp.org>
* [Bug 1395] ease ntpdate elimination with ntpd -w/--wait-sync
* [Bug 1396] allow servers on ntpd command line like ntpdate
(4.2.7p39) 2010/07/09 Released by Harlan Stenn <stenn@ntp.org>
* Fix typo in driver28.html.
* [Bug 1581] from 4.2.6p2: size_t printf format string mismatches, IRIG
  string buffers undersized.  Mostly backported from earlier ntp-dev
  fixes by Juergen Perlinger.
(4.2.7p38) 2010/06/20 Released by Harlan Stenn <stenn@ntp.org>
* [Bug 1570] backported to 4.2.6p2-RC7.
* [Bug 1575] from 4.2.6p2-RC7: use 'snprintf' with LIB_BUFLENGTH in
  inttoa.c, tvtoa.c and utvtoa.c
* [Bug 1576] backported to 4.2.6p2-RC7.
* Typo fix in a comment in ntp_proto.c.
(4.2.7p37) 2010/06/19 Released by Harlan Stenn <stenn@ntp.org>
* [Bug 1576] sys/sysctl.h depends on sys/param.h on OpenBSD.
(4.2.7p36) 2010/06/15 Released by Harlan Stenn <stenn@ntp.org>
* [Bug 1560] Initial support for orphanwait, from Dave Mills.
* clock_filter()/reachability fixes from Dave Mills.
(4.2.7p35) 2010/06/12 Released by Harlan Stenn <stenn@ntp.org>
* Rewrite of multiprecision macros in 'ntp_fp.h' from J. Perlinger
  <perlinger@ntp.org>
* [Bug 715] from 4.2.6p2-RC6: libisc Linux IPv6 interface iteration
  drops multicast flags.
(4.2.7p34) 2010/06/05 Released by Harlan Stenn <stenn@ntp.org>
* [Bug 1570] serial clock drivers get outdated input from kernel tty
  line buffer after startup
(4.2.7p33) 2010/06/04 Released by Harlan Stenn <stenn@ntp.org>
* [Bug 1561] from 4.2.6p2-RC5: ntpq, ntpdc "passwd" prompts for MD5
  password w/SHA1.
* [Bug 1565] from 4.2.6p2-RC5: sntp/crypto.c compile fails on MacOS over
  vsnprintf().
* from 4.2.6p2-RC5: Windows port: do not exit in
  ntp_timestamp_from_counter() without first logging the reason.
(4.2.7p32) 2010/05/19 Released by Harlan Stenn <stenn@ntp.org>
* Copyright file cleanup from Dave Mills.
* [Bug 1555] from 4.2.6p2-RC4: sntp illegal C (mixed code and
  declarations).
* [Bug 1558] pool prototype associations have 0.0.0.0 for remote addr.
* configure.ac: add --disable-autokey, #define AUTOKEY to enable future
  support for building without Autokey, but with OpenSSL for its digest
  algorithms (hash functions).  Code must be modified to use #ifdef
  AUTOKEY instead of #ifdef OPENSSL where appropriate to complete this.
* include/ntp_crypto.h: make assumption AUTOKEY implies OPENSSL explicit.
(4.2.7p31) 2010/05/11 Released by Harlan Stenn <stenn@ntp.org>
* [Bug 1325] from 4.2.6p2-RC3: unreachable code sntp recv_bcst_data().
* [Bug 1459] from 4.2.6p2-RC3: sntp MD5 authentication does not work
  with ntpd.
* [Bug 1552] from 4.2.6p2-RC3: update and complete broadcast and crypto
  features in sntp.
* [Bug 1553] from 4.2.6p2-RC3: sntp/configure.ac OpenSSL support.
* from 4.2.6p2-RC3: Escape unprintable characters in a refid in ntpq -p
  billboard.
* from 4.2.6p2-RC3: Simplify hash client code by providing OpenSSL
  EVP_*() API when built without OpenSSL.  (already in 4.2.7)
* from 4.2.6p2-RC3: Do not depend on ASCII in sntp.
(4.2.7p30) 2010/05/06 Released by Harlan Stenn <stenn@ntp.org>
* [Bug 1526] ntpd DNS pipe read EINTR with no network at startup.
* Update the ChangeLog entries when merging items from -stable.
(4.2.7p29) 2010/05/04 Released by Harlan Stenn <stenn@ntp.org>
* [Bug 1542] ntpd mrulist response may have incorrect last.older.
* [Bug 1543] ntpq mrulist must refresh nonce when retrying.
* [Bug 1544] ntpq mrulist sscanf timestamp format mismatch on 64-bit.
* Windows compiling hints/winnt.html update from G. Sunil Tej.
(4.2.7p28) 2010/05/03 Released by Harlan Stenn <stenn@ntp.org>
* [Bug 1512] from 4.2.6p2-RC3: ntpsnmpd should connect to net-snmpd
  via a unix-domain socket by default.
  Provide a command-line 'socket name' option.
* [Bug 1538] from 4.2.6p2-RC3: update refclock_nmea.c's call to
  getprotobyname().
* [Bug 1541] from 4.2.6p2-RC3: Fix wrong keyword for "maxclock".
(4.2.7p27) 2010/04/27 Released by Harlan Stenn <stenn@ntp.org>
(4.2.7p26) 2010/04/24 Released by Harlan Stenn <stenn@ntp.org>
* [Bug 1465] from 4.2.6p2-RC2: Make sure time from TS2100 is not
  invalid (backport from -dev).
* [Bug 1528] from 4.2.6p2-RC2: Fix EDITLINE_LIBS link order for ntpq
  and ntpdc.
* [Bug 1531] Require nonce with mrulist requests.
* [Bug 1532] Remove ntpd support for ntpdc's monlist in favor of ntpq's
  mrulist.
* [Bug 1534] from 4.2.6p2-RC2: conflicts with VC++ 2010 errno.h.
* [Bug 1535] from 4.2.6p2-RC2: "restrict -4 default" and "restrict
  -6 default" ignored.
(4.2.7p25) 2010/04/20 Released by Harlan Stenn <stenn@ntp.org>
* [Bug 1528] from 4.2.6p2-RC2: Remove --with-arlib from br-flock.
* [Bug 1503] [Bug 1504] [Bug 1518] [Bug 1522] from 4.2.6p2-RC2:
  all of which were fixed in 4.2.7 previously.
(4.2.7p24) 2010/04/13 Released by Harlan Stenn <stenn@ntp.org>
* [Bug 1390] Control PPS on the Oncore M12.
* [Bug 1518] Windows ntpd should lock to one processor more
  conservatively.
* [Bug 1520] '%u' formats for size_t gives warnings with 64-bit builds.
* [Bug 1522] Enable range syntax "trustedkey (301 ... 399)".
* Documentation updates for 4.2.7p22 changes and additions, updating
  ntpdc.html, ntpq.html, accopt.html, confopt.html, manyopt.html,
  miscopt.html, and miscopt.txt.
* accopt.html: non-ntpport doc changes from Dave Mills.
* Modify full MRU list preemption when full to match "discard monitor"
  documentation, by removing exception for count == 1.
(4.2.7p23) 2010/04/04 Released by Harlan Stenn <stenn@ntp.org>
* [Bug 1516] unpeer by IP address fails, DNS name works.
* [Bug 1517] ntpq and ntpdc should verify reverse DNS before use.
  ntpq and ntpdc now use the following format for showing purported
  DNS names from IP address "reverse" DNS lookups when the DNS name
  does not exist or does not include the original IP address among
  the results: "192.168.1.2 (fake.dns.local)".
(4.2.7p22) 2010/04/02 Released by Harlan Stenn <stenn@ntp.org>
* [Bug 1432] Don't set inheritable flag for linux capabilities.
* [Bug 1465] Make sure time from TS2100 is not invalid.
* [Bug 1483] AI_NUMERICSERV undefined in 4.2.7p20.
* [Bug 1497] fudge is broken by getnetnum() change.
* [Bug 1503] Auto-enabling of monitor for "restrict ... limited" wrong.
* [Bug 1504] ntpdate tickles ntpd "discard minimum 1" rate limit if
  "restrict ... limited" is used.
* ntpdate: stop querying source after KoD packet response, log it.
* ntpdate: rate limit each server to 2s between packets.
* From J. N. Perlinger: avoid pointer wraparound warnings in dolfptoa(),
  printf format mismatches with 64-bit size_t.
* Broadcast client (ephemeral) associations should be demobilized only
  if they are not heard from for 10 consecutive polls, regardless of
  surviving the clock selection.  Fix from David Mills.
* Add "ntpq -c ifstats" similar to "ntpdc -c ifstats".
* Add "ntpq -c sysstats" similar to "ntpdc -c sysstats".
* Add "ntpq -c monstats" to show monlist knobs and stats.
* Add "ntpq -c mrulist" similar to "ntpdc -c monlist" but not
  limited to 600 rows, and with filtering and sorting options:
  ntpq -c "mrulist mincount=2 laddr=192.168.1.2 sort=-avgint"
  ntpq -c "mrulist sort=addr"
  ntpq -c "mrulist mincount=2 sort=count"
  ntpq -c "mrulist sort=-lstint"
* Modify internal representation of MRU list to use l_fp fixed-point
  NTP timestamps instead of seconds since startup.  This increases the
  resolution and substantially improves accuracy of sorts involving
  timestamps, at the cost of flushing all MRU entries when the clock is
  stepped, to ensure the timestamps can be compared with the current
  get_systime() results.
* Add ntp.conf "mru" directive to configure MRU parameters, such as
  "mru mindepth 600 maxage 64 maxdepth 5000 maxmem 1024" or
  "mru initalloc 0 initmem 16 incalloc 99 incmem 4".  Several pairs are
  equivalent with one in units of MRU entries and its twin in units of
  kilobytes of memory, so the last one used in ntp.conf controls:
  maxdepth/maxmem, initalloc/initmem, incalloc/incmem.  With the above
  values, ntpd will preallocate 16kB worth of MRU entries, allocating
  4kB worth each time more are needed, with a hard limit of 1MB of MRU
  entries.  Until there are more than 600 entries none would be reused.
  Then only entries for addresses last seen 64 seconds or longer ago are
  reused.
* Limit "ntpdc -c monlist" response in ntpd to 600 entries, the previous
  overall limit on the MRU list depth which was driven by the monlist
  implementation limit of one request with a single multipacket
  response.
* New "pool" directive implementation modeled on manycastclient.
* Do not abort on non-ASCII characters in ntp.conf, ignore them.
* ntpq: increase response reassembly limit from 24 to 32 packets, add
  discussion in comment regarding results with even larger MAXFRAGS.
* ntpq: handle "passwd MYPASSWORD" (without prompting) as with ntpdc.
* ntpdc: do not examine argument to "passwd" if not supplied.
* configure: remove check for pointer type used with qsort(), we
  require ANSI C which mandates void *.
* Reset sys_kodsent to 0 in proto_clr_stats().
* Add sptoa()/sockporttoa() similar to stoa()/socktoa() adding :port.
* Use memcpy() instead of memmove() when buffers can not overlap.
* Remove sockaddr_storage from our sockaddr_u union of sockaddr,
  sockaddr_in, and sockaddr_in6, shaving about 100 bytes from its size
  and substantially decreasing MRU entry memory consumption.
* Extend ntpq readvar (alias rv) to allow fetching up to three named
  variables in one operation:  ntpq -c "rv 0 version offset frequency".
* ntpq: use srchost variable to show .POOL. prototype associations'
  hostname instead of address 0.0.0.0.
* "restrict source ..." configures override restrictions for time
  sources, allows tight default restrictions to be used with the pool
  directive (where server addresses are not known in advance).
* Ignore "preempt" modifier on manycastclient and pool prototype
  associations.  The resulting associations are preemptible, but the
  prototype must not be.
* Maintain and use linked list of associations (struct peer) in ntpd,
  avoiding walking 128 hash table entries to iterate over peers.
* Remove more workarounds unneeded since we require ISO C90 AKA ANSI C:
  - remove fallback implementations for memmove(), memset, strstr().
  - do not test for atexit() or memcpy().
* Collapse a bunch of code duplication in ntpd/ntp_restrict.c added with
  support for IPv6.
* Correct some corner case failures in automatically enabling the MRU
  list if any "restrict ... limited" is in effect, and in disabling MRU
  maintenance. (ntp_monitor.c, ntp_restrict.c)
* Reverse the internal sort order of the address restriction lists, but
  preserve the same behavior.  This allows removal of special-case code
  related to the default restrictions and more straightforward lookups
  of restrictions for a given address (now, stop on first match).
* Move ntp_restrict.c MRU doubly-linked list maintenance code into
  ntp_lists.h macros, allowing more duplicated source excision.
* Repair ntpdate.c to no longer test HAVE_TIMER_SETTIME.
* Do not reference peer_node/unpeer_node after freeing when built with
  --disable-saveconfig and using DNS.
(4.2.7p21) 2010/03/31 Released by Harlan Stenn <stenn@ntp.org>
* [Bug 2399] Reset sys_kodsent in proto_clr_stats().
* [Bug 1514] from 4.2.6p1-RC6: Typo in ntp_proto.c: fabs(foo < .4)
  should be fabs(foo) < .4.
* [Bug 1464] from 4.2.6p1-RC6: synchronization source wrong for
  refclocks ARCRON_MSF (27) and SHM (28).
* From 4.2.6p1-RC6: Correct Windows port's refclock_open() to
  return 0 on failure not -1.
* From 4.2.6p1-RC6: Correct CHU, dumbclock, and WWVB drivers to
  check for 0 returned from refclock_open() on failure.
* From 4.2.6p1-RC6: Correct "SIMUL=4 ./flock-build -1" to
  prioritize -1/--one.
* [Bug 1306] constant conditionals in audio_gain().
(4.2.7p20) 2010/02/13 Released by Harlan Stenn <stenn@ntp.org>
* [Bug 1483] hostname in ntp.conf "restrict" parameter rejected.
* Use all addresses for each restrict by hostname.
* Use async DNS to resolve trap directive hostnames.
(4.2.7p19) 2010/02/09 Released by Harlan Stenn <stenn@ntp.org>
* [Bug 1338] Update the association type codes in ntpq.html.
* [Bug 1478] from 4.2.6p1-RC5: linking fails: EVP_MD_pkey_type.
* [Bug 1479] from 4.2.6p1-RC5: not finding readline headers.
* [Bug 1484] from 4.2.6p1-RC5: ushort is not defined in QNX6.
(4.2.7p18) 2010/02/07 Released by Harlan Stenn <stenn@ntp.org>
* [Bug 1480] from 4.2.6p1-RC5: snprintf() cleanup caused
  unterminated refclock IDs.
* Stop using getaddrinfo() to convert numeric address strings to on-wire
  addresses in favor of is_ip_address() alone.
(4.2.7p17) 2010/02/05 Released by Harlan Stenn <stenn@ntp.org>
* [Bug 1477] from 4.2.6p1-RC5: First non-gmake make in clone
  w/VPATH can't make COPYRIGHT.
* Attempts to cure CID 108 CID 118 CID 119 TAINTED_SCALAR warnings.
* Broaden ylwrap workaround VPATH_HACK to all non-GNU make.
(4.2.7p16) 2010/02/04 Released by Harlan Stenn <stenn@ntp.org>
* [Bug 1474] from 4.2.6p1-RC4: ntp_keygen LCRYPTO after libntp.a.
* Include 4.2.6p1-RC4: Remove arlib.
(4.2.7p15) 2010/02/03 Released by Harlan Stenn <stenn@ntp.org>
* [Bug 1455] from 4.2.6p1: ntpd does not try /etc/ntp.audio.
* Include 4.2.6p1: Convert many sprintf() calls to snprintf(), also
  strcpy(), strcat().
* Include 4.2.6p1: Fix widely cut-n-pasted bug in refclock shutdown
  after failed start.
* Include 4.2.6p1: Remove some dead code checking for emalloc()
  returning NULL.
(4.2.7p14) 2010/02/02 Released by Harlan Stenn <stenn@ntp.org>
* [Bug 1338] ntpq displays incorrect association type codes.
* [Bug 1469] u_int32, int32 changes broke HP-UX 10.20 build.
* [Bug 1470] from 4.2.6p1: "make distdir" compiles keyword-gen.
* [Bug 1471] CID 120 CID 121 CID 122 is_ip_address() uninit family.
* [Bug 1472] CID 116 CID 117 minor warnings in new DNS code.
* [Bug 1473] from 4.2.6p1: "make distcheck" version.m4 error.
(4.2.7p13) 2010/01/31 Released by Harlan Stenn <stenn@ntp.org>
* [Bug 1467] from 4.2.6p1: Fix bogus rebuild of sntp/sntp.html.
(4.2.7p12) 2010/01/30 Released by Harlan Stenn <stenn@ntp.org>
* [Bug 1468] 'make install' broken for root on default NFS mount.
(4.2.7p11) 2010/01/28 Released by Harlan Stenn <stenn@ntp.org>
* [Bug 47] Debugging and logging do not work after a fork.
* [Bug 1010] getaddrinfo() could block and thus should not be called by
  the main thread/process.
* New async DNS resolver in ntpd allows nonblocking queries anytime,
  instead of only once at startup.
(4.2.7p10) 2010/01/24 Released by Harlan Stenn <stenn@ntp.org>
* [Bug 1140] from 4.2.6p1-RC5: Clean up debug.html, decode.html,
  and ntpq.html.
* Include 4.2.6p1-RC3: Use TZ=UTC instead of TZ= when calling date in
  scripts/mkver.in .
* [Bug 1448] from 4.2.6p1-RC3: Some macros not correctly conditionally
  or absolutely defined on Windows.
* [Bug 1449] from 4.2.6p1-RC3: ntpsim.h in ntp_config.c should be used
  conditionally.
* [Bug 1450] from 4.2.6p1-RC3: Option to exclude warnings not
  unconditionally defined on Windows.
(4.2.7p9) 2010/01/13 Released by Harlan Stenn <stenn@ntp.org>
(4.2.7p8) 2010/01/12 Released by Harlan Stenn <stenn@ntp.org>
* [Bug 702] ntpd service logic should use libopts to examine cmdline.
* [Bug 1451] from 4.2.6p1-RC3: sntp leaks KoD entry updating.
* [Bug 1453] from 4.2.6p1-RC3: Use $CC in config.cache filename.
(4.2.7p7) 2009/12/30 Released by Harlan Stenn <stenn@ntp.org>
* [Bug 620] ntpdc getresponse() esize != *rsize s/b size != *rsize.
* [Bug 1446] 4.2.7p6 requires autogen, missing ntpd.1, *.texi, *.menu.
(4.2.7p6) 2009/12/28 Released by Harlan Stenn <stenn@ntp.org>
* [Bug 1443] Remove unnecessary dependencies on ntp_io.h
* [Bug 1442] Move Windows functions into libntp files
* [Bug 1127] from 4.2.6p1-RC3: Check the return of X590_verify().
* [Bug 1439] from 4.2.6p1-RC3: .texi gen after binary is linked.
* [Bug 1440] from 4.2.6p1-RC3: Update configure.ac to support kfreebsd.
* [Bug 1445] from 4.2.6p1-RC3: IRIX does not have -lcap or support
  linux capabilities.
(4.2.7p5) 2009/12/25 Released by Harlan Stenn <stenn@ntp.org>
* Include 4.2.6p1-RC2
(4.2.7p4) 2009/12/24 Released by Harlan Stenn <stenn@ntp.org>
* [Bug 1429] ntpd -4 option does not reliably force IPv4 resolution.
* [Bug 1431] System headers must come before ntp headers in ntp_intres.c .
(4.2.7p3) 2009/12/22 Released by Harlan Stenn <stenn@ntp.org>
* [Bug 1426] scripts/VersionName needs . on the search path.
* [Bug 1427] quote missing in ./build - shows up on NetBSD.
* [Bug 1428] Use AC_HEADER_RESOLV to fix breaks from resolv.h
(4.2.7p2) 2009/12/20 Released by Harlan Stenn <stenn@ntp.org>
* [Bug 1419] ntpdate, ntpdc, sntp, ntpd ignore configure --bindir.
* [Bug 1421] add util/tg2, a clone of tg that works on Linux, NetBSD, and
  FreeBSD
(4.2.7p1) 2009/12/15 Released by Harlan Stenn <stenn@ntp.org>
* [Bug 1348] ntpd Windows port should wait for sendto() completion.
* [Bug 1413] test OpenSSL headers regarding -Wno-strict-prototypes.
* [Bug 1418] building ntpd/ntpdc/ntpq statically with ssl fails.
(4.2.7p0) 2009/12/13 Released by Harlan Stenn <stenn@ntp.org>
* [Bug 1412] m4/os_cflags.m4 caches results that depend on $CC.
* [Bug 1414] Enable "make distcheck" success with BSD make.
(4.2.7) 2009/12/09 Released by Harlan Stenn <stenn@ntp.org>
* [Bug 1407] configure.ac: recent GNU Make -v does not include "version".
---
(4.2.6p5) 2011/12/24 Released by Harlan Stenn <stenn@ntp.org>

No changes from 4.2.6p5-RC3.

---
(4.2.6p5-RC3) 2011/12/08 Released by Harlan Stenn <stenn@ntp.org>

* [Bug 2082] 3-char refid sent by ntpd 4.2.6p5-RC2 ends with extra dot.
* [Bug 2085] clock_update() sys_rootdisp calculation omits root delay.
* [Bug 2086] get_systime() should not offset by sys_residual.
* [Bug 2087] sys_jitter calculation overweights sys.peer jitter.
* Ensure NULL peer->dstadr is not accessed in orphan parent selection.

---
(4.2.6p5-RC2) 2011/11/30 Released by Harlan Stenn <stenn@ntp.org>

* [Bug 2050] Orphan mode stratum counting to infinity.
* [Bug 2059] optional billboard column "server" does not honor -n.
* [Bug 2066] ntpq lopeers ipv6 "local" column overrun.
* [Bug 2068] ntpd sends nonprintable stratum 16 refid to ntpq.
* [Bug 2069] broadcastclient, multicastclient spin up duplicate
  ephemeral associations without broadcastdelay.
* [Bug 2072] Orphan parent selection metric needs ntohl().
* Exclude not-yet-determined sys_refid from use in loopback TEST12
  (from David Mills).
* Never send KoD rate limiting response to MODE_SERVER response.

---
(4.2.6p5-RC1) 2011/10/18 Released by Harlan Stenn <stenn@ntp.org>

* [Bug 2034] Listening address configuration with prefix misapplied.

---
(4.2.6p4) 2011/09/22 Released by Harlan Stenn <stenn@ntp.org>

* [Bug 1984] ntp/libisc fails to compile on OS X 10.7 (Lion).
* [Bug 1985] "logconfig =allall" rejected.
* [Bug 2001] ntpdc timerstats reports overruns as handled.
* [Bug 2003] libntpq ntpq_read_assoc_peervars() broken.
* [Backward Incompatible] sntp: -l/--filelog -> -l/--logfile, to be
  consistent with ntpd.
* libopts/file.c fix from Bruce Korb (arg-type=file).

---
(4.2.6p4-RC2) 2011/08/04 Released by Harlan Stenn <stenn@ntp.org>

* [Bug 1608] Parse Refclock driver should honor trusttime.
* [Bug 1961] html2man update: distribute ntp-wait.html.
* [Bug 1970] UNLINK_EXPR_SLIST() causes crash if list is empty.
* [Bug 1972] checking for struct rtattr fails.
* [Bug 1975] libntp/mktime.c won't work with 64-bit time_t
* [Bug 1978] [Bug 1134] fix in 4.2.6p4-RC1 doesn't build on older Linux.
* Backport several fixes for Coverity warnings from ntp-dev.
* Backport if_nametoindex() check for hpux.

---
(4.2.6p4-RC1) 2011/07/10 Released by Harlan Stenn <stenn@ntp.org>

* [Bug 1134] ntpd fails binding to tentative IPv6 addresses.
* [Bug 1790] Update config.guess and config.sub to detect AIX6.
* [Bug 1961] html2man needs an update.
* Update the NEWS file.

---
(4.2.6p4-beta2) 2011/05/25 Released by Harlan Stenn <stenn@ntp.org>

* [Bug 1695] ntpdate takes longer than necessary.
* [Bug 1832] ntpdate doesn't allow timeout > 2s.
* [Bug 1933] WWVB/Spectracom driver timestamps LFs, not CRs.
* Backport utility routines from ntp-dev: mprintf(), emalloc_zero().

---
(4.2.6p4-beta1) 2011/05/16 Released by Harlan Stenn <stenn@ntp.org>

* [Bug 1554] peer may stay selected as system peer after becoming
  unreachable.
* [Bug 1921] LOCAL, ACTS drivers with "prefer" excluded from initial
  candidate list.
* [Bug 1923] orphan parent favored over LOCAL, ACTS drivers.
* [Bug 1924] Billboard tally codes sometimes do not match operation,
  variables.
* Enable tickadj-like taming of wildly off-spec Windows clock using
  NTPD_TICKADJ_PPM env. var. specifying baseline slew.
* Upgrade to AutoGen 5.11.9 (and require it).
* Upgrade to libopts 35.0.10 from AutoGen 5.11.9pre8.

---
(4.2.6p3) 2011/01/03 Released by Harlan Stenn <stenn@ntp.org>

* [Bug 1764] Palisade driver doesn't build on Linux
* Create and use scripts/check--help when generating .texi files.
* Update bk triggers for the bk-5 release.
* Update genCommitLog for the bk-5 release.
* Update the copyright year.

---
(4.2.6p3-RC12) 2010/12/25 Released by Harlan Stenn <stenn@ntp.org>

* [Bug 1458] Can not compile NTP on FreeBSD 4.7.
* [Bug 1510] Add modes 20/21 for driver 8 to support RAWDCF @ 75 baud.
* [Bug 1618] Unreachable code in jjy_start(). (backport from ntp-dev)
* [Bug 1719] ntp-keygen -V crash. (backport)
* [Bug 1740] ntpdc treats many counters as signed. (backport)
* [Bug 1741] Enable multicast reception on each address (Windows).
* [Bug 1742] Fix a typo in an error message in the "build" script.
* [Bug 1743] Display timezone offset when showing time for sntp in the
local timezone.
* [Bug 1751] Support for Atari FreeMiNT OS.
* [Bug 1754] --version output should be more verbose.
* [Bug 1757] oncore snprintf("%m") doesn't expand %m.
* [Bug 1758] setsockopt IPV6_MULTICAST_IF with wrong ifindex.
* [Bug 1760] ntpd Windows interpolation cannot be disabled.
* [Bug 1762] manycastclient solicitation responses interfere.
* Upgrade to libopts 34.0.9 from AutoGen 5.11.6pre7.
* Relax minimum Automake version to 1.10 with updated libopts.m4.
* Suppress ntp-keygen OpenSSL version display for --help, --version,
display both build and runtime OpenSSL versions when they differ.
* Clean up m4 quoting in configure.ac, *.m4 files, resolving
  intermittent AC_LANG_PROGRAM possibly undefined errors.
* Clean up the SNTP documentation.
* Other manycastclient repairs:
  Separate handling of scope ID embedded in many in6_addr from ifindex
  used for IPv6 multicasting ioctls.
  Add INT_PRIVACY endpt bit flag for IPv6 RFC 4941 privacy addresses.
  Enable outbound multicast from only one address per interface in the
  same subnet, and in that case prefer embedded MAC address modified
  EUI-64 IPv6 addresses first, then static, and last RFC 4941 privacy
  addresses.
  Use setsockopt(IP[V6]_MULTICAST_IF) before each send to multicast to
  select the local source address, using the correct socket is not
  enough.

---
(4.2.6p3-RC11) 2010/11/28 Released by Harlan Stenn <stenn@ntp.org>

* [Bug 1725] ntpd sends multicast from only one address.
* [Bug 1728] In ntp_openssl.m4, don't add -I/usr/include or -L/usr/lib
  to CPPFLAGS or LDFLAGS.
* [Bug 1733] IRIX doesn't have 'head' (affects scripts/checkChangeLog).
* Remove log_msg() and debug_msg() from sntp in favor of msyslog().
* Use a single copy of libopts/, in sntp/.
* Upgrade libopts to 33.3.8.
* Bump minimum Automake version to 1.11, required for AM_COND_IF
  use in LIBOPTS_CHECK.
* Improvements to the 'build' script.

---
(4.2.6p3-RC10) 2010/11/14 Released by Harlan Stenn <stenn@ntp.org>

* [Bug 1681] More sntp logging cleanup.
* [Bug 1683] Non-localhost on loopback exempted from nic rules.

---
(4.2.6p3-RC9) 2010/11/10 Released by Harlan Stenn <stenn@ntp.org>

* [Bug 1574] sntp:set_time doesn't set tv_usec correctly.
* [Bug 1681] sntp logging cleanup.
* [Bug 1683] Interface binding does not seem to work as intended.
* [Bug 1691] Use first NMEA sentence each second.
* [Bug 1692] packageinfo.sh needs to be "sourced" using ./ .
* [Bug 1709] ntpdate ignores replies with equal receive and transmit
  timestamps.
* Backport sntp from -dev

---
(4.2.6p3-RC8) 2010/10/29 Released by Harlan Stenn <stenn@ntp.org>

* [Bug 1685] NMEA driver mode byte confusion.
* First cut at using scripts/checkChangeLog.

---
(4.2.6p3-RC7) 2010/10/25 Released by Harlan Stenn <stenn@ntp.org>

* [Bug 1676] NMEA: $GPGLL did not work after fix for Bug 1571.
* Added scripts/checkChangeLog.

---
(4.2.6p3-RC6) 2010/10/24 Released by Harlan Stenn <stenn@ntp.org>

* [Bug 1571] NMEA does not relate data to PPS edge.
* [Bug 1572] NMEA time adjustment for GPZDG buggy.
* [Bug 1675] Prohibit includefile remote config.

---
(4.2.6p3-RC5) 2010/10/22 Released by Harlan Stenn <stenn@ntp.org>

* [Bug 1649] Require NMEA checksum if $GPRMC or previously seen.
* [Bug 1669] NTP 4.2.6p2 fails to compile on IBM AIX 5.3.

---
(4.2.6p3-RC4) 2010/10/16 Released by Harlan Stenn <stenn@ntp.org>

* [Bug 1584] wrong SNMP type for precision, resolution.
* [Bug 1659] Need CLOCK_TRUETIME not CLOCK_TRUE.
* [Bug 1665] is_anycast() u_int32_t should be u_int32.
* ntpsnmpd, libntpq warning cleanup.

---
(4.2.6p3-RC3) 2010/10/14 Released by Harlan Stenn <stenn@ntp.org>

* [Bug 750] Non-existing device causes coredump with RIPE-NCC driver.
* [Bug 1080] ntpd on ipv6 routers very chatty.
* [Bug 1567] Support Arbiter 1093C Satellite Clock on Windows.
* [Bug 1581] printf format string mismatch leftover.
* [Bug 1584] ntpsnmpd OID must be mib-2.197.
* [Bug 1643] Range-check the decoding of the RIPE-NCC status codes.
* [Bug 1644] cvo.sh should use lsb_release to identify linux distros.
* [Bug 1659] Support Truetime Satellite Clocks on Windows.
* [Bug 1660] On some systems, test is in /usr/bin, not /bin.
* [Bug 1661] Re-indent refclock_ripencc.c.

---
(4.2.6p3-RC2) 2010/09/25 Released by Harlan Stenn <stenn@ntp.org>

* [Bug 1635] "filegen ... enable" is not default.
* [Bug 1636] yyparse() segfault after denied filegen remote config.

---
(4.2.6p3-RC1) 2010/09/18 Released by Harlan Stenn <stenn@ntp.org>

* [Bug 1344] ntpd on Windows exits without logging cause.

---
(4.2.6p3-beta1) 2010/09/11 Released by Harlan Stenn <stenn@ntp.org>

* [Bug 1573] Miscalculation of offset in sntp.
* [Bug 1595] empty last line in key file causes duplicate key to be added
* [Bug 1597] packet processing ignores RATE KoD packets, because of
  a bug in string comparison.
* [Bug 1581] ntp_intres.c size_t printf format string mismatch.

---
(4.2.6p2) 2010/07/09 Released by Harlan Stenn <stenn@ntp.org>

* [Bug 1581] size_t printf format string mismatches, IRIG string buffers
  undersized.  Mostly backported from earlier ntp-dev fixes by Juergen
  Perlinger.

---
(4.2.6p2-RC7) 2010/06/19 Released by Harlan Stenn <stenn@ntp.org>

* [Bug 1570] serial clock drivers get outdated input from kernel tty
  line buffer after startup
* [Bug 1575] use 'snprintf' with LIB_BUFLENGTH in inttoa.c, tvtoa.c and
  utvtoa.c
* [Bug 1576] sys/sysctl.h depends on sys/param.h on OpenBSD.

---
(4.2.6p2-RC6) 2010/06/12 Released by Harlan Stenn <stenn@ntp.org>

* [Bug 715] libisc Linux IPv6 interface iteration drops multicast flags.

---
(4.2.6p2-RC5) 2010/06/03 Released by Harlan Stenn <stenn@ntp.org>

* [Bug 1561] ntpq, ntpdc "passwd" prompts for MD5 password w/SHA1.
* [Bug 1565] sntp/crypto.c compile fails on MacOS over vsnprintf().
* Windows port: do not exit in ntp_timestamp_from_counter() without
  first logging the reason.
* Support "passwd blah" syntax in ntpq.

---
(4.2.6p2-RC4) 2010/05/19 Released by Harlan Stenn <stenn@ntp.org>

* [Bug 1555] 4.2.6p2-RC3 sntp illegal C (mixed code and declarations).

---
(4.2.6p2-RC3) 2010/05/11 Released by Harlan Stenn <stenn@ntp.org>

* [Bug 1325] unreachable code in sntp recv_bcst_data().
* [Bug 1459] sntp MD5 authentication does not work with ntpd.
* [Bug 1512] ntpsnmpd should connect to net-snmpd via a unix-domain
  socket by default.  Provide a command-line 'socket name' option.
* [Bug 1538] update refclock_nmea.c's call to getprotobyname().
* [Bug 1541] Fix wrong keyword for "maxclock".
* [Bug 1552] update and complete broadcast and crypto features in sntp.
* [Bug 1553] sntp/configure.ac OpenSSL support.
* Escape unprintable characters in a refid in ntpq -p billboard.
* Simplify hash client code by providing OpenSSL EVP_*() API when built
  without OpenSSL.  (from ntp-dev)
* Do not depend on ASCII values for ('A' - '0'), ('a' - '0') in sntp.
* Windows compiling hints/winnt.html update from G. Sunil Tej.

---
(4.2.6p2-RC2) 2010/04/27 Released by Harlan Stenn <stenn@ntp.org>

* [Bug 1465] Make sure time from TS2100 is not invalid (backport from
  ntp-dev).
* [Bug 1528] Fix EDITLINE_LIBS link order for ntpq and ntpdc.
* [Bug 1534] win32/include/isc/net.h conflicts with VC++ 2010 errno.h.
* [Bug 1535] "restrict -4 default" and "restrict -6 default" ignored.
* Remove --with-arlib from br-flock.

---
(4.2.6p2-RC1) 2010/04/18 Released by Harlan Stenn <stenn@ntp.org>

* [Bug 1503] Auto-enabling of monitor for "restrict ... limited" wrong.
* [Bug 1504] ntpdate tickles ntpd "discard minimum 1" rate limit if
  "restrict ... limited" is used.
* [Bug 1518] Windows ntpd should lock to one processor more
  conservatively.
* [Bug 1522] Enable range syntax "trustedkey (301 ... 399)".
* Update html/authopt.html controlkey, requestkey, and trustedkey docs.

---
(4.2.6p1) 2010/04/09 Released by Harlan Stenn <stenn@ntp.org>
(4.2.6p1-RC6) 2010/03/31 Released by Harlan Stenn <stenn@ntp.org>

* [Bug 1514] Typo in ntp_proto.c: fabs(foo < .4) should be fabs(foo) < .4.
* [Bug 1464] synchronization source wrong for refclocks ARCRON_MSF (27)
  and SHM (28).
* Correct Windows port's refclock_open() to return 0 on failure not -1.
* Correct CHU, dumbclock, and WWVB drivers to check for 0 returned from
  refclock_open() on failure.
* Correct "SIMUL=4 ./flock-build -1" to prioritize -1/--one.

---
(4.2.6p1-RC5) 2010/02/09 Released by Harlan Stenn <stenn@ntp.org>

* [Bug 1140] Clean up debug.html, decode.html, and ntpq.html.
* [Bug 1438] Remove dead code from sntp/networking.c.
* [Bug 1477] 1st non-gmake make in clone w/VPATH can't make COPYRIGHT.
* [Bug 1478] linking fails with undefined reference EVP_MD_pkey_type.
* [Bug 1479] Compilation fails because of not finding readline headers.
* [Bug 1480] snprintf() cleanup caused unterminated refclock IDs.
* [Bug 1484] ushort is not defined in QNX6.

---
(4.2.6p1-RC4) 2010/02/04 Released by Harlan Stenn <stenn@ntp.org>

* [Bug 1455] ntpd does not try /etc/ntp.audio as documented.
* [Bug 1467] Fix bogus rebuild of sntp/sntp.html
* [Bug 1470] "make distdir" in $srcdir builds keyword-gen, libntp.a.
* [Bug 1473] "make distcheck" before build can't make sntp/version.m4.
* [Bug 1474] ntp_keygen needs LCRYPTO after libntp.a.
* Convert many sprintf() calls to snprintf(), also strcpy(), strcat().
* Fix widely cut-n-pasted bug in refclock shutdown after failed start.
* Remove some dead code checking for emalloc() returning NULL.
* Remove arlib.

---
(4.2.6p1-RC3) 2010/01/24 Released by Harlan Stenn <stenn@ntp.org>

* Use TZ=UTC instead of TZ= when calling date in scripts/mkver.in .
* [Bug 1448] Some macros not correctly conditionally or absolutely defined
  on Windows.
* [Bug 1449] ntpsim.h in ntp_config.c should be used conditionally.
* [Bug 1450] Option to exclude warnings not unconditionally defined on Windows.
* [Bug 1127] Properly check the return of X590_verify() - missed one.
* [Bug 1439] .texi generation must wait until after binary is linked.
* [Bug 1440] Update configure.ac to support kfreebsd.
* [Bug 1445] IRIX does not have -lcap or support linux capabilities.
* [Bug 1451] CID 115: sntp leaks KoD entry when updating existing.
* [Bug 1453] Use $CC in config.cache filename in ./build script.

---
(4.2.6p1-RC2) 2009/12/25 Released by Harlan Stenn <stenn@ntp.org>

* [Bug 1411] Fix status messages in refclock_oncore.c.
* [Bug 1416] MAXDNAME undefined on Solaris 2.6.
* [Bug 1419] ntpdate, ntpdc, sntp, ntpd ignore configure --bindir.
* [Bug 1424] Fix check for rtattr (rtnetlink.h).
* [Bug 1425] unpeer by association ID sets up for duplicate free().
* [Bug 1426] scripts/VersionName needs . on the search path.
* [Bug 1427] quote missing in ./build - shows up on NetBSD.
* [Bug 1428] Use AC_HEADER_RESOLV to fix breaks from resolv.h
* [Bug 1429] ntpd -4 option does not reliably force IPv4 resolution.
* [Bug 1431] System headers must come before ntp headers in ntp_intres.c .
* [Bug 1434] HP-UX 11 ip_mreq undeclared, _HPUX_SOURCE helps some.
* [Bug 1435] sntp: Test for -lresolv using the same tests as in ntp.

---
(4.2.6p1-RC1) 2009/12/20 Released by Harlan Stenn <stenn@ntp.org>

* [Bug 1409] Put refclock_neoclock4x.c under the NTP COPYRIGHT notice.
  This should allow debian and other distros to add this refclock driver
  in further distro releases.
  Detect R2 hardware releases.
* [Bug 1412] m4/os_cflags.m4 caches results that depend on $CC.
* [Bug 1413] test OpenSSL headers regarding -Wno-strict-prototypes.
* [Bug 1414] Enable "make distcheck" success with BSD make.
* [Bug 1415] Fix Mac OS X link problem.
* [Bug 1418] building ntpd/ntpdc/ntpq statically with ssl fails.
* Build infrastructure updates to enable beta releases of ntp-stable.

---
(4.2.6) 2009/12/09 Released by Harlan Stenn <stenn@ntp.org>
* [Sec 1331] from4.2.4p8: DoS with mode 7 packets - CVE-2009-3563.
* [Bug 508] Fixed leap second handling for Windows.
(4.2.5p250-RC) 2009/11/30 Released by Harlan Stenn <stenn@ntp.org>
* sntp documentation updates.
* [Bug 761] internal resolver does not seem to honor -4/-6 qualifiers
* [Bug 1386] Deferred DNS doesn't work on NetBSD
* [Bug 1391] avoid invoking autogen twice for .c and .h files.
* [Bug 1397] shmget() refclock_shm failing because of file mode.
* Pass no_needed to ntp_intres as first part of fixing [Bug 975].
* Add ./configure --enable-force-defer-DNS to help debugging.
(4.2.5p249-RC) 2009/11/28 Released by Harlan Stenn <stenn@ntp.org>
* [Bug 1400] An empty KOD DB file causes sntp to coredump.
* sntp: documentation cleanup.
* sntp: clean up some error messages.
* sntp: Use the precision to control how many offset digits are shown.
* sntp: Show root dispersion.
* Cleanup from the automake/autoconf upgrades.
(4.2.5p248-RC) 2009/11/26 Released by Harlan Stenn <stenn@ntp.org>
* Prepare for the generation of sntp.html.
* Documentation changes from Dave Mills.
* [Bug 1387] Storage leak in ntp_intres (minor).
* [Bug 1389] buffer overflow in refclock_oncore.c
* [Bug 1391] .texi usage text from installed, not built binaries.
* [Bug 1392] intres retries duplicate assocations endlessly.
* Correct *-opts.h dependency so default 'get' action isn't used.
(4.2.5p247-RC) 2009/11/20 Released by Harlan Stenn <stenn@ntp.org>
* [Bug 1142] nodebug builds shed no light on -d, -D option failure.
* [Bug 1179] point out the problem with -i/--jaildir and -u/--user when
  they are disabled by configure.
* [Bug 1308] support systems that lack fork().
* [Bug 1343] sntp doesn't link on Solaris 7, needs -lresolv.
(4.2.5p246-RC) 2009/11/17 Released by Harlan Stenn <stenn@ntp.org>
* Upgrade to autogen-5.10
* [Bug 1378] Unnecessary resetting of peers during interface update.
* [Bug 1382] p245 configure --disable-dependency-tracking won't build.
* [Bug 1384] ntpq :config core dumped with a blank password.
(4.2.5p245-RC) 2009/11/14 Released by Harlan Stenn <stenn@ntp.org>
* Cleanup from Dave Mills.
* [Bug 1343] sntp illegal C does not compile on Solaris 7.
* [Bug 1381] Version .deps generated include file dependencies to allow
  known dependency-breaking changes to force .deps to be cleaned,
  triggered by changing the contents of deps-ver and/or sntp/deps-ver.
(4.2.5p244-RC) 2009/11/12 Released by Harlan Stenn <stenn@ntp.org>
* keygen.html updates from Dave Mills.
* [Bug 1003] ntpdc unconfig command doesn't prompt for keyid.
* [Bug 1376] Enable authenticated ntpq and ntpdc using newly-available
  digest types.
* ntp-keygen, Autokey OpenSSL build vs. run version mismatch is now a
  non-fatal warning.
(4.2.5p243-RC) 2009/11/11 Released by Harlan Stenn <stenn@ntp.org>
* [Bug 1226] Fix deferred DNS lookups.
* new crypto signature cleanup.
(4.2.5p242-RC) 2009/11/10 Released by Harlan Stenn <stenn@ntp.org>
* [Bug 1363] CID 92 clarify fallthrough case in clk_trimtsip.c
* [Bug 1366] ioctl(TIOCSCTTY, 0) fails on NetBSD *[0-2].* > 3.99.7.
* [Bug 1368] typos in libntp --without-crypto case
* [Bug 1371] deferred DNS lookup failing with INFO_ERR_AUTH.
* CID 87 dead code in ntpq.c atoascii().
* Fix authenticated ntpdc, broken in p240.
* Stub out isc/mem.h, shaving 47k from a MIPS ntpd binary.
* Shrink keyword scanner FSM entries from 64 to 32 bits apiece.
* Documention updates from Dave Mills.
* authkeys.c cleanup from Dave Mills.
(4.2.5p241-RC) 2009/11/07 Released by Harlan Stenn <stenn@ntp.org>
* html/authopt.html update from Dave Mills.
* Remove unused file from sntp/Makefile.am's distribution list.
* new crypto signature cleanup.
(4.2.5p240-RC) 2009/11/05 Released by Harlan Stenn <stenn@ntp.org>
* [Bug 1364] clock_gettime() not detected, need -lrt on Debian 5.0.3.
* Provide all of OpenSSL's signature methods for ntp.keys (FIPS 140-2).
(4.2.5p239-RC) 2009/10/30 Released by Harlan Stenn <stenn@ntp.org>
* [Bug 1357] bogus assert from refclock_shm.
* [Bug 1359] Debug message cleanup.
* CID 101: more pointer/array cleanup.
* [Bug 1356] core dump from refclock_nmea when can't open /dev/gpsU.
* [Bug 1358] AIX 4.3 sntp/networking.c IPV6_JOIN_GROUP undeclared.
* CID 101: pointer/array cleanup.
(4.2.5p238-RC) 2009/10/27 Released by Harlan Stenn <stenn@ntp.org>
* Changes from Dave Mills.
* driver4.html updates from Dave Mills.
* [Bug 1252] PPSAPI cleanup on ntpd/refclock_wwvb.c.
* [Bug 1354] libtool error building after bootstrap with Autoconf 2.64.
* Allow NTP_VPATH_HACK configure test to handle newer gmake versions.
* CIDs 94-99 make it more clearly impossible for sock_hash() to return
  a negative number.
* CID 105, 106 ensure ntpdc arrays are not overrun even if callers
  misbehave.
* CID 113 use va_end() in refclock_true.c true_debug().
* Get rid of configure tests for __ss_family and __ss_len when the more
  common ss_family and ss_len are present.
(4.2.5p237-RC) 2009/10/26 Released by Harlan Stenn <stenn@ntp.org>
* [Bug 610] NMEA support for using PPSAPI on a different device.
* [Bug 1238] use only fudge time2 to offset NMEA serial timestamp.
* [Bug 1355] ntp-dev won't compile on OpenBSD 4.6.
(4.2.5p236-RC) 2009/10/22 Released by Harlan Stenn <stenn@ntp.org>
* Cleanup from Dave Mills.
* [Bug 1343] ntpd/ntp_io.c close_fd() does not compile on Solaris 7.
* [Bug 1353] ntpq "rv 0 settimeofday" always shows UNKNOWN on unix.
* Do not attempt to execute built binaries from ntpd/Makefile when
  cross-compiling (keyword-gen and ntpd --saveconfigquit).
* sntp/main.c: Remove duplicate global adr_buf[] (also defined in
  networking.c) which Piotr Grudzinski identified breaking his build.
* Correct in6addr_any test in configure.ac to attempt link too.
(4.2.5p235-RC) 2009/10/18 Released by Harlan Stenn <stenn@ntp.org>
* [Bug 1343] lib/isc build breaks on systems without IPv6 headers.
(4.2.5p234-RC) 2009/10/16 Released by Harlan Stenn <stenn@ntp.org>
* [Bug 1339] redux, use unmodified lib/isc/win32/strerror.c and
  move #define strerror... to a header not used by lib/isc code.
* [Bug 1345] illegal 'grep' option prevents compilation.
* [Bug 1346] keyword scanner broken where char defaults to unsigned.
* [Bug 1347] ntpd/complete.conf missing multicastclient test case.
(4.2.5p233-RC) 2009/10/15 Released by Harlan Stenn <stenn@ntp.org>
* [Bug 1337] cast setsockopt() v4 address pointer to void *.
* [Bug 1342] ignore|drop one IPv6 address on an interface blocks all
  addresses on that interface.
* Documentation cleanup and updates.
(4.2.5p232-RC) 2009/10/14 Released by Harlan Stenn <stenn@ntp.org>
* [Bug 1302] OpenSSL under Windows needs applink support.
* [Bug 1337] fix incorrect args to setsockopt(fd, IP_MULTICAST_IF,...).
* [Bug 1339] Fix Windows-only ntp_strerror() infinite recursion.
* [Bug 1341] NMEA driver requires working PPSAPI #ifdef HAVE_PPSAPI.
* Construct ntpd keyword scanner finite state machine at compile time
  rather than at runtime, shrink entries from 40+ to 8 bytes.
* Update documentation for ntpq --old-rv, saveconfig, saveconfigdir,
  ntpd -I -L and -M, and interface/nic rules. (From Dave Hart)
* [Bug 1337] fix incorrect args to setsockopt(fd, IP_MULTICAST_IF,...)
(4.2.5p231-RC) 2009/10/10 Released by Harlan Stenn <stenn@ntp.org>
* [Bug 1335] Broadcast client degraded by wildcard default change.
(4.2.5p230-RC) 2009/10/09 Released by Harlan Stenn <stenn@ntp.org>
* Start the 4.2.6 Release Candidate cycle.
* Broadcast and transit phase cleanup from Dave Mills.
(4.2.5p229) 2009/10/07 Released by Harlan Stenn <stenn@ntp.org>
* [Bug 1334] ntpsnmpd undefined reference to `ntpqOptions'.
* Change ntpsnmpd/Makefile.am include file order to fix FreeBSD build.
(4.2.5p228) 2009/10/06 Released by Harlan Stenn <stenn@ntp.org>
* Reclaim syntax tree memory after application in ntpd built with
  configure --disable-saveconfig.
* [Bug 1135] ntpq uses sizeof(u_long) where sizeof(u_int32) is meant.
* [Bug 1333] ntpd --interface precedence over --novirtualips lost.
(4.2.5p227) 2009/10/05 Released by Harlan Stenn <stenn@ntp.org>
* [Bug 1135] :config fails with "Server disallowed request"
* [Bug 1330] disallow interface/nic rules when --novirtualips or
  --interface are used.
* [Bug 1332] ntpq -c 'rv 0 variablename' returns extra stuff.
* Add test of ntpd --saveconfigquit fidelity using new complete.conf.
* Documentation updates from Dave Hart/Dave Mills.
(4.2.5p226) 2009/10/04 Released by Harlan Stenn <stenn@ntp.org>
* [Bug 1318] Allow multiple -g options on ntpd command line.
* [Bug 1327] ntpq, ntpdc, ntp-keygen -d & -D should work with configure
  --disable-debugging.
* Add ntpd --saveconfigquit <filename> option for future build-time
  testing of saveconfig fidelity.
* Clockhop and autokey cleanup from Dave Mills.
* Documentation updates from Dave Mills.
(4.2.5p225) 2009/09/30 Released by Harlan Stenn <stenn@ntp.org>
* authopt documentation changes from Dave Mills/Dave Hart.
* [Bug 1324] support bracketed IPv6 numeric addresses for restrict.
(4.2.5p224) 2009/09/29 Released by Harlan Stenn <stenn@ntp.org>
* Clockhop and documentation fixes from Dave Mills.
* Remove "tos maxhop" ntp.conf knob.
(4.2.5p223) 2009/09/28 Released by Harlan Stenn <stenn@ntp.org>
* [Bug 1321] build doesn't work if . isn't on $PATH.
* [Bug 1323] Implement "revoke #" to match documentation, deprecate
  "crypto revoke #".
(4.2.5p222) 2009/09/27 Released by Harlan Stenn <stenn@ntp.org>
* Update libisc code using bind-9.6.1-P1.tar.gz, rearrange our copy to
  mirror the upstream layout (lib/isc/...), and merge in NTP-local
  modifications to libisc.  There is a new procedure to ease future
  libisc merges using a separate "upstream" bk repo.  That will enable
  normal bk pull automerge to handle carrying forward any local changes
  and should enable us to take updated libisc snapshots more often.
* Updated build and flock-build scripts.  flock-build --one is a way
  to perform a flock-build compatible solitary build, handy for a repo
  clone's first build on a machine with autoconf, automake, etc.
* Compiling ntp_parser.y using BSD make correctly places ntp_parser.h
  in the top-level ntpd directory instead of A.*/ntpd.
* bootstrap script updated to remove potentially stale .deps dirs.
* Remove unneeded Makefile.am files from the lib/isc/include tree.
(4.2.5p221) 2009/09/26 Released by Harlan Stenn <stenn@ntp.org>
* [Bug 1316] segfault if refclock_nmea can't open file.
* [Bug 1317] Distribute cvo.sh.
(4.2.5p220) 2009/09/25 Released by Harlan Stenn <stenn@ntp.org>
* Rearrange libisc code to match the upstream layout in BIND.  This is
  step one of two, changing the layout but keeping our existing libisc.
(4.2.5p219) 2009/09/24 Released by Harlan Stenn <stenn@ntp.org>
* [Bug 1315] "interface ignore 0.0.0.0" is ignored.
* add implicit "nic ignore all" rule before any rules from ntp.conf, so
  "nic listen eth0" alone means the same as "-I eth0".
* add wildcard match class for interface/nic rules.
* fix mistaken carryover of prefixlen from one rule to the next.
* Ensure IPv6 localhost address ::1 is included in libisc's Windows IPv6
  address enumeration, allowing ntpq and ntpdc's hardcoding to 127.0.0.1
  on Windows to end.
(4.2.5p218) 2009/09/21 Released by Harlan Stenn <stenn@ntp.org>
* [Bug 1314] saveconfig emits -4 and -6 on when not given.
* correct parsing and processing of setvar directive.
* highlight location of ntpq :config syntax errors with ^.
* clarify (former) NO_ARG, SINGLE_ARG, MULTIPLE_ARG renaming to
  FOLLBY_TOKEN, FOLLBY_STRING, FOLLBY_STRINGS_TO_EOC.
* parser, saveconfig cleanup to store T_ identifiers in syntax tree.
(4.2.5p217) 2009/09/20 Released by Harlan Stenn <stenn@ntp.org>
* [Bug 1300] reject remote configuration of dangerous items.
(4.2.5p216) 2009/09/19 Released by Harlan Stenn <stenn@ntp.org>
* [Bug 1312] ntpq/ntpdc MD5 passwords truncated to 8 chars on Suns.
* CID 10 missing free(up); in refclock_palisade.c error return, again.
* CID 83 added assertion to demonstrate config_nic_rules() does not
  call strchr(NULL, '/').
(4.2.5p215) 2009/09/18 Released by Harlan Stenn <stenn@ntp.org>
* [Bug 1292] Workaround last VC6 unsigned __int64 kink.
(4.2.5p214) 2009/09/17 Released by Harlan Stenn <stenn@ntp.org>
* [Bug 1303] remove top-level "autokey" directive.
* use "nic listen 192.168.0.0/16" instead of
  "nic listen 192.168.0.0 prefixlen 16".
(4.2.5p213) 2009/09/16 Released by Harlan Stenn <stenn@ntp.org>
* [Bug 1310] fix Thunderbolt mode in refclock_palisade.c
(4.2.5p212) 2009/09/15 Released by Harlan Stenn <stenn@ntp.org>
* [Bug 983] add interface [listen | ignore | drop] ... directive.
* [Bug 1243] MD5auth_setkey zero-fills key from first zero octet.
* [Bug 1295] leftover fix, do not crash on exit in free_config_trap()
  when "trap 1.2.3.4" is used without any further options.
* [Bug 1311] 4.2.5p211 doesn't build in no-debug mode.
* document interface (alias nic) and unpeer.
* Correct syntax error line & column numbers.
* CID 79: kod_init_kod_db() fails to fclose(db_s) in two error paths.
* CID 80: attempt to quiet Coverity false positive re: leaking "reason"
  in main().
* Documentation updates from Dave Mills.
* CID 81: savedconfig leaked in save_config().
* Make the code agree with the spec and the book (Dave Mills).
(4.2.5p211) 2009/09/14 Released by Harlan Stenn <stenn@ntp.org>
* [Bug 663] respect ntpq -c and -p order on command line.
* [Bug 1292] more VC6 unsigned __int64 workarounds.
* [Bug 1296] Added Support for Trimble Acutime Gold.
(4.2.5p210) 2009/09/06 Released by Harlan Stenn <stenn@ntp.org>
* [Bug 1294] Use OPENSSL_INC and OPENSSL_LIB macros for Windows
  and remove unnecessary reference to applink.c for Windows
* [Bug 1295] trap directive options are not optional.
* [Bug 1297] yylex() must always set yylval before returning.
(4.2.5p209) 2009/09/01 Released by Harlan Stenn <stenn@ntp.org>
* [Bug 1290] Fix to use GETTIMEOFDAY macro
* [Bug 1289] Update project files for VC6, VS2003, VS2005, VS 2008
(4.2.5p208) 2009/08/30 Released by Harlan Stenn <stenn@ntp.org>
* [Bug 1293] make configuration dumper ready for release, specifically:
* rename ntpq dumpcfg command to "saveconfig".
* require authentication for saveconfig.
* "restrict ... nomodify" prevents saveconfig and :config.
* "saveconfig ." shorthand to save to startup configuration file.
* support strftime() substitution in saveconfig arg to timestamp
  the output filename, for example "saveconfig %Y%m%d-%H%M%S.conf".
* display saveconfig response message from ntpd in ntpq.
* save output filename in "savedconfig" variable, fetched with ntpq -c
  "rv 0 savedconfig".
* document saveconfig in html/ntpq.html.
* add ./configure --disable-saveconfig to build a smaller ntpd.
* log saveconfig failures and successes to syslog.
(4.2.5p207) 2009/08/29 Released by Harlan Stenn <stenn@ntp.org>
* [Bug 1292] Minor Windows source tweaks for VC6-era SDK headers.
(4.2.5p206) 2009/08/26 Released by Harlan Stenn <stenn@ntp.org>
* accopt.html typo fixes from Dave Mills.
* [Bug 1283] default to remembering KoD in sntp.
* clean up numerous sntp/kod_management.c bugs.
* use all addresses resolved from each DNS name in sntp.
(4.2.5p205) 2009/08/18 Released by Harlan Stenn <stenn@ntp.org>
* accopt.html typo fixes from Dave Mills.
* [Bug 1285] Log ntpq :config/config-from-file events.
* [Bug 1286] dumpcfg omits statsdir, mangles filegen.
(4.2.5p204) 2009/08/17 Released by Harlan Stenn <stenn@ntp.org>
* [Bug 1284] infinite loop in ntpd dumping more than one trustedkey
(4.2.5p203) 2009/08/16 Released by Harlan Stenn <stenn@ntp.org>
* Add ntpq -c dumpcfg, Google Summer of Code project of Max Kuehn
(4.2.5p202) 2009/08/14 Released by Harlan Stenn <stenn@ntp.org>
* install the binary and man page for sntp.
(4.2.5p201) 2009/08/13 Released by Harlan Stenn <stenn@ntp.org>
* sntp: out with the old, in with the new.
(4.2.5p200) 2009/08/12 Released by Harlan Stenn <stenn@ntp.org>
* [Bug 1281] Build ntpd on Windows without big SDK download, burn,
  and install by checking in essentially unchanging messages.mc build
  products to avoid requiring mc.exe, which is not included with VC++
  2008 EE.
(4.2.5p199) 2009/08/09 Released by Harlan Stenn <stenn@ntp.org>
* [Bug 1279] Cleanup for warnings from Veracode static analysis.
(4.2.5p198) 2009/08/03 Released by Harlan Stenn <stenn@ntp.org>
* Upgrade to autogen-5.9.9-pre5.
(4.2.5p197) 2009/07/30 Released by Harlan Stenn <stenn@ntp.org>
* The build script now has . at the end of PATH for config.guess.
(4.2.5p196) 2009/07/29 Released by Harlan Stenn <stenn@ntp.org>
* [Bug 1272] gsoc_sntp IPv6 build problems under HP-UX 10.
* [Bug 1273] CID 10: Palisade leaks unit struct in error path.
* [Bug 1274] CID 67: ensure resolve_hosts() output count and pointers
  are consistent.
* [Bug 1275] CID 45: CID 46: old sntp uses uninitialized guesses[0],
  precs[0].
* [Bug 1276] CID 52: crypto_xmit() may call crypto_alice[23]()
  with NULL peer.
(4.2.5p195) 2009/07/27 Released by Harlan Stenn <stenn@ntp.org>
* cvo.sh: Add support for CentOS, Fedora, Slackware, SuSE, and QNX.
(4.2.5p194) 2009/07/26 Released by Harlan Stenn <stenn@ntp.org>
* Documentation updates from Dave Mills.
* Use scripts/cvo.sh in the build script to get better subdir names.
(4.2.5p193) 2009/07/25 Released by Harlan Stenn <stenn@ntp.org>
* [Bug 1261] CID 34: simulate_server() rbuf.msg_flags uninitialized.
* [Bug 1262] CID 35: xpkt.mac uninitialized in simulate_server().
* [Bug 1263] CID 37: CID 38: CID 40: CID 43: multiple refclocks
  uninitialized tm_zone (arc, chronolog, dumbclock, pcf).
* [Bug 1264] CID 64: gsoc_sntp on_wire() frees wrong ptr receiving KoD.
* [Bug 1265] CID 65: CID 66: gsoc_sntp on_wire() leaks x_pkt, r_pkt.
* [Bug 1266] CID 39: datum_pts_start() uninitialized arg.c_ospeed.
* [Bug 1267] CID 44: old sntp handle_saving() writes stack garbage to
  file when clearing.
* [Bug 1268] CID 63: resolve_hosts() leaks error message buffer.
* [Bug 1269] CID 74: use assertion to ensure move_fd() does not return
  negative descriptors.
* [Bug 1270] CID 70: gsoc_sntp recv_bcst_data mdevadr.ipv6mr_interface
  uninitialized.
(4.2.5p192) 2009/07/24 Released by Harlan Stenn <stenn@ntp.org>
* [Bug 965] CID 42: ss_family uninitialized.
* [Bug 1250] CID 53: kod_init_kod_db() overruns kod_db malloc'd buffer.
* [Bug 1251] CID 68: search_entry() mishandles dst argument.
* [Bug 1252] CID 32: Quiet Coverity warning with assertion.
* [Bug 1253] CID 50: gsoc_sntp/crypto.c auth_init() always returns a
  list with one entry.
* [Bug 1254] CID 56: tv_to_str() leaks a struct tm each call.
* [Bug 1255] CID 55: pkt_output() leaks a copy of each packet.
* [Bug 1256] CID 51: Coverity doesn't recognize our assertion macros as
  terminal.
* [Bug 1257] CID 57: gsoc_sntp auth_init() fails to fclose(keyfile).
* [Bug 1258] CID 54: gsoc_sntp resolve_hosts() needs simplification.
* [Bug 1259] CID 59: gsoc_sntp recv_bcast_data() fails to free(rdata)
  on error paths.
* [Bug 1260] CID 60: gsoc_sntp recvpkt() fails to free(rdata).
* Updated to AutoGen-5.9.9pre2.
(4.2.5p191) 2009/07/21 Released by Harlan Stenn <stenn@ntp.org>
* Updated to AutoGen-5.9.9pre1.
(4.2.5p190) 2009/07/20 Released by Harlan Stenn <stenn@ntp.org>
* Updated to AutoGen-5.9.8.
* [Bug 1248] RES_MSSNTP typo in ntp_proto.c.
* [Bug 1246] use a common template for singly-linked lists, convert most
  doubly-linked lists to singly-linked.
* Log warning about signd blocking when restrict mssntp used.
(4.2.5p189) 2009/07/16 Released by Harlan Stenn <stenn@ntp.org>
* Documentation cleanup from Dave Mills.
(4.2.5p188) 2009/07/15 Released by Harlan Stenn <stenn@ntp.org>
* [Bug 1245] Broken xmt time sent in fast_xmit() of 4.2.5p187.
(4.2.5p187) 2009/07/11 Released by Harlan Stenn <stenn@ntp.org>
* [Bug 1042] multicast listeners IPv4+6 ignore new interfaces.
* [Bug 1237] Windows serial code treat CR and LF both as line
  terminators.
* [Bug 1238] use fudge time2 for serial timecode offset in NMEA driver.
* [Bug 1242] Remove --enable-wintime, symmetric workaround is now
  always enabled.
* [Bug 1244] NTP_INSIST(fd != maxactivefd) failure in intres child
* Added restrict keyword "mssntp" for Samba4 DC operation, by Dave Mills.
(4.2.5p186) 2009/07/08 Released by Harlan Stenn <stenn@ntp.org>
* ntp_proto.c cleanup from Dave Mills.
(4.2.5p185) 2009/07/01 Released by Harlan Stenn <stenn@ntp.org>
* Documentation updates from Dave Mills.
* [Bug 1234] convert NMEA driver to use common PPSAPI code.
* timepps-Solaris.h pps_handle_t changed from pointer to scalar
* Spectracom refclock added to Windows port of ntpd
* [Bug 1236] Declaration order fixed.
* Bracket private ONCORE debug statements with #if 0 rather than #ifdef
  DEBUG
* Delete ONCORE debug statement that is now handled elsewhere.
(4.2.5p184) 2009/06/24 Released by Harlan Stenn <stenn@ntp.org>
* [Bug 1233] atom refclock fudge time1 sign flipped in 4.2.5p164.
(4.2.5p183) 2009/06/23 Released by Harlan Stenn <stenn@ntp.org>
* [Bug 1196] setsockopt(SO_EXCLUSIVEADDRUSE) can fail on Windows 2000
  and earlier with WSAINVAL, do not log a complaint in that case.
* [Bug 1210] ONCORE driver terminates ntpd without logging a reason.
* [Bug 1218] Correct comment in refclock_oncore on /etc/ntp.oncore*
  configuration file search order.
* Change ONCORE driver to log using msyslog as well as to any
  clockstats file.
* [Bug 1231] ntpsnmpd build fails after sockaddr union changes.
(4.2.5p182) 2009/06/18 Released by Harlan Stenn <stenn@ntp.org>
* Add missing header dependencies to the ntpdc layout verification.
* prefer.html updates from Dave Mills.
* [Bug 1205] Add ntpd --usepcc and --pccfreq options on Windows
* [Bug 1215] unpeer by association ID
* [Bug 1225] Broadcast address miscalculated on Windows 4.2.5p180
* [Bug 1229] autokey segfaults in cert_install().
* Use a union for structs sockaddr, sockaddr_storage, sockaddr_in, and
  sockaddr_in6 to remove casts and enable type checking.  Collapse
  some previously separate IPv4/IPv6 paths into a single codepath.
(4.2.5p181) 2009/06/06 Released by Harlan Stenn <stenn@ntp.org>
* [Bug 1206] Required compiler changes for Windows
* [Bug 1084] PPSAPI for ntpd on Windows with DLL backends
* [Bug 1204] Unix-style refclock device paths on Windows
* [Bug 1205] partial fix, disable RDTSC use by default on Windows
* [Bug 1208] decodenetnum() buffer overrun on [ with no ]
* [Bug 1211] keysdir free()d twice #ifdef DEBUG
* Enable ONCORE, ARCRON refclocks on Windows (untested)
(4.2.5p180) 2009/05/29 Released by Harlan Stenn <stenn@ntp.org>
* [Bug 1200] Enable IPv6 in Windows port
* Lose FLAG_FIXPOLL, from Dave Mills.
(4.2.5p179) 2009/05/23 Released by Harlan Stenn <stenn@ntp.org>
* [Bug 1041] xmt -> aorg timestamp cleanup from Dave Mills,
  reported by Dave Hart.
* [Bug 1193] Compile error: conflicting types for emalloc.
* [Bug 1196] VC6 winsock2.h does not define SO_EXCLUSIVEADDRUSE.
* Leap/expire cleanup from Dave Mills.
(4.2.5p178) 2009/05/21 Released by Harlan Stenn <stenn@ntp.org>
* Provide erealloc() and estrdup(), a la emalloc().
* Improve ntp.conf's parser error messages.
* [Bug 320] "restrict default ignore" does not affect IPv6.
* [Bug 1192] "restrict -6 ..." reports a syntax error.
(4.2.5p177) 2009/05/18 Released by Harlan Stenn <stenn@ntp.org>
* Include 4.2.4p7
* [Bug 1174] nmea_shutdown assumes that nmea has a unit assigned
* [Bug 1190] NMEA refclock fudge flag4 1 obscures position in timecode
* Update NMEA refclock documentation in html/drivers/driver20.html
(4.2.5p176) 2009/05/13 Released by Harlan Stenn <stenn@ntp.org>
* [Bug 1154] mDNS registration should be done later, repeatedly and only
  if asked for. (second try for fix)
(4.2.5p175) 2009/05/12 Released by Harlan Stenn <stenn@ntp.org>
* Include 4.2.4p7-RC7
* [Bug 1180] ntpd won't start with more than ~1000 interfaces
* [Bug 1182] Documentation typos and missing bits.
* [Bug 1183] COM port support should extend past COM3
* [Bug 1184] ntpd is deaf when restricted to second IP on the same net
* Clean up configure.ac NTP_CACHEVERSION interface, display cache
  version when clearing.  Fixes a regression.
(4.2.5p174) 2009/05/09 Released by Harlan Stenn <stenn@ntp.org>
* Stale leapsecond file fixes from Dave Mills.
(4.2.5p173) 2009/05/08 Released by Harlan Stenn <stenn@ntp.org>
* Include 4.2.4p7-RC6
(4.2.5p172) 2009/05/06 Released by Harlan Stenn <stenn@ntp.org>
* [Bug 1175] Instability in PLL daemon mode.
* [Bug 1176] refclock_parse.c does not compile without PPSAPI.
(4.2.5p171) 2009/05/04 Released by Harlan Stenn <stenn@ntp.org>
* Autokey documentation cleanup from Dave Mills.
* [Bug 1171] line editing libs found without headers (Solaris 11)
* [Bug 1173] NMEA refclock fails with Solaris PPSAPI
* Fix problem linking msntp on Solaris when sntp subdir is configured
  before parent caused by different gethostent library search order.
* Do not clear config.cache when it is  empty.
(4.2.5p170) 2009/05/02 Released by Harlan Stenn <stenn@ntp.org>
* [Bug 1152] adjust PARSE to new refclock_pps logic
* Include 4.2.4p7-RC5
* loopfilter FLL/PLL crossover cleanup from Dave Mills.
* Documentation updates from Dave Mills.
* ntp-keygen cleanup from Dave Mills.
* crypto API cleanup from Dave Mills.
* Add NTP_CACHEVERSION mechanism to ignore incompatible config.cache
* Enable gcc -Wstrict-overflow for gsoc_sntp as well
(4.2.5p169) 2009/04/30 Released by Harlan Stenn <stenn@ntp.org>
* [Bug 1171] Note that we never look for -lreadline by default.
* [Bug 1090] Fix bogus leap seconds in refclock_hpgps.
(4.2.5p168) 2009/04/29 Released by Harlan Stenn <stenn@ntp.org>
* Include 4.2.4p7-RC4
* [Bug 1169] quiet compiler warnings
* Re-enable gcc -Wstrict-prototypes when not building with OpenSSL
* Enable gcc -Wstrict-overflow
* ntpq/ntpdc emit newline after accepting password on Windows
* Updates from Dave Mills:
* ntp-keygen.c: Updates.
* Fix the error return and syslog function ID in refclock_{param,ppsapi}.
* Make sure syspoll is within the peer's minpoll/maxpoll bounds.
* ntp_crypto.c: Use sign_siglen, not len. sign key filename cleanup.
* Bump NTP_MAXEXTEN from 1024 to 2048, update values for some field lengths.
* m4/ntp_lineeditlibs.m4: fix warnings from newer Autoconf
* [Bug 1166] Remove truncation of position (blanking) code in refclock_nmea.c
(4.2.5p167) 2009/04/26 Released by Harlan Stenn <stenn@ntp.org>
* Crypto cleanup from Dave Mills.
(4.2.5p166) 2009/04/25 Released by Harlan Stenn <stenn@ntp.org>
* [Bug 1165] Clean up small memory leaks in the  config file parser
* Correct logconfig keyword declaration to MULTIPLE_ARG
* Enable filename and line number leak reporting on Windows when built
  DEBUG for all the typical C runtime allocators such as calloc,
  malloc, and strdup.  Previously only emalloc calls were covered.
* Add DEBUG-only code to free dynamically allocated memory that would
  otherwise remain allocated at ntpd exit, to allow less forgivable
  leaks to stand out in leaks reported after exit.
* Ensure termination of strings in ports/winnt/libisc/isc_strerror.c
  and quiet compiler warnings.
* [Bug 1057] ntpdc unconfig failure
* [Bug 1161] unpeer AKA unconfig command for ntpq :config
* PPS and crypto cleanup in ntp_proto.c from Dave Mills.
(4.2.5p165) 2009/04/23 Released by Harlan Stenn <stenn@ntp.org>
* WWVB refclock cleanup from Dave Mills.
* Code cleanup: requested_key -> request_key.
* [Bug 833] ignore whitespace at end of remote configuration lines
* [Bug 1033] ntpdc/ntpq crash prompting for keyid on Windows
* [Bug 1028] Support for W32Time authentication via Samba.
* quiet ntp_parser.c malloc redeclaration warning
* Mitigation and PPS/PPSAPI cleanup from Dave Mills.
* Documentation updates from Dave Mills.
* timepps-Solaris.h patches from Dave Hart.
(4.2.5p164) 2009/04/22 Released by Harlan Stenn <stenn@ntp.org>
* Include 4.2.4p7-RC3
* PPS/PPSAPI cleanup from Dave Mills.
* Documentation updates from Dave Mills.
* [Bug 1125] C runtime per-thread initialization on Windows
* [Bug 1152] temporarily disable refclock_parse, refclock_true until
  maintainers can repair build break from pps_sample()
* [Bug 1153] refclock_nmea should not mix UTC with GPS time
* [Bug 1159] ntpq overlap diagnostic message test buggy
(4.2.5p163) 2009/04/10 Released by Harlan Stenn <stenn@ntp.org>
(4.2.5p162) 2009/04/09 Released by Harlan Stenn <stenn@ntp.org>
* Documentation updates from Dave Mills.
* Mitigation and PPS cleanup from Dave Mills.
* Include 4.2.4p7-RC2
* [Bug 216] New interpolation scheme for Windows eliminates 1ms jitter
* remove a bunch of #ifdef SYS_WINNT from portable code
* 64-bit time_t cleanup for building on newer Windows compilers
* Only set CMOS clock during ntpd exit on Windows if the computer is
  shutting down or restarting.
* [Bug 1148] NMEA reference clock improvements
* remove deleted gsoc_sntp/utilities.o from repository so that .o build
  products can be cleaned up without corrupting the repository.
(4.2.5p161) 2009/03/31 Released by Harlan Stenn <stenn@ntp.org>
* Documentation updates from Dave Mills.
(4.2.5p160) 2009/03/30 Released by Harlan Stenn <stenn@ntp.org>
* [Bug 1141] refclock_report missing braces cause spurious "peer event:
  clock clk_unspec" log entries
* Include 4.2.4p7-RC1
(4.2.5p159) 2009/03/28 Released by Harlan Stenn <stenn@ntp.org>
* "bias" changes from Dave Mills.
(4.2.5p158) 2009/01/30 Released by Harlan Stenn <stenn@ntp.org>
* Fix [CID 72], a typo introduced at the latest fix to prettydate.c.
(4.2.5p157) 2009/01/26 Released by Harlan Stenn <stenn@ntp.org>
* Cleanup/fixes for ntp_proto.c and ntp_crypto.c from Dave Mills.
(4.2.5p156) 2009/01/19 Released by Harlan Stenn <stenn@ntp.org>
* [Bug 1118] Fixed sign extension for 32 bit time_t in caljulian() and prettydate().
  Fixed some compiler warnings about missing prototypes.
  Fixed some other simple compiler warnings.
* [Bug 1119] [CID 52] Avoid a possible null-dereference in ntp_crypto.c.
* [Bug 1120] [CID 51] INSIST that peer is non-null before we dereference it.
* [Bug 1121] [CID 47] double fclose() in ntp-keygen.c.
(4.2.5p155) 2009/01/18 Released by Harlan Stenn <stenn@ntp.org>
* Documentation updates from Dave Mills.
* CHU frequency updates.
* Design assertion fixes for ntp_crypto.c from Dave Mills.
(4.2.5p154) 2009/01/13 Released by Harlan Stenn <stenn@ntp.org>
* [Bug 992] support interface event change on Linux from
  Miroslav Lichvar.
(4.2.5p153) 2009/01/09 Released by Harlan Stenn <stenn@ntp.org>
* Renamed gsoc_sntp/:fetch-stubs to gsoc_sntp/fetch-stubs to avoid
  file name problems under Windows.
  Removed German umlaut from log msg for 4.2.5p142.
(4.2.5p152) 2009/01/08 Released by Harlan Stenn <stenn@ntp.org>
* Include 4.2.4p6: 2009/01/08 Released by Harlan Stenn <stenn@ntp.org>
(4.2.5p151) 2008/12/23 Released by Harlan Stenn <stenn@ntp.org>
* Stats file logging cleanup from Dave Mills.
(4.2.5p150) 2008/12/15 Released by Harlan Stenn <stenn@ntp.org>
* [Bug 1099] Fixed wrong behaviour in sntp's crypto.c.
* [Bug 1103] Fix 64-bit issues in the new calendar code.
(4.2.5p149) 2008/12/05 Released by Harlan Stenn <stenn@ntp.org>
* Fixed mismatches in data types and OID definitions in ntpSnmpSubAgent.c
* added a premliminary MIB file to ntpsnmpd (ntpv4-mib.mib)
(4.2.5p148) 2008/12/04 Released by Harlan Stenn <stenn@ntp.org>
* [Bug 1070] Fix use of ntpq_parsestring() in ntpsnmpd.
(4.2.5p147) 2008/11/27 Released by Harlan Stenn <stenn@ntp.org>
* Update gsoc_sntp's GCC warning code.
(4.2.5p146) 2008/11/26 Released by Harlan Stenn <stenn@ntp.org>
* Update Solaris CFLAGS for gsoc_sntp.
(4.2.5p145) 2008/11/20 Released by Harlan Stenn <stenn@ntp.org>
* Deal with time.h for sntp under linux.
* Provide rpl_malloc() for sntp for systems that need it.
* Handle ss_len and socklen type for sntp.
* Fixes to the sntp configure.ac script.
* Provide INET6_ADDRSTRLEN if it is missing.
* [Bug 1095] overflow in caljulian.c.
(4.2.5p144) 2008/11/19 Released by Harlan Stenn <stenn@ntp.org>
* Use int32, not int32_t.
* Avoid the sched*() functions under OSF - link problems.
(4.2.5p143) 2008/11/17 Released by Harlan Stenn <stenn@ntp.org>
* sntp cleanup and fixes.
(4.2.5p142) 2008/11/16 Released by Harlan Stenn <stenn@ntp.org>
* Imported GSoC SNTP code from Johannes Maximilian Kuehn.
(4.2.5p141) 2008/11/13 Released by Harlan Stenn <stenn@ntp.org>
* New caltontp.c and calyearstart.c from Juergen Perlinger.
(4.2.5p140) 2008/11/12 Released by Harlan Stenn <stenn@ntp.org>
* Cleanup lint from the ntp_scanner files.
* [Bug 1011] gmtime() returns NULL on windows where it would not under Unix.
* Updated caljulian.c and prettydate.c from Juergen Perlinger.
(4.2.5p139) 2008/11/11 Released by Harlan Stenn <stenn@ntp.org>
* Typo fix to driver20.html.
(4.2.5p138) 2008/11/10 Released by Harlan Stenn <stenn@ntp.org>
* [Bug 474] --disable-ipv6 is broken.
* IPv6 interfaces were being looked for twice.
* SHM driver grabs more samples, add clockstats
* decode.html and driver20.html updates from Dave Mills.
(4.2.5p137) 2008/11/01 Released by Harlan Stenn <stenn@ntp.org>
* [Bug 1069] #undef netsnmp's PACKAGE_* macros.
* [Bug 1068] Older versions of netsnmp do not have netsnmp_daemonize().
(4.2.5p136) 2008/10/27 Released by Harlan Stenn <stenn@ntp.org>
* [Bug 1078] statsdir configuration parsing is broken.
(4.2.5p135) 2008/09/23 Released by Harlan Stenn <stenn@ntp.org>
* [Bug 1072] clock_update should not allow updates older than sys_epoch.
(4.2.5p134) 2008/09/17 Released by Harlan Stenn <stenn@ntp.org>
* Clean up build process for ntpsnmpd.
(4.2.5p133) 2008/09/16 Released by Harlan Stenn <stenn@ntp.org>
* Add options processing to ntpsnmpd.
* [Bug 1062] Check net-snmp headers before deciding to build ntpsnmpd.
* Clean up the libntpq.a build.
* Regenerate ntp_parser.[ch] from ntp_parser.y
(4.2.5p132) 2008/09/15 Released by Harlan Stenn <stenn@ntp.org>
* [Bug 1067] Multicast DNS service registration must come after the fork
  on Solaris.
* [Bug 1066] Error messages should log as errors.
(4.2.5p131) 2008/09/14 Released by Harlan Stenn <stenn@ntp.org>
* [Bug 1065] Re-enable support for the timingstats file.
(4.2.5p130) 2008/09/13 Released by Harlan Stenn <stenn@ntp.org>
* [Bug 1064] Implement --with-net-snmp-config=progname
* [Bug 1063] ntpSnmpSubagentObject.h is missing from the distribution.
(4.2.5p129) 2008/09/11 Released by Harlan Stenn <stenn@ntp.org>
* Quiet some libntpq-related warnings.
(4.2.5p128) 2008/09/08 Released by Harlan Stenn <stenn@ntp.org>
* Import Heiko Gerstung's GSoC2008 NTP MIB daemon.
(4.2.5p127) 2008/09/01 Released by Harlan Stenn <stenn@ntp.org>
* Regenerate ntpd/ntp_parser.c
(4.2.5p126) 2008/08/31 Released by Harlan Stenn <stenn@ntp.org>
* Stop libtool-1.5 from looking for C++ or Fortran.
* [BUG 610] Documentation update for NMEA reference clock driver.
* [Bug 828] Fix IPv4/IPv6 address parsing.
* Changes from Dave Mills:
  Documentation updates.
  Fix a corner case where a frequency update was reported but not set.
  When LEAP_NOTINSYNC->LEAP_NOWARNING, call crypto_update() if we have
  crypto_flags.
(4.2.5p125) 2008/08/18 Released by Harlan Stenn <stenn@ntp.org>
* [Bug 1052] Add linuxPPS support to ONCORE driver.
(4.2.5p124) 2008/08/17 Released by Harlan Stenn <stenn@ntp.org>
* Documentation updates from Dave Mills.
* Include 4.2.4p5: 2008/08/17 Released by Harlan Stenn <stenn@ntp.org>
* [Bug 861] leap info was not being transmitted.
* [Bug 1046] refnumtoa.c is using the wrong header file.
* [Bug 1047] enable/disable options processing fix.
* header file cleanup.
* [Bug 1037] buffer in subroutine was 1 byte short.
* configure.ac: cleanup, add option for wintime, and lay the groundwork
  for the changes needed for bug 1028.
* Fixes from Dave Mills: 'bias' and 'interleave' work.  Separate
  phase and frequency discipline (for long poll intervals).  Update
  TAI function to match current leapsecond processing.
* Documentation updates from Dave Mills.
* [Bug 1037] Use all 16 of the MD5 passwords generated by ntp-keygen.
* Fixed the incorrect edge parameter being passed to time_pps_kcbind in
  NMEA refclock driver.
* [Bug 399] NMEA refclock driver does not honor time1 offset if flag3 set.
* [Bug 985] Modifications to NMEA reference clock driver to support Accord
  GPS Clock.
* poll time updates from Dave Mills.
* local refclock documentation updates from Dave Mills.
* [Bug 1022] Fix compilation problems with yesterday's commit.
* Updates and cleanup from Dave Mills:
  I've now spent eleven months of a sabbatical year - 7 days a week, 6-10
  hours most days - working on NTP. I have carefully reviewed every major
  algorithm, examined its original design and evolution from that design.
  I've trimmed off dead code and briar patches and did zillions of tests
  contrived to expose evil vulnerabilities. The development article is in
  rather good shape and should be ready for prime time.

  1. The protostats statistics files have been very useful in exposing
  little twitches and turns when something hiccups, like a broken PPS
  signal. Most of what used to be syslog messages are now repackaged as
  protostats messages with optional syslog as well. These can also be sent
  as traps which might be handy to tiggle a beeper or celltext. These, the
  sysstats files and cryptostats files reveal the ambient health of a busy
  server, monitor traffic and error counts and spot crypto attacks.

  2. Close inspection of the clock discipline behavior at long poll
  intervals (36 h) showed it not doing as well as it should. I redesigned
  the FLL loop to improve nominal accuracy from  several tens of
  milliseconds to something less than ten milliseconds.

  3. Autokey (again). The enhanced error checking was becoming a major
  pain. I found a way to toss out gobs of ugly fat code and replace the
  function with a much simpler and more comprehensive scheme. It resists
  bait-and-switch attacks and quickly detect cases when the protocol is
  not correctly synchronized.

  4. The interface code for the kernel PPS signal was not in sync with the
  kernel code itself. Some error checks were duplicated and some
  ineffective. I found none of the PPS-capable drivers, including the atom
  driver, do anything when the prefer peer fails; the kernel PPS signal
  remains in control. The atom driver now disables the kernel PPS when the
  prefer peer comes bum. This is important when the prefer peer is not a
  reference clock but a remote NTP server.

  5. The flake restrict bit turned out to be really interesting,
  especially with symmtric modes and of those especially those using
  Autokey. Small changes in the recovery procedures when packets are lost
  now avoid almost all scenarios which previously required protocol resets.

  6. I've always been a little uncomfortable when using the clock filter
  with long poll intervals because the samples become less and less
  correlated as the sample age exceeds the Allan intercept. Various
  schemes have been used over the years to cope with this fact. The latest
  one and the one that works the best is to use a modified sort metric
  where the delay is used when the age of the sample is less than the
  intercept and the sum of delay and dispersion above that. The net result
  is that, at small poll intervals the algorithm operates as a minimum
  filter, while at larger poll intervals it morphs to FIFO. Left
  unmodified, a sample could be used when twelve days old. This along with
  the FLL modifications has made a dramatic improvement at large poll
  intervals.

- [Backward Incompatible] The 'state' variable is no longer reported or
  available via ntpq output.  The following system status bit names
  have been changed:
  - sync_alarm -> leap_alarm
  - sync_atomic -> sync_pps
  - sync_lf_clock -> sync_lf_radio
  - sync_hf_clock -> sync_hf_radio
  - sync_uhf_clock -> sync_uhf_radio
  - sync_local_proto -> sync_local
  - sync_udp/time -> sync_other
  Other names have been changed as well.  See the change history for
  libntp/statestr.c for more details.
  Other backward-incompatible changes in ntpq include:
  - assID -> associd
  - rootdispersion -> rootdisp
  - pkt_head -> pkt_neader
  See the change history for other details.

* Updates and cleanup from Dave Mills.
* [Bug 995] Remove spurious ; from ntp-keygen.c.
* More cleanup and changes from Dave Mills.
* [Bug 980] Direct help to stdout.
---
(4.2.4p8) 2009/12/08 Released by Harlan Stenn <stenn@ntp.org>

* [Sec 1331] DoS with mode 7 packets - CVE-2009-3563.

---
(4.2.4p7) 2009/05/18 Released by Harlan Stenn <stenn@ntp.org>

* [Sec 1151] Remote exploit if autokey is enabled - CVE-2009-1252.
* [Bug 1187] Update the copyright date.
* [Bug 1191] ntpd fails on Win2000 - "Address already in use" after fix
  for [Sec 1149].

---
(4.2.4p7-RC7) 2009/05/12 Released by Harlan Stenn <stenn@ntp.org>

* ntp.isc.org -> ntp.org cleanup.
* [Bug 1178] Use prior FORCE_DNSRETRY behavior as needed at runtime,
  add configure --enable-ignore-dns-errors to be even more stubborn

---
(4.2.4p7-RC6) 2009/05/08 Released by Harlan Stenn <stenn@ntp.org>

* [Bug 784] Make --enable-linuxcaps the default when available
* [Bug 1179] error messages for -u/--user and -i lacking droproot
* Updated JJY reference clock driver from Takao Abe
* [Bug 1071] Log a message and exit before trying to use FD_SET with a
  descriptor larger than FD_SETSIZE, which will corrupt memory
* On corruption of the iface list head in add_interface, log and exit

---
(4.2.4p7-RC5) 2009/05/02 Released by Harlan Stenn <stenn@ntp.org>

* [Bug 1172] 4.2.4p7-RC{3,4} fail to build on linux.
* flock-build script unportable 'set -m' use removed

---
(4.2.4p7-RC4) 2009/04/29 Released by Harlan Stenn <stenn@ntp.org>

* [Bug 1167] use gcc -Winit-self only if it is understood

---
(4.2.4p7-RC3) 2009/04/22 Released by Harlan Stenn <stenn@ntp.org>

* [Bug 787] Bug fixes for 64-bit time_t on Windows
* [Bug 813] Conditional naming of Event
* [Bug 1147] System errors should be logged to msyslog()
* [Bug 1155] Fix compile problem on Windows with VS2005
* [Bug 1156] lock_thread_to_processor() should be declared in header
* [Bug 1157] quiet OpenSSL warnings, clean up configure.ac
* [Bug 1158] support for aix6.1
* [Bug 1160] MacOS X is like BSD regarding F_SETOWN

---
(4.2.4p7-RC2) 2009/04/09 Released by Harlan Stenn <stenn@ntp.org>

* [Sec 1144] limited buffer overflow in ntpq.  CVE-2009-0159
* [Sec 1149] use SO_EXCLUSIVEADDRUSE on Windows

---
(4.2.4p7-RC1) 2009/03/30 Released by Harlan Stenn <stenn@ntp.org>

* [Bug 1131] UDP sockets should not use SIGPOLL on Solaris.
* build system email address cleanup
* [Bug 774] parsesolaris.c does not compile under the new Solaris
* [Bug 873] Windows serial refclock proper TTY line discipline emulation
* [Bug 1014] Enable building with VC9 (in Visual Studio 2008,
  Visual C++ 2008, or SDK)
* [Bug 1117] Deferred interface binding under Windows works only correctly
  if FORCE_DNSRETRY is defined
* [BUG 1124] Lock QueryPerformanceCounter() client threads to same CPU
* DPRINTF macro made safer, always evaluates to a statement and will not
  misassociate an else which follows the macro.

---
(4.2.4p6) 2009/01/08 Released by Harlan Stenn <stenn@ntp.org>

* [Bug 1113] Fixed build errors with recent versions of openSSL.
* [Sec 1111] Fix incorrect check of EVP_VerifyFinal()'s return value.
* Update the copyright year.

---
(4.2.4p5) 2008/08/17 Released by Harlan Stenn <stenn@ntp.org>

* [BUG 1051] Month off by one in leap second message written to clockstats
  file fixed.
* [Bug 450] Windows only: Under original Windows NT we must not discard the
  wildcard socket to workaround a bug in NT's getsockname().
* [Bug 1038] Built-in getpass() function also prompts for password if
  not built with DEBUG.
* [Bug 841] Obsolete the "dynamic" keyword and make deferred binding
  to local interfaces the default.
  Emit a warning if that keyword is used for configuration.
* [Bug 959] Refclock on Windows not properly releasing recvbuffs.
* [Bug 993] Fix memory leak when fetching system messages.
* much cleanup, fixes, and changes from Dave Mills.
* ntp_control.c: LEAPTAB is a filestamp, not an unsigned.  From Dave Mills.
* ntp_config.c: ntp_minpoll fixes from Dave Mills.
* ntp-keygen updates from Dave Mills.
* refresh epoch, throttle, and leap cleanup from Dave Mills.
* Documentation cleanup from Dave Mills.
* [Bug 918] Only use a native md5.h if MD5Init() is available.
* [Bug 979] Provide ntptimeval if it is not otherwise present.
* [Bug 634] Re-instantiate syslog() and logfiles after the daemon fork.
* [Bug 952] Use md5 code with a friendlier license.
* [Bug 977] Fix mismatching #ifdefs for builds without IPv6.
* [Bug 830] Fix the checking order of the interface options.
* Clean up the logfile/syslog setup.
* [Bug 970] Lose obsolete -g flag to ntp-keygen.
* The -e flag to ntp-keygen can write GQ keys now, too.
* ntp_proto.c: sys_survivors and hpoll cleanup from Dave Mills.
* ntp_loopfilter.c: sys_poll cleanup from Dave Mills.
* refclock_wwv.c: maximum-likelihood digit and DSYNC fixes from Dave Mills.
* [Bug 967] preemptable associations are lost forever on a step.
* ntp_config.c: [CID 48] missing "else" clause.
* [Bug 833] ntpq config keyword is quote-mark unfriendly.
* Rename the ntpq "config" keyword to ":config".
* Dave Mills shifted some orphan processing.
* Fix typos in the [Bug 963] patch.
* bootstrap: squawk if genver fails.  Use -f with cp in case Dave does a chown.
* Remove obsolete simulator command-line options.
* ntp_request.c: [CID 36] zero sin_zero.
* [Bug 963] get_systime() is too noisy.
* [Bug 960] spurious syslog:crypto_setup:spurious crypto command
* [Bug 964] Change *-*-linux* to *-*-*linux* to allow for uclinux.
* Changes from Dave Mills:
  - ntp_util.c: cleanup.
  - ntp_timer.c: watch the non-burst packet rate.
  - ntp_request.c: cleanup.
  - ntp_restrict.c: RES_LIMITED cleanup.
  - ntp_proto.c: RES_LIMITED, rate bucktes, counters, overall cleanup.
  - ntp_peer.c: disallow peer_unconfig().
  - ntp_monitor.c: RES_LIMITED cleanup.
  - ntp_loopfilter.c: poll interval cleanup.
  - ntp_crypto.c: volley -> retry.  Cleanup TAI leap message.
  - ntp_config: average and minimum are ^2 values.
  - ntpdc: unknownversion is really "declined", not "bad version".
  - Packet retry cleanup.
* [Bug 961] refclock_tpro.c:tpro_poll() calls refclock_receive() twice.
* [Bug 957] Windows only: Let command line parameters from the Windows SCM GUI
  override the standard parameters from the ImagePath registry key.
* Added HAVE_INT32_T to the Windows config.h to avoid duplicate definitions.
* Work around a VPATH difference in FreeBSD's 'make' command.
* Update bugreport URL.
* Update -I documentation.
* [Bug 713] Fix bug reporting information.
* A bug in the application of the negative-sawtooth for 12 channel receivers.
* The removal of unneeded startup code used for the original LinuxPPS, it now
  conforms to the PPSAPI and does not need special code.
* ntp-keygen.c: Coverity fixes [CID 33,47].
* Volley cleanup from Dave Mills.
* Fuzz cleanup from Dave Mills.
* [Bug 861] Leap second cleanups from Dave Mills.
* ntpsim.c: add missing protypes and fix [CID 34], a nit.
* Upgraded bison at UDel.
* Update br-flock and flock-build machine lists.
* [Bug 752] QoS: add parse/config handling code.
* Fix the #include order in tickadj.c for picky machines.
* [Bug 752] QoS: On some systems, netinet/ip.h needs netinet/ip_systm.h.
* [Bug 752] Update the QoS tagging (code only - configuration to follow).
* Orphan mode and other protocol cleanup from Dave Mills.
* Documentation cleanup from Dave Mills.
* [Bug 940] ntp-keygen uses -v.  Disallow it as a shortcut for --version.
* more cleanup to ntp_lineeditlibs.m4.
* Documentation updates from Dave Mills.
* -ledit cleanup for ntpdc and ntpq.
* Association and other cleanup from Dave Mills.
* NTP_UNREACH changes from Dave Mills.
* Fix the readline history test.
* [Bug 931] Require -lreadline to be asked for explicitly.
* [Bug 764] When looking for -lreadline support, also try using -lncurses.
* [Bug 909] Fix int32_t errors for ntohl().
* [Bug 376/214] Enhancements to support multiple if names and IP addresses.
* [Bug 929] int32_t is undefined on Windows.  Casting wrong.
* [Bug 928] readlink missing braces.
* [Bug 788] Update macros to support VS 2005.
* ntpd/ntp_timer.c: add missing sys_tai parameter for debug printf
* [Bug 917] config parse leaves files open
* [Bug 912] detect conflicting enable/disable configuration on interfaces
  sharing an IP address
* [Bug 771] compare scopeid if available for IPv6 addresses
* Lose obsolete crypto subcommands (Dave Mills).
* WWV is an HF source, not an LF source (Dave Mills).
* [Bug 899] Only show -i/--jaildir -u/--user options if we HAVE_DROPROOT.
* [Bug 916] 'cryptosw' is undefined if built without OpenSSL.
* [Bug 891] 'restrict' config file keyword does not work (partial fix).
* [Bug 890] the crypto command seems to be required now.
* [Bug 915] ntpd cores during processing of x509 certificates.
* Crypto lint cleanup from Dave Mills.
* [Bug 897] Check RAND_status() - we may not need a .rnd file.
* Crypto cleanup from Dave Mills.
* [Bug 911] Fix error message in cmd_args.c.
* [Bug 895] Log assertion failures via syslog(), not stderr.
* Documentation updates from Dave Mills.
* Crypto cleanup from Dave Mills.
* [Bug 905] ntp_crypto.c fails to compile without -DDEBUG.
* Avoid double peer stats logging.
* ntp-keygen cleanup from Dave Mills.
* libopts needs to be built after ElectricFence.
* [Bug 894] Initialize keysdir before calling crypto_setup().
* Calysto cleanup for ntpq.
* ntp-keygen -i takes an arg.
* Cleanup and fixes from Dave Mills.
* [Bug 887] Fix error in ntp_types.h (for sizeof int != 4).
* Bug 880 bug fixes for Windows build
* Improve Calysto support.
* The "revoke" parameter is a crypto command.
* The driftfile wander threshold is a real number.
* [Bug 850] Fix the wander threshold parameter on the driftfile command.
* ntp_io.c: Dead code cleanup - Coverity View 19.
* Leap file related cleanup from Dave Mills.
* ntp_peer.c: Set peer->srcadr before (not after) calling set_peerdstadr().
* Initialize offset in leap_file() - Coverity View 17.
* Use the correct stratum on KISS codes.
* Fuzz bits cleanup.
* Show more digits in some debug printf's.
* Use drift_file_sw internally to control writing the drift file.
* Implement the wander_threshold option for the driftfile config keyword.
* reformat ntp_control.c; do not use c++ // comments.
* [Bug 629] Undo bug #629 fixes as they cause more problems than were  being
  solved
* Changes from Dave Mills: in/out-bound data rates, leapsecond cleanup,
  driftfile write cleanup, packet buffer length checks, documentation updates.
* More assertion checks and malloc()->emalloc(), courtesy of Calysto.
* [Bug 864] Place ntpd service in maintenance mode if using SMF on Solaris
* [Bug 862] includefile nesting; preserve phonelist on reconfig.
* [Bug 604] ntpd regularly dies on linux/alpha.
* more leap second infrastructure fixes from Dave Mills.
* [Bug 858] recent leapfile changes broke non-OpenSSL builds.
* Use emalloc() instead of malloc() in refclock_datum.c (Calysto).
* Start using 'design by contract' assertions.
* [Bug 767] Fast sync to refclocks wanted.
* Allow null driftfile.
* Use YYERROR_VERBOSE for the new parser, and fix related BUILT_SOURCES.
* [Bug 629] changes to ensure broadcast works including on wildcard addresses
* [Bug 853] get_node() must return a pointer to maximally-aligned memory.
* Initial leap file fixes from Dave Mills.
* [Bug 858] Recent leapfile changes broke without OPENSSL.
* Use a char for DIR_SEP, not a string.
* [Bug 850] driftfile parsing changes.
* driftfile maintenance changes from Dave Mills.  Use clock_phi instead of
  stats_write_tolerance.
* [Bug 828] refid string not being parsed correctly.
* [Bug 846] Correct includefile parsing.
* [Bug 827] New parsing code does not handle "fudge" correctly.
* Enable debugging capability in the config parser.
* [Bug 839] Crypto password not read from ntp.conf.
* Have autogen produce writable output files.
* [Bug 825] Correct logconfig -/+ keyword processing.
* [Bug 828] Correct parsing of " delimited strings.
* Cleanup FILE * usage after fclose() in ntp_filegen.c.
* [Bug 843] Windows Completion port code was incorrectly merged from -stable.
* [Bug 840] do fudge configuration AFTER peers (thus refclocks) have been
  configured.
* [Bug 824] Added new parser modules to the Windows project file.
* [Bug 832] Add libisc/log.c headers to the distribution.
* [Bug 808] Only write the drift file if we are in state 4.
* Initial import of libisc/log.c and friends.
* [Bug 826] Fix redefinition of PI.
* [Bug 825] ntp_scanner.c needs to #include <config.h> .
* [Bug 824] New parser code has some build problems with the SIM code.
* [Bug 817] Use longnames for setting ntp variables on the command-line;
  Allowing '-v' with and without an arg to disambiguate usage is error-prone.
* [Bug 822] set progname once, early.
* [Bug 819] remove erroneous #if 0 in Windows completion port code.
* The new config code missed an #ifdef for building without refclocks.
* Distribute some files needed by the new config parsing code.
* [Bug 819] Timeout for WaitForMultipleObjects was 500ms instead of INFINITE
* Use autogen 5.9.1.
* Fix clktest command-line arg processing.'
* Audio documentation updates from Dave Mills.
* New config file parsing code, from Sachin Kamboj.
* fuzz bit cleanup from Dave Mills.
* replay cleanup from Dave Mills.
* [Bug 542] Tolerate missing directory separator at EO statsdir.
* [Bug 812] ntpd should drop supplementary groups.
* [Bug 815] Fix warning compiling 4.2.5p22 under Windows with VC6.
* [Bug 740] Fix kernel/daemon startup drift anomaly.
* refclock_wwv.c fixes from Dave Mills.
* [Bug 810] Fix ntp-keygen documentation.
* [Bug 787] Bug fixes for 64-bit time_t on Windows.
* [Bug 796] Clean up duplicate #defines in ntp_control.c.
* [Bug 569] Use the correct precision for the Leitch CSD-5300.
* [Bug 795] Moved declaration of variable to top of function.
* [Bug 798] ntpq [p typo crashes ntpq/ntpdc.
* [Bug 786] Fix refclock_bancomm.c on Solaris.
* [Bug 774] parsesolaris.c does not compile under the new Solaris.
* [Bug 782] Remove P() macros from Windows files.
* [Bug 778] ntpd fails to lock with drift=+500 when started with drift=-500.
* [Bug 592] Trimble Thunderbolt GPS support.
* IRIG, CHU, WWV, WWVB refclock improvements from Dave Mills.
* [Bug 757] Lose ULONG_CONST().
* [Bug 756] Require ANSI C (function prototypes).
* codec (audio) and ICOM changes from Dave Mills.

---

* [Bug 450] Windows only: Under original Windows NT we must not discard the
  wildcard socket to workaround a bug in NT's getsockname().
* [Bug 1038] Built-in getpass() function also prompts for password if
  not built with DEBUG.
* [Bug 841] Obsolete the "dynamic" keyword and make deferred binding
  to local interfaces the default.
  Emit a warning if that keyword is used for configuration.
* [Bug 959] Refclock on Windows not properly releasing recvbuffs.
* [Bug 993] Fix memory leak when fetching system messages.
* [Bug 987] Wake up the resolver thread/process when a new interface has
  become available.
* Correctly apply negative-sawtooth for oncore 12 channel receiver.
* Startup code for original LinuxPPS removed.  LinuxPPS now conforms to
  the PPSAPI.
* [Bug 1000] allow implicit receive buffer allocation for Windows.
  fixes startup for windows systems with many interfaces.
  reduces dropped packets on network bursts.
  additionally fix timer() starvation during high load.
* [Bug 990] drop minimum time restriction for interface update interval.
* [Bug 977] Fix mismatching #ifdefs for builds without IPv6.
* Update the copyright year.
* Build system cleanup (make autogen-generated files writable).
* [Bug 957] Windows only: Let command line parameters from the Windows SCM GUI
  override the standard parameters from the ImagePath registry key.
* Fixes for ntpdate:
* [Bug 532] nptdate timeout is too long if several servers are supplied.
* [Bug 698] timeBeginPeriod is called without timeEndPeriod in some NTP tools.
* [Bug 857] ntpdate debug mode adjusts system clock when it shouldn't.
* [Bug 908] ntpdate crashes sometimes.
* [Bug 982] ntpdate(and ntptimeset) buffer overrun if HAVE_POLL_H isn't set
  (dup of 908).
* [Bug 997] ntpdate buffer too small and unsafe.
* ntpdate.c: Under Windows check whether NTP port in use under same conditions
  as under other OSs.
* ntpdate.c: Fixed some typos and indents (tabs/spaces).

(4.2.4p4) Released by Harlan Stenn <stenn@ntp.org>

* [Bug 902] Fix problems with the -6 flag.
* Updated include/copyright.def (owner and year).
* [Bug 878] Avoid ntpdc use of refid value as unterminated string.
* [Bug 881] Corrected display of pll offset on 64bit systems.
* [Bug 886] Corrected sign handling on 64bit in ntpdc loopinfo command.
* [Bug 889] avoid malloc() interrupted by SIGIO risk
* ntpd/refclock_parse.c: cleanup shutdown while the file descriptor is still
  open.
* [Bug 885] use emalloc() to get a message at the end of the memory
  unsigned types cannot be less than 0
  default_ai_family is a short
  lose trailing , from enum list
  clarify ntp_restrict.c for easier automated analysis
* [Bug 884] don't access recv buffers after having them passed to the free
  list.
* [Bug 882] allow loopback interfaces to share addresses with other
  interfaces.

---
(4.2.4p3) Released by Harlan Stenn <stenn@ntp.org>

* [Bug 863] unable to stop ntpd on Windows as the handle reference for events
  changed

---
(4.2.4p2) Released by Harlan Stenn <stenn@ntp.org>

* [Bug 854] Broadcast address was not correctly set for interface addresses
* [Bug 829] reduce syslog noise, while there fix Enabled/Disable logging
  to reflect the actual configuration.
* [Bug 795] Moved declaration of variable to top of function.
* [Bug 789] Fix multicast client crypto authentication and make sure arriving
  multicast packets do not disturb the autokey dance.
* [Bug 785] improve handling of multicast interfaces
  (multicast routers still need to run a multicast routing software/daemon)
* ntpd/refclock_parse.c: cleanup shutdown while the file descriptor is still
  open.
* [Bug 885] use emalloc() to get a message at the end of the memory
  unsigned types cannot be less than 0
  default_ai_family is a short
  lose trailing , from enum list
* [Bug 884] don't access recv buffers after having them passed to the free list.
* [Bug 882] allow loopback interfaces to share addresses with other interfaces.
* [Bug 527] Don't write from source address length to wrong location
* Upgraded autogen and libopts.
* [Bug 811] ntpd should not read a .ntprc file.

---
(4.2.4p1) (skipped)

---
(4.2.4p0) Released by Harlan Stenn <stenn@ntp.org>

* [Bug 793] Update Hans Lambermont's email address in ntpsweep.
* [Bug 776] Remove unimplemented "rate" flag from ntpdate.
* [Bug 586] Avoid lookups if AI_NUMERICHOST is set.
* [Bug 770] Fix numeric parameters to ntp-keygen (Alain Guibert).
* [Bug 768] Fix io_setbclient() error message.
* [Bug 765] Use net_bind_service capability on linux.
* [Bug 760] The background resolver must be aware of the 'dynamic' keyword.
* [Bug 753] make union timestamp anonymous (Philip Prindeville).
* confopt.html: move description for "dynamic" keyword into the right section.
* pick the right type for the recv*() length argument.

---
(4.2.4) Released by Harlan Stenn <stenn@ntp.org>

* monopt.html fixes from Dave Mills.
* [Bug 452] Do not report kernel PLL/FLL flips.
* [Bug 746] Expert mouseCLOCK USB v2.0 support added.'
* driver8.html updates.
* [Bug 747] Drop <NOBR> tags from ntpdc.html.
* sntp now uses the returned precision to control decimal places.
* sntp -u will use an unprivileged port for its queries.
* [Bug 741] "burst" doesn't work with !unfit peers.
* [Bug 735] Fix a make/gmake VPATH issue on Solaris.
* [Bug 739] ntpd -x should not take an argument.
* [Bug 737] Some systems need help providing struct iovec.
* [Bug 717] Fix libopts compile problem.
* [Bug 728] parse documentation fixes.
* [Bug 734] setsockopt(..., IP_MULTICAST_IF, ...) fails on 64-bit platforms.
* [Bug 732] C-DEX JST2000 patch from Hideo Kuramatsu.
* [Bug 721] check for __ss_family and __ss_len separately.
* [Bug 666] ntpq opeers displays jitter rather than dispersion.
* [Bug 718] Use the recommended type for the saddrlen arg to getsockname().
* [Bug 715] Fix a multicast issue under Linux.
* [Bug 690] Fix a Windows DNS lookup buffer overflow.
* [Bug 670] Resolved a Windows issue with the dynamic interface rescan code.
* K&R C support is being deprecated.
* [Bug 714] ntpq -p should conflict with -i, not -c.
* WWV refclock improvements from Dave Mills.
* [Bug 708] Use thread affinity only for the clock interpolation thread.
* [Bug 706] ntpd can be running several times in parallel.
* [Bug 704] Documentation typos.
* [Bug 701] coverity: NULL dereference in ntp_peer.c
* [Bug 695] libopts does not protect against macro collisions.
* [Bug 693] __adjtimex is independent of ntp_{adj,get}time.
* [Bug 692] sys_limitrejected was not being incremented.
* [Bug 691] restrictions() assumption not always valid.
* [Bug 689] Deprecate HEATH GC-1001 II; the driver never worked.
* [Bug 688] Fix documentation typos.
* [Bug 686] Handle leap seconds better under Windows.
* [Bug 685] Use the Windows multimedia timer.
* [Bug 684] Only allow debug options if debugging is enabled.
* [Bug 683] Use the right version string.
* [Bug 680] Fix the generated version string on Windows.
* [Bug 678] Use the correct size for control messages.
* [Bug 677] Do not check uint_t in configure.ac.
* [Bug 676] Use the right value for msg_namelen.
* [Bug 675] Make sure ntpd builds without debugging.
* [Bug 672] Fix cross-platform structure padding/size differences.
* [Bug 660] New TIMESTAMP code fails tp build on Solaris Express.
* [Bug 659] libopts does not build under Windows.
* [Bug 658] HP-UX with cc needs -Wp,-H8166 in CFLAGS.
* [Bug 656] ntpdate doesn't work with multicast address.
* [Bug 638] STREAMS_TLI is deprecated - remove it.
* [Bug 635] Fix tOptions definition.
* [Bug 628] Fallback to ntp discipline not working for large offsets.
* [Bug 622] Dynamic interface tracking for ntpd.
* [Bug 603] Don't link with libelf if it's not needed.
* [Bug 523] ntpd service under Windows does't shut down properly.
* [Bug 500] sntp should always be built.
* [Bug 479] Fix the -P option.
* [Bug 421] Support the bc637PCI-U card.
* [Bug 342] Deprecate broken TRAK refclock driver.
* [Bug 340] Deprecate broken MSF EES refclock driver.
* [Bug 153] Don't do DNS lookups on address masks.
* [Bug 143] Fix interrupted system call on HP-UX.
* [Bug 42] Distribution tarballs should be signed.
* Support separate PPS devices for PARSE refclocks.
* [Bug 637, 51?] Dynamic interface scanning can now be done.
* Options processing now uses GNU AutoGen.

---
(4.2.2p4) Released by Harlan Stenn <stenn@ntp.org>

* [Bug 710] compat getnameinfo() has off-by-one error
* [Bug 690] Buffer overflow in Windows when doing DNS Lookups

---
(4.2.2p3) Released by Harlan Stenn <stenn@ntp.org>

* Make the ChangeLog file cleaner and easier to read
* [Bug 601] ntpq's decodeint uses an extra level of indirection
* [Bug 657] Different OSes need different sized args for IP_MULTICAST_LOOP
* release engineering/build changes
* Documentation fixes
* Get sntp working under AIX-5

---
(4.2.2p2) (broken)

* Get sntp working under AIX-5

---
(4.2.2p1)

* [Bug 661] Use environment variable to specify the base path to openssl.
* Resolve an ambiguity in the copyright notice
* Added some new documentation files
* URL cleanup in the documentation
* [Bug 657]: IP_MULTICAST_LOOP uses a u_char value/size
* quiet gcc4 complaints
* more Coverity fixes
* [Bug 614] manage file descriptors better
* [Bug 632] update kernel PPS offsets when PPS offset is re-configured
* [Bug 637] Ignore UP in*addr_any interfaces
* [Bug 633] Avoid writing files in srcdir
* release engineering/build changes

---
(4.2.2)

* SNTP
* Many bugfixes
* Implements the current "goal state" of NTPv4
* Autokey improvements
* Much better IPv6 support
* [Bug 360] ntpd loses handles with LAN connection disabled.
* [Bug 239] Fix intermittent autokey failure with multicast clients.
* Rewrite of the multicast code
* New version numbering scheme

---
(4.2.0)

* More stuff than I have time to document
* IPv6 support
* Bugfixes
* call-gap filtering
* wwv and chu refclock improvements
* OpenSSL integration

---
(4.1.2)

* clock state machine bugfix
* Lose the source port check on incoming packets
* (x)ntpdc compatibility patch
* Virtual IP improvements
* ntp_loopfilter fixes and improvements
* ntpdc improvements
* GOES refclock fix
* JJY driver
* Jupiter refclock fixes
* Neoclock4X refclock fixes
* AIX 5 port
* bsdi port fixes
* Cray unicos port upgrade
* HP MPE/iX port
* Win/NT port upgrade
* Dynix PTX port fixes
* Document conversion from CVS to BK
* readline support for ntpq

---
(4.1.0)

* CERT problem fixed (99k23)

* Huff-n-Puff filter
* Preparation for OpenSSL support
* Resolver changes/improvements are not backward compatible with mode 7
  requests (which are implementation-specific anyway)
* leap second stuff
* manycast should work now
* ntp-genkeys does new good things.
* scripts/ntp-close
* PPS cleanup and improvements
* readline support for ntpdc
* Crypto/authentication rewrite
* WINNT builds with MD5 by default
* WINNT no longer requires Perl for building with Visual C++ 6.0
* algorithmic improvements, bugfixes
* Solaris dosynctodr info update
* html/pic/* is *lots* smaller
* New/updated drivers: Forum Graphic GPS, WWV/H, Heath GC-100 II, HOPF
  serial and PCI, ONCORE, ulink331
* Rewrite of the audio drivers

---
(4.0.99)

* Driver updates: CHU, DCF, GPS/VME, Oncore, PCF, Ulink, WWVB, burst
  If you use the ONCORE driver with a HARDPPS kernel module,
  you *must* have a properly specified:
	pps <filename> [assert/clear] [hardpps]
  line in the /etc/ntp.conf file.
* PARSE cleanup
* PPS cleanup
* ntpd, ntpq, ntpdate cleanup and fixes
* NT port improvements
* AIX, BSDI, DEC OSF, FreeBSD, NetBSD, Reliant, SCO, Solaris port improvements

---
(4.0.98)

* Solaris kernel FLL bug is fixed in 106541-07
* Bug/lint cleanup
* PPS cleanup
* ReliantUNIX patches
* NetInfo support
* Ultralink driver
* Trimble OEM Ace-II support
* DCF77 power choices
* Oncore improvements

---
(4.0.97)

* NT patches
* AIX,SunOS,IRIX portability
* NeXT portability
* ntptimeset utility added
* cygwin portability patches

---
(4.0.96)

* -lnsl, -lsocket, -lgen configuration patches
* Y2K patches from AT&T
* Linux portability cruft

---
(4.0.95)

* NT port cleanup/replacement
* a few portability fixes
* VARITEXT Parse clock added

---
(4.0.94)

* PPS updates (including ntp.config options)
* Lose the old DES stuff in favor of the (optional) RSAREF stuff
* html cleanup/updates
* numerous drivers cleaned up
* numerous portability patches and code cleanup

---
(4.0.93)

* Oncore refclock needs PPS or one of two ioctls.
* Don't make ntptime under Linux.  It doesn't compile for too many folks.
* Autokey cleanup
* ReliantUnix patches
* html cleanup
* tickadj cleanup
* PARSE cleanup
* IRIX -n32 cleanup
* byte order cleanup
* ntptrace improvements and patches
* ntpdc improvements and patches
* PPS cleanup
* mx4200 cleanup
* New clock state machine
* SCO cleanup
* Skip alias interfaces

---
(4.0.92)

* chronolog and dumbclock refclocks
* SCO updates
* Cleanup/bugfixes
* Y2K patches
* Updated palisade driver
* Plug memory leak
* wharton kernel clock
* Oncore clock upgrades
* NMEA clock improvements
* PPS improvements
* AIX portability patches

---
(4.0.91)

* New ONCORE driver
* New MX4200 driver
* Palisade improvements
* config file bugfixes and problem reporting
* autoconf upgrade and cleanup
* HP-UX, IRIX lint cleanup
* AIX portability patches
* NT cleanup

---
(4.0.90)

* Nanoseconds
* New palisade driver
* New Oncore driver

---
(4.0.73)

* README.hackers added
* PARSE driver is working again
* Solaris 2.6 has nasty kernel bugs.  DO NOT enable pll!
* DES is out of the distribution.

---
(4.0.72)

* K&R C compiling should work again.
* IRIG patches.
* MX4200 driver patches.
* Jupiter driver added.
* Palisade driver added.  Needs work (ANSI, ntoh/hton, sizeof double, ???)<|MERGE_RESOLUTION|>--- conflicted
+++ resolved
@@ -13,6 +13,7 @@
 * [Bug 2814] msyslog deadlock when signaled. perlinger@ntp.org
   - applied patch by shenpeng11@huawei.com with minor adjustments
 * [Bug 2882] Look at ntp_request.c:list_peers_sum(). perlinger@ntp.org
+* [Bug 2891] Deadlock in deferred DNS lookup framework. perlinger@ntp.org
 * Make leapsec_query debug messages less verbose.  Harlan Stenn.
 
 ---
@@ -37,12 +38,8 @@
 * CID 1341684: Nit in tests/ntpd/t-ntp_signd.c.  HStenn.
 * [Bug 2829] Look at pipe_fds in ntpd.c  (did so. perlinger@ntp.org)
 * [Bug 2887] stratum -1 config results as showing value 99
-<<<<<<< HEAD
+  - fudge stratum should only accept values [0..16]. perlinger@ntp.org
   - fudge stratum only accepts values [0..16]. perlinger@ntp.org
-* [Bug 2891] Deadlock in deferred DNS lookup framework. perlinger@ntp.org
-=======
-  - fudge stratum should only accept values [0..16]. perlinger@ntp.org
->>>>>>> 33af7da1
 * [Bug 2932] Update leapsecond file info in miscopt.html.  CWoodbury, HStenn.
 * [Bug 2934] tests/ntpd/t-ntp_scanner.c has a magic constant wired in.  HMurray
 * [Bug 2944] errno is not preserved properly in ntpdate after sendto call.
