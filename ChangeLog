<<<<<<< HEAD
(4.2.7p19) 2010/02/09 Released by Harlan Stenn <stenn@ntp.org>
* [Bug 1338] Update the association type codes in ntpq.html.
* Include (4.2.6p1-RC5) - [Bug 1478] linking fails: EVP_MD_pkey_type.
* Include (4.2.6p1-RC5) - [Bug 1479] not finding readline headers.
* Include (4.2.6p1-RC5) - [Bug 1484] ushort is not defined in QNX6.
=======
* [Bug 1483] hostname in ntp.conf "restrict" parameter rejected.
* Use all addresses for each restrict by hostname.
* Use async DNS to resolve trap directive hostnames.
>>>>>>> 887c171f
(4.2.7p18) 2010/02/07 Released by Harlan Stenn <stenn@ntp.org>
* Include (4.2.6p1-RC5) - [Bug 1480] snprintf() cleanup caused 
  unterminated refclock IDs.
* Stop using getaddrinfo() to convert numeric address strings to on-wire
  addresses in favor of is_ip_address() alone.
(4.2.7p17) 2010/02/05 Released by Harlan Stenn <stenn@ntp.org>
* Include (4.2.6p1-RC5) - [Bug 1477] First non-gmake make in clone
  w/VPATH can't make COPYRIGHT.
* Attempts to cure CID 108 CID 118 CID 119 TAINTED_SCALAR warnings.
* Broaden ylwrap workaround VPATH_HACK to all non-GNU make.
(4.2.7p16) 2010/02/04 Released by Harlan Stenn <stenn@ntp.org>
* Include (4.2.6p1-RC4) - [Bug 1474] ntp_keygen LCRYPTO after libntp.a.
* Include (4.2.6p1-RC4) - Remove arlib.
(4.2.7p15) 2010/02/03 Released by Harlan Stenn <stenn@ntp.org>
* Include (4.2.6p1) - [Bug 1455] ntpd does not try /etc/ntp.audio.
* Include (4.2.6p1) - Convert many sprintf() calls to snprintf(), also
  strcpy(), strcat().
* Include (4.2.6p1) - Fix widely cut-n-pasted bug in refclock shutdown
  after failed start.
* Include (4.2.6p1) - Remove some dead code checking for emalloc()
  returning NULL.
(4.2.7p14) 2010/02/02 Released by Harlan Stenn <stenn@ntp.org>
* [Bug 1338] ntpq displays incorrect association type codes.
* [Bug 1469] u_int32, int32 changes broke HP-UX 10.20 build.
* Include (4.2.6p1) - [Bug 1470] "make distdir" compiles keyword-gen.
* [Bug 1471] CID 120 CID 121 CID 122 is_ip_address() uninit family.
* [Bug 1472] CID 116 CID 117 minor warnings in new DNS code.
* Include (4.2.6p1) - [Bug 1473] "make distcheck" version.m4 error.
(4.2.7p13) 2010/01/31 Released by Harlan Stenn <stenn@ntp.org>
* Include (4.2.6p1) - [Bug 1467] Fix bogus rebuild of sntp/sntp.html.
(4.2.7p12) 2010/01/30 Released by Harlan Stenn <stenn@ntp.org>
* [Bug 1468] 'make install' broken for root on default NFS mount.
(4.2.7p11) 2010/01/28 Released by Harlan Stenn <stenn@ntp.org>
* [Bug 47] Debugging and logging do not work after a fork.
* [Bug 1010] getaddrinfo() could block and thus should not be called by
  the main thread/process.
* New async DNS resolver in ntpd allows nonblocking queries anytime,
  instead of only once at startup.
(4.2.7p10) 2010/01/24 Released by Harlan Stenn <stenn@ntp.org>
* Include (4.2.6p1-RC5) - [Bug 1140] Clean up debug.html, decode.html,
  and ntpq.html.
* Include (4.2.6p1-RC3) - Use TZ=UTC instead of TZ= when calling date in
  scripts/mkver.in .
* Include (4.2.6p1-RC3) - [Bug 1448] Some macros not correctly conditionally
  or absolutely defined on Windows.
* Include (4.2.6p1-RC3) - [Bug 1449] ntpsim.h in ntp_config.c should be used
  conditionally.
* Include (4.2.6p1-RC3) - [Bug 1450] Option to exclude warnings not
  unconditionally defined on Windows.
(4.2.7p9) 2010/01/13 Released by Harlan Stenn <stenn@ntp.org>
(4.2.7p8) 2010/01/12 Released by Harlan Stenn <stenn@ntp.org>
* [Bug 702] ntpd service logic should use libopts to examine cmdline.
* Include (4.2.6p1-RC3) - [Bug 1451] sntp leaks KoD entry updating.
* Include (4.2.6p1-RC3) - [Bug 1453] Use $CC in config.cache filename.
(4.2.7p7) 2009/12/30 Released by Harlan Stenn <stenn@ntp.org>
* [Bug 620] ntpdc getresponse() esize != *rsize s/b size != *rsize.
* [Bug 1446] 4.2.7p6 requires autogen, missing ntpd.1, *.texi, *.menu.
(4.2.7p6) 2009/12/28 Released by Harlan Stenn <stenn@ntp.org>
* [Bug 1443] Remove unnecessary dependencies on ntp_io.h
* [Bug 1442] Move Windows functions into libntp files
* Include (4.2.6p1-RC3) - [Bug 1127] Check the return of X590_verify().
* Include (4.2.6p1-RC3) - [Bug 1439] .texi gen after binary is linked.
* Include (4.2.6p1-RC3) - [Bug 1440] Update configure.ac to support kfreebsd.
* Include (4.2.6p1-RC3) - [Bug 1445] IRIX does not have -lcap or support
  linux capabilities.
(4.2.7p5) 2009/12/25 Released by Harlan Stenn <stenn@ntp.org>
* Include (4.2.6p1-RC2)
(4.2.7p4) 2009/12/24 Released by Harlan Stenn <stenn@ntp.org>
* [Bug 1429] ntpd -4 option does not reliably force IPv4 resolution.
* [Bug 1431] System headers must come before ntp headers in ntp_intres.c .
(4.2.7p3) 2009/12/22 Released by Harlan Stenn <stenn@ntp.org>
* [Bug 1426] scripts/VersionName needs . on the search path.
* [Bug 1427] quote missing in ./build - shows up on NetBSD.
* [Bug 1428] Use AC_HEADER_RESOLV to fix breaks from resolv.h
(4.2.7p2) 2009/12/20 Released by Harlan Stenn <stenn@ntp.org>
* [Bug 1419] ntpdate, ntpdc, sntp, ntpd ignore configure --bindir.
* [Bug 1421] add util/tg2, a clone of tg that works on Linux, NetBSD, and
  FreeBSD
(4.2.7p1) 2009/12/15 Released by Harlan Stenn <stenn@ntp.org>
* [Bug 1348] ntpd Windows port should wait for sendto() completion.
* [Bug 1413] test OpenSSL headers regarding -Wno-strict-prototypes.
* [Bug 1418] building ntpd/ntpdc/ntpq statically with ssl fails.
(4.2.7p0) 2009/12/13 Released by Harlan Stenn <stenn@ntp.org>
* [Bug 1412] m4/os_cflags.m4 caches results that depend on $CC.
* [Bug 1414] Enable "make distcheck" success with BSD make.
(4.2.7) 2009/12/09 Released by Harlan Stenn <stenn@ntp.org>
* [Bug 1407] configure.ac: recent GNU Make -v does not include "version".
---

* [Bug 1140] Clean up debug.html, decode.html, and ntpq.html.
* [Bug 1438] Remove dead code from sntp/networking.c.
* [Bug 1477] 1st non-gmake make in clone w/VPATH can't make COPYRIGHT.
* [Bug 1478] linking fails with undefined reference EVP_MD_pkey_type.
* [Bug 1479] Compilation fails because of not finding readline headers.
* [Bug 1480] snprintf() cleanup caused unterminated refclock IDs.
* [Bug 1484] ushort is not defined in QNX6.

---
(4.2.6p1-RC4) 2010/02/04 Released by Harlan Stenn <stenn@ntp.org>

* [Bug 1455] ntpd does not try /etc/ntp.audio as documented.
* [Bug 1467] Fix bogus rebuild of sntp/sntp.html
* [Bug 1470] "make distdir" in $srcdir builds keyword-gen, libntp.a.
* [Bug 1473] "make distcheck" before build can't make sntp/version.m4.
* [Bug 1474] ntp_keygen needs LCRYPTO after libntp.a.
* Convert many sprintf() calls to snprintf(), also strcpy(), strcat().
* Fix widely cut-n-pasted bug in refclock shutdown after failed start.
* Remove some dead code checking for emalloc() returning NULL.
* Remove arlib.

---
(4.2.6p1-RC3) 2010/01/24 Released by Harlan Stenn <stenn@ntp.org>

* Use TZ=UTC instead of TZ= when calling date in scripts/mkver.in .
* [Bug 1448] Some macros not correctly conditionally or absolutely defined
  on Windows.
* [Bug 1449] ntpsim.h in ntp_config.c should be used conditionally.
* [Bug 1450] Option to exclude warnings not unconditionally defined on Windows.
* [Bug 1127] Properly check the return of X590_verify() - missed one.
* [Bug 1439] .texi generation must wait until after binary is linked.
* [Bug 1440] Update configure.ac to support kfreebsd.
* [Bug 1445] IRIX does not have -lcap or support linux capabilities.
* [Bug 1451] CID 115: sntp leaks KoD entry when updating existing.
* [Bug 1453] Use $CC in config.cache filename in ./build script.

---
(4.2.6p1-RC2) 2009/12/25 Released by Harlan Stenn <stenn@ntp.org>

* [Bug 1411] Fix status messages in refclock_oncore.c.
* [Bug 1416] MAXDNAME undefined on Solaris 2.6.
* [Bug 1419] ntpdate, ntpdc, sntp, ntpd ignore configure --bindir.
* [Bug 1424] Fix check for rtattr (rtnetlink.h).
* [Bug 1425] unpeer by association ID sets up for duplicate free().
* [Bug 1426] scripts/VersionName needs . on the search path.
* [Bug 1427] quote missing in ./build - shows up on NetBSD.
* [Bug 1428] Use AC_HEADER_RESOLV to fix breaks from resolv.h
* [Bug 1429] ntpd -4 option does not reliably force IPv4 resolution.
* [Bug 1431] System headers must come before ntp headers in ntp_intres.c .
* [Bug 1434] HP-UX 11 ip_mreq undeclared, _HPUX_SOURCE helps some.
* [Bug 1435] sntp: Test for -lresolv using the same tests as in ntp.

---
(4.2.6p1-RC1) 2009/12/20 Released by Harlan Stenn <stenn@ntp.org>

* [Bug 1409] Put refclock_neoclock4x.c under the NTP COPYRIGHT notice.
  This should allow debian and other distros to add this refclock driver
  in further distro releases.
  Detect R2 hardware releases.
* [Bug 1412] m4/os_cflags.m4 caches results that depend on $CC.
* [Bug 1413] test OpenSSL headers regarding -Wno-strict-prototypes.
* [Bug 1414] Enable "make distcheck" success with BSD make.
* [Bug 1415] Fix Mac OS X link problem.
* [Bug 1418] building ntpd/ntpdc/ntpq statically with ssl fails.
* Build infrastructure updates to enable beta releases of ntp-stable.

---
(4.2.6) 2009/12/09 Released by Harlan Stenn <stenn@ntp.org>
* Include (4.2.4p8) - [Sec 1331] DoS with mode 7 packets - CVE-2009-3563.
* [Bug 508] Fixed leap second handling for Windows.
(4.2.5p250-RC) 2009/11/30 Released by Harlan Stenn <stenn@ntp.org>
* sntp documentation updates.
* [Bug 761] internal resolver does not seem to honor -4/-6 qualifiers
* [Bug 1386] Deferred DNS doesn't work on NetBSD
* [Bug 1391] avoid invoking autogen twice for .c and .h files.
* [Bug 1397] shmget() refclock_shm failing because of file mode.
* Pass no_needed to ntp_intres as first part of fixing [Bug 975].
* Add ./configure --enable-force-defer-DNS to help debugging.
(4.2.5p249-RC) 2009/11/28 Released by Harlan Stenn <stenn@ntp.org>
* [Bug 1400] An empty KOD DB file causes sntp to coredump.
* sntp: documentation cleanup.
* sntp: clean up some error messages.
* sntp: Use the precision to control how many offset digits are shown.
* sntp: Show root dispersion.
* Cleanup from the automake/autoconf upgrades.
(4.2.5p248-RC) 2009/11/26 Released by Harlan Stenn <stenn@ntp.org>
* Prepare for the generation of sntp.html.
* Documentation changes from Dave Mills.
* [Bug 1387] Storage leak in ntp_intres (minor).
* [Bug 1389] buffer overflow in refclock_oncore.c
* [Bug 1391] .texi usage text from installed, not built binaries.
* [Bug 1392] intres retries duplicate assocations endlessly.
* Correct *-opts.h dependency so default 'get' action isn't used.
(4.2.5p247-RC) 2009/11/20 Released by Harlan Stenn <stenn@ntp.org>
* [Bug 1142] nodebug builds shed no light on -d, -D option failure.
* [Bug 1179] point out the problem with -i/--jaildir and -u/--user when
  they are disabled by configure.
* [Bug 1308] support systems that lack fork().
* [Bug 1343] sntp doesn't link on Solaris 7, needs -lresolv.
(4.2.5p246-RC) 2009/11/17 Released by Harlan Stenn <stenn@ntp.org>
* Upgrade to autogen-5.10
* [Bug 1378] Unnecessary resetting of peers during interface update.
* [Bug 1382] p245 configure --disable-dependency-tracking won't build.
* [Bug 1384] ntpq :config core dumped with a blank password.
(4.2.5p245-RC) 2009/11/14 Released by Harlan Stenn <stenn@ntp.org>
* Cleanup from Dave Mills.
* [Bug 1343] sntp illegal C does not compile on Solaris 7.
* [Bug 1381] Version .deps generated include file dependencies to allow
  known dependency-breaking changes to force .deps to be cleaned,
  triggered by changing the contents of deps-ver and/or sntp/deps-ver.
(4.2.5p244-RC) 2009/11/12 Released by Harlan Stenn <stenn@ntp.org>
* keygen.html updates from Dave Mills.
* [Bug 1003] ntpdc unconfig command doesn't prompt for keyid.
* [Bug 1376] Enable authenticated ntpq and ntpdc using newly-available
  digest types.
* ntp-keygen, Autokey OpenSSL build vs. run version mismatch is now a
  non-fatal warning.
(4.2.5p243-RC) 2009/11/11 Released by Harlan Stenn <stenn@ntp.org>
* [Bug 1226] Fix deferred DNS lookups.
* new crypto signature cleanup.
(4.2.5p242-RC) 2009/11/10 Released by Harlan Stenn <stenn@ntp.org>
* [Bug 1363] CID 92 clarify fallthrough case in clk_trimtsip.c
* [Bug 1366] ioctl(TIOCSCTTY, 0) fails on NetBSD *[0-2].* > 3.99.7.
* [Bug 1368] typos in libntp --without-crypto case
* [Bug 1371] deferred DNS lookup failing with INFO_ERR_AUTH.
* CID 87 dead code in ntpq.c atoascii().
* Fix authenticated ntpdc, broken in p240.
* Stub out isc/mem.h, shaving 47k from a MIPS ntpd binary.
* Shrink keyword scanner FSM entries from 64 to 32 bits apiece.
* Documention updates from Dave Mills.
* authkeys.c cleanup from Dave Mills.
(4.2.5p241-RC) 2009/11/07 Released by Harlan Stenn <stenn@ntp.org>
* html/authopt.html update from Dave Mills.
* Remove unused file from sntp/Makefile.am's distribution list.
* new crypto signature cleanup.
(4.2.5p240-RC) 2009/11/05 Released by Harlan Stenn <stenn@ntp.org>
* [Bug 1364] clock_gettime() not detected, need -lrt on Debian 5.0.3.
* Provide all of OpenSSL's signature methods for ntp.keys (FIPS 140-2).
(4.2.5p239-RC) 2009/10/30 Released by Harlan Stenn <stenn@ntp.org>
* [Bug 1357] bogus assert from refclock_shm.
* [Bug 1359] Debug message cleanup.
* CID 101: more pointer/array cleanup.
* [Bug 1356] core dump from refclock_nmea when can't open /dev/gpsU.
* [Bug 1358] AIX 4.3 sntp/networking.c IPV6_JOIN_GROUP undeclared.
* CID 101: pointer/array cleanup.
(4.2.5p238-RC) 2009/10/27 Released by Harlan Stenn <stenn@ntp.org>
* Changes from Dave Mills.
* driver4.html updates from Dave Mills.
* [Bug 1252] PPSAPI cleanup on ntpd/refclock_wwvb.c.
* [Bug 1354] libtool error building after bootstrap with Autoconf 2.64.
* Allow NTP_VPATH_HACK configure test to handle newer gmake versions.
* CIDs 94-99 make it more clearly impossible for sock_hash() to return
  a negative number.
* CID 105, 106 ensure ntpdc arrays are not overrun even if callers
  misbehave.
* CID 113 use va_end() in refclock_true.c true_debug().
* Get rid of configure tests for __ss_family and __ss_len when the more
  common ss_family and ss_len are present.
(4.2.5p237-RC) 2009/10/26 Released by Harlan Stenn <stenn@ntp.org>
* [Bug 610] NMEA support for using PPSAPI on a different device.
* [Bug 1238] use only fudge time2 to offset NMEA serial timestamp.
* [Bug 1355] ntp-dev won't compile on OpenBSD 4.6.
(4.2.5p236-RC) 2009/10/22 Released by Harlan Stenn <stenn@ntp.org>
* Cleanup from Dave Mills.
* [Bug 1343] ntpd/ntp_io.c close_fd() does not compile on Solaris 7.
* [Bug 1353] ntpq "rv 0 settimeofday" always shows UNKNOWN on unix.
* Do not attempt to execute built binaries from ntpd/Makefile when
  cross-compiling (keyword-gen and ntpd --saveconfigquit).
* sntp/main.c: Remove duplicate global adr_buf[] (also defined in
  networking.c) which Piotr Grudzinski identified breaking his build.
* Correct in6addr_any test in configure.ac to attempt link too.
(4.2.5p235-RC) 2009/10/18 Released by Harlan Stenn <stenn@ntp.org>
* [Bug 1343] lib/isc build breaks on systems without IPv6 headers.
(4.2.5p234-RC) 2009/10/16 Released by Harlan Stenn <stenn@ntp.org>
* [Bug 1339] redux, use unmodified lib/isc/win32/strerror.c and
  move #define strerror... to a header not used by lib/isc code.
* [Bug 1345] illegal 'grep' option prevents compilation.
* [Bug 1346] keyword scanner broken where char defaults to unsigned.
* [Bug 1347] ntpd/complete.conf missing multicastclient test case.
(4.2.5p233-RC) 2009/10/15 Released by Harlan Stenn <stenn@ntp.org>
* [Bug 1337] cast setsockopt() v4 address pointer to void *.
* [Bug 1342] ignore|drop one IPv6 address on an interface blocks all
  addresses on that interface.
* Documentation cleanup and updates.
(4.2.5p232-RC) 2009/10/14 Released by Harlan Stenn <stenn@ntp.org>
* [Bug 1302] OpenSSL under Windows needs applink support.
* [Bug 1337] fix incorrect args to setsockopt(fd, IP_MULTICAST_IF,...).
* [Bug 1339] Fix Windows-only ntp_strerror() infinite recursion.
* [Bug 1341] NMEA driver requires working PPSAPI #ifdef HAVE_PPSAPI.
* Construct ntpd keyword scanner finite state machine at compile time
  rather than at runtime, shrink entries from 40+ to 8 bytes.
* Update documentation for ntpq --old-rv, saveconfig, saveconfigdir,
  ntpd -I -L and -M, and interface/nic rules. (From Dave Hart)
* [Bug 1337] fix incorrect args to setsockopt(fd, IP_MULTICAST_IF,...)
(4.2.5p231-RC) 2009/10/10 Released by Harlan Stenn <stenn@ntp.org>
* [Bug 1335] Broadcast client degraded by wildcard default change.
(4.2.5p230-RC) 2009/10/09 Released by Harlan Stenn <stenn@ntp.org>
* Start the 4.2.6 Release Candidate cycle.
* Broadcast and transit phase cleanup from Dave Mills.
(4.2.5p229) 2009/10/07 Released by Harlan Stenn <stenn@ntp.org>
* [Bug 1334] ntpsnmpd undefined reference to `ntpqOptions'.
* Change ntpsnmpd/Makefile.am include file order to fix FreeBSD build.
(4.2.5p228) 2009/10/06 Released by Harlan Stenn <stenn@ntp.org>
* Reclaim syntax tree memory after application in ntpd built with
  configure --disable-saveconfig.
* [Bug 1135] ntpq uses sizeof(u_long) where sizeof(u_int32) is meant.
* [Bug 1333] ntpd --interface precedence over --novirtualips lost.
(4.2.5p227) 2009/10/05 Released by Harlan Stenn <stenn@ntp.org>
* [Bug 1135] :config fails with "Server disallowed request"
* [Bug 1330] disallow interface/nic rules when --novirtualips or
  --interface are used.
* [Bug 1332] ntpq -c 'rv 0 variablename' returns extra stuff.
* Add test of ntpd --saveconfigquit fidelity using new complete.conf.
* Documentation updates from Dave Hart/Dave Mills.
(4.2.5p226) 2009/10/04 Released by Harlan Stenn <stenn@ntp.org>
* [Bug 1318] Allow multiple -g options on ntpd command line.
* [Bug 1327] ntpq, ntpdc, ntp-keygen -d & -D should work with configure
  --disable-debugging.
* Add ntpd --saveconfigquit <filename> option for future build-time
  testing of saveconfig fidelity.
* Clockhop and autokey cleanup from Dave Mills.
* Documentation updates from Dave Mills.
(4.2.5p225) 2009/09/30 Released by Harlan Stenn <stenn@ntp.org>
* authopt documentation changes from Dave Mills/Dave Hart.
* [Bug 1324] support bracketed IPv6 numeric addresses for restrict.
(4.2.5p224) 2009/09/29 Released by Harlan Stenn <stenn@ntp.org>
* Clockhop and documentation fixes from Dave Mills.
* Remove "tos maxhop" ntp.conf knob.
(4.2.5p223) 2009/09/28 Released by Harlan Stenn <stenn@ntp.org>
* [Bug 1321] build doesn't work if . isn't on $PATH.
* [Bug 1323] Implement "revoke #" to match documentation, deprecate
  "crypto revoke #".
(4.2.5p222) 2009/09/27 Released by Harlan Stenn <stenn@ntp.org>
* Update libisc code using bind-9.6.1-P1.tar.gz, rearrange our copy to
  mirror the upstream layout (lib/isc/...), and merge in NTP-local
  modifications to libisc.  There is a new procedure to ease future
  libisc merges using a separate "upstream" bk repo.  That will enable
  normal bk pull automerge to handle carrying forward any local changes
  and should enable us to take updated libisc snapshots more often.
* Updated build and flock-build scripts.  flock-build --one is a way
  to perform a flock-build compatible solitary build, handy for a repo
  clone's first build on a machine with autoconf, automake, etc.
* Compiling ntp_parser.y using BSD make correctly places ntp_parser.h
  in the top-level ntpd directory instead of A.*/ntpd.
* bootstrap script updated to remove potentially stale .deps dirs.
* Remove unneeded Makefile.am files from the lib/isc/include tree.
(4.2.5p221) 2009/09/26 Released by Harlan Stenn <stenn@ntp.org>
* [Bug 1316] segfault if refclock_nmea can't open file.
* [Bug 1317] Distribute cvo.sh.
(4.2.5p220) 2009/09/25 Released by Harlan Stenn <stenn@ntp.org>
* Rearrange libisc code to match the upstream layout in BIND.  This is
  step one of two, changing the layout but keeping our existing libisc.
(4.2.5p219) 2009/09/24 Released by Harlan Stenn <stenn@ntp.org>
* [Bug 1315] "interface ignore 0.0.0.0" is ignored.
* add implicit "nic ignore all" rule before any rules from ntp.conf, so
  "nic listen eth0" alone means the same as "-I eth0".
* add wildcard match class for interface/nic rules.
* fix mistaken carryover of prefixlen from one rule to the next.
* Ensure IPv6 localhost address ::1 is included in libisc's Windows IPv6
  address enumeration, allowing ntpq and ntpdc's hardcoding to 127.0.0.1 
  on Windows to end.
(4.2.5p218) 2009/09/21 Released by Harlan Stenn <stenn@ntp.org>
* [Bug 1314] saveconfig emits -4 and -6 on when not given.
* correct parsing and processing of setvar directive.
* highlight location of ntpq :config syntax errors with ^.
* clarify (former) NO_ARG, SINGLE_ARG, MULTIPLE_ARG renaming to
  FOLLBY_TOKEN, FOLLBY_STRING, FOLLBY_STRINGS_TO_EOC.
* parser, saveconfig cleanup to store T_ identifiers in syntax tree.
(4.2.5p217) 2009/09/20 Released by Harlan Stenn <stenn@ntp.org>
* [Bug 1300] reject remote configuration of dangerous items.
(4.2.5p216) 2009/09/19 Released by Harlan Stenn <stenn@ntp.org>
* [Bug 1312] ntpq/ntpdc MD5 passwords truncated to 8 chars on Suns.
* CID 10 missing free(up); in refclock_palisade.c error return, again.
* CID 83 added assertion to demonstrate config_nic_rules() does not
  call strchr(NULL, '/').
(4.2.5p215) 2009/09/18 Released by Harlan Stenn <stenn@ntp.org>
* [Bug 1292] Workaround last VC6 unsigned __int64 kink.
(4.2.5p214) 2009/09/17 Released by Harlan Stenn <stenn@ntp.org>
* [Bug 1303] remove top-level "autokey" directive.
* use "nic listen 192.168.0.0/16" instead of
  "nic listen 192.168.0.0 prefixlen 16".
(4.2.5p213) 2009/09/16 Released by Harlan Stenn <stenn@ntp.org>
* [Bug 1310] fix Thunderbolt mode in refclock_palisade.c
(4.2.5p212) 2009/09/15 Released by Harlan Stenn <stenn@ntp.org>
* [Bug 983] add interface [listen | ignore | drop] ... directive.
* [Bug 1243] MD5auth_setkey zero-fills key from first zero octet.
* [Bug 1295] leftover fix, do not crash on exit in free_config_trap()
  when "trap 1.2.3.4" is used without any further options.
* [Bug 1311] 4.2.5p211 doesn't build in no-debug mode.
* document interface (alias nic) and unpeer.
* Correct syntax error line & column numbers.
* CID 79: kod_init_kod_db() fails to fclose(db_s) in two error paths.
* CID 80: attempt to quiet Coverity false positive re: leaking "reason"
  in main().
* Documentation updates from Dave Mills.
* CID 81: savedconfig leaked in save_config().
* Make the code agree with the spec and the book (Dave Mills).
(4.2.5p211) 2009/09/14 Released by Harlan Stenn <stenn@ntp.org>
* [Bug 663] respect ntpq -c and -p order on command line.
* [Bug 1292] more VC6 unsigned __int64 workarounds.
* [Bug 1296] Added Support for Trimble Acutime Gold.
(4.2.5p210) 2009/09/06 Released by Harlan Stenn <stenn@ntp.org>
* [Bug 1294] Use OPENSSL_INC and OPENSSL_LIB macros for Windows
  and remove unnecessary reference to applink.c for Windows
* [Bug 1295] trap directive options are not optional.
* [Bug 1297] yylex() must always set yylval before returning.
(4.2.5p209) 2009/09/01 Released by Harlan Stenn <stenn@ntp.org>
* [Bug 1290] Fix to use GETTIMEOFDAY macro
* [Bug 1289] Update project files for VC6, VS2003, VS2005, VS 2008
(4.2.5p208) 2009/08/30 Released by Harlan Stenn <stenn@ntp.org>
* [Bug 1293] make configuration dumper ready for release, specifically:
* rename ntpq dumpcfg command to "saveconfig".
* require authentication for saveconfig.
* "restrict ... nomodify" prevents saveconfig and :config.
* "saveconfig ." shorthand to save to startup configuration file.
* support strftime() substitution in saveconfig arg to timestamp
  the output filename, for example "saveconfig %Y%m%d-%H%M%S.conf".
* display saveconfig response message from ntpd in ntpq.
* save output filename in "savedconfig" variable, fetched with ntpq -c
  "rv 0 savedconfig".
* document saveconfig in html/ntpq.html.
* add ./configure --disable-saveconfig to build a smaller ntpd.
* log saveconfig failures and successes to syslog.
(4.2.5p207) 2009/08/29 Released by Harlan Stenn <stenn@ntp.org>
* [Bug 1292] Minor Windows source tweaks for VC6-era SDK headers.
(4.2.5p206) 2009/08/26 Released by Harlan Stenn <stenn@ntp.org>
* accopt.html typo fixes from Dave Mills.
* [Bug 1283] default to remembering KoD in sntp.
* clean up numerous sntp/kod_management.c bugs.
* use all addresses resolved from each DNS name in sntp.
(4.2.5p205) 2009/08/18 Released by Harlan Stenn <stenn@ntp.org>
* accopt.html typo fixes from Dave Mills.
* [Bug 1285] Log ntpq :config/config-from-file events.
* [Bug 1286] dumpcfg omits statsdir, mangles filegen.
(4.2.5p204) 2009/08/17 Released by Harlan Stenn <stenn@ntp.org>
* [Bug 1284] infinite loop in ntpd dumping more than one trustedkey
(4.2.5p203) 2009/08/16 Released by Harlan Stenn <stenn@ntp.org>
* Add ntpq -c dumpcfg, Google Summer of Code project of Max Kuehn
(4.2.5p202) 2009/08/14 Released by Harlan Stenn <stenn@ntp.org>
* install the binary and man page for sntp.
(4.2.5p201) 2009/08/13 Released by Harlan Stenn <stenn@ntp.org>
* sntp: out with the old, in with the new.
(4.2.5p200) 2009/08/12 Released by Harlan Stenn <stenn@ntp.org>
* [Bug 1281] Build ntpd on Windows without big SDK download, burn,
  and install by checking in essentially unchanging messages.mc build
  products to avoid requiring mc.exe, which is not included with VC++
  2008 EE.
(4.2.5p199) 2009/08/09 Released by Harlan Stenn <stenn@ntp.org>
* [Bug 1279] Cleanup for warnings from Veracode static analysis.
(4.2.5p198) 2009/08/03 Released by Harlan Stenn <stenn@ntp.org>
* Upgrade to autogen-5.9.9-pre5.
(4.2.5p197) 2009/07/30 Released by Harlan Stenn <stenn@ntp.org>
* The build script now has . at the end of PATH for config.guess.
(4.2.5p196) 2009/07/29 Released by Harlan Stenn <stenn@ntp.org>
* [Bug 1272] gsoc_sntp IPv6 build problems under HP-UX 10.
* [Bug 1273] CID 10: Palisade leaks unit struct in error path.
* [Bug 1274] CID 67: ensure resolve_hosts() output count and pointers
  are consistent.
* [Bug 1275] CID 45: CID 46: old sntp uses uninitialized guesses[0],
  precs[0].
* [Bug 1276] CID 52: crypto_xmit() may call crypto_alice[23]()
  with NULL peer.
(4.2.5p195) 2009/07/27 Released by Harlan Stenn <stenn@ntp.org>
* cvo.sh: Add support for CentOS, Fedora, Slackware, SuSE, and QNX.
(4.2.5p194) 2009/07/26 Released by Harlan Stenn <stenn@ntp.org>
* Documentation updates from Dave Mills.
* Use scripts/cvo.sh in the build script to get better subdir names.
(4.2.5p193) 2009/07/25 Released by Harlan Stenn <stenn@ntp.org>
* [Bug 1261] CID 34: simulate_server() rbuf.msg_flags uninitialized.
* [Bug 1262] CID 35: xpkt.mac uninitialized in simulate_server().
* [Bug 1263] CID 37: CID 38: CID 40: CID 43: multiple refclocks 
  uninitialized tm_zone (arc, chronolog, dumbclock, pcf).
* [Bug 1264] CID 64: gsoc_sntp on_wire() frees wrong ptr receiving KoD.
* [Bug 1265] CID 65: CID 66: gsoc_sntp on_wire() leaks x_pkt, r_pkt.
* [Bug 1266] CID 39: datum_pts_start() uninitialized arg.c_ospeed.
* [Bug 1267] CID 44: old sntp handle_saving() writes stack garbage to
  file when clearing.
* [Bug 1268] CID 63: resolve_hosts() leaks error message buffer.
* [Bug 1269] CID 74: use assertion to ensure move_fd() does not return
  negative descriptors.
* [Bug 1270] CID 70: gsoc_sntp recv_bcst_data mdevadr.ipv6mr_interface
  uninitialized.
(4.2.5p192) 2009/07/24 Released by Harlan Stenn <stenn@ntp.org>
* [Bug 965] CID 42: ss_family uninitialized.
* [Bug 1250] CID 53: kod_init_kod_db() overruns kod_db malloc'd buffer.
* [Bug 1251] CID 68: search_entry() mishandles dst argument.
* [Bug 1252] CID 32: Quiet Coverity warning with assertion.
* [Bug 1253] CID 50: gsoc_sntp/crypto.c auth_init() always returns a 
  list with one entry.
* [Bug 1254] CID 56: tv_to_str() leaks a struct tm each call.
* [Bug 1255] CID 55: pkt_output() leaks a copy of each packet.
* [Bug 1256] CID 51: Coverity doesn't recognize our assertion macros as
  terminal.
* [Bug 1257] CID 57: gsoc_sntp auth_init() fails to fclose(keyfile).
* [Bug 1258] CID 54: gsoc_sntp resolve_hosts() needs simplification.
* [Bug 1259] CID 59: gsoc_sntp recv_bcast_data() fails to free(rdata)
  on error paths.
* [Bug 1260] CID 60: gsoc_sntp recvpkt() fails to free(rdata).
* Updated to AutoGen-5.9.9pre2.
(4.2.5p191) 2009/07/21 Released by Harlan Stenn <stenn@ntp.org>
* Updated to AutoGen-5.9.9pre1.
(4.2.5p190) 2009/07/20 Released by Harlan Stenn <stenn@ntp.org>
* Updated to AutoGen-5.9.8.
* [Bug 1248] RES_MSSNTP typo in ntp_proto.c.
* [Bug 1246] use a common template for singly-linked lists, convert most
  doubly-linked lists to singly-linked.
* Log warning about signd blocking when restrict mssntp used.
(4.2.5p189) 2009/07/16 Released by Harlan Stenn <stenn@ntp.org>
* Documentation cleanup from Dave Mills.
(4.2.5p188) 2009/07/15 Released by Harlan Stenn <stenn@ntp.org>
* [Bug 1245] Broken xmt time sent in fast_xmit() of 4.2.5p187.
(4.2.5p187) 2009/07/11 Released by Harlan Stenn <stenn@ntp.org>
* [Bug 1042] multicast listeners IPv4+6 ignore new interfaces.
* [Bug 1237] Windows serial code treat CR and LF both as line
  terminators.
* [Bug 1238] use fudge time2 for serial timecode offset in NMEA driver.
* [Bug 1242] Remove --enable-wintime, symmetric workaround is now
  always enabled.
* [Bug 1244] NTP_INSIST(fd != maxactivefd) failure in intres child
* Added restrict keyword "mssntp" for Samba4 DC operation, by Dave Mills.
(4.2.5p186) 2009/07/08 Released by Harlan Stenn <stenn@ntp.org>
* ntp_proto.c cleanup from Dave Mills.
(4.2.5p185) 2009/07/01 Released by Harlan Stenn <stenn@ntp.org>
* Documentation updates from Dave Mills.
* [Bug 1234] convert NMEA driver to use common PPSAPI code.
* timepps-Solaris.h pps_handle_t changed from pointer to scalar
* Spectracom refclock added to Windows port of ntpd
* [Bug 1236] Declaration order fixed.
* Bracket private ONCORE debug statements with #if 0 rather than #ifdef
  DEBUG
* Delete ONCORE debug statement that is now handled elsewhere.
(4.2.5p184) 2009/06/24 Released by Harlan Stenn <stenn@ntp.org>
* [Bug 1233] atom refclock fudge time1 sign flipped in 4.2.5p164.
(4.2.5p183) 2009/06/23 Released by Harlan Stenn <stenn@ntp.org>
* [Bug 1196] setsockopt(SO_EXCLUSIVEADDRUSE) can fail on Windows 2000
  and earlier with WSAINVAL, do not log a complaint in that case.
* [Bug 1210] ONCORE driver terminates ntpd without logging a reason.
* [Bug 1218] Correct comment in refclock_oncore on /etc/ntp.oncore*
  configuration file search order.
* Change ONCORE driver to log using msyslog as well as to any
  clockstats file.
* [Bug 1231] ntpsnmpd build fails after sockaddr union changes.
(4.2.5p182) 2009/06/18 Released by Harlan Stenn <stenn@ntp.org>
* Add missing header dependencies to the ntpdc layout verification.
* prefer.html updates from Dave Mills.
* [Bug 1205] Add ntpd --usepcc and --pccfreq options on Windows
* [Bug 1215] unpeer by association ID
* [Bug 1225] Broadcast address miscalculated on Windows 4.2.5p180
* [Bug 1229] autokey segfaults in cert_install().
* Use a union for structs sockaddr, sockaddr_storage, sockaddr_in, and
  sockaddr_in6 to remove casts and enable type checking.  Collapse
  some previously separate IPv4/IPv6 paths into a single codepath.
(4.2.5p181) 2009/06/06 Released by Harlan Stenn <stenn@ntp.org>
* [Bug 1206] Required compiler changes for Windows
* [Bug 1084] PPSAPI for ntpd on Windows with DLL backends
* [Bug 1204] Unix-style refclock device paths on Windows
* [Bug 1205] partial fix, disable RDTSC use by default on Windows
* [Bug 1208] decodenetnum() buffer overrun on [ with no ]
* [Bug 1211] keysdir free()d twice #ifdef DEBUG
* Enable ONCORE, ARCRON refclocks on Windows (untested)
(4.2.5p180) 2009/05/29 Released by Harlan Stenn <stenn@ntp.org>
* [Bug 1200] Enable IPv6 in Windows port
* Lose FLAG_FIXPOLL, from Dave Mills.
(4.2.5p179) 2009/05/23 Released by Harlan Stenn <stenn@ntp.org>
* [Bug 1041] xmt -> aorg timestamp cleanup from Dave Mills,
  reported by Dave Hart.
* [Bug 1193] Compile error: conflicting types for emalloc.
* [Bug 1196] VC6 winsock2.h does not define SO_EXCLUSIVEADDRUSE.
* Leap/expire cleanup from Dave Mills.
(4.2.5p178) 2009/05/21 Released by Harlan Stenn <stenn@ntp.org>
* Provide erealloc() and estrdup(), a la emalloc().
* Improve ntp.conf's parser error messages.
* [Bug 320] "restrict default ignore" does not affect IPv6.
* [Bug 1192] "restrict -6 ..." reports a syntax error.
(4.2.5p177) 2009/05/18 Released by Harlan Stenn <stenn@ntp.org>
* Include (4.2.4p7)
* [Bug 1174] nmea_shutdown assumes that nmea has a unit assigned
* [Bug 1190] NMEA refclock fudge flag4 1 obscures position in timecode
* Update NMEA refclock documentation in html/drivers/driver20.html
(4.2.5p176) 2009/05/13 Released by Harlan Stenn <stenn@ntp.org>
* [Bug 1154] mDNS registration should be done later, repeatedly and only
  if asked for. (second try for fix)
(4.2.5p175) 2009/05/12 Released by Harlan Stenn <stenn@ntp.org>
* Include (4.2.4p7-RC7)
* [Bug 1180] ntpd won't start with more than ~1000 interfaces
* [Bug 1182] Documentation typos and missing bits.
* [Bug 1183] COM port support should extend past COM3
* [Bug 1184] ntpd is deaf when restricted to second IP on the same net
* Clean up configure.ac NTP_CACHEVERSION interface, display cache
  version when clearing.  Fixes a regression.
(4.2.5p174) 2009/05/09 Released by Harlan Stenn <stenn@ntp.org>
* Stale leapsecond file fixes from Dave Mills.
(4.2.5p173) 2009/05/08 Released by Harlan Stenn <stenn@ntp.org>
* Include (4.2.4p7-RC6)
(4.2.5p172) 2009/05/06 Released by Harlan Stenn <stenn@ntp.org>
* [Bug 1175] Instability in PLL daemon mode.
* [Bug 1176] refclock_parse.c does not compile without PPSAPI.
(4.2.5p171) 2009/05/04 Released by Harlan Stenn <stenn@ntp.org>
* Autokey documentation cleanup from Dave Mills.
* [Bug 1171] line editing libs found without headers (Solaris 11)
* [Bug 1173] NMEA refclock fails with Solaris PPSAPI
* Fix problem linking msntp on Solaris when sntp subdir is configured
  before parent caused by different gethostent library search order.
* Do not clear config.cache when it is  empty.
(4.2.5p170) 2009/05/02 Released by Harlan Stenn <stenn@ntp.org>
* [Bug 1152] adjust PARSE to new refclock_pps logic
* Include (4.2.4p7-RC5)
* loopfilter FLL/PLL crossover cleanup from Dave Mills.
* Documentation updates from Dave Mills.
* ntp-keygen cleanup from Dave Mills.
* crypto API cleanup from Dave Mills.
* Add NTP_CACHEVERSION mechanism to ignore incompatible config.cache
* Enable gcc -Wstrict-overflow for gsoc_sntp as well
(4.2.5p169) 2009/04/30 Released by Harlan Stenn <stenn@ntp.org>
* [Bug 1171] Note that we never look for -lreadline by default.
* [Bug 1090] Fix bogus leap seconds in refclock_hpgps.
(4.2.5p168) 2009/04/29 Released by Harlan Stenn <stenn@ntp.org>
* Include (4.2.4p7-RC4)
* [Bug 1169] quiet compiler warnings
* Re-enable gcc -Wstrict-prototypes when not building with OpenSSL
* Enable gcc -Wstrict-overflow
* ntpq/ntpdc emit newline after accepting password on Windows
* Updates from Dave Mills:
* ntp-keygen.c: Updates.
* Fix the error return and syslog function ID in refclock_{param,ppsapi}.
* Make sure syspoll is within the peer's minpoll/maxpoll bounds.
* ntp_crypto.c: Use sign_siglen, not len. sign key filename cleanup.
* Bump NTP_MAXEXTEN from 1024 to 2048, update values for some field lengths.
* m4/ntp_lineeditlibs.m4: fix warnings from newer Autoconf
* [Bug 1166] Remove truncation of position (blanking) code in refclock_nmea.c
(4.2.5p167) 2009/04/26 Released by Harlan Stenn <stenn@ntp.org>
* Crypto cleanup from Dave Mills.
(4.2.5p166) 2009/04/25 Released by Harlan Stenn <stenn@ntp.org>
* [Bug 1165] Clean up small memory leaks in the  config file parser
* Correct logconfig keyword declaration to MULTIPLE_ARG
* Enable filename and line number leak reporting on Windows when built
  DEBUG for all the typical C runtime allocators such as calloc,
  malloc, and strdup.  Previously only emalloc calls were covered.
* Add DEBUG-only code to free dynamically allocated memory that would
  otherwise remain allocated at ntpd exit, to allow less forgivable
  leaks to stand out in leaks reported after exit.
* Ensure termination of strings in ports/winnt/libisc/isc_strerror.c
  and quiet compiler warnings.
* [Bug 1057] ntpdc unconfig failure
* [Bug 1161] unpeer AKA unconfig command for ntpq :config
* PPS and crypto cleanup in ntp_proto.c from Dave Mills.
(4.2.5p165) 2009/04/23 Released by Harlan Stenn <stenn@ntp.org>
* WWVB refclock cleanup from Dave Mills.
* Code cleanup: requested_key -> request_key.
* [Bug 833] ignore whitespace at end of remote configuration lines
* [Bug 1033] ntpdc/ntpq crash prompting for keyid on Windows
* [Bug 1028] Support for W32Time authentication via Samba.
* quiet ntp_parser.c malloc redeclaration warning
* Mitigation and PPS/PPSAPI cleanup from Dave Mills.
* Documentation updates from Dave Mills.
* timepps-Solaris.h patches from Dave Hart.
(4.2.5p164) 2009/04/22 Released by Harlan Stenn <stenn@ntp.org>
* Include (4.2.4p7-RC3)
* PPS/PPSAPI cleanup from Dave Mills.
* Documentation updates from Dave Mills.
* [Bug 1125] C runtime per-thread initialization on Windows
* [Bug 1152] temporarily disable refclock_parse, refclock_true until
  maintainers can repair build break from pps_sample()
* [Bug 1153] refclock_nmea should not mix UTC with GPS time
* [Bug 1159] ntpq overlap diagnostic message test buggy
(4.2.5p163) 2009/04/10 Released by Harlan Stenn <stenn@ntp.org>
(4.2.5p162) 2009/04/09 Released by Harlan Stenn <stenn@ntp.org>
* Documentation updates from Dave Mills.
* Mitigation and PPS cleanup from Dave Mills.
* Include (4.2.4p7-RC2)
* [Bug 216] New interpolation scheme for Windows eliminates 1ms jitter
* remove a bunch of #ifdef SYS_WINNT from portable code
* 64-bit time_t cleanup for building on newer Windows compilers
* Only set CMOS clock during ntpd exit on Windows if the computer is
  shutting down or restarting.
* [Bug 1148] NMEA reference clock improvements
* remove deleted gsoc_sntp/utilities.o from repository so that .o build
  products can be cleaned up without corrupting the repository.
(4.2.5p161) 2009/03/31 Released by Harlan Stenn <stenn@ntp.org>
* Documentation updates from Dave Mills.
(4.2.5p160) 2009/03/30 Released by Harlan Stenn <stenn@ntp.org>
* [Bug 1141] refclock_report missing braces cause spurious "peer event:
  clock clk_unspec" log entries
* Include (4.2.4p7-RC1)
(4.2.5p159) 2009/03/28 Released by Harlan Stenn <stenn@ntp.org>
* "bias" changes from Dave Mills.
(4.2.5p158) 2009/01/30 Released by Harlan Stenn <stenn@ntp.org>
* Fix [CID 72], a typo introduced at the latest fix to prettydate.c.
(4.2.5p157) 2009/01/26 Released by Harlan Stenn <stenn@ntp.org>
* Cleanup/fixes for ntp_proto.c and ntp_crypto.c from Dave Mills.
(4.2.5p156) 2009/01/19 Released by Harlan Stenn <stenn@ntp.org>
* [Bug 1118] Fixed sign extension for 32 bit time_t in caljulian() and prettydate().
  Fixed some compiler warnings about missing prototypes.
  Fixed some other simple compiler warnings.
* [Bug 1119] [CID 52] Avoid a possible null-dereference in ntp_crypto.c.
* [Bug 1120] [CID 51] INSIST that peer is non-null before we dereference it.
* [Bug 1121] [CID 47] double fclose() in ntp-keygen.c.
(4.2.5p155) 2009/01/18 Released by Harlan Stenn <stenn@ntp.org>
* Documentation updates from Dave Mills.
* CHU frequency updates.
* Design assertion fixes for ntp_crypto.c from Dave Mills.
(4.2.5p154) 2009/01/13 Released by Harlan Stenn <stenn@ntp.org>
* [Bug 992] support interface event change on Linux from
  Miroslav Lichvar.
(4.2.5p153) 2009/01/09 Released by Harlan Stenn <stenn@ntp.org>
* Renamed gsoc_sntp/:fetch-stubs to gsoc_sntp/fetch-stubs to avoid
  file name problems under Windows.
  Removed German umlaut from log msg for 4.2.5p142.
(4.2.5p152) 2009/01/08 Released by Harlan Stenn <stenn@ntp.org>
* Include (4.2.4p6) 2009/01/08 Released by Harlan Stenn <stenn@ntp.org>
(4.2.5p151) 2008/12/23 Released by Harlan Stenn <stenn@ntp.org>
* Stats file logging cleanup from Dave Mills.
(4.2.5p150) 2008/12/15 Released by Harlan Stenn <stenn@ntp.org>
* [Bug 1099] Fixed wrong behaviour in sntp's crypto.c.
* [Bug 1103] Fix 64-bit issues in the new calendar code.
(4.2.5p149) 2008/12/05 Released by Harlan Stenn <stenn@ntp.org>
* Fixed mismatches in data types and OID definitions in ntpSnmpSubAgent.c
* added a premliminary MIB file to ntpsnmpd (ntpv4-mib.mib)
(4.2.5p148) 2008/12/04 Released by Harlan Stenn <stenn@ntp.org>
* [Bug 1070] Fix use of ntpq_parsestring() in ntpsnmpd.
(4.2.5p147) 2008/11/27 Released by Harlan Stenn <stenn@ntp.org>
* Update gsoc_sntp's GCC warning code.
(4.2.5p146) 2008/11/26 Released by Harlan Stenn <stenn@ntp.org>
* Update Solaris CFLAGS for gsoc_sntp.
(4.2.5p145) 2008/11/20 Released by Harlan Stenn <stenn@ntp.org>
* Deal with time.h for sntp under linux.
* Provide rpl_malloc() for sntp for systems that need it.
* Handle ss_len and socklen type for sntp.
* Fixes to the sntp configure.ac script.
* Provide INET6_ADDRSTRLEN if it is missing.
* [Bug 1095] overflow in caljulian.c.
(4.2.5p144) 2008/11/19 Released by Harlan Stenn <stenn@ntp.org>
* Use int32, not int32_t.
* Avoid the sched*() functions under OSF - link problems.
(4.2.5p143) 2008/11/17 Released by Harlan Stenn <stenn@ntp.org>
* sntp cleanup and fixes.
(4.2.5p142) 2008/11/16 Released by Harlan Stenn <stenn@ntp.org>
* Imported GSoC SNTP code from Johannes Maximilian Kuehn.
(4.2.5p141) 2008/11/13 Released by Harlan Stenn <stenn@ntp.org>
* New caltontp.c and calyearstart.c from Juergen Perlinger.
(4.2.5p140) 2008/11/12 Released by Harlan Stenn <stenn@ntp.org>
* Cleanup lint from the ntp_scanner files.
* [Bug 1011] gmtime() returns NULL on windows where it would not under Unix.
* Updated caljulian.c and prettydate.c from Juergen Perlinger.
(4.2.5p139) 2008/11/11 Released by Harlan Stenn <stenn@ntp.org>
* Typo fix to driver20.html.
(4.2.5p138) 2008/11/10 Released by Harlan Stenn <stenn@ntp.org>
* [Bug 474] --disable-ipv6 is broken.
* IPv6 interfaces were being looked for twice.
* SHM driver grabs more samples, add clockstats
* decode.html and driver20.html updates from Dave Mills.
(4.2.5p137) 2008/11/01 Released by Harlan Stenn <stenn@ntp.org>
* [Bug 1069] #undef netsnmp's PACKAGE_* macros.
* [Bug 1068] Older versions of netsnmp do not have netsnmp_daemonize().
(4.2.5p136) 2008/10/27 Released by Harlan Stenn <stenn@ntp.org>
* [Bug 1078] statsdir configuration parsing is broken.
(4.2.5p135) 2008/09/23 Released by Harlan Stenn <stenn@ntp.org>
* [Bug 1072] clock_update should not allow updates older than sys_epoch.
(4.2.5p134) 2008/09/17 Released by Harlan Stenn <stenn@ntp.org>
* Clean up build process for ntpsnmpd.
(4.2.5p133) 2008/09/16 Released by Harlan Stenn <stenn@ntp.org>
* Add options processing to ntpsnmpd.
* [Bug 1062] Check net-snmp headers before deciding to build ntpsnmpd.
* Clean up the libntpq.a build.
* Regenerate ntp_parser.[ch] from ntp_parser.y
(4.2.5p132) 2008/09/15 Released by Harlan Stenn <stenn@ntp.org>
* [Bug 1067] Multicast DNS service registration must come after the fork
  on Solaris.
* [Bug 1066] Error messages should log as errors.
(4.2.5p131) 2008/09/14 Released by Harlan Stenn <stenn@ntp.org>
* [Bug 1065] Re-enable support for the timingstats file.
(4.2.5p130) 2008/09/13 Released by Harlan Stenn <stenn@ntp.org>
* [Bug 1064] Implement --with-net-snmp-config=progname
* [Bug 1063] ntpSnmpSubagentObject.h is missing from the distribution.
(4.2.5p129) 2008/09/11 Released by Harlan Stenn <stenn@ntp.org>
* Quiet some libntpq-related warnings.
(4.2.5p128) 2008/09/08 Released by Harlan Stenn <stenn@ntp.org>
* Import Heiko Gerstung's GSoC2008 NTP MIB daemon.
(4.2.5p127) 2008/09/01 Released by Harlan Stenn <stenn@ntp.org>
* Regenerate ntpd/ntp_parser.c
(4.2.5p126) 2008/08/31 Released by Harlan Stenn <stenn@ntp.org>
* Stop libtool-1.5 from looking for C++ or Fortran.
* [BUG 610] Documentation update for NMEA reference clock driver.
* [Bug 828] Fix IPv4/IPv6 address parsing.
* Changes from Dave Mills:
  Documentation updates.
  Fix a corner case where a frequency update was reported but not set.
  When LEAP_NOTINSYNC->LEAP_NOWARNING, call crypto_update() if we have
  crypto_flags.
(4.2.5p125) 2008/08/18 Released by Harlan Stenn <stenn@ntp.org>
* [Bug 1052] Add linuxPPS support to ONCORE driver.
(4.2.5p124) 2008/08/17 Released by Harlan Stenn <stenn@ntp.org>
* Documentation updates from Dave Mills.
* Include (4.2.4p5) 2008/08/17 Released by Harlan Stenn <stenn@ntp.org>
* [Bug 861] leap info was not being transmitted.
* [Bug 1046] refnumtoa.c is using the wrong header file.
* [Bug 1047] enable/disable options processing fix.
* header file cleanup.
* [Bug 1037] buffer in subroutine was 1 byte short.
* configure.ac: cleanup, add option for wintime, and lay the groundwork
  for the changes needed for bug 1028.
* Fixes from Dave Mills: 'bias' and 'interleave' work.  Separate
  phase and frequency discipline (for long poll intervals).  Update
  TAI function to match current leapsecond processing.
* Documentation updates from Dave Mills.
* [Bug 1037] Use all 16 of the MD5 passwords generated by ntp-keygen.
* Fixed the incorrect edge parameter being passed to time_pps_kcbind in
  NMEA refclock driver.
* [Bug 399] NMEA refclock driver does not honor time1 offset if flag3 set.
* [Bug 985] Modifications to NMEA reference clock driver to support Accord
  GPS Clock.
* poll time updates from Dave Mills.
* local refclock documentation updates from Dave Mills.
* [Bug 1022] Fix compilation problems with yesterday's commit.
* Updates and cleanup from Dave Mills:
  I've now spent eleven months of a sabbatical year - 7 days a week, 6-10
  hours most days - working on NTP. I have carefully reviewed every major
  algorithm, examined its original design and evolution from that design.
  I've trimmed off dead code and briar patches and did zillions of tests
  contrived to expose evil vulnerabilities. The development article is in
  rather good shape and should be ready for prime time.

  1. The protostats statistics files have been very useful in exposing
  little twitches and turns when something hiccups, like a broken PPS
  signal. Most of what used to be syslog messages are now repackaged as
  protostats messages with optional syslog as well. These can also be sent
  as traps which might be handy to tiggle a beeper or celltext. These, the
  sysstats files and cryptostats files reveal the ambient health of a busy
  server, monitor traffic and error counts and spot crypto attacks.

  2. Close inspection of the clock discipline behavior at long poll
  intervals (36 h) showed it not doing as well as it should. I redesigned
  the FLL loop to improve nominal accuracy from  several tens of
  milliseconds to something less than ten milliseconds.

  3. Autokey (again). The enhanced error checking was becoming a major
  pain. I found a way to toss out gobs of ugly fat code and replace the
  function with a much simpler and more comprehensive scheme. It resists
  bait-and-switch attacks and quickly detect cases when the protocol is
  not correctly synchronized.

  4. The interface code for the kernel PPS signal was not in sync with the
  kernel code itself. Some error checks were duplicated and some
  ineffective. I found none of the PPS-capable drivers, including the atom
  driver, do anything when the prefer peer fails; the kernel PPS signal
  remains in control. The atom driver now disables the kernel PPS when the
  prefer peer comes bum. This is important when the prefer peer is not a
  reference clock but a remote NTP server.

  5. The flake restrict bit turned out to be really interesting,
  especially with symmtric modes and of those especially those using
  Autokey. Small changes in the recovery procedures when packets are lost
  now avoid almost all scenarios which previously required protocol resets.

  6. I've always been a little uncomfortable when using the clock filter
  with long poll intervals because the samples become less and less
  correlated as the sample age exceeds the Allan intercept. Various
  schemes have been used over the years to cope with this fact. The latest
  one and the one that works the best is to use a modified sort metric
  where the delay is used when the age of the sample is less than the
  intercept and the sum of delay and dispersion above that. The net result
  is that, at small poll intervals the algorithm operates as a minimum
  filter, while at larger poll intervals it morphs to FIFO. Left
  unmodified, a sample could be used when twelve days old. This along with
  the FLL modifications has made a dramatic improvement at large poll
  intervals.

- [Backward Incompatible] The 'state' variable is no longer reported or
  available via ntpq output.  The following system status bit names
  have been changed:
  - sync_alarm -> leap_alarm
  - sync_atomic -> sync_pps
  - sync_lf_clock -> sync_lf_radio
  - sync_hf_clock -> sync_hf_radio
  - sync_uhf_clock -> sync_uhf_radio
  - sync_local_proto -> sync_local
  - sync_udp/time -> sync_other
  Other names have been changed as well.  See the change history for
  libntp/statestr.c for more details.
  Other backward-incompatible changes in ntpq include:
  - assID -> associd
  - rootdispersion -> rootdisp
  - pkt_head -> pkt_neader
  See the change history for other details.

* Updates and cleanup from Dave Mills.
* [Bug 995] Remove spurious ; from ntp-keygen.c.
* More cleanup and changes from Dave Mills.
* [Bug 980] Direct help to stdout.
---
(4.2.4p8) 2009/12/08 Released by Harlan Stenn <stenn@ntp.org>

* [Sec 1331] DoS with mode 7 packets - CVE-2009-3563.

---
(4.2.4p7) 2009/05/18 Released by Harlan Stenn <stenn@ntp.org>

* [Sec 1151] Remote exploit if autokey is enabled - CVE-2009-1252.
* [Bug 1187] Update the copyright date.
* [Bug 1191] ntpd fails on Win2000 - "Address already in use" after fix
  for [Sec 1149].

---
(4.2.4p7-RC7) 2009/05/12 Released by Harlan Stenn <stenn@ntp.org>

* ntp.isc.org -> ntp.org cleanup.
* [Bug 1178] Use prior FORCE_DNSRETRY behavior as needed at runtime,
  add configure --enable-ignore-dns-errors to be even more stubborn

---
(4.2.4p7-RC6) 2009/05/08 Released by Harlan Stenn <stenn@ntp.org>

* [Bug 784] Make --enable-linuxcaps the default when available
* [Bug 1179] error messages for -u/--user and -i lacking droproot
* Updated JJY reference clock driver from Takao Abe
* [Bug 1071] Log a message and exit before trying to use FD_SET with a
  descriptor larger than FD_SETSIZE, which will corrupt memory
* On corruption of the iface list head in add_interface, log and exit

---
(4.2.4p7-RC5) 2009/05/02 Released by Harlan Stenn <stenn@ntp.org>

* [Bug 1172] 4.2.4p7-RC{3,4} fail to build on linux.
* flock-build script unportable 'set -m' use removed

---
(4.2.4p7-RC4) 2009/04/29 Released by Harlan Stenn <stenn@ntp.org>

* [Bug 1167] use gcc -Winit-self only if it is understood

---
(4.2.4p7-RC3) 2009/04/22 Released by Harlan Stenn <stenn@ntp.org>

* [Bug 787] Bug fixes for 64-bit time_t on Windows
* [Bug 813] Conditional naming of Event
* [Bug 1147] System errors should be logged to msyslog()
* [Bug 1155] Fix compile problem on Windows with VS2005
* [Bug 1156] lock_thread_to_processor() should be declared in header
* [Bug 1157] quiet OpenSSL warnings, clean up configure.ac
* [Bug 1158] support for aix6.1
* [Bug 1160] MacOS X is like BSD regarding F_SETOWN

---
(4.2.4p7-RC2) 2009/04/09 Released by Harlan Stenn <stenn@ntp.org>

* [Sec 1144] limited buffer overflow in ntpq.  CVE-2009-0159
* [Sec 1149] use SO_EXCLUSIVEADDRUSE on Windows

---
(4.2.4p7-RC1) 2009/03/30 Released by Harlan Stenn <stenn@ntp.org>

* [Bug 1131] UDP sockets should not use SIGPOLL on Solaris.
* build system email address cleanup
* [Bug 774] parsesolaris.c does not compile under the new Solaris
* [Bug 873] Windows serial refclock proper TTY line discipline emulation
* [Bug 1014] Enable building with VC9 (in Visual Studio 2008,
  Visual C++ 2008, or SDK)
* [Bug 1117] Deferred interface binding under Windows works only correctly
  if FORCE_DNSRETRY is defined
* [BUG 1124] Lock QueryPerformanceCounter() client threads to same CPU
* DPRINTF macro made safer, always evaluates to a statement and will not
  misassociate an else which follows the macro.

---
(4.2.4p6) 2009/01/08 Released by Harlan Stenn <stenn@ntp.org>

* [Bug 1113] Fixed build errors with recent versions of openSSL. 
* [Sec 1111] Fix incorrect check of EVP_VerifyFinal()'s return value.
* Update the copyright year.

---
(4.2.4p5) 2008/08/17 Released by Harlan Stenn <stenn@ntp.org>

* [BUG 1051] Month off by one in leap second message written to clockstats
  file fixed.
* [Bug 450] Windows only: Under original Windows NT we must not discard the
  wildcard socket to workaround a bug in NT's getsockname().
* [Bug 1038] Built-in getpass() function also prompts for password if
  not built with DEBUG.
* [Bug 841] Obsolete the "dynamic" keyword and make deferred binding
  to local interfaces the default.
  Emit a warning if that keyword is used for configuration.
* [Bug 959] Refclock on Windows not properly releasing recvbuffs.
* [Bug 993] Fix memory leak when fetching system messages.
* much cleanup, fixes, and changes from Dave Mills.
* ntp_control.c: LEAPTAB is a filestamp, not an unsigned.  From Dave Mills.
* ntp_config.c: ntp_minpoll fixes from Dave Mills.
* ntp-keygen updates from Dave Mills.
* refresh epoch, throttle, and leap cleanup from Dave Mills.
* Documentation cleanup from Dave Mills.
* [Bug 918] Only use a native md5.h if MD5Init() is available.
* [Bug 979] Provide ntptimeval if it is not otherwise present.
* [Bug 634] Re-instantiate syslog() and logfiles after the daemon fork.
* [Bug 952] Use md5 code with a friendlier license.
* [Bug 977] Fix mismatching #ifdefs for builds without IPv6.
* [Bug 830] Fix the checking order of the interface options.
* Clean up the logfile/syslog setup.
* [Bug 970] Lose obsolete -g flag to ntp-keygen.
* The -e flag to ntp-keygen can write GQ keys now, too.
* ntp_proto.c: sys_survivors and hpoll cleanup from Dave Mills.
* ntp_loopfilter.c: sys_poll cleanup from Dave Mills.
* refclock_wwv.c: maximum-likelihood digit and DSYNC fixes from Dave Mills.
* [Bug 967] preemptable associations are lost forever on a step.
* ntp_config.c: [CID 48] missing "else" clause.
* [Bug 833] ntpq config keyword is quote-mark unfriendly.
* Rename the ntpq "config" keyword to ":config".
* Dave Mills shifted some orphan processing.
* Fix typos in the [Bug 963] patch.
* bootstrap: squawk if genver fails.  Use -f with cp in case Dave does a chown.
* Remove obsolete simulator command-line options.
* ntp_request.c: [CID 36] zero sin_zero.
* [Bug 963] get_systime() is too noisy.
* [Bug 960] spurious syslog:crypto_setup:spurious crypto command
* [Bug 964] Change *-*-linux* to *-*-*linux* to allow for uclinux.
* Changes from Dave Mills:
  - ntp_util.c: cleanup.
  - ntp_timer.c: watch the non-burst packet rate.
  - ntp_request.c: cleanup.
  - ntp_restrict.c: RES_LIMITED cleanup.
  - ntp_proto.c: RES_LIMITED, rate bucktes, counters, overall cleanup.
  - ntp_peer.c: disallow peer_unconfig().
  - ntp_monitor.c: RES_LIMITED cleanup.
  - ntp_loopfilter.c: poll interval cleanup.
  - ntp_crypto.c: volley -> retry.  Cleanup TAI leap message.
  - ntp_config: average and minimum are ^2 values.
  - ntpdc: unknownversion is really "declined", not "bad version".
  - Packet retry cleanup.
* [Bug 961] refclock_tpro.c:tpro_poll() calls refclock_receive() twice.
* [Bug 957] Windows only: Let command line parameters from the Windows SCM GUI
  override the standard parameters from the ImagePath registry key.
* Added HAVE_INT32_T to the Windows config.h to avoid duplicate definitions.
* Work around a VPATH difference in FreeBSD's 'make' command.
* Update bugreport URL.
* Update -I documentation.
* [Bug 713] Fix bug reporting information.
* A bug in the application of the negative-sawtooth for 12 channel receivers. 
* The removal of unneeded startup code used for the original LinuxPPS, it now
  conforms to the PPSAPI and does not need special code.  
* ntp-keygen.c: Coverity fixes [CID 33,47].
* Volley cleanup from Dave Mills.
* Fuzz cleanup from Dave Mills.
* [Bug 861] Leap second cleanups from Dave Mills.
* ntpsim.c: add missing protypes and fix [CID 34], a nit.
* Upgraded bison at UDel.
* Update br-flock and flock-build machine lists.
* [Bug 752] QoS: add parse/config handling code. 
* Fix the #include order in tickadj.c for picky machines.
* [Bug 752] QoS: On some systems, netinet/ip.h needs netinet/ip_systm.h.
* [Bug 752] Update the QoS tagging (code only - configuration to follow).
* Orphan mode and other protocol cleanup from Dave Mills.
* Documentation cleanup from Dave Mills.
* [Bug 940] ntp-keygen uses -v.  Disallow it as a shortcut for --version.
* more cleanup to ntp_lineeditlibs.m4.
* Documentation updates from Dave Mills.
* -ledit cleanup for ntpdc and ntpq.
* Association and other cleanup from Dave Mills.
* NTP_UNREACH changes from Dave Mills.
* Fix the readline history test.
* [Bug 931] Require -lreadline to be asked for explicitly.
* [Bug 764] When looking for -lreadline support, also try using -lncurses.
* [Bug 909] Fix int32_t errors for ntohl().
* [Bug 376/214] Enhancements to support multiple if names and IP addresses.
* [Bug 929] int32_t is undefined on Windows.  Casting wrong.
* [Bug 928] readlink missing braces.
* [Bug 788] Update macros to support VS 2005.
* ntpd/ntp_timer.c: add missing sys_tai parameter for debug printf
* [Bug 917] config parse leaves files open
* [Bug 912] detect conflicting enable/disable configuration on interfaces
  sharing an IP address
* [Bug 771] compare scopeid if available for IPv6 addresses
* Lose obsolete crypto subcommands (Dave Mills).
* WWV is an HF source, not an LF source (Dave Mills).
* [Bug 899] Only show -i/--jaildir -u/--user options if we HAVE_DROPROOT.
* [Bug 916] 'cryptosw' is undefined if built without OpenSSL.
* [Bug 891] 'restrict' config file keyword does not work (partial fix).
* [Bug 890] the crypto command seems to be required now.
* [Bug 915] ntpd cores during processing of x509 certificates.
* Crypto lint cleanup from Dave Mills.
* [Bug 897] Check RAND_status() - we may not need a .rnd file.
* Crypto cleanup from Dave Mills.
* [Bug 911] Fix error message in cmd_args.c.
* [Bug 895] Log assertion failures via syslog(), not stderr.
* Documentation updates from Dave Mills.
* Crypto cleanup from Dave Mills.
* [Bug 905] ntp_crypto.c fails to compile without -DDEBUG.
* Avoid double peer stats logging.
* ntp-keygen cleanup from Dave Mills.
* libopts needs to be built after ElectricFence.
* [Bug 894] Initialize keysdir before calling crypto_setup().
* Calysto cleanup for ntpq.
* ntp-keygen -i takes an arg.
* Cleanup and fixes from Dave Mills.
* [Bug 887] Fix error in ntp_types.h (for sizeof int != 4).
* Bug 880 bug fixes for Windows build
* Improve Calysto support.
* The "revoke" parameter is a crypto command.
* The driftfile wander threshold is a real number.
* [Bug 850] Fix the wander threshold parameter on the driftfile command.
* ntp_io.c: Dead code cleanup - Coverity View 19.
* Leap file related cleanup from Dave Mills.
* ntp_peer.c: Set peer->srcadr before (not after) calling set_peerdstadr().
* Initialize offset in leap_file() - Coverity View 17.
* Use the correct stratum on KISS codes.
* Fuzz bits cleanup.
* Show more digits in some debug printf's.
* Use drift_file_sw internally to control writing the drift file.
* Implement the wander_threshold option for the driftfile config keyword.
* reformat ntp_control.c; do not use c++ // comments.
* [Bug 629] Undo bug #629 fixes as they cause more problems than were  being
  solved
* Changes from Dave Mills: in/out-bound data rates, leapsecond cleanup,
  driftfile write cleanup, packet buffer length checks, documentation updates.
* More assertion checks and malloc()->emalloc(), courtesy of Calysto.
* [Bug 864] Place ntpd service in maintenance mode if using SMF on Solaris
* [Bug 862] includefile nesting; preserve phonelist on reconfig.
* [Bug 604] ntpd regularly dies on linux/alpha.
* more leap second infrastructure fixes from Dave Mills.
* [Bug 858] recent leapfile changes broke non-OpenSSL builds.
* Use emalloc() instead of malloc() in refclock_datum.c (Calysto).
* Start using 'design by contract' assertions.
* [Bug 767] Fast sync to refclocks wanted.
* Allow null driftfile.
* Use YYERROR_VERBOSE for the new parser, and fix related BUILT_SOURCES.
* [Bug 629] changes to ensure broadcast works including on wildcard addresses
* [Bug 853] get_node() must return a pointer to maximally-aligned memory.
* Initial leap file fixes from Dave Mills.
* [Bug 858] Recent leapfile changes broke without OPENSSL.
* Use a char for DIR_SEP, not a string.
* [Bug 850] driftfile parsing changes.
* driftfile maintenance changes from Dave Mills.  Use clock_phi instead of
  stats_write_tolerance.
* [Bug 828] refid string not being parsed correctly.
* [Bug 846] Correct includefile parsing.
* [Bug 827] New parsing code does not handle "fudge" correctly.
* Enable debugging capability in the config parser.
* [Bug 839] Crypto password not read from ntp.conf.
* Have autogen produce writable output files.
* [Bug 825] Correct logconfig -/+ keyword processing.
* [Bug 828] Correct parsing of " delimited strings.
* Cleanup FILE * usage after fclose() in ntp_filegen.c.
* [Bug 843] Windows Completion port code was incorrectly merged from -stable.
* [Bug 840] do fudge configuration AFTER peers (thus refclocks) have been
  configured.
* [Bug 824] Added new parser modules to the Windows project file.
* [Bug 832] Add libisc/log.c headers to the distribution.
* [Bug 808] Only write the drift file if we are in state 4.
* Initial import of libisc/log.c and friends.
* [Bug 826] Fix redefinition of PI.
* [Bug 825] ntp_scanner.c needs to #include <config.h> .
* [Bug 824] New parser code has some build problems with the SIM code.
* [Bug 817] Use longnames for setting ntp variables on the command-line;
  Allowing '-v' with and without an arg to disambiguate usage is error-prone.
* [Bug 822] set progname once, early.
* [Bug 819] remove erroneous #if 0 in Windows completion port code.
* The new config code missed an #ifdef for building without refclocks.
* Distribute some files needed by the new config parsing code.
* [Bug 819] Timeout for WaitForMultipleObjects was 500ms instead of INFINITE
* Use autogen 5.9.1.
* Fix clktest command-line arg processing.'
* Audio documentation updates from Dave Mills.
* New config file parsing code, from Sachin Kamboj.
* fuzz bit cleanup from Dave Mills.
* replay cleanup from Dave Mills.
* [Bug 542] Tolerate missing directory separator at EO statsdir.
* [Bug 812] ntpd should drop supplementary groups.
* [Bug 815] Fix warning compiling 4.2.5p22 under Windows with VC6.
* [Bug 740] Fix kernel/daemon startup drift anomaly.
* refclock_wwv.c fixes from Dave Mills.
* [Bug 810] Fix ntp-keygen documentation.
* [Bug 787] Bug fixes for 64-bit time_t on Windows.
* [Bug 796] Clean up duplicate #defines in ntp_control.c.
* [Bug 569] Use the correct precision for the Leitch CSD-5300.
* [Bug 795] Moved declaration of variable to top of function.
* [Bug 798] ntpq [p typo crashes ntpq/ntpdc.
* [Bug 786] Fix refclock_bancomm.c on Solaris.
* [Bug 774] parsesolaris.c does not compile under the new Solaris.
* [Bug 782] Remove P() macros from Windows files.
* [Bug 778] ntpd fails to lock with drift=+500 when started with drift=-500.
* [Bug 592] Trimble Thunderbolt GPS support.
* IRIG, CHU, WWV, WWVB refclock improvements from Dave Mills.
* [Bug 757] Lose ULONG_CONST().
* [Bug 756] Require ANSI C (function prototypes).
* codec (audio) and ICOM changes from Dave Mills.

---

* [Bug 450] Windows only: Under original Windows NT we must not discard the
  wildcard socket to workaround a bug in NT's getsockname().
* [Bug 1038] Built-in getpass() function also prompts for password if
  not built with DEBUG.
* [Bug 841] Obsolete the "dynamic" keyword and make deferred binding
  to local interfaces the default.
  Emit a warning if that keyword is used for configuration.
* [Bug 959] Refclock on Windows not properly releasing recvbuffs.
* [Bug 993] Fix memory leak when fetching system messages.
* [Bug 987] Wake up the resolver thread/process when a new interface has
  become available.
* Correctly apply negative-sawtooth for oncore 12 channel receiver.
* Startup code for original LinuxPPS removed.  LinuxPPS now conforms to
  the PPSAPI.
* [Bug 1000] allow implicit receive buffer allocation for Windows.
  fixes startup for windows systems with many interfaces.
  reduces dropped packets on network bursts.
  additionally fix timer() starvation during high load.
* [Bug 990] drop minimum time restriction for interface update interval.
* [Bug 977] Fix mismatching #ifdefs for builds without IPv6.
* Update the copyright year.
* Build system cleanup (make autogen-generated files writable).
* [Bug 957] Windows only: Let command line parameters from the Windows SCM GUI
  override the standard parameters from the ImagePath registry key.
* Fixes for ntpdate:
* [Bug 532] nptdate timeout is too long if several servers are supplied.
* [Bug 698] timeBeginPeriod is called without timeEndPeriod in some NTP tools.
* [Bug 857] ntpdate debug mode adjusts system clock when it shouldn't.
* [Bug 908] ntpdate crashes sometimes.
* [Bug 982] ntpdate(and ntptimeset) buffer overrun if HAVE_POLL_H isn't set
  (dup of 908).
* [Bug 997] ntpdate buffer too small and unsafe.
* ntpdate.c: Under Windows check whether NTP port in use under same conditions
  as under other OSs.
* ntpdate.c: Fixed some typos and indents (tabs/spaces).

(4.2.4p4) Released by Harlan Stenn <stenn@ntp.org>

* [Bug 902] Fix problems with the -6 flag.
* Updated include/copyright.def (owner and year).
* [Bug 878] Avoid ntpdc use of refid value as unterminated string.
* [Bug 881] Corrected display of pll offset on 64bit systems.
* [Bug 886] Corrected sign handling on 64bit in ntpdc loopinfo command.
* [Bug 889] avoid malloc() interrupted by SIGIO risk
* ntpd/refclock_parse.c: cleanup shutdown while the file descriptor is still
  open.
* [Bug 885] use emalloc() to get a message at the end of the memory
  unsigned types cannot be less than 0
  default_ai_family is a short
  lose trailing , from enum list
  clarify ntp_restrict.c for easier automated analysis
* [Bug 884] don't access recv buffers after having them passed to the free
  list.
* [Bug 882] allow loopback interfaces to share addresses with other
  interfaces.

---
(4.2.4p3) Released by Harlan Stenn <stenn@ntp.org>

* [Bug 863] unable to stop ntpd on Windows as the handle reference for events
  changed

---
(4.2.4p2) Released by Harlan Stenn <stenn@ntp.org>

* [Bug 854] Broadcast address was not correctly set for interface addresses
* [Bug 829] reduce syslog noise, while there fix Enabled/Disable logging
  to reflect the actual configuration.
* [Bug 795] Moved declaration of variable to top of function.
* [Bug 789] Fix multicast client crypto authentication and make sure arriving
  multicast packets do not disturb the autokey dance.
* [Bug 785] improve handling of multicast interfaces
  (multicast routers still need to run a multicast routing software/daemon)
* ntpd/refclock_parse.c: cleanup shutdown while the file descriptor is still
  open.
* [Bug 885] use emalloc() to get a message at the end of the memory
  unsigned types cannot be less than 0
  default_ai_family is a short
  lose trailing , from enum list
* [Bug 884] don't access recv buffers after having them passed to the free list.
* [Bug 882] allow loopback interfaces to share addresses with other interfaces.
* [Bug 527] Don't write from source address length to wrong location
* Upgraded autogen and libopts.
* [Bug 811] ntpd should not read a .ntprc file.

---
(4.2.4p1) (skipped)

---
(4.2.4p0) Released by Harlan Stenn <stenn@ntp.org>

* [Bug 793] Update Hans Lambermont's email address in ntpsweep.
* [Bug 776] Remove unimplemented "rate" flag from ntpdate.
* [Bug 586] Avoid lookups if AI_NUMERICHOST is set.
* [Bug 770] Fix numeric parameters to ntp-keygen (Alain Guibert).
* [Bug 768] Fix io_setbclient() error message.
* [Bug 765] Use net_bind_service capability on linux.
* [Bug 760] The background resolver must be aware of the 'dynamic' keyword.
* [Bug 753] make union timestamp anonymous (Philip Prindeville).
* confopt.html: move description for "dynamic" keyword into the right section.
* pick the right type for the recv*() length argument.

---
(4.2.4) Released by Harlan Stenn <stenn@ntp.org>

* monopt.html fixes from Dave Mills.
* [Bug 452] Do not report kernel PLL/FLL flips.
* [Bug 746] Expert mouseCLOCK USB v2.0 support added.'
* driver8.html updates.
* [Bug 747] Drop <NOBR> tags from ntpdc.html.
* sntp now uses the returned precision to control decimal places.
* sntp -u will use an unprivileged port for its queries.
* [Bug 741] "burst" doesn't work with !unfit peers.
* [Bug 735] Fix a make/gmake VPATH issue on Solaris.
* [Bug 739] ntpd -x should not take an argument.
* [Bug 737] Some systems need help providing struct iovec.
* [Bug 717] Fix libopts compile problem.
* [Bug 728] parse documentation fixes.
* [Bug 734] setsockopt(..., IP_MULTICAST_IF, ...) fails on 64-bit platforms.
* [Bug 732] C-DEX JST2000 patch from Hideo Kuramatsu.
* [Bug 721] check for __ss_family and __ss_len separately.
* [Bug 666] ntpq opeers displays jitter rather than dispersion.
* [Bug 718] Use the recommended type for the saddrlen arg to getsockname().
* [Bug 715] Fix a multicast issue under Linux.
* [Bug 690] Fix a Windows DNS lookup buffer overflow.
* [Bug 670] Resolved a Windows issue with the dynamic interface rescan code.
* K&R C support is being deprecated.
* [Bug 714] ntpq -p should conflict with -i, not -c.
* WWV refclock improvements from Dave Mills.
* [Bug 708] Use thread affinity only for the clock interpolation thread.
* [Bug 706] ntpd can be running several times in parallel.
* [Bug 704] Documentation typos.
* [Bug 701] coverity: NULL dereference in ntp_peer.c
* [Bug 695] libopts does not protect against macro collisions.
* [Bug 693] __adjtimex is independent of ntp_{adj,get}time.
* [Bug 692] sys_limitrejected was not being incremented.
* [Bug 691] restrictions() assumption not always valid.
* [Bug 689] Deprecate HEATH GC-1001 II; the driver never worked.
* [Bug 688] Fix documentation typos.
* [Bug 686] Handle leap seconds better under Windows.
* [Bug 685] Use the Windows multimedia timer.
* [Bug 684] Only allow debug options if debugging is enabled.
* [Bug 683] Use the right version string.
* [Bug 680] Fix the generated version string on Windows.
* [Bug 678] Use the correct size for control messages.
* [Bug 677] Do not check uint_t in configure.ac.
* [Bug 676] Use the right value for msg_namelen.
* [Bug 675] Make sure ntpd builds without debugging.
* [Bug 672] Fix cross-platform structure padding/size differences.
* [Bug 660] New TIMESTAMP code fails tp build on Solaris Express.
* [Bug 659] libopts does not build under Windows.
* [Bug 658] HP-UX with cc needs -Wp,-H8166 in CFLAGS.
* [Bug 656] ntpdate doesn't work with multicast address.
* [Bug 638] STREAMS_TLI is deprecated - remove it.
* [Bug 635] Fix tOptions definition.
* [Bug 628] Fallback to ntp discipline not working for large offsets.
* [Bug 622] Dynamic interface tracking for ntpd.
* [Bug 603] Don't link with libelf if it's not needed.
* [Bug 523] ntpd service under Windows does't shut down properly.
* [Bug 500] sntp should always be built.
* [Bug 479] Fix the -P option.
* [Bug 421] Support the bc637PCI-U card.
* [Bug 342] Deprecate broken TRAK refclock driver.
* [Bug 340] Deprecate broken MSF EES refclock driver.
* [Bug 153] Don't do DNS lookups on address masks.
* [Bug 143] Fix interrupted system call on HP-UX.
* [Bug 42] Distribution tarballs should be signed.
* Support separate PPS devices for PARSE refclocks.
* [Bug 637, 51?] Dynamic interface scanning can now be done.
* Options processing now uses GNU AutoGen.

---
(4.2.2p4) Released by Harlan Stenn <stenn@ntp.org>

* [Bug 710] compat getnameinfo() has off-by-one error
* [Bug 690] Buffer overflow in Windows when doing DNS Lookups

---
(4.2.2p3) Released by Harlan Stenn <stenn@ntp.org>

* Make the ChangeLog file cleaner and easier to read
* [Bug 601] ntpq's decodeint uses an extra level of indirection
* [Bug 657] Different OSes need different sized args for IP_MULTICAST_LOOP
* release engineering/build changes
* Documentation fixes
* Get sntp working under AIX-5

---
(4.2.2p2) (broken)

* Get sntp working under AIX-5

---
(4.2.2p1)

* [Bug 661] Use environment variable to specify the base path to openssl.
* Resolve an ambiguity in the copyright notice
* Added some new documentation files
* URL cleanup in the documentation
* [Bug 657]: IP_MULTICAST_LOOP uses a u_char value/size
* quiet gcc4 complaints
* more Coverity fixes
* [Bug 614] manage file descriptors better
* [Bug 632] update kernel PPS offsets when PPS offset is re-configured
* [Bug 637] Ignore UP in*addr_any interfaces
* [Bug 633] Avoid writing files in srcdir
* release engineering/build changes

---
(4.2.2)

* SNTP
* Many bugfixes
* Implements the current "goal state" of NTPv4
* Autokey improvements
* Much better IPv6 support
* [Bug 360] ntpd loses handles with LAN connection disabled.
* [Bug 239] Fix intermittent autokey failure with multicast clients.
* Rewrite of the multicast code
* New version numbering scheme

---
(4.2.0)

* More stuff than I have time to document
* IPv6 support
* Bugfixes
* call-gap filtering
* wwv and chu refclock improvements
* OpenSSL integration

---
(4.1.2)

* clock state machine bugfix
* Lose the source port check on incoming packets
* (x)ntpdc compatibility patch
* Virtual IP improvements
* ntp_loopfilter fixes and improvements
* ntpdc improvements
* GOES refclock fix
* JJY driver
* Jupiter refclock fixes
* Neoclock4X refclock fixes
* AIX 5 port
* bsdi port fixes
* Cray unicos port upgrade
* HP MPE/iX port
* Win/NT port upgrade
* Dynix PTX port fixes
* Document conversion from CVS to BK
* readline support for ntpq

---
(4.1.0)

* CERT problem fixed (99k23)

* Huff-n-Puff filter
* Preparation for OpenSSL support
* Resolver changes/improvements are not backward compatible with mode 7
  requests (which are implementation-specific anyway)
* leap second stuff
* manycast should work now
* ntp-genkeys does new good things.
* scripts/ntp-close
* PPS cleanup and improvements
* readline support for ntpdc
* Crypto/authentication rewrite
* WINNT builds with MD5 by default
* WINNT no longer requires Perl for building with Visual C++ 6.0
* algorithmic improvements, bugfixes
* Solaris dosynctodr info update
* html/pic/* is *lots* smaller
* New/updated drivers: Forum Graphic GPS, WWV/H, Heath GC-100 II, HOPF
  serial and PCI, ONCORE, ulink331
* Rewrite of the audio drivers

---
(4.0.99)

* Driver updates: CHU, DCF, GPS/VME, Oncore, PCF, Ulink, WWVB, burst
  If you use the ONCORE driver with a HARDPPS kernel module,
  you *must* have a properly specified:
	pps <filename> [assert/clear] [hardpps]
  line in the /etc/ntp.conf file.
* PARSE cleanup
* PPS cleanup
* ntpd, ntpq, ntpdate cleanup and fixes
* NT port improvements
* AIX, BSDI, DEC OSF, FreeBSD, NetBSD, Reliant, SCO, Solaris port improvements

---
(4.0.98)

* Solaris kernel FLL bug is fixed in 106541-07
* Bug/lint cleanup
* PPS cleanup
* ReliantUNIX patches
* NetInfo support
* Ultralink driver
* Trimble OEM Ace-II support
* DCF77 power choices
* Oncore improvements

---
(4.0.97)

* NT patches
* AIX,SunOS,IRIX portability
* NeXT portability
* ntptimeset utility added
* cygwin portability patches

---
(4.0.96)

* -lnsl, -lsocket, -lgen configuration patches
* Y2K patches from AT&T
* Linux portability cruft

---
(4.0.95)

* NT port cleanup/replacement
* a few portability fixes
* VARITEXT Parse clock added

---
(4.0.94)

* PPS updates (including ntp.config options)
* Lose the old DES stuff in favor of the (optional) RSAREF stuff
* html cleanup/updates
* numerous drivers cleaned up
* numerous portability patches and code cleanup

---
(4.0.93)

* Oncore refclock needs PPS or one of two ioctls.
* Don't make ntptime under Linux.  It doesn't compile for too many folks.
* Autokey cleanup
* ReliantUnix patches
* html cleanup
* tickadj cleanup
* PARSE cleanup
* IRIX -n32 cleanup
* byte order cleanup
* ntptrace improvements and patches
* ntpdc improvements and patches
* PPS cleanup
* mx4200 cleanup
* New clock state machine
* SCO cleanup
* Skip alias interfaces

---
(4.0.92)

* chronolog and dumbclock refclocks
* SCO updates
* Cleanup/bugfixes
* Y2K patches
* Updated palisade driver
* Plug memory leak
* wharton kernel clock
* Oncore clock upgrades
* NMEA clock improvements
* PPS improvements
* AIX portability patches

---
(4.0.91)

* New ONCORE driver
* New MX4200 driver
* Palisade improvements
* config file bugfixes and problem reporting
* autoconf upgrade and cleanup
* HP-UX, IRIX lint cleanup
* AIX portability patches
* NT cleanup

---
(4.0.90)

* Nanoseconds
* New palisade driver
* New Oncore driver

---
(4.0.73)

* README.hackers added
* PARSE driver is working again
* Solaris 2.6 has nasty kernel bugs.  DO NOT enable pll!
* DES is out of the distribution.

---
(4.0.72)

* K&R C compiling should work again.
* IRIG patches.
* MX4200 driver patches.
* Jupiter driver added.
* Palisade driver added.  Needs work (ANSI, ntoh/hton, sizeof double, ???)<|MERGE_RESOLUTION|>--- conflicted
+++ resolved
@@ -1,14 +1,11 @@
-<<<<<<< HEAD
+* [Bug 1483] hostname in ntp.conf "restrict" parameter rejected.
+* Use all addresses for each restrict by hostname.
+* Use async DNS to resolve trap directive hostnames.
 (4.2.7p19) 2010/02/09 Released by Harlan Stenn <stenn@ntp.org>
 * [Bug 1338] Update the association type codes in ntpq.html.
 * Include (4.2.6p1-RC5) - [Bug 1478] linking fails: EVP_MD_pkey_type.
 * Include (4.2.6p1-RC5) - [Bug 1479] not finding readline headers.
 * Include (4.2.6p1-RC5) - [Bug 1484] ushort is not defined in QNX6.
-=======
-* [Bug 1483] hostname in ntp.conf "restrict" parameter rejected.
-* Use all addresses for each restrict by hostname.
-* Use async DNS to resolve trap directive hostnames.
->>>>>>> 887c171f
 (4.2.7p18) 2010/02/07 Released by Harlan Stenn <stenn@ntp.org>
 * Include (4.2.6p1-RC5) - [Bug 1480] snprintf() cleanup caused 
   unterminated refclock IDs.
