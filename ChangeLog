--- conflicted
+++ resolved
@@ -1,9 +1,6 @@
-<<<<<<< HEAD
-* [Bug 1357] bogus assert from refclock_shm
-=======
+* [Bug 1357] bogus assert from refclock_shm.
 * [Bug 1359] Debug message cleanup.
 * CID 101: more pointer/array cleanup.
->>>>>>> 2390cc15
 * [Bug 1356] core dump from refclock_nmea when can't open /dev/gpsU.
 * [Bug 1358] AIX 4.3 sntp/networking.c IPV6_JOIN_GROUP undeclared.
 * CID 101: pointer/array cleanup.
