--- conflicted
+++ resolved
@@ -1,4 +1,6 @@
 Below are from 4.2.8p3:
+* CID 1295478: Quiet a pedantic potential error from the fix for Bug 2776.
+* ntpq.c cleanup.
 * Improve the ntpq documentation around the controlkey keyid.
 (4.3.19) 2015/04/25 Released by Harlan Stenn <stenn@ntp.org>
 Below are from 4.2.8p3:
@@ -121,13 +123,9 @@
 ntp-4.3 begins.
 ---
 
-<<<<<<< HEAD
+* CID 1295478: Quiet a pedantic potential error from the fix for Bug 2776.
 * [Bug 2776] Improve ntpq's 'help keytype'.
 * [Bug 2782] Refactor refclock_shm.c, add memory barrier protection.
-=======
-* CID 1295478: Quiet a pedantic potential error from the fix for Bug 2776.
-* [Bug 2776] Improve ntpq's 'help keytype'.
->>>>>>> d9080b9d
 * [Bug 2794] Clean up kernel clock status reports.
 * [Bug 2800] refclock_true.c true_debug() can't open debug log because
   of incompatible open/fdopen parameters.
