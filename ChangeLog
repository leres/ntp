<<<<<<< HEAD
(4.2.5p168) 2009/04/29 Released by Harlan Stenn <stenn@ntp.org>
* Include (4.2.4p7-RC4)
* [Bug 1169] quiet compiler warnings
* Re-enable gcc -Wstrict-prototypes when not building with OpenSSL
* Enable gcc -Wstrict-overflow
* ntpq/ntpdc emit newline after accepting password on Windows
* Updates from Dave Mills:
* ntp-keygen.c: Updates.
* Fix the error return and syslog function ID in refclock_{param,ppsapi}.
* Make sure syspoll is within the peer's minpoll/maxpoll bounds.
* ntp_crypto.c: Use sign_siglen, not len. sign key filename cleanup.
* Bump NTP_MAXEXTEN from 1024 to 2048, update values for some field lengths.
* m4/ntp_lineeditlibs.m4: fix warnings from newer Autoconf
* Remove truncation of position (blanking) code in refclock_nmea.c
=======
* Fix refclock_hpgps for Bug 1090 (bogus leap seconds)
>>>>>>> 56405e4d
(4.2.5p167) 2009/04/26 Released by Harlan Stenn <stenn@ntp.org>
* Crypto cleanup from Dave Mills.
(4.2.5p166) 2009/04/25 Released by Harlan Stenn <stenn@ntp.org>
* [Bug 1165] Clean up small memory leaks in the  config file parser
* Correct logconfig keyword declaration to MULTIPLE_ARG
* Enable filename and line number leak reporting on Windows when built
  DEBUG for all the typical C runtime allocators such as calloc,
  malloc, and strdup.  Previously only emalloc calls were covered.
* Add DEBUG-only code to free dynamically allocated memory that would
  otherwise remain allocated at ntpd exit, to allow less forgivable
  leaks to stand out in leaks reported after exit.
* Ensure termination of strings in ports/winnt/libisc/isc_strerror.c
  and quiet compiler warnings.
* [Bug 1057] ntpdc unconfig failure
* [Bug 1161] unpeer AKA unconfig command for ntpq :config
* PPS and crypto cleanup in ntp_proto.c from Dave Mills.
(4.2.5p165) 2009/04/23 Released by Harlan Stenn <stenn@ntp.org>
* WWVB refclock cleanup from Dave Mills.
* Code cleanup: requested_key -> request_key.
* [Bug 833] ignore whitespace at end of remote configuration lines
* [Bug 1033] ntpdc/ntpq crash prompting for keyid on Windows
* [Bug 1154] mDNS registration should be done later, repeatedly and only
  if asked for.
* [Bug 1028] Support for W32Time authentication via Samba.
* quiet ntp_parser.c malloc redeclaration warning
* Mitigation and PPS/PPSAPI cleanup from Dave Mills.
* Documentation updates from Dave Mills.
* timepps-Solaris.h patches from Dave Hart.
(4.2.5p164) 2009/04/22 Released by Harlan Stenn <stenn@ntp.org>
* Include (4.2.4p7-RC3)
* PPS/PPSAPI cleanup from Dave Mills.
* Documentation updates from Dave Mills.
* [Bug 1125] C runtime per-thread initialization on Windows
* [Bug 1152] temporarily disable refclock_parse, refclock_true until
  maintainers can repair build break from pps_sample()
* [Bug 1153] refclock_nmea should not mix UTC with GPS time
* [Bug 1159] ntpq overlap diagnostic message test buggy
(4.2.5p163) 2009/04/10 Released by Harlan Stenn <stenn@ntp.org>
(4.2.5p162) 2009/04/09 Released by Harlan Stenn <stenn@ntp.org>
* Documentation updates from Dave Mills.
* Mitigation and PPS cleanup from Dave Mills.
* Include (4.2.4p7-RC2)
* [Bug 216] New interpolation scheme for Windows eliminates 1ms jitter
* remove a bunch of #ifdef SYS_WINNT from portable code
* 64-bit time_t cleanup for building on newer Windows compilers
* Only set CMOS clock during ntpd exit on Windows if the computer is
  shutting down or restarting.
* [Bug 1148] NMEA reference clock improvements
* remove deleted gsoc_sntp/utilities.o from repository so that .o build
  products can be cleaned up without corrupting the repository.
(4.2.5p161) 2009/03/31 Released by Harlan Stenn <stenn@ntp.org>
* Documentation updates from Dave Mills.
(4.2.5p160) 2009/03/30 Released by Harlan Stenn <stenn@ntp.org>
* [Bug 1141] refclock_report missing braces cause spurious "peer event:
  clock clk_unspec" log entries
* Include (4.2.4p7-RC1)
(4.2.5p159) 2009/03/28 Released by Harlan Stenn <stenn@ntp.org>
* "bias" changes from Dave Mills.
(4.2.5p158) 2009/01/30 Released by Harlan Stenn <stenn@ntp.org>
* Fix [CID 72], a typo introduced at the latest fix to prettydate.c.
(4.2.5p157) 2009/01/26 Released by Harlan Stenn <stenn@ntp.org>
* Cleanup/fixes for ntp_proto.c and ntp_crypto.c from Dave Mills.
(4.2.5p156) 2009/01/19 Released by Harlan Stenn <stenn@ntp.org>
* [Bug 1118] Fixed sign extension for 32 bit time_t in caljulian() and prettydate().
  Fixed some compiler warnings about missing prototypes.
  Fixed some other simple compiler warnings.
* [Bug 1119] [CID 52] Avoid a possible null-dereference in ntp_crypto.c.
* [Bug 1120] [CID 51] INSIST that peer is non-null before we dereference it.
* [Bug 1121] [CID 47] double fclose() in ntp-keygen.c.
(4.2.5p155) 2009/01/18 Released by Harlan Stenn <stenn@ntp.org>
* Documentation updates from Dave Mills.
* CHU frequency updates.
* Design assertion fixes for ntp_crypto.c from Dave Mills.
(4.2.5p154) 2009/01/13 Released by Harlan Stenn <stenn@ntp.org>
* [Bug 992] support interface event change on Linux from
  Miroslav Lichvar.
(4.2.5p153) 2009/01/09 Released by Harlan Stenn <stenn@ntp.org>
* Renamed gsoc_sntp/:fetch-stubs to gsoc_sntp/fetch-stubs to avoid
  file name problems under Windows.
  Removed German umlaut from log msg for 4.2.5p142.
(4.2.5p152) 2009/01/08 Released by Harlan Stenn <stenn@ntp.org>
* Include (4.2.4p6) 2009/01/08 Released by Harlan Stenn <stenn@ntp.org>
(4.2.5p151) 2008/12/23 Released by Harlan Stenn <stenn@ntp.org>
* Stats file logging cleanup from Dave Mills.
(4.2.5p150) 2008/12/15 Released by Harlan Stenn <stenn@ntp.org>
* [Bug 1099] Fixed wrong behaviour in sntp's crypto.c.
* [Bug 1103] Fix 64-bit issues in the new calendar code.
(4.2.5p149) 2008/12/05 Released by Harlan Stenn <stenn@ntp.org>
* Fixed mismatches in data types and OID definitions in ntpSnmpSubAgent.c
* added a premliminary MIB file to ntpsnmpd (ntpv4-mib.mib)
(4.2.5p148) 2008/12/04 Released by Harlan Stenn <stenn@ntp.org>
* [Bug 1070] Fix use of ntpq_parsestring() in ntpsnmpd.
(4.2.5p147) 2008/11/27 Released by Harlan Stenn <stenn@ntp.org>
* Update gsoc_sntp's GCC warning code.
(4.2.5p146) 2008/11/26 Released by Harlan Stenn <stenn@ntp.org>
* Update Solaris CFLAGS for gsoc_sntp.
(4.2.5p145) 2008/11/20 Released by Harlan Stenn <stenn@ntp.org>
* Deal with time.h for sntp under linux.
* Provide rpl_malloc() for sntp for systems that need it.
* Handle ss_len and socklen type for sntp.
* Fixes to the sntp configure.ac script.
* Provide INET6_ADDRSTRLEN if it is missing.
* [Bug 1095] overflow in caljulian.c.
(4.2.5p144) 2008/11/19 Released by Harlan Stenn <stenn@ntp.org>
* Use int32, not int32_t.
* Avoid the sched*() functions under OSF - link problems.
(4.2.5p143) 2008/11/17 Released by Harlan Stenn <stenn@ntp.org>
* sntp cleanup and fixes.
(4.2.5p142) 2008/11/16 Released by Harlan Stenn <stenn@ntp.org>
* Imported GSoC SNTP code from Johannes Maximilian Kuehn.
(4.2.5p141) 2008/11/13 Released by Harlan Stenn <stenn@ntp.org>
* New caltontp.c and calyearstart.c from Juergen Perlinger.
(4.2.5p140) 2008/11/12 Released by Harlan Stenn <stenn@ntp.org>
* Cleanup lint from the ntp_scanner files.
* [Bug 1011] gmtime() returns NULL on windows where it would not under Unix.
* Updated caljulian.c and prettydate.c from Juergen Perlinger.
(4.2.5p139) 2008/11/11 Released by Harlan Stenn <stenn@ntp.org>
* Typo fix to driver20.html.
(4.2.5p138) 2008/11/10 Released by Harlan Stenn <stenn@ntp.org>
* [Bug 474] --disable-ipv6 is broken.
* IPv6 interfaces were being looked for twice.
* SHM driver grabs more samples, add clockstats
* decode.html and driver20.html updates from Dave Mills.
(4.2.5p137) 2008/11/01 Released by Harlan Stenn <stenn@ntp.org>
* [Bug 1069] #undef netsnmp's PACKAGE_* macros.
* [Bug 1068] Older versions of netsnmp do not have netsnmp_daemonize().
(4.2.5p136) 2008/10/27 Released by Harlan Stenn <stenn@ntp.org>
* [Bug 1078] statsdir configuration parsing is broken.
(4.2.5p135) 2008/09/23 Released by Harlan Stenn <stenn@ntp.org>
* [Bug 1072] clock_update should not allow updates older than sys_epoch.
(4.2.5p134) 2008/09/17 Released by Harlan Stenn <stenn@ntp.org>
* Clean up build process for ntpsnmpd.
(4.2.5p133) 2008/09/16 Released by Harlan Stenn <stenn@ntp.org>
* Add options processing to ntpsnmpd.
* [Bug 1062] Check net-snmp headers before deciding to build ntpsnmpd.
* Clean up the libntpq.a build.
* Regenerate ntp_parser.[ch] from ntp_parser.y
(4.2.5p132) 2008/09/15 Released by Harlan Stenn <stenn@ntp.org>
* [Bug 1067] Multicast DNS service registration must come after the fork
  on Solaris.
* [Bug 1066] Error messages should log as errors.
(4.2.5p131) 2008/09/14 Released by Harlan Stenn <stenn@ntp.org>
* [Bug 1065] Re-enable support for the timingstats file.
(4.2.5p130) 2008/09/13 Released by Harlan Stenn <stenn@ntp.org>
* [Bug 1064] Implement --with-net-snmp-config=progname
* [Bug 1063] ntpSnmpSubagentObject.h is missing from the distribution.
(4.2.5p129) 2008/09/11 Released by Harlan Stenn <stenn@ntp.org>
* Quiet some libntpq-related warnings.
(4.2.5p128) 2008/09/08 Released by Harlan Stenn <stenn@ntp.org>
* Import Heiko Gerstung's GSoC2008 NTP MIB daemon.
(4.2.5p127) 2008/09/01 Released by Harlan Stenn <stenn@ntp.org>
* Regenerate ntpd/ntp_parser.c
(4.2.5p126) 2008/08/31 Released by Harlan Stenn <stenn@ntp.org>
* Stop libtool-1.5 from looking for C++ or Fortran.
* [BUG 610] Documentation update for NMEA reference clock driver.
* [Bug 828] Fix IPv4/IPv6 address parsing.
* Changes from Dave Mills:
  Documentation updates.
  Fix a corner case where a frequency update was reported but not set.
  When LEAP_NOTINSYNC->LEAP_NOWARNING, call crypto_update() if we have
  crypto_flags.
(4.2.5p125) 2008/08/18 Released by Harlan Stenn <stenn@ntp.org>
* [Bug 1052] Add linuxPPS support to ONCORE driver.
(4.2.5p124) 2008/08/17 Released by Harlan Stenn <stenn@ntp.org>
* Documentation updates from Dave Mills.
* Include (4.2.4p5) 2008/08/17 Released by Harlan Stenn <stenn@ntp.org>
* [Bug 861] leap info was not being transmitted.
* [Bug 1046] refnumtoa.c is using the wrong header file.
* [Bug 1047] enable/disable options processing fix.
* header file cleanup.
* [Bug 1037] buffer in subroutine was 1 byte short.
* configure.ac: cleanup, add option for wintime, and lay the groundwork
  for the changes needed for bug 1028.
* Fixes from Dave Mills: 'bias' and 'interleave' work.  Separate
  phase and frequency discipline (for long poll intervals).  Update
  TAI function to match current leapsecond processing.
* Documentation updates from Dave Mills.
* [Bug 1037] Use all 16 of the MD5 passwords generated by ntp-keygen.
* Fixed the incorrect edge parameter being passed to time_pps_kcbind in
  NMEA refclock driver.
* [Bug 399] NMEA refclock driver does not honor time1 offset if flag3 set.
* [Bug 985] Modifications to NMEA reference clock driver to support Accord
  GPS Clock.
* poll time updates from Dave Mills.
* local refclock documentation updates from Dave Mills.
* [Bug 1022] Fix compilation problems with yesterday's commit.
* Updates and cleanup from Dave Mills:
  I've now spent eleven months of a sabbatical year - 7 days a week, 6-10
  hours most days - working on NTP. I have carefully reviewed every major
  algorithm, examined its original design and evolution from that design.
  I've trimmed off dead code and briar patches and did zillions of tests
  contrived to expose evil vulnerabilities. The development article is in
  rather good shape and should be ready for prime time.

  1. The protostats statistics files have been very useful in exposing
  little twitches and turns when something hiccups, like a broken PPS
  signal. Most of what used to be syslog messages are now repackaged as
  protostats messages with optional syslog as well. These can also be sent
  as traps which might be handy to tiggle a beeper or celltext. These, the
  sysstats files and cryptostats files reveal the ambient health of a busy
  server, monitor traffic and error counts and spot crypto attacks.

  2. Close inspection of the clock discipline behavior at long poll
  intervals (36 h) showed it not doing as well as it should. I redesigned
  the FLL loop to improve nominal accuracy from  several tens of
  milliseconds to something less than ten milliseconds.

  3. Autokey (again). The enhanced error checking was becoming a major
  pain. I found a way to toss out gobs of ugly fat code and replace the
  function with a much simpler and more comprehensive scheme. It resists
  bait-and-switch attacks and quickly detect cases when the protocol is
  not correctly synchronized.

  4. The interface code for the kernel PPS signal was not in sync with the
  kernel code itself. Some error checks were duplicated and some
  ineffective. I found none of the PPS-capable drivers, including the atom
  driver, do anything when the prefer peer fails; the kernel PPS signal
  remains in control. The atom driver now disables the kernel PPS when the
  prefer peer comes bum. This is important when the prefer peer is not a
  reference clock but a remote NTP server.

  5. The flake restrict bit turned out to be really interesting,
  especially with symmtric modes and of those especially those using
  Autokey. Small changes in the recovery procedures when packets are lost
  now avoid almost all scenarios which previously required protocol resets.

  6. I've always been a little uncomfortable when using the clock filter
  with long poll intervals because the samples become less and less
  correlated as the sample age exceeds the Allan intercept. Various
  schemes have been used over the years to cope with this fact. The latest
  one and the one that works the best is to use a modified sort metric
  where the delay is used when the age of the sample is less than the
  intercept and the sum of delay and dispersion above that. The net result
  is that, at small poll intervals the algorithm operates as a minimum
  filter, while at larger poll intervals it morphs to FIFO. Left
  unmodified, a sample could be used when twelve days old. This along with
  the FLL modifications has made a dramatic improvement at large poll
  intervals.

- [Backward Incompatible] The 'state' variable is no longer reported or
  available via ntpq output.  The following system status bit names
  have been changed:
  - sync_alarm -> leap_alarm
  - sync_atomic -> sync_pps
  - sync_lf_clock -> sync_lf_radio
  - sync_hf_clock -> sync_hf_radio
  - sync_uhf_clock -> sync_uhf_radio
  - sync_local_proto -> sync_local
  - sync_udp/time -> sync_other
  Other names have been changed as well.  See the change history for
  libntp/statestr.c for more details.
  Other backward-incompatible changes in ntpq include:
  - assID -> associd
  - rootdispersion -> rootdisp
  - pkt_head -> pkt_neader
  See the change history for other details.

* Updates and cleanup from Dave Mills.
* [Bug 995] Remove spurious ; from ntp-keygen.c.
* More cleanup and changes from Dave Mills.
* [Bug 980] Direct help to stdout.
---
(4.2.4p7-RC4) 2009/04/29 Released by Harlan Stenn <stenn@ntp.org>

* [Bug 1167] use gcc -Winit-self only if it is understood

---
(4.2.4p7-RC3) 2009/04/22 Released by Harlan Stenn <stenn@ntp.org>

* [Bug 787] Bug fixes for 64-bit time_t on Windows
* [Bug 813] Conditional naming of Event
* [Bug 1147] System errors should be logged to msyslog()
* [Bug 1155] Fix compile problem on Windows with VS2005
* [Bug 1156] lock_thread_to_processor() should be declared in header
* [Bug 1157] quiet OpenSSL warnings, clean up configure.ac
* [Bug 1158] support for aix6.1
* [Bug 1160] MacOS X is like BSD regarding F_SETOWN

---
(4.2.4p7-RC2) 2009/04/09 Released by Harlan Stenn <stenn@ntp.org>

* [Sec 1144] limited buffer overflow in ntpq.  CVE-2009-0159
* [Sec 1149] use SO_EXCLUSIVEADDRUSE on Windows

---
(4.2.4p7-RC1) 2009/03/30 Released by Harlan Stenn <stenn@ntp.org>

* [Bug 1131] UDP sockets should not use SIGPOLL on Solaris.
* build system email address cleanup
* [Bug 774] parsesolaris.c does not compile under the new Solaris
* [Bug 873] Windows serial refclock proper TTY line discipline emulation
* [Bug 1014] Enable building with VC9 (in Visual Studio 2008,
  Visual C++ 2008, or SDK)
* [Bug 1117] Deferred interface binding under Windows works only correctly
  if FORCE_DNSRETRY is defined
* [BUG 1124] Lock QueryPerformanceCounter() client threads to same CPU
* DPRINTF macro made safer, always evaluates to a statement and will not
  misassociate an else which follows the macro.

---
(4.2.4p6) 2009/01/08 Released by Harlan Stenn <stenn@ntp.org>

* [Bug 1113] Fixed build errors with recent versions of openSSL. 
* [Sec 1111] Fix incorrect check of EVP_VerifyFinal()'s return value.
* Update the copyright year.

---
(4.2.4p5) 2008/08/17 Released by Harlan Stenn <stenn@ntp.org>

* [BUG 1051] Month off by one in leap second message written to clockstats
  file fixed.
* [Bug 450] Windows only: Under original Windows NT we must not discard the
  wildcard socket to workaround a bug in NT's getsockname().
* [Bug 1038] Built-in getpass() function also prompts for password if
  not built with DEBUG.
* [Bug 841] Obsolete the "dynamic" keyword and make deferred binding
  to local interfaces the default.
  Emit a warning if that keyword is used for configuration.
* [Bug 959] Refclock on Windows not properly releasing recvbuffs.
* [Bug 993] Fix memory leak when fetching system messages.
* much cleanup, fixes, and changes from Dave Mills.
* ntp_control.c: LEAPTAB is a filestamp, not an unsigned.  From Dave Mills.
* ntp_config.c: ntp_minpoll fixes from Dave Mills.
* ntp-keygen updates from Dave Mills.
* refresh epoch, throttle, and leap cleanup from Dave Mills.
* Documentation cleanup from Dave Mills.
* [Bug 918] Only use a native md5.h if MD5Init() is available.
* [Bug 979] Provide ntptimeval if it is not otherwise present.
* [Bug 634] Re-instantiate syslog() and logfiles after the daemon fork.
* [Bug 952] Use md5 code with a friendlier license.
* [Bug 977] Fix mismatching #ifdefs for builds without IPv6.
* [Bug 830] Fix the checking order of the interface options.
* Clean up the logfile/syslog setup.
* [Bug 970] Lose obsolete -g flag to ntp-keygen.
* The -e flag to ntp-keygen can write GQ keys now, too.
* ntp_proto.c: sys_survivors and hpoll cleanup from Dave Mills.
* ntp_loopfilter.c: sys_poll cleanup from Dave Mills.
* refclock_wwv.c: maximum-likelihood digit and DSYNC fixes from Dave Mills.
* [Bug 967] preemptable associations are lost forever on a step.
* ntp_config.c: [CID 48] missing "else" clause.
* [Bug 833] ntpq config keyword is quote-mark unfriendly.
* Rename the ntpq "config" keyword to ":config".
* Dave Mills shifted some orphan processing.
* Fix typos in the [Bug 963] patch.
* bootstrap: squawk if genver fails.  Use -f with cp in case Dave does a chown.
* Remove obsolete simulator command-line options.
* ntp_request.c: [CID 36] zero sin_zero.
* [Bug 963] get_systime() is too noisy.
* [Bug 960] spurious syslog:crypto_setup:spurious crypto command
* [Bug 964] Change *-*-linux* to *-*-*linux* to allow for uclinux.
* Changes from Dave Mills:
  - ntp_util.c: cleanup.
  - ntp_timer.c: watch the non-burst packet rate.
  - ntp_request.c: cleanup.
  - ntp_restrict.c: RES_LIMITED cleanup.
  - ntp_proto.c: RES_LIMITED, rate bucktes, counters, overall cleanup.
  - ntp_peer.c: disallow peer_unconfig().
  - ntp_monitor.c: RES_LIMITED cleanup.
  - ntp_loopfilter.c: poll interval cleanup.
  - ntp_crypto.c: volley -> retry.  Cleanup TAI leap message.
  - ntp_config: average and minimum are ^2 values.
  - ntpdc: unknownversion is really "declined", not "bad version".
  - Packet retry cleanup.
* [Bug 961] refclock_tpro.c:tpro_poll() calls refclock_receive() twice.
* [Bug 957] Windows only: Let command line parameters from the Windows SCM GUI
  override the standard parameters from the ImagePath registry key.
* Added HAVE_INT32_T to the Windows config.h to avoid duplicate definitions.
* Work around a VPATH difference in FreeBSD's 'make' command.
* Update bugreport URL.
* Update -I documentation.
* [Bug 713] Fix bug reporting information.
* A bug in the application of the negative-sawtooth for 12 channel receivers. 
* The removal of unneeded startup code used for the original LinuxPPS, it now
  conforms to the PPSAPI and does not need special code.  
* ntp-keygen.c: Coverity fixes [CID 33,47].
* Volley cleanup from Dave Mills.
* Fuzz cleanup from Dave Mills.
* [Bug 861] Leap second cleanups from Dave Mills.
* ntpsim.c: add missing protypes and fix [CID 34], a nit.
* Upgraded bison at UDel.
* Update br-flock and flock-build machine lists.
* [Bug 752] QoS: add parse/config handling code. 
* Fix the #include order in tickadj.c for picky machines.
* [Bug 752] QoS: On some systems, netinet/ip.h needs netinet/ip_systm.h.
* [Bug 752] Update the QoS tagging (code only - configuration to follow).
* Orphan mode and other protocol cleanup from Dave Mills.
* Documentation cleanup from Dave Mills.
* [Bug 940] ntp-keygen uses -v.  Disallow it as a shortcut for --version.
* more cleanup to ntp_lineeditlibs.m4.
* Documentation updates from Dave Mills.
* -ledit cleanup for ntpdc and ntpq.
* Association and other cleanup from Dave Mills.
* NTP_UNREACH changes from Dave Mills.
* Fix the readline history test.
* [Bug 931] Require -lreadline to be asked for explicitly.
* [Bug 764] When looking for -lreadline support, also try using -lncurses.
* [Bug 909] Fix int32_t errors for ntohl().
* [Bug 376/214] Enhancements to support multiple if names and IP addresses.
* [Bug 929] int32_t is undefined on Windows.  Casting wrong.
* [Bug 928] readlink missing braces.
* [Bug 788] Update macros to support VS 2005.
* ntpd/ntp_timer.c: add missing sys_tai parameter for debug printf
* [Bug 917] config parse leaves files open
* [Bug 912] detect conflicting enable/disable configuration on interfaces
  sharing an IP address
* [Bug 771] compare scopeid if available for IPv6 addresses
* Lose obsolete crypto subcommands (Dave Mills).
* WWV is an HF source, not an LF source (Dave Mills).
* [Bug 899] Only show -i/--jaildir -u/--user options if we HAVE_DROPROOT.
* [Bug 916] 'cryptosw' is undefined if built without OpenSSL.
* [Bug 891] 'restrict' config file keyword does not work (partial fix).
* [Bug 890] the crypto command seems to be required now.
* [Bug 915] ntpd cores during processing of x509 certificates.
* Crypto lint cleanup from Dave Mills.
* [Bug 897] Check RAND_status() - we may not need a .rnd file.
* Crypto cleanup from Dave Mills.
* [Bug 911] Fix error message in cmd_args.c.
* [Bug 895] Log assertion failures via syslog(), not stderr.
* Documentation updates from Dave Mills.
* Crypto cleanup from Dave Mills.
* [Bug 905] ntp_crypto.c fails to compile without -DDEBUG.
* Avoid double peer stats logging.
* ntp-keygen cleanup from Dave Mills.
* libopts needs to be built after ElectricFence.
* [Bug 894] Initialize keysdir before calling crypto_setup().
* Calysto cleanup for ntpq.
* ntp-keygen -i takes an arg.
* Cleanup and fixes from Dave Mills.
* [Bug 887] Fix error in ntp_types.h (for sizeof int != 4).
* Bug 880 bug fixes for Windows build
* Improve Calysto support.
* The "revoke" parameter is a crypto command.
* The driftfile wander threshold is a real number.
* [Bug 850] Fix the wander threshold parameter on the driftfile command.
* ntp_io.c: Dead code cleanup - Coverity View 19.
* Leap file related cleanup from Dave Mills.
* ntp_peer.c: Set peer->srcadr before (not after) calling set_peerdstadr().
* Initialize offset in leap_file() - Coverity View 17.
* Use the correct stratum on KISS codes.
* Fuzz bits cleanup.
* Show more digits in some debug printf's.
* Use drift_file_sw internally to control writing the drift file.
* Implement the wander_threshold option for the driftfile config keyword.
* reformat ntp_control.c; do not use c++ // comments.
* [Bug 629] Undo bug #629 fixes as they cause more problems than were  being
  solved
* Changes from Dave Mills: in/out-bound data rates, leapsecond cleanup,
  driftfile write cleanup, packet buffer length checks, documentation updates.
* More assertion checks and malloc()->emalloc(), courtesy of Calysto.
* [Bug 864] Place ntpd service in maintenance mode if using SMF on Solaris
* [Bug 862] includefile nesting; preserve phonelist on reconfig.
* [Bug 604] ntpd regularly dies on linux/alpha.
* more leap second infrastructure fixes from Dave Mills.
* [Bug 858] recent leapfile changes broke non-OpenSSL builds.
* Use emalloc() instead of malloc() in refclock_datum.c (Calysto).
* Start using 'design by contract' assertions.
* [Bug 767] Fast sync to refclocks wanted.
* Allow null driftfile.
* Use YYERROR_VERBOSE for the new parser, and fix related BUILT_SOURCES.
* [Bug 629] changes to ensure broadcast works including on wildcard addresses
* [Bug 853] get_node() must return a pointer to maximally-aligned memory.
* Initial leap file fixes from Dave Mills.
* [Bug 858] Recent leapfile changes broke without OPENSSL.
* Use a char for DIR_SEP, not a string.
* [Bug 850] driftfile parsing changes.
* driftfile maintenance changes from Dave Mills.  Use clock_phi instead of
  stats_write_tolerance.
* [Bug 828] refid string not being parsed correctly.
* [Bug 846] Correct includefile parsing.
* [Bug 827] New parsing code does not handle "fudge" correctly.
* Enable debugging capability in the config parser.
* [Bug 839] Crypto password not read from ntp.conf.
* Have autogen produce writable output files.
* [Bug 825] Correct logconfig -/+ keyword processing.
* [Bug 828] Correct parsing of " delimited strings.
* Cleanup FILE * usage after fclose() in ntp_filegen.c.
* [Bug 843] Windows Completion port code was incorrectly merged from -stable.
* [Bug 840] do fudge configuration AFTER peers (thus refclocks) have been
  configured.
* [Bug 824] Added new parser modules to the Windows project file.
* [Bug 832] Add libisc/log.c headers to the distribution.
* [Bug 808] Only write the drift file if we are in state 4.
* Initial import of libisc/log.c and friends.
* [Bug 826] Fix redefinition of PI.
* [Bug 825] ntp_scanner.c needs to #include <config.h> .
* [Bug 824] New parser code has some build problems with the SIM code.
* [Bug 817] Use longnames for setting ntp variables on the command-line;
  Allowing '-v' with and without an arg to disambiguate usage is error-prone.
* [Bug 822] set progname once, early.
* [Bug 819] remove erroneous #if 0 in Windows completion port code.
* The new config code missed an #ifdef for building without refclocks.
* Distribute some files needed by the new config parsing code.
* [Bug 819] Timeout for WaitForMultipleObjects was 500ms instead of INFINITE
* Use autogen 5.9.1.
* Fix clktest command-line arg processing.'
* Audio documentation updates from Dave Mills.
* New config file parsing code, from Sachin Kamboj.
* fuzz bit cleanup from Dave Mills.
* replay cleanup from Dave Mills.
* [Bug 542] Tolerate missing directory separator at EO statsdir.
* [Bug 812] ntpd should drop supplementary groups.
* [Bug 815] Fix warning compiling 4.2.5p22 under Windows with VC6.
* [Bug 740] Fix kernel/daemon startup drift anomaly.
* refclock_wwv.c fixes from Dave Mills.
* [Bug 810] Fix ntp-keygen documentation.
* [Bug 787] Bug fixes for 64-bit time_t on Windows.
* [Bug 796] Clean up duplicate #defines in ntp_control.c.
* [Bug 569] Use the correct precision for the Leitch CSD-5300.
* [Bug 795] Moved declaration of variable to top of function.
* [Bug 798] ntpq [p typo crashes ntpq/ntpdc.
* [Bug 786] Fix refclock_bancomm.c on Solaris.
* [Bug 774] parsesolaris.c does not compile under the new Solaris.
* [Bug 782] Remove P() macros from Windows files.
* [Bug 778] ntpd fails to lock with drift=+500 when started with drift=-500.
* [Bug 592] Trimble Thunderbolt GPS support.
* IRIG, CHU, WWV, WWVB refclock improvements from Dave Mills.
* [Bug 757] Lose ULONG_CONST().
* [Bug 756] Require ANSI C (function prototypes).
* codec (audio) and ICOM changes from Dave Mills.

---

* [Bug 450] Windows only: Under original Windows NT we must not discard the
  wildcard socket to workaround a bug in NT's getsockname().
* [Bug 1038] Built-in getpass() function also prompts for password if
  not built with DEBUG.
* [Bug 841] Obsolete the "dynamic" keyword and make deferred binding
  to local interfaces the default.
  Emit a warning if that keyword is used for configuration.
* [Bug 959] Refclock on Windows not properly releasing recvbuffs.
* [Bug 993] Fix memory leak when fetching system messages.
* [Bug 987] Wake up the resolver thread/process when a new interface has
  become available.
* Correctly apply negative-sawtooth for oncore 12 channel receiver.
* Startup code for original LinuxPPS removed.  LinuxPPS now conforms to
  the PPSAPI.
* [Bug 1000] allow implicit receive buffer allocation for Windows.
  fixes startup for windows systems with many interfaces.
  reduces dropped packets on network bursts.
  additionally fix timer() starvation during high load.
* [Bug 990] drop minimum time restriction for interface update interval.
* [Bug 977] Fix mismatching #ifdefs for builds without IPv6.
* Update the copyright year.
* Build system cleanup (make autogen-generated files writable).
* [Bug 957] Windows only: Let command line parameters from the Windows SCM GUI
  override the standard parameters from the ImagePath registry key.
* Fixes for ntpdate:
* [Bug 532] nptdate timeout is too long if several servers are supplied.
* [Bug 698] timeBeginPeriod is called without timeEndPeriod in some NTP tools.
* [Bug 857] ntpdate debug mode adjusts system clock when it shouldn't.
* [Bug 908] ntpdate crashes sometimes.
* [Bug 982] ntpdate(and ntptimeset) buffer overrun if HAVE_POLL_H isn't set
  (dup of 908).
* [Bug 997] ntpdate buffer too small and unsafe.
* ntpdate.c: Under Windows check whether NTP port in use under same conditions
  as under other OSs.
* ntpdate.c: Fixed some typos and indents (tabs/spaces).

(4.2.4p4) Released by Harlan Stenn <stenn@ntp.org>

* [Bug 902] Fix problems with the -6 flag.
* Updated include/copyright.def (owner and year).
* [Bug 878] Avoid ntpdc use of refid value as unterminated string.
* [Bug 881] Corrected display of pll offset on 64bit systems.
* [Bug 886] Corrected sign handling on 64bit in ntpdc loopinfo command.
* [Bug 889] avoid malloc() interrupted by SIGIO risk
* ntpd/refclock_parse.c: cleanup shutdown while the file descriptor is still
  open.
* [Bug 885] use emalloc() to get a message at the end of the memory
  unsigned types cannot be less than 0
  default_ai_family is a short
  lose trailing , from enum list
  clarify ntp_restrict.c for easier automated analysis
* [Bug 884] don't access recv buffers after having them passed to the free
  list.
* [Bug 882] allow loopback interfaces to share addresses with other
  interfaces.

---
(4.2.4p3) Released by Harlan Stenn <stenn@ntp.org>

* [Bug 863] unable to stop ntpd on Windows as the handle reference for events
  changed

---
(4.2.4p2) Released by Harlan Stenn <stenn@ntp.org>

* [Bug 854] Broadcast address was not correctly set for interface addresses
* [Bug 829] reduce syslog noise, while there fix Enabled/Disable logging
  to reflect the actual configuration.
* [Bug 795] Moved declaration of variable to top of function.
* [Bug 789] Fix multicast client crypto authentication and make sure arriving
  multicast packets do not disturb the autokey dance.
* [Bug 785] improve handling of multicast interfaces
  (multicast routers still need to run a multicast routing software/daemon)
* ntpd/refclock_parse.c: cleanup shutdown while the file descriptor is still
  open.
* [Bug 885] use emalloc() to get a message at the end of the memory
  unsigned types cannot be less than 0
  default_ai_family is a short
  lose trailing , from enum list
* [Bug 884] don't access recv buffers after having them passed to the free list.
* [Bug 882] allow loopback interfaces to share addresses with other interfaces.
* [Bug 527] Don't write from source address length to wrong location
* Upgraded autogen and libopts.
* [Bug 811] ntpd should not read a .ntprc file.

---
(4.2.4p1) (skipped)

---
(4.2.4p0) Released by Harlan Stenn <stenn@ntp.org>

* [Bug 793] Update Hans Lambermont's email address in ntpsweep.
* [Bug 776] Remove unimplemented "rate" flag from ntpdate.
* [Bug 586] Avoid lookups if AI_NUMERICHOST is set.
* [Bug 770] Fix numeric parameters to ntp-keygen (Alain Guibert).
* [Bug 768] Fix io_setbclient() error message.
* [Bug 765] Use net_bind_service capability on linux.
* [Bug 760] The background resolver must be aware of the 'dynamic' keyword.
* [Bug 753] make union timestamp anonymous (Philip Prindeville).
* confopt.html: move description for "dynamic" keyword into the right section.
* pick the right type for the recv*() length argument.

---
(4.2.4) Released by Harlan Stenn <stenn@ntp.org>

* monopt.html fixes from Dave Mills.
* [Bug 452] Do not report kernel PLL/FLL flips.
* [Bug 746] Expert mouseCLOCK USB v2.0 support added.'
* driver8.html updates.
* [Bug 747] Drop <NOBR> tags from ntpdc.html.
* sntp now uses the returned precision to control decimal places.
* sntp -u will use an unprivileged port for its queries.
* [Bug 741] "burst" doesn't work with !unfit peers.
* [Bug 735] Fix a make/gmake VPATH issue on Solaris.
* [Bug 739] ntpd -x should not take an argument.
* [Bug 737] Some systems need help providing struct iovec.
* [Bug 717] Fix libopts compile problem.
* [Bug 728] parse documentation fixes.
* [Bug 734] setsockopt(..., IP_MULTICAST_IF, ...) fails on 64-bit platforms.
* [Bug 732] C-DEX JST2000 patch from Hideo Kuramatsu.
* [Bug 721] check for __ss_family and __ss_len separately.
* [Bug 666] ntpq opeers displays jitter rather than dispersion.
* [Bug 718] Use the recommended type for the saddrlen arg to getsockname().
* [Bug 715] Fix a multicast issue under Linux.
* [Bug 690] Fix a Windows DNS lookup buffer overflow.
* [Bug 670] Resolved a Windows issue with the dynamic interface rescan code.
* K&R C support is being deprecated.
* [Bug 714] ntpq -p should conflict with -i, not -c.
* WWV refclock improvements from Dave Mills.
* [Bug 708] Use thread affinity only for the clock interpolation thread.
* [Bug 706] ntpd can be running several times in parallel.
* [Bug 704] Documentation typos.
* [Bug 701] coverity: NULL dereference in ntp_peer.c
* [Bug 695] libopts does not protect against macro collisions.
* [Bug 693] __adjtimex is independent of ntp_{adj,get}time.
* [Bug 692] sys_limitrejected was not being incremented.
* [Bug 691] restrictions() assumption not always valid.
* [Bug 689] Deprecate HEATH GC-1001 II; the driver never worked.
* [Bug 688] Fix documentation typos.
* [Bug 686] Handle leap seconds better under Windows.
* [Bug 685] Use the Windows multimedia timer.
* [Bug 684] Only allow debug options if debugging is enabled.
* [Bug 683] Use the right version string.
* [Bug 680] Fix the generated version string on Windows.
* [Bug 678] Use the correct size for control messages.
* [Bug 677] Do not check uint_t in configure.ac.
* [Bug 676] Use the right value for msg_namelen.
* [Bug 675] Make sure ntpd builds without debugging.
* [Bug 672] Fix cross-platform structure padding/size differences.
* [Bug 660] New TIMESTAMP code fails tp build on Solaris Express.
* [Bug 659] libopts does not build under Windows.
* [Bug 658] HP-UX with cc needs -Wp,-H8166 in CFLAGS.
* [Bug 656] ntpdate doesn't work with multicast address.
* [Bug 638] STREAMS_TLI is deprecated - remove it.
* [Bug 635] Fix tOptions definition.
* [Bug 628] Fallback to ntp discipline not working for large offsets.
* [Bug 622] Dynamic interface tracking for ntpd.
* [Bug 603] Don't link with libelf if it's not needed.
* [Bug 523] ntpd service under Windows does't shut down properly.
* [Bug 500] sntp should always be built.
* [Bug 479] Fix the -P option.
* [Bug 421] Support the bc637PCI-U card.
* [Bug 342] Deprecate broken TRAK refclock driver.
* [Bug 340] Deprecate broken MSF EES refclock driver.
* [Bug 153] Don't do DNS lookups on address masks.
* [Bug 143] Fix interrupted system call on HP-UX.
* [Bug 42] Distribution tarballs should be signed.
* Support separate PPS devices for PARSE refclocks.
* [Bug 637, 51?] Dynamic interface scanning can now be done.
* Options processing now uses GNU AutoGen.

---
(4.2.2p4) Released by Harlan Stenn <stenn@ntp.org>

* [Bug 710] compat getnameinfo() has off-by-one error
* [Bug 690] Buffer overflow in Windows when doing DNS Lookups

---
(4.2.2p3) Released by Harlan Stenn <stenn@ntp.org>

* Make the ChangeLog file cleaner and easier to read
* [Bug 601] ntpq's decodeint uses an extra level of indirection
* [Bug 657] Different OSes need different sized args for IP_MULTICAST_LOOP
* release engineering/build changes
* Documentation fixes
* Get sntp working under AIX-5

---
(4.2.2p2) (broken)

* Get sntp working under AIX-5

---
(4.2.2p1)

* [Bug 661] Use environment variable to specify the base path to openssl.
* Resolve an ambiguity in the copyright notice
* Added some new documentation files
* URL cleanup in the documentation
* [Bug 657]: IP_MULTICAST_LOOP uses a u_char value/size
* quiet gcc4 complaints
* more Coverity fixes
* [Bug 614] manage file descriptors better
* [Bug 632] update kernel PPS offsets when PPS offset is re-configured
* [Bug 637] Ignore UP in*addr_any interfaces
* [Bug 633] Avoid writing files in srcdir
* release engineering/build changes

---
(4.2.2)

* SNTP
* Many bugfixes
* Implements the current "goal state" of NTPv4
* Autokey improvements
* Much better IPv6 support
* [Bug 360] ntpd loses handles with LAN connection disabled.
* [Bug 239] Fix intermittent autokey failure with multicast clients.
* Rewrite of the multicast code
* New version numbering scheme

---
(4.2.0)

* More stuff than I have time to document
* IPv6 support
* Bugfixes
* call-gap filtering
* wwv and chu refclock improvements
* OpenSSL integration

---
(4.1.2)

* clock state machine bugfix
* Lose the source port check on incoming packets
* (x)ntpdc compatibility patch
* Virtual IP improvements
* ntp_loopfilter fixes and improvements
* ntpdc improvements
* GOES refclock fix
* JJY driver
* Jupiter refclock fixes
* Neoclock4X refclock fixes
* AIX 5 port
* bsdi port fixes
* Cray unicos port upgrade
* HP MPE/iX port
* Win/NT port upgrade
* Dynix PTX port fixes
* Document conversion from CVS to BK
* readline support for ntpq

---
(4.1.0)

* CERT problem fixed (99k23)

* Huff-n-Puff filter
* Preparation for OpenSSL support
* Resolver changes/improvements are not backward compatible with mode 7
  requests (which are implementation-specific anyway)
* leap second stuff
* manycast should work now
* ntp-genkeys does new good things.
* scripts/ntp-close
* PPS cleanup and improvements
* readline support for ntpdc
* Crypto/authentication rewrite
* WINNT builds with MD5 by default
* WINNT no longer requires Perl for building with Visual C++ 6.0
* algorithmic improvements, bugfixes
* Solaris dosynctodr info update
* html/pic/* is *lots* smaller
* New/updated drivers: Forum Graphic GPS, WWV/H, Heath GC-100 II, HOPF
  serial and PCI, ONCORE, ulink331
* Rewrite of the audio drivers

---
(4.0.99)

* Driver updates: CHU, DCF, GPS/VME, Oncore, PCF, Ulink, WWVB, burst
  If you use the ONCORE driver with a HARDPPS kernel module,
  you *must* have a properly specified:
	pps <filename> [assert/clear] [hardpps]
  line in the /etc/ntp.conf file.
* PARSE cleanup
* PPS cleanup
* ntpd, ntpq, ntpdate cleanup and fixes
* NT port improvements
* AIX, BSDI, DEC OSF, FreeBSD, NetBSD, Reliant, SCO, Solaris port improvements

---
(4.0.98)

* Solaris kernel FLL bug is fixed in 106541-07
* Bug/lint cleanup
* PPS cleanup
* ReliantUNIX patches
* NetInfo support
* Ultralink driver
* Trimble OEM Ace-II support
* DCF77 power choices
* Oncore improvements

---
(4.0.97)

* NT patches
* AIX,SunOS,IRIX portability
* NeXT portability
* ntptimeset utility added
* cygwin portability patches

---
(4.0.96)

* -lnsl, -lsocket, -lgen configuration patches
* Y2K patches from AT&T
* Linux portability cruft

---
(4.0.95)

* NT port cleanup/replacement
* a few portability fixes
* VARITEXT Parse clock added

---
(4.0.94)

* PPS updates (including ntp.config options)
* Lose the old DES stuff in favor of the (optional) RSAREF stuff
* html cleanup/updates
* numerous drivers cleaned up
* numerous portability patches and code cleanup

---
(4.0.93)

* Oncore refclock needs PPS or one of two ioctls.
* Don't make ntptime under Linux.  It doesn't compile for too many folks.
* Autokey cleanup
* ReliantUnix patches
* html cleanup
* tickadj cleanup
* PARSE cleanup
* IRIX -n32 cleanup
* byte order cleanup
* ntptrace improvements and patches
* ntpdc improvements and patches
* PPS cleanup
* mx4200 cleanup
* New clock state machine
* SCO cleanup
* Skip alias interfaces

---
(4.0.92)

* chronolog and dumbclock refclocks
* SCO updates
* Cleanup/bugfixes
* Y2K patches
* Updated palisade driver
* Plug memory leak
* wharton kernel clock
* Oncore clock upgrades
* NMEA clock improvements
* PPS improvements
* AIX portability patches

---
(4.0.91)

* New ONCORE driver
* New MX4200 driver
* Palisade improvements
* config file bugfixes and problem reporting
* autoconf upgrade and cleanup
* HP-UX, IRIX lint cleanup
* AIX portability patches
* NT cleanup

---
(4.0.90)

* Nanoseconds
* New palisade driver
* New Oncore driver

---
(4.0.73)

* README.hackers added
* PARSE driver is working again
* Solaris 2.6 has nasty kernel bugs.  DO NOT enable pll!
* DES is out of the distribution.

---
(4.0.72)

* K&R C compiling should work again.
* IRIG patches.
* MX4200 driver patches.
* Jupiter driver added.
* Palisade driver added.  Needs work (ANSI, ntoh/hton, sizeof double, ???)<|MERGE_RESOLUTION|>--- conflicted
+++ resolved
@@ -1,4 +1,4 @@
-<<<<<<< HEAD
+* [Bug 1090] Fix bogus leap seconds in refclock_hpgps.
 (4.2.5p168) 2009/04/29 Released by Harlan Stenn <stenn@ntp.org>
 * Include (4.2.4p7-RC4)
 * [Bug 1169] quiet compiler warnings
@@ -13,9 +13,6 @@
 * Bump NTP_MAXEXTEN from 1024 to 2048, update values for some field lengths.
 * m4/ntp_lineeditlibs.m4: fix warnings from newer Autoconf
 * Remove truncation of position (blanking) code in refclock_nmea.c
-=======
-* Fix refclock_hpgps for Bug 1090 (bogus leap seconds)
->>>>>>> 56405e4d
 (4.2.5p167) 2009/04/26 Released by Harlan Stenn <stenn@ntp.org>
 * Crypto cleanup from Dave Mills.
 (4.2.5p166) 2009/04/25 Released by Harlan Stenn <stenn@ntp.org>
