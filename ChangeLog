--- conflicted
+++ resolved
@@ -1,10 +1,7 @@
-<<<<<<< HEAD
 * [Bug 938] The argument to the -D flag takes a number, not a string.
+* [Bug 1013] ntpdate's HTML page claims wrong default version.
 * [Bug 1374] Support SO_TIMESTAMPNS.
-* [Bug 1013] ntpdate's HTML page claims wrong default version.
-=======
 (4.2.7p310) 2012/10/09 Released by Harlan Stenn <stenn@ntp.org>
->>>>>>> 7eb8facd
 * [Bug 1374] Support SO_TIMESTAMPNS.
 * [Bug 2266] Remove deprecated refclock_trak.c from Windows Makefile
   equivalents.
