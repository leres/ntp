---
<<<<<<< HEAD
* [Bug 2795] Cannot build without OpenSLL (on Win32)
  Provided a Win32 specific wrapper around libevent/arc4random.c
=======

* [Bug 2796] ntp-keygen crashes in 'getclock()' on Win32
* [Bug 2797] ntp-keygen trapped in endless loop for MD5 keys
  on big-endian machines
* [Bug 2798] sntp should decode and display the leap indicator.
>>>>>>> 430ca626
---
(4.2.8p2-RC1) 2015/03/30 Released by Harlan Stenn <stenn@ntp.org>

* [Bug 1787] DCF77's formerly "antenna" bit is "call bit" since 2003.
* [Bug 1960] setsockopt IPV6_MULTICAST_IF: Invalid argument.
* [Bug 2346] "graceful termination" signals do not do peer cleanup.
* [Bug 2728] See if C99-style structure initialization works.
* [Bug 2747] Upgrade libevent to 2.1.5-beta.
* [Bug 2749] ntp/lib/NTP/Util.pm needs update for ntpq -w, IPv6, .POOL. .
* [Bug 2751] jitter.h has stale copies of l_fp macros.
* [Bug 2756] ntpd hangs in startup with gcc 3.3.5 on ARM.
* [Bug 2757] Quiet compiler warnings.
* [Bug 2759] Expose nonvolatile/clk_wander_threshold to ntpq.
* [Bug 2763] Allow different thresholds for forward and backward steps.
* [Bug 2766] ntp-keygen output files should not be world-readable.
* [Bug 2767] ntp-keygen -M should symlink to ntp.keys.
* [Bug 2771] nonvolatile value is documented in wrong units.
* [Bug 2773] Early leap announcement from Palisade/Thunderbolt
* [Bug 2774] Unreasonably verbose printout - leap pending/warning
* [Bug 2775] ntp-keygen.c fails to compile under Windows.
* [Bug 2777] Fixed loops and decoding of Meinberg GPS satellite info.
  Removed non-ASCII characters from some copyright comments.
  Removed trailing whitespace.
  Updated definitions for Meinberg clocks from current Meinberg header files.
  Now use C99 fixed-width types and avoid non-ASCII characters in comments.
  Account for updated definitions pulled from Meinberg header files.
  Updated comments on Meinberg GPS receivers which are not only called GPS16x.
  Replaced some constant numbers by defines from ntp_calendar.h
  Modified creation of parse-specific variables for Meinberg devices
  in gps16x_message().
  Reworked mk_utcinfo() to avoid printing of ambiguous leap second dates.
  Modified mbg_tm_str() which now expexts an additional parameter controlling
  if the time status shall be printed.
* [Bug 2783] Quiet autoconf warnings about missing AC_LANG_SOURCE.
* [Bug 2789] Quiet compiler warnings from libevent.
* [Bug 2790] If ntpd sets the Windows MM timer highest resolution
  pause briefly before measuring system clock precision to yield
  correct results.
* Comment from Juergen Perlinger in ntp_calendar.c to make the code clearer.
* Use predefined function types for parse driver functions
  used to set up function pointers.
  Account for changed prototype of parse_inp_fnc_t functions.
  Cast parse conversion results to appropriate types to avoid
  compiler warnings.
  Let ioctl() for Windows accept a (void *) to avoid compiler warnings
  when called with pointers to different types.
---
(4.2.8p1) 2015/02/04 Released by Harlan Stenn <stenn@ntp.org>

* Update the NEWS file.
* [Sec 2671] vallen in extension fields are not validated.
---
(4.2.8p1-RC2) 2015/01/29 Released by Harlan Stenn <stenn@ntp.org>

* [Bug 2627] shm refclock allows only two units with owner-only access
  rework: reverted sense of mode bit (so default reflects previous
  behaviour) and updated ducumentation.
* [Bug 2732] - Leap second not handled correctly on Windows 8
  use 'GetTickCount()' to get the true elapsed time of slew
  (This should work for all versions of Windows >= W2K)
* [Bug 2738] Missing buffer initialization in refclocK_parse.c::parsestate().
* [Bug 2739] Parse driver with PPS enabled occasionally evaluates
  PPS timestamp with wrong sign.
  Removed some German umlauts.
* [Bug 2740] Removed some obsolete code from the parse driver.
* [Bug 2741] Incorrect buffer check in refclocK_parse.c::parsestatus().
---
(4.2.8p1-RC1) 2015/01/24 Released by Harlan Stenn <stenn@ntp.org>

* Start the RC for 4.2.8p1.
* [Bug 2187] Update version number generation scripts.
* [Bug 2617] Fix sntp Usage documentation section.
* [Sec 2672] Code cleanup: On some OSes ::1 can be spoofed...
* [Bug 2736] Show error message if we cannot open the config file.
* Copyright update.
* Fix the package name.
---
(4.2.8p1-beta5) 2015/01/07 Released by Harlan Stenn <stenn@ntp.org>

* [Bug 2695] Windows build: __func__ not supported under Windows.
* [Bug 2728] Work around C99-style structure initialization code
  for older compilers, specifically Visual Studio prior to VS2013.
---
(4.2.8p1-beta4) 2015/01/04 Released by Harlan Stenn <stenn@ntp.org>

* [Bug 1084] PPSAPI for ntpd on Windows with DLL backends
* [Bug 2695] Build problem on Windows (sys/socket.h).
* [Bug 2715] mdnstries option for ntp.conf from NetBSD.
* Fix a regression introduced to timepps-Solaris.h as part of:
  [Bug 1206] Required compiler changes for Windows
  (4.2.5p181) 2009/06/06
---
(4.2.8p1-beta3) 2015/01/02 Released by Harlan Stenn <stenn@ntp.org>

* [Bug 2627] shm refclock allows only two units with owner-only access
  Use mode bit 0 to select public access for units >= 2 (units 0 & 1 are
  always private.
* [Bug 2681] Fix display of certificate EOValidity dates on 32-bit systems.
* [Bug 2695] 4.2.8 does not build on Windows.
* [bug 2700] mrulist stopped working in 4.2.8.
* [Bug 2706] libparse/info_trimble.c build dependencies are broken.
* [Bug 2713] variable type/cast, parameter name, general cleanup from NetBSD.
* [Bug 2714] libevent may need to be built independently of any build of sntp.
* [Bug 2715] mdnstries option for ntp.conf from NetBSD.
---
(4.2.8p1-beta2) 2014/12/27 Released by Harlan Stenn <stenn@ntp.org>

* [Bug 2674] Install sntp in sbin on NetBSD.
* [Bug 2693] ntp-keygen doesn't build without OpenSSL and sntp.
* [Bug 2707] Avoid a C90 extension in libjsmn/jsmn.c.
* [Bug 2709] see if we have a C99 compiler (not yet required).
---
(4.2.8p1-beta1) 2014/12/23 Released by Harlan Stenn <stenn@ntp.org>

* [Sec 2672] On some OSes ::1 can be spoofed, bypassing source IP ACLs.
* [Bug 2693] ntp-keygen doesn't build without OpenSSL.
* [Bug 2697] IN6_IS_ADDR_LOOPBACK build problems on some OSes.
* [Bug 2699] HAVE_SYS_SELECT_H is misspelled in refclock_gpsdjson.c.
---
(4.2.8) 2014/12/19 Released by Harlan Stenn <stenn@ntp.org>

* [Sec 730] Increase RSA_generate_key modulus.
* [Sec 2666] Use cryptographic random numbers for md5 key generation.
* [Sec 2667] buffer overflow in crypto_recv().
* [Sec 2668] buffer overflow in ctl_putdata().
* [Sec 2669] buffer overflow in configure().
* [Sec 2670] Missing return; from error clause.
* [Sec 2671] vallen in extension fields are not validated.
* [Sec 2672] On some OSes ::1 can be spoofed, bypassing source IP ACLs.
* [Bug 2691] Wrong variable name in refclock_ripencc.c.
(4.2.7p486-RC) 2014/12/18 Released by Harlan Stenn <stenn@ntp.org>
* [Bug 2687] RefClock 26/hpgps doesn't work at default line speed
(4.2.7p485-RC) 2014/12/12 Released by Harlan Stenn <stenn@ntp.org>
* [Bug 2686] refclock_gpsdjson needs strtoll(), which is not always present.
(4.2.7p484-RC) 2014/12/11 Released by Harlan Stenn <stenn@ntp.org>
(4.2.7p483) 2014/12/08 Released by Harlan Stenn <stenn@ntp.org>
* [Bug 2685] Better document the KOD file for sntp.
(4.2.7p482) 2014/12/02 Released by Harlan Stenn <stenn@ntp.org>
* [Bug 2641] sntp is installed in the wrong location in Solaris.
* [Bug 2678] nmea_control() now checks 'refclock_params()' result.
(4.2.7p481) 2014/11/22 Released by Harlan Stenn <stenn@ntp.org>
* [Bug 2314] Only enable PPS if kernel consumer binding succeeds.
* [Bug 2314] Kernel PPS binding EOPNOTSUPP is a failure condition.
* Rename pps_enable to hardpps_enable.
(4.2.7p480) 2014/11/21 Released by Harlan Stenn <stenn@ntp.org>
* [Bug 2677] PATH_MAX isn't #define'd under Windows.
  Regression from the patch fixing Bug 2639.
(4.2.7p479) 2014/11/15 Released by Harlan Stenn <stenn@ntp.org>
* [Bug 2651] Certificates with ASN timestamps w/ 4-digit years mis-parsed.
(4.2.7p478) 2014/11/14 Released by Harlan Stenn <stenn@ntp.org>
* [Sec 2630] buffer overrun in ntpq tokenize().
* [Bug 2639] Check return value of ntp_adjtime().
* [Bug 2650] includefile processing broken.
* [Bug 2661] ntpq crashes with mreadvar.
(4.2.7p477) 2014/11/13 Released by Harlan Stenn <stenn@ntp.org>
* [Bug 2657] Document that "restrict nopeer" intereferes with "pool".
(4.2.7p476) 2014/10/08 Released by Harlan Stenn <stenn@ntp.org>
* [Bug 2503] SHT utility outdated
(4.2.7p475) 2014/09/11 Released by Harlan Stenn <stenn@ntp.org>
* [Bug 2654] refclock_true.c doesn't identify the Mk III.
(4.2.7p474) 2014/09/10 Released by Harlan Stenn <stenn@ntp.org>
* [Bug 2536] ntpd sandboxing support (libseccomp2) cleanup.
* [Bug 2649] Clean up html/ page installation.
(4.2.7p473) 2014/09/06 Released by Harlan Stenn <stenn@ntp.org>
* [Bug 2649] Clean up html/ page installation.
(4.2.7p472) 2014/09/06 Released by Harlan Stenn <stenn@ntp.org>
* [Bug 2556] mrulist is missing from the generated ntpq man page.
(4.2.7p471) 2014/09/05 Released by Harlan Stenn <stenn@ntp.org>
* [Bug 2649] "make install" leaves wrong owner for files in html/.
* [Bug 2652] Windows hates directory names that contain a :.
(4.2.7p470) 2014/09/02 Released by Harlan Stenn <stenn@ntp.org>
* [Bug 2502] Autogen text replacement errors.
* autogen-5.18.5pre1
* html/ cleanups from Hal Murray.
(4.2.7p469) 2014/09/01 Released by Harlan Stenn <stenn@ntp.org>
* [Bug 2536] ntpd sandboxing support (libseccomp2) cleanup.
(4.2.7p468) 2014/08/31 Released by Harlan Stenn <stenn@ntp.org>
* [Bug 2556] ntpq man page cleanup.
* autogen-5.18.4
(4.2.7p467) 2014/08/28 Released by Harlan Stenn <stenn@ntp.org>
* [Bug 2639] Check return value of ntp_adjtime().
* [Bug 2640] STA_NANO can result in invalid ntv.constant.
(4.2.7p466) 2014/08/27 Released by Harlan Stenn <stenn@ntp.org>
* [Bug 2536] ntpd sandboxing support (libseccomp2) cleanup.
(4.2.7p465) 2014/08/23 Released by Harlan Stenn <stenn@ntp.org>
* [Bug 2538] NTP programs print exit code in help/usage text.
* [Bug 2595] Man page quirks: ntpdate references in ntpd.
* [Bug 2613] www.ntp.org/bugs.html tells folks to email doc bugs to DLM.
* [Bug 2636] Clutter in syslog if gpsd not running
   - found (hopefully) last cause for clutter in protocol version
   - log GPSD revision and release numbers with protocol version
(4.2.7p464) 2014/08/22 Released by Harlan Stenn <stenn@ntp.org>
* [Bug 2636] Fix coverity warning from previous patch.
(4.2.7p463) 2014/08/21 Released by Harlan Stenn <stenn@ntp.org>
* [Bug 2636] Clutter in syslog if gpsd not running
   - make driver work with GPSD protocol version 3.9
   - use exponential back-off for connection problems
   - implement rate-limit for syslog entries
(4.2.7p462) 2014/08/16 Released by Harlan Stenn <stenn@ntp.org>
* [Bug 2622] Synchronisation problem using SHM [...]
  Add 'control' function -- fudge values not available during start.
(4.2.7p461) 2014/08/14 Released by Harlan Stenn <stenn@ntp.org>
* [Bug 1128] ntpq truncates "remote" host information.
* More autogen-5.18.4pre14 cleanup.
(4.2.7p460) 2014/08/13 Released by Harlan Stenn <stenn@ntp.org>
* More autogen-5.18.4pre14 cleanup.
(4.2.7p459) 2014/08/12 Released by Harlan Stenn <stenn@ntp.org>
* [Bug 2630] Limit the ntpq command buffer to 512 bytes.
* FlexeLint cleanups.
* Try bison-3.0.2 instead of bison-2.5.
(4.2.7p458) 2014/08/11 Released by Harlan Stenn <stenn@ntp.org>
* [Bug 2633] Provide stdnoreturn.h for windows port.
(4.2.7p457) 2014/08/09 Released by Harlan Stenn <stenn@ntp.org>
* [Bug 2622] Synchronisation problem using SHM when time difference is
  more than four hours: Change SHM driver so TOY restricted API is not
  used any more. (Plus some minor cleanup in logic and flow control)
* Pass the configration source into the parser as argument rather
  than through a global variable.
* Fix nits in the ntpq man page.
* autogen-5.18.4pre14
(4.2.7p456) 2014/08/07 Released by Harlan Stenn <stenn@ntp.org>
* CID 739722: Change the way the extention and MAC fields are processed.
(4.2.7p455) 2014/08/03 Released by Harlan Stenn <stenn@ntp.org>
* [Bug 2565] ntpd sometimes logs unexpected getifaddrs() errors.
* CID 739722: Clean up the definition of the exten field of struct pkt.
(4.2.7p454) 2014/07/30 Released by Harlan Stenn <stenn@ntp.org>
* [Bug 2628] 'mon_getmoremem()' relies on undefined behaviour
(4.2.7p453) 2014/07/19 Released by Harlan Stenn <stenn@ntp.org>
* [Bug 2597] leap file loose ends (follow-up)
  - uniform expiration check messages for config and timer triggered
    leap file loads
  - timer triggered loads log messages only once per day
(4.2.7p452) 2014/07/18 Released by Harlan Stenn <stenn@ntp.org>
* Make all of the html/ .html files use the same format for "Last update".
(4.2.7p451) 2014/07/17 Released by Harlan Stenn <stenn@ntp.org>
* Fix the "Last update" entries in the html/ subtree.
(4.2.7p450) 2014/07/16 Released by Harlan Stenn <stenn@ntp.org>
* Distribute the scripts needed for the fix for Bug 2547.
(4.2.7p449) 2014/07/16 Released by Harlan Stenn <stenn@ntp.org>
* [Bug 2547] Automate update of "Last Update" datestamps in .html files.
* [Bug 2623] Missing {} in refclock_oncore.c.
* Quiet warnings from ntp_calendar.h: avoid using argument names.
* Fix typos in decode.html and debug.html .
(4.2.7p448) 2014/07/15 Released by Harlan Stenn <stenn@ntp.org>
* [Bug 2621] Avoid use of indeterminate address after 'free()'
  (minor C standard conformance issue)
* Quiet warnings from ntp_calendar.h: avoid using argument names.
(4.2.7p447) 2014/07/05 Released by Harlan Stenn <stenn@ntp.org>
* [Bug 2620] Use version.pm for checking version numbers in NTP::Util.
* [Bug 2624] Fix signed compare on 'l_fp'.
(4.2.7p446) 2014/06/28 Released by Harlan Stenn <stenn@ntp.org>
* [Bug 2597] leap file processing -- loose ends.
* [Bug 2614] use 'unsigned long' consistently in ntp_random.c
  to avoid possibly undefined behaviour in signed int overflow
* [Bug 2619] Save a signed int copy of the return value of i2d_DSA_SIG().
  Provide missing msyslog() message in crypto_alice().
* Fix a variable lifetime issue.
* Allow for version suffix in libevent in ntp_libevent.m4.
(4.2.7p445) 2014/06/12 Released by Harlan Stenn <stenn@ntp.org>
* [Bug 2556] mrulist isn't mentioned in the ntpq man page.
(4.2.7p444) 2014/05/19 Released by Harlan Stenn <stenn@ntp.org>
* [Bug 2597] leap file processing -- loose ends
  fixed coverity issues
(4.2.7p443) 2014/05/10 Released by Harlan Stenn <stenn@ntp.org>
* [Bug 2594] Update the year in sntp/include/copyright.def.
(4.2.7p442) 2014/05/09 Released by Harlan Stenn <stenn@ntp.org>
* [Bug 2589] Update VS2013 project files for libntp.
* [Bug 2600] Fix "Undisicplined Local Clock" driver1.html page.
(4.2.7p441) 2014/05/04 Released by Harlan Stenn <stenn@ntp.org>
* [Bug 2597] leap file processing -- loose ends
  log daily warning when leap info less than 28 days to expiration or
  already expired; nag hourly on last day before expiration; log when
  leapfile name is invalid
(4.2.7p440) 2014/04/09 Released by Harlan Stenn <stenn@ntp.org>
* [Bug 2536] ntpd sandboxing support (libseccomp2) cleanup.
* [Bug 2570] cleanup: fix log format for successful leapfile load
(4.2.7p439) 2014/04/03 Released by Harlan Stenn <stenn@ntp.org>
* [Bug 2589] fix VS2009 compile problem.
(4.2.7p438) 2014/04/01 Released by Harlan Stenn <stenn@ntp.org>
* [Bug 2546] Windows build documentation updates.
(4.2.7p437) 2014/03/31 Released by Harlan Stenn <stenn@ntp.org>
* [Bug 2537] ntpd truncates symmetric keys to 20 bytes.
* [Bug 2546] Documentation updates.
(4.2.7p436) 2014/03/31 Released by Harlan Stenn <stenn@ntp.org>
* Update to libopts-40.2.15, and autogen-5.18.3pre18.
* [Bug 2311] Add more tags to mdoc2xxx.
* [Bug 2502] Assorted text replacement errors in 4.2.7p345
* [Bug 2538] ntp programs print exit code as part of the "usage" text.
(4.2.7p435) 2014/03/29 Released by Harlan Stenn <stenn@ntp.org>
* [Bug 2570] cleanup: reduced logging noise, moved some functions
  into libntp.
(4.2.7p434) 2014/03/21 Released by Harlan Stenn <stenn@ntp.org>
* [Bug 2577] Update VS2013 solution and project files.
(4.2.7p433) 2014/03/10 Released by Harlan Stenn <stenn@ntp.org>
* Clean up last-update timestamps of html/*.html files.
* [Bug 2546] Documentation updates.
(4.2.7p432) 2014/03/09 Released by Harlan Stenn <stenn@ntp.org>
* CID 711660: Do a non-NULL pointer assertion check a bit earlier.
(4.2.7p431) 2014/03/05 Released by Harlan Stenn <stenn@ntp.org>
* [Bug 2572] cross-compiling fails for --with-yielding-select.
(4.2.7p430) 2014/03/04 Released by Harlan Stenn <stenn@ntp.org>
* Upgrade to libevent-2.1.3-alpha-dev.
* [Bug 2572] cross-compiling fails for --with-yielding-select.
(4.2.7p429) 2014/03/03 Released by Harlan Stenn <stenn@ntp.org>
* CID 1165098: Remove logically dead code from refclock_true.c.
* CID 1189401: Use INSIST() instead of a belt-and-suspenders pointer check.
* In ntp_dir_sep.m4, we care about $host_os, not $target_os.
* [Bug 2170] Use AC_PREPROC_IFELSE instead of AC_EGREP_CPP.
* [Bug 2540] bootstrap script needs to 'touch' files in finer-grained groups.
* [Bug 2570] refuse to load leapsec file with bad/missing SHA1 hash
  -- change reading the hash line code: NIST omits leading zeros.
* [Bug 2576] refclock_gpsdjson.c doesn't compile if CLOCK_GPSDJSON is
  not enabled at configure time.
(4.2.7p428) 2014/03/03 Released by Harlan Stenn <stenn@ntp.org>
* [Bug 2570] refuse to load leapsec file with bad/missing SHA1 hash
* [Bug 2562] Distribute the code in libjsmn/ .
(4.2.7p427) 2014/03/02 Released by Harlan Stenn <stenn@ntp.org>
* [Bug 2562] GPSD_JSON: fix solaris issues (asprintf(), isfinite())
* [Bug 2562] first release of the GPSD client clock (type 46)
(4.2.7p426) 2014/02/28 Released by Harlan Stenn <stenn@ntp.org>
* [Bug 2113] Warn about ignored extra args in ntpq.
* [Bug 2540] bootstrap script needs to 'touch' files in finer-grained groups.
* [Bug 2561] Allow wildcards in the target of the "interface" command.
* [Bug 2572] cross-compiling fails for --with-yielding_select.
(4.2.7p425) 2014/02/26 Released by Harlan Stenn <stenn@ntp.org>
* Copyright file update.
(4.2.7p424) 2014/02/24 Released by Harlan Stenn <stenn@ntp.org>
* [Bug 2541] ntpd terminates itself with SIGHUP unexpectedly.
(4.2.7p423) 2014/02/23 Released by Harlan Stenn <stenn@ntp.org>
* [Bug 2565] Handle EINTR on getifaddrs().
(4.2.7p422) 2014/02/17 Released by Harlan Stenn <stenn@ntp.org>
* [Bug 2536] ntpd sandboxing support (libseccomp2).
(4.2.7p421) 2014/02/10 Released by Harlan Stenn <stenn@ntp.org>
* [Bug 898] More documentation fixes.
* [Bug 2555] Autogen mdoc man pages all stamped with SunOS 5.10.
* calc_tickadj/Makefile.am man/mdoc page build cleanup.
(4.2.7p420) 2014/02/09 Released by Harlan Stenn <stenn@ntp.org>
* [Bug 492] Clearly document ntpdate's pending deprecation.
* [Bug 1186] ntpd fails with link local IPv6 addresses.
* [Sec 2542] Strengthen the mrulist nonce.
(4.2.7p419) 2014/02/08 Released by Harlan Stenn <stenn@ntp.org>
* [Bug 2466] Wrap NMEA timestamps in 1024 week cycles.
(4.2.7p418) 2014/02/05 Released by Harlan Stenn <stenn@ntp.org>
* [Bug 2551] --disable-local-libevent breaks the build.
(4.2.7p417) 2014/02/02 Released by Harlan Stenn <stenn@ntp.org>
* [Bug 2539] doc and code tweaks for NMEA driver.
* Add check for enable stats to ntpd/complete.conf.in
* Fix typo in html/confopt.html
(4.2.7p416) 2014/01/31 Released by Harlan Stenn <stenn@ntp.org>
* Tweak the 'Modified' line on appropriate html pages.
* Note in the deprecation of ntpdc in its documentation.
* [Bug 2332] Be more careful about when we use 'libgcc_s'.
(4.2.7p415) 2014/01/28 Released by Harlan Stenn <stenn@ntp.org>
* Fix the man page installation for the scripts/ files.
(4.2.7p414) 2014/01/28 Released by Harlan Stenn <stenn@ntp.org>
* [Bug 792] TrueTime TL-3 WWV refclock support.
* [Bug 898] Documentation fixes.
* [Bug 930] ntpdc docs refer to 'clockinfo', but mean 'clockstat'.
* [Bug 1002] ntp-keygen option and documentation updates: -p/--pvt-passwd
  is now -p/--password, and -q/--get-pvt-passwd is now -q/--export-passwd.
* [Bug 1349] statistics command not documented in HTML documentation.
  In html/monopt.html, add statistics id, definition, description, and
  correct typo.
  In html/scripts/monopt.txt, add statistics item, href, and comment.
  In ntpd/ntp.conf.def, under statistics correct four to eight kinds.
  In ntpd/complete.conf.in, add all eight kinds to statistics.
  In html/comdex.html, remove duplicate footer.
* [Bug 1734] Include man page for ntp.conf (fixed in 4.2.7p297).
* [Bug 2049] Clarify ntpdate's -d option behavior.
* [Bug 2366] ntpdc.html: burst/iburst only work on servers.
* [Bug 2493] ntptrace needs a man page (fixed in 4.2.7p402).
* [Bug 2545] Cleanup of scripts/monitoring/ntptrap.
(4.2.7p413) 2014/01/27 Released by Harlan Stenn <stenn@ntp.org>
* Require a version string for perl scripts that use autogen.
* html/ cleanup.
(4.2.7p412) 2014/01/20 Released by Harlan Stenn <stenn@ntp.org>
* [Bug 2540] bootstrap script needs to 'touch' files in finer-grained groups.
(4.2.7p411) 2014/01/12 Released by Harlan Stenn <stenn@ntp.org>
* [Bug 2532] Note in ntpdc docs that "enable pps" only works on older ntpd.
(4.2.7p410) 2014/01/08 Released by Harlan Stenn <stenn@ntp.org>
* [Bug 2332] Force reference to 'libgcc_s' when using GCC, because
  threading+restricted user+locked memory otherwise fails on Linux.
* [Bug 2530] Fix documentation for enable/disable mode7 and pps.
* Cleanup to the new scripts/*/Makefile.am files.
(4.2.7p409) 2014/01/04 Released by Harlan Stenn <stenn@ntp.org>
* [Bug 2060] Warn about restrictions with "kod" but not "limited".
(4.2.7p408) 2013/12/29 Released by Harlan Stenn <stenn@ntp.org>
* [Bug 2187] Update version number generation scripts.
(4.2.7p407) 2013/12/29 Released by Harlan Stenn <stenn@ntp.org>
* [Bug 2519] mktime.c does not compile on 64-bit Solaris but we do not
  need timegm() and the Solaris provides mktime().
* [Bug 2522] Revert Bug 2513 fix - it breaks backward compatibility.
(4.2.7p406) 2013/12/28 Released by Harlan Stenn <stenn@ntp.org>
* [Bug 2521] VPATH tweaks for perl -opts files.
(4.2.7p405) 2013/12/27 Released by Harlan Stenn <stenn@ntp.org>
* [Bug 2521] bootstrap script needs a tweak for perl -opts files.
* [Bug 2524] Add ntpsweep to sntp/loc/* files.
* [Bug 2526] Add "noinst" support to the sntp/loc/ framework.
(4.2.7p404) 2013/12/24 Released by Harlan Stenn <stenn@ntp.org>
* [Bug 135] AIX5: "Address already in use" for IPv6 wildcard.
(4.2.7p403) 2013/12/23 Released by Harlan Stenn <stenn@ntp.org>
* [Bug 2513] Remove any PIDFILE in finish().
* [Bug 2516] Enable clock_gettime() support for AIX 5+.
* [Bug 2517] Fix peer status errors in decode.html.
(4.2.7p402) 2013/12/23 Released by Harlan Stenn <stenn@ntp.org>
* Incorporate Oliver Kindernay's GSoC 2013 scripts/ cleanup.
(4.2.7p401) 2013/11/30 Released by Harlan Stenn <stenn@ntp.org>
* [Bug 2491] VS20xx compile fixes.
(4.2.7p400) 2013/11/29 Released by Harlan Stenn <stenn@ntp.org>
* [Bug 2491] VS2013 project files.
(4.2.7p399) 2013/11/28 Released by Harlan Stenn <stenn@ntp.org>
* [Bug 2326] More leapsecond file notification cleanup.
* [Bug 2506] make sure routing updates are always tracked
* [Bug 2514] secs/* #define usage cleanup.
(4.2.7p398) 2013/11/25 Released by Harlan Stenn <stenn@ntp.org>
* [Bug 2326] More leapsecond file notification cleanup.
* Improve sntp KoD data file fopen() error message.
(4.2.7p397) 2013/11/20 Released by Harlan Stenn <stenn@ntp.org>
* [Bug 2326] More leapsecond file notification cleanup.
(4.2.7p396) 2013/11/19 Released by Harlan Stenn <stenn@ntp.org>
* [Bug 2326] Improve stale leapsecond notifications.
(4.2.7p395) 2013/11/12 Released by Harlan Stenn <stenn@ntp.org>
* Upgrade to autogen-5.18.3pre5 and libopts-40.1.15.
(4.2.7p394) 2013/11/05 Released by Harlan Stenn <stenn@ntp.org>
* [Bug 1050] Change ONCORE log message for leap second announcement
  to avoid misunderstandings.
* [Bug 2499] Win32 user-space/loopback ppsapi provider drops samples.
* [Bug 2256] Improve configure's function searches in libraries.
(4.2.7p393) 2013/10/16 Released by Harlan Stenn <stenn@ntp.org>
* [Bug 2272] Use C99 integer types. ntp_calendar.h and ntp_types.h .
(4.2.7p392) 2013/10/15 Released by Harlan Stenn <stenn@ntp.org>
* [Bug 2375] Improve AIX compatibility.
* [Bug 2490] Fixed non-const initializer coming from [Bug 2250] fix.
(4.2.7p391) 2013/10/12 Released by Harlan Stenn <stenn@ntp.org>
* [Bug 2250] Rework of leap second handling machine.
* [Bug 2419] [rc-nmea] Improve clockstats reporting when receiver sends
  data without valid GPS fix.
(4.2.7p390) 2013/09/26 Released by Harlan Stenn <stenn@ntp.org>
* [Bug 2482] Cleanup of droproot and jail support for Solaris.
(4.2.7p389) 2013/09/24 Released by Harlan Stenn <stenn@ntp.org>
* [Bug 2473] revisited: NTPD exits after clock is stepped backwards
  Avoid possible unsigned underrun for startup condition when testing
  for clock backstep.
* [Bug 2481] ntpd aborts when both user and group are specified with -u.
* [Bug 2482] Add droproot and jail support for Solaris.
(4.2.7p388) 2013/09/19 Released by Harlan Stenn <stenn@ntp.org>
* [Bug 2473] NTPD exits after clock is stepped backwards externally
(4.2.7p387) 2013/09/16 Released by Harlan Stenn <stenn@ntp.org>
* [Bug 1642] ntpdsim can't find simnulate block in config file.
(4.2.7p386) 2013/09/01 Released by Harlan Stenn <stenn@ntp.org>
* [Bug 2472] (WinXP) Avoid self-termination of IO thread during exit().
(4.2.7p385) 2013/08/19 Released by Harlan Stenn <stenn@ntp.org>
* CID 975596: Copy/paste error: vallen should be siglen.
* CID 1009579: Check return status of X509_add_ext().
* [2085] Fix root distance and root dispersion calculations.
* [Bug 2426] Possibly uninitialized data in crypto_send() - CID 975596.
(4.2.7p384) 2013/08/18 Released by Harlan Stenn <stenn@ntp.org>
* [Bug 2450] --version has bogus short option.
(4.2.7p383) 2013/08/10 Released by Harlan Stenn <stenn@ntp.org>
* (no changes - force a rebuild for a new Coverity scan)
(4.2.7p382) 2013/08/08 Released by Harlan Stenn <stenn@ntp.org>
* [Bug 2454] Need way to set file descriptor limit - cleanup.
(4.2.7p381) 2013/08/07 Released by Harlan Stenn <stenn@ntp.org>
* [Bug 2451] rlimit command is missing from the table of contents in
  miscopt.html .
* [Bug 2452] provide io_handler/input_handler only on
  non HAVE_IO_COMPLETION_PORT platforms
* [Bug 2453] Need a way to avoid calling mlockall.
* [Bug 2454] Need way to set file descriptor limit.
* [Bug 2458] AM_CONFIG_HEADER is obsolete.
(4.2.7p380) 2013/08/03 Released by Harlan Stenn <stenn@ntp.org>
* CID 984511: Some systems have different printf needs for sizeof.
(4.2.7p379) 2013/08/02 Released by Harlan Stenn <stenn@ntp.org>
* CID 739724: Fix printf arg mismatch in a debug line.
* [Bug 2425] compile io_handler() in ntp_io.c unconditionally
* [Bug 2448] Fix checks for configure --with-stack-limit and --with-memlock
  values.
(4.2.7p378) 2013/08/01 Released by Harlan Stenn <stenn@ntp.org>
* [Bug 2425] move part of input handler code from ntpd.c to ntp_io.c
  and fix select()-only platforms calling input_handler directly.
* [Bug 2446] Quiet warnings from Oracle's Studio compiler.
* Upgrade to AutoGen-5.18.1pre3
* Upgrade to libopts-40.1.15.
(4.2.7p377) 2013/07/28 Released by Harlan Stenn <stenn@ntp.org>
* [Bug 2397] License/copyright cleanup.
* [Bug 2439] Fix check of EscapeCommFunction() in ports/winnt/libntp/termios.c.
(4.2.7p376) 2013/07/24 Released by Harlan Stenn <stenn@ntp.org>
* [Bug 2322] Oncore driver should send 0 PPS offset to GPS.
(4.2.7p375) 2013/07/22 Released by Harlan Stenn <stenn@ntp.org>
* [Bug 883] log warning arguments swapped in refclock_gpsvme.c.
* [Bug 2368] Correct bug in previous attempt.
* [Bug 2413] Fix "make check" with automake >= 1.13.
* [Bug 2434] Line-buffer (v. block-buffer) stdout.
(4.2.7p374) 2013/07/21 Released by Harlan Stenn <stenn@ntp.org>
* [Bug 2368] make check troubles in libevent.
* [Bug 2425] setup SIGIO/SIGPOLL for asyncio on the read side
  of a socketpair for the worker thread.
(4.2.7p373) 2013/07/20 Released by Harlan Stenn <stenn@ntp.org>
* [Bug 2427] configure fails to detect recvmsg() on Solaris.
(4.2.7p372) 2013/07/17 Released by Harlan Stenn <stenn@ntp.org>
* [Bug 1466] Oncore should set FLAG_PPS.
* [Bug 2375] AIX 7 doesn't like a libevent validation check.
* [Bug 2423] Log command-line args at LOG_INFO.
* [Bug 2428] do_unconf() should reset 'items' before the 2nd loop.
(4.2.7p371) 2013/07/07 Released by Harlan Stenn <stenn@ntp.org>
* CID 1042586: Check the return value of clock_gettime() in worker_sleep().
* Upgrade to libopts-39.0.14 from 5.17.5pre10.
(4.2.7p370) 2013/07/06 Released by Harlan Stenn <stenn@ntp.org>
* Remove \n's from syslog output strings.
(4.2.7p369) 2013/07/05 Released by Harlan Stenn <stenn@ntp.org>
* [Bug 2415] RES_LIMITED flags check should use &, not &&.
* Have NTP_LIBNTP check for time.h and clock_getres().
* Fix ntpsweep to use sntp instead of ntpdate, from Oliver Kindernay.
(4.2.7p368) 2013/05/01 Released by Harlan Stenn <stenn@ntp.org>
* [Bug 2145] ntpq dumps core when displaying sys_var_list and more.
(4.2.7p367) 2013/04/25 Released by Harlan Stenn <stenn@ntp.org>
* [Bug 1485] Sometimes ntpd crashes
* [Bug 2382] Implement LOGTOD using ldexp() instead of shifting.
(4.2.7p366) 2013/04/17 Released by Harlan Stenn <stenn@ntp.org>
* [Bug 1866] Disable some debugging output in refclock_oncore.
(4.2.7p365) 2013/04/16 Released by Harlan Stenn <stenn@ntp.org>
* [Bug 2149] Log an error message if /proc/net/if_inet6 cannot be opened.
(4.2.7p364) 2013/03/26 Released by Harlan Stenn <stenn@ntp.org>
* Bump sntp/include/autogen-version.def .
(4.2.7p363) 2013/03/26 Released by Harlan Stenn <stenn@ntp.org>
* [Bug 2357] sntp/libopts/usage.c sometimes needs -lintl.
* Upgrade to libopts from 5.17.3pre10.
(4.2.7p362) 2013/03/19 Released by Harlan Stenn <stenn@ntp.org>
* [Bug 2364] "sed -i" is not portable.
(4.2.7p361) 2013/03/17 Released by Harlan Stenn <stenn@ntp.org>
* [Bug 2357] sntp/libopts/usage.c sometimes needs -lintl.
* [Bug 2365] "make check" fails in libevent.
(4.2.7p360) 2013/03/15 Released by Harlan Stenn <stenn@ntp.org>
* Upgrade libevent (coverity fixes, etc.).
* EEXIST is OK for mkdir() in sntp/kod_management.c.
(4.2.7p359) 2013/03/03 Released by Harlan Stenn <stenn@ntp.org>
* [Bug 2359] Fix send_via_ntp_signd() prototype.
(4.2.7p358) 2013/02/27 Released by Harlan Stenn <stenn@ntp.org>
* Upgrade to autogen-5.17.3pre4 and libopts-38.0.13.
* [Bug 2357] sntp/libopts/usage.c on NetBSD needs -lintl.
(4.2.7p357) 2013/02/22 Released by Harlan Stenn <stenn@ntp.org>
* Upgrade to autogen-5.17.2pre and libopts-38.0.13.
(4.2.7p356) 2013/02/19 Released by Harlan Stenn <stenn@ntp.org>
* Added loc/debian.
(4.2.7p355) 2013/02/18 Released by Harlan Stenn <stenn@ntp.org>
* CID 739708: Check return status of fcntl() in refclock_arc.c.
* CID 739709: Check return status of fcntl() in refclock_datum.c.
* CID 739710: Check return status of mkdir() in sntp/kod_management.c.
* CID 739711: Ignore return status of remove() in ntp-keygen.c.
* CID 739723: Print sizeof as unsigned.
* CID 971094: Clean up time of check/time of use in check_leap_file().
(4.2.7p354) 2013/02/10 Released by Harlan Stenn <stenn@ntp.org>
* CID 97194: Check return from setsockopt().
* CID 739473,739532: Out-of-bounds access/illegal address computation.
* CID 739558: Double close.
* CID 739559: Double close.
* CID 739713: devmask/recmask copy/paste error.
* CID 739714: Fix code indentation level.
* CID 739715: Clean up sockaddr_dump().
(4.2.7p353) 2013/02/09 Released by Harlan Stenn <stenn@ntp.org>
* [Bug 2326] Check hourly for a new leapfile if the old one expired.
(4.2.7p352) 2013/01/28 Released by Harlan Stenn <stenn@ntp.org>
* [Bug 2326] Notice when a new leapfile has been installed.
(4.2.7p351) 2013/01/24 Released by Harlan Stenn <stenn@ntp.org>
* [Bug 2328] Don't apply small time adjustments on Windows versions
  which don't support this.
(4.2.7p350) 2013/01/21 Released by Harlan Stenn <stenn@ntp.org>
* Added sntp/loc/netbsd based on info from Christos Zoulas.
(4.2.7p349) 2013/01/20 Released by Harlan Stenn <stenn@ntp.org>
* [Bug 2321] Fixed Windows build, but autogen update still required.
(4.2.7p348) 2013/01/17 Released by Harlan Stenn <stenn@ntp.org>
* [Bug 2327] Rename sntp/ag-tpl/:Old to sntp/ag-tpl/Old.
* Cleanup to ntpsnmpd-opts.def.
* Cleanup to ntpq.texi.
* Documentation cleanup to the ntpd, ntpdc, ntpq and ntp-wait
  .def files.
* In ntp.conf.def, cleanup SEE ALSO, document 'rlimit' options.
* Add a reference to RFC5907 in the ntpsnmpd documentation.
(4.2.7p347) 2013/01/07 Released by Harlan Stenn <stenn@ntp.org>
* [Bug 2325] Re-enable mlockall() check under Linux post-1223 fix.
(4.2.7p346) 2013/01/06 Released by Harlan Stenn <stenn@ntp.org>
* [Bug 1223] reorganize inclusion of sys/resource.h.
(4.2.7p345) 2013/01/04 Released by Harlan Stenn <stenn@ntp.org>
* Update several .def files to use autogen-5.17 feature set.
(4.2.7p344) 2013/01/03 Released by Harlan Stenn <stenn@ntp.org>
* Refactor and enhance mdoc2texi.
* Make sure agtexi-file.tpl defines label-str.
* Cleanup to ntp.conf.def.
* Upgrade to autogen-5.17 and libopts-37.0.12.
(4.2.7p343) 2013/01/02 Released by Harlan Stenn <stenn@ntp.org>
* Update the copyright year.
(4.2.7p342) 2012/12/31 Released by Harlan Stenn <stenn@ntp.org>
* [Bug 2081 - Backward Incompatible] rawstats now logs everything.
(4.2.7p341) 2012/12/30 Released by Harlan Stenn <stenn@ntp.org>
(4.2.7p340) 2012/12/29 Released by Harlan Stenn <stenn@ntp.org>
* mdoc2texi fixes: trailing punctuation.
(4.2.7p339) 2012/12/26 Released by Harlan Stenn <stenn@ntp.org>
* mdoc2texi fixes: parseQuote, closing of list item tables.
* ntp-wait, ntpd, ntpdc, ntpq, ntpsnmpd autogen documentation updates.
(4.2.7p338) 2012/12/25 Released by Harlan Stenn <stenn@ntp.org>
* mdoc2texi fixes: Handle_ArCmFlIc, Handle_Fn, HandleQ.
* ntp-keygen autogen documentation updates.
* ntpq autogen docs.
(4.2.7p337) 2012/12/22 Released by Harlan Stenn <stenn@ntp.org>
* [Bug 1223] More final cleanup for rlimit changes.
(4.2.7p336) 2012/12/21 Released by Harlan Stenn <stenn@ntp.org>
* [Bug 1223] Final cleanup for rlimit changes.
(4.2.7p335) 2012/12/18 Released by Harlan Stenn <stenn@ntp.org>
* Update documentation templates and definitions.
* Create agtexi-file.tpl .
(4.2.7p334) 2012/12/10 Released by Harlan Stenn <stenn@ntp.org>
* [Bug 2114] Update tests for sntp's synch distance.
* Create ntp-keygen.{html,texi}.
(4.2.7p333) 2012/12/07 Released by Harlan Stenn <stenn@ntp.org>
* Autogen documentation cleanup.
(4.2.7p332) 2012/12/06 Released by Harlan Stenn <stenn@ntp.org>
* sntp documentation cleanup.
(4.2.7p331) 2012/12/03 Released by Harlan Stenn <stenn@ntp.org>
* [Bug 2114] Correctly calculate sntp's synch distance.
(4.2.7p330) 2012/12/03 Released by Harlan Stenn <stenn@ntp.org>
* autogen doc cleanup
(4.2.7p329) 2012/12/01 Released by Harlan Stenn <stenn@ntp.org>
* [Bug 2278] ACTS flag3 mismatch between code and driver18.html.
* Use an enum for the ACTS state table.
* html doc reconciliation with DLM's copy.
(4.2.7p328) 2012/11/30 Released by Harlan Stenn <stenn@ntp.org>
* html doc reconciliation with DLM's copy.
(4.2.7p327) 2012/11/29 Released by Harlan Stenn <stenn@ntp.org>
* [Bug 2024] Identify Events in the system status word in decode.html.'
* [Bug 2040] Provide a command-line option for the identity key bits.
* Create loc/darwin for Mac OSX
(4.2.7p326) 2012/11/21 Released by Harlan Stenn <stenn@ntp.org>
* [Bug 1214] 'proto: precision = ...' should be at INFO, not NOTICE.
* [Bug 2246] Clear sys_leap when voting says to disarm the leap.
(4.2.7p325) 2012/11/20 Released by Harlan Stenn <stenn@ntp.org>
* [Bug 2202] ntpq.html: there is no "acv" billboard.
* [Bug 2306] keep pps hack for Win32 even if user-mode/loopback
  PPS API is activated on a serial line.
(4.2.7p324) 2012/11/19 Released by Harlan Stenn <stenn@ntp.org>
* Reinstate doc fix to authentic.html from Mike T.
* [Bug 1223] cleanup for rlimit changes.
* [Bug 2098] Install DLM's HTML documentation.
* [Bug 2306] Added user-mode/loop-back PPS API provider for Win32
(4.2.7p323) 2012/11/18 Released by Harlan Stenn <stenn@ntp.org>
* html/ updates from Dave Mills.
(4.2.7p322) 2012/11/15 Released by Harlan Stenn <stenn@ntp.org>
* [Bug 1223] Allow configurable values for RLIMIT_STACK and
  RLIMIT_MEMLOCK.
* [Bug 1320] Log ntpd's initial command-line parameters. (updated fix)
* [Bug 2120] no sysexits.h under QNX.
* [Bug 2123] cleanup to html/leap.html.
(4.2.7p321) 2012/11/13 Released by Harlan Stenn <stenn@ntp.org>
* [Bug 1320] Log ntpd's initial command-line parameters.
(4.2.7p320) 2012/11/12 Released by Harlan Stenn <stenn@ntp.org>
* [Bug 969] Clarify ntpdate.html documentation about -u and ntpd.
* [Bug 1217] libisc/ifiter_sysctl.c:internal_current(): Ignore RTM
  messages with wrong version
(4.2.7p319) 2012/11/11 Released by Harlan Stenn <stenn@ntp.org>
* [Bug 2296] Fix compile problem with building with old OpenSSL.
(4.2.7p318) 2012/11/05 Released by Harlan Stenn <stenn@ntp.org>
* [Bug 2301] Remove spurious debug output from ntpq.
(4.2.7p317) 2012/11/05 Released by Harlan Stenn <stenn@ntp.org>
* [Bug 922] Allow interspersed -4 and -6 flags on the ntpq command line.
(4.2.7p316) 2012/10/27 Released by Harlan Stenn <stenn@ntp.org>
* [Bug 2296] Update fix for Bug 2294 to handle --without-crypto.
(4.2.7p315) 2012/10/26 Released by Harlan Stenn <stenn@ntp.org>
* [Bug 2294] ntpd crashes in FIPS mode.
(4.2.7p314) 2012/10/23 Released by Harlan Stenn <stenn@ntp.org>
* Document a tricky malloc() of dns_ctx in sntp.
(4.2.7p313) 2012/10/23 Released by Harlan Stenn <stenn@ntp.org>
* [Bug 2291] sntp should report why it cannot open file.kod.
* [Bug 2293] add support for SO_BINTIME, refine support for
  SO_TIMESTAMPNS (bug 1374)
(4.2.7p312) 2012/10/11 Released by Harlan Stenn <stenn@ntp.org>
* Clean up testing/debugging of fix for [Bug 938] from sntp/main.c .
(4.2.7p311) 2012/10/10 Released by Harlan Stenn <stenn@ntp.org>
* [Bug 938] The argument to the -D flag takes a number, not a string.
* [Bug 1013] ntpdate's HTML page claims wrong default version.
* [Bug 1374] Support SO_TIMESTAMPNS.
(4.2.7p310) 2012/10/09 Released by Harlan Stenn <stenn@ntp.org>
* [Bug 1374] Support SO_TIMESTAMPNS.
* [Bug 2266] Remove deprecated refclock_trak.c from Windows Makefile
  equivalents.
* [Bug 2274] Bring libopts/enum.c back to (old) ANSI C compliance.
(4.2.7p309) 2012/10/04 Released by Harlan Stenn <stenn@ntp.org>
* [Bug 2287] ntpdate returns 0 even if adjtime() call fails.
(4.2.7p308) 2012/09/29 Released by Harlan Stenn <stenn@ntp.org>
* CID 97198: Check return from ioctl() calls in refclock_acts.c.
(4.2.7p307) 2012/09/29 Released by Harlan Stenn <stenn@ntp.org>
* [Bug 1997] Fix sntp broadcast timeouts.
* [Bug 2234] Fix incorrect ntptrace html documentation.
* [Bug 2262] Install html docs in $htmldir.
* Fix typo in html/select.html.
(4.2.7p306) 2012/09/15 Released by Harlan Stenn <stenn@ntp.org>
* [Bug 752] ToS cleanup from Mike Tatarinov.
(4.2.7p305) 2012/09/15 Released by Harlan Stenn <stenn@ntp.org>
* [Bug 752] Use proper ToS network packet markings for IPv4 and IPv6.
* [Bug 1232] Convert SHM refclock to use struct timespec.
* [Bug 2258] Add syslog message about leap insertion.
* [Bug 2263] broadcast server doesn't work for host with
  OS_MISSES_SPECIFIC_ROUTE_UPDATES.
* [Bug 2271] Decode refclock types when built with --disable-all-clocks.
* [Bug 2276] clk_sel240x.c #define's _XOPEN_SOURCE, breaking QNX6.
* Updates to driver28.html.
(4.2.7p304) 2012/09/06 Released by Harlan Stenn <stenn@ntp.org>
* [Bug 2264] Cleanup SEL240X Refclock.
* In refclock_wwv.c rename SECOND to WWV_SEC and MINUTE to WWV_MIN.
(4.2.7p303) 2012/09/05 Released by Harlan Stenn <stenn@ntp.org>
* [Bug 1232] Add nanosecond support to SHM driver.
(4.2.7p302) 2012/09/05 Released by Harlan Stenn <stenn@ntp.org>
* [Bug 2160] Log warning about expired leapseconds file.
(4.2.7p301) 2012/09/03 Released by Harlan Stenn <stenn@ntp.org>
* [Bug 2164] Greater precision needed for ntpq offset report.
* Clean the man5_MANS in ntpd/ .
(4.2.7p300) 2012/09/03 Released by Harlan Stenn <stenn@ntp.org>
* [Bug 2262] Install sntp.html into htmldir.
* [Bug 2270] Install fails due to repeated man5 page names.
(4.2.7p299) 2012/09/01 Released by Harlan Stenn <stenn@ntp.org>
* More cleanup to the bootstrap script.
(4.2.7p298) 2012/09/01 Released by Harlan Stenn <stenn@ntp.org>
* Handle additional man page sections in the bootstrap script.
* Remove extraneous parens.
* Add a missing "%s" syslog format string.
(4.2.7p297) 2012/09/01 Released by Harlan Stenn <stenn@ntp.org>
* Fix mdoc2man.
* Distribute ntp.conf.def and ntp.keys.def.
(4.2.7p296) 2012/08/31 Released by Harlan Stenn <stenn@ntp.org>
* Begin support for autogen maintaining ntp.conf and ntp.keys docs.
* Upgrade to autogen-5.16.2 and libopts-36.5.11.
* Potential bugfix for agtexi-cmd.tpl.
(4.2.7p295) 2012/08/11 Released by Harlan Stenn <stenn@ntp.org>
* Look for syslog's facilitynames[].
(4.2.7p294) 2012/08/08 Released by Harlan Stenn <stenn@ntp.org>
* [Bug 2242] configure fails to detect getifaddrs function on Solaris.
* [Bug 2249] Bad operator for 'test' in 'make check' of libevent.
* [Bug 2252] palisade: formats nanosecs to a 6-char field.
* Attempt to resolve strict-aliasing violation in refclock_tsyncpci.c.
* Fix && -> & typo in refclock_palisade.c debug statements.
(4.2.7p293) 2012/08/04 Released by Harlan Stenn <stenn@ntp.org>
* [Bug 2247] (more) Get rid of the TRAK refclock - deprecated since 2006.
* Documentation cleanup from Mike T.
* Cleanup kclk_sel240x.o rules in libparse/Makefile.am.
(4.2.7p292) 2012/08/02 Released by Harlan Stenn <stenn@ntp.org>
* [Bug 1545] Note why we are logging the Version string.
* [Bug 1872] Remove legacy ppsclock fdpps, #ifdef PPS.
* [Bug 2075] Fix spelling of 'incompatible'.
* [Bug 2247] Get rid of the TRAK refclock - deprecated since 2006.
* Clean up an exit status in ntpq.c.
(4.2.7p291) 2012/07/31 Released by Harlan Stenn <stenn@ntp.org>
* [Bug 2241] MDNS registration should only happen if requested.
(4.2.7p290) 2012/07/20 Released by Harlan Stenn <stenn@ntp.org>
* [Bug 1454] Add parse clock support for the SEL-240x GPS products.
* CID 709185: refclock_chu.c will leak fd==0 (better fix)
(4.2.7p289) 2012/07/16 Released by Harlan Stenn <stenn@ntp.org>
* CID 97123: Future-proof possible change to refclock_nmea.c.
* CID 97377: ntp-keygen.c's followlink() might not NUL-terminate.
* CID 709185: refclock_chu.c will leak fd==0 (which should be impossible).
(4.2.7p288) 2012/07/03 Released by Harlan Stenn <stenn@ntp.org>
* CID 709173: Make sure a libisc function we do not use is called properly.
(4.2.7p287) 2012/07/03 Released by Harlan Stenn <stenn@ntp.org>
* Remove 1024 associations-per-server limit from ntpq.
* Remove blank line between ntpq mreadvar associations.
(4.2.7p286) 2012/06/28 Released by Harlan Stenn <stenn@ntp.org>
* CID 97193: check return from sscanf() in ntp_config.c.
* CID 709169: check return from open("/dev/null", 0) and friends.
* CID 709207: Initialize "quality" for ulink_receive.
(4.2.7p285) 2012/06/18 Released by Harlan Stenn <stenn@ntp.org>
* [Bug 2227] Enable mrulist access control via "restrict ... nomrulist".
* Automake-1.12 wants us to use AM_PROG_AR.
* Conditionalize msyslog messages about rejected mode 6 requests due to
  nomodify and nomrulist restrictions under "logconfig +sysinfo".
* Increment sys_restricted in a few rejection paths due to nomodify
  restrictions where previosuly overlooked.
(4.2.7p284) 2012/06/16 Released by Harlan Stenn <stenn@ntp.org>
* [Bug 2225] libevent configure hangs.
* Update bundled libevent to git master, post libevent 2.1.1-alpha.
(4.2.7p283) 2012/06/16 Released by Harlan Stenn <stenn@ntp.org>
* In sntp/m4/ntp_openssl.m4, Support multiple package names for the
  crypto library.  Add legacy support for -Wl,-rpath.
(4.2.7p282) 2012/06/15 Released by Harlan Stenn <stenn@ntp.org>
* tickadj may need to be linked with PTHREAD_LIBS.
(4.2.7p281) 2012/06/14 Released by Harlan Stenn <stenn@ntp.org>
* U_INT32_MAX cleanup in include/ntp_types.h .
* When linking, ntp_keygen and tickadj need $(LIBM).
(4.2.7p280) 2012/06/13 Released by Harlan Stenn <stenn@ntp.org>
* [Bug 2224] Use-after-free in routing socket code after dropping root.
(4.2.7p279) 2012/06/10 Released by Harlan Stenn <stenn@ntp.org>
* [Bug 2211] findbcastinter(): possibly undefined variable iface used.
* [Bug 2220] Incorrect check for maximum association id in ntpq.
(4.2.7p278) 2012/06/03 Released by Harlan Stenn <stenn@ntp.org>
* [Bug 2204] Build with --enable-getifaddrs=glibc fails.
* [Bug 2178] refclock_tsyncpci.c reach register fails to shift.
* [Bug 2191] dcfd -Y y2kcheck on CentOS 6.2 x86_64 breaks make check.
(4.2.7p277) 2012/05/25 Released by Harlan Stenn <stenn@ntp.org>
* [Bug 2193] Building timestruct tests with Clang 3.1 fails.
(4.2.7p276) 2012/05/15 Released by Harlan Stenn <stenn@ntp.org>
* [Bug 2179] Remove sntp/header.h.
(4.2.7p275) 2012/04/28 Released by Harlan Stenn <stenn@ntp.org>
* [Bug 1744] Remove obsolete ntpdate/ntptime* items.
(4.2.7p274) 2012/04/25 Released by Harlan Stenn <stenn@ntp.org>
* [Bug 2174] ntpd rejects source UDP ports less than 123 as bogus.
(4.2.7p273) 2012/04/19 Released by Harlan Stenn <stenn@ntp.org>
* [Bug 2141] handle_sigio() calls get_systime(), which must be
  reentrant when SIGIO is used.  Sanity checks relative to the prior
  get_systime() are disabled in ntpd on systems with signaled I/O, but
  active in sntp and ntpdate.
* Correct authnumfreekeys accounting broken in 4.2.7p262.
(4.2.7p272) 2012/04/14 Released by Harlan Stenn <stenn@ntp.org>
* LCRYPTO is gone - replace with VER_SUFFIX.
* Change the link order for ntpsntpd.
* Remove extra 'nlist' check from configure.ac.
(4.2.7p271) 2012/04/11 Released by Harlan Stenn <stenn@ntp.org>
* [Bug 1122] openssl detection via pkg-config fails when no additional
  -Idir flags are needed.
* Avoid overwriting user variable LDFLAGS with OpenSSL flags, instead
  they are added to LDFLAGS_NTP.
(4.2.7p270) 2012/03/26 Released by Harlan Stenn <stenn@ntp.org>
* Update driver45.html page.
(4.2.7p269) 2012/03/25 Released by Harlan Stenn <stenn@ntp.org>
* Clean up configure.ac.
* Cleanup configure.ac's TSYNC PCI section.
(4.2.7p268) 2012/03/24 Released by Harlan Stenn <stenn@ntp.org>
* Update driver45.html page.
(4.2.7p267) 2012/03/23 Released by Harlan Stenn <stenn@ntp.org>
* Initial cut at a basic driver45.html page.
(4.2.7p266) 2012/03/21 Released by Harlan Stenn <stenn@ntp.org>
* Add refclock_tsyncpci.c (driver 45) supporting Spectracom TSYNC timing
  boards.
(4.2.7p265) 2012/03/20 Released by Harlan Stenn <stenn@ntp.org>
* Treat zero counter as indication of precise system time in Windows
  PPSAPI helper function pps_ntp_timestamp_from_counter(), enabling
  PPSAPI providers to use the Windows 8 precise clock directly.
(4.2.7p264) 2012/03/14 Released by Harlan Stenn <stenn@ntp.org>
* [Bug 2160] Note if leapseconds file is past its prime.
* Use GetSystemTimePreciseAsFileTime() on Windows 8.
(4.2.7p263) 2012/03/13 Released by Harlan Stenn <stenn@ntp.org>
* [Bug 2156] clock instability with LOCAL driver, from Miroslav Lichvar.
* [Bug 2159] Windows ntpd using leapfile erroneous leap second 20120401.
(4.2.7p262) 2012/02/29 Released by Harlan Stenn <stenn@ntp.org>
* Improve ntpd scalability for servers with many trusted keys.
(4.2.7p261) 2012/02/27 Released by Harlan Stenn <stenn@ntp.org>
* [Bug 2048] add the clock variable timecode to SHM refclock.
(4.2.7p260) 2012/02/24 Released by Harlan Stenn <stenn@ntp.org>
* Fix the check-scm-rev invocation in several Makefile.am's.
(4.2.7p259) 2012/02/22 Released by Harlan Stenn <stenn@ntp.org>
* [Bug 2148] ntpd 4.2.7p258 segfault with 0x0100000 bit in NMEA mode.
* refclock_nmea.c merge cleanup thanks to Juergen Perlinger.
(4.2.7p258) 2012/02/21 Released by Harlan Stenn <stenn@ntp.org>
* [Bug 2140] Rework of Windows I/O completion port handling to avoid
  garbling serial input in UNIX line discipline emulation.
* [Bug 2143] NMEA driver: discard data if quality indication not good,
  add statistic counters (mode bit enabled) to clockstats file.
(4.2.7p257) 2012/02/17 Released by Harlan Stenn <stenn@ntp.org>
* [Bug 2135] defer calls to 'io_input' to main thread under Windows.
(4.2.7p256) 2012/02/08 Released by Harlan Stenn <stenn@ntp.org>
* [Bug 2131] Set the system variable settimeofday only after clock step.
* [Bug 2134] --enable-C99-snprintf does not force rpl_snprintf use.
(4.2.7p255) 2012/01/29 Released by Harlan Stenn <stenn@ntp.org>
* [Bug 603] Only link with nlist()-related libraries when needed:
  More cleanup.
(4.2.7p254) 2012/01/29 Released by Harlan Stenn <stenn@ntp.org>
* [Bug 603] Only link with nlist()-related libraries when needed.
(4.2.7p253) 2012/01/26 Released by Harlan Stenn <stenn@ntp.org>
* [Bug 2126] Compile error on Windows with libopts from Autogen 5.14.
* Update one of the license URLs.
(4.2.7p252) 2012/01/25 Released by Harlan Stenn <stenn@ntp.org>
* Upgrade to autogen-5.14 (and libopts-36.1.11).
(4.2.7p251) 2012/01/17 Released by Harlan Stenn <stenn@ntp.org>
* [Bug 2115] ntptrace should accept both rootdispersion and rootdisp.
(4.2.7p250) 2012/01/15 Released by Harlan Stenn <stenn@ntp.org>
* [Bug 2113] Warn about ignored extra args in ntpq.
* Update the copyright year.
(4.2.7p249) 2012/01/10 Released by Harlan Stenn <stenn@ntp.org>
* [Bug 2111] Remove minpoll delay before iburst for pool and
  manycastclient.
* Move refclock-specific scheduled timer code under #ifdef REFCLOCK
  and move "action" and "nextaction" data for same from struct peer to
  struct refclockproc.  These provide a way to schedule a callback some
  seconds in the future.
(4.2.7p248) 2012/01/08 Released by Harlan Stenn <stenn@ntp.org>
* [Bug 2109] "make clean check" is broken with gtest available.
* [Bug 2110] systime.c typo breaks build on microsecond clocks.
(4.2.7p247) 2012/01/07 Released by Harlan Stenn <stenn@ntp.org>
* Fix build break triggered by updating deps-ver and libntp/systime.c at
  the same time by explicitly depending systime_s.c on systime.c.
(4.2.7p246) 2012/01/06 Released by Harlan Stenn <stenn@ntp.org>
* [Bug 2104] ntpdc fault with oversize -c command.
* [Bug 2106] Fix warnings when using -Wformat-security.
* Refactor timespecops.h and timevalops.h into inline functions.
(4.2.7p245) 2011/12/31 Released by Harlan Stenn <stenn@ntp.org>
* [Bug 2100] conversion problem with timespec/timeval <--> l_fp fixed;
  added tests to expose the bug.
(4.2.7p244) 2011/12/25 Released by Harlan Stenn <stenn@ntp.org>
* Updates from 4.2.6p5.
(4.2.7p243) 2011/12/23 Released by Harlan Stenn <stenn@ntp.org>
* [Bug 2095] ntptrace now needs 'rv' instead of 'pstat', reported
  by Michael Tatarinov.
(4.2.7p242) 2011/12/21 Released by Harlan Stenn <stenn@ntp.org>
* Include missing html/icons/sitemap.png, reported by Michael Tatarinov.
* Documentation updates from Dave Mills.
(4.2.7p241) 2011/12/18 Released by Harlan Stenn <stenn@ntp.org>
* [Bug 2015] Overriding sys_tick should recalculate sys_precision.
* [Bug 2037] Fuzzed non-interpolated clock may decrease.
* [Bug 2068] "tos ceiling" default and cap changed to 15.
* Floor peer delay using system precision, as with jitter, reflecting
  inability to measure shorter intervals.
(4.2.7p240) 2011/12/15 Released by Harlan Stenn <stenn@ntp.org>
* [Bug 2092] clock_select() selection jitter miscalculated.
* [Bug 2093] Reintroduce smaller stratum factor to system peer metric.
(4.2.7p239) 2011/12/11 Released by Harlan Stenn <stenn@ntp.org>
* Documentation updates from Dave Mills.
(4.2.7p238) 2011/12/09 Released by Harlan Stenn <stenn@ntp.org>
* [Bug 2082] from 4.2.6p5-RC3: 3-char refid sent by ntpd 4.2.6p5-RC2
  ends with extra dot.
* [Bug 2085] from 4.2.6p5-RC3: clock_update() sys_rootdisp calculation
  omits root delay.
* [Bug 2086] from 4.2.6p5-RC3: get_systime() should not offset by
  sys_residual.
* [Bug 2087] from 4.2.6p5-RC3: sys_jitter calculation overweights
  sys.peer jitter.
* from 4.2.6p5-RC3: Ensure NULL peer->dstadr is not accessed in orphan
  parent selection.
(4.2.7p237) 2011/12/01 Released by Harlan Stenn <stenn@ntp.org>
* [Bug 2050] from 4.2.6p5-RC2: Orphan mode stratum counting to infinity.
* [Bug 2059] from 4.2.6p5-RC2: optional billboard column "server" does
  not honor -n.
* [Bug 2066] from 4.2.6p5-RC2: ntpq lopeers ipv6 "local" column overrun.
* [Bug 2068] from 4.2.6p5-RC2: ntpd sends nonprintable stratum 16 refid
  to ntpq.
* [Bug 2069] from 4.2.6p5-RC2: broadcastclient, multicastclient spin up
  duplicate ephemeral associations without broadcastdelay.
* [Bug 2072] from 4.2.6p5-RC2: Orphan parent selection metric needs
  ntohl().
* [Bug 2073] Correct ntpq billboard's MODE_PASSIVE t from 'u' to 'S'.
* from 4.2.6p5-RC2: Exclude not-yet-determined sys_refid from use in
  loopback TEST12 (from Dave Mills).
* from 4.2.6p5-RC2: Never send KoD rate limiting response to MODE_SERVER.
* Floor calculation of sys_rootdisp at sys_mindisp in clock_update (from
  Dave Mills).
* Restore 4.2.6 clock_combine() weighting to ntp-dev, reverting to pre-
  4.2.7p70 method while also avoiding divide-by-zero (from Dave Mills).
* Round l_fp traffic interval when converting to integer in rate limit
  and KoD calculation.
(4.2.7p236) 2011/11/16 Released by Harlan Stenn <stenn@ntp.org>
* Documentation updates from Dave Mills.
(4.2.7p235) 2011/11/16 Released by Harlan Stenn <stenn@ntp.org>
* [Bug 2052] Autokey CRYPTO_ASSOC host@group vallen needs checking.
(4.2.7p234) 2011/11/07 Released by Harlan Stenn <stenn@ntp.org>
* Clean up -libm entries regarding libntp.a
(4.2.7p233) 2011/11/06 Released by Harlan Stenn <stenn@ntp.org>
* Documentation updates from Dave Mills.
(4.2.7p232) 2011/11/05 Released by Harlan Stenn <stenn@ntp.org>
* Update the NEWS file so we note the default disable of mode 7 requests.
* Clean up some bitrotted code in libntp/socket.c.
(4.2.7p231) 2011/11/03 Released by Harlan Stenn <stenn@ntp.org>
* [Bug 1940] ignore auth key if hex decoding fails.
* Add ntpq reslist command to query access restrictions, similar to
  ntpdc's reslist.
(4.2.7p230) 2011/11/01 Released by Harlan Stenn <stenn@ntp.org>
* Disable mode 7 (ntpdc) query processing in ntpd by default.  ntpq is
  believed to provide all functionality ntpdc did, and uses a less-
  fragile protocol that's safer and easier to maintain.  If you do find
  some management via ntpdc is needed, you can use "enable mode7" in the
  ntpd configuration.
* Directly limit the number of datagrams in a mrulist response, rather
  than limiting the number of entries returned to indirectly limit the
  datagram count.
* Documentation updates from Dave Mills.
(4.2.7p229) 2011/10/26 Released by Harlan Stenn <stenn@ntp.org>
* [Bug 1995] fix wrong use of ZERO() macro in 'ntp_calendar.c'
(4.2.7p228) 2011/10/23 Released by Harlan Stenn <stenn@ntp.org>
* [Bug 1995] add compile time stamp based era unfolding for
  'step_systime()' and necessary support to 'ntp-calendar.c'.
(4.2.7p227) 2011/10/22 Released by Harlan Stenn <stenn@ntp.org>
* [Bug 2036] gcc 2.95.3 preprocessor can't nest #ifdef in macro args.
* A number of compiler warnings eliminated.
(4.2.7p226) 2011/10/21 Released by Harlan Stenn <stenn@ntp.org>
* [Bug 2035] ntpq -c mrulist sleeps 1 sec between queries, not 5 msec.
* Documentation updates from Dave Mills.
(4.2.7p225) 2011/10/15 Released by Harlan Stenn <stenn@ntp.org>
* Documentation updates from Dave Mills.
(4.2.7p224) 2011/10/14 Released by Harlan Stenn <stenn@ntp.org>
* ntpq mrulist shows intermediate counts every five seconds while
  retrieving list, and allows Ctrl-C interruption of the retrieval,
  showing the incomplete list as retrieved.  Reduce delay between
  successive mrulist retrieval queries from 30 to 5 msec.  Do not
  give up mrulist retrieval when a single query times out.
(4.2.7p223) 2011/10/12 Released by Harlan Stenn <stenn@ntp.org>
* Documentation updates from Dave Mills.
(4.2.7p222) 2011/10/11 Released by Harlan Stenn <stenn@ntp.org>
* [Bug 2029] "make check" clutters syslog.
* Log signal description along with number on ntpd exit.
(4.2.7p221) 2011/10/10 Released by Harlan Stenn <stenn@ntp.org>
* [Bug 2025] Switching between daemon and kernel loops can doubly-
  correct drift
* [Bug 2028] ntpd -n (nofork) redirects logging to stderr.
* Documentation updates from Dave Mills.
(4.2.7p220) 2011/10/05 Released by Harlan Stenn <stenn@ntp.org>
* [Bug 1945] mbg_gps166.h use of _TM_DEFINED conflicts with MS VC.
* [Bug 1946] parse_start uses open; does not work on Windows.
* [Bug 1947] Porting parse-based Wharton refclock driver to Windows.
* [Bug 2024] Remove unused system event code EVNT_CLKHOP.
(4.2.7p219) 2011/10/04 Released by Harlan Stenn <stenn@ntp.org>
* Documentation updates from Dave Mills.
(4.2.7p218) 2011/10/03 Released by Harlan Stenn <stenn@ntp.org>
* [Bug 2019] Allow selection of cipher for private key files.
* Documentation updates from Dave Mills.
* ntp-keygen private key cipher default now triple-key triple DES CBC.
* ntp-keygen -M is intended to ignore all other defaults and
  options, so do not attempt to open existing Autokey host certificate
  before generating symmetric keys and terminating.
* Restore IFF, MV, and GQ identity parameter filename convention to
  ntpkey_<scheme>par_<group/host> in ntpd, matching ntp-keygen.
* Change some error logging to syslog to ignore logconfig mask, such
  as reporting PPSAPI failure in NMEA and WWVB refclocks.
* ntp-keygen on Windows XP and later systems will now create links
  expected by ntpd.  They are hardlinks on Windows, soft on POSIX.
* Conditionalize NMEA serial open message under clockevent.
* Send all peer variables to trappers in report_event().
(4.2.7p217) 2011/09/29 Released by Harlan Stenn <stenn@ntp.org>
* [Bug 2020] ntp-keygen -s no longer sets host in cert file name.
* [Backward Incompatible] ntp-keygen -i option long name changed from
  misleading --issuer-name to --ident.
(4.2.7p216) 2011/09/27 Released by Harlan Stenn <stenn@ntp.org>
* sntp documentation tag cleanup.
* mdoc2man improvements.
(4.2.7p215) 2011/09/24 Released by Harlan Stenn <stenn@ntp.org>
* Use patched mdoc2man script, from Eric Feng.
* Sync with ntp-4.2.6p4 (a no-op).
(4.2.7p214) 2011/09/20 Released by Harlan Stenn <stenn@ntp.org>
* [Bug 1981] Initial offset convergence applies frequency correction 2x
  with kernel discipline.
* [Bug 2008] Initial offset convergence degraded with 500 PPM adjtime().
* [Bug 2009] EVNT_NSET adj_systime() mishandled by Windows ntpd.
(4.2.7p213) 2011/09/08 Released by Harlan Stenn <stenn@ntp.org>
* [Bug 1999] NMEA does not send PMOTG messages any more.
(4.2.7p212) 2011/09/07 Released by Harlan Stenn <stenn@ntp.org>
* [Bug 2003] from 4.2.6p4-RC3: ntpq_read_assoc_peervars() broken.
(4.2.7p211) 2011/09/01 Released by Harlan Stenn <stenn@ntp.org>
* Update libevent to git head (2.1 branch) as of 2.0.14-stable.
(4.2.7p210) 2011/08/31 Released by Harlan Stenn <stenn@ntp.org>
* Require -D4 or higher for ntpd SIGALRM debug trace from [Bug 2000].
(4.2.7p209) 2011/08/27 Released by Harlan Stenn <stenn@ntp.org>
* [Bug 2000] ntpd worker threads must block signals expected in main
  thread.
* [Bug 2001] add ntpq -c timerstats like ntpdc -c timerstats.
* [Bug 2001] from 4.2.6p4-RC3: ntpdc timerstats reports overruns as
  handled.
* Update sntp tests to track the change of root dispersion to
  synchronization distance.
(4.2.7p208) 2011/08/24 Released by Harlan Stenn <stenn@ntp.org>
* Fix the CLOCK_MONOTONIC TRACE() message.
(4.2.7p207) 2011/08/22 Released by Harlan Stenn <stenn@ntp.org>
* Restore the original CLOCK_MONOTONIC output format in sntp.
* Cleanups for ntp-wait-opts.def and ntp.keys.def .
(4.2.7p206) 2011/08/20 Released by Harlan Stenn <stenn@ntp.org>
* [Bug 1993] ntpd Windows port adj_systime() broken in 4.2.7p203.
* sntp documentation and behavior improvements suggested by
  Steven Sommars.
* Have sntp report synchronization distance instead of root dispersion.
* Clean up ntp-wait-opts.def .
(4.2.7p205) 2011/08/19 Released by Harlan Stenn <stenn@ntp.org>
* [Bug 1992] util/tg2 doesn't compile, needs libntp.
(4.2.7p204) 2011/08/16 Released by Harlan Stenn <stenn@ntp.org>
* Added support for Garmin's $PGRMF sentence to NMEA driver
* [Bug 1988] Better sntp send failed error message needed.
* [Bug 1989] sntp manual page sometimes refers to SNTP as a program.
* [Bug 1990] sntp output should include stratum.
(4.2.7p203) 2011/08/13 Released by Harlan Stenn <stenn@ntp.org>
* [Bug 1986] Require Visual C++ 2005 or later compilers in Windows port.
* Actually use long long for (u_)int64 by correcting spelling of
  SIZEOF_LONG_LONG in ntp_types.h.
* Force .exe minimum Windows version to 0x0400 to allow NT4 in
  vs2005/*.vcproj files.
* Fix make distcheck with --enable-libevent-regress problem with
  unwritable $srcdir.
* Correct init_logging()'s def_syslogmask type to u_int32 following
  change of ntp_syslogmask from u_long to u_int32 in p202.
(4.2.7p202) 2011/08/09 Released by Harlan Stenn <stenn@ntp.org>
* [Bug 1983] --without-sntp build breaks in sntp subdir.
* [Bug 1984] from 4.2.6p4-RC3: ntp/libisc fails to compile on OS X 10.7.
* [Bug 1985] from 4.2.6p4-RC3: "logconfig =allall" rejected.
(4.2.7p201) 2011/08/05 Released by Harlan Stenn <stenn@ntp.org>
* sntp: change -h/--headspace to -g/--gap, and change the default gap
  from 10 to 50ms
* [Backward Incompatible] from 4.2.6p4: sntp: -l/--filelog ->
  -l/--logfile, to be consistent with ntpd.
* Documentation updates from Dave Mills.
* From 4.2.6p4: libopts/file.c fix from Bruce Korb (arg-type=file).
(4.2.7p200) 2011/08/04 Released by Harlan Stenn <stenn@ntp.org>
* Sync with 4.2.6p4-RC2.
(4.2.7p199) 2011/07/29 Released by Harlan Stenn <stenn@ntp.org>
* Documentation updates from Dave Mills.
(4.2.7p198) 2011/07/28 Released by Harlan Stenn <stenn@ntp.org>
* remove old binsubdir stuff from SNTP, as NTP_LOCINFO does that now.
(4.2.7p197) 2011/07/28 Released by Harlan Stenn <stenn@ntp.org>
* [Bug 1975] from 4.2.6p4-RC2: libntp/mktime.c won't work with 64-bit
  time_t
* [Bug 1976] genLocInfo writes to srcdir break 'make distcheck'.
* [Bug 1977] Fix flag/description mismatches in ntp-keygen-opts.def.
* Do not force "legacy" when --with-locfile is not given, genLocInfo
  will find the correct default for the system.
* Fix warnings in ntp_request.c ([Bug 1973] oversight) and sntp/main.c
  (CID 159, apparent overrun due to union, actually correct).
* Update sntp/loc/solaris to conform to stock locations.
(4.2.7p196) 2011/07/27 Released by Harlan Stenn <stenn@ntp.org>
* DEFAULT INSTALLATION DIRECTORY CHANGES ON SOME OSes: to get the old
  behavior, pass --with-locfile=legacy to 'configure'
* [Bug 1972] from 4.2.6p4-RC2: checking for struct rtattr fails.
* [Bug 1973] Widen reference clock mode from 8 to 32 bits.
* Removed sntp/m4/ntp_bindir.m4 - no longer needed.
* Move loc/ to sntp/loc/ .
* Move scripts/cvo.sh to sntp/scripts/cvo.sh .
* Move scripts/genLocInfo to sntp/scripts/genLocInfo .
* Give NTP_LOCINFO an optional path-to argument.
* Remove hacks to get NTP_LOCINFO-related data to sntp/ .
* Move sntp/include/mansec2subst.sed to sntp/scripts/mansec2subst.sed .
* If no "more specific" loc file is found for redhat* or fedora*,
  look for a loc/redhat file.
* If no "more specific" loc file is found and uname says this is Linux,
  look for a loc/linux file.
* Improve the help text: --with-locfile=XXX .
* work around solaris /bin/sh issues for genLocInfo.
(4.2.7p195) 2011/07/25 Released by Harlan Stenn <stenn@ntp.org>
* Added loc/redhat.
(4.2.7p194) 2011/07/25 Released by Harlan Stenn <stenn@ntp.org>
* [Bug 1608] from 4.2.6p4-RC2: Parse Refclock driver should honor
  trusttime.
* Add support for installing programs and scripts to libexec.
* Added loc/solaris.
(4.2.7p193) 2011/07/24 Released by Harlan Stenn <stenn@ntp.org>
* [Bug 1970] from 4.2.6p4-RC2: UNLINK_EXPR_SLIST() causes crash if list
  is empty.
* Update libevent to 2.1 HEAD as of merge of 2.0.13-stable-dev.
* Match addr_eqprefix() sizeof and memcpy destination to make it clear
  to static analysis that there is no buffer overrun (CID 402).
(4.2.7p192) 2011/07/18 Released by Harlan Stenn <stenn@ntp.org>
* [Bug 1966] Broken FILES section for ntp.keys.def.
(4.2.7p191) 2011/07/17 Released by Harlan Stenn <stenn@ntp.org>
* [Bug 1948] Update man page section layout.
* [Bug 1963] add reset command for ntpq :config, similar to ntpdc's.
* [Bug 1964] --without-sntp should not build sntp.
(4.2.7p190) 2011/07/13 Released by Harlan Stenn <stenn@ntp.org>
* [Bug 1961] from 4.2.6p4: html2man update: distribute ntp-wait.html.
* Require autogen-5.12.
(4.2.7p189) 2011/07/11 Released by Harlan Stenn <stenn@ntp.org>
* [Bug 1134] from 4.2.6p4-RC1: ntpd fails binding to tentative IPv6
  addresses.
* [Bug 1790] from 4.2.6p4-RC1: Update config.guess and config.sub to
  detect AIX6.
(4.2.7p188) 2011/06/28 Released by Harlan Stenn <stenn@ntp.org>
* [Bug 1958] genLocInfo must export PATH.
* ntp-wait: some versions of ntpd spell "associd" differently.
(4.2.7p187) 2011/06/24 Released by Harlan Stenn <stenn@ntp.org>
* [Bug 1954] Fix typos in [s]bin_PROGRAMS in ntpd/Makefile.am.
* Implement --with-locfile=filename configure argument.  If filename is
  empty we'll look under loc/ for a good fit.  If the filename contains
  a / character, it will be treated as a "normal" pathname.  Otherwise,
  that explicit file will be searched for under loc/ .
(4.2.7p186) 2011/06/23 Released by Harlan Stenn <stenn@ntp.org>
* [Bug 1950] Control installation of event_rpcgen.py.
* Update .point-changed-filelist for the new man pages.
* Update the building of OS-specific programs.
* Finish conversion to genLocInfo.
* validate MANTAGFMT in genLocInfo.
* Documentation update from Dave Mills.
(4.2.7p185) 2011/06/21 Released by Harlan Stenn <stenn@ntp.org>
* ntp_locs.m4: handle the case where . is not in the PATH.
* More genLocInfo cleanup.
(4.2.7p184) 2011/06/20 Released by Harlan Stenn <stenn@ntp.org>
* Added ntp_locs.m4.
* genLocInfo improvements.
* Add the man page tag "flavor" to the loc.* files.
* Add/distribute genLocInfo.
(4.2.7p183) 2011/06/19 Released by Harlan Stenn <stenn@ntp.org>
* Update the autogen include list for scripts/Makefile.am.
* Added loc.freebsd (and distribute it).
* Added loc.legacy (and distribute it).
(4.2.7p182) 2011/06/15 Released by Harlan Stenn <stenn@ntp.org>
* [Bug 1304] Update sntp.html to reflect new implementation.
* Update .point-changed-filelist .
* ntpdc documentation fixes.
* Update ntp-wait autogen docs.
* Update the ntpd autogen docs.
* Update the ntpsnmpd autogen docs.
* Use autogen to produce ntp-keygen docs.
* Add "license name" to ntp.lic for autogen-5.11.10.
* Prepare for ntp.keys.5.
(4.2.7p181) 2011/06/07 Released by Harlan Stenn <stenn@ntp.org>
* [Bug 1938] addr_eqprefix() doesn't clear enough storage.
(4.2.7p180) 2011/06/06 Released by Harlan Stenn <stenn@ntp.org>
* Upgrade to libevent-2.0.12.
* More sntp.1 cleanups.
* Produce ntpq.1 with the new autogen macros.
* Remove the deprecated "detail" stanza from ntpdc-opts.def.
(4.2.7p179) 2011/06/03 Released by Harlan Stenn <stenn@ntp.org>
* Update cmd-doc.tlib to autogen-5.11.10pre5.
* Upgrade local autoopts templates to 5.11.10pre5.
(4.2.7p178) 2011/06/02 Released by Harlan Stenn <stenn@ntp.org>
* Update the std_def_list to include the ntp.lic file.
* Distribute the ntp.lic file.
* Add http://ntp.org/license to the ntp.lic file.
(4.2.7p177) 2011/06/01 Released by Harlan Stenn <stenn@ntp.org>
* Use the latest autogen's new copyright template code.
* Clean up the ntp.lic file.
(4.2.7p176) 2011/05/31 Released by Harlan Stenn <stenn@ntp.org>
* sntp documentation cleanup.
* autogen documentation template cleanup.
(4.2.7p175) 2011/05/30 Released by Harlan Stenn <stenn@ntp.org>
* [Bug 1936] Correctly set IPV6_MULTICAST_LOOP.
* cmd-doc.tlib cleanup from Bruce Korb.
* sntp documentation cleanup.
(4.2.7p174) 2011/05/28 Released by Harlan Stenn <stenn@ntp.org>
* ntpdc documentation cleanup.
* sntp documentation cleanup.
* Don't build libevent with openssl support.  Right now, libevent
  doesn't use pkg-config to find openssl's installation location.
(4.2.7p173) 2011/05/25 Released by Harlan Stenn <stenn@ntp.org>
* Typo in emalloc.c hides file and line number from emalloc() error msg.
* parsesolaris.c compile fails on SPARC Solaris with conflicting printf.
* ntp_util.c compile fails on AIX and OSF with conflicting statsdir.
(4.2.7p172) 2011/05/24 Released by Harlan Stenn <stenn@ntp.org>
* Remove hardcoded 1/960 s. fudge for <CR> transmission time at 9600 8n1
  from WWVB/Spectracom driver introduced in 4.2.7p169.
(4.2.7p171) 2011/05/23 Released by Harlan Stenn <stenn@ntp.org>
* Eliminate warnings about shadowing global "basename" on Linux.
* Use filegen_config() consistently when changing filegen options.
* mprintf() should go to stdout, not stderr.  DPRINTF() uses mprintf().
* Repair a few simulator problems (more remain).
* Documentation updates from Dave Mills.
(4.2.7p170) 2011/05/19 Released by Harlan Stenn <stenn@ntp.org>
* [Bug 1932] libevent/util_internal.h builtin_expect compile error with
  gcc 2.95.
* Use 64-bit scalars in LFPTOD() and DTOLFP() on more platforms by
  conditionalizing on HAVE_U_INT64 rather than UINT64_MAX.
(4.2.7p169) 2011/05/18 Released by Harlan Stenn <stenn@ntp.org>
* [Bug 1933] WWVB/Spectracom driver timestamps LFs, not CRs.
(4.2.7p168) 2011/05/16 Released by Harlan Stenn <stenn@ntp.org>
* Convert receive buffer queue from doubly-linked list to FIFO.
(4.2.7p167) 2011/05/14 Released by Harlan Stenn <stenn@ntp.org>
* [Bug 1927] io_closeclock() should purge pending recvbufs.
* [Bug 1931] cv always includes fudgetime1, never fudgetime2.
* Use acts_close() in acts_shutdown() to avoid leaving a stale lockfile
  if unpeered via runtime configuration while the modem is open.
* Correct acts_close() test of pp->io.fd to see if it is open.
* 4.2.7p164 documentation updates re: 'tos orphanwait' expanded scope.
(4.2.7p166) 2011/05/13 Released by Harlan Stenn <stenn@ntp.org>
* If we have local overrides for autogen template files, use them.
* Convert more of the sntp-opt.def documentation from man to mdoc.
(4.2.7p165) 2011/05/11 Released by Harlan Stenn <stenn@ntp.org>
* Convert snmp docs to mdoc format, which requires autogen 5.11.9.
* from 4.2.6p4-RC1: Require autogen 5.11.9.
(4.2.7p164) 2011/05/11 Released by Harlan Stenn <stenn@ntp.org>
* [Bug 988] Local clock eats up -g option, so ntpd stops with large
  initial time offset.
* [Bug 1921] LOCAL, ACTS drivers with "prefer" excluded from initial
  candidate list.
* [Bug 1922] "tos orphanwait" applied incorrectly at startup.
* [Bug 1923] orphan parent favored over LOCAL, ACTS drivers.
* [Bug 1924] Billboard tally codes sometimes do not match operation,
  variables.
* Change "pool DNS" messages from msyslog to debug trace output.
* Remove unused FLAG_SYSPEER from peer->status.
* Respect "tos orphanwait" at startup.  Previously there was an
  unconditional 300 s. startup orphanwait, though other values were
  respected for subsequent orphan wait periods after no_sys_peer events.
* Apply "tos orphanwait" (def. 300 seconds) to LOCAL and ACTS reference
  clock drivers, in addition to orphan parent operation.  LOCAL and ACTS
  are not selectable during the orphanwait delay at startup and after
  each no_sys_peer event.  This prevents a particular form of clock-
  hopping, such as using LOCAL briefly at startup before remote peers
  are selectable.  This fixes the issue reported in [Bug 988].
* Documentation updates from Dave Mills.
(4.2.7p163) 2011/05/08 Released by Harlan Stenn <stenn@ntp.org>
* [Bug 1911] missing curly brace in libntp/ntp_rfc2553.c
(4.2.7p162) 2011/05/03 Released by Harlan Stenn <stenn@ntp.org>
* [Bug 1910] Support the Tristate Ltd. TS-GPSclock-01.
(4.2.7p161) 2011/05/02 Released by Harlan Stenn <stenn@ntp.org>
* [Bug 1904] 4.2.7p160 Windows build broken (POSIX_SHELL).
* [Bug 1906] 4.2.7p160 - libtool: compile: cannot determine name of
  library object in ./libevent
* Share a single sntp/libevent/build-aux directory between all three
  configure scripts.
* Add missing --enable-local-libevent help to top-level configure.
(4.2.7p160) 2011/05/01 Released by Harlan Stenn <stenn@ntp.org>
* from 4.2.6p4-RC1: Upgrade to libopts 35.0.10 from AutoGen 5.11.9pre8.
* [Bug 1901] Simulator does not set progname.
(4.2.7p159) 2011/04/28 Released by Harlan Stenn <stenn@ntp.org>
* Fix a couple of unused variable warnings.
* cleanup in timespecops.c / timevalops.c
(4.2.7p158) 2011/04/24 Released by Harlan Stenn <stenn@ntp.org>
* Update libevent --disable-libevent-regress handling to work when
  building libevent using mingw.
(4.2.7p157) 2011/04/21 Released by Harlan Stenn <stenn@ntp.org>
* [Bug 1890] 4.2.7p156 segfault in duplicate freeaddrinfo().
(4.2.7p156) 2011/04/19 Released by Harlan Stenn <stenn@ntp.org>
* [Bug 1851] freeaddrinfo() called after getaddrinfo() fails.
(4.2.7p155) 2011/04/18 Released by Harlan Stenn <stenn@ntp.org>
* Fix leak in refclock_datum.c start failure path.
(4.2.7p154) 2011/04/17 Released by Harlan Stenn <stenn@ntp.org>
* [Bug 1887] DNS fails on 4.2.7p153 using threads.
(4.2.7p153) 2011/04/16 Released by Harlan Stenn <stenn@ntp.org>
* A few more Coverity Scan cleanups.
(4.2.7p152) 2011/04/15 Released by Harlan Stenn <stenn@ntp.org>
* Update embedded libevent to current 2.1 git HEAD.
(4.2.7p151) 2011/04/14 Released by Harlan Stenn <stenn@ntp.org>
* Detect vsnprintf() support for "%m" and disable our "%m" expansion.
* Add --enable-c99-sprintf to configure args for -noopenssl variety of
  flock-build to avoid regressions in (v)snprintf() replacement.
* More msnprintf() unit tests.
* Coverity Scan error checking fixes.
* Log failure to fetch time from HOPF_P hardware.
* Check HOPF_S sscanf() conversion count before converted values.
(4.2.7p150) 2011/04/13 Released by Harlan Stenn <stenn@ntp.org>
* Remove never-used, incomplete ports/winnt/ntpd/refclock_trimbledc.[ch]
* On systems without C99-compliant (v)snprintf(), use C99-snprintf
  replacements (http://www.jhweiss.de/software/snprintf.html)
* Remove remaining sprintf() calls except refclock_ripencc.c (which is
  kept out of --enable-all-clocks as a result), upstream libs which use
  sprintf() only after careful buffer sizing.
(4.2.7p149) 2011/04/11 Released by Harlan Stenn <stenn@ntp.org>
* [Bug 1881] describe the {+,-,s} characters in configure --help output.
(4.2.7p148) 2011/04/09 Released by Harlan Stenn <stenn@ntp.org>
* Use _mkgmtime() as timegm() in the Windows port, rather than
  libntp/mktime.c's timegm().  Fixed [Bug 1875] on Windows using the old
  asn2ntp() code from before 4.2.7p147.
* ntp_crypto.c string buffer safety.
* Remove use of MAXFILENAME in mode 7 (ntpdc) on-wire structs.
* Change ntpd MAXFILENAME from 128 to 256 to match ntp-keygen.
* Buffer safety and sign extension fixes (thanks Coverity Scan).
(4.2.7p147) 2011/04/07 Released by Harlan Stenn <stenn@ntp.org>
* [Bug 1875] 'asn2ntp()' rewritten with 'caltontp()'; 'timegm()'
  substitute likely to crash with 64bit time_t.
(4.2.7p146) 2011/04/05 Released by Harlan Stenn <stenn@ntp.org>
* String buffer safety cleanup, converting to strlcpy() and strlcat().
* Use utmpname() before pututline() so repeated steps do not
  accidentally record into wtmp where utmp was intended.
* Use setutent() before each pututline() including first.
(4.2.7p145) 2011/04/04 Released by Harlan Stenn <stenn@ntp.org>
* [Bug 1840] ntp_lists.h FIFO macros buggy.
(4.2.7p144) 2011/04/03 Released by Harlan Stenn <stenn@ntp.org>
* [Bug 1874] ntpq -c "rv 0 sys_var_list" empty.
(4.2.7p143) 2011/03/31 Released by Harlan Stenn <stenn@ntp.org>
* [Bug 1732] ntpd ties up CPU on disconnected USB refclock.
* [Bug 1861] tickadj build failure using uClibc.
* [Bug 1862] in6addr_any test in configure fooled by arm gcc 4.1.3 -O2.
* Remove kernel line discipline driver code for clk and chu, deprecate
  related LDISC_ flags, and remove associated ntpd code to decode the
  timestamps, remove clktest line discipline test program.
* Remove "signal_no_reset: signal 17 had flags 4000000" logging, as it
  indicates no problem and is interpreted as an error.  Previously some
  bits had been ignored one-by-one, but Linux SA_RESTORER definition is
  unavailable to user headers.
(4.2.7p142) 2011/03/21 Released by Harlan Stenn <stenn@ntp.org>
* [Bug 1844] ntpd 4.2.7p131 NetBSD, --gc-sections links bad executable.
* Fix "make distcheck" break in libevent/sample caused by typo.
(4.2.7p141) 2011/03/20 Released by Harlan Stenn <stenn@ntp.org>
* Add "ntpq -c iostats" similar to "ntpdc -c iostats".
* Compare entire timestamp to reject duplicates in refclock_pps().
(4.2.7p140) 2011/03/17 Released by Harlan Stenn <stenn@ntp.org>
* [Bug 1848] ntpd 4.2.7p139 --disable-thread-support does not compile.
* Add --disable-thread-support to one flock-build variation.
* One more lock-while-init in lib/isc/task.c to quiet lock analysis.
(4.2.7p139) 2011/03/16 Released by Harlan Stenn <stenn@ntp.org>
* [Bug 1848] make check ntpd --saveconfigquit clutters syslog.
(4.2.7p138) 2011/03/08 Released by Harlan Stenn <stenn@ntp.org>
* [Bug 1846] MacOSX: debug symbol not found by propdelay or tickadj.
(4.2.7p137) 2011/03/07 Released by Harlan Stenn <stenn@ntp.org>
* Use TRACE() instead of DPRINTF() for libntp and utilities, which
  use the "debug" variable regardless of #ifdef DEBUG.
* Declare debug in libntp instead of each program.  Expose extern
  declaration to utilities, libntp, and DEBUG ntpd.
* Lock under-construction task, taskmgr objects to satisfy Coverity's
  mostly-correct assumptions about which variables are protected by
  which locks.
(4.2.7p136) 2011/03/02 Released by Harlan Stenn <stenn@ntp.org>
* [Bug 1839] 4.2.7p135 still installs libevent ev*.h headers.
(4.2.7p135) 2011/03/02 Released by Harlan Stenn <stenn@ntp.org>
* libevent: When building on systems with CLOCK_MONOTONIC available,
  separate the internal timeline (possibly counting since system boot)
  from the gettimeofday() timeline in event_base cached timevals.  Adds
  new event_base_tv_cached() to retrieve cached callback round start
  time on the internal timeline, and changes
  event_based_gettimeofday_cached() to always return times using the
  namesake timeline.  This preserves the benefit of using the never-
  stepped monotonic clock for event timeouts while providing clients
  with times consistently using gettimeofday().
* Correct event_base_gettimeofday_cached() workaround code in
  sntp to work with corrected libevent.
* Remove sntp l_fp_output() test now that it uses prettydate().
* [Bug 1839] 4.2.7p131 installs libevent ev*.h headers.
* Ensure CONFIG_SHELL is not empty before relying on it for #! scripts.
(4.2.7p134) 2011/02/24 Released by Harlan Stenn <stenn@ntp.org>
* [Bug 1837] Build fails on Win7 due to regedit requiring privilege.
* Provide fallback definitions for GetAdaptersAddresses() for Windows
  build environments lacking iphlpapi.h.
* Rename file containing 1.xxxx ChangeSet revision from version to
  scm-rev to avoid invoking GNU make implicit rules attempting to
  compile version.c into version.  Problem was with sntp/version.o
  during make distcheck after fix for spurious sntp rebuilds.
* Add INC_ALIGNED_PTR() macro to align pointers like malloc().
(4.2.7p133) 2011/02/23 Released by Harlan Stenn <stenn@ntp.org>
* [Bug 1834] ntpdate 4.2.7p131 aborts with assertion failure.
* Move sntp last in top-level Makefile.am SUBDIRS so that the libevent
  tearoff (if required) and sntp are compiled after the rest.
* Use a single set of Automake options for each package in configure.ac
  AM_INIT, remove Makefile.am AUTOMAKE_OPTIONS= lines.
* Correct spurious sntp rebuilds triggered by a make misperception
  sntp/version was out-of-date relative to phony target FRC.version.
* Do not cache paths to perl, test, or pkg-config, searching the PATH
  at configure time is worth it to pick up tool updates.
(4.2.7p132) 2011/02/22 Released by Harlan Stenn <stenn@ntp.org>
* [Bug 1832] ntpdate doesn't allow timeout > 2s.
* [Bug 1833] The checking sem_timedwait() fails without -pthread.
* ElectricFence was suffering bitrot - remove it.  valgrind works well.
* Enable all relevant automake warnings.
* Correct Solaris 2.1x PTHREAD_ONCE_INIT extra braces test to avoid
  triggering warnings due to excess braces.
* Remove libevent-cfg from sntp/Makefile.am.
* Provide bug report and URL options to Autoconf.
* Avoid relying on remake rules for routine build/flock-build for
  libevent as for the top-level and sntp subproject.
(4.2.7p131) 2011/02/21 Released by Harlan Stenn <stenn@ntp.org>
* [Bug 1087] -v/--normalverbose conflicts with -v/--version in sntp.
* [Bug 1088] sntp should (only) report the time difference without -s/-a.
* older autoconf sometimes dislikes [].
* Move "can't write KoD file" warning from sntp shutdown to startup.
* refclock_acts.c cleanup from Dave Mills.
* Convert sntp to libevent event-driven socket programming.  Instead of
  blocking name resolution and querying one NTP server at a time,
  resolve server names and send NTP queries without blocking.  Add
  sntp command-line options to adjust timing and optionally wait for all
  servers to respond instead of exiting after the first.
* Import libevent 2.0.10-stable plus local patches as a tearoff, used
  only if the target system lacks an installed libevent 2.0.9 or later.
* Move blocking worker and resolver to libntp from ntpd.
* Use threads rather than forked child processes for blocking worker
  when possible.  Override with configure --disable-thread-support.
* Move init_logging(), change_logfile(), and setup_logfile() from ntpd
  to libntp, use them in sntp.
* Test --without-sntp in flock-build script's -no-refclocks variety.
* Avoid invoking config.status twice in a row in build script.
* Move more m4sh tests needed by libntp to shared .m4 files.
* Split up ntp_libntp.m4 into smaller, more specific subsets.
* Enable gcc -Wcast-align, fix many instances of warnings when casting
  a pointer to a more-strictly-aligned underlying type.
(4.2.7p130) 2011/02/12 Released by Harlan Stenn <stenn@ntp.org>
* [Bug 1811] Update the download location in WHERE-TO-START.
(4.2.7p129) 2011/02/09 Released by Harlan Stenn <stenn@ntp.org>
* Add missing "break;" to ntp_control.c ctl_putsys() for caliberrs, used
  by ntpq -c kerninfo introduced in 4.2.7p104.
* Fix leak in ntp_control.c read_mru_list().
(4.2.7p128) 2011/01/30 Released by Harlan Stenn <stenn@ntp.org>
* [Bug 1799] ntpq mrv crash.
* [Bug 1801] ntpq mreadvar requires prior association caching.
(4.2.7p127) 2011/01/28 Released by Harlan Stenn <stenn@ntp.org>
* [Bug 1797] Restore stale timestamp check from the RANGEGATE cleanup.
(4.2.7p126) 2011/01/27 Released by Harlan Stenn <stenn@ntp.org>
* Fix unexposed fencepost error in format_time_fraction().
* Add more unit tests for timeval_tostr() and timespec_tostr().
(4.2.7p125) 2011/01/26 Released by Harlan Stenn <stenn@ntp.org>
* [Bug 1794] ntpq -c rv missing clk_wander information.
* [Bug 1795] ntpq readvar does not display last variable.
(4.2.7p124) 2011/01/25 Released by Harlan Stenn <stenn@ntp.org>
* sntp/Makefile.am needs any passed-in CFLAGS.
(4.2.7p123) 2011/01/24 Released by Harlan Stenn <stenn@ntp.org>
* [Bug 1788] tvtots.c tables inaccurate
(4.2.7p122) 2011/01/22 Released by Harlan Stenn <stenn@ntp.org>
* ACTS refclock cleanup from Dave Mills.
* Avoid shadowing the "group" global variable.
(4.2.7p121) 2011/01/21 Released by Harlan Stenn <stenn@ntp.org>
* [Bug 1786] Remove extra semicolon from ntp_proto.c .
(4.2.7p120) 2011/01/20 Released by Harlan Stenn <stenn@ntp.org>
* Change new timeval and timespec to string routines to use snprintf()
  rather than hand-crafted conversion, avoid signed int overflow there.
* Add configure support for SIZEOF_LONG_LONG to enable portable use of
  snprintf() with time_t.
* Grow ntpd/work_thread.c arrays as needed.
* Add DEBUG_* variants of ntp_assert.h macros which compile away using
  ./configure --disable-debugging.
* Fix tvalops.cpp unit test failures for 32-bit builds.
* Return to a single autoreconf invocation in ./bootstrap script.
* Fix warnings seen on FreeBSD 9.
* crypto group changes from Dave Mills.
* Lose the RANGEGATE check in PPS, from Dave Mills.
* ACTS refclock cleanup from Dave Mills.
* Documentation updates from Dave Mills.
* NMEA driver documentation update from Juergen Perlinger.
(4.2.7p119) 2011/01/18 Released by Harlan Stenn <stenn@ntp.org>
* added timespecops.{c,h} and tievalops.{c.h} to libntp and include
  added tspecops.cpp to tests/libntp
* Correct msyslog.c build break on Solaris 2.9 from #ifdef/#if mixup.
(4.2.7p118) 2011/01/15 Released by Harlan Stenn <stenn@ntp.org>
* Simplify the built-sources stuff in sntp/ .
* Fix check for -lipv6 on HP-UX 11.
(4.2.7p117) 2011/01/13 Released by Harlan Stenn <stenn@ntp.org>
* Add configure --without-sntp option to disable building sntp and
  sntp/tests.  withsntp=no in the environment changes the default.
* Build infrastructure cleanup:
  Move m4 directory to sntp/m4.
  Share a single set of genver output between sntp and the top level.
  Share a single set of autogen included .defs in sntp/include.
  Share a single set of build-aux scripts (e.g. config.guess, missing).
  Add ntp_libntp.m4 and ntp_ipv6.m4 to reduce configure.ac duplication.
  Warn and exit build/flock-build if bootstrap needs to be run.
(4.2.7p116) 2011/01/10 Released by Harlan Stenn <stenn@ntp.org>
* refclock_nmea.c refactoring by Juergen Perlinger.
(4.2.7p115) 2011/01/09 Released by Harlan Stenn <stenn@ntp.org>
* [Bug 1780] Windows ntpd 4.2.7p114 crashes in ioctl().
* [Bug 1781] longlong undefined in sntp handle_pkt() on Debian amd64.
(4.2.7p114) 2011/01/08 Released by Harlan Stenn <stenn@ntp.org>
* Fix for openssl pkg-config detection eval failure.
* Add erealloc_zero(), refactor estrdup(), emalloc(), emalloc_zero() to
  separate tracking callsite file/line from using debug MS C runtime,
  and to reduce code duplication.
(4.2.7p113) 2011/01/07 Released by Harlan Stenn <stenn@ntp.org>
* [Bug 1776] sntp mishandles -t/--timeout and -a/--authentication.
* Default to silent make rules, override with make V=1 or ./configure
  --disable-silent-rules.
* Correct --with-openssl-incdir defaulting with pkg-config.
* Correct ./build on systems without gtest available.
* Begin moving some of the low-level socket stuff to libntp.
(4.2.7p112) 2011/01/06 Released by Harlan Stenn <stenn@ntp.org>
* [Bug 1773] openssl not detected during ./configure.
* [Bug 1774] Segfaults if cryptostats enabled and built without OpenSSL.
* Use make V=0 in build script to increase signal/noise ratio.
(4.2.7p111) 2011/01/05 Released by Harlan Stenn <stenn@ntp.org>
* [Bug 1772] refclock_open() return value check wrong for ACTS.
* Default --with-openssl-libdir and --with-openssl-incdir to the values
  from pkg-config, falling back on our usual search paths if pkg-config
  is not available or does not have openssl.pc on PKG_CONFIG_PATH.
* Change refclock_open() to return -1 on failure like open().
* Update all refclock_open() callers to check for fd <= 0 indicating
  failure, so they work with older and newer refclock_open() and can
  easily backport.
* Initialize refclockproc.rio.fd to -1, harmonize refclock shutdown
  entrypoints to avoid crashing, particularly if refclock_open() fails.
* Enable tickadj-like taming of wildly off-spec Windows clock using
  NTPD_TICKADJ_PPM env. var. specifying baseline slew.
(4.2.7p110) 2011/01/04 Released by Harlan Stenn <stenn@ntp.org>
* [Bug 1771] algorithmic error in 'clocktime()' fixed.
* Unit tests extended for hard-coded system time.
* make V=0 and configure --enable-silent-rules supported.
* setvar modemsetup = ATE0... overrides ACTS driver default.
* Preserve last timecode in ACTS driver (ntpq -ccv).
* Tolerate previous ATE1 state when sending ACTS setup.
* Enable raw tty line discipline in Windows port.
* Allow tty open/close/open to succeed on Windows port.
* Enable ACTS and CHU reference clock drivers on Windows.
(4.2.7p109) 2011/01/02 Released by Harlan Stenn <stenn@ntp.org>
* Remove nearly all strcpy() and most strcat() from NTP distribution.
  One major pocket remains in ntp_crypto.c.  libopts & libisc also have
  (safe) uses of strcpy() and strcat() remaining.
* Documentation updates from Dave Mills.
(4.2.7p108) 2011/01/01 Released by Harlan Stenn <stenn@ntp.org>
* [Bug 1764] Move Palisade modem control logic to configure.ac.
* [Bug 1768] TIOCFLUSH undefined in linux for refclock_acts.
* Autokey multiple identity group improvements from Dave Mills.
* from 4.2.6p3: Update the copyright year.
(4.2.7p107) 2010/12/31 Released by Harlan Stenn <stenn@ntp.org>
* [Bug 1764] Palisade driver doesn't build on Linux.
* [Bug 1766] Oncore clock has offset/high jitter at startup.
* Move ntp_control.h variable IDs to ntp_control.c, remove their use by
  ntpq.  They are implementation details private to ntpd.  [Bug 597] was
  caused by ntpq's reliance on these IDs it need not know about.
* refclock_acts.c updates from Dave Mills.
(4.2.7p106) 2010/12/30 Released by Harlan Stenn <stenn@ntp.org>
* from 4.2.6p3: Update genCommitLog for the bk-5 release.
(4.2.7p105) 2010/12/29 Released by Harlan Stenn <stenn@ntp.org>
(4.2.7p104) 2010/12/28 Released by Harlan Stenn <stenn@ntp.org>
* from 4.2.6p3: Create and use scripts/check--help when generating
  .texi files.
* from 4.2.6p3: Update bk triggers for the bk-5 release.
* Support for multiple Autokey identity groups from Dave Mills.
* Documentation updates from Dave Mills.
* Add ntpq kerninfo, authinfo, and sysinfo commands similar to ntpdc's.
(4.2.7p103) 2010/12/24 Released by Harlan Stenn <stenn@ntp.org>
* Add ntpq pstats command similar to ntpdc's.
* Remove ntpq pstatus command, rv/readvar does the same and more.
* Documentation updates from Dave Mills.
(4.2.7p102) 2010/12/23 Released by Harlan Stenn <stenn@ntp.org>
* Allow ntpq &1 associd use without preceding association-fetching.
* Documentation updates from Dave Mills.
(4.2.7p101) 2010/12/22 Released by Harlan Stenn <stenn@ntp.org>
* from 4.2.6p3-RC12: Upgrade to libopts 34.0.9 from AutoGen 5.11.6pre7.
* from 4.2.6p3-RC12: Relax minimum Automake version to 1.10 with updated
  libopts.m4.
(4.2.7p100) 2010/12/21 Released by Harlan Stenn <stenn@ntp.org>
* [Bug 1743] from 4.2.6p3-RC12: Display timezone offset when showing
  time for sntp in the local timezone (documentation updates).
(4.2.7p99) 2010/12/21 Released by Harlan Stenn <stenn@ntp.org>
* Add unit tests for msnprintf().
(4.2.7p98) 2010/12/20 Released by Harlan Stenn <stenn@ntp.org>
* [Bug 1761] clockstuff/clktest-opts.h omitted from tarball.
* [Bug 1762] from 4.2.6p3-RC12: manycastclient responses interfere.
* Documentation updates from Dave Mills.
(4.2.7p97) 2010/12/19 Released by Harlan Stenn <stenn@ntp.org>
* [Bug 1458] from 4.2.6p3-RC12: Can not compile NTP on FreeBSD 4.7.
* [Bug 1760] from 4.2.6p3-RC12: ntpd Windows interpolation cannot be
  disabled.
* from 4.2.6p3-RC12: Upgrade to libopts 34.0.9 from AutoGen 5.11.6pre5.
* Documentation updates from Dave Mills.
(4.2.7p96) 2010/12/18 Released by Harlan Stenn <stenn@ntp.org>
* [Bug 1758] from 4.2.6p3-RC12: setsockopt IPV6_MULTICAST_IF with wrong
  ifindex.
* Documentation updates from Dave Mills.
(4.2.7p95) 2010/12/17 Released by Harlan Stenn <stenn@ntp.org>
* [Bug 1753] 4.2.7p94 faults on startup in newpeer(), strdup(NULL).
* [Bug 1754] from 4.2.6p3-RC12: --version output should be more verbose.
* [Bug 1757] from 4.2.6p3-RC12: oncore snprintf("%m") doesn't expand %m.
* from 4.2.6p3-RC12: Suppress ntp-keygen OpenSSL version display for
  --help, --version, display both build and runtime OpenSSL versions
  when they differ.
* from 4.2.6p3-RC12: Upgrade to libopts 33.5.8 from AutoGen 5.11.6pre3.
* Documentation updates from Dave Mills.
(4.2.7p94) 2010/12/15 Released by Harlan Stenn <stenn@ntp.org>
* [Bug 1751] from 4.2.6p3-RC12: Support for Atari FreeMiNT OS.
* Documentation updates from Dave Mills.
(4.2.7p93) 2010/12/13 Released by Harlan Stenn <stenn@ntp.org>
* [Bug 1510] from 4.2.6p3-RC12: Add modes 20/21 for driver 8 to support
  RAWDCF @ 75 baud.
* [Bug 1741] from 4.2.6p3-RC12: Enable multicast reception on each
  address (Windows).
* from 4.2.6p3-RC12: Other manycastclient repairs:
  Separate handling of scope ID embedded in many in6_addr from ifindex
  used for IPv6 multicasting ioctls.
  Add INT_PRIVACY endpt bit flag for IPv6 RFC 4941 privacy addresses.
  Enable outbound multicast from only one address per interface in the
  same subnet, and in that case prefer embedded MAC address modified
  EUI-64 IPv6 addresses first, then static, and last RFC 4941 privacy
  addresses.
  Use setsockopt(IP[V6]_MULTICAST_IF) before each send to multicast to
  select the local source address, using the correct socket is not
  enough.
* "server ... ident <groupname>" changes from Dave Mills.
* Documentation updates from Dave Mills.
(4.2.7p92) 2010/12/08 Released by Harlan Stenn <stenn@ntp.org>
* [Bug 1743] from 4.2.6p3-RC12: Display timezone offset when showing
  time for sntp in the local timezone.
(4.2.7p91) 2010/12/07 Released by Harlan Stenn <stenn@ntp.org>
* [Bug 1732] ntpd ties up CPU on disconnected USB device.
* [Bug 1742] form 4.2.6p3-RC12: Fix a typo in an error message in the
  "build" script.
(4.2.7p90) 2010/12/06 Released by Harlan Stenn <stenn@ntp.org>
* [Bug 1738] Windows ntpd has wrong net adapter name.
* [Bug 1740] ntpdc -c reslist packet count wrongly treated as signed.
(4.2.7p89) 2010/12/04 Released by Harlan Stenn <stenn@ntp.org>
* [Bug 1736] tos int, bool options broken in 4.2.7p66.
* from 4.2.6p3-RC12: Clean up the SNTP documentation.
(4.2.7p88) 2010/12/02 Released by Harlan Stenn <stenn@ntp.org>
* [Bug 1735] 'clocktime()' aborts ntpd on bogus input
(4.2.7p87) 2010/12/01 Released by Harlan Stenn <stenn@ntp.org>
* from 4.2.6p3-RC12: Clean up m4 quoting in configure.ac, *.m4 files,
  resolving intermittent AC_LANG_PROGRAM possibly undefined errors.
(4.2.7p86) 2010/11/29 Released by Harlan Stenn <stenn@ntp.org>
* Documentation updates from Dave Mills.
(4.2.7p85) 2010/11/24 Released by Harlan Stenn <stenn@ntp.org>
* Documentation updates from Dave Mills.
(4.2.7p84) 2010/11/22 Released by Harlan Stenn <stenn@ntp.org>
* [Bug 1618] Unreachable code in jjy_start().
* [Bug 1725] from 4.2.6p3-RC11: ntpd sends multicast from only one
  address.
* from 4.2.6p3-RC11: Upgrade libopts to 33.3.8.
* from 4.2.6p3-RC11: Bump minimum Automake version to 1.11, required for
  AM_COND_IF use in LIBOPTS_CHECK.
* An almost complete rebuild of the initial loopfilter configuration
  process, including the code that determines the interval between
  frequency file updates, from Dave Mills.
* Documentation updates from Dave Mills.
* Add ntp-keygen -l/--lifetime to control certificate expiry.
* JJY driver improvements for Tristate JJY01/02, including changes
  to its clockstats format.
* Add "nonvolatile" ntp.conf directive to control how often the
  driftfile is written.
(4.2.7p83) 2010/11/17 Released by Harlan Stenn <stenn@ntp.org>
* [Bug 1727] ntp-keygen PLEN, ILEN undeclared --without-crypto.
* Remove top-level libopts, use sntp/libopts.
* from 4.2.6p3-RC11: Remove log_msg() and debug_msg() from sntp in favor
  of msyslog().
* Documentation updates from Dave Mills.
(4.2.7p82) 2010/11/16 Released by Harlan Stenn <stenn@ntp.org>
* [Bug 1728] from 4.2.6p3-RC11: In ntp_openssl.m4, don't add
  -I/usr/include or -L/usr/lib to CPPFLAGS or LDFLAGS.
(4.2.7p81) 2010/11/14 Released by Harlan Stenn <stenn@ntp.org>
* [Bug 1681] from 4.2.6p3-RC10: More sntp logging cleanup.
* [Bug 1683] from 4.2.6p3-RC10: Non-localhost on loopback exempted from
  nic rules.
* [Bug 1719] Cleanup for ntp-keygen and fix -V crash, from Dave Mills.
(4.2.7p80) 2010/11/10 Released by Harlan Stenn <stenn@ntp.org>
* [Bug 1574] from 4.2.6p3-RC9: sntp doesn't set tv_usec correctly.
* [Bug 1681] from 4.2.6p3-RC9: sntp logging cleanup.
* [Bug 1683] from 4.2.6p3-RC9: Interface binding does not seem to work
  as intended.
* [Bug 1708] make check fails with googletest 1.4.0.
* [Bug 1709] from 4.2.6p3-RC9: ntpdate ignores replies with equal
  receive and transmit timestamps.
* [Bug 1715] sntp utilitiesTest.IPv6Address failed.
* [Bug 1718] Improve gtest checks in configure.ac.
(4.2.7p79) 2010/11/07 Released by Harlan Stenn <stenn@ntp.org>
* Correct frequency estimate with no drift file, from David Mills.
(4.2.7p78) 2010/11/04 Released by Harlan Stenn <stenn@ntp.org>
* [Bug 1697] filegen implementation should be improved.
* Refactor calendar functions in terms of new common code.
* Documentation updates from Dave Mills.
(4.2.7p77) 2010/11/03 Released by Harlan Stenn <stenn@ntp.org>
* [Bug 1692] packageinfo.sh needs to be "sourced" using ./ .
* [Bug 1695] ntpdate takes longer than necessary.
(4.2.7p76) 2010/11/02 Released by Harlan Stenn <stenn@ntp.org>
* [Bug 1690] Unit tests fails to build on some systems.
* [Bug 1691] Use first NMEA sentence each second.
* Put the sntp tests under sntp/ .
* ... and only build/run them if we have gtest.
* Documentation updates from Dave Mills.
(4.2.7p75) 2010/10/30 Released by Harlan Stenn <stenn@ntp.org>
* Documentation updates from Dave Mills.
* Include Linus Karlsson's GSoC 2010 testing code.
(4.2.7p74) 2010/10/29 Released by Harlan Stenn <stenn@ntp.org>
* [Bug 1685] from 4.2.6p3-RC8: NMEA driver mode byte confusion.
* from 4.2.6p3-RC8: First cut at using scripts/checkChangeLog.
* Documentation updates from Dave Mills.
(4.2.7p73) 2010/10/27 Released by Harlan Stenn <stenn@ntp.org>
* [Bug 1680] Fix alignment of clock_select() arrays.
* refinements to new startup behavior from David Mills.
* For the bootstrap script, touch .html files last.
* Add 'make check' test case that would have caught [Bug 1678].
(4.2.7p72) 2010/10/26 Released by Harlan Stenn <stenn@ntp.org>
* [Bug 1679] Fix test for -lsocket.
* Clean up missing ;; entries in configure.ac.
(4.2.7p71) 2010/10/25 Released by Harlan Stenn <stenn@ntp.org>
* [Bug 1676] from 4.2.6p3-RC7: NMEA: $GPGLL did not work after fix
  for Bug 1571.
* [Bug 1678] "restrict source" treated as "restrict default".
* from 4.2.6p3-RC7: Added scripts/checkChangeLog.
(4.2.7p70) 2010/10/24 Released by Harlan Stenn <stenn@ntp.org>
* [Bug 1571] from 4.2.6p3-RC6: NMEA does not relate data to PPS edge.
* [Bug 1572] from 4.2.p63-RC6: NMEA time adjustment for GPZDG buggy.
* [Bug 1675] from 4.2.6p3-RC6: Prohibit includefile remote config.
* Enable generating ntpd/ntp_keyword.h after keyword-gen.c changes on
  Windows as well as POSIX platforms.
* Fix from Dave Mills for a rare singularity in clock_combine().
(4.2.7p69) 2010/10/23 Released by Harlan Stenn <stenn@ntp.org>
* [Bug 1671] Automatic delay calibration is sometimes inaccurate.
(4.2.7p68) 2010/10/22 Released by Harlan Stenn <stenn@ntp.org>
* [Bug 1669] from 4.2.6p3-RC5: NTP fails to compile on IBM AIX 5.3.
* [Bug 1670] Fix peer->bias and broadcastdelay.
* Documentation updates from Dave Mills.
* Documentation EOL cleanup.
(4.2.7p67) 2010/10/21 Released by Harlan Stenn <stenn@ntp.org>
* [Bug 1649] from 4.2.6p3-RC5: Require NMEA checksum if $GPRMC or
  previously seen.
(4.2.7p66) 2010/10/19 Released by Harlan Stenn <stenn@ntp.org>
* [Bug 1277] Provide and use O(1) FIFOs, esp. in the config tree code.
* Remove unused 'bias' configuration keyword.
(4.2.7p65) 2010/10/16 Released by Harlan Stenn <stenn@ntp.org>
* [Bug 1584] from 4.2.6p3-RC4: wrong SNMP type for precision,
  resolution.
* Remove 'calldelay' and 'sign' remnants from parser, ntp_config.c.
(4.2.7p64) 2010/10/15 Released by Harlan Stenn <stenn@ntp.org>
* [Bug 1584] from 4.2.6p3-RC3: ntpsnmpd OID must be mib-2.197.
* [Bug 1659] from 4.2.6p3-RC4: Need CLOCK_TRUETIME not CLOCK_TRUE.
* [Bug 1663] ntpdsim should not open net sockets.
* [Bug 1665] from 4.2.6p3-RC4: is_anycast() u_int32_t should be u_int32.
* from 4.2.6p3: ntpsnmpd, libntpq warning cleanup.
* Remove 'calldelay' and 'sign' keywords (Dave Mills).
* Documentation updates from Dave Mills.
(4.2.7p63) 2010/10/13 Released by Harlan Stenn <stenn@ntp.org>
* [Bug 1080] from 4.2.6p3-RC3: ntpd on ipv6 routers very chatty.
* Documentation nit cleanup.
* Documentation updates from Dave Mills.
(4.2.7p62) 2010/10/12 Released by Harlan Stenn <stenn@ntp.org>
* [Bug 750] from 4.2.6p3-RC3: Non-existing device causes coredump with
  RIPE-NCC driver.
* [Bug 1567] from 4.2.6p3-RC3: Support Arbiter 1093C Satellite Clock on
  Windows.
* [Bug 1581] from 4.2.6p3-RC3: printf format string mismatch leftover.
* [Bug 1659] from 4.2.6p3-RC3: Support Truetime Satellite Clocks on
  Windows.
* [Bug 1660] from 4.2.6p3-RC3: On some systems, test is in /usr/bin, not
  /bin.
* [Bug 1661] from 4.2.6p3-RC3: Re-indent refclock_ripencc.c.
* Lose peer_count from ntp_peer.c and ntp_proto.c (Dave Mills).
* Documentation updates from Dave Mills.
(4.2.7p61) 2010/10/06 Released by Harlan Stenn <stenn@ntp.org>
* Documentation and code cleanup from Dave Mills. No more NTP_MAXASSOC.
(4.2.7p60) 2010/10/04 Released by Harlan Stenn <stenn@ntp.org>
* Documentation updates from Dave Mills.
(4.2.7p59) 2010/10/02 Released by Harlan Stenn <stenn@ntp.org>
* Documentation updates from Dave Mills.
* Variable name cleanup from Dave Mills.
* [Bug 1657] darwin needs res_9_init, not res_init.
(4.2.7p58) 2010/09/30 Released by Harlan Stenn <stenn@ntp.org>
* Clock select bugfix from Dave Mills.
* [Bug 1554] peer may stay selected as system peer after becoming
  unreachable.
* [Bug 1644] from 4.2.6p3-RC3: cvo.sh should use lsb_release to identify
  linux distros.
* [Bug 1646] ntpd crashes with relative path to logfile.
(4.2.7p57) 2010/09/27 Released by Harlan Stenn <stenn@ntp.org>
* Documentation updates from Dave Mills.
(4.2.7p56) 2010/09/25 Released by Harlan Stenn <stenn@ntp.org>
* Clock combining algorithm improvements from Dave Mills.
* Documentation updates from Dave Mills.
* [Bug 1642] ntpdsim can't find simulate block in config file.
* [Bug 1643] from 4.2.6p3-RC3: Range-check the decoding of the RIPE-NCC
  status codes.
(4.2.7p55) 2010/09/22 Released by Harlan Stenn <stenn@ntp.org>
* Documentation updates from Dave Mills.
* [Bug 1636] from 4.2.6p3-RC2: segfault after denied remote config.
(4.2.7p54) 2010/09/21 Released by Harlan Stenn <stenn@ntp.org>
* More Initial convergence improvements from Dave Mills.
* Documentation updates from Dave Mills.
* [Bug 1635] from 4.2.6p3-RC2: "filegen ... enable" is not default.
(4.2.7p53) 2010/09/20 Released by Harlan Stenn <stenn@ntp.org>
* Documentation updates from Dave Mills.
* More Initial convergence improvements from Dave Mills.
(4.2.7p52) 2010/09/19 Released by Harlan Stenn <stenn@ntp.org>
* Initial convergence improvements from Dave Mills.
(4.2.7p51) 2010/09/18 Released by Harlan Stenn <stenn@ntp.org>
* [Bug 1344] from 4.2.6p3-RC1: ntpd on Windows exits without logging
  cause.
* [Bug 1629] 4.2.7p50 configure.ac changes invalidate config.cache.
* [Bug 1630] 4.2.7p50 cannot bootstrap on Autoconf 2.61.
(4.2.7p50) 2010/09/16 Released by Harlan Stenn <stenn@ntp.org>
* Cleanup NTP_LIB_M.
* [Bug 1628] Clean up -lxnet/-lsocket usage for (open)solaris.
(4.2.7p49) 2010/09/13 Released by Harlan Stenn <stenn@ntp.org>
* Documentation updates from Dave Mills.
(4.2.7p48) 2010/09/12 Released by Harlan Stenn <stenn@ntp.org>
* Documentation updates from Dave Mills.
(4.2.7p47) 2010/09/11 Released by Harlan Stenn <stenn@ntp.org>
* Documentation updates from Dave Mills.
* [Bug 1588] finish configure --disable-autokey implementation.
* [Bug 1616] refclock_acts.c: if (pp->leap == 2) is always false.
* [Bug 1620] [Backward Incompatible] "discard minimum" value should be in
  seconds, not log2 seconds.
(4.2.7p46) 2010/09/10 Released by Harlan Stenn <stenn@ntp.org>
* Use AC_SEARCH_LIBS instead of AC_CHECK_LIB for NTP_LIB_M.
(4.2.7p45) 2010/09/05 Released by Harlan Stenn <stenn@ntp.org>
* [Bug 1578] Consistently use -lm when needed.
(4.2.7p44) 2010/08/27 Released by Harlan Stenn <stenn@ntp.org>
* [Bug 1573] from 4.2.6p3-beta1: Miscalculation of offset in sntp.
(4.2.7p43) 2010/08/26 Released by Harlan Stenn <stenn@ntp.org>
* [Bug 1602] Refactor some of the sntp/ directory to facililtate testing.
(4.2.7p42) 2010/08/18 Released by Harlan Stenn <stenn@ntp.org>
* [Bug 1593] ntpd abort in free() with logconfig syntax error.
* [Bug 1595] from 4.2.6p3-beta1: empty last line in key file causes
  duplicate key to be added
* [Bug 1597] from 4.2.6p3-beta1: packet processing ignores RATE KoD packets,
  Because of a bug in string comparison.
(4.2.7p41) 2010/07/28 Released by Harlan Stenn <stenn@ntp.org>
* [Bug 1581] from 4.2.6p3-beta1: ntp_intres.c size_t printf format
  string mismatch.
* [Bug 1586] ntpd 4.2.7p40 doesn't write to syslog after fork on QNX.
* Avoid race with parallel builds using same source directory in
  scripts/genver by using build directory for temporary files.
* orphanwait documentation updates.
(4.2.7p40) 2010/07/12 Released by Harlan Stenn <stenn@ntp.org>
* [Bug 1395] ease ntpdate elimination with ntpd -w/--wait-sync
* [Bug 1396] allow servers on ntpd command line like ntpdate
(4.2.7p39) 2010/07/09 Released by Harlan Stenn <stenn@ntp.org>
* Fix typo in driver28.html.
* [Bug 1581] from 4.2.6p2: size_t printf format string mismatches, IRIG
  string buffers undersized.  Mostly backported from earlier ntp-dev
  fixes by Juergen Perlinger.
(4.2.7p38) 2010/06/20 Released by Harlan Stenn <stenn@ntp.org>
* [Bug 1570] backported to 4.2.6p2-RC7.
* [Bug 1575] from 4.2.6p2-RC7: use 'snprintf' with LIB_BUFLENGTH in
  inttoa.c, tvtoa.c and utvtoa.c
* [Bug 1576] backported to 4.2.6p2-RC7.
* Typo fix in a comment in ntp_proto.c.
(4.2.7p37) 2010/06/19 Released by Harlan Stenn <stenn@ntp.org>
* [Bug 1576] sys/sysctl.h depends on sys/param.h on OpenBSD.
(4.2.7p36) 2010/06/15 Released by Harlan Stenn <stenn@ntp.org>
* [Bug 1560] Initial support for orphanwait, from Dave Mills.
* clock_filter()/reachability fixes from Dave Mills.
(4.2.7p35) 2010/06/12 Released by Harlan Stenn <stenn@ntp.org>
* Rewrite of multiprecision macros in 'ntp_fp.h' from J. Perlinger
  <perlinger@ntp.org>
* [Bug 715] from 4.2.6p2-RC6: libisc Linux IPv6 interface iteration
  drops multicast flags.
(4.2.7p34) 2010/06/05 Released by Harlan Stenn <stenn@ntp.org>
* [Bug 1570] serial clock drivers get outdated input from kernel tty
  line buffer after startup
(4.2.7p33) 2010/06/04 Released by Harlan Stenn <stenn@ntp.org>
* [Bug 1561] from 4.2.6p2-RC5: ntpq, ntpdc "passwd" prompts for MD5
  password w/SHA1.
* [Bug 1565] from 4.2.6p2-RC5: sntp/crypto.c compile fails on MacOS over
  vsnprintf().
* from 4.2.6p2-RC5: Windows port: do not exit in
  ntp_timestamp_from_counter() without first logging the reason.
(4.2.7p32) 2010/05/19 Released by Harlan Stenn <stenn@ntp.org>
* Copyright file cleanup from Dave Mills.
* [Bug 1555] from 4.2.6p2-RC4: sntp illegal C (mixed code and
  declarations).
* [Bug 1558] pool prototype associations have 0.0.0.0 for remote addr.
* configure.ac: add --disable-autokey, #define AUTOKEY to enable future
  support for building without Autokey, but with OpenSSL for its digest
  algorithms (hash functions).  Code must be modified to use #ifdef
  AUTOKEY instead of #ifdef OPENSSL where appropriate to complete this.
* include/ntp_crypto.h: make assumption AUTOKEY implies OPENSSL explicit.
(4.2.7p31) 2010/05/11 Released by Harlan Stenn <stenn@ntp.org>
* [Bug 1325] from 4.2.6p2-RC3: unreachable code sntp recv_bcst_data().
* [Bug 1459] from 4.2.6p2-RC3: sntp MD5 authentication does not work
  with ntpd.
* [Bug 1552] from 4.2.6p2-RC3: update and complete broadcast and crypto
  features in sntp.
* [Bug 1553] from 4.2.6p2-RC3: sntp/configure.ac OpenSSL support.
* from 4.2.6p2-RC3: Escape unprintable characters in a refid in ntpq -p
  billboard.
* from 4.2.6p2-RC3: Simplify hash client code by providing OpenSSL
  EVP_*() API when built without OpenSSL.  (already in 4.2.7)
* from 4.2.6p2-RC3: Do not depend on ASCII in sntp.
(4.2.7p30) 2010/05/06 Released by Harlan Stenn <stenn@ntp.org>
* [Bug 1526] ntpd DNS pipe read EINTR with no network at startup.
* Update the ChangeLog entries when merging items from -stable.
(4.2.7p29) 2010/05/04 Released by Harlan Stenn <stenn@ntp.org>
* [Bug 1542] ntpd mrulist response may have incorrect last.older.
* [Bug 1543] ntpq mrulist must refresh nonce when retrying.
* [Bug 1544] ntpq mrulist sscanf timestamp format mismatch on 64-bit.
* Windows compiling hints/winnt.html update from G. Sunil Tej.
(4.2.7p28) 2010/05/03 Released by Harlan Stenn <stenn@ntp.org>
* [Bug 1512] from 4.2.6p2-RC3: ntpsnmpd should connect to net-snmpd
  via a unix-domain socket by default.
  Provide a command-line 'socket name' option.
* [Bug 1538] from 4.2.6p2-RC3: update refclock_nmea.c's call to
  getprotobyname().
* [Bug 1541] from 4.2.6p2-RC3: Fix wrong keyword for "maxclock".
(4.2.7p27) 2010/04/27 Released by Harlan Stenn <stenn@ntp.org>
(4.2.7p26) 2010/04/24 Released by Harlan Stenn <stenn@ntp.org>
* [Bug 1465] from 4.2.6p2-RC2: Make sure time from TS2100 is not
  invalid (backport from -dev).
* [Bug 1528] from 4.2.6p2-RC2: Fix EDITLINE_LIBS link order for ntpq
  and ntpdc.
* [Bug 1531] Require nonce with mrulist requests.
* [Bug 1532] Remove ntpd support for ntpdc's monlist in favor of ntpq's
  mrulist.
* [Bug 1534] from 4.2.6p2-RC2: conflicts with VC++ 2010 errno.h.
* [Bug 1535] from 4.2.6p2-RC2: "restrict -4 default" and "restrict
  -6 default" ignored.
(4.2.7p25) 2010/04/20 Released by Harlan Stenn <stenn@ntp.org>
* [Bug 1528] from 4.2.6p2-RC2: Remove --with-arlib from br-flock.
* [Bug 1503] [Bug 1504] [Bug 1518] [Bug 1522] from 4.2.6p2-RC2:
  all of which were fixed in 4.2.7 previously.
(4.2.7p24) 2010/04/13 Released by Harlan Stenn <stenn@ntp.org>
* [Bug 1390] Control PPS on the Oncore M12.
* [Bug 1518] Windows ntpd should lock to one processor more
  conservatively.
* [Bug 1520] '%u' formats for size_t gives warnings with 64-bit builds.
* [Bug 1522] Enable range syntax "trustedkey (301 ... 399)".
* Documentation updates for 4.2.7p22 changes and additions, updating
  ntpdc.html, ntpq.html, accopt.html, confopt.html, manyopt.html,
  miscopt.html, and miscopt.txt.
* accopt.html: non-ntpport doc changes from Dave Mills.
* Modify full MRU list preemption when full to match "discard monitor"
  documentation, by removing exception for count == 1.
(4.2.7p23) 2010/04/04 Released by Harlan Stenn <stenn@ntp.org>
* [Bug 1516] unpeer by IP address fails, DNS name works.
* [Bug 1517] ntpq and ntpdc should verify reverse DNS before use.
  ntpq and ntpdc now use the following format for showing purported
  DNS names from IP address "reverse" DNS lookups when the DNS name
  does not exist or does not include the original IP address among
  the results: "192.168.1.2 (fake.dns.local)".
(4.2.7p22) 2010/04/02 Released by Harlan Stenn <stenn@ntp.org>
* [Bug 1432] Don't set inheritable flag for linux capabilities.
* [Bug 1465] Make sure time from TS2100 is not invalid.
* [Bug 1483] AI_NUMERICSERV undefined in 4.2.7p20.
* [Bug 1497] fudge is broken by getnetnum() change.
* [Bug 1503] Auto-enabling of monitor for "restrict ... limited" wrong.
* [Bug 1504] ntpdate tickles ntpd "discard minimum 1" rate limit if
  "restrict ... limited" is used.
* ntpdate: stop querying source after KoD packet response, log it.
* ntpdate: rate limit each server to 2s between packets.
* From J. N. Perlinger: avoid pointer wraparound warnings in dolfptoa(),
  printf format mismatches with 64-bit size_t.
* Broadcast client (ephemeral) associations should be demobilized only
  if they are not heard from for 10 consecutive polls, regardless of
  surviving the clock selection.  Fix from David Mills.
* Add "ntpq -c ifstats" similar to "ntpdc -c ifstats".
* Add "ntpq -c sysstats" similar to "ntpdc -c sysstats".
* Add "ntpq -c monstats" to show monlist knobs and stats.
* Add "ntpq -c mrulist" similar to "ntpdc -c monlist" but not
  limited to 600 rows, and with filtering and sorting options:
  ntpq -c "mrulist mincount=2 laddr=192.168.1.2 sort=-avgint"
  ntpq -c "mrulist sort=addr"
  ntpq -c "mrulist mincount=2 sort=count"
  ntpq -c "mrulist sort=-lstint"
* Modify internal representation of MRU list to use l_fp fixed-point
  NTP timestamps instead of seconds since startup.  This increases the
  resolution and substantially improves accuracy of sorts involving
  timestamps, at the cost of flushing all MRU entries when the clock is
  stepped, to ensure the timestamps can be compared with the current
  get_systime() results.
* Add ntp.conf "mru" directive to configure MRU parameters, such as
  "mru mindepth 600 maxage 64 maxdepth 5000 maxmem 1024" or
  "mru initalloc 0 initmem 16 incalloc 99 incmem 4".  Several pairs are
  equivalent with one in units of MRU entries and its twin in units of
  kilobytes of memory, so the last one used in ntp.conf controls:
  maxdepth/maxmem, initalloc/initmem, incalloc/incmem.  With the above
  values, ntpd will preallocate 16kB worth of MRU entries, allocating
  4kB worth each time more are needed, with a hard limit of 1MB of MRU
  entries.  Until there are more than 600 entries none would be reused.
  Then only entries for addresses last seen 64 seconds or longer ago are
  reused.
* Limit "ntpdc -c monlist" response in ntpd to 600 entries, the previous
  overall limit on the MRU list depth which was driven by the monlist
  implementation limit of one request with a single multipacket
  response.
* New "pool" directive implementation modeled on manycastclient.
* Do not abort on non-ASCII characters in ntp.conf, ignore them.
* ntpq: increase response reassembly limit from 24 to 32 packets, add
  discussion in comment regarding results with even larger MAXFRAGS.
* ntpq: handle "passwd MYPASSWORD" (without prompting) as with ntpdc.
* ntpdc: do not examine argument to "passwd" if not supplied.
* configure: remove check for pointer type used with qsort(), we
  require ANSI C which mandates void *.
* Reset sys_kodsent to 0 in proto_clr_stats().
* Add sptoa()/sockporttoa() similar to stoa()/socktoa() adding :port.
* Use memcpy() instead of memmove() when buffers can not overlap.
* Remove sockaddr_storage from our sockaddr_u union of sockaddr,
  sockaddr_in, and sockaddr_in6, shaving about 100 bytes from its size
  and substantially decreasing MRU entry memory consumption.
* Extend ntpq readvar (alias rv) to allow fetching up to three named
  variables in one operation:  ntpq -c "rv 0 version offset frequency".
* ntpq: use srchost variable to show .POOL. prototype associations'
  hostname instead of address 0.0.0.0.
* "restrict source ..." configures override restrictions for time
  sources, allows tight default restrictions to be used with the pool
  directive (where server addresses are not known in advance).
* Ignore "preempt" modifier on manycastclient and pool prototype
  associations.  The resulting associations are preemptible, but the
  prototype must not be.
* Maintain and use linked list of associations (struct peer) in ntpd,
  avoiding walking 128 hash table entries to iterate over peers.
* Remove more workarounds unneeded since we require ISO C90 AKA ANSI C:
  - remove fallback implementations for memmove(), memset, strstr().
  - do not test for atexit() or memcpy().
* Collapse a bunch of code duplication in ntpd/ntp_restrict.c added with
  support for IPv6.
* Correct some corner case failures in automatically enabling the MRU
  list if any "restrict ... limited" is in effect, and in disabling MRU
  maintenance. (ntp_monitor.c, ntp_restrict.c)
* Reverse the internal sort order of the address restriction lists, but
  preserve the same behavior.  This allows removal of special-case code
  related to the default restrictions and more straightforward lookups
  of restrictions for a given address (now, stop on first match).
* Move ntp_restrict.c MRU doubly-linked list maintenance code into
  ntp_lists.h macros, allowing more duplicated source excision.
* Repair ntpdate.c to no longer test HAVE_TIMER_SETTIME.
* Do not reference peer_node/unpeer_node after freeing when built with
  --disable-saveconfig and using DNS.
(4.2.7p21) 2010/03/31 Released by Harlan Stenn <stenn@ntp.org>
* [Bug 2399] Reset sys_kodsent in proto_clr_stats().
* [Bug 1514] from 4.2.6p1-RC6: Typo in ntp_proto.c: fabs(foo < .4)
  should be fabs(foo) < .4.
* [Bug 1464] from 4.2.6p1-RC6: synchronization source wrong for
  refclocks ARCRON_MSF (27) and SHM (28).
* From 4.2.6p1-RC6: Correct Windows port's refclock_open() to
  return 0 on failure not -1.
* From 4.2.6p1-RC6: Correct CHU, dumbclock, and WWVB drivers to
  check for 0 returned from refclock_open() on failure.
* From 4.2.6p1-RC6: Correct "SIMUL=4 ./flock-build -1" to
  prioritize -1/--one.
* [Bug 1306] constant conditionals in audio_gain().
(4.2.7p20) 2010/02/13 Released by Harlan Stenn <stenn@ntp.org>
* [Bug 1483] hostname in ntp.conf "restrict" parameter rejected.
* Use all addresses for each restrict by hostname.
* Use async DNS to resolve trap directive hostnames.
(4.2.7p19) 2010/02/09 Released by Harlan Stenn <stenn@ntp.org>
* [Bug 1338] Update the association type codes in ntpq.html.
* [Bug 1478] from 4.2.6p1-RC5: linking fails: EVP_MD_pkey_type.
* [Bug 1479] from 4.2.6p1-RC5: not finding readline headers.
* [Bug 1484] from 4.2.6p1-RC5: ushort is not defined in QNX6.
(4.2.7p18) 2010/02/07 Released by Harlan Stenn <stenn@ntp.org>
* [Bug 1480] from 4.2.6p1-RC5: snprintf() cleanup caused
  unterminated refclock IDs.
* Stop using getaddrinfo() to convert numeric address strings to on-wire
  addresses in favor of is_ip_address() alone.
(4.2.7p17) 2010/02/05 Released by Harlan Stenn <stenn@ntp.org>
* [Bug 1477] from 4.2.6p1-RC5: First non-gmake make in clone
  w/VPATH can't make COPYRIGHT.
* Attempts to cure CID 108 CID 118 CID 119 TAINTED_SCALAR warnings.
* Broaden ylwrap workaround VPATH_HACK to all non-GNU make.
(4.2.7p16) 2010/02/04 Released by Harlan Stenn <stenn@ntp.org>
* [Bug 1474] from 4.2.6p1-RC4: ntp_keygen LCRYPTO after libntp.a.
* Include 4.2.6p1-RC4: Remove arlib.
(4.2.7p15) 2010/02/03 Released by Harlan Stenn <stenn@ntp.org>
* [Bug 1455] from 4.2.6p1: ntpd does not try /etc/ntp.audio.
* Include 4.2.6p1: Convert many sprintf() calls to snprintf(), also
  strcpy(), strcat().
* Include 4.2.6p1: Fix widely cut-n-pasted bug in refclock shutdown
  after failed start.
* Include 4.2.6p1: Remove some dead code checking for emalloc()
  returning NULL.
(4.2.7p14) 2010/02/02 Released by Harlan Stenn <stenn@ntp.org>
* [Bug 1338] ntpq displays incorrect association type codes.
* [Bug 1469] u_int32, int32 changes broke HP-UX 10.20 build.
* [Bug 1470] from 4.2.6p1: "make distdir" compiles keyword-gen.
* [Bug 1471] CID 120 CID 121 CID 122 is_ip_address() uninit family.
* [Bug 1472] CID 116 CID 117 minor warnings in new DNS code.
* [Bug 1473] from 4.2.6p1: "make distcheck" version.m4 error.
(4.2.7p13) 2010/01/31 Released by Harlan Stenn <stenn@ntp.org>
* [Bug 1467] from 4.2.6p1: Fix bogus rebuild of sntp/sntp.html.
(4.2.7p12) 2010/01/30 Released by Harlan Stenn <stenn@ntp.org>
* [Bug 1468] 'make install' broken for root on default NFS mount.
(4.2.7p11) 2010/01/28 Released by Harlan Stenn <stenn@ntp.org>
* [Bug 47] Debugging and logging do not work after a fork.
* [Bug 1010] getaddrinfo() could block and thus should not be called by
  the main thread/process.
* New async DNS resolver in ntpd allows nonblocking queries anytime,
  instead of only once at startup.
(4.2.7p10) 2010/01/24 Released by Harlan Stenn <stenn@ntp.org>
* [Bug 1140] from 4.2.6p1-RC5: Clean up debug.html, decode.html,
  and ntpq.html.
* Include 4.2.6p1-RC3: Use TZ=UTC instead of TZ= when calling date in
  scripts/mkver.in .
* [Bug 1448] from 4.2.6p1-RC3: Some macros not correctly conditionally
  or absolutely defined on Windows.
* [Bug 1449] from 4.2.6p1-RC3: ntpsim.h in ntp_config.c should be used
  conditionally.
* [Bug 1450] from 4.2.6p1-RC3: Option to exclude warnings not
  unconditionally defined on Windows.
(4.2.7p9) 2010/01/13 Released by Harlan Stenn <stenn@ntp.org>
(4.2.7p8) 2010/01/12 Released by Harlan Stenn <stenn@ntp.org>
* [Bug 702] ntpd service logic should use libopts to examine cmdline.
* [Bug 1451] from 4.2.6p1-RC3: sntp leaks KoD entry updating.
* [Bug 1453] from 4.2.6p1-RC3: Use $CC in config.cache filename.
(4.2.7p7) 2009/12/30 Released by Harlan Stenn <stenn@ntp.org>
* [Bug 620] ntpdc getresponse() esize != *rsize s/b size != *rsize.
* [Bug 1446] 4.2.7p6 requires autogen, missing ntpd.1, *.texi, *.menu.
(4.2.7p6) 2009/12/28 Released by Harlan Stenn <stenn@ntp.org>
* [Bug 1443] Remove unnecessary dependencies on ntp_io.h
* [Bug 1442] Move Windows functions into libntp files
* [Bug 1127] from 4.2.6p1-RC3: Check the return of X590_verify().
* [Bug 1439] from 4.2.6p1-RC3: .texi gen after binary is linked.
* [Bug 1440] from 4.2.6p1-RC3: Update configure.ac to support kfreebsd.
* [Bug 1445] from 4.2.6p1-RC3: IRIX does not have -lcap or support
  linux capabilities.
(4.2.7p5) 2009/12/25 Released by Harlan Stenn <stenn@ntp.org>
* Include 4.2.6p1-RC2
(4.2.7p4) 2009/12/24 Released by Harlan Stenn <stenn@ntp.org>
* [Bug 1429] ntpd -4 option does not reliably force IPv4 resolution.
* [Bug 1431] System headers must come before ntp headers in ntp_intres.c .
(4.2.7p3) 2009/12/22 Released by Harlan Stenn <stenn@ntp.org>
* [Bug 1426] scripts/VersionName needs . on the search path.
* [Bug 1427] quote missing in ./build - shows up on NetBSD.
* [Bug 1428] Use AC_HEADER_RESOLV to fix breaks from resolv.h
(4.2.7p2) 2009/12/20 Released by Harlan Stenn <stenn@ntp.org>
* [Bug 1419] ntpdate, ntpdc, sntp, ntpd ignore configure --bindir.
* [Bug 1421] add util/tg2, a clone of tg that works on Linux, NetBSD, and
  FreeBSD
(4.2.7p1) 2009/12/15 Released by Harlan Stenn <stenn@ntp.org>
* [Bug 1348] ntpd Windows port should wait for sendto() completion.
* [Bug 1413] test OpenSSL headers regarding -Wno-strict-prototypes.
* [Bug 1418] building ntpd/ntpdc/ntpq statically with ssl fails.
(4.2.7p0) 2009/12/13 Released by Harlan Stenn <stenn@ntp.org>
* [Bug 1412] m4/os_cflags.m4 caches results that depend on $CC.
* [Bug 1414] Enable "make distcheck" success with BSD make.
(4.2.7) 2009/12/09 Released by Harlan Stenn <stenn@ntp.org>
* [Bug 1407] configure.ac: recent GNU Make -v does not include "version".
---
(4.2.6p5) 2011/12/24 Released by Harlan Stenn <stenn@ntp.org>

No changes from 4.2.6p5-RC3.

---
(4.2.6p5-RC3) 2011/12/08 Released by Harlan Stenn <stenn@ntp.org>

* [Bug 2082] 3-char refid sent by ntpd 4.2.6p5-RC2 ends with extra dot.
* [Bug 2085] clock_update() sys_rootdisp calculation omits root delay.
* [Bug 2086] get_systime() should not offset by sys_residual.
* [Bug 2087] sys_jitter calculation overweights sys.peer jitter.
* Ensure NULL peer->dstadr is not accessed in orphan parent selection.

---
(4.2.6p5-RC2) 2011/11/30 Released by Harlan Stenn <stenn@ntp.org>

* [Bug 2050] Orphan mode stratum counting to infinity.
* [Bug 2059] optional billboard column "server" does not honor -n.
* [Bug 2066] ntpq lopeers ipv6 "local" column overrun.
* [Bug 2068] ntpd sends nonprintable stratum 16 refid to ntpq.
* [Bug 2069] broadcastclient, multicastclient spin up duplicate
  ephemeral associations without broadcastdelay.
* [Bug 2072] Orphan parent selection metric needs ntohl().
* Exclude not-yet-determined sys_refid from use in loopback TEST12
  (from David Mills).
* Never send KoD rate limiting response to MODE_SERVER response.

---
(4.2.6p5-RC1) 2011/10/18 Released by Harlan Stenn <stenn@ntp.org>

* [Bug 2034] Listening address configuration with prefix misapplied.

---
(4.2.6p4) 2011/09/22 Released by Harlan Stenn <stenn@ntp.org>

* [Bug 1984] ntp/libisc fails to compile on OS X 10.7 (Lion).
* [Bug 1985] "logconfig =allall" rejected.
* [Bug 2001] ntpdc timerstats reports overruns as handled.
* [Bug 2003] libntpq ntpq_read_assoc_peervars() broken.
* [Backward Incompatible] sntp: -l/--filelog -> -l/--logfile, to be
  consistent with ntpd.
* libopts/file.c fix from Bruce Korb (arg-type=file).

---
(4.2.6p4-RC2) 2011/08/04 Released by Harlan Stenn <stenn@ntp.org>

* [Bug 1608] Parse Refclock driver should honor trusttime.
* [Bug 1961] html2man update: distribute ntp-wait.html.
* [Bug 1970] UNLINK_EXPR_SLIST() causes crash if list is empty.
* [Bug 1972] checking for struct rtattr fails.
* [Bug 1975] libntp/mktime.c won't work with 64-bit time_t
* [Bug 1978] [Bug 1134] fix in 4.2.6p4-RC1 doesn't build on older Linux.
* Backport several fixes for Coverity warnings from ntp-dev.
* Backport if_nametoindex() check for hpux.

---
(4.2.6p4-RC1) 2011/07/10 Released by Harlan Stenn <stenn@ntp.org>

* [Bug 1134] ntpd fails binding to tentative IPv6 addresses.
* [Bug 1790] Update config.guess and config.sub to detect AIX6.
* [Bug 1961] html2man needs an update.
* Update the NEWS file.

---
(4.2.6p4-beta2) 2011/05/25 Released by Harlan Stenn <stenn@ntp.org>

* [Bug 1695] ntpdate takes longer than necessary.
* [Bug 1832] ntpdate doesn't allow timeout > 2s.
* [Bug 1933] WWVB/Spectracom driver timestamps LFs, not CRs.
* Backport utility routines from ntp-dev: mprintf(), emalloc_zero().

---
(4.2.6p4-beta1) 2011/05/16 Released by Harlan Stenn <stenn@ntp.org>

* [Bug 1554] peer may stay selected as system peer after becoming
  unreachable.
* [Bug 1921] LOCAL, ACTS drivers with "prefer" excluded from initial
  candidate list.
* [Bug 1923] orphan parent favored over LOCAL, ACTS drivers.
* [Bug 1924] Billboard tally codes sometimes do not match operation,
  variables.
* Enable tickadj-like taming of wildly off-spec Windows clock using
  NTPD_TICKADJ_PPM env. var. specifying baseline slew.
* Upgrade to AutoGen 5.11.9 (and require it).
* Upgrade to libopts 35.0.10 from AutoGen 5.11.9pre8.

---
(4.2.6p3) 2011/01/03 Released by Harlan Stenn <stenn@ntp.org>

* [Bug 1764] Palisade driver doesn't build on Linux
* Create and use scripts/check--help when generating .texi files.
* Update bk triggers for the bk-5 release.
* Update genCommitLog for the bk-5 release.
* Update the copyright year.

---
(4.2.6p3-RC12) 2010/12/25 Released by Harlan Stenn <stenn@ntp.org>

* [Bug 1458] Can not compile NTP on FreeBSD 4.7.
* [Bug 1510] Add modes 20/21 for driver 8 to support RAWDCF @ 75 baud.
* [Bug 1618] Unreachable code in jjy_start(). (backport from ntp-dev)
* [Bug 1719] ntp-keygen -V crash. (backport)
* [Bug 1740] ntpdc treats many counters as signed. (backport)
* [Bug 1741] Enable multicast reception on each address (Windows).
* [Bug 1742] Fix a typo in an error message in the "build" script.
* [Bug 1743] Display timezone offset when showing time for sntp in the
local timezone.
* [Bug 1751] Support for Atari FreeMiNT OS.
* [Bug 1754] --version output should be more verbose.
* [Bug 1757] oncore snprintf("%m") doesn't expand %m.
* [Bug 1758] setsockopt IPV6_MULTICAST_IF with wrong ifindex.
* [Bug 1760] ntpd Windows interpolation cannot be disabled.
* [Bug 1762] manycastclient solicitation responses interfere.
* Upgrade to libopts 34.0.9 from AutoGen 5.11.6pre7.
* Relax minimum Automake version to 1.10 with updated libopts.m4.
* Suppress ntp-keygen OpenSSL version display for --help, --version,
display both build and runtime OpenSSL versions when they differ.
* Clean up m4 quoting in configure.ac, *.m4 files, resolving
  intermittent AC_LANG_PROGRAM possibly undefined errors.
* Clean up the SNTP documentation.
* Other manycastclient repairs:
  Separate handling of scope ID embedded in many in6_addr from ifindex
  used for IPv6 multicasting ioctls.
  Add INT_PRIVACY endpt bit flag for IPv6 RFC 4941 privacy addresses.
  Enable outbound multicast from only one address per interface in the
  same subnet, and in that case prefer embedded MAC address modified
  EUI-64 IPv6 addresses first, then static, and last RFC 4941 privacy
  addresses.
  Use setsockopt(IP[V6]_MULTICAST_IF) before each send to multicast to
  select the local source address, using the correct socket is not
  enough.

---
(4.2.6p3-RC11) 2010/11/28 Released by Harlan Stenn <stenn@ntp.org>

* [Bug 1725] ntpd sends multicast from only one address.
* [Bug 1728] In ntp_openssl.m4, don't add -I/usr/include or -L/usr/lib
  to CPPFLAGS or LDFLAGS.
* [Bug 1733] IRIX doesn't have 'head' (affects scripts/checkChangeLog).
* Remove log_msg() and debug_msg() from sntp in favor of msyslog().
* Use a single copy of libopts/, in sntp/.
* Upgrade libopts to 33.3.8.
* Bump minimum Automake version to 1.11, required for AM_COND_IF
  use in LIBOPTS_CHECK.
* Improvements to the 'build' script.

---
(4.2.6p3-RC10) 2010/11/14 Released by Harlan Stenn <stenn@ntp.org>

* [Bug 1681] More sntp logging cleanup.
* [Bug 1683] Non-localhost on loopback exempted from nic rules.

---
(4.2.6p3-RC9) 2010/11/10 Released by Harlan Stenn <stenn@ntp.org>

* [Bug 1574] sntp:set_time doesn't set tv_usec correctly.
* [Bug 1681] sntp logging cleanup.
* [Bug 1683] Interface binding does not seem to work as intended.
* [Bug 1691] Use first NMEA sentence each second.
* [Bug 1692] packageinfo.sh needs to be "sourced" using ./ .
* [Bug 1709] ntpdate ignores replies with equal receive and transmit
  timestamps.
* Backport sntp from -dev

---
(4.2.6p3-RC8) 2010/10/29 Released by Harlan Stenn <stenn@ntp.org>

* [Bug 1685] NMEA driver mode byte confusion.
* First cut at using scripts/checkChangeLog.

---
(4.2.6p3-RC7) 2010/10/25 Released by Harlan Stenn <stenn@ntp.org>

* [Bug 1676] NMEA: $GPGLL did not work after fix for Bug 1571.
* Added scripts/checkChangeLog.

---
(4.2.6p3-RC6) 2010/10/24 Released by Harlan Stenn <stenn@ntp.org>

* [Bug 1571] NMEA does not relate data to PPS edge.
* [Bug 1572] NMEA time adjustment for GPZDG buggy.
* [Bug 1675] Prohibit includefile remote config.

---
(4.2.6p3-RC5) 2010/10/22 Released by Harlan Stenn <stenn@ntp.org>

* [Bug 1649] Require NMEA checksum if $GPRMC or previously seen.
* [Bug 1669] NTP 4.2.6p2 fails to compile on IBM AIX 5.3.

---
(4.2.6p3-RC4) 2010/10/16 Released by Harlan Stenn <stenn@ntp.org>

* [Bug 1584] wrong SNMP type for precision, resolution.
* [Bug 1659] Need CLOCK_TRUETIME not CLOCK_TRUE.
* [Bug 1665] is_anycast() u_int32_t should be u_int32.
* ntpsnmpd, libntpq warning cleanup.

---
(4.2.6p3-RC3) 2010/10/14 Released by Harlan Stenn <stenn@ntp.org>

* [Bug 750] Non-existing device causes coredump with RIPE-NCC driver.
* [Bug 1080] ntpd on ipv6 routers very chatty.
* [Bug 1567] Support Arbiter 1093C Satellite Clock on Windows.
* [Bug 1581] printf format string mismatch leftover.
* [Bug 1584] ntpsnmpd OID must be mib-2.197.
* [Bug 1643] Range-check the decoding of the RIPE-NCC status codes.
* [Bug 1644] cvo.sh should use lsb_release to identify linux distros.
* [Bug 1659] Support Truetime Satellite Clocks on Windows.
* [Bug 1660] On some systems, test is in /usr/bin, not /bin.
* [Bug 1661] Re-indent refclock_ripencc.c.

---
(4.2.6p3-RC2) 2010/09/25 Released by Harlan Stenn <stenn@ntp.org>

* [Bug 1635] "filegen ... enable" is not default.
* [Bug 1636] yyparse() segfault after denied filegen remote config.

---
(4.2.6p3-RC1) 2010/09/18 Released by Harlan Stenn <stenn@ntp.org>

* [Bug 1344] ntpd on Windows exits without logging cause.

---
(4.2.6p3-beta1) 2010/09/11 Released by Harlan Stenn <stenn@ntp.org>

* [Bug 1573] Miscalculation of offset in sntp.
* [Bug 1595] empty last line in key file causes duplicate key to be added
* [Bug 1597] packet processing ignores RATE KoD packets, because of
  a bug in string comparison.
* [Bug 1581] ntp_intres.c size_t printf format string mismatch.

---
(4.2.6p2) 2010/07/09 Released by Harlan Stenn <stenn@ntp.org>

* [Bug 1581] size_t printf format string mismatches, IRIG string buffers
  undersized.  Mostly backported from earlier ntp-dev fixes by Juergen
  Perlinger.

---
(4.2.6p2-RC7) 2010/06/19 Released by Harlan Stenn <stenn@ntp.org>

* [Bug 1570] serial clock drivers get outdated input from kernel tty
  line buffer after startup
* [Bug 1575] use 'snprintf' with LIB_BUFLENGTH in inttoa.c, tvtoa.c and
  utvtoa.c
* [Bug 1576] sys/sysctl.h depends on sys/param.h on OpenBSD.

---
(4.2.6p2-RC6) 2010/06/12 Released by Harlan Stenn <stenn@ntp.org>

* [Bug 715] libisc Linux IPv6 interface iteration drops multicast flags.

---
(4.2.6p2-RC5) 2010/06/03 Released by Harlan Stenn <stenn@ntp.org>

* [Bug 1561] ntpq, ntpdc "passwd" prompts for MD5 password w/SHA1.
* [Bug 1565] sntp/crypto.c compile fails on MacOS over vsnprintf().
* Windows port: do not exit in ntp_timestamp_from_counter() without
  first logging the reason.
* Support "passwd blah" syntax in ntpq.

---
(4.2.6p2-RC4) 2010/05/19 Released by Harlan Stenn <stenn@ntp.org>

* [Bug 1555] 4.2.6p2-RC3 sntp illegal C (mixed code and declarations).

---
(4.2.6p2-RC3) 2010/05/11 Released by Harlan Stenn <stenn@ntp.org>

* [Bug 1325] unreachable code in sntp recv_bcst_data().
* [Bug 1459] sntp MD5 authentication does not work with ntpd.
* [Bug 1512] ntpsnmpd should connect to net-snmpd via a unix-domain
  socket by default.  Provide a command-line 'socket name' option.
* [Bug 1538] update refclock_nmea.c's call to getprotobyname().
* [Bug 1541] Fix wrong keyword for "maxclock".
* [Bug 1552] update and complete broadcast and crypto features in sntp.
* [Bug 1553] sntp/configure.ac OpenSSL support.
* Escape unprintable characters in a refid in ntpq -p billboard.
* Simplify hash client code by providing OpenSSL EVP_*() API when built
  without OpenSSL.  (from ntp-dev)
* Do not depend on ASCII values for ('A' - '0'), ('a' - '0') in sntp.
* Windows compiling hints/winnt.html update from G. Sunil Tej.

---
(4.2.6p2-RC2) 2010/04/27 Released by Harlan Stenn <stenn@ntp.org>

* [Bug 1465] Make sure time from TS2100 is not invalid (backport from
  ntp-dev).
* [Bug 1528] Fix EDITLINE_LIBS link order for ntpq and ntpdc.
* [Bug 1534] win32/include/isc/net.h conflicts with VC++ 2010 errno.h.
* [Bug 1535] "restrict -4 default" and "restrict -6 default" ignored.
* Remove --with-arlib from br-flock.

---
(4.2.6p2-RC1) 2010/04/18 Released by Harlan Stenn <stenn@ntp.org>

* [Bug 1503] Auto-enabling of monitor for "restrict ... limited" wrong.
* [Bug 1504] ntpdate tickles ntpd "discard minimum 1" rate limit if
  "restrict ... limited" is used.
* [Bug 1518] Windows ntpd should lock to one processor more
  conservatively.
* [Bug 1522] Enable range syntax "trustedkey (301 ... 399)".
* Update html/authopt.html controlkey, requestkey, and trustedkey docs.

---
(4.2.6p1) 2010/04/09 Released by Harlan Stenn <stenn@ntp.org>
(4.2.6p1-RC6) 2010/03/31 Released by Harlan Stenn <stenn@ntp.org>

* [Bug 1514] Typo in ntp_proto.c: fabs(foo < .4) should be fabs(foo) < .4.
* [Bug 1464] synchronization source wrong for refclocks ARCRON_MSF (27)
  and SHM (28).
* Correct Windows port's refclock_open() to return 0 on failure not -1.
* Correct CHU, dumbclock, and WWVB drivers to check for 0 returned from
  refclock_open() on failure.
* Correct "SIMUL=4 ./flock-build -1" to prioritize -1/--one.

---
(4.2.6p1-RC5) 2010/02/09 Released by Harlan Stenn <stenn@ntp.org>

* [Bug 1140] Clean up debug.html, decode.html, and ntpq.html.
* [Bug 1438] Remove dead code from sntp/networking.c.
* [Bug 1477] 1st non-gmake make in clone w/VPATH can't make COPYRIGHT.
* [Bug 1478] linking fails with undefined reference EVP_MD_pkey_type.
* [Bug 1479] Compilation fails because of not finding readline headers.
* [Bug 1480] snprintf() cleanup caused unterminated refclock IDs.
* [Bug 1484] ushort is not defined in QNX6.

---
(4.2.6p1-RC4) 2010/02/04 Released by Harlan Stenn <stenn@ntp.org>

* [Bug 1455] ntpd does not try /etc/ntp.audio as documented.
* [Bug 1467] Fix bogus rebuild of sntp/sntp.html
* [Bug 1470] "make distdir" in $srcdir builds keyword-gen, libntp.a.
* [Bug 1473] "make distcheck" before build can't make sntp/version.m4.
* [Bug 1474] ntp_keygen needs LCRYPTO after libntp.a.
* Convert many sprintf() calls to snprintf(), also strcpy(), strcat().
* Fix widely cut-n-pasted bug in refclock shutdown after failed start.
* Remove some dead code checking for emalloc() returning NULL.
* Remove arlib.

---
(4.2.6p1-RC3) 2010/01/24 Released by Harlan Stenn <stenn@ntp.org>

* Use TZ=UTC instead of TZ= when calling date in scripts/mkver.in .
* [Bug 1448] Some macros not correctly conditionally or absolutely defined
  on Windows.
* [Bug 1449] ntpsim.h in ntp_config.c should be used conditionally.
* [Bug 1450] Option to exclude warnings not unconditionally defined on Windows.
* [Bug 1127] Properly check the return of X590_verify() - missed one.
* [Bug 1439] .texi generation must wait until after binary is linked.
* [Bug 1440] Update configure.ac to support kfreebsd.
* [Bug 1445] IRIX does not have -lcap or support linux capabilities.
* [Bug 1451] CID 115: sntp leaks KoD entry when updating existing.
* [Bug 1453] Use $CC in config.cache filename in ./build script.

---
(4.2.6p1-RC2) 2009/12/25 Released by Harlan Stenn <stenn@ntp.org>

* [Bug 1411] Fix status messages in refclock_oncore.c.
* [Bug 1416] MAXDNAME undefined on Solaris 2.6.
* [Bug 1419] ntpdate, ntpdc, sntp, ntpd ignore configure --bindir.
* [Bug 1424] Fix check for rtattr (rtnetlink.h).
* [Bug 1425] unpeer by association ID sets up for duplicate free().
* [Bug 1426] scripts/VersionName needs . on the search path.
* [Bug 1427] quote missing in ./build - shows up on NetBSD.
* [Bug 1428] Use AC_HEADER_RESOLV to fix breaks from resolv.h
* [Bug 1429] ntpd -4 option does not reliably force IPv4 resolution.
* [Bug 1431] System headers must come before ntp headers in ntp_intres.c .
* [Bug 1434] HP-UX 11 ip_mreq undeclared, _HPUX_SOURCE helps some.
* [Bug 1435] sntp: Test for -lresolv using the same tests as in ntp.

---
(4.2.6p1-RC1) 2009/12/20 Released by Harlan Stenn <stenn@ntp.org>

* [Bug 1409] Put refclock_neoclock4x.c under the NTP COPYRIGHT notice.
  This should allow debian and other distros to add this refclock driver
  in further distro releases.
  Detect R2 hardware releases.
* [Bug 1412] m4/os_cflags.m4 caches results that depend on $CC.
* [Bug 1413] test OpenSSL headers regarding -Wno-strict-prototypes.
* [Bug 1414] Enable "make distcheck" success with BSD make.
* [Bug 1415] Fix Mac OS X link problem.
* [Bug 1418] building ntpd/ntpdc/ntpq statically with ssl fails.
* Build infrastructure updates to enable beta releases of ntp-stable.

---
(4.2.6) 2009/12/09 Released by Harlan Stenn <stenn@ntp.org>
* [Sec 1331] from4.2.4p8: DoS with mode 7 packets - CVE-2009-3563.
* [Bug 508] Fixed leap second handling for Windows.
(4.2.5p250-RC) 2009/11/30 Released by Harlan Stenn <stenn@ntp.org>
* sntp documentation updates.
* [Bug 761] internal resolver does not seem to honor -4/-6 qualifiers
* [Bug 1386] Deferred DNS doesn't work on NetBSD
* [Bug 1391] avoid invoking autogen twice for .c and .h files.
* [Bug 1397] shmget() refclock_shm failing because of file mode.
* Pass no_needed to ntp_intres as first part of fixing [Bug 975].
* Add ./configure --enable-force-defer-DNS to help debugging.
(4.2.5p249-RC) 2009/11/28 Released by Harlan Stenn <stenn@ntp.org>
* [Bug 1400] An empty KOD DB file causes sntp to coredump.
* sntp: documentation cleanup.
* sntp: clean up some error messages.
* sntp: Use the precision to control how many offset digits are shown.
* sntp: Show root dispersion.
* Cleanup from the automake/autoconf upgrades.
(4.2.5p248-RC) 2009/11/26 Released by Harlan Stenn <stenn@ntp.org>
* Prepare for the generation of sntp.html.
* Documentation changes from Dave Mills.
* [Bug 1387] Storage leak in ntp_intres (minor).
* [Bug 1389] buffer overflow in refclock_oncore.c
* [Bug 1391] .texi usage text from installed, not built binaries.
* [Bug 1392] intres retries duplicate assocations endlessly.
* Correct *-opts.h dependency so default 'get' action isn't used.
(4.2.5p247-RC) 2009/11/20 Released by Harlan Stenn <stenn@ntp.org>
* [Bug 1142] nodebug builds shed no light on -d, -D option failure.
* [Bug 1179] point out the problem with -i/--jaildir and -u/--user when
  they are disabled by configure.
* [Bug 1308] support systems that lack fork().
* [Bug 1343] sntp doesn't link on Solaris 7, needs -lresolv.
(4.2.5p246-RC) 2009/11/17 Released by Harlan Stenn <stenn@ntp.org>
* Upgrade to autogen-5.10
* [Bug 1378] Unnecessary resetting of peers during interface update.
* [Bug 1382] p245 configure --disable-dependency-tracking won't build.
* [Bug 1384] ntpq :config core dumped with a blank password.
(4.2.5p245-RC) 2009/11/14 Released by Harlan Stenn <stenn@ntp.org>
* Cleanup from Dave Mills.
* [Bug 1343] sntp illegal C does not compile on Solaris 7.
* [Bug 1381] Version .deps generated include file dependencies to allow
  known dependency-breaking changes to force .deps to be cleaned,
  triggered by changing the contents of deps-ver and/or sntp/deps-ver.
(4.2.5p244-RC) 2009/11/12 Released by Harlan Stenn <stenn@ntp.org>
* keygen.html updates from Dave Mills.
* [Bug 1003] ntpdc unconfig command doesn't prompt for keyid.
* [Bug 1376] Enable authenticated ntpq and ntpdc using newly-available
  digest types.
* ntp-keygen, Autokey OpenSSL build vs. run version mismatch is now a
  non-fatal warning.
(4.2.5p243-RC) 2009/11/11 Released by Harlan Stenn <stenn@ntp.org>
* [Bug 1226] Fix deferred DNS lookups.
* new crypto signature cleanup.
(4.2.5p242-RC) 2009/11/10 Released by Harlan Stenn <stenn@ntp.org>
* [Bug 1363] CID 92 clarify fallthrough case in clk_trimtsip.c
* [Bug 1366] ioctl(TIOCSCTTY, 0) fails on NetBSD *[0-2].* > 3.99.7.
* [Bug 1368] typos in libntp --without-crypto case
* [Bug 1371] deferred DNS lookup failing with INFO_ERR_AUTH.
* CID 87 dead code in ntpq.c atoascii().
* Fix authenticated ntpdc, broken in p240.
* Stub out isc/mem.h, shaving 47k from a MIPS ntpd binary.
* Shrink keyword scanner FSM entries from 64 to 32 bits apiece.
* Documention updates from Dave Mills.
* authkeys.c cleanup from Dave Mills.
(4.2.5p241-RC) 2009/11/07 Released by Harlan Stenn <stenn@ntp.org>
* html/authopt.html update from Dave Mills.
* Remove unused file from sntp/Makefile.am's distribution list.
* new crypto signature cleanup.
(4.2.5p240-RC) 2009/11/05 Released by Harlan Stenn <stenn@ntp.org>
* [Bug 1364] clock_gettime() not detected, need -lrt on Debian 5.0.3.
* Provide all of OpenSSL's signature methods for ntp.keys (FIPS 140-2).
(4.2.5p239-RC) 2009/10/30 Released by Harlan Stenn <stenn@ntp.org>
* [Bug 1357] bogus assert from refclock_shm.
* [Bug 1359] Debug message cleanup.
* CID 101: more pointer/array cleanup.
* [Bug 1356] core dump from refclock_nmea when can't open /dev/gpsU.
* [Bug 1358] AIX 4.3 sntp/networking.c IPV6_JOIN_GROUP undeclared.
* CID 101: pointer/array cleanup.
(4.2.5p238-RC) 2009/10/27 Released by Harlan Stenn <stenn@ntp.org>
* Changes from Dave Mills.
* driver4.html updates from Dave Mills.
* [Bug 1252] PPSAPI cleanup on ntpd/refclock_wwvb.c.
* [Bug 1354] libtool error building after bootstrap with Autoconf 2.64.
* Allow NTP_VPATH_HACK configure test to handle newer gmake versions.
* CIDs 94-99 make it more clearly impossible for sock_hash() to return
  a negative number.
* CID 105, 106 ensure ntpdc arrays are not overrun even if callers
  misbehave.
* CID 113 use va_end() in refclock_true.c true_debug().
* Get rid of configure tests for __ss_family and __ss_len when the more
  common ss_family and ss_len are present.
(4.2.5p237-RC) 2009/10/26 Released by Harlan Stenn <stenn@ntp.org>
* [Bug 610] NMEA support for using PPSAPI on a different device.
* [Bug 1238] use only fudge time2 to offset NMEA serial timestamp.
* [Bug 1355] ntp-dev won't compile on OpenBSD 4.6.
(4.2.5p236-RC) 2009/10/22 Released by Harlan Stenn <stenn@ntp.org>
* Cleanup from Dave Mills.
* [Bug 1343] ntpd/ntp_io.c close_fd() does not compile on Solaris 7.
* [Bug 1353] ntpq "rv 0 settimeofday" always shows UNKNOWN on unix.
* Do not attempt to execute built binaries from ntpd/Makefile when
  cross-compiling (keyword-gen and ntpd --saveconfigquit).
* sntp/main.c: Remove duplicate global adr_buf[] (also defined in
  networking.c) which Piotr Grudzinski identified breaking his build.
* Correct in6addr_any test in configure.ac to attempt link too.
(4.2.5p235-RC) 2009/10/18 Released by Harlan Stenn <stenn@ntp.org>
* [Bug 1343] lib/isc build breaks on systems without IPv6 headers.
(4.2.5p234-RC) 2009/10/16 Released by Harlan Stenn <stenn@ntp.org>
* [Bug 1339] redux, use unmodified lib/isc/win32/strerror.c and
  move #define strerror... to a header not used by lib/isc code.
* [Bug 1345] illegal 'grep' option prevents compilation.
* [Bug 1346] keyword scanner broken where char defaults to unsigned.
* [Bug 1347] ntpd/complete.conf missing multicastclient test case.
(4.2.5p233-RC) 2009/10/15 Released by Harlan Stenn <stenn@ntp.org>
* [Bug 1337] cast setsockopt() v4 address pointer to void *.
* [Bug 1342] ignore|drop one IPv6 address on an interface blocks all
  addresses on that interface.
* Documentation cleanup and updates.
(4.2.5p232-RC) 2009/10/14 Released by Harlan Stenn <stenn@ntp.org>
* [Bug 1302] OpenSSL under Windows needs applink support.
* [Bug 1337] fix incorrect args to setsockopt(fd, IP_MULTICAST_IF,...).
* [Bug 1339] Fix Windows-only ntp_strerror() infinite recursion.
* [Bug 1341] NMEA driver requires working PPSAPI #ifdef HAVE_PPSAPI.
* Construct ntpd keyword scanner finite state machine at compile time
  rather than at runtime, shrink entries from 40+ to 8 bytes.
* Update documentation for ntpq --old-rv, saveconfig, saveconfigdir,
  ntpd -I -L and -M, and interface/nic rules. (From Dave Hart)
* [Bug 1337] fix incorrect args to setsockopt(fd, IP_MULTICAST_IF,...)
(4.2.5p231-RC) 2009/10/10 Released by Harlan Stenn <stenn@ntp.org>
* [Bug 1335] Broadcast client degraded by wildcard default change.
(4.2.5p230-RC) 2009/10/09 Released by Harlan Stenn <stenn@ntp.org>
* Start the 4.2.6 Release Candidate cycle.
* Broadcast and transit phase cleanup from Dave Mills.
(4.2.5p229) 2009/10/07 Released by Harlan Stenn <stenn@ntp.org>
* [Bug 1334] ntpsnmpd undefined reference to `ntpqOptions'.
* Change ntpsnmpd/Makefile.am include file order to fix FreeBSD build.
(4.2.5p228) 2009/10/06 Released by Harlan Stenn <stenn@ntp.org>
* Reclaim syntax tree memory after application in ntpd built with
  configure --disable-saveconfig.
* [Bug 1135] ntpq uses sizeof(u_long) where sizeof(u_int32) is meant.
* [Bug 1333] ntpd --interface precedence over --novirtualips lost.
(4.2.5p227) 2009/10/05 Released by Harlan Stenn <stenn@ntp.org>
* [Bug 1135] :config fails with "Server disallowed request"
* [Bug 1330] disallow interface/nic rules when --novirtualips or
  --interface are used.
* [Bug 1332] ntpq -c 'rv 0 variablename' returns extra stuff.
* Add test of ntpd --saveconfigquit fidelity using new complete.conf.
* Documentation updates from Dave Hart/Dave Mills.
(4.2.5p226) 2009/10/04 Released by Harlan Stenn <stenn@ntp.org>
* [Bug 1318] Allow multiple -g options on ntpd command line.
* [Bug 1327] ntpq, ntpdc, ntp-keygen -d & -D should work with configure
  --disable-debugging.
* Add ntpd --saveconfigquit <filename> option for future build-time
  testing of saveconfig fidelity.
* Clockhop and autokey cleanup from Dave Mills.
* Documentation updates from Dave Mills.
(4.2.5p225) 2009/09/30 Released by Harlan Stenn <stenn@ntp.org>
* authopt documentation changes from Dave Mills/Dave Hart.
* [Bug 1324] support bracketed IPv6 numeric addresses for restrict.
(4.2.5p224) 2009/09/29 Released by Harlan Stenn <stenn@ntp.org>
* Clockhop and documentation fixes from Dave Mills.
* Remove "tos maxhop" ntp.conf knob.
(4.2.5p223) 2009/09/28 Released by Harlan Stenn <stenn@ntp.org>
* [Bug 1321] build doesn't work if . isn't on $PATH.
* [Bug 1323] Implement "revoke #" to match documentation, deprecate
  "crypto revoke #".
(4.2.5p222) 2009/09/27 Released by Harlan Stenn <stenn@ntp.org>
* Update libisc code using bind-9.6.1-P1.tar.gz, rearrange our copy to
  mirror the upstream layout (lib/isc/...), and merge in NTP-local
  modifications to libisc.  There is a new procedure to ease future
  libisc merges using a separate "upstream" bk repo.  That will enable
  normal bk pull automerge to handle carrying forward any local changes
  and should enable us to take updated libisc snapshots more often.
* Updated build and flock-build scripts.  flock-build --one is a way
  to perform a flock-build compatible solitary build, handy for a repo
  clone's first build on a machine with autoconf, automake, etc.
* Compiling ntp_parser.y using BSD make correctly places ntp_parser.h
  in the top-level ntpd directory instead of A.*/ntpd.
* bootstrap script updated to remove potentially stale .deps dirs.
* Remove unneeded Makefile.am files from the lib/isc/include tree.
(4.2.5p221) 2009/09/26 Released by Harlan Stenn <stenn@ntp.org>
* [Bug 1316] segfault if refclock_nmea can't open file.
* [Bug 1317] Distribute cvo.sh.
(4.2.5p220) 2009/09/25 Released by Harlan Stenn <stenn@ntp.org>
* Rearrange libisc code to match the upstream layout in BIND.  This is
  step one of two, changing the layout but keeping our existing libisc.
(4.2.5p219) 2009/09/24 Released by Harlan Stenn <stenn@ntp.org>
* [Bug 1315] "interface ignore 0.0.0.0" is ignored.
* add implicit "nic ignore all" rule before any rules from ntp.conf, so
  "nic listen eth0" alone means the same as "-I eth0".
* add wildcard match class for interface/nic rules.
* fix mistaken carryover of prefixlen from one rule to the next.
* Ensure IPv6 localhost address ::1 is included in libisc's Windows IPv6
  address enumeration, allowing ntpq and ntpdc's hardcoding to 127.0.0.1
  on Windows to end.
(4.2.5p218) 2009/09/21 Released by Harlan Stenn <stenn@ntp.org>
* [Bug 1314] saveconfig emits -4 and -6 on when not given.
* correct parsing and processing of setvar directive.
* highlight location of ntpq :config syntax errors with ^.
* clarify (former) NO_ARG, SINGLE_ARG, MULTIPLE_ARG renaming to
  FOLLBY_TOKEN, FOLLBY_STRING, FOLLBY_STRINGS_TO_EOC.
* parser, saveconfig cleanup to store T_ identifiers in syntax tree.
(4.2.5p217) 2009/09/20 Released by Harlan Stenn <stenn@ntp.org>
* [Bug 1300] reject remote configuration of dangerous items.
(4.2.5p216) 2009/09/19 Released by Harlan Stenn <stenn@ntp.org>
* [Bug 1312] ntpq/ntpdc MD5 passwords truncated to 8 chars on Suns.
* CID 10 missing free(up); in refclock_palisade.c error return, again.
* CID 83 added assertion to demonstrate config_nic_rules() does not
  call strchr(NULL, '/').
(4.2.5p215) 2009/09/18 Released by Harlan Stenn <stenn@ntp.org>
* [Bug 1292] Workaround last VC6 unsigned __int64 kink.
(4.2.5p214) 2009/09/17 Released by Harlan Stenn <stenn@ntp.org>
* [Bug 1303] remove top-level "autokey" directive.
* use "nic listen 192.168.0.0/16" instead of
  "nic listen 192.168.0.0 prefixlen 16".
(4.2.5p213) 2009/09/16 Released by Harlan Stenn <stenn@ntp.org>
* [Bug 1310] fix Thunderbolt mode in refclock_palisade.c
(4.2.5p212) 2009/09/15 Released by Harlan Stenn <stenn@ntp.org>
* [Bug 983] add interface [listen | ignore | drop] ... directive.
* [Bug 1243] MD5auth_setkey zero-fills key from first zero octet.
* [Bug 1295] leftover fix, do not crash on exit in free_config_trap()
  when "trap 1.2.3.4" is used without any further options.
* [Bug 1311] 4.2.5p211 doesn't build in no-debug mode.
* document interface (alias nic) and unpeer.
* Correct syntax error line & column numbers.
* CID 79: kod_init_kod_db() fails to fclose(db_s) in two error paths.
* CID 80: attempt to quiet Coverity false positive re: leaking "reason"
  in main().
* Documentation updates from Dave Mills.
* CID 81: savedconfig leaked in save_config().
* Make the code agree with the spec and the book (Dave Mills).
(4.2.5p211) 2009/09/14 Released by Harlan Stenn <stenn@ntp.org>
* [Bug 663] respect ntpq -c and -p order on command line.
* [Bug 1292] more VC6 unsigned __int64 workarounds.
* [Bug 1296] Added Support for Trimble Acutime Gold.
(4.2.5p210) 2009/09/06 Released by Harlan Stenn <stenn@ntp.org>
* [Bug 1294] Use OPENSSL_INC and OPENSSL_LIB macros for Windows
  and remove unnecessary reference to applink.c for Windows
* [Bug 1295] trap directive options are not optional.
* [Bug 1297] yylex() must always set yylval before returning.
(4.2.5p209) 2009/09/01 Released by Harlan Stenn <stenn@ntp.org>
* [Bug 1290] Fix to use GETTIMEOFDAY macro
* [Bug 1289] Update project files for VC6, VS2003, VS2005, VS 2008
(4.2.5p208) 2009/08/30 Released by Harlan Stenn <stenn@ntp.org>
* [Bug 1293] make configuration dumper ready for release, specifically:
* rename ntpq dumpcfg command to "saveconfig".
* require authentication for saveconfig.
* "restrict ... nomodify" prevents saveconfig and :config.
* "saveconfig ." shorthand to save to startup configuration file.
* support strftime() substitution in saveconfig arg to timestamp
  the output filename, for example "saveconfig %Y%m%d-%H%M%S.conf".
* display saveconfig response message from ntpd in ntpq.
* save output filename in "savedconfig" variable, fetched with ntpq -c
  "rv 0 savedconfig".
* document saveconfig in html/ntpq.html.
* add ./configure --disable-saveconfig to build a smaller ntpd.
* log saveconfig failures and successes to syslog.
(4.2.5p207) 2009/08/29 Released by Harlan Stenn <stenn@ntp.org>
* [Bug 1292] Minor Windows source tweaks for VC6-era SDK headers.
(4.2.5p206) 2009/08/26 Released by Harlan Stenn <stenn@ntp.org>
* accopt.html typo fixes from Dave Mills.
* [Bug 1283] default to remembering KoD in sntp.
* clean up numerous sntp/kod_management.c bugs.
* use all addresses resolved from each DNS name in sntp.
(4.2.5p205) 2009/08/18 Released by Harlan Stenn <stenn@ntp.org>
* accopt.html typo fixes from Dave Mills.
* [Bug 1285] Log ntpq :config/config-from-file events.
* [Bug 1286] dumpcfg omits statsdir, mangles filegen.
(4.2.5p204) 2009/08/17 Released by Harlan Stenn <stenn@ntp.org>
* [Bug 1284] infinite loop in ntpd dumping more than one trustedkey
(4.2.5p203) 2009/08/16 Released by Harlan Stenn <stenn@ntp.org>
* Add ntpq -c dumpcfg, Google Summer of Code project of Max Kuehn
(4.2.5p202) 2009/08/14 Released by Harlan Stenn <stenn@ntp.org>
* install the binary and man page for sntp.
(4.2.5p201) 2009/08/13 Released by Harlan Stenn <stenn@ntp.org>
* sntp: out with the old, in with the new.
(4.2.5p200) 2009/08/12 Released by Harlan Stenn <stenn@ntp.org>
* [Bug 1281] Build ntpd on Windows without big SDK download, burn,
  and install by checking in essentially unchanging messages.mc build
  products to avoid requiring mc.exe, which is not included with VC++
  2008 EE.
(4.2.5p199) 2009/08/09 Released by Harlan Stenn <stenn@ntp.org>
* [Bug 1279] Cleanup for warnings from Veracode static analysis.
(4.2.5p198) 2009/08/03 Released by Harlan Stenn <stenn@ntp.org>
* Upgrade to autogen-5.9.9-pre5.
(4.2.5p197) 2009/07/30 Released by Harlan Stenn <stenn@ntp.org>
* The build script now has . at the end of PATH for config.guess.
(4.2.5p196) 2009/07/29 Released by Harlan Stenn <stenn@ntp.org>
* [Bug 1272] gsoc_sntp IPv6 build problems under HP-UX 10.
* [Bug 1273] CID 10: Palisade leaks unit struct in error path.
* [Bug 1274] CID 67: ensure resolve_hosts() output count and pointers
  are consistent.
* [Bug 1275] CID 45: CID 46: old sntp uses uninitialized guesses[0],
  precs[0].
* [Bug 1276] CID 52: crypto_xmit() may call crypto_alice[23]()
  with NULL peer.
(4.2.5p195) 2009/07/27 Released by Harlan Stenn <stenn@ntp.org>
* cvo.sh: Add support for CentOS, Fedora, Slackware, SuSE, and QNX.
(4.2.5p194) 2009/07/26 Released by Harlan Stenn <stenn@ntp.org>
* Documentation updates from Dave Mills.
* Use scripts/cvo.sh in the build script to get better subdir names.
(4.2.5p193) 2009/07/25 Released by Harlan Stenn <stenn@ntp.org>
* [Bug 1261] CID 34: simulate_server() rbuf.msg_flags uninitialized.
* [Bug 1262] CID 35: xpkt.mac uninitialized in simulate_server().
* [Bug 1263] CID 37: CID 38: CID 40: CID 43: multiple refclocks
  uninitialized tm_zone (arc, chronolog, dumbclock, pcf).
* [Bug 1264] CID 64: gsoc_sntp on_wire() frees wrong ptr receiving KoD.
* [Bug 1265] CID 65: CID 66: gsoc_sntp on_wire() leaks x_pkt, r_pkt.
* [Bug 1266] CID 39: datum_pts_start() uninitialized arg.c_ospeed.
* [Bug 1267] CID 44: old sntp handle_saving() writes stack garbage to
  file when clearing.
* [Bug 1268] CID 63: resolve_hosts() leaks error message buffer.
* [Bug 1269] CID 74: use assertion to ensure move_fd() does not return
  negative descriptors.
* [Bug 1270] CID 70: gsoc_sntp recv_bcst_data mdevadr.ipv6mr_interface
  uninitialized.
(4.2.5p192) 2009/07/24 Released by Harlan Stenn <stenn@ntp.org>
* [Bug 965] CID 42: ss_family uninitialized.
* [Bug 1250] CID 53: kod_init_kod_db() overruns kod_db malloc'd buffer.
* [Bug 1251] CID 68: search_entry() mishandles dst argument.
* [Bug 1252] CID 32: Quiet Coverity warning with assertion.
* [Bug 1253] CID 50: gsoc_sntp/crypto.c auth_init() always returns a
  list with one entry.
* [Bug 1254] CID 56: tv_to_str() leaks a struct tm each call.
* [Bug 1255] CID 55: pkt_output() leaks a copy of each packet.
* [Bug 1256] CID 51: Coverity doesn't recognize our assertion macros as
  terminal.
* [Bug 1257] CID 57: gsoc_sntp auth_init() fails to fclose(keyfile).
* [Bug 1258] CID 54: gsoc_sntp resolve_hosts() needs simplification.
* [Bug 1259] CID 59: gsoc_sntp recv_bcast_data() fails to free(rdata)
  on error paths.
* [Bug 1260] CID 60: gsoc_sntp recvpkt() fails to free(rdata).
* Updated to AutoGen-5.9.9pre2.
(4.2.5p191) 2009/07/21 Released by Harlan Stenn <stenn@ntp.org>
* Updated to AutoGen-5.9.9pre1.
(4.2.5p190) 2009/07/20 Released by Harlan Stenn <stenn@ntp.org>
* Updated to AutoGen-5.9.8.
* [Bug 1248] RES_MSSNTP typo in ntp_proto.c.
* [Bug 1246] use a common template for singly-linked lists, convert most
  doubly-linked lists to singly-linked.
* Log warning about signd blocking when restrict mssntp used.
(4.2.5p189) 2009/07/16 Released by Harlan Stenn <stenn@ntp.org>
* Documentation cleanup from Dave Mills.
(4.2.5p188) 2009/07/15 Released by Harlan Stenn <stenn@ntp.org>
* [Bug 1245] Broken xmt time sent in fast_xmit() of 4.2.5p187.
(4.2.5p187) 2009/07/11 Released by Harlan Stenn <stenn@ntp.org>
* [Bug 1042] multicast listeners IPv4+6 ignore new interfaces.
* [Bug 1237] Windows serial code treat CR and LF both as line
  terminators.
* [Bug 1238] use fudge time2 for serial timecode offset in NMEA driver.
* [Bug 1242] Remove --enable-wintime, symmetric workaround is now
  always enabled.
* [Bug 1244] NTP_INSIST(fd != maxactivefd) failure in intres child
* Added restrict keyword "mssntp" for Samba4 DC operation, by Dave Mills.
(4.2.5p186) 2009/07/08 Released by Harlan Stenn <stenn@ntp.org>
* ntp_proto.c cleanup from Dave Mills.
(4.2.5p185) 2009/07/01 Released by Harlan Stenn <stenn@ntp.org>
* Documentation updates from Dave Mills.
* [Bug 1234] convert NMEA driver to use common PPSAPI code.
* timepps-Solaris.h pps_handle_t changed from pointer to scalar
* Spectracom refclock added to Windows port of ntpd
* [Bug 1236] Declaration order fixed.
* Bracket private ONCORE debug statements with #if 0 rather than #ifdef
  DEBUG
* Delete ONCORE debug statement that is now handled elsewhere.
(4.2.5p184) 2009/06/24 Released by Harlan Stenn <stenn@ntp.org>
* [Bug 1233] atom refclock fudge time1 sign flipped in 4.2.5p164.
(4.2.5p183) 2009/06/23 Released by Harlan Stenn <stenn@ntp.org>
* [Bug 1196] setsockopt(SO_EXCLUSIVEADDRUSE) can fail on Windows 2000
  and earlier with WSAINVAL, do not log a complaint in that case.
* [Bug 1210] ONCORE driver terminates ntpd without logging a reason.
* [Bug 1218] Correct comment in refclock_oncore on /etc/ntp.oncore*
  configuration file search order.
* Change ONCORE driver to log using msyslog as well as to any
  clockstats file.
* [Bug 1231] ntpsnmpd build fails after sockaddr union changes.
(4.2.5p182) 2009/06/18 Released by Harlan Stenn <stenn@ntp.org>
* Add missing header dependencies to the ntpdc layout verification.
* prefer.html updates from Dave Mills.
* [Bug 1205] Add ntpd --usepcc and --pccfreq options on Windows
* [Bug 1215] unpeer by association ID
* [Bug 1225] Broadcast address miscalculated on Windows 4.2.5p180
* [Bug 1229] autokey segfaults in cert_install().
* Use a union for structs sockaddr, sockaddr_storage, sockaddr_in, and
  sockaddr_in6 to remove casts and enable type checking.  Collapse
  some previously separate IPv4/IPv6 paths into a single codepath.
(4.2.5p181) 2009/06/06 Released by Harlan Stenn <stenn@ntp.org>
* [Bug 1206] Required compiler changes for Windows
* [Bug 1084] PPSAPI for ntpd on Windows with DLL backends
* [Bug 1204] Unix-style refclock device paths on Windows
* [Bug 1205] partial fix, disable RDTSC use by default on Windows
* [Bug 1208] decodenetnum() buffer overrun on [ with no ]
* [Bug 1211] keysdir free()d twice #ifdef DEBUG
* Enable ONCORE, ARCRON refclocks on Windows (untested)
(4.2.5p180) 2009/05/29 Released by Harlan Stenn <stenn@ntp.org>
* [Bug 1200] Enable IPv6 in Windows port
* Lose FLAG_FIXPOLL, from Dave Mills.
(4.2.5p179) 2009/05/23 Released by Harlan Stenn <stenn@ntp.org>
* [Bug 1041] xmt -> aorg timestamp cleanup from Dave Mills,
  reported by Dave Hart.
* [Bug 1193] Compile error: conflicting types for emalloc.
* [Bug 1196] VC6 winsock2.h does not define SO_EXCLUSIVEADDRUSE.
* Leap/expire cleanup from Dave Mills.
(4.2.5p178) 2009/05/21 Released by Harlan Stenn <stenn@ntp.org>
* Provide erealloc() and estrdup(), a la emalloc().
* Improve ntp.conf's parser error messages.
* [Bug 320] "restrict default ignore" does not affect IPv6.
* [Bug 1192] "restrict -6 ..." reports a syntax error.
(4.2.5p177) 2009/05/18 Released by Harlan Stenn <stenn@ntp.org>
* Include 4.2.4p7
* [Bug 1174] nmea_shutdown assumes that nmea has a unit assigned
* [Bug 1190] NMEA refclock fudge flag4 1 obscures position in timecode
* Update NMEA refclock documentation in html/drivers/driver20.html
(4.2.5p176) 2009/05/13 Released by Harlan Stenn <stenn@ntp.org>
* [Bug 1154] mDNS registration should be done later, repeatedly and only
  if asked for. (second try for fix)
(4.2.5p175) 2009/05/12 Released by Harlan Stenn <stenn@ntp.org>
* Include 4.2.4p7-RC7
* [Bug 1180] ntpd won't start with more than ~1000 interfaces
* [Bug 1182] Documentation typos and missing bits.
* [Bug 1183] COM port support should extend past COM3
* [Bug 1184] ntpd is deaf when restricted to second IP on the same net
* Clean up configure.ac NTP_CACHEVERSION interface, display cache
  version when clearing.  Fixes a regression.
(4.2.5p174) 2009/05/09 Released by Harlan Stenn <stenn@ntp.org>
* Stale leapsecond file fixes from Dave Mills.
(4.2.5p173) 2009/05/08 Released by Harlan Stenn <stenn@ntp.org>
* Include 4.2.4p7-RC6
(4.2.5p172) 2009/05/06 Released by Harlan Stenn <stenn@ntp.org>
* [Bug 1175] Instability in PLL daemon mode.
* [Bug 1176] refclock_parse.c does not compile without PPSAPI.
(4.2.5p171) 2009/05/04 Released by Harlan Stenn <stenn@ntp.org>
* Autokey documentation cleanup from Dave Mills.
* [Bug 1171] line editing libs found without headers (Solaris 11)
* [Bug 1173] NMEA refclock fails with Solaris PPSAPI
* Fix problem linking msntp on Solaris when sntp subdir is configured
  before parent caused by different gethostent library search order.
* Do not clear config.cache when it is  empty.
(4.2.5p170) 2009/05/02 Released by Harlan Stenn <stenn@ntp.org>
* [Bug 1152] adjust PARSE to new refclock_pps logic
* Include 4.2.4p7-RC5
* loopfilter FLL/PLL crossover cleanup from Dave Mills.
* Documentation updates from Dave Mills.
* ntp-keygen cleanup from Dave Mills.
* crypto API cleanup from Dave Mills.
* Add NTP_CACHEVERSION mechanism to ignore incompatible config.cache
* Enable gcc -Wstrict-overflow for gsoc_sntp as well
(4.2.5p169) 2009/04/30 Released by Harlan Stenn <stenn@ntp.org>
* [Bug 1171] Note that we never look for -lreadline by default.
* [Bug 1090] Fix bogus leap seconds in refclock_hpgps.
(4.2.5p168) 2009/04/29 Released by Harlan Stenn <stenn@ntp.org>
* Include 4.2.4p7-RC4
* [Bug 1169] quiet compiler warnings
* Re-enable gcc -Wstrict-prototypes when not building with OpenSSL
* Enable gcc -Wstrict-overflow
* ntpq/ntpdc emit newline after accepting password on Windows
* Updates from Dave Mills:
* ntp-keygen.c: Updates.
* Fix the error return and syslog function ID in refclock_{param,ppsapi}.
* Make sure syspoll is within the peer's minpoll/maxpoll bounds.
* ntp_crypto.c: Use sign_siglen, not len. sign key filename cleanup.
* Bump NTP_MAXEXTEN from 1024 to 2048, update values for some field lengths.
* m4/ntp_lineeditlibs.m4: fix warnings from newer Autoconf
* [Bug 1166] Remove truncation of position (blanking) code in refclock_nmea.c
(4.2.5p167) 2009/04/26 Released by Harlan Stenn <stenn@ntp.org>
* Crypto cleanup from Dave Mills.
(4.2.5p166) 2009/04/25 Released by Harlan Stenn <stenn@ntp.org>
* [Bug 1165] Clean up small memory leaks in the  config file parser
* Correct logconfig keyword declaration to MULTIPLE_ARG
* Enable filename and line number leak reporting on Windows when built
  DEBUG for all the typical C runtime allocators such as calloc,
  malloc, and strdup.  Previously only emalloc calls were covered.
* Add DEBUG-only code to free dynamically allocated memory that would
  otherwise remain allocated at ntpd exit, to allow less forgivable
  leaks to stand out in leaks reported after exit.
* Ensure termination of strings in ports/winnt/libisc/isc_strerror.c
  and quiet compiler warnings.
* [Bug 1057] ntpdc unconfig failure
* [Bug 1161] unpeer AKA unconfig command for ntpq :config
* PPS and crypto cleanup in ntp_proto.c from Dave Mills.
(4.2.5p165) 2009/04/23 Released by Harlan Stenn <stenn@ntp.org>
* WWVB refclock cleanup from Dave Mills.
* Code cleanup: requested_key -> request_key.
* [Bug 833] ignore whitespace at end of remote configuration lines
* [Bug 1033] ntpdc/ntpq crash prompting for keyid on Windows
* [Bug 1028] Support for W32Time authentication via Samba.
* quiet ntp_parser.c malloc redeclaration warning
* Mitigation and PPS/PPSAPI cleanup from Dave Mills.
* Documentation updates from Dave Mills.
* timepps-Solaris.h patches from Dave Hart.
(4.2.5p164) 2009/04/22 Released by Harlan Stenn <stenn@ntp.org>
* Include 4.2.4p7-RC3
* PPS/PPSAPI cleanup from Dave Mills.
* Documentation updates from Dave Mills.
* [Bug 1125] C runtime per-thread initialization on Windows
* [Bug 1152] temporarily disable refclock_parse, refclock_true until
  maintainers can repair build break from pps_sample()
* [Bug 1153] refclock_nmea should not mix UTC with GPS time
* [Bug 1159] ntpq overlap diagnostic message test buggy
(4.2.5p163) 2009/04/10 Released by Harlan Stenn <stenn@ntp.org>
(4.2.5p162) 2009/04/09 Released by Harlan Stenn <stenn@ntp.org>
* Documentation updates from Dave Mills.
* Mitigation and PPS cleanup from Dave Mills.
* Include 4.2.4p7-RC2
* [Bug 216] New interpolation scheme for Windows eliminates 1ms jitter
* remove a bunch of #ifdef SYS_WINNT from portable code
* 64-bit time_t cleanup for building on newer Windows compilers
* Only set CMOS clock during ntpd exit on Windows if the computer is
  shutting down or restarting.
* [Bug 1148] NMEA reference clock improvements
* remove deleted gsoc_sntp/utilities.o from repository so that .o build
  products can be cleaned up without corrupting the repository.
(4.2.5p161) 2009/03/31 Released by Harlan Stenn <stenn@ntp.org>
* Documentation updates from Dave Mills.
(4.2.5p160) 2009/03/30 Released by Harlan Stenn <stenn@ntp.org>
* [Bug 1141] refclock_report missing braces cause spurious "peer event:
  clock clk_unspec" log entries
* Include 4.2.4p7-RC1
(4.2.5p159) 2009/03/28 Released by Harlan Stenn <stenn@ntp.org>
* "bias" changes from Dave Mills.
(4.2.5p158) 2009/01/30 Released by Harlan Stenn <stenn@ntp.org>
* Fix [CID 72], a typo introduced at the latest fix to prettydate.c.
(4.2.5p157) 2009/01/26 Released by Harlan Stenn <stenn@ntp.org>
* Cleanup/fixes for ntp_proto.c and ntp_crypto.c from Dave Mills.
(4.2.5p156) 2009/01/19 Released by Harlan Stenn <stenn@ntp.org>
* [Bug 1118] Fixed sign extension for 32 bit time_t in caljulian() and prettydate().
  Fixed some compiler warnings about missing prototypes.
  Fixed some other simple compiler warnings.
* [Bug 1119] [CID 52] Avoid a possible null-dereference in ntp_crypto.c.
* [Bug 1120] [CID 51] INSIST that peer is non-null before we dereference it.
* [Bug 1121] [CID 47] double fclose() in ntp-keygen.c.
(4.2.5p155) 2009/01/18 Released by Harlan Stenn <stenn@ntp.org>
* Documentation updates from Dave Mills.
* CHU frequency updates.
* Design assertion fixes for ntp_crypto.c from Dave Mills.
(4.2.5p154) 2009/01/13 Released by Harlan Stenn <stenn@ntp.org>
* [Bug 992] support interface event change on Linux from
  Miroslav Lichvar.
(4.2.5p153) 2009/01/09 Released by Harlan Stenn <stenn@ntp.org>
* Renamed gsoc_sntp/:fetch-stubs to gsoc_sntp/fetch-stubs to avoid
  file name problems under Windows.
  Removed German umlaut from log msg for 4.2.5p142.
(4.2.5p152) 2009/01/08 Released by Harlan Stenn <stenn@ntp.org>
* Include 4.2.4p6: 2009/01/08 Released by Harlan Stenn <stenn@ntp.org>
(4.2.5p151) 2008/12/23 Released by Harlan Stenn <stenn@ntp.org>
* Stats file logging cleanup from Dave Mills.
(4.2.5p150) 2008/12/15 Released by Harlan Stenn <stenn@ntp.org>
* [Bug 1099] Fixed wrong behaviour in sntp's crypto.c.
* [Bug 1103] Fix 64-bit issues in the new calendar code.
(4.2.5p149) 2008/12/05 Released by Harlan Stenn <stenn@ntp.org>
* Fixed mismatches in data types and OID definitions in ntpSnmpSubAgent.c
* added a premliminary MIB file to ntpsnmpd (ntpv4-mib.mib)
(4.2.5p148) 2008/12/04 Released by Harlan Stenn <stenn@ntp.org>
* [Bug 1070] Fix use of ntpq_parsestring() in ntpsnmpd.
(4.2.5p147) 2008/11/27 Released by Harlan Stenn <stenn@ntp.org>
* Update gsoc_sntp's GCC warning code.
(4.2.5p146) 2008/11/26 Released by Harlan Stenn <stenn@ntp.org>
* Update Solaris CFLAGS for gsoc_sntp.
(4.2.5p145) 2008/11/20 Released by Harlan Stenn <stenn@ntp.org>
* Deal with time.h for sntp under linux.
* Provide rpl_malloc() for sntp for systems that need it.
* Handle ss_len and socklen type for sntp.
* Fixes to the sntp configure.ac script.
* Provide INET6_ADDRSTRLEN if it is missing.
* [Bug 1095] overflow in caljulian.c.
(4.2.5p144) 2008/11/19 Released by Harlan Stenn <stenn@ntp.org>
* Use int32, not int32_t.
* Avoid the sched*() functions under OSF - link problems.
(4.2.5p143) 2008/11/17 Released by Harlan Stenn <stenn@ntp.org>
* sntp cleanup and fixes.
(4.2.5p142) 2008/11/16 Released by Harlan Stenn <stenn@ntp.org>
* Imported GSoC SNTP code from Johannes Maximilian Kuehn.
(4.2.5p141) 2008/11/13 Released by Harlan Stenn <stenn@ntp.org>
* New caltontp.c and calyearstart.c from Juergen Perlinger.
(4.2.5p140) 2008/11/12 Released by Harlan Stenn <stenn@ntp.org>
* Cleanup lint from the ntp_scanner files.
* [Bug 1011] gmtime() returns NULL on windows where it would not under Unix.
* Updated caljulian.c and prettydate.c from Juergen Perlinger.
(4.2.5p139) 2008/11/11 Released by Harlan Stenn <stenn@ntp.org>
* Typo fix to driver20.html.
(4.2.5p138) 2008/11/10 Released by Harlan Stenn <stenn@ntp.org>
* [Bug 474] --disable-ipv6 is broken.
* IPv6 interfaces were being looked for twice.
* SHM driver grabs more samples, add clockstats
* decode.html and driver20.html updates from Dave Mills.
(4.2.5p137) 2008/11/01 Released by Harlan Stenn <stenn@ntp.org>
* [Bug 1069] #undef netsnmp's PACKAGE_* macros.
* [Bug 1068] Older versions of netsnmp do not have netsnmp_daemonize().
(4.2.5p136) 2008/10/27 Released by Harlan Stenn <stenn@ntp.org>
* [Bug 1078] statsdir configuration parsing is broken.
(4.2.5p135) 2008/09/23 Released by Harlan Stenn <stenn@ntp.org>
* [Bug 1072] clock_update should not allow updates older than sys_epoch.
(4.2.5p134) 2008/09/17 Released by Harlan Stenn <stenn@ntp.org>
* Clean up build process for ntpsnmpd.
(4.2.5p133) 2008/09/16 Released by Harlan Stenn <stenn@ntp.org>
* Add options processing to ntpsnmpd.
* [Bug 1062] Check net-snmp headers before deciding to build ntpsnmpd.
* Clean up the libntpq.a build.
* Regenerate ntp_parser.[ch] from ntp_parser.y
(4.2.5p132) 2008/09/15 Released by Harlan Stenn <stenn@ntp.org>
* [Bug 1067] Multicast DNS service registration must come after the fork
  on Solaris.
* [Bug 1066] Error messages should log as errors.
(4.2.5p131) 2008/09/14 Released by Harlan Stenn <stenn@ntp.org>
* [Bug 1065] Re-enable support for the timingstats file.
(4.2.5p130) 2008/09/13 Released by Harlan Stenn <stenn@ntp.org>
* [Bug 1064] Implement --with-net-snmp-config=progname
* [Bug 1063] ntpSnmpSubagentObject.h is missing from the distribution.
(4.2.5p129) 2008/09/11 Released by Harlan Stenn <stenn@ntp.org>
* Quiet some libntpq-related warnings.
(4.2.5p128) 2008/09/08 Released by Harlan Stenn <stenn@ntp.org>
* Import Heiko Gerstung's GSoC2008 NTP MIB daemon.
(4.2.5p127) 2008/09/01 Released by Harlan Stenn <stenn@ntp.org>
* Regenerate ntpd/ntp_parser.c
(4.2.5p126) 2008/08/31 Released by Harlan Stenn <stenn@ntp.org>
* Stop libtool-1.5 from looking for C++ or Fortran.
* [BUG 610] Documentation update for NMEA reference clock driver.
* [Bug 828] Fix IPv4/IPv6 address parsing.
* Changes from Dave Mills:
  Documentation updates.
  Fix a corner case where a frequency update was reported but not set.
  When LEAP_NOTINSYNC->LEAP_NOWARNING, call crypto_update() if we have
  crypto_flags.
(4.2.5p125) 2008/08/18 Released by Harlan Stenn <stenn@ntp.org>
* [Bug 1052] Add linuxPPS support to ONCORE driver.
(4.2.5p124) 2008/08/17 Released by Harlan Stenn <stenn@ntp.org>
* Documentation updates from Dave Mills.
* Include 4.2.4p5: 2008/08/17 Released by Harlan Stenn <stenn@ntp.org>
* [Bug 861] leap info was not being transmitted.
* [Bug 1046] refnumtoa.c is using the wrong header file.
* [Bug 1047] enable/disable options processing fix.
* header file cleanup.
* [Bug 1037] buffer in subroutine was 1 byte short.
* configure.ac: cleanup, add option for wintime, and lay the groundwork
  for the changes needed for bug 1028.
* Fixes from Dave Mills: 'bias' and 'interleave' work.  Separate
  phase and frequency discipline (for long poll intervals).  Update
  TAI function to match current leapsecond processing.
* Documentation updates from Dave Mills.
* [Bug 1037] Use all 16 of the MD5 passwords generated by ntp-keygen.
* Fixed the incorrect edge parameter being passed to time_pps_kcbind in
  NMEA refclock driver.
* [Bug 399] NMEA refclock driver does not honor time1 offset if flag3 set.
* [Bug 985] Modifications to NMEA reference clock driver to support Accord
  GPS Clock.
* poll time updates from Dave Mills.
* local refclock documentation updates from Dave Mills.
* [Bug 1022] Fix compilation problems with yesterday's commit.
* Updates and cleanup from Dave Mills:
  I've now spent eleven months of a sabbatical year - 7 days a week, 6-10
  hours most days - working on NTP. I have carefully reviewed every major
  algorithm, examined its original design and evolution from that design.
  I've trimmed off dead code and briar patches and did zillions of tests
  contrived to expose evil vulnerabilities. The development article is in
  rather good shape and should be ready for prime time.

  1. The protostats statistics files have been very useful in exposing
  little twitches and turns when something hiccups, like a broken PPS
  signal. Most of what used to be syslog messages are now repackaged as
  protostats messages with optional syslog as well. These can also be sent
  as traps which might be handy to tiggle a beeper or celltext. These, the
  sysstats files and cryptostats files reveal the ambient health of a busy
  server, monitor traffic and error counts and spot crypto attacks.

  2. Close inspection of the clock discipline behavior at long poll
  intervals (36 h) showed it not doing as well as it should. I redesigned
  the FLL loop to improve nominal accuracy from  several tens of
  milliseconds to something less than ten milliseconds.

  3. Autokey (again). The enhanced error checking was becoming a major
  pain. I found a way to toss out gobs of ugly fat code and replace the
  function with a much simpler and more comprehensive scheme. It resists
  bait-and-switch attacks and quickly detect cases when the protocol is
  not correctly synchronized.

  4. The interface code for the kernel PPS signal was not in sync with the
  kernel code itself. Some error checks were duplicated and some
  ineffective. I found none of the PPS-capable drivers, including the atom
  driver, do anything when the prefer peer fails; the kernel PPS signal
  remains in control. The atom driver now disables the kernel PPS when the
  prefer peer comes bum. This is important when the prefer peer is not a
  reference clock but a remote NTP server.

  5. The flake restrict bit turned out to be really interesting,
  especially with symmtric modes and of those especially those using
  Autokey. Small changes in the recovery procedures when packets are lost
  now avoid almost all scenarios which previously required protocol resets.

  6. I've always been a little uncomfortable when using the clock filter
  with long poll intervals because the samples become less and less
  correlated as the sample age exceeds the Allan intercept. Various
  schemes have been used over the years to cope with this fact. The latest
  one and the one that works the best is to use a modified sort metric
  where the delay is used when the age of the sample is less than the
  intercept and the sum of delay and dispersion above that. The net result
  is that, at small poll intervals the algorithm operates as a minimum
  filter, while at larger poll intervals it morphs to FIFO. Left
  unmodified, a sample could be used when twelve days old. This along with
  the FLL modifications has made a dramatic improvement at large poll
  intervals.

- [Backward Incompatible] The 'state' variable is no longer reported or
  available via ntpq output.  The following system status bit names
  have been changed:
  - sync_alarm -> leap_alarm
  - sync_atomic -> sync_pps
  - sync_lf_clock -> sync_lf_radio
  - sync_hf_clock -> sync_hf_radio
  - sync_uhf_clock -> sync_uhf_radio
  - sync_local_proto -> sync_local
  - sync_udp/time -> sync_other
  Other names have been changed as well.  See the change history for
  libntp/statestr.c for more details.
  Other backward-incompatible changes in ntpq include:
  - assID -> associd
  - rootdispersion -> rootdisp
  - pkt_head -> pkt_neader
  See the change history for other details.

* Updates and cleanup from Dave Mills.
* [Bug 995] Remove spurious ; from ntp-keygen.c.
* More cleanup and changes from Dave Mills.
* [Bug 980] Direct help to stdout.
---
(4.2.4p8) 2009/12/08 Released by Harlan Stenn <stenn@ntp.org>

* [Sec 1331] DoS with mode 7 packets - CVE-2009-3563.

---
(4.2.4p7) 2009/05/18 Released by Harlan Stenn <stenn@ntp.org>

* [Sec 1151] Remote exploit if autokey is enabled - CVE-2009-1252.
* [Bug 1187] Update the copyright date.
* [Bug 1191] ntpd fails on Win2000 - "Address already in use" after fix
  for [Sec 1149].

---
(4.2.4p7-RC7) 2009/05/12 Released by Harlan Stenn <stenn@ntp.org>

* ntp.isc.org -> ntp.org cleanup.
* [Bug 1178] Use prior FORCE_DNSRETRY behavior as needed at runtime,
  add configure --enable-ignore-dns-errors to be even more stubborn

---
(4.2.4p7-RC6) 2009/05/08 Released by Harlan Stenn <stenn@ntp.org>

* [Bug 784] Make --enable-linuxcaps the default when available
* [Bug 1179] error messages for -u/--user and -i lacking droproot
* Updated JJY reference clock driver from Takao Abe
* [Bug 1071] Log a message and exit before trying to use FD_SET with a
  descriptor larger than FD_SETSIZE, which will corrupt memory
* On corruption of the iface list head in add_interface, log and exit

---
(4.2.4p7-RC5) 2009/05/02 Released by Harlan Stenn <stenn@ntp.org>

* [Bug 1172] 4.2.4p7-RC{3,4} fail to build on linux.
* flock-build script unportable 'set -m' use removed

---
(4.2.4p7-RC4) 2009/04/29 Released by Harlan Stenn <stenn@ntp.org>

* [Bug 1167] use gcc -Winit-self only if it is understood

---
(4.2.4p7-RC3) 2009/04/22 Released by Harlan Stenn <stenn@ntp.org>

* [Bug 787] Bug fixes for 64-bit time_t on Windows
* [Bug 813] Conditional naming of Event
* [Bug 1147] System errors should be logged to msyslog()
* [Bug 1155] Fix compile problem on Windows with VS2005
* [Bug 1156] lock_thread_to_processor() should be declared in header
* [Bug 1157] quiet OpenSSL warnings, clean up configure.ac
* [Bug 1158] support for aix6.1
* [Bug 1160] MacOS X is like BSD regarding F_SETOWN

---
(4.2.4p7-RC2) 2009/04/09 Released by Harlan Stenn <stenn@ntp.org>

* [Sec 1144] limited buffer overflow in ntpq.  CVE-2009-0159
* [Sec 1149] use SO_EXCLUSIVEADDRUSE on Windows

---
(4.2.4p7-RC1) 2009/03/30 Released by Harlan Stenn <stenn@ntp.org>

* [Bug 1131] UDP sockets should not use SIGPOLL on Solaris.
* build system email address cleanup
* [Bug 774] parsesolaris.c does not compile under the new Solaris
* [Bug 873] Windows serial refclock proper TTY line discipline emulation
* [Bug 1014] Enable building with VC9 (in Visual Studio 2008,
  Visual C++ 2008, or SDK)
* [Bug 1117] Deferred interface binding under Windows works only correctly
  if FORCE_DNSRETRY is defined
* [BUG 1124] Lock QueryPerformanceCounter() client threads to same CPU
* DPRINTF macro made safer, always evaluates to a statement and will not
  misassociate an else which follows the macro.

---
(4.2.4p6) 2009/01/08 Released by Harlan Stenn <stenn@ntp.org>

* [Bug 1113] Fixed build errors with recent versions of openSSL.
* [Sec 1111] Fix incorrect check of EVP_VerifyFinal()'s return value.
* Update the copyright year.

---
(4.2.4p5) 2008/08/17 Released by Harlan Stenn <stenn@ntp.org>

* [BUG 1051] Month off by one in leap second message written to clockstats
  file fixed.
* [Bug 450] Windows only: Under original Windows NT we must not discard the
  wildcard socket to workaround a bug in NT's getsockname().
* [Bug 1038] Built-in getpass() function also prompts for password if
  not built with DEBUG.
* [Bug 841] Obsolete the "dynamic" keyword and make deferred binding
  to local interfaces the default.
  Emit a warning if that keyword is used for configuration.
* [Bug 959] Refclock on Windows not properly releasing recvbuffs.
* [Bug 993] Fix memory leak when fetching system messages.
* much cleanup, fixes, and changes from Dave Mills.
* ntp_control.c: LEAPTAB is a filestamp, not an unsigned.  From Dave Mills.
* ntp_config.c: ntp_minpoll fixes from Dave Mills.
* ntp-keygen updates from Dave Mills.
* refresh epoch, throttle, and leap cleanup from Dave Mills.
* Documentation cleanup from Dave Mills.
* [Bug 918] Only use a native md5.h if MD5Init() is available.
* [Bug 979] Provide ntptimeval if it is not otherwise present.
* [Bug 634] Re-instantiate syslog() and logfiles after the daemon fork.
* [Bug 952] Use md5 code with a friendlier license.
* [Bug 977] Fix mismatching #ifdefs for builds without IPv6.
* [Bug 830] Fix the checking order of the interface options.
* Clean up the logfile/syslog setup.
* [Bug 970] Lose obsolete -g flag to ntp-keygen.
* The -e flag to ntp-keygen can write GQ keys now, too.
* ntp_proto.c: sys_survivors and hpoll cleanup from Dave Mills.
* ntp_loopfilter.c: sys_poll cleanup from Dave Mills.
* refclock_wwv.c: maximum-likelihood digit and DSYNC fixes from Dave Mills.
* [Bug 967] preemptable associations are lost forever on a step.
* ntp_config.c: [CID 48] missing "else" clause.
* [Bug 833] ntpq config keyword is quote-mark unfriendly.
* Rename the ntpq "config" keyword to ":config".
* Dave Mills shifted some orphan processing.
* Fix typos in the [Bug 963] patch.
* bootstrap: squawk if genver fails.  Use -f with cp in case Dave does a chown.
* Remove obsolete simulator command-line options.
* ntp_request.c: [CID 36] zero sin_zero.
* [Bug 963] get_systime() is too noisy.
* [Bug 960] spurious syslog:crypto_setup:spurious crypto command
* [Bug 964] Change *-*-linux* to *-*-*linux* to allow for uclinux.
* Changes from Dave Mills:
  - ntp_util.c: cleanup.
  - ntp_timer.c: watch the non-burst packet rate.
  - ntp_request.c: cleanup.
  - ntp_restrict.c: RES_LIMITED cleanup.
  - ntp_proto.c: RES_LIMITED, rate bucktes, counters, overall cleanup.
  - ntp_peer.c: disallow peer_unconfig().
  - ntp_monitor.c: RES_LIMITED cleanup.
  - ntp_loopfilter.c: poll interval cleanup.
  - ntp_crypto.c: volley -> retry.  Cleanup TAI leap message.
  - ntp_config: average and minimum are ^2 values.
  - ntpdc: unknownversion is really "declined", not "bad version".
  - Packet retry cleanup.
* [Bug 961] refclock_tpro.c:tpro_poll() calls refclock_receive() twice.
* [Bug 957] Windows only: Let command line parameters from the Windows SCM GUI
  override the standard parameters from the ImagePath registry key.
* Added HAVE_INT32_T to the Windows config.h to avoid duplicate definitions.
* Work around a VPATH difference in FreeBSD's 'make' command.
* Update bugreport URL.
* Update -I documentation.
* [Bug 713] Fix bug reporting information.
* A bug in the application of the negative-sawtooth for 12 channel receivers.
* The removal of unneeded startup code used for the original LinuxPPS, it now
  conforms to the PPSAPI and does not need special code.
* ntp-keygen.c: Coverity fixes [CID 33,47].
* Volley cleanup from Dave Mills.
* Fuzz cleanup from Dave Mills.
* [Bug 861] Leap second cleanups from Dave Mills.
* ntpsim.c: add missing protypes and fix [CID 34], a nit.
* Upgraded bison at UDel.
* Update br-flock and flock-build machine lists.
* [Bug 752] QoS: add parse/config handling code.
* Fix the #include order in tickadj.c for picky machines.
* [Bug 752] QoS: On some systems, netinet/ip.h needs netinet/ip_systm.h.
* [Bug 752] Update the QoS tagging (code only - configuration to follow).
* Orphan mode and other protocol cleanup from Dave Mills.
* Documentation cleanup from Dave Mills.
* [Bug 940] ntp-keygen uses -v.  Disallow it as a shortcut for --version.
* more cleanup to ntp_lineeditlibs.m4.
* Documentation updates from Dave Mills.
* -ledit cleanup for ntpdc and ntpq.
* Association and other cleanup from Dave Mills.
* NTP_UNREACH changes from Dave Mills.
* Fix the readline history test.
* [Bug 931] Require -lreadline to be asked for explicitly.
* [Bug 764] When looking for -lreadline support, also try using -lncurses.
* [Bug 909] Fix int32_t errors for ntohl().
* [Bug 376/214] Enhancements to support multiple if names and IP addresses.
* [Bug 929] int32_t is undefined on Windows.  Casting wrong.
* [Bug 928] readlink missing braces.
* [Bug 788] Update macros to support VS 2005.
* ntpd/ntp_timer.c: add missing sys_tai parameter for debug printf
* [Bug 917] config parse leaves files open
* [Bug 912] detect conflicting enable/disable configuration on interfaces
  sharing an IP address
* [Bug 771] compare scopeid if available for IPv6 addresses
* Lose obsolete crypto subcommands (Dave Mills).
* WWV is an HF source, not an LF source (Dave Mills).
* [Bug 899] Only show -i/--jaildir -u/--user options if we HAVE_DROPROOT.
* [Bug 916] 'cryptosw' is undefined if built without OpenSSL.
* [Bug 891] 'restrict' config file keyword does not work (partial fix).
* [Bug 890] the crypto command seems to be required now.
* [Bug 915] ntpd cores during processing of x509 certificates.
* Crypto lint cleanup from Dave Mills.
* [Bug 897] Check RAND_status() - we may not need a .rnd file.
* Crypto cleanup from Dave Mills.
* [Bug 911] Fix error message in cmd_args.c.
* [Bug 895] Log assertion failures via syslog(), not stderr.
* Documentation updates from Dave Mills.
* Crypto cleanup from Dave Mills.
* [Bug 905] ntp_crypto.c fails to compile without -DDEBUG.
* Avoid double peer stats logging.
* ntp-keygen cleanup from Dave Mills.
* libopts needs to be built after ElectricFence.
* [Bug 894] Initialize keysdir before calling crypto_setup().
* Calysto cleanup for ntpq.
* ntp-keygen -i takes an arg.
* Cleanup and fixes from Dave Mills.
* [Bug 887] Fix error in ntp_types.h (for sizeof int != 4).
* Bug 880 bug fixes for Windows build
* Improve Calysto support.
* The "revoke" parameter is a crypto command.
* The driftfile wander threshold is a real number.
* [Bug 850] Fix the wander threshold parameter on the driftfile command.
* ntp_io.c: Dead code cleanup - Coverity View 19.
* Leap file related cleanup from Dave Mills.
* ntp_peer.c: Set peer->srcadr before (not after) calling set_peerdstadr().
* Initialize offset in leap_file() - Coverity View 17.
* Use the correct stratum on KISS codes.
* Fuzz bits cleanup.
* Show more digits in some debug printf's.
* Use drift_file_sw internally to control writing the drift file.
* Implement the wander_threshold option for the driftfile config keyword.
* reformat ntp_control.c; do not use c++ // comments.
* [Bug 629] Undo bug #629 fixes as they cause more problems than were  being
  solved
* Changes from Dave Mills: in/out-bound data rates, leapsecond cleanup,
  driftfile write cleanup, packet buffer length checks, documentation updates.
* More assertion checks and malloc()->emalloc(), courtesy of Calysto.
* [Bug 864] Place ntpd service in maintenance mode if using SMF on Solaris
* [Bug 862] includefile nesting; preserve phonelist on reconfig.
* [Bug 604] ntpd regularly dies on linux/alpha.
* more leap second infrastructure fixes from Dave Mills.
* [Bug 858] recent leapfile changes broke non-OpenSSL builds.
* Use emalloc() instead of malloc() in refclock_datum.c (Calysto).
* Start using 'design by contract' assertions.
* [Bug 767] Fast sync to refclocks wanted.
* Allow null driftfile.
* Use YYERROR_VERBOSE for the new parser, and fix related BUILT_SOURCES.
* [Bug 629] changes to ensure broadcast works including on wildcard addresses
* [Bug 853] get_node() must return a pointer to maximally-aligned memory.
* Initial leap file fixes from Dave Mills.
* [Bug 858] Recent leapfile changes broke without OPENSSL.
* Use a char for DIR_SEP, not a string.
* [Bug 850] driftfile parsing changes.
* driftfile maintenance changes from Dave Mills.  Use clock_phi instead of
  stats_write_tolerance.
* [Bug 828] refid string not being parsed correctly.
* [Bug 846] Correct includefile parsing.
* [Bug 827] New parsing code does not handle "fudge" correctly.
* Enable debugging capability in the config parser.
* [Bug 839] Crypto password not read from ntp.conf.
* Have autogen produce writable output files.
* [Bug 825] Correct logconfig -/+ keyword processing.
* [Bug 828] Correct parsing of " delimited strings.
* Cleanup FILE * usage after fclose() in ntp_filegen.c.
* [Bug 843] Windows Completion port code was incorrectly merged from -stable.
* [Bug 840] do fudge configuration AFTER peers (thus refclocks) have been
  configured.
* [Bug 824] Added new parser modules to the Windows project file.
* [Bug 832] Add libisc/log.c headers to the distribution.
* [Bug 808] Only write the drift file if we are in state 4.
* Initial import of libisc/log.c and friends.
* [Bug 826] Fix redefinition of PI.
* [Bug 825] ntp_scanner.c needs to #include <config.h> .
* [Bug 824] New parser code has some build problems with the SIM code.
* [Bug 817] Use longnames for setting ntp variables on the command-line;
  Allowing '-v' with and without an arg to disambiguate usage is error-prone.
* [Bug 822] set progname once, early.
* [Bug 819] remove erroneous #if 0 in Windows completion port code.
* The new config code missed an #ifdef for building without refclocks.
* Distribute some files needed by the new config parsing code.
* [Bug 819] Timeout for WaitForMultipleObjects was 500ms instead of INFINITE
* Use autogen 5.9.1.
* Fix clktest command-line arg processing.'
* Audio documentation updates from Dave Mills.
* New config file parsing code, from Sachin Kamboj.
* fuzz bit cleanup from Dave Mills.
* replay cleanup from Dave Mills.
* [Bug 542] Tolerate missing directory separator at EO statsdir.
* [Bug 812] ntpd should drop supplementary groups.
* [Bug 815] Fix warning compiling 4.2.5p22 under Windows with VC6.
* [Bug 740] Fix kernel/daemon startup drift anomaly.
* refclock_wwv.c fixes from Dave Mills.
* [Bug 810] Fix ntp-keygen documentation.
* [Bug 787] Bug fixes for 64-bit time_t on Windows.
* [Bug 796] Clean up duplicate #defines in ntp_control.c.
* [Bug 569] Use the correct precision for the Leitch CSD-5300.
* [Bug 795] Moved declaration of variable to top of function.
* [Bug 798] ntpq [p typo crashes ntpq/ntpdc.
* [Bug 786] Fix refclock_bancomm.c on Solaris.
* [Bug 774] parsesolaris.c does not compile under the new Solaris.
* [Bug 782] Remove P() macros from Windows files.
* [Bug 778] ntpd fails to lock with drift=+500 when started with drift=-500.
* [Bug 592] Trimble Thunderbolt GPS support.
* IRIG, CHU, WWV, WWVB refclock improvements from Dave Mills.
* [Bug 757] Lose ULONG_CONST().
* [Bug 756] Require ANSI C (function prototypes).
* codec (audio) and ICOM changes from Dave Mills.

---

* [Bug 450] Windows only: Under original Windows NT we must not discard the
  wildcard socket to workaround a bug in NT's getsockname().
* [Bug 1038] Built-in getpass() function also prompts for password if
  not built with DEBUG.
* [Bug 841] Obsolete the "dynamic" keyword and make deferred binding
  to local interfaces the default.
  Emit a warning if that keyword is used for configuration.
* [Bug 959] Refclock on Windows not properly releasing recvbuffs.
* [Bug 993] Fix memory leak when fetching system messages.
* [Bug 987] Wake up the resolver thread/process when a new interface has
  become available.
* Correctly apply negative-sawtooth for oncore 12 channel receiver.
* Startup code for original LinuxPPS removed.  LinuxPPS now conforms to
  the PPSAPI.
* [Bug 1000] allow implicit receive buffer allocation for Windows.
  fixes startup for windows systems with many interfaces.
  reduces dropped packets on network bursts.
  additionally fix timer() starvation during high load.
* [Bug 990] drop minimum time restriction for interface update interval.
* [Bug 977] Fix mismatching #ifdefs for builds without IPv6.
* Update the copyright year.
* Build system cleanup (make autogen-generated files writable).
* [Bug 957] Windows only: Let command line parameters from the Windows SCM GUI
  override the standard parameters from the ImagePath registry key.
* Fixes for ntpdate:
* [Bug 532] nptdate timeout is too long if several servers are supplied.
* [Bug 698] timeBeginPeriod is called without timeEndPeriod in some NTP tools.
* [Bug 857] ntpdate debug mode adjusts system clock when it shouldn't.
* [Bug 908] ntpdate crashes sometimes.
* [Bug 982] ntpdate(and ntptimeset) buffer overrun if HAVE_POLL_H isn't set
  (dup of 908).
* [Bug 997] ntpdate buffer too small and unsafe.
* ntpdate.c: Under Windows check whether NTP port in use under same conditions
  as under other OSs.
* ntpdate.c: Fixed some typos and indents (tabs/spaces).

(4.2.4p4) Released by Harlan Stenn <stenn@ntp.org>

* [Bug 902] Fix problems with the -6 flag.
* Updated include/copyright.def (owner and year).
* [Bug 878] Avoid ntpdc use of refid value as unterminated string.
* [Bug 881] Corrected display of pll offset on 64bit systems.
* [Bug 886] Corrected sign handling on 64bit in ntpdc loopinfo command.
* [Bug 889] avoid malloc() interrupted by SIGIO risk
* ntpd/refclock_parse.c: cleanup shutdown while the file descriptor is still
  open.
* [Bug 885] use emalloc() to get a message at the end of the memory
  unsigned types cannot be less than 0
  default_ai_family is a short
  lose trailing , from enum list
  clarify ntp_restrict.c for easier automated analysis
* [Bug 884] don't access recv buffers after having them passed to the free
  list.
* [Bug 882] allow loopback interfaces to share addresses with other
  interfaces.

---
(4.2.4p3) Released by Harlan Stenn <stenn@ntp.org>

* [Bug 863] unable to stop ntpd on Windows as the handle reference for events
  changed

---
(4.2.4p2) Released by Harlan Stenn <stenn@ntp.org>

* [Bug 854] Broadcast address was not correctly set for interface addresses
* [Bug 829] reduce syslog noise, while there fix Enabled/Disable logging
  to reflect the actual configuration.
* [Bug 795] Moved declaration of variable to top of function.
* [Bug 789] Fix multicast client crypto authentication and make sure arriving
  multicast packets do not disturb the autokey dance.
* [Bug 785] improve handling of multicast interfaces
  (multicast routers still need to run a multicast routing software/daemon)
* ntpd/refclock_parse.c: cleanup shutdown while the file descriptor is still
  open.
* [Bug 885] use emalloc() to get a message at the end of the memory
  unsigned types cannot be less than 0
  default_ai_family is a short
  lose trailing , from enum list
* [Bug 884] don't access recv buffers after having them passed to the free list.
* [Bug 882] allow loopback interfaces to share addresses with other interfaces.
* [Bug 527] Don't write from source address length to wrong location
* Upgraded autogen and libopts.
* [Bug 811] ntpd should not read a .ntprc file.

---
(4.2.4p1) (skipped)

---
(4.2.4p0) Released by Harlan Stenn <stenn@ntp.org>

* [Bug 793] Update Hans Lambermont's email address in ntpsweep.
* [Bug 776] Remove unimplemented "rate" flag from ntpdate.
* [Bug 586] Avoid lookups if AI_NUMERICHOST is set.
* [Bug 770] Fix numeric parameters to ntp-keygen (Alain Guibert).
* [Bug 768] Fix io_setbclient() error message.
* [Bug 765] Use net_bind_service capability on linux.
* [Bug 760] The background resolver must be aware of the 'dynamic' keyword.
* [Bug 753] make union timestamp anonymous (Philip Prindeville).
* confopt.html: move description for "dynamic" keyword into the right section.
* pick the right type for the recv*() length argument.

---
(4.2.4) Released by Harlan Stenn <stenn@ntp.org>

* monopt.html fixes from Dave Mills.
* [Bug 452] Do not report kernel PLL/FLL flips.
* [Bug 746] Expert mouseCLOCK USB v2.0 support added.'
* driver8.html updates.
* [Bug 747] Drop <NOBR> tags from ntpdc.html.
* sntp now uses the returned precision to control decimal places.
* sntp -u will use an unprivileged port for its queries.
* [Bug 741] "burst" doesn't work with !unfit peers.
* [Bug 735] Fix a make/gmake VPATH issue on Solaris.
* [Bug 739] ntpd -x should not take an argument.
* [Bug 737] Some systems need help providing struct iovec.
* [Bug 717] Fix libopts compile problem.
* [Bug 728] parse documentation fixes.
* [Bug 734] setsockopt(..., IP_MULTICAST_IF, ...) fails on 64-bit platforms.
* [Bug 732] C-DEX JST2000 patch from Hideo Kuramatsu.
* [Bug 721] check for __ss_family and __ss_len separately.
* [Bug 666] ntpq opeers displays jitter rather than dispersion.
* [Bug 718] Use the recommended type for the saddrlen arg to getsockname().
* [Bug 715] Fix a multicast issue under Linux.
* [Bug 690] Fix a Windows DNS lookup buffer overflow.
* [Bug 670] Resolved a Windows issue with the dynamic interface rescan code.
* K&R C support is being deprecated.
* [Bug 714] ntpq -p should conflict with -i, not -c.
* WWV refclock improvements from Dave Mills.
* [Bug 708] Use thread affinity only for the clock interpolation thread.
* [Bug 706] ntpd can be running several times in parallel.
* [Bug 704] Documentation typos.
* [Bug 701] coverity: NULL dereference in ntp_peer.c
* [Bug 695] libopts does not protect against macro collisions.
* [Bug 693] __adjtimex is independent of ntp_{adj,get}time.
* [Bug 692] sys_limitrejected was not being incremented.
* [Bug 691] restrictions() assumption not always valid.
* [Bug 689] Deprecate HEATH GC-1001 II; the driver never worked.
* [Bug 688] Fix documentation typos.
* [Bug 686] Handle leap seconds better under Windows.
* [Bug 685] Use the Windows multimedia timer.
* [Bug 684] Only allow debug options if debugging is enabled.
* [Bug 683] Use the right version string.
* [Bug 680] Fix the generated version string on Windows.
* [Bug 678] Use the correct size for control messages.
* [Bug 677] Do not check uint_t in configure.ac.
* [Bug 676] Use the right value for msg_namelen.
* [Bug 675] Make sure ntpd builds without debugging.
* [Bug 672] Fix cross-platform structure padding/size differences.
* [Bug 660] New TIMESTAMP code fails tp build on Solaris Express.
* [Bug 659] libopts does not build under Windows.
* [Bug 658] HP-UX with cc needs -Wp,-H8166 in CFLAGS.
* [Bug 656] ntpdate doesn't work with multicast address.
* [Bug 638] STREAMS_TLI is deprecated - remove it.
* [Bug 635] Fix tOptions definition.
* [Bug 628] Fallback to ntp discipline not working for large offsets.
* [Bug 622] Dynamic interface tracking for ntpd.
* [Bug 603] Don't link with libelf if it's not needed.
* [Bug 523] ntpd service under Windows does't shut down properly.
* [Bug 500] sntp should always be built.
* [Bug 479] Fix the -P option.
* [Bug 421] Support the bc637PCI-U card.
* [Bug 342] Deprecate broken TRAK refclock driver.
* [Bug 340] Deprecate broken MSF EES refclock driver.
* [Bug 153] Don't do DNS lookups on address masks.
* [Bug 143] Fix interrupted system call on HP-UX.
* [Bug 42] Distribution tarballs should be signed.
* Support separate PPS devices for PARSE refclocks.
* [Bug 637, 51?] Dynamic interface scanning can now be done.
* Options processing now uses GNU AutoGen.

---
(4.2.2p4) Released by Harlan Stenn <stenn@ntp.org>

* [Bug 710] compat getnameinfo() has off-by-one error
* [Bug 690] Buffer overflow in Windows when doing DNS Lookups

---
(4.2.2p3) Released by Harlan Stenn <stenn@ntp.org>

* Make the ChangeLog file cleaner and easier to read
* [Bug 601] ntpq's decodeint uses an extra level of indirection
* [Bug 657] Different OSes need different sized args for IP_MULTICAST_LOOP
* release engineering/build changes
* Documentation fixes
* Get sntp working under AIX-5

---
(4.2.2p2) (broken)

* Get sntp working under AIX-5

---
(4.2.2p1)

* [Bug 661] Use environment variable to specify the base path to openssl.
* Resolve an ambiguity in the copyright notice
* Added some new documentation files
* URL cleanup in the documentation
* [Bug 657]: IP_MULTICAST_LOOP uses a u_char value/size
* quiet gcc4 complaints
* more Coverity fixes
* [Bug 614] manage file descriptors better
* [Bug 632] update kernel PPS offsets when PPS offset is re-configured
* [Bug 637] Ignore UP in*addr_any interfaces
* [Bug 633] Avoid writing files in srcdir
* release engineering/build changes

---
(4.2.2)

* SNTP
* Many bugfixes
* Implements the current "goal state" of NTPv4
* Autokey improvements
* Much better IPv6 support
* [Bug 360] ntpd loses handles with LAN connection disabled.
* [Bug 239] Fix intermittent autokey failure with multicast clients.
* Rewrite of the multicast code
* New version numbering scheme

---
(4.2.0)

* More stuff than I have time to document
* IPv6 support
* Bugfixes
* call-gap filtering
* wwv and chu refclock improvements
* OpenSSL integration

---
(4.1.2)

* clock state machine bugfix
* Lose the source port check on incoming packets
* (x)ntpdc compatibility patch
* Virtual IP improvements
* ntp_loopfilter fixes and improvements
* ntpdc improvements
* GOES refclock fix
* JJY driver
* Jupiter refclock fixes
* Neoclock4X refclock fixes
* AIX 5 port
* bsdi port fixes
* Cray unicos port upgrade
* HP MPE/iX port
* Win/NT port upgrade
* Dynix PTX port fixes
* Document conversion from CVS to BK
* readline support for ntpq

---
(4.1.0)

* CERT problem fixed (99k23)

* Huff-n-Puff filter
* Preparation for OpenSSL support
* Resolver changes/improvements are not backward compatible with mode 7
  requests (which are implementation-specific anyway)
* leap second stuff
* manycast should work now
* ntp-genkeys does new good things.
* scripts/ntp-close
* PPS cleanup and improvements
* readline support for ntpdc
* Crypto/authentication rewrite
* WINNT builds with MD5 by default
* WINNT no longer requires Perl for building with Visual C++ 6.0
* algorithmic improvements, bugfixes
* Solaris dosynctodr info update
* html/pic/* is *lots* smaller
* New/updated drivers: Forum Graphic GPS, WWV/H, Heath GC-100 II, HOPF
  serial and PCI, ONCORE, ulink331
* Rewrite of the audio drivers

---
(4.0.99)

* Driver updates: CHU, DCF, GPS/VME, Oncore, PCF, Ulink, WWVB, burst
  If you use the ONCORE driver with a HARDPPS kernel module,
  you *must* have a properly specified:
	pps <filename> [assert/clear] [hardpps]
  line in the /etc/ntp.conf file.
* PARSE cleanup
* PPS cleanup
* ntpd, ntpq, ntpdate cleanup and fixes
* NT port improvements
* AIX, BSDI, DEC OSF, FreeBSD, NetBSD, Reliant, SCO, Solaris port improvements

---
(4.0.98)

* Solaris kernel FLL bug is fixed in 106541-07
* Bug/lint cleanup
* PPS cleanup
* ReliantUNIX patches
* NetInfo support
* Ultralink driver
* Trimble OEM Ace-II support
* DCF77 power choices
* Oncore improvements

---
(4.0.97)

* NT patches
* AIX,SunOS,IRIX portability
* NeXT portability
* ntptimeset utility added
* cygwin portability patches

---
(4.0.96)

* -lnsl, -lsocket, -lgen configuration patches
* Y2K patches from AT&T
* Linux portability cruft

---
(4.0.95)

* NT port cleanup/replacement
* a few portability fixes
* VARITEXT Parse clock added

---
(4.0.94)

* PPS updates (including ntp.config options)
* Lose the old DES stuff in favor of the (optional) RSAREF stuff
* html cleanup/updates
* numerous drivers cleaned up
* numerous portability patches and code cleanup

---
(4.0.93)

* Oncore refclock needs PPS or one of two ioctls.
* Don't make ntptime under Linux.  It doesn't compile for too many folks.
* Autokey cleanup
* ReliantUnix patches
* html cleanup
* tickadj cleanup
* PARSE cleanup
* IRIX -n32 cleanup
* byte order cleanup
* ntptrace improvements and patches
* ntpdc improvements and patches
* PPS cleanup
* mx4200 cleanup
* New clock state machine
* SCO cleanup
* Skip alias interfaces

---
(4.0.92)

* chronolog and dumbclock refclocks
* SCO updates
* Cleanup/bugfixes
* Y2K patches
* Updated palisade driver
* Plug memory leak
* wharton kernel clock
* Oncore clock upgrades
* NMEA clock improvements
* PPS improvements
* AIX portability patches

---
(4.0.91)

* New ONCORE driver
* New MX4200 driver
* Palisade improvements
* config file bugfixes and problem reporting
* autoconf upgrade and cleanup
* HP-UX, IRIX lint cleanup
* AIX portability patches
* NT cleanup

---
(4.0.90)

* Nanoseconds
* New palisade driver
* New Oncore driver

---
(4.0.73)

* README.hackers added
* PARSE driver is working again
* Solaris 2.6 has nasty kernel bugs.  DO NOT enable pll!
* DES is out of the distribution.

---
(4.0.72)

* K&R C compiling should work again.
* IRIG patches.
* MX4200 driver patches.
* Jupiter driver added.
* Palisade driver added.  Needs work (ANSI, ntoh/hton, sizeof double, ???)<|MERGE_RESOLUTION|>--- conflicted
+++ resolved
@@ -1,14 +1,11 @@
 ---
-<<<<<<< HEAD
+
 * [Bug 2795] Cannot build without OpenSLL (on Win32)
   Provided a Win32 specific wrapper around libevent/arc4random.c
-=======
-
 * [Bug 2796] ntp-keygen crashes in 'getclock()' on Win32
 * [Bug 2797] ntp-keygen trapped in endless loop for MD5 keys
   on big-endian machines
 * [Bug 2798] sntp should decode and display the leap indicator.
->>>>>>> 430ca626
 ---
 (4.2.8p2-RC1) 2015/03/30 Released by Harlan Stenn <stenn@ntp.org>
 
