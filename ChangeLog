--- conflicted
+++ resolved
@@ -1,12 +1,9 @@
-<<<<<<< HEAD
+* [Bug 1366] ioctl(TIOCSCTTY, 0) fails on NetBSD *[0-2].* > 3.99.7.
+* CID 87 dead code in ntpq.c atoascii().
 (4.2.5p241-RC) 2009/11/07 Released by Harlan Stenn <stenn@ntp.org>
 * html/authopt.html update from Dave Mills.
 * Remove unused file from sntp/Makefile.am's distribution list.
 * new crypto signature cleanup.
-=======
-* [Bug 1366] ioctl(TIOCSCTTY, 0) fails on NetBSD *[0-2].* > 3.99.7.
-* CID 87 dead code in ntpq.c atoascii().
->>>>>>> 817d39c9
 (4.2.5p240-RC) 2009/11/05 Released by Harlan Stenn <stenn@ntp.org>
 * [Bug 1364] clock_gettime() not detected, need -lrt on Debian 5.0.3.
 * Provide all of OpenSSL's signature methods for ntp.keys (FIPS 140-2).
