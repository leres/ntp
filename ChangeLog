<<<<<<< HEAD
* [Bug 1038] Built-in getpass() function also prompts for password if not built with DEBUG.
=======
* [Bug 841] Obsolete the "dynamic" keyword and make deferred binding
  to local interfaces the default.
  Emit a warning if that keyword is used for configuration.
>>>>>>> d8d021c1
* [Bug 959] Refclock on Windows not properly releasing recvbuffs.
* [Bug 993] Fix memory leak when fetching system messages.
* [Bug 987] Wake up the resolver thread/process when a new interface has
  become available.
* Correctly apply negative-sawtooth for oncore 12 channel receiver.
* Startup code for original LinuxPPS removed.  LinuxPPS now conforms to
  the PPSAPI.
* [Bug 1000] allow implicit receive buffer allocation for Windows.
  fixes startup for windows systems with many interfaces.
  reduces dropped packets on network bursts.
  additionally fix timer() starvation during high load.
* [Bug 990] drop minimum time restriction for interface update interval.
* [Bug 977] Fix mismatching #ifdefs for builds without IPv6.
* Update the copyright year.
* Build system cleanup (make autogen-generated files writable).
* [Bug 957] Windows only: Let command line parameters from the Windows SCM GUI
  override the standard parameters from the ImagePath registry key.
* Fixes for ntpdate:
* [Bug 532] nptdate timeout is too long if several servers are supplied.
* [Bug 698] timeBeginPeriod is called without timeEndPeriod in some NTP tools.
* [Bug 857] ntpdate debug mode adjusts system clock when it shouldn't.
* [Bug 908] ntpdate crashes sometimes.
* [Bug 982] ntpdate(and ntptimeset) buffer overrun if HAVE_POLL_H isn't set
  (dup of 908).
* [Bug 997] ntpdate buffer too small and unsafe.
* ntpdate.c: Under Windows check whether NTP port in use under same conditions
  as under other OSs.
* ntpdate.c: Fixed some typos and indents (tabs/spaces).

---
(4.2.4p4) Released by Harlan Stenn <stenn@ntp.org>

* [Bug 902] Fix problems with the -6 flag.
* Updated include/copyright.def (owner and year).
* [Bug 878] Avoid ntpdc use of refid value as unterminated string.
* [Bug 881] Corrected display of pll offset on 64bit systems.
* [Bug 886] Corrected sign handling on 64bit in ntpdc loopinfo command.
* [Bug 889] avoid malloc() interrupted by SIGIO risk
* ntpd/refclock_parse.c: cleanup shutdown while the file descriptor is still open.
* [Bug 885] use emalloc() to get a message at the end of the memory
            unsigned types cannot be less than 0
            default_ai_family is a short
            lose trailing , from enum list
	    clarify ntp_restrict.c for easier automated analysis
* [Bug 884] don't access recv buffers after having them passed to the free list.
* [Bug 882] allow loopback interfaces to share addresses with other interfaces.

---
(4.2.4p3) Released by Harlan Stenn <stenn@ntp.org>

* [Bug 863] unable to stop ntpd on Windows as the handle reference for events
	    changed

---
(4.2.4p2) Released by Harlan Stenn <stenn@ntp.org>

* [Bug 854] Broadcast address was not correctly set for interface addresses
* [Bug 829] reduce syslog noise, while there fix Enabled/Disable logging
	    to reflect the actual configuration.
* [Bug 795] Moved declaration of variable to top of function.
* [Bug 789] Fix multicast client crypto authentication and make sure arriving
	    multicast packets do not disturb the autokey dance.
* [Bug 785] improve handling of multicast interfaces
	    (multicast routers still need to run a multicast routing
	    software/daemon)
* [Bug 527] Don't write from source address length to wrong location
* Upgraded autogen and libopts.
* [Bug 811] ntpd should not read a .ntprc file.

---
(4.2.4p1) (skipped)

---
(4.2.4p0) Released by Harlan Stenn <stenn@ntp.org>

* [Bug 793] Update Hans Lambermont's email address in ntpsweep.
* [Bug 776] Remove unimplemented "rate" flag from ntpdate.
* [Bug 586] Avoid lookups if AI_NUMERICHOST is set.
* [Bug 770] Fix numeric parameters to ntp-keygen (Alain Guibert).
* [Bug 768] Fix io_setbclient() error message.
* [Bug 765] Use net_bind_service capability on linux.
* [Bug 760] The background resolver must be aware of the 'dynamic' keyword.
* [Bug 753] make union timestamp anonymous (Philip Prindeville).
* confopt.html: move description for "dynamic" keyword into the right section.
* pick the right type for the recv*() length argument.

---
(4.2.4) Released by Harlan Stenn <stenn@ntp.org>

* monopt.html fixes from Dave Mills.
* [Bug 452] Do not report kernel PLL/FLL flips.
* [Bug 746] Expert mouseCLOCK USB v2.0 support added.'
* driver8.html updates.
* [Bug 747] Drop <NOBR> tags from ntpdc.html.
* sntp now uses the returned precision to control decimal places.
* sntp -u will use an unprivileged port for its queries.
* [Bug 741] "burst" doesn't work with !unfit peers.
* [Bug 735] Fix a make/gmake VPATH issue on Solaris.
* [Bug 739] ntpd -x should not take an argument.
* [Bug 737] Some systems need help providing struct iovec.
* [Bug 717] Fix libopts compile problem.
* [Bug 728] parse documentation fixes.
* [Bug 734] setsockopt(..., IP_MULTICAST_IF, ...) fails on 64-bit platforms.
* [Bug 732] C-DEX JST2000 patch from Hideo Kuramatsu.
* [Bug 721] check for __ss_family and __ss_len separately.
* [Bug 666] ntpq opeers displays jitter rather than dispersion.
* [Bug 718] Use the recommended type for the saddrlen arg to getsockname().
* [Bug 715] Fix a multicast issue under Linux.
* [Bug 690] Fix a Windows DNS lookup buffer overflow.
* [Bug 670] Resolved a Windows issue with the dynamic interface rescan code.
* K&R C support is being deprecated.
* [Bug 714] ntpq -p should conflict with -i, not -c.
* WWV refclock improvements from Dave Mills.
* [Bug 708] Use thread affinity only for the clock interpolation thread.
* [Bug 706] ntpd can be running several times in parallel.
* [Bug 704] Documentation typos.
* [Bug 701] coverity: NULL dereference in ntp_peer.c
* [Bug 695] libopts does not protect against macro collisions.
* [Bug 693] __adjtimex is independent of ntp_{adj,get}time.
* [Bug 692] sys_limitrejected was not being incremented.
* [Bug 691] restrictions() assumption not always valid.
* [Bug 689] Deprecate HEATH GC-1001 II; the driver never worked.
* [Bug 688] Fix documentation typos.
* [Bug 686] Handle leap seconds better under Windows.
* [Bug 685] Use the Windows multimedia timer.
* [Bug 684] Only allow debug options if debugging is enabled.
* [Bug 683] Use the right version string.
* [Bug 680] Fix the generated version string on Windows.
* [Bug 678] Use the correct size for control messages.
* [Bug 677] Do not check uint_t in configure.ac.
* [Bug 676] Use the right value for msg_namelen.
* [Bug 675] Make sure ntpd builds without debugging.
* [Bug 672] Fix cross-platform structure padding/size differences.
* [Bug 660] New TIMESTAMP code fails tp build on Solaris Express.
* [Bug 659] libopts does not build under Windows.
* [Bug 658] HP-UX with cc needs -Wp,-H8166 in CFLAGS.
* [Bug 656] ntpdate doesn't work with multicast address.
* [Bug 638] STREAMS_TLI is deprecated - remove it.
* [Bug 635] Fix tOptions definition.
* [Bug 628] Fallback to ntp discipline not working for large offsets.
* [Bug 622] Dynamic interface tracking for ntpd.
* [Bug 603] Don't link with libelf if it's not needed.
* [Bug 523] ntpd service under Windows does't shut down properly.
* [Bug 500] sntp should always be built.
* [Bug 479] Fix the -P option.
* [Bug 421] Support the bc637PCI-U card.
* [Bug 342] Deprecate broken TRAK refclock driver.
* [Bug 340] Deprecate broken MSF EES refclock driver.
* [Bug 153] Don't do DNS lookups on address masks.
* [Bug 143] Fix interrupted system call on HP-UX.
* [Bug 42] Distribution tarballs should be signed.
* Support separate PPS devices for PARSE refclocks.
* [Bug 637, 51?] Dynamic interface scanning can now be done.
* Options processing now uses GNU AutoGen.

---
(4.2.2p4) Released by Harlan Stenn <stenn@ntp.org>

 * [Bug 710] compat getnameinfo() has off-by-one error
 * [Bug 690] Buffer overflow in Windows when doing DNS Lookups

---
(4.2.2p3) Released by Harlan Stenn <stenn@ntp.org>

 * Make the ChangeLog file cleaner and easier to read
 * [Bug 601] ntpq's decodeint uses an extra level of indirection
 * [Bug 657] Different OSes need different sized args for IP_MULTICAST_LOOP
 * release engineering/build changes
 * Documentation fixes
 * Get sntp working under AIX-5

---
(4.2.2p2) (broken)

 * Get sntp working under AIX-5

---
(4.2.2p1)

 * [Bug 661] Use environment variable to specify the base path to openssl.
 * Resolve an ambiguity in the copyright notice
 * Added some new documentation files
 * URL cleanup in the documentation
 * [Bug 657]: IP_MULTICAST_LOOP uses a u_char value/size
 * quiet gcc4 complaints
 * more Coverity fixes
 * [Bug 614] manage file descriptors better
 * [Bug 632] update kernel PPS offsets when PPS offset is re-configured
 * [Bug 637] Ignore UP in*addr_any interfaces
 * [Bug 633] Avoid writing files in srcdir
 * release engineering/build changes

---
(4.2.2)

 * SNTP
 * Many bugfixes
 * Implements the current "goal state" of NTPv4
 * Autokey improvements
 * Much better IPv6 support
 * [Bug 360] ntpd loses handles with LAN connection disabled.
 * [Bug 239] Fix intermittent autokey failure with multicast clients.
 * Rewrite of the multicast code
 * New version numbering scheme

---
(4.2.0)

* More stuff than I have time to document
* IPv6 support
* Bugfixes
* call-gap filtering
* wwv and chu refclock improvements
* OpenSSL integration

---
(4.1.2)

* clock state machine bugfix
* Lose the source port check on incoming packets
* (x)ntpdc compatibility patch
* Virtual IP improvements
* ntp_loopfilter fixes and improvements
* ntpdc improvements
* GOES refclock fix
* JJY driver
* Jupiter refclock fixes
* Neoclock4X refclock fixes
* AIX 5 port
* bsdi port fixes
* Cray unicos port upgrade
* HP MPE/iX port
* Win/NT port upgrade
* Dynix PTX port fixes
* Document conversion from CVS to BK
* readline support for ntpq

---
(4.1.0)

* CERT problem fixed (99k23)

* Huff-n-Puff filter
* Preparation for OpenSSL support
* Resolver changes/improvements are not backward compatible with mode 7
  requests (which are implementation-specific anyway)
* leap second stuff
* manycast should work now
* ntp-genkeys does new good things.
* scripts/ntp-close
* PPS cleanup and improvements
* readline support for ntpdc
* Crypto/authentication rewrite
* WINNT builds with MD5 by default
* WINNT no longer requires Perl for building with Visual C++ 6.0
* algorithmic improvements, bugfixes
* Solaris dosynctodr info update
* html/pic/* is *lots* smaller
* New/updated drivers: Forum Graphic GPS, WWV/H, Heath GC-100 II, HOPF
  serial and PCI, ONCORE, ulink331
* Rewrite of the audio drivers

---
(4.0.99)

* Driver updates: CHU, DCF, GPS/VME, Oncore, PCF, Ulink, WWVB, burst
  If you use the ONCORE driver with a HARDPPS kernel module,
  you *must* have a properly specified:
	pps <filename> [assert/clear] [hardpps]
  line in the /etc/ntp.conf file.
* PARSE cleanup
* PPS cleanup
* ntpd, ntpq, ntpdate cleanup and fixes
* NT port improvements
* AIX, BSDI, DEC OSF, FreeBSD, NetBSD, Reliant, SCO, Solaris port improvements

---
(4.0.98)

* Solaris kernel FLL bug is fixed in 106541-07
* Bug/lint cleanup
* PPS cleanup
* ReliantUNIX patches
* NetInfo support
* Ultralink driver
* Trimble OEM Ace-II support
* DCF77 power choices
* Oncore improvements

---
(4.0.97)

* NT patches
* AIX,SunOS,IRIX portability
* NeXT portability
* ntptimeset utility added
* cygwin portability patches

---
(4.0.96)

* -lnsl, -lsocket, -lgen configuration patches
* Y2K patches from AT&T
* Linux portability cruft

---
(4.0.95)

* NT port cleanup/replacement
* a few portability fixes
* VARITEXT Parse clock added

---
(4.0.94)

* PPS updates (including ntp.config options)
* Lose the old DES stuff in favor of the (optional) RSAREF stuff
* html cleanup/updates
* numerous drivers cleaned up
* numerous portability patches and code cleanup

---
(4.0.93)

* Oncore refclock needs PPS or one of two ioctls.
* Don't make ntptime under Linux.  It doesn't compile for too many folks.
* Autokey cleanup
* ReliantUnix patches
* html cleanup
* tickadj cleanup
* PARSE cleanup
* IRIX -n32 cleanup
* byte order cleanup
* ntptrace improvements and patches
* ntpdc improvements and patches
* PPS cleanup
* mx4200 cleanup
* New clock state machine
* SCO cleanup
* Skip alias interfaces

---
(4.0.92)

* chronolog and dumbclock refclocks
* SCO updates
* Cleanup/bugfixes
* Y2K patches
* Updated palisade driver
* Plug memory leak
* wharton kernel clock
* Oncore clock upgrades
* NMEA clock improvements
* PPS improvements
* AIX portability patches

---
(4.0.91)

* New ONCORE driver
* New MX4200 driver
* Palisade improvements
* config file bugfixes and problem reporting
* autoconf upgrade and cleanup
* HP-UX, IRIX lint cleanup
* AIX portability patches
* NT cleanup

---
(4.0.90)

* Nanoseconds
* New palisade driver
* New Oncore driver

---
(4.0.73)

* README.hackers added
* PARSE driver is working again
* Solaris 2.6 has nasty kernel bugs.  DO NOT enable pll!
* DES is out of the distribution.

---
(4.0.72)

* K&R C compiling should work again.
* IRIG patches.
* MX4200 driver patches.
* Jupiter driver added.
* Palisade driver added.  Needs work (ANSI, ntoh/hton, sizeof double, ???)<|MERGE_RESOLUTION|>--- conflicted
+++ resolved
@@ -1,10 +1,10 @@
-<<<<<<< HEAD
-* [Bug 1038] Built-in getpass() function also prompts for password if not built with DEBUG.
-=======
+---
+
+* [Bug 1038] Built-in getpass() function also prompts for password if
+  not built with DEBUG.
 * [Bug 841] Obsolete the "dynamic" keyword and make deferred binding
   to local interfaces the default.
   Emit a warning if that keyword is used for configuration.
->>>>>>> d8d021c1
 * [Bug 959] Refclock on Windows not properly releasing recvbuffs.
 * [Bug 993] Fix memory leak when fetching system messages.
 * [Bug 987] Wake up the resolver thread/process when a new interface has
