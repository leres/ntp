--- conflicted
+++ resolved
@@ -1,10 +1,7 @@
-<<<<<<< HEAD
-* [Bug 2256] Improve configure's function searches in libraries.
-=======
 * [Bug 1050] Change ONCORE log message for leap second announcement
   to avoid misunderstandings.
 * [Bug 2499] Win32 user-space/loopback ppsapi provider drops samples.
->>>>>>> e487a595
+* [Bug 2256] Improve configure's function searches in libraries.
 (4.2.7p393) 2013/10/16 Released by Harlan Stenn <stenn@ntp.org>
 * [Bug 2272] Use C99 integer types. ntp_calendar.h and ntp_types.h .
 (4.2.7p392) 2013/10/15 Released by Harlan Stenn <stenn@ntp.org>
