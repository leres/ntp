<<<<<<< HEAD
(4.2.5p175) 2009/05/12 Released by Harlan Stenn <stenn@ntp.org>
* Include (4.2.4p7-RC7)
* [Bug 1180] ntpd won't start with more than ~1000 interfaces
* [Bug 1182] Documentation typos and missing bits.
* [Bug 1183] COM port support should extend past COM3
* [Bug 1184] ntpd is deaf when restricted to second IP on the same net
* Clean up configure.ac NTP_CACHEVERSION interface, display cache
  version when clearing.  Fixes a regression.
=======
* [Bug 1154] mDNS registration should be done later, repeatedly and only
  if asked for. (second try for fix)
>>>>>>> d8cefe4f
(4.2.5p174) 2009/05/09 Released by Harlan Stenn <stenn@ntp.org>
* Stale leapsecond file fixes from Dave Mills.
(4.2.5p173) 2009/05/08 Released by Harlan Stenn <stenn@ntp.org>
* Include (4.2.4p7-RC6)
(4.2.5p172) 2009/05/06 Released by Harlan Stenn <stenn@ntp.org>
* [Bug 1175] Instability in PLL daemon mode.
* [Bug 1176] refclock_parse.c does not compile without PPSAPI.
(4.2.5p171) 2009/05/04 Released by Harlan Stenn <stenn@ntp.org>
* Autokey documentation cleanup from Dave Mills.
* [Bug 1171] line editing libs found without headers (Solaris 11)
* [Bug 1173] NMEA refclock fails with Solaris PPSAPI
* Fix problem linking msntp on Solaris when sntp subdir is configured
  before parent caused by different gethostent library search order.
* Do not clear config.cache when it is  empty.
(4.2.5p170) 2009/05/02 Released by Harlan Stenn <stenn@ntp.org>
* [Bug 1152] adjust PARSE to new refclock_pps logic
* Include (4.2.4p7-RC5)
* loopfilter FLL/PLL crossover cleanup from Dave Mills.
* Documentation updates from Dave Mills.
* ntp-keygen cleanup from Dave Mills.
* crypto API cleanup from Dave Mills.
* Add NTP_CACHEVERSION mechanism to ignore incompatible config.cache
* Enable gcc -Wstrict-overflow for gsoc_sntp as well
(4.2.5p169) 2009/04/30 Released by Harlan Stenn <stenn@ntp.org>
* [Bug 1171] Note that we never look for -lreadline by default.
* [Bug 1090] Fix bogus leap seconds in refclock_hpgps.
(4.2.5p168) 2009/04/29 Released by Harlan Stenn <stenn@ntp.org>
* Include (4.2.4p7-RC4)
* [Bug 1169] quiet compiler warnings
* Re-enable gcc -Wstrict-prototypes when not building with OpenSSL
* Enable gcc -Wstrict-overflow
* ntpq/ntpdc emit newline after accepting password on Windows
* Updates from Dave Mills:
* ntp-keygen.c: Updates.
* Fix the error return and syslog function ID in refclock_{param,ppsapi}.
* Make sure syspoll is within the peer's minpoll/maxpoll bounds.
* ntp_crypto.c: Use sign_siglen, not len. sign key filename cleanup.
* Bump NTP_MAXEXTEN from 1024 to 2048, update values for some field lengths.
* m4/ntp_lineeditlibs.m4: fix warnings from newer Autoconf
* [Bug 1166] Remove truncation of position (blanking) code in refclock_nmea.c
(4.2.5p167) 2009/04/26 Released by Harlan Stenn <stenn@ntp.org>
* Crypto cleanup from Dave Mills.
(4.2.5p166) 2009/04/25 Released by Harlan Stenn <stenn@ntp.org>
* [Bug 1165] Clean up small memory leaks in the  config file parser
* Correct logconfig keyword declaration to MULTIPLE_ARG
* Enable filename and line number leak reporting on Windows when built
  DEBUG for all the typical C runtime allocators such as calloc,
  malloc, and strdup.  Previously only emalloc calls were covered.
* Add DEBUG-only code to free dynamically allocated memory that would
  otherwise remain allocated at ntpd exit, to allow less forgivable
  leaks to stand out in leaks reported after exit.
* Ensure termination of strings in ports/winnt/libisc/isc_strerror.c
  and quiet compiler warnings.
* [Bug 1057] ntpdc unconfig failure
* [Bug 1161] unpeer AKA unconfig command for ntpq :config
* PPS and crypto cleanup in ntp_proto.c from Dave Mills.
(4.2.5p165) 2009/04/23 Released by Harlan Stenn <stenn@ntp.org>
* WWVB refclock cleanup from Dave Mills.
* Code cleanup: requested_key -> request_key.
* [Bug 833] ignore whitespace at end of remote configuration lines
* [Bug 1033] ntpdc/ntpq crash prompting for keyid on Windows
* [Bug 1154] mDNS registration should be done later, repeatedly and only
  if asked for.
* [Bug 1028] Support for W32Time authentication via Samba.
* quiet ntp_parser.c malloc redeclaration warning
* Mitigation and PPS/PPSAPI cleanup from Dave Mills.
* Documentation updates from Dave Mills.
* timepps-Solaris.h patches from Dave Hart.
(4.2.5p164) 2009/04/22 Released by Harlan Stenn <stenn@ntp.org>
* Include (4.2.4p7-RC3)
* PPS/PPSAPI cleanup from Dave Mills.
* Documentation updates from Dave Mills.
* [Bug 1125] C runtime per-thread initialization on Windows
* [Bug 1152] temporarily disable refclock_parse, refclock_true until
  maintainers can repair build break from pps_sample()
* [Bug 1153] refclock_nmea should not mix UTC with GPS time
* [Bug 1159] ntpq overlap diagnostic message test buggy
(4.2.5p163) 2009/04/10 Released by Harlan Stenn <stenn@ntp.org>
(4.2.5p162) 2009/04/09 Released by Harlan Stenn <stenn@ntp.org>
* Documentation updates from Dave Mills.
* Mitigation and PPS cleanup from Dave Mills.
* Include (4.2.4p7-RC2)
* [Bug 216] New interpolation scheme for Windows eliminates 1ms jitter
* remove a bunch of #ifdef SYS_WINNT from portable code
* 64-bit time_t cleanup for building on newer Windows compilers
* Only set CMOS clock during ntpd exit on Windows if the computer is
  shutting down or restarting.
* [Bug 1148] NMEA reference clock improvements
* remove deleted gsoc_sntp/utilities.o from repository so that .o build
  products can be cleaned up without corrupting the repository.
(4.2.5p161) 2009/03/31 Released by Harlan Stenn <stenn@ntp.org>
* Documentation updates from Dave Mills.
(4.2.5p160) 2009/03/30 Released by Harlan Stenn <stenn@ntp.org>
* [Bug 1141] refclock_report missing braces cause spurious "peer event:
  clock clk_unspec" log entries
* Include (4.2.4p7-RC1)
(4.2.5p159) 2009/03/28 Released by Harlan Stenn <stenn@ntp.org>
* "bias" changes from Dave Mills.
(4.2.5p158) 2009/01/30 Released by Harlan Stenn <stenn@ntp.org>
* Fix [CID 72], a typo introduced at the latest fix to prettydate.c.
(4.2.5p157) 2009/01/26 Released by Harlan Stenn <stenn@ntp.org>
* Cleanup/fixes for ntp_proto.c and ntp_crypto.c from Dave Mills.
(4.2.5p156) 2009/01/19 Released by Harlan Stenn <stenn@ntp.org>
* [Bug 1118] Fixed sign extension for 32 bit time_t in caljulian() and prettydate().
  Fixed some compiler warnings about missing prototypes.
  Fixed some other simple compiler warnings.
* [Bug 1119] [CID 52] Avoid a possible null-dereference in ntp_crypto.c.
* [Bug 1120] [CID 51] INSIST that peer is non-null before we dereference it.
* [Bug 1121] [CID 47] double fclose() in ntp-keygen.c.
(4.2.5p155) 2009/01/18 Released by Harlan Stenn <stenn@ntp.org>
* Documentation updates from Dave Mills.
* CHU frequency updates.
* Design assertion fixes for ntp_crypto.c from Dave Mills.
(4.2.5p154) 2009/01/13 Released by Harlan Stenn <stenn@ntp.org>
* [Bug 992] support interface event change on Linux from
  Miroslav Lichvar.
(4.2.5p153) 2009/01/09 Released by Harlan Stenn <stenn@ntp.org>
* Renamed gsoc_sntp/:fetch-stubs to gsoc_sntp/fetch-stubs to avoid
  file name problems under Windows.
  Removed German umlaut from log msg for 4.2.5p142.
(4.2.5p152) 2009/01/08 Released by Harlan Stenn <stenn@ntp.org>
* Include (4.2.4p6) 2009/01/08 Released by Harlan Stenn <stenn@ntp.org>
(4.2.5p151) 2008/12/23 Released by Harlan Stenn <stenn@ntp.org>
* Stats file logging cleanup from Dave Mills.
(4.2.5p150) 2008/12/15 Released by Harlan Stenn <stenn@ntp.org>
* [Bug 1099] Fixed wrong behaviour in sntp's crypto.c.
* [Bug 1103] Fix 64-bit issues in the new calendar code.
(4.2.5p149) 2008/12/05 Released by Harlan Stenn <stenn@ntp.org>
* Fixed mismatches in data types and OID definitions in ntpSnmpSubAgent.c
* added a premliminary MIB file to ntpsnmpd (ntpv4-mib.mib)
(4.2.5p148) 2008/12/04 Released by Harlan Stenn <stenn@ntp.org>
* [Bug 1070] Fix use of ntpq_parsestring() in ntpsnmpd.
(4.2.5p147) 2008/11/27 Released by Harlan Stenn <stenn@ntp.org>
* Update gsoc_sntp's GCC warning code.
(4.2.5p146) 2008/11/26 Released by Harlan Stenn <stenn@ntp.org>
* Update Solaris CFLAGS for gsoc_sntp.
(4.2.5p145) 2008/11/20 Released by Harlan Stenn <stenn@ntp.org>
* Deal with time.h for sntp under linux.
* Provide rpl_malloc() for sntp for systems that need it.
* Handle ss_len and socklen type for sntp.
* Fixes to the sntp configure.ac script.
* Provide INET6_ADDRSTRLEN if it is missing.
* [Bug 1095] overflow in caljulian.c.
(4.2.5p144) 2008/11/19 Released by Harlan Stenn <stenn@ntp.org>
* Use int32, not int32_t.
* Avoid the sched*() functions under OSF - link problems.
(4.2.5p143) 2008/11/17 Released by Harlan Stenn <stenn@ntp.org>
* sntp cleanup and fixes.
(4.2.5p142) 2008/11/16 Released by Harlan Stenn <stenn@ntp.org>
* Imported GSoC SNTP code from Johannes Maximilian Kuehn.
(4.2.5p141) 2008/11/13 Released by Harlan Stenn <stenn@ntp.org>
* New caltontp.c and calyearstart.c from Juergen Perlinger.
(4.2.5p140) 2008/11/12 Released by Harlan Stenn <stenn@ntp.org>
* Cleanup lint from the ntp_scanner files.
* [Bug 1011] gmtime() returns NULL on windows where it would not under Unix.
* Updated caljulian.c and prettydate.c from Juergen Perlinger.
(4.2.5p139) 2008/11/11 Released by Harlan Stenn <stenn@ntp.org>
* Typo fix to driver20.html.
(4.2.5p138) 2008/11/10 Released by Harlan Stenn <stenn@ntp.org>
* [Bug 474] --disable-ipv6 is broken.
* IPv6 interfaces were being looked for twice.
* SHM driver grabs more samples, add clockstats
* decode.html and driver20.html updates from Dave Mills.
(4.2.5p137) 2008/11/01 Released by Harlan Stenn <stenn@ntp.org>
* [Bug 1069] #undef netsnmp's PACKAGE_* macros.
* [Bug 1068] Older versions of netsnmp do not have netsnmp_daemonize().
(4.2.5p136) 2008/10/27 Released by Harlan Stenn <stenn@ntp.org>
* [Bug 1078] statsdir configuration parsing is broken.
(4.2.5p135) 2008/09/23 Released by Harlan Stenn <stenn@ntp.org>
* [Bug 1072] clock_update should not allow updates older than sys_epoch.
(4.2.5p134) 2008/09/17 Released by Harlan Stenn <stenn@ntp.org>
* Clean up build process for ntpsnmpd.
(4.2.5p133) 2008/09/16 Released by Harlan Stenn <stenn@ntp.org>
* Add options processing to ntpsnmpd.
* [Bug 1062] Check net-snmp headers before deciding to build ntpsnmpd.
* Clean up the libntpq.a build.
* Regenerate ntp_parser.[ch] from ntp_parser.y
(4.2.5p132) 2008/09/15 Released by Harlan Stenn <stenn@ntp.org>
* [Bug 1067] Multicast DNS service registration must come after the fork
  on Solaris.
* [Bug 1066] Error messages should log as errors.
(4.2.5p131) 2008/09/14 Released by Harlan Stenn <stenn@ntp.org>
* [Bug 1065] Re-enable support for the timingstats file.
(4.2.5p130) 2008/09/13 Released by Harlan Stenn <stenn@ntp.org>
* [Bug 1064] Implement --with-net-snmp-config=progname
* [Bug 1063] ntpSnmpSubagentObject.h is missing from the distribution.
(4.2.5p129) 2008/09/11 Released by Harlan Stenn <stenn@ntp.org>
* Quiet some libntpq-related warnings.
(4.2.5p128) 2008/09/08 Released by Harlan Stenn <stenn@ntp.org>
* Import Heiko Gerstung's GSoC2008 NTP MIB daemon.
(4.2.5p127) 2008/09/01 Released by Harlan Stenn <stenn@ntp.org>
* Regenerate ntpd/ntp_parser.c
(4.2.5p126) 2008/08/31 Released by Harlan Stenn <stenn@ntp.org>
* Stop libtool-1.5 from looking for C++ or Fortran.
* [BUG 610] Documentation update for NMEA reference clock driver.
* [Bug 828] Fix IPv4/IPv6 address parsing.
* Changes from Dave Mills:
  Documentation updates.
  Fix a corner case where a frequency update was reported but not set.
  When LEAP_NOTINSYNC->LEAP_NOWARNING, call crypto_update() if we have
  crypto_flags.
(4.2.5p125) 2008/08/18 Released by Harlan Stenn <stenn@ntp.org>
* [Bug 1052] Add linuxPPS support to ONCORE driver.
(4.2.5p124) 2008/08/17 Released by Harlan Stenn <stenn@ntp.org>
* Documentation updates from Dave Mills.
* Include (4.2.4p5) 2008/08/17 Released by Harlan Stenn <stenn@ntp.org>
* [Bug 861] leap info was not being transmitted.
* [Bug 1046] refnumtoa.c is using the wrong header file.
* [Bug 1047] enable/disable options processing fix.
* header file cleanup.
* [Bug 1037] buffer in subroutine was 1 byte short.
* configure.ac: cleanup, add option for wintime, and lay the groundwork
  for the changes needed for bug 1028.
* Fixes from Dave Mills: 'bias' and 'interleave' work.  Separate
  phase and frequency discipline (for long poll intervals).  Update
  TAI function to match current leapsecond processing.
* Documentation updates from Dave Mills.
* [Bug 1037] Use all 16 of the MD5 passwords generated by ntp-keygen.
* Fixed the incorrect edge parameter being passed to time_pps_kcbind in
  NMEA refclock driver.
* [Bug 399] NMEA refclock driver does not honor time1 offset if flag3 set.
* [Bug 985] Modifications to NMEA reference clock driver to support Accord
  GPS Clock.
* poll time updates from Dave Mills.
* local refclock documentation updates from Dave Mills.
* [Bug 1022] Fix compilation problems with yesterday's commit.
* Updates and cleanup from Dave Mills:
  I've now spent eleven months of a sabbatical year - 7 days a week, 6-10
  hours most days - working on NTP. I have carefully reviewed every major
  algorithm, examined its original design and evolution from that design.
  I've trimmed off dead code and briar patches and did zillions of tests
  contrived to expose evil vulnerabilities. The development article is in
  rather good shape and should be ready for prime time.

  1. The protostats statistics files have been very useful in exposing
  little twitches and turns when something hiccups, like a broken PPS
  signal. Most of what used to be syslog messages are now repackaged as
  protostats messages with optional syslog as well. These can also be sent
  as traps which might be handy to tiggle a beeper or celltext. These, the
  sysstats files and cryptostats files reveal the ambient health of a busy
  server, monitor traffic and error counts and spot crypto attacks.

  2. Close inspection of the clock discipline behavior at long poll
  intervals (36 h) showed it not doing as well as it should. I redesigned
  the FLL loop to improve nominal accuracy from  several tens of
  milliseconds to something less than ten milliseconds.

  3. Autokey (again). The enhanced error checking was becoming a major
  pain. I found a way to toss out gobs of ugly fat code and replace the
  function with a much simpler and more comprehensive scheme. It resists
  bait-and-switch attacks and quickly detect cases when the protocol is
  not correctly synchronized.

  4. The interface code for the kernel PPS signal was not in sync with the
  kernel code itself. Some error checks were duplicated and some
  ineffective. I found none of the PPS-capable drivers, including the atom
  driver, do anything when the prefer peer fails; the kernel PPS signal
  remains in control. The atom driver now disables the kernel PPS when the
  prefer peer comes bum. This is important when the prefer peer is not a
  reference clock but a remote NTP server.

  5. The flake restrict bit turned out to be really interesting,
  especially with symmtric modes and of those especially those using
  Autokey. Small changes in the recovery procedures when packets are lost
  now avoid almost all scenarios which previously required protocol resets.

  6. I've always been a little uncomfortable when using the clock filter
  with long poll intervals because the samples become less and less
  correlated as the sample age exceeds the Allan intercept. Various
  schemes have been used over the years to cope with this fact. The latest
  one and the one that works the best is to use a modified sort metric
  where the delay is used when the age of the sample is less than the
  intercept and the sum of delay and dispersion above that. The net result
  is that, at small poll intervals the algorithm operates as a minimum
  filter, while at larger poll intervals it morphs to FIFO. Left
  unmodified, a sample could be used when twelve days old. This along with
  the FLL modifications has made a dramatic improvement at large poll
  intervals.

- [Backward Incompatible] The 'state' variable is no longer reported or
  available via ntpq output.  The following system status bit names
  have been changed:
  - sync_alarm -> leap_alarm
  - sync_atomic -> sync_pps
  - sync_lf_clock -> sync_lf_radio
  - sync_hf_clock -> sync_hf_radio
  - sync_uhf_clock -> sync_uhf_radio
  - sync_local_proto -> sync_local
  - sync_udp/time -> sync_other
  Other names have been changed as well.  See the change history for
  libntp/statestr.c for more details.
  Other backward-incompatible changes in ntpq include:
  - assID -> associd
  - rootdispersion -> rootdisp
  - pkt_head -> pkt_neader
  See the change history for other details.

* Updates and cleanup from Dave Mills.
* [Bug 995] Remove spurious ; from ntp-keygen.c.
* More cleanup and changes from Dave Mills.
* [Bug 980] Direct help to stdout.
---
(4.2.4p7-RC7) 2009/05/12 Released by Harlan Stenn <stenn@ntp.org>

* ntp.isc.org -> ntp.org cleanup.
* [Bug 1178] Use prior FORCE_DNSRETRY behavior as needed at runtime,
  add configure --enable-ignore-dns-errors to be even more stubborn

---
(4.2.4p7-RC6) 2009/05/08 Released by Harlan Stenn <stenn@ntp.org>

* [Bug 784] Make --enable-linuxcaps the default when available
* [Bug 1179] error messages for -u/--user and -i lacking droproot
* Updated JJY reference clock driver from Takao Abe
* [Bug 1071] Log a message and exit before trying to use FD_SET with a
  descriptor larger than FD_SETSIZE, which will corrupt memory
* On corruption of the iface list head in add_interface, log and exit

---
(4.2.4p7-RC5) 2009/05/02 Released by Harlan Stenn <stenn@ntp.org>

* [Bug 1172] 4.2.4p7-RC{3,4} fail to build on linux.
* flock-build script unportable 'set -m' use removed

---
(4.2.4p7-RC4) 2009/04/29 Released by Harlan Stenn <stenn@ntp.org>

* [Bug 1167] use gcc -Winit-self only if it is understood

---
(4.2.4p7-RC3) 2009/04/22 Released by Harlan Stenn <stenn@ntp.org>

* [Bug 787] Bug fixes for 64-bit time_t on Windows
* [Bug 813] Conditional naming of Event
* [Bug 1147] System errors should be logged to msyslog()
* [Bug 1155] Fix compile problem on Windows with VS2005
* [Bug 1156] lock_thread_to_processor() should be declared in header
* [Bug 1157] quiet OpenSSL warnings, clean up configure.ac
* [Bug 1158] support for aix6.1
* [Bug 1160] MacOS X is like BSD regarding F_SETOWN

---
(4.2.4p7-RC2) 2009/04/09 Released by Harlan Stenn <stenn@ntp.org>

* [Sec 1144] limited buffer overflow in ntpq.  CVE-2009-0159
* [Sec 1149] use SO_EXCLUSIVEADDRUSE on Windows

---
(4.2.4p7-RC1) 2009/03/30 Released by Harlan Stenn <stenn@ntp.org>

* [Bug 1131] UDP sockets should not use SIGPOLL on Solaris.
* build system email address cleanup
* [Bug 774] parsesolaris.c does not compile under the new Solaris
* [Bug 873] Windows serial refclock proper TTY line discipline emulation
* [Bug 1014] Enable building with VC9 (in Visual Studio 2008,
  Visual C++ 2008, or SDK)
* [Bug 1117] Deferred interface binding under Windows works only correctly
  if FORCE_DNSRETRY is defined
* [BUG 1124] Lock QueryPerformanceCounter() client threads to same CPU
* DPRINTF macro made safer, always evaluates to a statement and will not
  misassociate an else which follows the macro.

---
(4.2.4p6) 2009/01/08 Released by Harlan Stenn <stenn@ntp.org>

* [Bug 1113] Fixed build errors with recent versions of openSSL. 
* [Sec 1111] Fix incorrect check of EVP_VerifyFinal()'s return value.
* Update the copyright year.

---
(4.2.4p5) 2008/08/17 Released by Harlan Stenn <stenn@ntp.org>

* [BUG 1051] Month off by one in leap second message written to clockstats
  file fixed.
* [Bug 450] Windows only: Under original Windows NT we must not discard the
  wildcard socket to workaround a bug in NT's getsockname().
* [Bug 1038] Built-in getpass() function also prompts for password if
  not built with DEBUG.
* [Bug 841] Obsolete the "dynamic" keyword and make deferred binding
  to local interfaces the default.
  Emit a warning if that keyword is used for configuration.
* [Bug 959] Refclock on Windows not properly releasing recvbuffs.
* [Bug 993] Fix memory leak when fetching system messages.
* much cleanup, fixes, and changes from Dave Mills.
* ntp_control.c: LEAPTAB is a filestamp, not an unsigned.  From Dave Mills.
* ntp_config.c: ntp_minpoll fixes from Dave Mills.
* ntp-keygen updates from Dave Mills.
* refresh epoch, throttle, and leap cleanup from Dave Mills.
* Documentation cleanup from Dave Mills.
* [Bug 918] Only use a native md5.h if MD5Init() is available.
* [Bug 979] Provide ntptimeval if it is not otherwise present.
* [Bug 634] Re-instantiate syslog() and logfiles after the daemon fork.
* [Bug 952] Use md5 code with a friendlier license.
* [Bug 977] Fix mismatching #ifdefs for builds without IPv6.
* [Bug 830] Fix the checking order of the interface options.
* Clean up the logfile/syslog setup.
* [Bug 970] Lose obsolete -g flag to ntp-keygen.
* The -e flag to ntp-keygen can write GQ keys now, too.
* ntp_proto.c: sys_survivors and hpoll cleanup from Dave Mills.
* ntp_loopfilter.c: sys_poll cleanup from Dave Mills.
* refclock_wwv.c: maximum-likelihood digit and DSYNC fixes from Dave Mills.
* [Bug 967] preemptable associations are lost forever on a step.
* ntp_config.c: [CID 48] missing "else" clause.
* [Bug 833] ntpq config keyword is quote-mark unfriendly.
* Rename the ntpq "config" keyword to ":config".
* Dave Mills shifted some orphan processing.
* Fix typos in the [Bug 963] patch.
* bootstrap: squawk if genver fails.  Use -f with cp in case Dave does a chown.
* Remove obsolete simulator command-line options.
* ntp_request.c: [CID 36] zero sin_zero.
* [Bug 963] get_systime() is too noisy.
* [Bug 960] spurious syslog:crypto_setup:spurious crypto command
* [Bug 964] Change *-*-linux* to *-*-*linux* to allow for uclinux.
* Changes from Dave Mills:
  - ntp_util.c: cleanup.
  - ntp_timer.c: watch the non-burst packet rate.
  - ntp_request.c: cleanup.
  - ntp_restrict.c: RES_LIMITED cleanup.
  - ntp_proto.c: RES_LIMITED, rate bucktes, counters, overall cleanup.
  - ntp_peer.c: disallow peer_unconfig().
  - ntp_monitor.c: RES_LIMITED cleanup.
  - ntp_loopfilter.c: poll interval cleanup.
  - ntp_crypto.c: volley -> retry.  Cleanup TAI leap message.
  - ntp_config: average and minimum are ^2 values.
  - ntpdc: unknownversion is really "declined", not "bad version".
  - Packet retry cleanup.
* [Bug 961] refclock_tpro.c:tpro_poll() calls refclock_receive() twice.
* [Bug 957] Windows only: Let command line parameters from the Windows SCM GUI
  override the standard parameters from the ImagePath registry key.
* Added HAVE_INT32_T to the Windows config.h to avoid duplicate definitions.
* Work around a VPATH difference in FreeBSD's 'make' command.
* Update bugreport URL.
* Update -I documentation.
* [Bug 713] Fix bug reporting information.
* A bug in the application of the negative-sawtooth for 12 channel receivers. 
* The removal of unneeded startup code used for the original LinuxPPS, it now
  conforms to the PPSAPI and does not need special code.  
* ntp-keygen.c: Coverity fixes [CID 33,47].
* Volley cleanup from Dave Mills.
* Fuzz cleanup from Dave Mills.
* [Bug 861] Leap second cleanups from Dave Mills.
* ntpsim.c: add missing protypes and fix [CID 34], a nit.
* Upgraded bison at UDel.
* Update br-flock and flock-build machine lists.
* [Bug 752] QoS: add parse/config handling code. 
* Fix the #include order in tickadj.c for picky machines.
* [Bug 752] QoS: On some systems, netinet/ip.h needs netinet/ip_systm.h.
* [Bug 752] Update the QoS tagging (code only - configuration to follow).
* Orphan mode and other protocol cleanup from Dave Mills.
* Documentation cleanup from Dave Mills.
* [Bug 940] ntp-keygen uses -v.  Disallow it as a shortcut for --version.
* more cleanup to ntp_lineeditlibs.m4.
* Documentation updates from Dave Mills.
* -ledit cleanup for ntpdc and ntpq.
* Association and other cleanup from Dave Mills.
* NTP_UNREACH changes from Dave Mills.
* Fix the readline history test.
* [Bug 931] Require -lreadline to be asked for explicitly.
* [Bug 764] When looking for -lreadline support, also try using -lncurses.
* [Bug 909] Fix int32_t errors for ntohl().
* [Bug 376/214] Enhancements to support multiple if names and IP addresses.
* [Bug 929] int32_t is undefined on Windows.  Casting wrong.
* [Bug 928] readlink missing braces.
* [Bug 788] Update macros to support VS 2005.
* ntpd/ntp_timer.c: add missing sys_tai parameter for debug printf
* [Bug 917] config parse leaves files open
* [Bug 912] detect conflicting enable/disable configuration on interfaces
  sharing an IP address
* [Bug 771] compare scopeid if available for IPv6 addresses
* Lose obsolete crypto subcommands (Dave Mills).
* WWV is an HF source, not an LF source (Dave Mills).
* [Bug 899] Only show -i/--jaildir -u/--user options if we HAVE_DROPROOT.
* [Bug 916] 'cryptosw' is undefined if built without OpenSSL.
* [Bug 891] 'restrict' config file keyword does not work (partial fix).
* [Bug 890] the crypto command seems to be required now.
* [Bug 915] ntpd cores during processing of x509 certificates.
* Crypto lint cleanup from Dave Mills.
* [Bug 897] Check RAND_status() - we may not need a .rnd file.
* Crypto cleanup from Dave Mills.
* [Bug 911] Fix error message in cmd_args.c.
* [Bug 895] Log assertion failures via syslog(), not stderr.
* Documentation updates from Dave Mills.
* Crypto cleanup from Dave Mills.
* [Bug 905] ntp_crypto.c fails to compile without -DDEBUG.
* Avoid double peer stats logging.
* ntp-keygen cleanup from Dave Mills.
* libopts needs to be built after ElectricFence.
* [Bug 894] Initialize keysdir before calling crypto_setup().
* Calysto cleanup for ntpq.
* ntp-keygen -i takes an arg.
* Cleanup and fixes from Dave Mills.
* [Bug 887] Fix error in ntp_types.h (for sizeof int != 4).
* Bug 880 bug fixes for Windows build
* Improve Calysto support.
* The "revoke" parameter is a crypto command.
* The driftfile wander threshold is a real number.
* [Bug 850] Fix the wander threshold parameter on the driftfile command.
* ntp_io.c: Dead code cleanup - Coverity View 19.
* Leap file related cleanup from Dave Mills.
* ntp_peer.c: Set peer->srcadr before (not after) calling set_peerdstadr().
* Initialize offset in leap_file() - Coverity View 17.
* Use the correct stratum on KISS codes.
* Fuzz bits cleanup.
* Show more digits in some debug printf's.
* Use drift_file_sw internally to control writing the drift file.
* Implement the wander_threshold option for the driftfile config keyword.
* reformat ntp_control.c; do not use c++ // comments.
* [Bug 629] Undo bug #629 fixes as they cause more problems than were  being
  solved
* Changes from Dave Mills: in/out-bound data rates, leapsecond cleanup,
  driftfile write cleanup, packet buffer length checks, documentation updates.
* More assertion checks and malloc()->emalloc(), courtesy of Calysto.
* [Bug 864] Place ntpd service in maintenance mode if using SMF on Solaris
* [Bug 862] includefile nesting; preserve phonelist on reconfig.
* [Bug 604] ntpd regularly dies on linux/alpha.
* more leap second infrastructure fixes from Dave Mills.
* [Bug 858] recent leapfile changes broke non-OpenSSL builds.
* Use emalloc() instead of malloc() in refclock_datum.c (Calysto).
* Start using 'design by contract' assertions.
* [Bug 767] Fast sync to refclocks wanted.
* Allow null driftfile.
* Use YYERROR_VERBOSE for the new parser, and fix related BUILT_SOURCES.
* [Bug 629] changes to ensure broadcast works including on wildcard addresses
* [Bug 853] get_node() must return a pointer to maximally-aligned memory.
* Initial leap file fixes from Dave Mills.
* [Bug 858] Recent leapfile changes broke without OPENSSL.
* Use a char for DIR_SEP, not a string.
* [Bug 850] driftfile parsing changes.
* driftfile maintenance changes from Dave Mills.  Use clock_phi instead of
  stats_write_tolerance.
* [Bug 828] refid string not being parsed correctly.
* [Bug 846] Correct includefile parsing.
* [Bug 827] New parsing code does not handle "fudge" correctly.
* Enable debugging capability in the config parser.
* [Bug 839] Crypto password not read from ntp.conf.
* Have autogen produce writable output files.
* [Bug 825] Correct logconfig -/+ keyword processing.
* [Bug 828] Correct parsing of " delimited strings.
* Cleanup FILE * usage after fclose() in ntp_filegen.c.
* [Bug 843] Windows Completion port code was incorrectly merged from -stable.
* [Bug 840] do fudge configuration AFTER peers (thus refclocks) have been
  configured.
* [Bug 824] Added new parser modules to the Windows project file.
* [Bug 832] Add libisc/log.c headers to the distribution.
* [Bug 808] Only write the drift file if we are in state 4.
* Initial import of libisc/log.c and friends.
* [Bug 826] Fix redefinition of PI.
* [Bug 825] ntp_scanner.c needs to #include <config.h> .
* [Bug 824] New parser code has some build problems with the SIM code.
* [Bug 817] Use longnames for setting ntp variables on the command-line;
  Allowing '-v' with and without an arg to disambiguate usage is error-prone.
* [Bug 822] set progname once, early.
* [Bug 819] remove erroneous #if 0 in Windows completion port code.
* The new config code missed an #ifdef for building without refclocks.
* Distribute some files needed by the new config parsing code.
* [Bug 819] Timeout for WaitForMultipleObjects was 500ms instead of INFINITE
* Use autogen 5.9.1.
* Fix clktest command-line arg processing.'
* Audio documentation updates from Dave Mills.
* New config file parsing code, from Sachin Kamboj.
* fuzz bit cleanup from Dave Mills.
* replay cleanup from Dave Mills.
* [Bug 542] Tolerate missing directory separator at EO statsdir.
* [Bug 812] ntpd should drop supplementary groups.
* [Bug 815] Fix warning compiling 4.2.5p22 under Windows with VC6.
* [Bug 740] Fix kernel/daemon startup drift anomaly.
* refclock_wwv.c fixes from Dave Mills.
* [Bug 810] Fix ntp-keygen documentation.
* [Bug 787] Bug fixes for 64-bit time_t on Windows.
* [Bug 796] Clean up duplicate #defines in ntp_control.c.
* [Bug 569] Use the correct precision for the Leitch CSD-5300.
* [Bug 795] Moved declaration of variable to top of function.
* [Bug 798] ntpq [p typo crashes ntpq/ntpdc.
* [Bug 786] Fix refclock_bancomm.c on Solaris.
* [Bug 774] parsesolaris.c does not compile under the new Solaris.
* [Bug 782] Remove P() macros from Windows files.
* [Bug 778] ntpd fails to lock with drift=+500 when started with drift=-500.
* [Bug 592] Trimble Thunderbolt GPS support.
* IRIG, CHU, WWV, WWVB refclock improvements from Dave Mills.
* [Bug 757] Lose ULONG_CONST().
* [Bug 756] Require ANSI C (function prototypes).
* codec (audio) and ICOM changes from Dave Mills.

---

* [Bug 450] Windows only: Under original Windows NT we must not discard the
  wildcard socket to workaround a bug in NT's getsockname().
* [Bug 1038] Built-in getpass() function also prompts for password if
  not built with DEBUG.
* [Bug 841] Obsolete the "dynamic" keyword and make deferred binding
  to local interfaces the default.
  Emit a warning if that keyword is used for configuration.
* [Bug 959] Refclock on Windows not properly releasing recvbuffs.
* [Bug 993] Fix memory leak when fetching system messages.
* [Bug 987] Wake up the resolver thread/process when a new interface has
  become available.
* Correctly apply negative-sawtooth for oncore 12 channel receiver.
* Startup code for original LinuxPPS removed.  LinuxPPS now conforms to
  the PPSAPI.
* [Bug 1000] allow implicit receive buffer allocation for Windows.
  fixes startup for windows systems with many interfaces.
  reduces dropped packets on network bursts.
  additionally fix timer() starvation during high load.
* [Bug 990] drop minimum time restriction for interface update interval.
* [Bug 977] Fix mismatching #ifdefs for builds without IPv6.
* Update the copyright year.
* Build system cleanup (make autogen-generated files writable).
* [Bug 957] Windows only: Let command line parameters from the Windows SCM GUI
  override the standard parameters from the ImagePath registry key.
* Fixes for ntpdate:
* [Bug 532] nptdate timeout is too long if several servers are supplied.
* [Bug 698] timeBeginPeriod is called without timeEndPeriod in some NTP tools.
* [Bug 857] ntpdate debug mode adjusts system clock when it shouldn't.
* [Bug 908] ntpdate crashes sometimes.
* [Bug 982] ntpdate(and ntptimeset) buffer overrun if HAVE_POLL_H isn't set
  (dup of 908).
* [Bug 997] ntpdate buffer too small and unsafe.
* ntpdate.c: Under Windows check whether NTP port in use under same conditions
  as under other OSs.
* ntpdate.c: Fixed some typos and indents (tabs/spaces).

(4.2.4p4) Released by Harlan Stenn <stenn@ntp.org>

* [Bug 902] Fix problems with the -6 flag.
* Updated include/copyright.def (owner and year).
* [Bug 878] Avoid ntpdc use of refid value as unterminated string.
* [Bug 881] Corrected display of pll offset on 64bit systems.
* [Bug 886] Corrected sign handling on 64bit in ntpdc loopinfo command.
* [Bug 889] avoid malloc() interrupted by SIGIO risk
* ntpd/refclock_parse.c: cleanup shutdown while the file descriptor is still
  open.
* [Bug 885] use emalloc() to get a message at the end of the memory
  unsigned types cannot be less than 0
  default_ai_family is a short
  lose trailing , from enum list
  clarify ntp_restrict.c for easier automated analysis
* [Bug 884] don't access recv buffers after having them passed to the free
  list.
* [Bug 882] allow loopback interfaces to share addresses with other
  interfaces.

---
(4.2.4p3) Released by Harlan Stenn <stenn@ntp.org>

* [Bug 863] unable to stop ntpd on Windows as the handle reference for events
  changed

---
(4.2.4p2) Released by Harlan Stenn <stenn@ntp.org>

* [Bug 854] Broadcast address was not correctly set for interface addresses
* [Bug 829] reduce syslog noise, while there fix Enabled/Disable logging
  to reflect the actual configuration.
* [Bug 795] Moved declaration of variable to top of function.
* [Bug 789] Fix multicast client crypto authentication and make sure arriving
  multicast packets do not disturb the autokey dance.
* [Bug 785] improve handling of multicast interfaces
  (multicast routers still need to run a multicast routing software/daemon)
* ntpd/refclock_parse.c: cleanup shutdown while the file descriptor is still
  open.
* [Bug 885] use emalloc() to get a message at the end of the memory
  unsigned types cannot be less than 0
  default_ai_family is a short
  lose trailing , from enum list
* [Bug 884] don't access recv buffers after having them passed to the free list.
* [Bug 882] allow loopback interfaces to share addresses with other interfaces.
* [Bug 527] Don't write from source address length to wrong location
* Upgraded autogen and libopts.
* [Bug 811] ntpd should not read a .ntprc file.

---
(4.2.4p1) (skipped)

---
(4.2.4p0) Released by Harlan Stenn <stenn@ntp.org>

* [Bug 793] Update Hans Lambermont's email address in ntpsweep.
* [Bug 776] Remove unimplemented "rate" flag from ntpdate.
* [Bug 586] Avoid lookups if AI_NUMERICHOST is set.
* [Bug 770] Fix numeric parameters to ntp-keygen (Alain Guibert).
* [Bug 768] Fix io_setbclient() error message.
* [Bug 765] Use net_bind_service capability on linux.
* [Bug 760] The background resolver must be aware of the 'dynamic' keyword.
* [Bug 753] make union timestamp anonymous (Philip Prindeville).
* confopt.html: move description for "dynamic" keyword into the right section.
* pick the right type for the recv*() length argument.

---
(4.2.4) Released by Harlan Stenn <stenn@ntp.org>

* monopt.html fixes from Dave Mills.
* [Bug 452] Do not report kernel PLL/FLL flips.
* [Bug 746] Expert mouseCLOCK USB v2.0 support added.'
* driver8.html updates.
* [Bug 747] Drop <NOBR> tags from ntpdc.html.
* sntp now uses the returned precision to control decimal places.
* sntp -u will use an unprivileged port for its queries.
* [Bug 741] "burst" doesn't work with !unfit peers.
* [Bug 735] Fix a make/gmake VPATH issue on Solaris.
* [Bug 739] ntpd -x should not take an argument.
* [Bug 737] Some systems need help providing struct iovec.
* [Bug 717] Fix libopts compile problem.
* [Bug 728] parse documentation fixes.
* [Bug 734] setsockopt(..., IP_MULTICAST_IF, ...) fails on 64-bit platforms.
* [Bug 732] C-DEX JST2000 patch from Hideo Kuramatsu.
* [Bug 721] check for __ss_family and __ss_len separately.
* [Bug 666] ntpq opeers displays jitter rather than dispersion.
* [Bug 718] Use the recommended type for the saddrlen arg to getsockname().
* [Bug 715] Fix a multicast issue under Linux.
* [Bug 690] Fix a Windows DNS lookup buffer overflow.
* [Bug 670] Resolved a Windows issue with the dynamic interface rescan code.
* K&R C support is being deprecated.
* [Bug 714] ntpq -p should conflict with -i, not -c.
* WWV refclock improvements from Dave Mills.
* [Bug 708] Use thread affinity only for the clock interpolation thread.
* [Bug 706] ntpd can be running several times in parallel.
* [Bug 704] Documentation typos.
* [Bug 701] coverity: NULL dereference in ntp_peer.c
* [Bug 695] libopts does not protect against macro collisions.
* [Bug 693] __adjtimex is independent of ntp_{adj,get}time.
* [Bug 692] sys_limitrejected was not being incremented.
* [Bug 691] restrictions() assumption not always valid.
* [Bug 689] Deprecate HEATH GC-1001 II; the driver never worked.
* [Bug 688] Fix documentation typos.
* [Bug 686] Handle leap seconds better under Windows.
* [Bug 685] Use the Windows multimedia timer.
* [Bug 684] Only allow debug options if debugging is enabled.
* [Bug 683] Use the right version string.
* [Bug 680] Fix the generated version string on Windows.
* [Bug 678] Use the correct size for control messages.
* [Bug 677] Do not check uint_t in configure.ac.
* [Bug 676] Use the right value for msg_namelen.
* [Bug 675] Make sure ntpd builds without debugging.
* [Bug 672] Fix cross-platform structure padding/size differences.
* [Bug 660] New TIMESTAMP code fails tp build on Solaris Express.
* [Bug 659] libopts does not build under Windows.
* [Bug 658] HP-UX with cc needs -Wp,-H8166 in CFLAGS.
* [Bug 656] ntpdate doesn't work with multicast address.
* [Bug 638] STREAMS_TLI is deprecated - remove it.
* [Bug 635] Fix tOptions definition.
* [Bug 628] Fallback to ntp discipline not working for large offsets.
* [Bug 622] Dynamic interface tracking for ntpd.
* [Bug 603] Don't link with libelf if it's not needed.
* [Bug 523] ntpd service under Windows does't shut down properly.
* [Bug 500] sntp should always be built.
* [Bug 479] Fix the -P option.
* [Bug 421] Support the bc637PCI-U card.
* [Bug 342] Deprecate broken TRAK refclock driver.
* [Bug 340] Deprecate broken MSF EES refclock driver.
* [Bug 153] Don't do DNS lookups on address masks.
* [Bug 143] Fix interrupted system call on HP-UX.
* [Bug 42] Distribution tarballs should be signed.
* Support separate PPS devices for PARSE refclocks.
* [Bug 637, 51?] Dynamic interface scanning can now be done.
* Options processing now uses GNU AutoGen.

---
(4.2.2p4) Released by Harlan Stenn <stenn@ntp.org>

* [Bug 710] compat getnameinfo() has off-by-one error
* [Bug 690] Buffer overflow in Windows when doing DNS Lookups

---
(4.2.2p3) Released by Harlan Stenn <stenn@ntp.org>

* Make the ChangeLog file cleaner and easier to read
* [Bug 601] ntpq's decodeint uses an extra level of indirection
* [Bug 657] Different OSes need different sized args for IP_MULTICAST_LOOP
* release engineering/build changes
* Documentation fixes
* Get sntp working under AIX-5

---
(4.2.2p2) (broken)

* Get sntp working under AIX-5

---
(4.2.2p1)

* [Bug 661] Use environment variable to specify the base path to openssl.
* Resolve an ambiguity in the copyright notice
* Added some new documentation files
* URL cleanup in the documentation
* [Bug 657]: IP_MULTICAST_LOOP uses a u_char value/size
* quiet gcc4 complaints
* more Coverity fixes
* [Bug 614] manage file descriptors better
* [Bug 632] update kernel PPS offsets when PPS offset is re-configured
* [Bug 637] Ignore UP in*addr_any interfaces
* [Bug 633] Avoid writing files in srcdir
* release engineering/build changes

---
(4.2.2)

* SNTP
* Many bugfixes
* Implements the current "goal state" of NTPv4
* Autokey improvements
* Much better IPv6 support
* [Bug 360] ntpd loses handles with LAN connection disabled.
* [Bug 239] Fix intermittent autokey failure with multicast clients.
* Rewrite of the multicast code
* New version numbering scheme

---
(4.2.0)

* More stuff than I have time to document
* IPv6 support
* Bugfixes
* call-gap filtering
* wwv and chu refclock improvements
* OpenSSL integration

---
(4.1.2)

* clock state machine bugfix
* Lose the source port check on incoming packets
* (x)ntpdc compatibility patch
* Virtual IP improvements
* ntp_loopfilter fixes and improvements
* ntpdc improvements
* GOES refclock fix
* JJY driver
* Jupiter refclock fixes
* Neoclock4X refclock fixes
* AIX 5 port
* bsdi port fixes
* Cray unicos port upgrade
* HP MPE/iX port
* Win/NT port upgrade
* Dynix PTX port fixes
* Document conversion from CVS to BK
* readline support for ntpq

---
(4.1.0)

* CERT problem fixed (99k23)

* Huff-n-Puff filter
* Preparation for OpenSSL support
* Resolver changes/improvements are not backward compatible with mode 7
  requests (which are implementation-specific anyway)
* leap second stuff
* manycast should work now
* ntp-genkeys does new good things.
* scripts/ntp-close
* PPS cleanup and improvements
* readline support for ntpdc
* Crypto/authentication rewrite
* WINNT builds with MD5 by default
* WINNT no longer requires Perl for building with Visual C++ 6.0
* algorithmic improvements, bugfixes
* Solaris dosynctodr info update
* html/pic/* is *lots* smaller
* New/updated drivers: Forum Graphic GPS, WWV/H, Heath GC-100 II, HOPF
  serial and PCI, ONCORE, ulink331
* Rewrite of the audio drivers

---
(4.0.99)

* Driver updates: CHU, DCF, GPS/VME, Oncore, PCF, Ulink, WWVB, burst
  If you use the ONCORE driver with a HARDPPS kernel module,
  you *must* have a properly specified:
	pps <filename> [assert/clear] [hardpps]
  line in the /etc/ntp.conf file.
* PARSE cleanup
* PPS cleanup
* ntpd, ntpq, ntpdate cleanup and fixes
* NT port improvements
* AIX, BSDI, DEC OSF, FreeBSD, NetBSD, Reliant, SCO, Solaris port improvements

---
(4.0.98)

* Solaris kernel FLL bug is fixed in 106541-07
* Bug/lint cleanup
* PPS cleanup
* ReliantUNIX patches
* NetInfo support
* Ultralink driver
* Trimble OEM Ace-II support
* DCF77 power choices
* Oncore improvements

---
(4.0.97)

* NT patches
* AIX,SunOS,IRIX portability
* NeXT portability
* ntptimeset utility added
* cygwin portability patches

---
(4.0.96)

* -lnsl, -lsocket, -lgen configuration patches
* Y2K patches from AT&T
* Linux portability cruft

---
(4.0.95)

* NT port cleanup/replacement
* a few portability fixes
* VARITEXT Parse clock added

---
(4.0.94)

* PPS updates (including ntp.config options)
* Lose the old DES stuff in favor of the (optional) RSAREF stuff
* html cleanup/updates
* numerous drivers cleaned up
* numerous portability patches and code cleanup

---
(4.0.93)

* Oncore refclock needs PPS or one of two ioctls.
* Don't make ntptime under Linux.  It doesn't compile for too many folks.
* Autokey cleanup
* ReliantUnix patches
* html cleanup
* tickadj cleanup
* PARSE cleanup
* IRIX -n32 cleanup
* byte order cleanup
* ntptrace improvements and patches
* ntpdc improvements and patches
* PPS cleanup
* mx4200 cleanup
* New clock state machine
* SCO cleanup
* Skip alias interfaces

---
(4.0.92)

* chronolog and dumbclock refclocks
* SCO updates
* Cleanup/bugfixes
* Y2K patches
* Updated palisade driver
* Plug memory leak
* wharton kernel clock
* Oncore clock upgrades
* NMEA clock improvements
* PPS improvements
* AIX portability patches

---
(4.0.91)

* New ONCORE driver
* New MX4200 driver
* Palisade improvements
* config file bugfixes and problem reporting
* autoconf upgrade and cleanup
* HP-UX, IRIX lint cleanup
* AIX portability patches
* NT cleanup

---
(4.0.90)

* Nanoseconds
* New palisade driver
* New Oncore driver

---
(4.0.73)

* README.hackers added
* PARSE driver is working again
* Solaris 2.6 has nasty kernel bugs.  DO NOT enable pll!
* DES is out of the distribution.

---
(4.0.72)

* K&R C compiling should work again.
* IRIG patches.
* MX4200 driver patches.
* Jupiter driver added.
* Palisade driver added.  Needs work (ANSI, ntoh/hton, sizeof double, ???)<|MERGE_RESOLUTION|>--- conflicted
+++ resolved
@@ -1,4 +1,5 @@
-<<<<<<< HEAD
+* [Bug 1154] mDNS registration should be done later, repeatedly and only
+  if asked for. (second try for fix)
 (4.2.5p175) 2009/05/12 Released by Harlan Stenn <stenn@ntp.org>
 * Include (4.2.4p7-RC7)
 * [Bug 1180] ntpd won't start with more than ~1000 interfaces
@@ -7,10 +8,6 @@
 * [Bug 1184] ntpd is deaf when restricted to second IP on the same net
 * Clean up configure.ac NTP_CACHEVERSION interface, display cache
   version when clearing.  Fixes a regression.
-=======
-* [Bug 1154] mDNS registration should be done later, repeatedly and only
-  if asked for. (second try for fix)
->>>>>>> d8cefe4f
 (4.2.5p174) 2009/05/09 Released by Harlan Stenn <stenn@ntp.org>
 * Stale leapsecond file fixes from Dave Mills.
 (4.2.5p173) 2009/05/08 Released by Harlan Stenn <stenn@ntp.org>
