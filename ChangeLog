<<<<<<< HEAD
(4.2.7p1) 2009/12/15 Released by Harlan Stenn <stenn@ntp.org>
* [Bug 1348] ntpd Windows port should wait for sendto() completion.
* [Bug 1413] test OpenSSL headers regarding -Wno-strict-prototypes.
* [Bug 1418] building ntpd/ntpdc/ntpq statically with ssl fails.
(4.2.7p0) 2009/12/13 Released by Harlan Stenn <stenn@ntp.org>
* [Bug 1412] m4/os_cflags.m4 caches results that depend on $CC.
* [Bug 1414] Enable "make distcheck" success with BSD make.
=======
* add util/tg2, a clone of tg that works on Linux, NetBSD, and FreeBSD
>>>>>>> 293e8f5e
(4.2.7) 2009/12/09 Released by Harlan Stenn <stenn@ntp.org>
* [Bug 1407] configure.ac: recent GNU Make -v does not include "version".

---
(4.2.6) 2009/12/09 Released by Harlan Stenn <stenn@ntp.org>
* Include (4.2.4p8) - [Sec 1331] DoS with mode 7 packets - CVE-2009-3563.
* [Bug 508] Fixed leap second handling for Windows.
(4.2.5p250-RC) 2009/11/30 Released by Harlan Stenn <stenn@ntp.org>
* sntp documentation updates.
* [Bug 761] internal resolver does not seem to honor -4/-6 qualifiers
* [Bug 1386] Deferred DNS doesn't work on NetBSD
* [Bug 1391] avoid invoking autogen twice for .c and .h files.
* [Bug 1397] shmget() refclock_shm failing because of file mode.
* Pass no_needed to ntp_intres as first part of fixing [Bug 975].
* Add ./configure --enable-force-defer-DNS to help debugging.
(4.2.5p249-RC) 2009/11/28 Released by Harlan Stenn <stenn@ntp.org>
* [Bug 1400] An empty KOD DB file causes sntp to coredump.
* sntp: documentation cleanup.
* sntp: clean up some error messages.
* sntp: Use the precision to control how many offset digits are shown.
* sntp: Show root dispersion.
* Cleanup from the automake/autoconf upgrades.
(4.2.5p248-RC) 2009/11/26 Released by Harlan Stenn <stenn@ntp.org>
* Prepare for the generation of sntp.html.
* Documentation changes from Dave Mills.
* [Bug 1387] Storage leak in ntp_intres (minor).
* [Bug 1389] buffer overflow in refclock_oncore.c
* [Bug 1391] .texi usage text from installed, not built binaries.
* [Bug 1392] intres retries duplicate assocations endlessly.
* Correct *-opts.h dependency so default 'get' action isn't used.
(4.2.5p247-RC) 2009/11/20 Released by Harlan Stenn <stenn@ntp.org>
* [Bug 1142] nodebug builds shed no light on -d, -D option failure.
* [Bug 1179] point out the problem with -i/--jaildir and -u/--user when
  they are disabled by configure.
* [Bug 1308] support systems that lack fork().
* [Bug 1343] sntp doesn't link on Solaris 7, needs -lresolv.
(4.2.5p246-RC) 2009/11/17 Released by Harlan Stenn <stenn@ntp.org>
* Upgrade to autogen-5.10
* [Bug 1378] Unnecessary resetting of peers during interface update.
* [Bug 1382] p245 configure --disable-dependency-tracking won't build.
* [Bug 1384] ntpq :config core dumped with a blank password.
(4.2.5p245-RC) 2009/11/14 Released by Harlan Stenn <stenn@ntp.org>
* Cleanup from Dave Mills.
* [Bug 1343] sntp illegal C does not compile on Solaris 7.
* [Bug 1381] Version .deps generated include file dependencies to allow
  known dependency-breaking changes to force .deps to be cleaned,
  triggered by changing the contents of deps-ver and/or sntp/deps-ver.
(4.2.5p244-RC) 2009/11/12 Released by Harlan Stenn <stenn@ntp.org>
* keygen.html updates from Dave Mills.
* [Bug 1003] ntpdc unconfig command doesn't prompt for keyid.
* [Bug 1376] Enable authenticated ntpq and ntpdc using newly-available
  digest types.
* ntp-keygen, Autokey OpenSSL build vs. run version mismatch is now a
  non-fatal warning.
(4.2.5p243-RC) 2009/11/11 Released by Harlan Stenn <stenn@ntp.org>
* [Bug 1226] Fix deferred DNS lookups.
* new crypto signature cleanup.
(4.2.5p242-RC) 2009/11/10 Released by Harlan Stenn <stenn@ntp.org>
* [Bug 1363] CID 92 clarify fallthrough case in clk_trimtsip.c
* [Bug 1366] ioctl(TIOCSCTTY, 0) fails on NetBSD *[0-2].* > 3.99.7.
* [Bug 1368] typos in libntp --without-crypto case
* [Bug 1371] deferred DNS lookup failing with INFO_ERR_AUTH.
* CID 87 dead code in ntpq.c atoascii().
* Fix authenticated ntpdc, broken in p240.
* Stub out isc/mem.h, shaving 47k from a MIPS ntpd binary.
* Shrink keyword scanner FSM entries from 64 to 32 bits apiece.
* Documention updates from Dave Mills.
* authkeys.c cleanup from Dave Mills.
(4.2.5p241-RC) 2009/11/07 Released by Harlan Stenn <stenn@ntp.org>
* html/authopt.html update from Dave Mills.
* Remove unused file from sntp/Makefile.am's distribution list.
* new crypto signature cleanup.
(4.2.5p240-RC) 2009/11/05 Released by Harlan Stenn <stenn@ntp.org>
* [Bug 1364] clock_gettime() not detected, need -lrt on Debian 5.0.3.
* Provide all of OpenSSL's signature methods for ntp.keys (FIPS 140-2).
(4.2.5p239-RC) 2009/10/30 Released by Harlan Stenn <stenn@ntp.org>
* [Bug 1357] bogus assert from refclock_shm.
* [Bug 1359] Debug message cleanup.
* CID 101: more pointer/array cleanup.
* [Bug 1356] core dump from refclock_nmea when can't open /dev/gpsU.
* [Bug 1358] AIX 4.3 sntp/networking.c IPV6_JOIN_GROUP undeclared.
* CID 101: pointer/array cleanup.
(4.2.5p238-RC) 2009/10/27 Released by Harlan Stenn <stenn@ntp.org>
* Changes from Dave Mills.
* driver4.html updates from Dave Mills.
* [Bug 1252] PPSAPI cleanup on ntpd/refclock_wwvb.c.
* [Bug 1354] libtool error building after bootstrap with Autoconf 2.64.
* Allow NTP_VPATH_HACK configure test to handle newer gmake versions.
* CIDs 94-99 make it more clearly impossible for sock_hash() to return
  a negative number.
* CID 105, 106 ensure ntpdc arrays are not overrun even if callers
  misbehave.
* CID 113 use va_end() in refclock_true.c true_debug().
* Get rid of configure tests for __ss_family and __ss_len when the more
  common ss_family and ss_len are present.
(4.2.5p237-RC) 2009/10/26 Released by Harlan Stenn <stenn@ntp.org>
* [Bug 610] NMEA support for using PPSAPI on a different device.
* [Bug 1238] use only fudge time2 to offset NMEA serial timestamp.
* [Bug 1355] ntp-dev won't compile on OpenBSD 4.6.
(4.2.5p236-RC) 2009/10/22 Released by Harlan Stenn <stenn@ntp.org>
* Cleanup from Dave Mills.
* [Bug 1343] ntpd/ntp_io.c close_fd() does not compile on Solaris 7.
* [Bug 1353] ntpq "rv 0 settimeofday" always shows UNKNOWN on unix.
* Do not attempt to execute built binaries from ntpd/Makefile when
  cross-compiling (keyword-gen and ntpd --saveconfigquit).
* sntp/main.c: Remove duplicate global adr_buf[] (also defined in
  networking.c) which Piotr Grudzinski identified breaking his build.
* Correct in6addr_any test in configure.ac to attempt link too.
(4.2.5p235-RC) 2009/10/18 Released by Harlan Stenn <stenn@ntp.org>
* [Bug 1343] lib/isc build breaks on systems without IPv6 headers.
(4.2.5p234-RC) 2009/10/16 Released by Harlan Stenn <stenn@ntp.org>
* [Bug 1339] redux, use unmodified lib/isc/win32/strerror.c and
  move #define strerror... to a header not used by lib/isc code.
* [Bug 1345] illegal 'grep' option prevents compilation.
* [Bug 1346] keyword scanner broken where char defaults to unsigned.
* [Bug 1347] ntpd/complete.conf missing multicastclient test case.
(4.2.5p233-RC) 2009/10/15 Released by Harlan Stenn <stenn@ntp.org>
* [Bug 1337] cast setsockopt() v4 address pointer to void *.
* [Bug 1342] ignore|drop one IPv6 address on an interface blocks all
  addresses on that interface.
* Documentation cleanup and updates.
(4.2.5p232-RC) 2009/10/14 Released by Harlan Stenn <stenn@ntp.org>
* [Bug 1302] OpenSSL under Windows needs applink support.
* [Bug 1337] fix incorrect args to setsockopt(fd, IP_MULTICAST_IF,...).
* [Bug 1339] Fix Windows-only ntp_strerror() infinite recursion.
* [Bug 1341] NMEA driver requires working PPSAPI #ifdef HAVE_PPSAPI.
* Construct ntpd keyword scanner finite state machine at compile time
  rather than at runtime, shrink entries from 40+ to 8 bytes.
* Update documentation for ntpq --old-rv, saveconfig, saveconfigdir,
  ntpd -I -L and -M, and interface/nic rules. (From Dave Hart)
* [Bug 1337] fix incorrect args to setsockopt(fd, IP_MULTICAST_IF,...)
(4.2.5p231-RC) 2009/10/10 Released by Harlan Stenn <stenn@ntp.org>
* [Bug 1335] Broadcast client degraded by wildcard default change.
(4.2.5p230-RC) 2009/10/09 Released by Harlan Stenn <stenn@ntp.org>
* Start the 4.2.6 Release Candidate cycle.
* Broadcast and transit phase cleanup from Dave Mills.
(4.2.5p229) 2009/10/07 Released by Harlan Stenn <stenn@ntp.org>
* [Bug 1334] ntpsnmpd undefined reference to `ntpqOptions'.
* Change ntpsnmpd/Makefile.am include file order to fix FreeBSD build.
(4.2.5p228) 2009/10/06 Released by Harlan Stenn <stenn@ntp.org>
* Reclaim syntax tree memory after application in ntpd built with
  configure --disable-saveconfig.
* [Bug 1135] ntpq uses sizeof(u_long) where sizeof(u_int32) is meant.
* [Bug 1333] ntpd --interface precedence over --novirtualips lost.
(4.2.5p227) 2009/10/05 Released by Harlan Stenn <stenn@ntp.org>
* [Bug 1135] :config fails with "Server disallowed request"
* [Bug 1330] disallow interface/nic rules when --novirtualips or
  --interface are used.
* [Bug 1332] ntpq -c 'rv 0 variablename' returns extra stuff.
* Add test of ntpd --saveconfigquit fidelity using new complete.conf.
* Documentation updates from Dave Hart/Dave Mills.
(4.2.5p226) 2009/10/04 Released by Harlan Stenn <stenn@ntp.org>
* [Bug 1318] Allow multiple -g options on ntpd command line.
* [Bug 1327] ntpq, ntpdc, ntp-keygen -d & -D should work with configure
  --disable-debugging.
* Add ntpd --saveconfigquit <filename> option for future build-time
  testing of saveconfig fidelity.
* Clockhop and autokey cleanup from Dave Mills.
* Documentation updates from Dave Mills.
(4.2.5p225) 2009/09/30 Released by Harlan Stenn <stenn@ntp.org>
* authopt documentation changes from Dave Mills/Dave Hart.
* [Bug 1324] support bracketed IPv6 numeric addresses for restrict.
(4.2.5p224) 2009/09/29 Released by Harlan Stenn <stenn@ntp.org>
* Clockhop and documentation fixes from Dave Mills.
* Remove "tos maxhop" ntp.conf knob.
(4.2.5p223) 2009/09/28 Released by Harlan Stenn <stenn@ntp.org>
* [Bug 1321] build doesn't work if . isn't on $PATH.
* [Bug 1323] Implement "revoke #" to match documentation, deprecate
  "crypto revoke #".
(4.2.5p222) 2009/09/27 Released by Harlan Stenn <stenn@ntp.org>
* Update libisc code using bind-9.6.1-P1.tar.gz, rearrange our copy to
  mirror the upstream layout (lib/isc/...), and merge in NTP-local
  modifications to libisc.  There is a new procedure to ease future
  libisc merges using a separate "upstream" bk repo.  That will enable
  normal bk pull automerge to handle carrying forward any local changes
  and should enable us to take updated libisc snapshots more often.
* Updated build and flock-build scripts.  flock-build --one is a way
  to perform a flock-build compatible solitary build, handy for a repo
  clone's first build on a machine with autoconf, automake, etc.
* Compiling ntp_parser.y using BSD make correctly places ntp_parser.h
  in the top-level ntpd directory instead of A.*/ntpd.
* bootstrap script updated to remove potentially stale .deps dirs.
* Remove unneeded Makefile.am files from the lib/isc/include tree.
(4.2.5p221) 2009/09/26 Released by Harlan Stenn <stenn@ntp.org>
* [Bug 1316] segfault if refclock_nmea can't open file.
* [Bug 1317] Distribute cvo.sh.
(4.2.5p220) 2009/09/25 Released by Harlan Stenn <stenn@ntp.org>
* Rearrange libisc code to match the upstream layout in BIND.  This is
  step one of two, changing the layout but keeping our existing libisc.
(4.2.5p219) 2009/09/24 Released by Harlan Stenn <stenn@ntp.org>
* [Bug 1315] "interface ignore 0.0.0.0" is ignored.
* add implicit "nic ignore all" rule before any rules from ntp.conf, so
  "nic listen eth0" alone means the same as "-I eth0".
* add wildcard match class for interface/nic rules.
* fix mistaken carryover of prefixlen from one rule to the next.
* Ensure IPv6 localhost address ::1 is included in libisc's Windows IPv6
  address enumeration, allowing ntpq and ntpdc's hardcoding to 127.0.0.1 
  on Windows to end.
(4.2.5p218) 2009/09/21 Released by Harlan Stenn <stenn@ntp.org>
* [Bug 1314] saveconfig emits -4 and -6 on when not given.
* correct parsing and processing of setvar directive.
* highlight location of ntpq :config syntax errors with ^.
* clarify (former) NO_ARG, SINGLE_ARG, MULTIPLE_ARG renaming to
  FOLLBY_TOKEN, FOLLBY_STRING, FOLLBY_STRINGS_TO_EOC.
* parser, saveconfig cleanup to store T_ identifiers in syntax tree.
(4.2.5p217) 2009/09/20 Released by Harlan Stenn <stenn@ntp.org>
* [Bug 1300] reject remote configuration of dangerous items.
(4.2.5p216) 2009/09/19 Released by Harlan Stenn <stenn@ntp.org>
* [Bug 1312] ntpq/ntpdc MD5 passwords truncated to 8 chars on Suns.
* CID 10 missing free(up); in refclock_palisade.c error return, again.
* CID 83 added assertion to demonstrate config_nic_rules() does not
  call strchr(NULL, '/').
(4.2.5p215) 2009/09/18 Released by Harlan Stenn <stenn@ntp.org>
* [Bug 1292] Workaround last VC6 unsigned __int64 kink.
(4.2.5p214) 2009/09/17 Released by Harlan Stenn <stenn@ntp.org>
* [Bug 1303] remove top-level "autokey" directive.
* use "nic listen 192.168.0.0/16" instead of
  "nic listen 192.168.0.0 prefixlen 16".
(4.2.5p213) 2009/09/16 Released by Harlan Stenn <stenn@ntp.org>
* [Bug 1310] fix Thunderbolt mode in refclock_palisade.c
(4.2.5p212) 2009/09/15 Released by Harlan Stenn <stenn@ntp.org>
* [Bug 983] add interface [listen | ignore | drop] ... directive.
* [Bug 1243] MD5auth_setkey zero-fills key from first zero octet.
* [Bug 1295] leftover fix, do not crash on exit in free_config_trap()
  when "trap 1.2.3.4" is used without any further options.
* [Bug 1311] 4.2.5p211 doesn't build in no-debug mode.
* document interface (alias nic) and unpeer.
* Correct syntax error line & column numbers.
* CID 79: kod_init_kod_db() fails to fclose(db_s) in two error paths.
* CID 80: attempt to quiet Coverity false positive re: leaking "reason"
  in main().
* Documentation updates from Dave Mills.
* CID 81: savedconfig leaked in save_config().
* Make the code agree with the spec and the book (Dave Mills).
(4.2.5p211) 2009/09/14 Released by Harlan Stenn <stenn@ntp.org>
* [Bug 663] respect ntpq -c and -p order on command line.
* [Bug 1292] more VC6 unsigned __int64 workarounds.
* [Bug 1296] Added Support for Trimble Acutime Gold.
(4.2.5p210) 2009/09/06 Released by Harlan Stenn <stenn@ntp.org>
* [Bug 1294] Use OPENSSL_INC and OPENSSL_LIB macros for Windows
  and remove unnecessary reference to applink.c for Windows
* [Bug 1295] trap directive options are not optional.
* [Bug 1297] yylex() must always set yylval before returning.
(4.2.5p209) 2009/09/01 Released by Harlan Stenn <stenn@ntp.org>
* [Bug 1290] Fix to use GETTIMEOFDAY macro
* [Bug 1289] Update project files for VC6, VS2003, VS2005, VS 2008
(4.2.5p208) 2009/08/30 Released by Harlan Stenn <stenn@ntp.org>
* [Bug 1293] make configuration dumper ready for release, specifically:
* rename ntpq dumpcfg command to "saveconfig".
* require authentication for saveconfig.
* "restrict ... nomodify" prevents saveconfig and :config.
* "saveconfig ." shorthand to save to startup configuration file.
* support strftime() substitution in saveconfig arg to timestamp
  the output filename, for example "saveconfig %Y%m%d-%H%M%S.conf".
* display saveconfig response message from ntpd in ntpq.
* save output filename in "savedconfig" variable, fetched with ntpq -c
  "rv 0 savedconfig".
* document saveconfig in html/ntpq.html.
* add ./configure --disable-saveconfig to build a smaller ntpd.
* log saveconfig failures and successes to syslog.
(4.2.5p207) 2009/08/29 Released by Harlan Stenn <stenn@ntp.org>
* [Bug 1292] Minor Windows source tweaks for VC6-era SDK headers.
(4.2.5p206) 2009/08/26 Released by Harlan Stenn <stenn@ntp.org>
* accopt.html typo fixes from Dave Mills.
* [Bug 1283] default to remembering KoD in sntp.
* clean up numerous sntp/kod_management.c bugs.
* use all addresses resolved from each DNS name in sntp.
(4.2.5p205) 2009/08/18 Released by Harlan Stenn <stenn@ntp.org>
* accopt.html typo fixes from Dave Mills.
* [Bug 1285] Log ntpq :config/config-from-file events.
* [Bug 1286] dumpcfg omits statsdir, mangles filegen.
(4.2.5p204) 2009/08/17 Released by Harlan Stenn <stenn@ntp.org>
* [Bug 1284] infinite loop in ntpd dumping more than one trustedkey
(4.2.5p203) 2009/08/16 Released by Harlan Stenn <stenn@ntp.org>
* Add ntpq -c dumpcfg, Google Summer of Code project of Max Kuehn
(4.2.5p202) 2009/08/14 Released by Harlan Stenn <stenn@ntp.org>
* install the binary and man page for sntp.
(4.2.5p201) 2009/08/13 Released by Harlan Stenn <stenn@ntp.org>
* sntp: out with the old, in with the new.
(4.2.5p200) 2009/08/12 Released by Harlan Stenn <stenn@ntp.org>
* [Bug 1281] Build ntpd on Windows without big SDK download, burn,
  and install by checking in essentially unchanging messages.mc build
  products to avoid requiring mc.exe, which is not included with VC++
  2008 EE.
(4.2.5p199) 2009/08/09 Released by Harlan Stenn <stenn@ntp.org>
* [Bug 1279] Cleanup for warnings from Veracode static analysis.
(4.2.5p198) 2009/08/03 Released by Harlan Stenn <stenn@ntp.org>
* Upgrade to autogen-5.9.9-pre5.
(4.2.5p197) 2009/07/30 Released by Harlan Stenn <stenn@ntp.org>
* The build script now has . at the end of PATH for config.guess.
(4.2.5p196) 2009/07/29 Released by Harlan Stenn <stenn@ntp.org>
* [Bug 1272] gsoc_sntp IPv6 build problems under HP-UX 10.
* [Bug 1273] CID 10: Palisade leaks unit struct in error path.
* [Bug 1274] CID 67: ensure resolve_hosts() output count and pointers
  are consistent.
* [Bug 1275] CID 45: CID 46: old sntp uses uninitialized guesses[0],
  precs[0].
* [Bug 1276] CID 52: crypto_xmit() may call crypto_alice[23]()
  with NULL peer.
(4.2.5p195) 2009/07/27 Released by Harlan Stenn <stenn@ntp.org>
* cvo.sh: Add support for CentOS, Fedora, Slackware, SuSE, and QNX.
(4.2.5p194) 2009/07/26 Released by Harlan Stenn <stenn@ntp.org>
* Documentation updates from Dave Mills.
* Use scripts/cvo.sh in the build script to get better subdir names.
(4.2.5p193) 2009/07/25 Released by Harlan Stenn <stenn@ntp.org>
* [Bug 1261] CID 34: simulate_server() rbuf.msg_flags uninitialized.
* [Bug 1262] CID 35: xpkt.mac uninitialized in simulate_server().
* [Bug 1263] CID 37: CID 38: CID 40: CID 43: multiple refclocks 
  uninitialized tm_zone (arc, chronolog, dumbclock, pcf).
* [Bug 1264] CID 64: gsoc_sntp on_wire() frees wrong ptr receiving KoD.
* [Bug 1265] CID 65: CID 66: gsoc_sntp on_wire() leaks x_pkt, r_pkt.
* [Bug 1266] CID 39: datum_pts_start() uninitialized arg.c_ospeed.
* [Bug 1267] CID 44: old sntp handle_saving() writes stack garbage to
  file when clearing.
* [Bug 1268] CID 63: resolve_hosts() leaks error message buffer.
* [Bug 1269] CID 74: use assertion to ensure move_fd() does not return
  negative descriptors.
* [Bug 1270] CID 70: gsoc_sntp recv_bcst_data mdevadr.ipv6mr_interface
  uninitialized.
(4.2.5p192) 2009/07/24 Released by Harlan Stenn <stenn@ntp.org>
* [Bug 965] CID 42: ss_family uninitialized.
* [Bug 1250] CID 53: kod_init_kod_db() overruns kod_db malloc'd buffer.
* [Bug 1251] CID 68: search_entry() mishandles dst argument.
* [Bug 1252] CID 32: Quiet Coverity warning with assertion.
* [Bug 1253] CID 50: gsoc_sntp/crypto.c auth_init() always returns a 
  list with one entry.
* [Bug 1254] CID 56: tv_to_str() leaks a struct tm each call.
* [Bug 1255] CID 55: pkt_output() leaks a copy of each packet.
* [Bug 1256] CID 51: Coverity doesn't recognize our assertion macros as
  terminal.
* [Bug 1257] CID 57: gsoc_sntp auth_init() fails to fclose(keyfile).
* [Bug 1258] CID 54: gsoc_sntp resolve_hosts() needs simplification.
* [Bug 1259] CID 59: gsoc_sntp recv_bcast_data() fails to free(rdata)
  on error paths.
* [Bug 1260] CID 60: gsoc_sntp recvpkt() fails to free(rdata).
* Updated to AutoGen-5.9.9pre2.
(4.2.5p191) 2009/07/21 Released by Harlan Stenn <stenn@ntp.org>
* Updated to AutoGen-5.9.9pre1.
(4.2.5p190) 2009/07/20 Released by Harlan Stenn <stenn@ntp.org>
* Updated to AutoGen-5.9.8.
* [Bug 1248] RES_MSSNTP typo in ntp_proto.c.
* [Bug 1246] use a common template for singly-linked lists, convert most
  doubly-linked lists to singly-linked.
* Log warning about signd blocking when restrict mssntp used.
(4.2.5p189) 2009/07/16 Released by Harlan Stenn <stenn@ntp.org>
* Documentation cleanup from Dave Mills.
(4.2.5p188) 2009/07/15 Released by Harlan Stenn <stenn@ntp.org>
* [Bug 1245] Broken xmt time sent in fast_xmit() of 4.2.5p187.
(4.2.5p187) 2009/07/11 Released by Harlan Stenn <stenn@ntp.org>
* [Bug 1042] multicast listeners IPv4+6 ignore new interfaces.
* [Bug 1237] Windows serial code treat CR and LF both as line
  terminators.
* [Bug 1238] use fudge time2 for serial timecode offset in NMEA driver.
* [Bug 1242] Remove --enable-wintime, symmetric workaround is now
  always enabled.
* [Bug 1244] NTP_INSIST(fd != maxactivefd) failure in intres child
* Added restrict keyword "mssntp" for Samba4 DC operation, by Dave Mills.
(4.2.5p186) 2009/07/08 Released by Harlan Stenn <stenn@ntp.org>
* ntp_proto.c cleanup from Dave Mills.
(4.2.5p185) 2009/07/01 Released by Harlan Stenn <stenn@ntp.org>
* Documentation updates from Dave Mills.
* [Bug 1234] convert NMEA driver to use common PPSAPI code.
* timepps-Solaris.h pps_handle_t changed from pointer to scalar
* Spectracom refclock added to Windows port of ntpd
* [Bug 1236] Declaration order fixed.
* Bracket private ONCORE debug statements with #if 0 rather than #ifdef
  DEBUG
* Delete ONCORE debug statement that is now handled elsewhere.
(4.2.5p184) 2009/06/24 Released by Harlan Stenn <stenn@ntp.org>
* [Bug 1233] atom refclock fudge time1 sign flipped in 4.2.5p164.
(4.2.5p183) 2009/06/23 Released by Harlan Stenn <stenn@ntp.org>
* [Bug 1196] setsockopt(SO_EXCLUSIVEADDRUSE) can fail on Windows 2000
  and earlier with WSAINVAL, do not log a complaint in that case.
* [Bug 1210] ONCORE driver terminates ntpd without logging a reason.
* [Bug 1218] Correct comment in refclock_oncore on /etc/ntp.oncore*
  configuration file search order.
* Change ONCORE driver to log using msyslog as well as to any
  clockstats file.
* [Bug 1231] ntpsnmpd build fails after sockaddr union changes.
(4.2.5p182) 2009/06/18 Released by Harlan Stenn <stenn@ntp.org>
* Add missing header dependencies to the ntpdc layout verification.
* prefer.html updates from Dave Mills.
* [Bug 1205] Add ntpd --usepcc and --pccfreq options on Windows
* [Bug 1215] unpeer by association ID
* [Bug 1225] Broadcast address miscalculated on Windows 4.2.5p180
* [Bug 1229] autokey segfaults in cert_install().
* Use a union for structs sockaddr, sockaddr_storage, sockaddr_in, and
  sockaddr_in6 to remove casts and enable type checking.  Collapse
  some previously separate IPv4/IPv6 paths into a single codepath.
(4.2.5p181) 2009/06/06 Released by Harlan Stenn <stenn@ntp.org>
* [Bug 1206] Required compiler changes for Windows
* [Bug 1084] PPSAPI for ntpd on Windows with DLL backends
* [Bug 1204] Unix-style refclock device paths on Windows
* [Bug 1205] partial fix, disable RDTSC use by default on Windows
* [Bug 1208] decodenetnum() buffer overrun on [ with no ]
* [Bug 1211] keysdir free()d twice #ifdef DEBUG
* Enable ONCORE, ARCRON refclocks on Windows (untested)
(4.2.5p180) 2009/05/29 Released by Harlan Stenn <stenn@ntp.org>
* [Bug 1200] Enable IPv6 in Windows port
* Lose FLAG_FIXPOLL, from Dave Mills.
(4.2.5p179) 2009/05/23 Released by Harlan Stenn <stenn@ntp.org>
* [Bug 1041] xmt -> aorg timestamp cleanup from Dave Mills,
  reported by Dave Hart.
* [Bug 1193] Compile error: conflicting types for emalloc.
* [Bug 1196] VC6 winsock2.h does not define SO_EXCLUSIVEADDRUSE.
* Leap/expire cleanup from Dave Mills.
(4.2.5p178) 2009/05/21 Released by Harlan Stenn <stenn@ntp.org>
* Provide erealloc() and estrdup(), a la emalloc().
* Improve ntp.conf's parser error messages.
* [Bug 320] "restrict default ignore" does not affect IPv6.
* [Bug 1192] "restrict -6 ..." reports a syntax error.
(4.2.5p177) 2009/05/18 Released by Harlan Stenn <stenn@ntp.org>
* Include (4.2.4p7)
* [Bug 1174] nmea_shutdown assumes that nmea has a unit assigned
* [Bug 1190] NMEA refclock fudge flag4 1 obscures position in timecode
* Update NMEA refclock documentation in html/drivers/driver20.html
(4.2.5p176) 2009/05/13 Released by Harlan Stenn <stenn@ntp.org>
* [Bug 1154] mDNS registration should be done later, repeatedly and only
  if asked for. (second try for fix)
(4.2.5p175) 2009/05/12 Released by Harlan Stenn <stenn@ntp.org>
* Include (4.2.4p7-RC7)
* [Bug 1180] ntpd won't start with more than ~1000 interfaces
* [Bug 1182] Documentation typos and missing bits.
* [Bug 1183] COM port support should extend past COM3
* [Bug 1184] ntpd is deaf when restricted to second IP on the same net
* Clean up configure.ac NTP_CACHEVERSION interface, display cache
  version when clearing.  Fixes a regression.
(4.2.5p174) 2009/05/09 Released by Harlan Stenn <stenn@ntp.org>
* Stale leapsecond file fixes from Dave Mills.
(4.2.5p173) 2009/05/08 Released by Harlan Stenn <stenn@ntp.org>
* Include (4.2.4p7-RC6)
(4.2.5p172) 2009/05/06 Released by Harlan Stenn <stenn@ntp.org>
* [Bug 1175] Instability in PLL daemon mode.
* [Bug 1176] refclock_parse.c does not compile without PPSAPI.
(4.2.5p171) 2009/05/04 Released by Harlan Stenn <stenn@ntp.org>
* Autokey documentation cleanup from Dave Mills.
* [Bug 1171] line editing libs found without headers (Solaris 11)
* [Bug 1173] NMEA refclock fails with Solaris PPSAPI
* Fix problem linking msntp on Solaris when sntp subdir is configured
  before parent caused by different gethostent library search order.
* Do not clear config.cache when it is  empty.
(4.2.5p170) 2009/05/02 Released by Harlan Stenn <stenn@ntp.org>
* [Bug 1152] adjust PARSE to new refclock_pps logic
* Include (4.2.4p7-RC5)
* loopfilter FLL/PLL crossover cleanup from Dave Mills.
* Documentation updates from Dave Mills.
* ntp-keygen cleanup from Dave Mills.
* crypto API cleanup from Dave Mills.
* Add NTP_CACHEVERSION mechanism to ignore incompatible config.cache
* Enable gcc -Wstrict-overflow for gsoc_sntp as well
(4.2.5p169) 2009/04/30 Released by Harlan Stenn <stenn@ntp.org>
* [Bug 1171] Note that we never look for -lreadline by default.
* [Bug 1090] Fix bogus leap seconds in refclock_hpgps.
(4.2.5p168) 2009/04/29 Released by Harlan Stenn <stenn@ntp.org>
* Include (4.2.4p7-RC4)
* [Bug 1169] quiet compiler warnings
* Re-enable gcc -Wstrict-prototypes when not building with OpenSSL
* Enable gcc -Wstrict-overflow
* ntpq/ntpdc emit newline after accepting password on Windows
* Updates from Dave Mills:
* ntp-keygen.c: Updates.
* Fix the error return and syslog function ID in refclock_{param,ppsapi}.
* Make sure syspoll is within the peer's minpoll/maxpoll bounds.
* ntp_crypto.c: Use sign_siglen, not len. sign key filename cleanup.
* Bump NTP_MAXEXTEN from 1024 to 2048, update values for some field lengths.
* m4/ntp_lineeditlibs.m4: fix warnings from newer Autoconf
* [Bug 1166] Remove truncation of position (blanking) code in refclock_nmea.c
(4.2.5p167) 2009/04/26 Released by Harlan Stenn <stenn@ntp.org>
* Crypto cleanup from Dave Mills.
(4.2.5p166) 2009/04/25 Released by Harlan Stenn <stenn@ntp.org>
* [Bug 1165] Clean up small memory leaks in the  config file parser
* Correct logconfig keyword declaration to MULTIPLE_ARG
* Enable filename and line number leak reporting on Windows when built
  DEBUG for all the typical C runtime allocators such as calloc,
  malloc, and strdup.  Previously only emalloc calls were covered.
* Add DEBUG-only code to free dynamically allocated memory that would
  otherwise remain allocated at ntpd exit, to allow less forgivable
  leaks to stand out in leaks reported after exit.
* Ensure termination of strings in ports/winnt/libisc/isc_strerror.c
  and quiet compiler warnings.
* [Bug 1057] ntpdc unconfig failure
* [Bug 1161] unpeer AKA unconfig command for ntpq :config
* PPS and crypto cleanup in ntp_proto.c from Dave Mills.
(4.2.5p165) 2009/04/23 Released by Harlan Stenn <stenn@ntp.org>
* WWVB refclock cleanup from Dave Mills.
* Code cleanup: requested_key -> request_key.
* [Bug 833] ignore whitespace at end of remote configuration lines
* [Bug 1033] ntpdc/ntpq crash prompting for keyid on Windows
* [Bug 1028] Support for W32Time authentication via Samba.
* quiet ntp_parser.c malloc redeclaration warning
* Mitigation and PPS/PPSAPI cleanup from Dave Mills.
* Documentation updates from Dave Mills.
* timepps-Solaris.h patches from Dave Hart.
(4.2.5p164) 2009/04/22 Released by Harlan Stenn <stenn@ntp.org>
* Include (4.2.4p7-RC3)
* PPS/PPSAPI cleanup from Dave Mills.
* Documentation updates from Dave Mills.
* [Bug 1125] C runtime per-thread initialization on Windows
* [Bug 1152] temporarily disable refclock_parse, refclock_true until
  maintainers can repair build break from pps_sample()
* [Bug 1153] refclock_nmea should not mix UTC with GPS time
* [Bug 1159] ntpq overlap diagnostic message test buggy
(4.2.5p163) 2009/04/10 Released by Harlan Stenn <stenn@ntp.org>
(4.2.5p162) 2009/04/09 Released by Harlan Stenn <stenn@ntp.org>
* Documentation updates from Dave Mills.
* Mitigation and PPS cleanup from Dave Mills.
* Include (4.2.4p7-RC2)
* [Bug 216] New interpolation scheme for Windows eliminates 1ms jitter
* remove a bunch of #ifdef SYS_WINNT from portable code
* 64-bit time_t cleanup for building on newer Windows compilers
* Only set CMOS clock during ntpd exit on Windows if the computer is
  shutting down or restarting.
* [Bug 1148] NMEA reference clock improvements
* remove deleted gsoc_sntp/utilities.o from repository so that .o build
  products can be cleaned up without corrupting the repository.
(4.2.5p161) 2009/03/31 Released by Harlan Stenn <stenn@ntp.org>
* Documentation updates from Dave Mills.
(4.2.5p160) 2009/03/30 Released by Harlan Stenn <stenn@ntp.org>
* [Bug 1141] refclock_report missing braces cause spurious "peer event:
  clock clk_unspec" log entries
* Include (4.2.4p7-RC1)
(4.2.5p159) 2009/03/28 Released by Harlan Stenn <stenn@ntp.org>
* "bias" changes from Dave Mills.
(4.2.5p158) 2009/01/30 Released by Harlan Stenn <stenn@ntp.org>
* Fix [CID 72], a typo introduced at the latest fix to prettydate.c.
(4.2.5p157) 2009/01/26 Released by Harlan Stenn <stenn@ntp.org>
* Cleanup/fixes for ntp_proto.c and ntp_crypto.c from Dave Mills.
(4.2.5p156) 2009/01/19 Released by Harlan Stenn <stenn@ntp.org>
* [Bug 1118] Fixed sign extension for 32 bit time_t in caljulian() and prettydate().
  Fixed some compiler warnings about missing prototypes.
  Fixed some other simple compiler warnings.
* [Bug 1119] [CID 52] Avoid a possible null-dereference in ntp_crypto.c.
* [Bug 1120] [CID 51] INSIST that peer is non-null before we dereference it.
* [Bug 1121] [CID 47] double fclose() in ntp-keygen.c.
(4.2.5p155) 2009/01/18 Released by Harlan Stenn <stenn@ntp.org>
* Documentation updates from Dave Mills.
* CHU frequency updates.
* Design assertion fixes for ntp_crypto.c from Dave Mills.
(4.2.5p154) 2009/01/13 Released by Harlan Stenn <stenn@ntp.org>
* [Bug 992] support interface event change on Linux from
  Miroslav Lichvar.
(4.2.5p153) 2009/01/09 Released by Harlan Stenn <stenn@ntp.org>
* Renamed gsoc_sntp/:fetch-stubs to gsoc_sntp/fetch-stubs to avoid
  file name problems under Windows.
  Removed German umlaut from log msg for 4.2.5p142.
(4.2.5p152) 2009/01/08 Released by Harlan Stenn <stenn@ntp.org>
* Include (4.2.4p6) 2009/01/08 Released by Harlan Stenn <stenn@ntp.org>
(4.2.5p151) 2008/12/23 Released by Harlan Stenn <stenn@ntp.org>
* Stats file logging cleanup from Dave Mills.
(4.2.5p150) 2008/12/15 Released by Harlan Stenn <stenn@ntp.org>
* [Bug 1099] Fixed wrong behaviour in sntp's crypto.c.
* [Bug 1103] Fix 64-bit issues in the new calendar code.
(4.2.5p149) 2008/12/05 Released by Harlan Stenn <stenn@ntp.org>
* Fixed mismatches in data types and OID definitions in ntpSnmpSubAgent.c
* added a premliminary MIB file to ntpsnmpd (ntpv4-mib.mib)
(4.2.5p148) 2008/12/04 Released by Harlan Stenn <stenn@ntp.org>
* [Bug 1070] Fix use of ntpq_parsestring() in ntpsnmpd.
(4.2.5p147) 2008/11/27 Released by Harlan Stenn <stenn@ntp.org>
* Update gsoc_sntp's GCC warning code.
(4.2.5p146) 2008/11/26 Released by Harlan Stenn <stenn@ntp.org>
* Update Solaris CFLAGS for gsoc_sntp.
(4.2.5p145) 2008/11/20 Released by Harlan Stenn <stenn@ntp.org>
* Deal with time.h for sntp under linux.
* Provide rpl_malloc() for sntp for systems that need it.
* Handle ss_len and socklen type for sntp.
* Fixes to the sntp configure.ac script.
* Provide INET6_ADDRSTRLEN if it is missing.
* [Bug 1095] overflow in caljulian.c.
(4.2.5p144) 2008/11/19 Released by Harlan Stenn <stenn@ntp.org>
* Use int32, not int32_t.
* Avoid the sched*() functions under OSF - link problems.
(4.2.5p143) 2008/11/17 Released by Harlan Stenn <stenn@ntp.org>
* sntp cleanup and fixes.
(4.2.5p142) 2008/11/16 Released by Harlan Stenn <stenn@ntp.org>
* Imported GSoC SNTP code from Johannes Maximilian Kuehn.
(4.2.5p141) 2008/11/13 Released by Harlan Stenn <stenn@ntp.org>
* New caltontp.c and calyearstart.c from Juergen Perlinger.
(4.2.5p140) 2008/11/12 Released by Harlan Stenn <stenn@ntp.org>
* Cleanup lint from the ntp_scanner files.
* [Bug 1011] gmtime() returns NULL on windows where it would not under Unix.
* Updated caljulian.c and prettydate.c from Juergen Perlinger.
(4.2.5p139) 2008/11/11 Released by Harlan Stenn <stenn@ntp.org>
* Typo fix to driver20.html.
(4.2.5p138) 2008/11/10 Released by Harlan Stenn <stenn@ntp.org>
* [Bug 474] --disable-ipv6 is broken.
* IPv6 interfaces were being looked for twice.
* SHM driver grabs more samples, add clockstats
* decode.html and driver20.html updates from Dave Mills.
(4.2.5p137) 2008/11/01 Released by Harlan Stenn <stenn@ntp.org>
* [Bug 1069] #undef netsnmp's PACKAGE_* macros.
* [Bug 1068] Older versions of netsnmp do not have netsnmp_daemonize().
(4.2.5p136) 2008/10/27 Released by Harlan Stenn <stenn@ntp.org>
* [Bug 1078] statsdir configuration parsing is broken.
(4.2.5p135) 2008/09/23 Released by Harlan Stenn <stenn@ntp.org>
* [Bug 1072] clock_update should not allow updates older than sys_epoch.
(4.2.5p134) 2008/09/17 Released by Harlan Stenn <stenn@ntp.org>
* Clean up build process for ntpsnmpd.
(4.2.5p133) 2008/09/16 Released by Harlan Stenn <stenn@ntp.org>
* Add options processing to ntpsnmpd.
* [Bug 1062] Check net-snmp headers before deciding to build ntpsnmpd.
* Clean up the libntpq.a build.
* Regenerate ntp_parser.[ch] from ntp_parser.y
(4.2.5p132) 2008/09/15 Released by Harlan Stenn <stenn@ntp.org>
* [Bug 1067] Multicast DNS service registration must come after the fork
  on Solaris.
* [Bug 1066] Error messages should log as errors.
(4.2.5p131) 2008/09/14 Released by Harlan Stenn <stenn@ntp.org>
* [Bug 1065] Re-enable support for the timingstats file.
(4.2.5p130) 2008/09/13 Released by Harlan Stenn <stenn@ntp.org>
* [Bug 1064] Implement --with-net-snmp-config=progname
* [Bug 1063] ntpSnmpSubagentObject.h is missing from the distribution.
(4.2.5p129) 2008/09/11 Released by Harlan Stenn <stenn@ntp.org>
* Quiet some libntpq-related warnings.
(4.2.5p128) 2008/09/08 Released by Harlan Stenn <stenn@ntp.org>
* Import Heiko Gerstung's GSoC2008 NTP MIB daemon.
(4.2.5p127) 2008/09/01 Released by Harlan Stenn <stenn@ntp.org>
* Regenerate ntpd/ntp_parser.c
(4.2.5p126) 2008/08/31 Released by Harlan Stenn <stenn@ntp.org>
* Stop libtool-1.5 from looking for C++ or Fortran.
* [BUG 610] Documentation update for NMEA reference clock driver.
* [Bug 828] Fix IPv4/IPv6 address parsing.
* Changes from Dave Mills:
  Documentation updates.
  Fix a corner case where a frequency update was reported but not set.
  When LEAP_NOTINSYNC->LEAP_NOWARNING, call crypto_update() if we have
  crypto_flags.
(4.2.5p125) 2008/08/18 Released by Harlan Stenn <stenn@ntp.org>
* [Bug 1052] Add linuxPPS support to ONCORE driver.
(4.2.5p124) 2008/08/17 Released by Harlan Stenn <stenn@ntp.org>
* Documentation updates from Dave Mills.
* Include (4.2.4p5) 2008/08/17 Released by Harlan Stenn <stenn@ntp.org>
* [Bug 861] leap info was not being transmitted.
* [Bug 1046] refnumtoa.c is using the wrong header file.
* [Bug 1047] enable/disable options processing fix.
* header file cleanup.
* [Bug 1037] buffer in subroutine was 1 byte short.
* configure.ac: cleanup, add option for wintime, and lay the groundwork
  for the changes needed for bug 1028.
* Fixes from Dave Mills: 'bias' and 'interleave' work.  Separate
  phase and frequency discipline (for long poll intervals).  Update
  TAI function to match current leapsecond processing.
* Documentation updates from Dave Mills.
* [Bug 1037] Use all 16 of the MD5 passwords generated by ntp-keygen.
* Fixed the incorrect edge parameter being passed to time_pps_kcbind in
  NMEA refclock driver.
* [Bug 399] NMEA refclock driver does not honor time1 offset if flag3 set.
* [Bug 985] Modifications to NMEA reference clock driver to support Accord
  GPS Clock.
* poll time updates from Dave Mills.
* local refclock documentation updates from Dave Mills.
* [Bug 1022] Fix compilation problems with yesterday's commit.
* Updates and cleanup from Dave Mills:
  I've now spent eleven months of a sabbatical year - 7 days a week, 6-10
  hours most days - working on NTP. I have carefully reviewed every major
  algorithm, examined its original design and evolution from that design.
  I've trimmed off dead code and briar patches and did zillions of tests
  contrived to expose evil vulnerabilities. The development article is in
  rather good shape and should be ready for prime time.

  1. The protostats statistics files have been very useful in exposing
  little twitches and turns when something hiccups, like a broken PPS
  signal. Most of what used to be syslog messages are now repackaged as
  protostats messages with optional syslog as well. These can also be sent
  as traps which might be handy to tiggle a beeper or celltext. These, the
  sysstats files and cryptostats files reveal the ambient health of a busy
  server, monitor traffic and error counts and spot crypto attacks.

  2. Close inspection of the clock discipline behavior at long poll
  intervals (36 h) showed it not doing as well as it should. I redesigned
  the FLL loop to improve nominal accuracy from  several tens of
  milliseconds to something less than ten milliseconds.

  3. Autokey (again). The enhanced error checking was becoming a major
  pain. I found a way to toss out gobs of ugly fat code and replace the
  function with a much simpler and more comprehensive scheme. It resists
  bait-and-switch attacks and quickly detect cases when the protocol is
  not correctly synchronized.

  4. The interface code for the kernel PPS signal was not in sync with the
  kernel code itself. Some error checks were duplicated and some
  ineffective. I found none of the PPS-capable drivers, including the atom
  driver, do anything when the prefer peer fails; the kernel PPS signal
  remains in control. The atom driver now disables the kernel PPS when the
  prefer peer comes bum. This is important when the prefer peer is not a
  reference clock but a remote NTP server.

  5. The flake restrict bit turned out to be really interesting,
  especially with symmtric modes and of those especially those using
  Autokey. Small changes in the recovery procedures when packets are lost
  now avoid almost all scenarios which previously required protocol resets.

  6. I've always been a little uncomfortable when using the clock filter
  with long poll intervals because the samples become less and less
  correlated as the sample age exceeds the Allan intercept. Various
  schemes have been used over the years to cope with this fact. The latest
  one and the one that works the best is to use a modified sort metric
  where the delay is used when the age of the sample is less than the
  intercept and the sum of delay and dispersion above that. The net result
  is that, at small poll intervals the algorithm operates as a minimum
  filter, while at larger poll intervals it morphs to FIFO. Left
  unmodified, a sample could be used when twelve days old. This along with
  the FLL modifications has made a dramatic improvement at large poll
  intervals.

- [Backward Incompatible] The 'state' variable is no longer reported or
  available via ntpq output.  The following system status bit names
  have been changed:
  - sync_alarm -> leap_alarm
  - sync_atomic -> sync_pps
  - sync_lf_clock -> sync_lf_radio
  - sync_hf_clock -> sync_hf_radio
  - sync_uhf_clock -> sync_uhf_radio
  - sync_local_proto -> sync_local
  - sync_udp/time -> sync_other
  Other names have been changed as well.  See the change history for
  libntp/statestr.c for more details.
  Other backward-incompatible changes in ntpq include:
  - assID -> associd
  - rootdispersion -> rootdisp
  - pkt_head -> pkt_neader
  See the change history for other details.

* Updates and cleanup from Dave Mills.
* [Bug 995] Remove spurious ; from ntp-keygen.c.
* More cleanup and changes from Dave Mills.
* [Bug 980] Direct help to stdout.
---
(4.2.4p8) 2009/12/08 Released by Harlan Stenn <stenn@ntp.org>

* [Sec 1331] DoS with mode 7 packets - CVE-2009-3563.

---
(4.2.4p7) 2009/05/18 Released by Harlan Stenn <stenn@ntp.org>

* [Sec 1151] Remote exploit if autokey is enabled - CVE-2009-1252.
* [Bug 1187] Update the copyright date.
* [Bug 1191] ntpd fails on Win2000 - "Address already in use" after fix
  for [Sec 1149].

---
(4.2.4p7-RC7) 2009/05/12 Released by Harlan Stenn <stenn@ntp.org>

* ntp.isc.org -> ntp.org cleanup.
* [Bug 1178] Use prior FORCE_DNSRETRY behavior as needed at runtime,
  add configure --enable-ignore-dns-errors to be even more stubborn

---
(4.2.4p7-RC6) 2009/05/08 Released by Harlan Stenn <stenn@ntp.org>

* [Bug 784] Make --enable-linuxcaps the default when available
* [Bug 1179] error messages for -u/--user and -i lacking droproot
* Updated JJY reference clock driver from Takao Abe
* [Bug 1071] Log a message and exit before trying to use FD_SET with a
  descriptor larger than FD_SETSIZE, which will corrupt memory
* On corruption of the iface list head in add_interface, log and exit

---
(4.2.4p7-RC5) 2009/05/02 Released by Harlan Stenn <stenn@ntp.org>

* [Bug 1172] 4.2.4p7-RC{3,4} fail to build on linux.
* flock-build script unportable 'set -m' use removed

---
(4.2.4p7-RC4) 2009/04/29 Released by Harlan Stenn <stenn@ntp.org>

* [Bug 1167] use gcc -Winit-self only if it is understood

---
(4.2.4p7-RC3) 2009/04/22 Released by Harlan Stenn <stenn@ntp.org>

* [Bug 787] Bug fixes for 64-bit time_t on Windows
* [Bug 813] Conditional naming of Event
* [Bug 1147] System errors should be logged to msyslog()
* [Bug 1155] Fix compile problem on Windows with VS2005
* [Bug 1156] lock_thread_to_processor() should be declared in header
* [Bug 1157] quiet OpenSSL warnings, clean up configure.ac
* [Bug 1158] support for aix6.1
* [Bug 1160] MacOS X is like BSD regarding F_SETOWN

---
(4.2.4p7-RC2) 2009/04/09 Released by Harlan Stenn <stenn@ntp.org>

* [Sec 1144] limited buffer overflow in ntpq.  CVE-2009-0159
* [Sec 1149] use SO_EXCLUSIVEADDRUSE on Windows

---
(4.2.4p7-RC1) 2009/03/30 Released by Harlan Stenn <stenn@ntp.org>

* [Bug 1131] UDP sockets should not use SIGPOLL on Solaris.
* build system email address cleanup
* [Bug 774] parsesolaris.c does not compile under the new Solaris
* [Bug 873] Windows serial refclock proper TTY line discipline emulation
* [Bug 1014] Enable building with VC9 (in Visual Studio 2008,
  Visual C++ 2008, or SDK)
* [Bug 1117] Deferred interface binding under Windows works only correctly
  if FORCE_DNSRETRY is defined
* [BUG 1124] Lock QueryPerformanceCounter() client threads to same CPU
* DPRINTF macro made safer, always evaluates to a statement and will not
  misassociate an else which follows the macro.

---
(4.2.4p6) 2009/01/08 Released by Harlan Stenn <stenn@ntp.org>

* [Bug 1113] Fixed build errors with recent versions of openSSL. 
* [Sec 1111] Fix incorrect check of EVP_VerifyFinal()'s return value.
* Update the copyright year.

---
(4.2.4p5) 2008/08/17 Released by Harlan Stenn <stenn@ntp.org>

* [BUG 1051] Month off by one in leap second message written to clockstats
  file fixed.
* [Bug 450] Windows only: Under original Windows NT we must not discard the
  wildcard socket to workaround a bug in NT's getsockname().
* [Bug 1038] Built-in getpass() function also prompts for password if
  not built with DEBUG.
* [Bug 841] Obsolete the "dynamic" keyword and make deferred binding
  to local interfaces the default.
  Emit a warning if that keyword is used for configuration.
* [Bug 959] Refclock on Windows not properly releasing recvbuffs.
* [Bug 993] Fix memory leak when fetching system messages.
* much cleanup, fixes, and changes from Dave Mills.
* ntp_control.c: LEAPTAB is a filestamp, not an unsigned.  From Dave Mills.
* ntp_config.c: ntp_minpoll fixes from Dave Mills.
* ntp-keygen updates from Dave Mills.
* refresh epoch, throttle, and leap cleanup from Dave Mills.
* Documentation cleanup from Dave Mills.
* [Bug 918] Only use a native md5.h if MD5Init() is available.
* [Bug 979] Provide ntptimeval if it is not otherwise present.
* [Bug 634] Re-instantiate syslog() and logfiles after the daemon fork.
* [Bug 952] Use md5 code with a friendlier license.
* [Bug 977] Fix mismatching #ifdefs for builds without IPv6.
* [Bug 830] Fix the checking order of the interface options.
* Clean up the logfile/syslog setup.
* [Bug 970] Lose obsolete -g flag to ntp-keygen.
* The -e flag to ntp-keygen can write GQ keys now, too.
* ntp_proto.c: sys_survivors and hpoll cleanup from Dave Mills.
* ntp_loopfilter.c: sys_poll cleanup from Dave Mills.
* refclock_wwv.c: maximum-likelihood digit and DSYNC fixes from Dave Mills.
* [Bug 967] preemptable associations are lost forever on a step.
* ntp_config.c: [CID 48] missing "else" clause.
* [Bug 833] ntpq config keyword is quote-mark unfriendly.
* Rename the ntpq "config" keyword to ":config".
* Dave Mills shifted some orphan processing.
* Fix typos in the [Bug 963] patch.
* bootstrap: squawk if genver fails.  Use -f with cp in case Dave does a chown.
* Remove obsolete simulator command-line options.
* ntp_request.c: [CID 36] zero sin_zero.
* [Bug 963] get_systime() is too noisy.
* [Bug 960] spurious syslog:crypto_setup:spurious crypto command
* [Bug 964] Change *-*-linux* to *-*-*linux* to allow for uclinux.
* Changes from Dave Mills:
  - ntp_util.c: cleanup.
  - ntp_timer.c: watch the non-burst packet rate.
  - ntp_request.c: cleanup.
  - ntp_restrict.c: RES_LIMITED cleanup.
  - ntp_proto.c: RES_LIMITED, rate bucktes, counters, overall cleanup.
  - ntp_peer.c: disallow peer_unconfig().
  - ntp_monitor.c: RES_LIMITED cleanup.
  - ntp_loopfilter.c: poll interval cleanup.
  - ntp_crypto.c: volley -> retry.  Cleanup TAI leap message.
  - ntp_config: average and minimum are ^2 values.
  - ntpdc: unknownversion is really "declined", not "bad version".
  - Packet retry cleanup.
* [Bug 961] refclock_tpro.c:tpro_poll() calls refclock_receive() twice.
* [Bug 957] Windows only: Let command line parameters from the Windows SCM GUI
  override the standard parameters from the ImagePath registry key.
* Added HAVE_INT32_T to the Windows config.h to avoid duplicate definitions.
* Work around a VPATH difference in FreeBSD's 'make' command.
* Update bugreport URL.
* Update -I documentation.
* [Bug 713] Fix bug reporting information.
* A bug in the application of the negative-sawtooth for 12 channel receivers. 
* The removal of unneeded startup code used for the original LinuxPPS, it now
  conforms to the PPSAPI and does not need special code.  
* ntp-keygen.c: Coverity fixes [CID 33,47].
* Volley cleanup from Dave Mills.
* Fuzz cleanup from Dave Mills.
* [Bug 861] Leap second cleanups from Dave Mills.
* ntpsim.c: add missing protypes and fix [CID 34], a nit.
* Upgraded bison at UDel.
* Update br-flock and flock-build machine lists.
* [Bug 752] QoS: add parse/config handling code. 
* Fix the #include order in tickadj.c for picky machines.
* [Bug 752] QoS: On some systems, netinet/ip.h needs netinet/ip_systm.h.
* [Bug 752] Update the QoS tagging (code only - configuration to follow).
* Orphan mode and other protocol cleanup from Dave Mills.
* Documentation cleanup from Dave Mills.
* [Bug 940] ntp-keygen uses -v.  Disallow it as a shortcut for --version.
* more cleanup to ntp_lineeditlibs.m4.
* Documentation updates from Dave Mills.
* -ledit cleanup for ntpdc and ntpq.
* Association and other cleanup from Dave Mills.
* NTP_UNREACH changes from Dave Mills.
* Fix the readline history test.
* [Bug 931] Require -lreadline to be asked for explicitly.
* [Bug 764] When looking for -lreadline support, also try using -lncurses.
* [Bug 909] Fix int32_t errors for ntohl().
* [Bug 376/214] Enhancements to support multiple if names and IP addresses.
* [Bug 929] int32_t is undefined on Windows.  Casting wrong.
* [Bug 928] readlink missing braces.
* [Bug 788] Update macros to support VS 2005.
* ntpd/ntp_timer.c: add missing sys_tai parameter for debug printf
* [Bug 917] config parse leaves files open
* [Bug 912] detect conflicting enable/disable configuration on interfaces
  sharing an IP address
* [Bug 771] compare scopeid if available for IPv6 addresses
* Lose obsolete crypto subcommands (Dave Mills).
* WWV is an HF source, not an LF source (Dave Mills).
* [Bug 899] Only show -i/--jaildir -u/--user options if we HAVE_DROPROOT.
* [Bug 916] 'cryptosw' is undefined if built without OpenSSL.
* [Bug 891] 'restrict' config file keyword does not work (partial fix).
* [Bug 890] the crypto command seems to be required now.
* [Bug 915] ntpd cores during processing of x509 certificates.
* Crypto lint cleanup from Dave Mills.
* [Bug 897] Check RAND_status() - we may not need a .rnd file.
* Crypto cleanup from Dave Mills.
* [Bug 911] Fix error message in cmd_args.c.
* [Bug 895] Log assertion failures via syslog(), not stderr.
* Documentation updates from Dave Mills.
* Crypto cleanup from Dave Mills.
* [Bug 905] ntp_crypto.c fails to compile without -DDEBUG.
* Avoid double peer stats logging.
* ntp-keygen cleanup from Dave Mills.
* libopts needs to be built after ElectricFence.
* [Bug 894] Initialize keysdir before calling crypto_setup().
* Calysto cleanup for ntpq.
* ntp-keygen -i takes an arg.
* Cleanup and fixes from Dave Mills.
* [Bug 887] Fix error in ntp_types.h (for sizeof int != 4).
* Bug 880 bug fixes for Windows build
* Improve Calysto support.
* The "revoke" parameter is a crypto command.
* The driftfile wander threshold is a real number.
* [Bug 850] Fix the wander threshold parameter on the driftfile command.
* ntp_io.c: Dead code cleanup - Coverity View 19.
* Leap file related cleanup from Dave Mills.
* ntp_peer.c: Set peer->srcadr before (not after) calling set_peerdstadr().
* Initialize offset in leap_file() - Coverity View 17.
* Use the correct stratum on KISS codes.
* Fuzz bits cleanup.
* Show more digits in some debug printf's.
* Use drift_file_sw internally to control writing the drift file.
* Implement the wander_threshold option for the driftfile config keyword.
* reformat ntp_control.c; do not use c++ // comments.
* [Bug 629] Undo bug #629 fixes as they cause more problems than were  being
  solved
* Changes from Dave Mills: in/out-bound data rates, leapsecond cleanup,
  driftfile write cleanup, packet buffer length checks, documentation updates.
* More assertion checks and malloc()->emalloc(), courtesy of Calysto.
* [Bug 864] Place ntpd service in maintenance mode if using SMF on Solaris
* [Bug 862] includefile nesting; preserve phonelist on reconfig.
* [Bug 604] ntpd regularly dies on linux/alpha.
* more leap second infrastructure fixes from Dave Mills.
* [Bug 858] recent leapfile changes broke non-OpenSSL builds.
* Use emalloc() instead of malloc() in refclock_datum.c (Calysto).
* Start using 'design by contract' assertions.
* [Bug 767] Fast sync to refclocks wanted.
* Allow null driftfile.
* Use YYERROR_VERBOSE for the new parser, and fix related BUILT_SOURCES.
* [Bug 629] changes to ensure broadcast works including on wildcard addresses
* [Bug 853] get_node() must return a pointer to maximally-aligned memory.
* Initial leap file fixes from Dave Mills.
* [Bug 858] Recent leapfile changes broke without OPENSSL.
* Use a char for DIR_SEP, not a string.
* [Bug 850] driftfile parsing changes.
* driftfile maintenance changes from Dave Mills.  Use clock_phi instead of
  stats_write_tolerance.
* [Bug 828] refid string not being parsed correctly.
* [Bug 846] Correct includefile parsing.
* [Bug 827] New parsing code does not handle "fudge" correctly.
* Enable debugging capability in the config parser.
* [Bug 839] Crypto password not read from ntp.conf.
* Have autogen produce writable output files.
* [Bug 825] Correct logconfig -/+ keyword processing.
* [Bug 828] Correct parsing of " delimited strings.
* Cleanup FILE * usage after fclose() in ntp_filegen.c.
* [Bug 843] Windows Completion port code was incorrectly merged from -stable.
* [Bug 840] do fudge configuration AFTER peers (thus refclocks) have been
  configured.
* [Bug 824] Added new parser modules to the Windows project file.
* [Bug 832] Add libisc/log.c headers to the distribution.
* [Bug 808] Only write the drift file if we are in state 4.
* Initial import of libisc/log.c and friends.
* [Bug 826] Fix redefinition of PI.
* [Bug 825] ntp_scanner.c needs to #include <config.h> .
* [Bug 824] New parser code has some build problems with the SIM code.
* [Bug 817] Use longnames for setting ntp variables on the command-line;
  Allowing '-v' with and without an arg to disambiguate usage is error-prone.
* [Bug 822] set progname once, early.
* [Bug 819] remove erroneous #if 0 in Windows completion port code.
* The new config code missed an #ifdef for building without refclocks.
* Distribute some files needed by the new config parsing code.
* [Bug 819] Timeout for WaitForMultipleObjects was 500ms instead of INFINITE
* Use autogen 5.9.1.
* Fix clktest command-line arg processing.'
* Audio documentation updates from Dave Mills.
* New config file parsing code, from Sachin Kamboj.
* fuzz bit cleanup from Dave Mills.
* replay cleanup from Dave Mills.
* [Bug 542] Tolerate missing directory separator at EO statsdir.
* [Bug 812] ntpd should drop supplementary groups.
* [Bug 815] Fix warning compiling 4.2.5p22 under Windows with VC6.
* [Bug 740] Fix kernel/daemon startup drift anomaly.
* refclock_wwv.c fixes from Dave Mills.
* [Bug 810] Fix ntp-keygen documentation.
* [Bug 787] Bug fixes for 64-bit time_t on Windows.
* [Bug 796] Clean up duplicate #defines in ntp_control.c.
* [Bug 569] Use the correct precision for the Leitch CSD-5300.
* [Bug 795] Moved declaration of variable to top of function.
* [Bug 798] ntpq [p typo crashes ntpq/ntpdc.
* [Bug 786] Fix refclock_bancomm.c on Solaris.
* [Bug 774] parsesolaris.c does not compile under the new Solaris.
* [Bug 782] Remove P() macros from Windows files.
* [Bug 778] ntpd fails to lock with drift=+500 when started with drift=-500.
* [Bug 592] Trimble Thunderbolt GPS support.
* IRIG, CHU, WWV, WWVB refclock improvements from Dave Mills.
* [Bug 757] Lose ULONG_CONST().
* [Bug 756] Require ANSI C (function prototypes).
* codec (audio) and ICOM changes from Dave Mills.

---

* [Bug 450] Windows only: Under original Windows NT we must not discard the
  wildcard socket to workaround a bug in NT's getsockname().
* [Bug 1038] Built-in getpass() function also prompts for password if
  not built with DEBUG.
* [Bug 841] Obsolete the "dynamic" keyword and make deferred binding
  to local interfaces the default.
  Emit a warning if that keyword is used for configuration.
* [Bug 959] Refclock on Windows not properly releasing recvbuffs.
* [Bug 993] Fix memory leak when fetching system messages.
* [Bug 987] Wake up the resolver thread/process when a new interface has
  become available.
* Correctly apply negative-sawtooth for oncore 12 channel receiver.
* Startup code for original LinuxPPS removed.  LinuxPPS now conforms to
  the PPSAPI.
* [Bug 1000] allow implicit receive buffer allocation for Windows.
  fixes startup for windows systems with many interfaces.
  reduces dropped packets on network bursts.
  additionally fix timer() starvation during high load.
* [Bug 990] drop minimum time restriction for interface update interval.
* [Bug 977] Fix mismatching #ifdefs for builds without IPv6.
* Update the copyright year.
* Build system cleanup (make autogen-generated files writable).
* [Bug 957] Windows only: Let command line parameters from the Windows SCM GUI
  override the standard parameters from the ImagePath registry key.
* Fixes for ntpdate:
* [Bug 532] nptdate timeout is too long if several servers are supplied.
* [Bug 698] timeBeginPeriod is called without timeEndPeriod in some NTP tools.
* [Bug 857] ntpdate debug mode adjusts system clock when it shouldn't.
* [Bug 908] ntpdate crashes sometimes.
* [Bug 982] ntpdate(and ntptimeset) buffer overrun if HAVE_POLL_H isn't set
  (dup of 908).
* [Bug 997] ntpdate buffer too small and unsafe.
* ntpdate.c: Under Windows check whether NTP port in use under same conditions
  as under other OSs.
* ntpdate.c: Fixed some typos and indents (tabs/spaces).

(4.2.4p4) Released by Harlan Stenn <stenn@ntp.org>

* [Bug 902] Fix problems with the -6 flag.
* Updated include/copyright.def (owner and year).
* [Bug 878] Avoid ntpdc use of refid value as unterminated string.
* [Bug 881] Corrected display of pll offset on 64bit systems.
* [Bug 886] Corrected sign handling on 64bit in ntpdc loopinfo command.
* [Bug 889] avoid malloc() interrupted by SIGIO risk
* ntpd/refclock_parse.c: cleanup shutdown while the file descriptor is still
  open.
* [Bug 885] use emalloc() to get a message at the end of the memory
  unsigned types cannot be less than 0
  default_ai_family is a short
  lose trailing , from enum list
  clarify ntp_restrict.c for easier automated analysis
* [Bug 884] don't access recv buffers after having them passed to the free
  list.
* [Bug 882] allow loopback interfaces to share addresses with other
  interfaces.

---
(4.2.4p3) Released by Harlan Stenn <stenn@ntp.org>

* [Bug 863] unable to stop ntpd on Windows as the handle reference for events
  changed

---
(4.2.4p2) Released by Harlan Stenn <stenn@ntp.org>

* [Bug 854] Broadcast address was not correctly set for interface addresses
* [Bug 829] reduce syslog noise, while there fix Enabled/Disable logging
  to reflect the actual configuration.
* [Bug 795] Moved declaration of variable to top of function.
* [Bug 789] Fix multicast client crypto authentication and make sure arriving
  multicast packets do not disturb the autokey dance.
* [Bug 785] improve handling of multicast interfaces
  (multicast routers still need to run a multicast routing software/daemon)
* ntpd/refclock_parse.c: cleanup shutdown while the file descriptor is still
  open.
* [Bug 885] use emalloc() to get a message at the end of the memory
  unsigned types cannot be less than 0
  default_ai_family is a short
  lose trailing , from enum list
* [Bug 884] don't access recv buffers after having them passed to the free list.
* [Bug 882] allow loopback interfaces to share addresses with other interfaces.
* [Bug 527] Don't write from source address length to wrong location
* Upgraded autogen and libopts.
* [Bug 811] ntpd should not read a .ntprc file.

---
(4.2.4p1) (skipped)

---
(4.2.4p0) Released by Harlan Stenn <stenn@ntp.org>

* [Bug 793] Update Hans Lambermont's email address in ntpsweep.
* [Bug 776] Remove unimplemented "rate" flag from ntpdate.
* [Bug 586] Avoid lookups if AI_NUMERICHOST is set.
* [Bug 770] Fix numeric parameters to ntp-keygen (Alain Guibert).
* [Bug 768] Fix io_setbclient() error message.
* [Bug 765] Use net_bind_service capability on linux.
* [Bug 760] The background resolver must be aware of the 'dynamic' keyword.
* [Bug 753] make union timestamp anonymous (Philip Prindeville).
* confopt.html: move description for "dynamic" keyword into the right section.
* pick the right type for the recv*() length argument.

---
(4.2.4) Released by Harlan Stenn <stenn@ntp.org>

* monopt.html fixes from Dave Mills.
* [Bug 452] Do not report kernel PLL/FLL flips.
* [Bug 746] Expert mouseCLOCK USB v2.0 support added.'
* driver8.html updates.
* [Bug 747] Drop <NOBR> tags from ntpdc.html.
* sntp now uses the returned precision to control decimal places.
* sntp -u will use an unprivileged port for its queries.
* [Bug 741] "burst" doesn't work with !unfit peers.
* [Bug 735] Fix a make/gmake VPATH issue on Solaris.
* [Bug 739] ntpd -x should not take an argument.
* [Bug 737] Some systems need help providing struct iovec.
* [Bug 717] Fix libopts compile problem.
* [Bug 728] parse documentation fixes.
* [Bug 734] setsockopt(..., IP_MULTICAST_IF, ...) fails on 64-bit platforms.
* [Bug 732] C-DEX JST2000 patch from Hideo Kuramatsu.
* [Bug 721] check for __ss_family and __ss_len separately.
* [Bug 666] ntpq opeers displays jitter rather than dispersion.
* [Bug 718] Use the recommended type for the saddrlen arg to getsockname().
* [Bug 715] Fix a multicast issue under Linux.
* [Bug 690] Fix a Windows DNS lookup buffer overflow.
* [Bug 670] Resolved a Windows issue with the dynamic interface rescan code.
* K&R C support is being deprecated.
* [Bug 714] ntpq -p should conflict with -i, not -c.
* WWV refclock improvements from Dave Mills.
* [Bug 708] Use thread affinity only for the clock interpolation thread.
* [Bug 706] ntpd can be running several times in parallel.
* [Bug 704] Documentation typos.
* [Bug 701] coverity: NULL dereference in ntp_peer.c
* [Bug 695] libopts does not protect against macro collisions.
* [Bug 693] __adjtimex is independent of ntp_{adj,get}time.
* [Bug 692] sys_limitrejected was not being incremented.
* [Bug 691] restrictions() assumption not always valid.
* [Bug 689] Deprecate HEATH GC-1001 II; the driver never worked.
* [Bug 688] Fix documentation typos.
* [Bug 686] Handle leap seconds better under Windows.
* [Bug 685] Use the Windows multimedia timer.
* [Bug 684] Only allow debug options if debugging is enabled.
* [Bug 683] Use the right version string.
* [Bug 680] Fix the generated version string on Windows.
* [Bug 678] Use the correct size for control messages.
* [Bug 677] Do not check uint_t in configure.ac.
* [Bug 676] Use the right value for msg_namelen.
* [Bug 675] Make sure ntpd builds without debugging.
* [Bug 672] Fix cross-platform structure padding/size differences.
* [Bug 660] New TIMESTAMP code fails tp build on Solaris Express.
* [Bug 659] libopts does not build under Windows.
* [Bug 658] HP-UX with cc needs -Wp,-H8166 in CFLAGS.
* [Bug 656] ntpdate doesn't work with multicast address.
* [Bug 638] STREAMS_TLI is deprecated - remove it.
* [Bug 635] Fix tOptions definition.
* [Bug 628] Fallback to ntp discipline not working for large offsets.
* [Bug 622] Dynamic interface tracking for ntpd.
* [Bug 603] Don't link with libelf if it's not needed.
* [Bug 523] ntpd service under Windows does't shut down properly.
* [Bug 500] sntp should always be built.
* [Bug 479] Fix the -P option.
* [Bug 421] Support the bc637PCI-U card.
* [Bug 342] Deprecate broken TRAK refclock driver.
* [Bug 340] Deprecate broken MSF EES refclock driver.
* [Bug 153] Don't do DNS lookups on address masks.
* [Bug 143] Fix interrupted system call on HP-UX.
* [Bug 42] Distribution tarballs should be signed.
* Support separate PPS devices for PARSE refclocks.
* [Bug 637, 51?] Dynamic interface scanning can now be done.
* Options processing now uses GNU AutoGen.

---
(4.2.2p4) Released by Harlan Stenn <stenn@ntp.org>

* [Bug 710] compat getnameinfo() has off-by-one error
* [Bug 690] Buffer overflow in Windows when doing DNS Lookups

---
(4.2.2p3) Released by Harlan Stenn <stenn@ntp.org>

* Make the ChangeLog file cleaner and easier to read
* [Bug 601] ntpq's decodeint uses an extra level of indirection
* [Bug 657] Different OSes need different sized args for IP_MULTICAST_LOOP
* release engineering/build changes
* Documentation fixes
* Get sntp working under AIX-5

---
(4.2.2p2) (broken)

* Get sntp working under AIX-5

---
(4.2.2p1)

* [Bug 661] Use environment variable to specify the base path to openssl.
* Resolve an ambiguity in the copyright notice
* Added some new documentation files
* URL cleanup in the documentation
* [Bug 657]: IP_MULTICAST_LOOP uses a u_char value/size
* quiet gcc4 complaints
* more Coverity fixes
* [Bug 614] manage file descriptors better
* [Bug 632] update kernel PPS offsets when PPS offset is re-configured
* [Bug 637] Ignore UP in*addr_any interfaces
* [Bug 633] Avoid writing files in srcdir
* release engineering/build changes

---
(4.2.2)

* SNTP
* Many bugfixes
* Implements the current "goal state" of NTPv4
* Autokey improvements
* Much better IPv6 support
* [Bug 360] ntpd loses handles with LAN connection disabled.
* [Bug 239] Fix intermittent autokey failure with multicast clients.
* Rewrite of the multicast code
* New version numbering scheme

---
(4.2.0)

* More stuff than I have time to document
* IPv6 support
* Bugfixes
* call-gap filtering
* wwv and chu refclock improvements
* OpenSSL integration

---
(4.1.2)

* clock state machine bugfix
* Lose the source port check on incoming packets
* (x)ntpdc compatibility patch
* Virtual IP improvements
* ntp_loopfilter fixes and improvements
* ntpdc improvements
* GOES refclock fix
* JJY driver
* Jupiter refclock fixes
* Neoclock4X refclock fixes
* AIX 5 port
* bsdi port fixes
* Cray unicos port upgrade
* HP MPE/iX port
* Win/NT port upgrade
* Dynix PTX port fixes
* Document conversion from CVS to BK
* readline support for ntpq

---
(4.1.0)

* CERT problem fixed (99k23)

* Huff-n-Puff filter
* Preparation for OpenSSL support
* Resolver changes/improvements are not backward compatible with mode 7
  requests (which are implementation-specific anyway)
* leap second stuff
* manycast should work now
* ntp-genkeys does new good things.
* scripts/ntp-close
* PPS cleanup and improvements
* readline support for ntpdc
* Crypto/authentication rewrite
* WINNT builds with MD5 by default
* WINNT no longer requires Perl for building with Visual C++ 6.0
* algorithmic improvements, bugfixes
* Solaris dosynctodr info update
* html/pic/* is *lots* smaller
* New/updated drivers: Forum Graphic GPS, WWV/H, Heath GC-100 II, HOPF
  serial and PCI, ONCORE, ulink331
* Rewrite of the audio drivers

---
(4.0.99)

* Driver updates: CHU, DCF, GPS/VME, Oncore, PCF, Ulink, WWVB, burst
  If you use the ONCORE driver with a HARDPPS kernel module,
  you *must* have a properly specified:
	pps <filename> [assert/clear] [hardpps]
  line in the /etc/ntp.conf file.
* PARSE cleanup
* PPS cleanup
* ntpd, ntpq, ntpdate cleanup and fixes
* NT port improvements
* AIX, BSDI, DEC OSF, FreeBSD, NetBSD, Reliant, SCO, Solaris port improvements

---
(4.0.98)

* Solaris kernel FLL bug is fixed in 106541-07
* Bug/lint cleanup
* PPS cleanup
* ReliantUNIX patches
* NetInfo support
* Ultralink driver
* Trimble OEM Ace-II support
* DCF77 power choices
* Oncore improvements

---
(4.0.97)

* NT patches
* AIX,SunOS,IRIX portability
* NeXT portability
* ntptimeset utility added
* cygwin portability patches

---
(4.0.96)

* -lnsl, -lsocket, -lgen configuration patches
* Y2K patches from AT&T
* Linux portability cruft

---
(4.0.95)

* NT port cleanup/replacement
* a few portability fixes
* VARITEXT Parse clock added

---
(4.0.94)

* PPS updates (including ntp.config options)
* Lose the old DES stuff in favor of the (optional) RSAREF stuff
* html cleanup/updates
* numerous drivers cleaned up
* numerous portability patches and code cleanup

---
(4.0.93)

* Oncore refclock needs PPS or one of two ioctls.
* Don't make ntptime under Linux.  It doesn't compile for too many folks.
* Autokey cleanup
* ReliantUnix patches
* html cleanup
* tickadj cleanup
* PARSE cleanup
* IRIX -n32 cleanup
* byte order cleanup
* ntptrace improvements and patches
* ntpdc improvements and patches
* PPS cleanup
* mx4200 cleanup
* New clock state machine
* SCO cleanup
* Skip alias interfaces

---
(4.0.92)

* chronolog and dumbclock refclocks
* SCO updates
* Cleanup/bugfixes
* Y2K patches
* Updated palisade driver
* Plug memory leak
* wharton kernel clock
* Oncore clock upgrades
* NMEA clock improvements
* PPS improvements
* AIX portability patches

---
(4.0.91)

* New ONCORE driver
* New MX4200 driver
* Palisade improvements
* config file bugfixes and problem reporting
* autoconf upgrade and cleanup
* HP-UX, IRIX lint cleanup
* AIX portability patches
* NT cleanup

---
(4.0.90)

* Nanoseconds
* New palisade driver
* New Oncore driver

---
(4.0.73)

* README.hackers added
* PARSE driver is working again
* Solaris 2.6 has nasty kernel bugs.  DO NOT enable pll!
* DES is out of the distribution.

---
(4.0.72)

* K&R C compiling should work again.
* IRIG patches.
* MX4200 driver patches.
* Jupiter driver added.
* Palisade driver added.  Needs work (ANSI, ntoh/hton, sizeof double, ???)<|MERGE_RESOLUTION|>--- conflicted
+++ resolved
@@ -1,4 +1,4 @@
-<<<<<<< HEAD
+* add util/tg2, a clone of tg that works on Linux, NetBSD, and FreeBSD
 (4.2.7p1) 2009/12/15 Released by Harlan Stenn <stenn@ntp.org>
 * [Bug 1348] ntpd Windows port should wait for sendto() completion.
 * [Bug 1413] test OpenSSL headers regarding -Wno-strict-prototypes.
@@ -6,9 +6,6 @@
 (4.2.7p0) 2009/12/13 Released by Harlan Stenn <stenn@ntp.org>
 * [Bug 1412] m4/os_cflags.m4 caches results that depend on $CC.
 * [Bug 1414] Enable "make distcheck" success with BSD make.
-=======
-* add util/tg2, a clone of tg that works on Linux, NetBSD, and FreeBSD
->>>>>>> 293e8f5e
 (4.2.7) 2009/12/09 Released by Harlan Stenn <stenn@ntp.org>
 * [Bug 1407] configure.ac: recent GNU Make -v does not include "version".
 
