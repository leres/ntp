--- conflicted
+++ resolved
@@ -1,16 +1,13 @@
-<<<<<<< HEAD
 * [Bug 1542] ntpd mrulist response may have incorrect last.older.
 * [Bug 1543] ntpq mrulist must refresh nonce when retrying.
 * [Bug 1544] ntpq mrulist sscanf timestamp format mismatch on 64-bit.
 * Windows compiling hints/winnt.html update from Sunil Tej S.
-=======
 * Include (4.2.6p2-RC3) [Bug 1512] ntpsnmpd should connect to net-snmpd
   via a unix-domain socket by default.
   Provide a command-line 'socket name' option.
 * Include (4.2.6p2-RC3) [Bug 1538] update refclock_nmea.c's call to
   getprotobyname().
 * Include (4.2.6p2-RC3) [Bug 1541] Fix wrong keyword for "maxclock".
->>>>>>> aa25c1a9
 (4.2.7p27) 2010/04/27 Released by Harlan Stenn <stenn@ntp.org>
 (4.2.7p26) 2010/04/24 Released by Harlan Stenn <stenn@ntp.org>
 * Include (4.2.6p2-RC2) [Bug 1465] Make sure time from TS2100 is not
