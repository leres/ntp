<<<<<<< HEAD
* Added support for Garmin's $PGRMF sentence to NMEA driver
=======
* [Bug 1988] Better sntp send failed error message needed.
* [Bug 1990] sntp output should include stratum.
>>>>>>> 57e74ba6
(4.2.7p203) 2011/08/13 Released by Harlan Stenn <stenn@ntp.org>
* [Bug 1986] Require Visual C++ 2005 or later compilers in Windows port.
* Actually use long long for (u_)int64 by correcting spelling of
  SIZEOF_LONG_LONG in ntp_types.h.
* Force .exe minimum Windows version to 0x0400 to allow NT4 in
  vs2005/*.vcproj files.
* Fix make distcheck with --enable-libevent-regress problem with
  unwritable $srcdir.
* Correct init_logging()'s def_syslogmask type to u_int32 following
  change of ntp_syslogmask from u_long to u_int32 in p202.
(4.2.7p202) 2011/08/09 Released by Harlan Stenn <stenn@ntp.org>
* [Bug 1983] --without-sntp build breaks in sntp subdir.
* [Bug 1984] from 4.2.6p4-RC3: ntp/libisc fails to compile on OS X 10.7.
* [Bug 1985] from 4.2.6p4-RC3: "logconfig =allall" rejected.
(4.2.7p201) 2011/08/05 Released by Harlan Stenn <stenn@ntp.org>
* sntp: change -h/--headspace to -g/--gap, and change the default gap
  from 10 to 50ms
* [Backward Incompatible] from 4.2.6p4: sntp: -l/--filelog ->
  -l/--logfile, to be consistent with ntpd.
* Documentation updates from Dave Mills.
* From 4.2.6p4: libopts/file.c fix from Bruce Korb (arg-type=file).
(4.2.7p200) 2011/08/04 Released by Harlan Stenn <stenn@ntp.org>
* Sync with 4.2.6p4-RC2.
(4.2.7p199) 2011/07/29 Released by Harlan Stenn <stenn@ntp.org>
* Documentation updates from Dave Mills.
(4.2.7p198) 2011/07/28 Released by Harlan Stenn <stenn@ntp.org>
* remove old binsubdir stuff from SNTP, as NTP_LOCINFO does that now.
(4.2.7p197) 2011/07/28 Released by Harlan Stenn <stenn@ntp.org>
* [Bug 1975] from 4.2.6p4-RC2: libntp/mktime.c won't work with 64-bit
  time_t
* [Bug 1976] genLocInfo writes to srcdir break 'make distcheck'.
* [Bug 1977] Fix flag/description mismatches in ntp-keygen-opts.def.
* Do not force "legacy" when --with-locfile is not given, genLocInfo
  will find the correct default for the system.
* Fix warnings in ntp_request.c ([Bug 1973] oversight) and sntp/main.c
  (CID 159, apparent overrun due to union, actually correct).
* Update sntp/loc/solaris to conform to stock locations.
(4.2.7p196) 2011/07/27 Released by Harlan Stenn <stenn@ntp.org>
* DEFAULT INSTALLATION DIRECTORY CHANGES ON SOME OSes: to get the old
  behavior, pass --with-locfile=legacy to 'configure'
* [Bug 1972] from 4.2.6p4-RC2: checking for struct rtattr fails.
* [Bug 1973] Widen reference clock mode from 8 to 32 bits.
* Removed sntp/m4/ntp_bindir.m4 - no longer needed.
* Move loc/ to sntp/loc/ .
* Move scripts/cvo.sh to sntp/scripts/cvo.sh .
* Move scripts/genLocInfo to sntp/scripts/genLocInfo .
* Give NTP_LOCINFO an optional path-to argument.
* Remove hacks to get NTP_LOCINFO-related data to sntp/ .
* Move sntp/include/mansec2subst.sed to sntp/scripts/mansec2subst.sed .
* If no "more specific" loc file is found for redhat* or fedora*,
  look for a loc/redhat file.
* If no "more specific" loc file is found and uname says this is Linux,
  look for a loc/linux file.
* Improve the help text: --with-locfile=XXX .
* work around solaris /bin/sh issues for genLocInfo.
(4.2.7p195) 2011/07/25 Released by Harlan Stenn <stenn@ntp.org>
* Added loc/redhat.
(4.2.7p194) 2011/07/25 Released by Harlan Stenn <stenn@ntp.org>
* [Bug 1608] from 4.2.6p4-RC2: Parse Refclock driver should honor
  trusttime.
* Add support for installing programs and scripts to libexec.
* Added loc/solaris.
(4.2.7p193) 2011/07/24 Released by Harlan Stenn <stenn@ntp.org>
* [Bug 1970] from 4.2.6p4-RC2: UNLINK_EXPR_SLIST() causes crash if list
  is empty.
* Update libevent to 2.1 HEAD as of merge of 2.0.13-stable-dev.
* Match addr_eqprefix() sizeof and memcpy destination to make it clear
  to static analysis that there is no buffer overrun (CID 402).
(4.2.7p192) 2011/07/18 Released by Harlan Stenn <stenn@ntp.org>
* [Bug 1966] Broken FILES section for ntp.keys.def.
(4.2.7p191) 2011/07/17 Released by Harlan Stenn <stenn@ntp.org>
* [Bug 1948] Update man page section layout.
* [Bug 1963] add reset command for ntpq :config, similar to ntpdc's.
* [Bug 1964] --without-sntp should not build sntp.
(4.2.7p190) 2011/07/13 Released by Harlan Stenn <stenn@ntp.org>
* [Bug 1961] from 4.2.6p4: html2man update: distribute ntp-wait.html.
* Require autogen-5.12.
(4.2.7p189) 2011/07/11 Released by Harlan Stenn <stenn@ntp.org>
* [Bug 1134] from 4.2.6p4-RC1: ntpd fails binding to tentative IPv6
  addresses.
* [Bug 1790] from 4.2.6p4-RC1: Update config.guess and config.sub to
  detect AIX6.
(4.2.7p188) 2011/06/28 Released by Harlan Stenn <stenn@ntp.org>
* [Bug 1958] genLocInfo must export PATH.
* ntp-wait: some versions of ntpd spell "associd" differently.
(4.2.7p187) 2011/06/24 Released by Harlan Stenn <stenn@ntp.org>
* [Bug 1954] Fix typos in [s]bin_PROGRAMS in ntpd/Makefile.am.
* Implement --with-locfile=filename configure argument.  If filename is
  empty we'll look under loc/ for a good fit.  If the filename contains
  a / character, it will be treated as a "normal" pathname.  Otherwise,
  that explicit file will be searched for under loc/ .
(4.2.7p186) 2011/06/23 Released by Harlan Stenn <stenn@ntp.org>
* [Bug 1950] Control installation of event_rpcgen.py.
* Update .point-changed-filelist for the new man pages.
* Update the building of OS-specific programs.
* Finish conversion to genLocInfo.
* validate MANTAGFMT in genLocInfo.
* Documentation update from Dave Mills.
(4.2.7p185) 2011/06/21 Released by Harlan Stenn <stenn@ntp.org>
* ntp_locs.m4: handle the case where . is not in the PATH.
* More genLocInfo cleanup.
(4.2.7p184) 2011/06/20 Released by Harlan Stenn <stenn@ntp.org>
* Added ntp_locs.m4.
* genLocInfo improvements.
* Add the man page tag "flavor" to the loc.* files.
* Add/distribute genLocInfo.
(4.2.7p183) 2011/06/19 Released by Harlan Stenn <stenn@ntp.org>
* Update the autogen include list for scripts/Makefile.am.
* Added loc.freebsd (and distribute it).
* Added loc.legacy (and distribute it).
(4.2.7p182) 2011/06/15 Released by Harlan Stenn <stenn@ntp.org>
* [Bug 1304] Update sntp.html to reflect new implementation.
* Update .point-changed-filelist .
* ntpdc documentation fixes.
* Update ntp-wait autogen docs.
* Update the ntpd autogen docs.
* Update the ntpsnmpd autogen docs.
* Use autogen to produce ntp-keygen docs.
* Add "license name" to ntp.lic for autogen-5.11.10.
* Prepare for ntp.keys.5.
(4.2.7p181) 2011/06/07 Released by Harlan Stenn <stenn@ntp.org>
* [Bug 1938] addr_eqprefix() doesn't clear enough storage.
(4.2.7p180) 2011/06/06 Released by Harlan Stenn <stenn@ntp.org>
* Upgrade to libevent-2.0.12.
* More sntp.1 cleanups.
* Produce ntpq.1 with the new autogen macros.
* Remove the deprecated "detail" stanza from ntpdc-opts.def.
(4.2.7p179) 2011/06/03 Released by Harlan Stenn <stenn@ntp.org>
* Update cmd-doc.tlib to autogen-5.11.10pre5.
* Upgrade local autoopts templates to 5.11.10pre5.
(4.2.7p178) 2011/06/02 Released by Harlan Stenn <stenn@ntp.org>
* Update the std_def_list to include the ntp.lic file.
* Distribute the ntp.lic file.
* Add http://ntp.org/license to the ntp.lic file.
(4.2.7p177) 2011/06/01 Released by Harlan Stenn <stenn@ntp.org>
* Use the latest autogen's new copyright template code.
* Clean up the ntp.lic file.
(4.2.7p176) 2011/05/31 Released by Harlan Stenn <stenn@ntp.org>
* sntp documentation cleanup.
* autogen documentation template cleanup.
(4.2.7p175) 2011/05/30 Released by Harlan Stenn <stenn@ntp.org>
* [Bug 1936] Correctly set IPV6_MULTICAST_LOOP.
* cmd-doc.tlib cleanup from Bruce Korb.
* sntp documentation cleanup.
(4.2.7p174) 2011/05/28 Released by Harlan Stenn <stenn@ntp.org>
* ntpdc documentation cleanup.
* sntp documentation cleanup.
* Don't build libevent with openssl support.  Right now, libevent
  doesn't use pkg-config to find openssl's installation location.
(4.2.7p173) 2011/05/25 Released by Harlan Stenn <stenn@ntp.org>
* Typo in emalloc.c hides file and line number from emalloc() error msg.
* parsesolaris.c compile fails on SPARC Solaris with conflicting printf.
* ntp_util.c compile fails on AIX and OSF with conflicting statsdir.
(4.2.7p172) 2011/05/24 Released by Harlan Stenn <stenn@ntp.org>
* Remove hardcoded 1/960 s. fudge for <CR> transmission time at 9600 8n1
  from WWVB/Spectracom driver introduced in 4.2.7p169.
(4.2.7p171) 2011/05/23 Released by Harlan Stenn <stenn@ntp.org>
* Eliminate warnings about shadowing global "basename" on Linux.
* Use filegen_config() consistently when changing filegen options.
* mprintf() should go to stdout, not stderr.  DPRINTF() uses mprintf().
* Repair a few simulator problems (more remain).
* Documentation updates from Dave Mills.
(4.2.7p170) 2011/05/19 Released by Harlan Stenn <stenn@ntp.org>
* [Bug 1932] libevent/util_internal.h builtin_expect compile error with
  gcc 2.95.
* Use 64-bit scalars in LFPTOD() and DTOLFP() on more platforms by
  conditionalizing on HAVE_U_INT64 rather than UINT64_MAX.
(4.2.7p169) 2011/05/18 Released by Harlan Stenn <stenn@ntp.org>
* [Bug 1933] WWVB/Spectracom driver timestamps LFs, not CRs.
(4.2.7p168) 2011/05/16 Released by Harlan Stenn <stenn@ntp.org>
* Convert receive buffer queue from doubly-linked list to FIFO.
(4.2.7p167) 2011/05/14 Released by Harlan Stenn <stenn@ntp.org>
* [Bug 1927] io_closeclock() should purge pending recvbufs.
* [Bug 1931] cv always includes fudgetime1, never fudgetime2.
* Use acts_close() in acts_shutdown() to avoid leaving a stale lockfile
  if unpeered via runtime configuration while the modem is open.
* Correct acts_close() test of pp->io.fd to see if it is open.
* 4.2.7p164 documentation updates re: 'tos orphanwait' expanded scope.
(4.2.7p166) 2011/05/13 Released by Harlan Stenn <stenn@ntp.org>
* If we have local overrides for autogen template files, use them.
* Convert more of the sntp-opt.def documentation from man to mdoc.
(4.2.7p165) 2011/05/11 Released by Harlan Stenn <stenn@ntp.org>
* Convert snmp docs to mdoc format, which requires autogen 5.11.9.
* from 4.2.6p4-RC1: Require autogen 5.11.9.
(4.2.7p164) 2011/05/11 Released by Harlan Stenn <stenn@ntp.org>
* [Bug 988] Local clock eats up -g option, so ntpd stops with large
  initial time offset.
* [Bug 1921] LOCAL, ACTS drivers with "prefer" excluded from initial
  candidate list.
* [Bug 1922] "tos orphanwait" applied incorrectly at startup.
* [Bug 1923] orphan parent favored over LOCAL, ACTS drivers.
* [Bug 1924] Billboard tally codes sometimes do not match operation,
  variables.
* Change "pool DNS" messages from msyslog to debug trace output.
* Remove unused FLAG_SYSPEER from peer->status.
* Respect "tos orphanwait" at startup.  Previously there was an
  unconditional 300 s. startup orphanwait, though other values were
  respected for subsequent orphan wait periods after no_sys_peer events.
* Apply "tos orphanwait" (def. 300 seconds) to LOCAL and ACTS reference
  clock drivers, in addition to orphan parent operation.  LOCAL and ACTS
  are not selectable during the orphanwait delay at startup and after
  each no_sys_peer event.  This prevents a particular form of clock-
  hopping, such as using LOCAL briefly at startup before remote peers
  are selectable.  This fixes the issue reported in [Bug 988].
* Documentation updates from Dave Mills.
(4.2.7p163) 2011/05/08 Released by Harlan Stenn <stenn@ntp.org>
* [Bug 1911] missing curly brace in libntp/ntp_rfc2553.c
(4.2.7p162) 2011/05/03 Released by Harlan Stenn <stenn@ntp.org>
* [Bug 1910] Support the Tristate Ltd. TS-GPSclock-01.
(4.2.7p161) 2011/05/02 Released by Harlan Stenn <stenn@ntp.org>
* [Bug 1904] 4.2.7p160 Windows build broken (POSIX_SHELL).
* [Bug 1906] 4.2.7p160 - libtool: compile: cannot determine name of
  library object in ./libevent
* Share a single sntp/libevent/build-aux directory between all three
  configure scripts.
* Add missing --enable-local-libevent help to top-level configure.
(4.2.7p160) 2011/05/01 Released by Harlan Stenn <stenn@ntp.org>
* from 4.2.6p4-RC1: Upgrade to libopts 35.0.10 from AutoGen 5.11.9pre8.
* [Bug 1901] Simulator does not set progname.
(4.2.7p159) 2011/04/28 Released by Harlan Stenn <stenn@ntp.org>
* Fix a couple of unused variable warnings.
* cleanup in timespecops.c / timevalops.c
(4.2.7p158) 2011/04/24 Released by Harlan Stenn <stenn@ntp.org>
* Update libevent --disable-libevent-regress handling to work when
  building libevent using mingw.
(4.2.7p157) 2011/04/21 Released by Harlan Stenn <stenn@ntp.org>
* [Bug 1890] 4.2.7p156 segfault in duplicate freeaddrinfo().
(4.2.7p156) 2011/04/19 Released by Harlan Stenn <stenn@ntp.org>
* [Bug 1851] freeaddrinfo() called after getaddrinfo() fails.
(4.2.7p155) 2011/04/18 Released by Harlan Stenn <stenn@ntp.org>
* Fix leak in refclock_datum.c start failure path.
(4.2.7p154) 2011/04/17 Released by Harlan Stenn <stenn@ntp.org>
* [Bug 1887] DNS fails on 4.2.7p153 using threads.
(4.2.7p153) 2011/04/16 Released by Harlan Stenn <stenn@ntp.org>
* A few more Coverity Scan cleanups.
(4.2.7p152) 2011/04/15 Released by Harlan Stenn <stenn@ntp.org>
* Update embedded libevent to current 2.1 git HEAD.
(4.2.7p151) 2011/04/14 Released by Harlan Stenn <stenn@ntp.org>
* Detect vsnprintf() support for "%m" and disable our "%m" expansion.
* Add --enable-c99-sprintf to configure args for -noopenssl variety of
  flock-build to avoid regressions in (v)snprintf() replacement.
* More msnprintf() unit tests.
* Coverity Scan error checking fixes.
* Log failure to fetch time from HOPF_P hardware.
* Check HOPF_S sscanf() conversion count before converted values.
(4.2.7p150) 2011/04/13 Released by Harlan Stenn <stenn@ntp.org>
* Remove never-used, incomplete ports/winnt/ntpd/refclock_trimbledc.[ch]
* On systems without C99-compliant (v)snprintf(), use C99-snprintf
  replacements (http://www.jhweiss.de/software/snprintf.html)
* Remove remaining sprintf() calls except refclock_ripencc.c (which is
  kept out of --enable-all-clocks as a result), upstream libs which use
  sprintf() only after careful buffer sizing.
(4.2.7p149) 2011/04/11 Released by Harlan Stenn <stenn@ntp.org>
* [Bug 1881] describe the {+,-,s} characters in configure --help output.
(4.2.7p148) 2011/04/09 Released by Harlan Stenn <stenn@ntp.org>
* Use _mkgmtime() as timegm() in the Windows port, rather than
  libntp/mktime.c's timegm().  Fixed [Bug 1875] on Windows using the old
  asn2ntp() code from before 4.2.7p147.
* ntp_crypto.c string buffer safety.
* Remove use of MAXFILENAME in mode 7 (ntpdc) on-wire structs.
* Change ntpd MAXFILENAME from 128 to 256 to match ntp-keygen.
* Buffer safety and sign extension fixes (thanks Coverity Scan).
(4.2.7p147) 2011/04/07 Released by Harlan Stenn <stenn@ntp.org>
* [Bug 1875] 'asn2ntp()' rewritten with 'caltontp()'; 'timegm()'
  substitute likely to crash with 64bit time_t.
(4.2.7p146) 2011/04/05 Released by Harlan Stenn <stenn@ntp.org>
* String buffer safety cleanup, converting to strlcpy() and strlcat().
* Use utmpname() before pututline() so repeated steps do not
  accidentally record into wtmp where utmp was intended.
* Use setutent() before each pututline() including first.
(4.2.7p145) 2011/04/04 Released by Harlan Stenn <stenn@ntp.org>
* [Bug 1840] ntp_lists.h FIFO macros buggy.
(4.2.7p144) 2011/04/03 Released by Harlan Stenn <stenn@ntp.org>
* [Bug 1874] ntpq -c "rv 0 sys_var_list" empty.
(4.2.7p143) 2011/03/31 Released by Harlan Stenn <stenn@ntp.org>
* [Bug 1732] ntpd ties up CPU on disconnected USB refclock.
* [Bug 1861] tickadj build failure using uClibc.
* [Bug 1862] in6addr_any test in configure fooled by arm gcc 4.1.3 -O2.
* Remove kernel line discipline driver code for clk and chu, deprecate
  related LDISC_ flags, and remove associated ntpd code to decode the
  timestamps, remove clktest line discipline test program.
* Remove "signal_no_reset: signal 17 had flags 4000000" logging, as it
  indicates no problem and is interpreted as an error.  Previously some
  bits had been ignored one-by-one, but Linux SA_RESTORER definition is
  unavailable to user headers.
(4.2.7p142) 2011/03/21 Released by Harlan Stenn <stenn@ntp.org>
* [Bug 1844] ntpd 4.2.7p131 NetBSD, --gc-sections links bad executable.
* Fix "make distcheck" break in libevent/sample caused by typo.
(4.2.7p141) 2011/03/20 Released by Harlan Stenn <stenn@ntp.org>
* Add "ntpq -c iostats" similar to "ntpdc -c iostats".
* Compare entire timestamp to reject duplicates in refclock_pps().
(4.2.7p140) 2011/03/17 Released by Harlan Stenn <stenn@ntp.org>
* [Bug 1848] ntpd 4.2.7p139 --disable-thread-support does not compile.
* Add --disable-thread-support to one flock-build variation.
* One more lock-while-init in lib/isc/task.c to quiet lock analysis.
(4.2.7p139) 2011/03/16 Released by Harlan Stenn <stenn@ntp.org>
* [Bug 1848] make check ntpd --saveconfigquit clutters syslog.
(4.2.7p138) 2011/03/08 Released by Harlan Stenn <stenn@ntp.org>
* [Bug 1846] MacOSX: debug symbol not found by propdelay or tickadj.
(4.2.7p137) 2011/03/07 Released by Harlan Stenn <stenn@ntp.org>
* Use TRACE() instead of DPRINTF() for libntp and utilities, which
  use the "debug" variable regardless of #ifdef DEBUG.
* Declare debug in libntp instead of each program.  Expose extern
  declaration to utilities, libntp, and DEBUG ntpd.
* Lock under-construction task, taskmgr objects to satisfy Coverity's
  mostly-correct assumptions about which variables are protected by
  which locks.
(4.2.7p136) 2011/03/02 Released by Harlan Stenn <stenn@ntp.org>
* [Bug 1839] 4.2.7p135 still installs libevent ev*.h headers.
(4.2.7p135) 2011/03/02 Released by Harlan Stenn <stenn@ntp.org>
* libevent: When building on systems with CLOCK_MONOTONIC available,
  separate the internal timeline (possibly counting since system boot)
  from the gettimeofday() timeline in event_base cached timevals.  Adds
  new event_base_tv_cached() to retrieve cached callback round start
  time on the internal timeline, and changes
  event_based_gettimeofday_cached() to always return times using the
  namesake timeline.  This preserves the benefit of using the never-
  stepped monotonic clock for event timeouts while providing clients
  with times consistently using gettimeofday().
* Correct event_base_gettimeofday_cached() workaround code in
  sntp to work with corrected libevent.
* Remove sntp l_fp_output() test now that it uses prettydate().
* [Bug 1839] 4.2.7p131 installs libevent ev*.h headers.
* Ensure CONFIG_SHELL is not empty before relying on it for #! scripts.
(4.2.7p134) 2011/02/24 Released by Harlan Stenn <stenn@ntp.org>
* [Bug 1837] Build fails on Win7 due to regedit requiring privilege.
* Provide fallback definitions for GetAdaptersAddresses() for Windows
  build environments lacking iphlpapi.h.
* Rename file containing 1.xxxx ChangeSet revision from version to
  scm-rev to avoid invoking GNU make implicit rules attempting to
  compile version.c into version.  Problem was with sntp/version.o
  during make distcheck after fix for spurious sntp rebuilds.
* Add INC_ALIGNED_PTR() macro to align pointers like malloc().
(4.2.7p133) 2011/02/23 Released by Harlan Stenn <stenn@ntp.org>
* [Bug 1834] ntpdate 4.2.7p131 aborts with assertion failure.
* Move sntp last in top-level Makefile.am SUBDIRS so that the libevent
  tearoff (if required) and sntp are compiled after the rest.
* Use a single set of Automake options for each package in configure.ac
  AM_INIT, remove Makefile.am AUTOMAKE_OPTIONS= lines.
* Correct spurious sntp rebuilds triggered by a make misperception
  sntp/version was out-of-date relative to phony target FRC.version.
* Do not cache paths to perl, test, or pkg-config, searching the PATH
  at configure time is worth it to pick up tool updates.
(4.2.7p132) 2011/02/22 Released by Harlan Stenn <stenn@ntp.org>
* [Bug 1832] ntpdate doesn't allow timeout > 2s.
* [Bug 1833] The checking sem_timedwait() fails without -pthread.
* ElectricFence was suffering bitrot - remove it.  valgrind works well.
* Enable all relevant automake warnings.
* Correct Solaris 2.1x PTHREAD_ONCE_INIT extra braces test to avoid
  triggering warnings due to excess braces.
* Remove libevent-cfg from sntp/Makefile.am.
* Provide bug report and URL options to Autoconf.
* Avoid relying on remake rules for routine build/flock-build for
  libevent as for the top-level and sntp subproject.
(4.2.7p131) 2011/02/21 Released by Harlan Stenn <stenn@ntp.org>
* [Bug 1087] -v/--normalverbose conflicts with -v/--version in sntp.
* [Bug 1088] sntp should (only) report the time difference without -s/-a.
* older autoconf sometimes dislikes [].
* Move "can't write KoD file" warning from sntp shutdown to startup.
* refclock_acts.c cleanup from Dave Mills.
* Convert sntp to libevent event-driven socket programming.  Instead of
  blocking name resolution and querying one NTP server at a time,
  resolve server names and send NTP queries without blocking.  Add
  sntp command-line options to adjust timing and optionally wait for all
  servers to respond instead of exiting after the first.
* Import libevent 2.0.10-stable plus local patches as a tearoff, used
  only if the target system lacks an installed libevent 2.0.9 or later.
* Move blocking worker and resolver to libntp from ntpd.
* Use threads rather than forked child processes for blocking worker
  when possible.  Override with configure --disable-thread-support.
* Move init_logging(), change_logfile(), and setup_logfile() from ntpd
  to libntp, use them in sntp.
* Test --without-sntp in flock-build script's -no-refclocks variety.
* Avoid invoking config.status twice in a row in build script.
* Move more m4sh tests needed by libntp to shared .m4 files.
* Split up ntp_libntp.m4 into smaller, more specific subsets.
* Enable gcc -Wcast-align, fix many instances of warnings when casting
  a pointer to a more-strictly-aligned underlying type.
(4.2.7p130) 2011/02/12 Released by Harlan Stenn <stenn@ntp.org>
* [Bug 1811] Update the download location in WHERE-TO-START.
(4.2.7p129) 2011/02/09 Released by Harlan Stenn <stenn@ntp.org>
* Add missing "break;" to ntp_control.c ctl_putsys() for caliberrs, used
  by ntpq -c kerninfo introduced in 4.2.7p104.
* Fix leak in ntp_control.c read_mru_list().
(4.2.7p128) 2011/01/30 Released by Harlan Stenn <stenn@ntp.org>
* [Bug 1799] ntpq mrv crash.
* [Bug 1801] ntpq mreadvar requires prior association caching.
(4.2.7p127) 2011/01/28 Released by Harlan Stenn <stenn@ntp.org>
* [Bug 1797] Restore stale timestamp check from the RANGEGATE cleanup.
(4.2.7p126) 2011/01/27 Released by Harlan Stenn <stenn@ntp.org>
* Fix unexposed fencepost error in format_time_fraction().
* Add more unit tests for timeval_tostr() and timespec_tostr().
(4.2.7p125) 2011/01/26 Released by Harlan Stenn <stenn@ntp.org>
* [Bug 1794] ntpq -c rv missing clk_wander information.
* [Bug 1795] ntpq readvar does not display last variable.
(4.2.7p124) 2011/01/25 Released by Harlan Stenn <stenn@ntp.org>
* sntp/Makefile.am needs any passed-in CFLAGS.
(4.2.7p123) 2011/01/24 Released by Harlan Stenn <stenn@ntp.org>
* [Bug 1788] tvtots.c tables inaccurate
(4.2.7p122) 2011/01/22 Released by Harlan Stenn <stenn@ntp.org>
* ACTS refclock cleanup from Dave Mills.
* Avoid shadowing the "group" global variable.
(4.2.7p121) 2011/01/21 Released by Harlan Stenn <stenn@ntp.org>
* [Bug 1786] Remove extra semicolon from ntp_proto.c .
(4.2.7p120) 2011/01/20 Released by Harlan Stenn <stenn@ntp.org>
* Change new timeval and timespec to string routines to use snprintf()
  rather than hand-crafted conversion, avoid signed int overflow there.
* Add configure support for SIZEOF_LONG_LONG to enable portable use of
  snprintf() with time_t.
* Grow ntpd/work_thread.c arrays as needed.
* Add DEBUG_* variants of ntp_assert.h macros which compile away using
  ./configure --disable-debugging.
* Fix tvalops.cpp unit test failures for 32-bit builds.
* Return to a single autoreconf invocation in ./bootstrap script.
* Fix warnings seen on FreeBSD 9.
* crypto group changes from Dave Mills.
* Lose the RANGEGATE check in PPS, from Dave Mills.
* ACTS refclock cleanup from Dave Mills.
* Documentation updates from Dave Mills.
* NMEA driver documentation update from Juergen Perlinger.
(4.2.7p119) 2011/01/18 Released by Harlan Stenn <stenn@ntp.org>
* added timespecops.{c,h} and tievalops.{c.h} to libntp and include
  added tspecops.cpp to tests/libntp
* Correct msyslog.c build break on Solaris 2.9 from #ifdef/#if mixup.
(4.2.7p118) 2011/01/15 Released by Harlan Stenn <stenn@ntp.org>
* Simplify the built-sources stuff in sntp/ .
* Fix check for -lipv6 on HP-UX 11.
(4.2.7p117) 2011/01/13 Released by Harlan Stenn <stenn@ntp.org>
* Add configure --without-sntp option to disable building sntp and
  sntp/tests.  withsntp=no in the environment changes the default.
* Build infrastructure cleanup:
  Move m4 directory to sntp/m4.
  Share a single set of genver output between sntp and the top level.
  Share a single set of autogen included .defs in sntp/include.
  Share a single set of build-aux scripts (e.g. config.guess, missing).
  Add ntp_libntp.m4 and ntp_ipv6.m4 to reduce configure.ac duplication.
  Warn and exit build/flock-build if bootstrap needs to be run.
(4.2.7p116) 2011/01/10 Released by Harlan Stenn <stenn@ntp.org>
* refclock_nmea.c refactoring by Juergen Perlinger.
(4.2.7p115) 2011/01/09 Released by Harlan Stenn <stenn@ntp.org>
* [Bug 1780] Windows ntpd 4.2.7p114 crashes in ioctl().
* [Bug 1781] longlong undefined in sntp handle_pkt() on Debian amd64.
(4.2.7p114) 2011/01/08 Released by Harlan Stenn <stenn@ntp.org>
* Fix for openssl pkg-config detection eval failure.
* Add erealloc_zero(), refactor estrdup(), emalloc(), emalloc_zero() to
  separate tracking callsite file/line from using debug MS C runtime,
  and to reduce code duplication.
(4.2.7p113) 2011/01/07 Released by Harlan Stenn <stenn@ntp.org>
* [Bug 1776] sntp mishandles -t/--timeout and -a/--authentication.
* Default to silent make rules, override with make V=1 or ./configure
  --disable-silent-rules.
* Correct --with-openssl-incdir defaulting with pkg-config.
* Correct ./build on systems without gtest available.
* Begin moving some of the low-level socket stuff to libntp.
(4.2.7p112) 2011/01/06 Released by Harlan Stenn <stenn@ntp.org>
* [Bug 1773] openssl not detected during ./configure.
* [Bug 1774] Segfaults if cryptostats enabled and built without OpenSSL.
* Use make V=0 in build script to increase signal/noise ratio.
(4.2.7p111) 2011/01/05 Released by Harlan Stenn <stenn@ntp.org>
* [Bug 1772] refclock_open() return value check wrong for ACTS.
* Default --with-openssl-libdir and --with-openssl-incdir to the values
  from pkg-config, falling back on our usual search paths if pkg-config
  is not available or does not have openssl.pc on PKG_CONFIG_PATH.
* Change refclock_open() to return -1 on failure like open().
* Update all refclock_open() callers to check for fd <= 0 indicating
  failure, so they work with older and newer refclock_open() and can
  easily backport.
* Initialize refclockproc.rio.fd to -1, harmonize refclock shutdown
  entrypoints to avoid crashing, particularly if refclock_open() fails.
* Enable tickadj-like taming of wildly off-spec Windows clock using
  NTPD_TICKADJ_PPM env. var. specifying baseline slew.
(4.2.7p110) 2011/01/04 Released by Harlan Stenn <stenn@ntp.org>
* [Bug 1771] algorithmic error in 'clocktime()' fixed.
* Unit tests extended for hard-coded system time.
* make V=0 and configure --enable-silent-rules supported.
* setvar modemsetup = ATE0... overrides ACTS driver default.
* Preserve last timecode in ACTS driver (ntpq -ccv).
* Tolerate previous ATE1 state when sending ACTS setup.
* Enable raw tty line discipline in Windows port.
* Allow tty open/close/open to succeed on Windows port.
* Enable ACTS and CHU reference clock drivers on Windows.
(4.2.7p109) 2011/01/02 Released by Harlan Stenn <stenn@ntp.org>
* Remove nearly all strcpy() and most strcat() from NTP distribution.
  One major pocket remains in ntp_crypto.c.  libopts & libisc also have
  (safe) uses of strcpy() and strcat() remaining.
* Documentation updates from Dave Mills.
(4.2.7p108) 2011/01/01 Released by Harlan Stenn <stenn@ntp.org>
* [Bug 1764] Move Palisade modem control logic to configure.ac.
* [Bug 1768] TIOCFLUSH undefined in linux for refclock_acts.
* Autokey multiple identity group improvements from Dave Mills.
* from 4.2.6p3: Update the copyright year.
(4.2.7p107) 2010/12/31 Released by Harlan Stenn <stenn@ntp.org>
* [Bug 1764] Palisade driver doesn't build on Linux.
* [Bug 1766] Oncore clock has offset/high jitter at startup.
* Move ntp_control.h variable IDs to ntp_control.c, remove their use by
  ntpq.  They are implementation details private to ntpd.  [Bug 597] was
  caused by ntpq's reliance on these IDs it need not know about.
* refclock_acts.c updates from Dave Mills.
(4.2.7p106) 2010/12/30 Released by Harlan Stenn <stenn@ntp.org>
* from 4.2.6p3: Update genCommitLog for the bk-5 release.
(4.2.7p105) 2010/12/29 Released by Harlan Stenn <stenn@ntp.org>
(4.2.7p104) 2010/12/28 Released by Harlan Stenn <stenn@ntp.org>
* from 4.2.6p3: Create and use scripts/check--help when generating
  .texi files.
* from 4.2.6p3: Update bk triggers for the bk-5 release.
* Support for multiple Autokey identity groups from Dave Mills.
* Documentation updates from Dave Mills.
* Add ntpq kerninfo, authinfo, and sysinfo commands similar to ntpdc's.
(4.2.7p103) 2010/12/24 Released by Harlan Stenn <stenn@ntp.org>
* Add ntpq pstats command similar to ntpdc's.
* Remove ntpq pstatus command, rv/readvar does the same and more.
* Documentation updates from Dave Mills.
(4.2.7p102) 2010/12/23 Released by Harlan Stenn <stenn@ntp.org>
* Allow ntpq &1 associd use without preceding association-fetching.
* Documentation updates from Dave Mills.
(4.2.7p101) 2010/12/22 Released by Harlan Stenn <stenn@ntp.org>
* from 4.2.6p3-RC12: Upgrade to libopts 34.0.9 from AutoGen 5.11.6pre7.
* from 4.2.6p3-RC12: Relax minimum Automake version to 1.10 with updated
  libopts.m4.
(4.2.7p100) 2010/12/21 Released by Harlan Stenn <stenn@ntp.org>
* [Bug 1743] from 4.2.6p3-RC12: Display timezone offset when showing
  time for sntp in the local timezone (documentation updates).
(4.2.7p99) 2010/12/21 Released by Harlan Stenn <stenn@ntp.org>
* Add unit tests for msnprintf().
(4.2.7p98) 2010/12/20 Released by Harlan Stenn <stenn@ntp.org>
* [Bug 1761] clockstuff/clktest-opts.h omitted from tarball.
* [Bug 1762] from 4.2.6p3-RC12: manycastclient responses interfere.
* Documentation updates from Dave Mills.
(4.2.7p97) 2010/12/19 Released by Harlan Stenn <stenn@ntp.org>
* [Bug 1458] from 4.2.6p3-RC12: Can not compile NTP on FreeBSD 4.7.
* [Bug 1760] from 4.2.6p3-RC12: ntpd Windows interpolation cannot be
  disabled.
* from 4.2.6p3-RC12: Upgrade to libopts 34.0.9 from AutoGen 5.11.6pre5.
* Documentation updates from Dave Mills.
(4.2.7p96) 2010/12/18 Released by Harlan Stenn <stenn@ntp.org>
* [Bug 1758] from 4.2.6p3-RC12: setsockopt IPV6_MULTICAST_IF with wrong
  ifindex.
* Documentation updates from Dave Mills.
(4.2.7p95) 2010/12/17 Released by Harlan Stenn <stenn@ntp.org>
* [Bug 1753] 4.2.7p94 faults on startup in newpeer(), strdup(NULL).
* [Bug 1754] from 4.2.6p3-RC12: --version output should be more verbose.
* [Bug 1757] from 4.2.6p3-RC12: oncore snprintf("%m") doesn't expand %m.
* from 4.2.6p3-RC12: Suppress ntp-keygen OpenSSL version display for
  --help, --version, display both build and runtime OpenSSL versions
  when they differ.
* from 4.2.6p3-RC12: Upgrade to libopts 33.5.8 from AutoGen 5.11.6pre3.
* Documentation updates from Dave Mills.
(4.2.7p94) 2010/12/15 Released by Harlan Stenn <stenn@ntp.org>
* [Bug 1751] from 4.2.6p3-RC12: Support for Atari FreeMiNT OS.
* Documentation updates from Dave Mills.
(4.2.7p93) 2010/12/13 Released by Harlan Stenn <stenn@ntp.org>
* [Bug 1510] from 4.2.6p3-RC12: Add modes 20/21 for driver 8 to support
  RAWDCF @ 75 baud.
* [Bug 1741] from 4.2.6p3-RC12: Enable multicast reception on each
  address (Windows).
* from 4.2.6p3-RC12: Other manycastclient repairs:
  Separate handling of scope ID embedded in many in6_addr from ifindex
  used for IPv6 multicasting ioctls.
  Add INT_PRIVACY endpt bit flag for IPv6 RFC 4941 privacy addresses.
  Enable outbound multicast from only one address per interface in the
  same subnet, and in that case prefer embedded MAC address modified
  EUI-64 IPv6 addresses first, then static, and last RFC 4941 privacy
  addresses.
  Use setsockopt(IP[V6]_MULTICAST_IF) before each send to multicast to
  select the local source address, using the correct socket is not
  enough.
* "server ... ident <groupname>" changes from Dave Mills.
* Documentation updates from Dave Mills.
(4.2.7p92) 2010/12/08 Released by Harlan Stenn <stenn@ntp.org>
* [Bug 1743] from 4.2.6p3-RC12: Display timezone offset when showing
  time for sntp in the local timezone.
(4.2.7p91) 2010/12/07 Released by Harlan Stenn <stenn@ntp.org>
* [Bug 1732] ntpd ties up CPU on disconnected USB device.
* [Bug 1742] form 4.2.6p3-RC12: Fix a typo in an error message in the
  "build" script.
(4.2.7p90) 2010/12/06 Released by Harlan Stenn <stenn@ntp.org>
* [Bug 1738] Windows ntpd has wrong net adapter name.
* [Bug 1740] ntpdc -c reslist packet count wrongly treated as signed.
(4.2.7p89) 2010/12/04 Released by Harlan Stenn <stenn@ntp.org>
* [Bug 1736] tos int, bool options broken in 4.2.7p66.
* from 4.2.6p3-RC12: Clean up the SNTP documentation.
(4.2.7p88) 2010/12/02 Released by Harlan Stenn <stenn@ntp.org>
* [Bug 1735] 'clocktime()' aborts ntpd on bogus input
(4.2.7p87) 2010/12/01 Released by Harlan Stenn <stenn@ntp.org>
* from 4.2.6p3-RC12: Clean up m4 quoting in configure.ac, *.m4 files,
  resolving intermittent AC_LANG_PROGRAM possibly undefined errors.
(4.2.7p86) 2010/11/29 Released by Harlan Stenn <stenn@ntp.org>
* Documentation updates from Dave Mills.
(4.2.7p85) 2010/11/24 Released by Harlan Stenn <stenn@ntp.org>
* Documentation updates from Dave Mills.
(4.2.7p84) 2010/11/22 Released by Harlan Stenn <stenn@ntp.org>
* [Bug 1618] Unreachable code in jjy_start().
* [Bug 1725] from 4.2.6p3-RC11: ntpd sends multicast from only one
  address.
* from 4.2.6p3-RC11: Upgrade libopts to 33.3.8.
* from 4.2.6p3-RC11: Bump minimum Automake version to 1.11, required for
  AM_COND_IF use in LIBOPTS_CHECK.
* An almost complete rebuild of the initial loopfilter configuration
  process, including the code that determines the interval between
  frequency file updates, from Dave Mills.
* Documentation updates from Dave Mills.
* Add ntp-keygen -l/--lifetime to control certificate expiry.
* JJY driver improvements for Tristate JJY01/02, including changes
  to its clockstats format.
* Add "nonvolatile" ntp.conf directive to control how often the
  driftfile is written.
(4.2.7p83) 2010/11/17 Released by Harlan Stenn <stenn@ntp.org>
* [Bug 1727] ntp-keygen PLEN, ILEN undeclared --without-crypto.
* Remove top-level libopts, use sntp/libopts.
* from 4.2.6p3-RC11: Remove log_msg() and debug_msg() from sntp in favor
  of msyslog().
* Documentation updates from Dave Mills.
(4.2.7p82) 2010/11/16 Released by Harlan Stenn <stenn@ntp.org>
* [Bug 1728] from 4.2.6p3-RC11: In ntp_openssl.m4, don't add
  -I/usr/include or -L/usr/lib to CPPFLAGS or LDFLAGS.
(4.2.7p81) 2010/11/14 Released by Harlan Stenn <stenn@ntp.org>
* [Bug 1681] from 4.2.6p3-RC10: More sntp logging cleanup.
* [Bug 1683] from 4.2.6p3-RC10: Non-localhost on loopback exempted from
  nic rules.
* [Bug 1719] Cleanup for ntp-keygen and fix -V crash, from Dave Mills.
(4.2.7p80) 2010/11/10 Released by Harlan Stenn <stenn@ntp.org>
* [Bug 1574] from 4.2.6p3-RC9: sntp doesn't set tv_usec correctly.
* [Bug 1681] from 4.2.6p3-RC9: sntp logging cleanup.
* [Bug 1683] from 4.2.6p3-RC9: Interface binding does not seem to work
  as intended.
* [Bug 1708] make check fails with googletest 1.4.0.
* [Bug 1709] from 4.2.6p3-RC9: ntpdate ignores replies with equal
  receive and transmit timestamps.
* [Bug 1715] sntp utilitiesTest.IPv6Address failed.
* [Bug 1718] Improve gtest checks in configure.ac.
(4.2.7p79) 2010/11/07 Released by Harlan Stenn <stenn@ntp.org>
* Correct frequency estimate with no drift file, from David Mills.
(4.2.7p78) 2010/11/04 Released by Harlan Stenn <stenn@ntp.org>
* [Bug 1697] filegen implementation should be improved.
* Refactor calendar functions in terms of new common code.
* Documentation updates from Dave Mills.
(4.2.7p77) 2010/11/03 Released by Harlan Stenn <stenn@ntp.org>
* [Bug 1692] packageinfo.sh needs to be "sourced" using ./ .
* [Bug 1695] ntpdate takes longer than necessary.
(4.2.7p76) 2010/11/02 Released by Harlan Stenn <stenn@ntp.org>
* [Bug 1690] Unit tests fails to build on some systems.
* [Bug 1691] Use first NMEA sentence each second.
* Put the sntp tests under sntp/ .
* ... and only build/run them if we have gtest.
* Documentation updates from Dave Mills.
(4.2.7p75) 2010/10/30 Released by Harlan Stenn <stenn@ntp.org>
* Documentation updates from Dave Mills.
* Include Linus Karlsson's GSoC 2010 testing code.
(4.2.7p74) 2010/10/29 Released by Harlan Stenn <stenn@ntp.org>
* [Bug 1685] from 4.2.6p3-RC8: NMEA driver mode byte confusion.
* from 4.2.6p3-RC8: First cut at using scripts/checkChangeLog.
* Documentation updates from Dave Mills.
(4.2.7p73) 2010/10/27 Released by Harlan Stenn <stenn@ntp.org>
* [Bug 1680] Fix alignment of clock_select() arrays.
* refinements to new startup behavior from David Mills.
* For the bootstrap script, touch .html files last.
* Add 'make check' test case that would have caught [Bug 1678].
(4.2.7p72) 2010/10/26 Released by Harlan Stenn <stenn@ntp.org>
* [Bug 1679] Fix test for -lsocket.
* Clean up missing ;; entries in configure.ac.
(4.2.7p71) 2010/10/25 Released by Harlan Stenn <stenn@ntp.org>
* [Bug 1676] from 4.2.6p3-RC7: NMEA: $GPGLL did not work after fix
  for Bug 1571.
* [Bug 1678] "restrict source" treated as "restrict default".
* from 4.2.6p3-RC7: Added scripts/checkChangeLog.
(4.2.7p70) 2010/10/24 Released by Harlan Stenn <stenn@ntp.org>
* [Bug 1571] from 4.2.6p3-RC6: NMEA does not relate data to PPS edge.
* [Bug 1572] from 4.2.p63-RC6: NMEA time adjustment for GPZDG buggy.
* [Bug 1675] from 4.2.6p3-RC6: Prohibit includefile remote config.
* Enable generating ntpd/ntp_keyword.h after keyword-gen.c changes on
  Windows as well as POSIX platforms.
* Fix from Dave Mills for a rare singularity in clock_combine().
(4.2.7p69) 2010/10/23 Released by Harlan Stenn <stenn@ntp.org>
* [Bug 1671] Automatic delay calibration is sometimes inaccurate.
(4.2.7p68) 2010/10/22 Released by Harlan Stenn <stenn@ntp.org>
* [Bug 1669] from 4.2.6p3-RC5: NTP fails to compile on IBM AIX 5.3.
* [Bug 1670] Fix peer->bias and broadcastdelay.
* Documentation updates from Dave Mills.
* Documentation EOL cleanup.
(4.2.7p67) 2010/10/21 Released by Harlan Stenn <stenn@ntp.org>
* [Bug 1649] from 4.2.6p3-RC5: Require NMEA checksum if $GPRMC or
  previously seen.
(4.2.7p66) 2010/10/19 Released by Harlan Stenn <stenn@ntp.org>
* [Bug 1277] Provide and use O(1) FIFOs, esp. in the config tree code.
* Remove unused 'bias' configuration keyword.
(4.2.7p65) 2010/10/16 Released by Harlan Stenn <stenn@ntp.org>
* [Bug 1584] from 4.2.6p3-RC4: wrong SNMP type for precision,
  resolution.
* Remove 'calldelay' and 'sign' remnants from parser, ntp_config.c.
(4.2.7p64) 2010/10/15 Released by Harlan Stenn <stenn@ntp.org>
* [Bug 1584] from 4.2.6p3-RC3: ntpsnmpd OID must be mib-2.197.
* [Bug 1659] from 4.2.6p3-RC4: Need CLOCK_TRUETIME not CLOCK_TRUE.
* [Bug 1663] ntpdsim should not open net sockets.
* [Bug 1665] from 4.2.6p3-RC4: is_anycast() u_int32_t should be u_int32.
* from 4.2.6p3: ntpsnmpd, libntpq warning cleanup.
* Remove 'calldelay' and 'sign' keywords (Dave Mills).
* Documentation updates from Dave Mills.
(4.2.7p63) 2010/10/13 Released by Harlan Stenn <stenn@ntp.org>
* [Bug 1080] from 4.2.6p3-RC3: ntpd on ipv6 routers very chatty.
* Documentation nit cleanup.
* Documentation updates from Dave Mills.
(4.2.7p62) 2010/10/12 Released by Harlan Stenn <stenn@ntp.org>
* [Bug 750] from 4.2.6p3-RC3: Non-existing device causes coredump with 
  RIPE-NCC driver.
* [Bug 1567] from 4.2.6p3-RC3: Support Arbiter 1093C Satellite Clock on
  Windows.
* [Bug 1581] from 4.2.6p3-RC3: printf format string mismatch leftover.
* [Bug 1659] from 4.2.6p3-RC3: Support Truetime Satellite Clocks on
  Windows. 
* [Bug 1660] from 4.2.6p3-RC3: On some systems, test is in /usr/bin, not
  /bin. 
* [Bug 1661] from 4.2.6p3-RC3: Re-indent refclock_ripencc.c.
* Lose peer_count from ntp_peer.c and ntp_proto.c (Dave Mills).
* Documentation updates from Dave Mills.
(4.2.7p61) 2010/10/06 Released by Harlan Stenn <stenn@ntp.org>
* Documentation and code cleanup from Dave Mills. No more NTP_MAXASSOC.
(4.2.7p60) 2010/10/04 Released by Harlan Stenn <stenn@ntp.org>
* Documentation updates from Dave Mills.
(4.2.7p59) 2010/10/02 Released by Harlan Stenn <stenn@ntp.org>
* Documentation updates from Dave Mills.
* Variable name cleanup from Dave Mills.
* [Bug 1657] darwin needs res_9_init, not res_init.
(4.2.7p58) 2010/09/30 Released by Harlan Stenn <stenn@ntp.org>
* Clock select bugfix from Dave Mills.
* [Bug 1554] peer may stay selected as system peer after becoming
  unreachable.
* [Bug 1644] from 4.2.6p3-RC3: cvo.sh should use lsb_release to identify
  linux distros.
* [Bug 1646] ntpd crashes with relative path to logfile.
(4.2.7p57) 2010/09/27 Released by Harlan Stenn <stenn@ntp.org>
* Documentation updates from Dave Mills.
(4.2.7p56) 2010/09/25 Released by Harlan Stenn <stenn@ntp.org>
* Clock combining algorithm improvements from Dave Mills.
* Documentation updates from Dave Mills.
* [Bug 1642] ntpdsim can't find simulate block in config file.
* [Bug 1643] from 4.2.6p3-RC3: Range-check the decoding of the RIPE-NCC
  status codes.
(4.2.7p55) 2010/09/22 Released by Harlan Stenn <stenn@ntp.org>
* Documentation updates from Dave Mills.
* [Bug 1636] from 4.2.6p3-RC2: segfault after denied remote config.
(4.2.7p54) 2010/09/21 Released by Harlan Stenn <stenn@ntp.org>
* More Initial convergence improvements from Dave Mills.
* Documentation updates from Dave Mills.
* [Bug 1635] from 4.2.6p3-RC2: "filegen ... enable" is not default.
(4.2.7p53) 2010/09/20 Released by Harlan Stenn <stenn@ntp.org>
* Documentation updates from Dave Mills.
* More Initial convergence improvements from Dave Mills.
(4.2.7p52) 2010/09/19 Released by Harlan Stenn <stenn@ntp.org>
* Initial convergence improvements from Dave Mills.
(4.2.7p51) 2010/09/18 Released by Harlan Stenn <stenn@ntp.org>
* [Bug 1344] from 4.2.6p3-RC1: ntpd on Windows exits without logging
  cause.
* [Bug 1629] 4.2.7p50 configure.ac changes invalidate config.cache.
* [Bug 1630] 4.2.7p50 cannot bootstrap on Autoconf 2.61.
(4.2.7p50) 2010/09/16 Released by Harlan Stenn <stenn@ntp.org>
* Cleanup NTP_LIB_M.
* [Bug 1628] Clean up -lxnet/-lsocket usage for (open)solaris.
(4.2.7p49) 2010/09/13 Released by Harlan Stenn <stenn@ntp.org>
* Documentation updates from Dave Mills.
(4.2.7p48) 2010/09/12 Released by Harlan Stenn <stenn@ntp.org>
* Documentation updates from Dave Mills.
(4.2.7p47) 2010/09/11 Released by Harlan Stenn <stenn@ntp.org>
* Documentation updates from Dave Mills.
* [Bug 1588] finish configure --disable-autokey implementation.
* [Bug 1616] refclock_acts.c: if (pp->leap == 2) is always false.
* [Bug 1620] [Backward Incompatible] "discard minimum" value should be in
  seconds, not log2 seconds.
(4.2.7p46) 2010/09/10 Released by Harlan Stenn <stenn@ntp.org>
* Use AC_SEARCH_LIBS instead of AC_CHECK_LIB for NTP_LIB_M.
(4.2.7p45) 2010/09/05 Released by Harlan Stenn <stenn@ntp.org>
* [Bug 1578] Consistently use -lm when needed.
(4.2.7p44) 2010/08/27 Released by Harlan Stenn <stenn@ntp.org>
* [Bug 1573] from 4.2.6p3-beta1: Miscalculation of offset in sntp.
(4.2.7p43) 2010/08/26 Released by Harlan Stenn <stenn@ntp.org>
* [Bug 1602] Refactor some of the sntp/ directory to facililtate testing.
(4.2.7p42) 2010/08/18 Released by Harlan Stenn <stenn@ntp.org>
* [Bug 1593] ntpd abort in free() with logconfig syntax error.
* [Bug 1595] from 4.2.6p3-beta1: empty last line in key file causes
  duplicate key to be added
* [Bug 1597] from 4.2.6p3-beta1: packet processing ignores RATE KoD packets,
  Because of a bug in string comparison.
(4.2.7p41) 2010/07/28 Released by Harlan Stenn <stenn@ntp.org>
* [Bug 1581] from 4.2.6p3-beta1: ntp_intres.c size_t printf format
  string mismatch.
* [Bug 1586] ntpd 4.2.7p40 doesn't write to syslog after fork on QNX.
* Avoid race with parallel builds using same source directory in
  scripts/genver by using build directory for temporary files.
* orphanwait documentation updates.
(4.2.7p40) 2010/07/12 Released by Harlan Stenn <stenn@ntp.org>
* [Bug 1395] ease ntpdate elimination with ntpd -w/--wait-sync
* [Bug 1396] allow servers on ntpd command line like ntpdate
(4.2.7p39) 2010/07/09 Released by Harlan Stenn <stenn@ntp.org>
* Fix typo in driver28.html.
* [Bug 1581] from 4.2.6p2: size_t printf format string mismatches, IRIG
  string buffers undersized.  Mostly backported from earlier ntp-dev
  fixes by Juergen Perlinger.
(4.2.7p38) 2010/06/20 Released by Harlan Stenn <stenn@ntp.org>
* [Bug 1570] backported to 4.2.6p2-RC7.
* [Bug 1575] from 4.2.6p2-RC7: use 'snprintf' with LIB_BUFLENGTH in
  inttoa.c, tvtoa.c and utvtoa.c
* [Bug 1576] backported to 4.2.6p2-RC7.
* Typo fix in a comment in ntp_proto.c.
(4.2.7p37) 2010/06/19 Released by Harlan Stenn <stenn@ntp.org>
* [Bug 1576] sys/sysctl.h depends on sys/param.h on OpenBSD.
(4.2.7p36) 2010/06/15 Released by Harlan Stenn <stenn@ntp.org>
* [Bug 1560] Initial support for orphanwait, from Dave Mills.
* clock_filter()/reachability fixes from Dave Mills.
(4.2.7p35) 2010/06/12 Released by Harlan Stenn <stenn@ntp.org>
* Rewrite of multiprecision macros in 'ntp_fp.h' from J. Perlinger
  <perlinger@ntp.org>
* [Bug 715] from 4.2.6p2-RC6: libisc Linux IPv6 interface iteration
  drops multicast flags.
(4.2.7p34) 2010/06/05 Released by Harlan Stenn <stenn@ntp.org>
* [Bug 1570] serial clock drivers get outdated input from kernel tty
  line buffer after startup
(4.2.7p33) 2010/06/04 Released by Harlan Stenn <stenn@ntp.org>
* [Bug 1561] from 4.2.6p2-RC5: ntpq, ntpdc "passwd" prompts for MD5
  password w/SHA1.
* [Bug 1565] from 4.2.6p2-RC5: sntp/crypto.c compile fails on MacOS over
  vsnprintf().
* from 4.2.6p2-RC5: Windows port: do not exit in
  ntp_timestamp_from_counter() without first logging the reason.
(4.2.7p32) 2010/05/19 Released by Harlan Stenn <stenn@ntp.org>
* Copyright file cleanup from Dave Mills.
* [Bug 1555] from 4.2.6p2-RC4: sntp illegal C (mixed code and
  declarations).
* [Bug 1558] pool prototype associations have 0.0.0.0 for remote addr.
* configure.ac: add --disable-autokey, #define AUTOKEY to enable future
  support for building without Autokey, but with OpenSSL for its digest
  algorithms (hash functions).  Code must be modified to use #ifdef
  AUTOKEY instead of #ifdef OPENSSL where appropriate to complete this.
* include/ntp_crypto.h: make assumption AUTOKEY implies OPENSSL explicit.
(4.2.7p31) 2010/05/11 Released by Harlan Stenn <stenn@ntp.org>
* [Bug 1325] from 4.2.6p2-RC3: unreachable code sntp recv_bcst_data().
* [Bug 1459] from 4.2.6p2-RC3: sntp MD5 authentication does not work
  with ntpd.
* [Bug 1552] from 4.2.6p2-RC3: update and complete broadcast and crypto
  features in sntp.
* [Bug 1553] from 4.2.6p2-RC3: sntp/configure.ac OpenSSL support.
* from 4.2.6p2-RC3: Escape unprintable characters in a refid in ntpq -p
  billboard.
* from 4.2.6p2-RC3: Simplify hash client code by providing OpenSSL
  EVP_*() API when built without OpenSSL.  (already in 4.2.7)
* from 4.2.6p2-RC3: Do not depend on ASCII in sntp.
(4.2.7p30) 2010/05/06 Released by Harlan Stenn <stenn@ntp.org>
* [Bug 1526] ntpd DNS pipe read EINTR with no network at startup.
* Update the ChangeLog entries when merging items from -stable.
(4.2.7p29) 2010/05/04 Released by Harlan Stenn <stenn@ntp.org>
* [Bug 1542] ntpd mrulist response may have incorrect last.older.
* [Bug 1543] ntpq mrulist must refresh nonce when retrying.
* [Bug 1544] ntpq mrulist sscanf timestamp format mismatch on 64-bit.
* Windows compiling hints/winnt.html update from G. Sunil Tej.
(4.2.7p28) 2010/05/03 Released by Harlan Stenn <stenn@ntp.org>
* [Bug 1512] from 4.2.6p2-RC3: ntpsnmpd should connect to net-snmpd
  via a unix-domain socket by default.
  Provide a command-line 'socket name' option.
* [Bug 1538] from 4.2.6p2-RC3: update refclock_nmea.c's call to
  getprotobyname().
* [Bug 1541] from 4.2.6p2-RC3: Fix wrong keyword for "maxclock".
(4.2.7p27) 2010/04/27 Released by Harlan Stenn <stenn@ntp.org>
(4.2.7p26) 2010/04/24 Released by Harlan Stenn <stenn@ntp.org>
* [Bug 1465] from 4.2.6p2-RC2: Make sure time from TS2100 is not
  invalid (backport from -dev).
* [Bug 1528] from 4.2.6p2-RC2: Fix EDITLINE_LIBS link order for ntpq
  and ntpdc.
* [Bug 1531] Require nonce with mrulist requests.
* [Bug 1532] Remove ntpd support for ntpdc's monlist in favor of ntpq's
  mrulist.
* [Bug 1534] from 4.2.6p2-RC2: conflicts with VC++ 2010 errno.h.
* [Bug 1535] from 4.2.6p2-RC2: "restrict -4 default" and "restrict
  -6 default" ignored.
(4.2.7p25) 2010/04/20 Released by Harlan Stenn <stenn@ntp.org>
* [Bug 1528] from 4.2.6p2-RC2: Remove --with-arlib from br-flock.
* [Bug 1503] [Bug 1504] [Bug 1518] [Bug 1522] from 4.2.6p2-RC2:
  all of which were fixed in 4.2.7 previously. 
(4.2.7p24) 2010/04/13 Released by Harlan Stenn <stenn@ntp.org>
* [Bug 1390] Control PPS on the Oncore M12.
* [Bug 1518] Windows ntpd should lock to one processor more
  conservatively.
* [Bug 1520] '%u' formats for size_t gives warnings with 64-bit builds.
* [Bug 1522] Enable range syntax "trustedkey (301 ... 399)".
* Documentation updates for 4.2.7p22 changes and additions, updating
  ntpdc.html, ntpq.html, accopt.html, confopt.html, manyopt.html,
  miscopt.html, and miscopt.txt.
* accopt.html: non-ntpport doc changes from Dave Mills.
* Modify full MRU list preemption when full to match "discard monitor"
  documentation, by removing exception for count == 1.
(4.2.7p23) 2010/04/04 Released by Harlan Stenn <stenn@ntp.org>
* [Bug 1516] unpeer by IP address fails, DNS name works.
* [Bug 1517] ntpq and ntpdc should verify reverse DNS before use.
  ntpq and ntpdc now use the following format for showing purported
  DNS names from IP address "reverse" DNS lookups when the DNS name
  does not exist or does not include the original IP address among
  the results: "192.168.1.2 (fake.dns.local)".
(4.2.7p22) 2010/04/02 Released by Harlan Stenn <stenn@ntp.org>
* [Bug 1432] Don't set inheritable flag for linux capabilities.
* [Bug 1465] Make sure time from TS2100 is not invalid.
* [Bug 1483] AI_NUMERICSERV undefined in 4.2.7p20.
* [Bug 1497] fudge is broken by getnetnum() change.
* [Bug 1503] Auto-enabling of monitor for "restrict ... limited" wrong.
* [Bug 1504] ntpdate tickles ntpd "discard minimum 1" rate limit if
  "restrict ... limited" is used.
* ntpdate: stop querying source after KoD packet response, log it.
* ntpdate: rate limit each server to 2s between packets.
* From J. N. Perlinger: avoid pointer wraparound warnings in dolfptoa(),
  printf format mismatches with 64-bit size_t.
* Broadcast client (ephemeral) associations should be demobilized only
  if they are not heard from for 10 consecutive polls, regardless of
  surviving the clock selection.  Fix from David Mills.
* Add "ntpq -c ifstats" similar to "ntpdc -c ifstats".
* Add "ntpq -c sysstats" similar to "ntpdc -c sysstats".
* Add "ntpq -c monstats" to show monlist knobs and stats.
* Add "ntpq -c mrulist" similar to "ntpdc -c monlist" but not
  limited to 600 rows, and with filtering and sorting options:
  ntpq -c "mrulist mincount=2 laddr=192.168.1.2 sort=-avgint"
  ntpq -c "mrulist sort=addr"
  ntpq -c "mrulist mincount=2 sort=count"
  ntpq -c "mrulist sort=-lstint"
* Modify internal representation of MRU list to use l_fp fixed-point
  NTP timestamps instead of seconds since startup.  This increases the
  resolution and substantially improves accuracy of sorts involving
  timestamps, at the cost of flushing all MRU entries when the clock is
  stepped, to ensure the timestamps can be compared with the current
  get_systime() results.
* Add ntp.conf "mru" directive to configure MRU parameters, such as
  "mru mindepth 600 maxage 64 maxdepth 5000 maxmem 1024" or
  "mru initalloc 0 initmem 16 incalloc 99 incmem 4".  Several pairs are
  equivalent with one in units of MRU entries and its twin in units of
  kilobytes of memory, so the last one used in ntp.conf controls:
  maxdepth/maxmem, initalloc/initmem, incalloc/incmem.  With the above
  values, ntpd will preallocate 16kB worth of MRU entries, allocating
  4kB worth each time more are needed, with a hard limit of 1MB of MRU
  entries.  Until there are more than 600 entries none would be reused.
  Then only entries for addresses last seen 64 seconds or longer ago are
  reused.
* Limit "ntpdc -c monlist" response in ntpd to 600 entries, the previous
  overall limit on the MRU list depth which was driven by the monlist
  implementation limit of one request with a single multipacket
  response.
* New "pool" directive implementation modeled on manycastclient.
* Do not abort on non-ASCII characters in ntp.conf, ignore them.
* ntpq: increase response reassembly limit from 24 to 32 packets, add
  discussion in comment regarding results with even larger MAXFRAGS.
* ntpq: handle "passwd MYPASSWORD" (without prompting) as with ntpdc.
* ntpdc: do not examine argument to "passwd" if not supplied.
* configure: remove check for pointer type used with qsort(), we
  require ANSI C which mandates void *.
* Reset sys_kodsent to 0 in proto_clr_stats().
* Add sptoa()/sockporttoa() similar to stoa()/socktoa() adding :port.
* Use memcpy() instead of memmove() when buffers can not overlap.
* Remove sockaddr_storage from our sockaddr_u union of sockaddr,
  sockaddr_in, and sockaddr_in6, shaving about 100 bytes from its size
  and substantially decreasing MRU entry memory consumption.
* Extend ntpq readvar (alias rv) to allow fetching up to three named
  variables in one operation:  ntpq -c "rv 0 version offset frequency".
* ntpq: use srchost variable to show .POOL. prototype associations'
  hostname instead of address 0.0.0.0.
* "restrict source ..." configures override restrictions for time
  sources, allows tight default restrictions to be used with the pool
  directive (where server addresses are not known in advance).
* Ignore "preempt" modifier on manycastclient and pool prototype
  associations.  The resulting associations are preemptible, but the
  prototype must not be.
* Maintain and use linked list of associations (struct peer) in ntpd,
  avoiding walking 128 hash table entries to iterate over peers.
* Remove more workarounds unneeded since we require ISO C90 AKA ANSI C:
  - remove fallback implementations for memmove(), memset, strstr().
  - do not test for atexit() or memcpy().
* Collapse a bunch of code duplication in ntpd/ntp_restrict.c added with
  support for IPv6.
* Correct some corner case failures in automatically enabling the MRU
  list if any "restrict ... limited" is in effect, and in disabling MRU
  maintenance. (ntp_monitor.c, ntp_restrict.c)
* Reverse the internal sort order of the address restriction lists, but
  preserve the same behavior.  This allows removal of special-case code
  related to the default restrictions and more straightforward lookups
  of restrictions for a given address (now, stop on first match).
* Move ntp_restrict.c MRU doubly-linked list maintenance code into
  ntp_lists.h macros, allowing more duplicated source excision.
* Repair ntpdate.c to no longer test HAVE_TIMER_SETTIME.
* Do not reference peer_node/unpeer_node after freeing when built with
  --disable-saveconfig and using DNS.
(4.2.7p21) 2010/03/31 Released by Harlan Stenn <stenn@ntp.org>
* [Bug 1514] from 4.2.6p1-RC6: Typo in ntp_proto.c: fabs(foo < .4)
  should be fabs(foo) < .4.
* [Bug 1464] from 4.2.6p1-RC6: synchronization source wrong for
  refclocks ARCRON_MSF (27) and SHM (28).
* From 4.2.6p1-RC6: Correct Windows port's refclock_open() to
  return 0 on failure not -1.
* From 4.2.6p1-RC6: Correct CHU, dumbclock, and WWVB drivers to
  check for 0 returned from refclock_open() on failure.
* From 4.2.6p1-RC6: Correct "SIMUL=4 ./flock-build -1" to
  prioritize -1/--one.
* [Bug 1306] constant conditionals in audio_gain().
(4.2.7p20) 2010/02/13 Released by Harlan Stenn <stenn@ntp.org>
* [Bug 1483] hostname in ntp.conf "restrict" parameter rejected.
* Use all addresses for each restrict by hostname.
* Use async DNS to resolve trap directive hostnames.
(4.2.7p19) 2010/02/09 Released by Harlan Stenn <stenn@ntp.org>
* [Bug 1338] Update the association type codes in ntpq.html.
* [Bug 1478] from 4.2.6p1-RC5: linking fails: EVP_MD_pkey_type.
* [Bug 1479] from 4.2.6p1-RC5: not finding readline headers.
* [Bug 1484] from 4.2.6p1-RC5: ushort is not defined in QNX6.
(4.2.7p18) 2010/02/07 Released by Harlan Stenn <stenn@ntp.org>
* [Bug 1480] from 4.2.6p1-RC5: snprintf() cleanup caused 
  unterminated refclock IDs.
* Stop using getaddrinfo() to convert numeric address strings to on-wire
  addresses in favor of is_ip_address() alone.
(4.2.7p17) 2010/02/05 Released by Harlan Stenn <stenn@ntp.org>
* [Bug 1477] from 4.2.6p1-RC5: First non-gmake make in clone
  w/VPATH can't make COPYRIGHT.
* Attempts to cure CID 108 CID 118 CID 119 TAINTED_SCALAR warnings.
* Broaden ylwrap workaround VPATH_HACK to all non-GNU make.
(4.2.7p16) 2010/02/04 Released by Harlan Stenn <stenn@ntp.org>
* [Bug 1474] from 4.2.6p1-RC4: ntp_keygen LCRYPTO after libntp.a.
* Include 4.2.6p1-RC4: Remove arlib.
(4.2.7p15) 2010/02/03 Released by Harlan Stenn <stenn@ntp.org>
* [Bug 1455] from 4.2.6p1: ntpd does not try /etc/ntp.audio.
* Include 4.2.6p1: Convert many sprintf() calls to snprintf(), also
  strcpy(), strcat().
* Include 4.2.6p1: Fix widely cut-n-pasted bug in refclock shutdown
  after failed start.
* Include 4.2.6p1: Remove some dead code checking for emalloc()
  returning NULL.
(4.2.7p14) 2010/02/02 Released by Harlan Stenn <stenn@ntp.org>
* [Bug 1338] ntpq displays incorrect association type codes.
* [Bug 1469] u_int32, int32 changes broke HP-UX 10.20 build.
* [Bug 1470] from 4.2.6p1: "make distdir" compiles keyword-gen.
* [Bug 1471] CID 120 CID 121 CID 122 is_ip_address() uninit family.
* [Bug 1472] CID 116 CID 117 minor warnings in new DNS code.
* [Bug 1473] from 4.2.6p1: "make distcheck" version.m4 error.
(4.2.7p13) 2010/01/31 Released by Harlan Stenn <stenn@ntp.org>
* [Bug 1467] from 4.2.6p1: Fix bogus rebuild of sntp/sntp.html.
(4.2.7p12) 2010/01/30 Released by Harlan Stenn <stenn@ntp.org>
* [Bug 1468] 'make install' broken for root on default NFS mount.
(4.2.7p11) 2010/01/28 Released by Harlan Stenn <stenn@ntp.org>
* [Bug 47] Debugging and logging do not work after a fork.
* [Bug 1010] getaddrinfo() could block and thus should not be called by
  the main thread/process.
* New async DNS resolver in ntpd allows nonblocking queries anytime,
  instead of only once at startup.
(4.2.7p10) 2010/01/24 Released by Harlan Stenn <stenn@ntp.org>
* [Bug 1140] from 4.2.6p1-RC5: Clean up debug.html, decode.html,
  and ntpq.html.
* Include 4.2.6p1-RC3: Use TZ=UTC instead of TZ= when calling date in
  scripts/mkver.in .
* [Bug 1448] from 4.2.6p1-RC3: Some macros not correctly conditionally
  or absolutely defined on Windows.
* [Bug 1449] from 4.2.6p1-RC3: ntpsim.h in ntp_config.c should be used
  conditionally.
* [Bug 1450] from 4.2.6p1-RC3: Option to exclude warnings not
  unconditionally defined on Windows.
(4.2.7p9) 2010/01/13 Released by Harlan Stenn <stenn@ntp.org>
(4.2.7p8) 2010/01/12 Released by Harlan Stenn <stenn@ntp.org>
* [Bug 702] ntpd service logic should use libopts to examine cmdline.
* [Bug 1451] from 4.2.6p1-RC3: sntp leaks KoD entry updating.
* [Bug 1453] from 4.2.6p1-RC3: Use $CC in config.cache filename.
(4.2.7p7) 2009/12/30 Released by Harlan Stenn <stenn@ntp.org>
* [Bug 620] ntpdc getresponse() esize != *rsize s/b size != *rsize.
* [Bug 1446] 4.2.7p6 requires autogen, missing ntpd.1, *.texi, *.menu.
(4.2.7p6) 2009/12/28 Released by Harlan Stenn <stenn@ntp.org>
* [Bug 1443] Remove unnecessary dependencies on ntp_io.h
* [Bug 1442] Move Windows functions into libntp files
* [Bug 1127] from 4.2.6p1-RC3: Check the return of X590_verify().
* [Bug 1439] from 4.2.6p1-RC3: .texi gen after binary is linked.
* [Bug 1440] from 4.2.6p1-RC3: Update configure.ac to support kfreebsd.
* [Bug 1445] from 4.2.6p1-RC3: IRIX does not have -lcap or support
  linux capabilities.
(4.2.7p5) 2009/12/25 Released by Harlan Stenn <stenn@ntp.org>
* Include 4.2.6p1-RC2
(4.2.7p4) 2009/12/24 Released by Harlan Stenn <stenn@ntp.org>
* [Bug 1429] ntpd -4 option does not reliably force IPv4 resolution.
* [Bug 1431] System headers must come before ntp headers in ntp_intres.c .
(4.2.7p3) 2009/12/22 Released by Harlan Stenn <stenn@ntp.org>
* [Bug 1426] scripts/VersionName needs . on the search path.
* [Bug 1427] quote missing in ./build - shows up on NetBSD.
* [Bug 1428] Use AC_HEADER_RESOLV to fix breaks from resolv.h
(4.2.7p2) 2009/12/20 Released by Harlan Stenn <stenn@ntp.org>
* [Bug 1419] ntpdate, ntpdc, sntp, ntpd ignore configure --bindir.
* [Bug 1421] add util/tg2, a clone of tg that works on Linux, NetBSD, and
  FreeBSD
(4.2.7p1) 2009/12/15 Released by Harlan Stenn <stenn@ntp.org>
* [Bug 1348] ntpd Windows port should wait for sendto() completion.
* [Bug 1413] test OpenSSL headers regarding -Wno-strict-prototypes.
* [Bug 1418] building ntpd/ntpdc/ntpq statically with ssl fails.
(4.2.7p0) 2009/12/13 Released by Harlan Stenn <stenn@ntp.org>
* [Bug 1412] m4/os_cflags.m4 caches results that depend on $CC.
* [Bug 1414] Enable "make distcheck" success with BSD make.
(4.2.7) 2009/12/09 Released by Harlan Stenn <stenn@ntp.org>
* [Bug 1407] configure.ac: recent GNU Make -v does not include "version".
---

* [Bug 1984] ntp/libisc fails to compile on OS X 10.7 (Lion).
* [Bug 1985] "logconfig =allall" rejected.
* [Backward Incompatible] sntp: -l/--filelog -> -l/--logfile, to be
  consistent with ntpd.
* libopts/file.c fix from Bruce Korb (arg-type=file).

---
(4.2.6p4-RC2) 2011/08/04 Released by Harlan Stenn <stenn@ntp.org>

* [Bug 1608] Parse Refclock driver should honor trusttime.
* [Bug 1961] html2man update: distribute ntp-wait.html.
* [Bug 1970] UNLINK_EXPR_SLIST() causes crash if list is empty.
* [Bug 1972] checking for struct rtattr fails.
* [Bug 1975] libntp/mktime.c won't work with 64-bit time_t
* [Bug 1978] [Bug 1134] fix in 4.2.6p4-RC1 doesn't build on older Linux.
* Backport several fixes for Coverity warnings from ntp-dev.
* Backport if_nametoindex() check for hpux.

---
(4.2.6p4-RC1) 2011/07/10 Released by Harlan Stenn <stenn@ntp.org>

* [Bug 1134] ntpd fails binding to tentative IPv6 addresses.
* [Bug 1790] Update config.guess and config.sub to detect AIX6.
* [Bug 1961] html2man needs an update.
* Update the NEWS file.

---
(4.2.6p4-beta2) 2011/05/25 Released by Harlan Stenn <stenn@ntp.org>

* [Bug 1695] ntpdate takes longer than necessary.
* [Bug 1832] ntpdate doesn't allow timeout > 2s.
* [Bug 1933] WWVB/Spectracom driver timestamps LFs, not CRs.
* Backport utility routines from ntp-dev: mprintf(), emalloc_zero().

---
(4.2.6p4-beta1) 2011/05/16 Released by Harlan Stenn <stenn@ntp.org>

* [Bug 1554] peer may stay selected as system peer after becoming
  unreachable.
* [Bug 1921] LOCAL, ACTS drivers with "prefer" excluded from initial
  candidate list.
* [Bug 1923] orphan parent favored over LOCAL, ACTS drivers.
* [Bug 1924] Billboard tally codes sometimes do not match operation,
  variables.
* Enable tickadj-like taming of wildly off-spec Windows clock using
  NTPD_TICKADJ_PPM env. var. specifying baseline slew.
* Upgrade to AutoGen 5.11.9 (and require it).
* Upgrade to libopts 35.0.10 from AutoGen 5.11.9pre8.

---
(4.2.6p3) 2011/01/03 Released by Harlan Stenn <stenn@ntp.org>

* [Bug 1764] Palisade driver doesn't build on Linux
* Create and use scripts/check--help when generating .texi files.
* Update bk triggers for the bk-5 release.
* Update genCommitLog for the bk-5 release.
* Update the copyright year.

---
(4.2.6p3-RC12) 2010/12/25 Released by Harlan Stenn <stenn@ntp.org>

* [Bug 1458] Can not compile NTP on FreeBSD 4.7.
* [Bug 1510] Add modes 20/21 for driver 8 to support RAWDCF @ 75 baud.
* [Bug 1618] Unreachable code in jjy_start(). (backport from ntp-dev)
* [Bug 1719] ntp-keygen -V crash. (backport)
* [Bug 1740] ntpdc treats many counters as signed. (backport)
* [Bug 1741] Enable multicast reception on each address (Windows).
* [Bug 1742] Fix a typo in an error message in the "build" script.
* [Bug 1743] Display timezone offset when showing time for sntp in the
  local timezone.
* [Bug 1751] Support for Atari FreeMiNT OS.
* [Bug 1754] --version output should be more verbose.
* [Bug 1757] oncore snprintf("%m") doesn't expand %m.
* [Bug 1758] setsockopt IPV6_MULTICAST_IF with wrong ifindex.
* [Bug 1760] ntpd Windows interpolation cannot be disabled.
* [Bug 1762] manycastclient solicitation responses interfere.
* Upgrade to libopts 34.0.9 from AutoGen 5.11.6pre7.
* Relax minimum Automake version to 1.10 with updated libopts.m4.
* Suppress ntp-keygen OpenSSL version display for --help, --version,
  display both build and runtime OpenSSL versions when they differ.
* Clean up m4 quoting in configure.ac, *.m4 files, resolving
  intermittent AC_LANG_PROGRAM possibly undefined errors.
* Clean up the SNTP documentation.
* Other manycastclient repairs:
  Separate handling of scope ID embedded in many in6_addr from ifindex
  used for IPv6 multicasting ioctls.
  Add INT_PRIVACY endpt bit flag for IPv6 RFC 4941 privacy addresses.
  Enable outbound multicast from only one address per interface in the
  same subnet, and in that case prefer embedded MAC address modified
  EUI-64 IPv6 addresses first, then static, and last RFC 4941 privacy
  addresses.
  Use setsockopt(IP[V6]_MULTICAST_IF) before each send to multicast to
  select the local source address, using the correct socket is not
  enough.

---
(4.2.6p3-RC11) 2010/11/28 Released by Harlan Stenn <stenn@ntp.org>

* [Bug 1725] ntpd sends multicast from only one address.
* [Bug 1728] In ntp_openssl.m4, don't add -I/usr/include or -L/usr/lib
  to CPPFLAGS or LDFLAGS.
* [Bug 1733] IRIX doesn't have 'head' (affects scripts/checkChangeLog).
* Remove log_msg() and debug_msg() from sntp in favor of msyslog().
* Use a single copy of libopts/, in sntp/.
* Upgrade libopts to 33.3.8.
* Bump minimum Automake version to 1.11, required for AM_COND_IF
  use in LIBOPTS_CHECK.
* Improvements to the 'build' script.

---
(4.2.6p3-RC10) 2010/11/14 Released by Harlan Stenn <stenn@ntp.org>

* [Bug 1681] More sntp logging cleanup.
* [Bug 1683] Non-localhost on loopback exempted from nic rules.

---
(4.2.6p3-RC9) 2010/11/10 Released by Harlan Stenn <stenn@ntp.org>

* [Bug 1574] sntp:set_time doesn't set tv_usec correctly.
* [Bug 1681] sntp logging cleanup.
* [Bug 1683] Interface binding does not seem to work as intended.
* [Bug 1691] Use first NMEA sentence each second.
* [Bug 1692] packageinfo.sh needs to be "sourced" using ./ .
* [Bug 1709] ntpdate ignores replies with equal receive and transmit
  timestamps.
* Backport sntp from -dev

---
(4.2.6p3-RC8) 2010/10/29 Released by Harlan Stenn <stenn@ntp.org>

* [Bug 1685] NMEA driver mode byte confusion.
* First cut at using scripts/checkChangeLog.

---
(4.2.6p3-RC7) 2010/10/25 Released by Harlan Stenn <stenn@ntp.org>

* [Bug 1676] NMEA: $GPGLL did not work after fix for Bug 1571.
* Added scripts/checkChangeLog.

---
(4.2.6p3-RC6) 2010/10/24 Released by Harlan Stenn <stenn@ntp.org>

* [Bug 1571] NMEA does not relate data to PPS edge.
* [Bug 1572] NMEA time adjustment for GPZDG buggy.
* [Bug 1675] Prohibit includefile remote config.

---
(4.2.6p3-RC5) 2010/10/22 Released by Harlan Stenn <stenn@ntp.org>

* [Bug 1649] Require NMEA checksum if $GPRMC or previously seen.
* [Bug 1669] NTP 4.2.6p2 fails to compile on IBM AIX 5.3.

---
(4.2.6p3-RC4) 2010/10/16 Released by Harlan Stenn <stenn@ntp.org>

* [Bug 1584] wrong SNMP type for precision, resolution.
* [Bug 1659] Need CLOCK_TRUETIME not CLOCK_TRUE.
* [Bug 1665] is_anycast() u_int32_t should be u_int32.
* ntpsnmpd, libntpq warning cleanup.

---
(4.2.6p3-RC3) 2010/10/14 Released by Harlan Stenn <stenn@ntp.org>

* [Bug 750] Non-existing device causes coredump with RIPE-NCC driver.
* [Bug 1080] ntpd on ipv6 routers very chatty.
* [Bug 1567] Support Arbiter 1093C Satellite Clock on Windows.
* [Bug 1581] printf format string mismatch leftover.
* [Bug 1584] ntpsnmpd OID must be mib-2.197.
* [Bug 1643] Range-check the decoding of the RIPE-NCC status codes.
* [Bug 1644] cvo.sh should use lsb_release to identify linux distros.
* [Bug 1659] Support Truetime Satellite Clocks on Windows.
* [Bug 1660] On some systems, test is in /usr/bin, not /bin.
* [Bug 1661] Re-indent refclock_ripencc.c.

---
(4.2.6p3-RC2) 2010/09/25 Released by Harlan Stenn <stenn@ntp.org>

* [Bug 1635] "filegen ... enable" is not default.
* [Bug 1636] yyparse() segfault after denied filegen remote config.

---
(4.2.6p3-RC1) 2010/09/18 Released by Harlan Stenn <stenn@ntp.org>

* [Bug 1344] ntpd on Windows exits without logging cause.

---
(4.2.6p3-beta1) 2010/09/11 Released by Harlan Stenn <stenn@ntp.org>

* [Bug 1573] Miscalculation of offset in sntp.
* [Bug 1595] empty last line in key file causes duplicate key to be added
* [Bug 1597] packet processing ignores RATE KoD packets, because of
  a bug in string comparison.
* [Bug 1581] ntp_intres.c size_t printf format string mismatch.

---
(4.2.6p2) 2010/07/09 Released by Harlan Stenn <stenn@ntp.org>

* [Bug 1581] size_t printf format string mismatches, IRIG string buffers
  undersized.  Mostly backported from earlier ntp-dev fixes by Juergen
  Perlinger.

---
(4.2.6p2-RC7) 2010/06/19 Released by Harlan Stenn <stenn@ntp.org>

* [Bug 1570] serial clock drivers get outdated input from kernel tty
  line buffer after startup
* [Bug 1575] use 'snprintf' with LIB_BUFLENGTH in inttoa.c, tvtoa.c and
  utvtoa.c
* [Bug 1576] sys/sysctl.h depends on sys/param.h on OpenBSD.

---
(4.2.6p2-RC6) 2010/06/12 Released by Harlan Stenn <stenn@ntp.org>

* [Bug 715] libisc Linux IPv6 interface iteration drops multicast flags.

---
(4.2.6p2-RC5) 2010/06/03 Released by Harlan Stenn <stenn@ntp.org>

* [Bug 1561] ntpq, ntpdc "passwd" prompts for MD5 password w/SHA1.
* [Bug 1565] sntp/crypto.c compile fails on MacOS over vsnprintf().
* Windows port: do not exit in ntp_timestamp_from_counter() without
  first logging the reason.
* Support "passwd blah" syntax in ntpq.

---
(4.2.6p2-RC4) 2010/05/19 Released by Harlan Stenn <stenn@ntp.org>

* [Bug 1555] 4.2.6p2-RC3 sntp illegal C (mixed code and declarations).

---
(4.2.6p2-RC3) 2010/05/11 Released by Harlan Stenn <stenn@ntp.org>

* [Bug 1325] unreachable code in sntp recv_bcst_data().
* [Bug 1459] sntp MD5 authentication does not work with ntpd.
* [Bug 1512] ntpsnmpd should connect to net-snmpd via a unix-domain
  socket by default.  Provide a command-line 'socket name' option.
* [Bug 1538] update refclock_nmea.c's call to getprotobyname().
* [Bug 1541] Fix wrong keyword for "maxclock".
* [Bug 1552] update and complete broadcast and crypto features in sntp.
* [Bug 1553] sntp/configure.ac OpenSSL support.
* Escape unprintable characters in a refid in ntpq -p billboard.
* Simplify hash client code by providing OpenSSL EVP_*() API when built
  without OpenSSL.  (from ntp-dev)
* Do not depend on ASCII values for ('A' - '0'), ('a' - '0') in sntp.
* Windows compiling hints/winnt.html update from G. Sunil Tej.

---
(4.2.6p2-RC2) 2010/04/27 Released by Harlan Stenn <stenn@ntp.org>

* [Bug 1465] Make sure time from TS2100 is not invalid (backport from
  ntp-dev).
* [Bug 1528] Fix EDITLINE_LIBS link order for ntpq and ntpdc.
* [Bug 1534] win32/include/isc/net.h conflicts with VC++ 2010 errno.h.
* [Bug 1535] "restrict -4 default" and "restrict -6 default" ignored.
* Remove --with-arlib from br-flock.

---
(4.2.6p2-RC1) 2010/04/18 Released by Harlan Stenn <stenn@ntp.org>

* [Bug 1503] Auto-enabling of monitor for "restrict ... limited" wrong.
* [Bug 1504] ntpdate tickles ntpd "discard minimum 1" rate limit if
  "restrict ... limited" is used.
* [Bug 1518] Windows ntpd should lock to one processor more
  conservatively.
* [Bug 1522] Enable range syntax "trustedkey (301 ... 399)".
* Update html/authopt.html controlkey, requestkey, and trustedkey docs.

---
(4.2.6p1) 2010/04/09 Released by Harlan Stenn <stenn@ntp.org>
(4.2.6p1-RC6) 2010/03/31 Released by Harlan Stenn <stenn@ntp.org>

* [Bug 1514] Typo in ntp_proto.c: fabs(foo < .4) should be fabs(foo) < .4.
* [Bug 1464] synchronization source wrong for refclocks ARCRON_MSF (27)
  and SHM (28).
* Correct Windows port's refclock_open() to return 0 on failure not -1.
* Correct CHU, dumbclock, and WWVB drivers to check for 0 returned from
  refclock_open() on failure.
* Correct "SIMUL=4 ./flock-build -1" to prioritize -1/--one.

---
(4.2.6p1-RC5) 2010/02/09 Released by Harlan Stenn <stenn@ntp.org>

* [Bug 1140] Clean up debug.html, decode.html, and ntpq.html.
* [Bug 1438] Remove dead code from sntp/networking.c.
* [Bug 1477] 1st non-gmake make in clone w/VPATH can't make COPYRIGHT.
* [Bug 1478] linking fails with undefined reference EVP_MD_pkey_type.
* [Bug 1479] Compilation fails because of not finding readline headers.
* [Bug 1480] snprintf() cleanup caused unterminated refclock IDs.
* [Bug 1484] ushort is not defined in QNX6.

---
(4.2.6p1-RC4) 2010/02/04 Released by Harlan Stenn <stenn@ntp.org>

* [Bug 1455] ntpd does not try /etc/ntp.audio as documented.
* [Bug 1467] Fix bogus rebuild of sntp/sntp.html
* [Bug 1470] "make distdir" in $srcdir builds keyword-gen, libntp.a.
* [Bug 1473] "make distcheck" before build can't make sntp/version.m4.
* [Bug 1474] ntp_keygen needs LCRYPTO after libntp.a.
* Convert many sprintf() calls to snprintf(), also strcpy(), strcat().
* Fix widely cut-n-pasted bug in refclock shutdown after failed start.
* Remove some dead code checking for emalloc() returning NULL.
* Remove arlib.

---
(4.2.6p1-RC3) 2010/01/24 Released by Harlan Stenn <stenn@ntp.org>

* Use TZ=UTC instead of TZ= when calling date in scripts/mkver.in .
* [Bug 1448] Some macros not correctly conditionally or absolutely defined
  on Windows.
* [Bug 1449] ntpsim.h in ntp_config.c should be used conditionally.
* [Bug 1450] Option to exclude warnings not unconditionally defined on Windows.
* [Bug 1127] Properly check the return of X590_verify() - missed one.
* [Bug 1439] .texi generation must wait until after binary is linked.
* [Bug 1440] Update configure.ac to support kfreebsd.
* [Bug 1445] IRIX does not have -lcap or support linux capabilities.
* [Bug 1451] CID 115: sntp leaks KoD entry when updating existing.
* [Bug 1453] Use $CC in config.cache filename in ./build script.

---
(4.2.6p1-RC2) 2009/12/25 Released by Harlan Stenn <stenn@ntp.org>

* [Bug 1411] Fix status messages in refclock_oncore.c.
* [Bug 1416] MAXDNAME undefined on Solaris 2.6.
* [Bug 1419] ntpdate, ntpdc, sntp, ntpd ignore configure --bindir.
* [Bug 1424] Fix check for rtattr (rtnetlink.h).
* [Bug 1425] unpeer by association ID sets up for duplicate free().
* [Bug 1426] scripts/VersionName needs . on the search path.
* [Bug 1427] quote missing in ./build - shows up on NetBSD.
* [Bug 1428] Use AC_HEADER_RESOLV to fix breaks from resolv.h
* [Bug 1429] ntpd -4 option does not reliably force IPv4 resolution.
* [Bug 1431] System headers must come before ntp headers in ntp_intres.c .
* [Bug 1434] HP-UX 11 ip_mreq undeclared, _HPUX_SOURCE helps some.
* [Bug 1435] sntp: Test for -lresolv using the same tests as in ntp.

---
(4.2.6p1-RC1) 2009/12/20 Released by Harlan Stenn <stenn@ntp.org>

* [Bug 1409] Put refclock_neoclock4x.c under the NTP COPYRIGHT notice.
  This should allow debian and other distros to add this refclock driver
  in further distro releases.
  Detect R2 hardware releases.
* [Bug 1412] m4/os_cflags.m4 caches results that depend on $CC.
* [Bug 1413] test OpenSSL headers regarding -Wno-strict-prototypes.
* [Bug 1414] Enable "make distcheck" success with BSD make.
* [Bug 1415] Fix Mac OS X link problem.
* [Bug 1418] building ntpd/ntpdc/ntpq statically with ssl fails.
* Build infrastructure updates to enable beta releases of ntp-stable.

---
(4.2.6) 2009/12/09 Released by Harlan Stenn <stenn@ntp.org>
* [Sec 1331] from4.2.4p8: DoS with mode 7 packets - CVE-2009-3563.
* [Bug 508] Fixed leap second handling for Windows.
(4.2.5p250-RC) 2009/11/30 Released by Harlan Stenn <stenn@ntp.org>
* sntp documentation updates.
* [Bug 761] internal resolver does not seem to honor -4/-6 qualifiers
* [Bug 1386] Deferred DNS doesn't work on NetBSD
* [Bug 1391] avoid invoking autogen twice for .c and .h files.
* [Bug 1397] shmget() refclock_shm failing because of file mode.
* Pass no_needed to ntp_intres as first part of fixing [Bug 975].
* Add ./configure --enable-force-defer-DNS to help debugging.
(4.2.5p249-RC) 2009/11/28 Released by Harlan Stenn <stenn@ntp.org>
* [Bug 1400] An empty KOD DB file causes sntp to coredump.
* sntp: documentation cleanup.
* sntp: clean up some error messages.
* sntp: Use the precision to control how many offset digits are shown.
* sntp: Show root dispersion.
* Cleanup from the automake/autoconf upgrades.
(4.2.5p248-RC) 2009/11/26 Released by Harlan Stenn <stenn@ntp.org>
* Prepare for the generation of sntp.html.
* Documentation changes from Dave Mills.
* [Bug 1387] Storage leak in ntp_intres (minor).
* [Bug 1389] buffer overflow in refclock_oncore.c
* [Bug 1391] .texi usage text from installed, not built binaries.
* [Bug 1392] intres retries duplicate assocations endlessly.
* Correct *-opts.h dependency so default 'get' action isn't used.
(4.2.5p247-RC) 2009/11/20 Released by Harlan Stenn <stenn@ntp.org>
* [Bug 1142] nodebug builds shed no light on -d, -D option failure.
* [Bug 1179] point out the problem with -i/--jaildir and -u/--user when
  they are disabled by configure.
* [Bug 1308] support systems that lack fork().
* [Bug 1343] sntp doesn't link on Solaris 7, needs -lresolv.
(4.2.5p246-RC) 2009/11/17 Released by Harlan Stenn <stenn@ntp.org>
* Upgrade to autogen-5.10
* [Bug 1378] Unnecessary resetting of peers during interface update.
* [Bug 1382] p245 configure --disable-dependency-tracking won't build.
* [Bug 1384] ntpq :config core dumped with a blank password.
(4.2.5p245-RC) 2009/11/14 Released by Harlan Stenn <stenn@ntp.org>
* Cleanup from Dave Mills.
* [Bug 1343] sntp illegal C does not compile on Solaris 7.
* [Bug 1381] Version .deps generated include file dependencies to allow
  known dependency-breaking changes to force .deps to be cleaned,
  triggered by changing the contents of deps-ver and/or sntp/deps-ver.
(4.2.5p244-RC) 2009/11/12 Released by Harlan Stenn <stenn@ntp.org>
* keygen.html updates from Dave Mills.
* [Bug 1003] ntpdc unconfig command doesn't prompt for keyid.
* [Bug 1376] Enable authenticated ntpq and ntpdc using newly-available
  digest types.
* ntp-keygen, Autokey OpenSSL build vs. run version mismatch is now a
  non-fatal warning.
(4.2.5p243-RC) 2009/11/11 Released by Harlan Stenn <stenn@ntp.org>
* [Bug 1226] Fix deferred DNS lookups.
* new crypto signature cleanup.
(4.2.5p242-RC) 2009/11/10 Released by Harlan Stenn <stenn@ntp.org>
* [Bug 1363] CID 92 clarify fallthrough case in clk_trimtsip.c
* [Bug 1366] ioctl(TIOCSCTTY, 0) fails on NetBSD *[0-2].* > 3.99.7.
* [Bug 1368] typos in libntp --without-crypto case
* [Bug 1371] deferred DNS lookup failing with INFO_ERR_AUTH.
* CID 87 dead code in ntpq.c atoascii().
* Fix authenticated ntpdc, broken in p240.
* Stub out isc/mem.h, shaving 47k from a MIPS ntpd binary.
* Shrink keyword scanner FSM entries from 64 to 32 bits apiece.
* Documention updates from Dave Mills.
* authkeys.c cleanup from Dave Mills.
(4.2.5p241-RC) 2009/11/07 Released by Harlan Stenn <stenn@ntp.org>
* html/authopt.html update from Dave Mills.
* Remove unused file from sntp/Makefile.am's distribution list.
* new crypto signature cleanup.
(4.2.5p240-RC) 2009/11/05 Released by Harlan Stenn <stenn@ntp.org>
* [Bug 1364] clock_gettime() not detected, need -lrt on Debian 5.0.3.
* Provide all of OpenSSL's signature methods for ntp.keys (FIPS 140-2).
(4.2.5p239-RC) 2009/10/30 Released by Harlan Stenn <stenn@ntp.org>
* [Bug 1357] bogus assert from refclock_shm.
* [Bug 1359] Debug message cleanup.
* CID 101: more pointer/array cleanup.
* [Bug 1356] core dump from refclock_nmea when can't open /dev/gpsU.
* [Bug 1358] AIX 4.3 sntp/networking.c IPV6_JOIN_GROUP undeclared.
* CID 101: pointer/array cleanup.
(4.2.5p238-RC) 2009/10/27 Released by Harlan Stenn <stenn@ntp.org>
* Changes from Dave Mills.
* driver4.html updates from Dave Mills.
* [Bug 1252] PPSAPI cleanup on ntpd/refclock_wwvb.c.
* [Bug 1354] libtool error building after bootstrap with Autoconf 2.64.
* Allow NTP_VPATH_HACK configure test to handle newer gmake versions.
* CIDs 94-99 make it more clearly impossible for sock_hash() to return
  a negative number.
* CID 105, 106 ensure ntpdc arrays are not overrun even if callers
  misbehave.
* CID 113 use va_end() in refclock_true.c true_debug().
* Get rid of configure tests for __ss_family and __ss_len when the more
  common ss_family and ss_len are present.
(4.2.5p237-RC) 2009/10/26 Released by Harlan Stenn <stenn@ntp.org>
* [Bug 610] NMEA support for using PPSAPI on a different device.
* [Bug 1238] use only fudge time2 to offset NMEA serial timestamp.
* [Bug 1355] ntp-dev won't compile on OpenBSD 4.6.
(4.2.5p236-RC) 2009/10/22 Released by Harlan Stenn <stenn@ntp.org>
* Cleanup from Dave Mills.
* [Bug 1343] ntpd/ntp_io.c close_fd() does not compile on Solaris 7.
* [Bug 1353] ntpq "rv 0 settimeofday" always shows UNKNOWN on unix.
* Do not attempt to execute built binaries from ntpd/Makefile when
  cross-compiling (keyword-gen and ntpd --saveconfigquit).
* sntp/main.c: Remove duplicate global adr_buf[] (also defined in
  networking.c) which Piotr Grudzinski identified breaking his build.
* Correct in6addr_any test in configure.ac to attempt link too.
(4.2.5p235-RC) 2009/10/18 Released by Harlan Stenn <stenn@ntp.org>
* [Bug 1343] lib/isc build breaks on systems without IPv6 headers.
(4.2.5p234-RC) 2009/10/16 Released by Harlan Stenn <stenn@ntp.org>
* [Bug 1339] redux, use unmodified lib/isc/win32/strerror.c and
  move #define strerror... to a header not used by lib/isc code.
* [Bug 1345] illegal 'grep' option prevents compilation.
* [Bug 1346] keyword scanner broken where char defaults to unsigned.
* [Bug 1347] ntpd/complete.conf missing multicastclient test case.
(4.2.5p233-RC) 2009/10/15 Released by Harlan Stenn <stenn@ntp.org>
* [Bug 1337] cast setsockopt() v4 address pointer to void *.
* [Bug 1342] ignore|drop one IPv6 address on an interface blocks all
  addresses on that interface.
* Documentation cleanup and updates.
(4.2.5p232-RC) 2009/10/14 Released by Harlan Stenn <stenn@ntp.org>
* [Bug 1302] OpenSSL under Windows needs applink support.
* [Bug 1337] fix incorrect args to setsockopt(fd, IP_MULTICAST_IF,...).
* [Bug 1339] Fix Windows-only ntp_strerror() infinite recursion.
* [Bug 1341] NMEA driver requires working PPSAPI #ifdef HAVE_PPSAPI.
* Construct ntpd keyword scanner finite state machine at compile time
  rather than at runtime, shrink entries from 40+ to 8 bytes.
* Update documentation for ntpq --old-rv, saveconfig, saveconfigdir,
  ntpd -I -L and -M, and interface/nic rules. (From Dave Hart)
* [Bug 1337] fix incorrect args to setsockopt(fd, IP_MULTICAST_IF,...)
(4.2.5p231-RC) 2009/10/10 Released by Harlan Stenn <stenn@ntp.org>
* [Bug 1335] Broadcast client degraded by wildcard default change.
(4.2.5p230-RC) 2009/10/09 Released by Harlan Stenn <stenn@ntp.org>
* Start the 4.2.6 Release Candidate cycle.
* Broadcast and transit phase cleanup from Dave Mills.
(4.2.5p229) 2009/10/07 Released by Harlan Stenn <stenn@ntp.org>
* [Bug 1334] ntpsnmpd undefined reference to `ntpqOptions'.
* Change ntpsnmpd/Makefile.am include file order to fix FreeBSD build.
(4.2.5p228) 2009/10/06 Released by Harlan Stenn <stenn@ntp.org>
* Reclaim syntax tree memory after application in ntpd built with
  configure --disable-saveconfig.
* [Bug 1135] ntpq uses sizeof(u_long) where sizeof(u_int32) is meant.
* [Bug 1333] ntpd --interface precedence over --novirtualips lost.
(4.2.5p227) 2009/10/05 Released by Harlan Stenn <stenn@ntp.org>
* [Bug 1135] :config fails with "Server disallowed request"
* [Bug 1330] disallow interface/nic rules when --novirtualips or
  --interface are used.
* [Bug 1332] ntpq -c 'rv 0 variablename' returns extra stuff.
* Add test of ntpd --saveconfigquit fidelity using new complete.conf.
* Documentation updates from Dave Hart/Dave Mills.
(4.2.5p226) 2009/10/04 Released by Harlan Stenn <stenn@ntp.org>
* [Bug 1318] Allow multiple -g options on ntpd command line.
* [Bug 1327] ntpq, ntpdc, ntp-keygen -d & -D should work with configure
  --disable-debugging.
* Add ntpd --saveconfigquit <filename> option for future build-time
  testing of saveconfig fidelity.
* Clockhop and autokey cleanup from Dave Mills.
* Documentation updates from Dave Mills.
(4.2.5p225) 2009/09/30 Released by Harlan Stenn <stenn@ntp.org>
* authopt documentation changes from Dave Mills/Dave Hart.
* [Bug 1324] support bracketed IPv6 numeric addresses for restrict.
(4.2.5p224) 2009/09/29 Released by Harlan Stenn <stenn@ntp.org>
* Clockhop and documentation fixes from Dave Mills.
* Remove "tos maxhop" ntp.conf knob.
(4.2.5p223) 2009/09/28 Released by Harlan Stenn <stenn@ntp.org>
* [Bug 1321] build doesn't work if . isn't on $PATH.
* [Bug 1323] Implement "revoke #" to match documentation, deprecate
  "crypto revoke #".
(4.2.5p222) 2009/09/27 Released by Harlan Stenn <stenn@ntp.org>
* Update libisc code using bind-9.6.1-P1.tar.gz, rearrange our copy to
  mirror the upstream layout (lib/isc/...), and merge in NTP-local
  modifications to libisc.  There is a new procedure to ease future
  libisc merges using a separate "upstream" bk repo.  That will enable
  normal bk pull automerge to handle carrying forward any local changes
  and should enable us to take updated libisc snapshots more often.
* Updated build and flock-build scripts.  flock-build --one is a way
  to perform a flock-build compatible solitary build, handy for a repo
  clone's first build on a machine with autoconf, automake, etc.
* Compiling ntp_parser.y using BSD make correctly places ntp_parser.h
  in the top-level ntpd directory instead of A.*/ntpd.
* bootstrap script updated to remove potentially stale .deps dirs.
* Remove unneeded Makefile.am files from the lib/isc/include tree.
(4.2.5p221) 2009/09/26 Released by Harlan Stenn <stenn@ntp.org>
* [Bug 1316] segfault if refclock_nmea can't open file.
* [Bug 1317] Distribute cvo.sh.
(4.2.5p220) 2009/09/25 Released by Harlan Stenn <stenn@ntp.org>
* Rearrange libisc code to match the upstream layout in BIND.  This is
  step one of two, changing the layout but keeping our existing libisc.
(4.2.5p219) 2009/09/24 Released by Harlan Stenn <stenn@ntp.org>
* [Bug 1315] "interface ignore 0.0.0.0" is ignored.
* add implicit "nic ignore all" rule before any rules from ntp.conf, so
  "nic listen eth0" alone means the same as "-I eth0".
* add wildcard match class for interface/nic rules.
* fix mistaken carryover of prefixlen from one rule to the next.
* Ensure IPv6 localhost address ::1 is included in libisc's Windows IPv6
  address enumeration, allowing ntpq and ntpdc's hardcoding to 127.0.0.1 
  on Windows to end.
(4.2.5p218) 2009/09/21 Released by Harlan Stenn <stenn@ntp.org>
* [Bug 1314] saveconfig emits -4 and -6 on when not given.
* correct parsing and processing of setvar directive.
* highlight location of ntpq :config syntax errors with ^.
* clarify (former) NO_ARG, SINGLE_ARG, MULTIPLE_ARG renaming to
  FOLLBY_TOKEN, FOLLBY_STRING, FOLLBY_STRINGS_TO_EOC.
* parser, saveconfig cleanup to store T_ identifiers in syntax tree.
(4.2.5p217) 2009/09/20 Released by Harlan Stenn <stenn@ntp.org>
* [Bug 1300] reject remote configuration of dangerous items.
(4.2.5p216) 2009/09/19 Released by Harlan Stenn <stenn@ntp.org>
* [Bug 1312] ntpq/ntpdc MD5 passwords truncated to 8 chars on Suns.
* CID 10 missing free(up); in refclock_palisade.c error return, again.
* CID 83 added assertion to demonstrate config_nic_rules() does not
  call strchr(NULL, '/').
(4.2.5p215) 2009/09/18 Released by Harlan Stenn <stenn@ntp.org>
* [Bug 1292] Workaround last VC6 unsigned __int64 kink.
(4.2.5p214) 2009/09/17 Released by Harlan Stenn <stenn@ntp.org>
* [Bug 1303] remove top-level "autokey" directive.
* use "nic listen 192.168.0.0/16" instead of
  "nic listen 192.168.0.0 prefixlen 16".
(4.2.5p213) 2009/09/16 Released by Harlan Stenn <stenn@ntp.org>
* [Bug 1310] fix Thunderbolt mode in refclock_palisade.c
(4.2.5p212) 2009/09/15 Released by Harlan Stenn <stenn@ntp.org>
* [Bug 983] add interface [listen | ignore | drop] ... directive.
* [Bug 1243] MD5auth_setkey zero-fills key from first zero octet.
* [Bug 1295] leftover fix, do not crash on exit in free_config_trap()
  when "trap 1.2.3.4" is used without any further options.
* [Bug 1311] 4.2.5p211 doesn't build in no-debug mode.
* document interface (alias nic) and unpeer.
* Correct syntax error line & column numbers.
* CID 79: kod_init_kod_db() fails to fclose(db_s) in two error paths.
* CID 80: attempt to quiet Coverity false positive re: leaking "reason"
  in main().
* Documentation updates from Dave Mills.
* CID 81: savedconfig leaked in save_config().
* Make the code agree with the spec and the book (Dave Mills).
(4.2.5p211) 2009/09/14 Released by Harlan Stenn <stenn@ntp.org>
* [Bug 663] respect ntpq -c and -p order on command line.
* [Bug 1292] more VC6 unsigned __int64 workarounds.
* [Bug 1296] Added Support for Trimble Acutime Gold.
(4.2.5p210) 2009/09/06 Released by Harlan Stenn <stenn@ntp.org>
* [Bug 1294] Use OPENSSL_INC and OPENSSL_LIB macros for Windows
  and remove unnecessary reference to applink.c for Windows
* [Bug 1295] trap directive options are not optional.
* [Bug 1297] yylex() must always set yylval before returning.
(4.2.5p209) 2009/09/01 Released by Harlan Stenn <stenn@ntp.org>
* [Bug 1290] Fix to use GETTIMEOFDAY macro
* [Bug 1289] Update project files for VC6, VS2003, VS2005, VS 2008
(4.2.5p208) 2009/08/30 Released by Harlan Stenn <stenn@ntp.org>
* [Bug 1293] make configuration dumper ready for release, specifically:
* rename ntpq dumpcfg command to "saveconfig".
* require authentication for saveconfig.
* "restrict ... nomodify" prevents saveconfig and :config.
* "saveconfig ." shorthand to save to startup configuration file.
* support strftime() substitution in saveconfig arg to timestamp
  the output filename, for example "saveconfig %Y%m%d-%H%M%S.conf".
* display saveconfig response message from ntpd in ntpq.
* save output filename in "savedconfig" variable, fetched with ntpq -c
  "rv 0 savedconfig".
* document saveconfig in html/ntpq.html.
* add ./configure --disable-saveconfig to build a smaller ntpd.
* log saveconfig failures and successes to syslog.
(4.2.5p207) 2009/08/29 Released by Harlan Stenn <stenn@ntp.org>
* [Bug 1292] Minor Windows source tweaks for VC6-era SDK headers.
(4.2.5p206) 2009/08/26 Released by Harlan Stenn <stenn@ntp.org>
* accopt.html typo fixes from Dave Mills.
* [Bug 1283] default to remembering KoD in sntp.
* clean up numerous sntp/kod_management.c bugs.
* use all addresses resolved from each DNS name in sntp.
(4.2.5p205) 2009/08/18 Released by Harlan Stenn <stenn@ntp.org>
* accopt.html typo fixes from Dave Mills.
* [Bug 1285] Log ntpq :config/config-from-file events.
* [Bug 1286] dumpcfg omits statsdir, mangles filegen.
(4.2.5p204) 2009/08/17 Released by Harlan Stenn <stenn@ntp.org>
* [Bug 1284] infinite loop in ntpd dumping more than one trustedkey
(4.2.5p203) 2009/08/16 Released by Harlan Stenn <stenn@ntp.org>
* Add ntpq -c dumpcfg, Google Summer of Code project of Max Kuehn
(4.2.5p202) 2009/08/14 Released by Harlan Stenn <stenn@ntp.org>
* install the binary and man page for sntp.
(4.2.5p201) 2009/08/13 Released by Harlan Stenn <stenn@ntp.org>
* sntp: out with the old, in with the new.
(4.2.5p200) 2009/08/12 Released by Harlan Stenn <stenn@ntp.org>
* [Bug 1281] Build ntpd on Windows without big SDK download, burn,
  and install by checking in essentially unchanging messages.mc build
  products to avoid requiring mc.exe, which is not included with VC++
  2008 EE.
(4.2.5p199) 2009/08/09 Released by Harlan Stenn <stenn@ntp.org>
* [Bug 1279] Cleanup for warnings from Veracode static analysis.
(4.2.5p198) 2009/08/03 Released by Harlan Stenn <stenn@ntp.org>
* Upgrade to autogen-5.9.9-pre5.
(4.2.5p197) 2009/07/30 Released by Harlan Stenn <stenn@ntp.org>
* The build script now has . at the end of PATH for config.guess.
(4.2.5p196) 2009/07/29 Released by Harlan Stenn <stenn@ntp.org>
* [Bug 1272] gsoc_sntp IPv6 build problems under HP-UX 10.
* [Bug 1273] CID 10: Palisade leaks unit struct in error path.
* [Bug 1274] CID 67: ensure resolve_hosts() output count and pointers
  are consistent.
* [Bug 1275] CID 45: CID 46: old sntp uses uninitialized guesses[0],
  precs[0].
* [Bug 1276] CID 52: crypto_xmit() may call crypto_alice[23]()
  with NULL peer.
(4.2.5p195) 2009/07/27 Released by Harlan Stenn <stenn@ntp.org>
* cvo.sh: Add support for CentOS, Fedora, Slackware, SuSE, and QNX.
(4.2.5p194) 2009/07/26 Released by Harlan Stenn <stenn@ntp.org>
* Documentation updates from Dave Mills.
* Use scripts/cvo.sh in the build script to get better subdir names.
(4.2.5p193) 2009/07/25 Released by Harlan Stenn <stenn@ntp.org>
* [Bug 1261] CID 34: simulate_server() rbuf.msg_flags uninitialized.
* [Bug 1262] CID 35: xpkt.mac uninitialized in simulate_server().
* [Bug 1263] CID 37: CID 38: CID 40: CID 43: multiple refclocks 
  uninitialized tm_zone (arc, chronolog, dumbclock, pcf).
* [Bug 1264] CID 64: gsoc_sntp on_wire() frees wrong ptr receiving KoD.
* [Bug 1265] CID 65: CID 66: gsoc_sntp on_wire() leaks x_pkt, r_pkt.
* [Bug 1266] CID 39: datum_pts_start() uninitialized arg.c_ospeed.
* [Bug 1267] CID 44: old sntp handle_saving() writes stack garbage to
  file when clearing.
* [Bug 1268] CID 63: resolve_hosts() leaks error message buffer.
* [Bug 1269] CID 74: use assertion to ensure move_fd() does not return
  negative descriptors.
* [Bug 1270] CID 70: gsoc_sntp recv_bcst_data mdevadr.ipv6mr_interface
  uninitialized.
(4.2.5p192) 2009/07/24 Released by Harlan Stenn <stenn@ntp.org>
* [Bug 965] CID 42: ss_family uninitialized.
* [Bug 1250] CID 53: kod_init_kod_db() overruns kod_db malloc'd buffer.
* [Bug 1251] CID 68: search_entry() mishandles dst argument.
* [Bug 1252] CID 32: Quiet Coverity warning with assertion.
* [Bug 1253] CID 50: gsoc_sntp/crypto.c auth_init() always returns a 
  list with one entry.
* [Bug 1254] CID 56: tv_to_str() leaks a struct tm each call.
* [Bug 1255] CID 55: pkt_output() leaks a copy of each packet.
* [Bug 1256] CID 51: Coverity doesn't recognize our assertion macros as
  terminal.
* [Bug 1257] CID 57: gsoc_sntp auth_init() fails to fclose(keyfile).
* [Bug 1258] CID 54: gsoc_sntp resolve_hosts() needs simplification.
* [Bug 1259] CID 59: gsoc_sntp recv_bcast_data() fails to free(rdata)
  on error paths.
* [Bug 1260] CID 60: gsoc_sntp recvpkt() fails to free(rdata).
* Updated to AutoGen-5.9.9pre2.
(4.2.5p191) 2009/07/21 Released by Harlan Stenn <stenn@ntp.org>
* Updated to AutoGen-5.9.9pre1.
(4.2.5p190) 2009/07/20 Released by Harlan Stenn <stenn@ntp.org>
* Updated to AutoGen-5.9.8.
* [Bug 1248] RES_MSSNTP typo in ntp_proto.c.
* [Bug 1246] use a common template for singly-linked lists, convert most
  doubly-linked lists to singly-linked.
* Log warning about signd blocking when restrict mssntp used.
(4.2.5p189) 2009/07/16 Released by Harlan Stenn <stenn@ntp.org>
* Documentation cleanup from Dave Mills.
(4.2.5p188) 2009/07/15 Released by Harlan Stenn <stenn@ntp.org>
* [Bug 1245] Broken xmt time sent in fast_xmit() of 4.2.5p187.
(4.2.5p187) 2009/07/11 Released by Harlan Stenn <stenn@ntp.org>
* [Bug 1042] multicast listeners IPv4+6 ignore new interfaces.
* [Bug 1237] Windows serial code treat CR and LF both as line
  terminators.
* [Bug 1238] use fudge time2 for serial timecode offset in NMEA driver.
* [Bug 1242] Remove --enable-wintime, symmetric workaround is now
  always enabled.
* [Bug 1244] NTP_INSIST(fd != maxactivefd) failure in intres child
* Added restrict keyword "mssntp" for Samba4 DC operation, by Dave Mills.
(4.2.5p186) 2009/07/08 Released by Harlan Stenn <stenn@ntp.org>
* ntp_proto.c cleanup from Dave Mills.
(4.2.5p185) 2009/07/01 Released by Harlan Stenn <stenn@ntp.org>
* Documentation updates from Dave Mills.
* [Bug 1234] convert NMEA driver to use common PPSAPI code.
* timepps-Solaris.h pps_handle_t changed from pointer to scalar
* Spectracom refclock added to Windows port of ntpd
* [Bug 1236] Declaration order fixed.
* Bracket private ONCORE debug statements with #if 0 rather than #ifdef
  DEBUG
* Delete ONCORE debug statement that is now handled elsewhere.
(4.2.5p184) 2009/06/24 Released by Harlan Stenn <stenn@ntp.org>
* [Bug 1233] atom refclock fudge time1 sign flipped in 4.2.5p164.
(4.2.5p183) 2009/06/23 Released by Harlan Stenn <stenn@ntp.org>
* [Bug 1196] setsockopt(SO_EXCLUSIVEADDRUSE) can fail on Windows 2000
  and earlier with WSAINVAL, do not log a complaint in that case.
* [Bug 1210] ONCORE driver terminates ntpd without logging a reason.
* [Bug 1218] Correct comment in refclock_oncore on /etc/ntp.oncore*
  configuration file search order.
* Change ONCORE driver to log using msyslog as well as to any
  clockstats file.
* [Bug 1231] ntpsnmpd build fails after sockaddr union changes.
(4.2.5p182) 2009/06/18 Released by Harlan Stenn <stenn@ntp.org>
* Add missing header dependencies to the ntpdc layout verification.
* prefer.html updates from Dave Mills.
* [Bug 1205] Add ntpd --usepcc and --pccfreq options on Windows
* [Bug 1215] unpeer by association ID
* [Bug 1225] Broadcast address miscalculated on Windows 4.2.5p180
* [Bug 1229] autokey segfaults in cert_install().
* Use a union for structs sockaddr, sockaddr_storage, sockaddr_in, and
  sockaddr_in6 to remove casts and enable type checking.  Collapse
  some previously separate IPv4/IPv6 paths into a single codepath.
(4.2.5p181) 2009/06/06 Released by Harlan Stenn <stenn@ntp.org>
* [Bug 1206] Required compiler changes for Windows
* [Bug 1084] PPSAPI for ntpd on Windows with DLL backends
* [Bug 1204] Unix-style refclock device paths on Windows
* [Bug 1205] partial fix, disable RDTSC use by default on Windows
* [Bug 1208] decodenetnum() buffer overrun on [ with no ]
* [Bug 1211] keysdir free()d twice #ifdef DEBUG
* Enable ONCORE, ARCRON refclocks on Windows (untested)
(4.2.5p180) 2009/05/29 Released by Harlan Stenn <stenn@ntp.org>
* [Bug 1200] Enable IPv6 in Windows port
* Lose FLAG_FIXPOLL, from Dave Mills.
(4.2.5p179) 2009/05/23 Released by Harlan Stenn <stenn@ntp.org>
* [Bug 1041] xmt -> aorg timestamp cleanup from Dave Mills,
  reported by Dave Hart.
* [Bug 1193] Compile error: conflicting types for emalloc.
* [Bug 1196] VC6 winsock2.h does not define SO_EXCLUSIVEADDRUSE.
* Leap/expire cleanup from Dave Mills.
(4.2.5p178) 2009/05/21 Released by Harlan Stenn <stenn@ntp.org>
* Provide erealloc() and estrdup(), a la emalloc().
* Improve ntp.conf's parser error messages.
* [Bug 320] "restrict default ignore" does not affect IPv6.
* [Bug 1192] "restrict -6 ..." reports a syntax error.
(4.2.5p177) 2009/05/18 Released by Harlan Stenn <stenn@ntp.org>
* Include 4.2.4p7
* [Bug 1174] nmea_shutdown assumes that nmea has a unit assigned
* [Bug 1190] NMEA refclock fudge flag4 1 obscures position in timecode
* Update NMEA refclock documentation in html/drivers/driver20.html
(4.2.5p176) 2009/05/13 Released by Harlan Stenn <stenn@ntp.org>
* [Bug 1154] mDNS registration should be done later, repeatedly and only
  if asked for. (second try for fix)
(4.2.5p175) 2009/05/12 Released by Harlan Stenn <stenn@ntp.org>
* Include 4.2.4p7-RC7
* [Bug 1180] ntpd won't start with more than ~1000 interfaces
* [Bug 1182] Documentation typos and missing bits.
* [Bug 1183] COM port support should extend past COM3
* [Bug 1184] ntpd is deaf when restricted to second IP on the same net
* Clean up configure.ac NTP_CACHEVERSION interface, display cache
  version when clearing.  Fixes a regression.
(4.2.5p174) 2009/05/09 Released by Harlan Stenn <stenn@ntp.org>
* Stale leapsecond file fixes from Dave Mills.
(4.2.5p173) 2009/05/08 Released by Harlan Stenn <stenn@ntp.org>
* Include 4.2.4p7-RC6
(4.2.5p172) 2009/05/06 Released by Harlan Stenn <stenn@ntp.org>
* [Bug 1175] Instability in PLL daemon mode.
* [Bug 1176] refclock_parse.c does not compile without PPSAPI.
(4.2.5p171) 2009/05/04 Released by Harlan Stenn <stenn@ntp.org>
* Autokey documentation cleanup from Dave Mills.
* [Bug 1171] line editing libs found without headers (Solaris 11)
* [Bug 1173] NMEA refclock fails with Solaris PPSAPI
* Fix problem linking msntp on Solaris when sntp subdir is configured
  before parent caused by different gethostent library search order.
* Do not clear config.cache when it is  empty.
(4.2.5p170) 2009/05/02 Released by Harlan Stenn <stenn@ntp.org>
* [Bug 1152] adjust PARSE to new refclock_pps logic
* Include 4.2.4p7-RC5
* loopfilter FLL/PLL crossover cleanup from Dave Mills.
* Documentation updates from Dave Mills.
* ntp-keygen cleanup from Dave Mills.
* crypto API cleanup from Dave Mills.
* Add NTP_CACHEVERSION mechanism to ignore incompatible config.cache
* Enable gcc -Wstrict-overflow for gsoc_sntp as well
(4.2.5p169) 2009/04/30 Released by Harlan Stenn <stenn@ntp.org>
* [Bug 1171] Note that we never look for -lreadline by default.
* [Bug 1090] Fix bogus leap seconds in refclock_hpgps.
(4.2.5p168) 2009/04/29 Released by Harlan Stenn <stenn@ntp.org>
* Include 4.2.4p7-RC4
* [Bug 1169] quiet compiler warnings
* Re-enable gcc -Wstrict-prototypes when not building with OpenSSL
* Enable gcc -Wstrict-overflow
* ntpq/ntpdc emit newline after accepting password on Windows
* Updates from Dave Mills:
* ntp-keygen.c: Updates.
* Fix the error return and syslog function ID in refclock_{param,ppsapi}.
* Make sure syspoll is within the peer's minpoll/maxpoll bounds.
* ntp_crypto.c: Use sign_siglen, not len. sign key filename cleanup.
* Bump NTP_MAXEXTEN from 1024 to 2048, update values for some field lengths.
* m4/ntp_lineeditlibs.m4: fix warnings from newer Autoconf
* [Bug 1166] Remove truncation of position (blanking) code in refclock_nmea.c
(4.2.5p167) 2009/04/26 Released by Harlan Stenn <stenn@ntp.org>
* Crypto cleanup from Dave Mills.
(4.2.5p166) 2009/04/25 Released by Harlan Stenn <stenn@ntp.org>
* [Bug 1165] Clean up small memory leaks in the  config file parser
* Correct logconfig keyword declaration to MULTIPLE_ARG
* Enable filename and line number leak reporting on Windows when built
  DEBUG for all the typical C runtime allocators such as calloc,
  malloc, and strdup.  Previously only emalloc calls were covered.
* Add DEBUG-only code to free dynamically allocated memory that would
  otherwise remain allocated at ntpd exit, to allow less forgivable
  leaks to stand out in leaks reported after exit.
* Ensure termination of strings in ports/winnt/libisc/isc_strerror.c
  and quiet compiler warnings.
* [Bug 1057] ntpdc unconfig failure
* [Bug 1161] unpeer AKA unconfig command for ntpq :config
* PPS and crypto cleanup in ntp_proto.c from Dave Mills.
(4.2.5p165) 2009/04/23 Released by Harlan Stenn <stenn@ntp.org>
* WWVB refclock cleanup from Dave Mills.
* Code cleanup: requested_key -> request_key.
* [Bug 833] ignore whitespace at end of remote configuration lines
* [Bug 1033] ntpdc/ntpq crash prompting for keyid on Windows
* [Bug 1028] Support for W32Time authentication via Samba.
* quiet ntp_parser.c malloc redeclaration warning
* Mitigation and PPS/PPSAPI cleanup from Dave Mills.
* Documentation updates from Dave Mills.
* timepps-Solaris.h patches from Dave Hart.
(4.2.5p164) 2009/04/22 Released by Harlan Stenn <stenn@ntp.org>
* Include 4.2.4p7-RC3
* PPS/PPSAPI cleanup from Dave Mills.
* Documentation updates from Dave Mills.
* [Bug 1125] C runtime per-thread initialization on Windows
* [Bug 1152] temporarily disable refclock_parse, refclock_true until
  maintainers can repair build break from pps_sample()
* [Bug 1153] refclock_nmea should not mix UTC with GPS time
* [Bug 1159] ntpq overlap diagnostic message test buggy
(4.2.5p163) 2009/04/10 Released by Harlan Stenn <stenn@ntp.org>
(4.2.5p162) 2009/04/09 Released by Harlan Stenn <stenn@ntp.org>
* Documentation updates from Dave Mills.
* Mitigation and PPS cleanup from Dave Mills.
* Include 4.2.4p7-RC2
* [Bug 216] New interpolation scheme for Windows eliminates 1ms jitter
* remove a bunch of #ifdef SYS_WINNT from portable code
* 64-bit time_t cleanup for building on newer Windows compilers
* Only set CMOS clock during ntpd exit on Windows if the computer is
  shutting down or restarting.
* [Bug 1148] NMEA reference clock improvements
* remove deleted gsoc_sntp/utilities.o from repository so that .o build
  products can be cleaned up without corrupting the repository.
(4.2.5p161) 2009/03/31 Released by Harlan Stenn <stenn@ntp.org>
* Documentation updates from Dave Mills.
(4.2.5p160) 2009/03/30 Released by Harlan Stenn <stenn@ntp.org>
* [Bug 1141] refclock_report missing braces cause spurious "peer event:
  clock clk_unspec" log entries
* Include 4.2.4p7-RC1
(4.2.5p159) 2009/03/28 Released by Harlan Stenn <stenn@ntp.org>
* "bias" changes from Dave Mills.
(4.2.5p158) 2009/01/30 Released by Harlan Stenn <stenn@ntp.org>
* Fix [CID 72], a typo introduced at the latest fix to prettydate.c.
(4.2.5p157) 2009/01/26 Released by Harlan Stenn <stenn@ntp.org>
* Cleanup/fixes for ntp_proto.c and ntp_crypto.c from Dave Mills.
(4.2.5p156) 2009/01/19 Released by Harlan Stenn <stenn@ntp.org>
* [Bug 1118] Fixed sign extension for 32 bit time_t in caljulian() and prettydate().
  Fixed some compiler warnings about missing prototypes.
  Fixed some other simple compiler warnings.
* [Bug 1119] [CID 52] Avoid a possible null-dereference in ntp_crypto.c.
* [Bug 1120] [CID 51] INSIST that peer is non-null before we dereference it.
* [Bug 1121] [CID 47] double fclose() in ntp-keygen.c.
(4.2.5p155) 2009/01/18 Released by Harlan Stenn <stenn@ntp.org>
* Documentation updates from Dave Mills.
* CHU frequency updates.
* Design assertion fixes for ntp_crypto.c from Dave Mills.
(4.2.5p154) 2009/01/13 Released by Harlan Stenn <stenn@ntp.org>
* [Bug 992] support interface event change on Linux from
  Miroslav Lichvar.
(4.2.5p153) 2009/01/09 Released by Harlan Stenn <stenn@ntp.org>
* Renamed gsoc_sntp/:fetch-stubs to gsoc_sntp/fetch-stubs to avoid
  file name problems under Windows.
  Removed German umlaut from log msg for 4.2.5p142.
(4.2.5p152) 2009/01/08 Released by Harlan Stenn <stenn@ntp.org>
* Include 4.2.4p6: 2009/01/08 Released by Harlan Stenn <stenn@ntp.org>
(4.2.5p151) 2008/12/23 Released by Harlan Stenn <stenn@ntp.org>
* Stats file logging cleanup from Dave Mills.
(4.2.5p150) 2008/12/15 Released by Harlan Stenn <stenn@ntp.org>
* [Bug 1099] Fixed wrong behaviour in sntp's crypto.c.
* [Bug 1103] Fix 64-bit issues in the new calendar code.
(4.2.5p149) 2008/12/05 Released by Harlan Stenn <stenn@ntp.org>
* Fixed mismatches in data types and OID definitions in ntpSnmpSubAgent.c
* added a premliminary MIB file to ntpsnmpd (ntpv4-mib.mib)
(4.2.5p148) 2008/12/04 Released by Harlan Stenn <stenn@ntp.org>
* [Bug 1070] Fix use of ntpq_parsestring() in ntpsnmpd.
(4.2.5p147) 2008/11/27 Released by Harlan Stenn <stenn@ntp.org>
* Update gsoc_sntp's GCC warning code.
(4.2.5p146) 2008/11/26 Released by Harlan Stenn <stenn@ntp.org>
* Update Solaris CFLAGS for gsoc_sntp.
(4.2.5p145) 2008/11/20 Released by Harlan Stenn <stenn@ntp.org>
* Deal with time.h for sntp under linux.
* Provide rpl_malloc() for sntp for systems that need it.
* Handle ss_len and socklen type for sntp.
* Fixes to the sntp configure.ac script.
* Provide INET6_ADDRSTRLEN if it is missing.
* [Bug 1095] overflow in caljulian.c.
(4.2.5p144) 2008/11/19 Released by Harlan Stenn <stenn@ntp.org>
* Use int32, not int32_t.
* Avoid the sched*() functions under OSF - link problems.
(4.2.5p143) 2008/11/17 Released by Harlan Stenn <stenn@ntp.org>
* sntp cleanup and fixes.
(4.2.5p142) 2008/11/16 Released by Harlan Stenn <stenn@ntp.org>
* Imported GSoC SNTP code from Johannes Maximilian Kuehn.
(4.2.5p141) 2008/11/13 Released by Harlan Stenn <stenn@ntp.org>
* New caltontp.c and calyearstart.c from Juergen Perlinger.
(4.2.5p140) 2008/11/12 Released by Harlan Stenn <stenn@ntp.org>
* Cleanup lint from the ntp_scanner files.
* [Bug 1011] gmtime() returns NULL on windows where it would not under Unix.
* Updated caljulian.c and prettydate.c from Juergen Perlinger.
(4.2.5p139) 2008/11/11 Released by Harlan Stenn <stenn@ntp.org>
* Typo fix to driver20.html.
(4.2.5p138) 2008/11/10 Released by Harlan Stenn <stenn@ntp.org>
* [Bug 474] --disable-ipv6 is broken.
* IPv6 interfaces were being looked for twice.
* SHM driver grabs more samples, add clockstats
* decode.html and driver20.html updates from Dave Mills.
(4.2.5p137) 2008/11/01 Released by Harlan Stenn <stenn@ntp.org>
* [Bug 1069] #undef netsnmp's PACKAGE_* macros.
* [Bug 1068] Older versions of netsnmp do not have netsnmp_daemonize().
(4.2.5p136) 2008/10/27 Released by Harlan Stenn <stenn@ntp.org>
* [Bug 1078] statsdir configuration parsing is broken.
(4.2.5p135) 2008/09/23 Released by Harlan Stenn <stenn@ntp.org>
* [Bug 1072] clock_update should not allow updates older than sys_epoch.
(4.2.5p134) 2008/09/17 Released by Harlan Stenn <stenn@ntp.org>
* Clean up build process for ntpsnmpd.
(4.2.5p133) 2008/09/16 Released by Harlan Stenn <stenn@ntp.org>
* Add options processing to ntpsnmpd.
* [Bug 1062] Check net-snmp headers before deciding to build ntpsnmpd.
* Clean up the libntpq.a build.
* Regenerate ntp_parser.[ch] from ntp_parser.y
(4.2.5p132) 2008/09/15 Released by Harlan Stenn <stenn@ntp.org>
* [Bug 1067] Multicast DNS service registration must come after the fork
  on Solaris.
* [Bug 1066] Error messages should log as errors.
(4.2.5p131) 2008/09/14 Released by Harlan Stenn <stenn@ntp.org>
* [Bug 1065] Re-enable support for the timingstats file.
(4.2.5p130) 2008/09/13 Released by Harlan Stenn <stenn@ntp.org>
* [Bug 1064] Implement --with-net-snmp-config=progname
* [Bug 1063] ntpSnmpSubagentObject.h is missing from the distribution.
(4.2.5p129) 2008/09/11 Released by Harlan Stenn <stenn@ntp.org>
* Quiet some libntpq-related warnings.
(4.2.5p128) 2008/09/08 Released by Harlan Stenn <stenn@ntp.org>
* Import Heiko Gerstung's GSoC2008 NTP MIB daemon.
(4.2.5p127) 2008/09/01 Released by Harlan Stenn <stenn@ntp.org>
* Regenerate ntpd/ntp_parser.c
(4.2.5p126) 2008/08/31 Released by Harlan Stenn <stenn@ntp.org>
* Stop libtool-1.5 from looking for C++ or Fortran.
* [BUG 610] Documentation update for NMEA reference clock driver.
* [Bug 828] Fix IPv4/IPv6 address parsing.
* Changes from Dave Mills:
  Documentation updates.
  Fix a corner case where a frequency update was reported but not set.
  When LEAP_NOTINSYNC->LEAP_NOWARNING, call crypto_update() if we have
  crypto_flags.
(4.2.5p125) 2008/08/18 Released by Harlan Stenn <stenn@ntp.org>
* [Bug 1052] Add linuxPPS support to ONCORE driver.
(4.2.5p124) 2008/08/17 Released by Harlan Stenn <stenn@ntp.org>
* Documentation updates from Dave Mills.
* Include 4.2.4p5: 2008/08/17 Released by Harlan Stenn <stenn@ntp.org>
* [Bug 861] leap info was not being transmitted.
* [Bug 1046] refnumtoa.c is using the wrong header file.
* [Bug 1047] enable/disable options processing fix.
* header file cleanup.
* [Bug 1037] buffer in subroutine was 1 byte short.
* configure.ac: cleanup, add option for wintime, and lay the groundwork
  for the changes needed for bug 1028.
* Fixes from Dave Mills: 'bias' and 'interleave' work.  Separate
  phase and frequency discipline (for long poll intervals).  Update
  TAI function to match current leapsecond processing.
* Documentation updates from Dave Mills.
* [Bug 1037] Use all 16 of the MD5 passwords generated by ntp-keygen.
* Fixed the incorrect edge parameter being passed to time_pps_kcbind in
  NMEA refclock driver.
* [Bug 399] NMEA refclock driver does not honor time1 offset if flag3 set.
* [Bug 985] Modifications to NMEA reference clock driver to support Accord
  GPS Clock.
* poll time updates from Dave Mills.
* local refclock documentation updates from Dave Mills.
* [Bug 1022] Fix compilation problems with yesterday's commit.
* Updates and cleanup from Dave Mills:
  I've now spent eleven months of a sabbatical year - 7 days a week, 6-10
  hours most days - working on NTP. I have carefully reviewed every major
  algorithm, examined its original design and evolution from that design.
  I've trimmed off dead code and briar patches and did zillions of tests
  contrived to expose evil vulnerabilities. The development article is in
  rather good shape and should be ready for prime time.

  1. The protostats statistics files have been very useful in exposing
  little twitches and turns when something hiccups, like a broken PPS
  signal. Most of what used to be syslog messages are now repackaged as
  protostats messages with optional syslog as well. These can also be sent
  as traps which might be handy to tiggle a beeper or celltext. These, the
  sysstats files and cryptostats files reveal the ambient health of a busy
  server, monitor traffic and error counts and spot crypto attacks.

  2. Close inspection of the clock discipline behavior at long poll
  intervals (36 h) showed it not doing as well as it should. I redesigned
  the FLL loop to improve nominal accuracy from  several tens of
  milliseconds to something less than ten milliseconds.

  3. Autokey (again). The enhanced error checking was becoming a major
  pain. I found a way to toss out gobs of ugly fat code and replace the
  function with a much simpler and more comprehensive scheme. It resists
  bait-and-switch attacks and quickly detect cases when the protocol is
  not correctly synchronized.

  4. The interface code for the kernel PPS signal was not in sync with the
  kernel code itself. Some error checks were duplicated and some
  ineffective. I found none of the PPS-capable drivers, including the atom
  driver, do anything when the prefer peer fails; the kernel PPS signal
  remains in control. The atom driver now disables the kernel PPS when the
  prefer peer comes bum. This is important when the prefer peer is not a
  reference clock but a remote NTP server.

  5. The flake restrict bit turned out to be really interesting,
  especially with symmtric modes and of those especially those using
  Autokey. Small changes in the recovery procedures when packets are lost
  now avoid almost all scenarios which previously required protocol resets.

  6. I've always been a little uncomfortable when using the clock filter
  with long poll intervals because the samples become less and less
  correlated as the sample age exceeds the Allan intercept. Various
  schemes have been used over the years to cope with this fact. The latest
  one and the one that works the best is to use a modified sort metric
  where the delay is used when the age of the sample is less than the
  intercept and the sum of delay and dispersion above that. The net result
  is that, at small poll intervals the algorithm operates as a minimum
  filter, while at larger poll intervals it morphs to FIFO. Left
  unmodified, a sample could be used when twelve days old. This along with
  the FLL modifications has made a dramatic improvement at large poll
  intervals.

- [Backward Incompatible] The 'state' variable is no longer reported or
  available via ntpq output.  The following system status bit names
  have been changed:
  - sync_alarm -> leap_alarm
  - sync_atomic -> sync_pps
  - sync_lf_clock -> sync_lf_radio
  - sync_hf_clock -> sync_hf_radio
  - sync_uhf_clock -> sync_uhf_radio
  - sync_local_proto -> sync_local
  - sync_udp/time -> sync_other
  Other names have been changed as well.  See the change history for
  libntp/statestr.c for more details.
  Other backward-incompatible changes in ntpq include:
  - assID -> associd
  - rootdispersion -> rootdisp
  - pkt_head -> pkt_neader
  See the change history for other details.

* Updates and cleanup from Dave Mills.
* [Bug 995] Remove spurious ; from ntp-keygen.c.
* More cleanup and changes from Dave Mills.
* [Bug 980] Direct help to stdout.
---
(4.2.4p8) 2009/12/08 Released by Harlan Stenn <stenn@ntp.org>

* [Sec 1331] DoS with mode 7 packets - CVE-2009-3563.

---
(4.2.4p7) 2009/05/18 Released by Harlan Stenn <stenn@ntp.org>

* [Sec 1151] Remote exploit if autokey is enabled - CVE-2009-1252.
* [Bug 1187] Update the copyright date.
* [Bug 1191] ntpd fails on Win2000 - "Address already in use" after fix
  for [Sec 1149].

---
(4.2.4p7-RC7) 2009/05/12 Released by Harlan Stenn <stenn@ntp.org>

* ntp.isc.org -> ntp.org cleanup.
* [Bug 1178] Use prior FORCE_DNSRETRY behavior as needed at runtime,
  add configure --enable-ignore-dns-errors to be even more stubborn

---
(4.2.4p7-RC6) 2009/05/08 Released by Harlan Stenn <stenn@ntp.org>

* [Bug 784] Make --enable-linuxcaps the default when available
* [Bug 1179] error messages for -u/--user and -i lacking droproot
* Updated JJY reference clock driver from Takao Abe
* [Bug 1071] Log a message and exit before trying to use FD_SET with a
  descriptor larger than FD_SETSIZE, which will corrupt memory
* On corruption of the iface list head in add_interface, log and exit

---
(4.2.4p7-RC5) 2009/05/02 Released by Harlan Stenn <stenn@ntp.org>

* [Bug 1172] 4.2.4p7-RC{3,4} fail to build on linux.
* flock-build script unportable 'set -m' use removed

---
(4.2.4p7-RC4) 2009/04/29 Released by Harlan Stenn <stenn@ntp.org>

* [Bug 1167] use gcc -Winit-self only if it is understood

---
(4.2.4p7-RC3) 2009/04/22 Released by Harlan Stenn <stenn@ntp.org>

* [Bug 787] Bug fixes for 64-bit time_t on Windows
* [Bug 813] Conditional naming of Event
* [Bug 1147] System errors should be logged to msyslog()
* [Bug 1155] Fix compile problem on Windows with VS2005
* [Bug 1156] lock_thread_to_processor() should be declared in header
* [Bug 1157] quiet OpenSSL warnings, clean up configure.ac
* [Bug 1158] support for aix6.1
* [Bug 1160] MacOS X is like BSD regarding F_SETOWN

---
(4.2.4p7-RC2) 2009/04/09 Released by Harlan Stenn <stenn@ntp.org>

* [Sec 1144] limited buffer overflow in ntpq.  CVE-2009-0159
* [Sec 1149] use SO_EXCLUSIVEADDRUSE on Windows

---
(4.2.4p7-RC1) 2009/03/30 Released by Harlan Stenn <stenn@ntp.org>

* [Bug 1131] UDP sockets should not use SIGPOLL on Solaris.
* build system email address cleanup
* [Bug 774] parsesolaris.c does not compile under the new Solaris
* [Bug 873] Windows serial refclock proper TTY line discipline emulation
* [Bug 1014] Enable building with VC9 (in Visual Studio 2008,
  Visual C++ 2008, or SDK)
* [Bug 1117] Deferred interface binding under Windows works only correctly
  if FORCE_DNSRETRY is defined
* [BUG 1124] Lock QueryPerformanceCounter() client threads to same CPU
* DPRINTF macro made safer, always evaluates to a statement and will not
  misassociate an else which follows the macro.

---
(4.2.4p6) 2009/01/08 Released by Harlan Stenn <stenn@ntp.org>

* [Bug 1113] Fixed build errors with recent versions of openSSL. 
* [Sec 1111] Fix incorrect check of EVP_VerifyFinal()'s return value.
* Update the copyright year.

---
(4.2.4p5) 2008/08/17 Released by Harlan Stenn <stenn@ntp.org>

* [BUG 1051] Month off by one in leap second message written to clockstats
  file fixed.
* [Bug 450] Windows only: Under original Windows NT we must not discard the
  wildcard socket to workaround a bug in NT's getsockname().
* [Bug 1038] Built-in getpass() function also prompts for password if
  not built with DEBUG.
* [Bug 841] Obsolete the "dynamic" keyword and make deferred binding
  to local interfaces the default.
  Emit a warning if that keyword is used for configuration.
* [Bug 959] Refclock on Windows not properly releasing recvbuffs.
* [Bug 993] Fix memory leak when fetching system messages.
* much cleanup, fixes, and changes from Dave Mills.
* ntp_control.c: LEAPTAB is a filestamp, not an unsigned.  From Dave Mills.
* ntp_config.c: ntp_minpoll fixes from Dave Mills.
* ntp-keygen updates from Dave Mills.
* refresh epoch, throttle, and leap cleanup from Dave Mills.
* Documentation cleanup from Dave Mills.
* [Bug 918] Only use a native md5.h if MD5Init() is available.
* [Bug 979] Provide ntptimeval if it is not otherwise present.
* [Bug 634] Re-instantiate syslog() and logfiles after the daemon fork.
* [Bug 952] Use md5 code with a friendlier license.
* [Bug 977] Fix mismatching #ifdefs for builds without IPv6.
* [Bug 830] Fix the checking order of the interface options.
* Clean up the logfile/syslog setup.
* [Bug 970] Lose obsolete -g flag to ntp-keygen.
* The -e flag to ntp-keygen can write GQ keys now, too.
* ntp_proto.c: sys_survivors and hpoll cleanup from Dave Mills.
* ntp_loopfilter.c: sys_poll cleanup from Dave Mills.
* refclock_wwv.c: maximum-likelihood digit and DSYNC fixes from Dave Mills.
* [Bug 967] preemptable associations are lost forever on a step.
* ntp_config.c: [CID 48] missing "else" clause.
* [Bug 833] ntpq config keyword is quote-mark unfriendly.
* Rename the ntpq "config" keyword to ":config".
* Dave Mills shifted some orphan processing.
* Fix typos in the [Bug 963] patch.
* bootstrap: squawk if genver fails.  Use -f with cp in case Dave does a chown.
* Remove obsolete simulator command-line options.
* ntp_request.c: [CID 36] zero sin_zero.
* [Bug 963] get_systime() is too noisy.
* [Bug 960] spurious syslog:crypto_setup:spurious crypto command
* [Bug 964] Change *-*-linux* to *-*-*linux* to allow for uclinux.
* Changes from Dave Mills:
  - ntp_util.c: cleanup.
  - ntp_timer.c: watch the non-burst packet rate.
  - ntp_request.c: cleanup.
  - ntp_restrict.c: RES_LIMITED cleanup.
  - ntp_proto.c: RES_LIMITED, rate bucktes, counters, overall cleanup.
  - ntp_peer.c: disallow peer_unconfig().
  - ntp_monitor.c: RES_LIMITED cleanup.
  - ntp_loopfilter.c: poll interval cleanup.
  - ntp_crypto.c: volley -> retry.  Cleanup TAI leap message.
  - ntp_config: average and minimum are ^2 values.
  - ntpdc: unknownversion is really "declined", not "bad version".
  - Packet retry cleanup.
* [Bug 961] refclock_tpro.c:tpro_poll() calls refclock_receive() twice.
* [Bug 957] Windows only: Let command line parameters from the Windows SCM GUI
  override the standard parameters from the ImagePath registry key.
* Added HAVE_INT32_T to the Windows config.h to avoid duplicate definitions.
* Work around a VPATH difference in FreeBSD's 'make' command.
* Update bugreport URL.
* Update -I documentation.
* [Bug 713] Fix bug reporting information.
* A bug in the application of the negative-sawtooth for 12 channel receivers. 
* The removal of unneeded startup code used for the original LinuxPPS, it now
  conforms to the PPSAPI and does not need special code.  
* ntp-keygen.c: Coverity fixes [CID 33,47].
* Volley cleanup from Dave Mills.
* Fuzz cleanup from Dave Mills.
* [Bug 861] Leap second cleanups from Dave Mills.
* ntpsim.c: add missing protypes and fix [CID 34], a nit.
* Upgraded bison at UDel.
* Update br-flock and flock-build machine lists.
* [Bug 752] QoS: add parse/config handling code. 
* Fix the #include order in tickadj.c for picky machines.
* [Bug 752] QoS: On some systems, netinet/ip.h needs netinet/ip_systm.h.
* [Bug 752] Update the QoS tagging (code only - configuration to follow).
* Orphan mode and other protocol cleanup from Dave Mills.
* Documentation cleanup from Dave Mills.
* [Bug 940] ntp-keygen uses -v.  Disallow it as a shortcut for --version.
* more cleanup to ntp_lineeditlibs.m4.
* Documentation updates from Dave Mills.
* -ledit cleanup for ntpdc and ntpq.
* Association and other cleanup from Dave Mills.
* NTP_UNREACH changes from Dave Mills.
* Fix the readline history test.
* [Bug 931] Require -lreadline to be asked for explicitly.
* [Bug 764] When looking for -lreadline support, also try using -lncurses.
* [Bug 909] Fix int32_t errors for ntohl().
* [Bug 376/214] Enhancements to support multiple if names and IP addresses.
* [Bug 929] int32_t is undefined on Windows.  Casting wrong.
* [Bug 928] readlink missing braces.
* [Bug 788] Update macros to support VS 2005.
* ntpd/ntp_timer.c: add missing sys_tai parameter for debug printf
* [Bug 917] config parse leaves files open
* [Bug 912] detect conflicting enable/disable configuration on interfaces
  sharing an IP address
* [Bug 771] compare scopeid if available for IPv6 addresses
* Lose obsolete crypto subcommands (Dave Mills).
* WWV is an HF source, not an LF source (Dave Mills).
* [Bug 899] Only show -i/--jaildir -u/--user options if we HAVE_DROPROOT.
* [Bug 916] 'cryptosw' is undefined if built without OpenSSL.
* [Bug 891] 'restrict' config file keyword does not work (partial fix).
* [Bug 890] the crypto command seems to be required now.
* [Bug 915] ntpd cores during processing of x509 certificates.
* Crypto lint cleanup from Dave Mills.
* [Bug 897] Check RAND_status() - we may not need a .rnd file.
* Crypto cleanup from Dave Mills.
* [Bug 911] Fix error message in cmd_args.c.
* [Bug 895] Log assertion failures via syslog(), not stderr.
* Documentation updates from Dave Mills.
* Crypto cleanup from Dave Mills.
* [Bug 905] ntp_crypto.c fails to compile without -DDEBUG.
* Avoid double peer stats logging.
* ntp-keygen cleanup from Dave Mills.
* libopts needs to be built after ElectricFence.
* [Bug 894] Initialize keysdir before calling crypto_setup().
* Calysto cleanup for ntpq.
* ntp-keygen -i takes an arg.
* Cleanup and fixes from Dave Mills.
* [Bug 887] Fix error in ntp_types.h (for sizeof int != 4).
* Bug 880 bug fixes for Windows build
* Improve Calysto support.
* The "revoke" parameter is a crypto command.
* The driftfile wander threshold is a real number.
* [Bug 850] Fix the wander threshold parameter on the driftfile command.
* ntp_io.c: Dead code cleanup - Coverity View 19.
* Leap file related cleanup from Dave Mills.
* ntp_peer.c: Set peer->srcadr before (not after) calling set_peerdstadr().
* Initialize offset in leap_file() - Coverity View 17.
* Use the correct stratum on KISS codes.
* Fuzz bits cleanup.
* Show more digits in some debug printf's.
* Use drift_file_sw internally to control writing the drift file.
* Implement the wander_threshold option for the driftfile config keyword.
* reformat ntp_control.c; do not use c++ // comments.
* [Bug 629] Undo bug #629 fixes as they cause more problems than were  being
  solved
* Changes from Dave Mills: in/out-bound data rates, leapsecond cleanup,
  driftfile write cleanup, packet buffer length checks, documentation updates.
* More assertion checks and malloc()->emalloc(), courtesy of Calysto.
* [Bug 864] Place ntpd service in maintenance mode if using SMF on Solaris
* [Bug 862] includefile nesting; preserve phonelist on reconfig.
* [Bug 604] ntpd regularly dies on linux/alpha.
* more leap second infrastructure fixes from Dave Mills.
* [Bug 858] recent leapfile changes broke non-OpenSSL builds.
* Use emalloc() instead of malloc() in refclock_datum.c (Calysto).
* Start using 'design by contract' assertions.
* [Bug 767] Fast sync to refclocks wanted.
* Allow null driftfile.
* Use YYERROR_VERBOSE for the new parser, and fix related BUILT_SOURCES.
* [Bug 629] changes to ensure broadcast works including on wildcard addresses
* [Bug 853] get_node() must return a pointer to maximally-aligned memory.
* Initial leap file fixes from Dave Mills.
* [Bug 858] Recent leapfile changes broke without OPENSSL.
* Use a char for DIR_SEP, not a string.
* [Bug 850] driftfile parsing changes.
* driftfile maintenance changes from Dave Mills.  Use clock_phi instead of
  stats_write_tolerance.
* [Bug 828] refid string not being parsed correctly.
* [Bug 846] Correct includefile parsing.
* [Bug 827] New parsing code does not handle "fudge" correctly.
* Enable debugging capability in the config parser.
* [Bug 839] Crypto password not read from ntp.conf.
* Have autogen produce writable output files.
* [Bug 825] Correct logconfig -/+ keyword processing.
* [Bug 828] Correct parsing of " delimited strings.
* Cleanup FILE * usage after fclose() in ntp_filegen.c.
* [Bug 843] Windows Completion port code was incorrectly merged from -stable.
* [Bug 840] do fudge configuration AFTER peers (thus refclocks) have been
  configured.
* [Bug 824] Added new parser modules to the Windows project file.
* [Bug 832] Add libisc/log.c headers to the distribution.
* [Bug 808] Only write the drift file if we are in state 4.
* Initial import of libisc/log.c and friends.
* [Bug 826] Fix redefinition of PI.
* [Bug 825] ntp_scanner.c needs to #include <config.h> .
* [Bug 824] New parser code has some build problems with the SIM code.
* [Bug 817] Use longnames for setting ntp variables on the command-line;
  Allowing '-v' with and without an arg to disambiguate usage is error-prone.
* [Bug 822] set progname once, early.
* [Bug 819] remove erroneous #if 0 in Windows completion port code.
* The new config code missed an #ifdef for building without refclocks.
* Distribute some files needed by the new config parsing code.
* [Bug 819] Timeout for WaitForMultipleObjects was 500ms instead of INFINITE
* Use autogen 5.9.1.
* Fix clktest command-line arg processing.'
* Audio documentation updates from Dave Mills.
* New config file parsing code, from Sachin Kamboj.
* fuzz bit cleanup from Dave Mills.
* replay cleanup from Dave Mills.
* [Bug 542] Tolerate missing directory separator at EO statsdir.
* [Bug 812] ntpd should drop supplementary groups.
* [Bug 815] Fix warning compiling 4.2.5p22 under Windows with VC6.
* [Bug 740] Fix kernel/daemon startup drift anomaly.
* refclock_wwv.c fixes from Dave Mills.
* [Bug 810] Fix ntp-keygen documentation.
* [Bug 787] Bug fixes for 64-bit time_t on Windows.
* [Bug 796] Clean up duplicate #defines in ntp_control.c.
* [Bug 569] Use the correct precision for the Leitch CSD-5300.
* [Bug 795] Moved declaration of variable to top of function.
* [Bug 798] ntpq [p typo crashes ntpq/ntpdc.
* [Bug 786] Fix refclock_bancomm.c on Solaris.
* [Bug 774] parsesolaris.c does not compile under the new Solaris.
* [Bug 782] Remove P() macros from Windows files.
* [Bug 778] ntpd fails to lock with drift=+500 when started with drift=-500.
* [Bug 592] Trimble Thunderbolt GPS support.
* IRIG, CHU, WWV, WWVB refclock improvements from Dave Mills.
* [Bug 757] Lose ULONG_CONST().
* [Bug 756] Require ANSI C (function prototypes).
* codec (audio) and ICOM changes from Dave Mills.

---

* [Bug 450] Windows only: Under original Windows NT we must not discard the
  wildcard socket to workaround a bug in NT's getsockname().
* [Bug 1038] Built-in getpass() function also prompts for password if
  not built with DEBUG.
* [Bug 841] Obsolete the "dynamic" keyword and make deferred binding
  to local interfaces the default.
  Emit a warning if that keyword is used for configuration.
* [Bug 959] Refclock on Windows not properly releasing recvbuffs.
* [Bug 993] Fix memory leak when fetching system messages.
* [Bug 987] Wake up the resolver thread/process when a new interface has
  become available.
* Correctly apply negative-sawtooth for oncore 12 channel receiver.
* Startup code for original LinuxPPS removed.  LinuxPPS now conforms to
  the PPSAPI.
* [Bug 1000] allow implicit receive buffer allocation for Windows.
  fixes startup for windows systems with many interfaces.
  reduces dropped packets on network bursts.
  additionally fix timer() starvation during high load.
* [Bug 990] drop minimum time restriction for interface update interval.
* [Bug 977] Fix mismatching #ifdefs for builds without IPv6.
* Update the copyright year.
* Build system cleanup (make autogen-generated files writable).
* [Bug 957] Windows only: Let command line parameters from the Windows SCM GUI
  override the standard parameters from the ImagePath registry key.
* Fixes for ntpdate:
* [Bug 532] nptdate timeout is too long if several servers are supplied.
* [Bug 698] timeBeginPeriod is called without timeEndPeriod in some NTP tools.
* [Bug 857] ntpdate debug mode adjusts system clock when it shouldn't.
* [Bug 908] ntpdate crashes sometimes.
* [Bug 982] ntpdate(and ntptimeset) buffer overrun if HAVE_POLL_H isn't set
  (dup of 908).
* [Bug 997] ntpdate buffer too small and unsafe.
* ntpdate.c: Under Windows check whether NTP port in use under same conditions
  as under other OSs.
* ntpdate.c: Fixed some typos and indents (tabs/spaces).

(4.2.4p4) Released by Harlan Stenn <stenn@ntp.org>

* [Bug 902] Fix problems with the -6 flag.
* Updated include/copyright.def (owner and year).
* [Bug 878] Avoid ntpdc use of refid value as unterminated string.
* [Bug 881] Corrected display of pll offset on 64bit systems.
* [Bug 886] Corrected sign handling on 64bit in ntpdc loopinfo command.
* [Bug 889] avoid malloc() interrupted by SIGIO risk
* ntpd/refclock_parse.c: cleanup shutdown while the file descriptor is still
  open.
* [Bug 885] use emalloc() to get a message at the end of the memory
  unsigned types cannot be less than 0
  default_ai_family is a short
  lose trailing , from enum list
  clarify ntp_restrict.c for easier automated analysis
* [Bug 884] don't access recv buffers after having them passed to the free
  list.
* [Bug 882] allow loopback interfaces to share addresses with other
  interfaces.

---
(4.2.4p3) Released by Harlan Stenn <stenn@ntp.org>

* [Bug 863] unable to stop ntpd on Windows as the handle reference for events
  changed

---
(4.2.4p2) Released by Harlan Stenn <stenn@ntp.org>

* [Bug 854] Broadcast address was not correctly set for interface addresses
* [Bug 829] reduce syslog noise, while there fix Enabled/Disable logging
  to reflect the actual configuration.
* [Bug 795] Moved declaration of variable to top of function.
* [Bug 789] Fix multicast client crypto authentication and make sure arriving
  multicast packets do not disturb the autokey dance.
* [Bug 785] improve handling of multicast interfaces
  (multicast routers still need to run a multicast routing software/daemon)
* ntpd/refclock_parse.c: cleanup shutdown while the file descriptor is still
  open.
* [Bug 885] use emalloc() to get a message at the end of the memory
  unsigned types cannot be less than 0
  default_ai_family is a short
  lose trailing , from enum list
* [Bug 884] don't access recv buffers after having them passed to the free list.
* [Bug 882] allow loopback interfaces to share addresses with other interfaces.
* [Bug 527] Don't write from source address length to wrong location
* Upgraded autogen and libopts.
* [Bug 811] ntpd should not read a .ntprc file.

---
(4.2.4p1) (skipped)

---
(4.2.4p0) Released by Harlan Stenn <stenn@ntp.org>

* [Bug 793] Update Hans Lambermont's email address in ntpsweep.
* [Bug 776] Remove unimplemented "rate" flag from ntpdate.
* [Bug 586] Avoid lookups if AI_NUMERICHOST is set.
* [Bug 770] Fix numeric parameters to ntp-keygen (Alain Guibert).
* [Bug 768] Fix io_setbclient() error message.
* [Bug 765] Use net_bind_service capability on linux.
* [Bug 760] The background resolver must be aware of the 'dynamic' keyword.
* [Bug 753] make union timestamp anonymous (Philip Prindeville).
* confopt.html: move description for "dynamic" keyword into the right section.
* pick the right type for the recv*() length argument.

---
(4.2.4) Released by Harlan Stenn <stenn@ntp.org>

* monopt.html fixes from Dave Mills.
* [Bug 452] Do not report kernel PLL/FLL flips.
* [Bug 746] Expert mouseCLOCK USB v2.0 support added.'
* driver8.html updates.
* [Bug 747] Drop <NOBR> tags from ntpdc.html.
* sntp now uses the returned precision to control decimal places.
* sntp -u will use an unprivileged port for its queries.
* [Bug 741] "burst" doesn't work with !unfit peers.
* [Bug 735] Fix a make/gmake VPATH issue on Solaris.
* [Bug 739] ntpd -x should not take an argument.
* [Bug 737] Some systems need help providing struct iovec.
* [Bug 717] Fix libopts compile problem.
* [Bug 728] parse documentation fixes.
* [Bug 734] setsockopt(..., IP_MULTICAST_IF, ...) fails on 64-bit platforms.
* [Bug 732] C-DEX JST2000 patch from Hideo Kuramatsu.
* [Bug 721] check for __ss_family and __ss_len separately.
* [Bug 666] ntpq opeers displays jitter rather than dispersion.
* [Bug 718] Use the recommended type for the saddrlen arg to getsockname().
* [Bug 715] Fix a multicast issue under Linux.
* [Bug 690] Fix a Windows DNS lookup buffer overflow.
* [Bug 670] Resolved a Windows issue with the dynamic interface rescan code.
* K&R C support is being deprecated.
* [Bug 714] ntpq -p should conflict with -i, not -c.
* WWV refclock improvements from Dave Mills.
* [Bug 708] Use thread affinity only for the clock interpolation thread.
* [Bug 706] ntpd can be running several times in parallel.
* [Bug 704] Documentation typos.
* [Bug 701] coverity: NULL dereference in ntp_peer.c
* [Bug 695] libopts does not protect against macro collisions.
* [Bug 693] __adjtimex is independent of ntp_{adj,get}time.
* [Bug 692] sys_limitrejected was not being incremented.
* [Bug 691] restrictions() assumption not always valid.
* [Bug 689] Deprecate HEATH GC-1001 II; the driver never worked.
* [Bug 688] Fix documentation typos.
* [Bug 686] Handle leap seconds better under Windows.
* [Bug 685] Use the Windows multimedia timer.
* [Bug 684] Only allow debug options if debugging is enabled.
* [Bug 683] Use the right version string.
* [Bug 680] Fix the generated version string on Windows.
* [Bug 678] Use the correct size for control messages.
* [Bug 677] Do not check uint_t in configure.ac.
* [Bug 676] Use the right value for msg_namelen.
* [Bug 675] Make sure ntpd builds without debugging.
* [Bug 672] Fix cross-platform structure padding/size differences.
* [Bug 660] New TIMESTAMP code fails tp build on Solaris Express.
* [Bug 659] libopts does not build under Windows.
* [Bug 658] HP-UX with cc needs -Wp,-H8166 in CFLAGS.
* [Bug 656] ntpdate doesn't work with multicast address.
* [Bug 638] STREAMS_TLI is deprecated - remove it.
* [Bug 635] Fix tOptions definition.
* [Bug 628] Fallback to ntp discipline not working for large offsets.
* [Bug 622] Dynamic interface tracking for ntpd.
* [Bug 603] Don't link with libelf if it's not needed.
* [Bug 523] ntpd service under Windows does't shut down properly.
* [Bug 500] sntp should always be built.
* [Bug 479] Fix the -P option.
* [Bug 421] Support the bc637PCI-U card.
* [Bug 342] Deprecate broken TRAK refclock driver.
* [Bug 340] Deprecate broken MSF EES refclock driver.
* [Bug 153] Don't do DNS lookups on address masks.
* [Bug 143] Fix interrupted system call on HP-UX.
* [Bug 42] Distribution tarballs should be signed.
* Support separate PPS devices for PARSE refclocks.
* [Bug 637, 51?] Dynamic interface scanning can now be done.
* Options processing now uses GNU AutoGen.

---
(4.2.2p4) Released by Harlan Stenn <stenn@ntp.org>

* [Bug 710] compat getnameinfo() has off-by-one error
* [Bug 690] Buffer overflow in Windows when doing DNS Lookups

---
(4.2.2p3) Released by Harlan Stenn <stenn@ntp.org>

* Make the ChangeLog file cleaner and easier to read
* [Bug 601] ntpq's decodeint uses an extra level of indirection
* [Bug 657] Different OSes need different sized args for IP_MULTICAST_LOOP
* release engineering/build changes
* Documentation fixes
* Get sntp working under AIX-5

---
(4.2.2p2) (broken)

* Get sntp working under AIX-5

---
(4.2.2p1)

* [Bug 661] Use environment variable to specify the base path to openssl.
* Resolve an ambiguity in the copyright notice
* Added some new documentation files
* URL cleanup in the documentation
* [Bug 657]: IP_MULTICAST_LOOP uses a u_char value/size
* quiet gcc4 complaints
* more Coverity fixes
* [Bug 614] manage file descriptors better
* [Bug 632] update kernel PPS offsets when PPS offset is re-configured
* [Bug 637] Ignore UP in*addr_any interfaces
* [Bug 633] Avoid writing files in srcdir
* release engineering/build changes

---
(4.2.2)

* SNTP
* Many bugfixes
* Implements the current "goal state" of NTPv4
* Autokey improvements
* Much better IPv6 support
* [Bug 360] ntpd loses handles with LAN connection disabled.
* [Bug 239] Fix intermittent autokey failure with multicast clients.
* Rewrite of the multicast code
* New version numbering scheme

---
(4.2.0)

* More stuff than I have time to document
* IPv6 support
* Bugfixes
* call-gap filtering
* wwv and chu refclock improvements
* OpenSSL integration

---
(4.1.2)

* clock state machine bugfix
* Lose the source port check on incoming packets
* (x)ntpdc compatibility patch
* Virtual IP improvements
* ntp_loopfilter fixes and improvements
* ntpdc improvements
* GOES refclock fix
* JJY driver
* Jupiter refclock fixes
* Neoclock4X refclock fixes
* AIX 5 port
* bsdi port fixes
* Cray unicos port upgrade
* HP MPE/iX port
* Win/NT port upgrade
* Dynix PTX port fixes
* Document conversion from CVS to BK
* readline support for ntpq

---
(4.1.0)

* CERT problem fixed (99k23)

* Huff-n-Puff filter
* Preparation for OpenSSL support
* Resolver changes/improvements are not backward compatible with mode 7
  requests (which are implementation-specific anyway)
* leap second stuff
* manycast should work now
* ntp-genkeys does new good things.
* scripts/ntp-close
* PPS cleanup and improvements
* readline support for ntpdc
* Crypto/authentication rewrite
* WINNT builds with MD5 by default
* WINNT no longer requires Perl for building with Visual C++ 6.0
* algorithmic improvements, bugfixes
* Solaris dosynctodr info update
* html/pic/* is *lots* smaller
* New/updated drivers: Forum Graphic GPS, WWV/H, Heath GC-100 II, HOPF
  serial and PCI, ONCORE, ulink331
* Rewrite of the audio drivers

---
(4.0.99)

* Driver updates: CHU, DCF, GPS/VME, Oncore, PCF, Ulink, WWVB, burst
  If you use the ONCORE driver with a HARDPPS kernel module,
  you *must* have a properly specified:
	pps <filename> [assert/clear] [hardpps]
  line in the /etc/ntp.conf file.
* PARSE cleanup
* PPS cleanup
* ntpd, ntpq, ntpdate cleanup and fixes
* NT port improvements
* AIX, BSDI, DEC OSF, FreeBSD, NetBSD, Reliant, SCO, Solaris port improvements

---
(4.0.98)

* Solaris kernel FLL bug is fixed in 106541-07
* Bug/lint cleanup
* PPS cleanup
* ReliantUNIX patches
* NetInfo support
* Ultralink driver
* Trimble OEM Ace-II support
* DCF77 power choices
* Oncore improvements

---
(4.0.97)

* NT patches
* AIX,SunOS,IRIX portability
* NeXT portability
* ntptimeset utility added
* cygwin portability patches

---
(4.0.96)

* -lnsl, -lsocket, -lgen configuration patches
* Y2K patches from AT&T
* Linux portability cruft

---
(4.0.95)

* NT port cleanup/replacement
* a few portability fixes
* VARITEXT Parse clock added

---
(4.0.94)

* PPS updates (including ntp.config options)
* Lose the old DES stuff in favor of the (optional) RSAREF stuff
* html cleanup/updates
* numerous drivers cleaned up
* numerous portability patches and code cleanup

---
(4.0.93)

* Oncore refclock needs PPS or one of two ioctls.
* Don't make ntptime under Linux.  It doesn't compile for too many folks.
* Autokey cleanup
* ReliantUnix patches
* html cleanup
* tickadj cleanup
* PARSE cleanup
* IRIX -n32 cleanup
* byte order cleanup
* ntptrace improvements and patches
* ntpdc improvements and patches
* PPS cleanup
* mx4200 cleanup
* New clock state machine
* SCO cleanup
* Skip alias interfaces

---
(4.0.92)

* chronolog and dumbclock refclocks
* SCO updates
* Cleanup/bugfixes
* Y2K patches
* Updated palisade driver
* Plug memory leak
* wharton kernel clock
* Oncore clock upgrades
* NMEA clock improvements
* PPS improvements
* AIX portability patches

---
(4.0.91)

* New ONCORE driver
* New MX4200 driver
* Palisade improvements
* config file bugfixes and problem reporting
* autoconf upgrade and cleanup
* HP-UX, IRIX lint cleanup
* AIX portability patches
* NT cleanup

---
(4.0.90)

* Nanoseconds
* New palisade driver
* New Oncore driver

---
(4.0.73)

* README.hackers added
* PARSE driver is working again
* Solaris 2.6 has nasty kernel bugs.  DO NOT enable pll!
* DES is out of the distribution.

---
(4.0.72)

* K&R C compiling should work again.
* IRIG patches.
* MX4200 driver patches.
* Jupiter driver added.
* Palisade driver added.  Needs work (ANSI, ntoh/hton, sizeof double, ???)<|MERGE_RESOLUTION|>--- conflicted
+++ resolved
@@ -1,9 +1,6 @@
-<<<<<<< HEAD
 * Added support for Garmin's $PGRMF sentence to NMEA driver
-=======
 * [Bug 1988] Better sntp send failed error message needed.
 * [Bug 1990] sntp output should include stratum.
->>>>>>> 57e74ba6
 (4.2.7p203) 2011/08/13 Released by Harlan Stenn <stenn@ntp.org>
 * [Bug 1986] Require Visual C++ 2005 or later compilers in Windows port.
 * Actually use long long for (u_)int64 by correcting spelling of
