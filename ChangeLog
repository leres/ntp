--- conflicted
+++ resolved
@@ -1,10 +1,7 @@
-<<<<<<< HEAD
+* Add the man page tag "flavor" to the loc.* files.
+* Add/distribute genLocInfo.
 (4.2.7p183) 2011/06/19 Released by Harlan Stenn <stenn@ntp.org>
 * Update the autogen include list for scripts/Makefile.am.
-=======
-* Add the man page tag "flavor" to the loc.* files.
-* Add/distribute genLocInfo.
->>>>>>> c9a52fce
 * Added loc.freebsd (and distribute it).
 * Added loc.legacy (and distribute it).
 (4.2.7p182) 2011/06/15 Released by Harlan Stenn <stenn@ntp.org>
