--- conflicted
+++ resolved
@@ -1,4 +1,3 @@
-<<<<<<< HEAD
 Below are from 4.2.8p3:
 * [Bug 2792] If the IFF_RUNNING interface flag is supported then an
   interface is ignored as long as this flag is not set since the
@@ -184,8 +183,6 @@
 * [Bug 2747] Upgrade libevent to 2.1.5-beta.
 
 ntp-4.3 begins.
-=======
->>>>>>> 190c9fbd
 ---
 
 * CID 739725: Fix a rare resource leak in libevent/listener.c.
