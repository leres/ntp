<<<<<<< HEAD
(4.2.7p368) 2013/05/01 Released by Harlan Stenn <stenn@ntp.org>
* [Bug 2145] ntpq dumps core when displaying sys_var_list and more.
(4.2.7p367) 2013/04/25 Released by Harlan Stenn <stenn@ntp.org>
* [Bug 1485] Sometimes ntpd crashes
* [Bug 2382] Implement LOGTOD using ldexp() instead of shifting.
(4.2.7p366) 2013/04/17 Released by Harlan Stenn <stenn@ntp.org>
* [Bug 1866] Disable some debugging output in refclock_oncore.
=======
* Fix ntpsweep to use sntp instead of ntpdate, from Oliver Kindernay.
>>>>>>> 366c3b06
(4.2.7p365) 2013/04/16 Released by Harlan Stenn <stenn@ntp.org>
* [Bug 2149] Log an error message if /proc/net/if_inet6 cannot be opened.
(4.2.7p364) 2013/03/26 Released by Harlan Stenn <stenn@ntp.org>
* Bump sntp/include/autogen-version.def .
(4.2.7p363) 2013/03/26 Released by Harlan Stenn <stenn@ntp.org>
* [Bug 2357] sntp/libopts/usage.c sometimes needs -lintl.
* Upgrade to libopts from 5.17.3pre10.
(4.2.7p362) 2013/03/19 Released by Harlan Stenn <stenn@ntp.org>
* [Bug 2364] "sed -i" is not portable.
(4.2.7p361) 2013/03/17 Released by Harlan Stenn <stenn@ntp.org>
* [Bug 2357] sntp/libopts/usage.c sometimes needs -lintl.
* [Bug 2365] "make check" fails in libevent.
(4.2.7p360) 2013/03/15 Released by Harlan Stenn <stenn@ntp.org>
* Upgrade libevent (coverity fixes, etc.).
* EEXIST is OK for mkdir() in sntp/kod_management.c.
(4.2.7p359) 2013/03/03 Released by Harlan Stenn <stenn@ntp.org>
* [Bug 2359] Fix send_via_ntp_signd() prototype.
(4.2.7p358) 2013/02/27 Released by Harlan Stenn <stenn@ntp.org>
* Upgrade to autogen-5.17.3pre4 and libopts-38.0.13.
* [Bug 2357] sntp/libopts/usage.c on NetBSD needs -lintl.
(4.2.7p357) 2013/02/22 Released by Harlan Stenn <stenn@ntp.org>
* Upgrade to autogen-5.17.2pre and libopts-38.0.13.
(4.2.7p356) 2013/02/19 Released by Harlan Stenn <stenn@ntp.org>
* Added loc/debian.
(4.2.7p355) 2013/02/18 Released by Harlan Stenn <stenn@ntp.org>
* CID 739708: Check return status of fcntl() in refclock_arc.c.
* CID 739709: Check return status of fcntl() in refclock_datum.c.
* CID 739710: Check return status of mkdir() in sntp/kod_management.c.
* CID 739711: Ignore return status of remove() in ntp-keygen.c.
* CID 739723: Print sizeof as unsigned.
* CID 971094: Clean up time of check/time of use in check_leap_file().
(4.2.7p354) 2013/02/10 Released by Harlan Stenn <stenn@ntp.org>
* CID 97194: Check return from setsockopt().
* CID 739473,739532: Out-of-bounds access/illegal address computation.
* CID 739558: Double close.
* CID 739559: Double close.
* CID 739713: devmask/recmask copy/paste error.
* CID 739714: Fix code indentation level.
* CID 739715: Clean up sockaddr_dump().
(4.2.7p353) 2013/02/09 Released by Harlan Stenn <stenn@ntp.org>
* [Bug 2326] Check hourly for a new leapfile if the old one expired.
(4.2.7p352) 2013/01/28 Released by Harlan Stenn <stenn@ntp.org>
* [Bug 2326] Notice when a new leapfile has been installed.
(4.2.7p351) 2013/01/24 Released by Harlan Stenn <stenn@ntp.org>
* [Bug 2328] Don't apply small time adjustments on Windows versions
  which don't support this.
(4.2.7p350) 2013/01/21 Released by Harlan Stenn <stenn@ntp.org>
* Added sntp/loc/netbsd based on info from Christos Zoulas.
(4.2.7p349) 2013/01/20 Released by Harlan Stenn <stenn@ntp.org>
* [Bug 2321] Fixed Windows build, but autogen update still required.
(4.2.7p348) 2013/01/17 Released by Harlan Stenn <stenn@ntp.org>
* [Bug 2327] Rename sntp/ag-tpl/:Old to sntp/ag-tpl/Old.
* Cleanup to ntpsnmpd-opts.def.
* Cleanup to ntpq.texi.
* Documentation cleanup to the ntpd, ntpdc, ntpq and ntp-wait
  .def files.
* In ntp.conf.def, cleanup SEE ALSO, document 'rlimit' options.
* Add a reference to RFC5907 in the ntpsnmpd documentation.
(4.2.7p347) 2013/01/07 Released by Harlan Stenn <stenn@ntp.org>
* [Bug 2325] Re-enable mlockall() check under Linux post-1223 fix.
(4.2.7p346) 2013/01/06 Released by Harlan Stenn <stenn@ntp.org>
* [Bug 1223] reorganize inclusion of sys/resource.h.
(4.2.7p345) 2013/01/04 Released by Harlan Stenn <stenn@ntp.org>
* Update several .def files to use autogen-5.17 feature set.
(4.2.7p344) 2013/01/03 Released by Harlan Stenn <stenn@ntp.org>
* Refactor and enhance mdoc2texi.
* Make sure agtexi-file.tpl defines label-str.
* Cleanup to ntp.conf.def.
* Upgrade to autogen-5.17 and libopts-37.0.12.
(4.2.7p343) 2013/01/02 Released by Harlan Stenn <stenn@ntp.org>
* Update the copyright year.
(4.2.7p342) 2012/12/31 Released by Harlan Stenn <stenn@ntp.org>
* [Bug 2081 - Backward Incompatible] rawstats now logs everything.
(4.2.7p341) 2012/12/30 Released by Harlan Stenn <stenn@ntp.org>
(4.2.7p340) 2012/12/29 Released by Harlan Stenn <stenn@ntp.org>
* mdoc2texi fixes: trailing punctuation.
(4.2.7p339) 2012/12/26 Released by Harlan Stenn <stenn@ntp.org>
* mdoc2texi fixes: parseQuote, closing of list item tables.
* ntp-wait, ntpd, ntpdc, ntpq, ntpsnmpd autogen documentation updates.
(4.2.7p338) 2012/12/25 Released by Harlan Stenn <stenn@ntp.org>
* mdoc2texi fixes: Handle_ArCmFlIc, Handle_Fn, HandleQ.
* ntp-keygen autogen documentation updates.
* ntpq autogen docs.
(4.2.7p337) 2012/12/22 Released by Harlan Stenn <stenn@ntp.org>
* [Bug 1223] More final cleanup for rlimit changes.
(4.2.7p336) 2012/12/21 Released by Harlan Stenn <stenn@ntp.org>
* [Bug 1223] Final cleanup for rlimit changes.
(4.2.7p335) 2012/12/18 Released by Harlan Stenn <stenn@ntp.org>
* Update documentation templates and definitions.
* Create agtexi-file.tpl .
(4.2.7p334) 2012/12/10 Released by Harlan Stenn <stenn@ntp.org>
* [Bug 2114] Update tests for sntp's synch distance.
* Create ntp-keygen.{html,texi}.
(4.2.7p333) 2012/12/07 Released by Harlan Stenn <stenn@ntp.org>
* Autogen documentation cleanup.
(4.2.7p332) 2012/12/06 Released by Harlan Stenn <stenn@ntp.org>
* sntp documentation cleanup.
(4.2.7p331) 2012/12/03 Released by Harlan Stenn <stenn@ntp.org>
* [Bug 2114] Correctly calculate sntp's synch distance.
(4.2.7p330) 2012/12/03 Released by Harlan Stenn <stenn@ntp.org>
* autogen doc cleanup
(4.2.7p329) 2012/12/01 Released by Harlan Stenn <stenn@ntp.org>
* [Bug 2278] ACTS flag3 mismatch between code and driver18.html.
* Use an enum for the ACTS state table.
* html doc reconciliation with DLM's copy.
(4.2.7p328) 2012/11/30 Released by Harlan Stenn <stenn@ntp.org>
* html doc reconciliation with DLM's copy.
(4.2.7p327) 2012/11/29 Released by Harlan Stenn <stenn@ntp.org>
* [Bug 2024] Identify Events in the system status word in decode.html.'
* [Bug 2040] Provide a command-line option for the identity key bits.
* Create loc/darwin for Mac OSX
(4.2.7p326) 2012/11/21 Released by Harlan Stenn <stenn@ntp.org>
* [Bug 1214] 'proto: precision = ...' should be at INFO, not NOTICE.
* [Bug 2246] Clear sys_leap when voting says to disarm the leap.
(4.2.7p325) 2012/11/20 Released by Harlan Stenn <stenn@ntp.org>
* [Bug 2202] ntpq.html: there is no "acv" billboard.
* [Bug 2306] keep pps hack for Win32 even if user-mode/loopback
  PPS API is activated on a serial line.
(4.2.7p324) 2012/11/19 Released by Harlan Stenn <stenn@ntp.org>
* Reinstate doc fix to authentic.html from Mike T.
* [Bug 1223] cleanup for rlimit changes.
* [Bug 2098] Install DLM's HTML documentation.
* [Bug 2306] Added user-mode/loop-back PPS API provider for Win32
(4.2.7p323) 2012/11/18 Released by Harlan Stenn <stenn@ntp.org>
* html/ updates from Dave Mills.
(4.2.7p322) 2012/11/15 Released by Harlan Stenn <stenn@ntp.org>
* [Bug 1223] Allow configurable values for RLIMIT_STACK and
  RLIMIT_MEMLOCK.
* [Bug 1320] Log ntpd's initial command-line parameters. (updated fix)
* [Bug 2120] no sysexits.h under QNX.
* [Bug 2123] cleanup to html/leap.html.
(4.2.7p321) 2012/11/13 Released by Harlan Stenn <stenn@ntp.org>
* [Bug 1320] Log ntpd's initial command-line parameters.
(4.2.7p320) 2012/11/12 Released by Harlan Stenn <stenn@ntp.org>
* [Bug 969] Clarify ntpdate.html documentation about -u and ntpd.
* [Bug 1217] libisc/ifiter_sysctl.c:internal_current(): Ignore RTM
  messages with wrong version
(4.2.7p319) 2012/11/11 Released by Harlan Stenn <stenn@ntp.org>
* [Bug 2296] Fix compile problem with building with old OpenSSL.
(4.2.7p318) 2012/11/05 Released by Harlan Stenn <stenn@ntp.org>
* [Bug 2301] Remove spurious debug output from ntpq.
(4.2.7p317) 2012/11/05 Released by Harlan Stenn <stenn@ntp.org>
* [Bug 922] Allow interspersed -4 and -6 flags on the ntpq command line.
(4.2.7p316) 2012/10/27 Released by Harlan Stenn <stenn@ntp.org>
* [Bug 2296] Update fix for Bug 2294 to handle --without-crypto.
(4.2.7p315) 2012/10/26 Released by Harlan Stenn <stenn@ntp.org>
* [Bug 2294] ntpd crashes in FIPS mode.
(4.2.7p314) 2012/10/23 Released by Harlan Stenn <stenn@ntp.org>
* Document a tricky malloc() of dns_ctx in sntp.
(4.2.7p313) 2012/10/23 Released by Harlan Stenn <stenn@ntp.org>
* [Bug 2291] sntp should report why it cannot open file.kod.
* [Bug 2293] add support for SO_BINTIME, refine support for
  SO_TIMESTAMPNS (bug 1374)
(4.2.7p312) 2012/10/11 Released by Harlan Stenn <stenn@ntp.org>
* Clean up testing/debugging of fix for [Bug 938] from sntp/main.c .
(4.2.7p311) 2012/10/10 Released by Harlan Stenn <stenn@ntp.org>
* [Bug 938] The argument to the -D flag takes a number, not a string.
* [Bug 1013] ntpdate's HTML page claims wrong default version.
* [Bug 1374] Support SO_TIMESTAMPNS.
(4.2.7p310) 2012/10/09 Released by Harlan Stenn <stenn@ntp.org>
* [Bug 1374] Support SO_TIMESTAMPNS.
* [Bug 2266] Remove deprecated refclock_trak.c from Windows Makefile
  equivalents.
* [Bug 2274] Bring libopts/enum.c back to (old) ANSI C compliance.
(4.2.7p309) 2012/10/04 Released by Harlan Stenn <stenn@ntp.org>
* [Bug 2287] ntpdate returns 0 even if adjtime() call fails.
(4.2.7p308) 2012/09/29 Released by Harlan Stenn <stenn@ntp.org>
* CID 97198: Check return from ioctl() calls in refclock_acts.c.
(4.2.7p307) 2012/09/29 Released by Harlan Stenn <stenn@ntp.org>
* [Bug 1997] Fix sntp broadcast timeouts.
* [Bug 2234] Fix incorrect ntptrace html documentation.
* [Bug 2262] Install html docs in $htmldir.
* Fix typo in html/select.html.
(4.2.7p306) 2012/09/15 Released by Harlan Stenn <stenn@ntp.org>
* [Bug 752] ToS cleanup from Mike Tatarinov.
(4.2.7p305) 2012/09/15 Released by Harlan Stenn <stenn@ntp.org>
* [Bug 752] Use proper ToS network packet markings for IPv4 and IPv6.
* [Bug 1232] Convert SHM refclock to use struct timespec.
* [Bug 2258] Add syslog message about leap insertion.
* [Bug 2263] broadcast server doesn't work for host with
  OS_MISSES_SPECIFIC_ROUTE_UPDATES.
* [Bug 2271] Decode refclock types when built with --disable-all-clocks.
* [Bug 2276] clk_sel240x.c #define's _XOPEN_SOURCE, breaking QNX6.
* Updates to driver28.html.
(4.2.7p304) 2012/09/06 Released by Harlan Stenn <stenn@ntp.org>
* [Bug 2264] Cleanup SEL240X Refclock.
* In refclock_wwv.c rename SECOND to WWV_SEC and MINUTE to WWV_MIN.
(4.2.7p303) 2012/09/05 Released by Harlan Stenn <stenn@ntp.org>
* [Bug 1232] Add nanosecond support to SHM driver.
(4.2.7p302) 2012/09/05 Released by Harlan Stenn <stenn@ntp.org>
* [Bug 2160] Log warning about expired leapseconds file.
(4.2.7p301) 2012/09/03 Released by Harlan Stenn <stenn@ntp.org>
* [Bug 2164] Greater precision needed for ntpq offset report.
* Clean the man5_MANS in ntpd/ .
(4.2.7p300) 2012/09/03 Released by Harlan Stenn <stenn@ntp.org>
* [Bug 2262] Install sntp.html into htmldir.
* [Bug 2270] Install fails due to repeated man5 page names.
(4.2.7p299) 2012/09/01 Released by Harlan Stenn <stenn@ntp.org>
* More cleanup to the bootstrap script.
(4.2.7p298) 2012/09/01 Released by Harlan Stenn <stenn@ntp.org>
* Handle additional man page sections in the bootstrap script.
* Remove extraneous parens.
* Add a missing "%s" syslog format string.
(4.2.7p297) 2012/09/01 Released by Harlan Stenn <stenn@ntp.org>
* Fix mdoc2man.
* Distribute ntp.conf.def and ntp.keys.def.
(4.2.7p296) 2012/08/31 Released by Harlan Stenn <stenn@ntp.org>
* Begin support for autogen maintaining ntp.conf and ntp.keys docs.
* Upgrade to autogen-5.16.2 and libopts-36.5.11.
* Potential bugfix for agtexi-cmd.tpl.
(4.2.7p295) 2012/08/11 Released by Harlan Stenn <stenn@ntp.org>
* Look for syslog's facilitynames[].
(4.2.7p294) 2012/08/08 Released by Harlan Stenn <stenn@ntp.org>
* [Bug 2242] configure fails to detect getifaddrs function on Solaris.
* [Bug 2249] Bad operator for 'test' in 'make check' of libevent.
* [Bug 2252] palisade: formats nanosecs to a 6-char field.
* Attempt to resolve strict-aliasing violation in refclock_tsyncpci.c.
* Fix && -> & typo in refclock_palisade.c debug statements.
(4.2.7p293) 2012/08/04 Released by Harlan Stenn <stenn@ntp.org>
* [Bug 2247] (more) Get rid of the TRAK refclock - deprecated since 2006.
* Documentation cleanup from Mike T.
* Cleanup kclk_sel240x.o rules in libparse/Makefile.am.
(4.2.7p292) 2012/08/02 Released by Harlan Stenn <stenn@ntp.org>
* [Bug 1545] Note why we are logging the Version string.
* [Bug 1872] Remove legacy ppsclock fdpps, #ifdef PPS.
* [Bug 2075] Fix spelling of 'incompatible'.
* [Bug 2247] Get rid of the TRAK refclock - deprecated since 2006.
* Clean up an exit status in ntpq.c.
(4.2.7p291) 2012/07/31 Released by Harlan Stenn <stenn@ntp.org>
* [Bug 2241] MDNS registration should only happen if requested.
(4.2.7p290) 2012/07/20 Released by Harlan Stenn <stenn@ntp.org>
* [Bug 1454] Add parse clock support for the SEL-240x GPS products.
* CID 709185: refclock_chu.c will leak fd==0 (better fix)
(4.2.7p289) 2012/07/16 Released by Harlan Stenn <stenn@ntp.org>
* CID 97123: Future-proof possible change to refclock_nmea.c.
* CID 97377: ntp-keygen.c's followlink() might not NUL-terminate.
* CID 709185: refclock_chu.c will leak fd==0 (which should be impossible).
(4.2.7p288) 2012/07/03 Released by Harlan Stenn <stenn@ntp.org>
* CID 709173: Make sure a libisc function we do not use is called properly.
(4.2.7p287) 2012/07/03 Released by Harlan Stenn <stenn@ntp.org>
* Remove 1024 associations-per-server limit from ntpq.
* Remove blank line between ntpq mreadvar associations.
(4.2.7p286) 2012/06/28 Released by Harlan Stenn <stenn@ntp.org>
* CID 97193: check return from sscanf() in ntp_config.c.
* CID 709169: check return from open("/dev/null", 0) and friends.
* CID 709207: Initialize "quality" for ulink_receive.
(4.2.7p285) 2012/06/18 Released by Harlan Stenn <stenn@ntp.org>
* [Bug 2227] Enable mrulist access control via "restrict ... nomrulist".
* Automake-1.12 wants us to use AM_PROG_AR.
* Conditionalize msyslog messages about rejected mode 6 requests due to
  nomodify and nomrulist restrictions under "logconfig +sysinfo".
* Increment sys_restricted in a few rejection paths due to nomodify
  restrictions where previosuly overlooked.
(4.2.7p284) 2012/06/16 Released by Harlan Stenn <stenn@ntp.org>
* [Bug 2225] libevent configure hangs.
* Update bundled libevent to git master, post libevent 2.1.1-alpha.
(4.2.7p283) 2012/06/16 Released by Harlan Stenn <stenn@ntp.org>
* In sntp/m4/ntp_openssl.m4, Support multiple package names for the
  crypto library.  Add legacy support for -Wl,-rpath.
(4.2.7p282) 2012/06/15 Released by Harlan Stenn <stenn@ntp.org>
* tickadj may need to be linked with PTHREAD_LIBS.
(4.2.7p281) 2012/06/14 Released by Harlan Stenn <stenn@ntp.org>
* U_INT32_MAX cleanup in include/ntp_types.h .
* When linking, ntp_keygen and tickadj need $(LIBM).
(4.2.7p280) 2012/06/13 Released by Harlan Stenn <stenn@ntp.org>
* [Bug 2224] Use-after-free in routing socket code after dropping root.
(4.2.7p279) 2012/06/10 Released by Harlan Stenn <stenn@ntp.org>
* [Bug 2211] findbcastinter(): possibly undefined variable iface used.
* [Bug 2220] Incorrect check for maximum association id in ntpq.
(4.2.7p278) 2012/06/03 Released by Harlan Stenn <stenn@ntp.org>
* [Bug 2204] Build with --enable-getifaddrs=glibc fails.
* [Bug 2178] refclock_tsyncpci.c reach register fails to shift.
* [Bug 2191] dcfd -Y y2kcheck on CentOS 6.2 x86_64 breaks make check.
(4.2.7p277) 2012/05/25 Released by Harlan Stenn <stenn@ntp.org>
* [Bug 2193] Building timestruct tests with Clang 3.1 fails.
(4.2.7p276) 2012/05/15 Released by Harlan Stenn <stenn@ntp.org>
* [Bug 2179] Remove sntp/header.h.
(4.2.7p275) 2012/04/28 Released by Harlan Stenn <stenn@ntp.org>
* [Bug 1744] Remove obsolete ntpdate/ntptime* items.
(4.2.7p274) 2012/04/25 Released by Harlan Stenn <stenn@ntp.org>
* [Bug 2174] ntpd rejects source UDP ports less than 123 as bogus.
(4.2.7p273) 2012/04/19 Released by Harlan Stenn <stenn@ntp.org>
* [Bug 2141] handle_sigio() calls get_systime(), which must be
  reentrant when SIGIO is used.  Sanity checks relative to the prior
  get_systime() are disabled in ntpd on systems with signaled I/O, but
  active in sntp and ntpdate.
* Correct authnumfreekeys accounting broken in 4.2.7p262.
(4.2.7p272) 2012/04/14 Released by Harlan Stenn <stenn@ntp.org>
* LCRYPTO is gone - replace with VER_SUFFIX.
* Change the link order for ntpsntpd.
* Remove extra 'nlist' check from configure.ac.
(4.2.7p271) 2012/04/11 Released by Harlan Stenn <stenn@ntp.org>
* [Bug 1122] openssl detection via pkg-config fails when no additional
  -Idir flags are needed.
* Avoid overwriting user variable LDFLAGS with OpenSSL flags, instead
  they are added to LDFLAGS_NTP.
(4.2.7p270) 2012/03/26 Released by Harlan Stenn <stenn@ntp.org>
* Update driver45.html page.
(4.2.7p269) 2012/03/25 Released by Harlan Stenn <stenn@ntp.org>
* Clean up configure.ac.
* Cleanup configure.ac's TSYNC PCI section.
(4.2.7p268) 2012/03/24 Released by Harlan Stenn <stenn@ntp.org>
* Update driver45.html page.
(4.2.7p267) 2012/03/23 Released by Harlan Stenn <stenn@ntp.org>
* Initial cut at a basic driver45.html page.
(4.2.7p266) 2012/03/21 Released by Harlan Stenn <stenn@ntp.org>
* Add refclock_tsyncpci.c (driver 45) supporting Spectracom TSYNC timing
  boards.
(4.2.7p265) 2012/03/20 Released by Harlan Stenn <stenn@ntp.org>
* Treat zero counter as indication of precise system time in Windows
  PPSAPI helper function pps_ntp_timestamp_from_counter(), enabling
  PPSAPI providers to use the Windows 8 precise clock directly.
(4.2.7p264) 2012/03/14 Released by Harlan Stenn <stenn@ntp.org>
* [Bug 2160] Note if leapseconds file is past its prime.
* Use GetSystemTimePreciseAsFileTime() on Windows 8.
(4.2.7p263) 2012/03/13 Released by Harlan Stenn <stenn@ntp.org>
* [Bug 2156] clock instability with LOCAL driver, from Miroslav Lichvar.
* [Bug 2159] Windows ntpd using leapfile erroneous leap second 20120401.
(4.2.7p262) 2012/02/29 Released by Harlan Stenn <stenn@ntp.org>
* Improve ntpd scalability for servers with many trusted keys.
(4.2.7p261) 2012/02/27 Released by Harlan Stenn <stenn@ntp.org>
* [Bug 2048] add the clock variable timecode to SHM refclock.
(4.2.7p260) 2012/02/24 Released by Harlan Stenn <stenn@ntp.org>
* Fix the check-scm-rev invocation in several Makefile.am's.
(4.2.7p259) 2012/02/22 Released by Harlan Stenn <stenn@ntp.org>
* [Bug 2148] ntpd 4.2.7p258 segfault with 0x0100000 bit in NMEA mode.
* refclock_nmea.c merge cleanup thanks to Juergen Perlinger.
(4.2.7p258) 2012/02/21 Released by Harlan Stenn <stenn@ntp.org>
* [Bug 2140] Rework of Windows I/O completion port handling to avoid
  garbling serial input in UNIX line discipline emulation.
* [Bug 2143] NMEA driver: discard data if quality indication not good,
  add statistic counters (mode bit enabled) to clockstats file.
(4.2.7p257) 2012/02/17 Released by Harlan Stenn <stenn@ntp.org>
* [Bug 2135] defer calls to 'io_input' to main thread under Windows.
(4.2.7p256) 2012/02/08 Released by Harlan Stenn <stenn@ntp.org>
* [Bug 2131] Set the system variable settimeofday only after clock step.
* [Bug 2134] --enable-C99-snprintf does not force rpl_snprintf use.
(4.2.7p255) 2012/01/29 Released by Harlan Stenn <stenn@ntp.org>
* [Bug 603] Only link with nlist()-related libraries when needed:
  More cleanup.
(4.2.7p254) 2012/01/29 Released by Harlan Stenn <stenn@ntp.org>
* [Bug 603] Only link with nlist()-related libraries when needed.
(4.2.7p253) 2012/01/26 Released by Harlan Stenn <stenn@ntp.org>
* [Bug 2126] Compile error on Windows with libopts from Autogen 5.14.
* Update one of the license URLs.
(4.2.7p252) 2012/01/25 Released by Harlan Stenn <stenn@ntp.org>
* Upgrade to autogen-5.14 (and libopts-36.1.11).
(4.2.7p251) 2012/01/17 Released by Harlan Stenn <stenn@ntp.org>
* [Bug 2115] ntptrace should accept both rootdispersion and rootdisp.
(4.2.7p250) 2012/01/15 Released by Harlan Stenn <stenn@ntp.org>
* [Bug 2113] Warn about ignored extra args in ntpq.
* Update the copyright year.
(4.2.7p249) 2012/01/10 Released by Harlan Stenn <stenn@ntp.org>
* [Bug 2111] Remove minpoll delay before iburst for pool and
  manycastclient.
* Move refclock-specific scheduled timer code under #ifdef REFCLOCK
  and move "action" and "nextaction" data for same from struct peer to
  struct refclockproc.  These provide a way to schedule a callback some
  seconds in the future.
(4.2.7p248) 2012/01/08 Released by Harlan Stenn <stenn@ntp.org>
* [Bug 2109] "make clean check" is broken with gtest available.
* [Bug 2110] systime.c typo breaks build on microsecond clocks.
(4.2.7p247) 2012/01/07 Released by Harlan Stenn <stenn@ntp.org>
* Fix build break triggered by updating deps-ver and libntp/systime.c at
  the same time by explicitly depending systime_s.c on systime.c.
(4.2.7p246) 2012/01/06 Released by Harlan Stenn <stenn@ntp.org>
* [Bug 2104] ntpdc fault with oversize -c command.
* [Bug 2106] Fix warnings when using -Wformat-security.
* Refactor timespecops.h and timevalops.h into inline functions.
(4.2.7p245) 2011/12/31 Released by Harlan Stenn <stenn@ntp.org>
* [Bug 2100] conversion problem with timespec/timeval <--> l_fp fixed;
  added tests to expose the bug.
(4.2.7p244) 2011/12/25 Released by Harlan Stenn <stenn@ntp.org>
* Updates from 4.2.6p5.
(4.2.7p243) 2011/12/23 Released by Harlan Stenn <stenn@ntp.org>
* [Bug 2095] ntptrace now needs 'rv' instead of 'pstat', reported
  by Michael Tatarinov.
(4.2.7p242) 2011/12/21 Released by Harlan Stenn <stenn@ntp.org>
* Include missing html/icons/sitemap.png, reported by Michael Tatarinov.
* Documentation updates from Dave Mills.
(4.2.7p241) 2011/12/18 Released by Harlan Stenn <stenn@ntp.org>
* [Bug 2015] Overriding sys_tick should recalculate sys_precision.
* [Bug 2037] Fuzzed non-interpolated clock may decrease.
* [Bug 2068] "tos ceiling" default and cap changed to 15.
* Floor peer delay using system precision, as with jitter, reflecting
  inability to measure shorter intervals.
(4.2.7p240) 2011/12/15 Released by Harlan Stenn <stenn@ntp.org>
* [Bug 2092] clock_select() selection jitter miscalculated.
* [Bug 2093] Reintroduce smaller stratum factor to system peer metric.
(4.2.7p239) 2011/12/11 Released by Harlan Stenn <stenn@ntp.org>
* Documentation updates from Dave Mills.
(4.2.7p238) 2011/12/09 Released by Harlan Stenn <stenn@ntp.org>
* [Bug 2082] from 4.2.6p5-RC3: 3-char refid sent by ntpd 4.2.6p5-RC2
  ends with extra dot.
* [Bug 2085] from 4.2.6p5-RC3: clock_update() sys_rootdisp calculation
  omits root delay.
* [Bug 2086] from 4.2.6p5-RC3: get_systime() should not offset by
  sys_residual.
* [Bug 2087] from 4.2.6p5-RC3: sys_jitter calculation overweights
  sys.peer jitter.
* from 4.2.6p5-RC3: Ensure NULL peer->dstadr is not accessed in orphan
  parent selection.
(4.2.7p237) 2011/12/01 Released by Harlan Stenn <stenn@ntp.org>
* [Bug 2050] from 4.2.6p5-RC2: Orphan mode stratum counting to infinity.
* [Bug 2059] from 4.2.6p5-RC2: optional billboard column "server" does
  not honor -n.
* [Bug 2066] from 4.2.6p5-RC2: ntpq lopeers ipv6 "local" column overrun.
* [Bug 2068] from 4.2.6p5-RC2: ntpd sends nonprintable stratum 16 refid
  to ntpq.
* [Bug 2069] from 4.2.6p5-RC2: broadcastclient, multicastclient spin up
  duplicate ephemeral associations without broadcastdelay.
* [Bug 2072] from 4.2.6p5-RC2: Orphan parent selection metric needs
  ntohl().
* [Bug 2073] Correct ntpq billboard's MODE_PASSIVE t from 'u' to 'S'.
* from 4.2.6p5-RC2: Exclude not-yet-determined sys_refid from use in
  loopback TEST12 (from Dave Mills).
* from 4.2.6p5-RC2: Never send KoD rate limiting response to MODE_SERVER.
* Floor calculation of sys_rootdisp at sys_mindisp in clock_update (from
  Dave Mills).
* Restore 4.2.6 clock_combine() weighting to ntp-dev, reverting to pre-
  4.2.7p70 method while also avoiding divide-by-zero (from Dave Mills).
* Round l_fp traffic interval when converting to integer in rate limit
  and KoD calculation.
(4.2.7p236) 2011/11/16 Released by Harlan Stenn <stenn@ntp.org>
* Documentation updates from Dave Mills.
(4.2.7p235) 2011/11/16 Released by Harlan Stenn <stenn@ntp.org>
* [Bug 2052] Autokey CRYPTO_ASSOC host@group vallen needs checking.
(4.2.7p234) 2011/11/07 Released by Harlan Stenn <stenn@ntp.org>
* Clean up -libm entries regarding libntp.a
(4.2.7p233) 2011/11/06 Released by Harlan Stenn <stenn@ntp.org>
* Documentation updates from Dave Mills.
(4.2.7p232) 2011/11/05 Released by Harlan Stenn <stenn@ntp.org>
* Update the NEWS file so we note the default disable of mode 7 requests.
* Clean up some bitrotted code in libntp/socket.c.
(4.2.7p231) 2011/11/03 Released by Harlan Stenn <stenn@ntp.org>
* [Bug 1940] ignore auth key if hex decoding fails.
* Add ntpq reslist command to query access restrictions, similar to
  ntpdc's reslist.
(4.2.7p230) 2011/11/01 Released by Harlan Stenn <stenn@ntp.org>
* Disable mode 7 (ntpdc) query processing in ntpd by default.  ntpq is
  believed to provide all functionality ntpdc did, and uses a less-
  fragile protocol that's safer and easier to maintain.  If you do find
  some management via ntpdc is needed, you can use "enable mode7" in the
  ntpd configuration.
* Directly limit the number of datagrams in a mrulist response, rather
  than limiting the number of entries returned to indirectly limit the
  datagram count.
* Documentation updates from Dave Mills.
(4.2.7p229) 2011/10/26 Released by Harlan Stenn <stenn@ntp.org>
* [Bug 1995] fix wrong use of ZERO() macro in 'ntp_calendar.c'
(4.2.7p228) 2011/10/23 Released by Harlan Stenn <stenn@ntp.org>
* [Bug 1995] add compile time stamp based era unfolding for
  'step_systime()' and necessary support to 'ntp-calendar.c'.
(4.2.7p227) 2011/10/22 Released by Harlan Stenn <stenn@ntp.org>
* [Bug 2036] gcc 2.95.3 preprocessor can't nest #ifdef in macro args.
* A number of compiler warnings eliminated.
(4.2.7p226) 2011/10/21 Released by Harlan Stenn <stenn@ntp.org>
* [Bug 2035] ntpq -c mrulist sleeps 1 sec between queries, not 5 msec.
* Documentation updates from Dave Mills.
(4.2.7p225) 2011/10/15 Released by Harlan Stenn <stenn@ntp.org>
* Documentation updates from Dave Mills.
(4.2.7p224) 2011/10/14 Released by Harlan Stenn <stenn@ntp.org>
* ntpq mrulist shows intermediate counts every five seconds while
  retrieving list, and allows Ctrl-C interruption of the retrieval,
  showing the incomplete list as retrieved.  Reduce delay between
  successive mrulist retrieval queries from 30 to 5 msec.  Do not
  give up mrulist retrieval when a single query times out.
(4.2.7p223) 2011/10/12 Released by Harlan Stenn <stenn@ntp.org>
* Documentation updates from Dave Mills.
(4.2.7p222) 2011/10/11 Released by Harlan Stenn <stenn@ntp.org>
* [Bug 2029] "make check" clutters syslog.
* Log signal description along with number on ntpd exit.
(4.2.7p221) 2011/10/10 Released by Harlan Stenn <stenn@ntp.org>
* [Bug 2025] Switching between daemon and kernel loops can doubly-
  correct drift
* [Bug 2028] ntpd -n (nofork) redirects logging to stderr.
* Documentation updates from Dave Mills.
(4.2.7p220) 2011/10/05 Released by Harlan Stenn <stenn@ntp.org>
* [Bug 1945] mbg_gps166.h use of _TM_DEFINED conflicts with MS VC.
* [Bug 1946] parse_start uses open; does not work on Windows.
* [Bug 1947] Porting parse-based Wharton refclock driver to Windows.
* [Bug 2024] Remove unused system event code EVNT_CLKHOP.
(4.2.7p219) 2011/10/04 Released by Harlan Stenn <stenn@ntp.org>
* Documentation updates from Dave Mills.
(4.2.7p218) 2011/10/03 Released by Harlan Stenn <stenn@ntp.org>
* [Bug 2019] Allow selection of cipher for private key files.
* Documentation updates from Dave Mills.
* ntp-keygen private key cipher default now triple-key triple DES CBC.
* ntp-keygen -M is intended to ignore all other defaults and
  options, so do not attempt to open existing Autokey host certificate
  before generating symmetric keys and terminating.
* Restore IFF, MV, and GQ identity parameter filename convention to
  ntpkey_<scheme>par_<group/host> in ntpd, matching ntp-keygen.
* Change some error logging to syslog to ignore logconfig mask, such
  as reporting PPSAPI failure in NMEA and WWVB refclocks.
* ntp-keygen on Windows XP and later systems will now create links
  expected by ntpd.  They are hardlinks on Windows, soft on POSIX.
* Conditionalize NMEA serial open message under clockevent.
* Send all peer variables to trappers in report_event().
(4.2.7p217) 2011/09/29 Released by Harlan Stenn <stenn@ntp.org>
* [Bug 2020] ntp-keygen -s no longer sets host in cert file name.
* [Backward Incompatible] ntp-keygen -i option long name changed from
  misleading --issuer-name to --ident.
(4.2.7p216) 2011/09/27 Released by Harlan Stenn <stenn@ntp.org>
* sntp documentation tag cleanup.
* mdoc2man improvements.
(4.2.7p215) 2011/09/24 Released by Harlan Stenn <stenn@ntp.org>
* Use patched mdoc2man script, from Eric Feng.
* Sync with ntp-4.2.6p4 (a no-op).
(4.2.7p214) 2011/09/20 Released by Harlan Stenn <stenn@ntp.org>
* [Bug 1981] Initial offset convergence applies frequency correction 2x
  with kernel discipline.
* [Bug 2008] Initial offset convergence degraded with 500 PPM adjtime().
* [Bug 2009] EVNT_NSET adj_systime() mishandled by Windows ntpd.
(4.2.7p213) 2011/09/08 Released by Harlan Stenn <stenn@ntp.org>
* [Bug 1999] NMEA does not send PMOTG messages any more.
(4.2.7p212) 2011/09/07 Released by Harlan Stenn <stenn@ntp.org>
* [Bug 2003] from 4.2.6p4-RC3: ntpq_read_assoc_peervars() broken.
(4.2.7p211) 2011/09/01 Released by Harlan Stenn <stenn@ntp.org>
* Update libevent to git head (2.1 branch) as of 2.0.14-stable.
(4.2.7p210) 2011/08/31 Released by Harlan Stenn <stenn@ntp.org>
* Require -D4 or higher for ntpd SIGALRM debug trace from [Bug 2000].
(4.2.7p209) 2011/08/27 Released by Harlan Stenn <stenn@ntp.org>
* [Bug 2000] ntpd worker threads must block signals expected in main
  thread.
* [Bug 2001] add ntpq -c timerstats like ntpdc -c timerstats.
* [Bug 2001] from 4.2.6p4-RC3: ntpdc timerstats reports overruns as
  handled.
* Update sntp tests to track the change of root dispersion to
  synchronization distance.
(4.2.7p208) 2011/08/24 Released by Harlan Stenn <stenn@ntp.org>
* Fix the CLOCK_MONOTONIC TRACE() message.
(4.2.7p207) 2011/08/22 Released by Harlan Stenn <stenn@ntp.org>
* Restore the original CLOCK_MONOTONIC output format in sntp.
* Cleanups for ntp-wait-opts.def and ntp.keys.def .
(4.2.7p206) 2011/08/20 Released by Harlan Stenn <stenn@ntp.org>
* [Bug 1993] ntpd Windows port adj_systime() broken in 4.2.7p203.
* sntp documentation and behavior improvements suggested by
  Steven Sommars.
* Have sntp report synchronization distance instead of root dispersion.
* Clean up ntp-wait-opts.def .
(4.2.7p205) 2011/08/19 Released by Harlan Stenn <stenn@ntp.org>
* [Bug 1992] util/tg2 doesn't compile, needs libntp.
(4.2.7p204) 2011/08/16 Released by Harlan Stenn <stenn@ntp.org>
* Added support for Garmin's $PGRMF sentence to NMEA driver
* [Bug 1988] Better sntp send failed error message needed.
* [Bug 1989] sntp manual page sometimes refers to SNTP as a program.
* [Bug 1990] sntp output should include stratum.
(4.2.7p203) 2011/08/13 Released by Harlan Stenn <stenn@ntp.org>
* [Bug 1986] Require Visual C++ 2005 or later compilers in Windows port.
* Actually use long long for (u_)int64 by correcting spelling of
  SIZEOF_LONG_LONG in ntp_types.h.
* Force .exe minimum Windows version to 0x0400 to allow NT4 in
  vs2005/*.vcproj files.
* Fix make distcheck with --enable-libevent-regress problem with
  unwritable $srcdir.
* Correct init_logging()'s def_syslogmask type to u_int32 following
  change of ntp_syslogmask from u_long to u_int32 in p202.
(4.2.7p202) 2011/08/09 Released by Harlan Stenn <stenn@ntp.org>
* [Bug 1983] --without-sntp build breaks in sntp subdir.
* [Bug 1984] from 4.2.6p4-RC3: ntp/libisc fails to compile on OS X 10.7.
* [Bug 1985] from 4.2.6p4-RC3: "logconfig =allall" rejected.
(4.2.7p201) 2011/08/05 Released by Harlan Stenn <stenn@ntp.org>
* sntp: change -h/--headspace to -g/--gap, and change the default gap
  from 10 to 50ms
* [Backward Incompatible] from 4.2.6p4: sntp: -l/--filelog ->
  -l/--logfile, to be consistent with ntpd.
* Documentation updates from Dave Mills.
* From 4.2.6p4: libopts/file.c fix from Bruce Korb (arg-type=file).
(4.2.7p200) 2011/08/04 Released by Harlan Stenn <stenn@ntp.org>
* Sync with 4.2.6p4-RC2.
(4.2.7p199) 2011/07/29 Released by Harlan Stenn <stenn@ntp.org>
* Documentation updates from Dave Mills.
(4.2.7p198) 2011/07/28 Released by Harlan Stenn <stenn@ntp.org>
* remove old binsubdir stuff from SNTP, as NTP_LOCINFO does that now.
(4.2.7p197) 2011/07/28 Released by Harlan Stenn <stenn@ntp.org>
* [Bug 1975] from 4.2.6p4-RC2: libntp/mktime.c won't work with 64-bit
  time_t
* [Bug 1976] genLocInfo writes to srcdir break 'make distcheck'.
* [Bug 1977] Fix flag/description mismatches in ntp-keygen-opts.def.
* Do not force "legacy" when --with-locfile is not given, genLocInfo
  will find the correct default for the system.
* Fix warnings in ntp_request.c ([Bug 1973] oversight) and sntp/main.c
  (CID 159, apparent overrun due to union, actually correct).
* Update sntp/loc/solaris to conform to stock locations.
(4.2.7p196) 2011/07/27 Released by Harlan Stenn <stenn@ntp.org>
* DEFAULT INSTALLATION DIRECTORY CHANGES ON SOME OSes: to get the old
  behavior, pass --with-locfile=legacy to 'configure'
* [Bug 1972] from 4.2.6p4-RC2: checking for struct rtattr fails.
* [Bug 1973] Widen reference clock mode from 8 to 32 bits.
* Removed sntp/m4/ntp_bindir.m4 - no longer needed.
* Move loc/ to sntp/loc/ .
* Move scripts/cvo.sh to sntp/scripts/cvo.sh .
* Move scripts/genLocInfo to sntp/scripts/genLocInfo .
* Give NTP_LOCINFO an optional path-to argument.
* Remove hacks to get NTP_LOCINFO-related data to sntp/ .
* Move sntp/include/mansec2subst.sed to sntp/scripts/mansec2subst.sed .
* If no "more specific" loc file is found for redhat* or fedora*,
  look for a loc/redhat file.
* If no "more specific" loc file is found and uname says this is Linux,
  look for a loc/linux file.
* Improve the help text: --with-locfile=XXX .
* work around solaris /bin/sh issues for genLocInfo.
(4.2.7p195) 2011/07/25 Released by Harlan Stenn <stenn@ntp.org>
* Added loc/redhat.
(4.2.7p194) 2011/07/25 Released by Harlan Stenn <stenn@ntp.org>
* [Bug 1608] from 4.2.6p4-RC2: Parse Refclock driver should honor
  trusttime.
* Add support for installing programs and scripts to libexec.
* Added loc/solaris.
(4.2.7p193) 2011/07/24 Released by Harlan Stenn <stenn@ntp.org>
* [Bug 1970] from 4.2.6p4-RC2: UNLINK_EXPR_SLIST() causes crash if list
  is empty.
* Update libevent to 2.1 HEAD as of merge of 2.0.13-stable-dev.
* Match addr_eqprefix() sizeof and memcpy destination to make it clear
  to static analysis that there is no buffer overrun (CID 402).
(4.2.7p192) 2011/07/18 Released by Harlan Stenn <stenn@ntp.org>
* [Bug 1966] Broken FILES section for ntp.keys.def.
(4.2.7p191) 2011/07/17 Released by Harlan Stenn <stenn@ntp.org>
* [Bug 1948] Update man page section layout.
* [Bug 1963] add reset command for ntpq :config, similar to ntpdc's.
* [Bug 1964] --without-sntp should not build sntp.
(4.2.7p190) 2011/07/13 Released by Harlan Stenn <stenn@ntp.org>
* [Bug 1961] from 4.2.6p4: html2man update: distribute ntp-wait.html.
* Require autogen-5.12.
(4.2.7p189) 2011/07/11 Released by Harlan Stenn <stenn@ntp.org>
* [Bug 1134] from 4.2.6p4-RC1: ntpd fails binding to tentative IPv6
  addresses.
* [Bug 1790] from 4.2.6p4-RC1: Update config.guess and config.sub to
  detect AIX6.
(4.2.7p188) 2011/06/28 Released by Harlan Stenn <stenn@ntp.org>
* [Bug 1958] genLocInfo must export PATH.
* ntp-wait: some versions of ntpd spell "associd" differently.
(4.2.7p187) 2011/06/24 Released by Harlan Stenn <stenn@ntp.org>
* [Bug 1954] Fix typos in [s]bin_PROGRAMS in ntpd/Makefile.am.
* Implement --with-locfile=filename configure argument.  If filename is
  empty we'll look under loc/ for a good fit.  If the filename contains
  a / character, it will be treated as a "normal" pathname.  Otherwise,
  that explicit file will be searched for under loc/ .
(4.2.7p186) 2011/06/23 Released by Harlan Stenn <stenn@ntp.org>
* [Bug 1950] Control installation of event_rpcgen.py.
* Update .point-changed-filelist for the new man pages.
* Update the building of OS-specific programs.
* Finish conversion to genLocInfo.
* validate MANTAGFMT in genLocInfo.
* Documentation update from Dave Mills.
(4.2.7p185) 2011/06/21 Released by Harlan Stenn <stenn@ntp.org>
* ntp_locs.m4: handle the case where . is not in the PATH.
* More genLocInfo cleanup.
(4.2.7p184) 2011/06/20 Released by Harlan Stenn <stenn@ntp.org>
* Added ntp_locs.m4.
* genLocInfo improvements.
* Add the man page tag "flavor" to the loc.* files.
* Add/distribute genLocInfo.
(4.2.7p183) 2011/06/19 Released by Harlan Stenn <stenn@ntp.org>
* Update the autogen include list for scripts/Makefile.am.
* Added loc.freebsd (and distribute it).
* Added loc.legacy (and distribute it).
(4.2.7p182) 2011/06/15 Released by Harlan Stenn <stenn@ntp.org>
* [Bug 1304] Update sntp.html to reflect new implementation.
* Update .point-changed-filelist .
* ntpdc documentation fixes.
* Update ntp-wait autogen docs.
* Update the ntpd autogen docs.
* Update the ntpsnmpd autogen docs.
* Use autogen to produce ntp-keygen docs.
* Add "license name" to ntp.lic for autogen-5.11.10.
* Prepare for ntp.keys.5.
(4.2.7p181) 2011/06/07 Released by Harlan Stenn <stenn@ntp.org>
* [Bug 1938] addr_eqprefix() doesn't clear enough storage.
(4.2.7p180) 2011/06/06 Released by Harlan Stenn <stenn@ntp.org>
* Upgrade to libevent-2.0.12.
* More sntp.1 cleanups.
* Produce ntpq.1 with the new autogen macros.
* Remove the deprecated "detail" stanza from ntpdc-opts.def.
(4.2.7p179) 2011/06/03 Released by Harlan Stenn <stenn@ntp.org>
* Update cmd-doc.tlib to autogen-5.11.10pre5.
* Upgrade local autoopts templates to 5.11.10pre5.
(4.2.7p178) 2011/06/02 Released by Harlan Stenn <stenn@ntp.org>
* Update the std_def_list to include the ntp.lic file.
* Distribute the ntp.lic file.
* Add http://ntp.org/license to the ntp.lic file.
(4.2.7p177) 2011/06/01 Released by Harlan Stenn <stenn@ntp.org>
* Use the latest autogen's new copyright template code.
* Clean up the ntp.lic file.
(4.2.7p176) 2011/05/31 Released by Harlan Stenn <stenn@ntp.org>
* sntp documentation cleanup.
* autogen documentation template cleanup.
(4.2.7p175) 2011/05/30 Released by Harlan Stenn <stenn@ntp.org>
* [Bug 1936] Correctly set IPV6_MULTICAST_LOOP.
* cmd-doc.tlib cleanup from Bruce Korb.
* sntp documentation cleanup.
(4.2.7p174) 2011/05/28 Released by Harlan Stenn <stenn@ntp.org>
* ntpdc documentation cleanup.
* sntp documentation cleanup.
* Don't build libevent with openssl support.  Right now, libevent
  doesn't use pkg-config to find openssl's installation location.
(4.2.7p173) 2011/05/25 Released by Harlan Stenn <stenn@ntp.org>
* Typo in emalloc.c hides file and line number from emalloc() error msg.
* parsesolaris.c compile fails on SPARC Solaris with conflicting printf.
* ntp_util.c compile fails on AIX and OSF with conflicting statsdir.
(4.2.7p172) 2011/05/24 Released by Harlan Stenn <stenn@ntp.org>
* Remove hardcoded 1/960 s. fudge for <CR> transmission time at 9600 8n1
  from WWVB/Spectracom driver introduced in 4.2.7p169.
(4.2.7p171) 2011/05/23 Released by Harlan Stenn <stenn@ntp.org>
* Eliminate warnings about shadowing global "basename" on Linux.
* Use filegen_config() consistently when changing filegen options.
* mprintf() should go to stdout, not stderr.  DPRINTF() uses mprintf().
* Repair a few simulator problems (more remain).
* Documentation updates from Dave Mills.
(4.2.7p170) 2011/05/19 Released by Harlan Stenn <stenn@ntp.org>
* [Bug 1932] libevent/util_internal.h builtin_expect compile error with
  gcc 2.95.
* Use 64-bit scalars in LFPTOD() and DTOLFP() on more platforms by
  conditionalizing on HAVE_U_INT64 rather than UINT64_MAX.
(4.2.7p169) 2011/05/18 Released by Harlan Stenn <stenn@ntp.org>
* [Bug 1933] WWVB/Spectracom driver timestamps LFs, not CRs.
(4.2.7p168) 2011/05/16 Released by Harlan Stenn <stenn@ntp.org>
* Convert receive buffer queue from doubly-linked list to FIFO.
(4.2.7p167) 2011/05/14 Released by Harlan Stenn <stenn@ntp.org>
* [Bug 1927] io_closeclock() should purge pending recvbufs.
* [Bug 1931] cv always includes fudgetime1, never fudgetime2.
* Use acts_close() in acts_shutdown() to avoid leaving a stale lockfile
  if unpeered via runtime configuration while the modem is open.
* Correct acts_close() test of pp->io.fd to see if it is open.
* 4.2.7p164 documentation updates re: 'tos orphanwait' expanded scope.
(4.2.7p166) 2011/05/13 Released by Harlan Stenn <stenn@ntp.org>
* If we have local overrides for autogen template files, use them.
* Convert more of the sntp-opt.def documentation from man to mdoc.
(4.2.7p165) 2011/05/11 Released by Harlan Stenn <stenn@ntp.org>
* Convert snmp docs to mdoc format, which requires autogen 5.11.9.
* from 4.2.6p4-RC1: Require autogen 5.11.9.
(4.2.7p164) 2011/05/11 Released by Harlan Stenn <stenn@ntp.org>
* [Bug 988] Local clock eats up -g option, so ntpd stops with large
  initial time offset.
* [Bug 1921] LOCAL, ACTS drivers with "prefer" excluded from initial
  candidate list.
* [Bug 1922] "tos orphanwait" applied incorrectly at startup.
* [Bug 1923] orphan parent favored over LOCAL, ACTS drivers.
* [Bug 1924] Billboard tally codes sometimes do not match operation,
  variables.
* Change "pool DNS" messages from msyslog to debug trace output.
* Remove unused FLAG_SYSPEER from peer->status.
* Respect "tos orphanwait" at startup.  Previously there was an
  unconditional 300 s. startup orphanwait, though other values were
  respected for subsequent orphan wait periods after no_sys_peer events.
* Apply "tos orphanwait" (def. 300 seconds) to LOCAL and ACTS reference
  clock drivers, in addition to orphan parent operation.  LOCAL and ACTS
  are not selectable during the orphanwait delay at startup and after
  each no_sys_peer event.  This prevents a particular form of clock-
  hopping, such as using LOCAL briefly at startup before remote peers
  are selectable.  This fixes the issue reported in [Bug 988].
* Documentation updates from Dave Mills.
(4.2.7p163) 2011/05/08 Released by Harlan Stenn <stenn@ntp.org>
* [Bug 1911] missing curly brace in libntp/ntp_rfc2553.c
(4.2.7p162) 2011/05/03 Released by Harlan Stenn <stenn@ntp.org>
* [Bug 1910] Support the Tristate Ltd. TS-GPSclock-01.
(4.2.7p161) 2011/05/02 Released by Harlan Stenn <stenn@ntp.org>
* [Bug 1904] 4.2.7p160 Windows build broken (POSIX_SHELL).
* [Bug 1906] 4.2.7p160 - libtool: compile: cannot determine name of
  library object in ./libevent
* Share a single sntp/libevent/build-aux directory between all three
  configure scripts.
* Add missing --enable-local-libevent help to top-level configure.
(4.2.7p160) 2011/05/01 Released by Harlan Stenn <stenn@ntp.org>
* from 4.2.6p4-RC1: Upgrade to libopts 35.0.10 from AutoGen 5.11.9pre8.
* [Bug 1901] Simulator does not set progname.
(4.2.7p159) 2011/04/28 Released by Harlan Stenn <stenn@ntp.org>
* Fix a couple of unused variable warnings.
* cleanup in timespecops.c / timevalops.c
(4.2.7p158) 2011/04/24 Released by Harlan Stenn <stenn@ntp.org>
* Update libevent --disable-libevent-regress handling to work when
  building libevent using mingw.
(4.2.7p157) 2011/04/21 Released by Harlan Stenn <stenn@ntp.org>
* [Bug 1890] 4.2.7p156 segfault in duplicate freeaddrinfo().
(4.2.7p156) 2011/04/19 Released by Harlan Stenn <stenn@ntp.org>
* [Bug 1851] freeaddrinfo() called after getaddrinfo() fails.
(4.2.7p155) 2011/04/18 Released by Harlan Stenn <stenn@ntp.org>
* Fix leak in refclock_datum.c start failure path.
(4.2.7p154) 2011/04/17 Released by Harlan Stenn <stenn@ntp.org>
* [Bug 1887] DNS fails on 4.2.7p153 using threads.
(4.2.7p153) 2011/04/16 Released by Harlan Stenn <stenn@ntp.org>
* A few more Coverity Scan cleanups.
(4.2.7p152) 2011/04/15 Released by Harlan Stenn <stenn@ntp.org>
* Update embedded libevent to current 2.1 git HEAD.
(4.2.7p151) 2011/04/14 Released by Harlan Stenn <stenn@ntp.org>
* Detect vsnprintf() support for "%m" and disable our "%m" expansion.
* Add --enable-c99-sprintf to configure args for -noopenssl variety of
  flock-build to avoid regressions in (v)snprintf() replacement.
* More msnprintf() unit tests.
* Coverity Scan error checking fixes.
* Log failure to fetch time from HOPF_P hardware.
* Check HOPF_S sscanf() conversion count before converted values.
(4.2.7p150) 2011/04/13 Released by Harlan Stenn <stenn@ntp.org>
* Remove never-used, incomplete ports/winnt/ntpd/refclock_trimbledc.[ch]
* On systems without C99-compliant (v)snprintf(), use C99-snprintf
  replacements (http://www.jhweiss.de/software/snprintf.html)
* Remove remaining sprintf() calls except refclock_ripencc.c (which is
  kept out of --enable-all-clocks as a result), upstream libs which use
  sprintf() only after careful buffer sizing.
(4.2.7p149) 2011/04/11 Released by Harlan Stenn <stenn@ntp.org>
* [Bug 1881] describe the {+,-,s} characters in configure --help output.
(4.2.7p148) 2011/04/09 Released by Harlan Stenn <stenn@ntp.org>
* Use _mkgmtime() as timegm() in the Windows port, rather than
  libntp/mktime.c's timegm().  Fixed [Bug 1875] on Windows using the old
  asn2ntp() code from before 4.2.7p147.
* ntp_crypto.c string buffer safety.
* Remove use of MAXFILENAME in mode 7 (ntpdc) on-wire structs.
* Change ntpd MAXFILENAME from 128 to 256 to match ntp-keygen.
* Buffer safety and sign extension fixes (thanks Coverity Scan).
(4.2.7p147) 2011/04/07 Released by Harlan Stenn <stenn@ntp.org>
* [Bug 1875] 'asn2ntp()' rewritten with 'caltontp()'; 'timegm()'
  substitute likely to crash with 64bit time_t.
(4.2.7p146) 2011/04/05 Released by Harlan Stenn <stenn@ntp.org>
* String buffer safety cleanup, converting to strlcpy() and strlcat().
* Use utmpname() before pututline() so repeated steps do not
  accidentally record into wtmp where utmp was intended.
* Use setutent() before each pututline() including first.
(4.2.7p145) 2011/04/04 Released by Harlan Stenn <stenn@ntp.org>
* [Bug 1840] ntp_lists.h FIFO macros buggy.
(4.2.7p144) 2011/04/03 Released by Harlan Stenn <stenn@ntp.org>
* [Bug 1874] ntpq -c "rv 0 sys_var_list" empty.
(4.2.7p143) 2011/03/31 Released by Harlan Stenn <stenn@ntp.org>
* [Bug 1732] ntpd ties up CPU on disconnected USB refclock.
* [Bug 1861] tickadj build failure using uClibc.
* [Bug 1862] in6addr_any test in configure fooled by arm gcc 4.1.3 -O2.
* Remove kernel line discipline driver code for clk and chu, deprecate
  related LDISC_ flags, and remove associated ntpd code to decode the
  timestamps, remove clktest line discipline test program.
* Remove "signal_no_reset: signal 17 had flags 4000000" logging, as it
  indicates no problem and is interpreted as an error.  Previously some
  bits had been ignored one-by-one, but Linux SA_RESTORER definition is
  unavailable to user headers.
(4.2.7p142) 2011/03/21 Released by Harlan Stenn <stenn@ntp.org>
* [Bug 1844] ntpd 4.2.7p131 NetBSD, --gc-sections links bad executable.
* Fix "make distcheck" break in libevent/sample caused by typo.
(4.2.7p141) 2011/03/20 Released by Harlan Stenn <stenn@ntp.org>
* Add "ntpq -c iostats" similar to "ntpdc -c iostats".
* Compare entire timestamp to reject duplicates in refclock_pps().
(4.2.7p140) 2011/03/17 Released by Harlan Stenn <stenn@ntp.org>
* [Bug 1848] ntpd 4.2.7p139 --disable-thread-support does not compile.
* Add --disable-thread-support to one flock-build variation.
* One more lock-while-init in lib/isc/task.c to quiet lock analysis.
(4.2.7p139) 2011/03/16 Released by Harlan Stenn <stenn@ntp.org>
* [Bug 1848] make check ntpd --saveconfigquit clutters syslog.
(4.2.7p138) 2011/03/08 Released by Harlan Stenn <stenn@ntp.org>
* [Bug 1846] MacOSX: debug symbol not found by propdelay or tickadj.
(4.2.7p137) 2011/03/07 Released by Harlan Stenn <stenn@ntp.org>
* Use TRACE() instead of DPRINTF() for libntp and utilities, which
  use the "debug" variable regardless of #ifdef DEBUG.
* Declare debug in libntp instead of each program.  Expose extern
  declaration to utilities, libntp, and DEBUG ntpd.
* Lock under-construction task, taskmgr objects to satisfy Coverity's
  mostly-correct assumptions about which variables are protected by
  which locks.
(4.2.7p136) 2011/03/02 Released by Harlan Stenn <stenn@ntp.org>
* [Bug 1839] 4.2.7p135 still installs libevent ev*.h headers.
(4.2.7p135) 2011/03/02 Released by Harlan Stenn <stenn@ntp.org>
* libevent: When building on systems with CLOCK_MONOTONIC available,
  separate the internal timeline (possibly counting since system boot)
  from the gettimeofday() timeline in event_base cached timevals.  Adds
  new event_base_tv_cached() to retrieve cached callback round start
  time on the internal timeline, and changes
  event_based_gettimeofday_cached() to always return times using the
  namesake timeline.  This preserves the benefit of using the never-
  stepped monotonic clock for event timeouts while providing clients
  with times consistently using gettimeofday().
* Correct event_base_gettimeofday_cached() workaround code in
  sntp to work with corrected libevent.
* Remove sntp l_fp_output() test now that it uses prettydate().
* [Bug 1839] 4.2.7p131 installs libevent ev*.h headers.
* Ensure CONFIG_SHELL is not empty before relying on it for #! scripts.
(4.2.7p134) 2011/02/24 Released by Harlan Stenn <stenn@ntp.org>
* [Bug 1837] Build fails on Win7 due to regedit requiring privilege.
* Provide fallback definitions for GetAdaptersAddresses() for Windows
  build environments lacking iphlpapi.h.
* Rename file containing 1.xxxx ChangeSet revision from version to
  scm-rev to avoid invoking GNU make implicit rules attempting to
  compile version.c into version.  Problem was with sntp/version.o
  during make distcheck after fix for spurious sntp rebuilds.
* Add INC_ALIGNED_PTR() macro to align pointers like malloc().
(4.2.7p133) 2011/02/23 Released by Harlan Stenn <stenn@ntp.org>
* [Bug 1834] ntpdate 4.2.7p131 aborts with assertion failure.
* Move sntp last in top-level Makefile.am SUBDIRS so that the libevent
  tearoff (if required) and sntp are compiled after the rest.
* Use a single set of Automake options for each package in configure.ac
  AM_INIT, remove Makefile.am AUTOMAKE_OPTIONS= lines.
* Correct spurious sntp rebuilds triggered by a make misperception
  sntp/version was out-of-date relative to phony target FRC.version.
* Do not cache paths to perl, test, or pkg-config, searching the PATH
  at configure time is worth it to pick up tool updates.
(4.2.7p132) 2011/02/22 Released by Harlan Stenn <stenn@ntp.org>
* [Bug 1832] ntpdate doesn't allow timeout > 2s.
* [Bug 1833] The checking sem_timedwait() fails without -pthread.
* ElectricFence was suffering bitrot - remove it.  valgrind works well.
* Enable all relevant automake warnings.
* Correct Solaris 2.1x PTHREAD_ONCE_INIT extra braces test to avoid
  triggering warnings due to excess braces.
* Remove libevent-cfg from sntp/Makefile.am.
* Provide bug report and URL options to Autoconf.
* Avoid relying on remake rules for routine build/flock-build for
  libevent as for the top-level and sntp subproject.
(4.2.7p131) 2011/02/21 Released by Harlan Stenn <stenn@ntp.org>
* [Bug 1087] -v/--normalverbose conflicts with -v/--version in sntp.
* [Bug 1088] sntp should (only) report the time difference without -s/-a.
* older autoconf sometimes dislikes [].
* Move "can't write KoD file" warning from sntp shutdown to startup.
* refclock_acts.c cleanup from Dave Mills.
* Convert sntp to libevent event-driven socket programming.  Instead of
  blocking name resolution and querying one NTP server at a time,
  resolve server names and send NTP queries without blocking.  Add
  sntp command-line options to adjust timing and optionally wait for all
  servers to respond instead of exiting after the first.
* Import libevent 2.0.10-stable plus local patches as a tearoff, used
  only if the target system lacks an installed libevent 2.0.9 or later.
* Move blocking worker and resolver to libntp from ntpd.
* Use threads rather than forked child processes for blocking worker
  when possible.  Override with configure --disable-thread-support.
* Move init_logging(), change_logfile(), and setup_logfile() from ntpd
  to libntp, use them in sntp.
* Test --without-sntp in flock-build script's -no-refclocks variety.
* Avoid invoking config.status twice in a row in build script.
* Move more m4sh tests needed by libntp to shared .m4 files.
* Split up ntp_libntp.m4 into smaller, more specific subsets.
* Enable gcc -Wcast-align, fix many instances of warnings when casting
  a pointer to a more-strictly-aligned underlying type.
(4.2.7p130) 2011/02/12 Released by Harlan Stenn <stenn@ntp.org>
* [Bug 1811] Update the download location in WHERE-TO-START.
(4.2.7p129) 2011/02/09 Released by Harlan Stenn <stenn@ntp.org>
* Add missing "break;" to ntp_control.c ctl_putsys() for caliberrs, used
  by ntpq -c kerninfo introduced in 4.2.7p104.
* Fix leak in ntp_control.c read_mru_list().
(4.2.7p128) 2011/01/30 Released by Harlan Stenn <stenn@ntp.org>
* [Bug 1799] ntpq mrv crash.
* [Bug 1801] ntpq mreadvar requires prior association caching.
(4.2.7p127) 2011/01/28 Released by Harlan Stenn <stenn@ntp.org>
* [Bug 1797] Restore stale timestamp check from the RANGEGATE cleanup.
(4.2.7p126) 2011/01/27 Released by Harlan Stenn <stenn@ntp.org>
* Fix unexposed fencepost error in format_time_fraction().
* Add more unit tests for timeval_tostr() and timespec_tostr().
(4.2.7p125) 2011/01/26 Released by Harlan Stenn <stenn@ntp.org>
* [Bug 1794] ntpq -c rv missing clk_wander information.
* [Bug 1795] ntpq readvar does not display last variable.
(4.2.7p124) 2011/01/25 Released by Harlan Stenn <stenn@ntp.org>
* sntp/Makefile.am needs any passed-in CFLAGS.
(4.2.7p123) 2011/01/24 Released by Harlan Stenn <stenn@ntp.org>
* [Bug 1788] tvtots.c tables inaccurate
(4.2.7p122) 2011/01/22 Released by Harlan Stenn <stenn@ntp.org>
* ACTS refclock cleanup from Dave Mills.
* Avoid shadowing the "group" global variable.
(4.2.7p121) 2011/01/21 Released by Harlan Stenn <stenn@ntp.org>
* [Bug 1786] Remove extra semicolon from ntp_proto.c .
(4.2.7p120) 2011/01/20 Released by Harlan Stenn <stenn@ntp.org>
* Change new timeval and timespec to string routines to use snprintf()
  rather than hand-crafted conversion, avoid signed int overflow there.
* Add configure support for SIZEOF_LONG_LONG to enable portable use of
  snprintf() with time_t.
* Grow ntpd/work_thread.c arrays as needed.
* Add DEBUG_* variants of ntp_assert.h macros which compile away using
  ./configure --disable-debugging.
* Fix tvalops.cpp unit test failures for 32-bit builds.
* Return to a single autoreconf invocation in ./bootstrap script.
* Fix warnings seen on FreeBSD 9.
* crypto group changes from Dave Mills.
* Lose the RANGEGATE check in PPS, from Dave Mills.
* ACTS refclock cleanup from Dave Mills.
* Documentation updates from Dave Mills.
* NMEA driver documentation update from Juergen Perlinger.
(4.2.7p119) 2011/01/18 Released by Harlan Stenn <stenn@ntp.org>
* added timespecops.{c,h} and tievalops.{c.h} to libntp and include
  added tspecops.cpp to tests/libntp
* Correct msyslog.c build break on Solaris 2.9 from #ifdef/#if mixup.
(4.2.7p118) 2011/01/15 Released by Harlan Stenn <stenn@ntp.org>
* Simplify the built-sources stuff in sntp/ .
* Fix check for -lipv6 on HP-UX 11.
(4.2.7p117) 2011/01/13 Released by Harlan Stenn <stenn@ntp.org>
* Add configure --without-sntp option to disable building sntp and
  sntp/tests.  withsntp=no in the environment changes the default.
* Build infrastructure cleanup:
  Move m4 directory to sntp/m4.
  Share a single set of genver output between sntp and the top level.
  Share a single set of autogen included .defs in sntp/include.
  Share a single set of build-aux scripts (e.g. config.guess, missing).
  Add ntp_libntp.m4 and ntp_ipv6.m4 to reduce configure.ac duplication.
  Warn and exit build/flock-build if bootstrap needs to be run.
(4.2.7p116) 2011/01/10 Released by Harlan Stenn <stenn@ntp.org>
* refclock_nmea.c refactoring by Juergen Perlinger.
(4.2.7p115) 2011/01/09 Released by Harlan Stenn <stenn@ntp.org>
* [Bug 1780] Windows ntpd 4.2.7p114 crashes in ioctl().
* [Bug 1781] longlong undefined in sntp handle_pkt() on Debian amd64.
(4.2.7p114) 2011/01/08 Released by Harlan Stenn <stenn@ntp.org>
* Fix for openssl pkg-config detection eval failure.
* Add erealloc_zero(), refactor estrdup(), emalloc(), emalloc_zero() to
  separate tracking callsite file/line from using debug MS C runtime,
  and to reduce code duplication.
(4.2.7p113) 2011/01/07 Released by Harlan Stenn <stenn@ntp.org>
* [Bug 1776] sntp mishandles -t/--timeout and -a/--authentication.
* Default to silent make rules, override with make V=1 or ./configure
  --disable-silent-rules.
* Correct --with-openssl-incdir defaulting with pkg-config.
* Correct ./build on systems without gtest available.
* Begin moving some of the low-level socket stuff to libntp.
(4.2.7p112) 2011/01/06 Released by Harlan Stenn <stenn@ntp.org>
* [Bug 1773] openssl not detected during ./configure.
* [Bug 1774] Segfaults if cryptostats enabled and built without OpenSSL.
* Use make V=0 in build script to increase signal/noise ratio.
(4.2.7p111) 2011/01/05 Released by Harlan Stenn <stenn@ntp.org>
* [Bug 1772] refclock_open() return value check wrong for ACTS.
* Default --with-openssl-libdir and --with-openssl-incdir to the values
  from pkg-config, falling back on our usual search paths if pkg-config
  is not available or does not have openssl.pc on PKG_CONFIG_PATH.
* Change refclock_open() to return -1 on failure like open().
* Update all refclock_open() callers to check for fd <= 0 indicating
  failure, so they work with older and newer refclock_open() and can
  easily backport.
* Initialize refclockproc.rio.fd to -1, harmonize refclock shutdown
  entrypoints to avoid crashing, particularly if refclock_open() fails.
* Enable tickadj-like taming of wildly off-spec Windows clock using
  NTPD_TICKADJ_PPM env. var. specifying baseline slew.
(4.2.7p110) 2011/01/04 Released by Harlan Stenn <stenn@ntp.org>
* [Bug 1771] algorithmic error in 'clocktime()' fixed.
* Unit tests extended for hard-coded system time.
* make V=0 and configure --enable-silent-rules supported.
* setvar modemsetup = ATE0... overrides ACTS driver default.
* Preserve last timecode in ACTS driver (ntpq -ccv).
* Tolerate previous ATE1 state when sending ACTS setup.
* Enable raw tty line discipline in Windows port.
* Allow tty open/close/open to succeed on Windows port.
* Enable ACTS and CHU reference clock drivers on Windows.
(4.2.7p109) 2011/01/02 Released by Harlan Stenn <stenn@ntp.org>
* Remove nearly all strcpy() and most strcat() from NTP distribution.
  One major pocket remains in ntp_crypto.c.  libopts & libisc also have
  (safe) uses of strcpy() and strcat() remaining.
* Documentation updates from Dave Mills.
(4.2.7p108) 2011/01/01 Released by Harlan Stenn <stenn@ntp.org>
* [Bug 1764] Move Palisade modem control logic to configure.ac.
* [Bug 1768] TIOCFLUSH undefined in linux for refclock_acts.
* Autokey multiple identity group improvements from Dave Mills.
* from 4.2.6p3: Update the copyright year.
(4.2.7p107) 2010/12/31 Released by Harlan Stenn <stenn@ntp.org>
* [Bug 1764] Palisade driver doesn't build on Linux.
* [Bug 1766] Oncore clock has offset/high jitter at startup.
* Move ntp_control.h variable IDs to ntp_control.c, remove their use by
  ntpq.  They are implementation details private to ntpd.  [Bug 597] was
  caused by ntpq's reliance on these IDs it need not know about.
* refclock_acts.c updates from Dave Mills.
(4.2.7p106) 2010/12/30 Released by Harlan Stenn <stenn@ntp.org>
* from 4.2.6p3: Update genCommitLog for the bk-5 release.
(4.2.7p105) 2010/12/29 Released by Harlan Stenn <stenn@ntp.org>
(4.2.7p104) 2010/12/28 Released by Harlan Stenn <stenn@ntp.org>
* from 4.2.6p3: Create and use scripts/check--help when generating
  .texi files.
* from 4.2.6p3: Update bk triggers for the bk-5 release.
* Support for multiple Autokey identity groups from Dave Mills.
* Documentation updates from Dave Mills.
* Add ntpq kerninfo, authinfo, and sysinfo commands similar to ntpdc's.
(4.2.7p103) 2010/12/24 Released by Harlan Stenn <stenn@ntp.org>
* Add ntpq pstats command similar to ntpdc's.
* Remove ntpq pstatus command, rv/readvar does the same and more.
* Documentation updates from Dave Mills.
(4.2.7p102) 2010/12/23 Released by Harlan Stenn <stenn@ntp.org>
* Allow ntpq &1 associd use without preceding association-fetching.
* Documentation updates from Dave Mills.
(4.2.7p101) 2010/12/22 Released by Harlan Stenn <stenn@ntp.org>
* from 4.2.6p3-RC12: Upgrade to libopts 34.0.9 from AutoGen 5.11.6pre7.
* from 4.2.6p3-RC12: Relax minimum Automake version to 1.10 with updated
  libopts.m4.
(4.2.7p100) 2010/12/21 Released by Harlan Stenn <stenn@ntp.org>
* [Bug 1743] from 4.2.6p3-RC12: Display timezone offset when showing
  time for sntp in the local timezone (documentation updates).
(4.2.7p99) 2010/12/21 Released by Harlan Stenn <stenn@ntp.org>
* Add unit tests for msnprintf().
(4.2.7p98) 2010/12/20 Released by Harlan Stenn <stenn@ntp.org>
* [Bug 1761] clockstuff/clktest-opts.h omitted from tarball.
* [Bug 1762] from 4.2.6p3-RC12: manycastclient responses interfere.
* Documentation updates from Dave Mills.
(4.2.7p97) 2010/12/19 Released by Harlan Stenn <stenn@ntp.org>
* [Bug 1458] from 4.2.6p3-RC12: Can not compile NTP on FreeBSD 4.7.
* [Bug 1760] from 4.2.6p3-RC12: ntpd Windows interpolation cannot be
  disabled.
* from 4.2.6p3-RC12: Upgrade to libopts 34.0.9 from AutoGen 5.11.6pre5.
* Documentation updates from Dave Mills.
(4.2.7p96) 2010/12/18 Released by Harlan Stenn <stenn@ntp.org>
* [Bug 1758] from 4.2.6p3-RC12: setsockopt IPV6_MULTICAST_IF with wrong
  ifindex.
* Documentation updates from Dave Mills.
(4.2.7p95) 2010/12/17 Released by Harlan Stenn <stenn@ntp.org>
* [Bug 1753] 4.2.7p94 faults on startup in newpeer(), strdup(NULL).
* [Bug 1754] from 4.2.6p3-RC12: --version output should be more verbose.
* [Bug 1757] from 4.2.6p3-RC12: oncore snprintf("%m") doesn't expand %m.
* from 4.2.6p3-RC12: Suppress ntp-keygen OpenSSL version display for
  --help, --version, display both build and runtime OpenSSL versions
  when they differ.
* from 4.2.6p3-RC12: Upgrade to libopts 33.5.8 from AutoGen 5.11.6pre3.
* Documentation updates from Dave Mills.
(4.2.7p94) 2010/12/15 Released by Harlan Stenn <stenn@ntp.org>
* [Bug 1751] from 4.2.6p3-RC12: Support for Atari FreeMiNT OS.
* Documentation updates from Dave Mills.
(4.2.7p93) 2010/12/13 Released by Harlan Stenn <stenn@ntp.org>
* [Bug 1510] from 4.2.6p3-RC12: Add modes 20/21 for driver 8 to support
  RAWDCF @ 75 baud.
* [Bug 1741] from 4.2.6p3-RC12: Enable multicast reception on each
  address (Windows).
* from 4.2.6p3-RC12: Other manycastclient repairs:
  Separate handling of scope ID embedded in many in6_addr from ifindex
  used for IPv6 multicasting ioctls.
  Add INT_PRIVACY endpt bit flag for IPv6 RFC 4941 privacy addresses.
  Enable outbound multicast from only one address per interface in the
  same subnet, and in that case prefer embedded MAC address modified
  EUI-64 IPv6 addresses first, then static, and last RFC 4941 privacy
  addresses.
  Use setsockopt(IP[V6]_MULTICAST_IF) before each send to multicast to
  select the local source address, using the correct socket is not
  enough.
* "server ... ident <groupname>" changes from Dave Mills.
* Documentation updates from Dave Mills.
(4.2.7p92) 2010/12/08 Released by Harlan Stenn <stenn@ntp.org>
* [Bug 1743] from 4.2.6p3-RC12: Display timezone offset when showing
  time for sntp in the local timezone.
(4.2.7p91) 2010/12/07 Released by Harlan Stenn <stenn@ntp.org>
* [Bug 1732] ntpd ties up CPU on disconnected USB device.
* [Bug 1742] form 4.2.6p3-RC12: Fix a typo in an error message in the
  "build" script.
(4.2.7p90) 2010/12/06 Released by Harlan Stenn <stenn@ntp.org>
* [Bug 1738] Windows ntpd has wrong net adapter name.
* [Bug 1740] ntpdc -c reslist packet count wrongly treated as signed.
(4.2.7p89) 2010/12/04 Released by Harlan Stenn <stenn@ntp.org>
* [Bug 1736] tos int, bool options broken in 4.2.7p66.
* from 4.2.6p3-RC12: Clean up the SNTP documentation.
(4.2.7p88) 2010/12/02 Released by Harlan Stenn <stenn@ntp.org>
* [Bug 1735] 'clocktime()' aborts ntpd on bogus input
(4.2.7p87) 2010/12/01 Released by Harlan Stenn <stenn@ntp.org>
* from 4.2.6p3-RC12: Clean up m4 quoting in configure.ac, *.m4 files,
  resolving intermittent AC_LANG_PROGRAM possibly undefined errors.
(4.2.7p86) 2010/11/29 Released by Harlan Stenn <stenn@ntp.org>
* Documentation updates from Dave Mills.
(4.2.7p85) 2010/11/24 Released by Harlan Stenn <stenn@ntp.org>
* Documentation updates from Dave Mills.
(4.2.7p84) 2010/11/22 Released by Harlan Stenn <stenn@ntp.org>
* [Bug 1618] Unreachable code in jjy_start().
* [Bug 1725] from 4.2.6p3-RC11: ntpd sends multicast from only one
  address.
* from 4.2.6p3-RC11: Upgrade libopts to 33.3.8.
* from 4.2.6p3-RC11: Bump minimum Automake version to 1.11, required for
  AM_COND_IF use in LIBOPTS_CHECK.
* An almost complete rebuild of the initial loopfilter configuration
  process, including the code that determines the interval between
  frequency file updates, from Dave Mills.
* Documentation updates from Dave Mills.
* Add ntp-keygen -l/--lifetime to control certificate expiry.
* JJY driver improvements for Tristate JJY01/02, including changes
  to its clockstats format.
* Add "nonvolatile" ntp.conf directive to control how often the
  driftfile is written.
(4.2.7p83) 2010/11/17 Released by Harlan Stenn <stenn@ntp.org>
* [Bug 1727] ntp-keygen PLEN, ILEN undeclared --without-crypto.
* Remove top-level libopts, use sntp/libopts.
* from 4.2.6p3-RC11: Remove log_msg() and debug_msg() from sntp in favor
  of msyslog().
* Documentation updates from Dave Mills.
(4.2.7p82) 2010/11/16 Released by Harlan Stenn <stenn@ntp.org>
* [Bug 1728] from 4.2.6p3-RC11: In ntp_openssl.m4, don't add
  -I/usr/include or -L/usr/lib to CPPFLAGS or LDFLAGS.
(4.2.7p81) 2010/11/14 Released by Harlan Stenn <stenn@ntp.org>
* [Bug 1681] from 4.2.6p3-RC10: More sntp logging cleanup.
* [Bug 1683] from 4.2.6p3-RC10: Non-localhost on loopback exempted from
  nic rules.
* [Bug 1719] Cleanup for ntp-keygen and fix -V crash, from Dave Mills.
(4.2.7p80) 2010/11/10 Released by Harlan Stenn <stenn@ntp.org>
* [Bug 1574] from 4.2.6p3-RC9: sntp doesn't set tv_usec correctly.
* [Bug 1681] from 4.2.6p3-RC9: sntp logging cleanup.
* [Bug 1683] from 4.2.6p3-RC9: Interface binding does not seem to work
  as intended.
* [Bug 1708] make check fails with googletest 1.4.0.
* [Bug 1709] from 4.2.6p3-RC9: ntpdate ignores replies with equal
  receive and transmit timestamps.
* [Bug 1715] sntp utilitiesTest.IPv6Address failed.
* [Bug 1718] Improve gtest checks in configure.ac.
(4.2.7p79) 2010/11/07 Released by Harlan Stenn <stenn@ntp.org>
* Correct frequency estimate with no drift file, from David Mills.
(4.2.7p78) 2010/11/04 Released by Harlan Stenn <stenn@ntp.org>
* [Bug 1697] filegen implementation should be improved.
* Refactor calendar functions in terms of new common code.
* Documentation updates from Dave Mills.
(4.2.7p77) 2010/11/03 Released by Harlan Stenn <stenn@ntp.org>
* [Bug 1692] packageinfo.sh needs to be "sourced" using ./ .
* [Bug 1695] ntpdate takes longer than necessary.
(4.2.7p76) 2010/11/02 Released by Harlan Stenn <stenn@ntp.org>
* [Bug 1690] Unit tests fails to build on some systems.
* [Bug 1691] Use first NMEA sentence each second.
* Put the sntp tests under sntp/ .
* ... and only build/run them if we have gtest.
* Documentation updates from Dave Mills.
(4.2.7p75) 2010/10/30 Released by Harlan Stenn <stenn@ntp.org>
* Documentation updates from Dave Mills.
* Include Linus Karlsson's GSoC 2010 testing code.
(4.2.7p74) 2010/10/29 Released by Harlan Stenn <stenn@ntp.org>
* [Bug 1685] from 4.2.6p3-RC8: NMEA driver mode byte confusion.
* from 4.2.6p3-RC8: First cut at using scripts/checkChangeLog.
* Documentation updates from Dave Mills.
(4.2.7p73) 2010/10/27 Released by Harlan Stenn <stenn@ntp.org>
* [Bug 1680] Fix alignment of clock_select() arrays.
* refinements to new startup behavior from David Mills.
* For the bootstrap script, touch .html files last.
* Add 'make check' test case that would have caught [Bug 1678].
(4.2.7p72) 2010/10/26 Released by Harlan Stenn <stenn@ntp.org>
* [Bug 1679] Fix test for -lsocket.
* Clean up missing ;; entries in configure.ac.
(4.2.7p71) 2010/10/25 Released by Harlan Stenn <stenn@ntp.org>
* [Bug 1676] from 4.2.6p3-RC7: NMEA: $GPGLL did not work after fix
  for Bug 1571.
* [Bug 1678] "restrict source" treated as "restrict default".
* from 4.2.6p3-RC7: Added scripts/checkChangeLog.
(4.2.7p70) 2010/10/24 Released by Harlan Stenn <stenn@ntp.org>
* [Bug 1571] from 4.2.6p3-RC6: NMEA does not relate data to PPS edge.
* [Bug 1572] from 4.2.p63-RC6: NMEA time adjustment for GPZDG buggy.
* [Bug 1675] from 4.2.6p3-RC6: Prohibit includefile remote config.
* Enable generating ntpd/ntp_keyword.h after keyword-gen.c changes on
  Windows as well as POSIX platforms.
* Fix from Dave Mills for a rare singularity in clock_combine().
(4.2.7p69) 2010/10/23 Released by Harlan Stenn <stenn@ntp.org>
* [Bug 1671] Automatic delay calibration is sometimes inaccurate.
(4.2.7p68) 2010/10/22 Released by Harlan Stenn <stenn@ntp.org>
* [Bug 1669] from 4.2.6p3-RC5: NTP fails to compile on IBM AIX 5.3.
* [Bug 1670] Fix peer->bias and broadcastdelay.
* Documentation updates from Dave Mills.
* Documentation EOL cleanup.
(4.2.7p67) 2010/10/21 Released by Harlan Stenn <stenn@ntp.org>
* [Bug 1649] from 4.2.6p3-RC5: Require NMEA checksum if $GPRMC or
  previously seen.
(4.2.7p66) 2010/10/19 Released by Harlan Stenn <stenn@ntp.org>
* [Bug 1277] Provide and use O(1) FIFOs, esp. in the config tree code.
* Remove unused 'bias' configuration keyword.
(4.2.7p65) 2010/10/16 Released by Harlan Stenn <stenn@ntp.org>
* [Bug 1584] from 4.2.6p3-RC4: wrong SNMP type for precision,
  resolution.
* Remove 'calldelay' and 'sign' remnants from parser, ntp_config.c.
(4.2.7p64) 2010/10/15 Released by Harlan Stenn <stenn@ntp.org>
* [Bug 1584] from 4.2.6p3-RC3: ntpsnmpd OID must be mib-2.197.
* [Bug 1659] from 4.2.6p3-RC4: Need CLOCK_TRUETIME not CLOCK_TRUE.
* [Bug 1663] ntpdsim should not open net sockets.
* [Bug 1665] from 4.2.6p3-RC4: is_anycast() u_int32_t should be u_int32.
* from 4.2.6p3: ntpsnmpd, libntpq warning cleanup.
* Remove 'calldelay' and 'sign' keywords (Dave Mills).
* Documentation updates from Dave Mills.
(4.2.7p63) 2010/10/13 Released by Harlan Stenn <stenn@ntp.org>
* [Bug 1080] from 4.2.6p3-RC3: ntpd on ipv6 routers very chatty.
* Documentation nit cleanup.
* Documentation updates from Dave Mills.
(4.2.7p62) 2010/10/12 Released by Harlan Stenn <stenn@ntp.org>
* [Bug 750] from 4.2.6p3-RC3: Non-existing device causes coredump with 
  RIPE-NCC driver.
* [Bug 1567] from 4.2.6p3-RC3: Support Arbiter 1093C Satellite Clock on
  Windows.
* [Bug 1581] from 4.2.6p3-RC3: printf format string mismatch leftover.
* [Bug 1659] from 4.2.6p3-RC3: Support Truetime Satellite Clocks on
  Windows. 
* [Bug 1660] from 4.2.6p3-RC3: On some systems, test is in /usr/bin, not
  /bin. 
* [Bug 1661] from 4.2.6p3-RC3: Re-indent refclock_ripencc.c.
* Lose peer_count from ntp_peer.c and ntp_proto.c (Dave Mills).
* Documentation updates from Dave Mills.
(4.2.7p61) 2010/10/06 Released by Harlan Stenn <stenn@ntp.org>
* Documentation and code cleanup from Dave Mills. No more NTP_MAXASSOC.
(4.2.7p60) 2010/10/04 Released by Harlan Stenn <stenn@ntp.org>
* Documentation updates from Dave Mills.
(4.2.7p59) 2010/10/02 Released by Harlan Stenn <stenn@ntp.org>
* Documentation updates from Dave Mills.
* Variable name cleanup from Dave Mills.
* [Bug 1657] darwin needs res_9_init, not res_init.
(4.2.7p58) 2010/09/30 Released by Harlan Stenn <stenn@ntp.org>
* Clock select bugfix from Dave Mills.
* [Bug 1554] peer may stay selected as system peer after becoming
  unreachable.
* [Bug 1644] from 4.2.6p3-RC3: cvo.sh should use lsb_release to identify
  linux distros.
* [Bug 1646] ntpd crashes with relative path to logfile.
(4.2.7p57) 2010/09/27 Released by Harlan Stenn <stenn@ntp.org>
* Documentation updates from Dave Mills.
(4.2.7p56) 2010/09/25 Released by Harlan Stenn <stenn@ntp.org>
* Clock combining algorithm improvements from Dave Mills.
* Documentation updates from Dave Mills.
* [Bug 1642] ntpdsim can't find simulate block in config file.
* [Bug 1643] from 4.2.6p3-RC3: Range-check the decoding of the RIPE-NCC
  status codes.
(4.2.7p55) 2010/09/22 Released by Harlan Stenn <stenn@ntp.org>
* Documentation updates from Dave Mills.
* [Bug 1636] from 4.2.6p3-RC2: segfault after denied remote config.
(4.2.7p54) 2010/09/21 Released by Harlan Stenn <stenn@ntp.org>
* More Initial convergence improvements from Dave Mills.
* Documentation updates from Dave Mills.
* [Bug 1635] from 4.2.6p3-RC2: "filegen ... enable" is not default.
(4.2.7p53) 2010/09/20 Released by Harlan Stenn <stenn@ntp.org>
* Documentation updates from Dave Mills.
* More Initial convergence improvements from Dave Mills.
(4.2.7p52) 2010/09/19 Released by Harlan Stenn <stenn@ntp.org>
* Initial convergence improvements from Dave Mills.
(4.2.7p51) 2010/09/18 Released by Harlan Stenn <stenn@ntp.org>
* [Bug 1344] from 4.2.6p3-RC1: ntpd on Windows exits without logging
  cause.
* [Bug 1629] 4.2.7p50 configure.ac changes invalidate config.cache.
* [Bug 1630] 4.2.7p50 cannot bootstrap on Autoconf 2.61.
(4.2.7p50) 2010/09/16 Released by Harlan Stenn <stenn@ntp.org>
* Cleanup NTP_LIB_M.
* [Bug 1628] Clean up -lxnet/-lsocket usage for (open)solaris.
(4.2.7p49) 2010/09/13 Released by Harlan Stenn <stenn@ntp.org>
* Documentation updates from Dave Mills.
(4.2.7p48) 2010/09/12 Released by Harlan Stenn <stenn@ntp.org>
* Documentation updates from Dave Mills.
(4.2.7p47) 2010/09/11 Released by Harlan Stenn <stenn@ntp.org>
* Documentation updates from Dave Mills.
* [Bug 1588] finish configure --disable-autokey implementation.
* [Bug 1616] refclock_acts.c: if (pp->leap == 2) is always false.
* [Bug 1620] [Backward Incompatible] "discard minimum" value should be in
  seconds, not log2 seconds.
(4.2.7p46) 2010/09/10 Released by Harlan Stenn <stenn@ntp.org>
* Use AC_SEARCH_LIBS instead of AC_CHECK_LIB for NTP_LIB_M.
(4.2.7p45) 2010/09/05 Released by Harlan Stenn <stenn@ntp.org>
* [Bug 1578] Consistently use -lm when needed.
(4.2.7p44) 2010/08/27 Released by Harlan Stenn <stenn@ntp.org>
* [Bug 1573] from 4.2.6p3-beta1: Miscalculation of offset in sntp.
(4.2.7p43) 2010/08/26 Released by Harlan Stenn <stenn@ntp.org>
* [Bug 1602] Refactor some of the sntp/ directory to facililtate testing.
(4.2.7p42) 2010/08/18 Released by Harlan Stenn <stenn@ntp.org>
* [Bug 1593] ntpd abort in free() with logconfig syntax error.
* [Bug 1595] from 4.2.6p3-beta1: empty last line in key file causes
  duplicate key to be added
* [Bug 1597] from 4.2.6p3-beta1: packet processing ignores RATE KoD packets,
  Because of a bug in string comparison.
(4.2.7p41) 2010/07/28 Released by Harlan Stenn <stenn@ntp.org>
* [Bug 1581] from 4.2.6p3-beta1: ntp_intres.c size_t printf format
  string mismatch.
* [Bug 1586] ntpd 4.2.7p40 doesn't write to syslog after fork on QNX.
* Avoid race with parallel builds using same source directory in
  scripts/genver by using build directory for temporary files.
* orphanwait documentation updates.
(4.2.7p40) 2010/07/12 Released by Harlan Stenn <stenn@ntp.org>
* [Bug 1395] ease ntpdate elimination with ntpd -w/--wait-sync
* [Bug 1396] allow servers on ntpd command line like ntpdate
(4.2.7p39) 2010/07/09 Released by Harlan Stenn <stenn@ntp.org>
* Fix typo in driver28.html.
* [Bug 1581] from 4.2.6p2: size_t printf format string mismatches, IRIG
  string buffers undersized.  Mostly backported from earlier ntp-dev
  fixes by Juergen Perlinger.
(4.2.7p38) 2010/06/20 Released by Harlan Stenn <stenn@ntp.org>
* [Bug 1570] backported to 4.2.6p2-RC7.
* [Bug 1575] from 4.2.6p2-RC7: use 'snprintf' with LIB_BUFLENGTH in
  inttoa.c, tvtoa.c and utvtoa.c
* [Bug 1576] backported to 4.2.6p2-RC7.
* Typo fix in a comment in ntp_proto.c.
(4.2.7p37) 2010/06/19 Released by Harlan Stenn <stenn@ntp.org>
* [Bug 1576] sys/sysctl.h depends on sys/param.h on OpenBSD.
(4.2.7p36) 2010/06/15 Released by Harlan Stenn <stenn@ntp.org>
* [Bug 1560] Initial support for orphanwait, from Dave Mills.
* clock_filter()/reachability fixes from Dave Mills.
(4.2.7p35) 2010/06/12 Released by Harlan Stenn <stenn@ntp.org>
* Rewrite of multiprecision macros in 'ntp_fp.h' from J. Perlinger
  <perlinger@ntp.org>
* [Bug 715] from 4.2.6p2-RC6: libisc Linux IPv6 interface iteration
  drops multicast flags.
(4.2.7p34) 2010/06/05 Released by Harlan Stenn <stenn@ntp.org>
* [Bug 1570] serial clock drivers get outdated input from kernel tty
  line buffer after startup
(4.2.7p33) 2010/06/04 Released by Harlan Stenn <stenn@ntp.org>
* [Bug 1561] from 4.2.6p2-RC5: ntpq, ntpdc "passwd" prompts for MD5
  password w/SHA1.
* [Bug 1565] from 4.2.6p2-RC5: sntp/crypto.c compile fails on MacOS over
  vsnprintf().
* from 4.2.6p2-RC5: Windows port: do not exit in
  ntp_timestamp_from_counter() without first logging the reason.
(4.2.7p32) 2010/05/19 Released by Harlan Stenn <stenn@ntp.org>
* Copyright file cleanup from Dave Mills.
* [Bug 1555] from 4.2.6p2-RC4: sntp illegal C (mixed code and
  declarations).
* [Bug 1558] pool prototype associations have 0.0.0.0 for remote addr.
* configure.ac: add --disable-autokey, #define AUTOKEY to enable future
  support for building without Autokey, but with OpenSSL for its digest
  algorithms (hash functions).  Code must be modified to use #ifdef
  AUTOKEY instead of #ifdef OPENSSL where appropriate to complete this.
* include/ntp_crypto.h: make assumption AUTOKEY implies OPENSSL explicit.
(4.2.7p31) 2010/05/11 Released by Harlan Stenn <stenn@ntp.org>
* [Bug 1325] from 4.2.6p2-RC3: unreachable code sntp recv_bcst_data().
* [Bug 1459] from 4.2.6p2-RC3: sntp MD5 authentication does not work
  with ntpd.
* [Bug 1552] from 4.2.6p2-RC3: update and complete broadcast and crypto
  features in sntp.
* [Bug 1553] from 4.2.6p2-RC3: sntp/configure.ac OpenSSL support.
* from 4.2.6p2-RC3: Escape unprintable characters in a refid in ntpq -p
  billboard.
* from 4.2.6p2-RC3: Simplify hash client code by providing OpenSSL
  EVP_*() API when built without OpenSSL.  (already in 4.2.7)
* from 4.2.6p2-RC3: Do not depend on ASCII in sntp.
(4.2.7p30) 2010/05/06 Released by Harlan Stenn <stenn@ntp.org>
* [Bug 1526] ntpd DNS pipe read EINTR with no network at startup.
* Update the ChangeLog entries when merging items from -stable.
(4.2.7p29) 2010/05/04 Released by Harlan Stenn <stenn@ntp.org>
* [Bug 1542] ntpd mrulist response may have incorrect last.older.
* [Bug 1543] ntpq mrulist must refresh nonce when retrying.
* [Bug 1544] ntpq mrulist sscanf timestamp format mismatch on 64-bit.
* Windows compiling hints/winnt.html update from G. Sunil Tej.
(4.2.7p28) 2010/05/03 Released by Harlan Stenn <stenn@ntp.org>
* [Bug 1512] from 4.2.6p2-RC3: ntpsnmpd should connect to net-snmpd
  via a unix-domain socket by default.
  Provide a command-line 'socket name' option.
* [Bug 1538] from 4.2.6p2-RC3: update refclock_nmea.c's call to
  getprotobyname().
* [Bug 1541] from 4.2.6p2-RC3: Fix wrong keyword for "maxclock".
(4.2.7p27) 2010/04/27 Released by Harlan Stenn <stenn@ntp.org>
(4.2.7p26) 2010/04/24 Released by Harlan Stenn <stenn@ntp.org>
* [Bug 1465] from 4.2.6p2-RC2: Make sure time from TS2100 is not
  invalid (backport from -dev).
* [Bug 1528] from 4.2.6p2-RC2: Fix EDITLINE_LIBS link order for ntpq
  and ntpdc.
* [Bug 1531] Require nonce with mrulist requests.
* [Bug 1532] Remove ntpd support for ntpdc's monlist in favor of ntpq's
  mrulist.
* [Bug 1534] from 4.2.6p2-RC2: conflicts with VC++ 2010 errno.h.
* [Bug 1535] from 4.2.6p2-RC2: "restrict -4 default" and "restrict
  -6 default" ignored.
(4.2.7p25) 2010/04/20 Released by Harlan Stenn <stenn@ntp.org>
* [Bug 1528] from 4.2.6p2-RC2: Remove --with-arlib from br-flock.
* [Bug 1503] [Bug 1504] [Bug 1518] [Bug 1522] from 4.2.6p2-RC2:
  all of which were fixed in 4.2.7 previously. 
(4.2.7p24) 2010/04/13 Released by Harlan Stenn <stenn@ntp.org>
* [Bug 1390] Control PPS on the Oncore M12.
* [Bug 1518] Windows ntpd should lock to one processor more
  conservatively.
* [Bug 1520] '%u' formats for size_t gives warnings with 64-bit builds.
* [Bug 1522] Enable range syntax "trustedkey (301 ... 399)".
* Documentation updates for 4.2.7p22 changes and additions, updating
  ntpdc.html, ntpq.html, accopt.html, confopt.html, manyopt.html,
  miscopt.html, and miscopt.txt.
* accopt.html: non-ntpport doc changes from Dave Mills.
* Modify full MRU list preemption when full to match "discard monitor"
  documentation, by removing exception for count == 1.
(4.2.7p23) 2010/04/04 Released by Harlan Stenn <stenn@ntp.org>
* [Bug 1516] unpeer by IP address fails, DNS name works.
* [Bug 1517] ntpq and ntpdc should verify reverse DNS before use.
  ntpq and ntpdc now use the following format for showing purported
  DNS names from IP address "reverse" DNS lookups when the DNS name
  does not exist or does not include the original IP address among
  the results: "192.168.1.2 (fake.dns.local)".
(4.2.7p22) 2010/04/02 Released by Harlan Stenn <stenn@ntp.org>
* [Bug 1432] Don't set inheritable flag for linux capabilities.
* [Bug 1465] Make sure time from TS2100 is not invalid.
* [Bug 1483] AI_NUMERICSERV undefined in 4.2.7p20.
* [Bug 1497] fudge is broken by getnetnum() change.
* [Bug 1503] Auto-enabling of monitor for "restrict ... limited" wrong.
* [Bug 1504] ntpdate tickles ntpd "discard minimum 1" rate limit if
  "restrict ... limited" is used.
* ntpdate: stop querying source after KoD packet response, log it.
* ntpdate: rate limit each server to 2s between packets.
* From J. N. Perlinger: avoid pointer wraparound warnings in dolfptoa(),
  printf format mismatches with 64-bit size_t.
* Broadcast client (ephemeral) associations should be demobilized only
  if they are not heard from for 10 consecutive polls, regardless of
  surviving the clock selection.  Fix from David Mills.
* Add "ntpq -c ifstats" similar to "ntpdc -c ifstats".
* Add "ntpq -c sysstats" similar to "ntpdc -c sysstats".
* Add "ntpq -c monstats" to show monlist knobs and stats.
* Add "ntpq -c mrulist" similar to "ntpdc -c monlist" but not
  limited to 600 rows, and with filtering and sorting options:
  ntpq -c "mrulist mincount=2 laddr=192.168.1.2 sort=-avgint"
  ntpq -c "mrulist sort=addr"
  ntpq -c "mrulist mincount=2 sort=count"
  ntpq -c "mrulist sort=-lstint"
* Modify internal representation of MRU list to use l_fp fixed-point
  NTP timestamps instead of seconds since startup.  This increases the
  resolution and substantially improves accuracy of sorts involving
  timestamps, at the cost of flushing all MRU entries when the clock is
  stepped, to ensure the timestamps can be compared with the current
  get_systime() results.
* Add ntp.conf "mru" directive to configure MRU parameters, such as
  "mru mindepth 600 maxage 64 maxdepth 5000 maxmem 1024" or
  "mru initalloc 0 initmem 16 incalloc 99 incmem 4".  Several pairs are
  equivalent with one in units of MRU entries and its twin in units of
  kilobytes of memory, so the last one used in ntp.conf controls:
  maxdepth/maxmem, initalloc/initmem, incalloc/incmem.  With the above
  values, ntpd will preallocate 16kB worth of MRU entries, allocating
  4kB worth each time more are needed, with a hard limit of 1MB of MRU
  entries.  Until there are more than 600 entries none would be reused.
  Then only entries for addresses last seen 64 seconds or longer ago are
  reused.
* Limit "ntpdc -c monlist" response in ntpd to 600 entries, the previous
  overall limit on the MRU list depth which was driven by the monlist
  implementation limit of one request with a single multipacket
  response.
* New "pool" directive implementation modeled on manycastclient.
* Do not abort on non-ASCII characters in ntp.conf, ignore them.
* ntpq: increase response reassembly limit from 24 to 32 packets, add
  discussion in comment regarding results with even larger MAXFRAGS.
* ntpq: handle "passwd MYPASSWORD" (without prompting) as with ntpdc.
* ntpdc: do not examine argument to "passwd" if not supplied.
* configure: remove check for pointer type used with qsort(), we
  require ANSI C which mandates void *.
* Reset sys_kodsent to 0 in proto_clr_stats().
* Add sptoa()/sockporttoa() similar to stoa()/socktoa() adding :port.
* Use memcpy() instead of memmove() when buffers can not overlap.
* Remove sockaddr_storage from our sockaddr_u union of sockaddr,
  sockaddr_in, and sockaddr_in6, shaving about 100 bytes from its size
  and substantially decreasing MRU entry memory consumption.
* Extend ntpq readvar (alias rv) to allow fetching up to three named
  variables in one operation:  ntpq -c "rv 0 version offset frequency".
* ntpq: use srchost variable to show .POOL. prototype associations'
  hostname instead of address 0.0.0.0.
* "restrict source ..." configures override restrictions for time
  sources, allows tight default restrictions to be used with the pool
  directive (where server addresses are not known in advance).
* Ignore "preempt" modifier on manycastclient and pool prototype
  associations.  The resulting associations are preemptible, but the
  prototype must not be.
* Maintain and use linked list of associations (struct peer) in ntpd,
  avoiding walking 128 hash table entries to iterate over peers.
* Remove more workarounds unneeded since we require ISO C90 AKA ANSI C:
  - remove fallback implementations for memmove(), memset, strstr().
  - do not test for atexit() or memcpy().
* Collapse a bunch of code duplication in ntpd/ntp_restrict.c added with
  support for IPv6.
* Correct some corner case failures in automatically enabling the MRU
  list if any "restrict ... limited" is in effect, and in disabling MRU
  maintenance. (ntp_monitor.c, ntp_restrict.c)
* Reverse the internal sort order of the address restriction lists, but
  preserve the same behavior.  This allows removal of special-case code
  related to the default restrictions and more straightforward lookups
  of restrictions for a given address (now, stop on first match).
* Move ntp_restrict.c MRU doubly-linked list maintenance code into
  ntp_lists.h macros, allowing more duplicated source excision.
* Repair ntpdate.c to no longer test HAVE_TIMER_SETTIME.
* Do not reference peer_node/unpeer_node after freeing when built with
  --disable-saveconfig and using DNS.
(4.2.7p21) 2010/03/31 Released by Harlan Stenn <stenn@ntp.org>
* [Bug 1514] from 4.2.6p1-RC6: Typo in ntp_proto.c: fabs(foo < .4)
  should be fabs(foo) < .4.
* [Bug 1464] from 4.2.6p1-RC6: synchronization source wrong for
  refclocks ARCRON_MSF (27) and SHM (28).
* From 4.2.6p1-RC6: Correct Windows port's refclock_open() to
  return 0 on failure not -1.
* From 4.2.6p1-RC6: Correct CHU, dumbclock, and WWVB drivers to
  check for 0 returned from refclock_open() on failure.
* From 4.2.6p1-RC6: Correct "SIMUL=4 ./flock-build -1" to
  prioritize -1/--one.
* [Bug 1306] constant conditionals in audio_gain().
(4.2.7p20) 2010/02/13 Released by Harlan Stenn <stenn@ntp.org>
* [Bug 1483] hostname in ntp.conf "restrict" parameter rejected.
* Use all addresses for each restrict by hostname.
* Use async DNS to resolve trap directive hostnames.
(4.2.7p19) 2010/02/09 Released by Harlan Stenn <stenn@ntp.org>
* [Bug 1338] Update the association type codes in ntpq.html.
* [Bug 1478] from 4.2.6p1-RC5: linking fails: EVP_MD_pkey_type.
* [Bug 1479] from 4.2.6p1-RC5: not finding readline headers.
* [Bug 1484] from 4.2.6p1-RC5: ushort is not defined in QNX6.
(4.2.7p18) 2010/02/07 Released by Harlan Stenn <stenn@ntp.org>
* [Bug 1480] from 4.2.6p1-RC5: snprintf() cleanup caused 
  unterminated refclock IDs.
* Stop using getaddrinfo() to convert numeric address strings to on-wire
  addresses in favor of is_ip_address() alone.
(4.2.7p17) 2010/02/05 Released by Harlan Stenn <stenn@ntp.org>
* [Bug 1477] from 4.2.6p1-RC5: First non-gmake make in clone
  w/VPATH can't make COPYRIGHT.
* Attempts to cure CID 108 CID 118 CID 119 TAINTED_SCALAR warnings.
* Broaden ylwrap workaround VPATH_HACK to all non-GNU make.
(4.2.7p16) 2010/02/04 Released by Harlan Stenn <stenn@ntp.org>
* [Bug 1474] from 4.2.6p1-RC4: ntp_keygen LCRYPTO after libntp.a.
* Include 4.2.6p1-RC4: Remove arlib.
(4.2.7p15) 2010/02/03 Released by Harlan Stenn <stenn@ntp.org>
* [Bug 1455] from 4.2.6p1: ntpd does not try /etc/ntp.audio.
* Include 4.2.6p1: Convert many sprintf() calls to snprintf(), also
  strcpy(), strcat().
* Include 4.2.6p1: Fix widely cut-n-pasted bug in refclock shutdown
  after failed start.
* Include 4.2.6p1: Remove some dead code checking for emalloc()
  returning NULL.
(4.2.7p14) 2010/02/02 Released by Harlan Stenn <stenn@ntp.org>
* [Bug 1338] ntpq displays incorrect association type codes.
* [Bug 1469] u_int32, int32 changes broke HP-UX 10.20 build.
* [Bug 1470] from 4.2.6p1: "make distdir" compiles keyword-gen.
* [Bug 1471] CID 120 CID 121 CID 122 is_ip_address() uninit family.
* [Bug 1472] CID 116 CID 117 minor warnings in new DNS code.
* [Bug 1473] from 4.2.6p1: "make distcheck" version.m4 error.
(4.2.7p13) 2010/01/31 Released by Harlan Stenn <stenn@ntp.org>
* [Bug 1467] from 4.2.6p1: Fix bogus rebuild of sntp/sntp.html.
(4.2.7p12) 2010/01/30 Released by Harlan Stenn <stenn@ntp.org>
* [Bug 1468] 'make install' broken for root on default NFS mount.
(4.2.7p11) 2010/01/28 Released by Harlan Stenn <stenn@ntp.org>
* [Bug 47] Debugging and logging do not work after a fork.
* [Bug 1010] getaddrinfo() could block and thus should not be called by
  the main thread/process.
* New async DNS resolver in ntpd allows nonblocking queries anytime,
  instead of only once at startup.
(4.2.7p10) 2010/01/24 Released by Harlan Stenn <stenn@ntp.org>
* [Bug 1140] from 4.2.6p1-RC5: Clean up debug.html, decode.html,
  and ntpq.html.
* Include 4.2.6p1-RC3: Use TZ=UTC instead of TZ= when calling date in
  scripts/mkver.in .
* [Bug 1448] from 4.2.6p1-RC3: Some macros not correctly conditionally
  or absolutely defined on Windows.
* [Bug 1449] from 4.2.6p1-RC3: ntpsim.h in ntp_config.c should be used
  conditionally.
* [Bug 1450] from 4.2.6p1-RC3: Option to exclude warnings not
  unconditionally defined on Windows.
(4.2.7p9) 2010/01/13 Released by Harlan Stenn <stenn@ntp.org>
(4.2.7p8) 2010/01/12 Released by Harlan Stenn <stenn@ntp.org>
* [Bug 702] ntpd service logic should use libopts to examine cmdline.
* [Bug 1451] from 4.2.6p1-RC3: sntp leaks KoD entry updating.
* [Bug 1453] from 4.2.6p1-RC3: Use $CC in config.cache filename.
(4.2.7p7) 2009/12/30 Released by Harlan Stenn <stenn@ntp.org>
* [Bug 620] ntpdc getresponse() esize != *rsize s/b size != *rsize.
* [Bug 1446] 4.2.7p6 requires autogen, missing ntpd.1, *.texi, *.menu.
(4.2.7p6) 2009/12/28 Released by Harlan Stenn <stenn@ntp.org>
* [Bug 1443] Remove unnecessary dependencies on ntp_io.h
* [Bug 1442] Move Windows functions into libntp files
* [Bug 1127] from 4.2.6p1-RC3: Check the return of X590_verify().
* [Bug 1439] from 4.2.6p1-RC3: .texi gen after binary is linked.
* [Bug 1440] from 4.2.6p1-RC3: Update configure.ac to support kfreebsd.
* [Bug 1445] from 4.2.6p1-RC3: IRIX does not have -lcap or support
  linux capabilities.
(4.2.7p5) 2009/12/25 Released by Harlan Stenn <stenn@ntp.org>
* Include 4.2.6p1-RC2
(4.2.7p4) 2009/12/24 Released by Harlan Stenn <stenn@ntp.org>
* [Bug 1429] ntpd -4 option does not reliably force IPv4 resolution.
* [Bug 1431] System headers must come before ntp headers in ntp_intres.c .
(4.2.7p3) 2009/12/22 Released by Harlan Stenn <stenn@ntp.org>
* [Bug 1426] scripts/VersionName needs . on the search path.
* [Bug 1427] quote missing in ./build - shows up on NetBSD.
* [Bug 1428] Use AC_HEADER_RESOLV to fix breaks from resolv.h
(4.2.7p2) 2009/12/20 Released by Harlan Stenn <stenn@ntp.org>
* [Bug 1419] ntpdate, ntpdc, sntp, ntpd ignore configure --bindir.
* [Bug 1421] add util/tg2, a clone of tg that works on Linux, NetBSD, and
  FreeBSD
(4.2.7p1) 2009/12/15 Released by Harlan Stenn <stenn@ntp.org>
* [Bug 1348] ntpd Windows port should wait for sendto() completion.
* [Bug 1413] test OpenSSL headers regarding -Wno-strict-prototypes.
* [Bug 1418] building ntpd/ntpdc/ntpq statically with ssl fails.
(4.2.7p0) 2009/12/13 Released by Harlan Stenn <stenn@ntp.org>
* [Bug 1412] m4/os_cflags.m4 caches results that depend on $CC.
* [Bug 1414] Enable "make distcheck" success with BSD make.
(4.2.7) 2009/12/09 Released by Harlan Stenn <stenn@ntp.org>
* [Bug 1407] configure.ac: recent GNU Make -v does not include "version".
---
(4.2.6p5) 2011/12/24 Released by Harlan Stenn <stenn@ntp.org>

No changes from 4.2.6p5-RC3.

---
(4.2.6p5-RC3) 2011/12/08 Released by Harlan Stenn <stenn@ntp.org>

* [Bug 2082] 3-char refid sent by ntpd 4.2.6p5-RC2 ends with extra dot.
* [Bug 2085] clock_update() sys_rootdisp calculation omits root delay.
* [Bug 2086] get_systime() should not offset by sys_residual.
* [Bug 2087] sys_jitter calculation overweights sys.peer jitter.
* Ensure NULL peer->dstadr is not accessed in orphan parent selection.

---
(4.2.6p5-RC2) 2011/11/30 Released by Harlan Stenn <stenn@ntp.org>

* [Bug 2050] Orphan mode stratum counting to infinity.
* [Bug 2059] optional billboard column "server" does not honor -n.
* [Bug 2066] ntpq lopeers ipv6 "local" column overrun.
* [Bug 2068] ntpd sends nonprintable stratum 16 refid to ntpq.
* [Bug 2069] broadcastclient, multicastclient spin up duplicate
  ephemeral associations without broadcastdelay.
* [Bug 2072] Orphan parent selection metric needs ntohl().
* Exclude not-yet-determined sys_refid from use in loopback TEST12
  (from David Mills).
* Never send KoD rate limiting response to MODE_SERVER response.

---
(4.2.6p5-RC1) 2011/10/18 Released by Harlan Stenn <stenn@ntp.org>

* [Bug 2034] Listening address configuration with prefix misapplied.

---
(4.2.6p4) 2011/09/22 Released by Harlan Stenn <stenn@ntp.org>

* [Bug 1984] ntp/libisc fails to compile on OS X 10.7 (Lion).
* [Bug 1985] "logconfig =allall" rejected.
* [Bug 2001] ntpdc timerstats reports overruns as handled.
* [Bug 2003] libntpq ntpq_read_assoc_peervars() broken.
* [Backward Incompatible] sntp: -l/--filelog -> -l/--logfile, to be
  consistent with ntpd.
* libopts/file.c fix from Bruce Korb (arg-type=file).

---
(4.2.6p4-RC2) 2011/08/04 Released by Harlan Stenn <stenn@ntp.org>

* [Bug 1608] Parse Refclock driver should honor trusttime.
* [Bug 1961] html2man update: distribute ntp-wait.html.
* [Bug 1970] UNLINK_EXPR_SLIST() causes crash if list is empty.
* [Bug 1972] checking for struct rtattr fails.
* [Bug 1975] libntp/mktime.c won't work with 64-bit time_t
* [Bug 1978] [Bug 1134] fix in 4.2.6p4-RC1 doesn't build on older Linux.
* Backport several fixes for Coverity warnings from ntp-dev.
* Backport if_nametoindex() check for hpux.

---
(4.2.6p4-RC1) 2011/07/10 Released by Harlan Stenn <stenn@ntp.org>

* [Bug 1134] ntpd fails binding to tentative IPv6 addresses.
* [Bug 1790] Update config.guess and config.sub to detect AIX6.
* [Bug 1961] html2man needs an update.
* Update the NEWS file.

---
(4.2.6p4-beta2) 2011/05/25 Released by Harlan Stenn <stenn@ntp.org>

* [Bug 1695] ntpdate takes longer than necessary.
* [Bug 1832] ntpdate doesn't allow timeout > 2s.
* [Bug 1933] WWVB/Spectracom driver timestamps LFs, not CRs.
* Backport utility routines from ntp-dev: mprintf(), emalloc_zero().

---
(4.2.6p4-beta1) 2011/05/16 Released by Harlan Stenn <stenn@ntp.org>

* [Bug 1554] peer may stay selected as system peer after becoming
  unreachable.
* [Bug 1921] LOCAL, ACTS drivers with "prefer" excluded from initial
  candidate list.
* [Bug 1923] orphan parent favored over LOCAL, ACTS drivers.
* [Bug 1924] Billboard tally codes sometimes do not match operation,
  variables.
* Enable tickadj-like taming of wildly off-spec Windows clock using
  NTPD_TICKADJ_PPM env. var. specifying baseline slew.
* Upgrade to AutoGen 5.11.9 (and require it).
* Upgrade to libopts 35.0.10 from AutoGen 5.11.9pre8.

---
(4.2.6p3) 2011/01/03 Released by Harlan Stenn <stenn@ntp.org>

* [Bug 1764] Palisade driver doesn't build on Linux
* Create and use scripts/check--help when generating .texi files.
* Update bk triggers for the bk-5 release.
* Update genCommitLog for the bk-5 release.
* Update the copyright year.

---
(4.2.6p3-RC12) 2010/12/25 Released by Harlan Stenn <stenn@ntp.org>

* [Bug 1458] Can not compile NTP on FreeBSD 4.7.
* [Bug 1510] Add modes 20/21 for driver 8 to support RAWDCF @ 75 baud.
* [Bug 1618] Unreachable code in jjy_start(). (backport from ntp-dev)
* [Bug 1719] ntp-keygen -V crash. (backport)
* [Bug 1740] ntpdc treats many counters as signed. (backport)
* [Bug 1741] Enable multicast reception on each address (Windows).
* [Bug 1742] Fix a typo in an error message in the "build" script.
* [Bug 1743] Display timezone offset when showing time for sntp in the
local timezone.
* [Bug 1751] Support for Atari FreeMiNT OS.
* [Bug 1754] --version output should be more verbose.
* [Bug 1757] oncore snprintf("%m") doesn't expand %m.
* [Bug 1758] setsockopt IPV6_MULTICAST_IF with wrong ifindex.
* [Bug 1760] ntpd Windows interpolation cannot be disabled.
* [Bug 1762] manycastclient solicitation responses interfere.
* Upgrade to libopts 34.0.9 from AutoGen 5.11.6pre7.
* Relax minimum Automake version to 1.10 with updated libopts.m4.
* Suppress ntp-keygen OpenSSL version display for --help, --version,
display both build and runtime OpenSSL versions when they differ.
* Clean up m4 quoting in configure.ac, *.m4 files, resolving
  intermittent AC_LANG_PROGRAM possibly undefined errors.
* Clean up the SNTP documentation.
* Other manycastclient repairs:
  Separate handling of scope ID embedded in many in6_addr from ifindex
  used for IPv6 multicasting ioctls.
  Add INT_PRIVACY endpt bit flag for IPv6 RFC 4941 privacy addresses.
  Enable outbound multicast from only one address per interface in the
  same subnet, and in that case prefer embedded MAC address modified
  EUI-64 IPv6 addresses first, then static, and last RFC 4941 privacy
  addresses.
  Use setsockopt(IP[V6]_MULTICAST_IF) before each send to multicast to
  select the local source address, using the correct socket is not
  enough.

---
(4.2.6p3-RC11) 2010/11/28 Released by Harlan Stenn <stenn@ntp.org>

* [Bug 1725] ntpd sends multicast from only one address.
* [Bug 1728] In ntp_openssl.m4, don't add -I/usr/include or -L/usr/lib
  to CPPFLAGS or LDFLAGS.
* [Bug 1733] IRIX doesn't have 'head' (affects scripts/checkChangeLog).
* Remove log_msg() and debug_msg() from sntp in favor of msyslog().
* Use a single copy of libopts/, in sntp/.
* Upgrade libopts to 33.3.8.
* Bump minimum Automake version to 1.11, required for AM_COND_IF
  use in LIBOPTS_CHECK.
* Improvements to the 'build' script.

---
(4.2.6p3-RC10) 2010/11/14 Released by Harlan Stenn <stenn@ntp.org>

* [Bug 1681] More sntp logging cleanup.
* [Bug 1683] Non-localhost on loopback exempted from nic rules.

---
(4.2.6p3-RC9) 2010/11/10 Released by Harlan Stenn <stenn@ntp.org>

* [Bug 1574] sntp:set_time doesn't set tv_usec correctly.
* [Bug 1681] sntp logging cleanup.
* [Bug 1683] Interface binding does not seem to work as intended.
* [Bug 1691] Use first NMEA sentence each second.
* [Bug 1692] packageinfo.sh needs to be "sourced" using ./ .
* [Bug 1709] ntpdate ignores replies with equal receive and transmit
  timestamps.
* Backport sntp from -dev

---
(4.2.6p3-RC8) 2010/10/29 Released by Harlan Stenn <stenn@ntp.org>

* [Bug 1685] NMEA driver mode byte confusion.
* First cut at using scripts/checkChangeLog.

---
(4.2.6p3-RC7) 2010/10/25 Released by Harlan Stenn <stenn@ntp.org>

* [Bug 1676] NMEA: $GPGLL did not work after fix for Bug 1571.
* Added scripts/checkChangeLog.

---
(4.2.6p3-RC6) 2010/10/24 Released by Harlan Stenn <stenn@ntp.org>

* [Bug 1571] NMEA does not relate data to PPS edge.
* [Bug 1572] NMEA time adjustment for GPZDG buggy.
* [Bug 1675] Prohibit includefile remote config.

---
(4.2.6p3-RC5) 2010/10/22 Released by Harlan Stenn <stenn@ntp.org>

* [Bug 1649] Require NMEA checksum if $GPRMC or previously seen.
* [Bug 1669] NTP 4.2.6p2 fails to compile on IBM AIX 5.3.

---
(4.2.6p3-RC4) 2010/10/16 Released by Harlan Stenn <stenn@ntp.org>

* [Bug 1584] wrong SNMP type for precision, resolution.
* [Bug 1659] Need CLOCK_TRUETIME not CLOCK_TRUE.
* [Bug 1665] is_anycast() u_int32_t should be u_int32.
* ntpsnmpd, libntpq warning cleanup.

---
(4.2.6p3-RC3) 2010/10/14 Released by Harlan Stenn <stenn@ntp.org>

* [Bug 750] Non-existing device causes coredump with RIPE-NCC driver.
* [Bug 1080] ntpd on ipv6 routers very chatty.
* [Bug 1567] Support Arbiter 1093C Satellite Clock on Windows.
* [Bug 1581] printf format string mismatch leftover.
* [Bug 1584] ntpsnmpd OID must be mib-2.197.
* [Bug 1643] Range-check the decoding of the RIPE-NCC status codes.
* [Bug 1644] cvo.sh should use lsb_release to identify linux distros.
* [Bug 1659] Support Truetime Satellite Clocks on Windows.
* [Bug 1660] On some systems, test is in /usr/bin, not /bin.
* [Bug 1661] Re-indent refclock_ripencc.c.

---
(4.2.6p3-RC2) 2010/09/25 Released by Harlan Stenn <stenn@ntp.org>

* [Bug 1635] "filegen ... enable" is not default.
* [Bug 1636] yyparse() segfault after denied filegen remote config.

---
(4.2.6p3-RC1) 2010/09/18 Released by Harlan Stenn <stenn@ntp.org>

* [Bug 1344] ntpd on Windows exits without logging cause.

---
(4.2.6p3-beta1) 2010/09/11 Released by Harlan Stenn <stenn@ntp.org>

* [Bug 1573] Miscalculation of offset in sntp.
* [Bug 1595] empty last line in key file causes duplicate key to be added
* [Bug 1597] packet processing ignores RATE KoD packets, because of
  a bug in string comparison.
* [Bug 1581] ntp_intres.c size_t printf format string mismatch.

---
(4.2.6p2) 2010/07/09 Released by Harlan Stenn <stenn@ntp.org>

* [Bug 1581] size_t printf format string mismatches, IRIG string buffers
  undersized.  Mostly backported from earlier ntp-dev fixes by Juergen
  Perlinger.

---
(4.2.6p2-RC7) 2010/06/19 Released by Harlan Stenn <stenn@ntp.org>

* [Bug 1570] serial clock drivers get outdated input from kernel tty
  line buffer after startup
* [Bug 1575] use 'snprintf' with LIB_BUFLENGTH in inttoa.c, tvtoa.c and
  utvtoa.c
* [Bug 1576] sys/sysctl.h depends on sys/param.h on OpenBSD.

---
(4.2.6p2-RC6) 2010/06/12 Released by Harlan Stenn <stenn@ntp.org>

* [Bug 715] libisc Linux IPv6 interface iteration drops multicast flags.

---
(4.2.6p2-RC5) 2010/06/03 Released by Harlan Stenn <stenn@ntp.org>

* [Bug 1561] ntpq, ntpdc "passwd" prompts for MD5 password w/SHA1.
* [Bug 1565] sntp/crypto.c compile fails on MacOS over vsnprintf().
* Windows port: do not exit in ntp_timestamp_from_counter() without
  first logging the reason.
* Support "passwd blah" syntax in ntpq.

---
(4.2.6p2-RC4) 2010/05/19 Released by Harlan Stenn <stenn@ntp.org>

* [Bug 1555] 4.2.6p2-RC3 sntp illegal C (mixed code and declarations).

---
(4.2.6p2-RC3) 2010/05/11 Released by Harlan Stenn <stenn@ntp.org>

* [Bug 1325] unreachable code in sntp recv_bcst_data().
* [Bug 1459] sntp MD5 authentication does not work with ntpd.
* [Bug 1512] ntpsnmpd should connect to net-snmpd via a unix-domain
  socket by default.  Provide a command-line 'socket name' option.
* [Bug 1538] update refclock_nmea.c's call to getprotobyname().
* [Bug 1541] Fix wrong keyword for "maxclock".
* [Bug 1552] update and complete broadcast and crypto features in sntp.
* [Bug 1553] sntp/configure.ac OpenSSL support.
* Escape unprintable characters in a refid in ntpq -p billboard.
* Simplify hash client code by providing OpenSSL EVP_*() API when built
  without OpenSSL.  (from ntp-dev)
* Do not depend on ASCII values for ('A' - '0'), ('a' - '0') in sntp.
* Windows compiling hints/winnt.html update from G. Sunil Tej.

---
(4.2.6p2-RC2) 2010/04/27 Released by Harlan Stenn <stenn@ntp.org>

* [Bug 1465] Make sure time from TS2100 is not invalid (backport from
  ntp-dev).
* [Bug 1528] Fix EDITLINE_LIBS link order for ntpq and ntpdc.
* [Bug 1534] win32/include/isc/net.h conflicts with VC++ 2010 errno.h.
* [Bug 1535] "restrict -4 default" and "restrict -6 default" ignored.
* Remove --with-arlib from br-flock.

---
(4.2.6p2-RC1) 2010/04/18 Released by Harlan Stenn <stenn@ntp.org>

* [Bug 1503] Auto-enabling of monitor for "restrict ... limited" wrong.
* [Bug 1504] ntpdate tickles ntpd "discard minimum 1" rate limit if
  "restrict ... limited" is used.
* [Bug 1518] Windows ntpd should lock to one processor more
  conservatively.
* [Bug 1522] Enable range syntax "trustedkey (301 ... 399)".
* Update html/authopt.html controlkey, requestkey, and trustedkey docs.

---
(4.2.6p1) 2010/04/09 Released by Harlan Stenn <stenn@ntp.org>
(4.2.6p1-RC6) 2010/03/31 Released by Harlan Stenn <stenn@ntp.org>

* [Bug 1514] Typo in ntp_proto.c: fabs(foo < .4) should be fabs(foo) < .4.
* [Bug 1464] synchronization source wrong for refclocks ARCRON_MSF (27)
  and SHM (28).
* Correct Windows port's refclock_open() to return 0 on failure not -1.
* Correct CHU, dumbclock, and WWVB drivers to check for 0 returned from
  refclock_open() on failure.
* Correct "SIMUL=4 ./flock-build -1" to prioritize -1/--one.

---
(4.2.6p1-RC5) 2010/02/09 Released by Harlan Stenn <stenn@ntp.org>

* [Bug 1140] Clean up debug.html, decode.html, and ntpq.html.
* [Bug 1438] Remove dead code from sntp/networking.c.
* [Bug 1477] 1st non-gmake make in clone w/VPATH can't make COPYRIGHT.
* [Bug 1478] linking fails with undefined reference EVP_MD_pkey_type.
* [Bug 1479] Compilation fails because of not finding readline headers.
* [Bug 1480] snprintf() cleanup caused unterminated refclock IDs.
* [Bug 1484] ushort is not defined in QNX6.

---
(4.2.6p1-RC4) 2010/02/04 Released by Harlan Stenn <stenn@ntp.org>

* [Bug 1455] ntpd does not try /etc/ntp.audio as documented.
* [Bug 1467] Fix bogus rebuild of sntp/sntp.html
* [Bug 1470] "make distdir" in $srcdir builds keyword-gen, libntp.a.
* [Bug 1473] "make distcheck" before build can't make sntp/version.m4.
* [Bug 1474] ntp_keygen needs LCRYPTO after libntp.a.
* Convert many sprintf() calls to snprintf(), also strcpy(), strcat().
* Fix widely cut-n-pasted bug in refclock shutdown after failed start.
* Remove some dead code checking for emalloc() returning NULL.
* Remove arlib.

---
(4.2.6p1-RC3) 2010/01/24 Released by Harlan Stenn <stenn@ntp.org>

* Use TZ=UTC instead of TZ= when calling date in scripts/mkver.in .
* [Bug 1448] Some macros not correctly conditionally or absolutely defined
  on Windows.
* [Bug 1449] ntpsim.h in ntp_config.c should be used conditionally.
* [Bug 1450] Option to exclude warnings not unconditionally defined on Windows.
* [Bug 1127] Properly check the return of X590_verify() - missed one.
* [Bug 1439] .texi generation must wait until after binary is linked.
* [Bug 1440] Update configure.ac to support kfreebsd.
* [Bug 1445] IRIX does not have -lcap or support linux capabilities.
* [Bug 1451] CID 115: sntp leaks KoD entry when updating existing.
* [Bug 1453] Use $CC in config.cache filename in ./build script.

---
(4.2.6p1-RC2) 2009/12/25 Released by Harlan Stenn <stenn@ntp.org>

* [Bug 1411] Fix status messages in refclock_oncore.c.
* [Bug 1416] MAXDNAME undefined on Solaris 2.6.
* [Bug 1419] ntpdate, ntpdc, sntp, ntpd ignore configure --bindir.
* [Bug 1424] Fix check for rtattr (rtnetlink.h).
* [Bug 1425] unpeer by association ID sets up for duplicate free().
* [Bug 1426] scripts/VersionName needs . on the search path.
* [Bug 1427] quote missing in ./build - shows up on NetBSD.
* [Bug 1428] Use AC_HEADER_RESOLV to fix breaks from resolv.h
* [Bug 1429] ntpd -4 option does not reliably force IPv4 resolution.
* [Bug 1431] System headers must come before ntp headers in ntp_intres.c .
* [Bug 1434] HP-UX 11 ip_mreq undeclared, _HPUX_SOURCE helps some.
* [Bug 1435] sntp: Test for -lresolv using the same tests as in ntp.

---
(4.2.6p1-RC1) 2009/12/20 Released by Harlan Stenn <stenn@ntp.org>

* [Bug 1409] Put refclock_neoclock4x.c under the NTP COPYRIGHT notice.
  This should allow debian and other distros to add this refclock driver
  in further distro releases.
  Detect R2 hardware releases.
* [Bug 1412] m4/os_cflags.m4 caches results that depend on $CC.
* [Bug 1413] test OpenSSL headers regarding -Wno-strict-prototypes.
* [Bug 1414] Enable "make distcheck" success with BSD make.
* [Bug 1415] Fix Mac OS X link problem.
* [Bug 1418] building ntpd/ntpdc/ntpq statically with ssl fails.
* Build infrastructure updates to enable beta releases of ntp-stable.

---
(4.2.6) 2009/12/09 Released by Harlan Stenn <stenn@ntp.org>
* [Sec 1331] from4.2.4p8: DoS with mode 7 packets - CVE-2009-3563.
* [Bug 508] Fixed leap second handling for Windows.
(4.2.5p250-RC) 2009/11/30 Released by Harlan Stenn <stenn@ntp.org>
* sntp documentation updates.
* [Bug 761] internal resolver does not seem to honor -4/-6 qualifiers
* [Bug 1386] Deferred DNS doesn't work on NetBSD
* [Bug 1391] avoid invoking autogen twice for .c and .h files.
* [Bug 1397] shmget() refclock_shm failing because of file mode.
* Pass no_needed to ntp_intres as first part of fixing [Bug 975].
* Add ./configure --enable-force-defer-DNS to help debugging.
(4.2.5p249-RC) 2009/11/28 Released by Harlan Stenn <stenn@ntp.org>
* [Bug 1400] An empty KOD DB file causes sntp to coredump.
* sntp: documentation cleanup.
* sntp: clean up some error messages.
* sntp: Use the precision to control how many offset digits are shown.
* sntp: Show root dispersion.
* Cleanup from the automake/autoconf upgrades.
(4.2.5p248-RC) 2009/11/26 Released by Harlan Stenn <stenn@ntp.org>
* Prepare for the generation of sntp.html.
* Documentation changes from Dave Mills.
* [Bug 1387] Storage leak in ntp_intres (minor).
* [Bug 1389] buffer overflow in refclock_oncore.c
* [Bug 1391] .texi usage text from installed, not built binaries.
* [Bug 1392] intres retries duplicate assocations endlessly.
* Correct *-opts.h dependency so default 'get' action isn't used.
(4.2.5p247-RC) 2009/11/20 Released by Harlan Stenn <stenn@ntp.org>
* [Bug 1142] nodebug builds shed no light on -d, -D option failure.
* [Bug 1179] point out the problem with -i/--jaildir and -u/--user when
  they are disabled by configure.
* [Bug 1308] support systems that lack fork().
* [Bug 1343] sntp doesn't link on Solaris 7, needs -lresolv.
(4.2.5p246-RC) 2009/11/17 Released by Harlan Stenn <stenn@ntp.org>
* Upgrade to autogen-5.10
* [Bug 1378] Unnecessary resetting of peers during interface update.
* [Bug 1382] p245 configure --disable-dependency-tracking won't build.
* [Bug 1384] ntpq :config core dumped with a blank password.
(4.2.5p245-RC) 2009/11/14 Released by Harlan Stenn <stenn@ntp.org>
* Cleanup from Dave Mills.
* [Bug 1343] sntp illegal C does not compile on Solaris 7.
* [Bug 1381] Version .deps generated include file dependencies to allow
  known dependency-breaking changes to force .deps to be cleaned,
  triggered by changing the contents of deps-ver and/or sntp/deps-ver.
(4.2.5p244-RC) 2009/11/12 Released by Harlan Stenn <stenn@ntp.org>
* keygen.html updates from Dave Mills.
* [Bug 1003] ntpdc unconfig command doesn't prompt for keyid.
* [Bug 1376] Enable authenticated ntpq and ntpdc using newly-available
  digest types.
* ntp-keygen, Autokey OpenSSL build vs. run version mismatch is now a
  non-fatal warning.
(4.2.5p243-RC) 2009/11/11 Released by Harlan Stenn <stenn@ntp.org>
* [Bug 1226] Fix deferred DNS lookups.
* new crypto signature cleanup.
(4.2.5p242-RC) 2009/11/10 Released by Harlan Stenn <stenn@ntp.org>
* [Bug 1363] CID 92 clarify fallthrough case in clk_trimtsip.c
* [Bug 1366] ioctl(TIOCSCTTY, 0) fails on NetBSD *[0-2].* > 3.99.7.
* [Bug 1368] typos in libntp --without-crypto case
* [Bug 1371] deferred DNS lookup failing with INFO_ERR_AUTH.
* CID 87 dead code in ntpq.c atoascii().
* Fix authenticated ntpdc, broken in p240.
* Stub out isc/mem.h, shaving 47k from a MIPS ntpd binary.
* Shrink keyword scanner FSM entries from 64 to 32 bits apiece.
* Documention updates from Dave Mills.
* authkeys.c cleanup from Dave Mills.
(4.2.5p241-RC) 2009/11/07 Released by Harlan Stenn <stenn@ntp.org>
* html/authopt.html update from Dave Mills.
* Remove unused file from sntp/Makefile.am's distribution list.
* new crypto signature cleanup.
(4.2.5p240-RC) 2009/11/05 Released by Harlan Stenn <stenn@ntp.org>
* [Bug 1364] clock_gettime() not detected, need -lrt on Debian 5.0.3.
* Provide all of OpenSSL's signature methods for ntp.keys (FIPS 140-2).
(4.2.5p239-RC) 2009/10/30 Released by Harlan Stenn <stenn@ntp.org>
* [Bug 1357] bogus assert from refclock_shm.
* [Bug 1359] Debug message cleanup.
* CID 101: more pointer/array cleanup.
* [Bug 1356] core dump from refclock_nmea when can't open /dev/gpsU.
* [Bug 1358] AIX 4.3 sntp/networking.c IPV6_JOIN_GROUP undeclared.
* CID 101: pointer/array cleanup.
(4.2.5p238-RC) 2009/10/27 Released by Harlan Stenn <stenn@ntp.org>
* Changes from Dave Mills.
* driver4.html updates from Dave Mills.
* [Bug 1252] PPSAPI cleanup on ntpd/refclock_wwvb.c.
* [Bug 1354] libtool error building after bootstrap with Autoconf 2.64.
* Allow NTP_VPATH_HACK configure test to handle newer gmake versions.
* CIDs 94-99 make it more clearly impossible for sock_hash() to return
  a negative number.
* CID 105, 106 ensure ntpdc arrays are not overrun even if callers
  misbehave.
* CID 113 use va_end() in refclock_true.c true_debug().
* Get rid of configure tests for __ss_family and __ss_len when the more
  common ss_family and ss_len are present.
(4.2.5p237-RC) 2009/10/26 Released by Harlan Stenn <stenn@ntp.org>
* [Bug 610] NMEA support for using PPSAPI on a different device.
* [Bug 1238] use only fudge time2 to offset NMEA serial timestamp.
* [Bug 1355] ntp-dev won't compile on OpenBSD 4.6.
(4.2.5p236-RC) 2009/10/22 Released by Harlan Stenn <stenn@ntp.org>
* Cleanup from Dave Mills.
* [Bug 1343] ntpd/ntp_io.c close_fd() does not compile on Solaris 7.
* [Bug 1353] ntpq "rv 0 settimeofday" always shows UNKNOWN on unix.
* Do not attempt to execute built binaries from ntpd/Makefile when
  cross-compiling (keyword-gen and ntpd --saveconfigquit).
* sntp/main.c: Remove duplicate global adr_buf[] (also defined in
  networking.c) which Piotr Grudzinski identified breaking his build.
* Correct in6addr_any test in configure.ac to attempt link too.
(4.2.5p235-RC) 2009/10/18 Released by Harlan Stenn <stenn@ntp.org>
* [Bug 1343] lib/isc build breaks on systems without IPv6 headers.
(4.2.5p234-RC) 2009/10/16 Released by Harlan Stenn <stenn@ntp.org>
* [Bug 1339] redux, use unmodified lib/isc/win32/strerror.c and
  move #define strerror... to a header not used by lib/isc code.
* [Bug 1345] illegal 'grep' option prevents compilation.
* [Bug 1346] keyword scanner broken where char defaults to unsigned.
* [Bug 1347] ntpd/complete.conf missing multicastclient test case.
(4.2.5p233-RC) 2009/10/15 Released by Harlan Stenn <stenn@ntp.org>
* [Bug 1337] cast setsockopt() v4 address pointer to void *.
* [Bug 1342] ignore|drop one IPv6 address on an interface blocks all
  addresses on that interface.
* Documentation cleanup and updates.
(4.2.5p232-RC) 2009/10/14 Released by Harlan Stenn <stenn@ntp.org>
* [Bug 1302] OpenSSL under Windows needs applink support.
* [Bug 1337] fix incorrect args to setsockopt(fd, IP_MULTICAST_IF,...).
* [Bug 1339] Fix Windows-only ntp_strerror() infinite recursion.
* [Bug 1341] NMEA driver requires working PPSAPI #ifdef HAVE_PPSAPI.
* Construct ntpd keyword scanner finite state machine at compile time
  rather than at runtime, shrink entries from 40+ to 8 bytes.
* Update documentation for ntpq --old-rv, saveconfig, saveconfigdir,
  ntpd -I -L and -M, and interface/nic rules. (From Dave Hart)
* [Bug 1337] fix incorrect args to setsockopt(fd, IP_MULTICAST_IF,...)
(4.2.5p231-RC) 2009/10/10 Released by Harlan Stenn <stenn@ntp.org>
* [Bug 1335] Broadcast client degraded by wildcard default change.
(4.2.5p230-RC) 2009/10/09 Released by Harlan Stenn <stenn@ntp.org>
* Start the 4.2.6 Release Candidate cycle.
* Broadcast and transit phase cleanup from Dave Mills.
(4.2.5p229) 2009/10/07 Released by Harlan Stenn <stenn@ntp.org>
* [Bug 1334] ntpsnmpd undefined reference to `ntpqOptions'.
* Change ntpsnmpd/Makefile.am include file order to fix FreeBSD build.
(4.2.5p228) 2009/10/06 Released by Harlan Stenn <stenn@ntp.org>
* Reclaim syntax tree memory after application in ntpd built with
  configure --disable-saveconfig.
* [Bug 1135] ntpq uses sizeof(u_long) where sizeof(u_int32) is meant.
* [Bug 1333] ntpd --interface precedence over --novirtualips lost.
(4.2.5p227) 2009/10/05 Released by Harlan Stenn <stenn@ntp.org>
* [Bug 1135] :config fails with "Server disallowed request"
* [Bug 1330] disallow interface/nic rules when --novirtualips or
  --interface are used.
* [Bug 1332] ntpq -c 'rv 0 variablename' returns extra stuff.
* Add test of ntpd --saveconfigquit fidelity using new complete.conf.
* Documentation updates from Dave Hart/Dave Mills.
(4.2.5p226) 2009/10/04 Released by Harlan Stenn <stenn@ntp.org>
* [Bug 1318] Allow multiple -g options on ntpd command line.
* [Bug 1327] ntpq, ntpdc, ntp-keygen -d & -D should work with configure
  --disable-debugging.
* Add ntpd --saveconfigquit <filename> option for future build-time
  testing of saveconfig fidelity.
* Clockhop and autokey cleanup from Dave Mills.
* Documentation updates from Dave Mills.
(4.2.5p225) 2009/09/30 Released by Harlan Stenn <stenn@ntp.org>
* authopt documentation changes from Dave Mills/Dave Hart.
* [Bug 1324] support bracketed IPv6 numeric addresses for restrict.
(4.2.5p224) 2009/09/29 Released by Harlan Stenn <stenn@ntp.org>
* Clockhop and documentation fixes from Dave Mills.
* Remove "tos maxhop" ntp.conf knob.
(4.2.5p223) 2009/09/28 Released by Harlan Stenn <stenn@ntp.org>
* [Bug 1321] build doesn't work if . isn't on $PATH.
* [Bug 1323] Implement "revoke #" to match documentation, deprecate
  "crypto revoke #".
(4.2.5p222) 2009/09/27 Released by Harlan Stenn <stenn@ntp.org>
* Update libisc code using bind-9.6.1-P1.tar.gz, rearrange our copy to
  mirror the upstream layout (lib/isc/...), and merge in NTP-local
  modifications to libisc.  There is a new procedure to ease future
  libisc merges using a separate "upstream" bk repo.  That will enable
  normal bk pull automerge to handle carrying forward any local changes
  and should enable us to take updated libisc snapshots more often.
* Updated build and flock-build scripts.  flock-build --one is a way
  to perform a flock-build compatible solitary build, handy for a repo
  clone's first build on a machine with autoconf, automake, etc.
* Compiling ntp_parser.y using BSD make correctly places ntp_parser.h
  in the top-level ntpd directory instead of A.*/ntpd.
* bootstrap script updated to remove potentially stale .deps dirs.
* Remove unneeded Makefile.am files from the lib/isc/include tree.
(4.2.5p221) 2009/09/26 Released by Harlan Stenn <stenn@ntp.org>
* [Bug 1316] segfault if refclock_nmea can't open file.
* [Bug 1317] Distribute cvo.sh.
(4.2.5p220) 2009/09/25 Released by Harlan Stenn <stenn@ntp.org>
* Rearrange libisc code to match the upstream layout in BIND.  This is
  step one of two, changing the layout but keeping our existing libisc.
(4.2.5p219) 2009/09/24 Released by Harlan Stenn <stenn@ntp.org>
* [Bug 1315] "interface ignore 0.0.0.0" is ignored.
* add implicit "nic ignore all" rule before any rules from ntp.conf, so
  "nic listen eth0" alone means the same as "-I eth0".
* add wildcard match class for interface/nic rules.
* fix mistaken carryover of prefixlen from one rule to the next.
* Ensure IPv6 localhost address ::1 is included in libisc's Windows IPv6
  address enumeration, allowing ntpq and ntpdc's hardcoding to 127.0.0.1 
  on Windows to end.
(4.2.5p218) 2009/09/21 Released by Harlan Stenn <stenn@ntp.org>
* [Bug 1314] saveconfig emits -4 and -6 on when not given.
* correct parsing and processing of setvar directive.
* highlight location of ntpq :config syntax errors with ^.
* clarify (former) NO_ARG, SINGLE_ARG, MULTIPLE_ARG renaming to
  FOLLBY_TOKEN, FOLLBY_STRING, FOLLBY_STRINGS_TO_EOC.
* parser, saveconfig cleanup to store T_ identifiers in syntax tree.
(4.2.5p217) 2009/09/20 Released by Harlan Stenn <stenn@ntp.org>
* [Bug 1300] reject remote configuration of dangerous items.
(4.2.5p216) 2009/09/19 Released by Harlan Stenn <stenn@ntp.org>
* [Bug 1312] ntpq/ntpdc MD5 passwords truncated to 8 chars on Suns.
* CID 10 missing free(up); in refclock_palisade.c error return, again.
* CID 83 added assertion to demonstrate config_nic_rules() does not
  call strchr(NULL, '/').
(4.2.5p215) 2009/09/18 Released by Harlan Stenn <stenn@ntp.org>
* [Bug 1292] Workaround last VC6 unsigned __int64 kink.
(4.2.5p214) 2009/09/17 Released by Harlan Stenn <stenn@ntp.org>
* [Bug 1303] remove top-level "autokey" directive.
* use "nic listen 192.168.0.0/16" instead of
  "nic listen 192.168.0.0 prefixlen 16".
(4.2.5p213) 2009/09/16 Released by Harlan Stenn <stenn@ntp.org>
* [Bug 1310] fix Thunderbolt mode in refclock_palisade.c
(4.2.5p212) 2009/09/15 Released by Harlan Stenn <stenn@ntp.org>
* [Bug 983] add interface [listen | ignore | drop] ... directive.
* [Bug 1243] MD5auth_setkey zero-fills key from first zero octet.
* [Bug 1295] leftover fix, do not crash on exit in free_config_trap()
  when "trap 1.2.3.4" is used without any further options.
* [Bug 1311] 4.2.5p211 doesn't build in no-debug mode.
* document interface (alias nic) and unpeer.
* Correct syntax error line & column numbers.
* CID 79: kod_init_kod_db() fails to fclose(db_s) in two error paths.
* CID 80: attempt to quiet Coverity false positive re: leaking "reason"
  in main().
* Documentation updates from Dave Mills.
* CID 81: savedconfig leaked in save_config().
* Make the code agree with the spec and the book (Dave Mills).
(4.2.5p211) 2009/09/14 Released by Harlan Stenn <stenn@ntp.org>
* [Bug 663] respect ntpq -c and -p order on command line.
* [Bug 1292] more VC6 unsigned __int64 workarounds.
* [Bug 1296] Added Support for Trimble Acutime Gold.
(4.2.5p210) 2009/09/06 Released by Harlan Stenn <stenn@ntp.org>
* [Bug 1294] Use OPENSSL_INC and OPENSSL_LIB macros for Windows
  and remove unnecessary reference to applink.c for Windows
* [Bug 1295] trap directive options are not optional.
* [Bug 1297] yylex() must always set yylval before returning.
(4.2.5p209) 2009/09/01 Released by Harlan Stenn <stenn@ntp.org>
* [Bug 1290] Fix to use GETTIMEOFDAY macro
* [Bug 1289] Update project files for VC6, VS2003, VS2005, VS 2008
(4.2.5p208) 2009/08/30 Released by Harlan Stenn <stenn@ntp.org>
* [Bug 1293] make configuration dumper ready for release, specifically:
* rename ntpq dumpcfg command to "saveconfig".
* require authentication for saveconfig.
* "restrict ... nomodify" prevents saveconfig and :config.
* "saveconfig ." shorthand to save to startup configuration file.
* support strftime() substitution in saveconfig arg to timestamp
  the output filename, for example "saveconfig %Y%m%d-%H%M%S.conf".
* display saveconfig response message from ntpd in ntpq.
* save output filename in "savedconfig" variable, fetched with ntpq -c
  "rv 0 savedconfig".
* document saveconfig in html/ntpq.html.
* add ./configure --disable-saveconfig to build a smaller ntpd.
* log saveconfig failures and successes to syslog.
(4.2.5p207) 2009/08/29 Released by Harlan Stenn <stenn@ntp.org>
* [Bug 1292] Minor Windows source tweaks for VC6-era SDK headers.
(4.2.5p206) 2009/08/26 Released by Harlan Stenn <stenn@ntp.org>
* accopt.html typo fixes from Dave Mills.
* [Bug 1283] default to remembering KoD in sntp.
* clean up numerous sntp/kod_management.c bugs.
* use all addresses resolved from each DNS name in sntp.
(4.2.5p205) 2009/08/18 Released by Harlan Stenn <stenn@ntp.org>
* accopt.html typo fixes from Dave Mills.
* [Bug 1285] Log ntpq :config/config-from-file events.
* [Bug 1286] dumpcfg omits statsdir, mangles filegen.
(4.2.5p204) 2009/08/17 Released by Harlan Stenn <stenn@ntp.org>
* [Bug 1284] infinite loop in ntpd dumping more than one trustedkey
(4.2.5p203) 2009/08/16 Released by Harlan Stenn <stenn@ntp.org>
* Add ntpq -c dumpcfg, Google Summer of Code project of Max Kuehn
(4.2.5p202) 2009/08/14 Released by Harlan Stenn <stenn@ntp.org>
* install the binary and man page for sntp.
(4.2.5p201) 2009/08/13 Released by Harlan Stenn <stenn@ntp.org>
* sntp: out with the old, in with the new.
(4.2.5p200) 2009/08/12 Released by Harlan Stenn <stenn@ntp.org>
* [Bug 1281] Build ntpd on Windows without big SDK download, burn,
  and install by checking in essentially unchanging messages.mc build
  products to avoid requiring mc.exe, which is not included with VC++
  2008 EE.
(4.2.5p199) 2009/08/09 Released by Harlan Stenn <stenn@ntp.org>
* [Bug 1279] Cleanup for warnings from Veracode static analysis.
(4.2.5p198) 2009/08/03 Released by Harlan Stenn <stenn@ntp.org>
* Upgrade to autogen-5.9.9-pre5.
(4.2.5p197) 2009/07/30 Released by Harlan Stenn <stenn@ntp.org>
* The build script now has . at the end of PATH for config.guess.
(4.2.5p196) 2009/07/29 Released by Harlan Stenn <stenn@ntp.org>
* [Bug 1272] gsoc_sntp IPv6 build problems under HP-UX 10.
* [Bug 1273] CID 10: Palisade leaks unit struct in error path.
* [Bug 1274] CID 67: ensure resolve_hosts() output count and pointers
  are consistent.
* [Bug 1275] CID 45: CID 46: old sntp uses uninitialized guesses[0],
  precs[0].
* [Bug 1276] CID 52: crypto_xmit() may call crypto_alice[23]()
  with NULL peer.
(4.2.5p195) 2009/07/27 Released by Harlan Stenn <stenn@ntp.org>
* cvo.sh: Add support for CentOS, Fedora, Slackware, SuSE, and QNX.
(4.2.5p194) 2009/07/26 Released by Harlan Stenn <stenn@ntp.org>
* Documentation updates from Dave Mills.
* Use scripts/cvo.sh in the build script to get better subdir names.
(4.2.5p193) 2009/07/25 Released by Harlan Stenn <stenn@ntp.org>
* [Bug 1261] CID 34: simulate_server() rbuf.msg_flags uninitialized.
* [Bug 1262] CID 35: xpkt.mac uninitialized in simulate_server().
* [Bug 1263] CID 37: CID 38: CID 40: CID 43: multiple refclocks 
  uninitialized tm_zone (arc, chronolog, dumbclock, pcf).
* [Bug 1264] CID 64: gsoc_sntp on_wire() frees wrong ptr receiving KoD.
* [Bug 1265] CID 65: CID 66: gsoc_sntp on_wire() leaks x_pkt, r_pkt.
* [Bug 1266] CID 39: datum_pts_start() uninitialized arg.c_ospeed.
* [Bug 1267] CID 44: old sntp handle_saving() writes stack garbage to
  file when clearing.
* [Bug 1268] CID 63: resolve_hosts() leaks error message buffer.
* [Bug 1269] CID 74: use assertion to ensure move_fd() does not return
  negative descriptors.
* [Bug 1270] CID 70: gsoc_sntp recv_bcst_data mdevadr.ipv6mr_interface
  uninitialized.
(4.2.5p192) 2009/07/24 Released by Harlan Stenn <stenn@ntp.org>
* [Bug 965] CID 42: ss_family uninitialized.
* [Bug 1250] CID 53: kod_init_kod_db() overruns kod_db malloc'd buffer.
* [Bug 1251] CID 68: search_entry() mishandles dst argument.
* [Bug 1252] CID 32: Quiet Coverity warning with assertion.
* [Bug 1253] CID 50: gsoc_sntp/crypto.c auth_init() always returns a 
  list with one entry.
* [Bug 1254] CID 56: tv_to_str() leaks a struct tm each call.
* [Bug 1255] CID 55: pkt_output() leaks a copy of each packet.
* [Bug 1256] CID 51: Coverity doesn't recognize our assertion macros as
  terminal.
* [Bug 1257] CID 57: gsoc_sntp auth_init() fails to fclose(keyfile).
* [Bug 1258] CID 54: gsoc_sntp resolve_hosts() needs simplification.
* [Bug 1259] CID 59: gsoc_sntp recv_bcast_data() fails to free(rdata)
  on error paths.
* [Bug 1260] CID 60: gsoc_sntp recvpkt() fails to free(rdata).
* Updated to AutoGen-5.9.9pre2.
(4.2.5p191) 2009/07/21 Released by Harlan Stenn <stenn@ntp.org>
* Updated to AutoGen-5.9.9pre1.
(4.2.5p190) 2009/07/20 Released by Harlan Stenn <stenn@ntp.org>
* Updated to AutoGen-5.9.8.
* [Bug 1248] RES_MSSNTP typo in ntp_proto.c.
* [Bug 1246] use a common template for singly-linked lists, convert most
  doubly-linked lists to singly-linked.
* Log warning about signd blocking when restrict mssntp used.
(4.2.5p189) 2009/07/16 Released by Harlan Stenn <stenn@ntp.org>
* Documentation cleanup from Dave Mills.
(4.2.5p188) 2009/07/15 Released by Harlan Stenn <stenn@ntp.org>
* [Bug 1245] Broken xmt time sent in fast_xmit() of 4.2.5p187.
(4.2.5p187) 2009/07/11 Released by Harlan Stenn <stenn@ntp.org>
* [Bug 1042] multicast listeners IPv4+6 ignore new interfaces.
* [Bug 1237] Windows serial code treat CR and LF both as line
  terminators.
* [Bug 1238] use fudge time2 for serial timecode offset in NMEA driver.
* [Bug 1242] Remove --enable-wintime, symmetric workaround is now
  always enabled.
* [Bug 1244] NTP_INSIST(fd != maxactivefd) failure in intres child
* Added restrict keyword "mssntp" for Samba4 DC operation, by Dave Mills.
(4.2.5p186) 2009/07/08 Released by Harlan Stenn <stenn@ntp.org>
* ntp_proto.c cleanup from Dave Mills.
(4.2.5p185) 2009/07/01 Released by Harlan Stenn <stenn@ntp.org>
* Documentation updates from Dave Mills.
* [Bug 1234] convert NMEA driver to use common PPSAPI code.
* timepps-Solaris.h pps_handle_t changed from pointer to scalar
* Spectracom refclock added to Windows port of ntpd
* [Bug 1236] Declaration order fixed.
* Bracket private ONCORE debug statements with #if 0 rather than #ifdef
  DEBUG
* Delete ONCORE debug statement that is now handled elsewhere.
(4.2.5p184) 2009/06/24 Released by Harlan Stenn <stenn@ntp.org>
* [Bug 1233] atom refclock fudge time1 sign flipped in 4.2.5p164.
(4.2.5p183) 2009/06/23 Released by Harlan Stenn <stenn@ntp.org>
* [Bug 1196] setsockopt(SO_EXCLUSIVEADDRUSE) can fail on Windows 2000
  and earlier with WSAINVAL, do not log a complaint in that case.
* [Bug 1210] ONCORE driver terminates ntpd without logging a reason.
* [Bug 1218] Correct comment in refclock_oncore on /etc/ntp.oncore*
  configuration file search order.
* Change ONCORE driver to log using msyslog as well as to any
  clockstats file.
* [Bug 1231] ntpsnmpd build fails after sockaddr union changes.
(4.2.5p182) 2009/06/18 Released by Harlan Stenn <stenn@ntp.org>
* Add missing header dependencies to the ntpdc layout verification.
* prefer.html updates from Dave Mills.
* [Bug 1205] Add ntpd --usepcc and --pccfreq options on Windows
* [Bug 1215] unpeer by association ID
* [Bug 1225] Broadcast address miscalculated on Windows 4.2.5p180
* [Bug 1229] autokey segfaults in cert_install().
* Use a union for structs sockaddr, sockaddr_storage, sockaddr_in, and
  sockaddr_in6 to remove casts and enable type checking.  Collapse
  some previously separate IPv4/IPv6 paths into a single codepath.
(4.2.5p181) 2009/06/06 Released by Harlan Stenn <stenn@ntp.org>
* [Bug 1206] Required compiler changes for Windows
* [Bug 1084] PPSAPI for ntpd on Windows with DLL backends
* [Bug 1204] Unix-style refclock device paths on Windows
* [Bug 1205] partial fix, disable RDTSC use by default on Windows
* [Bug 1208] decodenetnum() buffer overrun on [ with no ]
* [Bug 1211] keysdir free()d twice #ifdef DEBUG
* Enable ONCORE, ARCRON refclocks on Windows (untested)
(4.2.5p180) 2009/05/29 Released by Harlan Stenn <stenn@ntp.org>
* [Bug 1200] Enable IPv6 in Windows port
* Lose FLAG_FIXPOLL, from Dave Mills.
(4.2.5p179) 2009/05/23 Released by Harlan Stenn <stenn@ntp.org>
* [Bug 1041] xmt -> aorg timestamp cleanup from Dave Mills,
  reported by Dave Hart.
* [Bug 1193] Compile error: conflicting types for emalloc.
* [Bug 1196] VC6 winsock2.h does not define SO_EXCLUSIVEADDRUSE.
* Leap/expire cleanup from Dave Mills.
(4.2.5p178) 2009/05/21 Released by Harlan Stenn <stenn@ntp.org>
* Provide erealloc() and estrdup(), a la emalloc().
* Improve ntp.conf's parser error messages.
* [Bug 320] "restrict default ignore" does not affect IPv6.
* [Bug 1192] "restrict -6 ..." reports a syntax error.
(4.2.5p177) 2009/05/18 Released by Harlan Stenn <stenn@ntp.org>
* Include 4.2.4p7
* [Bug 1174] nmea_shutdown assumes that nmea has a unit assigned
* [Bug 1190] NMEA refclock fudge flag4 1 obscures position in timecode
* Update NMEA refclock documentation in html/drivers/driver20.html
(4.2.5p176) 2009/05/13 Released by Harlan Stenn <stenn@ntp.org>
* [Bug 1154] mDNS registration should be done later, repeatedly and only
  if asked for. (second try for fix)
(4.2.5p175) 2009/05/12 Released by Harlan Stenn <stenn@ntp.org>
* Include 4.2.4p7-RC7
* [Bug 1180] ntpd won't start with more than ~1000 interfaces
* [Bug 1182] Documentation typos and missing bits.
* [Bug 1183] COM port support should extend past COM3
* [Bug 1184] ntpd is deaf when restricted to second IP on the same net
* Clean up configure.ac NTP_CACHEVERSION interface, display cache
  version when clearing.  Fixes a regression.
(4.2.5p174) 2009/05/09 Released by Harlan Stenn <stenn@ntp.org>
* Stale leapsecond file fixes from Dave Mills.
(4.2.5p173) 2009/05/08 Released by Harlan Stenn <stenn@ntp.org>
* Include 4.2.4p7-RC6
(4.2.5p172) 2009/05/06 Released by Harlan Stenn <stenn@ntp.org>
* [Bug 1175] Instability in PLL daemon mode.
* [Bug 1176] refclock_parse.c does not compile without PPSAPI.
(4.2.5p171) 2009/05/04 Released by Harlan Stenn <stenn@ntp.org>
* Autokey documentation cleanup from Dave Mills.
* [Bug 1171] line editing libs found without headers (Solaris 11)
* [Bug 1173] NMEA refclock fails with Solaris PPSAPI
* Fix problem linking msntp on Solaris when sntp subdir is configured
  before parent caused by different gethostent library search order.
* Do not clear config.cache when it is  empty.
(4.2.5p170) 2009/05/02 Released by Harlan Stenn <stenn@ntp.org>
* [Bug 1152] adjust PARSE to new refclock_pps logic
* Include 4.2.4p7-RC5
* loopfilter FLL/PLL crossover cleanup from Dave Mills.
* Documentation updates from Dave Mills.
* ntp-keygen cleanup from Dave Mills.
* crypto API cleanup from Dave Mills.
* Add NTP_CACHEVERSION mechanism to ignore incompatible config.cache
* Enable gcc -Wstrict-overflow for gsoc_sntp as well
(4.2.5p169) 2009/04/30 Released by Harlan Stenn <stenn@ntp.org>
* [Bug 1171] Note that we never look for -lreadline by default.
* [Bug 1090] Fix bogus leap seconds in refclock_hpgps.
(4.2.5p168) 2009/04/29 Released by Harlan Stenn <stenn@ntp.org>
* Include 4.2.4p7-RC4
* [Bug 1169] quiet compiler warnings
* Re-enable gcc -Wstrict-prototypes when not building with OpenSSL
* Enable gcc -Wstrict-overflow
* ntpq/ntpdc emit newline after accepting password on Windows
* Updates from Dave Mills:
* ntp-keygen.c: Updates.
* Fix the error return and syslog function ID in refclock_{param,ppsapi}.
* Make sure syspoll is within the peer's minpoll/maxpoll bounds.
* ntp_crypto.c: Use sign_siglen, not len. sign key filename cleanup.
* Bump NTP_MAXEXTEN from 1024 to 2048, update values for some field lengths.
* m4/ntp_lineeditlibs.m4: fix warnings from newer Autoconf
* [Bug 1166] Remove truncation of position (blanking) code in refclock_nmea.c
(4.2.5p167) 2009/04/26 Released by Harlan Stenn <stenn@ntp.org>
* Crypto cleanup from Dave Mills.
(4.2.5p166) 2009/04/25 Released by Harlan Stenn <stenn@ntp.org>
* [Bug 1165] Clean up small memory leaks in the  config file parser
* Correct logconfig keyword declaration to MULTIPLE_ARG
* Enable filename and line number leak reporting on Windows when built
  DEBUG for all the typical C runtime allocators such as calloc,
  malloc, and strdup.  Previously only emalloc calls were covered.
* Add DEBUG-only code to free dynamically allocated memory that would
  otherwise remain allocated at ntpd exit, to allow less forgivable
  leaks to stand out in leaks reported after exit.
* Ensure termination of strings in ports/winnt/libisc/isc_strerror.c
  and quiet compiler warnings.
* [Bug 1057] ntpdc unconfig failure
* [Bug 1161] unpeer AKA unconfig command for ntpq :config
* PPS and crypto cleanup in ntp_proto.c from Dave Mills.
(4.2.5p165) 2009/04/23 Released by Harlan Stenn <stenn@ntp.org>
* WWVB refclock cleanup from Dave Mills.
* Code cleanup: requested_key -> request_key.
* [Bug 833] ignore whitespace at end of remote configuration lines
* [Bug 1033] ntpdc/ntpq crash prompting for keyid on Windows
* [Bug 1028] Support for W32Time authentication via Samba.
* quiet ntp_parser.c malloc redeclaration warning
* Mitigation and PPS/PPSAPI cleanup from Dave Mills.
* Documentation updates from Dave Mills.
* timepps-Solaris.h patches from Dave Hart.
(4.2.5p164) 2009/04/22 Released by Harlan Stenn <stenn@ntp.org>
* Include 4.2.4p7-RC3
* PPS/PPSAPI cleanup from Dave Mills.
* Documentation updates from Dave Mills.
* [Bug 1125] C runtime per-thread initialization on Windows
* [Bug 1152] temporarily disable refclock_parse, refclock_true until
  maintainers can repair build break from pps_sample()
* [Bug 1153] refclock_nmea should not mix UTC with GPS time
* [Bug 1159] ntpq overlap diagnostic message test buggy
(4.2.5p163) 2009/04/10 Released by Harlan Stenn <stenn@ntp.org>
(4.2.5p162) 2009/04/09 Released by Harlan Stenn <stenn@ntp.org>
* Documentation updates from Dave Mills.
* Mitigation and PPS cleanup from Dave Mills.
* Include 4.2.4p7-RC2
* [Bug 216] New interpolation scheme for Windows eliminates 1ms jitter
* remove a bunch of #ifdef SYS_WINNT from portable code
* 64-bit time_t cleanup for building on newer Windows compilers
* Only set CMOS clock during ntpd exit on Windows if the computer is
  shutting down or restarting.
* [Bug 1148] NMEA reference clock improvements
* remove deleted gsoc_sntp/utilities.o from repository so that .o build
  products can be cleaned up without corrupting the repository.
(4.2.5p161) 2009/03/31 Released by Harlan Stenn <stenn@ntp.org>
* Documentation updates from Dave Mills.
(4.2.5p160) 2009/03/30 Released by Harlan Stenn <stenn@ntp.org>
* [Bug 1141] refclock_report missing braces cause spurious "peer event:
  clock clk_unspec" log entries
* Include 4.2.4p7-RC1
(4.2.5p159) 2009/03/28 Released by Harlan Stenn <stenn@ntp.org>
* "bias" changes from Dave Mills.
(4.2.5p158) 2009/01/30 Released by Harlan Stenn <stenn@ntp.org>
* Fix [CID 72], a typo introduced at the latest fix to prettydate.c.
(4.2.5p157) 2009/01/26 Released by Harlan Stenn <stenn@ntp.org>
* Cleanup/fixes for ntp_proto.c and ntp_crypto.c from Dave Mills.
(4.2.5p156) 2009/01/19 Released by Harlan Stenn <stenn@ntp.org>
* [Bug 1118] Fixed sign extension for 32 bit time_t in caljulian() and prettydate().
  Fixed some compiler warnings about missing prototypes.
  Fixed some other simple compiler warnings.
* [Bug 1119] [CID 52] Avoid a possible null-dereference in ntp_crypto.c.
* [Bug 1120] [CID 51] INSIST that peer is non-null before we dereference it.
* [Bug 1121] [CID 47] double fclose() in ntp-keygen.c.
(4.2.5p155) 2009/01/18 Released by Harlan Stenn <stenn@ntp.org>
* Documentation updates from Dave Mills.
* CHU frequency updates.
* Design assertion fixes for ntp_crypto.c from Dave Mills.
(4.2.5p154) 2009/01/13 Released by Harlan Stenn <stenn@ntp.org>
* [Bug 992] support interface event change on Linux from
  Miroslav Lichvar.
(4.2.5p153) 2009/01/09 Released by Harlan Stenn <stenn@ntp.org>
* Renamed gsoc_sntp/:fetch-stubs to gsoc_sntp/fetch-stubs to avoid
  file name problems under Windows.
  Removed German umlaut from log msg for 4.2.5p142.
(4.2.5p152) 2009/01/08 Released by Harlan Stenn <stenn@ntp.org>
* Include 4.2.4p6: 2009/01/08 Released by Harlan Stenn <stenn@ntp.org>
(4.2.5p151) 2008/12/23 Released by Harlan Stenn <stenn@ntp.org>
* Stats file logging cleanup from Dave Mills.
(4.2.5p150) 2008/12/15 Released by Harlan Stenn <stenn@ntp.org>
* [Bug 1099] Fixed wrong behaviour in sntp's crypto.c.
* [Bug 1103] Fix 64-bit issues in the new calendar code.
(4.2.5p149) 2008/12/05 Released by Harlan Stenn <stenn@ntp.org>
* Fixed mismatches in data types and OID definitions in ntpSnmpSubAgent.c
* added a premliminary MIB file to ntpsnmpd (ntpv4-mib.mib)
(4.2.5p148) 2008/12/04 Released by Harlan Stenn <stenn@ntp.org>
* [Bug 1070] Fix use of ntpq_parsestring() in ntpsnmpd.
(4.2.5p147) 2008/11/27 Released by Harlan Stenn <stenn@ntp.org>
* Update gsoc_sntp's GCC warning code.
(4.2.5p146) 2008/11/26 Released by Harlan Stenn <stenn@ntp.org>
* Update Solaris CFLAGS for gsoc_sntp.
(4.2.5p145) 2008/11/20 Released by Harlan Stenn <stenn@ntp.org>
* Deal with time.h for sntp under linux.
* Provide rpl_malloc() for sntp for systems that need it.
* Handle ss_len and socklen type for sntp.
* Fixes to the sntp configure.ac script.
* Provide INET6_ADDRSTRLEN if it is missing.
* [Bug 1095] overflow in caljulian.c.
(4.2.5p144) 2008/11/19 Released by Harlan Stenn <stenn@ntp.org>
* Use int32, not int32_t.
* Avoid the sched*() functions under OSF - link problems.
(4.2.5p143) 2008/11/17 Released by Harlan Stenn <stenn@ntp.org>
* sntp cleanup and fixes.
(4.2.5p142) 2008/11/16 Released by Harlan Stenn <stenn@ntp.org>
* Imported GSoC SNTP code from Johannes Maximilian Kuehn.
(4.2.5p141) 2008/11/13 Released by Harlan Stenn <stenn@ntp.org>
* New caltontp.c and calyearstart.c from Juergen Perlinger.
(4.2.5p140) 2008/11/12 Released by Harlan Stenn <stenn@ntp.org>
* Cleanup lint from the ntp_scanner files.
* [Bug 1011] gmtime() returns NULL on windows where it would not under Unix.
* Updated caljulian.c and prettydate.c from Juergen Perlinger.
(4.2.5p139) 2008/11/11 Released by Harlan Stenn <stenn@ntp.org>
* Typo fix to driver20.html.
(4.2.5p138) 2008/11/10 Released by Harlan Stenn <stenn@ntp.org>
* [Bug 474] --disable-ipv6 is broken.
* IPv6 interfaces were being looked for twice.
* SHM driver grabs more samples, add clockstats
* decode.html and driver20.html updates from Dave Mills.
(4.2.5p137) 2008/11/01 Released by Harlan Stenn <stenn@ntp.org>
* [Bug 1069] #undef netsnmp's PACKAGE_* macros.
* [Bug 1068] Older versions of netsnmp do not have netsnmp_daemonize().
(4.2.5p136) 2008/10/27 Released by Harlan Stenn <stenn@ntp.org>
* [Bug 1078] statsdir configuration parsing is broken.
(4.2.5p135) 2008/09/23 Released by Harlan Stenn <stenn@ntp.org>
* [Bug 1072] clock_update should not allow updates older than sys_epoch.
(4.2.5p134) 2008/09/17 Released by Harlan Stenn <stenn@ntp.org>
* Clean up build process for ntpsnmpd.
(4.2.5p133) 2008/09/16 Released by Harlan Stenn <stenn@ntp.org>
* Add options processing to ntpsnmpd.
* [Bug 1062] Check net-snmp headers before deciding to build ntpsnmpd.
* Clean up the libntpq.a build.
* Regenerate ntp_parser.[ch] from ntp_parser.y
(4.2.5p132) 2008/09/15 Released by Harlan Stenn <stenn@ntp.org>
* [Bug 1067] Multicast DNS service registration must come after the fork
  on Solaris.
* [Bug 1066] Error messages should log as errors.
(4.2.5p131) 2008/09/14 Released by Harlan Stenn <stenn@ntp.org>
* [Bug 1065] Re-enable support for the timingstats file.
(4.2.5p130) 2008/09/13 Released by Harlan Stenn <stenn@ntp.org>
* [Bug 1064] Implement --with-net-snmp-config=progname
* [Bug 1063] ntpSnmpSubagentObject.h is missing from the distribution.
(4.2.5p129) 2008/09/11 Released by Harlan Stenn <stenn@ntp.org>
* Quiet some libntpq-related warnings.
(4.2.5p128) 2008/09/08 Released by Harlan Stenn <stenn@ntp.org>
* Import Heiko Gerstung's GSoC2008 NTP MIB daemon.
(4.2.5p127) 2008/09/01 Released by Harlan Stenn <stenn@ntp.org>
* Regenerate ntpd/ntp_parser.c
(4.2.5p126) 2008/08/31 Released by Harlan Stenn <stenn@ntp.org>
* Stop libtool-1.5 from looking for C++ or Fortran.
* [BUG 610] Documentation update for NMEA reference clock driver.
* [Bug 828] Fix IPv4/IPv6 address parsing.
* Changes from Dave Mills:
  Documentation updates.
  Fix a corner case where a frequency update was reported but not set.
  When LEAP_NOTINSYNC->LEAP_NOWARNING, call crypto_update() if we have
  crypto_flags.
(4.2.5p125) 2008/08/18 Released by Harlan Stenn <stenn@ntp.org>
* [Bug 1052] Add linuxPPS support to ONCORE driver.
(4.2.5p124) 2008/08/17 Released by Harlan Stenn <stenn@ntp.org>
* Documentation updates from Dave Mills.
* Include 4.2.4p5: 2008/08/17 Released by Harlan Stenn <stenn@ntp.org>
* [Bug 861] leap info was not being transmitted.
* [Bug 1046] refnumtoa.c is using the wrong header file.
* [Bug 1047] enable/disable options processing fix.
* header file cleanup.
* [Bug 1037] buffer in subroutine was 1 byte short.
* configure.ac: cleanup, add option for wintime, and lay the groundwork
  for the changes needed for bug 1028.
* Fixes from Dave Mills: 'bias' and 'interleave' work.  Separate
  phase and frequency discipline (for long poll intervals).  Update
  TAI function to match current leapsecond processing.
* Documentation updates from Dave Mills.
* [Bug 1037] Use all 16 of the MD5 passwords generated by ntp-keygen.
* Fixed the incorrect edge parameter being passed to time_pps_kcbind in
  NMEA refclock driver.
* [Bug 399] NMEA refclock driver does not honor time1 offset if flag3 set.
* [Bug 985] Modifications to NMEA reference clock driver to support Accord
  GPS Clock.
* poll time updates from Dave Mills.
* local refclock documentation updates from Dave Mills.
* [Bug 1022] Fix compilation problems with yesterday's commit.
* Updates and cleanup from Dave Mills:
  I've now spent eleven months of a sabbatical year - 7 days a week, 6-10
  hours most days - working on NTP. I have carefully reviewed every major
  algorithm, examined its original design and evolution from that design.
  I've trimmed off dead code and briar patches and did zillions of tests
  contrived to expose evil vulnerabilities. The development article is in
  rather good shape and should be ready for prime time.

  1. The protostats statistics files have been very useful in exposing
  little twitches and turns when something hiccups, like a broken PPS
  signal. Most of what used to be syslog messages are now repackaged as
  protostats messages with optional syslog as well. These can also be sent
  as traps which might be handy to tiggle a beeper or celltext. These, the
  sysstats files and cryptostats files reveal the ambient health of a busy
  server, monitor traffic and error counts and spot crypto attacks.

  2. Close inspection of the clock discipline behavior at long poll
  intervals (36 h) showed it not doing as well as it should. I redesigned
  the FLL loop to improve nominal accuracy from  several tens of
  milliseconds to something less than ten milliseconds.

  3. Autokey (again). The enhanced error checking was becoming a major
  pain. I found a way to toss out gobs of ugly fat code and replace the
  function with a much simpler and more comprehensive scheme. It resists
  bait-and-switch attacks and quickly detect cases when the protocol is
  not correctly synchronized.

  4. The interface code for the kernel PPS signal was not in sync with the
  kernel code itself. Some error checks were duplicated and some
  ineffective. I found none of the PPS-capable drivers, including the atom
  driver, do anything when the prefer peer fails; the kernel PPS signal
  remains in control. The atom driver now disables the kernel PPS when the
  prefer peer comes bum. This is important when the prefer peer is not a
  reference clock but a remote NTP server.

  5. The flake restrict bit turned out to be really interesting,
  especially with symmtric modes and of those especially those using
  Autokey. Small changes in the recovery procedures when packets are lost
  now avoid almost all scenarios which previously required protocol resets.

  6. I've always been a little uncomfortable when using the clock filter
  with long poll intervals because the samples become less and less
  correlated as the sample age exceeds the Allan intercept. Various
  schemes have been used over the years to cope with this fact. The latest
  one and the one that works the best is to use a modified sort metric
  where the delay is used when the age of the sample is less than the
  intercept and the sum of delay and dispersion above that. The net result
  is that, at small poll intervals the algorithm operates as a minimum
  filter, while at larger poll intervals it morphs to FIFO. Left
  unmodified, a sample could be used when twelve days old. This along with
  the FLL modifications has made a dramatic improvement at large poll
  intervals.

- [Backward Incompatible] The 'state' variable is no longer reported or
  available via ntpq output.  The following system status bit names
  have been changed:
  - sync_alarm -> leap_alarm
  - sync_atomic -> sync_pps
  - sync_lf_clock -> sync_lf_radio
  - sync_hf_clock -> sync_hf_radio
  - sync_uhf_clock -> sync_uhf_radio
  - sync_local_proto -> sync_local
  - sync_udp/time -> sync_other
  Other names have been changed as well.  See the change history for
  libntp/statestr.c for more details.
  Other backward-incompatible changes in ntpq include:
  - assID -> associd
  - rootdispersion -> rootdisp
  - pkt_head -> pkt_neader
  See the change history for other details.

* Updates and cleanup from Dave Mills.
* [Bug 995] Remove spurious ; from ntp-keygen.c.
* More cleanup and changes from Dave Mills.
* [Bug 980] Direct help to stdout.
---
(4.2.4p8) 2009/12/08 Released by Harlan Stenn <stenn@ntp.org>

* [Sec 1331] DoS with mode 7 packets - CVE-2009-3563.

---
(4.2.4p7) 2009/05/18 Released by Harlan Stenn <stenn@ntp.org>

* [Sec 1151] Remote exploit if autokey is enabled - CVE-2009-1252.
* [Bug 1187] Update the copyright date.
* [Bug 1191] ntpd fails on Win2000 - "Address already in use" after fix
  for [Sec 1149].

---
(4.2.4p7-RC7) 2009/05/12 Released by Harlan Stenn <stenn@ntp.org>

* ntp.isc.org -> ntp.org cleanup.
* [Bug 1178] Use prior FORCE_DNSRETRY behavior as needed at runtime,
  add configure --enable-ignore-dns-errors to be even more stubborn

---
(4.2.4p7-RC6) 2009/05/08 Released by Harlan Stenn <stenn@ntp.org>

* [Bug 784] Make --enable-linuxcaps the default when available
* [Bug 1179] error messages for -u/--user and -i lacking droproot
* Updated JJY reference clock driver from Takao Abe
* [Bug 1071] Log a message and exit before trying to use FD_SET with a
  descriptor larger than FD_SETSIZE, which will corrupt memory
* On corruption of the iface list head in add_interface, log and exit

---
(4.2.4p7-RC5) 2009/05/02 Released by Harlan Stenn <stenn@ntp.org>

* [Bug 1172] 4.2.4p7-RC{3,4} fail to build on linux.
* flock-build script unportable 'set -m' use removed

---
(4.2.4p7-RC4) 2009/04/29 Released by Harlan Stenn <stenn@ntp.org>

* [Bug 1167] use gcc -Winit-self only if it is understood

---
(4.2.4p7-RC3) 2009/04/22 Released by Harlan Stenn <stenn@ntp.org>

* [Bug 787] Bug fixes for 64-bit time_t on Windows
* [Bug 813] Conditional naming of Event
* [Bug 1147] System errors should be logged to msyslog()
* [Bug 1155] Fix compile problem on Windows with VS2005
* [Bug 1156] lock_thread_to_processor() should be declared in header
* [Bug 1157] quiet OpenSSL warnings, clean up configure.ac
* [Bug 1158] support for aix6.1
* [Bug 1160] MacOS X is like BSD regarding F_SETOWN

---
(4.2.4p7-RC2) 2009/04/09 Released by Harlan Stenn <stenn@ntp.org>

* [Sec 1144] limited buffer overflow in ntpq.  CVE-2009-0159
* [Sec 1149] use SO_EXCLUSIVEADDRUSE on Windows

---
(4.2.4p7-RC1) 2009/03/30 Released by Harlan Stenn <stenn@ntp.org>

* [Bug 1131] UDP sockets should not use SIGPOLL on Solaris.
* build system email address cleanup
* [Bug 774] parsesolaris.c does not compile under the new Solaris
* [Bug 873] Windows serial refclock proper TTY line discipline emulation
* [Bug 1014] Enable building with VC9 (in Visual Studio 2008,
  Visual C++ 2008, or SDK)
* [Bug 1117] Deferred interface binding under Windows works only correctly
  if FORCE_DNSRETRY is defined
* [BUG 1124] Lock QueryPerformanceCounter() client threads to same CPU
* DPRINTF macro made safer, always evaluates to a statement and will not
  misassociate an else which follows the macro.

---
(4.2.4p6) 2009/01/08 Released by Harlan Stenn <stenn@ntp.org>

* [Bug 1113] Fixed build errors with recent versions of openSSL. 
* [Sec 1111] Fix incorrect check of EVP_VerifyFinal()'s return value.
* Update the copyright year.

---
(4.2.4p5) 2008/08/17 Released by Harlan Stenn <stenn@ntp.org>

* [BUG 1051] Month off by one in leap second message written to clockstats
  file fixed.
* [Bug 450] Windows only: Under original Windows NT we must not discard the
  wildcard socket to workaround a bug in NT's getsockname().
* [Bug 1038] Built-in getpass() function also prompts for password if
  not built with DEBUG.
* [Bug 841] Obsolete the "dynamic" keyword and make deferred binding
  to local interfaces the default.
  Emit a warning if that keyword is used for configuration.
* [Bug 959] Refclock on Windows not properly releasing recvbuffs.
* [Bug 993] Fix memory leak when fetching system messages.
* much cleanup, fixes, and changes from Dave Mills.
* ntp_control.c: LEAPTAB is a filestamp, not an unsigned.  From Dave Mills.
* ntp_config.c: ntp_minpoll fixes from Dave Mills.
* ntp-keygen updates from Dave Mills.
* refresh epoch, throttle, and leap cleanup from Dave Mills.
* Documentation cleanup from Dave Mills.
* [Bug 918] Only use a native md5.h if MD5Init() is available.
* [Bug 979] Provide ntptimeval if it is not otherwise present.
* [Bug 634] Re-instantiate syslog() and logfiles after the daemon fork.
* [Bug 952] Use md5 code with a friendlier license.
* [Bug 977] Fix mismatching #ifdefs for builds without IPv6.
* [Bug 830] Fix the checking order of the interface options.
* Clean up the logfile/syslog setup.
* [Bug 970] Lose obsolete -g flag to ntp-keygen.
* The -e flag to ntp-keygen can write GQ keys now, too.
* ntp_proto.c: sys_survivors and hpoll cleanup from Dave Mills.
* ntp_loopfilter.c: sys_poll cleanup from Dave Mills.
* refclock_wwv.c: maximum-likelihood digit and DSYNC fixes from Dave Mills.
* [Bug 967] preemptable associations are lost forever on a step.
* ntp_config.c: [CID 48] missing "else" clause.
* [Bug 833] ntpq config keyword is quote-mark unfriendly.
* Rename the ntpq "config" keyword to ":config".
* Dave Mills shifted some orphan processing.
* Fix typos in the [Bug 963] patch.
* bootstrap: squawk if genver fails.  Use -f with cp in case Dave does a chown.
* Remove obsolete simulator command-line options.
* ntp_request.c: [CID 36] zero sin_zero.
* [Bug 963] get_systime() is too noisy.
* [Bug 960] spurious syslog:crypto_setup:spurious crypto command
* [Bug 964] Change *-*-linux* to *-*-*linux* to allow for uclinux.
* Changes from Dave Mills:
  - ntp_util.c: cleanup.
  - ntp_timer.c: watch the non-burst packet rate.
  - ntp_request.c: cleanup.
  - ntp_restrict.c: RES_LIMITED cleanup.
  - ntp_proto.c: RES_LIMITED, rate bucktes, counters, overall cleanup.
  - ntp_peer.c: disallow peer_unconfig().
  - ntp_monitor.c: RES_LIMITED cleanup.
  - ntp_loopfilter.c: poll interval cleanup.
  - ntp_crypto.c: volley -> retry.  Cleanup TAI leap message.
  - ntp_config: average and minimum are ^2 values.
  - ntpdc: unknownversion is really "declined", not "bad version".
  - Packet retry cleanup.
* [Bug 961] refclock_tpro.c:tpro_poll() calls refclock_receive() twice.
* [Bug 957] Windows only: Let command line parameters from the Windows SCM GUI
  override the standard parameters from the ImagePath registry key.
* Added HAVE_INT32_T to the Windows config.h to avoid duplicate definitions.
* Work around a VPATH difference in FreeBSD's 'make' command.
* Update bugreport URL.
* Update -I documentation.
* [Bug 713] Fix bug reporting information.
* A bug in the application of the negative-sawtooth for 12 channel receivers. 
* The removal of unneeded startup code used for the original LinuxPPS, it now
  conforms to the PPSAPI and does not need special code.  
* ntp-keygen.c: Coverity fixes [CID 33,47].
* Volley cleanup from Dave Mills.
* Fuzz cleanup from Dave Mills.
* [Bug 861] Leap second cleanups from Dave Mills.
* ntpsim.c: add missing protypes and fix [CID 34], a nit.
* Upgraded bison at UDel.
* Update br-flock and flock-build machine lists.
* [Bug 752] QoS: add parse/config handling code. 
* Fix the #include order in tickadj.c for picky machines.
* [Bug 752] QoS: On some systems, netinet/ip.h needs netinet/ip_systm.h.
* [Bug 752] Update the QoS tagging (code only - configuration to follow).
* Orphan mode and other protocol cleanup from Dave Mills.
* Documentation cleanup from Dave Mills.
* [Bug 940] ntp-keygen uses -v.  Disallow it as a shortcut for --version.
* more cleanup to ntp_lineeditlibs.m4.
* Documentation updates from Dave Mills.
* -ledit cleanup for ntpdc and ntpq.
* Association and other cleanup from Dave Mills.
* NTP_UNREACH changes from Dave Mills.
* Fix the readline history test.
* [Bug 931] Require -lreadline to be asked for explicitly.
* [Bug 764] When looking for -lreadline support, also try using -lncurses.
* [Bug 909] Fix int32_t errors for ntohl().
* [Bug 376/214] Enhancements to support multiple if names and IP addresses.
* [Bug 929] int32_t is undefined on Windows.  Casting wrong.
* [Bug 928] readlink missing braces.
* [Bug 788] Update macros to support VS 2005.
* ntpd/ntp_timer.c: add missing sys_tai parameter for debug printf
* [Bug 917] config parse leaves files open
* [Bug 912] detect conflicting enable/disable configuration on interfaces
  sharing an IP address
* [Bug 771] compare scopeid if available for IPv6 addresses
* Lose obsolete crypto subcommands (Dave Mills).
* WWV is an HF source, not an LF source (Dave Mills).
* [Bug 899] Only show -i/--jaildir -u/--user options if we HAVE_DROPROOT.
* [Bug 916] 'cryptosw' is undefined if built without OpenSSL.
* [Bug 891] 'restrict' config file keyword does not work (partial fix).
* [Bug 890] the crypto command seems to be required now.
* [Bug 915] ntpd cores during processing of x509 certificates.
* Crypto lint cleanup from Dave Mills.
* [Bug 897] Check RAND_status() - we may not need a .rnd file.
* Crypto cleanup from Dave Mills.
* [Bug 911] Fix error message in cmd_args.c.
* [Bug 895] Log assertion failures via syslog(), not stderr.
* Documentation updates from Dave Mills.
* Crypto cleanup from Dave Mills.
* [Bug 905] ntp_crypto.c fails to compile without -DDEBUG.
* Avoid double peer stats logging.
* ntp-keygen cleanup from Dave Mills.
* libopts needs to be built after ElectricFence.
* [Bug 894] Initialize keysdir before calling crypto_setup().
* Calysto cleanup for ntpq.
* ntp-keygen -i takes an arg.
* Cleanup and fixes from Dave Mills.
* [Bug 887] Fix error in ntp_types.h (for sizeof int != 4).
* Bug 880 bug fixes for Windows build
* Improve Calysto support.
* The "revoke" parameter is a crypto command.
* The driftfile wander threshold is a real number.
* [Bug 850] Fix the wander threshold parameter on the driftfile command.
* ntp_io.c: Dead code cleanup - Coverity View 19.
* Leap file related cleanup from Dave Mills.
* ntp_peer.c: Set peer->srcadr before (not after) calling set_peerdstadr().
* Initialize offset in leap_file() - Coverity View 17.
* Use the correct stratum on KISS codes.
* Fuzz bits cleanup.
* Show more digits in some debug printf's.
* Use drift_file_sw internally to control writing the drift file.
* Implement the wander_threshold option for the driftfile config keyword.
* reformat ntp_control.c; do not use c++ // comments.
* [Bug 629] Undo bug #629 fixes as they cause more problems than were  being
  solved
* Changes from Dave Mills: in/out-bound data rates, leapsecond cleanup,
  driftfile write cleanup, packet buffer length checks, documentation updates.
* More assertion checks and malloc()->emalloc(), courtesy of Calysto.
* [Bug 864] Place ntpd service in maintenance mode if using SMF on Solaris
* [Bug 862] includefile nesting; preserve phonelist on reconfig.
* [Bug 604] ntpd regularly dies on linux/alpha.
* more leap second infrastructure fixes from Dave Mills.
* [Bug 858] recent leapfile changes broke non-OpenSSL builds.
* Use emalloc() instead of malloc() in refclock_datum.c (Calysto).
* Start using 'design by contract' assertions.
* [Bug 767] Fast sync to refclocks wanted.
* Allow null driftfile.
* Use YYERROR_VERBOSE for the new parser, and fix related BUILT_SOURCES.
* [Bug 629] changes to ensure broadcast works including on wildcard addresses
* [Bug 853] get_node() must return a pointer to maximally-aligned memory.
* Initial leap file fixes from Dave Mills.
* [Bug 858] Recent leapfile changes broke without OPENSSL.
* Use a char for DIR_SEP, not a string.
* [Bug 850] driftfile parsing changes.
* driftfile maintenance changes from Dave Mills.  Use clock_phi instead of
  stats_write_tolerance.
* [Bug 828] refid string not being parsed correctly.
* [Bug 846] Correct includefile parsing.
* [Bug 827] New parsing code does not handle "fudge" correctly.
* Enable debugging capability in the config parser.
* [Bug 839] Crypto password not read from ntp.conf.
* Have autogen produce writable output files.
* [Bug 825] Correct logconfig -/+ keyword processing.
* [Bug 828] Correct parsing of " delimited strings.
* Cleanup FILE * usage after fclose() in ntp_filegen.c.
* [Bug 843] Windows Completion port code was incorrectly merged from -stable.
* [Bug 840] do fudge configuration AFTER peers (thus refclocks) have been
  configured.
* [Bug 824] Added new parser modules to the Windows project file.
* [Bug 832] Add libisc/log.c headers to the distribution.
* [Bug 808] Only write the drift file if we are in state 4.
* Initial import of libisc/log.c and friends.
* [Bug 826] Fix redefinition of PI.
* [Bug 825] ntp_scanner.c needs to #include <config.h> .
* [Bug 824] New parser code has some build problems with the SIM code.
* [Bug 817] Use longnames for setting ntp variables on the command-line;
  Allowing '-v' with and without an arg to disambiguate usage is error-prone.
* [Bug 822] set progname once, early.
* [Bug 819] remove erroneous #if 0 in Windows completion port code.
* The new config code missed an #ifdef for building without refclocks.
* Distribute some files needed by the new config parsing code.
* [Bug 819] Timeout for WaitForMultipleObjects was 500ms instead of INFINITE
* Use autogen 5.9.1.
* Fix clktest command-line arg processing.'
* Audio documentation updates from Dave Mills.
* New config file parsing code, from Sachin Kamboj.
* fuzz bit cleanup from Dave Mills.
* replay cleanup from Dave Mills.
* [Bug 542] Tolerate missing directory separator at EO statsdir.
* [Bug 812] ntpd should drop supplementary groups.
* [Bug 815] Fix warning compiling 4.2.5p22 under Windows with VC6.
* [Bug 740] Fix kernel/daemon startup drift anomaly.
* refclock_wwv.c fixes from Dave Mills.
* [Bug 810] Fix ntp-keygen documentation.
* [Bug 787] Bug fixes for 64-bit time_t on Windows.
* [Bug 796] Clean up duplicate #defines in ntp_control.c.
* [Bug 569] Use the correct precision for the Leitch CSD-5300.
* [Bug 795] Moved declaration of variable to top of function.
* [Bug 798] ntpq [p typo crashes ntpq/ntpdc.
* [Bug 786] Fix refclock_bancomm.c on Solaris.
* [Bug 774] parsesolaris.c does not compile under the new Solaris.
* [Bug 782] Remove P() macros from Windows files.
* [Bug 778] ntpd fails to lock with drift=+500 when started with drift=-500.
* [Bug 592] Trimble Thunderbolt GPS support.
* IRIG, CHU, WWV, WWVB refclock improvements from Dave Mills.
* [Bug 757] Lose ULONG_CONST().
* [Bug 756] Require ANSI C (function prototypes).
* codec (audio) and ICOM changes from Dave Mills.

---

* [Bug 450] Windows only: Under original Windows NT we must not discard the
  wildcard socket to workaround a bug in NT's getsockname().
* [Bug 1038] Built-in getpass() function also prompts for password if
  not built with DEBUG.
* [Bug 841] Obsolete the "dynamic" keyword and make deferred binding
  to local interfaces the default.
  Emit a warning if that keyword is used for configuration.
* [Bug 959] Refclock on Windows not properly releasing recvbuffs.
* [Bug 993] Fix memory leak when fetching system messages.
* [Bug 987] Wake up the resolver thread/process when a new interface has
  become available.
* Correctly apply negative-sawtooth for oncore 12 channel receiver.
* Startup code for original LinuxPPS removed.  LinuxPPS now conforms to
  the PPSAPI.
* [Bug 1000] allow implicit receive buffer allocation for Windows.
  fixes startup for windows systems with many interfaces.
  reduces dropped packets on network bursts.
  additionally fix timer() starvation during high load.
* [Bug 990] drop minimum time restriction for interface update interval.
* [Bug 977] Fix mismatching #ifdefs for builds without IPv6.
* Update the copyright year.
* Build system cleanup (make autogen-generated files writable).
* [Bug 957] Windows only: Let command line parameters from the Windows SCM GUI
  override the standard parameters from the ImagePath registry key.
* Fixes for ntpdate:
* [Bug 532] nptdate timeout is too long if several servers are supplied.
* [Bug 698] timeBeginPeriod is called without timeEndPeriod in some NTP tools.
* [Bug 857] ntpdate debug mode adjusts system clock when it shouldn't.
* [Bug 908] ntpdate crashes sometimes.
* [Bug 982] ntpdate(and ntptimeset) buffer overrun if HAVE_POLL_H isn't set
  (dup of 908).
* [Bug 997] ntpdate buffer too small and unsafe.
* ntpdate.c: Under Windows check whether NTP port in use under same conditions
  as under other OSs.
* ntpdate.c: Fixed some typos and indents (tabs/spaces).

(4.2.4p4) Released by Harlan Stenn <stenn@ntp.org>

* [Bug 902] Fix problems with the -6 flag.
* Updated include/copyright.def (owner and year).
* [Bug 878] Avoid ntpdc use of refid value as unterminated string.
* [Bug 881] Corrected display of pll offset on 64bit systems.
* [Bug 886] Corrected sign handling on 64bit in ntpdc loopinfo command.
* [Bug 889] avoid malloc() interrupted by SIGIO risk
* ntpd/refclock_parse.c: cleanup shutdown while the file descriptor is still
  open.
* [Bug 885] use emalloc() to get a message at the end of the memory
  unsigned types cannot be less than 0
  default_ai_family is a short
  lose trailing , from enum list
  clarify ntp_restrict.c for easier automated analysis
* [Bug 884] don't access recv buffers after having them passed to the free
  list.
* [Bug 882] allow loopback interfaces to share addresses with other
  interfaces.

---
(4.2.4p3) Released by Harlan Stenn <stenn@ntp.org>

* [Bug 863] unable to stop ntpd on Windows as the handle reference for events
  changed

---
(4.2.4p2) Released by Harlan Stenn <stenn@ntp.org>

* [Bug 854] Broadcast address was not correctly set for interface addresses
* [Bug 829] reduce syslog noise, while there fix Enabled/Disable logging
  to reflect the actual configuration.
* [Bug 795] Moved declaration of variable to top of function.
* [Bug 789] Fix multicast client crypto authentication and make sure arriving
  multicast packets do not disturb the autokey dance.
* [Bug 785] improve handling of multicast interfaces
  (multicast routers still need to run a multicast routing software/daemon)
* ntpd/refclock_parse.c: cleanup shutdown while the file descriptor is still
  open.
* [Bug 885] use emalloc() to get a message at the end of the memory
  unsigned types cannot be less than 0
  default_ai_family is a short
  lose trailing , from enum list
* [Bug 884] don't access recv buffers after having them passed to the free list.
* [Bug 882] allow loopback interfaces to share addresses with other interfaces.
* [Bug 527] Don't write from source address length to wrong location
* Upgraded autogen and libopts.
* [Bug 811] ntpd should not read a .ntprc file.

---
(4.2.4p1) (skipped)

---
(4.2.4p0) Released by Harlan Stenn <stenn@ntp.org>

* [Bug 793] Update Hans Lambermont's email address in ntpsweep.
* [Bug 776] Remove unimplemented "rate" flag from ntpdate.
* [Bug 586] Avoid lookups if AI_NUMERICHOST is set.
* [Bug 770] Fix numeric parameters to ntp-keygen (Alain Guibert).
* [Bug 768] Fix io_setbclient() error message.
* [Bug 765] Use net_bind_service capability on linux.
* [Bug 760] The background resolver must be aware of the 'dynamic' keyword.
* [Bug 753] make union timestamp anonymous (Philip Prindeville).
* confopt.html: move description for "dynamic" keyword into the right section.
* pick the right type for the recv*() length argument.

---
(4.2.4) Released by Harlan Stenn <stenn@ntp.org>

* monopt.html fixes from Dave Mills.
* [Bug 452] Do not report kernel PLL/FLL flips.
* [Bug 746] Expert mouseCLOCK USB v2.0 support added.'
* driver8.html updates.
* [Bug 747] Drop <NOBR> tags from ntpdc.html.
* sntp now uses the returned precision to control decimal places.
* sntp -u will use an unprivileged port for its queries.
* [Bug 741] "burst" doesn't work with !unfit peers.
* [Bug 735] Fix a make/gmake VPATH issue on Solaris.
* [Bug 739] ntpd -x should not take an argument.
* [Bug 737] Some systems need help providing struct iovec.
* [Bug 717] Fix libopts compile problem.
* [Bug 728] parse documentation fixes.
* [Bug 734] setsockopt(..., IP_MULTICAST_IF, ...) fails on 64-bit platforms.
* [Bug 732] C-DEX JST2000 patch from Hideo Kuramatsu.
* [Bug 721] check for __ss_family and __ss_len separately.
* [Bug 666] ntpq opeers displays jitter rather than dispersion.
* [Bug 718] Use the recommended type for the saddrlen arg to getsockname().
* [Bug 715] Fix a multicast issue under Linux.
* [Bug 690] Fix a Windows DNS lookup buffer overflow.
* [Bug 670] Resolved a Windows issue with the dynamic interface rescan code.
* K&R C support is being deprecated.
* [Bug 714] ntpq -p should conflict with -i, not -c.
* WWV refclock improvements from Dave Mills.
* [Bug 708] Use thread affinity only for the clock interpolation thread.
* [Bug 706] ntpd can be running several times in parallel.
* [Bug 704] Documentation typos.
* [Bug 701] coverity: NULL dereference in ntp_peer.c
* [Bug 695] libopts does not protect against macro collisions.
* [Bug 693] __adjtimex is independent of ntp_{adj,get}time.
* [Bug 692] sys_limitrejected was not being incremented.
* [Bug 691] restrictions() assumption not always valid.
* [Bug 689] Deprecate HEATH GC-1001 II; the driver never worked.
* [Bug 688] Fix documentation typos.
* [Bug 686] Handle leap seconds better under Windows.
* [Bug 685] Use the Windows multimedia timer.
* [Bug 684] Only allow debug options if debugging is enabled.
* [Bug 683] Use the right version string.
* [Bug 680] Fix the generated version string on Windows.
* [Bug 678] Use the correct size for control messages.
* [Bug 677] Do not check uint_t in configure.ac.
* [Bug 676] Use the right value for msg_namelen.
* [Bug 675] Make sure ntpd builds without debugging.
* [Bug 672] Fix cross-platform structure padding/size differences.
* [Bug 660] New TIMESTAMP code fails tp build on Solaris Express.
* [Bug 659] libopts does not build under Windows.
* [Bug 658] HP-UX with cc needs -Wp,-H8166 in CFLAGS.
* [Bug 656] ntpdate doesn't work with multicast address.
* [Bug 638] STREAMS_TLI is deprecated - remove it.
* [Bug 635] Fix tOptions definition.
* [Bug 628] Fallback to ntp discipline not working for large offsets.
* [Bug 622] Dynamic interface tracking for ntpd.
* [Bug 603] Don't link with libelf if it's not needed.
* [Bug 523] ntpd service under Windows does't shut down properly.
* [Bug 500] sntp should always be built.
* [Bug 479] Fix the -P option.
* [Bug 421] Support the bc637PCI-U card.
* [Bug 342] Deprecate broken TRAK refclock driver.
* [Bug 340] Deprecate broken MSF EES refclock driver.
* [Bug 153] Don't do DNS lookups on address masks.
* [Bug 143] Fix interrupted system call on HP-UX.
* [Bug 42] Distribution tarballs should be signed.
* Support separate PPS devices for PARSE refclocks.
* [Bug 637, 51?] Dynamic interface scanning can now be done.
* Options processing now uses GNU AutoGen.

---
(4.2.2p4) Released by Harlan Stenn <stenn@ntp.org>

* [Bug 710] compat getnameinfo() has off-by-one error
* [Bug 690] Buffer overflow in Windows when doing DNS Lookups

---
(4.2.2p3) Released by Harlan Stenn <stenn@ntp.org>

* Make the ChangeLog file cleaner and easier to read
* [Bug 601] ntpq's decodeint uses an extra level of indirection
* [Bug 657] Different OSes need different sized args for IP_MULTICAST_LOOP
* release engineering/build changes
* Documentation fixes
* Get sntp working under AIX-5

---
(4.2.2p2) (broken)

* Get sntp working under AIX-5

---
(4.2.2p1)

* [Bug 661] Use environment variable to specify the base path to openssl.
* Resolve an ambiguity in the copyright notice
* Added some new documentation files
* URL cleanup in the documentation
* [Bug 657]: IP_MULTICAST_LOOP uses a u_char value/size
* quiet gcc4 complaints
* more Coverity fixes
* [Bug 614] manage file descriptors better
* [Bug 632] update kernel PPS offsets when PPS offset is re-configured
* [Bug 637] Ignore UP in*addr_any interfaces
* [Bug 633] Avoid writing files in srcdir
* release engineering/build changes

---
(4.2.2)

* SNTP
* Many bugfixes
* Implements the current "goal state" of NTPv4
* Autokey improvements
* Much better IPv6 support
* [Bug 360] ntpd loses handles with LAN connection disabled.
* [Bug 239] Fix intermittent autokey failure with multicast clients.
* Rewrite of the multicast code
* New version numbering scheme

---
(4.2.0)

* More stuff than I have time to document
* IPv6 support
* Bugfixes
* call-gap filtering
* wwv and chu refclock improvements
* OpenSSL integration

---
(4.1.2)

* clock state machine bugfix
* Lose the source port check on incoming packets
* (x)ntpdc compatibility patch
* Virtual IP improvements
* ntp_loopfilter fixes and improvements
* ntpdc improvements
* GOES refclock fix
* JJY driver
* Jupiter refclock fixes
* Neoclock4X refclock fixes
* AIX 5 port
* bsdi port fixes
* Cray unicos port upgrade
* HP MPE/iX port
* Win/NT port upgrade
* Dynix PTX port fixes
* Document conversion from CVS to BK
* readline support for ntpq

---
(4.1.0)

* CERT problem fixed (99k23)

* Huff-n-Puff filter
* Preparation for OpenSSL support
* Resolver changes/improvements are not backward compatible with mode 7
  requests (which are implementation-specific anyway)
* leap second stuff
* manycast should work now
* ntp-genkeys does new good things.
* scripts/ntp-close
* PPS cleanup and improvements
* readline support for ntpdc
* Crypto/authentication rewrite
* WINNT builds with MD5 by default
* WINNT no longer requires Perl for building with Visual C++ 6.0
* algorithmic improvements, bugfixes
* Solaris dosynctodr info update
* html/pic/* is *lots* smaller
* New/updated drivers: Forum Graphic GPS, WWV/H, Heath GC-100 II, HOPF
  serial and PCI, ONCORE, ulink331
* Rewrite of the audio drivers

---
(4.0.99)

* Driver updates: CHU, DCF, GPS/VME, Oncore, PCF, Ulink, WWVB, burst
  If you use the ONCORE driver with a HARDPPS kernel module,
  you *must* have a properly specified:
	pps <filename> [assert/clear] [hardpps]
  line in the /etc/ntp.conf file.
* PARSE cleanup
* PPS cleanup
* ntpd, ntpq, ntpdate cleanup and fixes
* NT port improvements
* AIX, BSDI, DEC OSF, FreeBSD, NetBSD, Reliant, SCO, Solaris port improvements

---
(4.0.98)

* Solaris kernel FLL bug is fixed in 106541-07
* Bug/lint cleanup
* PPS cleanup
* ReliantUNIX patches
* NetInfo support
* Ultralink driver
* Trimble OEM Ace-II support
* DCF77 power choices
* Oncore improvements

---
(4.0.97)

* NT patches
* AIX,SunOS,IRIX portability
* NeXT portability
* ntptimeset utility added
* cygwin portability patches

---
(4.0.96)

* -lnsl, -lsocket, -lgen configuration patches
* Y2K patches from AT&T
* Linux portability cruft

---
(4.0.95)

* NT port cleanup/replacement
* a few portability fixes
* VARITEXT Parse clock added

---
(4.0.94)

* PPS updates (including ntp.config options)
* Lose the old DES stuff in favor of the (optional) RSAREF stuff
* html cleanup/updates
* numerous drivers cleaned up
* numerous portability patches and code cleanup

---
(4.0.93)

* Oncore refclock needs PPS or one of two ioctls.
* Don't make ntptime under Linux.  It doesn't compile for too many folks.
* Autokey cleanup
* ReliantUnix patches
* html cleanup
* tickadj cleanup
* PARSE cleanup
* IRIX -n32 cleanup
* byte order cleanup
* ntptrace improvements and patches
* ntpdc improvements and patches
* PPS cleanup
* mx4200 cleanup
* New clock state machine
* SCO cleanup
* Skip alias interfaces

---
(4.0.92)

* chronolog and dumbclock refclocks
* SCO updates
* Cleanup/bugfixes
* Y2K patches
* Updated palisade driver
* Plug memory leak
* wharton kernel clock
* Oncore clock upgrades
* NMEA clock improvements
* PPS improvements
* AIX portability patches

---
(4.0.91)

* New ONCORE driver
* New MX4200 driver
* Palisade improvements
* config file bugfixes and problem reporting
* autoconf upgrade and cleanup
* HP-UX, IRIX lint cleanup
* AIX portability patches
* NT cleanup

---
(4.0.90)

* Nanoseconds
* New palisade driver
* New Oncore driver

---
(4.0.73)

* README.hackers added
* PARSE driver is working again
* Solaris 2.6 has nasty kernel bugs.  DO NOT enable pll!
* DES is out of the distribution.

---
(4.0.72)

* K&R C compiling should work again.
* IRIG patches.
* MX4200 driver patches.
* Jupiter driver added.
* Palisade driver added.  Needs work (ANSI, ntoh/hton, sizeof double, ???)<|MERGE_RESOLUTION|>--- conflicted
+++ resolved
@@ -1,4 +1,4 @@
-<<<<<<< HEAD
+* Fix ntpsweep to use sntp instead of ntpdate, from Oliver Kindernay.
 (4.2.7p368) 2013/05/01 Released by Harlan Stenn <stenn@ntp.org>
 * [Bug 2145] ntpq dumps core when displaying sys_var_list and more.
 (4.2.7p367) 2013/04/25 Released by Harlan Stenn <stenn@ntp.org>
@@ -6,9 +6,6 @@
 * [Bug 2382] Implement LOGTOD using ldexp() instead of shifting.
 (4.2.7p366) 2013/04/17 Released by Harlan Stenn <stenn@ntp.org>
 * [Bug 1866] Disable some debugging output in refclock_oncore.
-=======
-* Fix ntpsweep to use sntp instead of ntpdate, from Oliver Kindernay.
->>>>>>> 366c3b06
 (4.2.7p365) 2013/04/16 Released by Harlan Stenn <stenn@ntp.org>
 * [Bug 2149] Log an error message if /proc/net/if_inet6 cannot be opened.
 (4.2.7p364) 2013/03/26 Released by Harlan Stenn <stenn@ntp.org>
