--- conflicted
+++ resolved
@@ -1,10 +1,7 @@
-<<<<<<< HEAD
 * [Bug 1586] ntpd 4.2.7p40 doesn't write to syslog after fork on QNX.
 * Avoid race with parallel builds using same source directory in
   scripts/genver by using build directory for temporary files.
-=======
 * orphanwait documentation updates.
->>>>>>> ef1e5e66
 (4.2.7p40) 2010/07/12 Released by Harlan Stenn <stenn@ntp.org>
 * [Bug 1395] ease ntpdate elimination with ntpd -w/--wait-sync
 * [Bug 1396] allow servers on ntpd command line like ntpdate
