--- conflicted
+++ resolved
@@ -1,9 +1,10 @@
 ---
-<<<<<<< HEAD
+
+* [Sec 2945] Zero Origin Timestamp Bypass. perlinger@ntp.org
+
+---
 (4.2.8p5) 2016/01/07 Released by Harlan Stenn <stenn@ntp.org>
 
-=======
->>>>>>> a58cd34c
 * [Sec 2956] small-step/big-step.  Close the panic gate earlier.  HStenn.
 * CID 1339955: Free allocated memory in caljulian test.  HStenn.
 * CID 1339962: Explicitly initialize variable in caljulian test.  HStenn.
@@ -26,13 +27,9 @@
   - fudge stratum should only accept values [0..16]. perlinger@ntp.org
 * [Bug 2932] Update leapsecond file info in miscopt.html.  CWoodbury, HStenn.
 * [Bug 2934] tests/ntpd/t-ntp_scanner.c has a magic constant wired in.  HMurray
-<<<<<<< HEAD
 * [Bug 2944] errno is not preserved properly in ntpdate after sendto call.
   - applied patch by Christos Zoulas.  perlinger@ntp.org
 * [Bug 2952] Symmetric active/passive mode is broken.  HStenn.
-=======
-* [Bug 2945] Zero Origin Timestamp Bypass. perlinger@ntp.org
->>>>>>> a58cd34c
 * [Bug 2954] Version 4.2.8p4 crashes on startup with sig fault
   - fixed data race conditions in threaded DNS worker. perlinger@ntp.org
   - limit threading warm-up to linux; FreeBSD bombs on it. perlinger@ntp.org
