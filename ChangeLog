<<<<<<< HEAD
* Provide all of OpenSSL's signature methods for ntp.keys (FIPS xxx).
* [Bug 1364] clock_gettime() not detected, need -lrt on Debian 5.0.3.
=======
* Provide all of OpenSSL's signature methods for ntp.keys (FIPS 140-2).
>>>>>>> ddb02a6f
(4.2.5p239-RC) 2009/10/30 Released by Harlan Stenn <stenn@ntp.org>
* [Bug 1357] bogus assert from refclock_shm.
* [Bug 1359] Debug message cleanup.
* CID 101: more pointer/array cleanup.
* [Bug 1356] core dump from refclock_nmea when can't open /dev/gpsU.
* [Bug 1358] AIX 4.3 sntp/networking.c IPV6_JOIN_GROUP undeclared.
* CID 101: pointer/array cleanup.
(4.2.5p238-RC) 2009/10/27 Released by Harlan Stenn <stenn@ntp.org>
* Changes from Dave Mills.
* driver4.html updates from Dave Mills.
* [Bug 1252] PPSAPI cleanup on ntpd/refclock_wwvb.c.
* [Bug 1354] libtool error building after bootstrap with Autoconf 2.64.
* Allow NTP_VPATH_HACK configure test to handle newer gmake versions.
* CIDs 94-99 make it more clearly impossible for sock_hash() to return
  a negative number.
* CID 105, 106 ensure ntpdc arrays are not overrun even if callers
  misbehave.
* CID 113 use va_end() in refclock_true.c true_debug().
* Get rid of configure tests for __ss_family and __ss_len when the more
  common ss_family and ss_len are present.
(4.2.5p237-RC) 2009/10/26 Released by Harlan Stenn <stenn@ntp.org>
* [Bug 610] NMEA support for using PPSAPI on a different device.
* [Bug 1238] use only fudge time2 to offset NMEA serial timestamp.
* [Bug 1355] ntp-dev won't compile on OpenBSD 4.6.
(4.2.5p236-RC) 2009/10/22 Released by Harlan Stenn <stenn@ntp.org>
* Cleanup from Dave Mills.
* [Bug 1343] ntpd/ntp_io.c close_fd() does not compile on Solaris 7.
* [Bug 1353] ntpq "rv 0 settimeofday" always shows UNKNOWN on unix.
* Do not attempt to execute built binaries from ntpd/Makefile when
  cross-compiling (keyword-gen and ntpd --saveconfigquit).
* sntp/main.c: Remove duplicate global adr_buf[] (also defined in
  networking.c) which Piotr Grudzinski identified breaking his build.
* Correct in6addr_any test in configure.ac to attempt link too.
(4.2.5p235-RC) 2009/10/18 Released by Harlan Stenn <stenn@ntp.org>
* [Bug 1343] lib/isc build breaks on systems without IPv6 headers.
(4.2.5p234-RC) 2009/10/16 Released by Harlan Stenn <stenn@ntp.org>
* [Bug 1339] redux, use unmodified lib/isc/win32/strerror.c and
  move #define strerror... to a header not used by lib/isc code.
* [Bug 1345] illegal 'grep' option prevents compilation.
* [Bug 1346] keyword scanner broken where char defaults to unsigned.
* [Bug 1347] ntpd/complete.conf missing multicastclient test case.
(4.2.5p233-RC) 2009/10/15 Released by Harlan Stenn <stenn@ntp.org>
* [Bug 1337] cast setsockopt() v4 address pointer to void *.
* [Bug 1342] ignore|drop one IPv6 address on an interface blocks all
  addresses on that interface.
* Documentation cleanup and updates.
(4.2.5p232-RC) 2009/10/14 Released by Harlan Stenn <stenn@ntp.org>
* [Bug 1302] OpenSSL under Windows needs applink support.
* [Bug 1337] fix incorrect args to setsockopt(fd, IP_MULTICAST_IF,...).
* [Bug 1339] Fix Windows-only ntp_strerror() infinite recursion.
* [Bug 1341] NMEA driver requires working PPSAPI #ifdef HAVE_PPSAPI.
* Construct ntpd keyword scanner finite state machine at compile time
  rather than at runtime, shrink entries from 40+ to 8 bytes.
* Update documentation for ntpq --old-rv, saveconfig, saveconfigdir,
  ntpd -I -L and -M, and interface/nic rules. (From Dave Hart)
* [Bug 1337] fix incorrect args to setsockopt(fd, IP_MULTICAST_IF,...)
(4.2.5p231-RC) 2009/10/10 Released by Harlan Stenn <stenn@ntp.org>
* [Bug 1335] Broadcast client degraded by wildcard default change.
(4.2.5p230-RC) 2009/10/09 Released by Harlan Stenn <stenn@ntp.org>
* Start the 4.2.6 Release Candidate cycle.
* Broadcast and transit phase cleanup from Dave Mills.
(4.2.5p229) 2009/10/07 Released by Harlan Stenn <stenn@ntp.org>
* [Bug 1334] ntpsnmpd undefined reference to `ntpqOptions'.
* Change ntpsnmpd/Makefile.am include file order to fix FreeBSD build.
(4.2.5p228) 2009/10/06 Released by Harlan Stenn <stenn@ntp.org>
* Reclaim syntax tree memory after application in ntpd built with
  configure --disable-saveconfig.
* [Bug 1135] ntpq uses sizeof(u_long) where sizeof(u_int32) is meant.
* [Bug 1333] ntpd --interface precedence over --novirtualips lost.
(4.2.5p227) 2009/10/05 Released by Harlan Stenn <stenn@ntp.org>
* [Bug 1135] :config fails with "Server disallowed request"
* [Bug 1330] disallow interface/nic rules when --novirtualips or
  --interface are used.
* [Bug 1332] ntpq -c 'rv 0 variablename' returns extra stuff.
* Add test of ntpd --saveconfigquit fidelity using new complete.conf.
* Documentation updates from Dave Hart/Dave Mills.
(4.2.5p226) 2009/10/04 Released by Harlan Stenn <stenn@ntp.org>
* [Bug 1318] Allow multiple -g options on ntpd command line.
* [Bug 1327] ntpq, ntpdc, ntp-keygen -d & -D should work with configure
  --disable-debugging.
* Add ntpd --saveconfigquit <filename> option for future build-time
  testing of saveconfig fidelity.
* Clockhop and autokey cleanup from Dave Mills.
* Documentation updates from Dave Mills.
(4.2.5p225) 2009/09/30 Released by Harlan Stenn <stenn@ntp.org>
* authopt documentation changes from Dave Mills/Dave Hart.
* [Bug 1324] support bracketed IPv6 numeric addresses for restrict.
(4.2.5p224) 2009/09/29 Released by Harlan Stenn <stenn@ntp.org>
* Clockhop and documentation fixes from Dave Mills.
* Remove "tos maxhop" ntp.conf knob.
(4.2.5p223) 2009/09/28 Released by Harlan Stenn <stenn@ntp.org>
* [Bug 1321] build doesn't work if . isn't on $PATH.
* [Bug 1323] Implement "revoke #" to match documentation, deprecate
  "crypto revoke #".
(4.2.5p222) 2009/09/27 Released by Harlan Stenn <stenn@ntp.org>
* Update libisc code using bind-9.6.1-P1.tar.gz, rearrange our copy to
  mirror the upstream layout (lib/isc/...), and merge in NTP-local
  modifications to libisc.  There is a new procedure to ease future
  libisc merges using a separate "upstream" bk repo.  That will enable
  normal bk pull automerge to handle carrying forward any local changes
  and should enable us to take updated libisc snapshots more often.
* Updated build and flock-build scripts.  flock-build --one is a way
  to perform a flock-build compatible solitary build, handy for a repo
  clone's first build on a machine with autoconf, automake, etc.
* Compiling ntp_parser.y using BSD make correctly places ntp_parser.h
  in the top-level ntpd directory instead of A.*/ntpd.
* bootstrap script updated to remove potentially stale .deps dirs.
* Remove unneeded Makefile.am files from the lib/isc/include tree.
(4.2.5p221) 2009/09/26 Released by Harlan Stenn <stenn@ntp.org>
* [Bug 1316] segfault if refclock_nmea can't open file.
* [Bug 1317] Distribute cvo.sh.
(4.2.5p220) 2009/09/25 Released by Harlan Stenn <stenn@ntp.org>
* Rearrange libisc code to match the upstream layout in BIND.  This is
  step one of two, changing the layout but keeping our existing libisc.
(4.2.5p219) 2009/09/24 Released by Harlan Stenn <stenn@ntp.org>
* [Bug 1315] "interface ignore 0.0.0.0" is ignored.
* add implicit "nic ignore all" rule before any rules from ntp.conf, so
  "nic listen eth0" alone means the same as "-I eth0".
* add wildcard match class for interface/nic rules.
* fix mistaken carryover of prefixlen from one rule to the next.
* Ensure IPv6 localhost address ::1 is included in libisc's Windows IPv6
  address enumeration, allowing ntpq and ntpdc's hardcoding to 127.0.0.1 
  on Windows to end.
(4.2.5p218) 2009/09/21 Released by Harlan Stenn <stenn@ntp.org>
* [Bug 1314] saveconfig emits -4 and -6 on when not given.
* correct parsing and processing of setvar directive.
* highlight location of ntpq :config syntax errors with ^.
* clarify (former) NO_ARG, SINGLE_ARG, MULTIPLE_ARG renaming to
  FOLLBY_TOKEN, FOLLBY_STRING, FOLLBY_STRINGS_TO_EOC.
* parser, saveconfig cleanup to store T_ identifiers in syntax tree.
(4.2.5p217) 2009/09/20 Released by Harlan Stenn <stenn@ntp.org>
* [Bug 1300] reject remote configuration of dangerous items.
(4.2.5p216) 2009/09/19 Released by Harlan Stenn <stenn@ntp.org>
* [Bug 1312] ntpq/ntpdc MD5 passwords truncated to 8 chars on Suns.
* CID 10 missing free(up); in refclock_palisade.c error return, again.
* CID 83 added assertion to demonstrate config_nic_rules() does not
  call strchr(NULL, '/').
(4.2.5p215) 2009/09/18 Released by Harlan Stenn <stenn@ntp.org>
* [Bug 1292] Workaround last VC6 unsigned __int64 kink.
(4.2.5p214) 2009/09/17 Released by Harlan Stenn <stenn@ntp.org>
* [Bug 1303] remove top-level "autokey" directive.
* use "nic listen 192.168.0.0/16" instead of
  "nic listen 192.168.0.0 prefixlen 16".
(4.2.5p213) 2009/09/16 Released by Harlan Stenn <stenn@ntp.org>
* [Bug 1310] fix Thunderbolt mode in refclock_palisade.c
(4.2.5p212) 2009/09/15 Released by Harlan Stenn <stenn@ntp.org>
* [Bug 983] add interface [listen | ignore | drop] ... directive.
* [Bug 1243] MD5auth_setkey zero-fills key from first zero octet.
* [Bug 1295] leftover fix, do not crash on exit in free_config_trap()
  when "trap 1.2.3.4" is used without any further options.
* [Bug 1311] 4.2.5p211 doesn't build in no-debug mode.
* document interface (alias nic) and unpeer.
* Correct syntax error line & column numbers.
* CID 79: kod_init_kod_db() fails to fclose(db_s) in two error paths.
* CID 80: attempt to quiet Coverity false positive re: leaking "reason"
  in main().
* Documentation updates from Dave Mills.
* CID 81: savedconfig leaked in save_config().
* Make the code agree with the spec and the book (Dave Mills).
(4.2.5p211) 2009/09/14 Released by Harlan Stenn <stenn@ntp.org>
* [Bug 663] respect ntpq -c and -p order on command line.
* [Bug 1292] more VC6 unsigned __int64 workarounds.
* [Bug 1296] Added Support for Trimble Acutime Gold.
(4.2.5p210) 2009/09/06 Released by Harlan Stenn <stenn@ntp.org>
* [Bug 1294] Use OPENSSL_INC and OPENSSL_LIB macros for Windows
  and remove unnecessary reference to applink.c for Windows
* [Bug 1295] trap directive options are not optional.
* [Bug 1297] yylex() must always set yylval before returning.
(4.2.5p209) 2009/09/01 Released by Harlan Stenn <stenn@ntp.org>
* [Bug 1290] Fix to use GETTIMEOFDAY macro
* [Bug 1289] Update project files for VC6, VS2003, VS2005, VS 2008
(4.2.5p208) 2009/08/30 Released by Harlan Stenn <stenn@ntp.org>
* [Bug 1293] make configuration dumper ready for release, specifically:
* rename ntpq dumpcfg command to "saveconfig".
* require authentication for saveconfig.
* "restrict ... nomodify" prevents saveconfig and :config.
* "saveconfig ." shorthand to save to startup configuration file.
* support strftime() substitution in saveconfig arg to timestamp
  the output filename, for example "saveconfig %Y%m%d-%H%M%S.conf".
* display saveconfig response message from ntpd in ntpq.
* save output filename in "savedconfig" variable, fetched with ntpq -c
  "rv 0 savedconfig".
* document saveconfig in html/ntpq.html.
* add ./configure --disable-saveconfig to build a smaller ntpd.
* log saveconfig failures and successes to syslog.
(4.2.5p207) 2009/08/29 Released by Harlan Stenn <stenn@ntp.org>
* [Bug 1292] Minor Windows source tweaks for VC6-era SDK headers.
(4.2.5p206) 2009/08/26 Released by Harlan Stenn <stenn@ntp.org>
* accopt.html typo fixes from Dave Mills.
* [Bug 1283] default to remembering KoD in sntp.
* clean up numerous sntp/kod_management.c bugs.
* use all addresses resolved from each DNS name in sntp.
(4.2.5p205) 2009/08/18 Released by Harlan Stenn <stenn@ntp.org>
* accopt.html typo fixes from Dave Mills.
* [Bug 1285] Log ntpq :config/config-from-file events.
* [Bug 1286] dumpcfg omits statsdir, mangles filegen.
(4.2.5p204) 2009/08/17 Released by Harlan Stenn <stenn@ntp.org>
* [Bug 1284] infinite loop in ntpd dumping more than one trustedkey
(4.2.5p203) 2009/08/16 Released by Harlan Stenn <stenn@ntp.org>
* Add ntpq -c dumpcfg, Google Summer of Code project of Max Kuehn
(4.2.5p202) 2009/08/14 Released by Harlan Stenn <stenn@ntp.org>
* install the binary and man page for sntp.
(4.2.5p201) 2009/08/13 Released by Harlan Stenn <stenn@ntp.org>
* sntp: out with the old, in with the new.
(4.2.5p200) 2009/08/12 Released by Harlan Stenn <stenn@ntp.org>
* [Bug 1281] Build ntpd on Windows without big SDK download, burn,
  and install by checking in essentially unchanging messages.mc build
  products to avoid requiring mc.exe, which is not included with VC++
  2008 EE.
(4.2.5p199) 2009/08/09 Released by Harlan Stenn <stenn@ntp.org>
* [Bug 1279] Cleanup for warnings from Veracode static analysis.
(4.2.5p198) 2009/08/03 Released by Harlan Stenn <stenn@ntp.org>
* Upgrade to autogen-5.9.9-pre5.
(4.2.5p197) 2009/07/30 Released by Harlan Stenn <stenn@ntp.org>
* The build script now has . at the end of PATH for config.guess.
(4.2.5p196) 2009/07/29 Released by Harlan Stenn <stenn@ntp.org>
* [Bug 1272] gsoc_sntp IPv6 build problems under HP-UX 10.
* [Bug 1273] CID 10: Palisade leaks unit struct in error path.
* [Bug 1274] CID 67: ensure resolve_hosts() output count and pointers
  are consistent.
* [Bug 1275] CID 45: CID 46: old sntp uses uninitialized guesses[0],
  precs[0].
* [Bug 1276] CID 52: crypto_xmit() may call crypto_alice[23]()
  with NULL peer.
(4.2.5p195) 2009/07/27 Released by Harlan Stenn <stenn@ntp.org>
* cvo.sh: Add support for CentOS, Fedora, Slackware, SuSE, and QNX.
(4.2.5p194) 2009/07/26 Released by Harlan Stenn <stenn@ntp.org>
* Documentation updates from Dave Mills.
* Use scripts/cvo.sh in the build script to get better subdir names.
(4.2.5p193) 2009/07/25 Released by Harlan Stenn <stenn@ntp.org>
* [Bug 1261] CID 34: simulate_server() rbuf.msg_flags uninitialized.
* [Bug 1262] CID 35: xpkt.mac uninitialized in simulate_server().
* [Bug 1263] CID 37: CID 38: CID 40: CID 43: multiple refclocks 
  uninitialized tm_zone (arc, chronolog, dumbclock, pcf).
* [Bug 1264] CID 64: gsoc_sntp on_wire() frees wrong ptr receiving KoD.
* [Bug 1265] CID 65: CID 66: gsoc_sntp on_wire() leaks x_pkt, r_pkt.
* [Bug 1266] CID 39: datum_pts_start() uninitialized arg.c_ospeed.
* [Bug 1267] CID 44: old sntp handle_saving() writes stack garbage to
  file when clearing.
* [Bug 1268] CID 63: resolve_hosts() leaks error message buffer.
* [Bug 1269] CID 74: use assertion to ensure move_fd() does not return
  negative descriptors.
* [Bug 1270] CID 70: gsoc_sntp recv_bcst_data mdevadr.ipv6mr_interface
  uninitialized.
(4.2.5p192) 2009/07/24 Released by Harlan Stenn <stenn@ntp.org>
* [Bug 965] CID 42: ss_family uninitialized.
* [Bug 1250] CID 53: kod_init_kod_db() overruns kod_db malloc'd buffer.
* [Bug 1251] CID 68: search_entry() mishandles dst argument.
* [Bug 1252] CID 32: Quiet Coverity warning with assertion.
* [Bug 1253] CID 50: gsoc_sntp/crypto.c auth_init() always returns a 
  list with one entry.
* [Bug 1254] CID 56: tv_to_str() leaks a struct tm each call.
* [Bug 1255] CID 55: pkt_output() leaks a copy of each packet.
* [Bug 1256] CID 51: Coverity doesn't recognize our assertion macros as
  terminal.
* [Bug 1257] CID 57: gsoc_sntp auth_init() fails to fclose(keyfile).
* [Bug 1258] CID 54: gsoc_sntp resolve_hosts() needs simplification.
* [Bug 1259] CID 59: gsoc_sntp recv_bcast_data() fails to free(rdata)
  on error paths.
* [Bug 1260] CID 60: gsoc_sntp recvpkt() fails to free(rdata).
* Updated to AutoGen-5.9.9pre2.
(4.2.5p191) 2009/07/21 Released by Harlan Stenn <stenn@ntp.org>
* Updated to AutoGen-5.9.9pre1.
(4.2.5p190) 2009/07/20 Released by Harlan Stenn <stenn@ntp.org>
* Updated to AutoGen-5.9.8.
* [Bug 1248] RES_MSSNTP typo in ntp_proto.c.
* [Bug 1246] use a common template for singly-linked lists, convert most
  doubly-linked lists to singly-linked.
* Log warning about signd blocking when restrict mssntp used.
(4.2.5p189) 2009/07/16 Released by Harlan Stenn <stenn@ntp.org>
* Documentation cleanup from Dave Mills.
(4.2.5p188) 2009/07/15 Released by Harlan Stenn <stenn@ntp.org>
* [Bug 1245] Broken xmt time sent in fast_xmit() of 4.2.5p187.
(4.2.5p187) 2009/07/11 Released by Harlan Stenn <stenn@ntp.org>
* [Bug 1042] multicast listeners IPv4+6 ignore new interfaces.
* [Bug 1237] Windows serial code treat CR and LF both as line
  terminators.
* [Bug 1238] use fudge time2 for serial timecode offset in NMEA driver.
* [Bug 1242] Remove --enable-wintime, symmetric workaround is now
  always enabled.
* [Bug 1244] NTP_INSIST(fd != maxactivefd) failure in intres child
* Added restrict keyword "mssntp" for Samba4 DC operation, by Dave Mills.
(4.2.5p186) 2009/07/08 Released by Harlan Stenn <stenn@ntp.org>
* ntp_proto.c cleanup from Dave Mills.
(4.2.5p185) 2009/07/01 Released by Harlan Stenn <stenn@ntp.org>
* Documentation updates from Dave Mills.
* [Bug 1234] convert NMEA driver to use common PPSAPI code.
* timepps-Solaris.h pps_handle_t changed from pointer to scalar
* Spectracom refclock added to Windows port of ntpd
* [Bug 1236] Declaration order fixed.
* Bracket private ONCORE debug statements with #if 0 rather than #ifdef
  DEBUG
* Delete ONCORE debug statement that is now handled elsewhere.
(4.2.5p184) 2009/06/24 Released by Harlan Stenn <stenn@ntp.org>
* [Bug 1233] atom refclock fudge time1 sign flipped in 4.2.5p164.
(4.2.5p183) 2009/06/23 Released by Harlan Stenn <stenn@ntp.org>
* [Bug 1196] setsockopt(SO_EXCLUSIVEADDRUSE) can fail on Windows 2000
  and earlier with WSAINVAL, do not log a complaint in that case.
* [Bug 1210] ONCORE driver terminates ntpd without logging a reason.
* [Bug 1218] Correct comment in refclock_oncore on /etc/ntp.oncore*
  configuration file search order.
* Change ONCORE driver to log using msyslog as well as to any
  clockstats file.
* [Bug 1231] ntpsnmpd build fails after sockaddr union changes.
(4.2.5p182) 2009/06/18 Released by Harlan Stenn <stenn@ntp.org>
* Add missing header dependencies to the ntpdc layout verification.
* prefer.html updates from Dave Mills.
* [Bug 1205] Add ntpd --usepcc and --pccfreq options on Windows
* [Bug 1215] unpeer by association ID
* [Bug 1225] Broadcast address miscalculated on Windows 4.2.5p180
* [Bug 1229] autokey segfaults in cert_install().
* Use a union for structs sockaddr, sockaddr_storage, sockaddr_in, and
  sockaddr_in6 to remove casts and enable type checking.  Collapse
  some previously separate IPv4/IPv6 paths into a single codepath.
(4.2.5p181) 2009/06/06 Released by Harlan Stenn <stenn@ntp.org>
* [Bug 1206] Required compiler changes for Windows
* [Bug 1084] PPSAPI for ntpd on Windows with DLL backends
* [Bug 1204] Unix-style refclock device paths on Windows
* [Bug 1205] partial fix, disable RDTSC use by default on Windows
* [Bug 1208] decodenetnum() buffer overrun on [ with no ]
* [Bug 1211] keysdir free()d twice #ifdef DEBUG
* Enable ONCORE, ARCRON refclocks on Windows (untested)
(4.2.5p180) 2009/05/29 Released by Harlan Stenn <stenn@ntp.org>
* [Bug 1200] Enable IPv6 in Windows port
* Lose FLAG_FIXPOLL, from Dave Mills.
(4.2.5p179) 2009/05/23 Released by Harlan Stenn <stenn@ntp.org>
* [Bug 1041] xmt -> aorg timestamp cleanup from Dave Mills,
  reported by Dave Hart.
* [Bug 1193] Compile error: conflicting types for emalloc.
* [Bug 1196] VC6 winsock2.h does not define SO_EXCLUSIVEADDRUSE.
* Leap/expire cleanup from Dave Mills.
(4.2.5p178) 2009/05/21 Released by Harlan Stenn <stenn@ntp.org>
* Provide erealloc() and estrdup(), a la emalloc().
* Improve ntp.conf's parser error messages.
* [Bug 320] "restrict default ignore" does not affect IPv6.
* [Bug 1192] "restrict -6 ..." reports a syntax error.
(4.2.5p177) 2009/05/18 Released by Harlan Stenn <stenn@ntp.org>
* Include (4.2.4p7)
* [Bug 1174] nmea_shutdown assumes that nmea has a unit assigned
* [Bug 1190] NMEA refclock fudge flag4 1 obscures position in timecode
* Update NMEA refclock documentation in html/drivers/driver20.html
(4.2.5p176) 2009/05/13 Released by Harlan Stenn <stenn@ntp.org>
* [Bug 1154] mDNS registration should be done later, repeatedly and only
  if asked for. (second try for fix)
(4.2.5p175) 2009/05/12 Released by Harlan Stenn <stenn@ntp.org>
* Include (4.2.4p7-RC7)
* [Bug 1180] ntpd won't start with more than ~1000 interfaces
* [Bug 1182] Documentation typos and missing bits.
* [Bug 1183] COM port support should extend past COM3
* [Bug 1184] ntpd is deaf when restricted to second IP on the same net
* Clean up configure.ac NTP_CACHEVERSION interface, display cache
  version when clearing.  Fixes a regression.
(4.2.5p174) 2009/05/09 Released by Harlan Stenn <stenn@ntp.org>
* Stale leapsecond file fixes from Dave Mills.
(4.2.5p173) 2009/05/08 Released by Harlan Stenn <stenn@ntp.org>
* Include (4.2.4p7-RC6)
(4.2.5p172) 2009/05/06 Released by Harlan Stenn <stenn@ntp.org>
* [Bug 1175] Instability in PLL daemon mode.
* [Bug 1176] refclock_parse.c does not compile without PPSAPI.
(4.2.5p171) 2009/05/04 Released by Harlan Stenn <stenn@ntp.org>
* Autokey documentation cleanup from Dave Mills.
* [Bug 1171] line editing libs found without headers (Solaris 11)
* [Bug 1173] NMEA refclock fails with Solaris PPSAPI
* Fix problem linking msntp on Solaris when sntp subdir is configured
  before parent caused by different gethostent library search order.
* Do not clear config.cache when it is  empty.
(4.2.5p170) 2009/05/02 Released by Harlan Stenn <stenn@ntp.org>
* [Bug 1152] adjust PARSE to new refclock_pps logic
* Include (4.2.4p7-RC5)
* loopfilter FLL/PLL crossover cleanup from Dave Mills.
* Documentation updates from Dave Mills.
* ntp-keygen cleanup from Dave Mills.
* crypto API cleanup from Dave Mills.
* Add NTP_CACHEVERSION mechanism to ignore incompatible config.cache
* Enable gcc -Wstrict-overflow for gsoc_sntp as well
(4.2.5p169) 2009/04/30 Released by Harlan Stenn <stenn@ntp.org>
* [Bug 1171] Note that we never look for -lreadline by default.
* [Bug 1090] Fix bogus leap seconds in refclock_hpgps.
(4.2.5p168) 2009/04/29 Released by Harlan Stenn <stenn@ntp.org>
* Include (4.2.4p7-RC4)
* [Bug 1169] quiet compiler warnings
* Re-enable gcc -Wstrict-prototypes when not building with OpenSSL
* Enable gcc -Wstrict-overflow
* ntpq/ntpdc emit newline after accepting password on Windows
* Updates from Dave Mills:
* ntp-keygen.c: Updates.
* Fix the error return and syslog function ID in refclock_{param,ppsapi}.
* Make sure syspoll is within the peer's minpoll/maxpoll bounds.
* ntp_crypto.c: Use sign_siglen, not len. sign key filename cleanup.
* Bump NTP_MAXEXTEN from 1024 to 2048, update values for some field lengths.
* m4/ntp_lineeditlibs.m4: fix warnings from newer Autoconf
* [Bug 1166] Remove truncation of position (blanking) code in refclock_nmea.c
(4.2.5p167) 2009/04/26 Released by Harlan Stenn <stenn@ntp.org>
* Crypto cleanup from Dave Mills.
(4.2.5p166) 2009/04/25 Released by Harlan Stenn <stenn@ntp.org>
* [Bug 1165] Clean up small memory leaks in the  config file parser
* Correct logconfig keyword declaration to MULTIPLE_ARG
* Enable filename and line number leak reporting on Windows when built
  DEBUG for all the typical C runtime allocators such as calloc,
  malloc, and strdup.  Previously only emalloc calls were covered.
* Add DEBUG-only code to free dynamically allocated memory that would
  otherwise remain allocated at ntpd exit, to allow less forgivable
  leaks to stand out in leaks reported after exit.
* Ensure termination of strings in ports/winnt/libisc/isc_strerror.c
  and quiet compiler warnings.
* [Bug 1057] ntpdc unconfig failure
* [Bug 1161] unpeer AKA unconfig command for ntpq :config
* PPS and crypto cleanup in ntp_proto.c from Dave Mills.
(4.2.5p165) 2009/04/23 Released by Harlan Stenn <stenn@ntp.org>
* WWVB refclock cleanup from Dave Mills.
* Code cleanup: requested_key -> request_key.
* [Bug 833] ignore whitespace at end of remote configuration lines
* [Bug 1033] ntpdc/ntpq crash prompting for keyid on Windows
* [Bug 1028] Support for W32Time authentication via Samba.
* quiet ntp_parser.c malloc redeclaration warning
* Mitigation and PPS/PPSAPI cleanup from Dave Mills.
* Documentation updates from Dave Mills.
* timepps-Solaris.h patches from Dave Hart.
(4.2.5p164) 2009/04/22 Released by Harlan Stenn <stenn@ntp.org>
* Include (4.2.4p7-RC3)
* PPS/PPSAPI cleanup from Dave Mills.
* Documentation updates from Dave Mills.
* [Bug 1125] C runtime per-thread initialization on Windows
* [Bug 1152] temporarily disable refclock_parse, refclock_true until
  maintainers can repair build break from pps_sample()
* [Bug 1153] refclock_nmea should not mix UTC with GPS time
* [Bug 1159] ntpq overlap diagnostic message test buggy
(4.2.5p163) 2009/04/10 Released by Harlan Stenn <stenn@ntp.org>
(4.2.5p162) 2009/04/09 Released by Harlan Stenn <stenn@ntp.org>
* Documentation updates from Dave Mills.
* Mitigation and PPS cleanup from Dave Mills.
* Include (4.2.4p7-RC2)
* [Bug 216] New interpolation scheme for Windows eliminates 1ms jitter
* remove a bunch of #ifdef SYS_WINNT from portable code
* 64-bit time_t cleanup for building on newer Windows compilers
* Only set CMOS clock during ntpd exit on Windows if the computer is
  shutting down or restarting.
* [Bug 1148] NMEA reference clock improvements
* remove deleted gsoc_sntp/utilities.o from repository so that .o build
  products can be cleaned up without corrupting the repository.
(4.2.5p161) 2009/03/31 Released by Harlan Stenn <stenn@ntp.org>
* Documentation updates from Dave Mills.
(4.2.5p160) 2009/03/30 Released by Harlan Stenn <stenn@ntp.org>
* [Bug 1141] refclock_report missing braces cause spurious "peer event:
  clock clk_unspec" log entries
* Include (4.2.4p7-RC1)
(4.2.5p159) 2009/03/28 Released by Harlan Stenn <stenn@ntp.org>
* "bias" changes from Dave Mills.
(4.2.5p158) 2009/01/30 Released by Harlan Stenn <stenn@ntp.org>
* Fix [CID 72], a typo introduced at the latest fix to prettydate.c.
(4.2.5p157) 2009/01/26 Released by Harlan Stenn <stenn@ntp.org>
* Cleanup/fixes for ntp_proto.c and ntp_crypto.c from Dave Mills.
(4.2.5p156) 2009/01/19 Released by Harlan Stenn <stenn@ntp.org>
* [Bug 1118] Fixed sign extension for 32 bit time_t in caljulian() and prettydate().
  Fixed some compiler warnings about missing prototypes.
  Fixed some other simple compiler warnings.
* [Bug 1119] [CID 52] Avoid a possible null-dereference in ntp_crypto.c.
* [Bug 1120] [CID 51] INSIST that peer is non-null before we dereference it.
* [Bug 1121] [CID 47] double fclose() in ntp-keygen.c.
(4.2.5p155) 2009/01/18 Released by Harlan Stenn <stenn@ntp.org>
* Documentation updates from Dave Mills.
* CHU frequency updates.
* Design assertion fixes for ntp_crypto.c from Dave Mills.
(4.2.5p154) 2009/01/13 Released by Harlan Stenn <stenn@ntp.org>
* [Bug 992] support interface event change on Linux from
  Miroslav Lichvar.
(4.2.5p153) 2009/01/09 Released by Harlan Stenn <stenn@ntp.org>
* Renamed gsoc_sntp/:fetch-stubs to gsoc_sntp/fetch-stubs to avoid
  file name problems under Windows.
  Removed German umlaut from log msg for 4.2.5p142.
(4.2.5p152) 2009/01/08 Released by Harlan Stenn <stenn@ntp.org>
* Include (4.2.4p6) 2009/01/08 Released by Harlan Stenn <stenn@ntp.org>
(4.2.5p151) 2008/12/23 Released by Harlan Stenn <stenn@ntp.org>
* Stats file logging cleanup from Dave Mills.
(4.2.5p150) 2008/12/15 Released by Harlan Stenn <stenn@ntp.org>
* [Bug 1099] Fixed wrong behaviour in sntp's crypto.c.
* [Bug 1103] Fix 64-bit issues in the new calendar code.
(4.2.5p149) 2008/12/05 Released by Harlan Stenn <stenn@ntp.org>
* Fixed mismatches in data types and OID definitions in ntpSnmpSubAgent.c
* added a premliminary MIB file to ntpsnmpd (ntpv4-mib.mib)
(4.2.5p148) 2008/12/04 Released by Harlan Stenn <stenn@ntp.org>
* [Bug 1070] Fix use of ntpq_parsestring() in ntpsnmpd.
(4.2.5p147) 2008/11/27 Released by Harlan Stenn <stenn@ntp.org>
* Update gsoc_sntp's GCC warning code.
(4.2.5p146) 2008/11/26 Released by Harlan Stenn <stenn@ntp.org>
* Update Solaris CFLAGS for gsoc_sntp.
(4.2.5p145) 2008/11/20 Released by Harlan Stenn <stenn@ntp.org>
* Deal with time.h for sntp under linux.
* Provide rpl_malloc() for sntp for systems that need it.
* Handle ss_len and socklen type for sntp.
* Fixes to the sntp configure.ac script.
* Provide INET6_ADDRSTRLEN if it is missing.
* [Bug 1095] overflow in caljulian.c.
(4.2.5p144) 2008/11/19 Released by Harlan Stenn <stenn@ntp.org>
* Use int32, not int32_t.
* Avoid the sched*() functions under OSF - link problems.
(4.2.5p143) 2008/11/17 Released by Harlan Stenn <stenn@ntp.org>
* sntp cleanup and fixes.
(4.2.5p142) 2008/11/16 Released by Harlan Stenn <stenn@ntp.org>
* Imported GSoC SNTP code from Johannes Maximilian Kuehn.
(4.2.5p141) 2008/11/13 Released by Harlan Stenn <stenn@ntp.org>
* New caltontp.c and calyearstart.c from Juergen Perlinger.
(4.2.5p140) 2008/11/12 Released by Harlan Stenn <stenn@ntp.org>
* Cleanup lint from the ntp_scanner files.
* [Bug 1011] gmtime() returns NULL on windows where it would not under Unix.
* Updated caljulian.c and prettydate.c from Juergen Perlinger.
(4.2.5p139) 2008/11/11 Released by Harlan Stenn <stenn@ntp.org>
* Typo fix to driver20.html.
(4.2.5p138) 2008/11/10 Released by Harlan Stenn <stenn@ntp.org>
* [Bug 474] --disable-ipv6 is broken.
* IPv6 interfaces were being looked for twice.
* SHM driver grabs more samples, add clockstats
* decode.html and driver20.html updates from Dave Mills.
(4.2.5p137) 2008/11/01 Released by Harlan Stenn <stenn@ntp.org>
* [Bug 1069] #undef netsnmp's PACKAGE_* macros.
* [Bug 1068] Older versions of netsnmp do not have netsnmp_daemonize().
(4.2.5p136) 2008/10/27 Released by Harlan Stenn <stenn@ntp.org>
* [Bug 1078] statsdir configuration parsing is broken.
(4.2.5p135) 2008/09/23 Released by Harlan Stenn <stenn@ntp.org>
* [Bug 1072] clock_update should not allow updates older than sys_epoch.
(4.2.5p134) 2008/09/17 Released by Harlan Stenn <stenn@ntp.org>
* Clean up build process for ntpsnmpd.
(4.2.5p133) 2008/09/16 Released by Harlan Stenn <stenn@ntp.org>
* Add options processing to ntpsnmpd.
* [Bug 1062] Check net-snmp headers before deciding to build ntpsnmpd.
* Clean up the libntpq.a build.
* Regenerate ntp_parser.[ch] from ntp_parser.y
(4.2.5p132) 2008/09/15 Released by Harlan Stenn <stenn@ntp.org>
* [Bug 1067] Multicast DNS service registration must come after the fork
  on Solaris.
* [Bug 1066] Error messages should log as errors.
(4.2.5p131) 2008/09/14 Released by Harlan Stenn <stenn@ntp.org>
* [Bug 1065] Re-enable support for the timingstats file.
(4.2.5p130) 2008/09/13 Released by Harlan Stenn <stenn@ntp.org>
* [Bug 1064] Implement --with-net-snmp-config=progname
* [Bug 1063] ntpSnmpSubagentObject.h is missing from the distribution.
(4.2.5p129) 2008/09/11 Released by Harlan Stenn <stenn@ntp.org>
* Quiet some libntpq-related warnings.
(4.2.5p128) 2008/09/08 Released by Harlan Stenn <stenn@ntp.org>
* Import Heiko Gerstung's GSoC2008 NTP MIB daemon.
(4.2.5p127) 2008/09/01 Released by Harlan Stenn <stenn@ntp.org>
* Regenerate ntpd/ntp_parser.c
(4.2.5p126) 2008/08/31 Released by Harlan Stenn <stenn@ntp.org>
* Stop libtool-1.5 from looking for C++ or Fortran.
* [BUG 610] Documentation update for NMEA reference clock driver.
* [Bug 828] Fix IPv4/IPv6 address parsing.
* Changes from Dave Mills:
  Documentation updates.
  Fix a corner case where a frequency update was reported but not set.
  When LEAP_NOTINSYNC->LEAP_NOWARNING, call crypto_update() if we have
  crypto_flags.
(4.2.5p125) 2008/08/18 Released by Harlan Stenn <stenn@ntp.org>
* [Bug 1052] Add linuxPPS support to ONCORE driver.
(4.2.5p124) 2008/08/17 Released by Harlan Stenn <stenn@ntp.org>
* Documentation updates from Dave Mills.
* Include (4.2.4p5) 2008/08/17 Released by Harlan Stenn <stenn@ntp.org>
* [Bug 861] leap info was not being transmitted.
* [Bug 1046] refnumtoa.c is using the wrong header file.
* [Bug 1047] enable/disable options processing fix.
* header file cleanup.
* [Bug 1037] buffer in subroutine was 1 byte short.
* configure.ac: cleanup, add option for wintime, and lay the groundwork
  for the changes needed for bug 1028.
* Fixes from Dave Mills: 'bias' and 'interleave' work.  Separate
  phase and frequency discipline (for long poll intervals).  Update
  TAI function to match current leapsecond processing.
* Documentation updates from Dave Mills.
* [Bug 1037] Use all 16 of the MD5 passwords generated by ntp-keygen.
* Fixed the incorrect edge parameter being passed to time_pps_kcbind in
  NMEA refclock driver.
* [Bug 399] NMEA refclock driver does not honor time1 offset if flag3 set.
* [Bug 985] Modifications to NMEA reference clock driver to support Accord
  GPS Clock.
* poll time updates from Dave Mills.
* local refclock documentation updates from Dave Mills.
* [Bug 1022] Fix compilation problems with yesterday's commit.
* Updates and cleanup from Dave Mills:
  I've now spent eleven months of a sabbatical year - 7 days a week, 6-10
  hours most days - working on NTP. I have carefully reviewed every major
  algorithm, examined its original design and evolution from that design.
  I've trimmed off dead code and briar patches and did zillions of tests
  contrived to expose evil vulnerabilities. The development article is in
  rather good shape and should be ready for prime time.

  1. The protostats statistics files have been very useful in exposing
  little twitches and turns when something hiccups, like a broken PPS
  signal. Most of what used to be syslog messages are now repackaged as
  protostats messages with optional syslog as well. These can also be sent
  as traps which might be handy to tiggle a beeper or celltext. These, the
  sysstats files and cryptostats files reveal the ambient health of a busy
  server, monitor traffic and error counts and spot crypto attacks.

  2. Close inspection of the clock discipline behavior at long poll
  intervals (36 h) showed it not doing as well as it should. I redesigned
  the FLL loop to improve nominal accuracy from  several tens of
  milliseconds to something less than ten milliseconds.

  3. Autokey (again). The enhanced error checking was becoming a major
  pain. I found a way to toss out gobs of ugly fat code and replace the
  function with a much simpler and more comprehensive scheme. It resists
  bait-and-switch attacks and quickly detect cases when the protocol is
  not correctly synchronized.

  4. The interface code for the kernel PPS signal was not in sync with the
  kernel code itself. Some error checks were duplicated and some
  ineffective. I found none of the PPS-capable drivers, including the atom
  driver, do anything when the prefer peer fails; the kernel PPS signal
  remains in control. The atom driver now disables the kernel PPS when the
  prefer peer comes bum. This is important when the prefer peer is not a
  reference clock but a remote NTP server.

  5. The flake restrict bit turned out to be really interesting,
  especially with symmtric modes and of those especially those using
  Autokey. Small changes in the recovery procedures when packets are lost
  now avoid almost all scenarios which previously required protocol resets.

  6. I've always been a little uncomfortable when using the clock filter
  with long poll intervals because the samples become less and less
  correlated as the sample age exceeds the Allan intercept. Various
  schemes have been used over the years to cope with this fact. The latest
  one and the one that works the best is to use a modified sort metric
  where the delay is used when the age of the sample is less than the
  intercept and the sum of delay and dispersion above that. The net result
  is that, at small poll intervals the algorithm operates as a minimum
  filter, while at larger poll intervals it morphs to FIFO. Left
  unmodified, a sample could be used when twelve days old. This along with
  the FLL modifications has made a dramatic improvement at large poll
  intervals.

- [Backward Incompatible] The 'state' variable is no longer reported or
  available via ntpq output.  The following system status bit names
  have been changed:
  - sync_alarm -> leap_alarm
  - sync_atomic -> sync_pps
  - sync_lf_clock -> sync_lf_radio
  - sync_hf_clock -> sync_hf_radio
  - sync_uhf_clock -> sync_uhf_radio
  - sync_local_proto -> sync_local
  - sync_udp/time -> sync_other
  Other names have been changed as well.  See the change history for
  libntp/statestr.c for more details.
  Other backward-incompatible changes in ntpq include:
  - assID -> associd
  - rootdispersion -> rootdisp
  - pkt_head -> pkt_neader
  See the change history for other details.

* Updates and cleanup from Dave Mills.
* [Bug 995] Remove spurious ; from ntp-keygen.c.
* More cleanup and changes from Dave Mills.
* [Bug 980] Direct help to stdout.

---
(4.2.4p7) 2009/05/18 Released by Harlan Stenn <stenn@ntp.org>

* [Sec 1151] Remote exploit if autokey is enabled - CVE-2009-1252.
* [Bug 1187] Update the copyright date.
* [Bug 1191] ntpd fails on Win2000 - "Address already in use" after fix
  for [Sec 1149].

---
(4.2.4p7-RC7) 2009/05/12 Released by Harlan Stenn <stenn@ntp.org>

* ntp.isc.org -> ntp.org cleanup.
* [Bug 1178] Use prior FORCE_DNSRETRY behavior as needed at runtime,
  add configure --enable-ignore-dns-errors to be even more stubborn

---
(4.2.4p7-RC6) 2009/05/08 Released by Harlan Stenn <stenn@ntp.org>

* [Bug 784] Make --enable-linuxcaps the default when available
* [Bug 1179] error messages for -u/--user and -i lacking droproot
* Updated JJY reference clock driver from Takao Abe
* [Bug 1071] Log a message and exit before trying to use FD_SET with a
  descriptor larger than FD_SETSIZE, which will corrupt memory
* On corruption of the iface list head in add_interface, log and exit

---
(4.2.4p7-RC5) 2009/05/02 Released by Harlan Stenn <stenn@ntp.org>

* [Bug 1172] 4.2.4p7-RC{3,4} fail to build on linux.
* flock-build script unportable 'set -m' use removed

---
(4.2.4p7-RC4) 2009/04/29 Released by Harlan Stenn <stenn@ntp.org>

* [Bug 1167] use gcc -Winit-self only if it is understood

---
(4.2.4p7-RC3) 2009/04/22 Released by Harlan Stenn <stenn@ntp.org>

* [Bug 787] Bug fixes for 64-bit time_t on Windows
* [Bug 813] Conditional naming of Event
* [Bug 1147] System errors should be logged to msyslog()
* [Bug 1155] Fix compile problem on Windows with VS2005
* [Bug 1156] lock_thread_to_processor() should be declared in header
* [Bug 1157] quiet OpenSSL warnings, clean up configure.ac
* [Bug 1158] support for aix6.1
* [Bug 1160] MacOS X is like BSD regarding F_SETOWN

---
(4.2.4p7-RC2) 2009/04/09 Released by Harlan Stenn <stenn@ntp.org>

* [Sec 1144] limited buffer overflow in ntpq.  CVE-2009-0159
* [Sec 1149] use SO_EXCLUSIVEADDRUSE on Windows

---
(4.2.4p7-RC1) 2009/03/30 Released by Harlan Stenn <stenn@ntp.org>

* [Bug 1131] UDP sockets should not use SIGPOLL on Solaris.
* build system email address cleanup
* [Bug 774] parsesolaris.c does not compile under the new Solaris
* [Bug 873] Windows serial refclock proper TTY line discipline emulation
* [Bug 1014] Enable building with VC9 (in Visual Studio 2008,
  Visual C++ 2008, or SDK)
* [Bug 1117] Deferred interface binding under Windows works only correctly
  if FORCE_DNSRETRY is defined
* [BUG 1124] Lock QueryPerformanceCounter() client threads to same CPU
* DPRINTF macro made safer, always evaluates to a statement and will not
  misassociate an else which follows the macro.

---
(4.2.4p6) 2009/01/08 Released by Harlan Stenn <stenn@ntp.org>

* [Bug 1113] Fixed build errors with recent versions of openSSL. 
* [Sec 1111] Fix incorrect check of EVP_VerifyFinal()'s return value.
* Update the copyright year.

---
(4.2.4p5) 2008/08/17 Released by Harlan Stenn <stenn@ntp.org>

* [BUG 1051] Month off by one in leap second message written to clockstats
  file fixed.
* [Bug 450] Windows only: Under original Windows NT we must not discard the
  wildcard socket to workaround a bug in NT's getsockname().
* [Bug 1038] Built-in getpass() function also prompts for password if
  not built with DEBUG.
* [Bug 841] Obsolete the "dynamic" keyword and make deferred binding
  to local interfaces the default.
  Emit a warning if that keyword is used for configuration.
* [Bug 959] Refclock on Windows not properly releasing recvbuffs.
* [Bug 993] Fix memory leak when fetching system messages.
* much cleanup, fixes, and changes from Dave Mills.
* ntp_control.c: LEAPTAB is a filestamp, not an unsigned.  From Dave Mills.
* ntp_config.c: ntp_minpoll fixes from Dave Mills.
* ntp-keygen updates from Dave Mills.
* refresh epoch, throttle, and leap cleanup from Dave Mills.
* Documentation cleanup from Dave Mills.
* [Bug 918] Only use a native md5.h if MD5Init() is available.
* [Bug 979] Provide ntptimeval if it is not otherwise present.
* [Bug 634] Re-instantiate syslog() and logfiles after the daemon fork.
* [Bug 952] Use md5 code with a friendlier license.
* [Bug 977] Fix mismatching #ifdefs for builds without IPv6.
* [Bug 830] Fix the checking order of the interface options.
* Clean up the logfile/syslog setup.
* [Bug 970] Lose obsolete -g flag to ntp-keygen.
* The -e flag to ntp-keygen can write GQ keys now, too.
* ntp_proto.c: sys_survivors and hpoll cleanup from Dave Mills.
* ntp_loopfilter.c: sys_poll cleanup from Dave Mills.
* refclock_wwv.c: maximum-likelihood digit and DSYNC fixes from Dave Mills.
* [Bug 967] preemptable associations are lost forever on a step.
* ntp_config.c: [CID 48] missing "else" clause.
* [Bug 833] ntpq config keyword is quote-mark unfriendly.
* Rename the ntpq "config" keyword to ":config".
* Dave Mills shifted some orphan processing.
* Fix typos in the [Bug 963] patch.
* bootstrap: squawk if genver fails.  Use -f with cp in case Dave does a chown.
* Remove obsolete simulator command-line options.
* ntp_request.c: [CID 36] zero sin_zero.
* [Bug 963] get_systime() is too noisy.
* [Bug 960] spurious syslog:crypto_setup:spurious crypto command
* [Bug 964] Change *-*-linux* to *-*-*linux* to allow for uclinux.
* Changes from Dave Mills:
  - ntp_util.c: cleanup.
  - ntp_timer.c: watch the non-burst packet rate.
  - ntp_request.c: cleanup.
  - ntp_restrict.c: RES_LIMITED cleanup.
  - ntp_proto.c: RES_LIMITED, rate bucktes, counters, overall cleanup.
  - ntp_peer.c: disallow peer_unconfig().
  - ntp_monitor.c: RES_LIMITED cleanup.
  - ntp_loopfilter.c: poll interval cleanup.
  - ntp_crypto.c: volley -> retry.  Cleanup TAI leap message.
  - ntp_config: average and minimum are ^2 values.
  - ntpdc: unknownversion is really "declined", not "bad version".
  - Packet retry cleanup.
* [Bug 961] refclock_tpro.c:tpro_poll() calls refclock_receive() twice.
* [Bug 957] Windows only: Let command line parameters from the Windows SCM GUI
  override the standard parameters from the ImagePath registry key.
* Added HAVE_INT32_T to the Windows config.h to avoid duplicate definitions.
* Work around a VPATH difference in FreeBSD's 'make' command.
* Update bugreport URL.
* Update -I documentation.
* [Bug 713] Fix bug reporting information.
* A bug in the application of the negative-sawtooth for 12 channel receivers. 
* The removal of unneeded startup code used for the original LinuxPPS, it now
  conforms to the PPSAPI and does not need special code.  
* ntp-keygen.c: Coverity fixes [CID 33,47].
* Volley cleanup from Dave Mills.
* Fuzz cleanup from Dave Mills.
* [Bug 861] Leap second cleanups from Dave Mills.
* ntpsim.c: add missing protypes and fix [CID 34], a nit.
* Upgraded bison at UDel.
* Update br-flock and flock-build machine lists.
* [Bug 752] QoS: add parse/config handling code. 
* Fix the #include order in tickadj.c for picky machines.
* [Bug 752] QoS: On some systems, netinet/ip.h needs netinet/ip_systm.h.
* [Bug 752] Update the QoS tagging (code only - configuration to follow).
* Orphan mode and other protocol cleanup from Dave Mills.
* Documentation cleanup from Dave Mills.
* [Bug 940] ntp-keygen uses -v.  Disallow it as a shortcut for --version.
* more cleanup to ntp_lineeditlibs.m4.
* Documentation updates from Dave Mills.
* -ledit cleanup for ntpdc and ntpq.
* Association and other cleanup from Dave Mills.
* NTP_UNREACH changes from Dave Mills.
* Fix the readline history test.
* [Bug 931] Require -lreadline to be asked for explicitly.
* [Bug 764] When looking for -lreadline support, also try using -lncurses.
* [Bug 909] Fix int32_t errors for ntohl().
* [Bug 376/214] Enhancements to support multiple if names and IP addresses.
* [Bug 929] int32_t is undefined on Windows.  Casting wrong.
* [Bug 928] readlink missing braces.
* [Bug 788] Update macros to support VS 2005.
* ntpd/ntp_timer.c: add missing sys_tai parameter for debug printf
* [Bug 917] config parse leaves files open
* [Bug 912] detect conflicting enable/disable configuration on interfaces
  sharing an IP address
* [Bug 771] compare scopeid if available for IPv6 addresses
* Lose obsolete crypto subcommands (Dave Mills).
* WWV is an HF source, not an LF source (Dave Mills).
* [Bug 899] Only show -i/--jaildir -u/--user options if we HAVE_DROPROOT.
* [Bug 916] 'cryptosw' is undefined if built without OpenSSL.
* [Bug 891] 'restrict' config file keyword does not work (partial fix).
* [Bug 890] the crypto command seems to be required now.
* [Bug 915] ntpd cores during processing of x509 certificates.
* Crypto lint cleanup from Dave Mills.
* [Bug 897] Check RAND_status() - we may not need a .rnd file.
* Crypto cleanup from Dave Mills.
* [Bug 911] Fix error message in cmd_args.c.
* [Bug 895] Log assertion failures via syslog(), not stderr.
* Documentation updates from Dave Mills.
* Crypto cleanup from Dave Mills.
* [Bug 905] ntp_crypto.c fails to compile without -DDEBUG.
* Avoid double peer stats logging.
* ntp-keygen cleanup from Dave Mills.
* libopts needs to be built after ElectricFence.
* [Bug 894] Initialize keysdir before calling crypto_setup().
* Calysto cleanup for ntpq.
* ntp-keygen -i takes an arg.
* Cleanup and fixes from Dave Mills.
* [Bug 887] Fix error in ntp_types.h (for sizeof int != 4).
* Bug 880 bug fixes for Windows build
* Improve Calysto support.
* The "revoke" parameter is a crypto command.
* The driftfile wander threshold is a real number.
* [Bug 850] Fix the wander threshold parameter on the driftfile command.
* ntp_io.c: Dead code cleanup - Coverity View 19.
* Leap file related cleanup from Dave Mills.
* ntp_peer.c: Set peer->srcadr before (not after) calling set_peerdstadr().
* Initialize offset in leap_file() - Coverity View 17.
* Use the correct stratum on KISS codes.
* Fuzz bits cleanup.
* Show more digits in some debug printf's.
* Use drift_file_sw internally to control writing the drift file.
* Implement the wander_threshold option for the driftfile config keyword.
* reformat ntp_control.c; do not use c++ // comments.
* [Bug 629] Undo bug #629 fixes as they cause more problems than were  being
  solved
* Changes from Dave Mills: in/out-bound data rates, leapsecond cleanup,
  driftfile write cleanup, packet buffer length checks, documentation updates.
* More assertion checks and malloc()->emalloc(), courtesy of Calysto.
* [Bug 864] Place ntpd service in maintenance mode if using SMF on Solaris
* [Bug 862] includefile nesting; preserve phonelist on reconfig.
* [Bug 604] ntpd regularly dies on linux/alpha.
* more leap second infrastructure fixes from Dave Mills.
* [Bug 858] recent leapfile changes broke non-OpenSSL builds.
* Use emalloc() instead of malloc() in refclock_datum.c (Calysto).
* Start using 'design by contract' assertions.
* [Bug 767] Fast sync to refclocks wanted.
* Allow null driftfile.
* Use YYERROR_VERBOSE for the new parser, and fix related BUILT_SOURCES.
* [Bug 629] changes to ensure broadcast works including on wildcard addresses
* [Bug 853] get_node() must return a pointer to maximally-aligned memory.
* Initial leap file fixes from Dave Mills.
* [Bug 858] Recent leapfile changes broke without OPENSSL.
* Use a char for DIR_SEP, not a string.
* [Bug 850] driftfile parsing changes.
* driftfile maintenance changes from Dave Mills.  Use clock_phi instead of
  stats_write_tolerance.
* [Bug 828] refid string not being parsed correctly.
* [Bug 846] Correct includefile parsing.
* [Bug 827] New parsing code does not handle "fudge" correctly.
* Enable debugging capability in the config parser.
* [Bug 839] Crypto password not read from ntp.conf.
* Have autogen produce writable output files.
* [Bug 825] Correct logconfig -/+ keyword processing.
* [Bug 828] Correct parsing of " delimited strings.
* Cleanup FILE * usage after fclose() in ntp_filegen.c.
* [Bug 843] Windows Completion port code was incorrectly merged from -stable.
* [Bug 840] do fudge configuration AFTER peers (thus refclocks) have been
  configured.
* [Bug 824] Added new parser modules to the Windows project file.
* [Bug 832] Add libisc/log.c headers to the distribution.
* [Bug 808] Only write the drift file if we are in state 4.
* Initial import of libisc/log.c and friends.
* [Bug 826] Fix redefinition of PI.
* [Bug 825] ntp_scanner.c needs to #include <config.h> .
* [Bug 824] New parser code has some build problems with the SIM code.
* [Bug 817] Use longnames for setting ntp variables on the command-line;
  Allowing '-v' with and without an arg to disambiguate usage is error-prone.
* [Bug 822] set progname once, early.
* [Bug 819] remove erroneous #if 0 in Windows completion port code.
* The new config code missed an #ifdef for building without refclocks.
* Distribute some files needed by the new config parsing code.
* [Bug 819] Timeout for WaitForMultipleObjects was 500ms instead of INFINITE
* Use autogen 5.9.1.
* Fix clktest command-line arg processing.'
* Audio documentation updates from Dave Mills.
* New config file parsing code, from Sachin Kamboj.
* fuzz bit cleanup from Dave Mills.
* replay cleanup from Dave Mills.
* [Bug 542] Tolerate missing directory separator at EO statsdir.
* [Bug 812] ntpd should drop supplementary groups.
* [Bug 815] Fix warning compiling 4.2.5p22 under Windows with VC6.
* [Bug 740] Fix kernel/daemon startup drift anomaly.
* refclock_wwv.c fixes from Dave Mills.
* [Bug 810] Fix ntp-keygen documentation.
* [Bug 787] Bug fixes for 64-bit time_t on Windows.
* [Bug 796] Clean up duplicate #defines in ntp_control.c.
* [Bug 569] Use the correct precision for the Leitch CSD-5300.
* [Bug 795] Moved declaration of variable to top of function.
* [Bug 798] ntpq [p typo crashes ntpq/ntpdc.
* [Bug 786] Fix refclock_bancomm.c on Solaris.
* [Bug 774] parsesolaris.c does not compile under the new Solaris.
* [Bug 782] Remove P() macros from Windows files.
* [Bug 778] ntpd fails to lock with drift=+500 when started with drift=-500.
* [Bug 592] Trimble Thunderbolt GPS support.
* IRIG, CHU, WWV, WWVB refclock improvements from Dave Mills.
* [Bug 757] Lose ULONG_CONST().
* [Bug 756] Require ANSI C (function prototypes).
* codec (audio) and ICOM changes from Dave Mills.

---

* [Bug 450] Windows only: Under original Windows NT we must not discard the
  wildcard socket to workaround a bug in NT's getsockname().
* [Bug 1038] Built-in getpass() function also prompts for password if
  not built with DEBUG.
* [Bug 841] Obsolete the "dynamic" keyword and make deferred binding
  to local interfaces the default.
  Emit a warning if that keyword is used for configuration.
* [Bug 959] Refclock on Windows not properly releasing recvbuffs.
* [Bug 993] Fix memory leak when fetching system messages.
* [Bug 987] Wake up the resolver thread/process when a new interface has
  become available.
* Correctly apply negative-sawtooth for oncore 12 channel receiver.
* Startup code for original LinuxPPS removed.  LinuxPPS now conforms to
  the PPSAPI.
* [Bug 1000] allow implicit receive buffer allocation for Windows.
  fixes startup for windows systems with many interfaces.
  reduces dropped packets on network bursts.
  additionally fix timer() starvation during high load.
* [Bug 990] drop minimum time restriction for interface update interval.
* [Bug 977] Fix mismatching #ifdefs for builds without IPv6.
* Update the copyright year.
* Build system cleanup (make autogen-generated files writable).
* [Bug 957] Windows only: Let command line parameters from the Windows SCM GUI
  override the standard parameters from the ImagePath registry key.
* Fixes for ntpdate:
* [Bug 532] nptdate timeout is too long if several servers are supplied.
* [Bug 698] timeBeginPeriod is called without timeEndPeriod in some NTP tools.
* [Bug 857] ntpdate debug mode adjusts system clock when it shouldn't.
* [Bug 908] ntpdate crashes sometimes.
* [Bug 982] ntpdate(and ntptimeset) buffer overrun if HAVE_POLL_H isn't set
  (dup of 908).
* [Bug 997] ntpdate buffer too small and unsafe.
* ntpdate.c: Under Windows check whether NTP port in use under same conditions
  as under other OSs.
* ntpdate.c: Fixed some typos and indents (tabs/spaces).

(4.2.4p4) Released by Harlan Stenn <stenn@ntp.org>

* [Bug 902] Fix problems with the -6 flag.
* Updated include/copyright.def (owner and year).
* [Bug 878] Avoid ntpdc use of refid value as unterminated string.
* [Bug 881] Corrected display of pll offset on 64bit systems.
* [Bug 886] Corrected sign handling on 64bit in ntpdc loopinfo command.
* [Bug 889] avoid malloc() interrupted by SIGIO risk
* ntpd/refclock_parse.c: cleanup shutdown while the file descriptor is still
  open.
* [Bug 885] use emalloc() to get a message at the end of the memory
  unsigned types cannot be less than 0
  default_ai_family is a short
  lose trailing , from enum list
  clarify ntp_restrict.c for easier automated analysis
* [Bug 884] don't access recv buffers after having them passed to the free
  list.
* [Bug 882] allow loopback interfaces to share addresses with other
  interfaces.

---
(4.2.4p3) Released by Harlan Stenn <stenn@ntp.org>

* [Bug 863] unable to stop ntpd on Windows as the handle reference for events
  changed

---
(4.2.4p2) Released by Harlan Stenn <stenn@ntp.org>

* [Bug 854] Broadcast address was not correctly set for interface addresses
* [Bug 829] reduce syslog noise, while there fix Enabled/Disable logging
  to reflect the actual configuration.
* [Bug 795] Moved declaration of variable to top of function.
* [Bug 789] Fix multicast client crypto authentication and make sure arriving
  multicast packets do not disturb the autokey dance.
* [Bug 785] improve handling of multicast interfaces
  (multicast routers still need to run a multicast routing software/daemon)
* ntpd/refclock_parse.c: cleanup shutdown while the file descriptor is still
  open.
* [Bug 885] use emalloc() to get a message at the end of the memory
  unsigned types cannot be less than 0
  default_ai_family is a short
  lose trailing , from enum list
* [Bug 884] don't access recv buffers after having them passed to the free list.
* [Bug 882] allow loopback interfaces to share addresses with other interfaces.
* [Bug 527] Don't write from source address length to wrong location
* Upgraded autogen and libopts.
* [Bug 811] ntpd should not read a .ntprc file.

---
(4.2.4p1) (skipped)

---
(4.2.4p0) Released by Harlan Stenn <stenn@ntp.org>

* [Bug 793] Update Hans Lambermont's email address in ntpsweep.
* [Bug 776] Remove unimplemented "rate" flag from ntpdate.
* [Bug 586] Avoid lookups if AI_NUMERICHOST is set.
* [Bug 770] Fix numeric parameters to ntp-keygen (Alain Guibert).
* [Bug 768] Fix io_setbclient() error message.
* [Bug 765] Use net_bind_service capability on linux.
* [Bug 760] The background resolver must be aware of the 'dynamic' keyword.
* [Bug 753] make union timestamp anonymous (Philip Prindeville).
* confopt.html: move description for "dynamic" keyword into the right section.
* pick the right type for the recv*() length argument.

---
(4.2.4) Released by Harlan Stenn <stenn@ntp.org>

* monopt.html fixes from Dave Mills.
* [Bug 452] Do not report kernel PLL/FLL flips.
* [Bug 746] Expert mouseCLOCK USB v2.0 support added.'
* driver8.html updates.
* [Bug 747] Drop <NOBR> tags from ntpdc.html.
* sntp now uses the returned precision to control decimal places.
* sntp -u will use an unprivileged port for its queries.
* [Bug 741] "burst" doesn't work with !unfit peers.
* [Bug 735] Fix a make/gmake VPATH issue on Solaris.
* [Bug 739] ntpd -x should not take an argument.
* [Bug 737] Some systems need help providing struct iovec.
* [Bug 717] Fix libopts compile problem.
* [Bug 728] parse documentation fixes.
* [Bug 734] setsockopt(..., IP_MULTICAST_IF, ...) fails on 64-bit platforms.
* [Bug 732] C-DEX JST2000 patch from Hideo Kuramatsu.
* [Bug 721] check for __ss_family and __ss_len separately.
* [Bug 666] ntpq opeers displays jitter rather than dispersion.
* [Bug 718] Use the recommended type for the saddrlen arg to getsockname().
* [Bug 715] Fix a multicast issue under Linux.
* [Bug 690] Fix a Windows DNS lookup buffer overflow.
* [Bug 670] Resolved a Windows issue with the dynamic interface rescan code.
* K&R C support is being deprecated.
* [Bug 714] ntpq -p should conflict with -i, not -c.
* WWV refclock improvements from Dave Mills.
* [Bug 708] Use thread affinity only for the clock interpolation thread.
* [Bug 706] ntpd can be running several times in parallel.
* [Bug 704] Documentation typos.
* [Bug 701] coverity: NULL dereference in ntp_peer.c
* [Bug 695] libopts does not protect against macro collisions.
* [Bug 693] __adjtimex is independent of ntp_{adj,get}time.
* [Bug 692] sys_limitrejected was not being incremented.
* [Bug 691] restrictions() assumption not always valid.
* [Bug 689] Deprecate HEATH GC-1001 II; the driver never worked.
* [Bug 688] Fix documentation typos.
* [Bug 686] Handle leap seconds better under Windows.
* [Bug 685] Use the Windows multimedia timer.
* [Bug 684] Only allow debug options if debugging is enabled.
* [Bug 683] Use the right version string.
* [Bug 680] Fix the generated version string on Windows.
* [Bug 678] Use the correct size for control messages.
* [Bug 677] Do not check uint_t in configure.ac.
* [Bug 676] Use the right value for msg_namelen.
* [Bug 675] Make sure ntpd builds without debugging.
* [Bug 672] Fix cross-platform structure padding/size differences.
* [Bug 660] New TIMESTAMP code fails tp build on Solaris Express.
* [Bug 659] libopts does not build under Windows.
* [Bug 658] HP-UX with cc needs -Wp,-H8166 in CFLAGS.
* [Bug 656] ntpdate doesn't work with multicast address.
* [Bug 638] STREAMS_TLI is deprecated - remove it.
* [Bug 635] Fix tOptions definition.
* [Bug 628] Fallback to ntp discipline not working for large offsets.
* [Bug 622] Dynamic interface tracking for ntpd.
* [Bug 603] Don't link with libelf if it's not needed.
* [Bug 523] ntpd service under Windows does't shut down properly.
* [Bug 500] sntp should always be built.
* [Bug 479] Fix the -P option.
* [Bug 421] Support the bc637PCI-U card.
* [Bug 342] Deprecate broken TRAK refclock driver.
* [Bug 340] Deprecate broken MSF EES refclock driver.
* [Bug 153] Don't do DNS lookups on address masks.
* [Bug 143] Fix interrupted system call on HP-UX.
* [Bug 42] Distribution tarballs should be signed.
* Support separate PPS devices for PARSE refclocks.
* [Bug 637, 51?] Dynamic interface scanning can now be done.
* Options processing now uses GNU AutoGen.

---
(4.2.2p4) Released by Harlan Stenn <stenn@ntp.org>

* [Bug 710] compat getnameinfo() has off-by-one error
* [Bug 690] Buffer overflow in Windows when doing DNS Lookups

---
(4.2.2p3) Released by Harlan Stenn <stenn@ntp.org>

* Make the ChangeLog file cleaner and easier to read
* [Bug 601] ntpq's decodeint uses an extra level of indirection
* [Bug 657] Different OSes need different sized args for IP_MULTICAST_LOOP
* release engineering/build changes
* Documentation fixes
* Get sntp working under AIX-5

---
(4.2.2p2) (broken)

* Get sntp working under AIX-5

---
(4.2.2p1)

* [Bug 661] Use environment variable to specify the base path to openssl.
* Resolve an ambiguity in the copyright notice
* Added some new documentation files
* URL cleanup in the documentation
* [Bug 657]: IP_MULTICAST_LOOP uses a u_char value/size
* quiet gcc4 complaints
* more Coverity fixes
* [Bug 614] manage file descriptors better
* [Bug 632] update kernel PPS offsets when PPS offset is re-configured
* [Bug 637] Ignore UP in*addr_any interfaces
* [Bug 633] Avoid writing files in srcdir
* release engineering/build changes

---
(4.2.2)

* SNTP
* Many bugfixes
* Implements the current "goal state" of NTPv4
* Autokey improvements
* Much better IPv6 support
* [Bug 360] ntpd loses handles with LAN connection disabled.
* [Bug 239] Fix intermittent autokey failure with multicast clients.
* Rewrite of the multicast code
* New version numbering scheme

---
(4.2.0)

* More stuff than I have time to document
* IPv6 support
* Bugfixes
* call-gap filtering
* wwv and chu refclock improvements
* OpenSSL integration

---
(4.1.2)

* clock state machine bugfix
* Lose the source port check on incoming packets
* (x)ntpdc compatibility patch
* Virtual IP improvements
* ntp_loopfilter fixes and improvements
* ntpdc improvements
* GOES refclock fix
* JJY driver
* Jupiter refclock fixes
* Neoclock4X refclock fixes
* AIX 5 port
* bsdi port fixes
* Cray unicos port upgrade
* HP MPE/iX port
* Win/NT port upgrade
* Dynix PTX port fixes
* Document conversion from CVS to BK
* readline support for ntpq

---
(4.1.0)

* CERT problem fixed (99k23)

* Huff-n-Puff filter
* Preparation for OpenSSL support
* Resolver changes/improvements are not backward compatible with mode 7
  requests (which are implementation-specific anyway)
* leap second stuff
* manycast should work now
* ntp-genkeys does new good things.
* scripts/ntp-close
* PPS cleanup and improvements
* readline support for ntpdc
* Crypto/authentication rewrite
* WINNT builds with MD5 by default
* WINNT no longer requires Perl for building with Visual C++ 6.0
* algorithmic improvements, bugfixes
* Solaris dosynctodr info update
* html/pic/* is *lots* smaller
* New/updated drivers: Forum Graphic GPS, WWV/H, Heath GC-100 II, HOPF
  serial and PCI, ONCORE, ulink331
* Rewrite of the audio drivers

---
(4.0.99)

* Driver updates: CHU, DCF, GPS/VME, Oncore, PCF, Ulink, WWVB, burst
  If you use the ONCORE driver with a HARDPPS kernel module,
  you *must* have a properly specified:
	pps <filename> [assert/clear] [hardpps]
  line in the /etc/ntp.conf file.
* PARSE cleanup
* PPS cleanup
* ntpd, ntpq, ntpdate cleanup and fixes
* NT port improvements
* AIX, BSDI, DEC OSF, FreeBSD, NetBSD, Reliant, SCO, Solaris port improvements

---
(4.0.98)

* Solaris kernel FLL bug is fixed in 106541-07
* Bug/lint cleanup
* PPS cleanup
* ReliantUNIX patches
* NetInfo support
* Ultralink driver
* Trimble OEM Ace-II support
* DCF77 power choices
* Oncore improvements

---
(4.0.97)

* NT patches
* AIX,SunOS,IRIX portability
* NeXT portability
* ntptimeset utility added
* cygwin portability patches

---
(4.0.96)

* -lnsl, -lsocket, -lgen configuration patches
* Y2K patches from AT&T
* Linux portability cruft

---
(4.0.95)

* NT port cleanup/replacement
* a few portability fixes
* VARITEXT Parse clock added

---
(4.0.94)

* PPS updates (including ntp.config options)
* Lose the old DES stuff in favor of the (optional) RSAREF stuff
* html cleanup/updates
* numerous drivers cleaned up
* numerous portability patches and code cleanup

---
(4.0.93)

* Oncore refclock needs PPS or one of two ioctls.
* Don't make ntptime under Linux.  It doesn't compile for too many folks.
* Autokey cleanup
* ReliantUnix patches
* html cleanup
* tickadj cleanup
* PARSE cleanup
* IRIX -n32 cleanup
* byte order cleanup
* ntptrace improvements and patches
* ntpdc improvements and patches
* PPS cleanup
* mx4200 cleanup
* New clock state machine
* SCO cleanup
* Skip alias interfaces

---
(4.0.92)

* chronolog and dumbclock refclocks
* SCO updates
* Cleanup/bugfixes
* Y2K patches
* Updated palisade driver
* Plug memory leak
* wharton kernel clock
* Oncore clock upgrades
* NMEA clock improvements
* PPS improvements
* AIX portability patches

---
(4.0.91)

* New ONCORE driver
* New MX4200 driver
* Palisade improvements
* config file bugfixes and problem reporting
* autoconf upgrade and cleanup
* HP-UX, IRIX lint cleanup
* AIX portability patches
* NT cleanup

---
(4.0.90)

* Nanoseconds
* New palisade driver
* New Oncore driver

---
(4.0.73)

* README.hackers added
* PARSE driver is working again
* Solaris 2.6 has nasty kernel bugs.  DO NOT enable pll!
* DES is out of the distribution.

---
(4.0.72)

* K&R C compiling should work again.
* IRIG patches.
* MX4200 driver patches.
* Jupiter driver added.
* Palisade driver added.  Needs work (ANSI, ntoh/hton, sizeof double, ???)<|MERGE_RESOLUTION|>--- conflicted
+++ resolved
@@ -1,9 +1,5 @@
-<<<<<<< HEAD
-* Provide all of OpenSSL's signature methods for ntp.keys (FIPS xxx).
 * [Bug 1364] clock_gettime() not detected, need -lrt on Debian 5.0.3.
-=======
 * Provide all of OpenSSL's signature methods for ntp.keys (FIPS 140-2).
->>>>>>> ddb02a6f
 (4.2.5p239-RC) 2009/10/30 Released by Harlan Stenn <stenn@ntp.org>
 * [Bug 1357] bogus assert from refclock_shm.
 * [Bug 1359] Debug message cleanup.
