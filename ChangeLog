<<<<<<< HEAD
(4.2.7p26) 2010/04/24 Released by Harlan Stenn <stenn@ntp.org>
* [Bug 1465] Make sure time from TS2100 is not invalid (backport from -dev).
* [Bug 1528] Fix EDITLINE_LIBS link order for ntpq and ntpdc.
* [Bug 1531] Require nonce with mrulist requests.
* [Bug 1532] Remove ntpd support for ntpdc's monlist in favor of ntpq's
mrulist.
* Include (4.2.6p2-RC2) [Bug 1534] conflicts with VC++ 2010 errno.h.
* Include (4.2.6p2-RC2) [Bug 1535] "restrict -4 default" and "restrict
  -6 default" ignored.
(4.2.7p25) 2010/04/20 Released by Harlan Stenn <stenn@ntp.org>
* Include (4.2.6p2-RC2) [Bug 1528], Remove --with-arlib from br-flock.
* Include (4.2.6p2-RC1) - [Bug 1503] [Bug 1504] [Bug 1518] [Bug 1522],
  all of which were fixed in 4.2.7 previously. 
(4.2.7p24) 2010/04/13 Released by Harlan Stenn <stenn@ntp.org>
* [Bug 1390] Control PPS on the Oncore M12.
* [Bug 1518] Windows ntpd should lock to one processor more
  conservatively.
* [Bug 1520] '%u' formats for size_t gives warnings with 64-bit builds.
* [Bug 1522] Enable range syntax "trustedkey (301 ... 399)".
* Documentation updates for 4.2.7p22 changes and additions, updating
  ntpdc.html, ntpq.html, accopt.html, confopt.html, manyopt.html,
  miscopt.html, and miscopt.txt.
* accopt.html: non-ntpport doc changes from Dave Mills.
* Modify full MRU list preemption when full to match "discard monitor"
  documentation, by removing exception for count == 1.
(4.2.7p23) 2010/04/04 Released by Harlan Stenn <stenn@ntp.org>
* [Bug 1516] unpeer by IP address fails, DNS name works.
* [Bug 1517] ntpq and ntpdc should verify reverse DNS before use.
  ntpq and ntpdc now use the following format for showing purported
  DNS names from IP address "reverse" DNS lookups when the DNS name
  does not exist or does not include the original IP address among
  the results: "192.168.1.2 (fake.dns.local)".
(4.2.7p22) 2010/04/02 Released by Harlan Stenn <stenn@ntp.org>
* [Bug 1432] Don't set inheritable flag for linux capabilities.
* [Bug 1465] Make sure time from TS2100 is not invalid.
* [Bug 1483] AI_NUMERICSERV undefined in 4.2.7p20.
* [Bug 1497] fudge is broken by getnetnum() change.
* [Bug 1503] Auto-enabling of monitor for "restrict ... limited" wrong.
* [Bug 1504] ntpdate tickles ntpd "discard minimum 1" rate limit if
  "restrict ... limited" is used.
* ntpdate: stop querying source after KoD packet response, log it.
* ntpdate: rate limit each server to 2s between packets.
* From J. N. Perlinger: avoid pointer wraparound warnings in dolfptoa(),
  printf format mismatches with 64-bit size_t.
* Broadcast client (ephemeral) associations should be demobilized only
  if they are not heard from for 10 consecutive polls, regardless of
  surviving the clock selection.  Fix from David Mills.
* Add "ntpq -c ifstats" similar to "ntpdc -c ifstats".
* Add "ntpq -c sysstats" similar to "ntpdc -c sysstats".
* Add "ntpq -c monstats" to show monlist knobs and stats.
* Add "ntpq -c mrulist" similar to "ntpdc -c monlist" but not
  limited to 600 rows, and with filtering and sorting options:
  ntpq -c "mrulist mincount=2 laddr=192.168.1.2 sort=-avgint"
  ntpq -c "mrulist sort=addr"
  ntpq -c "mrulist mincount=2 sort=count"
  ntpq -c "mrulist sort=-lstint"
* Modify internal representation of MRU list to use l_fp fixed-point
  NTP timestamps instead of seconds since startup.  This increases the
  resolution and substantially improves accuracy of sorts involving
  timestamps, at the cost of flushing all MRU entries when the clock is
  stepped, to ensure the timestamps can be compared with the current
  get_systime() results.
* Add ntp.conf "mru" directive to configure MRU parameters, such as
  "mru mindepth 600 maxage 64 maxdepth 5000 maxmem 1024" or
  "mru initalloc 0 initmem 16 incalloc 99 incmem 4".  Several pairs are
  equivalent with one in units of MRU entries and its twin in units of
  kilobytes of memory, so the last one used in ntp.conf controls:
  maxdepth/maxmem, initalloc/initmem, incalloc/incmem.  With the above
  values, ntpd will preallocate 16kB worth of MRU entries, allocating
  4kB worth each time more are needed, with a hard limit of 1MB of MRU
  entries.  Until there are more than 600 entries none would be reused.
  Then only entries for addresses last seen 64 seconds or longer ago are
  reused.
* Limit "ntpdc -c monlist" response in ntpd to 600 entries, the previous
  overall limit on the MRU list depth which was driven by the monlist
  implementation limit of one request with a single multipacket
  response.
* New "pool" directive implementation modeled on manycastclient.
* Do not abort on non-ASCII characters in ntp.conf, ignore them.
* ntpq: increase response reassembly limit from 24 to 32 packets, add
  discussion in comment regarding results with even larger MAXFRAGS.
* ntpq: handle "passwd MYPASSWORD" (without prompting) as with ntpdc.
* ntpdc: do not examine argument to "passwd" if not supplied.
* configure: remove check for pointer type used with qsort(), we
  require ANSI C which mandates void *.
* Reset sys_kodsent to 0 in proto_clr_stats().
* Add sptoa()/sockporttoa() similar to stoa()/socktoa() adding :port.
* Use memcpy() instead of memmove() when buffers can not overlap.
* Remove sockaddr_storage from our sockaddr_u union of sockaddr,
  sockaddr_in, and sockaddr_in6, shaving about 100 bytes from its size
  and substantially decreasing MRU entry memory consumption.
* Extend ntpq readvar (alias rv) to allow fetching up to three named
  variables in one operation:  ntpq -c "rv 0 version offset frequency".
* ntpq: use srchost variable to show .POOL. prototype associations'
  hostname instead of address 0.0.0.0.
* "restrict source ..." configures override restrictions for time
  sources, allows tight default restrictions to be used with the pool
  directive (where server addresses are not known in advance).
* Ignore "preempt" modifier on manycastclient and pool prototype
  associations.  The resulting associations are preemptible, but the
  prototype must not be.
* Maintain and use linked list of associations (struct peer) in ntpd,
  avoiding walking 128 hash table entries to iterate over peers.
* Remove more workarounds unneeded since we require ISO C90 AKA ANSI C:
  - remove fallback implementations for memmove(), memset, strstr().
  - do not test for atexit() or memcpy().
* Collapse a bunch of code duplication in ntpd/ntp_restrict.c added with
  support for IPv6.
* Correct some corner case failures in automatically enabling the MRU
  list if any "restrict ... limited" is in effect, and in disabling MRU
  maintenance. (ntp_monitor.c, ntp_restrict.c)
* Reverse the internal sort order of the address restriction lists, but
  preserve the same behavior.  This allows removal of special-case code
  related to the default restrictions and more straightforward lookups
  of restrictions for a given address (now, stop on first match).
* Move ntp_restrict.c MRU doubly-linked list maintenance code into
  ntp_lists.h macros, allowing more duplicated source excision.
* Repair ntpdate.c to no longer test HAVE_TIMER_SETTIME.
* Do not reference peer_node/unpeer_node after freeing when built with
  --disable-saveconfig and using DNS.
(4.2.7p21) 2010/03/31 Released by Harlan Stenn <stenn@ntp.org>
* Include (4.2.6p1-RC6) - [Bug 1514] Typo in ntp_proto.c: fabs(foo < .4)
  should be fabs(foo) < .4.
* Include (4.2.6p1-RC6) - [Bug 1464] synchronization source wrong for
  refclocks ARCRON_MSF (27) and SHM (28).
* Include (4.2.6p1-RC6) - Correct Windows port's refclock_open() to
  return 0 on failure not -1.
* Include (4.2.6p1-RC6) - Correct CHU, dumbclock, and WWVB drivers to
  check for 0 returned from refclock_open() on failure.
* Include (4.2.6p1-RC6) - Correct "SIMUL=4 ./flock-build -1" to
  prioritize -1/--one.
* [Bug 1306] constant conditionals in audio_gain().
(4.2.7p20) 2010/02/13 Released by Harlan Stenn <stenn@ntp.org>
* [Bug 1483] hostname in ntp.conf "restrict" parameter rejected.
* Use all addresses for each restrict by hostname.
* Use async DNS to resolve trap directive hostnames.
(4.2.7p19) 2010/02/09 Released by Harlan Stenn <stenn@ntp.org>
* [Bug 1338] Update the association type codes in ntpq.html.
* Include (4.2.6p1-RC5) - [Bug 1478] linking fails: EVP_MD_pkey_type.
* Include (4.2.6p1-RC5) - [Bug 1479] not finding readline headers.
* Include (4.2.6p1-RC5) - [Bug 1484] ushort is not defined in QNX6.
(4.2.7p18) 2010/02/07 Released by Harlan Stenn <stenn@ntp.org>
* Include (4.2.6p1-RC5) - [Bug 1480] snprintf() cleanup caused 
  unterminated refclock IDs.
* Stop using getaddrinfo() to convert numeric address strings to on-wire
  addresses in favor of is_ip_address() alone.
(4.2.7p17) 2010/02/05 Released by Harlan Stenn <stenn@ntp.org>
* Include (4.2.6p1-RC5) - [Bug 1477] First non-gmake make in clone
  w/VPATH can't make COPYRIGHT.
* Attempts to cure CID 108 CID 118 CID 119 TAINTED_SCALAR warnings.
* Broaden ylwrap workaround VPATH_HACK to all non-GNU make.
(4.2.7p16) 2010/02/04 Released by Harlan Stenn <stenn@ntp.org>
* Include (4.2.6p1-RC4) - [Bug 1474] ntp_keygen LCRYPTO after libntp.a.
* Include (4.2.6p1-RC4) - Remove arlib.
(4.2.7p15) 2010/02/03 Released by Harlan Stenn <stenn@ntp.org>
* Include (4.2.6p1) - [Bug 1455] ntpd does not try /etc/ntp.audio.
* Include (4.2.6p1) - Convert many sprintf() calls to snprintf(), also
  strcpy(), strcat().
* Include (4.2.6p1) - Fix widely cut-n-pasted bug in refclock shutdown
  after failed start.
* Include (4.2.6p1) - Remove some dead code checking for emalloc()
  returning NULL.
(4.2.7p14) 2010/02/02 Released by Harlan Stenn <stenn@ntp.org>
* [Bug 1338] ntpq displays incorrect association type codes.
* [Bug 1469] u_int32, int32 changes broke HP-UX 10.20 build.
* Include (4.2.6p1) - [Bug 1470] "make distdir" compiles keyword-gen.
* [Bug 1471] CID 120 CID 121 CID 122 is_ip_address() uninit family.
* [Bug 1472] CID 116 CID 117 minor warnings in new DNS code.
* Include (4.2.6p1) - [Bug 1473] "make distcheck" version.m4 error.
(4.2.7p13) 2010/01/31 Released by Harlan Stenn <stenn@ntp.org>
* Include (4.2.6p1) - [Bug 1467] Fix bogus rebuild of sntp/sntp.html.
(4.2.7p12) 2010/01/30 Released by Harlan Stenn <stenn@ntp.org>
* [Bug 1468] 'make install' broken for root on default NFS mount.
(4.2.7p11) 2010/01/28 Released by Harlan Stenn <stenn@ntp.org>
* [Bug 47] Debugging and logging do not work after a fork.
* [Bug 1010] getaddrinfo() could block and thus should not be called by
  the main thread/process.
* New async DNS resolver in ntpd allows nonblocking queries anytime,
  instead of only once at startup.
(4.2.7p10) 2010/01/24 Released by Harlan Stenn <stenn@ntp.org>
* Include (4.2.6p1-RC5) - [Bug 1140] Clean up debug.html, decode.html,
  and ntpq.html.
* Include (4.2.6p1-RC3) - Use TZ=UTC instead of TZ= when calling date in
  scripts/mkver.in .
* Include (4.2.6p1-RC3) - [Bug 1448] Some macros not correctly conditionally
  or absolutely defined on Windows.
* Include (4.2.6p1-RC3) - [Bug 1449] ntpsim.h in ntp_config.c should be used
  conditionally.
* Include (4.2.6p1-RC3) - [Bug 1450] Option to exclude warnings not
  unconditionally defined on Windows.
(4.2.7p9) 2010/01/13 Released by Harlan Stenn <stenn@ntp.org>
(4.2.7p8) 2010/01/12 Released by Harlan Stenn <stenn@ntp.org>
* [Bug 702] ntpd service logic should use libopts to examine cmdline.
* Include (4.2.6p1-RC3) - [Bug 1451] sntp leaks KoD entry updating.
* Include (4.2.6p1-RC3) - [Bug 1453] Use $CC in config.cache filename.
(4.2.7p7) 2009/12/30 Released by Harlan Stenn <stenn@ntp.org>
* [Bug 620] ntpdc getresponse() esize != *rsize s/b size != *rsize.
* [Bug 1446] 4.2.7p6 requires autogen, missing ntpd.1, *.texi, *.menu.
(4.2.7p6) 2009/12/28 Released by Harlan Stenn <stenn@ntp.org>
* [Bug 1443] Remove unnecessary dependencies on ntp_io.h
* [Bug 1442] Move Windows functions into libntp files
* Include (4.2.6p1-RC3) - [Bug 1127] Check the return of X590_verify().
* Include (4.2.6p1-RC3) - [Bug 1439] .texi gen after binary is linked.
* Include (4.2.6p1-RC3) - [Bug 1440] Update configure.ac to support kfreebsd.
* Include (4.2.6p1-RC3) - [Bug 1445] IRIX does not have -lcap or support
  linux capabilities.
(4.2.7p5) 2009/12/25 Released by Harlan Stenn <stenn@ntp.org>
* Include (4.2.6p1-RC2)
(4.2.7p4) 2009/12/24 Released by Harlan Stenn <stenn@ntp.org>
* [Bug 1429] ntpd -4 option does not reliably force IPv4 resolution.
* [Bug 1431] System headers must come before ntp headers in ntp_intres.c .
(4.2.7p3) 2009/12/22 Released by Harlan Stenn <stenn@ntp.org>
* [Bug 1426] scripts/VersionName needs . on the search path.
* [Bug 1427] quote missing in ./build - shows up on NetBSD.
* [Bug 1428] Use AC_HEADER_RESOLV to fix breaks from resolv.h
(4.2.7p2) 2009/12/20 Released by Harlan Stenn <stenn@ntp.org>
* [Bug 1419] ntpdate, ntpdc, sntp, ntpd ignore configure --bindir.
* [Bug 1421] add util/tg2, a clone of tg that works on Linux, NetBSD, and
  FreeBSD
(4.2.7p1) 2009/12/15 Released by Harlan Stenn <stenn@ntp.org>
* [Bug 1348] ntpd Windows port should wait for sendto() completion.
* [Bug 1413] test OpenSSL headers regarding -Wno-strict-prototypes.
* [Bug 1418] building ntpd/ntpdc/ntpq statically with ssl fails.
(4.2.7p0) 2009/12/13 Released by Harlan Stenn <stenn@ntp.org>
* [Bug 1412] m4/os_cflags.m4 caches results that depend on $CC.
* [Bug 1414] Enable "make distcheck" success with BSD make.
(4.2.7) 2009/12/09 Released by Harlan Stenn <stenn@ntp.org>
* [Bug 1407] configure.ac: recent GNU Make -v does not include "version".
---

=======
(4.2.6p2-RC2) 2010/04/27 Released by Harlan Stenn <stenn@ntp.org>
>>>>>>> 4f7c5483
* [Bug 1465] Make sure time from TS2100 is not invalid (backport from
  ntp-dev).
* [Bug 1528] Fix EDITLINE_LIBS link order for ntpq and ntpdc.
* [Bug 1534] win32/include/isc/net.h conflicts with VC++ 2010 errno.h.
* [Bug 1535] "restrict -4 default" and "restrict -6 default" ignored.
* Remove --with-arlib from br-flock.

---
(4.2.6p2-RC1) 2010/04/18 Released by Harlan Stenn <stenn@ntp.org>

* [Bug 1503] Auto-enabling of monitor for "restrict ... limited" wrong.
* [Bug 1504] ntpdate tickles ntpd "discard minimum 1" rate limit if
  "restrict ... limited" is used.
* [Bug 1518] Windows ntpd should lock to one processor more
  conservatively.
* [Bug 1522] Enable range syntax "trustedkey (301 ... 399)".
* Update html/authopt.html controlkey, requestkey, and trustedkey docs.

---
(4.2.6p1) 2010/04/09 Released by Harlan Stenn <stenn@ntp.org>
(4.2.6p1-RC6) 2010/03/31 Released by Harlan Stenn <stenn@ntp.org>

* [Bug 1514] Typo in ntp_proto.c: fabs(foo < .4) should be fabs(foo) < .4.
* [Bug 1464] synchronization source wrong for refclocks ARCRON_MSF (27)
  and SHM (28).
* Correct Windows port's refclock_open() to return 0 on failure not -1.
* Correct CHU, dumbclock, and WWVB drivers to check for 0 returned from
  refclock_open() on failure.
* Correct "SIMUL=4 ./flock-build -1" to prioritize -1/--one.

---
(4.2.6p1-RC5) 2010/02/09 Released by Harlan Stenn <stenn@ntp.org>

* [Bug 1140] Clean up debug.html, decode.html, and ntpq.html.
* [Bug 1438] Remove dead code from sntp/networking.c.
* [Bug 1477] 1st non-gmake make in clone w/VPATH can't make COPYRIGHT.
* [Bug 1478] linking fails with undefined reference EVP_MD_pkey_type.
* [Bug 1479] Compilation fails because of not finding readline headers.
* [Bug 1480] snprintf() cleanup caused unterminated refclock IDs.
* [Bug 1484] ushort is not defined in QNX6.

---
(4.2.6p1-RC4) 2010/02/04 Released by Harlan Stenn <stenn@ntp.org>

* [Bug 1455] ntpd does not try /etc/ntp.audio as documented.
* [Bug 1467] Fix bogus rebuild of sntp/sntp.html
* [Bug 1470] "make distdir" in $srcdir builds keyword-gen, libntp.a.
* [Bug 1473] "make distcheck" before build can't make sntp/version.m4.
* [Bug 1474] ntp_keygen needs LCRYPTO after libntp.a.
* Convert many sprintf() calls to snprintf(), also strcpy(), strcat().
* Fix widely cut-n-pasted bug in refclock shutdown after failed start.
* Remove some dead code checking for emalloc() returning NULL.
* Remove arlib.

---
(4.2.6p1-RC3) 2010/01/24 Released by Harlan Stenn <stenn@ntp.org>

* Use TZ=UTC instead of TZ= when calling date in scripts/mkver.in .
* [Bug 1448] Some macros not correctly conditionally or absolutely defined
  on Windows.
* [Bug 1449] ntpsim.h in ntp_config.c should be used conditionally.
* [Bug 1450] Option to exclude warnings not unconditionally defined on Windows.
* [Bug 1127] Properly check the return of X590_verify() - missed one.
* [Bug 1439] .texi generation must wait until after binary is linked.
* [Bug 1440] Update configure.ac to support kfreebsd.
* [Bug 1445] IRIX does not have -lcap or support linux capabilities.
* [Bug 1451] CID 115: sntp leaks KoD entry when updating existing.
* [Bug 1453] Use $CC in config.cache filename in ./build script.

---
(4.2.6p1-RC2) 2009/12/25 Released by Harlan Stenn <stenn@ntp.org>

* [Bug 1411] Fix status messages in refclock_oncore.c.
* [Bug 1416] MAXDNAME undefined on Solaris 2.6.
* [Bug 1419] ntpdate, ntpdc, sntp, ntpd ignore configure --bindir.
* [Bug 1424] Fix check for rtattr (rtnetlink.h).
* [Bug 1425] unpeer by association ID sets up for duplicate free().
* [Bug 1426] scripts/VersionName needs . on the search path.
* [Bug 1427] quote missing in ./build - shows up on NetBSD.
* [Bug 1428] Use AC_HEADER_RESOLV to fix breaks from resolv.h
* [Bug 1429] ntpd -4 option does not reliably force IPv4 resolution.
* [Bug 1431] System headers must come before ntp headers in ntp_intres.c .
* [Bug 1434] HP-UX 11 ip_mreq undeclared, _HPUX_SOURCE helps some.
* [Bug 1435] sntp: Test for -lresolv using the same tests as in ntp.

---
(4.2.6p1-RC1) 2009/12/20 Released by Harlan Stenn <stenn@ntp.org>

* [Bug 1409] Put refclock_neoclock4x.c under the NTP COPYRIGHT notice.
  This should allow debian and other distros to add this refclock driver
  in further distro releases.
  Detect R2 hardware releases.
* [Bug 1412] m4/os_cflags.m4 caches results that depend on $CC.
* [Bug 1413] test OpenSSL headers regarding -Wno-strict-prototypes.
* [Bug 1414] Enable "make distcheck" success with BSD make.
* [Bug 1415] Fix Mac OS X link problem.
* [Bug 1418] building ntpd/ntpdc/ntpq statically with ssl fails.
* Build infrastructure updates to enable beta releases of ntp-stable.

---
(4.2.6) 2009/12/09 Released by Harlan Stenn <stenn@ntp.org>
* Include (4.2.4p8) - [Sec 1331] DoS with mode 7 packets - CVE-2009-3563.
* [Bug 508] Fixed leap second handling for Windows.
(4.2.5p250-RC) 2009/11/30 Released by Harlan Stenn <stenn@ntp.org>
* sntp documentation updates.
* [Bug 761] internal resolver does not seem to honor -4/-6 qualifiers
* [Bug 1386] Deferred DNS doesn't work on NetBSD
* [Bug 1391] avoid invoking autogen twice for .c and .h files.
* [Bug 1397] shmget() refclock_shm failing because of file mode.
* Pass no_needed to ntp_intres as first part of fixing [Bug 975].
* Add ./configure --enable-force-defer-DNS to help debugging.
(4.2.5p249-RC) 2009/11/28 Released by Harlan Stenn <stenn@ntp.org>
* [Bug 1400] An empty KOD DB file causes sntp to coredump.
* sntp: documentation cleanup.
* sntp: clean up some error messages.
* sntp: Use the precision to control how many offset digits are shown.
* sntp: Show root dispersion.
* Cleanup from the automake/autoconf upgrades.
(4.2.5p248-RC) 2009/11/26 Released by Harlan Stenn <stenn@ntp.org>
* Prepare for the generation of sntp.html.
* Documentation changes from Dave Mills.
* [Bug 1387] Storage leak in ntp_intres (minor).
* [Bug 1389] buffer overflow in refclock_oncore.c
* [Bug 1391] .texi usage text from installed, not built binaries.
* [Bug 1392] intres retries duplicate assocations endlessly.
* Correct *-opts.h dependency so default 'get' action isn't used.
(4.2.5p247-RC) 2009/11/20 Released by Harlan Stenn <stenn@ntp.org>
* [Bug 1142] nodebug builds shed no light on -d, -D option failure.
* [Bug 1179] point out the problem with -i/--jaildir and -u/--user when
  they are disabled by configure.
* [Bug 1308] support systems that lack fork().
* [Bug 1343] sntp doesn't link on Solaris 7, needs -lresolv.
(4.2.5p246-RC) 2009/11/17 Released by Harlan Stenn <stenn@ntp.org>
* Upgrade to autogen-5.10
* [Bug 1378] Unnecessary resetting of peers during interface update.
* [Bug 1382] p245 configure --disable-dependency-tracking won't build.
* [Bug 1384] ntpq :config core dumped with a blank password.
(4.2.5p245-RC) 2009/11/14 Released by Harlan Stenn <stenn@ntp.org>
* Cleanup from Dave Mills.
* [Bug 1343] sntp illegal C does not compile on Solaris 7.
* [Bug 1381] Version .deps generated include file dependencies to allow
  known dependency-breaking changes to force .deps to be cleaned,
  triggered by changing the contents of deps-ver and/or sntp/deps-ver.
(4.2.5p244-RC) 2009/11/12 Released by Harlan Stenn <stenn@ntp.org>
* keygen.html updates from Dave Mills.
* [Bug 1003] ntpdc unconfig command doesn't prompt for keyid.
* [Bug 1376] Enable authenticated ntpq and ntpdc using newly-available
  digest types.
* ntp-keygen, Autokey OpenSSL build vs. run version mismatch is now a
  non-fatal warning.
(4.2.5p243-RC) 2009/11/11 Released by Harlan Stenn <stenn@ntp.org>
* [Bug 1226] Fix deferred DNS lookups.
* new crypto signature cleanup.
(4.2.5p242-RC) 2009/11/10 Released by Harlan Stenn <stenn@ntp.org>
* [Bug 1363] CID 92 clarify fallthrough case in clk_trimtsip.c
* [Bug 1366] ioctl(TIOCSCTTY, 0) fails on NetBSD *[0-2].* > 3.99.7.
* [Bug 1368] typos in libntp --without-crypto case
* [Bug 1371] deferred DNS lookup failing with INFO_ERR_AUTH.
* CID 87 dead code in ntpq.c atoascii().
* Fix authenticated ntpdc, broken in p240.
* Stub out isc/mem.h, shaving 47k from a MIPS ntpd binary.
* Shrink keyword scanner FSM entries from 64 to 32 bits apiece.
* Documention updates from Dave Mills.
* authkeys.c cleanup from Dave Mills.
(4.2.5p241-RC) 2009/11/07 Released by Harlan Stenn <stenn@ntp.org>
* html/authopt.html update from Dave Mills.
* Remove unused file from sntp/Makefile.am's distribution list.
* new crypto signature cleanup.
(4.2.5p240-RC) 2009/11/05 Released by Harlan Stenn <stenn@ntp.org>
* [Bug 1364] clock_gettime() not detected, need -lrt on Debian 5.0.3.
* Provide all of OpenSSL's signature methods for ntp.keys (FIPS 140-2).
(4.2.5p239-RC) 2009/10/30 Released by Harlan Stenn <stenn@ntp.org>
* [Bug 1357] bogus assert from refclock_shm.
* [Bug 1359] Debug message cleanup.
* CID 101: more pointer/array cleanup.
* [Bug 1356] core dump from refclock_nmea when can't open /dev/gpsU.
* [Bug 1358] AIX 4.3 sntp/networking.c IPV6_JOIN_GROUP undeclared.
* CID 101: pointer/array cleanup.
(4.2.5p238-RC) 2009/10/27 Released by Harlan Stenn <stenn@ntp.org>
* Changes from Dave Mills.
* driver4.html updates from Dave Mills.
* [Bug 1252] PPSAPI cleanup on ntpd/refclock_wwvb.c.
* [Bug 1354] libtool error building after bootstrap with Autoconf 2.64.
* Allow NTP_VPATH_HACK configure test to handle newer gmake versions.
* CIDs 94-99 make it more clearly impossible for sock_hash() to return
  a negative number.
* CID 105, 106 ensure ntpdc arrays are not overrun even if callers
  misbehave.
* CID 113 use va_end() in refclock_true.c true_debug().
* Get rid of configure tests for __ss_family and __ss_len when the more
  common ss_family and ss_len are present.
(4.2.5p237-RC) 2009/10/26 Released by Harlan Stenn <stenn@ntp.org>
* [Bug 610] NMEA support for using PPSAPI on a different device.
* [Bug 1238] use only fudge time2 to offset NMEA serial timestamp.
* [Bug 1355] ntp-dev won't compile on OpenBSD 4.6.
(4.2.5p236-RC) 2009/10/22 Released by Harlan Stenn <stenn@ntp.org>
* Cleanup from Dave Mills.
* [Bug 1343] ntpd/ntp_io.c close_fd() does not compile on Solaris 7.
* [Bug 1353] ntpq "rv 0 settimeofday" always shows UNKNOWN on unix.
* Do not attempt to execute built binaries from ntpd/Makefile when
  cross-compiling (keyword-gen and ntpd --saveconfigquit).
* sntp/main.c: Remove duplicate global adr_buf[] (also defined in
  networking.c) which Piotr Grudzinski identified breaking his build.
* Correct in6addr_any test in configure.ac to attempt link too.
(4.2.5p235-RC) 2009/10/18 Released by Harlan Stenn <stenn@ntp.org>
* [Bug 1343] lib/isc build breaks on systems without IPv6 headers.
(4.2.5p234-RC) 2009/10/16 Released by Harlan Stenn <stenn@ntp.org>
* [Bug 1339] redux, use unmodified lib/isc/win32/strerror.c and
  move #define strerror... to a header not used by lib/isc code.
* [Bug 1345] illegal 'grep' option prevents compilation.
* [Bug 1346] keyword scanner broken where char defaults to unsigned.
* [Bug 1347] ntpd/complete.conf missing multicastclient test case.
(4.2.5p233-RC) 2009/10/15 Released by Harlan Stenn <stenn@ntp.org>
* [Bug 1337] cast setsockopt() v4 address pointer to void *.
* [Bug 1342] ignore|drop one IPv6 address on an interface blocks all
  addresses on that interface.
* Documentation cleanup and updates.
(4.2.5p232-RC) 2009/10/14 Released by Harlan Stenn <stenn@ntp.org>
* [Bug 1302] OpenSSL under Windows needs applink support.
* [Bug 1337] fix incorrect args to setsockopt(fd, IP_MULTICAST_IF,...).
* [Bug 1339] Fix Windows-only ntp_strerror() infinite recursion.
* [Bug 1341] NMEA driver requires working PPSAPI #ifdef HAVE_PPSAPI.
* Construct ntpd keyword scanner finite state machine at compile time
  rather than at runtime, shrink entries from 40+ to 8 bytes.
* Update documentation for ntpq --old-rv, saveconfig, saveconfigdir,
  ntpd -I -L and -M, and interface/nic rules. (From Dave Hart)
* [Bug 1337] fix incorrect args to setsockopt(fd, IP_MULTICAST_IF,...)
(4.2.5p231-RC) 2009/10/10 Released by Harlan Stenn <stenn@ntp.org>
* [Bug 1335] Broadcast client degraded by wildcard default change.
(4.2.5p230-RC) 2009/10/09 Released by Harlan Stenn <stenn@ntp.org>
* Start the 4.2.6 Release Candidate cycle.
* Broadcast and transit phase cleanup from Dave Mills.
(4.2.5p229) 2009/10/07 Released by Harlan Stenn <stenn@ntp.org>
* [Bug 1334] ntpsnmpd undefined reference to `ntpqOptions'.
* Change ntpsnmpd/Makefile.am include file order to fix FreeBSD build.
(4.2.5p228) 2009/10/06 Released by Harlan Stenn <stenn@ntp.org>
* Reclaim syntax tree memory after application in ntpd built with
  configure --disable-saveconfig.
* [Bug 1135] ntpq uses sizeof(u_long) where sizeof(u_int32) is meant.
* [Bug 1333] ntpd --interface precedence over --novirtualips lost.
(4.2.5p227) 2009/10/05 Released by Harlan Stenn <stenn@ntp.org>
* [Bug 1135] :config fails with "Server disallowed request"
* [Bug 1330] disallow interface/nic rules when --novirtualips or
  --interface are used.
* [Bug 1332] ntpq -c 'rv 0 variablename' returns extra stuff.
* Add test of ntpd --saveconfigquit fidelity using new complete.conf.
* Documentation updates from Dave Hart/Dave Mills.
(4.2.5p226) 2009/10/04 Released by Harlan Stenn <stenn@ntp.org>
* [Bug 1318] Allow multiple -g options on ntpd command line.
* [Bug 1327] ntpq, ntpdc, ntp-keygen -d & -D should work with configure
  --disable-debugging.
* Add ntpd --saveconfigquit <filename> option for future build-time
  testing of saveconfig fidelity.
* Clockhop and autokey cleanup from Dave Mills.
* Documentation updates from Dave Mills.
(4.2.5p225) 2009/09/30 Released by Harlan Stenn <stenn@ntp.org>
* authopt documentation changes from Dave Mills/Dave Hart.
* [Bug 1324] support bracketed IPv6 numeric addresses for restrict.
(4.2.5p224) 2009/09/29 Released by Harlan Stenn <stenn@ntp.org>
* Clockhop and documentation fixes from Dave Mills.
* Remove "tos maxhop" ntp.conf knob.
(4.2.5p223) 2009/09/28 Released by Harlan Stenn <stenn@ntp.org>
* [Bug 1321] build doesn't work if . isn't on $PATH.
* [Bug 1323] Implement "revoke #" to match documentation, deprecate
  "crypto revoke #".
(4.2.5p222) 2009/09/27 Released by Harlan Stenn <stenn@ntp.org>
* Update libisc code using bind-9.6.1-P1.tar.gz, rearrange our copy to
  mirror the upstream layout (lib/isc/...), and merge in NTP-local
  modifications to libisc.  There is a new procedure to ease future
  libisc merges using a separate "upstream" bk repo.  That will enable
  normal bk pull automerge to handle carrying forward any local changes
  and should enable us to take updated libisc snapshots more often.
* Updated build and flock-build scripts.  flock-build --one is a way
  to perform a flock-build compatible solitary build, handy for a repo
  clone's first build on a machine with autoconf, automake, etc.
* Compiling ntp_parser.y using BSD make correctly places ntp_parser.h
  in the top-level ntpd directory instead of A.*/ntpd.
* bootstrap script updated to remove potentially stale .deps dirs.
* Remove unneeded Makefile.am files from the lib/isc/include tree.
(4.2.5p221) 2009/09/26 Released by Harlan Stenn <stenn@ntp.org>
* [Bug 1316] segfault if refclock_nmea can't open file.
* [Bug 1317] Distribute cvo.sh.
(4.2.5p220) 2009/09/25 Released by Harlan Stenn <stenn@ntp.org>
* Rearrange libisc code to match the upstream layout in BIND.  This is
  step one of two, changing the layout but keeping our existing libisc.
(4.2.5p219) 2009/09/24 Released by Harlan Stenn <stenn@ntp.org>
* [Bug 1315] "interface ignore 0.0.0.0" is ignored.
* add implicit "nic ignore all" rule before any rules from ntp.conf, so
  "nic listen eth0" alone means the same as "-I eth0".
* add wildcard match class for interface/nic rules.
* fix mistaken carryover of prefixlen from one rule to the next.
* Ensure IPv6 localhost address ::1 is included in libisc's Windows IPv6
  address enumeration, allowing ntpq and ntpdc's hardcoding to 127.0.0.1 
  on Windows to end.
(4.2.5p218) 2009/09/21 Released by Harlan Stenn <stenn@ntp.org>
* [Bug 1314] saveconfig emits -4 and -6 on when not given.
* correct parsing and processing of setvar directive.
* highlight location of ntpq :config syntax errors with ^.
* clarify (former) NO_ARG, SINGLE_ARG, MULTIPLE_ARG renaming to
  FOLLBY_TOKEN, FOLLBY_STRING, FOLLBY_STRINGS_TO_EOC.
* parser, saveconfig cleanup to store T_ identifiers in syntax tree.
(4.2.5p217) 2009/09/20 Released by Harlan Stenn <stenn@ntp.org>
* [Bug 1300] reject remote configuration of dangerous items.
(4.2.5p216) 2009/09/19 Released by Harlan Stenn <stenn@ntp.org>
* [Bug 1312] ntpq/ntpdc MD5 passwords truncated to 8 chars on Suns.
* CID 10 missing free(up); in refclock_palisade.c error return, again.
* CID 83 added assertion to demonstrate config_nic_rules() does not
  call strchr(NULL, '/').
(4.2.5p215) 2009/09/18 Released by Harlan Stenn <stenn@ntp.org>
* [Bug 1292] Workaround last VC6 unsigned __int64 kink.
(4.2.5p214) 2009/09/17 Released by Harlan Stenn <stenn@ntp.org>
* [Bug 1303] remove top-level "autokey" directive.
* use "nic listen 192.168.0.0/16" instead of
  "nic listen 192.168.0.0 prefixlen 16".
(4.2.5p213) 2009/09/16 Released by Harlan Stenn <stenn@ntp.org>
* [Bug 1310] fix Thunderbolt mode in refclock_palisade.c
(4.2.5p212) 2009/09/15 Released by Harlan Stenn <stenn@ntp.org>
* [Bug 983] add interface [listen | ignore | drop] ... directive.
* [Bug 1243] MD5auth_setkey zero-fills key from first zero octet.
* [Bug 1295] leftover fix, do not crash on exit in free_config_trap()
  when "trap 1.2.3.4" is used without any further options.
* [Bug 1311] 4.2.5p211 doesn't build in no-debug mode.
* document interface (alias nic) and unpeer.
* Correct syntax error line & column numbers.
* CID 79: kod_init_kod_db() fails to fclose(db_s) in two error paths.
* CID 80: attempt to quiet Coverity false positive re: leaking "reason"
  in main().
* Documentation updates from Dave Mills.
* CID 81: savedconfig leaked in save_config().
* Make the code agree with the spec and the book (Dave Mills).
(4.2.5p211) 2009/09/14 Released by Harlan Stenn <stenn@ntp.org>
* [Bug 663] respect ntpq -c and -p order on command line.
* [Bug 1292] more VC6 unsigned __int64 workarounds.
* [Bug 1296] Added Support for Trimble Acutime Gold.
(4.2.5p210) 2009/09/06 Released by Harlan Stenn <stenn@ntp.org>
* [Bug 1294] Use OPENSSL_INC and OPENSSL_LIB macros for Windows
  and remove unnecessary reference to applink.c for Windows
* [Bug 1295] trap directive options are not optional.
* [Bug 1297] yylex() must always set yylval before returning.
(4.2.5p209) 2009/09/01 Released by Harlan Stenn <stenn@ntp.org>
* [Bug 1290] Fix to use GETTIMEOFDAY macro
* [Bug 1289] Update project files for VC6, VS2003, VS2005, VS 2008
(4.2.5p208) 2009/08/30 Released by Harlan Stenn <stenn@ntp.org>
* [Bug 1293] make configuration dumper ready for release, specifically:
* rename ntpq dumpcfg command to "saveconfig".
* require authentication for saveconfig.
* "restrict ... nomodify" prevents saveconfig and :config.
* "saveconfig ." shorthand to save to startup configuration file.
* support strftime() substitution in saveconfig arg to timestamp
  the output filename, for example "saveconfig %Y%m%d-%H%M%S.conf".
* display saveconfig response message from ntpd in ntpq.
* save output filename in "savedconfig" variable, fetched with ntpq -c
  "rv 0 savedconfig".
* document saveconfig in html/ntpq.html.
* add ./configure --disable-saveconfig to build a smaller ntpd.
* log saveconfig failures and successes to syslog.
(4.2.5p207) 2009/08/29 Released by Harlan Stenn <stenn@ntp.org>
* [Bug 1292] Minor Windows source tweaks for VC6-era SDK headers.
(4.2.5p206) 2009/08/26 Released by Harlan Stenn <stenn@ntp.org>
* accopt.html typo fixes from Dave Mills.
* [Bug 1283] default to remembering KoD in sntp.
* clean up numerous sntp/kod_management.c bugs.
* use all addresses resolved from each DNS name in sntp.
(4.2.5p205) 2009/08/18 Released by Harlan Stenn <stenn@ntp.org>
* accopt.html typo fixes from Dave Mills.
* [Bug 1285] Log ntpq :config/config-from-file events.
* [Bug 1286] dumpcfg omits statsdir, mangles filegen.
(4.2.5p204) 2009/08/17 Released by Harlan Stenn <stenn@ntp.org>
* [Bug 1284] infinite loop in ntpd dumping more than one trustedkey
(4.2.5p203) 2009/08/16 Released by Harlan Stenn <stenn@ntp.org>
* Add ntpq -c dumpcfg, Google Summer of Code project of Max Kuehn
(4.2.5p202) 2009/08/14 Released by Harlan Stenn <stenn@ntp.org>
* install the binary and man page for sntp.
(4.2.5p201) 2009/08/13 Released by Harlan Stenn <stenn@ntp.org>
* sntp: out with the old, in with the new.
(4.2.5p200) 2009/08/12 Released by Harlan Stenn <stenn@ntp.org>
* [Bug 1281] Build ntpd on Windows without big SDK download, burn,
  and install by checking in essentially unchanging messages.mc build
  products to avoid requiring mc.exe, which is not included with VC++
  2008 EE.
(4.2.5p199) 2009/08/09 Released by Harlan Stenn <stenn@ntp.org>
* [Bug 1279] Cleanup for warnings from Veracode static analysis.
(4.2.5p198) 2009/08/03 Released by Harlan Stenn <stenn@ntp.org>
* Upgrade to autogen-5.9.9-pre5.
(4.2.5p197) 2009/07/30 Released by Harlan Stenn <stenn@ntp.org>
* The build script now has . at the end of PATH for config.guess.
(4.2.5p196) 2009/07/29 Released by Harlan Stenn <stenn@ntp.org>
* [Bug 1272] gsoc_sntp IPv6 build problems under HP-UX 10.
* [Bug 1273] CID 10: Palisade leaks unit struct in error path.
* [Bug 1274] CID 67: ensure resolve_hosts() output count and pointers
  are consistent.
* [Bug 1275] CID 45: CID 46: old sntp uses uninitialized guesses[0],
  precs[0].
* [Bug 1276] CID 52: crypto_xmit() may call crypto_alice[23]()
  with NULL peer.
(4.2.5p195) 2009/07/27 Released by Harlan Stenn <stenn@ntp.org>
* cvo.sh: Add support for CentOS, Fedora, Slackware, SuSE, and QNX.
(4.2.5p194) 2009/07/26 Released by Harlan Stenn <stenn@ntp.org>
* Documentation updates from Dave Mills.
* Use scripts/cvo.sh in the build script to get better subdir names.
(4.2.5p193) 2009/07/25 Released by Harlan Stenn <stenn@ntp.org>
* [Bug 1261] CID 34: simulate_server() rbuf.msg_flags uninitialized.
* [Bug 1262] CID 35: xpkt.mac uninitialized in simulate_server().
* [Bug 1263] CID 37: CID 38: CID 40: CID 43: multiple refclocks 
  uninitialized tm_zone (arc, chronolog, dumbclock, pcf).
* [Bug 1264] CID 64: gsoc_sntp on_wire() frees wrong ptr receiving KoD.
* [Bug 1265] CID 65: CID 66: gsoc_sntp on_wire() leaks x_pkt, r_pkt.
* [Bug 1266] CID 39: datum_pts_start() uninitialized arg.c_ospeed.
* [Bug 1267] CID 44: old sntp handle_saving() writes stack garbage to
  file when clearing.
* [Bug 1268] CID 63: resolve_hosts() leaks error message buffer.
* [Bug 1269] CID 74: use assertion to ensure move_fd() does not return
  negative descriptors.
* [Bug 1270] CID 70: gsoc_sntp recv_bcst_data mdevadr.ipv6mr_interface
  uninitialized.
(4.2.5p192) 2009/07/24 Released by Harlan Stenn <stenn@ntp.org>
* [Bug 965] CID 42: ss_family uninitialized.
* [Bug 1250] CID 53: kod_init_kod_db() overruns kod_db malloc'd buffer.
* [Bug 1251] CID 68: search_entry() mishandles dst argument.
* [Bug 1252] CID 32: Quiet Coverity warning with assertion.
* [Bug 1253] CID 50: gsoc_sntp/crypto.c auth_init() always returns a 
  list with one entry.
* [Bug 1254] CID 56: tv_to_str() leaks a struct tm each call.
* [Bug 1255] CID 55: pkt_output() leaks a copy of each packet.
* [Bug 1256] CID 51: Coverity doesn't recognize our assertion macros as
  terminal.
* [Bug 1257] CID 57: gsoc_sntp auth_init() fails to fclose(keyfile).
* [Bug 1258] CID 54: gsoc_sntp resolve_hosts() needs simplification.
* [Bug 1259] CID 59: gsoc_sntp recv_bcast_data() fails to free(rdata)
  on error paths.
* [Bug 1260] CID 60: gsoc_sntp recvpkt() fails to free(rdata).
* Updated to AutoGen-5.9.9pre2.
(4.2.5p191) 2009/07/21 Released by Harlan Stenn <stenn@ntp.org>
* Updated to AutoGen-5.9.9pre1.
(4.2.5p190) 2009/07/20 Released by Harlan Stenn <stenn@ntp.org>
* Updated to AutoGen-5.9.8.
* [Bug 1248] RES_MSSNTP typo in ntp_proto.c.
* [Bug 1246] use a common template for singly-linked lists, convert most
  doubly-linked lists to singly-linked.
* Log warning about signd blocking when restrict mssntp used.
(4.2.5p189) 2009/07/16 Released by Harlan Stenn <stenn@ntp.org>
* Documentation cleanup from Dave Mills.
(4.2.5p188) 2009/07/15 Released by Harlan Stenn <stenn@ntp.org>
* [Bug 1245] Broken xmt time sent in fast_xmit() of 4.2.5p187.
(4.2.5p187) 2009/07/11 Released by Harlan Stenn <stenn@ntp.org>
* [Bug 1042] multicast listeners IPv4+6 ignore new interfaces.
* [Bug 1237] Windows serial code treat CR and LF both as line
  terminators.
* [Bug 1238] use fudge time2 for serial timecode offset in NMEA driver.
* [Bug 1242] Remove --enable-wintime, symmetric workaround is now
  always enabled.
* [Bug 1244] NTP_INSIST(fd != maxactivefd) failure in intres child
* Added restrict keyword "mssntp" for Samba4 DC operation, by Dave Mills.
(4.2.5p186) 2009/07/08 Released by Harlan Stenn <stenn@ntp.org>
* ntp_proto.c cleanup from Dave Mills.
(4.2.5p185) 2009/07/01 Released by Harlan Stenn <stenn@ntp.org>
* Documentation updates from Dave Mills.
* [Bug 1234] convert NMEA driver to use common PPSAPI code.
* timepps-Solaris.h pps_handle_t changed from pointer to scalar
* Spectracom refclock added to Windows port of ntpd
* [Bug 1236] Declaration order fixed.
* Bracket private ONCORE debug statements with #if 0 rather than #ifdef
  DEBUG
* Delete ONCORE debug statement that is now handled elsewhere.
(4.2.5p184) 2009/06/24 Released by Harlan Stenn <stenn@ntp.org>
* [Bug 1233] atom refclock fudge time1 sign flipped in 4.2.5p164.
(4.2.5p183) 2009/06/23 Released by Harlan Stenn <stenn@ntp.org>
* [Bug 1196] setsockopt(SO_EXCLUSIVEADDRUSE) can fail on Windows 2000
  and earlier with WSAINVAL, do not log a complaint in that case.
* [Bug 1210] ONCORE driver terminates ntpd without logging a reason.
* [Bug 1218] Correct comment in refclock_oncore on /etc/ntp.oncore*
  configuration file search order.
* Change ONCORE driver to log using msyslog as well as to any
  clockstats file.
* [Bug 1231] ntpsnmpd build fails after sockaddr union changes.
(4.2.5p182) 2009/06/18 Released by Harlan Stenn <stenn@ntp.org>
* Add missing header dependencies to the ntpdc layout verification.
* prefer.html updates from Dave Mills.
* [Bug 1205] Add ntpd --usepcc and --pccfreq options on Windows
* [Bug 1215] unpeer by association ID
* [Bug 1225] Broadcast address miscalculated on Windows 4.2.5p180
* [Bug 1229] autokey segfaults in cert_install().
* Use a union for structs sockaddr, sockaddr_storage, sockaddr_in, and
  sockaddr_in6 to remove casts and enable type checking.  Collapse
  some previously separate IPv4/IPv6 paths into a single codepath.
(4.2.5p181) 2009/06/06 Released by Harlan Stenn <stenn@ntp.org>
* [Bug 1206] Required compiler changes for Windows
* [Bug 1084] PPSAPI for ntpd on Windows with DLL backends
* [Bug 1204] Unix-style refclock device paths on Windows
* [Bug 1205] partial fix, disable RDTSC use by default on Windows
* [Bug 1208] decodenetnum() buffer overrun on [ with no ]
* [Bug 1211] keysdir free()d twice #ifdef DEBUG
* Enable ONCORE, ARCRON refclocks on Windows (untested)
(4.2.5p180) 2009/05/29 Released by Harlan Stenn <stenn@ntp.org>
* [Bug 1200] Enable IPv6 in Windows port
* Lose FLAG_FIXPOLL, from Dave Mills.
(4.2.5p179) 2009/05/23 Released by Harlan Stenn <stenn@ntp.org>
* [Bug 1041] xmt -> aorg timestamp cleanup from Dave Mills,
  reported by Dave Hart.
* [Bug 1193] Compile error: conflicting types for emalloc.
* [Bug 1196] VC6 winsock2.h does not define SO_EXCLUSIVEADDRUSE.
* Leap/expire cleanup from Dave Mills.
(4.2.5p178) 2009/05/21 Released by Harlan Stenn <stenn@ntp.org>
* Provide erealloc() and estrdup(), a la emalloc().
* Improve ntp.conf's parser error messages.
* [Bug 320] "restrict default ignore" does not affect IPv6.
* [Bug 1192] "restrict -6 ..." reports a syntax error.
(4.2.5p177) 2009/05/18 Released by Harlan Stenn <stenn@ntp.org>
* Include (4.2.4p7)
* [Bug 1174] nmea_shutdown assumes that nmea has a unit assigned
* [Bug 1190] NMEA refclock fudge flag4 1 obscures position in timecode
* Update NMEA refclock documentation in html/drivers/driver20.html
(4.2.5p176) 2009/05/13 Released by Harlan Stenn <stenn@ntp.org>
* [Bug 1154] mDNS registration should be done later, repeatedly and only
  if asked for. (second try for fix)
(4.2.5p175) 2009/05/12 Released by Harlan Stenn <stenn@ntp.org>
* Include (4.2.4p7-RC7)
* [Bug 1180] ntpd won't start with more than ~1000 interfaces
* [Bug 1182] Documentation typos and missing bits.
* [Bug 1183] COM port support should extend past COM3
* [Bug 1184] ntpd is deaf when restricted to second IP on the same net
* Clean up configure.ac NTP_CACHEVERSION interface, display cache
  version when clearing.  Fixes a regression.
(4.2.5p174) 2009/05/09 Released by Harlan Stenn <stenn@ntp.org>
* Stale leapsecond file fixes from Dave Mills.
(4.2.5p173) 2009/05/08 Released by Harlan Stenn <stenn@ntp.org>
* Include (4.2.4p7-RC6)
(4.2.5p172) 2009/05/06 Released by Harlan Stenn <stenn@ntp.org>
* [Bug 1175] Instability in PLL daemon mode.
* [Bug 1176] refclock_parse.c does not compile without PPSAPI.
(4.2.5p171) 2009/05/04 Released by Harlan Stenn <stenn@ntp.org>
* Autokey documentation cleanup from Dave Mills.
* [Bug 1171] line editing libs found without headers (Solaris 11)
* [Bug 1173] NMEA refclock fails with Solaris PPSAPI
* Fix problem linking msntp on Solaris when sntp subdir is configured
  before parent caused by different gethostent library search order.
* Do not clear config.cache when it is  empty.
(4.2.5p170) 2009/05/02 Released by Harlan Stenn <stenn@ntp.org>
* [Bug 1152] adjust PARSE to new refclock_pps logic
* Include (4.2.4p7-RC5)
* loopfilter FLL/PLL crossover cleanup from Dave Mills.
* Documentation updates from Dave Mills.
* ntp-keygen cleanup from Dave Mills.
* crypto API cleanup from Dave Mills.
* Add NTP_CACHEVERSION mechanism to ignore incompatible config.cache
* Enable gcc -Wstrict-overflow for gsoc_sntp as well
(4.2.5p169) 2009/04/30 Released by Harlan Stenn <stenn@ntp.org>
* [Bug 1171] Note that we never look for -lreadline by default.
* [Bug 1090] Fix bogus leap seconds in refclock_hpgps.
(4.2.5p168) 2009/04/29 Released by Harlan Stenn <stenn@ntp.org>
* Include (4.2.4p7-RC4)
* [Bug 1169] quiet compiler warnings
* Re-enable gcc -Wstrict-prototypes when not building with OpenSSL
* Enable gcc -Wstrict-overflow
* ntpq/ntpdc emit newline after accepting password on Windows
* Updates from Dave Mills:
* ntp-keygen.c: Updates.
* Fix the error return and syslog function ID in refclock_{param,ppsapi}.
* Make sure syspoll is within the peer's minpoll/maxpoll bounds.
* ntp_crypto.c: Use sign_siglen, not len. sign key filename cleanup.
* Bump NTP_MAXEXTEN from 1024 to 2048, update values for some field lengths.
* m4/ntp_lineeditlibs.m4: fix warnings from newer Autoconf
* [Bug 1166] Remove truncation of position (blanking) code in refclock_nmea.c
(4.2.5p167) 2009/04/26 Released by Harlan Stenn <stenn@ntp.org>
* Crypto cleanup from Dave Mills.
(4.2.5p166) 2009/04/25 Released by Harlan Stenn <stenn@ntp.org>
* [Bug 1165] Clean up small memory leaks in the  config file parser
* Correct logconfig keyword declaration to MULTIPLE_ARG
* Enable filename and line number leak reporting on Windows when built
  DEBUG for all the typical C runtime allocators such as calloc,
  malloc, and strdup.  Previously only emalloc calls were covered.
* Add DEBUG-only code to free dynamically allocated memory that would
  otherwise remain allocated at ntpd exit, to allow less forgivable
  leaks to stand out in leaks reported after exit.
* Ensure termination of strings in ports/winnt/libisc/isc_strerror.c
  and quiet compiler warnings.
* [Bug 1057] ntpdc unconfig failure
* [Bug 1161] unpeer AKA unconfig command for ntpq :config
* PPS and crypto cleanup in ntp_proto.c from Dave Mills.
(4.2.5p165) 2009/04/23 Released by Harlan Stenn <stenn@ntp.org>
* WWVB refclock cleanup from Dave Mills.
* Code cleanup: requested_key -> request_key.
* [Bug 833] ignore whitespace at end of remote configuration lines
* [Bug 1033] ntpdc/ntpq crash prompting for keyid on Windows
* [Bug 1028] Support for W32Time authentication via Samba.
* quiet ntp_parser.c malloc redeclaration warning
* Mitigation and PPS/PPSAPI cleanup from Dave Mills.
* Documentation updates from Dave Mills.
* timepps-Solaris.h patches from Dave Hart.
(4.2.5p164) 2009/04/22 Released by Harlan Stenn <stenn@ntp.org>
* Include (4.2.4p7-RC3)
* PPS/PPSAPI cleanup from Dave Mills.
* Documentation updates from Dave Mills.
* [Bug 1125] C runtime per-thread initialization on Windows
* [Bug 1152] temporarily disable refclock_parse, refclock_true until
  maintainers can repair build break from pps_sample()
* [Bug 1153] refclock_nmea should not mix UTC with GPS time
* [Bug 1159] ntpq overlap diagnostic message test buggy
(4.2.5p163) 2009/04/10 Released by Harlan Stenn <stenn@ntp.org>
(4.2.5p162) 2009/04/09 Released by Harlan Stenn <stenn@ntp.org>
* Documentation updates from Dave Mills.
* Mitigation and PPS cleanup from Dave Mills.
* Include (4.2.4p7-RC2)
* [Bug 216] New interpolation scheme for Windows eliminates 1ms jitter
* remove a bunch of #ifdef SYS_WINNT from portable code
* 64-bit time_t cleanup for building on newer Windows compilers
* Only set CMOS clock during ntpd exit on Windows if the computer is
  shutting down or restarting.
* [Bug 1148] NMEA reference clock improvements
* remove deleted gsoc_sntp/utilities.o from repository so that .o build
  products can be cleaned up without corrupting the repository.
(4.2.5p161) 2009/03/31 Released by Harlan Stenn <stenn@ntp.org>
* Documentation updates from Dave Mills.
(4.2.5p160) 2009/03/30 Released by Harlan Stenn <stenn@ntp.org>
* [Bug 1141] refclock_report missing braces cause spurious "peer event:
  clock clk_unspec" log entries
* Include (4.2.4p7-RC1)
(4.2.5p159) 2009/03/28 Released by Harlan Stenn <stenn@ntp.org>
* "bias" changes from Dave Mills.
(4.2.5p158) 2009/01/30 Released by Harlan Stenn <stenn@ntp.org>
* Fix [CID 72], a typo introduced at the latest fix to prettydate.c.
(4.2.5p157) 2009/01/26 Released by Harlan Stenn <stenn@ntp.org>
* Cleanup/fixes for ntp_proto.c and ntp_crypto.c from Dave Mills.
(4.2.5p156) 2009/01/19 Released by Harlan Stenn <stenn@ntp.org>
* [Bug 1118] Fixed sign extension for 32 bit time_t in caljulian() and prettydate().
  Fixed some compiler warnings about missing prototypes.
  Fixed some other simple compiler warnings.
* [Bug 1119] [CID 52] Avoid a possible null-dereference in ntp_crypto.c.
* [Bug 1120] [CID 51] INSIST that peer is non-null before we dereference it.
* [Bug 1121] [CID 47] double fclose() in ntp-keygen.c.
(4.2.5p155) 2009/01/18 Released by Harlan Stenn <stenn@ntp.org>
* Documentation updates from Dave Mills.
* CHU frequency updates.
* Design assertion fixes for ntp_crypto.c from Dave Mills.
(4.2.5p154) 2009/01/13 Released by Harlan Stenn <stenn@ntp.org>
* [Bug 992] support interface event change on Linux from
  Miroslav Lichvar.
(4.2.5p153) 2009/01/09 Released by Harlan Stenn <stenn@ntp.org>
* Renamed gsoc_sntp/:fetch-stubs to gsoc_sntp/fetch-stubs to avoid
  file name problems under Windows.
  Removed German umlaut from log msg for 4.2.5p142.
(4.2.5p152) 2009/01/08 Released by Harlan Stenn <stenn@ntp.org>
* Include (4.2.4p6) 2009/01/08 Released by Harlan Stenn <stenn@ntp.org>
(4.2.5p151) 2008/12/23 Released by Harlan Stenn <stenn@ntp.org>
* Stats file logging cleanup from Dave Mills.
(4.2.5p150) 2008/12/15 Released by Harlan Stenn <stenn@ntp.org>
* [Bug 1099] Fixed wrong behaviour in sntp's crypto.c.
* [Bug 1103] Fix 64-bit issues in the new calendar code.
(4.2.5p149) 2008/12/05 Released by Harlan Stenn <stenn@ntp.org>
* Fixed mismatches in data types and OID definitions in ntpSnmpSubAgent.c
* added a premliminary MIB file to ntpsnmpd (ntpv4-mib.mib)
(4.2.5p148) 2008/12/04 Released by Harlan Stenn <stenn@ntp.org>
* [Bug 1070] Fix use of ntpq_parsestring() in ntpsnmpd.
(4.2.5p147) 2008/11/27 Released by Harlan Stenn <stenn@ntp.org>
* Update gsoc_sntp's GCC warning code.
(4.2.5p146) 2008/11/26 Released by Harlan Stenn <stenn@ntp.org>
* Update Solaris CFLAGS for gsoc_sntp.
(4.2.5p145) 2008/11/20 Released by Harlan Stenn <stenn@ntp.org>
* Deal with time.h for sntp under linux.
* Provide rpl_malloc() for sntp for systems that need it.
* Handle ss_len and socklen type for sntp.
* Fixes to the sntp configure.ac script.
* Provide INET6_ADDRSTRLEN if it is missing.
* [Bug 1095] overflow in caljulian.c.
(4.2.5p144) 2008/11/19 Released by Harlan Stenn <stenn@ntp.org>
* Use int32, not int32_t.
* Avoid the sched*() functions under OSF - link problems.
(4.2.5p143) 2008/11/17 Released by Harlan Stenn <stenn@ntp.org>
* sntp cleanup and fixes.
(4.2.5p142) 2008/11/16 Released by Harlan Stenn <stenn@ntp.org>
* Imported GSoC SNTP code from Johannes Maximilian Kuehn.
(4.2.5p141) 2008/11/13 Released by Harlan Stenn <stenn@ntp.org>
* New caltontp.c and calyearstart.c from Juergen Perlinger.
(4.2.5p140) 2008/11/12 Released by Harlan Stenn <stenn@ntp.org>
* Cleanup lint from the ntp_scanner files.
* [Bug 1011] gmtime() returns NULL on windows where it would not under Unix.
* Updated caljulian.c and prettydate.c from Juergen Perlinger.
(4.2.5p139) 2008/11/11 Released by Harlan Stenn <stenn@ntp.org>
* Typo fix to driver20.html.
(4.2.5p138) 2008/11/10 Released by Harlan Stenn <stenn@ntp.org>
* [Bug 474] --disable-ipv6 is broken.
* IPv6 interfaces were being looked for twice.
* SHM driver grabs more samples, add clockstats
* decode.html and driver20.html updates from Dave Mills.
(4.2.5p137) 2008/11/01 Released by Harlan Stenn <stenn@ntp.org>
* [Bug 1069] #undef netsnmp's PACKAGE_* macros.
* [Bug 1068] Older versions of netsnmp do not have netsnmp_daemonize().
(4.2.5p136) 2008/10/27 Released by Harlan Stenn <stenn@ntp.org>
* [Bug 1078] statsdir configuration parsing is broken.
(4.2.5p135) 2008/09/23 Released by Harlan Stenn <stenn@ntp.org>
* [Bug 1072] clock_update should not allow updates older than sys_epoch.
(4.2.5p134) 2008/09/17 Released by Harlan Stenn <stenn@ntp.org>
* Clean up build process for ntpsnmpd.
(4.2.5p133) 2008/09/16 Released by Harlan Stenn <stenn@ntp.org>
* Add options processing to ntpsnmpd.
* [Bug 1062] Check net-snmp headers before deciding to build ntpsnmpd.
* Clean up the libntpq.a build.
* Regenerate ntp_parser.[ch] from ntp_parser.y
(4.2.5p132) 2008/09/15 Released by Harlan Stenn <stenn@ntp.org>
* [Bug 1067] Multicast DNS service registration must come after the fork
  on Solaris.
* [Bug 1066] Error messages should log as errors.
(4.2.5p131) 2008/09/14 Released by Harlan Stenn <stenn@ntp.org>
* [Bug 1065] Re-enable support for the timingstats file.
(4.2.5p130) 2008/09/13 Released by Harlan Stenn <stenn@ntp.org>
* [Bug 1064] Implement --with-net-snmp-config=progname
* [Bug 1063] ntpSnmpSubagentObject.h is missing from the distribution.
(4.2.5p129) 2008/09/11 Released by Harlan Stenn <stenn@ntp.org>
* Quiet some libntpq-related warnings.
(4.2.5p128) 2008/09/08 Released by Harlan Stenn <stenn@ntp.org>
* Import Heiko Gerstung's GSoC2008 NTP MIB daemon.
(4.2.5p127) 2008/09/01 Released by Harlan Stenn <stenn@ntp.org>
* Regenerate ntpd/ntp_parser.c
(4.2.5p126) 2008/08/31 Released by Harlan Stenn <stenn@ntp.org>
* Stop libtool-1.5 from looking for C++ or Fortran.
* [BUG 610] Documentation update for NMEA reference clock driver.
* [Bug 828] Fix IPv4/IPv6 address parsing.
* Changes from Dave Mills:
  Documentation updates.
  Fix a corner case where a frequency update was reported but not set.
  When LEAP_NOTINSYNC->LEAP_NOWARNING, call crypto_update() if we have
  crypto_flags.
(4.2.5p125) 2008/08/18 Released by Harlan Stenn <stenn@ntp.org>
* [Bug 1052] Add linuxPPS support to ONCORE driver.
(4.2.5p124) 2008/08/17 Released by Harlan Stenn <stenn@ntp.org>
* Documentation updates from Dave Mills.
* Include (4.2.4p5) 2008/08/17 Released by Harlan Stenn <stenn@ntp.org>
* [Bug 861] leap info was not being transmitted.
* [Bug 1046] refnumtoa.c is using the wrong header file.
* [Bug 1047] enable/disable options processing fix.
* header file cleanup.
* [Bug 1037] buffer in subroutine was 1 byte short.
* configure.ac: cleanup, add option for wintime, and lay the groundwork
  for the changes needed for bug 1028.
* Fixes from Dave Mills: 'bias' and 'interleave' work.  Separate
  phase and frequency discipline (for long poll intervals).  Update
  TAI function to match current leapsecond processing.
* Documentation updates from Dave Mills.
* [Bug 1037] Use all 16 of the MD5 passwords generated by ntp-keygen.
* Fixed the incorrect edge parameter being passed to time_pps_kcbind in
  NMEA refclock driver.
* [Bug 399] NMEA refclock driver does not honor time1 offset if flag3 set.
* [Bug 985] Modifications to NMEA reference clock driver to support Accord
  GPS Clock.
* poll time updates from Dave Mills.
* local refclock documentation updates from Dave Mills.
* [Bug 1022] Fix compilation problems with yesterday's commit.
* Updates and cleanup from Dave Mills:
  I've now spent eleven months of a sabbatical year - 7 days a week, 6-10
  hours most days - working on NTP. I have carefully reviewed every major
  algorithm, examined its original design and evolution from that design.
  I've trimmed off dead code and briar patches and did zillions of tests
  contrived to expose evil vulnerabilities. The development article is in
  rather good shape and should be ready for prime time.

  1. The protostats statistics files have been very useful in exposing
  little twitches and turns when something hiccups, like a broken PPS
  signal. Most of what used to be syslog messages are now repackaged as
  protostats messages with optional syslog as well. These can also be sent
  as traps which might be handy to tiggle a beeper or celltext. These, the
  sysstats files and cryptostats files reveal the ambient health of a busy
  server, monitor traffic and error counts and spot crypto attacks.

  2. Close inspection of the clock discipline behavior at long poll
  intervals (36 h) showed it not doing as well as it should. I redesigned
  the FLL loop to improve nominal accuracy from  several tens of
  milliseconds to something less than ten milliseconds.

  3. Autokey (again). The enhanced error checking was becoming a major
  pain. I found a way to toss out gobs of ugly fat code and replace the
  function with a much simpler and more comprehensive scheme. It resists
  bait-and-switch attacks and quickly detect cases when the protocol is
  not correctly synchronized.

  4. The interface code for the kernel PPS signal was not in sync with the
  kernel code itself. Some error checks were duplicated and some
  ineffective. I found none of the PPS-capable drivers, including the atom
  driver, do anything when the prefer peer fails; the kernel PPS signal
  remains in control. The atom driver now disables the kernel PPS when the
  prefer peer comes bum. This is important when the prefer peer is not a
  reference clock but a remote NTP server.

  5. The flake restrict bit turned out to be really interesting,
  especially with symmtric modes and of those especially those using
  Autokey. Small changes in the recovery procedures when packets are lost
  now avoid almost all scenarios which previously required protocol resets.

  6. I've always been a little uncomfortable when using the clock filter
  with long poll intervals because the samples become less and less
  correlated as the sample age exceeds the Allan intercept. Various
  schemes have been used over the years to cope with this fact. The latest
  one and the one that works the best is to use a modified sort metric
  where the delay is used when the age of the sample is less than the
  intercept and the sum of delay and dispersion above that. The net result
  is that, at small poll intervals the algorithm operates as a minimum
  filter, while at larger poll intervals it morphs to FIFO. Left
  unmodified, a sample could be used when twelve days old. This along with
  the FLL modifications has made a dramatic improvement at large poll
  intervals.

- [Backward Incompatible] The 'state' variable is no longer reported or
  available via ntpq output.  The following system status bit names
  have been changed:
  - sync_alarm -> leap_alarm
  - sync_atomic -> sync_pps
  - sync_lf_clock -> sync_lf_radio
  - sync_hf_clock -> sync_hf_radio
  - sync_uhf_clock -> sync_uhf_radio
  - sync_local_proto -> sync_local
  - sync_udp/time -> sync_other
  Other names have been changed as well.  See the change history for
  libntp/statestr.c for more details.
  Other backward-incompatible changes in ntpq include:
  - assID -> associd
  - rootdispersion -> rootdisp
  - pkt_head -> pkt_neader
  See the change history for other details.

* Updates and cleanup from Dave Mills.
* [Bug 995] Remove spurious ; from ntp-keygen.c.
* More cleanup and changes from Dave Mills.
* [Bug 980] Direct help to stdout.
---
(4.2.4p8) 2009/12/08 Released by Harlan Stenn <stenn@ntp.org>

* [Sec 1331] DoS with mode 7 packets - CVE-2009-3563.

---
(4.2.4p7) 2009/05/18 Released by Harlan Stenn <stenn@ntp.org>

* [Sec 1151] Remote exploit if autokey is enabled - CVE-2009-1252.
* [Bug 1187] Update the copyright date.
* [Bug 1191] ntpd fails on Win2000 - "Address already in use" after fix
  for [Sec 1149].

---
(4.2.4p7-RC7) 2009/05/12 Released by Harlan Stenn <stenn@ntp.org>

* ntp.isc.org -> ntp.org cleanup.
* [Bug 1178] Use prior FORCE_DNSRETRY behavior as needed at runtime,
  add configure --enable-ignore-dns-errors to be even more stubborn

---
(4.2.4p7-RC6) 2009/05/08 Released by Harlan Stenn <stenn@ntp.org>

* [Bug 784] Make --enable-linuxcaps the default when available
* [Bug 1179] error messages for -u/--user and -i lacking droproot
* Updated JJY reference clock driver from Takao Abe
* [Bug 1071] Log a message and exit before trying to use FD_SET with a
  descriptor larger than FD_SETSIZE, which will corrupt memory
* On corruption of the iface list head in add_interface, log and exit

---
(4.2.4p7-RC5) 2009/05/02 Released by Harlan Stenn <stenn@ntp.org>

* [Bug 1172] 4.2.4p7-RC{3,4} fail to build on linux.
* flock-build script unportable 'set -m' use removed

---
(4.2.4p7-RC4) 2009/04/29 Released by Harlan Stenn <stenn@ntp.org>

* [Bug 1167] use gcc -Winit-self only if it is understood

---
(4.2.4p7-RC3) 2009/04/22 Released by Harlan Stenn <stenn@ntp.org>

* [Bug 787] Bug fixes for 64-bit time_t on Windows
* [Bug 813] Conditional naming of Event
* [Bug 1147] System errors should be logged to msyslog()
* [Bug 1155] Fix compile problem on Windows with VS2005
* [Bug 1156] lock_thread_to_processor() should be declared in header
* [Bug 1157] quiet OpenSSL warnings, clean up configure.ac
* [Bug 1158] support for aix6.1
* [Bug 1160] MacOS X is like BSD regarding F_SETOWN

---
(4.2.4p7-RC2) 2009/04/09 Released by Harlan Stenn <stenn@ntp.org>

* [Sec 1144] limited buffer overflow in ntpq.  CVE-2009-0159
* [Sec 1149] use SO_EXCLUSIVEADDRUSE on Windows

---
(4.2.4p7-RC1) 2009/03/30 Released by Harlan Stenn <stenn@ntp.org>

* [Bug 1131] UDP sockets should not use SIGPOLL on Solaris.
* build system email address cleanup
* [Bug 774] parsesolaris.c does not compile under the new Solaris
* [Bug 873] Windows serial refclock proper TTY line discipline emulation
* [Bug 1014] Enable building with VC9 (in Visual Studio 2008,
  Visual C++ 2008, or SDK)
* [Bug 1117] Deferred interface binding under Windows works only correctly
  if FORCE_DNSRETRY is defined
* [BUG 1124] Lock QueryPerformanceCounter() client threads to same CPU
* DPRINTF macro made safer, always evaluates to a statement and will not
  misassociate an else which follows the macro.

---
(4.2.4p6) 2009/01/08 Released by Harlan Stenn <stenn@ntp.org>

* [Bug 1113] Fixed build errors with recent versions of openSSL. 
* [Sec 1111] Fix incorrect check of EVP_VerifyFinal()'s return value.
* Update the copyright year.

---
(4.2.4p5) 2008/08/17 Released by Harlan Stenn <stenn@ntp.org>

* [BUG 1051] Month off by one in leap second message written to clockstats
  file fixed.
* [Bug 450] Windows only: Under original Windows NT we must not discard the
  wildcard socket to workaround a bug in NT's getsockname().
* [Bug 1038] Built-in getpass() function also prompts for password if
  not built with DEBUG.
* [Bug 841] Obsolete the "dynamic" keyword and make deferred binding
  to local interfaces the default.
  Emit a warning if that keyword is used for configuration.
* [Bug 959] Refclock on Windows not properly releasing recvbuffs.
* [Bug 993] Fix memory leak when fetching system messages.
* much cleanup, fixes, and changes from Dave Mills.
* ntp_control.c: LEAPTAB is a filestamp, not an unsigned.  From Dave Mills.
* ntp_config.c: ntp_minpoll fixes from Dave Mills.
* ntp-keygen updates from Dave Mills.
* refresh epoch, throttle, and leap cleanup from Dave Mills.
* Documentation cleanup from Dave Mills.
* [Bug 918] Only use a native md5.h if MD5Init() is available.
* [Bug 979] Provide ntptimeval if it is not otherwise present.
* [Bug 634] Re-instantiate syslog() and logfiles after the daemon fork.
* [Bug 952] Use md5 code with a friendlier license.
* [Bug 977] Fix mismatching #ifdefs for builds without IPv6.
* [Bug 830] Fix the checking order of the interface options.
* Clean up the logfile/syslog setup.
* [Bug 970] Lose obsolete -g flag to ntp-keygen.
* The -e flag to ntp-keygen can write GQ keys now, too.
* ntp_proto.c: sys_survivors and hpoll cleanup from Dave Mills.
* ntp_loopfilter.c: sys_poll cleanup from Dave Mills.
* refclock_wwv.c: maximum-likelihood digit and DSYNC fixes from Dave Mills.
* [Bug 967] preemptable associations are lost forever on a step.
* ntp_config.c: [CID 48] missing "else" clause.
* [Bug 833] ntpq config keyword is quote-mark unfriendly.
* Rename the ntpq "config" keyword to ":config".
* Dave Mills shifted some orphan processing.
* Fix typos in the [Bug 963] patch.
* bootstrap: squawk if genver fails.  Use -f with cp in case Dave does a chown.
* Remove obsolete simulator command-line options.
* ntp_request.c: [CID 36] zero sin_zero.
* [Bug 963] get_systime() is too noisy.
* [Bug 960] spurious syslog:crypto_setup:spurious crypto command
* [Bug 964] Change *-*-linux* to *-*-*linux* to allow for uclinux.
* Changes from Dave Mills:
  - ntp_util.c: cleanup.
  - ntp_timer.c: watch the non-burst packet rate.
  - ntp_request.c: cleanup.
  - ntp_restrict.c: RES_LIMITED cleanup.
  - ntp_proto.c: RES_LIMITED, rate bucktes, counters, overall cleanup.
  - ntp_peer.c: disallow peer_unconfig().
  - ntp_monitor.c: RES_LIMITED cleanup.
  - ntp_loopfilter.c: poll interval cleanup.
  - ntp_crypto.c: volley -> retry.  Cleanup TAI leap message.
  - ntp_config: average and minimum are ^2 values.
  - ntpdc: unknownversion is really "declined", not "bad version".
  - Packet retry cleanup.
* [Bug 961] refclock_tpro.c:tpro_poll() calls refclock_receive() twice.
* [Bug 957] Windows only: Let command line parameters from the Windows SCM GUI
  override the standard parameters from the ImagePath registry key.
* Added HAVE_INT32_T to the Windows config.h to avoid duplicate definitions.
* Work around a VPATH difference in FreeBSD's 'make' command.
* Update bugreport URL.
* Update -I documentation.
* [Bug 713] Fix bug reporting information.
* A bug in the application of the negative-sawtooth for 12 channel receivers. 
* The removal of unneeded startup code used for the original LinuxPPS, it now
  conforms to the PPSAPI and does not need special code.  
* ntp-keygen.c: Coverity fixes [CID 33,47].
* Volley cleanup from Dave Mills.
* Fuzz cleanup from Dave Mills.
* [Bug 861] Leap second cleanups from Dave Mills.
* ntpsim.c: add missing protypes and fix [CID 34], a nit.
* Upgraded bison at UDel.
* Update br-flock and flock-build machine lists.
* [Bug 752] QoS: add parse/config handling code. 
* Fix the #include order in tickadj.c for picky machines.
* [Bug 752] QoS: On some systems, netinet/ip.h needs netinet/ip_systm.h.
* [Bug 752] Update the QoS tagging (code only - configuration to follow).
* Orphan mode and other protocol cleanup from Dave Mills.
* Documentation cleanup from Dave Mills.
* [Bug 940] ntp-keygen uses -v.  Disallow it as a shortcut for --version.
* more cleanup to ntp_lineeditlibs.m4.
* Documentation updates from Dave Mills.
* -ledit cleanup for ntpdc and ntpq.
* Association and other cleanup from Dave Mills.
* NTP_UNREACH changes from Dave Mills.
* Fix the readline history test.
* [Bug 931] Require -lreadline to be asked for explicitly.
* [Bug 764] When looking for -lreadline support, also try using -lncurses.
* [Bug 909] Fix int32_t errors for ntohl().
* [Bug 376/214] Enhancements to support multiple if names and IP addresses.
* [Bug 929] int32_t is undefined on Windows.  Casting wrong.
* [Bug 928] readlink missing braces.
* [Bug 788] Update macros to support VS 2005.
* ntpd/ntp_timer.c: add missing sys_tai parameter for debug printf
* [Bug 917] config parse leaves files open
* [Bug 912] detect conflicting enable/disable configuration on interfaces
  sharing an IP address
* [Bug 771] compare scopeid if available for IPv6 addresses
* Lose obsolete crypto subcommands (Dave Mills).
* WWV is an HF source, not an LF source (Dave Mills).
* [Bug 899] Only show -i/--jaildir -u/--user options if we HAVE_DROPROOT.
* [Bug 916] 'cryptosw' is undefined if built without OpenSSL.
* [Bug 891] 'restrict' config file keyword does not work (partial fix).
* [Bug 890] the crypto command seems to be required now.
* [Bug 915] ntpd cores during processing of x509 certificates.
* Crypto lint cleanup from Dave Mills.
* [Bug 897] Check RAND_status() - we may not need a .rnd file.
* Crypto cleanup from Dave Mills.
* [Bug 911] Fix error message in cmd_args.c.
* [Bug 895] Log assertion failures via syslog(), not stderr.
* Documentation updates from Dave Mills.
* Crypto cleanup from Dave Mills.
* [Bug 905] ntp_crypto.c fails to compile without -DDEBUG.
* Avoid double peer stats logging.
* ntp-keygen cleanup from Dave Mills.
* libopts needs to be built after ElectricFence.
* [Bug 894] Initialize keysdir before calling crypto_setup().
* Calysto cleanup for ntpq.
* ntp-keygen -i takes an arg.
* Cleanup and fixes from Dave Mills.
* [Bug 887] Fix error in ntp_types.h (for sizeof int != 4).
* Bug 880 bug fixes for Windows build
* Improve Calysto support.
* The "revoke" parameter is a crypto command.
* The driftfile wander threshold is a real number.
* [Bug 850] Fix the wander threshold parameter on the driftfile command.
* ntp_io.c: Dead code cleanup - Coverity View 19.
* Leap file related cleanup from Dave Mills.
* ntp_peer.c: Set peer->srcadr before (not after) calling set_peerdstadr().
* Initialize offset in leap_file() - Coverity View 17.
* Use the correct stratum on KISS codes.
* Fuzz bits cleanup.
* Show more digits in some debug printf's.
* Use drift_file_sw internally to control writing the drift file.
* Implement the wander_threshold option for the driftfile config keyword.
* reformat ntp_control.c; do not use c++ // comments.
* [Bug 629] Undo bug #629 fixes as they cause more problems than were  being
  solved
* Changes from Dave Mills: in/out-bound data rates, leapsecond cleanup,
  driftfile write cleanup, packet buffer length checks, documentation updates.
* More assertion checks and malloc()->emalloc(), courtesy of Calysto.
* [Bug 864] Place ntpd service in maintenance mode if using SMF on Solaris
* [Bug 862] includefile nesting; preserve phonelist on reconfig.
* [Bug 604] ntpd regularly dies on linux/alpha.
* more leap second infrastructure fixes from Dave Mills.
* [Bug 858] recent leapfile changes broke non-OpenSSL builds.
* Use emalloc() instead of malloc() in refclock_datum.c (Calysto).
* Start using 'design by contract' assertions.
* [Bug 767] Fast sync to refclocks wanted.
* Allow null driftfile.
* Use YYERROR_VERBOSE for the new parser, and fix related BUILT_SOURCES.
* [Bug 629] changes to ensure broadcast works including on wildcard addresses
* [Bug 853] get_node() must return a pointer to maximally-aligned memory.
* Initial leap file fixes from Dave Mills.
* [Bug 858] Recent leapfile changes broke without OPENSSL.
* Use a char for DIR_SEP, not a string.
* [Bug 850] driftfile parsing changes.
* driftfile maintenance changes from Dave Mills.  Use clock_phi instead of
  stats_write_tolerance.
* [Bug 828] refid string not being parsed correctly.
* [Bug 846] Correct includefile parsing.
* [Bug 827] New parsing code does not handle "fudge" correctly.
* Enable debugging capability in the config parser.
* [Bug 839] Crypto password not read from ntp.conf.
* Have autogen produce writable output files.
* [Bug 825] Correct logconfig -/+ keyword processing.
* [Bug 828] Correct parsing of " delimited strings.
* Cleanup FILE * usage after fclose() in ntp_filegen.c.
* [Bug 843] Windows Completion port code was incorrectly merged from -stable.
* [Bug 840] do fudge configuration AFTER peers (thus refclocks) have been
  configured.
* [Bug 824] Added new parser modules to the Windows project file.
* [Bug 832] Add libisc/log.c headers to the distribution.
* [Bug 808] Only write the drift file if we are in state 4.
* Initial import of libisc/log.c and friends.
* [Bug 826] Fix redefinition of PI.
* [Bug 825] ntp_scanner.c needs to #include <config.h> .
* [Bug 824] New parser code has some build problems with the SIM code.
* [Bug 817] Use longnames for setting ntp variables on the command-line;
  Allowing '-v' with and without an arg to disambiguate usage is error-prone.
* [Bug 822] set progname once, early.
* [Bug 819] remove erroneous #if 0 in Windows completion port code.
* The new config code missed an #ifdef for building without refclocks.
* Distribute some files needed by the new config parsing code.
* [Bug 819] Timeout for WaitForMultipleObjects was 500ms instead of INFINITE
* Use autogen 5.9.1.
* Fix clktest command-line arg processing.'
* Audio documentation updates from Dave Mills.
* New config file parsing code, from Sachin Kamboj.
* fuzz bit cleanup from Dave Mills.
* replay cleanup from Dave Mills.
* [Bug 542] Tolerate missing directory separator at EO statsdir.
* [Bug 812] ntpd should drop supplementary groups.
* [Bug 815] Fix warning compiling 4.2.5p22 under Windows with VC6.
* [Bug 740] Fix kernel/daemon startup drift anomaly.
* refclock_wwv.c fixes from Dave Mills.
* [Bug 810] Fix ntp-keygen documentation.
* [Bug 787] Bug fixes for 64-bit time_t on Windows.
* [Bug 796] Clean up duplicate #defines in ntp_control.c.
* [Bug 569] Use the correct precision for the Leitch CSD-5300.
* [Bug 795] Moved declaration of variable to top of function.
* [Bug 798] ntpq [p typo crashes ntpq/ntpdc.
* [Bug 786] Fix refclock_bancomm.c on Solaris.
* [Bug 774] parsesolaris.c does not compile under the new Solaris.
* [Bug 782] Remove P() macros from Windows files.
* [Bug 778] ntpd fails to lock with drift=+500 when started with drift=-500.
* [Bug 592] Trimble Thunderbolt GPS support.
* IRIG, CHU, WWV, WWVB refclock improvements from Dave Mills.
* [Bug 757] Lose ULONG_CONST().
* [Bug 756] Require ANSI C (function prototypes).
* codec (audio) and ICOM changes from Dave Mills.

---

* [Bug 450] Windows only: Under original Windows NT we must not discard the
  wildcard socket to workaround a bug in NT's getsockname().
* [Bug 1038] Built-in getpass() function also prompts for password if
  not built with DEBUG.
* [Bug 841] Obsolete the "dynamic" keyword and make deferred binding
  to local interfaces the default.
  Emit a warning if that keyword is used for configuration.
* [Bug 959] Refclock on Windows not properly releasing recvbuffs.
* [Bug 993] Fix memory leak when fetching system messages.
* [Bug 987] Wake up the resolver thread/process when a new interface has
  become available.
* Correctly apply negative-sawtooth for oncore 12 channel receiver.
* Startup code for original LinuxPPS removed.  LinuxPPS now conforms to
  the PPSAPI.
* [Bug 1000] allow implicit receive buffer allocation for Windows.
  fixes startup for windows systems with many interfaces.
  reduces dropped packets on network bursts.
  additionally fix timer() starvation during high load.
* [Bug 990] drop minimum time restriction for interface update interval.
* [Bug 977] Fix mismatching #ifdefs for builds without IPv6.
* Update the copyright year.
* Build system cleanup (make autogen-generated files writable).
* [Bug 957] Windows only: Let command line parameters from the Windows SCM GUI
  override the standard parameters from the ImagePath registry key.
* Fixes for ntpdate:
* [Bug 532] nptdate timeout is too long if several servers are supplied.
* [Bug 698] timeBeginPeriod is called without timeEndPeriod in some NTP tools.
* [Bug 857] ntpdate debug mode adjusts system clock when it shouldn't.
* [Bug 908] ntpdate crashes sometimes.
* [Bug 982] ntpdate(and ntptimeset) buffer overrun if HAVE_POLL_H isn't set
  (dup of 908).
* [Bug 997] ntpdate buffer too small and unsafe.
* ntpdate.c: Under Windows check whether NTP port in use under same conditions
  as under other OSs.
* ntpdate.c: Fixed some typos and indents (tabs/spaces).

(4.2.4p4) Released by Harlan Stenn <stenn@ntp.org>

* [Bug 902] Fix problems with the -6 flag.
* Updated include/copyright.def (owner and year).
* [Bug 878] Avoid ntpdc use of refid value as unterminated string.
* [Bug 881] Corrected display of pll offset on 64bit systems.
* [Bug 886] Corrected sign handling on 64bit in ntpdc loopinfo command.
* [Bug 889] avoid malloc() interrupted by SIGIO risk
* ntpd/refclock_parse.c: cleanup shutdown while the file descriptor is still
  open.
* [Bug 885] use emalloc() to get a message at the end of the memory
  unsigned types cannot be less than 0
  default_ai_family is a short
  lose trailing , from enum list
  clarify ntp_restrict.c for easier automated analysis
* [Bug 884] don't access recv buffers after having them passed to the free
  list.
* [Bug 882] allow loopback interfaces to share addresses with other
  interfaces.

---
(4.2.4p3) Released by Harlan Stenn <stenn@ntp.org>

* [Bug 863] unable to stop ntpd on Windows as the handle reference for events
  changed

---
(4.2.4p2) Released by Harlan Stenn <stenn@ntp.org>

* [Bug 854] Broadcast address was not correctly set for interface addresses
* [Bug 829] reduce syslog noise, while there fix Enabled/Disable logging
  to reflect the actual configuration.
* [Bug 795] Moved declaration of variable to top of function.
* [Bug 789] Fix multicast client crypto authentication and make sure arriving
  multicast packets do not disturb the autokey dance.
* [Bug 785] improve handling of multicast interfaces
  (multicast routers still need to run a multicast routing software/daemon)
* ntpd/refclock_parse.c: cleanup shutdown while the file descriptor is still
  open.
* [Bug 885] use emalloc() to get a message at the end of the memory
  unsigned types cannot be less than 0
  default_ai_family is a short
  lose trailing , from enum list
* [Bug 884] don't access recv buffers after having them passed to the free list.
* [Bug 882] allow loopback interfaces to share addresses with other interfaces.
* [Bug 527] Don't write from source address length to wrong location
* Upgraded autogen and libopts.
* [Bug 811] ntpd should not read a .ntprc file.

---
(4.2.4p1) (skipped)

---
(4.2.4p0) Released by Harlan Stenn <stenn@ntp.org>

* [Bug 793] Update Hans Lambermont's email address in ntpsweep.
* [Bug 776] Remove unimplemented "rate" flag from ntpdate.
* [Bug 586] Avoid lookups if AI_NUMERICHOST is set.
* [Bug 770] Fix numeric parameters to ntp-keygen (Alain Guibert).
* [Bug 768] Fix io_setbclient() error message.
* [Bug 765] Use net_bind_service capability on linux.
* [Bug 760] The background resolver must be aware of the 'dynamic' keyword.
* [Bug 753] make union timestamp anonymous (Philip Prindeville).
* confopt.html: move description for "dynamic" keyword into the right section.
* pick the right type for the recv*() length argument.

---
(4.2.4) Released by Harlan Stenn <stenn@ntp.org>

* monopt.html fixes from Dave Mills.
* [Bug 452] Do not report kernel PLL/FLL flips.
* [Bug 746] Expert mouseCLOCK USB v2.0 support added.'
* driver8.html updates.
* [Bug 747] Drop <NOBR> tags from ntpdc.html.
* sntp now uses the returned precision to control decimal places.
* sntp -u will use an unprivileged port for its queries.
* [Bug 741] "burst" doesn't work with !unfit peers.
* [Bug 735] Fix a make/gmake VPATH issue on Solaris.
* [Bug 739] ntpd -x should not take an argument.
* [Bug 737] Some systems need help providing struct iovec.
* [Bug 717] Fix libopts compile problem.
* [Bug 728] parse documentation fixes.
* [Bug 734] setsockopt(..., IP_MULTICAST_IF, ...) fails on 64-bit platforms.
* [Bug 732] C-DEX JST2000 patch from Hideo Kuramatsu.
* [Bug 721] check for __ss_family and __ss_len separately.
* [Bug 666] ntpq opeers displays jitter rather than dispersion.
* [Bug 718] Use the recommended type for the saddrlen arg to getsockname().
* [Bug 715] Fix a multicast issue under Linux.
* [Bug 690] Fix a Windows DNS lookup buffer overflow.
* [Bug 670] Resolved a Windows issue with the dynamic interface rescan code.
* K&R C support is being deprecated.
* [Bug 714] ntpq -p should conflict with -i, not -c.
* WWV refclock improvements from Dave Mills.
* [Bug 708] Use thread affinity only for the clock interpolation thread.
* [Bug 706] ntpd can be running several times in parallel.
* [Bug 704] Documentation typos.
* [Bug 701] coverity: NULL dereference in ntp_peer.c
* [Bug 695] libopts does not protect against macro collisions.
* [Bug 693] __adjtimex is independent of ntp_{adj,get}time.
* [Bug 692] sys_limitrejected was not being incremented.
* [Bug 691] restrictions() assumption not always valid.
* [Bug 689] Deprecate HEATH GC-1001 II; the driver never worked.
* [Bug 688] Fix documentation typos.
* [Bug 686] Handle leap seconds better under Windows.
* [Bug 685] Use the Windows multimedia timer.
* [Bug 684] Only allow debug options if debugging is enabled.
* [Bug 683] Use the right version string.
* [Bug 680] Fix the generated version string on Windows.
* [Bug 678] Use the correct size for control messages.
* [Bug 677] Do not check uint_t in configure.ac.
* [Bug 676] Use the right value for msg_namelen.
* [Bug 675] Make sure ntpd builds without debugging.
* [Bug 672] Fix cross-platform structure padding/size differences.
* [Bug 660] New TIMESTAMP code fails tp build on Solaris Express.
* [Bug 659] libopts does not build under Windows.
* [Bug 658] HP-UX with cc needs -Wp,-H8166 in CFLAGS.
* [Bug 656] ntpdate doesn't work with multicast address.
* [Bug 638] STREAMS_TLI is deprecated - remove it.
* [Bug 635] Fix tOptions definition.
* [Bug 628] Fallback to ntp discipline not working for large offsets.
* [Bug 622] Dynamic interface tracking for ntpd.
* [Bug 603] Don't link with libelf if it's not needed.
* [Bug 523] ntpd service under Windows does't shut down properly.
* [Bug 500] sntp should always be built.
* [Bug 479] Fix the -P option.
* [Bug 421] Support the bc637PCI-U card.
* [Bug 342] Deprecate broken TRAK refclock driver.
* [Bug 340] Deprecate broken MSF EES refclock driver.
* [Bug 153] Don't do DNS lookups on address masks.
* [Bug 143] Fix interrupted system call on HP-UX.
* [Bug 42] Distribution tarballs should be signed.
* Support separate PPS devices for PARSE refclocks.
* [Bug 637, 51?] Dynamic interface scanning can now be done.
* Options processing now uses GNU AutoGen.

---
(4.2.2p4) Released by Harlan Stenn <stenn@ntp.org>

* [Bug 710] compat getnameinfo() has off-by-one error
* [Bug 690] Buffer overflow in Windows when doing DNS Lookups

---
(4.2.2p3) Released by Harlan Stenn <stenn@ntp.org>

* Make the ChangeLog file cleaner and easier to read
* [Bug 601] ntpq's decodeint uses an extra level of indirection
* [Bug 657] Different OSes need different sized args for IP_MULTICAST_LOOP
* release engineering/build changes
* Documentation fixes
* Get sntp working under AIX-5

---
(4.2.2p2) (broken)

* Get sntp working under AIX-5

---
(4.2.2p1)

* [Bug 661] Use environment variable to specify the base path to openssl.
* Resolve an ambiguity in the copyright notice
* Added some new documentation files
* URL cleanup in the documentation
* [Bug 657]: IP_MULTICAST_LOOP uses a u_char value/size
* quiet gcc4 complaints
* more Coverity fixes
* [Bug 614] manage file descriptors better
* [Bug 632] update kernel PPS offsets when PPS offset is re-configured
* [Bug 637] Ignore UP in*addr_any interfaces
* [Bug 633] Avoid writing files in srcdir
* release engineering/build changes

---
(4.2.2)

* SNTP
* Many bugfixes
* Implements the current "goal state" of NTPv4
* Autokey improvements
* Much better IPv6 support
* [Bug 360] ntpd loses handles with LAN connection disabled.
* [Bug 239] Fix intermittent autokey failure with multicast clients.
* Rewrite of the multicast code
* New version numbering scheme

---
(4.2.0)

* More stuff than I have time to document
* IPv6 support
* Bugfixes
* call-gap filtering
* wwv and chu refclock improvements
* OpenSSL integration

---
(4.1.2)

* clock state machine bugfix
* Lose the source port check on incoming packets
* (x)ntpdc compatibility patch
* Virtual IP improvements
* ntp_loopfilter fixes and improvements
* ntpdc improvements
* GOES refclock fix
* JJY driver
* Jupiter refclock fixes
* Neoclock4X refclock fixes
* AIX 5 port
* bsdi port fixes
* Cray unicos port upgrade
* HP MPE/iX port
* Win/NT port upgrade
* Dynix PTX port fixes
* Document conversion from CVS to BK
* readline support for ntpq

---
(4.1.0)

* CERT problem fixed (99k23)

* Huff-n-Puff filter
* Preparation for OpenSSL support
* Resolver changes/improvements are not backward compatible with mode 7
  requests (which are implementation-specific anyway)
* leap second stuff
* manycast should work now
* ntp-genkeys does new good things.
* scripts/ntp-close
* PPS cleanup and improvements
* readline support for ntpdc
* Crypto/authentication rewrite
* WINNT builds with MD5 by default
* WINNT no longer requires Perl for building with Visual C++ 6.0
* algorithmic improvements, bugfixes
* Solaris dosynctodr info update
* html/pic/* is *lots* smaller
* New/updated drivers: Forum Graphic GPS, WWV/H, Heath GC-100 II, HOPF
  serial and PCI, ONCORE, ulink331
* Rewrite of the audio drivers

---
(4.0.99)

* Driver updates: CHU, DCF, GPS/VME, Oncore, PCF, Ulink, WWVB, burst
  If you use the ONCORE driver with a HARDPPS kernel module,
  you *must* have a properly specified:
	pps <filename> [assert/clear] [hardpps]
  line in the /etc/ntp.conf file.
* PARSE cleanup
* PPS cleanup
* ntpd, ntpq, ntpdate cleanup and fixes
* NT port improvements
* AIX, BSDI, DEC OSF, FreeBSD, NetBSD, Reliant, SCO, Solaris port improvements

---
(4.0.98)

* Solaris kernel FLL bug is fixed in 106541-07
* Bug/lint cleanup
* PPS cleanup
* ReliantUNIX patches
* NetInfo support
* Ultralink driver
* Trimble OEM Ace-II support
* DCF77 power choices
* Oncore improvements

---
(4.0.97)

* NT patches
* AIX,SunOS,IRIX portability
* NeXT portability
* ntptimeset utility added
* cygwin portability patches

---
(4.0.96)

* -lnsl, -lsocket, -lgen configuration patches
* Y2K patches from AT&T
* Linux portability cruft

---
(4.0.95)

* NT port cleanup/replacement
* a few portability fixes
* VARITEXT Parse clock added

---
(4.0.94)

* PPS updates (including ntp.config options)
* Lose the old DES stuff in favor of the (optional) RSAREF stuff
* html cleanup/updates
* numerous drivers cleaned up
* numerous portability patches and code cleanup

---
(4.0.93)

* Oncore refclock needs PPS or one of two ioctls.
* Don't make ntptime under Linux.  It doesn't compile for too many folks.
* Autokey cleanup
* ReliantUnix patches
* html cleanup
* tickadj cleanup
* PARSE cleanup
* IRIX -n32 cleanup
* byte order cleanup
* ntptrace improvements and patches
* ntpdc improvements and patches
* PPS cleanup
* mx4200 cleanup
* New clock state machine
* SCO cleanup
* Skip alias interfaces

---
(4.0.92)

* chronolog and dumbclock refclocks
* SCO updates
* Cleanup/bugfixes
* Y2K patches
* Updated palisade driver
* Plug memory leak
* wharton kernel clock
* Oncore clock upgrades
* NMEA clock improvements
* PPS improvements
* AIX portability patches

---
(4.0.91)

* New ONCORE driver
* New MX4200 driver
* Palisade improvements
* config file bugfixes and problem reporting
* autoconf upgrade and cleanup
* HP-UX, IRIX lint cleanup
* AIX portability patches
* NT cleanup

---
(4.0.90)

* Nanoseconds
* New palisade driver
* New Oncore driver

---
(4.0.73)

* README.hackers added
* PARSE driver is working again
* Solaris 2.6 has nasty kernel bugs.  DO NOT enable pll!
* DES is out of the distribution.

---
(4.0.72)

* K&R C compiling should work again.
* IRIG patches.
* MX4200 driver patches.
* Jupiter driver added.
* Palisade driver added.  Needs work (ANSI, ntoh/hton, sizeof double, ???)<|MERGE_RESOLUTION|>--- conflicted
+++ resolved
@@ -1,4 +1,3 @@
-<<<<<<< HEAD
 (4.2.7p26) 2010/04/24 Released by Harlan Stenn <stenn@ntp.org>
 * [Bug 1465] Make sure time from TS2100 is not invalid (backport from -dev).
 * [Bug 1528] Fix EDITLINE_LIBS link order for ntpq and ntpdc.
@@ -228,10 +227,8 @@
 (4.2.7) 2009/12/09 Released by Harlan Stenn <stenn@ntp.org>
 * [Bug 1407] configure.ac: recent GNU Make -v does not include "version".
 ---
-
-=======
 (4.2.6p2-RC2) 2010/04/27 Released by Harlan Stenn <stenn@ntp.org>
->>>>>>> 4f7c5483
+
 * [Bug 1465] Make sure time from TS2100 is not invalid (backport from
   ntp-dev).
 * [Bug 1528] Fix EDITLINE_LIBS link order for ntpq and ntpdc.
