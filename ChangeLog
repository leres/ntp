--- conflicted
+++ resolved
@@ -1,11 +1,8 @@
-<<<<<<< HEAD
-(4.2.5p184) 2009/06/24 Released by Harlan Stenn <stenn@ntp.org>
-* [Bg 1233] atom refclock fudge time1 sign flipped in 4.2.4p164.
-=======
 * [Bug 1234] convert NMEA driver to use common PPSAPI code
 * timepps-Solaris.h pps_handle_t changed from pointer to scalar
 * Spectracom refclock added to Windows port of ntpd
->>>>>>> 9067e46d
+(4.2.5p184) 2009/06/24 Released by Harlan Stenn <stenn@ntp.org>
+* [Bug 1233] atom refclock fudge time1 sign flipped in 4.2.5p164.
 (4.2.5p183) 2009/06/23 Released by Harlan Stenn <stenn@ntp.org>
 * [Bug 1196] setsockopt(SO_EXCLUSIVEADDRUSE) can fail on Windows 2000
   and earlier with WSAINVAL, do not log a complaint in that case.
