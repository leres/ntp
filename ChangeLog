--- conflicted
+++ resolved
@@ -1,11 +1,8 @@
 ---
-<<<<<<< HEAD
+* CVE-2014-9297  perlinger@ntp.org
 * [Bug 2332] (reopened) Exercise thread cancellation once before dropping
   privileges and limiting resources in NTPD removes the need to link
   forcefully against 'libgcc_s' which does not always work. J.Perlinger
-=======
-* CVE-2014-9297  perlinger@ntp.org
->>>>>>> c454d5de
 * [Bug 2595] ntpdate man page quirks.  Hal Murray, Harlan Stenn.
 * [Bug 2625] Deprecate flag1 in local refclock.  Hal Murray, Harlan Stenn.
 * [Bug 2817] Stop locking ntpd into memory by default under Linux.  H.Stenn.
