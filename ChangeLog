--- conflicted
+++ resolved
@@ -1,6 +1,4 @@
-<<<<<<< HEAD
 * [Bug 1588] finish configure --disable-autokey implementation.
-=======
 * Use AC_SEARCH_LIBS instead of AC_CHECK_LIB for NTP_LIB_M.
 (4.2.7p45) 2010/09/05 Released by Harlan Stenn <stenn@ntp.org>
 * [Bug 1578] Consistently use -lm when needed.
@@ -21,7 +19,6 @@
 * Avoid race with parallel builds using same source directory in
   scripts/genver by using build directory for temporary files.
 * orphanwait documentation updates.
->>>>>>> 474197c1
 (4.2.7p40) 2010/07/12 Released by Harlan Stenn <stenn@ntp.org>
 * [Bug 1395] ease ntpdate elimination with ntpd -w/--wait-sync
 * [Bug 1396] allow servers on ntpd command line like ntpdate
