(4.3.15) 2015/04/20 Released by Harlan Stenn <stenn@ntp.org>
Below are from 4.2.8p3:
* [Bug 2804] install-local-data assumes GNU 'find' semantics.
* [Bug 2808] GPSD_JSON driver enhancements, step 1.
  Various improvements, see http://bugs.ntp.org/2808 for details.
  Changed libjsmn to a more recent version.
* [Bug 2810] refclock_shm.c memory barrier code needs tweaks for QNX.
(4.3.14) 2015/04/07 Released by Harlan Stenn <stenn@ntp.org>
Below are from 4.2.8p2:
* [Sec 2779] ntpd accepts unauthenticated packets with symmetric key crypto.
* [Sec 2781] Authentication doesn't protect symmetric associations against
  DoS attacks.
(4.3.13) 2015/04/03 Released by Harlan Stenn <stenn@ntp.org>
Below are from 4.2.8p2:
* [Bug 2763] Fix for different thresholds for forward and backward steps.
(4.3.12) 2015/04/02 Released by Harlan Stenn <stenn@ntp.org>
* [Bug 2795] fixed some minor warnings.
Below are from 4.2.8p2:
* [Bug 2788] New flag -G (force_step_once).
* [Bug 2592] FLAG_TSTAMP_PPS cleanup for refclock_parse.c.
* [Bug 2794] Clean up kernel clock status reports.
* [Bug 2795] Cannot build without OpenSLL (on Win32).
  Provided a Win32 specific wrapper around libevent/arc4random.c.
* [Bug 2796] ntp-keygen crashes in 'getclock()' on Win32.
* [Bug 2797] ntp-keygen trapped in endless loop for MD5 keys
  on big-endian machines.
* [Bug 2798] sntp should decode and display the leap indicator.
* Simple cleanup to html/build.html
(4.3.11) 2015/03/29 Released by Harlan Stenn <stenn@ntp.org>
Below are from 4.2.8p2:
* [Bug 2346] "graceful termination" signals do not do peer cleanup.
* [Bug 2769] cleannup for update-leap
(4.3.10) 2015/03/22 Released by Harlan Stenn <stenn@ntp.org>
Below are from 4.2.8p2:
* [Bug 1787] DCF77's formerly "antenna" bit is "call bit" since 2003.
* [Bug 2769] New script: update-leap
* [Bug 2777] Fixed loops and decoding of Meinberg GPS satellite info.
  Removed non-ASCII characters from some copyright comments.
  Removed trailing whitespace.
  Updated definitions for Meinberg clocks from current Meinberg header files.
  Now use C99 fixed-width types and avoid non-ASCII characters in comments.
  Account for updated definitions pulled from Meinberg header files.
  Updated comments on Meinberg GPS receivers which are not only called GPS16x.
  Replaced some constant numbers by defines from ntp_calendar.h
  Modified creation of parse-specific variables for Meinberg devices
  in gps16x_message().
  Reworked mk_utcinfo() to avoid printing of ambiguous leap second dates.
  Modified mbg_tm_str() which now expexts an additional parameter controlling
  if the time status shall be printed.
* [Bug 2789] Quiet compiler warnings from libevent.
* [Bug 2790] If ntpd sets the Windows MM timer highest resolution
  pause briefly before measuring system clock precision to yield
  correct results.
* Comment from Juergen Perlinger in ntp_calendar.c to make the code clearer.
* Use predefined function types for parse driver functions
  used to set up function pointers.
  Account for changed prototype of parse_inp_fnc_t functions.
  Cast parse conversion results to appropriate types to avoid
  compiler warnings.
  Let ioctl() for Windows accept a (void *) to avoid compiler warnings
  when called with pointers to different types.
(4.3.9) 2015/03/16 Released by Harlan Stenn <stenn@ntp.org>
Below are from 4.2.8p2:
* [Bug 2763] Allow different thresholds for forward and backward steps.
(4.3.8) 2015/03/10 Released by Harlan Stenn <stenn@ntp.org>
* [Bug 2752] Update for mkver.bat for Windows from David Taylor.
  Account for release numbering scheme for 4.3.x and later.
Below are from 4.2.8p2:
* [Bug 2774] Unreasonably verbose printout - leap pending/warning
(4.3.7) 2015/03/07 Released by Harlan Stenn <stenn@ntp.org>
* [Bug 2784] Fix for 2782 uses clock_gettime() instead of time().
(4.3.6) 2015/03/06 Released by Harlan Stenn <stenn@ntp.org>
Below are from 4.2.8p2:
* [Bug 2782] Refactor refclock_shm.c, add memory barrier protection.
(4.3.5) 2015/03/05 Released by Harlan Stenn <stenn@ntp.org>
Below are from 4.2.8p2:
* [Bug 2783] Quiet autoconf warnings about missing AC_LANG_SOURCE.
(4.3.4) 2015/03/04 Released by Harlan Stenn <stenn@ntp.org>
Below are from 4.2.8p2:
* [Bug 2773] Early leap announcement from Palisade/Thunderbolt
* [Bug 2775] ntp-keygen.c fails to compile under Windows.
(4.3.3) 2015/02/28 Released by Harlan Stenn <stenn@ntp.org>
Below are from 4.2.8p2:
* [Bug 2751] jitter.h has stale copies of l_fp macros.
* [Bug 2756] ntpd hangs in startup with gcc 3.3.5 on ARM.
* [Bug 2757] Quiet compiler warnings.
* [Bug 2759] Expose nonvolatile/clk_wander_threshold to ntpq.
* [Bug 2766] ntp-keygen output files should not be world-readable.
* [Bug 2767] ntp-keygen -M should symlink to ntp.keys.
* [Bug 2771] nonvolatile value is documented in wrong units.
(4.3.2) 2015/02/25 Released by Harlan Stenn <stenn@ntp.org>
(4.3.1) 2015/02/21 Released by Harlan Stenn <stenn@ntp.org>
Below are from 4.2.8p2:
* [Bug 1960] setsockopt IPV6_MULTICAST_IF: Invalid argument.
* [Bug 2728] See if C99-style structure initialization works.
* [Bug 2749] ntp/lib/NTP/Util.pm needs update for ntpq -w, IPv6, .POOL. .
* [Bug 2751] jitter.h has stale copies of l_fp macros.
* [Bug 2757] Quiet compiler warnings.
(4.3.0) 2015/02/11 Released by Harlan Stenn <stenn@ntp.org>
From 4.2.8p2:
* [Bug 2747] Upgrade libevent to 2.1.5-beta.

ntp-4.3 begins.
---

<<<<<<< HEAD
* [Bug 2782] Refactor refclock_shm.c, add memory barrier protection.
=======
* [Bug 2794] Clean up kernel clock status reports.
>>>>>>> 7c1da48e
* [Bug 2804] install-local-data assumes GNU 'find' semantics.
* [Bug 2808] GPSD_JSON driver enhancements, step 1.
  Various improvements, see http://bugs.ntp.org/2808 for details.
  Changed libjsmn to a more recent version.
* [Bug 2810] refclock_shm.c memory barrier code needs tweaks for QNX.
---
(4.2.8p2) 2015/04/07 Released by Harlan Stenn <stenn@ntp.org>
(4.2.8p2-RC3) 2015/04/03 Released by Harlan Stenn <stenn@ntp.org>

* [Bug 2763] Fix for different thresholds for forward and backward steps.
---
(4.2.8p2-RC2) 2015/04/03 Released by Harlan Stenn <stenn@ntp.org>

* [Bug 2592] FLAG_TSTAMP_PPS cleanup for refclock_parse.c.
* [Bug 2769] New script: update-leap
* [Bug 2769] cleannup for update-leap
* [Bug 2788] New flag -G (force_step_once).
* [Bug 2794] Clean up kernel clock status reports.
* [Bug 2795] Cannot build without OpenSLL (on Win32).
  Provided a Win32 specific wrapper around libevent/arc4random.c.
  fixed some minor warnings.
* [Bug 2796] ntp-keygen crashes in 'getclock()' on Win32.
* [Bug 2797] ntp-keygen trapped in endless loop for MD5 keys
  on big-endian machines.
* [Bug 2798] sntp should decode and display the leap indicator.
* Simple cleanup to html/build.html
---
(4.2.8p2-RC1) 2015/03/30 Released by Harlan Stenn <stenn@ntp.org>

* [Bug 2794] Don't let reports on normal kernel status changes
  look like errors.
* [Bug 2788] New flag -G (force_step_once).
* [Bug 2592] Account for PPS sources which can provide an accurate
  absolute time stamp, and status information.
  Fixed indention and removed trailing whitespace.
* [Bug 1787] DCF77's formerly "antenna" bit is "call bit" since 2003.
* [Bug 1960] setsockopt IPV6_MULTICAST_IF: Invalid argument.
* [Bug 2346] "graceful termination" signals do not do peer cleanup.
* [Bug 2728] See if C99-style structure initialization works.
* [Bug 2747] Upgrade libevent to 2.1.5-beta.
* [Bug 2749] ntp/lib/NTP/Util.pm needs update for ntpq -w, IPv6, .POOL. .
* [Bug 2751] jitter.h has stale copies of l_fp macros.
* [Bug 2756] ntpd hangs in startup with gcc 3.3.5 on ARM.
* [Bug 2757] Quiet compiler warnings.
* [Bug 2759] Expose nonvolatile/clk_wander_threshold to ntpq.
* [Bug 2763] Allow different thresholds for forward and backward steps.
* [Bug 2766] ntp-keygen output files should not be world-readable.
* [Bug 2767] ntp-keygen -M should symlink to ntp.keys.
* [Bug 2771] nonvolatile value is documented in wrong units.
* [Bug 2773] Early leap announcement from Palisade/Thunderbolt
* [Bug 2774] Unreasonably verbose printout - leap pending/warning
* [Bug 2775] ntp-keygen.c fails to compile under Windows.
* [Bug 2777] Fixed loops and decoding of Meinberg GPS satellite info.
  Removed non-ASCII characters from some copyright comments.
  Removed trailing whitespace.
  Updated definitions for Meinberg clocks from current Meinberg header files.
  Now use C99 fixed-width types and avoid non-ASCII characters in comments.
  Account for updated definitions pulled from Meinberg header files.
  Updated comments on Meinberg GPS receivers which are not only called GPS16x.
  Replaced some constant numbers by defines from ntp_calendar.h
  Modified creation of parse-specific variables for Meinberg devices
  in gps16x_message().
  Reworked mk_utcinfo() to avoid printing of ambiguous leap second dates.
  Modified mbg_tm_str() which now expexts an additional parameter controlling
  if the time status shall be printed.
* [Sec 2779] ntpd accepts unauthenticated packets with symmetric key crypto.
* [Sec 2781] Authentication doesn't protect symmetric associations against
  DoS attacks.
* [Bug 2783] Quiet autoconf warnings about missing AC_LANG_SOURCE.
* [Bug 2784] Fix for 2782 uses clock_gettime() instead of get_ostime().
* [Bug 2789] Quiet compiler warnings from libevent.
* [Bug 2790] If ntpd sets the Windows MM timer highest resolution
  pause briefly before measuring system clock precision to yield
  correct results.
* Comment from Juergen Perlinger in ntp_calendar.c to make the code clearer.
* Use predefined function types for parse driver functions
  used to set up function pointers.
  Account for changed prototype of parse_inp_fnc_t functions.
  Cast parse conversion results to appropriate types to avoid
  compiler warnings.
  Let ioctl() for Windows accept a (void *) to avoid compiler warnings
  when called with pointers to different types.
---
(4.2.8p1) 2015/02/04 Released by Harlan Stenn <stenn@ntp.org>

* Update the NEWS file.
* [Sec 2671] vallen in extension fields are not validated.
---
(4.2.8p1-RC2) 2015/01/29 Released by Harlan Stenn <stenn@ntp.org>

* [Bug 2627] shm refclock allows only two units with owner-only access
  rework: reverted sense of mode bit (so default reflects previous
  behaviour) and updated ducumentation.
* [Bug 2732] - Leap second not handled correctly on Windows 8
  use 'GetTickCount()' to get the true elapsed time of slew
  (This should work for all versions of Windows >= W2K)
* [Bug 2738] Missing buffer initialization in refclock_parse.c::parsestate().
* [Bug 2739] Parse driver with PPS enabled occasionally evaluates
  PPS timestamp with wrong sign.
  Removed some German umlauts.
* [Bug 2740] Removed some obsolete code from the parse driver.
* [Bug 2741] Incorrect buffer check in refclock_parse.c::parsestatus().
---
(4.2.8p1-RC1) 2015/01/24 Released by Harlan Stenn <stenn@ntp.org>

* Start the RC for 4.2.8p1.
* [Bug 2187] Update version number generation scripts.
* [Bug 2617] Fix sntp Usage documentation section.
* [Sec 2672] Code cleanup: On some OSes ::1 can be spoofed...
* [Bug 2736] Show error message if we cannot open the config file.
* Copyright update.
* Fix the package name.
---
(4.2.8p1-beta5) 2015/01/07 Released by Harlan Stenn <stenn@ntp.org>

* [Bug 2695] Windows build: __func__ not supported under Windows.
* [Bug 2728] Work around C99-style structure initialization code
  for older compilers, specifically Visual Studio prior to VS2013.
---
(4.2.8p1-beta4) 2015/01/04 Released by Harlan Stenn <stenn@ntp.org>

* [Bug 1084] PPSAPI for ntpd on Windows with DLL backends
* [Bug 2695] Build problem on Windows (sys/socket.h).
* [Bug 2715] mdnstries option for ntp.conf from NetBSD.
* Fix a regression introduced to timepps-Solaris.h as part of:
  [Bug 1206] Required compiler changes for Windows
  (4.2.5p181) 2009/06/06
---
(4.2.8p1-beta3) 2015/01/02 Released by Harlan Stenn <stenn@ntp.org>

* [Bug 2627] shm refclock allows only two units with owner-only access
  Use mode bit 0 to select public access for units >= 2 (units 0 & 1 are
  always private.
* [Bug 2681] Fix display of certificate EOValidity dates on 32-bit systems.
* [Bug 2695] 4.2.8 does not build on Windows.
* [bug 2700] mrulist stopped working in 4.2.8.
* [Bug 2706] libparse/info_trimble.c build dependencies are broken.
* [Bug 2713] variable type/cast, parameter name, general cleanup from NetBSD.
* [Bug 2714] libevent may need to be built independently of any build of sntp.
* [Bug 2715] mdnstries option for ntp.conf from NetBSD.
---
(4.2.8p1-beta2) 2014/12/27 Released by Harlan Stenn <stenn@ntp.org>

* [Bug 2674] Install sntp in sbin on NetBSD.
* [Bug 2693] ntp-keygen doesn't build without OpenSSL and sntp.
* [Bug 2707] Avoid a C90 extension in libjsmn/jsmn.c.
* [Bug 2709] see if we have a C99 compiler (not yet required).
---
(4.2.8p1-beta1) 2014/12/23 Released by Harlan Stenn <stenn@ntp.org>

* [Sec 2672] On some OSes ::1 can be spoofed, bypassing source IP ACLs.
* [Bug 2693] ntp-keygen doesn't build without OpenSSL.
* [Bug 2697] IN6_IS_ADDR_LOOPBACK build problems on some OSes.
* [Bug 2699] HAVE_SYS_SELECT_H is misspelled in refclock_gpsdjson.c.
---
(4.2.8) 2014/12/19 Released by Harlan Stenn <stenn@ntp.org>

* [Sec 730] Increase RSA_generate_key modulus.
* [Sec 2666] Use cryptographic random numbers for md5 key generation.
* [Sec 2667] buffer overflow in crypto_recv().
* [Sec 2668] buffer overflow in ctl_putdata().
* [Sec 2669] buffer overflow in configure().
* [Sec 2670] Missing return; from error clause.
* [Sec 2671] vallen in extension fields are not validated.
* [Sec 2672] On some OSes ::1 can be spoofed, bypassing source IP ACLs.
* [Bug 2691] Wrong variable name in refclock_ripencc.c.
(4.2.7p486-RC) 2014/12/18 Released by Harlan Stenn <stenn@ntp.org>
* [Bug 2687] RefClock 26/hpgps doesn't work at default line speed
(4.2.7p485-RC) 2014/12/12 Released by Harlan Stenn <stenn@ntp.org>
* [Bug 2686] refclock_gpsdjson needs strtoll(), which is not always present.
(4.2.7p484-RC) 2014/12/11 Released by Harlan Stenn <stenn@ntp.org>
(4.2.7p483) 2014/12/08 Released by Harlan Stenn <stenn@ntp.org>
* [Bug 2685] Better document the KOD file for sntp.
(4.2.7p482) 2014/12/02 Released by Harlan Stenn <stenn@ntp.org>
* [Bug 2641] sntp is installed in the wrong location in Solaris.
* [Bug 2678] nmea_control() now checks 'refclock_params()' result.
(4.2.7p481) 2014/11/22 Released by Harlan Stenn <stenn@ntp.org>
* [Bug 2314] Only enable PPS if kernel consumer binding succeeds.
* [Bug 2314] Kernel PPS binding EOPNOTSUPP is a failure condition.
* Rename pps_enable to hardpps_enable.
(4.2.7p480) 2014/11/21 Released by Harlan Stenn <stenn@ntp.org>
* [Bug 2677] PATH_MAX isn't #define'd under Windows.
  Regression from the patch fixing Bug 2639.
(4.2.7p479) 2014/11/15 Released by Harlan Stenn <stenn@ntp.org>
* [Bug 2651] Certificates with ASN timestamps w/ 4-digit years mis-parsed.
(4.2.7p478) 2014/11/14 Released by Harlan Stenn <stenn@ntp.org>
* [Sec 2630] buffer overrun in ntpq tokenize().
* [Bug 2639] Check return value of ntp_adjtime().
* [Bug 2650] includefile processing broken.
* [Bug 2661] ntpq crashes with mreadvar.
(4.2.7p477) 2014/11/13 Released by Harlan Stenn <stenn@ntp.org>
* [Bug 2657] Document that "restrict nopeer" intereferes with "pool".
(4.2.7p476) 2014/10/08 Released by Harlan Stenn <stenn@ntp.org>
* [Bug 2503] SHT utility outdated
(4.2.7p475) 2014/09/11 Released by Harlan Stenn <stenn@ntp.org>
* [Bug 2654] refclock_true.c doesn't identify the Mk III.
(4.2.7p474) 2014/09/10 Released by Harlan Stenn <stenn@ntp.org>
* [Bug 2536] ntpd sandboxing support (libseccomp2) cleanup.
* [Bug 2649] Clean up html/ page installation.
(4.2.7p473) 2014/09/06 Released by Harlan Stenn <stenn@ntp.org>
* [Bug 2649] Clean up html/ page installation.
(4.2.7p472) 2014/09/06 Released by Harlan Stenn <stenn@ntp.org>
* [Bug 2556] mrulist is missing from the generated ntpq man page.
(4.2.7p471) 2014/09/05 Released by Harlan Stenn <stenn@ntp.org>
* [Bug 2649] "make install" leaves wrong owner for files in html/.
* [Bug 2652] Windows hates directory names that contain a :.
(4.2.7p470) 2014/09/02 Released by Harlan Stenn <stenn@ntp.org>
* [Bug 2502] Autogen text replacement errors.
* autogen-5.18.5pre1
* html/ cleanups from Hal Murray.
(4.2.7p469) 2014/09/01 Released by Harlan Stenn <stenn@ntp.org>
* [Bug 2536] ntpd sandboxing support (libseccomp2) cleanup.
(4.2.7p468) 2014/08/31 Released by Harlan Stenn <stenn@ntp.org>
* [Bug 2556] ntpq man page cleanup.
* autogen-5.18.4
(4.2.7p467) 2014/08/28 Released by Harlan Stenn <stenn@ntp.org>
* [Bug 2639] Check return value of ntp_adjtime().
* [Bug 2640] STA_NANO can result in invalid ntv.constant.
(4.2.7p466) 2014/08/27 Released by Harlan Stenn <stenn@ntp.org>
* [Bug 2536] ntpd sandboxing support (libseccomp2) cleanup.
(4.2.7p465) 2014/08/23 Released by Harlan Stenn <stenn@ntp.org>
* [Bug 2538] NTP programs print exit code in help/usage text.
* [Bug 2595] Man page quirks: ntpdate references in ntpd.
* [Bug 2613] www.ntp.org/bugs.html tells folks to email doc bugs to DLM.
* [Bug 2636] Clutter in syslog if gpsd not running
   - found (hopefully) last cause for clutter in protocol version
   - log GPSD revision and release numbers with protocol version
(4.2.7p464) 2014/08/22 Released by Harlan Stenn <stenn@ntp.org>
* [Bug 2636] Fix coverity warning from previous patch.
(4.2.7p463) 2014/08/21 Released by Harlan Stenn <stenn@ntp.org>
* [Bug 2636] Clutter in syslog if gpsd not running
   - make driver work with GPSD protocol version 3.9
   - use exponential back-off for connection problems
   - implement rate-limit for syslog entries
(4.2.7p462) 2014/08/16 Released by Harlan Stenn <stenn@ntp.org>
* [Bug 2622] Synchronisation problem using SHM [...]
  Add 'control' function -- fudge values not available during start.
(4.2.7p461) 2014/08/14 Released by Harlan Stenn <stenn@ntp.org>
* [Bug 1128] ntpq truncates "remote" host information.
* More autogen-5.18.4pre14 cleanup.
(4.2.7p460) 2014/08/13 Released by Harlan Stenn <stenn@ntp.org>
* More autogen-5.18.4pre14 cleanup.
(4.2.7p459) 2014/08/12 Released by Harlan Stenn <stenn@ntp.org>
* [Bug 2630] Limit the ntpq command buffer to 512 bytes.
* FlexeLint cleanups.
* Try bison-3.0.2 instead of bison-2.5.
(4.2.7p458) 2014/08/11 Released by Harlan Stenn <stenn@ntp.org>
* [Bug 2633] Provide stdnoreturn.h for windows port.
(4.2.7p457) 2014/08/09 Released by Harlan Stenn <stenn@ntp.org>
* [Bug 2622] Synchronisation problem using SHM when time difference is
  more than four hours: Change SHM driver so TOY restricted API is not
  used any more. (Plus some minor cleanup in logic and flow control)
* Pass the configration source into the parser as argument rather
  than through a global variable.
* Fix nits in the ntpq man page.
* autogen-5.18.4pre14
(4.2.7p456) 2014/08/07 Released by Harlan Stenn <stenn@ntp.org>
* CID 739722: Change the way the extention and MAC fields are processed.
(4.2.7p455) 2014/08/03 Released by Harlan Stenn <stenn@ntp.org>
* [Bug 2565] ntpd sometimes logs unexpected getifaddrs() errors.
* CID 739722: Clean up the definition of the exten field of struct pkt.
(4.2.7p454) 2014/07/30 Released by Harlan Stenn <stenn@ntp.org>
* [Bug 2628] 'mon_getmoremem()' relies on undefined behaviour
(4.2.7p453) 2014/07/19 Released by Harlan Stenn <stenn@ntp.org>
* [Bug 2597] leap file loose ends (follow-up)
  - uniform expiration check messages for config and timer triggered
    leap file loads
  - timer triggered loads log messages only once per day
(4.2.7p452) 2014/07/18 Released by Harlan Stenn <stenn@ntp.org>
* Make all of the html/ .html files use the same format for "Last update".
(4.2.7p451) 2014/07/17 Released by Harlan Stenn <stenn@ntp.org>
* Fix the "Last update" entries in the html/ subtree.
(4.2.7p450) 2014/07/16 Released by Harlan Stenn <stenn@ntp.org>
* Distribute the scripts needed for the fix for Bug 2547.
(4.2.7p449) 2014/07/16 Released by Harlan Stenn <stenn@ntp.org>
* [Bug 2547] Automate update of "Last Update" datestamps in .html files.
* [Bug 2623] Missing {} in refclock_oncore.c.
* Quiet warnings from ntp_calendar.h: avoid using argument names.
* Fix typos in decode.html and debug.html .
(4.2.7p448) 2014/07/15 Released by Harlan Stenn <stenn@ntp.org>
* [Bug 2621] Avoid use of indeterminate address after 'free()'
  (minor C standard conformance issue)
* Quiet warnings from ntp_calendar.h: avoid using argument names.
(4.2.7p447) 2014/07/05 Released by Harlan Stenn <stenn@ntp.org>
* [Bug 2620] Use version.pm for checking version numbers in NTP::Util.
* [Bug 2624] Fix signed compare on 'l_fp'.
(4.2.7p446) 2014/06/28 Released by Harlan Stenn <stenn@ntp.org>
* [Bug 2597] leap file processing -- loose ends.
* [Bug 2614] use 'unsigned long' consistently in ntp_random.c
  to avoid possibly undefined behaviour in signed int overflow
* [Bug 2619] Save a signed int copy of the return value of i2d_DSA_SIG().
  Provide missing msyslog() message in crypto_alice().
* Fix a variable lifetime issue.
* Allow for version suffix in libevent in ntp_libevent.m4.
(4.2.7p445) 2014/06/12 Released by Harlan Stenn <stenn@ntp.org>
* [Bug 2556] mrulist isn't mentioned in the ntpq man page.
(4.2.7p444) 2014/05/19 Released by Harlan Stenn <stenn@ntp.org>
* [Bug 2597] leap file processing -- loose ends
  fixed coverity issues
(4.2.7p443) 2014/05/10 Released by Harlan Stenn <stenn@ntp.org>
* [Bug 2594] Update the year in sntp/include/copyright.def.
(4.2.7p442) 2014/05/09 Released by Harlan Stenn <stenn@ntp.org>
* [Bug 2589] Update VS2013 project files for libntp.
* [Bug 2600] Fix "Undisicplined Local Clock" driver1.html page.
(4.2.7p441) 2014/05/04 Released by Harlan Stenn <stenn@ntp.org>
* [Bug 2597] leap file processing -- loose ends
  log daily warning when leap info less than 28 days to expiration or
  already expired; nag hourly on last day before expiration; log when
  leapfile name is invalid
(4.2.7p440) 2014/04/09 Released by Harlan Stenn <stenn@ntp.org>
* [Bug 2536] ntpd sandboxing support (libseccomp2) cleanup.
* [Bug 2570] cleanup: fix log format for successful leapfile load
(4.2.7p439) 2014/04/03 Released by Harlan Stenn <stenn@ntp.org>
* [Bug 2589] fix VS2009 compile problem.
(4.2.7p438) 2014/04/01 Released by Harlan Stenn <stenn@ntp.org>
* [Bug 2546] Windows build documentation updates.
(4.2.7p437) 2014/03/31 Released by Harlan Stenn <stenn@ntp.org>
* [Bug 2537] ntpd truncates symmetric keys to 20 bytes.
* [Bug 2546] Documentation updates.
(4.2.7p436) 2014/03/31 Released by Harlan Stenn <stenn@ntp.org>
* Update to libopts-40.2.15, and autogen-5.18.3pre18.
* [Bug 2311] Add more tags to mdoc2xxx.
* [Bug 2502] Assorted text replacement errors in 4.2.7p345
* [Bug 2538] ntp programs print exit code as part of the "usage" text.
(4.2.7p435) 2014/03/29 Released by Harlan Stenn <stenn@ntp.org>
* [Bug 2570] cleanup: reduced logging noise, moved some functions
  into libntp.
(4.2.7p434) 2014/03/21 Released by Harlan Stenn <stenn@ntp.org>
* [Bug 2577] Update VS2013 solution and project files.
(4.2.7p433) 2014/03/10 Released by Harlan Stenn <stenn@ntp.org>
* Clean up last-update timestamps of html/*.html files.
* [Bug 2546] Documentation updates.
(4.2.7p432) 2014/03/09 Released by Harlan Stenn <stenn@ntp.org>
* CID 711660: Do a non-NULL pointer assertion check a bit earlier.
(4.2.7p431) 2014/03/05 Released by Harlan Stenn <stenn@ntp.org>
* [Bug 2572] cross-compiling fails for --with-yielding-select.
(4.2.7p430) 2014/03/04 Released by Harlan Stenn <stenn@ntp.org>
* Upgrade to libevent-2.1.3-alpha-dev.
* [Bug 2572] cross-compiling fails for --with-yielding-select.
(4.2.7p429) 2014/03/03 Released by Harlan Stenn <stenn@ntp.org>
* CID 1165098: Remove logically dead code from refclock_true.c.
* CID 1189401: Use INSIST() instead of a belt-and-suspenders pointer check.
* In ntp_dir_sep.m4, we care about $host_os, not $target_os.
* [Bug 2170] Use AC_PREPROC_IFELSE instead of AC_EGREP_CPP.
* [Bug 2540] bootstrap script needs to 'touch' files in finer-grained groups.
* [Bug 2570] refuse to load leapsec file with bad/missing SHA1 hash
  -- change reading the hash line code: NIST omits leading zeros.
* [Bug 2576] refclock_gpsdjson.c doesn't compile if CLOCK_GPSDJSON is
  not enabled at configure time.
(4.2.7p428) 2014/03/03 Released by Harlan Stenn <stenn@ntp.org>
* [Bug 2570] refuse to load leapsec file with bad/missing SHA1 hash
* [Bug 2562] Distribute the code in libjsmn/ .
(4.2.7p427) 2014/03/02 Released by Harlan Stenn <stenn@ntp.org>
* [Bug 2562] GPSD_JSON: fix solaris issues (asprintf(), isfinite())
* [Bug 2562] first release of the GPSD client clock (type 46)
(4.2.7p426) 2014/02/28 Released by Harlan Stenn <stenn@ntp.org>
* [Bug 2113] Warn about ignored extra args in ntpq.
* [Bug 2540] bootstrap script needs to 'touch' files in finer-grained groups.
* [Bug 2561] Allow wildcards in the target of the "interface" command.
* [Bug 2572] cross-compiling fails for --with-yielding_select.
(4.2.7p425) 2014/02/26 Released by Harlan Stenn <stenn@ntp.org>
* Copyright file update.
(4.2.7p424) 2014/02/24 Released by Harlan Stenn <stenn@ntp.org>
* [Bug 2541] ntpd terminates itself with SIGHUP unexpectedly.
(4.2.7p423) 2014/02/23 Released by Harlan Stenn <stenn@ntp.org>
* [Bug 2565] Handle EINTR on getifaddrs().
(4.2.7p422) 2014/02/17 Released by Harlan Stenn <stenn@ntp.org>
* [Bug 2536] ntpd sandboxing support (libseccomp2).
(4.2.7p421) 2014/02/10 Released by Harlan Stenn <stenn@ntp.org>
* [Bug 898] More documentation fixes.
* [Bug 2555] Autogen mdoc man pages all stamped with SunOS 5.10.
* calc_tickadj/Makefile.am man/mdoc page build cleanup.
(4.2.7p420) 2014/02/09 Released by Harlan Stenn <stenn@ntp.org>
* [Bug 492] Clearly document ntpdate's pending deprecation.
* [Bug 1186] ntpd fails with link local IPv6 addresses.
* [Sec 2542] Strengthen the mrulist nonce.
(4.2.7p419) 2014/02/08 Released by Harlan Stenn <stenn@ntp.org>
* [Bug 2466] Wrap NMEA timestamps in 1024 week cycles.
(4.2.7p418) 2014/02/05 Released by Harlan Stenn <stenn@ntp.org>
* [Bug 2551] --disable-local-libevent breaks the build.
(4.2.7p417) 2014/02/02 Released by Harlan Stenn <stenn@ntp.org>
* [Bug 2539] doc and code tweaks for NMEA driver.
* Add check for enable stats to ntpd/complete.conf.in
* Fix typo in html/confopt.html
(4.2.7p416) 2014/01/31 Released by Harlan Stenn <stenn@ntp.org>
* Tweak the 'Modified' line on appropriate html pages.
* Note in the deprecation of ntpdc in its documentation.
* [Bug 2332] Be more careful about when we use 'libgcc_s'.
(4.2.7p415) 2014/01/28 Released by Harlan Stenn <stenn@ntp.org>
* Fix the man page installation for the scripts/ files.
(4.2.7p414) 2014/01/28 Released by Harlan Stenn <stenn@ntp.org>
* [Bug 792] TrueTime TL-3 WWV refclock support.
* [Bug 898] Documentation fixes.
* [Bug 930] ntpdc docs refer to 'clockinfo', but mean 'clockstat'.
* [Bug 1002] ntp-keygen option and documentation updates: -p/--pvt-passwd
  is now -p/--password, and -q/--get-pvt-passwd is now -q/--export-passwd.
* [Bug 1349] statistics command not documented in HTML documentation.
  In html/monopt.html, add statistics id, definition, description, and
  correct typo.
  In html/scripts/monopt.txt, add statistics item, href, and comment.
  In ntpd/ntp.conf.def, under statistics correct four to eight kinds.
  In ntpd/complete.conf.in, add all eight kinds to statistics.
  In html/comdex.html, remove duplicate footer.
* [Bug 1734] Include man page for ntp.conf (fixed in 4.2.7p297).
* [Bug 2049] Clarify ntpdate's -d option behavior.
* [Bug 2366] ntpdc.html: burst/iburst only work on servers.
* [Bug 2493] ntptrace needs a man page (fixed in 4.2.7p402).
* [Bug 2545] Cleanup of scripts/monitoring/ntptrap.
(4.2.7p413) 2014/01/27 Released by Harlan Stenn <stenn@ntp.org>
* Require a version string for perl scripts that use autogen.
* html/ cleanup.
(4.2.7p412) 2014/01/20 Released by Harlan Stenn <stenn@ntp.org>
* [Bug 2540] bootstrap script needs to 'touch' files in finer-grained groups.
(4.2.7p411) 2014/01/12 Released by Harlan Stenn <stenn@ntp.org>
* [Bug 2532] Note in ntpdc docs that "enable pps" only works on older ntpd.
(4.2.7p410) 2014/01/08 Released by Harlan Stenn <stenn@ntp.org>
* [Bug 2332] Force reference to 'libgcc_s' when using GCC, because
  threading+restricted user+locked memory otherwise fails on Linux.
* [Bug 2530] Fix documentation for enable/disable mode7 and pps.
* Cleanup to the new scripts/*/Makefile.am files.
(4.2.7p409) 2014/01/04 Released by Harlan Stenn <stenn@ntp.org>
* [Bug 2060] Warn about restrictions with "kod" but not "limited".
(4.2.7p408) 2013/12/29 Released by Harlan Stenn <stenn@ntp.org>
* [Bug 2187] Update version number generation scripts.
(4.2.7p407) 2013/12/29 Released by Harlan Stenn <stenn@ntp.org>
* [Bug 2519] mktime.c does not compile on 64-bit Solaris but we do not
  need timegm() and the Solaris provides mktime().
* [Bug 2522] Revert Bug 2513 fix - it breaks backward compatibility.
(4.2.7p406) 2013/12/28 Released by Harlan Stenn <stenn@ntp.org>
* [Bug 2521] VPATH tweaks for perl -opts files.
(4.2.7p405) 2013/12/27 Released by Harlan Stenn <stenn@ntp.org>
* [Bug 2521] bootstrap script needs a tweak for perl -opts files.
* [Bug 2524] Add ntpsweep to sntp/loc/* files.
* [Bug 2526] Add "noinst" support to the sntp/loc/ framework.
(4.2.7p404) 2013/12/24 Released by Harlan Stenn <stenn@ntp.org>
* [Bug 135] AIX5: "Address already in use" for IPv6 wildcard.
(4.2.7p403) 2013/12/23 Released by Harlan Stenn <stenn@ntp.org>
* [Bug 2513] Remove any PIDFILE in finish().
* [Bug 2516] Enable clock_gettime() support for AIX 5+.
* [Bug 2517] Fix peer status errors in decode.html.
(4.2.7p402) 2013/12/23 Released by Harlan Stenn <stenn@ntp.org>
* Incorporate Oliver Kindernay's GSoC 2013 scripts/ cleanup.
(4.2.7p401) 2013/11/30 Released by Harlan Stenn <stenn@ntp.org>
* [Bug 2491] VS20xx compile fixes.
(4.2.7p400) 2013/11/29 Released by Harlan Stenn <stenn@ntp.org>
* [Bug 2491] VS2013 project files.
(4.2.7p399) 2013/11/28 Released by Harlan Stenn <stenn@ntp.org>
* [Bug 2326] More leapsecond file notification cleanup.
* [Bug 2506] make sure routing updates are always tracked
* [Bug 2514] secs/* #define usage cleanup.
(4.2.7p398) 2013/11/25 Released by Harlan Stenn <stenn@ntp.org>
* [Bug 2326] More leapsecond file notification cleanup.
* Improve sntp KoD data file fopen() error message.
(4.2.7p397) 2013/11/20 Released by Harlan Stenn <stenn@ntp.org>
* [Bug 2326] More leapsecond file notification cleanup.
(4.2.7p396) 2013/11/19 Released by Harlan Stenn <stenn@ntp.org>
* [Bug 2326] Improve stale leapsecond notifications.
(4.2.7p395) 2013/11/12 Released by Harlan Stenn <stenn@ntp.org>
* Upgrade to autogen-5.18.3pre5 and libopts-40.1.15.
(4.2.7p394) 2013/11/05 Released by Harlan Stenn <stenn@ntp.org>
* [Bug 1050] Change ONCORE log message for leap second announcement
  to avoid misunderstandings.
* [Bug 2499] Win32 user-space/loopback ppsapi provider drops samples.
* [Bug 2256] Improve configure's function searches in libraries.
(4.2.7p393) 2013/10/16 Released by Harlan Stenn <stenn@ntp.org>
* [Bug 2272] Use C99 integer types. ntp_calendar.h and ntp_types.h .
(4.2.7p392) 2013/10/15 Released by Harlan Stenn <stenn@ntp.org>
* [Bug 2375] Improve AIX compatibility.
* [Bug 2490] Fixed non-const initializer coming from [Bug 2250] fix.
(4.2.7p391) 2013/10/12 Released by Harlan Stenn <stenn@ntp.org>
* [Bug 2250] Rework of leap second handling machine.
* [Bug 2419] [rc-nmea] Improve clockstats reporting when receiver sends
  data without valid GPS fix.
(4.2.7p390) 2013/09/26 Released by Harlan Stenn <stenn@ntp.org>
* [Bug 2482] Cleanup of droproot and jail support for Solaris.
(4.2.7p389) 2013/09/24 Released by Harlan Stenn <stenn@ntp.org>
* [Bug 2473] revisited: NTPD exits after clock is stepped backwards
  Avoid possible unsigned underrun for startup condition when testing
  for clock backstep.
* [Bug 2481] ntpd aborts when both user and group are specified with -u.
* [Bug 2482] Add droproot and jail support for Solaris.
(4.2.7p388) 2013/09/19 Released by Harlan Stenn <stenn@ntp.org>
* [Bug 2473] NTPD exits after clock is stepped backwards externally
(4.2.7p387) 2013/09/16 Released by Harlan Stenn <stenn@ntp.org>
* [Bug 1642] ntpdsim can't find simnulate block in config file.
(4.2.7p386) 2013/09/01 Released by Harlan Stenn <stenn@ntp.org>
* [Bug 2472] (WinXP) Avoid self-termination of IO thread during exit().
(4.2.7p385) 2013/08/19 Released by Harlan Stenn <stenn@ntp.org>
* CID 975596: Copy/paste error: vallen should be siglen.
* CID 1009579: Check return status of X509_add_ext().
* [2085] Fix root distance and root dispersion calculations.
* [Bug 2426] Possibly uninitialized data in crypto_send() - CID 975596.
(4.2.7p384) 2013/08/18 Released by Harlan Stenn <stenn@ntp.org>
* [Bug 2450] --version has bogus short option.
(4.2.7p383) 2013/08/10 Released by Harlan Stenn <stenn@ntp.org>
* (no changes - force a rebuild for a new Coverity scan)
(4.2.7p382) 2013/08/08 Released by Harlan Stenn <stenn@ntp.org>
* [Bug 2454] Need way to set file descriptor limit - cleanup.
(4.2.7p381) 2013/08/07 Released by Harlan Stenn <stenn@ntp.org>
* [Bug 2451] rlimit command is missing from the table of contents in
  miscopt.html .
* [Bug 2452] provide io_handler/input_handler only on
  non HAVE_IO_COMPLETION_PORT platforms
* [Bug 2453] Need a way to avoid calling mlockall.
* [Bug 2454] Need way to set file descriptor limit.
* [Bug 2458] AM_CONFIG_HEADER is obsolete.
(4.2.7p380) 2013/08/03 Released by Harlan Stenn <stenn@ntp.org>
* CID 984511: Some systems have different printf needs for sizeof.
(4.2.7p379) 2013/08/02 Released by Harlan Stenn <stenn@ntp.org>
* CID 739724: Fix printf arg mismatch in a debug line.
* [Bug 2425] compile io_handler() in ntp_io.c unconditionally
* [Bug 2448] Fix checks for configure --with-stack-limit and --with-memlock
  values.
(4.2.7p378) 2013/08/01 Released by Harlan Stenn <stenn@ntp.org>
* [Bug 2425] move part of input handler code from ntpd.c to ntp_io.c
  and fix select()-only platforms calling input_handler directly.
* [Bug 2446] Quiet warnings from Oracle's Studio compiler.
* Upgrade to AutoGen-5.18.1pre3
* Upgrade to libopts-40.1.15.
(4.2.7p377) 2013/07/28 Released by Harlan Stenn <stenn@ntp.org>
* [Bug 2397] License/copyright cleanup.
* [Bug 2439] Fix check of EscapeCommFunction() in ports/winnt/libntp/termios.c.
(4.2.7p376) 2013/07/24 Released by Harlan Stenn <stenn@ntp.org>
* [Bug 2322] Oncore driver should send 0 PPS offset to GPS.
(4.2.7p375) 2013/07/22 Released by Harlan Stenn <stenn@ntp.org>
* [Bug 883] log warning arguments swapped in refclock_gpsvme.c.
* [Bug 2368] Correct bug in previous attempt.
* [Bug 2413] Fix "make check" with automake >= 1.13.
* [Bug 2434] Line-buffer (v. block-buffer) stdout.
(4.2.7p374) 2013/07/21 Released by Harlan Stenn <stenn@ntp.org>
* [Bug 2368] make check troubles in libevent.
* [Bug 2425] setup SIGIO/SIGPOLL for asyncio on the read side
  of a socketpair for the worker thread.
(4.2.7p373) 2013/07/20 Released by Harlan Stenn <stenn@ntp.org>
* [Bug 2427] configure fails to detect recvmsg() on Solaris.
(4.2.7p372) 2013/07/17 Released by Harlan Stenn <stenn@ntp.org>
* [Bug 1466] Oncore should set FLAG_PPS.
* [Bug 2375] AIX 7 doesn't like a libevent validation check.
* [Bug 2423] Log command-line args at LOG_INFO.
* [Bug 2428] do_unconf() should reset 'items' before the 2nd loop.
(4.2.7p371) 2013/07/07 Released by Harlan Stenn <stenn@ntp.org>
* CID 1042586: Check the return value of clock_gettime() in worker_sleep().
* Upgrade to libopts-39.0.14 from 5.17.5pre10.
(4.2.7p370) 2013/07/06 Released by Harlan Stenn <stenn@ntp.org>
* Remove \n's from syslog output strings.
(4.2.7p369) 2013/07/05 Released by Harlan Stenn <stenn@ntp.org>
* [Bug 2415] RES_LIMITED flags check should use &, not &&.
* Have NTP_LIBNTP check for time.h and clock_getres().
* Fix ntpsweep to use sntp instead of ntpdate, from Oliver Kindernay.
(4.2.7p368) 2013/05/01 Released by Harlan Stenn <stenn@ntp.org>
* [Bug 2145] ntpq dumps core when displaying sys_var_list and more.
(4.2.7p367) 2013/04/25 Released by Harlan Stenn <stenn@ntp.org>
* [Bug 1485] Sometimes ntpd crashes
* [Bug 2382] Implement LOGTOD using ldexp() instead of shifting.
(4.2.7p366) 2013/04/17 Released by Harlan Stenn <stenn@ntp.org>
* [Bug 1866] Disable some debugging output in refclock_oncore.
(4.2.7p365) 2013/04/16 Released by Harlan Stenn <stenn@ntp.org>
* [Bug 2149] Log an error message if /proc/net/if_inet6 cannot be opened.
(4.2.7p364) 2013/03/26 Released by Harlan Stenn <stenn@ntp.org>
* Bump sntp/include/autogen-version.def .
(4.2.7p363) 2013/03/26 Released by Harlan Stenn <stenn@ntp.org>
* [Bug 2357] sntp/libopts/usage.c sometimes needs -lintl.
* Upgrade to libopts from 5.17.3pre10.
(4.2.7p362) 2013/03/19 Released by Harlan Stenn <stenn@ntp.org>
* [Bug 2364] "sed -i" is not portable.
(4.2.7p361) 2013/03/17 Released by Harlan Stenn <stenn@ntp.org>
* [Bug 2357] sntp/libopts/usage.c sometimes needs -lintl.
* [Bug 2365] "make check" fails in libevent.
(4.2.7p360) 2013/03/15 Released by Harlan Stenn <stenn@ntp.org>
* Upgrade libevent (coverity fixes, etc.).
* EEXIST is OK for mkdir() in sntp/kod_management.c.
(4.2.7p359) 2013/03/03 Released by Harlan Stenn <stenn@ntp.org>
* [Bug 2359] Fix send_via_ntp_signd() prototype.
(4.2.7p358) 2013/02/27 Released by Harlan Stenn <stenn@ntp.org>
* Upgrade to autogen-5.17.3pre4 and libopts-38.0.13.
* [Bug 2357] sntp/libopts/usage.c on NetBSD needs -lintl.
(4.2.7p357) 2013/02/22 Released by Harlan Stenn <stenn@ntp.org>
* Upgrade to autogen-5.17.2pre and libopts-38.0.13.
(4.2.7p356) 2013/02/19 Released by Harlan Stenn <stenn@ntp.org>
* Added loc/debian.
(4.2.7p355) 2013/02/18 Released by Harlan Stenn <stenn@ntp.org>
* CID 739708: Check return status of fcntl() in refclock_arc.c.
* CID 739709: Check return status of fcntl() in refclock_datum.c.
* CID 739710: Check return status of mkdir() in sntp/kod_management.c.
* CID 739711: Ignore return status of remove() in ntp-keygen.c.
* CID 739723: Print sizeof as unsigned.
* CID 971094: Clean up time of check/time of use in check_leap_file().
(4.2.7p354) 2013/02/10 Released by Harlan Stenn <stenn@ntp.org>
* CID 97194: Check return from setsockopt().
* CID 739473,739532: Out-of-bounds access/illegal address computation.
* CID 739558: Double close.
* CID 739559: Double close.
* CID 739713: devmask/recmask copy/paste error.
* CID 739714: Fix code indentation level.
* CID 739715: Clean up sockaddr_dump().
(4.2.7p353) 2013/02/09 Released by Harlan Stenn <stenn@ntp.org>
* [Bug 2326] Check hourly for a new leapfile if the old one expired.
(4.2.7p352) 2013/01/28 Released by Harlan Stenn <stenn@ntp.org>
* [Bug 2326] Notice when a new leapfile has been installed.
(4.2.7p351) 2013/01/24 Released by Harlan Stenn <stenn@ntp.org>
* [Bug 2328] Don't apply small time adjustments on Windows versions
  which don't support this.
(4.2.7p350) 2013/01/21 Released by Harlan Stenn <stenn@ntp.org>
* Added sntp/loc/netbsd based on info from Christos Zoulas.
(4.2.7p349) 2013/01/20 Released by Harlan Stenn <stenn@ntp.org>
* [Bug 2321] Fixed Windows build, but autogen update still required.
(4.2.7p348) 2013/01/17 Released by Harlan Stenn <stenn@ntp.org>
* [Bug 2327] Rename sntp/ag-tpl/:Old to sntp/ag-tpl/Old.
* Cleanup to ntpsnmpd-opts.def.
* Cleanup to ntpq.texi.
* Documentation cleanup to the ntpd, ntpdc, ntpq and ntp-wait
  .def files.
* In ntp.conf.def, cleanup SEE ALSO, document 'rlimit' options.
* Add a reference to RFC5907 in the ntpsnmpd documentation.
(4.2.7p347) 2013/01/07 Released by Harlan Stenn <stenn@ntp.org>
* [Bug 2325] Re-enable mlockall() check under Linux post-1223 fix.
(4.2.7p346) 2013/01/06 Released by Harlan Stenn <stenn@ntp.org>
* [Bug 1223] reorganize inclusion of sys/resource.h.
(4.2.7p345) 2013/01/04 Released by Harlan Stenn <stenn@ntp.org>
* Update several .def files to use autogen-5.17 feature set.
(4.2.7p344) 2013/01/03 Released by Harlan Stenn <stenn@ntp.org>
* Refactor and enhance mdoc2texi.
* Make sure agtexi-file.tpl defines label-str.
* Cleanup to ntp.conf.def.
* Upgrade to autogen-5.17 and libopts-37.0.12.
(4.2.7p343) 2013/01/02 Released by Harlan Stenn <stenn@ntp.org>
* Update the copyright year.
(4.2.7p342) 2012/12/31 Released by Harlan Stenn <stenn@ntp.org>
* [Bug 2081 - Backward Incompatible] rawstats now logs everything.
(4.2.7p341) 2012/12/30 Released by Harlan Stenn <stenn@ntp.org>
(4.2.7p340) 2012/12/29 Released by Harlan Stenn <stenn@ntp.org>
* mdoc2texi fixes: trailing punctuation.
(4.2.7p339) 2012/12/26 Released by Harlan Stenn <stenn@ntp.org>
* mdoc2texi fixes: parseQuote, closing of list item tables.
* ntp-wait, ntpd, ntpdc, ntpq, ntpsnmpd autogen documentation updates.
(4.2.7p338) 2012/12/25 Released by Harlan Stenn <stenn@ntp.org>
* mdoc2texi fixes: Handle_ArCmFlIc, Handle_Fn, HandleQ.
* ntp-keygen autogen documentation updates.
* ntpq autogen docs.
(4.2.7p337) 2012/12/22 Released by Harlan Stenn <stenn@ntp.org>
* [Bug 1223] More final cleanup for rlimit changes.
(4.2.7p336) 2012/12/21 Released by Harlan Stenn <stenn@ntp.org>
* [Bug 1223] Final cleanup for rlimit changes.
(4.2.7p335) 2012/12/18 Released by Harlan Stenn <stenn@ntp.org>
* Update documentation templates and definitions.
* Create agtexi-file.tpl .
(4.2.7p334) 2012/12/10 Released by Harlan Stenn <stenn@ntp.org>
* [Bug 2114] Update tests for sntp's synch distance.
* Create ntp-keygen.{html,texi}.
(4.2.7p333) 2012/12/07 Released by Harlan Stenn <stenn@ntp.org>
* Autogen documentation cleanup.
(4.2.7p332) 2012/12/06 Released by Harlan Stenn <stenn@ntp.org>
* sntp documentation cleanup.
(4.2.7p331) 2012/12/03 Released by Harlan Stenn <stenn@ntp.org>
* [Bug 2114] Correctly calculate sntp's synch distance.
(4.2.7p330) 2012/12/03 Released by Harlan Stenn <stenn@ntp.org>
* autogen doc cleanup
(4.2.7p329) 2012/12/01 Released by Harlan Stenn <stenn@ntp.org>
* [Bug 2278] ACTS flag3 mismatch between code and driver18.html.
* Use an enum for the ACTS state table.
* html doc reconciliation with DLM's copy.
(4.2.7p328) 2012/11/30 Released by Harlan Stenn <stenn@ntp.org>
* html doc reconciliation with DLM's copy.
(4.2.7p327) 2012/11/29 Released by Harlan Stenn <stenn@ntp.org>
* [Bug 2024] Identify Events in the system status word in decode.html.'
* [Bug 2040] Provide a command-line option for the identity key bits.
* Create loc/darwin for Mac OSX
(4.2.7p326) 2012/11/21 Released by Harlan Stenn <stenn@ntp.org>
* [Bug 1214] 'proto: precision = ...' should be at INFO, not NOTICE.
* [Bug 2246] Clear sys_leap when voting says to disarm the leap.
(4.2.7p325) 2012/11/20 Released by Harlan Stenn <stenn@ntp.org>
* [Bug 2202] ntpq.html: there is no "acv" billboard.
* [Bug 2306] keep pps hack for Win32 even if user-mode/loopback
  PPS API is activated on a serial line.
(4.2.7p324) 2012/11/19 Released by Harlan Stenn <stenn@ntp.org>
* Reinstate doc fix to authentic.html from Mike T.
* [Bug 1223] cleanup for rlimit changes.
* [Bug 2098] Install DLM's HTML documentation.
* [Bug 2306] Added user-mode/loop-back PPS API provider for Win32
(4.2.7p323) 2012/11/18 Released by Harlan Stenn <stenn@ntp.org>
* html/ updates from Dave Mills.
(4.2.7p322) 2012/11/15 Released by Harlan Stenn <stenn@ntp.org>
* [Bug 1223] Allow configurable values for RLIMIT_STACK and
  RLIMIT_MEMLOCK.
* [Bug 1320] Log ntpd's initial command-line parameters. (updated fix)
* [Bug 2120] no sysexits.h under QNX.
* [Bug 2123] cleanup to html/leap.html.
(4.2.7p321) 2012/11/13 Released by Harlan Stenn <stenn@ntp.org>
* [Bug 1320] Log ntpd's initial command-line parameters.
(4.2.7p320) 2012/11/12 Released by Harlan Stenn <stenn@ntp.org>
* [Bug 969] Clarify ntpdate.html documentation about -u and ntpd.
* [Bug 1217] libisc/ifiter_sysctl.c:internal_current(): Ignore RTM
  messages with wrong version
(4.2.7p319) 2012/11/11 Released by Harlan Stenn <stenn@ntp.org>
* [Bug 2296] Fix compile problem with building with old OpenSSL.
(4.2.7p318) 2012/11/05 Released by Harlan Stenn <stenn@ntp.org>
* [Bug 2301] Remove spurious debug output from ntpq.
(4.2.7p317) 2012/11/05 Released by Harlan Stenn <stenn@ntp.org>
* [Bug 922] Allow interspersed -4 and -6 flags on the ntpq command line.
(4.2.7p316) 2012/10/27 Released by Harlan Stenn <stenn@ntp.org>
* [Bug 2296] Update fix for Bug 2294 to handle --without-crypto.
(4.2.7p315) 2012/10/26 Released by Harlan Stenn <stenn@ntp.org>
* [Bug 2294] ntpd crashes in FIPS mode.
(4.2.7p314) 2012/10/23 Released by Harlan Stenn <stenn@ntp.org>
* Document a tricky malloc() of dns_ctx in sntp.
(4.2.7p313) 2012/10/23 Released by Harlan Stenn <stenn@ntp.org>
* [Bug 2291] sntp should report why it cannot open file.kod.
* [Bug 2293] add support for SO_BINTIME, refine support for
  SO_TIMESTAMPNS (bug 1374)
(4.2.7p312) 2012/10/11 Released by Harlan Stenn <stenn@ntp.org>
* Clean up testing/debugging of fix for [Bug 938] from sntp/main.c .
(4.2.7p311) 2012/10/10 Released by Harlan Stenn <stenn@ntp.org>
* [Bug 938] The argument to the -D flag takes a number, not a string.
* [Bug 1013] ntpdate's HTML page claims wrong default version.
* [Bug 1374] Support SO_TIMESTAMPNS.
(4.2.7p310) 2012/10/09 Released by Harlan Stenn <stenn@ntp.org>
* [Bug 1374] Support SO_TIMESTAMPNS.
* [Bug 2266] Remove deprecated refclock_trak.c from Windows Makefile
  equivalents.
* [Bug 2274] Bring libopts/enum.c back to (old) ANSI C compliance.
(4.2.7p309) 2012/10/04 Released by Harlan Stenn <stenn@ntp.org>
* [Bug 2287] ntpdate returns 0 even if adjtime() call fails.
(4.2.7p308) 2012/09/29 Released by Harlan Stenn <stenn@ntp.org>
* CID 97198: Check return from ioctl() calls in refclock_acts.c.
(4.2.7p307) 2012/09/29 Released by Harlan Stenn <stenn@ntp.org>
* [Bug 1997] Fix sntp broadcast timeouts.
* [Bug 2234] Fix incorrect ntptrace html documentation.
* [Bug 2262] Install html docs in $htmldir.
* Fix typo in html/select.html.
(4.2.7p306) 2012/09/15 Released by Harlan Stenn <stenn@ntp.org>
* [Bug 752] ToS cleanup from Mike Tatarinov.
(4.2.7p305) 2012/09/15 Released by Harlan Stenn <stenn@ntp.org>
* [Bug 752] Use proper ToS network packet markings for IPv4 and IPv6.
* [Bug 1232] Convert SHM refclock to use struct timespec.
* [Bug 2258] Add syslog message about leap insertion.
* [Bug 2263] broadcast server doesn't work for host with
  OS_MISSES_SPECIFIC_ROUTE_UPDATES.
* [Bug 2271] Decode refclock types when built with --disable-all-clocks.
* [Bug 2276] clk_sel240x.c #define's _XOPEN_SOURCE, breaking QNX6.
* Updates to driver28.html.
(4.2.7p304) 2012/09/06 Released by Harlan Stenn <stenn@ntp.org>
* [Bug 2264] Cleanup SEL240X Refclock.
* In refclock_wwv.c rename SECOND to WWV_SEC and MINUTE to WWV_MIN.
(4.2.7p303) 2012/09/05 Released by Harlan Stenn <stenn@ntp.org>
* [Bug 1232] Add nanosecond support to SHM driver.
(4.2.7p302) 2012/09/05 Released by Harlan Stenn <stenn@ntp.org>
* [Bug 2160] Log warning about expired leapseconds file.
(4.2.7p301) 2012/09/03 Released by Harlan Stenn <stenn@ntp.org>
* [Bug 2164] Greater precision needed for ntpq offset report.
* Clean the man5_MANS in ntpd/ .
(4.2.7p300) 2012/09/03 Released by Harlan Stenn <stenn@ntp.org>
* [Bug 2262] Install sntp.html into htmldir.
* [Bug 2270] Install fails due to repeated man5 page names.
(4.2.7p299) 2012/09/01 Released by Harlan Stenn <stenn@ntp.org>
* More cleanup to the bootstrap script.
(4.2.7p298) 2012/09/01 Released by Harlan Stenn <stenn@ntp.org>
* Handle additional man page sections in the bootstrap script.
* Remove extraneous parens.
* Add a missing "%s" syslog format string.
(4.2.7p297) 2012/09/01 Released by Harlan Stenn <stenn@ntp.org>
* Fix mdoc2man.
* Distribute ntp.conf.def and ntp.keys.def.
(4.2.7p296) 2012/08/31 Released by Harlan Stenn <stenn@ntp.org>
* Begin support for autogen maintaining ntp.conf and ntp.keys docs.
* Upgrade to autogen-5.16.2 and libopts-36.5.11.
* Potential bugfix for agtexi-cmd.tpl.
(4.2.7p295) 2012/08/11 Released by Harlan Stenn <stenn@ntp.org>
* Look for syslog's facilitynames[].
(4.2.7p294) 2012/08/08 Released by Harlan Stenn <stenn@ntp.org>
* [Bug 2242] configure fails to detect getifaddrs function on Solaris.
* [Bug 2249] Bad operator for 'test' in 'make check' of libevent.
* [Bug 2252] palisade: formats nanosecs to a 6-char field.
* Attempt to resolve strict-aliasing violation in refclock_tsyncpci.c.
* Fix && -> & typo in refclock_palisade.c debug statements.
(4.2.7p293) 2012/08/04 Released by Harlan Stenn <stenn@ntp.org>
* [Bug 2247] (more) Get rid of the TRAK refclock - deprecated since 2006.
* Documentation cleanup from Mike T.
* Cleanup kclk_sel240x.o rules in libparse/Makefile.am.
(4.2.7p292) 2012/08/02 Released by Harlan Stenn <stenn@ntp.org>
* [Bug 1545] Note why we are logging the Version string.
* [Bug 1872] Remove legacy ppsclock fdpps, #ifdef PPS.
* [Bug 2075] Fix spelling of 'incompatible'.
* [Bug 2247] Get rid of the TRAK refclock - deprecated since 2006.
* Clean up an exit status in ntpq.c.
(4.2.7p291) 2012/07/31 Released by Harlan Stenn <stenn@ntp.org>
* [Bug 2241] MDNS registration should only happen if requested.
(4.2.7p290) 2012/07/20 Released by Harlan Stenn <stenn@ntp.org>
* [Bug 1454] Add parse clock support for the SEL-240x GPS products.
* CID 709185: refclock_chu.c will leak fd==0 (better fix)
(4.2.7p289) 2012/07/16 Released by Harlan Stenn <stenn@ntp.org>
* CID 97123: Future-proof possible change to refclock_nmea.c.
* CID 97377: ntp-keygen.c's followlink() might not NUL-terminate.
* CID 709185: refclock_chu.c will leak fd==0 (which should be impossible).
(4.2.7p288) 2012/07/03 Released by Harlan Stenn <stenn@ntp.org>
* CID 709173: Make sure a libisc function we do not use is called properly.
(4.2.7p287) 2012/07/03 Released by Harlan Stenn <stenn@ntp.org>
* Remove 1024 associations-per-server limit from ntpq.
* Remove blank line between ntpq mreadvar associations.
(4.2.7p286) 2012/06/28 Released by Harlan Stenn <stenn@ntp.org>
* CID 97193: check return from sscanf() in ntp_config.c.
* CID 709169: check return from open("/dev/null", 0) and friends.
* CID 709207: Initialize "quality" for ulink_receive.
(4.2.7p285) 2012/06/18 Released by Harlan Stenn <stenn@ntp.org>
* [Bug 2227] Enable mrulist access control via "restrict ... nomrulist".
* Automake-1.12 wants us to use AM_PROG_AR.
* Conditionalize msyslog messages about rejected mode 6 requests due to
  nomodify and nomrulist restrictions under "logconfig +sysinfo".
* Increment sys_restricted in a few rejection paths due to nomodify
  restrictions where previosuly overlooked.
(4.2.7p284) 2012/06/16 Released by Harlan Stenn <stenn@ntp.org>
* [Bug 2225] libevent configure hangs.
* Update bundled libevent to git master, post libevent 2.1.1-alpha.
(4.2.7p283) 2012/06/16 Released by Harlan Stenn <stenn@ntp.org>
* In sntp/m4/ntp_openssl.m4, Support multiple package names for the
  crypto library.  Add legacy support for -Wl,-rpath.
(4.2.7p282) 2012/06/15 Released by Harlan Stenn <stenn@ntp.org>
* tickadj may need to be linked with PTHREAD_LIBS.
(4.2.7p281) 2012/06/14 Released by Harlan Stenn <stenn@ntp.org>
* U_INT32_MAX cleanup in include/ntp_types.h .
* When linking, ntp_keygen and tickadj need $(LIBM).
(4.2.7p280) 2012/06/13 Released by Harlan Stenn <stenn@ntp.org>
* [Bug 2224] Use-after-free in routing socket code after dropping root.
(4.2.7p279) 2012/06/10 Released by Harlan Stenn <stenn@ntp.org>
* [Bug 2211] findbcastinter(): possibly undefined variable iface used.
* [Bug 2220] Incorrect check for maximum association id in ntpq.
(4.2.7p278) 2012/06/03 Released by Harlan Stenn <stenn@ntp.org>
* [Bug 2204] Build with --enable-getifaddrs=glibc fails.
* [Bug 2178] refclock_tsyncpci.c reach register fails to shift.
* [Bug 2191] dcfd -Y y2kcheck on CentOS 6.2 x86_64 breaks make check.
(4.2.7p277) 2012/05/25 Released by Harlan Stenn <stenn@ntp.org>
* [Bug 2193] Building timestruct tests with Clang 3.1 fails.
(4.2.7p276) 2012/05/15 Released by Harlan Stenn <stenn@ntp.org>
* [Bug 2179] Remove sntp/header.h.
(4.2.7p275) 2012/04/28 Released by Harlan Stenn <stenn@ntp.org>
* [Bug 1744] Remove obsolete ntpdate/ntptime* items.
(4.2.7p274) 2012/04/25 Released by Harlan Stenn <stenn@ntp.org>
* [Bug 2174] ntpd rejects source UDP ports less than 123 as bogus.
(4.2.7p273) 2012/04/19 Released by Harlan Stenn <stenn@ntp.org>
* [Bug 2141] handle_sigio() calls get_systime(), which must be
  reentrant when SIGIO is used.  Sanity checks relative to the prior
  get_systime() are disabled in ntpd on systems with signaled I/O, but
  active in sntp and ntpdate.
* Correct authnumfreekeys accounting broken in 4.2.7p262.
(4.2.7p272) 2012/04/14 Released by Harlan Stenn <stenn@ntp.org>
* LCRYPTO is gone - replace with VER_SUFFIX.
* Change the link order for ntpsntpd.
* Remove extra 'nlist' check from configure.ac.
(4.2.7p271) 2012/04/11 Released by Harlan Stenn <stenn@ntp.org>
* [Bug 1122] openssl detection via pkg-config fails when no additional
  -Idir flags are needed.
* Avoid overwriting user variable LDFLAGS with OpenSSL flags, instead
  they are added to LDFLAGS_NTP.
(4.2.7p270) 2012/03/26 Released by Harlan Stenn <stenn@ntp.org>
* Update driver45.html page.
(4.2.7p269) 2012/03/25 Released by Harlan Stenn <stenn@ntp.org>
* Clean up configure.ac.
* Cleanup configure.ac's TSYNC PCI section.
(4.2.7p268) 2012/03/24 Released by Harlan Stenn <stenn@ntp.org>
* Update driver45.html page.
(4.2.7p267) 2012/03/23 Released by Harlan Stenn <stenn@ntp.org>
* Initial cut at a basic driver45.html page.
(4.2.7p266) 2012/03/21 Released by Harlan Stenn <stenn@ntp.org>
* Add refclock_tsyncpci.c (driver 45) supporting Spectracom TSYNC timing
  boards.
(4.2.7p265) 2012/03/20 Released by Harlan Stenn <stenn@ntp.org>
* Treat zero counter as indication of precise system time in Windows
  PPSAPI helper function pps_ntp_timestamp_from_counter(), enabling
  PPSAPI providers to use the Windows 8 precise clock directly.
(4.2.7p264) 2012/03/14 Released by Harlan Stenn <stenn@ntp.org>
* [Bug 2160] Note if leapseconds file is past its prime.
* Use GetSystemTimePreciseAsFileTime() on Windows 8.
(4.2.7p263) 2012/03/13 Released by Harlan Stenn <stenn@ntp.org>
* [Bug 2156] clock instability with LOCAL driver, from Miroslav Lichvar.
* [Bug 2159] Windows ntpd using leapfile erroneous leap second 20120401.
(4.2.7p262) 2012/02/29 Released by Harlan Stenn <stenn@ntp.org>
* Improve ntpd scalability for servers with many trusted keys.
(4.2.7p261) 2012/02/27 Released by Harlan Stenn <stenn@ntp.org>
* [Bug 2048] add the clock variable timecode to SHM refclock.
(4.2.7p260) 2012/02/24 Released by Harlan Stenn <stenn@ntp.org>
* Fix the check-scm-rev invocation in several Makefile.am's.
(4.2.7p259) 2012/02/22 Released by Harlan Stenn <stenn@ntp.org>
* [Bug 2148] ntpd 4.2.7p258 segfault with 0x0100000 bit in NMEA mode.
* refclock_nmea.c merge cleanup thanks to Juergen Perlinger.
(4.2.7p258) 2012/02/21 Released by Harlan Stenn <stenn@ntp.org>
* [Bug 2140] Rework of Windows I/O completion port handling to avoid
  garbling serial input in UNIX line discipline emulation.
* [Bug 2143] NMEA driver: discard data if quality indication not good,
  add statistic counters (mode bit enabled) to clockstats file.
(4.2.7p257) 2012/02/17 Released by Harlan Stenn <stenn@ntp.org>
* [Bug 2135] defer calls to 'io_input' to main thread under Windows.
(4.2.7p256) 2012/02/08 Released by Harlan Stenn <stenn@ntp.org>
* [Bug 2131] Set the system variable settimeofday only after clock step.
* [Bug 2134] --enable-C99-snprintf does not force rpl_snprintf use.
(4.2.7p255) 2012/01/29 Released by Harlan Stenn <stenn@ntp.org>
* [Bug 603] Only link with nlist()-related libraries when needed:
  More cleanup.
(4.2.7p254) 2012/01/29 Released by Harlan Stenn <stenn@ntp.org>
* [Bug 603] Only link with nlist()-related libraries when needed.
(4.2.7p253) 2012/01/26 Released by Harlan Stenn <stenn@ntp.org>
* [Bug 2126] Compile error on Windows with libopts from Autogen 5.14.
* Update one of the license URLs.
(4.2.7p252) 2012/01/25 Released by Harlan Stenn <stenn@ntp.org>
* Upgrade to autogen-5.14 (and libopts-36.1.11).
(4.2.7p251) 2012/01/17 Released by Harlan Stenn <stenn@ntp.org>
* [Bug 2115] ntptrace should accept both rootdispersion and rootdisp.
(4.2.7p250) 2012/01/15 Released by Harlan Stenn <stenn@ntp.org>
* [Bug 2113] Warn about ignored extra args in ntpq.
* Update the copyright year.
(4.2.7p249) 2012/01/10 Released by Harlan Stenn <stenn@ntp.org>
* [Bug 2111] Remove minpoll delay before iburst for pool and
  manycastclient.
* Move refclock-specific scheduled timer code under #ifdef REFCLOCK
  and move "action" and "nextaction" data for same from struct peer to
  struct refclockproc.  These provide a way to schedule a callback some
  seconds in the future.
(4.2.7p248) 2012/01/08 Released by Harlan Stenn <stenn@ntp.org>
* [Bug 2109] "make clean check" is broken with gtest available.
* [Bug 2110] systime.c typo breaks build on microsecond clocks.
(4.2.7p247) 2012/01/07 Released by Harlan Stenn <stenn@ntp.org>
* Fix build break triggered by updating deps-ver and libntp/systime.c at
  the same time by explicitly depending systime_s.c on systime.c.
(4.2.7p246) 2012/01/06 Released by Harlan Stenn <stenn@ntp.org>
* [Bug 2104] ntpdc fault with oversize -c command.
* [Bug 2106] Fix warnings when using -Wformat-security.
* Refactor timespecops.h and timevalops.h into inline functions.
(4.2.7p245) 2011/12/31 Released by Harlan Stenn <stenn@ntp.org>
* [Bug 2100] conversion problem with timespec/timeval <--> l_fp fixed;
  added tests to expose the bug.
(4.2.7p244) 2011/12/25 Released by Harlan Stenn <stenn@ntp.org>
* Updates from 4.2.6p5.
(4.2.7p243) 2011/12/23 Released by Harlan Stenn <stenn@ntp.org>
* [Bug 2095] ntptrace now needs 'rv' instead of 'pstat', reported
  by Michael Tatarinov.
(4.2.7p242) 2011/12/21 Released by Harlan Stenn <stenn@ntp.org>
* Include missing html/icons/sitemap.png, reported by Michael Tatarinov.
* Documentation updates from Dave Mills.
(4.2.7p241) 2011/12/18 Released by Harlan Stenn <stenn@ntp.org>
* [Bug 2015] Overriding sys_tick should recalculate sys_precision.
* [Bug 2037] Fuzzed non-interpolated clock may decrease.
* [Bug 2068] "tos ceiling" default and cap changed to 15.
* Floor peer delay using system precision, as with jitter, reflecting
  inability to measure shorter intervals.
(4.2.7p240) 2011/12/15 Released by Harlan Stenn <stenn@ntp.org>
* [Bug 2092] clock_select() selection jitter miscalculated.
* [Bug 2093] Reintroduce smaller stratum factor to system peer metric.
(4.2.7p239) 2011/12/11 Released by Harlan Stenn <stenn@ntp.org>
* Documentation updates from Dave Mills.
(4.2.7p238) 2011/12/09 Released by Harlan Stenn <stenn@ntp.org>
* [Bug 2082] from 4.2.6p5-RC3: 3-char refid sent by ntpd 4.2.6p5-RC2
  ends with extra dot.
* [Bug 2085] from 4.2.6p5-RC3: clock_update() sys_rootdisp calculation
  omits root delay.
* [Bug 2086] from 4.2.6p5-RC3: get_systime() should not offset by
  sys_residual.
* [Bug 2087] from 4.2.6p5-RC3: sys_jitter calculation overweights
  sys.peer jitter.
* from 4.2.6p5-RC3: Ensure NULL peer->dstadr is not accessed in orphan
  parent selection.
(4.2.7p237) 2011/12/01 Released by Harlan Stenn <stenn@ntp.org>
* [Bug 2050] from 4.2.6p5-RC2: Orphan mode stratum counting to infinity.
* [Bug 2059] from 4.2.6p5-RC2: optional billboard column "server" does
  not honor -n.
* [Bug 2066] from 4.2.6p5-RC2: ntpq lopeers ipv6 "local" column overrun.
* [Bug 2068] from 4.2.6p5-RC2: ntpd sends nonprintable stratum 16 refid
  to ntpq.
* [Bug 2069] from 4.2.6p5-RC2: broadcastclient, multicastclient spin up
  duplicate ephemeral associations without broadcastdelay.
* [Bug 2072] from 4.2.6p5-RC2: Orphan parent selection metric needs
  ntohl().
* [Bug 2073] Correct ntpq billboard's MODE_PASSIVE t from 'u' to 'S'.
* from 4.2.6p5-RC2: Exclude not-yet-determined sys_refid from use in
  loopback TEST12 (from Dave Mills).
* from 4.2.6p5-RC2: Never send KoD rate limiting response to MODE_SERVER.
* Floor calculation of sys_rootdisp at sys_mindisp in clock_update (from
  Dave Mills).
* Restore 4.2.6 clock_combine() weighting to ntp-dev, reverting to pre-
  4.2.7p70 method while also avoiding divide-by-zero (from Dave Mills).
* Round l_fp traffic interval when converting to integer in rate limit
  and KoD calculation.
(4.2.7p236) 2011/11/16 Released by Harlan Stenn <stenn@ntp.org>
* Documentation updates from Dave Mills.
(4.2.7p235) 2011/11/16 Released by Harlan Stenn <stenn@ntp.org>
* [Bug 2052] Autokey CRYPTO_ASSOC host@group vallen needs checking.
(4.2.7p234) 2011/11/07 Released by Harlan Stenn <stenn@ntp.org>
* Clean up -libm entries regarding libntp.a
(4.2.7p233) 2011/11/06 Released by Harlan Stenn <stenn@ntp.org>
* Documentation updates from Dave Mills.
(4.2.7p232) 2011/11/05 Released by Harlan Stenn <stenn@ntp.org>
* Update the NEWS file so we note the default disable of mode 7 requests.
* Clean up some bitrotted code in libntp/socket.c.
(4.2.7p231) 2011/11/03 Released by Harlan Stenn <stenn@ntp.org>
* [Bug 1940] ignore auth key if hex decoding fails.
* Add ntpq reslist command to query access restrictions, similar to
  ntpdc's reslist.
(4.2.7p230) 2011/11/01 Released by Harlan Stenn <stenn@ntp.org>
* Disable mode 7 (ntpdc) query processing in ntpd by default.  ntpq is
  believed to provide all functionality ntpdc did, and uses a less-
  fragile protocol that's safer and easier to maintain.  If you do find
  some management via ntpdc is needed, you can use "enable mode7" in the
  ntpd configuration.
* Directly limit the number of datagrams in a mrulist response, rather
  than limiting the number of entries returned to indirectly limit the
  datagram count.
* Documentation updates from Dave Mills.
(4.2.7p229) 2011/10/26 Released by Harlan Stenn <stenn@ntp.org>
* [Bug 1995] fix wrong use of ZERO() macro in 'ntp_calendar.c'
(4.2.7p228) 2011/10/23 Released by Harlan Stenn <stenn@ntp.org>
* [Bug 1995] add compile time stamp based era unfolding for
  'step_systime()' and necessary support to 'ntp-calendar.c'.
(4.2.7p227) 2011/10/22 Released by Harlan Stenn <stenn@ntp.org>
* [Bug 2036] gcc 2.95.3 preprocessor can't nest #ifdef in macro args.
* A number of compiler warnings eliminated.
(4.2.7p226) 2011/10/21 Released by Harlan Stenn <stenn@ntp.org>
* [Bug 2035] ntpq -c mrulist sleeps 1 sec between queries, not 5 msec.
* Documentation updates from Dave Mills.
(4.2.7p225) 2011/10/15 Released by Harlan Stenn <stenn@ntp.org>
* Documentation updates from Dave Mills.
(4.2.7p224) 2011/10/14 Released by Harlan Stenn <stenn@ntp.org>
* ntpq mrulist shows intermediate counts every five seconds while
  retrieving list, and allows Ctrl-C interruption of the retrieval,
  showing the incomplete list as retrieved.  Reduce delay between
  successive mrulist retrieval queries from 30 to 5 msec.  Do not
  give up mrulist retrieval when a single query times out.
(4.2.7p223) 2011/10/12 Released by Harlan Stenn <stenn@ntp.org>
* Documentation updates from Dave Mills.
(4.2.7p222) 2011/10/11 Released by Harlan Stenn <stenn@ntp.org>
* [Bug 2029] "make check" clutters syslog.
* Log signal description along with number on ntpd exit.
(4.2.7p221) 2011/10/10 Released by Harlan Stenn <stenn@ntp.org>
* [Bug 2025] Switching between daemon and kernel loops can doubly-
  correct drift
* [Bug 2028] ntpd -n (nofork) redirects logging to stderr.
* Documentation updates from Dave Mills.
(4.2.7p220) 2011/10/05 Released by Harlan Stenn <stenn@ntp.org>
* [Bug 1945] mbg_gps166.h use of _TM_DEFINED conflicts with MS VC.
* [Bug 1946] parse_start uses open; does not work on Windows.
* [Bug 1947] Porting parse-based Wharton refclock driver to Windows.
* [Bug 2024] Remove unused system event code EVNT_CLKHOP.
(4.2.7p219) 2011/10/04 Released by Harlan Stenn <stenn@ntp.org>
* Documentation updates from Dave Mills.
(4.2.7p218) 2011/10/03 Released by Harlan Stenn <stenn@ntp.org>
* [Bug 2019] Allow selection of cipher for private key files.
* Documentation updates from Dave Mills.
* ntp-keygen private key cipher default now triple-key triple DES CBC.
* ntp-keygen -M is intended to ignore all other defaults and
  options, so do not attempt to open existing Autokey host certificate
  before generating symmetric keys and terminating.
* Restore IFF, MV, and GQ identity parameter filename convention to
  ntpkey_<scheme>par_<group/host> in ntpd, matching ntp-keygen.
* Change some error logging to syslog to ignore logconfig mask, such
  as reporting PPSAPI failure in NMEA and WWVB refclocks.
* ntp-keygen on Windows XP and later systems will now create links
  expected by ntpd.  They are hardlinks on Windows, soft on POSIX.
* Conditionalize NMEA serial open message under clockevent.
* Send all peer variables to trappers in report_event().
(4.2.7p217) 2011/09/29 Released by Harlan Stenn <stenn@ntp.org>
* [Bug 2020] ntp-keygen -s no longer sets host in cert file name.
* [Backward Incompatible] ntp-keygen -i option long name changed from
  misleading --issuer-name to --ident.
(4.2.7p216) 2011/09/27 Released by Harlan Stenn <stenn@ntp.org>
* sntp documentation tag cleanup.
* mdoc2man improvements.
(4.2.7p215) 2011/09/24 Released by Harlan Stenn <stenn@ntp.org>
* Use patched mdoc2man script, from Eric Feng.
* Sync with ntp-4.2.6p4 (a no-op).
(4.2.7p214) 2011/09/20 Released by Harlan Stenn <stenn@ntp.org>
* [Bug 1981] Initial offset convergence applies frequency correction 2x
  with kernel discipline.
* [Bug 2008] Initial offset convergence degraded with 500 PPM adjtime().
* [Bug 2009] EVNT_NSET adj_systime() mishandled by Windows ntpd.
(4.2.7p213) 2011/09/08 Released by Harlan Stenn <stenn@ntp.org>
* [Bug 1999] NMEA does not send PMOTG messages any more.
(4.2.7p212) 2011/09/07 Released by Harlan Stenn <stenn@ntp.org>
* [Bug 2003] from 4.2.6p4-RC3: ntpq_read_assoc_peervars() broken.
(4.2.7p211) 2011/09/01 Released by Harlan Stenn <stenn@ntp.org>
* Update libevent to git head (2.1 branch) as of 2.0.14-stable.
(4.2.7p210) 2011/08/31 Released by Harlan Stenn <stenn@ntp.org>
* Require -D4 or higher for ntpd SIGALRM debug trace from [Bug 2000].
(4.2.7p209) 2011/08/27 Released by Harlan Stenn <stenn@ntp.org>
* [Bug 2000] ntpd worker threads must block signals expected in main
  thread.
* [Bug 2001] add ntpq -c timerstats like ntpdc -c timerstats.
* [Bug 2001] from 4.2.6p4-RC3: ntpdc timerstats reports overruns as
  handled.
* Update sntp tests to track the change of root dispersion to
  synchronization distance.
(4.2.7p208) 2011/08/24 Released by Harlan Stenn <stenn@ntp.org>
* Fix the CLOCK_MONOTONIC TRACE() message.
(4.2.7p207) 2011/08/22 Released by Harlan Stenn <stenn@ntp.org>
* Restore the original CLOCK_MONOTONIC output format in sntp.
* Cleanups for ntp-wait-opts.def and ntp.keys.def .
(4.2.7p206) 2011/08/20 Released by Harlan Stenn <stenn@ntp.org>
* [Bug 1993] ntpd Windows port adj_systime() broken in 4.2.7p203.
* sntp documentation and behavior improvements suggested by
  Steven Sommars.
* Have sntp report synchronization distance instead of root dispersion.
* Clean up ntp-wait-opts.def .
(4.2.7p205) 2011/08/19 Released by Harlan Stenn <stenn@ntp.org>
* [Bug 1992] util/tg2 doesn't compile, needs libntp.
(4.2.7p204) 2011/08/16 Released by Harlan Stenn <stenn@ntp.org>
* Added support for Garmin's $PGRMF sentence to NMEA driver
* [Bug 1988] Better sntp send failed error message needed.
* [Bug 1989] sntp manual page sometimes refers to SNTP as a program.
* [Bug 1990] sntp output should include stratum.
(4.2.7p203) 2011/08/13 Released by Harlan Stenn <stenn@ntp.org>
* [Bug 1986] Require Visual C++ 2005 or later compilers in Windows port.
* Actually use long long for (u_)int64 by correcting spelling of
  SIZEOF_LONG_LONG in ntp_types.h.
* Force .exe minimum Windows version to 0x0400 to allow NT4 in
  vs2005/*.vcproj files.
* Fix make distcheck with --enable-libevent-regress problem with
  unwritable $srcdir.
* Correct init_logging()'s def_syslogmask type to u_int32 following
  change of ntp_syslogmask from u_long to u_int32 in p202.
(4.2.7p202) 2011/08/09 Released by Harlan Stenn <stenn@ntp.org>
* [Bug 1983] --without-sntp build breaks in sntp subdir.
* [Bug 1984] from 4.2.6p4-RC3: ntp/libisc fails to compile on OS X 10.7.
* [Bug 1985] from 4.2.6p4-RC3: "logconfig =allall" rejected.
(4.2.7p201) 2011/08/05 Released by Harlan Stenn <stenn@ntp.org>
* sntp: change -h/--headspace to -g/--gap, and change the default gap
  from 10 to 50ms
* [Backward Incompatible] from 4.2.6p4: sntp: -l/--filelog ->
  -l/--logfile, to be consistent with ntpd.
* Documentation updates from Dave Mills.
* From 4.2.6p4: libopts/file.c fix from Bruce Korb (arg-type=file).
(4.2.7p200) 2011/08/04 Released by Harlan Stenn <stenn@ntp.org>
* Sync with 4.2.6p4-RC2.
(4.2.7p199) 2011/07/29 Released by Harlan Stenn <stenn@ntp.org>
* Documentation updates from Dave Mills.
(4.2.7p198) 2011/07/28 Released by Harlan Stenn <stenn@ntp.org>
* remove old binsubdir stuff from SNTP, as NTP_LOCINFO does that now.
(4.2.7p197) 2011/07/28 Released by Harlan Stenn <stenn@ntp.org>
* [Bug 1975] from 4.2.6p4-RC2: libntp/mktime.c won't work with 64-bit
  time_t
* [Bug 1976] genLocInfo writes to srcdir break 'make distcheck'.
* [Bug 1977] Fix flag/description mismatches in ntp-keygen-opts.def.
* Do not force "legacy" when --with-locfile is not given, genLocInfo
  will find the correct default for the system.
* Fix warnings in ntp_request.c ([Bug 1973] oversight) and sntp/main.c
  (CID 159, apparent overrun due to union, actually correct).
* Update sntp/loc/solaris to conform to stock locations.
(4.2.7p196) 2011/07/27 Released by Harlan Stenn <stenn@ntp.org>
* DEFAULT INSTALLATION DIRECTORY CHANGES ON SOME OSes: to get the old
  behavior, pass --with-locfile=legacy to 'configure'
* [Bug 1972] from 4.2.6p4-RC2: checking for struct rtattr fails.
* [Bug 1973] Widen reference clock mode from 8 to 32 bits.
* Removed sntp/m4/ntp_bindir.m4 - no longer needed.
* Move loc/ to sntp/loc/ .
* Move scripts/cvo.sh to sntp/scripts/cvo.sh .
* Move scripts/genLocInfo to sntp/scripts/genLocInfo .
* Give NTP_LOCINFO an optional path-to argument.
* Remove hacks to get NTP_LOCINFO-related data to sntp/ .
* Move sntp/include/mansec2subst.sed to sntp/scripts/mansec2subst.sed .
* If no "more specific" loc file is found for redhat* or fedora*,
  look for a loc/redhat file.
* If no "more specific" loc file is found and uname says this is Linux,
  look for a loc/linux file.
* Improve the help text: --with-locfile=XXX .
* work around solaris /bin/sh issues for genLocInfo.
(4.2.7p195) 2011/07/25 Released by Harlan Stenn <stenn@ntp.org>
* Added loc/redhat.
(4.2.7p194) 2011/07/25 Released by Harlan Stenn <stenn@ntp.org>
* [Bug 1608] from 4.2.6p4-RC2: Parse Refclock driver should honor
  trusttime.
* Add support for installing programs and scripts to libexec.
* Added loc/solaris.
(4.2.7p193) 2011/07/24 Released by Harlan Stenn <stenn@ntp.org>
* [Bug 1970] from 4.2.6p4-RC2: UNLINK_EXPR_SLIST() causes crash if list
  is empty.
* Update libevent to 2.1 HEAD as of merge of 2.0.13-stable-dev.
* Match addr_eqprefix() sizeof and memcpy destination to make it clear
  to static analysis that there is no buffer overrun (CID 402).
(4.2.7p192) 2011/07/18 Released by Harlan Stenn <stenn@ntp.org>
* [Bug 1966] Broken FILES section for ntp.keys.def.
(4.2.7p191) 2011/07/17 Released by Harlan Stenn <stenn@ntp.org>
* [Bug 1948] Update man page section layout.
* [Bug 1963] add reset command for ntpq :config, similar to ntpdc's.
* [Bug 1964] --without-sntp should not build sntp.
(4.2.7p190) 2011/07/13 Released by Harlan Stenn <stenn@ntp.org>
* [Bug 1961] from 4.2.6p4: html2man update: distribute ntp-wait.html.
* Require autogen-5.12.
(4.2.7p189) 2011/07/11 Released by Harlan Stenn <stenn@ntp.org>
* [Bug 1134] from 4.2.6p4-RC1: ntpd fails binding to tentative IPv6
  addresses.
* [Bug 1790] from 4.2.6p4-RC1: Update config.guess and config.sub to
  detect AIX6.
(4.2.7p188) 2011/06/28 Released by Harlan Stenn <stenn@ntp.org>
* [Bug 1958] genLocInfo must export PATH.
* ntp-wait: some versions of ntpd spell "associd" differently.
(4.2.7p187) 2011/06/24 Released by Harlan Stenn <stenn@ntp.org>
* [Bug 1954] Fix typos in [s]bin_PROGRAMS in ntpd/Makefile.am.
* Implement --with-locfile=filename configure argument.  If filename is
  empty we'll look under loc/ for a good fit.  If the filename contains
  a / character, it will be treated as a "normal" pathname.  Otherwise,
  that explicit file will be searched for under loc/ .
(4.2.7p186) 2011/06/23 Released by Harlan Stenn <stenn@ntp.org>
* [Bug 1950] Control installation of event_rpcgen.py.
* Update .point-changed-filelist for the new man pages.
* Update the building of OS-specific programs.
* Finish conversion to genLocInfo.
* validate MANTAGFMT in genLocInfo.
* Documentation update from Dave Mills.
(4.2.7p185) 2011/06/21 Released by Harlan Stenn <stenn@ntp.org>
* ntp_locs.m4: handle the case where . is not in the PATH.
* More genLocInfo cleanup.
(4.2.7p184) 2011/06/20 Released by Harlan Stenn <stenn@ntp.org>
* Added ntp_locs.m4.
* genLocInfo improvements.
* Add the man page tag "flavor" to the loc.* files.
* Add/distribute genLocInfo.
(4.2.7p183) 2011/06/19 Released by Harlan Stenn <stenn@ntp.org>
* Update the autogen include list for scripts/Makefile.am.
* Added loc.freebsd (and distribute it).
* Added loc.legacy (and distribute it).
(4.2.7p182) 2011/06/15 Released by Harlan Stenn <stenn@ntp.org>
* [Bug 1304] Update sntp.html to reflect new implementation.
* Update .point-changed-filelist .
* ntpdc documentation fixes.
* Update ntp-wait autogen docs.
* Update the ntpd autogen docs.
* Update the ntpsnmpd autogen docs.
* Use autogen to produce ntp-keygen docs.
* Add "license name" to ntp.lic for autogen-5.11.10.
* Prepare for ntp.keys.5.
(4.2.7p181) 2011/06/07 Released by Harlan Stenn <stenn@ntp.org>
* [Bug 1938] addr_eqprefix() doesn't clear enough storage.
(4.2.7p180) 2011/06/06 Released by Harlan Stenn <stenn@ntp.org>
* Upgrade to libevent-2.0.12.
* More sntp.1 cleanups.
* Produce ntpq.1 with the new autogen macros.
* Remove the deprecated "detail" stanza from ntpdc-opts.def.
(4.2.7p179) 2011/06/03 Released by Harlan Stenn <stenn@ntp.org>
* Update cmd-doc.tlib to autogen-5.11.10pre5.
* Upgrade local autoopts templates to 5.11.10pre5.
(4.2.7p178) 2011/06/02 Released by Harlan Stenn <stenn@ntp.org>
* Update the std_def_list to include the ntp.lic file.
* Distribute the ntp.lic file.
* Add http://ntp.org/license to the ntp.lic file.
(4.2.7p177) 2011/06/01 Released by Harlan Stenn <stenn@ntp.org>
* Use the latest autogen's new copyright template code.
* Clean up the ntp.lic file.
(4.2.7p176) 2011/05/31 Released by Harlan Stenn <stenn@ntp.org>
* sntp documentation cleanup.
* autogen documentation template cleanup.
(4.2.7p175) 2011/05/30 Released by Harlan Stenn <stenn@ntp.org>
* [Bug 1936] Correctly set IPV6_MULTICAST_LOOP.
* cmd-doc.tlib cleanup from Bruce Korb.
* sntp documentation cleanup.
(4.2.7p174) 2011/05/28 Released by Harlan Stenn <stenn@ntp.org>
* ntpdc documentation cleanup.
* sntp documentation cleanup.
* Don't build libevent with openssl support.  Right now, libevent
  doesn't use pkg-config to find openssl's installation location.
(4.2.7p173) 2011/05/25 Released by Harlan Stenn <stenn@ntp.org>
* Typo in emalloc.c hides file and line number from emalloc() error msg.
* parsesolaris.c compile fails on SPARC Solaris with conflicting printf.
* ntp_util.c compile fails on AIX and OSF with conflicting statsdir.
(4.2.7p172) 2011/05/24 Released by Harlan Stenn <stenn@ntp.org>
* Remove hardcoded 1/960 s. fudge for <CR> transmission time at 9600 8n1
  from WWVB/Spectracom driver introduced in 4.2.7p169.
(4.2.7p171) 2011/05/23 Released by Harlan Stenn <stenn@ntp.org>
* Eliminate warnings about shadowing global "basename" on Linux.
* Use filegen_config() consistently when changing filegen options.
* mprintf() should go to stdout, not stderr.  DPRINTF() uses mprintf().
* Repair a few simulator problems (more remain).
* Documentation updates from Dave Mills.
(4.2.7p170) 2011/05/19 Released by Harlan Stenn <stenn@ntp.org>
* [Bug 1932] libevent/util_internal.h builtin_expect compile error with
  gcc 2.95.
* Use 64-bit scalars in LFPTOD() and DTOLFP() on more platforms by
  conditionalizing on HAVE_U_INT64 rather than UINT64_MAX.
(4.2.7p169) 2011/05/18 Released by Harlan Stenn <stenn@ntp.org>
* [Bug 1933] WWVB/Spectracom driver timestamps LFs, not CRs.
(4.2.7p168) 2011/05/16 Released by Harlan Stenn <stenn@ntp.org>
* Convert receive buffer queue from doubly-linked list to FIFO.
(4.2.7p167) 2011/05/14 Released by Harlan Stenn <stenn@ntp.org>
* [Bug 1927] io_closeclock() should purge pending recvbufs.
* [Bug 1931] cv always includes fudgetime1, never fudgetime2.
* Use acts_close() in acts_shutdown() to avoid leaving a stale lockfile
  if unpeered via runtime configuration while the modem is open.
* Correct acts_close() test of pp->io.fd to see if it is open.
* 4.2.7p164 documentation updates re: 'tos orphanwait' expanded scope.
(4.2.7p166) 2011/05/13 Released by Harlan Stenn <stenn@ntp.org>
* If we have local overrides for autogen template files, use them.
* Convert more of the sntp-opt.def documentation from man to mdoc.
(4.2.7p165) 2011/05/11 Released by Harlan Stenn <stenn@ntp.org>
* Convert snmp docs to mdoc format, which requires autogen 5.11.9.
* from 4.2.6p4-RC1: Require autogen 5.11.9.
(4.2.7p164) 2011/05/11 Released by Harlan Stenn <stenn@ntp.org>
* [Bug 988] Local clock eats up -g option, so ntpd stops with large
  initial time offset.
* [Bug 1921] LOCAL, ACTS drivers with "prefer" excluded from initial
  candidate list.
* [Bug 1922] "tos orphanwait" applied incorrectly at startup.
* [Bug 1923] orphan parent favored over LOCAL, ACTS drivers.
* [Bug 1924] Billboard tally codes sometimes do not match operation,
  variables.
* Change "pool DNS" messages from msyslog to debug trace output.
* Remove unused FLAG_SYSPEER from peer->status.
* Respect "tos orphanwait" at startup.  Previously there was an
  unconditional 300 s. startup orphanwait, though other values were
  respected for subsequent orphan wait periods after no_sys_peer events.
* Apply "tos orphanwait" (def. 300 seconds) to LOCAL and ACTS reference
  clock drivers, in addition to orphan parent operation.  LOCAL and ACTS
  are not selectable during the orphanwait delay at startup and after
  each no_sys_peer event.  This prevents a particular form of clock-
  hopping, such as using LOCAL briefly at startup before remote peers
  are selectable.  This fixes the issue reported in [Bug 988].
* Documentation updates from Dave Mills.
(4.2.7p163) 2011/05/08 Released by Harlan Stenn <stenn@ntp.org>
* [Bug 1911] missing curly brace in libntp/ntp_rfc2553.c
(4.2.7p162) 2011/05/03 Released by Harlan Stenn <stenn@ntp.org>
* [Bug 1910] Support the Tristate Ltd. TS-GPSclock-01.
(4.2.7p161) 2011/05/02 Released by Harlan Stenn <stenn@ntp.org>
* [Bug 1904] 4.2.7p160 Windows build broken (POSIX_SHELL).
* [Bug 1906] 4.2.7p160 - libtool: compile: cannot determine name of
  library object in ./libevent
* Share a single sntp/libevent/build-aux directory between all three
  configure scripts.
* Add missing --enable-local-libevent help to top-level configure.
(4.2.7p160) 2011/05/01 Released by Harlan Stenn <stenn@ntp.org>
* from 4.2.6p4-RC1: Upgrade to libopts 35.0.10 from AutoGen 5.11.9pre8.
* [Bug 1901] Simulator does not set progname.
(4.2.7p159) 2011/04/28 Released by Harlan Stenn <stenn@ntp.org>
* Fix a couple of unused variable warnings.
* cleanup in timespecops.c / timevalops.c
(4.2.7p158) 2011/04/24 Released by Harlan Stenn <stenn@ntp.org>
* Update libevent --disable-libevent-regress handling to work when
  building libevent using mingw.
(4.2.7p157) 2011/04/21 Released by Harlan Stenn <stenn@ntp.org>
* [Bug 1890] 4.2.7p156 segfault in duplicate freeaddrinfo().
(4.2.7p156) 2011/04/19 Released by Harlan Stenn <stenn@ntp.org>
* [Bug 1851] freeaddrinfo() called after getaddrinfo() fails.
(4.2.7p155) 2011/04/18 Released by Harlan Stenn <stenn@ntp.org>
* Fix leak in refclock_datum.c start failure path.
(4.2.7p154) 2011/04/17 Released by Harlan Stenn <stenn@ntp.org>
* [Bug 1887] DNS fails on 4.2.7p153 using threads.
(4.2.7p153) 2011/04/16 Released by Harlan Stenn <stenn@ntp.org>
* A few more Coverity Scan cleanups.
(4.2.7p152) 2011/04/15 Released by Harlan Stenn <stenn@ntp.org>
* Update embedded libevent to current 2.1 git HEAD.
(4.2.7p151) 2011/04/14 Released by Harlan Stenn <stenn@ntp.org>
* Detect vsnprintf() support for "%m" and disable our "%m" expansion.
* Add --enable-c99-sprintf to configure args for -noopenssl variety of
  flock-build to avoid regressions in (v)snprintf() replacement.
* More msnprintf() unit tests.
* Coverity Scan error checking fixes.
* Log failure to fetch time from HOPF_P hardware.
* Check HOPF_S sscanf() conversion count before converted values.
(4.2.7p150) 2011/04/13 Released by Harlan Stenn <stenn@ntp.org>
* Remove never-used, incomplete ports/winnt/ntpd/refclock_trimbledc.[ch]
* On systems without C99-compliant (v)snprintf(), use C99-snprintf
  replacements (http://www.jhweiss.de/software/snprintf.html)
* Remove remaining sprintf() calls except refclock_ripencc.c (which is
  kept out of --enable-all-clocks as a result), upstream libs which use
  sprintf() only after careful buffer sizing.
(4.2.7p149) 2011/04/11 Released by Harlan Stenn <stenn@ntp.org>
* [Bug 1881] describe the {+,-,s} characters in configure --help output.
(4.2.7p148) 2011/04/09 Released by Harlan Stenn <stenn@ntp.org>
* Use _mkgmtime() as timegm() in the Windows port, rather than
  libntp/mktime.c's timegm().  Fixed [Bug 1875] on Windows using the old
  asn2ntp() code from before 4.2.7p147.
* ntp_crypto.c string buffer safety.
* Remove use of MAXFILENAME in mode 7 (ntpdc) on-wire structs.
* Change ntpd MAXFILENAME from 128 to 256 to match ntp-keygen.
* Buffer safety and sign extension fixes (thanks Coverity Scan).
(4.2.7p147) 2011/04/07 Released by Harlan Stenn <stenn@ntp.org>
* [Bug 1875] 'asn2ntp()' rewritten with 'caltontp()'; 'timegm()'
  substitute likely to crash with 64bit time_t.
(4.2.7p146) 2011/04/05 Released by Harlan Stenn <stenn@ntp.org>
* String buffer safety cleanup, converting to strlcpy() and strlcat().
* Use utmpname() before pututline() so repeated steps do not
  accidentally record into wtmp where utmp was intended.
* Use setutent() before each pututline() including first.
(4.2.7p145) 2011/04/04 Released by Harlan Stenn <stenn@ntp.org>
* [Bug 1840] ntp_lists.h FIFO macros buggy.
(4.2.7p144) 2011/04/03 Released by Harlan Stenn <stenn@ntp.org>
* [Bug 1874] ntpq -c "rv 0 sys_var_list" empty.
(4.2.7p143) 2011/03/31 Released by Harlan Stenn <stenn@ntp.org>
* [Bug 1732] ntpd ties up CPU on disconnected USB refclock.
* [Bug 1861] tickadj build failure using uClibc.
* [Bug 1862] in6addr_any test in configure fooled by arm gcc 4.1.3 -O2.
* Remove kernel line discipline driver code for clk and chu, deprecate
  related LDISC_ flags, and remove associated ntpd code to decode the
  timestamps, remove clktest line discipline test program.
* Remove "signal_no_reset: signal 17 had flags 4000000" logging, as it
  indicates no problem and is interpreted as an error.  Previously some
  bits had been ignored one-by-one, but Linux SA_RESTORER definition is
  unavailable to user headers.
(4.2.7p142) 2011/03/21 Released by Harlan Stenn <stenn@ntp.org>
* [Bug 1844] ntpd 4.2.7p131 NetBSD, --gc-sections links bad executable.
* Fix "make distcheck" break in libevent/sample caused by typo.
(4.2.7p141) 2011/03/20 Released by Harlan Stenn <stenn@ntp.org>
* Add "ntpq -c iostats" similar to "ntpdc -c iostats".
* Compare entire timestamp to reject duplicates in refclock_pps().
(4.2.7p140) 2011/03/17 Released by Harlan Stenn <stenn@ntp.org>
* [Bug 1848] ntpd 4.2.7p139 --disable-thread-support does not compile.
* Add --disable-thread-support to one flock-build variation.
* One more lock-while-init in lib/isc/task.c to quiet lock analysis.
(4.2.7p139) 2011/03/16 Released by Harlan Stenn <stenn@ntp.org>
* [Bug 1848] make check ntpd --saveconfigquit clutters syslog.
(4.2.7p138) 2011/03/08 Released by Harlan Stenn <stenn@ntp.org>
* [Bug 1846] MacOSX: debug symbol not found by propdelay or tickadj.
(4.2.7p137) 2011/03/07 Released by Harlan Stenn <stenn@ntp.org>
* Use TRACE() instead of DPRINTF() for libntp and utilities, which
  use the "debug" variable regardless of #ifdef DEBUG.
* Declare debug in libntp instead of each program.  Expose extern
  declaration to utilities, libntp, and DEBUG ntpd.
* Lock under-construction task, taskmgr objects to satisfy Coverity's
  mostly-correct assumptions about which variables are protected by
  which locks.
(4.2.7p136) 2011/03/02 Released by Harlan Stenn <stenn@ntp.org>
* [Bug 1839] 4.2.7p135 still installs libevent ev*.h headers.
(4.2.7p135) 2011/03/02 Released by Harlan Stenn <stenn@ntp.org>
* libevent: When building on systems with CLOCK_MONOTONIC available,
  separate the internal timeline (possibly counting since system boot)
  from the gettimeofday() timeline in event_base cached timevals.  Adds
  new event_base_tv_cached() to retrieve cached callback round start
  time on the internal timeline, and changes
  event_based_gettimeofday_cached() to always return times using the
  namesake timeline.  This preserves the benefit of using the never-
  stepped monotonic clock for event timeouts while providing clients
  with times consistently using gettimeofday().
* Correct event_base_gettimeofday_cached() workaround code in
  sntp to work with corrected libevent.
* Remove sntp l_fp_output() test now that it uses prettydate().
* [Bug 1839] 4.2.7p131 installs libevent ev*.h headers.
* Ensure CONFIG_SHELL is not empty before relying on it for #! scripts.
(4.2.7p134) 2011/02/24 Released by Harlan Stenn <stenn@ntp.org>
* [Bug 1837] Build fails on Win7 due to regedit requiring privilege.
* Provide fallback definitions for GetAdaptersAddresses() for Windows
  build environments lacking iphlpapi.h.
* Rename file containing 1.xxxx ChangeSet revision from version to
  scm-rev to avoid invoking GNU make implicit rules attempting to
  compile version.c into version.  Problem was with sntp/version.o
  during make distcheck after fix for spurious sntp rebuilds.
* Add INC_ALIGNED_PTR() macro to align pointers like malloc().
(4.2.7p133) 2011/02/23 Released by Harlan Stenn <stenn@ntp.org>
* [Bug 1834] ntpdate 4.2.7p131 aborts with assertion failure.
* Move sntp last in top-level Makefile.am SUBDIRS so that the libevent
  tearoff (if required) and sntp are compiled after the rest.
* Use a single set of Automake options for each package in configure.ac
  AM_INIT, remove Makefile.am AUTOMAKE_OPTIONS= lines.
* Correct spurious sntp rebuilds triggered by a make misperception
  sntp/version was out-of-date relative to phony target FRC.version.
* Do not cache paths to perl, test, or pkg-config, searching the PATH
  at configure time is worth it to pick up tool updates.
(4.2.7p132) 2011/02/22 Released by Harlan Stenn <stenn@ntp.org>
* [Bug 1832] ntpdate doesn't allow timeout > 2s.
* [Bug 1833] The checking sem_timedwait() fails without -pthread.
* ElectricFence was suffering bitrot - remove it.  valgrind works well.
* Enable all relevant automake warnings.
* Correct Solaris 2.1x PTHREAD_ONCE_INIT extra braces test to avoid
  triggering warnings due to excess braces.
* Remove libevent-cfg from sntp/Makefile.am.
* Provide bug report and URL options to Autoconf.
* Avoid relying on remake rules for routine build/flock-build for
  libevent as for the top-level and sntp subproject.
(4.2.7p131) 2011/02/21 Released by Harlan Stenn <stenn@ntp.org>
* [Bug 1087] -v/--normalverbose conflicts with -v/--version in sntp.
* [Bug 1088] sntp should (only) report the time difference without -s/-a.
* older autoconf sometimes dislikes [].
* Move "can't write KoD file" warning from sntp shutdown to startup.
* refclock_acts.c cleanup from Dave Mills.
* Convert sntp to libevent event-driven socket programming.  Instead of
  blocking name resolution and querying one NTP server at a time,
  resolve server names and send NTP queries without blocking.  Add
  sntp command-line options to adjust timing and optionally wait for all
  servers to respond instead of exiting after the first.
* Import libevent 2.0.10-stable plus local patches as a tearoff, used
  only if the target system lacks an installed libevent 2.0.9 or later.
* Move blocking worker and resolver to libntp from ntpd.
* Use threads rather than forked child processes for blocking worker
  when possible.  Override with configure --disable-thread-support.
* Move init_logging(), change_logfile(), and setup_logfile() from ntpd
  to libntp, use them in sntp.
* Test --without-sntp in flock-build script's -no-refclocks variety.
* Avoid invoking config.status twice in a row in build script.
* Move more m4sh tests needed by libntp to shared .m4 files.
* Split up ntp_libntp.m4 into smaller, more specific subsets.
* Enable gcc -Wcast-align, fix many instances of warnings when casting
  a pointer to a more-strictly-aligned underlying type.
(4.2.7p130) 2011/02/12 Released by Harlan Stenn <stenn@ntp.org>
* [Bug 1811] Update the download location in WHERE-TO-START.
(4.2.7p129) 2011/02/09 Released by Harlan Stenn <stenn@ntp.org>
* Add missing "break;" to ntp_control.c ctl_putsys() for caliberrs, used
  by ntpq -c kerninfo introduced in 4.2.7p104.
* Fix leak in ntp_control.c read_mru_list().
(4.2.7p128) 2011/01/30 Released by Harlan Stenn <stenn@ntp.org>
* [Bug 1799] ntpq mrv crash.
* [Bug 1801] ntpq mreadvar requires prior association caching.
(4.2.7p127) 2011/01/28 Released by Harlan Stenn <stenn@ntp.org>
* [Bug 1797] Restore stale timestamp check from the RANGEGATE cleanup.
(4.2.7p126) 2011/01/27 Released by Harlan Stenn <stenn@ntp.org>
* Fix unexposed fencepost error in format_time_fraction().
* Add more unit tests for timeval_tostr() and timespec_tostr().
(4.2.7p125) 2011/01/26 Released by Harlan Stenn <stenn@ntp.org>
* [Bug 1794] ntpq -c rv missing clk_wander information.
* [Bug 1795] ntpq readvar does not display last variable.
(4.2.7p124) 2011/01/25 Released by Harlan Stenn <stenn@ntp.org>
* sntp/Makefile.am needs any passed-in CFLAGS.
(4.2.7p123) 2011/01/24 Released by Harlan Stenn <stenn@ntp.org>
* [Bug 1788] tvtots.c tables inaccurate
(4.2.7p122) 2011/01/22 Released by Harlan Stenn <stenn@ntp.org>
* ACTS refclock cleanup from Dave Mills.
* Avoid shadowing the "group" global variable.
(4.2.7p121) 2011/01/21 Released by Harlan Stenn <stenn@ntp.org>
* [Bug 1786] Remove extra semicolon from ntp_proto.c .
(4.2.7p120) 2011/01/20 Released by Harlan Stenn <stenn@ntp.org>
* Change new timeval and timespec to string routines to use snprintf()
  rather than hand-crafted conversion, avoid signed int overflow there.
* Add configure support for SIZEOF_LONG_LONG to enable portable use of
  snprintf() with time_t.
* Grow ntpd/work_thread.c arrays as needed.
* Add DEBUG_* variants of ntp_assert.h macros which compile away using
  ./configure --disable-debugging.
* Fix tvalops.cpp unit test failures for 32-bit builds.
* Return to a single autoreconf invocation in ./bootstrap script.
* Fix warnings seen on FreeBSD 9.
* crypto group changes from Dave Mills.
* Lose the RANGEGATE check in PPS, from Dave Mills.
* ACTS refclock cleanup from Dave Mills.
* Documentation updates from Dave Mills.
* NMEA driver documentation update from Juergen Perlinger.
(4.2.7p119) 2011/01/18 Released by Harlan Stenn <stenn@ntp.org>
* added timespecops.{c,h} and tievalops.{c.h} to libntp and include
  added tspecops.cpp to tests/libntp
* Correct msyslog.c build break on Solaris 2.9 from #ifdef/#if mixup.
(4.2.7p118) 2011/01/15 Released by Harlan Stenn <stenn@ntp.org>
* Simplify the built-sources stuff in sntp/ .
* Fix check for -lipv6 on HP-UX 11.
(4.2.7p117) 2011/01/13 Released by Harlan Stenn <stenn@ntp.org>
* Add configure --without-sntp option to disable building sntp and
  sntp/tests.  withsntp=no in the environment changes the default.
* Build infrastructure cleanup:
  Move m4 directory to sntp/m4.
  Share a single set of genver output between sntp and the top level.
  Share a single set of autogen included .defs in sntp/include.
  Share a single set of build-aux scripts (e.g. config.guess, missing).
  Add ntp_libntp.m4 and ntp_ipv6.m4 to reduce configure.ac duplication.
  Warn and exit build/flock-build if bootstrap needs to be run.
(4.2.7p116) 2011/01/10 Released by Harlan Stenn <stenn@ntp.org>
* refclock_nmea.c refactoring by Juergen Perlinger.
(4.2.7p115) 2011/01/09 Released by Harlan Stenn <stenn@ntp.org>
* [Bug 1780] Windows ntpd 4.2.7p114 crashes in ioctl().
* [Bug 1781] longlong undefined in sntp handle_pkt() on Debian amd64.
(4.2.7p114) 2011/01/08 Released by Harlan Stenn <stenn@ntp.org>
* Fix for openssl pkg-config detection eval failure.
* Add erealloc_zero(), refactor estrdup(), emalloc(), emalloc_zero() to
  separate tracking callsite file/line from using debug MS C runtime,
  and to reduce code duplication.
(4.2.7p113) 2011/01/07 Released by Harlan Stenn <stenn@ntp.org>
* [Bug 1776] sntp mishandles -t/--timeout and -a/--authentication.
* Default to silent make rules, override with make V=1 or ./configure
  --disable-silent-rules.
* Correct --with-openssl-incdir defaulting with pkg-config.
* Correct ./build on systems without gtest available.
* Begin moving some of the low-level socket stuff to libntp.
(4.2.7p112) 2011/01/06 Released by Harlan Stenn <stenn@ntp.org>
* [Bug 1773] openssl not detected during ./configure.
* [Bug 1774] Segfaults if cryptostats enabled and built without OpenSSL.
* Use make V=0 in build script to increase signal/noise ratio.
(4.2.7p111) 2011/01/05 Released by Harlan Stenn <stenn@ntp.org>
* [Bug 1772] refclock_open() return value check wrong for ACTS.
* Default --with-openssl-libdir and --with-openssl-incdir to the values
  from pkg-config, falling back on our usual search paths if pkg-config
  is not available or does not have openssl.pc on PKG_CONFIG_PATH.
* Change refclock_open() to return -1 on failure like open().
* Update all refclock_open() callers to check for fd <= 0 indicating
  failure, so they work with older and newer refclock_open() and can
  easily backport.
* Initialize refclockproc.rio.fd to -1, harmonize refclock shutdown
  entrypoints to avoid crashing, particularly if refclock_open() fails.
* Enable tickadj-like taming of wildly off-spec Windows clock using
  NTPD_TICKADJ_PPM env. var. specifying baseline slew.
(4.2.7p110) 2011/01/04 Released by Harlan Stenn <stenn@ntp.org>
* [Bug 1771] algorithmic error in 'clocktime()' fixed.
* Unit tests extended for hard-coded system time.
* make V=0 and configure --enable-silent-rules supported.
* setvar modemsetup = ATE0... overrides ACTS driver default.
* Preserve last timecode in ACTS driver (ntpq -ccv).
* Tolerate previous ATE1 state when sending ACTS setup.
* Enable raw tty line discipline in Windows port.
* Allow tty open/close/open to succeed on Windows port.
* Enable ACTS and CHU reference clock drivers on Windows.
(4.2.7p109) 2011/01/02 Released by Harlan Stenn <stenn@ntp.org>
* Remove nearly all strcpy() and most strcat() from NTP distribution.
  One major pocket remains in ntp_crypto.c.  libopts & libisc also have
  (safe) uses of strcpy() and strcat() remaining.
* Documentation updates from Dave Mills.
(4.2.7p108) 2011/01/01 Released by Harlan Stenn <stenn@ntp.org>
* [Bug 1764] Move Palisade modem control logic to configure.ac.
* [Bug 1768] TIOCFLUSH undefined in linux for refclock_acts.
* Autokey multiple identity group improvements from Dave Mills.
* from 4.2.6p3: Update the copyright year.
(4.2.7p107) 2010/12/31 Released by Harlan Stenn <stenn@ntp.org>
* [Bug 1764] Palisade driver doesn't build on Linux.
* [Bug 1766] Oncore clock has offset/high jitter at startup.
* Move ntp_control.h variable IDs to ntp_control.c, remove their use by
  ntpq.  They are implementation details private to ntpd.  [Bug 597] was
  caused by ntpq's reliance on these IDs it need not know about.
* refclock_acts.c updates from Dave Mills.
(4.2.7p106) 2010/12/30 Released by Harlan Stenn <stenn@ntp.org>
* from 4.2.6p3: Update genCommitLog for the bk-5 release.
(4.2.7p105) 2010/12/29 Released by Harlan Stenn <stenn@ntp.org>
(4.2.7p104) 2010/12/28 Released by Harlan Stenn <stenn@ntp.org>
* from 4.2.6p3: Create and use scripts/check--help when generating
  .texi files.
* from 4.2.6p3: Update bk triggers for the bk-5 release.
* Support for multiple Autokey identity groups from Dave Mills.
* Documentation updates from Dave Mills.
* Add ntpq kerninfo, authinfo, and sysinfo commands similar to ntpdc's.
(4.2.7p103) 2010/12/24 Released by Harlan Stenn <stenn@ntp.org>
* Add ntpq pstats command similar to ntpdc's.
* Remove ntpq pstatus command, rv/readvar does the same and more.
* Documentation updates from Dave Mills.
(4.2.7p102) 2010/12/23 Released by Harlan Stenn <stenn@ntp.org>
* Allow ntpq &1 associd use without preceding association-fetching.
* Documentation updates from Dave Mills.
(4.2.7p101) 2010/12/22 Released by Harlan Stenn <stenn@ntp.org>
* from 4.2.6p3-RC12: Upgrade to libopts 34.0.9 from AutoGen 5.11.6pre7.
* from 4.2.6p3-RC12: Relax minimum Automake version to 1.10 with updated
  libopts.m4.
(4.2.7p100) 2010/12/21 Released by Harlan Stenn <stenn@ntp.org>
* [Bug 1743] from 4.2.6p3-RC12: Display timezone offset when showing
  time for sntp in the local timezone (documentation updates).
(4.2.7p99) 2010/12/21 Released by Harlan Stenn <stenn@ntp.org>
* Add unit tests for msnprintf().
(4.2.7p98) 2010/12/20 Released by Harlan Stenn <stenn@ntp.org>
* [Bug 1761] clockstuff/clktest-opts.h omitted from tarball.
* [Bug 1762] from 4.2.6p3-RC12: manycastclient responses interfere.
* Documentation updates from Dave Mills.
(4.2.7p97) 2010/12/19 Released by Harlan Stenn <stenn@ntp.org>
* [Bug 1458] from 4.2.6p3-RC12: Can not compile NTP on FreeBSD 4.7.
* [Bug 1760] from 4.2.6p3-RC12: ntpd Windows interpolation cannot be
  disabled.
* from 4.2.6p3-RC12: Upgrade to libopts 34.0.9 from AutoGen 5.11.6pre5.
* Documentation updates from Dave Mills.
(4.2.7p96) 2010/12/18 Released by Harlan Stenn <stenn@ntp.org>
* [Bug 1758] from 4.2.6p3-RC12: setsockopt IPV6_MULTICAST_IF with wrong
  ifindex.
* Documentation updates from Dave Mills.
(4.2.7p95) 2010/12/17 Released by Harlan Stenn <stenn@ntp.org>
* [Bug 1753] 4.2.7p94 faults on startup in newpeer(), strdup(NULL).
* [Bug 1754] from 4.2.6p3-RC12: --version output should be more verbose.
* [Bug 1757] from 4.2.6p3-RC12: oncore snprintf("%m") doesn't expand %m.
* from 4.2.6p3-RC12: Suppress ntp-keygen OpenSSL version display for
  --help, --version, display both build and runtime OpenSSL versions
  when they differ.
* from 4.2.6p3-RC12: Upgrade to libopts 33.5.8 from AutoGen 5.11.6pre3.
* Documentation updates from Dave Mills.
(4.2.7p94) 2010/12/15 Released by Harlan Stenn <stenn@ntp.org>
* [Bug 1751] from 4.2.6p3-RC12: Support for Atari FreeMiNT OS.
* Documentation updates from Dave Mills.
(4.2.7p93) 2010/12/13 Released by Harlan Stenn <stenn@ntp.org>
* [Bug 1510] from 4.2.6p3-RC12: Add modes 20/21 for driver 8 to support
  RAWDCF @ 75 baud.
* [Bug 1741] from 4.2.6p3-RC12: Enable multicast reception on each
  address (Windows).
* from 4.2.6p3-RC12: Other manycastclient repairs:
  Separate handling of scope ID embedded in many in6_addr from ifindex
  used for IPv6 multicasting ioctls.
  Add INT_PRIVACY endpt bit flag for IPv6 RFC 4941 privacy addresses.
  Enable outbound multicast from only one address per interface in the
  same subnet, and in that case prefer embedded MAC address modified
  EUI-64 IPv6 addresses first, then static, and last RFC 4941 privacy
  addresses.
  Use setsockopt(IP[V6]_MULTICAST_IF) before each send to multicast to
  select the local source address, using the correct socket is not
  enough.
* "server ... ident <groupname>" changes from Dave Mills.
* Documentation updates from Dave Mills.
(4.2.7p92) 2010/12/08 Released by Harlan Stenn <stenn@ntp.org>
* [Bug 1743] from 4.2.6p3-RC12: Display timezone offset when showing
  time for sntp in the local timezone.
(4.2.7p91) 2010/12/07 Released by Harlan Stenn <stenn@ntp.org>
* [Bug 1732] ntpd ties up CPU on disconnected USB device.
* [Bug 1742] form 4.2.6p3-RC12: Fix a typo in an error message in the
  "build" script.
(4.2.7p90) 2010/12/06 Released by Harlan Stenn <stenn@ntp.org>
* [Bug 1738] Windows ntpd has wrong net adapter name.
* [Bug 1740] ntpdc -c reslist packet count wrongly treated as signed.
(4.2.7p89) 2010/12/04 Released by Harlan Stenn <stenn@ntp.org>
* [Bug 1736] tos int, bool options broken in 4.2.7p66.
* from 4.2.6p3-RC12: Clean up the SNTP documentation.
(4.2.7p88) 2010/12/02 Released by Harlan Stenn <stenn@ntp.org>
* [Bug 1735] 'clocktime()' aborts ntpd on bogus input
(4.2.7p87) 2010/12/01 Released by Harlan Stenn <stenn@ntp.org>
* from 4.2.6p3-RC12: Clean up m4 quoting in configure.ac, *.m4 files,
  resolving intermittent AC_LANG_PROGRAM possibly undefined errors.
(4.2.7p86) 2010/11/29 Released by Harlan Stenn <stenn@ntp.org>
* Documentation updates from Dave Mills.
(4.2.7p85) 2010/11/24 Released by Harlan Stenn <stenn@ntp.org>
* Documentation updates from Dave Mills.
(4.2.7p84) 2010/11/22 Released by Harlan Stenn <stenn@ntp.org>
* [Bug 1618] Unreachable code in jjy_start().
* [Bug 1725] from 4.2.6p3-RC11: ntpd sends multicast from only one
  address.
* from 4.2.6p3-RC11: Upgrade libopts to 33.3.8.
* from 4.2.6p3-RC11: Bump minimum Automake version to 1.11, required for
  AM_COND_IF use in LIBOPTS_CHECK.
* An almost complete rebuild of the initial loopfilter configuration
  process, including the code that determines the interval between
  frequency file updates, from Dave Mills.
* Documentation updates from Dave Mills.
* Add ntp-keygen -l/--lifetime to control certificate expiry.
* JJY driver improvements for Tristate JJY01/02, including changes
  to its clockstats format.
* Add "nonvolatile" ntp.conf directive to control how often the
  driftfile is written.
(4.2.7p83) 2010/11/17 Released by Harlan Stenn <stenn@ntp.org>
* [Bug 1727] ntp-keygen PLEN, ILEN undeclared --without-crypto.
* Remove top-level libopts, use sntp/libopts.
* from 4.2.6p3-RC11: Remove log_msg() and debug_msg() from sntp in favor
  of msyslog().
* Documentation updates from Dave Mills.
(4.2.7p82) 2010/11/16 Released by Harlan Stenn <stenn@ntp.org>
* [Bug 1728] from 4.2.6p3-RC11: In ntp_openssl.m4, don't add
  -I/usr/include or -L/usr/lib to CPPFLAGS or LDFLAGS.
(4.2.7p81) 2010/11/14 Released by Harlan Stenn <stenn@ntp.org>
* [Bug 1681] from 4.2.6p3-RC10: More sntp logging cleanup.
* [Bug 1683] from 4.2.6p3-RC10: Non-localhost on loopback exempted from
  nic rules.
* [Bug 1719] Cleanup for ntp-keygen and fix -V crash, from Dave Mills.
(4.2.7p80) 2010/11/10 Released by Harlan Stenn <stenn@ntp.org>
* [Bug 1574] from 4.2.6p3-RC9: sntp doesn't set tv_usec correctly.
* [Bug 1681] from 4.2.6p3-RC9: sntp logging cleanup.
* [Bug 1683] from 4.2.6p3-RC9: Interface binding does not seem to work
  as intended.
* [Bug 1708] make check fails with googletest 1.4.0.
* [Bug 1709] from 4.2.6p3-RC9: ntpdate ignores replies with equal
  receive and transmit timestamps.
* [Bug 1715] sntp utilitiesTest.IPv6Address failed.
* [Bug 1718] Improve gtest checks in configure.ac.
(4.2.7p79) 2010/11/07 Released by Harlan Stenn <stenn@ntp.org>
* Correct frequency estimate with no drift file, from David Mills.
(4.2.7p78) 2010/11/04 Released by Harlan Stenn <stenn@ntp.org>
* [Bug 1697] filegen implementation should be improved.
* Refactor calendar functions in terms of new common code.
* Documentation updates from Dave Mills.
(4.2.7p77) 2010/11/03 Released by Harlan Stenn <stenn@ntp.org>
* [Bug 1692] packageinfo.sh needs to be "sourced" using ./ .
* [Bug 1695] ntpdate takes longer than necessary.
(4.2.7p76) 2010/11/02 Released by Harlan Stenn <stenn@ntp.org>
* [Bug 1690] Unit tests fails to build on some systems.
* [Bug 1691] Use first NMEA sentence each second.
* Put the sntp tests under sntp/ .
* ... and only build/run them if we have gtest.
* Documentation updates from Dave Mills.
(4.2.7p75) 2010/10/30 Released by Harlan Stenn <stenn@ntp.org>
* Documentation updates from Dave Mills.
* Include Linus Karlsson's GSoC 2010 testing code.
(4.2.7p74) 2010/10/29 Released by Harlan Stenn <stenn@ntp.org>
* [Bug 1685] from 4.2.6p3-RC8: NMEA driver mode byte confusion.
* from 4.2.6p3-RC8: First cut at using scripts/checkChangeLog.
* Documentation updates from Dave Mills.
(4.2.7p73) 2010/10/27 Released by Harlan Stenn <stenn@ntp.org>
* [Bug 1680] Fix alignment of clock_select() arrays.
* refinements to new startup behavior from David Mills.
* For the bootstrap script, touch .html files last.
* Add 'make check' test case that would have caught [Bug 1678].
(4.2.7p72) 2010/10/26 Released by Harlan Stenn <stenn@ntp.org>
* [Bug 1679] Fix test for -lsocket.
* Clean up missing ;; entries in configure.ac.
(4.2.7p71) 2010/10/25 Released by Harlan Stenn <stenn@ntp.org>
* [Bug 1676] from 4.2.6p3-RC7: NMEA: $GPGLL did not work after fix
  for Bug 1571.
* [Bug 1678] "restrict source" treated as "restrict default".
* from 4.2.6p3-RC7: Added scripts/checkChangeLog.
(4.2.7p70) 2010/10/24 Released by Harlan Stenn <stenn@ntp.org>
* [Bug 1571] from 4.2.6p3-RC6: NMEA does not relate data to PPS edge.
* [Bug 1572] from 4.2.p63-RC6: NMEA time adjustment for GPZDG buggy.
* [Bug 1675] from 4.2.6p3-RC6: Prohibit includefile remote config.
* Enable generating ntpd/ntp_keyword.h after keyword-gen.c changes on
  Windows as well as POSIX platforms.
* Fix from Dave Mills for a rare singularity in clock_combine().
(4.2.7p69) 2010/10/23 Released by Harlan Stenn <stenn@ntp.org>
* [Bug 1671] Automatic delay calibration is sometimes inaccurate.
(4.2.7p68) 2010/10/22 Released by Harlan Stenn <stenn@ntp.org>
* [Bug 1669] from 4.2.6p3-RC5: NTP fails to compile on IBM AIX 5.3.
* [Bug 1670] Fix peer->bias and broadcastdelay.
* Documentation updates from Dave Mills.
* Documentation EOL cleanup.
(4.2.7p67) 2010/10/21 Released by Harlan Stenn <stenn@ntp.org>
* [Bug 1649] from 4.2.6p3-RC5: Require NMEA checksum if $GPRMC or
  previously seen.
(4.2.7p66) 2010/10/19 Released by Harlan Stenn <stenn@ntp.org>
* [Bug 1277] Provide and use O(1) FIFOs, esp. in the config tree code.
* Remove unused 'bias' configuration keyword.
(4.2.7p65) 2010/10/16 Released by Harlan Stenn <stenn@ntp.org>
* [Bug 1584] from 4.2.6p3-RC4: wrong SNMP type for precision,
  resolution.
* Remove 'calldelay' and 'sign' remnants from parser, ntp_config.c.
(4.2.7p64) 2010/10/15 Released by Harlan Stenn <stenn@ntp.org>
* [Bug 1584] from 4.2.6p3-RC3: ntpsnmpd OID must be mib-2.197.
* [Bug 1659] from 4.2.6p3-RC4: Need CLOCK_TRUETIME not CLOCK_TRUE.
* [Bug 1663] ntpdsim should not open net sockets.
* [Bug 1665] from 4.2.6p3-RC4: is_anycast() u_int32_t should be u_int32.
* from 4.2.6p3: ntpsnmpd, libntpq warning cleanup.
* Remove 'calldelay' and 'sign' keywords (Dave Mills).
* Documentation updates from Dave Mills.
(4.2.7p63) 2010/10/13 Released by Harlan Stenn <stenn@ntp.org>
* [Bug 1080] from 4.2.6p3-RC3: ntpd on ipv6 routers very chatty.
* Documentation nit cleanup.
* Documentation updates from Dave Mills.
(4.2.7p62) 2010/10/12 Released by Harlan Stenn <stenn@ntp.org>
* [Bug 750] from 4.2.6p3-RC3: Non-existing device causes coredump with
  RIPE-NCC driver.
* [Bug 1567] from 4.2.6p3-RC3: Support Arbiter 1093C Satellite Clock on
  Windows.
* [Bug 1581] from 4.2.6p3-RC3: printf format string mismatch leftover.
* [Bug 1659] from 4.2.6p3-RC3: Support Truetime Satellite Clocks on
  Windows.
* [Bug 1660] from 4.2.6p3-RC3: On some systems, test is in /usr/bin, not
  /bin.
* [Bug 1661] from 4.2.6p3-RC3: Re-indent refclock_ripencc.c.
* Lose peer_count from ntp_peer.c and ntp_proto.c (Dave Mills).
* Documentation updates from Dave Mills.
(4.2.7p61) 2010/10/06 Released by Harlan Stenn <stenn@ntp.org>
* Documentation and code cleanup from Dave Mills. No more NTP_MAXASSOC.
(4.2.7p60) 2010/10/04 Released by Harlan Stenn <stenn@ntp.org>
* Documentation updates from Dave Mills.
(4.2.7p59) 2010/10/02 Released by Harlan Stenn <stenn@ntp.org>
* Documentation updates from Dave Mills.
* Variable name cleanup from Dave Mills.
* [Bug 1657] darwin needs res_9_init, not res_init.
(4.2.7p58) 2010/09/30 Released by Harlan Stenn <stenn@ntp.org>
* Clock select bugfix from Dave Mills.
* [Bug 1554] peer may stay selected as system peer after becoming
  unreachable.
* [Bug 1644] from 4.2.6p3-RC3: cvo.sh should use lsb_release to identify
  linux distros.
* [Bug 1646] ntpd crashes with relative path to logfile.
(4.2.7p57) 2010/09/27 Released by Harlan Stenn <stenn@ntp.org>
* Documentation updates from Dave Mills.
(4.2.7p56) 2010/09/25 Released by Harlan Stenn <stenn@ntp.org>
* Clock combining algorithm improvements from Dave Mills.
* Documentation updates from Dave Mills.
* [Bug 1642] ntpdsim can't find simulate block in config file.
* [Bug 1643] from 4.2.6p3-RC3: Range-check the decoding of the RIPE-NCC
  status codes.
(4.2.7p55) 2010/09/22 Released by Harlan Stenn <stenn@ntp.org>
* Documentation updates from Dave Mills.
* [Bug 1636] from 4.2.6p3-RC2: segfault after denied remote config.
(4.2.7p54) 2010/09/21 Released by Harlan Stenn <stenn@ntp.org>
* More Initial convergence improvements from Dave Mills.
* Documentation updates from Dave Mills.
* [Bug 1635] from 4.2.6p3-RC2: "filegen ... enable" is not default.
(4.2.7p53) 2010/09/20 Released by Harlan Stenn <stenn@ntp.org>
* Documentation updates from Dave Mills.
* More Initial convergence improvements from Dave Mills.
(4.2.7p52) 2010/09/19 Released by Harlan Stenn <stenn@ntp.org>
* Initial convergence improvements from Dave Mills.
(4.2.7p51) 2010/09/18 Released by Harlan Stenn <stenn@ntp.org>
* [Bug 1344] from 4.2.6p3-RC1: ntpd on Windows exits without logging
  cause.
* [Bug 1629] 4.2.7p50 configure.ac changes invalidate config.cache.
* [Bug 1630] 4.2.7p50 cannot bootstrap on Autoconf 2.61.
(4.2.7p50) 2010/09/16 Released by Harlan Stenn <stenn@ntp.org>
* Cleanup NTP_LIB_M.
* [Bug 1628] Clean up -lxnet/-lsocket usage for (open)solaris.
(4.2.7p49) 2010/09/13 Released by Harlan Stenn <stenn@ntp.org>
* Documentation updates from Dave Mills.
(4.2.7p48) 2010/09/12 Released by Harlan Stenn <stenn@ntp.org>
* Documentation updates from Dave Mills.
(4.2.7p47) 2010/09/11 Released by Harlan Stenn <stenn@ntp.org>
* Documentation updates from Dave Mills.
* [Bug 1588] finish configure --disable-autokey implementation.
* [Bug 1616] refclock_acts.c: if (pp->leap == 2) is always false.
* [Bug 1620] [Backward Incompatible] "discard minimum" value should be in
  seconds, not log2 seconds.
(4.2.7p46) 2010/09/10 Released by Harlan Stenn <stenn@ntp.org>
* Use AC_SEARCH_LIBS instead of AC_CHECK_LIB for NTP_LIB_M.
(4.2.7p45) 2010/09/05 Released by Harlan Stenn <stenn@ntp.org>
* [Bug 1578] Consistently use -lm when needed.
(4.2.7p44) 2010/08/27 Released by Harlan Stenn <stenn@ntp.org>
* [Bug 1573] from 4.2.6p3-beta1: Miscalculation of offset in sntp.
(4.2.7p43) 2010/08/26 Released by Harlan Stenn <stenn@ntp.org>
* [Bug 1602] Refactor some of the sntp/ directory to facililtate testing.
(4.2.7p42) 2010/08/18 Released by Harlan Stenn <stenn@ntp.org>
* [Bug 1593] ntpd abort in free() with logconfig syntax error.
* [Bug 1595] from 4.2.6p3-beta1: empty last line in key file causes
  duplicate key to be added
* [Bug 1597] from 4.2.6p3-beta1: packet processing ignores RATE KoD packets,
  Because of a bug in string comparison.
(4.2.7p41) 2010/07/28 Released by Harlan Stenn <stenn@ntp.org>
* [Bug 1581] from 4.2.6p3-beta1: ntp_intres.c size_t printf format
  string mismatch.
* [Bug 1586] ntpd 4.2.7p40 doesn't write to syslog after fork on QNX.
* Avoid race with parallel builds using same source directory in
  scripts/genver by using build directory for temporary files.
* orphanwait documentation updates.
(4.2.7p40) 2010/07/12 Released by Harlan Stenn <stenn@ntp.org>
* [Bug 1395] ease ntpdate elimination with ntpd -w/--wait-sync
* [Bug 1396] allow servers on ntpd command line like ntpdate
(4.2.7p39) 2010/07/09 Released by Harlan Stenn <stenn@ntp.org>
* Fix typo in driver28.html.
* [Bug 1581] from 4.2.6p2: size_t printf format string mismatches, IRIG
  string buffers undersized.  Mostly backported from earlier ntp-dev
  fixes by Juergen Perlinger.
(4.2.7p38) 2010/06/20 Released by Harlan Stenn <stenn@ntp.org>
* [Bug 1570] backported to 4.2.6p2-RC7.
* [Bug 1575] from 4.2.6p2-RC7: use 'snprintf' with LIB_BUFLENGTH in
  inttoa.c, tvtoa.c and utvtoa.c
* [Bug 1576] backported to 4.2.6p2-RC7.
* Typo fix in a comment in ntp_proto.c.
(4.2.7p37) 2010/06/19 Released by Harlan Stenn <stenn@ntp.org>
* [Bug 1576] sys/sysctl.h depends on sys/param.h on OpenBSD.
(4.2.7p36) 2010/06/15 Released by Harlan Stenn <stenn@ntp.org>
* [Bug 1560] Initial support for orphanwait, from Dave Mills.
* clock_filter()/reachability fixes from Dave Mills.
(4.2.7p35) 2010/06/12 Released by Harlan Stenn <stenn@ntp.org>
* Rewrite of multiprecision macros in 'ntp_fp.h' from J. Perlinger
  <perlinger@ntp.org>
* [Bug 715] from 4.2.6p2-RC6: libisc Linux IPv6 interface iteration
  drops multicast flags.
(4.2.7p34) 2010/06/05 Released by Harlan Stenn <stenn@ntp.org>
* [Bug 1570] serial clock drivers get outdated input from kernel tty
  line buffer after startup
(4.2.7p33) 2010/06/04 Released by Harlan Stenn <stenn@ntp.org>
* [Bug 1561] from 4.2.6p2-RC5: ntpq, ntpdc "passwd" prompts for MD5
  password w/SHA1.
* [Bug 1565] from 4.2.6p2-RC5: sntp/crypto.c compile fails on MacOS over
  vsnprintf().
* from 4.2.6p2-RC5: Windows port: do not exit in
  ntp_timestamp_from_counter() without first logging the reason.
(4.2.7p32) 2010/05/19 Released by Harlan Stenn <stenn@ntp.org>
* Copyright file cleanup from Dave Mills.
* [Bug 1555] from 4.2.6p2-RC4: sntp illegal C (mixed code and
  declarations).
* [Bug 1558] pool prototype associations have 0.0.0.0 for remote addr.
* configure.ac: add --disable-autokey, #define AUTOKEY to enable future
  support for building without Autokey, but with OpenSSL for its digest
  algorithms (hash functions).  Code must be modified to use #ifdef
  AUTOKEY instead of #ifdef OPENSSL where appropriate to complete this.
* include/ntp_crypto.h: make assumption AUTOKEY implies OPENSSL explicit.
(4.2.7p31) 2010/05/11 Released by Harlan Stenn <stenn@ntp.org>
* [Bug 1325] from 4.2.6p2-RC3: unreachable code sntp recv_bcst_data().
* [Bug 1459] from 4.2.6p2-RC3: sntp MD5 authentication does not work
  with ntpd.
* [Bug 1552] from 4.2.6p2-RC3: update and complete broadcast and crypto
  features in sntp.
* [Bug 1553] from 4.2.6p2-RC3: sntp/configure.ac OpenSSL support.
* from 4.2.6p2-RC3: Escape unprintable characters in a refid in ntpq -p
  billboard.
* from 4.2.6p2-RC3: Simplify hash client code by providing OpenSSL
  EVP_*() API when built without OpenSSL.  (already in 4.2.7)
* from 4.2.6p2-RC3: Do not depend on ASCII in sntp.
(4.2.7p30) 2010/05/06 Released by Harlan Stenn <stenn@ntp.org>
* [Bug 1526] ntpd DNS pipe read EINTR with no network at startup.
* Update the ChangeLog entries when merging items from -stable.
(4.2.7p29) 2010/05/04 Released by Harlan Stenn <stenn@ntp.org>
* [Bug 1542] ntpd mrulist response may have incorrect last.older.
* [Bug 1543] ntpq mrulist must refresh nonce when retrying.
* [Bug 1544] ntpq mrulist sscanf timestamp format mismatch on 64-bit.
* Windows compiling hints/winnt.html update from G. Sunil Tej.
(4.2.7p28) 2010/05/03 Released by Harlan Stenn <stenn@ntp.org>
* [Bug 1512] from 4.2.6p2-RC3: ntpsnmpd should connect to net-snmpd
  via a unix-domain socket by default.
  Provide a command-line 'socket name' option.
* [Bug 1538] from 4.2.6p2-RC3: update refclock_nmea.c's call to
  getprotobyname().
* [Bug 1541] from 4.2.6p2-RC3: Fix wrong keyword for "maxclock".
(4.2.7p27) 2010/04/27 Released by Harlan Stenn <stenn@ntp.org>
(4.2.7p26) 2010/04/24 Released by Harlan Stenn <stenn@ntp.org>
* [Bug 1465] from 4.2.6p2-RC2: Make sure time from TS2100 is not
  invalid (backport from -dev).
* [Bug 1528] from 4.2.6p2-RC2: Fix EDITLINE_LIBS link order for ntpq
  and ntpdc.
* [Bug 1531] Require nonce with mrulist requests.
* [Bug 1532] Remove ntpd support for ntpdc's monlist in favor of ntpq's
  mrulist.
* [Bug 1534] from 4.2.6p2-RC2: conflicts with VC++ 2010 errno.h.
* [Bug 1535] from 4.2.6p2-RC2: "restrict -4 default" and "restrict
  -6 default" ignored.
(4.2.7p25) 2010/04/20 Released by Harlan Stenn <stenn@ntp.org>
* [Bug 1528] from 4.2.6p2-RC2: Remove --with-arlib from br-flock.
* [Bug 1503] [Bug 1504] [Bug 1518] [Bug 1522] from 4.2.6p2-RC2:
  all of which were fixed in 4.2.7 previously.
(4.2.7p24) 2010/04/13 Released by Harlan Stenn <stenn@ntp.org>
* [Bug 1390] Control PPS on the Oncore M12.
* [Bug 1518] Windows ntpd should lock to one processor more
  conservatively.
* [Bug 1520] '%u' formats for size_t gives warnings with 64-bit builds.
* [Bug 1522] Enable range syntax "trustedkey (301 ... 399)".
* Documentation updates for 4.2.7p22 changes and additions, updating
  ntpdc.html, ntpq.html, accopt.html, confopt.html, manyopt.html,
  miscopt.html, and miscopt.txt.
* accopt.html: non-ntpport doc changes from Dave Mills.
* Modify full MRU list preemption when full to match "discard monitor"
  documentation, by removing exception for count == 1.
(4.2.7p23) 2010/04/04 Released by Harlan Stenn <stenn@ntp.org>
* [Bug 1516] unpeer by IP address fails, DNS name works.
* [Bug 1517] ntpq and ntpdc should verify reverse DNS before use.
  ntpq and ntpdc now use the following format for showing purported
  DNS names from IP address "reverse" DNS lookups when the DNS name
  does not exist or does not include the original IP address among
  the results: "192.168.1.2 (fake.dns.local)".
(4.2.7p22) 2010/04/02 Released by Harlan Stenn <stenn@ntp.org>
* [Bug 1432] Don't set inheritable flag for linux capabilities.
* [Bug 1465] Make sure time from TS2100 is not invalid.
* [Bug 1483] AI_NUMERICSERV undefined in 4.2.7p20.
* [Bug 1497] fudge is broken by getnetnum() change.
* [Bug 1503] Auto-enabling of monitor for "restrict ... limited" wrong.
* [Bug 1504] ntpdate tickles ntpd "discard minimum 1" rate limit if
  "restrict ... limited" is used.
* ntpdate: stop querying source after KoD packet response, log it.
* ntpdate: rate limit each server to 2s between packets.
* From J. N. Perlinger: avoid pointer wraparound warnings in dolfptoa(),
  printf format mismatches with 64-bit size_t.
* Broadcast client (ephemeral) associations should be demobilized only
  if they are not heard from for 10 consecutive polls, regardless of
  surviving the clock selection.  Fix from David Mills.
* Add "ntpq -c ifstats" similar to "ntpdc -c ifstats".
* Add "ntpq -c sysstats" similar to "ntpdc -c sysstats".
* Add "ntpq -c monstats" to show monlist knobs and stats.
* Add "ntpq -c mrulist" similar to "ntpdc -c monlist" but not
  limited to 600 rows, and with filtering and sorting options:
  ntpq -c "mrulist mincount=2 laddr=192.168.1.2 sort=-avgint"
  ntpq -c "mrulist sort=addr"
  ntpq -c "mrulist mincount=2 sort=count"
  ntpq -c "mrulist sort=-lstint"
* Modify internal representation of MRU list to use l_fp fixed-point
  NTP timestamps instead of seconds since startup.  This increases the
  resolution and substantially improves accuracy of sorts involving
  timestamps, at the cost of flushing all MRU entries when the clock is
  stepped, to ensure the timestamps can be compared with the current
  get_systime() results.
* Add ntp.conf "mru" directive to configure MRU parameters, such as
  "mru mindepth 600 maxage 64 maxdepth 5000 maxmem 1024" or
  "mru initalloc 0 initmem 16 incalloc 99 incmem 4".  Several pairs are
  equivalent with one in units of MRU entries and its twin in units of
  kilobytes of memory, so the last one used in ntp.conf controls:
  maxdepth/maxmem, initalloc/initmem, incalloc/incmem.  With the above
  values, ntpd will preallocate 16kB worth of MRU entries, allocating
  4kB worth each time more are needed, with a hard limit of 1MB of MRU
  entries.  Until there are more than 600 entries none would be reused.
  Then only entries for addresses last seen 64 seconds or longer ago are
  reused.
* Limit "ntpdc -c monlist" response in ntpd to 600 entries, the previous
  overall limit on the MRU list depth which was driven by the monlist
  implementation limit of one request with a single multipacket
  response.
* New "pool" directive implementation modeled on manycastclient.
* Do not abort on non-ASCII characters in ntp.conf, ignore them.
* ntpq: increase response reassembly limit from 24 to 32 packets, add
  discussion in comment regarding results with even larger MAXFRAGS.
* ntpq: handle "passwd MYPASSWORD" (without prompting) as with ntpdc.
* ntpdc: do not examine argument to "passwd" if not supplied.
* configure: remove check for pointer type used with qsort(), we
  require ANSI C which mandates void *.
* Reset sys_kodsent to 0 in proto_clr_stats().
* Add sptoa()/sockporttoa() similar to stoa()/socktoa() adding :port.
* Use memcpy() instead of memmove() when buffers can not overlap.
* Remove sockaddr_storage from our sockaddr_u union of sockaddr,
  sockaddr_in, and sockaddr_in6, shaving about 100 bytes from its size
  and substantially decreasing MRU entry memory consumption.
* Extend ntpq readvar (alias rv) to allow fetching up to three named
  variables in one operation:  ntpq -c "rv 0 version offset frequency".
* ntpq: use srchost variable to show .POOL. prototype associations'
  hostname instead of address 0.0.0.0.
* "restrict source ..." configures override restrictions for time
  sources, allows tight default restrictions to be used with the pool
  directive (where server addresses are not known in advance).
* Ignore "preempt" modifier on manycastclient and pool prototype
  associations.  The resulting associations are preemptible, but the
  prototype must not be.
* Maintain and use linked list of associations (struct peer) in ntpd,
  avoiding walking 128 hash table entries to iterate over peers.
* Remove more workarounds unneeded since we require ISO C90 AKA ANSI C:
  - remove fallback implementations for memmove(), memset, strstr().
  - do not test for atexit() or memcpy().
* Collapse a bunch of code duplication in ntpd/ntp_restrict.c added with
  support for IPv6.
* Correct some corner case failures in automatically enabling the MRU
  list if any "restrict ... limited" is in effect, and in disabling MRU
  maintenance. (ntp_monitor.c, ntp_restrict.c)
* Reverse the internal sort order of the address restriction lists, but
  preserve the same behavior.  This allows removal of special-case code
  related to the default restrictions and more straightforward lookups
  of restrictions for a given address (now, stop on first match).
* Move ntp_restrict.c MRU doubly-linked list maintenance code into
  ntp_lists.h macros, allowing more duplicated source excision.
* Repair ntpdate.c to no longer test HAVE_TIMER_SETTIME.
* Do not reference peer_node/unpeer_node after freeing when built with
  --disable-saveconfig and using DNS.
(4.2.7p21) 2010/03/31 Released by Harlan Stenn <stenn@ntp.org>
* [Bug 2399] Reset sys_kodsent in proto_clr_stats().
* [Bug 1514] from 4.2.6p1-RC6: Typo in ntp_proto.c: fabs(foo < .4)
  should be fabs(foo) < .4.
* [Bug 1464] from 4.2.6p1-RC6: synchronization source wrong for
  refclocks ARCRON_MSF (27) and SHM (28).
* From 4.2.6p1-RC6: Correct Windows port's refclock_open() to
  return 0 on failure not -1.
* From 4.2.6p1-RC6: Correct CHU, dumbclock, and WWVB drivers to
  check for 0 returned from refclock_open() on failure.
* From 4.2.6p1-RC6: Correct "SIMUL=4 ./flock-build -1" to
  prioritize -1/--one.
* [Bug 1306] constant conditionals in audio_gain().
(4.2.7p20) 2010/02/13 Released by Harlan Stenn <stenn@ntp.org>
* [Bug 1483] hostname in ntp.conf "restrict" parameter rejected.
* Use all addresses for each restrict by hostname.
* Use async DNS to resolve trap directive hostnames.
(4.2.7p19) 2010/02/09 Released by Harlan Stenn <stenn@ntp.org>
* [Bug 1338] Update the association type codes in ntpq.html.
* [Bug 1478] from 4.2.6p1-RC5: linking fails: EVP_MD_pkey_type.
* [Bug 1479] from 4.2.6p1-RC5: not finding readline headers.
* [Bug 1484] from 4.2.6p1-RC5: ushort is not defined in QNX6.
(4.2.7p18) 2010/02/07 Released by Harlan Stenn <stenn@ntp.org>
* [Bug 1480] from 4.2.6p1-RC5: snprintf() cleanup caused
  unterminated refclock IDs.
* Stop using getaddrinfo() to convert numeric address strings to on-wire
  addresses in favor of is_ip_address() alone.
(4.2.7p17) 2010/02/05 Released by Harlan Stenn <stenn@ntp.org>
* [Bug 1477] from 4.2.6p1-RC5: First non-gmake make in clone
  w/VPATH can't make COPYRIGHT.
* Attempts to cure CID 108 CID 118 CID 119 TAINTED_SCALAR warnings.
* Broaden ylwrap workaround VPATH_HACK to all non-GNU make.
(4.2.7p16) 2010/02/04 Released by Harlan Stenn <stenn@ntp.org>
* [Bug 1474] from 4.2.6p1-RC4: ntp_keygen LCRYPTO after libntp.a.
* Include 4.2.6p1-RC4: Remove arlib.
(4.2.7p15) 2010/02/03 Released by Harlan Stenn <stenn@ntp.org>
* [Bug 1455] from 4.2.6p1: ntpd does not try /etc/ntp.audio.
* Include 4.2.6p1: Convert many sprintf() calls to snprintf(), also
  strcpy(), strcat().
* Include 4.2.6p1: Fix widely cut-n-pasted bug in refclock shutdown
  after failed start.
* Include 4.2.6p1: Remove some dead code checking for emalloc()
  returning NULL.
(4.2.7p14) 2010/02/02 Released by Harlan Stenn <stenn@ntp.org>
* [Bug 1338] ntpq displays incorrect association type codes.
* [Bug 1469] u_int32, int32 changes broke HP-UX 10.20 build.
* [Bug 1470] from 4.2.6p1: "make distdir" compiles keyword-gen.
* [Bug 1471] CID 120 CID 121 CID 122 is_ip_address() uninit family.
* [Bug 1472] CID 116 CID 117 minor warnings in new DNS code.
* [Bug 1473] from 4.2.6p1: "make distcheck" version.m4 error.
(4.2.7p13) 2010/01/31 Released by Harlan Stenn <stenn@ntp.org>
* [Bug 1467] from 4.2.6p1: Fix bogus rebuild of sntp/sntp.html.
(4.2.7p12) 2010/01/30 Released by Harlan Stenn <stenn@ntp.org>
* [Bug 1468] 'make install' broken for root on default NFS mount.
(4.2.7p11) 2010/01/28 Released by Harlan Stenn <stenn@ntp.org>
* [Bug 47] Debugging and logging do not work after a fork.
* [Bug 1010] getaddrinfo() could block and thus should not be called by
  the main thread/process.
* New async DNS resolver in ntpd allows nonblocking queries anytime,
  instead of only once at startup.
(4.2.7p10) 2010/01/24 Released by Harlan Stenn <stenn@ntp.org>
* [Bug 1140] from 4.2.6p1-RC5: Clean up debug.html, decode.html,
  and ntpq.html.
* Include 4.2.6p1-RC3: Use TZ=UTC instead of TZ= when calling date in
  scripts/mkver.in .
* [Bug 1448] from 4.2.6p1-RC3: Some macros not correctly conditionally
  or absolutely defined on Windows.
* [Bug 1449] from 4.2.6p1-RC3: ntpsim.h in ntp_config.c should be used
  conditionally.
* [Bug 1450] from 4.2.6p1-RC3: Option to exclude warnings not
  unconditionally defined on Windows.
(4.2.7p9) 2010/01/13 Released by Harlan Stenn <stenn@ntp.org>
(4.2.7p8) 2010/01/12 Released by Harlan Stenn <stenn@ntp.org>
* [Bug 702] ntpd service logic should use libopts to examine cmdline.
* [Bug 1451] from 4.2.6p1-RC3: sntp leaks KoD entry updating.
* [Bug 1453] from 4.2.6p1-RC3: Use $CC in config.cache filename.
(4.2.7p7) 2009/12/30 Released by Harlan Stenn <stenn@ntp.org>
* [Bug 620] ntpdc getresponse() esize != *rsize s/b size != *rsize.
* [Bug 1446] 4.2.7p6 requires autogen, missing ntpd.1, *.texi, *.menu.
(4.2.7p6) 2009/12/28 Released by Harlan Stenn <stenn@ntp.org>
* [Bug 1443] Remove unnecessary dependencies on ntp_io.h
* [Bug 1442] Move Windows functions into libntp files
* [Bug 1127] from 4.2.6p1-RC3: Check the return of X590_verify().
* [Bug 1439] from 4.2.6p1-RC3: .texi gen after binary is linked.
* [Bug 1440] from 4.2.6p1-RC3: Update configure.ac to support kfreebsd.
* [Bug 1445] from 4.2.6p1-RC3: IRIX does not have -lcap or support
  linux capabilities.
(4.2.7p5) 2009/12/25 Released by Harlan Stenn <stenn@ntp.org>
* Include 4.2.6p1-RC2
(4.2.7p4) 2009/12/24 Released by Harlan Stenn <stenn@ntp.org>
* [Bug 1429] ntpd -4 option does not reliably force IPv4 resolution.
* [Bug 1431] System headers must come before ntp headers in ntp_intres.c .
(4.2.7p3) 2009/12/22 Released by Harlan Stenn <stenn@ntp.org>
* [Bug 1426] scripts/VersionName needs . on the search path.
* [Bug 1427] quote missing in ./build - shows up on NetBSD.
* [Bug 1428] Use AC_HEADER_RESOLV to fix breaks from resolv.h
(4.2.7p2) 2009/12/20 Released by Harlan Stenn <stenn@ntp.org>
* [Bug 1419] ntpdate, ntpdc, sntp, ntpd ignore configure --bindir.
* [Bug 1421] add util/tg2, a clone of tg that works on Linux, NetBSD, and
  FreeBSD
(4.2.7p1) 2009/12/15 Released by Harlan Stenn <stenn@ntp.org>
* [Bug 1348] ntpd Windows port should wait for sendto() completion.
* [Bug 1413] test OpenSSL headers regarding -Wno-strict-prototypes.
* [Bug 1418] building ntpd/ntpdc/ntpq statically with ssl fails.
(4.2.7p0) 2009/12/13 Released by Harlan Stenn <stenn@ntp.org>
* [Bug 1412] m4/os_cflags.m4 caches results that depend on $CC.
* [Bug 1414] Enable "make distcheck" success with BSD make.
(4.2.7) 2009/12/09 Released by Harlan Stenn <stenn@ntp.org>
* [Bug 1407] configure.ac: recent GNU Make -v does not include "version".
---
(4.2.6p5) 2011/12/24 Released by Harlan Stenn <stenn@ntp.org>

No changes from 4.2.6p5-RC3.

---
(4.2.6p5-RC3) 2011/12/08 Released by Harlan Stenn <stenn@ntp.org>

* [Bug 2082] 3-char refid sent by ntpd 4.2.6p5-RC2 ends with extra dot.
* [Bug 2085] clock_update() sys_rootdisp calculation omits root delay.
* [Bug 2086] get_systime() should not offset by sys_residual.
* [Bug 2087] sys_jitter calculation overweights sys.peer jitter.
* Ensure NULL peer->dstadr is not accessed in orphan parent selection.

---
(4.2.6p5-RC2) 2011/11/30 Released by Harlan Stenn <stenn@ntp.org>

* [Bug 2050] Orphan mode stratum counting to infinity.
* [Bug 2059] optional billboard column "server" does not honor -n.
* [Bug 2066] ntpq lopeers ipv6 "local" column overrun.
* [Bug 2068] ntpd sends nonprintable stratum 16 refid to ntpq.
* [Bug 2069] broadcastclient, multicastclient spin up duplicate
  ephemeral associations without broadcastdelay.
* [Bug 2072] Orphan parent selection metric needs ntohl().
* Exclude not-yet-determined sys_refid from use in loopback TEST12
  (from David Mills).
* Never send KoD rate limiting response to MODE_SERVER response.

---
(4.2.6p5-RC1) 2011/10/18 Released by Harlan Stenn <stenn@ntp.org>

* [Bug 2034] Listening address configuration with prefix misapplied.

---
(4.2.6p4) 2011/09/22 Released by Harlan Stenn <stenn@ntp.org>

* [Bug 1984] ntp/libisc fails to compile on OS X 10.7 (Lion).
* [Bug 1985] "logconfig =allall" rejected.
* [Bug 2001] ntpdc timerstats reports overruns as handled.
* [Bug 2003] libntpq ntpq_read_assoc_peervars() broken.
* [Backward Incompatible] sntp: -l/--filelog -> -l/--logfile, to be
  consistent with ntpd.
* libopts/file.c fix from Bruce Korb (arg-type=file).

---
(4.2.6p4-RC2) 2011/08/04 Released by Harlan Stenn <stenn@ntp.org>

* [Bug 1608] Parse Refclock driver should honor trusttime.
* [Bug 1961] html2man update: distribute ntp-wait.html.
* [Bug 1970] UNLINK_EXPR_SLIST() causes crash if list is empty.
* [Bug 1972] checking for struct rtattr fails.
* [Bug 1975] libntp/mktime.c won't work with 64-bit time_t
* [Bug 1978] [Bug 1134] fix in 4.2.6p4-RC1 doesn't build on older Linux.
* Backport several fixes for Coverity warnings from ntp-dev.
* Backport if_nametoindex() check for hpux.

---
(4.2.6p4-RC1) 2011/07/10 Released by Harlan Stenn <stenn@ntp.org>

* [Bug 1134] ntpd fails binding to tentative IPv6 addresses.
* [Bug 1790] Update config.guess and config.sub to detect AIX6.
* [Bug 1961] html2man needs an update.
* Update the NEWS file.

---
(4.2.6p4-beta2) 2011/05/25 Released by Harlan Stenn <stenn@ntp.org>

* [Bug 1695] ntpdate takes longer than necessary.
* [Bug 1832] ntpdate doesn't allow timeout > 2s.
* [Bug 1933] WWVB/Spectracom driver timestamps LFs, not CRs.
* Backport utility routines from ntp-dev: mprintf(), emalloc_zero().

---
(4.2.6p4-beta1) 2011/05/16 Released by Harlan Stenn <stenn@ntp.org>

* [Bug 1554] peer may stay selected as system peer after becoming
  unreachable.
* [Bug 1921] LOCAL, ACTS drivers with "prefer" excluded from initial
  candidate list.
* [Bug 1923] orphan parent favored over LOCAL, ACTS drivers.
* [Bug 1924] Billboard tally codes sometimes do not match operation,
  variables.
* Enable tickadj-like taming of wildly off-spec Windows clock using
  NTPD_TICKADJ_PPM env. var. specifying baseline slew.
* Upgrade to AutoGen 5.11.9 (and require it).
* Upgrade to libopts 35.0.10 from AutoGen 5.11.9pre8.

---
(4.2.6p3) 2011/01/03 Released by Harlan Stenn <stenn@ntp.org>

* [Bug 1764] Palisade driver doesn't build on Linux
* Create and use scripts/check--help when generating .texi files.
* Update bk triggers for the bk-5 release.
* Update genCommitLog for the bk-5 release.
* Update the copyright year.

---
(4.2.6p3-RC12) 2010/12/25 Released by Harlan Stenn <stenn@ntp.org>

* [Bug 1458] Can not compile NTP on FreeBSD 4.7.
* [Bug 1510] Add modes 20/21 for driver 8 to support RAWDCF @ 75 baud.
* [Bug 1618] Unreachable code in jjy_start(). (backport from ntp-dev)
* [Bug 1719] ntp-keygen -V crash. (backport)
* [Bug 1740] ntpdc treats many counters as signed. (backport)
* [Bug 1741] Enable multicast reception on each address (Windows).
* [Bug 1742] Fix a typo in an error message in the "build" script.
* [Bug 1743] Display timezone offset when showing time for sntp in the
local timezone.
* [Bug 1751] Support for Atari FreeMiNT OS.
* [Bug 1754] --version output should be more verbose.
* [Bug 1757] oncore snprintf("%m") doesn't expand %m.
* [Bug 1758] setsockopt IPV6_MULTICAST_IF with wrong ifindex.
* [Bug 1760] ntpd Windows interpolation cannot be disabled.
* [Bug 1762] manycastclient solicitation responses interfere.
* Upgrade to libopts 34.0.9 from AutoGen 5.11.6pre7.
* Relax minimum Automake version to 1.10 with updated libopts.m4.
* Suppress ntp-keygen OpenSSL version display for --help, --version,
display both build and runtime OpenSSL versions when they differ.
* Clean up m4 quoting in configure.ac, *.m4 files, resolving
  intermittent AC_LANG_PROGRAM possibly undefined errors.
* Clean up the SNTP documentation.
* Other manycastclient repairs:
  Separate handling of scope ID embedded in many in6_addr from ifindex
  used for IPv6 multicasting ioctls.
  Add INT_PRIVACY endpt bit flag for IPv6 RFC 4941 privacy addresses.
  Enable outbound multicast from only one address per interface in the
  same subnet, and in that case prefer embedded MAC address modified
  EUI-64 IPv6 addresses first, then static, and last RFC 4941 privacy
  addresses.
  Use setsockopt(IP[V6]_MULTICAST_IF) before each send to multicast to
  select the local source address, using the correct socket is not
  enough.

---
(4.2.6p3-RC11) 2010/11/28 Released by Harlan Stenn <stenn@ntp.org>

* [Bug 1725] ntpd sends multicast from only one address.
* [Bug 1728] In ntp_openssl.m4, don't add -I/usr/include or -L/usr/lib
  to CPPFLAGS or LDFLAGS.
* [Bug 1733] IRIX doesn't have 'head' (affects scripts/checkChangeLog).
* Remove log_msg() and debug_msg() from sntp in favor of msyslog().
* Use a single copy of libopts/, in sntp/.
* Upgrade libopts to 33.3.8.
* Bump minimum Automake version to 1.11, required for AM_COND_IF
  use in LIBOPTS_CHECK.
* Improvements to the 'build' script.

---
(4.2.6p3-RC10) 2010/11/14 Released by Harlan Stenn <stenn@ntp.org>

* [Bug 1681] More sntp logging cleanup.
* [Bug 1683] Non-localhost on loopback exempted from nic rules.

---
(4.2.6p3-RC9) 2010/11/10 Released by Harlan Stenn <stenn@ntp.org>

* [Bug 1574] sntp:set_time doesn't set tv_usec correctly.
* [Bug 1681] sntp logging cleanup.
* [Bug 1683] Interface binding does not seem to work as intended.
* [Bug 1691] Use first NMEA sentence each second.
* [Bug 1692] packageinfo.sh needs to be "sourced" using ./ .
* [Bug 1709] ntpdate ignores replies with equal receive and transmit
  timestamps.
* Backport sntp from -dev

---
(4.2.6p3-RC8) 2010/10/29 Released by Harlan Stenn <stenn@ntp.org>

* [Bug 1685] NMEA driver mode byte confusion.
* First cut at using scripts/checkChangeLog.

---
(4.2.6p3-RC7) 2010/10/25 Released by Harlan Stenn <stenn@ntp.org>

* [Bug 1676] NMEA: $GPGLL did not work after fix for Bug 1571.
* Added scripts/checkChangeLog.

---
(4.2.6p3-RC6) 2010/10/24 Released by Harlan Stenn <stenn@ntp.org>

* [Bug 1571] NMEA does not relate data to PPS edge.
* [Bug 1572] NMEA time adjustment for GPZDG buggy.
* [Bug 1675] Prohibit includefile remote config.

---
(4.2.6p3-RC5) 2010/10/22 Released by Harlan Stenn <stenn@ntp.org>

* [Bug 1649] Require NMEA checksum if $GPRMC or previously seen.
* [Bug 1669] NTP 4.2.6p2 fails to compile on IBM AIX 5.3.

---
(4.2.6p3-RC4) 2010/10/16 Released by Harlan Stenn <stenn@ntp.org>

* [Bug 1584] wrong SNMP type for precision, resolution.
* [Bug 1659] Need CLOCK_TRUETIME not CLOCK_TRUE.
* [Bug 1665] is_anycast() u_int32_t should be u_int32.
* ntpsnmpd, libntpq warning cleanup.

---
(4.2.6p3-RC3) 2010/10/14 Released by Harlan Stenn <stenn@ntp.org>

* [Bug 750] Non-existing device causes coredump with RIPE-NCC driver.
* [Bug 1080] ntpd on ipv6 routers very chatty.
* [Bug 1567] Support Arbiter 1093C Satellite Clock on Windows.
* [Bug 1581] printf format string mismatch leftover.
* [Bug 1584] ntpsnmpd OID must be mib-2.197.
* [Bug 1643] Range-check the decoding of the RIPE-NCC status codes.
* [Bug 1644] cvo.sh should use lsb_release to identify linux distros.
* [Bug 1659] Support Truetime Satellite Clocks on Windows.
* [Bug 1660] On some systems, test is in /usr/bin, not /bin.
* [Bug 1661] Re-indent refclock_ripencc.c.

---
(4.2.6p3-RC2) 2010/09/25 Released by Harlan Stenn <stenn@ntp.org>

* [Bug 1635] "filegen ... enable" is not default.
* [Bug 1636] yyparse() segfault after denied filegen remote config.

---
(4.2.6p3-RC1) 2010/09/18 Released by Harlan Stenn <stenn@ntp.org>

* [Bug 1344] ntpd on Windows exits without logging cause.

---
(4.2.6p3-beta1) 2010/09/11 Released by Harlan Stenn <stenn@ntp.org>

* [Bug 1573] Miscalculation of offset in sntp.
* [Bug 1595] empty last line in key file causes duplicate key to be added
* [Bug 1597] packet processing ignores RATE KoD packets, because of
  a bug in string comparison.
* [Bug 1581] ntp_intres.c size_t printf format string mismatch.

---
(4.2.6p2) 2010/07/09 Released by Harlan Stenn <stenn@ntp.org>

* [Bug 1581] size_t printf format string mismatches, IRIG string buffers
  undersized.  Mostly backported from earlier ntp-dev fixes by Juergen
  Perlinger.

---
(4.2.6p2-RC7) 2010/06/19 Released by Harlan Stenn <stenn@ntp.org>

* [Bug 1570] serial clock drivers get outdated input from kernel tty
  line buffer after startup
* [Bug 1575] use 'snprintf' with LIB_BUFLENGTH in inttoa.c, tvtoa.c and
  utvtoa.c
* [Bug 1576] sys/sysctl.h depends on sys/param.h on OpenBSD.

---
(4.2.6p2-RC6) 2010/06/12 Released by Harlan Stenn <stenn@ntp.org>

* [Bug 715] libisc Linux IPv6 interface iteration drops multicast flags.

---
(4.2.6p2-RC5) 2010/06/03 Released by Harlan Stenn <stenn@ntp.org>

* [Bug 1561] ntpq, ntpdc "passwd" prompts for MD5 password w/SHA1.
* [Bug 1565] sntp/crypto.c compile fails on MacOS over vsnprintf().
* Windows port: do not exit in ntp_timestamp_from_counter() without
  first logging the reason.
* Support "passwd blah" syntax in ntpq.

---
(4.2.6p2-RC4) 2010/05/19 Released by Harlan Stenn <stenn@ntp.org>

* [Bug 1555] 4.2.6p2-RC3 sntp illegal C (mixed code and declarations).

---
(4.2.6p2-RC3) 2010/05/11 Released by Harlan Stenn <stenn@ntp.org>

* [Bug 1325] unreachable code in sntp recv_bcst_data().
* [Bug 1459] sntp MD5 authentication does not work with ntpd.
* [Bug 1512] ntpsnmpd should connect to net-snmpd via a unix-domain
  socket by default.  Provide a command-line 'socket name' option.
* [Bug 1538] update refclock_nmea.c's call to getprotobyname().
* [Bug 1541] Fix wrong keyword for "maxclock".
* [Bug 1552] update and complete broadcast and crypto features in sntp.
* [Bug 1553] sntp/configure.ac OpenSSL support.
* Escape unprintable characters in a refid in ntpq -p billboard.
* Simplify hash client code by providing OpenSSL EVP_*() API when built
  without OpenSSL.  (from ntp-dev)
* Do not depend on ASCII values for ('A' - '0'), ('a' - '0') in sntp.
* Windows compiling hints/winnt.html update from G. Sunil Tej.

---
(4.2.6p2-RC2) 2010/04/27 Released by Harlan Stenn <stenn@ntp.org>

* [Bug 1465] Make sure time from TS2100 is not invalid (backport from
  ntp-dev).
* [Bug 1528] Fix EDITLINE_LIBS link order for ntpq and ntpdc.
* [Bug 1534] win32/include/isc/net.h conflicts with VC++ 2010 errno.h.
* [Bug 1535] "restrict -4 default" and "restrict -6 default" ignored.
* Remove --with-arlib from br-flock.

---
(4.2.6p2-RC1) 2010/04/18 Released by Harlan Stenn <stenn@ntp.org>

* [Bug 1503] Auto-enabling of monitor for "restrict ... limited" wrong.
* [Bug 1504] ntpdate tickles ntpd "discard minimum 1" rate limit if
  "restrict ... limited" is used.
* [Bug 1518] Windows ntpd should lock to one processor more
  conservatively.
* [Bug 1522] Enable range syntax "trustedkey (301 ... 399)".
* Update html/authopt.html controlkey, requestkey, and trustedkey docs.

---
(4.2.6p1) 2010/04/09 Released by Harlan Stenn <stenn@ntp.org>
(4.2.6p1-RC6) 2010/03/31 Released by Harlan Stenn <stenn@ntp.org>

* [Bug 1514] Typo in ntp_proto.c: fabs(foo < .4) should be fabs(foo) < .4.
* [Bug 1464] synchronization source wrong for refclocks ARCRON_MSF (27)
  and SHM (28).
* Correct Windows port's refclock_open() to return 0 on failure not -1.
* Correct CHU, dumbclock, and WWVB drivers to check for 0 returned from
  refclock_open() on failure.
* Correct "SIMUL=4 ./flock-build -1" to prioritize -1/--one.

---
(4.2.6p1-RC5) 2010/02/09 Released by Harlan Stenn <stenn@ntp.org>

* [Bug 1140] Clean up debug.html, decode.html, and ntpq.html.
* [Bug 1438] Remove dead code from sntp/networking.c.
* [Bug 1477] 1st non-gmake make in clone w/VPATH can't make COPYRIGHT.
* [Bug 1478] linking fails with undefined reference EVP_MD_pkey_type.
* [Bug 1479] Compilation fails because of not finding readline headers.
* [Bug 1480] snprintf() cleanup caused unterminated refclock IDs.
* [Bug 1484] ushort is not defined in QNX6.

---
(4.2.6p1-RC4) 2010/02/04 Released by Harlan Stenn <stenn@ntp.org>

* [Bug 1455] ntpd does not try /etc/ntp.audio as documented.
* [Bug 1467] Fix bogus rebuild of sntp/sntp.html
* [Bug 1470] "make distdir" in $srcdir builds keyword-gen, libntp.a.
* [Bug 1473] "make distcheck" before build can't make sntp/version.m4.
* [Bug 1474] ntp_keygen needs LCRYPTO after libntp.a.
* Convert many sprintf() calls to snprintf(), also strcpy(), strcat().
* Fix widely cut-n-pasted bug in refclock shutdown after failed start.
* Remove some dead code checking for emalloc() returning NULL.
* Remove arlib.

---
(4.2.6p1-RC3) 2010/01/24 Released by Harlan Stenn <stenn@ntp.org>

* Use TZ=UTC instead of TZ= when calling date in scripts/mkver.in .
* [Bug 1448] Some macros not correctly conditionally or absolutely defined
  on Windows.
* [Bug 1449] ntpsim.h in ntp_config.c should be used conditionally.
* [Bug 1450] Option to exclude warnings not unconditionally defined on Windows.
* [Bug 1127] Properly check the return of X590_verify() - missed one.
* [Bug 1439] .texi generation must wait until after binary is linked.
* [Bug 1440] Update configure.ac to support kfreebsd.
* [Bug 1445] IRIX does not have -lcap or support linux capabilities.
* [Bug 1451] CID 115: sntp leaks KoD entry when updating existing.
* [Bug 1453] Use $CC in config.cache filename in ./build script.

---
(4.2.6p1-RC2) 2009/12/25 Released by Harlan Stenn <stenn@ntp.org>

* [Bug 1411] Fix status messages in refclock_oncore.c.
* [Bug 1416] MAXDNAME undefined on Solaris 2.6.
* [Bug 1419] ntpdate, ntpdc, sntp, ntpd ignore configure --bindir.
* [Bug 1424] Fix check for rtattr (rtnetlink.h).
* [Bug 1425] unpeer by association ID sets up for duplicate free().
* [Bug 1426] scripts/VersionName needs . on the search path.
* [Bug 1427] quote missing in ./build - shows up on NetBSD.
* [Bug 1428] Use AC_HEADER_RESOLV to fix breaks from resolv.h
* [Bug 1429] ntpd -4 option does not reliably force IPv4 resolution.
* [Bug 1431] System headers must come before ntp headers in ntp_intres.c .
* [Bug 1434] HP-UX 11 ip_mreq undeclared, _HPUX_SOURCE helps some.
* [Bug 1435] sntp: Test for -lresolv using the same tests as in ntp.

---
(4.2.6p1-RC1) 2009/12/20 Released by Harlan Stenn <stenn@ntp.org>

* [Bug 1409] Put refclock_neoclock4x.c under the NTP COPYRIGHT notice.
  This should allow debian and other distros to add this refclock driver
  in further distro releases.
  Detect R2 hardware releases.
* [Bug 1412] m4/os_cflags.m4 caches results that depend on $CC.
* [Bug 1413] test OpenSSL headers regarding -Wno-strict-prototypes.
* [Bug 1414] Enable "make distcheck" success with BSD make.
* [Bug 1415] Fix Mac OS X link problem.
* [Bug 1418] building ntpd/ntpdc/ntpq statically with ssl fails.
* Build infrastructure updates to enable beta releases of ntp-stable.

---
(4.2.6) 2009/12/09 Released by Harlan Stenn <stenn@ntp.org>
* [Sec 1331] from4.2.4p8: DoS with mode 7 packets - CVE-2009-3563.
* [Bug 508] Fixed leap second handling for Windows.
(4.2.5p250-RC) 2009/11/30 Released by Harlan Stenn <stenn@ntp.org>
* sntp documentation updates.
* [Bug 761] internal resolver does not seem to honor -4/-6 qualifiers
* [Bug 1386] Deferred DNS doesn't work on NetBSD
* [Bug 1391] avoid invoking autogen twice for .c and .h files.
* [Bug 1397] shmget() refclock_shm failing because of file mode.
* Pass no_needed to ntp_intres as first part of fixing [Bug 975].
* Add ./configure --enable-force-defer-DNS to help debugging.
(4.2.5p249-RC) 2009/11/28 Released by Harlan Stenn <stenn@ntp.org>
* [Bug 1400] An empty KOD DB file causes sntp to coredump.
* sntp: documentation cleanup.
* sntp: clean up some error messages.
* sntp: Use the precision to control how many offset digits are shown.
* sntp: Show root dispersion.
* Cleanup from the automake/autoconf upgrades.
(4.2.5p248-RC) 2009/11/26 Released by Harlan Stenn <stenn@ntp.org>
* Prepare for the generation of sntp.html.
* Documentation changes from Dave Mills.
* [Bug 1387] Storage leak in ntp_intres (minor).
* [Bug 1389] buffer overflow in refclock_oncore.c
* [Bug 1391] .texi usage text from installed, not built binaries.
* [Bug 1392] intres retries duplicate assocations endlessly.
* Correct *-opts.h dependency so default 'get' action isn't used.
(4.2.5p247-RC) 2009/11/20 Released by Harlan Stenn <stenn@ntp.org>
* [Bug 1142] nodebug builds shed no light on -d, -D option failure.
* [Bug 1179] point out the problem with -i/--jaildir and -u/--user when
  they are disabled by configure.
* [Bug 1308] support systems that lack fork().
* [Bug 1343] sntp doesn't link on Solaris 7, needs -lresolv.
(4.2.5p246-RC) 2009/11/17 Released by Harlan Stenn <stenn@ntp.org>
* Upgrade to autogen-5.10
* [Bug 1378] Unnecessary resetting of peers during interface update.
* [Bug 1382] p245 configure --disable-dependency-tracking won't build.
* [Bug 1384] ntpq :config core dumped with a blank password.
(4.2.5p245-RC) 2009/11/14 Released by Harlan Stenn <stenn@ntp.org>
* Cleanup from Dave Mills.
* [Bug 1343] sntp illegal C does not compile on Solaris 7.
* [Bug 1381] Version .deps generated include file dependencies to allow
  known dependency-breaking changes to force .deps to be cleaned,
  triggered by changing the contents of deps-ver and/or sntp/deps-ver.
(4.2.5p244-RC) 2009/11/12 Released by Harlan Stenn <stenn@ntp.org>
* keygen.html updates from Dave Mills.
* [Bug 1003] ntpdc unconfig command doesn't prompt for keyid.
* [Bug 1376] Enable authenticated ntpq and ntpdc using newly-available
  digest types.
* ntp-keygen, Autokey OpenSSL build vs. run version mismatch is now a
  non-fatal warning.
(4.2.5p243-RC) 2009/11/11 Released by Harlan Stenn <stenn@ntp.org>
* [Bug 1226] Fix deferred DNS lookups.
* new crypto signature cleanup.
(4.2.5p242-RC) 2009/11/10 Released by Harlan Stenn <stenn@ntp.org>
* [Bug 1363] CID 92 clarify fallthrough case in clk_trimtsip.c
* [Bug 1366] ioctl(TIOCSCTTY, 0) fails on NetBSD *[0-2].* > 3.99.7.
* [Bug 1368] typos in libntp --without-crypto case
* [Bug 1371] deferred DNS lookup failing with INFO_ERR_AUTH.
* CID 87 dead code in ntpq.c atoascii().
* Fix authenticated ntpdc, broken in p240.
* Stub out isc/mem.h, shaving 47k from a MIPS ntpd binary.
* Shrink keyword scanner FSM entries from 64 to 32 bits apiece.
* Documention updates from Dave Mills.
* authkeys.c cleanup from Dave Mills.
(4.2.5p241-RC) 2009/11/07 Released by Harlan Stenn <stenn@ntp.org>
* html/authopt.html update from Dave Mills.
* Remove unused file from sntp/Makefile.am's distribution list.
* new crypto signature cleanup.
(4.2.5p240-RC) 2009/11/05 Released by Harlan Stenn <stenn@ntp.org>
* [Bug 1364] clock_gettime() not detected, need -lrt on Debian 5.0.3.
* Provide all of OpenSSL's signature methods for ntp.keys (FIPS 140-2).
(4.2.5p239-RC) 2009/10/30 Released by Harlan Stenn <stenn@ntp.org>
* [Bug 1357] bogus assert from refclock_shm.
* [Bug 1359] Debug message cleanup.
* CID 101: more pointer/array cleanup.
* [Bug 1356] core dump from refclock_nmea when can't open /dev/gpsU.
* [Bug 1358] AIX 4.3 sntp/networking.c IPV6_JOIN_GROUP undeclared.
* CID 101: pointer/array cleanup.
(4.2.5p238-RC) 2009/10/27 Released by Harlan Stenn <stenn@ntp.org>
* Changes from Dave Mills.
* driver4.html updates from Dave Mills.
* [Bug 1252] PPSAPI cleanup on ntpd/refclock_wwvb.c.
* [Bug 1354] libtool error building after bootstrap with Autoconf 2.64.
* Allow NTP_VPATH_HACK configure test to handle newer gmake versions.
* CIDs 94-99 make it more clearly impossible for sock_hash() to return
  a negative number.
* CID 105, 106 ensure ntpdc arrays are not overrun even if callers
  misbehave.
* CID 113 use va_end() in refclock_true.c true_debug().
* Get rid of configure tests for __ss_family and __ss_len when the more
  common ss_family and ss_len are present.
(4.2.5p237-RC) 2009/10/26 Released by Harlan Stenn <stenn@ntp.org>
* [Bug 610] NMEA support for using PPSAPI on a different device.
* [Bug 1238] use only fudge time2 to offset NMEA serial timestamp.
* [Bug 1355] ntp-dev won't compile on OpenBSD 4.6.
(4.2.5p236-RC) 2009/10/22 Released by Harlan Stenn <stenn@ntp.org>
* Cleanup from Dave Mills.
* [Bug 1343] ntpd/ntp_io.c close_fd() does not compile on Solaris 7.
* [Bug 1353] ntpq "rv 0 settimeofday" always shows UNKNOWN on unix.
* Do not attempt to execute built binaries from ntpd/Makefile when
  cross-compiling (keyword-gen and ntpd --saveconfigquit).
* sntp/main.c: Remove duplicate global adr_buf[] (also defined in
  networking.c) which Piotr Grudzinski identified breaking his build.
* Correct in6addr_any test in configure.ac to attempt link too.
(4.2.5p235-RC) 2009/10/18 Released by Harlan Stenn <stenn@ntp.org>
* [Bug 1343] lib/isc build breaks on systems without IPv6 headers.
(4.2.5p234-RC) 2009/10/16 Released by Harlan Stenn <stenn@ntp.org>
* [Bug 1339] redux, use unmodified lib/isc/win32/strerror.c and
  move #define strerror... to a header not used by lib/isc code.
* [Bug 1345] illegal 'grep' option prevents compilation.
* [Bug 1346] keyword scanner broken where char defaults to unsigned.
* [Bug 1347] ntpd/complete.conf missing multicastclient test case.
(4.2.5p233-RC) 2009/10/15 Released by Harlan Stenn <stenn@ntp.org>
* [Bug 1337] cast setsockopt() v4 address pointer to void *.
* [Bug 1342] ignore|drop one IPv6 address on an interface blocks all
  addresses on that interface.
* Documentation cleanup and updates.
(4.2.5p232-RC) 2009/10/14 Released by Harlan Stenn <stenn@ntp.org>
* [Bug 1302] OpenSSL under Windows needs applink support.
* [Bug 1337] fix incorrect args to setsockopt(fd, IP_MULTICAST_IF,...).
* [Bug 1339] Fix Windows-only ntp_strerror() infinite recursion.
* [Bug 1341] NMEA driver requires working PPSAPI #ifdef HAVE_PPSAPI.
* Construct ntpd keyword scanner finite state machine at compile time
  rather than at runtime, shrink entries from 40+ to 8 bytes.
* Update documentation for ntpq --old-rv, saveconfig, saveconfigdir,
  ntpd -I -L and -M, and interface/nic rules. (From Dave Hart)
* [Bug 1337] fix incorrect args to setsockopt(fd, IP_MULTICAST_IF,...)
(4.2.5p231-RC) 2009/10/10 Released by Harlan Stenn <stenn@ntp.org>
* [Bug 1335] Broadcast client degraded by wildcard default change.
(4.2.5p230-RC) 2009/10/09 Released by Harlan Stenn <stenn@ntp.org>
* Start the 4.2.6 Release Candidate cycle.
* Broadcast and transit phase cleanup from Dave Mills.
(4.2.5p229) 2009/10/07 Released by Harlan Stenn <stenn@ntp.org>
* [Bug 1334] ntpsnmpd undefined reference to `ntpqOptions'.
* Change ntpsnmpd/Makefile.am include file order to fix FreeBSD build.
(4.2.5p228) 2009/10/06 Released by Harlan Stenn <stenn@ntp.org>
* Reclaim syntax tree memory after application in ntpd built with
  configure --disable-saveconfig.
* [Bug 1135] ntpq uses sizeof(u_long) where sizeof(u_int32) is meant.
* [Bug 1333] ntpd --interface precedence over --novirtualips lost.
(4.2.5p227) 2009/10/05 Released by Harlan Stenn <stenn@ntp.org>
* [Bug 1135] :config fails with "Server disallowed request"
* [Bug 1330] disallow interface/nic rules when --novirtualips or
  --interface are used.
* [Bug 1332] ntpq -c 'rv 0 variablename' returns extra stuff.
* Add test of ntpd --saveconfigquit fidelity using new complete.conf.
* Documentation updates from Dave Hart/Dave Mills.
(4.2.5p226) 2009/10/04 Released by Harlan Stenn <stenn@ntp.org>
* [Bug 1318] Allow multiple -g options on ntpd command line.
* [Bug 1327] ntpq, ntpdc, ntp-keygen -d & -D should work with configure
  --disable-debugging.
* Add ntpd --saveconfigquit <filename> option for future build-time
  testing of saveconfig fidelity.
* Clockhop and autokey cleanup from Dave Mills.
* Documentation updates from Dave Mills.
(4.2.5p225) 2009/09/30 Released by Harlan Stenn <stenn@ntp.org>
* authopt documentation changes from Dave Mills/Dave Hart.
* [Bug 1324] support bracketed IPv6 numeric addresses for restrict.
(4.2.5p224) 2009/09/29 Released by Harlan Stenn <stenn@ntp.org>
* Clockhop and documentation fixes from Dave Mills.
* Remove "tos maxhop" ntp.conf knob.
(4.2.5p223) 2009/09/28 Released by Harlan Stenn <stenn@ntp.org>
* [Bug 1321] build doesn't work if . isn't on $PATH.
* [Bug 1323] Implement "revoke #" to match documentation, deprecate
  "crypto revoke #".
(4.2.5p222) 2009/09/27 Released by Harlan Stenn <stenn@ntp.org>
* Update libisc code using bind-9.6.1-P1.tar.gz, rearrange our copy to
  mirror the upstream layout (lib/isc/...), and merge in NTP-local
  modifications to libisc.  There is a new procedure to ease future
  libisc merges using a separate "upstream" bk repo.  That will enable
  normal bk pull automerge to handle carrying forward any local changes
  and should enable us to take updated libisc snapshots more often.
* Updated build and flock-build scripts.  flock-build --one is a way
  to perform a flock-build compatible solitary build, handy for a repo
  clone's first build on a machine with autoconf, automake, etc.
* Compiling ntp_parser.y using BSD make correctly places ntp_parser.h
  in the top-level ntpd directory instead of A.*/ntpd.
* bootstrap script updated to remove potentially stale .deps dirs.
* Remove unneeded Makefile.am files from the lib/isc/include tree.
(4.2.5p221) 2009/09/26 Released by Harlan Stenn <stenn@ntp.org>
* [Bug 1316] segfault if refclock_nmea can't open file.
* [Bug 1317] Distribute cvo.sh.
(4.2.5p220) 2009/09/25 Released by Harlan Stenn <stenn@ntp.org>
* Rearrange libisc code to match the upstream layout in BIND.  This is
  step one of two, changing the layout but keeping our existing libisc.
(4.2.5p219) 2009/09/24 Released by Harlan Stenn <stenn@ntp.org>
* [Bug 1315] "interface ignore 0.0.0.0" is ignored.
* add implicit "nic ignore all" rule before any rules from ntp.conf, so
  "nic listen eth0" alone means the same as "-I eth0".
* add wildcard match class for interface/nic rules.
* fix mistaken carryover of prefixlen from one rule to the next.
* Ensure IPv6 localhost address ::1 is included in libisc's Windows IPv6
  address enumeration, allowing ntpq and ntpdc's hardcoding to 127.0.0.1
  on Windows to end.
(4.2.5p218) 2009/09/21 Released by Harlan Stenn <stenn@ntp.org>
* [Bug 1314] saveconfig emits -4 and -6 on when not given.
* correct parsing and processing of setvar directive.
* highlight location of ntpq :config syntax errors with ^.
* clarify (former) NO_ARG, SINGLE_ARG, MULTIPLE_ARG renaming to
  FOLLBY_TOKEN, FOLLBY_STRING, FOLLBY_STRINGS_TO_EOC.
* parser, saveconfig cleanup to store T_ identifiers in syntax tree.
(4.2.5p217) 2009/09/20 Released by Harlan Stenn <stenn@ntp.org>
* [Bug 1300] reject remote configuration of dangerous items.
(4.2.5p216) 2009/09/19 Released by Harlan Stenn <stenn@ntp.org>
* [Bug 1312] ntpq/ntpdc MD5 passwords truncated to 8 chars on Suns.
* CID 10 missing free(up); in refclock_palisade.c error return, again.
* CID 83 added assertion to demonstrate config_nic_rules() does not
  call strchr(NULL, '/').
(4.2.5p215) 2009/09/18 Released by Harlan Stenn <stenn@ntp.org>
* [Bug 1292] Workaround last VC6 unsigned __int64 kink.
(4.2.5p214) 2009/09/17 Released by Harlan Stenn <stenn@ntp.org>
* [Bug 1303] remove top-level "autokey" directive.
* use "nic listen 192.168.0.0/16" instead of
  "nic listen 192.168.0.0 prefixlen 16".
(4.2.5p213) 2009/09/16 Released by Harlan Stenn <stenn@ntp.org>
* [Bug 1310] fix Thunderbolt mode in refclock_palisade.c
(4.2.5p212) 2009/09/15 Released by Harlan Stenn <stenn@ntp.org>
* [Bug 983] add interface [listen | ignore | drop] ... directive.
* [Bug 1243] MD5auth_setkey zero-fills key from first zero octet.
* [Bug 1295] leftover fix, do not crash on exit in free_config_trap()
  when "trap 1.2.3.4" is used without any further options.
* [Bug 1311] 4.2.5p211 doesn't build in no-debug mode.
* document interface (alias nic) and unpeer.
* Correct syntax error line & column numbers.
* CID 79: kod_init_kod_db() fails to fclose(db_s) in two error paths.
* CID 80: attempt to quiet Coverity false positive re: leaking "reason"
  in main().
* Documentation updates from Dave Mills.
* CID 81: savedconfig leaked in save_config().
* Make the code agree with the spec and the book (Dave Mills).
(4.2.5p211) 2009/09/14 Released by Harlan Stenn <stenn@ntp.org>
* [Bug 663] respect ntpq -c and -p order on command line.
* [Bug 1292] more VC6 unsigned __int64 workarounds.
* [Bug 1296] Added Support for Trimble Acutime Gold.
(4.2.5p210) 2009/09/06 Released by Harlan Stenn <stenn@ntp.org>
* [Bug 1294] Use OPENSSL_INC and OPENSSL_LIB macros for Windows
  and remove unnecessary reference to applink.c for Windows
* [Bug 1295] trap directive options are not optional.
* [Bug 1297] yylex() must always set yylval before returning.
(4.2.5p209) 2009/09/01 Released by Harlan Stenn <stenn@ntp.org>
* [Bug 1290] Fix to use GETTIMEOFDAY macro
* [Bug 1289] Update project files for VC6, VS2003, VS2005, VS 2008
(4.2.5p208) 2009/08/30 Released by Harlan Stenn <stenn@ntp.org>
* [Bug 1293] make configuration dumper ready for release, specifically:
* rename ntpq dumpcfg command to "saveconfig".
* require authentication for saveconfig.
* "restrict ... nomodify" prevents saveconfig and :config.
* "saveconfig ." shorthand to save to startup configuration file.
* support strftime() substitution in saveconfig arg to timestamp
  the output filename, for example "saveconfig %Y%m%d-%H%M%S.conf".
* display saveconfig response message from ntpd in ntpq.
* save output filename in "savedconfig" variable, fetched with ntpq -c
  "rv 0 savedconfig".
* document saveconfig in html/ntpq.html.
* add ./configure --disable-saveconfig to build a smaller ntpd.
* log saveconfig failures and successes to syslog.
(4.2.5p207) 2009/08/29 Released by Harlan Stenn <stenn@ntp.org>
* [Bug 1292] Minor Windows source tweaks for VC6-era SDK headers.
(4.2.5p206) 2009/08/26 Released by Harlan Stenn <stenn@ntp.org>
* accopt.html typo fixes from Dave Mills.
* [Bug 1283] default to remembering KoD in sntp.
* clean up numerous sntp/kod_management.c bugs.
* use all addresses resolved from each DNS name in sntp.
(4.2.5p205) 2009/08/18 Released by Harlan Stenn <stenn@ntp.org>
* accopt.html typo fixes from Dave Mills.
* [Bug 1285] Log ntpq :config/config-from-file events.
* [Bug 1286] dumpcfg omits statsdir, mangles filegen.
(4.2.5p204) 2009/08/17 Released by Harlan Stenn <stenn@ntp.org>
* [Bug 1284] infinite loop in ntpd dumping more than one trustedkey
(4.2.5p203) 2009/08/16 Released by Harlan Stenn <stenn@ntp.org>
* Add ntpq -c dumpcfg, Google Summer of Code project of Max Kuehn
(4.2.5p202) 2009/08/14 Released by Harlan Stenn <stenn@ntp.org>
* install the binary and man page for sntp.
(4.2.5p201) 2009/08/13 Released by Harlan Stenn <stenn@ntp.org>
* sntp: out with the old, in with the new.
(4.2.5p200) 2009/08/12 Released by Harlan Stenn <stenn@ntp.org>
* [Bug 1281] Build ntpd on Windows without big SDK download, burn,
  and install by checking in essentially unchanging messages.mc build
  products to avoid requiring mc.exe, which is not included with VC++
  2008 EE.
(4.2.5p199) 2009/08/09 Released by Harlan Stenn <stenn@ntp.org>
* [Bug 1279] Cleanup for warnings from Veracode static analysis.
(4.2.5p198) 2009/08/03 Released by Harlan Stenn <stenn@ntp.org>
* Upgrade to autogen-5.9.9-pre5.
(4.2.5p197) 2009/07/30 Released by Harlan Stenn <stenn@ntp.org>
* The build script now has . at the end of PATH for config.guess.
(4.2.5p196) 2009/07/29 Released by Harlan Stenn <stenn@ntp.org>
* [Bug 1272] gsoc_sntp IPv6 build problems under HP-UX 10.
* [Bug 1273] CID 10: Palisade leaks unit struct in error path.
* [Bug 1274] CID 67: ensure resolve_hosts() output count and pointers
  are consistent.
* [Bug 1275] CID 45: CID 46: old sntp uses uninitialized guesses[0],
  precs[0].
* [Bug 1276] CID 52: crypto_xmit() may call crypto_alice[23]()
  with NULL peer.
(4.2.5p195) 2009/07/27 Released by Harlan Stenn <stenn@ntp.org>
* cvo.sh: Add support for CentOS, Fedora, Slackware, SuSE, and QNX.
(4.2.5p194) 2009/07/26 Released by Harlan Stenn <stenn@ntp.org>
* Documentation updates from Dave Mills.
* Use scripts/cvo.sh in the build script to get better subdir names.
(4.2.5p193) 2009/07/25 Released by Harlan Stenn <stenn@ntp.org>
* [Bug 1261] CID 34: simulate_server() rbuf.msg_flags uninitialized.
* [Bug 1262] CID 35: xpkt.mac uninitialized in simulate_server().
* [Bug 1263] CID 37: CID 38: CID 40: CID 43: multiple refclocks
  uninitialized tm_zone (arc, chronolog, dumbclock, pcf).
* [Bug 1264] CID 64: gsoc_sntp on_wire() frees wrong ptr receiving KoD.
* [Bug 1265] CID 65: CID 66: gsoc_sntp on_wire() leaks x_pkt, r_pkt.
* [Bug 1266] CID 39: datum_pts_start() uninitialized arg.c_ospeed.
* [Bug 1267] CID 44: old sntp handle_saving() writes stack garbage to
  file when clearing.
* [Bug 1268] CID 63: resolve_hosts() leaks error message buffer.
* [Bug 1269] CID 74: use assertion to ensure move_fd() does not return
  negative descriptors.
* [Bug 1270] CID 70: gsoc_sntp recv_bcst_data mdevadr.ipv6mr_interface
  uninitialized.
(4.2.5p192) 2009/07/24 Released by Harlan Stenn <stenn@ntp.org>
* [Bug 965] CID 42: ss_family uninitialized.
* [Bug 1250] CID 53: kod_init_kod_db() overruns kod_db malloc'd buffer.
* [Bug 1251] CID 68: search_entry() mishandles dst argument.
* [Bug 1252] CID 32: Quiet Coverity warning with assertion.
* [Bug 1253] CID 50: gsoc_sntp/crypto.c auth_init() always returns a
  list with one entry.
* [Bug 1254] CID 56: tv_to_str() leaks a struct tm each call.
* [Bug 1255] CID 55: pkt_output() leaks a copy of each packet.
* [Bug 1256] CID 51: Coverity doesn't recognize our assertion macros as
  terminal.
* [Bug 1257] CID 57: gsoc_sntp auth_init() fails to fclose(keyfile).
* [Bug 1258] CID 54: gsoc_sntp resolve_hosts() needs simplification.
* [Bug 1259] CID 59: gsoc_sntp recv_bcast_data() fails to free(rdata)
  on error paths.
* [Bug 1260] CID 60: gsoc_sntp recvpkt() fails to free(rdata).
* Updated to AutoGen-5.9.9pre2.
(4.2.5p191) 2009/07/21 Released by Harlan Stenn <stenn@ntp.org>
* Updated to AutoGen-5.9.9pre1.
(4.2.5p190) 2009/07/20 Released by Harlan Stenn <stenn@ntp.org>
* Updated to AutoGen-5.9.8.
* [Bug 1248] RES_MSSNTP typo in ntp_proto.c.
* [Bug 1246] use a common template for singly-linked lists, convert most
  doubly-linked lists to singly-linked.
* Log warning about signd blocking when restrict mssntp used.
(4.2.5p189) 2009/07/16 Released by Harlan Stenn <stenn@ntp.org>
* Documentation cleanup from Dave Mills.
(4.2.5p188) 2009/07/15 Released by Harlan Stenn <stenn@ntp.org>
* [Bug 1245] Broken xmt time sent in fast_xmit() of 4.2.5p187.
(4.2.5p187) 2009/07/11 Released by Harlan Stenn <stenn@ntp.org>
* [Bug 1042] multicast listeners IPv4+6 ignore new interfaces.
* [Bug 1237] Windows serial code treat CR and LF both as line
  terminators.
* [Bug 1238] use fudge time2 for serial timecode offset in NMEA driver.
* [Bug 1242] Remove --enable-wintime, symmetric workaround is now
  always enabled.
* [Bug 1244] NTP_INSIST(fd != maxactivefd) failure in intres child
* Added restrict keyword "mssntp" for Samba4 DC operation, by Dave Mills.
(4.2.5p186) 2009/07/08 Released by Harlan Stenn <stenn@ntp.org>
* ntp_proto.c cleanup from Dave Mills.
(4.2.5p185) 2009/07/01 Released by Harlan Stenn <stenn@ntp.org>
* Documentation updates from Dave Mills.
* [Bug 1234] convert NMEA driver to use common PPSAPI code.
* timepps-Solaris.h pps_handle_t changed from pointer to scalar
* Spectracom refclock added to Windows port of ntpd
* [Bug 1236] Declaration order fixed.
* Bracket private ONCORE debug statements with #if 0 rather than #ifdef
  DEBUG
* Delete ONCORE debug statement that is now handled elsewhere.
(4.2.5p184) 2009/06/24 Released by Harlan Stenn <stenn@ntp.org>
* [Bug 1233] atom refclock fudge time1 sign flipped in 4.2.5p164.
(4.2.5p183) 2009/06/23 Released by Harlan Stenn <stenn@ntp.org>
* [Bug 1196] setsockopt(SO_EXCLUSIVEADDRUSE) can fail on Windows 2000
  and earlier with WSAINVAL, do not log a complaint in that case.
* [Bug 1210] ONCORE driver terminates ntpd without logging a reason.
* [Bug 1218] Correct comment in refclock_oncore on /etc/ntp.oncore*
  configuration file search order.
* Change ONCORE driver to log using msyslog as well as to any
  clockstats file.
* [Bug 1231] ntpsnmpd build fails after sockaddr union changes.
(4.2.5p182) 2009/06/18 Released by Harlan Stenn <stenn@ntp.org>
* Add missing header dependencies to the ntpdc layout verification.
* prefer.html updates from Dave Mills.
* [Bug 1205] Add ntpd --usepcc and --pccfreq options on Windows
* [Bug 1215] unpeer by association ID
* [Bug 1225] Broadcast address miscalculated on Windows 4.2.5p180
* [Bug 1229] autokey segfaults in cert_install().
* Use a union for structs sockaddr, sockaddr_storage, sockaddr_in, and
  sockaddr_in6 to remove casts and enable type checking.  Collapse
  some previously separate IPv4/IPv6 paths into a single codepath.
(4.2.5p181) 2009/06/06 Released by Harlan Stenn <stenn@ntp.org>
* [Bug 1206] Required compiler changes for Windows
* [Bug 1084] PPSAPI for ntpd on Windows with DLL backends
* [Bug 1204] Unix-style refclock device paths on Windows
* [Bug 1205] partial fix, disable RDTSC use by default on Windows
* [Bug 1208] decodenetnum() buffer overrun on [ with no ]
* [Bug 1211] keysdir free()d twice #ifdef DEBUG
* Enable ONCORE, ARCRON refclocks on Windows (untested)
(4.2.5p180) 2009/05/29 Released by Harlan Stenn <stenn@ntp.org>
* [Bug 1200] Enable IPv6 in Windows port
* Lose FLAG_FIXPOLL, from Dave Mills.
(4.2.5p179) 2009/05/23 Released by Harlan Stenn <stenn@ntp.org>
* [Bug 1041] xmt -> aorg timestamp cleanup from Dave Mills,
  reported by Dave Hart.
* [Bug 1193] Compile error: conflicting types for emalloc.
* [Bug 1196] VC6 winsock2.h does not define SO_EXCLUSIVEADDRUSE.
* Leap/expire cleanup from Dave Mills.
(4.2.5p178) 2009/05/21 Released by Harlan Stenn <stenn@ntp.org>
* Provide erealloc() and estrdup(), a la emalloc().
* Improve ntp.conf's parser error messages.
* [Bug 320] "restrict default ignore" does not affect IPv6.
* [Bug 1192] "restrict -6 ..." reports a syntax error.
(4.2.5p177) 2009/05/18 Released by Harlan Stenn <stenn@ntp.org>
* Include 4.2.4p7
* [Bug 1174] nmea_shutdown assumes that nmea has a unit assigned
* [Bug 1190] NMEA refclock fudge flag4 1 obscures position in timecode
* Update NMEA refclock documentation in html/drivers/driver20.html
(4.2.5p176) 2009/05/13 Released by Harlan Stenn <stenn@ntp.org>
* [Bug 1154] mDNS registration should be done later, repeatedly and only
  if asked for. (second try for fix)
(4.2.5p175) 2009/05/12 Released by Harlan Stenn <stenn@ntp.org>
* Include 4.2.4p7-RC7
* [Bug 1180] ntpd won't start with more than ~1000 interfaces
* [Bug 1182] Documentation typos and missing bits.
* [Bug 1183] COM port support should extend past COM3
* [Bug 1184] ntpd is deaf when restricted to second IP on the same net
* Clean up configure.ac NTP_CACHEVERSION interface, display cache
  version when clearing.  Fixes a regression.
(4.2.5p174) 2009/05/09 Released by Harlan Stenn <stenn@ntp.org>
* Stale leapsecond file fixes from Dave Mills.
(4.2.5p173) 2009/05/08 Released by Harlan Stenn <stenn@ntp.org>
* Include 4.2.4p7-RC6
(4.2.5p172) 2009/05/06 Released by Harlan Stenn <stenn@ntp.org>
* [Bug 1175] Instability in PLL daemon mode.
* [Bug 1176] refclock_parse.c does not compile without PPSAPI.
(4.2.5p171) 2009/05/04 Released by Harlan Stenn <stenn@ntp.org>
* Autokey documentation cleanup from Dave Mills.
* [Bug 1171] line editing libs found without headers (Solaris 11)
* [Bug 1173] NMEA refclock fails with Solaris PPSAPI
* Fix problem linking msntp on Solaris when sntp subdir is configured
  before parent caused by different gethostent library search order.
* Do not clear config.cache when it is  empty.
(4.2.5p170) 2009/05/02 Released by Harlan Stenn <stenn@ntp.org>
* [Bug 1152] adjust PARSE to new refclock_pps logic
* Include 4.2.4p7-RC5
* loopfilter FLL/PLL crossover cleanup from Dave Mills.
* Documentation updates from Dave Mills.
* ntp-keygen cleanup from Dave Mills.
* crypto API cleanup from Dave Mills.
* Add NTP_CACHEVERSION mechanism to ignore incompatible config.cache
* Enable gcc -Wstrict-overflow for gsoc_sntp as well
(4.2.5p169) 2009/04/30 Released by Harlan Stenn <stenn@ntp.org>
* [Bug 1171] Note that we never look for -lreadline by default.
* [Bug 1090] Fix bogus leap seconds in refclock_hpgps.
(4.2.5p168) 2009/04/29 Released by Harlan Stenn <stenn@ntp.org>
* Include 4.2.4p7-RC4
* [Bug 1169] quiet compiler warnings
* Re-enable gcc -Wstrict-prototypes when not building with OpenSSL
* Enable gcc -Wstrict-overflow
* ntpq/ntpdc emit newline after accepting password on Windows
* Updates from Dave Mills:
* ntp-keygen.c: Updates.
* Fix the error return and syslog function ID in refclock_{param,ppsapi}.
* Make sure syspoll is within the peer's minpoll/maxpoll bounds.
* ntp_crypto.c: Use sign_siglen, not len. sign key filename cleanup.
* Bump NTP_MAXEXTEN from 1024 to 2048, update values for some field lengths.
* m4/ntp_lineeditlibs.m4: fix warnings from newer Autoconf
* [Bug 1166] Remove truncation of position (blanking) code in refclock_nmea.c
(4.2.5p167) 2009/04/26 Released by Harlan Stenn <stenn@ntp.org>
* Crypto cleanup from Dave Mills.
(4.2.5p166) 2009/04/25 Released by Harlan Stenn <stenn@ntp.org>
* [Bug 1165] Clean up small memory leaks in the  config file parser
* Correct logconfig keyword declaration to MULTIPLE_ARG
* Enable filename and line number leak reporting on Windows when built
  DEBUG for all the typical C runtime allocators such as calloc,
  malloc, and strdup.  Previously only emalloc calls were covered.
* Add DEBUG-only code to free dynamically allocated memory that would
  otherwise remain allocated at ntpd exit, to allow less forgivable
  leaks to stand out in leaks reported after exit.
* Ensure termination of strings in ports/winnt/libisc/isc_strerror.c
  and quiet compiler warnings.
* [Bug 1057] ntpdc unconfig failure
* [Bug 1161] unpeer AKA unconfig command for ntpq :config
* PPS and crypto cleanup in ntp_proto.c from Dave Mills.
(4.2.5p165) 2009/04/23 Released by Harlan Stenn <stenn@ntp.org>
* WWVB refclock cleanup from Dave Mills.
* Code cleanup: requested_key -> request_key.
* [Bug 833] ignore whitespace at end of remote configuration lines
* [Bug 1033] ntpdc/ntpq crash prompting for keyid on Windows
* [Bug 1028] Support for W32Time authentication via Samba.
* quiet ntp_parser.c malloc redeclaration warning
* Mitigation and PPS/PPSAPI cleanup from Dave Mills.
* Documentation updates from Dave Mills.
* timepps-Solaris.h patches from Dave Hart.
(4.2.5p164) 2009/04/22 Released by Harlan Stenn <stenn@ntp.org>
* Include 4.2.4p7-RC3
* PPS/PPSAPI cleanup from Dave Mills.
* Documentation updates from Dave Mills.
* [Bug 1125] C runtime per-thread initialization on Windows
* [Bug 1152] temporarily disable refclock_parse, refclock_true until
  maintainers can repair build break from pps_sample()
* [Bug 1153] refclock_nmea should not mix UTC with GPS time
* [Bug 1159] ntpq overlap diagnostic message test buggy
(4.2.5p163) 2009/04/10 Released by Harlan Stenn <stenn@ntp.org>
(4.2.5p162) 2009/04/09 Released by Harlan Stenn <stenn@ntp.org>
* Documentation updates from Dave Mills.
* Mitigation and PPS cleanup from Dave Mills.
* Include 4.2.4p7-RC2
* [Bug 216] New interpolation scheme for Windows eliminates 1ms jitter
* remove a bunch of #ifdef SYS_WINNT from portable code
* 64-bit time_t cleanup for building on newer Windows compilers
* Only set CMOS clock during ntpd exit on Windows if the computer is
  shutting down or restarting.
* [Bug 1148] NMEA reference clock improvements
* remove deleted gsoc_sntp/utilities.o from repository so that .o build
  products can be cleaned up without corrupting the repository.
(4.2.5p161) 2009/03/31 Released by Harlan Stenn <stenn@ntp.org>
* Documentation updates from Dave Mills.
(4.2.5p160) 2009/03/30 Released by Harlan Stenn <stenn@ntp.org>
* [Bug 1141] refclock_report missing braces cause spurious "peer event:
  clock clk_unspec" log entries
* Include 4.2.4p7-RC1
(4.2.5p159) 2009/03/28 Released by Harlan Stenn <stenn@ntp.org>
* "bias" changes from Dave Mills.
(4.2.5p158) 2009/01/30 Released by Harlan Stenn <stenn@ntp.org>
* Fix [CID 72], a typo introduced at the latest fix to prettydate.c.
(4.2.5p157) 2009/01/26 Released by Harlan Stenn <stenn@ntp.org>
* Cleanup/fixes for ntp_proto.c and ntp_crypto.c from Dave Mills.
(4.2.5p156) 2009/01/19 Released by Harlan Stenn <stenn@ntp.org>
* [Bug 1118] Fixed sign extension for 32 bit time_t in caljulian() and prettydate().
  Fixed some compiler warnings about missing prototypes.
  Fixed some other simple compiler warnings.
* [Bug 1119] [CID 52] Avoid a possible null-dereference in ntp_crypto.c.
* [Bug 1120] [CID 51] INSIST that peer is non-null before we dereference it.
* [Bug 1121] [CID 47] double fclose() in ntp-keygen.c.
(4.2.5p155) 2009/01/18 Released by Harlan Stenn <stenn@ntp.org>
* Documentation updates from Dave Mills.
* CHU frequency updates.
* Design assertion fixes for ntp_crypto.c from Dave Mills.
(4.2.5p154) 2009/01/13 Released by Harlan Stenn <stenn@ntp.org>
* [Bug 992] support interface event change on Linux from
  Miroslav Lichvar.
(4.2.5p153) 2009/01/09 Released by Harlan Stenn <stenn@ntp.org>
* Renamed gsoc_sntp/:fetch-stubs to gsoc_sntp/fetch-stubs to avoid
  file name problems under Windows.
  Removed German umlaut from log msg for 4.2.5p142.
(4.2.5p152) 2009/01/08 Released by Harlan Stenn <stenn@ntp.org>
* Include 4.2.4p6: 2009/01/08 Released by Harlan Stenn <stenn@ntp.org>
(4.2.5p151) 2008/12/23 Released by Harlan Stenn <stenn@ntp.org>
* Stats file logging cleanup from Dave Mills.
(4.2.5p150) 2008/12/15 Released by Harlan Stenn <stenn@ntp.org>
* [Bug 1099] Fixed wrong behaviour in sntp's crypto.c.
* [Bug 1103] Fix 64-bit issues in the new calendar code.
(4.2.5p149) 2008/12/05 Released by Harlan Stenn <stenn@ntp.org>
* Fixed mismatches in data types and OID definitions in ntpSnmpSubAgent.c
* added a premliminary MIB file to ntpsnmpd (ntpv4-mib.mib)
(4.2.5p148) 2008/12/04 Released by Harlan Stenn <stenn@ntp.org>
* [Bug 1070] Fix use of ntpq_parsestring() in ntpsnmpd.
(4.2.5p147) 2008/11/27 Released by Harlan Stenn <stenn@ntp.org>
* Update gsoc_sntp's GCC warning code.
(4.2.5p146) 2008/11/26 Released by Harlan Stenn <stenn@ntp.org>
* Update Solaris CFLAGS for gsoc_sntp.
(4.2.5p145) 2008/11/20 Released by Harlan Stenn <stenn@ntp.org>
* Deal with time.h for sntp under linux.
* Provide rpl_malloc() for sntp for systems that need it.
* Handle ss_len and socklen type for sntp.
* Fixes to the sntp configure.ac script.
* Provide INET6_ADDRSTRLEN if it is missing.
* [Bug 1095] overflow in caljulian.c.
(4.2.5p144) 2008/11/19 Released by Harlan Stenn <stenn@ntp.org>
* Use int32, not int32_t.
* Avoid the sched*() functions under OSF - link problems.
(4.2.5p143) 2008/11/17 Released by Harlan Stenn <stenn@ntp.org>
* sntp cleanup and fixes.
(4.2.5p142) 2008/11/16 Released by Harlan Stenn <stenn@ntp.org>
* Imported GSoC SNTP code from Johannes Maximilian Kuehn.
(4.2.5p141) 2008/11/13 Released by Harlan Stenn <stenn@ntp.org>
* New caltontp.c and calyearstart.c from Juergen Perlinger.
(4.2.5p140) 2008/11/12 Released by Harlan Stenn <stenn@ntp.org>
* Cleanup lint from the ntp_scanner files.
* [Bug 1011] gmtime() returns NULL on windows where it would not under Unix.
* Updated caljulian.c and prettydate.c from Juergen Perlinger.
(4.2.5p139) 2008/11/11 Released by Harlan Stenn <stenn@ntp.org>
* Typo fix to driver20.html.
(4.2.5p138) 2008/11/10 Released by Harlan Stenn <stenn@ntp.org>
* [Bug 474] --disable-ipv6 is broken.
* IPv6 interfaces were being looked for twice.
* SHM driver grabs more samples, add clockstats
* decode.html and driver20.html updates from Dave Mills.
(4.2.5p137) 2008/11/01 Released by Harlan Stenn <stenn@ntp.org>
* [Bug 1069] #undef netsnmp's PACKAGE_* macros.
* [Bug 1068] Older versions of netsnmp do not have netsnmp_daemonize().
(4.2.5p136) 2008/10/27 Released by Harlan Stenn <stenn@ntp.org>
* [Bug 1078] statsdir configuration parsing is broken.
(4.2.5p135) 2008/09/23 Released by Harlan Stenn <stenn@ntp.org>
* [Bug 1072] clock_update should not allow updates older than sys_epoch.
(4.2.5p134) 2008/09/17 Released by Harlan Stenn <stenn@ntp.org>
* Clean up build process for ntpsnmpd.
(4.2.5p133) 2008/09/16 Released by Harlan Stenn <stenn@ntp.org>
* Add options processing to ntpsnmpd.
* [Bug 1062] Check net-snmp headers before deciding to build ntpsnmpd.
* Clean up the libntpq.a build.
* Regenerate ntp_parser.[ch] from ntp_parser.y
(4.2.5p132) 2008/09/15 Released by Harlan Stenn <stenn@ntp.org>
* [Bug 1067] Multicast DNS service registration must come after the fork
  on Solaris.
* [Bug 1066] Error messages should log as errors.
(4.2.5p131) 2008/09/14 Released by Harlan Stenn <stenn@ntp.org>
* [Bug 1065] Re-enable support for the timingstats file.
(4.2.5p130) 2008/09/13 Released by Harlan Stenn <stenn@ntp.org>
* [Bug 1064] Implement --with-net-snmp-config=progname
* [Bug 1063] ntpSnmpSubagentObject.h is missing from the distribution.
(4.2.5p129) 2008/09/11 Released by Harlan Stenn <stenn@ntp.org>
* Quiet some libntpq-related warnings.
(4.2.5p128) 2008/09/08 Released by Harlan Stenn <stenn@ntp.org>
* Import Heiko Gerstung's GSoC2008 NTP MIB daemon.
(4.2.5p127) 2008/09/01 Released by Harlan Stenn <stenn@ntp.org>
* Regenerate ntpd/ntp_parser.c
(4.2.5p126) 2008/08/31 Released by Harlan Stenn <stenn@ntp.org>
* Stop libtool-1.5 from looking for C++ or Fortran.
* [BUG 610] Documentation update for NMEA reference clock driver.
* [Bug 828] Fix IPv4/IPv6 address parsing.
* Changes from Dave Mills:
  Documentation updates.
  Fix a corner case where a frequency update was reported but not set.
  When LEAP_NOTINSYNC->LEAP_NOWARNING, call crypto_update() if we have
  crypto_flags.
(4.2.5p125) 2008/08/18 Released by Harlan Stenn <stenn@ntp.org>
* [Bug 1052] Add linuxPPS support to ONCORE driver.
(4.2.5p124) 2008/08/17 Released by Harlan Stenn <stenn@ntp.org>
* Documentation updates from Dave Mills.
* Include 4.2.4p5: 2008/08/17 Released by Harlan Stenn <stenn@ntp.org>
* [Bug 861] leap info was not being transmitted.
* [Bug 1046] refnumtoa.c is using the wrong header file.
* [Bug 1047] enable/disable options processing fix.
* header file cleanup.
* [Bug 1037] buffer in subroutine was 1 byte short.
* configure.ac: cleanup, add option for wintime, and lay the groundwork
  for the changes needed for bug 1028.
* Fixes from Dave Mills: 'bias' and 'interleave' work.  Separate
  phase and frequency discipline (for long poll intervals).  Update
  TAI function to match current leapsecond processing.
* Documentation updates from Dave Mills.
* [Bug 1037] Use all 16 of the MD5 passwords generated by ntp-keygen.
* Fixed the incorrect edge parameter being passed to time_pps_kcbind in
  NMEA refclock driver.
* [Bug 399] NMEA refclock driver does not honor time1 offset if flag3 set.
* [Bug 985] Modifications to NMEA reference clock driver to support Accord
  GPS Clock.
* poll time updates from Dave Mills.
* local refclock documentation updates from Dave Mills.
* [Bug 1022] Fix compilation problems with yesterday's commit.
* Updates and cleanup from Dave Mills:
  I've now spent eleven months of a sabbatical year - 7 days a week, 6-10
  hours most days - working on NTP. I have carefully reviewed every major
  algorithm, examined its original design and evolution from that design.
  I've trimmed off dead code and briar patches and did zillions of tests
  contrived to expose evil vulnerabilities. The development article is in
  rather good shape and should be ready for prime time.

  1. The protostats statistics files have been very useful in exposing
  little twitches and turns when something hiccups, like a broken PPS
  signal. Most of what used to be syslog messages are now repackaged as
  protostats messages with optional syslog as well. These can also be sent
  as traps which might be handy to tiggle a beeper or celltext. These, the
  sysstats files and cryptostats files reveal the ambient health of a busy
  server, monitor traffic and error counts and spot crypto attacks.

  2. Close inspection of the clock discipline behavior at long poll
  intervals (36 h) showed it not doing as well as it should. I redesigned
  the FLL loop to improve nominal accuracy from  several tens of
  milliseconds to something less than ten milliseconds.

  3. Autokey (again). The enhanced error checking was becoming a major
  pain. I found a way to toss out gobs of ugly fat code and replace the
  function with a much simpler and more comprehensive scheme. It resists
  bait-and-switch attacks and quickly detect cases when the protocol is
  not correctly synchronized.

  4. The interface code for the kernel PPS signal was not in sync with the
  kernel code itself. Some error checks were duplicated and some
  ineffective. I found none of the PPS-capable drivers, including the atom
  driver, do anything when the prefer peer fails; the kernel PPS signal
  remains in control. The atom driver now disables the kernel PPS when the
  prefer peer comes bum. This is important when the prefer peer is not a
  reference clock but a remote NTP server.

  5. The flake restrict bit turned out to be really interesting,
  especially with symmtric modes and of those especially those using
  Autokey. Small changes in the recovery procedures when packets are lost
  now avoid almost all scenarios which previously required protocol resets.

  6. I've always been a little uncomfortable when using the clock filter
  with long poll intervals because the samples become less and less
  correlated as the sample age exceeds the Allan intercept. Various
  schemes have been used over the years to cope with this fact. The latest
  one and the one that works the best is to use a modified sort metric
  where the delay is used when the age of the sample is less than the
  intercept and the sum of delay and dispersion above that. The net result
  is that, at small poll intervals the algorithm operates as a minimum
  filter, while at larger poll intervals it morphs to FIFO. Left
  unmodified, a sample could be used when twelve days old. This along with
  the FLL modifications has made a dramatic improvement at large poll
  intervals.

- [Backward Incompatible] The 'state' variable is no longer reported or
  available via ntpq output.  The following system status bit names
  have been changed:
  - sync_alarm -> leap_alarm
  - sync_atomic -> sync_pps
  - sync_lf_clock -> sync_lf_radio
  - sync_hf_clock -> sync_hf_radio
  - sync_uhf_clock -> sync_uhf_radio
  - sync_local_proto -> sync_local
  - sync_udp/time -> sync_other
  Other names have been changed as well.  See the change history for
  libntp/statestr.c for more details.
  Other backward-incompatible changes in ntpq include:
  - assID -> associd
  - rootdispersion -> rootdisp
  - pkt_head -> pkt_neader
  See the change history for other details.

* Updates and cleanup from Dave Mills.
* [Bug 995] Remove spurious ; from ntp-keygen.c.
* More cleanup and changes from Dave Mills.
* [Bug 980] Direct help to stdout.
---
(4.2.4p8) 2009/12/08 Released by Harlan Stenn <stenn@ntp.org>

* [Sec 1331] DoS with mode 7 packets - CVE-2009-3563.

---
(4.2.4p7) 2009/05/18 Released by Harlan Stenn <stenn@ntp.org>

* [Sec 1151] Remote exploit if autokey is enabled - CVE-2009-1252.
* [Bug 1187] Update the copyright date.
* [Bug 1191] ntpd fails on Win2000 - "Address already in use" after fix
  for [Sec 1149].

---
(4.2.4p7-RC7) 2009/05/12 Released by Harlan Stenn <stenn@ntp.org>

* ntp.isc.org -> ntp.org cleanup.
* [Bug 1178] Use prior FORCE_DNSRETRY behavior as needed at runtime,
  add configure --enable-ignore-dns-errors to be even more stubborn

---
(4.2.4p7-RC6) 2009/05/08 Released by Harlan Stenn <stenn@ntp.org>

* [Bug 784] Make --enable-linuxcaps the default when available
* [Bug 1179] error messages for -u/--user and -i lacking droproot
* Updated JJY reference clock driver from Takao Abe
* [Bug 1071] Log a message and exit before trying to use FD_SET with a
  descriptor larger than FD_SETSIZE, which will corrupt memory
* On corruption of the iface list head in add_interface, log and exit

---
(4.2.4p7-RC5) 2009/05/02 Released by Harlan Stenn <stenn@ntp.org>

* [Bug 1172] 4.2.4p7-RC{3,4} fail to build on linux.
* flock-build script unportable 'set -m' use removed

---
(4.2.4p7-RC4) 2009/04/29 Released by Harlan Stenn <stenn@ntp.org>

* [Bug 1167] use gcc -Winit-self only if it is understood

---
(4.2.4p7-RC3) 2009/04/22 Released by Harlan Stenn <stenn@ntp.org>

* [Bug 787] Bug fixes for 64-bit time_t on Windows
* [Bug 813] Conditional naming of Event
* [Bug 1147] System errors should be logged to msyslog()
* [Bug 1155] Fix compile problem on Windows with VS2005
* [Bug 1156] lock_thread_to_processor() should be declared in header
* [Bug 1157] quiet OpenSSL warnings, clean up configure.ac
* [Bug 1158] support for aix6.1
* [Bug 1160] MacOS X is like BSD regarding F_SETOWN

---
(4.2.4p7-RC2) 2009/04/09 Released by Harlan Stenn <stenn@ntp.org>

* [Sec 1144] limited buffer overflow in ntpq.  CVE-2009-0159
* [Sec 1149] use SO_EXCLUSIVEADDRUSE on Windows

---
(4.2.4p7-RC1) 2009/03/30 Released by Harlan Stenn <stenn@ntp.org>

* [Bug 1131] UDP sockets should not use SIGPOLL on Solaris.
* build system email address cleanup
* [Bug 774] parsesolaris.c does not compile under the new Solaris
* [Bug 873] Windows serial refclock proper TTY line discipline emulation
* [Bug 1014] Enable building with VC9 (in Visual Studio 2008,
  Visual C++ 2008, or SDK)
* [Bug 1117] Deferred interface binding under Windows works only correctly
  if FORCE_DNSRETRY is defined
* [BUG 1124] Lock QueryPerformanceCounter() client threads to same CPU
* DPRINTF macro made safer, always evaluates to a statement and will not
  misassociate an else which follows the macro.

---
(4.2.4p6) 2009/01/08 Released by Harlan Stenn <stenn@ntp.org>

* [Bug 1113] Fixed build errors with recent versions of openSSL.
* [Sec 1111] Fix incorrect check of EVP_VerifyFinal()'s return value.
* Update the copyright year.

---
(4.2.4p5) 2008/08/17 Released by Harlan Stenn <stenn@ntp.org>

* [BUG 1051] Month off by one in leap second message written to clockstats
  file fixed.
* [Bug 450] Windows only: Under original Windows NT we must not discard the
  wildcard socket to workaround a bug in NT's getsockname().
* [Bug 1038] Built-in getpass() function also prompts for password if
  not built with DEBUG.
* [Bug 841] Obsolete the "dynamic" keyword and make deferred binding
  to local interfaces the default.
  Emit a warning if that keyword is used for configuration.
* [Bug 959] Refclock on Windows not properly releasing recvbuffs.
* [Bug 993] Fix memory leak when fetching system messages.
* much cleanup, fixes, and changes from Dave Mills.
* ntp_control.c: LEAPTAB is a filestamp, not an unsigned.  From Dave Mills.
* ntp_config.c: ntp_minpoll fixes from Dave Mills.
* ntp-keygen updates from Dave Mills.
* refresh epoch, throttle, and leap cleanup from Dave Mills.
* Documentation cleanup from Dave Mills.
* [Bug 918] Only use a native md5.h if MD5Init() is available.
* [Bug 979] Provide ntptimeval if it is not otherwise present.
* [Bug 634] Re-instantiate syslog() and logfiles after the daemon fork.
* [Bug 952] Use md5 code with a friendlier license.
* [Bug 977] Fix mismatching #ifdefs for builds without IPv6.
* [Bug 830] Fix the checking order of the interface options.
* Clean up the logfile/syslog setup.
* [Bug 970] Lose obsolete -g flag to ntp-keygen.
* The -e flag to ntp-keygen can write GQ keys now, too.
* ntp_proto.c: sys_survivors and hpoll cleanup from Dave Mills.
* ntp_loopfilter.c: sys_poll cleanup from Dave Mills.
* refclock_wwv.c: maximum-likelihood digit and DSYNC fixes from Dave Mills.
* [Bug 967] preemptable associations are lost forever on a step.
* ntp_config.c: [CID 48] missing "else" clause.
* [Bug 833] ntpq config keyword is quote-mark unfriendly.
* Rename the ntpq "config" keyword to ":config".
* Dave Mills shifted some orphan processing.
* Fix typos in the [Bug 963] patch.
* bootstrap: squawk if genver fails.  Use -f with cp in case Dave does a chown.
* Remove obsolete simulator command-line options.
* ntp_request.c: [CID 36] zero sin_zero.
* [Bug 963] get_systime() is too noisy.
* [Bug 960] spurious syslog:crypto_setup:spurious crypto command
* [Bug 964] Change *-*-linux* to *-*-*linux* to allow for uclinux.
* Changes from Dave Mills:
  - ntp_util.c: cleanup.
  - ntp_timer.c: watch the non-burst packet rate.
  - ntp_request.c: cleanup.
  - ntp_restrict.c: RES_LIMITED cleanup.
  - ntp_proto.c: RES_LIMITED, rate bucktes, counters, overall cleanup.
  - ntp_peer.c: disallow peer_unconfig().
  - ntp_monitor.c: RES_LIMITED cleanup.
  - ntp_loopfilter.c: poll interval cleanup.
  - ntp_crypto.c: volley -> retry.  Cleanup TAI leap message.
  - ntp_config: average and minimum are ^2 values.
  - ntpdc: unknownversion is really "declined", not "bad version".
  - Packet retry cleanup.
* [Bug 961] refclock_tpro.c:tpro_poll() calls refclock_receive() twice.
* [Bug 957] Windows only: Let command line parameters from the Windows SCM GUI
  override the standard parameters from the ImagePath registry key.
* Added HAVE_INT32_T to the Windows config.h to avoid duplicate definitions.
* Work around a VPATH difference in FreeBSD's 'make' command.
* Update bugreport URL.
* Update -I documentation.
* [Bug 713] Fix bug reporting information.
* A bug in the application of the negative-sawtooth for 12 channel receivers.
* The removal of unneeded startup code used for the original LinuxPPS, it now
  conforms to the PPSAPI and does not need special code.
* ntp-keygen.c: Coverity fixes [CID 33,47].
* Volley cleanup from Dave Mills.
* Fuzz cleanup from Dave Mills.
* [Bug 861] Leap second cleanups from Dave Mills.
* ntpsim.c: add missing protypes and fix [CID 34], a nit.
* Upgraded bison at UDel.
* Update br-flock and flock-build machine lists.
* [Bug 752] QoS: add parse/config handling code.
* Fix the #include order in tickadj.c for picky machines.
* [Bug 752] QoS: On some systems, netinet/ip.h needs netinet/ip_systm.h.
* [Bug 752] Update the QoS tagging (code only - configuration to follow).
* Orphan mode and other protocol cleanup from Dave Mills.
* Documentation cleanup from Dave Mills.
* [Bug 940] ntp-keygen uses -v.  Disallow it as a shortcut for --version.
* more cleanup to ntp_lineeditlibs.m4.
* Documentation updates from Dave Mills.
* -ledit cleanup for ntpdc and ntpq.
* Association and other cleanup from Dave Mills.
* NTP_UNREACH changes from Dave Mills.
* Fix the readline history test.
* [Bug 931] Require -lreadline to be asked for explicitly.
* [Bug 764] When looking for -lreadline support, also try using -lncurses.
* [Bug 909] Fix int32_t errors for ntohl().
* [Bug 376/214] Enhancements to support multiple if names and IP addresses.
* [Bug 929] int32_t is undefined on Windows.  Casting wrong.
* [Bug 928] readlink missing braces.
* [Bug 788] Update macros to support VS 2005.
* ntpd/ntp_timer.c: add missing sys_tai parameter for debug printf
* [Bug 917] config parse leaves files open
* [Bug 912] detect conflicting enable/disable configuration on interfaces
  sharing an IP address
* [Bug 771] compare scopeid if available for IPv6 addresses
* Lose obsolete crypto subcommands (Dave Mills).
* WWV is an HF source, not an LF source (Dave Mills).
* [Bug 899] Only show -i/--jaildir -u/--user options if we HAVE_DROPROOT.
* [Bug 916] 'cryptosw' is undefined if built without OpenSSL.
* [Bug 891] 'restrict' config file keyword does not work (partial fix).
* [Bug 890] the crypto command seems to be required now.
* [Bug 915] ntpd cores during processing of x509 certificates.
* Crypto lint cleanup from Dave Mills.
* [Bug 897] Check RAND_status() - we may not need a .rnd file.
* Crypto cleanup from Dave Mills.
* [Bug 911] Fix error message in cmd_args.c.
* [Bug 895] Log assertion failures via syslog(), not stderr.
* Documentation updates from Dave Mills.
* Crypto cleanup from Dave Mills.
* [Bug 905] ntp_crypto.c fails to compile without -DDEBUG.
* Avoid double peer stats logging.
* ntp-keygen cleanup from Dave Mills.
* libopts needs to be built after ElectricFence.
* [Bug 894] Initialize keysdir before calling crypto_setup().
* Calysto cleanup for ntpq.
* ntp-keygen -i takes an arg.
* Cleanup and fixes from Dave Mills.
* [Bug 887] Fix error in ntp_types.h (for sizeof int != 4).
* Bug 880 bug fixes for Windows build
* Improve Calysto support.
* The "revoke" parameter is a crypto command.
* The driftfile wander threshold is a real number.
* [Bug 850] Fix the wander threshold parameter on the driftfile command.
* ntp_io.c: Dead code cleanup - Coverity View 19.
* Leap file related cleanup from Dave Mills.
* ntp_peer.c: Set peer->srcadr before (not after) calling set_peerdstadr().
* Initialize offset in leap_file() - Coverity View 17.
* Use the correct stratum on KISS codes.
* Fuzz bits cleanup.
* Show more digits in some debug printf's.
* Use drift_file_sw internally to control writing the drift file.
* Implement the wander_threshold option for the driftfile config keyword.
* reformat ntp_control.c; do not use c++ // comments.
* [Bug 629] Undo bug #629 fixes as they cause more problems than were  being
  solved
* Changes from Dave Mills: in/out-bound data rates, leapsecond cleanup,
  driftfile write cleanup, packet buffer length checks, documentation updates.
* More assertion checks and malloc()->emalloc(), courtesy of Calysto.
* [Bug 864] Place ntpd service in maintenance mode if using SMF on Solaris
* [Bug 862] includefile nesting; preserve phonelist on reconfig.
* [Bug 604] ntpd regularly dies on linux/alpha.
* more leap second infrastructure fixes from Dave Mills.
* [Bug 858] recent leapfile changes broke non-OpenSSL builds.
* Use emalloc() instead of malloc() in refclock_datum.c (Calysto).
* Start using 'design by contract' assertions.
* [Bug 767] Fast sync to refclocks wanted.
* Allow null driftfile.
* Use YYERROR_VERBOSE for the new parser, and fix related BUILT_SOURCES.
* [Bug 629] changes to ensure broadcast works including on wildcard addresses
* [Bug 853] get_node() must return a pointer to maximally-aligned memory.
* Initial leap file fixes from Dave Mills.
* [Bug 858] Recent leapfile changes broke without OPENSSL.
* Use a char for DIR_SEP, not a string.
* [Bug 850] driftfile parsing changes.
* driftfile maintenance changes from Dave Mills.  Use clock_phi instead of
  stats_write_tolerance.
* [Bug 828] refid string not being parsed correctly.
* [Bug 846] Correct includefile parsing.
* [Bug 827] New parsing code does not handle "fudge" correctly.
* Enable debugging capability in the config parser.
* [Bug 839] Crypto password not read from ntp.conf.
* Have autogen produce writable output files.
* [Bug 825] Correct logconfig -/+ keyword processing.
* [Bug 828] Correct parsing of " delimited strings.
* Cleanup FILE * usage after fclose() in ntp_filegen.c.
* [Bug 843] Windows Completion port code was incorrectly merged from -stable.
* [Bug 840] do fudge configuration AFTER peers (thus refclocks) have been
  configured.
* [Bug 824] Added new parser modules to the Windows project file.
* [Bug 832] Add libisc/log.c headers to the distribution.
* [Bug 808] Only write the drift file if we are in state 4.
* Initial import of libisc/log.c and friends.
* [Bug 826] Fix redefinition of PI.
* [Bug 825] ntp_scanner.c needs to #include <config.h> .
* [Bug 824] New parser code has some build problems with the SIM code.
* [Bug 817] Use longnames for setting ntp variables on the command-line;
  Allowing '-v' with and without an arg to disambiguate usage is error-prone.
* [Bug 822] set progname once, early.
* [Bug 819] remove erroneous #if 0 in Windows completion port code.
* The new config code missed an #ifdef for building without refclocks.
* Distribute some files needed by the new config parsing code.
* [Bug 819] Timeout for WaitForMultipleObjects was 500ms instead of INFINITE
* Use autogen 5.9.1.
* Fix clktest command-line arg processing.'
* Audio documentation updates from Dave Mills.
* New config file parsing code, from Sachin Kamboj.
* fuzz bit cleanup from Dave Mills.
* replay cleanup from Dave Mills.
* [Bug 542] Tolerate missing directory separator at EO statsdir.
* [Bug 812] ntpd should drop supplementary groups.
* [Bug 815] Fix warning compiling 4.2.5p22 under Windows with VC6.
* [Bug 740] Fix kernel/daemon startup drift anomaly.
* refclock_wwv.c fixes from Dave Mills.
* [Bug 810] Fix ntp-keygen documentation.
* [Bug 787] Bug fixes for 64-bit time_t on Windows.
* [Bug 796] Clean up duplicate #defines in ntp_control.c.
* [Bug 569] Use the correct precision for the Leitch CSD-5300.
* [Bug 795] Moved declaration of variable to top of function.
* [Bug 798] ntpq [p typo crashes ntpq/ntpdc.
* [Bug 786] Fix refclock_bancomm.c on Solaris.
* [Bug 774] parsesolaris.c does not compile under the new Solaris.
* [Bug 782] Remove P() macros from Windows files.
* [Bug 778] ntpd fails to lock with drift=+500 when started with drift=-500.
* [Bug 592] Trimble Thunderbolt GPS support.
* IRIG, CHU, WWV, WWVB refclock improvements from Dave Mills.
* [Bug 757] Lose ULONG_CONST().
* [Bug 756] Require ANSI C (function prototypes).
* codec (audio) and ICOM changes from Dave Mills.

---

* [Bug 450] Windows only: Under original Windows NT we must not discard the
  wildcard socket to workaround a bug in NT's getsockname().
* [Bug 1038] Built-in getpass() function also prompts for password if
  not built with DEBUG.
* [Bug 841] Obsolete the "dynamic" keyword and make deferred binding
  to local interfaces the default.
  Emit a warning if that keyword is used for configuration.
* [Bug 959] Refclock on Windows not properly releasing recvbuffs.
* [Bug 993] Fix memory leak when fetching system messages.
* [Bug 987] Wake up the resolver thread/process when a new interface has
  become available.
* Correctly apply negative-sawtooth for oncore 12 channel receiver.
* Startup code for original LinuxPPS removed.  LinuxPPS now conforms to
  the PPSAPI.
* [Bug 1000] allow implicit receive buffer allocation for Windows.
  fixes startup for windows systems with many interfaces.
  reduces dropped packets on network bursts.
  additionally fix timer() starvation during high load.
* [Bug 990] drop minimum time restriction for interface update interval.
* [Bug 977] Fix mismatching #ifdefs for builds without IPv6.
* Update the copyright year.
* Build system cleanup (make autogen-generated files writable).
* [Bug 957] Windows only: Let command line parameters from the Windows SCM GUI
  override the standard parameters from the ImagePath registry key.
* Fixes for ntpdate:
* [Bug 532] nptdate timeout is too long if several servers are supplied.
* [Bug 698] timeBeginPeriod is called without timeEndPeriod in some NTP tools.
* [Bug 857] ntpdate debug mode adjusts system clock when it shouldn't.
* [Bug 908] ntpdate crashes sometimes.
* [Bug 982] ntpdate(and ntptimeset) buffer overrun if HAVE_POLL_H isn't set
  (dup of 908).
* [Bug 997] ntpdate buffer too small and unsafe.
* ntpdate.c: Under Windows check whether NTP port in use under same conditions
  as under other OSs.
* ntpdate.c: Fixed some typos and indents (tabs/spaces).

(4.2.4p4) Released by Harlan Stenn <stenn@ntp.org>

* [Bug 902] Fix problems with the -6 flag.
* Updated include/copyright.def (owner and year).
* [Bug 878] Avoid ntpdc use of refid value as unterminated string.
* [Bug 881] Corrected display of pll offset on 64bit systems.
* [Bug 886] Corrected sign handling on 64bit in ntpdc loopinfo command.
* [Bug 889] avoid malloc() interrupted by SIGIO risk
* ntpd/refclock_parse.c: cleanup shutdown while the file descriptor is still
  open.
* [Bug 885] use emalloc() to get a message at the end of the memory
  unsigned types cannot be less than 0
  default_ai_family is a short
  lose trailing , from enum list
  clarify ntp_restrict.c for easier automated analysis
* [Bug 884] don't access recv buffers after having them passed to the free
  list.
* [Bug 882] allow loopback interfaces to share addresses with other
  interfaces.

---
(4.2.4p3) Released by Harlan Stenn <stenn@ntp.org>

* [Bug 863] unable to stop ntpd on Windows as the handle reference for events
  changed

---
(4.2.4p2) Released by Harlan Stenn <stenn@ntp.org>

* [Bug 854] Broadcast address was not correctly set for interface addresses
* [Bug 829] reduce syslog noise, while there fix Enabled/Disable logging
  to reflect the actual configuration.
* [Bug 795] Moved declaration of variable to top of function.
* [Bug 789] Fix multicast client crypto authentication and make sure arriving
  multicast packets do not disturb the autokey dance.
* [Bug 785] improve handling of multicast interfaces
  (multicast routers still need to run a multicast routing software/daemon)
* ntpd/refclock_parse.c: cleanup shutdown while the file descriptor is still
  open.
* [Bug 885] use emalloc() to get a message at the end of the memory
  unsigned types cannot be less than 0
  default_ai_family is a short
  lose trailing , from enum list
* [Bug 884] don't access recv buffers after having them passed to the free list.
* [Bug 882] allow loopback interfaces to share addresses with other interfaces.
* [Bug 527] Don't write from source address length to wrong location
* Upgraded autogen and libopts.
* [Bug 811] ntpd should not read a .ntprc file.

---
(4.2.4p1) (skipped)

---
(4.2.4p0) Released by Harlan Stenn <stenn@ntp.org>

* [Bug 793] Update Hans Lambermont's email address in ntpsweep.
* [Bug 776] Remove unimplemented "rate" flag from ntpdate.
* [Bug 586] Avoid lookups if AI_NUMERICHOST is set.
* [Bug 770] Fix numeric parameters to ntp-keygen (Alain Guibert).
* [Bug 768] Fix io_setbclient() error message.
* [Bug 765] Use net_bind_service capability on linux.
* [Bug 760] The background resolver must be aware of the 'dynamic' keyword.
* [Bug 753] make union timestamp anonymous (Philip Prindeville).
* confopt.html: move description for "dynamic" keyword into the right section.
* pick the right type for the recv*() length argument.

---
(4.2.4) Released by Harlan Stenn <stenn@ntp.org>

* monopt.html fixes from Dave Mills.
* [Bug 452] Do not report kernel PLL/FLL flips.
* [Bug 746] Expert mouseCLOCK USB v2.0 support added.'
* driver8.html updates.
* [Bug 747] Drop <NOBR> tags from ntpdc.html.
* sntp now uses the returned precision to control decimal places.
* sntp -u will use an unprivileged port for its queries.
* [Bug 741] "burst" doesn't work with !unfit peers.
* [Bug 735] Fix a make/gmake VPATH issue on Solaris.
* [Bug 739] ntpd -x should not take an argument.
* [Bug 737] Some systems need help providing struct iovec.
* [Bug 717] Fix libopts compile problem.
* [Bug 728] parse documentation fixes.
* [Bug 734] setsockopt(..., IP_MULTICAST_IF, ...) fails on 64-bit platforms.
* [Bug 732] C-DEX JST2000 patch from Hideo Kuramatsu.
* [Bug 721] check for __ss_family and __ss_len separately.
* [Bug 666] ntpq opeers displays jitter rather than dispersion.
* [Bug 718] Use the recommended type for the saddrlen arg to getsockname().
* [Bug 715] Fix a multicast issue under Linux.
* [Bug 690] Fix a Windows DNS lookup buffer overflow.
* [Bug 670] Resolved a Windows issue with the dynamic interface rescan code.
* K&R C support is being deprecated.
* [Bug 714] ntpq -p should conflict with -i, not -c.
* WWV refclock improvements from Dave Mills.
* [Bug 708] Use thread affinity only for the clock interpolation thread.
* [Bug 706] ntpd can be running several times in parallel.
* [Bug 704] Documentation typos.
* [Bug 701] coverity: NULL dereference in ntp_peer.c
* [Bug 695] libopts does not protect against macro collisions.
* [Bug 693] __adjtimex is independent of ntp_{adj,get}time.
* [Bug 692] sys_limitrejected was not being incremented.
* [Bug 691] restrictions() assumption not always valid.
* [Bug 689] Deprecate HEATH GC-1001 II; the driver never worked.
* [Bug 688] Fix documentation typos.
* [Bug 686] Handle leap seconds better under Windows.
* [Bug 685] Use the Windows multimedia timer.
* [Bug 684] Only allow debug options if debugging is enabled.
* [Bug 683] Use the right version string.
* [Bug 680] Fix the generated version string on Windows.
* [Bug 678] Use the correct size for control messages.
* [Bug 677] Do not check uint_t in configure.ac.
* [Bug 676] Use the right value for msg_namelen.
* [Bug 675] Make sure ntpd builds without debugging.
* [Bug 672] Fix cross-platform structure padding/size differences.
* [Bug 660] New TIMESTAMP code fails tp build on Solaris Express.
* [Bug 659] libopts does not build under Windows.
* [Bug 658] HP-UX with cc needs -Wp,-H8166 in CFLAGS.
* [Bug 656] ntpdate doesn't work with multicast address.
* [Bug 638] STREAMS_TLI is deprecated - remove it.
* [Bug 635] Fix tOptions definition.
* [Bug 628] Fallback to ntp discipline not working for large offsets.
* [Bug 622] Dynamic interface tracking for ntpd.
* [Bug 603] Don't link with libelf if it's not needed.
* [Bug 523] ntpd service under Windows does't shut down properly.
* [Bug 500] sntp should always be built.
* [Bug 479] Fix the -P option.
* [Bug 421] Support the bc637PCI-U card.
* [Bug 342] Deprecate broken TRAK refclock driver.
* [Bug 340] Deprecate broken MSF EES refclock driver.
* [Bug 153] Don't do DNS lookups on address masks.
* [Bug 143] Fix interrupted system call on HP-UX.
* [Bug 42] Distribution tarballs should be signed.
* Support separate PPS devices for PARSE refclocks.
* [Bug 637, 51?] Dynamic interface scanning can now be done.
* Options processing now uses GNU AutoGen.

---
(4.2.2p4) Released by Harlan Stenn <stenn@ntp.org>

* [Bug 710] compat getnameinfo() has off-by-one error
* [Bug 690] Buffer overflow in Windows when doing DNS Lookups

---
(4.2.2p3) Released by Harlan Stenn <stenn@ntp.org>

* Make the ChangeLog file cleaner and easier to read
* [Bug 601] ntpq's decodeint uses an extra level of indirection
* [Bug 657] Different OSes need different sized args for IP_MULTICAST_LOOP
* release engineering/build changes
* Documentation fixes
* Get sntp working under AIX-5

---
(4.2.2p2) (broken)

* Get sntp working under AIX-5

---
(4.2.2p1)

* [Bug 661] Use environment variable to specify the base path to openssl.
* Resolve an ambiguity in the copyright notice
* Added some new documentation files
* URL cleanup in the documentation
* [Bug 657]: IP_MULTICAST_LOOP uses a u_char value/size
* quiet gcc4 complaints
* more Coverity fixes
* [Bug 614] manage file descriptors better
* [Bug 632] update kernel PPS offsets when PPS offset is re-configured
* [Bug 637] Ignore UP in*addr_any interfaces
* [Bug 633] Avoid writing files in srcdir
* release engineering/build changes

---
(4.2.2)

* SNTP
* Many bugfixes
* Implements the current "goal state" of NTPv4
* Autokey improvements
* Much better IPv6 support
* [Bug 360] ntpd loses handles with LAN connection disabled.
* [Bug 239] Fix intermittent autokey failure with multicast clients.
* Rewrite of the multicast code
* New version numbering scheme

---
(4.2.0)

* More stuff than I have time to document
* IPv6 support
* Bugfixes
* call-gap filtering
* wwv and chu refclock improvements
* OpenSSL integration

---
(4.1.2)

* clock state machine bugfix
* Lose the source port check on incoming packets
* (x)ntpdc compatibility patch
* Virtual IP improvements
* ntp_loopfilter fixes and improvements
* ntpdc improvements
* GOES refclock fix
* JJY driver
* Jupiter refclock fixes
* Neoclock4X refclock fixes
* AIX 5 port
* bsdi port fixes
* Cray unicos port upgrade
* HP MPE/iX port
* Win/NT port upgrade
* Dynix PTX port fixes
* Document conversion from CVS to BK
* readline support for ntpq

---
(4.1.0)

* CERT problem fixed (99k23)

* Huff-n-Puff filter
* Preparation for OpenSSL support
* Resolver changes/improvements are not backward compatible with mode 7
  requests (which are implementation-specific anyway)
* leap second stuff
* manycast should work now
* ntp-genkeys does new good things.
* scripts/ntp-close
* PPS cleanup and improvements
* readline support for ntpdc
* Crypto/authentication rewrite
* WINNT builds with MD5 by default
* WINNT no longer requires Perl for building with Visual C++ 6.0
* algorithmic improvements, bugfixes
* Solaris dosynctodr info update
* html/pic/* is *lots* smaller
* New/updated drivers: Forum Graphic GPS, WWV/H, Heath GC-100 II, HOPF
  serial and PCI, ONCORE, ulink331
* Rewrite of the audio drivers

---
(4.0.99)

* Driver updates: CHU, DCF, GPS/VME, Oncore, PCF, Ulink, WWVB, burst
  If you use the ONCORE driver with a HARDPPS kernel module,
  you *must* have a properly specified:
	pps <filename> [assert/clear] [hardpps]
  line in the /etc/ntp.conf file.
* PARSE cleanup
* PPS cleanup
* ntpd, ntpq, ntpdate cleanup and fixes
* NT port improvements
* AIX, BSDI, DEC OSF, FreeBSD, NetBSD, Reliant, SCO, Solaris port improvements

---
(4.0.98)

* Solaris kernel FLL bug is fixed in 106541-07
* Bug/lint cleanup
* PPS cleanup
* ReliantUNIX patches
* NetInfo support
* Ultralink driver
* Trimble OEM Ace-II support
* DCF77 power choices
* Oncore improvements

---
(4.0.97)

* NT patches
* AIX,SunOS,IRIX portability
* NeXT portability
* ntptimeset utility added
* cygwin portability patches

---
(4.0.96)

* -lnsl, -lsocket, -lgen configuration patches
* Y2K patches from AT&T
* Linux portability cruft

---
(4.0.95)

* NT port cleanup/replacement
* a few portability fixes
* VARITEXT Parse clock added

---
(4.0.94)

* PPS updates (including ntp.config options)
* Lose the old DES stuff in favor of the (optional) RSAREF stuff
* html cleanup/updates
* numerous drivers cleaned up
* numerous portability patches and code cleanup

---
(4.0.93)

* Oncore refclock needs PPS or one of two ioctls.
* Don't make ntptime under Linux.  It doesn't compile for too many folks.
* Autokey cleanup
* ReliantUnix patches
* html cleanup
* tickadj cleanup
* PARSE cleanup
* IRIX -n32 cleanup
* byte order cleanup
* ntptrace improvements and patches
* ntpdc improvements and patches
* PPS cleanup
* mx4200 cleanup
* New clock state machine
* SCO cleanup
* Skip alias interfaces

---
(4.0.92)

* chronolog and dumbclock refclocks
* SCO updates
* Cleanup/bugfixes
* Y2K patches
* Updated palisade driver
* Plug memory leak
* wharton kernel clock
* Oncore clock upgrades
* NMEA clock improvements
* PPS improvements
* AIX portability patches

---
(4.0.91)

* New ONCORE driver
* New MX4200 driver
* Palisade improvements
* config file bugfixes and problem reporting
* autoconf upgrade and cleanup
* HP-UX, IRIX lint cleanup
* AIX portability patches
* NT cleanup

---
(4.0.90)

* Nanoseconds
* New palisade driver
* New Oncore driver

---
(4.0.73)

* README.hackers added
* PARSE driver is working again
* Solaris 2.6 has nasty kernel bugs.  DO NOT enable pll!
* DES is out of the distribution.

---
(4.0.72)

* K&R C compiling should work again.
* IRIG patches.
* MX4200 driver patches.
* Jupiter driver added.
* Palisade driver added.  Needs work (ANSI, ntoh/hton, sizeof double, ???)<|MERGE_RESOLUTION|>--- conflicted
+++ resolved
@@ -1,3 +1,5 @@
+Below are from 4.2.8p3:
+* [Bug 2794] Clean up kernel clock status reports.
 (4.3.15) 2015/04/20 Released by Harlan Stenn <stenn@ntp.org>
 Below are from 4.2.8p3:
 * [Bug 2804] install-local-data assumes GNU 'find' semantics.
@@ -103,11 +105,8 @@
 ntp-4.3 begins.
 ---
 
-<<<<<<< HEAD
 * [Bug 2782] Refactor refclock_shm.c, add memory barrier protection.
-=======
 * [Bug 2794] Clean up kernel clock status reports.
->>>>>>> 7c1da48e
 * [Bug 2804] install-local-data assumes GNU 'find' semantics.
 * [Bug 2808] GPSD_JSON driver enhancements, step 1.
   Various improvements, see http://bugs.ntp.org/2808 for details.
