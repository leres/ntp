--- conflicted
+++ resolved
@@ -1,13 +1,10 @@
-<<<<<<< HEAD
 * [Sec 2666] Use cryptographic random numbers for md5 key generation.
 * [Sec 2667] buffer overflow in crypto_recv().
 * [Sec 2668] buffer overflow in ctl_putdata().
 * [Sec 2669] buffer overflow in configure().
 * [Sec 2670] Missing return; from error clause.
 * [Sec 2672] On some OSes ::1 can be spoofed, bypassing source IP ACLs.
-=======
 * [Bug 2687] RefClock 26/hpgps doesn't work at default line speed
->>>>>>> 2182c596
 (4.2.7p485-RC) 2014/12/12 Released by Harlan Stenn <stenn@ntp.org>
 * [Bug 2686] refclock_gpsdjson needs strtoll(), which is not always present.
 (4.2.7p484-RC) 2014/12/11 Released by Harlan Stenn <stenn@ntp.org>
