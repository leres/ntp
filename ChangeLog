---
<<<<<<< HEAD
* [Sec 2853] FICORA #829967.  Juergen Perlinger, Harlan Stenn.
* [Sec 2853] Initial work on tests/sec-2853/.  Harlan Stenn.

=======

* [Bug 2855] Parser fix for conditional leap smear code.  Harlan Stenn.
>>>>>>> a354bfc1
---
(4.2.8p3-RC2) 2015/06/24 Released by Harlan Stenn <stenn@ntp.org>

* [Bug 2778] Implement "apeers"  ntpq command to include associd.
* [Bug 2805] ntpd fails to join multicast group.
* [Bug 2824] Convert update-leap to perl. (also see 2769)
* [Bug 2830] ntpd doesn't always transfer the correct TAI offset via autokey
   NTPD transfers the current TAI (instead of an announcement) now.
   This might still needed improvement.
   Update autokey data ASAP when 'sys_tai' changes.
   Fix unit test that was broken by changes for autokey update.
   Avoid potential signature length issue and use DPRINTF where possible
     in ntp_crypto.c.
* [Bug 2832] refclock_jjy.c supports the TDC-300.
* [Bug 2834] Correct a broken html tag in html/refclock.html
* [Bug 2836] DFC77 patches from Frank Kardel to make decoding more
  robust, and require 2 consecutive timestamps to be consistent.
* [Bug 2837] Allow a configurable DSCP value.
* [Bug 2837] add test for DSCP to ntpd/complete.conf.in
* [Bug 2842] Glitch in ntp.conf.def documentation stanza.
* [Bug 2842] Bug in mdoc2man.
* [Bug 2843] make check fails on 4.3.36
   Fixed compiler warnings about numeric range overflow
   (The original topic was fixed in a byplay to bug#2830)
* [Bug 2845] Harden memory allocation in ntpd.
* [Bug 2852] 'make check' can't find unity.h.  Hal Murray.
* [Bug 2854] Missing brace in libntp/strdup.c.  Masanari Iida.
* [Bug 2855] Implement conditional leap smear code.  Martin Burnicki.
* [Bug 2855] leap smear cleanup.  Harlan Stenn.
* Initial support for experimental leap smear code.  Harlan Stenn.
* Fixes to sntp/tests/fileHandlingTest.h.in.  Harlan Stenn.
* Report select() debug messages at debug level 3 now.
* sntp/scripts/genLocInfo: treat raspbian as debian.
* Unity test framework fixes.
  ** Requires ruby for changes to tests.
* Initial support for PACKAGE_VERSION tests.
* sntp/libpkgver belongs in EXTRA_DIST, not DIST_SUBDIRS.
* tests/bug-2803/Makefile.am must distribute bug-2803.h.
* automake-1.15 cleanup for sntp/tests/fileHandlingTest.h.in .  Harlan Stenn.
---
(4.2.8p3-RC1) 2015/05/12 Released by Harlan Stenn <stenn@ntp.org>

* CID 739725: Fix a rare resource leak in libevent/listener.c.
* CID 1295478: Quiet a pedantic potential error from the fix for Bug 2776.
* CID 1296235: Fix refclock_jjy.c and correcting type of the driver40-ja.html
* CID 1269537: Clean up a line of dead code in getShmTime().
* [Bug 2590] autogen-5.18.5.
* [Bug 2612] restrict: Warn when 'monitor' can't be disabled because
  of 'limited'.
* [Bug 2650] fix includefile processing.
* [Bug 2745] ntpd -x steps clock on leap second
   Fixed an initial-value problem that caused misbehaviour in absence of
   any leapsecond information.
   Do leap second stepping only of the step adjustment is beyond the
   proper jump distance limit and step correction is allowed at all.
* [Bug 2750] build for Win64
  Building for 32bit of loopback ppsapi needs def file
* [Bug 2776] Improve ntpq's 'help keytype'.
* [Bug 2782] Refactor refclock_shm.c, add memory barrier protection.
* [Bug 2792] If the IFF_RUNNING interface flag is supported then an
  interface is ignored as long as this flag is not set since the
  interface is not usable (e.g., no link).
* [Bug 2794] Clean up kernel clock status reports.
* [Bug 2800] refclock_true.c true_debug() can't open debug log because
  of incompatible open/fdopen parameters.
* [Bug 2804] install-local-data assumes GNU 'find' semantics.
* [Bug 2806] refclock_jjy.c supports the Telephone JJY.
* [Bug 2808] GPSD_JSON driver enhancements, step 1.
  Fix crash during cleanup if GPS device not present and char device.
  Increase internal token buffer to parse all JSON data, even SKY.
  Defer logging of errors during driver init until the first unit is
  started, so the syslog is not cluttered when the driver is not used.
  Various improvements, see http://bugs.ntp.org/2808 for details.
  Changed libjsmn to a more recent version.
* [Bug 2810] refclock_shm.c memory barrier code needs tweaks for QNX.
* [Bug 2813] HP-UX needs -D__STDC_VERSION__=199901L and limits.h.
* [Bug 2815] net-snmp before v5.4 has circular library dependencies.
* [Bug 2821] Add a missing NTP_PRINTF and a missing const.
* [Bug 2822] New leap column in sntp broke NTP::Util.pm.
* [Bug 2825] Quiet file installation in html/ .
* [Bug 2830] ntpd doesn't always transfer the correct TAI offset via autokey
   NTPD transfers the current TAI (instead of an announcement) now.
   This might still needed improvement.
* Add an assert to the ntpq ifstats code.
* Clean up the RLIMIT_STACK code.
* Improve the ntpq documentation around the controlkey keyid.
* ntpq.c cleanup.
* Windows port build cleanup.
---
(4.2.8p2) 2015/04/07 Released by Harlan Stenn <stenn@ntp.org>
(4.2.8p2-RC3) 2015/04/03 Released by Harlan Stenn <stenn@ntp.org>

* [Bug 2763] Fix for different thresholds for forward and backward steps.
* Initial import of the Unity test framework.
---
(4.2.8p2-RC2) 2015/04/03 Released by Harlan Stenn <stenn@ntp.org>

* [Bug 2592] FLAG_TSTAMP_PPS cleanup for refclock_parse.c.
* [Bug 2769] New script: update-leap
* [Bug 2769] cleannup for update-leap
* [Bug 2788] New flag -G (force_step_once).
* [Bug 2794] Clean up kernel clock status reports.
* [Bug 2795] Cannot build without OpenSLL (on Win32).
  Provided a Win32 specific wrapper around libevent/arc4random.c.
  fixed some minor warnings.
* [Bug 2796] ntp-keygen crashes in 'getclock()' on Win32.
* [Bug 2797] ntp-keygen trapped in endless loop for MD5 keys
  on big-endian machines.
* [Bug 2798] sntp should decode and display the leap indicator.
* Simple cleanup to html/build.html
---
(4.2.8p2-RC1) 2015/03/30 Released by Harlan Stenn <stenn@ntp.org>

* [Bug 2794] Don't let reports on normal kernel status changes
  look like errors.
* [Bug 2788] New flag -G (force_step_once).
* [Bug 2592] Account for PPS sources which can provide an accurate
  absolute time stamp, and status information.
  Fixed indention and removed trailing whitespace.
* [Bug 1787] DCF77's formerly "antenna" bit is "call bit" since 2003.
* [Bug 1960] setsockopt IPV6_MULTICAST_IF: Invalid argument.
* [Bug 2346] "graceful termination" signals do not do peer cleanup.
* [Bug 2728] See if C99-style structure initialization works.
* [Bug 2747] Upgrade libevent to 2.1.5-beta.
* [Bug 2749] ntp/lib/NTP/Util.pm needs update for ntpq -w, IPv6, .POOL. .
* [Bug 2751] jitter.h has stale copies of l_fp macros.
* [Bug 2756] ntpd hangs in startup with gcc 3.3.5 on ARM.
* [Bug 2757] Quiet compiler warnings.
* [Bug 2759] Expose nonvolatile/clk_wander_threshold to ntpq.
* [Bug 2763] Allow different thresholds for forward and backward steps.
* [Bug 2766] ntp-keygen output files should not be world-readable.
* [Bug 2767] ntp-keygen -M should symlink to ntp.keys.
* [Bug 2771] nonvolatile value is documented in wrong units.
* [Bug 2773] Early leap announcement from Palisade/Thunderbolt
* [Bug 2774] Unreasonably verbose printout - leap pending/warning
* [Bug 2775] ntp-keygen.c fails to compile under Windows.
* [Bug 2777] Fixed loops and decoding of Meinberg GPS satellite info.
  Removed non-ASCII characters from some copyright comments.
  Removed trailing whitespace.
  Updated definitions for Meinberg clocks from current Meinberg header files.
  Now use C99 fixed-width types and avoid non-ASCII characters in comments.
  Account for updated definitions pulled from Meinberg header files.
  Updated comments on Meinberg GPS receivers which are not only called GPS16x.
  Replaced some constant numbers by defines from ntp_calendar.h
  Modified creation of parse-specific variables for Meinberg devices
  in gps16x_message().
  Reworked mk_utcinfo() to avoid printing of ambiguous leap second dates.
  Modified mbg_tm_str() which now expexts an additional parameter controlling
  if the time status shall be printed.
* [Sec 2779] ntpd accepts unauthenticated packets with symmetric key crypto.
* [Sec 2781] Authentication doesn't protect symmetric associations against
  DoS attacks.
* [Bug 2783] Quiet autoconf warnings about missing AC_LANG_SOURCE.
* [Bug 2784] Fix for 2782 uses clock_gettime() instead of get_ostime().
* [Bug 2789] Quiet compiler warnings from libevent.
* [Bug 2790] If ntpd sets the Windows MM timer highest resolution
  pause briefly before measuring system clock precision to yield
  correct results.
* Comment from Juergen Perlinger in ntp_calendar.c to make the code clearer.
* Use predefined function types for parse driver functions
  used to set up function pointers.
  Account for changed prototype of parse_inp_fnc_t functions.
  Cast parse conversion results to appropriate types to avoid
  compiler warnings.
  Let ioctl() for Windows accept a (void *) to avoid compiler warnings
  when called with pointers to different types.
---
(4.2.8p1) 2015/02/04 Released by Harlan Stenn <stenn@ntp.org>

* Update the NEWS file.
* [Sec 2671] vallen in extension fields are not validated.
---
(4.2.8p1-RC2) 2015/01/29 Released by Harlan Stenn <stenn@ntp.org>

* [Bug 2627] shm refclock allows only two units with owner-only access
  rework: reverted sense of mode bit (so default reflects previous
  behaviour) and updated ducumentation.
* [Bug 2732] - Leap second not handled correctly on Windows 8
  use 'GetTickCount()' to get the true elapsed time of slew
  (This should work for all versions of Windows >= W2K)
* [Bug 2738] Missing buffer initialization in refclocK_parse.c::parsestate().
* [Bug 2739] Parse driver with PPS enabled occasionally evaluates
  PPS timestamp with wrong sign.
  Removed some German umlauts.
* [Bug 2740] Removed some obsolete code from the parse driver.
* [Bug 2741] Incorrect buffer check in refclocK_parse.c::parsestatus().
---
(4.2.8p1-RC1) 2015/01/24 Released by Harlan Stenn <stenn@ntp.org>

* Start the RC for 4.2.8p1.
* [Bug 2187] Update version number generation scripts.
* [Bug 2617] Fix sntp Usage documentation section.
* [Sec 2672] Code cleanup: On some OSes ::1 can be spoofed...
* [Bug 2736] Show error message if we cannot open the config file.
* Copyright update.
* Fix the package name.
---
(4.2.8p1-beta5) 2015/01/07 Released by Harlan Stenn <stenn@ntp.org>

* [Bug 2695] Windows build: __func__ not supported under Windows.
* [Bug 2728] Work around C99-style structure initialization code
  for older compilers, specifically Visual Studio prior to VS2013.
---
(4.2.8p1-beta4) 2015/01/04 Released by Harlan Stenn <stenn@ntp.org>

* [Bug 1084] PPSAPI for ntpd on Windows with DLL backends
* [Bug 2695] Build problem on Windows (sys/socket.h).
* [Bug 2715] mdnstries option for ntp.conf from NetBSD.
* Fix a regression introduced to timepps-Solaris.h as part of:
  [Bug 1206] Required compiler changes for Windows
  (4.2.5p181) 2009/06/06
---
(4.2.8p1-beta3) 2015/01/02 Released by Harlan Stenn <stenn@ntp.org>

* [Bug 2627] shm refclock allows only two units with owner-only access
  Use mode bit 0 to select public access for units >= 2 (units 0 & 1 are
  always private.
* [Bug 2681] Fix display of certificate EOValidity dates on 32-bit systems.
* [Bug 2695] 4.2.8 does not build on Windows.
* [bug 2700] mrulist stopped working in 4.2.8.
* [Bug 2706] libparse/info_trimble.c build dependencies are broken.
* [Bug 2713] variable type/cast, parameter name, general cleanup from NetBSD.
* [Bug 2714] libevent may need to be built independently of any build of sntp.
* [Bug 2715] mdnstries option for ntp.conf from NetBSD.
---
(4.2.8p1-beta2) 2014/12/27 Released by Harlan Stenn <stenn@ntp.org>

* [Bug 2674] Install sntp in sbin on NetBSD.
* [Bug 2693] ntp-keygen doesn't build without OpenSSL and sntp.
* [Bug 2707] Avoid a C90 extension in libjsmn/jsmn.c.
* [Bug 2709] see if we have a C99 compiler (not yet required).
---
(4.2.8p1-beta1) 2014/12/23 Released by Harlan Stenn <stenn@ntp.org>

* [Sec 2672] On some OSes ::1 can be spoofed, bypassing source IP ACLs.
* [Bug 2693] ntp-keygen doesn't build without OpenSSL.
* [Bug 2697] IN6_IS_ADDR_LOOPBACK build problems on some OSes.
* [Bug 2699] HAVE_SYS_SELECT_H is misspelled in refclock_gpsdjson.c.
---
(4.2.8) 2014/12/19 Released by Harlan Stenn <stenn@ntp.org>

* [Sec 730] Increase RSA_generate_key modulus.
* [Sec 2666] Use cryptographic random numbers for md5 key generation.
* [Sec 2667] buffer overflow in crypto_recv().
* [Sec 2668] buffer overflow in ctl_putdata().
* [Sec 2669] buffer overflow in configure().
* [Sec 2670] Missing return; from error clause.
* [Sec 2671] vallen in extension fields are not validated.
* [Sec 2672] On some OSes ::1 can be spoofed, bypassing source IP ACLs.
* [Bug 2691] Wrong variable name in refclock_ripencc.c.
(4.2.7p486-RC) 2014/12/18 Released by Harlan Stenn <stenn@ntp.org>
* [Bug 2687] RefClock 26/hpgps doesn't work at default line speed
(4.2.7p485-RC) 2014/12/12 Released by Harlan Stenn <stenn@ntp.org>
* [Bug 2686] refclock_gpsdjson needs strtoll(), which is not always present.
(4.2.7p484-RC) 2014/12/11 Released by Harlan Stenn <stenn@ntp.org>
(4.2.7p483) 2014/12/08 Released by Harlan Stenn <stenn@ntp.org>
* [Bug 2685] Better document the KOD file for sntp.
(4.2.7p482) 2014/12/02 Released by Harlan Stenn <stenn@ntp.org>
* [Bug 2641] sntp is installed in the wrong location in Solaris.
* [Bug 2678] nmea_control() now checks 'refclock_params()' result.
(4.2.7p481) 2014/11/22 Released by Harlan Stenn <stenn@ntp.org>
* [Bug 2314] Only enable PPS if kernel consumer binding succeeds.
* [Bug 2314] Kernel PPS binding EOPNOTSUPP is a failure condition.
* Rename pps_enable to hardpps_enable.
(4.2.7p480) 2014/11/21 Released by Harlan Stenn <stenn@ntp.org>
* [Bug 2677] PATH_MAX isn't #define'd under Windows.
  Regression from the patch fixing Bug 2639.
(4.2.7p479) 2014/11/15 Released by Harlan Stenn <stenn@ntp.org>
* [Bug 2651] Certificates with ASN timestamps w/ 4-digit years mis-parsed.
(4.2.7p478) 2014/11/14 Released by Harlan Stenn <stenn@ntp.org>
* [Sec 2630] buffer overrun in ntpq tokenize().
* [Bug 2639] Check return value of ntp_adjtime().
* [Bug 2650] includefile processing broken.
* [Bug 2661] ntpq crashes with mreadvar.
(4.2.7p477) 2014/11/13 Released by Harlan Stenn <stenn@ntp.org>
* [Bug 2657] Document that "restrict nopeer" intereferes with "pool".
(4.2.7p476) 2014/10/08 Released by Harlan Stenn <stenn@ntp.org>
* [Bug 2503] SHT utility outdated
(4.2.7p475) 2014/09/11 Released by Harlan Stenn <stenn@ntp.org>
* [Bug 2654] refclock_true.c doesn't identify the Mk III.
(4.2.7p474) 2014/09/10 Released by Harlan Stenn <stenn@ntp.org>
* [Bug 2536] ntpd sandboxing support (libseccomp2) cleanup.
* [Bug 2649] Clean up html/ page installation.
(4.2.7p473) 2014/09/06 Released by Harlan Stenn <stenn@ntp.org>
* [Bug 2649] Clean up html/ page installation.
(4.2.7p472) 2014/09/06 Released by Harlan Stenn <stenn@ntp.org>
* [Bug 2556] mrulist is missing from the generated ntpq man page.
(4.2.7p471) 2014/09/05 Released by Harlan Stenn <stenn@ntp.org>
* [Bug 2649] "make install" leaves wrong owner for files in html/.
* [Bug 2652] Windows hates directory names that contain a :.
(4.2.7p470) 2014/09/02 Released by Harlan Stenn <stenn@ntp.org>
* [Bug 2502] Autogen text replacement errors.
* autogen-5.18.5pre1
* html/ cleanups from Hal Murray.
(4.2.7p469) 2014/09/01 Released by Harlan Stenn <stenn@ntp.org>
* [Bug 2536] ntpd sandboxing support (libseccomp2) cleanup.
(4.2.7p468) 2014/08/31 Released by Harlan Stenn <stenn@ntp.org>
* [Bug 2556] ntpq man page cleanup.
* autogen-5.18.4
(4.2.7p467) 2014/08/28 Released by Harlan Stenn <stenn@ntp.org>
* [Bug 2639] Check return value of ntp_adjtime().
* [Bug 2640] STA_NANO can result in invalid ntv.constant.
(4.2.7p466) 2014/08/27 Released by Harlan Stenn <stenn@ntp.org>
* [Bug 2536] ntpd sandboxing support (libseccomp2) cleanup.
(4.2.7p465) 2014/08/23 Released by Harlan Stenn <stenn@ntp.org>
* [Bug 2538] NTP programs print exit code in help/usage text.
* [Bug 2595] Man page quirks: ntpdate references in ntpd.
* [Bug 2613] www.ntp.org/bugs.html tells folks to email doc bugs to DLM.
* [Bug 2636] Clutter in syslog if gpsd not running
   - found (hopefully) last cause for clutter in protocol version
   - log GPSD revision and release numbers with protocol version
(4.2.7p464) 2014/08/22 Released by Harlan Stenn <stenn@ntp.org>
* [Bug 2636] Fix coverity warning from previous patch.
(4.2.7p463) 2014/08/21 Released by Harlan Stenn <stenn@ntp.org>
* [Bug 2636] Clutter in syslog if gpsd not running
   - make driver work with GPSD protocol version 3.9
   - use exponential back-off for connection problems
   - implement rate-limit for syslog entries
(4.2.7p462) 2014/08/16 Released by Harlan Stenn <stenn@ntp.org>
* [Bug 2622] Synchronisation problem using SHM [...]
  Add 'control' function -- fudge values not available during start.
(4.2.7p461) 2014/08/14 Released by Harlan Stenn <stenn@ntp.org>
* [Bug 1128] ntpq truncates "remote" host information.
* More autogen-5.18.4pre14 cleanup.
(4.2.7p460) 2014/08/13 Released by Harlan Stenn <stenn@ntp.org>
* More autogen-5.18.4pre14 cleanup.
(4.2.7p459) 2014/08/12 Released by Harlan Stenn <stenn@ntp.org>
* [Bug 2630] Limit the ntpq command buffer to 512 bytes.
* FlexeLint cleanups.
* Try bison-3.0.2 instead of bison-2.5.
(4.2.7p458) 2014/08/11 Released by Harlan Stenn <stenn@ntp.org>
* [Bug 2633] Provide stdnoreturn.h for windows port.
(4.2.7p457) 2014/08/09 Released by Harlan Stenn <stenn@ntp.org>
* [Bug 2622] Synchronisation problem using SHM when time difference is
  more than four hours: Change SHM driver so TOY restricted API is not
  used any more. (Plus some minor cleanup in logic and flow control)
* Pass the configration source into the parser as argument rather
  than through a global variable.
* Fix nits in the ntpq man page.
* autogen-5.18.4pre14
(4.2.7p456) 2014/08/07 Released by Harlan Stenn <stenn@ntp.org>
* CID 739722: Change the way the extention and MAC fields are processed.
(4.2.7p455) 2014/08/03 Released by Harlan Stenn <stenn@ntp.org>
* [Bug 2565] ntpd sometimes logs unexpected getifaddrs() errors.
* CID 739722: Clean up the definition of the exten field of struct pkt.
(4.2.7p454) 2014/07/30 Released by Harlan Stenn <stenn@ntp.org>
* [Bug 2628] 'mon_getmoremem()' relies on undefined behaviour
(4.2.7p453) 2014/07/19 Released by Harlan Stenn <stenn@ntp.org>
* [Bug 2597] leap file loose ends (follow-up)
  - uniform expiration check messages for config and timer triggered
    leap file loads
  - timer triggered loads log messages only once per day
(4.2.7p452) 2014/07/18 Released by Harlan Stenn <stenn@ntp.org>
* Make all of the html/ .html files use the same format for "Last update".
(4.2.7p451) 2014/07/17 Released by Harlan Stenn <stenn@ntp.org>
* Fix the "Last update" entries in the html/ subtree.
(4.2.7p450) 2014/07/16 Released by Harlan Stenn <stenn@ntp.org>
* Distribute the scripts needed for the fix for Bug 2547.
(4.2.7p449) 2014/07/16 Released by Harlan Stenn <stenn@ntp.org>
* [Bug 2547] Automate update of "Last Update" datestamps in .html files.
* [Bug 2623] Missing {} in refclock_oncore.c.
* Quiet warnings from ntp_calendar.h: avoid using argument names.
* Fix typos in decode.html and debug.html .
(4.2.7p448) 2014/07/15 Released by Harlan Stenn <stenn@ntp.org>
* [Bug 2621] Avoid use of indeterminate address after 'free()'
  (minor C standard conformance issue)
* Quiet warnings from ntp_calendar.h: avoid using argument names.
(4.2.7p447) 2014/07/05 Released by Harlan Stenn <stenn@ntp.org>
* [Bug 2620] Use version.pm for checking version numbers in NTP::Util.
* [Bug 2624] Fix signed compare on 'l_fp'.
(4.2.7p446) 2014/06/28 Released by Harlan Stenn <stenn@ntp.org>
* [Bug 2597] leap file processing -- loose ends.
* [Bug 2614] use 'unsigned long' consistently in ntp_random.c
  to avoid possibly undefined behaviour in signed int overflow
* [Bug 2619] Save a signed int copy of the return value of i2d_DSA_SIG().
  Provide missing msyslog() message in crypto_alice().
* Fix a variable lifetime issue.
* Allow for version suffix in libevent in ntp_libevent.m4.
(4.2.7p445) 2014/06/12 Released by Harlan Stenn <stenn@ntp.org>
* [Bug 2556] mrulist isn't mentioned in the ntpq man page.
(4.2.7p444) 2014/05/19 Released by Harlan Stenn <stenn@ntp.org>
* [Bug 2597] leap file processing -- loose ends
  fixed coverity issues
(4.2.7p443) 2014/05/10 Released by Harlan Stenn <stenn@ntp.org>
* [Bug 2594] Update the year in sntp/include/copyright.def.
(4.2.7p442) 2014/05/09 Released by Harlan Stenn <stenn@ntp.org>
* [Bug 2589] Update VS2013 project files for libntp.
* [Bug 2600] Fix "Undisicplined Local Clock" driver1.html page.
(4.2.7p441) 2014/05/04 Released by Harlan Stenn <stenn@ntp.org>
* [Bug 2597] leap file processing -- loose ends
  log daily warning when leap info less than 28 days to expiration or
  already expired; nag hourly on last day before expiration; log when
  leapfile name is invalid
(4.2.7p440) 2014/04/09 Released by Harlan Stenn <stenn@ntp.org>
* [Bug 2536] ntpd sandboxing support (libseccomp2) cleanup.
* [Bug 2570] cleanup: fix log format for successful leapfile load
(4.2.7p439) 2014/04/03 Released by Harlan Stenn <stenn@ntp.org>
* [Bug 2589] fix VS2009 compile problem.
(4.2.7p438) 2014/04/01 Released by Harlan Stenn <stenn@ntp.org>
* [Bug 2546] Windows build documentation updates.
(4.2.7p437) 2014/03/31 Released by Harlan Stenn <stenn@ntp.org>
* [Bug 2537] ntpd truncates symmetric keys to 20 bytes.
* [Bug 2546] Documentation updates.
(4.2.7p436) 2014/03/31 Released by Harlan Stenn <stenn@ntp.org>
* Update to libopts-40.2.15, and autogen-5.18.3pre18.
* [Bug 2311] Add more tags to mdoc2xxx.
* [Bug 2502] Assorted text replacement errors in 4.2.7p345
* [Bug 2538] ntp programs print exit code as part of the "usage" text.
(4.2.7p435) 2014/03/29 Released by Harlan Stenn <stenn@ntp.org>
* [Bug 2570] cleanup: reduced logging noise, moved some functions
  into libntp.
(4.2.7p434) 2014/03/21 Released by Harlan Stenn <stenn@ntp.org>
* [Bug 2577] Update VS2013 solution and project files.
(4.2.7p433) 2014/03/10 Released by Harlan Stenn <stenn@ntp.org>
* Clean up last-update timestamps of html/*.html files.
* [Bug 2546] Documentation updates.
(4.2.7p432) 2014/03/09 Released by Harlan Stenn <stenn@ntp.org>
* CID 711660: Do a non-NULL pointer assertion check a bit earlier.
(4.2.7p431) 2014/03/05 Released by Harlan Stenn <stenn@ntp.org>
* [Bug 2572] cross-compiling fails for --with-yielding-select.
(4.2.7p430) 2014/03/04 Released by Harlan Stenn <stenn@ntp.org>
* Upgrade to libevent-2.1.3-alpha-dev.
* [Bug 2572] cross-compiling fails for --with-yielding-select.
(4.2.7p429) 2014/03/03 Released by Harlan Stenn <stenn@ntp.org>
* CID 1165098: Remove logically dead code from refclock_true.c.
* CID 1189401: Use INSIST() instead of a belt-and-suspenders pointer check.
* In ntp_dir_sep.m4, we care about $host_os, not $target_os.
* [Bug 2170] Use AC_PREPROC_IFELSE instead of AC_EGREP_CPP.
* [Bug 2540] bootstrap script needs to 'touch' files in finer-grained groups.
* [Bug 2570] refuse to load leapsec file with bad/missing SHA1 hash
  -- change reading the hash line code: NIST omits leading zeros.
* [Bug 2576] refclock_gpsdjson.c doesn't compile if CLOCK_GPSDJSON is
  not enabled at configure time.
(4.2.7p428) 2014/03/03 Released by Harlan Stenn <stenn@ntp.org>
* [Bug 2570] refuse to load leapsec file with bad/missing SHA1 hash
* [Bug 2562] Distribute the code in libjsmn/ .
(4.2.7p427) 2014/03/02 Released by Harlan Stenn <stenn@ntp.org>
* [Bug 2562] GPSD_JSON: fix solaris issues (asprintf(), isfinite())
* [Bug 2562] first release of the GPSD client clock (type 46)
(4.2.7p426) 2014/02/28 Released by Harlan Stenn <stenn@ntp.org>
* [Bug 2113] Warn about ignored extra args in ntpq.
* [Bug 2540] bootstrap script needs to 'touch' files in finer-grained groups.
* [Bug 2561] Allow wildcards in the target of the "interface" command.
* [Bug 2572] cross-compiling fails for --with-yielding_select.
(4.2.7p425) 2014/02/26 Released by Harlan Stenn <stenn@ntp.org>
* Copyright file update.
(4.2.7p424) 2014/02/24 Released by Harlan Stenn <stenn@ntp.org>
* [Bug 2541] ntpd terminates itself with SIGHUP unexpectedly.
(4.2.7p423) 2014/02/23 Released by Harlan Stenn <stenn@ntp.org>
* [Bug 2565] Handle EINTR on getifaddrs().
(4.2.7p422) 2014/02/17 Released by Harlan Stenn <stenn@ntp.org>
* [Bug 2536] ntpd sandboxing support (libseccomp2).
(4.2.7p421) 2014/02/10 Released by Harlan Stenn <stenn@ntp.org>
* [Bug 898] More documentation fixes.
* [Bug 2555] Autogen mdoc man pages all stamped with SunOS 5.10.
* calc_tickadj/Makefile.am man/mdoc page build cleanup.
(4.2.7p420) 2014/02/09 Released by Harlan Stenn <stenn@ntp.org>
* [Bug 492] Clearly document ntpdate's pending deprecation.
* [Bug 1186] ntpd fails with link local IPv6 addresses.
* [Sec 2542] Strengthen the mrulist nonce.
(4.2.7p419) 2014/02/08 Released by Harlan Stenn <stenn@ntp.org>
* [Bug 2466] Wrap NMEA timestamps in 1024 week cycles.
(4.2.7p418) 2014/02/05 Released by Harlan Stenn <stenn@ntp.org>
* [Bug 2551] --disable-local-libevent breaks the build.
(4.2.7p417) 2014/02/02 Released by Harlan Stenn <stenn@ntp.org>
* [Bug 2539] doc and code tweaks for NMEA driver.
* Add check for enable stats to ntpd/complete.conf.in
* Fix typo in html/confopt.html
(4.2.7p416) 2014/01/31 Released by Harlan Stenn <stenn@ntp.org>
* Tweak the 'Modified' line on appropriate html pages.
* Note in the deprecation of ntpdc in its documentation.
* [Bug 2332] Be more careful about when we use 'libgcc_s'.
(4.2.7p415) 2014/01/28 Released by Harlan Stenn <stenn@ntp.org>
* Fix the man page installation for the scripts/ files.
(4.2.7p414) 2014/01/28 Released by Harlan Stenn <stenn@ntp.org>
* [Bug 792] TrueTime TL-3 WWV refclock support.
* [Bug 898] Documentation fixes.
* [Bug 930] ntpdc docs refer to 'clockinfo', but mean 'clockstat'.
* [Bug 1002] ntp-keygen option and documentation updates: -p/--pvt-passwd
  is now -p/--password, and -q/--get-pvt-passwd is now -q/--export-passwd.
* [Bug 1349] statistics command not documented in HTML documentation.
  In html/monopt.html, add statistics id, definition, description, and
  correct typo.
  In html/scripts/monopt.txt, add statistics item, href, and comment.
  In ntpd/ntp.conf.def, under statistics correct four to eight kinds.
  In ntpd/complete.conf.in, add all eight kinds to statistics.
  In html/comdex.html, remove duplicate footer.
* [Bug 1734] Include man page for ntp.conf (fixed in 4.2.7p297).
* [Bug 2049] Clarify ntpdate's -d option behavior.
* [Bug 2366] ntpdc.html: burst/iburst only work on servers.
* [Bug 2493] ntptrace needs a man page (fixed in 4.2.7p402).
* [Bug 2545] Cleanup of scripts/monitoring/ntptrap.
(4.2.7p413) 2014/01/27 Released by Harlan Stenn <stenn@ntp.org>
* Require a version string for perl scripts that use autogen.
* html/ cleanup.
(4.2.7p412) 2014/01/20 Released by Harlan Stenn <stenn@ntp.org>
* [Bug 2540] bootstrap script needs to 'touch' files in finer-grained groups.
(4.2.7p411) 2014/01/12 Released by Harlan Stenn <stenn@ntp.org>
* [Bug 2532] Note in ntpdc docs that "enable pps" only works on older ntpd.
(4.2.7p410) 2014/01/08 Released by Harlan Stenn <stenn@ntp.org>
* [Bug 2332] Force reference to 'libgcc_s' when using GCC, because
  threading+restricted user+locked memory otherwise fails on Linux.
* [Bug 2530] Fix documentation for enable/disable mode7 and pps.
* Cleanup to the new scripts/*/Makefile.am files.
(4.2.7p409) 2014/01/04 Released by Harlan Stenn <stenn@ntp.org>
* [Bug 2060] Warn about restrictions with "kod" but not "limited".
(4.2.7p408) 2013/12/29 Released by Harlan Stenn <stenn@ntp.org>
* [Bug 2187] Update version number generation scripts.
(4.2.7p407) 2013/12/29 Released by Harlan Stenn <stenn@ntp.org>
* [Bug 2519] mktime.c does not compile on 64-bit Solaris but we do not
  need timegm() and the Solaris provides mktime().
* [Bug 2522] Revert Bug 2513 fix - it breaks backward compatibility.
(4.2.7p406) 2013/12/28 Released by Harlan Stenn <stenn@ntp.org>
* [Bug 2521] VPATH tweaks for perl -opts files.
(4.2.7p405) 2013/12/27 Released by Harlan Stenn <stenn@ntp.org>
* [Bug 2521] bootstrap script needs a tweak for perl -opts files.
* [Bug 2524] Add ntpsweep to sntp/loc/* files.
* [Bug 2526] Add "noinst" support to the sntp/loc/ framework.
(4.2.7p404) 2013/12/24 Released by Harlan Stenn <stenn@ntp.org>
* [Bug 135] AIX5: "Address already in use" for IPv6 wildcard.
(4.2.7p403) 2013/12/23 Released by Harlan Stenn <stenn@ntp.org>
* [Bug 2513] Remove any PIDFILE in finish().
* [Bug 2516] Enable clock_gettime() support for AIX 5+.
* [Bug 2517] Fix peer status errors in decode.html.
(4.2.7p402) 2013/12/23 Released by Harlan Stenn <stenn@ntp.org>
* Incorporate Oliver Kindernay's GSoC 2013 scripts/ cleanup.
(4.2.7p401) 2013/11/30 Released by Harlan Stenn <stenn@ntp.org>
* [Bug 2491] VS20xx compile fixes.
(4.2.7p400) 2013/11/29 Released by Harlan Stenn <stenn@ntp.org>
* [Bug 2491] VS2013 project files.
(4.2.7p399) 2013/11/28 Released by Harlan Stenn <stenn@ntp.org>
* [Bug 2326] More leapsecond file notification cleanup.
* [Bug 2506] make sure routing updates are always tracked
* [Bug 2514] secs/* #define usage cleanup.
(4.2.7p398) 2013/11/25 Released by Harlan Stenn <stenn@ntp.org>
* [Bug 2326] More leapsecond file notification cleanup.
* Improve sntp KoD data file fopen() error message.
(4.2.7p397) 2013/11/20 Released by Harlan Stenn <stenn@ntp.org>
* [Bug 2326] More leapsecond file notification cleanup.
(4.2.7p396) 2013/11/19 Released by Harlan Stenn <stenn@ntp.org>
* [Bug 2326] Improve stale leapsecond notifications.
(4.2.7p395) 2013/11/12 Released by Harlan Stenn <stenn@ntp.org>
* Upgrade to autogen-5.18.3pre5 and libopts-40.1.15.
(4.2.7p394) 2013/11/05 Released by Harlan Stenn <stenn@ntp.org>
* [Bug 1050] Change ONCORE log message for leap second announcement
  to avoid misunderstandings.
* [Bug 2499] Win32 user-space/loopback ppsapi provider drops samples.
* [Bug 2256] Improve configure's function searches in libraries.
(4.2.7p393) 2013/10/16 Released by Harlan Stenn <stenn@ntp.org>
* [Bug 2272] Use C99 integer types. ntp_calendar.h and ntp_types.h .
(4.2.7p392) 2013/10/15 Released by Harlan Stenn <stenn@ntp.org>
* [Bug 2375] Improve AIX compatibility.
* [Bug 2490] Fixed non-const initializer coming from [Bug 2250] fix.
(4.2.7p391) 2013/10/12 Released by Harlan Stenn <stenn@ntp.org>
* [Bug 2250] Rework of leap second handling machine.
* [Bug 2419] [rc-nmea] Improve clockstats reporting when receiver sends
  data without valid GPS fix.
(4.2.7p390) 2013/09/26 Released by Harlan Stenn <stenn@ntp.org>
* [Bug 2482] Cleanup of droproot and jail support for Solaris.
(4.2.7p389) 2013/09/24 Released by Harlan Stenn <stenn@ntp.org>
* [Bug 2473] revisited: NTPD exits after clock is stepped backwards
  Avoid possible unsigned underrun for startup condition when testing
  for clock backstep.
* [Bug 2481] ntpd aborts when both user and group are specified with -u.
* [Bug 2482] Add droproot and jail support for Solaris.
(4.2.7p388) 2013/09/19 Released by Harlan Stenn <stenn@ntp.org>
* [Bug 2473] NTPD exits after clock is stepped backwards externally
(4.2.7p387) 2013/09/16 Released by Harlan Stenn <stenn@ntp.org>
* [Bug 1642] ntpdsim can't find simnulate block in config file.
(4.2.7p386) 2013/09/01 Released by Harlan Stenn <stenn@ntp.org>
* [Bug 2472] (WinXP) Avoid self-termination of IO thread during exit().
(4.2.7p385) 2013/08/19 Released by Harlan Stenn <stenn@ntp.org>
* CID 975596: Copy/paste error: vallen should be siglen.
* CID 1009579: Check return status of X509_add_ext().
* [2085] Fix root distance and root dispersion calculations.
* [Bug 2426] Possibly uninitialized data in crypto_send() - CID 975596.
(4.2.7p384) 2013/08/18 Released by Harlan Stenn <stenn@ntp.org>
* [Bug 2450] --version has bogus short option.
(4.2.7p383) 2013/08/10 Released by Harlan Stenn <stenn@ntp.org>
* (no changes - force a rebuild for a new Coverity scan)
(4.2.7p382) 2013/08/08 Released by Harlan Stenn <stenn@ntp.org>
* [Bug 2454] Need way to set file descriptor limit - cleanup.
(4.2.7p381) 2013/08/07 Released by Harlan Stenn <stenn@ntp.org>
* [Bug 2451] rlimit command is missing from the table of contents in
  miscopt.html .
* [Bug 2452] provide io_handler/input_handler only on
  non HAVE_IO_COMPLETION_PORT platforms
* [Bug 2453] Need a way to avoid calling mlockall.
* [Bug 2454] Need way to set file descriptor limit.
* [Bug 2458] AM_CONFIG_HEADER is obsolete.
(4.2.7p380) 2013/08/03 Released by Harlan Stenn <stenn@ntp.org>
* CID 984511: Some systems have different printf needs for sizeof.
(4.2.7p379) 2013/08/02 Released by Harlan Stenn <stenn@ntp.org>
* CID 739724: Fix printf arg mismatch in a debug line.
* [Bug 2425] compile io_handler() in ntp_io.c unconditionally
* [Bug 2448] Fix checks for configure --with-stack-limit and --with-memlock
  values.
(4.2.7p378) 2013/08/01 Released by Harlan Stenn <stenn@ntp.org>
* [Bug 2425] move part of input handler code from ntpd.c to ntp_io.c
  and fix select()-only platforms calling input_handler directly.
* [Bug 2446] Quiet warnings from Oracle's Studio compiler.
* Upgrade to AutoGen-5.18.1pre3
* Upgrade to libopts-40.1.15.
(4.2.7p377) 2013/07/28 Released by Harlan Stenn <stenn@ntp.org>
* [Bug 2397] License/copyright cleanup.
* [Bug 2439] Fix check of EscapeCommFunction() in ports/winnt/libntp/termios.c.
(4.2.7p376) 2013/07/24 Released by Harlan Stenn <stenn@ntp.org>
* [Bug 2322] Oncore driver should send 0 PPS offset to GPS.
(4.2.7p375) 2013/07/22 Released by Harlan Stenn <stenn@ntp.org>
* [Bug 883] log warning arguments swapped in refclock_gpsvme.c.
* [Bug 2368] Correct bug in previous attempt.
* [Bug 2413] Fix "make check" with automake >= 1.13.
* [Bug 2434] Line-buffer (v. block-buffer) stdout.
(4.2.7p374) 2013/07/21 Released by Harlan Stenn <stenn@ntp.org>
* [Bug 2368] make check troubles in libevent.
* [Bug 2425] setup SIGIO/SIGPOLL for asyncio on the read side
  of a socketpair for the worker thread.
(4.2.7p373) 2013/07/20 Released by Harlan Stenn <stenn@ntp.org>
* [Bug 2427] configure fails to detect recvmsg() on Solaris.
(4.2.7p372) 2013/07/17 Released by Harlan Stenn <stenn@ntp.org>
* [Bug 1466] Oncore should set FLAG_PPS.
* [Bug 2375] AIX 7 doesn't like a libevent validation check.
* [Bug 2423] Log command-line args at LOG_INFO.
* [Bug 2428] do_unconf() should reset 'items' before the 2nd loop.
(4.2.7p371) 2013/07/07 Released by Harlan Stenn <stenn@ntp.org>
* CID 1042586: Check the return value of clock_gettime() in worker_sleep().
* Upgrade to libopts-39.0.14 from 5.17.5pre10.
(4.2.7p370) 2013/07/06 Released by Harlan Stenn <stenn@ntp.org>
* Remove \n's from syslog output strings.
(4.2.7p369) 2013/07/05 Released by Harlan Stenn <stenn@ntp.org>
* [Bug 2415] RES_LIMITED flags check should use &, not &&.
* Have NTP_LIBNTP check for time.h and clock_getres().
* Fix ntpsweep to use sntp instead of ntpdate, from Oliver Kindernay.
(4.2.7p368) 2013/05/01 Released by Harlan Stenn <stenn@ntp.org>
* [Bug 2145] ntpq dumps core when displaying sys_var_list and more.
(4.2.7p367) 2013/04/25 Released by Harlan Stenn <stenn@ntp.org>
* [Bug 1485] Sometimes ntpd crashes
* [Bug 2382] Implement LOGTOD using ldexp() instead of shifting.
(4.2.7p366) 2013/04/17 Released by Harlan Stenn <stenn@ntp.org>
* [Bug 1866] Disable some debugging output in refclock_oncore.
(4.2.7p365) 2013/04/16 Released by Harlan Stenn <stenn@ntp.org>
* [Bug 2149] Log an error message if /proc/net/if_inet6 cannot be opened.
(4.2.7p364) 2013/03/26 Released by Harlan Stenn <stenn@ntp.org>
* Bump sntp/include/autogen-version.def .
(4.2.7p363) 2013/03/26 Released by Harlan Stenn <stenn@ntp.org>
* [Bug 2357] sntp/libopts/usage.c sometimes needs -lintl.
* Upgrade to libopts from 5.17.3pre10.
(4.2.7p362) 2013/03/19 Released by Harlan Stenn <stenn@ntp.org>
* [Bug 2364] "sed -i" is not portable.
(4.2.7p361) 2013/03/17 Released by Harlan Stenn <stenn@ntp.org>
* [Bug 2357] sntp/libopts/usage.c sometimes needs -lintl.
* [Bug 2365] "make check" fails in libevent.
(4.2.7p360) 2013/03/15 Released by Harlan Stenn <stenn@ntp.org>
* Upgrade libevent (coverity fixes, etc.).
* EEXIST is OK for mkdir() in sntp/kod_management.c.
(4.2.7p359) 2013/03/03 Released by Harlan Stenn <stenn@ntp.org>
* [Bug 2359] Fix send_via_ntp_signd() prototype.
(4.2.7p358) 2013/02/27 Released by Harlan Stenn <stenn@ntp.org>
* Upgrade to autogen-5.17.3pre4 and libopts-38.0.13.
* [Bug 2357] sntp/libopts/usage.c on NetBSD needs -lintl.
(4.2.7p357) 2013/02/22 Released by Harlan Stenn <stenn@ntp.org>
* Upgrade to autogen-5.17.2pre and libopts-38.0.13.
(4.2.7p356) 2013/02/19 Released by Harlan Stenn <stenn@ntp.org>
* Added loc/debian.
(4.2.7p355) 2013/02/18 Released by Harlan Stenn <stenn@ntp.org>
* CID 739708: Check return status of fcntl() in refclock_arc.c.
* CID 739709: Check return status of fcntl() in refclock_datum.c.
* CID 739710: Check return status of mkdir() in sntp/kod_management.c.
* CID 739711: Ignore return status of remove() in ntp-keygen.c.
* CID 739723: Print sizeof as unsigned.
* CID 971094: Clean up time of check/time of use in check_leap_file().
(4.2.7p354) 2013/02/10 Released by Harlan Stenn <stenn@ntp.org>
* CID 97194: Check return from setsockopt().
* CID 739473,739532: Out-of-bounds access/illegal address computation.
* CID 739558: Double close.
* CID 739559: Double close.
* CID 739713: devmask/recmask copy/paste error.
* CID 739714: Fix code indentation level.
* CID 739715: Clean up sockaddr_dump().
(4.2.7p353) 2013/02/09 Released by Harlan Stenn <stenn@ntp.org>
* [Bug 2326] Check hourly for a new leapfile if the old one expired.
(4.2.7p352) 2013/01/28 Released by Harlan Stenn <stenn@ntp.org>
* [Bug 2326] Notice when a new leapfile has been installed.
(4.2.7p351) 2013/01/24 Released by Harlan Stenn <stenn@ntp.org>
* [Bug 2328] Don't apply small time adjustments on Windows versions
  which don't support this.
(4.2.7p350) 2013/01/21 Released by Harlan Stenn <stenn@ntp.org>
* Added sntp/loc/netbsd based on info from Christos Zoulas.
(4.2.7p349) 2013/01/20 Released by Harlan Stenn <stenn@ntp.org>
* [Bug 2321] Fixed Windows build, but autogen update still required.
(4.2.7p348) 2013/01/17 Released by Harlan Stenn <stenn@ntp.org>
* [Bug 2327] Rename sntp/ag-tpl/:Old to sntp/ag-tpl/Old.
* Cleanup to ntpsnmpd-opts.def.
* Cleanup to ntpq.texi.
* Documentation cleanup to the ntpd, ntpdc, ntpq and ntp-wait
  .def files.
* In ntp.conf.def, cleanup SEE ALSO, document 'rlimit' options.
* Add a reference to RFC5907 in the ntpsnmpd documentation.
(4.2.7p347) 2013/01/07 Released by Harlan Stenn <stenn@ntp.org>
* [Bug 2325] Re-enable mlockall() check under Linux post-1223 fix.
(4.2.7p346) 2013/01/06 Released by Harlan Stenn <stenn@ntp.org>
* [Bug 1223] reorganize inclusion of sys/resource.h.
(4.2.7p345) 2013/01/04 Released by Harlan Stenn <stenn@ntp.org>
* Update several .def files to use autogen-5.17 feature set.
(4.2.7p344) 2013/01/03 Released by Harlan Stenn <stenn@ntp.org>
* Refactor and enhance mdoc2texi.
* Make sure agtexi-file.tpl defines label-str.
* Cleanup to ntp.conf.def.
* Upgrade to autogen-5.17 and libopts-37.0.12.
(4.2.7p343) 2013/01/02 Released by Harlan Stenn <stenn@ntp.org>
* Update the copyright year.
(4.2.7p342) 2012/12/31 Released by Harlan Stenn <stenn@ntp.org>
* [Bug 2081 - Backward Incompatible] rawstats now logs everything.
(4.2.7p341) 2012/12/30 Released by Harlan Stenn <stenn@ntp.org>
(4.2.7p340) 2012/12/29 Released by Harlan Stenn <stenn@ntp.org>
* mdoc2texi fixes: trailing punctuation.
(4.2.7p339) 2012/12/26 Released by Harlan Stenn <stenn@ntp.org>
* mdoc2texi fixes: parseQuote, closing of list item tables.
* ntp-wait, ntpd, ntpdc, ntpq, ntpsnmpd autogen documentation updates.
(4.2.7p338) 2012/12/25 Released by Harlan Stenn <stenn@ntp.org>
* mdoc2texi fixes: Handle_ArCmFlIc, Handle_Fn, HandleQ.
* ntp-keygen autogen documentation updates.
* ntpq autogen docs.
(4.2.7p337) 2012/12/22 Released by Harlan Stenn <stenn@ntp.org>
* [Bug 1223] More final cleanup for rlimit changes.
(4.2.7p336) 2012/12/21 Released by Harlan Stenn <stenn@ntp.org>
* [Bug 1223] Final cleanup for rlimit changes.
(4.2.7p335) 2012/12/18 Released by Harlan Stenn <stenn@ntp.org>
* Update documentation templates and definitions.
* Create agtexi-file.tpl .
(4.2.7p334) 2012/12/10 Released by Harlan Stenn <stenn@ntp.org>
* [Bug 2114] Update tests for sntp's synch distance.
* Create ntp-keygen.{html,texi}.
(4.2.7p333) 2012/12/07 Released by Harlan Stenn <stenn@ntp.org>
* Autogen documentation cleanup.
(4.2.7p332) 2012/12/06 Released by Harlan Stenn <stenn@ntp.org>
* sntp documentation cleanup.
(4.2.7p331) 2012/12/03 Released by Harlan Stenn <stenn@ntp.org>
* [Bug 2114] Correctly calculate sntp's synch distance.
(4.2.7p330) 2012/12/03 Released by Harlan Stenn <stenn@ntp.org>
* autogen doc cleanup
(4.2.7p329) 2012/12/01 Released by Harlan Stenn <stenn@ntp.org>
* [Bug 2278] ACTS flag3 mismatch between code and driver18.html.
* Use an enum for the ACTS state table.
* html doc reconciliation with DLM's copy.
(4.2.7p328) 2012/11/30 Released by Harlan Stenn <stenn@ntp.org>
* html doc reconciliation with DLM's copy.
(4.2.7p327) 2012/11/29 Released by Harlan Stenn <stenn@ntp.org>
* [Bug 2024] Identify Events in the system status word in decode.html.'
* [Bug 2040] Provide a command-line option for the identity key bits.
* Create loc/darwin for Mac OSX
(4.2.7p326) 2012/11/21 Released by Harlan Stenn <stenn@ntp.org>
* [Bug 1214] 'proto: precision = ...' should be at INFO, not NOTICE.
* [Bug 2246] Clear sys_leap when voting says to disarm the leap.
(4.2.7p325) 2012/11/20 Released by Harlan Stenn <stenn@ntp.org>
* [Bug 2202] ntpq.html: there is no "acv" billboard.
* [Bug 2306] keep pps hack for Win32 even if user-mode/loopback
  PPS API is activated on a serial line.
(4.2.7p324) 2012/11/19 Released by Harlan Stenn <stenn@ntp.org>
* Reinstate doc fix to authentic.html from Mike T.
* [Bug 1223] cleanup for rlimit changes.
* [Bug 2098] Install DLM's HTML documentation.
* [Bug 2306] Added user-mode/loop-back PPS API provider for Win32
(4.2.7p323) 2012/11/18 Released by Harlan Stenn <stenn@ntp.org>
* html/ updates from Dave Mills.
(4.2.7p322) 2012/11/15 Released by Harlan Stenn <stenn@ntp.org>
* [Bug 1223] Allow configurable values for RLIMIT_STACK and
  RLIMIT_MEMLOCK.
* [Bug 1320] Log ntpd's initial command-line parameters. (updated fix)
* [Bug 2120] no sysexits.h under QNX.
* [Bug 2123] cleanup to html/leap.html.
(4.2.7p321) 2012/11/13 Released by Harlan Stenn <stenn@ntp.org>
* [Bug 1320] Log ntpd's initial command-line parameters.
(4.2.7p320) 2012/11/12 Released by Harlan Stenn <stenn@ntp.org>
* [Bug 969] Clarify ntpdate.html documentation about -u and ntpd.
* [Bug 1217] libisc/ifiter_sysctl.c:internal_current(): Ignore RTM
  messages with wrong version
(4.2.7p319) 2012/11/11 Released by Harlan Stenn <stenn@ntp.org>
* [Bug 2296] Fix compile problem with building with old OpenSSL.
(4.2.7p318) 2012/11/05 Released by Harlan Stenn <stenn@ntp.org>
* [Bug 2301] Remove spurious debug output from ntpq.
(4.2.7p317) 2012/11/05 Released by Harlan Stenn <stenn@ntp.org>
* [Bug 922] Allow interspersed -4 and -6 flags on the ntpq command line.
(4.2.7p316) 2012/10/27 Released by Harlan Stenn <stenn@ntp.org>
* [Bug 2296] Update fix for Bug 2294 to handle --without-crypto.
(4.2.7p315) 2012/10/26 Released by Harlan Stenn <stenn@ntp.org>
* [Bug 2294] ntpd crashes in FIPS mode.
(4.2.7p314) 2012/10/23 Released by Harlan Stenn <stenn@ntp.org>
* Document a tricky malloc() of dns_ctx in sntp.
(4.2.7p313) 2012/10/23 Released by Harlan Stenn <stenn@ntp.org>
* [Bug 2291] sntp should report why it cannot open file.kod.
* [Bug 2293] add support for SO_BINTIME, refine support for
  SO_TIMESTAMPNS (bug 1374)
(4.2.7p312) 2012/10/11 Released by Harlan Stenn <stenn@ntp.org>
* Clean up testing/debugging of fix for [Bug 938] from sntp/main.c .
(4.2.7p311) 2012/10/10 Released by Harlan Stenn <stenn@ntp.org>
* [Bug 938] The argument to the -D flag takes a number, not a string.
* [Bug 1013] ntpdate's HTML page claims wrong default version.
* [Bug 1374] Support SO_TIMESTAMPNS.
(4.2.7p310) 2012/10/09 Released by Harlan Stenn <stenn@ntp.org>
* [Bug 1374] Support SO_TIMESTAMPNS.
* [Bug 2266] Remove deprecated refclock_trak.c from Windows Makefile
  equivalents.
* [Bug 2274] Bring libopts/enum.c back to (old) ANSI C compliance.
(4.2.7p309) 2012/10/04 Released by Harlan Stenn <stenn@ntp.org>
* [Bug 2287] ntpdate returns 0 even if adjtime() call fails.
(4.2.7p308) 2012/09/29 Released by Harlan Stenn <stenn@ntp.org>
* CID 97198: Check return from ioctl() calls in refclock_acts.c.
(4.2.7p307) 2012/09/29 Released by Harlan Stenn <stenn@ntp.org>
* [Bug 1997] Fix sntp broadcast timeouts.
* [Bug 2234] Fix incorrect ntptrace html documentation.
* [Bug 2262] Install html docs in $htmldir.
* Fix typo in html/select.html.
(4.2.7p306) 2012/09/15 Released by Harlan Stenn <stenn@ntp.org>
* [Bug 752] ToS cleanup from Mike Tatarinov.
(4.2.7p305) 2012/09/15 Released by Harlan Stenn <stenn@ntp.org>
* [Bug 752] Use proper ToS network packet markings for IPv4 and IPv6.
* [Bug 1232] Convert SHM refclock to use struct timespec.
* [Bug 2258] Add syslog message about leap insertion.
* [Bug 2263] broadcast server doesn't work for host with
  OS_MISSES_SPECIFIC_ROUTE_UPDATES.
* [Bug 2271] Decode refclock types when built with --disable-all-clocks.
* [Bug 2276] clk_sel240x.c #define's _XOPEN_SOURCE, breaking QNX6.
* Updates to driver28.html.
(4.2.7p304) 2012/09/06 Released by Harlan Stenn <stenn@ntp.org>
* [Bug 2264] Cleanup SEL240X Refclock.
* In refclock_wwv.c rename SECOND to WWV_SEC and MINUTE to WWV_MIN.
(4.2.7p303) 2012/09/05 Released by Harlan Stenn <stenn@ntp.org>
* [Bug 1232] Add nanosecond support to SHM driver.
(4.2.7p302) 2012/09/05 Released by Harlan Stenn <stenn@ntp.org>
* [Bug 2160] Log warning about expired leapseconds file.
(4.2.7p301) 2012/09/03 Released by Harlan Stenn <stenn@ntp.org>
* [Bug 2164] Greater precision needed for ntpq offset report.
* Clean the man5_MANS in ntpd/ .
(4.2.7p300) 2012/09/03 Released by Harlan Stenn <stenn@ntp.org>
* [Bug 2262] Install sntp.html into htmldir.
* [Bug 2270] Install fails due to repeated man5 page names.
(4.2.7p299) 2012/09/01 Released by Harlan Stenn <stenn@ntp.org>
* More cleanup to the bootstrap script.
(4.2.7p298) 2012/09/01 Released by Harlan Stenn <stenn@ntp.org>
* Handle additional man page sections in the bootstrap script.
* Remove extraneous parens.
* Add a missing "%s" syslog format string.
(4.2.7p297) 2012/09/01 Released by Harlan Stenn <stenn@ntp.org>
* Fix mdoc2man.
* Distribute ntp.conf.def and ntp.keys.def.
(4.2.7p296) 2012/08/31 Released by Harlan Stenn <stenn@ntp.org>
* Begin support for autogen maintaining ntp.conf and ntp.keys docs.
* Upgrade to autogen-5.16.2 and libopts-36.5.11.
* Potential bugfix for agtexi-cmd.tpl.
(4.2.7p295) 2012/08/11 Released by Harlan Stenn <stenn@ntp.org>
* Look for syslog's facilitynames[].
(4.2.7p294) 2012/08/08 Released by Harlan Stenn <stenn@ntp.org>
* [Bug 2242] configure fails to detect getifaddrs function on Solaris.
* [Bug 2249] Bad operator for 'test' in 'make check' of libevent.
* [Bug 2252] palisade: formats nanosecs to a 6-char field.
* Attempt to resolve strict-aliasing violation in refclock_tsyncpci.c.
* Fix && -> & typo in refclock_palisade.c debug statements.
(4.2.7p293) 2012/08/04 Released by Harlan Stenn <stenn@ntp.org>
* [Bug 2247] (more) Get rid of the TRAK refclock - deprecated since 2006.
* Documentation cleanup from Mike T.
* Cleanup kclk_sel240x.o rules in libparse/Makefile.am.
(4.2.7p292) 2012/08/02 Released by Harlan Stenn <stenn@ntp.org>
* [Bug 1545] Note why we are logging the Version string.
* [Bug 1872] Remove legacy ppsclock fdpps, #ifdef PPS.
* [Bug 2075] Fix spelling of 'incompatible'.
* [Bug 2247] Get rid of the TRAK refclock - deprecated since 2006.
* Clean up an exit status in ntpq.c.
(4.2.7p291) 2012/07/31 Released by Harlan Stenn <stenn@ntp.org>
* [Bug 2241] MDNS registration should only happen if requested.
(4.2.7p290) 2012/07/20 Released by Harlan Stenn <stenn@ntp.org>
* [Bug 1454] Add parse clock support for the SEL-240x GPS products.
* CID 709185: refclock_chu.c will leak fd==0 (better fix)
(4.2.7p289) 2012/07/16 Released by Harlan Stenn <stenn@ntp.org>
* CID 97123: Future-proof possible change to refclock_nmea.c.
* CID 97377: ntp-keygen.c's followlink() might not NUL-terminate.
* CID 709185: refclock_chu.c will leak fd==0 (which should be impossible).
(4.2.7p288) 2012/07/03 Released by Harlan Stenn <stenn@ntp.org>
* CID 709173: Make sure a libisc function we do not use is called properly.
(4.2.7p287) 2012/07/03 Released by Harlan Stenn <stenn@ntp.org>
* Remove 1024 associations-per-server limit from ntpq.
* Remove blank line between ntpq mreadvar associations.
(4.2.7p286) 2012/06/28 Released by Harlan Stenn <stenn@ntp.org>
* CID 97193: check return from sscanf() in ntp_config.c.
* CID 709169: check return from open("/dev/null", 0) and friends.
* CID 709207: Initialize "quality" for ulink_receive.
(4.2.7p285) 2012/06/18 Released by Harlan Stenn <stenn@ntp.org>
* [Bug 2227] Enable mrulist access control via "restrict ... nomrulist".
* Automake-1.12 wants us to use AM_PROG_AR.
* Conditionalize msyslog messages about rejected mode 6 requests due to
  nomodify and nomrulist restrictions under "logconfig +sysinfo".
* Increment sys_restricted in a few rejection paths due to nomodify
  restrictions where previosuly overlooked.
(4.2.7p284) 2012/06/16 Released by Harlan Stenn <stenn@ntp.org>
* [Bug 2225] libevent configure hangs.
* Update bundled libevent to git master, post libevent 2.1.1-alpha.
(4.2.7p283) 2012/06/16 Released by Harlan Stenn <stenn@ntp.org>
* In sntp/m4/ntp_openssl.m4, Support multiple package names for the
  crypto library.  Add legacy support for -Wl,-rpath.
(4.2.7p282) 2012/06/15 Released by Harlan Stenn <stenn@ntp.org>
* tickadj may need to be linked with PTHREAD_LIBS.
(4.2.7p281) 2012/06/14 Released by Harlan Stenn <stenn@ntp.org>
* U_INT32_MAX cleanup in include/ntp_types.h .
* When linking, ntp_keygen and tickadj need $(LIBM).
(4.2.7p280) 2012/06/13 Released by Harlan Stenn <stenn@ntp.org>
* [Bug 2224] Use-after-free in routing socket code after dropping root.
(4.2.7p279) 2012/06/10 Released by Harlan Stenn <stenn@ntp.org>
* [Bug 2211] findbcastinter(): possibly undefined variable iface used.
* [Bug 2220] Incorrect check for maximum association id in ntpq.
(4.2.7p278) 2012/06/03 Released by Harlan Stenn <stenn@ntp.org>
* [Bug 2204] Build with --enable-getifaddrs=glibc fails.
* [Bug 2178] refclock_tsyncpci.c reach register fails to shift.
* [Bug 2191] dcfd -Y y2kcheck on CentOS 6.2 x86_64 breaks make check.
(4.2.7p277) 2012/05/25 Released by Harlan Stenn <stenn@ntp.org>
* [Bug 2193] Building timestruct tests with Clang 3.1 fails.
(4.2.7p276) 2012/05/15 Released by Harlan Stenn <stenn@ntp.org>
* [Bug 2179] Remove sntp/header.h.
(4.2.7p275) 2012/04/28 Released by Harlan Stenn <stenn@ntp.org>
* [Bug 1744] Remove obsolete ntpdate/ntptime* items.
(4.2.7p274) 2012/04/25 Released by Harlan Stenn <stenn@ntp.org>
* [Bug 2174] ntpd rejects source UDP ports less than 123 as bogus.
(4.2.7p273) 2012/04/19 Released by Harlan Stenn <stenn@ntp.org>
* [Bug 2141] handle_sigio() calls get_systime(), which must be
  reentrant when SIGIO is used.  Sanity checks relative to the prior
  get_systime() are disabled in ntpd on systems with signaled I/O, but
  active in sntp and ntpdate.
* Correct authnumfreekeys accounting broken in 4.2.7p262.
(4.2.7p272) 2012/04/14 Released by Harlan Stenn <stenn@ntp.org>
* LCRYPTO is gone - replace with VER_SUFFIX.
* Change the link order for ntpsntpd.
* Remove extra 'nlist' check from configure.ac.
(4.2.7p271) 2012/04/11 Released by Harlan Stenn <stenn@ntp.org>
* [Bug 1122] openssl detection via pkg-config fails when no additional
  -Idir flags are needed.
* Avoid overwriting user variable LDFLAGS with OpenSSL flags, instead
  they are added to LDFLAGS_NTP.
(4.2.7p270) 2012/03/26 Released by Harlan Stenn <stenn@ntp.org>
* Update driver45.html page.
(4.2.7p269) 2012/03/25 Released by Harlan Stenn <stenn@ntp.org>
* Clean up configure.ac.
* Cleanup configure.ac's TSYNC PCI section.
(4.2.7p268) 2012/03/24 Released by Harlan Stenn <stenn@ntp.org>
* Update driver45.html page.
(4.2.7p267) 2012/03/23 Released by Harlan Stenn <stenn@ntp.org>
* Initial cut at a basic driver45.html page.
(4.2.7p266) 2012/03/21 Released by Harlan Stenn <stenn@ntp.org>
* Add refclock_tsyncpci.c (driver 45) supporting Spectracom TSYNC timing
  boards.
(4.2.7p265) 2012/03/20 Released by Harlan Stenn <stenn@ntp.org>
* Treat zero counter as indication of precise system time in Windows
  PPSAPI helper function pps_ntp_timestamp_from_counter(), enabling
  PPSAPI providers to use the Windows 8 precise clock directly.
(4.2.7p264) 2012/03/14 Released by Harlan Stenn <stenn@ntp.org>
* [Bug 2160] Note if leapseconds file is past its prime.
* Use GetSystemTimePreciseAsFileTime() on Windows 8.
(4.2.7p263) 2012/03/13 Released by Harlan Stenn <stenn@ntp.org>
* [Bug 2156] clock instability with LOCAL driver, from Miroslav Lichvar.
* [Bug 2159] Windows ntpd using leapfile erroneous leap second 20120401.
(4.2.7p262) 2012/02/29 Released by Harlan Stenn <stenn@ntp.org>
* Improve ntpd scalability for servers with many trusted keys.
(4.2.7p261) 2012/02/27 Released by Harlan Stenn <stenn@ntp.org>
* [Bug 2048] add the clock variable timecode to SHM refclock.
(4.2.7p260) 2012/02/24 Released by Harlan Stenn <stenn@ntp.org>
* Fix the check-scm-rev invocation in several Makefile.am's.
(4.2.7p259) 2012/02/22 Released by Harlan Stenn <stenn@ntp.org>
* [Bug 2148] ntpd 4.2.7p258 segfault with 0x0100000 bit in NMEA mode.
* refclock_nmea.c merge cleanup thanks to Juergen Perlinger.
(4.2.7p258) 2012/02/21 Released by Harlan Stenn <stenn@ntp.org>
* [Bug 2140] Rework of Windows I/O completion port handling to avoid
  garbling serial input in UNIX line discipline emulation.
* [Bug 2143] NMEA driver: discard data if quality indication not good,
  add statistic counters (mode bit enabled) to clockstats file.
(4.2.7p257) 2012/02/17 Released by Harlan Stenn <stenn@ntp.org>
* [Bug 2135] defer calls to 'io_input' to main thread under Windows.
(4.2.7p256) 2012/02/08 Released by Harlan Stenn <stenn@ntp.org>
* [Bug 2131] Set the system variable settimeofday only after clock step.
* [Bug 2134] --enable-C99-snprintf does not force rpl_snprintf use.
(4.2.7p255) 2012/01/29 Released by Harlan Stenn <stenn@ntp.org>
* [Bug 603] Only link with nlist()-related libraries when needed:
  More cleanup.
(4.2.7p254) 2012/01/29 Released by Harlan Stenn <stenn@ntp.org>
* [Bug 603] Only link with nlist()-related libraries when needed.
(4.2.7p253) 2012/01/26 Released by Harlan Stenn <stenn@ntp.org>
* [Bug 2126] Compile error on Windows with libopts from Autogen 5.14.
* Update one of the license URLs.
(4.2.7p252) 2012/01/25 Released by Harlan Stenn <stenn@ntp.org>
* Upgrade to autogen-5.14 (and libopts-36.1.11).
(4.2.7p251) 2012/01/17 Released by Harlan Stenn <stenn@ntp.org>
* [Bug 2115] ntptrace should accept both rootdispersion and rootdisp.
(4.2.7p250) 2012/01/15 Released by Harlan Stenn <stenn@ntp.org>
* [Bug 2113] Warn about ignored extra args in ntpq.
* Update the copyright year.
(4.2.7p249) 2012/01/10 Released by Harlan Stenn <stenn@ntp.org>
* [Bug 2111] Remove minpoll delay before iburst for pool and
  manycastclient.
* Move refclock-specific scheduled timer code under #ifdef REFCLOCK
  and move "action" and "nextaction" data for same from struct peer to
  struct refclockproc.  These provide a way to schedule a callback some
  seconds in the future.
(4.2.7p248) 2012/01/08 Released by Harlan Stenn <stenn@ntp.org>
* [Bug 2109] "make clean check" is broken with gtest available.
* [Bug 2110] systime.c typo breaks build on microsecond clocks.
(4.2.7p247) 2012/01/07 Released by Harlan Stenn <stenn@ntp.org>
* Fix build break triggered by updating deps-ver and libntp/systime.c at
  the same time by explicitly depending systime_s.c on systime.c.
(4.2.7p246) 2012/01/06 Released by Harlan Stenn <stenn@ntp.org>
* [Bug 2104] ntpdc fault with oversize -c command.
* [Bug 2106] Fix warnings when using -Wformat-security.
* Refactor timespecops.h and timevalops.h into inline functions.
(4.2.7p245) 2011/12/31 Released by Harlan Stenn <stenn@ntp.org>
* [Bug 2100] conversion problem with timespec/timeval <--> l_fp fixed;
  added tests to expose the bug.
(4.2.7p244) 2011/12/25 Released by Harlan Stenn <stenn@ntp.org>
* Updates from 4.2.6p5.
(4.2.7p243) 2011/12/23 Released by Harlan Stenn <stenn@ntp.org>
* [Bug 2095] ntptrace now needs 'rv' instead of 'pstat', reported
  by Michael Tatarinov.
(4.2.7p242) 2011/12/21 Released by Harlan Stenn <stenn@ntp.org>
* Include missing html/icons/sitemap.png, reported by Michael Tatarinov.
* Documentation updates from Dave Mills.
(4.2.7p241) 2011/12/18 Released by Harlan Stenn <stenn@ntp.org>
* [Bug 2015] Overriding sys_tick should recalculate sys_precision.
* [Bug 2037] Fuzzed non-interpolated clock may decrease.
* [Bug 2068] "tos ceiling" default and cap changed to 15.
* Floor peer delay using system precision, as with jitter, reflecting
  inability to measure shorter intervals.
(4.2.7p240) 2011/12/15 Released by Harlan Stenn <stenn@ntp.org>
* [Bug 2092] clock_select() selection jitter miscalculated.
* [Bug 2093] Reintroduce smaller stratum factor to system peer metric.
(4.2.7p239) 2011/12/11 Released by Harlan Stenn <stenn@ntp.org>
* Documentation updates from Dave Mills.
(4.2.7p238) 2011/12/09 Released by Harlan Stenn <stenn@ntp.org>
* [Bug 2082] from 4.2.6p5-RC3: 3-char refid sent by ntpd 4.2.6p5-RC2
  ends with extra dot.
* [Bug 2085] from 4.2.6p5-RC3: clock_update() sys_rootdisp calculation
  omits root delay.
* [Bug 2086] from 4.2.6p5-RC3: get_systime() should not offset by
  sys_residual.
* [Bug 2087] from 4.2.6p5-RC3: sys_jitter calculation overweights
  sys.peer jitter.
* from 4.2.6p5-RC3: Ensure NULL peer->dstadr is not accessed in orphan
  parent selection.
(4.2.7p237) 2011/12/01 Released by Harlan Stenn <stenn@ntp.org>
* [Bug 2050] from 4.2.6p5-RC2: Orphan mode stratum counting to infinity.
* [Bug 2059] from 4.2.6p5-RC2: optional billboard column "server" does
  not honor -n.
* [Bug 2066] from 4.2.6p5-RC2: ntpq lopeers ipv6 "local" column overrun.
* [Bug 2068] from 4.2.6p5-RC2: ntpd sends nonprintable stratum 16 refid
  to ntpq.
* [Bug 2069] from 4.2.6p5-RC2: broadcastclient, multicastclient spin up
  duplicate ephemeral associations without broadcastdelay.
* [Bug 2072] from 4.2.6p5-RC2: Orphan parent selection metric needs
  ntohl().
* [Bug 2073] Correct ntpq billboard's MODE_PASSIVE t from 'u' to 'S'.
* from 4.2.6p5-RC2: Exclude not-yet-determined sys_refid from use in
  loopback TEST12 (from Dave Mills).
* from 4.2.6p5-RC2: Never send KoD rate limiting response to MODE_SERVER.
* Floor calculation of sys_rootdisp at sys_mindisp in clock_update (from
  Dave Mills).
* Restore 4.2.6 clock_combine() weighting to ntp-dev, reverting to pre-
  4.2.7p70 method while also avoiding divide-by-zero (from Dave Mills).
* Round l_fp traffic interval when converting to integer in rate limit
  and KoD calculation.
(4.2.7p236) 2011/11/16 Released by Harlan Stenn <stenn@ntp.org>
* Documentation updates from Dave Mills.
(4.2.7p235) 2011/11/16 Released by Harlan Stenn <stenn@ntp.org>
* [Bug 2052] Autokey CRYPTO_ASSOC host@group vallen needs checking.
(4.2.7p234) 2011/11/07 Released by Harlan Stenn <stenn@ntp.org>
* Clean up -libm entries regarding libntp.a
(4.2.7p233) 2011/11/06 Released by Harlan Stenn <stenn@ntp.org>
* Documentation updates from Dave Mills.
(4.2.7p232) 2011/11/05 Released by Harlan Stenn <stenn@ntp.org>
* Update the NEWS file so we note the default disable of mode 7 requests.
* Clean up some bitrotted code in libntp/socket.c.
(4.2.7p231) 2011/11/03 Released by Harlan Stenn <stenn@ntp.org>
* [Bug 1940] ignore auth key if hex decoding fails.
* Add ntpq reslist command to query access restrictions, similar to
  ntpdc's reslist.
(4.2.7p230) 2011/11/01 Released by Harlan Stenn <stenn@ntp.org>
* Disable mode 7 (ntpdc) query processing in ntpd by default.  ntpq is
  believed to provide all functionality ntpdc did, and uses a less-
  fragile protocol that's safer and easier to maintain.  If you do find
  some management via ntpdc is needed, you can use "enable mode7" in the
  ntpd configuration.
* Directly limit the number of datagrams in a mrulist response, rather
  than limiting the number of entries returned to indirectly limit the
  datagram count.
* Documentation updates from Dave Mills.
(4.2.7p229) 2011/10/26 Released by Harlan Stenn <stenn@ntp.org>
* [Bug 1995] fix wrong use of ZERO() macro in 'ntp_calendar.c'
(4.2.7p228) 2011/10/23 Released by Harlan Stenn <stenn@ntp.org>
* [Bug 1995] add compile time stamp based era unfolding for
  'step_systime()' and necessary support to 'ntp-calendar.c'.
(4.2.7p227) 2011/10/22 Released by Harlan Stenn <stenn@ntp.org>
* [Bug 2036] gcc 2.95.3 preprocessor can't nest #ifdef in macro args.
* A number of compiler warnings eliminated.
(4.2.7p226) 2011/10/21 Released by Harlan Stenn <stenn@ntp.org>
* [Bug 2035] ntpq -c mrulist sleeps 1 sec between queries, not 5 msec.
* Documentation updates from Dave Mills.
(4.2.7p225) 2011/10/15 Released by Harlan Stenn <stenn@ntp.org>
* Documentation updates from Dave Mills.
(4.2.7p224) 2011/10/14 Released by Harlan Stenn <stenn@ntp.org>
* ntpq mrulist shows intermediate counts every five seconds while
  retrieving list, and allows Ctrl-C interruption of the retrieval,
  showing the incomplete list as retrieved.  Reduce delay between
  successive mrulist retrieval queries from 30 to 5 msec.  Do not
  give up mrulist retrieval when a single query times out.
(4.2.7p223) 2011/10/12 Released by Harlan Stenn <stenn@ntp.org>
* Documentation updates from Dave Mills.
(4.2.7p222) 2011/10/11 Released by Harlan Stenn <stenn@ntp.org>
* [Bug 2029] "make check" clutters syslog.
* Log signal description along with number on ntpd exit.
(4.2.7p221) 2011/10/10 Released by Harlan Stenn <stenn@ntp.org>
* [Bug 2025] Switching between daemon and kernel loops can doubly-
  correct drift
* [Bug 2028] ntpd -n (nofork) redirects logging to stderr.
* Documentation updates from Dave Mills.
(4.2.7p220) 2011/10/05 Released by Harlan Stenn <stenn@ntp.org>
* [Bug 1945] mbg_gps166.h use of _TM_DEFINED conflicts with MS VC.
* [Bug 1946] parse_start uses open; does not work on Windows.
* [Bug 1947] Porting parse-based Wharton refclock driver to Windows.
* [Bug 2024] Remove unused system event code EVNT_CLKHOP.
(4.2.7p219) 2011/10/04 Released by Harlan Stenn <stenn@ntp.org>
* Documentation updates from Dave Mills.
(4.2.7p218) 2011/10/03 Released by Harlan Stenn <stenn@ntp.org>
* [Bug 2019] Allow selection of cipher for private key files.
* Documentation updates from Dave Mills.
* ntp-keygen private key cipher default now triple-key triple DES CBC.
* ntp-keygen -M is intended to ignore all other defaults and
  options, so do not attempt to open existing Autokey host certificate
  before generating symmetric keys and terminating.
* Restore IFF, MV, and GQ identity parameter filename convention to
  ntpkey_<scheme>par_<group/host> in ntpd, matching ntp-keygen.
* Change some error logging to syslog to ignore logconfig mask, such
  as reporting PPSAPI failure in NMEA and WWVB refclocks.
* ntp-keygen on Windows XP and later systems will now create links
  expected by ntpd.  They are hardlinks on Windows, soft on POSIX.
* Conditionalize NMEA serial open message under clockevent.
* Send all peer variables to trappers in report_event().
(4.2.7p217) 2011/09/29 Released by Harlan Stenn <stenn@ntp.org>
* [Bug 2020] ntp-keygen -s no longer sets host in cert file name.
* [Backward Incompatible] ntp-keygen -i option long name changed from
  misleading --issuer-name to --ident.
(4.2.7p216) 2011/09/27 Released by Harlan Stenn <stenn@ntp.org>
* sntp documentation tag cleanup.
* mdoc2man improvements.
(4.2.7p215) 2011/09/24 Released by Harlan Stenn <stenn@ntp.org>
* Use patched mdoc2man script, from Eric Feng.
* Sync with ntp-4.2.6p4 (a no-op).
(4.2.7p214) 2011/09/20 Released by Harlan Stenn <stenn@ntp.org>
* [Bug 1981] Initial offset convergence applies frequency correction 2x
  with kernel discipline.
* [Bug 2008] Initial offset convergence degraded with 500 PPM adjtime().
* [Bug 2009] EVNT_NSET adj_systime() mishandled by Windows ntpd.
(4.2.7p213) 2011/09/08 Released by Harlan Stenn <stenn@ntp.org>
* [Bug 1999] NMEA does not send PMOTG messages any more.
(4.2.7p212) 2011/09/07 Released by Harlan Stenn <stenn@ntp.org>
* [Bug 2003] from 4.2.6p4-RC3: ntpq_read_assoc_peervars() broken.
(4.2.7p211) 2011/09/01 Released by Harlan Stenn <stenn@ntp.org>
* Update libevent to git head (2.1 branch) as of 2.0.14-stable.
(4.2.7p210) 2011/08/31 Released by Harlan Stenn <stenn@ntp.org>
* Require -D4 or higher for ntpd SIGALRM debug trace from [Bug 2000].
(4.2.7p209) 2011/08/27 Released by Harlan Stenn <stenn@ntp.org>
* [Bug 2000] ntpd worker threads must block signals expected in main
  thread.
* [Bug 2001] add ntpq -c timerstats like ntpdc -c timerstats.
* [Bug 2001] from 4.2.6p4-RC3: ntpdc timerstats reports overruns as
  handled.
* Update sntp tests to track the change of root dispersion to
  synchronization distance.
(4.2.7p208) 2011/08/24 Released by Harlan Stenn <stenn@ntp.org>
* Fix the CLOCK_MONOTONIC TRACE() message.
(4.2.7p207) 2011/08/22 Released by Harlan Stenn <stenn@ntp.org>
* Restore the original CLOCK_MONOTONIC output format in sntp.
* Cleanups for ntp-wait-opts.def and ntp.keys.def .
(4.2.7p206) 2011/08/20 Released by Harlan Stenn <stenn@ntp.org>
* [Bug 1993] ntpd Windows port adj_systime() broken in 4.2.7p203.
* sntp documentation and behavior improvements suggested by
  Steven Sommars.
* Have sntp report synchronization distance instead of root dispersion.
* Clean up ntp-wait-opts.def .
(4.2.7p205) 2011/08/19 Released by Harlan Stenn <stenn@ntp.org>
* [Bug 1992] util/tg2 doesn't compile, needs libntp.
(4.2.7p204) 2011/08/16 Released by Harlan Stenn <stenn@ntp.org>
* Added support for Garmin's $PGRMF sentence to NMEA driver
* [Bug 1988] Better sntp send failed error message needed.
* [Bug 1989] sntp manual page sometimes refers to SNTP as a program.
* [Bug 1990] sntp output should include stratum.
(4.2.7p203) 2011/08/13 Released by Harlan Stenn <stenn@ntp.org>
* [Bug 1986] Require Visual C++ 2005 or later compilers in Windows port.
* Actually use long long for (u_)int64 by correcting spelling of
  SIZEOF_LONG_LONG in ntp_types.h.
* Force .exe minimum Windows version to 0x0400 to allow NT4 in
  vs2005/*.vcproj files.
* Fix make distcheck with --enable-libevent-regress problem with
  unwritable $srcdir.
* Correct init_logging()'s def_syslogmask type to u_int32 following
  change of ntp_syslogmask from u_long to u_int32 in p202.
(4.2.7p202) 2011/08/09 Released by Harlan Stenn <stenn@ntp.org>
* [Bug 1983] --without-sntp build breaks in sntp subdir.
* [Bug 1984] from 4.2.6p4-RC3: ntp/libisc fails to compile on OS X 10.7.
* [Bug 1985] from 4.2.6p4-RC3: "logconfig =allall" rejected.
(4.2.7p201) 2011/08/05 Released by Harlan Stenn <stenn@ntp.org>
* sntp: change -h/--headspace to -g/--gap, and change the default gap
  from 10 to 50ms
* [Backward Incompatible] from 4.2.6p4: sntp: -l/--filelog ->
  -l/--logfile, to be consistent with ntpd.
* Documentation updates from Dave Mills.
* From 4.2.6p4: libopts/file.c fix from Bruce Korb (arg-type=file).
(4.2.7p200) 2011/08/04 Released by Harlan Stenn <stenn@ntp.org>
* Sync with 4.2.6p4-RC2.
(4.2.7p199) 2011/07/29 Released by Harlan Stenn <stenn@ntp.org>
* Documentation updates from Dave Mills.
(4.2.7p198) 2011/07/28 Released by Harlan Stenn <stenn@ntp.org>
* remove old binsubdir stuff from SNTP, as NTP_LOCINFO does that now.
(4.2.7p197) 2011/07/28 Released by Harlan Stenn <stenn@ntp.org>
* [Bug 1975] from 4.2.6p4-RC2: libntp/mktime.c won't work with 64-bit
  time_t
* [Bug 1976] genLocInfo writes to srcdir break 'make distcheck'.
* [Bug 1977] Fix flag/description mismatches in ntp-keygen-opts.def.
* Do not force "legacy" when --with-locfile is not given, genLocInfo
  will find the correct default for the system.
* Fix warnings in ntp_request.c ([Bug 1973] oversight) and sntp/main.c
  (CID 159, apparent overrun due to union, actually correct).
* Update sntp/loc/solaris to conform to stock locations.
(4.2.7p196) 2011/07/27 Released by Harlan Stenn <stenn@ntp.org>
* DEFAULT INSTALLATION DIRECTORY CHANGES ON SOME OSes: to get the old
  behavior, pass --with-locfile=legacy to 'configure'
* [Bug 1972] from 4.2.6p4-RC2: checking for struct rtattr fails.
* [Bug 1973] Widen reference clock mode from 8 to 32 bits.
* Removed sntp/m4/ntp_bindir.m4 - no longer needed.
* Move loc/ to sntp/loc/ .
* Move scripts/cvo.sh to sntp/scripts/cvo.sh .
* Move scripts/genLocInfo to sntp/scripts/genLocInfo .
* Give NTP_LOCINFO an optional path-to argument.
* Remove hacks to get NTP_LOCINFO-related data to sntp/ .
* Move sntp/include/mansec2subst.sed to sntp/scripts/mansec2subst.sed .
* If no "more specific" loc file is found for redhat* or fedora*,
  look for a loc/redhat file.
* If no "more specific" loc file is found and uname says this is Linux,
  look for a loc/linux file.
* Improve the help text: --with-locfile=XXX .
* work around solaris /bin/sh issues for genLocInfo.
(4.2.7p195) 2011/07/25 Released by Harlan Stenn <stenn@ntp.org>
* Added loc/redhat.
(4.2.7p194) 2011/07/25 Released by Harlan Stenn <stenn@ntp.org>
* [Bug 1608] from 4.2.6p4-RC2: Parse Refclock driver should honor
  trusttime.
* Add support for installing programs and scripts to libexec.
* Added loc/solaris.
(4.2.7p193) 2011/07/24 Released by Harlan Stenn <stenn@ntp.org>
* [Bug 1970] from 4.2.6p4-RC2: UNLINK_EXPR_SLIST() causes crash if list
  is empty.
* Update libevent to 2.1 HEAD as of merge of 2.0.13-stable-dev.
* Match addr_eqprefix() sizeof and memcpy destination to make it clear
  to static analysis that there is no buffer overrun (CID 402).
(4.2.7p192) 2011/07/18 Released by Harlan Stenn <stenn@ntp.org>
* [Bug 1966] Broken FILES section for ntp.keys.def.
(4.2.7p191) 2011/07/17 Released by Harlan Stenn <stenn@ntp.org>
* [Bug 1948] Update man page section layout.
* [Bug 1963] add reset command for ntpq :config, similar to ntpdc's.
* [Bug 1964] --without-sntp should not build sntp.
(4.2.7p190) 2011/07/13 Released by Harlan Stenn <stenn@ntp.org>
* [Bug 1961] from 4.2.6p4: html2man update: distribute ntp-wait.html.
* Require autogen-5.12.
(4.2.7p189) 2011/07/11 Released by Harlan Stenn <stenn@ntp.org>
* [Bug 1134] from 4.2.6p4-RC1: ntpd fails binding to tentative IPv6
  addresses.
* [Bug 1790] from 4.2.6p4-RC1: Update config.guess and config.sub to
  detect AIX6.
(4.2.7p188) 2011/06/28 Released by Harlan Stenn <stenn@ntp.org>
* [Bug 1958] genLocInfo must export PATH.
* ntp-wait: some versions of ntpd spell "associd" differently.
(4.2.7p187) 2011/06/24 Released by Harlan Stenn <stenn@ntp.org>
* [Bug 1954] Fix typos in [s]bin_PROGRAMS in ntpd/Makefile.am.
* Implement --with-locfile=filename configure argument.  If filename is
  empty we'll look under loc/ for a good fit.  If the filename contains
  a / character, it will be treated as a "normal" pathname.  Otherwise,
  that explicit file will be searched for under loc/ .
(4.2.7p186) 2011/06/23 Released by Harlan Stenn <stenn@ntp.org>
* [Bug 1950] Control installation of event_rpcgen.py.
* Update .point-changed-filelist for the new man pages.
* Update the building of OS-specific programs.
* Finish conversion to genLocInfo.
* validate MANTAGFMT in genLocInfo.
* Documentation update from Dave Mills.
(4.2.7p185) 2011/06/21 Released by Harlan Stenn <stenn@ntp.org>
* ntp_locs.m4: handle the case where . is not in the PATH.
* More genLocInfo cleanup.
(4.2.7p184) 2011/06/20 Released by Harlan Stenn <stenn@ntp.org>
* Added ntp_locs.m4.
* genLocInfo improvements.
* Add the man page tag "flavor" to the loc.* files.
* Add/distribute genLocInfo.
(4.2.7p183) 2011/06/19 Released by Harlan Stenn <stenn@ntp.org>
* Update the autogen include list for scripts/Makefile.am.
* Added loc.freebsd (and distribute it).
* Added loc.legacy (and distribute it).
(4.2.7p182) 2011/06/15 Released by Harlan Stenn <stenn@ntp.org>
* [Bug 1304] Update sntp.html to reflect new implementation.
* Update .point-changed-filelist .
* ntpdc documentation fixes.
* Update ntp-wait autogen docs.
* Update the ntpd autogen docs.
* Update the ntpsnmpd autogen docs.
* Use autogen to produce ntp-keygen docs.
* Add "license name" to ntp.lic for autogen-5.11.10.
* Prepare for ntp.keys.5.
(4.2.7p181) 2011/06/07 Released by Harlan Stenn <stenn@ntp.org>
* [Bug 1938] addr_eqprefix() doesn't clear enough storage.
(4.2.7p180) 2011/06/06 Released by Harlan Stenn <stenn@ntp.org>
* Upgrade to libevent-2.0.12.
* More sntp.1 cleanups.
* Produce ntpq.1 with the new autogen macros.
* Remove the deprecated "detail" stanza from ntpdc-opts.def.
(4.2.7p179) 2011/06/03 Released by Harlan Stenn <stenn@ntp.org>
* Update cmd-doc.tlib to autogen-5.11.10pre5.
* Upgrade local autoopts templates to 5.11.10pre5.
(4.2.7p178) 2011/06/02 Released by Harlan Stenn <stenn@ntp.org>
* Update the std_def_list to include the ntp.lic file.
* Distribute the ntp.lic file.
* Add http://ntp.org/license to the ntp.lic file.
(4.2.7p177) 2011/06/01 Released by Harlan Stenn <stenn@ntp.org>
* Use the latest autogen's new copyright template code.
* Clean up the ntp.lic file.
(4.2.7p176) 2011/05/31 Released by Harlan Stenn <stenn@ntp.org>
* sntp documentation cleanup.
* autogen documentation template cleanup.
(4.2.7p175) 2011/05/30 Released by Harlan Stenn <stenn@ntp.org>
* [Bug 1936] Correctly set IPV6_MULTICAST_LOOP.
* cmd-doc.tlib cleanup from Bruce Korb.
* sntp documentation cleanup.
(4.2.7p174) 2011/05/28 Released by Harlan Stenn <stenn@ntp.org>
* ntpdc documentation cleanup.
* sntp documentation cleanup.
* Don't build libevent with openssl support.  Right now, libevent
  doesn't use pkg-config to find openssl's installation location.
(4.2.7p173) 2011/05/25 Released by Harlan Stenn <stenn@ntp.org>
* Typo in emalloc.c hides file and line number from emalloc() error msg.
* parsesolaris.c compile fails on SPARC Solaris with conflicting printf.
* ntp_util.c compile fails on AIX and OSF with conflicting statsdir.
(4.2.7p172) 2011/05/24 Released by Harlan Stenn <stenn@ntp.org>
* Remove hardcoded 1/960 s. fudge for <CR> transmission time at 9600 8n1
  from WWVB/Spectracom driver introduced in 4.2.7p169.
(4.2.7p171) 2011/05/23 Released by Harlan Stenn <stenn@ntp.org>
* Eliminate warnings about shadowing global "basename" on Linux.
* Use filegen_config() consistently when changing filegen options.
* mprintf() should go to stdout, not stderr.  DPRINTF() uses mprintf().
* Repair a few simulator problems (more remain).
* Documentation updates from Dave Mills.
(4.2.7p170) 2011/05/19 Released by Harlan Stenn <stenn@ntp.org>
* [Bug 1932] libevent/util_internal.h builtin_expect compile error with
  gcc 2.95.
* Use 64-bit scalars in LFPTOD() and DTOLFP() on more platforms by
  conditionalizing on HAVE_U_INT64 rather than UINT64_MAX.
(4.2.7p169) 2011/05/18 Released by Harlan Stenn <stenn@ntp.org>
* [Bug 1933] WWVB/Spectracom driver timestamps LFs, not CRs.
(4.2.7p168) 2011/05/16 Released by Harlan Stenn <stenn@ntp.org>
* Convert receive buffer queue from doubly-linked list to FIFO.
(4.2.7p167) 2011/05/14 Released by Harlan Stenn <stenn@ntp.org>
* [Bug 1927] io_closeclock() should purge pending recvbufs.
* [Bug 1931] cv always includes fudgetime1, never fudgetime2.
* Use acts_close() in acts_shutdown() to avoid leaving a stale lockfile
  if unpeered via runtime configuration while the modem is open.
* Correct acts_close() test of pp->io.fd to see if it is open.
* 4.2.7p164 documentation updates re: 'tos orphanwait' expanded scope.
(4.2.7p166) 2011/05/13 Released by Harlan Stenn <stenn@ntp.org>
* If we have local overrides for autogen template files, use them.
* Convert more of the sntp-opt.def documentation from man to mdoc.
(4.2.7p165) 2011/05/11 Released by Harlan Stenn <stenn@ntp.org>
* Convert snmp docs to mdoc format, which requires autogen 5.11.9.
* from 4.2.6p4-RC1: Require autogen 5.11.9.
(4.2.7p164) 2011/05/11 Released by Harlan Stenn <stenn@ntp.org>
* [Bug 988] Local clock eats up -g option, so ntpd stops with large
  initial time offset.
* [Bug 1921] LOCAL, ACTS drivers with "prefer" excluded from initial
  candidate list.
* [Bug 1922] "tos orphanwait" applied incorrectly at startup.
* [Bug 1923] orphan parent favored over LOCAL, ACTS drivers.
* [Bug 1924] Billboard tally codes sometimes do not match operation,
  variables.
* Change "pool DNS" messages from msyslog to debug trace output.
* Remove unused FLAG_SYSPEER from peer->status.
* Respect "tos orphanwait" at startup.  Previously there was an
  unconditional 300 s. startup orphanwait, though other values were
  respected for subsequent orphan wait periods after no_sys_peer events.
* Apply "tos orphanwait" (def. 300 seconds) to LOCAL and ACTS reference
  clock drivers, in addition to orphan parent operation.  LOCAL and ACTS
  are not selectable during the orphanwait delay at startup and after
  each no_sys_peer event.  This prevents a particular form of clock-
  hopping, such as using LOCAL briefly at startup before remote peers
  are selectable.  This fixes the issue reported in [Bug 988].
* Documentation updates from Dave Mills.
(4.2.7p163) 2011/05/08 Released by Harlan Stenn <stenn@ntp.org>
* [Bug 1911] missing curly brace in libntp/ntp_rfc2553.c
(4.2.7p162) 2011/05/03 Released by Harlan Stenn <stenn@ntp.org>
* [Bug 1910] Support the Tristate Ltd. TS-GPSclock-01.
(4.2.7p161) 2011/05/02 Released by Harlan Stenn <stenn@ntp.org>
* [Bug 1904] 4.2.7p160 Windows build broken (POSIX_SHELL).
* [Bug 1906] 4.2.7p160 - libtool: compile: cannot determine name of
  library object in ./libevent
* Share a single sntp/libevent/build-aux directory between all three
  configure scripts.
* Add missing --enable-local-libevent help to top-level configure.
(4.2.7p160) 2011/05/01 Released by Harlan Stenn <stenn@ntp.org>
* from 4.2.6p4-RC1: Upgrade to libopts 35.0.10 from AutoGen 5.11.9pre8.
* [Bug 1901] Simulator does not set progname.
(4.2.7p159) 2011/04/28 Released by Harlan Stenn <stenn@ntp.org>
* Fix a couple of unused variable warnings.
* cleanup in timespecops.c / timevalops.c
(4.2.7p158) 2011/04/24 Released by Harlan Stenn <stenn@ntp.org>
* Update libevent --disable-libevent-regress handling to work when
  building libevent using mingw.
(4.2.7p157) 2011/04/21 Released by Harlan Stenn <stenn@ntp.org>
* [Bug 1890] 4.2.7p156 segfault in duplicate freeaddrinfo().
(4.2.7p156) 2011/04/19 Released by Harlan Stenn <stenn@ntp.org>
* [Bug 1851] freeaddrinfo() called after getaddrinfo() fails.
(4.2.7p155) 2011/04/18 Released by Harlan Stenn <stenn@ntp.org>
* Fix leak in refclock_datum.c start failure path.
(4.2.7p154) 2011/04/17 Released by Harlan Stenn <stenn@ntp.org>
* [Bug 1887] DNS fails on 4.2.7p153 using threads.
(4.2.7p153) 2011/04/16 Released by Harlan Stenn <stenn@ntp.org>
* A few more Coverity Scan cleanups.
(4.2.7p152) 2011/04/15 Released by Harlan Stenn <stenn@ntp.org>
* Update embedded libevent to current 2.1 git HEAD.
(4.2.7p151) 2011/04/14 Released by Harlan Stenn <stenn@ntp.org>
* Detect vsnprintf() support for "%m" and disable our "%m" expansion.
* Add --enable-c99-sprintf to configure args for -noopenssl variety of
  flock-build to avoid regressions in (v)snprintf() replacement.
* More msnprintf() unit tests.
* Coverity Scan error checking fixes.
* Log failure to fetch time from HOPF_P hardware.
* Check HOPF_S sscanf() conversion count before converted values.
(4.2.7p150) 2011/04/13 Released by Harlan Stenn <stenn@ntp.org>
* Remove never-used, incomplete ports/winnt/ntpd/refclock_trimbledc.[ch]
* On systems without C99-compliant (v)snprintf(), use C99-snprintf
  replacements (http://www.jhweiss.de/software/snprintf.html)
* Remove remaining sprintf() calls except refclock_ripencc.c (which is
  kept out of --enable-all-clocks as a result), upstream libs which use
  sprintf() only after careful buffer sizing.
(4.2.7p149) 2011/04/11 Released by Harlan Stenn <stenn@ntp.org>
* [Bug 1881] describe the {+,-,s} characters in configure --help output.
(4.2.7p148) 2011/04/09 Released by Harlan Stenn <stenn@ntp.org>
* Use _mkgmtime() as timegm() in the Windows port, rather than
  libntp/mktime.c's timegm().  Fixed [Bug 1875] on Windows using the old
  asn2ntp() code from before 4.2.7p147.
* ntp_crypto.c string buffer safety.
* Remove use of MAXFILENAME in mode 7 (ntpdc) on-wire structs.
* Change ntpd MAXFILENAME from 128 to 256 to match ntp-keygen.
* Buffer safety and sign extension fixes (thanks Coverity Scan).
(4.2.7p147) 2011/04/07 Released by Harlan Stenn <stenn@ntp.org>
* [Bug 1875] 'asn2ntp()' rewritten with 'caltontp()'; 'timegm()'
  substitute likely to crash with 64bit time_t.
(4.2.7p146) 2011/04/05 Released by Harlan Stenn <stenn@ntp.org>
* String buffer safety cleanup, converting to strlcpy() and strlcat().
* Use utmpname() before pututline() so repeated steps do not
  accidentally record into wtmp where utmp was intended.
* Use setutent() before each pututline() including first.
(4.2.7p145) 2011/04/04 Released by Harlan Stenn <stenn@ntp.org>
* [Bug 1840] ntp_lists.h FIFO macros buggy.
(4.2.7p144) 2011/04/03 Released by Harlan Stenn <stenn@ntp.org>
* [Bug 1874] ntpq -c "rv 0 sys_var_list" empty.
(4.2.7p143) 2011/03/31 Released by Harlan Stenn <stenn@ntp.org>
* [Bug 1732] ntpd ties up CPU on disconnected USB refclock.
* [Bug 1861] tickadj build failure using uClibc.
* [Bug 1862] in6addr_any test in configure fooled by arm gcc 4.1.3 -O2.
* Remove kernel line discipline driver code for clk and chu, deprecate
  related LDISC_ flags, and remove associated ntpd code to decode the
  timestamps, remove clktest line discipline test program.
* Remove "signal_no_reset: signal 17 had flags 4000000" logging, as it
  indicates no problem and is interpreted as an error.  Previously some
  bits had been ignored one-by-one, but Linux SA_RESTORER definition is
  unavailable to user headers.
(4.2.7p142) 2011/03/21 Released by Harlan Stenn <stenn@ntp.org>
* [Bug 1844] ntpd 4.2.7p131 NetBSD, --gc-sections links bad executable.
* Fix "make distcheck" break in libevent/sample caused by typo.
(4.2.7p141) 2011/03/20 Released by Harlan Stenn <stenn@ntp.org>
* Add "ntpq -c iostats" similar to "ntpdc -c iostats".
* Compare entire timestamp to reject duplicates in refclock_pps().
(4.2.7p140) 2011/03/17 Released by Harlan Stenn <stenn@ntp.org>
* [Bug 1848] ntpd 4.2.7p139 --disable-thread-support does not compile.
* Add --disable-thread-support to one flock-build variation.
* One more lock-while-init in lib/isc/task.c to quiet lock analysis.
(4.2.7p139) 2011/03/16 Released by Harlan Stenn <stenn@ntp.org>
* [Bug 1848] make check ntpd --saveconfigquit clutters syslog.
(4.2.7p138) 2011/03/08 Released by Harlan Stenn <stenn@ntp.org>
* [Bug 1846] MacOSX: debug symbol not found by propdelay or tickadj.
(4.2.7p137) 2011/03/07 Released by Harlan Stenn <stenn@ntp.org>
* Use TRACE() instead of DPRINTF() for libntp and utilities, which
  use the "debug" variable regardless of #ifdef DEBUG.
* Declare debug in libntp instead of each program.  Expose extern
  declaration to utilities, libntp, and DEBUG ntpd.
* Lock under-construction task, taskmgr objects to satisfy Coverity's
  mostly-correct assumptions about which variables are protected by
  which locks.
(4.2.7p136) 2011/03/02 Released by Harlan Stenn <stenn@ntp.org>
* [Bug 1839] 4.2.7p135 still installs libevent ev*.h headers.
(4.2.7p135) 2011/03/02 Released by Harlan Stenn <stenn@ntp.org>
* libevent: When building on systems with CLOCK_MONOTONIC available,
  separate the internal timeline (possibly counting since system boot)
  from the gettimeofday() timeline in event_base cached timevals.  Adds
  new event_base_tv_cached() to retrieve cached callback round start
  time on the internal timeline, and changes
  event_based_gettimeofday_cached() to always return times using the
  namesake timeline.  This preserves the benefit of using the never-
  stepped monotonic clock for event timeouts while providing clients
  with times consistently using gettimeofday().
* Correct event_base_gettimeofday_cached() workaround code in
  sntp to work with corrected libevent.
* Remove sntp l_fp_output() test now that it uses prettydate().
* [Bug 1839] 4.2.7p131 installs libevent ev*.h headers.
* Ensure CONFIG_SHELL is not empty before relying on it for #! scripts.
(4.2.7p134) 2011/02/24 Released by Harlan Stenn <stenn@ntp.org>
* [Bug 1837] Build fails on Win7 due to regedit requiring privilege.
* Provide fallback definitions for GetAdaptersAddresses() for Windows
  build environments lacking iphlpapi.h.
* Rename file containing 1.xxxx ChangeSet revision from version to
  scm-rev to avoid invoking GNU make implicit rules attempting to
  compile version.c into version.  Problem was with sntp/version.o
  during make distcheck after fix for spurious sntp rebuilds.
* Add INC_ALIGNED_PTR() macro to align pointers like malloc().
(4.2.7p133) 2011/02/23 Released by Harlan Stenn <stenn@ntp.org>
* [Bug 1834] ntpdate 4.2.7p131 aborts with assertion failure.
* Move sntp last in top-level Makefile.am SUBDIRS so that the libevent
  tearoff (if required) and sntp are compiled after the rest.
* Use a single set of Automake options for each package in configure.ac
  AM_INIT, remove Makefile.am AUTOMAKE_OPTIONS= lines.
* Correct spurious sntp rebuilds triggered by a make misperception
  sntp/version was out-of-date relative to phony target FRC.version.
* Do not cache paths to perl, test, or pkg-config, searching the PATH
  at configure time is worth it to pick up tool updates.
(4.2.7p132) 2011/02/22 Released by Harlan Stenn <stenn@ntp.org>
* [Bug 1832] ntpdate doesn't allow timeout > 2s.
* [Bug 1833] The checking sem_timedwait() fails without -pthread.
* ElectricFence was suffering bitrot - remove it.  valgrind works well.
* Enable all relevant automake warnings.
* Correct Solaris 2.1x PTHREAD_ONCE_INIT extra braces test to avoid
  triggering warnings due to excess braces.
* Remove libevent-cfg from sntp/Makefile.am.
* Provide bug report and URL options to Autoconf.
* Avoid relying on remake rules for routine build/flock-build for
  libevent as for the top-level and sntp subproject.
(4.2.7p131) 2011/02/21 Released by Harlan Stenn <stenn@ntp.org>
* [Bug 1087] -v/--normalverbose conflicts with -v/--version in sntp.
* [Bug 1088] sntp should (only) report the time difference without -s/-a.
* older autoconf sometimes dislikes [].
* Move "can't write KoD file" warning from sntp shutdown to startup.
* refclock_acts.c cleanup from Dave Mills.
* Convert sntp to libevent event-driven socket programming.  Instead of
  blocking name resolution and querying one NTP server at a time,
  resolve server names and send NTP queries without blocking.  Add
  sntp command-line options to adjust timing and optionally wait for all
  servers to respond instead of exiting after the first.
* Import libevent 2.0.10-stable plus local patches as a tearoff, used
  only if the target system lacks an installed libevent 2.0.9 or later.
* Move blocking worker and resolver to libntp from ntpd.
* Use threads rather than forked child processes for blocking worker
  when possible.  Override with configure --disable-thread-support.
* Move init_logging(), change_logfile(), and setup_logfile() from ntpd
  to libntp, use them in sntp.
* Test --without-sntp in flock-build script's -no-refclocks variety.
* Avoid invoking config.status twice in a row in build script.
* Move more m4sh tests needed by libntp to shared .m4 files.
* Split up ntp_libntp.m4 into smaller, more specific subsets.
* Enable gcc -Wcast-align, fix many instances of warnings when casting
  a pointer to a more-strictly-aligned underlying type.
(4.2.7p130) 2011/02/12 Released by Harlan Stenn <stenn@ntp.org>
* [Bug 1811] Update the download location in WHERE-TO-START.
(4.2.7p129) 2011/02/09 Released by Harlan Stenn <stenn@ntp.org>
* Add missing "break;" to ntp_control.c ctl_putsys() for caliberrs, used
  by ntpq -c kerninfo introduced in 4.2.7p104.
* Fix leak in ntp_control.c read_mru_list().
(4.2.7p128) 2011/01/30 Released by Harlan Stenn <stenn@ntp.org>
* [Bug 1799] ntpq mrv crash.
* [Bug 1801] ntpq mreadvar requires prior association caching.
(4.2.7p127) 2011/01/28 Released by Harlan Stenn <stenn@ntp.org>
* [Bug 1797] Restore stale timestamp check from the RANGEGATE cleanup.
(4.2.7p126) 2011/01/27 Released by Harlan Stenn <stenn@ntp.org>
* Fix unexposed fencepost error in format_time_fraction().
* Add more unit tests for timeval_tostr() and timespec_tostr().
(4.2.7p125) 2011/01/26 Released by Harlan Stenn <stenn@ntp.org>
* [Bug 1794] ntpq -c rv missing clk_wander information.
* [Bug 1795] ntpq readvar does not display last variable.
(4.2.7p124) 2011/01/25 Released by Harlan Stenn <stenn@ntp.org>
* sntp/Makefile.am needs any passed-in CFLAGS.
(4.2.7p123) 2011/01/24 Released by Harlan Stenn <stenn@ntp.org>
* [Bug 1788] tvtots.c tables inaccurate
(4.2.7p122) 2011/01/22 Released by Harlan Stenn <stenn@ntp.org>
* ACTS refclock cleanup from Dave Mills.
* Avoid shadowing the "group" global variable.
(4.2.7p121) 2011/01/21 Released by Harlan Stenn <stenn@ntp.org>
* [Bug 1786] Remove extra semicolon from ntp_proto.c .
(4.2.7p120) 2011/01/20 Released by Harlan Stenn <stenn@ntp.org>
* Change new timeval and timespec to string routines to use snprintf()
  rather than hand-crafted conversion, avoid signed int overflow there.
* Add configure support for SIZEOF_LONG_LONG to enable portable use of
  snprintf() with time_t.
* Grow ntpd/work_thread.c arrays as needed.
* Add DEBUG_* variants of ntp_assert.h macros which compile away using
  ./configure --disable-debugging.
* Fix tvalops.cpp unit test failures for 32-bit builds.
* Return to a single autoreconf invocation in ./bootstrap script.
* Fix warnings seen on FreeBSD 9.
* crypto group changes from Dave Mills.
* Lose the RANGEGATE check in PPS, from Dave Mills.
* ACTS refclock cleanup from Dave Mills.
* Documentation updates from Dave Mills.
* NMEA driver documentation update from Juergen Perlinger.
(4.2.7p119) 2011/01/18 Released by Harlan Stenn <stenn@ntp.org>
* added timespecops.{c,h} and tievalops.{c.h} to libntp and include
  added tspecops.cpp to tests/libntp
* Correct msyslog.c build break on Solaris 2.9 from #ifdef/#if mixup.
(4.2.7p118) 2011/01/15 Released by Harlan Stenn <stenn@ntp.org>
* Simplify the built-sources stuff in sntp/ .
* Fix check for -lipv6 on HP-UX 11.
(4.2.7p117) 2011/01/13 Released by Harlan Stenn <stenn@ntp.org>
* Add configure --without-sntp option to disable building sntp and
  sntp/tests.  withsntp=no in the environment changes the default.
* Build infrastructure cleanup:
  Move m4 directory to sntp/m4.
  Share a single set of genver output between sntp and the top level.
  Share a single set of autogen included .defs in sntp/include.
  Share a single set of build-aux scripts (e.g. config.guess, missing).
  Add ntp_libntp.m4 and ntp_ipv6.m4 to reduce configure.ac duplication.
  Warn and exit build/flock-build if bootstrap needs to be run.
(4.2.7p116) 2011/01/10 Released by Harlan Stenn <stenn@ntp.org>
* refclock_nmea.c refactoring by Juergen Perlinger.
(4.2.7p115) 2011/01/09 Released by Harlan Stenn <stenn@ntp.org>
* [Bug 1780] Windows ntpd 4.2.7p114 crashes in ioctl().
* [Bug 1781] longlong undefined in sntp handle_pkt() on Debian amd64.
(4.2.7p114) 2011/01/08 Released by Harlan Stenn <stenn@ntp.org>
* Fix for openssl pkg-config detection eval failure.
* Add erealloc_zero(), refactor estrdup(), emalloc(), emalloc_zero() to
  separate tracking callsite file/line from using debug MS C runtime,
  and to reduce code duplication.
(4.2.7p113) 2011/01/07 Released by Harlan Stenn <stenn@ntp.org>
* [Bug 1776] sntp mishandles -t/--timeout and -a/--authentication.
* Default to silent make rules, override with make V=1 or ./configure
  --disable-silent-rules.
* Correct --with-openssl-incdir defaulting with pkg-config.
* Correct ./build on systems without gtest available.
* Begin moving some of the low-level socket stuff to libntp.
(4.2.7p112) 2011/01/06 Released by Harlan Stenn <stenn@ntp.org>
* [Bug 1773] openssl not detected during ./configure.
* [Bug 1774] Segfaults if cryptostats enabled and built without OpenSSL.
* Use make V=0 in build script to increase signal/noise ratio.
(4.2.7p111) 2011/01/05 Released by Harlan Stenn <stenn@ntp.org>
* [Bug 1772] refclock_open() return value check wrong for ACTS.
* Default --with-openssl-libdir and --with-openssl-incdir to the values
  from pkg-config, falling back on our usual search paths if pkg-config
  is not available or does not have openssl.pc on PKG_CONFIG_PATH.
* Change refclock_open() to return -1 on failure like open().
* Update all refclock_open() callers to check for fd <= 0 indicating
  failure, so they work with older and newer refclock_open() and can
  easily backport.
* Initialize refclockproc.rio.fd to -1, harmonize refclock shutdown
  entrypoints to avoid crashing, particularly if refclock_open() fails.
* Enable tickadj-like taming of wildly off-spec Windows clock using
  NTPD_TICKADJ_PPM env. var. specifying baseline slew.
(4.2.7p110) 2011/01/04 Released by Harlan Stenn <stenn@ntp.org>
* [Bug 1771] algorithmic error in 'clocktime()' fixed.
* Unit tests extended for hard-coded system time.
* make V=0 and configure --enable-silent-rules supported.
* setvar modemsetup = ATE0... overrides ACTS driver default.
* Preserve last timecode in ACTS driver (ntpq -ccv).
* Tolerate previous ATE1 state when sending ACTS setup.
* Enable raw tty line discipline in Windows port.
* Allow tty open/close/open to succeed on Windows port.
* Enable ACTS and CHU reference clock drivers on Windows.
(4.2.7p109) 2011/01/02 Released by Harlan Stenn <stenn@ntp.org>
* Remove nearly all strcpy() and most strcat() from NTP distribution.
  One major pocket remains in ntp_crypto.c.  libopts & libisc also have
  (safe) uses of strcpy() and strcat() remaining.
* Documentation updates from Dave Mills.
(4.2.7p108) 2011/01/01 Released by Harlan Stenn <stenn@ntp.org>
* [Bug 1764] Move Palisade modem control logic to configure.ac.
* [Bug 1768] TIOCFLUSH undefined in linux for refclock_acts.
* Autokey multiple identity group improvements from Dave Mills.
* from 4.2.6p3: Update the copyright year.
(4.2.7p107) 2010/12/31 Released by Harlan Stenn <stenn@ntp.org>
* [Bug 1764] Palisade driver doesn't build on Linux.
* [Bug 1766] Oncore clock has offset/high jitter at startup.
* Move ntp_control.h variable IDs to ntp_control.c, remove their use by
  ntpq.  They are implementation details private to ntpd.  [Bug 597] was
  caused by ntpq's reliance on these IDs it need not know about.
* refclock_acts.c updates from Dave Mills.
(4.2.7p106) 2010/12/30 Released by Harlan Stenn <stenn@ntp.org>
* from 4.2.6p3: Update genCommitLog for the bk-5 release.
(4.2.7p105) 2010/12/29 Released by Harlan Stenn <stenn@ntp.org>
(4.2.7p104) 2010/12/28 Released by Harlan Stenn <stenn@ntp.org>
* from 4.2.6p3: Create and use scripts/check--help when generating
  .texi files.
* from 4.2.6p3: Update bk triggers for the bk-5 release.
* Support for multiple Autokey identity groups from Dave Mills.
* Documentation updates from Dave Mills.
* Add ntpq kerninfo, authinfo, and sysinfo commands similar to ntpdc's.
(4.2.7p103) 2010/12/24 Released by Harlan Stenn <stenn@ntp.org>
* Add ntpq pstats command similar to ntpdc's.
* Remove ntpq pstatus command, rv/readvar does the same and more.
* Documentation updates from Dave Mills.
(4.2.7p102) 2010/12/23 Released by Harlan Stenn <stenn@ntp.org>
* Allow ntpq &1 associd use without preceding association-fetching.
* Documentation updates from Dave Mills.
(4.2.7p101) 2010/12/22 Released by Harlan Stenn <stenn@ntp.org>
* from 4.2.6p3-RC12: Upgrade to libopts 34.0.9 from AutoGen 5.11.6pre7.
* from 4.2.6p3-RC12: Relax minimum Automake version to 1.10 with updated
  libopts.m4.
(4.2.7p100) 2010/12/21 Released by Harlan Stenn <stenn@ntp.org>
* [Bug 1743] from 4.2.6p3-RC12: Display timezone offset when showing
  time for sntp in the local timezone (documentation updates).
(4.2.7p99) 2010/12/21 Released by Harlan Stenn <stenn@ntp.org>
* Add unit tests for msnprintf().
(4.2.7p98) 2010/12/20 Released by Harlan Stenn <stenn@ntp.org>
* [Bug 1761] clockstuff/clktest-opts.h omitted from tarball.
* [Bug 1762] from 4.2.6p3-RC12: manycastclient responses interfere.
* Documentation updates from Dave Mills.
(4.2.7p97) 2010/12/19 Released by Harlan Stenn <stenn@ntp.org>
* [Bug 1458] from 4.2.6p3-RC12: Can not compile NTP on FreeBSD 4.7.
* [Bug 1760] from 4.2.6p3-RC12: ntpd Windows interpolation cannot be
  disabled.
* from 4.2.6p3-RC12: Upgrade to libopts 34.0.9 from AutoGen 5.11.6pre5.
* Documentation updates from Dave Mills.
(4.2.7p96) 2010/12/18 Released by Harlan Stenn <stenn@ntp.org>
* [Bug 1758] from 4.2.6p3-RC12: setsockopt IPV6_MULTICAST_IF with wrong
  ifindex.
* Documentation updates from Dave Mills.
(4.2.7p95) 2010/12/17 Released by Harlan Stenn <stenn@ntp.org>
* [Bug 1753] 4.2.7p94 faults on startup in newpeer(), strdup(NULL).
* [Bug 1754] from 4.2.6p3-RC12: --version output should be more verbose.
* [Bug 1757] from 4.2.6p3-RC12: oncore snprintf("%m") doesn't expand %m.
* from 4.2.6p3-RC12: Suppress ntp-keygen OpenSSL version display for
  --help, --version, display both build and runtime OpenSSL versions
  when they differ.
* from 4.2.6p3-RC12: Upgrade to libopts 33.5.8 from AutoGen 5.11.6pre3.
* Documentation updates from Dave Mills.
(4.2.7p94) 2010/12/15 Released by Harlan Stenn <stenn@ntp.org>
* [Bug 1751] from 4.2.6p3-RC12: Support for Atari FreeMiNT OS.
* Documentation updates from Dave Mills.
(4.2.7p93) 2010/12/13 Released by Harlan Stenn <stenn@ntp.org>
* [Bug 1510] from 4.2.6p3-RC12: Add modes 20/21 for driver 8 to support
  RAWDCF @ 75 baud.
* [Bug 1741] from 4.2.6p3-RC12: Enable multicast reception on each
  address (Windows).
* from 4.2.6p3-RC12: Other manycastclient repairs:
  Separate handling of scope ID embedded in many in6_addr from ifindex
  used for IPv6 multicasting ioctls.
  Add INT_PRIVACY endpt bit flag for IPv6 RFC 4941 privacy addresses.
  Enable outbound multicast from only one address per interface in the
  same subnet, and in that case prefer embedded MAC address modified
  EUI-64 IPv6 addresses first, then static, and last RFC 4941 privacy
  addresses.
  Use setsockopt(IP[V6]_MULTICAST_IF) before each send to multicast to
  select the local source address, using the correct socket is not
  enough.
* "server ... ident <groupname>" changes from Dave Mills.
* Documentation updates from Dave Mills.
(4.2.7p92) 2010/12/08 Released by Harlan Stenn <stenn@ntp.org>
* [Bug 1743] from 4.2.6p3-RC12: Display timezone offset when showing
  time for sntp in the local timezone.
(4.2.7p91) 2010/12/07 Released by Harlan Stenn <stenn@ntp.org>
* [Bug 1732] ntpd ties up CPU on disconnected USB device.
* [Bug 1742] form 4.2.6p3-RC12: Fix a typo in an error message in the
  "build" script.
(4.2.7p90) 2010/12/06 Released by Harlan Stenn <stenn@ntp.org>
* [Bug 1738] Windows ntpd has wrong net adapter name.
* [Bug 1740] ntpdc -c reslist packet count wrongly treated as signed.
(4.2.7p89) 2010/12/04 Released by Harlan Stenn <stenn@ntp.org>
* [Bug 1736] tos int, bool options broken in 4.2.7p66.
* from 4.2.6p3-RC12: Clean up the SNTP documentation.
(4.2.7p88) 2010/12/02 Released by Harlan Stenn <stenn@ntp.org>
* [Bug 1735] 'clocktime()' aborts ntpd on bogus input
(4.2.7p87) 2010/12/01 Released by Harlan Stenn <stenn@ntp.org>
* from 4.2.6p3-RC12: Clean up m4 quoting in configure.ac, *.m4 files,
  resolving intermittent AC_LANG_PROGRAM possibly undefined errors.
(4.2.7p86) 2010/11/29 Released by Harlan Stenn <stenn@ntp.org>
* Documentation updates from Dave Mills.
(4.2.7p85) 2010/11/24 Released by Harlan Stenn <stenn@ntp.org>
* Documentation updates from Dave Mills.
(4.2.7p84) 2010/11/22 Released by Harlan Stenn <stenn@ntp.org>
* [Bug 1618] Unreachable code in jjy_start().
* [Bug 1725] from 4.2.6p3-RC11: ntpd sends multicast from only one
  address.
* from 4.2.6p3-RC11: Upgrade libopts to 33.3.8.
* from 4.2.6p3-RC11: Bump minimum Automake version to 1.11, required for
  AM_COND_IF use in LIBOPTS_CHECK.
* An almost complete rebuild of the initial loopfilter configuration
  process, including the code that determines the interval between
  frequency file updates, from Dave Mills.
* Documentation updates from Dave Mills.
* Add ntp-keygen -l/--lifetime to control certificate expiry.
* JJY driver improvements for Tristate JJY01/02, including changes
  to its clockstats format.
* Add "nonvolatile" ntp.conf directive to control how often the
  driftfile is written.
(4.2.7p83) 2010/11/17 Released by Harlan Stenn <stenn@ntp.org>
* [Bug 1727] ntp-keygen PLEN, ILEN undeclared --without-crypto.
* Remove top-level libopts, use sntp/libopts.
* from 4.2.6p3-RC11: Remove log_msg() and debug_msg() from sntp in favor
  of msyslog().
* Documentation updates from Dave Mills.
(4.2.7p82) 2010/11/16 Released by Harlan Stenn <stenn@ntp.org>
* [Bug 1728] from 4.2.6p3-RC11: In ntp_openssl.m4, don't add
  -I/usr/include or -L/usr/lib to CPPFLAGS or LDFLAGS.
(4.2.7p81) 2010/11/14 Released by Harlan Stenn <stenn@ntp.org>
* [Bug 1681] from 4.2.6p3-RC10: More sntp logging cleanup.
* [Bug 1683] from 4.2.6p3-RC10: Non-localhost on loopback exempted from
  nic rules.
* [Bug 1719] Cleanup for ntp-keygen and fix -V crash, from Dave Mills.
(4.2.7p80) 2010/11/10 Released by Harlan Stenn <stenn@ntp.org>
* [Bug 1574] from 4.2.6p3-RC9: sntp doesn't set tv_usec correctly.
* [Bug 1681] from 4.2.6p3-RC9: sntp logging cleanup.
* [Bug 1683] from 4.2.6p3-RC9: Interface binding does not seem to work
  as intended.
* [Bug 1708] make check fails with googletest 1.4.0.
* [Bug 1709] from 4.2.6p3-RC9: ntpdate ignores replies with equal
  receive and transmit timestamps.
* [Bug 1715] sntp utilitiesTest.IPv6Address failed.
* [Bug 1718] Improve gtest checks in configure.ac.
(4.2.7p79) 2010/11/07 Released by Harlan Stenn <stenn@ntp.org>
* Correct frequency estimate with no drift file, from David Mills.
(4.2.7p78) 2010/11/04 Released by Harlan Stenn <stenn@ntp.org>
* [Bug 1697] filegen implementation should be improved.
* Refactor calendar functions in terms of new common code.
* Documentation updates from Dave Mills.
(4.2.7p77) 2010/11/03 Released by Harlan Stenn <stenn@ntp.org>
* [Bug 1692] packageinfo.sh needs to be "sourced" using ./ .
* [Bug 1695] ntpdate takes longer than necessary.
(4.2.7p76) 2010/11/02 Released by Harlan Stenn <stenn@ntp.org>
* [Bug 1690] Unit tests fails to build on some systems.
* [Bug 1691] Use first NMEA sentence each second.
* Put the sntp tests under sntp/ .
* ... and only build/run them if we have gtest.
* Documentation updates from Dave Mills.
(4.2.7p75) 2010/10/30 Released by Harlan Stenn <stenn@ntp.org>
* Documentation updates from Dave Mills.
* Include Linus Karlsson's GSoC 2010 testing code.
(4.2.7p74) 2010/10/29 Released by Harlan Stenn <stenn@ntp.org>
* [Bug 1685] from 4.2.6p3-RC8: NMEA driver mode byte confusion.
* from 4.2.6p3-RC8: First cut at using scripts/checkChangeLog.
* Documentation updates from Dave Mills.
(4.2.7p73) 2010/10/27 Released by Harlan Stenn <stenn@ntp.org>
* [Bug 1680] Fix alignment of clock_select() arrays.
* refinements to new startup behavior from David Mills.
* For the bootstrap script, touch .html files last.
* Add 'make check' test case that would have caught [Bug 1678].
(4.2.7p72) 2010/10/26 Released by Harlan Stenn <stenn@ntp.org>
* [Bug 1679] Fix test for -lsocket.
* Clean up missing ;; entries in configure.ac.
(4.2.7p71) 2010/10/25 Released by Harlan Stenn <stenn@ntp.org>
* [Bug 1676] from 4.2.6p3-RC7: NMEA: $GPGLL did not work after fix
  for Bug 1571.
* [Bug 1678] "restrict source" treated as "restrict default".
* from 4.2.6p3-RC7: Added scripts/checkChangeLog.
(4.2.7p70) 2010/10/24 Released by Harlan Stenn <stenn@ntp.org>
* [Bug 1571] from 4.2.6p3-RC6: NMEA does not relate data to PPS edge.
* [Bug 1572] from 4.2.p63-RC6: NMEA time adjustment for GPZDG buggy.
* [Bug 1675] from 4.2.6p3-RC6: Prohibit includefile remote config.
* Enable generating ntpd/ntp_keyword.h after keyword-gen.c changes on
  Windows as well as POSIX platforms.
* Fix from Dave Mills for a rare singularity in clock_combine().
(4.2.7p69) 2010/10/23 Released by Harlan Stenn <stenn@ntp.org>
* [Bug 1671] Automatic delay calibration is sometimes inaccurate.
(4.2.7p68) 2010/10/22 Released by Harlan Stenn <stenn@ntp.org>
* [Bug 1669] from 4.2.6p3-RC5: NTP fails to compile on IBM AIX 5.3.
* [Bug 1670] Fix peer->bias and broadcastdelay.
* Documentation updates from Dave Mills.
* Documentation EOL cleanup.
(4.2.7p67) 2010/10/21 Released by Harlan Stenn <stenn@ntp.org>
* [Bug 1649] from 4.2.6p3-RC5: Require NMEA checksum if $GPRMC or
  previously seen.
(4.2.7p66) 2010/10/19 Released by Harlan Stenn <stenn@ntp.org>
* [Bug 1277] Provide and use O(1) FIFOs, esp. in the config tree code.
* Remove unused 'bias' configuration keyword.
(4.2.7p65) 2010/10/16 Released by Harlan Stenn <stenn@ntp.org>
* [Bug 1584] from 4.2.6p3-RC4: wrong SNMP type for precision,
  resolution.
* Remove 'calldelay' and 'sign' remnants from parser, ntp_config.c.
(4.2.7p64) 2010/10/15 Released by Harlan Stenn <stenn@ntp.org>
* [Bug 1584] from 4.2.6p3-RC3: ntpsnmpd OID must be mib-2.197.
* [Bug 1659] from 4.2.6p3-RC4: Need CLOCK_TRUETIME not CLOCK_TRUE.
* [Bug 1663] ntpdsim should not open net sockets.
* [Bug 1665] from 4.2.6p3-RC4: is_anycast() u_int32_t should be u_int32.
* from 4.2.6p3: ntpsnmpd, libntpq warning cleanup.
* Remove 'calldelay' and 'sign' keywords (Dave Mills).
* Documentation updates from Dave Mills.
(4.2.7p63) 2010/10/13 Released by Harlan Stenn <stenn@ntp.org>
* [Bug 1080] from 4.2.6p3-RC3: ntpd on ipv6 routers very chatty.
* Documentation nit cleanup.
* Documentation updates from Dave Mills.
(4.2.7p62) 2010/10/12 Released by Harlan Stenn <stenn@ntp.org>
* [Bug 750] from 4.2.6p3-RC3: Non-existing device causes coredump with
  RIPE-NCC driver.
* [Bug 1567] from 4.2.6p3-RC3: Support Arbiter 1093C Satellite Clock on
  Windows.
* [Bug 1581] from 4.2.6p3-RC3: printf format string mismatch leftover.
* [Bug 1659] from 4.2.6p3-RC3: Support Truetime Satellite Clocks on
  Windows.
* [Bug 1660] from 4.2.6p3-RC3: On some systems, test is in /usr/bin, not
  /bin.
* [Bug 1661] from 4.2.6p3-RC3: Re-indent refclock_ripencc.c.
* Lose peer_count from ntp_peer.c and ntp_proto.c (Dave Mills).
* Documentation updates from Dave Mills.
(4.2.7p61) 2010/10/06 Released by Harlan Stenn <stenn@ntp.org>
* Documentation and code cleanup from Dave Mills. No more NTP_MAXASSOC.
(4.2.7p60) 2010/10/04 Released by Harlan Stenn <stenn@ntp.org>
* Documentation updates from Dave Mills.
(4.2.7p59) 2010/10/02 Released by Harlan Stenn <stenn@ntp.org>
* Documentation updates from Dave Mills.
* Variable name cleanup from Dave Mills.
* [Bug 1657] darwin needs res_9_init, not res_init.
(4.2.7p58) 2010/09/30 Released by Harlan Stenn <stenn@ntp.org>
* Clock select bugfix from Dave Mills.
* [Bug 1554] peer may stay selected as system peer after becoming
  unreachable.
* [Bug 1644] from 4.2.6p3-RC3: cvo.sh should use lsb_release to identify
  linux distros.
* [Bug 1646] ntpd crashes with relative path to logfile.
(4.2.7p57) 2010/09/27 Released by Harlan Stenn <stenn@ntp.org>
* Documentation updates from Dave Mills.
(4.2.7p56) 2010/09/25 Released by Harlan Stenn <stenn@ntp.org>
* Clock combining algorithm improvements from Dave Mills.
* Documentation updates from Dave Mills.
* [Bug 1642] ntpdsim can't find simulate block in config file.
* [Bug 1643] from 4.2.6p3-RC3: Range-check the decoding of the RIPE-NCC
  status codes.
(4.2.7p55) 2010/09/22 Released by Harlan Stenn <stenn@ntp.org>
* Documentation updates from Dave Mills.
* [Bug 1636] from 4.2.6p3-RC2: segfault after denied remote config.
(4.2.7p54) 2010/09/21 Released by Harlan Stenn <stenn@ntp.org>
* More Initial convergence improvements from Dave Mills.
* Documentation updates from Dave Mills.
* [Bug 1635] from 4.2.6p3-RC2: "filegen ... enable" is not default.
(4.2.7p53) 2010/09/20 Released by Harlan Stenn <stenn@ntp.org>
* Documentation updates from Dave Mills.
* More Initial convergence improvements from Dave Mills.
(4.2.7p52) 2010/09/19 Released by Harlan Stenn <stenn@ntp.org>
* Initial convergence improvements from Dave Mills.
(4.2.7p51) 2010/09/18 Released by Harlan Stenn <stenn@ntp.org>
* [Bug 1344] from 4.2.6p3-RC1: ntpd on Windows exits without logging
  cause.
* [Bug 1629] 4.2.7p50 configure.ac changes invalidate config.cache.
* [Bug 1630] 4.2.7p50 cannot bootstrap on Autoconf 2.61.
(4.2.7p50) 2010/09/16 Released by Harlan Stenn <stenn@ntp.org>
* Cleanup NTP_LIB_M.
* [Bug 1628] Clean up -lxnet/-lsocket usage for (open)solaris.
(4.2.7p49) 2010/09/13 Released by Harlan Stenn <stenn@ntp.org>
* Documentation updates from Dave Mills.
(4.2.7p48) 2010/09/12 Released by Harlan Stenn <stenn@ntp.org>
* Documentation updates from Dave Mills.
(4.2.7p47) 2010/09/11 Released by Harlan Stenn <stenn@ntp.org>
* Documentation updates from Dave Mills.
* [Bug 1588] finish configure --disable-autokey implementation.
* [Bug 1616] refclock_acts.c: if (pp->leap == 2) is always false.
* [Bug 1620] [Backward Incompatible] "discard minimum" value should be in
  seconds, not log2 seconds.
(4.2.7p46) 2010/09/10 Released by Harlan Stenn <stenn@ntp.org>
* Use AC_SEARCH_LIBS instead of AC_CHECK_LIB for NTP_LIB_M.
(4.2.7p45) 2010/09/05 Released by Harlan Stenn <stenn@ntp.org>
* [Bug 1578] Consistently use -lm when needed.
(4.2.7p44) 2010/08/27 Released by Harlan Stenn <stenn@ntp.org>
* [Bug 1573] from 4.2.6p3-beta1: Miscalculation of offset in sntp.
(4.2.7p43) 2010/08/26 Released by Harlan Stenn <stenn@ntp.org>
* [Bug 1602] Refactor some of the sntp/ directory to facililtate testing.
(4.2.7p42) 2010/08/18 Released by Harlan Stenn <stenn@ntp.org>
* [Bug 1593] ntpd abort in free() with logconfig syntax error.
* [Bug 1595] from 4.2.6p3-beta1: empty last line in key file causes
  duplicate key to be added
* [Bug 1597] from 4.2.6p3-beta1: packet processing ignores RATE KoD packets,
  Because of a bug in string comparison.
(4.2.7p41) 2010/07/28 Released by Harlan Stenn <stenn@ntp.org>
* [Bug 1581] from 4.2.6p3-beta1: ntp_intres.c size_t printf format
  string mismatch.
* [Bug 1586] ntpd 4.2.7p40 doesn't write to syslog after fork on QNX.
* Avoid race with parallel builds using same source directory in
  scripts/genver by using build directory for temporary files.
* orphanwait documentation updates.
(4.2.7p40) 2010/07/12 Released by Harlan Stenn <stenn@ntp.org>
* [Bug 1395] ease ntpdate elimination with ntpd -w/--wait-sync
* [Bug 1396] allow servers on ntpd command line like ntpdate
(4.2.7p39) 2010/07/09 Released by Harlan Stenn <stenn@ntp.org>
* Fix typo in driver28.html.
* [Bug 1581] from 4.2.6p2: size_t printf format string mismatches, IRIG
  string buffers undersized.  Mostly backported from earlier ntp-dev
  fixes by Juergen Perlinger.
(4.2.7p38) 2010/06/20 Released by Harlan Stenn <stenn@ntp.org>
* [Bug 1570] backported to 4.2.6p2-RC7.
* [Bug 1575] from 4.2.6p2-RC7: use 'snprintf' with LIB_BUFLENGTH in
  inttoa.c, tvtoa.c and utvtoa.c
* [Bug 1576] backported to 4.2.6p2-RC7.
* Typo fix in a comment in ntp_proto.c.
(4.2.7p37) 2010/06/19 Released by Harlan Stenn <stenn@ntp.org>
* [Bug 1576] sys/sysctl.h depends on sys/param.h on OpenBSD.
(4.2.7p36) 2010/06/15 Released by Harlan Stenn <stenn@ntp.org>
* [Bug 1560] Initial support for orphanwait, from Dave Mills.
* clock_filter()/reachability fixes from Dave Mills.
(4.2.7p35) 2010/06/12 Released by Harlan Stenn <stenn@ntp.org>
* Rewrite of multiprecision macros in 'ntp_fp.h' from J. Perlinger
  <perlinger@ntp.org>
* [Bug 715] from 4.2.6p2-RC6: libisc Linux IPv6 interface iteration
  drops multicast flags.
(4.2.7p34) 2010/06/05 Released by Harlan Stenn <stenn@ntp.org>
* [Bug 1570] serial clock drivers get outdated input from kernel tty
  line buffer after startup
(4.2.7p33) 2010/06/04 Released by Harlan Stenn <stenn@ntp.org>
* [Bug 1561] from 4.2.6p2-RC5: ntpq, ntpdc "passwd" prompts for MD5
  password w/SHA1.
* [Bug 1565] from 4.2.6p2-RC5: sntp/crypto.c compile fails on MacOS over
  vsnprintf().
* from 4.2.6p2-RC5: Windows port: do not exit in
  ntp_timestamp_from_counter() without first logging the reason.
(4.2.7p32) 2010/05/19 Released by Harlan Stenn <stenn@ntp.org>
* Copyright file cleanup from Dave Mills.
* [Bug 1555] from 4.2.6p2-RC4: sntp illegal C (mixed code and
  declarations).
* [Bug 1558] pool prototype associations have 0.0.0.0 for remote addr.
* configure.ac: add --disable-autokey, #define AUTOKEY to enable future
  support for building without Autokey, but with OpenSSL for its digest
  algorithms (hash functions).  Code must be modified to use #ifdef
  AUTOKEY instead of #ifdef OPENSSL where appropriate to complete this.
* include/ntp_crypto.h: make assumption AUTOKEY implies OPENSSL explicit.
(4.2.7p31) 2010/05/11 Released by Harlan Stenn <stenn@ntp.org>
* [Bug 1325] from 4.2.6p2-RC3: unreachable code sntp recv_bcst_data().
* [Bug 1459] from 4.2.6p2-RC3: sntp MD5 authentication does not work
  with ntpd.
* [Bug 1552] from 4.2.6p2-RC3: update and complete broadcast and crypto
  features in sntp.
* [Bug 1553] from 4.2.6p2-RC3: sntp/configure.ac OpenSSL support.
* from 4.2.6p2-RC3: Escape unprintable characters in a refid in ntpq -p
  billboard.
* from 4.2.6p2-RC3: Simplify hash client code by providing OpenSSL
  EVP_*() API when built without OpenSSL.  (already in 4.2.7)
* from 4.2.6p2-RC3: Do not depend on ASCII in sntp.
(4.2.7p30) 2010/05/06 Released by Harlan Stenn <stenn@ntp.org>
* [Bug 1526] ntpd DNS pipe read EINTR with no network at startup.
* Update the ChangeLog entries when merging items from -stable.
(4.2.7p29) 2010/05/04 Released by Harlan Stenn <stenn@ntp.org>
* [Bug 1542] ntpd mrulist response may have incorrect last.older.
* [Bug 1543] ntpq mrulist must refresh nonce when retrying.
* [Bug 1544] ntpq mrulist sscanf timestamp format mismatch on 64-bit.
* Windows compiling hints/winnt.html update from G. Sunil Tej.
(4.2.7p28) 2010/05/03 Released by Harlan Stenn <stenn@ntp.org>
* [Bug 1512] from 4.2.6p2-RC3: ntpsnmpd should connect to net-snmpd
  via a unix-domain socket by default.
  Provide a command-line 'socket name' option.
* [Bug 1538] from 4.2.6p2-RC3: update refclock_nmea.c's call to
  getprotobyname().
* [Bug 1541] from 4.2.6p2-RC3: Fix wrong keyword for "maxclock".
(4.2.7p27) 2010/04/27 Released by Harlan Stenn <stenn@ntp.org>
(4.2.7p26) 2010/04/24 Released by Harlan Stenn <stenn@ntp.org>
* [Bug 1465] from 4.2.6p2-RC2: Make sure time from TS2100 is not
  invalid (backport from -dev).
* [Bug 1528] from 4.2.6p2-RC2: Fix EDITLINE_LIBS link order for ntpq
  and ntpdc.
* [Bug 1531] Require nonce with mrulist requests.
* [Bug 1532] Remove ntpd support for ntpdc's monlist in favor of ntpq's
  mrulist.
* [Bug 1534] from 4.2.6p2-RC2: conflicts with VC++ 2010 errno.h.
* [Bug 1535] from 4.2.6p2-RC2: "restrict -4 default" and "restrict
  -6 default" ignored.
(4.2.7p25) 2010/04/20 Released by Harlan Stenn <stenn@ntp.org>
* [Bug 1528] from 4.2.6p2-RC2: Remove --with-arlib from br-flock.
* [Bug 1503] [Bug 1504] [Bug 1518] [Bug 1522] from 4.2.6p2-RC2:
  all of which were fixed in 4.2.7 previously.
(4.2.7p24) 2010/04/13 Released by Harlan Stenn <stenn@ntp.org>
* [Bug 1390] Control PPS on the Oncore M12.
* [Bug 1518] Windows ntpd should lock to one processor more
  conservatively.
* [Bug 1520] '%u' formats for size_t gives warnings with 64-bit builds.
* [Bug 1522] Enable range syntax "trustedkey (301 ... 399)".
* Documentation updates for 4.2.7p22 changes and additions, updating
  ntpdc.html, ntpq.html, accopt.html, confopt.html, manyopt.html,
  miscopt.html, and miscopt.txt.
* accopt.html: non-ntpport doc changes from Dave Mills.
* Modify full MRU list preemption when full to match "discard monitor"
  documentation, by removing exception for count == 1.
(4.2.7p23) 2010/04/04 Released by Harlan Stenn <stenn@ntp.org>
* [Bug 1516] unpeer by IP address fails, DNS name works.
* [Bug 1517] ntpq and ntpdc should verify reverse DNS before use.
  ntpq and ntpdc now use the following format for showing purported
  DNS names from IP address "reverse" DNS lookups when the DNS name
  does not exist or does not include the original IP address among
  the results: "192.168.1.2 (fake.dns.local)".
(4.2.7p22) 2010/04/02 Released by Harlan Stenn <stenn@ntp.org>
* [Bug 1432] Don't set inheritable flag for linux capabilities.
* [Bug 1465] Make sure time from TS2100 is not invalid.
* [Bug 1483] AI_NUMERICSERV undefined in 4.2.7p20.
* [Bug 1497] fudge is broken by getnetnum() change.
* [Bug 1503] Auto-enabling of monitor for "restrict ... limited" wrong.
* [Bug 1504] ntpdate tickles ntpd "discard minimum 1" rate limit if
  "restrict ... limited" is used.
* ntpdate: stop querying source after KoD packet response, log it.
* ntpdate: rate limit each server to 2s between packets.
* From J. N. Perlinger: avoid pointer wraparound warnings in dolfptoa(),
  printf format mismatches with 64-bit size_t.
* Broadcast client (ephemeral) associations should be demobilized only
  if they are not heard from for 10 consecutive polls, regardless of
  surviving the clock selection.  Fix from David Mills.
* Add "ntpq -c ifstats" similar to "ntpdc -c ifstats".
* Add "ntpq -c sysstats" similar to "ntpdc -c sysstats".
* Add "ntpq -c monstats" to show monlist knobs and stats.
* Add "ntpq -c mrulist" similar to "ntpdc -c monlist" but not
  limited to 600 rows, and with filtering and sorting options:
  ntpq -c "mrulist mincount=2 laddr=192.168.1.2 sort=-avgint"
  ntpq -c "mrulist sort=addr"
  ntpq -c "mrulist mincount=2 sort=count"
  ntpq -c "mrulist sort=-lstint"
* Modify internal representation of MRU list to use l_fp fixed-point
  NTP timestamps instead of seconds since startup.  This increases the
  resolution and substantially improves accuracy of sorts involving
  timestamps, at the cost of flushing all MRU entries when the clock is
  stepped, to ensure the timestamps can be compared with the current
  get_systime() results.
* Add ntp.conf "mru" directive to configure MRU parameters, such as
  "mru mindepth 600 maxage 64 maxdepth 5000 maxmem 1024" or
  "mru initalloc 0 initmem 16 incalloc 99 incmem 4".  Several pairs are
  equivalent with one in units of MRU entries and its twin in units of
  kilobytes of memory, so the last one used in ntp.conf controls:
  maxdepth/maxmem, initalloc/initmem, incalloc/incmem.  With the above
  values, ntpd will preallocate 16kB worth of MRU entries, allocating
  4kB worth each time more are needed, with a hard limit of 1MB of MRU
  entries.  Until there are more than 600 entries none would be reused.
  Then only entries for addresses last seen 64 seconds or longer ago are
  reused.
* Limit "ntpdc -c monlist" response in ntpd to 600 entries, the previous
  overall limit on the MRU list depth which was driven by the monlist
  implementation limit of one request with a single multipacket
  response.
* New "pool" directive implementation modeled on manycastclient.
* Do not abort on non-ASCII characters in ntp.conf, ignore them.
* ntpq: increase response reassembly limit from 24 to 32 packets, add
  discussion in comment regarding results with even larger MAXFRAGS.
* ntpq: handle "passwd MYPASSWORD" (without prompting) as with ntpdc.
* ntpdc: do not examine argument to "passwd" if not supplied.
* configure: remove check for pointer type used with qsort(), we
  require ANSI C which mandates void *.
* Reset sys_kodsent to 0 in proto_clr_stats().
* Add sptoa()/sockporttoa() similar to stoa()/socktoa() adding :port.
* Use memcpy() instead of memmove() when buffers can not overlap.
* Remove sockaddr_storage from our sockaddr_u union of sockaddr,
  sockaddr_in, and sockaddr_in6, shaving about 100 bytes from its size
  and substantially decreasing MRU entry memory consumption.
* Extend ntpq readvar (alias rv) to allow fetching up to three named
  variables in one operation:  ntpq -c "rv 0 version offset frequency".
* ntpq: use srchost variable to show .POOL. prototype associations'
  hostname instead of address 0.0.0.0.
* "restrict source ..." configures override restrictions for time
  sources, allows tight default restrictions to be used with the pool
  directive (where server addresses are not known in advance).
* Ignore "preempt" modifier on manycastclient and pool prototype
  associations.  The resulting associations are preemptible, but the
  prototype must not be.
* Maintain and use linked list of associations (struct peer) in ntpd,
  avoiding walking 128 hash table entries to iterate over peers.
* Remove more workarounds unneeded since we require ISO C90 AKA ANSI C:
  - remove fallback implementations for memmove(), memset, strstr().
  - do not test for atexit() or memcpy().
* Collapse a bunch of code duplication in ntpd/ntp_restrict.c added with
  support for IPv6.
* Correct some corner case failures in automatically enabling the MRU
  list if any "restrict ... limited" is in effect, and in disabling MRU
  maintenance. (ntp_monitor.c, ntp_restrict.c)
* Reverse the internal sort order of the address restriction lists, but
  preserve the same behavior.  This allows removal of special-case code
  related to the default restrictions and more straightforward lookups
  of restrictions for a given address (now, stop on first match).
* Move ntp_restrict.c MRU doubly-linked list maintenance code into
  ntp_lists.h macros, allowing more duplicated source excision.
* Repair ntpdate.c to no longer test HAVE_TIMER_SETTIME.
* Do not reference peer_node/unpeer_node after freeing when built with
  --disable-saveconfig and using DNS.
(4.2.7p21) 2010/03/31 Released by Harlan Stenn <stenn@ntp.org>
* [Bug 2399] Reset sys_kodsent in proto_clr_stats().
* [Bug 1514] from 4.2.6p1-RC6: Typo in ntp_proto.c: fabs(foo < .4)
  should be fabs(foo) < .4.
* [Bug 1464] from 4.2.6p1-RC6: synchronization source wrong for
  refclocks ARCRON_MSF (27) and SHM (28).
* From 4.2.6p1-RC6: Correct Windows port's refclock_open() to
  return 0 on failure not -1.
* From 4.2.6p1-RC6: Correct CHU, dumbclock, and WWVB drivers to
  check for 0 returned from refclock_open() on failure.
* From 4.2.6p1-RC6: Correct "SIMUL=4 ./flock-build -1" to
  prioritize -1/--one.
* [Bug 1306] constant conditionals in audio_gain().
(4.2.7p20) 2010/02/13 Released by Harlan Stenn <stenn@ntp.org>
* [Bug 1483] hostname in ntp.conf "restrict" parameter rejected.
* Use all addresses for each restrict by hostname.
* Use async DNS to resolve trap directive hostnames.
(4.2.7p19) 2010/02/09 Released by Harlan Stenn <stenn@ntp.org>
* [Bug 1338] Update the association type codes in ntpq.html.
* [Bug 1478] from 4.2.6p1-RC5: linking fails: EVP_MD_pkey_type.
* [Bug 1479] from 4.2.6p1-RC5: not finding readline headers.
* [Bug 1484] from 4.2.6p1-RC5: ushort is not defined in QNX6.
(4.2.7p18) 2010/02/07 Released by Harlan Stenn <stenn@ntp.org>
* [Bug 1480] from 4.2.6p1-RC5: snprintf() cleanup caused
  unterminated refclock IDs.
* Stop using getaddrinfo() to convert numeric address strings to on-wire
  addresses in favor of is_ip_address() alone.
(4.2.7p17) 2010/02/05 Released by Harlan Stenn <stenn@ntp.org>
* [Bug 1477] from 4.2.6p1-RC5: First non-gmake make in clone
  w/VPATH can't make COPYRIGHT.
* Attempts to cure CID 108 CID 118 CID 119 TAINTED_SCALAR warnings.
* Broaden ylwrap workaround VPATH_HACK to all non-GNU make.
(4.2.7p16) 2010/02/04 Released by Harlan Stenn <stenn@ntp.org>
* [Bug 1474] from 4.2.6p1-RC4: ntp_keygen LCRYPTO after libntp.a.
* Include 4.2.6p1-RC4: Remove arlib.
(4.2.7p15) 2010/02/03 Released by Harlan Stenn <stenn@ntp.org>
* [Bug 1455] from 4.2.6p1: ntpd does not try /etc/ntp.audio.
* Include 4.2.6p1: Convert many sprintf() calls to snprintf(), also
  strcpy(), strcat().
* Include 4.2.6p1: Fix widely cut-n-pasted bug in refclock shutdown
  after failed start.
* Include 4.2.6p1: Remove some dead code checking for emalloc()
  returning NULL.
(4.2.7p14) 2010/02/02 Released by Harlan Stenn <stenn@ntp.org>
* [Bug 1338] ntpq displays incorrect association type codes.
* [Bug 1469] u_int32, int32 changes broke HP-UX 10.20 build.
* [Bug 1470] from 4.2.6p1: "make distdir" compiles keyword-gen.
* [Bug 1471] CID 120 CID 121 CID 122 is_ip_address() uninit family.
* [Bug 1472] CID 116 CID 117 minor warnings in new DNS code.
* [Bug 1473] from 4.2.6p1: "make distcheck" version.m4 error.
(4.2.7p13) 2010/01/31 Released by Harlan Stenn <stenn@ntp.org>
* [Bug 1467] from 4.2.6p1: Fix bogus rebuild of sntp/sntp.html.
(4.2.7p12) 2010/01/30 Released by Harlan Stenn <stenn@ntp.org>
* [Bug 1468] 'make install' broken for root on default NFS mount.
(4.2.7p11) 2010/01/28 Released by Harlan Stenn <stenn@ntp.org>
* [Bug 47] Debugging and logging do not work after a fork.
* [Bug 1010] getaddrinfo() could block and thus should not be called by
  the main thread/process.
* New async DNS resolver in ntpd allows nonblocking queries anytime,
  instead of only once at startup.
(4.2.7p10) 2010/01/24 Released by Harlan Stenn <stenn@ntp.org>
* [Bug 1140] from 4.2.6p1-RC5: Clean up debug.html, decode.html,
  and ntpq.html.
* Include 4.2.6p1-RC3: Use TZ=UTC instead of TZ= when calling date in
  scripts/mkver.in .
* [Bug 1448] from 4.2.6p1-RC3: Some macros not correctly conditionally
  or absolutely defined on Windows.
* [Bug 1449] from 4.2.6p1-RC3: ntpsim.h in ntp_config.c should be used
  conditionally.
* [Bug 1450] from 4.2.6p1-RC3: Option to exclude warnings not
  unconditionally defined on Windows.
(4.2.7p9) 2010/01/13 Released by Harlan Stenn <stenn@ntp.org>
(4.2.7p8) 2010/01/12 Released by Harlan Stenn <stenn@ntp.org>
* [Bug 702] ntpd service logic should use libopts to examine cmdline.
* [Bug 1451] from 4.2.6p1-RC3: sntp leaks KoD entry updating.
* [Bug 1453] from 4.2.6p1-RC3: Use $CC in config.cache filename.
(4.2.7p7) 2009/12/30 Released by Harlan Stenn <stenn@ntp.org>
* [Bug 620] ntpdc getresponse() esize != *rsize s/b size != *rsize.
* [Bug 1446] 4.2.7p6 requires autogen, missing ntpd.1, *.texi, *.menu.
(4.2.7p6) 2009/12/28 Released by Harlan Stenn <stenn@ntp.org>
* [Bug 1443] Remove unnecessary dependencies on ntp_io.h
* [Bug 1442] Move Windows functions into libntp files
* [Bug 1127] from 4.2.6p1-RC3: Check the return of X590_verify().
* [Bug 1439] from 4.2.6p1-RC3: .texi gen after binary is linked.
* [Bug 1440] from 4.2.6p1-RC3: Update configure.ac to support kfreebsd.
* [Bug 1445] from 4.2.6p1-RC3: IRIX does not have -lcap or support
  linux capabilities.
(4.2.7p5) 2009/12/25 Released by Harlan Stenn <stenn@ntp.org>
* Include 4.2.6p1-RC2
(4.2.7p4) 2009/12/24 Released by Harlan Stenn <stenn@ntp.org>
* [Bug 1429] ntpd -4 option does not reliably force IPv4 resolution.
* [Bug 1431] System headers must come before ntp headers in ntp_intres.c .
(4.2.7p3) 2009/12/22 Released by Harlan Stenn <stenn@ntp.org>
* [Bug 1426] scripts/VersionName needs . on the search path.
* [Bug 1427] quote missing in ./build - shows up on NetBSD.
* [Bug 1428] Use AC_HEADER_RESOLV to fix breaks from resolv.h
(4.2.7p2) 2009/12/20 Released by Harlan Stenn <stenn@ntp.org>
* [Bug 1419] ntpdate, ntpdc, sntp, ntpd ignore configure --bindir.
* [Bug 1421] add util/tg2, a clone of tg that works on Linux, NetBSD, and
  FreeBSD
(4.2.7p1) 2009/12/15 Released by Harlan Stenn <stenn@ntp.org>
* [Bug 1348] ntpd Windows port should wait for sendto() completion.
* [Bug 1413] test OpenSSL headers regarding -Wno-strict-prototypes.
* [Bug 1418] building ntpd/ntpdc/ntpq statically with ssl fails.
(4.2.7p0) 2009/12/13 Released by Harlan Stenn <stenn@ntp.org>
* [Bug 1412] m4/os_cflags.m4 caches results that depend on $CC.
* [Bug 1414] Enable "make distcheck" success with BSD make.
(4.2.7) 2009/12/09 Released by Harlan Stenn <stenn@ntp.org>
* [Bug 1407] configure.ac: recent GNU Make -v does not include "version".
---
(4.2.6p5) 2011/12/24 Released by Harlan Stenn <stenn@ntp.org>

No changes from 4.2.6p5-RC3.

---
(4.2.6p5-RC3) 2011/12/08 Released by Harlan Stenn <stenn@ntp.org>

* [Bug 2082] 3-char refid sent by ntpd 4.2.6p5-RC2 ends with extra dot.
* [Bug 2085] clock_update() sys_rootdisp calculation omits root delay.
* [Bug 2086] get_systime() should not offset by sys_residual.
* [Bug 2087] sys_jitter calculation overweights sys.peer jitter.
* Ensure NULL peer->dstadr is not accessed in orphan parent selection.

---
(4.2.6p5-RC2) 2011/11/30 Released by Harlan Stenn <stenn@ntp.org>

* [Bug 2050] Orphan mode stratum counting to infinity.
* [Bug 2059] optional billboard column "server" does not honor -n.
* [Bug 2066] ntpq lopeers ipv6 "local" column overrun.
* [Bug 2068] ntpd sends nonprintable stratum 16 refid to ntpq.
* [Bug 2069] broadcastclient, multicastclient spin up duplicate
  ephemeral associations without broadcastdelay.
* [Bug 2072] Orphan parent selection metric needs ntohl().
* Exclude not-yet-determined sys_refid from use in loopback TEST12
  (from David Mills).
* Never send KoD rate limiting response to MODE_SERVER response.

---
(4.2.6p5-RC1) 2011/10/18 Released by Harlan Stenn <stenn@ntp.org>

* [Bug 2034] Listening address configuration with prefix misapplied.

---
(4.2.6p4) 2011/09/22 Released by Harlan Stenn <stenn@ntp.org>

* [Bug 1984] ntp/libisc fails to compile on OS X 10.7 (Lion).
* [Bug 1985] "logconfig =allall" rejected.
* [Bug 2001] ntpdc timerstats reports overruns as handled.
* [Bug 2003] libntpq ntpq_read_assoc_peervars() broken.
* [Backward Incompatible] sntp: -l/--filelog -> -l/--logfile, to be
  consistent with ntpd.
* libopts/file.c fix from Bruce Korb (arg-type=file).

---
(4.2.6p4-RC2) 2011/08/04 Released by Harlan Stenn <stenn@ntp.org>

* [Bug 1608] Parse Refclock driver should honor trusttime.
* [Bug 1961] html2man update: distribute ntp-wait.html.
* [Bug 1970] UNLINK_EXPR_SLIST() causes crash if list is empty.
* [Bug 1972] checking for struct rtattr fails.
* [Bug 1975] libntp/mktime.c won't work with 64-bit time_t
* [Bug 1978] [Bug 1134] fix in 4.2.6p4-RC1 doesn't build on older Linux.
* Backport several fixes for Coverity warnings from ntp-dev.
* Backport if_nametoindex() check for hpux.

---
(4.2.6p4-RC1) 2011/07/10 Released by Harlan Stenn <stenn@ntp.org>

* [Bug 1134] ntpd fails binding to tentative IPv6 addresses.
* [Bug 1790] Update config.guess and config.sub to detect AIX6.
* [Bug 1961] html2man needs an update.
* Update the NEWS file.

---
(4.2.6p4-beta2) 2011/05/25 Released by Harlan Stenn <stenn@ntp.org>

* [Bug 1695] ntpdate takes longer than necessary.
* [Bug 1832] ntpdate doesn't allow timeout > 2s.
* [Bug 1933] WWVB/Spectracom driver timestamps LFs, not CRs.
* Backport utility routines from ntp-dev: mprintf(), emalloc_zero().

---
(4.2.6p4-beta1) 2011/05/16 Released by Harlan Stenn <stenn@ntp.org>

* [Bug 1554] peer may stay selected as system peer after becoming
  unreachable.
* [Bug 1921] LOCAL, ACTS drivers with "prefer" excluded from initial
  candidate list.
* [Bug 1923] orphan parent favored over LOCAL, ACTS drivers.
* [Bug 1924] Billboard tally codes sometimes do not match operation,
  variables.
* Enable tickadj-like taming of wildly off-spec Windows clock using
  NTPD_TICKADJ_PPM env. var. specifying baseline slew.
* Upgrade to AutoGen 5.11.9 (and require it).
* Upgrade to libopts 35.0.10 from AutoGen 5.11.9pre8.

---
(4.2.6p3) 2011/01/03 Released by Harlan Stenn <stenn@ntp.org>

* [Bug 1764] Palisade driver doesn't build on Linux
* Create and use scripts/check--help when generating .texi files.
* Update bk triggers for the bk-5 release.
* Update genCommitLog for the bk-5 release.
* Update the copyright year.

---
(4.2.6p3-RC12) 2010/12/25 Released by Harlan Stenn <stenn@ntp.org>

* [Bug 1458] Can not compile NTP on FreeBSD 4.7.
* [Bug 1510] Add modes 20/21 for driver 8 to support RAWDCF @ 75 baud.
* [Bug 1618] Unreachable code in jjy_start(). (backport from ntp-dev)
* [Bug 1719] ntp-keygen -V crash. (backport)
* [Bug 1740] ntpdc treats many counters as signed. (backport)
* [Bug 1741] Enable multicast reception on each address (Windows).
* [Bug 1742] Fix a typo in an error message in the "build" script.
* [Bug 1743] Display timezone offset when showing time for sntp in the
local timezone.
* [Bug 1751] Support for Atari FreeMiNT OS.
* [Bug 1754] --version output should be more verbose.
* [Bug 1757] oncore snprintf("%m") doesn't expand %m.
* [Bug 1758] setsockopt IPV6_MULTICAST_IF with wrong ifindex.
* [Bug 1760] ntpd Windows interpolation cannot be disabled.
* [Bug 1762] manycastclient solicitation responses interfere.
* Upgrade to libopts 34.0.9 from AutoGen 5.11.6pre7.
* Relax minimum Automake version to 1.10 with updated libopts.m4.
* Suppress ntp-keygen OpenSSL version display for --help, --version,
display both build and runtime OpenSSL versions when they differ.
* Clean up m4 quoting in configure.ac, *.m4 files, resolving
  intermittent AC_LANG_PROGRAM possibly undefined errors.
* Clean up the SNTP documentation.
* Other manycastclient repairs:
  Separate handling of scope ID embedded in many in6_addr from ifindex
  used for IPv6 multicasting ioctls.
  Add INT_PRIVACY endpt bit flag for IPv6 RFC 4941 privacy addresses.
  Enable outbound multicast from only one address per interface in the
  same subnet, and in that case prefer embedded MAC address modified
  EUI-64 IPv6 addresses first, then static, and last RFC 4941 privacy
  addresses.
  Use setsockopt(IP[V6]_MULTICAST_IF) before each send to multicast to
  select the local source address, using the correct socket is not
  enough.

---
(4.2.6p3-RC11) 2010/11/28 Released by Harlan Stenn <stenn@ntp.org>

* [Bug 1725] ntpd sends multicast from only one address.
* [Bug 1728] In ntp_openssl.m4, don't add -I/usr/include or -L/usr/lib
  to CPPFLAGS or LDFLAGS.
* [Bug 1733] IRIX doesn't have 'head' (affects scripts/checkChangeLog).
* Remove log_msg() and debug_msg() from sntp in favor of msyslog().
* Use a single copy of libopts/, in sntp/.
* Upgrade libopts to 33.3.8.
* Bump minimum Automake version to 1.11, required for AM_COND_IF
  use in LIBOPTS_CHECK.
* Improvements to the 'build' script.

---
(4.2.6p3-RC10) 2010/11/14 Released by Harlan Stenn <stenn@ntp.org>

* [Bug 1681] More sntp logging cleanup.
* [Bug 1683] Non-localhost on loopback exempted from nic rules.

---
(4.2.6p3-RC9) 2010/11/10 Released by Harlan Stenn <stenn@ntp.org>

* [Bug 1574] sntp:set_time doesn't set tv_usec correctly.
* [Bug 1681] sntp logging cleanup.
* [Bug 1683] Interface binding does not seem to work as intended.
* [Bug 1691] Use first NMEA sentence each second.
* [Bug 1692] packageinfo.sh needs to be "sourced" using ./ .
* [Bug 1709] ntpdate ignores replies with equal receive and transmit
  timestamps.
* Backport sntp from -dev

---
(4.2.6p3-RC8) 2010/10/29 Released by Harlan Stenn <stenn@ntp.org>

* [Bug 1685] NMEA driver mode byte confusion.
* First cut at using scripts/checkChangeLog.

---
(4.2.6p3-RC7) 2010/10/25 Released by Harlan Stenn <stenn@ntp.org>

* [Bug 1676] NMEA: $GPGLL did not work after fix for Bug 1571.
* Added scripts/checkChangeLog.

---
(4.2.6p3-RC6) 2010/10/24 Released by Harlan Stenn <stenn@ntp.org>

* [Bug 1571] NMEA does not relate data to PPS edge.
* [Bug 1572] NMEA time adjustment for GPZDG buggy.
* [Bug 1675] Prohibit includefile remote config.

---
(4.2.6p3-RC5) 2010/10/22 Released by Harlan Stenn <stenn@ntp.org>

* [Bug 1649] Require NMEA checksum if $GPRMC or previously seen.
* [Bug 1669] NTP 4.2.6p2 fails to compile on IBM AIX 5.3.

---
(4.2.6p3-RC4) 2010/10/16 Released by Harlan Stenn <stenn@ntp.org>

* [Bug 1584] wrong SNMP type for precision, resolution.
* [Bug 1659] Need CLOCK_TRUETIME not CLOCK_TRUE.
* [Bug 1665] is_anycast() u_int32_t should be u_int32.
* ntpsnmpd, libntpq warning cleanup.

---
(4.2.6p3-RC3) 2010/10/14 Released by Harlan Stenn <stenn@ntp.org>

* [Bug 750] Non-existing device causes coredump with RIPE-NCC driver.
* [Bug 1080] ntpd on ipv6 routers very chatty.
* [Bug 1567] Support Arbiter 1093C Satellite Clock on Windows.
* [Bug 1581] printf format string mismatch leftover.
* [Bug 1584] ntpsnmpd OID must be mib-2.197.
* [Bug 1643] Range-check the decoding of the RIPE-NCC status codes.
* [Bug 1644] cvo.sh should use lsb_release to identify linux distros.
* [Bug 1659] Support Truetime Satellite Clocks on Windows.
* [Bug 1660] On some systems, test is in /usr/bin, not /bin.
* [Bug 1661] Re-indent refclock_ripencc.c.

---
(4.2.6p3-RC2) 2010/09/25 Released by Harlan Stenn <stenn@ntp.org>

* [Bug 1635] "filegen ... enable" is not default.
* [Bug 1636] yyparse() segfault after denied filegen remote config.

---
(4.2.6p3-RC1) 2010/09/18 Released by Harlan Stenn <stenn@ntp.org>

* [Bug 1344] ntpd on Windows exits without logging cause.

---
(4.2.6p3-beta1) 2010/09/11 Released by Harlan Stenn <stenn@ntp.org>

* [Bug 1573] Miscalculation of offset in sntp.
* [Bug 1595] empty last line in key file causes duplicate key to be added
* [Bug 1597] packet processing ignores RATE KoD packets, because of
  a bug in string comparison.
* [Bug 1581] ntp_intres.c size_t printf format string mismatch.

---
(4.2.6p2) 2010/07/09 Released by Harlan Stenn <stenn@ntp.org>

* [Bug 1581] size_t printf format string mismatches, IRIG string buffers
  undersized.  Mostly backported from earlier ntp-dev fixes by Juergen
  Perlinger.

---
(4.2.6p2-RC7) 2010/06/19 Released by Harlan Stenn <stenn@ntp.org>

* [Bug 1570] serial clock drivers get outdated input from kernel tty
  line buffer after startup
* [Bug 1575] use 'snprintf' with LIB_BUFLENGTH in inttoa.c, tvtoa.c and
  utvtoa.c
* [Bug 1576] sys/sysctl.h depends on sys/param.h on OpenBSD.

---
(4.2.6p2-RC6) 2010/06/12 Released by Harlan Stenn <stenn@ntp.org>

* [Bug 715] libisc Linux IPv6 interface iteration drops multicast flags.

---
(4.2.6p2-RC5) 2010/06/03 Released by Harlan Stenn <stenn@ntp.org>

* [Bug 1561] ntpq, ntpdc "passwd" prompts for MD5 password w/SHA1.
* [Bug 1565] sntp/crypto.c compile fails on MacOS over vsnprintf().
* Windows port: do not exit in ntp_timestamp_from_counter() without
  first logging the reason.
* Support "passwd blah" syntax in ntpq.

---
(4.2.6p2-RC4) 2010/05/19 Released by Harlan Stenn <stenn@ntp.org>

* [Bug 1555] 4.2.6p2-RC3 sntp illegal C (mixed code and declarations).

---
(4.2.6p2-RC3) 2010/05/11 Released by Harlan Stenn <stenn@ntp.org>

* [Bug 1325] unreachable code in sntp recv_bcst_data().
* [Bug 1459] sntp MD5 authentication does not work with ntpd.
* [Bug 1512] ntpsnmpd should connect to net-snmpd via a unix-domain
  socket by default.  Provide a command-line 'socket name' option.
* [Bug 1538] update refclock_nmea.c's call to getprotobyname().
* [Bug 1541] Fix wrong keyword for "maxclock".
* [Bug 1552] update and complete broadcast and crypto features in sntp.
* [Bug 1553] sntp/configure.ac OpenSSL support.
* Escape unprintable characters in a refid in ntpq -p billboard.
* Simplify hash client code by providing OpenSSL EVP_*() API when built
  without OpenSSL.  (from ntp-dev)
* Do not depend on ASCII values for ('A' - '0'), ('a' - '0') in sntp.
* Windows compiling hints/winnt.html update from G. Sunil Tej.

---
(4.2.6p2-RC2) 2010/04/27 Released by Harlan Stenn <stenn@ntp.org>

* [Bug 1465] Make sure time from TS2100 is not invalid (backport from
  ntp-dev).
* [Bug 1528] Fix EDITLINE_LIBS link order for ntpq and ntpdc.
* [Bug 1534] win32/include/isc/net.h conflicts with VC++ 2010 errno.h.
* [Bug 1535] "restrict -4 default" and "restrict -6 default" ignored.
* Remove --with-arlib from br-flock.

---
(4.2.6p2-RC1) 2010/04/18 Released by Harlan Stenn <stenn@ntp.org>

* [Bug 1503] Auto-enabling of monitor for "restrict ... limited" wrong.
* [Bug 1504] ntpdate tickles ntpd "discard minimum 1" rate limit if
  "restrict ... limited" is used.
* [Bug 1518] Windows ntpd should lock to one processor more
  conservatively.
* [Bug 1522] Enable range syntax "trustedkey (301 ... 399)".
* Update html/authopt.html controlkey, requestkey, and trustedkey docs.

---
(4.2.6p1) 2010/04/09 Released by Harlan Stenn <stenn@ntp.org>
(4.2.6p1-RC6) 2010/03/31 Released by Harlan Stenn <stenn@ntp.org>

* [Bug 1514] Typo in ntp_proto.c: fabs(foo < .4) should be fabs(foo) < .4.
* [Bug 1464] synchronization source wrong for refclocks ARCRON_MSF (27)
  and SHM (28).
* Correct Windows port's refclock_open() to return 0 on failure not -1.
* Correct CHU, dumbclock, and WWVB drivers to check for 0 returned from
  refclock_open() on failure.
* Correct "SIMUL=4 ./flock-build -1" to prioritize -1/--one.

---
(4.2.6p1-RC5) 2010/02/09 Released by Harlan Stenn <stenn@ntp.org>

* [Bug 1140] Clean up debug.html, decode.html, and ntpq.html.
* [Bug 1438] Remove dead code from sntp/networking.c.
* [Bug 1477] 1st non-gmake make in clone w/VPATH can't make COPYRIGHT.
* [Bug 1478] linking fails with undefined reference EVP_MD_pkey_type.
* [Bug 1479] Compilation fails because of not finding readline headers.
* [Bug 1480] snprintf() cleanup caused unterminated refclock IDs.
* [Bug 1484] ushort is not defined in QNX6.

---
(4.2.6p1-RC4) 2010/02/04 Released by Harlan Stenn <stenn@ntp.org>

* [Bug 1455] ntpd does not try /etc/ntp.audio as documented.
* [Bug 1467] Fix bogus rebuild of sntp/sntp.html
* [Bug 1470] "make distdir" in $srcdir builds keyword-gen, libntp.a.
* [Bug 1473] "make distcheck" before build can't make sntp/version.m4.
* [Bug 1474] ntp_keygen needs LCRYPTO after libntp.a.
* Convert many sprintf() calls to snprintf(), also strcpy(), strcat().
* Fix widely cut-n-pasted bug in refclock shutdown after failed start.
* Remove some dead code checking for emalloc() returning NULL.
* Remove arlib.

---
(4.2.6p1-RC3) 2010/01/24 Released by Harlan Stenn <stenn@ntp.org>

* Use TZ=UTC instead of TZ= when calling date in scripts/mkver.in .
* [Bug 1448] Some macros not correctly conditionally or absolutely defined
  on Windows.
* [Bug 1449] ntpsim.h in ntp_config.c should be used conditionally.
* [Bug 1450] Option to exclude warnings not unconditionally defined on Windows.
* [Bug 1127] Properly check the return of X590_verify() - missed one.
* [Bug 1439] .texi generation must wait until after binary is linked.
* [Bug 1440] Update configure.ac to support kfreebsd.
* [Bug 1445] IRIX does not have -lcap or support linux capabilities.
* [Bug 1451] CID 115: sntp leaks KoD entry when updating existing.
* [Bug 1453] Use $CC in config.cache filename in ./build script.

---
(4.2.6p1-RC2) 2009/12/25 Released by Harlan Stenn <stenn@ntp.org>

* [Bug 1411] Fix status messages in refclock_oncore.c.
* [Bug 1416] MAXDNAME undefined on Solaris 2.6.
* [Bug 1419] ntpdate, ntpdc, sntp, ntpd ignore configure --bindir.
* [Bug 1424] Fix check for rtattr (rtnetlink.h).
* [Bug 1425] unpeer by association ID sets up for duplicate free().
* [Bug 1426] scripts/VersionName needs . on the search path.
* [Bug 1427] quote missing in ./build - shows up on NetBSD.
* [Bug 1428] Use AC_HEADER_RESOLV to fix breaks from resolv.h
* [Bug 1429] ntpd -4 option does not reliably force IPv4 resolution.
* [Bug 1431] System headers must come before ntp headers in ntp_intres.c .
* [Bug 1434] HP-UX 11 ip_mreq undeclared, _HPUX_SOURCE helps some.
* [Bug 1435] sntp: Test for -lresolv using the same tests as in ntp.

---
(4.2.6p1-RC1) 2009/12/20 Released by Harlan Stenn <stenn@ntp.org>

* [Bug 1409] Put refclock_neoclock4x.c under the NTP COPYRIGHT notice.
  This should allow debian and other distros to add this refclock driver
  in further distro releases.
  Detect R2 hardware releases.
* [Bug 1412] m4/os_cflags.m4 caches results that depend on $CC.
* [Bug 1413] test OpenSSL headers regarding -Wno-strict-prototypes.
* [Bug 1414] Enable "make distcheck" success with BSD make.
* [Bug 1415] Fix Mac OS X link problem.
* [Bug 1418] building ntpd/ntpdc/ntpq statically with ssl fails.
* Build infrastructure updates to enable beta releases of ntp-stable.

---
(4.2.6) 2009/12/09 Released by Harlan Stenn <stenn@ntp.org>
* [Sec 1331] from4.2.4p8: DoS with mode 7 packets - CVE-2009-3563.
* [Bug 508] Fixed leap second handling for Windows.
(4.2.5p250-RC) 2009/11/30 Released by Harlan Stenn <stenn@ntp.org>
* sntp documentation updates.
* [Bug 761] internal resolver does not seem to honor -4/-6 qualifiers
* [Bug 1386] Deferred DNS doesn't work on NetBSD
* [Bug 1391] avoid invoking autogen twice for .c and .h files.
* [Bug 1397] shmget() refclock_shm failing because of file mode.
* Pass no_needed to ntp_intres as first part of fixing [Bug 975].
* Add ./configure --enable-force-defer-DNS to help debugging.
(4.2.5p249-RC) 2009/11/28 Released by Harlan Stenn <stenn@ntp.org>
* [Bug 1400] An empty KOD DB file causes sntp to coredump.
* sntp: documentation cleanup.
* sntp: clean up some error messages.
* sntp: Use the precision to control how many offset digits are shown.
* sntp: Show root dispersion.
* Cleanup from the automake/autoconf upgrades.
(4.2.5p248-RC) 2009/11/26 Released by Harlan Stenn <stenn@ntp.org>
* Prepare for the generation of sntp.html.
* Documentation changes from Dave Mills.
* [Bug 1387] Storage leak in ntp_intres (minor).
* [Bug 1389] buffer overflow in refclock_oncore.c
* [Bug 1391] .texi usage text from installed, not built binaries.
* [Bug 1392] intres retries duplicate assocations endlessly.
* Correct *-opts.h dependency so default 'get' action isn't used.
(4.2.5p247-RC) 2009/11/20 Released by Harlan Stenn <stenn@ntp.org>
* [Bug 1142] nodebug builds shed no light on -d, -D option failure.
* [Bug 1179] point out the problem with -i/--jaildir and -u/--user when
  they are disabled by configure.
* [Bug 1308] support systems that lack fork().
* [Bug 1343] sntp doesn't link on Solaris 7, needs -lresolv.
(4.2.5p246-RC) 2009/11/17 Released by Harlan Stenn <stenn@ntp.org>
* Upgrade to autogen-5.10
* [Bug 1378] Unnecessary resetting of peers during interface update.
* [Bug 1382] p245 configure --disable-dependency-tracking won't build.
* [Bug 1384] ntpq :config core dumped with a blank password.
(4.2.5p245-RC) 2009/11/14 Released by Harlan Stenn <stenn@ntp.org>
* Cleanup from Dave Mills.
* [Bug 1343] sntp illegal C does not compile on Solaris 7.
* [Bug 1381] Version .deps generated include file dependencies to allow
  known dependency-breaking changes to force .deps to be cleaned,
  triggered by changing the contents of deps-ver and/or sntp/deps-ver.
(4.2.5p244-RC) 2009/11/12 Released by Harlan Stenn <stenn@ntp.org>
* keygen.html updates from Dave Mills.
* [Bug 1003] ntpdc unconfig command doesn't prompt for keyid.
* [Bug 1376] Enable authenticated ntpq and ntpdc using newly-available
  digest types.
* ntp-keygen, Autokey OpenSSL build vs. run version mismatch is now a
  non-fatal warning.
(4.2.5p243-RC) 2009/11/11 Released by Harlan Stenn <stenn@ntp.org>
* [Bug 1226] Fix deferred DNS lookups.
* new crypto signature cleanup.
(4.2.5p242-RC) 2009/11/10 Released by Harlan Stenn <stenn@ntp.org>
* [Bug 1363] CID 92 clarify fallthrough case in clk_trimtsip.c
* [Bug 1366] ioctl(TIOCSCTTY, 0) fails on NetBSD *[0-2].* > 3.99.7.
* [Bug 1368] typos in libntp --without-crypto case
* [Bug 1371] deferred DNS lookup failing with INFO_ERR_AUTH.
* CID 87 dead code in ntpq.c atoascii().
* Fix authenticated ntpdc, broken in p240.
* Stub out isc/mem.h, shaving 47k from a MIPS ntpd binary.
* Shrink keyword scanner FSM entries from 64 to 32 bits apiece.
* Documention updates from Dave Mills.
* authkeys.c cleanup from Dave Mills.
(4.2.5p241-RC) 2009/11/07 Released by Harlan Stenn <stenn@ntp.org>
* html/authopt.html update from Dave Mills.
* Remove unused file from sntp/Makefile.am's distribution list.
* new crypto signature cleanup.
(4.2.5p240-RC) 2009/11/05 Released by Harlan Stenn <stenn@ntp.org>
* [Bug 1364] clock_gettime() not detected, need -lrt on Debian 5.0.3.
* Provide all of OpenSSL's signature methods for ntp.keys (FIPS 140-2).
(4.2.5p239-RC) 2009/10/30 Released by Harlan Stenn <stenn@ntp.org>
* [Bug 1357] bogus assert from refclock_shm.
* [Bug 1359] Debug message cleanup.
* CID 101: more pointer/array cleanup.
* [Bug 1356] core dump from refclock_nmea when can't open /dev/gpsU.
* [Bug 1358] AIX 4.3 sntp/networking.c IPV6_JOIN_GROUP undeclared.
* CID 101: pointer/array cleanup.
(4.2.5p238-RC) 2009/10/27 Released by Harlan Stenn <stenn@ntp.org>
* Changes from Dave Mills.
* driver4.html updates from Dave Mills.
* [Bug 1252] PPSAPI cleanup on ntpd/refclock_wwvb.c.
* [Bug 1354] libtool error building after bootstrap with Autoconf 2.64.
* Allow NTP_VPATH_HACK configure test to handle newer gmake versions.
* CIDs 94-99 make it more clearly impossible for sock_hash() to return
  a negative number.
* CID 105, 106 ensure ntpdc arrays are not overrun even if callers
  misbehave.
* CID 113 use va_end() in refclock_true.c true_debug().
* Get rid of configure tests for __ss_family and __ss_len when the more
  common ss_family and ss_len are present.
(4.2.5p237-RC) 2009/10/26 Released by Harlan Stenn <stenn@ntp.org>
* [Bug 610] NMEA support for using PPSAPI on a different device.
* [Bug 1238] use only fudge time2 to offset NMEA serial timestamp.
* [Bug 1355] ntp-dev won't compile on OpenBSD 4.6.
(4.2.5p236-RC) 2009/10/22 Released by Harlan Stenn <stenn@ntp.org>
* Cleanup from Dave Mills.
* [Bug 1343] ntpd/ntp_io.c close_fd() does not compile on Solaris 7.
* [Bug 1353] ntpq "rv 0 settimeofday" always shows UNKNOWN on unix.
* Do not attempt to execute built binaries from ntpd/Makefile when
  cross-compiling (keyword-gen and ntpd --saveconfigquit).
* sntp/main.c: Remove duplicate global adr_buf[] (also defined in
  networking.c) which Piotr Grudzinski identified breaking his build.
* Correct in6addr_any test in configure.ac to attempt link too.
(4.2.5p235-RC) 2009/10/18 Released by Harlan Stenn <stenn@ntp.org>
* [Bug 1343] lib/isc build breaks on systems without IPv6 headers.
(4.2.5p234-RC) 2009/10/16 Released by Harlan Stenn <stenn@ntp.org>
* [Bug 1339] redux, use unmodified lib/isc/win32/strerror.c and
  move #define strerror... to a header not used by lib/isc code.
* [Bug 1345] illegal 'grep' option prevents compilation.
* [Bug 1346] keyword scanner broken where char defaults to unsigned.
* [Bug 1347] ntpd/complete.conf missing multicastclient test case.
(4.2.5p233-RC) 2009/10/15 Released by Harlan Stenn <stenn@ntp.org>
* [Bug 1337] cast setsockopt() v4 address pointer to void *.
* [Bug 1342] ignore|drop one IPv6 address on an interface blocks all
  addresses on that interface.
* Documentation cleanup and updates.
(4.2.5p232-RC) 2009/10/14 Released by Harlan Stenn <stenn@ntp.org>
* [Bug 1302] OpenSSL under Windows needs applink support.
* [Bug 1337] fix incorrect args to setsockopt(fd, IP_MULTICAST_IF,...).
* [Bug 1339] Fix Windows-only ntp_strerror() infinite recursion.
* [Bug 1341] NMEA driver requires working PPSAPI #ifdef HAVE_PPSAPI.
* Construct ntpd keyword scanner finite state machine at compile time
  rather than at runtime, shrink entries from 40+ to 8 bytes.
* Update documentation for ntpq --old-rv, saveconfig, saveconfigdir,
  ntpd -I -L and -M, and interface/nic rules. (From Dave Hart)
* [Bug 1337] fix incorrect args to setsockopt(fd, IP_MULTICAST_IF,...)
(4.2.5p231-RC) 2009/10/10 Released by Harlan Stenn <stenn@ntp.org>
* [Bug 1335] Broadcast client degraded by wildcard default change.
(4.2.5p230-RC) 2009/10/09 Released by Harlan Stenn <stenn@ntp.org>
* Start the 4.2.6 Release Candidate cycle.
* Broadcast and transit phase cleanup from Dave Mills.
(4.2.5p229) 2009/10/07 Released by Harlan Stenn <stenn@ntp.org>
* [Bug 1334] ntpsnmpd undefined reference to `ntpqOptions'.
* Change ntpsnmpd/Makefile.am include file order to fix FreeBSD build.
(4.2.5p228) 2009/10/06 Released by Harlan Stenn <stenn@ntp.org>
* Reclaim syntax tree memory after application in ntpd built with
  configure --disable-saveconfig.
* [Bug 1135] ntpq uses sizeof(u_long) where sizeof(u_int32) is meant.
* [Bug 1333] ntpd --interface precedence over --novirtualips lost.
(4.2.5p227) 2009/10/05 Released by Harlan Stenn <stenn@ntp.org>
* [Bug 1135] :config fails with "Server disallowed request"
* [Bug 1330] disallow interface/nic rules when --novirtualips or
  --interface are used.
* [Bug 1332] ntpq -c 'rv 0 variablename' returns extra stuff.
* Add test of ntpd --saveconfigquit fidelity using new complete.conf.
* Documentation updates from Dave Hart/Dave Mills.
(4.2.5p226) 2009/10/04 Released by Harlan Stenn <stenn@ntp.org>
* [Bug 1318] Allow multiple -g options on ntpd command line.
* [Bug 1327] ntpq, ntpdc, ntp-keygen -d & -D should work with configure
  --disable-debugging.
* Add ntpd --saveconfigquit <filename> option for future build-time
  testing of saveconfig fidelity.
* Clockhop and autokey cleanup from Dave Mills.
* Documentation updates from Dave Mills.
(4.2.5p225) 2009/09/30 Released by Harlan Stenn <stenn@ntp.org>
* authopt documentation changes from Dave Mills/Dave Hart.
* [Bug 1324] support bracketed IPv6 numeric addresses for restrict.
(4.2.5p224) 2009/09/29 Released by Harlan Stenn <stenn@ntp.org>
* Clockhop and documentation fixes from Dave Mills.
* Remove "tos maxhop" ntp.conf knob.
(4.2.5p223) 2009/09/28 Released by Harlan Stenn <stenn@ntp.org>
* [Bug 1321] build doesn't work if . isn't on $PATH.
* [Bug 1323] Implement "revoke #" to match documentation, deprecate
  "crypto revoke #".
(4.2.5p222) 2009/09/27 Released by Harlan Stenn <stenn@ntp.org>
* Update libisc code using bind-9.6.1-P1.tar.gz, rearrange our copy to
  mirror the upstream layout (lib/isc/...), and merge in NTP-local
  modifications to libisc.  There is a new procedure to ease future
  libisc merges using a separate "upstream" bk repo.  That will enable
  normal bk pull automerge to handle carrying forward any local changes
  and should enable us to take updated libisc snapshots more often.
* Updated build and flock-build scripts.  flock-build --one is a way
  to perform a flock-build compatible solitary build, handy for a repo
  clone's first build on a machine with autoconf, automake, etc.
* Compiling ntp_parser.y using BSD make correctly places ntp_parser.h
  in the top-level ntpd directory instead of A.*/ntpd.
* bootstrap script updated to remove potentially stale .deps dirs.
* Remove unneeded Makefile.am files from the lib/isc/include tree.
(4.2.5p221) 2009/09/26 Released by Harlan Stenn <stenn@ntp.org>
* [Bug 1316] segfault if refclock_nmea can't open file.
* [Bug 1317] Distribute cvo.sh.
(4.2.5p220) 2009/09/25 Released by Harlan Stenn <stenn@ntp.org>
* Rearrange libisc code to match the upstream layout in BIND.  This is
  step one of two, changing the layout but keeping our existing libisc.
(4.2.5p219) 2009/09/24 Released by Harlan Stenn <stenn@ntp.org>
* [Bug 1315] "interface ignore 0.0.0.0" is ignored.
* add implicit "nic ignore all" rule before any rules from ntp.conf, so
  "nic listen eth0" alone means the same as "-I eth0".
* add wildcard match class for interface/nic rules.
* fix mistaken carryover of prefixlen from one rule to the next.
* Ensure IPv6 localhost address ::1 is included in libisc's Windows IPv6
  address enumeration, allowing ntpq and ntpdc's hardcoding to 127.0.0.1
  on Windows to end.
(4.2.5p218) 2009/09/21 Released by Harlan Stenn <stenn@ntp.org>
* [Bug 1314] saveconfig emits -4 and -6 on when not given.
* correct parsing and processing of setvar directive.
* highlight location of ntpq :config syntax errors with ^.
* clarify (former) NO_ARG, SINGLE_ARG, MULTIPLE_ARG renaming to
  FOLLBY_TOKEN, FOLLBY_STRING, FOLLBY_STRINGS_TO_EOC.
* parser, saveconfig cleanup to store T_ identifiers in syntax tree.
(4.2.5p217) 2009/09/20 Released by Harlan Stenn <stenn@ntp.org>
* [Bug 1300] reject remote configuration of dangerous items.
(4.2.5p216) 2009/09/19 Released by Harlan Stenn <stenn@ntp.org>
* [Bug 1312] ntpq/ntpdc MD5 passwords truncated to 8 chars on Suns.
* CID 10 missing free(up); in refclock_palisade.c error return, again.
* CID 83 added assertion to demonstrate config_nic_rules() does not
  call strchr(NULL, '/').
(4.2.5p215) 2009/09/18 Released by Harlan Stenn <stenn@ntp.org>
* [Bug 1292] Workaround last VC6 unsigned __int64 kink.
(4.2.5p214) 2009/09/17 Released by Harlan Stenn <stenn@ntp.org>
* [Bug 1303] remove top-level "autokey" directive.
* use "nic listen 192.168.0.0/16" instead of
  "nic listen 192.168.0.0 prefixlen 16".
(4.2.5p213) 2009/09/16 Released by Harlan Stenn <stenn@ntp.org>
* [Bug 1310] fix Thunderbolt mode in refclock_palisade.c
(4.2.5p212) 2009/09/15 Released by Harlan Stenn <stenn@ntp.org>
* [Bug 983] add interface [listen | ignore | drop] ... directive.
* [Bug 1243] MD5auth_setkey zero-fills key from first zero octet.
* [Bug 1295] leftover fix, do not crash on exit in free_config_trap()
  when "trap 1.2.3.4" is used without any further options.
* [Bug 1311] 4.2.5p211 doesn't build in no-debug mode.
* document interface (alias nic) and unpeer.
* Correct syntax error line & column numbers.
* CID 79: kod_init_kod_db() fails to fclose(db_s) in two error paths.
* CID 80: attempt to quiet Coverity false positive re: leaking "reason"
  in main().
* Documentation updates from Dave Mills.
* CID 81: savedconfig leaked in save_config().
* Make the code agree with the spec and the book (Dave Mills).
(4.2.5p211) 2009/09/14 Released by Harlan Stenn <stenn@ntp.org>
* [Bug 663] respect ntpq -c and -p order on command line.
* [Bug 1292] more VC6 unsigned __int64 workarounds.
* [Bug 1296] Added Support for Trimble Acutime Gold.
(4.2.5p210) 2009/09/06 Released by Harlan Stenn <stenn@ntp.org>
* [Bug 1294] Use OPENSSL_INC and OPENSSL_LIB macros for Windows
  and remove unnecessary reference to applink.c for Windows
* [Bug 1295] trap directive options are not optional.
* [Bug 1297] yylex() must always set yylval before returning.
(4.2.5p209) 2009/09/01 Released by Harlan Stenn <stenn@ntp.org>
* [Bug 1290] Fix to use GETTIMEOFDAY macro
* [Bug 1289] Update project files for VC6, VS2003, VS2005, VS 2008
(4.2.5p208) 2009/08/30 Released by Harlan Stenn <stenn@ntp.org>
* [Bug 1293] make configuration dumper ready for release, specifically:
* rename ntpq dumpcfg command to "saveconfig".
* require authentication for saveconfig.
* "restrict ... nomodify" prevents saveconfig and :config.
* "saveconfig ." shorthand to save to startup configuration file.
* support strftime() substitution in saveconfig arg to timestamp
  the output filename, for example "saveconfig %Y%m%d-%H%M%S.conf".
* display saveconfig response message from ntpd in ntpq.
* save output filename in "savedconfig" variable, fetched with ntpq -c
  "rv 0 savedconfig".
* document saveconfig in html/ntpq.html.
* add ./configure --disable-saveconfig to build a smaller ntpd.
* log saveconfig failures and successes to syslog.
(4.2.5p207) 2009/08/29 Released by Harlan Stenn <stenn@ntp.org>
* [Bug 1292] Minor Windows source tweaks for VC6-era SDK headers.
(4.2.5p206) 2009/08/26 Released by Harlan Stenn <stenn@ntp.org>
* accopt.html typo fixes from Dave Mills.
* [Bug 1283] default to remembering KoD in sntp.
* clean up numerous sntp/kod_management.c bugs.
* use all addresses resolved from each DNS name in sntp.
(4.2.5p205) 2009/08/18 Released by Harlan Stenn <stenn@ntp.org>
* accopt.html typo fixes from Dave Mills.
* [Bug 1285] Log ntpq :config/config-from-file events.
* [Bug 1286] dumpcfg omits statsdir, mangles filegen.
(4.2.5p204) 2009/08/17 Released by Harlan Stenn <stenn@ntp.org>
* [Bug 1284] infinite loop in ntpd dumping more than one trustedkey
(4.2.5p203) 2009/08/16 Released by Harlan Stenn <stenn@ntp.org>
* Add ntpq -c dumpcfg, Google Summer of Code project of Max Kuehn
(4.2.5p202) 2009/08/14 Released by Harlan Stenn <stenn@ntp.org>
* install the binary and man page for sntp.
(4.2.5p201) 2009/08/13 Released by Harlan Stenn <stenn@ntp.org>
* sntp: out with the old, in with the new.
(4.2.5p200) 2009/08/12 Released by Harlan Stenn <stenn@ntp.org>
* [Bug 1281] Build ntpd on Windows without big SDK download, burn,
  and install by checking in essentially unchanging messages.mc build
  products to avoid requiring mc.exe, which is not included with VC++
  2008 EE.
(4.2.5p199) 2009/08/09 Released by Harlan Stenn <stenn@ntp.org>
* [Bug 1279] Cleanup for warnings from Veracode static analysis.
(4.2.5p198) 2009/08/03 Released by Harlan Stenn <stenn@ntp.org>
* Upgrade to autogen-5.9.9-pre5.
(4.2.5p197) 2009/07/30 Released by Harlan Stenn <stenn@ntp.org>
* The build script now has . at the end of PATH for config.guess.
(4.2.5p196) 2009/07/29 Released by Harlan Stenn <stenn@ntp.org>
* [Bug 1272] gsoc_sntp IPv6 build problems under HP-UX 10.
* [Bug 1273] CID 10: Palisade leaks unit struct in error path.
* [Bug 1274] CID 67: ensure resolve_hosts() output count and pointers
  are consistent.
* [Bug 1275] CID 45: CID 46: old sntp uses uninitialized guesses[0],
  precs[0].
* [Bug 1276] CID 52: crypto_xmit() may call crypto_alice[23]()
  with NULL peer.
(4.2.5p195) 2009/07/27 Released by Harlan Stenn <stenn@ntp.org>
* cvo.sh: Add support for CentOS, Fedora, Slackware, SuSE, and QNX.
(4.2.5p194) 2009/07/26 Released by Harlan Stenn <stenn@ntp.org>
* Documentation updates from Dave Mills.
* Use scripts/cvo.sh in the build script to get better subdir names.
(4.2.5p193) 2009/07/25 Released by Harlan Stenn <stenn@ntp.org>
* [Bug 1261] CID 34: simulate_server() rbuf.msg_flags uninitialized.
* [Bug 1262] CID 35: xpkt.mac uninitialized in simulate_server().
* [Bug 1263] CID 37: CID 38: CID 40: CID 43: multiple refclocks
  uninitialized tm_zone (arc, chronolog, dumbclock, pcf).
* [Bug 1264] CID 64: gsoc_sntp on_wire() frees wrong ptr receiving KoD.
* [Bug 1265] CID 65: CID 66: gsoc_sntp on_wire() leaks x_pkt, r_pkt.
* [Bug 1266] CID 39: datum_pts_start() uninitialized arg.c_ospeed.
* [Bug 1267] CID 44: old sntp handle_saving() writes stack garbage to
  file when clearing.
* [Bug 1268] CID 63: resolve_hosts() leaks error message buffer.
* [Bug 1269] CID 74: use assertion to ensure move_fd() does not return
  negative descriptors.
* [Bug 1270] CID 70: gsoc_sntp recv_bcst_data mdevadr.ipv6mr_interface
  uninitialized.
(4.2.5p192) 2009/07/24 Released by Harlan Stenn <stenn@ntp.org>
* [Bug 965] CID 42: ss_family uninitialized.
* [Bug 1250] CID 53: kod_init_kod_db() overruns kod_db malloc'd buffer.
* [Bug 1251] CID 68: search_entry() mishandles dst argument.
* [Bug 1252] CID 32: Quiet Coverity warning with assertion.
* [Bug 1253] CID 50: gsoc_sntp/crypto.c auth_init() always returns a
  list with one entry.
* [Bug 1254] CID 56: tv_to_str() leaks a struct tm each call.
* [Bug 1255] CID 55: pkt_output() leaks a copy of each packet.
* [Bug 1256] CID 51: Coverity doesn't recognize our assertion macros as
  terminal.
* [Bug 1257] CID 57: gsoc_sntp auth_init() fails to fclose(keyfile).
* [Bug 1258] CID 54: gsoc_sntp resolve_hosts() needs simplification.
* [Bug 1259] CID 59: gsoc_sntp recv_bcast_data() fails to free(rdata)
  on error paths.
* [Bug 1260] CID 60: gsoc_sntp recvpkt() fails to free(rdata).
* Updated to AutoGen-5.9.9pre2.
(4.2.5p191) 2009/07/21 Released by Harlan Stenn <stenn@ntp.org>
* Updated to AutoGen-5.9.9pre1.
(4.2.5p190) 2009/07/20 Released by Harlan Stenn <stenn@ntp.org>
* Updated to AutoGen-5.9.8.
* [Bug 1248] RES_MSSNTP typo in ntp_proto.c.
* [Bug 1246] use a common template for singly-linked lists, convert most
  doubly-linked lists to singly-linked.
* Log warning about signd blocking when restrict mssntp used.
(4.2.5p189) 2009/07/16 Released by Harlan Stenn <stenn@ntp.org>
* Documentation cleanup from Dave Mills.
(4.2.5p188) 2009/07/15 Released by Harlan Stenn <stenn@ntp.org>
* [Bug 1245] Broken xmt time sent in fast_xmit() of 4.2.5p187.
(4.2.5p187) 2009/07/11 Released by Harlan Stenn <stenn@ntp.org>
* [Bug 1042] multicast listeners IPv4+6 ignore new interfaces.
* [Bug 1237] Windows serial code treat CR and LF both as line
  terminators.
* [Bug 1238] use fudge time2 for serial timecode offset in NMEA driver.
* [Bug 1242] Remove --enable-wintime, symmetric workaround is now
  always enabled.
* [Bug 1244] NTP_INSIST(fd != maxactivefd) failure in intres child
* Added restrict keyword "mssntp" for Samba4 DC operation, by Dave Mills.
(4.2.5p186) 2009/07/08 Released by Harlan Stenn <stenn@ntp.org>
* ntp_proto.c cleanup from Dave Mills.
(4.2.5p185) 2009/07/01 Released by Harlan Stenn <stenn@ntp.org>
* Documentation updates from Dave Mills.
* [Bug 1234] convert NMEA driver to use common PPSAPI code.
* timepps-Solaris.h pps_handle_t changed from pointer to scalar
* Spectracom refclock added to Windows port of ntpd
* [Bug 1236] Declaration order fixed.
* Bracket private ONCORE debug statements with #if 0 rather than #ifdef
  DEBUG
* Delete ONCORE debug statement that is now handled elsewhere.
(4.2.5p184) 2009/06/24 Released by Harlan Stenn <stenn@ntp.org>
* [Bug 1233] atom refclock fudge time1 sign flipped in 4.2.5p164.
(4.2.5p183) 2009/06/23 Released by Harlan Stenn <stenn@ntp.org>
* [Bug 1196] setsockopt(SO_EXCLUSIVEADDRUSE) can fail on Windows 2000
  and earlier with WSAINVAL, do not log a complaint in that case.
* [Bug 1210] ONCORE driver terminates ntpd without logging a reason.
* [Bug 1218] Correct comment in refclock_oncore on /etc/ntp.oncore*
  configuration file search order.
* Change ONCORE driver to log using msyslog as well as to any
  clockstats file.
* [Bug 1231] ntpsnmpd build fails after sockaddr union changes.
(4.2.5p182) 2009/06/18 Released by Harlan Stenn <stenn@ntp.org>
* Add missing header dependencies to the ntpdc layout verification.
* prefer.html updates from Dave Mills.
* [Bug 1205] Add ntpd --usepcc and --pccfreq options on Windows
* [Bug 1215] unpeer by association ID
* [Bug 1225] Broadcast address miscalculated on Windows 4.2.5p180
* [Bug 1229] autokey segfaults in cert_install().
* Use a union for structs sockaddr, sockaddr_storage, sockaddr_in, and
  sockaddr_in6 to remove casts and enable type checking.  Collapse
  some previously separate IPv4/IPv6 paths into a single codepath.
(4.2.5p181) 2009/06/06 Released by Harlan Stenn <stenn@ntp.org>
* [Bug 1206] Required compiler changes for Windows
* [Bug 1084] PPSAPI for ntpd on Windows with DLL backends
* [Bug 1204] Unix-style refclock device paths on Windows
* [Bug 1205] partial fix, disable RDTSC use by default on Windows
* [Bug 1208] decodenetnum() buffer overrun on [ with no ]
* [Bug 1211] keysdir free()d twice #ifdef DEBUG
* Enable ONCORE, ARCRON refclocks on Windows (untested)
(4.2.5p180) 2009/05/29 Released by Harlan Stenn <stenn@ntp.org>
* [Bug 1200] Enable IPv6 in Windows port
* Lose FLAG_FIXPOLL, from Dave Mills.
(4.2.5p179) 2009/05/23 Released by Harlan Stenn <stenn@ntp.org>
* [Bug 1041] xmt -> aorg timestamp cleanup from Dave Mills,
  reported by Dave Hart.
* [Bug 1193] Compile error: conflicting types for emalloc.
* [Bug 1196] VC6 winsock2.h does not define SO_EXCLUSIVEADDRUSE.
* Leap/expire cleanup from Dave Mills.
(4.2.5p178) 2009/05/21 Released by Harlan Stenn <stenn@ntp.org>
* Provide erealloc() and estrdup(), a la emalloc().
* Improve ntp.conf's parser error messages.
* [Bug 320] "restrict default ignore" does not affect IPv6.
* [Bug 1192] "restrict -6 ..." reports a syntax error.
(4.2.5p177) 2009/05/18 Released by Harlan Stenn <stenn@ntp.org>
* Include 4.2.4p7
* [Bug 1174] nmea_shutdown assumes that nmea has a unit assigned
* [Bug 1190] NMEA refclock fudge flag4 1 obscures position in timecode
* Update NMEA refclock documentation in html/drivers/driver20.html
(4.2.5p176) 2009/05/13 Released by Harlan Stenn <stenn@ntp.org>
* [Bug 1154] mDNS registration should be done later, repeatedly and only
  if asked for. (second try for fix)
(4.2.5p175) 2009/05/12 Released by Harlan Stenn <stenn@ntp.org>
* Include 4.2.4p7-RC7
* [Bug 1180] ntpd won't start with more than ~1000 interfaces
* [Bug 1182] Documentation typos and missing bits.
* [Bug 1183] COM port support should extend past COM3
* [Bug 1184] ntpd is deaf when restricted to second IP on the same net
* Clean up configure.ac NTP_CACHEVERSION interface, display cache
  version when clearing.  Fixes a regression.
(4.2.5p174) 2009/05/09 Released by Harlan Stenn <stenn@ntp.org>
* Stale leapsecond file fixes from Dave Mills.
(4.2.5p173) 2009/05/08 Released by Harlan Stenn <stenn@ntp.org>
* Include 4.2.4p7-RC6
(4.2.5p172) 2009/05/06 Released by Harlan Stenn <stenn@ntp.org>
* [Bug 1175] Instability in PLL daemon mode.
* [Bug 1176] refclock_parse.c does not compile without PPSAPI.
(4.2.5p171) 2009/05/04 Released by Harlan Stenn <stenn@ntp.org>
* Autokey documentation cleanup from Dave Mills.
* [Bug 1171] line editing libs found without headers (Solaris 11)
* [Bug 1173] NMEA refclock fails with Solaris PPSAPI
* Fix problem linking msntp on Solaris when sntp subdir is configured
  before parent caused by different gethostent library search order.
* Do not clear config.cache when it is  empty.
(4.2.5p170) 2009/05/02 Released by Harlan Stenn <stenn@ntp.org>
* [Bug 1152] adjust PARSE to new refclock_pps logic
* Include 4.2.4p7-RC5
* loopfilter FLL/PLL crossover cleanup from Dave Mills.
* Documentation updates from Dave Mills.
* ntp-keygen cleanup from Dave Mills.
* crypto API cleanup from Dave Mills.
* Add NTP_CACHEVERSION mechanism to ignore incompatible config.cache
* Enable gcc -Wstrict-overflow for gsoc_sntp as well
(4.2.5p169) 2009/04/30 Released by Harlan Stenn <stenn@ntp.org>
* [Bug 1171] Note that we never look for -lreadline by default.
* [Bug 1090] Fix bogus leap seconds in refclock_hpgps.
(4.2.5p168) 2009/04/29 Released by Harlan Stenn <stenn@ntp.org>
* Include 4.2.4p7-RC4
* [Bug 1169] quiet compiler warnings
* Re-enable gcc -Wstrict-prototypes when not building with OpenSSL
* Enable gcc -Wstrict-overflow
* ntpq/ntpdc emit newline after accepting password on Windows
* Updates from Dave Mills:
* ntp-keygen.c: Updates.
* Fix the error return and syslog function ID in refclock_{param,ppsapi}.
* Make sure syspoll is within the peer's minpoll/maxpoll bounds.
* ntp_crypto.c: Use sign_siglen, not len. sign key filename cleanup.
* Bump NTP_MAXEXTEN from 1024 to 2048, update values for some field lengths.
* m4/ntp_lineeditlibs.m4: fix warnings from newer Autoconf
* [Bug 1166] Remove truncation of position (blanking) code in refclock_nmea.c
(4.2.5p167) 2009/04/26 Released by Harlan Stenn <stenn@ntp.org>
* Crypto cleanup from Dave Mills.
(4.2.5p166) 2009/04/25 Released by Harlan Stenn <stenn@ntp.org>
* [Bug 1165] Clean up small memory leaks in the  config file parser
* Correct logconfig keyword declaration to MULTIPLE_ARG
* Enable filename and line number leak reporting on Windows when built
  DEBUG for all the typical C runtime allocators such as calloc,
  malloc, and strdup.  Previously only emalloc calls were covered.
* Add DEBUG-only code to free dynamically allocated memory that would
  otherwise remain allocated at ntpd exit, to allow less forgivable
  leaks to stand out in leaks reported after exit.
* Ensure termination of strings in ports/winnt/libisc/isc_strerror.c
  and quiet compiler warnings.
* [Bug 1057] ntpdc unconfig failure
* [Bug 1161] unpeer AKA unconfig command for ntpq :config
* PPS and crypto cleanup in ntp_proto.c from Dave Mills.
(4.2.5p165) 2009/04/23 Released by Harlan Stenn <stenn@ntp.org>
* WWVB refclock cleanup from Dave Mills.
* Code cleanup: requested_key -> request_key.
* [Bug 833] ignore whitespace at end of remote configuration lines
* [Bug 1033] ntpdc/ntpq crash prompting for keyid on Windows
* [Bug 1028] Support for W32Time authentication via Samba.
* quiet ntp_parser.c malloc redeclaration warning
* Mitigation and PPS/PPSAPI cleanup from Dave Mills.
* Documentation updates from Dave Mills.
* timepps-Solaris.h patches from Dave Hart.
(4.2.5p164) 2009/04/22 Released by Harlan Stenn <stenn@ntp.org>
* Include 4.2.4p7-RC3
* PPS/PPSAPI cleanup from Dave Mills.
* Documentation updates from Dave Mills.
* [Bug 1125] C runtime per-thread initialization on Windows
* [Bug 1152] temporarily disable refclock_parse, refclock_true until
  maintainers can repair build break from pps_sample()
* [Bug 1153] refclock_nmea should not mix UTC with GPS time
* [Bug 1159] ntpq overlap diagnostic message test buggy
(4.2.5p163) 2009/04/10 Released by Harlan Stenn <stenn@ntp.org>
(4.2.5p162) 2009/04/09 Released by Harlan Stenn <stenn@ntp.org>
* Documentation updates from Dave Mills.
* Mitigation and PPS cleanup from Dave Mills.
* Include 4.2.4p7-RC2
* [Bug 216] New interpolation scheme for Windows eliminates 1ms jitter
* remove a bunch of #ifdef SYS_WINNT from portable code
* 64-bit time_t cleanup for building on newer Windows compilers
* Only set CMOS clock during ntpd exit on Windows if the computer is
  shutting down or restarting.
* [Bug 1148] NMEA reference clock improvements
* remove deleted gsoc_sntp/utilities.o from repository so that .o build
  products can be cleaned up without corrupting the repository.
(4.2.5p161) 2009/03/31 Released by Harlan Stenn <stenn@ntp.org>
* Documentation updates from Dave Mills.
(4.2.5p160) 2009/03/30 Released by Harlan Stenn <stenn@ntp.org>
* [Bug 1141] refclock_report missing braces cause spurious "peer event:
  clock clk_unspec" log entries
* Include 4.2.4p7-RC1
(4.2.5p159) 2009/03/28 Released by Harlan Stenn <stenn@ntp.org>
* "bias" changes from Dave Mills.
(4.2.5p158) 2009/01/30 Released by Harlan Stenn <stenn@ntp.org>
* Fix [CID 72], a typo introduced at the latest fix to prettydate.c.
(4.2.5p157) 2009/01/26 Released by Harlan Stenn <stenn@ntp.org>
* Cleanup/fixes for ntp_proto.c and ntp_crypto.c from Dave Mills.
(4.2.5p156) 2009/01/19 Released by Harlan Stenn <stenn@ntp.org>
* [Bug 1118] Fixed sign extension for 32 bit time_t in caljulian() and prettydate().
  Fixed some compiler warnings about missing prototypes.
  Fixed some other simple compiler warnings.
* [Bug 1119] [CID 52] Avoid a possible null-dereference in ntp_crypto.c.
* [Bug 1120] [CID 51] INSIST that peer is non-null before we dereference it.
* [Bug 1121] [CID 47] double fclose() in ntp-keygen.c.
(4.2.5p155) 2009/01/18 Released by Harlan Stenn <stenn@ntp.org>
* Documentation updates from Dave Mills.
* CHU frequency updates.
* Design assertion fixes for ntp_crypto.c from Dave Mills.
(4.2.5p154) 2009/01/13 Released by Harlan Stenn <stenn@ntp.org>
* [Bug 992] support interface event change on Linux from
  Miroslav Lichvar.
(4.2.5p153) 2009/01/09 Released by Harlan Stenn <stenn@ntp.org>
* Renamed gsoc_sntp/:fetch-stubs to gsoc_sntp/fetch-stubs to avoid
  file name problems under Windows.
  Removed German umlaut from log msg for 4.2.5p142.
(4.2.5p152) 2009/01/08 Released by Harlan Stenn <stenn@ntp.org>
* Include 4.2.4p6: 2009/01/08 Released by Harlan Stenn <stenn@ntp.org>
(4.2.5p151) 2008/12/23 Released by Harlan Stenn <stenn@ntp.org>
* Stats file logging cleanup from Dave Mills.
(4.2.5p150) 2008/12/15 Released by Harlan Stenn <stenn@ntp.org>
* [Bug 1099] Fixed wrong behaviour in sntp's crypto.c.
* [Bug 1103] Fix 64-bit issues in the new calendar code.
(4.2.5p149) 2008/12/05 Released by Harlan Stenn <stenn@ntp.org>
* Fixed mismatches in data types and OID definitions in ntpSnmpSubAgent.c
* added a premliminary MIB file to ntpsnmpd (ntpv4-mib.mib)
(4.2.5p148) 2008/12/04 Released by Harlan Stenn <stenn@ntp.org>
* [Bug 1070] Fix use of ntpq_parsestring() in ntpsnmpd.
(4.2.5p147) 2008/11/27 Released by Harlan Stenn <stenn@ntp.org>
* Update gsoc_sntp's GCC warning code.
(4.2.5p146) 2008/11/26 Released by Harlan Stenn <stenn@ntp.org>
* Update Solaris CFLAGS for gsoc_sntp.
(4.2.5p145) 2008/11/20 Released by Harlan Stenn <stenn@ntp.org>
* Deal with time.h for sntp under linux.
* Provide rpl_malloc() for sntp for systems that need it.
* Handle ss_len and socklen type for sntp.
* Fixes to the sntp configure.ac script.
* Provide INET6_ADDRSTRLEN if it is missing.
* [Bug 1095] overflow in caljulian.c.
(4.2.5p144) 2008/11/19 Released by Harlan Stenn <stenn@ntp.org>
* Use int32, not int32_t.
* Avoid the sched*() functions under OSF - link problems.
(4.2.5p143) 2008/11/17 Released by Harlan Stenn <stenn@ntp.org>
* sntp cleanup and fixes.
(4.2.5p142) 2008/11/16 Released by Harlan Stenn <stenn@ntp.org>
* Imported GSoC SNTP code from Johannes Maximilian Kuehn.
(4.2.5p141) 2008/11/13 Released by Harlan Stenn <stenn@ntp.org>
* New caltontp.c and calyearstart.c from Juergen Perlinger.
(4.2.5p140) 2008/11/12 Released by Harlan Stenn <stenn@ntp.org>
* Cleanup lint from the ntp_scanner files.
* [Bug 1011] gmtime() returns NULL on windows where it would not under Unix.
* Updated caljulian.c and prettydate.c from Juergen Perlinger.
(4.2.5p139) 2008/11/11 Released by Harlan Stenn <stenn@ntp.org>
* Typo fix to driver20.html.
(4.2.5p138) 2008/11/10 Released by Harlan Stenn <stenn@ntp.org>
* [Bug 474] --disable-ipv6 is broken.
* IPv6 interfaces were being looked for twice.
* SHM driver grabs more samples, add clockstats
* decode.html and driver20.html updates from Dave Mills.
(4.2.5p137) 2008/11/01 Released by Harlan Stenn <stenn@ntp.org>
* [Bug 1069] #undef netsnmp's PACKAGE_* macros.
* [Bug 1068] Older versions of netsnmp do not have netsnmp_daemonize().
(4.2.5p136) 2008/10/27 Released by Harlan Stenn <stenn@ntp.org>
* [Bug 1078] statsdir configuration parsing is broken.
(4.2.5p135) 2008/09/23 Released by Harlan Stenn <stenn@ntp.org>
* [Bug 1072] clock_update should not allow updates older than sys_epoch.
(4.2.5p134) 2008/09/17 Released by Harlan Stenn <stenn@ntp.org>
* Clean up build process for ntpsnmpd.
(4.2.5p133) 2008/09/16 Released by Harlan Stenn <stenn@ntp.org>
* Add options processing to ntpsnmpd.
* [Bug 1062] Check net-snmp headers before deciding to build ntpsnmpd.
* Clean up the libntpq.a build.
* Regenerate ntp_parser.[ch] from ntp_parser.y
(4.2.5p132) 2008/09/15 Released by Harlan Stenn <stenn@ntp.org>
* [Bug 1067] Multicast DNS service registration must come after the fork
  on Solaris.
* [Bug 1066] Error messages should log as errors.
(4.2.5p131) 2008/09/14 Released by Harlan Stenn <stenn@ntp.org>
* [Bug 1065] Re-enable support for the timingstats file.
(4.2.5p130) 2008/09/13 Released by Harlan Stenn <stenn@ntp.org>
* [Bug 1064] Implement --with-net-snmp-config=progname
* [Bug 1063] ntpSnmpSubagentObject.h is missing from the distribution.
(4.2.5p129) 2008/09/11 Released by Harlan Stenn <stenn@ntp.org>
* Quiet some libntpq-related warnings.
(4.2.5p128) 2008/09/08 Released by Harlan Stenn <stenn@ntp.org>
* Import Heiko Gerstung's GSoC2008 NTP MIB daemon.
(4.2.5p127) 2008/09/01 Released by Harlan Stenn <stenn@ntp.org>
* Regenerate ntpd/ntp_parser.c
(4.2.5p126) 2008/08/31 Released by Harlan Stenn <stenn@ntp.org>
* Stop libtool-1.5 from looking for C++ or Fortran.
* [BUG 610] Documentation update for NMEA reference clock driver.
* [Bug 828] Fix IPv4/IPv6 address parsing.
* Changes from Dave Mills:
  Documentation updates.
  Fix a corner case where a frequency update was reported but not set.
  When LEAP_NOTINSYNC->LEAP_NOWARNING, call crypto_update() if we have
  crypto_flags.
(4.2.5p125) 2008/08/18 Released by Harlan Stenn <stenn@ntp.org>
* [Bug 1052] Add linuxPPS support to ONCORE driver.
(4.2.5p124) 2008/08/17 Released by Harlan Stenn <stenn@ntp.org>
* Documentation updates from Dave Mills.
* Include 4.2.4p5: 2008/08/17 Released by Harlan Stenn <stenn@ntp.org>
* [Bug 861] leap info was not being transmitted.
* [Bug 1046] refnumtoa.c is using the wrong header file.
* [Bug 1047] enable/disable options processing fix.
* header file cleanup.
* [Bug 1037] buffer in subroutine was 1 byte short.
* configure.ac: cleanup, add option for wintime, and lay the groundwork
  for the changes needed for bug 1028.
* Fixes from Dave Mills: 'bias' and 'interleave' work.  Separate
  phase and frequency discipline (for long poll intervals).  Update
  TAI function to match current leapsecond processing.
* Documentation updates from Dave Mills.
* [Bug 1037] Use all 16 of the MD5 passwords generated by ntp-keygen.
* Fixed the incorrect edge parameter being passed to time_pps_kcbind in
  NMEA refclock driver.
* [Bug 399] NMEA refclock driver does not honor time1 offset if flag3 set.
* [Bug 985] Modifications to NMEA reference clock driver to support Accord
  GPS Clock.
* poll time updates from Dave Mills.
* local refclock documentation updates from Dave Mills.
* [Bug 1022] Fix compilation problems with yesterday's commit.
* Updates and cleanup from Dave Mills:
  I've now spent eleven months of a sabbatical year - 7 days a week, 6-10
  hours most days - working on NTP. I have carefully reviewed every major
  algorithm, examined its original design and evolution from that design.
  I've trimmed off dead code and briar patches and did zillions of tests
  contrived to expose evil vulnerabilities. The development article is in
  rather good shape and should be ready for prime time.

  1. The protostats statistics files have been very useful in exposing
  little twitches and turns when something hiccups, like a broken PPS
  signal. Most of what used to be syslog messages are now repackaged as
  protostats messages with optional syslog as well. These can also be sent
  as traps which might be handy to tiggle a beeper or celltext. These, the
  sysstats files and cryptostats files reveal the ambient health of a busy
  server, monitor traffic and error counts and spot crypto attacks.

  2. Close inspection of the clock discipline behavior at long poll
  intervals (36 h) showed it not doing as well as it should. I redesigned
  the FLL loop to improve nominal accuracy from  several tens of
  milliseconds to something less than ten milliseconds.

  3. Autokey (again). The enhanced error checking was becoming a major
  pain. I found a way to toss out gobs of ugly fat code and replace the
  function with a much simpler and more comprehensive scheme. It resists
  bait-and-switch attacks and quickly detect cases when the protocol is
  not correctly synchronized.

  4. The interface code for the kernel PPS signal was not in sync with the
  kernel code itself. Some error checks were duplicated and some
  ineffective. I found none of the PPS-capable drivers, including the atom
  driver, do anything when the prefer peer fails; the kernel PPS signal
  remains in control. The atom driver now disables the kernel PPS when the
  prefer peer comes bum. This is important when the prefer peer is not a
  reference clock but a remote NTP server.

  5. The flake restrict bit turned out to be really interesting,
  especially with symmtric modes and of those especially those using
  Autokey. Small changes in the recovery procedures when packets are lost
  now avoid almost all scenarios which previously required protocol resets.

  6. I've always been a little uncomfortable when using the clock filter
  with long poll intervals because the samples become less and less
  correlated as the sample age exceeds the Allan intercept. Various
  schemes have been used over the years to cope with this fact. The latest
  one and the one that works the best is to use a modified sort metric
  where the delay is used when the age of the sample is less than the
  intercept and the sum of delay and dispersion above that. The net result
  is that, at small poll intervals the algorithm operates as a minimum
  filter, while at larger poll intervals it morphs to FIFO. Left
  unmodified, a sample could be used when twelve days old. This along with
  the FLL modifications has made a dramatic improvement at large poll
  intervals.

- [Backward Incompatible] The 'state' variable is no longer reported or
  available via ntpq output.  The following system status bit names
  have been changed:
  - sync_alarm -> leap_alarm
  - sync_atomic -> sync_pps
  - sync_lf_clock -> sync_lf_radio
  - sync_hf_clock -> sync_hf_radio
  - sync_uhf_clock -> sync_uhf_radio
  - sync_local_proto -> sync_local
  - sync_udp/time -> sync_other
  Other names have been changed as well.  See the change history for
  libntp/statestr.c for more details.
  Other backward-incompatible changes in ntpq include:
  - assID -> associd
  - rootdispersion -> rootdisp
  - pkt_head -> pkt_neader
  See the change history for other details.

* Updates and cleanup from Dave Mills.
* [Bug 995] Remove spurious ; from ntp-keygen.c.
* More cleanup and changes from Dave Mills.
* [Bug 980] Direct help to stdout.
---
(4.2.4p8) 2009/12/08 Released by Harlan Stenn <stenn@ntp.org>

* [Sec 1331] DoS with mode 7 packets - CVE-2009-3563.

---
(4.2.4p7) 2009/05/18 Released by Harlan Stenn <stenn@ntp.org>

* [Sec 1151] Remote exploit if autokey is enabled - CVE-2009-1252.
* [Bug 1187] Update the copyright date.
* [Bug 1191] ntpd fails on Win2000 - "Address already in use" after fix
  for [Sec 1149].

---
(4.2.4p7-RC7) 2009/05/12 Released by Harlan Stenn <stenn@ntp.org>

* ntp.isc.org -> ntp.org cleanup.
* [Bug 1178] Use prior FORCE_DNSRETRY behavior as needed at runtime,
  add configure --enable-ignore-dns-errors to be even more stubborn

---
(4.2.4p7-RC6) 2009/05/08 Released by Harlan Stenn <stenn@ntp.org>

* [Bug 784] Make --enable-linuxcaps the default when available
* [Bug 1179] error messages for -u/--user and -i lacking droproot
* Updated JJY reference clock driver from Takao Abe
* [Bug 1071] Log a message and exit before trying to use FD_SET with a
  descriptor larger than FD_SETSIZE, which will corrupt memory
* On corruption of the iface list head in add_interface, log and exit

---
(4.2.4p7-RC5) 2009/05/02 Released by Harlan Stenn <stenn@ntp.org>

* [Bug 1172] 4.2.4p7-RC{3,4} fail to build on linux.
* flock-build script unportable 'set -m' use removed

---
(4.2.4p7-RC4) 2009/04/29 Released by Harlan Stenn <stenn@ntp.org>

* [Bug 1167] use gcc -Winit-self only if it is understood

---
(4.2.4p7-RC3) 2009/04/22 Released by Harlan Stenn <stenn@ntp.org>

* [Bug 787] Bug fixes for 64-bit time_t on Windows
* [Bug 813] Conditional naming of Event
* [Bug 1147] System errors should be logged to msyslog()
* [Bug 1155] Fix compile problem on Windows with VS2005
* [Bug 1156] lock_thread_to_processor() should be declared in header
* [Bug 1157] quiet OpenSSL warnings, clean up configure.ac
* [Bug 1158] support for aix6.1
* [Bug 1160] MacOS X is like BSD regarding F_SETOWN

---
(4.2.4p7-RC2) 2009/04/09 Released by Harlan Stenn <stenn@ntp.org>

* [Sec 1144] limited buffer overflow in ntpq.  CVE-2009-0159
* [Sec 1149] use SO_EXCLUSIVEADDRUSE on Windows

---
(4.2.4p7-RC1) 2009/03/30 Released by Harlan Stenn <stenn@ntp.org>

* [Bug 1131] UDP sockets should not use SIGPOLL on Solaris.
* build system email address cleanup
* [Bug 774] parsesolaris.c does not compile under the new Solaris
* [Bug 873] Windows serial refclock proper TTY line discipline emulation
* [Bug 1014] Enable building with VC9 (in Visual Studio 2008,
  Visual C++ 2008, or SDK)
* [Bug 1117] Deferred interface binding under Windows works only correctly
  if FORCE_DNSRETRY is defined
* [BUG 1124] Lock QueryPerformanceCounter() client threads to same CPU
* DPRINTF macro made safer, always evaluates to a statement and will not
  misassociate an else which follows the macro.

---
(4.2.4p6) 2009/01/08 Released by Harlan Stenn <stenn@ntp.org>

* [Bug 1113] Fixed build errors with recent versions of openSSL.
* [Sec 1111] Fix incorrect check of EVP_VerifyFinal()'s return value.
* Update the copyright year.

---
(4.2.4p5) 2008/08/17 Released by Harlan Stenn <stenn@ntp.org>

* [BUG 1051] Month off by one in leap second message written to clockstats
  file fixed.
* [Bug 450] Windows only: Under original Windows NT we must not discard the
  wildcard socket to workaround a bug in NT's getsockname().
* [Bug 1038] Built-in getpass() function also prompts for password if
  not built with DEBUG.
* [Bug 841] Obsolete the "dynamic" keyword and make deferred binding
  to local interfaces the default.
  Emit a warning if that keyword is used for configuration.
* [Bug 959] Refclock on Windows not properly releasing recvbuffs.
* [Bug 993] Fix memory leak when fetching system messages.
* much cleanup, fixes, and changes from Dave Mills.
* ntp_control.c: LEAPTAB is a filestamp, not an unsigned.  From Dave Mills.
* ntp_config.c: ntp_minpoll fixes from Dave Mills.
* ntp-keygen updates from Dave Mills.
* refresh epoch, throttle, and leap cleanup from Dave Mills.
* Documentation cleanup from Dave Mills.
* [Bug 918] Only use a native md5.h if MD5Init() is available.
* [Bug 979] Provide ntptimeval if it is not otherwise present.
* [Bug 634] Re-instantiate syslog() and logfiles after the daemon fork.
* [Bug 952] Use md5 code with a friendlier license.
* [Bug 977] Fix mismatching #ifdefs for builds without IPv6.
* [Bug 830] Fix the checking order of the interface options.
* Clean up the logfile/syslog setup.
* [Bug 970] Lose obsolete -g flag to ntp-keygen.
* The -e flag to ntp-keygen can write GQ keys now, too.
* ntp_proto.c: sys_survivors and hpoll cleanup from Dave Mills.
* ntp_loopfilter.c: sys_poll cleanup from Dave Mills.
* refclock_wwv.c: maximum-likelihood digit and DSYNC fixes from Dave Mills.
* [Bug 967] preemptable associations are lost forever on a step.
* ntp_config.c: [CID 48] missing "else" clause.
* [Bug 833] ntpq config keyword is quote-mark unfriendly.
* Rename the ntpq "config" keyword to ":config".
* Dave Mills shifted some orphan processing.
* Fix typos in the [Bug 963] patch.
* bootstrap: squawk if genver fails.  Use -f with cp in case Dave does a chown.
* Remove obsolete simulator command-line options.
* ntp_request.c: [CID 36] zero sin_zero.
* [Bug 963] get_systime() is too noisy.
* [Bug 960] spurious syslog:crypto_setup:spurious crypto command
* [Bug 964] Change *-*-linux* to *-*-*linux* to allow for uclinux.
* Changes from Dave Mills:
  - ntp_util.c: cleanup.
  - ntp_timer.c: watch the non-burst packet rate.
  - ntp_request.c: cleanup.
  - ntp_restrict.c: RES_LIMITED cleanup.
  - ntp_proto.c: RES_LIMITED, rate bucktes, counters, overall cleanup.
  - ntp_peer.c: disallow peer_unconfig().
  - ntp_monitor.c: RES_LIMITED cleanup.
  - ntp_loopfilter.c: poll interval cleanup.
  - ntp_crypto.c: volley -> retry.  Cleanup TAI leap message.
  - ntp_config: average and minimum are ^2 values.
  - ntpdc: unknownversion is really "declined", not "bad version".
  - Packet retry cleanup.
* [Bug 961] refclock_tpro.c:tpro_poll() calls refclock_receive() twice.
* [Bug 957] Windows only: Let command line parameters from the Windows SCM GUI
  override the standard parameters from the ImagePath registry key.
* Added HAVE_INT32_T to the Windows config.h to avoid duplicate definitions.
* Work around a VPATH difference in FreeBSD's 'make' command.
* Update bugreport URL.
* Update -I documentation.
* [Bug 713] Fix bug reporting information.
* A bug in the application of the negative-sawtooth for 12 channel receivers.
* The removal of unneeded startup code used for the original LinuxPPS, it now
  conforms to the PPSAPI and does not need special code.
* ntp-keygen.c: Coverity fixes [CID 33,47].
* Volley cleanup from Dave Mills.
* Fuzz cleanup from Dave Mills.
* [Bug 861] Leap second cleanups from Dave Mills.
* ntpsim.c: add missing protypes and fix [CID 34], a nit.
* Upgraded bison at UDel.
* Update br-flock and flock-build machine lists.
* [Bug 752] QoS: add parse/config handling code.
* Fix the #include order in tickadj.c for picky machines.
* [Bug 752] QoS: On some systems, netinet/ip.h needs netinet/ip_systm.h.
* [Bug 752] Update the QoS tagging (code only - configuration to follow).
* Orphan mode and other protocol cleanup from Dave Mills.
* Documentation cleanup from Dave Mills.
* [Bug 940] ntp-keygen uses -v.  Disallow it as a shortcut for --version.
* more cleanup to ntp_lineeditlibs.m4.
* Documentation updates from Dave Mills.
* -ledit cleanup for ntpdc and ntpq.
* Association and other cleanup from Dave Mills.
* NTP_UNREACH changes from Dave Mills.
* Fix the readline history test.
* [Bug 931] Require -lreadline to be asked for explicitly.
* [Bug 764] When looking for -lreadline support, also try using -lncurses.
* [Bug 909] Fix int32_t errors for ntohl().
* [Bug 376/214] Enhancements to support multiple if names and IP addresses.
* [Bug 929] int32_t is undefined on Windows.  Casting wrong.
* [Bug 928] readlink missing braces.
* [Bug 788] Update macros to support VS 2005.
* ntpd/ntp_timer.c: add missing sys_tai parameter for debug printf
* [Bug 917] config parse leaves files open
* [Bug 912] detect conflicting enable/disable configuration on interfaces
  sharing an IP address
* [Bug 771] compare scopeid if available for IPv6 addresses
* Lose obsolete crypto subcommands (Dave Mills).
* WWV is an HF source, not an LF source (Dave Mills).
* [Bug 899] Only show -i/--jaildir -u/--user options if we HAVE_DROPROOT.
* [Bug 916] 'cryptosw' is undefined if built without OpenSSL.
* [Bug 891] 'restrict' config file keyword does not work (partial fix).
* [Bug 890] the crypto command seems to be required now.
* [Bug 915] ntpd cores during processing of x509 certificates.
* Crypto lint cleanup from Dave Mills.
* [Bug 897] Check RAND_status() - we may not need a .rnd file.
* Crypto cleanup from Dave Mills.
* [Bug 911] Fix error message in cmd_args.c.
* [Bug 895] Log assertion failures via syslog(), not stderr.
* Documentation updates from Dave Mills.
* Crypto cleanup from Dave Mills.
* [Bug 905] ntp_crypto.c fails to compile without -DDEBUG.
* Avoid double peer stats logging.
* ntp-keygen cleanup from Dave Mills.
* libopts needs to be built after ElectricFence.
* [Bug 894] Initialize keysdir before calling crypto_setup().
* Calysto cleanup for ntpq.
* ntp-keygen -i takes an arg.
* Cleanup and fixes from Dave Mills.
* [Bug 887] Fix error in ntp_types.h (for sizeof int != 4).
* Bug 880 bug fixes for Windows build
* Improve Calysto support.
* The "revoke" parameter is a crypto command.
* The driftfile wander threshold is a real number.
* [Bug 850] Fix the wander threshold parameter on the driftfile command.
* ntp_io.c: Dead code cleanup - Coverity View 19.
* Leap file related cleanup from Dave Mills.
* ntp_peer.c: Set peer->srcadr before (not after) calling set_peerdstadr().
* Initialize offset in leap_file() - Coverity View 17.
* Use the correct stratum on KISS codes.
* Fuzz bits cleanup.
* Show more digits in some debug printf's.
* Use drift_file_sw internally to control writing the drift file.
* Implement the wander_threshold option for the driftfile config keyword.
* reformat ntp_control.c; do not use c++ // comments.
* [Bug 629] Undo bug #629 fixes as they cause more problems than were  being
  solved
* Changes from Dave Mills: in/out-bound data rates, leapsecond cleanup,
  driftfile write cleanup, packet buffer length checks, documentation updates.
* More assertion checks and malloc()->emalloc(), courtesy of Calysto.
* [Bug 864] Place ntpd service in maintenance mode if using SMF on Solaris
* [Bug 862] includefile nesting; preserve phonelist on reconfig.
* [Bug 604] ntpd regularly dies on linux/alpha.
* more leap second infrastructure fixes from Dave Mills.
* [Bug 858] recent leapfile changes broke non-OpenSSL builds.
* Use emalloc() instead of malloc() in refclock_datum.c (Calysto).
* Start using 'design by contract' assertions.
* [Bug 767] Fast sync to refclocks wanted.
* Allow null driftfile.
* Use YYERROR_VERBOSE for the new parser, and fix related BUILT_SOURCES.
* [Bug 629] changes to ensure broadcast works including on wildcard addresses
* [Bug 853] get_node() must return a pointer to maximally-aligned memory.
* Initial leap file fixes from Dave Mills.
* [Bug 858] Recent leapfile changes broke without OPENSSL.
* Use a char for DIR_SEP, not a string.
* [Bug 850] driftfile parsing changes.
* driftfile maintenance changes from Dave Mills.  Use clock_phi instead of
  stats_write_tolerance.
* [Bug 828] refid string not being parsed correctly.
* [Bug 846] Correct includefile parsing.
* [Bug 827] New parsing code does not handle "fudge" correctly.
* Enable debugging capability in the config parser.
* [Bug 839] Crypto password not read from ntp.conf.
* Have autogen produce writable output files.
* [Bug 825] Correct logconfig -/+ keyword processing.
* [Bug 828] Correct parsing of " delimited strings.
* Cleanup FILE * usage after fclose() in ntp_filegen.c.
* [Bug 843] Windows Completion port code was incorrectly merged from -stable.
* [Bug 840] do fudge configuration AFTER peers (thus refclocks) have been
  configured.
* [Bug 824] Added new parser modules to the Windows project file.
* [Bug 832] Add libisc/log.c headers to the distribution.
* [Bug 808] Only write the drift file if we are in state 4.
* Initial import of libisc/log.c and friends.
* [Bug 826] Fix redefinition of PI.
* [Bug 825] ntp_scanner.c needs to #include <config.h> .
* [Bug 824] New parser code has some build problems with the SIM code.
* [Bug 817] Use longnames for setting ntp variables on the command-line;
  Allowing '-v' with and without an arg to disambiguate usage is error-prone.
* [Bug 822] set progname once, early.
* [Bug 819] remove erroneous #if 0 in Windows completion port code.
* The new config code missed an #ifdef for building without refclocks.
* Distribute some files needed by the new config parsing code.
* [Bug 819] Timeout for WaitForMultipleObjects was 500ms instead of INFINITE
* Use autogen 5.9.1.
* Fix clktest command-line arg processing.'
* Audio documentation updates from Dave Mills.
* New config file parsing code, from Sachin Kamboj.
* fuzz bit cleanup from Dave Mills.
* replay cleanup from Dave Mills.
* [Bug 542] Tolerate missing directory separator at EO statsdir.
* [Bug 812] ntpd should drop supplementary groups.
* [Bug 815] Fix warning compiling 4.2.5p22 under Windows with VC6.
* [Bug 740] Fix kernel/daemon startup drift anomaly.
* refclock_wwv.c fixes from Dave Mills.
* [Bug 810] Fix ntp-keygen documentation.
* [Bug 787] Bug fixes for 64-bit time_t on Windows.
* [Bug 796] Clean up duplicate #defines in ntp_control.c.
* [Bug 569] Use the correct precision for the Leitch CSD-5300.
* [Bug 795] Moved declaration of variable to top of function.
* [Bug 798] ntpq [p typo crashes ntpq/ntpdc.
* [Bug 786] Fix refclock_bancomm.c on Solaris.
* [Bug 774] parsesolaris.c does not compile under the new Solaris.
* [Bug 782] Remove P() macros from Windows files.
* [Bug 778] ntpd fails to lock with drift=+500 when started with drift=-500.
* [Bug 592] Trimble Thunderbolt GPS support.
* IRIG, CHU, WWV, WWVB refclock improvements from Dave Mills.
* [Bug 757] Lose ULONG_CONST().
* [Bug 756] Require ANSI C (function prototypes).
* codec (audio) and ICOM changes from Dave Mills.

---

* [Bug 450] Windows only: Under original Windows NT we must not discard the
  wildcard socket to workaround a bug in NT's getsockname().
* [Bug 1038] Built-in getpass() function also prompts for password if
  not built with DEBUG.
* [Bug 841] Obsolete the "dynamic" keyword and make deferred binding
  to local interfaces the default.
  Emit a warning if that keyword is used for configuration.
* [Bug 959] Refclock on Windows not properly releasing recvbuffs.
* [Bug 993] Fix memory leak when fetching system messages.
* [Bug 987] Wake up the resolver thread/process when a new interface has
  become available.
* Correctly apply negative-sawtooth for oncore 12 channel receiver.
* Startup code for original LinuxPPS removed.  LinuxPPS now conforms to
  the PPSAPI.
* [Bug 1000] allow implicit receive buffer allocation for Windows.
  fixes startup for windows systems with many interfaces.
  reduces dropped packets on network bursts.
  additionally fix timer() starvation during high load.
* [Bug 990] drop minimum time restriction for interface update interval.
* [Bug 977] Fix mismatching #ifdefs for builds without IPv6.
* Update the copyright year.
* Build system cleanup (make autogen-generated files writable).
* [Bug 957] Windows only: Let command line parameters from the Windows SCM GUI
  override the standard parameters from the ImagePath registry key.
* Fixes for ntpdate:
* [Bug 532] nptdate timeout is too long if several servers are supplied.
* [Bug 698] timeBeginPeriod is called without timeEndPeriod in some NTP tools.
* [Bug 857] ntpdate debug mode adjusts system clock when it shouldn't.
* [Bug 908] ntpdate crashes sometimes.
* [Bug 982] ntpdate(and ntptimeset) buffer overrun if HAVE_POLL_H isn't set
  (dup of 908).
* [Bug 997] ntpdate buffer too small and unsafe.
* ntpdate.c: Under Windows check whether NTP port in use under same conditions
  as under other OSs.
* ntpdate.c: Fixed some typos and indents (tabs/spaces).

(4.2.4p4) Released by Harlan Stenn <stenn@ntp.org>

* [Bug 902] Fix problems with the -6 flag.
* Updated include/copyright.def (owner and year).
* [Bug 878] Avoid ntpdc use of refid value as unterminated string.
* [Bug 881] Corrected display of pll offset on 64bit systems.
* [Bug 886] Corrected sign handling on 64bit in ntpdc loopinfo command.
* [Bug 889] avoid malloc() interrupted by SIGIO risk
* ntpd/refclock_parse.c: cleanup shutdown while the file descriptor is still
  open.
* [Bug 885] use emalloc() to get a message at the end of the memory
  unsigned types cannot be less than 0
  default_ai_family is a short
  lose trailing , from enum list
  clarify ntp_restrict.c for easier automated analysis
* [Bug 884] don't access recv buffers after having them passed to the free
  list.
* [Bug 882] allow loopback interfaces to share addresses with other
  interfaces.

---
(4.2.4p3) Released by Harlan Stenn <stenn@ntp.org>

* [Bug 863] unable to stop ntpd on Windows as the handle reference for events
  changed

---
(4.2.4p2) Released by Harlan Stenn <stenn@ntp.org>

* [Bug 854] Broadcast address was not correctly set for interface addresses
* [Bug 829] reduce syslog noise, while there fix Enabled/Disable logging
  to reflect the actual configuration.
* [Bug 795] Moved declaration of variable to top of function.
* [Bug 789] Fix multicast client crypto authentication and make sure arriving
  multicast packets do not disturb the autokey dance.
* [Bug 785] improve handling of multicast interfaces
  (multicast routers still need to run a multicast routing software/daemon)
* ntpd/refclock_parse.c: cleanup shutdown while the file descriptor is still
  open.
* [Bug 885] use emalloc() to get a message at the end of the memory
  unsigned types cannot be less than 0
  default_ai_family is a short
  lose trailing , from enum list
* [Bug 884] don't access recv buffers after having them passed to the free list.
* [Bug 882] allow loopback interfaces to share addresses with other interfaces.
* [Bug 527] Don't write from source address length to wrong location
* Upgraded autogen and libopts.
* [Bug 811] ntpd should not read a .ntprc file.

---
(4.2.4p1) (skipped)

---
(4.2.4p0) Released by Harlan Stenn <stenn@ntp.org>

* [Bug 793] Update Hans Lambermont's email address in ntpsweep.
* [Bug 776] Remove unimplemented "rate" flag from ntpdate.
* [Bug 586] Avoid lookups if AI_NUMERICHOST is set.
* [Bug 770] Fix numeric parameters to ntp-keygen (Alain Guibert).
* [Bug 768] Fix io_setbclient() error message.
* [Bug 765] Use net_bind_service capability on linux.
* [Bug 760] The background resolver must be aware of the 'dynamic' keyword.
* [Bug 753] make union timestamp anonymous (Philip Prindeville).
* confopt.html: move description for "dynamic" keyword into the right section.
* pick the right type for the recv*() length argument.

---
(4.2.4) Released by Harlan Stenn <stenn@ntp.org>

* monopt.html fixes from Dave Mills.
* [Bug 452] Do not report kernel PLL/FLL flips.
* [Bug 746] Expert mouseCLOCK USB v2.0 support added.'
* driver8.html updates.
* [Bug 747] Drop <NOBR> tags from ntpdc.html.
* sntp now uses the returned precision to control decimal places.
* sntp -u will use an unprivileged port for its queries.
* [Bug 741] "burst" doesn't work with !unfit peers.
* [Bug 735] Fix a make/gmake VPATH issue on Solaris.
* [Bug 739] ntpd -x should not take an argument.
* [Bug 737] Some systems need help providing struct iovec.
* [Bug 717] Fix libopts compile problem.
* [Bug 728] parse documentation fixes.
* [Bug 734] setsockopt(..., IP_MULTICAST_IF, ...) fails on 64-bit platforms.
* [Bug 732] C-DEX JST2000 patch from Hideo Kuramatsu.
* [Bug 721] check for __ss_family and __ss_len separately.
* [Bug 666] ntpq opeers displays jitter rather than dispersion.
* [Bug 718] Use the recommended type for the saddrlen arg to getsockname().
* [Bug 715] Fix a multicast issue under Linux.
* [Bug 690] Fix a Windows DNS lookup buffer overflow.
* [Bug 670] Resolved a Windows issue with the dynamic interface rescan code.
* K&R C support is being deprecated.
* [Bug 714] ntpq -p should conflict with -i, not -c.
* WWV refclock improvements from Dave Mills.
* [Bug 708] Use thread affinity only for the clock interpolation thread.
* [Bug 706] ntpd can be running several times in parallel.
* [Bug 704] Documentation typos.
* [Bug 701] coverity: NULL dereference in ntp_peer.c
* [Bug 695] libopts does not protect against macro collisions.
* [Bug 693] __adjtimex is independent of ntp_{adj,get}time.
* [Bug 692] sys_limitrejected was not being incremented.
* [Bug 691] restrictions() assumption not always valid.
* [Bug 689] Deprecate HEATH GC-1001 II; the driver never worked.
* [Bug 688] Fix documentation typos.
* [Bug 686] Handle leap seconds better under Windows.
* [Bug 685] Use the Windows multimedia timer.
* [Bug 684] Only allow debug options if debugging is enabled.
* [Bug 683] Use the right version string.
* [Bug 680] Fix the generated version string on Windows.
* [Bug 678] Use the correct size for control messages.
* [Bug 677] Do not check uint_t in configure.ac.
* [Bug 676] Use the right value for msg_namelen.
* [Bug 675] Make sure ntpd builds without debugging.
* [Bug 672] Fix cross-platform structure padding/size differences.
* [Bug 660] New TIMESTAMP code fails tp build on Solaris Express.
* [Bug 659] libopts does not build under Windows.
* [Bug 658] HP-UX with cc needs -Wp,-H8166 in CFLAGS.
* [Bug 656] ntpdate doesn't work with multicast address.
* [Bug 638] STREAMS_TLI is deprecated - remove it.
* [Bug 635] Fix tOptions definition.
* [Bug 628] Fallback to ntp discipline not working for large offsets.
* [Bug 622] Dynamic interface tracking for ntpd.
* [Bug 603] Don't link with libelf if it's not needed.
* [Bug 523] ntpd service under Windows does't shut down properly.
* [Bug 500] sntp should always be built.
* [Bug 479] Fix the -P option.
* [Bug 421] Support the bc637PCI-U card.
* [Bug 342] Deprecate broken TRAK refclock driver.
* [Bug 340] Deprecate broken MSF EES refclock driver.
* [Bug 153] Don't do DNS lookups on address masks.
* [Bug 143] Fix interrupted system call on HP-UX.
* [Bug 42] Distribution tarballs should be signed.
* Support separate PPS devices for PARSE refclocks.
* [Bug 637, 51?] Dynamic interface scanning can now be done.
* Options processing now uses GNU AutoGen.

---
(4.2.2p4) Released by Harlan Stenn <stenn@ntp.org>

* [Bug 710] compat getnameinfo() has off-by-one error
* [Bug 690] Buffer overflow in Windows when doing DNS Lookups

---
(4.2.2p3) Released by Harlan Stenn <stenn@ntp.org>

* Make the ChangeLog file cleaner and easier to read
* [Bug 601] ntpq's decodeint uses an extra level of indirection
* [Bug 657] Different OSes need different sized args for IP_MULTICAST_LOOP
* release engineering/build changes
* Documentation fixes
* Get sntp working under AIX-5

---
(4.2.2p2) (broken)

* Get sntp working under AIX-5

---
(4.2.2p1)

* [Bug 661] Use environment variable to specify the base path to openssl.
* Resolve an ambiguity in the copyright notice
* Added some new documentation files
* URL cleanup in the documentation
* [Bug 657]: IP_MULTICAST_LOOP uses a u_char value/size
* quiet gcc4 complaints
* more Coverity fixes
* [Bug 614] manage file descriptors better
* [Bug 632] update kernel PPS offsets when PPS offset is re-configured
* [Bug 637] Ignore UP in*addr_any interfaces
* [Bug 633] Avoid writing files in srcdir
* release engineering/build changes

---
(4.2.2)

* SNTP
* Many bugfixes
* Implements the current "goal state" of NTPv4
* Autokey improvements
* Much better IPv6 support
* [Bug 360] ntpd loses handles with LAN connection disabled.
* [Bug 239] Fix intermittent autokey failure with multicast clients.
* Rewrite of the multicast code
* New version numbering scheme

---
(4.2.0)

* More stuff than I have time to document
* IPv6 support
* Bugfixes
* call-gap filtering
* wwv and chu refclock improvements
* OpenSSL integration

---
(4.1.2)

* clock state machine bugfix
* Lose the source port check on incoming packets
* (x)ntpdc compatibility patch
* Virtual IP improvements
* ntp_loopfilter fixes and improvements
* ntpdc improvements
* GOES refclock fix
* JJY driver
* Jupiter refclock fixes
* Neoclock4X refclock fixes
* AIX 5 port
* bsdi port fixes
* Cray unicos port upgrade
* HP MPE/iX port
* Win/NT port upgrade
* Dynix PTX port fixes
* Document conversion from CVS to BK
* readline support for ntpq

---
(4.1.0)

* CERT problem fixed (99k23)

* Huff-n-Puff filter
* Preparation for OpenSSL support
* Resolver changes/improvements are not backward compatible with mode 7
  requests (which are implementation-specific anyway)
* leap second stuff
* manycast should work now
* ntp-genkeys does new good things.
* scripts/ntp-close
* PPS cleanup and improvements
* readline support for ntpdc
* Crypto/authentication rewrite
* WINNT builds with MD5 by default
* WINNT no longer requires Perl for building with Visual C++ 6.0
* algorithmic improvements, bugfixes
* Solaris dosynctodr info update
* html/pic/* is *lots* smaller
* New/updated drivers: Forum Graphic GPS, WWV/H, Heath GC-100 II, HOPF
  serial and PCI, ONCORE, ulink331
* Rewrite of the audio drivers

---
(4.0.99)

* Driver updates: CHU, DCF, GPS/VME, Oncore, PCF, Ulink, WWVB, burst
  If you use the ONCORE driver with a HARDPPS kernel module,
  you *must* have a properly specified:
	pps <filename> [assert/clear] [hardpps]
  line in the /etc/ntp.conf file.
* PARSE cleanup
* PPS cleanup
* ntpd, ntpq, ntpdate cleanup and fixes
* NT port improvements
* AIX, BSDI, DEC OSF, FreeBSD, NetBSD, Reliant, SCO, Solaris port improvements

---
(4.0.98)

* Solaris kernel FLL bug is fixed in 106541-07
* Bug/lint cleanup
* PPS cleanup
* ReliantUNIX patches
* NetInfo support
* Ultralink driver
* Trimble OEM Ace-II support
* DCF77 power choices
* Oncore improvements

---
(4.0.97)

* NT patches
* AIX,SunOS,IRIX portability
* NeXT portability
* ntptimeset utility added
* cygwin portability patches

---
(4.0.96)

* -lnsl, -lsocket, -lgen configuration patches
* Y2K patches from AT&T
* Linux portability cruft

---
(4.0.95)

* NT port cleanup/replacement
* a few portability fixes
* VARITEXT Parse clock added

---
(4.0.94)

* PPS updates (including ntp.config options)
* Lose the old DES stuff in favor of the (optional) RSAREF stuff
* html cleanup/updates
* numerous drivers cleaned up
* numerous portability patches and code cleanup

---
(4.0.93)

* Oncore refclock needs PPS or one of two ioctls.
* Don't make ntptime under Linux.  It doesn't compile for too many folks.
* Autokey cleanup
* ReliantUnix patches
* html cleanup
* tickadj cleanup
* PARSE cleanup
* IRIX -n32 cleanup
* byte order cleanup
* ntptrace improvements and patches
* ntpdc improvements and patches
* PPS cleanup
* mx4200 cleanup
* New clock state machine
* SCO cleanup
* Skip alias interfaces

---
(4.0.92)

* chronolog and dumbclock refclocks
* SCO updates
* Cleanup/bugfixes
* Y2K patches
* Updated palisade driver
* Plug memory leak
* wharton kernel clock
* Oncore clock upgrades
* NMEA clock improvements
* PPS improvements
* AIX portability patches

---
(4.0.91)

* New ONCORE driver
* New MX4200 driver
* Palisade improvements
* config file bugfixes and problem reporting
* autoconf upgrade and cleanup
* HP-UX, IRIX lint cleanup
* AIX portability patches
* NT cleanup

---
(4.0.90)

* Nanoseconds
* New palisade driver
* New Oncore driver

---
(4.0.73)

* README.hackers added
* PARSE driver is working again
* Solaris 2.6 has nasty kernel bugs.  DO NOT enable pll!
* DES is out of the distribution.

---
(4.0.72)

* K&R C compiling should work again.
* IRIG patches.
* MX4200 driver patches.
* Jupiter driver added.
* Palisade driver added.  Needs work (ANSI, ntoh/hton, sizeof double, ???)<|MERGE_RESOLUTION|>--- conflicted
+++ resolved
@@ -1,12 +1,8 @@
 ---
-<<<<<<< HEAD
+
 * [Sec 2853] FICORA #829967.  Juergen Perlinger, Harlan Stenn.
 * [Sec 2853] Initial work on tests/sec-2853/.  Harlan Stenn.
-
-=======
-
 * [Bug 2855] Parser fix for conditional leap smear code.  Harlan Stenn.
->>>>>>> a354bfc1
 ---
 (4.2.8p3-RC2) 2015/06/24 Released by Harlan Stenn <stenn@ntp.org>
 
