--- conflicted
+++ resolved
@@ -10,16 +10,7 @@
 
 check_PROGRAMS =		\
 	test-leapsec		\
-<<<<<<< HEAD
-	test-ntp_prio_q		\
-	test-ntp_restrict	\
-	test-ntp_util       \
 	test-rc_cmdlength   	\
-	test-ntp_scanner	\
-	test-ntp_signd		\
-=======
-	test-rc_cmdlength   	\
->>>>>>> 3b9b2d41
 	$(NULL)
 
 EXTRA_PROGRAMS =		\
@@ -55,35 +46,10 @@
 
 AM_LDFLAGS = $(LDFLAGS_NTP)
 
-<<<<<<< HEAD
-tests_SOURCES = $(top_srcdir)/sntp/tests_main.cpp	\
-		g_ntpdtest.cpp		\
-		$(top_srcdir)/ntpd/ntp_leapsec.c	\
-		$(top_srcdir)/ntpd/ntp_prio_q.c		\
-		$(top_srcdir)/ntpd/ntp_restrict.c	\
-		$(top_srcdir)/ntpd/ntp_util.c	\
-		$(top_srcdir)/ntpd/rc_cmdlength.c	\
-		t-ntp_signd.c		\
-		g_leapsec.cpp	\
-		$(NULL)
-
-=======
->>>>>>> 3b9b2d41
 BUILT_SOURCES +=			\
 	$(srcdir)/run-leapsec.c		\
 	$(srcdir)/run-ntp_prio_q.c	\
 	$(srcdir)/run-ntp_restrict.c	\
-<<<<<<< HEAD
-	$(srcdir)/run-ntp_util.c	\
-	$(srcdir)/run-rc_cmdlength.c		\
-	$(srcdir)/run-t-ntp_signd.c		\
-	$(NULL)
-
-noinst_HEADERS =	g_ntpdtest.h		\
-			$(srcdir)/../libntp/test-libntp.h	\
-			$(srcdir)/../libntp/sockaddrtest.h	\
-			$(NULL)
-=======
 	$(srcdir)/run-rc_cmdlength.c	\
 	$(srcdir)/run-ntp_signd.c	\
 	$(NULL)
@@ -92,7 +58,6 @@
 #	g_ntpdtest.h				\
 #	$(srcdir)/../libntp/test-libntp.h	\
 #	$(NULL)
->>>>>>> 3b9b2d41
 
 ###
 
@@ -154,36 +119,12 @@
 
 
 ###
-<<<<<<< HEAD
-test_ntp_util_CFLAGS =			\
-	-I$(top_srcdir)/sntp/unity	\
-	$(NULL)
-
-test_ntp_util_LDADD =			\
-	$(unity_tests_LDADD)		\
-	$(NULL)
-
-test_ntp_util_SOURCES =			\
-	ntp_util.c			\
-	run-ntp_util.c			\
-	$(srcdir)/../libntp/test-libntp.c		\
-	$(NULL)
-
-$(srcdir)/run-ntp_util.c: $(srcdir)/ntp_util.c $(std_unity_list)
-	$(run_unity) ntp_util.c run-ntp_util.c
-
-
-###
-test_rc_cmdlength_CFLAGS =			\
-=======
 test_rc_cmdlength_CFLAGS =		\
->>>>>>> 3b9b2d41
 	-I$(top_srcdir)/sntp/unity	\
 	$(NULL)
 
 test_rc_cmdlength_LDADD =		\
 	$(unity_tests_LDADD)		\
-	$(top_builddir)/ntpd/rc_cmdlength.o		\
 	$(NULL)
 
 test_rc_cmdlength_SOURCES =		\
@@ -203,29 +144,18 @@
 test_ntp_signd_LDADD =			\
 	$(unity_tests_LDADD)		\
 	$(top_builddir)/ntpd/libntpd.a	\
-	$(unity_tests_LDADD)		\
-	$(top_builddir)/ntpd/ntp_config.o	\
-	$(top_builddir)/ntpd/ntp_io.o	\
-	$(NULL)
-
-<<<<<<< HEAD
-#	$(top_builddir)/ntpd/ntp_signd.o #not needed if you #include the file.c
-
-test_ntp_signd_SOURCES =			\
-	t-ntp_signd.c			\
-	run-t-ntp_signd.c			\
-	$(srcdir)/../libntp/test-libntp.c		\
-	$(srcdir)/../../ntpd/ntp_signd.c		\
-=======
+	$(top_builddir)/ntpd/ntp_signd.o	\
+	$(unity_tests_LDADD)		\
+	$(NULL)
+
 test_ntp_signd_SOURCES =		\
 	ntp_signd.c			\
 	run-ntp_signd.c			\
 	$(srcdir)/../libntp/test-libntp.c	\
->>>>>>> 3b9b2d41
-	$(NULL)
-
-$(srcdir)/run-t-ntp_signd.c: $(srcdir)/t-ntp_signd.c $(std_unity_list)
-	$(run_unity) t-ntp_signd.c run-t-ntp_signd.c
+	$(NULL)
+
+$(srcdir)/run-ntp_signd.c: $(srcdir)/ntp_signd.c $(std_unity_list)
+	$(run_unity) ntp_signd.c run-ntp_signd.c
 
 ###
 test_ntp_scanner_CFLAGS =		\
