--- conflicted
+++ resolved
@@ -10,14 +10,10 @@
 
 check_PROGRAMS =		\
 	test-leapsec		\
-<<<<<<< HEAD
 	test-ntp_prio_q		\
 	test-ntp_restrict	\
-	test-rc_cmdlength   \
-=======
 	test-rc_cmdlength   	\
 	test-ntp_scanner	\
->>>>>>> dfe97af4
 	$(NULL)
 
 #	test-ntp_signd		\ #doesn't work, can't link it because you can't link static function
@@ -61,27 +57,19 @@
 tests_SOURCES = $(top_srcdir)/sntp/tests_main.cpp	\
 		g_ntpdtest.cpp		\
 		$(top_srcdir)/ntpd/ntp_leapsec.c	\
-<<<<<<< HEAD
 		$(top_srcdir)/ntpd/ntp_prio_q.c		\
 		$(top_srcdir)/ntpd/ntp_restrict.c	\
 		$(top_srcdir)/ntpd/rc_cmdlength.c	\
-=======
-		$(top_srcdir)/ntpd/rc_cmdlength.c	\
 		$(top_srcdir)/ntpd/ntp_signd.c	\
->>>>>>> dfe97af4
 		g_leapsec.cpp	\
 		$(NULL)
 
 BUILT_SOURCES +=			\
 	$(srcdir)/run-leapsec.c		\
-<<<<<<< HEAD
 	$(srcdir)/run-ntp_prio_q.c	\
 	$(srcdir)/run-ntp_restrict.c	\
 	$(srcdir)/run-rc_cmdlength.c		\
-=======
-	$(srcdir)/run-rc_cmdlength.c		\
 	$(srcdir)/run-ntp_signd.c		\
->>>>>>> dfe97af4
 	$(NULL)
 
 noinst_HEADERS =	g_ntpdtest.h		\
@@ -109,7 +97,6 @@
 
 
 ###
-<<<<<<< HEAD
 test_ntp_prio_q_CFLAGS =			\
 	-I$(top_srcdir)/sntp/unity	\
 	$(NULL)
@@ -149,24 +136,6 @@
 
 
 ###
-test_rc_cmdlength_CFLAGS =			\
-	-I$(top_srcdir)/sntp/unity	\
-	$(NULL)
-
-test_rc_cmdlength_LDADD =			\
-	$(unity_tests_LDADD)		\
-	$(NULL)
-
-test_rc_cmdlength_SOURCES =			\
-	rc_cmdlength.c			\
-	run-rc_cmdlength.c			\
-	$(srcdir)/../libntp/test-libntp.c		\
-	$(NULL)
-
-$(srcdir)/run-rc_cmdlength.c: $(srcdir)/rc_cmdlength.c $(std_unity_list)
-	$(run_unity) rc_cmdlength.c run-rc_cmdlength.c
-
-=======
 test_rc_cmdlength_CFLAGS =			\
 	-I$(top_srcdir)/sntp/unity	\
 	$(NULL)
@@ -223,7 +192,7 @@
 
 $(srcdir)/run-ntp_scanner.c: $(srcdir)/ntp_scanner.c $(std_unity_list)
 	$(run_unity) ntp_scanner.c run-ntp_scanner.c
->>>>>>> dfe97af4
+
 
 
 TESTS =
