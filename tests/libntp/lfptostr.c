--- conflicted
+++ resolved
@@ -6,7 +6,6 @@
 
 #include "config.h"
 #include "ntp_stdlib.h"
-//#include "ntp_calendar.h"
 #include "ntp_fp.h"
 
 #include "unity.h"
@@ -20,9 +19,6 @@
 static const int HALF_PROMILLE_UP = 2147484; // slightly more than 0.0005
 static const int HALF_PROMILLE_DOWN = 2147483; // slightly less than 0.0005
 
-<<<<<<< HEAD
-void 
-=======
 
 void test_PositiveInteger(void);
 void test_NegativeInteger(void);
@@ -39,7 +35,6 @@
 
 
 void
->>>>>>> bd5ae4af
 test_PositiveInteger(void) {
 	l_fp test = {200, 0}; // exact 200.0000000000
 
@@ -47,7 +42,7 @@
 	TEST_ASSERT_EQUAL_STRING("200000.0000000", mfptoms(test.l_ui, test.l_uf, LFP_MAX_PRECISION_MS));
 }
 
-void 
+void
 test_NegativeInteger(void) {
 	l_fp test = {-100, 0}; // -100
 
@@ -55,7 +50,7 @@
 	TEST_ASSERT_EQUAL_STRING("-100000.0000000", lfptoms(&test, LFP_MAX_PRECISION_MS));
 }
 
-void 
+void
 test_PositiveIntegerWithFraction(void) {
 	l_fp test = {200, ONE_FOURTH}; // 200.25
 
@@ -63,7 +58,7 @@
 	TEST_ASSERT_EQUAL_STRING("200250.0000000", lfptoms(&test, LFP_MAX_PRECISION_MS));
 }
 
-void 
+void
 test_NegativeIntegerWithFraction(void) {
 	l_fp test = {-100, ONE_FOURTH}; // -99.75
 
@@ -71,7 +66,7 @@
 	TEST_ASSERT_EQUAL_STRING("-99750.0000000", lfptoms(&test, LFP_MAX_PRECISION_MS));
 }
 
-void 
+void
 test_RoundingDownToInteger(void) {
 	l_fp test = {10, ONE_FOURTH}; // 10.25
 
@@ -79,7 +74,7 @@
 	TEST_ASSERT_EQUAL_STRING("10250", lfptoms(&test, 0));
 }
 
-void 
+void
 test_RoundingMiddleToInteger(void) {
 	l_fp test = {10, HALF}; // 10.5
 
@@ -87,7 +82,7 @@
 	TEST_ASSERT_EQUAL_STRING("10500", lfptoms(&test, 0));
 }
 
-void 
+void
 test_RoundingUpToInteger(void) {
 	l_fp test = {5, THREE_FOURTH}; // 5.75
 
@@ -95,7 +90,7 @@
 	TEST_ASSERT_EQUAL_STRING("5750", lfptoms(&test, 0));
 }
 
-void 
+void
 test_SingleDecimal(void) {
 	l_fp test = {8, ONE_FOURTH}; // 8.25
 
@@ -103,7 +98,7 @@
 	TEST_ASSERT_EQUAL_STRING("8250.0", lfptoms(&test, 1));
 }
 
-void 
+void
 test_MillisecondsRoundingUp(void) {
 	l_fp test = {1, HALF_PROMILLE_UP}; //slightly more than 1.0005
 
@@ -113,7 +108,7 @@
 	TEST_ASSERT_EQUAL_STRING("1001", lfptoms(&test, 0));
 }
 
-void 
+void
 test_MillisecondsRoundingDown(void) {
 	l_fp test = {1, HALF_PROMILLE_DOWN}; // slightly less than 1.0005
 
@@ -123,10 +118,8 @@
 	TEST_ASSERT_EQUAL_STRING("1000", lfptoms(&test, 0));
 }
 
-void 
-test_UnsignedInteger(void) {
+void test_UnsignedInteger(void) {
 	l_fp test = {3000000000UL, 0};
 
 	TEST_ASSERT_EQUAL_STRING("3000000000.0", ulfptoa(&test, 1));
-}
-
+}