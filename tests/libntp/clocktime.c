--- conflicted
+++ resolved
@@ -15,23 +15,15 @@
 // dependent on the actual system time.
 
 
-<<<<<<< HEAD
-void setUp(void)
-=======
 void
 setUp()
->>>>>>> 159acf30
 {
     ntpcal_set_timefunc(timefunc);
     settime(2000, 1, 1, 0, 0, 0);
 }
 
-<<<<<<< HEAD
-void tearDown(void)
-=======
 void
 tearDown()
->>>>>>> 159acf30
 {
     ntpcal_set_timefunc(NULL);
 }
@@ -39,12 +31,8 @@
 // ---------------------------------------------------------------------
 // test cases
 
-<<<<<<< HEAD
-void test_CurrentYear(void) {
-=======
 void
 test_CurrentYear(void) {
->>>>>>> 159acf30
 	// Timestamp: 2010-06-24 12:50:00Z
 	const u_int32 timestamp = 3486372600UL;
 	const u_int32 expected	= timestamp; // exactly the same.
@@ -59,12 +47,8 @@
 	TEST_ASSERT_EQUAL(expected, actual);
 }
 
-<<<<<<< HEAD
-void test_CurrentYearFuzz(void) {
-=======
 void
 test_CurrentYearFuzz(void) {
->>>>>>> 159acf30
 	/* 
 	 * Timestamp (rec_ui) is: 2010-06-24 12:50:00
 	 * Time sent into function is 12:00:00.
@@ -86,12 +70,8 @@
 	TEST_ASSERT_EQUAL(expected, actual);
 }
 
-<<<<<<< HEAD
-void test_TimeZoneOffset(void) {
-=======
 void
 test_TimeZoneOffset(void) {
->>>>>>> 159acf30
 	/*
 	 * Timestamp (rec_ui) is: 2010-06-24 12:00:00 +0800
 	 * (which is 2010-06-24 04:00:00Z)
@@ -111,12 +91,8 @@
 	TEST_ASSERT_EQUAL(expected, actual);
 }
 
-<<<<<<< HEAD
-void test_WrongYearStart(void) {
-=======
 void
 test_WrongYearStart(void) {
->>>>>>> 159acf30
 	/* 
 	 * Timestamp (rec_ui) is: 2010-01-02 11:00:00Z
 	 * Time sent into function is 11:00:00.
@@ -135,12 +111,8 @@
 	TEST_ASSERT_EQUAL(expected, actual);
 }
 
-<<<<<<< HEAD
-void test_PreviousYear(void) {
-=======
 void
 test_PreviousYear(void) {
->>>>>>> 159acf30
 	/*
 	 * Timestamp is: 2010-01-01 01:00:00Z
 	 * Time sent into function is 23:00:00
@@ -159,12 +131,8 @@
 	TEST_ASSERT_EQUAL(expected, actual);
 }
 
-<<<<<<< HEAD
-void test_NextYear(void) {
-=======
 void
 test_NextYear(void) {
->>>>>>> 159acf30
 	/*
 	 * Timestamp is: 2009-12-31 23:00:00Z
 	 * Time sent into function is 01:00:00
@@ -182,12 +150,8 @@
 	TEST_ASSERT_EQUAL(expected, actual);
 }
 
-<<<<<<< HEAD
-void test_NoReasonableConversion(void) {
-=======
 void
 test_NoReasonableConversion(void) {
->>>>>>> 159acf30
 	/* Timestamp is: 2010-01-02 11:00:00Z */
 	const u_int32 timestamp = 3471418800UL;
 	
@@ -209,12 +173,8 @@
 }
 
 
-<<<<<<< HEAD
-void test_AlwaysInLimit(void) {
-=======
 void
 test_AlwaysInLimit(void) {
->>>>>>> 159acf30
 	/* Timestamp is: 2010-01-02 11:00:00Z */
 	const u_int32 timestamp = 3471418800UL;
 	const u_short prime_incs[] = { 127, 151, 163, 179 };
