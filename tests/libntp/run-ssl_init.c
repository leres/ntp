--- conflicted
+++ resolved
@@ -53,11 +53,7 @@
   RUN_TEST(test_MD5KeyTypeWithDigestLength, 22);
   RUN_TEST(test_SHA1KeyTypeWithDigestLength, 31);
   RUN_TEST(test_MD5KeyName, 46);
-<<<<<<< HEAD
-  RUN_TEST(test_SHA1KeyName, 51);
-=======
   RUN_TEST(test_SHA1KeyName, 50);
->>>>>>> 423394c5
 
   return (UnityEnd());
 }