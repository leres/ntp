#include "config.h"

#include "ntp_stdlib.h"
#include "ntp_calendar.h"

#include "unity.h"
#include "lfptest.h"

/* This file tests both atolfp and mstolfp */

<<<<<<< HEAD
void test_PositiveInteger(void);
void test_NegativeInteger(void);
void test_PositiveFraction(void);
void test_NegativeFraction(void);
void test_PositiveMsFraction(void);
void test_NegativeMsFraction(void);
void test_InvalidChars(void);


void test_PositiveInteger(void) {
=======
void 
test_PositiveInteger(void) {
>>>>>>> 72876346
	const char *str = "500";
	const char *str_ms = "500000";

	const l_fp expected = {500,0};
	l_fp actual, actual_ms;

	TEST_ASSERT_TRUE(atolfp(str, &actual));
	TEST_ASSERT_TRUE(mstolfp(str_ms, &actual_ms));

	TEST_ASSERT_TRUE(IsEqual(expected, actual));
	TEST_ASSERT_TRUE(IsEqual(expected, actual_ms));
}

void 
test_NegativeInteger(void) {
	const char *str = "-300";
	const char *str_ms = "-300000";

	const l_fp expected = {-300,0};

	l_fp actual, actual_ms;

	TEST_ASSERT_TRUE(atolfp(str, &actual));
	TEST_ASSERT_TRUE(mstolfp(str_ms, &actual_ms));

	TEST_ASSERT_TRUE(IsEqual(expected, actual));
	TEST_ASSERT_TRUE(IsEqual(expected, actual_ms));
}

void 
test_PositiveFraction(void) {
	const char *str = "+500.5";
	const char *str_ms = "500500.0";

	const l_fp expected = {500, HALF};
	l_fp actual, actual_ms;

	TEST_ASSERT_TRUE(atolfp(str, &actual));
	TEST_ASSERT_TRUE(mstolfp(str_ms, &actual_ms));

	TEST_ASSERT_TRUE(IsEqual(expected, actual));
	TEST_ASSERT_TRUE(IsEqual(expected, actual_ms));
}

void 
test_NegativeFraction(void) {
	const char *str = "-300.75";
	const char *str_ms = "-300750";

	const l_fp expected = {-301, QUARTER};

	l_fp actual, actual_ms;

	TEST_ASSERT_TRUE(atolfp(str, &actual));
	TEST_ASSERT_TRUE(mstolfp(str_ms, &actual_ms));

	TEST_ASSERT_TRUE(IsEqual(expected, actual));
	TEST_ASSERT_TRUE(IsEqual(expected, actual_ms));
}

void 
test_PositiveMsFraction(void) {
	const char *str = "300.00025";
	const char *str_ms = "300000.25";

	const l_fp expected = {300, QUARTER_PROMILLE_APPRX};
	l_fp actual, actual_ms;


	TEST_ASSERT_TRUE(atolfp(str, &actual));
	TEST_ASSERT_TRUE(mstolfp(str_ms, &actual_ms));

	TEST_ASSERT_TRUE(IsEqual(expected, actual));
	TEST_ASSERT_TRUE(IsEqual(expected, actual_ms));

}

void 
test_NegativeMsFraction(void) {
	const char *str = "-199.99975";
	const char *str_ms = "-199999.75";

	const l_fp expected = {-200, QUARTER_PROMILLE_APPRX} ;

	l_fp actual, actual_ms;

	TEST_ASSERT_TRUE(atolfp(str, &actual));
	TEST_ASSERT_TRUE(mstolfp(str_ms, &actual_ms));

	TEST_ASSERT_TRUE(IsEqual(expected, actual));
	TEST_ASSERT_TRUE(IsEqual(expected, actual_ms));

}

void 
test_InvalidChars(void) {
	const char *str = "500.4a2";
	l_fp actual, actual_ms;

	TEST_ASSERT_FALSE(atolfp(str, &actual));
	TEST_ASSERT_FALSE(mstolfp(str, &actual_ms));
}
<|MERGE_RESOLUTION|>--- conflicted
+++ resolved
@@ -8,7 +8,6 @@
 
 /* This file tests both atolfp and mstolfp */
 
-<<<<<<< HEAD
 void test_PositiveInteger(void);
 void test_NegativeInteger(void);
 void test_PositiveFraction(void);
@@ -18,11 +17,8 @@
 void test_InvalidChars(void);
 
 
-void test_PositiveInteger(void) {
-=======
 void 
 test_PositiveInteger(void) {
->>>>>>> 72876346
 	const char *str = "500";
 	const char *str_ms = "500000";
 
