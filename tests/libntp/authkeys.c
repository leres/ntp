--- conflicted
+++ resolved
@@ -66,12 +66,8 @@
 	authtrust(keyno, FALSE);
 }
 
-<<<<<<< HEAD
-void test_AddTrustedKeys(void) {
-=======
 void
 test_AddTrustedKeys() {
->>>>>>> 159acf30
 	const keyid_t KEYNO1 = 5;
 	const keyid_t KEYNO2 = 8;
 
@@ -82,12 +78,8 @@
 	TEST_ASSERT_TRUE(authistrusted(KEYNO2));
 }
 
-<<<<<<< HEAD
-void test_AddUntrustedKey(void) {
-=======
 void
 test_AddUntrustedKey() {
->>>>>>> 159acf30
 	const keyid_t KEYNO = 3;
    
 	AddUntrustedKey(KEYNO);
@@ -95,12 +87,8 @@
 	TEST_ASSERT_FALSE(authistrusted(KEYNO));
 }
 
-<<<<<<< HEAD
-void test_HaveKeyCorrect(void) {
-=======
 void
 test_HaveKeyCorrect() {
->>>>>>> 159acf30
 	const keyid_t KEYNO = 3;
 
 	AddTrustedKey(KEYNO);
@@ -109,36 +97,24 @@
 	TEST_ASSERT_TRUE(authhavekey(KEYNO));
 }
 
-<<<<<<< HEAD
-void test_HaveKeyIncorrect(void) {
-=======
 void
 test_HaveKeyIncorrect() {
->>>>>>> 159acf30
 	const keyid_t KEYNO = 2;
 
 	TEST_ASSERT_FALSE(auth_havekey(KEYNO));
 	TEST_ASSERT_FALSE(authhavekey(KEYNO));
 }
 
-<<<<<<< HEAD
-void test_AddWithAuthUseKey(void) {
-=======
 void
 test_AddWithAuthUseKey() {
->>>>>>> 159acf30
 	const keyid_t KEYNO = 5;
 	const char* KEY = "52a";
 
 	TEST_ASSERT_TRUE(authusekey(KEYNO, KEYTYPE, (u_char*)KEY));	
 }
 
-<<<<<<< HEAD
-void test_EmptyKey(void) {
-=======
 void
 test_EmptyKey() {
->>>>>>> 159acf30
 	const keyid_t KEYNO = 3;
 	const char* KEY = "";
 
