#include "config.h"

#include "ntp_stdlib.h"

#include "unity.h"

<<<<<<< HEAD

void test_SingleDigit(void);
void test_MultipleDigits(void);
void test_Zero(void);
void test_MaximumUnsigned32bit(void);
void test_Overflow(void);
void test_IllegalCharacter(void);
void test_IllegalDigit(void);


void test_SingleDigit(void) {
=======
void 
test_SingleDigit(void) {
>>>>>>> 72876346
	const char* str = "5";
	u_long actual;

	TEST_ASSERT_TRUE(octtoint(str, &actual) );
	TEST_ASSERT_EQUAL(5, actual);
}

void 
test_MultipleDigits(void){
	const char* str = "271";
	u_long actual;

	TEST_ASSERT_TRUE(octtoint(str, &actual) );
	TEST_ASSERT_EQUAL(185, actual);

}

void 
test_Zero(void) {
	const char* str = "0";
	u_long actual;

	TEST_ASSERT_TRUE(octtoint(str, &actual) );
	TEST_ASSERT_EQUAL(0, actual);

}

void 
test_MaximumUnsigned32bit(void) {
	const char* str = "37777777777";
	u_long actual;

	TEST_ASSERT_TRUE(octtoint(str, &actual) );
	TEST_ASSERT_EQUAL(4294967295UL, actual);

}

void 
test_Overflow(void) {
	const char* str = "40000000000";
	u_long actual;

	TEST_ASSERT_FALSE(octtoint(str, &actual) );

}

void 
test_IllegalCharacter(void) {
	const char* str = "5ac2";
	u_long actual;

	TEST_ASSERT_FALSE(octtoint(str, &actual) );

}

void 
test_IllegalDigit(void) {
	const char* str = "5283";
	u_long actual;

	TEST_ASSERT_FALSE(octtoint(str, &actual) );

}<|MERGE_RESOLUTION|>--- conflicted
+++ resolved
@@ -4,7 +4,6 @@
 
 #include "unity.h"
 
-<<<<<<< HEAD
 
 void test_SingleDigit(void);
 void test_MultipleDigits(void);
@@ -15,11 +14,8 @@
 void test_IllegalDigit(void);
 
 
-void test_SingleDigit(void) {
-=======
 void 
 test_SingleDigit(void) {
->>>>>>> 72876346
 	const char* str = "5";
 	u_long actual;
 
