--- conflicted
+++ resolved
@@ -55,34 +55,22 @@
 }
 
 
-<<<<<<< HEAD
-void setUp(void)
-=======
 void
 setUp()
->>>>>>> 159acf30
 {
     ntpcal_set_timefunc(timefunc);
     settime(1970, 1, 1, 0, 0, 0);
 }
 
-<<<<<<< HEAD
-void tearDown(void)
-=======
 void
 tearDown()
->>>>>>> 159acf30
 {
     ntpcal_set_timefunc(NULL);
 }
 
 
-<<<<<<< HEAD
-void test_RegularTime(void) {
-=======
 void
 test_RegularTime(void) {
->>>>>>> 159acf30
 	u_long testDate = 3485080800UL; // 2010-06-09 14:00:00
 	struct calendar expected = {2010,160,6,9,14,0,0};
 
@@ -93,12 +81,8 @@
 	TEST_ASSERT_TRUE(IsEqual(expected, actual));
 }
 
-<<<<<<< HEAD
-void test_LeapYear(void) {
-=======
 void
 test_LeapYear(void) {
->>>>>>> 159acf30
 	u_long input = 3549902400UL; // 2012-06-28 20:00:00Z
 	struct calendar expected = {2012, 179, 6, 28, 20, 0, 0};
 
@@ -109,12 +93,8 @@
 	TEST_ASSERT_TRUE(IsEqual(expected, actual));
 }
 
-<<<<<<< HEAD
-void test_uLongBoundary(void) {
-=======
 void
 test_uLongBoundary(void) {
->>>>>>> 159acf30
 	u_long time = 4294967295UL; // 2036-02-07 6:28:15
 	struct calendar expected = {2036,0,2,7,6,28,15};
 
@@ -125,12 +105,8 @@
 	TEST_ASSERT_TRUE(IsEqual(expected, actual));
 }
 
-<<<<<<< HEAD
-void test_uLongWrapped(void) {
-=======
 void
 test_uLongWrapped(void) {
->>>>>>> 159acf30
 	u_long time = 0;
 	struct calendar expected = {2036,0,2,7,6,28,16};
 
