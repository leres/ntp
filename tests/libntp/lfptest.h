--- conflicted
+++ resolved
@@ -3,6 +3,7 @@
 
 #include "config.h"
 #include "ntp_fp.h"
+
 
 static const int32 HALF = -2147483647L - 1L;
 static const int32 HALF_PROMILLE_UP = 2147484; // slightly more than 0.0005
@@ -10,28 +11,6 @@
 static const int32 QUARTER = 1073741824L;
 static const int32 QUARTER_PROMILLE_APPRX = 1073742L;
 
-<<<<<<< HEAD
-
 int IsEqual(const l_fp expected, const l_fp actual);
 
-int IsEqual(const l_fp expected, const l_fp actual) {
-	if (L_ISEQU(&expected, &actual)) {
-		return TRUE;
-	} else {
-		//printf(" expected: ...");
-		/*
-		<< " expected: " << lfptoa(&expected, FRACTION_PREC)
-				<< " (" << expected.l_ui << "." << expected.l_uf << ")"
-				<< " but was: " << lfptoa(&actual, FRACTION_PREC)
-				<< " (" << actual.l_ui << "." << actual.l_uf << ")";
-		*/
-		return FALSE;
-	}
-
-}
-=======
-int IsEqual(const l_fp expected, const l_fp actual);
->>>>>>> 158a6d16
-
-#endif
-
+#endif