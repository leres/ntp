NULL =
BUILT_SOURCES =
CLEANFILES =

run_unity =	cd $(srcdir) && ruby ../../sntp/unity/auto/generate_test_runner.rb

#removed test-libntp
check_PROGRAMS =		\
	test-a_md5encrypt	\
	test-atoint			\
	test-atouint		\
	test-authkeys		\
	test-calendar		\
	test-caljulian		\
	test-caltontp		\
	test-calyearstart	\
	test-clocktime		\
	test-decodenetnum	\
	test-hextoint		\
	test-hextolfp		\
	test-humandate		\
	test-lfpfunc		\
	test-lfptostr		\
	test-modetoa		\
	test-msyslog		\
	test-netof			\
	test-numtoa			\
	test-numtohost		\
	test-octtoint		\
	test-prettydate		\
	test-recvbuff		\
	test-refnumtoa		\
	test-sfptostr		\
	test-ssl_init		\
	test-socktoa		\
	test-statestr		\
	test-strtolfp       \
	test-timespecops	\
	test-timevalops		\
<<<<<<< HEAD
	test-tstotv			\
=======
	test-tvtots			\
>>>>>>> 8031ed90
	test-uglydate		\
	test-vi64ops		\
	test-ymd2yd			\
	$(NULL)

if GTEST_AVAILABLE
check_PROGRAMS += tests
else
EXTRA_PROGRAMS = tests
endif

LDADD =					\
	$(top_builddir)/libntp/libntp.a	\
	$(LDADD_LIBNTP)			\
	$(PTHREAD_LIBS)			\
	$(LDADD_NTP)			\
	$(LIBM)				\
	$(NULL)

tests_LDADD =				\
	$(LDADD)			\
	$(GTEST_LDFLAGS)		\
	$(GTEST_LIBS)			\
	$(NULL)

unity_tests_LDADD =				\
	$(LDADD)				\
	$(top_builddir)/sntp/unity/libunity.a	\
	$(NULL)

AM_CFLAGS   = $(CFLAGS_NTP)
AM_CXXFLAGS = $(GTEST_CXXFLAGS)

AM_CPPFLAGS  = $(NTP_INCS)
AM_CPPFLAGS += -I$(top_srcdir)/sntp
AM_CPPFLAGS += $(GTEST_CPPFLAGS)
AM_CPPFLAGS += $(CPPFLAGS_NTP)

AM_LDFLAGS = $(LDFLAGS_NTP)

tests_SOURCES =					\
	$(top_srcdir)/sntp/tests_main.cpp	\
	libntptest.cpp		\
	g_a_md5encrypt.cpp	\
	g_atoint.cpp		\
	g_atouint.cpp		\
	g_authkeys.cpp		\
	buftvtots.cpp		\
	g_calendar.cpp		\
	g_caljulian.cpp		\
	g_caltontp.cpp		\
	g_calyearstart.cpp	\
	g_clocktime.cpp		\
	g_decodenetnum.cpp	\
	g_hextoint.cpp		\
	g_hextolfp.cpp		\
	g_humandate.cpp		\
	g_lfpfunc.cpp		\
	g_lfptostr.cpp		\
	g_modetoa.cpp		\
	g_msyslog.cpp		\
	g_netof.cpp			\
	g_numtoa.cpp		\
	g_numtohost.cpp		\
	g_octtoint.cpp		\
	g_prettydate.cpp	\
	g_recvbuff.cpp		\
	g_refnumtoa.cpp		\
	g_sfptostr.cpp		\
	g_socktoa.cpp		\
	g_ssl_init.cpp		\
	g_statestr.cpp		\
	g_strtolfp.cpp		\
	g_timespecops.cpp	\
	timestructs.cpp		\
	g_timevalops.cpp	\
<<<<<<< HEAD
	g_tstotv.cpp			\
	tvtots.cpp			\
=======
	tstotv.cpp		\
	g_tvtots.cpp		\
>>>>>>> 8031ed90
	g_uglydate.cpp		\
	g_vi64ops.cpp		\
	g_ymd2yd.cpp		\
	$(NULL)

BUILT_SOURCES +=			\
	$(srcdir)/run-a_md5encrypt.c	\
	$(srcdir)/run-atoint.c		\
	$(srcdir)/run-atouint.c		\
	$(srcdir)/run-authkeys.c	\
	$(srcdir)/run-caljulian.c	\
	$(srcdir)/run-caltontp.c
	$(srcdir)/run-calyearstart.c	\
	$(srcdir)/run-clocktime.c	\
	$(srcdir)/run-decodenetnum.c	\
	$(srcdir)/run-hextoint.c	\
	$(srcdir)/run-hextolfp.c	\
	$(srcdir)/run-humandate.c	\
	$(srcdir)/run-lfpfunc.c		\
	$(srcdir)/run-lfptostr.c		\
	$(srcdir)/run-modetoa.c		\
	$(srcdir)/run-msyslog.c		\
	$(srcdir)/run-netof.c		\
	$(srcdir)/run-numtoa.c		\
	$(srcdir)/run-numtohost.c	\
	$(srcdir)/run-octtoint.c	\
	$(srcdir)/run-prettydate.c	\
	$(srcdir)/run-recvbuff.c	\
	$(srcdir)/run-refnumtoa.c	\
	$(srcdir)/run-sfptostr.c	\
	$(srcdir)/run-ssl_init.c	\
	$(srcdir)/run-socktoa.c		\
	$(srcdir)/run-statestr.c	\
	$(srcdir)/run-strtolfp.c	\
	$(srcdir)/run-timevalops.c	\
	$(srcdir)/run-timespecops.c	\
<<<<<<< HEAD
	$(srcdir)/run-tstotv.c		\
=======
	$(srcdir)/run-tvtots.c		\
>>>>>>> 8031ed90
	$(srcdir)/run-uglydate.c	\
	$(srcdir)/run-vi64ops.c		\
	$(srcdir)/run-ymd2yd.c		\
	$(srcdir)/run-calendar.c	\
	$(NULL)

noinst_HEADERS =	\
	lfptest.h	\
	c_lfptest.h	\
	libntptest.h	\
	sockaddrtest.h	\
	c_sockaddrtest.h	\
	timestructs.h	\
	test-libntp.h	\
	$(NULL)

#$(srcdir)/run-libntp.c: $(srcdir)/test-libntp.c $(std_unity_list)
#	$(run_unity) test-libntp.c run-libntp.c

#test_libntp_CFLAGS =			\
#	-I$(top_srcdir)/sntp/unity	\
#	$(NULL)

#test_libntp_LDADD =				\
#	$(LDADD)				\
#	$(top_builddir)/sntp/unity/libunity.a	\
#	$(NULL)

test_modetoa_CFLAGS =			\
	-I$(top_srcdir)/sntp/unity	\
	$(NULL)

test_modetoa_LDADD =				\
	$(LDADD)				\
	$(top_builddir)/sntp/unity/libunity.a	\
	$(NULL)

test_uglydate_CFLAGS =			\
	-I$(top_srcdir)/sntp/unity	\
	$(NULL)

test_uglydate_LDADD =				\
	$(LDADD)				\
	$(top_builddir)/sntp/unity/libunity.a	\
	$(NULL)

test_ymd2yd_CFLAGS =			\
	-I$(top_srcdir)/sntp/unity	\
	$(NULL)

test_ymd2yd_LDADD =				\
	$(LDADD)				\
	$(top_builddir)/sntp/unity/libunity.a	\
	$(NULL)

test_statestr_CFLAGS =				\
	-I$(top_srcdir)/sntp/unity		\
	$(NULL)

test_statestr_LDADD =				\
	$(LDADD)				\
	$(top_builddir)/sntp/unity/libunity.a	\
	$(NULL)

test_numtoa_CFLAGS =				\
	-I$(top_srcdir)/sntp/unity		\
	$(NULL)

test_numtoa_LDADD =				\
	$(unity_tests_LDADD)			\
	$(NULL)

test_numtohost_CFLAGS =				\
	-I$(top_srcdir)/sntp/unity		\
	$(NULL)

test_numtohost_LDADD =				\
	$(unity_tests_LDADD)			\
	$(NULL)

test_hextoint_CFLAGS =				\
	-I$(top_srcdir)/sntp/unity		\
	$(NULL)

test_hextoint_LDADD =				\
	$(unity_tests_LDADD)			\
	$(NULL)

test_atoint_CFLAGS =				\
	-I$(top_srcdir)/sntp/unity		\
	$(NULL)

test_atoint_LDADD =				\
	$(unity_tests_LDADD)			\
	$(NULL)

test_octtoint_CFLAGS =			\
	-I$(top_srcdir)/sntp/unity	\
	$(NULL)

test_octtoint_LDADD =			\
	$(unity_tests_LDADD)		\
	$(NULL)

test_hextolfp_CFLAGS =			\
	-I$(top_srcdir)/sntp/unity	\
	$(NULL)

test_hextolfp_LDADD =			\
	$(unity_tests_LDADD)		\
	$(NULL)

test_netof_CFLAGS =			\
	-I$(top_srcdir)/sntp/unity	\
	$(NULL)

test_netof_LDADD =			\
	$(unity_tests_LDADD)		\
	$(NULL)

test_decodenetnum_CFLAGS =		\
	-I$(top_srcdir)/sntp/unity	\
	$(NULL)

test_decodenetnum_LDADD =		\
	$(unity_tests_LDADD)		\
	-lpthread			\
	$(NULL)

test_socktoa_CFLAGS =			\
	-I$(top_srcdir)/sntp/unity	\
	$(NULL)

test_socktoa_LDADD =			\
	$(unity_tests_LDADD)		\
	$(NULL)

test_strtolfp_CFLAGS =			\
	-I$(top_srcdir)/sntp/unity	\
	$(NULL)

test_strtolfp_LDADD =			\
	$(unity_tests_LDADD)		\
	$(NULL)

test_lfptostr_CFLAGS =			\
	-I$(top_srcdir)/sntp/unity	\
	$(NULL)

test_lfptostr_LDADD =			\
	$(unity_tests_LDADD)		\
	$(NULL)

test_a_md5encrypt_CFLAGS =			\
	-I$(top_srcdir)/sntp/unity		\
	$(NULL)

test_a_md5encrypt_LDADD =			\
	$(unity_tests_LDADD)			\
	$(NULL)

test_atouint_CFLAGS =				\
	-I$(top_srcdir)/sntp/unity		\
	$(NULL)

test_atouint_LDADD =				\
	$(unity_tests_LDADD)			\
	$(NULL)

test_authkeys_CFLAGS =				\
	-I$(top_srcdir)/sntp/unity		\
	$(NULL)

test_authkeys_LDADD =				\
	$(unity_tests_LDADD)			\
	$(NULL)

test_lfpfunc_CFLAGS =				\
	-I$(top_srcdir)/sntp/unity		\
	-DUNITY_INCLUDE_DOUBLE			\
	$(NULL)

test_lfpfunc_LDADD =				\
	$(unity_tests_LDADD)			\
	$(NULL)

test_vi64ops_CFLAGS =				\
	-I$(top_srcdir)/sntp/unity		\
	$(NULL)

test_vi64ops_LDADD =				\
	$(unity_tests_LDADD)			\
	$(NULL)

test_refnumtoa_CFLAGS =				\
	-I$(top_srcdir)/sntp/unity		\
	$(NULL)

test_refnumtoa_LDADD =				\
	$(LDADD)				\
	$(top_builddir)/sntp/unity/libunity.a	\
	$(NULL)

test_calyearstart_CFLAGS =			\
	-I$(top_srcdir)/sntp/unity		\
	$(NULL)

test_calyearstart_LDADD =			\
	$(LDADD)				\
	$(top_builddir)/sntp/unity/libunity.a	\
	$(NULL)

test_clocktime_CFLAGS =				\
	-I$(top_srcdir)/sntp/unity		\
	$(NULL)

test_clocktime_LDADD =				\
	$(LDADD)				\
	$(top_builddir)/sntp/unity/libunity.a	\
	$(NULL)

test_caljulian_CFLAGS =				\
	-I$(top_srcdir)/sntp/unity		\
	$(NULL)

test_caljulian_LDADD =				\
	$(LDADD)				\
	$(top_builddir)/sntp/unity/libunity.a	\
	-lpthread				\
	$(NULL)

test_calendar_CFLAGS =				\
	-I$(top_srcdir)/sntp/unity		\
	$(NULL)

test_calendar_LDADD =				\
	$(LDADD)				\
	$(top_builddir)/sntp/unity/libunity.a	\
	$(NULL)

test_timevalops_CFLAGS =			\
	-I$(top_srcdir)/sntp/unity		\
	$(NULL)

test_timevalops_LDADD =				\
	$(LDADD)				\
	$(top_builddir)/sntp/unity/libunity.a	\
	$(NULL)

test_timespecops_CFLAGS =			\
	-I$(top_srcdir)/sntp/unity		\
	$(NULL)

test_timespecops_LDADD =			\
	$(LDADD)				\
	$(top_builddir)/sntp/unity/libunity.a	\
	$(NULL)

test_ssl_init_CFLAGS =				\
	-I$(top_srcdir)/sntp/unity		\
	$(NULL)

test_ssl_init_LDADD =				\
	$(LDADD)				\
	$(top_builddir)/sntp/unity/libunity.a	\
	$(NULL)

<<<<<<< HEAD
test_caltontp_CFLAGS =			\
	-I$(top_srcdir)/sntp/unity		\
	$(NULL)

test_caltontp_LDADD =			\
	$(LDADD)				\
	$(top_builddir)/sntp/unity/libunity.a	\
	-lpthread				\
	$(NULL)

test_msyslog_CFLAGS =			\
	-I$(top_srcdir)/sntp/unity		\
	$(NULL)

test_msyslog_LDADD =			\
=======
test_tvtots_CFLAGS =				\
	-I$(top_srcdir)/sntp/unity		\
	-DUNITY_INCLUDE_DOUBLE			\
	$(NULL)

test_tvtots_LDADD =				\
	$(LDADD)				\
	$(top_builddir)/sntp/unity/libunity.a	\
	$(NULL)

test_sfptostr_CFLAGS =				\
	-I$(top_srcdir)/sntp/unity		\
	-DUNITY_INCLUDE_DOUBLE			\
	$(NULL)

test_sfptostr_LDADD =				\
>>>>>>> 8031ed90
	$(LDADD)				\
	$(top_builddir)/sntp/unity/libunity.a	\
	$(NULL)

<<<<<<< HEAD
test_prettydate_CFLAGS =			\
	-I$(top_srcdir)/sntp/unity		\
	$(NULL)

test_prettydate_LDADD =			\
	$(LDADD)				\
	$(top_builddir)/sntp/unity/libunity.a	\
	$(NULL)

test_recvbuff_CFLAGS =			\
	-I$(top_srcdir)/sntp/unity		\
	$(NULL)

test_recvbuff_LDADD =			\
	$(LDADD)				\
	$(top_builddir)/sntp/unity/libunity.a	\
	$(NULL)

test_tstotv_CFLAGS =			\
	-I$(top_srcdir)/sntp/unity		\
	$(NULL)

test_tstotv_LDADD =			\
=======
test_humandate_CFLAGS =				\
	-I$(top_srcdir)/sntp/unity		\
	$(NULL)

test_humandate_LDADD =				\
>>>>>>> 8031ed90
	$(LDADD)				\
	$(top_builddir)/sntp/unity/libunity.a	\
	$(NULL)


test_modetoa_SOURCES =			\
	modetoa.c			\
	run-modetoa.c			\
	$(NULL)

test_uglydate_SOURCES =			\
	uglydate.c			\
	run-uglydate.c			\
	$(NULL)

test_ymd2yd_SOURCES =			\
	ymd2yd.c			\
	run-ymd2yd.c			\
	$(NULL)

test_statestr_SOURCES =			\
	statestr.c			\
	run-statestr.c			\
	$(NULL)

test_numtoa_SOURCES =			\
	numtoa.c			\
	run-numtoa.c			\
	$(NULL)

test_numtohost_SOURCES =		\
	numtohost.c			\
	run-numtohost.c			\
	$(NULL)

test_hextoint_SOURCES =			\
	hextoint.c			\
	run-hextoint.c			\
	$(NULL)

test_atoint_SOURCES =			\
	atoint.c			\
	run-atoint.c			\
	$(NULL)

test_a_md5encrypt_SOURCES =		\
	a_md5encrypt.c			\
	run-a_md5encrypt.c		\
	$(NULL)

test_octtoint_SOURCES =			\
	octtoint.c			\
	run-octtoint.c			\
	$(NULL)

test_hextolfp_SOURCES =			\
	hextolfp.c			\
	run-hextolfp.c			\
	$(NULL)

test_netof_SOURCES =			\
	netof.c				\
	run-netof.c			\
	$(NULL)

test_decodenetnum_SOURCES =		\
	decodenetnum.c			\
	run-decodenetnum.c		\
	$(NULL)

test_socktoa_SOURCES =			\
	socktoa.c			\
	run-socktoa.c			\
	$(NULL)

test_strtolfp_SOURCES =			\
	strtolfp.c			\
	run-strtolfp.c			\
	$(NULL)

test_lfptostr_SOURCES =			\
	lfptostr.c			\
	run-lfptostr.c			\
	$(NULL)

test_atouint_SOURCES =			\
	atouint.c			\
	run-atouint.c			\
	$(NULL)

test_authkeys_SOURCES =			\
	authkeys.c			\
	run-authkeys.c			\
	$(NULL)

test_lfpfunc_SOURCES =			\
	lfpfunc.c			\
	run-lfpfunc.c			\
	$(NULL)

test_vi64ops_SOURCES =			\
	vi64ops.c			\
	run-vi64ops.c			\
	$(NULL)

test_refnumtoa_SOURCES =		\
	refnumtoa.c			\
	run-refnumtoa.c			\
	$(NULL)

test_calyearstart_SOURCES =		\
	calyearstart.c			\
	run-calyearstart.c		\
	test-libntp.c			\
	$(NULL)

test_clocktime_SOURCES =		\
	clocktime.c			\
	run-clocktime.c			\
	test-libntp.c			\
	$(NULL)

test_caljulian_SOURCES =		\
	caljulian.c			\
	run-caljulian.c			\
	test-libntp.c			\
	$(NULL)

test_calendar_SOURCES =			\
	calendar.c			\
	run-calendar.c			\
	test-libntp.c			\
	$(NULL)

test_timevalops_SOURCES =		\
	timevalops.c			\
	run-timevalops.c		\
	$(NULL)

test_timespecops_SOURCES =		\
	timespecops.c			\
	run-timespecops.c		\
	$(NULL)

test_ssl_init_SOURCES =			\
	ssl_init.c			\
	run-ssl_init.c			\
	$(NULL)

<<<<<<< HEAD
test_caltontp_SOURCES =			\
	caltontp.c			\
	run-caltontp.c			\
	$(NULL)

test_msyslog_SOURCES =			\
	msyslog.c			\
	run-msyslog.c			\
	$(NULL)

test_prettydate_SOURCES =			\
	prettydate.c			\
	run-prettydate.c			\
	$(NULL)

test_recvbuff_SOURCES =			\
	recvbuff.c			\
	run-recvbuff.c			\
	$(NULL)

test_tstotv_SOURCES =			\
	tstotv.c			\
	run-tstotv.c			\
=======
test_tvtots_SOURCES =			\
	tvtots.c			\
	run-tvtots.c			\
	$(NULL)

test_sfptostr_SOURCES =			\
	sfptostr.c			\
	run-sfptostr.c			\
	$(NULL)

test_humandate_SOURCES =			\
	humandate.c			\
	run-humandate.c			\
>>>>>>> 8031ed90
	$(NULL)

$(srcdir)/run-modetoa.c: $(srcdir)/modetoa.c $(std_unity_list)
	$(run_unity) modetoa.c run-modetoa.c

$(srcdir)/run-uglydate.c: $(srcdir)/uglydate.c $(std_unity_list)
	$(run_unity) uglydate.c run-uglydate.c

$(srcdir)/run-ymd2yd.c: $(srcdir)/ymd2yd.c $(std_unity_list)
	$(run_unity) ymd2yd.c run-ymd2yd.c

$(srcdir)/run-statestr.c: $(srcdir)/statestr.c $(std_unity_list)
	$(run_unity) statestr.c run-statestr.c

$(srcdir)/run-numtoa.c: $(srcdir)/numtoa.c $(std_unity_list)
	$(run_unity) numtoa.c run-numtoa.c

$(srcdir)/run-numtohost.c: $(srcdir)/numtohost.c $(std_unity_list)
	$(run_unity) numtohost.c run-numtohost.c

$(srcdir)/run-hextoint.c: $(srcdir)/hextoint.c $(std_unity_list)
	$(run_unity) hextoint.c run-hextoint.c

$(srcdir)/run-atoint.c: $(srcdir)/atoint.c $(std_unity_list)
	$(run_unity) atoint.c run-atoint.c

$(srcdir)/run-octtoint.c: $(srcdir)/octtoint.c $(std_unity_list)
	$(run_unity) octtoint.c run-octtoint.c

$(srcdir)/run-hextolfp.c: $(srcdir)/hextolfp.c $(std_unity_list)
	$(run_unity) hextolfp.c run-hextolfp.c

$(srcdir)/run-netof.c: $(srcdir)/netof.c $(std_unity_list)
	$(run_unity) netof.c run-netof.c

$(srcdir)/run-decodenetnum.c: $(srcdir)/decodenetnum.c $(std_unity_list)
	$(run_unity) decodenetnum.c run-decodenetnum.c

$(srcdir)/run-socktoa.c: $(srcdir)/socktoa.c $(std_unity_list)
	$(run_unity) socktoa.c run-socktoa.c

$(srcdir)/run-strtolfp.c: $(srcdir)/strtolfp.c $(std_unity_list)
	$(run_unity) strtolfp.c run-strtolfp.c

$(srcdir)/run-lfptostr.c: $(srcdir)/lfptostr.c $(std_unity_list)
	$(run_unity) lfptostr.c run-lfptostr.c

$(srcdir)/run-a_md5encrypt.c: $(srcdir)/a_md5encrypt.c $(std_unity_list)
	$(run_unity) a_md5encrypt.c run-a_md5encrypt.c

$(srcdir)/run-atouint.c: $(srcdir)/atouint.c $(std_unity_list)
	$(run_unity) atouint.c run-atouint.c

$(srcdir)/run-authkeys.c: $(srcdir)/authkeys.c $(std_unity_list)
	$(run_unity) authkeys.c run-authkeys.c

$(srcdir)/run-lfpfunc.c: $(srcdir)/lfpfunc.c $(std_unity_list)
	$(run_unity) lfpfunc.c run-lfpfunc.c

$(srcdir)/run-vi64ops.c: $(srcdir)/vi64ops.c $(std_unity_list)
	$(run_unity) vi64ops.c run-vi64ops.c

$(srcdir)/run-refnumtoa.c: $(srcdir)/refnumtoa.c $(std_unity_list)
	$(run_unity) refnumtoa.c run-refnumtoa.c

$(srcdir)/run-calyearstart.c: $(srcdir)/calyearstart.c $(std_unity_list)
	$(run_unity) calyearstart.c run-calyearstart.c

$(srcdir)/run-clocktime.c: $(srcdir)/clocktime.c $(std_unity_list)
	$(run_unity) clocktime.c run-clocktime.c

$(srcdir)/run-caljulian.c: $(srcdir)/caljulian.c $(std_unity_list)
	$(run_unity) caljulian.c run-caljulian.c

$(srcdir)/run-calendar.c: $(srcdir)/calendar.c $(std_unity_list)
	$(run_unity) calendar.c run-calendar.c

$(srcdir)/run-timevalops.c: $(srcdir)/timevalops.c $(std_unity_list)
	$(run_unity) timevalops.c run-timevalops.c

$(srcdir)/run-timespecops.c: $(srcdir)/timespecops.c $(std_unity_list)
	$(run_unity) timespecops.c run-timespecops.c

$(srcdir)/run-ssl_init.c: $(srcdir)/ssl_init.c $(std_unity_list)
	$(run_unity) ssl_init.c run-ssl_init.c

<<<<<<< HEAD
$(srcdir)/run-caltontp.c: $(srcdir)/caltontp.c $(std_unity_list)
	$(run_unity) caltontp.c run-caltontp.c

$(srcdir)/run-msyslog.c: $(srcdir)/msyslog.c $(std_unity_list)
	$(run_unity) msyslog.c run-msyslog.c

$(srcdir)/run-prettydate.c: $(srcdir)/prettydate.c $(std_unity_list)
	$(run_unity) prettydate.c run-prettydate.c

$(srcdir)/run-recvbuff.c: $(srcdir)/recvbuff.c $(std_unity_list)
	$(run_unity) recvbuff.c run-recvbuff.c

$(srcdir)/run-tstotv.c: $(srcdir)/tstotv.c $(std_unity_list)
	$(run_unity) tstotv.c run-tstotv.c
=======
$(srcdir)/run-tvtots.c: $(srcdir)/tvtots.c $(std_unity_list)
	$(run_unity) tvtots.c run-tvtots.c

$(srcdir)/run-sfptostr.c: $(srcdir)/sfptostr.c $(std_unity_list)
	$(run_unity) sfptostr.c run-sfptostr.c

$(srcdir)/run-humandate.c: $(srcdir)/humandate.c $(std_unity_list)
	$(run_unity) humandate.c run-humandate.c
>>>>>>> 8031ed90


TESTS =

if !NTP_CROSSCOMPILE
TESTS += $(check_PROGRAMS)
endif

## check-libntp.mf - automake fragment
## slightly adapted for deeper directory

BUILT_SOURCES	+= check-libntp check-libunity
CLEANFILES	+= check-libntp check-libunity

check-libntp: ../../libntp/libntp.a
	@echo stamp > $@

../../libntp/libntp.a:
	cd ../../libntp && $(MAKE) $(AM_MAKEFLAGS) libntp.a

check-libunity: ../../sntp/unity/libunity.a
	@echo stamp > $@

../../sntp/unity/libunity.a:
	cd ../../libunity && $(MAKE) $(AM_MAKEFLAGS) libunity.a

include $(top_srcdir)/depsver.mf
include $(top_srcdir)/includes.mf<|MERGE_RESOLUTION|>--- conflicted
+++ resolved
@@ -37,11 +37,8 @@
 	test-strtolfp       \
 	test-timespecops	\
 	test-timevalops		\
-<<<<<<< HEAD
 	test-tstotv			\
-=======
 	test-tvtots			\
->>>>>>> 8031ed90
 	test-uglydate		\
 	test-vi64ops		\
 	test-ymd2yd			\
@@ -118,13 +115,8 @@
 	g_timespecops.cpp	\
 	timestructs.cpp		\
 	g_timevalops.cpp	\
-<<<<<<< HEAD
-	g_tstotv.cpp			\
-	tvtots.cpp			\
-=======
-	tstotv.cpp		\
+	g_tstotv.cpp		\
 	g_tvtots.cpp		\
->>>>>>> 8031ed90
 	g_uglydate.cpp		\
 	g_vi64ops.cpp		\
 	g_ymd2yd.cpp		\
@@ -161,11 +153,8 @@
 	$(srcdir)/run-strtolfp.c	\
 	$(srcdir)/run-timevalops.c	\
 	$(srcdir)/run-timespecops.c	\
-<<<<<<< HEAD
 	$(srcdir)/run-tstotv.c		\
-=======
 	$(srcdir)/run-tvtots.c		\
->>>>>>> 8031ed90
 	$(srcdir)/run-uglydate.c	\
 	$(srcdir)/run-vi64ops.c		\
 	$(srcdir)/run-ymd2yd.c		\
@@ -433,7 +422,35 @@
 	$(top_builddir)/sntp/unity/libunity.a	\
 	$(NULL)
 
-<<<<<<< HEAD
+test_tvtots_CFLAGS =				\
+	-I$(top_srcdir)/sntp/unity		\
+	-DUNITY_INCLUDE_DOUBLE			\
+	$(NULL)
+
+test_tvtots_LDADD =				\
+	$(LDADD)				\
+	$(top_builddir)/sntp/unity/libunity.a	\
+	$(NULL)
+
+test_sfptostr_CFLAGS =				\
+	-I$(top_srcdir)/sntp/unity		\
+	-DUNITY_INCLUDE_DOUBLE			\
+	$(NULL)
+
+test_sfptostr_LDADD =				\
+	$(LDADD)				\
+	$(top_builddir)/sntp/unity/libunity.a	\
+	$(NULL)
+
+test_humandate_CFLAGS =				\
+	-I$(top_srcdir)/sntp/unity		\
+	$(NULL)
+
+test_humandate_LDADD =				\
+        $(LDADD)                                \
+        $(top_builddir)/sntp/unity/libunity.a   \
+        $(NULL)
+
 test_caltontp_CFLAGS =			\
 	-I$(top_srcdir)/sntp/unity		\
 	$(NULL)
@@ -449,29 +466,10 @@
 	$(NULL)
 
 test_msyslog_LDADD =			\
-=======
-test_tvtots_CFLAGS =				\
-	-I$(top_srcdir)/sntp/unity		\
-	-DUNITY_INCLUDE_DOUBLE			\
-	$(NULL)
-
-test_tvtots_LDADD =				\
-	$(LDADD)				\
-	$(top_builddir)/sntp/unity/libunity.a	\
-	$(NULL)
-
-test_sfptostr_CFLAGS =				\
-	-I$(top_srcdir)/sntp/unity		\
-	-DUNITY_INCLUDE_DOUBLE			\
-	$(NULL)
-
-test_sfptostr_LDADD =				\
->>>>>>> 8031ed90
-	$(LDADD)				\
-	$(top_builddir)/sntp/unity/libunity.a	\
-	$(NULL)
-
-<<<<<<< HEAD
+	$(LDADD)				\
+	$(top_builddir)/sntp/unity/libunity.a	\
+	$(NULL)
+
 test_prettydate_CFLAGS =			\
 	-I$(top_srcdir)/sntp/unity		\
 	$(NULL)
@@ -495,13 +493,6 @@
 	$(NULL)
 
 test_tstotv_LDADD =			\
-=======
-test_humandate_CFLAGS =				\
-	-I$(top_srcdir)/sntp/unity		\
-	$(NULL)
-
-test_humandate_LDADD =				\
->>>>>>> 8031ed90
 	$(LDADD)				\
 	$(top_builddir)/sntp/unity/libunity.a	\
 	$(NULL)
@@ -651,7 +642,20 @@
 	run-ssl_init.c			\
 	$(NULL)
 
-<<<<<<< HEAD
+test_tvtots_SOURCES =			\
+	tvtots.c			\
+	run-tvtots.c			\
+	$(NULL)
+
+test_sfptostr_SOURCES =			\
+	sfptostr.c			\
+	run-sfptostr.c			\
+	$(NULL)
+
+test_humandate_SOURCES =			\
+	humandate.c			\
+	run-humandate.c			\
+
 test_caltontp_SOURCES =			\
 	caltontp.c			\
 	run-caltontp.c			\
@@ -675,21 +679,6 @@
 test_tstotv_SOURCES =			\
 	tstotv.c			\
 	run-tstotv.c			\
-=======
-test_tvtots_SOURCES =			\
-	tvtots.c			\
-	run-tvtots.c			\
-	$(NULL)
-
-test_sfptostr_SOURCES =			\
-	sfptostr.c			\
-	run-sfptostr.c			\
-	$(NULL)
-
-test_humandate_SOURCES =			\
-	humandate.c			\
-	run-humandate.c			\
->>>>>>> 8031ed90
 	$(NULL)
 
 $(srcdir)/run-modetoa.c: $(srcdir)/modetoa.c $(std_unity_list)
@@ -776,7 +765,15 @@
 $(srcdir)/run-ssl_init.c: $(srcdir)/ssl_init.c $(std_unity_list)
 	$(run_unity) ssl_init.c run-ssl_init.c
 
-<<<<<<< HEAD
+$(srcdir)/run-tvtots.c: $(srcdir)/tvtots.c $(std_unity_list)
+	$(run_unity) tvtots.c run-tvtots.c
+
+$(srcdir)/run-sfptostr.c: $(srcdir)/sfptostr.c $(std_unity_list)
+	$(run_unity) sfptostr.c run-sfptostr.c
+
+$(srcdir)/run-humandate.c: $(srcdir)/humandate.c $(std_unity_list)
+	$(run_unity) humandate.c run-humandate.c
+
 $(srcdir)/run-caltontp.c: $(srcdir)/caltontp.c $(std_unity_list)
 	$(run_unity) caltontp.c run-caltontp.c
 
@@ -791,16 +788,6 @@
 
 $(srcdir)/run-tstotv.c: $(srcdir)/tstotv.c $(std_unity_list)
 	$(run_unity) tstotv.c run-tstotv.c
-=======
-$(srcdir)/run-tvtots.c: $(srcdir)/tvtots.c $(std_unity_list)
-	$(run_unity) tvtots.c run-tvtots.c
-
-$(srcdir)/run-sfptostr.c: $(srcdir)/sfptostr.c $(std_unity_list)
-	$(run_unity) sfptostr.c run-sfptostr.c
-
-$(srcdir)/run-humandate.c: $(srcdir)/humandate.c $(std_unity_list)
-	$(run_unity) humandate.c run-humandate.c
->>>>>>> 8031ed90
 
 
 TESTS =
