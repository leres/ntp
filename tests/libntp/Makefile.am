NULL =
BUILT_SOURCES =
CLEANFILES =

run_unity =	cd $(srcdir) && ruby ../../sntp/unity/auto/generate_test_runner.rb

#removed test-libntp
check_PROGRAMS =		\
	test-a_md5encrypt	\
	test-atoint		\
	test-atouint		\
	test-authkeys		\
	test-calendar		\
	test-caljulian		\
	test-calyearstart	\
	test-clocktime		\
	test-decodenetnum	\
	test-hextoint		\
	test-hextolfp		\
	test-lfpfunc		\
	test-modetoa		\
	test-netof		\
	test-numtoa		\
	test-numtohost		\
	test-octtoint		\
	test-refnumtoa		\
	test-socktoa		\
	test-statestr		\
	test-timespecops	\
<<<<<<< HEAD
	test-ssl_init		\
=======
	test-timevalops		\
	test-uglydate		\
	test-vi64ops		\
	test-ymd2yd		\
>>>>>>> cc71b88b
	$(NULL)

if GTEST_AVAILABLE
check_PROGRAMS += tests
else
EXTRA_PROGRAMS = tests
endif

LDADD =					\
	$(top_builddir)/libntp/libntp.a	\
	$(LDADD_LIBNTP)			\
	$(PTHREAD_LIBS)			\
	$(LDADD_NTP)			\
	$(LIBM)				\
	$(NULL)

tests_LDADD =				\
	$(LDADD)			\
	$(GTEST_LDFLAGS)		\
	$(GTEST_LIBS)			\
	$(NULL)

unity_tests_LDADD =				\
	$(LDADD)				\
	$(top_builddir)/sntp/unity/libunity.a	\
	$(NULL)

AM_CFLAGS   = $(CFLAGS_NTP)
AM_CXXFLAGS = $(GTEST_CXXFLAGS)

AM_CPPFLAGS  = $(NTP_INCS)
AM_CPPFLAGS += -I$(top_srcdir)/sntp
AM_CPPFLAGS += $(GTEST_CPPFLAGS)
AM_CPPFLAGS += $(CPPFLAGS_NTP)

AM_LDFLAGS = $(LDFLAGS_NTP)

tests_SOURCES =					\
<<<<<<< HEAD
		$(top_srcdir)/sntp/tests_main.cpp	\
		libntptest.cpp		\
		g_a_md5encrypt.cpp	\
		g_atoint.cpp		\
		g_atouint.cpp		\
		g_authkeys.cpp		\
		buftvtots.cpp		\
		g_calendar.cpp		\
		g_caljulian.cpp		\
		caltontp.cpp		\
		g_calyearstart.cpp	\
		g_clocktime.cpp		\
		g_decodenetnum.cpp	\
		g_hextoint.cpp		\
		g_hextolfp.cpp		\
		humandate.cpp		\
		g_lfpfunc.cpp		\
		lfptostr.cpp		\
		g_modetoa.cpp		\
		msyslog.cpp		\
		g_netof.cpp		\
		g_numtoa.cpp		\
		g_numtohost.cpp		\
		g_octtoint.cpp		\
		prettydate.cpp		\
		recvbuff.cpp		\
		g_refnumtoa.cpp		\
		sfptostr.cpp		\
		socktoa.cpp		\
		g_ssl_init.cpp		\
		g_statestr.cpp		\
		strtolfp.cpp		\
		g_timespecops.cpp	\
		timestructs.cpp		\
		g_timevalops.cpp	\
		tstotv.cpp		\
		tvtots.cpp		\
		g_uglydate.cpp		\
		g_vi64ops.cpp		\
		g_ymd2yd.cpp		\
		$(NULL)
=======
	$(top_srcdir)/sntp/tests_main.cpp	\
	libntptest.cpp		\
	g_a_md5encrypt.cpp	\
	g_atoint.cpp		\
	g_atouint.cpp		\
	g_authkeys.cpp		\
	buftvtots.cpp		\
	g_calendar.cpp		\
	g_caljulian.cpp		\
	caltontp.cpp		\
	g_calyearstart.cpp	\
	g_clocktime.cpp		\
	g_decodenetnum.cpp	\
	g_hextoint.cpp		\
	g_hextolfp.cpp		\
	humandate.cpp		\
	g_lfpfunc.cpp		\
	lfptostr.cpp		\
	g_modetoa.cpp		\
	msyslog.cpp		\
	g_netof.cpp		\
	g_numtoa.cpp		\
	g_numtohost.cpp		\
	g_octtoint.cpp		\
	prettydate.cpp		\
	recvbuff.cpp		\
	g_refnumtoa.cpp		\
	sfptostr.cpp		\
	socktoa.cpp		\
	ssl_init.cpp		\
	g_statestr.cpp		\
	strtolfp.cpp		\
	g_timespecops.cpp	\
	timestructs.cpp		\
	g_timevalops.cpp	\
	tstotv.cpp		\
	tvtots.cpp		\
	g_uglydate.cpp		\
	g_vi64ops.cpp		\
	g_ymd2yd.cpp		\
	$(NULL)

BUILT_SOURCES +=			\
	$(srcdir)/run-a_md5encrypt.c	\
	$(srcdir)/run-atoint.c		\
	$(srcdir)/run-atouint.c		\
	$(srcdir)/run-authkeys.c	\
	$(srcdir)/run-caljulian.c	\
	$(srcdir)/run-calyearstart.c	\
	$(srcdir)/run-clocktime.c	\
	$(srcdir)/run-decodenetnum.c	\
	$(srcdir)/run-hextoint.c	\
	$(srcdir)/run-hextolfp.c	\
	$(srcdir)/run-lfpfunc.c		\
	$(srcdir)/run-modetoa.c		\
	$(srcdir)/run-netof.c		\
	$(srcdir)/run-numtoa.c		\
	$(srcdir)/run-numtohost.c	\
	$(srcdir)/run-octtoint.c	\
	$(srcdir)/run-refnumtoa.c	\
	$(srcdir)/run-socktoa.c		\
	$(srcdir)/run-statestr.c	\
	$(srcdir)/run-uglydate.c	\
	$(srcdir)/run-vi64ops.c		\
	$(srcdir)/run-ymd2yd.c		\
	$(srcdir)/run-calendar.c	\
	$(srcdir)/run-timevalops.c	\
	$(srcdir)/run-timespecops.c	\
	$(NULL)
>>>>>>> cc71b88b

noinst_HEADERS =	\
	lfptest.h	\
	c_lfptest.h	\
	libntptest.h	\
	sockaddrtest.h	\
	c_sockaddrtest.h	\
	timestructs.h	\
	test-libntp.h	\
	$(NULL)

#$(srcdir)/run-libntp.c: $(srcdir)/test-libntp.c $(std_unity_list)
#	$(run_unity) test-libntp.c run-libntp.c

#test_libntp_CFLAGS =			\
#	-I$(top_srcdir)/sntp/unity	\
#	$(NULL)

#test_libntp_LDADD =				\
#	$(LDADD)				\
#	$(top_builddir)/sntp/unity/libunity.a	\
#	$(NULL)

test_modetoa_CFLAGS =			\
	-I$(top_srcdir)/sntp/unity	\
	$(NULL)

test_modetoa_LDADD =				\
	$(LDADD)				\
	$(top_builddir)/sntp/unity/libunity.a	\
	$(NULL)

test_uglydate_CFLAGS =			\
	-I$(top_srcdir)/sntp/unity	\
	$(NULL)

test_uglydate_LDADD =				\
	$(LDADD)				\
	$(top_builddir)/sntp/unity/libunity.a	\
	$(NULL)

test_ymd2yd_CFLAGS =			\
	-I$(top_srcdir)/sntp/unity	\
	$(NULL)

test_ymd2yd_LDADD =				\
	$(LDADD)				\
	$(top_builddir)/sntp/unity/libunity.a	\
	$(NULL)

test_statestr_CFLAGS =				\
	-I$(top_srcdir)/sntp/unity		\
	$(NULL)

test_statestr_LDADD =				\
	$(LDADD)				\
	$(top_builddir)/sntp/unity/libunity.a	\
	$(NULL)

test_numtoa_CFLAGS =				\
	-I$(top_srcdir)/sntp/unity		\
	$(NULL)

test_numtoa_LDADD =				\
	$(unity_tests_LDADD)			\
	$(NULL)

test_numtohost_CFLAGS =				\
	-I$(top_srcdir)/sntp/unity		\
	$(NULL)

test_numtohost_LDADD =				\
	$(unity_tests_LDADD)			\
	$(NULL)

test_hextoint_CFLAGS =				\
	-I$(top_srcdir)/sntp/unity		\
	$(NULL)

test_hextoint_LDADD =				\
	$(unity_tests_LDADD)			\
	$(NULL)

test_atoint_CFLAGS =				\
	-I$(top_srcdir)/sntp/unity		\
	$(NULL)

test_atoint_LDADD =				\
	$(unity_tests_LDADD)			\
	$(NULL)

test_octtoint_CFLAGS =			\
	-I$(top_srcdir)/sntp/unity	\
	$(NULL)

test_octtoint_LDADD =			\
	$(unity_tests_LDADD)		\
	$(NULL)

test_hextolfp_CFLAGS =			\
	-I$(top_srcdir)/sntp/unity	\
	$(NULL)

test_hextolfp_LDADD =			\
	$(unity_tests_LDADD)		\
	$(NULL)

test_netof_CFLAGS =			\
	-I$(top_srcdir)/sntp/unity	\
	$(NULL)

test_netof_LDADD =			\
	$(unity_tests_LDADD)		\
	$(NULL)

test_decodenetnum_CFLAGS =		\
	-I$(top_srcdir)/sntp/unity	\
	$(NULL)

test_decodenetnum_LDADD =		\
	$(unity_tests_LDADD)		\
	-lpthread			\
	$(NULL)

test_socktoa_CFLAGS =			\
	-I$(top_srcdir)/sntp/unity	\
	$(NULL)

test_socktoa_LDADD =			\
	$(unity_tests_LDADD)		\
	$(NULL)

test_a_md5encrypt_CFLAGS =			\
	-I$(top_srcdir)/sntp/unity		\
	$(NULL)

test_a_md5encrypt_LDADD =			\
	$(unity_tests_LDADD)			\
	$(NULL)

test_atouint_CFLAGS =				\
	-I$(top_srcdir)/sntp/unity		\
	$(NULL)

test_atouint_LDADD =				\
	$(unity_tests_LDADD)			\
	$(NULL)

test_authkeys_CFLAGS =				\
	-I$(top_srcdir)/sntp/unity		\
	$(NULL)

test_authkeys_LDADD =				\
	$(unity_tests_LDADD)			\
	$(NULL)

test_lfpfunc_CFLAGS =				\
	-I$(top_srcdir)/sntp/unity		\
	-DUNITY_INCLUDE_DOUBLE			\
	$(NULL)

test_lfpfunc_LDADD =				\
	$(unity_tests_LDADD)			\
	$(NULL)

test_vi64ops_CFLAGS =				\
	-I$(top_srcdir)/sntp/unity		\
	$(NULL)

test_vi64ops_LDADD =				\
	$(unity_tests_LDADD)			\
	$(NULL)

test_refnumtoa_CFLAGS =				\
	-I$(top_srcdir)/sntp/unity		\
	$(NULL)

test_refnumtoa_LDADD =				\
	$(LDADD)				\
	$(top_builddir)/sntp/unity/libunity.a	\
	$(NULL)

test_calyearstart_CFLAGS =			\
	-I$(top_srcdir)/sntp/unity		\
	$(NULL)

test_calyearstart_LDADD =			\
	$(LDADD)				\
	$(top_builddir)/sntp/unity/libunity.a	\
	$(NULL)

test_clocktime_CFLAGS =				\
	-I$(top_srcdir)/sntp/unity		\
	$(NULL)

test_clocktime_LDADD =				\
	$(LDADD)				\
	$(top_builddir)/sntp/unity/libunity.a	\
	$(NULL)

test_caljulian_CFLAGS =				\
	-I$(top_srcdir)/sntp/unity		\
	$(NULL)

test_caljulian_LDADD =				\
	$(LDADD)				\
	$(top_builddir)/sntp/unity/libunity.a	\
	-lpthread				\
	$(NULL)

test_calendar_CFLAGS =				\
	-I$(top_srcdir)/sntp/unity		\
	$(NULL)

test_calendar_LDADD =				\
	$(LDADD)				\
	$(top_builddir)/sntp/unity/libunity.a	\
	$(NULL)

test_timevalops_CFLAGS =			\
	-I$(top_srcdir)/sntp/unity		\
	$(NULL)

test_timevalops_LDADD =				\
	$(LDADD)				\
	$(top_builddir)/sntp/unity/libunity.a	\
	$(NULL)

test_timespecops_CFLAGS =			\
	-I$(top_srcdir)/sntp/unity		\
	$(NULL)

test_timespecops_LDADD =			\
	$(LDADD)				\
	$(top_builddir)/sntp/unity/libunity.a	\
	$(NULL)

test_ssl_init_CFLAGS =			\
	-I$(top_srcdir)/sntp/unity	\
	$(NULL)

test_ssl_init_LDADD =				\
	$(LDADD)				\
	$(top_builddir)/sntp/unity/libunity.a	\
	$(NULL)


test_modetoa_SOURCES =			\
	modetoa.c			\
	run-modetoa.c			\
	$(NULL)

test_uglydate_SOURCES =			\
	uglydate.c			\
	run-uglydate.c			\
	$(NULL)

test_ymd2yd_SOURCES =			\
	ymd2yd.c			\
	run-ymd2yd.c			\
	$(NULL)

test_statestr_SOURCES =			\
	statestr.c			\
	run-statestr.c			\
	$(NULL)

test_numtoa_SOURCES =			\
	numtoa.c			\
	run-numtoa.c			\
	$(NULL)

test_numtohost_SOURCES =		\
	numtohost.c			\
	run-numtohost.c			\
	$(NULL)

test_hextoint_SOURCES =			\
	hextoint.c			\
	run-hextoint.c			\
	$(NULL)

test_atoint_SOURCES =			\
	atoint.c			\
	run-atoint.c			\
	$(NULL)

test_a_md5encrypt_SOURCES =		\
	a_md5encrypt.c			\
	run-a_md5encrypt.c		\
	$(NULL)

test_octtoint_SOURCES =			\
	octtoint.c			\
	run-octtoint.c			\
	$(NULL)

test_hextolfp_SOURCES =			\
	hextolfp.c			\
	run-hextolfp.c			\
	$(NULL)

test_netof_SOURCES =			\
	netof.c				\
	run-netof.c			\
	$(NULL)

test_decodenetnum_SOURCES =		\
	decodenetnum.c			\
	run-decodenetnum.c		\
	$(NULL)

test_socktoa_SOURCES =			\
	socktoa.c			\
	run-socktoa.c			\
	$(NULL)

test_atouint_SOURCES =			\
	atouint.c			\
	run-atouint.c			\
	$(NULL)

test_authkeys_SOURCES =			\
	authkeys.c			\
	run-authkeys.c			\
	$(NULL)

test_lfpfunc_SOURCES =			\
	lfpfunc.c			\
	run-lfpfunc.c			\
	$(NULL)

test_vi64ops_SOURCES =			\
	vi64ops.c			\
	run-vi64ops.c			\
	$(NULL)

test_refnumtoa_SOURCES =		\
	refnumtoa.c			\
	run-refnumtoa.c			\
	$(NULL)

test_calyearstart_SOURCES =		\
	calyearstart.c			\
	run-calyearstart.c		\
	test-libntp.c			\
	$(NULL)

test_clocktime_SOURCES =		\
	clocktime.c			\
	run-clocktime.c			\
	test-libntp.c			\
	$(NULL)

test_caljulian_SOURCES =		\
	caljulian.c			\
	run-caljulian.c			\
	test-libntp.c			\
	$(NULL)

test_calendar_SOURCES =			\
	calendar.c			\
	run-calendar.c			\
	test-libntp.c			\
	$(NULL)

test_timevalops_SOURCES =		\
	timevalops.c			\
	run-timevalops.c		\
	$(NULL)

test_timespecops_SOURCES =		\
	timespecops.c			\
<<<<<<< HEAD
	run-test-timespecops.c		\
	$(NULL)

test_ssl_init_SOURCES =			\
	ssl_init.c			\
	run-test-ssl_init.c		\
	$(NULL)


BUILT_SOURCES +=				\
	$(srcdir)/run-test-a_md5encrypt.c	\
	$(srcdir)/run-test-atoint.c		\
	$(srcdir)/run-test-atouint.c		\
	$(srcdir)/run-test-authkeys.c		\
	$(srcdir)/run-test-caljulian.c		\
	$(srcdir)/run-test-calyearstart.c	\
	$(srcdir)/run-test-clocktime.c		\
	$(srcdir)/run-test-decodenetnum.c	\
	$(srcdir)/run-test-hextoint.c		\
	$(srcdir)/run-test-hextolfp.c		\
	$(srcdir)/run-test-lfpfunc.c		\
	$(srcdir)/run-test-modetoa.c		\
	$(srcdir)/run-test-netof.c		\
	$(srcdir)/run-test-numtoa.c		\
	$(srcdir)/run-test-numtohost.c		\
	$(srcdir)/run-test-octtoint.c		\
	$(srcdir)/run-test-refnumtoa.c		\
	$(srcdir)/run-test-socktoa.c		\
	$(srcdir)/run-test-statestr.c		\
	$(srcdir)/run-test-uglydate.c		\
	$(srcdir)/run-test-vi64ops.c		\
	$(srcdir)/run-test-ymd2yd.c		\
	$(srcdir)/run-test-calendar.c		\
	$(srcdir)/run-test-timevalops.c		\
	$(srcdir)/run-test-timespecops.c	\
	$(srcdir)/run-test-ssl_init.c		\
=======
	run-timespecops.c		\
>>>>>>> cc71b88b
	$(NULL)

$(srcdir)/run-modetoa.c: $(srcdir)/modetoa.c $(std_unity_list)
	$(run_unity) modetoa.c run-modetoa.c

$(srcdir)/run-uglydate.c: $(srcdir)/uglydate.c $(std_unity_list)
	$(run_unity) uglydate.c run-uglydate.c

$(srcdir)/run-ymd2yd.c: $(srcdir)/ymd2yd.c $(std_unity_list)
	$(run_unity) ymd2yd.c run-ymd2yd.c

$(srcdir)/run-statestr.c: $(srcdir)/statestr.c $(std_unity_list)
	$(run_unity) statestr.c run-statestr.c

$(srcdir)/run-numtoa.c: $(srcdir)/numtoa.c $(std_unity_list)
	$(run_unity) numtoa.c run-numtoa.c

$(srcdir)/run-numtohost.c: $(srcdir)/numtohost.c $(std_unity_list)
	$(run_unity) numtohost.c run-numtohost.c

$(srcdir)/run-hextoint.c: $(srcdir)/hextoint.c $(std_unity_list)
	$(run_unity) hextoint.c run-hextoint.c

$(srcdir)/run-atoint.c: $(srcdir)/atoint.c $(std_unity_list)
	$(run_unity) atoint.c run-atoint.c

$(srcdir)/run-octtoint.c: $(srcdir)/octtoint.c $(std_unity_list)
	$(run_unity) octtoint.c run-octtoint.c

$(srcdir)/run-hextolfp.c: $(srcdir)/hextolfp.c $(std_unity_list)
	$(run_unity) hextolfp.c run-hextolfp.c

$(srcdir)/run-netof.c: $(srcdir)/netof.c $(std_unity_list)
	$(run_unity) netof.c run-netof.c

$(srcdir)/run-decodenetnum.c: $(srcdir)/decodenetnum.c $(std_unity_list)
	$(run_unity) decodenetnum.c run-decodenetnum.c

$(srcdir)/run-socktoa.c: $(srcdir)/socktoa.c $(std_unity_list)
	$(run_unity) socktoa.c run-socktoa.c

$(srcdir)/run-a_md5encrypt.c: $(srcdir)/a_md5encrypt.c $(std_unity_list)
	$(run_unity) a_md5encrypt.c run-a_md5encrypt.c

$(srcdir)/run-atouint.c: $(srcdir)/atouint.c $(std_unity_list)
	$(run_unity) atouint.c run-atouint.c

$(srcdir)/run-authkeys.c: $(srcdir)/authkeys.c $(std_unity_list)
	$(run_unity) authkeys.c run-authkeys.c

$(srcdir)/run-lfpfunc.c: $(srcdir)/lfpfunc.c $(std_unity_list)
	$(run_unity) lfpfunc.c run-lfpfunc.c

$(srcdir)/run-vi64ops.c: $(srcdir)/vi64ops.c $(std_unity_list)
	$(run_unity) vi64ops.c run-vi64ops.c

$(srcdir)/run-refnumtoa.c: $(srcdir)/refnumtoa.c $(std_unity_list)
	$(run_unity) refnumtoa.c run-refnumtoa.c

$(srcdir)/run-calyearstart.c: $(srcdir)/calyearstart.c $(std_unity_list)
	$(run_unity) calyearstart.c run-calyearstart.c

$(srcdir)/run-clocktime.c: $(srcdir)/clocktime.c $(std_unity_list)
	$(run_unity) clocktime.c run-clocktime.c

$(srcdir)/run-caljulian.c: $(srcdir)/caljulian.c $(std_unity_list)
	$(run_unity) caljulian.c run-caljulian.c

$(srcdir)/run-calendar.c: $(srcdir)/calendar.c $(std_unity_list)
	$(run_unity) calendar.c run-calendar.c

$(srcdir)/run-timevalops.c: $(srcdir)/timevalops.c $(std_unity_list)
	$(run_unity) timevalops.c run-timevalops.c

$(srcdir)/run-timespecops.c: $(srcdir)/timespecops.c $(std_unity_list)
	$(run_unity) timespecops.c run-timespecops.c

$(srcdir)/run-test-ssl_init.c: $(srcdir)/ssl_init.c $(std_unity_list)
	$(run_unity) ssl_init.c run-test-ssl_init.c

TESTS =

if !NTP_CROSSCOMPILE
TESTS += $(check_PROGRAMS)
endif

## check-libntp.mf - automake fragment
## slightly adapted for deeper directory

BUILT_SOURCES	+= check-libntp check-libunity
CLEANFILES	+= check-libntp check-libunity

check-libntp: ../../libntp/libntp.a
	@echo stamp > $@

../../libntp/libntp.a:
	cd ../../libntp && $(MAKE) $(AM_MAKEFLAGS) libntp.a

check-libunity: ../../sntp/unity/libunity.a
	@echo stamp > $@

../../sntp/unity/libunity.a:
	cd ../../libunity && $(MAKE) $(AM_MAKEFLAGS) libunity.a

include $(top_srcdir)/depsver.mf
include $(top_srcdir)/includes.mf<|MERGE_RESOLUTION|>--- conflicted
+++ resolved
@@ -27,14 +27,11 @@
 	test-socktoa		\
 	test-statestr		\
 	test-timespecops	\
-<<<<<<< HEAD
-	test-ssl_init		\
-=======
 	test-timevalops		\
 	test-uglydate		\
 	test-vi64ops		\
 	test-ymd2yd		\
->>>>>>> cc71b88b
+	test-ssl_init		\
 	$(NULL)
 
 if GTEST_AVAILABLE
@@ -73,49 +70,6 @@
 AM_LDFLAGS = $(LDFLAGS_NTP)
 
 tests_SOURCES =					\
-<<<<<<< HEAD
-		$(top_srcdir)/sntp/tests_main.cpp	\
-		libntptest.cpp		\
-		g_a_md5encrypt.cpp	\
-		g_atoint.cpp		\
-		g_atouint.cpp		\
-		g_authkeys.cpp		\
-		buftvtots.cpp		\
-		g_calendar.cpp		\
-		g_caljulian.cpp		\
-		caltontp.cpp		\
-		g_calyearstart.cpp	\
-		g_clocktime.cpp		\
-		g_decodenetnum.cpp	\
-		g_hextoint.cpp		\
-		g_hextolfp.cpp		\
-		humandate.cpp		\
-		g_lfpfunc.cpp		\
-		lfptostr.cpp		\
-		g_modetoa.cpp		\
-		msyslog.cpp		\
-		g_netof.cpp		\
-		g_numtoa.cpp		\
-		g_numtohost.cpp		\
-		g_octtoint.cpp		\
-		prettydate.cpp		\
-		recvbuff.cpp		\
-		g_refnumtoa.cpp		\
-		sfptostr.cpp		\
-		socktoa.cpp		\
-		g_ssl_init.cpp		\
-		g_statestr.cpp		\
-		strtolfp.cpp		\
-		g_timespecops.cpp	\
-		timestructs.cpp		\
-		g_timevalops.cpp	\
-		tstotv.cpp		\
-		tvtots.cpp		\
-		g_uglydate.cpp		\
-		g_vi64ops.cpp		\
-		g_ymd2yd.cpp		\
-		$(NULL)
-=======
 	$(top_srcdir)/sntp/tests_main.cpp	\
 	libntptest.cpp		\
 	g_a_md5encrypt.cpp	\
@@ -185,7 +139,6 @@
 	$(srcdir)/run-timevalops.c	\
 	$(srcdir)/run-timespecops.c	\
 	$(NULL)
->>>>>>> cc71b88b
 
 noinst_HEADERS =	\
 	lfptest.h	\
@@ -559,46 +512,8 @@
 
 test_timespecops_SOURCES =		\
 	timespecops.c			\
-<<<<<<< HEAD
-	run-test-timespecops.c		\
-	$(NULL)
-
-test_ssl_init_SOURCES =			\
-	ssl_init.c			\
-	run-test-ssl_init.c		\
-	$(NULL)
-
-
-BUILT_SOURCES +=				\
-	$(srcdir)/run-test-a_md5encrypt.c	\
-	$(srcdir)/run-test-atoint.c		\
-	$(srcdir)/run-test-atouint.c		\
-	$(srcdir)/run-test-authkeys.c		\
-	$(srcdir)/run-test-caljulian.c		\
-	$(srcdir)/run-test-calyearstart.c	\
-	$(srcdir)/run-test-clocktime.c		\
-	$(srcdir)/run-test-decodenetnum.c	\
-	$(srcdir)/run-test-hextoint.c		\
-	$(srcdir)/run-test-hextolfp.c		\
-	$(srcdir)/run-test-lfpfunc.c		\
-	$(srcdir)/run-test-modetoa.c		\
-	$(srcdir)/run-test-netof.c		\
-	$(srcdir)/run-test-numtoa.c		\
-	$(srcdir)/run-test-numtohost.c		\
-	$(srcdir)/run-test-octtoint.c		\
-	$(srcdir)/run-test-refnumtoa.c		\
-	$(srcdir)/run-test-socktoa.c		\
-	$(srcdir)/run-test-statestr.c		\
-	$(srcdir)/run-test-uglydate.c		\
-	$(srcdir)/run-test-vi64ops.c		\
-	$(srcdir)/run-test-ymd2yd.c		\
-	$(srcdir)/run-test-calendar.c		\
-	$(srcdir)/run-test-timevalops.c		\
-	$(srcdir)/run-test-timespecops.c	\
+	run-timespecops.c		\
 	$(srcdir)/run-test-ssl_init.c		\
-=======
-	run-timespecops.c		\
->>>>>>> cc71b88b
 	$(NULL)
 
 $(srcdir)/run-modetoa.c: $(srcdir)/modetoa.c $(std_unity_list)
