--- conflicted
+++ resolved
@@ -38,16 +38,9 @@
 
 	r = ntohl(r);
 
-<<<<<<< HEAD
-	temp.l_ui = (r >> 22) & 0x3;
-	temp.l_uf = ((uint32_t) ((r & 0x003FC000) << 10))
-		  | ((uint32_t) ((r & 0x00003FC0) << 10))
-		  | ((uint32_t) ((r & 0x0000003F) << 10));
-=======
 	printf("%03d %08x: ", (r >> 24) & 0xFF, (r & 0x00FFFFFF) );
 
 	temp.l_uf = (r << 10);	/* 22 fractional bits */
->>>>>>> 6e251a3e
 
 	temp.l_ui = (r >> 22) & 0x3;
 	temp.l_ui |= ~(temp.l_ui & 2) + 1;
@@ -57,24 +50,10 @@
 
 
 uint32_t
-convertLFPToRefID(l_fp num) //unfinished
+convertLFPToRefID(l_fp num)
 {
 	uint32_t temp;
 
-<<<<<<< HEAD
-	temp  = (uint8_t) (num.l_ui << 6) | (num.l_uf >> 26);
-	temp |= (uint8_t) (num.l_uf >> 18); //should I add & 0x?? here or are only the lowest bits taken to unint8_t?
-	temp |= (uint8_t) (num.l_uf >> 10);
-
-	printf("%02x %02x %02x %x: ",
-		(temp >> 22) & 0x3,
-		(temp >> 14) & 0xff,
-		(temp >>  6) & 0xff,
-		(temp & 0x0f)
-		);
-
-	return temp;
-=======
 	/* round the input with the highest bit to shift out from the
 	 * fraction, then keep just two bits from the integral part.
 	 *
@@ -93,14 +72,13 @@
 	printf("%03d %08x: ", (temp >> 24) & 0xFF, (temp & 0x00FFFFFF) );
 
 	return htonl(temp);
->>>>>>> 6e251a3e
 }
 
 /* Tests start here */
 
-//void rtol(uint32_t r);
+void rtol(uint32_t r);
 
-l_fp 
+void
 rtol(uint32_t r)
 {
 	l_fp l;
@@ -110,19 +88,7 @@
 	l = convertRefIDToLFP(htonl(r));
 	printf("refid %#x, smear %s\n", r, lfptoa(&l, 8));
 
-	return l;
-}
-
-uint32_t
-ltor(l_fp l)
-{
-	uint32_t r;
-
-	// l = convertRefIDToLFP(htonl(r));
-	r = convertLFPToRefID(l);
-	printf("refid %#x, smear %s\n", r, lfptoa(&l, 8));
-
-	return r;
+	return;
 }
 
 
@@ -162,47 +128,23 @@
 main()
 {
 
-	l_fp test1 =	rtol(0xfe800000);
-	l_fp test2=	rtol(0xfe800001);
-	l_fp test3 =	rtol(0xfe8ffffe);
-	l_fp test4 =	rtol(0xfe8fffff);
-	l_fp test6 = 	rtol(0xfef00000);
-	l_fp test7 =	rtol(0xfef00001);
-	l_fp test8 =	rtol(0xfefffffe);
-	l_fp test9 =	rtol(0xfeffffff);
+	rtol(0xfe800000);
+	rtol(0xfe800001);
+	rtol(0xfe8ffffe);
+	rtol(0xfe8fffff);
+	rtol(0xfef00000);
+	rtol(0xfef00001);
+	rtol(0xfefffffe);
+	rtol(0xfeffffff);
 
-	l_fp test10 =	rtol(0xfe000000);
-	l_fp test11 =	rtol(0xfe000001);
-	l_fp test12 =	rtol(0xfe5ffffe);
-	l_fp test13 =	rtol(0xfe5fffff);
-	l_fp test14 =	rtol(0xfe6ffffe);
-	l_fp test15 =	rtol(0xfe6fffff);
-	l_fp test16 =	rtol(0xfe700000);
-	l_fp test17 =	rtol(0xfe700001);
-	l_fp test18 =	rtol(0xfe7ffffe);
-	l_fp test19 =	rtol(0xfe7fffff);
-
-	printf("\n\n");
-
-	ltor(test1);
-	ltor(test2);
-	ltor(test3);
-	ltor(test4);
-	ltor(test6);
-	ltor(test7);
-	ltor(test8);
-	ltor(test9);
-
-	ltor(test10);
-	ltor(test11);
-	ltor(test12);
-	ltor(test13);
-	ltor(test14);
-	ltor(test15);
-	ltor(test16);
-	ltor(test17);
-	ltor(test18);
-	ltor(test19);
+	rtol(0xfe000000);
+	rtol(0xfe000001);
+	rtol(0xfe6ffffe);
+	rtol(0xfe6fffff);
+	rtol(0xfe700000);
+	rtol(0xfe700001);
+	rtol(0xfe7ffffe);
+	rtol(0xfe7fffff);
 
 	rtoltor(0xfe800000);
 	rtoltor(0xfe800001);
