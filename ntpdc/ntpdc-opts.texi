@node ntpdc Invocation
@section Invoking ntpdc
@pindex ntpdc
@cindex vendor-specific NTP query program
@ignore
# 
# EDIT THIS FILE WITH CAUTION  (ntpdc-opts.texi)
# 
<<<<<<< HEAD
# It has been AutoGen-ed  December 16, 2010 at 07:20:48 PM by AutoGen 5.11.6pre2
=======
# It has been AutoGen-ed  December 17, 2010 at 01:50:42 AM by AutoGen 5.11.6pre3
>>>>>>> db94b950
# From the definitions    ntpdc-opts.def
# and the template file   aginfo.tpl
@end ignore
This program has no explanation.

The
[= prog-name =]
utility program is used to query an NTP daemon about its
current state and to request changes in that state.
It uses NTP mode 7 control message formats described in the source code.
The program may
be run either in interactive mode or controlled using command line
arguments.
Extensive state and statistics information is available
through the
[= prog-name =]
interface.
In addition, nearly all the
configuration options which can be specified at startup using
ntpd's configuration file may also be specified at run time using
[= prog-name =] .



This section was generated by @strong{AutoGen},
the aginfo template and the option descriptions for the @command{ntpdc} program.  It documents the ntpdc usage text and option meanings.

This software is released under a specialized copyright license.

@menu
* ntpdc usage::                  ntpdc usage help (-?)
* ntpdc command::               command option (-c)
* ntpdc debug-level::           debug-level option (-d)
* ntpdc interactive::           interactive option (-i)
* ntpdc ipv4::                  ipv4 option (-4)
* ntpdc ipv6::                  ipv6 option (-6)
* ntpdc listpeers::             listpeers option (-l)
* ntpdc numeric::               numeric option (-n)
* ntpdc peers::                 peers option (-p)
* ntpdc set-debug-level::       set-debug-level option (-D)
* ntpdc showpeers::             showpeers option (-s)
@end menu

@node ntpdc usage
@subsection ntpdc usage help (-?)
@cindex ntpdc usage

This is the automatically generated usage text for ntpdc:

@exampleindent 0
@example
ntpdc - vendor-specific NTP query program - Ver. 4.2.6p3-RC11
USAGE:  ntpdc [ -<flag> [<val>] | --<name>[@{=| @}<val>] ]... [ host ...]
  Flg Arg Option-Name    Description
   -4 no  ipv4           Force IPv4 DNS name resolution
                                - prohibits these options:
                                ipv6
   -6 no  ipv6           Force IPv6 DNS name resolution
                                - prohibits these options:
                                ipv4
   -c Str command        run a command and exit
                                - may appear multiple times
   -l no  listpeers      Print a list of the peers
                                - prohibits these options:
                                command
   -p no  peers          Print a list of the peers
                                - prohibits these options:
                                command
   -s no  showpeers      Show a list of the peers
                                - prohibits these options:
                                command
   -i no  interactive    Force ntpq to operate in interactive mode
                                - prohibits these options:
                                command
                                listpeers
                                peers
                                showpeers
   -d no  debug-level    Increase output debug message level
                                - may appear multiple times
   -D Str set-debug-level Set the output debug message level
                                - may appear multiple times
   -n no  numeric        numeric host addresses
      opt version        Output version information and exit
   -? no  help           Display extended usage information and exit
   -! no  more-help      Extended usage information passed thru pager
   -> opt save-opts      Save the option state to a config file
   -< Str load-opts      Load options from a config file
                                - disabled as --no-load-opts
                                - may appear multiple times

Options are specified by doubled hyphens and their name
or by a single hyphen and the flag character.

The following option preset mechanisms are supported:
 - reading file /deacon/users/stenn/.ntprc
 - reading file /deacon/backroom/ntp-stable/ntpdc/.ntprc
 - examining environment variables named NTPDC_*

The
[= prog-name =]
utility program is used to query an NTP daemon about its
current state and to request changes in that state.
It uses NTP mode 7 control message formats described in the source code.
The program may
be run either in interactive mode or controlled using command line
arguments.
Extensive state and statistics information is available
through the
[= prog-name =]
interface.
In addition, nearly all the
configuration options which can be specified at startup using
ntpd's configuration file may also be specified at run time using
[= prog-name =] .

please send bug reports to:  http://bugs.ntp.org, bugs@@ntp.org
@end example
@exampleindent 4

@node ntpdc command
@subsection command option (-c)
@cindex ntpdc-command

This is the ``run a command and exit'' option.

This option has some usage constraints.  It:
@itemize @bullet
@item
may appear an unlimited number of times.
@end itemize

The following argument is interpreted as an interactive format command
and is added to the list of commands to be executed on the specified
host(s).

@node ntpdc debug-level
@subsection debug-level option (-d)
@cindex ntpdc-debug-level

This is the ``increase output debug message level'' option.

This option has some usage constraints.  It:
@itemize @bullet
@item
may appear an unlimited number of times.
@end itemize

Increase the debugging message output level.

@node ntpdc interactive
@subsection interactive option (-i)
@cindex ntpdc-interactive

This is the ``force ntpq to operate in interactive mode'' option.

This option has some usage constraints.  It:
@itemize @bullet
@item
must not appear in combination with any of the following options:
command, listpeers, peers, showpeers.
@end itemize

Force ntpq to operate in interactive mode.  Prompts will be written
to the standard output and commands read from the standard input.

@node ntpdc ipv4
@subsection ipv4 option (-4)
@cindex ntpdc-ipv4

This is the ``force ipv4 dns name resolution'' option.

This option has some usage constraints.  It:
@itemize @bullet
@item
must not appear in combination with any of the following options:
ipv6.
@end itemize

Force DNS resolution of following host names on the command line
to the IPv4 namespace.

@node ntpdc ipv6
@subsection ipv6 option (-6)
@cindex ntpdc-ipv6

This is the ``force ipv6 dns name resolution'' option.

This option has some usage constraints.  It:
@itemize @bullet
@item
must not appear in combination with any of the following options:
ipv4.
@end itemize

Force DNS resolution of following host names on the command line
to the IPv6 namespace.

@node ntpdc listpeers
@subsection listpeers option (-l)
@cindex ntpdc-listpeers

This is the ``print a list of the peers'' option.

This option has some usage constraints.  It:
@itemize @bullet
@item
must not appear in combination with any of the following options:
command.
@end itemize

Print a list of the peers known to the server as well as a summary of
their state. This is equivalent to the 'listpeers' interactive command.

@node ntpdc numeric
@subsection numeric option (-n)
@cindex ntpdc-numeric

This is the ``numeric host addresses'' option.
Output all host addresses in dotted-quad numeric format rather than
converting to the canonical host names. 

@node ntpdc peers
@subsection peers option (-p)
@cindex ntpdc-peers

This is the ``print a list of the peers'' option.

This option has some usage constraints.  It:
@itemize @bullet
@item
must not appear in combination with any of the following options:
command.
@end itemize

Print a list of the peers known to the server as well as a summary
of their state. This is equivalent to the 'peers' interactive command.

@node ntpdc set-debug-level
@subsection set-debug-level option (-D)
@cindex ntpdc-set-debug-level

This is the ``set the output debug message level'' option.

This option has some usage constraints.  It:
@itemize @bullet
@item
may appear an unlimited number of times.
@end itemize

Set the output debugging level.  Can be supplied multiple times,
but each overrides the previous value(s).

@node ntpdc showpeers
@subsection showpeers option (-s)
@cindex ntpdc-showpeers

This is the ``show a list of the peers'' option.

This option has some usage constraints.  It:
@itemize @bullet
@item
must not appear in combination with any of the following options:
command.
@end itemize

Print a list of the peers known to the server as well as a summary
of their state. This is equivalent to the 'dmpeers' interactive command.<|MERGE_RESOLUTION|>--- conflicted
+++ resolved
@@ -6,11 +6,7 @@
 # 
 # EDIT THIS FILE WITH CAUTION  (ntpdc-opts.texi)
 # 
-<<<<<<< HEAD
-# It has been AutoGen-ed  December 16, 2010 at 07:20:48 PM by AutoGen 5.11.6pre2
-=======
 # It has been AutoGen-ed  December 17, 2010 at 01:50:42 AM by AutoGen 5.11.6pre3
->>>>>>> db94b950
 # From the definitions    ntpdc-opts.def
 # and the template file   aginfo.tpl
 @end ignore
@@ -62,71 +58,7 @@
 
 @exampleindent 0
 @example
-ntpdc - vendor-specific NTP query program - Ver. 4.2.6p3-RC11
-USAGE:  ntpdc [ -<flag> [<val>] | --<name>[@{=| @}<val>] ]... [ host ...]
-  Flg Arg Option-Name    Description
-   -4 no  ipv4           Force IPv4 DNS name resolution
-                                - prohibits these options:
-                                ipv6
-   -6 no  ipv6           Force IPv6 DNS name resolution
-                                - prohibits these options:
-                                ipv4
-   -c Str command        run a command and exit
-                                - may appear multiple times
-   -l no  listpeers      Print a list of the peers
-                                - prohibits these options:
-                                command
-   -p no  peers          Print a list of the peers
-                                - prohibits these options:
-                                command
-   -s no  showpeers      Show a list of the peers
-                                - prohibits these options:
-                                command
-   -i no  interactive    Force ntpq to operate in interactive mode
-                                - prohibits these options:
-                                command
-                                listpeers
-                                peers
-                                showpeers
-   -d no  debug-level    Increase output debug message level
-                                - may appear multiple times
-   -D Str set-debug-level Set the output debug message level
-                                - may appear multiple times
-   -n no  numeric        numeric host addresses
-      opt version        Output version information and exit
-   -? no  help           Display extended usage information and exit
-   -! no  more-help      Extended usage information passed thru pager
-   -> opt save-opts      Save the option state to a config file
-   -< Str load-opts      Load options from a config file
-                                - disabled as --no-load-opts
-                                - may appear multiple times
-
-Options are specified by doubled hyphens and their name
-or by a single hyphen and the flag character.
-
-The following option preset mechanisms are supported:
- - reading file /deacon/users/stenn/.ntprc
- - reading file /deacon/backroom/ntp-stable/ntpdc/.ntprc
- - examining environment variables named NTPDC_*
-
-The
-[= prog-name =]
-utility program is used to query an NTP daemon about its
-current state and to request changes in that state.
-It uses NTP mode 7 control message formats described in the source code.
-The program may
-be run either in interactive mode or controlled using command line
-arguments.
-Extensive state and statistics information is available
-through the
-[= prog-name =]
-interface.
-In addition, nearly all the
-configuration options which can be specified at startup using
-ntpd's configuration file may also be specified at run time using
-[= prog-name =] .
-
-please send bug reports to:  http://bugs.ntp.org, bugs@@ntp.org
+ntpdc is unavailable - no --help
 @end example
 @exampleindent 4
 
