--- conflicted
+++ resolved
@@ -6,11 +6,7 @@
 #
 # EDIT THIS FILE WITH CAUTION  (invoke-ntpdc.texi)
 #
-<<<<<<< HEAD
-# It has been AutoGen-ed  April  7, 2015 at 09:41:07 AM by AutoGen 5.18.5pre4
-=======
 # It has been AutoGen-ed  April 29, 2015 at 11:57:16 AM by AutoGen 5.18.5
->>>>>>> ca699f8e
 # From the definitions    ntpdc-opts.def
 # and the template file   agtexi-cmd.tpl
 @end ignore
@@ -80,11 +76,7 @@
 
 @exampleindent 0
 @example
-<<<<<<< HEAD
-ntpdc - vendor-specific NTPD control program - Ver. 4.3.14
-=======
 ntpdc - vendor-specific NTPD control program - Ver. 4.3.23
->>>>>>> ca699f8e
 Usage:  ntpdc [ -<flag> [<val>] | --<name>[@{=| @}<val>] ]... [ host ...]
   Flg Arg Option-Name    Description
    -4 no  ipv4           Force IPv4 DNS name resolution
