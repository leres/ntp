--- conflicted
+++ resolved
@@ -605,15 +605,11 @@
 	int seq;
 	fd_set fds;
 	ssize_t n;
-<<<<<<< HEAD
-	size_t pad;
-=======
 	int pad;
 	/* absolute timeout checks. Not 'time_t' by intention! */
 	uint32_t tobase;	/* base value for timeout */
 	uint32_t tospan;	/* timeout span (max delay) */
 	uint32_t todiff;	/* current delay */
->>>>>>> 7ae776fa
 
 	/*
 	 * This is pretty tricky.  We may get between 1 and many packets
