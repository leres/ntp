--- conflicted
+++ resolved
@@ -1,11 +1,7 @@
 /*
  *  EDIT THIS FILE WITH CAUTION  (ntpdc-opts.h)
  *
-<<<<<<< HEAD
- *  It has been AutoGen-ed  April  7, 2015 at 09:40:50 AM by AutoGen 5.18.5pre4
-=======
  *  It has been AutoGen-ed  April 29, 2015 at 11:56:59 AM by AutoGen 5.18.5
->>>>>>> ca699f8e
  *  From the definitions    ntpdc-opts.def
  *  and the template file   options
  *
@@ -87,15 +83,9 @@
 /** count of all options for ntpdc */
 #define OPTION_CT    15
 /** ntpdc version */
-<<<<<<< HEAD
-#define NTPDC_VERSION       "4.3.14"
-/** Full ntpdc version text */
-#define NTPDC_FULL_VERSION  "ntpdc 4.3.14"
-=======
 #define NTPDC_VERSION       "4.3.23"
 /** Full ntpdc version text */
 #define NTPDC_FULL_VERSION  "ntpdc 4.3.23"
->>>>>>> ca699f8e
 
 /**
  *  Interface defines for all options.  Replace "n" with the UPPER_CASED
