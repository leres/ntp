/*
 * ntpq-subs.c - subroutines which are called to perform ntpq commands.
 */
#include <config.h>
#include <stdio.h>
#include <ctype.h>
#include <sys/types.h>
#include <sys/time.h>

#include "ntpq.h"
#include "ntpq-opts.h"

extern char *	chosts[];
extern char	currenthost[];
extern int	numhosts;
int 		maxhostlen;

/*
 * Declarations for command handlers in here
 */
<<<<<<< HEAD
static associd_t checkassocid	(u_int32);
=======
static	associd_t checkassocid	(u_int32);
>>>>>>> 54c1527b
static	struct varlist *findlistvar (struct varlist *, char *);
static	void	doaddvlist	(struct varlist *, const char *);
static	void	dormvlist	(struct varlist *, const char *);
static	void	doclearvlist	(struct varlist *);
static	void	makequerydata	(struct varlist *, int *, char *);
<<<<<<< HEAD
static	int	doquerylist	(struct varlist *, int, associd_t, int, 
=======
static	int	doquerylist	(struct varlist *, int, associd_t, int,
>>>>>>> 54c1527b
				 u_short *, int *, const char **);
static	void	doprintvlist	(struct varlist *, FILE *);
static	void	addvars 	(struct parse *, FILE *);
static	void	rmvars		(struct parse *, FILE *);
static	void	clearvars	(struct parse *, FILE *);
static	void	showvars	(struct parse *, FILE *);
static	int	dolist		(struct varlist *, associd_t, int, int,
				 FILE *);
static	void	readlist	(struct parse *, FILE *);
static	void	writelist	(struct parse *, FILE *);
static	void	readvar 	(struct parse *, FILE *);
static	void	writevar	(struct parse *, FILE *);
static	void	clocklist	(struct parse *, FILE *);
static	void	clockvar	(struct parse *, FILE *);
static	int	findassidrange	(u_int32, u_int32, int *, int *);
static	void	mreadlist	(struct parse *, FILE *);
static	void	mreadvar	(struct parse *, FILE *);
static	int	dogetassoc	(FILE *);
static	void	printassoc	(int, FILE *);
static	void	associations	(struct parse *, FILE *);
static	void	lassociations	(struct parse *, FILE *);
static	void	passociations	(struct parse *, FILE *);
static	void	lpassociations	(struct parse *, FILE *);

#ifdef	UNUSED
static	void	radiostatus (struct parse *, FILE *);
#endif	/* UNUSED */

static	void	pstatus 	(struct parse *, FILE *);
static	long	when		(l_fp *, l_fp *, l_fp *);
static	char *	prettyinterval	(char *, size_t, long);
static	int	doprintpeers	(struct varlist *, int, int, int, const char *, FILE *, int);
static	int	dogetpeers	(struct varlist *, associd_t, FILE *, int);
static	void	dopeers 	(int, FILE *, int);
static	void	peers		(struct parse *, FILE *);
static	void	lpeers		(struct parse *, FILE *);
static	void	doopeers	(int, FILE *, int);
static	void	opeers		(struct parse *, FILE *);
static	void	lopeers 	(struct parse *, FILE *);
static	void	config		(struct parse *, FILE *);
static	void	saveconfig	(struct parse *, FILE *);
static	void	config_from_file(struct parse *, FILE *);
static	void	mrulist		(struct parse *, FILE *);
static	void	ifstats		(struct parse *, FILE *);
static	void	sysstats	(struct parse *, FILE *);
static	void	monstats	(struct parse *, FILE *);

/*
 * Commands we understand.	Ntpdc imports this.
 */
struct xcmd opcmds[] = {
	{ "saveconfig", saveconfig, { NTP_STR, NO, NO, NO },
		{ "filename", "", "", ""}, 
		"save ntpd configuration to file, . for current config file"},
	{ "associations", associations, {  NO, NO, NO, NO },
	  { "", "", "", "" },
	  "print list of association ID's and statuses for the server's peers" },
	{ "passociations", passociations,   {  NO, NO, NO, NO },
	  { "", "", "", "" },
	  "print list of associations returned by last associations command" },
	{ "lassociations", lassociations,   {  NO, NO, NO, NO },
	  { "", "", "", "" },
	  "print list of associations including all client information" },
	{ "lpassociations", lpassociations, {  NO, NO, NO, NO },
	  { "", "", "", "" },
	  "print last obtained list of associations, including client information" },
	{ "addvars",    addvars,    { NTP_STR, NO, NO, NO },
	  { "name[=value][,...]", "", "", "" },
	  "add variables to the variable list or change their values" },
	{ "rmvars", rmvars,     { NTP_STR, NO, NO, NO },
	  { "name[,...]", "", "", "" },
	  "remove variables from the variable list" },
	{ "clearvars",  clearvars,  { NO, NO, NO, NO },
	  { "", "", "", "" },
	  "remove all variables from the variable list" },
	{ "showvars",   showvars,   { NO, NO, NO, NO },
	  { "", "", "", "" },
	  "print variables on the variable list" },
	{ "readlist",   readlist,   { OPT|NTP_UINT, NO, NO, NO },
	  { "assocID", "", "", "" },
	  "read the system or peer variables included in the variable list" },
	{ "rl",     readlist,   { OPT|NTP_UINT, NO, NO, NO },
	  { "assocID", "", "", "" },
	  "read the system or peer variables included in the variable list" },
	{ "writelist",  writelist,  { OPT|NTP_UINT, NO, NO, NO },
	  { "assocID", "", "", "" },
	  "write the system or peer variables included in the variable list" },
	{ "readvar", readvar,    { OPT|NTP_UINT, OPT|NTP_STR, OPT|NTP_STR, OPT|NTP_STR, },
	  { "assocID", "varname1", "varname2", "varname3" },
	  "read system or peer variables" },
	{ "rv",      readvar,    { OPT|NTP_UINT, OPT|NTP_STR, OPT|NTP_STR, OPT|NTP_STR, },
	  { "assocID", "varname1", "varname2", "varname3" },
	  "read system or peer variables" },
	{ "writevar",   writevar,   { NTP_UINT, NTP_STR, NO, NO },
	  { "assocID", "name=value,[...]", "", "" },
	  "write system or peer variables" },
	{ "mreadlist",  mreadlist,  { NTP_UINT, NTP_UINT, NO, NO },
	  { "assocID", "assocID", "", "" },
	  "read the peer variables in the variable list for multiple peers" },
	{ "mrl",    mreadlist,  { NTP_UINT, NTP_UINT, NO, NO },
	  { "assocID", "assocID", "", "" },
	  "read the peer variables in the variable list for multiple peers" },
	{ "mreadvar",   mreadvar,   { NTP_UINT, NTP_UINT, OPT|NTP_STR, NO },
	  { "assocID", "assocID", "name=value[,...]", "" },
	  "read peer variables from multiple peers" },
	{ "mrv",    mreadvar,   { NTP_UINT, NTP_UINT, OPT|NTP_STR, NO },
	  { "assocID", "assocID", "name=value[,...]", "" },
	  "read peer variables from multiple peers" },
	{ "clocklist",  clocklist,  { OPT|NTP_UINT, NO, NO, NO },
	  { "assocID", "", "", "" },
	  "read the clock variables included in the variable list" },
	{ "cl",     clocklist,  { OPT|NTP_UINT, NO, NO, NO },
	  { "assocID", "", "", "" },
	  "read the clock variables included in the variable list" },
	{ "clockvar",   clockvar,   { OPT|NTP_UINT, OPT|NTP_STR, NO, NO },
	  { "assocID", "name=value[,...]", "", "" },
	  "read clock variables" },
	{ "cv",     clockvar,   { OPT|NTP_UINT, OPT|NTP_STR, NO, NO },
	  { "assocID", "name=value[,...]", "", "" },
	  "read clock variables" },
	{ "pstatus",    pstatus,    { NTP_UINT, NO, NO, NO },
	  { "assocID", "", "", "" },
	  "print status information returned for a peer" },
	{ "peers",  peers,      { OPT|IP_VERSION, NO, NO, NO },
	  { "-4|-6", "", "", "" },
	  "obtain and print a list of the server's peers [IP version]" },
	{ "lpeers", lpeers,     { OPT|IP_VERSION, NO, NO, NO },
	  { "-4|-6", "", "", "" },
	  "obtain and print a list of all peers and clients [IP version]" },
	{ "opeers", opeers,     { OPT|IP_VERSION, NO, NO, NO },
	  { "-4|-6", "", "", "" },
	  "print peer list the old way, with dstadr shown rather than refid [IP version]" },
	{ "lopeers", lopeers,   { OPT|IP_VERSION, NO, NO, NO },
	  { "-4|-6", "", "", "" },
	  "obtain and print a list of all peers and clients showing dstadr [IP version]" },
	{ ":config", config,   { NTP_STR, NO, NO, NO },
	  { "<configuration command line>", "", "", "" },
	  "send a remote configuration command to ntpd" },
	{ "config-from-file", config_from_file, { NTP_STR, NO, NO, NO },
	  { "<configuration filename>", "", "", "" },
	  "configure ntpd using the configuration filename" },
	{ "mrulist", mrulist, { OPT|NTP_STR, OPT|NTP_STR, OPT|NTP_STR, OPT|NTP_STR },
	  { "tag=value", "tag=value", "tag=value", "tag=value" },
	  "display the list of most recently seen source addresses, tags mincount=... resall=0x... resany=0x..." },
	{ "ifstats", ifstats, { NO, NO, NO, NO },
	  { "", "", "", "" },
	  "show statistics for each local address ntpd is using" },
	{ "sysstats", sysstats, { NO, NO, NO, NO },
	  { "", "", "", "" },
	  "display system uptime and packet counts" },
	{ "monstats", monstats, { NO, NO, NO, NO },
	  { "", "", "", "" },
	  "display monitor (mrulist) counters and limits" },
	{ 0,		0,		{ NO, NO, NO, NO },
	  { "-4|-6", "", "", "" }, "" }
};


/*
 * Variable list data space
 */
#define MAXLINE		512	/* maximum length of a line */
#define MAXLIST		64	/* maximum variables in list */
#define LENHOSTNAME	256	/* host name limit */

#define MRU_GOT_COUNT	0x1
#define MRU_GOT_LAST	0x2
#define MRU_GOT_FIRST	0x4
#define MRU_GOT_MV	0x8
#define MRU_GOT_RS	0x10
#define MRU_GOT_ADDR	0x20
#define MRU_GOT_ALL	(MRU_GOT_COUNT | MRU_GOT_LAST | MRU_GOT_FIRST \
			 | MRU_GOT_MV | MRU_GOT_RS | MRU_GOT_ADDR)

/*
 * mrulist() depends on MRUSORT_DEF and MRUSORT_RDEF being the first two
 */
typedef enum mru_sort_order_tag {
	MRUSORT_DEF = 0,	/* lstint ascending */
	MRUSORT_R_DEF,		/* lstint descending */
	MRUSORT_AVGINT,		/* avgint ascending */
	MRUSORT_R_AVGINT,	/* avgint descending */
	MRUSORT_ADDR,		/* IPv4 asc. then IPv6 asc. */
	MRUSORT_R_ADDR,		/* IPv6 desc. then IPv4 desc. */
	MRUSORT_COUNT,		/* hit count ascending */
	MRUSORT_R_COUNT,	/* hit count descending */
	MRUSORT_MAX,		/* special: count of this enum */
} mru_sort_order;

const char * const mru_sort_keywords[MRUSORT_MAX] = {
	"lstint",		/* MRUSORT_DEF */
	"-lstint",		/* MRUSORT_R_DEF */
	"avgint",		/* MRUSORT_AVGINT */
	"-avgint",		/* MRUSORT_R_AVGINT */
	"addr",			/* MRUSORT_ADDR */
	"-addr",		/* MRUSORT_R_ADDR */
	"count",		/* MRUSORT_COUNT */
	"-count",		/* MRUSORT_R_COUNT */
};

typedef int (*qsort_cmp)(const void *, const void *);

/*
 * Old CTL_PST defines for version 2.
 */
#define OLD_CTL_PST_CONFIG		0x80
#define OLD_CTL_PST_AUTHENABLE		0x40
#define OLD_CTL_PST_AUTHENTIC		0x20
#define OLD_CTL_PST_REACH		0x10
#define OLD_CTL_PST_SANE		0x08
#define OLD_CTL_PST_DISP		0x04

#define OLD_CTL_PST_SEL_REJECT		0
#define OLD_CTL_PST_SEL_SELCAND 	1
#define OLD_CTL_PST_SEL_SYNCCAND	2
#define OLD_CTL_PST_SEL_SYSPEER 	3

char flash2[] = " .+*    "; /* flash decode for version 2 */
char flash3[] = " x.-+#*o"; /* flash decode for peer status version 3 */

struct varlist {
	char *name;
	char *value;
} g_varlist[MAXLIST] = { { 0, 0 } };

/*
 * Imported from ntpq.c
 */
extern int showhostnames;
extern int rawmode;
extern struct servent *server_entry;
extern struct association assoc_cache[];
extern int numassoc;
extern u_char pktversion;
extern struct ctl_var peer_var[];

typedef struct mru_tag mru;
struct mru_tag {
	mru *		hlink;	/* next in hash table bucket */
	DECL_DLIST_LINK(mru, mlink);
	int		count;
	l_fp		last;
	l_fp		first;
	u_char		mode;
	u_char		ver;
	u_short		rs;
	sockaddr_u	addr;
};

typedef struct ifstats_row_tag {
	u_int		ifnum;
	sockaddr_u	addr;
	sockaddr_u	bcast;
	int		enabled;
	u_int		flags;
	int		mcast_count;
	char		name[32];
	int		peer_count;
	int		received;
	int		sent;
	int		send_errors;
	u_int		ttl;
	u_int		uptime;
} ifstats_row;

typedef struct var_display_collection_tag {
	const char * const tag;		/* system variable */
	const char * const display;	/* descriptive text */
	u_char type;			/* NTP_STR, etc */
	union {
		char *str;
	} v;				/* retrieved value */
} vdc;

/*
 * other static function prototypes
 */
static mru *	add_mru(mru *);
static int	collect_mru_list(const char *, l_fp *);
static int	fetch_nonce(char *, size_t);
static int	qcmp_mru_avgint(const void *, const void *);
static int	qcmp_mru_r_avgint(const void *, const void *);
static int	qcmp_mru_addr(const void *, const void *);
static int	qcmp_mru_r_addr(const void *, const void *);
static int	qcmp_mru_count(const void *, const void *);
static int	qcmp_mru_r_count(const void *, const void *);
static void	validate_ifnum(u_int, int, ifstats_row *);
static void	another_ifstats_field(int *, ifstats_row *, FILE *);
static void	collect_display_vdc(vdc *vdc_table, FILE *fp);

/*
 * static globals
 */
static u_int	mru_count;
static mru	mru_list;		/* listhead */
static mru **	hash_table;

/*
 * qsort comparison function table for mrulist().  The first two
 * entries are NULL because they are handled without qsort().
 */
const static qsort_cmp mru_qcmp_table[MRUSORT_MAX] = {
	NULL,			/* MRUSORT_DEF unused */
	NULL,			/* MRUSORT_R_DEF unused */
	&qcmp_mru_avgint,	/* MRUSORT_AVGINT */
	&qcmp_mru_r_avgint,	/* MRUSORT_R_AVGINT */
	&qcmp_mru_addr,		/* MRUSORT_ADDR */
	&qcmp_mru_r_addr,	/* MRUSORT_R_ADDR */
	&qcmp_mru_count,	/* MRUSORT_COUNT */
	&qcmp_mru_r_count,	/* MRUSORT_R_COUNT */
};

/*
 * checkassocid - return the association ID, checking to see if it is valid
 */
static associd_t
checkassocid(
	u_int32 value
	)
{
<<<<<<< HEAD
	if (value == 0 || value > ASSOCID_MAX) {
		fprintf(stderr, "***Invalid association ID specified\n");
		return 0;
	}
	return (associd_t)value;
=======
	associd_t	associd;
	u_long		ulvalue;

	associd = (associd_t)value;
	if (0 == associd || value != associd) {
		ulvalue = value;
		fprintf(stderr,
			"***Invalid association ID %lu specified\n",
			ulvalue);
		return 0;
	}

	return associd;
>>>>>>> 54c1527b
}


/*
 * findlistvar - Look for the named variable in a varlist.  If found,
 *		 return a pointer to it.  Otherwise, if the list has
 *		 slots available, return the pointer to the first free
 *		 slot, or NULL if it's full.
 */
static struct varlist *
findlistvar(
	struct varlist *list,
	char *name
	)
{
	struct varlist *vl;

	for (vl = list; vl < list + MAXLIST && vl->name != NULL; vl++)
		if (!strcmp(name, vl->name))
			return vl;
	if (vl < list + MAXLIST)
		return vl;

	return NULL;
}


/*
 * doaddvlist - add variable(s) to the variable list
 */
static void
doaddvlist(
	struct varlist *vlist,
	const char *vars
	)
{
	register struct varlist *vl;
	int len;
	char *name;
	char *value;

	len = strlen(vars);
	while (nextvar(&len, &vars, &name, &value)) {
		vl = findlistvar(vlist, name);
		if (vl == 0) {
			(void) fprintf(stderr, "Variable list full\n");
			return;
		}

		if (vl->name == NULL) {
			vl->name = estrdup(name);
		} else if (vl->value != NULL) {
			free(vl->value);
			vl->value = NULL;
		}

		if (value != NULL)
			vl->value = estrdup(value);
	}
}


/*
 * dormvlist - remove variable(s) from the variable list
 */
static void
dormvlist(
	struct varlist *vlist,
	const char *vars
	)
{
	register struct varlist *vl;
	int len;
	char *name;
	char *value;

	len = strlen(vars);
	while (nextvar(&len, &vars, &name, &value)) {
		vl = findlistvar(vlist, name);
		if (vl == 0 || vl->name == 0) {
			(void) fprintf(stderr, "Variable `%s' not found\n",
				       name);
		} else {
			free((void *)vl->name);
			if (vl->value != 0)
			    free(vl->value);
			for ( ; (vl+1) < (g_varlist + MAXLIST)
				      && (vl+1)->name != 0; vl++) {
				vl->name = (vl+1)->name;
				vl->value = (vl+1)->value;
			}
			vl->name = vl->value = 0;
		}
	}
}


/*
 * doclearvlist - clear a variable list
 */
static void
doclearvlist(
	struct varlist *vlist
	)
{
	register struct varlist *vl;

	for (vl = vlist; vl < vlist + MAXLIST && vl->name != 0; vl++) {
		free((void *)vl->name);
		vl->name = 0;
		if (vl->value != 0) {
			free(vl->value);
			vl->value = 0;
		}
	}
}


/*
 * makequerydata - form a data buffer to be included with a query
 */
static void
makequerydata(
	struct varlist *vlist,
	int *datalen,
	char *data
	)
{
	register struct varlist *vl;
	register char *cp, *cpend;
	register int namelen, valuelen;
	register int totallen;

	cp = data;
	cpend = data + *datalen;

	for (vl = vlist; vl < vlist + MAXLIST && vl->name != 0; vl++) {
		namelen = strlen(vl->name);
		if (vl->value == 0)
			valuelen = 0;
		else
			valuelen = strlen(vl->value);
		totallen = namelen + valuelen + (valuelen != 0) + (cp != data);
		if (cp + totallen > cpend)
			break;

		if (cp != data)
			*cp++ = ',';
		memcpy(cp, vl->name, (size_t)namelen);
		cp += namelen;
		if (valuelen != 0) {
			*cp++ = '=';
			memcpy(cp, vl->value, (size_t)valuelen);
			cp += valuelen;
		}
	}
	*datalen = cp - data;
}


/*
 * doquerylist - send a message including variables in a list
 */
static int
doquerylist(
	struct varlist *vlist,
	int op,
	associd_t associd,
	int auth,
	u_short *rstatus,
	int *dsize,
	const char **datap
	)
{
	char data[CTL_MAX_DATA_LEN];
	int datalen;

	datalen = sizeof(data);
	makequerydata(vlist, &datalen, data);

	return doquery(op, associd, auth, datalen, data, rstatus, dsize,
		       datap);
}


/*
 * doprintvlist - print the variables on a list
 */
static void
doprintvlist(
	struct varlist *vlist,
	FILE *fp
	)
{
	register struct varlist *vl;

	if (vlist->name == 0) {
		(void) fprintf(fp, "No variables on list\n");
	} else {
		for (vl = vlist; vl < vlist + MAXLIST && vl->name != 0; vl++) {
			if (vl->value == 0) {
				(void) fprintf(fp, "%s\n", vl->name);
			} else {
				(void) fprintf(fp, "%s=%s\n",
						   vl->name, vl->value);
			}
		}
	}
}

/*
 * addvars - add variables to the variable list
 */
/*ARGSUSED*/
static void
addvars(
	struct parse *pcmd,
	FILE *fp
	)
{
	doaddvlist(g_varlist, pcmd->argval[0].string);
}


/*
 * rmvars - remove variables from the variable list
 */
/*ARGSUSED*/
static void
rmvars(
	struct parse *pcmd,
	FILE *fp
	)
{
	dormvlist(g_varlist, pcmd->argval[0].string);
}


/*
 * clearvars - clear the variable list
 */
/*ARGSUSED*/
static void
clearvars(
	struct parse *pcmd,
	FILE *fp
	)
{
	doclearvlist(g_varlist);
}


/*
 * showvars - show variables on the variable list
 */
/*ARGSUSED*/
static void
showvars(
	struct parse *pcmd,
	FILE *fp
	)
{
	doprintvlist(g_varlist, fp);
}


/*
 * dolist - send a request with the given list of variables
 */
static int
dolist(
	struct varlist *vlist,
	associd_t associd,
	int op,
	int type,
	FILE *fp
	)
{
	const char *datap;
	int res;
	int dsize;
	u_short rstatus;
	int quiet;

	/*
	 * if we're asking for specific variables don't include the
	 * status header line in the output.
	 */
	if (old_rv)
		quiet = 0;
	else
		quiet = (vlist->name != NULL);

	res = doquerylist(vlist, op, associd, 0, &rstatus, &dsize, &datap);

	if (res != 0)
		return 0;

	if (numhosts > 1)
		(void) fprintf(fp, "server=%s ", currenthost);
	if (dsize == 0) {
		if (associd == 0)
			(void) fprintf(fp, "No system%s variables returned\n",
				   (type == TYPE_CLOCK) ? " clock" : "");
		else
			(void) fprintf(fp,
				   "No information returned for%s association %u\n",
				   (type == TYPE_CLOCK) ? " clock" : "", associd);
		return 1;
	}

	if (!quiet)
		fprintf(fp,"associd=%d ",associd);
	printvars(dsize, datap, (int)rstatus, type, quiet, fp);
	return 1;
}


/*
 * readlist - send a read variables request with the variables on the list
 */
static void
readlist(
	struct parse *pcmd,
	FILE *fp
	)
{
<<<<<<< HEAD
	associd_t associd;
=======
	associd_t	associd;
	int		type;
>>>>>>> 54c1527b

	if (pcmd->nargs == 0) {
		associd = 0;
	} else {
	  /* HMS: I think we want the u_int32 target here, not the u_long */
		if (pcmd->argval[0].uval == 0)
			associd = 0;
		else if ((associd = checkassocid(pcmd->argval[0].uval)) == 0)
			return;
	}

	type = (0 == associd)
		   ? TYPE_SYS
		   : TYPE_PEER;
	dolist(g_varlist, associd, CTL_OP_READVAR, type, fp);
}


/*
 * writelist - send a write variables request with the variables on the list
 */
static void
writelist(
	struct parse *pcmd,
	FILE *fp
	)
{
	const char *datap;
	int res;
	associd_t associd;
	int dsize;
	u_short rstatus;

	if (pcmd->nargs == 0) {
		associd = 0;
	} else {
		/* HMS: Do we really want uval here? */
		if (pcmd->argval[0].uval == 0)
			associd = 0;
		else if ((associd = checkassocid(pcmd->argval[0].uval)) == 0)
			return;
	}

	res = doquerylist(g_varlist, CTL_OP_WRITEVAR, associd, 1, &rstatus,
			  &dsize, &datap);

	if (res != 0)
		return;

	if (numhosts > 1)
		(void) fprintf(fp, "server=%s ", currenthost);
	if (dsize == 0)
		(void) fprintf(fp, "done! (no data returned)\n");
	else {
		(void) fprintf(fp,"associd=%d ",associd);
		printvars(dsize, datap, (int)rstatus,
			  (associd != 0) ? TYPE_PEER : TYPE_SYS, 0, fp);
	}
	return;
}


/*
 * readvar - send a read variables request with the specified variables
 */
static void
readvar(
	struct parse *pcmd,
	FILE *fp
	)
{
<<<<<<< HEAD
	associd_t associd;
	struct varlist tmplist[MAXLIST];
	int tmpcount;
	int i;
=======
	associd_t	associd;
	int		type;
	struct varlist	tmplist[MAXLIST];

>>>>>>> 54c1527b

	/* HMS: uval? */
	if (pcmd->nargs == 0 || pcmd->argval[0].uval == 0)
		associd = 0;
	else if ((associd = checkassocid(pcmd->argval[0].uval)) == 0)
		return;

	memset(tmplist, 0, sizeof(tmplist));
<<<<<<< HEAD
	if (pcmd->nargs > 1) {
		tmpcount = pcmd->nargs - 1;
		for (i = 0; i < tmpcount; i++)
			doaddvlist(tmplist, pcmd->argval[1 + i].string);
	}

	dolist(tmplist, associd, CTL_OP_READVAR,
	       (associd == 0) 
		   ? TYPE_SYS
		   : TYPE_PEER,
	       fp);
=======
	if (pcmd->nargs >= 2)
		doaddvlist(tmplist, pcmd->argval[1].string);

	type = (0 == associd)
		   ? TYPE_SYS
		   : TYPE_PEER;
	dolist(tmplist, associd, CTL_OP_READVAR, type, fp);
>>>>>>> 54c1527b

	doclearvlist(tmplist);
}


/*
 * writevar - send a write variables request with the specified variables
 */
static void
writevar(
	struct parse *pcmd,
	FILE *fp
	)
{
	const char *datap;
	int res;
	associd_t associd;
<<<<<<< HEAD
=======
	int type;
>>>>>>> 54c1527b
	int dsize;
	u_short rstatus;
	struct varlist tmplist[MAXLIST];

	/* HMS: uval? */
	if (pcmd->argval[0].uval == 0)
		associd = 0;
	else if ((associd = checkassocid(pcmd->argval[0].uval)) == 0)
		return;

	memset((char *)tmplist, 0, sizeof(tmplist));
	doaddvlist(tmplist, pcmd->argval[1].string);

	res = doquerylist(tmplist, CTL_OP_WRITEVAR, associd, 1, &rstatus,
			  &dsize, &datap);

	doclearvlist(tmplist);

	if (res != 0)
		return;

	if (numhosts > 1)
		fprintf(fp, "server=%s ", currenthost);
	if (dsize == 0)
		fprintf(fp, "done! (no data returned)\n");
	else {
		fprintf(fp,"associd=%d ",associd);
		type = (0 == associd)
			   ? TYPE_SYS
			   : TYPE_PEER;
		printvars(dsize, datap, (int)rstatus, type, 0, fp);
	}
	return;
}


/*
 * clocklist - send a clock variables request with the variables on the list
 */
static void
clocklist(
	struct parse *pcmd,
	FILE *fp
	)
{
	associd_t associd;

	/* HMS: uval? */
	if (pcmd->nargs == 0) {
		associd = 0;
	} else {
		if (pcmd->argval[0].uval == 0)
			associd = 0;
		else if ((associd = checkassocid(pcmd->argval[0].uval)) == 0)
			return;
	}

	dolist(g_varlist, associd, CTL_OP_READCLOCK, TYPE_CLOCK, fp);
}


/*
 * clockvar - send a clock variables request with the specified variables
 */
static void
clockvar(
	struct parse *pcmd,
	FILE *fp
	)
{
	associd_t associd;
	struct varlist tmplist[MAXLIST];

	/* HMS: uval? */
	if (pcmd->nargs == 0 || pcmd->argval[0].uval == 0)
		associd = 0;
	else if ((associd = checkassocid(pcmd->argval[0].uval)) == 0)
		return;

	memset(tmplist, 0, sizeof(tmplist));
	if (pcmd->nargs >= 2)
		doaddvlist(tmplist, pcmd->argval[1].string);

	dolist(tmplist, associd, CTL_OP_READCLOCK, TYPE_CLOCK, fp);

	doclearvlist(tmplist);
}


/*
 * findassidrange - verify a range of association ID's
 */
static int
findassidrange(
	u_int32 assid1,
	u_int32 assid2,
	int *from,
	int *to
	)
{
	associd_t	assids[2];
	int		ind[COUNTOF(assids)];
	int		i;
	size_t		a;

	assids[0] = checkassocid(assid1);
	if (0 == assids[0])
		return 0;
	assids[1] = checkassocid(assid2);
	if (0 == assids[1])
		return 0;

	for (a = 0; a < COUNTOF(assids); a++) {
		ind[a] = -1;
		for (i = 0; i < numassoc; i++)
			if (assoc_cache[i].assid == assids[a])
				ind[a] = i;
	}
	for (a = 0; a < COUNTOF(assids); a++)
		if (-1 == ind[a]) {
			fprintf(stderr,
				"***Association ID %u not found in list\n",
				assids[a]);
			return 0;
		}

	if (ind[0] < ind[1]) {
		*from = ind[0];
		*to = ind[1];
	} else {
		*to = ind[0];
		*from = ind[1];
	}
	return 1;
}



/*
 * mreadlist - send a read variables request for multiple associations
 */
static void
mreadlist(
	struct parse *pcmd,
	FILE *fp
	)
{
	int i;
	int from;
	int to;

	/* HMS: uval? */
	if (!findassidrange(pcmd->argval[0].uval, pcmd->argval[1].uval,
				&from, &to))
		return;

	for (i = from; i <= to; i++) {
		if (i != from)
			(void) fprintf(fp, "\n");
		if (!dolist(g_varlist, (int)assoc_cache[i].assid,
				CTL_OP_READVAR, TYPE_PEER, fp))
			return;
	}
	return;
}


/*
 * mreadvar - send a read variables request for multiple associations
 */
static void
mreadvar(
	struct parse *pcmd,
	FILE *fp
	)
{
	int i;
	int from;
	int to;
	struct varlist tmplist[MAXLIST];
	struct varlist *pvars;

	/* HMS: uval? */
	if (!findassidrange(pcmd->argval[0].uval, pcmd->argval[1].uval,
				&from, &to))
		return;

	if (pcmd->nargs >= 3) {
		memset(tmplist, 0, sizeof(tmplist));
		doaddvlist(tmplist, pcmd->argval[2].string);
		pvars = tmplist;
	} else {
		pvars = g_varlist;
	}

	for (i = from; i <= to; i++) {
		if (i != from)
			fprintf(fp, "\n");
		if (!dolist(pvars, (int)assoc_cache[i].assid,
			    CTL_OP_READVAR, TYPE_PEER, fp))
			break;
	}
	doclearvlist(tmplist);
	return;
}


/*
 * dogetassoc - query the host for its list of associations
 */
static int
dogetassoc(
	FILE *fp
	)
{
	const char *datap;
	const u_short *pus;
	int res;
	int dsize;
	u_short rstatus;

	res = doquery(CTL_OP_READSTAT, 0, 0, 0, (char *)0, &rstatus,
			  &dsize, &datap);

	if (res != 0)
		return 0;

	if (dsize == 0) {
		if (numhosts > 1)
			(void) fprintf(fp, "server=%s ", currenthost);
		(void) fprintf(fp, "No association ID's returned\n");
		return 0;
	}

	if (dsize & 0x3) {
		if (numhosts > 1)
			fprintf(stderr, "server=%s ", currenthost);
		fprintf(stderr,
			"***Server returned %d octets, should be multiple of 4\n",
			dsize);
		return 0;
	}

	numassoc = 0;
	while (dsize > 0) {
		pus = (const void *)datap;
		assoc_cache[numassoc].assid = ntohs(*pus);
		datap += sizeof(u_short);
		pus = (const void *)datap;
		assoc_cache[numassoc].status = ntohs(*pus);
		datap += sizeof(u_short);
		if (debug)
			fprintf(stderr, "[%u] ",
				assoc_cache[numassoc].assid);
		if (++numassoc >= MAXASSOC)
			break;
		dsize -= sizeof(u_short) + sizeof(u_short);
	}
	if (debug)
		fprintf(stderr, "\n%d associations total\n", numassoc);
	sortassoc();
	return 1;
}


/*
 * printassoc - print the current list of associations
 */
static void
printassoc(
	int showall,
	FILE *fp
	)
{
	register char *bp;
	int i;
	u_char statval;
	int event;
	u_long event_count;
	const char *conf;
	const char *reach;
	const char *auth;
	const char *condition = "";
	const char *last_event;
	const char *cnt;
	char buf[128];

	if (numassoc == 0) {
		(void) fprintf(fp, "No association ID's in list\n");
		return;
	}

	/*
	 * Output a header
	 */
	(void) fprintf(fp,
			   "\nind assid status  conf reach auth condition  last_event cnt\n");
	(void) fprintf(fp,
			   "===========================================================\n");
	for (i = 0; i < numassoc; i++) {
		statval = (u_char) CTL_PEER_STATVAL(assoc_cache[i].status);
		if (!showall && !(statval & (CTL_PST_CONFIG|CTL_PST_REACH)))
			continue;
		event = CTL_PEER_EVENT(assoc_cache[i].status);
		event_count = CTL_PEER_NEVNT(assoc_cache[i].status);
		if (statval & CTL_PST_CONFIG)
			conf = "yes";
		else
			conf = "no";
		if (statval & CTL_PST_BCAST) {
			reach = "none";
			if (statval & CTL_PST_AUTHENABLE)
				auth = "yes";
			else
				auth = "none";
		} else {
			if (statval & CTL_PST_REACH)
				reach = "yes";
			else
				reach = "no";
			if (statval & CTL_PST_AUTHENABLE) {
				if (statval & CTL_PST_AUTHENTIC)
					auth = "ok ";
				else
					auth = "bad";
			} else {
				auth = "none";
			}
		}
		if (pktversion > NTP_OLDVERSION) {
			switch (statval & 0x7) {

			case CTL_PST_SEL_REJECT:
				condition = "reject";
				break;

			case CTL_PST_SEL_SANE:
				condition = "falsetick";
				break;

			case CTL_PST_SEL_CORRECT:
				condition = "excess";
				break;

			case CTL_PST_SEL_SELCAND:
				condition = "outlyer";
				break;

			case CTL_PST_SEL_SYNCCAND:
				condition = "candidate";
				break;

			case CTL_PST_SEL_EXCESS:
				condition = "backup";
				break;

			case CTL_PST_SEL_SYSPEER:
				condition = "sys.peer";
				break;

			case CTL_PST_SEL_PPS:
				condition = "pps.peer";
				break;
			}
		} else {
			switch (statval & 0x3) {

			case OLD_CTL_PST_SEL_REJECT:
				if (!(statval & OLD_CTL_PST_SANE))
					condition = "insane";
				else if (!(statval & OLD_CTL_PST_DISP))
					condition = "hi_disp";
				else
					condition = "";
				break;

			case OLD_CTL_PST_SEL_SELCAND:
				condition = "sel_cand";
				break;

			case OLD_CTL_PST_SEL_SYNCCAND:
				condition = "sync_cand";
				break;

			case OLD_CTL_PST_SEL_SYSPEER:
				condition = "sys_peer";
				break;
			}
		}
		switch (PEER_EVENT|event) {

		case PEVNT_MOBIL:
			last_event = "mobilize";
			break;

		case PEVNT_DEMOBIL:
			last_event = "demobilize";
			break;

		case PEVNT_REACH:
			last_event = "reachable";
			break;

		case PEVNT_UNREACH:
			last_event = "unreachable";
			break;

		case PEVNT_RESTART:
			last_event = "restart";
			break;

		case PEVNT_REPLY:
			last_event = "no_reply";
			break;

		case PEVNT_RATE:
			last_event = "rate_exceeded";
			break;

		case PEVNT_DENY:
			last_event = "access_denied";
			break;

		case PEVNT_ARMED:
			last_event = "leap_armed";
			break;

		case PEVNT_NEWPEER:
			last_event = "sys_peer";
			break;

		case PEVNT_CLOCK:
			last_event = "clock_alarm";
			break;

		default:
			last_event = "";
			break;
		}
		cnt = uinttoa(event_count);
		snprintf(buf, sizeof(buf),
			 "%3d %5u  %04x   %3.3s  %4s  %4.4s %9.9s %11s %2s",
			 i + 1, assoc_cache[i].assid,
			 assoc_cache[i].status, conf, reach, auth,
			 condition, last_event, cnt);
		bp = buf + strlen(buf);
		while (bp > buf && ' ' == bp[-1])
			--bp;
		bp[0] = '\0';
		fprintf(fp, "%s\n", buf);
	}
}


/*
 * associations - get, record and print a list of associations
 */
/*ARGSUSED*/
static void
associations(
	struct parse *pcmd,
	FILE *fp
	)
{
	if (dogetassoc(fp))
		printassoc(0, fp);
}


/*
 * lassociations - get, record and print a long list of associations
 */
/*ARGSUSED*/
static void
lassociations(
	struct parse *pcmd,
	FILE *fp
	)
{
	if (dogetassoc(fp))
		printassoc(1, fp);
}


/*
 * passociations - print the association list
 */
/*ARGSUSED*/
static void
passociations(
	struct parse *pcmd,
	FILE *fp
	)
{
	printassoc(0, fp);
}


/*
 * lpassociations - print the long association list
 */
/*ARGSUSED*/
static void
lpassociations(
	struct parse *pcmd,
	FILE *fp
	)
{
	printassoc(1, fp);
}


/*
 *  saveconfig - dump ntp server configuration to server file
 */
static void
saveconfig(
	struct parse *pcmd,
	FILE *fp
	)
{
	const char *datap;
	int res;
	int dsize;
	u_short rstatus;

	if (0 == pcmd->nargs)
		return;
	
	res = doquery(CTL_OP_SAVECONFIG, 0, 1,
		      strlen(pcmd->argval[0].string),
		      pcmd->argval[0].string, &rstatus, &dsize,
		      &datap);

	if (res != 0)
		return;

	if (0 == dsize)
		fprintf(fp, "(no response message, curiously)");
	else
		fprintf(fp, "%.*s", dsize, datap);
}


#ifdef	UNUSED
/*
 * radiostatus - print the radio status returned by the server
 */
/*ARGSUSED*/
static void
radiostatus(
	struct parse *pcmd,
	FILE *fp
	)
{
	char *datap;
	int res;
	int dsize;
	u_short rstatus;

	res = doquery(CTL_OP_READCLOCK, 0, 0, 0, (char *)0, &rstatus,
			  &dsize, &datap);

	if (res != 0)
		return;

	if (numhosts > 1)
		(void) fprintf(fp, "server=%s ", currenthost);
	if (dsize == 0) {
		(void) fprintf(fp, "No radio status string returned\n");
		return;
	}

	asciize(dsize, datap, fp);
}
#endif	/* UNUSED */

/*
 * pstatus - print peer status returned by the server
 */
static void
pstatus(
	struct parse *pcmd,
	FILE *fp
	)
{
	const char *datap;
	int res;
	associd_t associd;
	int dsize;
	u_short rstatus;

	/* HMS: uval? */
	if ((associd = checkassocid(pcmd->argval[0].uval)) == 0)
		return;

	res = doquery(CTL_OP_READSTAT, associd, 0, 0, NULL, &rstatus,
		      &dsize, &datap);

	if (res != 0)
		return;

	if (numhosts > 1)
		fprintf(fp, "server=%s ", currenthost);
	if (dsize == 0) {
		fprintf(fp,
			"No information returned for association %u\n",
			associd);
		return;
	}

	fprintf(fp, "associd=%u ", associd);
	printvars(dsize, datap, (int)rstatus, TYPE_PEER, 0, fp);
}


/*
 * when - print how long its been since his last packet arrived
 */
static long
when(
	l_fp *ts,
	l_fp *rec,
	l_fp *reftime
	)
{
	l_fp *lasttime;

	if (rec->l_ui != 0)
		lasttime = rec;
	else if (reftime->l_ui != 0)
		lasttime = reftime;
	else
		return 0;

	return (ts->l_ui - lasttime->l_ui);
}


/*
 * Pretty-print an interval into the given buffer, in a human-friendly format.
 */
static char *
prettyinterval(
	char *buf,
	size_t cb,
	long diff
	)
{
	if (diff <= 0) {
		buf[0] = '-';
		buf[1] = 0;
		return buf;
	}

	if (diff <= 2048) {
		snprintf(buf, cb, "%ld", diff);
		return buf;
	}

	diff = (diff + 29) / 60;
	if (diff <= 300) {
		snprintf(buf, cb, "%ldm", diff);
		return buf;
	}

	diff = (diff + 29) / 60;
	if (diff <= 96) {
		snprintf(buf, cb, "%ldh", diff);
		return buf;
	}

	diff = (diff + 11) / 24;
	snprintf(buf, cb, "%ldd", diff);
	return buf;
}

static char
decodeaddrtype(
	sockaddr_u *sock
	)
{
	char ch = '-';
	u_int32 dummy;

	switch(AF(sock)) {
	case AF_INET:
		dummy = SRCADR(sock);
		ch = (char)(((dummy&0xf0000000)==0xe0000000) ? 'm' :
			((dummy&0x000000ff)==0x000000ff) ? 'b' :
			((dummy&0xffffffff)==0x7f000001) ? 'l' :
			((dummy&0xffffffe0)==0x00000000) ? '-' :
			'u');
		break;
	case AF_INET6:
		if (IN6_IS_ADDR_MULTICAST(PSOCK_ADDR6(sock)))
			ch = 'm';
		else
			ch = 'u';
		break;
	default:
		ch = '-';
		break;
	}
	return ch;
}

/*
 * A list of variables required by the peers command
 */
struct varlist opeervarlist[] = {
	{ "srcadr",	0 },	/* 0 */
	{ "dstadr",	0 },	/* 1 */
	{ "stratum",	0 },	/* 2 */
	{ "hpoll",	0 },	/* 3 */
	{ "ppoll",	0 },	/* 4 */
	{ "reach",	0 },	/* 5 */
	{ "delay",	0 },	/* 6 */
	{ "offset",	0 },	/* 7 */
	{ "jitter",	0 },	/* 8 */
	{ "dispersion", 0 },	/* 9 */
	{ "rec",	0 },	/* 10 */
	{ "reftime",	0 },	/* 11 */
	{ "srcport",	0 },	/* 12 */
	{ "hmode",	0 },	/* 13 */
	{ 0,		0 }
};

struct varlist peervarlist[] = {
	{ "srcadr",	0 },	/* 0 */
	{ "refid",	0 },	/* 1 */
	{ "stratum",	0 },	/* 2 */
	{ "hpoll",	0 },	/* 3 */
	{ "ppoll",	0 },	/* 4 */
	{ "reach",	0 },	/* 5 */
	{ "delay",	0 },	/* 6 */
	{ "offset",	0 },	/* 7 */
	{ "jitter",	0 },	/* 8 */
	{ "dispersion", 0 },	/* 9 */
	{ "rec",	0 },	/* 10 */
	{ "reftime",	0 },	/* 11 */
	{ "srcport",	0 },	/* 12 */
	{ "hmode",	0 },	/* 13 */
	{ "srchost",	0 },	/* 14 */
	{ 0,		0 }
};

#define HAVE_SRCADR	0
#define HAVE_DSTADR	1
#define HAVE_REFID	1
#define HAVE_STRATUM	2
#define HAVE_HPOLL	3
#define HAVE_PPOLL	4
#define HAVE_REACH	5
#define HAVE_DELAY	6
#define HAVE_OFFSET	7
#define HAVE_JITTER	8
#define HAVE_DISPERSION 9
#define HAVE_REC	10
#define HAVE_REFTIME	11
#define HAVE_SRCPORT	12
#define HAVE_HMODE	13
#define HAVE_SRCHOST	14
#define MAX_HAVE 	14

/*
 * Decode an incoming data buffer and print a line in the peer list
 */
static int
doprintpeers(
	struct varlist *pvl,
	int associd,
	int rstatus,
	int datalen,
	const char *data,
	FILE *fp,
	int af
	)
{
	char *name;
	char *value = NULL;
	int i;
	int c;
	int len;
	sockaddr_u srcadr;
	sockaddr_u dstadr;
	sockaddr_u dum_store;
	long hmode = 0;
	u_long srcport = 0;
	char *dstadr_refid = "0.0.0.0";
	size_t drlen;
	u_long stratum = 0;
	long ppoll = 0;
	long hpoll = 0;
	u_long reach = 0;
	l_fp estoffset;
	l_fp estdelay;
	l_fp estjitter;
	l_fp estdisp;
	l_fp reftime;
	l_fp rec;
	l_fp ts;
	u_char havevar[MAX_HAVE + 1];
	u_long poll_sec;
	char type = '?';
	char refid_string[10];
	char whenbuf[8], pollbuf[8];
	char clock_name[LENHOSTNAME];

	get_systime(&ts);
	
	memset(havevar, 0, sizeof(havevar));
	ZERO_SOCK(&srcadr);
	ZERO_SOCK(&dstadr);
	clock_name[0] = '\0';

	/* Initialize by zeroing out estimate variables */
	memset(&estoffset, 0, sizeof(estoffset));
	memset(&estdelay, 0, sizeof(estdelay));
	memset(&estjitter, 0, sizeof(estjitter));
	memset(&estdisp, 0, sizeof(estdisp));

	while (nextvar(&datalen, &data, &name, &value)) {
		i = findvar(name, peer_var, 1);
		if (i == 0)
			continue;	/* don't know this one */
		switch (i) {
		case CP_SRCADR:
			if (decodenetnum(value, &srcadr))
				havevar[HAVE_SRCADR] = 1;
			break;
		case CP_SRCHOST:
			if (pvl == peervarlist) {
				len = strlen(value);
				if (2 < len &&
				    (size_t)len < sizeof(clock_name)) {
					/* strip quotes */
					value++;
					len -= 2;
					memcpy(clock_name, value, len);
					clock_name[len] = '\0';
					havevar[HAVE_SRCHOST] = 1;
				}
			}
			break;
		case CP_DSTADR:
			if (decodenetnum(value, &dum_store)) {
				type = decodeaddrtype(&dum_store);
				if (pvl == opeervarlist) {
					havevar[HAVE_DSTADR] = 1;
					dstadr = dum_store;
					dstadr_refid = stoa(&dstadr);
				}
			}
			break;
		case CP_HMODE:
			if (decodeint(value, &hmode))
				havevar[HAVE_HMODE] = 1;
			break;
		case CP_REFID:
			if (pvl == peervarlist) {
				havevar[HAVE_REFID] = 1;
				if (*value == '\0') {
					dstadr_refid = "";
				} else if (strlen(value) <= 4) {
					refid_string[0] = '.';
					strncpy(&refid_string[1], value, sizeof(refid_string) - 1);
					i = strlen(refid_string);
					refid_string[i] = '.';
					refid_string[i+1] = '\0';
					dstadr_refid = refid_string;
				} else if (decodenetnum(value, &dstadr)) {
					if (ISREFCLOCKADR(&dstadr))
						dstadr_refid =
						    refnumtoa(&dstadr);
					else
						dstadr_refid =
						    stoa(&dstadr);
				} else {
					havevar[HAVE_REFID] = 0;
				}
			}
			break;
		case CP_STRATUM:
			if (decodeuint(value, &stratum))
				havevar[HAVE_STRATUM] = 1;
			break;
		case CP_HPOLL:
			if (decodeint(value, &hpoll)) {
				havevar[HAVE_HPOLL] = 1;
				if (hpoll < 0)
					hpoll = NTP_MINPOLL;
			}
			break;
		case CP_PPOLL:
			if (decodeint(value, &ppoll)) {
				havevar[HAVE_PPOLL] = 1;
				if (ppoll < 0)
					ppoll = NTP_MINPOLL;
			}
			break;
		case CP_REACH:
			if (decodeuint(value, &reach))
				havevar[HAVE_REACH] = 1;
			break;
		case CP_DELAY:
			if (decodetime(value, &estdelay))
				havevar[HAVE_DELAY] = 1;
			break;
		case CP_OFFSET:
			if (decodetime(value, &estoffset))
				havevar[HAVE_OFFSET] = 1;
			break;
		case CP_JITTER:
			if (pvl == peervarlist)
				if (decodetime(value, &estjitter))
					havevar[HAVE_JITTER] = 1;
			break;
		case CP_DISPERSION:
			if (decodetime(value, &estdisp))
				havevar[HAVE_DISPERSION] = 1;
			break;
		case CP_REC:
			if (decodets(value, &rec))
				havevar[HAVE_REC] = 1;
			break;
		case CP_SRCPORT:
			if (decodeuint(value, &srcport))
				havevar[HAVE_SRCPORT] = 1;
			break;
		case CP_REFTIME:
			havevar[HAVE_REFTIME] = 1;
			if (!decodets(value, &reftime))
				L_CLR(&reftime);
			break;
		default:
			break;
		}
	}

	/*
	 * hmode gives the best guidance for the t column.  If the response
	 * did not include hmode we'll use the old decodeaddrtype() result.
	 */
	switch (hmode) {

	case MODE_BCLIENT:
		/* broadcastclient or multicastclient */
		type = 'b';
		break;

	case MODE_BROADCAST:
		/* broadcast or multicast server */
		if (IS_MCAST(&srcadr))
			type = 'M';
		else
			type = 'B';
		break;

	case MODE_CLIENT:
		if (ISREFCLOCKADR(&srcadr))
			type = 'l';	/* local refclock*/
		else if (SOCK_UNSPEC(&srcadr))
			type = 'p';	/* pool */
		else if (IS_MCAST(&srcadr))
			type = 'a';	/* manycastclient */
		else
			type = 'u';	/* unicast */
		break;

	case MODE_ACTIVE:
		type = 's';		/* symmetric */
		break;
	}

	/*
	 * Got everything, format the line
	 */
	poll_sec = 1 << min(ppoll, hpoll);
	if (pktversion > NTP_OLDVERSION)
		c = flash3[CTL_PEER_STATVAL(rstatus) & 0x7];
	else
		c = flash2[CTL_PEER_STATVAL(rstatus) & 0x3];
	if (numhosts > 1)
		fprintf(fp, "%-*s ", maxhostlen, currenthost);
	if (AF_UNSPEC == af || AF(&srcadr) == af) {
		if (!havevar[HAVE_SRCHOST])
			strncpy(clock_name, nntohost(&srcadr),
				sizeof(clock_name));
		fprintf(fp, "%c%-15.15s ", c, clock_name);
		drlen = strlen(dstadr_refid);
		makeascii(drlen, dstadr_refid, fp);
		while (drlen++ < 15)
			fputc(' ', fp);
		fprintf(fp,
			" %2ld %c %4.4s %4.4s  %3lo  %7.7s %8.7s %7.7s\n",
			stratum, type,
			prettyinterval(whenbuf, sizeof(whenbuf),
				       when(&ts, &rec, &reftime)),
			prettyinterval(pollbuf, sizeof(pollbuf), 
				       (int)poll_sec),
			reach, lfptoms(&estdelay, 3),
			lfptoms(&estoffset, 3),
			(havevar[HAVE_JITTER])
			    ? lfptoms(&estjitter, 3)
			    : lfptoms(&estdisp, 3));
		return (1);
	}
	else
		return(1);
}

#undef	HAVE_SRCADR
#undef	HAVE_DSTADR
#undef	HAVE_STRATUM
#undef	HAVE_PPOLL
#undef	HAVE_HPOLL
#undef	HAVE_REACH
#undef	HAVE_ESTDELAY
#undef	HAVE_ESTOFFSET
#undef	HAVE_JITTER
#undef	HAVE_ESTDISP
#undef	HAVE_REFID
#undef	HAVE_REC
#undef	HAVE_SRCPORT
#undef	HAVE_REFTIME
#undef	MAX_HAVE


/*
 * dogetpeers - given an association ID, read and print the spreadsheet
 *		peer variables.
 */
static int
dogetpeers(
	struct varlist *pvl,
	associd_t associd,
	FILE *fp,
	int af
	)
{
	const char *datap;
	int res;
	int dsize;
	u_short rstatus;

#ifdef notdef
	res = doquerylist(pvl, CTL_OP_READVAR, associd, 0, &rstatus,
			  &dsize, &datap);
#else
	/*
	 * Damn fuzzballs
	 */
	res = doquery(CTL_OP_READVAR, associd, 0, 0, NULL, &rstatus,
			  &dsize, &datap);
#endif

	if (res != 0)
		return 0;

	if (dsize == 0) {
		if (numhosts > 1)
			fprintf(stderr, "server=%s ", currenthost);
		fprintf(stderr,
			"***No information returned for association %u\n",
			associd);
		return 0;
	}

	return doprintpeers(pvl, associd, (int)rstatus, dsize, datap,
			    fp, af);
}


/*
 * peers - print a peer spreadsheet
 */
static void
dopeers(
	int showall,
	FILE *fp,
	int af
	)
{
	register int i;
	char fullname[LENHOSTNAME];
	sockaddr_u netnum;

	if (!dogetassoc(fp))
		return;

	for (i = 0; i < numhosts; ++i) {
		if (getnetnum(chosts[i], &netnum, fullname, af))
			if ((int)strlen(fullname) > maxhostlen)
				maxhostlen = strlen(fullname);
	}
	if (numhosts > 1)
		fprintf(fp, "%-*.*s ", maxhostlen, maxhostlen, "server");
	fprintf(fp,
		"     remote           refid      st t when poll reach   delay   offset  jitter\n");
	if (numhosts > 1)
		for (i = 0; i <= maxhostlen; ++i)
			fprintf(fp, "=");
	fprintf(fp,
		"==============================================================================\n");

	for (i = 0; i < numassoc; i++) {
		if (!showall &&
		    !(CTL_PEER_STATVAL(assoc_cache[i].status)
		      & (CTL_PST_CONFIG|CTL_PST_REACH))) {
			if (debug)
				fprintf(stderr, "eliding [%d]\n", assoc_cache[i].assid);
			continue;
		}
		if (!dogetpeers(peervarlist, (int)assoc_cache[i].assid, fp, af)) {
			return;
		}
	}
	return;
}


/*
 * peers - print a peer spreadsheet
 */
/*ARGSUSED*/
static void
peers(
	struct parse *pcmd,
	FILE *fp
	)
{
	int af = 0;

	if (pcmd->nargs == 1) {
		if (pcmd->argval->ival == 6)
			af = AF_INET6;
		else
			af = AF_INET;
	}
	dopeers(0, fp, af);
}


/*
 * lpeers - print a peer spreadsheet including all fuzzball peers
 */
/*ARGSUSED*/
static void
lpeers(
	struct parse *pcmd,
	FILE *fp
	)
{
	int af = 0;

	if (pcmd->nargs == 1) {
		if (pcmd->argval->ival == 6)
			af = AF_INET6;
		else
			af = AF_INET;
	}
	dopeers(1, fp, af);
}


/*
 * opeers - print a peer spreadsheet
 */
static void
doopeers(
	int showall,
	FILE *fp,
	int af
	)
{
	register int i;
	char fullname[LENHOSTNAME];
	sockaddr_u netnum;

	if (!dogetassoc(fp))
		return;

	for (i = 0; i < numhosts; ++i) {
		if (getnetnum(chosts[i], &netnum, fullname, af))
			if ((int)strlen(fullname) > maxhostlen)
				maxhostlen = strlen(fullname);
	}
	if (numhosts > 1)
		(void) fprintf(fp, "%-*.*s ", maxhostlen, maxhostlen, "server");
	(void) fprintf(fp,
			   "     remote           local      st t when poll reach   delay   offset    disp\n");
	if (numhosts > 1)
		for (i = 0; i <= maxhostlen; ++i)
		(void) fprintf(fp, "=");
	(void) fprintf(fp,
			   "==============================================================================\n");

	for (i = 0; i < numassoc; i++) {
		if (!showall &&
			!(CTL_PEER_STATVAL(assoc_cache[i].status)
			  & (CTL_PST_CONFIG|CTL_PST_REACH)))
			continue;
		if (!dogetpeers(opeervarlist, (int)assoc_cache[i].assid, fp, af)) {
			return;
		}
	}
	return;
}


/*
 * opeers - print a peer spreadsheet the old way
 */
/*ARGSUSED*/
static void
opeers(
	struct parse *pcmd,
	FILE *fp
	)
{
	int af = 0;

	if (pcmd->nargs == 1) {
		if (pcmd->argval->ival == 6)
			af = AF_INET6;
		else
			af = AF_INET;
	}
	doopeers(0, fp, af);
}


/*
 * lopeers - print a peer spreadsheet including all fuzzball peers
 */
/*ARGSUSED*/
static void
lopeers(
	struct parse *pcmd,
	FILE *fp
	)
{
	int af = 0;

	if (pcmd->nargs == 1) {
		if (pcmd->argval->ival == 6)
			af = AF_INET6;
		else
			af = AF_INET;
	}
	doopeers(1, fp, af);
}


/* 
 * config - send a configuration command to a remote host
 */
static void 
config (
	struct parse *pcmd,
	FILE *fp
	)
{
	char *cfgcmd;
	u_short rstatus;
	int rsize;
	const char *rdata;
	char *resp;
	int res;
	int col;
	int i;

	cfgcmd = pcmd->argval[0].string;

	if (debug > 2)
		fprintf(stderr, 
			"In Config\n"
			"Keyword = %s\n"
			"Command = %s\n", pcmd->keyword, cfgcmd);

	res = doquery(CTL_OP_CONFIGURE, 0, 1, strlen(cfgcmd), cfgcmd,
		      &rstatus, &rsize, &rdata);

	if (res != 0)
		return;

	if (rsize > 0 && '\n' == rdata[rsize - 1])
		rsize--;

	resp = emalloc(rsize + 1);
	memcpy(resp, rdata, rsize);
	resp[rsize] = '\0';

	col = -1;
	if (1 == sscanf(resp, "column %d syntax error", &col)
	    && col >= 0 && (size_t)col <= strlen(cfgcmd) + 1) {
		if (interactive) {
			printf("______");	/* "ntpq> " */
			printf("________");	/* ":config " */
		} else
			printf("%s\n", cfgcmd);
		for (i = 1; i < col; i++)
			putchar('_');
		printf("^\n");
	}
	printf("%s\n", resp);
	free(resp);
}


/* 
 * config_from_file - remotely configure an ntpd daemon using the
 * specified configuration file
 * SK: This function is a kludge at best and is full of bad design
 * bugs:
 * 1. ntpq uses UDP, which means that there is no guarantee of in-order,
 *    error-free delivery. 
 * 2. The maximum length of a packet is constrained, and as a result, the
 *    maximum length of a line in a configuration file is constrained. 
 *    Longer lines will lead to unpredictable results.
 * 3. Since this function is sending a line at a time, we can't update
 *    the control key through the configuration file (YUCK!!)
 */
static void 
config_from_file (
	struct parse *pcmd,
	FILE *fp
	)
{
	u_short rstatus;
	int rsize;
	const char *rdata;
	int res;
	FILE *config_fd;
	char config_cmd[MAXLINE];
	size_t config_len;
	int i;
	int retry_limit;

	if (debug > 2)
		fprintf(stderr,
			"In Config\n"
			"Keyword = %s\n"
			"Filename = %s\n", pcmd->keyword,
			pcmd->argval[0].string);

	config_fd = fopen(pcmd->argval[0].string, "r");
	if (NULL == config_fd) {
		printf("ERROR!! Couldn't open file: %s\n",
		       pcmd->argval[0].string);
		return;
	}

	printf("Sending configuration file, one line at a time.\n");
	i = 0;
	while (fgets(config_cmd, MAXLINE, config_fd) != NULL) {
		config_len = strlen(config_cmd);
		/* ensure even the last line has newline, if possible */
		if (config_len > 0 && 
		    config_len + 2 < sizeof(config_cmd) &&
		    '\n' != config_cmd[config_len - 1])
			config_cmd[config_len++] = '\n';
		++i;
		retry_limit = 2;
		do 
			res = doquery(CTL_OP_CONFIGURE, 0, 1,
				      strlen(config_cmd), config_cmd,
				      &rstatus, &rsize, &rdata);
		while (res != 0 && retry_limit--);
		if (res != 0) {
			printf("Line No: %d query failed: %s", i,
			       config_cmd);
			printf("Subsequent lines not sent.\n");
			fclose(config_fd);
			return;
		}

		if (rsize > 0 && '\n' == rdata[rsize - 1])
			rsize--;
		if (rsize > 0 && '\r' == rdata[rsize - 1])
			rsize--;
		printf("Line No: %d %.*s: %s", i, rsize, rdata,
		       config_cmd);
	}
	printf("Done sending file\n");
	fclose(config_fd);
}


static int
fetch_nonce(
	char *	nonce,
	size_t	cb_nonce
	)
{
	const char	nonce_eq[] = "nonce=";
	int		qres;
	u_short		rstatus;
	int		rsize;
	const char *	rdata;
	int		chars;

	/*
	 * Retrieve a nonce specific to this client to demonstrate to
	 * ntpd that we're capable of receiving responses to our source
	 * IP address, and thereby unlikely to be forging the source.
	 */
	qres = doquery(CTL_OP_REQ_NONCE, 0, 0, 0, NULL, &rstatus,
		       &rsize, &rdata);
	if (qres) {
		fprintf(stderr, "nonce request failed\n");
		return FALSE;
	}

	if (rsize <= sizeof(nonce_eq) - 1 ||
	    strncmp(rdata, nonce_eq, sizeof(nonce_eq) - 1)) {
		fprintf(stderr, "unexpected nonce response format: %.*s\n",
			rsize, rdata);
		return FALSE;
	}
	chars = rsize - (sizeof(nonce_eq) - 1);
	if (chars >= (int)cb_nonce)
		return FALSE;
	memcpy(nonce, rdata + sizeof(nonce_eq) - 1, chars);
	nonce[chars] = '\0';
	while (chars > 0 &&
	       ('\r' == nonce[chars - 1] || '\n' == nonce[chars - 1])) {
		chars--;
		nonce[chars] = '\0';
	}
	
	return TRUE;
}


/*
 * add_mru	Add and entry to mru list, hash table, and allocate
 *		and return a replacement.
 *		This is a helper for collect_mru_list().
 */
static mru *
add_mru(
	mru *add
	)
{
	u_short hash;
	mru *mon;
	mru *unlinked;


	hash = NTP_HASH_ADDR(&add->addr);
	/* see if we have it among previously received entries */
	for (mon = hash_table[hash]; mon != NULL; mon = mon->hlink)
		if (SOCK_EQ(&mon->addr, &add->addr))
			break;
	if (mon != NULL) {
		if (!L_ISGEQ(&add->first, &mon->first)) {
			fprintf(stderr,
				"add_mru duplicate %s new first ts %08x.%08x precedes prior %08x.%08x\n",
				sptoa(&add->addr), add->last.l_ui,
				add->last.l_uf, mon->last.l_ui,
				mon->last.l_uf);
			exit(1);

		}
		UNLINK_DLIST(mon, mlink);
		UNLINK_SLIST(unlinked, hash_table[hash], mon, hlink, mru);
		NTP_INSIST(unlinked == mon);
		if (debug)
			fprintf(stderr, "(updated from %08x.%08x) ",
				mon->last.l_ui,	mon->last.l_uf);
	}
	LINK_DLIST(mru_list, add, mlink);
	LINK_SLIST(hash_table[hash], add, hlink);
	if (debug)
		fprintf(stderr,
			"add_mru %08x.%08x c %d m %d v %d rest %x first %08x.%08x %s\n",
			add->last.l_ui, add->last.l_uf, add->count,
			(int)add->mode, (int)add->ver, (u_int)add->rs,
			add->first.l_ui, add->first.l_uf,
			sptoa(&add->addr));
	/* if we didn't update an existing entry, alloc replacement */
	if (NULL == mon) {
		mon = emalloc(sizeof(*mon));
		mru_count++;
	}
	memset(mon, 0, sizeof(*mon));

	return mon;
}


/* MGOT macro is specific to collect_mru_list() */
#define MGOT(bit)				\
	do {					\
		got |= (bit);			\
		if (MRU_GOT_ALL == got) {	\
			got = 0;		\
			mon = add_mru(mon);	\
			ci++;			\
		}				\
	} while (0)


static int
collect_mru_list(
	const char *parms,
	l_fp *	pnow
	)
{
	const u_int sleep_msecs = 30;
	static int ntpd_row_limit = MRU_ROW_LIMIT;
	int c_mru_l_rc;		/* this function's return code */
	u_char got;		/* MRU_GOT_* bits */
	size_t cb;
	mru *mon;
	mru *head;
	mru *recent;
	int list_complete;
	char nonce[128];
	char buf[128];
	char req_buf[CTL_MAX_DATA_LEN];
	char *req;
	char *req_end;
	int chars;
	int qres;
	u_short rstatus;
	int rsize;
	const char *rdata;
	int limit;
	char *tag;
	char *val;
	int si;		/* server index in response */
	int ci;		/* client (our) index for validation */
	int ri;		/* request index (.# suffix) */
	int mv;
	l_fp newest;
	l_fp last_older;
	sockaddr_u addr_older;
	int have_now;
	int have_addr_older; 
	int have_last_older;
	u_int restarted_count;
	u_int nonce_uses;
	u_short hash;
	mru *unlinked;

	if (!fetch_nonce(nonce, sizeof(nonce)))
		return FALSE;

	nonce_uses = 0;
	restarted_count = 0;
	mru_count = 0;
	INIT_DLIST(mru_list, mlink);
	cb = NTP_HASH_SIZE * sizeof(*hash_table);
	NTP_INSIST(NULL == hash_table);
	hash_table = emalloc(cb);
	memset(hash_table, 0, cb);

	c_mru_l_rc = FALSE;
	list_complete = FALSE;
	have_now = FALSE;
	got = 0;
	ri = 0;
	cb = sizeof(*mon);
	mon = emalloc(cb);
	memset(mon, 0, cb);
	memset(pnow, 0, sizeof(*pnow));
	memset(&last_older, 0, sizeof(last_older));

	limit = min(3 * MAXFRAGS, ntpd_row_limit);
	snprintf(req_buf, sizeof(req_buf), "nonce=%s, limit=%d%s",
		 nonce, limit, parms);
	nonce_uses++;

	while (TRUE) {
		if (debug)
			fprintf(stderr, "READ_MRU parms: %s\n", req_buf);

		qres = doqueryex(CTL_OP_READ_MRU, 0, 0, strlen(req_buf),
			         req_buf, &rstatus, &rsize, &rdata, TRUE);

		if (CERR_UNKNOWNVAR == qres && ri > 0) {
			/*
			 * None of the supplied prior entries match, so
			 * toss them from our list and try again.
			 */
			if (debug)
				fprintf(stderr,
					"no overlap between %d prior entries and server MRU list\n",
					ri);
			while (ri--) {
				recent = HEAD_DLIST(mru_list, mlink);
				NTP_INSIST(recent != NULL);
				if (debug)
					fprintf(stderr,
						"tossing prior entry %s to resync\n",
						sptoa(&recent->addr));
				UNLINK_DLIST(recent, mlink);
				hash = NTP_HASH_ADDR(&recent->addr);
				UNLINK_SLIST(unlinked, hash_table[hash],
					     recent, hlink, mru);
				NTP_INSIST(unlinked == recent);
				free(recent);
				mru_count--;
			}
			if (NULL == HEAD_DLIST(mru_list, mlink)) {
				restarted_count++;
				if (restarted_count > 8) {
					fprintf(stderr,
						"Giving up after 8 restarts from the beginning.\n"
						"With high-traffic NTP servers, this can occur if the\n"
						"MRU list is limited to less than about 16 seconds' of\n"
						"entries.  See the 'mru' ntp.conf directive to adjust.\n");
					goto cleanup_return;
				}
				if (debug)
					fprintf(stderr,
						"--->   Restarting from the beginning, retry #%u\n", 
						restarted_count);
			}
		} else if (CERR_UNKNOWNVAR == qres) {
			fprintf(stderr,
				"CERR_UNKNOWNVAR from ntpd but no priors given.\n");
			goto cleanup_return;
		} else if (CERR_BADVALUE == qres) {
			/* ntpd has lower cap on row limit */
			ntpd_row_limit--;
			limit = min(limit, ntpd_row_limit);
			if (debug)
				fprintf(stderr,
					"Row limit reduced to %d following CERR_BADVALUE.\n",
				        limit);
		} else if (ERR_INCOMPLETE == qres) {
			/*
			 * Reduce the number of rows to minimize effect
			 * of single lost packets.
			 */
			limit = max(2, limit / 2);
			if (debug)
				fprintf(stderr,
					"Row limit reduced to %d following incomplete response.\n",
					limit);
		} else if (qres) {
			show_error_msg(qres, 0);
			goto cleanup_return;
		}
		/*
		 * This is a cheap cop-out implementation of rawmode
		 * output for mrulist.  A better approach would be to
		 * dump similar output after the list is collected by
		 * ntpq with a continuous sequence of indexes.  This
		 * cheap approach has indexes resetting to zero for
		 * each query/response, and duplicates are not 
		 * coalesced.
		 */
		if (!qres && rawmode)
			printvars(rsize, rdata, rstatus, TYPE_SYS, 1, stdout);
		ci = 0;
		have_addr_older = FALSE;
		have_last_older = FALSE;
		while (!qres && nextvar(&rsize, &rdata, &tag, &val)) {
			if (debug > 1)
				fprintf(stderr, "nextvar gave: %s = %s\n",
					tag, val);
			switch(tag[0]) {

			case 'a':
				if (!strcmp(tag, "addr.older")) {
					if (!have_last_older) {
						fprintf(stderr,
							"addr.older %s before last.older\n",
							val);
						goto cleanup_return;
					}
					if (!decodenetnum(val, &addr_older)) {
						fprintf(stderr,
							"addr.older %s garbled\n",
							val);
						goto cleanup_return;
					}
					hash = NTP_HASH_ADDR(&addr_older);
					for (recent = hash_table[hash];
					     recent != NULL;
					     recent = recent->hlink)
						if (ADDR_PORT_EQ(
						      &addr_older,
						      &recent->addr))
							break;
					if (NULL == recent) {
						fprintf(stderr,
							"addr.older %s not in hash table\n",
							val);
						goto cleanup_return;
					}
					if (!L_ISEQU(&last_older,
						     &recent->last)) {
						fprintf(stderr,
							"last.older %08x.%08x mismatches %08x.%08x expected.\n",
							last_older.l_ui,
							last_older.l_uf,
							recent->last.l_ui,
							recent->last.l_uf);
						goto cleanup_return;
					}
					have_addr_older = TRUE;
				} else if (1 != sscanf(tag, "addr.%d", &si)
					   || si != ci)
					goto nomatch;
				else if (decodenetnum(val, &mon->addr))
					MGOT(MRU_GOT_ADDR);
				break;

			case 'l':
				if (!strcmp(tag, "last.older")) {
					if ('0' != val[0] ||
					    'x' != val[1] ||
					    !hextolfp(val + 2, &last_older)) {
						fprintf(stderr,
							"last.older %s garbled\n",
							val);
						goto cleanup_return;
					}
					have_last_older = TRUE;
				} else if (!strcmp(tag, "last.newest")) {
					if (0 != got) {
						fprintf(stderr,
							"last.newest %s before complete row, got = 0x%x\n",
							val, (u_int)got);
						goto cleanup_return;
					}
					if (!have_now) {
						fprintf(stderr,
							"last.newest %s before now=\n",
							val);
						goto cleanup_return;
					}
					head = HEAD_DLIST(mru_list, mlink);
					if (NULL != head) {
						if ('0' != val[0] ||
						    'x' != val[1] ||
						    !hextolfp(val + 2, &newest) ||
						    !L_ISEQU(&newest,
							     &head->last)) {
							fprintf(stderr,
								"last.newest %s mismatches %08x.%08x",
								val,
								head->last.l_ui,
								head->last.l_uf);
							goto cleanup_return;
						}
					}
					list_complete = TRUE;
				} else if (1 != sscanf(tag, "last.%d", &si) ||
					   si != ci || '0' != val[0] ||
					   'x' != val[1] ||
					   !hextolfp(val + 2, &mon->last))
					goto nomatch;
				else
					MGOT(MRU_GOT_LAST);
				break;

			case 'f':
				if (1 != sscanf(tag, "first.%d", &si) ||
				    si != ci || '0' != val[0] ||
				    'x' != val[1] ||
				    !hextolfp(val + 2, &mon->first))
					goto nomatch;
				MGOT(MRU_GOT_FIRST);
				break;

			case 'n':
				if (!strcmp(tag, "nonce")) {
					strncpy(nonce, val, sizeof(nonce));
					nonce_uses = 0;
					break; /* case */
				} else if (strcmp(tag, "now") ||
					   '0' != val[0] ||
					   'x' != val[1] ||
					    !hextolfp(val + 2, pnow))
					goto nomatch;
				have_now = TRUE;
				break;

			case 'c':
				if (1 != sscanf(tag, "ct.%d", &si) ||
				    si != ci ||
				    1 != sscanf(val, "%d", &mon->count)
				    || mon->count < 1)
					goto nomatch;
				MGOT(MRU_GOT_COUNT);
				break;

			case 'm':
				if (1 != sscanf(tag, "mv.%d", &si) ||
				    si != ci ||
				    1 != sscanf(val, "%d", &mv))
					goto nomatch;
				mon->mode = PKT_MODE(mv);
				mon->ver = PKT_VERSION(mv);
				MGOT(MRU_GOT_MV);
				break;

			case 'r':
				if (1 != sscanf(tag, "rs.%d", &si) ||
				    si != ci ||
				    1 != sscanf(val, "0x%hx", &mon->rs))
					goto nomatch;
				MGOT(MRU_GOT_RS);
				break;

			default:
			nomatch:	
				/* empty stmt */ ;
				/* ignore unknown tags */
			}
		}
		if (have_now)
			list_complete = TRUE;
		if (list_complete) {
			NTP_INSIST(0 == ri || have_addr_older);
			break;
		}
		/*
		 * Snooze for a bit between queries to let ntpd catch
		 * up with other duties.
		 */
#ifdef SYS_WINNT
		Sleep(sleep_msecs);
#elif !defined(HAVE_NANOSLEEP)
		sleep((sleep_msecs / 1000) + 1);
#else
		{
			struct timespec interv = { 0,
						   1000 * sleep_msecs };
			nanosleep(&interv, NULL);
		}
#endif
		/*
		 * If there were no errors, increase the number of rows
		 * to a maximum of 3 * MAXFRAGS (the most packets ntpq
		 * can handle in one response), on the assumption that
		 * no less than 3 rows fit in each packet, capped at 
		 * our best guess at the server's row limit.
		 */
		if (!qres)
			limit = min3(3 * MAXFRAGS, ntpd_row_limit,
				     max(limit + 1, limit * 33 / 32));
		/*
		 * prepare next query with as many address and last-seen
		 * timestamps as will fit in a single packet.
		 */
		req = req_buf;
		req_end = req_buf + sizeof(req_buf);
#define REQ_ROOM	(req_end - req)
		snprintf(req, REQ_ROOM, "nonce=%s, limit=%d%s", nonce,
			 limit, parms);
		req += strlen(req);
		nonce_uses++;
		if (nonce_uses >= 4) {
			if (!fetch_nonce(nonce, sizeof(nonce)))
				goto cleanup_return;
			nonce_uses = 0;
		}


		for (ri = 0, recent = HEAD_DLIST(mru_list, mlink);
		     recent != NULL;
		     ri++, recent = NEXT_DLIST(mru_list, recent, mlink)) {

			snprintf(buf, sizeof(buf),
				 ", addr.%d=%s, last.%d=0x%08x.%08x",
				 ri, sptoa(&recent->addr), ri,
				 recent->last.l_ui, recent->last.l_uf);
			chars = strlen(buf);
			if (REQ_ROOM - chars < 1)
				break;
			memcpy(req, buf, chars + 1);
			req += chars;
		}
	}

	c_mru_l_rc = TRUE;
	goto retain_hash_table;

cleanup_return:
	free(hash_table);
	hash_table = NULL;

retain_hash_table:
	if (mon != NULL)
		free(mon);

	return c_mru_l_rc;
}


/*
 * qcmp_mru_addr - sort MRU entries by remote address.
 *
 * All IPv4 addresses sort before any IPv6, addresses are sorted by
 * value within address family.
 */
static int
qcmp_mru_addr(
	const void *v1,
	const void *v2
	)
{
	const mru * const *	ppm1 = v1;
	const mru * const *	ppm2 = v2;
	const mru *		pm1;
	const mru *		pm2;
	u_short			af1;
	u_short			af2;
	size_t			cmplen;
	size_t			addr_off;

	pm1 = *ppm1;
	pm2 = *ppm2;

	af1 = AF(&pm1->addr);
	af2 = AF(&pm2->addr);

	if (af1 != af2)
		return (AF_INET == af1)
			   ? -1
			   : 1;

	cmplen = SIZEOF_INADDR(af1);
	addr_off = (AF_INET == af1)
		      ? offsetof(struct sockaddr_in, sin_addr)
		      : offsetof(struct sockaddr_in6, sin6_addr);

	return memcmp((const char *)&pm1->addr + addr_off,
		      (const char *)&pm2->addr + addr_off,
		      cmplen);
}


static int
qcmp_mru_r_addr(
	const void *v1,
	const void *v2
	)
{
	return -qcmp_mru_addr(v1, v2);
}


/*
 * qcmp_mru_count - sort MRU entries by times seen (hit count).
 */
static int
qcmp_mru_count(
	const void *v1,
	const void *v2
	)
{
	const mru * const *	ppm1 = v1;
	const mru * const *	ppm2 = v2;
	const mru *		pm1;
	const mru *		pm2;

	pm1 = *ppm1;
	pm2 = *ppm2;
	
	return (pm1->count < pm2->count)
		   ? -1
		   : ((pm1->count == pm2->count)
			  ? 0
			  : 1);
}


static int
qcmp_mru_r_count(
	const void *v1,
	const void *v2
	)
{
	return -qcmp_mru_count(v1, v2);
}


/*
 * qcmp_mru_avgint - sort MRU entries by average interval.
 */
static int
qcmp_mru_avgint(
	const void *v1,
	const void *v2
	)
{
	const mru * const *	ppm1 = v1;
	const mru * const *	ppm2 = v2;
	const mru *		pm1;
	const mru *		pm2;
	l_fp			interval;
	double			avg1;
	double			avg2;

	pm1 = *ppm1;
	pm2 = *ppm2;

	interval = pm1->last;
	L_SUB(&interval, &pm1->first);
	LFPTOD(&interval, avg1);
	avg1 /= pm1->count;

	interval = pm2->last;
	L_SUB(&interval, &pm2->first);
	LFPTOD(&interval, avg2);
	avg2 /= pm2->count;

	if (avg1 < avg2)
		return -1;
	else if (avg1 > avg2)
		return 1;

	/* secondary sort on lstint - rarely tested */
	if (L_ISEQU(&pm1->last, &pm2->last))
		return 0;
	else if (L_ISGEQ(&pm1->last, &pm2->last))
		return -1;
	else
		return 1;
}


static int
qcmp_mru_r_avgint(
	const void *v1,
	const void *v2
	)
{
	return -qcmp_mru_avgint(v1, v2);
}


/*
 * mrulist - ntpq's mrulist command to fetch an arbitrarily large Most
 *	     Recently Used (seen) remote address list from ntpd.
 *
 * Similar to ntpdc's monlist command, but not limited to a single
 * request/response, and thereby not limited to a few hundred remote
 * addresses.
 *
 * See ntpd/ntp_control.c read_mru_list() for comments on the way
 * CTL_OP_READ_MRU is designed to be used.
 *
 * mrulist intentionally differs from monlist in the way the avgint
 * column is calculated.  monlist includes the time after the last
 * packet from the client until the monlist query time in the average,
 * while mrulist excludes it.  That is, monlist's average interval grows
 * over time for remote addresses not heard from in some time, while it
 * remains unchanged in mrulist.  This also affects the avgint value for
 * entries representing a single packet, with identical first and last
 * timestamps.  mrulist shows 0 avgint, monlist shows a value identical
 * to lstint.
 */
static void 
mrulist(
	struct parse *	pcmd,
	FILE *		fp
	)
{
	const char mincount_eq[] =	"mincount=";
	const char resall_eq[] =	"resall=";
	const char resany_eq[] =	"resany=";
	const char maxlstint_eq[] =	"maxlstint=";
	const char laddr_eq[] =		"laddr=";
	const char sort_eq[] =		"sort=";
	mru_sort_order order;
	const char * const *ppkeyword;
	char parms_buf[128];
	char buf[24];
	char *parms;
	char *arg;
	size_t cb;
	mru **sorted;
	mru **ppentry;
	mru *recent;
	l_fp now;
	l_fp interval;
	double favgint;
	double flstint;
	int avgint;
	int lstint;
	int i;

	order = MRUSORT_DEF;
	parms_buf[0] = '\0';
	parms = parms_buf;
	for (i = 0; i < pcmd->nargs; i++) {
		arg = pcmd->argval[i].string;
		if (arg != NULL) {
			cb = strlen(arg) + 1;
			if ((!strncmp(resall_eq, arg, sizeof(resall_eq)
			    - 1) || !strncmp(resany_eq, arg,
			    sizeof(resany_eq) - 1) || !strncmp(
			    mincount_eq, arg, sizeof(mincount_eq) - 1) 
			    || !strncmp(laddr_eq, arg, sizeof(laddr_eq)
			    - 1) || !strncmp(maxlstint_eq, arg,
			    sizeof(laddr_eq) - 1)) && parms + cb + 2 <=
			    parms_buf + sizeof(parms_buf)) {
				/* these are passed intact to ntpd */
				memcpy(parms, ", ", 2);
				parms += 2;
				memcpy(parms, arg, cb);
				parms += cb - 1;
			} else if (!strncmp(sort_eq, arg,
					    sizeof(sort_eq) - 1)) {
				arg += sizeof(sort_eq) - 1;
				for (ppkeyword = mru_sort_keywords;
				     ppkeyword < mru_sort_keywords +
					 COUNTOF(mru_sort_keywords);
				     ppkeyword++)
					if (!strcmp(*ppkeyword, arg))
						break;
				if (ppkeyword < mru_sort_keywords +
				    COUNTOF(mru_sort_keywords))
					order = ppkeyword -
						mru_sort_keywords;
			} else if (!strcmp("limited", arg) ||
				   !strcmp("kod", arg)) {
				/* transform to resany=... */
				snprintf(buf, sizeof(buf),
					 ", resany=0x%x",
					 ('k' == arg[0])
					     ? RES_KOD
					     : RES_LIMITED);
				cb = 1 + strlen(buf);
				if (parms + cb <
					parms_buf + sizeof(parms_buf)) {
					memcpy(parms, buf, cb);
					parms += cb - 1;
				}
			} else
				fprintf(stderr,
					"ignoring unrecognized mrulist parameter: %s\n",
					arg);
		}
	}
	parms = parms_buf;

	if (!collect_mru_list(parms, &now))
		return;

	/* display the results */
	if (rawmode)
		goto cleanup_return;

	/* construct an array of entry pointers in default order */
	sorted = emalloc(mru_count * sizeof(*sorted));
	ppentry = sorted;
	if (MRUSORT_R_DEF != order) {
		ITER_DLIST_BEGIN(mru_list, recent, mlink, mru)
			NTP_INSIST(ppentry < sorted + mru_count);
			*ppentry = recent;
			ppentry++;
		ITER_DLIST_END()
	} else {
		REV_ITER_DLIST_BEGIN(mru_list, recent, mlink, mru)
			NTP_INSIST(ppentry < sorted + mru_count);
			*ppentry = recent;
			ppentry++;
		REV_ITER_DLIST_END()
	}

	if (ppentry - sorted != (int)mru_count) {
		fprintf(stderr,
			"mru_count %u should match MRU list depth %d.\n",
			mru_count, ppentry - sorted);
		free(sorted);
		goto cleanup_return;
	}

	/* re-sort sorted[] if not default or reverse default */
	if (MRUSORT_R_DEF < order)
		qsort(sorted, mru_count, sizeof(sorted[0]),
		      mru_qcmp_table[order]);

	printf(	"lstint avgint rstr r m v  count rport remote address\n"
		"==============================================================================\n");
		/* '=' x 78 */
	for (ppentry = sorted; ppentry < sorted + mru_count; ppentry++) {
		recent = *ppentry;
		interval = now;
		L_SUB(&interval, &recent->last);
		LFPTOD(&interval, flstint);
		lstint = (int)(flstint + 0.5);
		interval = recent->last;
		L_SUB(&interval, &recent->first);
		LFPTOD(&interval, favgint);
		favgint /= recent->count;
		avgint = (int)(favgint + 0.5);
		fprintf(fp, "%6d %6d %4hx %c %d %d %6d %5hu %s\n",
			lstint, avgint, recent->rs,
			(RES_KOD & recent->rs)
			    ? 'K'
			    : (RES_LIMITED & recent->rs)
				  ? 'L'
				  : '.',
			(int)recent->mode, (int)recent->ver,
			recent->count, SRCPORT(&recent->addr),
			nntohost(&recent->addr));
		if (showhostnames)
			fflush(fp);
	}
	fflush(fp);
	if (debug) {
		fprintf(stderr,
			"--- completed, freeing sorted[] pointers\n");
		fflush(stderr);
	}
	free(sorted);

cleanup_return:
	if (debug) {
		fprintf(stderr, "... freeing MRU entries\n");
		fflush(stderr);
	}
	ITER_DLIST_BEGIN(mru_list, recent, mlink, mru)
		free(recent);
	ITER_DLIST_END()
	if (debug) {
		fprintf(stderr, "... freeing hash_table[]\n");
		fflush(stderr);
	}
	free(hash_table);
	hash_table = NULL;
	INIT_DLIST(mru_list, mlink);
}


/*
 * validate_ifnum - helper for ifstats()
 */
static void
validate_ifnum(
	u_int		ifnum,
	int		fields,
	ifstats_row *	prow
	)
{
	if (0 == fields)
		prow->ifnum = ifnum;
	else if (prow->ifnum != ifnum) {
		fprintf(stderr,
			"received interface index %u, expecting %u, aborting.\n",
			ifnum, prow->ifnum);
		exit(1);
	}
}


/*
 * another_ifstats_field - helper for ifstats()
 */
static void
another_ifstats_field(
	int *		pfields,
	ifstats_row *	prow,
	FILE *		fp
	)
{
	(*pfields)++;
	/* we understand 12 tags */
	if (12 > *pfields)
		return;
	/*
	"    interface name                                        send\n"
	" #  address/broadcast     drop flag ttl mc received sent failed peers   uptime\n"
	"==============================================================================\n");
	 */
	fprintf(fp,
		"%3u %-24.24s %c %4x %3d %2d %6d %6d %6d %5d %8d\n"
		"    %s\n",
		prow->ifnum, prow->name,
		(prow->enabled)
		    ? '.'
		    : 'D',
		prow->flags, prow->ttl, prow->mcast_count,
		prow->received, prow->sent, prow->send_errors,
		prow->peer_count, prow->uptime, sptoa(&prow->addr));
	if (!SOCK_UNSPEC(&prow->bcast))
		fprintf(fp, "    %s\n", sptoa(&prow->bcast));

	*pfields = 0;
	memset(prow, 0, sizeof(*prow));
}


/*
 * ifstats - ntpq -c ifstats modeled on ntpdc -c ifstats.
 */
static void 
ifstats(
	struct parse *	pcmd,
	FILE *		fp
	)
{
	const char	addr_fmt[] =	"addr.%u";
	const char	bcast_fmt[] =	"bcast.%u";
	const char	en_fmt[] =	"en.%u";	/* enabled */
	const char	flags_fmt[] =	"flags.%u";
	const char	mc_fmt[] =	"mc.%u";	/* mcast count */
	const char	name_fmt[] =	"name.%u";
	const char	pc_fmt[] =	"pc.%u";	/* peer count */
	const char	rx_fmt[] =	"rx.%u";
	const char	tl_fmt[] =	"tl.%u";	/* ttl */
	const char	tx_fmt[] =	"tx.%u";
	const char	txerr_fmt[] =	"txerr.%u";
	const char	up_fmt[] =	"up.%u";	/* uptime */
	const char *	datap;
	int		qres;
	int		dsize;
	u_short		rstatus;
	char *		tag;
	char *		val;
	int		fields;
	u_int		ifnum;
	u_int		ui;
	ifstats_row	row;
	int		comprende;
	size_t		len;

	qres = doquery(CTL_OP_READ_IFSTATS, 0, TRUE, 0, NULL, &rstatus,
		       &dsize, &datap);
	if (qres)	/* message already displayed */
		return;

	fprintf(fp,
		"    interface name                                        send\n"
		" #  address/broadcast     drop flag ttl mc received sent failed peers   uptime\n"
		"==============================================================================\n");
		/* '=' x 78 */

	memset(&row, 0, sizeof(row));
	fields = 0;
	ifnum = 0;
	ui = 0;
	while (nextvar(&dsize, &datap, &tag, &val)) {
		if (debug > 1)
			fprintf(stderr, "nextvar gave: %s = %s\n", tag,
				(NULL == val)
				    ? ""
				    : val);
		comprende = FALSE;
		switch(tag[0]) {

		case 'a':
			if (1 == sscanf(tag, addr_fmt, &ui) &&
			    decodenetnum(val, &row.addr))
				comprende = TRUE;
			break;

		case 'b':
			if (1 == sscanf(tag, bcast_fmt, &ui) &&
			    (NULL == val ||
			     decodenetnum(val, &row.bcast)))
				comprende = TRUE;
			break;

		case 'e':
			if (1 == sscanf(tag, en_fmt, &ui) &&
			    1 == sscanf(val, "%d", &row.enabled))
				comprende = TRUE;
			break;

		case 'f':
			if (1 == sscanf(tag, flags_fmt, &ui) &&
			    1 == sscanf(val, "0x%x", &row.flags))
				comprende = TRUE;
			break;

		case 'm':
			if (1 == sscanf(tag, mc_fmt, &ui) &&
			    1 == sscanf(val, "%d", &row.mcast_count))
				comprende = TRUE;
			break;

		case 'n':
			if (1 == sscanf(tag, name_fmt, &ui)) {
				/* strip quotes */
				len = strlen(val);
				if (len >= 2 &&
				    len - 2 < sizeof(row.name)) {
					len -= 2;
					memcpy(row.name, val + 1, len);
					row.name[len] = '\0';
					comprende = TRUE;
				}
			}
			break;

		case 'p':
			if (1 == sscanf(tag, pc_fmt, &ui) &&
			    1 == sscanf(val, "%d", &row.peer_count))
				comprende = TRUE;
			break;

		case 'r':
			if (1 == sscanf(tag, rx_fmt, &ui) &&
			    1 == sscanf(val, "%d", &row.received))
				comprende = TRUE;
			break;

		case 't':
			if (1 == sscanf(tag, tl_fmt, &ui) &&
			    1 == sscanf(val, "%d", &row.ttl))
				comprende = TRUE;
			else if (1 == sscanf(tag, tx_fmt, &ui) &&
				 1 == sscanf(val, "%d", &row.sent))
				comprende = TRUE;
			else if (1 == sscanf(tag, txerr_fmt, &ui) &&
				 1 == sscanf(val, "%d", &row.send_errors))
				comprende = TRUE;
			break;

		case 'u':
			if (1 == sscanf(tag, up_fmt, &ui) &&
			    1 == sscanf(val, "%d", &row.uptime))
				comprende = TRUE;
			break;
		}

		if (comprende) {
			validate_ifnum(ui, fields, &row);
			another_ifstats_field(&fields, &row, fp);
		}
	}
	fflush(fp);
}


/*
 * collect_display_vdc
 */
static void 
collect_display_vdc(
	vdc *vdc_table,
	FILE *fp
	)
{
	struct varlist vl[MAXLIST];
	vdc *pvdc;
	u_short rstatus;
	int rsize;
	const char *rdata;
	int qres;
	char *tag;
	char *val;

	memset(vl, 0, sizeof(vl));
	for (pvdc = vdc_table; pvdc->tag != NULL; pvdc++) {
		memset(&pvdc->v, 0, sizeof(pvdc->v));
		doaddvlist(vl, pvdc->tag);
	}
	qres = doquerylist(vl, CTL_OP_READVAR, 0, 0, &rstatus, &rsize,
			  &rdata);
	doclearvlist(vl);
	if (qres)
		return;		/* error msg already displayed */

	/*
	 * iterate over the response variables filling vdc_table with
	 * the retrieved values.
	 */
	while (nextvar(&rsize, &rdata, &tag, &val)) {
		for (pvdc = vdc_table; pvdc->tag != NULL; pvdc++)
			if (!strcmp(tag, pvdc->tag))
				break;
		if (pvdc->tag != NULL) {
			NTP_INSIST(NTP_STR == pvdc->type);
			pvdc->v.str = estrdup(val);
		}
	}

	/* and display */
	for (pvdc = vdc_table; pvdc->tag != NULL; pvdc++) {
		if (pvdc->v.str != NULL) {
			fprintf(fp, "%s  %s\n", pvdc->display,
				pvdc->v.str);
			free(pvdc->v.str);
		}
	}
}


/*
 * sysstats - implements ntpq -c sysstats modeled on ntpdc -c sysstats
 */
static void
sysstats(
	struct parse *pcmd,
	FILE *fp
	)
{
    static vdc sysstats_vdc[] = {
	{ "ss_uptime",		"uptime:               ", NTP_STR },
	{ "ss_reset",		"sysstats reset:       ", NTP_STR },
	{ "ss_received",	"packets received:     ", NTP_STR },
	{ "ss_thisver",		"current version:      ", NTP_STR },
	{ "ss_oldver",		"older version:        ", NTP_STR },
	{ "ss_badformat",	"bad length or format: ", NTP_STR },
	{ "ss_badauth",		"authentication failed:", NTP_STR },
	{ "ss_declined",	"declined:             ", NTP_STR },
	{ "ss_restricted",	"restricted:           ", NTP_STR },
	{ "ss_limited",		"rate limited:         ", NTP_STR },
	{ "ss_kodsent",		"KoD responses:        ", NTP_STR },
	{ "ss_processed",	"processed for time:   ", NTP_STR },
	{ NULL,			NULL,			  0	  }
    };

	collect_display_vdc(sysstats_vdc, fp);
}

	
/*
 * monstats - implements ntpq -c monstats
 */
static void
monstats(
	struct parse *pcmd,
	FILE *fp
	)
{
    static vdc monstats_vdc[] = {
	{ "mru_enabled",	"enabled:            ", NTP_STR },
	{ "mru_depth",		"addresses:          ", NTP_STR },
	{ "mru_deepest",	"peak addresses:     ", NTP_STR },
	{ "mru_maxdepth",	"maximum addresses:  ", NTP_STR },
	{ "mru_mindepth",	"reclaim above count:", NTP_STR },
	{ "mru_maxage",		"reclaim older than: ", NTP_STR },
	{ "mru_mem",		"kilobytes:          ", NTP_STR },
	{ "mru_maxmem",		"maximum kilobytes:  ", NTP_STR },
	{ NULL,			NULL,			 0	 }
    };

	collect_display_vdc(monstats_vdc, fp);
}<|MERGE_RESOLUTION|>--- conflicted
+++ resolved
@@ -18,21 +18,13 @@
 /*
  * Declarations for command handlers in here
  */
-<<<<<<< HEAD
-static associd_t checkassocid	(u_int32);
-=======
 static	associd_t checkassocid	(u_int32);
->>>>>>> 54c1527b
 static	struct varlist *findlistvar (struct varlist *, char *);
 static	void	doaddvlist	(struct varlist *, const char *);
 static	void	dormvlist	(struct varlist *, const char *);
 static	void	doclearvlist	(struct varlist *);
 static	void	makequerydata	(struct varlist *, int *, char *);
-<<<<<<< HEAD
-static	int	doquerylist	(struct varlist *, int, associd_t, int, 
-=======
 static	int	doquerylist	(struct varlist *, int, associd_t, int,
->>>>>>> 54c1527b
 				 u_short *, int *, const char **);
 static	void	doprintvlist	(struct varlist *, FILE *);
 static	void	addvars 	(struct parse *, FILE *);
@@ -353,13 +345,6 @@
 	u_int32 value
 	)
 {
-<<<<<<< HEAD
-	if (value == 0 || value > ASSOCID_MAX) {
-		fprintf(stderr, "***Invalid association ID specified\n");
-		return 0;
-	}
-	return (associd_t)value;
-=======
 	associd_t	associd;
 	u_long		ulvalue;
 
@@ -373,7 +358,6 @@
 	}
 
 	return associd;
->>>>>>> 54c1527b
 }
 
 
@@ -701,12 +685,8 @@
 	FILE *fp
 	)
 {
-<<<<<<< HEAD
-	associd_t associd;
-=======
 	associd_t	associd;
 	int		type;
->>>>>>> 54c1527b
 
 	if (pcmd->nargs == 0) {
 		associd = 0;
@@ -778,17 +758,10 @@
 	FILE *fp
 	)
 {
-<<<<<<< HEAD
-	associd_t associd;
-	struct varlist tmplist[MAXLIST];
-	int tmpcount;
-	int i;
-=======
 	associd_t	associd;
 	int		type;
 	struct varlist	tmplist[MAXLIST];
 
->>>>>>> 54c1527b
 
 	/* HMS: uval? */
 	if (pcmd->nargs == 0 || pcmd->argval[0].uval == 0)
@@ -797,27 +770,16 @@
 		return;
 
 	memset(tmplist, 0, sizeof(tmplist));
-<<<<<<< HEAD
 	if (pcmd->nargs > 1) {
 		tmpcount = pcmd->nargs - 1;
 		for (i = 0; i < tmpcount; i++)
 			doaddvlist(tmplist, pcmd->argval[1 + i].string);
 	}
 
-	dolist(tmplist, associd, CTL_OP_READVAR,
-	       (associd == 0) 
-		   ? TYPE_SYS
-		   : TYPE_PEER,
-	       fp);
-=======
-	if (pcmd->nargs >= 2)
-		doaddvlist(tmplist, pcmd->argval[1].string);
-
 	type = (0 == associd)
 		   ? TYPE_SYS
 		   : TYPE_PEER;
 	dolist(tmplist, associd, CTL_OP_READVAR, type, fp);
->>>>>>> 54c1527b
 
 	doclearvlist(tmplist);
 }
@@ -835,10 +797,7 @@
 	const char *datap;
 	int res;
 	associd_t associd;
-<<<<<<< HEAD
-=======
 	int type;
->>>>>>> 54c1527b
 	int dsize;
 	u_short rstatus;
 	struct varlist tmplist[MAXLIST];
