@node ntpq Invocation
@section Invoking ntpq
@pindex ntpq
@cindex standard NTP query program
@ignore
#
# EDIT THIS FILE WITH CAUTION  (invoke-ntpq.texi)
#
<<<<<<< HEAD
# It has been AutoGen-ed  June 13, 2015 at 03:09:15 PM by AutoGen 5.18.5
=======
# It has been AutoGen-ed  June 14, 2015 at 11:58:25 AM by AutoGen 5.18.5
>>>>>>> e8c2cd85
# From the definitions    ntpq-opts.def
# and the template file   agtexi-cmd.tpl
@end ignore


The
@code{ntpq}
utility program is used to query NTP servers which
implement the standard NTP mode 6 control message formats defined
in Appendix B of the NTPv3 specification RFC1305, requesting
information about current state and/or changes in that state.
The same formats are used in NTPv4, although some of the
variables have changed and new ones added. The description on this
page is for the NTPv4 variables.
The program may be run either in interactive mode or controlled using
command line arguments.
Requests to read and write arbitrary
variables can be assembled, with raw and pretty-printed output
options being available.
The
@code{ntpq}
utility can also obtain and print a
list of peers in a common format by sending multiple queries to the
server.

If one or more request options is included on the command line
when
@code{ntpq}
is executed, each of the requests will be sent
to the NTP servers running on each of the hosts given as command
line arguments, or on localhost by default.
If no request options
are given,
@code{ntpq}
will attempt to read commands from the
standard input and execute these on the NTP server running on the
first host given on the command line, again defaulting to localhost
when no other host is specified.
The
@code{ntpq}
utility will prompt for
commands if the standard input is a terminal device.

@code{ntpq}
uses NTP mode 6 packets to communicate with the
NTP server, and hence can be used to query any compatible server on
the network which permits it.
Note that since NTP is a UDP protocol
this communication will be somewhat unreliable, especially over
large distances in terms of network topology.
The
@code{ntpq}
utility makes
one attempt to retransmit requests, and will time requests out if
the remote host is not heard from within a suitable timeout
time.

Specifying a
command line option other than
@code{-i}
or
@code{-n}
will
cause the specified query (queries) to be sent to the indicated
host(s) immediately.
Otherwise,
@code{ntpq}
will attempt to read
interactive format commands from the standard input.
@subsubsection Internal Commands
Interactive format commands consist of a keyword followed by zero
to four arguments.
Only enough characters of the full keyword to
uniquely identify the command need be typed.

A
number of interactive format commands are executed entirely within
the
@code{ntpq}
utility itself and do not result in NTP mode 6
requests being sent to a server.
These are described following.
@table @asis
@item @code{?} @code{[@kbd{command_keyword}]}
@item @code{help} @code{[@kbd{command_keyword}]}
A
@quoteleft{}?@quoteright{}
by itself will print a list of all the command
keywords known to this incarnation of
@code{ntpq}
A
@quoteleft{}?@quoteright{}
followed by a command keyword will print function and usage
information about the command.
This command is probably a better
source of information about
@code{ntpq}
than this manual
page.
@item @code{addvars} @kbd{variable_name}@code{[@code{=value}]} @code{...}
@item @code{rmvars} @kbd{variable_name} @code{...}
@item @code{clearvars}
@item @code{showvars}
The data carried by NTP mode 6 messages consists of a list of
items of the form
@quoteleft{}variable_name=value@quoteright{},
where the
@quoteleft{}=value@quoteright{}
is ignored, and can be omitted,
in requests to the server to read variables.
The
@code{ntpq}
utility maintains an internal list in which data to be included in control
messages can be assembled, and sent using the
@code{readlist}
and
@code{writelist}
commands described below.
The
@code{addvars}
command allows variables and their optional values to be added to
the list.
If more than one variable is to be added, the list should
be comma-separated and not contain white space.
The
@code{rmvars}
command can be used to remove individual variables from the list,
while the
@code{clearlist}
command removes all variables from the
list.
The
@code{showvars}
command displays the current list of optional variables.
@item @code{authenticate} @code{[yes | no]}
Normally
@code{ntpq}
does not authenticate requests unless
they are write requests.
The command
@quoteleft{}authenticate yes@quoteright{}
causes
@code{ntpq}
to send authentication with all requests it
makes.
Authenticated requests causes some servers to handle
requests slightly differently, and can occasionally melt the CPU in
fuzzballs if you turn authentication on before doing a
@code{peer}
display.
The command
@quoteleft{}authenticate@quoteright{}
causes
@code{ntpq}
to display whether or not
@code{ntpq}
is currently autheinticating requests.
@item @code{cooked}
Causes output from query commands to be "cooked", so that
variables which are recognized by
@code{ntpq}
will have their
values reformatted for human consumption.
Variables which
@code{ntpq}
thinks should have a decodable value but didn't are
marked with a trailing
@quoteleft{}?@quoteright{}.
@item @code{debug} @code{[@code{more} | @code{less} | @code{off}]}
With no argument, displays the current debug level.
Otherwise, the debug level is changed to the indicated level.
@item @code{delay} @kbd{milliseconds}
Specify a time interval to be added to timestamps included in
requests which require authentication.
This is used to enable
(unreliable) server reconfiguration over long delay network paths
or between machines whose clocks are unsynchronized.
Actually the
server does not now require timestamps in authenticated requests,
so this command may be obsolete.
@item @code{exit}
Exit
@code{ntpq}
@item @code{host} @kbd{hostname}
Set the host to which future queries will be sent.
@kbd{hostname}
may be either a host name or a numeric address.
@item @code{hostnames} @code{[@code{yes} | @code{no}]}
If
@code{yes}
is specified, host names are printed in
information displays.
If
@code{no}
is specified, numeric
addresses are printed instead.
The default is
@code{yes},
unless
modified using the command line
@code{-n}
switch.
@item @code{keyid} @kbd{keyid}
This command allows the specification of a key number to be
used to authenticate configuration requests.
This must correspond
to the
@code{controlkey}
key number the server has been configured to use for this
purpose.
@item @code{keytype} @code{[@code{md5} | @code{OpenSSLDigestType}]}
Specify the type of key to use for authenticating requests.
@code{md5}
is alway supported.
If
@code{ntpq}
was built with OpenSSL support,
any digest type supported by OpenSSL can also be provided.
If no argument is given, the current
@code{keytype}
is displayed.
@item @code{ntpversion} @code{[@code{1} | @code{2} | @code{3} | @code{4}]}
Sets the NTP version number which
@code{ntpq}
claims in
packets.
Defaults to 3, and note that mode 6 control messages (and
modes, for that matter) didn't exist in NTP version 1.
There appear
to be no servers left which demand version 1.
With no argument, displays the current NTP version that will be used
when communicating with servers.
@item @code{passwd}
This command prompts you to type in a password (which will not
be echoed) which will be used to authenticate configuration
requests.
The password must correspond to the key configured for
use by the NTP server for this purpose if such requests are to be
successful.
@code{poll}
@kbd{n}
@code{verbose}
@item @code{quit}
Exit
@code{ntpq}
@item @code{raw}
Causes all output from query commands is printed as received
from the remote server.
The only formating/interpretation done on
the data is to transform nonascii data into a printable (but barely
understandable) form.
@item @code{timeout} @kbd{milliseconds}
Specify a timeout period for responses to server queries.
The
default is about 5000 milliseconds.
Note that since
@code{ntpq}
retries each query once after a timeout, the total waiting time for
a timeout will be twice the timeout value set.
@item @code{version}
Print the version of the
@code{ntpq}
program.
@end table

@subsubsection Control Message Commands
Association IDs are used to identify system, peer and clock variables.
System variables are assigned an association ID of zero and system name space, while each association is assigned a nonzero association ID and peer namespace.
Most control commands send a single mode-6 message to the server and expect a single response message.
The exceptions are the
@code{peers}
command, which sends a series of messages,
and the
@code{mreadlist}
and
@code{mreadvar}
commands, which iterate over a range of associations.
@table @asis
@item @code{associations}
Display a list of mobilized associations in the form:
@example
ind assid status conf reach auth condition last_event cnt
@end example
@table @asis
@item Sy String Ta Sy Description
@item @code{ind} @code{Ta} @code{index} @code{on} @code{this} @code{list}
@item @code{assid} @code{Ta} @code{association} @code{ID}
@item @code{status} @code{Ta} @code{peer} @code{status} @code{word}
@item @code{conf} @code{Ta} @code{yes}: @code{persistent,} @code{no}: @code{ephemeral}
@item @code{reach} @code{Ta} @code{yes}: @code{reachable,} @code{no}: @code{unreachable}
@item @code{auth} @code{Ta} @code{ok}, @code{yes}, @code{bad} @code{and} @code{none}
@item @code{condition} @code{Ta} @code{selection} @code{status} @code{(see} @code{the} @code{select} @code{field} @code{of} @code{the} @code{peer} @code{status} @code{word)}
@item @code{last_event} @code{Ta} @code{event} @code{report} @code{(see} @code{the} @code{event} @code{field} @code{of} @code{the} @code{peer} @code{status} @code{word)}
@item @code{cnt} @code{Ta} @code{event} @code{count} @code{(see} @code{the} @code{count} @code{field} @code{of} @code{the} @code{peer} @code{status} @code{word)}
@end table
@item @code{authinfo}
Display the authentication statistics.
@item @code{clockvar} @kbd{assocID} @code{[@kbd{name}@code{[@code{=}@kbd{value}]}]} @code{[...]}
@item @code{cv} @kbd{assocID} @code{[@kbd{name}@code{[@code{=}@kbd{value}]}]} @code{[...]}
Display a list of clock variables for those associations supporting a reference clock.
@item @code{:config} @code{[...]}
Send the remainder of the command line, including whitespace, to the server as a run-time configuration command in the same format as a line in the configuration file. This command is experimental until further notice and clarification. Authentication is of course required.
@item @code{config-from-file} @kbd{filename}
Send the each line of
@kbd{filename}
to the server as run-time configuration commands in the same format as a line in the configuration file. This command is experimental until further notice and clarification. Authentication is required.
@item @code{ifstats}
Display statistics for each local network address. Authentication is required.
@item @code{iostats}
Display network and reference clock I/O statistics.
@item @code{kerninfo}
Display kernel loop and PPS statistics. As with other ntpq output, times are in milliseconds. The precision value displayed is in milliseconds as well, unlike the precision system variable.
@item @code{lassociations}
Perform the same function as the associations command, except display mobilized and unmobilized associations.
@item @code{lopeers} @code{[@code{-4} | @code{-6}]}
Obtain and print a list of all peers and clients showing
@kbd{dstadr}
(associated with any given IP version).
@item @code{lpeers} @code{[@code{-4} | @code{-6}]}
Print a peer spreadsheet for the appropriate IP version(s).
@kbd{dstadr}
(associated with any given IP version).
@item @code{monstats}
Display monitor facility statistics.
@item @code{mrulist} @code{[@code{limited} | @code{kod} | @code{mincount}=@kbd{count} | @code{laddr}=@kbd{localaddr} | @code{sort}=@kbd{sortorder} | @code{resany}=@kbd{hexmask} | @code{resall}=@kbd{hexmask}]}
Obtain and print traffic counts collected and maintained by the monitor facility.
With the exception of
@code{sort}=@kbd{sortorder},
the options filter the list returned by
@code{ntpd.}
The
@code{limited}
and
@code{kod}
options return only entries representing client addresses from which the last packet received triggered either discarding or a KoD response.
The
@code{mincount}=@kbd{count}
option filters entries representing less than
@kbd{count}
packets.
The
@code{laddr}=@kbd{localaddr}
option filters entries for packets received on any local address other than
@kbd{localaddr}.
@code{resany}=@kbd{hexmask}
and
@code{resall}=@kbd{hexmask}
filter entries containing none or less than all, respectively, of the bits in
@kbd{hexmask},
which must begin with
@code{0x}.
The
@kbd{sortorder}
defaults to
@code{lstint}
and may be any of
@code{addr},
@code{count},
@code{avgint},
@code{lstint},
or any of those preceded by a minus sign (hyphen) to reverse the sort order.
The output columns are:
@table @asis
@item Column
Description
@item @code{lstint}
Interval in s between the receipt of the most recent packet from this address and the completion of the retrieval of the MRU list by
@code{ntpq}
@item @code{avgint}
Average interval in s between packets from this address.
@item @code{rstr}
Restriction flags associated with this address.
Most are copied unchanged from the matching
@code{restrict}
command, however 0x400 (kod) and 0x20 (limited) flags are cleared unless the last packet from this address triggered a rate control response.
@item @code{r}
Rate control indicator, either
a period,
@code{L}
or
@code{K}
for no rate control response,
rate limiting by discarding, or rate limiting with a KoD response, respectively.
@item @code{m}
Packet mode.
@item @code{v}
Packet version number.
@item @code{count}
Packets received from this address.
@item @code{rport}
Source port of last packet from this address.
@item @code{remote} @code{address}
DNS name, numeric address, or address followed by
claimed DNS name which could not be verified in parentheses.
@end table
@item @code{mreadvar} @code{assocID} @code{assocID} @code{[@kbd{variable_name}@code{[=@kbd{value}]} ...]}
@item @code{mrv} @code{assocID} @code{assocID} @code{[@kbd{variable_name}@code{[=@kbd{value}]} ...]}
Perform the same function as the
@code{readvar}
command, except for a range of association IDs.
This range is determined from the association list cached by the most recent
@code{associations}
command.
@item @code{opeers} @code{[@code{-4} | @code{-6}]}
Obtain and print the old-style list of all peers and clients showing
@kbd{dstadr}
(associated with any given IP version),
rather than the
@kbd{refid}.
@item @code{passociations}
Perform the same function as the
@code{associations}
command,
except that it uses previously stored data rather than making a new query.
@item @code{peers}
Display a list of peers in the form:
@example
[tally]remote refid st t when pool reach delay offset jitter
@end example
@table @asis
@item Variable
Description
@item @code{[tally]}
single-character code indicating current value of the
@code{select}
field of the
.Lk decode.html#peer "peer status word"
@item @code{remote}
host name (or IP number) of peer.
The value displayed will be truncated to 15 characters  unless the
@code{-w}
flag is given, in which case the full value will be displayed
on the first line,
and the remaining data is displayed on the next line.
@item @code{refid}
association ID or
.Lk decode.html#kiss "'kiss code"
@item @code{st}
stratum
@item @code{t}
@code{u}:
unicast or manycast client,
@code{b}:
broadcast or multicast client,
@code{l}:
local (reference clock),
@code{s}:
symmetric (peer),
@code{A}:
manycast server,
@code{B}:
broadcast server,
@code{M}:
multicast server
@item @code{when}
sec/min/hr since last received packet
@item @code{poll}
poll interval (log2 s)
@item @code{reach}
reach shift register (octal)
@item @code{delay}
roundtrip delay
@item @code{offset}
offset of server relative to this host
@item @code{jitter}
jitter
@end table
@item @code{apeers}
Display a list of peers in the form:
@example
[tally]remote refid assid st t when pool reach delay offset jitter
@end example
where the output is just like the
@code{peers}
command except that the
@code{refid}
is displayed in hex format and the association number is also displayed.
@item @code{pstats} @kbd{assocID}
Show the statistics for the peer with the given
@kbd{assocID}.
@item @code{readlist} @kbd{assocID}
@item @code{rl} @kbd{assocID}
Read the system or peer variables included in the variable list.
@item @code{readvar} @kbd{assocID} @kbd{name}@code{[=@kbd{value}]} @code{[, ...]}
@item @code{rv} @kbd{assocID} @kbd{name}@code{[=@kbd{value}]} @code{[, ...]}
Display the specified variables.
If
@kbd{assocID}
is zero, the variables are from the
@ref{System Variables}
name space, otherwise they are from the
@ref{Peer Variables}
name space.
The
@kbd{assocID}
is required, as the same name can occur in both spaces.
If no
@kbd{name}
is included, all operative variables in the name space are displayed.

In this case only, if the
@kbd{assocID}
is omitted, it is assumed zero.
Multiple names are specified with comma separators and without whitespace.
Note that time values are represented in milliseconds
and frequency values in parts-per-million (PPM).
Some NTP timestamps are represented in the format
YYYYMMDDTTTT ,
where YYYY is the year,
MM the month of year,
DD the day of month and
TTTT the time of day.
@item @code{reslist}
Show the access control (restrict) list for
@code{ntpq}

@item @code{saveconfig} @kbd{filename}
Write the current configuration,
including any runtime modifications given with
@code{:config}
or
@code{config-from-file},
to the ntpd host's file
@kbd{filename}.
This command will be rejected by the server unless
.Lk miscopt.html#saveconfigdir "saveconfigdir"
appears in the
@code{ntpd}
configuration file.
@kbd{filename}
can use
@code{strftime()}
format specifies to substitute the current date and time, for example,
@code{q]saveconfig} @code{ntp-%Y%m%d-%H%M%S.confq]}.
The filename used is stored in system variable
@code{savedconfig}.
Authentication is required.
@item @code{timerstats}
Display interval timer counters.
@item @code{writelist} @kbd{assocID}
Write the system or peer variables included in the variable list.
@item @code{writevar} @kbd{assocID} @kbd{name}=@kbd{value} @code{[, ...]}
Write the specified variables.
If the
@kbd{assocID}
is zero, the variables are from the
@ref{System Variables}
name space, otherwise they are from the
@ref{Peer Variables}
name space.
The
@kbd{assocID}
is required, as the same name can occur in both spaces.
@item @code{sysinfo}
Display operational summary.
@item @code{sysstats}
Print statistics counters maintained in the protocol module.
@end table

@subsubsection Status Words and Kiss Codes

The current state of the operating program is shown
in a set of status words
maintained by the system.
Status information is also available on a per-association basis.
These words are displayed in the
@code{rv}
and
@code{as}
commands both in hexadecimal and in decoded short tip strings.
The codes, tips and short explanations are documented on the
.Lk decode.html "Event Messages and Status Words"
page.
The page also includes a list of system and peer messages,
the code for the latest of which is included in the status word.

Information resulting from protocol machine state transitions
is displayed using an informal set of ASCII strings called
.Lk decode.html#kiss "kiss codes" .
The original purpose was for kiss-o'-death (KoD) packets
sent by the server to advise the client of an unusual condition.
They are now displayed, when appropriate,
in the reference identifier field in various billboards.

@subsubsection System Variables
The following system variables appear in the
@code{rv}
billboard.
Not all variables are displayed in some configurations.
@table @asis
@item Variable
Description
@item @code{status}
.Lk decode.html#sys "system status word"
@item @code{version}
NTP software version and build time
@item @code{processor}
hardware platform and version
@item @code{system}
operating system and version
@item @code{leap}
leap warning indicator (0-3)
@item @code{stratum}
stratum (1-15)
@item @code{precision}
precision (log2 s)
@item @code{rootdelay}
total roundtrip delay to the primary reference clock
@item @code{rootdisp}
total dispersion to the primary reference clock
@item @code{peer}
system peer association ID
@item @code{tc}
time constant and poll exponent (log2 s) (3-17)
@item @code{mintc}
minimum time constant (log2 s) (3-10)
@item @code{clock}
date and time of day
@item @code{refid}
reference ID or
.Lk decode.html#kiss "kiss code"
@item @code{reftime}
reference time
@item @code{offset}
combined  offset of server relative to this host
@item @code{sys_jitter}
combined system jitter
@item @code{frequency}
frequency offset (PPM) relative to hardware clock
@item @code{clk_wander}
clock frequency wander (PPM)
@item @code{clk_jitter}
clock jitter
@item @code{tai}
TAI-UTC offset (s)
@item @code{leapsec}
NTP seconds when the next leap second is/was inserted
@item @code{expire}
NTP seconds when the NIST leapseconds file expires
@end table
The jitter and wander statistics are exponentially-weighted RMS averages.
The system jitter is defined in the NTPv4 specification;
the clock jitter statistic is computed by the clock discipline module.

When the NTPv4 daemon is compiled with the OpenSSL software library,
additional system variables are displayed,
including some or all of the following,
depending on the particular Autokey dance:

@table @asis
@item Variable
Description
@item @code{host}
Autokey host name for this host
@item @code{ident}
Autokey group name for this host
@item @code{flags}
host flags  (see Autokey specification)
@item @code{digest}
OpenSSL message digest algorithm
@item @code{signature}
OpenSSL digest/signature scheme
@item @code{update}
NTP seconds at last signature update
@item @code{cert}
certificate subject, issuer and certificate flags
@item @code{until}
NTP seconds when the certificate expires
@end table
@subsubsection Peer Variables
The following peer variables appear in the
@code{rv}
billboard for each association.
Not all variables are displayed in some configurations.

@table @asis
@item Variable
Description
@item @code{associd}
association ID
@item @code{status}
.Lk decode.html#peer "peer status word"
@item @code{srcadr}
source (remote) IP address
@item @code{srcport}
source (remote) port
@item @code{dstadr}
destination (local) IP address
@item @code{dstport}
destination (local) port
@item @code{leap}
leap indicator (0-3)
@item @code{stratum}
stratum (0-15)
@item @code{precision}
precision (log2 s)
@item @code{rootdelay}
total roundtrip delay to the primary reference clock
@item @code{rootdisp}
total root dispersion to the primary reference clock
@item @code{refid}
reference ID or
.Lk decode.html#kiss "kiss code"
@item @code{reftime}
reference time
@item @code{reach}
reach register (octal)
@item @code{unreach}
unreach counter
@item @code{hmode}
host mode (1-6)
@item @code{pmode}
peer mode (1-5)
@item @code{hpoll}
host poll exponent (log2 s) (3-17)
@item @code{ppoll}
peer poll exponent (log2 s) (3-17)
@item @code{headway}
headway (see
.Lk rate.html "Rate Management and the Kiss-o'-Death Packet" )
@item @code{flash}
.Lk decode.html#flash "flash status word"
@item @code{offset}
filter offset
@item @code{delay}
filter delay
@item @code{dispersion}
filter dispersion
@item @code{jitter}
filter jitter
@item @code{ident}
Autokey group name for this association
@item @code{bias}
unicast/broadcast bias
@item @code{xleave}
interleave delay (see
.Lk xleave.html "NTP Interleaved Modes" )
@end table
The
@code{bias}
variable is calculated when the first broadcast packet is received
after the calibration volley.
It represents the offset of the broadcast subgraph relative to the unicast subgraph.
The
@code{xleave}
variable appears only for the interleaved symmetric and interleaved modes.
It represents the internal queuing, buffering and transmission delays
for the preceding packet.

When the NTPv4 daemon is compiled with the OpenSSL software library,
additional peer variables are displayed, including the following:
@table @asis
@item Variable
Description
@item @code{flags}
peer flags (see Autokey specification)
@item @code{host}
Autokey server name
@item @code{flags}
peer flags (see Autokey specification)
@item @code{signature}
OpenSSL digest/signature scheme
@item @code{initsequence}
initial key ID
@item @code{initkey}
initial key index
@item @code{timestamp}
Autokey signature timestamp
@end table

@subsubsection Clock Variables
The following clock variables appear in the
@code{cv}
billboard for each association with a reference clock.
Not all variables are displayed in some configurations.
@table @asis
@item Variable
Description
@item @code{associd}
association ID
@item @code{status}
.Lk decode.html#clock "clock status word"
@item @code{device}
device description
@item @code{timecode}
ASCII time code string (specific to device)
@item @code{poll}
poll messages sent
@item @code{noreply}
no reply
@item @code{badformat}
bad format
@item @code{baddata}
bad date or time
@item @code{fudgetime1}
fudge time 1
@item @code{fudgetime2}
fudge time 2
@item @code{stratum}
driver stratum
@item @code{refid}
driver reference ID
@item @code{flags}
driver flags
@end table

This section was generated by @strong{AutoGen},
using the @code{agtexi-cmd} template and the option descriptions for the @code{ntpq} program.
This software is released under the NTP license, <http://ntp.org/license>.

@menu
* ntpq usage::                  ntpq help/usage (@option{--help})
* ntpq ipv4::                   ipv4 option (-4)
* ntpq ipv6::                   ipv6 option (-6)
* ntpq command::                command option (-c)
* ntpq interactive::            interactive option (-i)
* ntpq numeric::                numeric option (-n)
* ntpq old-rv::                 old-rv option
* ntpq peers::                  peers option (-p)
* ntpq wide::                   wide option (-w)
* ntpq config::                 presetting/configuring ntpq
* ntpq exit status::            exit status
@end menu

@node ntpq usage
@subsection ntpq help/usage (@option{--help})
@cindex ntpq help

This is the automatically generated usage text for ntpq.

The text printed is the same whether selected with the @code{help} option
(@option{--help}) or the @code{more-help} option (@option{--more-help}).  @code{more-help} will print
the usage text by passing it through a pager program.
@code{more-help} is disabled on platforms without a working
@code{fork(2)} function.  The @code{PAGER} environment variable is
used to select the program, defaulting to @file{more}.  Both will exit
with a status code of 0.

@exampleindent 0
@example
<<<<<<< HEAD
ntpq - standard NTP query program - Ver. 4.3.40
=======
ntpq - standard NTP query program - Ver. 4.3.41
>>>>>>> e8c2cd85
Usage:  ntpq [ -<flag> [<val>] | --<name>[@{=| @}<val>] ]... [ host ...]
  Flg Arg Option-Name    Description
   -4 no  ipv4           Force IPv4 DNS name resolution
                                - prohibits the option 'ipv6'
   -6 no  ipv6           Force IPv6 DNS name resolution
                                - prohibits the option 'ipv4'
   -c Str command        run a command and exit
                                - may appear multiple times
   -d no  debug-level    Increase debug verbosity level
                                - may appear multiple times
   -D Num set-debug-level Set the debug verbosity level
                                - may appear multiple times
   -i no  interactive    Force ntpq to operate in interactive mode
                                - prohibits these options:
                                command
                                peers
   -n no  numeric        numeric host addresses
      no  old-rv         Always output status line with readvar
   -p no  peers          Print a list of the peers
                                - prohibits the option 'interactive'
   -w no  wide           Display the full 'remote' value
      opt version        output version information and exit
   -? no  help           display extended usage information and exit
   -! no  more-help      extended usage information passed thru pager
   -> opt save-opts      save the option state to a config file
   -< Str load-opts      load options from a config file
                                - disabled as '--no-load-opts'
                                - may appear multiple times

Options are specified by doubled hyphens and their name or by a single
hyphen and the flag character.

The following option preset mechanisms are supported:
 - reading file $HOME/.ntprc
 - reading file ./.ntprc
 - examining environment variables named NTPQ_*

Please send bug reports to:  <http://bugs.ntp.org, bugs@@ntp.org>
@end example
@exampleindent 4

@node ntpq ipv4
@subsection ipv4 option (-4)
@cindex ntpq-ipv4

This is the ``force ipv4 dns name resolution'' option.

@noindent
This option has some usage constraints.  It:
@itemize @bullet
@item
must not appear in combination with any of the following options:
ipv6.
@end itemize

Force DNS resolution of following host names on the command line
to the IPv4 namespace.
@node ntpq ipv6
@subsection ipv6 option (-6)
@cindex ntpq-ipv6

This is the ``force ipv6 dns name resolution'' option.

@noindent
This option has some usage constraints.  It:
@itemize @bullet
@item
must not appear in combination with any of the following options:
ipv4.
@end itemize

Force DNS resolution of following host names on the command line
to the IPv6 namespace.
@node ntpq command
@subsection command option (-c)
@cindex ntpq-command

This is the ``run a command and exit'' option.
This option takes a string argument @file{cmd}.

@noindent
This option has some usage constraints.  It:
@itemize @bullet
@item
may appear an unlimited number of times.
@end itemize

The following argument is interpreted as an interactive format command
and is added to the list of commands to be executed on the specified
host(s).
@node ntpq interactive
@subsection interactive option (-i)
@cindex ntpq-interactive

This is the ``force ntpq to operate in interactive mode'' option.

@noindent
This option has some usage constraints.  It:
@itemize @bullet
@item
must not appear in combination with any of the following options:
command, peers.
@end itemize

Force @code{ntpq} to operate in interactive mode.
Prompts will be written to the standard output and
commands read from the standard input.
@node ntpq numeric
@subsection numeric option (-n)
@cindex ntpq-numeric

This is the ``numeric host addresses'' option.
Output all host addresses in dotted-quad numeric format rather than
converting to the canonical host names. 
@node ntpq old-rv
@subsection old-rv option
@cindex ntpq-old-rv

This is the ``always output status line with readvar'' option.
By default, @code{ntpq} now suppresses the @code{associd=...}
line that precedes the output of @code{readvar}
(alias @code{rv}) when a single variable is requested, such as
@code{ntpq -c "rv 0 offset"}.
This option causes @code{ntpq} to include both lines of output
for a single-variable @code{readvar}.
Using an environment variable to
preset this option in a script will enable both older and
newer @code{ntpq} to behave identically in this regard.
@node ntpq peers
@subsection peers option (-p)
@cindex ntpq-peers

This is the ``print a list of the peers'' option.

@noindent
This option has some usage constraints.  It:
@itemize @bullet
@item
must not appear in combination with any of the following options:
interactive.
@end itemize

Print a list of the peers known to the server as well as a summary
of their state. This is equivalent to the 'peers' interactive command.
@node ntpq wide
@subsection wide option (-w)
@cindex ntpq-wide

This is the ``display the full 'remote' value'' option.
Display the full value of the 'remote' value.  If this requires
more than 15 characters, display the full value, emit a newline,
and continue the data display properly indented on the next line.


@node ntpq config
@subsection presetting/configuring ntpq

Any option that is not marked as @i{not presettable} may be preset by
loading values from configuration ("rc" or "ini") files, and values from environment variables named @code{NTPQ} and @code{NTPQ_<OPTION_NAME>}.  @code{<OPTION_NAME>} must be one of
the options listed above in upper case and segmented with underscores.
The @code{NTPQ} variable will be tokenized and parsed like
the command line.  The remaining variables are tested for existence and their
values are treated like option arguments.


@noindent
@code{libopts} will search in 2 places for configuration files:
@itemize @bullet
@item
$HOME
@item
$PWD
@end itemize
The environment variables @code{HOME}, and @code{PWD}
are expanded and replaced when @file{ntpq} runs.
For any of these that are plain files, they are simply processed.
For any that are directories, then a file named @file{.ntprc} is searched for
within that directory and processed.

Configuration files may be in a wide variety of formats.
The basic format is an option name followed by a value (argument) on the
same line.  Values may be separated from the option name with a colon,
equal sign or simply white space.  Values may be continued across multiple
lines by escaping the newline with a backslash.

Multiple programs may also share the same initialization file.
Common options are collected at the top, followed by program specific
segments.  The segments are separated by lines like:
@example
[NTPQ]
@end example
@noindent
or by
@example
<?program ntpq>
@end example
@noindent
Do not mix these styles within one configuration file.

Compound values and carefully constructed string values may also be
specified using XML syntax:
@example
<option-name>
   <sub-opt>...&lt;...&gt;...</sub-opt>
</option-name>
@end example
@noindent
yielding an @code{option-name.sub-opt} string value of
@example
"...<...>..."
@end example
@code{AutoOpts} does not track suboptions.  You simply note that it is a
hierarchicly valued option.  @code{AutoOpts} does provide a means for searching
the associated name/value pair list (see: optionFindValue).

The command line options relating to configuration and/or usage help are:

@subsubheading version (-)

Print the program version to standard out, optionally with licensing
information, then exit 0.  The optional argument specifies how much licensing
detail to provide.  The default is to print just the version.  The licensing infomation may be selected with an option argument.
Only the first letter of the argument is examined:

@table @samp
@item version
Only print the version.  This is the default.
@item copyright
Name the copyright usage licensing terms.
@item verbose
Print the full copyright usage licensing terms.
@end table

@node ntpq exit status
@subsection ntpq exit status

One of the following exit values will be returned:
@table @samp
@item 0 (EXIT_SUCCESS)
Successful program execution.
@item 1 (EXIT_FAILURE)
The operation failed or the command syntax was not valid.
@item 66 (EX_NOINPUT)
A specified configuration file could not be loaded.
@item 70 (EX_SOFTWARE)
libopts had an internal operational error.  Please report
it to autogen-users@@lists.sourceforge.net.  Thank you.
@end table<|MERGE_RESOLUTION|>--- conflicted
+++ resolved
@@ -6,11 +6,7 @@
 #
 # EDIT THIS FILE WITH CAUTION  (invoke-ntpq.texi)
 #
-<<<<<<< HEAD
-# It has been AutoGen-ed  June 13, 2015 at 03:09:15 PM by AutoGen 5.18.5
-=======
 # It has been AutoGen-ed  June 14, 2015 at 11:58:25 AM by AutoGen 5.18.5
->>>>>>> e8c2cd85
 # From the definitions    ntpq-opts.def
 # and the template file   agtexi-cmd.tpl
 @end ignore
@@ -851,11 +847,7 @@
 
 @exampleindent 0
 @example
-<<<<<<< HEAD
-ntpq - standard NTP query program - Ver. 4.3.40
-=======
 ntpq - standard NTP query program - Ver. 4.3.41
->>>>>>> e8c2cd85
 Usage:  ntpq [ -<flag> [<val>] | --<name>[@{=| @}<val>] ]... [ host ...]
   Flg Arg Option-Name    Description
    -4 no  ipv4           Force IPv4 DNS name resolution
