.Dd December 25 2012
.Dt NTPQ 1ntpqmdoc User Commands
.Os FreeBSD 6.4-STABLE
.\"  EDIT THIS FILE WITH CAUTION  (ntpq-opts.mdoc)
.\"  
<<<<<<< HEAD
.\"  It has been AutoGen-ed  December 25, 2012 at 11:01:58 AM by AutoGen 5.16.2
=======
.\"  It has been AutoGen-ed  December 25, 2012 at 11:35:13 AM by AutoGen 5.16.2
>>>>>>> 612fe08b
.\"  From the definitions    ntpq-opts.def
.\"  and the template file   agmdoc-cmd.tpl
.Sh NAME
.Nm ntpq
.Nd standard NTP query program
.Sh SYNOPSIS
.Nm
.\" Mixture of short (flag) options and long options
.Op Fl flags
.Op Fl flag Ar value
.Op Fl \-option-name Ar value
[ host ...]
.Pp
.Sh DESCRIPTION
The
.Nm
utility program is used to query NTP servers which
implement the standard NTP mode 6 control message formats defined
in Appendix B of the NTPv3 specification RFC1305, requesting
information about current state and/or changes in that state.
The same formats are used in NTPv4, although some of the
variables have changed and new ones added. The description on this
page is for the NTPv4 variables.
The program may be run either in interactive mode or controlled using
command line arguments.
Requests to read and write arbitrary
variables can be assembled, with raw and pretty-printed output
options being available.
The
.Nm
utility can also obtain and print a
list of peers in a common format by sending multiple queries to the
server.
If one or more request options is included on the command line
when
.Nm
is executed, each of the requests will be sent
to the NTP servers running on each of the hosts given as command
line arguments, or on localhost by default.
If no request options
are given,
.Nm
will attempt to read commands from the
standard input and execute these on the NTP server running on the
first host given on the command line, again defaulting to localhost
when no other host is specified.
The
.Nm
utility will prompt for
commands if the standard input is a terminal device.
.Nm
uses NTP mode 6 packets to communicate with the
NTP server, and hence can be used to query any compatible server on
the network which permits it.
Note that since NTP is a UDP protocol
this communication will be somewhat unreliable, especially over
large distances in terms of network topology.
The
.Nm
utility makes
one attempt to retransmit requests, and will time requests out if
the remote host is not heard from within a suitable timeout
time.
Specifying a
command line option other than
.Fl i
or
.Fl n
will
cause the specified query (queries) to be sent to the indicated
host(s) immediately.
Otherwise,
.Nm
will attempt to read
interactive format commands from the standard input.
.Ss "Internal Commands"
Interactive format commands consist of a keyword followed by zero
to four arguments.
Only enough characters of the full keyword to
uniquely identify the command need be typed.
A
number of interactive format commands are executed entirely within
the
.Nm
utility itself and do not result in NTP mode 6
requests being sent to a server.
These are described following.
.Bl -tag -width "? [command_keyword]" -compact -offset indent
.It Ic ? Op  Ar command_keyword
.It Ic help Op Ar command_keyword
A
.Ql \&?
by itself will print a list of all the command
keywords known to this incarnation of
.Nm .
A
.Ql \&?
followed by a command keyword will print function and usage
information about the command.
This command is probably a better
source of information about
.Nm
than this manual
page.
.It Ic addvars Ar variable_name Xo Op Ic =value
.Ic ...
.Xc
.It Ic rmvars Ar variable_name Ic ...
.It Ic clearvars
The data carried by NTP mode 6 messages consists of a list of
items of the form
.Ql variable_name=value ,
where the
.Ql =value
is ignored, and can be omitted,
in requests to the server to read variables.
The
.Nm
utility maintains an internal list in which data to be included in control
messages can be assembled, and sent using the
.Ic readlist
and
.Ic writelist
commands described below.
The
.Ic addvars
command allows variables and their optional values to be added to
the list.
If more than one variable is to be added, the list should
be comma-separated and not contain white space.
The
.Ic rmvars
command can be used to remove individual variables from the list,
while the
.Ic clearlist
command removes all variables from the
list.
.It Ic authenticate Op yes | no
Normally
.Nm
does not authenticate requests unless
they are write requests.
The command
.Ql authenticate yes
causes
.Nm
to send authentication with all requests it
makes.
Authenticated requests causes some servers to handle
requests slightly differently, and can occasionally melt the CPU in
fuzzballs if you turn authentication on before doing a
.Ic peer
display.
The command
.Ql authenticate
causes
.Nm
to display whether or not
.Nm
is currently autheinticating requests.
.It Ic cooked
Causes output from query commands to be "cooked", so that
variables which are recognized by
.Nm
will have their
values reformatted for human consumption.
Variables which
.Nm
thinks should have a decodable value but didn't are
marked with a trailing
.Ql \&? .
.It Xo
.Ic debug
.Oo
.Cm more |
.Cm less |
.Cm off
.Oc
.Xc
With no argument, displays the current debug level.
Otherwise, the debug level is changed to the indicated level.
.It Ic delay Ar milliseconds
Specify a time interval to be added to timestamps included in
requests which require authentication.
This is used to enable
(unreliable) server reconfiguration over long delay network paths
or between machines whose clocks are unsynchronized.
Actually the
server does not now require timestamps in authenticated requests,
so this command may be obsolete.
.It Ic host Ar hostname
Set the host to which future queries will be sent.
.Ar hostname
may be either a host name or a numeric address.
.It Ic hostnames Op Cm yes | Cm no
If
.Cm yes
is specified, host names are printed in
information displays.
If
.Cm no
is specified, numeric
addresses are printed instead.
The default is
.Cm yes ,
unless
modified using the command line
.Fl n
switch.
.It Ic keyid Ar keyid
This command allows the specification of a key number to be
used to authenticate configuration requests.
This must correspond
to a key number the server has been configured to use for this
purpose.
.It Ic ntpversion Xo Oo
.Cm 1 |
.Cm 2 |
.Cm 3 |
.Cm 4
.Oc
.Xc
Sets the NTP version number which
.Nm
claims in
packets.
Defaults to 3, and note that mode 6 control messages (and
modes, for that matter) didn't exist in NTP version 1.
There appear
to be no servers left which demand version 1.
With no argument, displays the current NTP version that will be used
when communicating with servers.
.It Ic quit
Exit
.Nm
.It Ic passwd
This command prompts you to type in a password (which will not
be echoed) which will be used to authenticate configuration
requests.
The password must correspond to the key configured for
use by the NTP server for this purpose if such requests are to be
successful.
.It Ic raw
Causes all output from query commands is printed as received
from the remote server.
The only formating/interpretation done on
the data is to transform nonascii data into a printable (but barely
understandable) form.
.It Ic timeout Ar milliseconds
Specify a timeout period for responses to server queries.
The
default is about 5000 milliseconds.
Note that since
.Nm
retries each query once after a timeout, the total waiting time for
a timeout will be twice the timeout value set.
.El
.Sh "OPTIONS"
.Bl -tag
.It  \-4 ", " -\-ipv4
Force IPv4 DNS name resolution.
This option must not appear in combination with any of the following options:
ipv6.
.sp
Force DNS resolution of following host names on the command line
to the IPv4 namespace.
.It  \-6 ", " -\-ipv6
Force IPv6 DNS name resolution.
This option must not appear in combination with any of the following options:
ipv4.
.sp
Force DNS resolution of following host names on the command line
to the IPv6 namespace.
.It  \-c " \fIcmd\fP, " \-\-command "=" \fIcmd\fP
run a command and exit.
This option may appear an unlimited number of times.
.sp
The following argument is interpreted as an interactive format command
and is added to the list of commands to be executed on the specified
host(s).
.It  \-d ", " -\-debug\-level
Increase debug verbosity level.
This option may appear an unlimited number of times.
.sp
.sp
.It  \-D " \fInumber\fP, " \-\-set\-debug\-level "=" \fInumber\fP
Set the debug verbosity level.
This option may appear an unlimited number of times.
This option takes an integer number as its argument.
.sp
.sp
.It  \-p ", " -\-peers
Print a list of the peers.
This option must not appear in combination with any of the following options:
interactive.
.sp
Print a list of the peers known to the server as well as a summary
of their state. This is equivalent to the 'peers' interactive command.
.It  \-i ", " -\-interactive
Force ntpq to operate in interactive mode.
This option must not appear in combination with any of the following options:
command, peers.
.sp
Force ntpq to operate in interactive mode.  Prompts will be written
to the standard output and commands read from the standard input.
.It  \-n ", " -\-numeric
numeric host addresses.
.sp
Output all host addresses in dotted\-quad numeric format rather than
converting to the canonical host names.
.It  \-\-old\-rv
Always output status line with readvar.
.sp
By default, ntpq now suppresses the associd=... line that
precedes the output of "readvar" (alias "rv") when a single
variable is requested, such as ntpq \-c "rv 0 offset".  This
option causes ntpq to include both lines of output for a
single\-variable readvar.  Using an environment variable to
preset this option in a script will enable both older and
newer ntpq to behave identically in this regard.
.It \-? , " \-\-help"
Display usage information and exit.
.It \-! , " \-\-more-help"
Pass the extended usage information through a pager.
.It \-> " [\fIrcfile\fP]," " \-\-save-opts" "[=\fIrcfile\fP]"
Save the option state to \fIrcfile\fP.  The default is the \fIlast\fP
configuration file listed in the \fBOPTION PRESETS\fP section, below.
.It \-< " \fIrcfile\fP," " \-\-load-opts" "=\fIrcfile\fP," " \-\-no-load-opts"
Load options from \fIrcfile\fP.
The \fIno-load-opts\fP form will disable the loading
of earlier RC/INI files.  \fI\-\-no-load-opts\fP is handled early,
out of order.
.It \- " [{\fIv|c|n\fP}]," " \-\-version" "[=\fI{v|c|n}\fP]"
Output version of program and exit.  The default mode is `v', a simple
version.  The `c' mode will print copyright information and `n' will
print the full copyright notice.
.El
.Sh "OPTION PRESETS"
Any option that is not marked as \fInot presettable\fP may be preset
by loading values from configuration ("RC" or ".INI") file(s) and values from
environment variables named:
.nf
  \fBNTPQ_<option-name>\fP or \fBNTPQ\fP
.fi
.ad
The environmental presets take precedence (are processed later than)
the configuration files.
The \fIhomerc\fP files are "\fI$HOME\fP", and "\fI.\fP".
If any of these are directories, then the file \fI.ntprc\fP
is searched for within those directories.
.Sh "ENVIRONMENT"
See \fBOPTION PRESETS\fP for configuration environment variables.
.Sh "FILES"
See \fBOPTION PRESETS\fP for configuration files.
.Sh "EXIT STATUS"
One of the following exit values will be returned:
.Bl -tag
.It 0 " (EXIT_SUCCESS)"
Successful program execution.
.It 1 " (EXIT_FAILURE)"
The operation failed or the command syntax was not valid.
.It 66 " (EX_NOINPUT)"
A specified configuration file could not be loaded.
.It 70 " (EX_SOFTWARE)"
libopts had an internal operational error.  Please report
it to autogen-users@lists.sourceforge.net.  Thank you.
.El
.Sh "AUTHORS"
The University of Delaware
.Sh "COPYRIGHT"
Copyright (C) 1970-2012 The University of Delaware all rights reserved.
This program is released under the terms of the NTP license, <http://ntp.org/license>.
.Sh "BUGS"
Please send bug reports to: http://bugs.ntp.org, bugs@ntp.org
.Sh "NOTES"
This manual page was \fIAutoGen\fP-erated from the \fBntpq\fP
option definitions.<|MERGE_RESOLUTION|>--- conflicted
+++ resolved
@@ -3,11 +3,7 @@
 .Os FreeBSD 6.4-STABLE
 .\"  EDIT THIS FILE WITH CAUTION  (ntpq-opts.mdoc)
 .\"  
-<<<<<<< HEAD
-.\"  It has been AutoGen-ed  December 25, 2012 at 11:01:58 AM by AutoGen 5.16.2
-=======
 .\"  It has been AutoGen-ed  December 25, 2012 at 11:35:13 AM by AutoGen 5.16.2
->>>>>>> 612fe08b
 .\"  From the definitions    ntpq-opts.def
 .\"  and the template file   agmdoc-cmd.tpl
 .Sh NAME
