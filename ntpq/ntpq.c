/*
 * ntpq - query an NTP server using mode 6 commands
 */
#include <config.h>
#include <stdio.h>
#include <ctype.h>
#include <signal.h>
#include <setjmp.h>
#include <sys/types.h>
#include <sys/time.h>
#ifdef HAVE_UNISTD_H
# include <unistd.h>
#endif
#ifdef HAVE_FCNTL_H
# include <fcntl.h>
#endif
#ifdef SYS_WINNT
# include <mswsock.h>
#endif
#include <isc/net.h>
#include <isc/result.h>

#include "ntpq.h"
#include "ntp_assert.h"
#include "ntp_stdlib.h"
#include "ntp_unixtime.h"
#include "ntp_calendar.h"
#include "ntp_select.h"
#include "ntp_assert.h"
#include "lib_strbuf.h"
#include "ntp_lineedit.h"
#include "ntp_debug.h"
#ifdef OPENSSL
#include "openssl/evp.h"
#include "openssl/objects.h"
#include "openssl/err.h"
#endif
#include <ssl_applink.c>

#include "ntp_libopts.h"
#include "ntpq-opts.h"

#ifdef SYS_VXWORKS		/* vxWorks needs mode flag -casey*/
# define open(name, flags)   open(name, flags, 0777)
# define SERVER_PORT_NUM     123
#endif

/* we use COMMAND as an autogen keyword */
#ifdef COMMAND
# undef COMMAND
#endif

/*
 * Because we potentially understand a lot of commands we will run
 * interactive if connected to a terminal.
 */
int interactive = 0;		/* set to 1 when we should prompt */
const char *prompt = "ntpq> ";	/* prompt to ask him about */

/*
 * use old readvars behavior?  --old-rv processing in ntpq resets
 * this value based on the presence or absence of --old-rv.  It is
 * initialized to 1 here to maintain backward compatibility with
 * libntpq clients such as ntpsnmpd, which are free to reset it as
 * desired.
 */
int	old_rv = 1;


/*
 * for get_systime()
 */
s_char	sys_precision;		/* local clock precision (log2 s) */

/*
 * Keyid used for authenticated requests.  Obtained on the fly.
 */
u_long info_auth_keyid = 0;

static	int	info_auth_keytype = NID_md5;	/* MD5 */
static	size_t	info_auth_hashlen = 16;		/* MD5 */
u_long	current_time;		/* needed by authkeys; not used */

/*
 * Flag which indicates we should always send authenticated requests
 */
int always_auth = 0;

/*
 * Flag which indicates raw mode output.
 */
int rawmode = 0;

/*
 * Packet version number we use
 */
u_char pktversion = NTP_OLDVERSION + 1;

/*
 * Don't jump if no set jmp.
 */
volatile int jump = 0;

/*
 * Format values
 */
#define	PADDING	0
#define	HA	1	/* host address */
#define	NA	2	/* network address */
#define	LP	3	/* leap (print in binary) */
#define	RF	4	/* refid (sometimes string, sometimes not) */
#define	AR	5	/* array of times */
#define FX	6	/* test flags */
#define TS	7	/* l_fp timestamp in hex */
#define	OC	8	/* integer, print in octal */
#define	EOV	255	/* end of table */

/*
 * For the most part ntpq simply displays what ntpd provides in the
 * mostly plain-text mode 6 responses.  A few variable names are by
 * default "cooked" to provide more human-friendly output.
 */
const var_format cookedvars[] = {
	{ "leap",		LP },
	{ "reach",		OC },
	{ "refid",		RF },
	{ "reftime",		TS },
	{ "clock",		TS },
	{ "org",		TS },
	{ "rec",		TS },
	{ "xmt",		TS },
	{ "flash",		FX },
	{ "srcadr",		HA },
	{ "peeradr",		HA },	/* compat with others */
	{ "dstadr",		NA },
	{ "filtdelay",		AR },
	{ "filtoffset",		AR },
	{ "filtdisp",		AR },
	{ "filterror",		AR },	/* compat with others */
};



/*
 * flasher bits
 */
static const char *tstflagnames[] = {
	"pkt_dup",		/* TEST1 */
	"pkt_bogus",		/* TEST2 */
	"pkt_unsync",		/* TEST3 */
	"pkt_denied",		/* TEST4 */
	"pkt_auth",		/* TEST5 */
	"pkt_stratum",		/* TEST6 */
	"pkt_header",		/* TEST7 */
	"pkt_autokey",		/* TEST8 */
	"pkt_crypto",		/* TEST9 */
	"peer_stratum",		/* TEST10 */
	"peer_dist",		/* TEST11 */
	"peer_loop",		/* TEST12 */
	"peer_unreach"		/* TEST13 */
};


int		ntpqmain	(int,	char **);
/*
 * Built in command handler declarations
 */
static	int	openhost	(const char *, int);
static	void	dump_hex_printable(const void *, size_t);
static	int	sendpkt		(void *, size_t);
static	int	getresponse	(int, int, u_short *, int *, const char **, int);
static	int	sendrequest	(int, associd_t, int, int, const char *);
static	char *	tstflags	(u_long);
#ifndef BUILD_AS_LIB
static	void	getcmds		(void);
#ifndef SYS_WINNT
static	RETSIGTYPE abortcmd	(int);
#endif	/* SYS_WINNT */
static	void	docmd		(const char *);
static	void	tokenize	(const char *, char **, int *);
static	int	getarg		(const char *, int, arg_v *);
#endif	/* BUILD_AS_LIB */
static	int	findcmd		(const char *, struct xcmd *,
				 struct xcmd *, struct xcmd **);
static	int	rtdatetolfp	(char *, l_fp *);
static	int	decodearr	(char *, int *, l_fp *);
static	void	help		(struct parse *, FILE *);
static	int	helpsort	(const void *, const void *);
static	void	printusage	(struct xcmd *, FILE *);
static	void	timeout		(struct parse *, FILE *);
static	void	auth_delay	(struct parse *, FILE *);
static	void	host		(struct parse *, FILE *);
static	void	ntp_poll	(struct parse *, FILE *);
static	void	keyid		(struct parse *, FILE *);
static	void	keytype		(struct parse *, FILE *);
static	void	passwd		(struct parse *, FILE *);
static	void	hostnames	(struct parse *, FILE *);
static	void	setdebug	(struct parse *, FILE *);
static	void	quit		(struct parse *, FILE *);
static	void	version		(struct parse *, FILE *);
static	void	raw		(struct parse *, FILE *);
static	void	cooked		(struct parse *, FILE *);
static	void	authenticate	(struct parse *, FILE *);
static	void	ntpversion	(struct parse *, FILE *);
static	void	warning		(const char *, ...)
    __attribute__((__format__(__printf__, 1, 2)));
static	void	error		(const char *, ...)
    __attribute__((__format__(__printf__, 1, 2)));
static	u_long	getkeyid	(const char *);
static	void	atoascii	(const char *, size_t, char *, size_t);
static	void	cookedprint	(int, int, const char *, int, int, FILE *);
static	void	rawprint	(int, int, const char *, int, int, FILE *);
static	void	startoutput	(void);
static	void	output		(FILE *, const char *, const char *);
static	void	endoutput	(FILE *);
static	void	outputarr	(FILE *, char *, int, l_fp *);
static	int	assoccmp	(const void *, const void *);
	u_short	varfmt		(const char *);

void	ntpq_custom_opt_handler	(tOptions *, tOptDesc *);

#ifdef OPENSSL
<<<<<<< HEAD
static void list_md_fn(const EVP_MD *m, const char *from,
		       const char *to, void *arg );
=======
# ifdef HAVE_EVP_MD_DO_ALL_SORTED
static void list_md_fn(const EVP_MD *m, const char *from,
		       const char *to, void *arg );
# endif
>>>>>>> d9080b9d
#endif
static char *list_digest_names(void);

/*
 * Built-in commands we understand
 */
struct xcmd builtins[] = {
	{ "?",		help,		{  OPT|NTP_STR, NO, NO, NO },
	  { "command", "", "", "" },
	  "tell the use and syntax of commands" },
	{ "help",	help,		{  OPT|NTP_STR, NO, NO, NO },
	  { "command", "", "", "" },
	  "tell the use and syntax of commands" },
	{ "timeout",	timeout,	{ OPT|NTP_UINT, NO, NO, NO },
	  { "msec", "", "", "" },
	  "set the primary receive time out" },
	{ "delay",	auth_delay,	{ OPT|NTP_INT, NO, NO, NO },
	  { "msec", "", "", "" },
	  "set the delay added to encryption time stamps" },
	{ "host",	host,		{ OPT|NTP_STR, OPT|NTP_STR, NO, NO },
	  { "-4|-6", "hostname", "", "" },
	  "specify the host whose NTP server we talk to" },
	{ "poll",	ntp_poll,	{ OPT|NTP_UINT, OPT|NTP_STR, NO, NO },
	  { "n", "verbose", "", "" },
	  "poll an NTP server in client mode `n' times" },
	{ "passwd",	passwd,		{ OPT|NTP_STR, NO, NO, NO },
	  { "", "", "", "" },
	  "specify a password to use for authenticated requests"},
	{ "hostnames",	hostnames,	{ OPT|NTP_STR, NO, NO, NO },
	  { "yes|no", "", "", "" },
	  "specify whether hostnames or net numbers are printed"},
	{ "debug",	setdebug,	{ OPT|NTP_STR, NO, NO, NO },
	  { "no|more|less", "", "", "" },
	  "set/change debugging level" },
	{ "quit",	quit,		{ NO, NO, NO, NO },
	  { "", "", "", "" },
	  "exit ntpq" },
	{ "exit",	quit,		{ NO, NO, NO, NO },
	  { "", "", "", "" },
	  "exit ntpq" },
	{ "keyid",	keyid,		{ OPT|NTP_UINT, NO, NO, NO },
	  { "key#", "", "", "" },
	  "set keyid to use for authenticated requests" },
	{ "version",	version,	{ NO, NO, NO, NO },
	  { "", "", "", "" },
	  "print version number" },
	{ "raw",	raw,		{ NO, NO, NO, NO },
	  { "", "", "", "" },
	  "do raw mode variable output" },
	{ "cooked",	cooked,		{ NO, NO, NO, NO },
	  { "", "", "", "" },
	  "do cooked mode variable output" },
	{ "authenticate", authenticate,	{ OPT|NTP_STR, NO, NO, NO },
	  { "yes|no", "", "", "" },
	  "always authenticate requests to this server" },
	{ "ntpversion",	ntpversion,	{ OPT|NTP_UINT, NO, NO, NO },
	  { "version number", "", "", "" },
	  "set the NTP version number to use for requests" },
	{ "keytype",	keytype,	{ OPT|NTP_STR, NO, NO, NO },
	  { "key type %s", "", "", "" },
	  NULL },
	{ 0,		0,		{ NO, NO, NO, NO },
	  { "", "", "", "" }, "" }
};


/*
 * Default values we use.
 */
#define	DEFHOST		"localhost"	/* default host name */
#define	DEFTIMEOUT	5		/* wait 5 seconds for 1st pkt */
#define	DEFSTIMEOUT	3		/* and 3 more for each additional */
/*
 * Requests are automatically retried once, so total timeout with no
 * response is a bit over 2 * DEFTIMEOUT, or 10 seconds.  At the other
 * extreme, a request eliciting 32 packets of responses each for some
 * reason nearly DEFSTIMEOUT seconds after the prior in that series,
 * with a single packet dropped, would take around 32 * DEFSTIMEOUT, or
 * 93 seconds to fail each of two times, or 186 seconds.
 * Some commands involve a series of requests, such as "peers" and
 * "mrulist", so the cumulative timeouts are even longer for those.
 */
#define	DEFDELAY	0x51EB852	/* 20 milliseconds, l_fp fraction */
#define	LENHOSTNAME	256		/* host name is 256 characters long */
#define	MAXCMDS		100		/* maximum commands on cmd line */
#define	MAXHOSTS	200		/* maximum hosts on cmd line */
#define	MAXLINE		512		/* maximum line length */
#define	MAXTOKENS	(1+MAXARGS+2)	/* maximum number of usable tokens */
#define	MAXVARLEN	256		/* maximum length of a variable name */
#define	MAXVALLEN	2048		/* maximum length of a variable value */
#define	MAXOUTLINE	72		/* maximum length of an output line */
#define SCREENWIDTH	76		/* nominal screen width in columns */

/*
 * Some variables used and manipulated locally
 */
struct sock_timeval tvout = { DEFTIMEOUT, 0 };	/* time out for reads */
struct sock_timeval tvsout = { DEFSTIMEOUT, 0 };/* secondary time out */
l_fp delay_time;				/* delay time */
char currenthost[LENHOSTNAME];			/* current host name */
int currenthostisnum;				/* is prior text from IP? */
struct sockaddr_in hostaddr;			/* host address */
int showhostnames = 1;				/* show host names by default */
int wideremote = 0;				/* show wide remote names? */

int ai_fam_templ;				/* address family */
int ai_fam_default;				/* default address family */
SOCKET sockfd;					/* fd socket is opened on */
int havehost = 0;				/* set to 1 when host open */
int s_port = 0;
struct servent *server_entry = NULL;		/* server entry for ntp */


/*
 * Sequence number used for requests.  It is incremented before
 * it is used.
 */
u_short sequence;

/*
 * Holds data returned from queries.  Declare buffer long to be sure of
 * alignment.
 */
#define	DATASIZE	(MAXFRAGS*480)	/* maximum amount of data */
long pktdata[DATASIZE/sizeof(long)];

/*
 * assoc_cache[] is a dynamic array which allows references to
 * associations using &1 ... &N for n associations, avoiding manual
 * lookup of the current association IDs for a given ntpd.  It also
 * caches the status word for each association, retrieved incidentally.
 */
struct association *	assoc_cache;
u_int assoc_cache_slots;/* count of allocated array entries */
u_int numassoc;		/* number of cached associations */

/*
 * For commands typed on the command line (with the -c option)
 */
int numcmds = 0;
const char *ccmds[MAXCMDS];
#define	ADDCMD(cp)	if (numcmds < MAXCMDS) ccmds[numcmds++] = (cp)

/*
 * When multiple hosts are specified.
 */

u_int numhosts;

chost chosts[MAXHOSTS];
#define	ADDHOST(cp)						\
	do {							\
		if (numhosts < MAXHOSTS) {			\
			chosts[numhosts].name = (cp);		\
			chosts[numhosts].fam = ai_fam_templ;	\
			numhosts++;				\
		}						\
	} while (0)

/*
 * Macro definitions we use
 */
#define	ISSPACE(c)	((c) == ' ' || (c) == '\t')
#define	ISEOL(c)	((c) == '\n' || (c) == '\r' || (c) == '\0')
#define	STREQ(a, b)	(*(a) == *(b) && strcmp((a), (b)) == 0)

/*
 * Jump buffer for longjumping back to the command level
 */
jmp_buf interrupt_buf;

/*
 * Points at file being currently printed into
 */
FILE *current_output;

/*
 * Command table imported from ntpdc_ops.c
 */
extern struct xcmd opcmds[];

char *progname;

#ifdef NO_MAIN_ALLOWED
#ifndef BUILD_AS_LIB
CALL(ntpq,"ntpq",ntpqmain);

void clear_globals(void)
{
	extern int ntp_optind;
	showhostnames = 0;	/* don'tshow host names by default */
	ntp_optind = 0;
	server_entry = NULL;	/* server entry for ntp */
	havehost = 0;		/* set to 1 when host open */
	numassoc = 0;		/* number of cached associations */
	numcmds = 0;
	numhosts = 0;
}
#endif /* !BUILD_AS_LIB */
#endif /* NO_MAIN_ALLOWED */

/*
 * main - parse arguments and handle options
 */
#ifndef NO_MAIN_ALLOWED
int
main(
	int argc,
	char *argv[]
	)
{
	return ntpqmain(argc, argv);
}
#endif

#ifndef BUILD_AS_LIB
int
ntpqmain(
	int argc,
	char *argv[]
	)
{
	u_int ihost;
	int icmd;


#ifdef SYS_VXWORKS
	clear_globals();
	taskPrioritySet(taskIdSelf(), 100 );
#endif

	delay_time.l_ui = 0;
	delay_time.l_uf = DEFDELAY;

	init_lib();	/* sets up ipv4_works, ipv6_works */
	ssl_applink();
	init_auth();

	/* Check to see if we have IPv6. Otherwise default to IPv4 */
	if (!ipv6_works)
		ai_fam_default = AF_INET;

	/* Fixup keytype's help based on available digest names */

	{
	    char *list;
	    char *msg, *fmt;

	    list = list_digest_names();
	    for (icmd = 0; icmd < sizeof(builtins)/sizeof(builtins[0]); icmd++) {
		if (strcmp("keytype", builtins[icmd].keyword) == 0)
		    break;
	    }

<<<<<<< HEAD
=======
	    /* CID: 1295478 */
	    /* This should only "trip" if "keytype" is removed from builtins */
	    INSIST(icmd < sizeof(builtins)/sizeof(builtins[0]));

>>>>>>> d9080b9d
#ifdef OPENSSL
	    builtins[icmd].desc[0] = "digest-name";
	    fmt = "set key type to use for authenticated requests, one of:%s";
#else
	    builtins[icmd].desc[0] = "md5";
	    fmt = "set key type to use for authenticated requests (%s)";
#endif
	    msg = malloc(strlen(fmt) + strlen(list) - strlen("%s") +1);
	    sprintf(msg, fmt, list);
	    builtins[icmd].comment = msg;
	    free(list);
	}

	progname = argv[0];

	{
		int optct = ntpOptionProcess(&ntpqOptions, argc, argv);
		argc -= optct;
		argv += optct;
	}

	/*
	 * Process options other than -c and -p, which are specially
	 * handled by ntpq_custom_opt_handler().
	 */

	debug = OPT_VALUE_SET_DEBUG_LEVEL;

	if (HAVE_OPT(IPV4))
		ai_fam_templ = AF_INET;
	else if (HAVE_OPT(IPV6))
		ai_fam_templ = AF_INET6;
	else
		ai_fam_templ = ai_fam_default;

	if (HAVE_OPT(INTERACTIVE))
		interactive = 1;

	if (HAVE_OPT(NUMERIC))
		showhostnames = 0;

	if (HAVE_OPT(WIDE))
		wideremote = 1;

	old_rv = HAVE_OPT(OLD_RV);

	if (0 == argc) {
		ADDHOST(DEFHOST);
	} else {
		for (ihost = 0; ihost < (u_int)argc; ihost++) {
			if ('-' == *argv[ihost]) {
				//
				// If I really cared I'd also check:
				// 0 == argv[ihost][2]
				//
				// and there are other cases as well...
				//
				if ('4' == argv[ihost][1]) {
					ai_fam_templ = AF_INET;
					continue;
				} else if ('6' == argv[ihost][1]) {
					ai_fam_templ = AF_INET6;
					continue;
				} else {
					// XXX Throw a usage error
				}
			}
			ADDHOST(argv[ihost]);
		}
	}

	if (numcmds == 0 && interactive == 0
	    && isatty(fileno(stdin)) && isatty(fileno(stderr))) {
		interactive = 1;
	}

#ifndef SYS_WINNT /* Under NT cannot handle SIGINT, WIN32 spawns a handler */
	if (interactive)
	    (void) signal_no_reset(SIGINT, abortcmd);
#endif /* SYS_WINNT */

	if (numcmds == 0) {
		(void) openhost(chosts[0].name, chosts[0].fam);
		getcmds();
	} else {
		for (ihost = 0; ihost < numhosts; ihost++) {
			if (openhost(chosts[ihost].name, chosts[ihost].fam))
				for (icmd = 0; icmd < numcmds; icmd++)
					docmd(ccmds[icmd]);
		}
	}
#ifdef SYS_WINNT
	WSACleanup();
#endif /* SYS_WINNT */
	return 0;
}
#endif /* !BUILD_AS_LIB */

/*
 * openhost - open a socket to a host
 */
static	int
openhost(
	const char *hname,
	int	    fam
	)
{
	const char svc[] = "ntp";
	char temphost[LENHOSTNAME];
	int a_info, i;
	struct addrinfo hints, *ai;
	sockaddr_u addr;
	size_t octets;
	register const char *cp;
	char name[LENHOSTNAME];

	/*
	 * We need to get by the [] if they were entered
	 */

	cp = hname;

	if (*cp == '[') {
		cp++;
		for (i = 0; *cp && *cp != ']'; cp++, i++)
			name[i] = *cp;
		if (*cp == ']') {
			name[i] = '\0';
			hname = name;
		} else {
			return 0;
		}
	}

	/*
	 * First try to resolve it as an ip address and if that fails,
	 * do a fullblown (dns) lookup. That way we only use the dns
	 * when it is needed and work around some implementations that
	 * will return an "IPv4-mapped IPv6 address" address if you
	 * give it an IPv4 address to lookup.
	 */
	ZERO(hints);
	hints.ai_family = fam;
	hints.ai_protocol = IPPROTO_UDP;
	hints.ai_socktype = SOCK_DGRAM;
	hints.ai_flags = Z_AI_NUMERICHOST;
	ai = NULL;

	a_info = getaddrinfo(hname, svc, &hints, &ai);
	if (a_info == EAI_NONAME
#ifdef EAI_NODATA
	    || a_info == EAI_NODATA
#endif
	   ) {
		hints.ai_flags = AI_CANONNAME;
#ifdef AI_ADDRCONFIG
		hints.ai_flags |= AI_ADDRCONFIG;
#endif
		a_info = getaddrinfo(hname, svc, &hints, &ai);
	}
#ifdef AI_ADDRCONFIG
	/* Some older implementations don't like AI_ADDRCONFIG. */
	if (a_info == EAI_BADFLAGS) {
		hints.ai_flags &= ~AI_ADDRCONFIG;
		a_info = getaddrinfo(hname, svc, &hints, &ai);
	}
#endif
	if (a_info != 0) {
		fprintf(stderr, "%s\n", gai_strerror(a_info));
		return 0;
	}

	INSIST(ai != NULL);
	ZERO(addr);
	octets = min(sizeof(addr), ai->ai_addrlen);
	memcpy(&addr, ai->ai_addr, octets);

	if (ai->ai_canonname == NULL) {
		strlcpy(temphost, stoa(&addr), sizeof(temphost));
		currenthostisnum = TRUE;
	} else {
		strlcpy(temphost, ai->ai_canonname, sizeof(temphost));
		currenthostisnum = FALSE;
	}

	if (debug > 2)
		printf("Opening host %s (%s)\n",
			temphost,
			(ai->ai_family == AF_INET)
			? "AF_INET"
			: (ai->ai_family == AF_INET6)
			  ? "AF_INET6"
			  : "AF-???"
			);

	if (havehost == 1) {
		if (debug > 2)
			printf("Closing old host %s\n", currenthost);
		closesocket(sockfd);
		havehost = 0;
	}
	strlcpy(currenthost, temphost, sizeof(currenthost));

	/* port maps to the same location in both families */
	s_port = NSRCPORT(&addr);
#ifdef SYS_VXWORKS
	((struct sockaddr_in6 *)&hostaddr)->sin6_port = htons(SERVER_PORT_NUM);
	if (ai->ai_family == AF_INET)
		*(struct sockaddr_in *)&hostaddr=
			*((struct sockaddr_in *)ai->ai_addr);
	else
		*(struct sockaddr_in6 *)&hostaddr=
			*((struct sockaddr_in6 *)ai->ai_addr);
#endif /* SYS_VXWORKS */

#ifdef SYS_WINNT
	{
		int optionValue = SO_SYNCHRONOUS_NONALERT;
		int err;

		err = setsockopt(INVALID_SOCKET, SOL_SOCKET, SO_OPENTYPE,
				 (char *)&optionValue, sizeof(optionValue));
		if (err) {
			mfprintf(stderr,
				 "setsockopt(SO_SYNCHRONOUS_NONALERT)"
				 " error: %m\n");
			freeaddrinfo(ai);
			exit(1);
		}
	}
#endif /* SYS_WINNT */

	sockfd = socket(ai->ai_family, ai->ai_socktype,
			ai->ai_protocol);
	if (sockfd == INVALID_SOCKET) {
		error("socket");
		freeaddrinfo(ai);
		return 0;
	}


#ifdef NEED_RCVBUF_SLOP
# ifdef SO_RCVBUF
	{ int rbufsize = DATASIZE + 2048;	/* 2K for slop */
	if (setsockopt(sockfd, SOL_SOCKET, SO_RCVBUF,
		       &rbufsize, sizeof(int)) == -1)
		error("setsockopt");
	}
# endif
#endif

	if
#ifdef SYS_VXWORKS
	   (connect(sockfd, (struct sockaddr *)&hostaddr,
		    sizeof(hostaddr)) == -1)
#else
	   (connect(sockfd, (struct sockaddr *)ai->ai_addr,
		    ai->ai_addrlen) == -1)
#endif /* SYS_VXWORKS */
	    {
		error("connect");
		freeaddrinfo(ai);
		return 0;
	}
	freeaddrinfo(ai);
	havehost = 1;
	numassoc = 0;

	return 1;
}


static void
dump_hex_printable(
	const void *	data,
	size_t		len
	)
{
	const char *	cdata;
	const char *	rowstart;
	size_t		idx;
	size_t		rowlen;
	u_char		uch;

	cdata = data;
	while (len > 0) {
		rowstart = cdata;
		rowlen = min(16, len);
		for (idx = 0; idx < rowlen; idx++) {
			uch = *(cdata++);
			printf("%02x ", uch);
		}
		for ( ; idx < 16 ; idx++)
			printf("   ");
		cdata = rowstart;
		for (idx = 0; idx < rowlen; idx++) {
			uch = *(cdata++);
			printf("%c", (isprint(uch))
					 ? uch
					 : '.');
		}
		printf("\n");
		len -= rowlen;
	}
}


/* XXX ELIMINATE sendpkt similar in ntpq.c, ntpdc.c, ntp_io.c, ntptrace.c */
/*
 * sendpkt - send a packet to the remote host
 */
static int
sendpkt(
	void *	xdata,
	size_t	xdatalen
	)
{
	if (debug >= 3)
		printf("Sending %zu octets\n", xdatalen);

	if (send(sockfd, xdata, (size_t)xdatalen, 0) == -1) {
		warning("write to %s failed", currenthost);
		return -1;
	}

	if (debug >= 4) {
		printf("Request packet:\n");
		dump_hex_printable(xdata, xdatalen);
	}
	return 0;
}

/*
 * getresponse - get a (series of) response packet(s) and return the data
 */
static int
getresponse(
	int opcode,
	int associd,
	u_short *rstatus,
	int *rsize,
	const char **rdata,
	int timeo
	)
{
	struct ntp_control rpkt;
	struct sock_timeval tvo;
	u_short offsets[MAXFRAGS+1];
	u_short counts[MAXFRAGS+1];
	u_short offset;
	u_short count;
	size_t numfrags;
	size_t f;
	size_t ff;
	int seenlastfrag;
	int shouldbesize;
	fd_set fds;
	int n;
	int errcode;

	/*
	 * This is pretty tricky.  We may get between 1 and MAXFRAG packets
	 * back in response to the request.  We peel the data out of
	 * each packet and collect it in one long block.  When the last
	 * packet in the sequence is received we'll know how much data we
	 * should have had.  Note we use one long time out, should reconsider.
	 */
	*rsize = 0;
	if (rstatus)
		*rstatus = 0;
	*rdata = (char *)pktdata;

	numfrags = 0;
	seenlastfrag = 0;

	FD_ZERO(&fds);

	/*
	 * Loop until we have an error or a complete response.  Nearly all
	 * code paths to loop again use continue.
	 */
	for (;;) {

		if (numfrags == 0)
			tvo = tvout;
		else
			tvo = tvsout;

		FD_SET(sockfd, &fds);
		n = select(sockfd + 1, &fds, NULL, NULL, &tvo);

		if (n == -1) {
			warning("select fails");
			return -1;
		}
		if (n == 0) {
			/*
			 * Timed out.  Return what we have
			 */
			if (numfrags == 0) {
				if (timeo)
					fprintf(stderr,
						"%s: timed out, nothing received\n",
						currenthost);
				return ERR_TIMEOUT;
			}
			if (timeo)
				fprintf(stderr,
					"%s: timed out with incomplete data\n",
					currenthost);
			if (debug) {
				fprintf(stderr,
					"ERR_INCOMPLETE: Received fragments:\n");
				for (f = 0; f < numfrags; f++)
					fprintf(stderr,
						"%2u: %5d %5d\t%3d octets\n",
						(u_int)f, offsets[f],
						offsets[f] +
						counts[f],
						counts[f]);
				fprintf(stderr,
					"last fragment %sreceived\n",
					(seenlastfrag)
					    ? ""
					    : "not ");
			}
			return ERR_INCOMPLETE;
		}

		n = recv(sockfd, (char *)&rpkt, sizeof(rpkt), 0);
		if (n == -1) {
			warning("read");
			return -1;
		}

		if (debug >= 4) {
			printf("Response packet:\n");
			dump_hex_printable(&rpkt, n);
		}

		/*
		 * Check for format errors.  Bug proofing.
		 */
		if (n < (int)CTL_HEADER_LEN) {
			if (debug)
				printf("Short (%d byte) packet received\n", n);
			continue;
		}
		if (PKT_VERSION(rpkt.li_vn_mode) > NTP_VERSION
		    || PKT_VERSION(rpkt.li_vn_mode) < NTP_OLDVERSION) {
			if (debug)
				printf("Packet received with version %d\n",
				       PKT_VERSION(rpkt.li_vn_mode));
			continue;
		}
		if (PKT_MODE(rpkt.li_vn_mode) != MODE_CONTROL) {
			if (debug)
				printf("Packet received with mode %d\n",
				       PKT_MODE(rpkt.li_vn_mode));
			continue;
		}
		if (!CTL_ISRESPONSE(rpkt.r_m_e_op)) {
			if (debug)
				printf("Received request packet, wanted response\n");
			continue;
		}

		/*
		 * Check opcode and sequence number for a match.
		 * Could be old data getting to us.
		 */
		if (ntohs(rpkt.sequence) != sequence) {
			if (debug)
				printf("Received sequnce number %d, wanted %d\n",
				       ntohs(rpkt.sequence), sequence);
			continue;
		}
		if (CTL_OP(rpkt.r_m_e_op) != opcode) {
			if (debug)
			    printf(
				    "Received opcode %d, wanted %d (sequence number okay)\n",
				    CTL_OP(rpkt.r_m_e_op), opcode);
			continue;
		}

		/*
		 * Check the error code.  If non-zero, return it.
		 */
		if (CTL_ISERROR(rpkt.r_m_e_op)) {
			errcode = (ntohs(rpkt.status) >> 8) & 0xff;
			if (CTL_ISMORE(rpkt.r_m_e_op))
				TRACE(1, ("Error code %d received on not-final packet\n",
					  errcode));
			if (errcode == CERR_UNSPEC)
				return ERR_UNSPEC;
			return errcode;
		}

		/*
		 * Check the association ID to make sure it matches what
		 * we sent.
		 */
		if (ntohs(rpkt.associd) != associd) {
			TRACE(1, ("Association ID %d doesn't match expected %d\n",
				  ntohs(rpkt.associd), associd));
			/*
			 * Hack for silly fuzzballs which, at the time of writing,
			 * return an assID of sys.peer when queried for system variables.
			 */
#ifdef notdef
			continue;
#endif
		}

		/*
		 * Collect offset and count.  Make sure they make sense.
		 */
		offset = ntohs(rpkt.offset);
		count = ntohs(rpkt.count);

		/*
		 * validate received payload size is padded to next 32-bit
		 * boundary and no smaller than claimed by rpkt.count
		 */
		if (n & 0x3) {
			TRACE(1, ("Response packet not padded, size = %d\n",
				  n));
			continue;
		}

		shouldbesize = (CTL_HEADER_LEN + count + 3) & ~3;

		if (n < shouldbesize) {
			printf("Response packet claims %u octets payload, above %ld received\n",
			       count, (long)n - CTL_HEADER_LEN);
			return ERR_INCOMPLETE;
		}

		if (debug >= 3 && shouldbesize > n) {
			u_int32 key;
			u_int32 *lpkt;
			int maclen;

			/*
			 * Usually we ignore authentication, but for debugging purposes
			 * we watch it here.
			 */
			/* round to 8 octet boundary */
			shouldbesize = (shouldbesize + 7) & ~7;

			maclen = n - shouldbesize;
			if (maclen >= (int)MIN_MAC_LEN) {
				printf(
					"Packet shows signs of authentication (total %d, data %d, mac %d)\n",
					n, shouldbesize, maclen);
				lpkt = (u_int32 *)&rpkt;
				printf("%08lx %08lx %08lx %08lx %08lx %08lx\n",
				       (u_long)ntohl(lpkt[(n - maclen)/sizeof(u_int32) - 3]),
				       (u_long)ntohl(lpkt[(n - maclen)/sizeof(u_int32) - 2]),
				       (u_long)ntohl(lpkt[(n - maclen)/sizeof(u_int32) - 1]),
				       (u_long)ntohl(lpkt[(n - maclen)/sizeof(u_int32)]),
				       (u_long)ntohl(lpkt[(n - maclen)/sizeof(u_int32) + 1]),
				       (u_long)ntohl(lpkt[(n - maclen)/sizeof(u_int32) + 2]));
				key = ntohl(lpkt[(n - maclen) / sizeof(u_int32)]);
				printf("Authenticated with keyid %lu\n", (u_long)key);
				if (key != 0 && key != info_auth_keyid) {
					printf("We don't know that key\n");
				} else {
					if (authdecrypt(key, (u_int32 *)&rpkt,
					    n - maclen, maclen)) {
						printf("Auth okay!\n");
					} else {
						printf("Auth failed!\n");
					}
				}
			}
		}

		TRACE(2, ("Got packet, size = %d\n", n));
		if (count > (n - CTL_HEADER_LEN)) {
			TRACE(1, ("Received count of %u octets, data in packet is %ld\n",
				  count, (long)n - CTL_HEADER_LEN));
			continue;
		}
		if (count == 0 && CTL_ISMORE(rpkt.r_m_e_op)) {
			TRACE(1, ("Received count of 0 in non-final fragment\n"));
			continue;
		}
		if (offset + count > sizeof(pktdata)) {
			TRACE(1, ("Offset %u, count %u, too big for buffer\n",
				  offset, count));
			return ERR_TOOMUCH;
		}
		if (seenlastfrag && !CTL_ISMORE(rpkt.r_m_e_op)) {
			TRACE(1, ("Received second last fragment packet\n"));
			continue;
		}

		/*
		 * So far, so good.  Record this fragment, making sure it doesn't
		 * overlap anything.
		 */
		TRACE(2, ("Packet okay\n"));

		if (numfrags > (MAXFRAGS - 1)) {
			TRACE(2, ("Number of fragments exceeds maximum %d\n",
				  MAXFRAGS - 1));
			return ERR_TOOMUCH;
		}

		/*
		 * Find the position for the fragment relative to any
		 * previously received.
		 */
		for (f = 0;
		     f < numfrags && offsets[f] < offset;
		     f++) {
			/* empty body */ ;
		}

		if (f < numfrags && offset == offsets[f]) {
			TRACE(1, ("duplicate %u octets at %u ignored, prior %u at %u\n",
				  count, offset, counts[f], offsets[f]));
			continue;
		}

		if (f > 0 && (offsets[f-1] + counts[f-1]) > offset) {
			TRACE(1, ("received frag at %u overlaps with %u octet frag at %u\n",
				  offset, counts[f-1], offsets[f-1]));
			continue;
		}

		if (f < numfrags && (offset + count) > offsets[f]) {
			TRACE(1, ("received %u octet frag at %u overlaps with frag at %u\n",
				  count, offset, offsets[f]));
			continue;
		}

		for (ff = numfrags; ff > f; ff--) {
			offsets[ff] = offsets[ff-1];
			counts[ff] = counts[ff-1];
		}
		offsets[f] = offset;
		counts[f] = count;
		numfrags++;

		/*
		 * Got that stuffed in right.  Figure out if this was the last.
		 * Record status info out of the last packet.
		 */
		if (!CTL_ISMORE(rpkt.r_m_e_op)) {
			seenlastfrag = 1;
			if (rstatus != 0)
				*rstatus = ntohs(rpkt.status);
		}

		/*
		 * Copy the data into the data buffer.
		 */
		memcpy((char *)pktdata + offset, &rpkt.u, count);

		/*
		 * If we've seen the last fragment, look for holes in the sequence.
		 * If there aren't any, we're done.
		 */
		if (seenlastfrag && offsets[0] == 0) {
			for (f = 1; f < numfrags; f++)
				if (offsets[f-1] + counts[f-1] !=
				    offsets[f])
					break;
			if (f == numfrags) {
				*rsize = offsets[f-1] + counts[f-1];
				TRACE(1, ("%lu packets reassembled into response\n",
					  (u_long)numfrags));
				return 0;
			}
		}
	}  /* giant for (;;) collecting response packets */
}  /* getresponse() */


/*
 * sendrequest - format and send a request packet
 */
static int
sendrequest(
	int opcode,
	associd_t associd,
	int auth,
	int qsize,
	const char *qdata
	)
{
	struct ntp_control qpkt;
	int	pktsize;
	u_long	key_id;
	char *	pass;
	int	maclen;

	/*
	 * Check to make sure the data will fit in one packet
	 */
	if (qsize > CTL_MAX_DATA_LEN) {
		fprintf(stderr,
			"***Internal error!  qsize (%d) too large\n",
			qsize);
		return 1;
	}

	/*
	 * Fill in the packet
	 */
	qpkt.li_vn_mode = PKT_LI_VN_MODE(0, pktversion, MODE_CONTROL);
	qpkt.r_m_e_op = (u_char)(opcode & CTL_OP_MASK);
	qpkt.sequence = htons(sequence);
	qpkt.status = 0;
	qpkt.associd = htons((u_short)associd);
	qpkt.offset = 0;
	qpkt.count = htons((u_short)qsize);

	pktsize = CTL_HEADER_LEN;

	/*
	 * If we have data, copy and pad it out to a 32-bit boundary.
	 */
	if (qsize > 0) {
		memcpy(&qpkt.u, qdata, (size_t)qsize);
		pktsize += qsize;
		while (pktsize & (sizeof(u_int32) - 1)) {
			qpkt.u.data[qsize++] = 0;
			pktsize++;
		}
	}

	/*
	 * If it isn't authenticated we can just send it.  Otherwise
	 * we're going to have to think about it a little.
	 */
	if (!auth && !always_auth) {
		return sendpkt(&qpkt, pktsize);
	}

	/*
	 * Pad out packet to a multiple of 8 octets to be sure
	 * receiver can handle it.
	 */
	while (pktsize & 7) {
		qpkt.u.data[qsize++] = 0;
		pktsize++;
	}

	/*
	 * Get the keyid and the password if we don't have one.
	 */
	if (info_auth_keyid == 0) {
		key_id = getkeyid("Keyid: ");
		if (key_id == 0 || key_id > NTP_MAXKEY) {
			fprintf(stderr,
				"Invalid key identifier\n");
			return 1;
		}
		info_auth_keyid = key_id;
	}
	if (!authistrusted(info_auth_keyid)) {
		pass = getpass_keytype(info_auth_keytype);
		if ('\0' == pass[0]) {
			fprintf(stderr, "Invalid password\n");
			return 1;
		}
		authusekey(info_auth_keyid, info_auth_keytype,
			   (u_char *)pass);
		authtrust(info_auth_keyid, 1);
	}

	/*
	 * Do the encryption.
	 */
	maclen = authencrypt(info_auth_keyid, (void *)&qpkt, pktsize);
	if (!maclen) {
		fprintf(stderr, "Key not found\n");
		return 1;
	} else if ((size_t)maclen != (info_auth_hashlen + sizeof(keyid_t))) {
		fprintf(stderr,
			"%d octet MAC, %zu expected with %zu octet digest\n",
			maclen, (info_auth_hashlen + sizeof(keyid_t)),
			info_auth_hashlen);
		return 1;
	}

	return sendpkt((char *)&qpkt, pktsize + maclen);
}


/*
 * show_error_msg - display the error text for a mode 6 error response.
 */
void
show_error_msg(
	int		m6resp,
	associd_t	associd
	)
{
	if (numhosts > 1)
		fprintf(stderr, "server=%s ", currenthost);

	switch(m6resp) {

	case CERR_BADFMT:
		fprintf(stderr,
		    "***Server reports a bad format request packet\n");
		break;

	case CERR_PERMISSION:
		fprintf(stderr,
		    "***Server disallowed request (authentication?)\n");
		break;

	case CERR_BADOP:
		fprintf(stderr,
		    "***Server reports a bad opcode in request\n");
		break;

	case CERR_BADASSOC:
		fprintf(stderr,
		    "***Association ID %d unknown to server\n",
		    associd);
		break;

	case CERR_UNKNOWNVAR:
		fprintf(stderr,
		    "***A request variable unknown to the server\n");
		break;

	case CERR_BADVALUE:
		fprintf(stderr,
		    "***Server indicates a request variable was bad\n");
		break;

	case ERR_UNSPEC:
		fprintf(stderr,
		    "***Server returned an unspecified error\n");
		break;

	case ERR_TIMEOUT:
		fprintf(stderr, "***Request timed out\n");
		break;

	case ERR_INCOMPLETE:
		fprintf(stderr,
		    "***Response from server was incomplete\n");
		break;

	case ERR_TOOMUCH:
		fprintf(stderr,
		    "***Buffer size exceeded for returned data\n");
		break;

	default:
		fprintf(stderr,
		    "***Server returns unknown error code %d\n",
		    m6resp);
	}
}

/*
 * doquery - send a request and process the response, displaying
 *	     error messages for any error responses.
 */
int
doquery(
	int opcode,
	associd_t associd,
	int auth,
	int qsize,
	const char *qdata,
	u_short *rstatus,
	int *rsize,
	const char **rdata
	)
{
	return doqueryex(opcode, associd, auth, qsize, qdata, rstatus,
			 rsize, rdata, FALSE);
}


/*
 * doqueryex - send a request and process the response, optionally
 *	       displaying error messages for any error responses.
 */
int
doqueryex(
	int opcode,
	associd_t associd,
	int auth,
	int qsize,
	const char *qdata,
	u_short *rstatus,
	int *rsize,
	const char **rdata,
	int quiet
	)
{
	int res;
	int done;

	/*
	 * Check to make sure host is open
	 */
	if (!havehost) {
		fprintf(stderr, "***No host open, use `host' command\n");
		return -1;
	}

	done = 0;
	sequence++;

    again:
	/*
	 * send a request
	 */
	res = sendrequest(opcode, associd, auth, qsize, qdata);
	if (res != 0)
		return res;

	/*
	 * Get the response.  If we got a standard error, print a message
	 */
	res = getresponse(opcode, associd, rstatus, rsize, rdata, done);

	if (res > 0) {
		if (!done && (res == ERR_TIMEOUT || res == ERR_INCOMPLETE)) {
			if (res == ERR_INCOMPLETE) {
				/*
				 * better bump the sequence so we don't
				 * get confused about differing fragments.
				 */
				sequence++;
			}
			done = 1;
			goto again;
		}
		if (!quiet)
			show_error_msg(res, associd);

	}
	return res;
}


#ifndef BUILD_AS_LIB
/*
 * getcmds - read commands from the standard input and execute them
 */
static void
getcmds(void)
{
	char *	line;
	int	count;

	ntp_readline_init(interactive ? prompt : NULL);

	for (;;) {
		line = ntp_readline(&count);
		if (NULL == line)
			break;
		docmd(line);
		free(line);
	}

	ntp_readline_uninit();
}
#endif /* !BUILD_AS_LIB */


#if !defined(SYS_WINNT) && !defined(BUILD_AS_LIB)
/*
 * abortcmd - catch interrupts and abort the current command
 */
static RETSIGTYPE
abortcmd(
	int sig
	)
{
	if (current_output == stdout)
	    (void) fflush(stdout);
	putc('\n', stderr);
	(void) fflush(stderr);
	if (jump) longjmp(interrupt_buf, 1);
}
#endif	/* !SYS_WINNT && !BUILD_AS_LIB */


#ifndef	BUILD_AS_LIB
/*
 * docmd - decode the command line and execute a command
 */
static void
docmd(
	const char *cmdline
	)
{
	char *tokens[1+MAXARGS+2];
	struct parse pcmd;
	int ntok;
	static int i;
	struct xcmd *xcmd;

	/*
	 * Tokenize the command line.  If nothing on it, return.
	 */
	tokenize(cmdline, tokens, &ntok);
	if (ntok == 0)
	    return;

	/*
	 * Find the appropriate command description.
	 */
	i = findcmd(tokens[0], builtins, opcmds, &xcmd);
	if (i == 0) {
		(void) fprintf(stderr, "***Command `%s' unknown\n",
			       tokens[0]);
		return;
	} else if (i >= 2) {
		(void) fprintf(stderr, "***Command `%s' ambiguous\n",
			       tokens[0]);
		return;
	}

	/* Warn about ignored extra args */
	for (i = MAXARGS + 1; i < ntok ; ++i) {
		fprintf(stderr, "***Extra arg `%s' ignored\n", tokens[i]);
	}

	/*
	 * Save the keyword, then walk through the arguments, interpreting
	 * as we go.
	 */
	pcmd.keyword = tokens[0];
	pcmd.nargs = 0;
	for (i = 0; i < MAXARGS && xcmd->arg[i] != NO; i++) {
		if ((i+1) >= ntok) {
			if (!(xcmd->arg[i] & OPT)) {
				printusage(xcmd, stderr);
				return;
			}
			break;
		}
		if ((xcmd->arg[i] & OPT) && (*tokens[i+1] == '>'))
			break;
		if (!getarg(tokens[i+1], (int)xcmd->arg[i], &pcmd.argval[i]))
			return;
		pcmd.nargs++;
	}

	i++;
	if (i < ntok && *tokens[i] == '>') {
		char *fname;

		if (*(tokens[i]+1) != '\0')
			fname = tokens[i]+1;
		else if ((i+1) < ntok)
			fname = tokens[i+1];
		else {
			(void) fprintf(stderr, "***No file for redirect\n");
			return;
		}

		current_output = fopen(fname, "w");
		if (current_output == NULL) {
			(void) fprintf(stderr, "***Error opening %s: ", fname);
			perror("");
			return;
		}
		i = 1;		/* flag we need a close */
	} else {
		current_output = stdout;
		i = 0;		/* flag no close */
	}

	if (interactive && setjmp(interrupt_buf)) {
		jump = 0;
		return;
	} else {
		jump++;
		(xcmd->handler)(&pcmd, current_output);
		jump = 0;	/* HMS: 961106: was after fclose() */
		if (i) (void) fclose(current_output);
	}

	return;
}


/*
 * tokenize - turn a command line into tokens
 *
 * SK: Modified to allow a quoted string
 *
 * HMS: If the first character of the first token is a ':' then (after
 * eating inter-token whitespace) the 2nd token is the rest of the line.
 */

static void
tokenize(
	const char *line,
	char **tokens,
	int *ntok
	)
{
	register const char *cp;
	register char *sp;
	static char tspace[MAXLINE];

	sp = tspace;
	cp = line;
	for (*ntok = 0; *ntok < MAXTOKENS; (*ntok)++) {
		tokens[*ntok] = sp;

		/* Skip inter-token whitespace */
		while (ISSPACE(*cp))
		    cp++;

		/* If we're at EOL we're done */
		if (ISEOL(*cp))
		    break;

		/* If this is the 2nd token and the first token begins
		 * with a ':', then just grab to EOL.
		 */

		if (*ntok == 1 && tokens[0][0] == ':') {
			do {
				if (sp - tspace >= MAXLINE)
					goto toobig;
				*sp++ = *cp++;
			} while (!ISEOL(*cp));
		}

		/* Check if this token begins with a double quote.
		 * If yes, continue reading till the next double quote
		 */
		else if (*cp == '\"') {
			++cp;
			do {
				if (sp - tspace >= MAXLINE)
					goto toobig;
				*sp++ = *cp++;
			} while ((*cp != '\"') && !ISEOL(*cp));
			/* HMS: a missing closing " should be an error */
		}
		else {
			do {
				if (sp - tspace >= MAXLINE)
					goto toobig;
				*sp++ = *cp++;
			} while ((*cp != '\"') && !ISSPACE(*cp) && !ISEOL(*cp));
			/* HMS: Why check for a " in the previous line? */
		}

		if (sp - tspace >= MAXLINE)
			goto toobig;
		*sp++ = '\0';
	}
	return;

  toobig:
	*ntok = 0;
	fprintf(stderr,
		"***Line `%s' is too big\n",
		line);
	return;
}


/*
 * getarg - interpret an argument token
 */
static int
getarg(
	const char *str,
	int code,
	arg_v *argp
	)
{
	u_long ul;

	switch (code & ~OPT) {
	case NTP_STR:
		argp->string = str;
		break;

	case NTP_ADD:
		if (!getnetnum(str, &argp->netnum, NULL, 0))
			return 0;
		break;

	case NTP_UINT:
		if ('&' == str[0]) {
			if (!atouint(&str[1], &ul)) {
				fprintf(stderr,
					"***Association index `%s' invalid/undecodable\n",
					str);
				return 0;
			}
			if (0 == numassoc) {
				dogetassoc(stdout);
				if (0 == numassoc) {
					fprintf(stderr,
						"***No associations found, `%s' unknown\n",
						str);
					return 0;
				}
			}
			ul = min(ul, numassoc);
			argp->uval = assoc_cache[ul - 1].assid;
			break;
		}
		if (!atouint(str, &argp->uval)) {
			fprintf(stderr, "***Illegal unsigned value %s\n",
				str);
			return 0;
		}
		break;

	case NTP_INT:
		if (!atoint(str, &argp->ival)) {
			fprintf(stderr, "***Illegal integer value %s\n",
				str);
			return 0;
		}
		break;

	case IP_VERSION:
		if (!strcmp("-6", str)) {
			argp->ival = 6;
		} else if (!strcmp("-4", str)) {
			argp->ival = 4;
		} else {
			fprintf(stderr, "***Version must be either 4 or 6\n");
			return 0;
		}
		break;
	}

	return 1;
}
#endif	/* !BUILD_AS_LIB */


/*
 * findcmd - find a command in a command description table
 */
static int
findcmd(
	const char *	str,
	struct xcmd *	clist1,
	struct xcmd *	clist2,
	struct xcmd **	cmd
	)
{
	struct xcmd *cl;
	int clen;
	int nmatch;
	struct xcmd *nearmatch = NULL;
	struct xcmd *clist;

	clen = strlen(str);
	nmatch = 0;
	if (clist1 != 0)
	    clist = clist1;
	else if (clist2 != 0)
	    clist = clist2;
	else
	    return 0;

    again:
	for (cl = clist; cl->keyword != 0; cl++) {
		/* do a first character check, for efficiency */
		if (*str != *(cl->keyword))
		    continue;
		if (strncmp(str, cl->keyword, (unsigned)clen) == 0) {
			/*
			 * Could be extact match, could be approximate.
			 * Is exact if the length of the keyword is the
			 * same as the str.
			 */
			if (*((cl->keyword) + clen) == '\0') {
				*cmd = cl;
				return 1;
			}
			nmatch++;
			nearmatch = cl;
		}
	}

	/*
	 * See if there is more to do.  If so, go again.  Sorry about the
	 * goto, too much looking at BSD sources...
	 */
	if (clist == clist1 && clist2 != 0) {
		clist = clist2;
		goto again;
	}

	/*
	 * If we got extactly 1 near match, use it, else return number
	 * of matches.
	 */
	if (nmatch == 1) {
		*cmd = nearmatch;
		return 1;
	}
	return nmatch;
}


/*
 * getnetnum - given a host name, return its net number
 *	       and (optional) full name
 */
int
getnetnum(
	const char *hname,
	sockaddr_u *num,
	char *fullhost,
	int af
	)
{
	struct addrinfo hints, *ai = NULL;

	ZERO(hints);
	hints.ai_flags = AI_CANONNAME;
#ifdef AI_ADDRCONFIG
	hints.ai_flags |= AI_ADDRCONFIG;
#endif

	/*
	 * decodenetnum only works with addresses, but handles syntax
	 * that getaddrinfo doesn't:  [2001::1]:1234
	 */
	if (decodenetnum(hname, num)) {
		if (fullhost != NULL)
			getnameinfo(&num->sa, SOCKLEN(num), fullhost,
				    LENHOSTNAME, NULL, 0, 0);
		return 1;
	} else if (getaddrinfo(hname, "ntp", &hints, &ai) == 0) {
		INSIST(sizeof(*num) >= ai->ai_addrlen);
		memcpy(num, ai->ai_addr, ai->ai_addrlen);
		if (fullhost != NULL) {
			if (ai->ai_canonname != NULL)
				strlcpy(fullhost, ai->ai_canonname,
					LENHOSTNAME);
			else
				getnameinfo(&num->sa, SOCKLEN(num),
					    fullhost, LENHOSTNAME, NULL,
					    0, 0);
		}
		freeaddrinfo(ai);
		return 1;
	}
	fprintf(stderr, "***Can't find host %s\n", hname);

	return 0;
}


/*
 * nntohost - convert network number to host name.  This routine enforces
 *	       the showhostnames setting.
 */
const char *
nntohost(
	sockaddr_u *netnum
	)
{
	return nntohost_col(netnum, LIB_BUFLENGTH - 1, FALSE);
}


/*
 * nntohost_col - convert network number to host name in fixed width.
 *		  This routine enforces the showhostnames setting.
 *		  When displaying hostnames longer than the width,
 *		  the first part of the hostname is displayed.  When
 *		  displaying numeric addresses longer than the width,
 *		  Such as IPv6 addresses, the caller decides whether
 *		  the first or last of the numeric address is used.
 */
const char *
nntohost_col(
	sockaddr_u *	addr,
	size_t		width,
	int		preserve_lowaddrbits
	)
{
	const char *	out;

	if (!showhostnames || SOCK_UNSPEC(addr)) {
		if (preserve_lowaddrbits)
			out = trunc_left(stoa(addr), width);
		else
			out = trunc_right(stoa(addr), width);
	} else if (ISREFCLOCKADR(addr)) {
		out = refnumtoa(addr);
	} else {
		out = trunc_right(socktohost(addr), width);
	}
	return out;
}


/*
 * nntohostp() is the same as nntohost() plus a :port suffix
 */
const char *
nntohostp(
	sockaddr_u *netnum
	)
{
	const char *	hostn;
	char *		buf;

	if (!showhostnames || SOCK_UNSPEC(netnum))
		return sptoa(netnum);
	else if (ISREFCLOCKADR(netnum))
		return refnumtoa(netnum);

	hostn = socktohost(netnum);
	LIB_GETBUF(buf);
	snprintf(buf, LIB_BUFLENGTH, "%s:%u", hostn, SRCPORT(netnum));

	return buf;
}

/*
 * rtdatetolfp - decode an RT-11 date into an l_fp
 */
static int
rtdatetolfp(
	char *str,
	l_fp *lfp
	)
{
	register char *cp;
	register int i;
	struct calendar cal;
	char buf[4];

	cal.yearday = 0;

	/*
	 * An RT-11 date looks like:
	 *
	 * d[d]-Mth-y[y] hh:mm:ss
	 *
	 * (No docs, but assume 4-digit years are also legal...)
	 *
	 * d[d]-Mth-y[y[y[y]]] hh:mm:ss
	 */
	cp = str;
	if (!isdigit((int)*cp)) {
		if (*cp == '-') {
			/*
			 * Catch special case
			 */
			L_CLR(lfp);
			return 1;
		}
		return 0;
	}

	cal.monthday = (u_char) (*cp++ - '0');	/* ascii dependent */
	if (isdigit((int)*cp)) {
		cal.monthday = (u_char)((cal.monthday << 3) + (cal.monthday << 1));
		cal.monthday = (u_char)(cal.monthday + *cp++ - '0');
	}

	if (*cp++ != '-')
	    return 0;

	for (i = 0; i < 3; i++)
	    buf[i] = *cp++;
	buf[3] = '\0';

	for (i = 0; i < 12; i++)
	    if (STREQ(buf, months[i]))
		break;
	if (i == 12)
	    return 0;
	cal.month = (u_char)(i + 1);

	if (*cp++ != '-')
	    return 0;

	if (!isdigit((int)*cp))
	    return 0;
	cal.year = (u_short)(*cp++ - '0');
	if (isdigit((int)*cp)) {
		cal.year = (u_short)((cal.year << 3) + (cal.year << 1));
		cal.year = (u_short)(*cp++ - '0');
	}
	if (isdigit((int)*cp)) {
		cal.year = (u_short)((cal.year << 3) + (cal.year << 1));
		cal.year = (u_short)(cal.year + *cp++ - '0');
	}
	if (isdigit((int)*cp)) {
		cal.year = (u_short)((cal.year << 3) + (cal.year << 1));
		cal.year = (u_short)(cal.year + *cp++ - '0');
	}

	/*
	 * Catch special case.  If cal.year == 0 this is a zero timestamp.
	 */
	if (cal.year == 0) {
		L_CLR(lfp);
		return 1;
	}

	if (*cp++ != ' ' || !isdigit((int)*cp))
	    return 0;
	cal.hour = (u_char)(*cp++ - '0');
	if (isdigit((int)*cp)) {
		cal.hour = (u_char)((cal.hour << 3) + (cal.hour << 1));
		cal.hour = (u_char)(cal.hour + *cp++ - '0');
	}

	if (*cp++ != ':' || !isdigit((int)*cp))
	    return 0;
	cal.minute = (u_char)(*cp++ - '0');
	if (isdigit((int)*cp)) {
		cal.minute = (u_char)((cal.minute << 3) + (cal.minute << 1));
		cal.minute = (u_char)(cal.minute + *cp++ - '0');
	}

	if (*cp++ != ':' || !isdigit((int)*cp))
	    return 0;
	cal.second = (u_char)(*cp++ - '0');
	if (isdigit((int)*cp)) {
		cal.second = (u_char)((cal.second << 3) + (cal.second << 1));
		cal.second = (u_char)(cal.second + *cp++ - '0');
	}

	/*
	 * For RT-11, 1972 seems to be the pivot year
	 */
	if (cal.year < 72)
		cal.year += 2000;
	if (cal.year < 100)
		cal.year += 1900;

	lfp->l_ui = caltontp(&cal);
	lfp->l_uf = 0;
	return 1;
}


/*
 * decodets - decode a timestamp into an l_fp format number, with
 *	      consideration of fuzzball formats.
 */
int
decodets(
	char *str,
	l_fp *lfp
	)
{
	char *cp;
	char buf[30];
	size_t b;

	/*
	 * If it starts with a 0x, decode as hex.
	 */
	if (*str == '0' && (*(str+1) == 'x' || *(str+1) == 'X'))
		return hextolfp(str+2, lfp);

	/*
	 * If it starts with a '"', try it as an RT-11 date.
	 */
	if (*str == '"') {
		cp = str + 1;
		b = 0;
		while ('"' != *cp && '\0' != *cp &&
		       b < COUNTOF(buf) - 1)
			buf[b++] = *cp++;
		buf[b] = '\0';
		return rtdatetolfp(buf, lfp);
	}

	/*
	 * Might still be hex.  Check out the first character.  Talk
	 * about heuristics!
	 */
	if ((*str >= 'A' && *str <= 'F') || (*str >= 'a' && *str <= 'f'))
		return hextolfp(str, lfp);

	/*
	 * Try it as a decimal.  If this fails, try as an unquoted
	 * RT-11 date.  This code should go away eventually.
	 */
	if (atolfp(str, lfp))
		return 1;

	return rtdatetolfp(str, lfp);
}


/*
 * decodetime - decode a time value.  It should be in milliseconds
 */
int
decodetime(
	char *str,
	l_fp *lfp
	)
{
	return mstolfp(str, lfp);
}


/*
 * decodeint - decode an integer
 */
int
decodeint(
	char *str,
	long *val
	)
{
	if (*str == '0') {
		if (*(str+1) == 'x' || *(str+1) == 'X')
		    return hextoint(str+2, (u_long *)val);
		return octtoint(str, (u_long *)val);
	}
	return atoint(str, val);
}


/*
 * decodeuint - decode an unsigned integer
 */
int
decodeuint(
	char *str,
	u_long *val
	)
{
	if (*str == '0') {
		if (*(str + 1) == 'x' || *(str + 1) == 'X')
			return (hextoint(str + 2, val));
		return (octtoint(str, val));
	}
	return (atouint(str, val));
}


/*
 * decodearr - decode an array of time values
 */
static int
decodearr(
	char *str,
	int *narr,
	l_fp *lfparr
	)
{
	register char *cp, *bp;
	register l_fp *lfp;
	char buf[60];

	lfp = lfparr;
	cp = str;
	*narr = 0;

	while (*narr < 8) {
		while (isspace((int)*cp))
		    cp++;
		if (*cp == '\0')
		    break;

		bp = buf;
		while (!isspace((int)*cp) && *cp != '\0')
		    *bp++ = *cp++;
		*bp++ = '\0';

		if (!decodetime(buf, lfp))
		    return 0;
		(*narr)++;
		lfp++;
	}
	return 1;
}


/*
 * Finally, the built in command handlers
 */

/*
 * help - tell about commands, or details of a particular command
 */
static void
help(
	struct parse *pcmd,
	FILE *fp
	)
{
	struct xcmd *xcp = NULL;	/* quiet warning */
	const char *cmd;
	const char *list[100];
	size_t word, words;
	size_t row, rows;
	size_t col, cols;
	size_t length;

	if (pcmd->nargs == 0) {
		words = 0;
		for (xcp = builtins; xcp->keyword != NULL; xcp++) {
			if (*(xcp->keyword) != '?' &&
			    words < COUNTOF(list))
				list[words++] = xcp->keyword;
		}
		for (xcp = opcmds; xcp->keyword != NULL; xcp++)
			if (words < COUNTOF(list))
				list[words++] = xcp->keyword;

		qsort((void *)list, words, sizeof(list[0]), helpsort);
		col = 0;
		for (word = 0; word < words; word++) {
			length = strlen(list[word]);
			col = max(col, length);
		}

		cols = SCREENWIDTH / ++col;
		rows = (words + cols - 1) / cols;

		fprintf(fp, "ntpq commands:\n");

		for (row = 0; row < rows; row++) {
			for (word = row; word < words; word += rows)
				fprintf(fp, "%-*.*s", (int)col,
					(int)col - 1, list[word]);
			fprintf(fp, "\n");
		}
	} else {
		cmd = pcmd->argval[0].string;
		words = findcmd(cmd, builtins, opcmds, &xcp);
		if (words == 0) {
			fprintf(stderr,
				"Command `%s' is unknown\n", cmd);
			return;
		} else if (words >= 2) {
			fprintf(stderr,
				"Command `%s' is ambiguous\n", cmd);
			return;
		}
		fprintf(fp, "function: %s\n", xcp->comment);
		printusage(xcp, fp);
	}
}


/*
 * helpsort - do hostname qsort comparisons
 */
static int
helpsort(
	const void *t1,
	const void *t2
	)
{
	const char * const *	name1 = t1;
	const char * const *	name2 = t2;

	return strcmp(*name1, *name2);
}


/*
 * printusage - print usage information for a command
 */
static void
printusage(
	struct xcmd *xcp,
	FILE *fp
	)
{
	register int i;

	/* XXX: Do we need to warn about extra args here too? */

	(void) fprintf(fp, "usage: %s", xcp->keyword);
	for (i = 0; i < MAXARGS && xcp->arg[i] != NO; i++) {
		if (xcp->arg[i] & OPT)
		    (void) fprintf(fp, " [ %s ]", xcp->desc[i]);
		else
		    (void) fprintf(fp, " %s", xcp->desc[i]);
	}
	(void) fprintf(fp, "\n");
}


/*
 * timeout - set time out time
 */
static void
timeout(
	struct parse *pcmd,
	FILE *fp
	)
{
	int val;

	if (pcmd->nargs == 0) {
		val = (int)tvout.tv_sec * 1000 + tvout.tv_usec / 1000;
		(void) fprintf(fp, "primary timeout %d ms\n", val);
	} else {
		tvout.tv_sec = pcmd->argval[0].uval / 1000;
		tvout.tv_usec = (pcmd->argval[0].uval - ((long)tvout.tv_sec * 1000))
			* 1000;
	}
}


/*
 * auth_delay - set delay for auth requests
 */
static void
auth_delay(
	struct parse *pcmd,
	FILE *fp
	)
{
	int isneg;
	u_long val;

	if (pcmd->nargs == 0) {
		val = delay_time.l_ui * 1000 + delay_time.l_uf / 4294967;
		(void) fprintf(fp, "delay %lu ms\n", val);
	} else {
		if (pcmd->argval[0].ival < 0) {
			isneg = 1;
			val = (u_long)(-pcmd->argval[0].ival);
		} else {
			isneg = 0;
			val = (u_long)pcmd->argval[0].ival;
		}

		delay_time.l_ui = val / 1000;
		val %= 1000;
		delay_time.l_uf = val * 4294967;	/* 2**32/1000 */

		if (isneg)
		    L_NEG(&delay_time);
	}
}


/*
 * host - set the host we are dealing with.
 */
static void
host(
	struct parse *pcmd,
	FILE *fp
	)
{
	int i;

	if (pcmd->nargs == 0) {
		if (havehost)
			(void) fprintf(fp, "current host is %s\n",
					   currenthost);
		else
			(void) fprintf(fp, "no current host\n");
		return;
	}

	i = 0;
	ai_fam_templ = ai_fam_default;
	if (pcmd->nargs == 2) {
		if (!strcmp("-4", pcmd->argval[i].string))
			ai_fam_templ = AF_INET;
		else if (!strcmp("-6", pcmd->argval[i].string))
			ai_fam_templ = AF_INET6;
		else
			goto no_change;
		i = 1;
	}
	if (openhost(pcmd->argval[i].string, ai_fam_templ)) {
		fprintf(fp, "current host set to %s\n", currenthost);
	} else {
    no_change:
		if (havehost)
			fprintf(fp, "current host remains %s\n",
				currenthost);
		else
			fprintf(fp, "still no current host\n");
	}
}


/*
 * poll - do one (or more) polls of the host via NTP
 */
/*ARGSUSED*/
static void
ntp_poll(
	struct parse *pcmd,
	FILE *fp
	)
{
	(void) fprintf(fp, "poll not implemented yet\n");
}


/*
 * keyid - get a keyid to use for authenticating requests
 */
static void
keyid(
	struct parse *pcmd,
	FILE *fp
	)
{
	if (pcmd->nargs == 0) {
		if (info_auth_keyid == 0)
		    (void) fprintf(fp, "no keyid defined\n");
		else
		    (void) fprintf(fp, "keyid is %lu\n", (u_long)info_auth_keyid);
	} else {
		/* allow zero so that keyid can be cleared. */
		if(pcmd->argval[0].uval > NTP_MAXKEY)
		    (void) fprintf(fp, "Invalid key identifier\n");
		info_auth_keyid = pcmd->argval[0].uval;
	}
}

/*
 * keytype - get type of key to use for authenticating requests
 */
static void
keytype(
	struct parse *pcmd,
	FILE *fp
	)
{
	const char *	digest_name;
	size_t		digest_len;
	int		key_type;

	if (!pcmd->nargs) {
		fprintf(fp, "keytype is %s with %lu octet digests\n",
			keytype_name(info_auth_keytype),
			(u_long)info_auth_hashlen);
		return;
	}

	digest_name = pcmd->argval[0].string;
	digest_len = 0;
	key_type = keytype_from_text(digest_name, &digest_len);

	if (!key_type) {
		fprintf(fp, "keytype is not valid. "
#ifdef OPENSSL
			"Type \"help keytype\" for the available digest types.\n");
#else
			"Only \"md5\" is available.\n");
#endif
		return;
	}

	info_auth_keytype = key_type;
	info_auth_hashlen = digest_len;
}


/*
 * passwd - get an authentication key
 */
/*ARGSUSED*/
static void
passwd(
	struct parse *pcmd,
	FILE *fp
	)
{
	const char *pass;

	if (info_auth_keyid == 0) {
		info_auth_keyid = getkeyid("Keyid: ");
		if (info_auth_keyid == 0) {
			(void)fprintf(fp, "Keyid must be defined\n");
			return;
		}
	}
	if (pcmd->nargs >= 1)
		pass = pcmd->argval[0].string;
	else {
		pass = getpass_keytype(info_auth_keytype);
		if ('\0' == pass[0]) {
			fprintf(fp, "Password unchanged\n");
			return;
		}
	}
	authusekey(info_auth_keyid, info_auth_keytype,
		   (const u_char *)pass);
	authtrust(info_auth_keyid, 1);
}


/*
 * hostnames - set the showhostnames flag
 */
static void
hostnames(
	struct parse *pcmd,
	FILE *fp
	)
{
	if (pcmd->nargs == 0) {
		if (showhostnames)
		    (void) fprintf(fp, "hostnames being shown\n");
		else
		    (void) fprintf(fp, "hostnames not being shown\n");
	} else {
		if (STREQ(pcmd->argval[0].string, "yes"))
		    showhostnames = 1;
		else if (STREQ(pcmd->argval[0].string, "no"))
		    showhostnames = 0;
		else
		    (void)fprintf(stderr, "What?\n");
	}
}



/*
 * setdebug - set/change debugging level
 */
static void
setdebug(
	struct parse *pcmd,
	FILE *fp
	)
{
	if (pcmd->nargs == 0) {
		(void) fprintf(fp, "debug level is %d\n", debug);
		return;
	} else if (STREQ(pcmd->argval[0].string, "no")) {
		debug = 0;
	} else if (STREQ(pcmd->argval[0].string, "more")) {
		debug++;
	} else if (STREQ(pcmd->argval[0].string, "less")) {
		debug--;
	} else {
		(void) fprintf(fp, "What?\n");
		return;
	}
	(void) fprintf(fp, "debug level set to %d\n", debug);
}


/*
 * quit - stop this nonsense
 */
/*ARGSUSED*/
static void
quit(
	struct parse *pcmd,
	FILE *fp
	)
{
	if (havehost)
	    closesocket(sockfd);	/* cleanliness next to godliness */
	exit(0);
}


/*
 * version - print the current version number
 */
/*ARGSUSED*/
static void
version(
	struct parse *pcmd,
	FILE *fp
	)
{

	(void) fprintf(fp, "%s\n", Version);
	return;
}


/*
 * raw - set raw mode output
 */
/*ARGSUSED*/
static void
raw(
	struct parse *pcmd,
	FILE *fp
	)
{
	rawmode = 1;
	(void) fprintf(fp, "Output set to raw\n");
}


/*
 * cooked - set cooked mode output
 */
/*ARGSUSED*/
static void
cooked(
	struct parse *pcmd,
	FILE *fp
	)
{
	rawmode = 0;
	(void) fprintf(fp, "Output set to cooked\n");
	return;
}


/*
 * authenticate - always authenticate requests to this host
 */
static void
authenticate(
	struct parse *pcmd,
	FILE *fp
	)
{
	if (pcmd->nargs == 0) {
		if (always_auth) {
			(void) fprintf(fp,
				       "authenticated requests being sent\n");
		} else
		    (void) fprintf(fp,
				   "unauthenticated requests being sent\n");
	} else {
		if (STREQ(pcmd->argval[0].string, "yes")) {
			always_auth = 1;
		} else if (STREQ(pcmd->argval[0].string, "no")) {
			always_auth = 0;
		} else
		    (void)fprintf(stderr, "What?\n");
	}
}


/*
 * ntpversion - choose the NTP version to use
 */
static void
ntpversion(
	struct parse *pcmd,
	FILE *fp
	)
{
	if (pcmd->nargs == 0) {
		(void) fprintf(fp,
			       "NTP version being claimed is %d\n", pktversion);
	} else {
		if (pcmd->argval[0].uval < NTP_OLDVERSION
		    || pcmd->argval[0].uval > NTP_VERSION) {
			(void) fprintf(stderr, "versions %d to %d, please\n",
				       NTP_OLDVERSION, NTP_VERSION);
		} else {
			pktversion = (u_char) pcmd->argval[0].uval;
		}
	}
}


static void __attribute__((__format__(__printf__, 1, 0)))
vwarning(const char *fmt, va_list ap)
{
	int serrno = errno;
	(void) fprintf(stderr, "%s: ", progname);
	vfprintf(stderr, fmt, ap);
	(void) fprintf(stderr, ": %s", strerror(serrno));
}

/*
 * warning - print a warning message
 */
static void __attribute__((__format__(__printf__, 1, 2)))
warning(
	const char *fmt,
	...
	)
{
	va_list ap;
	va_start(ap, fmt);
	vwarning(fmt, ap);
	va_end(ap);
}


/*
 * error - print a message and exit
 */
static void __attribute__((__format__(__printf__, 1, 2)))
error(
	const char *fmt,
	...
	)
{
	va_list ap;
	va_start(ap, fmt);
	vwarning(fmt, ap);
	va_end(ap);
	exit(1);
}
/*
 * getkeyid - prompt the user for a keyid to use
 */
static u_long
getkeyid(
	const char *keyprompt
	)
{
	int c;
	FILE *fi;
	char pbuf[20];
	size_t i;
	size_t ilim;

#ifndef SYS_WINNT
	if ((fi = fdopen(open("/dev/tty", 2), "r")) == NULL)
#else
	if ((fi = _fdopen(open("CONIN$", _O_TEXT), "r")) == NULL)
#endif /* SYS_WINNT */
		fi = stdin;
	else
		setbuf(fi, (char *)NULL);
	fprintf(stderr, "%s", keyprompt); fflush(stderr);
	for (i = 0, ilim = COUNTOF(pbuf) - 1;
	     i < ilim && (c = getc(fi)) != '\n' && c != EOF;
	     )
		pbuf[i++] = (char)c;
	pbuf[i] = '\0';
	if (fi != stdin)
		fclose(fi);

	return (u_long) atoi(pbuf);
}


/*
 * atoascii - printable-ize possibly ascii data using the character
 *	      transformations cat -v uses.
 */
static void
atoascii(
	const char *in,
	size_t in_octets,
	char *out,
	size_t out_octets
	)
{
	const u_char *	pchIn;
	const u_char *	pchInLimit;
	u_char *	pchOut;
	u_char		c;

	pchIn = (const u_char *)in;
	pchInLimit = pchIn + in_octets;
	pchOut = (u_char *)out;

	if (NULL == pchIn) {
		if (0 < out_octets)
			*pchOut = '\0';
		return;
	}

#define	ONEOUT(c)					\
do {							\
	if (0 == --out_octets) {			\
		*pchOut = '\0';				\
		return;					\
	}						\
	*pchOut++ = (c);				\
} while (0)

	for (	; pchIn < pchInLimit; pchIn++) {
		c = *pchIn;
		if ('\0' == c)
			break;
		if (c & 0x80) {
			ONEOUT('M');
			ONEOUT('-');
			c &= 0x7f;
		}
		if (c < ' ') {
			ONEOUT('^');
			ONEOUT((u_char)(c + '@'));
		} else if (0x7f == c) {
			ONEOUT('^');
			ONEOUT('?');
		} else
			ONEOUT(c);
	}
	ONEOUT('\0');

#undef ONEOUT
}


/*
 * makeascii - print possibly ascii data using the character
 *	       transformations that cat -v uses.
 */
void
makeascii(
	int length,
	const char *data,
	FILE *fp
	)
{
	const u_char *data_u_char;
	const u_char *cp;
	int c;

	data_u_char = (const u_char *)data;

	for (cp = data_u_char; cp < data_u_char + length; cp++) {
		c = (int)*cp;
		if (c & 0x80) {
			putc('M', fp);
			putc('-', fp);
			c &= 0x7f;
		}

		if (c < ' ') {
			putc('^', fp);
			putc(c + '@', fp);
		} else if (0x7f == c) {
			putc('^', fp);
			putc('?', fp);
		} else
			putc(c, fp);
	}
}


/*
 * asciize - same thing as makeascii except add a newline
 */
void
asciize(
	int length,
	char *data,
	FILE *fp
	)
{
	makeascii(length, data, fp);
	putc('\n', fp);
}


/*
 * truncate string to fit clipping excess at end.
 *	"too long"	->	"too l"
 * Used for hostnames.
 */
const char *
trunc_right(
	const char *	src,
	size_t		width
	)
{
	size_t	sl;
	char *	out;


	sl = strlen(src);
	if (sl > width && LIB_BUFLENGTH - 1 > width && width > 0) {
		LIB_GETBUF(out);
		memcpy(out, src, width);
		out[width] = '\0';

		return out;
	}

	return src;
}


/*
 * truncate string to fit by preserving right side and using '_' to hint
 *	"too long"	->	"_long"
 * Used for local IPv6 addresses, where low bits differentiate.
 */
const char *
trunc_left(
	const char *	src,
	size_t		width
	)
{
	size_t	sl;
	char *	out;


	sl = strlen(src);
	if (sl > width && LIB_BUFLENGTH - 1 > width && width > 1) {
		LIB_GETBUF(out);
		out[0] = '_';
		memcpy(&out[1], &src[sl + 1 - width], width);

		return out;
	}

	return src;
}


/*
 * Some circular buffer space
 */
#define	CBLEN	80
#define	NUMCB	6

char circ_buf[NUMCB][CBLEN];
int nextcb = 0;

/*
 * nextvar - find the next variable in the buffer
 */
int
nextvar(
	int *datalen,
	const char **datap,
	char **vname,
	char **vvalue
	)
{
	const char *cp;
	const char *np;
	const char *cpend;
	size_t srclen;
	size_t len;
	static char name[MAXVARLEN];
	static char value[MAXVALLEN];

	cp = *datap;
	cpend = cp + *datalen;

	/*
	 * Space past commas and white space
	 */
	while (cp < cpend && (*cp == ',' || isspace((int)*cp)))
		cp++;
	if (cp >= cpend)
		return 0;

	/*
	 * Copy name until we hit a ',', an '=', a '\r' or a '\n'.  Backspace
	 * over any white space and terminate it.
	 */
	srclen = strcspn(cp, ",=\r\n");
	srclen = min(srclen, (size_t)(cpend - cp));
	len = srclen;
	while (len > 0 && isspace((unsigned char)cp[len - 1]))
		len--;
	if (len > 0)
		memcpy(name, cp, len);
	name[len] = '\0';
	*vname = name;
	cp += srclen;

	/*
	 * Check if we hit the end of the buffer or a ','.  If so we are done.
	 */
	if (cp >= cpend || *cp == ',' || *cp == '\r' || *cp == '\n') {
		if (cp < cpend)
			cp++;
		*datap = cp;
		*datalen = cpend - cp;
		*vvalue = NULL;
		return 1;
	}

	/*
	 * So far, so good.  Copy out the value
	 */
	cp++;	/* past '=' */
	while (cp < cpend && (isspace((unsigned char)*cp) && *cp != '\r' && *cp != '\n'))
		cp++;
	np = cp;
	if ('"' == *np) {
		do {
			np++;
		} while (np < cpend && '"' != *np);
		if (np < cpend && '"' == *np)
			np++;
	} else {
		while (np < cpend && ',' != *np && '\r' != *np)
			np++;
	}
	len = np - cp;
	if (np > cpend || len >= sizeof(value) ||
	    (np < cpend && ',' != *np && '\r' != *np))
		return 0;
	memcpy(value, cp, len);
	/*
	 * Trim off any trailing whitespace
	 */
	while (len > 0 && isspace((unsigned char)value[len - 1]))
		len--;
	value[len] = '\0';

	/*
	 * Return this.  All done.
	 */
	if (np < cpend && ',' == *np)
		np++;
	*datap = np;
	*datalen = cpend - np;
	*vvalue = value;
	return 1;
}


u_short
varfmt(const char * varname)
{
	u_int n;

	for (n = 0; n < COUNTOF(cookedvars); n++)
		if (!strcmp(varname, cookedvars[n].varname))
			return cookedvars[n].fmt;

	return PADDING;
}


/*
 * printvars - print variables returned in response packet
 */
void
printvars(
	int length,
	const char *data,
	int status,
	int sttype,
	int quiet,
	FILE *fp
	)
{
	if (rawmode)
	    rawprint(sttype, length, data, status, quiet, fp);
	else
	    cookedprint(sttype, length, data, status, quiet, fp);
}


/*
 * rawprint - do a printout of the data in raw mode
 */
static void
rawprint(
	int datatype,
	int length,
	const char *data,
	int status,
	int quiet,
	FILE *fp
	)
{
	const char *cp;
	const char *cpend;

	/*
	 * Essentially print the data as is.  We reformat unprintables, though.
	 */
	cp = data;
	cpend = data + length;

	if (!quiet)
		(void) fprintf(fp, "status=0x%04x,\n", status);

	while (cp < cpend) {
		if (*cp == '\r') {
			/*
			 * If this is a \r and the next character is a
			 * \n, supress this, else pretty print it.  Otherwise
			 * just output the character.
			 */
			if (cp == (cpend - 1) || *(cp + 1) != '\n')
			    makeascii(1, cp, fp);
		} else if (isspace((unsigned char)*cp) || isprint((unsigned char)*cp))
			putc(*cp, fp);
		else
			makeascii(1, cp, fp);
		cp++;
	}
}


/*
 * Global data used by the cooked output routines
 */
int out_chars;		/* number of characters output */
int out_linecount;	/* number of characters output on this line */


/*
 * startoutput - get ready to do cooked output
 */
static void
startoutput(void)
{
	out_chars = 0;
	out_linecount = 0;
}


/*
 * output - output a variable=value combination
 */
static void
output(
	FILE *fp,
	const char *name,
	const char *value
	)
{
	size_t len;

	/* strlen of "name=value" */
	len = strlen(name) + 1 + strlen(value);

	if (out_chars != 0) {
		out_chars += 2;
		if ((out_linecount + len + 2) > MAXOUTLINE) {
			fputs(",\n", fp);
			out_linecount = 0;
		} else {
			fputs(", ", fp);
			out_linecount += 2;
		}
	}

	fputs(name, fp);
	putc('=', fp);
	fputs(value, fp);
	out_chars += len;
	out_linecount += len;
}


/*
 * endoutput - terminate a block of cooked output
 */
static void
endoutput(
	FILE *fp
	)
{
	if (out_chars != 0)
		putc('\n', fp);
}


/*
 * outputarr - output an array of values
 */
static void
outputarr(
	FILE *fp,
	char *name,
	int narr,
	l_fp *lfp
	)
{
	register char *bp;
	register char *cp;
	register int i;
	register int len;
	char buf[256];

	bp = buf;
	/*
	 * Hack to align delay and offset values
	 */
	for (i = (int)strlen(name); i < 11; i++)
	    *bp++ = ' ';

	for (i = narr; i > 0; i--) {
		if (i != narr)
		    *bp++ = ' ';
		cp = lfptoms(lfp, 2);
		len = strlen(cp);
		if (len > 7) {
			cp[7] = '\0';
			len = 7;
		}
		while (len < 7) {
			*bp++ = ' ';
			len++;
		}
		while (*cp != '\0')
		    *bp++ = *cp++;
		lfp++;
	}
	*bp = '\0';
	output(fp, name, buf);
}

static char *
tstflags(
	u_long val
	)
{
	register char *cp, *s;
	size_t cb;
	register int i;
	register const char *sep;

	sep = "";
	i = 0;
	s = cp = circ_buf[nextcb];
	if (++nextcb >= NUMCB)
		nextcb = 0;
	cb = sizeof(circ_buf[0]);

	snprintf(cp, cb, "%02lx", val);
	cp += strlen(cp);
	cb -= strlen(cp);
	if (!val) {
		strlcat(cp, " ok", cb);
		cp += strlen(cp);
		cb -= strlen(cp);
	} else {
		if (cb) {
			*cp++ = ' ';
			cb--;
		}
		for (i = 0; i < (int)COUNTOF(tstflagnames); i++) {
			if (val & 0x1) {
				snprintf(cp, cb, "%s%s", sep,
					 tstflagnames[i]);
				sep = ", ";
				cp += strlen(cp);
				cb -= strlen(cp);
			}
			val >>= 1;
		}
	}
	if (cb)
		*cp = '\0';

	return s;
}

/*
 * cookedprint - output variables in cooked mode
 */
static void
cookedprint(
	int datatype,
	int length,
	const char *data,
	int status,
	int quiet,
	FILE *fp
	)
{
	char *name;
	char *value;
	char output_raw;
	int fmt;
	l_fp lfp;
	sockaddr_u hval;
	u_long uval;
	int narr;
	size_t len;
	l_fp lfparr[8];
	char b[12];
	char bn[2 * MAXVARLEN];
	char bv[2 * MAXVALLEN];

	UNUSED_ARG(datatype);

	if (!quiet)
		fprintf(fp, "status=%04x %s,\n", status,
			statustoa(datatype, status));

	startoutput();
	while (nextvar(&length, &data, &name, &value)) {
		fmt = varfmt(name);
		output_raw = 0;
		switch (fmt) {

		case PADDING:
			output_raw = '*';
			break;

		case TS:
			if (!decodets(value, &lfp))
				output_raw = '?';
			else
				output(fp, name, prettydate(&lfp));
			break;

		case HA:	/* fallthru */
		case NA:
			if (!decodenetnum(value, &hval)) {
				output_raw = '?';
			} else if (fmt == HA){
				output(fp, name, nntohost(&hval));
			} else {
				output(fp, name, stoa(&hval));
			}
			break;

		case RF:
			if (decodenetnum(value, &hval)) {
				if (ISREFCLOCKADR(&hval))
					output(fp, name,
					       refnumtoa(&hval));
				else
					output(fp, name, stoa(&hval));
			} else if (strlen(value) <= 4) {
				output(fp, name, value);
			} else {
				output_raw = '?';
			}
			break;

		case LP:
			if (!decodeuint(value, &uval) || uval > 3) {
				output_raw = '?';
			} else {
				b[0] = (0x2 & uval)
					   ? '1'
					   : '0';
				b[1] = (0x1 & uval)
					   ? '1'
					   : '0';
				b[2] = '\0';
				output(fp, name, b);
			}
			break;

		case OC:
			if (!decodeuint(value, &uval)) {
				output_raw = '?';
			} else {
				snprintf(b, sizeof(b), "%03lo", uval);
				output(fp, name, b);
			}
			break;

		case AR:
			if (!decodearr(value, &narr, lfparr))
				output_raw = '?';
			else
				outputarr(fp, name, narr, lfparr);
			break;

		case FX:
			if (!decodeuint(value, &uval))
				output_raw = '?';
			else
				output(fp, name, tstflags(uval));
			break;

		default:
			fprintf(stderr, "Internal error in cookedprint, %s=%s, fmt %d\n",
				name, value, fmt);
			output_raw = '?';
			break;
		}

		if (output_raw != 0) {
			atoascii(name, MAXVARLEN, bn, sizeof(bn));
			atoascii(value, MAXVALLEN, bv, sizeof(bv));
			if (output_raw != '*') {
				len = strlen(bv);
				bv[len] = output_raw;
				bv[len+1] = '\0';
			}
			output(fp, bn, bv);
		}
	}
	endoutput(fp);
}


/*
 * sortassoc - sort associations in the cache into ascending order
 */
void
sortassoc(void)
{
	if (numassoc > 1)
		qsort(assoc_cache, (size_t)numassoc,
		      sizeof(assoc_cache[0]), &assoccmp);
}


/*
 * assoccmp - compare two associations
 */
static int
assoccmp(
	const void *t1,
	const void *t2
	)
{
	const struct association *ass1 = t1;
	const struct association *ass2 = t2;

	if (ass1->assid < ass2->assid)
		return -1;
	if (ass1->assid > ass2->assid)
		return 1;
	return 0;
}


/*
 * grow_assoc_cache() - enlarge dynamic assoc_cache array
 *
 * The strategy is to add an assumed 4k page size at a time, leaving
 * room for malloc() bookkeeping overhead equivalent to 4 pointers.
 */
void
grow_assoc_cache(void)
{
	static size_t	prior_sz;
	size_t		new_sz;

	new_sz = prior_sz + 4 * 1024;
	if (0 == prior_sz) {
		new_sz -= 4 * sizeof(void *);
	}
	assoc_cache = erealloc_zero(assoc_cache, new_sz, prior_sz); 
	prior_sz = new_sz;
	assoc_cache_slots = new_sz / sizeof(assoc_cache[0]);
}


/*
 * ntpq_custom_opt_handler - autoopts handler for -c and -p
 *
 * By default, autoopts loses the relative order of -c and -p options
 * on the command line.  This routine replaces the default handler for
 * those routines and builds a list of commands to execute preserving
 * the order.
 */
void
ntpq_custom_opt_handler(
	tOptions *pOptions,
	tOptDesc *pOptDesc
	)
{
	switch (pOptDesc->optValue) {

	default:
		fprintf(stderr,
			"ntpq_custom_opt_handler unexpected option '%c' (%d)\n",
			pOptDesc->optValue, pOptDesc->optValue);
		exit(1);

	case 'c':
		ADDCMD(pOptDesc->pzLastArg);
		break;

	case 'p':
		ADDCMD("peers");
		break;
	}
}
/*
 * Obtain list of digest names
 */

#ifdef OPENSSL
<<<<<<< HEAD
=======
# ifdef HAVE_EVP_MD_DO_ALL_SORTED
>>>>>>> d9080b9d
struct hstate {
   char *list;
   const char **seen;
   int idx;
};
#define K_PER_LINE 8
#define K_NL_PFX_STR "\n    "
#define K_DELIM_STR ", "
static void list_md_fn(const EVP_MD *m, const char *from, const char *to, void *arg )
{
    size_t len, n;
    const char *name, *cp, **seen;
    struct hstate *hstate = arg;
    EVP_MD_CTX ctx;
    u_int digest_len;
    u_char digest[EVP_MAX_MD_SIZE];

    if (!m)
        return; /* Ignore aliases */

    name = EVP_MD_name(m);

    /* Lowercase names aren't accepted by keytype_from_text in ssl_init.c */

    for( cp = name; *cp; cp++ ) {
	if( islower(*cp) )
	    return;
    }
    len = (cp - name) + 1;

    /* There are duplicates.  Discard if name has been seen. */

    for (seen = hstate->seen; *seen; seen++)
        if (!strcmp(*seen, name))
	    return;
    n = (seen - hstate->seen) + 2;
    hstate->seen = realloc(hstate->seen, n * sizeof(*seen));
    hstate->seen[n-2] = name;
    hstate->seen[n-1] = NULL;

    /* Discard MACs that NTP won't accept.
     * Keep this consistent with keytype_from_text() in ssl_init.c.
     */

    EVP_DigestInit(&ctx, EVP_get_digestbyname(name));
    EVP_DigestFinal(&ctx, digest, &digest_len);
    if (digest_len > (MAX_MAC_LEN - sizeof(keyid_t)))
        return;

    if (hstate->list != NULL)
	len += strlen(hstate->list);
    len += (hstate->idx >= K_PER_LINE)? strlen(K_NL_PFX_STR): strlen(K_DELIM_STR);

    if (hstate->list == NULL) {
	hstate->list = (char *)malloc(len);
	hstate->list[0] = '\0';
    } else
	hstate->list = (char *)realloc(hstate->list, len);

    sprintf(hstate->list + strlen(hstate->list), "%s%s",
	    ((hstate->idx >= K_PER_LINE)? K_NL_PFX_STR : K_DELIM_STR),
	    name);
    if (hstate->idx >= K_PER_LINE)
	hstate->idx = 1;
    else
	hstate->idx++;
}
<<<<<<< HEAD
=======
# endif
>>>>>>> d9080b9d
#endif

static char *list_digest_names(void)
{
    char *list = NULL;

#ifdef OPENSSL
# ifdef HAVE_EVP_MD_DO_ALL_SORTED
    struct hstate hstate = { NULL, NULL, K_PER_LINE+1 };

    hstate.seen = (const char **)calloc(1, sizeof( const char * ));

    INIT_SSL();
    EVP_MD_do_all_sorted(list_md_fn, &hstate);
    list = hstate.list;
    free(hstate.seen);
# else
    list = (char *)malloc(sizeof("md5, others (upgrade to OpenSSL-1.0 for full list)"));
    strcpy(list, "md5, others (upgrade to OpenSSL-1.0 for full list)");
# endif
#else
    list = (char *)malloc(sizeof("md5"));
    strcpy(list, "md5");
#endif

    return list;
}<|MERGE_RESOLUTION|>--- conflicted
+++ resolved
@@ -220,15 +220,10 @@
 void	ntpq_custom_opt_handler	(tOptions *, tOptDesc *);
 
 #ifdef OPENSSL
-<<<<<<< HEAD
-static void list_md_fn(const EVP_MD *m, const char *from,
-		       const char *to, void *arg );
-=======
 # ifdef HAVE_EVP_MD_DO_ALL_SORTED
 static void list_md_fn(const EVP_MD *m, const char *from,
 		       const char *to, void *arg );
 # endif
->>>>>>> d9080b9d
 #endif
 static char *list_digest_names(void);
 
@@ -483,13 +478,10 @@
 		    break;
 	    }
 
-<<<<<<< HEAD
-=======
 	    /* CID: 1295478 */
 	    /* This should only "trip" if "keytype" is removed from builtins */
 	    INSIST(icmd < sizeof(builtins)/sizeof(builtins[0]));
 
->>>>>>> d9080b9d
 #ifdef OPENSSL
 	    builtins[icmd].desc[0] = "digest-name";
 	    fmt = "set key type to use for authenticated requests, one of:%s";
@@ -3474,10 +3466,7 @@
  */
 
 #ifdef OPENSSL
-<<<<<<< HEAD
-=======
 # ifdef HAVE_EVP_MD_DO_ALL_SORTED
->>>>>>> d9080b9d
 struct hstate {
    char *list;
    const char **seen;
@@ -3545,10 +3534,7 @@
     else
 	hstate->idx++;
 }
-<<<<<<< HEAD
-=======
 # endif
->>>>>>> d9080b9d
 #endif
 
 static char *list_digest_names(void)
