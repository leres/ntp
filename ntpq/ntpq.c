--- conflicted
+++ resolved
@@ -3532,12 +3532,8 @@
 {
     char *list = NULL;
 
-<<<<<<< HEAD
-#ifdef HAVE_EVP_MD_DO_ALL_SORTED
-=======
 #ifdef OPENSSL
-# ifdef HAVE)EVP_MD_DO_ALL_SORTED
->>>>>>> d0c728e8
+# ifdef HAVE_EVP_MD_DO_ALL_SORTED
     struct hstate hstate = { NULL, NULL, K_PER_LINE+1 };
 
     hstate.seen = (const char **)calloc(1, sizeof( const char * ));
