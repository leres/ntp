/*
 *  EDIT THIS FILE WITH CAUTION  (ntpq-opts.h)
 *
<<<<<<< HEAD
 *  It has been AutoGen-ed  June 13, 2015 at 03:08:43 PM by AutoGen 5.18.5
=======
 *  It has been AutoGen-ed  June 14, 2015 at 11:57:54 AM by AutoGen 5.18.5
>>>>>>> e8c2cd85
 *  From the definitions    ntpq-opts.def
 *  and the template file   options
 *
 * Generated from AutoOpts 41:0:16 templates.
 *
 *  AutoOpts is a copyrighted work.  This header file is not encumbered
 *  by AutoOpts licensing, but is provided under the licensing terms chosen
 *  by the ntpq author or copyright holder.  AutoOpts is
 *  licensed under the terms of the LGPL.  The redistributable library
 *  (``libopts'') is licensed under the terms of either the LGPL or, at the
 *  users discretion, the BSD license.  See the AutoOpts and/or libopts sources
 *  for details.
 *
 * The ntpq program is copyrighted and licensed
 * under the following terms:
 *
 *  Copyright (C) 1992-2015 The University of Delaware and Network Time Foundation, all rights reserved.
 *  This is free software. It is licensed for use, modification and
 *  redistribution under the terms of the NTP License, copies of which
 *  can be seen at:
 *    <http://ntp.org/license>
 *    <http://opensource.org/licenses/ntp-license.php>
 *
 *  Permission to use, copy, modify, and distribute this software and its
 *  documentation for any purpose with or without fee is hereby granted,
 *  provided that the above copyright notice appears in all copies and that
 *  both the copyright notice and this permission notice appear in
 *  supporting documentation, and that the name The University of Delaware not be used in
 *  advertising or publicity pertaining to distribution of the software
 *  without specific, written prior permission. The University of Delaware and Network Time Foundation makes no
 *  representations about the suitability this software for any purpose. It
 *  is provided "as is" without express or implied warranty.
 */
/**
 *  This file contains the programmatic interface to the Automated
 *  Options generated for the ntpq program.
 *  These macros are documented in the AutoGen info file in the
 *  "AutoOpts" chapter.  Please refer to that doc for usage help.
 */
#ifndef AUTOOPTS_NTPQ_OPTS_H_GUARD
#define AUTOOPTS_NTPQ_OPTS_H_GUARD 1
#include "config.h"
#include <autoopts/options.h>

/**
 *  Ensure that the library used for compiling this generated header is at
 *  least as new as the version current when the header template was released
 *  (not counting patch version increments).  Also ensure that the oldest
 *  tolerable version is at least as old as what was current when the header
 *  template was released.
 */
#define AO_TEMPLATE_VERSION 167936
#if (AO_TEMPLATE_VERSION < OPTIONS_MINIMUM_VERSION) \
 || (AO_TEMPLATE_VERSION > OPTIONS_STRUCT_VERSION)
# error option template version mismatches autoopts/options.h header
  Choke Me.
#endif

/**
 *  Enumeration of each option type for ntpq
 */
typedef enum {
    INDEX_OPT_IPV4             =  0,
    INDEX_OPT_IPV6             =  1,
    INDEX_OPT_COMMAND          =  2,
    INDEX_OPT_DEBUG_LEVEL      =  3,
    INDEX_OPT_SET_DEBUG_LEVEL  =  4,
    INDEX_OPT_INTERACTIVE      =  5,
    INDEX_OPT_NUMERIC          =  6,
    INDEX_OPT_OLD_RV           =  7,
    INDEX_OPT_PEERS            =  8,
    INDEX_OPT_WIDE             =  9,
    INDEX_OPT_VERSION          = 10,
    INDEX_OPT_HELP             = 11,
    INDEX_OPT_MORE_HELP        = 12,
    INDEX_OPT_SAVE_OPTS        = 13,
    INDEX_OPT_LOAD_OPTS        = 14
} teOptIndex;
/** count of all options for ntpq */
#define OPTION_CT    15
/** ntpq version */
<<<<<<< HEAD
#define NTPQ_VERSION       "4.3.40"
/** Full ntpq version text */
#define NTPQ_FULL_VERSION  "ntpq 4.3.40"
=======
#define NTPQ_VERSION       "4.3.41"
/** Full ntpq version text */
#define NTPQ_FULL_VERSION  "ntpq 4.3.41"
>>>>>>> e8c2cd85

/**
 *  Interface defines for all options.  Replace "n" with the UPPER_CASED
 *  option name (as in the teOptIndex enumeration above).
 *  e.g. HAVE_OPT(IPV4)
 */
#define         DESC(n) (ntpqOptions.pOptDesc[INDEX_OPT_## n])
/** 'true' if an option has been specified in any way */
#define     HAVE_OPT(n) (! UNUSED_OPT(& DESC(n)))
/** The string argument to an option. The argument type must be \"string\". */
#define      OPT_ARG(n) (DESC(n).optArg.argString)
/** Mask the option state revealing how an option was specified.
 *  It will be one and only one of \a OPTST_SET, \a OPTST_PRESET,
 * \a OPTST_DEFINED, \a OPTST_RESET or zero.
 */
#define    STATE_OPT(n) (DESC(n).fOptState & OPTST_SET_MASK)
/** Count of option's occurrances *on the command line*. */
#define    COUNT_OPT(n) (DESC(n).optOccCt)
/** mask of \a OPTST_SET and \a OPTST_DEFINED. */
#define    ISSEL_OPT(n) (SELECTED_OPT(&DESC(n)))
/** 'true' if \a HAVE_OPT would yield 'false'. */
#define ISUNUSED_OPT(n) (UNUSED_OPT(& DESC(n)))
/** 'true' if OPTST_DISABLED bit not set. */
#define  ENABLED_OPT(n) (! DISABLED_OPT(& DESC(n)))
/** number of stacked option arguments.
 *  Valid only for stacked option arguments. */
#define  STACKCT_OPT(n) (((tArgList*)(DESC(n).optCookie))->useCt)
/** stacked argument vector.
 *  Valid only for stacked option arguments. */
#define STACKLST_OPT(n) (((tArgList*)(DESC(n).optCookie))->apzArgs)
/** Reset an option. */
#define    CLEAR_OPT(n) STMTS( \
                DESC(n).fOptState &= OPTST_PERSISTENT_MASK;   \
                if ((DESC(n).fOptState & OPTST_INITENABLED) == 0) \
                    DESC(n).fOptState |= OPTST_DISABLED; \
                DESC(n).optCookie = NULL )
/* * * * * * * * * * * * * * * * * * * * * * * * * * * * * * */
/**
 *  Enumeration of ntpq exit codes
 */
typedef enum {
    NTPQ_EXIT_SUCCESS         = 0,
    NTPQ_EXIT_FAILURE         = 1,
    NTPQ_EXIT_USAGE_ERROR     = 64,
    NTPQ_EXIT_NO_CONFIG_INPUT = 66,
    NTPQ_EXIT_LIBOPTS_FAILURE = 70
}   ntpq_exit_code_t;
/** @} */
/**
 *  Make sure there are no #define name conflicts with the option names
 */
#ifndef     NO_OPTION_NAME_WARNINGS
# ifdef    IPV4
#  warning undefining IPV4 due to option name conflict
#  undef   IPV4
# endif
# ifdef    IPV6
#  warning undefining IPV6 due to option name conflict
#  undef   IPV6
# endif
# ifdef    COMMAND
#  warning undefining COMMAND due to option name conflict
#  undef   COMMAND
# endif
# ifdef    DEBUG_LEVEL
#  warning undefining DEBUG_LEVEL due to option name conflict
#  undef   DEBUG_LEVEL
# endif
# ifdef    SET_DEBUG_LEVEL
#  warning undefining SET_DEBUG_LEVEL due to option name conflict
#  undef   SET_DEBUG_LEVEL
# endif
# ifdef    INTERACTIVE
#  warning undefining INTERACTIVE due to option name conflict
#  undef   INTERACTIVE
# endif
# ifdef    NUMERIC
#  warning undefining NUMERIC due to option name conflict
#  undef   NUMERIC
# endif
# ifdef    OLD_RV
#  warning undefining OLD_RV due to option name conflict
#  undef   OLD_RV
# endif
# ifdef    PEERS
#  warning undefining PEERS due to option name conflict
#  undef   PEERS
# endif
# ifdef    WIDE
#  warning undefining WIDE due to option name conflict
#  undef   WIDE
# endif
#else  /* NO_OPTION_NAME_WARNINGS */
# undef IPV4
# undef IPV6
# undef COMMAND
# undef DEBUG_LEVEL
# undef SET_DEBUG_LEVEL
# undef INTERACTIVE
# undef NUMERIC
# undef OLD_RV
# undef PEERS
# undef WIDE
#endif  /*  NO_OPTION_NAME_WARNINGS */

/**
 *  Interface defines for specific options.
 * @{
 */
#define VALUE_OPT_IPV4           '4'
#define VALUE_OPT_IPV6           '6'
#define VALUE_OPT_COMMAND        'c'
#define VALUE_OPT_DEBUG_LEVEL    'd'
#define VALUE_OPT_SET_DEBUG_LEVEL 'D'

#define OPT_VALUE_SET_DEBUG_LEVEL (DESC(SET_DEBUG_LEVEL).optArg.argInt)
#define VALUE_OPT_INTERACTIVE    'i'
#define VALUE_OPT_NUMERIC        'n'
#define VALUE_OPT_OLD_RV         0x1001
#define VALUE_OPT_PEERS          'p'
#define VALUE_OPT_WIDE           'w'
/** option flag (value) for help-value option */
#define VALUE_OPT_HELP          '?'
/** option flag (value) for more-help-value option */
#define VALUE_OPT_MORE_HELP     '!'
/** option flag (value) for version-value option */
#define VALUE_OPT_VERSION       0x1002
/** option flag (value) for save-opts-value option */
#define VALUE_OPT_SAVE_OPTS     '>'
/** option flag (value) for load-opts-value option */
#define VALUE_OPT_LOAD_OPTS     '<'
#define SET_OPT_SAVE_OPTS(a)   STMTS( \
        DESC(SAVE_OPTS).fOptState &= OPTST_PERSISTENT_MASK; \
        DESC(SAVE_OPTS).fOptState |= OPTST_SET; \
        DESC(SAVE_OPTS).optArg.argString = (char const*)(a))
/*
 *  Interface defines not associated with particular options
 */
#define ERRSKIP_OPTERR  STMTS(ntpqOptions.fOptSet &= ~OPTPROC_ERRSTOP)
#define ERRSTOP_OPTERR  STMTS(ntpqOptions.fOptSet |= OPTPROC_ERRSTOP)
#define RESTART_OPT(n)  STMTS( \
                ntpqOptions.curOptIdx = (n); \
                ntpqOptions.pzCurOpt  = NULL )
#define START_OPT       RESTART_OPT(1)
#define USAGE(c)        (*ntpqOptions.pUsageProc)(&ntpqOptions, c)

#ifdef  __cplusplus
extern "C" {
#endif


/* * * * * *
 *
 *  Declare the ntpq option descriptor.
 */
extern tOptions ntpqOptions;

#if defined(ENABLE_NLS)
# ifndef _
#   include <stdio.h>
#   ifndef HAVE_GETTEXT
      extern char * gettext(char const *);
#   else
#     include <libintl.h>
#   endif

# ifndef ATTRIBUTE_FORMAT_ARG
#   define ATTRIBUTE_FORMAT_ARG(_a)
# endif

static inline char* aoGetsText(char const* pz) ATTRIBUTE_FORMAT_ARG(1);
static inline char* aoGetsText(char const* pz) {
    if (pz == NULL) return NULL;
    return (char*)gettext(pz);
}
#   define _(s)  aoGetsText(s)
# endif /* _() */

# define OPT_NO_XLAT_CFG_NAMES  STMTS(ntpqOptions.fOptSet |= \
                                    OPTPROC_NXLAT_OPT_CFG;)
# define OPT_NO_XLAT_OPT_NAMES  STMTS(ntpqOptions.fOptSet |= \
                                    OPTPROC_NXLAT_OPT|OPTPROC_NXLAT_OPT_CFG;)

# define OPT_XLAT_CFG_NAMES     STMTS(ntpqOptions.fOptSet &= \
                                  ~(OPTPROC_NXLAT_OPT|OPTPROC_NXLAT_OPT_CFG);)
# define OPT_XLAT_OPT_NAMES     STMTS(ntpqOptions.fOptSet &= \
                                  ~OPTPROC_NXLAT_OPT;)

#else   /* ENABLE_NLS */
# define OPT_NO_XLAT_CFG_NAMES
# define OPT_NO_XLAT_OPT_NAMES

# define OPT_XLAT_CFG_NAMES
# define OPT_XLAT_OPT_NAMES

# ifndef _
#   define _(_s)  _s
# endif
#endif  /* ENABLE_NLS */

#ifdef  __cplusplus
}
#endif
#endif /* AUTOOPTS_NTPQ_OPTS_H_GUARD */

/* ntpq-opts.h ends here */<|MERGE_RESOLUTION|>--- conflicted
+++ resolved
@@ -1,11 +1,7 @@
 /*
  *  EDIT THIS FILE WITH CAUTION  (ntpq-opts.h)
  *
-<<<<<<< HEAD
- *  It has been AutoGen-ed  June 13, 2015 at 03:08:43 PM by AutoGen 5.18.5
-=======
  *  It has been AutoGen-ed  June 14, 2015 at 11:57:54 AM by AutoGen 5.18.5
->>>>>>> e8c2cd85
  *  From the definitions    ntpq-opts.def
  *  and the template file   options
  *
@@ -87,15 +83,9 @@
 /** count of all options for ntpq */
 #define OPTION_CT    15
 /** ntpq version */
-<<<<<<< HEAD
-#define NTPQ_VERSION       "4.3.40"
-/** Full ntpq version text */
-#define NTPQ_FULL_VERSION  "ntpq 4.3.40"
-=======
 #define NTPQ_VERSION       "4.3.41"
 /** Full ntpq version text */
 #define NTPQ_FULL_VERSION  "ntpq 4.3.41"
->>>>>>> e8c2cd85
 
 /**
  *  Interface defines for all options.  Replace "n" with the UPPER_CASED
