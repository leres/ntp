/*
 *  EDIT THIS FILE WITH CAUTION  (ntpq-opts.c)
 *
<<<<<<< HEAD
 *  It has been AutoGen-ed  July 20, 2014 at 09:28:39 AM by AutoGen 5.18.4pre9
=======
 *  It has been AutoGen-ed  July 30, 2014 at 09:32:21 AM by AutoGen 5.18.3pre18
>>>>>>> 7144e958
 *  From the definitions    ntpq-opts.def
 *  and the template file   options
 *
 * Generated from AutoOpts 41:0:16 templates.
 *
 *  AutoOpts is a copyrighted work.  This source file is not encumbered
 *  by AutoOpts licensing, but is provided under the licensing terms chosen
 *  by the ntpq author or copyright holder.  AutoOpts is
 *  licensed under the terms of the LGPL.  The redistributable library
 *  (``libopts'') is licensed under the terms of either the LGPL or, at the
 *  users discretion, the BSD license.  See the AutoOpts and/or libopts sources
 *  for details.
 *
 * The ntpq program is copyrighted and licensed
 * under the following terms:
 *
 *  Copyright (C) 1970-2014 The University of Delaware, all rights reserved.
 *  This is free software. It is licensed for use, modification and
 *  redistribution under the terms of the NTP License, copies of which
 *  can be seen at:
 *    <http://ntp.org/license>
 *    <http://opensource.org/licenses/ntp-license.php>
 *
 *  Permission to use, copy, modify, and distribute this software and its
 *  documentation for any purpose with or without fee is hereby granted,
 *  provided that the above copyright notice appears in all copies and that
 *  both the copyright notice and this permission notice appear in
 *  supporting documentation, and that the name The University of Delaware not be used in
 *  advertising or publicity pertaining to distribution of the software
 *  without specific, written prior permission. The University of Delaware makes no
 *  representations about the suitability this software for any purpose. It
 *  is provided "as is" without express or implied warranty.
 */

#ifndef __doxygen__
#define OPTION_CODE_COMPILE 1
#include "ntpq-opts.h"
#include <sys/types.h>

#include <limits.h>
#include <stdio.h>
#include <stdlib.h>

#ifdef  __cplusplus
extern "C" {
#endif
extern FILE * option_usage_fp;
#define zCopyright      (ntpq_opt_strs+0)
#define zLicenseDescrip (ntpq_opt_strs+314)

/*
 *  global included definitions
 */
#ifdef __windows
  extern int atoi(const char*);
#else
# include <stdlib.h>
#endif

#ifndef NULL
#  define NULL 0
#endif

/**
 *  static const strings for ntpq options
 */
static char const ntpq_opt_strs[1833] =
/*     0 */ "ntpq 4.2.7p454\n"
            "Copyright (C) 1970-2014 The University of Delaware, all rights reserved.\n"
            "This is free software. It is licensed for use, modification and\n"
            "redistribution under the terms of the NTP License, copies of which\n"
            "can be seen at:\n"
            "  <http://ntp.org/license>\n"
            "  <http://opensource.org/licenses/ntp-license.php>\n\0"
/*   314 */ "Permission to use, copy, modify, and distribute this software and its\n"
            "documentation for any purpose with or without fee is hereby granted,\n"
            "provided that the above copyright notice appears in all copies and that\n"
            "both the copyright notice and this permission notice appear in supporting\n"
            "documentation, and that the name The University of Delaware not be used in\n"
            "advertising or publicity pertaining to distribution of the software without\n"
            "specific, written prior permission.  The University of Delaware makes no\n"
            "representations about the suitability this software for any purpose.  It is\n"
            "provided \"as is\" without express or implied warranty.\n\0"
/*   954 */ "Force IPv4 DNS name resolution\0"
/*   985 */ "IPV4\0"
/*   990 */ "ipv4\0"
/*   995 */ "Force IPv6 DNS name resolution\0"
/*  1026 */ "IPV6\0"
/*  1031 */ "ipv6\0"
/*  1036 */ "run a command and exit\0"
/*  1059 */ "COMMAND\0"
/*  1067 */ "command\0"
/*  1075 */ "Increase debug verbosity level\0"
/*  1106 */ "DEBUG_LEVEL\0"
/*  1118 */ "debug-level\0"
/*  1130 */ "Set the debug verbosity level\0"
/*  1160 */ "SET_DEBUG_LEVEL\0"
/*  1176 */ "set-debug-level\0"
/*  1192 */ "Print a list of the peers\0"
/*  1218 */ "PEERS\0"
/*  1224 */ "peers\0"
/*  1230 */ "Force ntpq to operate in interactive mode\0"
/*  1272 */ "INTERACTIVE\0"
/*  1284 */ "interactive\0"
/*  1296 */ "numeric host addresses\0"
/*  1319 */ "NUMERIC\0"
/*  1327 */ "numeric\0"
/*  1335 */ "Always output status line with readvar\0"
/*  1374 */ "OLD_RV\0"
/*  1381 */ "old-rv\0"
/*  1388 */ "display extended usage information and exit\0"
/*  1432 */ "help\0"
/*  1437 */ "extended usage information passed thru pager\0"
/*  1482 */ "more-help\0"
/*  1492 */ "output version information and exit\0"
/*  1528 */ "version\0"
/*  1536 */ "save the option state to a config file\0"
/*  1575 */ "save-opts\0"
/*  1585 */ "load options from a config file\0"
/*  1617 */ "LOAD_OPTS\0"
/*  1627 */ "no-load-opts\0"
/*  1640 */ "no\0"
/*  1643 */ "NTPQ\0"
/*  1648 */ "ntpq - standard NTP query program - Ver. 4.2.7p454\n"
            "Usage:  %s [ -<flag> [<val>] | --<name>[{=| }<val>] ]... [ host ...]\n\0"
/*  1769 */ "$HOME\0"
/*  1775 */ ".\0"
/*  1777 */ ".ntprc\0"
/*  1784 */ "http://bugs.ntp.org, bugs@ntp.org\0"
/*  1818 */ "ntpq 4.2.7p454";

/**
 *  ipv4 option description with
 *  "Must also have options" and "Incompatible options":
 */
/** Descriptive text for the ipv4 option */
#define IPV4_DESC      (ntpq_opt_strs+954)
/** Upper-cased name for the ipv4 option */
#define IPV4_NAME      (ntpq_opt_strs+985)
/** Name string for the ipv4 option */
#define IPV4_name      (ntpq_opt_strs+990)
/** Other options that appear in conjunction with the ipv4 option */
static int const aIpv4CantList[] = {
    INDEX_OPT_IPV6, NO_EQUIVALENT };
/** Compiled in flag settings for the ipv4 option */
#define IPV4_FLAGS     (OPTST_DISABLED)

/**
 *  ipv6 option description with
 *  "Must also have options" and "Incompatible options":
 */
/** Descriptive text for the ipv6 option */
#define IPV6_DESC      (ntpq_opt_strs+995)
/** Upper-cased name for the ipv6 option */
#define IPV6_NAME      (ntpq_opt_strs+1026)
/** Name string for the ipv6 option */
#define IPV6_name      (ntpq_opt_strs+1031)
/** Other options that appear in conjunction with the ipv6 option */
static int const aIpv6CantList[] = {
    INDEX_OPT_IPV4, NO_EQUIVALENT };
/** Compiled in flag settings for the ipv6 option */
#define IPV6_FLAGS     (OPTST_DISABLED)

/**
 *  command option description:
 */
/** Descriptive text for the command option */
#define COMMAND_DESC      (ntpq_opt_strs+1036)
/** Upper-cased name for the command option */
#define COMMAND_NAME      (ntpq_opt_strs+1059)
/** Name string for the command option */
#define COMMAND_name      (ntpq_opt_strs+1067)
/** Compiled in flag settings for the command option */
#define COMMAND_FLAGS     (OPTST_DISABLED \
        | OPTST_SET_ARGTYPE(OPARG_TYPE_STRING))

/**
 *  debug-level option description:
 */
/** Descriptive text for the debug-level option */
#define DEBUG_LEVEL_DESC      (ntpq_opt_strs+1075)
/** Upper-cased name for the debug-level option */
#define DEBUG_LEVEL_NAME      (ntpq_opt_strs+1106)
/** Name string for the debug-level option */
#define DEBUG_LEVEL_name      (ntpq_opt_strs+1118)
/** Compiled in flag settings for the debug-level option */
#define DEBUG_LEVEL_FLAGS     (OPTST_DISABLED)

/**
 *  set-debug-level option description:
 */
/** Descriptive text for the set-debug-level option */
#define SET_DEBUG_LEVEL_DESC      (ntpq_opt_strs+1130)
/** Upper-cased name for the set-debug-level option */
#define SET_DEBUG_LEVEL_NAME      (ntpq_opt_strs+1160)
/** Name string for the set-debug-level option */
#define SET_DEBUG_LEVEL_name      (ntpq_opt_strs+1176)
/** Compiled in flag settings for the set-debug-level option */
#define SET_DEBUG_LEVEL_FLAGS     (OPTST_DISABLED \
        | OPTST_SET_ARGTYPE(OPARG_TYPE_NUMERIC))

/**
 *  peers option description with
 *  "Must also have options" and "Incompatible options":
 */
/** Descriptive text for the peers option */
#define PEERS_DESC      (ntpq_opt_strs+1192)
/** Upper-cased name for the peers option */
#define PEERS_NAME      (ntpq_opt_strs+1218)
/** Name string for the peers option */
#define PEERS_name      (ntpq_opt_strs+1224)
/** Other options that appear in conjunction with the peers option */
static int const aPeersCantList[] = {
    INDEX_OPT_INTERACTIVE, NO_EQUIVALENT };
/** Compiled in flag settings for the peers option */
#define PEERS_FLAGS     (OPTST_DISABLED)

/**
 *  interactive option description with
 *  "Must also have options" and "Incompatible options":
 */
/** Descriptive text for the interactive option */
#define INTERACTIVE_DESC      (ntpq_opt_strs+1230)
/** Upper-cased name for the interactive option */
#define INTERACTIVE_NAME      (ntpq_opt_strs+1272)
/** Name string for the interactive option */
#define INTERACTIVE_name      (ntpq_opt_strs+1284)
/** Other options that appear in conjunction with the interactive option */
static int const aInteractiveCantList[] = {
    INDEX_OPT_COMMAND,
    INDEX_OPT_PEERS, NO_EQUIVALENT };
/** Compiled in flag settings for the interactive option */
#define INTERACTIVE_FLAGS     (OPTST_DISABLED)

/**
 *  numeric option description:
 */
/** Descriptive text for the numeric option */
#define NUMERIC_DESC      (ntpq_opt_strs+1296)
/** Upper-cased name for the numeric option */
#define NUMERIC_NAME      (ntpq_opt_strs+1319)
/** Name string for the numeric option */
#define NUMERIC_name      (ntpq_opt_strs+1327)
/** Compiled in flag settings for the numeric option */
#define NUMERIC_FLAGS     (OPTST_DISABLED)

/**
 *  old-rv option description:
 */
/** Descriptive text for the old-rv option */
#define OLD_RV_DESC      (ntpq_opt_strs+1335)
/** Upper-cased name for the old-rv option */
#define OLD_RV_NAME      (ntpq_opt_strs+1374)
/** Name string for the old-rv option */
#define OLD_RV_name      (ntpq_opt_strs+1381)
/** Compiled in flag settings for the old-rv option */
#define OLD_RV_FLAGS     (OPTST_DISABLED)

/*
 *  Help/More_Help/Version option descriptions:
 */
#define HELP_DESC       (ntpq_opt_strs+1388)
#define HELP_name       (ntpq_opt_strs+1432)
#ifdef HAVE_WORKING_FORK
#define MORE_HELP_DESC  (ntpq_opt_strs+1437)
#define MORE_HELP_name  (ntpq_opt_strs+1482)
#define MORE_HELP_FLAGS (OPTST_IMM | OPTST_NO_INIT)
#else
#define MORE_HELP_DESC  HELP_DESC
#define MORE_HELP_name  HELP_name
#define MORE_HELP_FLAGS (OPTST_OMITTED | OPTST_NO_INIT)
#endif
#ifdef NO_OPTIONAL_OPT_ARGS
#  define VER_FLAGS     (OPTST_IMM | OPTST_NO_INIT)
#else
#  define VER_FLAGS     (OPTST_SET_ARGTYPE(OPARG_TYPE_STRING) | \
                         OPTST_ARG_OPTIONAL | OPTST_IMM | OPTST_NO_INIT)
#endif
#define VER_DESC        (ntpq_opt_strs+1492)
#define VER_name        (ntpq_opt_strs+1528)
#define SAVE_OPTS_DESC  (ntpq_opt_strs+1536)
#define SAVE_OPTS_name  (ntpq_opt_strs+1575)
#define LOAD_OPTS_DESC     (ntpq_opt_strs+1585)
#define LOAD_OPTS_NAME     (ntpq_opt_strs+1617)
#define NO_LOAD_OPTS_name  (ntpq_opt_strs+1627)
#define LOAD_OPTS_pfx      (ntpq_opt_strs+1640)
#define LOAD_OPTS_name     (NO_LOAD_OPTS_name + 3)
/**
 *  Declare option callback procedures
 */
/* extracted from optmain.tlib near line 723 */

#if defined(TEST_NTPQ_OPTS)
/*
 *  Under test, omit argument processing, or call optionStackArg,
 *  if multiple copies are allowed.
 */
extern tOptProc
    optionStackArg;
static tOptProc
    doUsageOpt;

/*
 *  #define map the "normal" callout procs to the test ones...
 */
#define COMMAND_OPT_PROC optionStackArg
#define DEBUG_LEVEL_OPT_PROC optionStackArg
#define PEERS_OPT_PROC optionStackArg


#else /* NOT defined TEST_NTPQ_OPTS */
/*
 *  When not under test, there are different procs to use
 */
extern tOptProc
    ntpOptionPrintVersion,   ntpq_custom_opt_handler, optionBooleanVal,
    optionNestedVal,         optionNumericVal,        optionPagedUsage,
    optionResetOpt,          optionStackArg,          optionTimeDate,
    optionTimeVal,           optionUnstackArg,        optionVendorOption,
    optionVersionStderr;
static tOptProc
    doOptDebug_Level, doUsageOpt;

/**
 *  #define map the "normal" callout procs
 */
#define COMMAND_OPT_PROC ntpq_custom_opt_handler
#define DEBUG_LEVEL_OPT_PROC doOptDebug_Level
#define PEERS_OPT_PROC ntpq_custom_opt_handler

#endif /* TEST_NTPQ_OPTS */
#define VER_PROC        ntpOptionPrintVersion

/* * * * * * * * * * * * * * * * * * * * * * * * * * * * * * * * * * * * */
/**
 *  Define the ntpq Option Descriptions.
 * This is an array of OPTION_CT entries, one for each
 * option that the ntpq program responds to.
 */
static tOptDesc optDesc[OPTION_CT] = {
  {  /* entry idx, value */ 0, VALUE_OPT_IPV4,
     /* equiv idx, value */ 0, VALUE_OPT_IPV4,
     /* equivalenced to  */ NO_EQUIVALENT,
     /* min, max, act ct */ 0, 1, 0,
     /* opt state flags  */ IPV4_FLAGS, 0,
     /* last opt argumnt */ { NULL }, /* --ipv4 */
     /* arg list/cookie  */ NULL,
     /* must/cannot opts */ NULL, aIpv4CantList,
     /* option proc      */ NULL,
     /* desc, NAME, name */ IPV4_DESC, IPV4_NAME, IPV4_name,
     /* disablement strs */ NULL, NULL },

  {  /* entry idx, value */ 1, VALUE_OPT_IPV6,
     /* equiv idx, value */ 1, VALUE_OPT_IPV6,
     /* equivalenced to  */ NO_EQUIVALENT,
     /* min, max, act ct */ 0, 1, 0,
     /* opt state flags  */ IPV6_FLAGS, 0,
     /* last opt argumnt */ { NULL }, /* --ipv6 */
     /* arg list/cookie  */ NULL,
     /* must/cannot opts */ NULL, aIpv6CantList,
     /* option proc      */ NULL,
     /* desc, NAME, name */ IPV6_DESC, IPV6_NAME, IPV6_name,
     /* disablement strs */ NULL, NULL },

  {  /* entry idx, value */ 2, VALUE_OPT_COMMAND,
     /* equiv idx, value */ 2, VALUE_OPT_COMMAND,
     /* equivalenced to  */ NO_EQUIVALENT,
     /* min, max, act ct */ 0, NOLIMIT, 0,
     /* opt state flags  */ COMMAND_FLAGS, 0,
     /* last opt argumnt */ { NULL }, /* --command */
     /* arg list/cookie  */ NULL,
     /* must/cannot opts */ NULL, NULL,
     /* option proc      */ COMMAND_OPT_PROC,
     /* desc, NAME, name */ COMMAND_DESC, COMMAND_NAME, COMMAND_name,
     /* disablement strs */ NULL, NULL },

  {  /* entry idx, value */ 3, VALUE_OPT_DEBUG_LEVEL,
     /* equiv idx, value */ 3, VALUE_OPT_DEBUG_LEVEL,
     /* equivalenced to  */ NO_EQUIVALENT,
     /* min, max, act ct */ 0, NOLIMIT, 0,
     /* opt state flags  */ DEBUG_LEVEL_FLAGS, 0,
     /* last opt argumnt */ { NULL }, /* --debug-level */
     /* arg list/cookie  */ NULL,
     /* must/cannot opts */ NULL, NULL,
     /* option proc      */ DEBUG_LEVEL_OPT_PROC,
     /* desc, NAME, name */ DEBUG_LEVEL_DESC, DEBUG_LEVEL_NAME, DEBUG_LEVEL_name,
     /* disablement strs */ NULL, NULL },

  {  /* entry idx, value */ 4, VALUE_OPT_SET_DEBUG_LEVEL,
     /* equiv idx, value */ 4, VALUE_OPT_SET_DEBUG_LEVEL,
     /* equivalenced to  */ NO_EQUIVALENT,
     /* min, max, act ct */ 0, NOLIMIT, 0,
     /* opt state flags  */ SET_DEBUG_LEVEL_FLAGS, 0,
     /* last opt argumnt */ { NULL }, /* --set-debug-level */
     /* arg list/cookie  */ NULL,
     /* must/cannot opts */ NULL, NULL,
     /* option proc      */ optionNumericVal,
     /* desc, NAME, name */ SET_DEBUG_LEVEL_DESC, SET_DEBUG_LEVEL_NAME, SET_DEBUG_LEVEL_name,
     /* disablement strs */ NULL, NULL },

  {  /* entry idx, value */ 5, VALUE_OPT_PEERS,
     /* equiv idx, value */ 5, VALUE_OPT_PEERS,
     /* equivalenced to  */ NO_EQUIVALENT,
     /* min, max, act ct */ 0, 1, 0,
     /* opt state flags  */ PEERS_FLAGS, 0,
     /* last opt argumnt */ { NULL }, /* --peers */
     /* arg list/cookie  */ NULL,
     /* must/cannot opts */ NULL, aPeersCantList,
     /* option proc      */ PEERS_OPT_PROC,
     /* desc, NAME, name */ PEERS_DESC, PEERS_NAME, PEERS_name,
     /* disablement strs */ NULL, NULL },

  {  /* entry idx, value */ 6, VALUE_OPT_INTERACTIVE,
     /* equiv idx, value */ 6, VALUE_OPT_INTERACTIVE,
     /* equivalenced to  */ NO_EQUIVALENT,
     /* min, max, act ct */ 0, 1, 0,
     /* opt state flags  */ INTERACTIVE_FLAGS, 0,
     /* last opt argumnt */ { NULL }, /* --interactive */
     /* arg list/cookie  */ NULL,
     /* must/cannot opts */ NULL, aInteractiveCantList,
     /* option proc      */ NULL,
     /* desc, NAME, name */ INTERACTIVE_DESC, INTERACTIVE_NAME, INTERACTIVE_name,
     /* disablement strs */ NULL, NULL },

  {  /* entry idx, value */ 7, VALUE_OPT_NUMERIC,
     /* equiv idx, value */ 7, VALUE_OPT_NUMERIC,
     /* equivalenced to  */ NO_EQUIVALENT,
     /* min, max, act ct */ 0, 1, 0,
     /* opt state flags  */ NUMERIC_FLAGS, 0,
     /* last opt argumnt */ { NULL }, /* --numeric */
     /* arg list/cookie  */ NULL,
     /* must/cannot opts */ NULL, NULL,
     /* option proc      */ NULL,
     /* desc, NAME, name */ NUMERIC_DESC, NUMERIC_NAME, NUMERIC_name,
     /* disablement strs */ NULL, NULL },

  {  /* entry idx, value */ 8, VALUE_OPT_OLD_RV,
     /* equiv idx, value */ 8, VALUE_OPT_OLD_RV,
     /* equivalenced to  */ NO_EQUIVALENT,
     /* min, max, act ct */ 0, 1, 0,
     /* opt state flags  */ OLD_RV_FLAGS, 0,
     /* last opt argumnt */ { NULL }, /* --old-rv */
     /* arg list/cookie  */ NULL,
     /* must/cannot opts */ NULL, NULL,
     /* option proc      */ NULL,
     /* desc, NAME, name */ OLD_RV_DESC, OLD_RV_NAME, OLD_RV_name,
     /* disablement strs */ NULL, NULL },

  {  /* entry idx, value */ INDEX_OPT_VERSION, VALUE_OPT_VERSION,
     /* equiv idx value  */ NO_EQUIVALENT, VALUE_OPT_VERSION,
     /* equivalenced to  */ NO_EQUIVALENT,
     /* min, max, act ct */ 0, 1, 0,
     /* opt state flags  */ VER_FLAGS, AOUSE_VERSION,
     /* last opt argumnt */ { NULL },
     /* arg list/cookie  */ NULL,
     /* must/cannot opts */ NULL, NULL,
     /* option proc      */ VER_PROC,
     /* desc, NAME, name */ VER_DESC, NULL, VER_name,
     /* disablement strs */ NULL, NULL },



  {  /* entry idx, value */ INDEX_OPT_HELP, VALUE_OPT_HELP,
     /* equiv idx value  */ NO_EQUIVALENT, VALUE_OPT_HELP,
     /* equivalenced to  */ NO_EQUIVALENT,
     /* min, max, act ct */ 0, 1, 0,
     /* opt state flags  */ OPTST_IMM | OPTST_NO_INIT, AOUSE_HELP,
     /* last opt argumnt */ { NULL },
     /* arg list/cookie  */ NULL,
     /* must/cannot opts */ NULL, NULL,
     /* option proc      */ doUsageOpt,
     /* desc, NAME, name */ HELP_DESC, NULL, HELP_name,
     /* disablement strs */ NULL, NULL },

  {  /* entry idx, value */ INDEX_OPT_MORE_HELP, VALUE_OPT_MORE_HELP,
     /* equiv idx value  */ NO_EQUIVALENT, VALUE_OPT_MORE_HELP,
     /* equivalenced to  */ NO_EQUIVALENT,
     /* min, max, act ct */ 0, 1, 0,
     /* opt state flags  */ MORE_HELP_FLAGS, AOUSE_MORE_HELP,
     /* last opt argumnt */ { NULL },
     /* arg list/cookie  */ NULL,
     /* must/cannot opts */ NULL,  NULL,
     /* option proc      */ optionPagedUsage,
     /* desc, NAME, name */ MORE_HELP_DESC, NULL, MORE_HELP_name,
     /* disablement strs */ NULL, NULL },

  {  /* entry idx, value */ INDEX_OPT_SAVE_OPTS, VALUE_OPT_SAVE_OPTS,
     /* equiv idx value  */ NO_EQUIVALENT, VALUE_OPT_SAVE_OPTS,
     /* equivalenced to  */ NO_EQUIVALENT,
     /* min, max, act ct */ 0, 1, 0,
     /* opt state flags  */ OPTST_SET_ARGTYPE(OPARG_TYPE_STRING)
                       | OPTST_ARG_OPTIONAL | OPTST_NO_INIT, AOUSE_SAVE_OPTS,
     /* last opt argumnt */ { NULL },
     /* arg list/cookie  */ NULL,
     /* must/cannot opts */ NULL,  NULL,
     /* option proc      */ NULL,
     /* desc, NAME, name */ SAVE_OPTS_DESC, NULL, SAVE_OPTS_name,
     /* disablement strs */ NULL, NULL },

  {  /* entry idx, value */ INDEX_OPT_LOAD_OPTS, VALUE_OPT_LOAD_OPTS,
     /* equiv idx value  */ NO_EQUIVALENT, VALUE_OPT_LOAD_OPTS,
     /* equivalenced to  */ NO_EQUIVALENT,
     /* min, max, act ct */ 0, NOLIMIT, 0,
     /* opt state flags  */ OPTST_SET_ARGTYPE(OPARG_TYPE_STRING)
			  | OPTST_DISABLE_IMM, AOUSE_LOAD_OPTS,
     /* last opt argumnt */ { NULL },
     /* arg list/cookie  */ NULL,
     /* must/cannot opts */ NULL, NULL,
     /* option proc      */ optionLoadOpt,
     /* desc, NAME, name */ LOAD_OPTS_DESC, LOAD_OPTS_NAME, LOAD_OPTS_name,
     /* disablement strs */ NO_LOAD_OPTS_name, LOAD_OPTS_pfx }
};


/* * * * * * * * * * * * * * * * * * * * * * * * * * * * * * * * * * * * */
/** Reference to the upper cased version of ntpq. */
#define zPROGNAME       (ntpq_opt_strs+1643)
/** Reference to the title line for ntpq usage. */
#define zUsageTitle     (ntpq_opt_strs+1648)
/** ntpq configuration file name. */
#define zRcName         (ntpq_opt_strs+1777)
/** Directories to search for ntpq config files. */
static char const * const apzHomeList[3] = {
    ntpq_opt_strs+1769,
    ntpq_opt_strs+1775,
    NULL };
/** The ntpq program bug email address. */
#define zBugsAddr       (ntpq_opt_strs+1784)
/** Clarification/explanation of what ntpq does. */
#define zExplain        (NULL)
/** Extra detail explaining what ntpq does. */
#define zDetail         (NULL)
/** The full version string for ntpq. */
#define zFullVersion    (ntpq_opt_strs+1818)
/* extracted from optcode.tlib near line 364 */

#if defined(ENABLE_NLS)
# define OPTPROC_BASE OPTPROC_TRANSLATE
  static tOptionXlateProc translate_option_strings;
#else
# define OPTPROC_BASE OPTPROC_NONE
# define translate_option_strings NULL
#endif /* ENABLE_NLS */

#define ntpq_full_usage (NULL)
#define ntpq_short_usage (NULL)

#endif /* not defined __doxygen__ */

/*
 *  Create the static procedure(s) declared above.
 */
/**
 * The callout function that invokes the optionUsage function.
 *
 * @param[in] opts the AutoOpts option description structure
 * @param[in] od   the descriptor for the "help" (usage) option.
 * @noreturn
 */
static void
doUsageOpt(tOptions * opts, tOptDesc * od)
{
    int ex_code;
    ex_code = NTPQ_EXIT_SUCCESS;
    optionUsage(&ntpqOptions, ex_code);
    /* NOTREACHED */
    exit(1);
    (void)opts;
    (void)od;
}

#if ! defined(TEST_NTPQ_OPTS)

/* * * * * * * * * * * * * * * * * * * * * * * * * * * * * * * * * * * * */
/**
 * Code to handle the debug-level option.
 *
 * @param[in] pOptions the ntpq options data structure
 * @param[in,out] pOptDesc the option descriptor for this option.
 */
static void
doOptDebug_Level(tOptions* pOptions, tOptDesc* pOptDesc)
{
    /*
     * Be sure the flag-code[0] handles special values for the options pointer
     * viz. (poptions <= OPTPROC_EMIT_LIMIT) *and also* the special flag bit
     * ((poptdesc->fOptState & OPTST_RESET) != 0) telling the option to
     * reset its state.
     */
    /* extracted from debug-opt.def, line 15 */
OPT_VALUE_SET_DEBUG_LEVEL++;
    (void)pOptDesc;
    (void)pOptions;
}
#endif /* defined(TEST_NTPQ_OPTS) */
/* extracted from optmain.tlib near line 46 */

#if defined(TEST_NTPQ_OPTS) /* TEST-MAIN-PROCEDURE: */

extern void optionPutShell(tOptions*);

/**
 * Generated main procedure.  This will emit text that a Bourne shell can
 * process to handle its command line arguments.
 *
 * @param[in] argc argument count
 * @param[in] argv argument vector
 * @returns program exit code
 */
int
main(int argc, char ** argv)
{
    int res = NTPQ_EXIT_SUCCESS;
    (void)optionProcess(&ntpqOptions, argc, argv);
    optionPutShell(&ntpqOptions);
    res = ferror(stdout);
    if (res != 0)
        fputs("output error writing to stdout\n", stderr);
    return res;
}
#endif  /* TEST_NTPQ_OPTS END-TEST-MAIN-PROCEDURE */
/* extracted from optmain.tlib near line 1245 */

/**
 * The directory containing the data associated with ntpq.
 */
#ifndef  PKGDATADIR
# define PKGDATADIR ""
#endif

/**
 * Information about the person or institution that packaged ntpq
 * for the current distribution.
 */
#ifndef  WITH_PACKAGER
# define ntpq_packager_info NULL
#else
/** Packager information for ntpq. */
static char const ntpq_packager_info[] =
    "Packaged by " WITH_PACKAGER

# ifdef WITH_PACKAGER_VERSION
        " ("WITH_PACKAGER_VERSION")"
# endif

# ifdef WITH_PACKAGER_BUG_REPORTS
    "\nReport ntpq bugs to " WITH_PACKAGER_BUG_REPORTS
# endif
    "\n";
#endif
#ifndef __doxygen__

#endif /* __doxygen__ */
/**
 * The option definitions for ntpq.  The one structure that
 * binds them all.
 */
tOptions ntpqOptions = {
    OPTIONS_STRUCT_VERSION,
    0, NULL,                    /* original argc + argv    */
    ( OPTPROC_BASE
    + OPTPROC_ERRSTOP
    + OPTPROC_SHORTOPT
    + OPTPROC_LONGOPT
    + OPTPROC_NO_REQ_OPT
    + OPTPROC_ENVIRON
    + OPTPROC_MISUSE
    + OPTPROC_SHELL_OUTPUT ),
    0, NULL,                    /* current option index, current option */
    NULL,         NULL,         zPROGNAME,
    zRcName,      zCopyright,   zLicenseDescrip,
    zFullVersion, apzHomeList,  zUsageTitle,
    zExplain,     zDetail,      optDesc,
    zBugsAddr,                  /* address to send bugs to */
    NULL, NULL,                 /* extensions/saved state  */
    optionUsage, /* usage procedure */
    translate_option_strings,   /* translation procedure */
    /*
     *  Indexes to special options
     */
    { INDEX_OPT_MORE_HELP, /* more-help option index */
      INDEX_OPT_SAVE_OPTS, /* save option index */
      NO_EQUIVALENT, /* '-#' option index */
      NO_EQUIVALENT /* index of default opt */
    },
    14 /* full option count */, 9 /* user option count */,
    ntpq_full_usage, ntpq_short_usage,
    NULL, NULL,
    PKGDATADIR, ntpq_packager_info
};

#if ENABLE_NLS
/**
 * This code is designed to translate translatable option text for the
 * ntpq program.  These translations happen upon entry
 * to optionProcess().
 */
#include <stdio.h>
#include <stdlib.h>
#include <string.h>
#include <unistd.h>
#ifdef HAVE_DCGETTEXT
# include <gettext.h>
#endif
#include <autoopts/usage-txt.h>

static char * AO_gettext(char const * pz);
static void   coerce_it(void ** s);

/**
 * AutoGen specific wrapper function for gettext.  It relies on the macro _()
 * to convert from English to the target language, then strdup-duplicates the
 * result string.  It tries the "libopts" domain first, then whatever has been
 * set via the \a textdomain(3) call.
 *
 * @param[in] pz the input text used as a lookup key.
 * @returns the translated text (if there is one),
 *   or the original text (if not).
 */
static char *
AO_gettext(char const * pz)
{
    char * res;
    if (pz == NULL)
        return NULL;
#ifdef HAVE_DCGETTEXT
    /*
     * While processing the option_xlateable_txt data, try to use the
     * "libopts" domain.  Once we switch to the option descriptor data,
     * do *not* use that domain.
     */
    if (option_xlateable_txt.field_ct != 0) {
        res = dgettext("libopts", pz);
        if (res == pz)
            res = (char *)(void *)_(pz);
    } else
        res = (char *)(void *)_(pz);
#else
    res = (char *)(void *)_(pz);
#endif
    if (res == pz)
        return res;
    res = strdup(res);
    if (res == NULL) {
        fputs(_("No memory for duping translated strings\n"), stderr);
        exit(NTPQ_EXIT_FAILURE);
    }
    return res;
}

/**
 * All the pointers we use are marked "* const", but they are stored in
 * writable memory.  Coerce the mutability and set the pointer.
 */
static void coerce_it(void ** s) { *s = AO_gettext(*s);
}

/**
 * Translate all the translatable strings in the ntpqOptions
 * structure defined above.  This is done only once.
 */
static void
translate_option_strings(void)
{
    tOptions * const opts = &ntpqOptions;

    /*
     *  Guard against re-translation.  It won't work.  The strings will have
     *  been changed by the first pass through this code.  One shot only.
     */
    if (option_xlateable_txt.field_ct != 0) {
        /*
         *  Do the translations.  The first pointer follows the field count
         *  field.  The field count field is the size of a pointer.
         */
        char ** ppz = (char**)(void*)&(option_xlateable_txt);
        int     ix  = option_xlateable_txt.field_ct;

        do {
            ppz++; /* skip over field_ct */
            *ppz = AO_gettext(*ppz);
        } while (--ix > 0);
        /* prevent re-translation and disable "libopts" domain lookup */
        option_xlateable_txt.field_ct = 0;

        coerce_it((void*)&(opts->pzCopyright));
        coerce_it((void*)&(opts->pzCopyNotice));
        coerce_it((void*)&(opts->pzFullVersion));
        coerce_it((void*)&(opts->pzUsageTitle));
        coerce_it((void*)&(opts->pzExplain));
        coerce_it((void*)&(opts->pzDetail));
        {
            tOptDesc * od = opts->pOptDesc;
            for (ix = opts->optCt; ix > 0; ix--, od++)
                coerce_it((void*)&(od->pzText));
        }
    }
}
#endif /* ENABLE_NLS */

#ifdef DO_NOT_COMPILE_THIS_CODE_IT_IS_FOR_GETTEXT
/** I18N function strictly for xgettext.  Do not compile. */
static void bogus_function(void) {
  /* TRANSLATORS:

     The following dummy function was crated solely so that xgettext can
     extract the correct strings.  These strings are actually referenced
     by a field name in the ntpqOptions structure noted in the
     comments below.  The literal text is defined in ntpq_opt_strs.
   
     NOTE: the strings below are segmented with respect to the source string
     ntpq_opt_strs.  The strings above are handed off for translation
     at run time a paragraph at a time.  Consequently, they are presented here
     for translation a paragraph at a time.
   
     ALSO: often the description for an option will reference another option
     by name.  These are set off with apostrophe quotes (I hope).  Do not
     translate option names.
   */
  /* referenced via ntpqOptions.pzCopyright */
  puts(_("ntpq 4.2.7p454\n\
Copyright (C) 1970-2014 The University of Delaware, all rights reserved.\n\
This is free software. It is licensed for use, modification and\n\
redistribution under the terms of the NTP License, copies of which\n\
can be seen at:\n"));
  puts(_("  <http://ntp.org/license>\n\
  <http://opensource.org/licenses/ntp-license.php>\n"));

  /* referenced via ntpqOptions.pzCopyNotice */
  puts(_("Permission to use, copy, modify, and distribute this software and its\n\
documentation for any purpose with or without fee is hereby granted,\n\
provided that the above copyright notice appears in all copies and that\n\
both the copyright notice and this permission notice appear in supporting\n\
documentation, and that the name The University of Delaware not be used in\n\
advertising or publicity pertaining to distribution of the software without\n\
specific, written prior permission.  The University of Delaware makes no\n\
representations about the suitability this software for any purpose.  It is\n\
provided \"as is\" without express or implied warranty.\n"));

  /* referenced via ntpqOptions.pOptDesc->pzText */
  puts(_("Force IPv4 DNS name resolution"));

  /* referenced via ntpqOptions.pOptDesc->pzText */
  puts(_("Force IPv6 DNS name resolution"));

  /* referenced via ntpqOptions.pOptDesc->pzText */
  puts(_("run a command and exit"));

  /* referenced via ntpqOptions.pOptDesc->pzText */
  puts(_("Increase debug verbosity level"));

  /* referenced via ntpqOptions.pOptDesc->pzText */
  puts(_("Set the debug verbosity level"));

  /* referenced via ntpqOptions.pOptDesc->pzText */
  puts(_("Print a list of the peers"));

  /* referenced via ntpqOptions.pOptDesc->pzText */
  puts(_("Force ntpq to operate in interactive mode"));

  /* referenced via ntpqOptions.pOptDesc->pzText */
  puts(_("numeric host addresses"));

  /* referenced via ntpqOptions.pOptDesc->pzText */
  puts(_("Always output status line with readvar"));

  /* referenced via ntpqOptions.pOptDesc->pzText */
  puts(_("display extended usage information and exit"));

  /* referenced via ntpqOptions.pOptDesc->pzText */
  puts(_("extended usage information passed thru pager"));

  /* referenced via ntpqOptions.pOptDesc->pzText */
  puts(_("output version information and exit"));

  /* referenced via ntpqOptions.pOptDesc->pzText */
  puts(_("save the option state to a config file"));

  /* referenced via ntpqOptions.pOptDesc->pzText */
  puts(_("load options from a config file"));

  /* referenced via ntpqOptions.pzUsageTitle */
  puts(_("ntpq - standard NTP query program - Ver. 4.2.7p454\n\
Usage:  %s [ -<flag> [<val>] | --<name>[{=| }<val>] ]... [ host ...]\n"));

  /* referenced via ntpqOptions.pzFullVersion */
  puts(_("ntpq 4.2.7p454"));

  /* referenced via ntpqOptions.pzFullUsage */
  puts(_("<<<NOT-FOUND>>>"));

  /* referenced via ntpqOptions.pzShortUsage */
  puts(_("<<<NOT-FOUND>>>"));
  /* LIBOPTS-MESSAGES: */
#line 67 "../autoopts.c"
  puts(_("allocation of %d bytes failed\n"));
#line 93 "../autoopts.c"
  puts(_("allocation of %d bytes failed\n"));
#line 53 "../init.c"
  puts(_("AutoOpts function called without option descriptor\n"));
#line 90 "../init.c"
  puts(_("\tThis exceeds the compiled library version:  "));
#line 88 "../init.c"
  puts(_("Automated Options Processing Error!\n"
       "\t%s called AutoOpts function with structure version %d:%d:%d.\n"));
#line 80 "../autoopts.c"
  puts(_("realloc of %d bytes at 0x%p failed\n"));
#line 92 "../init.c"
  puts(_("\tThis is less than the minimum library version:  "));
#line 121 "../version.c"
  puts(_("Automated Options version %s\n"
       "\tCopyright (C) 1999-2014 by Bruce Korb - all rights reserved\n"));
#line 82 "../makeshell.c"
  puts(_("(AutoOpts bug):  %s.\n"));
#line 90 "../reset.c"
  puts(_("optionResetOpt() called, but reset-option not configured"));
#line 292 "../usage.c"
  puts(_("could not locate the 'help' option"));
#line 336 "../autoopts.c"
  puts(_("optionProcess() was called with invalid data"));
#line 748 "../usage.c"
  puts(_("invalid argument type specified"));
#line 598 "../find.c"
  puts(_("defaulted to option with optional arg"));
#line 76 "../alias.c"
  puts(_("aliasing option is out of range."));
#line 234 "../enum.c"
  puts(_("%s error:  the keyword '%s' is ambiguous for %s\n"));
#line 108 "../find.c"
  puts(_("  The following options match:\n"));
#line 293 "../find.c"
  puts(_("%s: ambiguous option name: %s (matches %d options)\n"));
#line 161 "../check.c"
  puts(_("%s: Command line arguments required\n"));
#line 43 "../alias.c"
  puts(_("%d %s%s options allowed\n"));
#line 89 "../makeshell.c"
  puts(_("%s error %d (%s) calling %s for '%s'\n"));
#line 301 "../makeshell.c"
  puts(_("interprocess pipe"));
#line 168 "../version.c"
  puts(_("error: version option argument '%c' invalid.  Use:\n"
       "\t'v' - version only\n"
       "\t'c' - version and copyright\n"
       "\t'n' - version and full copyright notice\n"));
#line 58 "../check.c"
  puts(_("%s error:  the '%s' and '%s' options conflict\n"));
#line 217 "../find.c"
  puts(_("%s: The '%s' option has been disabled."));
#line 430 "../find.c"
  puts(_("%s: The '%s' option has been disabled."));
#line 38 "../alias.c"
  puts(_("-equivalence"));
#line 469 "../find.c"
  puts(_("%s: illegal option -- %c\n"));
#line 110 "../reset.c"
  puts(_("%s: illegal option -- %c\n"));
#line 271 "../find.c"
  puts(_("%s: illegal option -- %s\n"));
#line 755 "../find.c"
  puts(_("%s: illegal option -- %s\n"));
#line 118 "../reset.c"
  puts(_("%s: illegal option -- %s\n"));
#line 335 "../find.c"
  puts(_("%s: unknown vendor extension option -- %s\n"));
#line 159 "../enum.c"
  puts(_("  or an integer from %d through %d\n"));
#line 169 "../enum.c"
  puts(_("  or an integer from %d through %d\n"));
#line 747 "../usage.c"
  puts(_("%s error:  invalid option descriptor for %s\n"));
#line 1081 "../usage.c"
  puts(_("%s error:  invalid option descriptor for %s\n"));
#line 385 "../find.c"
  puts(_("%s: invalid option name: %s\n"));
#line 527 "../find.c"
  puts(_("%s: The '%s' option requires an argument.\n"));
#line 156 "../autoopts.c"
  puts(_("(AutoOpts bug):  Equivalenced option '%s' was equivalenced to both\n"
       "\t'%s' and '%s'."));
#line 94 "../check.c"
  puts(_("%s error:  The %s option is required\n"));
#line 632 "../find.c"
  puts(_("%s: The '%s' option cannot have an argument.\n"));
#line 151 "../check.c"
  puts(_("%s: Command line arguments are not allowed.\n"));
#line 535 "../save.c"
  puts(_("error %d (%s) creating %s\n"));
#line 234 "../enum.c"
  puts(_("%s error:  '%s' does not match any %s keywords.\n"));
#line 93 "../reset.c"
  puts(_("%s error: The '%s' option requires an argument.\n"));
#line 184 "../save.c"
  puts(_("error %d (%s) stat-ing %s\n"));
#line 238 "../save.c"
  puts(_("error %d (%s) stat-ing %s\n"));
#line 143 "../restore.c"
  puts(_("%s error: no saved option state\n"));
#line 231 "../autoopts.c"
  puts(_("'%s' is not a command line option.\n"));
#line 111 "../time.c"
  puts(_("%s error:  '%s' is not a recognizable date/time.\n"));
#line 132 "../save.c"
  puts(_("'%s' not defined\n"));
#line 50 "../time.c"
  puts(_("%s error:  '%s' is not a recognizable time duration.\n"));
#line 92 "../check.c"
  puts(_("%s error:  The %s option must appear %d times.\n"));
#line 164 "../numeric.c"
  puts(_("%s error:  '%s' is not a recognizable number.\n"));
#line 200 "../enum.c"
  puts(_("%s error:  %s exceeds %s keyword count\n"));
#line 330 "../usage.c"
  puts(_("Try '%s %s' for more information.\n"));
#line 45 "../alias.c"
  puts(_("one %s%s option allowed\n"));
#line 203 "../makeshell.c"
  puts(_("standard output"));
#line 938 "../makeshell.c"
  puts(_("standard output"));
#line 274 "../usage.c"
  puts(_("standard output"));
#line 415 "../usage.c"
  puts(_("standard output"));
#line 625 "../usage.c"
  puts(_("standard output"));
#line 175 "../version.c"
  puts(_("standard output"));
#line 274 "../usage.c"
  puts(_("standard error"));
#line 415 "../usage.c"
  puts(_("standard error"));
#line 625 "../usage.c"
  puts(_("standard error"));
#line 175 "../version.c"
  puts(_("standard error"));
#line 203 "../makeshell.c"
  puts(_("write"));
#line 938 "../makeshell.c"
  puts(_("write"));
#line 273 "../usage.c"
  puts(_("write"));
#line 414 "../usage.c"
  puts(_("write"));
#line 624 "../usage.c"
  puts(_("write"));
#line 174 "../version.c"
  puts(_("write"));
#line 60 "../numeric.c"
  puts(_("%s error:  %s option value %ld is out of range.\n"));
#line 44 "../check.c"
  puts(_("%s error:  %s option requires the %s option\n"));
#line 131 "../save.c"
  puts(_("%s warning:  cannot save options - %s not regular file\n"));
#line 183 "../save.c"
  puts(_("%s warning:  cannot save options - %s not regular file\n"));
#line 237 "../save.c"
  puts(_("%s warning:  cannot save options - %s not regular file\n"));
#line 256 "../save.c"
  puts(_("%s warning:  cannot save options - %s not regular file\n"));
#line 534 "../save.c"
  puts(_("%s warning:  cannot save options - %s not regular file\n"));
  /* END-LIBOPTS-MESSAGES */

  /* USAGE-TEXT: */
#line 873 "../usage.c"
  puts(_("\t\t\t\t- an alternate for '%s'\n"));
#line 1148 "../usage.c"
  puts(_("Version, usage and configuration options:"));
#line 924 "../usage.c"
  puts(_("\t\t\t\t- default option for unnamed options\n"));
#line 837 "../usage.c"
  puts(_("\t\t\t\t- disabled as '--%s'\n"));
#line 1117 "../usage.c"
  puts(_(" --- %-14s %s\n"));
#line 1115 "../usage.c"
  puts(_("This option has been disabled"));
#line 864 "../usage.c"
  puts(_("\t\t\t\t- enabled by default\n"));
#line 40 "../alias.c"
  puts(_("%s error:  only "));
#line 1194 "../usage.c"
  puts(_(" - examining environment variables named %s_*\n"));
#line 168 "../file.c"
  puts(_("\t\t\t\t- file must not pre-exist\n"));
#line 172 "../file.c"
  puts(_("\t\t\t\t- file must pre-exist\n"));
#line 380 "../usage.c"
  puts(_("Options are specified by doubled hyphens and their name or by a single\n"
       "hyphen and the flag character.\n"));
#line 916 "../makeshell.c"
  puts(_("\n"
       "= = = = = = = =\n\n"
       "This incarnation of genshell will produce\n"
       "a shell script to parse the options for %s:\n\n"));
#line 166 "../enum.c"
  puts(_("  or an integer mask with any of the lower %d bits set\n"));
#line 897 "../usage.c"
  puts(_("\t\t\t\t- is a set membership option\n"));
#line 918 "../usage.c"
  puts(_("\t\t\t\t- must appear between %d and %d times\n"));
#line 382 "../usage.c"
  puts(_("Options are specified by single or double hyphens and their name.\n"));
#line 904 "../usage.c"
  puts(_("\t\t\t\t- may appear multiple times\n"));
#line 891 "../usage.c"
  puts(_("\t\t\t\t- may not be preset\n"));
#line 1309 "../usage.c"
  puts(_("   Arg Option-Name    Description\n"));
#line 1245 "../usage.c"
  puts(_("  Flg Arg Option-Name    Description\n"));
#line 1303 "../usage.c"
  puts(_("  Flg Arg Option-Name    Description\n"));
#line 1304 "../usage.c"
  puts(_(" %3s %s"));
#line 1310 "../usage.c"
  puts(_(" %3s %s"));
#line 387 "../usage.c"
  puts(_("The '-#<number>' option may omit the hash char\n"));
#line 383 "../usage.c"
  puts(_("All arguments are named options.\n"));
#line 971 "../usage.c"
  puts(_(" - reading file %s"));
#line 409 "../usage.c"
  puts(_("\n"
       "Please send bug reports to:  <%s>\n"));
#line 100 "../version.c"
  puts(_("\n"
       "Please send bug reports to:  <%s>\n"));
#line 129 "../version.c"
  puts(_("\n"
       "Please send bug reports to:  <%s>\n"));
#line 903 "../usage.c"
  puts(_("\t\t\t\t- may NOT appear - preset only\n"));
#line 944 "../usage.c"
  puts(_("\n"
       "The following option preset mechanisms are supported:\n"));
#line 1192 "../usage.c"
  puts(_("\n"
       "The following option preset mechanisms are supported:\n"));
#line 682 "../usage.c"
  puts(_("prohibits these options:\n"));
#line 677 "../usage.c"
  puts(_("prohibits the option '%s'\n"));
#line 81 "../numeric.c"
  puts(_("%s%ld to %ld"));
#line 79 "../numeric.c"
  puts(_("%sgreater than or equal to %ld"));
#line 75 "../numeric.c"
  puts(_("%s%ld exactly"));
#line 68 "../numeric.c"
  puts(_("%sit must lie in one of the ranges:\n"));
#line 68 "../numeric.c"
  puts(_("%sit must be in the range:\n"));
#line 88 "../numeric.c"
  puts(_(", or\n"));
#line 66 "../numeric.c"
  puts(_("%sis scalable with a suffix: k/K/m/M/g/G/t/T\n"));
#line 77 "../numeric.c"
  puts(_("%sless than or equal to %ld"));
#line 390 "../usage.c"
  puts(_("Operands and options may be intermixed.  They will be reordered.\n"));
#line 652 "../usage.c"
  puts(_("requires the option '%s'\n"));
#line 655 "../usage.c"
  puts(_("requires these options:\n"));
#line 1321 "../usage.c"
  puts(_("   Arg Option-Name   Req?  Description\n"));
#line 1315 "../usage.c"
  puts(_("  Flg Arg Option-Name   Req?  Description\n"));
#line 167 "../enum.c"
  puts(_("or you may use a numeric representation.  Preceding these with a '!'\n"
       "will clear the bits, specifying 'none' will clear all bits, and 'all'\n"
       "will set them all.  Multiple entries may be passed as an option\n"
       "argument list.\n"));
#line 910 "../usage.c"
  puts(_("\t\t\t\t- may appear up to %d times\n"));
#line 77 "../enum.c"
  puts(_("The valid \"%s\" option keywords are:\n"));
#line 1152 "../usage.c"
  puts(_("The next option supports vendor supported extra options:"));
#line 773 "../usage.c"
  puts(_("These additional options are:"));
  /* END-USAGE-TEXT */
}
#endif /* uncompilable code */
#ifdef  __cplusplus
}
#endif
/* ntpq-opts.c ends here */<|MERGE_RESOLUTION|>--- conflicted
+++ resolved
@@ -1,15 +1,11 @@
 /*
  *  EDIT THIS FILE WITH CAUTION  (ntpq-opts.c)
  *
-<<<<<<< HEAD
- *  It has been AutoGen-ed  July 20, 2014 at 09:28:39 AM by AutoGen 5.18.4pre9
-=======
  *  It has been AutoGen-ed  July 30, 2014 at 09:32:21 AM by AutoGen 5.18.3pre18
->>>>>>> 7144e958
  *  From the definitions    ntpq-opts.def
  *  and the template file   options
  *
- * Generated from AutoOpts 41:0:16 templates.
+ * Generated from AutoOpts 40:2:15 templates.
  *
  *  AutoOpts is a copyrighted work.  This source file is not encumbered
  *  by AutoOpts licensing, but is provided under the licensing terms chosen
