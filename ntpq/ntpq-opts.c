--- conflicted
+++ resolved
@@ -1,19 +1,11 @@
 /*  
  *  EDIT THIS FILE WITH CAUTION  (ntpq-opts.c)
  *  
-<<<<<<< HEAD
- *  It has been AutoGen-ed  December 16, 2010 at 07:20:49 PM by AutoGen 5.11.6pre2
- *  From the definitions    ntpq-opts.def
- *  and the template file   options
- *
- * Generated from AutoOpts 33:4:8 templates.
-=======
  *  It has been AutoGen-ed  December 17, 2010 at 01:50:43 AM by AutoGen 5.11.6pre3
  *  From the definitions    ntpq-opts.def
  *  and the template file   options
  *
  * Generated from AutoOpts 33:5:8 templates.
->>>>>>> db94b950
  *
  *  AutoOpts is a copyrighted work.  This source file is not encumbered
  *  by AutoOpts licensing, but is provided under the licensing terms chosen
