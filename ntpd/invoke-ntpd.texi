@node ntpd Invocation
@section Invoking ntpd
@pindex ntpd
@cindex NTP daemon program
@ignore
#
# EDIT THIS FILE WITH CAUTION  (invoke-ntpd.texi)
#
<<<<<<< HEAD
# It has been AutoGen-ed  April  7, 2015 at 09:40:31 AM by AutoGen 5.18.5pre4
=======
# It has been AutoGen-ed  April 29, 2015 at 11:56:40 AM by AutoGen 5.18.5
>>>>>>> ca699f8e
# From the definitions    ntpd-opts.def
# and the template file   agtexi-cmd.tpl
@end ignore



The
@code{ntpd}
utility is an operating system daemon which sets
and maintains the system time of day in synchronism with Internet
standard time servers.
It is a complete implementation of the
Network Time Protocol (NTP) version 4, as defined by RFC-5905,
but also retains compatibility with
version 3, as defined by RFC-1305, and versions 1
and 2, as defined by RFC-1059 and RFC-1119, respectively.

The
@code{ntpd}
utility does most computations in 64-bit floating point
arithmetic and does relatively clumsy 64-bit fixed point operations
only when necessary to preserve the ultimate precision, about 232
picoseconds.
While the ultimate precision is not achievable with
ordinary workstations and networks of today, it may be required
with future gigahertz CPU clocks and gigabit LANs.

Ordinarily,
@code{ntpd}
reads the
@code{ntp.conf(5)}
configuration file at startup time in order to determine the
synchronization sources and operating modes.
It is also possible to
specify a working, although limited, configuration entirely on the
command line, obviating the need for a configuration file.
This may
be particularly useful when the local host is to be configured as a
broadcast/multicast client, with all peers being determined by
listening to broadcasts at run time.

If NetInfo support is built into
@code{ntpd}
then
@code{ntpd}
will attempt to read its configuration from the
NetInfo if the default
@code{ntp.conf(5)}
file cannot be read and no file is
specified by the
@code{-c}
option.

Various internal
@code{ntpd}
variables can be displayed and
configuration options altered while the
@code{ntpd}
is running
using the
@code{ntpq(1ntpqmdoc)}
and
@code{ntpdc(1ntpdcmdoc)}
utility programs.

When
@code{ntpd}
starts it looks at the value of
@code{umask(2)},
and if zero
@code{ntpd}
will set the
@code{umask(2)}
to 022.

This section was generated by @strong{AutoGen},
using the @code{agtexi-cmd} template and the option descriptions for the @code{ntpd} program.
This software is released under the NTP license, <http://ntp.org/license>.

@menu
* ntpd usage::                  ntpd help/usage (@option{--help})
* ntpd ipv4::                   ipv4 option (-4)
* ntpd ipv6::                   ipv6 option (-6)
* ntpd authreq::                authreq option (-a)
* ntpd authnoreq::              authnoreq option (-A)
* ntpd configfile::             configfile option (-c)
* ntpd driftfile::              driftfile option (-f)
* ntpd panicgate::              panicgate option (-g)
* ntpd force-step-once::        force-step-once option (-G)
* ntpd jaildir::                jaildir option (-i)
* ntpd interface::              interface option (-I)
* ntpd keyfile::                keyfile option (-k)
* ntpd logfile::                logfile option (-l)
* ntpd novirtualips::           novirtualips option (-L)
* ntpd modifymmtimer::          modifymmtimer option (-M)
* ntpd nice::                   nice option (-N)
* ntpd pidfile::                pidfile option (-p)
* ntpd priority::               priority option (-P)
* ntpd quit::                   quit option (-q)
* ntpd propagationdelay::       propagationdelay option (-r)
* ntpd saveconfigquit::         saveconfigquit option
* ntpd statsdir::               statsdir option (-s)
* ntpd trustedkey::             trustedkey option (-t)
* ntpd user::                   user option (-u)
* ntpd updateinterval::         updateinterval option (-U)
* ntpd wait-sync::              wait-sync option (-w)
* ntpd slew::                   slew option (-x)
* ntpd usepcc::                 usepcc option
* ntpd pccfreq::                pccfreq option
* ntpd mdns::                   mdns option (-m)
* ntpd config::                 presetting/configuring ntpd
* ntpd exit status::            exit status
* ntpd Usage::                  Usage
* ntpd Files::                  Files
* ntpd See Also::               See Also
* ntpd Bugs::                   Bugs
* ntpd Notes::                  Notes
@end menu

@node ntpd usage
@subsection ntpd help/usage (@option{--help})
@cindex ntpd help

This is the automatically generated usage text for ntpd.

The text printed is the same whether selected with the @code{help} option
(@option{--help}) or the @code{more-help} option (@option{--more-help}).  @code{more-help} will print
the usage text by passing it through a pager program.
@code{more-help} is disabled on platforms without a working
@code{fork(2)} function.  The @code{PAGER} environment variable is
used to select the program, defaulting to @file{more}.  Both will exit
with a status code of 0.

@exampleindent 0
@example
<<<<<<< HEAD
ntpd - NTP daemon program - Ver. 4.3.14
=======
ntpd - NTP daemon program - Ver. 4.3.23
>>>>>>> ca699f8e
Usage:  ntpd [ -<flag> [<val>] | --<name>[@{=| @}<val>] ]... \
                [ <server1> ... <serverN> ]
  Flg Arg Option-Name    Description
   -4 no  ipv4           Force IPv4 DNS name resolution
                                - prohibits the option 'ipv6'
   -6 no  ipv6           Force IPv6 DNS name resolution
                                - prohibits the option 'ipv4'
   -a no  authreq        Require crypto authentication
                                - prohibits the option 'authnoreq'
   -A no  authnoreq      Do not require crypto authentication
                                - prohibits the option 'authreq'
   -b no  bcastsync      Allow us to sync to broadcast servers
   -c Str configfile     configuration file name
   -d no  debug-level    Increase debug verbosity level
                                - may appear multiple times
   -D Num set-debug-level Set the debug verbosity level
                                - may appear multiple times
   -f Str driftfile      frequency drift file name
   -g no  panicgate      Allow the first adjustment to be Big
                                - may appear multiple times
   -G no  force-step-once Step any initial offset correction.
   -i Str jaildir        Jail directory
   -I Str interface      Listen on an interface name or address
                                - may appear multiple times
   -k Str keyfile        path to symmetric keys
   -l Str logfile        path to the log file
   -L no  novirtualips   Do not listen to virtual interfaces
   -n no  nofork         Do not fork
                                - prohibits the option 'wait-sync'
   -N no  nice           Run at high priority
   -p Str pidfile        path to the PID file
   -P Num priority       Process priority
   -q no  quit           Set the time and quit
                                - prohibits these options:
                                saveconfigquit
                                wait-sync
   -r Str propagationdelay Broadcast/propagation delay
      Str saveconfigquit Save parsed configuration and quit
                                - prohibits these options:
                                quit
                                wait-sync
   -s Str statsdir       Statistics file location
   -t Str trustedkey     Trusted key number
                                - may appear multiple times
   -u Str user           Run as userid (or userid:groupid)
   -U Num updateinterval interval in seconds between scans for new or dropped interfaces
      Str var            make ARG an ntp variable (RW)
                                - may appear multiple times
      Str dvar           make ARG an ntp variable (RW|DEF)
                                - may appear multiple times
   -w Num wait-sync      Seconds to wait for first clock sync
                                - prohibits these options:
                                nofork
                                quit
                                saveconfigquit
   -x no  slew           Slew up to 600 seconds
      opt version        output version information and exit
   -? no  help           display extended usage information and exit
   -! no  more-help      extended usage information passed thru pager

Options are specified by doubled hyphens and their name or by a single
hyphen and the flag character.


The following option preset mechanisms are supported:
 - examining environment variables named NTPD_*

Please send bug reports to:  <http://bugs.ntp.org, bugs@@ntp.org>
@end example
@exampleindent 4

@node ntpd ipv4
@subsection ipv4 option (-4)
@cindex ntpd-ipv4

This is the ``force ipv4 dns name resolution'' option.

@noindent
This option has some usage constraints.  It:
@itemize @bullet
@item
must not appear in combination with any of the following options:
ipv6.
@end itemize

Force DNS resolution of following host names on the command line
to the IPv4 namespace.
@node ntpd ipv6
@subsection ipv6 option (-6)
@cindex ntpd-ipv6

This is the ``force ipv6 dns name resolution'' option.

@noindent
This option has some usage constraints.  It:
@itemize @bullet
@item
must not appear in combination with any of the following options:
ipv4.
@end itemize

Force DNS resolution of following host names on the command line
to the IPv6 namespace.
@node ntpd authreq
@subsection authreq option (-a)
@cindex ntpd-authreq

This is the ``require crypto authentication'' option.

@noindent
This option has some usage constraints.  It:
@itemize @bullet
@item
must not appear in combination with any of the following options:
authnoreq.
@end itemize

Require cryptographic authentication for broadcast client,
multicast client and symmetric passive associations.
This is the default.
@node ntpd authnoreq
@subsection authnoreq option (-A)
@cindex ntpd-authnoreq

This is the ``do not require crypto authentication'' option.

@noindent
This option has some usage constraints.  It:
@itemize @bullet
@item
must not appear in combination with any of the following options:
authreq.
@end itemize

Do not require cryptographic authentication for broadcast client,
multicast client and symmetric passive associations.
This is almost never a good idea.
@node ntpd configfile
@subsection configfile option (-c)
@cindex ntpd-configfile

This is the ``configuration file name'' option.
This option takes a string argument.
The name and path of the configuration file,
@file{/etc/ntp.conf}
by default.
@node ntpd driftfile
@subsection driftfile option (-f)
@cindex ntpd-driftfile

This is the ``frequency drift file name'' option.
This option takes a string argument.
The name and path of the frequency file,
@file{/etc/ntp.drift}
by default.
This is the same operation as the
@code{driftfile} @kbd{driftfile}
configuration specification in the
@file{/etc/ntp.conf}
file.
@node ntpd panicgate
@subsection panicgate option (-g)
@cindex ntpd-panicgate

This is the ``allow the first adjustment to be big'' option.

@noindent
This option has some usage constraints.  It:
@itemize @bullet
@item
may appear an unlimited number of times.
@end itemize

Normally,
@code{ntpd}
exits with a message to the system log if the offset exceeds the panic threshold, which is 1000 s by default. This option allows the time to be set to any value without restriction; however, this can happen only once. If the threshold is exceeded after that,
@code{ntpd}
will exit with a message to the system log. This option can be used with the
@code{-q}
and
@code{-x}
options.
See the
@code{tinker}
configuration file directive for other options.
@node ntpd force-step-once
@subsection force-step-once option (-G)
@cindex ntpd-force-step-once

This is the ``step any initial offset correction.'' option.
Normally,
@code{ntpd}
steps the time if the time offset exceeds the step threshold,
which is 128 ms by default, and otherwise slews the time.
This option forces the initial offset correction to be stepped,
so the highest time accuracy can be achieved quickly.
However, this may also cause the time to be stepped back
so this option must not be used if
applications requiring monotonic time are running.
See the @code{tinker} configuration file directive for other options.
@node ntpd jaildir
@subsection jaildir option (-i)
@cindex ntpd-jaildir

This is the ``jail directory'' option.
This option takes a string argument.

@noindent
This option has some usage constraints.  It:
@itemize @bullet
@item
must be compiled in by defining @code{HAVE_DROPROOT} during the compilation.
@end itemize

Chroot the server to the directory
@kbd{jaildir}
.
This option also implies that the server attempts to drop root privileges at startup.
You may need to also specify a
@code{-u}
option.
This option is only available if the OS supports adjusting the clock
without full root privileges.
This option is supported under NetBSD (configure with
@code{--enable-clockctl}) or Linux (configure with
@code{--enable-linuxcaps}) or Solaris (configure with @code{--enable-solarisprivs}).
@node ntpd interface
@subsection interface option (-I)
@cindex ntpd-interface

This is the ``listen on an interface name or address'' option.
This option takes a string argument @file{iface}.

@noindent
This option has some usage constraints.  It:
@itemize @bullet
@item
may appear an unlimited number of times.
@end itemize

Open the network address given, or all the addresses associated with the
given interface name.  This option may appear multiple times.  This option
also implies not opening other addresses, except wildcard and localhost.
This option is deprecated. Please consider using the configuration file
@code{interface} command, which is more versatile.
@node ntpd keyfile
@subsection keyfile option (-k)
@cindex ntpd-keyfile

This is the ``path to symmetric keys'' option.
This option takes a string argument.
Specify the name and path of the symmetric key file.
@file{/etc/ntp.keys}
is the default.
This is the same operation as the
@code{keys} @kbd{keyfile}
configuration file directive.
@node ntpd logfile
@subsection logfile option (-l)
@cindex ntpd-logfile

This is the ``path to the log file'' option.
This option takes a string argument.
Specify the name and path of the log file.
The default is the system log file.
This is the same operation as the
@code{logfile} @kbd{logfile}
configuration file directive.
@node ntpd novirtualips
@subsection novirtualips option (-L)
@cindex ntpd-novirtualips

This is the ``do not listen to virtual interfaces'' option.
Do not listen to virtual interfaces, defined as those with
names containing a colon.  This option is deprecated.  Please
consider using the configuration file @code{interface} command, which
is more versatile.
@node ntpd modifymmtimer
@subsection modifymmtimer option (-M)
@cindex ntpd-modifymmtimer

This is the ``modify multimedia timer (windows only)'' option.

@noindent
This option has some usage constraints.  It:
@itemize @bullet
@item
must be compiled in by defining @code{SYS_WINNT} during the compilation.
@end itemize

Set the Windows Multimedia Timer to highest resolution.  This
ensures the resolution does not change while ntpd is running,
avoiding timekeeping glitches associated with changes.
@node ntpd nice
@subsection nice option (-N)
@cindex ntpd-nice

This is the ``run at high priority'' option.
To the extent permitted by the operating system, run
@code{ntpd}
at the highest priority.
@node ntpd pidfile
@subsection pidfile option (-p)
@cindex ntpd-pidfile

This is the ``path to the pid file'' option.
This option takes a string argument.
Specify the name and path of the file used to record
@code{ntpd}'s
process ID.
This is the same operation as the
@code{pidfile} @kbd{pidfile}
configuration file directive.
@node ntpd priority
@subsection priority option (-P)
@cindex ntpd-priority

This is the ``process priority'' option.
This option takes a number argument.
To the extent permitted by the operating system, run
@code{ntpd}
at the specified
@code{sched_setscheduler(SCHED_FIFO)}
priority.
@node ntpd quit
@subsection quit option (-q)
@cindex ntpd-quit

This is the ``set the time and quit'' option.

@noindent
This option has some usage constraints.  It:
@itemize @bullet
@item
must not appear in combination with any of the following options:
saveconfigquit, wait-sync.
@end itemize

@code{ntpd}
will not daemonize and will exit after the clock is first
synchronized.  This behavior mimics that of the
@code{ntpdate}
program, which will soon be replaced with a shell script.
The
@code{-g}
and
@code{-x}
options can be used with this option.
Note: The kernel time discipline is disabled with this option.
@node ntpd propagationdelay
@subsection propagationdelay option (-r)
@cindex ntpd-propagationdelay

This is the ``broadcast/propagation delay'' option.
This option takes a string argument.
Specify the default propagation delay from the broadcast/multicast server to this client. This is necessary only if the delay cannot be computed automatically by the protocol.
@node ntpd saveconfigquit
@subsection saveconfigquit option
@cindex ntpd-saveconfigquit

This is the ``save parsed configuration and quit'' option.
This option takes a string argument.

@noindent
This option has some usage constraints.  It:
@itemize @bullet
@item
must be compiled in by defining @code{SAVECONFIG} during the compilation.
@item
must not appear in combination with any of the following options:
quit, wait-sync.
@end itemize

Cause @code{ntpd} to parse its startup configuration file and save an
equivalent to the given filename and exit.  This option was
designed for automated testing.
@node ntpd statsdir
@subsection statsdir option (-s)
@cindex ntpd-statsdir

This is the ``statistics file location'' option.
This option takes a string argument.
Specify the directory path for files created by the statistics facility.
This is the same operation as the
@code{statsdir} @kbd{statsdir}
configuration file directive.
@node ntpd trustedkey
@subsection trustedkey option (-t)
@cindex ntpd-trustedkey

This is the ``trusted key number'' option.
This option takes a string argument @file{tkey}.

@noindent
This option has some usage constraints.  It:
@itemize @bullet
@item
may appear an unlimited number of times.
@end itemize

Add the specified key number to the trusted key list.
@node ntpd user
@subsection user option (-u)
@cindex ntpd-user

This is the ``run as userid (or userid:groupid)'' option.
This option takes a string argument.

@noindent
This option has some usage constraints.  It:
@itemize @bullet
@item
must be compiled in by defining @code{HAVE_DROPROOT} during the compilation.
@end itemize

Specify a user, and optionally a group, to switch to.
This option is only available if the OS supports adjusting the clock
without full root privileges.
This option is supported under NetBSD (configure with
@code{--enable-clockctl}) or Linux (configure with
@code{--enable-linuxcaps}) or Solaris (configure with @code{--enable-solarisprivs}).
@node ntpd updateinterval
@subsection updateinterval option (-U)
@cindex ntpd-updateinterval

This is the ``interval in seconds between scans for new or dropped interfaces'' option.
This option takes a number argument.
Give the time in seconds between two scans for new or dropped interfaces.
For systems with routing socket support the scans will be performed shortly after the interface change
has been detected by the system.
Use 0 to disable scanning. 60 seconds is the minimum time between scans.
@node ntpd wait-sync
@subsection wait-sync option (-w)
@cindex ntpd-wait-sync

This is the ``seconds to wait for first clock sync'' option.
This option takes a number argument.

@noindent
This option has some usage constraints.  It:
@itemize @bullet
@item
must be compiled in by defining @code{HAVE_WORKING_FORK} during the compilation.
@item
must not appear in combination with any of the following options:
nofork, quit, saveconfigquit.
@end itemize

If greater than zero, alters @code{ntpd}'s behavior when forking to
daemonize.  Instead of exiting with status 0 immediately after
the fork, the parent waits up to the specified number of
seconds for the child to first synchronize the clock.  The exit
status is zero (success) if the clock was synchronized,
otherwise it is @code{ETIMEDOUT}.
This provides the option for a script starting @code{ntpd} to easily
wait for the first set of the clock before proceeding.
@node ntpd slew
@subsection slew option (-x)
@cindex ntpd-slew

This is the ``slew up to 600 seconds'' option.
Normally, the time is slewed if the offset is less than the step threshold, which is 128 ms by default, and stepped if above the threshold.
This option sets the threshold to 600 s, which is well within the accuracy window to set the clock manually.
Note: Since the slew rate of typical Unix kernels is limited to 0.5 ms/s, each second of adjustment requires an amortization interval of 2000 s.
Thus, an adjustment as much as 600 s will take almost 14 days to complete.
This option can be used with the
@code{-g}
and
@code{-q}
options.
See the
@code{tinker}
configuration file directive for other options.
Note: The kernel time discipline is disabled with this option.
@node ntpd usepcc
@subsection usepcc option
@cindex ntpd-usepcc

This is the ``use cpu cycle counter (windows only)'' option.

@noindent
This option has some usage constraints.  It:
@itemize @bullet
@item
must be compiled in by defining @code{SYS_WINNT} during the compilation.
@end itemize

Attempt to substitute the CPU counter for @code{QueryPerformanceCounter}.
The CPU counter and @code{QueryPerformanceCounter} are compared, and if
they have the same frequency, the CPU counter (RDTSC on x86) is
used directly, saving the overhead of a system call.
@node ntpd pccfreq
@subsection pccfreq option
@cindex ntpd-pccfreq

This is the ``force cpu cycle counter use (windows only)'' option.
This option takes a string argument.

@noindent
This option has some usage constraints.  It:
@itemize @bullet
@item
must be compiled in by defining @code{SYS_WINNT} during the compilation.
@end itemize

Force substitution the CPU counter for @code{QueryPerformanceCounter}.
The CPU counter (RDTSC on x86) is used unconditionally with the
given frequency (in Hz).
@node ntpd mdns
@subsection mdns option (-m)
@cindex ntpd-mdns

This is the ``register with mdns as a ntp server'' option.

@noindent
This option has some usage constraints.  It:
@itemize @bullet
@item
must be compiled in by defining @code{HAVE_DNSREGISTRATION} during the compilation.
@end itemize

Registers as an NTP server with the local mDNS server which allows
the server to be discovered via mDNS client lookup.


@node ntpd config
@subsection presetting/configuring ntpd

Any option that is not marked as @i{not presettable} may be preset by
loading values from environment variables named @code{NTPD} and @code{NTPD_<OPTION_NAME>}.  @code{<OPTION_NAME>} must be one of
the options listed above in upper case and segmented with underscores.
The @code{NTPD} variable will be tokenized and parsed like
the command line.  The remaining variables are tested for existence and their
values are treated like option arguments.


The command line options relating to configuration and/or usage help are:

@subsubheading version (-)

Print the program version to standard out, optionally with licensing
information, then exit 0.  The optional argument specifies how much licensing
detail to provide.  The default is to print just the version.  The licensing infomation may be selected with an option argument.
Only the first letter of the argument is examined:

@table @samp
@item version
Only print the version.  This is the default.
@item copyright
Name the copyright usage licensing terms.
@item verbose
Print the full copyright usage licensing terms.
@end table

@node ntpd exit status
@subsection ntpd exit status

One of the following exit values will be returned:
@table @samp
@item 0 (EXIT_SUCCESS)
Successful program execution.
@item 1 (EXIT_FAILURE)
The operation failed or the command syntax was not valid.
@end table
@node ntpd Usage
@subsection ntpd Usage
@node ntpd Files
@subsection ntpd Files
@node ntpd See Also
@subsection ntpd See Also
@node ntpd Bugs
@subsection ntpd Bugs
@node ntpd Notes
@subsection ntpd Notes<|MERGE_RESOLUTION|>--- conflicted
+++ resolved
@@ -6,11 +6,7 @@
 #
 # EDIT THIS FILE WITH CAUTION  (invoke-ntpd.texi)
 #
-<<<<<<< HEAD
-# It has been AutoGen-ed  April  7, 2015 at 09:40:31 AM by AutoGen 5.18.5pre4
-=======
 # It has been AutoGen-ed  April 29, 2015 at 11:56:40 AM by AutoGen 5.18.5
->>>>>>> ca699f8e
 # From the definitions    ntpd-opts.def
 # and the template file   agtexi-cmd.tpl
 @end ignore
@@ -146,11 +142,7 @@
 
 @exampleindent 0
 @example
-<<<<<<< HEAD
-ntpd - NTP daemon program - Ver. 4.3.14
-=======
 ntpd - NTP daemon program - Ver. 4.3.23
->>>>>>> ca699f8e
 Usage:  ntpd [ -<flag> [<val>] | --<name>[@{=| @}<val>] ]... \
                 [ <server1> ... <serverN> ]
   Flg Arg Option-Name    Description
