/* ntp_config.c
 *
 * This file contains the ntpd configuration code.
 *
 * Written By:	Sachin Kamboj
 *		University of Delaware
 *		Newark, DE 19711
 * Some parts borrowed from the older ntp_config.c
 * Copyright (c) 2006
 */

#ifdef HAVE_CONFIG_H
# include <config.h>
#endif

#ifdef HAVE_NETINFO
# include <netinfo/ni.h>
#endif

#include <stdio.h>
#include <ctype.h>
#ifdef HAVE_SYS_PARAM_H
# include <sys/param.h>
#endif
#include <signal.h>
#ifndef SIGCHLD
# define SIGCHLD SIGCLD
#endif
#ifdef HAVE_SYS_WAIT_H
# include <sys/wait.h>
#endif

#include <isc/net.h>
#include <isc/result.h>

#include "ntp.h"
#include "ntpd.h"
#include "ntp_io.h"
#include "ntp_unixtime.h"
#include "ntp_refclock.h"
#include "ntp_filegen.h"
#include "ntp_stdlib.h"
#include "lib_strbuf.h"
#include "ntp_assert.h"
#include "ntp_random.h"
/*
 * [Bug 467]: Some linux headers collide with CONFIG_PHONE and CONFIG_KEYS
 * so #include these later.
 */
#include "ntp_config.h"
#include "ntp_cmdargs.h"
#include "ntp_scanner.h"
#include "ntp_parser.h"
#include "ntpd-opts.h"


/* list of servers from command line for config_peers() */
int	cmdline_server_count;
char **	cmdline_servers;

/*
 * "logconfig" building blocks
 */
struct masks {
	const char * const	name;
<<<<<<< HEAD
	const u_long		mask;
=======
	const u_int32		mask;
>>>>>>> 87ed1582
};

static struct masks logcfg_class[] = {
	{ "clock",	NLOG_OCLOCK },
	{ "peer",	NLOG_OPEER },
	{ "sync",	NLOG_OSYNC },
	{ "sys",	NLOG_OSYS },
	{ NULL,		0 }
};

/* logcfg_noclass_items[] masks are complete and must not be shifted */
static struct masks logcfg_noclass_items[] = {
	{ "allall",		NLOG_SYSMASK | NLOG_PEERMASK | NLOG_CLOCKMASK | NLOG_SYNCMASK },
	{ "allinfo",		NLOG_SYSINFO | NLOG_PEERINFO | NLOG_CLOCKINFO | NLOG_SYNCINFO },
	{ "allevents",		NLOG_SYSEVENT | NLOG_PEEREVENT | NLOG_CLOCKEVENT | NLOG_SYNCEVENT },
	{ "allstatus",		NLOG_SYSSTATUS | NLOG_PEERSTATUS | NLOG_CLOCKSTATUS | NLOG_SYNCSTATUS },
	{ "allstatistics",	NLOG_SYSSTATIST | NLOG_PEERSTATIST | NLOG_CLOCKSTATIST | NLOG_SYNCSTATIST },
	/* the remainder are misspellings of clockall, peerall, sysall, and syncall. */
	{ "allclock",		(NLOG_INFO | NLOG_STATIST | NLOG_EVENT | NLOG_STATUS) << NLOG_OCLOCK },
	{ "allpeer",		(NLOG_INFO | NLOG_STATIST | NLOG_EVENT | NLOG_STATUS) << NLOG_OPEER },
	{ "allsys",		(NLOG_INFO | NLOG_STATIST | NLOG_EVENT | NLOG_STATUS) << NLOG_OSYS },
	{ "allsync",		(NLOG_INFO | NLOG_STATIST | NLOG_EVENT | NLOG_STATUS) << NLOG_OSYNC },
	{ NULL,			0 }
};

/* logcfg_class_items[] masks are shiftable by NLOG_O* counts */
static struct masks logcfg_class_items[] = {
	{ "all",		NLOG_INFO | NLOG_EVENT | NLOG_STATUS | NLOG_STATIST },
	{ "info",		NLOG_INFO },
	{ "events",		NLOG_EVENT },
	{ "status",		NLOG_STATUS },
	{ "statistics",		NLOG_STATIST },
<<<<<<< HEAD
	{ "allstatistics",	NLOG_SYSSTATIST|NLOG_PEERSTATIST|NLOG_CLOCKSTATIST|NLOG_SYNCSTATIST },
	{ "allclock",		(NLOG_INFO|NLOG_STATIST|NLOG_EVENT|NLOG_STATUS)<<NLOG_OCLOCK },
	{ "allpeer",		(NLOG_INFO|NLOG_STATIST|NLOG_EVENT|NLOG_STATUS)<<NLOG_OPEER },
	{ "allsys",		(NLOG_INFO|NLOG_STATIST|NLOG_EVENT|NLOG_STATUS)<<NLOG_OSYS },
	{ "allsync",		(NLOG_INFO|NLOG_STATIST|NLOG_EVENT|NLOG_STATUS)<<NLOG_OSYNC },
	{ "all",		NLOG_SYSMASK|NLOG_PEERMASK|NLOG_CLOCKMASK|NLOG_SYNCMASK },
=======
>>>>>>> 87ed1582
	{ NULL,			0 }
};

typedef struct peer_resolved_ctx_tag {
	int		flags;
	int		host_mode;	/* T_* token identifier */
	u_short		family;
	keyid_t		keyid;
	u_char		hmode;		/* MODE_* */
	u_char		version;
	u_char		minpoll;
	u_char		maxpoll;
	u_char		ttl;
	const char *	group;
} peer_resolved_ctx;

/* Limits */
#define MAXPHONE	10	/* maximum number of phone strings */
#define MAXPPS		20	/* maximum length of PPS device string */

/*
 * Miscellaneous macros
 */
#define ISEOL(c)	((c) == '#' || (c) == '\n' || (c) == '\0')
#define ISSPACE(c)	((c) == ' ' || (c) == '\t')

/*
 * Definitions of things either imported from or exported to outside
 */
extern int yyparse(void);
extern int yydebug;			/* ntp_parser.c (.y) */
int curr_include_level;			/* The current include level */
struct FILE_INFO *fp[MAXINCLUDELEVEL+1];
config_tree cfgt;			/* Parser output stored here */
struct config_tree_tag *cfg_tree_history;	/* History of configs */
char	*sys_phone[MAXPHONE] = {NULL};	/* ACTS phone numbers */
char	default_keysdir[] = NTP_KEYSDIR;
char	*keysdir = default_keysdir;	/* crypto keys directory */
char *	saveconfigdir;
#if defined(HAVE_SCHED_SETSCHEDULER)
int	config_priority_override = 0;
int	config_priority;
#endif

const char *config_file;
char default_ntp_signd_socket[] =
#ifdef NTP_SIGND_PATH
					NTP_SIGND_PATH;
#else
					"";
#endif
char *ntp_signd_socket = default_ntp_signd_socket;
#ifdef HAVE_NETINFO
struct netinfo_config_state *config_netinfo = NULL;
int check_netinfo = 1;
#endif /* HAVE_NETINFO */
#ifdef SYS_WINNT
char *alt_config_file;
LPTSTR temp;
char config_file_storage[MAX_PATH];
char alt_config_file_storage[MAX_PATH];
#endif /* SYS_WINNT */

#ifdef HAVE_NETINFO
/*
 * NetInfo configuration state
 */
struct netinfo_config_state {
	void *domain;		/* domain with config */
	ni_id config_dir;	/* ID config dir      */
	int prop_index;		/* current property   */
	int val_index;		/* current value      */
	char **val_list;       	/* value list         */
};
#endif

struct REMOTE_CONFIG_INFO remote_config;  /* Remote configuration buffer and
					     pointer info */
int input_from_file = 1;     /* A boolean flag, which when set, indicates that
			        the input is to be taken from the configuration
			        file, instead of the remote-configuration buffer
			     */

int old_config_style = 1;    /* A boolean flag, which when set,
			      * indicates that the old configuration
			      * format with a newline at the end of
			      * every command is being used
			      */
int	cryptosw;		/* crypto command called */

extern int sys_maxclock;
extern char *stats_drift_file;	/* name of the driftfile */
extern char *leapseconds_file_name; /*name of the leapseconds file */
#ifdef HAVE_IPTOS_SUPPORT
extern unsigned int qos;				/* QoS setting */
#endif /* HAVE_IPTOS_SUPPORT */

#ifdef BC_LIST_FRAMEWORK_NOT_YET_USED
/*
 * backwards compatibility flags
 */
bc_entry bc_list[] = {
	{ T_Bc_bugXXXX,		1	}	/* default enabled */
};

/*
 * declare an int pointer for each flag for quick testing without
 * walking bc_list.  If the pointer is consumed by libntp rather
 * than ntpd, declare it in a libntp source file pointing to storage
 * initialized with the appropriate value for other libntp clients, and
 * redirect it to point into bc_list during ntpd startup.
 */
int *p_bcXXXX_enabled = &bc_list[0].enabled;
#endif

/* FUNCTION PROTOTYPES */

static void init_syntax_tree(config_tree *);
static void apply_enable_disable(attr_val_fifo *q, int enable);

#ifdef FREE_CFG_T
static void free_auth_node(config_tree *);

static void free_config_other_modes(config_tree *);
static void free_config_auth(config_tree *);
static void free_config_tos(config_tree *);
static void free_config_monitor(config_tree *);
static void free_config_access(config_tree *);
static void free_config_tinker(config_tree *);
static void free_config_system_opts(config_tree *);
static void free_config_logconfig(config_tree *);
static void free_config_phone(config_tree *);
static void free_config_qos(config_tree *);
static void free_config_setvar(config_tree *);
static void free_config_ttl(config_tree *);
static void free_config_trap(config_tree *);
static void free_config_fudge(config_tree *);
static void free_config_vars(config_tree *);
static void free_config_peers(config_tree *);
static void free_config_unpeers(config_tree *);
static void free_config_nic_rules(config_tree *);
static void free_config_reset_counters(config_tree *);
#ifdef SIM
static void free_config_sim(config_tree *);
#endif
static void destroy_address_fifo(address_fifo *);
#define FREE_ADDRESS_FIFO(pf)			\
	do {					\
		destroy_address_fifo(pf);	\
		(pf) = NULL;			\
	} while (0)
       void free_all_config_trees(void);	/* atexit() */
static void free_config_tree(config_tree *ptree);
#endif	/* FREE_CFG_T */

static void destroy_restrict_node(restrict_node *my_node);
static int is_sane_resolved_address(sockaddr_u *peeraddr, int hmode);
static void save_and_apply_config_tree(void);
static void destroy_int_fifo(int_fifo *);
#define FREE_INT_FIFO(pf)			\
	do {					\
		destroy_int_fifo(pf);		\
		(pf) = NULL;			\
	} while (0)
static void destroy_string_fifo(string_fifo *);
#define FREE_STRING_FIFO(pf)			\
	do {					\
		destroy_string_fifo(pf);		\
		(pf) = NULL;			\
	} while (0)
static void destroy_attr_val_fifo(attr_val_fifo *);
#define FREE_ATTR_VAL_FIFO(pf)			\
	do {					\
		destroy_attr_val_fifo(pf);	\
		(pf) = NULL;			\
	} while (0)
static void destroy_filegen_fifo(filegen_fifo *);
#define FREE_FILEGEN_FIFO(pf)			\
	do {					\
		destroy_filegen_fifo(pf);	\
		(pf) = NULL;			\
	} while (0)
static void destroy_restrict_fifo(restrict_fifo *);
#define FREE_RESTRICT_FIFO(pf)			\
	do {					\
		destroy_restrict_fifo(pf);	\
		(pf) = NULL;			\
	} while (0)
static void destroy_setvar_fifo(setvar_fifo *);
#define FREE_SETVAR_FIFO(pf)			\
	do {					\
		destroy_setvar_fifo(pf);	\
		(pf) = NULL;			\
	} while (0)
static void destroy_addr_opts_fifo(addr_opts_fifo *);
#define FREE_ADDR_OPTS_FIFO(pf)			\
	do {					\
		destroy_addr_opts_fifo(pf);	\
		(pf) = NULL;			\
	} while (0)

static void config_tos(config_tree *);
static void config_monitor(config_tree *);
static void config_tinker(config_tree *);
static void config_system_opts(config_tree *);
static void config_logconfig(config_tree *);
static void config_vars(config_tree *);
#ifdef SIM
static sockaddr_u *get_next_address(address_node *addr);
static void config_sim(config_tree *);
static void config_ntpdsim(config_tree *);
#else	/* !SIM follows */
static void config_ntpd(config_tree *);
static void config_other_modes(config_tree *);
static void config_auth(config_tree *);
static void config_access(config_tree *);
static void config_phone(config_tree *);
static void config_qos(config_tree *);
static void config_setvar(config_tree *);
static void config_ttl(config_tree *);
static void config_trap(config_tree *);
static void config_fudge(config_tree *);
static void config_peers(config_tree *);
static void config_unpeers(config_tree *);
static void config_nic_rules(config_tree *);
static void config_reset_counters(config_tree *);
static u_char get_correct_host_mode(int token);
static int peerflag_bits(peer_node *);
#endif	/* !SIM */

#ifdef WORKER
void peer_name_resolved(int, int, void *, const char *, const char *,
			const struct addrinfo *,
			const struct addrinfo *);
void unpeer_name_resolved(int, int, void *, const char *, const char *,
			  const struct addrinfo *,
			  const struct addrinfo *);
void trap_name_resolved(int, int, void *, const char *, const char *,
			const struct addrinfo *,
			const struct addrinfo *);
#endif

enum gnn_type {
	t_UNK,		/* Unknown */
	t_REF,		/* Refclock */
	t_MSK		/* Network Mask */
};

void ntpd_set_tod_using(const char *);
<<<<<<< HEAD
static char * normal_dtoa(double);
static unsigned long get_pfxmatch(char **s, struct masks *m);
static unsigned long get_match(char *s, struct masks *m);
static unsigned long get_logmask(char *s);
#ifndef SIM
static int getnetnum(const char *num, sockaddr_u *addr, int complain,
=======
static u_int32 get_pfxmatch(const char **, struct masks *);
static u_int32 get_match(const char *, struct masks *);
static u_int32 get_logmask(const char *);
static int getnetnum(const char *num,sockaddr_u *addr, int complain,
>>>>>>> 87ed1582
		     enum gnn_type a_type);
#endif


/* FUNCTIONS FOR INITIALIZATION
 * ----------------------------
 */

#ifdef FREE_CFG_T
static void
free_auth_node(
	config_tree *ptree
	)
{
	if (ptree->auth.keys) {
		free(ptree->auth.keys);
		ptree->auth.keys = NULL;
	}

	if (ptree->auth.keysdir) {
		free(ptree->auth.keysdir);
		ptree->auth.keysdir = NULL;
	}

	if (ptree->auth.ntp_signd_socket) {
		free(ptree->auth.ntp_signd_socket);
		ptree->auth.ntp_signd_socket = NULL;
	}
}
#endif /* DEBUG */


static void
init_syntax_tree(
	config_tree *ptree
	)
{
	ZERO(*ptree);
}


#ifdef FREE_CFG_T
void
free_all_config_trees(void)
{
	config_tree *ptree;
	config_tree *pnext;

	ptree = cfg_tree_history;

	while (ptree != NULL) {
		pnext = ptree->link;
		free_config_tree(ptree);
		ptree = pnext;
	}
}


static void
free_config_tree(
	config_tree *ptree
	)
{
#if defined(_MSC_VER) && defined (_DEBUG)
	_CrtCheckMemory();
#endif

	if (ptree->source.value.s != NULL)
		free(ptree->source.value.s);

	free_config_other_modes(ptree);
	free_config_auth(ptree);
	free_config_tos(ptree);
	free_config_monitor(ptree);
	free_config_access(ptree);
	free_config_tinker(ptree);
	free_config_system_opts(ptree);
	free_config_logconfig(ptree);
	free_config_phone(ptree);
	free_config_qos(ptree);
	free_config_setvar(ptree);
	free_config_ttl(ptree);
	free_config_trap(ptree);
	free_config_fudge(ptree);
	free_config_vars(ptree);
	free_config_peers(ptree);
	free_config_unpeers(ptree);
	free_config_nic_rules(ptree);
	free_config_reset_counters(ptree);
#ifdef SIM
	free_config_sim(ptree);
#endif
	free_auth_node(ptree);

	free(ptree);

#if defined(_MSC_VER) && defined (_DEBUG)
	_CrtCheckMemory();
#endif
}
#endif /* FREE_CFG_T */


#ifdef SAVECONFIG
/* Dump all trees */
int
dump_all_config_trees(
	FILE *df,
	int comment
	) 
{
	config_tree *	cfg_ptr;
	int		return_value;

	return_value = 0;
	for (cfg_ptr = cfg_tree_history;
	     cfg_ptr != NULL; 
	     cfg_ptr = cfg_ptr->link) 
		return_value |= dump_config_tree(cfg_ptr, df, comment);

	return return_value;
}


/* The config dumper */
int
dump_config_tree(
	config_tree *ptree,
	FILE *df,
	int comment
	)
{
	peer_node *peern;
	unpeer_node *unpeern;
	attr_val *atrv;
	address_node *addr;
	address_node *peer_addr;
	address_node *fudge_addr;
	filegen_node *fgen_node;
	restrict_node *rest_node;
	addr_opts_node *addr_opts;
	setvar_node *setv_node;
	nic_rule_node *rule_node;
	int_node *i_n;
	int_node *flags;
	int_node *counter_set;
	string_node *str_node;

	const char *s;
	char *s1;
	char *s2;
	char timestamp[80];
	int enable;

	DPRINTF(1, ("dump_config_tree(%p)\n", ptree));

	if (comment) {
		if (!strftime(timestamp, sizeof(timestamp),
			      "%Y-%m-%d %H:%M:%S",
			      localtime(&ptree->timestamp)))
			timestamp[0] = '\0';

		fprintf(df, "# %s %s %s\n",
			timestamp,
			(CONF_SOURCE_NTPQ == ptree->source.attr)
			    ? "ntpq remote config from"
			    : "startup configuration file",
			ptree->source.value.s);
	}

	/* For options I didn't find documentation I'll just output its name and the cor. value */
	atrv = HEAD_PFIFO(ptree->vars);
	for ( ; atrv != NULL; atrv = atrv->link) {
		switch (atrv->type) {
#ifdef DEBUG
		default:
			fprintf(df, "\n# dump error:\n"
				"# unknown vars type %d (%s) for %s\n",
				atrv->type, token_name(atrv->type),
				token_name(atrv->attr));
			break;
#endif
		case T_Double:
			fprintf(df, "%s %s\n", keyword(atrv->attr),
				normal_dtoa(atrv->value.d));
			break;
			
		case T_Integer:
			fprintf(df, "%s %d\n", keyword(atrv->attr),
				atrv->value.i);
			break;

		case T_String:
			fprintf(df, "%s \"%s\"", keyword(atrv->attr),
				atrv->value.s);
			if (T_Driftfile == atrv->attr &&
			    atrv->link != NULL &&
			    T_WanderThreshold == atrv->link->attr) {
				atrv = atrv->link;
				fprintf(df, " %s\n",
					normal_dtoa(atrv->value.d));
			} else {
				fprintf(df, "\n");
			}
			break;
		}
	}

	atrv = HEAD_PFIFO(ptree->logconfig);
	if (atrv != NULL) {
		fprintf(df, "logconfig");
		for ( ; atrv != NULL; atrv = atrv->link)
			fprintf(df, " %c%s", atrv->attr, atrv->value.s);
		fprintf(df, "\n");
	}

	if (ptree->stats_dir)
		fprintf(df, "statsdir \"%s\"\n", ptree->stats_dir);

	i_n = HEAD_PFIFO(ptree->stats_list);
	if (i_n != NULL) {
		fprintf(df, "statistics");
		for ( ; i_n != NULL; i_n = i_n->link)
			fprintf(df, " %s", keyword(i_n->i));	
		fprintf(df, "\n");
	}

	fgen_node = HEAD_PFIFO(ptree->filegen_opts);
	for ( ; fgen_node != NULL; fgen_node = fgen_node->link) {
		atrv = HEAD_PFIFO(fgen_node->options);
		if (atrv != NULL) {
			fprintf(df, "filegen %s", 
				keyword(fgen_node->filegen_token));
			for ( ; atrv != NULL; atrv = atrv->link) {
				switch (atrv->attr) {
#ifdef DEBUG
				default:
					fprintf(df, "\n# dump error:\n"
						"# unknown filegen option token %s\n"
						"filegen %s",
						token_name(atrv->attr),
						keyword(fgen_node->filegen_token));
					break;
#endif
				case T_File:
					fprintf(df, " file %s",
						atrv->value.s);
					break;

				case T_Type:
					fprintf(df, " type %s",
						keyword(atrv->value.i));
					break;

				case T_Flag:
					fprintf(df, " %s",
						keyword(atrv->value.i));
					break;
				}
			}
			fprintf(df, "\n");
		}
	}

	atrv = HEAD_PFIFO(ptree->auth.crypto_cmd_list);
	if (atrv != NULL) {
		fprintf(df, "crypto");
		for ( ; atrv != NULL; atrv = atrv->link) {
			fprintf(df, " %s %s", keyword(atrv->attr),
				atrv->value.s);
		}
		fprintf(df, "\n");
	}

	if (ptree->auth.revoke != 0)
		fprintf(df, "revoke %d\n", ptree->auth.revoke);

	if (ptree->auth.keysdir != NULL)
		fprintf(df, "keysdir \"%s\"\n", ptree->auth.keysdir);

	if (ptree->auth.keys != NULL)
		fprintf(df, "keys \"%s\"\n", ptree->auth.keys);

	atrv = HEAD_PFIFO(ptree->auth.trusted_key_list);
	if (atrv != NULL) {
		fprintf(df, "trustedkey");
		for ( ; atrv != NULL; atrv = atrv->link) {
			if (T_Integer == atrv->type)
				fprintf(df, " %d", atrv->value.i);
			else if (T_Intrange == atrv->type)
				fprintf(df, " (%d ... %d)",
					atrv->value.r.first,
					atrv->value.r.last);
#ifdef DEBUG
			else
				fprintf(df, "\n# dump error:\n"
					"# unknown trustedkey attr type %d\n"
					"trustedkey", atrv->type);
#endif
		}
		fprintf(df, "\n");
	}

	if (ptree->auth.control_key)
		fprintf(df, "controlkey %d\n", ptree->auth.control_key);

	if (ptree->auth.request_key)
		fprintf(df, "requestkey %d\n", ptree->auth.request_key);

	/* dump enable list, then disable list */
	for (enable = 1; enable >= 0; enable--) {
		atrv = (enable)
			   ? HEAD_PFIFO(ptree->enable_opts)
			   : HEAD_PFIFO(ptree->disable_opts);
		if (atrv != NULL) {
			fprintf(df, (enable)
					? "enable"
					: "disable");
			for ( ; atrv != NULL; atrv = atrv->link)
				fprintf(df, " %s",
					keyword(atrv->value.i));
			fprintf(df, "\n");
		}
	}

	atrv = HEAD_PFIFO(ptree->orphan_cmds);
	if (atrv != NULL) {
		fprintf(df, "tos");
		for ( ; atrv != NULL; atrv = atrv->link) {
			switch (atrv->type) {
#ifdef DEBUG
			default:
				fprintf(df, "\n# dump error:\n"
					"# unknown tos attr type %d %s\n"
					"tos", atrv->type, 
					token_name(atrv->type));
				break;
#endif
			case T_Double:
				fprintf(df, " %s %s", 
					keyword(atrv->attr),
					normal_dtoa(atrv->value.d));
				break;
			}
		}
		fprintf(df, "\n");
	}

	atrv = HEAD_PFIFO(ptree->tinker);
	if (atrv != NULL) {
		fprintf(df, "tinker");
		for ( ; atrv != NULL; atrv = atrv->link) {
			NTP_INSIST(T_Double == atrv->type);
			fprintf(df, " %s %s", keyword(atrv->attr),
				normal_dtoa(atrv->value.d));
		}
		fprintf(df, "\n");
	}

	if (ptree->broadcastclient)
		fprintf(df, "broadcastclient\n");

	peern = HEAD_PFIFO(ptree->peers);
	for ( ; peern != NULL; peern = peern->link) {
		addr = peern->addr;
		fprintf(df, "%s", keyword(peern->host_mode));
		switch (addr->type) {
#ifdef DEBUG
		default:
			fprintf(df, "# dump error:\n"
				"# unknown peer family %d for:\n"
				"%s", addr->type,
				keyword(peern->host_mode));
			break;
#endif
		case AF_UNSPEC:
			break;

		case AF_INET:
			fprintf(df, " -4");
			break;

		case AF_INET6:
			fprintf(df, " -6");
			break;
		}
		fprintf(df, " %s", addr->address);
		
		if (peern->minpoll != 0)
			fprintf(df, " minpoll %u", peern->minpoll);

		if (peern->maxpoll != 0)
			fprintf(df, " maxpoll %u", peern->maxpoll);

		if (peern->ttl != 0) {
			if (strlen(addr->address) > 8
			    && !memcmp(addr->address, "127.127.", 8))
				fprintf(df, " mode %u", peern->ttl);
			else
				fprintf(df, " ttl %u", peern->ttl);
		}

		if (peern->peerversion != NTP_VERSION)
			fprintf(df, " version %u", peern->peerversion);

		if (peern->peerkey != 0)
			fprintf(df, " key %u", peern->peerkey);

		if (peern->group != NULL)
			fprintf(df, " ident \"%s\"", peern->group);

		atrv = HEAD_PFIFO(peern->peerflags);
		for ( ; atrv != NULL; atrv = atrv->link) {
			NTP_INSIST(T_Flag == atrv->attr);
			NTP_INSIST(T_Integer == atrv->type);
			fprintf(df, " %s", keyword(atrv->value.i));
		}

		fprintf(df, "\n");
		
		addr_opts = HEAD_PFIFO(ptree->fudge);
		for ( ; addr_opts != NULL; addr_opts = addr_opts->link) {
			peer_addr = peern->addr;
			fudge_addr = addr_opts->addr;

			s1 = peer_addr->address;
			s2 = fudge_addr->address;

			if (strcmp(s1, s2))
				continue;

			fprintf(df, "fudge %s", s1);

			for (atrv = HEAD_PFIFO(addr_opts->options);
			     atrv != NULL;
			     atrv = atrv->link) {

				switch (atrv->type) {
#ifdef DEBUG
				default:
					fprintf(df, "\n# dump error:\n"
						"# unknown fudge atrv->type %d\n"
						"fudge %s", atrv->type,
						s1);
					break;
#endif
				case T_Double:
					fprintf(df, " %s %s",
						keyword(atrv->attr),
						normal_dtoa(atrv->value.d));
					break;

				case T_Integer:
					fprintf(df, " %s %d",
						keyword(atrv->attr),
						atrv->value.i);
					break;

				case T_String:
					fprintf(df, " %s %s",
						keyword(atrv->attr),
						atrv->value.s);
					break;
				}
			}
			fprintf(df, "\n");
		}
	}

	addr = HEAD_PFIFO(ptree->manycastserver);
	if (addr != NULL) {
		fprintf(df, "manycastserver");
		for ( ; addr != NULL; addr = addr->link)
			fprintf(df, " %s", addr->address);
		fprintf(df, "\n");
	}

	addr = HEAD_PFIFO(ptree->multicastclient);
	if (addr != NULL) {
		fprintf(df, "multicastclient");
		for ( ; addr != NULL; addr = addr->link)
			fprintf(df, " %s", addr->address);
		fprintf(df, "\n");
	}

	
	for (unpeern = HEAD_PFIFO(ptree->unpeers);
	     unpeern != NULL;
	     unpeern = unpeern->link)
		fprintf(df, "unpeer %s\n", unpeern->addr->address);

	atrv = HEAD_PFIFO(ptree->mru_opts);
	if (atrv != NULL) {
		fprintf(df, "mru");
		for ( ;	atrv != NULL; atrv = atrv->link)
			fprintf(df, " %s %d", keyword(atrv->attr),
				atrv->value.i);
		fprintf(df, "\n");
	}

	atrv = HEAD_PFIFO(ptree->discard_opts);
	if (atrv != NULL) {
		fprintf(df, "discard");
		for ( ;	atrv != NULL; atrv = atrv->link)
			fprintf(df, " %s %d", keyword(atrv->attr),
				atrv->value.i);
		fprintf(df, "\n");
	}

	
	for (rest_node = HEAD_PFIFO(ptree->restrict_opts);
	     rest_node != NULL; 
	     rest_node = rest_node->link) {

		if (NULL == rest_node->addr) {
			s = "default";			
			flags = HEAD_PFIFO(rest_node->flags);
			for ( ; flags != NULL; flags = flags->link)
				if (T_Source == flags->i) {
					s = "source";
					break;
				}
		} else {
			s = rest_node->addr->address;
		}
		fprintf(df, "restrict %s", s);
		if (rest_node->mask != NULL)
			fprintf(df, " mask %s",
				rest_node->mask->address);
		flags = HEAD_PFIFO(rest_node->flags);
		for ( ; flags != NULL; flags = flags->link)
			if (T_Source != flags->i)
				fprintf(df, " %s", keyword(flags->i));
		fprintf(df, "\n");
	}

	rule_node = HEAD_PFIFO(ptree->nic_rules);
	for ( ; rule_node != NULL; rule_node = rule_node->link) {
		fprintf(df, "interface %s %s\n",
			keyword(rule_node->action),
			(rule_node->match_class)
			    ? keyword(rule_node->match_class)
			    : rule_node->if_name);
	}

	str_node = HEAD_PFIFO(ptree->phone);
	if (str_node != NULL) {
		fprintf(df, "phone");
		for ( ; str_node != NULL; str_node = str_node->link)
			fprintf(df, " \"%s\"", str_node->s);
		fprintf(df, "\n");
	}

	atrv = HEAD_PFIFO(ptree->qos);
	if (atrv != NULL) {
		fprintf(df, "qos");
		for (; atrv != NULL; atrv = atrv->link)
			fprintf(df, " %s", atrv->value.s);
		fprintf(df, "\n");
	}

	setv_node = HEAD_PFIFO(ptree->setvar);
	for ( ; setv_node != NULL; setv_node = setv_node->link) {
		s1 = quote_if_needed(setv_node->var);
		s2 = quote_if_needed(setv_node->val);
		fprintf(df, "setvar %s = %s", s1, s2);
		free(s1);
		free(s2);
		if (setv_node->isdefault)
			fprintf(df, " default");
		fprintf(df, "\n");
	}

	i_n = HEAD_PFIFO(ptree->ttl);
	if (i_n != NULL) {
		fprintf(df, "ttl");
		for( ; i_n != NULL; i_n = i_n->link)
			fprintf(df, " %d", i_n->i);
		fprintf(df, "\n");
	}
	
	addr_opts = HEAD_PFIFO(ptree->trap);
	for ( ; addr_opts != NULL; addr_opts = addr_opts->link) {
		addr = addr_opts->addr;
		fprintf(df, "trap %s", addr->address);
		atrv = HEAD_PFIFO(addr_opts->options);
		for ( ; atrv != NULL; atrv = atrv->link) {
			switch (atrv->attr) {
#ifdef DEBUG
			default:
				fprintf(df, "\n# dump error:\n"
					"# unknown trap token %d\n"
					"trap %s", atrv->attr,
					addr->address);
				break;
#endif
			case T_Port:
				fprintf(df, " port %d", atrv->value.i);
				break;

			case T_Interface:
				fprintf(df, " interface %s",
					atrv->value.s);
				break;
			}
		}
		fprintf(df, "\n");
	}

	counter_set = HEAD_PFIFO(ptree->reset_counters);
	if (counter_set != NULL) {
		fprintf(df, "reset");
		for ( ; counter_set != NULL;
		     counter_set = counter_set->link)
			fprintf(df, " %s", keyword(counter_set->i));
		fprintf(df, "\n");
	}

	return 0;
}
#endif	/* SAVECONFIG */
	


/* generic fifo routines for structs linked by 1st member */
void *
append_gen_fifo(
	void *fifo,
	void *entry
	)
{
	gen_fifo *pf;
	gen_node *pe;

	pf = fifo;
	pe = entry;
	if (NULL == pf)
		pf = emalloc_zero(sizeof(*pf));
	else
		CHECK_FIFO_CONSISTENCY(*pf);
	if (pe != NULL)
		LINK_FIFO(*pf, pe, link);
	CHECK_FIFO_CONSISTENCY(*pf);

	return pf;
}


void *
concat_gen_fifos(
	void *first,
	void *second
	)
{
	gen_fifo *pf1;
	gen_fifo *pf2;

	pf1 = first;
	pf2 = second;
	if (NULL == pf1)
		return pf2;
	else if (NULL == pf2)
		return pf1;

	CONCAT_FIFO(*pf1, *pf2, link);
	free(pf2);

	return pf1;
}


/* FUNCTIONS FOR CREATING NODES ON THE SYNTAX TREE
 * -----------------------------------------------
 */

attr_val *
create_attr_dval(
	int attr,
	double value
	)
{
	attr_val *my_val;

	my_val = emalloc_zero(sizeof(*my_val));
	my_val->attr = attr;
	my_val->value.d = value;
	my_val->type = T_Double;

	return my_val;
}


attr_val *
create_attr_ival(
	int attr,
	int value
	)
{
	attr_val *my_val;

	my_val = emalloc_zero(sizeof(*my_val));
	my_val->attr = attr;
	my_val->value.i = value;
	my_val->type = T_Integer;

	return my_val;
}


attr_val *
create_attr_uval(
	int	attr,
	u_int	value
	)
{
	attr_val *my_val;

	my_val = emalloc_zero(sizeof(*my_val));
	my_val->attr = attr;
	my_val->value.u = value;
	my_val->type = T_U_int;

	return my_val;
}


attr_val *
create_attr_rangeval(
	int	attr,
	int	first,
	int	last
	)
{
	attr_val *my_val;

	my_val = emalloc_zero(sizeof(*my_val));
	my_val->attr = attr;
	my_val->value.r.first = first;
	my_val->value.r.last = last;
	my_val->type = T_Intrange;

	return my_val;
}


attr_val *
create_attr_sval(
	int attr,
	char *s
	)
{
	attr_val *my_val;

	my_val = emalloc_zero(sizeof(*my_val));
	my_val->attr = attr;
	if (NULL == s)			/* free() hates NULL */
		s = estrdup("");
	my_val->value.s = s;
	my_val->type = T_String;

	return my_val;
}


int_node *
create_int_node(
	int val
	)
{
	int_node *i_n;
	
	i_n = emalloc_zero(sizeof(*i_n));
	i_n->i = val;

	return i_n;
}


string_node *
create_string_node(
	char *str
	)
{
	string_node *sn;
	
	sn = emalloc_zero(sizeof(*sn));
	sn->s = str;

	return sn;
}


address_node *
create_address_node(
	char *	addr,
	int	type
	)
{
	address_node *my_node;

	NTP_REQUIRE(NULL != addr);
	NTP_REQUIRE(AF_INET == type || 
		    AF_INET6 == type || AF_UNSPEC == type);
	my_node = emalloc_zero(sizeof(*my_node));
	my_node->address = addr;
	my_node->type = (u_short)type;

	return my_node;
}


void
destroy_address_node(
	address_node *my_node
	)
{
	if (NULL == my_node)
		return;
	NTP_REQUIRE(NULL != my_node->address);

	free(my_node->address);
	free(my_node);
}


peer_node *
create_peer_node(
	int		hmode,
	address_node *	addr,
	attr_val_fifo *	options
	)
{
	peer_node *my_node;
	attr_val *option;
	int freenode;
	int errflag = 0;

	my_node = emalloc_zero(sizeof(*my_node));

	/* Initialize node values to default */
	my_node->peerversion = NTP_VERSION;

	/* Now set the node to the read values */
	my_node->host_mode = hmode;
	my_node->addr = addr;

	/*
	 * the options FIFO mixes items that will be saved in the
	 * peer_node as explicit members, such as minpoll, and
	 * those that are moved intact to the peer_node's peerflags
	 * FIFO.  The options FIFO is consumed and reclaimed here.
	 */

	if (options != NULL)
		CHECK_FIFO_CONSISTENCY(*options);
	while (options != NULL) {
		UNLINK_FIFO(option, *options, link);
		if (NULL == option) {
			free(options);
			break;
		}

		freenode = 1;
		/* Check the kind of option being set */
		switch (option->attr) {

		case T_Flag:
			APPEND_G_FIFO(my_node->peerflags, option);
			freenode = 0;
			break;

		case T_Minpoll:
			if (option->value.i < NTP_MINPOLL ||
			    option->value.i > UCHAR_MAX) {
				msyslog(LOG_INFO,
					"minpoll: provided value (%d) is out of range [%d-%d])",
					option->value.i, NTP_MINPOLL,
					UCHAR_MAX);
				my_node->minpoll = NTP_MINPOLL;
			} else {
				my_node->minpoll = 
					(u_char)option->value.u;
			}
			break;

		case T_Maxpoll:
			if (option->value.i < 0 ||
			    option->value.i > NTP_MAXPOLL) {
				msyslog(LOG_INFO,
					"maxpoll: provided value (%d) is out of range [0-%d])",
					option->value.i, NTP_MAXPOLL);
				my_node->maxpoll = NTP_MAXPOLL;
			} else {
				my_node->maxpoll = 
					(u_char)option->value.u;
			}
			break;

		case T_Ttl:
			if (option->value.u >= MAX_TTL) {
				msyslog(LOG_ERR, "ttl: invalid argument");
				errflag = 1;
			} else {
				my_node->ttl = (u_char)option->value.u;
			}
			break;

		case T_Mode:
			my_node->ttl = option->value.u;
			break;

		case T_Key:
			if (option->value.u >= KEYID_T_MAX) {
				msyslog(LOG_ERR, "key: invalid argument");
				errflag = 1;
			} else {
				my_node->peerkey = 
					(keyid_t)option->value.u;
			}
			break;

		case T_Version:
			if (option->value.u >= UCHAR_MAX) {
				msyslog(LOG_ERR, "version: invalid argument");
				errflag = 1;
			} else {
				my_node->peerversion = 
					(u_char)option->value.u;
			}
			break;

		case T_Ident:
			my_node->group = option->value.s;
			break;

		default:
			msyslog(LOG_ERR, 
				"Unknown peer/server option token %s",
				token_name(option->attr));
			errflag = 1;
		}
		if (freenode)
			free(option);
	}

	/* Check if errors were reported. If yes, ignore the node */
	if (errflag) {
		free(my_node);
		my_node = NULL;
	}

	return my_node;
}


unpeer_node *
create_unpeer_node(
	address_node *addr
	)
{
	unpeer_node *	my_node;
	u_int		u;
	char *		pch;

	my_node = emalloc_zero(sizeof(*my_node));

	/*
	 * From the parser's perspective an association ID fits into
	 * its generic T_String definition of a name/address "address".
	 * We treat all valid 16-bit numbers as association IDs.
	 */
	pch = addr->address;
	while (*pch && isdigit(*pch))
		pch++;

	if (!*pch 
	    && 1 == sscanf(addr->address, "%u", &u)
	    && u <= ASSOCID_MAX) {
		my_node->assocID = (associd_t)u;
		destroy_address_node(addr);
		my_node->addr = NULL;
	} else {
		my_node->assocID = 0;
		my_node->addr = addr;
	}

	return my_node;
}

filegen_node *
create_filegen_node(
	int		filegen_token,
	attr_val_fifo *	options
	)
{
	filegen_node *my_node;
	
	my_node = emalloc_zero(sizeof(*my_node));
	my_node->filegen_token = filegen_token;
	my_node->options = options;

	return my_node;
}


restrict_node *
create_restrict_node(
	address_node *	addr,
	address_node *	mask,
	int_fifo *	flags,
	int		line_no
	)
{
	restrict_node *my_node;
	
	my_node = emalloc_zero(sizeof(*my_node));
	my_node->addr = addr;
	my_node->mask = mask;
	my_node->flags = flags;
	my_node->line_no = line_no;

	return my_node;
}


static void
destroy_restrict_node(
	restrict_node *my_node
	)
{
	/* With great care, free all the memory occupied by
	 * the restrict node
	 */
	destroy_address_node(my_node->addr);
	destroy_address_node(my_node->mask);
	destroy_int_fifo(my_node->flags);
	free(my_node);
}


static void
destroy_int_fifo(
	int_fifo *	fifo
	)
{
	int_node *	i_n;

	if (fifo != NULL) {
		do {
			UNLINK_FIFO(i_n, *fifo, link);
			if (i_n != NULL)
				free(i_n);
		} while (i_n != NULL);
		free(fifo);
	}
}


static void
destroy_string_fifo(
	string_fifo *	fifo
	)
{
	string_node *	sn;

	if (fifo != NULL) {
		do {
			UNLINK_FIFO(sn, *fifo, link);
			if (sn != NULL) {
				if (sn->s != NULL)
					free(sn->s);
				free(sn);
			}
		} while (sn != NULL);
		free(fifo);
	}
}


static void
destroy_attr_val_fifo(
	attr_val_fifo *	av_fifo
	)
{
	attr_val *	av;

	if (av_fifo != NULL) {
		do {
			UNLINK_FIFO(av, *av_fifo, link);
			if (av != NULL) {
				if (T_String == av->type)
					free(av->value.s);
				free(av);
			}
		} while (av != NULL);
		free(av_fifo);
	}
}


static void
destroy_filegen_fifo(
	filegen_fifo *	fifo
	)
{
	filegen_node *	fg;

	if (fifo != NULL) {
		do {
			UNLINK_FIFO(fg, *fifo, link);
			if (fg != NULL) {
				destroy_attr_val_fifo(fg->options);
				free(fg);
			}
		} while (fg != NULL);
		free(fifo);
	}
}


static void
destroy_restrict_fifo(
	restrict_fifo *	fifo
	)
{
	restrict_node *	rn;

	if (fifo != NULL) {
		do {
			UNLINK_FIFO(rn, *fifo, link);
			if (rn != NULL)
				destroy_restrict_node(rn);
		} while (rn != NULL);
		free(fifo);
	}
}


static void
destroy_setvar_fifo(
	setvar_fifo *	fifo
	)
{
	setvar_node *	sv;

	if (fifo != NULL) {
		do {
			UNLINK_FIFO(sv, *fifo, link);
			if (sv != NULL) {
				free(sv->var);
				free(sv->val);
				free(sv);
			}
		} while (sv != NULL);
		free(fifo);
	}
}


static void
destroy_addr_opts_fifo(
	addr_opts_fifo *	fifo
	)
{
	addr_opts_node *	aon;

	if (fifo != NULL) {
		do {
			UNLINK_FIFO(aon, *fifo, link);
			if (aon != NULL) {
				destroy_address_node(aon->addr);
				destroy_attr_val_fifo(aon->options);
				free(aon);
			}
		} while (aon != NULL);
		free(fifo);
	}
}


setvar_node *
create_setvar_node(
	char *	var,
	char *	val,
	int	isdefault
	)
{
	setvar_node *	my_node;
	char *		pch;

	/* do not allow = in the variable name */
	pch = strchr(var, '=');
	if (NULL != pch)
		*pch = '\0';

	/* Now store the string into a setvar_node */
	my_node = emalloc_zero(sizeof(*my_node));
	my_node->var = var;
	my_node->val = val;
	my_node->isdefault = isdefault;

	return my_node;
}


nic_rule_node *
create_nic_rule_node(
	int match_class,
	char *if_name,	/* interface name or numeric address */
	int action
	)
{
	nic_rule_node *my_node;
	
	NTP_REQUIRE(match_class != 0 || if_name != NULL);

	my_node = emalloc_zero(sizeof(*my_node));
	my_node->match_class = match_class;
	my_node->if_name = if_name;
	my_node->action = action;

	return my_node;
}


addr_opts_node *
create_addr_opts_node(
	address_node *	addr,
	attr_val_fifo *	options
	)
{
	addr_opts_node *my_node;

	my_node = emalloc_zero(sizeof(*my_node));
	my_node->addr = addr;
	my_node->options = options;

	return my_node;
}


script_info *
create_sim_script_info(
	double		duration,
	attr_val_fifo *	script_queue
	)
{
#ifndef SIM
	return NULL;
#else	/* SIM follows */
	script_info *my_info;
	attr_val *my_attr_val;

	my_info = emalloc_zero(sizeof(*my_info));

	/* Initialize Script Info with default values*/
	my_info->duration = duration;
	my_info->prop_delay = NET_DLY;
	my_info->proc_delay = PROC_DLY;

	/* Traverse the script_queue and fill out non-default values */
	
	for (my_attr_val = HEAD_PFIFO(script_queue);
	     my_attr_val != NULL;
	     my_attr_val = my_attr_val->link) {

		/* Set the desired value */
		switch (my_attr_val->attr) {

		case T_Freq_Offset:
			my_info->freq_offset = my_attr_val->value.d;
			break;

		case T_Wander:
			my_info->wander = my_attr_val->value.d;
			break;

		case T_Jitter:
			my_info->jitter = my_attr_val->value.d;
			break;

		case T_Prop_Delay:
			my_info->prop_delay = my_attr_val->value.d;
			break;

		case T_Proc_Delay:
			my_info->proc_delay = my_attr_val->value.d;
			break;

		default:
			msyslog(LOG_ERR, "Unknown script token %d",
				my_attr_val->attr);
		}
	}

	return my_info;
#endif	/* SIM */
}


#ifdef SIM
static sockaddr_u *
get_next_address(
	address_node *addr
	)
{
	const char addr_prefix[] = "192.168.0.";
	static int curr_addr_num = 1;
#define ADDR_LENGTH 16 + 1	/* room for 192.168.1.255 */
	char addr_string[ADDR_LENGTH];
	sockaddr_u *final_addr;
	struct addrinfo *ptr;
	int gai_err;
	
	final_addr = emalloc(sizeof(*final_addr));

	if (addr->type == T_String) {
		snprintf(addr_string, sizeof(addr_string), "%s%d",
			 addr_prefix, curr_addr_num++);
		printf("Selecting ip address %s for hostname %s\n",
		       addr_string, addr->address);
		gai_err = getaddrinfo(addr_string, "ntp", NULL, &ptr);
	} else {
		gai_err = getaddrinfo(addr->address, "ntp", NULL, &ptr);
	}

	if (gai_err) {
		fprintf(stderr, "ERROR!! Could not get a new address\n");
		exit(1);
	}
	memcpy(final_addr, ptr->ai_addr, ptr->ai_addrlen);
	fprintf(stderr, "Successful in setting ip address of simulated server to: %s\n",
		stoa(final_addr));
	freeaddrinfo(ptr);

	return final_addr;
}
#endif /* SIM */


server_info *
create_sim_server(
	address_node *		addr,
	double			server_offset,
	script_info_fifo *	script
	)
{
#ifndef SIM
	return NULL;
#else	/* SIM follows */
	server_info *my_info;

	my_info = emalloc_zero(sizeof(*my_info));
	my_info->server_time = server_offset;
	my_info->addr = get_next_address(addr);
	my_info->script = script;
	UNLINK_FIFO(my_info->curr_script, *my_info->script, link);

	return my_info;
#endif	/* SIM */
}

sim_node *
create_sim_node(
	attr_val_fifo *		init_opts,
	server_info_fifo *	servers
	)
{
	sim_node *my_node;
	
	my_node = emalloc(sizeof(*my_node));
	my_node->init_opts = init_opts;
	my_node->servers = servers;

	return my_node;
}




/* FUNCTIONS FOR PERFORMING THE CONFIGURATION
 * ------------------------------------------
 */

#ifndef SIM
static void
config_other_modes(
	config_tree *	ptree
	)
{
	sockaddr_u	addr_sock;
	address_node *	addr_node;

	if (ptree->broadcastclient)
		proto_config(PROTO_BROADCLIENT, ptree->broadcastclient,
			     0., NULL);

	addr_node = HEAD_PFIFO(ptree->manycastserver);
	while (addr_node != NULL) {
		ZERO_SOCK(&addr_sock);
		AF(&addr_sock) = addr_node->type;
		if (1 == getnetnum(addr_node->address, &addr_sock, 1,
				   t_UNK)) {
			proto_config(PROTO_MULTICAST_ADD,
				     0, 0., &addr_sock);
			sys_manycastserver = 1;
		}
		addr_node = addr_node->link;
	}

	/* Configure the multicast clients */
	addr_node = HEAD_PFIFO(ptree->multicastclient);
	if (addr_node != NULL) {
		do {
			ZERO_SOCK(&addr_sock);
			AF(&addr_sock) = addr_node->type;
			if (1 == getnetnum(addr_node->address,
					   &addr_sock, 1, t_UNK)) {
				proto_config(PROTO_MULTICAST_ADD, 0, 0.,
					     &addr_sock);
			}
			addr_node = addr_node->link;
		} while (addr_node != NULL);
		proto_config(PROTO_MULTICAST_ADD, 1, 0., NULL);
	}
}
#endif	/* !SIM */


#ifdef FREE_CFG_T
static void
destroy_address_fifo(
	address_fifo *	pfifo
	)
{
	address_node *	addr_node;

	if (pfifo != NULL) {
		do {
			UNLINK_FIFO(addr_node, *pfifo, link);
			if (addr_node != NULL)
				destroy_address_node(addr_node);
		} while (addr_node != NULL);
		free(pfifo);
	}
}


static void
free_config_other_modes(
	config_tree *ptree
	)
{
	FREE_ADDRESS_FIFO(ptree->manycastserver);
	FREE_ADDRESS_FIFO(ptree->multicastclient);
}
#endif	/* FREE_CFG_T */


#ifndef SIM
static void
config_auth(
	config_tree *ptree
	)
{
	attr_val *	my_val;
	int		first;
	int		last;
	int		i;
#ifdef AUTOKEY
	int		item;
#endif

	/* Crypto Command */
#ifdef AUTOKEY
	item = -1;	/* quiet warning */
	my_val = HEAD_PFIFO(ptree->auth.crypto_cmd_list);
	for (; my_val != NULL; my_val = my_val->link) {
		switch (my_val->attr) {

		default:
			NTP_INSIST(0);
			break;

		case T_Host:
			item = CRYPTO_CONF_PRIV;
			break;

		case T_Ident:
			item = CRYPTO_CONF_IDENT;
			break;

		case T_Pw:
			item = CRYPTO_CONF_PW;
			break;

		case T_Randfile:
			item = CRYPTO_CONF_RAND;
			break;

		case T_Digest:
			item = CRYPTO_CONF_NID;
			break;
		}
		crypto_config(item, my_val->value.s);
	}
#endif	/* AUTOKEY */

	/* Keysdir Command */
	if (ptree->auth.keysdir) {
		if (keysdir != default_keysdir)
			free(keysdir);
		keysdir = estrdup(ptree->auth.keysdir);
	}


	/* ntp_signd_socket Command */
	if (ptree->auth.ntp_signd_socket) {
		if (ntp_signd_socket != default_ntp_signd_socket)
			free(ntp_signd_socket);
		ntp_signd_socket = estrdup(ptree->auth.ntp_signd_socket);
	}

#ifdef AUTOKEY
	if (ptree->auth.cryptosw && !cryptosw) {
		crypto_setup();
		cryptosw = 1;
	}
#endif	/* AUTOKEY */

	/* Keys Command */
	if (ptree->auth.keys)
		getauthkeys(ptree->auth.keys);

	/* Control Key Command */
	if (ptree->auth.control_key)
		ctl_auth_keyid = (keyid_t)ptree->auth.control_key;

	/* Requested Key Command */
	if (ptree->auth.request_key) {
		DPRINTF(4, ("set info_auth_keyid to %08lx\n",
			    (u_long) ptree->auth.request_key));
		info_auth_keyid = (keyid_t)ptree->auth.request_key;
	}

	/* Trusted Key Command */
	my_val = HEAD_PFIFO(ptree->auth.trusted_key_list);
	for (; my_val != NULL; my_val = my_val->link) {
		if (T_Integer == my_val->type)
			authtrust(my_val->value.i, 1);
		else if (T_Intrange == my_val->type) {
			first = my_val->value.r.first;
			last = my_val->value.r.last;
			if (first > last || first < 1 || last > 65534)
				msyslog(LOG_NOTICE,
					"Ignoring invalid trustedkey range %d ... %d, min 1 max 65534.",
					first, last);
			else
				for (i = first; i <= last; i++)
					authtrust((keyid_t)i, 1);
		}
	}

#ifdef AUTOKEY
	/* crypto revoke command */
	if (ptree->auth.revoke)
		sys_revoke = 1 << ptree->auth.revoke;
#endif	/* AUTOKEY */
}
#endif	/* !SIM */


#ifdef FREE_CFG_T
static void
free_config_auth(
	config_tree *ptree
	)
{
	destroy_attr_val_fifo(ptree->auth.crypto_cmd_list);
	ptree->auth.crypto_cmd_list = NULL;
	destroy_attr_val_fifo(ptree->auth.trusted_key_list);
	ptree->auth.trusted_key_list = NULL;
}
#endif	/* FREE_CFG_T */


static void
config_tos(
	config_tree *ptree
	)
{
	attr_val *tos;
	int item;

	item = -1;	/* quiet warning */
	tos = HEAD_PFIFO(ptree->orphan_cmds);
	for (; tos != NULL; tos = tos->link) {
		switch(tos->attr) {

		default:
			NTP_INSIST(0);
			break;

		case T_Ceiling:
			item = PROTO_CEILING;
			break;

		case T_Floor:
			item = PROTO_FLOOR;
			break;

		case T_Cohort:
			item = PROTO_COHORT;
			break;

		case T_Orphan:
			item = PROTO_ORPHAN;
			break;

		case T_Orphanwait:
			item = PROTO_ORPHWAIT;
			break;

		case T_Mindist:
			item = PROTO_MINDISP;
			break;

		case T_Maxdist:
			item = PROTO_MAXDIST;
			break;

		case T_Minclock:
			item = PROTO_MINCLOCK;
			break;

		case T_Maxclock:
			item = PROTO_MAXCLOCK;
			break;

		case T_Minsane:
			item = PROTO_MINSANE;
			break;

		case T_Beacon:
			item = PROTO_BEACON;
			break;
		}
		proto_config(item, 0, tos->value.d, NULL);
	}
}


#ifdef FREE_CFG_T
static void
free_config_tos(
	config_tree *ptree
	)
{
	FREE_ATTR_VAL_FIFO(ptree->orphan_cmds);
}
#endif	/* FREE_CFG_T */


static void
config_monitor(
	config_tree *ptree
	)
{
	int_node *pfilegen_token;
	const char *filegen_string;
	const char *filegen_file;
	FILEGEN *filegen;
	filegen_node *my_node;
	attr_val *my_opts;
	int filegen_type;
	int filegen_flag;

	/* Set the statistics directory */
	if (ptree->stats_dir)
		stats_config(STATS_STATSDIR, ptree->stats_dir);

	/* NOTE:
	 * Calling filegen_get is brain dead. Doing a string
	 * comparison to find the relavant filegen structure is
	 * expensive.
	 *
	 * Through the parser, we already know which filegen is
	 * being specified. Hence, we should either store a
	 * pointer to the specified structure in the syntax tree
	 * or an index into a filegen array.
	 *
	 * Need to change the filegen code to reflect the above.
	 */

	/* Turn on the specified statistics */
	pfilegen_token = HEAD_PFIFO(ptree->stats_list);
	for (; pfilegen_token != NULL; pfilegen_token = pfilegen_token->link) {
		filegen_string = keyword(pfilegen_token->i);
		filegen = filegen_get(filegen_string);
		if (NULL == filegen) {
			msyslog(LOG_ERR,
				"stats %s unrecognized",
				filegen_string);
			continue;
		}
		DPRINTF(4, ("enabling filegen for %s statistics '%s%s'\n",
			    filegen_string, filegen->dir,
			    filegen->fname));
		filegen_flag = filegen->flag;
		filegen_flag |= FGEN_FLAG_ENABLED;
		filegen_config(filegen, statsdir, filegen_string,
			       filegen->type, filegen_flag);
	}

	/* Configure the statistics with the options */
	my_node = HEAD_PFIFO(ptree->filegen_opts);
	for (; my_node != NULL; my_node = my_node->link) {
		filegen_string = keyword(my_node->filegen_token);
		filegen = filegen_get(filegen_string);
		if (NULL == filegen) {
			msyslog(LOG_ERR,
				"filegen category '%s' unrecognized",
				filegen_string);
			continue;
		}
		filegen_file = filegen_string;

		/* Initialize the filegen variables to their pre-configuration states */
		filegen_flag = filegen->flag;
		filegen_type = filegen->type;

		/* "filegen ... enabled" is the default (when filegen is used) */
		filegen_flag |= FGEN_FLAG_ENABLED;

		my_opts = HEAD_PFIFO(my_node->options);
		for (; my_opts != NULL; my_opts = my_opts->link) {
			switch (my_opts->attr) {

			case T_File:
				filegen_file = my_opts->value.s;
				break;

			case T_Type:
				switch (my_opts->value.i) {

				default:
					NTP_INSIST(0);
					break;

				case T_None:
					filegen_type = FILEGEN_NONE;
					break;

				case T_Pid:
					filegen_type = FILEGEN_PID;
					break;

				case T_Day:
					filegen_type = FILEGEN_DAY;
					break;

				case T_Week:
					filegen_type = FILEGEN_WEEK;
					break;

				case T_Month:
					filegen_type = FILEGEN_MONTH;
					break;

				case T_Year:
					filegen_type = FILEGEN_YEAR;
					break;

				case T_Age:
					filegen_type = FILEGEN_AGE;
					break;
				}
				break;

			case T_Flag:
				switch (my_opts->value.i) {

				case T_Link:
					filegen_flag |= FGEN_FLAG_LINK;
					break;

				case T_Nolink:
					filegen_flag &= ~FGEN_FLAG_LINK;
					break;

				case T_Enable:
					filegen_flag |= FGEN_FLAG_ENABLED;
					break;

				case T_Disable:
					filegen_flag &= ~FGEN_FLAG_ENABLED;
					break;

				default:
					msyslog(LOG_ERR, 
						"Unknown filegen flag token %d",
						my_opts->value.i);
					exit(1);
				}
				break;

			default:
				msyslog(LOG_ERR,
					"Unknown filegen option token %d",
					my_opts->attr);
				exit(1);
			}
		}
		filegen_config(filegen, statsdir, filegen_file,
			       filegen_type, filegen_flag);
	}
}


#ifdef FREE_CFG_T
static void
free_config_monitor(
	config_tree *ptree
	)
{
	if (ptree->stats_dir) {
		free(ptree->stats_dir);
		ptree->stats_dir = NULL;
	}

	FREE_INT_FIFO(ptree->stats_list);
	FREE_FILEGEN_FIFO(ptree->filegen_opts);
}
#endif	/* FREE_CFG_T */


#ifndef SIM
static void
config_access(
	config_tree *ptree
	)
{
	static int		warned_signd;
	attr_val *		my_opt;
	restrict_node *		my_node;
	int_node *		curr_flag;
	sockaddr_u		addr;
	sockaddr_u		mask;
	struct addrinfo		hints;
	struct addrinfo *	ai_list;
	struct addrinfo *	pai;
	int			rc;
	int			restrict_default;
	u_short			flags;
	u_short			mflags;
	int			range_err;
	const char *		signd_warning =
#ifdef HAVE_NTP_SIGND
	    "MS-SNTP signd operations currently block ntpd degrading service to all clients.";
#else
	    "mssntp restrict bit ignored, this ntpd was configured without --enable-ntp-signd.";
#endif

	/* Configure the mru options */
	my_opt = HEAD_PFIFO(ptree->mru_opts);
	for (; my_opt != NULL; my_opt = my_opt->link) {

		range_err = FALSE;

		switch (my_opt->attr) {

		case T_Incalloc:
			if (0 <= my_opt->value.i)
				mru_incalloc = my_opt->value.u;
			else
				range_err = TRUE;
			break;

		case T_Incmem:
			if (0 <= my_opt->value.i)
				mru_incalloc = (my_opt->value.u * 1024)
						/ sizeof(mon_entry);
			else
				range_err = TRUE;
			break;

		case T_Initalloc:
			if (0 <= my_opt->value.i)
				mru_initalloc = my_opt->value.u;
			else
				range_err = TRUE;
			break;

		case T_Initmem:
			if (0 <= my_opt->value.i)
				mru_initalloc = (my_opt->value.u * 1024)
						 / sizeof(mon_entry);
			else
				range_err = TRUE;
			break;

		case T_Mindepth:
			if (0 <= my_opt->value.i)
				mru_mindepth = my_opt->value.u;
			else
				range_err = TRUE;
			break;

		case T_Maxage:
			mru_maxage = my_opt->value.i;
			break;

		case T_Maxdepth:
			if (0 <= my_opt->value.i)
				mru_maxdepth = my_opt->value.u;
			else
				mru_maxdepth = UINT_MAX;
			break;

		case T_Maxmem:
			if (0 <= my_opt->value.i)
				mru_maxdepth = my_opt->value.u * 1024 /
					       sizeof(mon_entry);
			else
				mru_maxdepth = UINT_MAX;
			break;

		default:
			msyslog(LOG_ERR,
				"Unknown mru option %s (%d)",
				keyword(my_opt->attr), my_opt->attr);
			exit(1);
		}
		if (range_err)
			msyslog(LOG_ERR,
				"mru %s %d out of range, ignored.",
				keyword(my_opt->attr), my_opt->value.i);
	}

	/* Configure the discard options */
	my_opt = HEAD_PFIFO(ptree->discard_opts);
	for (; my_opt != NULL; my_opt = my_opt->link) {

		switch (my_opt->attr) {

		case T_Average:
			if (0 <= my_opt->value.i &&
			    my_opt->value.i <= UCHAR_MAX)
				ntp_minpoll = (u_char)my_opt->value.u;
			else
				msyslog(LOG_ERR,
					"discard average %d out of range, ignored.",
					my_opt->value.i);
			break;

		case T_Minimum:
			ntp_minpkt = my_opt->value.i;
			break;

		case T_Monitor:
			mon_age = my_opt->value.i;
			break;

		default:
			msyslog(LOG_ERR,
				"Unknown discard option %s (%d)",
				keyword(my_opt->attr), my_opt->attr);
			exit(1);
		}
	}

	/* Configure the restrict options */
	my_node = HEAD_PFIFO(ptree->restrict_opts);
	for (; my_node != NULL; my_node = my_node->link) {
		/* Parse the flags */
		flags = 0;
		mflags = 0;

		curr_flag = HEAD_PFIFO(my_node->flags);
		for (; curr_flag != NULL; curr_flag = curr_flag->link) {
			switch (curr_flag->i) {

			default:
				NTP_INSIST(0);
				break;

			case T_Ntpport:
				mflags |= RESM_NTPONLY;
				break;

			case T_Source:
				mflags |= RESM_SOURCE;
				break;

			case T_Flake:
				flags |= RES_FLAKE;
				break;

			case T_Ignore:
				flags |= RES_IGNORE;
				break;

			case T_Kod:
				flags |= RES_KOD;
				break;

			case T_Mssntp:
				flags |= RES_MSSNTP;
				break;

			case T_Limited:
				flags |= RES_LIMITED;
				break;

			case T_Lowpriotrap:
				flags |= RES_LPTRAP;
				break;

			case T_Nomodify:
				flags |= RES_NOMODIFY;
				break;

			case T_Nopeer:
				flags |= RES_NOPEER;
				break;

			case T_Noquery:
				flags |= RES_NOQUERY;
				break;

			case T_Noserve:
				flags |= RES_DONTSERVE;
				break;

			case T_Notrap:
				flags |= RES_NOTRAP;
				break;

			case T_Notrust:
				flags |= RES_DONTTRUST;
				break;

			case T_Version:
				flags |= RES_VERSION;
				break;
			}
		}

		if ((RES_MSSNTP & flags) && !warned_signd) {
			warned_signd = 1;
			fprintf(stderr, "%s\n", signd_warning);
			msyslog(LOG_WARNING, signd_warning);
		}

		ZERO_SOCK(&addr);
		ai_list = NULL;
		pai = NULL;
		restrict_default = 0;

		if (NULL == my_node->addr) {
			ZERO_SOCK(&mask);
			if (!(RESM_SOURCE & mflags)) {
				/*
				 * The user specified a default rule
				 * without a -4 / -6 qualifier, add to
				 * both lists
				 */
				restrict_default = 1;
			} else {
				/* apply "restrict source ..." */
				DPRINTF(1, ("restrict source template mflags %x flags %x\n",
					mflags, flags));
				hack_restrict(RESTRICT_FLAGS, NULL,
					      NULL, mflags, flags, 0);
				continue;
			}
		} else {
			/* Resolve the specified address */
			AF(&addr) = (u_short)my_node->addr->type;

			if (getnetnum(my_node->addr->address,
				      &addr, 1, t_UNK) != 1) {
				/*
				 * Attempt a blocking lookup.  This
				 * is in violation of the nonblocking
				 * design of ntpd's mainline code.  The
				 * alternative of running without the
				 * restriction until the name resolved
				 * seems worse.
				 * Ideally some scheme could be used for
				 * restrict directives in the startup
				 * ntp.conf to delay starting up the
				 * protocol machinery until after all
				 * restrict hosts have been resolved.
				 */
				ai_list = NULL;
				ZERO(hints);
				hints.ai_protocol = IPPROTO_UDP;
				hints.ai_socktype = SOCK_DGRAM;
				hints.ai_family = my_node->addr->type;
				rc = getaddrinfo(my_node->addr->address,
						 "ntp", &hints,
						 &ai_list);
				if (rc) {
					msyslog(LOG_ERR,
						"restrict: ignoring line %d, address/host '%s' unusable.",
						my_node->line_no,
						my_node->addr->address);
					continue;
				}
				NTP_INSIST(ai_list != NULL);
				pai = ai_list;
				NTP_INSIST(pai->ai_addr != NULL);
				NTP_INSIST(sizeof(addr) >=
					   pai->ai_addrlen);
				memcpy(&addr, pai->ai_addr,
				       pai->ai_addrlen);
				NTP_INSIST(AF_INET == AF(&addr) ||
					   AF_INET6 == AF(&addr));
			}

			SET_HOSTMASK(&mask, AF(&addr));

			/* Resolve the mask */
			if (my_node->mask) {
				ZERO_SOCK(&mask);
				AF(&mask) = my_node->mask->type;
				if (getnetnum(my_node->mask->address,
					      &mask, 1, t_MSK) != 1) {
					msyslog(LOG_ERR,
						"restrict: ignoring line %d, mask '%s' unusable.",
						my_node->line_no,
						my_node->mask->address);
					continue;
				}
			}
		}

		/* Set the flags */
		if (restrict_default) {
			AF(&addr) = AF_INET;
			AF(&mask) = AF_INET;
			hack_restrict(RESTRICT_FLAGS, &addr,
				      &mask, mflags, flags, 0);
			AF(&addr) = AF_INET6;
			AF(&mask) = AF_INET6;
		}

		do {
			hack_restrict(RESTRICT_FLAGS, &addr,
				      &mask, mflags, flags, 0);
			if (pai != NULL &&
			    NULL != (pai = pai->ai_next)) {
				NTP_INSIST(pai->ai_addr != NULL);
				NTP_INSIST(sizeof(addr) >=
					   pai->ai_addrlen);
				ZERO_SOCK(&addr);
				memcpy(&addr, pai->ai_addr,
				       pai->ai_addrlen);
				NTP_INSIST(AF_INET == AF(&addr) ||
					   AF_INET6 == AF(&addr));
				SET_HOSTMASK(&mask, AF(&addr));
			}
		} while (pai != NULL);

		if (ai_list != NULL)
			freeaddrinfo(ai_list);
	}
}
#endif	/* !SIM */


#ifdef FREE_CFG_T
static void
free_config_access(
	config_tree *ptree
	)
{
	FREE_ATTR_VAL_FIFO(ptree->mru_opts);
	FREE_ATTR_VAL_FIFO(ptree->discard_opts);
	FREE_RESTRICT_FIFO(ptree->restrict_opts);
}
#endif	/* FREE_CFG_T */


static void
config_tinker(
	config_tree *ptree
	)
{
	attr_val *	tinker;
	int		item;

	item = -1;	/* quiet warning */
	tinker = HEAD_PFIFO(ptree->tinker);
	for (; tinker != NULL; tinker = tinker->link) {
		switch (tinker->attr) {

		default:
			NTP_INSIST(0);
			break;

		case T_Allan:
			item = LOOP_ALLAN;
			break;

		case T_Dispersion:
			item = LOOP_PHI;
			break;

		case T_Freq:
			item = LOOP_FREQ;
			break;

		case T_Huffpuff:
			item = LOOP_HUFFPUFF;
			break;

		case T_Panic:
			item = LOOP_PANIC;
			break;

		case T_Step:
			item = LOOP_MAX;
			break;

		case T_Stepout:
			item = LOOP_MINSTEP;
			break;
		}
		loop_config(item, tinker->value.d);
	}
}


#ifdef FREE_CFG_T
static void
free_config_tinker(
	config_tree *ptree
	)
{
	FREE_ATTR_VAL_FIFO(ptree->tinker);
}
#endif	/* FREE_CFG_T */


/*
 * config_nic_rules - apply interface listen/ignore/drop items
 */
#ifndef SIM
void
config_nic_rules(
	config_tree *ptree
	)
{
	nic_rule_node *	curr_node;
	sockaddr_u	addr;
	nic_rule_match	match_type;
	nic_rule_action	action;
	char *		if_name;
	char *		pchSlash;
	int		prefixlen;
	int		addrbits;

	curr_node = HEAD_PFIFO(ptree->nic_rules);

	if (curr_node != NULL
	    && (HAVE_OPT( NOVIRTUALIPS ) || HAVE_OPT( INTERFACE ))) {
		msyslog(LOG_ERR,
			"interface/nic rules are not allowed with --interface (-I) or --novirtualips (-L)%s",
			(input_from_file) ? ", exiting" : "");
		if (input_from_file)
			exit(1);
		else
			return;
	}

	for (; curr_node != NULL; curr_node = curr_node->link) {
		prefixlen = -1;
		if_name = curr_node->if_name;
		if (if_name != NULL)
			if_name = estrdup(if_name);

		switch (curr_node->match_class) {

		default:
			/*
			 * this assignment quiets a gcc "may be used
			 * uninitialized" warning and is here for no
			 * other reason.
			 */
			match_type = MATCH_ALL;
			NTP_INSIST(0);
			break;

		case 0:
			/*
			 * 0 is out of range for valid token T_...
			 * and in a nic_rules_node indicates the
			 * interface descriptor is either a name or
			 * address, stored in if_name in either case.
			 */
			NTP_INSIST(if_name != NULL);
			pchSlash = strchr(if_name, '/');
			if (pchSlash != NULL)
				*pchSlash = '\0';
			if (is_ip_address(if_name, AF_UNSPEC, &addr)) {
				match_type = MATCH_IFADDR;
				if (pchSlash != NULL) {
					sscanf(pchSlash + 1, "%d",
					    &prefixlen);
					addrbits = 8 *
					    SIZEOF_INADDR(AF(&addr));
					prefixlen = max(-1, prefixlen);
					prefixlen = min(prefixlen,
							addrbits);
				}
			} else {
				match_type = MATCH_IFNAME;
				if (pchSlash != NULL)
					*pchSlash = '/';
			}
			break;

		case T_All:
			match_type = MATCH_ALL;
			break;

		case T_Ipv4:
			match_type = MATCH_IPV4;
			break;

		case T_Ipv6:
			match_type = MATCH_IPV6;
			break;

		case T_Wildcard:
			match_type = MATCH_WILDCARD;
			break;
		}

		switch (curr_node->action) {

		default:
			/*
			 * this assignment quiets a gcc "may be used
			 * uninitialized" warning and is here for no
			 * other reason.
			 */
			action = ACTION_LISTEN;
			NTP_INSIST(0);
			break;

		case T_Listen:
			action = ACTION_LISTEN;
			break;

		case T_Ignore:
			action = ACTION_IGNORE;
			break;

		case T_Drop:
			action = ACTION_DROP;
			break;
		}

		add_nic_rule(match_type, if_name, prefixlen,
			     action);
		timer_interfacetimeout(current_time + 2);
		if (if_name != NULL)
			free(if_name);
	}
}
#endif	/* !SIM */


#ifdef FREE_CFG_T
static void
free_config_nic_rules(
	config_tree *ptree
	)
{
	nic_rule_node *curr_node;

	if (ptree->nic_rules != NULL) {
		while (1) {
			UNLINK_FIFO(curr_node, *ptree->nic_rules, link);
			if (NULL == curr_node)
				break;
			if (curr_node->if_name != NULL)
				free(curr_node->if_name);
			free(curr_node);
		}
		free(ptree->nic_rules);
		ptree->nic_rules = NULL;
	}
}
#endif	/* FREE_CFG_T */


static void
apply_enable_disable(
	attr_val_fifo *	fifo,
	int		enable
	)
{
	attr_val *curr_flag;
	int option;
#ifdef BC_LIST_FRAMEWORK_NOT_YET_USED
	bc_entry *pentry;
#endif

	for (curr_flag = HEAD_PFIFO(fifo);
	     curr_flag != NULL;
	     curr_flag = curr_flag->link) {

		option = curr_flag->value.i;
		switch (option) {

		default:
			msyslog(LOG_ERR,
				"can not apply enable/disable token %d, unknown",
				option);
			break;

		case T_Auth:
			proto_config(PROTO_AUTHENTICATE, enable, 0., NULL);
			break;

		case T_Bclient:
			proto_config(PROTO_BROADCLIENT, enable, 0., NULL);
			break;

		case T_Calibrate:
			proto_config(PROTO_CAL, enable, 0., NULL);
			break;

		case T_Kernel:
			proto_config(PROTO_KERNEL, enable, 0., NULL);
			break;

		case T_Monitor:
			proto_config(PROTO_MONITOR, enable, 0., NULL);
			break;

		case T_Ntp:
			proto_config(PROTO_NTP, enable, 0., NULL);
			break;

		case T_Stats:
			proto_config(PROTO_FILEGEN, enable, 0., NULL);
			break;

#ifdef BC_LIST_FRAMEWORK_NOT_YET_USED
		case T_Bc_bugXXXX:
			pentry = bc_list;
			while (pentry->token) {
				if (pentry->token == option)
					break;
				pentry++;
			}
			if (!pentry->token) {
				msyslog(LOG_ERR, 
					"compat token %d not in bc_list[]",
					option);
				continue;
			}
			pentry->enabled = enable;
			break;
#endif
		}
	}
}


static void
config_system_opts(
	config_tree *ptree
	)
{
	apply_enable_disable(ptree->enable_opts, 1);
	apply_enable_disable(ptree->disable_opts, 0);
}


#ifdef FREE_CFG_T
static void
free_config_system_opts(
	config_tree *ptree
	)
{
	FREE_ATTR_VAL_FIFO(ptree->enable_opts);
	FREE_ATTR_VAL_FIFO(ptree->disable_opts);
}
#endif	/* FREE_CFG_T */


static void
config_logconfig(
	config_tree *ptree
	)
{
	attr_val *	my_lc;

	my_lc = HEAD_PFIFO(ptree->logconfig);
	for (; my_lc != NULL; my_lc = my_lc->link) {
		switch (my_lc->attr) {

		case '+':
			ntp_syslogmask |= get_logmask(my_lc->value.s);
			break;

		case '-':
			ntp_syslogmask &= ~get_logmask(my_lc->value.s);
			break;

		case '=':
			ntp_syslogmask = get_logmask(my_lc->value.s);
			break;
		}
	}
}


#ifdef FREE_CFG_T
static void
free_config_logconfig(
	config_tree *ptree
	)
{
	FREE_ATTR_VAL_FIFO(ptree->logconfig);
}
#endif	/* FREE_CFG_T */


#ifndef SIM
static void
config_phone(
	config_tree *ptree
	)
{
	int		i;
	string_node *	sn;

	i = 0;
	sn = HEAD_PFIFO(ptree->phone);
	for (; sn != NULL; sn = sn->link) {
		/* need to leave array entry for NULL terminator */
		if (i < COUNTOF(sys_phone) - 1) {
			sys_phone[i++] = estrdup(sn->s);
			sys_phone[i] = NULL;
		} else {
			msyslog(LOG_INFO,
				"phone: Number of phone entries exceeds %lu. Ignoring phone %s...",
				(u_long)(COUNTOF(sys_phone) - 1), sn->s);
		}
	}
}
#endif	/* !SIM */


#ifdef FREE_CFG_T
static void
free_config_phone(
	config_tree *ptree
	)
{
	FREE_STRING_FIFO(ptree->phone);
}
#endif	/* FREE_CFG_T */


#ifndef SIM
static void
config_qos(
	config_tree *ptree
	)
{
	attr_val *	my_qc;
	char *		s;
#ifdef HAVE_IPTOS_SUPPORT
	unsigned int	qtos = 0;
#endif

	my_qc = HEAD_PFIFO(ptree->qos);
	for (; my_qc != NULL; my_qc = my_qc->link) {
		s = my_qc->value.s;
#ifdef HAVE_IPTOS_SUPPORT
		if (!strcmp(s, "lowdelay"))
			qtos = CONF_QOS_LOWDELAY;
		else if (!strcmp(s, "throughput"))
			qtos = CONF_QOS_THROUGHPUT;
		else if (!strcmp(s, "reliability"))
			qtos = CONF_QOS_RELIABILITY;
		else if (!strcmp(s, "mincost"))
			qtos = CONF_QOS_MINCOST;
#ifdef IPTOS_PREC_INTERNETCONTROL
		else if (!strcmp(s, "routine") || !strcmp(s, "cs0"))
			qtos = CONF_QOS_CS0;
		else if (!strcmp(s, "priority") || !strcmp(s, "cs1"))
			qtos = CONF_QOS_CS1;
		else if (!strcmp(s, "immediate") || !strcmp(s, "cs2"))
			qtos = CONF_QOS_CS2;
		else if (!strcmp(s, "flash") || !strcmp(s, "cs3"))
			qtos = CONF_QOS_CS3; 	/* overlapping prefix on keyword */
		if (!strcmp(s, "flashoverride") || !strcmp(s, "cs4"))
			qtos = CONF_QOS_CS4;
		else if (!strcmp(s, "critical") || !strcmp(s, "cs5"))
			qtos = CONF_QOS_CS5;
		else if(!strcmp(s, "internetcontrol") || !strcmp(s, "cs6"))
			qtos = CONF_QOS_CS6;
		else if (!strcmp(s, "netcontrol") || !strcmp(s, "cs7"))
			qtos = CONF_QOS_CS7;
#endif  /* IPTOS_PREC_INTERNETCONTROL */
		if (qtos == 0)
			msyslog(LOG_ERR, "parse error, qos %s not accepted\n", s);
		else
			qos = qtos;
#endif  /* HAVE IPTOS_SUPPORT */
		/*
		 * value is set, but not being effective. Need code to
		 * change   the current connections to notice. Might
		 * also  consider logging a message about the action.
		 * XXX msyslog(LOG_INFO, "QoS %s requested by config\n", s);
		 */
	}
}
#endif	/* !SIM */


#ifdef FREE_CFG_T
static void
free_config_qos(
	config_tree *ptree
	)
{
	FREE_ATTR_VAL_FIFO(ptree->qos);
}
#endif	/* FREE_CFG_T */


#ifndef SIM
static void
config_setvar(
	config_tree *ptree
	)
{
	setvar_node *my_node;
	size_t	varlen, vallen, octets;
	char *	str;

	str = NULL;
	my_node = HEAD_PFIFO(ptree->setvar);
	for (; my_node != NULL; my_node = my_node->link) {
		varlen = strlen(my_node->var);
		vallen = strlen(my_node->val);
		octets = varlen + vallen + 1 + 1;
		str = erealloc(str, octets);
		snprintf(str, octets, "%s=%s", my_node->var,
			 my_node->val);
		set_sys_var(str, octets, (my_node->isdefault)
						? DEF 
						: 0);
	}
	if (str != NULL)
		free(str);
}
#endif	/* !SIM */


#ifdef FREE_CFG_T
static void
free_config_setvar(
	config_tree *ptree
	)
{
	FREE_SETVAR_FIFO(ptree->setvar);
}
#endif	/* FREE_CFG_T */


#ifndef SIM
static void
config_ttl(
	config_tree *ptree
	)
{
	int i = 0;
	int_node *curr_ttl;

	curr_ttl = HEAD_PFIFO(ptree->ttl);
	for (; curr_ttl != NULL; curr_ttl = curr_ttl->link) {
		if (i < COUNTOF(sys_ttl))
			sys_ttl[i++] = (u_char)curr_ttl->i;
		else
			msyslog(LOG_INFO,
				"ttl: Number of TTL entries exceeds %lu. Ignoring TTL %d...",
				(u_long)COUNTOF(sys_ttl), curr_ttl->i);
	}
	sys_ttlmax = i - 1;
}
#endif	/* !SIM */


#ifdef FREE_CFG_T
static void
free_config_ttl(
	config_tree *ptree
	)
{
	FREE_INT_FIFO(ptree->ttl);
}
#endif	/* FREE_CFG_T */


#ifndef SIM
static void
config_trap(
	config_tree *ptree
	)
{
	addr_opts_node *curr_trap;
	attr_val *curr_opt;
	sockaddr_u addr_sock;
	sockaddr_u peeraddr;
	struct interface *localaddr;
	struct addrinfo hints;
	char port_text[8];
	settrap_parms *pstp;
	u_short port;
	int err_flag;
	int rc;

	/* silence warning about addr_sock potentially uninitialized */
	AF(&addr_sock) = AF_UNSPEC;

	curr_trap = HEAD_PFIFO(ptree->trap);
	for (; curr_trap != NULL; curr_trap = curr_trap->link) {
		err_flag = 0;
		port = 0;
		localaddr = NULL;

		curr_opt = HEAD_PFIFO(curr_trap->options);
		for (; curr_opt != NULL; curr_opt = curr_opt->link) {
			if (T_Port == curr_opt->attr) {
				if (curr_opt->value.i < 1 
				    || curr_opt->value.i > USHRT_MAX) {
					msyslog(LOG_ERR,
						"invalid port number "
						"%d, trap ignored", 
						curr_opt->value.i);
					err_flag = 1;
				}
				port = (u_short)curr_opt->value.i;
			}
			else if (T_Interface == curr_opt->attr) {
				/* Resolve the interface address */
				ZERO_SOCK(&addr_sock);
				if (getnetnum(curr_opt->value.s,
					      &addr_sock, 1, t_UNK) != 1) {
					err_flag = 1;
					break;
				}

				localaddr = findinterface(&addr_sock);

				if (NULL == localaddr) {
					msyslog(LOG_ERR,
						"can't find interface with address %s",
						stoa(&addr_sock));
					err_flag = 1;
				}
			}
		}

		/* Now process the trap for the specified interface
		 * and port number
		 */
		if (!err_flag) {
			if (!port)
				port = TRAPPORT;
			ZERO_SOCK(&peeraddr);
			rc = getnetnum(curr_trap->addr->address,
				       &peeraddr, 1, t_UNK);
			if (1 != rc) {
#ifndef WORKER
				msyslog(LOG_ERR,
					"trap: unable to use IP address %s.",
					curr_trap->addr->address);
#else	/* WORKER follows */
				/*
				 * save context and hand it off
				 * for name resolution.
				 */
				ZERO(hints);
				hints.ai_protocol = IPPROTO_UDP;
				hints.ai_socktype = SOCK_DGRAM;
				snprintf(port_text, sizeof(port_text),
					 "%u", port);
				hints.ai_flags = Z_AI_NUMERICSERV;
				pstp = emalloc_zero(sizeof(*pstp));
				if (localaddr != NULL) {
					hints.ai_family = localaddr->family;
					pstp->ifaddr_nonnull = 1;
					memcpy(&pstp->ifaddr,
					       &localaddr->sin,
					       sizeof(pstp->ifaddr));
				}
				rc = getaddrinfo_sometime(
					curr_trap->addr->address,
					port_text, &hints,
					INITIAL_DNS_RETRY,
					&trap_name_resolved,
					pstp);
				if (!rc)
					msyslog(LOG_ERR,
						"config_trap: getaddrinfo_sometime(%s,%s): %m",
						curr_trap->addr->address,
						port_text);
#endif	/* WORKER */
				continue;
			}
			/* port is at same location for v4 and v6 */
			SET_PORT(&peeraddr, port);

			if (NULL == localaddr)
				localaddr = ANY_INTERFACE_CHOOSE(&peeraddr);
			else
				AF(&peeraddr) = AF(&addr_sock);

			if (!ctlsettrap(&peeraddr, localaddr, 0,
					NTP_VERSION))
				msyslog(LOG_ERR,
					"set trap %s -> %s failed.",
					latoa(localaddr),
					stoa(&peeraddr));
		}
	}
}


/*
 * trap_name_resolved()
 *
 * Callback invoked when config_trap()'s DNS lookup completes.
 */
# ifdef WORKER
void
trap_name_resolved(
	int			rescode,
	int			gai_errno,
	void *			context,
	const char *		name,
	const char *		service,
	const struct addrinfo *	hints,
	const struct addrinfo *	res
	)
{
	settrap_parms *pstp;
	struct interface *localaddr;
	sockaddr_u peeraddr;

	pstp = context;
	if (rescode) {
		msyslog(LOG_ERR,
			"giving up resolving trap host %s: %s (%d)",
			name, gai_strerror(rescode), rescode);
		free(pstp);
		return;
	}
	NTP_INSIST(sizeof(peeraddr) >= res->ai_addrlen);
	ZERO(peeraddr);
	memcpy(&peeraddr, res->ai_addr, res->ai_addrlen);
	localaddr = NULL;
	if (pstp->ifaddr_nonnull)
		localaddr = findinterface(&pstp->ifaddr);
	if (NULL == localaddr)
		localaddr = ANY_INTERFACE_CHOOSE(&peeraddr);
	if (!ctlsettrap(&peeraddr, localaddr, 0, NTP_VERSION))
		msyslog(LOG_ERR, "set trap %s -> %s failed.",
			latoa(localaddr), stoa(&peeraddr));
	free(pstp);
}
# endif	/* WORKER */
#endif	/* !SIM */


#ifdef FREE_CFG_T
static void
free_config_trap(
	config_tree *ptree
	)
{
	FREE_ADDR_OPTS_FIFO(ptree->trap);
}
#endif	/* FREE_CFG_T */


#ifndef SIM
static void
config_fudge(
	config_tree *ptree
	)
{
	addr_opts_node *curr_fudge;
	attr_val *curr_opt;
	sockaddr_u addr_sock;
	address_node *addr_node;
	struct refclockstat clock_stat;
	int err_flag;

	curr_fudge = HEAD_PFIFO(ptree->fudge);
	for (; curr_fudge != NULL; curr_fudge = curr_fudge->link) {
		err_flag = 0;

		/* Get the reference clock address and
		 * ensure that it is sane
		 */
		addr_node = curr_fudge->addr;
		ZERO_SOCK(&addr_sock);
		if (getnetnum(addr_node->address, &addr_sock, 1, t_REF)
		    != 1) {
			err_flag = 1;
			msyslog(LOG_ERR,
				"unrecognized fudge reference clock address %s, line ignored",
				stoa(&addr_sock));
		}

		if (!ISREFCLOCKADR(&addr_sock)) {
			err_flag = 1;
			msyslog(LOG_ERR,
				"inappropriate address %s for the fudge command, line ignored",
				stoa(&addr_sock));
		}

		/* Parse all the options to the fudge command */
		ZERO(clock_stat);
		curr_opt = HEAD_PFIFO(curr_fudge->options);
		for (; curr_opt != NULL; curr_opt = curr_opt->link) {
			switch (curr_opt->attr) {

			case T_Time1:
				clock_stat.haveflags |= CLK_HAVETIME1;
				clock_stat.fudgetime1 = curr_opt->value.d;
				break;

			case T_Time2:
				clock_stat.haveflags |= CLK_HAVETIME2;
				clock_stat.fudgetime2 = curr_opt->value.d;
				break;

			case T_Stratum:
				clock_stat.haveflags |= CLK_HAVEVAL1;
				clock_stat.fudgeval1 = curr_opt->value.i;
				break;

			case T_Refid:
				clock_stat.haveflags |= CLK_HAVEVAL2;
				clock_stat.fudgeval2 = 0;
				memcpy(&clock_stat.fudgeval2,
				       curr_opt->value.s,
				       min(strlen(curr_opt->value.s), 4));
				break;

			case T_Flag1:
				clock_stat.haveflags |= CLK_HAVEFLAG1;
				if (curr_opt->value.i)
					clock_stat.flags |= CLK_FLAG1;
				else
					clock_stat.flags &= ~CLK_FLAG1;
				break;

			case T_Flag2:
				clock_stat.haveflags |= CLK_HAVEFLAG2;
				if (curr_opt->value.i)
					clock_stat.flags |= CLK_FLAG2;
				else
					clock_stat.flags &= ~CLK_FLAG2;
				break;

			case T_Flag3:
				clock_stat.haveflags |= CLK_HAVEFLAG3;
				if (curr_opt->value.i)
					clock_stat.flags |= CLK_FLAG3;
				else
					clock_stat.flags &= ~CLK_FLAG3;
				break;

			case T_Flag4:
				clock_stat.haveflags |= CLK_HAVEFLAG4;
				if (curr_opt->value.i)
					clock_stat.flags |= CLK_FLAG4;
				else
					clock_stat.flags &= ~CLK_FLAG4;
				break;

			default:
				msyslog(LOG_ERR,
					"Unexpected fudge flag %s (%d) for %s\n",
					token_name(curr_opt->attr),
					curr_opt->attr, stoa(&addr_sock));
				exit(curr_opt->attr ? curr_opt->attr : 1);
			}
		}
# ifdef REFCLOCK
		if (!err_flag)
			refclock_control(&addr_sock, &clock_stat, NULL);
# endif
	}
}
#endif	/* !SIM */


#ifdef FREE_CFG_T
static void
free_config_fudge(
	config_tree *ptree
	)
{
	FREE_ADDR_OPTS_FIFO(ptree->fudge);
}
#endif	/* FREE_CFG_T */


static void
config_vars(
	config_tree *ptree
	)
{
	attr_val *curr_var;
	int len;

	curr_var = HEAD_PFIFO(ptree->vars);
	for (; curr_var != NULL; curr_var = curr_var->link) {
		/* Determine which variable to set and set it */
		switch (curr_var->attr) {

		case T_Broadcastdelay:
			proto_config(PROTO_BROADDELAY, 0, curr_var->value.d, NULL);
			break;
		case T_Tick:
			proto_config(PROTO_ADJ, 0, curr_var->value.d, NULL);
			break;

		case T_Driftfile:
			if ('\0' == curr_var->value.s[0]) {
				stats_drift_file = 0;
				msyslog(LOG_INFO, "config: driftfile disabled\n");
			} else
				stats_config(STATS_FREQ_FILE, curr_var->value.s);
			break;

		case T_Ident:
			sys_ident = curr_var->value.s;
			break;

		case T_WanderThreshold:		/* FALLTHROUGH */
		case T_Nonvolatile:
			wander_threshold = curr_var->value.d;
			break;

		case T_Leapfile:
			stats_config(STATS_LEAP_FILE, curr_var->value.s);
			break;

		case T_Pidfile:
			stats_config(STATS_PID_FILE, curr_var->value.s);
			break;

		case T_Logfile:
			if (-1 == change_logfile(curr_var->value.s, TRUE))
				msyslog(LOG_ERR,
					"Cannot open logfile %s: %m",
					curr_var->value.s);
			break;

		case T_Saveconfigdir:
			if (saveconfigdir != NULL)
				free(saveconfigdir);
			len = strlen(curr_var->value.s);
			if (0 == len) {
				saveconfigdir = NULL;
			} else if (DIR_SEP != curr_var->value.s[len - 1]
#ifdef SYS_WINNT	/* slash is also a dir. sep. on Windows */
				   && '/' != curr_var->value.s[len - 1]
#endif
				 ) {
					len++;
					saveconfigdir = emalloc(len + 1);
					snprintf(saveconfigdir, len + 1,
						 "%s%c",
						 curr_var->value.s,
						 DIR_SEP);
			} else {
					saveconfigdir = estrdup(
					    curr_var->value.s);
			}
			break;

		case T_Automax:
#ifdef AUTOKEY
			sys_automax = curr_var->value.i;
#endif
			break;

		default:
			msyslog(LOG_ERR,
				"config_vars(): unexpected token %d",
				curr_var->attr);
		}
	}
}


#ifdef FREE_CFG_T
static void
free_config_vars(
	config_tree *ptree
	)
{
	FREE_ATTR_VAL_FIFO(ptree->vars);
}
#endif	/* FREE_CFG_T */


/* Define a function to check if a resolved address is sane.
 * If yes, return 1, else return 0;
 */
static int
is_sane_resolved_address(
	sockaddr_u *	peeraddr,
	int		hmode
	)
{
	if (!ISREFCLOCKADR(peeraddr) && ISBADADR(peeraddr)) {
		msyslog(LOG_ERR,
			"attempt to configure invalid address %s",
			stoa(peeraddr));
		return 0;
	}
	/*
	 * Shouldn't be able to specify multicast
	 * address for server/peer!
	 * and unicast address for manycastclient!
	 */
	if ((T_Server == hmode || T_Peer == hmode || T_Pool == hmode)
	    && IS_MCAST(peeraddr)) {
		msyslog(LOG_ERR,
			"attempt to configure invalid address %s",
			stoa(peeraddr));
		return 0;
	}
	if (T_Manycastclient == hmode && !IS_MCAST(peeraddr)) {
		msyslog(LOG_ERR,
			"attempt to configure invalid address %s",
			stoa(peeraddr));
		return 0;
	}

	if (IS_IPV6(peeraddr) && !ipv6_works)
		return 0;

	/* Ok, all tests succeeded, now we can return 1 */
	return 1;
}


#ifndef SIM
static u_char
get_correct_host_mode(
	int token
	)
{
	switch (token) {

	case T_Server:
	case T_Pool:
	case T_Manycastclient:
		return MODE_CLIENT;

	case T_Peer:
		return MODE_ACTIVE;

	case T_Broadcast:
		return MODE_BROADCAST;

	default:
		return 0;
	}
}


/*
 * peerflag_bits()	get config_peers() peerflags value from a
 *			peer_node's queue of flag attr_val entries.
 */
static int
peerflag_bits(
	peer_node *pn
	)
{
	int peerflags;
	attr_val *option;

	/* translate peerflags options to bits */
	peerflags = 0;
	option = HEAD_PFIFO(pn->peerflags);
	for (; option != NULL; option = option->link) {
		switch (option->value.i) {

		default:
			NTP_INSIST(0);
			break;

		case T_Autokey:
			peerflags |= FLAG_SKEY;
			break;

		case T_Burst:
			peerflags |= FLAG_BURST;
			break;

		case T_Iburst:
			peerflags |= FLAG_IBURST;
			break;

		case T_Noselect:
			peerflags |= FLAG_NOSELECT;
			break;

		case T_Preempt:
			peerflags |= FLAG_PREEMPT;
			break;

		case T_Prefer:
			peerflags |= FLAG_PREFER;
			break;

		case T_True:
			peerflags |= FLAG_TRUE;
			break;

		case T_Xleave:
			peerflags |= FLAG_XLEAVE;
			break;
		}
	}

	return peerflags;
}


static void
config_peers(
	config_tree *ptree
	)
{
	sockaddr_u		peeraddr;
	struct addrinfo		hints;
	peer_node *		curr_peer;
	peer_resolved_ctx *	ctx;
	u_char			hmode;

	/* add servers named on the command line with iburst implied */
	for (;
	     cmdline_server_count > 0;
	     cmdline_server_count--, cmdline_servers++) {

		ZERO_SOCK(&peeraddr);
		/*
		 * If we have a numeric address, we can safely
		 * proceed in the mainline with it.  Otherwise, hand
		 * the hostname off to the blocking child.
		 */
		if (is_ip_address(*cmdline_servers, AF_UNSPEC,
				  &peeraddr)) {

			SET_PORT(&peeraddr, NTP_PORT);
			if (is_sane_resolved_address(&peeraddr,
						     T_Server))
				peer_config(
					&peeraddr,
					NULL,
					NULL,
					MODE_CLIENT,
					NTP_VERSION,
					0,
					0,
					FLAG_IBURST,
					0,
					0,
					NULL);
		} else {
			/* we have a hostname to resolve */
# ifdef WORKER
			ctx = emalloc_zero(sizeof(*ctx));
			ctx->family = AF_UNSPEC;
			ctx->host_mode = T_Server;
			ctx->hmode = MODE_CLIENT;
			ctx->version = NTP_VERSION;
			ctx->flags = FLAG_IBURST;

			ZERO(hints);
			hints.ai_family = (u_short)ctx->family;
			hints.ai_socktype = SOCK_DGRAM;
			hints.ai_protocol = IPPROTO_UDP;

			getaddrinfo_sometime(*cmdline_servers,
					     "ntp", &hints,
					     INITIAL_DNS_RETRY,
					     &peer_name_resolved,
					     (void *)ctx);
# else	/* !WORKER follows */
			msyslog(LOG_ERR,
				"hostname %s can not be used, please use IP address instead.\n",
				curr_peer->addr->address);
# endif
		}
	}

	/* add associations from the configuration file */
	curr_peer = HEAD_PFIFO(ptree->peers);
	for (; curr_peer != NULL; curr_peer = curr_peer->link) {
		ZERO_SOCK(&peeraddr);
		/* Find the correct host-mode */
		hmode = get_correct_host_mode(curr_peer->host_mode);
		NTP_INSIST(hmode != 0);

		if (T_Pool == curr_peer->host_mode) {
			AF(&peeraddr) = curr_peer->addr->type;
			peer_config(
				&peeraddr,
				curr_peer->addr->address,
				NULL,
				hmode,
				curr_peer->peerversion,
				curr_peer->minpoll,
				curr_peer->maxpoll,
				peerflag_bits(curr_peer),
				curr_peer->ttl,
				curr_peer->peerkey,
				curr_peer->group);
		/*
		 * If we have a numeric address, we can safely
		 * proceed in the mainline with it.  Otherwise, hand
		 * the hostname off to the blocking child.
		 */
		} else if (is_ip_address(curr_peer->addr->address,
				  curr_peer->addr->type, &peeraddr)) {

			SET_PORT(&peeraddr, NTP_PORT);
			if (is_sane_resolved_address(&peeraddr,
			    curr_peer->host_mode))
				peer_config(
					&peeraddr,
					NULL,
					NULL,
					hmode,
					curr_peer->peerversion,
					curr_peer->minpoll,
					curr_peer->maxpoll,
					peerflag_bits(curr_peer),
					curr_peer->ttl,
					curr_peer->peerkey,
					curr_peer->group);
		} else {
			/* we have a hostname to resolve */
# ifdef WORKER
			ctx = emalloc_zero(sizeof(*ctx));
			ctx->family = curr_peer->addr->type;
			ctx->host_mode = curr_peer->host_mode;
			ctx->hmode = hmode;
			ctx->version = curr_peer->peerversion;
			ctx->minpoll = curr_peer->minpoll;
			ctx->maxpoll = curr_peer->maxpoll;
			ctx->flags = peerflag_bits(curr_peer);
			ctx->ttl = curr_peer->ttl;
			ctx->keyid = curr_peer->peerkey;
			ctx->group = curr_peer->group;

			ZERO(hints);
			hints.ai_family = ctx->family;
			hints.ai_socktype = SOCK_DGRAM;
			hints.ai_protocol = IPPROTO_UDP;

			getaddrinfo_sometime(curr_peer->addr->address,
					     "ntp", &hints,
					     INITIAL_DNS_RETRY,
					     &peer_name_resolved, ctx);
# else	/* !WORKER follows */
			msyslog(LOG_ERR,
				"hostname %s can not be used, please use IP address instead.\n",
				curr_peer->addr->address);
# endif
		}
	}
}
#endif	/* !SIM */

/*
 * peer_name_resolved()
 *
 * Callback invoked when config_peers()'s DNS lookup completes.
 */
#ifdef WORKER
void
peer_name_resolved(
	int			rescode,
	int			gai_errno,
	void *			context,
	const char *		name,
	const char *		service,
	const struct addrinfo *	hints,
	const struct addrinfo *	res
	)
{
	sockaddr_u		peeraddr;
	peer_resolved_ctx *	ctx;
	u_short			af;
	const char *		fam_spec;

	ctx = context;

	DPRINTF(1, ("peer_name_resolved(%s) rescode %d\n", name, rescode));

	if (rescode) {
#ifndef IGNORE_DNS_ERRORS
		free(ctx);
		msyslog(LOG_ERR,
			"giving up resolving host %s: %s (%d)",
			name, gai_strerror(rescode), rescode);
#else	/* IGNORE_DNS_ERRORS follows */
		getaddrinfo_sometime(name, service, hints,
				     INITIAL_DNS_RETRY,
				     &peer_name_resolved, context);
#endif
		return;
	}

	/* Loop to configure a single association */
	for (; res != NULL; res = res->ai_next) {
		memcpy(&peeraddr, res->ai_addr, res->ai_addrlen);
		if (is_sane_resolved_address(&peeraddr,
					     ctx->host_mode)) {
			NLOG(NLOG_SYSINFO) {
				af = ctx->family;
				fam_spec = (AF_INET6 == af)
					       ? "(AAAA) "
					       : (AF_INET == af)
						     ? "(A) "
						     : "";
				msyslog(LOG_INFO, "DNS %s %s-> %s",
					name, fam_spec,
					stoa(&peeraddr));
			}
			peer_config(
				&peeraddr,
				NULL,
				NULL,
				ctx->hmode,
				ctx->version,
				ctx->minpoll,
				ctx->maxpoll,
				ctx->flags,
				ctx->ttl,
				ctx->keyid,
				ctx->group);
			break;
		}
	}
	free(ctx);
}
#endif	/* WORKER */


#ifdef FREE_CFG_T
static void
free_config_peers(
	config_tree *ptree
	)
{
	peer_node *curr_peer;

	if (ptree->peers != NULL) {
		while (1) {
			UNLINK_FIFO(curr_peer, *ptree->peers, link);
			if (NULL == curr_peer)
				break;
			destroy_address_node(curr_peer->addr);
			destroy_attr_val_fifo(curr_peer->peerflags);
			free(curr_peer);
		}
		free(ptree->peers);
		ptree->peers = NULL;
	}
}
#endif	/* FREE_CFG_T */


#ifndef SIM
static void
config_unpeers(
	config_tree *ptree
	)
{
	sockaddr_u		peeraddr;
	struct addrinfo		hints;
	unpeer_node *		curr_unpeer;
	struct peer *		p;
	const char *		name;
	int			rc;

	curr_unpeer = HEAD_PFIFO(ptree->unpeers);
	for (; curr_unpeer != NULL; curr_unpeer = curr_unpeer->link) {
		/*
		 * Either AssocID will be zero, and we unpeer by name/
		 * address addr, or it is nonzero and addr NULL.
		 */
		if (curr_unpeer->assocID) {
			p = findpeerbyassoc(curr_unpeer->assocID);
			if (p != NULL) {
				msyslog(LOG_NOTICE, "unpeered %s",
					stoa(&p->srcadr));
				peer_clear(p, "GONE");
				unpeer(p);
			}	

			continue;
		}

		ZERO(peeraddr);
		AF(&peeraddr) = curr_unpeer->addr->type;
		name = curr_unpeer->addr->address;
		rc = getnetnum(name, &peeraddr, 0, t_UNK);
		/* Do we have a numeric address? */
		if (rc > 0) {
			DPRINTF(1, ("unpeer: searching for %s\n",
				    stoa(&peeraddr)));
			p = findexistingpeer(&peeraddr, NULL, NULL, -1);
			if (p != NULL) {
				msyslog(LOG_NOTICE, "unpeered %s",
					stoa(&peeraddr));
				peer_clear(p, "GONE");
				unpeer(p);
			}

			continue;
		}
		/* 
		 * It's not a numeric IP address, it's a hostname.
		 * Check for associations with a matching hostname.
		 */
		for (p = peer_list; p != NULL; p = p->p_link)
			if (p->hostname != NULL)
				if (!strcasecmp(p->hostname, name))
					break;
		if (p != NULL) {
			msyslog(LOG_NOTICE, "unpeered %s", name);
			peer_clear(p, "GONE");
			unpeer(p);
		}
		/* Resolve the hostname to address(es). */
# ifdef WORKER
		ZERO(hints);
		hints.ai_family = curr_unpeer->addr->type;
		hints.ai_socktype = SOCK_DGRAM;
		hints.ai_protocol = IPPROTO_UDP;
		getaddrinfo_sometime(name, "ntp", &hints,
				     INITIAL_DNS_RETRY,
				     &unpeer_name_resolved, NULL);
# else	/* !WORKER follows */
		msyslog(LOG_ERR,
			"hostname %s can not be used, please use IP address instead.\n",
			name);
# endif
	}
}
#endif	/* !SIM */


/*
 * unpeer_name_resolved()
 *
 * Callback invoked when config_unpeers()'s DNS lookup completes.
 */
#ifdef WORKER
void
unpeer_name_resolved(
	int			rescode,
	int			gai_errno,
	void *			context,
	const char *		name,
	const char *		service,
	const struct addrinfo *	hints,
	const struct addrinfo *	res
	)
{
	sockaddr_u	peeraddr;
	struct peer *	peer;
	u_short		af;
	const char *	fam_spec;

	DPRINTF(1, ("unpeer_name_resolved(%s) rescode %d\n", name, rescode));

	if (rescode) {
		msyslog(LOG_ERR, "giving up resolving unpeer %s: %s (%d)", 
			name, gai_strerror(rescode), rescode);
		return;
	}
	/*
	 * Loop through the addresses found
	 */
	for (; res != NULL; res = res->ai_next) {
		NTP_INSIST(res->ai_addrlen <= sizeof(peeraddr));
		memcpy(&peeraddr, res->ai_addr, res->ai_addrlen);
		DPRINTF(1, ("unpeer: searching for peer %s\n",
			    stoa(&peeraddr)));
		peer = findexistingpeer(&peeraddr, NULL, NULL, -1);
		if (peer != NULL) {
			af = AF(&peeraddr);
			fam_spec = (AF_INET6 == af)
				       ? "(AAAA) "
				       : (AF_INET == af)
					     ? "(A) "
					     : "";
			msyslog(LOG_NOTICE, "unpeered %s %s-> %s", name,
				fam_spec, stoa(&peeraddr));
			peer_clear(peer, "GONE");
			unpeer(peer);
		}
	}
}
#endif	/* WORKER */


#ifdef FREE_CFG_T
static void
free_config_unpeers(
	config_tree *ptree
	)
{
	unpeer_node *curr_unpeer;

	if (ptree->unpeers != NULL) {
		while (1) {
			UNLINK_FIFO(curr_unpeer, *ptree->unpeers, link);
			if (NULL == curr_unpeer)
				break;
			destroy_address_node(curr_unpeer->addr);
			free(curr_unpeer);
		}
		free(ptree->unpeers);
	}
}
#endif	/* FREE_CFG_T */


#ifndef SIM
static void
config_reset_counters(
	config_tree *ptree
	)
{
	int_node *counter_set;

	for (counter_set = HEAD_PFIFO(ptree->reset_counters);
	     counter_set != NULL;
	     counter_set = counter_set->link) {
		switch (counter_set->i) {
		default:
			DPRINTF(1, ("config_reset_counters %s (%d) invalid\n",
				    keyword(counter_set->i), counter_set->i));
			break;

		case T_Allpeers:
			peer_all_reset();
			break;

		case T_Auth:
			reset_auth_stats();
			break;

		case T_Ctl:
			ctl_clr_stats();
			break;

		case T_Io:
			io_clr_stats();
			break;

		case T_Mem:
			peer_clr_stats();
			break;

		case T_Sys:
			proto_clr_stats();
			break;

		case T_Timer:
			timer_clr_stats();
			break;
		}
	}
}
#endif	/* !SIM */


#ifdef FREE_CFG_T
static void
free_config_reset_counters(
	config_tree *ptree
	)
{
	FREE_INT_FIFO(ptree->reset_counters);
}
#endif	/* FREE_CFG_T */


#ifdef SIM
static void
config_sim(
	config_tree *ptree
	)
{
	int i;
	server_info *serv_info;
	attr_val *init_stmt;
	sim_node *sim_n;

	/* Check if a simulate block was found in the configuration code.
	 * If not, return an error and exit
	 */
	sim_n = HEAD_PFIFO(ptree->sim_details);
	if (NULL == sim_n) {
		fprintf(stderr, "ERROR!! I couldn't find a \"simulate\" block for configuring the simulator.\n");
		fprintf(stderr, "\tCheck your configuration file.\n");
		exit(1);
	}

	/* Process the initialization statements
	 * -------------------------------------
	 */
	init_stmt = HEAD_PFIFO(sim_n->init_opts);
	for (; init_stmt != NULL; init_stmt = init_stmt->link) {
		switch(init_stmt->attr) {

		case T_Beep_Delay:
			simulation.beep_delay = init_stmt->value.d;
			break;

		case T_Sim_Duration:
			simulation.end_time = init_stmt->value.d;
			break;

		default:
			fprintf(stderr,
				"Unknown simulator init token %d\n",
				init_stmt->attr);
			exit(1);
		}
	}

	/* Process the server list
	 * -----------------------
	 */
	simulation.num_of_servers = 0;
	serv_info = HEAD_PFIFO(sim_n->servers);
	for (; serv_info != NULL; serv_info = serv_info->link)
		simulation.num_of_servers++;
	simulation.servers = emalloc(simulation.num_of_servers *
				     sizeof(simulation.servers[0]));

	i = 0;
	serv_info = HEAD_PFIFO(sim_n->servers);
	for (; serv_info != NULL; serv_info = serv_info->link) {
		if (NULL == serv_info) {
			fprintf(stderr, "Simulator server list is corrupt\n");
			exit(1);
		} else {
			simulation.servers[i] = *serv_info;
			simulation.servers[i].link = NULL;
			i++;
		}
	}

	printf("Creating server associations\n");
	create_server_associations();
	fprintf(stderr,"\tServer associations successfully created!!\n");
}


#ifdef FREE_CFG_T
static void
free_config_sim(
	config_tree *ptree
	)
{
	sim_node *sim_n;
	server_info *serv_n;
	script_info *script_n;

	if (NULL == ptree->sim_details)
		return;
	sim_n = HEAD_PFIFO(ptree->sim_details);
	free(ptree->sim_details);
	ptree->sim_details = NULL;
	if (NULL == sim_n)
		return;

	FREE_ATTR_VAL_FIFO(sim_n->init_opts);
	while (1) {
		UNLINK_FIFO(serv_n, *sim_n->servers, link);
		if (NULL == serv_n)
			break;
		script_n = serv_n->curr_script;
		while (script_n != NULL) {
			free(script_n);
			if (serv_n->script != NULL)
				UNLINK_FIFO(script_n, *serv_n->script,
					    link);
			else
				break;
		}
		if (serv_n->script != NULL)
			free(serv_n->script);
		free(serv_n);
	}
	free(sim_n);
}
#endif	/* FREE_CFG_T */
#endif	/* SIM */


/* Define two different config functions. One for the daemon and the other for
 * the simulator. The simulator ignores a lot of the standard ntpd configuration
 * options
 */
#ifndef SIM
static void
config_ntpd(
	config_tree *ptree
	)
{
	config_nic_rules(ptree);
	io_open_sockets();
	config_monitor(ptree);
	config_auth(ptree);
	config_tos(ptree);
	config_access(ptree);
	config_tinker(ptree);
	config_system_opts(ptree);
	config_logconfig(ptree);
	config_phone(ptree);
	config_setvar(ptree);
	config_ttl(ptree);
	config_trap(ptree);
	config_vars(ptree);
	config_other_modes(ptree);
	config_peers(ptree);
	config_unpeers(ptree);
	config_fudge(ptree);
	config_qos(ptree);
	config_reset_counters(ptree);

#ifdef TEST_BLOCKING_WORKER
	{
		struct addrinfo hints;

		ZERO(hints);
		hints.ai_socktype = SOCK_STREAM;
		hints.ai_protocol = IPPROTO_TCP;
		getaddrinfo_sometime("www.cnn.com", "ntp", &hints,
				     INITIAL_DNS_RETRY,
				     gai_test_callback, (void *)1);
		hints.ai_family = AF_INET6;
		getaddrinfo_sometime("ipv6.google.com", "ntp", &hints, 
				     INITIAL_DNS_RETRY,
				     gai_test_callback, (void *)0x600);
	}
#endif
}
#endif	/* !SIM */


#ifdef SIM
static void
config_ntpdsim(
	config_tree *ptree
	)
{
	printf("Configuring Simulator...\n");
	printf("Some ntpd-specific commands in the configuration file will be ignored.\n");

	config_tos(ptree);
	config_monitor(ptree);
	config_tinker(ptree);
	config_system_opts(ptree);
	config_logconfig(ptree);
	config_vars(ptree);
	config_sim(ptree);
}
#endif /* SIM */


/*
 * config_remotely() - implements ntpd side of ntpq :config
 */
void
config_remotely(
	sockaddr_u *	remote_addr
	)
{
	struct FILE_INFO remote_cuckoo;
	char origin[128];

	snprintf(origin, sizeof(origin), "remote config from %s",
		 stoa(remote_addr));
	ZERO(remote_cuckoo);
	remote_cuckoo.fname = origin;
	remote_cuckoo.line_no = 1;
	remote_cuckoo.col_no = 1;
	ip_file = &remote_cuckoo;
	input_from_file = 0;

	init_syntax_tree(&cfgt);
	yyparse();
	cfgt.source.attr = CONF_SOURCE_NTPQ;
	cfgt.timestamp = time(NULL);
	cfgt.source.value.s = estrdup(stoa(remote_addr));

	DPRINTF(1, ("Finished Parsing!!\n"));

	save_and_apply_config_tree();

	input_from_file = 1;
}


/*
 * getconfig() - process startup configuration file e.g /etc/ntp.conf
 */
void
getconfig(
	int	argc,
	char **	argv
	)
{
	char	line[256];

#ifdef DEBUG
	atexit(free_all_config_trees);
#endif
#ifndef SYS_WINNT
	config_file = CONFIG_FILE;
#else
	temp = CONFIG_FILE;
	if (!ExpandEnvironmentStringsA(temp, config_file_storage,
				       sizeof(config_file_storage))) {
		msyslog(LOG_ERR, "ExpandEnvironmentStrings CONFIG_FILE failed: %m\n");
		exit(1);
	}
	config_file = config_file_storage;

	temp = ALT_CONFIG_FILE;
	if (!ExpandEnvironmentStringsA(temp, alt_config_file_storage,
				       sizeof(alt_config_file_storage))) {
		msyslog(LOG_ERR, "ExpandEnvironmentStrings ALT_CONFIG_FILE failed: %m\n");
		exit(1);
	}
	alt_config_file = alt_config_file_storage;
#endif /* SYS_WINNT */

	/*
	 * install a non default variable with this daemon version
	 */
	snprintf(line, sizeof(line), "daemon_version=\"%s\"", Version);
	set_sys_var(line, strlen(line) + 1, RO);

	/*
	 * Set up for the first time step to install a variable showing
	 * which syscall is being used to step.
	 */
	set_tod_using = &ntpd_set_tod_using;

	/*
	 * On Windows, the variable has already been set, on the rest,
	 * initialize it to "UNKNOWN".
	 */
#ifndef SYS_WINNT
	strlcpy(line, "settimeofday=\"UNKNOWN\"", sizeof(line));
	set_sys_var(line, strlen(line) + 1, RO);
#endif
	getCmdOpts(argc, argv);
	init_syntax_tree(&cfgt);
	curr_include_level = 0;
	if (
		(fp[curr_include_level] = F_OPEN(FindConfig(config_file), "r")) == NULL
#ifdef HAVE_NETINFO
		/* If there is no config_file, try NetInfo. */
		&& check_netinfo && !(config_netinfo = get_netinfo_config())
#endif /* HAVE_NETINFO */
		) {
		msyslog(LOG_INFO, "getconfig: Couldn't open <%s>", FindConfig(config_file));
#ifndef SYS_WINNT
		io_open_sockets();

		return;
#else
		/* Under WinNT try alternate_config_file name, first NTP.CONF, then NTP.INI */

		if ((fp[curr_include_level] = F_OPEN(FindConfig(alt_config_file), "r")) == NULL) {

			/*
			 * Broadcast clients can sometimes run without
			 * a configuration file.
			 */
			msyslog(LOG_INFO, "getconfig: Couldn't open <%s>", FindConfig(alt_config_file));
			io_open_sockets();

			return;
		}
		cfgt.source.value.s = estrdup(alt_config_file);
#endif	/* SYS_WINNT */
	} else
		cfgt.source.value.s = estrdup(config_file);


	/*** BULK OF THE PARSER ***/
#ifdef DEBUG
	yydebug = !!(debug >= 5);
#endif
	ip_file = fp[curr_include_level];
	yyparse();
	
	DPRINTF(1, ("Finished Parsing!!\n"));

	cfgt.source.attr = CONF_SOURCE_FILE;	
	cfgt.timestamp = time(NULL);

	save_and_apply_config_tree();

	while (curr_include_level != -1)
		FCLOSE(fp[curr_include_level--]);

#ifdef HAVE_NETINFO
	if (config_netinfo)
		free_netinfo_config(config_netinfo);
#endif /* HAVE_NETINFO */
}


void
save_and_apply_config_tree(void)
{
	config_tree *ptree;
#ifndef SAVECONFIG
	config_tree *punlinked;
#endif

	/*
	 * Keep all the configuration trees applied since startup in
	 * a list that can be used to dump the configuration back to
	 * a text file.
	 */
	ptree = emalloc(sizeof(*ptree));
	memcpy(ptree, &cfgt, sizeof(*ptree));
	ZERO(cfgt);
	
	LINK_TAIL_SLIST(cfg_tree_history, ptree, link, config_tree);

#ifdef SAVECONFIG
	if (HAVE_OPT( SAVECONFIGQUIT )) {
		FILE *dumpfile;
		int err;
		int dumpfailed;

		dumpfile = fopen(OPT_ARG( SAVECONFIGQUIT ), "w");
		if (NULL == dumpfile) {
			err = errno;
			mfprintf(stderr,
				 "can not create save file %s, error %d %m\n",
				 OPT_ARG(SAVECONFIGQUIT), err);
			exit(err);
		}
		
		dumpfailed = dump_all_config_trees(dumpfile, 0);
		if (dumpfailed)
			fprintf(stderr,
				"--saveconfigquit %s error %d\n",
				OPT_ARG( SAVECONFIGQUIT ),
				dumpfailed);
		else
			fprintf(stderr,
				"configuration saved to %s\n",
				OPT_ARG( SAVECONFIGQUIT ));

		exit(dumpfailed);
	}
#endif	/* SAVECONFIG */

	/* The actual configuration done depends on whether we are configuring the
	 * simulator or the daemon. Perform a check and call the appropriate
	 * function as needed.
	 */

#ifndef SIM
	config_ntpd(ptree);
#else
	config_ntpdsim(ptree);
#endif

	/*
	 * With configure --disable-saveconfig, there's no use keeping
	 * the config tree around after application, so free it.
	 */
#ifndef SAVECONFIG
	UNLINK_SLIST(punlinked, cfg_tree_history, ptree, link,
		     config_tree);
	NTP_INSIST(punlinked == ptree);
	free_config_tree(ptree);
#endif
}


void
ntpd_set_tod_using(
	const char *which
	)
{
	char line[128];

	snprintf(line, sizeof(line), "settimeofday=\"%s\"", which);
	set_sys_var(line, strlen(line) + 1, RO);
}


static char *
normal_dtoa(
	double d
	)
{
	char *	buf;
	char *	pch_e;
	char *	pch_nz;

	LIB_GETBUF(buf);
	snprintf(buf, LIB_BUFLENGTH, "%g", d);

	/* use lowercase 'e', strip any leading zeroes in exponent */
	pch_e = strchr(buf, 'e');
	if (NULL == pch_e) {
		pch_e = strchr(buf, 'E');
		if (NULL == pch_e)
			return buf;
		*pch_e = 'e';
	}
	pch_e++;
	if ('-' == *pch_e)
		pch_e++;
	pch_nz = pch_e;
	while ('0' == *pch_nz)
		pch_nz++;
	if (pch_nz == pch_e)
		return buf;
	strlcpy(pch_e, pch_nz, LIB_BUFLENGTH - (pch_e - buf));

	return buf;
}


/* FUNCTIONS COPIED FROM THE OLDER ntp_config.c
 * --------------------------------------------
 */


/*
 * get_pfxmatch - find value for prefixmatch
 * and update char * accordingly
 */
static u_int32
get_pfxmatch(
	const char **	pstr,
	struct masks *	m
	)
{
	while (m->name != NULL) {
		if (strncmp(*pstr, m->name, strlen(m->name)) == 0) {
			*pstr += strlen(m->name);
			return m->mask;
		} else {
			m++;
		}
	}
	return 0;
}

/*
 * get_match - find logmask value
 */
static u_int32
get_match(
	const char *	str,
	struct masks *	m
	)
{
	while (m->name != NULL) {
		if (strcmp(str, m->name) == 0)
			return m->mask;
		else
			m++;
	}
	return 0;
}

/*
 * get_logmask - build bitmask for ntp_syslogmask
 */
static u_int32
get_logmask(
	const char *	str
	)
{
	const char *	t;
	u_int32		offset;
	u_int32		mask;

	mask = get_match(str, logcfg_noclass_items);
	if (mask != 0)
		return mask;

	t = str;
	offset = get_pfxmatch(&t, logcfg_class);
	mask   = get_match(t, logcfg_class_items);

	if (mask)
		return mask << offset;
	else
		msyslog(LOG_ERR, "logconfig: '%s' not recognized - ignored",
			str);

	return 0;
}


#ifdef HAVE_NETINFO

/*
 * get_netinfo_config - find the nearest NetInfo domain with an ntp
 * configuration and initialize the configuration state.
 */
static struct netinfo_config_state *
get_netinfo_config(void)
{
	ni_status status;
	void *domain;
	ni_id config_dir;
	struct netinfo_config_state *config;

	if (ni_open(NULL, ".", &domain) != NI_OK) return NULL;

	while ((status = ni_pathsearch(domain, &config_dir, NETINFO_CONFIG_DIR)) == NI_NODIR) {
		void *next_domain;
		if (ni_open(domain, "..", &next_domain) != NI_OK) {
			ni_free(next_domain);
			break;
		}
		ni_free(domain);
		domain = next_domain;
	}
	if (status != NI_OK) {
		ni_free(domain);
		return NULL;
	}

	config = emalloc(sizeof(*config));
	config->domain = domain;
	config->config_dir = config_dir;
	config->prop_index = 0;
	config->val_index = 0;
	config->val_list = NULL;

	return config;
}


/*
 * free_netinfo_config - release NetInfo configuration state
 */
static void
free_netinfo_config(
	struct netinfo_config_state *config
	)
{
	ni_free(config->domain);
	free(config);
}


/*
 * gettokens_netinfo - return tokens from NetInfo
 */
static int
gettokens_netinfo (
	struct netinfo_config_state *config,
	char **tokenlist,
	int *ntokens
	)
{
	int prop_index = config->prop_index;
	int val_index = config->val_index;
	char **val_list = config->val_list;

	/*
	 * Iterate through each keyword and look for a property that matches it.
	 */
  again:
	if (!val_list) {
		for (; prop_index < COUNTOF(keywords); prop_index++)
		{
			ni_namelist namelist;
			struct keyword current_prop = keywords[prop_index];
			ni_index index;

			/*
			 * For each value associated in the property, we're going to return
			 * a separate line. We squirrel away the values in the config state
			 * so the next time through, we don't need to do this lookup.
			 */
			NI_INIT(&namelist);
			if (NI_OK == ni_lookupprop(config->domain,
			    &config->config_dir, current_prop.text,
			    &namelist)) {

				/* Found the property, but it has no values */
				if (namelist.ni_namelist_len == 0) continue;

				config->val_list = 
				    emalloc(sizeof(char*) *
				    (namelist.ni_namelist_len + 1));
				val_list = config->val_list;

				for (index = 0;
				     index < namelist.ni_namelist_len;
				     index++) {
					char *value;
					
					value = namelist.ni_namelist_val[index];
					val_list[index] = estrdup(value);
				}
				val_list[index] = NULL;

				break;
			}
			ni_namelist_free(&namelist);
		}
		config->prop_index = prop_index;
	}

	/* No list; we're done here. */
	if (!val_list)
		return CONFIG_UNKNOWN;

	/*
	 * We have a list of values for the current property.
	 * Iterate through them and return each in order.
	 */
	if (val_list[val_index]) {
		int ntok = 1;
		int quoted = 0;
		char *tokens = val_list[val_index];

		msyslog(LOG_INFO, "%s %s", keywords[prop_index].text, val_list[val_index]);

		(const char*)tokenlist[0] = keywords[prop_index].text;
		for (ntok = 1; ntok < MAXTOKENS; ntok++) {
			tokenlist[ntok] = tokens;
			while (!ISEOL(*tokens) && (!ISSPACE(*tokens) || quoted))
				quoted ^= (*tokens++ == '"');

			if (ISEOL(*tokens)) {
				*tokens = '\0';
				break;
			} else {		/* must be space */
				*tokens++ = '\0';
				while (ISSPACE(*tokens))
					tokens++;
				if (ISEOL(*tokens))
					break;
			}
		}

		if (ntok == MAXTOKENS) {
			/* HMS: chomp it to lose the EOL? */
			msyslog(LOG_ERR,
				"gettokens_netinfo: too many tokens.  Ignoring: %s",
				tokens);
		} else {
			*ntokens = ntok + 1;
		}

		config->val_index++;	/* HMS: Should this be in the 'else'? */

		return keywords[prop_index].keytype;
	}

	/* We're done with the current property. */
	prop_index = ++config->prop_index;

	/* Free val_list and reset counters. */
	for (val_index = 0; val_list[val_index]; val_index++)
		free(val_list[val_index]);
	free(val_list);
	val_list = config->val_list = NULL;
	val_index = config->val_index = 0;

	goto again;
}
#endif /* HAVE_NETINFO */


/*
 * getnetnum - return a net number (this is crude, but careful)
 *
 * returns 1 for success, and mysteriously, 0 for most failures, and
 * -1 if the address found is IPv6 and we believe IPv6 isn't working.
 */
#ifndef SIM
static int
getnetnum(
	const char *num,
	sockaddr_u *addr,
	int complain,
	enum gnn_type a_type	/* ignored */
	)
{
	NTP_REQUIRE(AF_UNSPEC == AF(addr) ||
		    AF_INET == AF(addr) ||
		    AF_INET6 == AF(addr));

	if (!is_ip_address(num, AF(addr), addr))
		return 0;

	if (IS_IPV6(addr) && !ipv6_works)
		return -1;

# ifdef ISC_PLATFORM_HAVESALEN
	addr->sa.sa_len = SIZEOF_SOCKADDR(AF(addr));
# endif
	SET_PORT(addr, NTP_PORT);

	DPRINTF(2, ("getnetnum given %s, got %s\n", num, stoa(addr)));

	return 1;
}
#endif	/* !SIM */<|MERGE_RESOLUTION|>--- conflicted
+++ resolved
@@ -63,11 +63,7 @@
  */
 struct masks {
 	const char * const	name;
-<<<<<<< HEAD
-	const u_long		mask;
-=======
 	const u_int32		mask;
->>>>>>> 87ed1582
 };
 
 static struct masks logcfg_class[] = {
@@ -100,15 +96,6 @@
 	{ "events",		NLOG_EVENT },
 	{ "status",		NLOG_STATUS },
 	{ "statistics",		NLOG_STATIST },
-<<<<<<< HEAD
-	{ "allstatistics",	NLOG_SYSSTATIST|NLOG_PEERSTATIST|NLOG_CLOCKSTATIST|NLOG_SYNCSTATIST },
-	{ "allclock",		(NLOG_INFO|NLOG_STATIST|NLOG_EVENT|NLOG_STATUS)<<NLOG_OCLOCK },
-	{ "allpeer",		(NLOG_INFO|NLOG_STATIST|NLOG_EVENT|NLOG_STATUS)<<NLOG_OPEER },
-	{ "allsys",		(NLOG_INFO|NLOG_STATIST|NLOG_EVENT|NLOG_STATUS)<<NLOG_OSYS },
-	{ "allsync",		(NLOG_INFO|NLOG_STATIST|NLOG_EVENT|NLOG_STATUS)<<NLOG_OSYNC },
-	{ "all",		NLOG_SYSMASK|NLOG_PEERMASK|NLOG_CLOCKMASK|NLOG_SYNCMASK },
-=======
->>>>>>> 87ed1582
 	{ NULL,			0 }
 };
 
@@ -358,19 +345,12 @@
 };
 
 void ntpd_set_tod_using(const char *);
-<<<<<<< HEAD
 static char * normal_dtoa(double);
-static unsigned long get_pfxmatch(char **s, struct masks *m);
-static unsigned long get_match(char *s, struct masks *m);
-static unsigned long get_logmask(char *s);
-#ifndef SIM
-static int getnetnum(const char *num, sockaddr_u *addr, int complain,
-=======
 static u_int32 get_pfxmatch(const char **, struct masks *);
 static u_int32 get_match(const char *, struct masks *);
 static u_int32 get_logmask(const char *);
-static int getnetnum(const char *num,sockaddr_u *addr, int complain,
->>>>>>> 87ed1582
+#ifndef SIM
+static int getnetnum(const char *num, sockaddr_u *addr, int complain,
 		     enum gnn_type a_type);
 #endif
 
