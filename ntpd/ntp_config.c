/* ntp_config.c
 *
 * This file contains the ntpd configuration code.
 *
 * Written By: Sachin Kamboj
 *             University of Delaware
 *             Newark, DE 19711
 * Some parts borrowed from the older ntp_config.c
 * Copyright (c) 2006
 */

#ifdef HAVE_CONFIG_H
# include <config.h>
#endif

#ifdef HAVE_NETINFO
# include <netinfo/ni.h>
#endif

#include "ntpd.h"
#include "ntp_io.h"
#include "ntp_unixtime.h"
#include "ntp_refclock.h"
#include "ntp_filegen.h"
#include "ntp_stdlib.h"
#include "ntpsim.h"
#include <ntp_random.h>
#include <isc/net.h>
#include <isc/result.h>

#include <stdio.h>
#include <ctype.h>
#ifdef HAVE_SYS_PARAM_H
# include <sys/param.h>
#endif
#include <signal.h>
#ifndef SIGCHLD
# define SIGCHLD SIGCLD
#endif
#if !defined(VMS)
# ifdef HAVE_SYS_WAIT_H
#  include <sys/wait.h>
# endif
#endif /* VMS */

#ifdef SYS_WINNT
# include <io.h>
static HANDLE ResolverThreadHandle = NULL;
HANDLE ResolverEventHandle;
#else
int resolver_pipe_fd[2];  /* used to let the resolver process alert the parent process */
#endif /* SYS_WINNT */

/*
 * [Bug 467]: Some linux headers collide with CONFIG_PHONE and CONFIG_KEYS
 * so #include these later.
 */

#include "ntp_config.h"
#include "ntp_cmdargs.h"

#include "ntp_scanner.h"
#include "ntp_parser.h"
#include "ntp_data_structures.h"

void yyerror (char *msg);

extern int priority_done;


/*
 * "logconfig" building blocks
 */
struct masks {
	const char	  *name;
	unsigned long mask;
};

static struct masks logcfg_class[] = {
	{ "clock",		NLOG_OCLOCK },
	{ "peer",		NLOG_OPEER },
	{ "sync",		NLOG_OSYNC },
	{ "sys",		NLOG_OSYS },
	{ (char *)0,	0 }
};

static struct masks logcfg_item[] = {
	{ "info",		NLOG_INFO },
	{ "allinfo",		NLOG_SYSINFO|NLOG_PEERINFO|NLOG_CLOCKINFO|NLOG_SYNCINFO },
	{ "events",		NLOG_EVENT },
	{ "allevents",		NLOG_SYSEVENT|NLOG_PEEREVENT|NLOG_CLOCKEVENT|NLOG_SYNCEVENT },
	{ "status",		NLOG_STATUS },
	{ "allstatus",		NLOG_SYSSTATUS|NLOG_PEERSTATUS|NLOG_CLOCKSTATUS|NLOG_SYNCSTATUS },
	{ "statistics",		NLOG_STATIST },
	{ "allstatistics",	NLOG_SYSSTATIST|NLOG_PEERSTATIST|NLOG_CLOCKSTATIST|NLOG_SYNCSTATIST },
	{ "allclock",		(NLOG_INFO|NLOG_STATIST|NLOG_EVENT|NLOG_STATUS)<<NLOG_OCLOCK },
	{ "allpeer",		(NLOG_INFO|NLOG_STATIST|NLOG_EVENT|NLOG_STATUS)<<NLOG_OPEER },
	{ "allsys",		(NLOG_INFO|NLOG_STATIST|NLOG_EVENT|NLOG_STATUS)<<NLOG_OSYS },
	{ "allsync",		(NLOG_INFO|NLOG_STATIST|NLOG_EVENT|NLOG_STATUS)<<NLOG_OSYNC },
	{ "all",		NLOG_SYSMASK|NLOG_PEERMASK|NLOG_CLOCKMASK|NLOG_SYNCMASK },
	{ (char *)0,	0 }
};

/* Limits */
#define MAXPHONE	10	/* maximum number of phone strings */
#define MAXPPS		20	/* maximum length of PPS device string */

/*
 * Miscellaneous macros
 */
#define STRSAME(s1, s2)	(*(s1) == *(s2) && strcmp((s1), (s2)) == 0)
#define ISEOL(c)	((c) == '#' || (c) == '\n' || (c) == '\0')
#define ISSPACE(c)	((c) == ' ' || (c) == '\t')
#define STREQ(a, b)	(*(a) == *(b) && strcmp((a), (b)) == 0)

#define KEY_TYPE_MD5	4

/*
 * File descriptor used by the resolver save routines, and temporary file
 * name.
 */
int call_resolver = 1;		/* ntp-genkeys sets this to 0, for example */
#ifndef SYS_WINNT
static char res_file[20];	/* enough for /tmp/ntpXXXXXX\0 */
#define RES_TEMPFILE	"/tmp/ntpXXXXXX"
#else
static char res_file[MAX_PATH];
#endif /* SYS_WINNT */

/*
 * Definitions of things either imported from or exported to outside
 */

int curr_include_level;			/* The current include level */
struct FILE_INFO *fp[MAXINCLUDELEVEL+1];
FILE *res_fp;
struct config_tree my_config;		/* Root of the configuration tree */
#if 0
short default_ai_family = AF_UNSPEC;	/* Default either IPv4 or IPv6 */
#else
short default_ai_family = AF_INET;	/* [Bug 891]: FIX ME */
#endif
char	*sys_phone[MAXPHONE] = {NULL};	/* ACTS phone numbers */
char	*keysdir = NTP_KEYSDIR;	/* crypto keys directory */
#if defined(HAVE_SCHED_SETSCHEDULER)
int	config_priority_override = 0;
int	config_priority;
#endif

const char *config_file;
#ifdef HAVE_NETINFO
struct netinfo_config_state *config_netinfo = NULL;
int check_netinfo = 1;
#endif /* HAVE_NETINFO */
#ifdef SYS_WINNT
char *alt_config_file;
LPTSTR temp;
char config_file_storage[MAX_PATH];
char alt_config_file_storage[MAX_PATH];
#endif /* SYS_WINNT */

#ifdef HAVE_NETINFO
/*
 * NetInfo configuration state
 */
struct netinfo_config_state {
	void *domain;		/* domain with config */
	ni_id config_dir;	/* ID config dir      */
	int prop_index;		/* current property   */
	int val_index;		/* current value      */
	char **val_list;       	/* value list         */
};
#endif

struct REMOTE_CONFIG_INFO remote_config;  /* Remote configuration buffer and
                                             pointer info */
int input_from_file = 1;     /* A boolean flag, which when set, indicates that
                                the input is to be taken from the configuration
                                file, instead of the remote-configuration buffer
                             */
/* int newline_is_special = 1; */ /* A boolean flag, which when set, implies that
				     newlines are special characters that need to
				     be returned as tokens */

int old_config_style = 1;    /* A boolean flag, which when set,
                              * indicates that the old configuration
                              * format with a newline at the end of
                              * every command is being used
                              */
int	cryptosw;		/* crypto command called */

extern int sys_maxclock;
extern char *stats_drift_file;	/* name of the driftfile */
extern char *leapseconds_file_name; /*name of the leapseconds file */
#ifdef HAVE_IPTOS_SUPPORT
extern unsigned int qos;				/* QoS setting */
#endif /* HAVE_IPTOS_SUPPORT */

/* FUNCTION PROTOTYPES */

static int get_flags_from_list(queue *flag_list);
static void init_auth_node(void);
static void init_syntax_tree(void);
double *create_dval(double val);
void destroy_restrict_node(struct restrict_node *my_node);
static struct sockaddr_storage *get_next_address(struct address_node *addr);

static void config_other_modes(void);
static void config_auth(void);
static void config_tos(void);
static void config_monitor(void);
static void config_access(void);
static void config_tinker(void);
static void config_system_opts(void);
static void config_logconfig(void);
static void config_phone(void);
static void config_qos(void);
static void config_setvar(void);
static void config_ttl(void);
static void config_trap(void);
static void config_fudge(void);
static void config_vars(void);
static int is_sane_resolved_address(struct sockaddr_storage peeraddr, int hmode);
static int get_correct_host_mode(int hmode);
static void config_peers(void);
static void config_ntpd(void);
#ifdef SIM
static void config_sim(void);
static void config_ntpdsim(void);
#endif
void getconfig(int argc,char *argv[]);
enum gnn_type {
	t_UNK,		/* Unknown */
	t_REF,		/* Refclock */
	t_MSK		/* Network Mask */
};

static unsigned long get_pfxmatch(char **s,struct masks *m);
static unsigned long get_match(char *s,struct masks *m);
static unsigned long get_logmask(char *s);
static int getnetnum(const char *num,struct sockaddr_storage *addr,int complain,enum gnn_type a_type);
static int get_multiple_netnums(const char *num, struct sockaddr_storage *addr, struct addrinfo **res, int complain, enum gnn_type a_type);
static void save_resolve(char *name,int mode,int version,int minpoll,int maxpoll,u_int flags,int ttl,keyid_t keyid,u_char *keystr);
static void abort_resolve(void);
static void do_resolve_internal(void);


/* FUNCTIONS FOR INITIALIZATION
 * ----------------------------
 */

static int
get_flags_from_list(
	queue *flag_list
	)
{
	int flags = 0;
	struct attr_val *curr_flag;

	while (!empty(flag_list)) {
		curr_flag = (struct attr_val *) dequeue(flag_list);
		flags |= curr_flag->value.i;
		free_node(curr_flag);
	}
	return flags;
}

static void
init_auth_node(void)
{
	my_config.auth.autokey = 0;
	my_config.auth.control_key = 0;
	my_config.auth.crypto_cmd_list = NULL;
	my_config.auth.keys = NULL;
	my_config.auth.keysdir = NULL;
	my_config.auth.requested_key = 0;
	my_config.auth.revoke = 0;
	my_config.auth.trusted_key_list = NULL;
}

static void
init_syntax_tree(void)
{
	my_config.peers = create_queue();
	my_config.orphan_cmds = create_queue();

	my_config.broadcastclient = 0;
	my_config.manycastserver = create_queue();
	my_config.multicastclient = create_queue();

	my_config.stats_list = create_queue();
	my_config.stats_dir = NULL;
	my_config.filegen_opts = create_queue();

	my_config.discard_opts = create_queue();
	my_config.restrict_opts = create_queue();

	my_config.enable_opts = create_queue();
	my_config.disable_opts = create_queue();
	my_config.tinker = create_queue();
	my_config.fudge = create_queue();

	my_config.logconfig = create_queue();
	my_config.phone = create_queue();
	my_config.qos = create_queue();
	my_config.setvar = create_queue();
	my_config.ttl = create_queue();
	my_config.trap = create_queue();
	my_config.vars = create_queue();
	my_config.sim_details = NULL;
	init_auth_node();
}

/* FUNCTIONS FOR CREATING NODES ON THE SYNTAX TREE
 * -----------------------------------------------
 */

queue *
enqueue_in_new_queue(
	void *my_node
	)
{
	queue *my_queue = create_queue();

	enqueue(my_queue, my_node);
	return my_queue;
}

struct attr_val *
create_attr_dval(
	int attr,
	double value
	)
{
	struct attr_val *my_val;

	my_val = (struct attr_val *)
	    get_node(sizeof(struct attr_val));
	my_val->attr = attr;
	my_val->value.d = value;
	my_val->type = T_Double;
	return my_val;
}

struct attr_val *
create_attr_ival(
	int attr,
	int value
	)
{
	struct attr_val *my_val;

	my_val = (struct attr_val *)
	    get_node(sizeof(struct attr_val));
	my_val->attr = attr;
	my_val->value.i = value;
	my_val->type = T_Integer;
	return my_val;
}

struct attr_val *
create_attr_sval(
	int attr,
	char *s
	)
{
	struct attr_val *my_val;

	my_val = (struct attr_val *)
	    get_node(sizeof(struct attr_val));
	my_val->attr = attr;
	if (s == NULL)
		s = "\0";	/* free() and strdup() glow on NULL */
	my_val->value.s = strdup(s);
	my_val->type = T_String;
	return my_val;
}

struct attr_val *
create_attr_pval(
	int attr,
	void *p
	)
{
	struct attr_val *my_val;

	my_val = (struct attr_val *)
	    get_node(sizeof(struct attr_val));
	my_val->attr = attr;
	my_val->value.p = p;
	my_val->type = T_Void;
	return my_val;
}

int *
create_ival(
	int val
	)
{
	int *p = (int *)get_node(sizeof(int));

	*p = val;
	return p;
}

double *
create_dval(
	double val
	)
{
	double *p = (double *) get_node(sizeof(int));

	*p = val;
	return p;
}

void **
create_pval(
	void *val
	)
{
	void **p = (void **) get_node(sizeof(void *));

	*p = val;
	return p;
}

struct address_node *
create_address_node(
	char *addr,
	int type
	)
{
	struct address_node *my_node = (struct address_node *)
	    get_node(sizeof(struct address_node));

	my_node->address = addr;
	my_node->type = type;
	return my_node;
}

struct peer_node *
create_peer_node(
	int hmode,
	struct address_node *addr,
	queue *options
	)
{
	struct peer_node* my_node;
	int errflag = 0;

	my_node = (struct peer_node *)
	    get_node(sizeof(struct peer_node));

	/* Initialze node values to default */
	my_node->minpoll = NTP_MINDPOLL;
	my_node->maxpoll = NTP_MAXDPOLL;
	my_node->ttl = 0;
	my_node->peerversion = NTP_VERSION;
	my_node->peerkey = 0;
	my_node->peerflags = 0;

	/* Now set the node to the read values */
	my_node->host_mode = hmode;
	my_node->addr = addr;

	while (options && !empty(options)) {
		struct attr_val *my_val = dequeue(options);

		/* Check the kind of option being set */
		switch(my_val->attr) {
		    case T_Minpoll:
			if (my_val->value.i < NTP_MINPOLL) {
				msyslog(LOG_INFO,
					"minpoll: provided value (%d) is below minimum (%d)",
					my_val->value.i, NTP_MINPOLL);
				my_node->minpoll = NTP_MINPOLL;
			}
			else
				my_node->minpoll = my_val->value.i;
			break;
		    case T_Maxpoll:
			if (my_val->value.i > NTP_MAXPOLL) {
				msyslog(LOG_INFO,
					"maxpoll: provided value (%d) is above maximum (%d)",
					my_val->value.i, NTP_MAXPOLL);
				my_node->maxpoll = NTP_MAXPOLL;
			}
			else
				my_node->maxpoll = my_val->value.i;
			break;
		    case T_Ttl:
			if (my_node->ttl >= MAX_TTL) {
				msyslog(LOG_ERR, "ttl: invalid argument");
				errflag = 1;
			}
			else
				my_node->ttl = my_val->value.i;
			break;
		    case T_Mode:
			my_node->ttl = my_val->value.i;
			break;
		    case T_Key:
			my_node->peerkey = my_val->value.i;
			break;
		    case T_Version:
			my_node->peerversion = my_val->value.i;
			break;
		    case T_Flag:
			my_node->peerflags |= my_val->value.i;
			break;
		}
		free_node(my_val);
	}
	if (options)
		destroy_queue(options);

	/* Check if errors were reported. If yes, ignore the node */
	if (errflag) {
		free_node(my_node);
		return NULL;
	}
	return my_node;
}

struct filegen_node *
create_filegen_node(
	void **name,
	queue *options
	)
{
	struct filegen_node *my_node = (struct filegen_node *)
	    get_node(sizeof(struct filegen_node));

	my_node->name = (char *) *name;
	free_node(name);

	my_node->options = options;
	return my_node;
}


struct restrict_node *
create_restrict_node(
	struct address_node *addr,
	struct address_node *mask,
	queue *flags,
	int line_no
	)
{
	struct restrict_node *my_node = (struct restrict_node *)
	    get_node(sizeof(struct restrict_node));

	my_node->addr = addr;
	my_node->mask = mask;
	my_node->flags = flags;
	my_node->line_no = line_no;
	return my_node;
}

void
destroy_restrict_node(
	struct restrict_node *my_node
	)
{
	/* With great care, free all the memory occupied by
	 * the restrict node
	 */
	if (my_node->addr)
		free_node(my_node->addr);
	if (my_node->mask)
		free_node(my_node->mask);
	if (my_node->flags)
		destroy_queue(my_node->flags);
	free_node(my_node);
}


struct setvar_node *
create_setvar_node(
	char *var,
	char *val,
	u_short def
	)
{
	int len1 = strlen(var);
	int len2 = strlen(val);
	char *s = (char *) emalloc(len1 + len2 + 2);
	struct setvar_node *my_node;

	/* Copy the var = val to s */
	strcpy(s, var);
	s[len1] = '=';
	strcpy(&s[len1 + 1], val);
	s[len1+len2+1] = '\0';

	free(var);
	free(val);

	/* Now store the string and its length into a setvar_node */
	my_node = (struct setvar_node *)
	    get_node(sizeof(struct setvar_node));
	my_node->data = s;
	my_node->len = len1 + len2 + 2;
	my_node->def = def;
	return my_node;
}

struct addr_opts_node *
create_addr_opts_node(
	struct address_node *addr,
	queue *options
	)
{
	struct addr_opts_node *my_node = (struct addr_opts_node *)
	    get_node(sizeof(struct addr_opts_node));

	my_node->addr = addr;
	my_node->options = options;
	return my_node;
}

script_info *
create_sim_script_info(
	double duration,
	queue *script_queue
	)
{
#ifdef SIM
	return NULL;
#else
	script_info *my_info;
	struct attr_val *my_attr_val;
	my_info = (script_info *)get_node(sizeof(script_info));
	/* XXX: check the return value... */

	/* Initialize Script Info with default values*/
	my_info->duration = duration;
	my_info->freq_offset = 0;
	my_info->wander = 0;
	my_info->jitter = 0;
	my_info->prop_delay = NET_DLY;
	my_info->proc_delay = PROC_DLY;

	/* Traverse the script_queue and fill out non-default values */
	while (!empty(script_queue)) {
		my_attr_val = (struct attr_val *) dequeue(script_queue);

		/* Set the desired value */
		switch(my_attr_val->attr) {
		    case T_Freq_Offset:
			my_info->freq_offset = my_attr_val->value.d;
			break;
		    case T_Wander:
			my_info->wander = my_attr_val->value.d;
			break;
		    case T_Jitter:
			my_info->jitter = my_attr_val->value.d;
			break;
		    case T_Prop_Delay:
			my_info->prop_delay = my_attr_val->value.d;
			break;
		    case T_Proc_Delay:
			my_info->proc_delay = my_attr_val->value.d;
			break;
		    default:
			yyerror("ERROR!! Invalid script info in file\n");
			break;
		}
		free_node(my_attr_val);
	}
	destroy_queue(script_queue);
	return (my_info);
#endif
}


#define ADDR_LENGTH 16 + 1

static struct sockaddr_storage *
get_next_address(
	struct address_node *addr
	)
{
	static char *addr_prefix = "192.168.0.";
	static int curr_addr_no = 1;
	char addr_string[ADDR_LENGTH];

	struct sockaddr_storage *final_addr = (struct sockaddr_storage *)
	    malloc(sizeof(struct sockaddr_storage));
	struct addrinfo *ptr;
	int retval;

	if (addr->type == T_String) {
		snprintf(addr_string, ADDR_LENGTH, "%s%d", addr_prefix, curr_addr_no++);
		printf("Selecting ip address %s for hostname %s\n", addr_string, addr->address);
		retval = getaddrinfo(addr_string, "ntp", NULL, &ptr);
	}
	else {
		retval = getaddrinfo(addr->address, "ntp", NULL, &ptr);
	}

	if (retval == 0) {
		memcpy(final_addr, ptr->ai_addr, ptr->ai_addrlen);
		fprintf(stderr, "Successful in setting ip address of simulated server to: %s\n", stoa(final_addr));
	}
	else {
		fprintf(stderr, "ERROR!! Could not get a new address\n");
		exit(1);
	}
	freeaddrinfo(ptr);
	return final_addr;
}


server_info *
create_sim_server(
	struct address_node *addr,
	double server_offset,
	queue *script
	)
{
#ifdef SIM
	return NULL;
#else
	server_info *my_info;
	my_info = (server_info *) get_node(sizeof(server_info));

	my_info->server_time = server_offset;
	my_info->addr = get_next_address(addr);
	my_info->script = script;
	my_info->curr_script = dequeue(my_info->script);
	return my_info;
#endif /* SIM */
}

struct sim_node *
create_sim_node(
	queue *init_opts,
	queue *servers
	)
{
	struct sim_node *my_node = (struct sim_node *)
	    get_node(sizeof(struct sim_node));

	my_node->init_opts = init_opts;
	my_node->servers = servers;
	return my_node;
}


struct key_tok keyword_list[] = {
	{ "automax",		T_Automax,         NO_ARG },
	{ "broadcast",		T_Broadcast,       SINGLE_ARG },
	{ "broadcastclient",	T_Broadcastclient, NO_ARG },
	{ "broadcastdelay",	T_Broadcastdelay,  NO_ARG },
	{ "calldelay",		T_Calldelay,       NO_ARG },
	{ "disable",		T_Disable,         NO_ARG },
	{ "driftfile",		T_Driftfile,       SINGLE_ARG },
	{ "enable",		T_Enable,          NO_ARG },
	{ "end",		T_End,             NO_ARG },
	{ "filegen",		T_Filegen,         NO_ARG },
	{ "fudge",		T_Fudge,           SINGLE_ARG },
	{ "includefile",	T_Includefile,     SINGLE_ARG },
	{ "leapfile",		T_Leapfile,	   SINGLE_ARG },
	{ "logconfig",		T_Logconfig,       SINGLE_ARG },
	{ "logfile",		T_Logfile,         SINGLE_ARG },
	{ "manycastclient",	T_Manycastclient,  SINGLE_ARG },
	{ "manycastserver",	T_Manycastserver,  MULTIPLE_ARG },
	{ "multicastclient",	T_Multicastclient, MULTIPLE_ARG },
	{ "peer",		T_Peer,            SINGLE_ARG },
	{ "phone",		T_Phone,           MULTIPLE_ARG },
	{ "pidfile",		T_Pidfile,         SINGLE_ARG },
	{ "pool",		T_Pool,            SINGLE_ARG },
	{ "discard",		T_Discard,         NO_ARG },
	{ "restrict",		T_Restrict,        NO_ARG },
	{ "server",		T_Server,          SINGLE_ARG },
	{ "setvar",		T_Setvar,          NO_ARG },
	{ "statistics",		T_Statistics,      NO_ARG },
	{ "statsdir",		T_Statsdir,        SINGLE_ARG },
	{ "tick",		T_Tick,            NO_ARG },
	{ "tinker",		T_Tinker,          NO_ARG },
	{ "tos",		T_Tos,             NO_ARG },
	{ "trap",		T_Trap,            SINGLE_ARG },
	{ "default",		T_Default,         NO_ARG },

/* authentication_command */
	{ "controlkey",		T_ControlKey,      NO_ARG },
	{ "crypto",		T_Crypto,          NO_ARG },
	{ "keys",		T_Keys,            SINGLE_ARG },
	{ "keysdir",		T_Keysdir,         SINGLE_ARG },
	{ "requestkey",		T_Requestkey,      NO_ARG },
	{ "revoke",		T_Revoke,          NO_ARG },
	{ "trustedkey",		T_Trustedkey,      NO_ARG },
/* option */
	{ "autokey",		T_Autokey,         NO_ARG },
	{ "burst",	        T_Burst,           NO_ARG },
	{ "iburst",	        T_Iburst,          NO_ARG },
	{ "key",		T_Key,             NO_ARG },
	{ "maxpoll",		T_Maxpoll,         NO_ARG },
	{ "minpoll",		T_Minpoll,         NO_ARG },
	{ "mode",		T_Mode,            NO_ARG },
	{ "noselect",		T_Noselect,        NO_ARG },
	{ "preempt",		T_Preempt,         NO_ARG },
	{ "true",	        T_True,            NO_ARG },
	{ "prefer",	        T_Prefer,          NO_ARG },
	{ "ttl",	        T_Ttl,             NO_ARG },
	{ "version",		T_Version,         NO_ARG },
/* crypto_command */
	{ "host",		T_Host,            SINGLE_ARG },
	{ "ident",		T_Ident,           SINGLE_ARG },
	{ "pw",			T_Pw,              SINGLE_ARG },
	{ "randfile",		T_RandFile,        SINGLE_ARG },
	{ "sign",		T_Sign,            SINGLE_ARG },
/*** MONITORING COMMANDS ***/
/* stat */
	{ "clockstats",		T_Clockstats,      NO_ARG },
	{ "cryptostats",	T_Cryptostats,     NO_ARG },
	{ "loopstats",		T_Loopstats,       NO_ARG },
	{ "peerstats",		T_Peerstats,       NO_ARG },
	{ "rawstats",		T_Rawstats,        NO_ARG },
	{ "sysstats", 		T_Sysstats,        NO_ARG },
	{ "protostats",		T_Protostats,	   NO_ARG },
/* filegen_option */
	{ "disable",		T_Disable,         NO_ARG },
	{ "enable",		T_Enable,          NO_ARG },
	{ "file",		T_File,            SINGLE_ARG },
	{ "link",		T_Link,            NO_ARG },
	{ "nolink",		T_Nolink,          NO_ARG },
	{ "type",		T_Type,            NO_ARG },
/* filegen_type */
	{ "age",		T_Age,             NO_ARG },
	{ "day",		T_Day,             NO_ARG },
	{ "month",		T_Month,           NO_ARG },
	{ "none",		T_None,            NO_ARG },
	{ "pid",		T_Pid,             NO_ARG },
	{ "week",	        T_Week,            NO_ARG },
	{ "year",		T_Year,            NO_ARG },
/*** ORPHAN MODE COMMANDS ***/
/* tos_option */
	{ "minclock",		T_Minclock,        NO_ARG },
	{ "maxclock",		T_Maxclock,        NO_ARG },
	{ "minsane",		T_Minsane,         NO_ARG },
	{ "floor",		T_Floor,           NO_ARG },
	{ "ceiling",		T_Ceiling,         NO_ARG },
	{ "cohort",		T_Cohort,          NO_ARG },
	{ "mindist",		T_Mindist,         NO_ARG },
	{ "maxdist",		T_Maxdist,         NO_ARG },
	{ "maxhop",		T_Maxhop,          NO_ARG },
	{ "beacon",		T_Beacon,          NO_ARG },
	{ "orphan",		T_Orphan,          NO_ARG },
/* access_control_flag */
	{ "flake",		T_Flake,	   NO_ARG },
	{ "ignore",		T_Ignore,          NO_ARG },
	{ "limited",		T_Limited,         NO_ARG },
	{ "kod",		T_Kod,             NO_ARG },
	{ "lowpriotrap",	T_Lowpriotrap,     NO_ARG },
	{ "mask",		T_Mask,            NO_ARG },
	{ "nomodify",		T_Nomodify,        NO_ARG },
	{ "nopeer",		T_Nopeer,          NO_ARG },
	{ "noquery",		T_Noquery,         NO_ARG },
	{ "noserve",		T_Noserve,         NO_ARG },
	{ "notrap",		T_Notrap,          NO_ARG },
	{ "notrust",		T_Notrust,         NO_ARG },
	{ "ntpport",		T_Ntpport,         NO_ARG },
	{ "version",		T_Version,         NO_ARG },
/* discard_option */
	{ "average",		T_Average,         NO_ARG },
	{ "minimum",		T_Minimum,         NO_ARG },
	{ "monitor",		T_Monitor,         NO_ARG },
/* fudge_factor */
	{ "flag1",		T_Flag1,           NO_ARG },
	{ "flag2",		T_Flag2,           NO_ARG },
	{ "flag3",		T_Flag3,           NO_ARG },
	{ "flag4",		T_Flag4,           NO_ARG },
	{ "refid",		T_Refid,           SINGLE_ARG },
	{ "stratum",		T_Stratum,         NO_ARG },
	{ "time1",		T_Time1,           NO_ARG },
	{ "time2",		T_Time2,           NO_ARG },
/* system_option */
	{ "auth",		T_Auth,            NO_ARG },
	{ "bclient",		T_Bclient,         NO_ARG },
	{ "calibrate",		T_Calibrate,       NO_ARG },
	{ "kernel",		T_Kernel,          NO_ARG },
	{ "monitor",		T_Monitor,         NO_ARG },
	{ "ntp",		T_Ntp,             NO_ARG },
	{ "stats",		T_Stats,           NO_ARG },
/* tinker_option */
	{ "step",		T_Step,            NO_ARG },
	{ "panic",		T_Panic,           NO_ARG },
	{ "dispersion",		T_Dispersion,      NO_ARG },
	{ "stepout",		T_Stepout,         NO_ARG },
	{ "allan",		T_Allan,           NO_ARG },
	{ "huffpuff",		T_Huffpuff,        NO_ARG },
	{ "freq",		T_Freq,            NO_ARG },
/* miscellaneous_command */
	{ "port",		T_Port,            NO_ARG },
	{ "interface",		T_Interface,       SINGLE_ARG },
	{ "qos",		T_Qos,            NO_ARG },
/* simulaor commands */
	{ "simulate",		T_Simulate,        NO_ARG },
	{ "simulation_duration",T_Sim_Duration,	   NO_ARG },
	{ "beep_delay",     	T_Beep_Delay,      NO_ARG },
	{ "duration",       	T_Duration,        NO_ARG },
	{ "server_offset",  	T_Server_Offset,   NO_ARG },
	{ "freq_offset",	T_Freq_Offset,     NO_ARG },
	{ "wander",         	T_Wander,          NO_ARG },
	{ "jitter",         	T_Jitter,          NO_ARG },
	{ "prop_delay",     	T_Prop_Delay,      NO_ARG },
	{ "proc_delay",     	T_Proc_Delay,      NO_ARG },
	{ NULL, 0, 0}
};


/* FUNCTIONS FOR PERFORMING THE CONFIGURATION
 * ------------------------------------------
 */

static void
config_other_modes(void)
{

	struct sockaddr_storage addr_sock;
	struct address_node *addr_node;

	if (my_config.broadcastclient) {
		proto_config(PROTO_BROADCLIENT, my_config.broadcastclient, 0., NULL);
		my_config.broadcastclient = 0;
	}

	/* Configure the many-cast servers */
	if (!empty(my_config.manycastserver)) {
		while (!empty(my_config.manycastserver)) {
			addr_node = (struct address_node *)
			    dequeue(my_config.manycastserver);

			memset((char *)&addr_sock, 0, sizeof(addr_sock));
			addr_sock.ss_family = addr_node->type;

			if (getnetnum(addr_node->address, &addr_sock, 1, t_UNK)  == 1)
				proto_config(PROTO_MULTICAST_ADD, 0, 0., &addr_sock);

			free(addr_node->address);
			free_node(addr_node);
		}
		sys_manycastserver = 1;
	}

	/* Configure the multicast clients */
	if (!empty(my_config.multicastclient)) {
		while (!empty(my_config.multicastclient)) {
			addr_node = (struct address_node *)
			    dequeue(my_config.multicastclient);

			memset((char *)&addr_sock, 0, sizeof(addr_sock));
			addr_sock.ss_family = addr_node->type;

			if (getnetnum(addr_node->address, &addr_sock, 1, t_UNK)  == 1)
				proto_config(PROTO_MULTICAST_ADD, 0, 0., &addr_sock);


			free(addr_node->address);
			free_node(addr_node);
		}
		proto_config(PROTO_MULTICAST_ADD, 1, 0., NULL);
	}
}


static void
config_auth(void)
{
	struct attr_val *my_val;
	int *key_val;

	/* Crypto Command */
	if (my_config.auth.crypto_cmd_list) {
		while (!empty(my_config.auth.crypto_cmd_list)) {
			my_val = (struct attr_val *)
			    dequeue(my_config.auth.crypto_cmd_list);
#ifdef OPENSSL
			crypto_config(my_val->attr, my_val->value.s);
#endif /* OPENSSL */
			free(my_val->value.s);
			free_node(my_val);
		}
		destroy_queue(my_config.auth.crypto_cmd_list);
		my_config.auth.crypto_cmd_list = NULL;
	}

	/* Keysdir Command */
	if (my_config.auth.keysdir)
		keysdir = my_config.auth.keysdir;

#ifdef OPENSSL
	if (cryptosw) {
		crypto_setup();
		cryptosw = 0;
	}
#endif /* OPENSSL */

	/* Keys Command */
	if (my_config.auth.keys)
		getauthkeys(my_config.auth.keys);

	/* Control Key Command */
	if (my_config.auth.control_key != 0)
		ctl_auth_keyid = my_config.auth.control_key;

	/* Requested Key Command */
	if (my_config.auth.requested_key) {
#ifdef DEBUG
		if (debug > 3)
			printf("set info_auth_key to %08lx\n",
			       (long unsigned int) my_config.auth.requested_key);
#endif
		info_auth_keyid = (keyid_t) my_config.auth.requested_key;
	}

	/* Trusted Key Command */
	if (my_config.auth.trusted_key_list) {
		while (!empty(my_config.auth.trusted_key_list)) {
			key_val = (int *) dequeue(my_config.auth.trusted_key_list);
			authtrust(*key_val, 1);
			free_node(key_val);
		}
		destroy_queue(my_config.auth.trusted_key_list);
		my_config.auth.trusted_key_list = NULL;
	}

#ifdef OPENSSL
	/* Revoke Command */
	if (my_config.auth.revoke)
		sys_revoke = my_config.auth.revoke;
#endif /* OPENSSL */

#if !defined(VMS) && !defined(SYS_VXWORKS)
	/* find a keyid */
	if (info_auth_keyid == 0)
		req_keyid = 65535;
	else
		req_keyid = info_auth_keyid;

	/* if doesn't exist, make up one at random */
	if (!authhavekey(req_keyid)) {
		char rankey[9];
		int i, j;

		for (i = 0; i < 8; i++)
			for (j = 1; j < 100; ++j) {
				rankey[i] = (char) (ntp_random() & 0xff);
				if (rankey[i] != 0) break;
			}
		rankey[8] = 0;

		authusekey(req_keyid, KEY_TYPE_MD5, (u_char *)rankey);
		authtrust(req_keyid, 1);
		if (!authhavekey(req_keyid)) {
			msyslog(LOG_ERR, "getconfig: Couldn't generate a valid random key!");
			/* HMS: Should this be fatal? */
		}
	}

	/* save keyid so we will accept config requests with it */
	info_auth_keyid = req_keyid;
#endif /* !defined(VMS) && !defined(SYS_VXWORKS) */

}

static void
config_tos(void)
{
	struct attr_val *tos;

	while (!empty(my_config.orphan_cmds)) {
		tos = (struct attr_val *) dequeue(my_config.orphan_cmds);
		proto_config(tos->attr, 0, tos->value.d, NULL);
		free_node(tos);
	}
}

static void
config_monitor(void)
{
	char **filegen_string;
	FILEGEN *filegen;
	struct filegen_node *my_node;
	struct attr_val *my_opts;

	char *filegen_file;
	int filegen_type;
	int filegen_flag;

	/* Set the statistics directory */
	if (my_config.stats_dir) {
		stats_config(STATS_STATSDIR,my_config.stats_dir);
		free(my_config.stats_dir);
		my_config.stats_dir = NULL;
	}

	/* NOTE:
	 * Calling filegen_get is brain dead. Doing a string
	 * comparison to find the relavant filegen structure is
	 * expensive.
	 *
	 * Through the parser, we already know which filegen is
	 * being specified. Hence, we should either store a
	 * pointer to the specified structure in the syntax tree
	 * or an index into a filegen array.
	 *
	 * Need to change the filegen code to reflect the above.
	 */

	/* Turn on the specified statistics */
	while (!empty(my_config.stats_list)) {
		filegen_string = (char **) dequeue(my_config.stats_list);
		filegen = filegen_get(*filegen_string);

#ifdef DEBUG
		if (debug > 3)
			printf("enabling filegen for %s statistics \"%s%s\"\n",
			       *filegen_string, filegen->prefix, filegen->basename);
#endif
		filegen->flag |= FGEN_FLAG_ENABLED;
		free_node(filegen_string);
	}

	/* Configure the statistics with the options */
	while (!empty(my_config.filegen_opts)) {
		my_node = (struct filegen_node *) dequeue(my_config.filegen_opts);
		filegen = filegen_get(my_node->name);

		/* Initilize the filegen variables to their pre-configurtion states */
		filegen_flag = filegen->flag;
		filegen_type = filegen->type;
		filegen_file = my_node->name;

		while (!empty(my_node->options)) {
			my_opts = (struct attr_val *) dequeue(my_node->options);
			switch (my_opts->attr) {
			    case T_File:
				filegen_file = (char *) my_opts->value.p;
				break;
			    case T_Type:
				filegen_type = my_opts->value.i;
				break;
			    case T_Flag:
				switch (my_opts->value.i) {
				    case T_Link:
					filegen_flag |= FGEN_FLAG_LINK;
					break;
				    case T_Nolink:
					filegen_flag &= ~FGEN_FLAG_LINK;
					break;
				    case T_Enable:
					filegen_flag |= FGEN_FLAG_ENABLED;
					break;
				    case T_Disable:
					filegen_flag &= ~FGEN_FLAG_ENABLED;
					break;
				}
				break;
			}
			filegen_config(filegen, filegen_file, filegen_type, filegen_flag);
			free_node(my_opts);
		}
		free_node(my_node);
	}
}


static void
config_access(void)
{
	struct attr_val *my_opt;
	struct restrict_node *my_node;

	struct sockaddr_storage addr_sock;
	struct sockaddr_storage addr_mask;

	int flags;
	int mflags;

	/* Configure the discard options */
	while (!empty(my_config.discard_opts)) {
		my_opt = (struct attr_val *)
		    dequeue(my_config.discard_opts);
		switch(my_opt->attr) {
		    case T_Average:
			ntp_minpoll = my_opt->value.i;
			break;
		    case T_Minimum:
			ntp_minpkt = my_opt->value.i;
			break;
		    case T_Monitor:
			mon_age = my_opt->value.i;
			break;
		}
		free_node(my_opt);
	}

	/* Configure the restrict options */
	while (!empty(my_config.restrict_opts)) {
		my_node = (struct restrict_node *)
		    dequeue(my_config.restrict_opts);

		memset((char *)&addr_sock, 0, sizeof(addr_sock));
		/* Check if the user specified a default rule */
		if (my_node->addr) {
			/* Resolve the specified address */
			addr_sock.ss_family = my_node->addr->type;

			if (getnetnum(my_node->addr->address,
				      &addr_sock, 1,t_UNK) != 1) {

				/* Error in resolving name!!!
				 * Free the node memory and move onto the next
				 * Restrict flag
				 */
				msyslog(LOG_INFO,
					"restrict: error in resolving name: %s on line %d. Ignoring...",
					my_node->addr->address, my_node->line_no);
				destroy_restrict_node(my_node);
				continue;
			}

			SET_HOSTMASK(&addr_mask, addr_sock.ss_family);

			/* Resolve the mask */
			if (my_node->mask) {
				memset((char *)&addr_mask, 0, sizeof(addr_mask));
				addr_mask.ss_family = my_node->mask->type;
				if (getnetnum(my_node->mask->address, &addr_mask, 1, t_MSK) != 1) {
					/* Error in mask !!!
					 * Free the node memory and move onto the next
					 * Restrict flag
					 */
					msyslog(LOG_INFO,
						"restrict: error in resolving mask: %s on line %d. Ignoring...",
						my_node->mask->address, my_node->line_no);
					destroy_restrict_node(my_node);
					continue;
				}
			}
		}
		else { /* The user specified a default rule */
			addr_sock.ss_family = default_ai_family;
			ANYSOCK(&addr_mask);
		}

		/* Parse the flags */
		flags = 0;
		mflags = 0;

		while (!empty(my_node->flags)) {
			int *curr_flag = (int *) dequeue(my_node->flags);
			if (*curr_flag == RESM_NTPONLY)
				mflags |= *curr_flag;
			else
				flags |= *curr_flag;
			free_node(curr_flag);
		}

		/* Set the flags */
		hack_restrict(RESTRICT_FLAGS, &addr_sock, &addr_mask,
			      mflags, flags);
		destroy_restrict_node(my_node);
	}
}


static void
config_tinker(void)
{
	struct attr_val *tinker;

	while (!empty(my_config.tinker)) {
		tinker= (struct attr_val *) dequeue(my_config.tinker);
		loop_config(tinker->attr, tinker->value.d);
		free_node(tinker);
	}
}


static void
config_system_opts(void)
{
	int enable_flags;
	int disable_flags;

	enable_flags = get_flags_from_list(my_config.enable_opts);
	disable_flags = get_flags_from_list(my_config.disable_opts);

	if (enable_flags)
		proto_config(enable_flags, 1, 0., NULL);
	if (disable_flags)
		proto_config(disable_flags, 0, 0., NULL);
}

static void
config_logconfig(void)
{
	struct attr_val *my_logconfig;

	while(!empty(my_config.logconfig)) {
		my_logconfig = (struct attr_val *)
		    dequeue(my_config.logconfig);
		switch (my_logconfig->attr) {
		    case '+':
			ntp_syslogmask |= get_logmask(my_logconfig->value.s);
			break;
		    case '-':
			ntp_syslogmask &= ~get_logmask(my_logconfig->value.s);
			break;
		    case '=':
			ntp_syslogmask = get_logmask(my_logconfig->value.s);
			break;
		}
		free(my_logconfig->value.s);
		free_node(my_logconfig);
	}
}

static void
config_phone(void)
{
	int i = 0;
	char **s;

	while (!empty(my_config.phone)) {
		s = (char **) dequeue(my_config.phone);
		if (i < MAXPHONE)
			sys_phone[i++] = *s;
		else {
			msyslog(LOG_INFO,
				"phone: Number of phone entries exceeds %d. Ignoring phone %s...",
				MAXPHONE, *s);
			free(*s);
		}
		free_node(s);
	}
	if (i)
		sys_phone[i] = NULL;
}

static void
config_qos(void)
{
	struct attr_val *my_qosconfig;
	char *s;
	unsigned int qtos = 0;

	while(!empty(my_config.qos)) {
		my_qosconfig = (struct attr_val *)
			dequeue(my_config.qos);
		s = my_qosconfig->value.s;
#ifdef HAVE_IPTOS_SUPPORT
		if (!strcmp(s, "lowdelay"))
			qtos = CONF_QOS_LOWDELAY;
		else if (!strcmp(s, "throughput"))
			qtos = CONF_QOS_THROUGHPUT;
		else if (!strcmp(s, "reliability"))
			qtos = CONF_QOS_RELIABILITY;
		else if (!strcmp(s, "mincost"))
			qtos = CONF_QOS_MINCOST;
#ifdef IPTOS_PREC_INTERNETCONTROL
		else if (!strcmp(s, "routine") || !strcmp(s, "cs0"))
			qtos = CONF_QOS_CS0;
		else if (!strcmp(s, "priority") || !strcmp(s, "cs1"))
			qtos = CONF_QOS_CS1;
		else if (!strcmp(s, "immediate") || !strcmp(s, "cs2"))
			qtos = CONF_QOS_CS2;
		else if (!strcmp(s, "flash") || !strcmp(s, "cs3"))
			qtos = CONF_QOS_CS3; 	/* overlapping prefix on keyword */
		if (!strcmp(s, "flashoverride") || !strcmp(s, "cs4"))
			qtos = CONF_QOS_CS4;
		else if (!strcmp(s, "critical") || !strcmp(s, "cs5"))
			qtos = CONF_QOS_CS5;
		else if(!strcmp(s, "internetcontrol") || !strcmp(s, "cs6"))
			qtos = CONF_QOS_CS6;
		else if (!strcmp(s, "netcontrol") || !strcmp(s, "cs7"))
			qtos = CONF_QOS_CS7;
#endif  /* IPTOS_PREC_INTERNETCONTROL */
		if (qtos == 0)
			msyslog(LOG_INFO, "parse error, qos %s not accepted\n", s);
		else
			qos = qtos;
#endif  /* HAVE IPTOS_SUPPORT */
		/*
		 * value is set, but not being effective. Need code to
		 * change   the current connections to notice. Might
		 * also  consider logging a message about the action.
		 * XXX msyslog(LOG_INFO, "QoS %s requested by config\n", s);
		 */
		free(s);
		free_node(my_qosconfig);
	}
}

static void
config_setvar(void)
{
	struct setvar_node *my_node;

	while (!empty(my_config.setvar)) {
		my_node = (struct setvar_node *) dequeue(my_config.setvar);
		set_sys_var(my_node->data, my_node->len, my_node->def);
		free_node(my_node);
	}
}

static void
config_ttl(void)
{
	int i = 0;
	int *curr_ttl;

	while (!empty(my_config.ttl)) {
		curr_ttl = (int *) dequeue(my_config.ttl);
		if (i < MAX_TTL)
			sys_ttl[i++] = *curr_ttl;
		else
			msyslog(LOG_INFO,
				"ttl: Number of TTL entries exceeds %d. Ignoring TTL %d...",
				MAX_TTL, *curr_ttl);

		free_node(curr_ttl);
	}
	sys_ttlmax = i - 1;
}

static void
config_trap(void)
{

	struct addr_opts_node *curr_trap;
	struct attr_val *curr_opt;
	struct sockaddr_storage addr_sock;
	struct sockaddr_storage peeraddr;
	struct address_node *addr_node;
	struct interface *localaddr;
	int port_no;
	int err_flag;

	port_no = 0;
	localaddr = 0;


	while (!empty(my_config.trap)) {
		err_flag = 0;
		curr_trap = (struct addr_opts_node *) dequeue(my_config.trap);

		while (!empty(curr_trap->options)) {
			curr_opt = (struct attr_val *) dequeue(curr_trap->options);
			if (curr_opt->attr == T_Port) {
				port_no = curr_opt->value.i;
				if (port_no <= 0 || port_no > 32767) {
					msyslog(LOG_ERR, "invalid port number %d, trap ignored", port_no);
					err_flag = 1;
				}
			}
			else if (curr_opt->attr == T_Interface) {
				addr_node = (struct address_node *) curr_opt->value.p;

				/* Resolve the interface address */
				memset((char *)&addr_sock, 0, sizeof(addr_sock));
				addr_sock.ss_family = addr_node->type;

				if (getnetnum(addr_node->address,
					      &addr_sock, 1, t_UNK) != 1) {
					err_flag = 1;
					break;
				}

				localaddr = findinterface(&addr_sock);

				if (localaddr == NULL) {
					msyslog(LOG_ERR,
						"can't find interface with address %s",
						stoa(&addr_sock));
					err_flag = 1;
				}

				free(addr_node->address);
				free_node(addr_node);
			}
			free_node(curr_opt);
		}

		/* Now process the trap for the specified interface
		 * and port number
		 */
		if (!err_flag) {
			memset((char *)&peeraddr, 0, sizeof(peeraddr));
			if (getnetnum(curr_trap->addr->address, &peeraddr, 1, t_UNK) != 1) {
                err_flag = 1;
                break;
            }

			if (port_no != 0)
				((struct sockaddr_in6*)&peeraddr)->sin6_port = htons((u_short) port_no);
			else
				((struct sockaddr_in6*)&peeraddr)->sin6_port = htons(TRAPPORT);

			if (localaddr == NULL) {
				peeraddr.ss_family = default_ai_family;
				localaddr = ANY_INTERFACE_CHOOSE(&peeraddr);
			}
			else
				peeraddr.ss_family = addr_sock.ss_family;

			if (!ctlsettrap(&peeraddr, localaddr, 0,
					NTP_VERSION))
				msyslog(LOG_ERR,
					"can't set trap for %s, no resources",
					stoa(&peeraddr));
		}
		destroy_queue(curr_trap->options);
		free_node(curr_trap);
	}
}

static void
config_fudge(void)
{
	struct addr_opts_node *curr_fudge;
	struct attr_val *curr_opt;
	struct sockaddr_storage addr_sock;
	struct address_node *addr_node;
	struct refclockstat clock_stat;
	int err_flag;


	while (!empty(my_config.fudge)) {
		curr_fudge = (struct addr_opts_node *) dequeue(my_config.fudge);
		err_flag = 0;

		/* Get the reference clock address and
		 * ensure that it is sane
		 */
		addr_node = curr_fudge->addr;
		memset((char *)&addr_sock, 0, sizeof(addr_sock));
		if (getnetnum(addr_node->address, &addr_sock, 1, t_REF) != 1)
			err_flag = 1;

		if (!ISREFCLOCKADR(&addr_sock)) {
			msyslog(LOG_ERR,
				"%s is inappropriate address for the fudge command, line ignored",
				stoa(&addr_sock));
			err_flag = 1;
		}

		/* Parse all the options to the fudge command */
		memset((void *)&clock_stat, 0, sizeof clock_stat);
		while (!empty(curr_fudge->options)) {
			curr_opt = (struct attr_val *) dequeue(curr_fudge->options);

			/* The attribute field is used to store the flag.
			 * Set haveflags with it
			 */
			clock_stat.haveflags |= curr_opt->attr;
			switch (curr_opt->attr) {
			    case CLK_HAVETIME1:
				clock_stat.fudgetime1 = curr_opt->value.d;
				break;
			    case CLK_HAVETIME2:
				clock_stat.fudgetime2 = curr_opt->value.d;
				break;
			    case CLK_HAVEVAL1:
				clock_stat.fudgeval1 = curr_opt->value.i;
				break;
			    case CLK_HAVEVAL2:
				memcpy(&clock_stat.fudgeval2,
				       curr_opt->value.s,
				       min(strlen(curr_opt->value.s), 4));
				free(curr_opt->value.s);
				break;
			    case CLK_HAVEFLAG1:
				if (curr_opt->value.i)
					clock_stat.flags |= CLK_FLAG1;
				else
					clock_stat.flags &= ~CLK_FLAG1;
				break;
			    case CLK_HAVEFLAG2:
				if (curr_opt->value.i)
					clock_stat.flags |= CLK_FLAG2;
				else
					clock_stat.flags &= ~CLK_FLAG2;
				break;
			    case CLK_HAVEFLAG3:
				if (curr_opt->value.i)
					clock_stat.flags |= CLK_FLAG3;
				else
					clock_stat.flags &= ~CLK_FLAG3;
				break;
			    case CLK_HAVEFLAG4:
				if (curr_opt->value.i)
					clock_stat.flags |= CLK_FLAG4;
				else
					clock_stat.flags &= ~CLK_FLAG4;
				break;
			}

			free_node(curr_opt);
		}

#ifdef REFCLOCK
		if (!err_flag)
			refclock_control(&addr_sock, &clock_stat,
					 (struct refclockstat *)0);
#endif

		destroy_queue(curr_fudge->options);
		free_node(curr_fudge);
	}
}

static void
config_vars(void)
{
	struct attr_val *curr_var;
	FILE *new_file;

	while (!empty(my_config.vars)) {
		curr_var = (struct attr_val *) dequeue(my_config.vars);
		/* Determine which variable to set and set it */
		switch (curr_var->attr) {
		    case T_Broadcastdelay:
			proto_config(PROTO_BROADDELAY, 0, curr_var->value.d, NULL);
			break;
		    case T_Calldelay:
			proto_config(PROTO_CALLDELAY, curr_var->value.i, 0, NULL);
			break;
		    case T_Tick:
			proto_config(PROTO_ADJ, 0, curr_var->value.d, NULL);
			break;
		    case T_Driftfile:
			if (!strcmp(curr_var->value.s, "\0")) {
				stats_drift_file = 0;
				msyslog(LOG_INFO, "config: driftfile disabled\n");
			} else {
				stats_config(STATS_FREQ_FILE, curr_var->value.s);
				free(curr_var->value.s);
			}
			break;
		    case T_WanderThreshold:
			wander_threshold = curr_var->value.d;
			break;
		    case T_Leapfile:
			stats_config(STATS_LEAP_FILE, curr_var->value.s);
			free(curr_var->value.s);
			break;
		    case T_Pidfile:
			stats_config(STATS_PID_FILE, curr_var->value.s);
			free(curr_var->value.s);
			break;
		    case T_Logfile:
			new_file = fopen(curr_var->value.s, "a");
			if (new_file != NULL) {
				NLOG(NLOG_SYSINFO) /* conditional if clause for conditional syslog */
				    msyslog(LOG_NOTICE, "logging to file %s", curr_var->value.s);
				if (syslog_file != NULL &&
				    fileno(syslog_file) != fileno(new_file))
					(void)fclose(syslog_file);

				syslog_file = new_file;
				syslogit = 0;
			}
			else
				msyslog(LOG_ERR,
					"Cannot open log file %s",
					curr_var->value.s);
			free(curr_var->value.s);
			break;
#ifdef OPENSSL
		    case T_Automax:
			sys_automax = curr_var->value.i;
			break;
#endif
		}
		free_node(curr_var);
	}
}

/* Define a function to check if a resolved address is sane.
 * If yes, return 1, else return 0;
 */
static int
is_sane_resolved_address(
	struct sockaddr_storage peeraddr,
	int hmode
	)
{
	if (
#ifdef REFCLOCK
		!ISREFCLOCKADR(&peeraddr) &&
#endif
		ISBADADR(&peeraddr)) {
		msyslog(LOG_ERR,
			"attempt to configure invalid address %s",
			stoa(&peeraddr));
		return 0;
	}
	/*
	 * Shouldn't be able to specify multicast
	 * address for server/peer!
	 * and unicast address for manycastclient!
	 */
	/* Check for IPv4 */
	if (peeraddr.ss_family == AF_INET) {
		if (((hmode == T_Server) || (hmode == T_Peer) || (hmode == T_Pool)) &&
#ifdef REFCLOCK
		    !ISREFCLOCKADR(&peeraddr) &&
#endif
		    IN_CLASSD(ntohl(((struct sockaddr_in*)&peeraddr)->sin_addr.s_addr))) {
			msyslog(LOG_ERR,
				"attempt to configure invalid address %s",
				stoa(&peeraddr));
			return 0;
		}
		if ((hmode == T_Manycastclient) &&
		    !IN_CLASSD(ntohl(((struct sockaddr_in*)&peeraddr)->sin_addr.s_addr))) {
			msyslog(LOG_ERR,
				"attempt to configure invalid address %s",
				stoa(&peeraddr));
			return 0;
		}

	}
	/* Check for IPv6 */
	else if(peeraddr.ss_family == AF_INET6) {
		if (((hmode == T_Server) || (hmode == T_Peer) || (hmode == T_Pool)) &&
#ifdef REFCLOCK
		    !ISREFCLOCKADR(&peeraddr) &&
#endif
		    IN6_IS_ADDR_MULTICAST(&((struct sockaddr_in6*)&peeraddr)->sin6_addr)) {
			msyslog(LOG_ERR,
				"attempt to configure in valid address %s",
				stoa(&peeraddr));
			return 0;
		}
		if ((hmode == T_Manycastclient) &&
		    !IN6_IS_ADDR_MULTICAST(&((struct sockaddr_in6*)&peeraddr)->sin6_addr)) {
			msyslog(LOG_ERR,
				"attempt to configure in valid address %s",
				stoa(&peeraddr));
			return 0;
		}
	}

	if (peeraddr.ss_family == AF_INET6 &&
	    isc_net_probeipv6() != ISC_R_SUCCESS)
		return 0;

	/* Ok, all tests succeeded, now we can return 1 */
	return 1;
}

static int
get_correct_host_mode(
	int hmode
	)
{
	switch (hmode) {
	    case T_Server:
	    case T_Pool:
	    case T_Manycastclient:
		return MODE_CLIENT;
		break;
	    case T_Peer:
		return MODE_ACTIVE;
		break;
	    case T_Broadcast:
		return MODE_BROADCAST;
		break;
	    default:
		fprintf(stderr, "Fatal error in client_type in ntp_config.y");
		exit(1);
		break;
	}
}

static void
config_peers(void)
{
	struct addrinfo *res, *res_bak;
	struct sockaddr_storage peeraddr;
	struct peer_node *curr_peer;
	int hmode;
	int status;
	int no_needed;
	int i;

	while (!empty(my_config.peers)) {
		curr_peer = (struct peer_node *) dequeue(my_config.peers);

		/* Find the number of associations needed.
		 * If a pool coomand is specified, then sys_maxclock needed
		 * else, only one is needed
		 */
		no_needed = (curr_peer->host_mode == T_Pool) ? sys_maxclock : 1;

		/* Find the correct host-mode */
		hmode = get_correct_host_mode(curr_peer->host_mode);

		/* Attempt to resolve the address */
		memset((char *)&peeraddr, 0, sizeof(peeraddr));
		peeraddr.ss_family = curr_peer->addr->type;

		status = get_multiple_netnums(curr_peer->addr->address, &peeraddr, &res, 0, t_UNK);

		/* I don't know why getnetnum would return -1.
		 * The old code had this test, so I guess it must be
		 * useful
		 */
		if (status == -1) {
			/* Do nothing, apparantly we found an IPv6
			 * address and can't do anything about it */
		}
		/* Check if name resolution failed. If yes, store the
		 * peer information in a file for asynchronous
		 * resolution later
		 */
		else if (status != 1) {
			save_resolve(curr_peer->addr->address,
				     hmode,
				     curr_peer->peerversion,
				     curr_peer->minpoll,
				     curr_peer->maxpoll,
				     curr_peer->peerflags,
				     curr_peer->ttl,
				     curr_peer->peerkey,
				     (u_char *)"*");
		}
		/* Yippie!! Name resolution has succeeded!!!
		 * Now we can proceed to some more sanity checks on
		 * the resolved address before we start to configure
		 * the peer
		 */
		else {
			res_bak = res;

			/*
			 * Loop to configure the desired number of
			 * associations
			 */
			for (i = 0; (i < no_needed) && res; res =
			    res->ai_next) {
				++i;
				memcpy(&peeraddr, res->ai_addr,
				    res->ai_addrlen);
				if (is_sane_resolved_address(peeraddr,
				    curr_peer->host_mode))
					peer_config(&peeraddr,
				        ANY_INTERFACE_CHOOSE(&peeraddr),
					    hmode,
					    curr_peer->peerversion,
					    curr_peer->minpoll,
					    curr_peer->maxpoll,
					    curr_peer->peerflags,
					    curr_peer->ttl,
					    curr_peer->peerkey,
					    (u_char *)"*");
			}
			freeaddrinfo(res_bak);
		}

		/* Ok, everything done. Free up peer node memory */
		free(curr_peer->addr->address);
		free_node(curr_peer->addr);
		free_node(curr_peer);
	}
}

#ifdef SIM
static void
config_sim(void)
{
	int i;
	server_info *serv_info;
	struct attr_val *init_stmt;

	/* Check if a simulate block was found in the configuration code.
	 * If not, return an error and exit
	 */
	if (my_config.sim_details == NULL) {
		fprintf(stderr, "ERROR!! I couldn't find a \"simulate\" block for configuring the simulator.\n");
		fprintf(stderr, "\tCheck your configuration file.\n");
		exit(1);
	}

	/* Process the initialization statements
	 * -------------------------------------
	 */
	while(!empty(my_config.sim_details->init_opts)) {
		init_stmt = (struct attr_val *)
		    dequeue(my_config.sim_details->init_opts);
		switch(init_stmt->attr) {
		    case T_Beep_Delay:
			simulation.beep_delay = init_stmt->value.d;
			break;
		    case T_Sim_Duration:
			simulation.end_time = init_stmt->value.d;
			break;
		    default:
			yyerror("Internal Error in parser...\n"
				"Invalid init statement in simulator block");
			break;
		}
		free_node(init_stmt);
	}
	destroy_queue(my_config.sim_details->init_opts);


	/* Process the server list
	 * -----------------------
	 */
	simulation.num_of_servers = get_no_of_elements(my_config.sim_details->servers);
	simulation.servers = (server_info *) malloc(simulation.num_of_servers *
						    sizeof(server_info));

	for (i = 0;i < simulation.num_of_servers;++i) {
		serv_info = (server_info *)
		    dequeue(my_config.sim_details->servers);
		if (!serv_info) {
			yyerror("Internal Error in parser...\n"
				"Tried to initialize server list but no server returned\n");
		}
		else {
		  memcpy(&simulation.servers[i], serv_info, sizeof(server_info));
		  free_node(serv_info);
		}
	}
	destroy_queue(my_config.sim_details->servers);

	/* Free the sim_node memory and set the sim_details as NULL */
	free_node(my_config.sim_details);
	my_config.sim_details = NULL;

	/* Create server associations */
	printf("Creating server associations\n");
	create_server_associations();
	fprintf(stderr,"\tServer associations successfully created!!\n");
}
#endif /* SIM */

/* Define two different config functions. One for the daemon and the other for
 * the simulator. The simulator ignores a lot of the standard ntpd configuration
 * options
 */

static void
config_ntpd(void)
{
	config_monitor();
	config_auth();
	config_tos();
	config_access();
	config_tinker();
	config_system_opts();
	config_logconfig();
	config_phone();
	config_setvar();
	config_ttl();
	config_trap();
	config_vars();
	config_other_modes();
	config_peers();
	config_fudge();
	config_qos();
}

#ifdef SIM
static void
config_ntpdsim(void)
{
	printf("Configuring Simulator...\n");
	printf("Some ntpd-specific commands in the configuration file will be ignored.\n");

	config_tos();
	config_monitor();
	config_tinker();
	config_system_opts();
	config_logconfig();
	config_vars();
	config_sim();
}
#endif /* SIM */

void
config_remotely(void)
{
	input_from_file = 0;
#if 0
	init_syntax_tree();
#endif
	yyparse();
#ifdef DEBUG
	if (debug > 1)
		printf("Finished Parsing!!\n");
#endif

	config_ntpd();

	input_from_file = 1;
}


/* ACTUAL getconfig code */

void
getconfig(
	int argc,
	char *argv[]
	)
{
	char line[MAXLINE];

#ifndef SYS_WINNT
	config_file = CONFIG_FILE;
#else
	temp = CONFIG_FILE;
	if (!ExpandEnvironmentStrings((LPCTSTR)temp, (LPTSTR)config_file_storage, (DWORD)sizeof(config_file_storage))) {
		msyslog(LOG_ERR, "ExpandEnvironmentStrings CONFIG_FILE failed: %m\n");
		exit(1);
	}
	config_file = config_file_storage;

	temp = ALT_CONFIG_FILE;
	if (!ExpandEnvironmentStrings((LPCTSTR)temp, (LPTSTR)alt_config_file_storage, (DWORD)sizeof(alt_config_file_storage))) {
		msyslog(LOG_ERR, "ExpandEnvironmentStrings ALT_CONFIG_FILE failed: %m\n");
		exit(1);
	}
	alt_config_file = alt_config_file_storage;

#endif /* SYS_WINNT */
	res_fp = NULL;
	ntp_syslogmask = NLOG_SYNCMASK; /* set more via logconfig */

	/*
	 * install a non default variable with this daemon version
	 */
	(void) sprintf(line, "daemon_version=\"%s\"", Version);
	set_sys_var(line, strlen(line)+1, RO);

	/*
	 * Say how we're setting the time of day
	 */
	(void) sprintf(line, "settimeofday=\"%s\"", set_tod_using);
	set_sys_var(line, strlen(line)+1, RO);

	/*
	 * Initialize the loop.
	 */
	loop_config(LOOP_DRIFTINIT, 0.);

	getCmdOpts(argc, argv);

	curr_include_level = 0;
	if (
		(fp[curr_include_level] = F_OPEN(FindConfig(config_file), "r")) == NULL
#ifdef HAVE_NETINFO
		/* If there is no config_file, try NetInfo. */
		&& check_netinfo && !(config_netinfo = get_netinfo_config())
#endif /* HAVE_NETINFO */
		) {
		fprintf(stderr, "getconfig: Couldn't open <%s>\n", FindConfig(config_file));
		msyslog(LOG_INFO, "getconfig: Couldn't open <%s>", FindConfig(config_file));
#ifdef SYS_WINNT
		/* Under WinNT try alternate_config_file name, first NTP.CONF, then NTP.INI */

		if ((fp[curr_include_level] = F_OPEN(FindConfig(alt_config_file), "r")) == NULL) {

			/*
			 * Broadcast clients can sometimes run without
			 * a configuration file.
			 */

			fprintf(stderr, "getconfig: Couldn't open <%s>\n", FindConfig(alt_config_file));
			msyslog(LOG_INFO, "getconfig: Couldn't open <%s>", FindConfig(alt_config_file));
			return;
		}
#else  /* not SYS_WINNT */
		return;
#endif /* not SYS_WINNT */
	}

	/*** BULK OF THE PARSER ***/
	ip_file = fp[curr_include_level];
	key_scanner = create_keyword_scanner(keyword_list);
	init_syntax_tree();
	yyparse();
#ifdef DEBUG
	if (debug > 1)
		printf("Finished Parsing!!\n");
#endif

	/* The actual configuration done depends on whether we are configuring the
	 * simulator or the daemon. Perform a check and call the appropriate
	 * function as needed.
	 */

#ifndef SIM
	config_ntpd();
#else
	config_ntpdsim();
#endif

	while (curr_include_level != -1) {
		FCLOSE(fp[curr_include_level--]);
	}

#ifdef HAVE_NETINFO
	if (config_netinfo)
		free_netinfo_config(config_netinfo);
#endif /* HAVE_NETINFO */

	/*
	printf("getconfig: res_fp <%p> call_resolver: %d", res_fp, call_resolver);
	*/

	if (res_fp != NULL) {
		if (call_resolver) {
			/*
			 * Need name resolution
			 */
			do_resolve_internal();
		}
	}
}



/* FUNCTIONS COPIED FROM THE OLDER ntp_config.c
 * --------------------------------------------
 */


/*
 * get_pfxmatch - find value for prefixmatch
 * and update char * accordingly
 */
static unsigned long
get_pfxmatch(
	char ** s,
	struct masks *m
	)
{
	while (m->name) {
		if (strncmp(*s, m->name, strlen(m->name)) == 0) {
			*s += strlen(m->name);
			return m->mask;
		} else {
			m++;
		}
	}
	return 0;
}

/*
 * get_match - find logmask value
 */
static unsigned long
get_match(
	char *s,
	struct masks *m
	)
{
	while (m->name) {
		if (strcmp(s, m->name) == 0) {
			return m->mask;
		} else {
			m++;
		}
	}
	return 0;
}

/*
 * get_logmask - build bitmask for ntp_syslogmask
 */
static unsigned long
get_logmask(
	char *s
	)
{
	char *t;
	unsigned long offset;
	unsigned long mask;

	t = s;
	offset = get_pfxmatch(&t, logcfg_class);
	mask   = get_match(t, logcfg_item);

	if (mask)
		return mask << offset;
	else
		msyslog(LOG_ERR, "logconfig: illegal argument %s - ignored", s);

	return 0;
}


#ifdef HAVE_NETINFO

/*
 * get_netinfo_config - find the nearest NetInfo domain with an ntp
 * configuration and initialize the configuration state.
 */
static struct netinfo_config_state *
get_netinfo_config(void)
{
	ni_status status;
	void *domain;
	ni_id config_dir;
       	struct netinfo_config_state *config;

	if (ni_open(NULL, ".", &domain) != NI_OK) return NULL;

	while ((status = ni_pathsearch(domain, &config_dir, NETINFO_CONFIG_DIR)) == NI_NODIR) {
		void *next_domain;
		if (ni_open(domain, "..", &next_domain) != NI_OK) {
			ni_free(next_domain);
			break;
		}
		ni_free(domain);
		domain = next_domain;
	}
	if (status != NI_OK) {
		ni_free(domain);
		return NULL;
	}

       	config = (struct netinfo_config_state *)malloc(sizeof(struct netinfo_config_state));
       	config->domain = domain;
       	config->config_dir = config_dir;
       	config->prop_index = 0;
       	config->val_index = 0;
       	config->val_list = NULL;

	return config;
}



/*
 * free_netinfo_config - release NetInfo configuration state
 */
static void
free_netinfo_config(
	struct netinfo_config_state *config
	)
{
	ni_free(config->domain);
	free(config);
}



/*
 * gettokens_netinfo - return tokens from NetInfo
 */
static int
gettokens_netinfo (
	struct netinfo_config_state *config,
	char **tokenlist,
	int *ntokens
	)
{
	int prop_index = config->prop_index;
	int val_index = config->val_index;
	char **val_list = config->val_list;

	/*
	 * Iterate through each keyword and look for a property that matches it.
	 */
  again:
	if (!val_list) {
	       	for (; prop_index < (sizeof(keywords)/sizeof(keywords[0])); prop_index++)
	       	{
		       	ni_namelist namelist;
			struct keyword current_prop = keywords[prop_index];

			/*
			 * For each value associated in the property, we're going to return
			 * a separate line. We squirrel away the values in the config state
			 * so the next time through, we don't need to do this lookup.
			 */
		       	NI_INIT(&namelist);
	       		if (ni_lookupprop(config->domain, &config->config_dir, current_prop.text, &namelist) == NI_OK) {
				ni_index index;

				/* Found the property, but it has no values */
				if (namelist.ni_namelist_len == 0) continue;

				if (! (val_list = config->val_list = (char**)malloc(sizeof(char*) * (namelist.ni_namelist_len + 1))))
				{ msyslog(LOG_ERR, "out of memory while configuring"); break; }

				for (index = 0; index < namelist.ni_namelist_len; index++) {
					char *value = namelist.ni_namelist_val[index];

					if (! (val_list[index] = (char*)malloc(strlen(value)+1)))
					{ msyslog(LOG_ERR, "out of memory while configuring"); break; }

					strcpy(val_list[index], value);
				}
				val_list[index] = NULL;

				break;
			}
			ni_namelist_free(&namelist);
		}
		config->prop_index = prop_index;
	}

	/* No list; we're done here. */
       	if (!val_list) return CONFIG_UNKNOWN;

	/*
	 * We have a list of values for the current property.
	 * Iterate through them and return each in order.
	 */
	if (val_list[val_index])
	{
		int ntok = 1;
		int quoted = 0;
		char *tokens = val_list[val_index];

		msyslog(LOG_INFO, "%s %s", keywords[prop_index].text, val_list[val_index]);

		(const char*)tokenlist[0] = keywords[prop_index].text;
		for (ntok = 1; ntok < MAXTOKENS; ntok++) {
			tokenlist[ntok] = tokens;
			while (!ISEOL(*tokens) && (!ISSPACE(*tokens) || quoted))
				quoted ^= (*tokens++ == '"');

			if (ISEOL(*tokens)) {
				*tokens = '\0';
				break;
			} else {		/* must be space */
				*tokens++ = '\0';
				while (ISSPACE(*tokens)) tokens++;
				if (ISEOL(*tokens)) break;
			}
		}

		if (ntok == MAXTOKENS) {
			/* HMS: chomp it to lose the EOL? */
			msyslog(LOG_ERR,
				"gettokens_netinfo: too many tokens.  Ignoring: %s",
				tokens);
		} else {
			*ntokens = ntok + 1;
		}

		config->val_index++;	/* HMS: Should this be in the 'else'? */

		return keywords[prop_index].keytype;
	}

	/* We're done with the current property. */
	prop_index = ++config->prop_index;

	/* Free val_list and reset counters. */
	for (val_index = 0; val_list[val_index]; val_index++)
		free(val_list[val_index]);
       	free(val_list);	val_list = config->val_list = NULL; val_index = config->val_index = 0;

	goto again;
}

#endif /* HAVE_NETINFO */

/*
 * getnetnum - return a net number (this is crude, but careful)
 */

static int
getnetnum(
	const char *num,
	struct sockaddr_storage *addr,
	int complain,
	enum gnn_type a_type
	)
{
	int retval;
	struct addrinfo *res;

	/* Get all the addresses that resolve to this name */
	retval = get_multiple_netnums(num, addr, &res, complain, a_type);

	if (retval != 1) {
		/* Name resolution failed */
		return retval;
	}

	memcpy(addr, res->ai_addr, res->ai_addrlen);
#ifdef DEBUG
	if (debug > 1)
		printf("getnetnum given %s, got %s \n",
		       num, stoa(addr));
#endif
	freeaddrinfo(res);
	return 1;
}

static int
get_multiple_netnums(
	const char *num,
	struct sockaddr_storage *addr,
	struct addrinfo **res,
	int complain,
	enum gnn_type a_type
	)
{
	struct addrinfo hints;
	struct addrinfo *ptr;

	int retval;

	/* Get host address. Looking for UDP datagram connection */
	memset(&hints, 0, sizeof (hints));
	if (addr->ss_family == AF_INET || addr->ss_family == AF_INET6)
		hints.ai_family = addr->ss_family;
	else
		hints.ai_family = AF_UNSPEC;
	/*
	 * If we don't have an IPv6 stack, just look up IPv4 addresses
	 */
	if (isc_net_probeipv6() != ISC_R_SUCCESS)
		hints.ai_family = AF_INET;

	hints.ai_socktype = SOCK_DGRAM;
#ifdef DEBUG
	if (debug > 3)
		printf("getaddrinfo %s\n", num);
#endif
	retval = getaddrinfo(num, "ntp", &hints, &ptr);
	if (retval != 0 ||
	    (ptr->ai_family == AF_INET6 && isc_net_probeipv6() != ISC_R_SUCCESS)) {
		if (complain)
			msyslog(LOG_ERR,
				"getaddrinfo: \"%s\" invalid host address, ignored",
				num);
#ifdef DEBUG
		if (debug > 0)
			printf(
				"getaddrinfo: \"%s\" invalid host address%s.\n",
				num, (complain)
				? ", ignored"
				: "");
#endif
		if (retval == 0 &&
		    ptr->ai_family == AF_INET6 &&
		    isc_net_probeipv6() != ISC_R_SUCCESS)
		{
			return -1;
		}
		else {
			return 0;
		}
	}
	*res = ptr;

	return 1;
}



#if !defined(VMS) && !defined(SYS_WINNT)
/*
 * catchchild - receive the resolver's exit status
 */
static RETSIGTYPE
catchchild(
	int sig
	)
{
	/*
	 * We only start up one child, and if we're here
	 * it should have already exited.  Hence the following
	 * shouldn't hang.  If it does, please tell me.
	 */
#if !defined (SYS_WINNT) && !defined(SYS_VXWORKS)
	(void) wait(0);
#endif /* SYS_WINNT  && VXWORKS*/
}
#endif /* VMS */


/*
 * save_resolve - save configuration info into a file for later name resolution
 */
static void
save_resolve(
	char *name,
	int mode,
	int version,
	int minpoll,
	int maxpoll,
	u_int flags,
	int ttl,
	keyid_t keyid,
	u_char *keystr
	)
{
#ifndef SYS_VXWORKS
	if (res_fp == NULL) {
#ifndef SYS_WINNT
		(void) strcpy(res_file, RES_TEMPFILE);
#else
		/* no /tmp directory under NT */
		{
			if(!(GetTempPath((DWORD)MAX_PATH, (LPTSTR)res_file))) {
				msyslog(LOG_ERR, "cannot get pathname for temporary directory: %m");
				return;
			}
			(void) strcat(res_file, "ntpdXXXXXX");
		}
#endif /* SYS_WINNT */
#ifdef HAVE_MKSTEMP
		{
			int fd;

			res_fp = NULL;
			if ((fd = mkstemp(res_file)) != -1)
				res_fp = fdopen(fd, "r+");
		}
#else
		(void) mktemp(res_file);
		res_fp = fopen(res_file, "w");
#endif
		if (res_fp == NULL) {
			msyslog(LOG_ERR, "open failed for %s: %m", res_file);
			return;
		}
	}
#ifdef DEBUG
	if (debug) {
		printf("resolving %s\n", name);
	}
#endif

	(void)fprintf(res_fp, "%s %d %d %d %d %d %d %u %s\n", name,
		      mode, version, minpoll, maxpoll, flags, ttl, keyid, keystr);
#ifdef DEBUG
	if (debug > 1)
		printf("config: %s %d %d %d %d %x %d %u %s\n", name, mode,
		       version, minpoll, maxpoll, flags, ttl, keyid, keystr);
#endif

#else  /* SYS_VXWORKS */
	/* save resolve info to a struct */
#endif /* SYS_VXWORKS */
}


/*
 * abort_resolve - terminate the resolver stuff and delete the file
 */
static void
abort_resolve(void)
{
	/*
	 * In an ideal world we would might reread the file and
	 * log the hosts which aren't getting configured.  Since
	 * this is too much work, however, just close and delete
	 * the temp file.
	 */
	if (res_fp != NULL)
		(void) fclose(res_fp);
	res_fp = NULL;

#ifndef SYS_VXWORKS		/* we don't open the file to begin with */
#if !defined(VMS)
	(void) unlink(res_file);
#else
	(void) delete(res_file);
#endif /* VMS */
#endif /* SYS_VXWORKS */
}


/*
 * do_resolve_internal - start up the resolver function (not program)
 */
/*
 * On VMS, this routine will simply refuse to resolve anything.
 *
 * Possible implementation: keep `res_file' in memory, do async
 * name resolution via QIO, update from within completion AST.
 * I'm unlikely to find the time for doing this, though. -wjm
 */
static void
do_resolve_internal(void)
{
	int i;

	if (res_fp == NULL) {
		/* belch */
		msyslog(LOG_ERR,
			"do_resolve_internal: Fatal: res_fp == NULL");
		exit(1);
	}

	/* we are done with this now */
	(void) fclose(res_fp);
	res_fp = NULL;

#if !defined(VMS) && !defined (SYS_VXWORKS)
	req_file = res_file;	/* set up pointer to res file */
#ifndef SYS_WINNT
	(void) signal_no_reset(SIGCHLD, catchchild);

#ifndef SYS_VXWORKS
	/* the parent process will write to the pipe
	 * in order to wake up to child process
	 * which may be waiting in a select() call
	 * on the read fd */
	if (pipe(resolver_pipe_fd) < 0) {
		msyslog(LOG_ERR,
			"unable to open resolver pipe");
		exit(1);
	}

	i = fork();
	/* Shouldn't the code below be re-ordered?
	 * I.e. first check if the fork() returned an error, then
	 * check whether we're parent or child.
	 *     Martin Burnicki
	 */
	if (i == 0) {
		/*
		 * this used to close everything
		 * I don't think this is necessary
		 */
		/*
		 * To the unknown commenter above:
		 * Well, I think it's better to clean up
		 * after oneself. I have had problems with
		 * refclock-io when intres was running - things
		 * where fine again when ntpintres was gone.
		 * So some systems react erratic at least.
		 *
		 *			Frank Kardel
		 *
		 * 94-11-16:
		 * Further debugging has proven that the above is
		 * absolutely harmful. The internal resolver
		 * is still in the SIGIO process group and the lingering
		 * async io information causes it to process requests from
		 * all file decriptor causing a race between the NTP daemon
		 * and the resolver. which then eats data when it wins 8-(.
		 * It is absolutly necessary to kill any IO associations
		 * shared with the NTP daemon.
		 *
		 * We also block SIGIO (currently no ports means to
		 * disable the signal handle for IO).
		 *
		 * Thanks to wgstuken@informatik.uni-erlangen.de to notice
		 * that it is the ntp-resolver child running into trouble.
		 *
		 * THUS:
		 */

<<<<<<< HEAD
		/*
		msyslog(LOG_INFO, "do_resolve_internal: pre-closelog");
		*/
=======
		/* This is the child process who will read the pipe,
		 * so we close the write fd */
		close(resolver_pipe_fd[1]);
>>>>>>> 0b5654cd
		closelog();
		kill_asyncio(0);

		(void) signal_no_reset(SIGCHLD, SIG_DFL);

#ifdef DEBUG
		if (0)
			debug = 2;
#endif

		init_logging("ntpd_intres", 0);
		setup_logfile();
		/*
		msyslog(LOG_INFO, "do_resolve_internal: post-closelog");
		*/

		ntp_intres();

		/*
		 * If we got here, the intres code screwed up.
		 * Print something so we don't die without complaint
		 */
		msyslog(LOG_ERR, "call to ntp_intres lost");
		abort_resolve();
		exit(1);
	}
#else
	/* vxWorks spawns a thread... -casey */
	i = sp (ntp_intres);
	/*i = taskSpawn("ntp_intres",100,VX_FP_TASK,20000,ntp_intres);*/
#endif
	if (i == -1) {
		msyslog(LOG_ERR, "fork() failed, can't start ntp_intres: %m");
		(void) signal_no_reset(SIGCHLD, SIG_DFL);
		abort_resolve();
	}
	else {
		/* This is the parent process who will write to the pipe,
		 * so we close the read fd */
		close(resolver_pipe_fd[0]);
	}
#else /* SYS_WINNT */
	{
		/* NT's equivalent of fork() is _spawn(), but the start point
		 * of the new process is an executable filename rather than
		 * a function name as desired here.
		 */
		DWORD dwThreadId;
		fflush(stdout);
		ResolverEventHandle = CreateEvent(NULL, FALSE, FALSE, NULL);
		if (ResolverEventHandle == NULL) {
			msyslog(LOG_ERR, "Unable to create resolver event object, can't start ntp_intres");
			abort_resolve();
		}
		ResolverThreadHandle = CreateThread(
		    NULL,			 /* no security attributes	*/
		    0,				 /* use default stack size	*/
		    (LPTHREAD_START_ROUTINE) ntp_intres, /* thread function		*/
		    NULL,			 /* argument to thread function   */
		    0,				 /* use default creation flags	  */
		    &dwThreadId);		 /* returns the thread identifier */
		if (ResolverThreadHandle == NULL) {
			msyslog(LOG_ERR, "CreateThread() failed, can't start ntp_intres");
			CloseHandle(ResolverEventHandle);
			ResolverEventHandle = NULL;
			abort_resolve();
		}
	}
#endif /* SYS_WINNT */
#else /* VMS  VX_WORKS */
	msyslog(LOG_ERR,
		"Name resolution not implemented for VMS - use numeric addresses");
	abort_resolve();
#endif /* VMS VX_WORKS */
}<|MERGE_RESOLUTION|>--- conflicted
+++ resolved
@@ -2663,15 +2663,9 @@
 		 * THUS:
 		 */
 
-<<<<<<< HEAD
 		/*
 		msyslog(LOG_INFO, "do_resolve_internal: pre-closelog");
 		*/
-=======
-		/* This is the child process who will read the pipe,
-		 * so we close the write fd */
-		close(resolver_pipe_fd[1]);
->>>>>>> 0b5654cd
 		closelog();
 		kill_asyncio(0);
 
