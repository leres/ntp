/*
 * This software was developed by the Software and Component Technologies
 * group of Trimble Navigation, Ltd.
 *
 * Copyright (c) 1997, 1998, 1999, 2000  Trimble Navigation Ltd.
 * All rights reserved.
 *
 * Redistribution and use in source and binary forms, with or without
 * modification, are permitted provided that the following conditions
 * are met:
 * 1. Redistributions of source code must retain the above copyright
 *    notice, this list of conditions and the following disclaimer.
 * 2. Redistributions in binary form must reproduce the above copyright
 *    notice, this list of conditions and the following disclaimer in the
 *    documentation and/or other materials provided with the distribution.
 * 3. All advertising materials mentioning features or use of this software
 *    must display the following acknowledgement:
 *    This product includes software developed by Trimble Navigation, Ltd.
 * 4. The name of Trimble Navigation Ltd. may not be used to endorse or
 *    promote products derived from this software without specific prior
 *    written permission.
 *
 * THIS SOFTWARE IS PROVIDED BY TRIMBLE NAVIGATION LTD. ``AS IS'' AND
 * ANY EXPRESS OR IMPLIED WARRANTIES, INCLUDING, BUT NOT LIMITED TO, THE
 * IMPLIED WARRANTIES OF MERCHANTABILITY AND FITNESS FOR A PARTICULAR PURPOSE
 * ARE DISCLAIMED.  IN NO EVENT SHALL TRIMBLE NAVIGATION LTD. BE LIABLE
 * FOR ANY DIRECT, INDIRECT, INCIDENTAL, SPECIAL, EXEMPLARY, OR CONSEQUENTIAL
 * DAMAGES (INCLUDING, BUT NOT LIMITED TO, PROCUREMENT OF SUBSTITUTE GOODS
 * OR SERVICES; LOSS OF USE, DATA, OR PROFITS; OR BUSINESS INTERRUPTION)
 * HOWEVER CAUSED AND ON ANY THEORY OF LIABILITY, WHETHER IN CONTRACT, STRICT
 * LIABILITY, OR TORT (INCLUDING NEGLIGENCE OR OTHERWISE) ARISING IN ANY WAY
 * OUT OF THE USE OF THIS SOFTWARE, EVEN IF ADVISED OF THE POSSIBILITY OF
 * SUCH DAMAGE.
 */

/*
 * refclock_palisade - clock driver for the Trimble Palisade GPS
 * timing receiver
 *
 * For detailed information on this program, please refer to the html 
 * Refclock 29 page accompanying the NTP distribution.
 *
 * for questions / bugs / comments, contact:
 * sven_dietrich@trimble.com
 *
 * Sven-Thorsten Dietrich
 * 645 North Mary Avenue
 * Post Office Box 3642
 * Sunnyvale, CA 94088-3642
 *
 * Version 2.45; July 14, 1999
 *
 *
 *
 * 31/03/06: Added support for Thunderbolt GPS Disciplined Clock.
 *	     Contact: Fernando Pablo Hauscarriaga
 * 	     E-mail: fernandoph@iar.unlp.edu.ar
 * 	     Home page: www.iar.unlp.edu.ar/~fernandoph
 *		  Instituto Argentino de Radioastronomia
 *			    www.iar.unlp.edu.ar
 *
 * 14/01/07: Conditinal compilation for Thunderbolt support no longer needed
 *	     now we use mode 2 for decode thunderbolt packets.
 *	     Fernando P. Hauscarriaga
 *
 * 30/08/09: Added support for Trimble Acutime Gold Receiver.
 *	     Fernando P. Hauscarriaga (fernandoph@iar.unlp.edu.ar)
 */

#ifdef HAVE_CONFIG_H
# include "config.h"
#endif

#if defined(REFCLOCK) && defined(CLOCK_PALISADE)

<<<<<<< HEAD
#include <termios.h>
#ifdef HAVE_SYS_IOCTL_H
# include <sys/ioctl.h>		/* TIOCMSET here in recent Linux */
#endif

# ifdef TIOCMSET

=======
>>>>>>> 2b5ae4d3
#ifdef SYS_WINNT
extern int async_write(int, const void *, unsigned int);
#undef write
#define write(fd, data, octets)	async_write(fd, data, octets)
#endif

#include "refclock_palisade.h"
/* Table to get from month to day of the year */
const int days_of_year [12] = {
	0,  31,  59,  90, 120, 151, 181, 212, 243, 273, 304, 334
};

#ifdef DEBUG
const char * Tracking_Status[15][15] = { 
	{ "Doing Fixes\0" }, { "Good 1SV\0" }, { "Approx. 1SV\0" },
	{"Need Time\0" }, { "Need INIT\0" }, { "PDOP too High\0" },
	{ "Bad 1SV\0" }, { "0SV Usable\0" }, { "1SV Usable\0" },
	{ "2SV Usable\0" }, { "3SV Usable\0" }, { "No Integrity\0" },
	{ "Diff Corr\0" }, { "Overdet Clock\0" }, { "Invalid\0" } };
#endif

/*
 * Transfer vector
 */
struct refclock refclock_palisade = {
	palisade_start,		/* start up driver */
	palisade_shutdown,	/* shut down driver */
	palisade_poll,		/* transmit poll message */
	noentry,		/* not used  */
	noentry,		/* initialize driver (not used) */
	noentry,		/* not used */
	NOFLAGS			/* not used */
};

int day_of_year (char *dt);

/* Extract the clock type from the mode setting */
#define CLK_TYPE(x) ((int)(((x)->ttl) & 0x7F))

/* Supported clock types */
#define CLK_TRIMBLE	0	/* Trimble Palisade */
#define CLK_PRAECIS	1	/* Endrun Technologies Praecis */
#define CLK_THUNDERBOLT	2	/* Trimble Thunderbolt GPS Receiver */
#define CLK_ACUTIME     3	/* Trimble Acutime Gold */
#define CLK_ACUTIMEB    4	/* Trimble Actutime Gold Port B */

int praecis_msg;
static void praecis_parse(struct recvbuf *rbufp, struct peer *peer);

/* These routines are for sending packets to the Thunderbolt receiver
 * They are taken from Markus Prosch
 */

#ifdef PALISADE_SENDCMD_RESURRECTED
/*
 * sendcmd - Build data packet for sending
 */
static void 
sendcmd (
	struct packettx *buffer,
	int c
	)
{
	*buffer->data = DLE;
	*(buffer->data + 1) = (unsigned char)c;
	buffer->size = 2;
}
#endif	/* PALISADE_SENDCMD_RESURRECTED */

/*
 * sendsupercmd - Build super data packet for sending
 */
static void 
sendsupercmd (
	struct packettx *buffer,
	int c1,
	int c2
	)
{
	*buffer->data = DLE;
	*(buffer->data + 1) = (unsigned char)c1;
	*(buffer->data + 2) = (unsigned char)c2;
	buffer->size = 3;
}

/*
 * sendbyte -
 */
static void 
sendbyte (
	struct packettx *buffer,
	int b
	)
{
	if (b == DLE)
		*(buffer->data+buffer->size++) = DLE;
	*(buffer->data+buffer->size++) = (unsigned char)b;
}

/*
 * sendint -
 */
static void 
sendint (
	struct packettx *buffer,
	int a
	)
{
	sendbyte(buffer, (unsigned char)((a>>8) & 0xff));
	sendbyte(buffer, (unsigned char)(a & 0xff));
}

/*
 * sendetx - Send packet or super packet to the device
 */
static int 
sendetx (
	struct packettx *buffer,
	int fd
	)
{
	int result;
	
	*(buffer->data+buffer->size++) = DLE;
	*(buffer->data+buffer->size++) = ETX;
	result = write(fd, buffer->data, (unsigned long)buffer->size);
	
	if (result != -1)
		return (result);
	else
		return (-1);
}

/*
 * init_thunderbolt - Prepares Thunderbolt receiver to be used with
 *		      NTP (also taken from Markus Prosch).
 */
static void
init_thunderbolt (
	int fd
	)
{
	struct packettx tx;
	
	tx.size = 0;
	tx.data = (u_char *) malloc(100);

	/* set UTC time */
	sendsupercmd (&tx, 0x8E, 0xA2);
	sendbyte     (&tx, 0x3);
	sendetx      (&tx, fd);
	
	/* activate packets 0x8F-AB and 0x8F-AC */
	sendsupercmd (&tx, 0x8F, 0xA5);
	sendint      (&tx, 0x5);
	sendetx      (&tx, fd);

	free(tx.data);
}

/*
 * init_acutime - Prepares Acutime Receiver to be used with NTP
 */
static void
init_acutime (
	int fd
	)
{
	/* Disable all outputs, Enable Event-Polling on PortA so
	   we can ask for time packets */
	struct packettx tx;

	tx.size = 0;
	tx.data = (u_char *) malloc(100);

	sendsupercmd(&tx, 0x8E, 0xA5);
	sendbyte(&tx, 0x02);
	sendbyte(&tx, 0x00);
	sendbyte(&tx, 0x00);
	sendbyte(&tx, 0x00);
	sendetx(&tx, fd);

	free(tx.data);
}

/*
 * palisade_start - open the devices and initialize data for processing
 */
static int
palisade_start (
	int unit,
	struct peer *peer
	)
{
	struct palisade_unit *up;
	struct refclockproc *pp;
	int fd;
	char gpsdev[20];
	struct termios tio;

	snprintf(gpsdev, sizeof(gpsdev), DEVICE, unit);

	/*
	 * Open serial port. 
	 */
	fd = refclock_open(gpsdev, SPEED232, LDISC_RAW);
	if (fd <= 0) {
#ifdef DEBUG
		printf("Palisade(%d) start: open %s failed\n", unit, gpsdev);
#endif
		return 0;
	}

	msyslog(LOG_NOTICE, "Palisade(%d) fd: %d dev: %s", unit, fd,
		gpsdev);

	if (tcgetattr(fd, &tio) < 0) {
		msyslog(LOG_ERR, 
			"Palisade(%d) tcgetattr(fd, &tio): %m",unit);
#ifdef DEBUG
		printf("Palisade(%d) tcgetattr(fd, &tio)\n",unit);
#endif
		close(fd);
		return (0);
	}

	tio.c_cflag |= (PARENB|PARODD);
	tio.c_iflag &= ~ICRNL;

	/*
	 * Allocate and initialize unit structure
	 */
	up = (struct palisade_unit *) emalloc(sizeof(struct palisade_unit));

	memset((char *)up, 0, sizeof(struct palisade_unit));

	up->type = CLK_TYPE(peer);
	switch (up->type) {
	    case CLK_TRIMBLE:
		/* Normal mode, do nothing */
		break;
	    case CLK_PRAECIS:
		msyslog(LOG_NOTICE, "Palisade(%d) Praecis mode enabled\n"
			,unit);
		break;
	    case CLK_THUNDERBOLT:
		msyslog(LOG_NOTICE, "Palisade(%d) Thunderbolt mode enabled\n"
			,unit);
		tio.c_cflag = (CS8|CLOCAL|CREAD);
		break;
	    case CLK_ACUTIME:
		msyslog(LOG_NOTICE, "Palisade(%d) Acutime Gold mode enabled\n"
			,unit);
		break;
	    default:
		msyslog(LOG_NOTICE, "Palisade(%d) mode unknown\n",unit);
		break;
	}
	if (tcsetattr(fd, TCSANOW, &tio) == -1) {
		msyslog(LOG_ERR, "Palisade(%d) tcsetattr(fd, &tio): %m",unit);
#ifdef DEBUG
		printf("Palisade(%d) tcsetattr(fd, &tio)\n",unit);
#endif
		close(fd);
		free(up);
		return 0;
	}

	pp = peer->procptr;
	pp->io.clock_recv = palisade_io;
	pp->io.srcclock = (caddr_t)peer;
	pp->io.datalen = 0;
	pp->io.fd = fd;
	if (!io_addclock(&pp->io)) {
#ifdef DEBUG
		printf("Palisade(%d) io_addclock\n",unit);
#endif
		close(fd);
		pp->io.fd = -1;
		free(up);
		return (0);
	}

	/*
	 * Initialize miscellaneous variables
	 */
	pp->unitptr = (caddr_t)up;
	pp->clockdesc = DESCRIPTION;

	peer->precision = PRECISION;
	peer->sstclktype = CTL_SST_TS_UHF;
	peer->minpoll = TRMB_MINPOLL;
	peer->maxpoll = TRMB_MAXPOLL;
	memcpy((char *)&pp->refid, REFID, 4);
	
	up->leap_status = 0;
	up->unit = (short) unit;
	up->rpt_status = TSIP_PARSED_EMPTY;
	up->rpt_cnt = 0;

	if (up->type == CLK_THUNDERBOLT)
		init_thunderbolt(fd);
	if (up->type == CLK_ACUTIME)
		init_acutime(fd);

	return 1;
}


/*
 * palisade_shutdown - shut down the clock
 */
static void
palisade_shutdown (
	int unit,
	struct peer *peer
	)
{
	struct palisade_unit *up;
	struct refclockproc *pp;
	pp = peer->procptr;
	up = (struct palisade_unit *)pp->unitptr;
	if (-1 != pp->io.fd)
		io_closeclock(&pp->io);
	if (NULL != up)
		free(up);
}



/* 
 * unpack_date - get day and year from date
 */
int
day_of_year (
	char * dt
	)
{
	int day, mon, year;

	mon = dt[1];
	/* Check month is inside array bounds */
	if ((mon < 1) || (mon > 12)) 
		return -1;

	day = dt[0] + days_of_year[mon - 1];
	year = getint((u_char *) (dt + 2)); 

	if ( !(year % 4) && ((year % 100) || 
			     (!(year % 100) && !(year%400)))
	     &&(mon > 2))
		day ++; /* leap year and March or later */

	return day;
}


/* 
 * TSIP_decode - decode the TSIP data packets 
 */
int
TSIP_decode (
	struct peer *peer
	)
{
	int st;
	long   secint;
	double secs;
	double secfrac;
	unsigned short event = 0;

	struct palisade_unit *up;
	struct refclockproc *pp;

	pp = peer->procptr;
	up = (struct palisade_unit *)pp->unitptr;

	/*
	 * Check the time packet, decode its contents. 
	 * If the timecode has invalid length or is not in
	 * proper format, declare bad format and exit.
	 */

	if ((up->type != CLK_THUNDERBOLT) & (up->type != CLK_ACUTIME)){
		if ((up->rpt_buf[0] == (char) 0x41) ||
		    (up->rpt_buf[0] == (char) 0x46) ||
		    (up->rpt_buf[0] == (char) 0x54) ||
		    (up->rpt_buf[0] == (char) 0x4B) ||
		    (up->rpt_buf[0] == (char) 0x6D)) {

			/* standard time packet - GPS time and GPS week number */
#ifdef DEBUG
			printf("Palisade Port B packets detected. Connect to Port A\n");
#endif

			return 0;	
		}
	}

	/*
	 * We cast both to u_char to as 0x8f uses the sign bit on a char
	 */
	if ((u_char) up->rpt_buf[0] == (u_char) 0x8f) {
		/* 
		 * Superpackets
		 */
		event = (unsigned short) (getint((u_char *) &mb(1)) & 0xffff);
		if (!((pp->sloppyclockflag & CLK_FLAG2) || event)) 
			/* Ignore Packet */
			return 0;	   
	
		switch (mb(0) & 0xff) {
			int GPS_UTC_Offset;
			long tow;

		    case PACKET_8F0B: 

			if (up->polled <= 0)
				return 0;

			if (up->rpt_cnt != LENCODE_8F0B)  /* check length */
				break;
		
#ifdef DEBUG
			if (debug > 1) {
				int ts;
				double lat, lon, alt;
				lat = getdbl((u_char *) &mb(42)) * R2D;
				lon = getdbl((u_char *) &mb(50)) * R2D;
				alt = getdbl((u_char *) &mb(58));

				printf("TSIP_decode: unit %d: Latitude: %03.4f Longitude: %03.4f Alt: %05.2f m\n",
				       up->unit, lat,lon,alt);
				printf("TSIP_decode: unit %d: Sats:",
				       up->unit);
				for (st = 66, ts = 0; st <= 73; st++)
					if (mb(st)) {
						if (mb(st) > 0) ts++;
						printf(" %02d", mb(st));
					}
				printf(" : Tracking %d\n", ts); 
			}
#endif

			GPS_UTC_Offset = getint((u_char *) &mb(16));  
			if (GPS_UTC_Offset == 0) { /* Check UTC offset */ 
#ifdef DEBUG
				printf("TSIP_decode: UTC Offset Unknown\n");
#endif
				break;
			}

			secs = getdbl((u_char *) &mb(3));
			secint = (long) secs;
			secfrac = secs - secint; /* 0.0 <= secfrac < 1.0 */

			pp->nsec = (long) (secfrac * 1000000000); 

			secint %= 86400;    /* Only care about today */
			pp->hour = secint / 3600;
			secint %= 3600;
			pp->minute = secint / 60;
			secint %= 60;
			pp->second = secint % 60;
		
			if ((pp->day = day_of_year(&mb(11))) < 0) break;

			pp->year = getint((u_char *) &mb(13)); 

#ifdef DEBUG
			if (debug > 1)
				printf("TSIP_decode: unit %d: %02X #%d %02d:%02d:%02d.%06ld %02d/%02d/%04d UTC %02d\n",
				       up->unit, mb(0) & 0xff, event, pp->hour, pp->minute, 
				       pp->second, pp->nsec, mb(12), mb(11), pp->year, GPS_UTC_Offset);
#endif
			/* Only use this packet when no
			 * 8F-AD's are being received
			 */

			if (up->leap_status) {
				up->leap_status = 0;
				return 0;
			}

			return 2;
			break;

		    case PACKET_NTP:
			/* Palisade-NTP Packet */

			if (up->rpt_cnt != LENCODE_NTP) /* check length */
				break;
	
			up->leap_status = mb(19);

			if (up->polled  <= 0) 
				return 0;
				
			/* Check Tracking Status */
			st = mb(18);
			if (st < 0 || st > 14)
				st = 14;
			if ((st >= 2 && st <= 7) || st == 11 || st == 12) {
#ifdef DEBUG
				printf("TSIP_decode: Not Tracking Sats : %s\n",
				       *Tracking_Status[st]);
#endif
				refclock_report(peer, CEVNT_BADTIME);
				up->polled = -1;
				return 0;
				break;
			}

			if (up->leap_status & PALISADE_LEAP_PENDING) {
				if (up->leap_status & PALISADE_UTC_TIME)  
					pp->leap = LEAP_ADDSECOND;
				else
					pp->leap = LEAP_DELSECOND;
			}
			else if (up->leap_status)
				pp->leap = LEAP_NOWARNING;
		
			else {  /* UTC flag is not set:
				 * Receiver may have been reset, and lost
				 * its UTC almanac data */
				pp->leap = LEAP_NOTINSYNC;
#ifdef DEBUG
				printf("TSIP_decode: UTC Almanac unavailable: %d\n",
				       mb(19));	
#endif
				refclock_report(peer, CEVNT_BADTIME);
				up->polled = -1;
				return 0;
			}

			pp->nsec = (long) (getdbl((u_char *) &mb(3))
					   * 1000000000);

			if ((pp->day = day_of_year(&mb(14))) < 0) 
				break;
			pp->year = getint((u_char *) &mb(16)); 
			pp->hour = mb(11);
			pp->minute = mb(12);
			pp->second = mb(13);

#ifdef DEBUG
			if (debug > 1)
				printf("TSIP_decode: unit %d: %02X #%d %02d:%02d:%02d.%06ld %02d/%02d/%04d UTC %02x %s\n",
				       up->unit, mb(0) & 0xff, event, pp->hour, pp->minute, 
				       pp->second, pp->nsec, mb(15), mb(14), pp->year,
				       mb(19), *Tracking_Status[st]);
#endif
			return 1;
			break;

		    case PACKET_8FAC:   
			if (up->polled <= 0)
				return 0; 

			if (up->rpt_cnt != LENCODE_8FAC)/* check length */
				break;

#ifdef DEBUG
			if (debug > 1) {
				double lat, lon, alt;
				lat = getdbl((u_char *) &mb(36)) * R2D;
				lon = getdbl((u_char *) &mb(44)) * R2D;
				alt = getdbl((u_char *) &mb(52));

				printf("TSIP_decode: unit %d: Latitude: %03.4f Longitude: %03.4f Alt: %05.2f m\n",
				       up->unit, lat,lon,alt);
				printf("TSIP_decode: unit %d\n", up->unit);
			}
#endif
			if (getint((u_char *) &mb(10)) & 0x80) 
				pp->leap = LEAP_ADDSECOND;  /* we ASSUME addsecond */
			else 
				pp->leap = LEAP_NOWARNING;

#ifdef DEBUG
			if (debug > 1) 
				printf("TSIP_decode: unit %d: 0x%02x leap %d\n",
				       up->unit, mb(0) & 0xff, pp->leap);
			if (debug > 1) {
				printf("Receiver MODE: 0x%02X\n", (u_char)mb(1));
				if (mb(1) == 0x00)
					printf("                AUTOMATIC\n");
				if (mb(1) == 0x01)
					printf("                SINGLE SATELLITE\n");   
				if (mb(1) == 0x03)
					printf("                HORIZONTAL(2D)\n");
				if (mb(1) == 0x04)
					printf("                FULL POSITION(3D)\n");
				if (mb(1) == 0x05)
					printf("                DGPR REFERENCE\n");
				if (mb(1) == 0x06)
					printf("                CLOCK HOLD(2D)\n");
				if (mb(1) == 0x07)
					printf("                OVERDETERMINED CLOCK\n");

				printf("\n** Disciplining MODE 0x%02X:\n", (u_char)mb(2));
				if (mb(2) == 0x00)
					printf("                NORMAL\n");
				if (mb(2) == 0x01)
					printf("                POWER-UP\n");
				if (mb(2) == 0x02)
					printf("                AUTO HOLDOVER\n");
				if (mb(2) == 0x03)
					printf("                MANUAL HOLDOVER\n");
				if (mb(2) == 0x04)
					printf("                RECOVERY\n");
				if (mb(2) == 0x06)
					printf("                DISCIPLINING DISABLED\n");
			}
#endif   
			return 0;
			break;

		    case PACKET_8FAB:
			/* Thunderbolt Primary Timing Packet */

			if (up->rpt_cnt != LENCODE_8FAB) /* check length */
				break;

			if (up->polled  <= 0)
				return 0;

			GPS_UTC_Offset = getint((u_char *) &mb(7));

			if (GPS_UTC_Offset == 0){ /* Check UTC Offset */
#ifdef DEBUG
				printf("TSIP_decode: UTC Offset Unknown\n");
#endif
				break;
			}


			if ((mb(9) & 0x1d) == 0x0) {
				/* if we know the GPS time and the UTC offset,
				   we expect UTC timing information !!! */

				pp->leap = LEAP_NOTINSYNC;
				refclock_report(peer, CEVNT_BADTIME);
				up->polled = -1;
				return 0;
			}

			pp->nsec = 0;
#ifdef DEBUG		
			printf("\nTiming Flags are:\n");
			printf("Timing flag value is: 0x%X\n", mb(9));
			if ((mb(9) & 0x01) != 0)
				printf ("	Getting UTC time\n");
			else
				printf ("	Getting GPS time\n");
			if ((mb(9) & 0x02) != 0)
				printf ("	PPS is from UTC\n");
			else
				printf ("	PPS is from GPS\n");
			if ((mb(9) & 0x04) != 0)
				printf ("	Time is not Set\n");
			else
				printf ("	Time is Set\n");
			if ((mb(9) & 0x08) != 0)
				printf("	I dont have UTC info\n");
			else
				printf ("	I have UTC info\n");
			if ((mb(9) & 0x10) != 0)
				printf ("	Time is from USER\n\n");
			else
				printf ("	Time is from GPS\n\n");	
#endif		

			if ((pp->day = day_of_year(&mb(13))) < 0)
				break;
			tow = getlong((u_char *) &mb(1));
#ifdef DEBUG		
			if (debug > 1) {
				printf("pp->day: %d\n", pp->day); 
				printf("TOW: %ld\n", tow);
				printf("DAY: %d\n", mb(13));
			}
#endif
			pp->year = getint((u_char *) &mb(15));
			pp->hour = mb(12);
			pp->minute = mb(11);
			pp->second = mb(10);


#ifdef DEBUG
			if (debug > 1)
				printf("TSIP_decode: unit %d: %02X #%d %02d:%02d:%02d.%06ld %02d/%02d/%04d ",up->unit, mb(0) & 0xff, event, pp->hour, pp->minute, pp->second, pp->nsec, mb(14), mb(13), pp->year);
#endif
			return 1;
			break;

		    default:
			/* Ignore Packet */
			return 0;
		} /* switch */
	} /* if 8F packets */

	else if (up->rpt_buf[0] == (u_char)0x42) {
		printf("0x42\n");
		return 0;
	}
	else if (up->rpt_buf[0] == (u_char)0x43) {
		printf("0x43\n");
		return 0;
	}
	else if ((up->rpt_buf[0] == PACKET_41) & (up->type == CLK_THUNDERBOLT)){
		printf("Undocumented 0x41 packet on Thunderbolt\n");
		return 0;
	}
	else if ((up->rpt_buf[0] == PACKET_41A) & (up->type == CLK_ACUTIME)) {
#ifdef DEBUG
		printf("GPS TOW: %ld\n", (long)getlong((u_char *) &mb(0)));
		printf("GPS WN: %d\n", getint((u_char *) &mb(4)));
		printf("GPS UTC-GPS Offser: %ld\n", (long)getlong((u_char *) &mb(6)));
#endif
		return 0;
	}

	/* Health Status for Acutime Receiver */
	else if ((up->rpt_buf[0] == PACKET_46) & (up->type == CLK_ACUTIME)) {
#ifdef DEBUG
		if (debug > 1)
		/* Status Codes */
			switch (mb(0)) {
			    case 0x00:
				printf ("Doing Position Fixes\n");
				break;
			    case 0x01:
				printf ("Do no have GPS time yet\n");
				break;
			    case 0x03:
				printf ("PDOP is too high\n");
				break;
			    case 0x08:
				printf ("No usable satellites\n");
				break;
			    case 0x09:
				printf ("Only 1 usable satellite\n");
				break;
			    case 0x0A:
				printf ("Only 2 usable satellites\n");
				break;
			    case 0x0B:
				printf ("Only 3 usable satellites\n");
				break;
			    case 0x0C:
				printf("The Chosen satellite is unusable\n");
				break;
			}
#endif
		/* Error Codes */
		if (mb(1) != 0)	{
			
			refclock_report(peer, CEVNT_BADTIME);
			up->polled = -1;
#ifdef DEBUG
			if (debug > 1) {
				if (mb(1) && 0x01)
					printf ("Signal Processor Error, reset unit.\n");
				if (mb(1) && 0x02)
					printf ("Alignment error, channel or chip 1, reset unit.\n");
				if (mb(1) && 0x03)
					printf ("Alignment error, channel or chip 2, reset unit.\n");
				if (mb(1) && 0x04)
					printf ("Antenna feed line fault (open or short)\n");
				if (mb(1) && 0x05)
					printf ("Excessive reference frequency error, refer to packet 0x2D and packet 0x4D documentation for further information\n");
			}
#endif
		
		return 0;
		}
	}
	else if (up->rpt_buf[0] == 0x54)
		return 0;

	else if (up->rpt_buf[0] == PACKET_6D) {
#ifdef DEBUG
		int sats;

		if ((mb(0) & 0x01) && (mb(0) & 0x02))
			printf("2d Fix Dimension\n");
		if (mb(0) & 0x04)
			printf("3d Fix Dimension\n");

		if (mb(0) & 0x08)
			printf("Fix Mode is MANUAL\n");
		else
			printf("Fix Mode is AUTO\n");
	
		sats = mb(0) & 0xF0;
		sats = sats >> 4;
		printf("Tracking %d Satellites\n", sats);
#endif
		return 0;
	} /* else if not super packet */
	refclock_report(peer, CEVNT_BADREPLY);
	up->polled = -1;
#ifdef DEBUG
	printf("TSIP_decode: unit %d: bad packet %02x-%02x event %d len %d\n", 
	       up->unit, up->rpt_buf[0] & 0xff, mb(0) & 0xff, 
	       event, up->rpt_cnt);
#endif
	return 0;
}

/*
 * palisade__receive - receive data from the serial interface
 */

static void
palisade_receive (
	struct peer * peer
	)
{
	struct palisade_unit *up;
	struct refclockproc *pp;

	/*
	 * Initialize pointers and read the timecode and timestamp.
	 */
	pp = peer->procptr;
	up = (struct palisade_unit *)pp->unitptr;
		
	if (! TSIP_decode(peer)) return;
	
	if (up->polled <= 0) 
		return;   /* no poll pending, already received or timeout */

	up->polled = 0;  /* Poll reply received */
	pp->lencode = 0; /* clear time code */
#ifdef DEBUG
	if (debug) 
		printf(
			"palisade_receive: unit %d: %4d %03d %02d:%02d:%02d.%06ld\n",
			up->unit, pp->year, pp->day, pp->hour, pp->minute, 
			pp->second, pp->nsec);
#endif

	/*
	 * Process the sample
	 * Generate timecode: YYYY DoY HH:MM:SS.microsec 
	 * report and process 
	 */

	snprintf(pp->a_lastcode, sizeof(pp->a_lastcode),
		 "%4d %03d %02d:%02d:%02d.%06ld",
		 pp->year, pp->day,
		 pp->hour,pp->minute, pp->second, pp->nsec); 
	pp->lencode = 24;

	if (!refclock_process(pp)) {
		refclock_report(peer, CEVNT_BADTIME);

#ifdef DEBUG
		printf("palisade_receive: unit %d: refclock_process failed!\n",
		       up->unit);
#endif
		return;
	}

	record_clock_stats(&peer->srcadr, pp->a_lastcode); 

#ifdef DEBUG
	if (debug)
		printf("palisade_receive: unit %d: %s\n",
		       up->unit, prettydate(&pp->lastrec));
#endif
	pp->lastref = pp->lastrec;
	refclock_receive(peer);
}


/*
 * palisade_poll - called by the transmit procedure
 *
 */
static void
palisade_poll (
	int unit,
	struct peer *peer
	)
{
	struct palisade_unit *up;
	struct refclockproc *pp;
	
	pp = peer->procptr;
	up = (struct palisade_unit *)pp->unitptr;

	pp->polls++;
	if (up->polled > 0) /* last reply never arrived or error */ 
		refclock_report(peer, CEVNT_TIMEOUT);

	up->polled = 2; /* synchronous packet + 1 event */
	
#ifdef DEBUG
	if (debug)
		printf("palisade_poll: unit %d: polling %s\n", unit,
		       (pp->sloppyclockflag & CLK_FLAG2) ? 
		       "synchronous packet" : "event");
#endif 

	if (pp->sloppyclockflag & CLK_FLAG2) 
		return;  /* using synchronous packet input */

	if(up->type == CLK_PRAECIS) {
		if(write(peer->procptr->io.fd,"SPSTAT\r\n",8) < 0)
			msyslog(LOG_ERR, "Palisade(%d) write: %m:",unit);
		else {
			praecis_msg = 1;
			return;
		}
	}

	if (HW_poll(pp) < 0) 
		refclock_report(peer, CEVNT_FAULT); 
}

static void
praecis_parse (
	struct recvbuf *rbufp,
	struct peer *peer
	)
{
	static char buf[100];
	static int p = 0;
	struct refclockproc *pp;

	pp = peer->procptr;

	memcpy(buf+p,rbufp->recv_space.X_recv_buffer, rbufp->recv_length);
	p += rbufp->recv_length;

	if(buf[p-2] == '\r' && buf[p-1] == '\n') {
		buf[p-2] = '\0';
		record_clock_stats(&peer->srcadr, buf);

		p = 0;
		praecis_msg = 0;

		if (HW_poll(pp) < 0)
			refclock_report(peer, CEVNT_FAULT);

	}
}

static void
palisade_io (
	struct recvbuf *rbufp
	)
{
	/*
	 * Initialize pointers and read the timecode and timestamp.
	 */
	struct palisade_unit *up;
	struct refclockproc *pp;
	struct peer *peer;

	char * c, * d;

	peer = (struct peer *)rbufp->recv_srcclock;
	pp = peer->procptr;
	up = (struct palisade_unit *)pp->unitptr;

	if(up->type == CLK_PRAECIS) {
		if(praecis_msg) {
			praecis_parse(rbufp,peer);
			return;
		}
	}

	c = (char *) &rbufp->recv_space;
	d = c + rbufp->recv_length;
		
	while (c != d) {

		/* Build time packet */
		switch (up->rpt_status) {

		    case TSIP_PARSED_DLE_1:
			switch (*c)
			{
			    case 0:
			    case DLE:
			    case ETX:
				up->rpt_status = TSIP_PARSED_EMPTY;
				break;

			    default:
				up->rpt_status = TSIP_PARSED_DATA;
				/* save packet ID */
				up->rpt_buf[0] = *c;
				break;
			}
			break;

		    case TSIP_PARSED_DATA:
			if (*c == DLE)
				up->rpt_status = TSIP_PARSED_DLE_2;
			else 
				mb(up->rpt_cnt++) = *c;
			break;

		    case TSIP_PARSED_DLE_2:
			if (*c == DLE) {
				up->rpt_status = TSIP_PARSED_DATA;
				mb(up->rpt_cnt++) = 
				    *c;
			}
			else if (*c == ETX) 
				up->rpt_status = TSIP_PARSED_FULL;
			else 	{
				/* error: start new report packet */
				up->rpt_status = TSIP_PARSED_DLE_1;
				up->rpt_buf[0] = *c;
			}
			break;

		    case TSIP_PARSED_FULL:
		    case TSIP_PARSED_EMPTY:
		    default:
			if ( *c != DLE)
				up->rpt_status = TSIP_PARSED_EMPTY;
			else 
				up->rpt_status = TSIP_PARSED_DLE_1;
			break;
		}
		
		c++;

		if (up->rpt_status == TSIP_PARSED_DLE_1) {
			up->rpt_cnt = 0;
			if (pp->sloppyclockflag & CLK_FLAG2) 
				/* stamp it */
				get_systime(&pp->lastrec);
		}
		else if (up->rpt_status == TSIP_PARSED_EMPTY)
			up->rpt_cnt = 0;

		else if (up->rpt_cnt > BMAX) 
			up->rpt_status =TSIP_PARSED_EMPTY;

		if (up->rpt_status == TSIP_PARSED_FULL) 
			palisade_receive(peer);

	} /* while chars in buffer */
}


/*
 * Trigger the Palisade's event input, which is driven off the RTS
 *
 * Take a system time stamp to match the GPS time stamp.
 *
 */
long
HW_poll (
	struct refclockproc * pp 	/* pointer to unit structure */
	)
{	
	int x;	/* state before & after RTS set */
	struct palisade_unit *up;

	up = (struct palisade_unit *) pp->unitptr;

	/* read the current status, so we put things back right */
	if (ioctl(pp->io.fd, TIOCMGET, &x) < 0) {
#ifdef DEBUG
		if (debug)
			printf("Palisade HW_poll: unit %d: GET %s\n", up->unit, strerror(errno));
#endif
		msyslog(LOG_ERR, "Palisade(%d) HW_poll: ioctl(fd,GET): %m", 
			up->unit);
		return -1;
	}
  
	x |= TIOCM_RTS;        /* turn on RTS  */

	/* Edge trigger */
	if (up->type == CLK_ACUTIME)
		write (pp->io.fd, "", 1);
		
	if (ioctl(pp->io.fd, TIOCMSET, &x) < 0) { 
#ifdef DEBUG
		if (debug)
			printf("Palisade HW_poll: unit %d: SET \n", up->unit);
#endif
		msyslog(LOG_ERR,
			"Palisade(%d) HW_poll: ioctl(fd, SET, RTS_on): %m", 
			up->unit);
		return -1;
	}

	x &= ~TIOCM_RTS;        /* turn off RTS  */
	
	/* poll timestamp */
	get_systime(&pp->lastrec);

	if (ioctl(pp->io.fd, TIOCMSET, &x) == -1) {
#ifdef DEBUG
		if (debug)
			printf("Palisade HW_poll: unit %d: UNSET \n", up->unit);
#endif
		msyslog(LOG_ERR,
			"Palisade(%d) HW_poll: ioctl(fd, UNSET, RTS_off): %m", 
			up->unit);
		return -1;
	}

	return 0;
}

/*
 * copy/swap a big-endian palisade double into a host double
 */
static double
getdbl (
	u_char *bp
	)
{
#ifdef WORDS_BIGENDIAN
	double out;

	memcpy(&out, bp, sizeof(out));
	return out;
#else
	union {
		u_char ch[8];
		u_int32 u32[2];
	} ui;
		
	union {
		double out;
		u_int32 u32[2];
	} uo;

	memcpy(ui.ch, bp, sizeof(ui.ch));
	/* least-significant 32 bits of double from swapped bp[4] to bp[7] */
	uo.u32[0] = ntohl(ui.u32[1]);
	/* most-significant 32 bits from swapped bp[0] to bp[3] */
	uo.u32[1] = ntohl(ui.u32[0]);

	return uo.out;
#endif
}

/*
 * copy/swap a big-endian palisade short into a host short
 */
static short
getint (
	u_char *bp
	)
{
	return (short)ntohs(*(u_short *)bp);
}

/*
 * copy/swap a big-endian palisade 32-bit int into a host 32-bit int
 */
static int32
getlong(
	u_char *bp
	)
{
	return (int32)(u_int32)ntohl(*(u_int32 *)bp);
}

#else	/* REFCLOCK && CLOCK_PALISADE*/
int refclock_palisade_c_notempty;
#endif<|MERGE_RESOLUTION|>--- conflicted
+++ resolved
@@ -73,16 +73,6 @@
 
 #if defined(REFCLOCK) && defined(CLOCK_PALISADE)
 
-<<<<<<< HEAD
-#include <termios.h>
-#ifdef HAVE_SYS_IOCTL_H
-# include <sys/ioctl.h>		/* TIOCMSET here in recent Linux */
-#endif
-
-# ifdef TIOCMSET
-
-=======
->>>>>>> 2b5ae4d3
 #ifdef SYS_WINNT
 extern int async_write(int, const void *, unsigned int);
 #undef write
