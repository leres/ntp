@node ntpd Invocation
@section Invoking ntpd
@pindex ntpd
@cindex NTP daemon program
@ignore
# 
# EDIT THIS FILE WITH CAUTION  (ntpd-opts.texi)
# 
<<<<<<< HEAD
# It has been AutoGen-ed  December 16, 2010 at 07:20:27 PM by AutoGen 5.11.6pre2
=======
# It has been AutoGen-ed  December 17, 2010 at 01:50:28 AM by AutoGen 5.11.6pre3
>>>>>>> db94b950
# From the definitions    ntpd-opts.def
# and the template file   aginfo.tpl
@end ignore
This program has no explanation.



This section was generated by @strong{AutoGen},
the aginfo template and the option descriptions for the @command{ntpd} program.  It documents the ntpd usage text and option meanings.

This software is released under a specialized copyright license.

@menu
* ntpd usage::                  ntpd usage help (-?)
* ntpd authnoreq::             authnoreq option (-A)
* ntpd authreq::               authreq option (-a)
* ntpd bcastsync::             bcastsync option (-b)
* ntpd configfile::            configfile option (-c)
* ntpd debug-level::           debug-level option (-d)
* ntpd driftfile::             driftfile option (-f)
* ntpd dvar::                  dvar option
* ntpd interface::             interface option (-I)
* ntpd ipv4::                  ipv4 option (-4)
* ntpd ipv6::                  ipv6 option (-6)
* ntpd jaildir::               jaildir option (-i)
* ntpd keyfile::               keyfile option (-k)
* ntpd logfile::               logfile option (-l)
* ntpd modifymmtimer::         modifymmtimer option (-M)
* ntpd nice::                  nice option (-N)
* ntpd nofork::                nofork option (-n)
* ntpd novirtualips::          novirtualips option (-L)
* ntpd panicgate::             panicgate option (-g)
* ntpd pccfreq::               pccfreq option
* ntpd pidfile::               pidfile option (-p)
* ntpd priority::              priority option (-P)
* ntpd propagationdelay::      propagationdelay option (-r)
* ntpd quit::                  quit option (-q)
* ntpd saveconfigquit::        saveconfigquit option
* ntpd set-debug-level::       set-debug-level option (-D)
* ntpd slew::                  slew option (-x)
* ntpd statsdir::              statsdir option (-s)
* ntpd trustedkey::            trustedkey option (-t)
* ntpd updateinterval::        updateinterval option (-U)
* ntpd usepcc::                usepcc option
* ntpd user::                  user option (-u)
* ntpd var::                   var option
@end menu

@node ntpd usage
@subsection ntpd usage help (-?)
@cindex ntpd usage

This is the automatically generated usage text for ntpd:

@exampleindent 0
@example
ntpd - NTP daemon program - Ver. 4.2.6p3-RC11
USAGE:  ntpd [ -<flag> [<val>] | --<name>[@{=| @}<val>] ]...
  Flg Arg Option-Name    Description
   -4 no  ipv4           Force IPv4 DNS name resolution
                                - prohibits these options:
                                ipv6
   -6 no  ipv6           Force IPv6 DNS name resolution
                                - prohibits these options:
                                ipv4
   -a no  authreq        Require crypto authentication
                                - prohibits these options:
                                authnoreq
   -A no  authnoreq      Do not require crypto authentication
                                - prohibits these options:
                                authreq
   -b no  bcastsync      Allow us to sync to broadcast servers
   -c Str configfile     configuration file name
   -d no  debug-level    Increase output debug message level
                                - may appear multiple times
   -D Str set-debug-level Set the output debug message level
                                - may appear multiple times
   -f Str driftfile      frequency drift file name
   -g no  panicgate      Allow the first adjustment to be Big
                                - may appear multiple times
   -i --- jaildir        built without --enable-clockctl or --enable-linuxcaps
   -I Str interface      Listen on an interface name or address
                                - may appear multiple times
   -k Str keyfile        path to symmetric keys
   -l Str logfile        path to the log file
   -L no  novirtualips   Do not listen to virtual interfaces
   -n no  nofork         Do not fork
   -N no  nice           Run at high priority
   -p Str pidfile        path to the PID file
   -P Num priority       Process priority
   -q no  quit           Set the time and quit
   -r Str propagationdelay Broadcast/propagation delay
      Str saveconfigquit Save parsed configuration and quit
   -s Str statsdir       Statistics file location
   -t Str trustedkey     Trusted key number
                                - may appear multiple times
   -u --- user           built without --enable-clockctl or --enable-linuxcaps
   -U Num updateinterval interval in seconds between scans for new or dropped interfaces
      Str var            make ARG an ntp variable (RW)
                                - may appear multiple times
      Str dvar           make ARG an ntp variable (RW|DEF)
                                - may appear multiple times
   -x no  slew           Slew up to 600 seconds
      opt version        Output version information and exit
   -? no  help           Display extended usage information and exit
   -! no  more-help      Extended usage information passed thru pager

Options are specified by doubled hyphens and their name
or by a single hyphen and the flag character.

The following option preset mechanisms are supported:
 - examining environment variables named NTPD_*



please send bug reports to:  http://bugs.ntp.org, bugs@@ntp.org
@end example
@exampleindent 4

@node ntpd authnoreq
@subsection authnoreq option (-A)
@cindex ntpd-authnoreq

This is the ``do not require crypto authentication'' option.

This option has some usage constraints.  It:
@itemize @bullet
@item
must not appear in combination with any of the following options:
authreq.
@end itemize

Do not require cryptographic authentication for broadcast client,
multicast client and symmetric passive associations.
This is almost never a good idea.

@node ntpd authreq
@subsection authreq option (-a)
@cindex ntpd-authreq

This is the ``require crypto authentication'' option.

This option has some usage constraints.  It:
@itemize @bullet
@item
must not appear in combination with any of the following options:
authnoreq.
@end itemize

Require cryptographic authentication for broadcast client,
multicast client and symmetric passive associations.
This is the default.

@node ntpd bcastsync
@subsection bcastsync option (-b)
@cindex ntpd-bcastsync

This is the ``allow us to sync to broadcast servers'' option.


@node ntpd configfile
@subsection configfile option (-c)
@cindex ntpd-configfile

This is the ``configuration file name'' option.
The name and path of the configuration file,
/etc/ntp.conf
by default.

@node ntpd debug-level
@subsection debug-level option (-d)
@cindex ntpd-debug-level

This is the ``increase output debug message level'' option.

This option has some usage constraints.  It:
@itemize @bullet
@item
may appear an unlimited number of times.
@item
must be compiled in by defining @code{DEBUG} during the compilation.
@end itemize

Increase the debugging message output level.

@node ntpd driftfile
@subsection driftfile option (-f)
@cindex ntpd-driftfile

This is the ``frequency drift file name'' option.
The name and path of the frequency file,
/etc/ntp.drift
by default.
This is the same operation as the
driftfile driftfile
configuration specification in the 
/etc/ntp.conf
file.

@node ntpd dvar
@subsection dvar option
@cindex ntpd-dvar

This is the ``make arg an ntp variable (rw|def)'' option.

This option has some usage constraints.  It:
@itemize @bullet
@item
may appear an unlimited number of times.
@end itemize



@node ntpd interface
@subsection interface option (-I)
@cindex ntpd-interface

This is the ``listen on an interface name or address'' option.

This option has some usage constraints.  It:
@itemize @bullet
@item
may appear an unlimited number of times.
@end itemize

Open the network address given, or all the addresses associated with the
given interface name.  This option may appear multiple times.  This option
also implies not opening other addresses, except wildcard and localhost.
This option is deprecated. Please consider using the configuration file
interface command, which is more versatile. 

@node ntpd ipv4
@subsection ipv4 option (-4)
@cindex ntpd-ipv4

This is the ``force ipv4 dns name resolution'' option.

This option has some usage constraints.  It:
@itemize @bullet
@item
must not appear in combination with any of the following options:
ipv6.
@end itemize

Force DNS resolution of following host names on the command line
to the IPv4 namespace.

@node ntpd ipv6
@subsection ipv6 option (-6)
@cindex ntpd-ipv6

This is the ``force ipv6 dns name resolution'' option.

This option has some usage constraints.  It:
@itemize @bullet
@item
must not appear in combination with any of the following options:
ipv4.
@end itemize

Force DNS resolution of following host names on the command line
to the IPv6 namespace.

@node ntpd jaildir
@subsection jaildir option (-i)
@cindex ntpd-jaildir

This is the ``jail directory'' option.

This option has some usage constraints.  It:
@itemize @bullet
@item
must be compiled in by defining @code{HAVE_DROPROOT} during the compilation.
@end itemize

Chroot the server to the directory
jaildir
.
This option also implies that the server attempts to drop root privileges at startup.
You may need to also specify a
-u
option.
This option is only available if the OS supports adjusting the clock
without full root privileges.
This option is supported under NetBSD (configure with
--enable-clockctl
) and Linux (configure with
--enable-linuxcaps
).

@node ntpd keyfile
@subsection keyfile option (-k)
@cindex ntpd-keyfile

This is the ``path to symmetric keys'' option.
Specify the name and path of the symmetric key file.
/etc/ntp.keys
is the default.
This is the same operation as the
keys keyfile
configuration file directive.

@node ntpd logfile
@subsection logfile option (-l)
@cindex ntpd-logfile

This is the ``path to the log file'' option.
Specify the name and path of the log file.
The default is the system log file.
This is the same operation as the
logfile logfile
configuration file directive.

@node ntpd modifymmtimer
@subsection modifymmtimer option (-M)
@cindex ntpd-modifymmtimer

This is the ``modify multimedia timer (windows only)'' option.

This option has some usage constraints.  It:
@itemize @bullet
@item
must be compiled in by defining @code{SYS_WINNT} during the compilation.
@end itemize

Set the Windows Multimedia Timer to highest resolution.  This
ensures the resolution does not change while ntpd is running,
avoiding timekeeping glitches associated with changes.

@node ntpd nice
@subsection nice option (-N)
@cindex ntpd-nice

This is the ``run at high priority'' option.
To the extent permitted by the operating system, run
ntpd
at the highest priority.

@node ntpd nofork
@subsection nofork option (-n)
@cindex ntpd-nofork

This is the ``do not fork'' option.


@node ntpd novirtualips
@subsection novirtualips option (-L)
@cindex ntpd-novirtualips

This is the ``do not listen to virtual interfaces'' option.
Do not listen to virtual interfaces, defined as those with
names containing a colon.  This option is deprecated.  Please
consider using the configuration file interface command, which
is more versatile.

@node ntpd panicgate
@subsection panicgate option (-g)
@cindex ntpd-panicgate

This is the ``allow the first adjustment to be big'' option.

This option has some usage constraints.  It:
@itemize @bullet
@item
may appear an unlimited number of times.
@end itemize

Normally,
ntpd
exits with a message to the system log if the offset exceeds the panic threshold, which is 1000 s by default. This option allows the time to be set to any value without restriction; however, this can happen only once. If the threshold is exceeded after that,
ntpd
will exit with a message to the system log. This option can be used with the
-q
and
-x
options.
See the
tinker
configuration file directive for other options.

@node ntpd pccfreq
@subsection pccfreq option
@cindex ntpd-pccfreq

This is the ``force cpu cycle counter use (windows only)'' option.

This option has some usage constraints.  It:
@itemize @bullet
@item
must be compiled in by defining @code{SYS_WINNT} during the compilation.
@end itemize

Force substitution the CPU counter for QueryPerformanceCounter.
The CPU counter (RDTSC on x86) is used unconditionally with the
given frequency (in Hz).

@node ntpd pidfile
@subsection pidfile option (-p)
@cindex ntpd-pidfile

This is the ``path to the pid file'' option.
Specify the name and path of the file used to record
ntpd's
process ID.
This is the same operation as the
pidfile pidfile
configuration file directive.

@node ntpd priority
@subsection priority option (-P)
@cindex ntpd-priority

This is the ``process priority'' option.
To the extent permitted by the operating system, run
ntpd
at the specified
sched_setscheduler(SCHED_FIFO)
priority.

@node ntpd propagationdelay
@subsection propagationdelay option (-r)
@cindex ntpd-propagationdelay

This is the ``broadcast/propagation delay'' option.
Specify the default propagation delay from the broadcast/multicast server to this client. This is necessary only if the delay cannot be computed automatically by the protocol.

@node ntpd quit
@subsection quit option (-q)
@cindex ntpd-quit

This is the ``set the time and quit'' option.
ntpd
will exit just after the first time the clock is set. This behavior mimics that of the
ntpdate
program, which is to be retired.
The
-g
and
-x
options can be used with this option.
Note: The kernel time discipline is disabled with this option.

@node ntpd saveconfigquit
@subsection saveconfigquit option
@cindex ntpd-saveconfigquit

This is the ``save parsed configuration and quit'' option.

This option has some usage constraints.  It:
@itemize @bullet
@item
must be compiled in by defining @code{SAVECONFIG} during the compilation.
@end itemize

Cause ntpd to parse its startup configuration file and save an
equivalent to the given filename and exit.  This option was
designed for automated testing.

@node ntpd set-debug-level
@subsection set-debug-level option (-D)
@cindex ntpd-set-debug-level

This is the ``set the output debug message level'' option.

This option has some usage constraints.  It:
@itemize @bullet
@item
may appear an unlimited number of times.
@item
must be compiled in by defining @code{DEBUG} during the compilation.
@end itemize

Set the output debugging level.  Can be supplied multiple times,
but each overrides the previous value(s).

@node ntpd slew
@subsection slew option (-x)
@cindex ntpd-slew

This is the ``slew up to 600 seconds'' option.
Normally, the time is slewed if the offset is less than the step threshold, which is 128 ms by default, and stepped if above the threshold.
This option sets the threshold to 600 s, which is well within the accuracy window to set the clock manually.
Note: Since the slew rate of typical Unix kernels is limited to 0.5 ms/s, each second of adjustment requires an amortization interval of 2000 s.
Thus, an adjustment as much as 600 s will take almost 14 days to complete.
This option can be used with the
-g
and
-q
options.
See the
tinker
configuration file directive for other options.
Note: The kernel time discipline is disabled with this option.

@node ntpd statsdir
@subsection statsdir option (-s)
@cindex ntpd-statsdir

This is the ``statistics file location'' option.
Specify the directory path for files created by the statistics facility.
This is the same operation as the
statsdir statsdir
configuration file directive.

@node ntpd trustedkey
@subsection trustedkey option (-t)
@cindex ntpd-trustedkey

This is the ``trusted key number'' option.

This option has some usage constraints.  It:
@itemize @bullet
@item
may appear an unlimited number of times.
@end itemize

Add a key number to the trusted key list.

@node ntpd updateinterval
@subsection updateinterval option (-U)
@cindex ntpd-updateinterval

This is the ``interval in seconds between scans for new or dropped interfaces'' option.
Give the time in seconds between two scans for new or dropped interfaces.
For systems with routing socket support the scans will be performed shortly after the interface change
has been detected by the system.
Use 0 to disable scanning. 60 seconds is the minimum time between scans.

@node ntpd usepcc
@subsection usepcc option
@cindex ntpd-usepcc

This is the ``use cpu cycle counter (windows only)'' option.

This option has some usage constraints.  It:
@itemize @bullet
@item
must be compiled in by defining @code{SYS_WINNT} during the compilation.
@end itemize

Attempt to substitute the CPU counter for QueryPerformanceCounter.
The CPU counter and QueryPerformanceCounter are compared, and if
they have the same frequency, the CPU counter (RDTSC on x86) is
used directly, saving the overhead of a system call.

@node ntpd user
@subsection user option (-u)
@cindex ntpd-user

This is the ``run as userid (or userid:groupid)'' option.

This option has some usage constraints.  It:
@itemize @bullet
@item
must be compiled in by defining @code{HAVE_DROPROOT} during the compilation.
@end itemize

Specify a user, and optionally a group, to switch to.
This option is only available if the OS supports adjusting the clock
without full root privileges.
This option is supported under NetBSD (configure with
--enable-clockctl
) and Linux (configure with
--enable-linuxcaps
).

@node ntpd var
@subsection var option
@cindex ntpd-var

This is the ``make arg an ntp variable (rw)'' option.

This option has some usage constraints.  It:
@itemize @bullet
@item
may appear an unlimited number of times.
@end itemize<|MERGE_RESOLUTION|>--- conflicted
+++ resolved
@@ -6,11 +6,7 @@
 # 
 # EDIT THIS FILE WITH CAUTION  (ntpd-opts.texi)
 # 
-<<<<<<< HEAD
-# It has been AutoGen-ed  December 16, 2010 at 07:20:27 PM by AutoGen 5.11.6pre2
-=======
 # It has been AutoGen-ed  December 17, 2010 at 01:50:28 AM by AutoGen 5.11.6pre3
->>>>>>> db94b950
 # From the definitions    ntpd-opts.def
 # and the template file   aginfo.tpl
 @end ignore
@@ -67,66 +63,7 @@
 
 @exampleindent 0
 @example
-ntpd - NTP daemon program - Ver. 4.2.6p3-RC11
-USAGE:  ntpd [ -<flag> [<val>] | --<name>[@{=| @}<val>] ]...
-  Flg Arg Option-Name    Description
-   -4 no  ipv4           Force IPv4 DNS name resolution
-                                - prohibits these options:
-                                ipv6
-   -6 no  ipv6           Force IPv6 DNS name resolution
-                                - prohibits these options:
-                                ipv4
-   -a no  authreq        Require crypto authentication
-                                - prohibits these options:
-                                authnoreq
-   -A no  authnoreq      Do not require crypto authentication
-                                - prohibits these options:
-                                authreq
-   -b no  bcastsync      Allow us to sync to broadcast servers
-   -c Str configfile     configuration file name
-   -d no  debug-level    Increase output debug message level
-                                - may appear multiple times
-   -D Str set-debug-level Set the output debug message level
-                                - may appear multiple times
-   -f Str driftfile      frequency drift file name
-   -g no  panicgate      Allow the first adjustment to be Big
-                                - may appear multiple times
-   -i --- jaildir        built without --enable-clockctl or --enable-linuxcaps
-   -I Str interface      Listen on an interface name or address
-                                - may appear multiple times
-   -k Str keyfile        path to symmetric keys
-   -l Str logfile        path to the log file
-   -L no  novirtualips   Do not listen to virtual interfaces
-   -n no  nofork         Do not fork
-   -N no  nice           Run at high priority
-   -p Str pidfile        path to the PID file
-   -P Num priority       Process priority
-   -q no  quit           Set the time and quit
-   -r Str propagationdelay Broadcast/propagation delay
-      Str saveconfigquit Save parsed configuration and quit
-   -s Str statsdir       Statistics file location
-   -t Str trustedkey     Trusted key number
-                                - may appear multiple times
-   -u --- user           built without --enable-clockctl or --enable-linuxcaps
-   -U Num updateinterval interval in seconds between scans for new or dropped interfaces
-      Str var            make ARG an ntp variable (RW)
-                                - may appear multiple times
-      Str dvar           make ARG an ntp variable (RW|DEF)
-                                - may appear multiple times
-   -x no  slew           Slew up to 600 seconds
-      opt version        Output version information and exit
-   -? no  help           Display extended usage information and exit
-   -! no  more-help      Extended usage information passed thru pager
-
-Options are specified by doubled hyphens and their name
-or by a single hyphen and the flag character.
-
-The following option preset mechanisms are supported:
- - examining environment variables named NTPD_*
-
-
-
-please send bug reports to:  http://bugs.ntp.org, bugs@@ntp.org
+ntpd is unavailable - no --help
 @end example
 @exampleindent 4
 
