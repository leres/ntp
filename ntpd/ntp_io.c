--- conflicted
+++ resolved
@@ -698,14 +698,15 @@
 	 * create pseudo-interface with wildcard IPv6 address
 	 */
 	if (isc_net_probeipv6() == ISC_R_SUCCESS) {
-<<<<<<< HEAD
 	        struct interface *interface = new_interface(NULL);
 
 		interface->family = AF_INET6;
 		interface->sin.ss_family = AF_INET6;
 		((struct sockaddr_in6*)&interface->sin)->sin6_addr = in6addr_any;
  		((struct sockaddr_in6*)&interface->sin)->sin6_port = port;
+# ifdef ISC_PLATFORM_HAVESCOPEID
  		((struct sockaddr_in6*)&interface->sin)->sin6_scope_id = 0;
+# endif
 		(void) strncpy(interface->name, "wildcard", sizeof(interface->name));
 		interface->mask.ss_family = AF_INET6;
 		memset(&((struct sockaddr_in6*)&interface->mask)->sin6_addr.s6_addr, 0xff, sizeof(struct in6_addr));
@@ -720,31 +721,6 @@
 		add_interface(interface);
 	}
 #endif
-=======
-		inter_list[idx].family = AF_INET6;
-		inter_list[idx].sin.ss_family = AF_INET6;
-		((struct sockaddr_in6*)&inter_list[idx].sin)->sin6_addr = in6addr_any;
-		((struct sockaddr_in6*)&inter_list[idx].sin)->sin6_port = port;
-# ifdef ISC_PLATFORM_HAVESCOPEID
-		((struct sockaddr_in6*)&inter_list[idx].sin)->sin6_scope_id = 0;
-# endif
-		(void) strncpy(inter_list[idx].name, "wildcard", sizeof(inter_list[idx].name));
-		inter_list[idx].mask.ss_family = AF_INET6;
-		memset(&((struct sockaddr_in6*)&inter_list[idx].mask)->sin6_addr.s6_addr, 0xff, sizeof(struct in6_addr));
-		inter_list[idx].bfd = INVALID_SOCKET;
-		inter_list[idx].num_mcast = 0;
-		inter_list[idx].received = 0;
-		inter_list[idx].sent = 0;
-		inter_list[idx].notsent = 0;
-		inter_list[idx].flags = INT_UP;
-		inter_list[idx].ignore_packets = ISC_TRUE;
-		any6_interface = &inter_list[idx];
-		wildipv6 = idx;
-		idx++;
-	}
-#endif
-	return (idx);
->>>>>>> 8c13360c
 }
 
 
@@ -1682,25 +1658,15 @@
 #ifdef ISC_PLATFORM_HAVESCOPEID
 		((struct sockaddr_in6*)&interface->sin)->sin6_scope_id = ((struct sockaddr_in6*)&addr)->sin6_scope_id;
 #endif
-<<<<<<< HEAD
 		memset(&((struct sockaddr_in6*)&interface->mask)->sin6_addr.s6_addr, 0xff, sizeof(struct in6_addr));
-=======
-		i = findlocalcastinterface(&addr, INT_MULTICAST);
+#endif
+		iface = findlocalcastinterface(&addr, INT_MULTICAST);
 # ifdef ISC_PLATFORM_HAVESCOPEID
-		if (i >= 0)
-			lscope = ((struct sockaddr_in6*)&inter_list[i].sin)->sin6_scope_id;
-# endif
-#ifdef DEBUG
-	if (debug > 1)
-		printf("Found interface index %d, scope: %d for address %s\n",
-			i, lscope, stoa(&addr));
->>>>>>> 8c13360c
-#endif
-		iface = findlocalcastinterface(&addr, INT_MULTICAST);
 		if (iface) {
 			lscope = ((struct sockaddr_in6*)&iface->sin)->sin6_scope_id;
-			DPRINTF(1, ("Found interface #%d %s, scope: %d for address %s\n", iface->ifnum, iface->name, lscope, stoa(&addr)));
-		}
+		}
+# endif
+		DPRINTF(1, ("Found interface #%d %s, scope: %d for address %s\n", iface->ifnum, iface->name, lscope, stoa(&addr)));
 		break;
 	}
 		
