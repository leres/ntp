/*
 * ntp_io.c - input/output routines for ntpd.	The socket-opening code
 *		   was shamelessly stolen from ntpd.
 */

#ifdef HAVE_CONFIG_H
# include <config.h>
#endif

#include "ntp_machine.h"
#include "ntpd.h"
#include "ntp_io.h"
#include "iosignal.h"
#include "ntp_refclock.h"
#include "ntp_stdlib.h"
#include "ntp_request.h"
#include "ntp.h"
#include "ntp_unixtime.h"
#include "ntp_assert.h"

/* Don't include ISC's version of IPv6 variables and structures */
#define ISC_IPV6_H 1
#include <isc/interfaceiter.h>
#include <isc/list.h>
#include <isc/netaddr.h>
#include <isc/result.h>
#include <isc/sockaddr.h>

#ifdef SIM
#include "ntpsim.h"
#endif

#include <stdio.h>
#include <signal.h>
#ifdef HAVE_SYS_PARAM_H
# include <sys/param.h>
#endif /* HAVE_SYS_PARAM_H */
#ifdef HAVE_SYS_IOCTL_H
# include <sys/ioctl.h>
#endif
#ifdef HAVE_SYS_SOCKIO_H	/* UXPV: SIOC* #defines (Frank Vance <fvance@waii.com>) */
# include <sys/sockio.h>
#endif
#ifdef HAVE_SYS_UIO_H
# include <sys/uio.h>
#endif

/*
 * setsockopt does not always have the same arg declaration
 * across all platforms. If it's not defined we make it empty
 */

#ifndef SETSOCKOPT_ARG_CAST
#define SETSOCKOPT_ARG_CAST
#endif

/* 
 * Set up some macros to look for IPv6 and IPv6 multicast
 */

#if defined(ISC_PLATFORM_HAVEIPV6) && defined(WANT_IPV6)

#define INCLUDE_IPV6_SUPPORT

#if defined(INCLUDE_IPV6_SUPPORT) && defined(IPV6_JOIN_GROUP) && defined(IPV6_LEAVE_GROUP)
#define INCLUDE_IPV6_MULTICAST_SUPPORT

#endif	/* IPV6 Multicast Support */
#endif  /* IPv6 Support */

extern int listen_to_virtual_ips;
int interface_optioncount = 0;
/*
 * interface names to listen on
 */
typedef struct specific_interface specific_interface_t;
struct specific_interface {
	const char *name;
	ISC_LINK(specific_interface_t) link;
};

ISC_LIST(specific_interface_t) specific_interface_list;
/*
 * limit addresses to use
 */
typedef struct limit_address limit_address_t;
struct limit_address {
	const isc_netaddr_t *addr;
	ISC_LINK(limit_address_t) link;
};

ISC_LIST(limit_address_t) limit_address_list;


#if defined(SO_TIMESTAMP) && defined(SCM_TIMESTAMP)
#if defined(CMSG_FIRSTHDR)
#define HAVE_TIMESTAMP
#define USE_TIMESTAMP_CMSG
#ifndef TIMESTAMP_CTLMSGBUF_SIZE
#define TIMESTAMP_CTLMSGBUF_SIZE 1536 /* moderate default */
#endif
#else
/* fill in for old/other timestamp interfaces */
#endif
#endif

#if defined(SYS_WINNT)
#include <transmitbuff.h>
#include <isc/win32os.h>
/*
 * Define this macro to control the behavior of connection
 * resets on UDP sockets.  See Microsoft KnowledgeBase Article Q263823
 * for details.
 * NOTE: This requires that Windows 2000 systems install Service Pack 2
 * or later.
 */
#ifndef SIO_UDP_CONNRESET 
#define SIO_UDP_CONNRESET _WSAIOW(IOC_VENDOR,12) 
#endif

/*
 * Windows C runtime ioctl() can't deal properly with sockets, 
 * map to ioctlsocket for this source file.
 */
#define ioctl(fd, opt, val)  ioctlsocket((fd), (opt), (u_long *)(val))
#endif  /* SYS_WINNT */

/*
 * We do asynchronous input using the SIGIO facility.  A number of
 * recvbuf buffers are preallocated for input.	In the signal
 * handler we poll to see which sockets are ready and read the
 * packets from them into the recvbuf's along with a time stamp and
 * an indication of the source host and the interface it was received
 * through.  This allows us to get as accurate receive time stamps
 * as possible independent of other processing going on.
 *
 * We watch the number of recvbufs available to the signal handler
 * and allocate more when this number drops below the low water
 * mark.  If the signal handler should run out of buffers in the
 * interim it will drop incoming frames, the idea being that it is
 * better to drop a packet than to be inaccurate.
 */


/*
 * Other statistics of possible interest
 */
volatile u_long packets_dropped;	/* total number of packets dropped on reception */
volatile u_long packets_ignored;	/* packets received on wild card interface */
volatile u_long packets_received;	/* total number of packets received */
u_long packets_sent;	/* total number of packets sent */
u_long packets_notsent; /* total number of packets which couldn't be sent */

volatile u_long handler_calls;	/* number of calls to interrupt handler */
volatile u_long handler_pkts;	/* number of pkts received by handler */
u_long io_timereset;		/* time counters were reset */

/*
 * Interface stuff
 */
struct interface *any_interface;	/* default ipv4 interface */
struct interface *any6_interface;	/* default ipv6 interface */
struct interface *loopback_interface;	/* loopback ipv4 interface */

isc_boolean_t	broadcast_client_enabled = ISC_FALSE;	/* is broadcast client enabled */
int ninterfaces;			/* Total number of interfaces */

volatile int disable_dynamic_updates;   /* when set to != 0 dynamic updates won't happen */

#ifdef REFCLOCK
/*
 * Refclock stuff.	We keep a chain of structures with data concerning
 * the guys we are doing I/O for.
 */
static	struct refclockio *refio;
#endif /* REFCLOCK */

#if defined(HAVE_IPTOS_SUPPORT)
/* set IP_TOS to minimize packet delay */
# if defined(IPTOS_PREC_INTERNETCONTROL)
	unsigned int qos = IPTOS_PREC_INTERNETCONTROL;
# else
	 unsigned int qos = IPTOS_LOWDELAY;
# endif
#endif

/*
 * Define what the possible "soft" errors can be.  These are non-fatal returns
 * of various network related functions, like recv() and so on.
 *
 * For some reason, BSDI (and perhaps others) will sometimes return <0
 * from recv() but will have errno==0.  This is broken, but we have to
 * work around it here.
 */
#define SOFT_ERROR(e)	((e) == EAGAIN || \
			 (e) == EWOULDBLOCK || \
			 (e) == EINTR || \
			 (e) == 0)

/*
 * File descriptor masks etc. for call to select
 * Not needed for I/O Completion Ports
 */
fd_set activefds;
int maxactivefd;
/*
 * bit alternating value to detect verified interfaces during an update cycle
 */
static  u_char          sys_interphase = 0;

static  struct interface *new_interface (struct interface *);
static  void add_interface (struct interface *);
static  int update_interfaces (u_short, interface_receiver_t, void *);
static  void remove_interface (struct interface *);
static  struct interface *create_interface (u_short, struct interface *);

static int	move_fd		(SOCKET);

/*
 * Multicast functions
 */
static	isc_boolean_t	addr_ismulticast	 (struct sockaddr_storage *);
/*
 * Not all platforms support multicast
 */
#ifdef MCAST
static	isc_boolean_t	socket_multicast_enable	 (struct interface *, int, struct sockaddr_storage *);
static	isc_boolean_t	socket_multicast_disable (struct interface *, struct sockaddr_storage *);
#endif

#ifdef DEBUG
static void print_interface	(struct interface *, char *, char *);
#define DPRINT_INTERFACE(_LVL_, _ARGS_) do { if (debug >= (_LVL_)) { print_interface _ARGS_; } } while (0)
#else
#define DPRINT_INTERFACE(_LVL_, _ARGS_) do {} while (0)
#endif

typedef struct vsock vsock_t;
enum desc_type { FD_TYPE_SOCKET, FD_TYPE_FILE };

struct vsock {
	SOCKET				fd;
	enum desc_type                  type;
	ISC_LINK(vsock_t)		link;
};

#if !defined(HAVE_IO_COMPLETION_PORT) && defined(HAS_ROUTING_SOCKET)
/*
 * async notification processing (e. g. routing sockets)
 */
/*
 * support for receiving data on fd that is not a refclock or a socket
 * like e. g. routing sockets
 */
struct asyncio_reader {
	SOCKET fd;		                    /* fd to be read */
	void  *data;		                    /* possibly local data */
	void (*receiver)(struct asyncio_reader *);  /* input handler */
	ISC_LINK(struct asyncio_reader) link;       /* the list this is being kept in */
};

ISC_LIST(struct asyncio_reader) asyncio_reader_list;

static void delete_asyncio_reader (struct asyncio_reader *);
static struct asyncio_reader *new_asyncio_reader (void);
static void add_asyncio_reader (struct asyncio_reader *, enum desc_type);
static void remove_asyncio_reader (struct asyncio_reader *);

#endif /* !defined(HAVE_IO_COMPLETION_PORT) && defined(HAS_ROUTING_SOCKET) */

static void init_async_notifications (void);

static	int create_sockets	(u_short);
static	SOCKET	open_socket	(struct sockaddr_storage *, int, int, struct interface *);
static	char *	fdbits		(int, fd_set *);
static	void	set_reuseaddr	(int);
static	isc_boolean_t	socket_broadcast_enable	 (struct interface *, SOCKET, struct sockaddr_storage *);
static	isc_boolean_t	socket_broadcast_disable (struct interface *, struct sockaddr_storage *);

ISC_LIST(vsock_t)	fd_list;

typedef struct remaddr remaddr_t;

struct remaddr {
      struct sockaddr_storage	 addr;
      struct interface               *interface;
      ISC_LINK(remaddr_t)	 link;
};

ISC_LIST(remaddr_t)       remoteaddr_list;

ISC_LIST(struct interface)     inter_list;

static struct interface *wildipv4 = NULL;
static struct interface *wildipv6 = NULL;

static void	add_fd_to_list	(SOCKET, enum desc_type);
static void	close_and_delete_fd_from_list	(SOCKET);
static void	add_addr_to_list	(struct sockaddr_storage *, struct interface *);
static void	delete_addr_from_list	(struct sockaddr_storage *);
static void	delete_interface_from_list	(struct interface *);
static struct interface *find_addr_in_list	(struct sockaddr_storage *);
static struct interface *find_samenet_addr_in_list (struct sockaddr_storage *);
static struct interface *find_flagged_addr_in_list (struct sockaddr_storage *, int);
static void	create_wildcards	(u_short);
static isc_boolean_t	address_okay	(isc_interface_t *);
static void		convert_isc_if		(isc_interface_t *, struct interface *, u_short);
static struct interface *getinterface	(struct sockaddr_storage *, int);
static struct interface *getsamenetinterface	(struct sockaddr_storage *, int);
static struct interface *findlocalinterface	(struct sockaddr_storage *, int, int);
static struct interface *findlocalcastinterface	(struct sockaddr_storage *, int);

/*
 * Routines to read the ntp packets
 */
#if !defined(HAVE_IO_COMPLETION_PORT)
static inline int     read_network_packet	(SOCKET, struct interface *, l_fp);
static inline int     read_refclock_packet	(SOCKET, struct refclockio *, l_fp);
#endif

#ifdef SYS_WINNT
/*
 * Windows 2000 systems incorrectly cause UDP sockets using WASRecvFrom
 * to not work correctly, returning a WSACONNRESET error when a WSASendTo
 * fails with an "ICMP port unreachable" response and preventing the
 * socket from using the WSARecvFrom in subsequent operations.
 * The function below fixes this, but requires that Windows 2000
 * Service Pack 2 or later be installed on the system.  NT 4.0
 * systems are not affected by this and work correctly.
 * See Microsoft Knowledge Base Article Q263823 for details of this.
 */
void
connection_reset_fix(
	SOCKET fd,
	struct sockaddr_storage *addr
	)
{
	DWORD dwBytesReturned = 0;
	BOOL  bNewBehavior = FALSE;
	DWORD status;

	/*
	 * disable bad behavior using IOCTL: SIO_UDP_CONNRESET
	 * NT 4.0 has no problem
	 */
	if (isc_win32os_majorversion() >= 5) {
		status = WSAIoctl(fd, SIO_UDP_CONNRESET, &bNewBehavior,
				  sizeof(bNewBehavior), NULL, 0,
				  &dwBytesReturned, NULL, NULL);
		if (SOCKET_ERROR == status)
			netsyslog(LOG_ERR, "connection_reset_fix() "
					   "failed for address %s: %m", 
					   stoa(addr));
	}
}
#endif

/*
 * on Unix systems the stdio library typically
 * makes use of file descriptors in the lower
 * integer range. stdio usually will make use
 * of the file descriptor in the range of
 * [0..FOPEN_MAX)
 * in order to keep this range clean for socket
 * file descriptors we attempt to move them above
 * FOPEM_MAX. This is not as easy as it sounds as
 * FOPEN_MAX changes from implementation to implementation
 * and may exceed to current file decriptor limits.
 * We are using following strategy:
 * - keep a current socket fd boundary initialized with
 *   max(0, min(getdtablesize() - FD_CHUNK, FOPEN_MAX))
 * - attempt to move the descriptor to the boundary or
 *   above.
 *   - if that fails and boundary > 0 set boundary
 *     to min(0, socket_fd_boundary - FD_CHUNK)
 *     -> retry
 *     if failure and boundary == 0 return old fd
 *   - on success close old fd return new fd
 *
 * effects:
 *   - fds will be moved above the socket fd boundary
 *     if at all possible.
 *   - the socket boundary will be reduced until
 *     allocation is possible or 0 is reached - at this
 *     point the algrithm will be disabled
 */
static int move_fd(SOCKET fd)
{
#if !defined(SYS_WINNT) && defined(F_DUPFD)
#ifndef FD_CHUNK
#define FD_CHUNK	10
#endif
/*
 * number of fds we would like to have for
 * stdio FILE* available.
 * we can pick a "low" number as our use of
 * FILE* is limited to log files and temporarily
 * to data and config files. Except for log files
 * we don't keep the other FILE* open beyond the
 * scope of the function that opened it.
 */
#ifndef FD_PREFERRED_SOCKBOUNDARY
#define FD_PREFERRED_SOCKBOUNDARY 48
#endif

#ifndef HAVE_GETDTABLESIZE
/*
 * if we have no idea about the max fd value set up things
 * so we will start at FOPEN_MAX
 */
#define getdtablesize() (FOPEN_MAX+FD_CHUNK)
#endif

#ifndef FOPEN_MAX
#define FOPEN_MAX	20	/* assume that for the lack of anything better */
#endif
	static SOCKET socket_boundary = -1;
	SOCKET newfd;

	/*
	 * check whether boundary has be set up
	 * already
	 */
	if (socket_boundary == -1) {
		socket_boundary = max(0, min(getdtablesize() - FD_CHUNK, 
					     min(FOPEN_MAX, FD_PREFERRED_SOCKBOUNDARY)));
#ifdef DEBUG
		msyslog(LOG_DEBUG, "ntp_io: estimated max descriptors: %d, initial socket boundary: %d",
			getdtablesize(), socket_boundary);
#endif
	}

	/*
	 * Leave a space for stdio to work in. potentially moving the
	 * socket_boundary lower until allocation succeeds.
	 */
	do {
		if (fd >= 0 && fd < socket_boundary) {
			/* inside reserved range: attempt to move fd */
			newfd = fcntl(fd, F_DUPFD, socket_boundary);
			
			if (newfd != -1) {
				/* success: drop the old one - return the new one */
				(void)close(fd);
				return (newfd);
			}
		} else {
			/* outside reserved range: no work - return the original one */
			return (fd);
		}
		socket_boundary = max(0, socket_boundary - FD_CHUNK);
#ifdef DEBUG
		msyslog(LOG_DEBUG, "ntp_io: selecting new socket boundary: %d",
			socket_boundary);
#endif
	} while (socket_boundary > 0);
#endif /* !defined(SYS_WINNT) && defined(F_DUPFD) */
	return (fd);
}

#ifdef DEBUG_TIMING
/*
 * collect timing information for various processing
 * paths. currently we only pass then on to the file
 * for later processing. this could also do histogram
 * based analysis in other to reduce the load (and skew)
 * dur to the file output
 */
void
collect_timing(struct recvbuf *rb, const char *tag, int count, l_fp *dts)
{
	char buf[2048];

	snprintf(buf, sizeof(buf), "%s %d %s %s", 
		 (rb != NULL) ? 
		 ((rb->dstadr) ? stoa(&rb->recv_srcadr) : "-REFCLOCK-") : "-",
		 count, lfptoa(dts, 9), tag);
	record_timing_stats(buf);
}
#endif
  
/*
 * About dynamic interfaces, sockets, reception and more...
 *
 * the code solves following tasks:
 *
 *   - keep a current list of active interfaces in order
 *     to bind to to the interface address on NTP_PORT so that
 *     all wild and specific bindings for NTP_PORT are taken by ntpd
 *     to avoid other daemons messing with the time or sockets.
 *   - all interfaces keep a list of peers that are referencing 
 *     the interface in order to quickly re-assign the peers to
 *     new interface in case an interface is deleted (=> gone from system or
 *     down)
 *   - have a preconfigured socket ready with the right local address
 *     for transmission and reception
 *   - have an address list for all destination addresses used within ntpd
 *     to find the "right" preconfigured socket.
 *   - facilitate updating the internal interface list with respect to
 *     the current kernel state
 *
 * special issues:
 *
 *   - mapping of multicast addresses to the interface affected is not always
 *     one to one - especially on hosts with multiple interfaces
 *     the code here currently allocates a separate interface entry for those
 *     multicast addresses
 *     iff it is able to bind to a *new* socket with the multicast address (flags |= MCASTIF)
 *     in case of failure the multicast address is bound to an existing interface.
 *   - on some systems it is perfectly legal to assign the same address to
 *     multiple interfaces. Therefore this code does not keep a list of interfaces
 *     but a list of interfaces that represent a unique address as determined by the kernel
 *     by the procedure in findlocalinterface. Thus it is perfectly legal to see only
 *     one representative of a group of real interfaces if they share the same address.
 * 
 * Frank Kardel 20050910
 */

/*
 * init_io - initialize I/O data structures and call socket creation routine
 */
void
init_io(void)
{
#ifdef SYS_WINNT
	init_io_completion_port();

	if (!Win32InitSockets())
	{
		netsyslog(LOG_ERR, "No useable winsock.dll: %m");
		exit(1);
	}
	init_transmitbuff();
#endif /* SYS_WINNT */

	/*
	 * Init buffer free list and stat counters
	 */
	init_recvbuff(RECV_INIT);

	packets_dropped = packets_received = 0;
	packets_ignored = 0;
	packets_sent = packets_notsent = 0;
	handler_calls = handler_pkts = 0;
	io_timereset = 0;
	loopback_interface = NULL;
	any_interface = NULL;
	any6_interface = NULL;

#ifdef REFCLOCK
	refio = NULL;
#endif

#if defined(HAVE_SIGNALED_IO)
	(void) set_signal();
#endif

	ISC_LIST_INIT(fd_list);

#if !defined(HAVE_IO_COMPLETION_PORT) && defined(HAS_ROUTING_SOCKET)
	ISC_LIST_INIT(asyncio_reader_list);
#endif

        ISC_LIST_INIT(remoteaddr_list);

	ISC_LIST_INIT(inter_list);

	/*
	 * Create the sockets
	 */
	BLOCKIO();
	(void) create_sockets(htons(NTP_PORT));
	UNBLOCKIO();

	init_async_notifications();

	DPRINTF(3, ("init_io: maxactivefd %d\n", maxactivefd));
}

#ifdef DEBUG
/*
 * function to dump the contents of the interface structure
 * for debugging use only.
 */
void
interface_dump(struct interface *itf)
{
	u_char* cp;
	int i;
	/* Limit the size of the sockaddr_storage hex dump */
	int maxsize = min(32, sizeof(struct sockaddr_storage));

	printf("Dumping interface: %p\n", itf);
	printf("fd = %d\n", itf->fd);
	printf("bfd = %d\n", itf->bfd);
	printf("sin = %s,\n", stoa(&(itf->sin)));
	cp = (u_char*) &(itf->sin);
	for(i = 0; i < maxsize; i++)
	{
		printf("%02x", *cp++);
		if((i+1)%4 == 0)
			printf(" ");
	}
	printf("\n");
	printf("bcast = %s,\n", stoa(&(itf->bcast)));
	cp = (u_char*) &(itf->bcast);
	for(i = 0; i < maxsize; i++)
	{
		printf("%02x", *cp++);
		if((i+1)%4 == 0)
			printf(" ");
	}
	printf("\n");
	printf("mask = %s,\n", stoa(&(itf->mask)));
	cp = (u_char*) &(itf->mask);
	for(i = 0; i < maxsize; i++)
	{
		printf("%02x", *cp++);
		if((i+1)%4 == 0)
			printf(" ");
	}
	printf("\n");
	printf("name = %s\n", itf->name);
	printf("flags = 0x%08x\n", itf->flags);
	printf("last_ttl = %d\n", itf->last_ttl);
	printf("addr_refid = %08x\n", itf->addr_refid);
	printf("num_mcast = %d\n", itf->num_mcast);
	printf("received = %ld\n", itf->received);
	printf("sent = %ld\n", itf->sent);
	printf("notsent = %ld\n", itf->notsent);
	printf("ifindex = %u\n", itf->ifindex);
	printf("scopeid = %u\n", itf->scopeid);
	printf("peercnt = %u\n", itf->peercnt);
	printf("phase = %u\n", itf->phase);
}

/*
 * print_interface - helper to output debug information
 */
static void
print_interface(struct interface *iface, char *pfx, char *sfx)
{
	printf("%sinterface #%d: fd=%d, bfd=%d, name=%s, flags=0x%x, scope=%d, ifindex=%d",
	       pfx,
	       iface->ifnum,
	       iface->fd,
	       iface->bfd,
	       iface->name,
	       iface->flags,
	       iface->scopeid,
	       iface->ifindex);
	/* Leave these as three printf calls (stoa() static buffer). */
	printf(", sin=%s",
	       stoa((&iface->sin)));
	if (iface->flags & INT_BROADCAST)
		printf(", bcast=%s,",
		       stoa((&iface->bcast)));
	if (iface->family == AF_INET)
	  printf(", mask=%s",
		 stoa((&iface->mask)));
	printf(", %s:%s", iface->ignore_packets == ISC_FALSE ? "Enabled" : "Disabled", sfx);
	if (debug > 4)	/* in-depth debugging only */
		interface_dump(iface);
}

#endif

#if !defined(HAVE_IO_COMPLETION_PORT) && defined(HAS_ROUTING_SOCKET)
/*
 * create an asyncio_reader structure
 */
static struct asyncio_reader *
new_asyncio_reader()
{
	struct asyncio_reader *reader;

	reader = (struct asyncio_reader *)emalloc(sizeof(struct asyncio_reader));

	memset((char *)reader, 0, sizeof(*reader));
	ISC_LINK_INIT(reader, link);
	reader->fd = INVALID_SOCKET;
	return reader;
}

/*
 * delete a reader
 */
static void
delete_asyncio_reader(struct asyncio_reader *reader)
{
	free(reader);
}

/*
 * add asynchio_reader
 */
static void
add_asyncio_reader(struct asyncio_reader *reader, enum desc_type type)
{
	ISC_LIST_APPEND(asyncio_reader_list, reader, link);
	add_fd_to_list(reader->fd, type);
}
	
/*
 * remove asynchio_reader
 */
static void
remove_asyncio_reader(struct asyncio_reader *reader)
{
	ISC_LIST_UNLINK_TYPE(asyncio_reader_list, reader, link, struct asyncio_reader);

	if (reader->fd != INVALID_SOCKET)
		close_and_delete_fd_from_list(reader->fd);

	reader->fd = INVALID_SOCKET;
}
#endif /* !defined(HAVE_IO_COMPLETION_PORT) && defined(HAS_ROUTING_SOCKET) */

/*
 * Code to tell if we have an IP address
 * If we have then return the sockaddr structure
 * and set the return value
 * see the bind9/getaddresses.c for details
 */
isc_boolean_t
is_ip_address( const char *host, isc_netaddr_t *addr)
{
	struct in_addr in4;
	struct in6_addr in6;
/*
 * PDM Implement later

	REQUIRE(host != NULL);
	REQUIRE(addrs != NULL);
*/
	/*
	 * Try IPv4, then IPv6.  In order to handle the extended format
	 * for IPv6 scoped addresses (address%scope_ID), we'll use a local
	 * working buffer of 128 bytes.  The length is an ad-hoc value, but
	 * should be enough for this purpose; the buffer can contain a string
	 * of at least 80 bytes for scope_ID in addition to any IPv6 numeric
	 * addresses (up to 46 bytes), the delimiter character and the
	 * terminating NULL character.
	 */
	if (inet_pton(AF_INET, host, &in4) == 1) {
		isc_netaddr_fromin(addr, &in4);
		return (ISC_TRUE);
	} else if (strlen(host) <= 127U) {
		char tmpbuf[128], *d;

		strcpy(tmpbuf, host);
		d = strchr(tmpbuf, '%');
		if (d != NULL)
			*d = '\0';

		if (inet_pton(AF_INET6, tmpbuf, &in6) == 1) {
			isc_netaddr_fromin6(addr, &in6);
			return (ISC_TRUE);
		}
	}
	/*
	 * If we got here it was not an IP address
	 */
	return (ISC_FALSE);
}

/*
 * Specific interface code
 */
void
add_specific_interface (const char *if_name)
{
	specific_interface_t *iface;
	isc_netaddr_t *addr;
	addr = emalloc(sizeof(isc_netaddr_t));

	if (is_ip_address(if_name, addr) == ISC_TRUE) {
		add_limit_address(addr);
	} else {
		free(addr);
		iface = (specific_interface_t *)emalloc(sizeof(specific_interface_t));
		iface->name = if_name;
		ISC_LINK_INIT(iface, link);
		ISC_LIST_APPEND(specific_interface_list, iface, link);
	}
	interface_optioncount++;
}
void
init_specific_interface (void)
{
	ISC_LIST_INIT(specific_interface_list);
	init_limit_address();
}

/*
 * Limit address code
 */
void
add_limit_address (const isc_netaddr_t *addr)
{
	limit_address_t *iaddr;

	iaddr = (limit_address_t *)emalloc(sizeof(limit_address_t));
	iaddr->addr = addr;
	ISC_LIST_APPEND(limit_address_list, iaddr, link);
}

void
init_limit_address (void)
{
	ISC_LIST_INIT(limit_address_list);
}

/*
 * interface list enumerator - visitor pattern
 */
void
interface_enumerate(interface_receiver_t receiver, void *data)
{
	interface_info_t ifi;
        struct interface *interf;

	ifi.action = IFS_EXISTS;
	
	for (interf = ISC_LIST_HEAD(inter_list);
	     interf != NULL;
	     interf = ISC_LIST_NEXT(interf, link)) {
		ifi.interface = interf;
		receiver(data, &ifi);
	}
}

/*
 * do standard initialization of interface structure
 */
static void
init_interface(struct interface *interface)
{
	memset((char *)interface, 0, sizeof(struct interface));
	ISC_LINK_INIT(interface, link);
	ISC_LIST_INIT(interface->peers);
	interface->fd = INVALID_SOCKET;
	interface->bfd = INVALID_SOCKET;
	interface->num_mcast = 0;
	interface->received = 0;
	interface->sent = 0;
	interface->notsent = 0;
	interface->peercnt = 0;
	interface->phase = sys_interphase;
}

/*
 * create new interface structure initialize from
 * template structure or via standard initialization
 * function
 */
static struct interface *
new_interface(struct interface *interface)
{
	static u_int sys_ifnum = 0;

	struct interface *iface = (struct interface *)emalloc(sizeof(struct interface));

	if (interface != NULL)
	{
		memcpy((char*)iface, (char*)interface, sizeof(*interface));
	}
	else
	{
		init_interface(iface);
	}

	iface->ifnum = sys_ifnum++;  /* count every new instance of an interface in the system */
	iface->starttime = current_time;

	return iface;
}

/*
 * return interface storage into free memory pool
 */
static void
delete_interface(struct interface *interface)
{
	free(interface);
}

/*
 * link interface into list of known interfaces
 */
static void
add_interface(struct interface *interface)
{
	static struct interface *listhead = NULL;

	/*
	 * For ntpd, the first few interfaces (wildcard, localhost)
	 * will never be removed.  This means inter_list.head is
	 * unchanging once initialized.  Take advantage of that to
	 * watch for changes and catch corruption earlier.  This
	 * helped track down corruption caused by using FD_SET with
	 * a descriptor numerically larger than FD_SETSIZE.
	 */
	if (NULL == listhead)
		listhead = inter_list.head;

	if (listhead != inter_list.head) {
		msyslog(LOG_ERR, "add_interface inter_list.head corrupted: was %p now %p",
			listhead, inter_list.head);
		exit(1);
	}
	/*
	 * Calculate the address hash
	 */
	interface->addr_refid = addr2refid(&interface->sin);
	
	ISC_LIST_APPEND(inter_list, interface, link);
	ninterfaces++;
}

/*
 * remove interface from known interface list and clean up
 * associated resources
 */
static void
remove_interface(struct interface *interface)
{
	struct sockaddr_storage resmask;

	ISC_LIST_UNLINK_TYPE(inter_list, interface, link, struct interface);

	delete_interface_from_list(interface);
  
	if (interface->fd != INVALID_SOCKET) 
	{
		msyslog(LOG_INFO, "Deleting interface #%d %s, %s#%d, interface stats: received=%ld, sent=%ld, dropped=%ld, active_time=%ld secs",
			interface->ifnum,
			interface->name,
			stoa((&interface->sin)),
			NTP_PORT,  /* XXX should extract port from sin structure */
			interface->received,
			interface->sent,
			interface->notsent,
			current_time - interface->starttime);

		close_and_delete_fd_from_list(interface->fd);
	}
  
	if (interface->bfd != INVALID_SOCKET) 
	{
		msyslog(LOG_INFO, "Deleting interface #%d %s, broadcast address %s#%d",
			interface->ifnum,
			interface->name,
			stoa((&interface->bcast)),
			(u_short) NTP_PORT);  /* XXX extract port from sin structure */
		close_and_delete_fd_from_list(interface->bfd);
	}

	ninterfaces--;
	ntp_monclearinterface(interface);

	/* remove restrict interface entry */

	/*
	 * Blacklist bound interface address
	 */
	SET_HOSTMASK(&resmask, interface->sin.ss_family);
	hack_restrict(RESTRICT_REMOVEIF, &interface->sin, &resmask,
		      RESM_NTPONLY|RESM_INTERFACE, RES_IGNORE);
}

static void
list_if_listening(struct interface *interface, u_short port)
{
	msyslog(LOG_INFO, "Listening on interface #%d %s, %s#%d %s",
		interface->ifnum,
		interface->name,
		stoa((&interface->sin)),
		ntohs( (u_short) port),
		(interface->ignore_packets == ISC_FALSE) ?
		"Enabled": "Disabled");
}

static void
create_wildcards(u_short port) {
	isc_boolean_t okipv4 = ISC_TRUE;
	/*
	 * create pseudo-interface with wildcard IPv4 address
	 */
#ifdef IPV6_V6ONLY
	if(isc_net_probeipv4() != ISC_R_SUCCESS)
		okipv4 = ISC_FALSE;
#endif

	if(okipv4 == ISC_TRUE) {
	        struct interface *interface = new_interface(NULL);

		interface->family = AF_INET;
		interface->sin.ss_family = AF_INET;
		((struct sockaddr_in*)&interface->sin)->sin_addr.s_addr = htonl(INADDR_ANY);
		((struct sockaddr_in*)&interface->sin)->sin_port = port;
		(void) strncpy(interface->name, "wildcard", sizeof(interface->name));
		interface->mask.ss_family = AF_INET;
		((struct sockaddr_in*)&interface->mask)->sin_addr.s_addr = htonl(~(u_int32)0);
		interface->flags = INT_BROADCAST | INT_UP | INT_WILDCARD;
		interface->ignore_packets = ISC_TRUE;
#if defined(MCAST)
		/*
		 * enable possible multicast reception on the broadcast socket
		 */
		interface->bcast.ss_family = AF_INET;
		((struct sockaddr_in*)&interface->bcast)->sin_port = port;
		((struct sockaddr_in*)&interface->bcast)->sin_addr.s_addr = htonl(INADDR_ANY);
#endif /* MCAST */
		interface->fd = open_socket(&interface->sin,
				 0, 1, interface);

		if (interface->fd != INVALID_SOCKET) {
			wildipv4 = interface;
			any_interface = interface;
			
			add_addr_to_list(&interface->sin, interface);
			add_interface(interface);
			list_if_listening(interface, port);
		} else {
			msyslog(LOG_ERR, "unable to bind to wildcard socket address %s - another process may be running - EXITING",
				stoa((&interface->sin)));
			exit(1);
		}
	DPRINT_INTERFACE(2, (interface, "created ", "\n"));
	}

#ifdef INCLUDE_IPV6_SUPPORT
	/*
	 * create pseudo-interface with wildcard IPv6 address
	 */
	if (isc_net_probeipv6() == ISC_R_SUCCESS) {
	        struct interface *interface = new_interface(NULL);

		interface->family = AF_INET6;
		interface->sin.ss_family = AF_INET6;
		((struct sockaddr_in6*)&interface->sin)->sin6_addr = in6addr_any;
 		((struct sockaddr_in6*)&interface->sin)->sin6_port = port;
# ifdef ISC_PLATFORM_HAVESCOPEID
 		((struct sockaddr_in6*)&interface->sin)->sin6_scope_id = 0;
# endif
		(void) strncpy(interface->name, "wildcard", sizeof(interface->name));
		interface->mask.ss_family = AF_INET6;
		memset(&((struct sockaddr_in6*)&interface->mask)->sin6_addr.s6_addr, 0xff, sizeof(struct in6_addr));
		interface->flags = INT_UP | INT_WILDCARD;
		interface->ignore_packets = ISC_TRUE;

		interface->fd = open_socket(&interface->sin,
				 0, 1, interface);

		if (interface->fd != INVALID_SOCKET) {
			wildipv6 = interface;
			any6_interface = interface;
			add_addr_to_list(&interface->sin, interface);
			add_interface(interface);
			list_if_listening(interface, port);
		} else {
			msyslog(LOG_ERR, "unable to bind to wildcard socket address %s - another process may be running - EXITING",
				stoa((&interface->sin)));
			exit(1);
		}
	DPRINT_INTERFACE(2, (interface, "created ", "\n"));
	}
#endif
}

static isc_boolean_t
address_okay(isc_interface_t *isc_if) {

	DPRINTF(4, ("address_okay: listen Virtual: %d, IF name: %s\n", 
		    listen_to_virtual_ips, isc_if->name));

	/*
	 * Always allow the loopback
	 */
	if((isc_if->flags & INTERFACE_F_LOOPBACK) != 0) {
		DPRINTF(4, ("address_okay: loopback - OK\n"));
		return (ISC_TRUE);
	}
	/*
	 * Check if the IP address matches one given to -I, which if given
	 * limits interfaces/addresses to be used to those listed with -I.
	 */
	{
		const limit_address_t *laddr;
		for (laddr = ISC_LIST_HEAD(limit_address_list); laddr != NULL; laddr = ISC_LIST_NEXT(laddr, link))
			if (isc_netaddr_equal(&(isc_if->address), laddr->addr)) {
				DPRINTF(4, ("address_okay: specific interface address matched - OK\n"));
				return (ISC_TRUE);
			}
	}
	/*
	 * Check if the interface name was specified with an -I option.
	 */
	{
		specific_interface_t *iface;
		for (iface = ISC_LIST_HEAD(specific_interface_list); iface != NULL; iface = ISC_LIST_NEXT(iface, link))
			if (strcasecmp(isc_if->name, iface->name) == 0) {
				DPRINTF(4, ("address_okay: specific interface name matched - OK\n"));
				return (ISC_TRUE);
			}
	}
	/*
	 * Check if we are excluding virtual IPs/aliases, and if so, is
	 * this interface such?
	 */
	if (listen_to_virtual_ips == 0  && 
		(strchr(isc_if->name, (int)':') != NULL)) {
		DPRINTF(4, ("address_okay: virtual ip/alias - FAIL\n"));
		return (ISC_FALSE);
	}
	/*
	 * If any -I options were given, only listed interfaces and
	 * addresses are used.
	 */
	if (interface_optioncount > 0) {
		DPRINTF(4, ("address_okay: FAIL\n"));
		return (ISC_FALSE);
	}
	DPRINTF(4, ("address_okay: OK\n"));
	return (ISC_TRUE);
}

static void
convert_isc_if(isc_interface_t *isc_if, struct interface *itf, u_short port) {
	itf->scopeid = 0;
	itf->family = (short) isc_if->af;
	strcpy(itf->name, isc_if->name);

	if(isc_if->af == AF_INET) {
		itf->sin.ss_family = (u_short) isc_if->af;
		memcpy(&(((struct sockaddr_in*)&itf->sin)->sin_addr),
		       &(isc_if->address.type.in),
		       sizeof(struct in_addr));
		((struct sockaddr_in*)&itf->sin)->sin_port = port;

		if((isc_if->flags & INTERFACE_F_BROADCAST) != 0) {
			itf->flags |= INT_BROADCAST;
			itf->bcast.ss_family = itf->sin.ss_family;
			memcpy(&(((struct sockaddr_in*)&itf->bcast)->sin_addr),
			       &(isc_if->broadcast.type.in),
				 sizeof(struct in_addr));
			((struct sockaddr_in*)&itf->bcast)->sin_port = port;
		}

		itf->mask.ss_family = itf->sin.ss_family;
		memcpy(&(((struct sockaddr_in*)&itf->mask)->sin_addr),
		       &(isc_if->netmask.type.in),
		       sizeof(struct in_addr));
		((struct sockaddr_in*)&itf->mask)->sin_port = port;
	}
#ifdef INCLUDE_IPV6_SUPPORT
	else if (isc_if->af == AF_INET6) {
		itf->sin.ss_family = (u_short) isc_if->af;
		memcpy(&(((struct sockaddr_in6 *)&itf->sin)->sin6_addr),
		       &(isc_if->address.type.in6),
		       sizeof(((struct sockaddr_in6 *)&itf->sin)->sin6_addr));
		((struct sockaddr_in6 *)&itf->sin)->sin6_port = port;

#ifdef ISC_PLATFORM_HAVESCOPEID
		((struct sockaddr_in6 *)&itf->sin)->sin6_scope_id = isc_netaddr_getzone(&isc_if->address);
		itf->scopeid = isc_netaddr_getzone(&isc_if->address);
#endif
		itf->mask.ss_family = itf->sin.ss_family;
		memcpy(&(((struct sockaddr_in6 *)&itf->mask)->sin6_addr),
		       &(isc_if->netmask.type.in6),
		       sizeof(struct in6_addr));
		((struct sockaddr_in6 *)&itf->mask)->sin6_port = port;
		/* Copy the interface index */
		itf->ifindex = isc_if->ifindex;
	}
#endif /* INCLUDE_IPV6_SUPPORT */


	/* Process the rest of the flags */

	if((isc_if->flags & INTERFACE_F_UP) != 0)
		itf->flags |= INT_UP;
	if((isc_if->flags & INTERFACE_F_LOOPBACK) != 0)
		itf->flags |= INT_LOOPBACK;
	if((isc_if->flags & INTERFACE_F_POINTTOPOINT) != 0)
		itf->flags |= INT_PPP;
	if((isc_if->flags & INTERFACE_F_MULTICAST) != 0)
		itf->flags |= INT_MULTICAST;

}

/*
 * refresh_interface
 *
 * some OSes have been observed to keep
 * cached routes even when more specific routes
 * become available.
 * this can be mitigated by re-binding
 * the socket.
 */
static int
refresh_interface(struct interface * interface)
{
#ifdef  OS_MISSES_SPECIFIC_ROUTE_UPDATES
	if (interface->fd != INVALID_SOCKET)
	{
		close_and_delete_fd_from_list(interface->fd);
		interface->fd = open_socket(&interface->sin,
					    0, 0, interface);
		 /*
		  * reset TTL indication so TTL is is set again 
		  * next time around
		  */
		interface->last_ttl = 0;
		return interface->fd != INVALID_SOCKET;
	}
	else
	{
		return 0;	/* invalid sockets are not refreshable */
	}
#else /* !OS_MISSES_SPECIFIC_ROUTE_UPDATES */
	return interface->fd != INVALID_SOCKET;
#endif /* !OS_MISSES_SPECIFIC_ROUTE_UPDATES */
}

/*
 * interface_update - externally callable update function
 */
void
interface_update(interface_receiver_t receiver, void *data)
{
	if (!disable_dynamic_updates) {
		int new_interface_found;

		BLOCKIO();
		new_interface_found = update_interfaces(htons(NTP_PORT), receiver, data);
		UNBLOCKIO();

		if (new_interface_found) {
#ifdef DEBUG
			msyslog(LOG_DEBUG, "new interface(s) found: waking up resolver");
#endif
#ifdef SYS_WINNT
			/* wake up the resolver thread */
			if (ResolverEventHandle != NULL)
				SetEvent(ResolverEventHandle);
#else
			/* write any single byte to the pipe to wake up the resolver process */
			write( resolver_pipe_fd[1], &new_interface_found, 1 );
#endif
		}
	}
}

/*
 * find out if a given interface structure contains
 * a wildcard address
 */
static int
is_wildcard_addr(struct sockaddr_storage *sas)
{
	if (sas->ss_family == AF_INET &&
	    ((struct sockaddr_in*)sas)->sin_addr.s_addr == htonl(INADDR_ANY))
		return 1;

#ifdef INCLUDE_IPV6_SUPPORT
	if (sas->ss_family == AF_INET6 &&
	    memcmp(&((struct sockaddr_in6*)sas)->sin6_addr, &in6addr_any,
		   sizeof(in6addr_any) == 0))
		return 1;
#endif

	return 0;
}

#ifdef OS_NEEDS_REUSEADDR_FOR_IFADDRBIND
/*
 * enable/disable re-use of wildcard address socket
 */
static void
set_wildcard_reuse(int family, int on)
{
	int onvalue = 1;
	int offvalue = 0;
	int *onoff;
	SOCKET fd = INVALID_SOCKET;

	onoff = on ? &onvalue : &offvalue;

	switch (family) {
	case AF_INET:
		if (any_interface) {
			fd = any_interface->fd;
		}
		break;

#ifdef INCLUDE_IPV6_SUPPORT
	case AF_INET6:
		if (any6_interface) {
			fd = any6_interface->fd;
		}
		break;
#endif /* !INCLUDE_IPV6_SUPPORT */
	}

	if (fd != INVALID_SOCKET) {
		if (setsockopt(fd, SOL_SOCKET,
			       SO_REUSEADDR, (char *)onoff,
			       sizeof(*onoff))) {
			netsyslog(LOG_ERR, "set_wildcard_reuse: setsockopt(SO_REUSEADDR, %s) failed: %m", *onoff ? "on" : "off");
		}
		DPRINTF(4, ("set SO_REUSEADDR to %s on %s\n", *onoff ? "ON" : "OFF",
			    stoa((family == AF_INET) ?
				  &any_interface->sin : &any6_interface->sin)));
	}
}
#endif /* OS_NEEDS_REUSEADDR_FOR_IFADDRBIND */

/*
 * update_interface strategy
 *
 * toggle configuration phase
 *
 * Phase 1:
 * forall currently existing interfaces
 *   if address is known:
 *       drop socket - rebind again
 *
 *   if address is NOT known:
 *     attempt to create a new interface entry
 *
 * Phase 2:
 * forall currently known non MCAST and WILDCARD interfaces
 *   if interface does not match configuration phase (not seen in phase 1):
 *     remove interface from known interface list
 *     forall peers associated with this interface
 *       disconnect peer from this interface
 *
 * Phase 3:
 *   attempt to re-assign interfaces to peers
 *
 */

static int
update_interfaces(
	u_short port,
	interface_receiver_t receiver,
	void *data
	)
{
	interface_info_t ifi;
	isc_mem_t *mctx = NULL;
	isc_interfaceiter_t *iter = NULL;
	isc_boolean_t scan_ipv4 = ISC_FALSE;
	isc_boolean_t scan_ipv6 = ISC_FALSE;
	isc_result_t result;
	int new_interface_found = 0;

	DPRINTF(3, ("update_interfaces(%d)\n", ntohs( (u_short) port)));

#ifdef INCLUDE_IPV6_SUPPORT
	if (isc_net_probeipv6() == ISC_R_SUCCESS)
		scan_ipv6 = ISC_TRUE;
#if defined(DEBUG)
	else
		if (debug)
			netsyslog(LOG_ERR, "no IPv6 interfaces found");
#endif
#endif

	if (isc_net_probeipv4() == ISC_R_SUCCESS)
		scan_ipv4 = ISC_TRUE;
#ifdef DEBUG
	else
		if(debug)
			netsyslog(LOG_ERR, "no IPv4 interfaces found");
#endif
	/*
	 * phase one - scan interfaces
	 * - create those that are not found
	 * - update those that are found
	 */

	result = isc_interfaceiter_create(mctx, &iter);

	if (result != ISC_R_SUCCESS)
		return 0;

	sys_interphase ^= 0x1;	/* toggle system phase for finding untouched (to be deleted) interfaces */
	
	for (result = isc_interfaceiter_first(iter);
	     result == ISC_R_SUCCESS;
	     result = isc_interfaceiter_next(iter))
	{
		isc_interface_t isc_if;
		unsigned int family;
		struct interface interface;
		struct interface *iface;
		
		result = isc_interfaceiter_current(iter, &isc_if);

		if (result != ISC_R_SUCCESS)
			break;

		/* See if we have a valid family to use */
		family = isc_if.address.family;
		if (family != AF_INET && family != AF_INET6)
			continue;
		if (scan_ipv4 == ISC_FALSE && family == AF_INET)
			continue;
		if (scan_ipv6 == ISC_FALSE && family == AF_INET6)
			continue;

		/*
		 * create prototype
		 */
		init_interface(&interface);

		convert_isc_if(&isc_if, &interface, port);

		/* 
		 * Check to see if we are going to use the interface
		 * If we don't use it we mark it to drop any packet
		 * received but we still must create the socket and
		 * bind to it. This prevents other apps binding to it
		 * and potentially causing problems with more than one
		 * process fiddling with the clock
		 */
		if (address_okay(&isc_if) == ISC_TRUE) {
			interface.ignore_packets = ISC_FALSE;
		}
		else {
#ifndef NO_LISTEN_READ_DROP
			interface.ignore_packets = ISC_TRUE;
#else
			continue;
#endif
		}

		DPRINT_INTERFACE(4, (&interface, "examining ", "\n"));

		if (!(interface.flags & INT_UP))  { /* interfaces must be UP to be usable */
			DPRINTF(4, ("skipping interface %s (%s) - DOWN\n", interface.name, stoa(&interface.sin)));
			continue;
		}

		/*
		 * skip any interfaces UP and bound to a wildcard
		 * address - some dhcp clients produce that in the
		 * wild
		 */
		if (is_wildcard_addr(&interface.sin))
			continue;

		/*
		 * map to local *address* in order
		 * to map all duplicate interfaces to an interface structure
		 * with the appropriate socket (our name space is
		 * (ip-address) - NOT (interface name, ip-address))
		 */
		iface = getinterface(&interface.sin, INT_WILDCARD);
		
		if (iface && refresh_interface(iface)) 
		{
			/*
			 * found existing and up to date interface - mark present
			 */
			if (iface->phase != sys_interphase)
			{
				/*
				 * on a new round we reset the name so the interface name
				 * shows up again if this address is not shared any more
				 * same reasoning goes for the enable flag
				 */
				strcpy(iface->name, interface.name);
				iface->ignore_packets = interface.ignore_packets;
			} else {
				/*
				 * name collision - rename interface name to "*multiple*"
				 */
				strcpy(iface->name, "*multiple*");
			}

			DPRINT_INTERFACE(4, (iface, "updating ", " present\n"));

			if (iface->ignore_packets != interface.ignore_packets)
			{
				/*
				 * We have conflicting configurations for the interface address.
				 * This is caused by using -I <interfacename> for an interface
				 * that shares it address with other interfaces. We cannot disambiguate
				 * incoming pakets being delivered to this socket without extra
				 * syscalls/features. These are not (commonly) available.
				 * Note is is a more unusual configuration where several interfaces
				 * share an address but filtering via interface name is attempted.
				 * We resolve the configuration conflict by disabling the reception
				 * of pakets. This leads to a basically non-functional service on the
				 * interface address where the conflict occurs.
				 */
				msyslog(LOG_ERR, "WARNING: conflicting enable configuration for interfaces %s and %s for address %s - unsupported configuration - address DISABLED",
					interface.name, iface->name, stoa(&interface.sin));

				iface->ignore_packets = ISC_TRUE;				
			}

			iface->phase = sys_interphase;

			ifi.action = IFS_EXISTS;
			ifi.interface = iface;
			if (receiver)
				receiver(data, &ifi);
		}
		else
		{
			/*
			 * this is new or refreshing failed - add to our interface list
			 * if refreshing failed we will delete the interface structure in
			 * phase 2 as the interface was not marked current. We can bind to
			 * the address as the refresh code already closed the offending socket
			 */
			
			iface = create_interface(port, &interface);

			if (iface)
			{
				ifi.action = IFS_CREATED;
				ifi.interface = iface;
				if (receiver)
					receiver(data, &ifi);

				new_interface_found = 1;

				DPRINT_INTERFACE(3, (iface, "updating ", " new - created\n"));
			}
			else
			{
				DPRINT_INTERFACE(3, (&interface, "updating ", " new - creation FAILED"));
			
				msyslog(LOG_INFO, "failed to initialize interface for address %s", stoa(&interface.sin));
				continue;
			}
		}
	}

	isc_interfaceiter_destroy(&iter);

	/*
	 * phase 2 - delete gone interfaces - reassigning peers to other interfaces
	 */
	{
		struct interface *interf = ISC_LIST_HEAD(inter_list);

		while (interf != NULL)
		{
			struct interface *next = ISC_LIST_NEXT(interf, link);
			  
			if (!(interf->flags & (INT_WILDCARD|INT_MCASTIF))) {
				/*
				 * if phase does not match sys_phase this interface was not
				 * enumerated during interface scan - so it is gone and
				 * will be deleted here unless it is solely an MCAST/WILDCARD interface
				 */
				if (interf->phase != sys_interphase) {
					struct peer *peer;
					DPRINT_INTERFACE(3, (interf, "updating ", "GONE - deleting\n"));
					remove_interface(interf);

					ifi.action = IFS_DELETED;
					ifi.interface = interf;
					if (receiver)
						receiver(data, &ifi);

					peer = ISC_LIST_HEAD(interf->peers);
					/*
					 * disconnect peer from deleted interface
					 */
					while (peer != NULL) {
						struct peer *npeer = ISC_LIST_NEXT(peer, ilink);
						
						/*
						 * this one just lost it's interface
						 */
						set_peerdstadr(peer, NULL);
	
						peer = npeer;
					}

					/*
					 * update globals in case we lose 
					 * a loopback interface
					 */
					if (interf == loopback_interface)
						loopback_interface = NULL;

					delete_interface(interf);
				}
			}
			interf = next;
		}
	}

	/*
	 * phase 3 - re-configure as the world has changed if necessary
	 */
	refresh_all_peerinterfaces();
	return new_interface_found;
}


/*
 * create_sockets - create a socket for each interface plus a default
 *			socket for when we don't know where to send
 */
static int
create_sockets(
	u_short port
	)
{
#ifndef HAVE_IO_COMPLETION_PORT
	/*
	 * I/O Completion Ports don't care about the select and FD_SET
	 */
	maxactivefd = 0;
	FD_ZERO(&activefds);
#endif

	DPRINTF(2, ("create_sockets(%d)\n", ntohs( (u_short) port)));

	create_wildcards(port);

	update_interfaces(port, NULL, NULL);
	
	/*
	 * Now that we have opened all the sockets, turn off the reuse
	 * flag for security.
	 */
	set_reuseaddr(0);

	DPRINTF(2, ("create_sockets: Total interfaces = %d\n", ninterfaces));

	return ninterfaces;
}

/*
 * create_interface - create a new interface for a given prototype
 *		      binding the socket.
 */
static struct interface *
create_interface(
		 u_short port,
		 struct interface *iface
		 )
{
	struct sockaddr_storage resmask;
	struct interface *interface;

	DPRINTF(2, ("create_interface(%s#%d)\n", stoa(&iface->sin), ntohs( (u_short) port)));

	/* build an interface */
	interface = new_interface(iface);
	
	/*
	 * create socket
	 */
	interface->fd = open_socket(&interface->sin,
				 0, 0, interface);

	if (interface->fd != INVALID_SOCKET)
		list_if_listening(interface, port);

	if ((interface->flags & INT_BROADCAST) &&
	    interface->bfd != INVALID_SOCKET)
	  msyslog(LOG_INFO, "Listening on broadcast address %s#%d",
		  stoa((&interface->bcast)),
		  ntohs( (u_short) port));

	if (interface->fd == INVALID_SOCKET &&
	    interface->bfd == INVALID_SOCKET) {
		msyslog(LOG_ERR, "unable to create socket on %s (%d) for %s#%d",
			interface->name,
			interface->ifnum,
			stoa((&interface->sin)),
			ntohs( (u_short) port));
		delete_interface(interface);
		return NULL;
	}
	
        /*
	 * Blacklist bound interface address
	 */
	
	SET_HOSTMASK(&resmask, interface->sin.ss_family);
	hack_restrict(RESTRICT_FLAGS, &interface->sin, &resmask,
		      RESM_NTPONLY|RESM_INTERFACE, RES_IGNORE);
	  
	/*
	 * set globals with the first found
	 * loopback interface of the appropriate class
	 */
	if ((loopback_interface == NULL) &&
	    (interface->family == AF_INET) &&
	    ((interface->flags & INT_LOOPBACK) != 0))
	{
		loopback_interface = interface;
	}

	/*
	 * put into our interface list
	 */
	add_addr_to_list(&interface->sin, interface);
	add_interface(interface);

	DPRINT_INTERFACE(2, (interface, "created ", "\n"));
	return interface;
}


#ifdef SO_EXCLUSIVEADDRUSE
static void
set_excladdruse(int fd)
{
	int one = 1;
	int failed;

	failed = setsockopt(fd, SOL_SOCKET, SO_EXCLUSIVEADDRUSE,
			    (char *)&one, sizeof(one));

	if (failed)
		netsyslog(LOG_ERR, 
			  "setsockopt(%d, SO_EXCLUSIVEADDRUSE, on): %m", fd);
}
#endif  /* SO_EXCLUSIVEADDRUSE */


/*
 * set_reuseaddr() - set/clear REUSEADDR on all sockets
 *			NB possible hole - should we be doing this on broadcast
 *			fd's also?
 */
static void
set_reuseaddr(int flag) {
	struct interface *interf;

#ifndef SO_EXCLUSIVEADDRUSE

	for (interf = ISC_LIST_HEAD(inter_list);
	     interf != NULL;
	     interf = ISC_LIST_NEXT(interf, link)) {

		if (interf->flags & INT_WILDCARD)
			continue;
	  
		/*
		 * if interf->fd  is INVALID_SOCKET, we might have a adapter
		 * configured but not present
		 */
		DPRINTF(4, ("setting SO_REUSEADDR on %.16s@%s to %s\n", interf->name, stoa(&interf->sin), flag ? "on" : "off"));
		
		if (interf->fd != INVALID_SOCKET) {
			if (setsockopt(interf->fd, SOL_SOCKET,
					SO_REUSEADDR, (char *)&flag,
					sizeof(flag))) {
				netsyslog(LOG_ERR, "set_reuseaddr: setsockopt(SO_REUSEADDR, %s) failed: %m", flag ? "on" : "off");
			}
		}
	}
#endif /* ! SO_EXCLUSIVEADDRUSE */
}

/*
 * This is just a wrapper around an internal function so we can
 * make other changes as necessary later on
 */
void
enable_broadcast(struct interface *iface, struct sockaddr_storage *baddr)
{
#ifdef SO_BROADCAST
	socket_broadcast_enable(iface, iface->fd, baddr);
#endif
}

#ifdef OPEN_BCAST_SOCKET 
/*
 * Enable a broadcast address to a given socket
 * The socket is in the inter_list all we need to do is enable
 * broadcasting. It is not this function's job to select the socket
 */
static isc_boolean_t
socket_broadcast_enable(struct interface *iface, SOCKET fd, struct sockaddr_storage *maddr)
{
#ifdef SO_BROADCAST
	int on = 1;

	if (maddr->ss_family == AF_INET)
	{
		/* if this interface can support broadcast, set SO_BROADCAST */
		if (setsockopt(fd, SOL_SOCKET, SO_BROADCAST,
			       (char *)&on, sizeof(on)))
		{
			netsyslog(LOG_ERR, "setsockopt(SO_BROADCAST) enable failure on address %s: %m",
				stoa(maddr));
		}
#ifdef DEBUG
		else if (debug > 1) {
			printf("Broadcast enabled on socket %d for address %s\n",
				fd, stoa(maddr));
		}
#endif
	}
	iface->flags |= INT_BCASTOPEN;
	broadcast_client_enabled = ISC_TRUE;
	return ISC_TRUE;
#else
	return ISC_FALSE;
#endif /* SO_BROADCAST */
}

/*
 * Remove a broadcast address from a given socket
 * The socket is in the inter_list all we need to do is disable
 * broadcasting. It is not this function's job to select the socket
 */
static isc_boolean_t
socket_broadcast_disable(struct interface *iface, struct sockaddr_storage *maddr)
{
#ifdef SO_BROADCAST
	int off = 0;	/* This seems to be OK as an int */

	if (maddr->ss_family == AF_INET)
	{
		if (setsockopt(iface->fd, SOL_SOCKET, SO_BROADCAST,
			       (char *)&off, sizeof(off)))
		{
			netsyslog(LOG_ERR, "setsockopt(SO_BROADCAST) disable failure on address %s: %m",
				stoa(maddr));
		}
	}
	iface->flags &= ~INT_BCASTOPEN;
	broadcast_client_enabled = ISC_FALSE;
	return ISC_TRUE;
#else
	return ISC_FALSE;
#endif /* SO_BROADCAST */
}

#endif /* OPEN_BCAST_SOCKET */

/*
 * return the broadcast client flag value
 */
isc_boolean_t
get_broadcastclient_flag(void)
{
	return (broadcast_client_enabled);
}
/*
 * Check to see if the address is a multicast address
 */
static isc_boolean_t
addr_ismulticast(struct sockaddr_storage *maddr)
{
	switch (maddr->ss_family)
	{
	case AF_INET :
		if (!IN_CLASSD(ntohl(((struct sockaddr_in*)maddr)->sin_addr.s_addr))) {
			DPRINTF(4, ("multicast address %s not class D\n", stoa(maddr)));
			return (ISC_FALSE);
		}
		else
		{
			return (ISC_TRUE);
		}

	case AF_INET6 :
#ifdef INCLUDE_IPV6_MULTICAST_SUPPORT
		if (!IN6_IS_ADDR_MULTICAST(&((struct sockaddr_in6*)maddr)->sin6_addr)) {
			DPRINTF(4, ("address %s not IPv6 multicast address\n", stoa(maddr)));
			return (ISC_FALSE);
		}
		else
		{
			return (ISC_TRUE);
		}

/*
 * If we don't have IPV6 support any IPV6 address is not multicast
 */
#else
		return (ISC_FALSE);
#endif
	/*
	 * Never valid
	 */
	default:
		return (ISC_FALSE);
	}
}

/*
 * Multicast servers need to set the appropriate Multicast interface
 * socket option in order for it to know which interface to use for
 * send the multicast packet.
 */
void
enable_multicast_if(struct interface *iface, struct sockaddr_storage *maddr)
{
#ifdef MCAST
	/*u_char*/ TYPEOF_IP_MULTICAST_LOOP off = 0;

	switch (maddr->ss_family)
	{
	case AF_INET:
		if (setsockopt(iface->fd, IPPROTO_IP, IP_MULTICAST_IF,
		   (char *)&(((struct sockaddr_in*)&iface->sin)->sin_addr.s_addr),
		    sizeof(struct in_addr)) == -1) {
			netsyslog(LOG_ERR,
			"setsockopt IP_MULTICAST_IF failure: %m on socket %d, addr %s for multicast address %s",
			iface->fd, stoa(&iface->sin), stoa(maddr));
			return;
		}
#ifdef IP_MULTICAST_LOOP
		/*
		 * Don't send back to itself, but allow it to fail to set it
		 */
		if (setsockopt(iface->fd, IPPROTO_IP, IP_MULTICAST_LOOP,
		       SETSOCKOPT_ARG_CAST &off, sizeof(off)) == -1) {
			netsyslog(LOG_ERR,
			"setsockopt IP_MULTICAST_LOOP failure: %m on socket %d, addr %s for multicast address %s",
			iface->fd, stoa(&iface->sin), stoa(maddr));
		}
#endif
	DPRINTF(4, ("Added IPv4 multicast interface on socket %d, addr %s for multicast address %s\n",
			    iface->fd, stoa(&iface->sin),
			    stoa(maddr)));
		break;

	case AF_INET6:
#ifdef INCLUDE_IPV6_MULTICAST_SUPPORT
		if (setsockopt(iface->fd, IPPROTO_IPV6, IPV6_MULTICAST_IF,
		    (char *) &iface->scopeid, sizeof(iface->scopeid)) == -1) {
			netsyslog(LOG_ERR,
			"setsockopt IPV6_MULTICAST_IF failure: %m on socket %d, addr %s, scope %d for multicast address %s",
			iface->fd, stoa(&iface->sin), iface->scopeid,
			stoa(maddr));
			return;
		}
#ifdef IPV6_MULTICAST_LOOP
		/*
		 * Don't send back to itself, but allow it to fail to set it
		 */
		if (setsockopt(iface->fd, IPPROTO_IPV6, IPV6_MULTICAST_LOOP,
		       (char *) &off, sizeof(off)) == -1) {
			netsyslog(LOG_ERR,
			"setsockopt IP_MULTICAST_LOOP failure: %m on socket %d, addr %s for multicast address %s",
			iface->fd, stoa(&iface->sin), stoa(maddr));
		}
#endif
		DPRINTF(4, ("Added IPv6 multicast interface on socket %d, addr %s, scope %d for multicast address %s\n",
			    iface->fd,  stoa(&iface->sin), iface->scopeid,
			    stoa(maddr)));
		break;
#else
		return;
#endif	/* INCLUDE_IPV6_MULTICAST_SUPPORT */
	}
	return;
#endif
}

/*
 * Add a multicast address to a given socket
 * The socket is in the inter_list all we need to do is enable
 * multicasting. It is not this function's job to select the socket
 */
static isc_boolean_t
socket_multicast_enable(struct interface *iface, int lscope, struct sockaddr_storage *maddr)
{
#ifdef INCLUDE_IPV6_MULTICAST_SUPPORT
	struct ipv6_mreq mreq6;
	struct in6_addr iaddr6;
#endif /* INCLUDE_IPV6_MULTICAST_SUPPORT */

	struct ip_mreq mreq;

	if (find_addr_in_list(maddr)) {
		DPRINTF(4, ("socket_multicast_enable(%s): already enabled\n", stoa(maddr)));
		return ISC_TRUE;
	}

	switch (maddr->ss_family)
	{
	case AF_INET:
		memset((char *)&mreq, 0, sizeof(mreq));
		mreq.imr_multiaddr = (((struct sockaddr_in*)maddr)->sin_addr);
		mreq.imr_interface.s_addr = htonl(INADDR_ANY);
		if (setsockopt(iface->fd, IPPROTO_IP, IP_ADD_MEMBERSHIP,
			(char *)&mreq, sizeof(mreq)) == -1) {
			netsyslog(LOG_ERR,
			"setsockopt IP_ADD_MEMBERSHIP failure: %m on socket %d, addr %s for %x / %x (%s)",
			iface->fd, stoa(&iface->sin),
			mreq.imr_multiaddr.s_addr,
			mreq.imr_interface.s_addr, stoa(maddr));
			return ISC_FALSE;
		}
		DPRINTF(4, ("Added IPv4 multicast membership on socket %d, addr %s for %x / %x (%s)\n",
			    iface->fd, stoa(&iface->sin),
			    mreq.imr_multiaddr.s_addr,
			    mreq.imr_interface.s_addr, stoa(maddr)));
		break;

	case AF_INET6:
#ifdef INCLUDE_IPV6_MULTICAST_SUPPORT
		/*
		 * Enable reception of multicast packets
		 * If the address is link-local we can get the interface index
		 * from the scope id. Don't do this for other types of multicast
		 * addresses. For now let the kernel figure it out.
		 */
		memset((char *)&mreq6, 0, sizeof(mreq6));
		iaddr6 = ((struct sockaddr_in6*)maddr)->sin6_addr;
		mreq6.ipv6mr_multiaddr = iaddr6;
		mreq6.ipv6mr_interface = lscope;

		if (setsockopt(iface->fd, IPPROTO_IPV6, IPV6_JOIN_GROUP,
			(char *)&mreq6, sizeof(mreq6)) == -1) {
			netsyslog(LOG_ERR,
			 "setsockopt IPV6_JOIN_GROUP failure: %m on socket %d, addr %s for interface %d(%s)",
			iface->fd, stoa(&iface->sin),
			mreq6.ipv6mr_interface, stoa(maddr));
			return ISC_FALSE;
		}
		DPRINTF(4, ("Added IPv6 multicast group on socket %d, addr %s for interface %d(%s)\n",
			    iface->fd, stoa(&iface->sin),
			    mreq6.ipv6mr_interface, stoa(maddr)));
		break;
#else
		return ISC_FALSE;
#endif	/* INCLUDE_IPV6_MULTICAST_SUPPORT */
	}
	iface->flags |= INT_MCASTOPEN;
	iface->num_mcast++;
	add_addr_to_list(maddr, iface);
	return ISC_TRUE;
}

/*
 * Remove a multicast address from a given socket
 * The socket is in the inter_list all we need to do is disable
 * multicasting. It is not this function's job to select the socket
 */
static isc_boolean_t
socket_multicast_disable(struct interface *iface, struct sockaddr_storage *maddr)
{
#ifdef INCLUDE_IPV6_MULTICAST_SUPPORT
	struct ipv6_mreq mreq6;
	struct in6_addr iaddr6;
#endif /* INCLUDE_IPV6_MULTICAST_SUPPORT */

	struct ip_mreq mreq;
	memset((char *)&mreq, 0, sizeof(mreq));

	if (find_addr_in_list(maddr) == NULL) {
		DPRINTF(4, ("socket_multicast_disable(%s): not enabled\n", stoa(maddr)));
		return ISC_TRUE;
	}

	switch (maddr->ss_family)
	{
	case AF_INET:
		mreq.imr_multiaddr = (((struct sockaddr_in*)&maddr)->sin_addr);
		mreq.imr_interface.s_addr = ((struct sockaddr_in*)&iface->sin)->sin_addr.s_addr;
		if (setsockopt(iface->fd, IPPROTO_IP, IP_DROP_MEMBERSHIP,
			(char *)&mreq, sizeof(mreq)) == -1) {
			netsyslog(LOG_ERR,
			"setsockopt IP_DROP_MEMBERSHIP failure: %m on socket %d, addr %s for %x / %x (%s)",
			iface->fd, stoa(&iface->sin),
			mreq.imr_multiaddr.s_addr,
			mreq.imr_interface.s_addr, stoa(maddr));
			return ISC_FALSE;
		}
		break;
	case AF_INET6:
#ifdef INCLUDE_IPV6_MULTICAST_SUPPORT
		/*
		 * Disable reception of multicast packets
		 * If the address is link-local we can get the interface index
		 * from the scope id. Don't do this for other types of multicast
		 * addresses. For now let the kernel figure it out.
		 */
		iaddr6 = ((struct sockaddr_in6*)&maddr)->sin6_addr;
		mreq6.ipv6mr_multiaddr = iaddr6;
		mreq6.ipv6mr_interface = iface->scopeid;

		if (setsockopt(iface->fd, IPPROTO_IPV6, IPV6_LEAVE_GROUP,
			(char *)&mreq6, sizeof(mreq6)) == -1) {
			netsyslog(LOG_ERR,
			"setsockopt IPV6_LEAVE_GROUP failure: %m on socket %d, addr %s for %d(%s)",
			iface->fd, stoa(&iface->sin),
			mreq6.ipv6mr_interface, stoa(maddr));
			return ISC_FALSE;
		}
		break;
#else
		return ISC_FALSE;
#endif	/* INCLUDE_IPV6_MULTICAST_SUPPORT */

	}
	iface->num_mcast--;
	if (iface->num_mcast <= 0) {
                iface->num_mcast = 0;
		iface->flags &= ~INT_MCASTOPEN;
	}
	return ISC_TRUE;
}

/*
 * io_setbclient - open the broadcast client sockets
 */
void
io_setbclient(void)
{
#ifdef OPEN_BCAST_SOCKET 
        struct interface *interf;
	int nif = 0;
	isc_boolean_t jstatus; 
	SOCKET fd;

	set_reuseaddr(1);

	for (interf = ISC_LIST_HEAD(inter_list);
	     interf != NULL;
	     interf = ISC_LIST_NEXT(interf, link)) {
	        if (interf->flags & INT_WILDCARD)
		        continue;
	  
		/* use only allowed addresses */
		if (interf->ignore_packets == ISC_TRUE)
			continue;
		/* Only IPv4 addresses are valid for broadcast */
		if (interf->sin.ss_family != AF_INET)
			continue;

		/* Is this a broadcast address? */
		if (!(interf->flags & INT_BROADCAST))
			continue;

		/* Skip the loopback addresses */
		if (interf->flags & INT_LOOPBACK)
			continue;

		/* Do we already have the broadcast address open? */
		if (interf->flags & INT_BCASTOPEN) {
		/* account for already open interfaces to aviod misleading warning below */
			nif++;
			continue;
		}

		/*
		 * Try to open the broadcast address
		 */
		interf->family = AF_INET;
		interf->bfd = open_socket(&interf->bcast,
				    INT_BROADCAST, 0, interf);

		 /*
		 * If we succeeded then we use it otherwise
		 * enable the underlying address
		 */
		if (interf->bfd == INVALID_SOCKET) {
			fd = interf->fd;
			jstatus = socket_broadcast_enable(interf, fd, &interf->sin);
		}
		else {
			fd = interf->bfd;
			jstatus = ISC_TRUE;
		}

		/* Enable Broadcast on socket */
		if (jstatus == ISC_TRUE)
		{
			nif++;
			netsyslog(LOG_INFO,"io_setbclient: Opened broadcast client on interface #%d %s, socket: %d",
				  interf->ifnum, interf->name, fd);
			interf->addr_refid = addr2refid(&interf->sin);
		}
	}
	set_reuseaddr(0);
#ifdef DEBUG
	if (debug)
		if (nif > 0)
			printf("io_setbclient: Opened broadcast clients\n");
#endif
	if (nif == 0)
		netsyslog(LOG_ERR, "Unable to listen for broadcasts, no broadcast interfaces available");
#else
	netsyslog(LOG_ERR, "io_setbclient: Broadcast Client disabled by build");
#endif
}

/*
 * io_unsetbclient - close the broadcast client sockets
 */
void
io_unsetbclient(void)
{
        struct interface *interf;
	isc_boolean_t lstatus;

	for (interf = ISC_LIST_HEAD(inter_list);
	     interf != NULL;
	     interf = ISC_LIST_NEXT(interf, link))
	{
	        if (interf->flags & INT_WILDCARD)
		    continue;
	  
		if (!(interf->flags & INT_BCASTOPEN))
		    continue;
		lstatus = socket_broadcast_disable(interf, &interf->sin);
	}
}

/*
 * io_multicast_add() - add multicast group address
 */
void
io_multicast_add(
	struct sockaddr_storage addr
	)
{
#ifdef MCAST
	struct interface *interface;
#ifndef MULTICAST_NONEWSOCKET
	struct interface *iface;
#endif
	int lscope = 0;
	
	/*
	 * Check to see if this is a multicast address
	 */
	if (addr_ismulticast(&addr) == ISC_FALSE)
		return;

	/* If we already have it we can just return */
	if (find_flagged_addr_in_list(&addr, INT_MCASTOPEN|INT_MCASTIF) != NULL)
	{
		netsyslog(LOG_INFO, "Duplicate request found for multicast address %s",
			stoa(&addr));
		return;
	}

#ifndef MULTICAST_NONEWSOCKET
	interface = new_interface(NULL);
	
	/*
	 * Open a new socket for the multicast address
	 */
	interface->sin.ss_family = addr.ss_family;
	interface->family = addr.ss_family;

	switch(addr.ss_family) {
	case AF_INET:
		memcpy(&(((struct sockaddr_in *)&interface->sin)->sin_addr),
		       &(((struct sockaddr_in*)&addr)->sin_addr),
		       sizeof(struct in_addr));
		((struct sockaddr_in*)&interface->sin)->sin_port = htons(NTP_PORT);
		memset(&((struct sockaddr_in*)&interface->mask)->sin_addr.s_addr, 0xff, sizeof(struct in_addr));
		break;
	case AF_INET6:
#ifdef INCLUDE_IPV6_MULTICAST_SUPPORT
		memcpy(&(((struct sockaddr_in6 *)&interface->sin)->sin6_addr),
		       &((struct sockaddr_in6*)&addr)->sin6_addr,
		       sizeof(struct in6_addr));
		((struct sockaddr_in6*)&interface->sin)->sin6_port = htons(NTP_PORT);
#ifdef ISC_PLATFORM_HAVESCOPEID
		((struct sockaddr_in6*)&interface->sin)->sin6_scope_id = ((struct sockaddr_in6*)&addr)->sin6_scope_id;
#endif
		memset(&((struct sockaddr_in6*)&interface->mask)->sin6_addr.s6_addr, 0xff, sizeof(struct in6_addr));
#endif
		iface = findlocalcastinterface(&addr, INT_MULTICAST);
		if (iface) {
# ifdef ISC_PLATFORM_HAVESCOPEID
			lscope = ((struct sockaddr_in6*)&iface->sin)->sin6_scope_id;
# endif
			DPRINTF(4, ("Found interface #%d %s, scope: %d for address %s\n", iface->ifnum, iface->name, lscope, stoa(&addr)));
		}
		break;
	}
		
	set_reuseaddr(1);
	interface->bfd = INVALID_SOCKET;
	interface->fd = open_socket(&interface->sin,
			    INT_MULTICAST, 0, interface);

	if (interface->fd != INVALID_SOCKET)
	{
		interface->bfd = INVALID_SOCKET;
		interface->ignore_packets = ISC_FALSE;
		interface->flags |= INT_MCASTIF;
		
		(void) strncpy(interface->name, "multicast",
			sizeof(interface->name));
		((struct sockaddr_in*)&interface->mask)->sin_addr.s_addr =
						htonl(~(u_int32)0);
		DPRINT_INTERFACE(2, (interface, "multicast add ", "\n"));
		/* socket_multicast_enable() will add this address to the addresslist */
		add_interface(interface);
		list_if_listening(interface, htons(NTP_PORT));
	}
	else
	{
		delete_interface(interface);  /* re-use existing interface */
		interface = NULL;
		if (addr.ss_family == AF_INET)
			interface = wildipv4;
		else if (addr.ss_family == AF_INET6)
			interface = wildipv6;

		if (interface != NULL) {
			/* HACK ! -- stuff in an address */
			interface->bcast = addr;
			netsyslog(LOG_ERR,
			 "...multicast address %s using wildcard interface #%d %s",
				  stoa(&addr), interface->ifnum, interface->name);
		} else {
			netsyslog(LOG_ERR,
			"No multicast socket available to use for address %s",
			stoa(&addr));
			return;
		}
	}
#else
	/*
	 * For the case where we can't use a separate socket
	 */
	interface = findlocalcastinterface(&addr, INT_MULTICAST);
	/*
	 * If we don't have a valid socket, just return
	 */
	if (!interface)
	{
		netsyslog(LOG_ERR,
		"Cannot add multicast address %s: Cannot find slot",
		stoa(&addr));
		return;
	}

#endif
	{
		isc_boolean_t jstatus;
		jstatus = socket_multicast_enable(interface, lscope, &addr);
	
		if (jstatus == ISC_TRUE)
			netsyslog(LOG_INFO, "Added Multicast Listener %s on interface #%d %s\n", stoa(&addr), interface->ifnum, interface->name);
		else
			netsyslog(LOG_ERR, "Failed to add Multicast Listener %s\n", stoa(&addr));
	}
#else /* MCAST */
	netsyslog(LOG_ERR,
		  "Cannot add multicast address %s: no Multicast support",
		  stoa(&addr));
#endif /* MCAST */
	return;
}

/*
 * io_multicast_del() - delete multicast group address
 */
void
io_multicast_del(
	struct sockaddr_storage addr
	)
{
#ifdef MCAST
        struct interface *interface;
	isc_boolean_t lstatus;

	/*
	 * Check to see if this is a multicast address
	 */
	if (addr_ismulticast(&addr) == ISC_FALSE)
	{
		netsyslog(LOG_ERR,
			 "invalid multicast address %s", stoa(&addr));
		return;
	}

	switch (addr.ss_family)
	{
	case AF_INET :
		/*
		 * Disable reception of multicast packets
		 */
		interface = find_flagged_addr_in_list(&addr, INT_MCASTOPEN);
		while ( interface != NULL) {
			lstatus = socket_multicast_disable(interface, &addr);
			interface = find_flagged_addr_in_list(&addr, INT_MCASTOPEN);
		}
		break;

#ifdef INCLUDE_IPV6_MULTICAST_SUPPORT
	case AF_INET6 :
		/*
		 * Disable reception of multicast packets
		 */
		for (interface = ISC_LIST_HEAD(inter_list);
		     interface != NULL;
		     interface = ISC_LIST_NEXT(interface, link))
		{
                        if (interface->flags & INT_WILDCARD)
			        continue;
	  
			/* Be sure it's the correct family */
			if (interface->sin.ss_family != AF_INET6)
				continue;
			if (!(interface->flags & INT_MCASTOPEN))
				continue;
			if (!(interface->fd < 0))
				continue;
			if (!SOCKCMP(&addr, &interface->sin))
				continue;
			lstatus = socket_multicast_disable(interface, &addr);
		}
		break;
#endif /* INCLUDE_IPV6_MULTICAST_SUPPORT */

	}/* switch */

        delete_addr_from_list(&addr);

#else /* not MCAST */
	netsyslog(LOG_ERR, "this function requires multicast kernel");
#endif /* not MCAST */
}

/*
 * init_nonblocking_io() - set up descriptor to be non blocking
 */
static void init_nonblocking_io(SOCKET fd)
{
	/*
	 * set non-blocking,
	 */

#ifdef USE_FIONBIO
	/* in vxWorks we use FIONBIO, but the others are defined for old systems, so
	 * all hell breaks loose if we leave them defined
	 */
#undef O_NONBLOCK
#undef FNDELAY
#undef O_NDELAY
#endif

#if defined(O_NONBLOCK) /* POSIX */
	if (fcntl(fd, F_SETFL, O_NONBLOCK) < 0)
	{
		netsyslog(LOG_ERR, "fcntl(O_NONBLOCK) fails on fd #%d: %m",
			fd);
		exit(1);
		/*NOTREACHED*/
	}
#elif defined(FNDELAY)
	if (fcntl(fd, F_SETFL, FNDELAY) < 0)
	{
		netsyslog(LOG_ERR, "fcntl(FNDELAY) fails on fd #%d: %m",
			fd);
		exit(1);
		/*NOTREACHED*/
	}
#elif defined(O_NDELAY) /* generally the same as FNDELAY */
	if (fcntl(fd, F_SETFL, O_NDELAY) < 0)
	{
		netsyslog(LOG_ERR, "fcntl(O_NDELAY) fails on fd #%d: %m",
			fd);
		exit(1);
		/*NOTREACHED*/
	}
#elif defined(FIONBIO)
	{
		int on = 1;
		if (ioctl(fd,FIONBIO,&on) < 0)
		{
			netsyslog(LOG_ERR, "ioctl(FIONBIO) fails on fd #%d: %m",
				fd);
			exit(1);
			/*NOTREACHED*/
		}
	}
#elif defined(FIOSNBIO)
	if (ioctl(fd,FIOSNBIO,&on) < 0)
	{
		netsyslog(LOG_ERR, "ioctl(FIOSNBIO) fails on fd #%d: %m",
			fd);
		exit(1);
		/*NOTREACHED*/
	}
#else
# include "Bletch: Need non-blocking I/O!"
#endif
}

/*
 * open_socket - open a socket, returning the file descriptor
 */

static SOCKET
open_socket(
	struct sockaddr_storage *addr,
	int flags,
	int turn_off_reuse,
	struct interface *interf
	)
{
	int errval;
	SOCKET fd;
	/*
	 * int is OK for REUSEADR per 
	 * http://www.kohala.com/start/mcast.api.txt
	 */
	int on = 1;
	int off = 0;
<<<<<<< HEAD
#endif
=======

#if defined(IPTOS_LOWDELAY) && defined(IPPROTO_IP) && defined(IP_TOS)
	int tos;
#endif /* IPTOS_LOWDELAY && IPPROTO_IP && IP_TOS */
>>>>>>> 9e36e0bd

	if ((addr->ss_family == AF_INET6) && (isc_net_probeipv6() != ISC_R_SUCCESS))
		return (INVALID_SOCKET);

	/* create a datagram (UDP) socket */
	fd = socket(addr->ss_family, SOCK_DGRAM, 0);
	if (INVALID_SOCKET == fd) {
#ifndef SYS_WINNT
		errval = errno;
#else
		errval = WSAGetLastError();
#endif
		netsyslog(LOG_ERR, 
			  "socket(AF_INET%s, SOCK_DGRAM, 0) failed on address %s: %m",
			  (addr->ss_family == AF_INET6) ? "6" : "",
			  stoa(addr));

		if (errval == EPROTONOSUPPORT || 
		    errval == EAFNOSUPPORT ||
		    errval == EPFNOSUPPORT)
			return (INVALID_SOCKET);
		msyslog(LOG_ERR, "unexpected error code %d (not PROTONOSUPPORT|AFNOSUPPORT|FPNOSUPPORT) - exiting", errval);
		exit(1);
		/*NOTREACHED*/
	}

#ifdef SYS_WINNT
	connection_reset_fix(fd, addr);
#endif
	/*
	 * Fixup the file descriptor for some systems
	 * See bug #530 for details of the issue.
	 */
	fd = move_fd(fd);

	/*
	 * set SO_REUSEADDR since we will be binding the same port
	 * number on each interface according to turn_off_reuse.
	 * This is undesirable on Windows versions starting with
	 * Windows XP (numeric version 5.1).
	 */
#ifdef SYS_WINNT
	if (isc_win32os_versioncheck(5, 1, 0, 0) < 0)  /* before 5.1 */
#endif
		if (setsockopt(fd, SOL_SOCKET, SO_REUSEADDR,
			       (char *)(turn_off_reuse 
					? &off 
					: &on), 
			       sizeof(on))) {

			netsyslog(LOG_ERR, "setsockopt SO_REUSEADDR %s"
					   " fails for address %s: %m",
					   turn_off_reuse 
						? "off" 
						: "on", 
					   stoa(addr));
			closesocket(fd);
			return INVALID_SOCKET;
		}
#ifdef SO_EXCLUSIVEADDRUSE
	/*
	 * setting SO_EXCLUSIVEADDRUSE on the wildcard we open
	 * first will cause more specific binds to fail.
	 */
	if (!(interf->flags & INT_WILDCARD))
		set_excladdruse(fd);
#endif

	/*
	 * IPv4 specific options go here
	 */
	if (addr->ss_family == AF_INET) {
#if defined(HAVE_IPTOS_SUPPORT)
		if (setsockopt(fd, IPPROTO_IP, IP_TOS, (char *) &qos,
		    sizeof(qos)) < 0) {
			netsyslog(LOG_ERR,
			    "setsockopt IP_TOS (%02x) fails on address %s: %m",
			    qos, stoa(addr));
  		}
#endif /* HAVE_IPTOS_SUPPORT */
		if ((flags & INT_BROADCAST))
			socket_broadcast_enable(interf, fd, addr);
	}

	/*
	 * IPv6 specific options go here
	 */
        if (addr->ss_family == AF_INET6) {
#if defined(IPV6_V6ONLY)
                if (setsockopt(fd, IPPROTO_IPV6, IPV6_V6ONLY,
                	(char*)&on, sizeof(on)))
                {
                	netsyslog(LOG_ERR, "setsockopt IPV6_V6ONLY on fails on address %s: %m",
				stoa(addr));
		}
#endif /* IPV6_V6ONLY */
#if defined(IPV6_BINDV6ONLY)
                if (setsockopt(fd, IPPROTO_IPV6, IPV6_BINDV6ONLY,
                	(char*)&on, sizeof(on)))
                {
                	netsyslog(LOG_ERR,
			    "setsockopt IPV6_BINDV6ONLY on fails on address %s: %m",
			    stoa(addr));
		}
#endif /* IPV6_BINDV6ONLY */
	}

#ifdef OS_NEEDS_REUSEADDR_FOR_IFADDRBIND
	/*
	 * some OSes don't allow binding to more specific
	 * addresses if a wildcard address already bound
	 * to the port and SO_REUSEADDR is not set
	 */
	if (!is_wildcard_addr(addr)) {
		set_wildcard_reuse(addr->ss_family, 1);
	}
#endif

	/*
	 * bind the local address.
	 */
	errval = bind(fd, (struct sockaddr *)addr, SOCKLEN(addr));

#ifdef OS_NEEDS_REUSEADDR_FOR_IFADDRBIND
	/*
	 * some OSes don't allow binding to more specific
	 * addresses if a wildcard address already bound
	 * to the port and REUSE_ADDR is not set
	 */
	if (!is_wildcard_addr(addr)) {
		set_wildcard_reuse(addr->ss_family, 0);
	}
#endif

	if (errval < 0) {
		/*
		 * Don't log this under all conditions
		 */
		if (turn_off_reuse == 0
#ifdef DEBUG
		    || debug > 1
#endif
			) {
			if (addr->ss_family == AF_INET)
				netsyslog(LOG_ERR,
					  "bind() fd %d, family AF_INET, port %d, addr %s, in_classd=%d flags=0x%x fails: %m",
					  fd, (int)ntohs(((struct sockaddr_in*)addr)->sin_port),
					  stoa(addr),
					  IN_CLASSD(ntohl(((struct sockaddr_in*)addr)->sin_addr.s_addr)), 
					  flags);
#ifdef INCLUDE_IPV6_SUPPORT
			else if (addr->ss_family == AF_INET6)
				netsyslog(LOG_ERR,
					  "bind() fd %d, family AF_INET6, port %d, scope %d, addr %s, mcast=%d flags=0x%x fails: %m",
					  fd, (int)ntohs(((struct sockaddr_in6*)addr)->sin6_port),
# ifdef ISC_PLATFORM_HAVESCOPEID
					  ((struct sockaddr_in6*)addr)->sin6_scope_id
# else
					  -1
# endif
					  , stoa(addr),
					  IN6_IS_ADDR_MULTICAST(&((struct sockaddr_in6*)addr)->sin6_addr), 
					  flags);
#endif
		}

		closesocket(fd);
		
		return INVALID_SOCKET;
	}

#ifdef HAVE_TIMESTAMP
	{
		if (setsockopt(fd, SOL_SOCKET, SO_TIMESTAMP,
			       (char*)&on, sizeof(on)))
		{
			netsyslog(LOG_DEBUG,
				  "setsockopt SO_TIMESTAMP on fails on address %s: %m",
				  stoa(addr));
		}
#ifdef DEBUG
		else
		{
			DPRINTF(4, ("setsockopt SO_TIMESTAMP enabled on fd %d address %s\n", fd, stoa(addr)));
		}
#endif
	}	
#endif
	DPRINTF(4, ("bind() fd %d, family %d, port %d, addr %s, flags=0x%x\n",
		   fd,
		   addr->ss_family,
		   (int)ntohs(((struct sockaddr_in*)addr)->sin_port),
		   stoa(addr),
		   interf->flags));

	init_nonblocking_io(fd);
	
#ifdef HAVE_SIGNALED_IO
	init_socket_sig(fd);
#endif /* not HAVE_SIGNALED_IO */

	add_fd_to_list(fd, FD_TYPE_SOCKET);

#if !defined(SYS_WINNT) && !defined(VMS)
	DPRINTF(4, ("flags for fd %d: 0x%x\n", fd,
		    fcntl(fd, F_GETFL, 0)));
#endif /* SYS_WINNT || VMS */

#if defined (HAVE_IO_COMPLETION_PORT)
/*
 * Add the socket to the completion port
 */
	if (io_completion_port_add_socket(fd, interf))
	{
		msyslog(LOG_ERR, "unable to set up io completion port - EXITING");
		exit(1);
	}
#endif
	return fd;
}

/* XXX ELIMINATE sendpkt similar in ntpq.c, ntpdc.c, ntp_io.c, ntptrace.c */
/*
 * sendpkt - send a packet to the specified destination. Maintain a
 * send error cache so that only the first consecutive error for a
 * destination is logged.
 */
void
sendpkt(
	struct sockaddr_storage *dest,
	struct interface *inter,
	int ttl,
	struct pkt *pkt,
	int len
	)
{
	int cc, slot;

	/*
	 * Send error caches. Empty slots have port == 0
	 * Set ERRORCACHESIZE to 0 to disable
	 */
	struct cache {
		u_short port;
		struct	in_addr addr;
	};

#ifdef INCLUDE_IPV6_SUPPORT
	struct cache6 {
		u_short port;
		struct in6_addr addr;
	};
#endif /* INCLUDE_IPV6_SUPPORT */


#ifndef ERRORCACHESIZE
#define ERRORCACHESIZE 8
#endif
#if ERRORCACHESIZE > 0
	static struct cache badaddrs[ERRORCACHESIZE];
#ifdef INCLUDE_IPV6_SUPPORT
	static struct cache6 badaddrs6[ERRORCACHESIZE];
#endif /* INCLUDE_IPV6_SUPPORT */
#else
#define badaddrs ((struct cache *)0)		/* Only used in empty loops! */
#ifdef INCLUDE_IPV6_SUPPORT
#define badaddrs6 ((struct cache6 *)0)		/* Only used in empty loops! */
#endif /* INCLUDE_IPV6_SUPPORT */
#endif
#ifdef DEBUG
	if (debug > 1)
	  {
	    if (inter != NULL) 
	      {
		printf("%ssendpkt(fd=%d dst=%s, src=%s, ttl=%d, len=%d)\n",
		       (ttl > 0) ? "\tMCAST\t***** " : "",
		       inter->fd, stoa(dest),
		       stoa(&inter->sin), ttl, len);
	      }
	    else
	      {
		printf("%ssendpkt(dst=%s, ttl=%d, len=%d): no interface - IGNORED\n",
		       (ttl > 0) ? "\tMCAST\t***** " : "",
		       stoa(dest),
		       ttl, len);
	      }
	  }
#endif

	if (inter == NULL)	/* unbound peer - drop request and wait for better network conditions */
	  return;
	
#ifdef MCAST

	/*
	 * for the moment we use the bcast option to set multicast ttl
	 */
	if (ttl > 0 && ttl != inter->last_ttl) {
		
		/*
		 * set the multicast ttl for outgoing packets
		 */
		int rtc;
		
		switch (inter->sin.ss_family) {
			
		case AF_INET :
		{
			u_char mttl = (u_char) ttl;

			rtc = setsockopt(inter->fd, IPPROTO_IP, IP_MULTICAST_TTL,
					 (const void *) &mttl, sizeof(mttl));
			break;
		}
			
#ifdef INCLUDE_IPV6_SUPPORT
		case AF_INET6 :
		{
			u_int ittl = (u_char) ttl;

			rtc = setsockopt(inter->fd, IPPROTO_IPV6, IPV6_MULTICAST_HOPS,
					 (const void *) &ittl, sizeof(ittl));
			break;
		}

#endif /* INCLUDE_IPV6_SUPPORT */
		default:	/* just NOP if not supported */
			rtc = 0;
			break;
		}
		
		if (rtc != 0) {
			netsyslog(LOG_ERR, "setsockopt IP_MULTICAST_TTL/IPV6_MULTICAST_HOPS fails on address %s: %m",
				  stoa(&inter->sin));
		}
		else
			inter->last_ttl = ttl;
	}

#endif /* MCAST */

	for (slot = ERRORCACHESIZE; --slot >= 0; )
		if(dest->ss_family == AF_INET) {
			if (badaddrs[slot].port == ((struct sockaddr_in*)dest)->sin_port &&
				badaddrs[slot].addr.s_addr == ((struct sockaddr_in*)dest)->sin_addr.s_addr)
			break;
		}
#ifdef INCLUDE_IPV6_SUPPORT
		else if (dest->ss_family == AF_INET6) {
			if (badaddrs6[slot].port == ((struct sockaddr_in6*)dest)->sin6_port &&
				badaddrs6[slot].addr.s6_addr == ((struct sockaddr_in6*)dest)->sin6_addr.s6_addr)
			break;
		}
#endif /* INCLUDE_IPV6_SUPPORT */

#if defined(HAVE_IO_COMPLETION_PORT)
        cc = io_completion_port_sendto(inter, pkt, len, dest);
	if (cc != ERROR_SUCCESS)
#else
#ifdef SIM
	cc = simulate_server(dest, inter, pkt);
#else /* SIM */
	cc = sendto(inter->fd, (char *)pkt, (unsigned int)len, 0, (struct sockaddr *)dest,
		    SOCKLEN(dest));
#endif /* SIM */
	if (cc == -1)
#endif
	{
		inter->notsent++;
		packets_notsent++;

#if defined(HAVE_IO_COMPLETION_PORT)
		if (cc != WSAEWOULDBLOCK && cc != WSAENOBUFS && slot < 0)
#else
		if (errno != EWOULDBLOCK && errno != ENOBUFS && slot < 0)
#endif
		{
			/*
			 * Remember this, if there's an empty slot
			 */
			switch (dest->ss_family) {

			case AF_INET :

				for (slot = ERRORCACHESIZE; --slot >= 0; )
					if (badaddrs[slot].port == 0)
					{
						badaddrs[slot].port = SRCPORT(dest);
						badaddrs[slot].addr = ((struct sockaddr_in*)dest)->sin_addr;
						break;
					}
				break;

#ifdef INCLUDE_IPV6_SUPPORT
			case AF_INET6 :

				for (slot = ERRORCACHESIZE; --slot >= 0; )
					if (badaddrs6[slot].port == 0)
					{
						badaddrs6[slot].port = SRCPORT(dest);
						badaddrs6[slot].addr = ((struct sockaddr_in6*)dest)->sin6_addr;
						break;
					}
				break;
#endif /* INCLUDE_IPV6_SUPPORT */
			default:  /* don't care if not supported */
				break;
			}

			netsyslog(LOG_ERR, "sendto(%s) (fd=%d): %m",
				  stoa(dest), inter->fd);
		}
	}
	else
	{
		inter->sent++;
		packets_sent++;
		/*
		 * He's not bad any more
		 */
		if (slot >= 0)
		{
			netsyslog(LOG_INFO, "Connection re-established to %s", stoa(dest));
			switch (dest->ss_family) {
			case AF_INET :
				badaddrs[slot].port = 0;
				break;
#ifdef INCLUDE_IPV6_SUPPORT
			case AF_INET6 :
				badaddrs6[slot].port = 0;
				break;
#endif /* INCLUDE_IPV6_SUPPORT */
			default:  /* don't care if not supported */
				break;
			}
		}
	}
}

#if !defined(HAVE_IO_COMPLETION_PORT)
/*
 * fdbits - generate ascii representation of fd_set (FAU debug support)
 * HFDF format - highest fd first.
 */
static char *
fdbits(
	int count,
	fd_set *set
	)
{
	static char buffer[256];
	char * buf = buffer;

	count = (count < 256) ? count : 255;

	while (count >= 0)
	{
		*buf++ = FD_ISSET(count, set) ? '#' : '-';
		count--;
	}
	*buf = '\0';

	return buffer;
}

/*
 * Routine to read the refclock packets for a specific interface
 * Return the number of bytes read. That way we know if we should
 * read it again or go on to the next one if no bytes returned
 */
static inline int
read_refclock_packet(SOCKET fd, struct refclockio *rp, l_fp ts)
{
	int i;
	int buflen;
	register struct recvbuf *rb;

	rb = get_free_recv_buffer();

	if (rb == NULL)
	{
		/*
		 * No buffer space available - just drop the packet
		 */
		char buf[RX_BUFF_SIZE];

		buflen = read(fd, buf, sizeof buf);
		packets_dropped++;
		return (buflen);
	}

	i = (rp->datalen == 0
	    || rp->datalen > sizeof(rb->recv_space))
	    ? sizeof(rb->recv_space) : rp->datalen;
	buflen = read(fd, (char *)&rb->recv_space, (unsigned)i);

	if (buflen < 0)
	{
		if (errno != EINTR && errno != EAGAIN) {
			netsyslog(LOG_ERR, "clock read fd %d: %m", fd);
		}
		freerecvbuf(rb);
		return (buflen);
	}

	/*
	 * Got one. Mark how and when it got here,
	 * put it on the full list and do bookkeeping.
	 */
	rb->recv_length = buflen;
	rb->recv_srcclock = rp->srcclock;
	rb->dstadr = 0;
	rb->fd = fd;
	rb->recv_time = ts;
	rb->receiver = rp->clock_recv;

	if (rp->io_input)
	{
		/*
		 * have direct input routine for refclocks
		 */
		if (rp->io_input(rb) == 0)
		{
			/*
			 * data was consumed - nothing to pass up
			 * into block input machine
			 */
			freerecvbuf(rb);
			return (buflen);
		}
	}
	
	add_full_recv_buffer(rb);

	rp->recvcount++;
	packets_received++;
	return (buflen);
}

#ifdef HAVE_TIMESTAMP
/*
 * extract timestamps from control message buffer
 */
static l_fp
	fetch_timestamp(struct recvbuf *rb, struct msghdr *msghdr, l_fp ts)
{
#ifdef USE_TIMESTAMP_CMSG
	struct cmsghdr *cmsghdr;

	cmsghdr = CMSG_FIRSTHDR(msghdr);
	while (cmsghdr != NULL) {
		switch (cmsghdr->cmsg_type)
		{
		case SCM_TIMESTAMP:
		{
			struct timeval *tvp = (struct timeval *)CMSG_DATA(cmsghdr);
			double dtemp;
			l_fp nts;
			DPRINTF(4, ("fetch_timestamp: system network time stamp: %ld.%06ld\n", tvp->tv_sec, tvp->tv_usec));
			nts.l_i = tvp->tv_sec + JAN_1970;
			dtemp = (tvp->tv_usec + (ntp_random() * 2. / FRAC)) /
			    1e6;
			nts.l_uf = (u_int32)(dtemp * FRAC);
#ifdef DEBUG_TIMING
			{
				l_fp dts = ts;
				L_SUB(&dts, &nts);
				collect_timing(rb, "input processing delay", 1, &dts);
				DPRINTF(4, ("fetch_timestamp: timestamp delta: %s (incl. prec fuzz)\n", lfptoa(&dts, 9)));
			}
#endif
			ts = nts;  /* network time stamp */
			break;
		}
		default:
			DPRINTF(4, ("fetch_timestamp: skipping control message 0x%x\n", cmsghdr->cmsg_type));
			break;
		}
		cmsghdr = CMSG_NXTHDR(msghdr, cmsghdr);
	}
#endif
	return ts;
}
#endif

/*
 * Routine to read the network NTP packets for a specific interface
 * Return the number of bytes read. That way we know if we should
 * read it again or go on to the next one if no bytes returned
 */
static inline int
read_network_packet(SOCKET fd, struct interface *itf, l_fp ts)
{
	GETSOCKNAME_SOCKLEN_TYPE fromlen;
	int buflen;
	isc_boolean_t ignore_this;
	register struct recvbuf *rb;
#ifdef HAVE_TIMESTAMP
	struct msghdr msghdr;
	struct iovec iovec;
	char control[TIMESTAMP_CTLMSGBUF_SIZE];	/* pick up control messages */
#endif

	/*
	 * Get a buffer and read the frame.  If we
	 * haven't got a buffer, or this is received
	 * on a disallowed socket, just dump the
	 * packet.
	 */

	rb = get_free_recv_buffer();
	ignore_this = itf->ignore_packets;
	if (rb == NULL ||(ignore_this == ISC_TRUE)) {
		char buf[RX_BUFF_SIZE];
		struct sockaddr_storage from;
		if (rb != NULL)
			freerecvbuf(rb);

		fromlen = sizeof(from);
		buflen = recvfrom(fd, buf, sizeof(buf), 0,
				(struct sockaddr*)&from, &fromlen);
		DPRINTF(4, ("%s on (%lu) fd=%d from %s\n",
			(itf->ignore_packets == ISC_TRUE) ? "ignore" : "drop",
			free_recvbuffs(), fd,
			stoa(&from)));
		if (itf->ignore_packets == ISC_TRUE)
			packets_ignored++;
		else
			packets_dropped++;
		return (buflen);
	}

	fromlen = sizeof(struct sockaddr_storage);

#ifndef HAVE_TIMESTAMP
	rb->recv_length = recvfrom(fd,
			  (char *)&rb->recv_space,
			   sizeof(rb->recv_space), 0,
			   (struct sockaddr *)&rb->recv_srcadr,
			   &fromlen);
#else
	iovec.iov_base        = (void *)&rb->recv_space;
	iovec.iov_len         = sizeof(rb->recv_space);
	msghdr.msg_name       = (void *)&rb->recv_srcadr;
	msghdr.msg_namelen    = sizeof(rb->recv_srcadr);
	msghdr.msg_iov        = &iovec;
	msghdr.msg_iovlen     = 1;
	msghdr.msg_control    = (void *)&control;
	msghdr.msg_controllen = sizeof(control);
	msghdr.msg_flags      = 0;
	rb->recv_length       = recvmsg(fd, &msghdr, 0);
#endif

	buflen = rb->recv_length;

	if (buflen == 0 || (buflen == -1 && 
	    (errno==EWOULDBLOCK
#ifdef EAGAIN
	   || errno==EAGAIN
#endif
	 ))) {
		freerecvbuf(rb);
		return (buflen);
	}
	else if (buflen < 0)
	{
		netsyslog(LOG_ERR, "recvfrom(%s) fd=%d: %m",
		stoa(&rb->recv_srcadr), fd);
		DPRINTF(5, ("read_network_packet: fd=%d dropped (bad recvfrom)\n", fd));
		freerecvbuf(rb);
		return (buflen);
	}

#ifdef DEBUG
	if (debug > 2) {
		if(rb->recv_srcadr.ss_family == AF_INET)
			printf("read_network_packet: fd=%d length %d from %08lx %s\n",
				fd, buflen,
				(u_long)ntohl(((struct sockaddr_in*)&rb->recv_srcadr)->sin_addr.s_addr) &
				0x00000000ffffffff,
				stoa(&rb->recv_srcadr));
		else
			printf("read_network_packet: fd=%d length %d from %s\n",
				fd, buflen,
				stoa(&rb->recv_srcadr));
	}
#endif

	/*
	 * Got one.  Mark how and when it got here,
	 * put it on the full list and do bookkeeping.
	 */
	rb->dstadr = itf;
	rb->fd = fd;
#ifdef HAVE_TIMESTAMP
	ts = fetch_timestamp(rb, &msghdr, ts);  /* pick up a network time stamp if possible */
#endif
	rb->recv_time = ts;
	rb->receiver = receive;

	add_full_recv_buffer(rb);

	itf->received++;
	packets_received++;
	return (buflen);
}

/*
 * input_handler - receive packets asynchronously
 */
void
input_handler(
	l_fp *cts
	)
{

	int buflen;
	int n;
	int doing;
	SOCKET fd;
	struct timeval tvzero;
	l_fp ts;			/* Timestamp at BOselect() gob */
#ifdef DEBUG_TIMING
	l_fp ts_e;			/* Timestamp at EOselect() gob */
#endif
	fd_set fds;
	int select_count = 0;
	struct interface *interface;
#if defined(HAS_ROUTING_SOCKET)
	struct asyncio_reader *asyncio_reader;
#endif

	handler_calls++;

	/*
	 * If we have something to do, freeze a timestamp.
	 * See below for the other cases (nothing (left) to do or error)
	 */
	ts = *cts;

	/*
	 * Do a poll to see who has data
	 */

	fds = activefds;
	tvzero.tv_sec = tvzero.tv_usec = 0;

	n = select(maxactivefd+1, &fds, (fd_set *)0, (fd_set *)0, &tvzero);

	/*
	 * If there are no packets waiting just return
	 */
	if (n < 0)
	{
		int err = errno;
		/*
		 * extended FAU debugging output
		 */
		if (err != EINTR)
		    netsyslog(LOG_ERR,
			      "select(%d, %s, 0L, 0L, &0.0) error: %m",
			      maxactivefd+1,
			      fdbits(maxactivefd, &activefds));
		if (err == EBADF) {
			int j, b;
			fds = activefds;
			for (j = 0; j <= maxactivefd; j++)
			    if ((FD_ISSET(j, &fds) && (read(j, &b, 0) == -1)))
				netsyslog(LOG_ERR, "Bad file descriptor %d", j);
		}
		return;
	}
	else if (n == 0)
		return;

	++handler_pkts;

#ifdef REFCLOCK
	/*
	 * Check out the reference clocks first, if any
	 */

	if (refio != NULL)
	{
		register struct refclockio *rp;

		for (rp = refio; rp != NULL; rp = rp->next)
		{
			fd = rp->fd;

			if (FD_ISSET(fd, &fds))
			{
				do {
					++select_count;
					buflen = read_refclock_packet(fd, rp, ts);
				} while (buflen > 0);

			} /* End if (FD_ISSET(fd, &fds)) */
		} /* End for (rp = refio; rp != 0 && n > 0; rp = rp->next) */
	} /* End if (refio != 0) */

#endif /* REFCLOCK */

	/*
	 * Loop through the interfaces looking for data to read.
	 */
	for (interface = ISC_LIST_TAIL(inter_list);
	     interface != NULL;
	     interface = ISC_LIST_PREV(interface, link))
	{
		for (doing = 0; (doing < 2); doing++)
		{
			if (doing == 0)
			{
				fd = interface->fd;
			}
			else
			{
				if (!(interface->flags & INT_BCASTOPEN))
				    break;
				fd = interface->bfd;
			}
			if (fd < 0) continue;
			if (FD_ISSET(fd, &fds))
			{
				do {
					++select_count;
					buflen = read_network_packet(fd, interface, ts);
				} while (buflen > 0);
			}
		/* Check more interfaces */
		}
	}

#ifdef HAS_ROUTING_SOCKET
	/*
	 * scan list of asyncio readers - currently only used for routing sockets
	 */
	asyncio_reader = ISC_LIST_TAIL(asyncio_reader_list);

	while (asyncio_reader != NULL)
	{
	        struct asyncio_reader *next = ISC_LIST_PREV(asyncio_reader, link);
		if (FD_ISSET(asyncio_reader->fd, &fds)) {
			++select_count;
			asyncio_reader->receiver(asyncio_reader);
		}
		asyncio_reader = next;
	}
#endif /* HAS_ROUTING_SOCKET */
	
	/*
	 * Done everything from that select.
	 */

	/*
	 * If nothing to do, just return.
	 * If an error occurred, complain and return.
	 */
	if (select_count == 0) /* We really had nothing to do */
	{
#ifdef DEBUG
		if (debug)
		    netsyslog(LOG_DEBUG, "input_handler: select() returned 0");
#endif
		return;
	}
		/* We've done our work */
#ifdef DEBUG_TIMING
	get_systime(&ts_e);
	/*
	 * (ts_e - ts) is the amount of time we spent
	 * processing this gob of file descriptors.  Log
	 * it.
	 */
	L_SUB(&ts_e, &ts);
	collect_timing(NULL, "input handler", 1, &ts_e);
	if (debug > 3)
	    netsyslog(LOG_INFO, "input_handler: Processed a gob of fd's in %s msec", lfptoms(&ts_e, 6));
#endif
	/* just bail. */
	return;
}

#endif

/*
 * findinterface - find local interface corresponding to address
 */
struct interface *
findinterface(
	struct sockaddr_storage *addr
	)
{
	struct interface *interface;
	
	interface = findlocalinterface(addr, INT_WILDCARD, 0);

	if (interface == NULL)
	{
		DPRINTF(4, ("Found no interface for address %s - returning wildcard\n",
			    stoa(addr)));

		return (ANY_INTERFACE_CHOOSE(addr));
	}
	else
	{
		DPRINTF(4, ("Found interface #%d %s for address %s\n",
			    interface->ifnum, interface->name, stoa(addr)));

		return (interface);
	}
}

/*
 * findlocalinterface - find local interface index corresponding to address
 *
 * This code attempts to find the local sending address for an outgoing
 * address by connecting a new socket to destinationaddress:NTP_PORT
 * and reading the sockname of the resulting connect.
 * the complicated sequence simulates the routing table lookup
 * for to first hop without duplicating any of the routing logic into
 * ntpd. preferably we would have used an API call - but its not there -
 * so this is the best we can do here short of duplicating to entire routing
 * logic in ntpd which would be a silly and really unportable thing to do.
 *
 */
static struct interface *
findlocalinterface(
	struct sockaddr_storage *addr,
	int flags,
	int bflag
	)
{
	SOCKET s;
	int rtn;
	struct sockaddr_storage saddr;
	GETSOCKNAME_SOCKLEN_TYPE saddrlen = SOCKLEN(addr);
	struct interface *iface;
	int on = 1;

	DPRINTF(4, ("Finding interface for addr %s in list of addresses\n",
		    stoa(addr)));

	memset(&saddr, 0, sizeof(saddr));
	saddr.ss_family = addr->ss_family;
	if(addr->ss_family == AF_INET) {
		memcpy(&((struct sockaddr_in*)&saddr)->sin_addr, &((struct sockaddr_in*)addr)->sin_addr, sizeof(struct in_addr));
		((struct sockaddr_in*)&saddr)->sin_port = htons(NTP_PORT);
	}
#ifdef INCLUDE_IPV6_SUPPORT
	else if(addr->ss_family == AF_INET6) {
 		memcpy(&((struct sockaddr_in6*)&saddr)->sin6_addr, &((struct sockaddr_in6*)addr)->sin6_addr, sizeof(struct in6_addr));
		((struct sockaddr_in6*)&saddr)->sin6_port = htons(NTP_PORT);
# ifdef ISC_PLATFORM_HAVESCOPEID
		((struct sockaddr_in6*)&saddr)->sin6_scope_id = ((struct sockaddr_in6*)addr)->sin6_scope_id;
# endif
	}
#endif
	
	s = socket(addr->ss_family, SOCK_DGRAM, 0);
	if (s == INVALID_SOCKET)
		return NULL;

	/*
	 * If we are looking for broadcast interface we need to set this
	 * socket to allow broadcast
	 */
	if (bflag & INT_BROADCAST)
		setsockopt(s, SOL_SOCKET, SO_BROADCAST,
			  (char *)&on, sizeof(on));

	rtn = connect(s, (struct sockaddr *)&saddr, SOCKLEN(&saddr));
	if (rtn == SOCKET_ERROR)
	{
		closesocket(s);
		return NULL;
	}

	rtn = getsockname(s, (struct sockaddr *)&saddr, &saddrlen);
	closesocket(s);
	if (rtn == SOCKET_ERROR)
		return NULL;

	DPRINTF(4, ("findlocalinterface: kernel maps %s to %s\n", stoa(addr), stoa(&saddr)));
	
	iface = getinterface(&saddr, flags);
	if (NULL == iface)
		iface = getsamenetinterface(&saddr, flags);

	/* Don't return an interface which will ignore replies */
	if (NULL != iface && iface->ignore_packets)
		iface = NULL;

	return iface;
}

/*
 * fetch an interface structure the matches the
 * address is has the given flags NOT set
 */
static struct interface *
getinterface(struct sockaddr_storage *addr, int flags)
{
	struct interface *interface = find_addr_in_list(addr);

	if (interface != NULL && interface->flags & flags)
	{
		return NULL;
	}
	else
	{
		return interface;
	}
}

/*
 * fetch an interface structure with a local address on the same subnet
 * as addr which has the given flags NOT set
 */
static struct interface *
getsamenetinterface(struct sockaddr_storage *addr, int flags)
{
	struct interface *iface;

	iface = find_samenet_addr_in_list(addr);

	if (NULL != iface && iface->flags & flags)
		iface = NULL;

	return iface;
}

/*
 * findlocalcastinterface - find local *cast interface index corresponding to address
 * depending on the flags passed
 */
static struct interface *
findlocalcastinterface(
	struct sockaddr_storage *addr, int flags
	)
{
	struct interface *interface;
	struct interface *nif = NULL;
#ifdef INCLUDE_IPV6_MULTICAST_SUPPORT
	isc_boolean_t want_linklocal;
#endif 

	/*
	 * see how kernel maps the mcast address
	 */
        nif = findlocalinterface(addr, 0, 0);

	if (nif) {
		DPRINTF(2, ("findlocalcastinterface: kernel recommends interface #%d %s\n", nif->ifnum, nif->name));
		return nif;
	}

#ifdef INCLUDE_IPV6_MULTICAST_SUPPORT
	want_linklocal = ISC_FALSE; 
	if (addr_ismulticast(addr) && flags == INT_MULTICAST)
	{
		if (IN6_IS_ADDR_MC_LINKLOCAL(&((struct sockaddr_in6*)addr)->sin6_addr))
		{
			want_linklocal = ISC_TRUE;
		}
		else if (IN6_IS_ADDR_MC_SITELOCAL(&((struct sockaddr_in6*)addr)->sin6_addr))
		{
			want_linklocal = ISC_TRUE;
		}
	}
#endif

	for (interface = ISC_LIST_HEAD(inter_list);
	     interface != NULL;
	     interface = ISC_LIST_NEXT(interface, link)) 
	  {
		/* use only allowed addresses */
		if (interface->ignore_packets == ISC_TRUE)
			continue;

		/* Skip the loopback and wildcard addresses */
		if (interface->flags & (INT_LOOPBACK|INT_WILDCARD))
			continue;

		/* Skip if different family */
		if(interface->sin.ss_family != addr->ss_family)
			continue;

		/* Is this it one of these based on flags? */
		if (!(interface->flags & flags))
			continue;

		/* for IPv6 multicast check the address for linklocal */
#ifdef INCLUDE_IPV6_MULTICAST_SUPPORT
		if (flags == INT_MULTICAST && interface->sin.ss_family == AF_INET6 &&
		   (IN6_IS_ADDR_LINKLOCAL(&((struct sockaddr_in6*)&interface->sin)->sin6_addr))
		   && want_linklocal == ISC_TRUE)
		{
			nif = interface;
			break;
		}
		/* If we want a linklocal address and this isn't it, skip */\
		if (want_linklocal == ISC_TRUE)
			continue;
#endif
		/* Otherwise just look for the flag */
		if((interface->flags & flags))
		{
			nif = interface;
			break;
		}
	}
#ifdef DEBUG
	if (debug > 2) 
	{
		if (nif)
			printf("findlocalcastinterface: found interface #%d %s\n", nif->ifnum, nif->name);
		else
			printf("findlocalcastinterface: no interface found for %s flags 0x%x\n", stoa(addr), flags);
	}
#endif
	return (nif);
}

/*
 * findbcastinter - find broadcast interface corresponding to address
 */
struct interface *
findbcastinter(
	struct sockaddr_storage *addr
	)
{
#if !defined(MPE) && (defined(SIOCGIFCONF) || defined(SYS_WINNT))
        struct interface *interface;
	
	
	DPRINTF(4, ("Finding broadcast/multicast interface for addr %s in list of addresses\n",
		    stoa(addr)));

	interface = findlocalinterface(addr, INT_LOOPBACK|INT_WILDCARD, INT_BROADCAST);
	
	if (interface != NULL)
	{
		DPRINTF(4, ("Found bcast-/mcast- interface index #%d %s\n", interface->ifnum, interface->name));
		return interface;
	}

	/* plan B - try to find something reasonable in our lists in case kernel lookup doesn't help */

	for (interface = ISC_LIST_HEAD(inter_list);
	     interface != NULL;
	     interface = ISC_LIST_NEXT(interface, link)) 
	{
	        if (interface->flags & INT_WILDCARD)
		        continue;
		
		/* Don't bother with ignored interfaces */
		if (interface->ignore_packets == ISC_TRUE)
			continue;
		
		/*
		 * First look if this is the correct family
		 */
		if(interface->sin.ss_family != addr->ss_family)
	  		continue;

		/* Skip the loopback addresses */
		if (interface->flags & INT_LOOPBACK)
			continue;

		/*
		 * If we are looking to match a multicast address grab it.
		 */
		if (addr_ismulticast(addr) == ISC_TRUE && interface->flags & INT_MULTICAST)
		{
#ifdef INCLUDE_IPV6_SUPPORT
			if(addr->ss_family == AF_INET6) {
				/* Only use link-local address for link-scope mcast */
				if(IN6_IS_ADDR_MC_LINKLOCAL(&((struct sockaddr_in6*)addr)->sin6_addr) &&
				  !IN6_IS_ADDR_LINKLOCAL(&((struct sockaddr_in6*)&interface->sin)->sin6_addr)) {
					continue;
				}
			}
#endif
			break;
		}

		/*
		 * We match only those interfaces marked as
		 * broadcastable and either the explicit broadcast
		 * address or the network portion of the IP address.
		 * Sloppy.
		 */
		if(addr->ss_family == AF_INET) {
			if (SOCKCMP(&interface->bcast, addr)) {
				break;
			}
			if ((NSRCADR(&interface->sin) &
			     NSRCADR(&interface->mask)) == (NSRCADR(addr) &
							    NSRCADR(&interface->mask)))
				break;
		}
#ifdef INCLUDE_IPV6_SUPPORT
		else if(addr->ss_family == AF_INET6) {
			if (SOCKCMP(&interface->bcast, addr)) {
				break;
			}
			if (SOCKCMP(netof(&interface->sin), netof(addr))) {
				break;
			}
		}
#endif
	}
#endif /* SIOCGIFCONF */
	if (interface == NULL) {
		DPRINTF(4, ("No bcast interface found for %s\n", stoa(addr)));
		return ANY_INTERFACE_CHOOSE(addr);
	} else {
		DPRINTF(4, ("Found bcast-/mcast- interface index #%d %s\n", interface->ifnum, interface->name));
		return interface;
	}
}


/*
 * io_clr_stats - clear I/O module statistics
 */
void
io_clr_stats(void)
{
	packets_dropped = 0;
	packets_ignored = 0;
	packets_received = 0;
	packets_sent = 0;
	packets_notsent = 0;

	handler_calls = 0;
	handler_pkts = 0;
	io_timereset = current_time;
}


#ifdef REFCLOCK
/*
 * io_addclock - add a reference clock to the list and arrange that we
 *				 get SIGIO interrupts from it.
 */
int
io_addclock(
	struct refclockio *rio
	)
{
	BLOCKIO();
	/*
	 * Stuff the I/O structure in the list and mark the descriptor
	 * in use.	There is a harmless (I hope) race condition here.
	 */
	rio->next = refio;

# ifdef HAVE_SIGNALED_IO
	if (init_clock_sig(rio))
	{
		UNBLOCKIO();
		return 0;
	}
# elif defined(HAVE_IO_COMPLETION_PORT)
	if (io_completion_port_add_clock_io(rio))
	{
		UNBLOCKIO();
		return 0;
	}
# endif

	/*
	 * enqueue
	 */
	refio = rio;

        /*
	 * register fd
	 */
	add_fd_to_list(rio->fd, FD_TYPE_FILE);

	UNBLOCKIO();
	return 1;
}

/*
 * io_closeclock - close the clock in the I/O structure given
 */
void
io_closeclock(
	struct refclockio *rio
	)
{
	BLOCKIO();
	/*
	 * Remove structure from the list
	 */
	if (refio == rio)
	{
		refio = rio->next;
	}
	else
	{
		register struct refclockio *rp;

		for (rp = refio; rp != NULL; rp = rp->next)
		    if (rp->next == rio)
		    {
			    rp->next = rio->next;
			    break;
		    }

		if (rp == NULL) {
			UNBLOCKIO();
			return;
		}
	}

	/*
	 * Close the descriptor.
	 */
	close_and_delete_fd_from_list(rio->fd);
	UNBLOCKIO();
}
#endif	/* REFCLOCK */

/*
 * On NT a SOCKET is an unsigned int so we cannot possibly keep it in
 * an array. So we use one of the ISC_LIST functions to hold the
 * socket value and use that when we want to enumerate it.
 */
void
kill_asyncio(int startfd)
{
	vsock_t *lsock;
	vsock_t *next;

	BLOCKIO();

	lsock = ISC_LIST_HEAD(fd_list);
	while (lsock != NULL) {
		/*
		 * careful here - list is being dismantled while
		 * we scan it - setting next here insures that
		 * we are able to correctly scan the list
		 */
		next = ISC_LIST_NEXT(lsock, link);
		/*
		 * will remove socket from list
		 */
		close_and_delete_fd_from_list(lsock->fd);
		lsock = next;
	}

	UNBLOCKIO();
}

/*
 * Add and delete functions for the list of open sockets
 */
static void
add_fd_to_list(
	SOCKET fd,
	enum desc_type type
	)
{
	vsock_t *lsock = emalloc(sizeof(*lsock));

	lsock->fd = fd;
	lsock->type = type;

	ISC_LIST_APPEND(fd_list, lsock, link);
	/*
	 * I/O Completion Ports don't care about the select and FD_SET
	 */
#ifndef HAVE_IO_COMPLETION_PORT
	if (fd < 0 || fd >= FD_SETSIZE) {
		msyslog(LOG_ERR, "Too many sockets in use, FD_SETSIZE %d exceeded",
			FD_SETSIZE);
		exit(1);
	}
	/*
	 * keep activefds in sync
	 */
	if (fd > maxactivefd)
	    maxactivefd = fd;
	FD_SET( (u_int)fd, &activefds);
#endif
}

static void
close_and_delete_fd_from_list(
	SOCKET fd
	) 
{
	vsock_t *next;
	vsock_t *lsock = ISC_LIST_HEAD(fd_list);

	while(lsock != NULL) {
		next = ISC_LIST_NEXT(lsock, link);
		if(lsock->fd == fd) {
			ISC_LIST_DEQUEUE_TYPE(fd_list, lsock, link, vsock_t);

			switch (lsock->type) {
			case FD_TYPE_SOCKET:
#ifdef SYS_WINNT
				closesocket(lsock->fd);
				break;
#endif
			case FD_TYPE_FILE:
				(void) close(lsock->fd);
				break;
			default:
				msyslog(LOG_ERR, "internal error - illegal descriptor type %d - EXITING", (int)lsock->type);
				exit(1);
			}

			free(lsock);
			/*
			 * I/O Completion Ports don't care about select and fd_set
			 */
#ifndef HAVE_IO_COMPLETION_PORT
			/*
			 * remove from activefds
			 */
			FD_CLR( (u_int) fd, &activefds);
			
			if (fd == maxactivefd) {
				int i, newmax = 0;
				for (i = 0; i < maxactivefd; i++)
					if (FD_ISSET(i, &activefds))
						newmax = i;
				maxactivefd = newmax;
			}
#endif
			break;
		}
		lsock = next;
	}
}

static void
add_addr_to_list(
	struct sockaddr_storage *addr,
	struct interface *interface
	)
{
	remaddr_t *laddr;

#ifdef DEBUG
	if (find_addr_in_list(addr) == NULL) {
#endif
		/* not there yet - add to list */
		laddr = emalloc(sizeof(*laddr));
		memcpy(&laddr->addr, addr, sizeof(laddr->addr));
		laddr->interface = interface;
		
		ISC_LIST_APPEND(remoteaddr_list, laddr, link);
		
		DPRINTF(4, ("Added addr %s to list of addresses\n",
			    stoa(addr)));
#ifdef DEBUG
	} else {
		DPRINTF(4, ("WARNING: Attempt to add duplicate addr "
			    "%s to address list\n",
			    stoa(addr)));
	}
#endif
}

static void
delete_addr_from_list(
	struct sockaddr_storage *addr
	) 
{
	remaddr_t *next;
	remaddr_t *laddr = ISC_LIST_HEAD(remoteaddr_list);

	while(laddr != NULL) {
		next = ISC_LIST_NEXT(laddr, link);
		if(SOCKCMP(&laddr->addr, addr)) {
			ISC_LIST_DEQUEUE_TYPE(remoteaddr_list, laddr, link, remaddr_t);
			DPRINTF(4, ("Deleted addr %s from list of addresses\n",
				    stoa(addr)));
			free(laddr);
			break;
		}
		laddr = next;
	}
}

static void
delete_interface_from_list(
	struct interface *iface
	)
{
	remaddr_t *next;
	remaddr_t *laddr = ISC_LIST_HEAD(remoteaddr_list);

	while(laddr != NULL) {
		next = ISC_LIST_NEXT(laddr, link);
		if (laddr->interface == iface) {
			ISC_LIST_DEQUEUE_TYPE(remoteaddr_list, laddr, link, remaddr_t);
			DPRINTF(4, ("Deleted addr %s for interface #%d %s from list of addresses\n",
				    stoa(&laddr->addr), iface->ifnum, iface->name));
			free(laddr);
		}
		laddr = next;
	}
}

static struct interface *
find_addr_in_list(
	struct sockaddr_storage *addr
	) 
{
	remaddr_t *next;
	remaddr_t *laddr = ISC_LIST_HEAD(remoteaddr_list);
	DPRINTF(4, ("Searching for addr %s in list of addresses - ",
		    stoa(addr)));

	while(laddr != NULL) {
		next = ISC_LIST_NEXT(laddr, link);

		if(SOCKCMP(&laddr->addr, addr)) {
			DPRINTF(4, ("FOUND\n"));
			return laddr->interface;
		}
		
		laddr = next;
	}

	DPRINTF(4, ("NOT FOUND\n"));
	return NULL;
}

static inline isc_boolean_t
same_network_v4(
	struct sockaddr_in *addr1,
	struct sockaddr_in *mask,
	struct sockaddr_in *addr2
	)
{
	return (addr1->sin_addr.s_addr & mask->sin_addr.s_addr)
	       == (addr2->sin_addr.s_addr & mask->sin_addr.s_addr);
}

#ifdef INCLUDE_IPV6_SUPPORT
static inline isc_boolean_t
same_network_v6(
	struct sockaddr_in6 *addr1,
	struct sockaddr_in6 *mask,
	struct sockaddr_in6 *addr2
	)
{
	int i;

	for (i = 0; 
	     i < sizeof(addr1->sin6_addr.s6_addr) / 
	         sizeof(addr1->sin6_addr.s6_addr[0]);
	     i++)

		if ((addr1->sin6_addr.s6_addr[i] &
		     mask->sin6_addr.s6_addr[i]) 
		    !=
		    (addr2->sin6_addr.s6_addr[i] &
		     mask->sin6_addr.s6_addr[i]))

			return ISC_FALSE;

	return ISC_TRUE;
}
#endif	/* INCLUDE_IPV6_SUPPORT */

static isc_boolean_t
same_network(
	struct sockaddr_storage *addr1,
	struct sockaddr_storage *mask,
	struct sockaddr_storage *addr2
	)
{
	if (addr1->ss_family != addr2->ss_family)
		return ISC_FALSE;

	if (AF_INET == addr1->ss_family) {
		return same_network_v4(
				(struct sockaddr_in *)addr1,
				(struct sockaddr_in *)mask,
				(struct sockaddr_in *)addr2);
	}
#ifdef INCLUDE_IPV6_SUPPORT
	else if (AF_INET6 == addr1->ss_family) {
		return same_network_v6(
				(struct sockaddr_in6 *)addr1,
				(struct sockaddr_in6 *)mask,
				(struct sockaddr_in6 *)addr2);
	}
#endif
	else
		return ISC_FALSE;
}

/*
 * Find an address in the list on the same network as addr
 */
static struct interface *
find_samenet_addr_in_list(
	struct sockaddr_storage *addr
	) 
{
	remaddr_t *next;
	remaddr_t *laddr;

	DPRINTF(4, ("Searching for addr with same subnet as %s in "
		    "list of addresses - ",
		    stoa(addr)));

	for (laddr = ISC_LIST_HEAD(remoteaddr_list);
	     NULL != laddr;
	     laddr = next)
	{
		next = ISC_LIST_NEXT(laddr, link);

		if (same_network(&laddr->addr, &laddr->interface->mask,
				 addr)) {
			DPRINTF(4, ("FOUND\n"));
			return laddr->interface;
		}
	}

	DPRINTF(4, ("NOT FOUND\n"));
	return NULL;
}

/*
 * Find the given address with the associated flag in the list
 */
static struct interface *
find_flagged_addr_in_list(struct sockaddr_storage *addr, int flag) {

	remaddr_t *next;
	remaddr_t *laddr = ISC_LIST_HEAD(remoteaddr_list);
	DPRINTF(4, ("Finding addr %s in list of addresses\n",
		    stoa(addr)));

	while(laddr != NULL) {
		next = ISC_LIST_NEXT(laddr, link);
		if(SOCKCMP(&laddr->addr, addr) && (laddr->interface->flags & flag)) {
			return laddr->interface;
			break;
		}
		else
			laddr = next;
	}
	return NULL; /* Not found */
}

#ifdef HAS_ROUTING_SOCKET
#include <net/route.h>

#ifdef HAVE_RTNETLINK
#include <linux/rtnetlink.h>
#endif

#ifndef UPDATE_GRACE
#define UPDATE_GRACE	2	/* wait UPDATE_GRACE seconds before scanning */
#endif

static void
process_routing_msgs(struct asyncio_reader *reader)
{
	char buffer[5120];
	int cnt, msg_type;
#ifdef HAVE_RTNETLINK
	struct nlmsghdr *nh;
#else
	struct rt_msghdr *rtm;
	char *p;
#endif
	
	if (disable_dynamic_updates) {
		/*
		 * discard ourselves if we are not need any more
		 * usually happens when running unprivileged
		 */
		remove_asyncio_reader(reader);
		delete_asyncio_reader(reader);
		return;
	}

	cnt = read(reader->fd, buffer, sizeof(buffer));
	
	if (cnt < 0) {
		msyslog(LOG_ERR, "i/o error on routing socket %m - disabling");
		remove_asyncio_reader(reader);
		delete_asyncio_reader(reader);
		return;
	}

	/*
	 * process routing message
	 */
#ifdef HAVE_RTNETLINK
	for (nh = (struct nlmsghdr *)buffer; NLMSG_OK(nh, cnt); nh = NLMSG_NEXT(nh, cnt)) {
		msg_type = nh->nlmsg_type;
#else
	for (p = buffer; (p + sizeof(struct rt_msghdr)) <= (buffer + cnt); p += rtm->rtm_msglen) {
		rtm = (struct rt_msghdr *)p;
		if (rtm->rtm_version != RTM_VERSION) {
                        msyslog(LOG_ERR, "version mismatch (got %d - expected %d) on routing socket - disabling", rtm->rtm_version, RTM_VERSION);

			remove_asyncio_reader(reader);
			delete_asyncio_reader(reader);
			return;
		}
		msg_type = rtm->rtm_type;
#endif
		switch (msg_type) {
#ifdef RTM_NEWADDR
		case RTM_NEWADDR:
#endif
#ifdef RTM_DELADDR
		case RTM_DELADDR:
#endif
#ifdef RTM_ADD
		case RTM_ADD:
#endif
#ifdef RTM_DELETE
		case RTM_DELETE:
#endif
#ifdef RTM_REDIRECT
		case RTM_REDIRECT:
#endif
#ifdef RTM_CHANGE
		case RTM_CHANGE:
#endif
#ifdef RTM_LOSING
		case RTM_LOSING:
#endif
#ifdef RTM_IFINFO
		case RTM_IFINFO:
#endif
#ifdef RTM_IFANNOUNCE
		case RTM_IFANNOUNCE:
#endif
#ifdef RTM_NEWLINK
		case RTM_NEWLINK:
#endif
#ifdef RTM_DELLINK
		case RTM_DELLINK:
#endif
#ifdef RTM_NEWROUTE
		case RTM_NEWROUTE:
#endif
#ifdef RTM_DELROUTE
		case RTM_DELROUTE:
#endif
			/*
			 * we are keen on new and deleted addresses and if an interface goes up and down or routing changes
			 */
			DPRINTF(3, ("routing message op = %d: scheduling interface update\n", msg_type));
			timer_interfacetimeout(current_time + UPDATE_GRACE);
			break;
#ifdef HAVE_RTNETLINK
		case NLMSG_DONE:
			/* end of multipart message */
			return;
#endif
		default:
			/*
			 * the rest doesn't bother us.
			 */
			DPRINTF(4, ("routing message op = %d: ignored\n", msg_type));
			break;
		}
	}
}

/*
 * set up routing notifications
 */
static void
init_async_notifications()
{
	struct asyncio_reader *reader;
#ifdef HAVE_RTNETLINK
	int fd = socket(PF_NETLINK, SOCK_RAW, NETLINK_ROUTE);
	struct sockaddr_nl sa;
#else
	int fd = socket(PF_ROUTE, SOCK_RAW, 0);
#endif
	
	if (fd >= 0) {
		fd = move_fd(fd);
#ifdef HAVE_RTNETLINK
		memset(&sa, 0, sizeof(sa));
		sa.nl_family = PF_NETLINK;
		sa.nl_groups = RTMGRP_LINK | RTMGRP_IPV4_IFADDR | RTMGRP_IPV6_IFADDR |
			RTMGRP_IPV4_ROUTE | RTMGRP_IPV4_MROUTE | RTMGRP_IPV6_ROUTE | RTMGRP_IPV6_MROUTE;
		if (bind(fd, (struct sockaddr*)&sa, sizeof(sa)) < 0) {
			msyslog(LOG_ERR, "bind failed on routing socket (%m) - using polled interface update");
			return;
		}
#endif
		init_nonblocking_io(fd);
#if defined(HAVE_SIGNALED_IO)
		init_socket_sig(fd);
#endif /* HAVE_SIGNALED_IO */
		
		reader = new_asyncio_reader();

		reader->fd = fd;
		reader->receiver = process_routing_msgs;
		
		add_asyncio_reader(reader, FD_TYPE_SOCKET);
		msyslog(LOG_INFO, "Listening on routing socket on fd #%d for interface updates", fd);
	} else {
		msyslog(LOG_ERR, "unable to open routing socket (%m) - using polled interface update");
	}
}
#else
static void
init_async_notifications()
{
}
#endif<|MERGE_RESOLUTION|>--- conflicted
+++ resolved
@@ -2519,14 +2519,7 @@
 	 */
 	int on = 1;
 	int off = 0;
-<<<<<<< HEAD
-#endif
-=======
-
-#if defined(IPTOS_LOWDELAY) && defined(IPPROTO_IP) && defined(IP_TOS)
-	int tos;
-#endif /* IPTOS_LOWDELAY && IPPROTO_IP && IP_TOS */
->>>>>>> 9e36e0bd
+
 
 	if ((addr->ss_family == AF_INET6) && (isc_net_probeipv6() != ISC_R_SUCCESS))
 		return (INVALID_SOCKET);
