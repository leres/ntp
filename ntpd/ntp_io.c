--- conflicted
+++ resolved
@@ -3154,11 +3154,7 @@
 {
 	struct interface *interface;
 	
-<<<<<<< HEAD
-	interface = findlocalinterface(addr, INT_LOOPBACK|INT_WILDCARD, 0);
-=======
-	interface = findlocalinterface(addr, INT_WILDCARD);
->>>>>>> 879a342e
+	interface = findlocalinterface(addr, INT_WILDCARD, 0);
 
 	if (interface == NULL)
 	{
