--- conflicted
+++ resolved
@@ -1892,11 +1892,7 @@
 		++select_count;
 		++handler_pkts;
 
-<<<<<<< HEAD
-		for (rp = refio; rp != NULL && n > 0; rp = rp->next)
-=======
 		if (refio != 0)
->>>>>>> 3224efea
 		{
 			register struct refclockio *rp;
 
