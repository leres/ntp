/*
 * ntp_io.c - input/output routines for ntpd.	The socket-opening code
 *		   was shamelessly stolen from ntpd.
 */

#ifdef HAVE_CONFIG_H
# include <config.h>
#endif

#include "ntp_machine.h"
#include "ntpd.h"
#include "ntp_io.h"
#include "iosignal.h"
#include "ntp_refclock.h"
#include "ntp_if.h"
#include "ntp_stdlib.h"
#include "ntp.h"

#ifdef SIM
#include "ntpsim.h"
#endif

#include <stdio.h>
#include <signal.h>
#ifdef HAVE_SYS_PARAM_H
# include <sys/param.h>
#endif /* HAVE_SYS_PARAM_H */
#ifdef HAVE_NETINET_IN_H
# include <netinet/in.h>
#endif
#ifdef HAVE_NETINET_IN_SYSTM_H
# include <netinet/in_systm.h>
#else /* Some old linux systems at least have in_system.h instead. */
# ifdef HAVE_NETINET_IN_SYSTEM_H
#  include <netinet/in_system.h>
# endif
#endif /* HAVE_NETINET_IN_SYSTM_H */
#ifdef HAVE_NETINET_IP_H
# include <netinet/ip.h>
#endif
#ifdef HAVE_SYS_IOCTL_H
# include <sys/ioctl.h>
#endif
#ifdef HAVE_SYS_SOCKIO_H	/* UXPV: SIOC* #defines (Frank Vance <fvance@waii.com>) */
# include <sys/sockio.h>
#endif
#include <arpa/inet.h>

extern int listen_to_virtual_ips;

#if _BSDI_VERSION >= 199510
# include <ifaddrs.h>
#endif

#if defined(VMS)		/* most likely UCX-specific */

#include <UCX$INETDEF.H>

/* "un*x"-compatible names for some items in UCX$INETDEF.H */
#define ifreq		IFREQDEF
#define ifr_name	IFR$T_NAME
#define ifr_addr		IFR$R_DUMMY.IFR$T_ADDR
#define ifr_broadaddr	IFR$R_DUMMY.IFR$T_BROADADDR
#define ifr_flags		IFR$R_DUMMY.IFR$R_DUMMY_1_OVRL.IFR$W_FLAGS
#define IFF_UP		IFR$M_IFF_UP
#define IFF_BROADCAST	IFR$M_IFF_BROADCAST
#define IFF_LOOPBACK	IFR$M_IFF_LOOPBACK

#endif /* VMS */


#if defined(VMS) || defined(SYS_WINNT)
/* structure used in SIOCGIFCONF request (after [KSR] OSF/1) */
struct ifconf {
	int ifc_len;			/* size of buffer */
	union {
		caddr_t ifcu_buf;
		struct ifreq *ifcu_req;
	} ifc_ifcu;
};
#define ifc_buf ifc_ifcu.ifcu_buf	/* buffer address */
#define ifc_req ifc_ifcu.ifcu_req	/* array of structures returned */

#endif /* VMS */

#if defined(USE_TTY_SIGPOLL) || defined(USE_UDP_SIGPOLL)
# if defined(SYS_AIX) && defined(_IO) /* XXX Identify AIX some other way */
#  undef _IO
# endif
# include <stropts.h>
#endif

/*
 * We do asynchronous input using the SIGIO facility.  A number of
 * recvbuf buffers are preallocated for input.	In the signal
 * handler we poll to see which sockets are ready and read the
 * packets from them into the recvbuf's along with a time stamp and
 * an indication of the source host and the interface it was received
 * through.  This allows us to get as accurate receive time stamps
 * as possible independent of other processing going on.
 *
 * We watch the number of recvbufs available to the signal handler
 * and allocate more when this number drops below the low water
 * mark.  If the signal handler should run out of buffers in the
 * interim it will drop incoming frames, the idea being that it is
 * better to drop a packet than to be inaccurate.
 */


/*
 * Other statistics of possible interest
 */
volatile u_long packets_dropped;	/* total number of packets dropped on reception */
volatile u_long packets_ignored;	/* packets received on wild card interface */
volatile u_long packets_received;	/* total number of packets received */
u_long packets_sent;	/* total number of packets sent */
u_long packets_notsent; /* total number of packets which couldn't be sent */

volatile u_long handler_calls;	/* number of calls to interrupt handler */
volatile u_long handler_pkts;	/* number of pkts received by handler */
u_long io_timereset;		/* time counters were reset */

/*
 * Interface stuff
 */
struct interface *any_interface;	/* default ipv4 interface */
struct interface *any6_interface;	/* default ipv6 interface */
struct interface *loopback_interface;	/* loopback interface */
struct interface inter_list[MAXINTERFACES];
int ninterfaces;

#ifdef REFCLOCK
/*
 * Refclock stuff.	We keep a chain of structures with data concerning
 * the guys we are doing I/O for.
 */
static	struct refclockio *refio;
#endif /* REFCLOCK */

/*
 * File descriptor masks etc. for call to select
 */
fd_set activefds;
int maxactivefd;

static	int create_sockets	P((u_int));
static	int open_socket		P((struct sockaddr_storage *, int, int));
static	void	close_socket	P((int));
static	void	close_file	P((int));
static	char *	fdbits		P((int, fd_set *));

/*
 * init_io - initialize I/O data structures and call socket creation routine
 */
void
init_io(void)
{
#ifdef SYS_WINNT
	WORD wVersionRequested;
	WSADATA wsaData;
	init_transmitbuff();
#endif /* SYS_WINNT */

	/*
	 * Init buffer free list and stat counters
	 */
	init_recvbuff(RECV_INIT);

	packets_dropped = packets_received = 0;
	packets_ignored = 0;
	packets_sent = packets_notsent = 0;
	handler_calls = handler_pkts = 0;
	io_timereset = 0;
	loopback_interface = 0;

#ifdef REFCLOCK
	refio = 0;
#endif

#if defined(HAVE_SIGNALED_IO)
	(void) set_signal();
#endif

#ifdef SYS_WINNT
	wVersionRequested = MAKEWORD(1,1);
	if (WSAStartup(wVersionRequested, &wsaData))
	{
		msyslog(LOG_ERR, "No useable winsock.dll: %m");
		exit(1);
	}
#endif /* SYS_WINNT */

	/*
	 * Create the sockets
	 */
	BLOCKIO();
	(void) create_sockets(htons(NTP_PORT));
	UNBLOCKIO();

#ifdef DEBUG
	if (debug)
	    printf("init_io: maxactivefd %d\n", maxactivefd);
#endif
}

/*
 * create_sockets - create a socket for each interface plus a default
 *			socket for when we don't know where to send
 */
static int
create_sockets(
	u_int port
	)
{
#if _BSDI_VERSION >= 199510
	int i, j;
	struct ifaddrs *ifaddrs, *ifap;
	struct sockaddr_storage resmask;
#if 	_BSDI_VERSION < 199701
	struct ifaddrs *lp;
	int num_if;
#endif
#else	/* _BSDI_VERSION >= 199510 */
# ifdef STREAMS_TLI
	struct strioctl ioc;
# endif /* STREAMS_TLI */
	char	buf[MAXINTERFACES*sizeof(struct ifreq)];
	struct	ifconf	ifc;
	struct	ifreq	ifreq, *ifr;
	int n, i, j, vs, len, size = 0;
	struct sockaddr_storage resmask;
#endif	/* _BSDI_VERSION >= 199510 */

#ifdef DEBUG
	if (debug)
	    printf("create_sockets(%d)\n", ntohs( (u_short) port));
#endif

	/*
	 * create pseudo-interface with wildcard IPv4 address
	 */
	((struct sockaddr_in*)&inter_list[0].sin)->sin_addr.s_addr = htonl(INADDR_ANY);
	((struct sockaddr_in*)&inter_list[0].sin)->sin_port = port;
	inter_list[0].sin.ss_family = AF_INET;
	(void) strncpy(inter_list[0].name, "wildcard", sizeof(inter_list[0].name));
	inter_list[0].mask.ss_family = AF_INET;
	((struct sockaddr_in*)&inter_list[0].mask)->sin_addr.s_addr = htonl(~ (u_int32)0);
	inter_list[0].received = 0;
	inter_list[0].sent = 0;
	inter_list[0].notsent = 0;
	inter_list[0].flags = INT_BROADCAST;
	any_interface = &inter_list[0];

	/*
	 * create pseudo-interface with wildcard IPv6 address
	 */
	inter_list[1].sin.ss_family = AF_INET6;
	((struct sockaddr_in6*)&inter_list[1].sin)->sin6_addr = in6addr_any;
	((struct sockaddr_in6*)&inter_list[1].sin)->sin6_port = port;
	(void) strncpy(inter_list[1].name, "wildcard", sizeof(inter_list[1].name));
	memset(&((struct sockaddr_in6*)&inter_list[1].mask)->sin6_addr.s6_addr, 0xff, sizeof(struct in6_addr));
	inter_list[1].mask.ss_family = AF_INET6;
	inter_list[1].received = 0;
	inter_list[1].sent = 0;
	inter_list[1].notsent = 0;
	inter_list[1].flags = 0;
	any6_interface = &inter_list[1];


#if _BSDI_VERSION >= 199510
#if 	_BSDI_VERSION >= 199701
	if (getifaddrs(&ifaddrs) < 0)
	{
		msyslog(LOG_ERR, "getifaddrs: %m");
		exit(1);
	}
	i = 2;
	for (ifap = ifaddrs; ifap != NULL; ifap = ifap->ifa_next)
#else
	    if (getifaddrs(&ifaddrs, &num_if) < 0)
	    {
		    msyslog(LOG_ERR, "create_sockets: getifaddrs() failed: %m");
		    exit(1);
	    }

	i = 2;

	for (ifap = ifaddrs, lp = ifap + num_if; ifap < lp; ifap++)
#endif
	{
		if (ifap->ifa_addr == NULL)
		    continue;

		if ((ifap->ifa_flags & IFF_UP) == 0)
		    continue;

		if (debug)
			printf("after getifaddrs(), considering %s (%s)\n",
			       ifap->ifa_name,
			       stoa((struct sockaddr_storage *)ifap->ifa_addr));

		if ((ifap->ifa_addr->sa_family == AF_INET) {
			if (ifap->ifa_flags & IFF_LOOPBACK) {
				if (ntohl(((struct sockaddr_in*)ifap->ifa_addr)->sin_addr.s_addr) != 0x7f000001 &&
				    !listen_to_virtual_ips)
					continue;
			}
			inter_list[i].flags = 0;
			if (ifap->ifa_flags & IFF_BROADCAST)
				inter_list[i].flags |= INT_BROADCAST;
			strcpy(inter_list[i].name, ifap->ifa_name);
			memcpy(&inter_list[i].sin, ifap->ifa_addr, SOCKLEN(ifap->ifa_addr));
			((struct sockaddr_in*)&inter_list[i].sin)->sin_port = port;
			if (ifap->ifa_flags & IFF_LOOPBACK) {
				inter_list[i].flags = INT_LOOPBACK;
				if (loopback_interface == NULL
				|| ntohl(sin->sin_addr.s_addr) != 0x7f000001)
				loopback_interface = &inter_list[i];
			}
			if (inter_list[i].flags & INT_BROADCAST) {
				sin = (struct sockaddr_in *)ifap->ifa_broadaddr;
				inter_list[i].bcast = *sin;
				inter_list[i].bcast.sin_port = port;
			}
			if (ifap->ifa_flags & (IFF_LOOPBACK|IFF_POINTOPOINT)) {
				inter_list[i].mask.ss_family = AF_INET;
				((struct sockaddr_in*)&inter_list[i].mask)->sin_addr.s_addr = 0xffffffff;
			} else {
				inter_list[i].mask = *(struct sockaddr_storage*)ifap->ifa_netmask;
			}

			/*
			* look for an already existing source interface address.  If
			* the machine has multiple point to point interfaces, then
			* the local address may appear more than once.
			*
			* A second problem exists if we have two addresses on
			* the same network (via "ifconfig alias ...").  Don't
			* make two xntp interfaces for the two aliases on the
			* one physical interface. -wsr
			*/
			for (j=0; j < i; j++)
			if (inter_list[j].sin.ss_family == inter_list[i].sin.ss_family)
				if ((((struct sockaddr_in*)&inter_list[j].sin)->sin_addr.s_addr &
					((struct sockaddr_in*)&inter_list[j].mask)->sin_addr.s_addr) ==
					(((struct sockaddr_in*)&inter_list[i].sin)->sin_addr.s_addr &
					((struct sockaddr_in*)&inter_list[i].mask)->sin_addr.s_addr))
			{
				if (inter_list[j].flags & INT_LOOPBACK)
					inter_list[j] = inter_list[i];
				break;
			}
			if (j == i)
			i++;
			if (i > MAXINTERFACES)
			break;
		}
		else if(ifap->ifa_addr->sa_family == AF_INET6) {
			if (ifap->ifa_flags & IFF_LOOPBACK) {
				if (IN6_IS_ADDR_LOOPBACK(&((struct sockaddr_in6*)ifap->ifa_addr)->sin6_addr))
						continue;
			}
			/* IPv6 hasn't broadcast sockets */
			inter_list[i].flags = 0;
			strcpy(inter_list[i].name, ifap->ifa_name);
			memcpy(&(inter_list[i].sin), ifap->ifa_addr, SOCKLEN(ifap->ifa_addr));
			((struct sockaddr_in6*)&inter_list[i].sin)->sin6_port = port;

			if (ifap->ifa_flags & IFF_LOOPBACK) {
				inter_list[i].flags = INT_LOOPBACK;
				if (loopback_interface == NULL
				|| IN6_IS_ADDR_LOOPBACK(&((struct sockaddr_in6*)sin)->sin6_addr))
				loopback_interface = &inter_list[i];
			}

			if (ifap->ifa_flags & (IFF_LOOPBACK|IFF_POINTOPOINT)) {
				memset(&((struct sockaddr_in6*)&inter_list[i].mask)->sin6_addr, 0xff, sizeof(struct in6_addr));
				inter_list[i].mask.ss_family = AF_INET6;
			} else {
				inter_list[i].mask = *(struct sockaddr_storage*)ifap->ifa_netmask;
				inter_list[i].mask.ss_family = AF_INET6;
			}

			/*
			* look for an already existing source interface address.  If
			* the machine has multiple point to point interfaces, then
			* the local address may appear more than once.
			*
			* A second problem exists if we have two addresses on
			* the same network (via "ifconfig alias ...").  Don't
			* make two xntp interfaces for the two aliases on the
			* one physical interface. -wsr
			*/
			for (j=0; j < i; j++)
			if (SOCKCMP(netof(&inter_list[j].sin), netof(&inter_list[i].sin)))
			{
				if (inter_list[j].flags & INT_LOOPBACK)
					inter_list[j] = inter_list[i];
				break;
			}
			if (j == i)
			i++;
			if (i > MAXINTERFACES)
			break;
		}  else continue;
	}
	free(ifaddrs);
#else	/* _BSDI_VERSION >= 199510 */
# ifdef USE_STREAMS_DEVICE_FOR_IF_CONFIG
	if ((vs = open("/dev/ip", O_RDONLY)) < 0)
	{
		msyslog(LOG_ERR, "create_sockets: open(/dev/ip) failed: %m");
		exit(1);
	}
# else /* not USE_STREAMS_DEVICE_FOR_IF_CONFIG */
	if (
		(vs = socket(AF_INET, SOCK_DGRAM, 0))
#  ifndef SYS_WINNT
		< 0
#  else /* SYS_WINNT */
		== INVALID_SOCKET
#  endif /* SYS_WINNT */
		) {
		msyslog(LOG_ERR, "create_sockets: socket(AF_INET, SOCK_DGRAM) failed: %m");
		exit(1);
	}
# endif /* not USE_STREAMS_DEVICE_FOR_IF_CONFIG */

	i = 2;
# if !defined(SYS_WINNT)
	ifc.ifc_len = sizeof(buf);
# endif
# ifdef STREAMS_TLI
	ioc.ic_cmd = SIOCGIFCONF;
	ioc.ic_timout = 0;
	ioc.ic_dp = (caddr_t)buf;
	ioc.ic_len = sizeof(buf);
	if(ioctl(vs, I_STR, &ioc) < 0 ||
	   ioc.ic_len < sizeof(struct ifreq))
	{
		msyslog(LOG_ERR, "create_sockets: ioctl(I_STR:SIOCGIFCONF) failed: %m - exiting");
		exit(1);
	}
#  ifdef SIZE_RETURNED_IN_BUFFER
	ifc.ifc_len = ioc.ic_len - sizeof(int);
	ifc.ifc_buf = buf + sizeof(int);
#  else /* not SIZE_RETURNED_IN_BUFFER */
	ifc.ifc_len = ioc.ic_len;
	ifc.ifc_buf = buf;
#  endif /* not SIZE_RETURNED_IN_BUFFER */

# else /* not STREAMS_TLI */
	ifc.ifc_len = sizeof(buf);
	ifc.ifc_buf = buf;
#  ifndef SYS_WINNT
	if (ioctl(vs, SIOCGIFCONF, (char *)&ifc) < 0)
#  else
 	if (WSAIoctl(vs, SIO_GET_INTERFACE_LIST, 0, 0, ifc.ifc_buf, ifc.ifc_len, &ifc.ifc_len, 0, 0) == SOCKET_ERROR) 
#  endif /* SYS_WINNT */
{
		msyslog(LOG_ERR, "create_sockets: ioctl(SIOCGIFCONF) failed: %m - exiting");
		exit(1);
}

# endif /* not STREAMS_TLI */

	for(n = ifc.ifc_len, ifr = ifc.ifc_req; n > 0;
	    ifr = (struct ifreq *)((char *)ifr + size))
	{
		size = sizeof(*ifr);

# ifdef HAVE_SA_LEN_IN_STRUCT_SOCKADDR
		len = max(sizeof(struct sockaddr), ifr->ifr_addr.sa_len);
# else
		switch (ifr->ifr_addr.sa_family) {
		case AF_INET6 :
			len = sizeof(struct sockaddr_in6);
			break;
		case AF_INET :
		default :
			len = sizeof(struct sockaddr_in);
		}
# endif
		size = sizeof(ifr->ifr_name) + len;
		n -= size;

# if !defined(SYS_WINNT)
		/* Exclude logical interfaces (indicated by ':' in the interface name)	*/
		if (debug)
			printf("interface <%s> ", ifr->ifr_name);
		if ((listen_to_virtual_ips == 0)
		    && (strchr(ifr->ifr_name, (int)':') != NULL)) {
			if (debug)
			    printf("ignored\n");
			continue;
		}
		if (debug)
		    printf("OK\n");

		if (
#  ifdef VMS /* VMS+UCX */
			(((struct sockaddr *)&(ifr->ifr_addr))->sa_family != AF_INET &&
			 ((struct sockaddr *)&(ifr->ifr_addr))->sa_family != AF_INET6 )
#  else
			(ifr->ifr_addr.sa_family != AF_INET &&
			 ifr->ifr_addr.sa_family != AF_INET6 )
#  endif /* VMS+UCX */
			) {
			if (debug)
			    printf("ignoring %s - not AF_INET or AF_INET6\n",
				   ifr->ifr_name);
			continue;
		}
# endif /* SYS_WINNT */
		ifreq = *ifr;
		inter_list[i].flags = 0;
		/* is it broadcast capable? */
# ifndef SYS_WINNT
#  ifdef STREAMS_TLI
		ioc.ic_cmd = SIOCGIFFLAGS;
		ioc.ic_timout = 0;
		ioc.ic_dp = (caddr_t)&ifreq;
		ioc.ic_len = sizeof(struct ifreq);
		if(ioctl(vs, I_STR, &ioc)) {
			msyslog(LOG_ERR, "create_sockets: ioctl(I_STR:SIOCGIFFLAGS) failed: %m");
			continue;
		}
#  else /* not STREAMS_TLI */
		if (ioctl(vs, SIOCGIFFLAGS, (char *)&ifreq) < 0) {
			if (errno != ENXIO)
			    msyslog(LOG_ERR, "create_sockets: ioctl(SIOCGIFFLAGS) failed: %m");
			continue;
		}
#  endif /* not STREAMS_TLI */
		if ((ifreq.ifr_flags & IFF_UP) == 0) {
			if (debug)
			    printf("ignoring %s - interface not UP\n",
				   ifr->ifr_name);
			continue;
		}
		inter_list[i].flags = 0;
		if ((ifreq.ifr_flags & IFF_BROADCAST) && ifr->ifr_addr.sa_family == AF_INET)
		    inter_list[i].flags |= INT_BROADCAST;
# endif /* not SYS_WINNT */
# if !defined(SUN_3_3_STINKS)
		switch (ifr->ifr_addr.sa_family) {
		case AF_INET :
			if (
#  if defined(IFF_LOCAL_LOOPBACK) /* defined(SYS_HPUX) && (SYS_HPUX < 8) */
				(ifreq.ifr_flags & IFF_LOCAL_LOOPBACK)
#  elif defined(IFF_LOOPBACK)
				(ifreq.ifr_flags & IFF_LOOPBACK)
#  else /* not IFF_LOCAL_LOOPBACK and not IFF_LOOPBACK */
			/* test against 127.0.0.1 (yuck!!) */
			((*(struct sockaddr_in *)&ifr->ifr_addr).sin_addr.s_addr == inet_addr("127.0.0.1"))
#  endif /* not IFF_LOCAL_LOOPBACK and not IFF_LOOPBACK */
				)
			{
#  ifndef SYS_WINNT
				inter_list[i].flags |= INT_LOOPBACK;
#  endif /* not SYS_WINNT */
				if (loopback_interface == 0)
				{
					loopback_interface = &inter_list[i];
				}
			}
			break;

		case AF_INET6 :
	  		if (
#  if defined(IFF_LOCAL_LOOPBACK) /* defined(SYS_HPUX) && (SYS_HPUX < 8) */
        	                (ifreq.ifr_flags & IFF_LOCAL_LOOPBACK)
#  elif defined(IFF_LOOPBACK)
                	        (ifreq.ifr_flags & IFF_LOOPBACK)
#  else /* not IFF_LOCAL_LOOPBACK and not IFF_LOOPBACK */
	                        /* test against ::1 */
        	                (IN6_IS_ADDR_LOOPBACK(&((struct sockaddr_in6*)(&inter_list[i].sin)->sin6_addr)))
#  endif /* not IFF_LOCAL_LOOPBACK and not IFF_LOOPBACK */
	                        )
        	        {
#  ifndef SYS_WINNT
                	        inter_list[i].flags |= INT_LOOPBACK;
#  endif /* not SYS_WINNT */
	                        if (loopback_interface == 0)
        	                {
                	                loopback_interface = &inter_list[i];
                        	}
                	}
                	break;
               	default :
			msyslog(LOG_ERR, "create_sockets: loopback test failed on inter_list[i]");
		}

# endif /* not SUN_3_3_STINKS */

#if 0
# ifndef SYS_WINNT
#  ifdef STREAMS_TLI
		ioc.ic_cmd = SIOCGIFADDR;
		ioc.ic_timout = 0;
		ioc.ic_dp = (caddr_t)&ifreq;
		ioc.ic_len = sizeof(struct ifreq);
		if (ioctl(vs, I_STR, &ioc))
		{
			msyslog(LOG_ERR, "create_sockets: ioctl(I_STR:SIOCGIFADDR) failed: %m");
			continue;
		}
#  else /* not STREAMS_TLI */
		if (ioctl(vs, SIOCGIFADDR, (char *)&ifreq) < 0)
		{
			if (errno != ENXIO)
			    msyslog(LOG_ERR, "create_sockets: ioctl(SIOCGIFADDR) failed: %m");
			continue;
		}
#  endif /* not STREAMS_TLI */
# endif /* not SYS_WINNT */
#endif /* 0 */
# if defined(SYS_WINNT)
		{int TODO_FillInTheNameWithSomeThingReasonble;}
# else
  		(void)strncpy(inter_list[i].name, ifreq.ifr_name,
  			      sizeof(inter_list[i].name));
# endif
		memcpy(&inter_list[i].sin, &ifr->ifr_addr, SOCKLEN(&ifr->ifr_addr));
		((struct sockaddr_in*)&inter_list[i].sin)->sin_port = port;
# if defined(SUN_3_3_STINKS)
		/*
		 * Oh, barf!  I'm too disgusted to even explain this
		 */
		switch (ifr->ifr_addr.sa_family) {

		CASE AF_INET :
			if (SRCADR(&inter_list[i].sin) == 0x7f000001)
			{
				inter_list[i].flags |= INT_LOOPBACK;
				if (loopback_interface == 0)
					loopback_interface = &inter_list[i];
			}
			break;

		CASE AF_INET6 :
			if (IN6_IS_ADDR_LOOPBACK(&((struct sockaddr_in6*)&inter_list[i].sin->sin6_addr)))
                        {
                                inter_list[i].flags |= INT_LOOPBACK;
                                if (loopback_interface == 0)
                                	loopback_interface = &inter_list[i];
                        }
                        break;
                default :
		}

# endif /* SUN_3_3_STINKS */
# if !defined SYS_WINNT && !defined SYS_CYGWIN32 /* no interface flags on NT */
		if (inter_list[i].flags & INT_BROADCAST) {
#  ifdef STREAMS_TLI
			ioc.ic_cmd = SIOCGIFBRDADDR;
			ioc.ic_timout = 0;
			ioc.ic_dp = (caddr_t)&ifreq;
			ioc.ic_len = sizeof(struct ifreq);
			if(ioctl(vs, I_STR, &ioc)) {
				msyslog(LOG_ERR, "create_sockets: ioctl(I_STR:SIOCGIFBRDADDR) failed: %m");
				exit(1);
			}
#  else /* not STREAMS_TLI */
			if (ioctl(vs, SIOCGIFBRDADDR, (char *)&ifreq) < 0) {
				msyslog(LOG_ERR, "create_sockets: ioctl(SIOCGIFBRDADDR) failed: %m");
				exit(1);
			}
#  endif /* not STREAMS_TLI */

#  ifndef ifr_broadaddr
			inter_list[i].bcast =
			    *(struct sockaddr_storage *)&ifreq.ifr_addr;
#  else
			inter_list[i].bcast =
			    *(struct sockaddr_storage *)&ifreq.ifr_broadaddr;
#  endif /* ifr_broadaddr */
			((struct sockaddr_in*)&inter_list[i].bcast)->sin_port = port;
		}

#  ifdef STREAMS_TLI
		ioc.ic_cmd = SIOCGIFNETMASK;
		ioc.ic_timout = 0;
		ioc.ic_dp = (caddr_t)&ifreq;
		ioc.ic_len = sizeof(struct ifreq);
		if(ioctl(vs, I_STR, &ioc)) {
			msyslog(LOG_ERR, "create_sockets: ioctl(I_STR:SIOCGIFNETMASK) failed: %m");
			exit(1);
		}
#  else /* not STREAMS_TLI */
		if (ioctl(vs, SIOCGIFNETMASK, (char *)&ifreq) < 0) {
			msyslog(LOG_ERR, "create_sockets: ioctl(SIOCGIFNETMASK) failed: %m");
			continue;
#if 0
			exit(1);
#endif
		}
#  endif /* not STREAMS_TLI */
		inter_list[i].mask                 = *(struct sockaddr_storage *)&ifreq.ifr_addr;
		inter_list[i].mask.ss_family = inter_list[i].sin.ss_family;
# else
		/* winnt here */
		inter_list[i].bcast                = *(struct sockaddr_storage*)&ifreq.ifr_broadaddr;
		inter_list[i].bcast.ss_family = inter_list[i].sin.ss_family;
		(struct sockaddr_in*)&inter_list[i].bcast->sin_port = port;
		inter_list[i].mask                 = *(struct sockaddr_storage*)&ifreq.ifr_mask;
		inter_list[i].mask.ss_family = inter_list[i].sin.ss_family;
# endif /* not SYS_WINNT */

		/* correct the mask for ipv6 addresses */
		if (inter_list[i].mask.ss_family == AF_INET6) {
			memset(&((struct sockaddr_in6*)&inter_list[i].mask)->sin6_addr, 0xff, 8*sizeof(u_char));
			memset(&((struct sockaddr_in6*)&inter_list[i].mask)->sin6_addr.s6_addr[8], 0, 8*sizeof(u_char));
		}

		/*
		 * look for an already existing source interface address.  If
		 * the machine has multiple point to point interfaces, then
		 * the local address may appear more than once.
		 */
		for (j=0; j < i; j++)
		    if (SOCKCMP(&inter_list[j].sin, &inter_list[i].sin)) {
			    break;
		    }
		if (j == i)
		    i++;
		if (i > MAXINTERFACES)
		    break;
	}
	closesocket(vs);
#endif	/* _BSDI_VERSION >= 199510 */

	ninterfaces = i;
	maxactivefd = 0;
	FD_ZERO(&activefds);
	for (i = 0; i < ninterfaces; i++) {
		inter_list[i].fd = open_socket(&inter_list[i].sin,
		    inter_list[i].flags & INT_BROADCAST, 0);
	}

	/*
	 * Now that we have opened all the sockets, turn off the reuse flag for
	 * security.
	 */
	for (i = 0; i < ninterfaces; i++) {
		int off = 0;

		/*
		 * if inter_list[ n ].fd  is -1, we might have a adapter
		 * configured but not present
		 */
		if ( inter_list[ i ].fd != -1 ) {
			if (setsockopt(inter_list[i].fd, SOL_SOCKET,
				       SO_REUSEADDR, (char *)&off,
				       sizeof(off))) {
				msyslog(LOG_ERR, "create_sockets: setsockopt(SO_REUSEADDR,off) failed: %m");
			}
		}
	}

#if defined(MCAST)
	/*
	 * enable possible multicast reception on the broadcast socket
	 */
	inter_list[0].bcast.ss_family = AF_INET;
	((struct sockaddr_in*)&inter_list[0].bcast)->sin_port = port;
	((struct sockaddr_in*)&inter_list[0].bcast)->sin_addr.s_addr = htonl(INADDR_ANY);
#endif /* MCAST */

	/*
	 * Blacklist all bound interface addresses
	 */
	memset(&resmask, 1, sizeof(resmask));
	for (i = 2; i < ninterfaces; i++) 
		resmask.ss_family = inter_list[i].sin.ss_family;
		hack_restrict(RESTRICT_FLAGS, &inter_list[i].sin, &resmask,
		    RESM_NTPONLY|RESM_INTERFACE, RES_IGNORE);
#ifdef DEBUG
	if (debug > 1) {
		printf("create_sockets: ninterfaces=%d\n", ninterfaces);
		for (i = 0; i < ninterfaces; i++) {
			printf("interface %d:  fd=%d,  bfd=%d,  name=%.8s,  flags=0x%x\n",
			       i,
			       inter_list[i].fd,
			       inter_list[i].bfd,
			       inter_list[i].name,
			       inter_list[i].flags);
			/* Leave these as three printf calls. */
			printf("              sin=%s",
			       stoa((&inter_list[i].sin)));
			if (inter_list[i].flags & INT_BROADCAST)
			    printf("  bcast=%s,",
				   stoa((&inter_list[i].bcast)));
			printf("  mask=%s\n",
			       stoa((&inter_list[i].mask)));
		}
	}
#endif
#if defined (HAVE_IO_COMPLETION_PORT)
	for (i = 0; i < ninterfaces; i++) {
		io_completion_port_add_socket(&inter_list[i]);
	}
#endif
	return ninterfaces;
}

/*
 * io_setbclient - open the broadcast client sockets
 */
void
io_setbclient(void)
{
	int i;

	for (i = 1; i < ninterfaces; i++) {
		if (!(inter_list[i].flags & INT_BROADCAST))
			continue;

		if (inter_list[i].flags & INT_BCASTOPEN)
			continue;

#ifdef	SYS_SOLARIS
		inter_list[i].bcast.sin_addr.s_addr = htonl(INADDR_ANY);
#endif
#ifdef OPEN_BCAST_SOCKET /* Was: !SYS_DOMAINOS && !SYS_LINUX */
		inter_list[i].bfd = open_socket(&inter_list[i].bcast,
		    INT_BROADCAST, 1);
		inter_list[i].flags |= INT_BCASTOPEN;
#endif
	}
}


/*
 * io_multicast_add() - add multicast group address
 */
void
io_multicast_add(
	struct sockaddr_storage addr
	)
{
#ifdef MCAST
	struct ip_mreq mreq;
	int i = ninterfaces;	/* Use the next interface */
	u_int32 haddr = ntohl(((struct sockaddr_in*)&addr)->sin_addr.s_addr);
	struct in_addr iaddr;
	int s;
	struct sockaddr_in *sinp;

#ifdef HAVE_IPV6
	struct ipv6_mreq mreq6;
	uint8_t haddr6[16];
	struct in6_addr iaddr6;
	struct sockaddr_in6 *sin6p;
#endif /* HAVE_IPV6 */

	switch (addr.ss_family)
	{
	case AF_INET :
		iaddr = (((struct sockaddr_in*)&addr)->sin_addr);
		if (!IN_CLASSD(haddr)) {
			msyslog(LOG_ERR,
			"multicast address %s not class D",
				inet_ntoa(iaddr));
			return;
		}
		for (i = 0; i < ninterfaces; i++) {
			 /* Be sure it's the correct family */
                        if (inter_list[i].sin.ss_family != AF_INET)
                                continue;
			/* Already have this address */
			if (SOCKCMP(&inter_list[i].sin, &addr))
				return;
			/* found a free slot */
			if (SOCKNUL(&inter_list[i].sin) &&
			inter_list[i].fd <= 0 && inter_list[i].bfd <= 0 &&
			inter_list[i].flags == 0)
			break;
		}
		sinp = (struct sockaddr_in*)&(inter_list[i].sin);
		memset((char *)&mreq, 0, sizeof(mreq));
		memset((char *)&inter_list[i], 0, sizeof inter_list[0]);
		sinp->sin_family = AF_INET;
		sinp->sin_addr = iaddr;
		sinp->sin_port = htons(123);

		/*
		* Try opening a socket for the specified class D address. This
		* works under SunOS 4.x, but not OSF1 .. :-(
		*/
		s = open_socket((struct sockaddr_storage*)sinp, 0, 1);
		if (s < 0) {
			memset((char *)&inter_list[i], 0, sizeof inter_list[0]);
			i = 0;
			/* HACK ! -- stuff in an address */
			inter_list[i].bcast = addr;
			msyslog(LOG_ERR,
			"...multicast address %s using wildcard socket",
			inet_ntoa(iaddr));
		} else {
			inter_list[i].fd = s;
			inter_list[i].bfd = -1;
			(void) strncpy(inter_list[i].name, "multicast",
			sizeof(inter_list[i].name));
			((struct sockaddr_in*)&inter_list[i].mask)->sin_addr.s_addr = htonl(~(u_int32)0);
		}

		/*
		* enable reception of multicast packets
		*/
		mreq.imr_multiaddr = iaddr;
		mreq.imr_interface.s_addr = htonl(INADDR_ANY);
		if (setsockopt(inter_list[i].fd, IPPROTO_IP, IP_ADD_MEMBERSHIP,
		(char *)&mreq, sizeof(mreq)) == -1)
			msyslog(LOG_ERR,
			"setsockopt IP_ADD_MEMBERSHIP fails: %m for %x / %x (%s)",
			mreq.imr_multiaddr.s_addr,
			mreq.imr_interface.s_addr, inet_ntoa(iaddr));
		inter_list[i].flags |= INT_MULTICAST;
		if (i >= ninterfaces)
			ninterfaces = i+1;

		break;

#ifdef HAVE_IPV6
	case AF_INET6 :

		iaddr6 = ((struct sockaddr_in6*)&addr)->sin6_addr;
		memcpy(&haddr6, &(((struct sockaddr_in6*)&addr)->sin6_addr.s6_addr), sizeof(struct in6_addr));
		if (!IN6_IS_ADDR_MULTICAST(&iaddr6)) {
			msyslog(LOG_ERR,
			    "address %s not IPv6 multicast address",
				stoa(&addr));
			return;
		}
		for (i = 0; i < ninterfaces; i++) {
			/* Be sure it's the correct family */
			if(inter_list[i].sin.ss_family != AF_INET6)
				continue;
			/* Already have this address */
			if (SOCKCMP(&inter_list[i].sin, &addr))
				return;
			/* found a free slot */
			if (SOCKNUL(&inter_list[i].sin) &&
			    inter_list[i].fd <= 0 && inter_list[i].bfd <= 0 &&
			    inter_list[i].flags == 0)
			break;
		}
		sin6p = (struct sockaddr_in6*)&inter_list[i].sin;
		memset((char *)&mreq6, 0, sizeof(mreq6));
		memset((char *)&inter_list[i], 0, sizeof inter_list[0]);
		sin6p->sin6_family = AF_INET6;
		sin6p->sin6_addr = iaddr6;
		sin6p->sin6_port = htons(123);

		/*
		 * Try opening a socket for the specified class D address. This
		 * works under SunOS 4.x, but not OSF1 .. :-(
		 */
		s = open_socket((struct sockaddr_storage*)sin6p, 0, 1);
		if (s < 0) {
			memset((char *)&inter_list[i], 0, sizeof inter_list[0]);
			i = 0;
			/* HACK ! -- stuff in an address */
			inter_list[i].bcast = addr;
			msyslog(LOG_ERR,
			    "...multicast address %s using wildcard socket",
			    stoa(&addr));
		} else {
			inter_list[i].fd = s;
			inter_list[i].bfd = -1;
			(void) strncpy(inter_list[i].name, "multicast",
			    sizeof(inter_list[i].name));
			memset(&(((struct sockaddr_in6*)&inter_list[i].mask)->sin6_addr), 1, sizeof(struct in6_addr));
		}

		/*
		 * enable reception of multicast packets
		 */
		mreq6.ipv6mr_multiaddr = iaddr6;
		mreq6.ipv6mr_interface = 0;
		if (setsockopt(inter_list[i].fd, IPPROTO_IPV6, IPV6_JOIN_GROUP,
		    (char *)&mreq6, sizeof(mreq6)) == -1)
			msyslog(LOG_ERR,
			    "setsockopt IPV6_JOIN_GROUP fails: %m on interface %d (%s)",
			    mreq6.ipv6mr_interface, stoa(&addr));
		inter_list[i].flags |= INT_MULTICAST;
		if (i >= ninterfaces)
		    ninterfaces = i+1;

	       break;
#endif /* HAVE_IPV6 */
	}

#ifdef DEBUG
	if (debug)
		printf("io_multicast_add %s\n", inet_ntoa(iaddr));
#endif
#else /* MCAST */
	msyslog(LOG_ERR,
	    "cannot add multicast address %s as no MCAST support",
	    stoa(&addr));
#endif /* MCAST */
}

/*
 * io_unsetbclient - close the broadcast client sockets
 */
void
io_unsetbclient(void)
{
	int i;

	for (i = 1; i < ninterfaces; i++)
	{
		if (!(inter_list[i].flags & INT_BCASTOPEN))
		    continue;
		close_socket(inter_list[i].bfd);
		inter_list[i].bfd = -1;
		inter_list[i].flags &= ~INT_BCASTOPEN;
	}
}


/*
 * io_multicast_del() - delete multicast group address
 */
void
io_multicast_del(
	struct sockaddr_storage addr
	)
{
#ifdef MCAST
	int i;
	struct ip_mreq mreq;
	u_int32 haddr;
	struct sockaddr_in sinaddr;

#ifdef HAVE_IPV6
	struct ipv6_mreq mreq6;
	struct in6_addr haddr6;
	struct sockaddr_in6 sin6addr;
#endif /* HAVE_IPV6 */

	switch (addr.ss_family)
	{
	case AF_INET :

		haddr = ntohl(((struct sockaddr_in*)&addr)->sin_addr.s_addr);

		if (!IN_CLASSD(haddr))
		{
			sinaddr.sin_addr.s_addr = ((struct sockaddr_in*)&addr)->sin_addr.s_addr;
			msyslog(LOG_ERR,
				"invalid multicast address %s", stoa(&addr));
			return;
		}

		/*
		* Disable reception of multicast packets
		*/
		mreq.imr_multiaddr = ((struct sockaddr_in*)&addr)->sin_addr;
		mreq.imr_interface.s_addr = htonl(INADDR_ANY);
		for (i = 0; i < ninterfaces; i++)
		{
			/* Be sure it's the correct family */
			if (inter_list[i].sin.ss_family != AF_INET)
				continue;
			if (!(inter_list[i].flags & INT_MULTICAST))
				continue;
			if (!(inter_list[i].fd < 0))
				continue;
			if (!SOCKCMP(&addr, &inter_list[i].sin))
				continue;
			if (i != 0)
			{
				/* we have an explicit fd, so we can close it */
				close_socket(inter_list[i].fd);
				memset((char *)&inter_list[i], 0, sizeof inter_list[0]);
				inter_list[i].fd = -1;
				inter_list[i].bfd = -1;
			}
			else
			{
				/* We are sharing "any address" port :-(  Don't close it! */
				if (setsockopt(inter_list[i].fd, IPPROTO_IP, IP_DROP_MEMBERSHIP,
					(char *)&mreq, sizeof(mreq)) == -1)
				msyslog(LOG_ERR, "setsockopt IP_DROP_MEMBERSHIP fails: %m");
				/* This is **WRONG** -- there may be others ! */
				/* There should be a count of users ... */
				inter_list[i].flags &= ~INT_MULTICAST;
			}
		}
		break;

#ifdef HAVE_IPV6
	case AF_INET6 :
		haddr6 = ((struct sockaddr_in6*)&addr)->sin6_addr;

		if (!IN6_IS_ADDR_MULTICAST(&haddr6))
		{
			sin6addr.sin6_addr = ((struct sockaddr_in6*)&addr)->sin6_addr;
			msyslog(LOG_ERR,
				"invalid multicast address %s", stoa(&addr));
			return;
		}

		/*
		* Disable reception of multicast packets
		*/
		mreq6.ipv6mr_multiaddr = ((struct sockaddr_in6*)&addr)->sin6_addr;
		mreq6.ipv6mr_interface = 0;
		for (i = 0; i < ninterfaces; i++)
		{
			/* Be sure it's the correct family */
			if (inter_list[i].sin.ss_family != AF_INET6)
				continue;
			if (!(inter_list[i].flags & INT_MULTICAST))
				continue;
			if (!(inter_list[i].fd < 0))
				continue;
			if (!SOCKCMP(&addr, &inter_list[i].sin))
				continue;
			if (i != 0)
			{
				/* we have an explicit fd, so we can close it */
				close_socket(inter_list[i].fd);
				memset((char *)&inter_list[i], 0, sizeof inter_list[0]);
				inter_list[i].fd = -1;
				inter_list[i].bfd = -1;
			}
			else
			{
				/* We are sharing "any address" port :-(  Don't close it! */
				if (setsockopt(inter_list[i].fd, IPPROTO_IPV6, IPV6_LEAVE_GROUP,
					(char *)&mreq6, sizeof(mreq6)) == -1)
				msyslog(LOG_ERR, "setsockopt IP_DROP_MEMBERSHIP fails: %m");
				/* This is **WRONG** -- there may be others ! */
				/* There should be a count of users ... */
				inter_list[i].flags &= ~INT_MULTICAST;
			}
		}
		break;
#endif /* HAVE_IPV6 */
	}/* switch */
#else /* not MCAST */
	msyslog(LOG_ERR, "this function requires multicast kernel");
#endif /* not MCAST */
}


/*
 * open_socket - open a socket, returning the file descriptor
 */
static int
open_socket(
	struct sockaddr_storage *addr,
	int flags,
	int turn_off_reuse
	)
{
	int fd;
	int on = 1, off = 0;
#if defined(IPTOS_LOWDELAY) && defined(IPPROTO_IP) && defined(IP_TOS)
	int tos;
#endif /* IPTOS_LOWDELAY && IPPROTO_IP && IP_TOS */

#ifndef HAVE_IPV6
	if (addr->ss_family == AF_INET6)
		return (-1);
#endif /* HAVE_IPV6 */
	/* create a datagram (UDP) socket */
	if (  (fd = socket(addr->ss_family, SOCK_DGRAM, 0))
#ifndef SYS_WINNT
	      < 0
#else
	      == INVALID_SOCKET
#endif /* SYS_WINNT */
	      )
	{
		if(addr->ss_family == AF_INET)
			msyslog(LOG_ERR, "socket(AF_INET, SOCK_DGRAM, 0) failed: %m");
		else if(addr->ss_family == AF_INET6)
			msyslog(LOG_ERR, "socket(AF_INET6, SOCK_DGRAM, 0) failed: %m");
		exit(1);
		/*NOTREACHED*/
	}

	/* set SO_REUSEADDR since we will be binding the same port
	   number on each interface */
	if (setsockopt(fd, SOL_SOCKET, SO_REUSEADDR,
		       (char *)&on, sizeof(on)))
	{
		msyslog(LOG_ERR, "setsockopt SO_REUSEADDR on fails: %m");
	}

#if defined(IPTOS_LOWDELAY) && defined(IPPROTO_IP) && defined(IP_TOS)
	/* set IP_TOS to minimize packet delay */
	tos = IPTOS_LOWDELAY;
	if (addr->ss_family == AF_INET)
		if (setsockopt(fd, IPPROTO_IP, IP_TOS, (char *) &tos, sizeof(tos)) < 0)
		{
			msyslog(LOG_ERR, "setsockopt IPTOS_LOWDELAY on fails: %m");
		}

#if defined(IPV6_V6ONLY)
        if (addr->ss_family == AF_INET6)
                if (setsockopt(fd, IPPROTO_IPV6, IPV6_V6ONLY,
                	(char*)&on, sizeof(on)))
                {
                	msyslog(LOG_ERR, "setsockopt IPV6_V6ONLY on fails: %m");
		}
#endif /* IPV6_V6ONLY */

#endif /* IPTOS_LOWDELAY && IPPROTO_IP && IP_TOS */

	/*
	 * bind the local address.
	 */
	if (bind(fd, (struct sockaddr *)addr, SOCKLEN(addr)) < 0) {
		char buff[160];

		if(addr->ss_family == AF_INET)
			sprintf(buff,
				"bind() fd %d, family %d, port %d, addr %s, in_classd=%d flags=%d fails: %%m",
				fd, addr->ss_family, (int)ntohs(((struct sockaddr_in*)addr)->sin_port),
				stoa(addr),
				IN_CLASSD(ntohl(((struct sockaddr_in*)addr)->sin_addr.s_addr)), flags);
		else if(addr->ss_family == AF_INET6)
		                sprintf(buff,
                                "bind() fd %d, family %d, port %d, addr %s, in6_is_addr_multicast=%d flags=%d fails: %%m",
                                fd, addr->ss_family, (int)ntohs(((struct sockaddr_in6*)addr)->sin6_port),
                                stoa(addr),
                                IN6_IS_ADDR_MULTICAST(&((struct sockaddr_in6*)addr)->sin6_addr), flags);
		else return -1;

		msyslog(LOG_ERR, buff);
		closesocket(fd);

		/*
		 * soft fail if opening a multicast address
		 */
		if (addr->ss_family == AF_INET) {
			if (IN_CLASSD(ntohl(((struct sockaddr_in*)addr)->sin_addr.s_addr)))
				return -1;
		}
		else {
			if (IN6_IS_ADDR_MULTICAST(&((struct sockaddr_in6*)addr)->sin6_addr))
				return -1;
		}
#if 0
		exit(1);
#else
		return -1;
#endif
	}
#ifdef DEBUG
	if (debug)
	    printf("bind() fd %d, family %d, port %d, addr %s, flags=%d\n",
		   fd,
		   addr->ss_family,
		   (int)ntohs(((struct sockaddr_in*)addr)->sin_port),
		   stoa(addr),
		   flags);
#endif
	if (fd > maxactivefd)
	    maxactivefd = fd;
	FD_SET(fd, &activefds);

	/*
	 * set non-blocking,
	 */

#ifdef USE_FIONBIO
	/* in vxWorks we use FIONBIO, but the others are defined for old systems, so
	 * all hell breaks loose if we leave them defined
	 */
#undef O_NONBLOCK
#undef FNDELAY
#undef O_NDELAY
#endif

#if defined(O_NONBLOCK) /* POSIX */
	if (fcntl(fd, F_SETFL, O_NONBLOCK) < 0)
	{
		msyslog(LOG_ERR, "fcntl(O_NONBLOCK) fails: %m");
		exit(1);
		/*NOTREACHED*/
	}
#elif defined(FNDELAY)
	if (fcntl(fd, F_SETFL, FNDELAY) < 0)
	{
		msyslog(LOG_ERR, "fcntl(FNDELAY) fails: %m");
		exit(1);
		/*NOTREACHED*/
	}
#elif defined(O_NDELAY) /* generally the same as FNDELAY */
	if (fcntl(fd, F_SETFL, O_NDELAY) < 0)
	{
		msyslog(LOG_ERR, "fcntl(O_NDELAY) fails: %m");
		exit(1);
		/*NOTREACHED*/
	}
#elif defined(FIONBIO)
	if (
# if defined(VMS)
		(ioctl(fd,FIONBIO,&1) < 0)
# elif defined(SYS_WINNT)
		(ioctlsocket(fd,FIONBIO,(u_long *) &on) == SOCKET_ERROR)
# else
		(ioctl(fd,FIONBIO,&on) < 0)
# endif
	   )
	{
		msyslog(LOG_ERR, "ioctl(FIONBIO) fails: %m");
		exit(1);
		/*NOTREACHED*/
	}
#elif defined(FIOSNBIO)
	if (ioctl(fd,FIOSNBIO,&on) < 0)
	{
		msyslog(LOG_ERR, "ioctl(FIOSNBIO) fails: %m");
		exit(1);
		/*NOTREACHED*/
	}
#else
# include "Bletch: Need non-blocking I/O!"
#endif

#ifdef HAVE_SIGNALED_IO
	init_socket_sig(fd);
#endif /* not HAVE_SIGNALED_IO */

	/*
	 *	Turn off the SO_REUSEADDR socket option.  It apparently
	 *	causes heartburn on systems with multicast IP installed.
	 *	On normal systems it only gets looked at when the address
	 *	is being bound anyway..
	 */
	if (turn_off_reuse)
	    if (setsockopt(fd, SOL_SOCKET, SO_REUSEADDR,
			   (char *)&off, sizeof(off)))
	    {
		    msyslog(LOG_ERR, "setsockopt SO_REUSEADDR off fails: %m");
	    }

#ifdef SO_BROADCAST
	/* if this interface can support broadcast, set SO_BROADCAST */
	if (flags & INT_BROADCAST)
	{
		if (setsockopt(fd, SOL_SOCKET, SO_BROADCAST,
			       (char *)&on, sizeof(on)))
		{
			msyslog(LOG_ERR, "setsockopt(SO_BROADCAST): %m");
		}
	}
#endif /* SO_BROADCAST */

#if !defined(SYS_WINNT) && !defined(VMS)
# ifdef DEBUG
	if (debug > 1)
	    printf("flags for fd %d: 0%o\n", fd,
		   fcntl(fd, F_GETFL, 0));
# endif
#endif /* SYS_WINNT || VMS */

	return fd;
}


/*
 * close_socket - close a socket and remove from the activefd list
 */
static void
close_socket(
	int fd
	)
{
	int i, newmax;

	(void) closesocket(fd);
	FD_CLR( (u_int) fd, &activefds);

	if (fd >= maxactivefd) {
		newmax = 0;
		for (i = 0; i < maxactivefd; i++)
			if (FD_ISSET(i, &activefds))
				newmax = i;
		maxactivefd = newmax;
	}
}


/*
 * close_file - close a file and remove from the activefd list
 * added 1/31/1997 Greg Schueman for Windows NT portability
 */
static void
close_file(
	int fd
	)
{
	int i, newmax;

	(void) close(fd);
	FD_CLR( (u_int) fd, &activefds);

	if (fd >= maxactivefd) {
		newmax = 0;
		for (i = 0; i < maxactivefd; i++)
			if (FD_ISSET(i, &activefds))
				newmax = i;
		maxactivefd = newmax;
	}
}


/* XXX ELIMINATE sendpkt similar in ntpq.c, ntpdc.c, ntp_io.c, ntptrace.c */
/*
 * sendpkt - send a packet to the specified destination. Maintain a
 * send error cache so that only the first consecutive error for a
 * destination is logged.
 */
void
sendpkt(
	struct sockaddr_storage *dest,
	struct interface *inter,
	int ttl,
	struct pkt *pkt,
	int len
	)
{
	int cc, slot;
#ifdef SYS_WINNT
	DWORD err;
#endif /* SYS_WINNT */

	/*
	 * Send error caches. Empty slots have port == 0
	 * Set ERRORCACHESIZE to 0 to disable
	 */
	struct cache {
		u_short port;
		struct	in_addr addr;
	};

#ifdef HAVE_IPV6
	struct cache6 {
		u_short port;
		struct in6_addr addr;
	};
#endif /* HAVE_IPV6 */

#ifndef ERRORCACHESIZE
#define ERRORCACHESIZE 8
#endif
#if ERRORCACHESIZE > 0
	static struct cache badaddrs[ERRORCACHESIZE];
#ifdef HAVE_IPV6
	static struct cache6 badaddrs6[ERRORCACHESIZE];
#endif /* HAVE_IPV6 */
#else
#define badaddrs ((struct cache *)0)		/* Only used in empty loops! */
#ifdef HAVE_IPV6
#define badaddrs6 ((struct cache6 *)0)		/* Only used in empty loops! */
#endif /* HAVE_IPV6 */
#endif
#ifdef DEBUG
	if (debug > 1)
	    printf("%ssendpkt(fd=%d dst=%s, src=%s, ttl=%d, len=%d)\n",
		   (ttl >= 0) ? "\tMCAST\t*****" : "",
		   inter->fd, stoa(dest),
		   stoa(&inter->sin), ttl, len);
#endif

#ifdef MCAST

	switch (inter->sin.ss_family) {

	case AF_INET :

		/*
		* for the moment we use the bcast option to set multicast ttl
		*/
		if (ttl > 0 && ttl != inter->last_ttl) {
			char mttl = ttl;

			/*
			* set the multicast ttl for outgoing packets
			*/
			if (setsockopt(inter->fd, IPPROTO_IP, IP_MULTICAST_TTL,
			&mttl, sizeof(mttl)) == -1)
				msyslog(LOG_ERR, "setsockopt IP_MULTICAST_TTL fails: %m");
			else
   				inter->last_ttl = ttl;
		}
		break;

#ifdef HAVE_IPV6
	case AF_INET6 :

	 	/*
         	* for the moment we use the bcast option to set multicast max hops
         	*/
        	if (ttl > 0 && ttl != inter->last_ttl) {

                	/*
                 	* set the multicast ttl for outgoing packets
                 	*/
                	if (setsockopt(inter->fd, IPPROTO_IPV6, IPV6_MULTICAST_HOPS,
                    	&ttl, sizeof(ttl)) == -1)
	                        msyslog(LOG_ERR, "setsockopt IP_MULTICAST_TTL fails: %m");
                	else
	                        inter->last_ttl = ttl;
	        }
	        break;
#endif /* HAVE_IPV6 */

	default :
		exit(1);

	}


#endif /* MCAST */

	for (slot = ERRORCACHESIZE; --slot >= 0; )
		if(dest->ss_family == AF_INET) {
			if (badaddrs[slot].port == ((struct sockaddr_in*)dest)->sin_port &&
				badaddrs[slot].addr.s_addr == ((struct sockaddr_in*)dest)->sin_addr.s_addr)
			break;
		}
#ifdef HAVE_IPV6
		else if (dest->ss_family == AF_INET6) {
			if (badaddrs6[slot].port == ((struct sockaddr_in6*)dest)->sin6_port &&
				badaddrs6[slot].addr.s6_addr == ((struct sockaddr_in6*)dest)->sin6_addr.s6_addr)
			break;
		}
#endif /* HAVE_IPV6 */
		else exit(1);  /* address family not supported yet */

#if defined(HAVE_IO_COMPLETION_PORT)
        err = io_completion_port_sendto(inter, pkt, len, dest);
	if (err != ERROR_SUCCESS)
#else
<<<<<<< HEAD
	cc = sendto(inter->fd, (char *)pkt, (unsigned int)len, 0, (struct sockaddr *)dest,
		    SOCKLEN(dest));
=======
#ifdef SIM
        cc = srvr_rply(&ntp_node,  dest, inter, pkt);
#else /* SIM */
	cc = sendto(inter->fd, (char *)pkt, (size_t)len, 0, (struct sockaddr *)dest,
		    sizeof(struct sockaddr_in));
#endif /* SIM */
>>>>>>> d006e03a
	if (cc == -1)
#endif
	{
		inter->notsent++;
		packets_notsent++;
#if defined(HAVE_IO_COMPLETION_PORT)
		if (err != WSAEWOULDBLOCK && err != WSAENOBUFS && slot < 0)
#else
		if (errno != EWOULDBLOCK && errno != ENOBUFS && slot < 0)
#endif
		{
			/*
			 * Remember this, if there's an empty slot
			 */
			switch (dest->ss_family) {

			case AF_INET :

				for (slot = ERRORCACHESIZE; --slot >= 0; )
					if (badaddrs[slot].port == 0)
					{
						badaddrs[slot].port = SRCPORT(dest);
						badaddrs[slot].addr = ((struct sockaddr_in*)dest)->sin_addr;
						break;
					}
				break;

#ifdef HAVE_IPV6
			case AF_INET6 :

				for (slot = ERRORCACHESIZE; --slot >= 0; )
        				if (badaddrs6[slot].port == 0)
            				{
                                    		badaddrs6[slot].port = SRCPORT(dest);
                                    		badaddrs6[slot].addr = ((struct sockaddr_in6*)dest)->sin6_addr;
                                    		break;
                            		}
                		break;
#endif /* HAVE_IPV6 */

			default :
				exit(1);
			}

			msyslog(LOG_ERR, "sendto(%s): %m", stoa(dest));
		}
	}
	else
	{
		inter->sent++;
		packets_sent++;
		/*
		 * He's not bad any more
		 */
		if (slot >= 0)
		{
			msyslog(LOG_INFO, "Connection re-established to %s", stoa(dest));
			switch (dest->ss_family) {
			case AF_INET :
				badaddrs[slot].port = 0;
				break;
#ifdef HAVE_IPV6
			case AF_INET6 :
				badaddrs6[slot].port = 0;
				break;
#endif /* HAVE_IPV6 */
			}
		}
	}
}

#if !defined(HAVE_IO_COMPLETION_PORT)
/*
 * fdbits - generate ascii representation of fd_set (FAU debug support)
 * HFDF format - highest fd first.
 */
static char *
fdbits(
	int count,
	fd_set *set
	)
{
	static char buffer[256];
	char * buf = buffer;

	count = (count < 256) ? count : 255;

	while (count >= 0)
	{
		*buf++ = FD_ISSET(count, set) ? '#' : '-';
		count--;
	}
	*buf = '\0';

	return buffer;
}

/*
 * input_handler - receive packets asynchronously
 */
void
input_handler(
	l_fp *cts
	)
{
	register int i, n;
	register struct recvbuf *rb;
	register int doing;
	register int fd;
	struct timeval tvzero;
	int fromlen;
	l_fp ts;			/* Timestamp at BOselect() gob */
	l_fp ts_e;			/* Timestamp at EOselect() gob */
	fd_set fds;
	int select_count = 0;
	static int handler_count = 0;

	++handler_count;
	if (handler_count != 1)
	    msyslog(LOG_ERR, "input_handler: handler_count is %d!", handler_count);
	handler_calls++;
	ts = *cts;

	for (;;)
	{
		/*
		 * Do a poll to see who has data
		 */

		fds = activefds;
		tvzero.tv_sec = tvzero.tv_usec = 0;

		/*
		 * If we have something to do, freeze a timestamp.
		 * See below for the other cases (nothing (left) to do or error)
		 */
		while (0 < (n = select(maxactivefd+1, &fds, (fd_set *)0, (fd_set *)0, &tvzero)))
		{
			++select_count;
			++handler_pkts;

#ifdef REFCLOCK
			/*
			 * Check out the reference clocks first, if any
			 */
			if (refio != 0)
			{
				register struct refclockio *rp;

				for (rp = refio; rp != 0 && n > 0; rp = rp->next)
				{
					fd = rp->fd;
					if (FD_ISSET(fd, &fds))
					{
						n--;
						if (free_recvbuffs() == 0)
						{
							char buf[RX_BUFF_SIZE];

							(void) read(fd, buf, sizeof buf);
							packets_dropped++;
							goto select_again;
						}

						rb = get_free_recv_buffer();

						i = (rp->datalen == 0
						     || rp->datalen > sizeof(rb->recv_space))
						    ? sizeof(rb->recv_space) : rp->datalen;
						rb->recv_length =
						    read(fd, (char *)&rb->recv_space, (unsigned)i);

						if (rb->recv_length == -1)
						{
							msyslog(LOG_ERR, "clock read fd %d: %m", fd);
							freerecvbuf(rb);
							goto select_again;
						}

						/*
						 * Got one.  Mark how and when it got here,
						 * put it on the full list and do bookkeeping.
						 */
						rb->recv_srcclock = rp->srcclock;
						rb->dstadr = 0;
						rb->fd = fd;
						rb->recv_time = ts;
						rb->receiver = rp->clock_recv;

						if (rp->io_input)
						{
							/*
							 * have direct input routine for refclocks
							 */
							if (rp->io_input(rb) == 0)
							{
								/*
								 * data was consumed - nothing to pass up
								 * into block input machine
								 */
								freerecvbuf(rb);
#if 1
								goto select_again;
#else
								continue;
#endif
							}
						}

						add_full_recv_buffer(rb);

						rp->recvcount++;
						packets_received++;
					}
				}
			}
#endif /* REFCLOCK */

			/*
			 * Loop through the interfaces looking for data to read.
			 */
			for (i = ninterfaces - 1; (i >= 0) && (n > 0); i--)
			{
				for (doing = 0; (doing < 2) && (n > 0); doing++)
				{
					if (doing == 0)
					{
						fd = inter_list[i].fd;
					}
					else
					{
						if (!(inter_list[i].flags & INT_BCASTOPEN))
						    break;
						fd = inter_list[i].bfd;
					}
					if (fd < 0) continue;
					if (FD_ISSET(fd, &fds))
					{
						n--;

						/*
						 * Get a buffer and read the frame.  If we
						 * haven't got a buffer, or this is received
						 * on the wild card socket, just dump the
						 * packet.
						 */
						if (
#ifdef UDP_WILDCARD_DELIVERY
				/*
				 * these guys manage to put properly addressed
				 * packets into the wildcard queue
				 */
							(free_recvbuffs() == 0)
#else
							((i == 0) || (free_recvbuffs() == 0))
#endif
							)
	{
		char buf[RX_BUFF_SIZE];
		struct sockaddr_storage from;

		fromlen = sizeof from;
		(void) recvfrom(fd, buf, sizeof(buf), 0, (struct sockaddr*)&from, &fromlen);
#ifdef DEBUG
		if (debug)
		    printf("%s on %d(%lu) fd=%d from %s\n",
			   (i) ? "drop" : "ignore",
			   i, free_recvbuffs(), fd,
			   stoa(&from));
#endif
		if (i == 0)
		    packets_ignored++;
		else
		    packets_dropped++;
		goto select_again;
	}

	rb = get_free_recv_buffer();

	fromlen = sizeof(struct sockaddr_storage);
	rb->recv_length = recvfrom(fd,
				   (char *)&rb->recv_space,
				   sizeof(rb->recv_space), 0,
				   (struct sockaddr *)&rb->recv_srcadr,
				   &fromlen);
	if (rb->recv_length == 0
#ifdef EWOULDBLOCK
		 || errno==EWOULDBLOCK
#endif
#ifdef EAGAIN
		 || errno==EAGAIN
#endif
		 ) {
		freerecvbuf(rb);
	    continue;
	}
	else if (rb->recv_length < 0)
	{
		msyslog(LOG_ERR, "recvfrom(%s) fd=%d: %m",
 			stoa(&rb->recv_srcadr), fd);
#ifdef DEBUG
		if (debug)
		    printf("input_handler: fd=%d dropped (bad recvfrom)\n", fd);
#endif
		freerecvbuf(rb);
		continue;
	}
#ifdef DEBUG
	if (debug > 2) {
		if(rb->recv_srcadr.ss_family == AF_INET)
			printf("input_handler: if=%d fd=%d length %d from %08lx %s\n",
		   		i, fd, rb->recv_length,
				(u_long)ntohl(((struct sockaddr_in*)&rb->recv_srcadr)->sin_addr.s_addr) &
				0x00000000ffffffff,
			   	stoa(&rb->recv_srcadr));
		else
			printf("input_handler: if=%d fd=%d length %d from %s\n",
				i, fd, rb->recv_length,
				stoa(&rb->recv_srcadr));
        }
#endif

	/*
	 * Got one.  Mark how and when it got here,
	 * put it on the full list and do bookkeeping.
	 */
	rb->dstadr = &inter_list[i];
	rb->fd = fd;
	rb->recv_time = ts;
	rb->receiver = receive;

	add_full_recv_buffer(rb);

	inter_list[i].received++;
	packets_received++;
	goto select_again;
					}
					/* Check more interfaces */
				}
			}
		select_again:;
			/*
			 * Done everything from that select.  Poll again.
			 */
		}

		/*
		 * If nothing more to do, try again.
		 * If nothing to do, just return.
		 * If an error occurred, complain and return.
		 */
		if (n == 0)
		{
			if (select_count == 0) /* We really had nothing to do */
			{
				if (debug)
				    msyslog(LOG_DEBUG, "input_handler: select() returned 0");
				--handler_count;
				return;
			}
			/* We've done our work */
			get_systime(&ts_e);
			/*
			 * (ts_e - ts) is the amount of time we spent processing
			 * this gob of file descriptors.  Log it.
			 */
			L_SUB(&ts_e, &ts);
			if (debug > 3)
			    msyslog(LOG_INFO, "input_handler: Processed a gob of fd's in %s msec", lfptoms(&ts_e, 6));

			/* just bail. */
			--handler_count;
			return;
		}
		else if (n == -1)
		{
			int err = errno;

			/*
			 * extended FAU debugging output
			 */
			msyslog(LOG_ERR, "select(%d, %s, 0L, 0L, &0.000000) error: %m",
				maxactivefd+1, fdbits(maxactivefd, &activefds));
			if (err == EBADF) {
				int j, b;

				fds = activefds;
				for (j = 0; j <= maxactivefd; j++)
				    if (
					    (FD_ISSET(j, &fds) && (read(j, &b, 0) == -1))
					    )
					msyslog(LOG_ERR, "Bad file descriptor %d", j);
			}
			--handler_count;
			return;
		}
	}
	msyslog(LOG_ERR, "input_handler: fell out of infinite for(;;) loop!");
	--handler_count;
	return;
}

#endif

/*
 * findinterface - find interface corresponding to address
 */
struct interface *
findinterface(
	struct sockaddr_storage *addr
	)
{
	int s, rtn, i;
	struct sockaddr_storage saddr;
	int saddrlen = SOCKLEN(addr);
	/*
	 * This is considerably hoke. We open a socket, connect to it
	 * and slap a getsockname() on it. If anything breaks, as it
	 * probably will in some j-random knockoff, we just return the
	 * wildcard interface.
	 */
	memset(&saddr, 0, sizeof(saddr));
	saddr.ss_family = addr->ss_family;
	if(addr->ss_family == AF_INET)
		memcpy(&((struct sockaddr_in*)&saddr)->sin_addr, &((struct sockaddr_in*)addr)->sin_addr, sizeof(struct in_addr));
	else if(addr->ss_family == AF_INET6)
		memcpy(&((struct sockaddr_in6*)&saddr)->sin6_addr, &((struct sockaddr_in6*)addr)->sin6_addr, sizeof(struct in6_addr));
	((struct sockaddr_in*)&saddr)->sin_port = htons(2000);
	s = socket(addr->ss_family, SOCK_DGRAM, 0);
	if (s < 0)
		return ANY_INTERFACE_CHOOSE(addr);

	rtn = connect(s, (struct sockaddr *)&saddr, SOCKLEN(&saddr));
	if (rtn < 0)
		return ANY_INTERFACE_CHOOSE(addr);

	rtn = getsockname(s, (struct sockaddr *)&saddr, &saddrlen);
	if (rtn < 0)
		return ANY_INTERFACE_CHOOSE(addr);

	close(s);
	for (i = 1; i < ninterfaces; i++) {
		/*
		* First look if is the the correct family
		*/
		if(inter_list[i].sin.ss_family != saddr.ss_family)
	  		continue;
		/*
		 * We match the unicast address only.
		 */
		if (SOCKCMP(&inter_list[i].sin, &saddr))
			return (&inter_list[i]);
	}
	return ANY_INTERFACE_CHOOSE(addr);
}


/*
 * findbcastinter - find broadcast interface corresponding to address
 */
struct interface *
findbcastinter(
	struct sockaddr_storage *addr
	)
{
#if !defined(MPE) && (defined(SIOCGIFCONF) || defined(SYS_WINNT))
	register int i;

	for (i = 1; i < ninterfaces; i++) {
		/*
		* First look if is the the correct family
		*/
		if(inter_list[i].sin.ss_family != addr->ss_family)
	  		continue;
		/*
		 * We match only those interfaces marked as
		 * broadcastable and either the explicit broadcast
		 * address or the network portion of the IP address.
		 * Sloppy.
		 */
		if (!(inter_list[i].flags & INT_BROADCAST))
			continue;
		if(addr->ss_family == AF_INET) {
			if (SOCKCMP(&inter_list[i].bcast, addr))
				return (&inter_list[i]);
			if ((NSRCADR(&inter_list[i].sin) &
				NSRCADR(&inter_list[i].mask)) == (NSRCADR(addr) &
			    	NSRCADR(&inter_list[i].mask)))
				return (&inter_list[i]);
		}
		else if(addr->ss_family == AF_INET6) {
			if (SOCKCMP(&inter_list[i].bcast, addr))
				return (&inter_list[i]);
			if (SOCKCMP(netof(&inter_list[i].sin), netof(addr)))
				return (&inter_list[i]);
		     }
	}
#endif /* SIOCGIFCONF */
 	return ANY_INTERFACE_CHOOSE(addr);
}


/*
 * io_clr_stats - clear I/O module statistics
 */
void
io_clr_stats(void)
{
	packets_dropped = 0;
	packets_ignored = 0;
	packets_received = 0;
	packets_sent = 0;
	packets_notsent = 0;

	handler_calls = 0;
	handler_pkts = 0;
	io_timereset = current_time;
}


#ifdef REFCLOCK
/*
 * This is a hack so that I don't have to fool with these ioctls in the
 * pps driver ... we are already non-blocking and turn on SIGIO thru
 * another mechanisim
 */
int
io_addclock_simple(
	struct refclockio *rio
	)
{
	BLOCKIO();
	/*
	 * Stuff the I/O structure in the list and mark the descriptor
	 * in use.	There is a harmless (I hope) race condition here.
	 */
	rio->next = refio;
	refio = rio;

	if (rio->fd > maxactivefd)
	    maxactivefd = rio->fd;
	FD_SET(rio->fd, &activefds);
	UNBLOCKIO();
	return 1;
}

/*
 * io_addclock - add a reference clock to the list and arrange that we
 *				 get SIGIO interrupts from it.
 */
int
io_addclock(
	struct refclockio *rio
	)
{
	BLOCKIO();
	/*
	 * Stuff the I/O structure in the list and mark the descriptor
	 * in use.	There is a harmless (I hope) race condition here.
	 */
	rio->next = refio;
	refio = rio;

# ifdef HAVE_SIGNALED_IO
	if (init_clock_sig(rio))
	{
		refio = rio->next;
		UNBLOCKIO();
		return 0;
	}
# elif defined(HAVE_IO_COMPLETION_PORT)
	if (io_completion_port_add_clock_io(rio))
	{
		refio = rio->next;
		UNBLOCKIO();
		return 0;
	}
# endif

	if (rio->fd > maxactivefd)
	    maxactivefd = rio->fd;
	FD_SET(rio->fd, &activefds);

	UNBLOCKIO();
	return 1;
}

/*
 * io_closeclock - close the clock in the I/O structure given
 */
void
io_closeclock(
	struct refclockio *rio
	)
{
	/*
	 * Remove structure from the list
	 */
	if (refio == rio)
	{
		refio = rio->next;
	}
	else
	{
		register struct refclockio *rp;

		for (rp = refio; rp != 0; rp = rp->next)
		    if (rp->next == rio)
		    {
			    rp->next = rio->next;
			    break;
		    }

		if (rp == 0)
		{
			/*
			 * Internal error.	Report it.
			 */
			msyslog(LOG_ERR,
				"internal error: refclockio structure not found");
			return;
		}
	}

	/*
	 * Close the descriptor.
	 */
	close_file(rio->fd);
}
#endif	/* REFCLOCK */

void
kill_asyncio(void)
{
	int i;

	BLOCKIO();
	for (i = 0; i <= maxactivefd; i++)
	    (void)close_socket(i);
}<|MERGE_RESOLUTION|>--- conflicted
+++ resolved
@@ -1543,17 +1543,12 @@
         err = io_completion_port_sendto(inter, pkt, len, dest);
 	if (err != ERROR_SUCCESS)
 #else
-<<<<<<< HEAD
-	cc = sendto(inter->fd, (char *)pkt, (unsigned int)len, 0, (struct sockaddr *)dest,
-		    SOCKLEN(dest));
-=======
 #ifdef SIM
         cc = srvr_rply(&ntp_node,  dest, inter, pkt);
 #else /* SIM */
-	cc = sendto(inter->fd, (char *)pkt, (size_t)len, 0, (struct sockaddr *)dest,
-		    sizeof(struct sockaddr_in));
+	cc = sendto(inter->fd, (char *)pkt, (unsigned int)len, 0, (struct sockaddr *)dest,
+		    SOCKLEN(dest));
 #endif /* SIM */
->>>>>>> d006e03a
 	if (cc == -1)
 #endif
 	{
