/*
 * ntp_io.c - input/output routines for ntpd.	The socket-opening code
 *		   was shamelessly stolen from ntpd.
 */

#ifdef HAVE_CONFIG_H
# include <config.h>
#endif

#include "ntp_machine.h"
#include "ntpd.h"
#include "ntp_io.h"
#include "iosignal.h"
#include "ntp_refclock.h"
#include "ntp_stdlib.h"
#include "ntp_request.h"
#include "ntp.h"

/* Don't include ISC's version of IPv6 variables and structures */
#define ISC_IPV6_H 1
#include <isc/interfaceiter.h>
#include <isc/list.h>
#include <isc/result.h>

#ifdef SIM
#include "ntpsim.h"
#endif

#include <stdio.h>
#include <signal.h>
#ifdef HAVE_SYS_PARAM_H
# include <sys/param.h>
#endif /* HAVE_SYS_PARAM_H */
#ifdef HAVE_SYS_IOCTL_H
# include <sys/ioctl.h>
#endif
#ifdef HAVE_SYS_SOCKIO_H	/* UXPV: SIOC* #defines (Frank Vance <fvance@waii.com>) */
# include <sys/sockio.h>
#endif

/* 
 * Set up some macros to look for IPv6 and IPv6 multicast
 */

#if defined(ISC_PLATFORM_HAVEIPV6) && !defined(DISABLE_IPV6)

#define INCLUDE_IPV6_SUPPORT

#if defined(INCLUDE_IPV6_SUPPORT) && defined(IPV6_JOIN_GROUP) && defined(IPV6_LEAVE_GROUP)
#define INCLUDE_IPV6_MULTICAST_SUPPORT

#endif	/* IPV6 Multicast Support */
#endif  /* IPv6 Support */

extern int listen_to_virtual_ips;
extern const char *specific_interface;

#if defined(SYS_WINNT)
#include <transmitbuff.h>
#include <isc/win32os.h>
/*
 * Define this macro to control the behavior of connection
 * resets on UDP sockets.  See Microsoft KnowledgeBase Article Q263823
 * for details.
 * NOTE: This requires that Windows 2000 systems install Service Pack 2
 * or later.
 */
#ifndef SIO_UDP_CONNRESET 
#define SIO_UDP_CONNRESET _WSAIOW(IOC_VENDOR,12) 
#endif

#endif

/*
 * We do asynchronous input using the SIGIO facility.  A number of
 * recvbuf buffers are preallocated for input.	In the signal
 * handler we poll to see which sockets are ready and read the
 * packets from them into the recvbuf's along with a time stamp and
 * an indication of the source host and the interface it was received
 * through.  This allows us to get as accurate receive time stamps
 * as possible independent of other processing going on.
 *
 * We watch the number of recvbufs available to the signal handler
 * and allocate more when this number drops below the low water
 * mark.  If the signal handler should run out of buffers in the
 * interim it will drop incoming frames, the idea being that it is
 * better to drop a packet than to be inaccurate.
 */


/*
 * Other statistics of possible interest
 */
volatile u_long packets_dropped;	/* total number of packets dropped on reception */
volatile u_long packets_ignored;	/* packets received on wild card interface */
volatile u_long packets_received;	/* total number of packets received */
u_long packets_sent;	/* total number of packets sent */
u_long packets_notsent; /* total number of packets which couldn't be sent */

volatile u_long handler_calls;	/* number of calls to interrupt handler */
volatile u_long handler_pkts;	/* number of pkts received by handler */
u_long io_timereset;		/* time counters were reset */

/*
 * Interface stuff
 */
struct interface *any_interface;	/* default ipv4 interface */
struct interface *any6_interface;	/* default ipv6 interface */
struct interface *loopback_interface;	/* loopback ipv4 interface */
struct interface *loopback6_interface;	/* loopback ipv6 interface */

int ninterfaces;			/* Total number of interfaces */

#ifdef REFCLOCK
/*
 * Refclock stuff.	We keep a chain of structures with data concerning
 * the guys we are doing I/O for.
 */
static	struct refclockio *refio;
#endif /* REFCLOCK */


/*
 * Define what the possible "soft" errors can be.  These are non-fatal returns
 * of various network related functions, like recv() and so on.
 *
 * For some reason, BSDI (and perhaps others) will sometimes return <0
 * from recv() but will have errno==0.  This is broken, but we have to
 * work around it here.
 */
#define SOFT_ERROR(e)	((e) == EAGAIN || \
			 (e) == EWOULDBLOCK || \
			 (e) == EINTR || \
			 (e) == 0)

/*
 * File descriptor masks etc. for call to select
 * Not needed for I/O Completion Ports
 */
fd_set activefds;
int maxactivefd;
/*
 * bit alternating value to detect verified interfaces during an update cycle
 */
static  u_char          sys_interphase = 0;

static  struct interface *new_interface P((struct interface *));
static  void add_interface P((struct interface *));
static  void update_interfaces P((u_short, interface_receiver_t, void *));
static  void remove_interface P((struct interface *));
static  struct interface *create_interface P((u_short, struct interface *));


/*
 * Multicast functions
 */
static	isc_boolean_t	addr_ismulticast	 P((struct sockaddr_storage *));
/*
 * Not all platforms support multicast
 */
#ifdef MCAST
static	isc_boolean_t	socket_multicast_enable	 P((struct interface *, int, struct sockaddr_storage *));
static	isc_boolean_t	socket_multicast_disable P((struct interface *, struct sockaddr_storage *));
#endif

#ifdef DEBUG
static void print_interface	P((struct interface *, char *, char *));
#endif

typedef struct vsock vsock_t;
enum desc_type { FD_TYPE_SOCKET, FD_TYPE_FILE };

struct vsock {
	SOCKET				fd;
	enum desc_type                  type;
	ISC_LINK(vsock_t)		link;
};

#if !defined(HAVE_IO_COMPLETION_PORT) && defined(HAS_ROUTING_SOCKET)
/*
 * async notification processing (e. g. routing sockets)
 */
/*
 * support for receiving data on fd that is not a refclock or a socket
 * like e. g. routing sockets
 */
struct asyncio_reader {
	SOCKET fd;		                    /* fd to be read */
	void  *data;		                    /* possibly local data */
	void (*receiver)(struct asyncio_reader *);  /* input handler */
	ISC_LINK(struct asyncio_reader) link;       /* the list this is being kept in */
};

ISC_LIST(struct asyncio_reader) asyncio_reader_list;

static void delete_asyncio_reader P((struct asyncio_reader *));
static struct asyncio_reader *new_asyncio_reader P((void));
static void add_asyncio_reader P((struct asyncio_reader *, enum desc_type));
static void remove_asyncio_reader P((struct asyncio_reader *));

#endif /* !defined(HAVE_IO_COMPLETION_PORT) && defined(HAS_ROUTING_SOCKET) */

static void init_async_notifications P((void));

static	int create_sockets	P((u_short));
static	SOCKET	open_socket	P((struct sockaddr_storage *, int, int, struct interface *));
static	char *	fdbits		P((int, fd_set *));
static	void	set_reuseaddr	P((int));
static	isc_boolean_t	socket_broadcast_enable	 P((struct interface *, SOCKET, struct sockaddr_storage *));
static	isc_boolean_t	socket_broadcast_disable P((struct interface *, struct sockaddr_storage *));

ISC_LIST(vsock_t)	fd_list;

typedef struct remaddr remaddr_t;

struct remaddr {
      struct sockaddr_storage	 addr;
      struct interface               *interface;
      ISC_LINK(remaddr_t)	 link;
};

ISC_LIST(remaddr_t)       remoteaddr_list;

ISC_LIST(struct interface)     inter_list;

static struct interface *wildipv4 = NULL;
static struct interface *wildipv6 = NULL;

void	add_fd_to_list	P((SOCKET, enum desc_type));
void	close_and_delete_fd_from_list	P((SOCKET));
void	add_addr_to_list	P((struct sockaddr_storage *, struct interface *));
void	delete_addr_from_list	P((struct sockaddr_storage *));
struct interface *find_addr_in_list	P((struct sockaddr_storage *));
struct interface *find_flagged_addr_in_list P((struct sockaddr_storage *, int));
static void create_wildcards	P((u_short));
isc_boolean_t address_okay	P((isc_interface_t *));
void	convert_isc_if		P((isc_interface_t *, struct interface *, u_short));
<<<<<<< HEAD
int	findlocalinterface	P((struct sockaddr_storage *));
int	findlocalcastinterface	P((struct sockaddr_storage *, int));

/*
 * Routines to read the ntp packets
 */
#if !defined(HAVE_IO_COMPLETION_PORT)
static inline int     read_network_packet	P((SOCKET, struct interface *, l_fp));
static inline int     read_refclock_packet	P((SOCKET, struct refclockio *, l_fp));
#endif
=======
static struct interface *findlocalinterface	P((struct sockaddr_storage *));
static struct interface *findlocalcastinterface	P((struct sockaddr_storage *, int));
>>>>>>> 38fbb860

#ifdef SYS_WINNT
/*
 * Windows 2000 systems incorrectly cause UDP sockets using WASRecvFrom
 * to not work correctly, returning a WSACONNRESET error when a WSASendTo
 * fails with an "ICMP port unreachable" response and preventing the
 * socket from using the WSARecvFrom in subsequent operations.
 * The function below fixes this, but requires that Windows 2000
 * Service Pack 2 or later be installed on the system.  NT 4.0
 * systems are not affected by this and work correctly.
 * See Microsoft Knowledge Base Article Q263823 for details of this.
 */
isc_result_t
connection_reset_fix(SOCKET fd) {
	DWORD dwBytesReturned = 0;
	BOOL  bNewBehavior = FALSE;
	DWORD status;

	if(isc_win32os_majorversion() < 5)
		return (ISC_R_SUCCESS); /*  NT 4.0 has no problem */

	/* disable bad behavior using IOCTL: SIO_UDP_CONNRESET */
	status = WSAIoctl(fd, SIO_UDP_CONNRESET, &bNewBehavior,
			  sizeof(bNewBehavior), NULL, 0,
			  &dwBytesReturned, NULL, NULL);
	if (status != SOCKET_ERROR)
		return (ISC_R_SUCCESS);
	else
		return (ISC_R_UNEXPECTED);
}
#endif

/*
 * About interfaces, sockets, reception and more...
 *
 * the code solves following tasks:
 *
 *   - keep a current list of active interfaces in order
 *     to bind to to the interface address on NTP_PORT so that
 *     all wild and specific bindings for NTP_PORT are taken by ntpd
 *     to avoid other daemons messing with the time or sockets.
 *   - all interfaces keep a list of peers that are referencing 
 *     the interface in order to quickly re-assign the peers to
 *     new interface in case an interface is deleted (=> gone from system or
 *     down)
 *   - have a preconfigured socket ready with the right local address
 *     for transmission and reception
 *   - have an address list for all destination addresses used within ntpd
 *     to find the "right" preconfigured socket.
 *   - facilitate updating the internal interface list with respect to
 *     the current kernel state
 *
 * special issues:
 *
 *   - mapping of multicast addresses to the interface affected is not always
 *     one to one - exspecially on hosts with multiple interfaces
 *     the code here currently allocates a separate interface entry for those
 *     multicast addresses
 *     iff it is able to bind to a *new* socket with the multicast address (flags |= MCASTIF)
 *     in case of failure the multicast address of bound to an existing interface.
 *   - on some systems it is perfectly legal to assign the same address to
 *     multiple interfaces. Therefore this code does not really keep a list of interfaces
 *     but a list of interfaces that represent a unique address as determined by the kernel
 *     by the procedure in findlocalinterface. Thus it is perfectly legal to see only
 *     one representavive of a group of real interfaces if they share the same address.
 *    
 */

/*
 * init_io - initialize I/O data structures and call socket creation routine
 */
void
init_io(void)
{
#ifdef SYS_WINNT
	if (!Win32InitSockets())
	{
		netsyslog(LOG_ERR, "No useable winsock.dll: %m");
		exit(1);
	}
	init_transmitbuff();
#endif /* SYS_WINNT */

	/*
	 * Init buffer free list and stat counters
	 */
	init_recvbuff(RECV_INIT);

	packets_dropped = packets_received = 0;
	packets_ignored = 0;
	packets_sent = packets_notsent = 0;
	handler_calls = handler_pkts = 0;
	io_timereset = 0;
	loopback_interface = NULL;
	loopback6_interface = NULL;
	any_interface = NULL;
	any6_interface = NULL;

#ifdef REFCLOCK
	refio = 0;
#endif

#if defined(HAVE_SIGNALED_IO)
	(void) set_signal();
#endif

	ISC_LIST_INIT(fd_list);

#if !defined(HAVE_IO_COMPLETION_PORT) && defined(HAS_ROUTING_SOCKET)
	ISC_LIST_INIT(asyncio_reader_list);
#endif

        ISC_LIST_INIT(remoteaddr_list);

	ISC_LIST_INIT(inter_list);

	/*
	 * Create the sockets
	 */
	BLOCKIO();
	(void) create_sockets(htons(NTP_PORT));
	UNBLOCKIO();

	init_async_notifications();

	DPRINTF(1, ("init_io: maxactivefd %d\n", maxactivefd));
}

#ifdef DEBUG
/*
 * function to dump the contents of the interface structure
 * for debugging use only.
 */
void
interface_dump(struct interface *itf)
{
	u_char* cp;
	int i;
	/* Limit the size of the sockaddr_storage hex dump */
	int maxsize = min(32, sizeof(struct sockaddr_storage));

	printf("Dumping interface: %p\n", itf);
	printf("fd = %d\n", itf->fd);
	printf("bfd = %d\n", itf->bfd);
	printf("sin = %s,\n", stoa(&(itf->sin)));
	cp = (u_char*) &(itf->sin);
	for(i = 0; i < maxsize; i++)
	{
		printf("%02x", *cp++);
		if((i+1)%4 == 0)
			printf(" ");
	}
	printf("\n");
	printf("bcast = %s,\n", stoa(&(itf->bcast)));
	cp = (u_char*) &(itf->bcast);
	for(i = 0; i < maxsize; i++)
	{
		printf("%02x", *cp++);
		if((i+1)%4 == 0)
			printf(" ");
	}
	printf("\n");
	printf("mask = %s,\n", stoa(&(itf->mask)));
	cp = (u_char*) &(itf->mask);
	for(i = 0; i < maxsize; i++)
	{
		printf("%02x", *cp++);
		if((i+1)%4 == 0)
			printf(" ");
	}
	printf("\n");
	printf("name = %s\n", itf->name);
	printf("flags = 0x%08x\n", itf->flags);
	printf("last_ttl = %d\n", itf->last_ttl);
	printf("addr_refid = %08x\n", itf->addr_refid);
	printf("num_mcast = %d\n", itf->num_mcast);
	printf("received = %ld\n", itf->received);
	printf("sent = %ld\n", itf->sent);
	printf("notsent = %ld\n", itf->notsent);
	printf("ifindex = %u\n", itf->ifindex);
	printf("scopeid = %u\n", itf->scopeid);
	printf("peercnt = %u\n", itf->peercnt);
	printf("phase = %u\n", itf->phase);
}

/*
 * print_interface - helper to output debug information
 */
static void
print_interface(struct interface *iface, char *pfx, char *sfx)
{
	printf("%sinterface #%d: fd=%d, bfd=%d, name=%s, flags=0x%x, scope=%d, ifindex=%d",
	       pfx,
	       iface->ifnum,
	       iface->fd,
	       iface->bfd,
	       iface->name,
	       iface->flags,
	       iface->scopeid,
	       iface->ifindex);
	/* Leave these as three printf calls. */
	printf(", sin=%s",
	       stoa((&iface->sin)));
	if (iface->flags & INT_BROADCAST)
		printf(", bcast=%s,",
		       stoa((&iface->bcast)));
	if (iface->family == AF_INET)
	  printf(", mask=%s",
		 stoa((&iface->mask)));
	printf(", %s:%s", iface->ignore_packets == ISC_FALSE ? "Enabled" : "Disabled", sfx);
	if (debug > 4)	/* in-depth debugging only */
		interface_dump(iface);
}

#endif

#if !defined(HAVE_IO_COMPLETION_PORT) && defined(HAS_ROUTING_SOCKET)
/*
 * create an asyncio_reader structure
 */
static struct asyncio_reader *
new_asyncio_reader()
{
	struct asyncio_reader *reader;

	reader = (struct asyncio_reader *)emalloc(sizeof(struct asyncio_reader));

	memset((char *)reader, 0, sizeof(*reader));
	ISC_LINK_INIT(reader, link);
	reader->fd = INVALID_SOCKET;
	return reader;
}

/*
 * delete a reader
 */
static void
delete_asyncio_reader(struct asyncio_reader *reader)
{
	free(reader);
}

/*
 * add asynchio_reader
 */
static void
add_asyncio_reader(struct asyncio_reader *reader, enum desc_type type)
{
	ISC_LIST_APPEND(asyncio_reader_list, reader, link);
	add_fd_to_list(reader->fd, type);
}
	
/*
 * remove asynchio_reader
 */
static void
remove_asyncio_reader(struct asyncio_reader *reader)
{
	ISC_LIST_UNLINK_TYPE(asyncio_reader_list, reader, link, struct asyncio_reader);

	if (reader->fd != INVALID_SOCKET)
		close_and_delete_fd_from_list(reader->fd);

	reader->fd = INVALID_SOCKET;
}
#endif /* !defined(HAVE_IO_COMPLETION_PORT) && defined(HAS_ROUTING_SOCKET) */

/*
 * interface list enumerator - visitor pattern
 */
void
interface_enumerate(interface_receiver_t receiver, void *data)
{
	interface_info_t ifi;
        struct interface *interf;

	ifi.action = IFS_EXISTS;
	
	for (interf = ISC_LIST_HEAD(inter_list);
	     interf != NULL;
	     interf = ISC_LIST_NEXT(interf, link)) {
		ifi.interface = interf;
		receiver(data, &ifi);
	}
}

/*
 * do standard initialization of interface structure
 */
static void
init_interface(struct interface *interface)
{
	memset((char *)interface, 0, sizeof(struct interface));
	ISC_LINK_INIT(interface, link);
	ISC_LIST_INIT(interface->peers);
	interface->fd = INVALID_SOCKET;
	interface->bfd = INVALID_SOCKET;
	interface->num_mcast = 0;
	interface->received = 0;
	interface->sent = 0;
	interface->notsent = 0;
	interface->peercnt = 0;
	interface->phase = sys_interphase;
}

/*
 * create new interface structure initialize from
 * template structure or via standard initialization
 * function
 */
static struct interface *
new_interface(struct interface *interface)
{
	static u_int sys_ifnum = 0;

	struct interface *iface = (struct interface *)emalloc(sizeof(struct interface));

	if (interface != NULL)
	{
		memcpy((char*)iface, (char*)interface, sizeof(*interface));
	}
	else
	{
		init_interface(iface);
	}

	iface->ifnum = sys_ifnum++;  /* count every new instance of an interface in the system */

	return iface;
}

/*
 * return interface storage into free memory pool
 */
static void
delete_interface(struct interface *interface)
{
	free(interface);
}

/*
 * link interface into list of known interfaces
 */
static void
add_interface(struct interface *interface)
{
	/*
	 * Calculate the address hash
	 */
	interface->addr_refid = addr2refid(&interface->sin);
	
	ISC_LIST_APPEND(inter_list, interface, link);
	ninterfaces++;
}

/*
 * remove interface from knoen interface list and clean up
 * associated resources
 */
static void
remove_interface(struct interface *interface)
{
	struct sockaddr_storage resmask;

	ISC_LIST_UNLINK_TYPE(inter_list, interface, link, struct interface);

	delete_addr_from_list(&interface->sin);
  
	if (interface->fd != INVALID_SOCKET) 
	{
		msyslog(LOG_INFO, "Deleting interface #%d %s, %s#%d, interface stats: received=%ld, sent=%ld, dropped=%ld, active_time=%ld secs",
			interface->ifnum,
			interface->name,
			stoa((&interface->sin)),
			NTP_PORT,  /* XXX should extract port from sin structure */
			interface->received,
			interface->sent,
			interface->notsent,
			current_time - interface->starttime);

		close_and_delete_fd_from_list(interface->fd);
	}
  
	if (interface->bfd != INVALID_SOCKET) 
	{
		msyslog(LOG_INFO, "Deleting interface #%d %s, broadcast address %s#%d",
			interface->ifnum,
			interface->name,
			stoa((&interface->bcast)),
			(u_short) NTP_PORT);  /* XXX extract port from sin structure */
		close_and_delete_fd_from_list(interface->bfd);
	}

	ninterfaces--;
	ntp_monclearinterface(interface);

	/* remove restrict interface entry */

	/*
	 * Blacklist bound interface address
	 */
	SET_HOSTMASK(&resmask, interface->sin.ss_family);
	hack_restrict(RESTRICT_REMOVEIF, &interface->sin, &resmask,
		      RESM_NTPONLY|RESM_INTERFACE, RES_IGNORE);
}

void
create_wildcards(u_short port) {
	isc_boolean_t okipv4 = ISC_TRUE;
	/*
	 * create pseudo-interface with wildcard IPv4 address
	 */
#ifdef IPV6_V6ONLY
	if(isc_net_probeipv4() != ISC_R_SUCCESS)
		okipv4 = ISC_FALSE;
#endif

	if(okipv4 == ISC_TRUE) {
	        struct interface *interface = new_interface(NULL);

		interface->family = AF_INET;
		interface->sin.ss_family = AF_INET;
		((struct sockaddr_in*)&interface->sin)->sin_addr.s_addr = htonl(INADDR_ANY);
		((struct sockaddr_in*)&interface->sin)->sin_port = port;
		(void) strncpy(interface->name, "wildcard", sizeof(interface->name));
		interface->mask.ss_family = AF_INET;
		((struct sockaddr_in*)&interface->mask)->sin_addr.s_addr = htonl(~(u_int32)0);
		interface->flags = INT_BROADCAST | INT_UP | INT_WILDCARD;
		interface->ignore_packets = ISC_TRUE;
#if defined(MCAST)
	/*
	 * enable possible multicast reception on the broadcast socket
	 */
		interface->bcast.ss_family = AF_INET;
		((struct sockaddr_in*)&interface->bcast)->sin_port = port;
		((struct sockaddr_in*)&interface->bcast)->sin_addr.s_addr = htonl(INADDR_ANY);
#endif /* MCAST */
<<<<<<< HEAD
		any_interface = &inter_list[idx];
		wildipv4 = idx;
		idx++;
=======
		interface->fd = open_socket(&interface->sin,
				 interface->flags, 0, interface);

		wildipv4 = interface;
		add_interface(interface);
>>>>>>> 38fbb860
	}

#ifdef INCLUDE_IPV6_SUPPORT
	/*
	 * create pseudo-interface with wildcard IPv6 address
	 */
	if (isc_net_probeipv6() == ISC_R_SUCCESS) {
<<<<<<< HEAD
		inter_list[idx].family = AF_INET6;
		inter_list[idx].sin.ss_family = AF_INET6;
		((struct sockaddr_in6*)&inter_list[idx].sin)->sin6_addr = in6addr_any;
		((struct sockaddr_in6*)&inter_list[idx].sin)->sin6_port = port;
		((struct sockaddr_in6*)&inter_list[idx].sin)->sin6_scope_id = 0;
		(void) strncpy(inter_list[idx].name, "wildcard", sizeof(inter_list[idx].name));
		inter_list[idx].mask.ss_family = AF_INET6;
		memset(&((struct sockaddr_in6*)&inter_list[idx].mask)->sin6_addr.s6_addr, 0xff, sizeof(struct in6_addr));
		inter_list[idx].bfd = INVALID_SOCKET;
		inter_list[idx].num_mcast = 0;
		inter_list[idx].received = 0;
		inter_list[idx].sent = 0;
		inter_list[idx].notsent = 0;
		inter_list[idx].flags = INT_UP;
		inter_list[idx].ignore_packets = ISC_TRUE;
		any6_interface = &inter_list[idx];
		wildipv6 = idx;
		idx++;
	}
#endif
	return (idx);
=======
	        struct interface *interface = new_interface(NULL);

		interface->family = AF_INET6;
		interface->sin.ss_family = AF_INET6;
		((struct sockaddr_in6*)&interface->sin)->sin6_addr = in6addr_any;
 		((struct sockaddr_in6*)&interface->sin)->sin6_port = port;
 		((struct sockaddr_in6*)&interface->sin)->sin6_scope_id = 0;
		(void) strncpy(interface->name, "wildcard", sizeof(interface->name));
		interface->mask.ss_family = AF_INET6;
		memset(&((struct sockaddr_in6*)&interface->mask)->sin6_addr.s6_addr, 0xff, sizeof(struct in6_addr));
		interface->flags = INT_UP | INT_WILDCARD;
		interface->ignore_packets = ISC_TRUE;

		interface->fd = open_socket(&interface->sin,
				 interface->flags, 0, interface);

		wildipv6 = interface;
		add_interface(interface);
	}
#endif
>>>>>>> 38fbb860
}


isc_boolean_t
address_okay(isc_interface_t *isc_if) {

	DPRINTF(3, ("address_okay: listen Virtual: %d, IF name: %s, Up Flag: %d\n", 
		    listen_to_virtual_ips, isc_if->name, (isc_if->flags & INTERFACE_F_UP)));

	/*
	 * Always allow the loopback
	 */
	if((isc_if->flags & INTERFACE_F_LOOPBACK) != 0)
		return (ISC_TRUE);

	/*
	 * Check if the interface is specified
	 */
	if (specific_interface != NULL) {
		if (strcasecmp(isc_if->name, specific_interface) == 0)
			return (ISC_TRUE);
		else
			return (ISC_FALSE);
	}
	else {
		if (listen_to_virtual_ips == 0  && 
		   (strchr(isc_if->name, (int)':') != NULL))
			return (ISC_FALSE);
	}

	/* XXXPDM This should be fixed later, but since we may not have set
	 * the UP flag, we at least get to use the interface.
	 * The UP flag is not always set so we don't do this right now.
	 */
/*	if ((isc_if->flags & INTERFACE_F_UP) == 0)
		return (ISC_FALSE);
*/
	return (ISC_TRUE);
}

void
convert_isc_if(isc_interface_t *isc_if, struct interface *itf, u_short port) {
	itf->scopeid = 0;
	itf->family = (short) isc_if->af;
	if(isc_if->af == AF_INET) {
		itf->sin.ss_family = (u_short) isc_if->af;
		strcpy(itf->name, isc_if->name);
		memcpy(&(((struct sockaddr_in*)&itf->sin)->sin_addr),
		       &(isc_if->address.type.in),
		       sizeof(struct in_addr));
		((struct sockaddr_in*)&itf->sin)->sin_port = port;

		if((isc_if->flags & INTERFACE_F_BROADCAST) != 0) {
			itf->flags |= INT_BROADCAST;
			itf->bcast.ss_family = itf->sin.ss_family;
			memcpy(&(((struct sockaddr_in*)&itf->bcast)->sin_addr),
			       &(isc_if->broadcast.type.in),
				 sizeof(struct in_addr));
			((struct sockaddr_in*)&itf->bcast)->sin_port = port;
		}

		itf->mask.ss_family = itf->sin.ss_family;
		memcpy(&(((struct sockaddr_in*)&itf->mask)->sin_addr),
		       &(isc_if->netmask.type.in),
		       sizeof(struct in_addr));
		((struct sockaddr_in*)&itf->mask)->sin_port = port;
	}
#ifdef INCLUDE_IPV6_SUPPORT
	else if (isc_if->af == AF_INET6) {
		itf->sin.ss_family = (u_short) isc_if->af;
		strcpy(itf->name, isc_if->name);
		memcpy(&(((struct sockaddr_in6 *)&itf->sin)->sin6_addr),
		       &(isc_if->address.type.in6),
		       sizeof(((struct sockaddr_in6 *)&itf->sin)->sin6_addr));
		((struct sockaddr_in6 *)&itf->sin)->sin6_port = port;

#ifdef ISC_PLATFORM_HAVESCOPEID
		((struct sockaddr_in6 *)&itf->sin)->sin6_scope_id = isc_netaddr_getzone(&isc_if->address);
		itf->scopeid = isc_netaddr_getzone(&isc_if->address);
#endif
		itf->mask.ss_family = itf->sin.ss_family;
		memcpy(&(((struct sockaddr_in6 *)&itf->mask)->sin6_addr),
		       &(isc_if->netmask.type.in6),
		       sizeof(struct in6_addr));
		((struct sockaddr_in6 *)&itf->mask)->sin6_port = port;
		/* Copy the interface index */
		itf->ifindex = isc_if->ifindex;
	}
#endif /* INCLUDE_IPV6_SUPPORT */


		/* Process the rest of the flags */

	if((isc_if->flags & INTERFACE_F_UP) != 0)
		itf->flags |= INT_UP;
	if((isc_if->flags & INTERFACE_F_LOOPBACK) != 0)
		itf->flags |= INT_LOOPBACK;
	if((isc_if->flags & INTERFACE_F_POINTTOPOINT) != 0)
		itf->flags |= INT_PPP;
	if((isc_if->flags & INTERFACE_F_MULTICAST) != 0)
		itf->flags |= INT_MULTICAST;

}

/*
 * interface_update - externally callable update function
 */
void
interface_update(interface_receiver_t receiver, void *data)
{
  	BLOCKIO();
	update_interfaces(htons(NTP_PORT), receiver, data);
  	UNBLOCKIO();
}

/*
 * update_interfaces
 * strategy
 * toggle configuration phase
 * Phase 1:
 * forall currently existing interfaces
 *   if address is known: copy configuration phase into interface (make it seen)
 *   if addres is NOT known: attempt to create a new interface entry
 * Phase 2:
 * forall currently known interfaces
 *   if interface does not match configuration phase (not seen in phase 1):
 *     remove interface from known interface list
 *     forall peers associated with this interface
 *       disconnect peer from this interface
 * Phase 3:
 *   attempt to re-assign interfaces to peers (will unpeer() unconfigured peers)
 *
 */

static void
update_interfaces(
	u_short port,
	interface_receiver_t receiver,
	void *data
	)
{
	interface_info_t ifi;
	int need_refresh = 0;
	isc_mem_t *mctx = NULL;
	isc_interfaceiter_t *iter = NULL;
	isc_boolean_t scan_ipv4 = ISC_FALSE;
	isc_boolean_t scan_ipv6 = ISC_FALSE;
	isc_result_t result;

	DPRINTF(1, ("update_interfaces(%d)\n", ntohs( (u_short) port)));

#ifdef INCLUDE_IPV6_SUPPORT
	if (isc_net_probeipv6() == ISC_R_SUCCESS)
		scan_ipv6 = ISC_TRUE;
#if defined(DEBUG)
	else
		if(debug)
			netsyslog(LOG_ERR, "no IPv6 interfaces found");
#endif
#endif
	if (isc_net_probeipv6() == ISC_R_SUCCESS)
		scan_ipv6 = ISC_TRUE;
#if defined(ISC_PLATFORM_HAVEIPV6) && defined(DEBUG)
	else
		if(debug)
			netsyslog(LOG_ERR, "no IPv6 interfaces found");
#endif

	if (isc_net_probeipv4() == ISC_R_SUCCESS)
		scan_ipv4 = ISC_TRUE;
#ifdef DEBUG
	else
		if(debug)
			netsyslog(LOG_ERR, "no IPv4 interfaces found");
#endif
	/*
<<<<<<< HEAD
	 * Create wildcard addresses
	 * This ensures that no other application
	 * can be receiving ntp packets 
	 */

	nwilds = create_wildcards(port);
	idx = nwilds;
=======
	 * phase one - scan interfaces
	 * - create those that are not found
	 * - update those that are found
	 */
>>>>>>> 38fbb860

	sys_interphase ^= 0x1;	/* toggle system phase for finding untouched (to be deleted) interfaces */
	
	result = isc_interfaceiter_create(mctx, &iter);

	if (result != ISC_R_SUCCESS)
		return;

	for (result = isc_interfaceiter_first(iter);
	     result == ISC_R_SUCCESS;
	     result = isc_interfaceiter_next(iter))
	{
		isc_interface_t isc_if;
		unsigned int family;
		struct interface interface;
		struct interface *iface;
		
		result = isc_interfaceiter_current(iter, &isc_if);

		if (result != ISC_R_SUCCESS)
			break;

		/* See if we have a valid family to use */
		family = isc_if.address.family;
		if (family != AF_INET && family != AF_INET6)
			continue;
		if (scan_ipv4 == ISC_FALSE && family == AF_INET)
			continue;
		if (scan_ipv6 == ISC_FALSE && family == AF_INET6)
			continue;

		/*
		 * create prototype
		 */
		init_interface(&interface);

		convert_isc_if(&isc_if, &interface, port);

		if (!(interface.flags & INT_UP))  { /* interfaces must be UP to be usable */
			DPRINTF(1, ("skipping interface %s (%s) - DOWN\n", interface.name, stoa(&interface.sin)));
			continue;
		}
		
		/*
		 * map to local *address* in order
		 * to map all duplicate interfaces to an interface structure
		 * with the appropriate socket (our name space is
		 * (ip-address) - NOT (interface name, ip-address))
		 */
		iface = findlocalinterface(&interface.sin);
		
		if (iface) 
		{
			/*
			 * found existing interface - mark as verified
			 */
			iface->phase = sys_interphase;
#ifdef DEBUG
			if (debug > 1)
				print_interface(iface, "updating ", " present\n");
#endif
			ifi.action = IFS_EXISTS;
			ifi.interface = iface;
			if (receiver)
				receiver(data, &ifi);
		}
		else
		{
			/*
			 * this is new - add to out interface list
			 */
			iface = create_interface(port, &interface);

			need_refresh = 1;
			
			ifi.action = IFS_CREATED;
			ifi.interface = iface;
			if (receiver && iface)
				receiver(data, &ifi);
#ifdef DEBUG
			if (debug > 1) {
				print_interface(iface ? iface : &interface, "updating ", iface ? " new - created\n" : " new - creation FAILED");
			}
#endif
		}
	}

	isc_interfaceiter_destroy(&iter);

	/*
	 * phase 2 - delete gone interfaces - reassigning peers to other interfaces
	 */
	{
		struct interface *interf = ISC_LIST_HEAD(inter_list);

		while (interf != NULL)
		{
			struct interface *next = ISC_LIST_NEXT(interf, link);
			  
			if (!(interf->flags & (INT_WILDCARD|INT_MCASTIF))) {
				/*
				 * if phase does not match sys_phase this interface was not
				 * enumerated during interface scan - so it is gone and
				 * will be deleted here unless it is solely an MCAST interface
				 */
				if (interf->phase != sys_interphase) {
					struct peer *peer;
#ifdef DEBUG
					if (debug > 1)
						print_interface(interf, "updating ", "GONE - deleting\n");
#endif
					remove_interface(interf);

					ifi.action = IFS_DELETED;
					ifi.interface = interf;
					if (receiver)
						receiver(data, &ifi);

					peer = ISC_LIST_HEAD(interf->peers);
					/*
					 * disconnect peer from deleted interface
					 */
					while (peer != NULL) {
						struct peer *npeer = ISC_LIST_NEXT(peer, ilink);
						
						/*
						 * this one just lost it's interface
						 */
						need_refresh = 1;
						set_peerdstadr(peer, NULL);
	
						peer = npeer;
					}
					delete_interface(interf);
				}
			}
			interf = next;
		}
	}

	/*
	 * phase3 - re-configure as the world has changed if necessary
	 */
	if (need_refresh) 
		refresh_all_peerinterfaces();
}
		

/*
 * create_sockets - create a socket for each interface plus a default
 *			socket for when we don't know where to send
 */
static int
create_sockets(
	u_short port
	)
{
#ifndef HAVE_IO_COMPLETION_PORT
	/*
	 * I/O Completion Ports don't care about the select and FD_SET
	 */
	maxactivefd = 0;
	FD_ZERO(&activefds);
#endif

	DPRINTF(2, ("create_sockets(%d)\n", ntohs( (u_short) port)));

	create_wildcards(port);

	update_interfaces(port, NULL, NULL);
	
	/*
	 * Now that we have opened all the sockets, turn off the reuse
	 * flag for security.
	 */
	set_reuseaddr(0);

	DPRINTF(2, ("create_sockets: Total interfaces = %d\n", ninterfaces));

	return ninterfaces;
}

/*
 * create_sockets - create a socket for each interface plus a default
 *			socket for when we don't know where to send
 */
static struct interface *
create_interface(
		 u_short port,
		 struct interface *iface
		 )
{
	struct sockaddr_storage resmask;
	struct interface *interface;
	isc_interface_t isc_if;

	DPRINTF(2, ("create_interface(%s#%d)\n", stoa(&iface->sin), ntohs( (u_short) port)));

	/* build an interface */
	interface = new_interface(iface);
	
	/* 
	 * Check to see if we are going to use the interface
	 * If we don't use it we mark it to drop any packet
	 * received but we still must create the socket and
	 * bind to it. This prevents other apps binding to it
	 * and potentially causing problems with more than one
	 * process fiddling with the clock
	 */
	if (address_okay(&isc_if) == ISC_TRUE) {
	  interface->ignore_packets = ISC_FALSE;
	}
	else {
	  interface->ignore_packets = ISC_TRUE;
	}

	/*
	 * create socket
	 */
	interface->fd = open_socket(&interface->sin,
				 interface->flags, 0, interface);

	if (interface->fd != INVALID_SOCKET)
	  msyslog(LOG_INFO, "Listening on interface #%d %s, %s#%d %s",
		  interface->ifnum,
		  interface->name,
		  stoa((&interface->sin)),
		  ntohs( (u_short) port),
		  (interface->ignore_packets == ISC_FALSE) ?
		  "Enabled": "Disabled");

	if ((interface->flags & INT_BROADCAST) &&
	    interface->bfd != INVALID_SOCKET)
	  msyslog(LOG_INFO, "Listening on broadcast address %s#%d",
		  stoa((&interface->bcast)),
		  ntohs( (u_short) port));

	if (interface->fd == INVALID_SOCKET &&
	    interface->bfd == INVALID_SOCKET) {
		msyslog(LOG_ERR, "unable to create socket on %s (%d) for %s#%d",
			interface->name,
			interface->ifnum,
			stoa((&interface->sin)),
			ntohs( (u_short) port));
		delete_interface(interface);
		return NULL;
	}
	
        /*
	 * Blacklist bound interface address
	 */
	
	SET_HOSTMASK(&resmask, interface->sin.ss_family);
	hack_restrict(RESTRICT_FLAGS, &interface->sin, &resmask,
		      RESM_NTPONLY|RESM_INTERFACE, RES_IGNORE);
	  
	/*
	 * set globals with the first found
	 * loopback interface of the appropriate class
	 */
	if ((loopback_interface == NULL) &&
	    (interface->family == AF_INET) &&
	    ((interface->flags & INT_LOOPBACK) != 0))
	{
		loopback_interface = interface;
	}

	if ((loopback6_interface == NULL) &&
	    (interface->family == AF_INET6) &&
	    ((interface->flags & INT_LOOPBACK) != 0))
	{
		loopback6_interface = interface;
	}

	/*
	 * put into our interface list
	 */
	add_interface(interface);

#ifdef DEBUG
	if (debug > 1) {
	  print_interface(interface, "created ", "\n");
	}
#endif
	return interface;
}

/*
 * set_reuseaddr() - set/clear REUSEADDR on all sockets
 *			NB possible hole - should we be doing this on broadcast
 *			fd's also?
 */
static void
set_reuseaddr(int flag) {
        struct interface *interf;

	for (interf = ISC_LIST_HEAD(inter_list);
	     interf != NULL;
	     interf = ISC_LIST_NEXT(interf, link)) {
	        if (interf->flags & INT_WILDCARD)
		        continue;
	  
		/*
		 * if interf->fd  is INVALID_SOCKET, we might have a adapter
		 * configured but not present
		 */
		DPRINTF(2, ("setting SO_REUSEADDR on %.16s@%s to %s\n", interf->name, stoa(&interf->sin), flag ? "on" : "off"));
		
		if (interf->fd != INVALID_SOCKET) {
			if (setsockopt(interf->fd, SOL_SOCKET,
					SO_REUSEADDR, (char *)&flag,
					sizeof(flag))) {
				netsyslog(LOG_ERR, "set_reuseaddr: setsockopt(SO_REUSEADDR, %s) failed: %m", flag ? "on" : "off");
			}
		}
	}
}

/*
 * This is just a wrapper around an internal function so we can
 * make other changes as necessary later on
 */
void
enable_broadcast(struct interface *iface, struct sockaddr_storage *baddr)
{
#ifdef SO_BROADCAST
	socket_broadcast_enable(iface, iface->fd, baddr);
#endif
}

#ifdef OPEN_BCAST_SOCKET 
/*
 * Enable a broadcast address to a given socket
 * The socket is in the inter_list all we need to do is enable
 * broadcasting. It is not this function's job to select the socket
 */
static isc_boolean_t
socket_broadcast_enable(struct interface *iface, SOCKET fd, struct sockaddr_storage *maddr)
{
#ifdef SO_BROADCAST
	int on = 1;

	if (maddr->ss_family == AF_INET)
	{
		/* if this interface can support broadcast, set SO_BROADCAST */
		if (setsockopt(fd, SOL_SOCKET, SO_BROADCAST,
			       (char *)&on, sizeof(on)))
		{
			netsyslog(LOG_ERR, "setsockopt(SO_BROADCAST) enable failure on address %s: %m",
				stoa(maddr));
		}
#ifdef DEBUG
		else if (debug > 1) {
			printf("Broadcast enabled on socket %d for address %s\n",
				fd, stoa(maddr));
		}
#endif
	}
	iface->flags |= INT_BCASTOPEN;
	return ISC_TRUE;
#else
	return ISC_FALSE;
#endif /* SO_BROADCAST */
}

/*
 * Remove a broadcast address from a given socket
 * The socket is in the inter_list all we need to do is disable
 * broadcasting. It is not this function's job to select the socket
 */
static isc_boolean_t
socket_broadcast_disable(struct interface *iface, struct sockaddr_storage *maddr)
{
#ifdef SO_BROADCAST
	int off = 0;

	if (maddr->ss_family == AF_INET)
	{
		if (setsockopt(iface->fd, SOL_SOCKET, SO_BROADCAST,
			       (char *)&off, sizeof(off)))
		{
			netsyslog(LOG_ERR, "setsockopt(SO_BROADCAST) disable failure on address %s: %m",
				stoa(maddr));
		}
	}
	iface->flags &= ~INT_BCASTOPEN;
	return ISC_TRUE;
#else
	return ISC_FALSE;
#endif /* SO_BROADCAST */
}

#endif /* OPEN_BCAST_SOCKET */
/*
 * Check to see if the address is a multicast address
 */
static isc_boolean_t
addr_ismulticast(struct sockaddr_storage *maddr)
{
	switch (maddr->ss_family)
	{
	case AF_INET :
		if (!IN_CLASSD(ntohl(((struct sockaddr_in*)maddr)->sin_addr.s_addr))) {
			DPRINTF(1, ("multicast address %s not class D\n", stoa(maddr)));
			return (ISC_FALSE);
		}
		else
		{
			return (ISC_TRUE);
		}

	case AF_INET6 :
#ifdef INCLUDE_IPV6_MULTICAST_SUPPORT
		if (!IN6_IS_ADDR_MULTICAST(&((struct sockaddr_in6*)maddr)->sin6_addr)) {
			DPRINTF(1, ("address %s not IPv6 multicast address\n", stoa(maddr)));
			return (ISC_FALSE);
		}
		else
		{
			return (ISC_TRUE);
		}

/*
 * If we don't have IPV6 support any IPV6 address is not multicast
 */
#else
		return (ISC_FALSE);
#endif
	/*
	 * Never valid
	 */
	default:
		return (ISC_FALSE);
	}
}

/*
 * Multicast servers need to set the appropriate Multicast interface
 * socket option in order for it to know which interface to use for
 * send the multicast packet.
 */
void
enable_multicast_if(struct interface *iface, struct sockaddr_storage *maddr)
{
#ifdef MCAST
	switch (maddr->ss_family)
	{
	case AF_INET:
		if (setsockopt(iface->fd, IPPROTO_IP, IP_MULTICAST_IF,
		   (char *)&(((struct sockaddr_in*)&iface->sin)->sin_addr.s_addr),
		    sizeof(struct sockaddr_in*)) == -1) {
			netsyslog(LOG_ERR,
			"setsockopt IP_MULTICAST_IF failure: %m on socket %d, addr %s for multicast address %s",
			iface->fd, stoa(&iface->sin), stoa(maddr));
			return;
		}
		DPRINTF(1, ("Added IPv4 multicast interface on socket %d, addr %s for multicast address %s\n",
			    iface->fd, stoa(&iface->sin),
			    stoa(maddr)));
		break;

	case AF_INET6:
#ifdef INCLUDE_IPV6_MULTICAST_SUPPORT
		if (setsockopt(iface->fd, IPPROTO_IPV6, IPV6_MULTICAST_IF,
		    &iface->scopeid, sizeof(iface->scopeid)) == -1) {
			netsyslog(LOG_ERR,
			"setsockopt IPV6_MULTICAST_IF failure: %m on socket %d, addr %s, scope %d for multicast address %s",
			iface->fd, stoa(&iface->sin), iface->scopeid,
			stoa(maddr));
			return;
		}
		DPRINTF(1, ("Added IPv6 multicast interface on socket %d, addr %s, scope %d for multicast address %s\n",
			    iface->fd,  stoa(&iface->sin), iface->scopeid,
			    stoa(maddr)));
		break;
#else
		return;
#endif	/* INCLUDE_IPV6_MULTICAST_SUPPORT */
	}
	return;
#endif
}

/*
 * Add a multicast address to a given socket
 * The socket is in the inter_list all we need to do is enable
 * multicasting. It is not this function's job to select the socket
 */
static isc_boolean_t
socket_multicast_enable(struct interface *iface, int lscope, struct sockaddr_storage *maddr)
{
#ifdef INCLUDE_IPV6_MULTICAST_SUPPORT
	struct ipv6_mreq mreq6;
	struct in6_addr iaddr6;
#endif /* INCLUDE_IPV6_MULTICAST_SUPPORT */

	struct ip_mreq mreq;
	memset((char *)&mreq, 0, sizeof(mreq));

	switch (maddr->ss_family)
	{
	case AF_INET:
		mreq.imr_multiaddr = (((struct sockaddr_in*)maddr)->sin_addr);
<<<<<<< HEAD
		mreq.imr_interface.s_addr = ((struct sockaddr_in*)&iface->sin)->sin_addr.s_addr;
=======
/*
 * Temporarily just use INADDR_ANY for now
 * We should be checking if they're the same address
 * PDMXXX
 */
/*		mreq.imr_interface.s_addr = ((struct sockaddr_in*)&iface->sin)->sin_addr.s_addr; */
		mreq.imr_interface.s_addr = ((struct sockaddr_in*)&iface->sin)->sin_addr.s_addr;
		mreq.imr_interface.s_addr = htonl(INADDR_ANY); 
>>>>>>> 38fbb860
		if (setsockopt(iface->fd, IPPROTO_IP, IP_ADD_MEMBERSHIP,
			(char *)&mreq, sizeof(mreq)) == -1) {
			netsyslog(LOG_ERR,
			"setsockopt IP_ADD_MEMBERSHIP failure: %m on socket %d, addr %s for %x / %x (%s)",
			iface->fd, stoa(&iface->sin),
			mreq.imr_multiaddr.s_addr,
			mreq.imr_interface.s_addr, stoa(maddr));
			return ISC_FALSE;
		}
		DPRINTF(1, ("Added IPv4 multicast membership on socket %d, addr %s for %x / %x (%s)\n",
			    iface->fd, stoa(&iface->sin),
			    mreq.imr_multiaddr.s_addr,
			    mreq.imr_interface.s_addr, stoa(maddr)));
		break;

	case AF_INET6:
#ifdef INCLUDE_IPV6_MULTICAST_SUPPORT
		/*
		 * Enable reception of multicast packets
		 * If the address is link-local we can get the interface index
		 * from the scope id. Don't do this for other types of multicast
		 * addresses. For now let the kernel figure it out.
		 */
		iaddr6 = ((struct sockaddr_in6*)maddr)->sin6_addr;
		mreq6.ipv6mr_multiaddr = iaddr6;
		mreq6.ipv6mr_interface = lscope;

		if (setsockopt(iface->fd, IPPROTO_IPV6, IPV6_JOIN_GROUP,
			(char *)&mreq6, sizeof(mreq6)) == -1) {
			netsyslog(LOG_ERR,
			 "setsockopt IPV6_JOIN_GROUP failure: %m on socket %d, addr %s for interface %d(%s)",
			iface->fd, stoa(&iface->sin),
			mreq6.ipv6mr_interface, stoa(maddr));
			return ISC_FALSE;
		}
		DPRINTF(1, ("Added IPv6 multicast group on socket %d, addr %s for interface %d(%s)\n",
			    iface->fd, stoa(&iface->sin),
			    mreq6.ipv6mr_interface, stoa(maddr)));
		break;
#else
		return ISC_FALSE;
#endif	/* INCLUDE_IPV6_MULTICAST_SUPPORT */
	}
	iface->flags |= INT_MCASTOPEN;
	iface->num_mcast++;
	add_addr_to_list(maddr, iface);
	return ISC_TRUE;
}

/*
 * Remove a multicast address from a given socket
 * The socket is in the inter_list all we need to do is disable
 * multicasting. It is not this function's job to select the socket
 */
static isc_boolean_t
socket_multicast_disable(struct interface *iface, struct sockaddr_storage *maddr)
{
#ifdef INCLUDE_IPV6_MULTICAST_SUPPORT
	struct ipv6_mreq mreq6;
	struct in6_addr iaddr6;
#endif /* INCLUDE_IPV6_MULTICAST_SUPPORT */

	struct ip_mreq mreq;
	memset((char *)&mreq, 0, sizeof(mreq));

	switch (maddr->ss_family)
	{
	case AF_INET:
		mreq.imr_multiaddr = (((struct sockaddr_in*)&maddr)->sin_addr);
		mreq.imr_interface.s_addr = ((struct sockaddr_in*)&iface->sin)->sin_addr.s_addr;
		if (setsockopt(iface->fd, IPPROTO_IP, IP_DROP_MEMBERSHIP,
			(char *)&mreq, sizeof(mreq)) == -1) {
			netsyslog(LOG_ERR,
			"setsockopt IP_DROP_MEMBERSHIP failure: %m on socket %d, addr %s for %x / %x (%s)",
			iface->fd, stoa(&iface->sin),
			mreq.imr_multiaddr.s_addr,
			mreq.imr_interface.s_addr, stoa(maddr));
			return ISC_FALSE;
		}
		break;
	case AF_INET6:
#ifdef INCLUDE_IPV6_MULTICAST_SUPPORT
		/*
		 * Disable reception of multicast packets
		 * If the address is link-local we can get the interface index
		 * from the scope id. Don't do this for other types of multicast
		 * addresses. For now let the kernel figure it out.
		 */
		iaddr6 = ((struct sockaddr_in6*)&maddr)->sin6_addr;
		mreq6.ipv6mr_multiaddr = iaddr6;
		mreq6.ipv6mr_interface = iface->scopeid;

		if (setsockopt(iface->fd, IPPROTO_IPV6, IPV6_LEAVE_GROUP,
			(char *)&mreq6, sizeof(mreq6)) == -1) {
			netsyslog(LOG_ERR,
			"setsockopt IPV6_LEAVE_GROUP failure: %m on socket %d, addr %s for %d(%s)",
			iface->fd, stoa(&iface->sin),
			mreq6.ipv6mr_interface, stoa(maddr));
			return ISC_FALSE;
		}
		break;
#else
		return ISC_FALSE;
#endif	/* INCLUDE_IPV6_MULTICAST_SUPPORT */

	}
	iface->num_mcast--;
	if (iface->num_mcast <= 0) {
		iface->flags &= ~INT_MCASTOPEN;
	}
	return ISC_TRUE;
}

/*
 * io_setbclient - open the broadcast client sockets
 */
void
io_setbclient(void)
{
#ifdef OPEN_BCAST_SOCKET 
        struct interface *interf;
	int nif = 0;
	isc_boolean_t jstatus; 
	SOCKET fd;

	set_reuseaddr(1);

	for (interf = ISC_LIST_HEAD(inter_list);
	     interf != NULL;
	     interf = ISC_LIST_NEXT(interf, link)) {
	        if (interf->flags & INT_WILDCARD)
		        continue;
	  
		/* use only allowed addresses */
		if (interf->ignore_packets == ISC_TRUE)
			continue;
		/* Only IPv4 addresses are valid for broadcast */
		if (interf->sin.ss_family != AF_INET)
			continue;

		/* Is this a broadcast address? */
		if (!(interf->flags & INT_BROADCAST))
			continue;

		/* Skip the loopback addresses */
		if (interf->flags & INT_LOOPBACK)
			continue;

		/* Do we already have the broadcast address open? */
		if (interf->flags & INT_BCASTOPEN)
			continue;

		/*
		 * Try to open the broadcast address
		 */
		interf->family = AF_INET;
		interf->bfd = open_socket(&interf->bcast,
				    INT_BROADCAST, 1, interf);

		 /*
		 * If we succeeded then we use it otherwise
		 * enable the underlying address
		 */
		if (interf->bfd == INVALID_SOCKET) {
			fd = interf->fd;
		}
		else {
			fd = interf->bfd;
		}

		/* Enable Broadcast on socket */
		jstatus = socket_broadcast_enable(interf, fd, &interf->sin);
		if (jstatus == ISC_TRUE)
		{
			nif++;
			netsyslog(LOG_INFO,"io_setbclient: Opened broadcast client on interface #%d %s, socket: %d",
				  interf->ifnum, interf->name, fd);
		}
	}
	set_reuseaddr(0);
#ifdef DEBUG
	if (debug)
		if (nif > 0)
			printf("io_setbclient: Opened broadcast clients\n");
#endif
		if (nif == 0)
			netsyslog(LOG_ERR, "Unable to listen for broadcasts, no broadcast interfaces available");
#else
	netsyslog(LOG_ERR, "io_setbclient: Broadcast Client disabled by build");
#endif
}

/*
 * io_unsetbclient - close the broadcast client sockets
 */
void
io_unsetbclient(void)
{
        struct interface *interf;
	isc_boolean_t lstatus;

	for (interf = ISC_LIST_HEAD(inter_list);
	     interf != NULL;
	     interf = ISC_LIST_NEXT(interf, link))
	{
	        if (interf->flags & INT_WILDCARD)
		    continue;
	  
		if (!(interf->flags & INT_BCASTOPEN))
		    continue;
		lstatus = socket_broadcast_disable(interf, &interf->sin);
	}
}

/*
 * io_multicast_add() - add multicast group address
 */
void
io_multicast_add(
	struct sockaddr_storage addr
	)
{
#ifdef MCAST
        struct interface *interface, *iface;
	isc_boolean_t jstatus;
	int lscope = 0;
	
	/*
	 * Check to see if this is a multicast address
	 */
	if (addr_ismulticast(&addr) == ISC_FALSE)
		return;

	/* If we already have it we can just return */
	if (find_flagged_addr_in_list(&addr, INT_MCASTOPEN) != NULL)
	{
		netsyslog(LOG_INFO, "Duplicate request found for multicast address %s",
			stoa(&addr));
		return;
	}

#ifndef MULTICAST_NONEWSOCKET
	interface = new_interface(NULL);
	
	/*
	 * Open a new socket for the multicast address
	 */
	interface->sin.ss_family = addr.ss_family;
	interface->family = addr.ss_family;

	switch(addr.ss_family) {
	case AF_INET:
		memcpy(&(((struct sockaddr_in *)&interface->sin)->sin_addr),
		       &(((struct sockaddr_in*)&addr)->sin_addr),
		       sizeof(struct in_addr));
		((struct sockaddr_in*)&interface->sin)->sin_port = htons(NTP_PORT);
		memset(&((struct sockaddr_in*)&interface->mask)->sin_addr.s_addr, 0xff, sizeof(struct in_addr));
		break;
	case AF_INET6:
#ifdef INCLUDE_IPV6_MULTICAST_SUPPORT
		memcpy(&(((struct sockaddr_in6 *)&interface->sin)->sin6_addr),
		       &((struct sockaddr_in6*)&addr)->sin6_addr,
		       sizeof(struct in6_addr));
		((struct sockaddr_in6*)&interface->sin)->sin6_port = htons(NTP_PORT);
#ifdef ISC_PLATFORM_HAVESCOPEID
		((struct sockaddr_in6*)&interface->sin)->sin6_scope_id = ((struct sockaddr_in6*)&addr)->sin6_scope_id;
#endif
		memset(&((struct sockaddr_in6*)&interface->mask)->sin6_addr.s6_addr, 0xff, sizeof(struct in6_addr));
#endif
		iface = findlocalcastinterface(&addr, INT_MULTICAST);
		if (iface) {
			lscope = ((struct sockaddr_in6*)&iface->sin)->sin6_scope_id;
			DPRINTF(1, ("Found interface #%d %s, scope: %d for address %s\n", iface->ifnum, iface->name, lscope, stoa(&addr)));
		}
		break;
	}
		
	interface->bfd = INVALID_SOCKET;
	interface->fd = open_socket(&interface->sin,
			    INT_MULTICAST, 1, interface);

	if (interface->fd != INVALID_SOCKET)
	{
<<<<<<< HEAD
		inter_list[ind].bfd = INVALID_SOCKET;
		inter_list[ind].ignore_packets = ISC_FALSE;

		(void) strncpy(inter_list[ind].name, "multicast",
			sizeof(inter_list[ind].name));
		((struct sockaddr_in*)&inter_list[ind].mask)->sin_addr.s_addr =
=======
		interface->bfd = INVALID_SOCKET;
		interface->flags |= INT_MCASTIF;
		
		(void) strncpy(interface->name, "multicast",
			sizeof(interface->name));
		((struct sockaddr_in*)&interface->mask)->sin_addr.s_addr =
>>>>>>> 38fbb860
						htonl(~(u_int32)0);
#ifdef DEBUG
		if(debug > 1)
		  print_interface(interface, "multicast add ", "\n");
#endif
		add_interface(interface);
	}
	else
	{
	        delete_interface(interface);  /* re-use existing interface */
		interface = NULL;
		if (addr.ss_family == AF_INET)
			interface = wildipv4;
		else if (addr.ss_family == AF_INET6)
			interface = wildipv6;

		if (interface != NULL) {
			/* HACK ! -- stuff in an address */
			interface->bcast = addr;
			netsyslog(LOG_ERR,
			 "...multicast address %s using wildcard interface #%d %s",
				  stoa(&addr), interface->ifnum, interface->name);
		} else {
			netsyslog(LOG_ERR,
			"No multicast socket available to use for address %s",
			stoa(&addr));
			return;
		}
	}
#else
	/*
	 * For the case where we can't use a separate socket
	 */
	interface = findlocalcastinterface(&addr, INT_MULTICAST);
#endif
	/*
	 * If we don't have a valid socket, just return
	 */
	if (!interface)
	{
		netsyslog(LOG_ERR,
		"Cannot add multicast address %s: Cannot find slot",
		stoa(&addr));
		return;
	}

	jstatus = socket_multicast_enable(interface, lscope, &addr);

	if (jstatus == ISC_TRUE)
		netsyslog(LOG_INFO, "Added Multicast Listener %s on interface #%d %s\n", stoa(&addr), interface->ifnum, interface->name);
	else
		netsyslog(LOG_ERR, "Failed to add Multicast Listener %s\n", stoa(&addr));
#else /* MCAST */
	netsyslog(LOG_ERR,
		  "Cannot add multicast address %s: no Multicast support",
		  stoa(&addr));
#endif /* MCAST */
	return;
}

/*
 * io_multicast_del() - delete multicast group address
 */
void
io_multicast_del(
	struct sockaddr_storage addr
	)
{
#ifdef MCAST
        struct interface *interface;
	isc_boolean_t lstatus;

	/*
	 * Check to see if this is a multicast address
	 */
	if (addr_ismulticast(&addr) == ISC_FALSE)
	{
		netsyslog(LOG_ERR,
			 "invalid multicast address %s", stoa(&addr));
		return;
	}

	switch (addr.ss_family)
	{
	case AF_INET :
		/*
		 * Disable reception of multicast packets
		 */
		interface = find_flagged_addr_in_list(&addr, INT_MCASTOPEN);
		while ( interface != NULL) {
			lstatus = socket_multicast_disable(interface, &addr);
			interface = find_flagged_addr_in_list(&addr, INT_MCASTOPEN);
		}
		break;

#ifdef INCLUDE_IPV6_MULTICAST_SUPPORT
	case AF_INET6 :
		/*
		 * Disable reception of multicast packets
		 */
		for (interface = ISC_LIST_HEAD(inter_list);
		     interface != NULL;
		     interface = ISC_LIST_NEXT(interface, link))
		{
                        if (interface->flags & INT_WILDCARD)
			        continue;
	  
			/* Be sure it's the correct family */
			if (interface->sin.ss_family != AF_INET6)
				continue;
			if (!(interface->flags & INT_MCASTOPEN))
				continue;
			if (!(interface->fd < 0))
				continue;
			if (!SOCKCMP(&addr, &interface->sin))
				continue;
			lstatus = socket_multicast_disable(interface, &addr);
		}
		break;
#endif /* INCLUDE_IPV6_MULTICAST_SUPPORT */

	}/* switch */

        delete_addr_from_list(&addr);

#else /* not MCAST */
	netsyslog(LOG_ERR, "this function requires multicast kernel");
#endif /* not MCAST */
}

/*
 * init_nonblocking_io() - set up descriptor to be non blocking
 */
static void init_nonblocking_io(SOCKET fd)
{
	/*
	 * set non-blocking,
	 */

#ifdef USE_FIONBIO
	/* in vxWorks we use FIONBIO, but the others are defined for old systems, so
	 * all hell breaks loose if we leave them defined
	 */
#undef O_NONBLOCK
#undef FNDELAY
#undef O_NDELAY
#endif

#if defined(O_NONBLOCK) /* POSIX */
	if (fcntl(fd, F_SETFL, O_NONBLOCK) < 0)
	{
		netsyslog(LOG_ERR, "fcntl(O_NONBLOCK) fails on fd #%d: %m",
			fd);
		exit(1);
		/*NOTREACHED*/
	}
#elif defined(FNDELAY)
	if (fcntl(fd, F_SETFL, FNDELAY) < 0)
	{
		netsyslog(LOG_ERR, "fcntl(FNDELAY) fails on fd #%d: %m",
			fd);
		exit(1);
		/*NOTREACHED*/
	}
#elif defined(O_NDELAY) /* generally the same as FNDELAY */
	if (fcntl(fd, F_SETFL, O_NDELAY) < 0)
	{
		netsyslog(LOG_ERR, "fcntl(O_NDELAY) fails on fd #%d: %m",
			fd);
		exit(1);
		/*NOTREACHED*/
	}
#elif defined(FIONBIO)
	{
		int on = 1;
# if defined(SYS_WINNT)

		if (ioctlsocket(fd,FIONBIO,(u_long *) &on) == SOCKET_ERROR)
# else
		if (ioctl(fd,FIONBIO,&on) < 0)
# endif
		{
			netsyslog(LOG_ERR, "ioctl(FIONBIO) fails on fd #%d: %m",
				fd);
			exit(1);
			/*NOTREACHED*/
		}
	}
#elif defined(FIOSNBIO)
	if (ioctl(fd,FIOSNBIO,&on) < 0)
	{
		netsyslog(LOG_ERR, "ioctl(FIOSNBIO) fails on fd #%d: %m",
			fd);
		exit(1);
		/*NOTREACHED*/
	}
#else
# include "Bletch: Need non-blocking I/O!"
#endif
}

/*
 * open_socket - open a socket, returning the file descriptor
 */

static SOCKET
open_socket(
	struct sockaddr_storage *addr,
	int flags,
	int turn_off_reuse,
	struct interface *interf
	)
{
	int errval;
	SOCKET fd;
	int on = 1, off = 0;
#if defined(IPTOS_LOWDELAY) && defined(IPPROTO_IP) && defined(IP_TOS)
	int tos;
#endif /* IPTOS_LOWDELAY && IPPROTO_IP && IP_TOS */

	if ((addr->ss_family == AF_INET6) && (isc_net_probeipv6() != ISC_R_SUCCESS))
		return (INVALID_SOCKET);

	/* create a datagram (UDP) socket */
#ifndef SYS_WINNT
	if (  (fd = socket(addr->ss_family, SOCK_DGRAM, 0)) < 0) {
		errval = errno;
#else
	if (  (fd = socket(addr->ss_family, SOCK_DGRAM, 0)) == INVALID_SOCKET) {
		errval = WSAGetLastError();
#endif
		if(addr->ss_family == AF_INET)
			netsyslog(LOG_ERR, "socket(AF_INET, SOCK_DGRAM, 0) failed on address %s: %m",
				stoa(addr));
		else if(addr->ss_family == AF_INET6)
			netsyslog(LOG_ERR, "socket(AF_INET6, SOCK_DGRAM, 0) failed on address %s: %m",
				stoa(addr));
#ifndef SYS_WINNT
		if (errval == EPROTONOSUPPORT || errval == EAFNOSUPPORT ||
		    errval == EPFNOSUPPORT)
#else
		if (errval == WSAEPROTONOSUPPORT || errval == WSAEAFNOSUPPORT ||
		    errval == WSAEPFNOSUPPORT)
#endif
			return (INVALID_SOCKET);
		exit(1);
		/*NOTREACHED*/
	}
#ifdef SYS_WINNT
	if (connection_reset_fix(fd) != ISC_R_SUCCESS) {
		netsyslog(LOG_ERR, "connection_reset_fix(fd) failed on address %s: %m",
			stoa(addr));
	}
#endif /* SYS_WINNT */

	/* set SO_REUSEADDR since we will be binding the same port
	   number on each interface */
	if (setsockopt(fd, SOL_SOCKET, SO_REUSEADDR,
		       (char *)&on, sizeof(on)))
	{
		netsyslog(LOG_ERR, "setsockopt SO_REUSEADDR on fails on address %s: %m",
			stoa(addr));
	}

	/*
	 * IPv4 specific options go here
	 */
	if (addr->ss_family == AF_INET) {
#if defined(IPTOS_LOWDELAY) && defined(IPPROTO_IP) && defined(IP_TOS)
	/* set IP_TOS to minimize packet delay */
		tos = IPTOS_LOWDELAY;
		if (setsockopt(fd, IPPROTO_IP, IP_TOS, (char *) &tos, sizeof(tos)) < 0)
		{
			netsyslog(LOG_ERR, "setsockopt IPTOS_LOWDELAY on fails on address %s: %m",
				stoa(addr));
		}
#endif /* IPTOS_LOWDELAY && IPPROTO_IP && IP_TOS */
	}

	/*
	 * IPv6 specific options go here
	 */
        if (addr->ss_family == AF_INET6) {
#if defined(IPV6_V6ONLY)
                if (setsockopt(fd, IPPROTO_IPV6, IPV6_V6ONLY,
                	(char*)&on, sizeof(on)))
                {
                	netsyslog(LOG_ERR, "setsockopt IPV6_V6ONLY on fails on address %s: %m",
				stoa(addr));
		}
#endif /* IPV6_V6ONLY */
#if defined(IPV6_BINDV6ONLY)
                if (setsockopt(fd, IPPROTO_IPV6, IPV6_BINDV6ONLY,
                	(char*)&on, sizeof(on)))
                {
                	netsyslog(LOG_ERR,
			    "setsockopt IPV6_BINDV6ONLY on fails on address %s: %m",
			    stoa(addr));
		}
#endif /* IPV6_BINDV6ONLY */
	}

	/*
	 * bind the local address.
	 */
	if (bind(fd, (struct sockaddr *)addr, SOCKLEN(addr)) < 0) {
		char buff[160];

		if(addr->ss_family == AF_INET)
			sprintf(buff,
				"bind() fd %d, family %d, port %d, addr %s, in_classd=%d flags=0x%x fails: %%m",
				fd, addr->ss_family, (int)ntohs(((struct sockaddr_in*)addr)->sin_port),
				stoa(addr),
				IN_CLASSD(ntohl(((struct sockaddr_in*)addr)->sin_addr.s_addr)), flags);
#ifdef INCLUDE_IPV6_SUPPORT
		else if(addr->ss_family == AF_INET6)
		                sprintf(buff,
                                "bind() fd %d, family %d, port %d, scope %d, addr %s, in6_is_addr_multicast=%d flags=%d fails: %%m",
                                fd, addr->ss_family, (int)ntohs(((struct sockaddr_in6*)addr)->sin6_port),
                                ((struct sockaddr_in6*)addr)->sin6_scope_id, stoa(addr),
                                IN6_IS_ADDR_MULTICAST(&((struct sockaddr_in6*)addr)->sin6_addr), flags);
#endif
		else
			return INVALID_SOCKET;

		/*
		 * Don't log this under all conditions
		 */
		if (turn_off_reuse == 0 || debug > 1)
			netsyslog(LOG_ERR, buff);

		closesocket(fd);

		return (INVALID_SOCKET);
	}
	DPRINTF(1, ("bind() fd %d, family %d, port %d, addr %s, flags=0x%x\n",
		   fd,
		   addr->ss_family,
		   (int)ntohs(((struct sockaddr_in*)addr)->sin_port),
		   stoa(addr),
		    flags));

	init_nonblocking_io(fd);
	
#ifdef HAVE_SIGNALED_IO
	init_socket_sig(fd);
#endif /* not HAVE_SIGNALED_IO */

	add_fd_to_list(fd, FD_TYPE_SOCKET);

	add_addr_to_list(addr, interf);

	/*
	 *	Turn off the SO_REUSEADDR socket option.  It apparently
	 *	causes heartburn on systems with multicast IP installed.
	 *	On normal systems it only gets looked at when the address
	 *	is being bound anyway..
	 */
	if (turn_off_reuse)
	    if (setsockopt(fd, SOL_SOCKET, SO_REUSEADDR,
			   (char *)&off, sizeof(off)))
	    {
		    netsyslog(LOG_ERR, "setsockopt SO_REUSEADDR off fails on address %s: %m",
			    stoa(addr));
	    }

#if !defined(SYS_WINNT) && !defined(VMS)
	DPRINTF(1, ("flags for fd %d: 0%o\n", fd,
		    fcntl(fd, F_GETFL, 0)));
#endif /* SYS_WINNT || VMS */

#if defined (HAVE_IO_COMPLETION_PORT)
/*
 * Add the socket to the completion port
 */
	io_completion_port_add_socket(fd, interf);
#endif
	return fd;
}

/* XXX ELIMINATE sendpkt similar in ntpq.c, ntpdc.c, ntp_io.c, ntptrace.c */
/*
 * sendpkt - send a packet to the specified destination. Maintain a
 * send error cache so that only the first consecutive error for a
 * destination is logged.
 */
void
sendpkt(
	struct sockaddr_storage *dest,
	struct interface *inter,
	int ttl,
	struct pkt *pkt,
	int len
	)
{
	int cc, slot;
#ifdef SYS_WINNT
	DWORD err;
#endif /* SYS_WINNT */

	/*
	 * Send error caches. Empty slots have port == 0
	 * Set ERRORCACHESIZE to 0 to disable
	 */
	struct cache {
		u_short port;
		struct	in_addr addr;
	};

#ifdef INCLUDE_IPV6_SUPPORT
	struct cache6 {
		u_short port;
		struct in6_addr addr;
	};
#endif /* INCLUDE_IPV6_SUPPORT */


#ifndef ERRORCACHESIZE
#define ERRORCACHESIZE 8
#endif
#if ERRORCACHESIZE > 0
	static struct cache badaddrs[ERRORCACHESIZE];
#ifdef INCLUDE_IPV6_SUPPORT
	static struct cache6 badaddrs6[ERRORCACHESIZE];
#endif /* INCLUDE_IPV6_SUPPORT */
#else
#define badaddrs ((struct cache *)0)		/* Only used in empty loops! */
#ifdef INCLUDE_IPV6_SUPPORT
#define badaddrs6 ((struct cache6 *)0)		/* Only used in empty loops! */
#endif /* INCLUDE_IPV6_SUPPORT */
#endif
#ifdef DEBUG
<<<<<<< HEAD
	if (debug > 1)
	    printf("%ssendpkt(fd=%d dst=%s, src=%s, ttl=%d, len=%d)\n",
		   (ttl > 0) ? "\tMCAST\t*****" : "",
		   inter->fd, stoa(dest),
		   stoa(&inter->sin), ttl, len);
#endif

=======
	if (debug > 1) 
	  {
	    if (inter != NULL) 
	      {
		printf("%ssendpkt(fd=%d dst=%s, src=%s, ttl=%d, len=%d)\n",
		       (ttl > 0) ? "\tMCAST\t***** " : "",
		       inter->fd, stoa(dest),
		       stoa(&inter->sin), ttl, len);
	      }
	    else
	      {
		printf("%ssendpkt(dst=%s, ttl=%d, len=%d): no interface - IGNORED\n",
		       (ttl > 0) ? "\tMCAST\t***** " : "",
		       stoa(dest),
		       ttl, len);
	      }
	  }
#endif

	if (inter == NULL)	/* unbound peer - drop request and wait for better network conditions */
	  return;
	
>>>>>>> 38fbb860
#ifdef MCAST

	switch (inter->sin.ss_family) {

	case AF_INET :

		/*
		* for the moment we use the bcast option to set multicast ttl
		*/
		if (ttl > 0 && ttl != inter->last_ttl) {

			/*
			* set the multicast ttl for outgoing packets
			*/
			u_char mttl = (u_char) ttl;
			if (setsockopt(inter->fd, IPPROTO_IP, IP_MULTICAST_TTL,
				(const void *) &mttl, sizeof(mttl)) != 0) {
				netsyslog(LOG_ERR, "setsockopt IP_MULTICAST_TTL fails on address %s: %m",
					stoa(&inter->sin));
			}
			else
   				inter->last_ttl = ttl;
		}
		break;

#ifdef INCLUDE_IPV6_SUPPORT
	case AF_INET6 :

	 	/*
		 * for the moment we use the bcast option to set
		 * multicast max hops
		 */
        	if (ttl > 0 && ttl != inter->last_ttl) {

                	/*
                 	* set the multicast ttl for outgoing packets
                 	*/
			u_int ittl = (u_int) ttl;
                	if (setsockopt(inter->fd, IPPROTO_IPV6, IPV6_MULTICAST_HOPS,
                    	(const void *) &ittl, sizeof(ittl)) == -1)
	                        netsyslog(LOG_ERR, "setsockopt IP_MULTICAST_TTL fails on address %s: %m",
					stoa(&inter->sin));
                	else
	                        inter->last_ttl = ttl;
	        }
	        break;
#endif /* INCLUDE_IPV6_SUPPORT */

	default :
		exit(1);

	}


#endif /* MCAST */

	for (slot = ERRORCACHESIZE; --slot >= 0; )
		if(dest->ss_family == AF_INET) {
			if (badaddrs[slot].port == ((struct sockaddr_in*)dest)->sin_port &&
				badaddrs[slot].addr.s_addr == ((struct sockaddr_in*)dest)->sin_addr.s_addr)
			break;
		}
#ifdef INCLUDE_IPV6_SUPPORT
		else if (dest->ss_family == AF_INET6) {
			if (badaddrs6[slot].port == ((struct sockaddr_in6*)dest)->sin6_port &&
				badaddrs6[slot].addr.s6_addr == ((struct sockaddr_in6*)dest)->sin6_addr.s6_addr)
			break;
		}
#endif /* INCLUDE_IPV6_SUPPORT */
		else exit(1);  /* address family not supported yet */

#if defined(HAVE_IO_COMPLETION_PORT)
        err = io_completion_port_sendto(inter, pkt, len, dest);
	if (err != ERROR_SUCCESS)
#else
#ifdef SIM
        cc = srvr_rply(&ntp_node,  dest, inter, pkt);
#else /* SIM */
	cc = sendto(inter->fd, (char *)pkt, (unsigned int)len, 0, (struct sockaddr *)dest,
		    SOCKLEN(dest));
#endif /* SIM */
	if (cc == -1)
#endif
	{
		inter->notsent++;
		packets_notsent++;
#if defined(HAVE_IO_COMPLETION_PORT)
		err = WSAGetLastError();
		if (err != WSAEWOULDBLOCK && err != WSAENOBUFS && slot < 0)
#else
		if (errno != EWOULDBLOCK && errno != ENOBUFS && slot < 0)
#endif
		{
			/*
			 * Remember this, if there's an empty slot
			 */
			switch (dest->ss_family) {

			case AF_INET :

				for (slot = ERRORCACHESIZE; --slot >= 0; )
					if (badaddrs[slot].port == 0)
					{
						badaddrs[slot].port = SRCPORT(dest);
						badaddrs[slot].addr = ((struct sockaddr_in*)dest)->sin_addr;
						break;
					}
				break;

#ifdef INCLUDE_IPV6_SUPPORT
			case AF_INET6 :

				for (slot = ERRORCACHESIZE; --slot >= 0; )
        				if (badaddrs6[slot].port == 0)
            				{
                                    		badaddrs6[slot].port = SRCPORT(dest);
                                    		badaddrs6[slot].addr = ((struct sockaddr_in6*)dest)->sin6_addr;
                                    		break;
                            		}
                		break;
#endif /* INCLUDE_IPV6_SUPPORT */

			default :
				exit(1);
			}

			netsyslog(LOG_ERR, "sendto(%s) (fd=%d): %m",
				  stoa(dest), inter->fd);
		}
	}
	else
	{
		inter->sent++;
		packets_sent++;
		/*
		 * He's not bad any more
		 */
		if (slot >= 0)
		{
			netsyslog(LOG_INFO, "Connection re-established to %s", stoa(dest));
			switch (dest->ss_family) {
			case AF_INET :
				badaddrs[slot].port = 0;
				break;
#ifdef INCLUDE_IPV6_SUPPORT
			case AF_INET6 :
				badaddrs6[slot].port = 0;
				break;
#endif /* INCLUDE_IPV6_SUPPORT */
			}
		}
	}
}

#if !defined(HAVE_IO_COMPLETION_PORT)
/*
 * fdbits - generate ascii representation of fd_set (FAU debug support)
 * HFDF format - highest fd first.
 */
static char *
fdbits(
	int count,
	fd_set *set
	)
{
	static char buffer[256];
	char * buf = buffer;

	count = (count < 256) ? count : 255;

	while (count >= 0)
	{
		*buf++ = FD_ISSET(count, set) ? '#' : '-';
		count--;
	}
	*buf = '\0';

	return buffer;
}

/*
 * Routine to read the refclock packets for a specific interface
 * Return the number of bytes read. That way we know if we should
 * read it again or go on to the next one if no bytes returned
 */
static inline int
read_refclock_packet(SOCKET fd, struct refclockio *rp, l_fp ts)
{
	int i;
	int buflen;
	register struct recvbuf *rb;

	if (free_recvbuffs() == 0)
	{
		char buf[RX_BUFF_SIZE];

		buflen = read(fd, buf, sizeof buf);
		packets_dropped++;
		return (buflen);	/* Return what we found */
	}

	rb = get_free_recv_buffer();

	i = (rp->datalen == 0
	    || rp->datalen > sizeof(rb->recv_space))
	    ? sizeof(rb->recv_space) : rp->datalen;
	buflen = read(fd, (char *)&rb->recv_space, (unsigned)i);

	if (buflen < 0)
	{
		if (errno != EINTR && errno != EAGAIN) {
			netsyslog(LOG_ERR, "clock read fd %d: %m", fd);
		}
		freerecvbuf(rb);
		return (0);
	}
	/*
	 * Got one. Mark how and when it got here,
	 * put it on the full list and do bookkeeping.
	 */
	rb->recv_length = buflen;
	rb->recv_srcclock = rp->srcclock;
	rb->dstadr = 0;
	rb->fd = fd;
	rb->recv_time = ts;
	rb->receiver = rp->clock_recv;

	if (rp->io_input)
	{
		/*
		 * have direct input routine for refclocks
		 */
		if (rp->io_input(rb) == 0)
		{
			/*
			 * data was consumed - nothing to pass up
			 * into block input machine
			 */
			freerecvbuf(rb);
			return (buflen);
		}
	}
	
	add_full_recv_buffer(rb);

	rp->recvcount++;
	packets_received++;
	return (buflen);
}

/*
 * Routine to read the network NTP packets for a specific interface
 * Return the number of bytes read. That way we know if we should
 * read it again or go on to the next one if no bytes returned
 */
static inline int
read_network_packet(SOCKET fd, struct interface *itf, l_fp ts)
{
	int fromlen;
	int buflen;
	register struct recvbuf *rb;

	/*
	 * Get a buffer and read the frame.  If we
	 * haven't got a buffer, or this is received
	 * on a disallowed socket, just dump the
	 * packet.
	 */

	if (free_recvbuffs() == 0 || itf->ignore_packets == ISC_TRUE)
	{
		char buf[RX_BUFF_SIZE];
		struct sockaddr_storage from;
		fromlen = sizeof from;
		buflen = recvfrom(fd, buf, sizeof(buf), 0,
				(struct sockaddr*)&from, &fromlen);
#ifdef DEBUG
		if (debug > 3)
			printf("%s on (%lu) fd=%d from %s\n",
			(itf->ignore_packets == ISC_TRUE) ? "ignore" : "drop",
			free_recvbuffs(), fd,
			stoa(&from));
#endif
		if (itf->ignore_packets == ISC_TRUE)
			packets_ignored++;
		else
			packets_dropped++;
		return (buflen);
	}

	rb = get_free_recv_buffer();

	fromlen = sizeof(struct sockaddr_storage);
	rb->recv_length = recvfrom(fd,
			  (char *)&rb->recv_space,
			   sizeof(rb->recv_space), 0,
			   (struct sockaddr *)&rb->recv_srcadr,
			   &fromlen);
	if (rb->recv_length == 0|| (rb->recv_length == -1 && 
	    (errno==EWOULDBLOCK
#ifdef EAGAIN
	   || errno==EAGAIN
#endif
	 ))) {
		freerecvbuf(rb);
		return (rb->recv_length);
	}
	else if (rb->recv_length < 0)
	{
		netsyslog(LOG_ERR, "recvfrom(%s) fd=%d: %m",
		stoa(&rb->recv_srcadr), fd);
#ifdef DEBUG
		if (debug)
			printf("input_handler: fd=%d dropped (bad recvfrom)\n", fd);
#endif
		freerecvbuf(rb);
		return (rb->recv_length);
	}
#ifdef DEBUG
	if (debug > 2) {
		if(rb->recv_srcadr.ss_family == AF_INET)
			printf("input_handler: fd=%d length %d from %08lx %s\n",
				fd, rb->recv_length,
				(u_long)ntohl(((struct sockaddr_in*)&rb->recv_srcadr)->sin_addr.s_addr) &
				0x00000000ffffffff,
				stoa(&rb->recv_srcadr));
		else
			printf("input_handler: fd=%d length %d from %s\n",
				fd, rb->recv_length,
				stoa(&rb->recv_srcadr));
	}
#endif

	/*
	 * Got one.  Mark how and when it got here,
	 * put it on the full list and do bookkeeping.
	 */
	rb->dstadr = itf;
	rb->fd = fd;
	rb->recv_time = ts;
	rb->receiver = receive;

	add_full_recv_buffer(rb);

	itf->received++;
	packets_received++;
	return (rb->recv_length);
}


/*
 * input_handler - receive packets asynchronously
 */
void
input_handler(
	l_fp *cts
	)
{

	int buflen;
	register int i, n;
	register int doing;
	register SOCKET fd;
	struct timeval tvzero;
	l_fp ts;			/* Timestamp at BOselect() gob */
#ifdef DEBUG
	l_fp ts_e;			/* Timestamp at EOselect() gob */
#endif
	fd_set fds;
	int select_count = 0;
	struct interface *interface;
#if defined(HAS_ROUTING_SOCKET)
	struct asyncio_reader *asyncio_reader;
#endif

	handler_calls++;

	/*
	 * If we have something to do, freeze a timestamp.
	 * See below for the other cases (nothing (left) to do or error)
	 */
	ts = *cts;

	/*
	 * Do a poll to see who has data
	 */

	fds = activefds;
	tvzero.tv_sec = tvzero.tv_usec = 0;

#ifdef REFCLOCK
	/*
	 * Check out the reference clocks first, if any
	 */

	n = select(maxactivefd+1, &fds, (fd_set *)0, (fd_set *)0, &tvzero);

	/*
	 * If there are no packets waiting just return
	 */
	if (n < 0)
	{
		int err = errno;
		/*
		 * extended FAU debugging output
		 */
		if (err != EINTR)
		    netsyslog(LOG_ERR,
			      "select(%d, %s, 0L, 0L, &0.0) error: %m",
			      maxactivefd+1,
			      fdbits(maxactivefd, &activefds));
		if (err == EBADF) {
			int j, b;
			fds = activefds;
			for (j = 0; j <= maxactivefd; j++)
			    if ((FD_ISSET(j, &fds) && (read(j, &b, 0) == -1)))
				netsyslog(LOG_ERR, "Bad file descriptor %d", j);
		}
		return;
	}
	else if (n == 0)
		return;

	++handler_pkts;

	if (refio != 0)
	{
		register struct refclockio *rp;

		for (rp = refio; rp != 0; rp = rp->next)
		{
			fd = rp->fd;

			if (FD_ISSET(fd, &fds))
			{
				do {
					++select_count;
					buflen = read_refclock_packet(fd, rp, ts);
				} while (buflen > 0);

			} /* End if (FD_ISSET(fd, &fds)) */
		} /* End for (rp = refio; rp != 0 && n > 0; rp = rp->next) */
	} /* End if (refio != 0) */

#endif /* REFCLOCK */

	/*
	 * Loop through the interfaces looking for data to read.
	 */
	for (interface = ISC_LIST_TAIL(inter_list);
	     interface != NULL;
	     interface = ISC_LIST_PREV(interface, link))
	{
		for (doing = 0; (doing < 2); doing++)
		{
			if (doing == 0)
			{
				fd = interface->fd;
			}
			else
			{
				if (!(interface->flags & INT_BCASTOPEN))
				    break;
				fd = interface->bfd;
			}
			if (fd < 0) continue;
			if (FD_ISSET(fd, &fds))
			{
<<<<<<< HEAD
				do {
					++select_count;
					buflen = read_network_packet(fd, &inter_list[i], ts);
				} while (buflen > 0);

=======
				n--;

				/*
				 * Get a buffer and read the frame.  If we
				 * haven't got a buffer, or this is received
				 * on a disallowed socket, just dump the
				 * packet.
				 */

				if (free_recvbuffs() == 0 ||
				    interface->ignore_packets == ISC_TRUE)
				{
					char buf[RX_BUFF_SIZE];
					struct sockaddr_storage from;

					fromlen = sizeof from;
					(void) recvfrom(fd, buf, sizeof(buf), 0,
							(struct sockaddr*)&from, &fromlen);
					DPRINTF(4, ("%s on %d(%lu) fd=%d from %s\n",
						    (interface->ignore_packets == ISC_TRUE) ? "ignore" : "drop",
						    i, free_recvbuffs(), fd,
						    stoa(&from)));

					if (interface->ignore_packets == ISC_TRUE)
					    packets_ignored++;
					else
					    packets_dropped++;
					continue;
				}

				rb = get_free_recv_buffer();

				fromlen = sizeof(struct sockaddr_storage);
				rb->recv_length = recvfrom(fd,
						  (char *)&rb->recv_space,
						   sizeof(rb->recv_space), 0,
						   (struct sockaddr *)&rb->recv_srcadr,
						   &fromlen);
				if (rb->recv_length == 0
				 || (rb->recv_length == -1 && 
				    (errno==EWOULDBLOCK
#ifdef EAGAIN
				     || errno==EAGAIN
#endif
					    ))) {
					freerecvbuf(rb);
					continue;
				}
				else if (rb->recv_length < 0)
				{
					netsyslog(LOG_ERR, "recvfrom(%s) fd=%d: %m",
 					stoa(&rb->recv_srcadr), fd);

					DPRINTF(0, ("input_handler: fd=%d dropped (bad recvfrom)\n", fd));

					freerecvbuf(rb);
					continue;
				}
#ifdef DEBUG
				if (debug > 2) {
					if(rb->recv_srcadr.ss_family == AF_INET)
						printf("input_handler: if=%d fd=%d length %d from %08lx %s\n",
		   					i, fd, rb->recv_length,
							(u_long)ntohl(((struct sockaddr_in*)&rb->recv_srcadr)->sin_addr.s_addr) &
							0x00000000ffffffff,
							stoa(&rb->recv_srcadr));
					else
						printf("input_handler: if=%d fd=%d length %d from %s\n",
							i, fd, rb->recv_length,
							stoa(&rb->recv_srcadr));
				}
#endif

				/*
				 * Got one.  Mark how and when it got here,
				 * put it on the full list and do bookkeeping.
				 */
				rb->dstadr = interface;
				rb->fd = fd;
				rb->recv_time = ts;
				rb->receiver = receive;

				add_full_recv_buffer(rb);

				interface->received++;
				packets_received++;
				continue;
>>>>>>> 38fbb860
			}
		/* Check more interfaces */
		}
	}

#ifdef HAS_ROUTING_SOCKET
	/*
	 * scan list of asyncio readers - currently only used for routing sockets
	 */
	for (asyncio_reader = ISC_LIST_TAIL(asyncio_reader_list);
	     asyncio_reader != NULL;
	     asyncio_reader = ISC_LIST_PREV(asyncio_reader, link))
	{
		if (FD_ISSET(asyncio_reader->fd, &fds)) {
			asyncio_reader->receiver(asyncio_reader);
		}
	}
#endif /* HAS_ROUTING_SOCKET */
	
	/*
	 * Done everything from that select.
	 */

	/*
	 * If nothing to do, just return.
	 * If an error occurred, complain and return.
	 */
	if (select_count == 0) /* We really had nothing to do */
	{
#ifdef DEBUG
		if (debug)
		    netsyslog(LOG_DEBUG, "input_handler: select() returned 0");
#endif
		return;
	}
		/* We've done our work */
#ifdef DEBUG
	get_systime(&ts_e);
	/*
	 * (ts_e - ts) is the amount of time we spent
	 * processing this gob of file descriptors.  Log
	 * it.
	 */
	L_SUB(&ts_e, &ts);
	if (debug > 3)
	    netsyslog(LOG_INFO, "input_handler: Processed a gob of fd's in %s msec", lfptoms(&ts_e, 6));
#endif
<<<<<<< HEAD
	/* just bail. */
=======

		/* just bail. */
		return;
	}
	else if (n == -1)
	{
		int err = errno;
		/*
		 * extended FAU debugging output
		 */
		if (err != EINTR)
		    netsyslog(LOG_ERR,
			      "select(%d, %s, 0L, 0L, &0.0) error: %m",
			      maxactivefd+1,
			      fdbits(maxactivefd, &activefds));
		if (err == EBADF) {
			int j, b;
			fds = activefds;
			for (j = 0; j <= maxactivefd; j++)
			    if ((FD_ISSET(j, &fds) && (read(j, &b, 0) == -1)))
				netsyslog(LOG_ERR, "Bad file descriptor %d", j);
		}
		return;
	}
>>>>>>> 38fbb860
	return;
}

#endif

/*
 * findinterface - find local interface corresponding to address
 */
struct interface *
findinterface(
	struct sockaddr_storage *addr
	)
{
	struct interface *interface;
	
	interface = findlocalinterface(addr);

	if (interface == NULL)
	{
		DPRINTF(2, ("Found no interface for address %s - returning wildcard\n",
			    stoa(addr)));

		return (ANY_INTERFACE_CHOOSE(addr));
	}
	else
	{
		DPRINTF(2, ("Found interface #%d %s for address %s\n",
			    interface->ifnum, interface->name, stoa(addr)));

		return (interface);
	}
}

/*
 * findlocalinterface - find local interface index corresponding to address
 */
struct interface *
findlocalinterface(
	struct sockaddr_storage *addr
	)
{
	SOCKET s;
	int rtn;
	struct interface *interface;
	struct sockaddr_storage saddr;
	int saddrlen = SOCKLEN(addr);

	DPRINTF(2, ("Finding interface for addr %s in list of addresses\n",
		    stoa(addr));)

	/*
	 * This is considerably hoke. We open a socket, connect to it
	 * and slap a getsockname() on it. If anything breaks, as it
	 * probably will in some j-random knockoff, we just return the
	 * NULL
	 */
	memset(&saddr, 0, sizeof(saddr));
	saddr.ss_family = addr->ss_family;
	if(addr->ss_family == AF_INET) {
		memcpy(&((struct sockaddr_in*)&saddr)->sin_addr, &((struct sockaddr_in*)addr)->sin_addr, sizeof(struct in_addr));
		((struct sockaddr_in*)&saddr)->sin_port = htons(2000);
	}
#ifdef INCLUDE_IPV6_SUPPORT
	else if(addr->ss_family == AF_INET6) {
 		memcpy(&((struct sockaddr_in6*)&saddr)->sin6_addr, &((struct sockaddr_in6*)addr)->sin6_addr, sizeof(struct in6_addr));
		((struct sockaddr_in6*)&saddr)->sin6_port = htons(2000);
		((struct sockaddr_in6*)&saddr)->sin6_scope_id = ((struct sockaddr_in6*)addr)->sin6_scope_id;
	}
#endif
	
	s = socket(addr->ss_family, SOCK_DGRAM, 0);
	if (s == INVALID_SOCKET)
		return NULL;

	rtn = connect(s, (struct sockaddr *)&saddr, SOCKLEN(&saddr));
#ifndef SYS_WINNT
	if (rtn < 0)
#else
	if (rtn == SOCKET_ERROR)
#endif
	{
		closesocket(s);
		return NULL;
	}

	rtn = getsockname(s, (struct sockaddr *)&saddr, &saddrlen);
	closesocket(s);
#ifndef SYS_WINNT
	if (rtn < 0)
#else
	if (rtn == SOCKET_ERROR)
#endif
		return NULL;

	DPRINTF(2, ("findlocalinterface: kernel maps %s to %s\n", stoa(addr), stoa(&saddr)));
	
	for (interface = ISC_LIST_HEAD(inter_list);
	     interface != NULL;
	     interface = ISC_LIST_NEXT(interface, link)) 
	{
		if (interface->flags & INT_WILDCARD)
			continue;
	  
		/* Don't both with ignore interfaces */
		if (interface->ignore_packets == ISC_TRUE)
			continue;

		/*
		 * First look if is the the correct family
		 */
		if(interface->sin.ss_family != saddr.ss_family)
			continue;
		/*
		 * We match the unicast address only.
		 */
		if (SOCKCMP(&interface->sin, &saddr))
		{
			break;
		}
	}

	return interface;
}

/*
 * findlocalcastinterface - find local *cast interface index corresponding to address
 * depending on the flags passed
 */
static struct interface *
findlocalcastinterface(
	struct sockaddr_storage *addr, int flags
	)
{
        struct interface *interface;
	struct interface *nif = NULL;

#ifdef INCLUDE_IPV6_MULTICAST_SUPPORT
	isc_boolean_t want_linklocal = ISC_FALSE; 
	if (addr_ismulticast(addr) && flags == INT_MULTICAST)
	{
		if (IN6_IS_ADDR_MC_LINKLOCAL(&((struct sockaddr_in6*)addr)->sin6_addr))
		{
			want_linklocal = ISC_TRUE;
		}
		else if (IN6_IS_ADDR_MC_SITELOCAL(&((struct sockaddr_in6*)addr)->sin6_addr))
		{
			want_linklocal = ISC_TRUE;
		}
	}
#endif

	for (interface = ISC_LIST_HEAD(inter_list);
	     interface != NULL;
	     interface = ISC_LIST_NEXT(interface, link)) 
	  {
		/* use only allowed addresses */
		if (interface->ignore_packets == ISC_TRUE)
			continue;

		/* Skip the loopback and wildcard addresses */
		if (interface->flags & (INT_LOOPBACK|INT_WILDCARD))
			continue;

		/* Skip if different family */
		if(interface->sin.ss_family != addr->ss_family)
			continue;

		/* Is this it one of these based on flags? */
		if (!(interface->flags & flags))
			continue;

		/* for IPv6 multicast check the address for linklocal */
#ifdef INCLUDE_IPV6_MULTICAST_SUPPORT
		if (flags == INT_MULTICAST && interface->sin.ss_family == AF_INET6 &&
		   (IN6_IS_ADDR_LINKLOCAL(&((struct sockaddr_in6*)&interface->sin)->sin6_addr))
		   && want_linklocal == ISC_TRUE)
		{
			nif = interface;
			break;
		}
		/* If we want a linklocal address and this isn't it, skip */\
		if (want_linklocal == ISC_TRUE)
			continue;
#endif
		/* Otherwise just look for the flag */
		if((interface->flags & flags))
		{
			nif = interface;
			break;
		}
	}
#ifdef DEBUG
	if (debug > 1) 
	{
		if (nif)
			printf("findlocalcastinterface: found interface #%d %s\n", nif->ifnum, nif->name);
		else
			printf("findlocalcastinterface: no interface found for %s flags 0x%x\n", stoa(addr), flags);
	}
#endif
	return (nif);
}

/*
 * findbcastinter - find broadcast interface corresponding to address
 */
struct interface *
findbcastinter(
	struct sockaddr_storage *addr
	)
{
#if !defined(MPE) && (defined(SIOCGIFCONF) || defined(SYS_WINNT))
        struct interface *interface;
	
	
	DPRINTF(3, ("Finding broadcast interface for addr %s in list of addresses\n",
		    stoa(addr)));

	interface = find_flagged_addr_in_list(addr, INT_BCASTOPEN|INT_MCASTOPEN);
	
#ifdef DEBUG
	if (interface) {
		DPRINTF(2, ("Found bcastinter index #%d %s\n", interface->ifnum, interface->name));
	} else {
		DPRINTF(2, ("No bcast interface found for %s\n", stoa(addr)));
	}
#endif
	/*
	 * Do nothing right now
	 * Eventually we will find the interface this
	 * way, but until it works properly we just see
	 * which one we got
	 */
/*	if (interface != NULL)
	{
		return (interface);
	}
*/

	for (interface = ISC_LIST_HEAD(inter_list);
	     interface != NULL;
	     interface = ISC_LIST_NEXT(interface, link)) 
	  {
	        if (interface->flags & INT_WILDCARD)
		        continue;
	  
		/* Don't bother with ignored interfaces */
		if (interface->ignore_packets == ISC_TRUE)
			continue;

		/*
		 * First look if this is the correct family
		 */
		if(interface->sin.ss_family != addr->ss_family)
	  		continue;

		/* Skip the loopback addresses */
		if (interface->flags & INT_LOOPBACK)
			continue;

		/* for IPv6 multicast check the address for linklocal */
#ifdef INCLUDE_IPV6_SUPPORT
		if (interface->sin.ss_family == AF_INET6 &&
		   (IN6_IS_ADDR_LINKLOCAL(&((struct sockaddr_in6*)&interface->sin)->sin6_addr)))
		{
/*			continue; */
		}
#endif
		/*
		 * If we are looking to match a multicast address grab it.
		 * We must not do this before we have eliminated any linklocal
		 * addresses
		 */
		if (addr_ismulticast(addr) == ISC_TRUE && interface->flags & INT_MULTICAST)
		{
			return (interface);
		}

		/*
		 * We match only those interfaces marked as
		 * broadcastable and either the explicit broadcast
		 * address or the network portion of the IP address.
		 * Sloppy.
		 */
		if(addr->ss_family == AF_INET) {
			if (SOCKCMP(&interface->bcast, addr))
				return interface;
			if ((NSRCADR(&interface->sin) &
				NSRCADR(&interface->mask)) == (NSRCADR(addr) &
			    	NSRCADR(&interface->mask)))
				return interface;
		}
#ifdef INCLUDE_IPV6_SUPPORT
		else if(addr->ss_family == AF_INET6) {
			if (SOCKCMP(&interface->bcast, addr))
				return interface;
			if (SOCKCMP(netof(&interface->sin), netof(addr)))
				return interface;
		}
#endif
	}
#endif /* SIOCGIFCONF */
 	return ANY_INTERFACE_CHOOSE(addr);
}


/*
 * io_clr_stats - clear I/O module statistics
 */
void
io_clr_stats(void)
{
	packets_dropped = 0;
	packets_ignored = 0;
	packets_received = 0;
	packets_sent = 0;
	packets_notsent = 0;

	handler_calls = 0;
	handler_pkts = 0;
	io_timereset = current_time;
}


#ifdef REFCLOCK
/*
 * io_addclock - add a reference clock to the list and arrange that we
 *				 get SIGIO interrupts from it.
 */
int
io_addclock(
	struct refclockio *rio
	)
{
	BLOCKIO();
	/*
	 * Stuff the I/O structure in the list and mark the descriptor
	 * in use.	There is a harmless (I hope) race condition here.
	 */
	rio->next = refio;

# ifdef HAVE_SIGNALED_IO
	if (init_clock_sig(rio))
	{
		UNBLOCKIO();
		return 0;
	}
# elif defined(HAVE_IO_COMPLETION_PORT)
	if (io_completion_port_add_clock_io(rio))
	{
		UNBLOCKIO();
		return 0;
	}
# endif

	/*
	 * enqueue
	 */
	refio = rio;

        /*
	 * register fd
	 */
	add_fd_to_list(rio->fd, FD_TYPE_FILE);

	UNBLOCKIO();
	return 1;
}

/*
 * io_closeclock - close the clock in the I/O structure given
 */
void
io_closeclock(
	struct refclockio *rio
	)
{
	/*
	 * Remove structure from the list
	 */
	if (refio == rio)
	{
		refio = rio->next;
	}
	else
	{
		register struct refclockio *rp;

		for (rp = refio; rp != 0; rp = rp->next)
		    if (rp->next == rio)
		    {
			    rp->next = rio->next;
			    break;
		    }

		if (rp == 0)
			return;
	}

	/*
	 * Close the descriptor.
	 */
	close_and_delete_fd_from_list(rio->fd);
}
#endif	/* REFCLOCK */

/*
 * On NT a SOCKET is an unsigned int so we cannot possibly keep it in
 * an array. So we use one of the ISC_LIST functions to hold the
 * socket value and use that when we want to enumerate it.
 */
void
kill_asyncio(int startfd)
{
	vsock_t *lsock;
	vsock_t *next;

	BLOCKIO();

	lsock = ISC_LIST_HEAD(fd_list);
	while (lsock != NULL) {
		/*
		 * careful here - list is being dismantled while
		 * we scan it - setting next here insures that
		 * we are able to correctly scan the list
		 */
		next = ISC_LIST_NEXT(lsock, link);
		/*
		 * will remove socket from list
		 */
		close_and_delete_fd_from_list(lsock->fd);
		lsock = next;
	}

}

/*
 * Add and delete functions for the list of open sockets
 */
void
add_fd_to_list(SOCKET fd, enum desc_type type) {
	vsock_t *lsock = (vsock_t *)malloc(sizeof(vsock_t));
	lsock->fd = fd;
	lsock->type = type;

	ISC_LIST_APPEND(fd_list, lsock, link);
	/*
	 * I/O Completion Ports don't care about the select and FD_SET
	 */
#ifndef HAVE_IO_COMPLETION_PORT
	/*
	 * keep activefds in sync
	 */
	if (fd > maxactivefd)
	    maxactivefd = fd;
	FD_SET( (u_int)fd, &activefds);
#endif
}

void
close_and_delete_fd_from_list(SOCKET fd) {

	vsock_t *next;
	vsock_t *lsock = ISC_LIST_HEAD(fd_list);

	while(lsock != NULL) {
		next = ISC_LIST_NEXT(lsock, link);
		if(lsock->fd == fd) {
			ISC_LIST_DEQUEUE_TYPE(fd_list, lsock, link, vsock_t);

			switch (lsock->type) {
			case FD_TYPE_SOCKET:
#ifdef SYS_WINNT
				closesocket(lsock->fd);
				break;
#endif
			case FD_TYPE_FILE:
				(void) close(lsock->fd);
				break;
			default:
				msyslog(LOG_ERR, "internal error - illegal descriptor type %d - EXITING", (int)lsock->type);
				exit(1);
			}

			free(lsock);
			/*
			 * I/O Completion Ports don't care about select and fd_set
			 */
#ifndef HAVE_IO_COMPLETION_PORT
			/*
			 * remove from activefds
			 */
			FD_CLR( (u_int) fd, &activefds);
			
			if (fd == maxactivefd) {
				int i, newmax = 0;
				for (i = 0; i < maxactivefd; i++)
					if (FD_ISSET(i, &activefds))
						newmax = i;
				maxactivefd = newmax;
			}
#endif
			break;
		}
		else
			lsock = next;
	}
}

void
add_addr_to_list(struct sockaddr_storage *addr, struct interface *interface){
	remaddr_t *laddr = (remaddr_t *)emalloc(sizeof(remaddr_t));
	memcpy(&laddr->addr, addr, sizeof(struct sockaddr_storage));
	laddr->interface = interface;

	ISC_LIST_APPEND(remoteaddr_list, laddr, link);

	DPRINTF(1, ("Added addr %s to list of addresses\n",
		    stoa(addr)));
}

void
delete_addr_from_list(struct sockaddr_storage *addr) {

	remaddr_t *next;
	remaddr_t *laddr = ISC_LIST_HEAD(remoteaddr_list);

	while(laddr != NULL) {
		next = ISC_LIST_NEXT(laddr, link);
		if(SOCKCMP(&laddr->addr, addr)) {
			ISC_LIST_DEQUEUE_TYPE(remoteaddr_list, laddr, link, remaddr_t);
			free(laddr);
			break;
		}
		else
			laddr = next;
	}
	DPRINTF(1, ("Deleted addr %s from list of addresses\n",
		    stoa(addr)));
}

struct interface *
find_addr_in_list(struct sockaddr_storage *addr) {

	remaddr_t *next;
	remaddr_t *laddr = ISC_LIST_HEAD(remoteaddr_list);
	DPRINTF(1, ("Finding addr %s in list of addresses\n",
		    stoa(addr)));

	while(laddr != NULL) {
		next = ISC_LIST_NEXT(laddr, link);
		if(SOCKCMP(&laddr->addr, addr)) {
			return laddr->interface;
			break;
		}
		else
			laddr = next;
	}
	return NULL; /* Not found */
}

/*
 * Find the given address with the associated flag in the list
 */
struct interface *
find_flagged_addr_in_list(struct sockaddr_storage *addr, int flag) {

	remaddr_t *next;
	remaddr_t *laddr = ISC_LIST_HEAD(remoteaddr_list);
	DPRINTF(1, ("Finding addr %s in list of addresses\n",
		    stoa(addr)));

	while(laddr != NULL) {
		next = ISC_LIST_NEXT(laddr, link);
		if(SOCKCMP(&laddr->addr, addr) && (laddr->interface->flags & flag)) {
			return laddr->interface;
			break;
		}
		else
			laddr = next;
	}
	return NULL; /* Not found */
}

#ifdef HAS_ROUTING_SOCKET
#include <net/route.h>

static void
process_routing_msgs(struct asyncio_reader *reader)
{
	char buffer[5120];
	char *p = buffer;

	int cnt;
	
	cnt = read(reader->fd, buffer, sizeof(buffer));
	
	if (cnt < 0) {
		msyslog(LOG_ERR, "i/o error on routing socket %m - disabling");
		remove_asyncio_reader(reader);
		delete_asyncio_reader(reader);
		return;
	}

	/*
	 * process routing message
	 */
	while ((p + sizeof(struct rt_msghdr)) <= (buffer + cnt))
	{
		struct rt_msghdr *rtm;
		
		rtm = (struct rt_msghdr *)p;
		if (rtm->rtm_version != RTM_VERSION) {
			msyslog(LOG_ERR, "version mismatch on routing socket %m - disabling");
			remove_asyncio_reader(reader);
			delete_asyncio_reader(reader);
			return;
		}
		
		switch (rtm->rtm_type) {
		case RTM_NEWADDR:
		case RTM_DELADDR:
#ifdef RTM_IFINFO
		case RTM_IFINFO:
#endif
#ifdef RTM_IFANNOUNCE
		case RTM_IFANNOUNCE:
#endif
			/*
			 * we are keen on new and deleted addresses and if an interface goes up and down
			 */
			DPRINTF(1, ("routing message op = %d: scheduling interface update\n", rtm->rtm_type));
			timer_interfacetimeout(current_time + 2);
			break;
		default:
			/*
			 * the rest doesn't bother us.
			 */
			DPRINTF(1, ("routing message op = %d: ignored\n", rtm->rtm_type));
			break;
		}
		p += rtm->rtm_msglen;
	}
}

/*
 * set up routing notifications
 */
static void
init_async_notifications()
{
	struct asyncio_reader *reader;
	int fd = socket(PF_ROUTE, SOCK_RAW, 0);
	
	if (fd >= 0) {
		init_nonblocking_io(fd);
#if defined(HAVE_SIGNALED_IO)
		init_socket_sig(fd);
#endif /* HAVE_SIGNALED_IO */
		
		reader = new_asyncio_reader();

		reader->fd = fd;
		reader->receiver = process_routing_msgs;
		
		add_asyncio_reader(reader, FD_TYPE_FILE);
		msyslog(LOG_INFO, "Listening on routing socket on fd #%d for interface updates", fd);
	} else {
		msyslog(LOG_ERR, "unable to open routing socket (%m) - using polled interface update");
	}
}
#else
static void
init_async_notifications()
{
}
#endif<|MERGE_RESOLUTION|>--- conflicted
+++ resolved
@@ -165,6 +165,9 @@
 
 #ifdef DEBUG
 static void print_interface	P((struct interface *, char *, char *));
+#define DPRINT_INTERFACE(_LVL_, _ARGS_) do { if (debug >= (_LVL_)) { print_interface _ARGS_; } while (0)
+#else
+#define DPRINT_INTERFACE(_LVL_, _ARGS_)
 #endif
 
 typedef struct vsock vsock_t;
@@ -235,9 +238,8 @@
 static void create_wildcards	P((u_short));
 isc_boolean_t address_okay	P((isc_interface_t *));
 void	convert_isc_if		P((isc_interface_t *, struct interface *, u_short));
-<<<<<<< HEAD
-int	findlocalinterface	P((struct sockaddr_storage *));
-int	findlocalcastinterface	P((struct sockaddr_storage *, int));
+static struct interface *findlocalinterface	P((struct sockaddr_storage *));
+static struct interface *findlocalcastinterface	P((struct sockaddr_storage *, int));
 
 /*
  * Routines to read the ntp packets
@@ -246,10 +248,6 @@
 static inline int     read_network_packet	P((SOCKET, struct interface *, l_fp));
 static inline int     read_refclock_packet	P((SOCKET, struct refclockio *, l_fp));
 #endif
-=======
-static struct interface *findlocalinterface	P((struct sockaddr_storage *));
-static struct interface *findlocalcastinterface	P((struct sockaddr_storage *, int));
->>>>>>> 38fbb860
 
 #ifdef SYS_WINNT
 /*
@@ -687,17 +685,12 @@
 		((struct sockaddr_in*)&interface->bcast)->sin_port = port;
 		((struct sockaddr_in*)&interface->bcast)->sin_addr.s_addr = htonl(INADDR_ANY);
 #endif /* MCAST */
-<<<<<<< HEAD
-		any_interface = &inter_list[idx];
-		wildipv4 = idx;
-		idx++;
-=======
 		interface->fd = open_socket(&interface->sin,
 				 interface->flags, 0, interface);
 
 		wildipv4 = interface;
+		any_interface = interface;
 		add_interface(interface);
->>>>>>> 38fbb860
 	}
 
 #ifdef INCLUDE_IPV6_SUPPORT
@@ -705,29 +698,6 @@
 	 * create pseudo-interface with wildcard IPv6 address
 	 */
 	if (isc_net_probeipv6() == ISC_R_SUCCESS) {
-<<<<<<< HEAD
-		inter_list[idx].family = AF_INET6;
-		inter_list[idx].sin.ss_family = AF_INET6;
-		((struct sockaddr_in6*)&inter_list[idx].sin)->sin6_addr = in6addr_any;
-		((struct sockaddr_in6*)&inter_list[idx].sin)->sin6_port = port;
-		((struct sockaddr_in6*)&inter_list[idx].sin)->sin6_scope_id = 0;
-		(void) strncpy(inter_list[idx].name, "wildcard", sizeof(inter_list[idx].name));
-		inter_list[idx].mask.ss_family = AF_INET6;
-		memset(&((struct sockaddr_in6*)&inter_list[idx].mask)->sin6_addr.s6_addr, 0xff, sizeof(struct in6_addr));
-		inter_list[idx].bfd = INVALID_SOCKET;
-		inter_list[idx].num_mcast = 0;
-		inter_list[idx].received = 0;
-		inter_list[idx].sent = 0;
-		inter_list[idx].notsent = 0;
-		inter_list[idx].flags = INT_UP;
-		inter_list[idx].ignore_packets = ISC_TRUE;
-		any6_interface = &inter_list[idx];
-		wildipv6 = idx;
-		idx++;
-	}
-#endif
-	return (idx);
-=======
 	        struct interface *interface = new_interface(NULL);
 
 		interface->family = AF_INET6;
@@ -745,10 +715,10 @@
 				 interface->flags, 0, interface);
 
 		wildipv6 = interface;
+		any6_interface = interface;
 		add_interface(interface);
 	}
 #endif
->>>>>>> 38fbb860
 }
 
 
@@ -925,20 +895,10 @@
 			netsyslog(LOG_ERR, "no IPv4 interfaces found");
 #endif
 	/*
-<<<<<<< HEAD
-	 * Create wildcard addresses
-	 * This ensures that no other application
-	 * can be receiving ntp packets 
-	 */
-
-	nwilds = create_wildcards(port);
-	idx = nwilds;
-=======
 	 * phase one - scan interfaces
 	 * - create those that are not found
 	 * - update those that are found
 	 */
->>>>>>> 38fbb860
 
 	sys_interphase ^= 0x1;	/* toggle system phase for finding untouched (to be deleted) interfaces */
 	
@@ -996,10 +956,7 @@
 			 * found existing interface - mark as verified
 			 */
 			iface->phase = sys_interphase;
-#ifdef DEBUG
-			if (debug > 1)
-				print_interface(iface, "updating ", " present\n");
-#endif
+			DPRINT_INTERFACE(2, (iface, "updating ", " present\n"));
 			ifi.action = IFS_EXISTS;
 			ifi.interface = iface;
 			if (receiver)
@@ -1018,11 +975,7 @@
 			ifi.interface = iface;
 			if (receiver && iface)
 				receiver(data, &ifi);
-#ifdef DEBUG
-			if (debug > 1) {
-				print_interface(iface ? iface : &interface, "updating ", iface ? " new - created\n" : " new - creation FAILED");
-			}
-#endif
+			DPRINT_INTERFACE(2, (iface ? iface : &interface, "updating ", iface ? " new - created\n" : " new - creation FAILED"));
 		}
 	}
 
@@ -1046,10 +999,7 @@
 				 */
 				if (interf->phase != sys_interphase) {
 					struct peer *peer;
-#ifdef DEBUG
-					if (debug > 1)
-						print_interface(interf, "updating ", "GONE - deleting\n");
-#endif
+					DPRINT_INTERFACE(2, (interf, "updating ", "GONE - deleting\n"));
 					remove_interface(interf);
 
 					ifi.action = IFS_DELETED;
@@ -1218,11 +1168,7 @@
 	 */
 	add_interface(interface);
 
-#ifdef DEBUG
-	if (debug > 1) {
-	  print_interface(interface, "created ", "\n");
-	}
-#endif
+	DPRINT_INTERFACE(2, (interface, "created ", "\n"));
 	return interface;
 }
 
@@ -1442,18 +1388,7 @@
 	{
 	case AF_INET:
 		mreq.imr_multiaddr = (((struct sockaddr_in*)maddr)->sin_addr);
-<<<<<<< HEAD
 		mreq.imr_interface.s_addr = ((struct sockaddr_in*)&iface->sin)->sin_addr.s_addr;
-=======
-/*
- * Temporarily just use INADDR_ANY for now
- * We should be checking if they're the same address
- * PDMXXX
- */
-/*		mreq.imr_interface.s_addr = ((struct sockaddr_in*)&iface->sin)->sin_addr.s_addr; */
-		mreq.imr_interface.s_addr = ((struct sockaddr_in*)&iface->sin)->sin_addr.s_addr;
-		mreq.imr_interface.s_addr = htonl(INADDR_ANY); 
->>>>>>> 38fbb860
 		if (setsockopt(iface->fd, IPPROTO_IP, IP_ADD_MEMBERSHIP,
 			(char *)&mreq, sizeof(mreq)) == -1) {
 			netsyslog(LOG_ERR,
@@ -1737,26 +1672,15 @@
 
 	if (interface->fd != INVALID_SOCKET)
 	{
-<<<<<<< HEAD
-		inter_list[ind].bfd = INVALID_SOCKET;
-		inter_list[ind].ignore_packets = ISC_FALSE;
-
-		(void) strncpy(inter_list[ind].name, "multicast",
-			sizeof(inter_list[ind].name));
-		((struct sockaddr_in*)&inter_list[ind].mask)->sin_addr.s_addr =
-=======
 		interface->bfd = INVALID_SOCKET;
 		interface->flags |= INT_MCASTIF;
+		interface->ignore_packets = ISC_FALSE;
 		
 		(void) strncpy(interface->name, "multicast",
 			sizeof(interface->name));
 		((struct sockaddr_in*)&interface->mask)->sin_addr.s_addr =
->>>>>>> 38fbb860
 						htonl(~(u_int32)0);
-#ifdef DEBUG
-		if(debug > 1)
-		  print_interface(interface, "multicast add ", "\n");
-#endif
+		DPRINT_INTERFACE(2, (interface, "multicast add ", "\n"));
 		add_interface(interface);
 	}
 	else
@@ -2184,15 +2108,6 @@
 #endif /* INCLUDE_IPV6_SUPPORT */
 #endif
 #ifdef DEBUG
-<<<<<<< HEAD
-	if (debug > 1)
-	    printf("%ssendpkt(fd=%d dst=%s, src=%s, ttl=%d, len=%d)\n",
-		   (ttl > 0) ? "\tMCAST\t*****" : "",
-		   inter->fd, stoa(dest),
-		   stoa(&inter->sin), ttl, len);
-#endif
-
-=======
 	if (debug > 1) 
 	  {
 	    if (inter != NULL) 
@@ -2215,7 +2130,6 @@
 	if (inter == NULL)	/* unbound peer - drop request and wait for better network conditions */
 	  return;
 	
->>>>>>> 38fbb860
 #ifdef MCAST
 
 	switch (inter->sin.ss_family) {
@@ -2492,13 +2406,10 @@
 		fromlen = sizeof from;
 		buflen = recvfrom(fd, buf, sizeof(buf), 0,
 				(struct sockaddr*)&from, &fromlen);
-#ifdef DEBUG
-		if (debug > 3)
-			printf("%s on (%lu) fd=%d from %s\n",
+		DPRINTF(4, ("%s on (%lu) fd=%d from %s\n",
 			(itf->ignore_packets == ISC_TRUE) ? "ignore" : "drop",
 			free_recvbuffs(), fd,
-			stoa(&from));
-#endif
+			stoa(&from)));
 		if (itf->ignore_packets == ISC_TRUE)
 			packets_ignored++;
 		else
@@ -2527,10 +2438,7 @@
 	{
 		netsyslog(LOG_ERR, "recvfrom(%s) fd=%d: %m",
 		stoa(&rb->recv_srcadr), fd);
-#ifdef DEBUG
-		if (debug)
-			printf("input_handler: fd=%d dropped (bad recvfrom)\n", fd);
-#endif
+		DPRINTF(4, ("input_handler: fd=%d dropped (bad recvfrom)\n", fd));
 		freerecvbuf(rb);
 		return (rb->recv_length);
 	}
@@ -2684,101 +2592,10 @@
 			if (fd < 0) continue;
 			if (FD_ISSET(fd, &fds))
 			{
-<<<<<<< HEAD
 				do {
 					++select_count;
 					buflen = read_network_packet(fd, &inter_list[i], ts);
 				} while (buflen > 0);
-
-=======
-				n--;
-
-				/*
-				 * Get a buffer and read the frame.  If we
-				 * haven't got a buffer, or this is received
-				 * on a disallowed socket, just dump the
-				 * packet.
-				 */
-
-				if (free_recvbuffs() == 0 ||
-				    interface->ignore_packets == ISC_TRUE)
-				{
-					char buf[RX_BUFF_SIZE];
-					struct sockaddr_storage from;
-
-					fromlen = sizeof from;
-					(void) recvfrom(fd, buf, sizeof(buf), 0,
-							(struct sockaddr*)&from, &fromlen);
-					DPRINTF(4, ("%s on %d(%lu) fd=%d from %s\n",
-						    (interface->ignore_packets == ISC_TRUE) ? "ignore" : "drop",
-						    i, free_recvbuffs(), fd,
-						    stoa(&from)));
-
-					if (interface->ignore_packets == ISC_TRUE)
-					    packets_ignored++;
-					else
-					    packets_dropped++;
-					continue;
-				}
-
-				rb = get_free_recv_buffer();
-
-				fromlen = sizeof(struct sockaddr_storage);
-				rb->recv_length = recvfrom(fd,
-						  (char *)&rb->recv_space,
-						   sizeof(rb->recv_space), 0,
-						   (struct sockaddr *)&rb->recv_srcadr,
-						   &fromlen);
-				if (rb->recv_length == 0
-				 || (rb->recv_length == -1 && 
-				    (errno==EWOULDBLOCK
-#ifdef EAGAIN
-				     || errno==EAGAIN
-#endif
-					    ))) {
-					freerecvbuf(rb);
-					continue;
-				}
-				else if (rb->recv_length < 0)
-				{
-					netsyslog(LOG_ERR, "recvfrom(%s) fd=%d: %m",
- 					stoa(&rb->recv_srcadr), fd);
-
-					DPRINTF(0, ("input_handler: fd=%d dropped (bad recvfrom)\n", fd));
-
-					freerecvbuf(rb);
-					continue;
-				}
-#ifdef DEBUG
-				if (debug > 2) {
-					if(rb->recv_srcadr.ss_family == AF_INET)
-						printf("input_handler: if=%d fd=%d length %d from %08lx %s\n",
-		   					i, fd, rb->recv_length,
-							(u_long)ntohl(((struct sockaddr_in*)&rb->recv_srcadr)->sin_addr.s_addr) &
-							0x00000000ffffffff,
-							stoa(&rb->recv_srcadr));
-					else
-						printf("input_handler: if=%d fd=%d length %d from %s\n",
-							i, fd, rb->recv_length,
-							stoa(&rb->recv_srcadr));
-				}
-#endif
-
-				/*
-				 * Got one.  Mark how and when it got here,
-				 * put it on the full list and do bookkeeping.
-				 */
-				rb->dstadr = interface;
-				rb->fd = fd;
-				rb->recv_time = ts;
-				rb->receiver = receive;
-
-				add_full_recv_buffer(rb);
-
-				interface->received++;
-				packets_received++;
-				continue;
->>>>>>> 38fbb860
 			}
 		/* Check more interfaces */
 		}
@@ -2826,34 +2643,7 @@
 	if (debug > 3)
 	    netsyslog(LOG_INFO, "input_handler: Processed a gob of fd's in %s msec", lfptoms(&ts_e, 6));
 #endif
-<<<<<<< HEAD
 	/* just bail. */
-=======
-
-		/* just bail. */
-		return;
-	}
-	else if (n == -1)
-	{
-		int err = errno;
-		/*
-		 * extended FAU debugging output
-		 */
-		if (err != EINTR)
-		    netsyslog(LOG_ERR,
-			      "select(%d, %s, 0L, 0L, &0.0) error: %m",
-			      maxactivefd+1,
-			      fdbits(maxactivefd, &activefds));
-		if (err == EBADF) {
-			int j, b;
-			fds = activefds;
-			for (j = 0; j <= maxactivefd; j++)
-			    if ((FD_ISSET(j, &fds) && (read(j, &b, 0) == -1)))
-				netsyslog(LOG_ERR, "Bad file descriptor %d", j);
-		}
-		return;
-	}
->>>>>>> 38fbb860
 	return;
 }
 
@@ -3530,4 +3320,4 @@
 init_async_notifications()
 {
 }
-#endif+#endif
