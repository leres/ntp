/*
 * ntp_io.c - input/output routines for ntpd.	The socket-opening code
 *		   was shamelessly stolen from ntpd.
 */

#ifdef HAVE_CONFIG_H
# include <config.h>
#endif

#include "ntp_machine.h"
#include "ntpd.h"
#include "ntp_io.h"
#include "iosignal.h"
#include "ntp_refclock.h"
#include "ntp_stdlib.h"
#include "ntp_request.h"
#include "ntp.h"
#include "ntp_unixtime.h"
#include "ntp_assert.h"

/* Don't include ISC's version of IPv6 variables and structures */
#define ISC_IPV6_H 1
#include <isc/interfaceiter.h>
#include <isc/list.h>
#include <isc/netaddr.h>
#include <isc/result.h>
#include <isc/sockaddr.h>

#ifdef SIM
#include "ntpsim.h"
#endif

#include <stdio.h>
#include <signal.h>
#ifdef HAVE_SYS_PARAM_H
# include <sys/param.h>
#endif /* HAVE_SYS_PARAM_H */
#ifdef HAVE_SYS_IOCTL_H
# include <sys/ioctl.h>
#endif
#ifdef HAVE_SYS_SOCKIO_H	/* UXPV: SIOC* #defines (Frank Vance <fvance@waii.com>) */
# include <sys/sockio.h>
#endif
#ifdef HAVE_SYS_UIO_H
# include <sys/uio.h>
#endif

/*
 * setsockopt does not always have the same arg declaration
 * across all platforms. If it's not defined we make it empty
 */

#ifndef SETSOCKOPT_ARG_CAST
#define SETSOCKOPT_ARG_CAST
#endif

/* 
 * Set up some macros to look for IPv6 and IPv6 multicast
 */

#if defined(ISC_PLATFORM_HAVEIPV6) && !defined(DISABLE_IPV6)

#define INCLUDE_IPV6_SUPPORT

#if defined(INCLUDE_IPV6_SUPPORT) && defined(IPV6_JOIN_GROUP) && defined(IPV6_LEAVE_GROUP)
#define INCLUDE_IPV6_MULTICAST_SUPPORT

#endif	/* IPV6 Multicast Support */
#endif  /* IPv6 Support */

extern int listen_to_virtual_ips;
int interface_optioncount = 0;
/*
 * interface names to listen on
 */
typedef struct specific_interface specific_interface_t;
struct specific_interface {
	const char *name;
	ISC_LINK(specific_interface_t) link;
};

ISC_LIST(specific_interface_t) specific_interface_list;
/*
 * limit addresses to use
 */
typedef struct limit_address limit_address_t;
struct limit_address {
	const isc_netaddr_t *addr;
	ISC_LINK(limit_address_t) link;
};

ISC_LIST(limit_address_t) limit_address_list;


#if defined(SO_TIMESTAMP) && defined(SCM_TIMESTAMP)
#if defined(CMSG_FIRSTHDR)
#define HAVE_TIMESTAMP
#define USE_TIMESTAMP_CMSG
#ifndef TIMESTAMP_CTLMSGBUF_SIZE
#define TIMESTAMP_CTLMSGBUF_SIZE 1536 /* moderate default */
#endif
#else
/* fill in for old/other timestamp interfaces */
#endif
#endif

#if defined(SYS_WINNT)
#include <transmitbuff.h>
#include <isc/win32os.h>
/*
 * Define this macro to control the behavior of connection
 * resets on UDP sockets.  See Microsoft KnowledgeBase Article Q263823
 * for details.
 * NOTE: This requires that Windows 2000 systems install Service Pack 2
 * or later.
 */
#ifndef SIO_UDP_CONNRESET 
#define SIO_UDP_CONNRESET _WSAIOW(IOC_VENDOR,12) 
#endif

#endif

/*
 * We do asynchronous input using the SIGIO facility.  A number of
 * recvbuf buffers are preallocated for input.	In the signal
 * handler we poll to see which sockets are ready and read the
 * packets from them into the recvbuf's along with a time stamp and
 * an indication of the source host and the interface it was received
 * through.  This allows us to get as accurate receive time stamps
 * as possible independent of other processing going on.
 *
 * We watch the number of recvbufs available to the signal handler
 * and allocate more when this number drops below the low water
 * mark.  If the signal handler should run out of buffers in the
 * interim it will drop incoming frames, the idea being that it is
 * better to drop a packet than to be inaccurate.
 */


/*
 * Other statistics of possible interest
 */
volatile u_long packets_dropped;	/* total number of packets dropped on reception */
volatile u_long packets_ignored;	/* packets received on wild card interface */
volatile u_long packets_received;	/* total number of packets received */
u_long packets_sent;	/* total number of packets sent */
u_long packets_notsent; /* total number of packets which couldn't be sent */

volatile u_long handler_calls;	/* number of calls to interrupt handler */
volatile u_long handler_pkts;	/* number of pkts received by handler */
u_long io_timereset;		/* time counters were reset */

/*
 * Interface stuff
 */
struct interface *any_interface;	/* default ipv4 interface */
struct interface *any6_interface;	/* default ipv6 interface */
struct interface *loopback_interface;	/* loopback ipv4 interface */

isc_boolean_t	broadcast_client_enabled = ISC_FALSE;	/* is broadcast client enabled */
int ninterfaces;			/* Total number of interfaces */

volatile int disable_dynamic_updates;   /* when set to != 0 dynamic updates won't happen */

#ifdef REFCLOCK
/*
 * Refclock stuff.	We keep a chain of structures with data concerning
 * the guys we are doing I/O for.
 */
static	struct refclockio *refio;
#endif /* REFCLOCK */

#if defined(HAVE_IPTOS_SUPPORT)
/* set IP_TOS to minimize packet delay */
# if defined(IPTOS_PREC_INTERNETCONTROL)
	unsigned int qos = IPTOS_PREC_INTERNETCONTROL;
# else
	 unsigned int qos = IPTOS_LOWDELAY;
# endif
#endif

/*
 * Define what the possible "soft" errors can be.  These are non-fatal returns
 * of various network related functions, like recv() and so on.
 *
 * For some reason, BSDI (and perhaps others) will sometimes return <0
 * from recv() but will have errno==0.  This is broken, but we have to
 * work around it here.
 */
#define SOFT_ERROR(e)	((e) == EAGAIN || \
			 (e) == EWOULDBLOCK || \
			 (e) == EINTR || \
			 (e) == 0)

/*
 * File descriptor masks etc. for call to select
 * Not needed for I/O Completion Ports
 */
fd_set activefds;
int maxactivefd;
/*
 * bit alternating value to detect verified interfaces during an update cycle
 */
static  u_char          sys_interphase = 0;

<<<<<<< HEAD
static  struct interface *new_interface (struct interface *);
static  void add_interface (struct interface *);
static  void update_interfaces (u_short, interface_receiver_t, void *);
static  void remove_interface (struct interface *);
static  struct interface *create_interface (u_short, struct interface *);
=======
static  struct interface *new_interface P((struct interface *));
static  void add_interface P((struct interface *));
static  int update_interfaces P((u_short, interface_receiver_t, void *));
static  void remove_interface P((struct interface *));
static  struct interface *create_interface P((u_short, struct interface *));
>>>>>>> 0b5654cd

static int	move_fd		(SOCKET);

/*
 * Multicast functions
 */
static	isc_boolean_t	addr_ismulticast	 (struct sockaddr_storage *);
/*
 * Not all platforms support multicast
 */
#ifdef MCAST
static	isc_boolean_t	socket_multicast_enable	 (struct interface *, int, struct sockaddr_storage *);
static	isc_boolean_t	socket_multicast_disable (struct interface *, struct sockaddr_storage *);
#endif

#ifdef DEBUG
static void print_interface	(struct interface *, char *, char *);
#define DPRINT_INTERFACE(_LVL_, _ARGS_) do { if (debug >= (_LVL_)) { print_interface _ARGS_; } } while (0)
#else
#define DPRINT_INTERFACE(_LVL_, _ARGS_)
#endif

typedef struct vsock vsock_t;
enum desc_type { FD_TYPE_SOCKET, FD_TYPE_FILE };

struct vsock {
	SOCKET				fd;
	enum desc_type                  type;
	ISC_LINK(vsock_t)		link;
};

#if !defined(HAVE_IO_COMPLETION_PORT) && defined(HAS_ROUTING_SOCKET)
/*
 * async notification processing (e. g. routing sockets)
 */
/*
 * support for receiving data on fd that is not a refclock or a socket
 * like e. g. routing sockets
 */
struct asyncio_reader {
	SOCKET fd;		                    /* fd to be read */
	void  *data;		                    /* possibly local data */
	void (*receiver)(struct asyncio_reader *);  /* input handler */
	ISC_LINK(struct asyncio_reader) link;       /* the list this is being kept in */
};

ISC_LIST(struct asyncio_reader) asyncio_reader_list;

static void delete_asyncio_reader (struct asyncio_reader *);
static struct asyncio_reader *new_asyncio_reader (void);
static void add_asyncio_reader (struct asyncio_reader *, enum desc_type);
static void remove_asyncio_reader (struct asyncio_reader *);

#endif /* !defined(HAVE_IO_COMPLETION_PORT) && defined(HAS_ROUTING_SOCKET) */

static void init_async_notifications (void);

static	int create_sockets	(u_short);
static	SOCKET	open_socket	(struct sockaddr_storage *, int, int, struct interface *);
static	char *	fdbits		(int, fd_set *);
static	void	set_reuseaddr	(int);
static	isc_boolean_t	socket_broadcast_enable	 (struct interface *, SOCKET, struct sockaddr_storage *);
static	isc_boolean_t	socket_broadcast_disable (struct interface *, struct sockaddr_storage *);

ISC_LIST(vsock_t)	fd_list;

typedef struct remaddr remaddr_t;

struct remaddr {
      struct sockaddr_storage	 addr;
      struct interface               *interface;
      ISC_LINK(remaddr_t)	 link;
};

ISC_LIST(remaddr_t)       remoteaddr_list;

ISC_LIST(struct interface)     inter_list;

static struct interface *wildipv4 = NULL;
static struct interface *wildipv6 = NULL;

static void	add_fd_to_list	(SOCKET, enum desc_type);
static void	close_and_delete_fd_from_list	(SOCKET);
static void	add_addr_to_list	(struct sockaddr_storage *, struct interface *);
static void	delete_addr_from_list	(struct sockaddr_storage *);
static void	delete_interface_from_list	(struct interface *);
static struct interface *find_addr_in_list	(struct sockaddr_storage *);
static struct interface *find_flagged_addr_in_list (struct sockaddr_storage *, int);
static void	create_wildcards	(u_short);
static isc_boolean_t	address_okay	(isc_interface_t *);
static void		convert_isc_if		(isc_interface_t *, struct interface *, u_short);
static struct interface *getinterface	(struct sockaddr_storage *, int);
static struct interface *findlocalinterface	(struct sockaddr_storage *, int, int);
static struct interface *findlocalcastinterface	(struct sockaddr_storage *, int);

/*
 * Routines to read the ntp packets
 */
#if !defined(HAVE_IO_COMPLETION_PORT)
static inline int     read_network_packet	(SOCKET, struct interface *, l_fp);
static inline int     read_refclock_packet	(SOCKET, struct refclockio *, l_fp);
#endif

#ifdef SYS_WINNT
/*
 * Windows 2000 systems incorrectly cause UDP sockets using WASRecvFrom
 * to not work correctly, returning a WSACONNRESET error when a WSASendTo
 * fails with an "ICMP port unreachable" response and preventing the
 * socket from using the WSARecvFrom in subsequent operations.
 * The function below fixes this, but requires that Windows 2000
 * Service Pack 2 or later be installed on the system.  NT 4.0
 * systems are not affected by this and work correctly.
 * See Microsoft Knowledge Base Article Q263823 for details of this.
 */
isc_result_t
connection_reset_fix(SOCKET fd) {
	DWORD dwBytesReturned = 0;
	BOOL  bNewBehavior = FALSE;
	DWORD status;

	if(isc_win32os_majorversion() < 5)
		return (ISC_R_SUCCESS); /*  NT 4.0 has no problem */

	/* disable bad behavior using IOCTL: SIO_UDP_CONNRESET */
	status = WSAIoctl(fd, SIO_UDP_CONNRESET, &bNewBehavior,
			  sizeof(bNewBehavior), NULL, 0,
			  &dwBytesReturned, NULL, NULL);
	if (status != SOCKET_ERROR)
		return (ISC_R_SUCCESS);
	else
		return (ISC_R_UNEXPECTED);
}
#endif

/*
 * on Unix systems the stdio library typically
 * makes use of file descriptors in the lower
 * integer range. stdio usually will make use
 * of the file descriptor in the range of
 * [0..FOPEN_MAX)
 * in order to keep this range clean for socket
 * file descriptors we attempt to move them above
 * FOPEM_MAX. This is not as easy as it sounds as
 * FOPEN_MAX changes from implementation to implementation
 * and may exceed to current file decriptor limits.
 * We are using following strategy:
 * - keep a current socket fd boundary initialized with
 *   max(0, min(getdtablesize() - FD_CHUNK, FOPEN_MAX))
 * - attempt to move the descriptor to the boundary or
 *   above.
 *   - if that fails and boundary > 0 set boundary
 *     to min(0, socket_fd_boundary - FD_CHUNK)
 *     -> retry
 *     if failure and boundary == 0 return old fd
 *   - on success close old fd return new fd
 *
 * effects:
 *   - fds will be moved above the socket fd boundary
 *     if at all possible.
 *   - the socket boundary will be reduced until
 *     allocation is possible or 0 is reached - at this
 *     point the algrithm will be disabled
 */
static int move_fd(SOCKET fd)
{
#if !defined(SYS_WINNT) && defined(F_DUPFD)
#ifndef FD_CHUNK
#define FD_CHUNK	10
#endif
/*
 * number of fds we would like to have for
 * stdio FILE* available.
 * we can pick a "low" number as our use of
 * FILE* is limited to log files and temporarily
 * to data and config files. Except for log files
 * we don't keep the other FILE* open beyond the
 * scope of the function that opened it.
 */
#ifndef FD_PREFERRED_SOCKBOUNDARY
#define FD_PREFERRED_SOCKBOUNDARY 48
#endif

#ifndef HAVE_GETDTABLESIZE
/*
 * if we have no idea about the max fd value set up things
 * so we will start at FOPEN_MAX
 */
#define getdtablesize() (FOPEN_MAX+FD_CHUNK)
#endif

#ifndef FOPEN_MAX
#define FOPEN_MAX	20	/* assume that for the lack of anything better */
#endif
	static SOCKET socket_boundary = -1;
	SOCKET newfd;

	/*
	 * check whether boundary has be set up
	 * already
	 */
	if (socket_boundary == -1) {
		socket_boundary = max(0, min(getdtablesize() - FD_CHUNK, 
					     min(FOPEN_MAX, FD_PREFERRED_SOCKBOUNDARY)));
#ifdef DEBUG
		msyslog(LOG_DEBUG, "ntp_io: estimated max descriptors: %d, initial socket boundary: %d",
			getdtablesize(), socket_boundary);
#endif
	}

	/*
	 * Leave a space for stdio to work in. potentially moving the
	 * socket_boundary lower until allocation succeeds.
	 */
	do {
		if (fd >= 0 && fd < socket_boundary) {
			/* inside reserved range: attempt to move fd */
			newfd = fcntl(fd, F_DUPFD, socket_boundary);
			
			if (newfd != -1) {
				/* success: drop the old one - return the new one */
				(void)close(fd);
				return (newfd);
			}
		} else {
			/* outside reserved range: no work - return the original one */
			return (fd);
		}
		socket_boundary = max(0, socket_boundary - FD_CHUNK);
#ifdef DEBUG
		msyslog(LOG_DEBUG, "ntp_io: selecting new socket boundary: %d",
			socket_boundary);
#endif
	} while (socket_boundary > 0);
#endif /* !defined(SYS_WINNT) && defined(F_DUPFD) */
	return (fd);
}

#ifdef DEBUG_TIMING
/*
 * collect timing information for various processing
 * paths. currently we only pass then on to the file
 * for later processing. this could also do histogram
 * based analysis in other to reduce the load (and skew)
 * dur to the file output
 */
void
collect_timing(struct recvbuf *rb, const char *tag, int count, l_fp *dts)
{
	char buf[2048];

	snprintf(buf, sizeof(buf), "%s %d %s %s", 
		 (rb != NULL) ? 
		 ((rb->dstadr) ? stoa(&rb->recv_srcadr) : "-REFCLOCK-") : "-",
		 count, lfptoa(dts, 9), tag);
	record_timing_stats(buf);
}
#endif
  
/*
 * About dynamic interfaces, sockets, reception and more...
 *
 * the code solves following tasks:
 *
 *   - keep a current list of active interfaces in order
 *     to bind to to the interface address on NTP_PORT so that
 *     all wild and specific bindings for NTP_PORT are taken by ntpd
 *     to avoid other daemons messing with the time or sockets.
 *   - all interfaces keep a list of peers that are referencing 
 *     the interface in order to quickly re-assign the peers to
 *     new interface in case an interface is deleted (=> gone from system or
 *     down)
 *   - have a preconfigured socket ready with the right local address
 *     for transmission and reception
 *   - have an address list for all destination addresses used within ntpd
 *     to find the "right" preconfigured socket.
 *   - facilitate updating the internal interface list with respect to
 *     the current kernel state
 *
 * special issues:
 *
 *   - mapping of multicast addresses to the interface affected is not always
 *     one to one - especially on hosts with multiple interfaces
 *     the code here currently allocates a separate interface entry for those
 *     multicast addresses
 *     iff it is able to bind to a *new* socket with the multicast address (flags |= MCASTIF)
 *     in case of failure the multicast address is bound to an existing interface.
 *   - on some systems it is perfectly legal to assign the same address to
 *     multiple interfaces. Therefore this code does not keep a list of interfaces
 *     but a list of interfaces that represent a unique address as determined by the kernel
 *     by the procedure in findlocalinterface. Thus it is perfectly legal to see only
 *     one representative of a group of real interfaces if they share the same address.
 * 
 * Frank Kardel 20050910
 */

/*
 * init_io - initialize I/O data structures and call socket creation routine
 */
void
init_io(void)
{
#ifdef SYS_WINNT
	if (!Win32InitSockets())
	{
		netsyslog(LOG_ERR, "No useable winsock.dll: %m");
		exit(1);
	}
	init_transmitbuff();
#endif /* SYS_WINNT */

	/*
	 * Init buffer free list and stat counters
	 */
	init_recvbuff(RECV_INIT);

	packets_dropped = packets_received = 0;
	packets_ignored = 0;
	packets_sent = packets_notsent = 0;
	handler_calls = handler_pkts = 0;
	io_timereset = 0;
	loopback_interface = NULL;
	any_interface = NULL;
	any6_interface = NULL;

#ifdef REFCLOCK
	refio = NULL;
#endif

#if defined(HAVE_SIGNALED_IO)
	(void) set_signal();
#endif

	ISC_LIST_INIT(fd_list);

#if !defined(HAVE_IO_COMPLETION_PORT) && defined(HAS_ROUTING_SOCKET)
	ISC_LIST_INIT(asyncio_reader_list);
#endif

        ISC_LIST_INIT(remoteaddr_list);

	ISC_LIST_INIT(inter_list);

	/*
	 * Create the sockets
	 */
	BLOCKIO();
	(void) create_sockets(htons(NTP_PORT));
	UNBLOCKIO();

	init_async_notifications();

	DPRINTF(3, ("init_io: maxactivefd %d\n", maxactivefd));
}

#ifdef DEBUG
/*
 * function to dump the contents of the interface structure
 * for debugging use only.
 */
void
interface_dump(struct interface *itf)
{
	u_char* cp;
	int i;
	/* Limit the size of the sockaddr_storage hex dump */
	int maxsize = min(32, sizeof(struct sockaddr_storage));

	printf("Dumping interface: %p\n", itf);
	printf("fd = %d\n", itf->fd);
	printf("bfd = %d\n", itf->bfd);
	printf("sin = %s,\n", stoa(&(itf->sin)));
	cp = (u_char*) &(itf->sin);
	for(i = 0; i < maxsize; i++)
	{
		printf("%02x", *cp++);
		if((i+1)%4 == 0)
			printf(" ");
	}
	printf("\n");
	printf("bcast = %s,\n", stoa(&(itf->bcast)));
	cp = (u_char*) &(itf->bcast);
	for(i = 0; i < maxsize; i++)
	{
		printf("%02x", *cp++);
		if((i+1)%4 == 0)
			printf(" ");
	}
	printf("\n");
	printf("mask = %s,\n", stoa(&(itf->mask)));
	cp = (u_char*) &(itf->mask);
	for(i = 0; i < maxsize; i++)
	{
		printf("%02x", *cp++);
		if((i+1)%4 == 0)
			printf(" ");
	}
	printf("\n");
	printf("name = %s\n", itf->name);
	printf("flags = 0x%08x\n", itf->flags);
	printf("last_ttl = %d\n", itf->last_ttl);
	printf("addr_refid = %08x\n", itf->addr_refid);
	printf("num_mcast = %d\n", itf->num_mcast);
	printf("received = %ld\n", itf->received);
	printf("sent = %ld\n", itf->sent);
	printf("notsent = %ld\n", itf->notsent);
	printf("ifindex = %u\n", itf->ifindex);
	printf("scopeid = %u\n", itf->scopeid);
	printf("peercnt = %u\n", itf->peercnt);
	printf("phase = %u\n", itf->phase);
}

/*
 * print_interface - helper to output debug information
 */
static void
print_interface(struct interface *iface, char *pfx, char *sfx)
{
	printf("%sinterface #%d: fd=%d, bfd=%d, name=%s, flags=0x%x, scope=%d, ifindex=%d",
	       pfx,
	       iface->ifnum,
	       iface->fd,
	       iface->bfd,
	       iface->name,
	       iface->flags,
	       iface->scopeid,
	       iface->ifindex);
	/* Leave these as three printf calls (stoa() static buffer). */
	printf(", sin=%s",
	       stoa((&iface->sin)));
	if (iface->flags & INT_BROADCAST)
		printf(", bcast=%s,",
		       stoa((&iface->bcast)));
	if (iface->family == AF_INET)
	  printf(", mask=%s",
		 stoa((&iface->mask)));
	printf(", %s:%s", iface->ignore_packets == ISC_FALSE ? "Enabled" : "Disabled", sfx);
	if (debug > 4)	/* in-depth debugging only */
		interface_dump(iface);
}

#endif

#if !defined(HAVE_IO_COMPLETION_PORT) && defined(HAS_ROUTING_SOCKET)
/*
 * create an asyncio_reader structure
 */
static struct asyncio_reader *
new_asyncio_reader()
{
	struct asyncio_reader *reader;

	reader = (struct asyncio_reader *)emalloc(sizeof(struct asyncio_reader));

	memset((char *)reader, 0, sizeof(*reader));
	ISC_LINK_INIT(reader, link);
	reader->fd = INVALID_SOCKET;
	return reader;
}

/*
 * delete a reader
 */
static void
delete_asyncio_reader(struct asyncio_reader *reader)
{
	free(reader);
}

/*
 * add asynchio_reader
 */
static void
add_asyncio_reader(struct asyncio_reader *reader, enum desc_type type)
{
	ISC_LIST_APPEND(asyncio_reader_list, reader, link);
	add_fd_to_list(reader->fd, type);
}
	
/*
 * remove asynchio_reader
 */
static void
remove_asyncio_reader(struct asyncio_reader *reader)
{
	ISC_LIST_UNLINK_TYPE(asyncio_reader_list, reader, link, struct asyncio_reader);

	if (reader->fd != INVALID_SOCKET)
		close_and_delete_fd_from_list(reader->fd);

	reader->fd = INVALID_SOCKET;
}
#endif /* !defined(HAVE_IO_COMPLETION_PORT) && defined(HAS_ROUTING_SOCKET) */

/*
 * Code to tell if we have an IP address
 * If we have then return the sockaddr structure
 * and set the return value
 * see the bind9/getaddresses.c for details
 */
isc_boolean_t
is_ip_address( const char *host, isc_netaddr_t *addr)
{
	struct in_addr in4;
	struct in6_addr in6;
/*
 * PDM Implement later

	REQUIRE(host != NULL);
	REQUIRE(addrs != NULL);
*/
	/*
	 * Try IPv4, then IPv6.  In order to handle the extended format
	 * for IPv6 scoped addresses (address%scope_ID), we'll use a local
	 * working buffer of 128 bytes.  The length is an ad-hoc value, but
	 * should be enough for this purpose; the buffer can contain a string
	 * of at least 80 bytes for scope_ID in addition to any IPv6 numeric
	 * addresses (up to 46 bytes), the delimiter character and the
	 * terminating NULL character.
	 */
	if (inet_pton(AF_INET, host, &in4) == 1) {
		isc_netaddr_fromin(addr, &in4);
		return (ISC_TRUE);
	} else if (strlen(host) <= 127U) {
		char tmpbuf[128], *d;

		strcpy(tmpbuf, host);
		d = strchr(tmpbuf, '%');
		if (d != NULL)
			*d = '\0';

		if (inet_pton(AF_INET6, tmpbuf, &in6) == 1) {
			isc_netaddr_fromin6(addr, &in6);
			return (ISC_TRUE);
		}
	}
	/*
	 * If we got here it was not an IP address
	 */
	return (ISC_FALSE);
}

/*
 * Specific interface code
 */
void
add_specific_interface (const char *if_name)
{
	specific_interface_t *iface;
	isc_netaddr_t *addr;
	addr = emalloc(sizeof(isc_netaddr_t));

	if (is_ip_address(if_name, addr) == ISC_TRUE) {
		add_limit_address(addr);
	} else {
		free(addr);
		iface = (specific_interface_t *)emalloc(sizeof(specific_interface_t));
		iface->name = if_name;
		ISC_LINK_INIT(iface, link);
		ISC_LIST_APPEND(specific_interface_list, iface, link);
	}
	interface_optioncount++;
}
void
init_specific_interface (void)
{
	ISC_LIST_INIT(specific_interface_list);
	init_limit_address();
}

/*
 * Limit address code
 */
void
add_limit_address (const isc_netaddr_t *addr)
{
	limit_address_t *iaddr;

	iaddr = (limit_address_t *)emalloc(sizeof(limit_address_t));
	iaddr->addr = addr;
	ISC_LIST_APPEND(limit_address_list, iaddr, link);
}

void
init_limit_address (void)
{
	ISC_LIST_INIT(limit_address_list);
}

/*
 * interface list enumerator - visitor pattern
 */
void
interface_enumerate(interface_receiver_t receiver, void *data)
{
	interface_info_t ifi;
        struct interface *interf;

	ifi.action = IFS_EXISTS;
	
	for (interf = ISC_LIST_HEAD(inter_list);
	     interf != NULL;
	     interf = ISC_LIST_NEXT(interf, link)) {
		ifi.interface = interf;
		receiver(data, &ifi);
	}
}

/*
 * do standard initialization of interface structure
 */
static void
init_interface(struct interface *interface)
{
	memset((char *)interface, 0, sizeof(struct interface));
	ISC_LINK_INIT(interface, link);
	ISC_LIST_INIT(interface->peers);
	interface->fd = INVALID_SOCKET;
	interface->bfd = INVALID_SOCKET;
	interface->num_mcast = 0;
	interface->received = 0;
	interface->sent = 0;
	interface->notsent = 0;
	interface->peercnt = 0;
	interface->phase = sys_interphase;
}

/*
 * create new interface structure initialize from
 * template structure or via standard initialization
 * function
 */
static struct interface *
new_interface(struct interface *interface)
{
	static u_int sys_ifnum = 0;

	struct interface *iface = (struct interface *)emalloc(sizeof(struct interface));

	if (interface != NULL)
	{
		memcpy((char*)iface, (char*)interface, sizeof(*interface));
	}
	else
	{
		init_interface(iface);
	}

	iface->ifnum = sys_ifnum++;  /* count every new instance of an interface in the system */
	iface->starttime = current_time;

	return iface;
}

/*
 * return interface storage into free memory pool
 */
static void
delete_interface(struct interface *interface)
{
	free(interface);
}

/*
 * link interface into list of known interfaces
 */
static void
add_interface(struct interface *interface)
{
	/*
	 * Calculate the address hash
	 */
	interface->addr_refid = addr2refid(&interface->sin);
	
	ISC_LIST_APPEND(inter_list, interface, link);
	ninterfaces++;
}

/*
 * remove interface from known interface list and clean up
 * associated resources
 */
static void
remove_interface(struct interface *interface)
{
	struct sockaddr_storage resmask;

	ISC_LIST_UNLINK_TYPE(inter_list, interface, link, struct interface);

	delete_interface_from_list(interface);
  
	if (interface->fd != INVALID_SOCKET) 
	{
		msyslog(LOG_INFO, "Deleting interface #%d %s, %s#%d, interface stats: received=%ld, sent=%ld, dropped=%ld, active_time=%ld secs",
			interface->ifnum,
			interface->name,
			stoa((&interface->sin)),
			NTP_PORT,  /* XXX should extract port from sin structure */
			interface->received,
			interface->sent,
			interface->notsent,
			current_time - interface->starttime);

		close_and_delete_fd_from_list(interface->fd);
	}
  
	if (interface->bfd != INVALID_SOCKET) 
	{
		msyslog(LOG_INFO, "Deleting interface #%d %s, broadcast address %s#%d",
			interface->ifnum,
			interface->name,
			stoa((&interface->bcast)),
			(u_short) NTP_PORT);  /* XXX extract port from sin structure */
		close_and_delete_fd_from_list(interface->bfd);
	}

	ninterfaces--;
	ntp_monclearinterface(interface);

	/* remove restrict interface entry */

	/*
	 * Blacklist bound interface address
	 */
	SET_HOSTMASK(&resmask, interface->sin.ss_family);
	hack_restrict(RESTRICT_REMOVEIF, &interface->sin, &resmask,
		      RESM_NTPONLY|RESM_INTERFACE, RES_IGNORE);
}

static void
list_if_listening(struct interface *interface, u_short port)
{
	msyslog(LOG_INFO, "Listening on interface #%d %s, %s#%d %s",
		interface->ifnum,
		interface->name,
		stoa((&interface->sin)),
		ntohs( (u_short) port),
		(interface->ignore_packets == ISC_FALSE) ?
		"Enabled": "Disabled");
}

static void
create_wildcards(u_short port) {
	isc_boolean_t okipv4 = ISC_TRUE;
	/*
	 * create pseudo-interface with wildcard IPv4 address
	 */
#ifdef IPV6_V6ONLY
	if(isc_net_probeipv4() != ISC_R_SUCCESS)
		okipv4 = ISC_FALSE;
#endif

	if(okipv4 == ISC_TRUE) {
	        struct interface *interface = new_interface(NULL);

		interface->family = AF_INET;
		interface->sin.ss_family = AF_INET;
		((struct sockaddr_in*)&interface->sin)->sin_addr.s_addr = htonl(INADDR_ANY);
		((struct sockaddr_in*)&interface->sin)->sin_port = port;
		(void) strncpy(interface->name, "wildcard", sizeof(interface->name));
		interface->mask.ss_family = AF_INET;
		((struct sockaddr_in*)&interface->mask)->sin_addr.s_addr = htonl(~(u_int32)0);
		interface->flags = INT_BROADCAST | INT_UP | INT_WILDCARD;
		interface->ignore_packets = ISC_TRUE;
#if defined(MCAST)
		/*
		 * enable possible multicast reception on the broadcast socket
		 */
		interface->bcast.ss_family = AF_INET;
		((struct sockaddr_in*)&interface->bcast)->sin_port = port;
		((struct sockaddr_in*)&interface->bcast)->sin_addr.s_addr = htonl(INADDR_ANY);
#endif /* MCAST */
		interface->fd = open_socket(&interface->sin,
				 0, 1, interface);

		if (interface->fd != INVALID_SOCKET) {
			wildipv4 = interface;
			any_interface = interface;
			
			add_addr_to_list(&interface->sin, interface);
			add_interface(interface);
			list_if_listening(interface, port);
		} else {
			msyslog(LOG_ERR, "unable to bind to wildcard socket address %s - another process may be running - EXITING",
				stoa((&interface->sin)));
			exit(1);
		}
	DPRINT_INTERFACE(2, (interface, "created ", "\n"));
	}

#ifdef INCLUDE_IPV6_SUPPORT
	/*
	 * create pseudo-interface with wildcard IPv6 address
	 */
	if (isc_net_probeipv6() == ISC_R_SUCCESS) {
	        struct interface *interface = new_interface(NULL);

		interface->family = AF_INET6;
		interface->sin.ss_family = AF_INET6;
		((struct sockaddr_in6*)&interface->sin)->sin6_addr = in6addr_any;
 		((struct sockaddr_in6*)&interface->sin)->sin6_port = port;
# ifdef ISC_PLATFORM_HAVESCOPEID
 		((struct sockaddr_in6*)&interface->sin)->sin6_scope_id = 0;
# endif
		(void) strncpy(interface->name, "wildcard", sizeof(interface->name));
		interface->mask.ss_family = AF_INET6;
		memset(&((struct sockaddr_in6*)&interface->mask)->sin6_addr.s6_addr, 0xff, sizeof(struct in6_addr));
		interface->flags = INT_UP | INT_WILDCARD;
		interface->ignore_packets = ISC_TRUE;

		interface->fd = open_socket(&interface->sin,
				 0, 1, interface);

		if (interface->fd != INVALID_SOCKET) {
			wildipv6 = interface;
			any6_interface = interface;
			add_addr_to_list(&interface->sin, interface);
			add_interface(interface);
			list_if_listening(interface, port);
		} else {
			msyslog(LOG_ERR, "unable to bind to wildcard socket address %s - another process may be running - EXITING",
				stoa((&interface->sin)));
			exit(1);
		}
	DPRINT_INTERFACE(2, (interface, "created ", "\n"));
	}
#endif
}

static isc_boolean_t
address_okay(isc_interface_t *isc_if) {

	DPRINTF(4, ("address_okay: listen Virtual: %d, IF name: %s\n", 
		    listen_to_virtual_ips, isc_if->name));

	/*
	 * Always allow the loopback
	 */
	if((isc_if->flags & INTERFACE_F_LOOPBACK) != 0) {
		DPRINTF(4, ("address_okay: loopback - OK\n"));
		return (ISC_TRUE);
	}
	/*
	 * Check if the address is limit
	 */
	if (ISC_LIST_HEAD(limit_address_list)!= NULL) {
		const limit_address_t *laddr;
		for (laddr = ISC_LIST_HEAD(limit_address_list); laddr != NULL; laddr = ISC_LIST_NEXT(laddr, link))
			if (isc_netaddr_equal(&(isc_if->address), laddr->addr)) {
				DPRINTF(4, ("address_okay: specific interface address matched - OK\n"));
				return (ISC_TRUE);
			}
	}
	if (listen_to_virtual_ips == 0  && 
		(strchr(isc_if->name, (int)':') != NULL)) {
		DPRINTF(4, ("address_okay: virtual ip/alias - FAIL\n"));
		return (ISC_FALSE);
	}
	/*
	 * Check if the interface is specific
	 */
	if (ISC_LIST_HEAD(specific_interface_list)!= NULL) {
		specific_interface_t *iface;
		for (iface = ISC_LIST_HEAD(specific_interface_list); iface != NULL; iface = ISC_LIST_NEXT(iface, link))
			if (strcasecmp(isc_if->name, iface->name) == 0) {
				DPRINTF(4, ("address_okay: specific interface name matched - OK\n"));
				return (ISC_TRUE);
			}
	}
	if (interface_optioncount > 0) {
		DPRINTF(4, ("address_okay: FAIL\n"));
		return (ISC_FALSE);
	}
	DPRINTF(4, ("address_okay: OK\n"));
	return (ISC_TRUE);
}

static void
convert_isc_if(isc_interface_t *isc_if, struct interface *itf, u_short port) {
	itf->scopeid = 0;
	itf->family = (short) isc_if->af;
	strcpy(itf->name, isc_if->name);

	if(isc_if->af == AF_INET) {
		itf->sin.ss_family = (u_short) isc_if->af;
		memcpy(&(((struct sockaddr_in*)&itf->sin)->sin_addr),
		       &(isc_if->address.type.in),
		       sizeof(struct in_addr));
		((struct sockaddr_in*)&itf->sin)->sin_port = port;

		if((isc_if->flags & INTERFACE_F_BROADCAST) != 0) {
			itf->flags |= INT_BROADCAST;
			itf->bcast.ss_family = itf->sin.ss_family;
			memcpy(&(((struct sockaddr_in*)&itf->bcast)->sin_addr),
			       &(isc_if->broadcast.type.in),
				 sizeof(struct in_addr));
			((struct sockaddr_in*)&itf->bcast)->sin_port = port;
		}

		itf->mask.ss_family = itf->sin.ss_family;
		memcpy(&(((struct sockaddr_in*)&itf->mask)->sin_addr),
		       &(isc_if->netmask.type.in),
		       sizeof(struct in_addr));
		((struct sockaddr_in*)&itf->mask)->sin_port = port;
	}
#ifdef INCLUDE_IPV6_SUPPORT
	else if (isc_if->af == AF_INET6) {
		itf->sin.ss_family = (u_short) isc_if->af;
		memcpy(&(((struct sockaddr_in6 *)&itf->sin)->sin6_addr),
		       &(isc_if->address.type.in6),
		       sizeof(((struct sockaddr_in6 *)&itf->sin)->sin6_addr));
		((struct sockaddr_in6 *)&itf->sin)->sin6_port = port;

#ifdef ISC_PLATFORM_HAVESCOPEID
		((struct sockaddr_in6 *)&itf->sin)->sin6_scope_id = isc_netaddr_getzone(&isc_if->address);
		itf->scopeid = isc_netaddr_getzone(&isc_if->address);
#endif
		itf->mask.ss_family = itf->sin.ss_family;
		memcpy(&(((struct sockaddr_in6 *)&itf->mask)->sin6_addr),
		       &(isc_if->netmask.type.in6),
		       sizeof(struct in6_addr));
		((struct sockaddr_in6 *)&itf->mask)->sin6_port = port;
		/* Copy the interface index */
		itf->ifindex = isc_if->ifindex;
	}
#endif /* INCLUDE_IPV6_SUPPORT */


	/* Process the rest of the flags */

	if((isc_if->flags & INTERFACE_F_UP) != 0)
		itf->flags |= INT_UP;
	if((isc_if->flags & INTERFACE_F_LOOPBACK) != 0)
		itf->flags |= INT_LOOPBACK;
	if((isc_if->flags & INTERFACE_F_POINTTOPOINT) != 0)
		itf->flags |= INT_PPP;
	if((isc_if->flags & INTERFACE_F_MULTICAST) != 0)
		itf->flags |= INT_MULTICAST;

}

/*
 * refresh_interface
 *
 * some OSes have been observed to keep
 * cached routes even when more specific routes
 * become available.
 * this can be mitigated by re-binding
 * the socket.
 */
static int
refresh_interface(struct interface * interface)
{
#ifdef  OS_MISSES_SPECIFIC_ROUTE_UPDATES
	if (interface->fd != INVALID_SOCKET)
	{
		close_and_delete_fd_from_list(interface->fd);
		interface->fd = open_socket(&interface->sin,
					    0, 0, interface);
		 /*
		  * reset TTL indication so TTL is is set again 
		  * next time around
		  */
		interface->last_ttl = 0;
		return interface->fd != INVALID_SOCKET;
	}
	else
	{
		return 0;	/* invalid sockets are not refreshable */
	}
#else /* !OS_MISSES_SPECIFIC_ROUTE_UPDATES */
	return interface->fd != INVALID_SOCKET;
#endif /* !OS_MISSES_SPECIFIC_ROUTE_UPDATES */
}

/*
 * interface_update - externally callable update function
 */
void
interface_update(interface_receiver_t receiver, void *data)
{
	if (!disable_dynamic_updates) {
		int new_interface_found;

		BLOCKIO();
		new_interface_found = update_interfaces(htons(NTP_PORT), receiver, data);
		UNBLOCKIO();

		if (new_interface_found) {
#ifdef DEBUG
			msyslog(LOG_DEBUG, "new interface(s) found: waking up resolver");
#endif
#ifdef SYS_WINNT
			/* wake up the resolver thread */
			if (ResolverEventHandle != NULL)
				SetEvent(ResolverEventHandle);
#else
			/* write any single byte to the pipe to wake up the resolver process */
			write( resolver_pipe_fd[1], &new_interface_found, 1 );
#endif
		}
	}
}

/*
 * find out if a given interface structure contains
 * a wildcard address
 */
static int
is_wildcard_addr(struct sockaddr_storage *sas)
{
	if (sas->ss_family == AF_INET &&
	    ((struct sockaddr_in*)sas)->sin_addr.s_addr == htonl(INADDR_ANY))
		return 1;

#ifdef INCLUDE_IPV6_SUPPORT
	if (sas->ss_family == AF_INET6 &&
	    memcmp(&((struct sockaddr_in6*)sas)->sin6_addr, &in6addr_any,
		   sizeof(in6addr_any) == 0))
		return 1;
#endif

	return 0;
}

#ifdef OS_NEEDS_REUSEADDR_FOR_IFADDRBIND
/*
 * enable/disable re-use of wildcard address socket
 */
static void
set_wildcard_reuse(int family, int on)
{
	int onvalue = 1;
	int offvalue = 0;
	int *onoff;
	SOCKET fd = INVALID_SOCKET;

	onoff = on ? &onvalue : &offvalue;

	switch (family) {
	case AF_INET:
		if (any_interface) {
			fd = any_interface->fd;
		}
		break;

#ifdef INCLUDE_IPV6_SUPPORT
	case AF_INET6:
		if (any6_interface) {
			fd = any6_interface->fd;
		}
		break;
#endif /* !INCLUDE_IPV6_SUPPORT */
	}

	if (fd != INVALID_SOCKET) {
		if (setsockopt(fd, SOL_SOCKET,
			       SO_REUSEADDR, (char *)onoff,
			       sizeof(*onoff))) {
			netsyslog(LOG_ERR, "set_wildcard_reuse: setsockopt(SO_REUSEADDR, %s) failed: %m", *onoff ? "on" : "off");
		}
		DPRINTF(4, ("set SO_REUSEADDR to %s on %s\n", *onoff ? "ON" : "OFF",
			    stoa((family == AF_INET) ?
				  &any_interface->sin : &any6_interface->sin)));
	}
}
#endif /* OS_NEEDS_REUSEADDR_FOR_IFADDRBIND */

/*
 * update_interface strategy
 *
 * toggle configuration phase
 *
 * Phase 1:
 * forall currently existing interfaces
 *   if address is known:
 *       drop socket - rebind again
 *
 *   if address is NOT known:
 *     attempt to create a new interface entry
 *
 * Phase 2:
 * forall currently known non MCAST and WILDCARD interfaces
 *   if interface does not match configuration phase (not seen in phase 1):
 *     remove interface from known interface list
 *     forall peers associated with this interface
 *       disconnect peer from this interface
 *
 * Phase 3:
 *   attempt to re-assign interfaces to peers
 *
 */

static int
update_interfaces(
	u_short port,
	interface_receiver_t receiver,
	void *data
	)
{
	interface_info_t ifi;
	isc_mem_t *mctx = NULL;
	isc_interfaceiter_t *iter = NULL;
	isc_boolean_t scan_ipv4 = ISC_FALSE;
	isc_boolean_t scan_ipv6 = ISC_FALSE;
	isc_result_t result;
	int new_interface_found = 0;

	DPRINTF(3, ("update_interfaces(%d)\n", ntohs( (u_short) port)));

#ifdef INCLUDE_IPV6_SUPPORT
	if (isc_net_probeipv6() == ISC_R_SUCCESS)
		scan_ipv6 = ISC_TRUE;
#if defined(DEBUG)
	else
		if(debug)
			netsyslog(LOG_ERR, "no IPv6 interfaces found");
#endif
#endif
	if (isc_net_probeipv6() == ISC_R_SUCCESS)
		scan_ipv6 = ISC_TRUE;
#if defined(ISC_PLATFORM_HAVEIPV6) && defined(DEBUG)
	else
		if(debug)
			netsyslog(LOG_ERR, "no IPv6 interfaces found");
#endif

	if (isc_net_probeipv4() == ISC_R_SUCCESS)
		scan_ipv4 = ISC_TRUE;
#ifdef DEBUG
	else
		if(debug)
			netsyslog(LOG_ERR, "no IPv4 interfaces found");
#endif
	/*
	 * phase one - scan interfaces
	 * - create those that are not found
	 * - update those that are found
	 */

	result = isc_interfaceiter_create(mctx, &iter);

	if (result != ISC_R_SUCCESS)
		return 0;

	sys_interphase ^= 0x1;	/* toggle system phase for finding untouched (to be deleted) interfaces */
	
	for (result = isc_interfaceiter_first(iter);
	     result == ISC_R_SUCCESS;
	     result = isc_interfaceiter_next(iter))
	{
		isc_interface_t isc_if;
		unsigned int family;
		struct interface interface;
		struct interface *iface;
		
		result = isc_interfaceiter_current(iter, &isc_if);

		if (result != ISC_R_SUCCESS)
			break;

		/* See if we have a valid family to use */
		family = isc_if.address.family;
		if (family != AF_INET && family != AF_INET6)
			continue;
		if (scan_ipv4 == ISC_FALSE && family == AF_INET)
			continue;
		if (scan_ipv6 == ISC_FALSE && family == AF_INET6)
			continue;

		/*
		 * create prototype
		 */
		init_interface(&interface);

		convert_isc_if(&isc_if, &interface, port);

		/* 
		 * Check to see if we are going to use the interface
		 * If we don't use it we mark it to drop any packet
		 * received but we still must create the socket and
		 * bind to it. This prevents other apps binding to it
		 * and potentially causing problems with more than one
		 * process fiddling with the clock
		 */
		if (address_okay(&isc_if) == ISC_TRUE) {
			interface.ignore_packets = ISC_FALSE;
		}
		else {
			interface.ignore_packets = ISC_TRUE;
		}

		DPRINT_INTERFACE(4, (&interface, "examining ", "\n"));

		if (!(interface.flags & INT_UP))  { /* interfaces must be UP to be usable */
			DPRINTF(4, ("skipping interface %s (%s) - DOWN\n", interface.name, stoa(&interface.sin)));
			continue;
		}

		/*
		 * skip any interfaces UP and bound to a wildcard
		 * address - some dhcp clients produce that in the
		 * wild
		 */
		if (is_wildcard_addr(&interface.sin))
			continue;

		/*
		 * map to local *address* in order
		 * to map all duplicate interfaces to an interface structure
		 * with the appropriate socket (our name space is
		 * (ip-address) - NOT (interface name, ip-address))
		 */
		iface = getinterface(&interface.sin, INT_WILDCARD);
		
		if (iface && refresh_interface(iface)) 
		{
			/*
			 * found existing and up to date interface - mark present
			 */
			if (iface->phase != sys_interphase)
			{
				/*
				 * on a new round we reset the name so the interface name
				 * shows up again if this address is not shared any more
				 * same reasoning goes for the enable flag
				 */
				strcpy(iface->name, interface.name);
				iface->ignore_packets = interface.ignore_packets;
			} else {
				/*
				 * name collision - rename interface name to "*multiple*"
				 */
				strcpy(iface->name, "*multiple*");
			}

			DPRINT_INTERFACE(4, (iface, "updating ", " present\n"));

			if (iface->ignore_packets != interface.ignore_packets)
			{
				/*
				 * We have conflicting configurations for the interface address.
				 * This is caused by using -I <interfacename> for an interface
				 * that shares it address with other interfaces. We cannot disambiguate
				 * incoming pakets being delivered to this socket without extra
				 * syscalls/features. These are not (commonly) available.
				 * Note is is a more unusual configuration where several interfaces
				 * share an address but filtering via interface name is attempted.
				 * We resolve the configuration conflict by disabling the reception
				 * of pakets. This leads to a basically non-functional service on the
				 * interface address where the conflict occurs.
				 */
				msyslog(LOG_ERR, "WARNING: conflicting enable configuration for interfaces %s and %s for address %s - unsupported configuration - address DISABLED",
					interface.name, iface->name, stoa(&interface.sin));

				iface->ignore_packets = ISC_TRUE;				
			}

			iface->phase = sys_interphase;

			ifi.action = IFS_EXISTS;
			ifi.interface = iface;
			if (receiver)
				receiver(data, &ifi);
		}
		else
		{
			/*
			 * this is new or refreshing failed - add to our interface list
			 * if refreshing failed we will delete the interface structure in
			 * phase 2 as the interface was not marked current. We can bind to
			 * the address as the refresh code already closed the offending socket
			 */
			
			iface = create_interface(port, &interface);

			if (iface)
			{
				ifi.action = IFS_CREATED;
				ifi.interface = iface;
				if (receiver)
					receiver(data, &ifi);

				new_interface_found = 1;

				DPRINT_INTERFACE(3, (iface, "updating ", " new - created\n"));
			}
			else
			{
				DPRINT_INTERFACE(3, (&interface, "updating ", " new - creation FAILED"));
			
				msyslog(LOG_INFO, "failed to initialize interface for address %s", stoa(&interface.sin));
				continue;
			}
		}
	}

	isc_interfaceiter_destroy(&iter);

	/*
	 * phase 2 - delete gone interfaces - reassigning peers to other interfaces
	 */
	{
		struct interface *interf = ISC_LIST_HEAD(inter_list);

		while (interf != NULL)
		{
			struct interface *next = ISC_LIST_NEXT(interf, link);
			  
			if (!(interf->flags & (INT_WILDCARD|INT_MCASTIF))) {
				/*
				 * if phase does not match sys_phase this interface was not
				 * enumerated during interface scan - so it is gone and
				 * will be deleted here unless it is solely an MCAST/WILDCARD interface
				 */
				if (interf->phase != sys_interphase) {
					struct peer *peer;
					DPRINT_INTERFACE(3, (interf, "updating ", "GONE - deleting\n"));
					remove_interface(interf);

					ifi.action = IFS_DELETED;
					ifi.interface = interf;
					if (receiver)
						receiver(data, &ifi);

					peer = ISC_LIST_HEAD(interf->peers);
					/*
					 * disconnect peer from deleted interface
					 */
					while (peer != NULL) {
						struct peer *npeer = ISC_LIST_NEXT(peer, ilink);
						
						/*
						 * this one just lost it's interface
						 */
						set_peerdstadr(peer, NULL);
	
						peer = npeer;
					}

					/*
					 * update globals in case we lose 
					 * a loopback interface
					 */
					if (interf == loopback_interface)
						loopback_interface = NULL;

					delete_interface(interf);
				}
			}
			interf = next;
		}
	}

	/*
	 * phase 3 - re-configure as the world has changed if necessary
	 */
	refresh_all_peerinterfaces();
	return new_interface_found;
}


/*
 * create_sockets - create a socket for each interface plus a default
 *			socket for when we don't know where to send
 */
static int
create_sockets(
	u_short port
	)
{
#ifndef HAVE_IO_COMPLETION_PORT
	/*
	 * I/O Completion Ports don't care about the select and FD_SET
	 */
	maxactivefd = 0;
	FD_ZERO(&activefds);
#endif

	DPRINTF(2, ("create_sockets(%d)\n", ntohs( (u_short) port)));

	create_wildcards(port);

	update_interfaces(port, NULL, NULL);
	
	/*
	 * Now that we have opened all the sockets, turn off the reuse
	 * flag for security.
	 */
	set_reuseaddr(0);

	DPRINTF(2, ("create_sockets: Total interfaces = %d\n", ninterfaces));

	return ninterfaces;
}

/*
 * create_interface - create a new interface for a given prototype
 *		      binding the socket.
 */
static struct interface *
create_interface(
		 u_short port,
		 struct interface *iface
		 )
{
	struct sockaddr_storage resmask;
	struct interface *interface;

	DPRINTF(2, ("create_interface(%s#%d)\n", stoa(&iface->sin), ntohs( (u_short) port)));

	/* build an interface */
	interface = new_interface(iface);
	
	/*
	 * create socket
	 */
	interface->fd = open_socket(&interface->sin,
				 0, 0, interface);

	if (interface->fd != INVALID_SOCKET)
		list_if_listening(interface, port);

	if ((interface->flags & INT_BROADCAST) &&
	    interface->bfd != INVALID_SOCKET)
	  msyslog(LOG_INFO, "Listening on broadcast address %s#%d",
		  stoa((&interface->bcast)),
		  ntohs( (u_short) port));

	if (interface->fd == INVALID_SOCKET &&
	    interface->bfd == INVALID_SOCKET) {
		msyslog(LOG_ERR, "unable to create socket on %s (%d) for %s#%d",
			interface->name,
			interface->ifnum,
			stoa((&interface->sin)),
			ntohs( (u_short) port));
		delete_interface(interface);
		return NULL;
	}
	
        /*
	 * Blacklist bound interface address
	 */
	
	SET_HOSTMASK(&resmask, interface->sin.ss_family);
	hack_restrict(RESTRICT_FLAGS, &interface->sin, &resmask,
		      RESM_NTPONLY|RESM_INTERFACE, RES_IGNORE);
	  
	/*
	 * set globals with the first found
	 * loopback interface of the appropriate class
	 */
	if ((loopback_interface == NULL) &&
	    (interface->family == AF_INET) &&
	    ((interface->flags & INT_LOOPBACK) != 0))
	{
		loopback_interface = interface;
	}

	/*
	 * put into our interface list
	 */
	add_addr_to_list(&interface->sin, interface);
	add_interface(interface);

	DPRINT_INTERFACE(2, (interface, "created ", "\n"));
	return interface;
}

/*
 * set_reuseaddr() - set/clear REUSEADDR on all sockets
 *			NB possible hole - should we be doing this on broadcast
 *			fd's also?
 */
static void
set_reuseaddr(int flag) {
        struct interface *interf;

	for (interf = ISC_LIST_HEAD(inter_list);
	     interf != NULL;
	     interf = ISC_LIST_NEXT(interf, link)) {
	        if (interf->flags & INT_WILDCARD)
		        continue;
	  
		/*
		 * if interf->fd  is INVALID_SOCKET, we might have a adapter
		 * configured but not present
		 */
		DPRINTF(4, ("setting SO_REUSEADDR on %.16s@%s to %s\n", interf->name, stoa(&interf->sin), flag ? "on" : "off"));
		
		if (interf->fd != INVALID_SOCKET) {
			if (setsockopt(interf->fd, SOL_SOCKET,
					SO_REUSEADDR, (char *)&flag,
					sizeof(flag))) {
				netsyslog(LOG_ERR, "set_reuseaddr: setsockopt(SO_REUSEADDR, %s) failed: %m", flag ? "on" : "off");
			}
		}
	}
}

/*
 * This is just a wrapper around an internal function so we can
 * make other changes as necessary later on
 */
void
enable_broadcast(struct interface *iface, struct sockaddr_storage *baddr)
{
#ifdef SO_BROADCAST
	socket_broadcast_enable(iface, iface->fd, baddr);
#endif
}

#ifdef OPEN_BCAST_SOCKET 
/*
 * Enable a broadcast address to a given socket
 * The socket is in the inter_list all we need to do is enable
 * broadcasting. It is not this function's job to select the socket
 */
static isc_boolean_t
socket_broadcast_enable(struct interface *iface, SOCKET fd, struct sockaddr_storage *maddr)
{
#ifdef SO_BROADCAST
	int on = 1;

	if (maddr->ss_family == AF_INET)
	{
		/* if this interface can support broadcast, set SO_BROADCAST */
		if (setsockopt(fd, SOL_SOCKET, SO_BROADCAST,
			       (char *)&on, sizeof(on)))
		{
			netsyslog(LOG_ERR, "setsockopt(SO_BROADCAST) enable failure on address %s: %m",
				stoa(maddr));
		}
#ifdef DEBUG
		else if (debug > 1) {
			printf("Broadcast enabled on socket %d for address %s\n",
				fd, stoa(maddr));
		}
#endif
	}
	iface->flags |= INT_BCASTOPEN;
	broadcast_client_enabled = ISC_TRUE;
	return ISC_TRUE;
#else
	return ISC_FALSE;
#endif /* SO_BROADCAST */
}

/*
 * Remove a broadcast address from a given socket
 * The socket is in the inter_list all we need to do is disable
 * broadcasting. It is not this function's job to select the socket
 */
static isc_boolean_t
socket_broadcast_disable(struct interface *iface, struct sockaddr_storage *maddr)
{
#ifdef SO_BROADCAST
	int off = 0;	/* This seems to be OK as an int */

	if (maddr->ss_family == AF_INET)
	{
		if (setsockopt(iface->fd, SOL_SOCKET, SO_BROADCAST,
			       (char *)&off, sizeof(off)))
		{
			netsyslog(LOG_ERR, "setsockopt(SO_BROADCAST) disable failure on address %s: %m",
				stoa(maddr));
		}
	}
	iface->flags &= ~INT_BCASTOPEN;
	broadcast_client_enabled = ISC_FALSE;
	return ISC_TRUE;
#else
	return ISC_FALSE;
#endif /* SO_BROADCAST */
}

#endif /* OPEN_BCAST_SOCKET */

/*
 * return the broadcast client flag value
 */
isc_boolean_t
get_broadcastclient_flag(void)
{
	return (broadcast_client_enabled);
}
/*
 * Check to see if the address is a multicast address
 */
static isc_boolean_t
addr_ismulticast(struct sockaddr_storage *maddr)
{
	switch (maddr->ss_family)
	{
	case AF_INET :
		if (!IN_CLASSD(ntohl(((struct sockaddr_in*)maddr)->sin_addr.s_addr))) {
			DPRINTF(4, ("multicast address %s not class D\n", stoa(maddr)));
			return (ISC_FALSE);
		}
		else
		{
			return (ISC_TRUE);
		}

	case AF_INET6 :
#ifdef INCLUDE_IPV6_MULTICAST_SUPPORT
		if (!IN6_IS_ADDR_MULTICAST(&((struct sockaddr_in6*)maddr)->sin6_addr)) {
			DPRINTF(4, ("address %s not IPv6 multicast address\n", stoa(maddr)));
			return (ISC_FALSE);
		}
		else
		{
			return (ISC_TRUE);
		}

/*
 * If we don't have IPV6 support any IPV6 address is not multicast
 */
#else
		return (ISC_FALSE);
#endif
	/*
	 * Never valid
	 */
	default:
		return (ISC_FALSE);
	}
}

/*
 * Multicast servers need to set the appropriate Multicast interface
 * socket option in order for it to know which interface to use for
 * send the multicast packet.
 */
void
enable_multicast_if(struct interface *iface, struct sockaddr_storage *maddr)
{
#ifdef MCAST
	/*u_char*/ TYPEOF_IP_MULTICAST_LOOP off = 0;

	switch (maddr->ss_family)
	{
	case AF_INET:
		if (setsockopt(iface->fd, IPPROTO_IP, IP_MULTICAST_IF,
		   (char *)&(((struct sockaddr_in*)&iface->sin)->sin_addr.s_addr),
		    sizeof(struct in_addr)) == -1) {
			netsyslog(LOG_ERR,
			"setsockopt IP_MULTICAST_IF failure: %m on socket %d, addr %s for multicast address %s",
			iface->fd, stoa(&iface->sin), stoa(maddr));
			return;
		}
#ifdef IP_MULTICAST_LOOP
		/*
		 * Don't send back to itself, but allow it to fail to set it
		 */
		if (setsockopt(iface->fd, IPPROTO_IP, IP_MULTICAST_LOOP,
		       SETSOCKOPT_ARG_CAST &off, sizeof(off)) == -1) {
			netsyslog(LOG_ERR,
			"setsockopt IP_MULTICAST_LOOP failure: %m on socket %d, addr %s for multicast address %s",
			iface->fd, stoa(&iface->sin), stoa(maddr));
		}
#endif
	DPRINTF(4, ("Added IPv4 multicast interface on socket %d, addr %s for multicast address %s\n",
			    iface->fd, stoa(&iface->sin),
			    stoa(maddr)));
		break;

	case AF_INET6:
#ifdef INCLUDE_IPV6_MULTICAST_SUPPORT
		if (setsockopt(iface->fd, IPPROTO_IPV6, IPV6_MULTICAST_IF,
		    &iface->scopeid, sizeof(iface->scopeid)) == -1) {
			netsyslog(LOG_ERR,
			"setsockopt IPV6_MULTICAST_IF failure: %m on socket %d, addr %s, scope %d for multicast address %s",
			iface->fd, stoa(&iface->sin), iface->scopeid,
			stoa(maddr));
			return;
		}
#ifdef IPV6_MULTICAST_LOOP
		/*
		 * Don't send back to itself, but allow it to fail to set it
		 */
		if (setsockopt(iface->fd, IPPROTO_IPV6, IPV6_MULTICAST_LOOP,
		       &off, sizeof(off)) == -1) {
			netsyslog(LOG_ERR,
			"setsockopt IP_MULTICAST_LOOP failure: %m on socket %d, addr %s for multicast address %s",
			iface->fd, stoa(&iface->sin), stoa(maddr));
		}
#endif
		DPRINTF(4, ("Added IPv6 multicast interface on socket %d, addr %s, scope %d for multicast address %s\n",
			    iface->fd,  stoa(&iface->sin), iface->scopeid,
			    stoa(maddr)));
		break;
#else
		return;
#endif	/* INCLUDE_IPV6_MULTICAST_SUPPORT */
	}
	return;
#endif
}

/*
 * Add a multicast address to a given socket
 * The socket is in the inter_list all we need to do is enable
 * multicasting. It is not this function's job to select the socket
 */
static isc_boolean_t
socket_multicast_enable(struct interface *iface, int lscope, struct sockaddr_storage *maddr)
{
#ifdef INCLUDE_IPV6_MULTICAST_SUPPORT
	struct ipv6_mreq mreq6;
	struct in6_addr iaddr6;
#endif /* INCLUDE_IPV6_MULTICAST_SUPPORT */

	struct ip_mreq mreq;

	if (find_addr_in_list(maddr)) {
		DPRINTF(4, ("socket_multicast_enable(%s): already enabled\n", stoa(maddr)));
		return ISC_TRUE;
	}

	switch (maddr->ss_family)
	{
	case AF_INET:
		memset((char *)&mreq, 0, sizeof(mreq));
		mreq.imr_multiaddr = (((struct sockaddr_in*)maddr)->sin_addr);
		mreq.imr_interface.s_addr = htonl(INADDR_ANY);
		if (setsockopt(iface->fd, IPPROTO_IP, IP_ADD_MEMBERSHIP,
			(char *)&mreq, sizeof(mreq)) == -1) {
			netsyslog(LOG_ERR,
			"setsockopt IP_ADD_MEMBERSHIP failure: %m on socket %d, addr %s for %x / %x (%s)",
			iface->fd, stoa(&iface->sin),
			mreq.imr_multiaddr.s_addr,
			mreq.imr_interface.s_addr, stoa(maddr));
			return ISC_FALSE;
		}
		DPRINTF(4, ("Added IPv4 multicast membership on socket %d, addr %s for %x / %x (%s)\n",
			    iface->fd, stoa(&iface->sin),
			    mreq.imr_multiaddr.s_addr,
			    mreq.imr_interface.s_addr, stoa(maddr)));
		break;

	case AF_INET6:
#ifdef INCLUDE_IPV6_MULTICAST_SUPPORT
		/*
		 * Enable reception of multicast packets
		 * If the address is link-local we can get the interface index
		 * from the scope id. Don't do this for other types of multicast
		 * addresses. For now let the kernel figure it out.
		 */
		memset((char *)&mreq6, 0, sizeof(mreq6));
		iaddr6 = ((struct sockaddr_in6*)maddr)->sin6_addr;
		mreq6.ipv6mr_multiaddr = iaddr6;
		mreq6.ipv6mr_interface = lscope;

		if (setsockopt(iface->fd, IPPROTO_IPV6, IPV6_JOIN_GROUP,
			(char *)&mreq6, sizeof(mreq6)) == -1) {
			netsyslog(LOG_ERR,
			 "setsockopt IPV6_JOIN_GROUP failure: %m on socket %d, addr %s for interface %d(%s)",
			iface->fd, stoa(&iface->sin),
			mreq6.ipv6mr_interface, stoa(maddr));
			return ISC_FALSE;
		}
		DPRINTF(4, ("Added IPv6 multicast group on socket %d, addr %s for interface %d(%s)\n",
			    iface->fd, stoa(&iface->sin),
			    mreq6.ipv6mr_interface, stoa(maddr)));
		break;
#else
		return ISC_FALSE;
#endif	/* INCLUDE_IPV6_MULTICAST_SUPPORT */
	}
	iface->flags |= INT_MCASTOPEN;
	iface->num_mcast++;
	add_addr_to_list(maddr, iface);
	return ISC_TRUE;
}

/*
 * Remove a multicast address from a given socket
 * The socket is in the inter_list all we need to do is disable
 * multicasting. It is not this function's job to select the socket
 */
static isc_boolean_t
socket_multicast_disable(struct interface *iface, struct sockaddr_storage *maddr)
{
#ifdef INCLUDE_IPV6_MULTICAST_SUPPORT
	struct ipv6_mreq mreq6;
	struct in6_addr iaddr6;
#endif /* INCLUDE_IPV6_MULTICAST_SUPPORT */

	struct ip_mreq mreq;
	memset((char *)&mreq, 0, sizeof(mreq));

	if (find_addr_in_list(maddr) == NULL) {
		DPRINTF(4, ("socket_multicast_disable(%s): not enabled\n", stoa(maddr)));
		return ISC_TRUE;
	}

	switch (maddr->ss_family)
	{
	case AF_INET:
		mreq.imr_multiaddr = (((struct sockaddr_in*)&maddr)->sin_addr);
		mreq.imr_interface.s_addr = ((struct sockaddr_in*)&iface->sin)->sin_addr.s_addr;
		if (setsockopt(iface->fd, IPPROTO_IP, IP_DROP_MEMBERSHIP,
			(char *)&mreq, sizeof(mreq)) == -1) {
			netsyslog(LOG_ERR,
			"setsockopt IP_DROP_MEMBERSHIP failure: %m on socket %d, addr %s for %x / %x (%s)",
			iface->fd, stoa(&iface->sin),
			mreq.imr_multiaddr.s_addr,
			mreq.imr_interface.s_addr, stoa(maddr));
			return ISC_FALSE;
		}
		break;
	case AF_INET6:
#ifdef INCLUDE_IPV6_MULTICAST_SUPPORT
		/*
		 * Disable reception of multicast packets
		 * If the address is link-local we can get the interface index
		 * from the scope id. Don't do this for other types of multicast
		 * addresses. For now let the kernel figure it out.
		 */
		iaddr6 = ((struct sockaddr_in6*)&maddr)->sin6_addr;
		mreq6.ipv6mr_multiaddr = iaddr6;
		mreq6.ipv6mr_interface = iface->scopeid;

		if (setsockopt(iface->fd, IPPROTO_IPV6, IPV6_LEAVE_GROUP,
			(char *)&mreq6, sizeof(mreq6)) == -1) {
			netsyslog(LOG_ERR,
			"setsockopt IPV6_LEAVE_GROUP failure: %m on socket %d, addr %s for %d(%s)",
			iface->fd, stoa(&iface->sin),
			mreq6.ipv6mr_interface, stoa(maddr));
			return ISC_FALSE;
		}
		break;
#else
		return ISC_FALSE;
#endif	/* INCLUDE_IPV6_MULTICAST_SUPPORT */

	}
	iface->num_mcast--;
	if (iface->num_mcast <= 0) {
                iface->num_mcast = 0;
		iface->flags &= ~INT_MCASTOPEN;
	}
	return ISC_TRUE;
}

/*
 * io_setbclient - open the broadcast client sockets
 */
void
io_setbclient(void)
{
#ifdef OPEN_BCAST_SOCKET 
        struct interface *interf;
	int nif = 0;
	isc_boolean_t jstatus; 
	SOCKET fd;

	set_reuseaddr(1);

	for (interf = ISC_LIST_HEAD(inter_list);
	     interf != NULL;
	     interf = ISC_LIST_NEXT(interf, link)) {
	        if (interf->flags & INT_WILDCARD)
		        continue;
	  
		/* use only allowed addresses */
		if (interf->ignore_packets == ISC_TRUE)
			continue;
		/* Only IPv4 addresses are valid for broadcast */
		if (interf->sin.ss_family != AF_INET)
			continue;

		/* Is this a broadcast address? */
		if (!(interf->flags & INT_BROADCAST))
			continue;

		/* Skip the loopback addresses */
		if (interf->flags & INT_LOOPBACK)
			continue;

		/* Do we already have the broadcast address open? */
		if (interf->flags & INT_BCASTOPEN) {
		/* account for already open interfaces to aviod misleading warning below */
			nif++;
			continue;
		}

		/*
		 * Try to open the broadcast address
		 */
		interf->family = AF_INET;
		interf->bfd = open_socket(&interf->bcast,
				    INT_BROADCAST, 0, interf);

		 /*
		 * If we succeeded then we use it otherwise
		 * enable the underlying address
		 */
		if (interf->bfd == INVALID_SOCKET) {
			fd = interf->fd;
			jstatus = socket_broadcast_enable(interf, fd, &interf->sin);
		}
		else {
			fd = interf->bfd;
			jstatus = ISC_TRUE;
		}

		/* Enable Broadcast on socket */
		if (jstatus == ISC_TRUE)
		{
			nif++;
			netsyslog(LOG_INFO,"io_setbclient: Opened broadcast client on interface #%d %s, socket: %d",
				  interf->ifnum, interf->name, fd);
			interf->addr_refid = addr2refid(&interf->sin);
		}
	}
	set_reuseaddr(0);
#ifdef DEBUG
	if (debug)
		if (nif > 0)
			printf("io_setbclient: Opened broadcast clients\n");
#endif
	if (nif == 0)
		netsyslog(LOG_ERR, "Unable to listen for broadcasts, no broadcast interfaces available");
#else
	netsyslog(LOG_ERR, "io_setbclient: Broadcast Client disabled by build");
#endif
}

/*
 * io_unsetbclient - close the broadcast client sockets
 */
void
io_unsetbclient(void)
{
        struct interface *interf;
	isc_boolean_t lstatus;

	for (interf = ISC_LIST_HEAD(inter_list);
	     interf != NULL;
	     interf = ISC_LIST_NEXT(interf, link))
	{
	        if (interf->flags & INT_WILDCARD)
		    continue;
	  
		if (!(interf->flags & INT_BCASTOPEN))
		    continue;
		lstatus = socket_broadcast_disable(interf, &interf->sin);
	}
}

/*
 * io_multicast_add() - add multicast group address
 */
void
io_multicast_add(
	struct sockaddr_storage addr
	)
{
#ifdef MCAST
        struct interface *interface, *iface;
	int lscope = 0;
	
	/*
	 * Check to see if this is a multicast address
	 */
	if (addr_ismulticast(&addr) == ISC_FALSE)
		return;

	/* If we already have it we can just return */
	if (find_flagged_addr_in_list(&addr, INT_MCASTOPEN|INT_MCASTIF) != NULL)
	{
		netsyslog(LOG_INFO, "Duplicate request found for multicast address %s",
			stoa(&addr));
		return;
	}

#ifndef MULTICAST_NONEWSOCKET
	interface = new_interface(NULL);
	
	/*
	 * Open a new socket for the multicast address
	 */
	interface->sin.ss_family = addr.ss_family;
	interface->family = addr.ss_family;

	switch(addr.ss_family) {
	case AF_INET:
		memcpy(&(((struct sockaddr_in *)&interface->sin)->sin_addr),
		       &(((struct sockaddr_in*)&addr)->sin_addr),
		       sizeof(struct in_addr));
		((struct sockaddr_in*)&interface->sin)->sin_port = htons(NTP_PORT);
		memset(&((struct sockaddr_in*)&interface->mask)->sin_addr.s_addr, 0xff, sizeof(struct in_addr));
		break;
	case AF_INET6:
#ifdef INCLUDE_IPV6_MULTICAST_SUPPORT
		memcpy(&(((struct sockaddr_in6 *)&interface->sin)->sin6_addr),
		       &((struct sockaddr_in6*)&addr)->sin6_addr,
		       sizeof(struct in6_addr));
		((struct sockaddr_in6*)&interface->sin)->sin6_port = htons(NTP_PORT);
#ifdef ISC_PLATFORM_HAVESCOPEID
		((struct sockaddr_in6*)&interface->sin)->sin6_scope_id = ((struct sockaddr_in6*)&addr)->sin6_scope_id;
#endif
		memset(&((struct sockaddr_in6*)&interface->mask)->sin6_addr.s6_addr, 0xff, sizeof(struct in6_addr));
#endif
		iface = findlocalcastinterface(&addr, INT_MULTICAST);
		if (iface) {
# ifdef ISC_PLATFORM_HAVESCOPEID
			lscope = ((struct sockaddr_in6*)&iface->sin)->sin6_scope_id;
# endif
			DPRINTF(4, ("Found interface #%d %s, scope: %d for address %s\n", iface->ifnum, iface->name, lscope, stoa(&addr)));
		}
		break;
	}
		
	set_reuseaddr(1);
	interface->bfd = INVALID_SOCKET;
	interface->fd = open_socket(&interface->sin,
			    INT_MULTICAST, 0, interface);

	if (interface->fd != INVALID_SOCKET)
	{
		interface->bfd = INVALID_SOCKET;
		interface->ignore_packets = ISC_FALSE;
		interface->flags |= INT_MCASTIF;
		
		(void) strncpy(interface->name, "multicast",
			sizeof(interface->name));
		((struct sockaddr_in*)&interface->mask)->sin_addr.s_addr =
						htonl(~(u_int32)0);
		DPRINT_INTERFACE(2, (interface, "multicast add ", "\n"));
		/* socket_multicast_enable() will add this address to the addresslist */
		add_interface(interface);
		list_if_listening(interface, htons(NTP_PORT));
	}
	else
	{
	        delete_interface(interface);  /* re-use existing interface */
		interface = NULL;
		if (addr.ss_family == AF_INET)
			interface = wildipv4;
		else if (addr.ss_family == AF_INET6)
			interface = wildipv6;

		if (interface != NULL) {
			/* HACK ! -- stuff in an address */
			interface->bcast = addr;
			netsyslog(LOG_ERR,
			 "...multicast address %s using wildcard interface #%d %s",
				  stoa(&addr), interface->ifnum, interface->name);
		} else {
			netsyslog(LOG_ERR,
			"No multicast socket available to use for address %s",
			stoa(&addr));
			return;
		}
	}
#else
	/*
	 * For the case where we can't use a separate socket
	 */
	interface = findlocalcastinterface(&addr, INT_MULTICAST);
	/*
	 * If we don't have a valid socket, just return
	 */
	if (!interface)
	{
		netsyslog(LOG_ERR,
		"Cannot add multicast address %s: Cannot find slot",
		stoa(&addr));
		return;
	}

#endif
	{
		isc_boolean_t jstatus;
		jstatus = socket_multicast_enable(interface, lscope, &addr);
	
		if (jstatus == ISC_TRUE)
			netsyslog(LOG_INFO, "Added Multicast Listener %s on interface #%d %s\n", stoa(&addr), interface->ifnum, interface->name);
		else
			netsyslog(LOG_ERR, "Failed to add Multicast Listener %s\n", stoa(&addr));
	}
#else /* MCAST */
	netsyslog(LOG_ERR,
		  "Cannot add multicast address %s: no Multicast support",
		  stoa(&addr));
#endif /* MCAST */
	return;
}

/*
 * io_multicast_del() - delete multicast group address
 */
void
io_multicast_del(
	struct sockaddr_storage addr
	)
{
#ifdef MCAST
        struct interface *interface;
	isc_boolean_t lstatus;

	/*
	 * Check to see if this is a multicast address
	 */
	if (addr_ismulticast(&addr) == ISC_FALSE)
	{
		netsyslog(LOG_ERR,
			 "invalid multicast address %s", stoa(&addr));
		return;
	}

	switch (addr.ss_family)
	{
	case AF_INET :
		/*
		 * Disable reception of multicast packets
		 */
		interface = find_flagged_addr_in_list(&addr, INT_MCASTOPEN);
		while ( interface != NULL) {
			lstatus = socket_multicast_disable(interface, &addr);
			interface = find_flagged_addr_in_list(&addr, INT_MCASTOPEN);
		}
		break;

#ifdef INCLUDE_IPV6_MULTICAST_SUPPORT
	case AF_INET6 :
		/*
		 * Disable reception of multicast packets
		 */
		for (interface = ISC_LIST_HEAD(inter_list);
		     interface != NULL;
		     interface = ISC_LIST_NEXT(interface, link))
		{
                        if (interface->flags & INT_WILDCARD)
			        continue;
	  
			/* Be sure it's the correct family */
			if (interface->sin.ss_family != AF_INET6)
				continue;
			if (!(interface->flags & INT_MCASTOPEN))
				continue;
			if (!(interface->fd < 0))
				continue;
			if (!SOCKCMP(&addr, &interface->sin))
				continue;
			lstatus = socket_multicast_disable(interface, &addr);
		}
		break;
#endif /* INCLUDE_IPV6_MULTICAST_SUPPORT */

	}/* switch */

        delete_addr_from_list(&addr);

#else /* not MCAST */
	netsyslog(LOG_ERR, "this function requires multicast kernel");
#endif /* not MCAST */
}

/*
 * init_nonblocking_io() - set up descriptor to be non blocking
 */
static void init_nonblocking_io(SOCKET fd)
{
	/*
	 * set non-blocking,
	 */

#ifdef USE_FIONBIO
	/* in vxWorks we use FIONBIO, but the others are defined for old systems, so
	 * all hell breaks loose if we leave them defined
	 */
#undef O_NONBLOCK
#undef FNDELAY
#undef O_NDELAY
#endif

#if defined(O_NONBLOCK) /* POSIX */
	if (fcntl(fd, F_SETFL, O_NONBLOCK) < 0)
	{
		netsyslog(LOG_ERR, "fcntl(O_NONBLOCK) fails on fd #%d: %m",
			fd);
		exit(1);
		/*NOTREACHED*/
	}
#elif defined(FNDELAY)
	if (fcntl(fd, F_SETFL, FNDELAY) < 0)
	{
		netsyslog(LOG_ERR, "fcntl(FNDELAY) fails on fd #%d: %m",
			fd);
		exit(1);
		/*NOTREACHED*/
	}
#elif defined(O_NDELAY) /* generally the same as FNDELAY */
	if (fcntl(fd, F_SETFL, O_NDELAY) < 0)
	{
		netsyslog(LOG_ERR, "fcntl(O_NDELAY) fails on fd #%d: %m",
			fd);
		exit(1);
		/*NOTREACHED*/
	}
#elif defined(FIONBIO)
	{
		int on = 1;
# if defined(SYS_WINNT)

		if (ioctlsocket(fd,FIONBIO,(u_long *) &on) == SOCKET_ERROR)
# else
		if (ioctl(fd,FIONBIO,&on) < 0)
# endif
		{
			netsyslog(LOG_ERR, "ioctl(FIONBIO) fails on fd #%d: %m",
				fd);
			exit(1);
			/*NOTREACHED*/
		}
	}
#elif defined(FIOSNBIO)
	if (ioctl(fd,FIOSNBIO,&on) < 0)
	{
		netsyslog(LOG_ERR, "ioctl(FIOSNBIO) fails on fd #%d: %m",
			fd);
		exit(1);
		/*NOTREACHED*/
	}
#else
# include "Bletch: Need non-blocking I/O!"
#endif
}

/*
 * open_socket - open a socket, returning the file descriptor
 */

static SOCKET
open_socket(
	struct sockaddr_storage *addr,
	int flags,
	int turn_off_reuse,
	struct interface *interf
	)
{
	int errval;
	SOCKET fd;
	int on = 1, off = 0;	/* int is OK for REUSEADR per */
				/* http://www.kohala.com/start/mcast.api.txt */

	if ((addr->ss_family == AF_INET6) && (isc_net_probeipv6() != ISC_R_SUCCESS))
		return (INVALID_SOCKET);

	/* create a datagram (UDP) socket */
#ifndef SYS_WINNT
	if (  (fd = socket(addr->ss_family, SOCK_DGRAM, 0)) < 0) {
		errval = errno;
#else
	if (  (fd = socket(addr->ss_family, SOCK_DGRAM, 0)) == INVALID_SOCKET) {
		errval = WSAGetLastError();
#endif
		if(addr->ss_family == AF_INET)
			netsyslog(LOG_ERR, "socket(AF_INET, SOCK_DGRAM, 0) failed on address %s: %m",
				stoa(addr));
		else if(addr->ss_family == AF_INET6)
			netsyslog(LOG_ERR, "socket(AF_INET6, SOCK_DGRAM, 0) failed on address %s: %m",
				stoa(addr));
#ifndef SYS_WINNT
		if (errval == EPROTONOSUPPORT || errval == EAFNOSUPPORT ||
		    errval == EPFNOSUPPORT)
#else
		if (errval == WSAEPROTONOSUPPORT || errval == WSAEAFNOSUPPORT ||
		    errval == WSAEPFNOSUPPORT)
#endif
			return (INVALID_SOCKET);
		msyslog(LOG_ERR, "unexpected error code %d (not PROTONOSUPPORT|AFNOSUPPORT|FPNOSUPPORT) - exiting", errval);
		exit(1);
		/*NOTREACHED*/
	}
#ifdef SYS_WINNT
	if (connection_reset_fix(fd) != ISC_R_SUCCESS) {
		netsyslog(LOG_ERR, "connection_reset_fix(fd) failed on address %s: %m",
			stoa(addr));
	}
#endif /* SYS_WINNT */

	/*
	 * Fixup the file descriptor for some systems
	 * See bug #530 for details of the issue.
	 */
	fd = move_fd(fd);

	/*
	 * set SO_REUSEADDR since we will be binding the same port
	 * number on each interface according to flag
	 */
	if (setsockopt(fd, SOL_SOCKET, SO_REUSEADDR,
		       turn_off_reuse ? (char *)&off : (char *)&on, sizeof(on)))
	{
		netsyslog(LOG_ERR, "setsockopt SO_REUSEADDR %s on fails on address %s: %m",
			turn_off_reuse ? "off" : "on", stoa(addr));

		closesocket(fd);

		return INVALID_SOCKET;
	}

	/*
	 * IPv4 specific options go here
	 */
	if (addr->ss_family == AF_INET) {
#if defined(HAVE_IPTOS_SUPPORT)
		if (setsockopt(fd, IPPROTO_IP, IP_TOS, (char *) &qos,
		    sizeof(qos)) < 0) {
			netsyslog(LOG_ERR,
			    "setsockopt IP_TOS (%02x) fails on address %s: %m",
			    qos, stoa(addr));
  		}
#endif /* HAVE_IPTOS_SUPPORT */
		if ((flags & INT_BROADCAST))
			socket_broadcast_enable(interf, fd, addr);
	}

	/*
	 * IPv6 specific options go here
	 */
        if (addr->ss_family == AF_INET6) {
#if defined(IPV6_V6ONLY)
                if (setsockopt(fd, IPPROTO_IPV6, IPV6_V6ONLY,
                	(char*)&on, sizeof(on)))
                {
                	netsyslog(LOG_ERR, "setsockopt IPV6_V6ONLY on fails on address %s: %m",
				stoa(addr));
		}
#endif /* IPV6_V6ONLY */
#if defined(IPV6_BINDV6ONLY)
                if (setsockopt(fd, IPPROTO_IPV6, IPV6_BINDV6ONLY,
                	(char*)&on, sizeof(on)))
                {
                	netsyslog(LOG_ERR,
			    "setsockopt IPV6_BINDV6ONLY on fails on address %s: %m",
			    stoa(addr));
		}
#endif /* IPV6_BINDV6ONLY */
	}

#ifdef OS_NEEDS_REUSEADDR_FOR_IFADDRBIND
	/*
	 * some OSes don't allow binding to more specific
	 * addresses if a wildcard address already bound
	 * to the port and SO_REUSEADDR is not set
	 */
	if (!is_wildcard_addr(addr)) {
		set_wildcard_reuse(addr->ss_family, 1);
	}
#endif

	/*
	 * bind the local address.
	 */
	errval = bind(fd, (struct sockaddr *)addr, SOCKLEN(addr));

#ifdef OS_NEEDS_REUSEADDR_FOR_IFADDRBIND
	/*
	 * some OSes don't allow binding to more specific
	 * addresses if a wildcard address already bound
	 * to the port and REUSE_ADDR is not set
	 */
	if (!is_wildcard_addr(addr)) {
		set_wildcard_reuse(addr->ss_family, 0);
	}
#endif

	if (errval < 0) {
		/*
		 * Don't log this under all conditions
		 */
		if (turn_off_reuse == 0
#ifdef DEBUG
		    || debug > 1
#endif
			) {
			if (addr->ss_family == AF_INET)
				netsyslog(LOG_ERR,
					  "bind() fd %d, family %d, port %d, addr %s, in_classd=%d flags=0x%x fails: %m",
					  fd, addr->ss_family, (int)ntohs(((struct sockaddr_in*)addr)->sin_port),
					  stoa(addr),
					  IN_CLASSD(ntohl(((struct sockaddr_in*)addr)->sin_addr.s_addr)), interf->flags);
#ifdef INCLUDE_IPV6_SUPPORT
			else if (addr->ss_family == AF_INET6)
		                netsyslog(LOG_ERR,
					  "bind() fd %d, family %d, port %d, scope %d, addr %s, in6_is_addr_multicast=%d flags=0x%x fails: %m",
					  fd, addr->ss_family, (int)ntohs(((struct sockaddr_in6*)addr)->sin6_port),
# ifdef ISC_PLATFORM_HAVESCOPEID
					  ((struct sockaddr_in6*)addr)->sin6_scope_id
# else
					  -1
# endif
					  , stoa(addr),
					  IN6_IS_ADDR_MULTICAST(&((struct sockaddr_in6*)addr)->sin6_addr), interf->flags);
#endif
		}

		closesocket(fd);
		
		return INVALID_SOCKET;
	}

#ifdef HAVE_TIMESTAMP
	{
		if (setsockopt(fd, SOL_SOCKET, SO_TIMESTAMP,
			       (char*)&on, sizeof(on)))
		{
			netsyslog(LOG_DEBUG,
				  "setsockopt SO_TIMESTAMP on fails on address %s: %m",
				  stoa(addr));
		}
#ifdef DEBUG
		else
		{
			DPRINTF(4, ("setsockopt SO_TIMESTAMP enabled on fd %d address %s\n", fd, stoa(addr)));
		}
#endif
	}	
#endif
	DPRINTF(4, ("bind() fd %d, family %d, port %d, addr %s, flags=0x%x\n",
		   fd,
		   addr->ss_family,
		   (int)ntohs(((struct sockaddr_in*)addr)->sin_port),
		   stoa(addr),
		    interf->flags));

	init_nonblocking_io(fd);
	
#ifdef HAVE_SIGNALED_IO
	init_socket_sig(fd);
#endif /* not HAVE_SIGNALED_IO */

	add_fd_to_list(fd, FD_TYPE_SOCKET);

#if !defined(SYS_WINNT) && !defined(VMS)
	DPRINTF(4, ("flags for fd %d: 0x%x\n", fd,
		    fcntl(fd, F_GETFL, 0)));
#endif /* SYS_WINNT || VMS */

#if defined (HAVE_IO_COMPLETION_PORT)
/*
 * Add the socket to the completion port
 */
	if (io_completion_port_add_socket(fd, interf))
	{
		msyslog(LOG_ERR, "unable to set up io completion port - EXITING");
		exit(1);
	}
#endif
	return fd;
}

/* XXX ELIMINATE sendpkt similar in ntpq.c, ntpdc.c, ntp_io.c, ntptrace.c */
/*
 * sendpkt - send a packet to the specified destination. Maintain a
 * send error cache so that only the first consecutive error for a
 * destination is logged.
 */
void
sendpkt(
	struct sockaddr_storage *dest,
	struct interface *inter,
	int ttl,
	struct pkt *pkt,
	int len
	)
{
	int cc, slot;
#ifdef SYS_WINNT
	DWORD err;
#endif /* SYS_WINNT */

	/*
	 * Send error caches. Empty slots have port == 0
	 * Set ERRORCACHESIZE to 0 to disable
	 */
	struct cache {
		u_short port;
		struct	in_addr addr;
	};

#ifdef INCLUDE_IPV6_SUPPORT
	struct cache6 {
		u_short port;
		struct in6_addr addr;
	};
#endif /* INCLUDE_IPV6_SUPPORT */


#ifndef ERRORCACHESIZE
#define ERRORCACHESIZE 8
#endif
#if ERRORCACHESIZE > 0
	static struct cache badaddrs[ERRORCACHESIZE];
#ifdef INCLUDE_IPV6_SUPPORT
	static struct cache6 badaddrs6[ERRORCACHESIZE];
#endif /* INCLUDE_IPV6_SUPPORT */
#else
#define badaddrs ((struct cache *)0)		/* Only used in empty loops! */
#ifdef INCLUDE_IPV6_SUPPORT
#define badaddrs6 ((struct cache6 *)0)		/* Only used in empty loops! */
#endif /* INCLUDE_IPV6_SUPPORT */
#endif
#ifdef DEBUG
	if (debug > 1)
	  {
	    if (inter != NULL) 
	      {
		printf("%ssendpkt(fd=%d dst=%s, src=%s, ttl=%d, len=%d)\n",
		       (ttl > 0) ? "\tMCAST\t***** " : "",
		       inter->fd, stoa(dest),
		       stoa(&inter->sin), ttl, len);
	      }
	    else
	      {
		printf("%ssendpkt(dst=%s, ttl=%d, len=%d): no interface - IGNORED\n",
		       (ttl > 0) ? "\tMCAST\t***** " : "",
		       stoa(dest),
		       ttl, len);
	      }
	  }
#endif

	if (inter == NULL)	/* unbound peer - drop request and wait for better network conditions */
	  return;
	
#ifdef MCAST

	/*
	 * for the moment we use the bcast option to set multicast ttl
	 */
	if (ttl > 0 && ttl != inter->last_ttl) {
		
		/*
		 * set the multicast ttl for outgoing packets
		 */
		int rtc;
		
		switch (inter->sin.ss_family) {
			
		case AF_INET :
		{
			u_char mttl = (u_char) ttl;

			rtc = setsockopt(inter->fd, IPPROTO_IP, IP_MULTICAST_TTL,
					 (const void *) &mttl, sizeof(mttl));
			break;
		}
			
#ifdef INCLUDE_IPV6_SUPPORT
		case AF_INET6 :
		{
			u_int ittl = (u_char) ttl;

			rtc = setsockopt(inter->fd, IPPROTO_IPV6, IPV6_MULTICAST_HOPS,
					 (const void *) &ittl, sizeof(ittl));
			break;
		}

#endif /* INCLUDE_IPV6_SUPPORT */
		default:	/* just NOP if not supported */
			rtc = 0;
			break;
		}
		
		if (rtc != 0) {
			netsyslog(LOG_ERR, "setsockopt IP_MULTICAST_TTL/IPV6_MULTICAST_HOPS fails on address %s: %m",
				  stoa(&inter->sin));
		}
		else
			inter->last_ttl = ttl;
	}

#endif /* MCAST */

	for (slot = ERRORCACHESIZE; --slot >= 0; )
		if(dest->ss_family == AF_INET) {
			if (badaddrs[slot].port == ((struct sockaddr_in*)dest)->sin_port &&
				badaddrs[slot].addr.s_addr == ((struct sockaddr_in*)dest)->sin_addr.s_addr)
			break;
		}
#ifdef INCLUDE_IPV6_SUPPORT
		else if (dest->ss_family == AF_INET6) {
			if (badaddrs6[slot].port == ((struct sockaddr_in6*)dest)->sin6_port &&
				badaddrs6[slot].addr.s6_addr == ((struct sockaddr_in6*)dest)->sin6_addr.s6_addr)
			break;
		}
#endif /* INCLUDE_IPV6_SUPPORT */

#if defined(HAVE_IO_COMPLETION_PORT)
        err = io_completion_port_sendto(inter, pkt, len, dest);
	if (err != ERROR_SUCCESS)
#else
#ifdef SIM
	cc = simulate_server(dest, inter, pkt);
#else /* SIM */
	cc = sendto(inter->fd, (char *)pkt, (unsigned int)len, 0, (struct sockaddr *)dest,
		    SOCKLEN(dest));
#endif /* SIM */
	if (cc == -1)
#endif
	{
		inter->notsent++;
		packets_notsent++;
#if defined(HAVE_IO_COMPLETION_PORT)
		err = WSAGetLastError();
		if (err != WSAEWOULDBLOCK && err != WSAENOBUFS && slot < 0)
#else
		if (errno != EWOULDBLOCK && errno != ENOBUFS && slot < 0)
#endif
		{
			/*
			 * Remember this, if there's an empty slot
			 */
			switch (dest->ss_family) {

			case AF_INET :

				for (slot = ERRORCACHESIZE; --slot >= 0; )
					if (badaddrs[slot].port == 0)
					{
						badaddrs[slot].port = SRCPORT(dest);
						badaddrs[slot].addr = ((struct sockaddr_in*)dest)->sin_addr;
						break;
					}
				break;

#ifdef INCLUDE_IPV6_SUPPORT
			case AF_INET6 :

				for (slot = ERRORCACHESIZE; --slot >= 0; )
        				if (badaddrs6[slot].port == 0)
            				{
                                    		badaddrs6[slot].port = SRCPORT(dest);
                                    		badaddrs6[slot].addr = ((struct sockaddr_in6*)dest)->sin6_addr;
                                    		break;
                            		}
                		break;
#endif /* INCLUDE_IPV6_SUPPORT */
			default:  /* don't care if not supported */
				break;
			}

			netsyslog(LOG_ERR, "sendto(%s) (fd=%d): %m",
				  stoa(dest), inter->fd);
		}
	}
	else
	{
		inter->sent++;
		packets_sent++;
		/*
		 * He's not bad any more
		 */
		if (slot >= 0)
		{
			netsyslog(LOG_INFO, "Connection re-established to %s", stoa(dest));
			switch (dest->ss_family) {
			case AF_INET :
				badaddrs[slot].port = 0;
				break;
#ifdef INCLUDE_IPV6_SUPPORT
			case AF_INET6 :
				badaddrs6[slot].port = 0;
				break;
#endif /* INCLUDE_IPV6_SUPPORT */
			default:  /* don't care if not supported */
				break;
			}
		}
	}
}

#if !defined(HAVE_IO_COMPLETION_PORT)
/*
 * fdbits - generate ascii representation of fd_set (FAU debug support)
 * HFDF format - highest fd first.
 */
static char *
fdbits(
	int count,
	fd_set *set
	)
{
	static char buffer[256];
	char * buf = buffer;

	count = (count < 256) ? count : 255;

	while (count >= 0)
	{
		*buf++ = FD_ISSET(count, set) ? '#' : '-';
		count--;
	}
	*buf = '\0';

	return buffer;
}

/*
 * Routine to read the refclock packets for a specific interface
 * Return the number of bytes read. That way we know if we should
 * read it again or go on to the next one if no bytes returned
 */
static inline int
read_refclock_packet(SOCKET fd, struct refclockio *rp, l_fp ts)
{
	int i;
	int buflen;
	register struct recvbuf *rb;

	rb = get_free_recv_buffer();

	if (rb == NULL)
	{
		/*
		 * No buffer space available - just drop the packet
		 */
		char buf[RX_BUFF_SIZE];

		buflen = read(fd, buf, sizeof buf);
		packets_dropped++;
		return (buflen);
	}

	i = (rp->datalen == 0
	    || rp->datalen > sizeof(rb->recv_space))
	    ? sizeof(rb->recv_space) : rp->datalen;
	buflen = read(fd, (char *)&rb->recv_space, (unsigned)i);

	if (buflen < 0)
	{
		if (errno != EINTR && errno != EAGAIN) {
			netsyslog(LOG_ERR, "clock read fd %d: %m", fd);
		}
		freerecvbuf(rb);
		return (buflen);
	}

	/*
	 * Got one. Mark how and when it got here,
	 * put it on the full list and do bookkeeping.
	 */
	rb->recv_length = buflen;
	rb->recv_srcclock = rp->srcclock;
	rb->dstadr = 0;
	rb->fd = fd;
	rb->recv_time = ts;
	rb->receiver = rp->clock_recv;

	if (rp->io_input)
	{
		/*
		 * have direct input routine for refclocks
		 */
		if (rp->io_input(rb) == 0)
		{
			/*
			 * data was consumed - nothing to pass up
			 * into block input machine
			 */
			freerecvbuf(rb);
			return (buflen);
		}
	}
	
	add_full_recv_buffer(rb);

	rp->recvcount++;
	packets_received++;
	return (buflen);
}

#ifdef HAVE_TIMESTAMP
/*
 * extract timestamps from control message buffer
 */
static l_fp
	fetch_timestamp(struct recvbuf *rb, struct msghdr *msghdr, l_fp ts)
{
#ifdef USE_TIMESTAMP_CMSG
	struct cmsghdr *cmsghdr;

	cmsghdr = CMSG_FIRSTHDR(msghdr);
	while (cmsghdr != NULL) {
		switch (cmsghdr->cmsg_type)
		{
		case SCM_TIMESTAMP:
		{
			struct timeval *tvp = (struct timeval *)CMSG_DATA(cmsghdr);
			double dtemp;
			l_fp nts;
			DPRINTF(4, ("fetch_timestamp: system network time stamp: %ld.%06ld\n", tvp->tv_sec, tvp->tv_usec));
			nts.l_i = tvp->tv_sec + JAN_1970;
			dtemp = (tvp->tv_usec + (ntp_random() * 2. / FRAC)) /
			    1e6;
			nts.l_uf = (u_int32)(dtemp * FRAC);
#ifdef DEBUG_TIMING
			{
				l_fp dts = ts;
				L_SUB(&dts, &nts);
				collect_timing(rb, "input processing delay", 1, &dts);
				DPRINTF(4, ("fetch_timestamp: timestamp delta: %s (incl. prec fuzz)\n", lfptoa(&dts, 9)));
			}
#endif
			ts = nts;  /* network time stamp */
			break;
		}
		default:
			DPRINTF(4, ("fetch_timestamp: skipping control message 0x%x\n", cmsghdr->cmsg_type));
			break;
		}
		cmsghdr = CMSG_NXTHDR(msghdr, cmsghdr);
	}
#endif
	return ts;
}
#endif

/*
 * Routine to read the network NTP packets for a specific interface
 * Return the number of bytes read. That way we know if we should
 * read it again or go on to the next one if no bytes returned
 */
static inline int
read_network_packet(SOCKET fd, struct interface *itf, l_fp ts)
{
	GETSOCKNAME_SOCKLEN_TYPE fromlen;
	int buflen;
	isc_boolean_t ignore_this;
	register struct recvbuf *rb;
#ifdef HAVE_TIMESTAMP
	struct msghdr msghdr;
	struct iovec iovec;
	char control[TIMESTAMP_CTLMSGBUF_SIZE];	/* pick up control messages */
#endif

	/*
	 * Get a buffer and read the frame.  If we
	 * haven't got a buffer, or this is received
	 * on a disallowed socket, just dump the
	 * packet.
	 */

	rb = get_free_recv_buffer();
	ignore_this = itf->ignore_packets;
	if (rb == NULL ||(ignore_this == ISC_TRUE)) {
		char buf[RX_BUFF_SIZE];
		struct sockaddr_storage from;
		if (rb != NULL)
			freerecvbuf(rb);

		fromlen = sizeof(from);
		buflen = recvfrom(fd, buf, sizeof(buf), 0,
				(struct sockaddr*)&from, &fromlen);
		DPRINTF(4, ("%s on (%lu) fd=%d from %s\n",
			(itf->ignore_packets == ISC_TRUE) ? "ignore" : "drop",
			free_recvbuffs(), fd,
			stoa(&from)));
		if (itf->ignore_packets == ISC_TRUE)
			packets_ignored++;
		else
			packets_dropped++;
		return (buflen);
	}

	fromlen = sizeof(struct sockaddr_storage);

#ifndef HAVE_TIMESTAMP
	rb->recv_length = recvfrom(fd,
			  (char *)&rb->recv_space,
			   sizeof(rb->recv_space), 0,
			   (struct sockaddr *)&rb->recv_srcadr,
			   &fromlen);
#else
	iovec.iov_base        = (void *)&rb->recv_space;
	iovec.iov_len         = sizeof(rb->recv_space);
	msghdr.msg_name       = (void *)&rb->recv_srcadr;
	msghdr.msg_namelen    = sizeof(rb->recv_srcadr);
	msghdr.msg_iov        = &iovec;
	msghdr.msg_iovlen     = 1;
	msghdr.msg_control    = (void *)&control;
	msghdr.msg_controllen = sizeof(control);
	msghdr.msg_flags      = 0;
	rb->recv_length       = recvmsg(fd, &msghdr, 0);
#endif

	buflen = rb->recv_length;

	if (buflen == 0 || (buflen == -1 && 
	    (errno==EWOULDBLOCK
#ifdef EAGAIN
	   || errno==EAGAIN
#endif
	 ))) {
		freerecvbuf(rb);
		return (buflen);
	}
	else if (buflen < 0)
	{
		netsyslog(LOG_ERR, "recvfrom(%s) fd=%d: %m",
		stoa(&rb->recv_srcadr), fd);
		DPRINTF(5, ("read_network_packet: fd=%d dropped (bad recvfrom)\n", fd));
		freerecvbuf(rb);
		return (buflen);
	}

#ifdef DEBUG
	if (debug > 2) {
		if(rb->recv_srcadr.ss_family == AF_INET)
			printf("read_network_packet: fd=%d length %d from %08lx %s\n",
				fd, buflen,
				(u_long)ntohl(((struct sockaddr_in*)&rb->recv_srcadr)->sin_addr.s_addr) &
				0x00000000ffffffff,
				stoa(&rb->recv_srcadr));
		else
			printf("read_network_packet: fd=%d length %d from %s\n",
				fd, buflen,
				stoa(&rb->recv_srcadr));
	}
#endif

	/*
	 * Got one.  Mark how and when it got here,
	 * put it on the full list and do bookkeeping.
	 */
	rb->dstadr = itf;
	rb->fd = fd;
#ifdef HAVE_TIMESTAMP
	ts = fetch_timestamp(rb, &msghdr, ts);  /* pick up a network time stamp if possible */
#endif
	rb->recv_time = ts;
	rb->receiver = receive;

	add_full_recv_buffer(rb);

	itf->received++;
	packets_received++;
	return (buflen);
}

/*
 * input_handler - receive packets asynchronously
 */
void
input_handler(
	l_fp *cts
	)
{

	int buflen;
	int n;
	int doing;
	SOCKET fd;
	struct timeval tvzero;
	l_fp ts;			/* Timestamp at BOselect() gob */
#ifdef DEBUG_TIMING
	l_fp ts_e;			/* Timestamp at EOselect() gob */
#endif
	fd_set fds;
	int select_count = 0;
	struct interface *interface;
#if defined(HAS_ROUTING_SOCKET)
	struct asyncio_reader *asyncio_reader;
#endif

	handler_calls++;

	/*
	 * If we have something to do, freeze a timestamp.
	 * See below for the other cases (nothing (left) to do or error)
	 */
	ts = *cts;

	/*
	 * Do a poll to see who has data
	 */

	fds = activefds;
	tvzero.tv_sec = tvzero.tv_usec = 0;

	n = select(maxactivefd+1, &fds, (fd_set *)0, (fd_set *)0, &tvzero);

	/*
	 * If there are no packets waiting just return
	 */
	if (n < 0)
	{
		int err = errno;
		/*
		 * extended FAU debugging output
		 */
		if (err != EINTR)
		    netsyslog(LOG_ERR,
			      "select(%d, %s, 0L, 0L, &0.0) error: %m",
			      maxactivefd+1,
			      fdbits(maxactivefd, &activefds));
		if (err == EBADF) {
			int j, b;
			fds = activefds;
			for (j = 0; j <= maxactivefd; j++)
			    if ((FD_ISSET(j, &fds) && (read(j, &b, 0) == -1)))
				netsyslog(LOG_ERR, "Bad file descriptor %d", j);
		}
		return;
	}
	else if (n == 0)
		return;

	++handler_pkts;

#ifdef REFCLOCK
	/*
	 * Check out the reference clocks first, if any
	 */

	if (refio != NULL)
	{
		register struct refclockio *rp;

		for (rp = refio; rp != NULL; rp = rp->next)
		{
			fd = rp->fd;

			if (FD_ISSET(fd, &fds))
			{
				do {
					++select_count;
					buflen = read_refclock_packet(fd, rp, ts);
				} while (buflen > 0);

			} /* End if (FD_ISSET(fd, &fds)) */
		} /* End for (rp = refio; rp != 0 && n > 0; rp = rp->next) */
	} /* End if (refio != 0) */

#endif /* REFCLOCK */

	/*
	 * Loop through the interfaces looking for data to read.
	 */
	for (interface = ISC_LIST_TAIL(inter_list);
	     interface != NULL;
	     interface = ISC_LIST_PREV(interface, link))
	{
		for (doing = 0; (doing < 2); doing++)
		{
			if (doing == 0)
			{
				fd = interface->fd;
			}
			else
			{
				if (!(interface->flags & INT_BCASTOPEN))
				    break;
				fd = interface->bfd;
			}
			if (fd < 0) continue;
			if (FD_ISSET(fd, &fds))
			{
				do {
					++select_count;
					buflen = read_network_packet(fd, interface, ts);
				} while (buflen > 0);
			}
		/* Check more interfaces */
		}
	}

#ifdef HAS_ROUTING_SOCKET
	/*
	 * scan list of asyncio readers - currently only used for routing sockets
	 */
	asyncio_reader = ISC_LIST_TAIL(asyncio_reader_list);

	while (asyncio_reader != NULL)
	{
	        struct asyncio_reader *next = ISC_LIST_PREV(asyncio_reader, link);
		if (FD_ISSET(asyncio_reader->fd, &fds)) {
			++select_count;
			asyncio_reader->receiver(asyncio_reader);
		}
		asyncio_reader = next;
	}
#endif /* HAS_ROUTING_SOCKET */
	
	/*
	 * Done everything from that select.
	 */

	/*
	 * If nothing to do, just return.
	 * If an error occurred, complain and return.
	 */
	if (select_count == 0) /* We really had nothing to do */
	{
#ifdef DEBUG
		if (debug)
		    netsyslog(LOG_DEBUG, "input_handler: select() returned 0");
#endif
		return;
	}
		/* We've done our work */
#ifdef DEBUG_TIMING
	get_systime(&ts_e);
	/*
	 * (ts_e - ts) is the amount of time we spent
	 * processing this gob of file descriptors.  Log
	 * it.
	 */
	L_SUB(&ts_e, &ts);
	collect_timing(NULL, "input handler", 1, &ts_e);
	if (debug > 3)
	    netsyslog(LOG_INFO, "input_handler: Processed a gob of fd's in %s msec", lfptoms(&ts_e, 6));
#endif
	/* just bail. */
	return;
}

#endif

/*
 * findinterface - find local interface corresponding to address
 */
struct interface *
findinterface(
	struct sockaddr_storage *addr
	)
{
	struct interface *interface;
	
	interface = findlocalinterface(addr, INT_WILDCARD, 0);

	if (interface == NULL)
	{
		DPRINTF(4, ("Found no interface for address %s - returning wildcard\n",
			    stoa(addr)));

		return (ANY_INTERFACE_CHOOSE(addr));
	}
	else
	{
		DPRINTF(4, ("Found interface #%d %s for address %s\n",
			    interface->ifnum, interface->name, stoa(addr)));

		return (interface);
	}
}

/*
 * findlocalinterface - find local interface index corresponding to address
 *
 * This code attempts to find the local sending address for an outgoing
 * address by connecting a new socket to destinationaddress:NTP_PORT
 * and reading the sockname of the resulting connect.
 * the complicated sequence simulates the routing table lookup
 * for to first hop without duplicating any of the routing logic into
 * ntpd. preferably we would have used an API call - but its not there -
 * so this is the best we can do here short of duplicating to entire routing
 * logic in ntpd which would be a silly and really unportable thing to do.
 *
 */
static struct interface *
findlocalinterface(
	struct sockaddr_storage *addr,
	int flags,
	int bflag
	)
{
	SOCKET s;
	int rtn;
	struct sockaddr_storage saddr;
	GETSOCKNAME_SOCKLEN_TYPE saddrlen = SOCKLEN(addr);
	struct interface *iface;
	int on = 1;

	DPRINTF(4, ("Finding interface for addr %s in list of addresses\n",
		    stoa(addr));)

	memset(&saddr, 0, sizeof(saddr));
	saddr.ss_family = addr->ss_family;
	if(addr->ss_family == AF_INET) {
		memcpy(&((struct sockaddr_in*)&saddr)->sin_addr, &((struct sockaddr_in*)addr)->sin_addr, sizeof(struct in_addr));
		((struct sockaddr_in*)&saddr)->sin_port = htons(NTP_PORT);
	}
#ifdef INCLUDE_IPV6_SUPPORT
	else if(addr->ss_family == AF_INET6) {
 		memcpy(&((struct sockaddr_in6*)&saddr)->sin6_addr, &((struct sockaddr_in6*)addr)->sin6_addr, sizeof(struct in6_addr));
		((struct sockaddr_in6*)&saddr)->sin6_port = htons(NTP_PORT);
# ifdef ISC_PLATFORM_HAVESCOPEID
		((struct sockaddr_in6*)&saddr)->sin6_scope_id = ((struct sockaddr_in6*)addr)->sin6_scope_id;
# endif
	}
#endif
	
	s = socket(addr->ss_family, SOCK_DGRAM, 0);
	if (s == INVALID_SOCKET)
		return NULL;

	/*
	 * If we are looking for broadcast interface we need to set this
	 * socket to allow broadcast
	 */
	if (bflag & INT_BROADCAST)
		setsockopt(s, SOL_SOCKET, SO_BROADCAST,
			  (char *)&on, sizeof(on));

	rtn = connect(s, (struct sockaddr *)&saddr, SOCKLEN(&saddr));
#ifndef SYS_WINNT
	if (rtn < 0)
#else
	if (rtn == SOCKET_ERROR)
#endif
	{
		closesocket(s);
		return NULL;
	}

	rtn = getsockname(s, (struct sockaddr *)&saddr, &saddrlen);
	closesocket(s);
#ifndef SYS_WINNT
	if (rtn < 0)
#else
	if (rtn == SOCKET_ERROR)
#endif
		return NULL;

	DPRINTF(4, ("findlocalinterface: kernel maps %s to %s\n", stoa(addr), stoa(&saddr)));
	
	iface = getinterface(&saddr, flags);

	/* Don't both with ignore interfaces */
	if (iface != NULL && iface->ignore_packets == ISC_TRUE)
	{
		return NULL;
	}
	else
	{
		return iface;
	}
}

/*
 * fetch an interface structure the matches the
 * address is has the given flags not set
 */
static struct interface *
getinterface(struct sockaddr_storage *addr, int flags)
{
	struct interface *interface = find_addr_in_list(addr);

	if (interface != NULL && interface->flags & flags)
	{
		return NULL;
	}
	else
	{
		return interface;
	}
}

/*
 * findlocalcastinterface - find local *cast interface index corresponding to address
 * depending on the flags passed
 */
static struct interface *
findlocalcastinterface(
	struct sockaddr_storage *addr, int flags
	)
{
	struct interface *interface;
	struct interface *nif = NULL;
#ifdef INCLUDE_IPV6_MULTICAST_SUPPORT
	isc_boolean_t want_linklocal;
#endif 

	/*
	 * see how kernel maps the mcast address
	 */
        nif = findlocalinterface(addr, 0, 0);

	if (nif) {
		DPRINTF(2, ("findlocalcastinterface: kernel recommends interface #%d %s\n", nif->ifnum, nif->name));
		return nif;
	}

#ifdef INCLUDE_IPV6_MULTICAST_SUPPORT
	want_linklocal = ISC_FALSE; 
	if (addr_ismulticast(addr) && flags == INT_MULTICAST)
	{
		if (IN6_IS_ADDR_MC_LINKLOCAL(&((struct sockaddr_in6*)addr)->sin6_addr))
		{
			want_linklocal = ISC_TRUE;
		}
		else if (IN6_IS_ADDR_MC_SITELOCAL(&((struct sockaddr_in6*)addr)->sin6_addr))
		{
			want_linklocal = ISC_TRUE;
		}
	}
#endif

	for (interface = ISC_LIST_HEAD(inter_list);
	     interface != NULL;
	     interface = ISC_LIST_NEXT(interface, link)) 
	  {
		/* use only allowed addresses */
		if (interface->ignore_packets == ISC_TRUE)
			continue;

		/* Skip the loopback and wildcard addresses */
		if (interface->flags & (INT_LOOPBACK|INT_WILDCARD))
			continue;

		/* Skip if different family */
		if(interface->sin.ss_family != addr->ss_family)
			continue;

		/* Is this it one of these based on flags? */
		if (!(interface->flags & flags))
			continue;

		/* for IPv6 multicast check the address for linklocal */
#ifdef INCLUDE_IPV6_MULTICAST_SUPPORT
		if (flags == INT_MULTICAST && interface->sin.ss_family == AF_INET6 &&
		   (IN6_IS_ADDR_LINKLOCAL(&((struct sockaddr_in6*)&interface->sin)->sin6_addr))
		   && want_linklocal == ISC_TRUE)
		{
			nif = interface;
			break;
		}
		/* If we want a linklocal address and this isn't it, skip */\
		if (want_linklocal == ISC_TRUE)
			continue;
#endif
		/* Otherwise just look for the flag */
		if((interface->flags & flags))
		{
			nif = interface;
			break;
		}
	}
#ifdef DEBUG
	if (debug > 2) 
	{
		if (nif)
			printf("findlocalcastinterface: found interface #%d %s\n", nif->ifnum, nif->name);
		else
			printf("findlocalcastinterface: no interface found for %s flags 0x%x\n", stoa(addr), flags);
	}
#endif
	return (nif);
}

/*
 * findbcastinter - find broadcast interface corresponding to address
 */
struct interface *
findbcastinter(
	struct sockaddr_storage *addr
	)
{
#if !defined(MPE) && (defined(SIOCGIFCONF) || defined(SYS_WINNT))
        struct interface *interface;
	
	
	DPRINTF(4, ("Finding broadcast/multicast interface for addr %s in list of addresses\n",
		    stoa(addr)));

	interface = findlocalinterface(addr, INT_LOOPBACK|INT_WILDCARD, INT_BROADCAST);
	
	if (interface != NULL)
	{
		DPRINTF(4, ("Found bcast-/mcast- interface index #%d %s\n", interface->ifnum, interface->name));
		return interface;
	}

	/* plan B - try to find something reasonable in our lists in case kernel lookup doesn't help */

	for (interface = ISC_LIST_HEAD(inter_list);
	     interface != NULL;
	     interface = ISC_LIST_NEXT(interface, link)) 
	{
	        if (interface->flags & INT_WILDCARD)
		        continue;
		
		/* Don't bother with ignored interfaces */
		if (interface->ignore_packets == ISC_TRUE)
			continue;
		
		/*
		 * First look if this is the correct family
		 */
		if(interface->sin.ss_family != addr->ss_family)
	  		continue;

		/* Skip the loopback addresses */
		if (interface->flags & INT_LOOPBACK)
			continue;

		/*
		 * If we are looking to match a multicast address grab it.
		 */
		if (addr_ismulticast(addr) == ISC_TRUE && interface->flags & INT_MULTICAST)
		{
#ifdef INCLUDE_IPV6_SUPPORT
			if(addr->ss_family == AF_INET6) {
				/* Only use link-local address for link-scope mcast */
				if(IN6_IS_ADDR_MC_LINKLOCAL(&((struct sockaddr_in6*)addr)->sin6_addr) &&
				  !IN6_IS_ADDR_LINKLOCAL(&((struct sockaddr_in6*)&interface->sin)->sin6_addr)) {
					continue;
				}
			}
#endif
			break;
		}

		/*
		 * We match only those interfaces marked as
		 * broadcastable and either the explicit broadcast
		 * address or the network portion of the IP address.
		 * Sloppy.
		 */
		if(addr->ss_family == AF_INET) {
			if (SOCKCMP(&interface->bcast, addr)) {
				break;
			}
			if ((NSRCADR(&interface->sin) &
			     NSRCADR(&interface->mask)) == (NSRCADR(addr) &
							    NSRCADR(&interface->mask)))
				break;
		}
#ifdef INCLUDE_IPV6_SUPPORT
		else if(addr->ss_family == AF_INET6) {
			if (SOCKCMP(&interface->bcast, addr)) {
				break;
			}
			if (SOCKCMP(netof(&interface->sin), netof(addr))) {
				break;
			}
		}
#endif
	}
#endif /* SIOCGIFCONF */
	if (interface == NULL) {
		DPRINTF(4, ("No bcast interface found for %s\n", stoa(addr)));
		return ANY_INTERFACE_CHOOSE(addr);
	} else {
		DPRINTF(4, ("Found bcast-/mcast- interface index #%d %s\n", interface->ifnum, interface->name));
		return interface;
	}
}


/*
 * io_clr_stats - clear I/O module statistics
 */
void
io_clr_stats(void)
{
	packets_dropped = 0;
	packets_ignored = 0;
	packets_received = 0;
	packets_sent = 0;
	packets_notsent = 0;

	handler_calls = 0;
	handler_pkts = 0;
	io_timereset = current_time;
}


#ifdef REFCLOCK
/*
 * io_addclock - add a reference clock to the list and arrange that we
 *				 get SIGIO interrupts from it.
 */
int
io_addclock(
	struct refclockio *rio
	)
{
	BLOCKIO();
	/*
	 * Stuff the I/O structure in the list and mark the descriptor
	 * in use.	There is a harmless (I hope) race condition here.
	 */
	rio->next = refio;

# ifdef HAVE_SIGNALED_IO
	if (init_clock_sig(rio))
	{
		UNBLOCKIO();
		return 0;
	}
# elif defined(HAVE_IO_COMPLETION_PORT)
	if (io_completion_port_add_clock_io(rio))
	{
		UNBLOCKIO();
		return 0;
	}
# endif

	/*
	 * enqueue
	 */
	refio = rio;

        /*
	 * register fd
	 */
	add_fd_to_list(rio->fd, FD_TYPE_FILE);

	UNBLOCKIO();
	return 1;
}

/*
 * io_closeclock - close the clock in the I/O structure given
 */
void
io_closeclock(
	struct refclockio *rio
	)
{
	BLOCKIO();
	/*
	 * Remove structure from the list
	 */
	if (refio == rio)
	{
		refio = rio->next;
	}
	else
	{
		register struct refclockio *rp;

		for (rp = refio; rp != NULL; rp = rp->next)
		    if (rp->next == rio)
		    {
			    rp->next = rio->next;
			    break;
		    }

		if (rp == NULL) {
			UNBLOCKIO();
			return;
		}
	}

	/*
	 * Close the descriptor.
	 */
	close_and_delete_fd_from_list(rio->fd);
	UNBLOCKIO();
}
#endif	/* REFCLOCK */

/*
 * On NT a SOCKET is an unsigned int so we cannot possibly keep it in
 * an array. So we use one of the ISC_LIST functions to hold the
 * socket value and use that when we want to enumerate it.
 */
void
kill_asyncio(int startfd)
{
	vsock_t *lsock;
	vsock_t *next;

	BLOCKIO();

	lsock = ISC_LIST_HEAD(fd_list);
	while (lsock != NULL) {
		/*
		 * careful here - list is being dismantled while
		 * we scan it - setting next here insures that
		 * we are able to correctly scan the list
		 */
		next = ISC_LIST_NEXT(lsock, link);
		/*
		 * will remove socket from list
		 */
		close_and_delete_fd_from_list(lsock->fd);
		lsock = next;
	}

	UNBLOCKIO();
}

/*
 * Add and delete functions for the list of open sockets
 */
static void
add_fd_to_list(SOCKET fd, enum desc_type type) {
	vsock_t *lsock = (vsock_t *)emalloc(sizeof(vsock_t));

	lsock->fd = fd;
	lsock->type = type;

	ISC_LIST_APPEND(fd_list, lsock, link);
	/*
	 * I/O Completion Ports don't care about the select and FD_SET
	 */
#ifndef HAVE_IO_COMPLETION_PORT
	/*
	 * keep activefds in sync
	 */
	if (fd > maxactivefd)
	    maxactivefd = fd;
	FD_SET( (u_int)fd, &activefds);
#endif
}

static void
close_and_delete_fd_from_list(SOCKET fd) {

	vsock_t *next;
	vsock_t *lsock = ISC_LIST_HEAD(fd_list);

	while(lsock != NULL) {
		next = ISC_LIST_NEXT(lsock, link);
		if(lsock->fd == fd) {
			ISC_LIST_DEQUEUE_TYPE(fd_list, lsock, link, vsock_t);

			switch (lsock->type) {
			case FD_TYPE_SOCKET:
#ifdef SYS_WINNT
				closesocket(lsock->fd);
				break;
#endif
			case FD_TYPE_FILE:
				(void) close(lsock->fd);
				break;
			default:
				msyslog(LOG_ERR, "internal error - illegal descriptor type %d - EXITING", (int)lsock->type);
				exit(1);
			}

			free(lsock);
			/*
			 * I/O Completion Ports don't care about select and fd_set
			 */
#ifndef HAVE_IO_COMPLETION_PORT
			/*
			 * remove from activefds
			 */
			FD_CLR( (u_int) fd, &activefds);
			
			if (fd == maxactivefd) {
				int i, newmax = 0;
				for (i = 0; i < maxactivefd; i++)
					if (FD_ISSET(i, &activefds))
						newmax = i;
				maxactivefd = newmax;
			}
#endif
			break;
		}
		lsock = next;
	}
}

static void
add_addr_to_list(struct sockaddr_storage *addr, struct interface *interface){
#ifdef DEBUG
	if (find_addr_in_list(addr) == NULL) {
#endif
		/* not there yet - add to list */
		remaddr_t *laddr = (remaddr_t *)emalloc(sizeof(remaddr_t));
		memcpy(&laddr->addr, addr, sizeof(struct sockaddr_storage));
		laddr->interface = interface;
		
		ISC_LIST_APPEND(remoteaddr_list, laddr, link);
		
		DPRINTF(4, ("Added addr %s to list of addresses\n",
			    stoa(addr)));
#ifdef DEBUG
	} else {
		DPRINTF(4, ("WARNING: Attempt to add duplicate addr %s to address list\n",
			    stoa(addr)));
	}
#endif
}

static void
delete_addr_from_list(struct sockaddr_storage *addr) {

	remaddr_t *next;
	remaddr_t *laddr = ISC_LIST_HEAD(remoteaddr_list);

	while(laddr != NULL) {
		next = ISC_LIST_NEXT(laddr, link);
		if(SOCKCMP(&laddr->addr, addr)) {
			ISC_LIST_DEQUEUE_TYPE(remoteaddr_list, laddr, link, remaddr_t);
			DPRINTF(4, ("Deleted addr %s from list of addresses\n",
				    stoa(addr)));
			free(laddr);
			break;
		}
		laddr = next;
	}
}

static void
delete_interface_from_list(struct interface *iface) {
	remaddr_t *next;
	remaddr_t *laddr = ISC_LIST_HEAD(remoteaddr_list);

	while(laddr != NULL) {
		next = ISC_LIST_NEXT(laddr, link);
		if (laddr->interface == iface) {
			ISC_LIST_DEQUEUE_TYPE(remoteaddr_list, laddr, link, remaddr_t);
			DPRINTF(4, ("Deleted addr %s for interface #%d %s from list of addresses\n",
				    stoa(&laddr->addr), iface->ifnum, iface->name));
			free(laddr);
		}
		laddr = next;
	}
}

static struct interface *
find_addr_in_list(struct sockaddr_storage *addr) {

	remaddr_t *next;
	remaddr_t *laddr = ISC_LIST_HEAD(remoteaddr_list);
	DPRINTF(4, ("Searching for addr %s in list of addresses - ",
		    stoa(addr)));

	while(laddr != NULL) {
		next = ISC_LIST_NEXT(laddr, link);
		if(SOCKCMP(&laddr->addr, addr)) {
			DPRINTF(4, ("FOUND\n"));
			return laddr->interface;
		}
		else
			laddr = next;
	}
	DPRINTF(4, ("NOT FOUND\n"));
	return NULL; /* Not found */
}

/*
 * Find the given address with the associated flag in the list
 */
static struct interface *
find_flagged_addr_in_list(struct sockaddr_storage *addr, int flag) {

	remaddr_t *next;
	remaddr_t *laddr = ISC_LIST_HEAD(remoteaddr_list);
	DPRINTF(4, ("Finding addr %s in list of addresses\n",
		    stoa(addr)));

	while(laddr != NULL) {
		next = ISC_LIST_NEXT(laddr, link);
		if(SOCKCMP(&laddr->addr, addr) && (laddr->interface->flags & flag)) {
			return laddr->interface;
			break;
		}
		else
			laddr = next;
	}
	return NULL; /* Not found */
}

#ifdef HAS_ROUTING_SOCKET
#include <net/route.h>

#ifndef UPDATE_GRACE
#define UPDATE_GRACE	2	/* wait UPDATE_GRACE seconds before scanning */
#endif

static void
process_routing_msgs(struct asyncio_reader *reader)
{
	char buffer[5120];
	char *p = buffer;

	int cnt;
	
	if (disable_dynamic_updates) {
		/*
		 * discard ourselves if we are not need any more
		 * usually happens when running unprivileged
		 */
		remove_asyncio_reader(reader);
		delete_asyncio_reader(reader);
		return;
	}

	cnt = read(reader->fd, buffer, sizeof(buffer));
	
	if (cnt < 0) {
		msyslog(LOG_ERR, "i/o error on routing socket %m - disabling");
		remove_asyncio_reader(reader);
		delete_asyncio_reader(reader);
		return;
	}

	/*
	 * process routing message
	 */
	while ((p + sizeof(struct rt_msghdr)) <= (buffer + cnt))
	{
		struct rt_msghdr *rtm;
		
		rtm = (struct rt_msghdr *)p;
		if (rtm->rtm_version != RTM_VERSION) {
			msyslog(LOG_ERR, "version mismatch on routing socket %m - disabling");
			remove_asyncio_reader(reader);
			delete_asyncio_reader(reader);
			return;
		}
		
		switch (rtm->rtm_type) {
#ifdef RTM_NEWADDR
		case RTM_NEWADDR:
#endif
#ifdef RTM_DELADDR
		case RTM_DELADDR:
#endif
#ifdef RTM_ADD
		case RTM_ADD:
#endif
#ifdef RTM_DELETE
		case RTM_DELETE:
#endif
#ifdef RTM_REDIRECT
		case RTM_REDIRECT:
#endif
#ifdef RTM_CHANGE
		case RTM_CHANGE:
#endif
#ifdef RTM_LOSING
		case RTM_LOSING:
#endif
#ifdef RTM_IFINFO
		case RTM_IFINFO:
#endif
#ifdef RTM_IFANNOUNCE
		case RTM_IFANNOUNCE:
#endif
			/*
			 * we are keen on new and deleted addresses and if an interface goes up and down or routing changes
			 */
			DPRINTF(3, ("routing message op = %d: scheduling interface update\n", rtm->rtm_type));
			timer_interfacetimeout(current_time + UPDATE_GRACE);
			break;
		default:
			/*
			 * the rest doesn't bother us.
			 */
			DPRINTF(4, ("routing message op = %d: ignored\n", rtm->rtm_type));
			break;
		}
		p += rtm->rtm_msglen;
	}
}

/*
 * set up routing notifications
 */
static void
init_async_notifications()
{
	struct asyncio_reader *reader;
	int fd = socket(PF_ROUTE, SOCK_RAW, 0);
	
	if (fd >= 0) {
		fd = move_fd(fd);
		init_nonblocking_io(fd);
#if defined(HAVE_SIGNALED_IO)
		init_socket_sig(fd);
#endif /* HAVE_SIGNALED_IO */
		
		reader = new_asyncio_reader();

		reader->fd = fd;
		reader->receiver = process_routing_msgs;
		
		add_asyncio_reader(reader, FD_TYPE_SOCKET);
		msyslog(LOG_INFO, "Listening on routing socket on fd #%d for interface updates", fd);
	} else {
		msyslog(LOG_ERR, "unable to open routing socket (%m) - using polled interface update");
	}
}
#else
static void
init_async_notifications()
{
}
#endif<|MERGE_RESOLUTION|>--- conflicted
+++ resolved
@@ -203,19 +203,11 @@
  */
 static  u_char          sys_interphase = 0;
 
-<<<<<<< HEAD
 static  struct interface *new_interface (struct interface *);
 static  void add_interface (struct interface *);
 static  void update_interfaces (u_short, interface_receiver_t, void *);
 static  void remove_interface (struct interface *);
 static  struct interface *create_interface (u_short, struct interface *);
-=======
-static  struct interface *new_interface P((struct interface *));
-static  void add_interface P((struct interface *));
-static  int update_interfaces P((u_short, interface_receiver_t, void *));
-static  void remove_interface P((struct interface *));
-static  struct interface *create_interface P((u_short, struct interface *));
->>>>>>> 0b5654cd
 
 static int	move_fd		(SOCKET);
 
