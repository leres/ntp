--- conflicted
+++ resolved
@@ -150,22 +150,11 @@
 static  void remove_interface P((struct interface *));
 static  struct interface *create_interface P((u_short, struct interface *));
 
-<<<<<<< HEAD
-#ifdef F_DUPFD
-static int	dup_fd		P((int));
-=======
-static	int create_sockets	P((u_short));
-static	SOCKET	open_socket	P((struct sockaddr_storage *, int, int, struct interface *, int));
-static	void	close_socket	P((SOCKET));
-#ifdef REFCLOCK
-static	void	close_file	P((SOCKET));
-#endif
 #if !defined(SYS_WINNT) && defined(F_DUPFD)
 static int	move_fd		P((int));
 #ifndef FOPEN_MAX
 #define FOPEN_MAX	20
 #endif
->>>>>>> d3527396
 #endif
 
 /*
