/*
 * ntp_io.c - input/output routines for ntpd.	The socket-opening code
 *		   was shamelessly stolen from ntpd.
 */

#ifdef HAVE_CONFIG_H
# include <config.h>
#endif

#include "ntp_machine.h"
#include "ntpd.h"
#include "ntp_io.h"
#include "iosignal.h"
#include "ntp_refclock.h"
#include "ntp_if.h"
#include "ntp_stdlib.h"
#include "ntp.h"

/* Don't include ISC's version of IPv6 variables and structures */
#define ISC_IPV6_H 1
#include <isc/interfaceiter.h>
#include <isc/list.h>
#include <isc/result.h>

#ifdef SIM
#include "ntpsim.h"
#endif

#include <stdio.h>
#include <signal.h>
#ifdef HAVE_SYS_PARAM_H
# include <sys/param.h>
#endif /* HAVE_SYS_PARAM_H */
#ifdef HAVE_NETINET_IN_H
# include <netinet/in.h>
#endif
#ifdef HAVE_NETINET_IN_SYSTM_H
# include <netinet/in_systm.h>
#else /* Some old linux systems at least have in_system.h instead. */
# ifdef HAVE_NETINET_IN_SYSTEM_H
#  include <netinet/in_system.h>
# endif
#endif /* HAVE_NETINET_IN_SYSTM_H */
#ifdef HAVE_NETINET_IP_H
# include <netinet/ip.h>
#endif
#ifdef HAVE_SYS_IOCTL_H
# include <sys/ioctl.h>
#endif
#ifdef HAVE_SYS_SOCKIO_H	/* UXPV: SIOC* #defines (Frank Vance <fvance@waii.com>) */
# include <sys/sockio.h>
#endif
#include <arpa/inet.h>

extern int listen_to_virtual_ips;

#if defined(SYS_WINNT)
#include <transmitbuff.h>
#include <isc/win32os.h>
/*
 * Define this macro to control the behavior of connection
 * resets on UDP sockets.  See Microsoft KnowledgeBase Article Q263823
 * for details.
 * NOTE: This requires that Windows 2000 systems install Service Pack 2
 * or later.
 */
#ifndef SIO_UDP_CONNRESET 
#define SIO_UDP_CONNRESET _WSAIOW(IOC_VENDOR,12) 
#endif

#endif

/*
 * We do asynchronous input using the SIGIO facility.  A number of
 * recvbuf buffers are preallocated for input.	In the signal
 * handler we poll to see which sockets are ready and read the
 * packets from them into the recvbuf's along with a time stamp and
 * an indication of the source host and the interface it was received
 * through.  This allows us to get as accurate receive time stamps
 * as possible independent of other processing going on.
 *
 * We watch the number of recvbufs available to the signal handler
 * and allocate more when this number drops below the low water
 * mark.  If the signal handler should run out of buffers in the
 * interim it will drop incoming frames, the idea being that it is
 * better to drop a packet than to be inaccurate.
 */


/*
 * Other statistics of possible interest
 */
volatile u_long packets_dropped;	/* total number of packets dropped on reception */
volatile u_long packets_ignored;	/* packets received on wild card interface */
volatile u_long packets_received;	/* total number of packets received */
u_long packets_sent;	/* total number of packets sent */
u_long packets_notsent; /* total number of packets which couldn't be sent */

volatile u_long handler_calls;	/* number of calls to interrupt handler */
volatile u_long handler_pkts;	/* number of pkts received by handler */
u_long io_timereset;		/* time counters were reset */

/*
 * Interface stuff
 */
struct interface *any_interface;	/* default ipv4 interface */
struct interface *any6_interface;	/* default ipv6 interface */
struct interface *loopback_interface;	/* loopback ipv4 interface */
struct interface *loopback6_interface;	/* loopback ipv6 interface */
struct interface inter_list[MAXINTERFACES]; /* Interface list */
int ninterfaces;			/* Total number of interfaces */
int nwilds;				/* Total number of wildcard intefaces */
int wildipv4 = -1;			/* Index into inter_list for IPv4 wildcard */
int wildipv6 = -1;			/* Index into inter_list for IPv6 wildcard */

#ifdef REFCLOCK
/*
 * Refclock stuff.	We keep a chain of structures with data concerning
 * the guys we are doing I/O for.
 */
static	struct refclockio *refio;
#endif /* REFCLOCK */


/*
 * Define what the possible "soft" errors can be.  These are non-fatal returns
 * of various network related functions, like recv() and so on.
 *
 * For some reason, BSDI (and perhaps others) will sometimes return <0
 * from recv() but will have errno==0.  This is broken, but we have to
 * work around it here.
 */
#define SOFT_ERROR(e)	((e) == EAGAIN || \
			 (e) == EWOULDBLOCK || \
			 (e) == EINTR || \
			 (e) == 0)

/*
 * File descriptor masks etc. for call to select
 * Not needed for I/O Completion Ports
 */
fd_set activefds;
int maxactivefd;

static	int create_sockets	P((u_short));
static	SOCKET	open_socket	P((struct sockaddr_storage *, int, int));
static	void	close_socket	P((SOCKET));
static	void	close_file	P((SOCKET));
static	char *	fdbits		P((int, fd_set *));
static	void	set_reuseaddr	P((int));

typedef struct vsock vsock_t;

struct vsock {
	SOCKET				fd;
	ISC_LINK(vsock_t)		link;
};

ISC_LIST(vsock_t)	sockets_list;

<<<<<<< HEAD
struct vaddr {
      struct sockaddr_storage        addr;
      int                            if_index;
      ISC_LINK(struct vaddr)              link;
};

ISC_LIST(struct vaddr)       remoteaddr_list;
=======
typedef struct remaddr remaddr_t;

struct remaddr {
      struct sockaddr_storage        addr;
      int                            if_index;
      ISC_LINK(remaddr_t)              link;
};

ISC_LIST(remaddr_t)       remoteaddr_list;
>>>>>>> 335d24db

void	add_socket_to_list	P((SOCKET));
void	delete_socket_from_list	P((SOCKET));
void	add_addr_to_list	P((struct sockaddr_storage *, int));
void	delete_addr_from_list	P((struct sockaddr_storage *));
int     find_addr_in_list P((struct sockaddr_storage *));
int	create_wildcards	P((u_short));
isc_boolean_t address_okay	P((isc_interface_t *));
void	convert_isc_if		P((isc_interface_t *, struct interface *, u_short));

#ifdef SYS_WINNT
/*
 * Windows 2000 systems incorrectly cause UDP sockets using WASRecvFrom
 * to not work correctly, returning a WSACONNRESET error when a WSASendTo
 * fails with an "ICMP port unreachable" response and preventing the
 * socket from using the WSARecvFrom in subsequent operations.
 * The function below fixes this, but requires that Windows 2000
 * Service Pack 2 or later be installed on the system.  NT 4.0
 * systems are not affected by this and work correctly.
 * See Microsoft Knowledge Base Article Q263823 for details of this.
 */
isc_result_t
connection_reset_fix(SOCKET fd) {
	DWORD dwBytesReturned = 0;
	BOOL  bNewBehavior = FALSE;
	DWORD status;

	if(isc_win32os_majorversion() < 5)
		return (ISC_R_SUCCESS); /*  NT 4.0 has no problem */

	/* disable bad behavior using IOCTL: SIO_UDP_CONNRESET */
	status = WSAIoctl(fd, SIO_UDP_CONNRESET, &bNewBehavior,
			  sizeof(bNewBehavior), NULL, 0,
			  &dwBytesReturned, NULL, NULL);
	if (status != SOCKET_ERROR)
		return (ISC_R_SUCCESS);
	else
		return (ISC_R_UNEXPECTED);
}
#endif
/*
 * init_io - initialize I/O data structures and call socket creation routine
 */
void
init_io(void)
{
#ifdef SYS_WINNT
	init_transmitbuff();
#endif /* SYS_WINNT */

	/*
	 * Init buffer free list and stat counters
	 */
	init_recvbuff(RECV_INIT);

	packets_dropped = packets_received = 0;
	packets_ignored = 0;
	packets_sent = packets_notsent = 0;
	handler_calls = handler_pkts = 0;
	io_timereset = 0;
	loopback_interface = NULL;
	loopback6_interface = NULL;

#ifdef REFCLOCK
	refio = 0;
#endif

#if defined(HAVE_SIGNALED_IO)
	(void) set_signal();
#endif

#ifdef SYS_WINNT
	if (!Win32InitSockets())
	{
		netsyslog(LOG_ERR, "No useable winsock.dll: %m");
		exit(1);
	}
#endif /* SYS_WINNT */

	ISC_LIST_INIT(sockets_list);

        ISC_LIST_INIT(remoteaddr_list);

	/*
	 * Create the sockets
	 */
	BLOCKIO();
	(void) create_sockets(htons(NTP_PORT));
	UNBLOCKIO();

#ifdef DEBUG
	if (debug)
	    printf("init_io: maxactivefd %d\n", maxactivefd);
#endif
}

int
create_wildcards(u_short port) {

	int idx = 0;
	/*
	 * create pseudo-interface with wildcard IPv4 address
	 */
	inter_list[idx].sin.ss_family = AF_INET;
	((struct sockaddr_in*)&inter_list[idx].sin)->sin_addr.s_addr = htonl(INADDR_ANY);
	((struct sockaddr_in*)&inter_list[idx].sin)->sin_port = port;
	(void) strncpy(inter_list[idx].name, "wildcard", sizeof(inter_list[idx].name));
	inter_list[idx].mask.ss_family = AF_INET;
	((struct sockaddr_in*)&inter_list[idx].mask)->sin_addr.s_addr = htonl(~(u_int32)0);
	inter_list[idx].bfd = INVALID_SOCKET;
	inter_list[idx].num_mcast = 0;
	inter_list[idx].received = 0;
	inter_list[idx].sent = 0;
	inter_list[idx].notsent = 0;
	inter_list[idx].flags = INT_BROADCAST;
	any_interface = &inter_list[idx];
#if defined(MCAST)
	/*
	 * enable possible multicast reception on the broadcast socket
	 */
	inter_list[idx].bcast.ss_family = AF_INET;
	((struct sockaddr_in*)&inter_list[idx].bcast)->sin_port = port;
	((struct sockaddr_in*)&inter_list[idx].bcast)->sin_addr.s_addr = htonl(INADDR_ANY);
#endif /* MCAST */
	wildipv4 = idx;
	idx++;

#ifdef HAVE_IPV6
	/*
	 * create pseudo-interface with wildcard IPv6 address
	 */
	if (isc_net_probeipv6() == ISC_R_SUCCESS) {
		inter_list[idx].sin.ss_family = AF_INET6;
		((struct sockaddr_in6*)&inter_list[idx].sin)->sin6_addr = in6addr_any;
		((struct sockaddr_in6*)&inter_list[idx].sin)->sin6_port = port;
		(void) strncpy(inter_list[idx].name, "wildcard", sizeof(inter_list[idx].name));
		inter_list[idx].mask.ss_family = AF_INET6;
		memset(&((struct sockaddr_in6*)&inter_list[idx].mask)->sin6_addr.s6_addr, 0xff, sizeof(struct in6_addr));
		inter_list[idx].bfd = INVALID_SOCKET;
		inter_list[idx].num_mcast = 0;
		inter_list[idx].received = 0;
		inter_list[idx].sent = 0;
		inter_list[idx].notsent = 0;
		inter_list[idx].flags = 0;
		any6_interface = &inter_list[idx];
		wildipv6 = idx;
		idx++;
	}
#endif
	return (idx);
}

isc_boolean_t
address_okay(isc_interface_t *isc_if) {

#ifdef DEBUG
	if (debug > 2)
	    printf("address_okay: listen Virtual: %d, IF name: %s, Up Flag: %d\n", 
		    listen_to_virtual_ips, isc_if->name, (isc_if->flags & INTERFACE_F_UP));
#endif

	if (listen_to_virtual_ips == 0  && (strchr(isc_if->name, (int)':') != NULL))
		return (ISC_FALSE);

	/* XXXPDM This should be fixed later, but since we may not have set
	 * the UP flag, we at least get to use the interface.
	 * The UP flag is not always set so we don't do this right now.
	 */
/*	if ((isc_if->flags & INTERFACE_F_UP) == 0)
		return (ISC_FALSE);
*/
	return (ISC_TRUE);
}
void
convert_isc_if(isc_interface_t *isc_if, struct interface *itf, u_short port) {

	if(isc_if->af == AF_INET) {
		itf->sin.ss_family = (u_short) isc_if->af;
		strcpy(itf->name, isc_if->name);
		memcpy(&(((struct sockaddr_in*)&itf->sin)->sin_addr),
		       &(isc_if->address.type.in),
		       sizeof(struct in_addr));
		((struct sockaddr_in*)&itf->sin)->sin_port = port;

		if((isc_if->flags & INTERFACE_F_BROADCAST) != 0) {
			itf->flags |= INT_BROADCAST;
			itf->bcast.ss_family = itf->sin.ss_family;
			memcpy(&(((struct sockaddr_in*)&itf->bcast)->sin_addr),
			       &(isc_if->broadcast.type.in),
				 sizeof(struct in_addr));
			((struct sockaddr_in*)&itf->bcast)->sin_port = port;
		}

		itf->mask.ss_family = itf->sin.ss_family;
		memcpy(&(((struct sockaddr_in*)&itf->mask)->sin_addr),
		       &(isc_if->netmask.type.in),
		       sizeof(struct in_addr));
		((struct sockaddr_in*)&itf->mask)->sin_port = port;

		if (((isc_if->flags & INTERFACE_F_LOOPBACK) != 0) && (loopback_interface == NULL))
		{
			loopback_interface = itf;
		}
	}
#ifdef HAVE_IPV6
	else if (isc_if->af == AF_INET6) {
		itf->sin.ss_family = (u_short) isc_if->af;
		strcpy(itf->name, isc_if->name);
		memcpy(&(((struct sockaddr_in6 *)&itf->sin)->sin6_addr),
		       &(isc_if->address.type.in6),
		       sizeof(struct in6_addr));
		((struct sockaddr_in6 *)&itf->sin)->sin6_port = port;

		itf->mask.ss_family = itf->sin.ss_family;
		memcpy(&(((struct sockaddr_in6 *)&itf->mask)->sin6_addr),
		       &(isc_if->netmask.type.in6),
		       sizeof(struct in6_addr));
		((struct sockaddr_in6 *)&itf->mask)->sin6_port = port;

		if (((isc_if->flags & INTERFACE_F_LOOPBACK) != 0) && (loopback6_interface == NULL))
		{
			loopback6_interface = itf;
		}
	}
#endif /* HAVE_IPV6 */

		/* Process the rest of the flags */

	if((isc_if->flags & INTERFACE_F_UP) != 0)
		itf->flags |= INT_UP;
	if((isc_if->flags & INTERFACE_F_LOOPBACK) != 0)
		itf->flags |= INT_LOOPBACK;
	if((isc_if->flags & INTERFACE_F_POINTTOPOINT) != 0)
		itf->flags |= INT_PPP;
}
/*
 * create_sockets - create a socket for each interface plus a default
 *			socket for when we don't know where to send
 */
static int
create_sockets(
	u_short port
	)
{
	struct sockaddr_storage resmask;
	int i;
	isc_mem_t *mctx = NULL;
	isc_interfaceiter_t *iter = NULL;
	isc_boolean_t scan_ipv4 = ISC_FALSE;
	isc_boolean_t scan_ipv6 = ISC_FALSE;
	isc_result_t result;
	int idx = 0;

#ifdef DEBUG
	if (debug)
	    printf("create_sockets(%d)\n", ntohs( (u_short) port));
#endif

	if (isc_net_probeipv6() == ISC_R_SUCCESS)
		scan_ipv6 = ISC_TRUE;
#ifdef HAVE_IPV6
	else
		netsyslog(LOG_ERR, "no IPv6 interfaces found");
#endif

	if (isc_net_probeipv4() == ISC_R_SUCCESS)
		scan_ipv4 = ISC_TRUE;
	else
		netsyslog(LOG_ERR, "no IPv4 interfaces found");

	nwilds = create_wildcards(port);
	idx = nwilds;

	result = isc_interfaceiter_create(mctx, &iter);
	if (result != ISC_R_SUCCESS)
		return (result);

	for (result = isc_interfaceiter_first(iter);
	     result == ISC_R_SUCCESS;
	     result = isc_interfaceiter_next(iter))
	{
		isc_interface_t isc_if;
		unsigned int family; 

		result = isc_interfaceiter_current(iter, &isc_if);
		if (result != ISC_R_SUCCESS)
			break;

		/* See if we have a valid family to use */
		family = isc_if.address.family;
		if (family != AF_INET && family != AF_INET6)
			continue;
		if (scan_ipv4 == ISC_FALSE && family == AF_INET)
			continue;
		if (scan_ipv6 == ISC_FALSE && family == AF_INET6)
			continue;

		/* Check to see if we are going to use the interface */
		if (address_okay(&isc_if) == ISC_TRUE) {
			convert_isc_if(&isc_if, &inter_list[idx], port);
			inter_list[idx].fd = INVALID_SOCKET;
			inter_list[idx].bfd = INVALID_SOCKET;
			inter_list[idx].num_mcast = 0;
			inter_list[idx].received = 0;
			inter_list[idx].sent = 0;
			inter_list[idx].notsent = 0;
			idx++;
		}
	}
	isc_interfaceiter_destroy(&iter);

	ninterfaces = idx;
	/*
	 * I/O Completion Ports don't care about the select and FD_SET
	 */
#ifndef HAVE_IO_COMPLETION_PORT
	maxactivefd = 0;
	FD_ZERO(&activefds);
#endif
	for (i = 0; i < ninterfaces; i++) {
		inter_list[i].fd = open_socket(&inter_list[i].sin,
		    inter_list[i].flags & INT_BROADCAST, 0);
		if (inter_list[i].bfd != INVALID_SOCKET)
			msyslog(LOG_INFO, "Listening on interface %s, %s#%d",
				inter_list[i].name,
				stoa((&inter_list[i].sin)),
				NTP_PORT);
		if ((inter_list[i].flags & INT_BROADCAST) &&
		     inter_list[i].bfd != INVALID_SOCKET)
			msyslog(LOG_INFO, "Listening on broadcast address %s#%d",
				stoa((&inter_list[i].bcast)),
				NTP_PORT);
#if defined (HAVE_IO_COMPLETION_PORT)
		if (inter_list[i].fd != INVALID_SOCKET) {
			io_completion_port_add_socket(inter_list[i].fd, &inter_list[i]);
		}
#endif
	}

	/*
	 * Now that we have opened all the sockets, turn off the reuse
	 * flag for security.
	 */
	set_reuseaddr(0);

	/*
	 * Blacklist all bound interface addresses
	 * Wildcard interfaces are ignored.
	 */

	for (i = nwilds; i < ninterfaces; i++) {
		SET_HOSTMASK(&resmask, inter_list[i].sin.ss_family);
		hack_restrict(RESTRICT_FLAGS, &inter_list[i].sin, &resmask,
		    RESM_NTPONLY|RESM_INTERFACE, RES_IGNORE);
	}

	/*
	 * Calculate the address hash for each interface address.
	 */
	for (i = 0; i < ninterfaces; i++) {
		inter_list[i].addr_refid = addr2refid(&inter_list[i].sin);
	}


#ifdef DEBUG
	if (debug > 1) {
		printf("create_sockets: ninterfaces=%d\n", ninterfaces);
		for (i = 0; i < ninterfaces; i++) {
			printf("interface %d:  fd=%d,  bfd=%d,  name=%.8s,  flags=0x%x\n",
			       i,
			       inter_list[i].fd,
			       inter_list[i].bfd,
			       inter_list[i].name,
			       inter_list[i].flags);
			/* Leave these as three printf calls. */
			printf("              sin=%s",
			       stoa((&inter_list[i].sin)));
			if (inter_list[i].flags & INT_BROADCAST)
			    printf("  bcast=%s,",
				   stoa((&inter_list[i].bcast)));
			printf("  mask=%s\n",
			       stoa((&inter_list[i].mask)));
		}
	}
#endif
	return ninterfaces;
}

/*
 * io_setbclient - open the broadcast client sockets
 */
void
io_setbclient(void)
{
	int i;

#ifdef OPEN_BCAST_SOCKET
	set_reuseaddr(1);
#endif
	for (i = nwilds; i < ninterfaces; i++) {
		/* Only IPv4 addresses are valid for broadcast */
		if (inter_list[i].bcast.ss_family != AF_INET)
			continue;

		/* Is this a broadcast address? */
		if (!(inter_list[i].flags & INT_BROADCAST))
			continue;

		/* Do we already have the broadcast address open? */
		if (inter_list[i].flags & INT_BCASTOPEN)
			continue;

#ifdef	SYS_SOLARIS
		inter_list[i].bcast.sin_addr.s_addr = htonl(INADDR_ANY);
#endif
#ifdef OPEN_BCAST_SOCKET /* Was: !SYS_DOMAINOS && !SYS_LINUX */
		inter_list[i].bfd = open_socket(&inter_list[i].bcast,
		    INT_BROADCAST, 1);
		if (inter_list[i].bfd != INVALID_SOCKET) {
			inter_list[i].flags |= INT_BCASTOPEN;
#if defined (HAVE_IO_COMPLETION_PORT)
			io_completion_port_add_socket(inter_list[i].bfd, &inter_list[i]);
#endif
		}
#ifdef DEBUG
		if (debug) {
			if (inter_list[i].bfd != INVALID_SOCKET)
				printf("io_setbclient: Opened broadcast client on interface %d, socket: %d\n",
				i, inter_list[i].bfd);
			else
				printf("io_setbclient: Unable to Open broadcast client on interface %d\n",
				i);
		}
#endif
#endif
	}
#ifdef OPEN_BCAST_SOCKET
	set_reuseaddr(0);
#endif
#ifdef DEBUG
	if (debug)
		printf("io_setbclient: Opened broadcast clients\n");
#endif
}

/*
 * set_reuseaddr() - set/clear REUSEADDR on all sockets
 *			NB possible hole - should we be doing this on broadcast
 *			fd's also?
 */
static void
set_reuseaddr(int flag) {
	int i;

	for (i=0; i < ninterfaces; i++) {
		/*
		 * if inter_list[ n ].fd  is -1, we might have a adapter
		 * configured but not present
		 */
		if (inter_list[i].fd != INVALID_SOCKET) {
			if (setsockopt(inter_list[i].fd, SOL_SOCKET,
					SO_REUSEADDR, (char *)&flag,
					sizeof(flag))) {
				netsyslog(LOG_ERR, "set_reuseaddr: setsockopt(SO_REUSEADDR, %s) failed: %m", flag ? "on" : "off");
			}
		}
	}
}


/*
 * io_multicast_add() - add multicast group address
 */
void
io_multicast_add(
	struct sockaddr_storage addr
	)
{
#ifdef MCAST
	struct ip_mreq mreq;
	int i = ninterfaces;	/* Use the next interface */
	u_int32 haddr = ntohl(((struct sockaddr_in*)&addr)->sin_addr.s_addr);
	struct in_addr iaddr;
	SOCKET s;
	struct sockaddr_in *sinp;

#ifdef HAVE_IPV6
	struct ipv6_mreq mreq6;
	struct in6_addr iaddr6;
	struct sockaddr_in6 *sin6p;
#endif /* HAVE_IPV6 */

	switch (addr.ss_family)
	{
	case AF_INET :
		iaddr = (((struct sockaddr_in*)&addr)->sin_addr);
		if (!IN_CLASSD(haddr)) {
			netsyslog(LOG_ERR,
			"multicast address %s not class D",
				inet_ntoa(iaddr));
			return;
		}
		for (i = nwilds; i < ninterfaces; i++) {
			 /* Be sure it's the correct family */
                        if (inter_list[i].sin.ss_family != AF_INET)
                                continue;
			/* Already have this address */
			if (SOCKCMP(&inter_list[i].sin, &addr))
				return;
			/* found a free slot */
			if (SOCKNUL(&inter_list[i].sin) &&
			inter_list[i].fd <= 0 && inter_list[i].bfd <= 0 &&
			inter_list[i].flags == 0)
			break;
		}
		sinp = (struct sockaddr_in*)&(inter_list[i].sin);
		memset((char *)&mreq, 0, sizeof(mreq));
		memset((char *)&inter_list[i], 0, sizeof(struct interface));
		sinp->sin_family = AF_INET;
		sinp->sin_addr = iaddr;
		sinp->sin_port = htons(NTP_PORT);

		/*
		* Try opening a socket for the specified class D address. This
		* works under SunOS 4.x, but not OSF1 .. :-(
		*/
		set_reuseaddr(1);
		s = open_socket((struct sockaddr_storage*)sinp, 0, 1);
		set_reuseaddr(0);
		if (s == INVALID_SOCKET) {
			memset((char *)&inter_list[i], 0, sizeof(struct interface));
			if (wildipv4 >= 0) {
				i = wildipv4;
				/* HACK ! -- stuff in an address */
				inter_list[i].bcast = addr;
				netsyslog(LOG_ERR,
				"...multicast address %s using wildcard socket",
				inet_ntoa(iaddr));
			} else {
				netsyslog(LOG_ERR,
				"No wildcard socket available to use for address %s",
				inet_ntoa(iaddr));
				return;
			}
		} else {
			inter_list[i].fd = s;
			inter_list[i].bfd = INVALID_SOCKET;
			(void) strncpy(inter_list[i].name, "multicast",
			sizeof(inter_list[i].name));
			((struct sockaddr_in*)&inter_list[i].mask)->sin_addr.s_addr = htonl(~(u_int32)0);
#if defined (HAVE_IO_COMPLETION_PORT)
			io_completion_port_add_socket(inter_list[i].fd, &inter_list[i]);
#endif
		}

		/*
		* enable reception of multicast packets
		*/
		mreq.imr_multiaddr = iaddr;
		mreq.imr_interface.s_addr = htonl(INADDR_ANY);
		if (setsockopt(inter_list[i].fd, IPPROTO_IP, IP_ADD_MEMBERSHIP,
		(char *)&mreq, sizeof(mreq)) == -1)
			netsyslog(LOG_ERR,
			"setsockopt IP_ADD_MEMBERSHIP fails: %m for %x / %x (%s)",
			mreq.imr_multiaddr.s_addr,
			mreq.imr_interface.s_addr, inet_ntoa(iaddr));
		inter_list[i].flags |= INT_MULTICAST;
		inter_list[i].num_mcast++;
		if (i >= ninterfaces)
			ninterfaces = i+1;

                add_addr_to_list(&addr, i);
		break;

#ifdef HAVE_IPV6
	case AF_INET6 :

		iaddr6 = ((struct sockaddr_in6*)&addr)->sin6_addr;
		if (!IN6_IS_ADDR_MULTICAST(&iaddr6)) {
			netsyslog(LOG_ERR,
			    "address %s not IPv6 multicast address",
				stoa(&addr));
			return;
		}
		for (i = nwilds; i < ninterfaces; i++) {
			/* Be sure it's the correct family */
			if(inter_list[i].sin.ss_family != AF_INET6)
				continue;
			/* Already have this address */
			if (SOCKCMP(&inter_list[i].sin, &addr))
				return;
			/* found a free slot */
			if (SOCKNUL(&inter_list[i].sin) &&
			    inter_list[i].fd <= 0 && inter_list[i].bfd <= 0 &&
			    inter_list[i].flags == 0)
			break;
		}
		sin6p = (struct sockaddr_in6*)&inter_list[i].sin;
		memset((char *)&mreq6, 0, sizeof(mreq6));
		memset((char *)&inter_list[i], 0, sizeof(struct interface));
		sin6p->sin6_family = AF_INET6;
		sin6p->sin6_addr = iaddr6;
		sin6p->sin6_port = htons(NTP_PORT);

		/*
		 * Try opening a socket for the specified class D address. This
		 * works under SunOS 4.x, but not OSF1 .. :-(
		 */
		set_reuseaddr(1);
		s = open_socket((struct sockaddr_storage*)sin6p, 0, 1);
		set_reuseaddr(0);
		if(s == INVALID_SOCKET){
			memset((char *)&inter_list[i], 0, sizeof(struct interface));
			if (wildipv6 >= 0) {
				i = wildipv6;
				/* HACK ! -- stuff in an address */
				inter_list[i].bcast = addr;
				netsyslog(LOG_ERR,
				 "...multicast address %s using wildcard socket",
				 stoa(&addr));
			} else {
				netsyslog(LOG_ERR,
				"No wildcard socket available to use for address %s",
				stoa(&addr));
				return;
			}
		} else {
			inter_list[i].fd = s;
			inter_list[i].bfd = INVALID_SOCKET;
			(void)strncpy(inter_list[i].name, "multicast",
			   sizeof(inter_list[i].name));
			memset(&(((struct sockaddr_in6*)&inter_list[i].mask)->sin6_addr), 1, sizeof(struct in6_addr));
#if defined (HAVE_IO_COMPLETION_PORT)
			io_completion_port_add_socket(inter_list[i].fd, &inter_list[i]);
#endif
		}

		/*
		 * enable reception of multicast packets
		 */
		mreq6.ipv6mr_multiaddr = iaddr6;
		mreq6.ipv6mr_interface = 0;
		if(setsockopt(inter_list[i].fd, IPPROTO_IPV6, IPV6_JOIN_GROUP,
		   (char *)&mreq6, sizeof(mreq6)) == -1)
			netsyslog(LOG_ERR,
			 "setsockopt IPV6_JOIN_GROUP fails: %m on interface %d(%s)",
			 mreq6.ipv6mr_interface, stoa(&addr));
		inter_list[i].flags |= INT_MULTICAST;
		inter_list[i].num_mcast++;
		if(i >= ninterfaces)
			ninterfaces = i+1;

                add_addr_to_list(&addr, i);
		break;
#endif /* HAVE_IPV6 */
	}

#ifdef DEBUG
	if (debug)
		printf("io_multicast_add %s\n", stoa(&addr));
#endif
#else /* MCAST */
	netsyslog(LOG_ERR,
	    "cannot add multicast address %s as no MCAST support",
	    stoa(&addr));
#endif /* MCAST */
}

/*
 * io_unsetbclient - close the broadcast client sockets
 */
void
io_unsetbclient(void)
{
	int i;

	for (i = nwilds; i < ninterfaces; i++)
	{
		if (!(inter_list[i].flags & INT_BCASTOPEN))
		    continue;
		close_socket(inter_list[i].bfd);
		inter_list[i].bfd = INVALID_SOCKET;
		inter_list[i].flags &= ~INT_BCASTOPEN;
	}
}


/*
 * io_multicast_del() - delete multicast group address
 */
void
io_multicast_del(
	struct sockaddr_storage addr
	)
{
#ifdef MCAST
	int i;
	struct ip_mreq mreq;
	u_int32 haddr;

#ifdef HAVE_IPV6
	struct ipv6_mreq mreq6;
	struct in6_addr haddr6;
#endif /* HAVE_IPV6 */

	switch (addr.ss_family)
	{
	case AF_INET :

		haddr = ntohl(((struct sockaddr_in*)&addr)->sin_addr.s_addr);

		if (!IN_CLASSD(haddr))
		{
			netsyslog(LOG_ERR,
				 "invalid multicast address %s", stoa(&addr));
			return;
		}

		/*
		* Disable reception of multicast packets
		*/
		mreq.imr_multiaddr = ((struct sockaddr_in*)&addr)->sin_addr;
		mreq.imr_interface.s_addr = htonl(INADDR_ANY);
		for (i = 0; i < ninterfaces; i++)
		{
			/* Be sure it's the correct family */
			if (inter_list[i].sin.ss_family != AF_INET)
				continue;
			if (!(inter_list[i].flags & INT_MULTICAST))
				continue;
			if (!(inter_list[i].fd < 0))
				continue;
			if (!SOCKCMP(&addr, &inter_list[i].sin))
				continue;
			if (i != wildipv4)
			{
				/* we have an explicit fd, so we can close it */
				close_socket(inter_list[i].fd);
				memset((char *)&inter_list[i], 0, sizeof(struct interface));
				inter_list[i].fd = INVALID_SOCKET;
				inter_list[i].bfd = INVALID_SOCKET;
			}
			else
			{
				/* We are sharing "any address" port :-(  Don't close it! */
				if (setsockopt(inter_list[i].fd, IPPROTO_IP, IP_DROP_MEMBERSHIP,
					(char *)&mreq, sizeof(mreq)) == -1)
				netsyslog(LOG_ERR, "setsockopt IP_DROP_MEMBERSHIP fails on address: %s %m",
					stoa(&addr));
				inter_list[i].num_mcast--;
				/* If there are none left negate the Multicast flag */
				if(inter_list[i].num_mcast == 0)
					inter_list[i].flags &= ~INT_MULTICAST;
			}
		}
		break;

#ifdef HAVE_IPV6
	case AF_INET6 :
		haddr6 = ((struct sockaddr_in6*)&addr)->sin6_addr;

		if (!IN6_IS_ADDR_MULTICAST(&haddr6))
		{
			netsyslog(LOG_ERR,
				"invalid multicast address %s", stoa(&addr));
			return;
		}

		/*
		* Disable reception of multicast packets
		*/
		mreq6.ipv6mr_multiaddr = ((struct sockaddr_in6*)&addr)->sin6_addr;
		mreq6.ipv6mr_interface = 0;
		for (i = 0; i < ninterfaces; i++)
		{
			/* Be sure it's the correct family */
			if (inter_list[i].sin.ss_family != AF_INET6)
				continue;
			if (!(inter_list[i].flags & INT_MULTICAST))
				continue;
			if (!(inter_list[i].fd < 0))
				continue;
			if (!SOCKCMP(&addr, &inter_list[i].sin))
				continue;
			if (i != wildipv6)
			{
				/* we have an explicit fd, so we can close it */
				close_socket(inter_list[i].fd);
				memset((char *)&inter_list[i], 0, sizeof(struct interface));
				inter_list[i].fd = INVALID_SOCKET;
				inter_list[i].bfd = INVALID_SOCKET;
			}
			else
			{
				/* We are sharing "any address" port :-(  Don't close it! */
				if (setsockopt(inter_list[i].fd, IPPROTO_IPV6, IPV6_LEAVE_GROUP,
					(char *)&mreq6, sizeof(mreq6)) == -1)
				netsyslog(LOG_ERR, "setsockopt IP_DROP_MEMBERSHIP fails on address %s: %m",
					stoa(&addr));
				/* If there are none left negate the Multicast flag */
				if(inter_list[i].num_mcast == 0)
					inter_list[i].flags &= ~INT_MULTICAST;
			}
		}
		break;
#endif /* HAVE_IPV6 */
	}/* switch */
        delete_addr_from_list(&addr);

#else /* not MCAST */
	netsyslog(LOG_ERR, "this function requires multicast kernel");
#endif /* not MCAST */
}


/*
 * open_socket - open a socket, returning the file descriptor
 */

static SOCKET
open_socket(
	struct sockaddr_storage *addr,
	int flags,
	int turn_off_reuse
	)
{
	int errval;
	SOCKET fd;
	int on = 1, off = 0;
#if defined(IPTOS_LOWDELAY) && defined(IPPROTO_IP) && defined(IP_TOS)
	int tos;
#endif /* IPTOS_LOWDELAY && IPPROTO_IP && IP_TOS */

	if ((addr->ss_family == AF_INET6) && (isc_net_probeipv6() != ISC_R_SUCCESS))
		return (INVALID_SOCKET);

	/* create a datagram (UDP) socket */
#ifndef SYS_WINNT
	if (  (fd = socket(addr->ss_family, SOCK_DGRAM, 0)) < 0) {
		errval = errno;
		if(addr->ss_family == AF_INET)
			netsyslog(LOG_ERR, "socket(AF_INET, SOCK_DGRAM, 0) failed on address %s: %m",
				stoa(addr));
		else if(addr->ss_family == AF_INET6)
			netsyslog(LOG_ERR, "socket(AF_INET6, SOCK_DGRAM, 0) failed on address %s: %m",
				stoa(addr));
		if (errval == EPROTONOSUPPORT || errval == EAFNOSUPPORT ||
		    errval == EPFNOSUPPORT)
			return (INVALID_SOCKET);
		exit(1);
		/*NOTREACHED*/
	}
#else
	if (  (fd = socket(addr->ss_family, SOCK_DGRAM, 0)) == INVALID_SOCKET) {
		errval = WSAGetLastError();
		if(addr->ss_family == AF_INET)
			netsyslog(LOG_ERR, "socket(AF_INET, SOCK_DGRAM, 0) failed on address %s: %m",
				stoa(addr));
		else if(addr->ss_family == AF_INET6)
			netsyslog(LOG_ERR, "socket(AF_INET6, SOCK_DGRAM, 0) failed on address %s: %m",
				stoa(addr));
		if (errval == WSAEPROTONOSUPPORT || errval == WSAEAFNOSUPPORT ||
		    errval == WSAEPFNOSUPPORT)
			return (INVALID_SOCKET);
		exit(1);
		/*NOTREACHED*/
	}
	if (connection_reset_fix(fd) != ISC_R_SUCCESS) {
		netsyslog(LOG_ERR, "connection_reset_fix(fd) failed on address %s: %m",
			stoa(addr));
	}

#endif /* SYS_WINNT */

	/* set SO_REUSEADDR since we will be binding the same port
	   number on each interface */
	if (setsockopt(fd, SOL_SOCKET, SO_REUSEADDR,
		       (char *)&on, sizeof(on)))
	{
		netsyslog(LOG_ERR, "setsockopt SO_REUSEADDR on fails on address %s: %m",
			stoa(addr));
	}

#if defined(IPTOS_LOWDELAY) && defined(IPPROTO_IP) && defined(IP_TOS)
	/* set IP_TOS to minimize packet delay */
	tos = IPTOS_LOWDELAY;
	if (addr->ss_family == AF_INET)
		if (setsockopt(fd, IPPROTO_IP, IP_TOS, (char *) &tos, sizeof(tos)) < 0)
		{
			netsyslog(LOG_ERR, "setsockopt IPTOS_LOWDELAY on fails on address %s: %m",
				stoa(addr));
		}

#if defined(IPV6_V6ONLY)
        if (addr->ss_family == AF_INET6)
                if (setsockopt(fd, IPPROTO_IPV6, IPV6_V6ONLY,
                	(char*)&on, sizeof(on)))
                {
                	netsyslog(LOG_ERR, "setsockopt IPV6_V6ONLY on fails on address %s: %m",
				stoa(addr));
		}
#else /* IPV6_V6ONLY */
#if defined(IPV6_BINDV6ONLY)
        if (addr->ss_family == AF_INET6)
                if (setsockopt(fd, IPPROTO_IPV6, IPV6_BINDV6ONLY,
                	(char*)&on, sizeof(on)))
                {
                	netsyslog(LOG_ERR,
			    "setsockopt IPV6_BINDV6ONLY on fails on address %s: %m",
			    stoa(addr));
		}
#endif /* IPV6_BINDV6ONLY */
#endif /* IPV6_V6ONLY */

#endif /* IPTOS_LOWDELAY && IPPROTO_IP && IP_TOS */

	/*
	 * bind the local address.
	 */
	if (bind(fd, (struct sockaddr *)addr, SOCKLEN(addr)) < 0) {
		char buff[160];

		if(addr->ss_family == AF_INET)
			sprintf(buff,
				"bind() fd %d, family %d, port %d, addr %s, in_classd=%d flags=%d fails: %%m",
				fd, addr->ss_family, (int)ntohs(((struct sockaddr_in*)addr)->sin_port),
				stoa(addr),
				IN_CLASSD(ntohl(((struct sockaddr_in*)addr)->sin_addr.s_addr)), flags);
		else if(addr->ss_family == AF_INET6)
		                sprintf(buff,
                                "bind() fd %d, family %d, port %d, addr %s, in6_is_addr_multicast=%d flags=%d fails: %%m",
                                fd, addr->ss_family, (int)ntohs(((struct sockaddr_in6*)addr)->sin6_port),
                                stoa(addr),
                                IN6_IS_ADDR_MULTICAST(&((struct sockaddr_in6*)addr)->sin6_addr), flags);
		else return INVALID_SOCKET;

		netsyslog(LOG_ERR, buff);
		closesocket(fd);

		/*
		 * soft fail if opening a multicast address
		 */
 		if(addr->ss_family == AF_INET){
			if(IN_CLASSD(ntohl(((struct sockaddr_in*)addr)->sin_addr.s_addr)))
				return (INVALID_SOCKET);
		}
		else {
			if(IN6_IS_ADDR_MULTICAST(&((struct sockaddr_in6*)addr)->sin6_addr))
				return (INVALID_SOCKET);
		}
#if 0
		exit(1);
#else
		return INVALID_SOCKET;
#endif
	}
#ifdef DEBUG
	if (debug)
	    printf("bind() fd %d, family %d, port %d, addr %s, flags=%d\n",
		   fd,
		   addr->ss_family,
		   (int)ntohs(((struct sockaddr_in*)addr)->sin_port),
		   stoa(addr),
		   flags);
#endif

	/*
	 * I/O Completion Ports don't care about the select and FD_SET
	 */
#ifndef HAVE_IO_COMPLETION_PORT
	if (fd > maxactivefd)
	    maxactivefd = fd;
	FD_SET(fd, &activefds);
#endif
	add_socket_to_list(fd);
	/*
	 * set non-blocking,
	 */

#ifdef USE_FIONBIO
	/* in vxWorks we use FIONBIO, but the others are defined for old systems, so
	 * all hell breaks loose if we leave them defined
	 */
#undef O_NONBLOCK
#undef FNDELAY
#undef O_NDELAY
#endif

#if defined(O_NONBLOCK) /* POSIX */
	if (fcntl(fd, F_SETFL, O_NONBLOCK) < 0)
	{
		netsyslog(LOG_ERR, "fcntl(O_NONBLOCK) fails on address %s: %m",
			stoa(addr));
		exit(1);
		/*NOTREACHED*/
	}
#elif defined(FNDELAY)
	if (fcntl(fd, F_SETFL, FNDELAY) < 0)
	{
		netsyslog(LOG_ERR, "fcntl(FNDELAY) fails on address %s: %m",
			stoa(addr));
		exit(1);
		/*NOTREACHED*/
	}
#elif defined(O_NDELAY) /* generally the same as FNDELAY */
	if (fcntl(fd, F_SETFL, O_NDELAY) < 0)
	{
		netsyslog(LOG_ERR, "fcntl(O_NDELAY) fails on address %s: %m",
			stoa(addr));
		exit(1);
		/*NOTREACHED*/
	}
#elif defined(FIONBIO)
# if defined(VMS)
		if (ioctl(fd,FIONBIO,&on) < 0)
# elif defined(SYS_WINNT)
		if (ioctlsocket(fd,FIONBIO,(u_long *) &on) == SOCKET_ERROR)
# else
		if (ioctl(fd,FIONBIO,&on) < 0)
# endif
	{
		netsyslog(LOG_ERR, "ioctl(FIONBIO) fails on address %s: %m",
			stoa(addr));
		exit(1);
		/*NOTREACHED*/
	}
#elif defined(FIOSNBIO)
	if (ioctl(fd,FIOSNBIO,&on) < 0)
	{
		netsyslog(LOG_ERR, "ioctl(FIOSNBIO) fails on address %s: %m",
			stoa(addr));
		exit(1);
		/*NOTREACHED*/
	}
#else
# include "Bletch: Need non-blocking I/O!"
#endif

#ifdef HAVE_SIGNALED_IO
	init_socket_sig(fd);
#endif /* not HAVE_SIGNALED_IO */

	/*
	 *	Turn off the SO_REUSEADDR socket option.  It apparently
	 *	causes heartburn on systems with multicast IP installed.
	 *	On normal systems it only gets looked at when the address
	 *	is being bound anyway..
	 */
	if (turn_off_reuse)
	    if (setsockopt(fd, SOL_SOCKET, SO_REUSEADDR,
			   (char *)&off, sizeof(off)))
	    {
		    netsyslog(LOG_ERR, "setsockopt SO_REUSEADDR off fails on address %s: %m",
			    stoa(addr));
	    }

#ifdef SO_BROADCAST
	/* if this interface can support broadcast, set SO_BROADCAST */
	if (flags & INT_BROADCAST)
	{
		if (setsockopt(fd, SOL_SOCKET, SO_BROADCAST,
			       (char *)&on, sizeof(on)))
		{
			netsyslog(LOG_ERR, "setsockopt(SO_BROADCAST) on address %s: %m",
				stoa(addr));
		}
	}
#endif /* SO_BROADCAST */

#if !defined(SYS_WINNT) && !defined(VMS)
# ifdef DEBUG
	if (debug > 1)
	    printf("flags for fd %d: 0%o\n", fd,
		   fcntl(fd, F_GETFL, 0));
# endif
#endif /* SYS_WINNT || VMS */

	return fd;
}


/*
 * close_socket - close a socket and remove from the activefd list
 */
static void
close_socket(
	     SOCKET fd
	)
{
	SOCKET i, newmax;

	(void) closesocket(fd);

	/*
	 * I/O Completion Ports don't care about select and fd_set
	 */
#ifndef HAVE_IO_COMPLETION_PORT
	FD_CLR( (u_int) fd, &activefds);

	if (fd == maxactivefd) {
		newmax = 0;
		for (i = 0; i < maxactivefd; i++)
			if (FD_ISSET(i, &activefds))
				newmax = i;
		maxactivefd = newmax;
	}
#endif
	delete_socket_from_list(fd);

}


/*
 * close_file - close a file and remove from the activefd list
 * added 1/31/1997 Greg Schueman for Windows NT portability
 */
static void
close_file(
	SOCKET fd
	)
{
	int i, newmax;

	(void) close(fd);
	/*
	 * I/O Completion Ports don't care about select and fd_set
	 */
#ifndef HAVE_IO_COMPLETION_PORT
	FD_CLR( (u_int) fd, &activefds);

	if (fd == maxactivefd) {
		newmax = 0;
		for (i = 0; i < maxactivefd; i++)
			if (FD_ISSET(i, &activefds))
				newmax = i;
		maxactivefd = newmax;
	}
#endif
	delete_socket_from_list(fd);

}


/* XXX ELIMINATE sendpkt similar in ntpq.c, ntpdc.c, ntp_io.c, ntptrace.c */
/*
 * sendpkt - send a packet to the specified destination. Maintain a
 * send error cache so that only the first consecutive error for a
 * destination is logged.
 */
void
sendpkt(
	struct sockaddr_storage *dest,
	struct interface *inter,
	int ttl,
	struct pkt *pkt,
	int len
	)
{
	int cc, slot;
#ifdef SYS_WINNT
	DWORD err;
#endif /* SYS_WINNT */

	/*
	 * Send error caches. Empty slots have port == 0
	 * Set ERRORCACHESIZE to 0 to disable
	 */
	struct cache {
		u_short port;
		struct	in_addr addr;
	};

#ifdef HAVE_IPV6
	struct cache6 {
		u_short port;
		struct in6_addr addr;
	};
#endif /* HAVE_IPV6 */

#ifndef ERRORCACHESIZE
#define ERRORCACHESIZE 8
#endif
#if ERRORCACHESIZE > 0
	static struct cache badaddrs[ERRORCACHESIZE];
#ifdef HAVE_IPV6
	static struct cache6 badaddrs6[ERRORCACHESIZE];
#endif /* HAVE_IPV6 */
#else
#define badaddrs ((struct cache *)0)		/* Only used in empty loops! */
#ifdef HAVE_IPV6
#define badaddrs6 ((struct cache6 *)0)		/* Only used in empty loops! */
#endif /* HAVE_IPV6 */
#endif
#ifdef DEBUG
	if (debug > 1)
	    printf("%ssendpkt(fd=%d dst=%s, src=%s, ttl=%d, len=%d)\n",
		   (ttl >= 0) ? "\tMCAST\t*****" : "",
		   inter->fd, stoa(dest),
		   stoa(&inter->sin), ttl, len);
#endif

#ifdef MCAST

	switch (inter->sin.ss_family) {

	case AF_INET :

		/*
		* for the moment we use the bcast option to set multicast ttl
		*/
		if (ttl > 0 && ttl != inter->last_ttl) {

			/*
			* set the multicast ttl for outgoing packets
			*/
			if (setsockopt(inter->fd, IPPROTO_IP, IP_MULTICAST_TTL,
				(char *) &ttl, sizeof(ttl)) != 0) {
				netsyslog(LOG_ERR, "setsockopt IP_MULTICAST_TTL fails on address %s: %m",
					stoa(&inter->sin));
			}
			else
   				inter->last_ttl = ttl;
		}
		break;

#ifdef HAVE_IPV6
	case AF_INET6 :

	 	/*
		 * for the moment we use the bcast option to set
		 * multicast max hops
		 */
        	if (ttl > 0 && ttl != inter->last_ttl) {

                	/*
                 	* set the multicast ttl for outgoing packets
                 	*/
                	if (setsockopt(inter->fd, IPPROTO_IPV6, IPV6_MULTICAST_HOPS,
                    	&ttl, sizeof(ttl)) == -1)
	                        netsyslog(LOG_ERR, "setsockopt IP_MULTICAST_TTL fails on address %s: %m",
					stoa(&inter->sin));
                	else
	                        inter->last_ttl = ttl;
	        }
	        break;
#endif /* HAVE_IPV6 */

	default :
		exit(1);

	}


#endif /* MCAST */

	for (slot = ERRORCACHESIZE; --slot >= 0; )
		if(dest->ss_family == AF_INET) {
			if (badaddrs[slot].port == ((struct sockaddr_in*)dest)->sin_port &&
				badaddrs[slot].addr.s_addr == ((struct sockaddr_in*)dest)->sin_addr.s_addr)
			break;
		}
#ifdef HAVE_IPV6
		else if (dest->ss_family == AF_INET6) {
			if (badaddrs6[slot].port == ((struct sockaddr_in6*)dest)->sin6_port &&
				badaddrs6[slot].addr.s6_addr == ((struct sockaddr_in6*)dest)->sin6_addr.s6_addr)
			break;
		}
#endif /* HAVE_IPV6 */
		else exit(1);  /* address family not supported yet */

#if defined(HAVE_IO_COMPLETION_PORT)
        err = io_completion_port_sendto(inter, pkt, len, dest);
	if (err != ERROR_SUCCESS)
#else
#ifdef SIM
        cc = srvr_rply(&ntp_node,  dest, inter, pkt);
#else /* SIM */
	cc = sendto(inter->fd, (char *)pkt, (unsigned int)len, 0, (struct sockaddr *)dest,
		    SOCKLEN(dest));
#endif /* SIM */
	if (cc == -1)
#endif
	{
		inter->notsent++;
		packets_notsent++;
#if defined(HAVE_IO_COMPLETION_PORT)
		err = WSAGetLastError();
		if (err != WSAEWOULDBLOCK && err != WSAENOBUFS && slot < 0)
#else
		if (errno != EWOULDBLOCK && errno != ENOBUFS && slot < 0)
#endif
		{
			/*
			 * Remember this, if there's an empty slot
			 */
			switch (dest->ss_family) {

			case AF_INET :

				for (slot = ERRORCACHESIZE; --slot >= 0; )
					if (badaddrs[slot].port == 0)
					{
						badaddrs[slot].port = SRCPORT(dest);
						badaddrs[slot].addr = ((struct sockaddr_in*)dest)->sin_addr;
						break;
					}
				break;

#ifdef HAVE_IPV6
			case AF_INET6 :

				for (slot = ERRORCACHESIZE; --slot >= 0; )
        				if (badaddrs6[slot].port == 0)
            				{
                                    		badaddrs6[slot].port = SRCPORT(dest);
                                    		badaddrs6[slot].addr = ((struct sockaddr_in6*)dest)->sin6_addr;
                                    		break;
                            		}
                		break;
#endif /* HAVE_IPV6 */

			default :
				exit(1);
			}

			netsyslog(LOG_ERR, "sendto(%s): %m", stoa(dest));
		}
	}
	else
	{
		inter->sent++;
		packets_sent++;
		/*
		 * He's not bad any more
		 */
		if (slot >= 0)
		{
			netsyslog(LOG_INFO, "Connection re-established to %s", stoa(dest));
			switch (dest->ss_family) {
			case AF_INET :
				badaddrs[slot].port = 0;
				break;
#ifdef HAVE_IPV6
			case AF_INET6 :
				badaddrs6[slot].port = 0;
				break;
#endif /* HAVE_IPV6 */
			}
		}
	}
}

#if !defined(HAVE_IO_COMPLETION_PORT)
/*
 * fdbits - generate ascii representation of fd_set (FAU debug support)
 * HFDF format - highest fd first.
 */
static char *
fdbits(
	int count,
	fd_set *set
	)
{
	static char buffer[256];
	char * buf = buffer;

	count = (count < 256) ? count : 255;

	while (count >= 0)
	{
		*buf++ = FD_ISSET(count, set) ? '#' : '-';
		count--;
	}
	*buf = '\0';

	return buffer;
}

/*
 * input_handler - receive packets asynchronously
 */
void
input_handler(
	l_fp *cts
	)
{
	register int i, n;
	register struct recvbuf *rb;
	register int doing;
	register SOCKET fd;
	struct timeval tvzero;
	int fromlen;
	l_fp ts;			/* Timestamp at BOselect() gob */
	l_fp ts_e;			/* Timestamp at EOselect() gob */
	fd_set fds;
	int select_count = 0;
	static int handler_count = 0;

	++handler_count;
	if (handler_count != 1)
	    msyslog(LOG_ERR, "input_handler: handler_count is %d!", handler_count);
	handler_calls++;
	ts = *cts;

	for (;;)
	{
		/*
		 * Do a poll to see who has data
		 */

		fds = activefds;
		tvzero.tv_sec = tvzero.tv_usec = 0;

		/*
		 * If we have something to do, freeze a timestamp.
		 * See below for the other cases (nothing (left) to do or error)
		 */
		while (0 < (n = select(maxactivefd+1, &fds, (fd_set *)0, (fd_set *)0, &tvzero)))
		{
			++select_count;
			++handler_pkts;

#ifdef REFCLOCK
			/*
			 * Check out the reference clocks first, if any
			 */
			if (refio != 0)
			{
				register struct refclockio *rp;

				for (rp = refio; rp != 0 && n > 0; rp = rp->next)
				{
					fd = rp->fd;
					if (FD_ISSET(fd, &fds))
					{
						n--;
						if (free_recvbuffs() == 0)
						{
							char buf[RX_BUFF_SIZE];

							(void) read(fd, buf, sizeof buf);
							packets_dropped++;
							goto select_again;
						}

						rb = get_free_recv_buffer();

						i = (rp->datalen == 0
						     || rp->datalen > sizeof(rb->recv_space))
						    ? sizeof(rb->recv_space) : rp->datalen;
						rb->recv_length =
						    read(fd, (char *)&rb->recv_space, (unsigned)i);

						if (rb->recv_length == -1)
						{
							netsyslog(LOG_ERR, "clock read fd %d: %m", fd);
							freerecvbuf(rb);
							goto select_again;
						}

						/*
						 * Got one.  Mark how
						 * and when it got here,
						 * put it on the full
						 * list and do
						 * bookkeeping.
						 */
						rb->recv_srcclock = rp->srcclock;
						rb->dstadr = 0;
						rb->fd = fd;
						rb->recv_time = ts;
						rb->receiver = rp->clock_recv;

						if (rp->io_input)
						{
							/*
							 * have direct
							 * input routine
							 * for refclocks
							 */
							if (rp->io_input(rb) == 0)
							{
								/*
								 * data
								 * was
								 * consumed
								 * -
								 * nothing
								 * to
								 * pass
								 * up
								 * into
								 * block
								 * input
								 * machine
								 */
								freerecvbuf(rb);
#if 1
								goto select_again;
#else
								continue;
#endif
							}
						}

						add_full_recv_buffer(rb);

						rp->recvcount++;
						packets_received++;
					}
				}
			}
#endif /* REFCLOCK */

			/*
			 * Loop through the interfaces looking for data
			 * to read.
			 */
			for (i = ninterfaces - 1; (i >= 0) && (n > 0); i--)
			{
				for (doing = 0; (doing < 2) && (n > 0); doing++)
				{
					if (doing == 0)
					{
						fd = inter_list[i].fd;
					}
					else
					{
						if (!(inter_list[i].flags & INT_BCASTOPEN))
						    break;
						fd = inter_list[i].bfd;
					}
					if (fd < 0) continue;
					if (FD_ISSET(fd, &fds))
					{
						n--;

						/*
						 * Get a buffer and read
						 * the frame.  If we
						 * haven't got a buffer,
						 * or this is received
						 * on the wild card
						 * socket, just dump the
						 * packet.
						 */
						if (
#ifdef UDP_WILDCARD_DELIVERY
				/*
				 * these guys manage to put properly addressed
				 * packets into the wildcard queue
				 */
							(free_recvbuffs() == 0)
#else
							((i == wildipv4) || (i == wildipv6)||
							(free_recvbuffs() == 0))
#endif
							)
	{
		char buf[RX_BUFF_SIZE];
		struct sockaddr_storage from;

		fromlen = sizeof from;
		(void) recvfrom(fd, buf, sizeof(buf), 0, (struct sockaddr*)&from, &fromlen);
#ifdef DEBUG
		if (debug)
		    printf("%s on %d(%lu) fd=%d from %s\n",
			   (i) ? "drop" : "ignore",
			   i, free_recvbuffs(), fd,
			   stoa(&from));
#endif
		if (i == wildipv4 || i == wildipv6)
		    packets_ignored++;
		else
		    packets_dropped++;
		goto select_again;
	}

	rb = get_free_recv_buffer();

	fromlen = sizeof(struct sockaddr_storage);
	rb->recv_length = recvfrom(fd,
				   (char *)&rb->recv_space,
				   sizeof(rb->recv_space), 0,
				   (struct sockaddr *)&rb->recv_srcadr,
				   &fromlen);
	if (rb->recv_length == 0
#ifdef EWOULDBLOCK
		 || errno==EWOULDBLOCK
#endif
#ifdef EAGAIN
		 || errno==EAGAIN
#endif
		 ) {
		freerecvbuf(rb);
	    continue;
	}
	else if (rb->recv_length < 0)
	{
		netsyslog(LOG_ERR, "recvfrom(%s) fd=%d: %m",
 			stoa(&rb->recv_srcadr), fd);
#ifdef DEBUG
		if (debug)
		    printf("input_handler: fd=%d dropped (bad recvfrom)\n", fd);
#endif
		freerecvbuf(rb);
		continue;
	}
#ifdef DEBUG
	if (debug > 2) {
		if(rb->recv_srcadr.ss_family == AF_INET)
			printf("input_handler: if=%d fd=%d length %d from %08lx %s\n",
		   		i, fd, rb->recv_length,
				(u_long)ntohl(((struct sockaddr_in*)&rb->recv_srcadr)->sin_addr.s_addr) &
				0x00000000ffffffff,
			   	stoa(&rb->recv_srcadr));
		else
			printf("input_handler: if=%d fd=%d length %d from %s\n",
				i, fd, rb->recv_length,
				stoa(&rb->recv_srcadr));
        }
#endif

	/*
	 * Got one.  Mark how and when it got here,
	 * put it on the full list and do bookkeeping.
	 */
	rb->dstadr = &inter_list[i];
	rb->fd = fd;
	rb->recv_time = ts;
	rb->receiver = receive;

	add_full_recv_buffer(rb);

	inter_list[i].received++;
	packets_received++;
	goto select_again;
					}
					/* Check more interfaces */
				}
			}
		select_again:;
			/*
			 * Done everything from that select.  Poll again.
			 */
		}

		/*
		 * If nothing more to do, try again.
		 * If nothing to do, just return.
		 * If an error occurred, complain and return.
		 */
		if (n == 0)
		{
			if (select_count == 0) /* We really had nothing to do */
			{
				if (debug)
				    netsyslog(LOG_DEBUG, "input_handler: select() returned 0");
				--handler_count;
				return;
			}
			/* We've done our work */
			get_systime(&ts_e);
			/*
			 * (ts_e - ts) is the amount of time we spent
			 * processing this gob of file descriptors.  Log
			 * it.
			 */
			L_SUB(&ts_e, &ts);
			if (debug > 3)
			    netsyslog(LOG_INFO, "input_handler: Processed a gob of fd's in %s msec", lfptoms(&ts_e, 6));

			/* just bail. */
			--handler_count;
			return;
		}
		else if (n == -1)
		{
			int err = errno;

			/*
			 * extended FAU debugging output
			 */
			if (err != EINTR)
			    netsyslog(LOG_ERR,
				      "select(%d, %s, 0L, 0L, &0.0) error: %m",
				      maxactivefd+1,
				      fdbits(maxactivefd, &activefds));
			if (err == EBADF) {
				int j, b;

				fds = activefds;
				for (j = 0; j <= maxactivefd; j++)
				    if (
					    (FD_ISSET(j, &fds) && (read(j, &b, 0) == -1))
					    )
					netsyslog(LOG_ERR, "Bad file descriptor %d", j);
			}
			--handler_count;
			return;
		}
	}
	msyslog(LOG_ERR, "input_handler: fell out of infinite for(;;) loop!");
	--handler_count;
	return;
}

#endif
/*
 * findinterface - find interface corresponding to address
 */
struct interface *
findinterface(
	struct sockaddr_storage *addr
	)
{
	SOCKET s;
	int rtn, i;
	struct sockaddr_storage saddr;
	int saddrlen = SOCKLEN(addr);
	/*
	 * This is considerably hoke. We open a socket, connect to it
	 * and slap a getsockname() on it. If anything breaks, as it
	 * probably will in some j-random knockoff, we just return the
	 * wildcard interface.
	 */
	memset(&saddr, 0, sizeof(saddr));
	saddr.ss_family = addr->ss_family;
	if(addr->ss_family == AF_INET)
		memcpy(&((struct sockaddr_in*)&saddr)->sin_addr, &((struct sockaddr_in*)addr)->sin_addr, sizeof(struct in_addr));
	else if(addr->ss_family == AF_INET6)
		memcpy(&((struct sockaddr_in6*)&saddr)->sin6_addr, &((struct sockaddr_in6*)addr)->sin6_addr, sizeof(struct in6_addr));
	((struct sockaddr_in*)&saddr)->sin_port = htons(2000);
	s = socket(addr->ss_family, SOCK_DGRAM, 0);
	if (s == INVALID_SOCKET)
		return ANY_INTERFACE_CHOOSE(addr);

	rtn = connect(s, (struct sockaddr *)&saddr, SOCKLEN(&saddr));
#ifndef SYS_WINNT
	if (rtn < 0)
#else
	if (rtn == SOCKET_ERROR)
#endif
	{
		closesocket(s);
		return ANY_INTERFACE_CHOOSE(addr);
	}

	rtn = getsockname(s, (struct sockaddr *)&saddr, &saddrlen);
	closesocket(s);
#ifndef SYS_WINNT
	if (rtn < 0)
#else
	if (rtn == SOCKET_ERROR)
#endif
		return ANY_INTERFACE_CHOOSE(addr);

	for (i = 0; i < ninterfaces; i++) {
		/*
		* First look if is the the correct family
		*/
		if(inter_list[i].sin.ss_family != saddr.ss_family)
	  		continue;
		/*
		 * We match the unicast address only.
		 */
		if (SOCKCMP(&inter_list[i].sin, &saddr))
			return (&inter_list[i]);
	}
	return ANY_INTERFACE_CHOOSE(addr);
}

/*
 * findbcastinter - find broadcast interface corresponding to address
 */
struct interface *
findbcastinter(
	struct sockaddr_storage *addr
	)
{
#if !defined(MPE) && (defined(SIOCGIFCONF) || defined(SYS_WINNT))
	register int i;
	
	i = find_addr_in_list(addr);
	if(i >= 0)
	     return (&inter_list[i]);

	for (i = 0; i < ninterfaces; i++) {
		/*
		* First look if this is the correct family
		*/
		if(inter_list[i].sin.ss_family != addr->ss_family)
	  		continue;
		/*
		 * We match only those interfaces marked as
		 * broadcastable and either the explicit broadcast
		 * address or the network portion of the IP address.
		 * Sloppy.
		 */
		if (!(inter_list[i].flags & INT_BROADCAST))
			continue;
		if(addr->ss_family == AF_INET) {
			if (SOCKCMP(&inter_list[i].bcast, addr))
				return (&inter_list[i]);
			if ((NSRCADR(&inter_list[i].sin) &
				NSRCADR(&inter_list[i].mask)) == (NSRCADR(addr) &
			    	NSRCADR(&inter_list[i].mask)))
				return (&inter_list[i]);
		}
		else if(addr->ss_family == AF_INET6) {
			if (SOCKCMP(&inter_list[i].bcast, addr))
				return (&inter_list[i]);
			if (SOCKCMP(netof(&inter_list[i].sin), netof(addr)))
				return (&inter_list[i]);
		     }
	}
#endif /* SIOCGIFCONF */
 	return ANY_INTERFACE_CHOOSE(addr);
}


/*
 * io_clr_stats - clear I/O module statistics
 */
void
io_clr_stats(void)
{
	packets_dropped = 0;
	packets_ignored = 0;
	packets_received = 0;
	packets_sent = 0;
	packets_notsent = 0;

	handler_calls = 0;
	handler_pkts = 0;
	io_timereset = current_time;
}


#ifdef REFCLOCK
/*
 * This is a hack so that I don't have to fool with these ioctls in the
 * pps driver ... we are already non-blocking and turn on SIGIO thru
 * another mechanisim
 */
int
io_addclock_simple(
	struct refclockio *rio
	)
{
	BLOCKIO();
	/*
	 * Stuff the I/O structure in the list and mark the descriptor
	 * in use.	There is a harmless (I hope) race condition here.
	 */
	rio->next = refio;
	refio = rio;

	/*
	 * I/O Completion Ports don't care about select and fd_set
	 */
#ifndef HAVE_IO_COMPLETION_PORT
	if (rio->fd > maxactivefd)
	    maxactivefd = rio->fd;
	FD_SET(rio->fd, &activefds);
#endif
	UNBLOCKIO();
	return 1;
}

/*
 * io_addclock - add a reference clock to the list and arrange that we
 *				 get SIGIO interrupts from it.
 */
int
io_addclock(
	struct refclockio *rio
	)
{
	BLOCKIO();
	/*
	 * Stuff the I/O structure in the list and mark the descriptor
	 * in use.	There is a harmless (I hope) race condition here.
	 */
	rio->next = refio;
	refio = rio;

# ifdef HAVE_SIGNALED_IO
	if (init_clock_sig(rio))
	{
		refio = rio->next;
		UNBLOCKIO();
		return 0;
	}
# elif defined(HAVE_IO_COMPLETION_PORT)
	if (io_completion_port_add_clock_io(rio))
	{
		add_socket_to_list(rio->fd);
		refio = rio->next;
		UNBLOCKIO();
		return 0;
	}
# endif

	/*
	 * I/O Completion Ports don't care about select and fd_set
	 */
#ifndef HAVE_IO_COMPLETION_PORT
	if (rio->fd > maxactivefd)
	    maxactivefd = rio->fd;
	FD_SET(rio->fd, &activefds);
#endif
	UNBLOCKIO();
	return 1;
}

/*
 * io_closeclock - close the clock in the I/O structure given
 */
void
io_closeclock(
	struct refclockio *rio
	)
{
	/*
	 * Remove structure from the list
	 */
	if (refio == rio)
	{
		refio = rio->next;
	}
	else
	{
		register struct refclockio *rp;

		for (rp = refio; rp != 0; rp = rp->next)
		    if (rp->next == rio)
		    {
			    rp->next = rio->next;
			    break;
		    }

		if (rp == 0)
		{
			/*
			 * Internal error.	Report it.
			 */
			msyslog(LOG_ERR,
				"internal error: refclockio structure not found");
			return;
		}
	}

	/*
	 * Close the descriptor.
	 */
	close_file(rio->fd);
}
#endif	/* REFCLOCK */

	/*
	 * I/O Completion Ports don't care about select and fd_set
	 */
#ifndef HAVE_IO_COMPLETION_PORT
void
kill_asyncio(
	int startfd
	)
{
	SOCKET i;

	BLOCKIO();
	for (i = startfd; i <= maxactivefd; i++)
	    (void)close_socket(i);
}
#else
/*
 * On NT a SOCKET is an unsigned int so we cannot possibly keep it in
 * an array. So we use one of the ISC_LIST functions to hold the
 * socket value and use that when we want to enumerate it.
 */
void
kill_asyncio(int startfd)
{
	vsock_t *lsock;
	vsock_t *next;

	BLOCKIO();

	lsock = ISC_LIST_HEAD(sockets_list);
	while (lsock != NULL) {
		next = ISC_LIST_NEXT(lsock, link);
		close_socket(lsock->fd);
		lsock = next;
	}

}
#endif
/*
 * Add and delete functions for the list of open sockets
 */
void
add_socket_to_list(SOCKET fd){
	vsock_t *lsock = malloc(sizeof(vsock_t));
	lsock->fd = fd;

	ISC_LIST_APPEND(sockets_list, lsock, link);
}
void
delete_socket_from_list(SOCKET fd) {

	vsock_t *next;
	vsock_t *lsock = ISC_LIST_HEAD(sockets_list);

	while(lsock != NULL) {
		next = ISC_LIST_NEXT(lsock, link);
		if(lsock->fd == fd) {
			ISC_LIST_DEQUEUE(sockets_list, lsock, link);
			free(lsock);
			break;
		}
		else
			lsock = next;
	}
}
void
add_addr_to_list(struct sockaddr_storage *addr, int if_index){
<<<<<<< HEAD
	struct vaddr *laddr = malloc(sizeof(struct vaddr));
=======
	remaddr_t *laddr = malloc(sizeof(remaddr_t));
>>>>>>> 335d24db
	memcpy(&laddr->addr, addr, sizeof(addr));
	laddr->if_index = if_index;

	ISC_LIST_APPEND(remoteaddr_list, laddr, link);
#ifdef DEBUG
	if (debug)
	    printf("Added addr %s to list of addresses\n",
		   stoa(addr));
#endif


}
void
delete_addr_from_list(struct sockaddr_storage *addr) {

<<<<<<< HEAD
	struct vaddr *next;
	struct vaddr *laddr = ISC_LIST_HEAD(remoteaddr_list);
=======
	remaddr_t *next;
	remaddr_t *laddr = ISC_LIST_HEAD(remoteaddr_list);
>>>>>>> 335d24db

	while(laddr != NULL) {
		next = ISC_LIST_NEXT(laddr, link);
		if(SOCKCMP(&laddr->addr, addr)) {
			ISC_LIST_DEQUEUE(remoteaddr_list, laddr, link);
			free(laddr);
			break;
		}
		else
			laddr = next;
	}
#ifdef DEBUG
	if (debug)
	    printf("Deleted addr %s from list of addresses\n",
		   stoa(addr));
#endif
}
int
find_addr_in_list(struct sockaddr_storage *addr) {

<<<<<<< HEAD
	struct vaddr *next;
	struct vaddr *laddr = ISC_LIST_HEAD(remoteaddr_list);
=======
	remaddr_t *next;
	remaddr_t *laddr = ISC_LIST_HEAD(remoteaddr_list);
>>>>>>> 335d24db
#ifdef DEBUG
	if (debug)
	    printf("Finding addr %s in list of addresses\n",
		   stoa(addr));
#endif

	while(laddr != NULL) {
		next = ISC_LIST_NEXT(laddr, link);
		if(SOCKCMP(&laddr->addr, addr)) {
			return (laddr->if_index);
			break;
		}
		else
			laddr = next;
	}
	return (-1); /* Not found */
}<|MERGE_RESOLUTION|>--- conflicted
+++ resolved
@@ -158,15 +158,6 @@
 
 ISC_LIST(vsock_t)	sockets_list;
 
-<<<<<<< HEAD
-struct vaddr {
-      struct sockaddr_storage        addr;
-      int                            if_index;
-      ISC_LINK(struct vaddr)              link;
-};
-
-ISC_LIST(struct vaddr)       remoteaddr_list;
-=======
 typedef struct remaddr remaddr_t;
 
 struct remaddr {
@@ -176,7 +167,6 @@
 };
 
 ISC_LIST(remaddr_t)       remoteaddr_list;
->>>>>>> 335d24db
 
 void	add_socket_to_list	P((SOCKET));
 void	delete_socket_from_list	P((SOCKET));
@@ -2204,11 +2194,7 @@
 }
 void
 add_addr_to_list(struct sockaddr_storage *addr, int if_index){
-<<<<<<< HEAD
-	struct vaddr *laddr = malloc(sizeof(struct vaddr));
-=======
 	remaddr_t *laddr = malloc(sizeof(remaddr_t));
->>>>>>> 335d24db
 	memcpy(&laddr->addr, addr, sizeof(addr));
 	laddr->if_index = if_index;
 
@@ -2224,13 +2210,8 @@
 void
 delete_addr_from_list(struct sockaddr_storage *addr) {
 
-<<<<<<< HEAD
-	struct vaddr *next;
-	struct vaddr *laddr = ISC_LIST_HEAD(remoteaddr_list);
-=======
 	remaddr_t *next;
 	remaddr_t *laddr = ISC_LIST_HEAD(remoteaddr_list);
->>>>>>> 335d24db
 
 	while(laddr != NULL) {
 		next = ISC_LIST_NEXT(laddr, link);
@@ -2251,13 +2232,8 @@
 int
 find_addr_in_list(struct sockaddr_storage *addr) {
 
-<<<<<<< HEAD
-	struct vaddr *next;
-	struct vaddr *laddr = ISC_LIST_HEAD(remoteaddr_list);
-=======
 	remaddr_t *next;
 	remaddr_t *laddr = ISC_LIST_HEAD(remoteaddr_list);
->>>>>>> 335d24db
 #ifdef DEBUG
 	if (debug)
 	    printf("Finding addr %s in list of addresses\n",
