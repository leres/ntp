--- conflicted
+++ resolved
@@ -917,7 +917,9 @@
 		* Try opening a socket for the specified class D address. This
 		* works under SunOS 4.x, but not OSF1 .. :-(
 		*/
+		set_reuseaddr(1);
 		s = open_socket((struct sockaddr_storage*)sinp, 0, 1);
+		set_reuseaddr(0);
 		if (s < 0) {
 			memset((char *)&inter_list[i], 0, sizeof inter_list[0]);
 			i = 0;
@@ -951,7 +953,6 @@
 
 		break;
 
-<<<<<<< HEAD
 #ifdef HAVE_IPV6
 	case AF_INET6 :
 
@@ -977,16 +978,6 @@
 		}
 		sin6p = (struct sockaddr_in6*)&inter_list[i].sin;
 		memset((char *)&mreq6, 0, sizeof(mreq6));
-=======
-	/*
-	 * Try opening a socket for the specified class D address. This
-	 * works under SunOS 4.x, but not OSF1 .. :-(
-	 */
-	set_reuseaddr(1);
-	s = open_socket(sinp, 0, 1);
-	set_reuseaddr(0);
-	if (s < 0) {
->>>>>>> 04d0e403
 		memset((char *)&inter_list[i], 0, sizeof inter_list[0]);
 		sin6p->sin6_family = AF_INET6;
 		sin6p->sin6_addr = iaddr6;
@@ -996,7 +987,9 @@
 		 * Try opening a socket for the specified class D address. This
 		 * works under SunOS 4.x, but not OSF1 .. :-(
 		 */
+		set_reuseaddr(1);
 		s = open_socket((struct sockaddr_storage*)sin6p, 0, 1);
+		set_reuseaddr(0);
 		if(s < 0){
 			memset((char *)&inter_list[i], 0, sizeof inter_list[0]);
 			i = 0;
