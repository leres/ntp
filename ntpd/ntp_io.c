/*
 * ntp_io.c - input/output routines for ntpd.	The socket-opening code
 *		   was shamelessly stolen from ntpd.
 */

#ifdef HAVE_CONFIG_H
# include <config.h>
#endif

#include "ntp_machine.h"
#include "ntpd.h"
#include "ntp_io.h"
#include "iosignal.h"
#include "ntp_refclock.h"
#include "ntp_if.h"
#include "ntp_stdlib.h"
#include "ntp.h"

/* Don't include ISC's version of IPv6 variables and structures */
#define ISC_IPV6_H 1
#include <isc/interfaceiter.h>
#include <isc/list.h>
#include <isc/result.h>

#ifdef SIM
#include "ntpsim.h"
#endif

#include <stdio.h>
#include <signal.h>
#ifdef HAVE_SYS_PARAM_H
# include <sys/param.h>
#endif /* HAVE_SYS_PARAM_H */
#ifdef HAVE_NETINET_IN_H
# include <netinet/in.h>
#endif
#ifdef HAVE_NETINET_IN_SYSTM_H
# include <netinet/in_systm.h>
#else /* Some old linux systems at least have in_system.h instead. */
# ifdef HAVE_NETINET_IN_SYSTEM_H
#  include <netinet/in_system.h>
# endif
#endif /* HAVE_NETINET_IN_SYSTM_H */
#ifdef HAVE_NETINET_IP_H
# include <netinet/ip.h>
#endif
#ifdef HAVE_SYS_IOCTL_H
# include <sys/ioctl.h>
#endif
#ifdef HAVE_SYS_SOCKIO_H	/* UXPV: SIOC* #defines (Frank Vance <fvance@waii.com>) */
# include <sys/sockio.h>
#endif
#include <arpa/inet.h>

extern int listen_to_virtual_ips;

#if defined(SYS_WINNT)
#include <transmitbuff.h>
#include <isc/win32os.h>
/*
 * Define this macro to control the behavior of connection
 * resets on UDP sockets.  See Microsoft KnowledgeBase Article Q263823
 * for details.
 * NOTE: This requires that Windows 2000 systems install Service Pack 2
 * or later.
 */
#ifndef SIO_UDP_CONNRESET 
#define SIO_UDP_CONNRESET _WSAIOW(IOC_VENDOR,12) 
#endif

#endif

/*
 * We do asynchronous input using the SIGIO facility.  A number of
 * recvbuf buffers are preallocated for input.	In the signal
 * handler we poll to see which sockets are ready and read the
 * packets from them into the recvbuf's along with a time stamp and
 * an indication of the source host and the interface it was received
 * through.  This allows us to get as accurate receive time stamps
 * as possible independent of other processing going on.
 *
 * We watch the number of recvbufs available to the signal handler
 * and allocate more when this number drops below the low water
 * mark.  If the signal handler should run out of buffers in the
 * interim it will drop incoming frames, the idea being that it is
 * better to drop a packet than to be inaccurate.
 */


/*
 * Other statistics of possible interest
 */
volatile u_long packets_dropped;	/* total number of packets dropped on reception */
volatile u_long packets_ignored;	/* packets received on wild card interface */
volatile u_long packets_received;	/* total number of packets received */
u_long packets_sent;	/* total number of packets sent */
u_long packets_notsent; /* total number of packets which couldn't be sent */

volatile u_long handler_calls;	/* number of calls to interrupt handler */
volatile u_long handler_pkts;	/* number of pkts received by handler */
u_long io_timereset;		/* time counters were reset */

/*
 * Interface stuff
 */
struct interface *any_interface;	/* default ipv4 interface */
struct interface *any6_interface;	/* default ipv6 interface */
struct interface *loopback_interface;	/* loopback ipv4 interface */
struct interface *loopback6_interface;	/* loopback ipv6 interface */
struct interface inter_list[MAXINTERFACES]; /* Interface list */
int ninterfaces;			/* Total number of interfaces */
int nwilds;				/* Total number of wildcard intefaces */
int wildipv4 = -1;			/* Index into inter_list for IPv4 wildcard */
int wildipv6 = -1;			/* Index into inter_list for IPv6 wildcard */

#ifdef REFCLOCK
/*
 * Refclock stuff.	We keep a chain of structures with data concerning
 * the guys we are doing I/O for.
 */
static	struct refclockio *refio;
#endif /* REFCLOCK */


/*
 * Define what the possible "soft" errors can be.  These are non-fatal returns
 * of various network related functions, like recv() and so on.
 *
 * For some reason, BSDI (and perhaps others) will sometimes return <0
 * from recv() but will have errno==0.  This is broken, but we have to
 * work around it here.
 */
#define SOFT_ERROR(e)	((e) == EAGAIN || \
			 (e) == EWOULDBLOCK || \
			 (e) == EINTR || \
			 (e) == 0)

/*
 * File descriptor masks etc. for call to select
 * Not needed for I/O Completion Ports
 */
fd_set activefds;
int maxactivefd;

static	int create_sockets	P((u_short));
static	SOCKET	open_socket	P((struct sockaddr_storage *, int, int));
static	void	close_socket	P((SOCKET));
#ifdef REFCLOCK
static	void	close_file	P((SOCKET));
#endif
static	char *	fdbits		P((int, fd_set *));
static	void	set_reuseaddr	P((int));

typedef struct vsock vsock_t;

struct vsock {
	SOCKET				fd;
	ISC_LINK(vsock_t)		link;
};

ISC_LIST(vsock_t)	sockets_list;

typedef struct remaddr remaddr_t;

struct remaddr {
      struct sockaddr_storage        addr;
      int                            if_index;
      ISC_LINK(remaddr_t)              link;
};

ISC_LIST(remaddr_t)       remoteaddr_list;

void	add_socket_to_list	P((SOCKET));
void	delete_socket_from_list	P((SOCKET));
void	add_addr_to_list	P((struct sockaddr_storage *, int));
void	delete_addr_from_list	P((struct sockaddr_storage *));
int     find_addr_in_list P((struct sockaddr_storage *));
int	create_wildcards	P((u_short));
isc_boolean_t address_okay	P((isc_interface_t *));
void	convert_isc_if		P((isc_interface_t *, struct interface *, u_short));

#ifdef SYS_WINNT
/*
 * Windows 2000 systems incorrectly cause UDP sockets using WASRecvFrom
 * to not work correctly, returning a WSACONNRESET error when a WSASendTo
 * fails with an "ICMP port unreachable" response and preventing the
 * socket from using the WSARecvFrom in subsequent operations.
 * The function below fixes this, but requires that Windows 2000
 * Service Pack 2 or later be installed on the system.  NT 4.0
 * systems are not affected by this and work correctly.
 * See Microsoft Knowledge Base Article Q263823 for details of this.
 */
isc_result_t
connection_reset_fix(SOCKET fd) {
	DWORD dwBytesReturned = 0;
	BOOL  bNewBehavior = FALSE;
	DWORD status;

	if(isc_win32os_majorversion() < 5)
		return (ISC_R_SUCCESS); /*  NT 4.0 has no problem */

	/* disable bad behavior using IOCTL: SIO_UDP_CONNRESET */
	status = WSAIoctl(fd, SIO_UDP_CONNRESET, &bNewBehavior,
			  sizeof(bNewBehavior), NULL, 0,
			  &dwBytesReturned, NULL, NULL);
	if (status != SOCKET_ERROR)
		return (ISC_R_SUCCESS);
	else
		return (ISC_R_UNEXPECTED);
}
#endif
/*
 * init_io - initialize I/O data structures and call socket creation routine
 */
void
init_io(void)
{
#ifdef SYS_WINNT
	init_transmitbuff();
#endif /* SYS_WINNT */

	/*
	 * Init buffer free list and stat counters
	 */
	init_recvbuff(RECV_INIT);

	packets_dropped = packets_received = 0;
	packets_ignored = 0;
	packets_sent = packets_notsent = 0;
	handler_calls = handler_pkts = 0;
	io_timereset = 0;
	loopback_interface = NULL;
	loopback6_interface = NULL;

#ifdef REFCLOCK
	refio = 0;
#endif

#if defined(HAVE_SIGNALED_IO)
	(void) set_signal();
#endif

#ifdef SYS_WINNT
	if (!Win32InitSockets())
	{
		netsyslog(LOG_ERR, "No useable winsock.dll: %m");
		exit(1);
	}
#endif /* SYS_WINNT */

	ISC_LIST_INIT(sockets_list);

        ISC_LIST_INIT(remoteaddr_list);

	/*
	 * Create the sockets
	 */
	BLOCKIO();
	(void) create_sockets(htons(NTP_PORT));
	UNBLOCKIO();

#ifdef DEBUG
	if (debug)
	    printf("init_io: maxactivefd %d\n", maxactivefd);
#endif
}

int
create_wildcards(u_short port) {

	int idx = 0;
<<<<<<< HEAD
	int okipv4 = TRUE;
=======
	isc_boolean_t okipv4 = ISC_TRUE;
>>>>>>> 4013e4c2
	/*
	 * create pseudo-interface with wildcard IPv4 address
	 */
#ifdef IPV6_V6ONLY
	if(isc_net_probeipv4() != ISC_R_SUCCESS)
		okipv4 == ISC_FALSE;
#endif

	if(okipv4 == ISC_TRUE) {
		inter_list[idx].sin.ss_family = AF_INET;
		((struct sockaddr_in*)&inter_list[idx].sin)->sin_addr.s_addr = htonl(INADDR_ANY);
		((struct sockaddr_in*)&inter_list[idx].sin)->sin_port = port;
		(void) strncpy(inter_list[idx].name, "wildcard", sizeof(inter_list[idx].name));
		inter_list[idx].mask.ss_family = AF_INET;
		((struct sockaddr_in*)&inter_list[idx].mask)->sin_addr.s_addr = htonl(~(u_int32)0);
		inter_list[idx].bfd = INVALID_SOCKET;
		inter_list[idx].num_mcast = 0;
		inter_list[idx].received = 0;
		inter_list[idx].sent = 0;
		inter_list[idx].notsent = 0;
		inter_list[idx].flags = INT_BROADCAST;
		any_interface = &inter_list[idx];
#if defined(MCAST)
	/*
	 * enable possible multicast reception on the broadcast socket
	 */
		inter_list[idx].bcast.ss_family = AF_INET;
		((struct sockaddr_in*)&inter_list[idx].bcast)->sin_port = port;
		((struct sockaddr_in*)&inter_list[idx].bcast)->sin_addr.s_addr = htonl(INADDR_ANY);
#endif /* MCAST */
		wildipv4 = idx;
		idx++;
	}

#ifdef ISC_PLATFORM_HAVEIPV6
	/*
	 * create pseudo-interface with wildcard IPv6 address
	 */
	if (isc_net_probeipv6() == ISC_R_SUCCESS) {
		inter_list[idx].sin.ss_family = AF_INET6;
		((struct sockaddr_in6*)&inter_list[idx].sin)->sin6_addr = in6addr_any;
		((struct sockaddr_in6*)&inter_list[idx].sin)->sin6_port = port;
		(void) strncpy(inter_list[idx].name, "wildcard", sizeof(inter_list[idx].name));
		inter_list[idx].mask.ss_family = AF_INET6;
		memset(&((struct sockaddr_in6*)&inter_list[idx].mask)->sin6_addr.s6_addr, 0xff, sizeof(struct in6_addr));
		inter_list[idx].bfd = INVALID_SOCKET;
		inter_list[idx].num_mcast = 0;
		inter_list[idx].received = 0;
		inter_list[idx].sent = 0;
		inter_list[idx].notsent = 0;
		inter_list[idx].flags = 0;
		any6_interface = &inter_list[idx];
		wildipv6 = idx;
		idx++;
	}
#endif
	return (idx);
}

isc_boolean_t
address_okay(isc_interface_t *isc_if) {

#ifdef DEBUG
	if (debug > 2)
	    printf("address_okay: listen Virtual: %d, IF name: %s, Up Flag: %d\n", 
		    listen_to_virtual_ips, isc_if->name, (isc_if->flags & INTERFACE_F_UP));
#endif

	if (listen_to_virtual_ips == 0  && (strchr(isc_if->name, (int)':') != NULL))
		return (ISC_FALSE);

	/* XXXPDM This should be fixed later, but since we may not have set
	 * the UP flag, we at least get to use the interface.
	 * The UP flag is not always set so we don't do this right now.
	 */
/*	if ((isc_if->flags & INTERFACE_F_UP) == 0)
		return (ISC_FALSE);
*/
	return (ISC_TRUE);
}
void
convert_isc_if(isc_interface_t *isc_if, struct interface *itf, u_short port) {

	if(isc_if->af == AF_INET) {
		itf->sin.ss_family = (u_short) isc_if->af;
		strcpy(itf->name, isc_if->name);
		memcpy(&(((struct sockaddr_in*)&itf->sin)->sin_addr),
		       &(isc_if->address.type.in),
		       sizeof(struct in_addr));
		((struct sockaddr_in*)&itf->sin)->sin_port = port;

		if((isc_if->flags & INTERFACE_F_BROADCAST) != 0) {
			itf->flags |= INT_BROADCAST;
			itf->bcast.ss_family = itf->sin.ss_family;
			memcpy(&(((struct sockaddr_in*)&itf->bcast)->sin_addr),
			       &(isc_if->broadcast.type.in),
				 sizeof(struct in_addr));
			((struct sockaddr_in*)&itf->bcast)->sin_port = port;
		}

		itf->mask.ss_family = itf->sin.ss_family;
		memcpy(&(((struct sockaddr_in*)&itf->mask)->sin_addr),
		       &(isc_if->netmask.type.in),
		       sizeof(struct in_addr));
		((struct sockaddr_in*)&itf->mask)->sin_port = port;

		if (((isc_if->flags & INTERFACE_F_LOOPBACK) != 0) && (loopback_interface == NULL))
		{
			loopback_interface = itf;
		}
	}
#ifdef ISC_PLATFORM_HAVEIPV6
	else if (isc_if->af == AF_INET6) {
		itf->sin.ss_family = (u_short) isc_if->af;
		strcpy(itf->name, isc_if->name);
		memcpy(&(((struct sockaddr_in6 *)&itf->sin)->sin6_addr),
		       &(isc_if->address.type.in6),
		       sizeof(struct in6_addr));
		((struct sockaddr_in6 *)&itf->sin)->sin6_port = port;

		itf->mask.ss_family = itf->sin.ss_family;
		memcpy(&(((struct sockaddr_in6 *)&itf->mask)->sin6_addr),
		       &(isc_if->netmask.type.in6),
		       sizeof(struct in6_addr));
		((struct sockaddr_in6 *)&itf->mask)->sin6_port = port;

		if (((isc_if->flags & INTERFACE_F_LOOPBACK) != 0) && (loopback6_interface == NULL))
		{
			loopback6_interface = itf;
		}
	}
#endif /* ISC_PLATFORM_HAVEIPV6 */

		/* Process the rest of the flags */

	if((isc_if->flags & INTERFACE_F_UP) != 0)
		itf->flags |= INT_UP;
	if((isc_if->flags & INTERFACE_F_LOOPBACK) != 0)
		itf->flags |= INT_LOOPBACK;
	if((isc_if->flags & INTERFACE_F_POINTTOPOINT) != 0)
		itf->flags |= INT_PPP;

	/* Copy the scopeid and the interface index */
	itf->ifindex = isc_if->ifindex;
	itf->scopeid = isc_if->scopeid;
}
/*
 * create_sockets - create a socket for each interface plus a default
 *			socket for when we don't know where to send
 */
static int
create_sockets(
	u_short port
	)
{
	struct sockaddr_storage resmask;
	int i;
	isc_mem_t *mctx = NULL;
	isc_interfaceiter_t *iter = NULL;
	isc_boolean_t scan_ipv4 = ISC_FALSE;
	isc_boolean_t scan_ipv6 = ISC_FALSE;
	isc_result_t result;
	int idx = 0;

#ifdef DEBUG
	if (debug)
	    printf("create_sockets(%d)\n", ntohs( (u_short) port));
#endif

	if (isc_net_probeipv6() == ISC_R_SUCCESS)
		scan_ipv6 = ISC_TRUE;
#if defined(ISC_PLATFORM_HAVEIPV6) && defined(DEBUG)
	else
		if(debug)
			netsyslog(LOG_ERR, "no IPv6 interfaces found");
#endif

	if (isc_net_probeipv4() == ISC_R_SUCCESS)
		scan_ipv4 = ISC_TRUE;
#ifdef DEBUG
	else
		if(debug)
			netsyslog(LOG_ERR, "no IPv4 interfaces found");
#endif

	nwilds = create_wildcards(port);
	idx = nwilds;

	result = isc_interfaceiter_create(mctx, &iter);
	if (result != ISC_R_SUCCESS)
		return (result);

	for (result = isc_interfaceiter_first(iter);
	     result == ISC_R_SUCCESS;
	     result = isc_interfaceiter_next(iter))
	{
		isc_interface_t isc_if;
		unsigned int family; 

		result = isc_interfaceiter_current(iter, &isc_if);
		if (result != ISC_R_SUCCESS)
			break;

		/* See if we have a valid family to use */
		family = isc_if.address.family;
		if (family != AF_INET && family != AF_INET6)
			continue;
		if (scan_ipv4 == ISC_FALSE && family == AF_INET)
			continue;
		if (scan_ipv6 == ISC_FALSE && family == AF_INET6)
			continue;

		/* Check to see if we are going to use the interface */
		if (address_okay(&isc_if) == ISC_TRUE) {
			convert_isc_if(&isc_if, &inter_list[idx], port);
			inter_list[idx].fd = INVALID_SOCKET;
			inter_list[idx].bfd = INVALID_SOCKET;
			inter_list[idx].num_mcast = 0;
			inter_list[idx].received = 0;
			inter_list[idx].sent = 0;
			inter_list[idx].notsent = 0;
			idx++;
		}
	}
	isc_interfaceiter_destroy(&iter);

	ninterfaces = idx;
	/*
	 * I/O Completion Ports don't care about the select and FD_SET
	 */
#ifndef HAVE_IO_COMPLETION_PORT
	maxactivefd = 0;
	FD_ZERO(&activefds);
#endif
	for (i = 0; i < ninterfaces; i++) {
		inter_list[i].fd = open_socket(&inter_list[i].sin,
		    inter_list[i].flags & INT_BROADCAST, 0);
		if (inter_list[i].fd != INVALID_SOCKET)
			msyslog(LOG_INFO, "Listening on interface %s, %s#%d",
				inter_list[i].name,
				stoa((&inter_list[i].sin)),
				NTP_PORT);
		if ((inter_list[i].flags & INT_BROADCAST) &&
		     inter_list[i].bfd != INVALID_SOCKET)
			msyslog(LOG_INFO, "Listening on broadcast address %s#%d",
				stoa((&inter_list[i].bcast)),
				NTP_PORT);
#if defined (HAVE_IO_COMPLETION_PORT)
		if (inter_list[i].fd != INVALID_SOCKET) {
			io_completion_port_add_socket(inter_list[i].fd, &inter_list[i]);
		}
#endif
	}

	/*
	 * Now that we have opened all the sockets, turn off the reuse
	 * flag for security.
	 */
	set_reuseaddr(0);

	/*
	 * Blacklist all bound interface addresses
	 * Wildcard interfaces are ignored.
	 */

	for (i = nwilds; i < ninterfaces; i++) {
		SET_HOSTMASK(&resmask, inter_list[i].sin.ss_family);
		hack_restrict(RESTRICT_FLAGS, &inter_list[i].sin, &resmask,
		    RESM_NTPONLY|RESM_INTERFACE, RES_IGNORE);
	}

	/*
	 * Calculate the address hash for each interface address.
	 */
	for (i = 0; i < ninterfaces; i++) {
		inter_list[i].addr_refid = addr2refid(&inter_list[i].sin);
	}


#ifdef DEBUG
	if (debug > 1) {
		printf("create_sockets: ninterfaces=%d\n", ninterfaces);
		for (i = 0; i < ninterfaces; i++) {
			printf("interface %d:  fd=%d,  bfd=%d,  name=%.8s,  flags=0x%x,  scope=%d\n",
			       i,
			       inter_list[i].fd,
			       inter_list[i].bfd,
			       inter_list[i].name,
			       inter_list[i].flags,
			       inter_list[i].scopeid);
			/* Leave these as three printf calls. */
			printf("              sin=%s",
			       stoa((&inter_list[i].sin)));
			if (inter_list[i].flags & INT_BROADCAST)
			    printf("  bcast=%s,",
				   stoa((&inter_list[i].bcast)));
			printf("  mask=%s\n",
			       stoa((&inter_list[i].mask)));
		}
	}
#endif
	return ninterfaces;
}

/*
 * io_setbclient - open the broadcast client sockets
 */
void
io_setbclient(void)
{
	int i;

#ifdef OPEN_BCAST_SOCKET
	set_reuseaddr(1);
#endif
	for (i = nwilds; i < ninterfaces; i++) {
		/* Only IPv4 addresses are valid for broadcast */
		if (inter_list[i].bcast.ss_family != AF_INET)
			continue;

		/* Is this a broadcast address? */
		if (!(inter_list[i].flags & INT_BROADCAST))
			continue;

		/* Do we already have the broadcast address open? */
		if (inter_list[i].flags & INT_BCASTOPEN)
			continue;

#ifdef	SYS_SOLARIS
		inter_list[i].bcast.sin_addr.s_addr = htonl(INADDR_ANY);
#endif
#ifdef OPEN_BCAST_SOCKET /* Was: !SYS_DOMAINOS && !SYS_LINUX */
		inter_list[i].bfd = open_socket(&inter_list[i].bcast,
		    INT_BROADCAST, 1);
		if (inter_list[i].bfd != INVALID_SOCKET) {
			inter_list[i].flags |= INT_BCASTOPEN;
#if defined (HAVE_IO_COMPLETION_PORT)
			io_completion_port_add_socket(inter_list[i].bfd, &inter_list[i]);
#endif
		}
#ifdef DEBUG
		if (debug) {
			if (inter_list[i].bfd != INVALID_SOCKET)
				printf("io_setbclient: Opened broadcast client on interface %d, socket: %d\n",
				i, inter_list[i].bfd);
			else
				printf("io_setbclient: Unable to Open broadcast client on interface %d\n",
				i);
		}
#endif
#endif
	}
#ifdef OPEN_BCAST_SOCKET
	set_reuseaddr(0);
#endif
#ifdef DEBUG
	if (debug)
		printf("io_setbclient: Opened broadcast clients\n");
#endif
}

/*
 * set_reuseaddr() - set/clear REUSEADDR on all sockets
 *			NB possible hole - should we be doing this on broadcast
 *			fd's also?
 */
static void
set_reuseaddr(int flag) {
	int i;

	for (i=0; i < ninterfaces; i++) {
		/*
		 * if inter_list[ n ].fd  is -1, we might have a adapter
		 * configured but not present
		 */
		if (inter_list[i].fd != INVALID_SOCKET) {
			if (setsockopt(inter_list[i].fd, SOL_SOCKET,
					SO_REUSEADDR, (char *)&flag,
					sizeof(flag))) {
				netsyslog(LOG_ERR, "set_reuseaddr: setsockopt(SO_REUSEADDR, %s) failed: %m", flag ? "on" : "off");
			}
		}
	}
}


/*
 * io_multicast_add() - add multicast group address
 */
void
io_multicast_add(
	struct sockaddr_storage addr
	)
{
#ifdef MCAST
	struct ip_mreq mreq;
	int i = ninterfaces;	/* Use the next interface */
	u_int32 haddr = ntohl(((struct sockaddr_in*)&addr)->sin_addr.s_addr);
	struct in_addr iaddr;
	SOCKET s;
	struct sockaddr_in *sinp;

#ifdef ISC_PLATFORM_HAVEIPV6
	struct ipv6_mreq mreq6;
	struct in6_addr iaddr6;
	struct sockaddr_in6 *sin6p;
#endif /* ISC_PLATFORM_HAVEIPV6 */

	switch (addr.ss_family)
	{
	case AF_INET :
		iaddr = (((struct sockaddr_in*)&addr)->sin_addr);
		if (!IN_CLASSD(haddr)) {
			netsyslog(LOG_ERR,
			"multicast address %s not class D",
				inet_ntoa(iaddr));
			return;
		}
		for (i = nwilds; i < ninterfaces; i++) {
			 /* Be sure it's the correct family */
                        if (inter_list[i].sin.ss_family != AF_INET)
                                continue;
			/* Already have this address */
			if (SOCKCMP(&inter_list[i].sin, &addr))
				return;
			/* found a free slot */
			if (SOCKNUL(&inter_list[i].sin) &&
			inter_list[i].fd <= 0 && inter_list[i].bfd <= 0 &&
			inter_list[i].flags == 0)
			break;
		}
		sinp = (struct sockaddr_in*)&(inter_list[i].sin);
		memset((char *)&mreq, 0, sizeof(mreq));
		memset((char *)&inter_list[i], 0, sizeof(struct interface));
		sinp->sin_family = AF_INET;
		sinp->sin_addr = iaddr;
		sinp->sin_port = htons(NTP_PORT);

		/*
		* Try opening a socket for the specified class D address. This
		* works under SunOS 4.x, but not OSF1 .. :-(
		*/
		set_reuseaddr(1);
		s = open_socket((struct sockaddr_storage*)sinp, 0, 1);
		set_reuseaddr(0);
		if (s == INVALID_SOCKET) {
			memset((char *)&inter_list[i], 0, sizeof(struct interface));
			if (wildipv4 >= 0) {
				i = wildipv4;
				/* HACK ! -- stuff in an address */
				inter_list[i].bcast = addr;
				netsyslog(LOG_ERR,
				"...multicast address %s using wildcard socket",
				inet_ntoa(iaddr));
			} else {
				netsyslog(LOG_ERR,
				"No wildcard socket available to use for address %s",
				inet_ntoa(iaddr));
				return;
			}
		} else {
			inter_list[i].fd = s;
			inter_list[i].bfd = INVALID_SOCKET;
			(void) strncpy(inter_list[i].name, "multicast",
			sizeof(inter_list[i].name));
			((struct sockaddr_in*)&inter_list[i].mask)->sin_addr.s_addr = htonl(~(u_int32)0);
#if defined (HAVE_IO_COMPLETION_PORT)
			io_completion_port_add_socket(inter_list[i].fd, &inter_list[i]);
#endif
		}

		/*
		* enable reception of multicast packets
		*/
		mreq.imr_multiaddr = iaddr;
		mreq.imr_interface.s_addr = htonl(INADDR_ANY);
		if (setsockopt(inter_list[i].fd, IPPROTO_IP, IP_ADD_MEMBERSHIP,
		(char *)&mreq, sizeof(mreq)) == -1)
			netsyslog(LOG_ERR,
			"setsockopt IP_ADD_MEMBERSHIP fails: %m for %x / %x (%s)",
			mreq.imr_multiaddr.s_addr,
			mreq.imr_interface.s_addr, inet_ntoa(iaddr));
		inter_list[i].flags |= INT_MULTICAST;
		inter_list[i].num_mcast++;
		if (i >= ninterfaces)
			ninterfaces = i+1;

                add_addr_to_list(&addr, i);
		break;

#ifdef ISC_PLATFORM_HAVEIPV6
	case AF_INET6 :

		iaddr6 = ((struct sockaddr_in6*)&addr)->sin6_addr;
		if (!IN6_IS_ADDR_MULTICAST(&iaddr6)) {
			netsyslog(LOG_ERR,
			    "address %s not IPv6 multicast address",
				stoa(&addr));
			return;
		}
		for (i = nwilds; i < ninterfaces; i++) {
			/* Be sure it's the correct family */
			if(inter_list[i].sin.ss_family != AF_INET6)
				continue;
			/* Already have this address */
			if (SOCKCMP(&inter_list[i].sin, &addr))
				return;
			/* found a free slot */
			if (SOCKNUL(&inter_list[i].sin) &&
			    inter_list[i].fd <= 0 && inter_list[i].bfd <= 0 &&
			    inter_list[i].flags == 0)
			break;
		}
		sin6p = (struct sockaddr_in6*)&inter_list[i].sin;
		memset((char *)&mreq6, 0, sizeof(mreq6));
		memset((char *)&inter_list[i], 0, sizeof(struct interface));
		sin6p->sin6_family = AF_INET6;
		sin6p->sin6_scope_id = inter_list[i].scopeid;
		sin6p->sin6_addr = iaddr6;
		sin6p->sin6_port = htons(NTP_PORT);

		/*
		 * Try opening a socket for the specified class D address. This
		 * works under SunOS 4.x, but not OSF1 .. :-(
		 */
		set_reuseaddr(1);
		s = open_socket((struct sockaddr_storage*)sin6p, 0, 1);
		set_reuseaddr(0);
		if(s == INVALID_SOCKET){
			memset((char *)&inter_list[i], 0, sizeof(struct interface));
			if (wildipv6 >= 0) {
				i = wildipv6;
				/* HACK ! -- stuff in an address */
				inter_list[i].bcast = addr;
				netsyslog(LOG_ERR,
				 "...multicast address %s using wildcard socket",
				 stoa(&addr));
			} else {
				netsyslog(LOG_ERR,
				"No wildcard socket available to use for address %s",
				stoa(&addr));
				return;
			}
		} else {
			inter_list[i].fd = s;
			inter_list[i].bfd = INVALID_SOCKET;
			(void)strncpy(inter_list[i].name, "multicast",
			   sizeof(inter_list[i].name));
			memset(&(((struct sockaddr_in6*)&inter_list[i].mask)->sin6_addr), 1, sizeof(struct in6_addr));
#if defined (HAVE_IO_COMPLETION_PORT)
			io_completion_port_add_socket(inter_list[i].fd, &inter_list[i]);
#endif
		}

		/*
		 * Enable reception of multicast packets
		 * If the address is link-local we can get the interface index
		 * from the scope id. Don't do this for other types of multicast
		 * addresses. For now let the kernel figure it out.
		 */
		mreq6.ipv6mr_multiaddr = iaddr6;
		if (IN6_IS_ADDR_MC_LINKLOCAL(&iaddr6))
			mreq6.ipv6mr_interface = sin6p->sin6_scope_id;
		else
			mreq6.ipv6mr_interface = 0;

		if(setsockopt(inter_list[i].fd, IPPROTO_IPV6, IPV6_JOIN_GROUP,
		   (char *)&mreq6, sizeof(mreq6)) == -1)
			netsyslog(LOG_ERR,
			 "setsockopt IPV6_JOIN_GROUP fails: %m on interface %d(%s)",
			 mreq6.ipv6mr_interface, stoa(&addr));
		inter_list[i].flags |= INT_MULTICAST;
		inter_list[i].num_mcast++;
		if(i >= ninterfaces)
			ninterfaces = i+1;

                add_addr_to_list(&addr, i);
		break;
#endif /* ISC_PLATFORM_HAVEIPV6 */
	}

#ifdef DEBUG
	if (debug)
		printf("io_multicast_add %s\n", stoa(&addr));
#endif
#else /* MCAST */
	netsyslog(LOG_ERR,
	    "cannot add multicast address %s as no MCAST support",
	    stoa(&addr));
#endif /* MCAST */
}

/*
 * io_unsetbclient - close the broadcast client sockets
 */
void
io_unsetbclient(void)
{
	int i;

	for (i = nwilds; i < ninterfaces; i++)
	{
		if (!(inter_list[i].flags & INT_BCASTOPEN))
		    continue;
		close_socket(inter_list[i].bfd);
		inter_list[i].bfd = INVALID_SOCKET;
		inter_list[i].flags &= ~INT_BCASTOPEN;
	}
}


/*
 * io_multicast_del() - delete multicast group address
 */
void
io_multicast_del(
	struct sockaddr_storage addr
	)
{
#ifdef MCAST
	int i;
	struct ip_mreq mreq;
	u_int32 haddr;

#ifdef ISC_PLATFORM_HAVEIPV6
	struct ipv6_mreq mreq6;
	struct in6_addr haddr6;
#endif /* ISC_PLATFORM_HAVEIPV6 */

	switch (addr.ss_family)
	{
	case AF_INET :

		haddr = ntohl(((struct sockaddr_in*)&addr)->sin_addr.s_addr);

		if (!IN_CLASSD(haddr))
		{
			netsyslog(LOG_ERR,
				 "invalid multicast address %s", stoa(&addr));
			return;
		}

		/*
		* Disable reception of multicast packets
		*/
		mreq.imr_multiaddr = ((struct sockaddr_in*)&addr)->sin_addr;
		mreq.imr_interface.s_addr = htonl(INADDR_ANY);
		for (i = 0; i < ninterfaces; i++)
		{
			/* Be sure it's the correct family */
			if (inter_list[i].sin.ss_family != AF_INET)
				continue;
			if (!(inter_list[i].flags & INT_MULTICAST))
				continue;
			if (!(inter_list[i].fd < 0))
				continue;
			if (!SOCKCMP(&addr, &inter_list[i].sin))
				continue;
			if (i != wildipv4)
			{
				/* we have an explicit fd, so we can close it */
				close_socket(inter_list[i].fd);
				memset((char *)&inter_list[i], 0, sizeof(struct interface));
				inter_list[i].fd = INVALID_SOCKET;
				inter_list[i].bfd = INVALID_SOCKET;
			}
			else
			{
				/* We are sharing "any address" port :-(  Don't close it! */
				if (setsockopt(inter_list[i].fd, IPPROTO_IP, IP_DROP_MEMBERSHIP,
					(char *)&mreq, sizeof(mreq)) == -1)
				netsyslog(LOG_ERR, "setsockopt IP_DROP_MEMBERSHIP fails on address: %s %m",
					stoa(&addr));
				inter_list[i].num_mcast--;
				/* If there are none left negate the Multicast flag */
				if(inter_list[i].num_mcast == 0)
					inter_list[i].flags &= ~INT_MULTICAST;
			}
		}
		break;

#ifdef ISC_PLATFORM_HAVEIPV6
	case AF_INET6 :
		haddr6 = ((struct sockaddr_in6*)&addr)->sin6_addr;

		if (!IN6_IS_ADDR_MULTICAST(&haddr6))
		{
			netsyslog(LOG_ERR,
				"invalid multicast address %s", stoa(&addr));
			return;
		}

		/*
		* Disable reception of multicast packets
		*/
		mreq6.ipv6mr_multiaddr = ((struct sockaddr_in6*)&addr)->sin6_addr;
		mreq6.ipv6mr_interface = 0;
		for (i = 0; i < ninterfaces; i++)
		{
			/* Be sure it's the correct family */
			if (inter_list[i].sin.ss_family != AF_INET6)
				continue;
			if (!(inter_list[i].flags & INT_MULTICAST))
				continue;
			if (!(inter_list[i].fd < 0))
				continue;
			if (!SOCKCMP(&addr, &inter_list[i].sin))
				continue;
			if (i != wildipv6)
			{
				/* we have an explicit fd, so we can close it */
				close_socket(inter_list[i].fd);
				memset((char *)&inter_list[i], 0, sizeof(struct interface));
				inter_list[i].fd = INVALID_SOCKET;
				inter_list[i].bfd = INVALID_SOCKET;
			}
			else
			{
				/* We are sharing "any address" port :-(  Don't close it! */
				if (setsockopt(inter_list[i].fd, IPPROTO_IPV6, IPV6_LEAVE_GROUP,
					(char *)&mreq6, sizeof(mreq6)) == -1)
				netsyslog(LOG_ERR, "setsockopt IP_DROP_MEMBERSHIP fails on address %s: %m",
					stoa(&addr));
				/* If there are none left negate the Multicast flag */
				if(inter_list[i].num_mcast == 0)
					inter_list[i].flags &= ~INT_MULTICAST;
			}
		}
		break;
#endif /* ISC_PLATFORM_HAVEIPV6 */
	}/* switch */
        delete_addr_from_list(&addr);

#else /* not MCAST */
	netsyslog(LOG_ERR, "this function requires multicast kernel");
#endif /* not MCAST */
}


/*
 * open_socket - open a socket, returning the file descriptor
 */

static SOCKET
open_socket(
	struct sockaddr_storage *addr,
	int flags,
	int turn_off_reuse
	)
{
	int errval;
	SOCKET fd;
	int on = 1, off = 0;
#if defined(IPTOS_LOWDELAY) && defined(IPPROTO_IP) && defined(IP_TOS)
	int tos;
#endif /* IPTOS_LOWDELAY && IPPROTO_IP && IP_TOS */

	if ((addr->ss_family == AF_INET6) && (isc_net_probeipv6() != ISC_R_SUCCESS))
		return (INVALID_SOCKET);

	/* create a datagram (UDP) socket */
#ifndef SYS_WINNT
	if (  (fd = socket(addr->ss_family, SOCK_DGRAM, 0)) < 0) {
		errval = errno;
		if(addr->ss_family == AF_INET)
			netsyslog(LOG_ERR, "socket(AF_INET, SOCK_DGRAM, 0) failed on address %s: %m",
				stoa(addr));
		else if(addr->ss_family == AF_INET6)
			netsyslog(LOG_ERR, "socket(AF_INET6, SOCK_DGRAM, 0) failed on address %s: %m",
				stoa(addr));
		if (errval == EPROTONOSUPPORT || errval == EAFNOSUPPORT ||
		    errval == EPFNOSUPPORT)
			return (INVALID_SOCKET);
		exit(1);
		/*NOTREACHED*/
	}
#else
	if (  (fd = socket(addr->ss_family, SOCK_DGRAM, 0)) == INVALID_SOCKET) {
		errval = WSAGetLastError();
		if(addr->ss_family == AF_INET)
			netsyslog(LOG_ERR, "socket(AF_INET, SOCK_DGRAM, 0) failed on address %s: %m",
				stoa(addr));
		else if(addr->ss_family == AF_INET6)
			netsyslog(LOG_ERR, "socket(AF_INET6, SOCK_DGRAM, 0) failed on address %s: %m",
				stoa(addr));
		if (errval == WSAEPROTONOSUPPORT || errval == WSAEAFNOSUPPORT ||
		    errval == WSAEPFNOSUPPORT)
			return (INVALID_SOCKET);
		exit(1);
		/*NOTREACHED*/
	}
	if (connection_reset_fix(fd) != ISC_R_SUCCESS) {
		netsyslog(LOG_ERR, "connection_reset_fix(fd) failed on address %s: %m",
			stoa(addr));
	}

#endif /* SYS_WINNT */

	/* set SO_REUSEADDR since we will be binding the same port
	   number on each interface */
	if (setsockopt(fd, SOL_SOCKET, SO_REUSEADDR,
		       (char *)&on, sizeof(on)))
	{
		netsyslog(LOG_ERR, "setsockopt SO_REUSEADDR on fails on address %s: %m",
			stoa(addr));
	}

	/*
	 * IPv4 specific options go here
	 */
	if (addr->ss_family == AF_INET) {
#if defined(IPTOS_LOWDELAY) && defined(IPPROTO_IP) && defined(IP_TOS)
	/* set IP_TOS to minimize packet delay */
		tos = IPTOS_LOWDELAY;
		if (setsockopt(fd, IPPROTO_IP, IP_TOS, (char *) &tos, sizeof(tos)) < 0)
		{
			netsyslog(LOG_ERR, "setsockopt IPTOS_LOWDELAY on fails on address %s: %m",
				stoa(addr));
		}
#endif /* IPTOS_LOWDELAY && IPPROTO_IP && IP_TOS */
	}

	/*
	 * IPv6 specific options go here
	 */
        if (addr->ss_family == AF_INET6) {
#if defined(IPV6_V6ONLY)
                if (setsockopt(fd, IPPROTO_IPV6, IPV6_V6ONLY,
                	(char*)&on, sizeof(on)))
                {
                	netsyslog(LOG_ERR, "setsockopt IPV6_V6ONLY on fails on address %s: %m",
				stoa(addr));
		}
#else /* IPV6_V6ONLY */
#if defined(IPV6_BINDV6ONLY)
                if (setsockopt(fd, IPPROTO_IPV6, IPV6_BINDV6ONLY,
                	(char*)&on, sizeof(on)))
                {
                	netsyslog(LOG_ERR,
			    "setsockopt IPV6_BINDV6ONLY on fails on address %s: %m",
			    stoa(addr));
		}
#endif /* IPV6_BINDV6ONLY */
#endif /* IPV6_V6ONLY */
	}

	/*
	 * bind the local address.
	 */
	if (bind(fd, (struct sockaddr *)addr, SOCKLEN(addr)) < 0) {
		char buff[160];

		if(addr->ss_family == AF_INET)
			sprintf(buff,
				"bind() fd %d, family %d, port %d, addr %s, in_classd=%d flags=%d fails: %%m",
				fd, addr->ss_family, (int)ntohs(((struct sockaddr_in*)addr)->sin_port),
				stoa(addr),
				IN_CLASSD(ntohl(((struct sockaddr_in*)addr)->sin_addr.s_addr)), flags);
		else if(addr->ss_family == AF_INET6)
		                sprintf(buff,
                                "bind() fd %d, family %d, port %d, addr %s, in6_is_addr_multicast=%d flags=%d fails: %%m",
                                fd, addr->ss_family, (int)ntohs(((struct sockaddr_in6*)addr)->sin6_port),
                                stoa(addr),
                                IN6_IS_ADDR_MULTICAST(&((struct sockaddr_in6*)addr)->sin6_addr), flags);
		else return INVALID_SOCKET;

		netsyslog(LOG_ERR, buff);
		closesocket(fd);

		/*
		 * soft fail if opening a multicast address
		 */
 		if(addr->ss_family == AF_INET){
			if(IN_CLASSD(ntohl(((struct sockaddr_in*)addr)->sin_addr.s_addr)))
				return (INVALID_SOCKET);
		}
		else {
			if(IN6_IS_ADDR_MULTICAST(&((struct sockaddr_in6*)addr)->sin6_addr))
				return (INVALID_SOCKET);
		}
#if 0
		exit(1);
#else
		return INVALID_SOCKET;
#endif
	}
#ifdef DEBUG
	if (debug)
	    printf("bind() fd %d, family %d, port %d, addr %s, flags=%d\n",
		   fd,
		   addr->ss_family,
		   (int)ntohs(((struct sockaddr_in*)addr)->sin_port),
		   stoa(addr),
		   flags);
#endif

	/*
	 * I/O Completion Ports don't care about the select and FD_SET
	 */
#ifndef HAVE_IO_COMPLETION_PORT
	if (fd > maxactivefd)
	    maxactivefd = fd;
	FD_SET(fd, &activefds);
#endif
	add_socket_to_list(fd);
	/*
	 * set non-blocking,
	 */

#ifdef USE_FIONBIO
	/* in vxWorks we use FIONBIO, but the others are defined for old systems, so
	 * all hell breaks loose if we leave them defined
	 */
#undef O_NONBLOCK
#undef FNDELAY
#undef O_NDELAY
#endif

#if defined(O_NONBLOCK) /* POSIX */
	if (fcntl(fd, F_SETFL, O_NONBLOCK) < 0)
	{
		netsyslog(LOG_ERR, "fcntl(O_NONBLOCK) fails on address %s: %m",
			stoa(addr));
		exit(1);
		/*NOTREACHED*/
	}
#elif defined(FNDELAY)
	if (fcntl(fd, F_SETFL, FNDELAY) < 0)
	{
		netsyslog(LOG_ERR, "fcntl(FNDELAY) fails on address %s: %m",
			stoa(addr));
		exit(1);
		/*NOTREACHED*/
	}
#elif defined(O_NDELAY) /* generally the same as FNDELAY */
	if (fcntl(fd, F_SETFL, O_NDELAY) < 0)
	{
		netsyslog(LOG_ERR, "fcntl(O_NDELAY) fails on address %s: %m",
			stoa(addr));
		exit(1);
		/*NOTREACHED*/
	}
#elif defined(FIONBIO)
# if defined(SYS_WINNT)
		if (ioctlsocket(fd,FIONBIO,(u_long *) &on) == SOCKET_ERROR)
# else
		if (ioctl(fd,FIONBIO,&on) < 0)
# endif
	{
		netsyslog(LOG_ERR, "ioctl(FIONBIO) fails on address %s: %m",
			stoa(addr));
		exit(1);
		/*NOTREACHED*/
	}
#elif defined(FIOSNBIO)
	if (ioctl(fd,FIOSNBIO,&on) < 0)
	{
		netsyslog(LOG_ERR, "ioctl(FIOSNBIO) fails on address %s: %m",
			stoa(addr));
		exit(1);
		/*NOTREACHED*/
	}
#else
# include "Bletch: Need non-blocking I/O!"
#endif

#ifdef HAVE_SIGNALED_IO
	init_socket_sig(fd);
#endif /* not HAVE_SIGNALED_IO */

	/*
	 *	Turn off the SO_REUSEADDR socket option.  It apparently
	 *	causes heartburn on systems with multicast IP installed.
	 *	On normal systems it only gets looked at when the address
	 *	is being bound anyway..
	 */
	if (turn_off_reuse)
	    if (setsockopt(fd, SOL_SOCKET, SO_REUSEADDR,
			   (char *)&off, sizeof(off)))
	    {
		    netsyslog(LOG_ERR, "setsockopt SO_REUSEADDR off fails on address %s: %m",
			    stoa(addr));
	    }

#ifdef SO_BROADCAST
	/* if this interface can support broadcast, set SO_BROADCAST */
	if (flags & INT_BROADCAST)
	{
		if (setsockopt(fd, SOL_SOCKET, SO_BROADCAST,
			       (char *)&on, sizeof(on)))
		{
			netsyslog(LOG_ERR, "setsockopt(SO_BROADCAST) on address %s: %m",
				stoa(addr));
		}
	}
#endif /* SO_BROADCAST */

#if !defined(SYS_WINNT) && !defined(VMS)
# ifdef DEBUG
	if (debug > 1)
	    printf("flags for fd %d: 0%o\n", fd,
		   fcntl(fd, F_GETFL, 0));
# endif
#endif /* SYS_WINNT || VMS */

	return fd;
}


/*
 * close_socket - close a socket and remove from the activefd list
 */
static void
close_socket(
	     SOCKET fd
	)
{
	SOCKET i, newmax;

	(void) closesocket(fd);

	/*
	 * I/O Completion Ports don't care about select and fd_set
	 */
#ifndef HAVE_IO_COMPLETION_PORT
	FD_CLR( (u_int) fd, &activefds);

	if (fd == maxactivefd) {
		newmax = 0;
		for (i = 0; i < maxactivefd; i++)
			if (FD_ISSET(i, &activefds))
				newmax = i;
		maxactivefd = newmax;
	}
#endif
	delete_socket_from_list(fd);

}


/*
 * close_file - close a file and remove from the activefd list
 * added 1/31/1997 Greg Schueman for Windows NT portability
 */
#ifdef REFCLOCK
static void
close_file(
	SOCKET fd
	)
{
	int i, newmax;

	(void) close(fd);
	/*
	 * I/O Completion Ports don't care about select and fd_set
	 */
#ifndef HAVE_IO_COMPLETION_PORT
	FD_CLR( (u_int) fd, &activefds);

	if (fd == maxactivefd) {
		newmax = 0;
		for (i = 0; i < maxactivefd; i++)
			if (FD_ISSET(i, &activefds))
				newmax = i;
		maxactivefd = newmax;
	}
#endif
	delete_socket_from_list(fd);

}
#endif


/* XXX ELIMINATE sendpkt similar in ntpq.c, ntpdc.c, ntp_io.c, ntptrace.c */
/*
 * sendpkt - send a packet to the specified destination. Maintain a
 * send error cache so that only the first consecutive error for a
 * destination is logged.
 */
void
sendpkt(
	struct sockaddr_storage *dest,
	struct interface *inter,
	int ttl,
	struct pkt *pkt,
	int len
	)
{
	int cc, slot;
#ifdef SYS_WINNT
	DWORD err;
#endif /* SYS_WINNT */

	/*
	 * Send error caches. Empty slots have port == 0
	 * Set ERRORCACHESIZE to 0 to disable
	 */
	struct cache {
		u_short port;
		struct	in_addr addr;
	};

#ifdef ISC_PLATFORM_HAVEIPV6
	struct cache6 {
		u_short port;
		struct in6_addr addr;
	};
#endif /* ISC_PLATFORM_HAVEIPV6 */

#ifndef ERRORCACHESIZE
#define ERRORCACHESIZE 8
#endif
#if ERRORCACHESIZE > 0
	static struct cache badaddrs[ERRORCACHESIZE];
#ifdef ISC_PLATFORM_HAVEIPV6
	static struct cache6 badaddrs6[ERRORCACHESIZE];
#endif /* ISC_PLATFORM_HAVEIPV6 */
#else
#define badaddrs ((struct cache *)0)		/* Only used in empty loops! */
#ifdef ISC_PLATFORM_HAVEIPV6
#define badaddrs6 ((struct cache6 *)0)		/* Only used in empty loops! */
#endif /* ISC_PLATFORM_HAVEIPV6 */
#endif
#ifdef DEBUG
	if (debug > 1)
	    printf("%ssendpkt(fd=%d dst=%s, src=%s, ttl=%d, len=%d)\n",
		   (ttl >= 0) ? "\tMCAST\t*****" : "",
		   inter->fd, stoa(dest),
		   stoa(&inter->sin), ttl, len);
#endif

#ifdef MCAST

	switch (inter->sin.ss_family) {

	case AF_INET :

		/*
		* for the moment we use the bcast option to set multicast ttl
		*/
		if (ttl > 0 && ttl != inter->last_ttl) {

			/*
			* set the multicast ttl for outgoing packets
			*/
			u_char mttl = (u_char) ttl;
			if (setsockopt(inter->fd, IPPROTO_IP, IP_MULTICAST_TTL,
				(const void *) &mttl, sizeof(mttl)) != 0) {
				netsyslog(LOG_ERR, "setsockopt IP_MULTICAST_TTL fails on address %s: %m",
					stoa(&inter->sin));
			}
			else
   				inter->last_ttl = ttl;
		}
		break;

#ifdef ISC_PLATFORM_HAVEIPV6
	case AF_INET6 :

	 	/*
		 * for the moment we use the bcast option to set
		 * multicast max hops
		 */
        	if (ttl > 0 && ttl != inter->last_ttl) {

                	/*
                 	* set the multicast ttl for outgoing packets
                 	*/
			u_int ittl = (u_int) ttl;
                	if (setsockopt(inter->fd, IPPROTO_IPV6, IPV6_MULTICAST_HOPS,
                    	(const void *) &ittl, sizeof(ittl)) == -1)
	                        netsyslog(LOG_ERR, "setsockopt IP_MULTICAST_TTL fails on address %s: %m",
					stoa(&inter->sin));
                	else
	                        inter->last_ttl = ttl;
	        }
	        break;
#endif /* ISC_PLATFORM_HAVEIPV6 */

	default :
		exit(1);

	}


#endif /* MCAST */

	for (slot = ERRORCACHESIZE; --slot >= 0; )
		if(dest->ss_family == AF_INET) {
			if (badaddrs[slot].port == ((struct sockaddr_in*)dest)->sin_port &&
				badaddrs[slot].addr.s_addr == ((struct sockaddr_in*)dest)->sin_addr.s_addr)
			break;
		}
#ifdef ISC_PLATFORM_HAVEIPV6
		else if (dest->ss_family == AF_INET6) {
			if (badaddrs6[slot].port == ((struct sockaddr_in6*)dest)->sin6_port &&
				badaddrs6[slot].addr.s6_addr == ((struct sockaddr_in6*)dest)->sin6_addr.s6_addr)
			break;
		}
#endif /* ISC_PLATFORM_HAVEIPV6 */
		else exit(1);  /* address family not supported yet */

#if defined(HAVE_IO_COMPLETION_PORT)
        err = io_completion_port_sendto(inter, pkt, len, dest);
	if (err != ERROR_SUCCESS)
#else
#ifdef SIM
        cc = srvr_rply(&ntp_node,  dest, inter, pkt);
#else /* SIM */
	cc = sendto(inter->fd, (char *)pkt, (unsigned int)len, 0, (struct sockaddr *)dest,
		    SOCKLEN(dest));
#endif /* SIM */
	if (cc == -1)
#endif
	{
		inter->notsent++;
		packets_notsent++;
#if defined(HAVE_IO_COMPLETION_PORT)
		err = WSAGetLastError();
		if (err != WSAEWOULDBLOCK && err != WSAENOBUFS && slot < 0)
#else
		if (errno != EWOULDBLOCK && errno != ENOBUFS && slot < 0)
#endif
		{
			/*
			 * Remember this, if there's an empty slot
			 */
			switch (dest->ss_family) {

			case AF_INET :

				for (slot = ERRORCACHESIZE; --slot >= 0; )
					if (badaddrs[slot].port == 0)
					{
						badaddrs[slot].port = SRCPORT(dest);
						badaddrs[slot].addr = ((struct sockaddr_in*)dest)->sin_addr;
						break;
					}
				break;

#ifdef ISC_PLATFORM_HAVEIPV6
			case AF_INET6 :

				for (slot = ERRORCACHESIZE; --slot >= 0; )
        				if (badaddrs6[slot].port == 0)
            				{
                                    		badaddrs6[slot].port = SRCPORT(dest);
                                    		badaddrs6[slot].addr = ((struct sockaddr_in6*)dest)->sin6_addr;
                                    		break;
                            		}
                		break;
#endif /* ISC_PLATFORM_HAVEIPV6 */

			default :
				exit(1);
			}

			netsyslog(LOG_ERR, "sendto(%s): %m", stoa(dest));
		}
	}
	else
	{
		inter->sent++;
		packets_sent++;
		/*
		 * He's not bad any more
		 */
		if (slot >= 0)
		{
			netsyslog(LOG_INFO, "Connection re-established to %s", stoa(dest));
			switch (dest->ss_family) {
			case AF_INET :
				badaddrs[slot].port = 0;
				break;
#ifdef ISC_PLATFORM_HAVEIPV6
			case AF_INET6 :
				badaddrs6[slot].port = 0;
				break;
#endif /* ISC_PLATFORM_HAVEIPV6 */
			}
		}
	}
}

#if !defined(HAVE_IO_COMPLETION_PORT)
/*
 * fdbits - generate ascii representation of fd_set (FAU debug support)
 * HFDF format - highest fd first.
 */
static char *
fdbits(
	int count,
	fd_set *set
	)
{
	static char buffer[256];
	char * buf = buffer;

	count = (count < 256) ? count : 255;

	while (count >= 0)
	{
		*buf++ = FD_ISSET(count, set) ? '#' : '-';
		count--;
	}
	*buf = '\0';

	return buffer;
}

/*
 * input_handler - receive packets asynchronously
 */
void
input_handler(
	l_fp *cts
	)
{
	register int i, n;
	register struct recvbuf *rb;
	register int doing;
	register SOCKET fd;
	struct timeval tvzero;
	int fromlen;
	l_fp ts;			/* Timestamp at BOselect() gob */
	l_fp ts_e;			/* Timestamp at EOselect() gob */
	fd_set fds;
	int select_count = 0;
	static int handler_count = 0;

	++handler_count;
	if (handler_count != 1)
	    msyslog(LOG_ERR, "input_handler: handler_count is %d!", handler_count);
	handler_calls++;
	ts = *cts;

	for (;;)
	{
		/*
		 * Do a poll to see who has data
		 */

		fds = activefds;
		tvzero.tv_sec = tvzero.tv_usec = 0;

		/*
		 * If we have something to do, freeze a timestamp.
		 * See below for the other cases (nothing (left) to do or error)
		 */
		while (0 < (n = select(maxactivefd+1, &fds, (fd_set *)0, (fd_set *)0, &tvzero)))
		{
			++select_count;
			++handler_pkts;

#ifdef REFCLOCK
			/*
			 * Check out the reference clocks first, if any
			 */
			if (refio != 0)
			{
				register struct refclockio *rp;

				for (rp = refio; rp != 0 && n > 0; rp = rp->next)
				{
					fd = rp->fd;
					if (FD_ISSET(fd, &fds))
					{
						n--;
						if (free_recvbuffs() == 0)
						{
							char buf[RX_BUFF_SIZE];

							(void) read(fd, buf, sizeof buf);
							packets_dropped++;
							goto select_again;
						}

						rb = get_free_recv_buffer();

						i = (rp->datalen == 0
						     || rp->datalen > sizeof(rb->recv_space))
						    ? sizeof(rb->recv_space) : rp->datalen;
						rb->recv_length =
						    read(fd, (char *)&rb->recv_space, (unsigned)i);

						if (rb->recv_length == -1)
						{
							netsyslog(LOG_ERR, "clock read fd %d: %m", fd);
							freerecvbuf(rb);
							goto select_again;
						}

						/*
						 * Got one.  Mark how
						 * and when it got here,
						 * put it on the full
						 * list and do
						 * bookkeeping.
						 */
						rb->recv_srcclock = rp->srcclock;
						rb->dstadr = 0;
						rb->fd = fd;
						rb->recv_time = ts;
						rb->receiver = rp->clock_recv;

						if (rp->io_input)
						{
							/*
							 * have direct
							 * input routine
							 * for refclocks
							 */
							if (rp->io_input(rb) == 0)
							{
								/*
								 * data
								 * was
								 * consumed
								 * -
								 * nothing
								 * to
								 * pass
								 * up
								 * into
								 * block
								 * input
								 * machine
								 */
								freerecvbuf(rb);
#if 1
								goto select_again;
#else
								continue;
#endif
							}
						}

						add_full_recv_buffer(rb);

						rp->recvcount++;
						packets_received++;
					}
				}
			}
#endif /* REFCLOCK */

			/*
			 * Loop through the interfaces looking for data
			 * to read.
			 */
			for (i = ninterfaces - 1; (i >= 0) && (n > 0); i--)
			{
				for (doing = 0; (doing < 2) && (n > 0); doing++)
				{
					if (doing == 0)
					{
						fd = inter_list[i].fd;
					}
					else
					{
						if (!(inter_list[i].flags & INT_BCASTOPEN))
						    break;
						fd = inter_list[i].bfd;
					}
					if (fd < 0) continue;
					if (FD_ISSET(fd, &fds))
					{
						n--;

						/*
						 * Get a buffer and read
						 * the frame.  If we
						 * haven't got a buffer,
						 * or this is received
						 * on the wild card
						 * socket, just dump the
						 * packet.
						 */
						if (
#ifdef UDP_WILDCARD_DELIVERY
				/*
				 * these guys manage to put properly addressed
				 * packets into the wildcard queue
				 */
							(free_recvbuffs() == 0)
#else
							((i == wildipv4) || (i == wildipv6)||
							(free_recvbuffs() == 0))
#endif
							)
	{
		char buf[RX_BUFF_SIZE];
		struct sockaddr_storage from;

		fromlen = sizeof from;
		(void) recvfrom(fd, buf, sizeof(buf), 0, (struct sockaddr*)&from, &fromlen);
#ifdef DEBUG
		if (debug)
		    printf("%s on %d(%lu) fd=%d from %s\n",
			   (i) ? "drop" : "ignore",
			   i, free_recvbuffs(), fd,
			   stoa(&from));
#endif
		if (i == wildipv4 || i == wildipv6)
		    packets_ignored++;
		else
		    packets_dropped++;
		goto select_again;
	}

	rb = get_free_recv_buffer();

	fromlen = sizeof(struct sockaddr_storage);
	rb->recv_length = recvfrom(fd,
				   (char *)&rb->recv_space,
				   sizeof(rb->recv_space), 0,
				   (struct sockaddr *)&rb->recv_srcadr,
				   &fromlen);
	if (rb->recv_length == 0
#ifdef EWOULDBLOCK
		 || errno==EWOULDBLOCK
#endif
#ifdef EAGAIN
		 || errno==EAGAIN
#endif
		 ) {
		freerecvbuf(rb);
	    continue;
	}
	else if (rb->recv_length < 0)
	{
		netsyslog(LOG_ERR, "recvfrom(%s) fd=%d: %m",
 			stoa(&rb->recv_srcadr), fd);
#ifdef DEBUG
		if (debug)
		    printf("input_handler: fd=%d dropped (bad recvfrom)\n", fd);
#endif
		freerecvbuf(rb);
		continue;
	}
#ifdef DEBUG
	if (debug > 2) {
		if(rb->recv_srcadr.ss_family == AF_INET)
			printf("input_handler: if=%d fd=%d length %d from %08lx %s\n",
		   		i, fd, rb->recv_length,
				(u_long)ntohl(((struct sockaddr_in*)&rb->recv_srcadr)->sin_addr.s_addr) &
				0x00000000ffffffff,
			   	stoa(&rb->recv_srcadr));
		else
			printf("input_handler: if=%d fd=%d length %d from %s\n",
				i, fd, rb->recv_length,
				stoa(&rb->recv_srcadr));
        }
#endif

	/*
	 * Got one.  Mark how and when it got here,
	 * put it on the full list and do bookkeeping.
	 */
	rb->dstadr = &inter_list[i];
	rb->fd = fd;
	rb->recv_time = ts;
	rb->receiver = receive;

	add_full_recv_buffer(rb);

	inter_list[i].received++;
	packets_received++;
	goto select_again;
					}
					/* Check more interfaces */
				}
			}
		select_again:;
			/*
			 * Done everything from that select.  Poll again.
			 */
		}

		/*
		 * If nothing more to do, try again.
		 * If nothing to do, just return.
		 * If an error occurred, complain and return.
		 */
		if (n == 0)
		{
			if (select_count == 0) /* We really had nothing to do */
			{
				if (debug)
				    netsyslog(LOG_DEBUG, "input_handler: select() returned 0");
				--handler_count;
				return;
			}
			/* We've done our work */
			get_systime(&ts_e);
			/*
			 * (ts_e - ts) is the amount of time we spent
			 * processing this gob of file descriptors.  Log
			 * it.
			 */
			L_SUB(&ts_e, &ts);
			if (debug > 3)
			    netsyslog(LOG_INFO, "input_handler: Processed a gob of fd's in %s msec", lfptoms(&ts_e, 6));

			/* just bail. */
			--handler_count;
			return;
		}
		else if (n == -1)
		{
			int err = errno;

			/*
			 * extended FAU debugging output
			 */
			if (err != EINTR)
			    netsyslog(LOG_ERR,
				      "select(%d, %s, 0L, 0L, &0.0) error: %m",
				      maxactivefd+1,
				      fdbits(maxactivefd, &activefds));
			if (err == EBADF) {
				int j, b;

				fds = activefds;
				for (j = 0; j <= maxactivefd; j++)
				    if (
					    (FD_ISSET(j, &fds) && (read(j, &b, 0) == -1))
					    )
					netsyslog(LOG_ERR, "Bad file descriptor %d", j);
			}
			--handler_count;
			return;
		}
	}
	msyslog(LOG_ERR, "input_handler: fell out of infinite for(;;) loop!");
	--handler_count;
	return;
}

#endif
/*
 * findinterface - find interface corresponding to address
 */
struct interface *
findinterface(
	struct sockaddr_storage *addr
	)
{
	SOCKET s;
	int rtn, i;
	struct sockaddr_storage saddr;
	int saddrlen = SOCKLEN(addr);
	/*
	 * This is considerably hoke. We open a socket, connect to it
	 * and slap a getsockname() on it. If anything breaks, as it
	 * probably will in some j-random knockoff, we just return the
	 * wildcard interface.
	 */
	memset(&saddr, 0, sizeof(saddr));
	saddr.ss_family = addr->ss_family;
	if(addr->ss_family == AF_INET)
		memcpy(&((struct sockaddr_in*)&saddr)->sin_addr, &((struct sockaddr_in*)addr)->sin_addr, sizeof(struct in_addr));
	else if(addr->ss_family == AF_INET6)
		memcpy(&((struct sockaddr_in6*)&saddr)->sin6_addr, &((struct sockaddr_in6*)addr)->sin6_addr, sizeof(struct in6_addr));
	((struct sockaddr_in*)&saddr)->sin_port = htons(2000);
	s = socket(addr->ss_family, SOCK_DGRAM, 0);
	if (s == INVALID_SOCKET)
		return ANY_INTERFACE_CHOOSE(addr);

	rtn = connect(s, (struct sockaddr *)&saddr, SOCKLEN(&saddr));
#ifndef SYS_WINNT
	if (rtn < 0)
#else
	if (rtn == SOCKET_ERROR)
#endif
	{
		closesocket(s);
		return ANY_INTERFACE_CHOOSE(addr);
	}

	rtn = getsockname(s, (struct sockaddr *)&saddr, &saddrlen);
	closesocket(s);
#ifndef SYS_WINNT
	if (rtn < 0)
#else
	if (rtn == SOCKET_ERROR)
#endif
		return ANY_INTERFACE_CHOOSE(addr);

	for (i = 0; i < ninterfaces; i++) {
		/*
		* First look if is the the correct family
		*/
		if(inter_list[i].sin.ss_family != saddr.ss_family)
	  		continue;
		/*
		 * We match the unicast address only.
		 */
		if (SOCKCMP(&inter_list[i].sin, &saddr))
			return (&inter_list[i]);
	}
	return ANY_INTERFACE_CHOOSE(addr);
}

/*
 * findbcastinter - find broadcast interface corresponding to address
 */
struct interface *
findbcastinter(
	struct sockaddr_storage *addr
	)
{
#if !defined(MPE) && (defined(SIOCGIFCONF) || defined(SYS_WINNT))
	register int i;
	
	i = find_addr_in_list(addr);
	if(i >= 0)
	     return (&inter_list[i]);

	for (i = 0; i < ninterfaces; i++) {
		/*
		* First look if this is the correct family
		*/
		if(inter_list[i].sin.ss_family != addr->ss_family)
	  		continue;
		/*
		 * We match only those interfaces marked as
		 * broadcastable and either the explicit broadcast
		 * address or the network portion of the IP address.
		 * Sloppy.
		 */
		if (!(inter_list[i].flags & INT_BROADCAST))
			continue;
		if(addr->ss_family == AF_INET) {
			if (SOCKCMP(&inter_list[i].bcast, addr))
				return (&inter_list[i]);
			if ((NSRCADR(&inter_list[i].sin) &
				NSRCADR(&inter_list[i].mask)) == (NSRCADR(addr) &
			    	NSRCADR(&inter_list[i].mask)))
				return (&inter_list[i]);
		}
		else if(addr->ss_family == AF_INET6) {
			if (SOCKCMP(&inter_list[i].bcast, addr))
				return (&inter_list[i]);
			if (SOCKCMP(netof(&inter_list[i].sin), netof(addr)))
				return (&inter_list[i]);
		     }
	}
#endif /* SIOCGIFCONF */
 	return ANY_INTERFACE_CHOOSE(addr);
}


/*
 * io_clr_stats - clear I/O module statistics
 */
void
io_clr_stats(void)
{
	packets_dropped = 0;
	packets_ignored = 0;
	packets_received = 0;
	packets_sent = 0;
	packets_notsent = 0;

	handler_calls = 0;
	handler_pkts = 0;
	io_timereset = current_time;
}


#ifdef REFCLOCK
/*
 * This is a hack so that I don't have to fool with these ioctls in the
 * pps driver ... we are already non-blocking and turn on SIGIO thru
 * another mechanisim
 */
int
io_addclock_simple(
	struct refclockio *rio
	)
{
	BLOCKIO();
	/*
	 * Stuff the I/O structure in the list and mark the descriptor
	 * in use.	There is a harmless (I hope) race condition here.
	 */
	rio->next = refio;
	refio = rio;

	/*
	 * I/O Completion Ports don't care about select and fd_set
	 */
#ifndef HAVE_IO_COMPLETION_PORT
	if (rio->fd > maxactivefd)
	    maxactivefd = rio->fd;
	FD_SET(rio->fd, &activefds);
#endif
	UNBLOCKIO();
	return 1;
}

/*
 * io_addclock - add a reference clock to the list and arrange that we
 *				 get SIGIO interrupts from it.
 */
int
io_addclock(
	struct refclockio *rio
	)
{
	BLOCKIO();
	/*
	 * Stuff the I/O structure in the list and mark the descriptor
	 * in use.	There is a harmless (I hope) race condition here.
	 */
	rio->next = refio;
	refio = rio;

# ifdef HAVE_SIGNALED_IO
	if (init_clock_sig(rio))
	{
		refio = rio->next;
		UNBLOCKIO();
		return 0;
	}
# elif defined(HAVE_IO_COMPLETION_PORT)
	if (io_completion_port_add_clock_io(rio))
	{
		add_socket_to_list(rio->fd);
		refio = rio->next;
		UNBLOCKIO();
		return 0;
	}
# endif

	/*
	 * I/O Completion Ports don't care about select and fd_set
	 */
#ifndef HAVE_IO_COMPLETION_PORT
	if (rio->fd > maxactivefd)
	    maxactivefd = rio->fd;
	FD_SET(rio->fd, &activefds);
#endif
	UNBLOCKIO();
	return 1;
}

/*
 * io_closeclock - close the clock in the I/O structure given
 */
void
io_closeclock(
	struct refclockio *rio
	)
{
	/*
	 * Remove structure from the list
	 */
	if (refio == rio)
	{
		refio = rio->next;
	}
	else
	{
		register struct refclockio *rp;

		for (rp = refio; rp != 0; rp = rp->next)
		    if (rp->next == rio)
		    {
			    rp->next = rio->next;
			    break;
		    }

		if (rp == 0)
		{
			/*
			 * Internal error.	Report it.
			 */
			msyslog(LOG_ERR,
				"internal error: refclockio structure not found");
			return;
		}
	}

	/*
	 * Close the descriptor.
	 */
	close_file(rio->fd);
}
#endif	/* REFCLOCK */

	/*
	 * I/O Completion Ports don't care about select and fd_set
	 */
#ifndef HAVE_IO_COMPLETION_PORT
void
kill_asyncio(
	int startfd
	)
{
	SOCKET i;

	BLOCKIO();
	for (i = startfd; i <= maxactivefd; i++)
	    (void)close_socket(i);
}
#else
/*
 * On NT a SOCKET is an unsigned int so we cannot possibly keep it in
 * an array. So we use one of the ISC_LIST functions to hold the
 * socket value and use that when we want to enumerate it.
 */
void
kill_asyncio(int startfd)
{
	vsock_t *lsock;
	vsock_t *next;

	BLOCKIO();

	lsock = ISC_LIST_HEAD(sockets_list);
	while (lsock != NULL) {
		next = ISC_LIST_NEXT(lsock, link);
		close_socket(lsock->fd);
		lsock = next;
	}

}
#endif
/*
 * Add and delete functions for the list of open sockets
 */
void
add_socket_to_list(SOCKET fd){
	vsock_t *lsock = malloc(sizeof(vsock_t));
	lsock->fd = fd;

	ISC_LIST_APPEND(sockets_list, lsock, link);
}
void
delete_socket_from_list(SOCKET fd) {

	vsock_t *next;
	vsock_t *lsock = ISC_LIST_HEAD(sockets_list);

	while(lsock != NULL) {
		next = ISC_LIST_NEXT(lsock, link);
		if(lsock->fd == fd) {
			ISC_LIST_DEQUEUE(sockets_list, lsock, link);
			free(lsock);
			break;
		}
		else
			lsock = next;
	}
}
void
add_addr_to_list(struct sockaddr_storage *addr, int if_index){
	remaddr_t *laddr = malloc(sizeof(remaddr_t));
	memcpy(&laddr->addr, addr, sizeof(addr));
	laddr->if_index = if_index;

	ISC_LIST_APPEND(remoteaddr_list, laddr, link);
#ifdef DEBUG
	if (debug)
	    printf("Added addr %s to list of addresses\n",
		   stoa(addr));
#endif


}
void
delete_addr_from_list(struct sockaddr_storage *addr) {

	remaddr_t *next;
	remaddr_t *laddr = ISC_LIST_HEAD(remoteaddr_list);

	while(laddr != NULL) {
		next = ISC_LIST_NEXT(laddr, link);
		if(SOCKCMP(&laddr->addr, addr)) {
			ISC_LIST_DEQUEUE(remoteaddr_list, laddr, link);
			free(laddr);
			break;
		}
		else
			laddr = next;
	}
#ifdef DEBUG
	if (debug)
	    printf("Deleted addr %s from list of addresses\n",
		   stoa(addr));
#endif
}
int
find_addr_in_list(struct sockaddr_storage *addr) {

	remaddr_t *next;
	remaddr_t *laddr = ISC_LIST_HEAD(remoteaddr_list);
#ifdef DEBUG
	if (debug)
	    printf("Finding addr %s in list of addresses\n",
		   stoa(addr));
#endif

	while(laddr != NULL) {
		next = ISC_LIST_NEXT(laddr, link);
		if(SOCKCMP(&laddr->addr, addr)) {
			return (laddr->if_index);
			break;
		}
		else
			laddr = next;
	}
	return (-1); /* Not found */
}<|MERGE_RESOLUTION|>--- conflicted
+++ resolved
@@ -269,11 +269,7 @@
 create_wildcards(u_short port) {
 
 	int idx = 0;
-<<<<<<< HEAD
-	int okipv4 = TRUE;
-=======
 	isc_boolean_t okipv4 = ISC_TRUE;
->>>>>>> 4013e4c2
 	/*
 	 * create pseudo-interface with wildcard IPv4 address
 	 */
