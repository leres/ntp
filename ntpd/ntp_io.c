--- conflicted
+++ resolved
@@ -290,10 +290,15 @@
 		if ((ifap->ifa_flags & IFF_UP) == 0)
 		    continue;
 
-<<<<<<< HEAD
+		if (debug)
+			printf("after getifaddrs(), considering %s (%s)\n",
+			       ifap->ifa_name,
+			       stoa((struct sockaddr_storage *)ifap->ifa_addr));
+
 		if ((ifap->ifa_addr->sa_family == AF_INET) {
 			if (ifap->ifa_flags & IFF_LOOPBACK) {
-				if (ntohl(((struct sockaddr_in*)ifap->ifa_addr)->sin_addr.s_addr) != 0x7f000001)
+				if (ntohl(((struct sockaddr_in*)ifap->ifa_addr)->sin_addr.s_addr) != 0x7f000001 &&
+				    !listen_to_virtual_ips)
 					continue;
 			}
 			inter_list[i].flags = 0;
@@ -345,42 +350,6 @@
 			i++;
 			if (i > MAXINTERFACES)
 			break;
-=======
-		if (debug)
-			printf("after getifaddrs(), considering %s (%s)\n",
-			       ifap->ifa_name,
-			       inet_ntoa(((struct sockaddr_in *)ifap->ifa_addr)->sin_addr));
-
-		if (ifap->ifa_flags & IFF_LOOPBACK) {
-			sin = (struct sockaddr_in *)ifap->ifa_addr;
-			if (ntohl(sin->sin_addr.s_addr) != 0x7f000001 &&
-			    !listen_to_virtual_ips)
-				continue;
-		}
-		inter_list[i].flags = 0;
-		if (ifap->ifa_flags & IFF_BROADCAST)
-			inter_list[i].flags |= INT_BROADCAST;
-		strcpy(inter_list[i].name, ifap->ifa_name);
-		sin = (struct sockaddr_in *)ifap->ifa_addr;
-		inter_list[i].sin = *sin;
-		inter_list[i].sin.sin_port = port;
-		if (ifap->ifa_flags & IFF_LOOPBACK) {
-			inter_list[i].flags = INT_LOOPBACK;
-			if (loopback_interface == NULL
-			    || ntohl(sin->sin_addr.s_addr) != 0x7f000001)
-			    loopback_interface = &inter_list[i];
-		}
-		if (inter_list[i].flags & INT_BROADCAST) {
-			sin = (struct sockaddr_in *)ifap->ifa_broadaddr;
-			inter_list[i].bcast = *sin;
-			inter_list[i].bcast.sin_port = port;
-		}
-		if (ifap->ifa_flags & (IFF_LOOPBACK|IFF_POINTOPOINT)) {
-			inter_list[i].mask.sin_addr.s_addr = 0xffffffff;
-		} else {
-			sin = (struct sockaddr_in *)ifap->ifa_netmask;
-			inter_list[i].mask = *sin;
->>>>>>> fc0f3667
 		}
 		else if(ifap->ifa_addr->sa_family == AF_INET6) {
 			if (ifap->ifa_flags & IFF_LOOPBACK) {
@@ -400,7 +369,6 @@
 				loopback_interface = &inter_list[i];
 			}
 
-<<<<<<< HEAD
 			if (ifap->ifa_flags & (IFF_LOOPBACK|IFF_POINTOPOINT)) {
 				memset(&((struct sockaddr_in6*)&inter_list[i].mask)->sin6_addr, 0xff, sizeof(struct in6_addr));
 				inter_list[i].mask.ss_family = AF_INET6;
@@ -431,32 +399,6 @@
 			if (i > MAXINTERFACES)
 			break;
 		}  else continue;
-=======
-		/*
-		 * look for an already existing source interface address.  If
-		 * the machine has multiple point to point interfaces, then
-		 * the local address may appear more than once.
-		 *
-		 * A second problem exists if we have two addresses on
-		 * the same network (via "ifconfig alias ...").  Don't
-		 * make two xntp interfaces for the two aliases on the
-		 * one physical interface. -wsr
-		 */
-		for (j=0; j < i; j++)
-		    if ((inter_list[j].sin.sin_addr.s_addr &
-			 inter_list[j].mask.sin_addr.s_addr) ==
-			(inter_list[i].sin.sin_addr.s_addr &
-			 inter_list[i].mask.sin_addr.s_addr))
-		    {
-			    if (inter_list[j].flags & INT_LOOPBACK)
-				inter_list[j] = inter_list[i];
-			    break;
-		    }
-		if (j == i)
-		    i++;
-		if (i > MAXINTERFACES)
-		    break;
->>>>>>> fc0f3667
 	}
 	free(ifaddrs);
 #else	/* _BSDI_VERSION >= 199510 */
