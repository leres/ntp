--- conflicted
+++ resolved
@@ -516,13 +516,10 @@
 		if (debug > 2)
 			msyslog(LOG_INFO, "findhostaddr: address resolved.");
 #endif
-<<<<<<< HEAD
-=======
 		s = strlen(hp->h_name) + 1;
 		cp = (char *)emalloc(s);
 		strcpy(cp, hp->h_name);
 		entry->ce_name = cp;
->>>>>>> 9444fa97
 	}
 		   
 	return (1);
