/*
 * ripped off from ../ntpres/ntpres.c by Greg Troxel 4/2/92
 * routine callable from ntpd, rather than separate program
 * also, key info passed in via a global, so no key file needed.
 */

/*
 * ntpres - process configuration entries which require use of the resolver
 *
 * This is meant to be run by ntpd on the fly.  It is not guaranteed
 * to work properly if run by hand.  This is actually a quick hack to
 * stave off violence from people who hate using numbers in the
 * configuration file (at least I hope the rest of the daemon is
 * better than this).  Also might provide some ideas about how one
 * might go about autoconfiguring an NTP distribution network.
 *
 */
 /*
 * For special situations define the FORCE_DNSRETRY Macro
 * to force retries even if it fails the lookup.
 * Use with extreme caution since it will then retry forever.
 */

#ifdef HAVE_CONFIG_H
# include <config.h>
#endif

#include "ntp_machine.h"
#include "ntpd.h"
#include "ntp_io.h"
#include "ntp_request.h"
#include "ntp_stdlib.h"
#include "ntp_syslog.h"

#include <stdio.h>
#include <ctype.h>
#include <signal.h>

/**/
#include <netinet/in.h>
#include <arpa/inet.h>
/**/
#ifdef HAVE_SYS_PARAM_H
# include <sys/param.h>		/* MAXHOSTNAMELEN (often) */
#endif

#include <isc/net.h>
#include <isc/result.h>

#define	STREQ(a, b)	(*(a) == *(b) && strcmp((a), (b)) == 0)

/*
 * Each item we are to resolve and configure gets one of these
 * structures defined for it.
 */
struct conf_entry {
	struct conf_entry *ce_next;
	char *ce_name;			/* name we are trying to resolve */
	struct conf_peer ce_config;	/* configuration info for peer */
	struct sockaddr_storage peer_store; /* address info for both fams */
};
#define	ce_peeraddr	ce_config.peeraddr
#define	ce_peeraddr6	ce_config.peeraddr6
#define	ce_hmode	ce_config.hmode
#define	ce_version	ce_config.version
#define ce_minpoll	ce_config.minpoll
#define ce_maxpoll	ce_config.maxpoll
#define	ce_flags	ce_config.flags
#define ce_ttl		ce_config.ttl
#define	ce_keyid	ce_config.keyid
#define ce_keystr	ce_config.keystr

/*
 * confentries is a pointer to the list of configuration entries
 * we have left to do.
 */
static struct conf_entry *confentries = NULL;

/*
 * We take an interrupt every thirty seconds, at which time we decrement
 * config_timer and resolve_timer.  The former is set to 2, so we retry
 * unsucessful reconfigurations every minute.  The latter is set to
 * an exponentially increasing value which starts at 2 and increases to
 * 32.  When this expires we retry failed name resolutions.
 *
 * We sleep SLEEPTIME seconds before doing anything, to give the server
 * time to arrange itself.
 */
#define	MINRESOLVE	2
#define	MAXRESOLVE	32
#define	CONFIG_TIME	2
#define	ALARM_TIME	30
#define	SLEEPTIME	2

static	volatile int config_timer = 0;
static	volatile int resolve_timer = 0;

static	int resolve_value;	/* next value of resolve timer */

/*
 * Big hack attack
 */
#define	LOCALHOST	0x7f000001	/* 127.0.0.1, in hex, of course */
#define	SKEWTIME	0x08000000	/* 0.03125 seconds as a l_fp fraction */

/*
 * Select time out.  Set to 2 seconds.  The server is on the local machine,
 * after all.
 */
#define	TIMEOUT_SEC	2
#define	TIMEOUT_USEC	0


/*
 * Input processing.  The data on each line in the configuration file
 * is supposed to consist of entries in the following order
 */
#define	TOK_HOSTNAME	0
#define	TOK_HMODE	1
#define	TOK_VERSION	2
#define TOK_MINPOLL	3
#define TOK_MAXPOLL	4
#define	TOK_FLAGS	5
#define TOK_TTL		6
#define	TOK_KEYID	7
#define TOK_KEYSTR	8
#define	NUMTOK		9

#define	MAXLINESIZE	512


/*
 * File descriptor for ntp request code.
 */
static	SOCKET sockfd = INVALID_SOCKET;	/* NT uses SOCKET */

/* stuff to be filled in by caller */

keyid_t req_keyid;	/* request keyid */
char *req_file;		/* name of the file with configuration info */

/* end stuff to be filled in */


<<<<<<< HEAD
static	RETSIGTYPE bong		(int);
static	void	checkparent	(void);
static	void	removeentry	(struct conf_entry *);
static	void	addentry	(char *, int, int, int, int, u_int,
				   int, keyid_t, char *);
static	int	findhostaddr	(struct conf_entry *);
static	void	openntp		(void);
static	int	request		(struct conf_peer *);
static	char *	nexttoken	(char **);
static	void	readconf	(FILE *, char *);
static	void	doconfigure	(int);
=======
static	void	checkparent	P((void));
static	void	removeentry	P((struct conf_entry *));
static	void	addentry	P((char *, int, int, int, int, u_int,
				   int, keyid_t, char *));
static	int	findhostaddr	P((struct conf_entry *));
static	void	openntp		P((void));
static	int	request		P((struct conf_peer *));
static	char *	nexttoken	P((char **));
static	void	readconf	P((FILE *, char *));
static	void	doconfigure	P((int));
>>>>>>> 0b5654cd

struct ntp_res_t_pkt {		/* Tagged packet: */
	void *tag;		/* For the caller */
	u_int32 paddr;		/* IP to look up, or 0 */
	char name[MAXHOSTNAMELEN]; /* Name to look up (if 1st byte is not 0) */
};

struct ntp_res_c_pkt {		/* Control packet: */
	char name[MAXHOSTNAMELEN];
	u_int32 paddr;
	int mode;
	int version;
	int minpoll;
	int maxpoll;
	u_int flags;
	int ttl;
	keyid_t keyid;
	u_char keystr[MAXFILENAME];
};


static void	resolver_exit (int);

/*
 * Call here instead of just exiting
 */

static void resolver_exit (int code)
{
#ifdef SYS_WINNT
	CloseHandle(ResolverEventHandle);
	ResolverEventHandle = NULL;
	ExitThread(code);	/* Just to kill the thread not the process */
#else
	exit(code);		/* kill the forked process */
#endif
}

/*
 * ntp_res_recv: Process an answer from the resolver
 */

void
ntp_res_recv(void)
{
	/*
	  We have data ready on our descriptor.
	  It may be an EOF, meaning the resolver process went away.
	  Otherwise, it will be an "answer".
	*/
}


/*
 * ntp_intres needs;
 *
 *	req_key(???), req_keyid, req_file valid
 *	syslog still open
 */

void
ntp_intres(void)
{
	FILE *in;
	struct timeval tv;
	fd_set fdset;
#ifdef SYS_WINNT
	DWORD rc;
#else
	int rc;
#endif

#ifdef DEBUG
	if (debug > 1) {
		msyslog(LOG_INFO, "NTP_INTRES running");
	}
#endif

	/* check out auth stuff */
	if (sys_authenticate) {
		if (!authistrusted(req_keyid)) {
			msyslog(LOG_ERR, "invalid request keyid %08x",
			    req_keyid );
			resolver_exit(1);
		}
	}

	/*
	 * Read the configuration info
	 * {this is bogus, since we are forked, but it is easier
	 * to keep this code - gdt}
	 */
	if ((in = fopen(req_file, "r")) == NULL) {
		msyslog(LOG_ERR, "can't open configuration file %s: %m",
			req_file);
		resolver_exit(1);
	}
	readconf(in, req_file);
	(void) fclose(in);

#ifdef DEBUG
	if (!debug )
#endif
		(void) unlink(req_file);

	/*
	 * Set up the timers to do first shot immediately.
	 */
	resolve_timer = 0;
	resolve_value = MINRESOLVE;
	config_timer = CONFIG_TIME;

	for (;;) {
		checkparent();

		if (resolve_timer == 0) {
			/*
			 * Sleep a little to make sure the network is completely up
			 */
			sleep(SLEEPTIME);
			doconfigure(1);

			/* prepare retry, in case there's more work to do */
			resolve_timer = resolve_value;
#ifdef DEBUG
			if (debug > 2)
				msyslog(LOG_INFO, "resolve_timer: 0->%d", resolve_timer);
#endif
			if (resolve_value < MAXRESOLVE)
				resolve_value <<= 1;

			config_timer = CONFIG_TIME;
		} else if (config_timer == 0) {  /* MB: in which case would this be required ? */
			doconfigure(0);
			/* MB: should we check now if we could exit, similar to the code above? */
			config_timer = CONFIG_TIME;
#ifdef DEBUG
			if (debug > 2)
				msyslog(LOG_INFO, "config_timer: 0->%d", config_timer);
#endif
		}

		if (confentries == NULL)
			resolver_exit(0);   /* done */

#ifdef SYS_WINNT
		rc = WaitForSingleObject(ResolverEventHandle, 1000 * ALARM_TIME);  /* in milliseconds */

		if ( rc == WAIT_OBJECT_0 ) { /* signaled by the main thread */
			resolve_timer = 0;         /* retry resolving immediately */
			continue;
		}

		if ( rc != WAIT_TIMEOUT ) /* not timeout: error */
			resolver_exit(1);

#else  /* not SYS_WINNT */
		tv.tv_sec = ALARM_TIME;
		tv.tv_usec = 0;
		FD_ZERO(&fdset);
		FD_SET(resolver_pipe_fd[0], &fdset);
		rc = select(resolver_pipe_fd[0] + 1, &fdset, (fd_set *)0, (fd_set *)0, &tv);

		if (rc > 0) {  /* parent process has written to the pipe */
			read(resolver_pipe_fd[0], (char *)&rc, sizeof(rc));  /* make pipe empty */
			resolve_timer = 0;   /* retry resolving immediately */
			continue;
		}

		if ( rc < 0 )  /* select() returned error */
			resolver_exit(1);
#endif

		/* normal timeout, keep on waiting */
		if (config_timer > 0)
			config_timer--;
		if (resolve_timer > 0)
			resolve_timer--;
	}
}



/*
 * checkparent - see if our parent process is still running
 *
 * No need to worry in the Windows NT environment whether the
 * main thread is still running, because if it goes
 * down it takes the whole process down with it (in
 * which case we won't be running this thread either)
 * Turn function into NOP;
 */

static void
checkparent(void)
{
#if !defined (SYS_WINNT) && !defined (SYS_VXWORKS)

	/*
	 * If our parent (the server) has died we will have been
	 * inherited by init.  If so, exit.
	 */
	if (getppid() == 1) {
		msyslog(LOG_INFO, "parent died before we finished, exiting");
		resolver_exit(0);
	}
#endif /* SYS_WINNT && SYS_VXWORKS*/
}



/*
 * removeentry - we are done with an entry, remove it from the list
 */
static void
removeentry(
	struct conf_entry *entry
	)
{
	register struct conf_entry *ce;

	ce = confentries;
	if (ce == entry) {
		confentries = ce->ce_next;
		return;
	}

	while (ce != NULL) {
		if (ce->ce_next == entry) {
			ce->ce_next = entry->ce_next;
			return;
		}
		ce = ce->ce_next;
	}
}


/*
 * addentry - add an entry to the configuration list
 */
static void
addentry(
	char *name,
	int mode,
	int version,
	int minpoll,
	int maxpoll,
	u_int flags,
	int ttl,
	keyid_t keyid,
	char *keystr
	)
{
	register char *cp;
	register struct conf_entry *ce;
	unsigned int len;

#ifdef DEBUG
	if (debug > 1)
		msyslog(LOG_INFO, 
		    "intres: <%s> %d %d %d %d %x %d %x %s\n", name,
		    mode, version, minpoll, maxpoll, flags, ttl, keyid,
		    keystr);
#endif
	len = strlen(name) + 1;
	cp = (char *)emalloc(len);
	memmove(cp, name, len);

	ce = (struct conf_entry *)emalloc(sizeof(struct conf_entry));
	ce->ce_name = cp;
	ce->ce_peeraddr = 0;
#ifdef ISC_PLATFORM_HAVEIPV6
	ce->ce_peeraddr6 = in6addr_any;
#endif
	ANYSOCK(&ce->peer_store);
	ce->ce_hmode = (u_char)mode;
	ce->ce_version = (u_char)version;
	ce->ce_minpoll = (u_char)minpoll;
	ce->ce_maxpoll = (u_char)maxpoll;
	ce->ce_flags = (u_char)flags;
	ce->ce_ttl = (u_char)ttl;
	ce->ce_keyid = keyid;
	strncpy((char *)ce->ce_keystr, keystr, MAXFILENAME);
	ce->ce_next = NULL;

	if (confentries == NULL) {
		confentries = ce;
	} else {
		register struct conf_entry *cep;

		for (cep = confentries; cep->ce_next != NULL;
		     cep = cep->ce_next)
		    /* nothing */;
		cep->ce_next = ce;
	}
}


/*
 * findhostaddr - resolve a host name into an address (Or vice-versa)
 *
 * Given one of {ce_peeraddr,ce_name}, find the other one.
 * It returns 1 for "success" and 0 for an uncorrectable failure.
 * Note that "success" includes try again errors.  You can tell that you
 *  got a "try again" since {ce_peeraddr,ce_name} will still be zero.
 */
static int
findhostaddr(
	struct conf_entry *entry
	)
{
	struct addrinfo *addr;
	struct addrinfo hints;
	int error;

	checkparent();		/* make sure our guy is still running */

	if (entry->ce_name != NULL && !SOCKNUL(&entry->peer_store)) {
		/* HMS: Squawk? */
		msyslog(LOG_ERR, "findhostaddr: both ce_name and ce_peeraddr are defined...");
		return 1;
	}

        if (entry->ce_name == NULL && SOCKNUL(&entry->peer_store)) {
		msyslog(LOG_ERR, "findhostaddr: both ce_name and ce_peeraddr are undefined!");
		return 0;
	}

	if (entry->ce_name) {
#ifdef DEBUG
		if (debug > 2)
			msyslog(LOG_INFO, "findhostaddr: Resolving <%s>",
				entry->ce_name);
#endif /* DEBUG */

		memset(&hints, 0, sizeof(hints));
		hints.ai_family = AF_UNSPEC;
		/*
		 * If the IPv6 stack is not available look only for IPv4 addresses
		 */
		if (isc_net_probeipv6() != ISC_R_SUCCESS)
			hints.ai_family = AF_INET;

		error = getaddrinfo(entry->ce_name, NULL, &hints, &addr);
		if (error == 0) {
			entry->peer_store = *((struct sockaddr_storage*)(addr->ai_addr));
			if (entry->peer_store.ss_family == AF_INET) {
				entry->ce_peeraddr =
				    GET_INADDR(entry->peer_store);
				entry->ce_config.v6_flag = 0;
			} else {
				entry->ce_peeraddr6 =
				    GET_INADDR6(entry->peer_store);
				entry->ce_config.v6_flag = 1;
			}
		}
		else if (error == EAI_NONAME)
		{
			msyslog(LOG_ERR, "host name not found: %s", entry->ce_name);
		}
	} else {
#ifdef DEBUG
		if (debug > 2)
			msyslog(LOG_INFO, "findhostaddr: Resolving %s>",
				stoa(&entry->peer_store));
#endif
		entry->ce_name = emalloc(MAXHOSTNAMELEN);
		error = getnameinfo((const struct sockaddr *)&entry->peer_store,
				   SOCKLEN(&entry->peer_store),
				   (char *)&entry->ce_name, MAXHOSTNAMELEN,
				   NULL, 0, 0);
	}
#ifdef DEBUG
	if (debug > 2)
		printf("intres: got error status of: %d\n", error);
#endif

	/*
	 * If the resolver failed, see if the failure is
	 * temporary. If so, return success.
	 */
	if (error != 0) {
		switch (error)
		{
		case EAI_AGAIN:
			return (1);
		case EAI_NONAME:
#ifndef FORCE_DNSRETRY
			return (0);
#else
			return (1);
#endif
#if defined(EAI_NODATA) && (EAI_NODATA != EAI_NONAME)
		case EAI_NODATA:
#endif
		case EAI_FAIL:
#ifdef EAI_SYSTEM
		case EAI_SYSTEM:
			return (1);
#endif
		default:
			return (0);
		}
	}

	if (entry->ce_name) {
#ifdef DEBUG
		if (debug > 2)
			msyslog(LOG_INFO, "findhostaddr: name resolved.");
#endif

#ifdef DEBUG
		if (debug > 2)
			msyslog(LOG_INFO, "findhostaddr: address resolved.");
#endif
	}
		   
	return (1);
}


/*
 * openntp - open a socket to the ntp server
 */
static void
openntp(void)
{
	struct addrinfo hints;
	struct addrinfo *addrResult;
	const char *localhost = "127.0.0.1";	/* Use IPv6 loopback */

	if (sockfd != INVALID_SOCKET)
	    return;

	memset(&hints, 0, sizeof(hints));

	/*
	 * For now only bother with IPv4
	 */
	hints.ai_family = AF_INET;

	hints.ai_socktype = SOCK_DGRAM;
	if (getaddrinfo(localhost, "ntp", &hints, &addrResult)!=0) {
		msyslog(LOG_ERR, "getaddrinfo failed: %m");
		resolver_exit(1);
	}
	sockfd = socket(addrResult->ai_family, addrResult->ai_socktype, 0);

	if (sockfd == -1) {
		msyslog(LOG_ERR, "socket() failed: %m");
		resolver_exit(1);
	}

	/*
	 * Make the socket non-blocking.  We'll wait with select()
	 */
#ifndef SYS_WINNT
#if defined(O_NONBLOCK)
	if (fcntl(sockfd, F_SETFL, O_NONBLOCK) == -1) {
		msyslog(LOG_ERR, "fcntl(O_NONBLOCK) failed: %m");
		resolver_exit(1);
	}
#else
#if defined(FNDELAY)
	if (fcntl(sockfd, F_SETFL, FNDELAY) == -1) {
		msyslog(LOG_ERR, "fcntl(FNDELAY) failed: %m");
		resolver_exit(1);
	}
#else
# include "Bletch: NEED NON BLOCKING IO"
#endif /* FNDDELAY */
#endif /* O_NONBLOCK */
#else  /* SYS_WINNT */
	{
		int on = 1;
		if (ioctlsocket(sockfd,FIONBIO,(u_long *) &on) == SOCKET_ERROR) {
			msyslog(LOG_ERR, "ioctlsocket(FIONBIO) fails: %m");
			resolver_exit(1); /* Windows NT - set socket in non-blocking mode */
		}
	}
#endif /* SYS_WINNT */
	if (connect(sockfd, addrResult->ai_addr, addrResult->ai_addrlen) == -1) {
		msyslog(LOG_ERR, "openntp: connect() failed: %m");
		resolver_exit(1);
	}
	freeaddrinfo(addrResult);
}


/*
 * request - send a configuration request to the server, wait for a response
 */
static int
request(
	struct conf_peer *conf
	)
{
	fd_set fdset;
	struct timeval tvout;
	struct req_pkt reqpkt;
	l_fp ts;
	int n;
#ifdef SYS_WINNT
	HANDLE hReadWriteEvent = NULL;
	BOOL ret;
	DWORD NumberOfBytesWritten, NumberOfBytesRead, dwWait;
	OVERLAPPED overlap;
#endif /* SYS_WINNT */

	checkparent();		/* make sure our guy is still running */

	if (sockfd == INVALID_SOCKET)
	    openntp();
	
#ifdef SYS_WINNT
	hReadWriteEvent = CreateEvent(NULL, FALSE, FALSE, NULL);
#endif /* SYS_WINNT */

	/*
	 * Try to clear out any previously received traffic so it
	 * doesn't fool us.  Note the socket is nonblocking.
	 */
	tvout.tv_sec =  0;
	tvout.tv_usec = 0;
	FD_ZERO(&fdset);
	FD_SET(sockfd, &fdset);
	while (select(sockfd + 1, &fdset, (fd_set *)0, (fd_set *)0, &tvout) >
	       0) {
		recv(sockfd, (char *)&reqpkt, REQ_LEN_MAC, 0);
		FD_ZERO(&fdset);
		FD_SET(sockfd, &fdset);
	}

	/*
	 * Make up a request packet with the configuration info
	 */
	memset((char *)&reqpkt, 0, sizeof(reqpkt));

	reqpkt.rm_vn_mode = RM_VN_MODE(0, 0, 0);
	reqpkt.auth_seq = AUTH_SEQ(1, 0);	/* authenticated, no seq */
	reqpkt.implementation = IMPL_XNTPD;	/* local implementation */
	reqpkt.request = REQ_CONFIG;		/* configure a new peer */
	reqpkt.err_nitems = ERR_NITEMS(0, 1);	/* one item */
	reqpkt.mbz_itemsize = MBZ_ITEMSIZE(sizeof(struct conf_peer));
	/* Make sure mbz_itemsize <= sizeof reqpkt.data */
	if (sizeof(struct conf_peer) > sizeof (reqpkt.data)) {
		msyslog(LOG_ERR, "Bletch: conf_peer is too big for reqpkt.data!");
		resolver_exit(1);
	}
	memmove(reqpkt.data, (char *)conf, sizeof(struct conf_peer));
	reqpkt.keyid = htonl(req_keyid);

	get_systime(&ts);
	L_ADDUF(&ts, SKEWTIME);
	HTONL_FP(&ts, &reqpkt.tstamp);
	n = 0;
	if (sys_authenticate)
		n = authencrypt(req_keyid, (u_int32 *)&reqpkt, REQ_LEN_NOMAC);

	/*
	 * Done.  Send it.
	 */
#ifndef SYS_WINNT
	n = send(sockfd, (char *)&reqpkt, (unsigned)(REQ_LEN_NOMAC + n), 0);
	if (n < 0) {
		msyslog(LOG_ERR, "send to NTP server failed: %m");
		return 0;	/* maybe should exit */
	}
#else
	/* In the NT world, documentation seems to indicate that there
	 * exist _write and _read routines that can be used to do blocking
	 * I/O on sockets. Problem is these routines require a socket
	 * handle obtained through the _open_osf_handle C run-time API
	 * of which there is no explanation in the documentation. We need
	 * nonblocking write's and read's anyway for our purpose here.
	 * We're therefore forced to deviate a little bit from the Unix
	 * model here and use the ReadFile and WriteFile Win32 I/O API's
	 * on the socket
	 */
	overlap.Offset = overlap.OffsetHigh = (DWORD)0;
	overlap.hEvent = hReadWriteEvent;
	ret = WriteFile((HANDLE)sockfd, (char *)&reqpkt, REQ_LEN_NOMAC + n,
			NULL, (LPOVERLAPPED)&overlap);
	if ((ret == FALSE) && (GetLastError() != ERROR_IO_PENDING)) {
		msyslog(LOG_ERR, "send to NTP server failed: %m");
		return 0;
	}
	dwWait = WaitForSingleObject(hReadWriteEvent, (DWORD) TIMEOUT_SEC * 1000);
	if ((dwWait == WAIT_FAILED) || (dwWait == WAIT_TIMEOUT)) {
		if (dwWait == WAIT_FAILED)
		    msyslog(LOG_ERR, "WaitForSingleObject failed: %m");
		return 0;
	}
	if (!GetOverlappedResult((HANDLE)sockfd, (LPOVERLAPPED)&overlap,
				(LPDWORD)&NumberOfBytesWritten, FALSE)) {
		msyslog(LOG_ERR, "GetOverlappedResult for WriteFile fails: %m");
		return 0;
	}
#endif /* SYS_WINNT */
    

	/*
	 * Wait for a response.  A weakness of the mode 7 protocol used
	 * is that there is no way to associate a response with a
	 * particular request, i.e. the response to this configuration
	 * request is indistinguishable from that to any other.  I should
	 * fix this some day.  In any event, the time out is fairly
	 * pessimistic to make sure that if an answer is coming back
	 * at all, we get it.
	 */
	for (;;) {
		FD_ZERO(&fdset);
		FD_SET(sockfd, &fdset);
		tvout.tv_sec = TIMEOUT_SEC;
		tvout.tv_usec = TIMEOUT_USEC;

		n = select(sockfd + 1, &fdset, (fd_set *)0,
			   (fd_set *)0, &tvout);

		if (n < 0)
		{
			if (errno != EINTR)
			    msyslog(LOG_ERR, "select() fails: %m");
			return 0;
		}
		else if (n == 0)
		{
#ifdef DEBUG
			if (debug)
			    msyslog(LOG_INFO, "select() returned 0.");
#endif
			return 0;
		}

#ifndef SYS_WINNT
		n = recv(sockfd, (char *)&reqpkt, REQ_LEN_MAC, 0);
		if (n <= 0) {
			if (n < 0) {
				msyslog(LOG_ERR, "recv() fails: %m");
				return 0;
			}
			continue;
		}
#else /* Overlapped I/O used on non-blocking sockets on Windows NT */
		ret = ReadFile((HANDLE)sockfd, (char *)&reqpkt, (DWORD)REQ_LEN_MAC,
			       NULL, (LPOVERLAPPED)&overlap);
		if ((ret == FALSE) && (GetLastError() != ERROR_IO_PENDING)) {
			msyslog(LOG_ERR, "ReadFile() fails: %m");
			return 0;
		}
		dwWait = WaitForSingleObject(hReadWriteEvent, (DWORD) TIMEOUT_SEC * 1000);
		if ((dwWait == WAIT_FAILED) || (dwWait == WAIT_TIMEOUT)) {
			if (dwWait == WAIT_FAILED) {
				msyslog(LOG_ERR, "WaitForSingleObject for ReadFile fails: %m");
				return 0;
			}
			continue;
		}
		if (!GetOverlappedResult((HANDLE)sockfd, (LPOVERLAPPED)&overlap,
					(LPDWORD)&NumberOfBytesRead, FALSE)) {
			msyslog(LOG_ERR, "GetOverlappedResult fails: %m");
			return 0;
		}
		n = NumberOfBytesRead;
#endif /* SYS_WINNT */

		/*
		 * Got one.  Check through to make sure it is what
		 * we expect.
		 */
		if (n < RESP_HEADER_SIZE) {
			msyslog(LOG_ERR, "received runt response (%d octets)",
				n);
			continue;
		}

		if (!ISRESPONSE(reqpkt.rm_vn_mode)) {
#ifdef DEBUG
			if (debug > 1)
			    msyslog(LOG_INFO, "received non-response packet");
#endif
			continue;
		}

		if (ISMORE(reqpkt.rm_vn_mode)) {
#ifdef DEBUG
			if (debug > 1)
			    msyslog(LOG_INFO, "received fragmented packet");
#endif
			continue;
		}

		if ( ( (INFO_VERSION(reqpkt.rm_vn_mode) < 2)
		       || (INFO_VERSION(reqpkt.rm_vn_mode) > NTP_VERSION))
		     || INFO_MODE(reqpkt.rm_vn_mode) != MODE_PRIVATE) {
#ifdef DEBUG
			if (debug > 1)
			    msyslog(LOG_INFO,
				    "version (%d/%d) or mode (%d/%d) incorrect",
				    INFO_VERSION(reqpkt.rm_vn_mode),
				    NTP_VERSION,
				    INFO_MODE(reqpkt.rm_vn_mode),
				    MODE_PRIVATE);
#endif
			continue;
		}

		if (INFO_SEQ(reqpkt.auth_seq) != 0) {
#ifdef DEBUG
			if (debug > 1)
			    msyslog(LOG_INFO,
				    "nonzero sequence number (%d)",
				    INFO_SEQ(reqpkt.auth_seq));
#endif
			continue;
		}

		if (reqpkt.implementation != IMPL_XNTPD ||
		    reqpkt.request != REQ_CONFIG) {
#ifdef DEBUG
			if (debug > 1)
			    msyslog(LOG_INFO,
				    "implementation (%d) or request (%d) incorrect",
				    reqpkt.implementation, reqpkt.request);
#endif
			continue;
		}

		if (INFO_NITEMS(reqpkt.err_nitems) != 0 ||
		    INFO_MBZ(reqpkt.mbz_itemsize) != 0 ||
		    INFO_ITEMSIZE(reqpkt.mbz_itemsize) != 0) {
#ifdef DEBUG
			if (debug > 1)
			    msyslog(LOG_INFO,
				    "nitems (%d) mbz (%d) or itemsize (%d) nonzero",
				    INFO_NITEMS(reqpkt.err_nitems),
				    INFO_MBZ(reqpkt.mbz_itemsize),
				    INFO_ITEMSIZE(reqpkt.mbz_itemsize));
#endif
			continue;
		}

		n = INFO_ERR(reqpkt.err_nitems);
		switch (n) {
		    case INFO_OKAY:
			/* success */
			return 1;
		
		    case INFO_ERR_IMPL:
			msyslog(LOG_ERR,
				"ntpd reports implementation mismatch!");
			return 0;
		
		    case INFO_ERR_REQ:
			msyslog(LOG_ERR,
				"ntpd says configuration request is unknown!");
			return 0;
		
		    case INFO_ERR_FMT:
			msyslog(LOG_ERR,
				"ntpd indicates a format error occurred!");
			return 0;

		    case INFO_ERR_NODATA:
			msyslog(LOG_ERR,
				"ntpd indicates no data available!");
			return 0;
		
		    case INFO_ERR_AUTH:
			msyslog(LOG_ERR,
				"ntpd returns a permission denied error!");
			return 0;

		    default:
			msyslog(LOG_ERR,
				"ntpd returns unknown error code %d!", n);
			return 0;
		}
	}
}


/*
 * nexttoken - return the next token from a line
 */
static char *
nexttoken(
	char **lptr
	)
{
	register char *cp;
	register char *tstart;

	cp = *lptr;

	/*
	 * Skip leading white space
	 */
	while (*cp == ' ' || *cp == '\t')
	    cp++;
	
	/*
	 * If this is the end of the line, return nothing.
	 */
	if (*cp == '\n' || *cp == '\0') {
		*lptr = cp;
		return NULL;
	}
	
	/*
	 * Must be the start of a token.  Record the pointer and look
	 * for the end.
	 */
	tstart = cp++;
	while (*cp != ' ' && *cp != '\t' && *cp != '\n' && *cp != '\0')
	    cp++;
	
	/*
	 * Terminate the token with a \0.  If this isn't the end of the
	 * line, space to the next character.
	 */
	if (*cp == '\n' || *cp == '\0')
	    *cp = '\0';
	else
	    *cp++ = '\0';

	*lptr = cp;
	return tstart;
}


/*
 * readconf - read the configuration information out of the file we
 *	      were passed.  Note that since the file is supposed to be
 *	      machine generated, we bail out at the first sign of trouble.
 */
static void
readconf(
	FILE *fp,
	char *name
	)
{
	register int i;
	char *token[NUMTOK];
	u_long intval[NUMTOK];
	u_int flags;
	char buf[MAXLINESIZE];
	char *bp;

	while (fgets(buf, MAXLINESIZE, fp) != NULL) {

		bp = buf;
		for (i = 0; i < NUMTOK; i++) {
			if ((token[i] = nexttoken(&bp)) == NULL) {
				msyslog(LOG_ERR,
					"tokenizing error in file `%s', quitting",
					name);
				resolver_exit(1);
			}
		}

		for (i = 1; i < NUMTOK - 1; i++) {
			if (!atouint(token[i], &intval[i])) {
				msyslog(LOG_ERR,
					"format error for integer token `%s', file `%s', quitting",
					token[i], name);
				resolver_exit(1);
			}
		}

#if 0 /* paranoid checking - these are done in newpeer() */
		if (intval[TOK_HMODE] != MODE_ACTIVE &&
		    intval[TOK_HMODE] != MODE_CLIENT &&
		    intval[TOK_HMODE] != MODE_BROADCAST) {
			msyslog(LOG_ERR, "invalid mode (%ld) in file %s",
				intval[TOK_HMODE], name);
			resolver_exit(1);
		}

		if (intval[TOK_VERSION] > NTP_VERSION ||
		    intval[TOK_VERSION] < NTP_OLDVERSION) {
			msyslog(LOG_ERR, "invalid version (%ld) in file %s",
				intval[TOK_VERSION], name);
			resolver_exit(1);
		}
		if (intval[TOK_MINPOLL] < ntp_minpoll ||
		    intval[TOK_MINPOLL] > NTP_MAXPOLL) {

			msyslog(LOG_ERR, "invalid MINPOLL value (%ld) in file %s",
				intval[TOK_MINPOLL], name);
			resolver_exit(1);
		}

		if (intval[TOK_MAXPOLL] < ntp_minpoll ||
		    intval[TOK_MAXPOLL] > NTP_MAXPOLL) {
			msyslog(LOG_ERR, "invalid MAXPOLL value (%ld) in file %s",
				intval[TOK_MAXPOLL], name);
			resolver_exit(1);
		}

		if ((intval[TOK_FLAGS] & ~(FLAG_PREFER | FLAG_NOSELECT |
		    FLAG_BURST | FLAG_IBURST | FLAG_SKEY)) != 0) {
			msyslog(LOG_ERR, "invalid flags (%ld) in file %s",
				intval[TOK_FLAGS], name);
			resolver_exit(1);
		}
#endif /* end paranoid checking */

		flags = 0;
		if (intval[TOK_FLAGS] & FLAG_PREFER)
		    flags |= CONF_FLAG_PREFER;
		if (intval[TOK_FLAGS] & FLAG_NOSELECT)
		    flags |= CONF_FLAG_NOSELECT;
		if (intval[TOK_FLAGS] & FLAG_BURST)
		    flags |= CONF_FLAG_BURST;
		if (intval[TOK_FLAGS] & FLAG_IBURST)
		    flags |= CONF_FLAG_IBURST;

#ifdef OPENSSL
		if (intval[TOK_FLAGS] & FLAG_SKEY)
		    flags |= CONF_FLAG_SKEY;
#endif /* OPENSSL */

		/*
		 * This is as good as we can check it.  Add it in.
		 */
		addentry(token[TOK_HOSTNAME], (int)intval[TOK_HMODE],
			 (int)intval[TOK_VERSION], (int)intval[TOK_MINPOLL],
			 (int)intval[TOK_MAXPOLL], flags, (int)intval[TOK_TTL],
			 intval[TOK_KEYID], token[TOK_KEYSTR]);
	}
}


/*
 * doconfigure - attempt to resolve names and configure the server
 */
static void
doconfigure(
	int dores
	)
{
	register struct conf_entry *ce;
	register struct conf_entry *ceremove;

#ifdef DEBUG
		if (debug > 1)
			msyslog(LOG_INFO, "Running doconfigure %s DNS",
			    dores ? "with" : "without" );
#endif

	ce = confentries;
	while (ce != NULL) {
#ifdef DEBUG
		if (debug > 1)
			msyslog(LOG_INFO,
			    "doconfigure: <%s> has peeraddr %s",
			    ce->ce_name, stoa(&ce->peer_store));
#endif
		if (dores && SOCKNUL(&(ce->peer_store))) {
			if (!findhostaddr(ce)) {
				msyslog(LOG_ERR,
					"couldn't resolve `%s', giving up on it",
					ce->ce_name);
				ceremove = ce;
				ce = ceremove->ce_next;
				removeentry(ceremove);
				continue;
			}
		}

		if (!SOCKNUL(&ce->peer_store)) {
			if (request(&ce->ce_config)) {
				ceremove = ce;
				ce = ceremove->ce_next;
				removeentry(ceremove);
				continue;
			}
#ifdef DEBUG
			if (debug > 1) {
				msyslog(LOG_INFO,
				    "doconfigure: request() FAILED, maybe next time.");
			}
#endif
		}
		ce = ce->ce_next;
	}
}<|MERGE_RESOLUTION|>--- conflicted
+++ resolved
@@ -142,7 +142,6 @@
 /* end stuff to be filled in */
 
 
-<<<<<<< HEAD
 static	RETSIGTYPE bong		(int);
 static	void	checkparent	(void);
 static	void	removeentry	(struct conf_entry *);
@@ -154,18 +153,6 @@
 static	char *	nexttoken	(char **);
 static	void	readconf	(FILE *, char *);
 static	void	doconfigure	(int);
-=======
-static	void	checkparent	P((void));
-static	void	removeentry	P((struct conf_entry *));
-static	void	addentry	P((char *, int, int, int, int, u_int,
-				   int, keyid_t, char *));
-static	int	findhostaddr	P((struct conf_entry *));
-static	void	openntp		P((void));
-static	int	request		P((struct conf_peer *));
-static	char *	nexttoken	P((char **));
-static	void	readconf	P((FILE *, char *));
-static	void	doconfigure	P((int));
->>>>>>> 0b5654cd
 
 struct ntp_res_t_pkt {		/* Tagged packet: */
 	void *tag;		/* For the caller */
