--- conflicted
+++ resolved
@@ -1,15 +1,11 @@
 /*
  *  EDIT THIS FILE WITH CAUTION  (ntpd-opts.c)
  *
-<<<<<<< HEAD
- *  It has been AutoGen-ed  July 20, 2014 at 08:20:30 AM by AutoGen 5.18.4pre9
-=======
  *  It has been AutoGen-ed  August  7, 2014 at 09:28:30 AM by AutoGen 5.18.3pre18
->>>>>>> 6b363a14
  *  From the definitions    ntpd-opts.def
  *  and the template file   options
  *
- * Generated from AutoOpts 41:0:16 templates.
+ * Generated from AutoOpts 40:2:15 templates.
  *
  *  AutoOpts is a copyrighted work.  This source file is not encumbered
  *  by AutoOpts licensing, but is provided under the licensing terms chosen
@@ -79,11 +75,7 @@
  *  static const strings for ntpd options
  */
 static char const ntpd_opt_strs[3011] =
-<<<<<<< HEAD
-/*     0 */ "ntpd 4.2.7p453\n"
-=======
 /*     0 */ "ntpd 4.2.7p456\n"
->>>>>>> 6b363a14
             "Copyright (C) 1970-2014 The University of Delaware, all rights reserved.\n"
             "This is free software. It is licensed for use, modification and\n"
             "redistribution under the terms of the NTP License, copies of which\n"
@@ -209,20 +201,12 @@
 /*  2778 */ "output version information and exit\0"
 /*  2814 */ "version\0"
 /*  2822 */ "NTPD\0"
-<<<<<<< HEAD
-/*  2827 */ "ntpd - NTP daemon program - Ver. 4.2.7p453\n"
-=======
 /*  2827 */ "ntpd - NTP daemon program - Ver. 4.2.7p456\n"
->>>>>>> 6b363a14
             "Usage:  %s [ -<flag> [<val>] | --<name>[{=| }<val>] ]... \\\n"
             "\t\t[ <server1> ... <serverN> ]\n\0"
 /*  2960 */ "http://bugs.ntp.org, bugs@ntp.org\0"
 /*  2994 */ "\n\0"
-<<<<<<< HEAD
-/*  2996 */ "ntpd 4.2.7p453";
-=======
 /*  2996 */ "ntpd 4.2.7p456";
->>>>>>> 6b363a14
 
 /**
  *  ipv4 option description with
@@ -1574,11 +1558,7 @@
      translate option names.
    */
   /* referenced via ntpdOptions.pzCopyright */
-<<<<<<< HEAD
-  puts(_("ntpd 4.2.7p453\n\
-=======
   puts(_("ntpd 4.2.7p456\n\
->>>>>>> 6b363a14
 Copyright (C) 1970-2014 The University of Delaware, all rights reserved.\n\
 This is free software. It is licensed for use, modification and\n\
 redistribution under the terms of the NTP License, copies of which\n\
@@ -1715,11 +1695,7 @@
   puts(_("output version information and exit"));
 
   /* referenced via ntpdOptions.pzUsageTitle */
-<<<<<<< HEAD
-  puts(_("ntpd - NTP daemon program - Ver. 4.2.7p453\n\
-=======
   puts(_("ntpd - NTP daemon program - Ver. 4.2.7p456\n\
->>>>>>> 6b363a14
 Usage:  %s [ -<flag> [<val>] | --<name>[{=| }<val>] ]... \\\n\
 \t\t[ <server1> ... <serverN> ]\n"));
 
@@ -1727,11 +1703,7 @@
   puts(_("\n"));
 
   /* referenced via ntpdOptions.pzFullVersion */
-<<<<<<< HEAD
-  puts(_("ntpd 4.2.7p453"));
-=======
   puts(_("ntpd 4.2.7p456"));
->>>>>>> 6b363a14
 
   /* referenced via ntpdOptions.pzFullUsage */
   puts(_("<<<NOT-FOUND>>>"));
