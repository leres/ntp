--- conflicted
+++ resolved
@@ -1,19 +1,11 @@
 /*  
  *  EDIT THIS FILE WITH CAUTION  (ntpd-opts.c)
  *  
-<<<<<<< HEAD
- *  It has been AutoGen-ed  December 16, 2010 at 07:19:38 PM by AutoGen 5.11.6pre2
- *  From the definitions    ntpd-opts.def
- *  and the template file   options
- *
- * Generated from AutoOpts 33:4:8 templates.
-=======
  *  It has been AutoGen-ed  December 17, 2010 at 01:50:12 AM by AutoGen 5.11.6pre3
  *  From the definitions    ntpd-opts.def
  *  and the template file   options
  *
  * Generated from AutoOpts 33:5:8 templates.
->>>>>>> db94b950
  *
  *  AutoOpts is a copyrighted work.  This source file is not encumbered
  *  by AutoOpts licensing, but is provided under the licensing terms chosen
