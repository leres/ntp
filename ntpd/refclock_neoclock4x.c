--- conflicted
+++ resolved
@@ -933,15 +933,11 @@
 	      init = 0;
 	      continue;
 	    }
-<<<<<<< HEAD
-	  
-	  /*msyslog(LOG_NOTICE, "NeoClock4X(%d): firmware %c = %02Xh", unit, c, c); */
-=======
 
 #if 0
 	  msyslog(LOG_NOTICE, "NeoClock4X(%d): firmware %c = %02Xh", unit, c, c);
 #endif
->>>>>>> df9b1ea3
+
 	  if(0x0A == c || 0x0D == c)
 	    {
 	      if(last_c_was_crlf)
