--- conflicted
+++ resolved
@@ -159,11 +159,7 @@
  *
  * AT	command prefix
  * B1	US answer tone
-<<<<<<< HEAD
- * &C0	enable carrier detect
-=======
  * &C0	disable carrier detect
->>>>>>> 71cda9fe
  * &D2	hang up and return to command mode on DTR transition
  * E0	modem command echo disabled
  * l1	set modem speaker volume to low level
