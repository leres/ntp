--- conflicted
+++ resolved
@@ -935,20 +935,6 @@
 		}
 
 #endif /* HAVE_IO_COMPLETION_PORT */
-<<<<<<< HEAD
-		/*
-		 * Call the data procedure to handle each received
-		 * packet.
-		 */
-		if (full_recvbuffs() > 0)
-		{
-			rbuf = get_full_recv_buffer();
-			while (rbuf != NULL)
-			{
-				(rbuf->receiver)(rbuf);
-				freerecvbuf(rbuf);
-				rbuf = get_full_recv_buffer();
-=======
 
 		while (full_recvbuffs())
 		{
@@ -961,7 +947,6 @@
 			{
 				(rbuf->receiver)(rbuf);
 				freerecvbuf(rbuf);
->>>>>>> b6c1718e
 			}
 		}
 
