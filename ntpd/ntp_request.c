--- conflicted
+++ resolved
@@ -846,15 +846,10 @@
 #ifdef ISC_PLATFORM_HAVESALEN
 		addr.sa.sa_len = SOCKLEN(&addr);
 #endif
-<<<<<<< HEAD
 		datap += item_sz;
 
-		if ((pp = findexistingpeer(&addr, NULL, NULL, -1)) == 0)
-=======
-		ipl++;
-		pp = findexistingpeer(&addr, NULL, -1, 0);
+		pp = findexistingpeer(&addr, NULL, NULL, -1, 0);
 		if (NULL == pp)
->>>>>>> 6a298285
 			continue;
 		if (IS_IPV6(srcadr)) {
 			if (pp->dstadr)
@@ -997,12 +992,8 @@
 
 		datap += item_sz;
 
-<<<<<<< HEAD
-		if ((pp = findexistingpeer(&addr, NULL, NULL, -1)) == NULL)
-=======
-		pp = findexistingpeer(&addr, NULL, -1, 0);
+		pp = findexistingpeer(&addr, NULL, NULL, -1, 0);
 		if (NULL == pp)
->>>>>>> 6a298285
 			continue;
 
 		DPRINTF(1, ("peer_stats: found %s\n", stoa(&addr)));
@@ -1432,13 +1423,8 @@
 		DPRINTF(1, ("searching for %s\n", stoa(&peeraddr)));
 
 		while (!found) {
-<<<<<<< HEAD
-			p = findexistingpeer(&peeraddr, NULL, p, -1);
+			p = findexistingpeer(&peeraddr, NULL, p, -1, 0);
 			if (NULL == p)
-=======
-			peer = findexistingpeer(&peeraddr, peer, -1, 0);
-			if (!peer)
->>>>>>> 6a298285
 				break;
 			if (FLAG_CONFIG & p->flags)
 				found = TRUE;
@@ -1479,13 +1465,8 @@
 		p = NULL;
 
 		while (!found) {
-<<<<<<< HEAD
-			p = findexistingpeer(&peeraddr, NULL, p, -1);
+			p = findexistingpeer(&peeraddr, NULL, p, -1, 0);
 			if (NULL == p)
-=======
-			peer = findexistingpeer(&peeraddr, peer, -1, 0);
-			if (!peer)
->>>>>>> 6a298285
 				break;
 			if (FLAG_CONFIG & p->flags)
 				found = TRUE;
@@ -1919,13 +1900,8 @@
 #ifdef ISC_PLATFORM_HAVESALEN
 		peeraddr.sa.sa_len = SOCKLEN(&peeraddr);
 #endif
-<<<<<<< HEAD
-		p = findexistingpeer(&peeraddr, NULL, NULL, -1);
+		p = findexistingpeer(&peeraddr, NULL, NULL, -1, 0);
 		if (NULL == p)
-=======
-		peer = findexistingpeer(&peeraddr, NULL, -1, 0);
-		if (NULL == peer)
->>>>>>> 6a298285
 			bad++;
 		datap += item_sz;
 	}
@@ -1955,17 +1931,10 @@
 #ifdef ISC_PLATFORM_HAVESALEN
 		peeraddr.sa.sa_len = SOCKLEN(&peeraddr);
 #endif
-<<<<<<< HEAD
-		p = findexistingpeer(&peeraddr, NULL, NULL, -1);
+		p = findexistingpeer(&peeraddr, NULL, NULL, -1, 0);
 		while (p != NULL) {
 			peer_reset(p);
-			p = findexistingpeer(&peeraddr, NULL, p, -1);
-=======
-		peer = findexistingpeer(&peeraddr, NULL, -1, 0);
-		while (peer != NULL) {
-			peer_reset(peer);
-			peer = findexistingpeer(&peeraddr, peer, -1, 0);
->>>>>>> 6a298285
+			p = findexistingpeer(&peeraddr, NULL, p, -1, 0);
 		}
 		datap += item_sz;
 	}
@@ -2429,12 +2398,8 @@
 
 	while (items-- > 0) {
 		NSRCADR(&addr) = *clkaddr++;
-		if (!ISREFCLOCKADR(&addr) ||
-<<<<<<< HEAD
-		    findexistingpeer(&addr, NULL, NULL, -1) == NULL) {
-=======
-		    findexistingpeer(&addr, NULL, -1, 0) == NULL) {
->>>>>>> 6a298285
+		if (!ISREFCLOCKADR(&addr) || NULL ==
+		    findexistingpeer(&addr, NULL, NULL, -1, 0)) {
 			req_ack(srcadr, inter, inpkt, INFO_ERR_NODATA);
 			return;
 		}
@@ -2497,12 +2462,8 @@
 		addr.sa.sa_len = SOCKLEN(&addr);
 #endif
 		SET_PORT(&addr, NTP_PORT);
-		if (!ISREFCLOCKADR(&addr) ||
-<<<<<<< HEAD
-		    findexistingpeer(&addr, NULL, NULL, -1) == 0) {
-=======
-		    findexistingpeer(&addr, NULL, -1, 0) == 0) {
->>>>>>> 6a298285
+		if (!ISREFCLOCKADR(&addr) || NULL ==
+		    findexistingpeer(&addr, NULL, NULL, -1, 0)) {
 			req_ack(srcadr, inter, inpkt, INFO_ERR_NODATA);
 			return;
 		}
@@ -2576,12 +2537,8 @@
 
 	while (items-- > 0) {
 		NSRCADR(&addr) = *clkaddr++;
-		if (!ISREFCLOCKADR(&addr) ||
-<<<<<<< HEAD
-		    findexistingpeer(&addr, NULL, NULL, -1) == 0) {
-=======
-		    findexistingpeer(&addr, NULL, -1, 0) == 0) {
->>>>>>> 6a298285
+		if (!ISREFCLOCKADR(&addr) || NULL ==
+		    findexistingpeer(&addr, NULL, NULL, -1, 0)) {
 			req_ack(srcadr, inter, inpkt, INFO_ERR_NODATA);
 			return;
 		}
