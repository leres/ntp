--- conflicted
+++ resolved
@@ -2096,11 +2096,7 @@
 	register int items;
 
 	items = INFO_NITEMS(inpkt->err_nitems);
-<<<<<<< HEAD
-	kp = (uint32_t*)&inpkt->u;
-=======
 	kp = (uint32_t *)&inpkt->u;
->>>>>>> 8a0c765f
 	while (items-- > 0) {
 		authtrust(*kp, trust);
 		kp++;
