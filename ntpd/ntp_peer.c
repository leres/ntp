--- conflicted
+++ resolved
@@ -168,7 +168,6 @@
 }
 
 
-<<<<<<< HEAD
 static struct peer *
 findexistingpeer_name(
 	const char *	hostname,
@@ -201,17 +200,7 @@
 	sockaddr_u *	addr,
 	struct peer *	start_peer,
 	int		mode
-=======
-/*
- * findexistingpeer - return a pointer to a peer in the hash table
- */
-struct peer *
-findexistingpeer(
-	sockaddr_u *	addr,
-	struct peer *	start_peer,
-	int		mode,
 	u_char		cast_flags
->>>>>>> 6a298285
 	)
 {
 	struct peer *peer;
@@ -232,22 +221,15 @@
 		peer = start_peer->adr_link;
 	
 	while (peer != NULL) {
-<<<<<<< HEAD
-		if ((-1 == mode || peer->hmode == mode)
-		    && SOCK_EQ(addr, &peer->srcadr)
-		    && NSRCPORT(addr) == NSRCPORT(&peer->srcadr))
-=======
- 		if (ADDR_PORT_EQ(addr, &peer->srcadr)
-		    && (-1 == mode || peer->hmode == mode ||
-			((MDF_BCLNT & peer->cast_flags) &&
-			 (MDF_BCLNT & cast_flags))))
->>>>>>> 6a298285
+ 		if ((-1 == mode || peer->hmode == mode ||
+		     ((MDF_BCLNT & peer->cast_flags) &&
+		      (MDF_BCLNT & cast_flags))) &&
+		    ADDR_PORT_EQ(addr, &peer->srcadr))
 			break;
 		peer = peer->adr_link;
 	}
 
 	return peer;
-<<<<<<< HEAD
 }
 
 
@@ -259,16 +241,16 @@
 	sockaddr_u *	addr,
 	const char *	hostname,
 	struct peer *	start_peer,
-	int		mode
+	int		mode,
+	u_char		cast_flags
 	)
 {
 	if (hostname != NULL)
 		return findexistingpeer_name(hostname, AF(addr),
 					     start_peer, mode);
 	else
-		return findexistingpeer_addr(addr, start_peer, mode);
-=======
->>>>>>> 6a298285
+		return findexistingpeer_addr(addr, start_peer, mode,
+					     cast_flags);
 }
 
 
@@ -341,18 +323,12 @@
 	if (NULL == p) {
 		*action = MATCH_ASSOC(NO_PEER, pkt_mode);
 	} else if (p->dstadr != rbufp->dstadr) {
-		DPRINTF(1, ("%s local addr %s -> %s to match response\n",
-			stoa(&p->srcadr), latoa(p->dstadr),
-			latoa(rbufp->dstadr)));
 		set_peerdstadr(p, rbufp->dstadr);
-<<<<<<< HEAD
-=======
 		if (p->dstadr == rbufp->dstadr) {
 			DPRINTF(1, ("Changed %s local address to match response\n",
 				    stoa(&p->srcadr)));
 			return findpeer(rbufp, pkt_mode, action);
 		}
->>>>>>> 6a298285
 	}
 	return p;
 }
@@ -783,12 +759,9 @@
 	 * actual interface, because that's what gets put into the peer
 	 * structure.
 	 */
-<<<<<<< HEAD
-	peer = findexistingpeer(srcadr, hostname, NULL, hmode);
-=======
->>>>>>> 6a298285
 	if (dstadr != NULL) {
-		peer = findexistingpeer(srcadr, NULL, hmode, cast_flags);
+		peer = findexistingpeer(srcadr, hostname, hmode,
+					cast_flags);
 		while (peer != NULL) {
 			if (peer->dstadr == dstadr ||
 			    ((MDF_BCLNT & cast_flags) &&
@@ -799,17 +772,12 @@
 			    peer->dstadr == findinterface(srcadr))
 				break;
 
-<<<<<<< HEAD
 			peer = findexistingpeer(srcadr, hostname, peer,
-						hmode);
-=======
-			peer = findexistingpeer(srcadr, peer, hmode,
-						cast_flags);
->>>>>>> 6a298285
+						hmode, cast_flags);
 		}
 	} else {
 		/* no endpt address given */
-		peer = findexistingpeer(srcadr, NULL, hmode, cast_flags);
+		peer = findexistingpeer(srcadr, hostname, hmode, cast_flags);
 	}
 
 	/*
