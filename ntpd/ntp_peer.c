--- conflicted
+++ resolved
@@ -270,11 +270,7 @@
 
 	findpeer_calls++;
 	hash = NTP_HASH_ADDR(srcadr);
-<<<<<<< HEAD
 	for (p = peer_hash[hash]; p != NULL; p = p->adr_link) {
-=======
-	for (p = peer_hash[hash]; p != NULL; p = p->next) {
->>>>>>> 364eae9c
 		if (SOCK_EQ(srcadr, &p->srcadr) &&
 		    NSRCPORT(srcadr) == NSRCPORT(&p->srcadr)) {
 
@@ -303,13 +299,6 @@
 	/*
 	 * If no matching association is found
 	 */
-<<<<<<< HEAD
-	if (NULL == p)
-		*action = MATCH_ASSOC(NO_PEER, pkt_mode);
-	else
-		set_peerdstadr(p, dstadr);
-
-=======
 	if (NULL == p) {
 		*action = MATCH_ASSOC(NO_PEER, pkt_mode);
 	} else if (p->dstadr != dstadr) {
@@ -317,7 +306,6 @@
 		DPRINTF(1, ("changed %s local address to match response",
 			    stoa(&p->srcadr)));
 	}
->>>>>>> 364eae9c
 	return p;
 }
 
@@ -594,36 +582,6 @@
 {
 	struct peer *	unlinked;
 
-<<<<<<< HEAD
-	if (peer->dstadr != interface) {
-		if (interface != NULL &&
-		    (MDF_BCLNT & peer->cast_flags) &&
-		    (INT_MCASTIF & interface->flags) &&
-		    peer->burst) {
-
-			/*
-			 * don't accept updates to a true multicast
-			 * reception interface while a BCLNT peer is
-			 * running it's unicast protocol
-			 */
-			return;
-		}
-		if (peer->dstadr != NULL) {
-			peer->dstadr->peercnt--;
-			UNLINK_SLIST(unlinked, peer->dstadr->peers,
-			    peer, ilink, struct peer);
-			msyslog(LOG_INFO,
-				"%s interface %s -> %s",
-				stoa(&peer->srcadr),
-				stoa(&peer->dstadr->sin),
-				latoa(interface));
-		}
-		peer->dstadr = interface;
-		if (peer->dstadr != NULL) {
-			LINK_SLIST(peer->dstadr->peers, peer, ilink);
-			peer->dstadr->peercnt++;
-		}
-=======
 	if (p->dstadr == dstadr)
 		return;
 
@@ -650,7 +608,6 @@
 	if (dstadr != NULL) {
 		LINK_SLIST(dstadr->peers, p, ilink);
 		dstadr->peercnt++;
->>>>>>> 364eae9c
 	}
 }
 
