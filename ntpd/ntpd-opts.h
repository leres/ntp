--- conflicted
+++ resolved
@@ -1,11 +1,7 @@
 /*
  *  EDIT THIS FILE WITH CAUTION  (ntpd-opts.h)
  *
-<<<<<<< HEAD
- *  It has been AutoGen-ed  March 30, 2015 at 04:43:31 AM by AutoGen 5.18.5pre4
-=======
  *  It has been AutoGen-ed  March 30, 2015 at 10:48:00 AM by AutoGen 5.18.4
->>>>>>> 1fdf97c2
  *  From the definitions    ntpd-opts.def
  *  and the template file   options
  *
@@ -110,9 +106,9 @@
 /** count of all options for ntpd */
 #define OPTION_CT    38
 /** ntpd version */
-#define NTPD_VERSION       "4.2.8p2-RC1"
+#define NTPD_VERSION       "4.2.8p1"
 /** Full ntpd version text */
-#define NTPD_FULL_VERSION  "ntpd 4.2.8p2-RC1"
+#define NTPD_FULL_VERSION  "ntpd 4.2.8p1"
 
 /**
  *  Interface defines for all options.  Replace "n" with the UPPER_CASED
