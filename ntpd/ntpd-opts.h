/*
 *  EDIT THIS FILE WITH CAUTION  (ntpd-opts.h)
 *
<<<<<<< HEAD
 *  It has been AutoGen-ed  June 13, 2015 at 03:05:09 PM by AutoGen 5.18.5
=======
 *  It has been AutoGen-ed  June 14, 2015 at 11:54:22 AM by AutoGen 5.18.5
>>>>>>> e8c2cd85
 *  From the definitions    ntpd-opts.def
 *  and the template file   options
 *
 * Generated from AutoOpts 41:0:16 templates.
 *
 *  AutoOpts is a copyrighted work.  This header file is not encumbered
 *  by AutoOpts licensing, but is provided under the licensing terms chosen
 *  by the ntpd author or copyright holder.  AutoOpts is
 *  licensed under the terms of the LGPL.  The redistributable library
 *  (``libopts'') is licensed under the terms of either the LGPL or, at the
 *  users discretion, the BSD license.  See the AutoOpts and/or libopts sources
 *  for details.
 *
 * The ntpd program is copyrighted and licensed
 * under the following terms:
 *
 *  Copyright (C) 1992-2015 The University of Delaware and Network Time Foundation, all rights reserved.
 *  This is free software. It is licensed for use, modification and
 *  redistribution under the terms of the NTP License, copies of which
 *  can be seen at:
 *    <http://ntp.org/license>
 *    <http://opensource.org/licenses/ntp-license.php>
 *
 *  Permission to use, copy, modify, and distribute this software and its
 *  documentation for any purpose with or without fee is hereby granted,
 *  provided that the above copyright notice appears in all copies and that
 *  both the copyright notice and this permission notice appear in
 *  supporting documentation, and that the name The University of Delaware not be used in
 *  advertising or publicity pertaining to distribution of the software
 *  without specific, written prior permission. The University of Delaware and Network Time Foundation makes no
 *  representations about the suitability this software for any purpose. It
 *  is provided "as is" without express or implied warranty.
 */
/**
 *  This file contains the programmatic interface to the Automated
 *  Options generated for the ntpd program.
 *  These macros are documented in the AutoGen info file in the
 *  "AutoOpts" chapter.  Please refer to that doc for usage help.
 */
#ifndef AUTOOPTS_NTPD_OPTS_H_GUARD
#define AUTOOPTS_NTPD_OPTS_H_GUARD 1
#include "config.h"
#include <autoopts/options.h>

/**
 *  Ensure that the library used for compiling this generated header is at
 *  least as new as the version current when the header template was released
 *  (not counting patch version increments).  Also ensure that the oldest
 *  tolerable version is at least as old as what was current when the header
 *  template was released.
 */
#define AO_TEMPLATE_VERSION 167936
#if (AO_TEMPLATE_VERSION < OPTIONS_MINIMUM_VERSION) \
 || (AO_TEMPLATE_VERSION > OPTIONS_STRUCT_VERSION)
# error option template version mismatches autoopts/options.h header
  Choke Me.
#endif

/**
 *  Enumeration of each option type for ntpd
 */
typedef enum {
    INDEX_OPT_IPV4              =  0,
    INDEX_OPT_IPV6              =  1,
    INDEX_OPT_AUTHREQ           =  2,
    INDEX_OPT_AUTHNOREQ         =  3,
    INDEX_OPT_BCASTSYNC         =  4,
    INDEX_OPT_CONFIGFILE        =  5,
    INDEX_OPT_DEBUG_LEVEL       =  6,
    INDEX_OPT_SET_DEBUG_LEVEL   =  7,
    INDEX_OPT_DRIFTFILE         =  8,
    INDEX_OPT_PANICGATE         =  9,
    INDEX_OPT_FORCE_STEP_ONCE   = 10,
    INDEX_OPT_JAILDIR           = 11,
    INDEX_OPT_INTERFACE         = 12,
    INDEX_OPT_KEYFILE           = 13,
    INDEX_OPT_LOGFILE           = 14,
    INDEX_OPT_NOVIRTUALIPS      = 15,
    INDEX_OPT_MODIFYMMTIMER     = 16,
    INDEX_OPT_NOFORK            = 17,
    INDEX_OPT_NICE              = 18,
    INDEX_OPT_PIDFILE           = 19,
    INDEX_OPT_PRIORITY          = 20,
    INDEX_OPT_QUIT              = 21,
    INDEX_OPT_PROPAGATIONDELAY  = 22,
    INDEX_OPT_SAVECONFIGQUIT    = 23,
    INDEX_OPT_STATSDIR          = 24,
    INDEX_OPT_TRUSTEDKEY        = 25,
    INDEX_OPT_USER              = 26,
    INDEX_OPT_UPDATEINTERVAL    = 27,
    INDEX_OPT_VAR               = 28,
    INDEX_OPT_DVAR              = 29,
    INDEX_OPT_WAIT_SYNC         = 30,
    INDEX_OPT_SLEW              = 31,
    INDEX_OPT_USEPCC            = 32,
    INDEX_OPT_PCCFREQ           = 33,
    INDEX_OPT_MDNS              = 34,
    INDEX_OPT_VERSION           = 35,
    INDEX_OPT_HELP              = 36,
    INDEX_OPT_MORE_HELP         = 37
} teOptIndex;
/** count of all options for ntpd */
#define OPTION_CT    38
/** ntpd version */
<<<<<<< HEAD
#define NTPD_VERSION       "4.3.40"
/** Full ntpd version text */
#define NTPD_FULL_VERSION  "ntpd 4.3.40"
=======
#define NTPD_VERSION       "4.3.41"
/** Full ntpd version text */
#define NTPD_FULL_VERSION  "ntpd 4.3.41"
>>>>>>> e8c2cd85

/**
 *  Interface defines for all options.  Replace "n" with the UPPER_CASED
 *  option name (as in the teOptIndex enumeration above).
 *  e.g. HAVE_OPT(IPV4)
 */
#define         DESC(n) (ntpdOptions.pOptDesc[INDEX_OPT_## n])
/** 'true' if an option has been specified in any way */
#define     HAVE_OPT(n) (! UNUSED_OPT(& DESC(n)))
/** The string argument to an option. The argument type must be \"string\". */
#define      OPT_ARG(n) (DESC(n).optArg.argString)
/** Mask the option state revealing how an option was specified.
 *  It will be one and only one of \a OPTST_SET, \a OPTST_PRESET,
 * \a OPTST_DEFINED, \a OPTST_RESET or zero.
 */
#define    STATE_OPT(n) (DESC(n).fOptState & OPTST_SET_MASK)
/** Count of option's occurrances *on the command line*. */
#define    COUNT_OPT(n) (DESC(n).optOccCt)
/** mask of \a OPTST_SET and \a OPTST_DEFINED. */
#define    ISSEL_OPT(n) (SELECTED_OPT(&DESC(n)))
/** 'true' if \a HAVE_OPT would yield 'false'. */
#define ISUNUSED_OPT(n) (UNUSED_OPT(& DESC(n)))
/** 'true' if OPTST_DISABLED bit not set. */
#define  ENABLED_OPT(n) (! DISABLED_OPT(& DESC(n)))
/** number of stacked option arguments.
 *  Valid only for stacked option arguments. */
#define  STACKCT_OPT(n) (((tArgList*)(DESC(n).optCookie))->useCt)
/** stacked argument vector.
 *  Valid only for stacked option arguments. */
#define STACKLST_OPT(n) (((tArgList*)(DESC(n).optCookie))->apzArgs)
/** Reset an option. */
#define    CLEAR_OPT(n) STMTS( \
                DESC(n).fOptState &= OPTST_PERSISTENT_MASK;   \
                if ((DESC(n).fOptState & OPTST_INITENABLED) == 0) \
                    DESC(n).fOptState |= OPTST_DISABLED; \
                DESC(n).optCookie = NULL )
/* * * * * * * * * * * * * * * * * * * * * * * * * * * * * * */
/**
 *  Enumeration of ntpd exit codes
 */
typedef enum {
    NTPD_EXIT_SUCCESS         = 0,
    NTPD_EXIT_FAILURE         = 1,
    NTPD_EXIT_USAGE_ERROR     = 64,
    NTPD_EXIT_LIBOPTS_FAILURE = 70
}   ntpd_exit_code_t;
/** @} */
/**
 *  Make sure there are no #define name conflicts with the option names
 */
#ifndef     NO_OPTION_NAME_WARNINGS
# ifdef    IPV4
#  warning undefining IPV4 due to option name conflict
#  undef   IPV4
# endif
# ifdef    IPV6
#  warning undefining IPV6 due to option name conflict
#  undef   IPV6
# endif
# ifdef    AUTHREQ
#  warning undefining AUTHREQ due to option name conflict
#  undef   AUTHREQ
# endif
# ifdef    AUTHNOREQ
#  warning undefining AUTHNOREQ due to option name conflict
#  undef   AUTHNOREQ
# endif
# ifdef    BCASTSYNC
#  warning undefining BCASTSYNC due to option name conflict
#  undef   BCASTSYNC
# endif
# ifdef    CONFIGFILE
#  warning undefining CONFIGFILE due to option name conflict
#  undef   CONFIGFILE
# endif
# ifdef    DEBUG_LEVEL
#  warning undefining DEBUG_LEVEL due to option name conflict
#  undef   DEBUG_LEVEL
# endif
# ifdef    SET_DEBUG_LEVEL
#  warning undefining SET_DEBUG_LEVEL due to option name conflict
#  undef   SET_DEBUG_LEVEL
# endif
# ifdef    DRIFTFILE
#  warning undefining DRIFTFILE due to option name conflict
#  undef   DRIFTFILE
# endif
# ifdef    PANICGATE
#  warning undefining PANICGATE due to option name conflict
#  undef   PANICGATE
# endif
# ifdef    FORCE_STEP_ONCE
#  warning undefining FORCE_STEP_ONCE due to option name conflict
#  undef   FORCE_STEP_ONCE
# endif
# ifdef    JAILDIR
#  warning undefining JAILDIR due to option name conflict
#  undef   JAILDIR
# endif
# ifdef    INTERFACE
#  warning undefining INTERFACE due to option name conflict
#  undef   INTERFACE
# endif
# ifdef    KEYFILE
#  warning undefining KEYFILE due to option name conflict
#  undef   KEYFILE
# endif
# ifdef    LOGFILE
#  warning undefining LOGFILE due to option name conflict
#  undef   LOGFILE
# endif
# ifdef    NOVIRTUALIPS
#  warning undefining NOVIRTUALIPS due to option name conflict
#  undef   NOVIRTUALIPS
# endif
# ifdef    MODIFYMMTIMER
#  warning undefining MODIFYMMTIMER due to option name conflict
#  undef   MODIFYMMTIMER
# endif
# ifdef    NOFORK
#  warning undefining NOFORK due to option name conflict
#  undef   NOFORK
# endif
# ifdef    NICE
#  warning undefining NICE due to option name conflict
#  undef   NICE
# endif
# ifdef    PIDFILE
#  warning undefining PIDFILE due to option name conflict
#  undef   PIDFILE
# endif
# ifdef    PRIORITY
#  warning undefining PRIORITY due to option name conflict
#  undef   PRIORITY
# endif
# ifdef    QUIT
#  warning undefining QUIT due to option name conflict
#  undef   QUIT
# endif
# ifdef    PROPAGATIONDELAY
#  warning undefining PROPAGATIONDELAY due to option name conflict
#  undef   PROPAGATIONDELAY
# endif
# ifdef    SAVECONFIGQUIT
#  warning undefining SAVECONFIGQUIT due to option name conflict
#  undef   SAVECONFIGQUIT
# endif
# ifdef    STATSDIR
#  warning undefining STATSDIR due to option name conflict
#  undef   STATSDIR
# endif
# ifdef    TRUSTEDKEY
#  warning undefining TRUSTEDKEY due to option name conflict
#  undef   TRUSTEDKEY
# endif
# ifdef    USER
#  warning undefining USER due to option name conflict
#  undef   USER
# endif
# ifdef    UPDATEINTERVAL
#  warning undefining UPDATEINTERVAL due to option name conflict
#  undef   UPDATEINTERVAL
# endif
# ifdef    VAR
#  warning undefining VAR due to option name conflict
#  undef   VAR
# endif
# ifdef    DVAR
#  warning undefining DVAR due to option name conflict
#  undef   DVAR
# endif
# ifdef    WAIT_SYNC
#  warning undefining WAIT_SYNC due to option name conflict
#  undef   WAIT_SYNC
# endif
# ifdef    SLEW
#  warning undefining SLEW due to option name conflict
#  undef   SLEW
# endif
# ifdef    USEPCC
#  warning undefining USEPCC due to option name conflict
#  undef   USEPCC
# endif
# ifdef    PCCFREQ
#  warning undefining PCCFREQ due to option name conflict
#  undef   PCCFREQ
# endif
# ifdef    MDNS
#  warning undefining MDNS due to option name conflict
#  undef   MDNS
# endif
#else  /* NO_OPTION_NAME_WARNINGS */
# undef IPV4
# undef IPV6
# undef AUTHREQ
# undef AUTHNOREQ
# undef BCASTSYNC
# undef CONFIGFILE
# undef DEBUG_LEVEL
# undef SET_DEBUG_LEVEL
# undef DRIFTFILE
# undef PANICGATE
# undef FORCE_STEP_ONCE
# undef JAILDIR
# undef INTERFACE
# undef KEYFILE
# undef LOGFILE
# undef NOVIRTUALIPS
# undef MODIFYMMTIMER
# undef NOFORK
# undef NICE
# undef PIDFILE
# undef PRIORITY
# undef QUIT
# undef PROPAGATIONDELAY
# undef SAVECONFIGQUIT
# undef STATSDIR
# undef TRUSTEDKEY
# undef USER
# undef UPDATEINTERVAL
# undef VAR
# undef DVAR
# undef WAIT_SYNC
# undef SLEW
# undef USEPCC
# undef PCCFREQ
# undef MDNS
#endif  /*  NO_OPTION_NAME_WARNINGS */

/**
 *  Interface defines for specific options.
 * @{
 */
#define VALUE_OPT_IPV4           '4'
#define VALUE_OPT_IPV6           '6'
#define VALUE_OPT_AUTHREQ        'a'
#define VALUE_OPT_AUTHNOREQ      'A'
#define VALUE_OPT_BCASTSYNC      'b'
#define VALUE_OPT_CONFIGFILE     'c'
#define VALUE_OPT_DEBUG_LEVEL    'd'
#define VALUE_OPT_SET_DEBUG_LEVEL 'D'

#define OPT_VALUE_SET_DEBUG_LEVEL (DESC(SET_DEBUG_LEVEL).optArg.argInt)
#define VALUE_OPT_DRIFTFILE      'f'
#define VALUE_OPT_PANICGATE      'g'
#define VALUE_OPT_FORCE_STEP_ONCE 'G'
#define VALUE_OPT_JAILDIR        'i'
#define VALUE_OPT_INTERFACE      'I'
#define VALUE_OPT_KEYFILE        'k'
#define VALUE_OPT_LOGFILE        'l'
#define VALUE_OPT_NOVIRTUALIPS   'L'
#define VALUE_OPT_MODIFYMMTIMER  'M'
#define VALUE_OPT_NOFORK         'n'
#define VALUE_OPT_NICE           'N'
#define VALUE_OPT_PIDFILE        'p'
#define VALUE_OPT_PRIORITY       'P'

#define OPT_VALUE_PRIORITY       (DESC(PRIORITY).optArg.argInt)
#define VALUE_OPT_QUIT           'q'
#define VALUE_OPT_PROPAGATIONDELAY 'r'
#define VALUE_OPT_SAVECONFIGQUIT 0x1001
#define VALUE_OPT_STATSDIR       's'
#define VALUE_OPT_TRUSTEDKEY     't'
#define VALUE_OPT_USER           'u'
#define VALUE_OPT_UPDATEINTERVAL 'U'

#define OPT_VALUE_UPDATEINTERVAL (DESC(UPDATEINTERVAL).optArg.argInt)
#define VALUE_OPT_VAR            0x1002
#define VALUE_OPT_DVAR           0x1003
#define VALUE_OPT_WAIT_SYNC      'w'
#ifdef HAVE_WORKING_FORK
#define OPT_VALUE_WAIT_SYNC      (DESC(WAIT_SYNC).optArg.argInt)
#endif /* HAVE_WORKING_FORK */
#define VALUE_OPT_SLEW           'x'
#define VALUE_OPT_USEPCC         0x1004
#define VALUE_OPT_PCCFREQ        0x1005
#define VALUE_OPT_MDNS           'm'
/** option flag (value) for help-value option */
#define VALUE_OPT_HELP          '?'
/** option flag (value) for more-help-value option */
#define VALUE_OPT_MORE_HELP     '!'
/** option flag (value) for version-value option */
#define VALUE_OPT_VERSION       0x1006
/*
 *  Interface defines not associated with particular options
 */
#define ERRSKIP_OPTERR  STMTS(ntpdOptions.fOptSet &= ~OPTPROC_ERRSTOP)
#define ERRSTOP_OPTERR  STMTS(ntpdOptions.fOptSet |= OPTPROC_ERRSTOP)
#define RESTART_OPT(n)  STMTS( \
                ntpdOptions.curOptIdx = (n); \
                ntpdOptions.pzCurOpt  = NULL )
#define START_OPT       RESTART_OPT(1)
#define USAGE(c)        (*ntpdOptions.pUsageProc)(&ntpdOptions, c)

#ifdef  __cplusplus
extern "C" {
#endif


/* * * * * *
 *
 *  Declare the ntpd option descriptor.
 */
extern tOptions ntpdOptions;

#if defined(ENABLE_NLS)
# ifndef _
#   include <stdio.h>
#   ifndef HAVE_GETTEXT
      extern char * gettext(char const *);
#   else
#     include <libintl.h>
#   endif

# ifndef ATTRIBUTE_FORMAT_ARG
#   define ATTRIBUTE_FORMAT_ARG(_a)
# endif

static inline char* aoGetsText(char const* pz) ATTRIBUTE_FORMAT_ARG(1);
static inline char* aoGetsText(char const* pz) {
    if (pz == NULL) return NULL;
    return (char*)gettext(pz);
}
#   define _(s)  aoGetsText(s)
# endif /* _() */

# define OPT_NO_XLAT_CFG_NAMES  STMTS(ntpdOptions.fOptSet |= \
                                    OPTPROC_NXLAT_OPT_CFG;)
# define OPT_NO_XLAT_OPT_NAMES  STMTS(ntpdOptions.fOptSet |= \
                                    OPTPROC_NXLAT_OPT|OPTPROC_NXLAT_OPT_CFG;)

# define OPT_XLAT_CFG_NAMES     STMTS(ntpdOptions.fOptSet &= \
                                  ~(OPTPROC_NXLAT_OPT|OPTPROC_NXLAT_OPT_CFG);)
# define OPT_XLAT_OPT_NAMES     STMTS(ntpdOptions.fOptSet &= \
                                  ~OPTPROC_NXLAT_OPT;)

#else   /* ENABLE_NLS */
# define OPT_NO_XLAT_CFG_NAMES
# define OPT_NO_XLAT_OPT_NAMES

# define OPT_XLAT_CFG_NAMES
# define OPT_XLAT_OPT_NAMES

# ifndef _
#   define _(_s)  _s
# endif
#endif  /* ENABLE_NLS */

#ifdef  __cplusplus
}
#endif
#endif /* AUTOOPTS_NTPD_OPTS_H_GUARD */

/* ntpd-opts.h ends here */<|MERGE_RESOLUTION|>--- conflicted
+++ resolved
@@ -1,11 +1,7 @@
 /*
  *  EDIT THIS FILE WITH CAUTION  (ntpd-opts.h)
  *
-<<<<<<< HEAD
- *  It has been AutoGen-ed  June 13, 2015 at 03:05:09 PM by AutoGen 5.18.5
-=======
  *  It has been AutoGen-ed  June 14, 2015 at 11:54:22 AM by AutoGen 5.18.5
->>>>>>> e8c2cd85
  *  From the definitions    ntpd-opts.def
  *  and the template file   options
  *
@@ -110,15 +106,9 @@
 /** count of all options for ntpd */
 #define OPTION_CT    38
 /** ntpd version */
-<<<<<<< HEAD
-#define NTPD_VERSION       "4.3.40"
-/** Full ntpd version text */
-#define NTPD_FULL_VERSION  "ntpd 4.3.40"
-=======
 #define NTPD_VERSION       "4.3.41"
 /** Full ntpd version text */
 #define NTPD_FULL_VERSION  "ntpd 4.3.41"
->>>>>>> e8c2cd85
 
 /**
  *  Interface defines for all options.  Replace "n" with the UPPER_CASED
