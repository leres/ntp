/*
 * ntp_crypto.c - NTP version 4 public key routines
 */
#ifdef HAVE_CONFIG_H
#include <config.h>
#endif

#ifdef OPENSSL
#include <stdio.h>
#include <sys/types.h>
#include <sys/param.h>
#include <unistd.h>
#include <fcntl.h>

#include "ntpd.h"
#include "ntp_stdlib.h"
#include "ntp_unixtime.h"
#include "ntp_string.h"

#include "openssl/asn1_mac.h"
#include "openssl/bn.h"
#include "openssl/err.h"
#include "openssl/evp.h"
#include "openssl/pem.h"
#include "openssl/rand.h"
#include "openssl/x509v3.h"

#ifdef KERNEL_PLL
#include "ntp_syscall.h"
#endif /* KERNEL_PLL */

/*
 * Extension field message format
 *
 * These are always signed and saved before sending in network byte
 * order. They must be converted to and from host byte order for
 * processing.
 *
 * +-------+-------+
 * |   op  |  len  | <- extension pointer
 * +-------+-------+
 * |    assocID    |
 * +---------------+
 * |   timestamp   | <- value pointer
 * +---------------+
 * |   filestamp   |
 * +---------------+
 * |   value len   |
 * +---------------+
 * |               |
 * =     value     =
 * |               |
 * +---------------+
 * | signature len |
 * +---------------+
 * |               |
 * =   signature   =
 * |               |
 * +---------------+
 *
 * The CRYPTO_RESP bit is set to 0 for requests, 1 for responses.
 * Requests carry the association ID of the receiver; responses carry
 * the association ID of the sender. Some messages include only the
 * operation/length and association ID words and so have length 8
 * octets. Ohers include the value structure and associated value and
 * signature fields. These messages include the timestamp, filestamp,
 * value and signature words and so have length at least 24 octets. The
 * signature and/or value fields can be empty, in which case the
 * respective length words are zero. An empty value with nonempty
 * signature is syntactically valid, but semantically questionable.
 *
 * The filestamp represents the time when a cryptographic data file such
 * as a public/private key pair is created. It follows every reference
 * depending on that file and serves as a means to obsolete earlier data
 * of the same type. The timestamp represents the time when the
 * cryptographic data of the message were last signed. Creation of a
 * cryptographic data file or signing a message can occur only when the
 * creator or signor is synchronized to an authoritative source and
 * proventicated to a trusted authority.
 *
 * Note there are four conditions required for server trust. First, the
 * public key on the certificate must be verified, which involves a
 * number of format, content and consistency checks. Next, the server
 * identity must be confirmed by one of four schemes: private
 * certificate, IFF scheme, GQ scheme or certificate trail hike to a
 * self signed trusted certificate. Finally, the server signature must
 * be verified.
 */
/*
 * Cryptodefines
 */
#define TAI_1972	10	/* initial TAI offset (s) */
#define MAX_LEAP	100	/* max UTC leapseconds (s) */
#define VALUE_LEN	(6 * 4) /* min response field length */
#define YEAR		(60 * 60 * 24 * 365) /* seconds in year */

/*
 * Global cryptodata in host byte order
 */
u_int32	crypto_flags = 0x0;	/* status word */
u_int	sys_tai;		/* current UTC offset from TAI */

/*
 * Global cryptodata in network byte order
 */
struct cert_info *cinfo = NULL;	/* certificate info/value */
struct value hostval;		/* host value */
struct value pubkey;		/* public key */
struct value tai_leap;		/* leapseconds table */

/*
 * Private cryptodata in host byte order
 */
static char *passwd = NULL;	/* private key password */
static EVP_PKEY *host_pkey = NULL; /* host key */
static EVP_PKEY *sign_pkey = NULL; /* sign key */
static EVP_PKEY *iffpar_pkey = NULL; /* IFF parameters */
static EVP_PKEY	*gqpar_pkey = NULL; /* GQ parameters */
static EVP_PKEY	*mvpar_pkey = NULL; /* MV parameters */
static const EVP_MD *sign_digest = NULL; /* sign digest */
static u_int sign_siglen;	/* sign key length */
static char *rand_file = NULL;	/* random seed file */
static char *host_file = NULL;	/* host key file */
static char *sign_file = NULL;	/* sign key file */
static char *iffpar_file = NULL; /* IFF parameters file */
static char *gqpar_file = NULL;	/* GQ parameters file */
static char *mvpar_file = NULL;	/* MV parameters file */
static char *cert_file = NULL;	/* certificate file */
static char *leap_file = NULL;	/* leapseconds file */
static tstamp_t if_fstamp = 0;	/* IFF file stamp */
static tstamp_t gq_fstamp = 0;	/* GQ file stamp */
static tstamp_t mv_fstamp = 0;	/* MV file stamp */

/*
 * Cryptotypes
 */
static	int	crypto_verify	P((struct exten *, struct value *,
				    struct peer *));
static	int	crypto_encrypt	P((struct exten *, struct value *,
				    keyid_t *));
static	int	crypto_alice	P((struct peer *, struct value *));
static	int	crypto_alice2	P((struct peer *, struct value *));
static	int	crypto_alice3	P((struct peer *, struct value *));
static	int	crypto_bob	P((struct exten *, struct value *));
static	int	crypto_bob2	P((struct exten *, struct value *));
static	int	crypto_bob3	P((struct exten *, struct value *));
static	int	crypto_iff	P((struct exten *, struct peer *));
static	int	crypto_gq	P((struct exten *, struct peer *));
static	int	crypto_mv	P((struct exten *, struct peer *));
static	u_int	crypto_send	P((struct exten *, struct value *));
static	tstamp_t crypto_time	P((void));
static	u_long	asn2ntp		P((ASN1_TIME *));
static	struct cert_info *cert_parse P((u_char *, u_int, tstamp_t));
static	int	cert_sign	P((struct exten *, struct value *));
static	int	cert_valid	P((struct cert_info *, EVP_PKEY *));
static	int	cert_install	P((struct exten *, struct peer *));
static	void	cert_free	P((struct cert_info *));
static	EVP_PKEY *crypto_key	P((char *, tstamp_t *));
static	int	bighash		P((BIGNUM *, BIGNUM *));
static	struct cert_info *crypto_cert P((char *));
static	void	crypto_tai	P((char *));

//#ifdef SYS_WINNT
int
readlink(char * link, char * file, int len) {
	return (-1);
}

/*
 * session_key - generate session key
 *
 * This routine generates a session key from the source address,
 * destination address, key ID and private value. The value of the
 * session key is the MD5 hash of these values, while the next key ID is
 * the first four octets of the hash.
 *
 * Returns the next key ID
 */
keyid_t
session_key(
	struct sockaddr_storage *srcadr, /* source address */
	struct sockaddr_storage *dstadr, /* destination address */
	keyid_t	keyno,		/* key ID */
	keyid_t	private,	/* private value */
	u_long	lifetime 	/* key lifetime */
	)
{
	EVP_MD_CTX ctx;		/* message digest context */
	u_char dgst[EVP_MAX_MD_SIZE]; /* message digest */
	keyid_t	keyid;		/* key identifer */
	u_int32	header[10];	/* data in network byte order */
	u_int	hdlen, len;

	/*
	 * Generate the session key and key ID. If the lifetime is
	 * greater than zero, install the key and call it trusted.
	 */
	hdlen = 0;
	switch(srcadr->ss_family) {
	case AF_INET:
		header[0] = ((struct sockaddr_in *)srcadr)->sin_addr.s_addr;
		header[1] = ((struct sockaddr_in *)dstadr)->sin_addr.s_addr;
		header[2] = htonl(keyno);
		header[3] = htonl(private);
		hdlen = 4 * sizeof(u_int32);
		break;
	case AF_INET6:
		memcpy(&header[0], &GET_INADDR6(*srcadr),
		    sizeof(struct in6_addr));
		memcpy(&header[4], &GET_INADDR6(*dstadr),
		    sizeof(struct in6_addr));
		header[8] = htonl(keyno);
		header[9] = htonl(private);
		hdlen = 10 * sizeof(u_int32);
		break;
	}
	EVP_DigestInit(&ctx, EVP_md5());
	EVP_DigestUpdate(&ctx, (u_char *)header, hdlen);
	EVP_DigestFinal(&ctx, dgst, &len);
	memcpy(&keyid, dgst, 4);
	keyid = ntohl(keyid);
	if (lifetime != 0) {
		MD5auth_setkey(keyno, dgst, len);
		authtrust(keyno, lifetime);
	}
#ifdef DEBUG
	if (debug > 1)
		printf(
		    "session_key: %s > %s %08x %08x hash %08x life %lu\n",
		    stoa(srcadr), stoa(dstadr), keyno,
		    private, keyid, lifetime);
#endif
	return (keyid);
}


/*
 * make_keylist - generate key list
 *
 * This routine constructs a pseudo-random sequence by repeatedly
 * hashing the session key starting from a given source address,
 * destination address, private value and the next key ID of the
 * preceeding session key. The last entry on the list is saved along
 * with its sequence number and public signature.
 */
void
make_keylist(
	struct peer *peer,	/* peer structure pointer */
	struct interface *dstadr /* interface */
	)
{
	EVP_MD_CTX ctx;		/* signature context */
	tstamp_t tstamp;	/* NTP timestamp */
	struct autokey *ap;	/* autokey pointer */
	struct value *vp;	/* value pointer */
	keyid_t	keyid;		/* next key ID */
	keyid_t	cookie;		/* private value */
	u_long	lifetime;
	u_int	len;
	int	i;

	/*
	 * Allocate the key list if necessary.
	 */
	tstamp = crypto_time();
	if (peer->keylist == NULL)
		peer->keylist = emalloc(sizeof(keyid_t) *
		    NTP_MAXSESSION);

	/*
	 * Generate an initial key ID which is unique and greater than
	 * NTP_MAXKEY.
	 */
	while (1) {
		keyid = (u_long)RANDOM & 0xffffffff;
		if (keyid <= NTP_MAXKEY)
			continue;
		if (authhavekey(keyid))
			continue;
		break;
	}

	/*
	 * Generate up to NTP_MAXSESSION session keys. Stop if the
	 * next one would not be unique or not a session key ID or if
	 * it would expire before the next poll. The private value
	 * included in the hash is zero if broadcast mode, the peer
	 * cookie if client mode or the host cookie if symmetric modes.
	 */
	lifetime = min(sys_automax, NTP_MAXSESSION * (1 <<
	    (peer->kpoll)));
	if (peer->hmode == MODE_BROADCAST)
		cookie = 0;
	else
		cookie = peer->pcookie;
	for (i = 0; i < NTP_MAXSESSION; i++) {
		peer->keylist[i] = keyid;
		peer->keynumber = i;
		keyid = session_key(&dstadr->sin, &peer->srcadr, keyid,
		    cookie, lifetime);
		lifetime -= 1 << peer->kpoll;
		if (auth_havekey(keyid) || keyid <= NTP_MAXKEY ||
		    lifetime <= (1 << (peer->kpoll)))
			break;
	}

	/*
	 * Save the last session key ID, sequence number and timestamp,
	 * then sign these values for later retrieval by the clients. Be
	 * careful not to use invalid key media. Use the public values
	 * timestamp as filestamp. 
	 */
	vp = &peer->sndval;
	if (vp->ptr == NULL)
		vp->ptr = emalloc(sizeof(struct autokey));
	ap = (struct autokey *)vp->ptr;
	ap->seq = htonl(peer->keynumber);
	ap->key = htonl(keyid);
	vp->tstamp = htonl(tstamp);
	vp->fstamp = hostval.tstamp;
	vp->vallen = htonl(sizeof(struct autokey));
	vp->siglen = 0;
	if (vp->tstamp != 0) {
		if (vp->sig == NULL)
			vp->sig = emalloc(sign_siglen);
		EVP_SignInit(&ctx, sign_digest);
		EVP_SignUpdate(&ctx, (u_char *)vp, 12);
		EVP_SignUpdate(&ctx, vp->ptr, sizeof(struct autokey));
		if (EVP_SignFinal(&ctx, vp->sig, &len, sign_pkey))
			vp->siglen = htonl(len);
		else
			msyslog(LOG_ERR, "make_keys %s\n",
			    ERR_error_string(ERR_get_error(), NULL));
		peer->flags |= FLAG_ASSOC;
	}
#ifdef DEBUG
	if (debug)
		printf("make_keys: %d %08x %08x ts %u fs %u poll %d\n",
		    ntohl(ap->seq), ntohl(ap->key), cookie,
		    ntohl(vp->tstamp), ntohl(vp->fstamp), peer->kpoll);
#endif
}


/*
 * crypto_recv - parse extension fields
 *
 * This routine is called when the packet has been matched to an
 * association and passed sanity, format and MAC checks. We believe the
 * extension field values only if the field has proper format and
 * length, the timestamp and filestamp are valid and the signature has
 * valid length and is verified. There are a few cases where some values
 * are believed even if the signature fails, but only if the proventic
 * bit is not set.
 */
int
crypto_recv(
	struct peer *peer,	/* peer structure pointer */
	struct recvbuf *rbufp	/* packet buffer pointer */
	)
{
	const EVP_MD *dp;	/* message digest algorithm */
	u_int32	*pkt;		/* receive packet pointer */
	struct autokey *ap, *bp; /* autokey pointer */
	struct exten *ep, *fp;	/* extension pointers */
	int	has_mac;	/* length of MAC field */
	int	authlen;	/* offset of MAC field */
	associd_t associd;	/* association ID */
	tstamp_t tstamp = 0;	/* timestamp */
	tstamp_t fstamp = 0;	/* filestamp */
	u_int	len;		/* extension field length */
	u_int	code;		/* extension field opcode */
	u_int	vallen = 0;	/* value length */
	X509	*cert;		/* X509 certificate */
	char	statstr[NTP_MAXSTRLEN]; /* statistics for filegen */
	keyid_t	cookie;		/* crumbles */
	int	rval = XEVNT_OK;
	u_char	*ptr;
	u_int32 temp32;
#ifdef KERNEL_PLL
#if NTP_API > 3
	struct timex ntv;	/* kernel interface structure */
#endif /* NTP_API */
#endif /* KERNEL_PLL */

	/*
	 * Initialize. Note that the packet has already been checked for
	 * valid format and extension field lengths. First extract the
	 * field length, command code and association ID in host byte
	 * order. These are used with all commands and modes. Then check
	 * the version number, which must be 2, and length, which must
	 * be at least 8 for requests and VALUE_LEN (24) for responses.
	 * Packets that fail either test sink without a trace. The
	 * association ID is saved only if nonzero.
	 */
	authlen = LEN_PKT_NOMAC;
	while ((has_mac = rbufp->recv_length - authlen) > MAX_MAC_LEN) {
		pkt = (u_int32 *)&rbufp->recv_pkt + authlen / 4;
		ep = (struct exten *)pkt;
		code = ntohl(ep->opcode) & 0xffff0000;
		len = ntohl(ep->opcode) & 0x0000ffff;
		associd = ntohl(pkt[1]);
		rval = XEVNT_OK;
#ifdef DEBUG
		if (debug)
			printf(
			    "crypto_recv: flags 0x%x ext offset %d len %u code %x assocID %d\n",
			    peer->crypto, authlen, len, code >> 16,
			    associd);
#endif

		/*
		 * Check version number and field length. If bad,
		 * quietly ignore the packet.
		 */
		if (((code >> 24) & 0x3f) != CRYPTO_VN || len < 8 ||
		    (len < VALUE_LEN && (code & CRYPTO_RESP))) {
			sys_unknownversion++;
			code |= CRYPTO_ERROR;
		}

		/*
		 * Little vulnerability bandage here. If a perp tosses a
		 * fake association ID over the fence, we better toss it
		 * out. Only the first one counts.
		 */
		if (code & CRYPTO_RESP) {
			if (peer->assoc == 0)
				peer->assoc = associd;
			else if (peer->assoc != associd)
				code |= CRYPTO_ERROR;
		}
		if (len >= VALUE_LEN) {
			tstamp = ntohl(ep->tstamp);
			fstamp = ntohl(ep->fstamp);
			vallen = ntohl(ep->vallen);
		}
		switch (code) {

		/*
		 * Install status word, host name, signature scheme and
		 * association ID. In OpenSSL the signature algorithm is
		 * bound to the digest algorithm, so the NID completely
		 * defines the signature scheme. Note the request and
		 * response are identical, but neither is validated by
		 * signature. The request is processed here only in
		 * symmetric modes. The server name field would be
		 * useful to implement access controls in future.
		 */
		case CRYPTO_ASSOC:

			/*
			 * Pass the extension field to the transmit
			 * side.
			 */
			fp = emalloc(len);
			memcpy(fp, ep, len);
			temp32 = CRYPTO_RESP;
			fp->opcode |= htonl(temp32);
			peer->cmmd = fp;
			/* fall through */

		case CRYPTO_ASSOC | CRYPTO_RESP:

			/*
			 * Discard the message if it has already been
			 * stored or the server is not synchronized.
			 */
			if (peer->crypto || !fstamp)
				break;

			if (len < VALUE_LEN + vallen) {
				rval = XEVNT_LEN;
				break;
			}

			/*
			 * Check the identity schemes are compatible. If
			 * the client has PC, the server must have PC,
			 * in which case the server public key and
			 * identity are presumed valid, so we skip the
			 * certificate and identity exchanges and move
			 * immediately to the cookie exchange which
			 * confirms the server signature. If the client
			 * has IFF or GC or both, the server must have
			 * the same one or both. Otherwise, the default
			 * TC scheme is used.
			 */
			if (crypto_flags & CRYPTO_FLAG_PRIV) {
				if (!(fstamp & CRYPTO_FLAG_PRIV))
					rval = XEVNT_KEY;
				else
					fstamp |= CRYPTO_FLAG_VALID |
					    CRYPTO_FLAG_VRFY;
			} else if (crypto_flags & CRYPTO_FLAG_MASK &&
			    !(crypto_flags & fstamp &
			    CRYPTO_FLAG_MASK)) {
				rval = XEVNT_KEY;
			}

			/*
			 * Discard the message if identity error.
			 */
			if (rval != XEVNT_OK)
				break;

			/*
			 * Discard the message if the host name length
			 * is unreasonable or the signature digest NID
			 * is not supported.
			 */
			temp32 = (fstamp >> 16) & 0xffff;
			dp =
			    (const EVP_MD *)EVP_get_digestbynid(temp32);
			if (vallen < MINHOSTNAME || vallen >
			    MAXHOSTNAME)
				rval = XEVNT_LEN;
			else if (dp == NULL)
				rval = XEVNT_MD;
			if (rval != XEVNT_OK)
				break;

			/*
			 * Save status word, host name and message
			 * digest/signature type. If PC identity, be
			 * sure not to sign the certificate.
			 */
			if (crypto_flags & CRYPTO_FLAG_PRIV)
				fstamp |= CRYPTO_FLAG_SIGN;
			peer->crypto = fstamp;
			peer->digest = dp;
			peer->subject = emalloc(vallen + 1);
			memcpy(peer->subject, ep->pkt, vallen);
			peer->subject[vallen] = '\0';
			peer->issuer = emalloc(vallen + 1);
			strcpy(peer->issuer, peer->subject);
			temp32 = (fstamp >> 16) & 0xffff;
			sprintf(statstr,
			    "flags 0x%x host %s signature %s", fstamp,
			    peer->subject, OBJ_nid2ln(temp32));
			record_crypto_stats(&peer->srcadr, statstr);
#ifdef DEBUG
			if (debug)
				printf("crypto_recv: %s\n", statstr);
#endif
			break;

		/*
		 * Decode X509 certificate in ASN.1 format and extract
		 * the data containing, among other things, subject
		 * name and public key. In the default identification
		 * scheme, the certificate trail is followed to a self
		 * signed trusted certificate.
		 */
		case CRYPTO_CERT | CRYPTO_RESP:

			/*
			 * Discard the message if invalid or identity
			 * already confirmed.
			 */
			if (peer->crypto & CRYPTO_FLAG_VRFY)
				break;

			if ((rval = crypto_verify(ep, NULL, peer)) !=
			    XEVNT_OK)
				break;

			/*
			 * Scan the certificate list to delete old
			 * versions and link the newest version first on
			 * the list.
			 */
			if ((rval = cert_install(ep, peer)) != XEVNT_OK)
				break;

			/*
			 * If we snatch the certificate before the
			 * server certificate has been signed by its
			 * server, it will be self signed. When it is,
			 * we chase the certificate issuer, which the
			 * server has, and keep going until a self
			 * signed trusted certificate is found. Be sure
			 * to update the issuer field, since it may
			 * change.
			 */
			if (peer->issuer != NULL)
				free(peer->issuer);
			peer->issuer = emalloc(strlen(cinfo->issuer) +
			    1);
			strcpy(peer->issuer, cinfo->issuer);

			/*
			 * We plug in the public key and group key in
			 * the first certificate received. However, note
			 * that this certificate might not be signed by
			 * the server, so we can't check the
			 * signature/digest NID.
			 */
			if (peer->pkey == NULL) {
				ptr = (u_char *)cinfo->cert.ptr;
				cert = d2i_X509(NULL, &ptr,
				    ntohl(cinfo->cert.vallen));
				peer->pkey = X509_get_pubkey(cert);
				X509_free(cert);
			}
			peer->flash &= ~TEST10;
			temp32 = cinfo->nid;
			sprintf(statstr, "cert %s 0x%x %s (%u) fs %u",
			    cinfo->subject, cinfo->flags,
			    OBJ_nid2ln(temp32), temp32,
			    ntohl(ep->fstamp));
			record_crypto_stats(&peer->srcadr, statstr);
#ifdef DEBUG
			if (debug)
				printf("crypto_recv: %s\n", statstr);
#endif
			break;

		/*
		 * Schnorr (IFF)identity scheme. This scheme is designed
		 * for use with shared secret group keys and where the
		 * certificate may be generated by a third party. The
		 * client sends a challenge to the server, which
		 * performs a calculation and returns the result. A
		 * positive result is possible only if both client and
		 * server contain the same secret group key.
		 */
		case CRYPTO_IFF | CRYPTO_RESP:

			/*
			 * Discard the message if invalid or identity
			 * already confirmed.
			 */
			if (peer->crypto & CRYPTO_FLAG_VRFY)
				break;

			if ((rval = crypto_verify(ep, NULL, peer)) !=
			    XEVNT_OK)
				break;

			/*
			 * If the the challenge matches the response,
			 * the certificate public key, as well as the
			 * server public key, signatyre and identity are
			 * all verified at the same time. The server is
			 * declared trusted, so we skip further
			 * certificate stages and move immediately to
			 * the cookie stage.
			 */
			if ((rval = crypto_iff(ep, peer)) != XEVNT_OK)
				break;

			peer->crypto |= CRYPTO_FLAG_VRFY |
			    CRYPTO_FLAG_PROV;
			peer->flash &= ~TEST10;
			sprintf(statstr, "iff fs %u",
			    ntohl(ep->fstamp));
			record_crypto_stats(&peer->srcadr, statstr);
#ifdef DEBUG
			if (debug)
				printf("crypto_recv: %s\n", statstr);
#endif
			break;

		/*
		 * Guillou-Quisquater (GQ) identity scheme. This scheme
		 * is designed for use with public certificates carrying
		 * the GQ public key in an extension field. The client
		 * sends a challenge to the server, which performs a
		 * calculation and returns the result. A positive result
		 * is possible only if both client and server contain
		 * the same group key and the server has the matching GQ
		 * private key.
		 */
		case CRYPTO_GQ | CRYPTO_RESP:

			/*
			 * Discard the message if invalid or identity
			 * already confirmed.
			 */
			if (peer->crypto & CRYPTO_FLAG_VRFY)
				break;

			if ((rval = crypto_verify(ep, NULL, peer)) !=
			    XEVNT_OK)
				break;

			/*
			 * If the the challenge matches the response,
			 * the certificate public key, as well as the
			 * server public key, signatyre and identity are
			 * all verified at the same time. The server is
			 * declared trusted, so we skip further
			 * certificate stages and move immediately to
			 * the cookie stage.
			 */
			if ((rval = crypto_gq(ep, peer)) != XEVNT_OK)
				break;

			peer->crypto |= CRYPTO_FLAG_VRFY |
			    CRYPTO_FLAG_PROV;
			peer->flash &= ~TEST10;
			sprintf(statstr, "gq fs %u",
			    ntohl(ep->fstamp));
			record_crypto_stats(&peer->srcadr, statstr);
#ifdef DEBUG
			if (debug)
				printf("crypto_recv: %s\n", statstr);
#endif
			break;

		/*
		 * MV
		 */
		case CRYPTO_MV | CRYPTO_RESP:

			/*
			 * Discard the message if invalid or identity
			 * already confirmed.
			 */
			if (peer->crypto & CRYPTO_FLAG_VRFY)
				break;

			if ((rval = crypto_verify(ep, NULL, peer)) !=
			    XEVNT_OK)
				break;

			/*
			 * If the the challenge matches the response,
			 * the certificate public key, as well as the
			 * server public key, signatyre and identity are
			 * all verified at the same time. The server is
			 * declared trusted, so we skip further
			 * certificate stages and move immediately to
			 * the cookie stage.
			 */
			if ((rval = crypto_mv(ep, peer)) != XEVNT_OK)
				break;

			peer->crypto |= CRYPTO_FLAG_VRFY |
			    CRYPTO_FLAG_PROV;
			peer->flash &= ~TEST10;
			sprintf(statstr, "mv fs %u",
			    ntohl(ep->fstamp));
			record_crypto_stats(&peer->srcadr, statstr);
#ifdef DEBUG
			if (debug)
				printf("crypto_recv: %s\n", statstr);
#endif
			break;
	
		/*
		 * X509 certificate sign response. Validate the
		 * certificate signed by the server and install. Later
		 * this can be provided to clients of this server in
		 * lieu of the self signed certificate in order to
		 * validate the public key.
		 */
		case CRYPTO_SIGN | CRYPTO_RESP:

			/*
			 * Discard the message if invalid or identity
			 * not confirmed.
			 */
			if (!(peer->crypto & CRYPTO_FLAG_VRFY))
				break;

			if ((rval = crypto_verify(ep, NULL, peer)) !=
			    XEVNT_OK)
				break;

			/*
			 * Scan the certificate list to delete old
			 * versions and link the newest version first on
			 * the list.
			 */
			if ((rval = cert_install(ep, peer)) != XEVNT_OK) 				break;

			peer->crypto |= CRYPTO_FLAG_SIGN;
			peer->flash &= ~TEST10;
			temp32 = cinfo->nid;
			sprintf(statstr, "sign %s 0x%x %s (%u) fs %u",
			    cinfo->issuer, cinfo->flags,
			    OBJ_nid2ln(temp32), temp32,
			    ntohl(ep->fstamp));
			record_crypto_stats(&peer->srcadr, statstr);
#ifdef DEBUG
			if (debug)
				printf("crypto_recv: %s\n", statstr);
#endif
			break;

		/*
		 * Cookie request in symmetric modes. Roll a random
		 * cookie and install in symmetric mode. Encrypt for the
		 * response, which is transmitted later.
		 */
		case CRYPTO_COOK:

			/*
			 * Discard the message if invalid or identity
			 * not confirmed.
			 */
			if (!(peer->crypto & CRYPTO_FLAG_VRFY))
				break;

			if ((rval = crypto_verify(ep, NULL, peer)) !=
			    XEVNT_OK)
				break;

			/*
			 * Pass the extension field to the transmit
			 * side. If already agreed, walk away.
			 */
			fp = emalloc(len);
			memcpy(fp, ep, len);
			temp32 = CRYPTO_RESP;
			fp->opcode |= htonl(temp32);
			peer->cmmd = fp;
			if (peer->crypto & CRYPTO_FLAG_AGREE) {
				peer->flash &= ~TEST10;
				break;
			}

			/*
			 * Install cookie values and light the cookie
			 * bit. The transmit side will pick up and
			 * encrypt it for the response.
			 */
			key_expire(peer);
			peer->cookval.tstamp = ep->tstamp;
			peer->cookval.fstamp = ep->fstamp;
			RAND_bytes((u_char *)&peer->pcookie, 4);
			peer->crypto &= ~CRYPTO_FLAG_AUTO;
			peer->crypto |= CRYPTO_FLAG_AGREE;
			peer->flash &= ~TEST10;
			sprintf(statstr, "cook %x ts %u fs %u",
			    peer->pcookie, ntohl(ep->tstamp),
			    ntohl(ep->fstamp));
			record_crypto_stats(&peer->srcadr, statstr);
#ifdef DEBUG
			if (debug)
				printf("crypto_recv: %s\n", statstr);
#endif
			break;

		/*
		 * Cookie response in client and symmetric modes. If the
		 * cookie bit is set, the working cookie is the EXOR of
		 * the current and new values.
		 */
		case CRYPTO_COOK | CRYPTO_RESP:

			/*
			 * Discard the message if invalid or identity
			 * not confirmed or signature not verified with
			 * respect to the cookie values.
			 */
			if (!(peer->crypto & CRYPTO_FLAG_VRFY))
				break;

			if ((rval = crypto_verify(ep, &peer->cookval,
			    peer)) != XEVNT_OK)
				break;

			/*
			 * Decrypt the cookie, hunting all the time for
			 * errors.
			 */
			if (vallen == EVP_PKEY_size(host_pkey)) {
				RSA_private_decrypt(vallen,
				    (u_char *)ep->pkt,
				    (u_char *)&temp32,
				    host_pkey->pkey.rsa,
				    RSA_PKCS1_OAEP_PADDING);
				cookie = ntohl(temp32);
			} else {
				rval = XEVNT_CKY;
				break;
			}

			/*
			 * Install cookie values and light the cookie
			 * bit. If this is not broadcast client mode, we
			 * are done here.
			 */
			key_expire(peer);
			peer->cookval.tstamp = ep->tstamp;
			peer->cookval.fstamp = ep->fstamp;
			if (peer->crypto & CRYPTO_FLAG_AGREE)
				peer->pcookie ^= cookie;
			else
				peer->pcookie = cookie;
			if (peer->hmode == MODE_CLIENT &&
			    !(peer->cast_flags & MDF_BCLNT))
				peer->crypto |= CRYPTO_FLAG_AUTO;
			else
				peer->crypto &= ~CRYPTO_FLAG_AUTO;
			peer->crypto |= CRYPTO_FLAG_AGREE;
			peer->flash &= ~TEST10;
			sprintf(statstr, "cook %x ts %u fs %u",
			    peer->pcookie, ntohl(ep->tstamp),
			    ntohl(ep->fstamp));
			record_crypto_stats(&peer->srcadr, statstr);
#ifdef DEBUG
			if (debug)
				printf("crypto_recv: %s\n", statstr);
#endif
			break;

		/*
		 * Install autokey values in broadcast client and
		 * symmetric modes. We have to do this every time the
		 * sever/peer cookie changes or a new keylist is
		 * rolled. Ordinarily, this is automatic as this message
		 * is piggybacked on the first NTP packet sent upon
		 * either of these events. Note that a broadcast client
		 * or symmetric peer can receive this response without a
		 * matching request.
		 */
		case CRYPTO_AUTO | CRYPTO_RESP:

			/*
			 * Discard the message if invalid or identity
			 * not confirmed or signature not verified with
			 * respect to the receive autokey values.
			 */
			if (!(peer->crypto & CRYPTO_FLAG_VRFY))
				break;

			if ((rval = crypto_verify(ep, &peer->recval,
			    peer)) != XEVNT_OK)
				break;

			/*
			 * Install autokey values and light the
			 * autokey bit. This is not hard.
			 */
			if (peer->recval.ptr == NULL)
				peer->recval.ptr =
				    emalloc(sizeof(struct autokey));
			bp = (struct autokey *)peer->recval.ptr;
			peer->recval.tstamp = ep->tstamp;
			peer->recval.fstamp = ep->fstamp;
			ap = (struct autokey *)ep->pkt;
			bp->seq = ntohl(ap->seq);
			bp->key = ntohl(ap->key);
			peer->pkeyid = bp->key;
			peer->crypto |= CRYPTO_FLAG_AUTO;
			peer->flash &= ~TEST10;
			sprintf(statstr,
			    "auto seq %d key %x ts %u fs %u", bp->seq,
			    bp->key, ntohl(ep->tstamp),
			    ntohl(ep->fstamp));
			record_crypto_stats(&peer->srcadr, statstr);
#ifdef DEBUG
			if (debug)
				printf("crypto_recv: %s\n", statstr);
#endif
			break;

		/*
		 * Install leapseconds table in symmetric modes. This
		 * table is proventicated to the NIST primary servers,
		 * either by copying the file containing the table from
		 * a NIST server to a trusted server or directly using
		 * this protocol. While the entire table is installed at
		 * the server, presently only the current TAI offset is
		 * provided via the kernel to other applications.
		 */
		case CRYPTO_TAI:

			/*
			 * Discard the message if invalid or identity
			 * not confirmed.
			 */
			if (!(peer->crypto & CRYPTO_FLAG_VRFY))
				break;

			if ((rval = crypto_verify(ep, NULL, peer)) !=
			    XEVNT_OK)
				break;

			/*
			 * Pass the extension field to the transmit
			 * side. Continue below if a leapseconds table
			 * accompanies the message.
			 */
			fp = emalloc(len);
			memcpy(fp, ep, len);
			temp32 = CRYPTO_RESP;
			fp->opcode |= htonl(temp32);
			peer->cmmd = fp;
			if (len <= VALUE_LEN) {
				peer->flash &= ~TEST10;
				break;
			}
			/* fall through */

		case CRYPTO_TAI | CRYPTO_RESP:

			/*
			 * Discard the message if invalid or identity
			 * not confirmed or signature not verified with
			 * respect to the leapsecond table values.
			 */
			if (!(peer->crypto & CRYPTO_FLAG_VRFY))
				break;

			if ((rval = crypto_verify(ep, &peer->tai_leap,
			    peer)) != XEVNT_OK)
				break;

			/*
			 * Initialize peer variables, leapseconds
			 * structure and extension field in network byte
			 * order. Since a filestamp may have changed,
			 * recompute the signatures.
			 */
			peer->tai_leap.tstamp = ep->tstamp;
			peer->tai_leap.fstamp = ep->fstamp;
			peer->tai_leap.vallen = ep->vallen;

			/*
			 * Install the new table if there is no stored
			 * table or the new table is more recent than
			 * the stored table. Since a filestamp may have
			 * changed, recompute the signatures.
			 */
			if (ntohl(peer->tai_leap.fstamp) >
			    ntohl(tai_leap.fstamp)) {
				tai_leap.fstamp = ep->fstamp;
				tai_leap.vallen = ep->vallen;
				if (tai_leap.ptr != NULL)
					free(tai_leap.ptr);
				tai_leap.ptr = emalloc(vallen);
				memcpy(tai_leap.ptr, ep->pkt, vallen);
				crypto_update();
				sys_tai = vallen / 4 + TAI_1972 - 1;
			}
			crypto_flags |= CRYPTO_FLAG_TAI;
			peer->crypto |= CRYPTO_FLAG_LEAP;
			peer->flash &= ~TEST10;
#ifdef KERNEL_PLL
#if NTP_API > 3
			/*
			 * If the kernel cooperates, initialize the
			 * current TAI offset.
			 */
			ntv.modes = MOD_TAI;
			ntv.constant = sys_tai;
			(void)ntp_adjtime(&ntv);
#endif /* NTP_API */
#endif /* KERNEL_PLL */
			sprintf(statstr, "leap %u ts %u fs %u",
			    vallen, ntohl(ep->tstamp),
			    ntohl(ep->fstamp));
			record_crypto_stats(&peer->srcadr, statstr);
#ifdef DEBUG
			if (debug)
				printf("crypto_recv: %s\n", statstr);
#endif
			break;

		/*
		 * We come here in symmetric modes for miscellaneous
		 * commands that have value fields but are processed on
		 * the transmit side. All we need do here is check for
		 * valid field length. Remaining checks are below and on
		 * the transmit side.
		 */
		case CRYPTO_IFF:
		case CRYPTO_GQ:
		case CRYPTO_MV:
		case CRYPTO_SIGN:
			if (len < VALUE_LEN) {
				rval = XEVNT_LEN;
				break;
			}

			/* fall through */

		/*
		 * We come here for miscellaneous requests and unknown
		 * requests and responses. If an unknown response or
		 * error, forget it. If a request, save the extension
		 * field for later. Unknown requests will be caught on
		 * the transmit side.
		 */
		default:
			if (code & (CRYPTO_RESP | CRYPTO_ERROR)) {
				rval = XEVNT_LEN;
			} else if ((rval = crypto_verify(ep, NULL,
			    peer)) == XEVNT_OK) {
				fp = emalloc(len);
				memcpy(fp, ep, len);
				temp32 = CRYPTO_RESP;
				fp->opcode |= htonl(temp32);
				peer->cmmd = fp;
			}
		}

		/*
		 * We log everything except length/format errors and
		 * duplicates, which are log clogging vulnerabilities.
		 * The first error found terminates the extension field
		 * scan and we return the laundry to the caller.
		 */
		if (rval != XEVNT_OK) {
			sprintf(statstr,
			    "error %x opcode %x ts %u fs %u", rval,
			    code, tstamp, fstamp);
			if (rval > XEVNT_TSP)
				record_crypto_stats(&peer->srcadr,
				    statstr);
			report_event(rval, peer);
#ifdef DEBUG
			if (debug)
				printf("crypto_recv: %s\n", statstr);
#endif
			break;
		}
		authlen += len;
	}
	return (rval);
}


/*
 * crypto_xmit - construct extension fields
 *
 * This routine is called both when an association is configured and
 * when one is not. The only case where this matters is to retrieve the
 * autokey information, in which case the caller has to provide the
 * association ID to match the association.
 *
 * Returns length of extension field.
 */
int
crypto_xmit(
	struct pkt *xpkt,	/* transmit packet pointer */
	struct sockaddr_storage *srcadr_sin,	/* active runway */
	int	start,		/* offset to extension field */
	struct exten *ep,	/* extension pointer */
	keyid_t cookie		/* session cookie */
	)
{
	u_int32	*pkt;		/* packet pointer */
	struct peer *peer;	/* peer structure pointer */
	u_int	opcode;		/* extension field opcode */
	struct exten *fp;	/* extension pointers */
	struct cert_info *cp;	/* certificate info/value pointer */
	char	certname[MAXHOSTNAME + 1]; /* subject name buffer */
	char	statstr[NTP_MAXSTRLEN]; /* statistics for filegen */
	u_int	vallen;
	u_int	len;
	struct value vtemp;
	associd_t associd;
	int	rval;
	keyid_t tcookie;

	/*
	 * Generate the requested extension field request code, length
	 * and association ID. If this is a response and the host is not
	 * synchronized, light the error bit and go home.
	 */
	pkt = (u_int32 *)xpkt + start / 4;
	fp = (struct exten *)pkt;
	opcode = ntohl(ep->opcode);
	associd = ntohl(ep->associd);
	fp->associd = htonl(associd);
	len = 8;
	rval = XEVNT_OK;
	switch (opcode & 0xffff0000) {

	/*
	 * Send association request and response with status word and
	 * host name. Note, this message is not signed and the filestamp
	 * contains only the status word. We check at this point whether
	 * the identity schemes are compatible to save tears later on.
	 */
	case CRYPTO_ASSOC | CRYPTO_RESP:
	case CRYPTO_ASSOC:
		len += crypto_send(fp, &hostval);
		if (crypto_time() == 0)
			fp->fstamp = 0;
		else
			fp->fstamp = htonl(crypto_flags);
		break;

	/*
	 * Send certificate request. Use the values from the extension
	 * field.
	 */
	case CRYPTO_CERT:
		memset(&vtemp, 0, sizeof(vtemp));
		vtemp.tstamp = ep->tstamp;
		vtemp.fstamp = ep->fstamp;
		vtemp.vallen = ep->vallen;
		vtemp.ptr = (unsigned char *)ep->pkt;
		len += crypto_send(fp, &vtemp);
		break;

	/*
	 * Send certificate response or sign request. Use the values
	 * from the certificate. If the request contains no subject
	 * name, assume the name of this host. This is for backwards
	 * compatibility.  Light the error bit if no certificate with
	 * the given subject name is found. Of course, private
	 * certificates are never sent.
	 */
	case CRYPTO_SIGN:
	case CRYPTO_CERT | CRYPTO_RESP:
		vallen = ntohl(ep->vallen);
		if (vallen == 8) {
			strcpy(certname, sys_hostname);
		} else if (vallen < MINHOSTNAME || vallen >
		    MAXHOSTNAME) {
			opcode |= CRYPTO_ERROR;
			break;

		} else {
			memcpy(certname, ep->pkt, vallen);
			certname[vallen] = '\0';
		}
		for (cp = cinfo; cp != NULL; cp = cp->link) {
			if (cp->flags & CERT_PRIV)
				continue;
			if (strcmp(certname, cp->subject) == 0) {
				len += crypto_send(fp, &cp->cert);
				break;
			}
		}
		if (cp == NULL)
			opcode |= CRYPTO_ERROR;
		break;

	/*
	 * Send challenge in Schnorr (IFF) identity scheme.
	 */
	case CRYPTO_IFF:
		if ((peer = findpeerbyassoc(ep->pkt[0])) == NULL) {
			opcode |= CRYPTO_ERROR;
			break;
		}
		if ((rval = crypto_alice(peer, &vtemp)) == XEVNT_OK)
			len += crypto_send(fp, &vtemp);
		value_free(&vtemp);
		break;

	/*
	 * Send response in Schnorr (IFF) identity scheme.
	 */
	case CRYPTO_IFF | CRYPTO_RESP:
		if ((rval = crypto_bob(ep, &vtemp)) == XEVNT_OK)
			len += crypto_send(fp, &vtemp);
		value_free(&vtemp);
		break;

	/*
	 * Send challenge in Guillou-Quisquater (GQ) identity scheme.
	 */
	case CRYPTO_GQ:
		if ((peer = findpeerbyassoc(ep->pkt[0])) == NULL) {
			opcode |= CRYPTO_ERROR;
			break;
		}
		if ((rval = crypto_alice2(peer, &vtemp)) == XEVNT_OK)
			len += crypto_send(fp, &vtemp);
		value_free(&vtemp);
		break;

	/*
	 * Send response in Guillou-Quisquater (GQ) identity scheme.
	 */
	case CRYPTO_GQ | CRYPTO_RESP:
		if ((rval = crypto_bob2(ep, &vtemp)) == XEVNT_OK)
			len += crypto_send(fp, &vtemp);
		value_free(&vtemp);
		break;

	/*
	 * Send challenge in MV identity scheme.
	 */
	case CRYPTO_MV:
		if ((peer = findpeerbyassoc(ep->pkt[0])) == NULL) {
			opcode |= CRYPTO_ERROR;
			break;
		}
		if ((rval = crypto_alice3(peer, &vtemp)) == XEVNT_OK)
			len += crypto_send(fp, &vtemp);
		value_free(&vtemp);
		break;

	/*
	 * Send response in MV identity scheme.
	 */
	case CRYPTO_MV | CRYPTO_RESP:
		if ((rval = crypto_bob3(ep, &vtemp)) == XEVNT_OK)
			len += crypto_send(fp, &vtemp);
		value_free(&vtemp);
		break;

	/*
	 * Send certificate sign response. The integrity of the request
	 * certificate has already been verified on the receive side.
	 * Sign the response using the local server key. Use the
	 * filestamp from the request and use the timestamp as the
	 * current time. Light the error bit if the certificate is
	 * invalid or contains an unverified signature.
	 */
	case CRYPTO_SIGN | CRYPTO_RESP:
		if ((rval = cert_sign(ep, &vtemp)) == XEVNT_OK)
			len += crypto_send(fp, &vtemp);
		value_free(&vtemp);
		break;

	/*
	 * Send public key and signature. Use the values from the public
	 * key.
	 */
	case CRYPTO_COOK:
		len += crypto_send(fp, &pubkey);
		break;

	/*
	 * Encrypt and send cookie and signature. Light the error bit if
	 * anything goes wrong.
	 */
	case CRYPTO_COOK | CRYPTO_RESP:
		if ((opcode & 0xffff) < VALUE_LEN) {
			opcode |= CRYPTO_ERROR;
			break;
		}
		if (PKT_MODE(xpkt->li_vn_mode) == MODE_SERVER) {
			tcookie = cookie;
		} else {
			if ((peer = findpeerbyassoc(associd)) == NULL) {
				opcode |= CRYPTO_ERROR;
				break;
			}
			tcookie = peer->pcookie;
		}
		if ((rval = crypto_encrypt(ep, &vtemp, &tcookie)) ==
		    XEVNT_OK)
			len += crypto_send(fp, &vtemp);
		value_free(&vtemp);
		break;

	/*
	 * Find peer and send autokey data and signature in broadcast
	 * server and symmetric modes. Use the values in the autokey
	 * structure. If no association is found, either the server has
	 * restarted with new associations or some perp has replayed an
	 * old message, in which case light the error bit.
	 */
	case CRYPTO_AUTO | CRYPTO_RESP:
		if ((peer = findpeerbyassoc(associd)) == NULL) {
			opcode |= CRYPTO_ERROR;
			break;
		}
		peer->flags &= ~FLAG_ASSOC;
		len += crypto_send(fp, &peer->sndval);
		break;

	/*
	 * Send leapseconds table and signature. Use the values from the
	 * tai structure. If no table has been loaded, just send a
	 * request.
	 */
	case CRYPTO_TAI:
	case CRYPTO_TAI | CRYPTO_RESP:
		if (crypto_flags & CRYPTO_FLAG_TAI)
			len += crypto_send(fp, &tai_leap);
		break;

	/*
	 * Default - Fall through for requests; for unknown responses,
	 * flag as error.
	 */
	default:
		if (opcode & CRYPTO_RESP)
			opcode |= CRYPTO_ERROR;
	}

	/*
	 * We ignore length/format errors and duplicates. Other errors
	 * are reported to the log and deny further service. To really
	 * persistent rascals we toss back a kiss-of-death grenade.
	 */
	if (rval > XEVNT_TSP) {
		opcode |= CRYPTO_ERROR;
		sprintf(statstr, "error %x opcode %x", rval, opcode);
		record_crypto_stats(srcadr_sin, statstr);
#ifdef DEBUG
		if (debug)
			printf("crypto_xmit: %s\n", statstr);
#endif
	}

	/*
	 * Round up the field length to a multiple of 8 bytes and save
	 * the request code and length.
	 */
	len = ((len + 7) / 8) * 8;
	fp->opcode = htonl((opcode & 0xffff0000) | len);
#ifdef DEBUG
	if (debug)
		printf(
		    "crypto_xmit: ext offset %d len %u code %x assocID %d\n",
		    start, len, opcode>> 16, associd);
#endif
	return (len);
}


/*
 * crypto_verify - parse and verify the extension field and value
 *
 * Returns
 * XEVNT_OK	success
 * XEVNT_LEN	bad field format or length
 * XEVNT_TSP	bad timestamp
 * XEVNT_FSP	bad filestamp
 * XEVNT_PUB	bad or missing public key
 * XEVNT_SGL	bad signature length
 * XEVNT_SIG	signature not verified
 */
static int
crypto_verify(
	struct exten *ep,	/* extension pointer */
	struct value *vp,	/* value pointer */
	struct peer *peer	/* peer structure pointer */
	)
{
	EVP_PKEY *pkey;		/* server public key */
	EVP_MD_CTX ctx;		/* signature context */
	tstamp_t tstamp;	/* timestamp */
	tstamp_t fstamp;	/* filestamp */
	u_int	vallen;		/* value length */
	u_int	siglen;		/* signature length */
	u_int	opcode, len;
	int	rval;
	int	i;

	/*
	 * We require valid opcode and field length, timestamp,
	 * filestamp, public key, digest, signature length and
	 * signature, where relevant. Note that preliminary length
	 * checks are done in the main loop.
	 */
	len = ntohl(ep->opcode) & 0x0000ffff;
	opcode = ntohl(ep->opcode) & 0xffff0000;

	/*
	 * Check for valid operation code and protocol. The opcode must
	 * not have the error bit set. If a response, it must have a
	 * value header. If a request and does not contain a value
	 * header, no need for further checking.
	 */
	if (opcode & CRYPTO_ERROR)
		return (XEVNT_LEN);
 	if (opcode & CRYPTO_RESP) {
 		if (len < VALUE_LEN)
			return (XEVNT_LEN);
	} else {
 		if (len < VALUE_LEN)
			return (XEVNT_OK);
	}
	/*
	 * We have a value header. Check for valid field lengths. The
	 * field length must be long enough to contain the value header,
	 * value and signature. If a request and a previous request of
	 * the same type is pending, discard the previous request. If a
	 * request but no signature, there is no need for further
	 * checking.
	 */
	vallen = ntohl(ep->vallen);
	if (len < ((VALUE_LEN + vallen + 3) / 4) * 4)
		return (XEVNT_LEN);

	i = (vallen + 3) / 4;
	siglen = ntohl(ep->pkt[i++]);
	if (len < VALUE_LEN + vallen + siglen)
		return (XEVNT_LEN);

	if (!(opcode & CRYPTO_RESP)) {
		if (peer->cmmd != NULL) {
			if ((opcode | CRYPTO_RESP) ==
			    (ntohl(peer->cmmd->opcode) & 0xffff0000)) {
				free(peer->cmmd);
				peer->cmmd = NULL;
			} else {
				return (XEVNT_LEN);
			}
		}
		if (siglen == 0)
			return (XEVNT_OK);
	}

	/*
	 * We have a signature. Check for valid timestamp and filestamp.
	 * The timestamp must not precede the filestamp. The timestamp
	 * and filestamp must not precede the corresponding values in
	 * the value structure. Once the autokey values have been
	 * installed, the timestamp must always be later than the
	 * corresponding value in the value structure. Duplicate
	 * timestamps are illegal once the cookie has been validated.
	 */
	rval = XEVNT_OK;
	if (crypto_flags & peer->crypto & CRYPTO_FLAG_PRIV)
		pkey = sign_pkey;
	else
		pkey = peer->pkey;
	tstamp = ntohl(ep->tstamp);
	fstamp = ntohl(ep->fstamp);
	if (tstamp == 0 || tstamp < fstamp) {
		rval = XEVNT_TSP;
	} else if (vp != NULL && (tstamp < ntohl(vp->tstamp) ||
	    (tstamp == ntohl(vp->tstamp) && (peer->crypto &
	    CRYPTO_FLAG_AUTO)))) {
		rval = XEVNT_TSP;
	} else if (vp != NULL && (tstamp < ntohl(vp->fstamp) || fstamp <
	    ntohl(vp->fstamp))) {
		rval = XEVNT_FSP;

	/*
	 * If a public key and digest is present, and if valid key
	 * length, check for valid signature. Note that the first valid
	 * signature lights the proventic bit.
	 */
	} else if (pkey == NULL || peer->digest == NULL) {
		/* fall through */
	} else if (siglen != EVP_PKEY_size(pkey)) {
		rval = XEVNT_SGL;
	} else {
		EVP_VerifyInit(&ctx, peer->digest);
		EVP_VerifyUpdate(&ctx, (u_char *)&ep->tstamp, vallen +
		    12);
		if (EVP_VerifyFinal(&ctx, (u_char *)&ep->pkt[i], siglen,
		    pkey)) {
			if (peer->crypto & CRYPTO_FLAG_VRFY)
				peer->crypto |= CRYPTO_FLAG_PROV;
		} else {
			rval = XEVNT_SIG;
		}
	}
#ifdef DEBUG
	if (debug > 1)
		printf(
		    "crypto_recv: verify %x vallen %u siglen %u ts %u fs %u\n",
		    rval, vallen, siglen, tstamp, fstamp);
#endif
	return (rval);
}


/*
 * crypto_encrypt - construct encrypted cookie and signature from
 * extension field and cookie
 *
 * Returns
 * XEVNT_OK	success
 * XEVNT_PUB	bad or missing public key
 * XEVNT_CKY	bad or missing cookie
 */
static int
crypto_encrypt(
	struct exten *ep,	/* extension pointer */
	struct value *vp,	/* value pointer */
	keyid_t	*cookie		/* server cookie */
	)
{
	EVP_PKEY *pkey;		/* public key */
	EVP_MD_CTX ctx;		/* signature context */
	tstamp_t tstamp;	/* NTP timestamp */
	u_int32	temp32;
	u_int	len;
	u_char	*ptr;

	/*
	 * Extract the public key from the request.
	 */
	len = ntohl(ep->vallen);
	ptr = (u_char *)ep->pkt;
	pkey = d2i_PublicKey(EVP_PKEY_RSA, NULL, &ptr, len);
	if (pkey == NULL) {
		msyslog(LOG_ERR, "crypto_encrypt %s\n",
		    ERR_error_string(ERR_get_error(), NULL));
		return (XEVNT_PUB);
	}

	/*
	 * Encrypt the cookie, encode in ASN.1 and sign.
	 */
	tstamp = crypto_time();
	memset(vp, 0, sizeof(struct value));
	vp->tstamp = htonl(tstamp);
	vp->fstamp = hostval.tstamp;
	len = EVP_PKEY_size(pkey);
	vp->vallen = htonl(len);
	vp->ptr = emalloc(len);
	temp32 = htonl(*cookie);
	if (!RSA_public_encrypt(4, (u_char *)&temp32, vp->ptr,
	    pkey->pkey.rsa, RSA_PKCS1_OAEP_PADDING)) {
		msyslog(LOG_ERR, "crypto_encrypt %s\n",
		    ERR_error_string(ERR_get_error(), NULL));
		EVP_PKEY_free(pkey);
		return (XEVNT_CKY);
	}
	EVP_PKEY_free(pkey);
	vp->siglen = 0;
	if (tstamp == 0)
		return (XEVNT_OK);
	vp->sig = emalloc(sign_siglen);
	EVP_SignInit(&ctx, sign_digest);
	EVP_SignUpdate(&ctx, (u_char *)&vp->tstamp, 12);
	EVP_SignUpdate(&ctx, vp->ptr, len);
	if (EVP_SignFinal(&ctx, vp->sig, &len, sign_pkey))
		vp->siglen = htonl(len);
	return (XEVNT_OK);
}


/*
 * crypto_ident - construct extension field for identity scheme
 *
 * This routine determines which identity scheme is in use and
 * constructs an extension field for that scheme.
 */
u_int
crypto_ident(
	struct peer *peer	/* peer structure pointer */
	)
{
	char	filename[MAXFILENAME + 1];

	/*
	 * If the server identity has already been verified, no further
	 * action is necessary. Otherwise, try to load the identity file
	 * containing the scheme parameters. If the file does not exist,
	 * not to worry. Note we can't get here unless the trusted
	 * certificate has been found and the CRYPTO_FLAG_VALID bit is
	 * set, so the certificate issuer is valid.
	 */
	if (peer->crypto & CRYPTO_FLAG_VRFY)
		return (0);

	if (peer->ident_pkey != NULL)
		EVP_PKEY_free(peer->ident_pkey);
	if (peer->crypto & CRYPTO_FLAG_GQ) {
		snprintf(filename, MAXFILENAME, "ntpkey_gq_%s",
		    peer->issuer);
		peer->ident_pkey = crypto_key(filename, &peer->fstamp);
		if (peer->ident_pkey != NULL)
			return (CRYPTO_GQ);
	}
	if (peer->crypto & CRYPTO_FLAG_IFF) {
		snprintf(filename, MAXFILENAME, "ntpkey_iff_%s",
		    peer->issuer);
		peer->ident_pkey = crypto_key(filename, &peer->fstamp);
		if (peer->ident_pkey != NULL)
			return (CRYPTO_IFF);
	}
	if (peer->crypto & CRYPTO_FLAG_MV) {
		snprintf(filename, MAXFILENAME, "ntpkey_mv_%s",
		    peer->issuer);
		peer->ident_pkey = crypto_key(filename, &peer->fstamp);
		if (peer->ident_pkey != NULL)
			return (CRYPTO_MV);
	}

	/*
	 * No compatible identity scheme is available. Use the default
	 * TC scheme.
	 */
	msyslog(LOG_INFO,
	    "crypto_ident: no compatible identity scheme found");
	return (0);
}


/*
 * crypto_args - construct extension field from arguments
 *
 * This routine creates an extension field with current timestamps and
 * specified opcode, association ID and optional string. Note that the
 * extension field is created here, but freed after the crypto_xmit()
 * call in the protocol module.
 *
 * Returns extension field pointer (no errors).
 */
struct exten *
crypto_args(
	struct peer *peer,	/* peer structure pointer */
	u_int	opcode,		/* operation code */
	char	*str		/* argument string */
	)
{
	tstamp_t tstamp;	/* NTP timestamp */
	struct exten *ep;	/* extension field pointer */
	u_int	len;		/* extension field length */

	tstamp = crypto_time();
	len = sizeof(struct exten);
	if (str != NULL)
		len += strlen(str);
	ep = emalloc(len);
	memset(ep, 0, len);
	ep->opcode = htonl(opcode + len);

	/*
	 * If a response, send our ID; if a request, send the
	 * responder's ID.
	 */
	if (opcode & CRYPTO_RESP)
		ep->associd = htonl(peer->associd);
	else
		ep->associd = htonl(peer->assoc);
	ep->tstamp = htonl(tstamp);
	ep->fstamp = hostval.tstamp;
	ep->vallen = 0;
	if (str != NULL) {
		ep->vallen = htonl(strlen(str));
		memcpy((char *)ep->pkt, str, strlen(str));
	} else {
		ep->pkt[0] = peer->associd;
	}
	return (ep);
}


/*
 * crypto_send - construct extension field from value components
 *
 * Returns extension field length. Note: it is not polite to send a
 * nonempty signature with zero timestamp or a nonzero timestamp with
 * empty signature, but these rules are not enforced here.
 */
u_int
crypto_send(
	struct exten *ep,	/* extension field pointer */
	struct value *vp	/* value pointer */
	)
{
	u_int	len, temp32;
	int	i;

	/*
	 * Copy data. If the data field is empty or zero length, encode
	 * an empty value with length zero.
	 */
	ep->tstamp = vp->tstamp;
	ep->fstamp = vp->fstamp;
	ep->vallen = vp->vallen;
	len = 12;
	temp32 = ntohl(vp->vallen);
	if (temp32 > 0 && vp->ptr != NULL)
		memcpy(ep->pkt, vp->ptr, temp32);

	/*
	 * Copy signature. If the signature field is empty or zero
	 * length, encode an empty signature with length zero.
	 */
	i = (temp32 + 3) / 4;
	len += i * 4 + 4;
	ep->pkt[i++] = vp->siglen;
	temp32 = ntohl(vp->siglen);
	if (temp32 > 0 && vp->sig != NULL)
		memcpy(&ep->pkt[i], vp->sig, temp32);
	len += temp32;
	return (len);
}


/*
 * crypto_update - compute new public value and sign extension fields
 *
 * This routine runs periodically, like once a day, and when something
 * changes. It updates the timestamps on three value structures and one
 * value structure list, then signs all the structures:
 *
 * hostval	host name (not signed)
 * pubkey	public key
 * cinfo	certificate info/value list
 * tai_leap	leapseconds file
 *
 * Filestamps are proventicated data, so this routine is run only when
 * the host has been synchronized to a proventicated source. Thus, the
 * timestamp is proventicated, too, and can be used to deflect
 * clogging attacks and even cook breakfast.
 *
 * Returns void (no errors)
 */
void
crypto_update(void)
{
	EVP_MD_CTX ctx;		/* message digest context */
	struct cert_info *cp, **zp; /* certificate info/value */
	char	statstr[NTP_MAXSTRLEN]; /* statistics for filegen */
	tstamp_t tstamp;	/* NTP timestamp */
	u_int	len;

	if ((tstamp = crypto_time()) == 0)
		return;
	hostval.tstamp = htonl(tstamp);

	/*
	 * Sign public key and timestamps. The filestamp is derived from
	 * the host key file extension from wherever the file was
	 * generated. 
	 */
	if (pubkey.vallen != 0) {
		pubkey.tstamp = hostval.tstamp;
		pubkey.siglen = 0;
		if (pubkey.sig == NULL)
			pubkey.sig = emalloc(sign_siglen);
		EVP_SignInit(&ctx, sign_digest);
		EVP_SignUpdate(&ctx, (u_char *)&pubkey, 12);
		EVP_SignUpdate(&ctx, pubkey.ptr, ntohl(pubkey.vallen));
		if (EVP_SignFinal(&ctx, pubkey.sig, &len, sign_pkey))
			pubkey.siglen = htonl(len);
	}

	/*
	 * Sign certificates and timestamps. The filestamp is derived
	 * from the certificate file extension from wherever the file
	 * was generated. At the same time expired certificates are
	 * expunged.
	 */
	zp = &cinfo;
	for (cp = cinfo; cp != NULL; cp = cp->link) {
		if (tstamp > cp->last) {
			*zp = cp->link;
			cert_free(cp);
		} else {
			cp->cert.tstamp = hostval.tstamp;
			cp->cert.siglen = 0;
			if (cp->cert.sig == NULL)
				cp->cert.sig = emalloc(sign_siglen);
			EVP_SignInit(&ctx, sign_digest);
			EVP_SignUpdate(&ctx, (u_char *)&cp->cert, 12);
			EVP_SignUpdate(&ctx, cp->cert.ptr,
			    ntohl(cp->cert.vallen));
			if (EVP_SignFinal(&ctx, cp->cert.sig, &len,
			    sign_pkey))
				cp->cert.siglen = htonl(len);
		}
		zp = &cp->link;
	}

	/*
	 * Sign leapseconds table and timestamps. The filestamp is
	 * derived from the leapsecond file extension from wherever the
	 * file was generated.
	 */
	if (tai_leap.vallen != 0) {
		tai_leap.tstamp = hostval.tstamp;
		tai_leap.siglen = 0;
		if (tai_leap.sig == NULL)
			tai_leap.sig = emalloc(sign_siglen);
		EVP_SignInit(&ctx, sign_digest);
		EVP_SignUpdate(&ctx, (u_char *)&tai_leap, 12);
		EVP_SignUpdate(&ctx, tai_leap.ptr,
		    ntohl(tai_leap.vallen));
		if (EVP_SignFinal(&ctx, tai_leap.sig, &len, sign_pkey))
			tai_leap.siglen = htonl(len);
	}
	sprintf(statstr, "update ts %u", ntohl(hostval.tstamp)); 
	record_crypto_stats(NULL, statstr);
#ifdef DEBUG
	if (debug)
		printf("crypto_update: %s\n", statstr);
#endif
}


/*
 * value_free - free value structure components.
 *
 * Returns void (no errors)
 */
void
value_free(
	struct value *vp	/* value structure */
	)
{
	if (vp->ptr != NULL)
		free(vp->ptr);
	if (vp->sig != NULL)
		free(vp->sig);
	memset(vp, 0, sizeof(struct value));
}


/*
 * crypto_time - returns current NTP time in seconds.
 */
tstamp_t
crypto_time()
{
	l_fp	tstamp;		/* NTP time */	L_CLR(&tstamp);

	L_CLR(&tstamp);
	if (sys_leap != LEAP_NOTINSYNC)
		get_systime(&tstamp);
	return (tstamp.l_ui);
}


/*
 * asn2ntp - convert ASN1_TIME time structure to NTP time in seconds.
 */
u_long
asn2ntp	(
	ASN1_TIME *asn1time	/* pointer to ASN1_TIME structure */
	)
{
	char	*v;		/* pointer to ASN1_TIME string */
	struct	tm tm;		/* used to convert to NTP time */

	/*
	 * Extract time string YYMMDDHHMMSSZ from ASN1 time structure.
	 * Note that the YY, MM, DD fields start with one, the HH, MM,
	 * SS fiels start with zero and the Z character should be 'Z'
	 * for UTC. Also note that years less than 50 map to years
	 * greater than 100. Dontcha love ASN.1? Better than MIL-188.
	 */
	if (asn1time->length > 13)
		return ((u_long)(~0));	/* We can't use -1 here. It's invalid */
	v = (char *)asn1time->data;
	tm.tm_year = (v[0] - '0') * 10 + v[1] - '0';
	if (tm.tm_year < 50)
		tm.tm_year += 100;
	tm.tm_mon = (v[2] - '0') * 10 + v[3] - '0' - 1;
	tm.tm_mday = (v[4] - '0') * 10 + v[5] - '0';
	tm.tm_hour = (v[6] - '0') * 10 + v[7] - '0';
	tm.tm_min = (v[8] - '0') * 10 + v[9] - '0';
	tm.tm_sec = (v[10] - '0') * 10 + v[11] - '0';
	tm.tm_wday = 0;
	tm.tm_yday = 0;
	tm.tm_isdst = 0;
	return (timegm(&tm) + JAN_1970);
}


/*
 * bigdig() - compute a BIGNUM MD5 hash of a BIGNUM number.
 */
static int
bighash(
	BIGNUM	*bn,		/* BIGNUM * from */
	BIGNUM	*bk		/* BIGNUM * to */
	)
{
	EVP_MD_CTX ctx;		/* message digest context */
	u_char dgst[EVP_MAX_MD_SIZE]; /* message digest */
	u_char	*ptr;		/* a BIGNUM as binary string */
	u_int	len;

	len = BN_num_bytes(bn);
	ptr = emalloc(len);
	BN_bn2bin(bn, ptr);
	EVP_DigestInit(&ctx, EVP_md5());
	EVP_DigestUpdate(&ctx, ptr, len);
	EVP_DigestFinal(&ctx, dgst, &len);
	BN_bin2bn(dgst, len, bk);
	return (1);
}


/*
 ***********************************************************************
 *								       *
 * The following routines implement the Schnorr (IFF) identity scheme  *
 *								       *
 ***********************************************************************
 *
 * The Schnorr (IFF) identity scheme is intended for use when
 * the ntp-genkeys program does not generate the certificates used in
 * the protocol and the group key cannot be conveyed in the certificate
 * itself. For this purpose, new generations of IFF values must be
 * securely transmitted to all members of the group before use. The
 * scheme is self contained and independent of new generations of host
 * keys, sign keys and certificates.
 *
 * The IFF identity scheme is based on DSA cryptography and algorithms
 * described in Stinson p. 285. The IFF values hide in a DSA cuckoo
 * structure, but only the primes and generator are used. The p is a
 * 512-bit prime, q a 160-bit prime that divides p - 1 and is a qth root
 * of 1 mod p; that is, g^q = 1 mod p. The TA rolls primvate random
 * group key b disguised as a DSA structure member, then computes public
 * key g^(q - b). These values are shared only among group members and
 * never revealed in messages. Alice challenges Bob to confirm identity
 * using the protocol described below.
 *
 * How it works
 *
 * The scheme goes like this. Both Alice and Bob have the public primes
 * p, q and generator g. The TA gives private key b to Bob and public
 * key v = g^(q - a) mod p to Alice.
 *
 * Alice rolls new random challenge r and sends to Bob in the IFF
 * request message. Bob rolls new random k, then computes y = k + b r
 * mod q and x = g^k mod p and sends (y, hash(x)) to Alice in the
 * response message. Besides making the response shorter, the hash makes
 * it effectivey impossible for an intruder to solve for b by observing
 * a number of these messages.
 * 
 * Alice receives the response and computes g^y v^r mod p. After a bit
 * of algebra, this simplifies to g^k. If the hash of this result
 * matches hash(x), Alice knows that Bob has the group key b. The signed
 * response binds this knowledge to Bob's private key and the public key
 * previously received in his certificate.
 *
 * crypto_alice - construct Alice's challenge in IFF scheme
 *
 * Returns
 * XEVNT_OK	success
 * XEVNT_PUB	bad or missing public key
 * XEVNT_ID	bad or missing identity parameters
 */
static int
crypto_alice(
	struct peer *peer,	/* peer pointer */
	struct value *vp	/* value pointer */
	)
{
	DSA	*dsa;		/* IFF parameters */
	BN_CTX	*bctx;		/* BIGNUM context */
	EVP_MD_CTX ctx;		/* signature context */
	tstamp_t tstamp;
	u_int	len;

	/*
	 * The identity parameters must have correct format and content.
	 */
	if (peer->ident_pkey == NULL)
		return (XEVNT_ID);
	if ((dsa = peer->ident_pkey->pkey.dsa) == NULL) {
		msyslog(LOG_INFO, "crypto_alice: defective key");
		return (XEVNT_PUB);
	}

	/*
	 * Roll new random r (0 < r < q). The OpenSSL library has a bug
	 * omitting BN_rand_range, so we have to do it the hard way.
	 */
	bctx = BN_CTX_new();
	len = BN_num_bytes(dsa->q);
	if (peer->iffval != NULL)
		BN_free(peer->iffval);
	peer->iffval = BN_new();
	BN_rand(peer->iffval, len * 8, -1, 1);	/* r */
	BN_mod(peer->iffval, peer->iffval, dsa->q, bctx);
	BN_CTX_free(bctx);

	/*
	 * Sign and send to Bob. The filestamp is from the local file.
	 */
	tstamp = crypto_time();
	memset(vp, 0, sizeof(struct value));
	vp->tstamp = htonl(tstamp);
	vp->fstamp = htonl(peer->fstamp);
	vp->vallen = htonl(len);
	vp->ptr = emalloc(len);
	BN_bn2bin(peer->iffval, vp->ptr);
	vp->siglen = 0;
	if (tstamp == 0)
		return (XEVNT_OK);
	vp->sig = emalloc(sign_siglen);
	EVP_SignInit(&ctx, sign_digest);
	EVP_SignUpdate(&ctx, (u_char *)&vp->tstamp, 12);
	EVP_SignUpdate(&ctx, vp->ptr, len);
	if (EVP_SignFinal(&ctx, vp->sig, &len, sign_pkey))
		vp->siglen = htonl(len);
	return (XEVNT_OK);
}


/*
 * crypto_bob - construct Bob's response to Alice's challenge
 *
 * Returns
 * XEVNT_OK	success
 * XEVNT_PUB	bad or missing public key
 */
static int
crypto_bob(
	struct exten *ep,	/* extension pointer */
	struct value *vp	/* value pointer */
	)
{
	DSA	*dsa;		/* IFF parameters */
	DSA_SIG	*sdsa;		/* DSA signature context fake */
	BN_CTX	*bctx;		/* BIGNUM context */
	EVP_MD_CTX ctx;		/* signature context */
	tstamp_t tstamp;	/* NTP timestamp */
	BIGNUM	*bn, *bk, *r;
	u_char	*ptr;
	u_int	len;

	/*
	 * If the IFF parameters are not valid, something awful
	 * happened or we are being tormented.
	 */
	if (!(crypto_flags & CRYPTO_FLAG_IFF)) {
		msyslog(LOG_INFO, "crypto_bob: scheme unavailable");
		return (XEVNT_PUB);
	}
	dsa = iffpar_pkey->pkey.dsa;

	/*
	 * Extract r from the challenge.
	 */
	len = ntohl(ep->vallen);
	if ((r = BN_bin2bn((u_char *)ep->pkt, len, NULL)) == NULL) {
		msyslog(LOG_ERR, "crypto_bob %s\n",
		    ERR_error_string(ERR_get_error(), NULL));
		return (XEVNT_PUB);
	}

	/*
	 * Bob rolls random k (0 < k < q), computes y = k + b r mod q
	 * and x = g^k mod p, then sends (y, hash(x)) to Alice.
	 */
	bctx = BN_CTX_new(); bk = BN_new(); bn = BN_new();
	sdsa = DSA_SIG_new();
	BN_rand(bk, len * 8, -1, 1);		/* k */
	BN_mod_mul(bn, dsa->priv_key, r, dsa->q, bctx); /* b r mod q */
	BN_add(bn, bn, bk);
	BN_mod(bn, bn, dsa->q, bctx);		/* k + b r mod q */
	sdsa->r = BN_dup(bn);
	BN_mod_exp(bk, dsa->g, bk, dsa->p, bctx); /* g^k mod p */
	bighash(bk, bk);
	sdsa->s = BN_dup(bk);
	BN_CTX_free(bctx);
	BN_free(r); BN_free(bn); BN_free(bk);

	/*
	 * Encode the values in ASN.1 and sign.
	 */
	tstamp = crypto_time();
	memset(vp, 0, sizeof(struct value));
	vp->tstamp = htonl(tstamp);
	vp->fstamp = htonl(if_fstamp);
	len = i2d_DSA_SIG(sdsa, NULL);
	if (len <= 0) {
		msyslog(LOG_ERR, "crypto_bob %s\n",
		    ERR_error_string(ERR_get_error(), NULL));
		DSA_SIG_free(sdsa);
		return (XEVNT_PUB);
	}
	vp->vallen = htonl(len);
	ptr = emalloc(len);
	vp->ptr = ptr;
	i2d_DSA_SIG(sdsa, &ptr);
	DSA_SIG_free(sdsa);
	vp->siglen = 0;
	if (tstamp == 0)
		return (XEVNT_OK);
	vp->sig = emalloc(sign_siglen);
	EVP_SignInit(&ctx, sign_digest);
	EVP_SignUpdate(&ctx, (u_char *)&vp->tstamp, 12);
	EVP_SignUpdate(&ctx, vp->ptr, len);
	if (EVP_SignFinal(&ctx, vp->sig, &len, sign_pkey))
		vp->siglen = htonl(len);
	return (XEVNT_OK);
}


/*
 * crypto_iff - verify Bob's response to Alice's challenge
 *
 * Returns
 * XEVNT_OK	success
 * XEVNT_PUB	bad or missing public key
 * XEVNT_FSP	bad filestamp
 * XEVNT_ID	bad or missing identity parameters
 */
int
crypto_iff(
	struct exten *ep,	/* extension pointer */
	struct peer *peer	/* peer structure pointer */
	)
{
	DSA	*dsa;		/* IFF parameters */
	BN_CTX	*bctx;		/* BIGNUM context */
	DSA_SIG	*sdsa;		/* DSA parameters */
	BIGNUM	*bn, *bk;
	u_int	len;
	u_char	*ptr;
	int	temp;

	/*
	 * If the IFF parameters are not valid or no challenge was sent,
	 * something awful happened or we are being tormented.
	 */
	if (peer->ident_pkey == NULL) {
		msyslog(LOG_INFO, "crypto_iff: scheme unavailable");
		return (XEVNT_PUB);
	}
	if (ntohl(ep->fstamp) != peer->fstamp) {
		msyslog(LOG_INFO, "crypto_iff: invalid filestamp");
		return (XEVNT_FSP);
	}
	if ((dsa = peer->ident_pkey->pkey.dsa) == NULL) {
		msyslog(LOG_INFO, "crypto_iff: defective key");
		return (XEVNT_PUB);
	}
	if (peer->iffval == NULL) {
		msyslog(LOG_INFO, "crypto_iff: missing challenge");
		return (XEVNT_PUB);
	}

	/*
	 * Extract the k + b r and g^k values from the response.
	 */
	bctx = BN_CTX_new(); bk = BN_new(); bn = BN_new();
	len = ntohl(ep->vallen);
	ptr = (u_char *)ep->pkt;
	if ((sdsa = d2i_DSA_SIG(NULL, &ptr, len)) == NULL) {
		msyslog(LOG_ERR, "crypto_iff %s\n",
		    ERR_error_string(ERR_get_error(), NULL));
		return (XEVNT_PUB);
	}

	/*
	 * Compute g^(k + b r) g^(q - b)r mod p.
	 */
	BN_mod_exp(bn, dsa->pub_key, peer->iffval, dsa->p, bctx);
	BN_mod_exp(bk, dsa->g, sdsa->r, dsa->p, bctx);
	BN_mod_mul(bn, bn, bk, dsa->p, bctx);

	/*
	 * Verify the hash of the result matches hash(x).
	 */
	bighash(bn, bn);
	temp = BN_cmp(bn, sdsa->s);
	BN_free(bn); BN_free(bk); BN_CTX_free(bctx);
	BN_free(peer->iffval);
	peer->iffval = NULL;
	DSA_SIG_free(sdsa);
	if (temp == 0)
		return (XEVNT_OK);
	else
		return (XEVNT_ID);
}


/*
 ***********************************************************************
 *								       *
 * The following routines implement the Guillou-Quisquater (GQ)        *
 * identity scheme                                                     *
 *								       *
 ***********************************************************************
 *
 * The Guillou-Quisquater (GQ) identity scheme is intended for use when
 * the ntp-genkeys program generates the certificates used in the
 * protocol and the group key can be conveyed in a certificate extension
 * field. The scheme is self contained and independent of new
 * generations of host keys, sign keys and certificates.
 *
 * The GQ identity scheme is based on RSA cryptography and algorithms
 * described in Stinson p. 300 (with errors). The GQ values hide in a
 * RSA cuckoo structure, but only the modulus is used. The 512-bit
 * public modulus is n = p q, where p and q are secret large primes. The
 * TA rolls random group key b disguised as a RSA structure member.
 * Except for the public key, these values are shared only among group
 * members and never revealed in messages.
 *
 * When rolling new certificates, Bob recomputes the private and
 * public keys. The private key u is a random roll, while the public key
 * is the inverse obscured by the group key v = (u^-1)^b. These values
 * replace the private and public keys normally generated by the RSA
 * scheme. Alice challenges Bob to confirm identity using the protocol
 * described below.
 *
 * How it works
 *
 * The scheme goes like this. Both Alice and Bob have the same modulus n
 * and some random b as the group key. These values are computed and
 * distributed in advance via secret means, although only the group key
 * b is truly secret. Each has a private random private key u and public
 * key (u^-1)^b, although not necessarily the same ones. Bob and Alice
 * can regenerate the key pair from time to time without affecting
 * operations. The public key is conveyed on the certificate in an
 * extension field; the private key is never revealed.
 *
 * Alice rolls new random challenge r and sends to Bob in the GQ
 * request message. Bob rolls new random k, then computes y = k u^r mod
 * n and x = k^b mod n and sends (y, hash(x)) to Alice in the response
 * message. Besides making the response shorter, the hash makes it
 * effectivey impossible for an intruder to solve for b by observing
 * a number of these messages.
 * 
 * Alice receives the response and computes y^b v^r mod n. After a bit
 * of algebra, this simplifies to k^b. If the hash of this result
 * matches hash(x), Alice knows that Bob has the group key b. The signed
 * response binds this knowledge to Bob's private key and the public key
 * previously received in his certificate.
 *
 * crypto_alice2 - construct Alice's challenge in GQ scheme
 *
 * Returns
 * XEVNT_OK	success
 * XEVNT_PUB	bad or missing public key
 * XEVNT_ID	bad or missing identity parameters
 */
static int
crypto_alice2(
	struct peer *peer,	/* peer pointer */
	struct value *vp	/* value pointer */
	)
{
	RSA	*rsa;		/* GQ parameters */
	BN_CTX	*bctx;		/* BIGNUM context */
	EVP_MD_CTX ctx;		/* signature context */
	tstamp_t tstamp;
	u_int	len;

	/*
	 * The identity parameters must have correct format and content.
	 */
	if (peer->ident_pkey == NULL)
		return (XEVNT_ID);
	if ((rsa = peer->ident_pkey->pkey.rsa) == NULL) {
		msyslog(LOG_INFO, "crypto_alice2: defective key");
		return (XEVNT_PUB);
	}

	/*
	 * Roll new random r (0 < r < n). The OpenSSL library has a bug
	 * omitting BN_rand_range, so we have to do it the hard way.
	 */
	bctx = BN_CTX_new();
	len = BN_num_bytes(rsa->n);
	if (peer->iffval != NULL)
		BN_free(peer->iffval);
	peer->iffval = BN_new();
	BN_rand(peer->iffval, len * 8, -1, 1);	/* r mod n */
	BN_mod(peer->iffval, peer->iffval, rsa->n, bctx);
	BN_CTX_free(bctx);

	/*
	 * Sign and send to Bob. The filestamp is from the local file.
	 */
	tstamp = crypto_time();
	memset(vp, 0, sizeof(struct value));
	vp->tstamp = htonl(tstamp);
	vp->fstamp = htonl(peer->fstamp);
	vp->vallen = htonl(len);
	vp->ptr = emalloc(len);
	BN_bn2bin(peer->iffval, vp->ptr);
	vp->siglen = 0;
	if (tstamp == 0)
		return (XEVNT_OK);
	vp->sig = emalloc(sign_siglen);
	EVP_SignInit(&ctx, sign_digest);
	EVP_SignUpdate(&ctx, (u_char *)&vp->tstamp, 12);
	EVP_SignUpdate(&ctx, vp->ptr, len);
	if (EVP_SignFinal(&ctx, vp->sig, &len, sign_pkey))
		vp->siglen = htonl(len);
	return (XEVNT_OK);
}


/*
 * crypto_bob2 - construct Bob's response to Alice's challenge
 *
 * Returns
 * XEVNT_OK	success
 * XEVNT_PUB	bad or missing public key
 */
static int
crypto_bob2(
	struct exten *ep,	/* extension pointer */
	struct value *vp	/* value pointer */
	)
{
	RSA	*rsa;		/* GQ parameters */
	DSA_SIG	*sdsa;		/* DSA parameters */
	BN_CTX	*bctx;		/* BIGNUM context */
	EVP_MD_CTX ctx;		/* signature context */
	tstamp_t tstamp;	/* NTP timestamp */
	BIGNUM	*r, *k, *g, *y;
	u_char	*ptr;
	u_int	len;

	/*
	 * If the GQ parameters are not valid, something awful
	 * happened or we are being tormented.
	 */
	if (!(crypto_flags & CRYPTO_FLAG_GQ)) {
		msyslog(LOG_INFO, "crypto_bob2: scheme unavailable");
		return (XEVNT_PUB);
	}
	rsa = gqpar_pkey->pkey.rsa;

	/*
	 * Extract r from the challenge.
	 */
	len = ntohl(ep->vallen);
	if ((r = BN_bin2bn((u_char *)ep->pkt, len, NULL)) == NULL) {
		msyslog(LOG_ERR, "crypto_bob2 %s\n",
		    ERR_error_string(ERR_get_error(), NULL));
		return (XEVNT_PUB);
	}

	/*
	 * Bob rolls random k (0 < k < n), computes y = k u^r mod n and
	 * x = k^b mod n, then sends (y, hash(x)) to Alice. 
	 */
	bctx = BN_CTX_new(); k = BN_new(); g = BN_new(); y = BN_new();
	sdsa = DSA_SIG_new();
	BN_rand(k, len * 8, -1, 1);		/* k */
	BN_mod(k, k, rsa->n, bctx);
	BN_mod_exp(y, rsa->p, r, rsa->n, bctx); /* u^r mod n */
	BN_mod_mul(y, k, y, rsa->n, bctx);	/* k u^r mod n */
	sdsa->r = BN_dup(y);
	BN_mod_exp(g, k, rsa->e, rsa->n, bctx); /* k^b mod n */
	bighash(g, g);
	sdsa->s = BN_dup(g);
	BN_CTX_free(bctx);
	BN_free(r); BN_free(k); BN_free(g); BN_free(y);
 
	/*
	 * Encode the values in ASN.1 and sign.
	 */
	tstamp = crypto_time();
	memset(vp, 0, sizeof(struct value));
	vp->tstamp = htonl(tstamp);
	vp->fstamp = htonl(gq_fstamp);
	len = i2d_DSA_SIG(sdsa, NULL);
	if (len <= 0) {
		msyslog(LOG_ERR, "crypto_bob2 %s\n",
		    ERR_error_string(ERR_get_error(), NULL));
		DSA_SIG_free(sdsa);
		return (XEVNT_PUB);
	}
	vp->vallen = htonl(len);
	ptr = emalloc(len);
	vp->ptr = ptr;
	i2d_DSA_SIG(sdsa, &ptr);
	DSA_SIG_free(sdsa);
	vp->siglen = 0;
	if (tstamp == 0)
		return (XEVNT_OK);
	vp->sig = emalloc(sign_siglen);
	EVP_SignInit(&ctx, sign_digest);
	EVP_SignUpdate(&ctx, (u_char *)&vp->tstamp, 12);
	EVP_SignUpdate(&ctx, vp->ptr, len);
	if (EVP_SignFinal(&ctx, vp->sig, &len, sign_pkey))
		vp->siglen = htonl(len);
	return (XEVNT_OK);
}


/*
 * crypto_gq - verify Bob's response to Alice's challenge
 *
 * Returns
 * XEVNT_OK	success
 * XEVNT_PUB	bad or missing public key
 * XEVNT_FSP	bad filestamp
 * XEVNT_ID	bad or missing identity parameters
 */
int
crypto_gq(
	struct exten *ep,	/* extension pointer */
	struct peer *peer	/* peer structure pointer */
	)
{
	RSA	*rsa;		/* GQ parameters */
	BN_CTX	*bctx;		/* BIGNUM context */
	DSA_SIG	*sdsa;		/* RSA signature context fake */
	BIGNUM	*y, *v;
	u_char	*ptr;
	u_int	len;
	int	temp;

	/*
	 * If the GQ parameters are not valid or no challenge was sent,
	 * something awful happened or we are being tormented.
	 */
	if (peer->ident_pkey == NULL) {
		msyslog(LOG_INFO, "crypto_gq: scheme unavailable");
		return (XEVNT_PUB);
	}
	if (ntohl(ep->fstamp) != peer->fstamp) {
		msyslog(LOG_INFO, "crypto_gq: invalid filestamp");
		return (XEVNT_FSP);
	}
	if ((rsa = peer->ident_pkey->pkey.rsa) == NULL) {
		msyslog(LOG_INFO, "crypto_gq: defective key");
		return (XEVNT_PUB);
	}
	if (peer->iffval == NULL) {
		msyslog(LOG_INFO, "crypto_gq: missing challenge");
		return (XEVNT_PUB);
	}

	/*
	 * Extract the y = k u^r and hash(x = k^b) values from the
	 * response.
	 */
	bctx = BN_CTX_new(); y = BN_new(); v = BN_new();
	len = ntohl(ep->vallen);
	ptr = (u_char *)ep->pkt;
	if ((sdsa = d2i_DSA_SIG(NULL, &ptr, len)) == NULL) {
		msyslog(LOG_ERR, "crypto_gq %s\n",
		    ERR_error_string(ERR_get_error(), NULL));
		return (XEVNT_PUB);
	}

	/*
	 * Compute v^r y^b mod n.
	 */
	BN_mod_exp(v, peer->grpkey, peer->iffval, rsa->n, bctx);
						/* v^r mod n */
	BN_mod_exp(y, sdsa->r, rsa->e, rsa->n, bctx); /* y^b mod n */
	BN_mod_mul(y, v, y, rsa->n, bctx);	/* v^r y^b mod n */

	/*
	 * Verify the hash of the result matches hash(x).
	 */
	bighash(y, y);
	temp = BN_cmp(y, sdsa->s);
	BN_CTX_free(bctx); BN_free(y); BN_free(v);
	BN_free(peer->iffval);
	peer->iffval = NULL;
	DSA_SIG_free(sdsa);
	if (temp == 0)
		return (XEVNT_OK);
	else
		return (XEVNT_ID);
}


/*
 ***********************************************************************
 *								       *
 * The following routines implement the Mu-Varadharajan (MV) identity  *
 * scheme                                                              *
 *								       *
 ***********************************************************************
 */
/*
 * The Mu-Varadharajan (MV) cryptosystem was originally intended when
 * servers broadcast messages to clients, but clients never send
 * messages to servers. There is one encryption key for the server and a
 * separate decryption key for each client. It operated something like a
 * pay-per-view satellite broadcasting system where the session key is
 * encrypted by the broadcaster and the decryption keys are held in a
 * tamperproof set-top box.
 *
 * The MV parameters and private encryption key hide in a DSA cuckoo
 * structure which uses the same parameters, but generated in a
 * different way. The values are used in an encryption scheme similar to
 * El Gamal cryptography and a polynomial formed from the expansion of
 * product terms (x - x[j]), as described in Mu, Y., and V.
 * Varadharajan: Robust and Secure Broadcasting, Proc. Indocrypt 2001,
 * 223-231. The paper has significant errors and serious omissions.
 *
 * Let q be the product of n distinct primes s'[j] (j = 1...n), where
 * each s'[j] has m significant bits. Let p be a prime p = 2 * q + 1, so
 * that q and each s'[j] divide p - 1 and p has M = n * m + 1
 * significant bits. The elements x mod q of Zq with the elements 2 and
 * the primes removed form a field Zq* valid for polynomial arithetic.
 * Let g be a generator of Zp; that is, gcd(g, p - 1) = 1 and g^q = 1
 * mod p. We expect M to be in the 500-bit range and n relatively small,
 * like 25, so the likelihood of a randomly generated element of x mod q
 * of Zq colliding with a factor of p - 1 is very small and can be
 * avoided. Associated with each s'[j] is an element s[j] such that s[j]
 * s'[j] = s'[j] mod q. We find s[j] as the quotient (q + s'[j]) /
 * s'[j]. These are the parameters of the scheme and they are expensive
 * to compute.
 *
 * We set up an instance of the scheme as follows. A set of random
 * values x[j] mod q (j = 1...n), are generated as the zeros of a
 * polynomial of order n. The product terms (x - x[j]) are expanded to
 * form coefficients a[i] mod q (i = 0...n) in powers of x. These are
 * used as exponents of the generator g mod p to generate the private
 * encryption key A. The pair (gbar, ghat) of public server keys and the
 * pairs (xbar[j], xhat[j]) (j = 1...n) of private client keys are used
 * to construct the decryption keys. The devil is in the details.
 *
 * The distinguishing characteristic of this scheme is the capability to
 * revoke keys. Included in the calculation of E, gbar and ghat is the
 * product s = prod(s'[j]) (j = 1...n) above. If the factor s'[j] is
 * subsequently removed from the product and E, gbar and ghat
 * recomputed, the jth client will no longer be able to compute E^-1 and
 * thus unable to decrypt the block.
 *
 * How it works
 *
 * The scheme goes like this. Bob has the server values (p, A, q, gbar,
 * ghat) and Alice the client values (p, xbar, xhat).
 *
 * Alice rolls new random challenge r (0 < r < p) and sends to Bob in
 * the MV request message. Bob rolls new random k (0 < k < q), encrypts
 * y = A^k mod p (a permutation) and sends (hash(y), gbar^k, ghat^k) to
 * Alice.
 * 
 * Alice receives the response and computes the decryption key (the
 * inverse permutation) from previously obtained (xbar, xhat) and
 * (gbar^k, ghat^k) in the message. She computes the inverse, which is
 * unique by reasons explained in the ntp-keygen.c program sources. If
 * the hash of this result matches hash(y), Alice knows that Bob has the
 * group key b. The signed response binds this knowledge to Bob's
 * private key and the public key previously received in his
 * certificate.
 *
 * crypto_alice3 - construct Alice's challenge in MV scheme
 *
 * Returns
 * XEVNT_OK	success
 * XEVNT_PUB	bad or missing public key
 * XEVNT_ID	bad or missing identity parameters
 */
static int
crypto_alice3(
	struct peer *peer,	/* peer pointer */
	struct value *vp	/* value pointer */
	)
{
	DSA	*dsa;		/* MV parameters */
	BN_CTX	*bctx;		/* BIGNUM context */
	EVP_MD_CTX ctx;		/* signature context */
	tstamp_t tstamp;
	u_int	len;

	/*
	 * The identity parameters must have correct format and content.
	 */
	if (peer->ident_pkey == NULL)
		return (XEVNT_ID);
	if ((dsa = peer->ident_pkey->pkey.dsa) == NULL) {
		msyslog(LOG_INFO, "crypto_alice3: defective key");
		return (XEVNT_PUB);
	}

	/*
	 * Roll new random r (0 < r < q). The OpenSSL library has a bug
	 * omitting BN_rand_range, so we have to do it the hard way.
	 */
	bctx = BN_CTX_new();
	len = BN_num_bytes(dsa->p);
	if (peer->iffval != NULL)
		BN_free(peer->iffval);
	peer->iffval = BN_new();
	BN_rand(peer->iffval, len * 8, -1, 1);	/* r */
	BN_mod(peer->iffval, peer->iffval, dsa->p, bctx);
	BN_CTX_free(bctx);

	/*
	 * Sign and send to Bob. The filestamp is from the local file.
	 */
	tstamp = crypto_time();
	memset(vp, 0, sizeof(struct value));
	vp->tstamp = htonl(tstamp);
	vp->fstamp = htonl(peer->fstamp);
	vp->vallen = htonl(len);
	vp->ptr = emalloc(len);
	BN_bn2bin(peer->iffval, vp->ptr);
	vp->siglen = 0;
	if (tstamp == 0)
		return (XEVNT_OK);
	vp->sig = emalloc(sign_siglen);
	EVP_SignInit(&ctx, sign_digest);
	EVP_SignUpdate(&ctx, (u_char *)&vp->tstamp, 12);
	EVP_SignUpdate(&ctx, vp->ptr, len);
	if (EVP_SignFinal(&ctx, vp->sig, &len, sign_pkey))
		vp->siglen = htonl(len);
	return (XEVNT_OK);
}


/*
 * crypto_bob3 - construct Bob's response to Alice's challenge
 *
 * Returns
 * XEVNT_OK	success
 * XEVNT_PUB	bad or missing public key
 */
static int
crypto_bob3(
	struct exten *ep,	/* extension pointer */
	struct value *vp	/* value pointer */
	)
{
	DSA	*dsa;		/* MV parameters */
	DSA	*sdsa;		/* DSA signature context fake */
	BN_CTX	*bctx;		/* BIGNUM context */
	EVP_MD_CTX ctx;		/* signature context */
	tstamp_t tstamp;	/* NTP timestamp */
	BIGNUM	*r, *k, *u;
	u_char	*ptr;
	u_int	len;

	/*
	 * If the MV parameters are not valid, something awful
	 * happened or we are being tormented.
	 */
	if (!(crypto_flags & CRYPTO_FLAG_MV)) {
		msyslog(LOG_INFO, "crypto_bob3: scheme unavailable");
		return (XEVNT_PUB);
	}
	dsa = mvpar_pkey->pkey.dsa;

	/*
	 * Extract r from the challenge.
	 */
	len = ntohl(ep->vallen);
	if ((r = BN_bin2bn((u_char *)ep->pkt, len, NULL)) == NULL) {
		msyslog(LOG_ERR, "crypto_bob3 %s\n",
		    ERR_error_string(ERR_get_error(), NULL));
		return (XEVNT_PUB);
	}

	/*
	 * Bob rolls random k (0 < k < q), making sure it is not a
	 * factor of q. He then computes y = A^k r and sends (hash(y),
	 * gbar^k, ghat^k) to Alice.
	 */
	bctx = BN_CTX_new(); k = BN_new(); u = BN_new();
	sdsa = DSA_new();
	sdsa->p = BN_new(); sdsa->q = BN_new(); sdsa->g = BN_new();
	while (1) {
		BN_rand(k, BN_num_bits(dsa->q), 0, 0);
		BN_mod(k, k, dsa->q, bctx);
		BN_gcd(u, k, dsa->q, bctx);
		if (BN_is_one(u))
			break;
	}
	BN_mod_exp(u, dsa->g, k, dsa->p, bctx); /* A r */
	BN_mod_mul(u, u, r, dsa->p, bctx);
	bighash(u, sdsa->p);
	BN_mod_exp(sdsa->q, dsa->priv_key, k, dsa->p, bctx); /* gbar */
	BN_mod_exp(sdsa->g, dsa->pub_key, k, dsa->p, bctx); /* ghat */
	BN_CTX_free(bctx); BN_free(k); BN_free(r); BN_free(u);

	/*
	 * Encode the values in ASN.1 and sign.
	 */
	tstamp = crypto_time();
	memset(vp, 0, sizeof(struct value));
	vp->tstamp = htonl(tstamp);
	vp->fstamp = htonl(mv_fstamp);
	len = i2d_DSAparams(sdsa, NULL);
	if (len <= 0) {
		msyslog(LOG_ERR, "crypto_bob3 %s\n",
		    ERR_error_string(ERR_get_error(), NULL));
		DSA_free(sdsa);
		return (XEVNT_PUB);
	}
	vp->vallen = htonl(len);
	ptr = emalloc(len);
	vp->ptr = ptr;
	i2d_DSAparams(sdsa, &ptr);
	DSA_free(sdsa);
	vp->siglen = 0;
	if (tstamp == 0)
		return (XEVNT_OK);
	vp->sig = emalloc(sign_siglen);
	EVP_SignInit(&ctx, sign_digest);
	EVP_SignUpdate(&ctx, (u_char *)&vp->tstamp, 12);
	EVP_SignUpdate(&ctx, vp->ptr, len);
	if (EVP_SignFinal(&ctx, vp->sig, &len, sign_pkey))
		vp->siglen = htonl(len);
	return (XEVNT_OK);
}


/*
 * crypto_mv - verify Bob's response to Alice's challenge
 *
 * Returns
 * XEVNT_OK	success
 * XEVNT_PUB	bad or missing public key
 * XEVNT_FSP	bad filestamp
 * XEVNT_ID	bad or missing identity parameters
 */
int
crypto_mv(
	struct exten *ep,	/* extension pointer */
	struct peer *peer	/* peer structure pointer */
	)
{
	DSA	*dsa;		/* MV parameters */
	DSA	*sdsa;		/* DSA parameters */
	BN_CTX	*bctx;		/* BIGNUM context */
	BIGNUM	*k, *u, *v;
	u_int	len;
	u_char	*ptr;
	int	temp;

	/*
	 * If the MV parameters are not valid or no challenge was sent,
	 * something awful happened or we are being tormented.
	 */
	if (peer->ident_pkey == NULL) {
		msyslog(LOG_INFO, "crypto_mv: scheme unavailable");
		return (XEVNT_PUB);
	}
	if (ntohl(ep->fstamp) != peer->fstamp) {
		msyslog(LOG_INFO, "crypto_mv: invalid filestamp");
		return (XEVNT_FSP);
	}
	if ((dsa = peer->ident_pkey->pkey.dsa) == NULL) {
		msyslog(LOG_INFO, "crypto_mv: defective key");
		return (XEVNT_PUB);
	}
	if (peer->iffval == NULL) {
		msyslog(LOG_INFO, "crypto_mv: missing challenge");
		return (XEVNT_PUB);
	}

	/*
	 * Extract the (hash(y), gbar, ghat) values from the response.
	 */
	bctx = BN_CTX_new(); k = BN_new(); u = BN_new(); v = BN_new();
	len = ntohl(ep->vallen);
	ptr = (u_char *)ep->pkt;
	if ((sdsa = d2i_DSAparams(NULL, &ptr, len)) == NULL) {
		msyslog(LOG_ERR, "crypto_mv %s\n",
		    ERR_error_string(ERR_get_error(), NULL));
		return (XEVNT_PUB);
	}

	/*
	 * Compute (gbar^xhat ghat^xbar)^-1 mod p.
	 */
	BN_mod_exp(u, sdsa->q, dsa->pub_key, dsa->p, bctx);
	BN_mod_exp(v, sdsa->g, dsa->priv_key, dsa->p, bctx);
	BN_mod_mul(u, u, v, dsa->p, bctx);
	BN_mod_inverse(u, u, dsa->p, bctx);
	BN_mod_mul(v, u, peer->iffval, dsa->p, bctx);

	/*
	 * The result should match the hash of r mod p.
	 */
	bighash(v, v);
	temp = BN_cmp(v, sdsa->p);
	BN_CTX_free(bctx); BN_free(k); BN_free(u); BN_free(v);
	BN_free(peer->iffval);
	peer->iffval = NULL;
	DSA_free(sdsa);
	if (temp == 0)
		return (XEVNT_OK);
	else
		return (XEVNT_ID);
}


/*
 ***********************************************************************
 *								       *
 * The following routines are used to manipulate certificates          *
 *								       *
 ***********************************************************************
 */
/*
 * cert_parse - parse x509 certificate and create info/value structures.
 *
 * The server certificate includes the version number, issuer name,
 * subject name, public key and valid date interval. If the issuer name
 * is the same as the subject name, the certificate is self signed and
 * valid only if the server is configured as trustable. If the names are
 * different, another issuer has signed the server certificate and
 * vouched for it. In this case the server certificate is valid if
 * verified by the issuer public key.
 *
 * Returns certificate info/value pointer if valid, NULL if not.
 */
struct cert_info *		/* certificate information structure */
cert_parse(
	u_char	*asn1cert,	/* X509 certificate */
	u_int	len,		/* certificate length */
	tstamp_t fstamp		/* filestamp */
	)
{
	X509	*cert;		/* X509 certificate */
	X509_EXTENSION *ext;	/* X509v3 extension */
	struct cert_info *ret;	/* certificate info/value */
	X509V3_EXT_METHOD *method;
	STACK_OF(CONF_VALUE) *nval;
	CONF_VALUE *val;
	char	pathbuf[MAXFILENAME];
	u_char	*uptr;
	char	*ptr;
	char	*ext_str;
	int	temp, cnt, i;

	/*
	 * Decode ASN.1 objects and construct certificate structure.
	 */
	uptr = asn1cert;
	if ((cert = d2i_X509(NULL, &uptr, len)) == NULL) {
		msyslog(LOG_ERR, "cert_parse %s\n",
		    ERR_error_string(ERR_get_error(), NULL));
		return (NULL);
	}

	/*
	 * Extract version, subject name and public key.
	 */
	ret = emalloc(sizeof(struct cert_info));
	memset(ret, 0, sizeof(struct cert_info));
	if ((ret->pkey = X509_get_pubkey(cert)) == NULL) {
		msyslog(LOG_ERR, "cert_parse %s\n",
		    ERR_error_string(ERR_get_error(), NULL));
		cert_free(ret);
		X509_free(cert);
		return (NULL);
	}
	ret->version = X509_get_version(cert);
	X509_NAME_oneline(X509_get_subject_name(cert), pathbuf,
	    MAXFILENAME - 1);
<<<<<<< HEAD
	ptr = strstr(pathbuf, "CN=");
	if (ptr == NULL) {
		msyslog(LOG_ERR, "cert_parse: invalid subject %s",
=======
	if ((ptr = strstr(pathbuf, "CN=")) == NULL) {
		msyslog(LOG_INFO, "cert_parse: invalid subject %s",
>>>>>>> 14169134
		    pathbuf);
		cert_free(ret);
		X509_free(cert);
		return (NULL);
	}
	ret->subject = emalloc(strlen(ptr) + 1);
	strcpy(ret->subject, ptr + 3);

	/*
	 * Extract remaining objects. Note that the NTP serial number is
	 * the NTP seconds at the time of signing, but this might not be
	 * the case for other authority. We don't bother to check the
	 * objects at this time, since the real crunch can happen only
	 * when the time is valid but not yet certificated.
	 */
	ret->nid = OBJ_obj2nid(cert->cert_info->signature->algorithm);
	ret->digest = (const EVP_MD *)EVP_get_digestbynid(ret->nid);
	ret->serial =
	    (u_long)ASN1_INTEGER_get(X509_get_serialNumber(cert));
	X509_NAME_oneline(X509_get_issuer_name(cert), pathbuf,
	    MAXFILENAME);
	if ((ptr = strstr(pathbuf, "CN=")) == NULL) {
		msyslog(LOG_INFO, "cert_parse: invalid issuer %s",
		    pathbuf);
		cert_free(ret);
		X509_free(cert);
		return (NULL);
	}
	ret->issuer = emalloc(strlen(ptr) + 1);
	strcpy(ret->issuer, ptr + 3);
	ret->first = asn2ntp(X509_get_notBefore(cert));
	ret->last = asn2ntp(X509_get_notAfter(cert));

	/*
	 * Extract extension fields. These are ad hoc ripoffs of
	 * currently assigned functions and will certainly be changed
	 * before prime time.
	 */
	cnt = X509_get_ext_count(cert);
	for (i = 0; i < cnt; i++) {
		ext = X509_get_ext(cert, i);
		method = X509V3_EXT_get(ext);
		temp = OBJ_obj2nid(ext->object);
		switch (temp) {

		/*
		 * If a key_usage field is present, we decode whether
		 * this is a trusted or private certificate. This is
		 * dorky; all we want is to compare NIDs, but OpenSSL
		 * insists on text strings.
		 */
		case NID_ext_key_usage:
			uptr = ext->value->data;
			ext_str = method->d2i(NULL, &uptr,
			    ext->value->length);
			nval = method->i2v(method, ext_str, NULL);
			val = sk_CONF_VALUE_value(nval, 0);
#if DEBUG
			if (debug)
				printf("cert_parse: %s: %s\n",
				    OBJ_nid2ln(temp), val->value);
#endif
			if (strcmp(val->value, "Trust Root") == 0)
				ret->flags |= CERT_TRUST;
			else if (strcmp(val->value, "Private") == 0)
				ret->flags |= CERT_PRIV;
			sk_CONF_VALUE_pop_free(nval, X509V3_conf_free);
			method->ext_free(ext_str);
			break;

		/*
		 * If a NID_subject_key_identifier field is present, it
		 * contains the GQ public key.
		 */
		case NID_subject_key_identifier:
			ret->grplen = ext->value->length - 2;
			ret->grpkey = emalloc(ret->grplen);
			memcpy(ret->grpkey, &ext->value->data[2],
			    ret->grplen);
			break;
		}
	}

	/*
	 * If certificate is self signed, verify signature.
	 */
	if (strcmp(ret->subject, ret->issuer) == 0) {
		if (!X509_verify(cert, ret->pkey)) {
			msyslog(LOG_INFO,
			    "cert_parse: invalid signature not verified %s",
			    pathbuf);
			cert_free(ret);
			X509_free(cert);
			return (NULL);
		}
	}

	/*
	 * Verify certificate valid times. Note that certificates cannot
	 * be retroactive.
	 */
	if (ret->first > ret->last || ret->first < fstamp) {
		msyslog(LOG_INFO,
		    "cert_parse: expired %s",
		    ret->subject);
		cert_free(ret);
		X509_free(cert);
		return (NULL);
	}

	/*
	 * Build the value structure to sign and send later.
	 */
	ret->cert.fstamp = htonl(fstamp);
	ret->cert.vallen = htonl(len);
	ret->cert.ptr = emalloc(len);
	memcpy(ret->cert.ptr, asn1cert, len);
#ifdef DEBUG
	if (debug > 1)
		X509_print_fp(stdout, cert);
#endif
	X509_free(cert);
	return (ret);
}


/*
 * cert_sign - sign x509 certificate and update value structure.
 *
 * The certificate request is a copy of the client certificate, which
 * includes the version number, subject name and public key of the
 * client. The resulting certificate includes these values plus the
 * serial number, issuer name and validity interval of the server. The
 * validity interval extends from the current time to the same time one
 * year hence. For NTP purposes, it is convenient to use the NTP seconds
 * of the current time as the serial number.
 *
 * Returns
 * XEVNT_OK	success
 * XEVNT_PUB	bad or missing public key
 * XEVNT_CRT	bad or missing certificate
 * XEVNT_VFY	certificate not verified
 */
static int
cert_sign(
	struct exten *ep,	/* extension field pointer */
	struct value *vp	/* value pointer */
	)
{
	X509	*req;		/* X509 certificate request */
	X509	*cert;		/* X509 certificate */
	X509_EXTENSION *ext;	/* certificate extension */
	ASN1_INTEGER *serial;	/* serial number */
	X509_NAME *subj;	/* distinguished (common) name */
	EVP_PKEY *pkey;		/* public key */
	EVP_MD_CTX ctx;		/* message digest context */
	tstamp_t tstamp;	/* NTP timestamp */
	u_int	len;
	u_char	*ptr;
	int	i, temp;

	/*
	 * Decode ASN.1 objects and construct certificate structure.
	 */
	tstamp = crypto_time();
	if (tstamp == 0)
		return (XEVNT_TSP);

	ptr = (u_char *)ep->pkt;
	if ((req = d2i_X509(NULL, &ptr, ntohl(ep->vallen))) == NULL) {
		msyslog(LOG_ERR, "cert_sign %s\n",
		    ERR_error_string(ERR_get_error(), NULL));
		return (XEVNT_CRT);
	}
	/*
	 * Extract public key and check for errors.
	 */
	if ((pkey = X509_get_pubkey(req)) == NULL) {
		msyslog(LOG_ERR, "cert_sign %s\n",
		    ERR_error_string(ERR_get_error(), NULL));
		X509_free(req);
		return (XEVNT_PUB);
	}

	/*
	 * Generate X509 certificate signed by this server. For this
	 * prupose the issuer name is the server name. Also copy any
	 * extensions that might be present.
	 */
	cert = X509_new();
	X509_set_version(cert, X509_get_version(req));
	serial = ASN1_INTEGER_new();
	ASN1_INTEGER_set(serial, tstamp);
	X509_set_serialNumber(cert, serial);
	X509_gmtime_adj(X509_get_notBefore(cert), 0L);
	X509_gmtime_adj(X509_get_notAfter(cert), YEAR);
	subj = X509_get_issuer_name(cert);
	X509_NAME_add_entry_by_txt(subj, "commonName", MBSTRING_ASC,
	    (unsigned char *) sys_hostname, strlen(sys_hostname), -1, 0);
	subj = X509_get_subject_name(req);
	X509_set_subject_name(cert, subj);
	X509_set_pubkey(cert, pkey);
	ext = X509_get_ext(req, 0);
	temp = X509_get_ext_count(req);
	for (i = 0; i < temp; i++) {
		ext = X509_get_ext(req, i);
		X509_add_ext(cert, ext, -1);
	}
	X509_free(req);

	/*
	 * Sign and verify the certificate.
	 */
	X509_sign(cert, sign_pkey, sign_digest);
	if (!X509_verify(cert, sign_pkey)) {
		printf("cert_sign\n%s\n",
		    ERR_error_string(ERR_get_error(), NULL));
		X509_free(cert);
		return (XEVNT_VFY);
	}
	len = i2d_X509(cert, NULL);

	/*
	 * Build and sign the value structure. We have to sign it here,
	 * since the response has to be returned right away. This is a
	 * clogging hazard.
	 */
	memset(vp, 0, sizeof(struct value));
	vp->tstamp = htonl(tstamp);
	vp->fstamp = ep->fstamp;
	vp->vallen = htonl(len);
	vp->ptr = emalloc(len);
	ptr = vp->ptr;
	i2d_X509(cert, &ptr);
	vp->siglen = 0;
	vp->sig = emalloc(sign_siglen);
	EVP_SignInit(&ctx, sign_digest);
	EVP_SignUpdate(&ctx, (u_char *)vp, 12);
	EVP_SignUpdate(&ctx, vp->ptr, len);
	if (EVP_SignFinal(&ctx, vp->sig, &len, sign_pkey))
		vp->siglen = htonl(len);
#ifdef DEBUG
	if (debug > 1)
		X509_print_fp(stdout, cert);
#endif
	X509_free(cert);
	return (XEVNT_OK);
}


/*
 * cert_valid - verify certificate with given public key
 *
 * This is pretty ugly, as the certificate has to be verified in the
 * OpenSSL X509 structure, not in the DER format in the info/value
 * structure.
 *
 * Returns
 * XEVNT_OK	success
 * XEVNT_VFY	certificate not verified
 */
int
cert_valid(
	struct cert_info *cinf,	/* certificate information structure */
	EVP_PKEY *pkey		/* public key */
	)
{
	X509	*cert;		/* X509 certificate */
	u_char	*ptr;

	if (cinf->flags & CERT_SIGN)
		return (XEVNT_OK);
	ptr = (u_char *)cinf->cert.ptr;
	cert = d2i_X509(NULL, &ptr, ntohl(cinf->cert.vallen));
	if (!X509_verify(cert, pkey))
		return (XEVNT_VFY);
	cinf->flags |= CERT_SIGN;
	X509_free(cert);
	return (XEVNT_OK);
}


/*
 * cert - install certificate in certificate list
 *
 * This routine encodes an extension field into a certificate info/value
 * structure. It searches the certificate list for duplicates and
 * expunges whichever is older. It then searches the list for other
 * certificates that might be verified by this latest one. Finally, it
 * inserts this certificate first on the list.
 *
 * Returns
 * XEVNT_OK	success
 * XEVNT_PER	certificate expired
 * XEVNT_CRT	bad or missing certificate 
 */
int
cert_install(
	struct exten *ep,	/* cert info/value */
	struct peer *peer	/* peer structure */
	)
{
	struct cert_info *cp, *xp, *yp, **zp;
	int	rval;
	tstamp_t tstamp;

	/*
	 * Parse and validate the signed certificate. If valid,
	 * construct the info/value structure; otherwise, scamper home.
	 * Note this allows a certificate not-before time to be in the
	 * future, but not a not-after time to be in the past.
	 */
	if ((cp = cert_parse((u_char *)ep->pkt, ntohl(ep->vallen),
	    ntohl(ep->fstamp))) == NULL)
		return (XEVNT_CRT);

	tstamp = crypto_time();
	if (tstamp > cp->last) {
		cert_free(cp);
		return (XEVNT_PER);
	}

	/*
	 * Scan certificate list looking for another certificate with
	 * the same subject and issuer. If another is found with the
	 * same or older filestamp, unlink it and return the goodies to
	 * the heap. If another is found with a later filetsamp, discard
	 * the new one and leave the building.
	 */
	rval = XEVNT_OK;
	yp = cp;
	zp = &cinfo;
	for (xp = cinfo; xp != NULL; xp = xp->link) {
		if (strcmp(cp->subject, xp->subject) == 0 &&
		    strcmp(cp->issuer, xp->issuer) == 0) {
			if (ntohl(cp->cert.fstamp) <=
			    ntohl(xp->cert.fstamp)) {
				*zp = xp->link;;
				cert_free(xp);
			} else {
				cert_free(cp);
				return (XEVNT_TSP);
			}
			break;
		}
		zp = &xp->link;
	}
	yp->link = cinfo;
	cinfo = yp;

	/*
	 * Scan the certificate list to see if Y is signed by X.
	 */
	for (yp = cinfo; yp != NULL; yp = yp->link) {
		for (xp = cinfo; xp != NULL; xp = xp->link) {
			if (yp->flags & CERT_ERROR)
				continue;

			/*
			 * If issuer Y matches subject X and signature Y
			 * is valid using public key X, then Y is valid.
			 */
			if (strcmp(yp->issuer, xp->subject) != 0)
				continue;

			if (cert_valid(yp, xp->pkey) != XEVNT_OK) {
				yp->flags |= CERT_ERROR;
				continue;
			}
			xp->flags |= CERT_SIGN;

			/*
			 * If X is trusted, then Y is trusted. Note that
			 * we might stumble over a self signed
			 * certificate that is not trusted, at least
			 * temporarily. This can happen when a dude
			 * first comes up, but has not synchronized the
			 * clock and had its certificate signed by its
			 * server. In case of broken certificate trail,
			 * this might result in a loop that could
			 * persist until timeout.
			 */
			if (!(xp->flags & CERT_TRUST))
				continue;

			yp->flags |= CERT_TRUST;

			/*
			 * If subject Y matches the server subject name,
			 * then Y has completed the certificate trail.
			 * Save the group key and light the valid bit.
			 */
			if (strcmp(yp->subject, peer->subject) != 0)
				continue;

			if (yp->grpkey != NULL) {
				if (peer->grpkey != NULL)
					BN_free(peer->grpkey);
				peer->grpkey = BN_bin2bn(yp->grpkey,
				     yp->grplen, NULL);
			}
			peer->crypto |= CRYPTO_FLAG_VALID;

			/*
			 * If the server has an an identity scheme,
			 * fetch the identity credentials. If not, the
			 * identity is verified only by the trusted
			 * certificate. The next signature will set the
			 * server proventic.
			 */
			if (peer->crypto & (CRYPTO_FLAG_GQ |
			    CRYPTO_FLAG_IFF | CRYPTO_FLAG_MV))
				continue;

			peer->crypto |= CRYPTO_FLAG_VRFY;
		}
	}

	/*
	 * That was awesome. Now update the timestamps and signatures.
	 */
	crypto_update();
	return (rval);
}


/*
 * cert_free - free certificate information structure
 */
void
cert_free(
	struct cert_info *cinf	/* certificate info/value structure */ 
	)
{
	if (cinf->pkey != NULL)
		EVP_PKEY_free(cinf->pkey);
	if (cinf->subject != NULL)
		free(cinf->subject);
	if (cinf->issuer != NULL)
		free(cinf->issuer);
	if (cinf->grpkey != NULL)
		free(cinf->grpkey);
	value_free(&cinf->cert);
	free(cinf);
}


/*
 ***********************************************************************
 *								       *
 * The following routines are used only at initialization time         *
 *								       *
 ***********************************************************************
 */
/*
 * crypto_key - load cryptographic parameters and keys from files
 *
 * This routine loads a PEM-encoded public/private key pair and extracts
 * the filestamp from the file name.
 *
 * Returns public key pointer if valid, NULL if not. Side effect updates
 * the filestamp if valid.
 */
static EVP_PKEY *
crypto_key(
	char	*cp,		/* file name */
	tstamp_t *fstamp	/* filestamp */
	)
{
	FILE	*str;		/* file handle */
	EVP_PKEY *pkey = NULL;	/* public/private key */
	char	filename[MAXFILENAME]; /* name of key file */
	char	linkname[MAXFILENAME]; /* file link (for filestamp) */
	char	statstr[NTP_MAXSTRLEN]; /* statistics for filegen */
	int	rval;
	char	*ptr;

	/*
	 * Open the key file. If the first character of the file
	 * name is not '/', prepend the keys directory string. If
	 * something goes wrong, abandon ship.
	 */
	if (*cp == '/')
		strcpy(filename, cp);
	else
		snprintf(filename, MAXFILENAME, "%s/%s", keysdir, cp);
	str = fopen(filename, "r");
	if (str == NULL)
		return (NULL);

	/*
	 * Read and decrypt PEM-encoded private key.
	 */
	pkey = PEM_read_PrivateKey(str, NULL, NULL, passwd);
	fclose(str);
	if (pkey == NULL) {
		msyslog(LOG_ERR, "crypto_key %s\n",
		    ERR_error_string(ERR_get_error(), NULL));
		return (NULL);
	}

	/*
	 * If a link is present, extract the filestamp from the linked
	 * file name. If not, extract the filestamp from the file name
	 * in the first line of the file. We don't need to check for
	 * errors here, since the key has already been read
	 * successfully.
	 */
	rval = readlink(filename, linkname, MAXFILENAME - 1);
	if (rval > 0) {
		linkname[rval] = '\0';
		ptr = strrchr(linkname, '.');
	} else {
		str = fopen(filename, "r");
		ptr = fgets(linkname, MAXFILENAME, str);
		fclose(str);
		ptr = strrchr(ptr, '.');
	}
	if (ptr != NULL)
		sscanf(++ptr, "%u", fstamp);
	else
		*fstamp = 0;
	sprintf(statstr, "%s link %d fs %u mod %d", cp, rval, *fstamp,
	    EVP_PKEY_size(pkey) * 8);
	record_crypto_stats(NULL, statstr);
#ifdef DEBUG
	if (debug)
		printf("crypto_key: %s\n", statstr);
	if (debug > 1) {
		if (EVP_MD_type(pkey) == EVP_PKEY_DSA)
			DSA_print_fp(stdout, pkey->pkey.dsa, 0);
		else
			RSA_print_fp(stdout, pkey->pkey.rsa, 0);
	}
#endif
	return (pkey);
}


/*
 * crypto_cert - load certificate from file
 *
 * This routine loads a X.509 RSA or DSA certificate from a file and
 * constructs a info/cert value structure for this machine. The
 * structure includes a filestamp extracted from the file name. Later
 * the certificate can be sent to another machine by request.
 *
 * Returns certificate info/value pointer if valid, NULL if not.
 */
static struct cert_info *	/* certificate information */
crypto_cert(
	char	*cp		/* file name */
	)
{
	struct cert_info *ret; /* certificate information */
	FILE	*str;		/* file handle */
	char	filename[MAXFILENAME]; /* name of certificate file */
	char	linkname[MAXFILENAME]; /* file link (for filestamp) */
	char	statstr[NTP_MAXSTRLEN]; /* statistics for filegen */
	tstamp_t fstamp;	/* filestamp */
	int	rval;
	u_int	len;
	char	*ptr;
	char	*name, *header;
	u_char	*data;

	/*
	 * Open the certificate file. If the first character of the file
	 * name is not '/', prepend the keys directory string. If
	 * something goes wrong, abandon ship.
	 */
	if (*cp == '/')
		strcpy(filename, cp);
	else
		snprintf(filename, MAXFILENAME, "%s/%s", keysdir, cp);
	str = fopen(filename, "r");
	if (str == NULL)
		return (NULL);

	/*
	 * Read PEM-encoded certificate and install.
	 */
	if (!PEM_read(str, &name, &header, &data, (long *)&len)) {
		msyslog(LOG_ERR, "crypto_cert %s\n",
		    ERR_error_string(ERR_get_error(), NULL));
		return (NULL);
	}
	free(header);
	if (strcmp(name, "CERTIFICATE") !=0) {
		msyslog(LOG_INFO, "crypto_cert: wrong PEM type %s",
		    name);
		free(name);
		free(data);
		return (NULL);
	}
	free(name);

	/*
	 * Extract filestamp if present.
	 */
	rval = readlink(filename, linkname, MAXFILENAME - 1);
	if (rval > 0) {
		linkname[rval] = '\0';
		ptr = strrchr(linkname, '.');
	} else {
		ptr = strrchr(filename, '.');
	}
	if (ptr != NULL)
		sscanf(++ptr, "%u", &fstamp);
	else
		fstamp = 0;

	/*
	 * Parse certificate and generate info/value structure.
	 */
	ret = cert_parse(data, len, fstamp);
	free(data);
	if (ret == NULL)
		return (NULL);
	sprintf(statstr, "%s 0x%x link %d fs %u len %u", cp, ret->flags,
	    rval, fstamp, len);
	record_crypto_stats(NULL, statstr);
#ifdef DEBUG
	if (debug)
		printf("crypto_cert: %s\n", statstr);
#endif
	return (ret);
}


/*
 * crypto_tai - load leapseconds table from file
 *
 * This routine loads the ERTS leapsecond file in NIST text format,
 * converts to a value structure and extracts a filestamp from the file
 * name. The data are used to establish the TAI offset from UTC, which
 * is provided to the kernel if supported. Later the data can be sent to
 * another machine on request.
 */
static void
crypto_tai(
	char	*cp		/* file name */
	)
{
	FILE	*str;		/* file handle */
	char	buf[NTP_MAXSTRLEN];	/* file line buffer */
	u_int	leapsec[MAX_LEAP]; /* NTP time at leaps */
	u_int	offset;		/* offset at leap (s) */
	char	filename[MAXFILENAME]; /* name of leapseconds file */
	char	linkname[MAXFILENAME]; /* file link (for filestamp) */
	char	statstr[NTP_MAXSTRLEN]; /* statistics for filegen */
	tstamp_t fstamp;	/* filestamp */
	u_int	len;
	char	*ptr;
	int	rval, i;
#ifdef KERNEL_PLL
#if NTP_API > 3
	struct timex ntv;	/* kernel interface structure */
#endif /* NTP_API */
#endif /* KERNEL_PLL */

	/*
	 * Open the file and discard comment lines. If the first
	 * character of the file name is not '/', prepend the keys
	 * directory string. If the file is not found, not to worry; it
	 * can be retrieved over the net. But, if it is found with
	 * errors, we crash and burn.
	 */
	if (*cp == '/')
		strcpy(filename, cp);
	else
		snprintf(filename, MAXFILENAME, "%s/%s", keysdir, cp);
	if ((str = fopen(filename, "r")) == NULL)
		return;

	/*
	 * Extract filestamp if present.
	 */
	rval = readlink(filename, linkname, MAXFILENAME - 1);
	if (rval > 0) {
		linkname[rval] = '\0';
		ptr = strrchr(linkname, '.');
	} else {
		ptr = strrchr(filename, '.');
	}
	if (ptr != NULL)
		sscanf(++ptr, "%u", &fstamp);
	else
		fstamp = 0;
	tai_leap.fstamp = htonl(fstamp);

	/*
	 * We are rather paranoid here, since an intruder might cause a
	 * coredump by infiltrating naughty values. Empty lines and
	 * comments are ignored. Other lines must begin with two
	 * integers followed by junk or comments. The first integer is
	 * the NTP seconds of leap insertion, the second is the offset
	 * of TAI relative to UTC after that insertion. The second word
	 * must equal the initial insertion of ten seconds on 1 January
	 * 1972 plus one second for each succeeding insertion.
	 */
	i = 0;
	while (i < MAX_LEAP) {
		ptr = fgets(buf, NTP_MAXSTRLEN - 1, str);
		if (ptr == NULL)
			break;
		if (strlen(buf) < 1)
			continue;
		if (*buf == '#')
			continue;
		if (sscanf(buf, "%u %u", &leapsec[i], &offset) != 2)
			continue;
		if (i != offset - TAI_1972) { 
			break;
		}
		i++;
	}
	fclose(str);
	if (ptr != NULL) {
		msyslog(LOG_INFO,
		    "crypto_tai: leapseconds file %s error %d", cp,
		    rval);
		exit (-1);
	}

	/*
	 * The extension field table entries consists of the NTP seconds
	 * of leap insertion in reverse order, so that the most recent
	 * insertion is the first entry in the table.
	 */
	len = i * 4;
	tai_leap.vallen = htonl(len);
	ptr = emalloc(len);
	tai_leap.ptr = (unsigned char *) ptr;
	for (; i >= 0; i--) {
		*ptr++ = htonl(leapsec[i]);
	}
	crypto_flags |= CRYPTO_FLAG_TAI;
	sys_tai = len / 4 + TAI_1972 - 1;
#ifdef KERNEL_PLL
#if NTP_API > 3
	ntv.modes = MOD_TAI;
	ntv.constant = sys_tai;
	if (ntp_adjtime(&ntv) == TIME_ERROR)
		msyslog(LOG_INFO,
		    "crypto_tai: kernel TAI update failed");
#endif /* NTP_API */
#endif /* KERNEL_PLL */
	sprintf(statstr, "%s link %d fs %u offset %u", cp, rval, fstamp,
	    ntohl(tai_leap.vallen) / 4 + TAI_1972 - 1);
	record_crypto_stats(NULL, statstr);
#ifdef DEBUG
	if (debug)
		printf("crypto_tai: %s\n", statstr);
#endif
}


/*
 * crypto_setup - load keys, certificate and leapseconds table
 *
 * This routine loads the public/private host key and certificate. If
 * available, it loads the public/private sign key, which defaults to
 * the host key, and leapseconds table. The host key must be RSA, but
 * the sign key can be either RSA or DSA. In either case, the public key
 * on the certificate must agree with the sign key.
 */
void
crypto_setup(void)
{
	EVP_PKEY *pkey;		/* private/public key pair */
	char	filename[MAXFILENAME]; /* file name buffer */
	l_fp	seed;		/* crypto PRNG seed as NTP timestamp */
	tstamp_t fstamp;	/* filestamp */
	tstamp_t sstamp;	/* sign filestamp */
	u_int	len, bytes;
	u_char	*ptr;

	/*
	 * Initialize structures.
	 */
	if (!crypto_flags)
		return;
	gethostname(filename, MAXFILENAME);
	bytes = strlen(filename) + 1;
	sys_hostname = emalloc(bytes);
	memcpy(sys_hostname, filename, bytes);
	if (passwd == NULL)
		passwd = sys_hostname;
	memset(&hostval, 0, sizeof(hostval));
	memset(&pubkey, 0, sizeof(pubkey));
	memset(&tai_leap, 0, sizeof(tai_leap));

	/*
	 * Load required random seed file and seed the random number
	 * generator. Be default, it is found in the user home
	 * directory. The root home directory may be / or /root,
	 * depending on the system. Wiggle the contents a bit and write
	 * it back so the sequence does not repeat when we next restart.
	 */
	ERR_load_crypto_strings();
	if (rand_file == NULL) {
		if ((RAND_file_name(filename, MAXFILENAME)) != NULL) {
			rand_file = emalloc(strlen(filename) + 1);
			strcpy(rand_file, filename);
		}
	} else if (*rand_file != '/') {
		snprintf(filename, MAXFILENAME, "%s/%s", keysdir,
		    rand_file);
		free(rand_file);
		rand_file = emalloc(strlen(filename) + 1);
		strcpy(rand_file, filename);
	}
	if (rand_file == NULL) {
		msyslog(LOG_ERR,
		    "crypto_setup: random seed file not specified");
		exit (-1);
	}
	if ((bytes = RAND_load_file(rand_file, -1)) == 0) {
		msyslog(LOG_ERR,
		    "crypto_setup: random seed file %s not found\n",
		    rand_file);
		exit (-1);
	}
	get_systime(&seed);
	RAND_seed(&seed, sizeof(l_fp));
	RAND_write_file(rand_file);
	OpenSSL_add_all_algorithms();
#ifdef DEBUG
	if (debug)
		printf(
		    "crypto_setup: OpenSSL version %lx random seed file %s bytes read %d\n",
		    SSLeay(), rand_file, bytes);
#endif

	/*
	 * Load required host key from file "ntpkey_host_<hostname>". It
	 * also becomes the default sign key.
	 */
	if (host_file == NULL) {
		snprintf(filename, MAXFILENAME, "ntpkey_host_%s",
		    sys_hostname);
		host_file = emalloc(strlen(filename) + 1);
		strcpy(host_file, filename);
	}
	pkey = crypto_key(host_file, &fstamp);
	if (pkey == NULL) {
		msyslog(LOG_ERR,
		    "crypto_setup: host key file %s not found or corrupt",
		    host_file);
		exit (-1);
	}
	host_pkey = pkey;
	sign_pkey = pkey;
	sstamp = fstamp;
	hostval.fstamp = htonl(fstamp);
	if (EVP_MD_type(host_pkey) != EVP_PKEY_RSA) {
		msyslog(LOG_ERR,
		    "crypto_setup: host key is not RSA key type");
		exit (-1);
	}
	hostval.vallen = htonl(strlen(sys_hostname));
	hostval.ptr = (unsigned char *) sys_hostname;
	
	/*
	 * Construct public key extension field for agreement scheme.
	 */
	len = i2d_PublicKey(host_pkey, NULL);
	ptr = emalloc(len);
	pubkey.ptr = ptr;
	i2d_PublicKey(host_pkey, &ptr);
	pubkey.vallen = htonl(len);
	pubkey.fstamp = hostval.fstamp;

	/*
	 * Load optional sign key from file "ntpkey_sign_<hostname>". If
	 * loaded, it becomes the sign key.
	 */
	if (sign_file == NULL) {
		snprintf(filename, MAXFILENAME, "ntpkey_sign_%s",
		    sys_hostname);
		sign_file = emalloc(strlen(filename) + 1);
		strcpy(sign_file, filename);
	}
	pkey = crypto_key(sign_file, &fstamp);
	if (pkey != NULL) {
		sign_pkey = pkey;
		sstamp = fstamp;
	}
	sign_siglen = EVP_PKEY_size(sign_pkey);

	/*
	 * Load optional IFF parameters from file
	 * "ntpkey_iff_<hostname>".
	 */
	if (iffpar_file == NULL) {
		snprintf(filename, MAXFILENAME, "ntpkey_iff_%s",
		    sys_hostname);
		iffpar_file = emalloc(strlen(filename) + 1);
		strcpy(iffpar_file, filename);
	}
	iffpar_pkey = crypto_key(iffpar_file, &if_fstamp);
	if (iffpar_pkey != NULL)
		crypto_flags |= CRYPTO_FLAG_IFF;

	/*
	 * Load optional GQ parameters from file "ntpkey_gq_<hostname>".
	 */
	if (gqpar_file == NULL) {
		snprintf(filename, MAXFILENAME, "ntpkey_gq_%s",
		    sys_hostname);
		gqpar_file = emalloc(strlen(filename) + 1);
		strcpy(gqpar_file, filename);
	}
	gqpar_pkey = crypto_key(gqpar_file, &gq_fstamp);
	if (gqpar_pkey != NULL)
		crypto_flags |= CRYPTO_FLAG_GQ;

	/*
	 * Load optional MV parameters from file "ntpkey_mv_<hostname>".
	 */
	if (mvpar_file == NULL) {
		snprintf(filename, MAXFILENAME, "ntpkey_mv_%s",
		    sys_hostname);
		mvpar_file = emalloc(strlen(filename) + 1);
		strcpy(mvpar_file, filename);
	}
	mvpar_pkey = crypto_key(mvpar_file, &mv_fstamp);
	if (mvpar_pkey != NULL)
		crypto_flags |= CRYPTO_FLAG_MV;

	/*
	 * Load required certificate from file "ntpkey_cert_<hostname>".
	 */
	if (cert_file == NULL) {
		snprintf(filename, MAXFILENAME, "ntpkey_cert_%s",
		    sys_hostname);
		cert_file = emalloc(strlen(filename) + 1);
		strcpy(cert_file, filename);
	}
	if ((cinfo = crypto_cert(cert_file)) == NULL) {
		msyslog(LOG_ERR,
		    "certificate file %s not found or corrupt",
		    cert_file);
		exit (-1);
	}

	/*
	 * The subject name must be the same as the host name, unless
	 * the certificate is private, in which case it may have come
	 * from another host.
	 */
	if (!(cinfo->flags & CERT_PRIV) && strcmp(cinfo->subject,
	    sys_hostname) != 0) {
		msyslog(LOG_ERR,
		    "crypto_setup: certificate %s not for this host",
		    cert_file);
		cert_free(cinfo);
		exit (-1);
	}

	/*
	 * It the certificate is trusted, the subject must be the same
	 * as the issuer, in other words it must be self signed.
	 */
	if (cinfo->flags & CERT_PRIV && strcmp(cinfo->subject,
	    cinfo->issuer) != 0) {
		if (cert_valid(cinfo, sign_pkey) != XEVNT_OK) {
			msyslog(LOG_ERR,
			    "crypto_setup: certificate %s is trusted, but not self signed.",
			    cert_file);
			cert_free(cinfo);
			exit (-1);
		}
	}
	sign_digest = cinfo->digest;
	if (cinfo->flags & CERT_PRIV)
		crypto_flags |= CRYPTO_FLAG_PRIV;
	crypto_flags |= cinfo->nid << 16;

	/*
	 * Load optional leapseconds table from file "ntpkey_leap". If
	 * the file is missing or defective, the values can later be
	 * retrieved from a server.
	 */
	if (leap_file == NULL)
		leap_file = "ntpkey_leap";
	crypto_tai(leap_file);
#ifdef DEBUG
	if (debug)
		printf(
		    "crypto_setup: flags 0x%x host %s signature %s\n",
		    crypto_flags, sys_hostname, OBJ_nid2ln(cinfo->nid));
#endif
}


/*
 * crypto_config - configure data from crypto configuration command.
 */
void
crypto_config(
	int	item,		/* configuration item */
	char	*cp		/* file name */
	)
{
	switch (item) {

	/*
	 * Set random seed file name.
	 */
	case CRYPTO_CONF_RAND:
		rand_file = emalloc(strlen(cp) + 1);
		strcpy(rand_file, cp);
		break;

	/*
	 * Set private key password.
	 */
	case CRYPTO_CONF_PW:
		passwd = emalloc(strlen(cp) + 1);
		strcpy(passwd, cp);
		break;

	/*
	 * Set host file name.
	 */
	case CRYPTO_CONF_PRIV:
		host_file = emalloc(strlen(cp) + 1);
		strcpy(host_file, cp);
		break;

	/*
	 * Set sign key file name.
	 */
	case CRYPTO_CONF_SIGN:
		sign_file = emalloc(strlen(cp) + 1);
		strcpy(sign_file, cp);
		break;

	/*
	 * Set iff parameters file name.
	 */
	case CRYPTO_CONF_IFFPAR:
		iffpar_file = emalloc(strlen(cp) + 1);
		strcpy(iffpar_file, cp);
		break;

	/*
	 * Set gq parameters file name.
	 */
	case CRYPTO_CONF_GQPAR:
		gqpar_file = emalloc(strlen(cp) + 1);
		strcpy(gqpar_file, cp);
		break;

	/*
	 * Set mv parameters file name.
	 */
	case CRYPTO_CONF_MVPAR:
		mvpar_file = emalloc(strlen(cp) + 1);
		strcpy(mvpar_file, cp);
		break;

	/*
	 * Set certificate file name.
	 */
	case CRYPTO_CONF_CERT:
		cert_file = emalloc(strlen(cp) + 1);
		strcpy(cert_file, cp);
		break;

	/*
	 * Set leapseconds file name.
	 */
	case CRYPTO_CONF_LEAP:
		leap_file = emalloc(strlen(cp) + 1);
		strcpy(leap_file, cp);
		break;
	}
	crypto_flags |= CRYPTO_FLAG_ENAB;
}
# else
int ntp_crypto_bs_pubkey;
# endif /* OPENSSL */<|MERGE_RESOLUTION|>--- conflicted
+++ resolved
@@ -2918,14 +2918,9 @@
 	ret->version = X509_get_version(cert);
 	X509_NAME_oneline(X509_get_subject_name(cert), pathbuf,
 	    MAXFILENAME - 1);
-<<<<<<< HEAD
 	ptr = strstr(pathbuf, "CN=");
 	if (ptr == NULL) {
-		msyslog(LOG_ERR, "cert_parse: invalid subject %s",
-=======
-	if ((ptr = strstr(pathbuf, "CN=")) == NULL) {
 		msyslog(LOG_INFO, "cert_parse: invalid subject %s",
->>>>>>> 14169134
 		    pathbuf);
 		cert_free(ret);
 		X509_free(cert);
