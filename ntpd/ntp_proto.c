/*
 * ntp_proto.c - NTP version 4 protocol machinery
 */
#ifdef HAVE_CONFIG_H
#include <config.h>
#endif

#include "ntpd.h"
#include "ntp_stdlib.h"
#include "ntp_unixtime.h"
#include "ntp_control.h"
#include "ntp_string.h"

#include <stdio.h>

#if defined(VMS) && defined(VMS_LOCALUNIT)	/*wjm*/
#include "ntp_refclock.h"
#endif

#if defined(__FreeBSD__) && __FreeBSD__ >= 3
#include <sys/sysctl.h>
#endif

/*
 * System variables are declared here. See Section 3.2 of the
 * specification.
 */
u_char	sys_leap;		/* system leap indicator */
u_char	sys_stratum;		/* stratum of system */
s_char	sys_precision;		/* local clock precision */
double	sys_rootdelay;		/* roundtrip delay to primary source */
double	sys_rootdispersion;	/* dispersion to primary source */
u_int32 sys_refid;		/* reference source for local clock */
struct sockaddr_storage sock_sys_refid; /* socket structure for reference source for local clock */
static	double sys_offset;	/* current local clock offset */
l_fp	sys_reftime;		/* time we were last updated */
struct	peer *sys_peer; 	/* our current peer */
struct	peer *sys_prefer;	/* our cherished peer */
int	sys_kod;		/* kod credit */
int	sys_kod_rate = 2;	/* max kod packets per second */
#ifdef OPENSSL
u_long	sys_automax;		/* maximum session key lifetime */
#endif /* OPENSSL */

/*
 * Nonspecified system state variables.
 */
int	sys_bclient;		/* we set oukiss
r time to broadcasts */
double	sys_bdelay; 		/* broadcast client default delay */
int	sys_authenticate;	/* requre authentication for config */
l_fp	sys_authdelay;		/* authentication delay */
static	u_long sys_authdly[2]; 	/* authentication delay shift reg */
static	u_char leap_consensus;	/* consensus of survivor leap bits */
static	double sys_selerr; 	/* select error (squares) */
static	double sys_syserr;	/* system error (squares) */
keyid_t	sys_private;		/* private value for session seed */
int	sys_manycastserver;	/* respond to manycast client pkts */
int	peer_ntpdate;		/* active peers in ntpdate mode */
int	sys_survivors;		/* truest of the truechimers */
#ifdef OPENSSL
char	*sys_hostname;		/* gethostname() name */
#endif /* OPENSSL */

/*
 * TOS and multicast mapping stuff
 */
int	sys_floor = 1;		/* cluster stratum floor */
int	sys_ceiling = STRATUM_UNSPEC; /* cluster stratum ceiling*/
int	sys_minsane = 1;	/* minimum candidates */
int	sys_minclock = NTP_MINCLOCK; /* minimum survivors */
int	sys_cohort = 0;		/* cohort switch */
int	sys_ttlmax;		/* max ttl mapping vector index */
u_char	sys_ttl[MAX_TTL];	/* ttl mapping vector */

/*
 * Statistics counters
 */
u_long	sys_stattime;		/* time when we started recording */
u_long	sys_restricted; 	/* restricted packets */
u_long	sys_limitrejected;	/* rate exceeded */
u_long	sys_newversionpkt;	/* new version packets received */
u_long	sys_oldversionpkt;	/* old version packets received */
u_long	sys_unknownversion;	/* don't know version packets */
u_long	sys_badlength;		/* packets with bad length */
u_long	sys_badauth;		/* packets dropped because of auth */
u_long	sys_processed;		/* packets processed */

static	double	root_distance	P((struct peer *));
static	double	clock_combine	P((struct peer **, int));
static	void	peer_xmit	P((struct peer *));
static	void	fast_xmit	P((struct recvbuf *, int, keyid_t, int));
static	void	clock_update	P((void));
int	default_get_precision	P((void));

/*
 * transmit - Transmit Procedure. See Section 3.4.2 of the
 *	specification.
 */
void
transmit(
	struct peer *peer	/* peer structure pointer */
	)
{
	int	hpoll;

	hpoll = peer->hpoll;
	if (peer->burst == 0) {
		u_char oreach;

		/*
		 * The polling state machine. There are two kinds of
		 * machines, those that never expect a reply (broadcast
		 * and manycast server modes) and those that do (all
		 * other modes). The dance is intricate...
		 */
		if (peer->cast_flags & (MDF_BCAST | MDF_MCAST)) {

			/*
			 * In broadcast mode the poll interval is fixed
			 * at minpoll.
			 */
			hpoll = peer->minpoll;
#ifdef OPENSSL
		} else if (peer->cast_flags & MDF_ACAST) {

			/*
			 * In manycast mode we start with the minpoll
			 * interval and ttl. However, the actual poll
			 * interval is eight times the nominal poll
			 * interval shown here. If fewer than
			 * sys_minclock servers are found, the ttl is
			 * increased by one and we try again. If this
			 * continues to the max ttl, the poll interval
			 * is bumped by one and we try again. If at
			 * least sys_minclock servers are found, the
			 * poll interval increases with the system poll
			 * interval to the max and we continue
			 * indefinately. However, about once per day
			 * when the agreement parameters are refreshed,
			 * the manycast clients are reset and we start
			 * from the beginning. This is to catch and
			 * clamp the ttl to the lowest practical value
			 * and avoid knocking on spurious doors.
			 */
			if (sys_survivors < sys_minclock && peer->ttl <
			    sys_ttlmax)
				peer->ttl++;
			hpoll = sys_poll;
#endif /* OPENSSL */
		} else {

			/*
			 * For associations expecting a reply, the
			 * watchdog counter is bumped by one if the peer
			 * has not been heard since the previous poll.
			 * If the counter reaches the max, the peer is
			 * demobilized if not configured and just
			 * cleared if it is, but in this case the poll
			 * interval is bumped by one.
			 */
			if (peer->unreach < NTP_UNREACH) {
				peer->unreach++;
			} else if (peer->flags & FLAG_CONFIG) {
				peer_clear(peer);
				hpoll++;
			} else {
				unpeer(peer);
				return;
			}
		}
		oreach = peer->reach;
		peer->reach <<= 1;
		peer->hyst *= HYST_TC;
		if (peer->reach == 0) {

			/*
			 * If this association has become unreachable,
			 * clear it and raise a trap.
			 */
			if (oreach != 0) {
				report_event(EVNT_UNREACH, peer);
				peer->timereachable = current_time;
				if (peer->flags & FLAG_CONFIG) {
					peer_clear(peer);
				} else {
					unpeer(peer);
					return;
				}
			}
			if (peer->flags & FLAG_IBURST)
				peer->burst = NTP_BURST;
		} else {

			/*
			 * Here the peer is reachable. If it has not
			 * been heard for three consecutive polls, stuff
			 * the clock filter. Next, determine the poll
			 * interval. If the peer is a synchronization
			 * candidate, use the system poll interval. If
			 * we cannot synchronize to the peer increase it
			 * by one. 
			 */
			if (!(peer->reach & 0x07)) {
				clock_filter(peer, 0., 0., MAXDISPERSE);
				clock_select();
			}
			if ((peer->stratum > 1 && peer->refid ==
			    ((struct sockaddr_in*)&peer->dstadr->sin)->sin_addr.s_addr) ||
			    peer->stratum == STRATUM_UNSPEC)
				hpoll++;
			else
				hpoll = sys_poll;
			if (peer->flags & FLAG_BURST)
				peer->burst = NTP_BURST;
		}
	} else {
		peer->burst--;
		if (peer->burst == 0) {

			/*
			 * If a broadcast client at this point, the
			 * burst has concluded, so we switch to client
			 * mode and purge the keylist, since no further
			 * transmissions will be made.
			 */
			if (peer->cast_flags & MDF_BCLNT) {
				peer->hmode = MODE_BCLIENT;
#ifdef OPENSSL
				key_expire(peer);
#endif /* OPENSSL */
			}
			poll_update(peer, hpoll);
			clock_select();

			/*
			 * If ntpdate mode and the clock has not been
			 * set and all peers have completed the burst,
			 * we declare a successful failure.
			 */
			if (mode_ntpdate) {
				peer_ntpdate--;
				if (peer_ntpdate > 0)
					return;
				NLOG(NLOG_SYNCEVENT | NLOG_SYSEVENT)
				    msyslog(LOG_NOTICE,
				    "no reply; clock not set");
				printf(
				    "ntpd: no reply; clock not set\n");
				exit(0);
			}
			return;

		}
	}
	peer->outdate = current_time;

	/*
	 * Do not transmit if in broadcast cclient mode or access has
	 * been denied. 
	 */
	if (peer->hmode == MODE_BCLIENT || peer->flash & TEST4) {
		poll_update(peer, hpoll);
		return;

	/*
	 * Do not transmit in broadcast mode unless we are synchronized.
	 */
	} else if (peer->hmode == MODE_BROADCAST && sys_peer == NULL) {
		poll_update(peer, hpoll);
		return;
	}
	peer_xmit(peer);
	poll_update(peer, hpoll);
}

/*
 * receive - Receive Procedure.  See section 3.4.3 in the specification.
 */
void
receive(
	struct recvbuf *rbufp
	)
{
	register struct peer *peer;	/* peer structure pointer */
	register struct pkt *pkt;	/* receive packet pointer */
	int	hismode;		/* packet mode */
	int	restrict_mask;		/* restrict bits */
	int	has_mac;		/* length of MAC field */
	int	authlen;		/* offset of MAC field */
	int	is_authentic;		/* cryptosum ok */
	keyid_t	skeyid;			/* cryptographic keys */
	struct sockaddr_storage *dstadr_sin;	/* active runway */
	struct sockaddr_storage mskadr_sin;	/* mask for restrict */
	l_fp	p_org;			/* originate timestamp */
	l_fp	p_xmt;			/* transmit timestamp */
	int	rval;			/* cookie snatcher */
#ifdef OPENSSL
	keyid_t pkeyid, tkeyid;		/* cryptographic keys */
	struct autokey *ap;		/* autokey structure pointer */
	struct peer *peer2;		/* aux peer structure pointer */
#endif /* OPENSSL */
	int retcode = AM_NOMATCH;

	/*
	 * Monitor the packet and get restrictions. Note that the packet
	 * length for control and private mode packets must be checked
	 * by the service routines. Note that no statistics counters are
	 * recorded for restrict violations, since these counters are in
	 * the restriction routine. Note the careful distinctions here
	 * between a packet with a format error and a packet that is
	 * simply discarded without prejudice. Some restrictions have to
	 * be handled later in order to generate a kiss-of-death packet.
	 */
	ntp_monitor(rbufp);
	restrict_mask = restrictions(&rbufp->recv_srcadr);
#ifdef DEBUG
	if (debug > 2)
		printf("receive: at %ld %s<-%s restrict %02x\n",
		    current_time, stoa(&rbufp->dstadr->sin),
		    stoa(&rbufp->recv_srcadr), restrict_mask);
#endif
	if (restrict_mask & RES_IGNORE) {
		sys_restricted++;
		return;				/* no anything */
	}
	pkt = &rbufp->recv_pkt;
	hismode = (int)PKT_MODE(pkt->li_vn_mode);
	if (hismode == MODE_PRIVATE) {
		if (restrict_mask & RES_NOQUERY)
			return;			/* no query private */
		process_private(rbufp, ((restrict_mask &
		    RES_NOMODIFY) == 0));
		return;
	}
	if (hismode == MODE_CONTROL) {
		if (restrict_mask & RES_NOQUERY)
			return;			/* no query control */
		process_control(rbufp, restrict_mask);
		return;
	}
	if (rbufp->recv_length < LEN_PKT_NOMAC) {
		sys_badlength++;
		return;				/* runt packet */
	}

	/*
	 * Version check must be after the query packets, since they
	 * intentionally use early version.
	 */
	if (PKT_VERSION(pkt->li_vn_mode) == NTP_VERSION) {
		sys_newversionpkt++;		/* new version */
	} else if (!(restrict_mask & RES_VERSION) &&
	    PKT_VERSION(pkt->li_vn_mode) >= NTP_OLDVERSION) {
		sys_oldversionpkt++;		/* old version */
	} else {
		sys_unknownversion++;
		return;				/* invalid version */
	}

	/*
	 * Figure out his mode and validate the packet. This has some
	 * legacy raunch that probably should be removed. If from NTPv1
	 * mode zero, The NTPv4 mode is determined from the source port.
	 * If the port number is zero, it is from a symmetric active
	 * association, which is not supported in NTPv4. Otherwise, it
	 * is from a client association and we fake it.
	 */
	if (hismode == MODE_UNSPEC) {
		if (PKT_VERSION(pkt->li_vn_mode) == NTP_OLDVERSION) {
			hismode = MODE_CLIENT;
		} else {
			sys_badlength++;
			return;                 /* invalid mode */
		}
	}

	/*
	 * Discard broadcast if not enabled as broadcast client. If
	 * Autokey, the wildcard interface cannot be used, so dump
	 * packets gettiing off the bus at that stop as well. This means
	 * that some systems with broken interface code, specifically
	 * Linux, will not work with Autokey.
	 */
	if (hismode == MODE_BROADCAST) {
		if (!sys_bclient)
			return;			/* no client */
#ifdef OPENSSL
		if (crypto_flags && rbufp->dstadr == any_interface)
			return;			/* no client */
#endif /* OPENSSL */
	}

	/*
	 * Parse the extension field if present. We figure out whether
	 * an extension field is present by measuring the MAC size. If
	 * the number of words following the packet header is 0 or 1, no
	 * MAC is present and the packet is not authenticated. If 1, the
	 * packet is a reply to a previous request that failed to
	 * authenticate. If 3, the packet is authenticated with DES; if
	 * 5, the packet is authenticated with MD5. If greater than 5,
	 * an extension field is present. If 2 or 4, the packet is a
	 * runt and goes poof! with a brilliant flash.
	 */
	skeyid = 0;
	authlen = LEN_PKT_NOMAC;
#ifdef OPENSSL
	pkeyid = tkeyid = 0;
	while ((has_mac = rbufp->recv_length - authlen) > 0) {
		int temp;

		if (has_mac % 4 != 0 || has_mac < 0) {
			sys_badlength++;
			return;
		}
		if (has_mac == 1 * 4 || has_mac == 3 * 4 || has_mac ==
		    MAX_MAC_LEN) {
			skeyid = ntohl(((u_int32 *)pkt)[authlen / 4]);
			break;

		} else if (has_mac > MAX_MAC_LEN) {
			temp = ntohl(((u_int32 *)pkt)[authlen / 4]) &
			    0xffff;
			if (temp < 4 || temp > NTP_MAXEXTEN || temp % 4
			    != 0) {
				sys_badlength++;
				return;
			}
			authlen += temp;
		} else {
			sys_badlength++;
			return;
		}
	}
#else /* OPENSSL */
	has_mac = rbufp->recv_length - authlen;
#endif /* OPENSSL */

	/*
	 * We have tossed out as many buggy packets as possible early in
	 * the game to reduce the exposure to a clogging attack. Now we
	 * have to burn some cycles to find the association and
	 * authenticate the packet if required. Note that we burn only
	 * MD5 cycles, again to reduce exposure. There may be no
	 * matching association and that's okay.
	 *
	 * More on the autokey mambo. Normally the local interface is
	 * found when the association was mobilized with respect to a
	 * designated remote address. We assume packets arriving from
	 * the remote address arrive via this interface and the local
	 * address used to construct the autokey is the unicast address
	 * of the interface. However, if the sender is a broadcaster,
	 * the interface broadcast address is used instead.
	 * Notwithstanding this technobabble, if the sender is a
	 * multicaster, the broadcast address is null, so we use the
	 * unicast address anyway. Don't ask.
	 */
	peer = findpeer(&rbufp->recv_srcadr, rbufp->dstadr, rbufp->fd,
	    hismode, &retcode);
	is_authentic = 0;
	dstadr_sin = &rbufp->dstadr->sin;
	if (has_mac == 0) {
#ifdef DEBUG
		if (debug)
			printf("receive: at %ld %s<-%s mode %d code %d\n",
			    current_time, stoa(&rbufp->dstadr->sin),
			    stoa(&rbufp->recv_srcadr), hismode, retcode);
#endif
	} else {
#ifdef OPENSSL
		/*
		 * For autokey modes, generate the session key
		 * and install in the key cache. Use the socket
		 * broadcast or unicast address as appropriate.
		 */
		if (skeyid > NTP_MAXKEY) {
		
			/*
			 * More on the autokey dance (AKD). A cookie is
			 * constructed from public and private values.
			 * For broadcast packets, the cookie is public
			 * (zero). For packets that match no
			 * association, the cookie is hashed from the
			 * addresses and private value. For server
			 * packets, the cookie was previously obtained
			 * from the server. For symmetric modes, the
			 * cookie was previously constructed using an
			 * agreement protocol; however, should PKI be
			 * unavailable, we construct a fake agreement as
			 * the EXOR of the peer and host cookies.
			 *
			 * hismode	ephemeral	persistent
			 * =======================================
			 * active	0		cookie#
			 * passive	0%		cookie#
			 * client	sys cookie	0%
			 * server	0%		sys cookie
			 * broadcast	0		0
			 *
			 * # if unsync, 0
			 * % can't happen
			 */
			if (hismode == MODE_BROADCAST) {

				/*
				 * For broadcaster, use the interface
				 * broadcast address when available;
				 * otherwise, use the unicast address
				 * found when the association was
				 * mobilized.
				 */
				pkeyid = 0;
				if (!SOCKNUL(&rbufp->dstadr->bcast))
					dstadr_sin =
					    &rbufp->dstadr->bcast;
			} else if (peer == NULL) {
				pkeyid = session_key(
				    &rbufp->recv_srcadr, dstadr_sin, 0,
				    sys_private, 0);
			} else {
				pkeyid = peer->pcookie;
			}

			/*
			 * The session key includes both the public
			 * values and cookie. In case of an extension
			 * field, the cookie used for authentication
			 * purposes is zero. Note the hash is saved for
			 * use later in the autokey mambo.
			 */
			if (authlen > LEN_PKT_NOMAC && pkeyid != 0) {
				session_key(&rbufp->recv_srcadr,
				    dstadr_sin, skeyid, 0, 2);
				tkeyid = session_key(
				    &rbufp->recv_srcadr, dstadr_sin,
				    skeyid, pkeyid, 0);
			} else {
				tkeyid = session_key(
				    &rbufp->recv_srcadr, dstadr_sin,
				    skeyid, pkeyid, 2);
			}

		}
#endif /* OPENSSL */

		/*
		 * Compute the cryptosum. Note a clogging attack may
		 * succeed in bloating the key cache. If an autokey,
		 * purge it immediately, since we won't be needing it
		 * again.
		 */
		if (authdecrypt(skeyid, (u_int32 *)pkt, authlen,
		    has_mac))
			is_authentic = 1;
		else
			sys_badauth++;
#ifdef OPENSSL
		if (skeyid > NTP_MAXKEY)
			authtrust(skeyid, 0);
#endif /* OPENSSL */
#ifdef DEBUG
		if (debug)
			printf(
			    "receive: at %ld %s<-%s mode %d code %d keyid %08x len %d mac %d auth %d\n",
			    current_time, stoa(dstadr_sin),
			    stoa(&rbufp->recv_srcadr), hismode, retcode,
			    skeyid, authlen, has_mac,
			    is_authentic);
#endif
	}

	/*
	 * The association matching rules are implemented by a set of
	 * routines and a table in ntp_peer.c. A packet matching an
	 * association is processed by that association. If not and
	 * certain conditions prevail, then an ephemeral association is
	 * mobilized: a broadcast packet mobilizes a broadcast client
	 * aassociation; a manycast server packet mobilizes a manycast
	 * client association; a symmetric active packet mobilizes a
	 * symmetric passive association. And, the adventure
	 * continues...
	 */
	switch (retcode) {
	case AM_FXMIT:

		/*
		 * This is a client mode packet not matching a known
		 * association. If from a manycast client we run a few
		 * sanity checks before deciding to send a unicast
		 * server response. Otherwise, it must be a client
		 * request, so send a server response and go home.
		 */
		if (sys_manycastserver && (rbufp->dstadr->flags &
		    INT_MULTICAST)) {
	
			/*
			 * There is no reason to respond to a request if
			 * our time is worse than the manycaster or it
			 * has already synchronized to us.
			 */
			if (sys_peer == NULL ||
			    PKT_TO_STRATUM(pkt->stratum) <
			    sys_stratum || (sys_cohort &&
			    PKT_TO_STRATUM(pkt->stratum) ==
			    sys_stratum) ||
			    /* XXX How do I check IPv6 addresses ? */
			    (rbufp->dstadr->sin.ss_family == AF_INET &&
			    ((struct sockaddr_in*)&rbufp->dstadr->sin)->sin_addr.s_addr ==
			    pkt->refid))
				return;
		}

		/*
		 * Note that we don't require an authentication check
		 * here, since we can't set the system clock; but, we do
		 * send a crypto-NAK to tell the caller about this.
		 */
		if (has_mac && !is_authentic)
			fast_xmit(rbufp, MODE_SERVER, 0, restrict_mask);
		else
			fast_xmit(rbufp, MODE_SERVER, skeyid,
			    restrict_mask);
		return;

#ifdef OPENSSL
	case AM_MANYCAST:

		/*
		 * This is a server mode packet returned in response to
		 * a client mode packet sent to a multicast group
		 * address. The originate timestamp is a good nonce to
		 * reliably associate the reply with what was sent. If
		 * there is no match, that's curious and could be an
		 * intruder attempting to clog, so we just ignore it.
		 *
		 * First, make sure the packet is authentic and not
		 * restricted. If so and the manycast association is
		 * found, we mobilize a client association and copy
		 * pertinent variables from the manycast association to
		 * the new client association.
		 *
		 * There is an implosion hazard at the manycast client,
		 * since the manycast servers send the server packet
		 * immediately. If the guy is already here, don't fire
		 * up a duplicate.
		 */
		if (restrict_mask & (RES_DONTTRUST | RES_NOPEER))
			sys_restricted++;
			return;

		if (sys_authenticate && !is_authentic)
			return;

		if ((peer2 = findmanycastpeer(rbufp)) == NULL)
			return;

		if ((peer = newpeer(&rbufp->recv_srcadr, rbufp->dstadr,
		    MODE_CLIENT, PKT_VERSION(pkt->li_vn_mode),
		    sys_minpoll, NTP_MAXDPOLL, FLAG_IBURST, MDF_UCAST |
		    MDF_ACLNT, 0, skeyid)) == NULL)
			return;

		/*
		 * We don't need these, but it warms the billboards.
		 */
		peer->ttl = peer2->ttl;
		break;

#endif /* OPENSSL */
	case AM_NEWPASS:

		/*
		 * This is the first packet received from a symmetric
		 * active peer. First, make sure it is authentic and not
		 * restricted. If so, mobilize a passive association.
		 * If authentication fails send a crypto-NAK; otherwise,
		 * kiss the frog.
		 */
		if (restrict_mask & (RES_DONTTRUST | RES_NOPEER))
			sys_restricted++;
			return;

		if (sys_authenticate && !is_authentic)
			return;

		if ((peer = newpeer(&rbufp->recv_srcadr, rbufp->dstadr,
		    MODE_PASSIVE, PKT_VERSION(pkt->li_vn_mode),
		    sys_minpoll, NTP_MAXDPOLL, 0, MDF_UCAST, 0,
		    skeyid)) == NULL)
			return;

		break;

	case AM_NEWBCL:

		/*
		 * This is the first packet received from a broadcast
		 * server. First, make sure it is authentic and not
		 * restricted and that we are a broadcast client. If so,
		 * mobilize a broadcast client association. We don't
		 * kiss any frogs here.
		 */
		if (restrict_mask & (RES_DONTTRUST | RES_NOPEER))
			sys_restricted++;
			return;

		if ((sys_authenticate && !is_authentic) || !sys_bclient)
			return;

		if ((peer = newpeer(&rbufp->recv_srcadr, rbufp->dstadr,
		    MODE_CLIENT, PKT_VERSION(pkt->li_vn_mode),
		    sys_minpoll, NTP_MAXDPOLL, FLAG_MCAST |
		    FLAG_IBURST, MDF_BCLNT, 0, skeyid)) == NULL)
			return;
#ifdef OPENSSL
		/*
		 * Danger looms. If this is autokey, go process the
		 * extension fields. If something goes wrong, abandon
		 * ship and don't trust subsequent packets.
		 */
		if (crypto_flags) {
			if ((rval = crypto_recv(peer, rbufp)) !=
			    XEVNT_OK) {
				unpeer(peer);
<<<<<<< HEAD
				memset((char *)&mskadr_sin, 0,
				    sizeof(struct sockaddr_storage));
				mskadr_sin.ss_family =
				    rbufp->recv_srcadr.ss_family;
				if (mskadr_sin.ss_family == AF_INET)
					GET_INADDR(mskadr_sin) =~(u_int32)0;
				else
					memset(&GET_INADDR6(mskadr_sin), 0xff,
					    sizeof(struct in6_addr));
=======
				mskadr_sin.sin_addr.s_addr = 0xffffffff;
>>>>>>> 51366df4
				hack_restrict(RESTRICT_FLAGS,
				    &rbufp->recv_srcadr, &mskadr_sin,
				    0, RES_DONTTRUST | RES_TIMEOUT);
				sys_restricted++;
#ifdef DEBUG
				if (debug)
					printf(
					    "packet: bad exten %x\n",
					    rval);
#endif
			}
		}
#endif /* OPENSSL */
		return;

	case AM_POSSBCL:
	case AM_PROCPKT:

		/*
		 * This packet is received from a server broadcast
		 * server or symmetric peer. If it is restricted, flash
		 * the bit and skedattle to Seattle. If not authentic,
		 * leave a light on and continue.
		 */
		peer->flash = 0;
		if (restrict_mask & RES_DONTTRUST) {
			peer->flash |= TEST4;		/* denied */
			sys_restricted++;
			return;
		}
		if (has_mac && !is_authentic)
			peer->flash |= TEST5;		/* auth fails */
		break;

	default:

		/*
		 * Invalid mode combination. This happens when a passive
		 * mode packet arrives and matches another passive
		 * association or no association at all, or when a
		 * server mode packet arrives and matches a broadcast
		 * client association. This is usually the result of
		 * reconfiguring a client on-fly. If authenticated
		 * passive mode packet, send a crypto-NAK; otherwise,
		 * ignore it.
		 */
		if (has_mac && hismode == MODE_PASSIVE)
			fast_xmit(rbufp, MODE_ACTIVE, 0, restrict_mask);
#ifdef DEBUG
		if (debug)
			printf("receive: bad protocol %d\n", retcode);
#endif
		return;
	}

	/*
	 * We do a little homework. Note we can get here with an
	 * authentication error. We Need to do this in order to validate
	 * a crypto-NAK later. Note the order of processing; it is very
	 * important to avoid livelocks, deadlocks and lockpicks.
	 */
	peer->timereceived = current_time;
	peer->received++;
	if (peer->flash & TEST5)
		peer->flags &= ~FLAG_AUTHENTIC;
	else
		peer->flags |= FLAG_AUTHENTIC;
	NTOHL_FP(&pkt->org, &p_org);
	NTOHL_FP(&pkt->xmt, &p_xmt);

	/*
	 * If the packet is an old duplicate, we let it through so the
	 * extension fields will be processed.
	 */
	if (L_ISEQU(&peer->org, &p_xmt)) {	/* test 1 */
		peer->flash |= TEST1;		/* dupe */
		/* fall through */

	/*
	 * For broadcast server mode, loopback checking is disabled. An
	 * authentication error probably means the server restarted or
	 * rolled a new private value. If so, dump the association
	 * and wait for the next message.
	 */
	} else if (hismode == MODE_BROADCAST) {
		if (peer->flash & TEST5) {
			unpeer(peer);
			return;
		}
		/* fall through */

	/*
	 * For server and symmetric modes, if the associatino transmit
	 * timestamp matches the packet originate timestamp, loopback is
	 * confirmed. Note in symmetric modes this also happens when the
	 * first packet from the active peer arrives at the newly
	 * mobilized passive peer.  An authentication error probably
	 * means the server or peer restarted or rolled a new private
	 * value, but could be an intruder trying to stir up trouble.
	 * However, if this is a crypto-NAK, we know it is authentic, so
	 * dump the association and wait for the next message.
	 */
	} else if (L_ISEQU(&peer->xmt, &p_org)) {
		if (peer->flash & TEST5) {
			if (has_mac == 4 && pkt->exten[0] == 0) {
				if (peer->flags & FLAG_CONFIG)
					peer_clear(peer);
				else
					unpeer(peer);
			}
			return;
		}
		/* fall through */

	/*
	 * If the client or passive peer has never transmitted anything,
	 * this is either the first message from a symmetric peer or
	 * possibly a duplicate received before the transmit timeout.
	 * Pass it on.
	 */
	} else if (L_ISZERO(&peer->xmt)) {
		/* fall through */

	/*
	 * Now it gets interesting. We have transmitted at least one
	 * packet. If the packet originate timestamp is nonzero, it
	 * does not match the association transmit timestamp, which is a
	 * loopback error. This error might mean a manycast server has
	 * answered a manycast honk from us and we already have an
	 * association for him, in which case quietly drop the packet
	 * here. It might mean an old duplicate, dropped packet or
	 * intruder replay, in which case we drop it later after
	 * extension field processing, but never let it touch the time
	 * values.
	 */
	} else if (!L_ISZERO(&p_org)) {
		if (peer->cast_flags & MDF_ACLNT)
			return;

		peer->flash |= TEST2;
		/* fall through */

	/*
 	 * The packet originate timestamp is zero, meaning the other guy
	 * either didn't receive the first packet or died and restarted.
	 * If the association originate timestamp is zero, this is the
	 * first packet received, so we pass it on.
	 */
	} else if (L_ISZERO(&peer->org)) {
		/* fall through */

	/*
	 * The other guy has restarted and we are still on the wire. We
	 * should demobilize/clear and get out of Dodge. If this is
	 * symmetric mode, we should also send a crypto-NAK.
	 */
	} else {
		if (hismode == MODE_ACTIVE)
			fast_xmit(rbufp, MODE_PASSIVE, 0,
			    restrict_mask);
		else if (hismode == MODE_PASSIVE)
			fast_xmit(rbufp, MODE_ACTIVE, 0, restrict_mask);
#if DEBUG
		if (debug)
			printf("receive: dropped %03x\n", peer->flash);
#endif
		if (peer->flags & FLAG_CONFIG)
			peer_clear(peer);
		else
			unpeer(peer);
		return;
	}
	if (peer->flash & ~TEST2) {
		return;
	}

#ifdef OPENSSL
	/*
	 * More autokey dance. The rules of the cha-cha are as follows:
	 *
	 * 1. If there is no key or the key is not auto, do nothing.
	 *
	 * 2. If this packet is in response to the one just previously
	 *    sent or from a broadcast server, do the extension fields.
	 *    Otherwise, assume bogosity and bail out.
	 *
	 * 3. If an extension field contains a verified signature, it is
	 *    self-authenticated and we sit the dance.
	 *
	 * 4. If this is a server reply, check only to see that the
	 *    transmitted key ID matches the received key ID.
	 *
	 * 5. Check to see that one or more hashes of the current key ID
	 *    matches the previous key ID or ultimate original key ID
	 *    obtained from the broadcaster or symmetric peer. If no
	 *    match, sit the dance and wait for timeout.
	 */
	if (crypto_flags && (peer->flags & FLAG_SKEY)) {
		peer->flash |= TEST10;
		rval = crypto_recv(peer, rbufp);
		if (rval != XEVNT_OK) {
			/* fall through */

		} else if (hismode == MODE_SERVER) {
			if (skeyid == peer->keyid)
				peer->flash &= ~TEST10;
		} else if (!peer->flash & TEST10) {
			peer->pkeyid = skeyid;
		} else if ((ap = (struct autokey *)peer->recval.ptr) !=
		    NULL) {
			int i;

			for (i = 0; ; i++) {
				if (tkeyid == peer->pkeyid ||
				    tkeyid == ap->key) {
					peer->flash &= ~TEST10;
					peer->pkeyid = skeyid;
					break;
				}
				if (i > ap->seq)
					break;
				tkeyid = session_key(
				    &rbufp->recv_srcadr, dstadr_sin,
				    tkeyid, pkeyid, 0);
			}
		}
		if (!(peer->crypto & CRYPTO_FLAG_PROV)) /* test 11 */
			peer->flash |= TEST11;	/* not proventic */

		/*
		 * If the transmit queue is nonempty, clamp the host
		 * poll interval to the packet poll interval.
		 */
		if (peer->cmmd != 0) {
			peer->ppoll = pkt->ppoll;
			poll_update(peer, 0);
		}

		/*
		 * If the return code from extension field processing is
		 * not okay, we scrub the association and start over.
		 */
		if (rval != XEVNT_OK) {
			poll_update(peer, peer->minpoll);

			/*
			 * If the return code is bad, the crypto machine
			 * may be jammed or an intruder may lurk. First,
			 * we demobilize the association, then see if
			 * the error is recoverable.
			 */
			if (peer->flags & FLAG_CONFIG) {
				peer_clear(peer);
				peer->flash |= TEST4;
				memcpy(&peer->refid, "CRYP", 4);
<<<<<<< HEAD
				memset((char *)&mskadr_sin, 0,
				    sizeof(struct sockaddr_storage));
				mskadr_sin.ss_family =
				    rbufp->recv_srcadr.ss_family;
				if (mskadr_sin.ss_family == AF_INET)
					GET_INADDR(mskadr_sin) =~(u_int32)0;
				else
					memset(&GET_INADDR6(mskadr_sin), 0xff,
					    sizeof(struct in6_addr));
				if (hismode != MODE_BROADCAST &&
				    hismode != MODE_SERVER)
					resflag |= RES_DEMOBILIZE;
=======
			} else {
				unpeer(peer);
			}

			/*
			 * A signature failure might very well mean the
			 * server has refreshed keys, and the strategic
			 * course is to wait and try again. If not, the
			 * error is probably not recoverable, so don't
			 * trust subsequent packets.
			 */
			if (rval != XEVNT_SIG) {
				mskadr_sin.sin_addr.s_addr = 0xffffffff;
>>>>>>> 51366df4
				hack_restrict(RESTRICT_FLAGS,
				    &rbufp->recv_srcadr, &mskadr_sin, 0,
				    RES_DONTTRUST | RES_TIMEOUT);
				sys_restricted++;
#ifdef DEBUG
				if (debug)
					printf(
					    "packet: bad exten %x\n",
					    rval);
#endif
			}
			return;
		}

		/*
		 * If TEST10 is lit, the autokey sequence has broken,
		 * which probably means the server has refreshed its
		 * private value. We reset the poll interval to the
		 & minimum and scrub the association clean.
		 */
		if (peer->flash & TEST10 && peer->crypto &
		    CRYPTO_FLAG_AUTO) {
			poll_update(peer, peer->minpoll);
#ifdef DEBUG
			if (debug)
				printf(
				    "packet: bad auto %03x\n",
				    peer->flash);
#endif
			if (peer->flags & FLAG_CONFIG) {
				peer_clear(peer);
				peer->flash |= TEST4;
				memcpy(&peer->refid, "CRYP", 4);
			} else {
				unpeer(peer);
			}
			return;
		}
	}
#endif /* OPENSSL */

	/*
	 * We have survived the gaunt. Forward to the packet routine. If
	 * a symmetric passive association has been mobilized and the
	 * association doesn't deserve to live, it will die in the
	 * transmit routine if not reachable after timeout. However, if
	 * either symmetric mode and the crypto code has something
	 * urgent to say, we expedite the response.
	 */
	process_packet(peer, pkt, &rbufp->recv_time);
}


/*
 * process_packet - Packet Procedure, a la Section 3.4.4 of the
 *	specification. Or almost, at least. If we're in here we have a
 *	reasonable expectation that we will be having a long term
 *	relationship with this host.
 */
void
process_packet(
	register struct peer *peer,
	register struct pkt *pkt,
	l_fp	*recv_ts
	)
{
	l_fp	t10, t23;
	double	p_offset, p_del, p_disp;
	double	dtemp;
	l_fp	p_rec, p_xmt, p_org, p_reftime;
	l_fp	ci;
	int	pmode, pleap, pstratum;

	/*
	 * Swap header fields and keep the books. The books amount to
	 * the receive timestamp and poll interval in the header. We
	 * need these even if there are other problems in order to crank
	 * up the state machine.
	 */
	sys_processed++;
	peer->processed++;
	p_del = FPTOD(NTOHS_FP(pkt->rootdelay));
	p_disp = FPTOD(NTOHS_FP(pkt->rootdispersion));
	NTOHL_FP(&pkt->reftime, &p_reftime);
	NTOHL_FP(&pkt->rec, &p_rec);
	NTOHL_FP(&pkt->xmt, &p_xmt);
	pmode = PKT_MODE(pkt->li_vn_mode);
	pleap = PKT_LEAP(pkt->li_vn_mode);
	if (pmode != MODE_BROADCAST)
		NTOHL_FP(&pkt->org, &p_org);
	else
		p_org = peer->rec;
	pstratum = PKT_TO_STRATUM(pkt->stratum);

	/*
	 * A kiss-of-death (kod) packet is returned by a server in case
	 * the client is denied access. It consists of the client
	 * request packet with the leap bits indicating never
	 * synchronized, stratum zero and reference ID field an ASCII
	 * string. If the packet originate timestamp matches the
	 * association transmit timestamp the kod is legitimate and
	 * should contain the ASCII code CRYP, DENY or RATE. If DENY or
	 * CRYP, the TEST4 bit is set and no further messages will be
	 * sent to the server. In any case a naughty message is semt to
	 * the system log.
	 */
	if (pleap == LEAP_NOTINSYNC && pstratum == STRATUM_UNSPEC) {
		char code[5];

		memcpy(code, &pkt->refid, 4);
		code[4] = '\0';
		if (strcmp(code, "CRYP") == 0 || strcmp(code,
		    "DENY") == 0 || strcmp(code, "RATE") == 0) {
			peer->stratum = STRATUM_UNSPEC;
			peer->refid = pkt->refid;
			if (strcmp(code, "RATE") != 0)
				peer->flash |= TEST4;	/* denied */
			msyslog(LOG_INFO,
			    "kiss-of-death %s", code);
			return;
		}
	}

	/*
	 * Test for unsynchronized server.
	 */
	if (L_ISHIS(&peer->org, &p_xmt))	/* count old packets */
		peer->oldpkt++;
	if (pmode != MODE_BROADCAST && (L_ISZERO(&p_rec) ||
	    L_ISZERO(&p_org)))			/* test 3 */
		peer->flash |= TEST3;		/* unsynch */
	if (L_ISZERO(&p_xmt))			/* test 3 */
		peer->flash |= TEST3;		/* unsynch */

	/*
	 * If any tests fail, the packet is discarded leaving only the
	 * timestamps, which are enough to get the protocol started. The
	 * originate timestamp is copied from the packet transmit
	 * timestamp and the receive timestamp is copied from the
	 * packet receive timestamp.
	 */
	peer->org = p_xmt;
	peer->rec = *recv_ts;
	if (peer->flash) {
#ifdef DEBUG
		if (debug)
			printf("packet: bad data %03x\n",
			    peer->flash);
#endif
		return;
	}

	/*
	 * Test for valid peer data (tests 6-8)
	 */
	ci = p_xmt;
	L_SUB(&ci, &p_reftime);
	LFPTOD(&ci, dtemp);
	if (pleap == LEAP_NOTINSYNC ||		/* test 6 */
	    pstratum >= STRATUM_UNSPEC || dtemp < 0)
		peer->flash |= TEST6;		/* bad synch */
	if (!(peer->flags & FLAG_CONFIG) && sys_peer != NULL) { /* test 7 */
		if (pstratum > sys_stratum && pmode != MODE_ACTIVE)
			peer->flash |= TEST7;	/* bad stratum */
	}
	if (p_del < 0 || p_disp < 0 || p_del /	/* test 8 */
	    2 + p_disp >= MAXDISPERSE)
		peer->flash |= TEST8;		/* bad peer distance */

	/*
	 * If any tests fail at this point, the packet is discarded.
	 */
	if (peer->flash) {
#ifdef DEBUG
		if (debug)
			printf("packet: bad header %03x\n",
			    peer->flash);
#endif
		return;
	}

	/*
	 * The header is valid. Capture the remaining header values and
	 * mark as reachable.
	 */
	record_raw_stats(&peer->srcadr, &peer->dstadr->sin, &p_org,
	    &p_rec, &p_xmt, &peer->rec);
	peer->leap = pleap;
	peer->pmode = pmode;
	peer->stratum = pstratum;
	peer->ppoll = pkt->ppoll;
	peer->precision = pkt->precision;
	peer->rootdelay = p_del;
	peer->rootdispersion = p_disp;
	peer->refid = pkt->refid;
	peer->reftime = p_reftime;
	if (!(peer->reach)) {
		report_event(EVNT_REACH, peer);
		peer->timereachable = current_time;
	}
	peer->reach |= 1;
	peer->unreach = 0;
	poll_update(peer, 0);

	/*
	 * If running in a client/server association, calculate the
	 * clock offset c, roundtrip delay d and dispersion e. We use
	 * the equations (reordered from those in the spec). Note that,
	 * in a broadcast association, org has been set to the time of
	 * last reception. Note the computation of dispersion includes
	 * the system precision plus that due to the frequency error
	 * since the originate time.
	 *
	 * c = ((t2 - t3) + (t1 - t0)) / 2
	 * d = (t2 - t3) - (t1 - t0)
	 * e = (org - rec) (seconds only)
	 */
	t10 = p_xmt;			/* compute t1 - t0 */
	L_SUB(&t10, &peer->rec);
	t23 = p_rec;			/* compute t2 - t3 */
	L_SUB(&t23, &p_org);
	ci = t10;
	p_disp = clock_phi * (peer->rec.l_ui - p_org.l_ui);

	/*
	 * If running in a broadcast association, the clock offset is
	 * (t1 - t0) corrected by the one-way delay, but we can't
	 * measure that directly. Therefore, we start up in MODE_CLIENT
	 * mode, set FLAG_MCAST and exchange eight messages to determine
	 * the clock offset. When the last message is sent, we switch to
	 * MODE_BCLIENT mode. The next broadcast message after that
	 * computes the broadcast offset and clears FLAG_MCAST.
	 */
	if (pmode == MODE_BROADCAST) {
		if (peer->flags & FLAG_MCAST) {
			LFPTOD(&ci, p_offset);
			peer->estbdelay = peer->offset - p_offset;
			if (peer->hmode == MODE_CLIENT)
				return;

			peer->flags &= ~FLAG_MCAST;
		}
		DTOLFP(peer->estbdelay, &t10);
		L_ADD(&ci, &t10);
		p_del = peer->delay;
	} else {
		L_ADD(&ci, &t23);
		L_RSHIFT(&ci);
		L_SUB(&t23, &t10);
		LFPTOD(&t23, p_del);
	}
	p_del = max(p_del, LOGTOD(sys_precision));
	LFPTOD(&ci, p_offset);
	if ((peer->rootdelay + p_del) / 2. + peer->rootdispersion +
	    p_disp >= MAXDISPERSE)		/* test 9 */
		peer->flash |= TEST9;		/* bad peer distance */

	/*
	 * If any flasher bits remain set at this point, abandon ship.
	 * Otherwise, forward to the clock filter.
	 */
	if (peer->flash) {
#ifdef DEBUG
		if (debug)
			printf("packet: bad packet data %03x\n",
			    peer->flash);
#endif
		return;
	}
	clock_filter(peer, p_offset, p_del, p_disp);
	clock_select();
	record_peer_stats(&peer->srcadr, ctlpeerstatus(peer),
	    peer->offset, peer->delay, peer->disp,
	    SQRT(peer->jitter));
}


/*
 * clock_update - Called at system process update intervals.
 */
static void
clock_update(void)
{
	u_char oleap;
	u_char ostratum;

	/*
	 * Reset/adjust the system clock. Do this only if there is a
	 * system peer and we haven't seen that peer lately. Watch for
	 * timewarps here.
	 */
	if (sys_peer == NULL)
		return;
	if (sys_peer->pollsw == FALSE || sys_peer->burst > 0)
		return;
	sys_peer->pollsw = FALSE;
#ifdef DEBUG
	if (debug)
		printf("clock_update: at %ld assoc %d \n", current_time,
		    peer_associations);
#endif
	oleap = sys_leap;
	ostratum = sys_stratum;
	switch (local_clock(sys_peer, sys_offset, sys_syserr)) {

	/*
	 * Clock is too screwed up. Just exit for now.
	 */
	case -1:
		report_event(EVNT_SYSFAULT, (struct peer *)0);
		exit(1);
		/*NOTREACHED*/

	/*
	 * Clock was stepped. Flush all time values of all peers.
	 */
	case 1:
		clear_all();
		sys_peer = NULL;
		sys_stratum = STRATUM_UNSPEC;
		memcpy(&sys_refid, "STEP", 4);
		sys_poll = NTP_MINPOLL;
		NLOG(NLOG_SYNCSTATUS)
		    msyslog(LOG_INFO, "synchronisation lost");
		report_event(EVNT_CLOCKRESET, (struct peer *)0);
#ifdef OPENSSL
		if (oleap != LEAP_NOTINSYNC)
			expire_all();
#endif /* OPENSSL */
		break;

	/*
	 * Update the system stratum, leap bits, root delay, root
	 * dispersion, reference ID and reference time. We also update
	 * select dispersion and max frequency error. If the leap
	 * changes, we gotta reroll the keys.
	 */
	default:
		sys_stratum = sys_peer->stratum + 1;
		if (sys_stratum == 1)
			sys_refid = sys_peer->refid;
		else if (sys_stratum == STRATUM_UNSPEC)
			memcpy(&sys_refid, "UNSP", 4);
		else
			sys_refid = 0;  /* <**** REFID case to solve *****> */
		sys_reftime = sys_peer->rec;
		sys_rootdelay = sys_peer->rootdelay + sys_peer->delay;
		sys_leap = leap_consensus;
		if (oleap == LEAP_NOTINSYNC) {
			report_event(EVNT_SYNCCHG, (struct peer *)0);
#ifdef OPENSSL
			expire_all();
#endif /* OPENSSL */
		}
	}
	if (ostratum != sys_stratum)
		report_event(EVNT_PEERSTCHG, (struct peer *)0);
}


/*
 * poll_update - update peer poll interval
 */
void
poll_update(
	struct peer *peer,
	int	hpoll
	)
{
#ifdef OPENSSL
	int	oldpoll;
#endif /* OPENSSL */

	/*
	 * A little foxtrot to determine what controls the poll
	 * interval. If the peer is reachable, but the last four polls
	 * have not been answered, use the minimum. If declared
	 * truechimer, use the system poll interval. This allows each
	 * association to ramp up the poll interval for useless sources
	 * and to clamp it to the minimum when first starting up.
	 */
#ifdef OPENSSL
	oldpoll = peer->kpoll;
#endif /* OPENSSL */
	if (hpoll > 0) {
		if (hpoll > peer->maxpoll)
			peer->hpoll = peer->maxpoll;
		else if (hpoll < peer->minpoll)
			peer->hpoll = peer->minpoll;
		else
			peer->hpoll = hpoll;
	}

	/*
	 * Bit of adventure here. If during a burst and not a poll, just
	 * slink away. If a poll, figure what the next poll should be.
	 * If a burst is pending and a reference clock or a pending
	 * crypto response, delay for one second. If the first sent in a
	 * burst, delay ten seconds for the modem to come up. For others
	 * in the burst, delay two seconds.
	 *
	 * In case of manycast server, make the poll interval, which is
	 * axtually the manycast beacon interval, eight times the system
	 * poll interval. Normally when the host poll interval settles
	 * up to 1024 s, the beacon interval settles up to 2.3 hours.
	 */
#ifdef OPENSSL
	if (peer->cmmd != NULL && (sys_leap != LEAP_NOTINSYNC ||
	    peer->crypto)) {
		peer->nextdate = current_time + RESP_DELAY;
	} else if (peer->burst > 0) {
#else /* OPENSSL */
	if (peer->burst > 0) {
#endif /* OPENSSL */
		if (peer->nextdate != current_time)
			return;
#ifdef REFCLOCK
		else if (peer->flags & FLAG_REFCLOCK)
			peer->nextdate += RESP_DELAY;
#endif
		else if (peer->flags & (FLAG_IBURST | FLAG_BURST) &&
		    peer->burst == NTP_BURST)
			peer->nextdate += CALL_DELAY;
		else
			peer->nextdate += BURST_DELAY;
	} else if (peer->cast_flags & MDF_ACAST) {
		if (sys_survivors >= sys_minclock || peer->ttl >=
		    sys_ttlmax)
			peer->kpoll = peer->hpoll + 3;
		else
			peer->kpoll = peer->hpoll;
		peer->nextdate = peer->outdate + RANDPOLL(peer->kpoll);
	} else {
		peer->kpoll = max(min(peer->ppoll, peer->hpoll),
		    peer->minpoll);
		peer->nextdate = peer->outdate + RANDPOLL(peer->kpoll);
	}
	if (peer->nextdate < current_time)
		peer->nextdate = current_time;
#ifdef OPENSSL
	/*
	 * Bit of crass arrogance at this point. If the poll interval
	 * has changed and we have a keylist, the lifetimes in the
	 * keylist are probably bogus. In this case purge the keylist
	 * and regenerate it later.
	 */
	if (peer->kpoll != oldpoll)
		key_expire(peer);
#endif /* OPENSSL */
#ifdef DEBUG
	if (debug > 1)
		printf("poll_update: at %lu %s flags %04x poll %d burst %d last %lu next %lu\n",
		    current_time, ntoa(&peer->srcadr), peer->flags,
		    peer->kpoll, peer->burst, peer->outdate,
		    peer->nextdate);
#endif
}


/*
 * clear - clear peer filter registers.  See Section 3.4.8 of the spec.
 */
void
peer_clear(
	struct peer *peer
	)
{
	int	i;

	/*
	 * If cryptographic credentials have been acquired, toss them to
	 * Valhalla. Note that autokeys are ephemeral, in that they are
	 * tossed immediately upon use. Therefore, the keylist can be
	 * purged anytime without needing to preserve random keys. Note
	 * that, if the peer is purged, the cryptographic variables are
	 * purged, too. This makes it much harder to sneak in some
	 * unauthenticated data in the clock filter.
	 */
#ifdef OPENSSL
	key_expire(peer);
	if (peer->pkey != NULL)
		EVP_PKEY_free(peer->pkey);
	if (peer->subject != NULL)
		free(peer->subject);
	if (peer->issuer != NULL)
		free(peer->issuer);
	if (peer->iffval != NULL)
		BN_free(peer->iffval);
	if (peer->grpkey != NULL)
		BN_free(peer->grpkey);
	if (peer->cmmd != NULL)
		free(peer->cmmd);
	value_free(&peer->cookval);
	value_free(&peer->recval);
	value_free(&peer->tai_leap);
	value_free(&peer->encrypt);
	value_free(&peer->sndval);
#endif /* OPENSSL */
	memset(CLEAR_TO_ZERO(peer), 0, LEN_CLEAR_TO_ZERO);

	/*
	 * If he dies as a broadcast client, he comes back to life as
	 * a broadcast client in client mode in order to recover the
	 * initial autokey values.
	 */
	if (peer == sys_peer)
		sys_peer = NULL;
	peer->estbdelay = sys_bdelay;
	peer->hpoll = peer->kpoll = peer->minpoll;
	peer->ppoll = peer->maxpoll;
	peer->pollsw = FALSE;
	peer->jitter = MAXDISPERSE;
	peer->epoch = current_time;
#ifdef REFCLOCK
	if (!(peer->flags & FLAG_REFCLOCK)) {
		peer->leap = LEAP_NOTINSYNC;
		peer->stratum = STRATUM_UNSPEC;
		if (peer->cast_flags & MDF_ACAST)
			memcpy(&peer->refid, "ACST", 4);
		else if (peer->cast_flags & MDF_MCAST)
			memcpy(&peer->refid, "MCST", 4);
		else if (peer->cast_flags & MDF_BCAST)
			memcpy(&peer->refid, "BCST", 4);
		else
			memcpy(&peer->refid, "INIT", 4);
	}
#else
	peer->leap = LEAP_NOTINSYNC;
	peer->stratum = STRATUM_UNSPEC;
	if (peer->cast_flags & MDF_ACAST)
		memcpy(&peer->refid, "ACST", 4);
	else if (peer->cast_flags & MDF_MCAST)
		memcpy(&peer->refid, "MCST", 4);
	else if (peer->cast_flags & MDF_BCAST)
		memcpy(&peer->refid, "BCST", 4);
	else
		memcpy(&peer->refid, "INIT", 4);
#endif
	for (i = 0; i < NTP_SHIFT; i++) {
		peer->filter_order[i] = i;
		peer->filter_disp[i] = MAXDISPERSE;
		peer->filter_epoch[i] = current_time;
	}

	/*
	 * Randomize the first poll to avoid bunching.
	 */
	peer->nextdate = peer->update = peer->outdate = current_time;
	if (peer->cast_flags & MDF_BCLNT) {
		peer->flags |= FLAG_MCAST;
		peer->hmode = MODE_CLIENT;
	}
	peer->nextdate += (u_int)RANDOM % START_DELAY;
#ifdef DEBUG
	if (debug)
		printf("peer_clear: at %ld assoc ID %d\n",
		    current_time, peer->associd);
#endif
}


/*
 * clock_filter - add incoming clock sample to filter register and run
 *		  the filter procedure to find the best sample.
 */
void
clock_filter(
	struct peer *peer,		/* peer structure pointer */
	double	sample_offset,		/* clock offset */
	double	sample_delay,		/* roundtrip delay */
	double	sample_disp		/* dispersion */
	)
{
	double	dst[NTP_SHIFT];		/* distance vector */
	int	ord[NTP_SHIFT];		/* index vector */
	int	i, j, k, m;
	double	dsp, jit, dtemp, etemp;

	/*
	 * Shift the new sample into the register and discard the oldest
	 * one. The new offset and delay come directly from the
	 * timestamp calculations. The dispersion grows from the last
	 * outbound packet or reference clock update to the present time
	 * and increased by the sum of the peer precision and the system
	 * precision. The delay can sometimes swing negative due to
	 * frequency skew, so it is clamped non-negative.
	 */
	dsp = min(LOGTOD(peer->precision) + LOGTOD(sys_precision) +
	    sample_disp, MAXDISPERSE);
	j = peer->filter_nextpt;
	peer->filter_offset[j] = sample_offset;
	peer->filter_delay[j] = max(0, sample_delay);
	peer->filter_disp[j] = dsp;
	peer->filter_epoch[j] = current_time;
	j++; j %= NTP_SHIFT;
	peer->filter_nextpt = j;

	/*
	 * Update dispersions since the last update and at the same
	 * time initialize the distance and index lists. The distance
	 * list uses a compound metric. If the sample is valid and
	 * younger than the minimum Allan intercept, use delay;
	 * otherwise, use biased dispersion.
	 */
	dtemp = clock_phi * (current_time - peer->update);
	peer->update = current_time;
	for (i = NTP_SHIFT - 1; i >= 0; i--) {
		if (i != 0) {
			peer->filter_disp[j] += dtemp;
			if (peer->filter_disp[j] >= MAXDISPERSE)
				peer->filter_disp[j] = MAXDISPERSE;
		}
		if (peer->filter_disp[j] >= MAXDISPERSE)
			dst[i] = MAXDISPERSE;
		else if (peer->update - peer->filter_epoch[j] >
		    ULOGTOD(allan_xpt))
			dst[i] = MAXDISTANCE + peer->filter_disp[j];
		else
 			dst[i] = peer->filter_delay[j];
		ord[i] = j;
		j++; j %= NTP_SHIFT;
	}

        /*
	 * Sort the samples in both lists by distance.
	 */
	for (i = 1; i < NTP_SHIFT; i++) {
		for (j = 0; j < i; j++) {
			if (dst[j] > dst[i]) {
				k = ord[j];
				ord[j] = ord[i];
				ord[i] = k;
				etemp = dst[j];
				dst[j] = dst[i];
				dst[i] = etemp;
			}
		}
	}

	/*
	 * Copy the index list to the association structure so ntpq
	 * can see it later. Prune the distance list to samples less
	 * than MAXDISTANCE, but keep at least two valid samples for
	 * jitter calculation.
	 */
	m = 0;
	for (i = 0; i < NTP_SHIFT; i++) {
		peer->filter_order[i] = ord[i];
		if (dst[i] >= MAXDISPERSE || (m >= 2 && dst[i] >=
		    MAXDISTANCE))
			continue;
		m++;
	}
	
	/*
	 * Compute the dispersion and jitter squares. The dispersion
	 * is weighted exponentially by NTP_FWEIGHT (0.5) so it is
	 * normalized close to 1.0. The jitter is the mean of the square
	 * differences relative to the lowest delay sample. If no
	 * acceptable samples remain in the shift register, quietly
	 * tiptoe home leaving only the dispersion.
	 */
	jit = 0;
	peer->disp = 0;
	k = ord[0];
	for (i = NTP_SHIFT - 1; i >= 0; i--) {

		j = ord[i];
		peer->disp = NTP_FWEIGHT * (peer->disp +
		    peer->filter_disp[j]);
		if (i < m)
			jit += DIFF(peer->filter_offset[j],
			    peer->filter_offset[k]);
	}

	/*
	 * If no acceptable samples remain in the shift register,
	 * quietly tiptoe home leaving only the dispersion. Otherwise,
	 * save the offset, delay and jitter average. Note the jitter
	 * must not be less than the system precision.
	 */
	if (m == 0)
		return;
	etemp = peer->offset;
	peer->offset = peer->filter_offset[k];
	peer->delay = peer->filter_delay[k];
	if (m > 1)
		jit /= m - 1;
	peer->jitter = max(jit, SQUARE(LOGTOD(sys_precision)));

	/*
	 * A new sample is useful only if it is younger than the last
	 * one used, but only if the sucker has been synchronized.
	 */
	if (peer->filter_epoch[k] <= peer->epoch && sys_leap !=
	    LEAP_NOTINSYNC) {
#ifdef DEBUG
		if (debug)
			printf("clock_filter: discard %lu\n",
			    peer->epoch - peer->filter_epoch[k]);
#endif
		return;
	}

	/*
	 * If the difference between the last offset and the current one
	 * exceeds the jitter by CLOCK_SGATE (4) and the interval since
	 * the last update is less than twice the system poll interval,
	 * consider the update a popcorn spike and ignore it.
	 */
	if (m > 1 && fabs(peer->offset - etemp) > SQRT(peer->jitter) *
	    CLOCK_SGATE && peer->filter_epoch[k] - peer->epoch <
	    (1 << (sys_poll + 1))) {
#ifdef DEBUG
		if (debug)
			printf("clock_filter: n %d popcorn spike %.6f jitter %.6f\n",
			    m, peer->offset, SQRT(peer->jitter));
#endif
		return;
	}

	/*
	 * The mitigated sample statistics are saved for later
	 * processing, but can be processed only once.
	 */
	peer->epoch = peer->filter_epoch[k];
	peer->pollsw = TRUE;
#ifdef DEBUG
	if (debug)
		printf(
		    "clock_filter: n %d off %.6f del %.6f dsp %.6f jit %.6f, age %lu\n",
		    m, peer->offset, peer->delay, peer->disp,
		    SQRT(peer->jitter), peer->update - peer->epoch);
#endif
}


/*
 * clock_select - find the pick-of-the-litter clock
 */
void
clock_select(void)
{
	struct peer *peer;
	int	i, j, k, n;
	int	nlist, nl3;

	double	d, e, f;
	int	allow, found, sw, osurv;
	double	high, low;
	double	synch[NTP_MAXCLOCK], error[NTP_MAXCLOCK];
	struct peer *osys_peer;
	struct peer *typeacts = NULL;
	struct peer *typelocal = NULL;
	struct peer *typepps = NULL;
	struct peer *typesystem = NULL;

	static int list_alloc = 0;
	static struct endpoint *endpoint = NULL;
	static int *indx = NULL;
	static struct peer **peer_list = NULL;
	static u_int endpoint_size = 0;
	static u_int indx_size = 0;
	static u_int peer_list_size = 0;

	/*
	 * Initialize and create endpoint, index and peer lists big
	 * enough to handle all associations.
	 */
	osys_peer = sys_peer;
	sys_peer = NULL;
	osurv = sys_survivors;
	sys_survivors = 0;
	sys_prefer = NULL;
	nlist = 0;
	low = 1e9;
	high = -1e9;
	for (n = 0; n < HASH_SIZE; n++)
		nlist += peer_hash_count[n];
	if (nlist > list_alloc) {
		if (list_alloc > 0) {
			free(endpoint);
			free(indx);
			free(peer_list);
		}
		while (list_alloc < nlist) {
			list_alloc += 5;
			endpoint_size += 5 * 3 * sizeof(*endpoint);
			indx_size += 5 * 3 * sizeof(*indx);
			peer_list_size += 5 * sizeof(*peer_list);
		}
		endpoint = (struct endpoint *)emalloc(endpoint_size);
		indx = (int *)emalloc(indx_size);
		peer_list = (struct peer **)emalloc(peer_list_size);
	}

	/*
	 * Initially, we populate the island with all the rifraff peers
	 * that happen to be lying around. Those with seriously
	 * defective clocks are immediately booted off the island. Then,
	 * the falsetickers are culled and put to sea. The truechimers
	 * remaining are subject to repeated rounds where the most
	 * unpopular at each round is kicked off. When the population
	 * has dwindled to sys_minclock, the survivors split a million
	 * bucks and collectively crank the chimes.
	 */
	nlist = nl3 = 0;	/* none yet */
	for (n = 0; n < HASH_SIZE; n++) {
		for (peer = peer_hash[n]; peer != NULL; peer =
		    peer->next) {
			peer->flags &= ~FLAG_SYSPEER;
			peer->status = CTL_PST_SEL_REJECT;

			/*
			 * A peer leaves the island immediately if
			 * unreachable, synchronized to us or suffers
			 * excessive root distance. Careful with the
			 * root distance, since the poll interval can
			 * increase to a day and a half.
			 */
					/* <**** REFID case to solve ***> */
			if (!peer->reach || /* (peer->stratum > 1 &&
			    peer->refid ==
			    peer->dstadr->sin.sin_addr.s_addr) || */
			    peer->stratum >= STRATUM_UNSPEC ||
			    (root_distance(peer) >= MAXDISTANCE + 2 *
			    clock_phi * ULOGTOD(sys_poll)))
				continue;

			/*
			 * Don't allow the local clock or modem drivers
			 * in the kitchen at this point, unless the
			 * prefer peer. Do that later, but only if
			 * nobody else is around. These guys are all
			 * configured, so we never throw them away.
			 */
			if (peer->refclktype == REFCLK_LOCALCLOCK
#if defined(VMS) && defined(VMS_LOCALUNIT)
				/* wjm: local unit VMS_LOCALUNIT taken seriously */
				&& REFCLOCKUNIT(&peer->srcadr) != VMS_LOCALUNIT
#endif	/* VMS && VMS_LOCALUNIT */
				) {
				typelocal = peer;
				if (!(peer->flags & FLAG_PREFER))
					continue; /* no local clock */
			}
			if (peer->sstclktype == CTL_SST_TS_TELEPHONE) {
				typeacts = peer;
				if (!(peer->flags & FLAG_PREFER))
					continue; /* no acts */
			}

			/*
			 * If we get this far, the peer can stay on the
			 * island, but does not yet have the immunity
			 * idol.
			 */
			peer->status = CTL_PST_SEL_SANE;
			peer_list[nlist++] = peer;

			/*
			 * Insert each interval endpoint on the sorted
			 * list.
			 */
			e = peer->offset;	 /* Upper end */
			f = root_distance(peer);
			e = e + f;
			for (i = nl3 - 1; i >= 0; i--) {
				if (e >= endpoint[indx[i]].val)
					break;
				indx[i + 3] = indx[i];
			}
			indx[i + 3] = nl3;
			endpoint[nl3].type = 1;
			endpoint[nl3++].val = e;

			e = e - f;		/* Center point */
			for ( ; i >= 0; i--) {
				if (e >= endpoint[indx[i]].val)
					break;
				indx[i + 2] = indx[i];
			}
			indx[i + 2] = nl3;
			endpoint[nl3].type = 0;
			endpoint[nl3++].val = e;

			e = e - f;		/* Lower end */
			for ( ; i >= 0; i--) {
				if (e >= endpoint[indx[i]].val)
					break;
				indx[i + 1] = indx[i];
			}
			indx[i + 1] = nl3;
			endpoint[nl3].type = -1;
			endpoint[nl3++].val = e;
		}
	}
#ifdef DEBUG
	if (debug > 2)
		for (i = 0; i < nl3; i++)
			printf("select: endpoint %2d %.6f\n",
			   endpoint[indx[i]].type,
			   endpoint[indx[i]].val);
#endif
	/*
	 * This is the actual algorithm that cleaves the truechimers
	 * from the falsetickers. The original algorithm was described
	 * in Keith Marzullo's dissertation, but has been modified for
	 * better accuracy.
 	 */
	i = 0;
	j = nl3 - 1;
	allow = nlist;		/* falsetickers assumed */
	found = 0;
	while (allow > 0) {
		allow--;
		for (n = 0; i <= j; i++) {
			n += endpoint[indx[i]].type;
			if (n < 0)
				break;
			if (endpoint[indx[i]].type == 0)
				found++;
		}
		for (n = 0; i <= j; j--) {
			n += endpoint[indx[j]].type;
			if (n > 0)
				break;
			if (endpoint[indx[j]].type == 0)
				found++;
		}
		if (found > allow)
			break;
		low = endpoint[indx[i++]].val;
		high = endpoint[indx[j--]].val;
	}

	/*
	 * If no survivors remain at this point, check if the local
	 * clock or modem drivers have been found. If so, nominate one
	 * of them as the only survivor. Otherwise, give up and leave
	 * the island to the rats.
	 */
	if ((allow << 1) >= nlist) {
		if (typeacts != 0) {
			typeacts->status = CTL_PST_SEL_SANE;
			peer_list[0] = typeacts;
			nlist = 1;
		} else if (typelocal != 0) {
			typelocal->status = CTL_PST_SEL_SANE;
			peer_list[0] = typelocal;
			nlist = 1;
		} else {
			if (osys_peer != NULL) {
				sys_poll = NTP_MINPOLL;
				NLOG(NLOG_SYNCSTATUS)
				    msyslog(LOG_INFO,
				    "synchronisation lost");
				report_event(EVNT_PEERSTCHG,
				    (struct peer *)0);
			}
#ifdef OPENSSL
			if (osurv > 0)
				resetmanycast();
#endif /* OPENSSL */
			return;
		}
	}

	/*
	 * We can only trust the survivors if the number of candidates
	 * sys_minsane is at least the number required to detect and
	 * cast out one falsticker. For the Byzantine agreement
	 * algorithm used here, that number is 4; however, the default
	 * sys_minsane is 1 to speed initial synchronization. Careful
	 * operators will tinker the value to 4 and use at least that
	 * number of synchronization sources.
	 */
	if (nlist < sys_minsane)
		return;

	/*
	 * Clustering algorithm. Construct candidate list in order first
	 * by stratum then by root distance, but keep only the best
	 * NTP_MAXCLOCK of them. Scan the list to find falsetickers, who
	 * leave the island immediately. If a falseticker is not
	 * configured, his association raft is drowned as well, but only
	 * if at at least eight poll intervals have gone. We must leave
	 * at least one peer to collect the million bucks.
	 *
	 * Note the hysteresis gimmick that increases the effective
	 * distance for those rascals that have not made the final cut.
	 * This is to discourage clockhopping. Note also the prejudice
	 * against lower stratum peers if the floor is elevated.
	 */
	j = 0;
	for (i = 0; i < nlist; i++) {
		peer = peer_list[i];
		if (nlist > 1 && (peer->offset <= low || peer->offset >=
		    high)) {
			if (!(peer->flags & FLAG_CONFIG))
				unpeer(peer);
			continue;
		}
		peer->status = CTL_PST_SEL_DISTSYSPEER;
		d = peer->stratum;
		if (d < sys_floor)
			d += sys_floor;
		if (d > sys_ceiling)
			d = STRATUM_UNSPEC;
		d = root_distance(peer) + d * MAXDISTANCE;
		d *= 1. - peer->hyst;
		if (j >= NTP_MAXCLOCK) {
			if (d >= synch[j - 1])
				continue;
			else
				j--;
		}
		for (k = j; k > 0; k--) {
			if (d >= synch[k - 1])
				break;
			peer_list[k] = peer_list[k - 1];
			error[k] = error[k - 1];
			synch[k] = synch[k - 1];
		}
		peer_list[k] = peer;
		error[k] = peer->jitter;
		synch[k] = d;
		j++;
	}
	nlist = j;
	for (i = 0; i < nlist; i++) {
		peer_list[i]->status = CTL_PST_SEL_SELCAND;

#ifdef DEBUG
		if (debug > 2)
			printf("select: %s distance %.6f jitter %.6f\n",
			    ntoa(&peer_list[i]->srcadr), synch[i],
			    SQRT(error[i]));
#endif
	}

	/*
	 * Now, vote outlyers off the island by select jitter weighted
	 * by root dispersion. Continue voting as long as there are more
	 * than sys_minclock survivors and the minimum select jitter
	 * squared is greater than the maximum peer jitter squared. Stop
	 * if we are about to discard a prefer peer, who of course has
	 * the immunity idol.
	 */
	while (1) {
		d = 1e9;
		e = -1e9;
		k = 0;
		for (i = 0; i < nlist; i++) {
			if (error[i] < d)
				d = error[i];
			f = 0;
			if (nlist > 1) {
				for (j = 0; j < nlist; j++)
					f += DIFF(peer_list[j]->offset,
					    peer_list[i]->offset);
				f /= nlist - 1;
			}
			if (f * synch[i] > e) {
				sys_selerr = f;
				e = f * synch[i];
				k = i;
			}
		}
		f = max(sys_selerr, SQUARE(LOGTOD(sys_precision))); 
		if (nlist <= sys_minclock || f <= d ||
		    peer_list[k]->flags & FLAG_PREFER)
			break;
#ifdef DEBUG
		if (debug > 2)
			printf(
			    "select: drop %s select %.6f jitter %.6f\n",
			    ntoa(&peer_list[k]->srcadr),
			    SQRT(sys_selerr), SQRT(d));
#endif
		if (!(peer_list[k]->flags & FLAG_CONFIG) &&
		    peer_list[k]->hmode == MODE_CLIENT)
			unpeer(peer_list[k]);
		for (j = k + 1; j < nlist; j++) {
			peer_list[j - 1] = peer_list[j];
			error[j - 1] = error[j];
		}
		nlist--;
	}

	/*
	 * What remains is a list usually not greater than sys_minclock
	 * peers. We want only a peer at the lowest stratum to become
	 * the system peer, although all survivors are eligible for the
	 * combining algorithm. First record their order, diddle the
	 * flags and clamp the poll intervals. Then, consider each peer
	 * in turn and OR the leap bits on the assumption that, if some
	 * of them honk nonzero bits, they must know what they are
	 * doing. Check for prefer and pps peers at any stratum. Check
	 * if the old system peer is among the peers at the lowest
	 * stratum. Note that the head of the list is at the lowest
	 * stratum and that unsynchronized peers cannot survive this
	 * far.
	 *
	 * Fiddle for hysteresis. Pump it up for a peer only if the peer
	 * stratum is at least the floor and there are enough survivors.
	 * This minimizes the pain when tossing out rascals beneath the
	 * floorboard. Don't count peers with stratum above the ceiling.
	 * Manycast is is sooo complicated.
	 */
	leap_consensus = 0;
	for (i = nlist - 1; i >= 0; i--) {
		leap_consensus |= peer->leap;
		peer = peer_list[i];
		peer->status = CTL_PST_SEL_SYNCCAND;
		peer->flags |= FLAG_SYSPEER;
		if (peer->stratum >= sys_floor && osurv >= sys_minclock)
			peer->hyst = HYST;
		else
			peer->hyst = 0;
		if (peer->stratum <= sys_ceiling)
			sys_survivors++;
		if (peer->flags & FLAG_PREFER)
			sys_prefer = peer;
		if (peer->refclktype == REFCLK_ATOM_PPS &&
		    peer->stratum < STRATUM_UNSPEC)
			typepps = peer;
		if (peer->stratum == peer_list[0]->stratum && peer ==
		    osys_peer)
			typesystem = peer;
	}

#ifdef OPENSSL
	/*
	 * In manycast client mode we may have spooked a sizeable number
	 * of peers that we don't need. If there are at least
	 * sys_minclock of them, the manycast message will be turned
	 * off. By the time we get here we nay be ready to prune some of
	 * them back, but we want to make sure all the candicates have
	 * had a chance. If they didn't pass the sanity and intersection
	 * tests, they have already been voted off the island.
	 */
	if (sys_survivors < sys_minclock && osurv >= sys_minclock)
		resetmanycast();
#endif /* OPENSSL */

	/*
	 * Mitigation rules of the game. There are several types of
	 * peers that make a difference here: (1) prefer local peers
	 * (type REFCLK_LOCALCLOCK with FLAG_PREFER) or prefer modem
	 * peers (type REFCLK_NIST_ATOM etc with FLAG_PREFER), (2) pps
	 * peers (type REFCLK_ATOM_PPS), (3) remaining prefer peers
	 * (flag FLAG_PREFER), (4) the existing system peer, if any, (5)
	 * the head of the survivor list. Note that only one peer can be
	 * declared prefer. The order of preference is in the order
	 * stated. Note that all of these must be at the lowest stratum,
	 * i.e., the stratum of the head of the survivor list.
	 */
	if (sys_prefer)
		sw = sys_prefer->refclktype == REFCLK_LOCALCLOCK ||
		    sys_prefer->sstclktype == CTL_SST_TS_TELEPHONE ||
		    !typepps;
	else
		sw = 0;
	if (sw) {
		sys_peer = sys_prefer;
		sys_peer->status = CTL_PST_SEL_SYSPEER;
		sys_offset = sys_peer->offset;
		sys_syserr = sys_peer->jitter;
#ifdef DEBUG
		if (debug > 1)
			printf("select: prefer offset %.6f\n",
			    sys_offset);
#endif
	} else if (typepps) {
		sys_peer = typepps;
		sys_peer->status = CTL_PST_SEL_PPS;
		sys_offset = sys_peer->offset;
		sys_syserr = sys_peer->jitter;
		if (!pps_control)
			NLOG(NLOG_SYSEVENT)
			    msyslog(LOG_INFO,
			    "pps sync enabled");
		pps_control = current_time;
#ifdef DEBUG
		if (debug > 1)
			printf("select: pps offset %.6f\n",
			    sys_offset);
#endif
	} else {
		if (typesystem)
			sys_peer = osys_peer;
		else
			sys_peer = peer_list[0];
		sys_peer->status = CTL_PST_SEL_SYSPEER;
		sys_offset = clock_combine(peer_list, nlist);
		sys_syserr = sys_peer->jitter + sys_selerr;
#ifdef DEBUG
		if (debug > 1)
			printf("select: combine offset %.6f\n",
			   sys_offset);
#endif
	}
	if (osys_peer != sys_peer)
		report_event(EVNT_PEERSTCHG, (struct peer *)0);
	clock_update();
}

/*
 * clock_combine - combine offsets from selected peers
 */
static double
clock_combine(
	struct peer **peers,
	int	npeers
	)
{
	int	i;
	double	x, y, z;

	y = z = 0;
	for (i = 0; i < npeers; i++) {
		x = root_distance(peers[i]);
		y += 1. / x;
		z += peers[i]->offset / x;
	}
	return (z / y);
}

/*
 * root_distance - compute synchronization distance from peer to root
 */
static double
root_distance(
	struct peer *peer
	)
{
	/*
	 * Careful squeak here. The value returned must be greater than
	 * zero blamed on the peer jitter, which must be at least the
	 * square of sys_precision.
	 */
	return ((peer->rootdelay + peer->delay) / 2 +
	    peer->rootdispersion + peer->disp + clock_phi *
	    (current_time - peer->update) + SQRT(peer->jitter));
}

/*
 * peer_xmit - send packet for persistent association.
 */
static void
peer_xmit(
	struct peer *peer	/* peer structure pointer */
	)
{
	struct pkt xpkt;	/* transmit packet */
	int	sendlen, authlen;
	keyid_t	xkeyid;		/* transmit key ID */
	l_fp	xmt_tx;

	/*
	 * Initialize transmit packet header fields.
	 */
	xpkt.li_vn_mode = PKT_LI_VN_MODE(sys_leap, peer->version,
	    peer->hmode);
	xpkt.stratum = STRATUM_TO_PKT(sys_stratum);
	xpkt.ppoll = peer->hpoll;
	xpkt.precision = sys_precision;
	xpkt.rootdelay = HTONS_FP(DTOFP(sys_rootdelay));
	xpkt.rootdispersion = HTONS_FP(DTOUFP(sys_rootdispersion));
	xpkt.refid = sys_refid;
	HTONL_FP(&sys_reftime, &xpkt.reftime);
	HTONL_FP(&peer->org, &xpkt.org);
	HTONL_FP(&peer->rec, &xpkt.rec);

	/*
	 * If the received packet contains a MAC, the transmitted packet
	 * is authenticated and contains a MAC. If not, the transmitted
	 * packet is not authenticated.
	 *
	 * In the current I/O semantics the default interface is set
	 * until after receiving a packet and setting the right
	 * interface. So, the first packet goes out unauthenticated.
	 * That's why the really icky test next is here.
	 */
	sendlen = LEN_PKT_NOMAC;
	if (!(peer->flags & FLAG_AUTHENABLE)) {
		get_systime(&peer->xmt);
		HTONL_FP(&peer->xmt, &xpkt.xmt);
		sendpkt(&peer->srcadr, peer->dstadr, sys_ttl[peer->ttl],
		    &xpkt, sendlen);
		peer->sent++;
#ifdef DEBUG
		if (debug)
			printf("transmit: at %ld %s->%s mode %d\n",
			    current_time, stoa(&peer->dstadr->sin),
			    stoa(&peer->srcadr), peer->hmode);
#endif
		return;
	}

	/*
	 * The received packet contains a MAC, so the transmitted packet
	 * must be authenticated. If autokey is enabled, fuss with the
	 * various modes; otherwise, private key cryptography is used.
	 */
#ifdef OPENSSL
	if (crypto_flags && (peer->flags & FLAG_SKEY)) {
		struct exten *exten;	/* extension field */

		/*
		 * The Public Key Dance (PKD): Cryptographic credentials
		 * are contained in extension fields, each including a
		 * 4-octet length/code word followed by a 4-octet
		 * association ID and optional additional data. Optional
		 * data includes a 4-octet data length field followed by
		 * the data itself. Request messages are sent from a
		 * configured association; response messages can be sent
		 * from a configured association or can take the fast
		 * path without ever matching an association. Response
		 * messages have the same code as the request, but have
		 * a response bit and possibly an error bit set. In this
		 * implementation, a message may contain no more than
		 * one command and no more than one response.
		 *
		 * Cryptographic session keys include both a public and
		 * a private componet. Request and response messages
		 * using extension fields are always sent with the
		 * private component set to zero. Packets without
		 * extension fields indlude the private component when
		 * the session key is generated.
		 */
		while (1) {
		
			/*
			 * Allocate and initialize a keylist if not
			 * already done. Then, use the list in inverse
			 * order, discarding keys once used. Keep the
			 * latest key around until the next one, so
			 * clients can use client/server packets to
			 * compute propagation delay.
			 *
			 * Note that once a key is used from the list,
			 * it is retained in the key cache until the
			 * next key is used. This is to allow a client
			 * to retrieve the encrypted session key
			 * identifier to verify authenticity.
			 *
			 * If for some reason a key is no longer in the
			 * key cache, a birthday has happened and the
			 * pseudo-random sequence is probably broken. In
			 * that case, purge the keylist and regenerate
			 * it.
			 */
			if (peer->keynumber == 0)
				make_keylist(peer, peer->dstadr);
			else
				peer->keynumber--;
			xkeyid = peer->keylist[peer->keynumber];
			if (authistrusted(xkeyid))
				break;
			else
				key_expire(peer);
		}
		peer->keyid = xkeyid;
		switch (peer->hmode) {

		/*
		 * In broadcast server mode the autokey values are
		 * required by the broadcast clients. Push them when a
		 * new keylist is generated; otherwise, push the
		 * association message so the client can request them at
		 * other times.
		 */
		case MODE_BROADCAST:
			if (peer->flags & FLAG_ASSOC)
				exten = crypto_args(peer, CRYPTO_AUTO |
				    CRYPTO_RESP, NULL);
			else
				exten = crypto_args(peer, CRYPTO_ASSOC |
				    CRYPTO_RESP, NULL);
			sendlen += crypto_xmit(&xpkt, &peer->srcadr,
			    sendlen, exten, 0);
			free(exten);
			break;

		/*
		 * In symmetric modes the digest, certificate, agreement
		 * parameters, cookie and autokey values are required.
		 * The leapsecond table is optional. But, a passive peer
		 * will not believe the active peer until the latter has
		 * synchronized, so the agreement must be postponed
		 * until then. In any case, if a new keylist is
		 * generated, the autokey values are pushed.
		 */
		case MODE_ACTIVE:
		case MODE_PASSIVE:
			if (peer->cmmd != NULL) {
				peer->cmmd->associd =
				    htonl(peer->associd);
				sendlen += crypto_xmit(&xpkt,
				    &peer->srcadr, sendlen, peer->cmmd,
				    0);
				free(peer->cmmd);
				peer->cmmd = NULL;
			}
			exten = NULL;
			if (!peer->crypto)
				exten = crypto_args(peer, CRYPTO_ASSOC,
				    sys_hostname);
			else if (!(peer->crypto & CRYPTO_FLAG_VALID))
				exten = crypto_args(peer, CRYPTO_CERT,
 				    peer->subject);

			/*
			 * Identity. Note we have to sign the
			 * certificate before the cookie to avoid a
			 * deadlock when the passive peer is walking the
			 * certificate trail. Awesome.
			 */
			else if (!(peer->crypto & CRYPTO_FLAG_VRFY) &&
			    crypto_flags & peer->crypto &
			    CRYPTO_FLAG_GQ)
				exten = crypto_args(peer, CRYPTO_GQ,
				    NULL);
			else if (!(peer->crypto & CRYPTO_FLAG_VRFY) &&
			    crypto_flags & peer->crypto &
			    CRYPTO_FLAG_IFF)
				exten = crypto_args(peer, CRYPTO_IFF,
				    NULL);
			else if (!(peer->crypto & CRYPTO_FLAG_VRFY))
				exten = crypto_args(peer, CRYPTO_CERT,
				    peer->issuer);
			else if (sys_leap != LEAP_NOTINSYNC &&
			   !(peer->crypto & CRYPTO_FLAG_SIGN))
				exten = crypto_args(peer, CRYPTO_SIGN,
				    sys_hostname);

			/*
			 * Autokey
			 */
			else if (sys_leap != LEAP_NOTINSYNC &&
			    peer->leap != LEAP_NOTINSYNC &&
			    !(peer->crypto & CRYPTO_FLAG_AGREE))
				exten = crypto_args(peer, CRYPTO_COOK,
				    NULL);
			else if (peer->flags & FLAG_ASSOC)
				exten = crypto_args(peer, CRYPTO_AUTO |
				    CRYPTO_RESP, NULL);
			else if (!(peer->crypto & CRYPTO_FLAG_AUTO))
				exten = crypto_args(peer, CRYPTO_AUTO,
				    NULL);

			/*
			 * Postamble
			 */
			else if (sys_leap != LEAP_NOTINSYNC &&
			    peer->crypto & CRYPTO_FLAG_TAI &&
			    !(peer->crypto & CRYPTO_FLAG_LEAP))
				exten = crypto_args(peer, CRYPTO_TAI,
				    NULL);
			if (exten != NULL) {
				sendlen += crypto_xmit(&xpkt,
				    &peer->srcadr, sendlen, exten, 0);
				free(exten);
			}
			break;

		/*
		 * In client mode the digest, certificate, agreement
		 * parameters and cookie are required. The leapsecond
		 * table is optional. If broadcast client mode, the
		 * autokey values are required as well. In broadcast
		 * client mode, these values must be acquired during the
		 * client/server exchange to avoid having to wait until
		 * the next key list regeneration. Otherwise, the poor
		 * dude may die a lingering death until becoming
		 * unreachable and attempting rebirth.
		 *
		 * If neither the server or client have the agreement
		 * parameters, the protocol transmits the cookie in the
		 * clear. If the server has the parameters, the client
		 * requests them and the protocol blinds it using the
		 * agreed key. It is a protocol error if the client has
		 * the parameters but the server does not.
 		 */
		case MODE_CLIENT:
			if (peer->cmmd != NULL) {
				peer->cmmd->associd =
				    htonl(peer->associd);
				sendlen += crypto_xmit(&xpkt,
				    &peer->srcadr, sendlen, peer->cmmd,
				    0);
				free(peer->cmmd);
				peer->cmmd = NULL;
			}
			exten = NULL;
			if (!peer->crypto)
				exten = crypto_args(peer, CRYPTO_ASSOC,
				    sys_hostname);
			else if (!(peer->crypto & CRYPTO_FLAG_VALID))
				exten = crypto_args(peer, CRYPTO_CERT,
				    peer->subject);

			/*
			 * Identity
			 */
			else if (!(peer->crypto & CRYPTO_FLAG_VRFY) &&
			    crypto_flags & peer->crypto &
			    CRYPTO_FLAG_GQ)
				exten = crypto_args(peer, CRYPTO_GQ,
				    NULL);
			else if (!(peer->crypto & CRYPTO_FLAG_VRFY) &&
			    crypto_flags & peer->crypto &
			    CRYPTO_FLAG_IFF)
				exten = crypto_args(peer, CRYPTO_IFF,
				    NULL);
			else if (!(peer->crypto & CRYPTO_FLAG_VRFY))
				exten = crypto_args(peer, CRYPTO_CERT,
				    peer->issuer);

			/*
			 * Autokey
			 */
			else if (!(peer->crypto & CRYPTO_FLAG_AGREE))
				exten = crypto_args(peer, CRYPTO_COOK,
				    NULL);
			else if (!(peer->crypto & CRYPTO_FLAG_AUTO) &&
			    (peer->cast_flags & MDF_BCLNT))
				exten = crypto_args(peer, CRYPTO_AUTO,
				    NULL);

			/*
			 * Postamble. We can sign the certificate here,
			 * since there is no chance of deadlock.
			 */
			else if (sys_leap != LEAP_NOTINSYNC &&
			   !(peer->crypto & CRYPTO_FLAG_SIGN))
				exten = crypto_args(peer, CRYPTO_SIGN,
				    sys_hostname);
			else if (sys_leap != LEAP_NOTINSYNC &&
			    peer->crypto & CRYPTO_FLAG_TAI &&
			    !(peer->crypto & CRYPTO_FLAG_LEAP))
				exten = crypto_args(peer, CRYPTO_TAI,
				    NULL);
			if (exten != NULL) {
				sendlen += crypto_xmit(&xpkt,
				    &peer->srcadr, sendlen, exten, 0);
				free(exten);
			}
			break;
		}

		/*
		 * If extension fields are present, we must use a
		 * private value of zero and force min poll interval.  
		 * Most intricate.
		 */
		if (sendlen > LEN_PKT_NOMAC)
			session_key(&peer->dstadr->sin, &peer->srcadr,
			    xkeyid, 0, 2);
	} 
#endif /* OPENSSL */
	xkeyid = peer->keyid;
	get_systime(&peer->xmt);
	L_ADD(&peer->xmt, &sys_authdelay);
	HTONL_FP(&peer->xmt, &xpkt.xmt);
	authlen = authencrypt(xkeyid, (u_int32 *)&xpkt, sendlen);
	if (authlen == 0) {
		msyslog(LOG_NOTICE,
			"transmit: encryption key %d not found",
			    xkeyid);
		peer->flash |= TEST4 | TEST5;
		return;
	}
	sendlen += authlen;
#ifdef OPENSSL
	if (xkeyid > NTP_MAXKEY)
		authtrust(xkeyid, 0);
#endif /* OPENSSL */
	get_systime(&xmt_tx);
	if (sendlen > sizeof(xpkt)) {
		msyslog(LOG_ERR, "buffer overflow %u", sendlen);
		exit(-1);
	}
	sendpkt(&peer->srcadr, peer->dstadr, sys_ttl[peer->ttl], &xpkt,
	    sendlen);

	/*
	 * Calculate the encryption delay. Keep the minimum over
	 * the latest two samples.
	 */
	L_SUB(&xmt_tx, &peer->xmt);
	L_ADD(&xmt_tx, &sys_authdelay);
	sys_authdly[1] = sys_authdly[0];
	sys_authdly[0] = xmt_tx.l_uf;
	if (sys_authdly[0] < sys_authdly[1])
		sys_authdelay.l_uf = sys_authdly[0];
	else
		sys_authdelay.l_uf = sys_authdly[1];
	peer->sent++;
#ifdef OPENSSL
#ifdef DEBUG
	if (debug)
		printf(
		    "transmit: at %ld %s->%s mode %d keyid %08x len %d mac %d index %d\n",
		    current_time, ntoa(&peer->dstadr->sin),
		    ntoa(&peer->srcadr), peer->hmode, xkeyid, sendlen -
		    authlen, authlen, peer->keynumber);
#endif
#else
#ifdef DEBUG
	if (debug)
		printf(
		    "transmit: at %ld %s->%s mode %d keyid %08x len %d mac %d\n",
		    current_time, ntoa(&peer->dstadr->sin),
		    ntoa(&peer->srcadr), peer->hmode, xkeyid, sendlen -
		    authlen, authlen);
#endif
#endif /* OPENSSL */
}


/*
 * fast_xmit - Send packet for nonpersistent association. Note that
 * neither the source or destination can be a broadcast address.
 */
static void
fast_xmit(
	struct recvbuf *rbufp,	/* receive packet pointer */
	int	xmode,		/* transmit mode */
	keyid_t	xkeyid,		/* transmit key ID */
	int	mask		/* restrict mask */
	)
{
	struct pkt xpkt;		/* transmit packet structure */
	struct pkt *rpkt;		/* receive packet structure */
	l_fp	xmt_ts;			/* timestamp */
	l_fp	xmt_tx;			/* timestamp after authent */
	int	sendlen, authlen;
	u_int32	temp32;

	/*
	 * Initialize transmit packet header fields from the receive
	 * buffer provided. We leave some fields intact as received. If
	 * the gazinta was from a multicast address, the gazouta must go
	 * out another way.
	 */
	rpkt = &rbufp->recv_pkt;
	if (rbufp->dstadr->flags & INT_MULTICAST)
		rbufp->dstadr = findinterface(&rbufp->recv_srcadr);

	/*
	 * If the caller has picked up a restriction, decide what to do
	 * with it and light up a kiss-of-death.
	 */
	if (mask & (RES_DONTSERVE | RES_LIMITED)) {
		char	*code = "????";

		if (mask & RES_LIMITED) {
			sys_limitrejected++;
			code = "RATE";
		} else if (mask & RES_DONTSERVE){
			sys_restricted++;
			code = "DENY";
		}

		/*
		 * Here we light up a kiss-of-death packet. Note the
		 * rate limit on these packets. Once a second initialize
		 * a bucket counter. Every packet sent decrements the
		 * counter until reaching zero. If the counter is zero,
		 * drop the kod.
		 */
		if (sys_kod == 0 || !(mask & RES_DEMOBILIZE))
			return;

		sys_kod--;
		memcpy(&xpkt.refid, code, 4);
		msyslog(LOG_INFO, "kiss-of-death %s to %s",
		    code, ntoa(&rbufp->recv_srcadr));
		xpkt.li_vn_mode = PKT_LI_VN_MODE(LEAP_NOTINSYNC,
		    PKT_VERSION(rpkt->li_vn_mode), xmode);
		xpkt.stratum = STRATUM_UNSPEC;
	} else {
		xpkt.li_vn_mode = PKT_LI_VN_MODE(sys_leap,
		    PKT_VERSION(rpkt->li_vn_mode), xmode);
		xpkt.stratum = STRATUM_TO_PKT(sys_stratum);
		xpkt.refid = sys_refid;
	}
	xpkt.ppoll = rpkt->ppoll;
	xpkt.precision = sys_precision;
	xpkt.rootdelay = HTONS_FP(DTOFP(sys_rootdelay));
	xpkt.rootdispersion =
	    HTONS_FP(DTOUFP(sys_rootdispersion));
	HTONL_FP(&sys_reftime, &xpkt.reftime);
	xpkt.org = rpkt->xmt;
	HTONL_FP(&rbufp->recv_time, &xpkt.rec);

	/*
	 * If the received packet contains a MAC, the transmitted packet
	 * is authenticated and contains a MAC. If not, the transmitted
	 * packet is not authenticated.
	 */
	sendlen = LEN_PKT_NOMAC;
	if (rbufp->recv_length == sendlen) {
		get_systime(&xmt_ts);
		HTONL_FP(&xmt_ts, &xpkt.xmt);
		sendpkt(&rbufp->recv_srcadr, rbufp->dstadr, 0, &xpkt,
		    sendlen);
#ifdef DEBUG
		if (debug)
			printf("transmit: at %ld %s->%s mode %d\n",
			    current_time, stoa(&rbufp->dstadr->sin),
			    stoa(&rbufp->recv_srcadr), xmode);
#endif
		return;
	}

	/*
	 * The received packet contains a MAC, so the transmitted packet
	 * must be authenticated. For private-key cryptography, use the
	 * predefined private keys to generate the cryptosum. For
	 * autokey cryptography, use the server private value to
	 * generate the cookie, which is unique for every source-
	 * destination-key ID combination.
	 */
#ifdef OPENSSL
	if (xkeyid > NTP_MAXKEY) {
		keyid_t cookie;

		/*
		 * The only way to get here is a reply to a legitimate
		 * client request message, so the mode must be
		 * MODE_SERVER. If an extension field is present, there
		 * can be only one and that must be a command. Do what
		 * needs, but with private value of zero so the poor
		 * jerk can decode it. If no extension field is present,
		 * use the cookie to generate the session key.
		 */
		cookie = session_key(&rbufp->recv_srcadr,
		    &rbufp->dstadr->sin, 0, sys_private, 0);
		if (rbufp->recv_length >= sendlen + MAX_MAC_LEN + 2 *
		    sizeof(u_int32)) {
			session_key(&rbufp->dstadr->sin,
			    &rbufp->recv_srcadr, xkeyid, 0, 2);
			temp32 = CRYPTO_RESP;
			rpkt->exten[0] |= htonl(temp32);
			sendlen += crypto_xmit(&xpkt,
			    &rbufp->recv_srcadr, sendlen,
			    (struct exten *)rpkt->exten, cookie);
		} else {
			session_key(&rbufp->dstadr->sin,
			    &rbufp->recv_srcadr, xkeyid, cookie, 2);
		}
	}
#endif /* OPENSSL */
	get_systime(&xmt_ts);
	L_ADD(&xmt_ts, &sys_authdelay);
	HTONL_FP(&xmt_ts, &xpkt.xmt);
	authlen = authencrypt(xkeyid, (u_int32 *)&xpkt, sendlen);
	sendlen += authlen;
#ifdef OPENSSL
	if (xkeyid > NTP_MAXKEY)
		authtrust(xkeyid, 0);
#endif /* OPENSSL */
	get_systime(&xmt_tx);
	if (sendlen > sizeof(xpkt)) {
		msyslog(LOG_ERR, "buffer overflow %u", sendlen);
		exit(-1);
	}
	sendpkt(&rbufp->recv_srcadr, rbufp->dstadr, 0, &xpkt, sendlen);

	/*
	 * Calculate the encryption delay. Keep the minimum over the
	 * latest two samples.
	 */
	L_SUB(&xmt_tx, &xmt_ts);
	L_ADD(&xmt_tx, &sys_authdelay);
	sys_authdly[1] = sys_authdly[0];
	sys_authdly[0] = xmt_tx.l_uf;
	if (sys_authdly[0] < sys_authdly[1])
		sys_authdelay.l_uf = sys_authdly[0];
	else
		sys_authdelay.l_uf = sys_authdly[1];
#ifdef DEBUG
	if (debug)
		printf(
		    "transmit: at %ld %s->%s mode %d keyid %08x len %d mac %d\n",
		    current_time, ntoa(&rbufp->dstadr->sin),
		    ntoa(&rbufp->recv_srcadr), xmode, xkeyid, sendlen -
		    authlen, authlen);
#endif
}


#ifdef OPENSSL
/*
 * key_expire - purge the key list
 */
void
key_expire(
	struct peer *peer	/* peer structure pointer */
	)
{
	int i;

 	if (peer->keylist != NULL) {
		for (i = 0; i <= peer->keynumber; i++)
			authtrust(peer->keylist[i], 0);
		free(peer->keylist);
		peer->keylist = NULL;
	}
	value_free(&peer->sndval);
	peer->keynumber = 0;
#ifdef DEBUG
	if (debug)
		printf("key_expire: at %lu\n", current_time);
#endif
}
#endif /* OPENSSL */

/*
 * Find the precision of this particular machine
 */
#define MINSTEP 100e-9		/* minimum clock increment (s) */
#define MAXSTEP 20e-3		/* maximum clock increment (s) */
#define MINLOOPS 5		/* minimum number of step samples */

/*
 * This routine calculates the system precision, defined as the minimum
 * of a sequency of differences between successive readings of the
 * system clock. However, if the system clock can be read more than once
 * during a tick interval, the difference can be zero or one LSB unit,
 * where the LSB corresponds to one nanosecond or one microsecond.
 * Conceivably, if some other process preempts this one and reads the
 * clock, the difference can be more than one LSB unit.
 *
 * For hardware clock frequencies of 10 MHz or less, we assume the
 * logical clock advances only at the hardware clock tick. For higher
 * frequencies, we assume the logical clock can advance no more than 100
 * nanoseconds between ticks.
 */
int
default_get_precision(void)
{
	l_fp	val;		/* current seconds fraction */
	l_fp	last;		/* last seconds fraction */
	l_fp	diff;		/* difference */
	double	tick;		/* computed tick value */
	double	dtemp;		/* scratch */
	int	i;		/* log2 precision */

	/*
	 * Loop to find tick value in nanoseconds. Toss out outlyer
	 * values less than the minimun tick value. In wacky cases, use
	 * the default maximum value.
	 */
	get_systime(&last);
	tick = MAXSTEP;
	for (i = 0; i < MINLOOPS;) {
		get_systime(&val);
		diff = val;
		L_SUB(&diff, &last);
		last = val;
		LFPTOD(&diff, dtemp);
		if (dtemp < MINSTEP)
			continue;
		i++;
		if (dtemp < tick)
			tick = dtemp;
	}

	/*
	 * Find the nearest power of two.
	 */
	NLOG(NLOG_SYSINFO)
	    msyslog(LOG_INFO, "precision = %.3f usec", tick * 1e6);
	for (i = 0; tick <= 1; i++)
		tick *= 2;;
	if (tick - 1. > 1. - tick / 2)
		i--;
	return (-i);
}


/*
 * kod_proto - called once per second to limit kiss-of-death packets
 */
void
kod_proto(void)
{
	sys_kod = sys_kod_rate;
}


/*
 * init_proto - initialize the protocol module's data
 */
void
init_proto(void)
{
	l_fp	dummy;
	int	i;

	/*
	 * Fill in the sys_* stuff.  Default is don't listen to
	 * broadcasting, authenticate.
	 */
	sys_leap = LEAP_NOTINSYNC;
	sys_stratum = STRATUM_UNSPEC;
	memcpy(&sys_refid, "INIT", 4);
	sys_precision = (s_char)default_get_precision();
	sys_jitter = LOGTOD(sys_precision);
	sys_rootdelay = 0;
	sys_rootdispersion = 0;
	L_CLR(&sys_reftime);
	sys_peer = NULL;
	sys_survivors = 0;
	get_systime(&dummy);
	sys_manycastserver = 0;
	sys_bclient = 0;
	sys_bdelay = DEFBROADDELAY;
	sys_authenticate = 1;
	L_CLR(&sys_authdelay);
	sys_authdly[0] = sys_authdly[1] = 0;
	sys_stattime = 0;
	proto_clr_stats();
	for (i = 0; i < MAX_TTL; i++) {
		sys_ttl[i] = (i + 1) * 256 / MAX_TTL - 1;
		sys_ttlmax = i;
	}
#ifdef OPENSSL
	sys_automax = 1 << NTP_AUTOMAX;
#endif /* OPENSSL */

	/*
	 * Default these to enable
	 */
	ntp_enable = 1;
#ifndef KERNEL_FLL_BUG
	kern_enable = 1;
#endif
	pps_enable = 0;
	stats_control = 1;

	/*
	 * Some system clocks should only be adjusted in 10ms
	 * increments.
	 */
#if defined RELIANTUNIX_CLOCK
	systime_10ms_ticks = 1;		  /* Reliant UNIX */
#elif defined SCO5_CLOCK
	if (sys_precision >= (s_char)-10) /* pre-SCO OpenServer 5.0.6 */
		systime_10ms_ticks = 1;
#endif
	if (systime_10ms_ticks)
		msyslog(LOG_INFO, "using 10ms tick adjustments");
}


/*
 * proto_config - configure the protocol module
 */
void
proto_config(
<<<<<<< HEAD
	int item,
	u_long value,
	double dvalue,
	struct sockaddr_storage* svalue
=======
	int	item,
	u_long	value,
	double	dvalue
>>>>>>> 51366df4
	)
{
	/*
	 * Figure out what he wants to change, then do it
	 */
	switch (item) {

	/*
	 * Turn on/off kernel discipline.
	 */
	case PROTO_KERNEL:
		kern_enable = (int)value;
		break;

	/*
	 * Turn on/off clock discipline.
	 */
	case PROTO_NTP:
		ntp_enable = (int)value;
		break;

	/*
	 * Turn on/off monitoring.
	 */
	case PROTO_MONITOR:
		if (value)
			mon_start(MON_ON);
		else
			mon_stop(MON_ON);
		break;

	/*
	 * Turn on/off statistics.
	 */
	case PROTO_FILEGEN:
		stats_control = (int)value;
		break;

	/*
	 * Turn on/off facility to listen to broadcasts.
	 */
	case PROTO_BROADCLIENT:
		sys_bclient = (int)value;
		if (value)
			io_setbclient();
		else
			io_unsetbclient();
		break;

	/*
	 * Add muliticast group address.
	 */
	case PROTO_MULTICAST_ADD:
		io_multicast_add(*svalue);
		break;

	/*
	 * Delete multicast group address.
	 */
	case PROTO_MULTICAST_DEL:
		io_multicast_del(*svalue);
		break;

	/*
	 * Set default broadcast delay.
	 */
	case PROTO_BROADDELAY:
		sys_bdelay = dvalue;
		break;

	/*
	 * Require authentication to mobilize ephemeral associations.
	 */
	case PROTO_AUTHENTICATE:
		sys_authenticate = (int)value;
		break;

	/*
	 * Turn on/off PPS discipline.
	 */
	case PROTO_PPS:
		pps_enable = (int)value;
		break;

	/*
	 * Set the minimum number of survivors.
	 */
	case PROTO_MINCLOCK:
		sys_minclock = (int)dvalue;
		break;

	/*
	 * Set the minimum number of candidates.
	 */
	case PROTO_MINSANE:
		sys_minsane = (int)dvalue;
		break;

	/*
	 * Set the stratum floor.
	 */
	case PROTO_FLOOR:
		sys_floor = (int)dvalue;
		break;

	/*
	 * Set the stratum ceiling.
	 */
	case PROTO_CEILING:
		sys_ceiling = (int)dvalue;
		break;

	/*
	 * Set the cohort switch.
	 */
	case PROTO_COHORT:
		sys_cohort= (int)dvalue;
		break;

#ifdef REFCLOCK
	/*
	 * Turn on/off refclock calibrate
	 */
	case PROTO_CAL:
		cal_enable = (int)value;
		break;
#endif
	default:

		/*
		 * Log this error.
		 */
		msyslog(LOG_ERR,
		    "proto_config: illegal item %d, value %ld",
			item, value);
	}
}


/*
 * proto_clr_stats - clear protocol stat counters
 */
void
proto_clr_stats(void)
{
	sys_stattime = current_time;
	sys_restricted = 0;
	sys_limitrejected = 0;
	sys_newversionpkt = 0;
	sys_oldversionpkt = 0;
	sys_unknownversion = 0;
	sys_badlength = 0;
	sys_badauth = 0;
	sys_processed = 0;
}<|MERGE_RESOLUTION|>--- conflicted
+++ resolved
@@ -722,7 +722,6 @@
 			if ((rval = crypto_recv(peer, rbufp)) !=
 			    XEVNT_OK) {
 				unpeer(peer);
-<<<<<<< HEAD
 				memset((char *)&mskadr_sin, 0,
 				    sizeof(struct sockaddr_storage));
 				mskadr_sin.ss_family =
@@ -732,9 +731,6 @@
 				else
 					memset(&GET_INADDR6(mskadr_sin), 0xff,
 					    sizeof(struct in6_addr));
-=======
-				mskadr_sin.sin_addr.s_addr = 0xffffffff;
->>>>>>> 51366df4
 				hack_restrict(RESTRICT_FLAGS,
 				    &rbufp->recv_srcadr, &mskadr_sin,
 				    0, RES_DONTTRUST | RES_TIMEOUT);
@@ -990,20 +986,6 @@
 				peer_clear(peer);
 				peer->flash |= TEST4;
 				memcpy(&peer->refid, "CRYP", 4);
-<<<<<<< HEAD
-				memset((char *)&mskadr_sin, 0,
-				    sizeof(struct sockaddr_storage));
-				mskadr_sin.ss_family =
-				    rbufp->recv_srcadr.ss_family;
-				if (mskadr_sin.ss_family == AF_INET)
-					GET_INADDR(mskadr_sin) =~(u_int32)0;
-				else
-					memset(&GET_INADDR6(mskadr_sin), 0xff,
-					    sizeof(struct in6_addr));
-				if (hismode != MODE_BROADCAST &&
-				    hismode != MODE_SERVER)
-					resflag |= RES_DEMOBILIZE;
-=======
 			} else {
 				unpeer(peer);
 			}
@@ -1017,7 +999,6 @@
 			 */
 			if (rval != XEVNT_SIG) {
 				mskadr_sin.sin_addr.s_addr = 0xffffffff;
->>>>>>> 51366df4
 				hack_restrict(RESTRICT_FLAGS,
 				    &rbufp->recv_srcadr, &mskadr_sin, 0,
 				    RES_DONTTRUST | RES_TIMEOUT);
@@ -2984,16 +2965,10 @@
  */
 void
 proto_config(
-<<<<<<< HEAD
-	int item,
-	u_long value,
-	double dvalue,
-	struct sockaddr_storage* svalue
-=======
 	int	item,
 	u_long	value,
 	double	dvalue
->>>>>>> 51366df4
+	struct sockaddr_storage* svalue
 	)
 {
 	/*
