/*
 * ntp_proto.c - NTP version 4 protocol machinery
 *
 * ATTENTION: Get approval from Dave Mills on all changes to this file!
 *
 */
#ifdef HAVE_CONFIG_H
#include <config.h>
#endif

#include "ntpd.h"
#include "ntp_stdlib.h"
#include "ntp_unixtime.h"
#include "ntp_control.h"
#include "ntp_string.h"
#include "ntp_leapsec.h"
#include "refidsmear.h"

#include <stdio.h>
#ifdef HAVE_LIBSCF_H
#include <libscf.h>
#endif
#ifdef HAVE_UNISTD_H
#include <unistd.h>
#endif

/*
 * This macro defines the authentication state. If x is 1 authentication
 * is required; othewise it is optional.
 */
#define	AUTH(x, y)	((x) ? (y) == AUTH_OK \
			     : (y) == AUTH_OK || (y) == AUTH_NONE)

#define	AUTH_NONE	0	/* authentication not required */
#define	AUTH_OK		1	/* authentication OK */
#define	AUTH_ERROR	2	/* authentication error */
#define	AUTH_CRYPTO	3	/* crypto_NAK */

/*
 * Set up Kiss Code values
 */

enum kiss_codes {
	NOKISS,				/* No Kiss Code */
	RATEKISS,			/* Rate limit Kiss Code */
	DENYKISS,			/* Deny Kiss */
	RSTRKISS,			/* Restricted Kiss */
	XKISS,				/* Experimental Kiss */
	UNKNOWNKISS			/* Unknown Kiss Code */
};

/*
 * traffic shaping parameters
 */
#define	NTP_IBURST	6	/* packets in iburst */
#define	RESP_DELAY	1	/* refclock burst delay (s) */

/*
 * pool soliciting restriction duration (s)
 */
#define	POOL_SOLICIT_WINDOW	8

/*
 * peer_select groups statistics for a peer used by clock_select() and
 * clock_cluster().
 */
typedef struct peer_select_tag {
	struct peer *	peer;
	double		synch;	/* sync distance */
	double		error;	/* jitter */
	double		seljit;	/* selection jitter */
} peer_select;

/*
 * System variables are declared here. Unless specified otherwise, all
 * times are in seconds.
 */
u_char	sys_leap;		/* system leap indicator, use set_sys_leap() to change this */
u_char	xmt_leap;		/* leap indicator sent in client requests, set up by set_sys_leap() */
u_char	sys_stratum;		/* system stratum */
s_char	sys_precision;		/* local clock precision (log2 s) */
double	sys_rootdelay;		/* roundtrip delay to primary source */
double	sys_rootdisp;		/* dispersion to primary source */
u_int32 sys_refid;		/* reference id (network byte order) */
l_fp	sys_reftime;		/* last update time */
struct	peer *sys_peer;		/* current peer */

#ifdef LEAP_SMEAR
struct leap_smear_info leap_smear;
#endif
int leap_sec_in_progress;

/*
 * Rate controls. Leaky buckets are used to throttle the packet
 * transmission rates in order to protect busy servers such as at NIST
 * and USNO. There is a counter for each association and another for KoD
 * packets. The association counter decrements each second, but not
 * below zero. Each time a packet is sent the counter is incremented by
 * a configurable value representing the average interval between
 * packets. A packet is delayed as long as the counter is greater than
 * zero. Note this does not affect the time value computations.
 */
/*
 * Nonspecified system state variables
 */
int	sys_bclient;		/* broadcast client enable */
double	sys_bdelay;		/* broadcast client default delay */
int	sys_authenticate;	/* requre authentication for config */
l_fp	sys_authdelay;		/* authentication delay */
double	sys_offset;	/* current local clock offset */
double	sys_mindisp = MINDISPERSE; /* minimum distance (s) */
double	sys_maxdist = MAXDISTANCE; /* selection threshold */
double	sys_jitter;		/* system jitter */
u_long	sys_epoch;		/* last clock update time */
static	double sys_clockhop;	/* clockhop threshold */
static int leap_vote_ins;	/* leap consensus for insert */
static int leap_vote_del;	/* leap consensus for delete */
keyid_t	sys_private;		/* private value for session seed */
int	sys_manycastserver;	/* respond to manycast client pkts */
int	ntp_mode7;		/* respond to ntpdc (mode7) */
int	peer_ntpdate;		/* active peers in ntpdate mode */
int	sys_survivors;		/* truest of the truechimers */
char	*sys_ident = NULL;	/* identity scheme */

/*
 * TOS and multicast mapping stuff
 */
int	sys_floor = 0;		/* cluster stratum floor */
int	sys_ceiling = STRATUM_UNSPEC - 1; /* cluster stratum ceiling */
int	sys_minsane = 1;	/* minimum candidates */
int	sys_minclock = NTP_MINCLOCK; /* minimum candidates */
int	sys_maxclock = NTP_MAXCLOCK; /* maximum candidates */
int	sys_cohort = 0;		/* cohort switch */
int	sys_orphan = STRATUM_UNSPEC + 1; /* orphan stratum */
int	sys_orphwait = NTP_ORPHWAIT; /* orphan wait */
int	sys_beacon = BEACON;	/* manycast beacon interval */
int	sys_ttlmax;		/* max ttl mapping vector index */
u_char	sys_ttl[MAX_TTL];	/* ttl mapping vector */

/*
 * Statistics counters - first the good, then the bad
 */
u_long	sys_stattime;		/* elapsed time */
u_long	sys_received;		/* packets received */
u_long	sys_processed;		/* packets for this host */
u_long	sys_newversion;		/* current version */
u_long	sys_oldversion;		/* old version */
u_long	sys_restricted;		/* access denied */
u_long	sys_badlength;		/* bad length or format */
u_long	sys_badauth;		/* bad authentication */
u_long	sys_declined;		/* declined */
u_long	sys_limitrejected;	/* rate exceeded */
u_long	sys_kodsent;		/* KoD sent */

static int kiss_code_check(u_char hisleap, u_char hisstratum, u_char hismode, u_int32 refid);
static	double	root_distance	(struct peer *);
static	void	clock_combine	(peer_select *, int, int);
static	void	peer_xmit	(struct peer *);
static	void	fast_xmit	(struct recvbuf *, int, keyid_t, int);
static	void	pool_xmit	(struct peer *);
static	void	clock_update	(struct peer *);
static	void	measure_precision(void);
static	double	measure_tick_fuzz(void);
static	int	local_refid	(struct peer *);
static	int	peer_unfit	(struct peer *);
#ifdef AUTOKEY
static	int	group_test	(char *, char *);
#endif /* AUTOKEY */
#ifdef WORKER
void	pool_name_resolved	(int, int, void *, const char *,
				 const char *, const struct addrinfo *,
				 const struct addrinfo *);
#endif /* WORKER */

void
set_sys_leap(u_char new_sys_leap) {
	sys_leap = new_sys_leap;
	xmt_leap = sys_leap;

	/*
	 * Under certain conditions we send faked leap bits to clients, so
	 * eventually change xmt_leap below, but never change LEAP_NOTINSYNC.
	 */
	if (xmt_leap != LEAP_NOTINSYNC) {
		if (leap_sec_in_progress) {
			/* always send "not sync" */
			xmt_leap = LEAP_NOTINSYNC;
		}
#ifdef LEAP_SMEAR
		else {
			/*
			 * If leap smear is enabled in general we must never send a leap second warning
			 * to clients, so make sure we only send "in sync".
			 */
			if (leap_smear.enabled)
				xmt_leap = LEAP_NOWARNING;
		}
#endif	/* LEAP_SMEAR */
	}
}

/*
 * Kiss Code check
 */
int kiss_code_check(u_char hisleap, u_char hisstratum, u_char hismode, u_int32 refid) {

		if (   hismode == MODE_SERVER
		    && hisleap == LEAP_NOTINSYNC
		    && hisstratum == STRATUM_UNSPEC) {
				if(memcmp(&refid,"RATE", 4) == 0) {
					return (RATEKISS);	
				}
				else if(memcmp(&refid,"DENY", 4) == 0) {
					return (DENYKISS);	
				}
				else if(memcmp(&refid,"RSTR", 4) == 0) {
					return (RSTRKISS);	
				}
				else if(memcmp(&refid,"X", 1) == 0) {
					return (XKISS);	
				}
				else {
					return (UNKNOWNKISS);
				}
		}
		else {
			return (NOKISS);
		}
}
/*
 * transmit - transmit procedure called by poll timeout
 */
void
transmit(
	struct peer *peer	/* peer structure pointer */
	)
{
	u_char	hpoll;

	/*
	 * The polling state machine. There are two kinds of machines,
	 * those that never expect a reply (broadcast and manycast
	 * server modes) and those that do (all other modes). The dance
	 * is intricate...
	 */
	hpoll = peer->hpoll;

	/*
	 * In broadcast mode the poll interval is never changed from
	 * minpoll.
	 */
	if (peer->cast_flags & (MDF_BCAST | MDF_MCAST)) {
		peer->outdate = current_time;
		if (sys_leap != LEAP_NOTINSYNC)
			peer_xmit(peer);
		poll_update(peer, hpoll);
		return;
	}

	/*
	 * In manycast mode we start with unity ttl. The ttl is
	 * increased by one for each poll until either sys_maxclock
	 * servers have been found or the maximum ttl is reached. When
	 * sys_maxclock servers are found we stop polling until one or
	 * more servers have timed out or until less than sys_minclock
	 * associations turn up. In this case additional better servers
	 * are dragged in and preempt the existing ones.  Once every
	 * sys_beacon seconds we are to transmit unconditionally, but
	 * this code is not quite right -- peer->unreach counts polls
	 * and is being compared with sys_beacon, so the beacons happen
	 * every sys_beacon polls.
	 */
	if (peer->cast_flags & MDF_ACAST) {
		peer->outdate = current_time;
		if (peer->unreach > sys_beacon) {
			peer->unreach = 0;
			peer->ttl = 0;
			peer_xmit(peer);
		} else if (   sys_survivors < sys_minclock
			   || peer_associations < sys_maxclock) {
			if (peer->ttl < (u_int32)sys_ttlmax)
				peer->ttl++;
			peer_xmit(peer);
		}
		peer->unreach++;
		poll_update(peer, hpoll);
		return;
	}

	/*
	 * Pool associations transmit unicast solicitations when there
	 * are less than a hard limit of 2 * sys_maxclock associations,
	 * and either less than sys_minclock survivors or less than
	 * sys_maxclock associations.  The hard limit prevents unbounded
	 * growth in associations if the system clock or network quality
	 * result in survivor count dipping below sys_minclock often.
	 * This was observed testing with pool, where sys_maxclock == 12
	 * resulted in 60 associations without the hard limit.  A
	 * similar hard limit on manycastclient ephemeral associations
	 * may be appropriate.
	 */
	if (peer->cast_flags & MDF_POOL) {
		peer->outdate = current_time;
		if (   (peer_associations <= 2 * sys_maxclock)
		    && (   peer_associations < sys_maxclock
		    	|| sys_survivors < sys_minclock))
			pool_xmit(peer);
		poll_update(peer, hpoll);
		return;
	}

	/*
	 * In unicast modes the dance is much more intricate. It is
	 * designed to back off whenever possible to minimize network
	 * traffic.
	 */
	if (peer->burst == 0) {
		u_char oreach;

		/*
		 * Update the reachability status. If not heard for
		 * three consecutive polls, stuff infinity in the clock
		 * filter.
		 */
		oreach = peer->reach;
		peer->outdate = current_time;
		peer->unreach++;
		peer->reach <<= 1;
		if (!peer->reach) {

			/*
			 * Here the peer is unreachable. If it was
			 * previously reachable raise a trap. Send a
			 * burst if enabled.
			 */
			clock_filter(peer, 0., 0., MAXDISPERSE);
			if (oreach) {
				peer_unfit(peer);
				report_event(PEVNT_UNREACH, peer, NULL);
			}
			if (   (peer->flags & FLAG_IBURST)
			    && peer->retry == 0)
				peer->retry = NTP_RETRY;
		} else {

			/*
			 * Here the peer is reachable. Send a burst if
			 * enabled and the peer is fit.  Reset unreach
			 * for persistent and ephemeral associations.
			 * Unreach is also reset for survivors in
			 * clock_select().
			 */
			hpoll = sys_poll;
			if (!(peer->flags & FLAG_PREEMPT))
				peer->unreach = 0;
			if (   (peer->flags & FLAG_BURST)
			    && peer->retry == 0
			    && !peer_unfit(peer))
				peer->retry = NTP_RETRY;
		}

		/*
		 * Watch for timeout.  If ephemeral, toss the rascal;
		 * otherwise, bump the poll interval. Note the
		 * poll_update() routine will clamp it to maxpoll.
		 * If preemptible and we have more peers than maxclock,
		 * and this peer has the minimum score of preemptibles,
		 * demobilize.
		 */
		if (peer->unreach >= NTP_UNREACH) {
			hpoll++;
			/* ephemeral: no FLAG_CONFIG nor FLAG_PREEMPT */
			if (!(peer->flags & (FLAG_CONFIG | FLAG_PREEMPT))) {
				report_event(PEVNT_RESTART, peer, "timeout");
				peer_clear(peer, "TIME");
				unpeer(peer);
				return;
			}
			if (   (peer->flags & FLAG_PREEMPT)
			    && (peer_associations > sys_maxclock)
			    && score_all(peer)) {
				report_event(PEVNT_RESTART, peer, "timeout");
				peer_clear(peer, "TIME");
				unpeer(peer);
				return;
			}
		}
	} else {
		peer->burst--;
		if (peer->burst == 0) {

			/*
			 * If ntpdate mode and the clock has not been
			 * set and all peers have completed the burst,
			 * we declare a successful failure.
			 */
			if (mode_ntpdate) {
				peer_ntpdate--;
				if (peer_ntpdate == 0) {
					msyslog(LOG_NOTICE,
					    "ntpd: no servers found");
					if (!msyslog_term)
						printf(
						    "ntpd: no servers found\n");
					exit (0);
				}
			}
		}
	}
	if (peer->retry > 0)
		peer->retry--;

	/*
	 * Do not transmit if in broadcast client mode.
	 */
	if (peer->hmode != MODE_BCLIENT)
		peer_xmit(peer);
	poll_update(peer, hpoll);
}


/*
 * receive - receive procedure called for each packet received
 */
void
receive(
	struct recvbuf *rbufp
	)
{
	register struct peer *peer;	/* peer structure pointer */
	register struct pkt *pkt;	/* receive packet pointer */
	u_char	hisversion;		/* packet version */
	u_char	hisleap;		/* packet leap indicator */
	u_char	hismode;		/* packet mode */
	u_char	hisstratum;		/* packet stratum */
	u_short	restrict_mask;		/* restrict bits */
	int kissCode = NOKISS;	/* Kiss Code */
	int	has_mac;		/* length of MAC field */
	int	authlen;		/* offset of MAC field */
	int	is_authentic = 0;	/* cryptosum ok */
	int	retcode = AM_NOMATCH;	/* match code */
	keyid_t	skeyid = 0;		/* key IDs */
	u_int32	opcode = 0;		/* extension field opcode */
	sockaddr_u *dstadr_sin; 	/* active runway */
	struct peer *peer2;		/* aux peer structure pointer */
	endpt *	match_ep;		/* newpeer() local address */
	l_fp	p_org;			/* origin timestamp */
	l_fp	p_rec;			/* receive timestamp */
	l_fp	p_xmt;			/* transmit timestamp */
#ifdef AUTOKEY
	char	hostname[NTP_MAXSTRLEN + 1];
	char	*groupname = NULL;
	struct autokey *ap;		/* autokey structure pointer */
	int	rval;			/* cookie snatcher */
	keyid_t	pkeyid = 0, tkeyid = 0;	/* key IDs */
#endif	/* AUTOKEY */
#ifdef HAVE_NTP_SIGND
	static unsigned char zero_key[16];
#endif /* HAVE_NTP_SIGND */

	/*
	 * Monitor the packet and get restrictions. Note that the packet
	 * length for control and private mode packets must be checked
	 * by the service routines. Some restrictions have to be handled
	 * later in order to generate a kiss-o'-death packet.
	 */
	/*
	 * Bogus port check is before anything, since it probably
	 * reveals a clogging attack.
	 */
	sys_received++;
	if (0 == SRCPORT(&rbufp->recv_srcadr)) {
		sys_badlength++;
		return;				/* bogus port */
	}
	restrict_mask = restrictions(&rbufp->recv_srcadr);
	DPRINTF(2, ("receive: at %ld %s<-%s flags %x restrict %03x\n",
		    current_time, stoa(&rbufp->dstadr->sin),
		    stoa(&rbufp->recv_srcadr),
		    rbufp->dstadr->flags, restrict_mask));
	pkt = &rbufp->recv_pkt;
	hisversion = PKT_VERSION(pkt->li_vn_mode);
	hisleap = PKT_LEAP(pkt->li_vn_mode);
	hismode = (int)PKT_MODE(pkt->li_vn_mode);
	hisstratum = PKT_TO_STRATUM(pkt->stratum);
	if (restrict_mask & RES_IGNORE) {
		sys_restricted++;
		return;				/* ignore everything */
	}
	if (hismode == MODE_PRIVATE) {
		if (!ntp_mode7 || (restrict_mask & RES_NOQUERY)) {
			sys_restricted++;
			return;			/* no query private */
		}
		process_private(rbufp, ((restrict_mask &
		    RES_NOMODIFY) == 0));
		return;
	}
	if (hismode == MODE_CONTROL) {
		if (restrict_mask & RES_NOQUERY) {
			sys_restricted++;
			return;			/* no query control */
		}
		process_control(rbufp, restrict_mask);
		return;
	}
	if (restrict_mask & RES_DONTSERVE) {
		sys_restricted++;
		return;				/* no time serve */
	}

	/*
	 * This is for testing. If restricted drop ten percent of
	 * surviving packets.
	 */
	if (restrict_mask & RES_FLAKE) {
		if ((double)ntp_random() / 0x7fffffff < .1) {
			sys_restricted++;
			return;			/* no flakeway */
		}
	}

	/*
	 * Version check must be after the query packets, since they
	 * intentionally use an early version.
	 */
	if (hisversion == NTP_VERSION) {
		sys_newversion++;		/* new version */
	} else if (   !(restrict_mask & RES_VERSION)
		   && hisversion >= NTP_OLDVERSION) {
		sys_oldversion++;		/* previous version */
	} else {
		sys_badlength++;
		return;				/* old version */
	}

	/*
	 * Figure out his mode and validate the packet. This has some
	 * legacy raunch that probably should be removed. In very early
	 * NTP versions mode 0 was equivalent to what later versions
	 * would interpret as client mode.
	 */
	if (hismode == MODE_UNSPEC) {
		if (hisversion == NTP_OLDVERSION) {
			hismode = MODE_CLIENT;
		} else {
			sys_badlength++;
			return;                 /* invalid mode */
		}
	}

	/*
	 * Parse the extension field if present. We figure out whether
	 * an extension field is present by measuring the MAC size. If
	 * the number of words following the packet header is 0, no MAC
	 * is present and the packet is not authenticated. If 1, the
	 * packet is a crypto-NAK; if 3, the packet is authenticated
	 * with DES; if 5, the packet is authenticated with MD5; if 6,
	 * the packet is authenticated with SHA. If 2 or * 4, the packet
	 * is a runt and discarded forthwith. If greater than 6, an
	 * extension field is present, so we subtract the length of the
	 * field and go around again.
	 */
	authlen = LEN_PKT_NOMAC;
	has_mac = rbufp->recv_length - authlen;
	while (has_mac > 0) {
		u_int32	len;
#ifdef AUTOKEY
		u_int32	hostlen;
		struct exten *ep;
#endif /*AUTOKEY */

		if (has_mac % 4 != 0 || has_mac < (int)MIN_MAC_LEN) {
			sys_badlength++;
			return;			/* bad length */
		}
		if (has_mac <= (int)MAX_MAC_LEN) {
			skeyid = ntohl(((u_int32 *)pkt)[authlen / 4]);
			break;

		} else {
			opcode = ntohl(((u_int32 *)pkt)[authlen / 4]);
			len = opcode & 0xffff;
			if (   len % 4 != 0
			    || len < 4
			    || (int)len + authlen > rbufp->recv_length) {
				sys_badlength++;
				return;		/* bad length */
			}
#ifdef AUTOKEY
			/*
			 * Extract calling group name for later.  If
			 * sys_groupname is non-NULL, there must be
			 * a group name provided to elicit a response.
			 */
			if (   (opcode & 0x3fff0000) == CRYPTO_ASSOC
			    && sys_groupname != NULL) {
				ep = (struct exten *)&((u_int32 *)pkt)[authlen / 4];
				hostlen = ntohl(ep->vallen);
				if (   hostlen >= sizeof(hostname)
				    || hostlen > len -
						offsetof(struct exten, pkt)) {
					sys_badlength++;
					return;		/* bad length */
				}
				memcpy(hostname, &ep->pkt, hostlen);
				hostname[hostlen] = '\0';
				groupname = strchr(hostname, '@');
				if (groupname == NULL) {
					sys_declined++;
					return;
				}
				groupname++;
			}
#endif /* AUTOKEY */
			authlen += len;
			has_mac -= len;
		}
	}

	/*
	 * If has_mac is < 0 we had a malformed packet.
	 */
	if (has_mac < 0) {
		sys_badlength++;
		return;		/* bad length */
	}

	/*
	 * If authentication required, a MAC must be present.
	 */
	if (restrict_mask & RES_DONTTRUST && has_mac == 0) {
		sys_restricted++;
		return;				/* access denied */
	}

	/*
	 * Update the MRU list and finger the cloggers. It can be a
	 * little expensive, so turn it off for production use.
	 * RES_LIMITED and RES_KOD will be cleared in the returned
	 * restrict_mask unless one or both actions are warranted.
	 */
	restrict_mask = ntp_monitor(rbufp, restrict_mask);
	if (restrict_mask & RES_LIMITED) {
		sys_limitrejected++;
		if (   !(restrict_mask & RES_KOD)
		    || MODE_BROADCAST == hismode
		    || MODE_SERVER == hismode) {
			if (MODE_SERVER == hismode)
				DPRINTF(1, ("Possibly self-induced rate limiting of MODE_SERVER from %s\n",
					stoa(&rbufp->recv_srcadr)));
			return;			/* rate exceeded */
		}
		if (hismode == MODE_CLIENT)
			fast_xmit(rbufp, MODE_SERVER, skeyid,
			    restrict_mask);
		else
			fast_xmit(rbufp, MODE_ACTIVE, skeyid,
			    restrict_mask);
		return;				/* rate exceeded */
	}
	restrict_mask &= ~RES_KOD;

	/*
	 * We have tossed out as many buggy packets as possible early in
	 * the game to reduce the exposure to a clogging attack. Now we
	 * have to burn some cycles to find the association and
	 * authenticate the packet if required. Note that we burn only
	 * digest cycles, again to reduce exposure. There may be no
	 * matching association and that's okay.
	 *
	 * More on the autokey mambo. Normally the local interface is
	 * found when the association was mobilized with respect to a
	 * designated remote address. We assume packets arriving from
	 * the remote address arrive via this interface and the local
	 * address used to construct the autokey is the unicast address
	 * of the interface. However, if the sender is a broadcaster,
	 * the interface broadcast address is used instead.
	 * Notwithstanding this technobabble, if the sender is a
	 * multicaster, the broadcast address is null, so we use the
	 * unicast address anyway. Don't ask.
	 */
	peer = findpeer(rbufp,  hismode, &retcode);
	dstadr_sin = &rbufp->dstadr->sin;
	NTOHL_FP(&pkt->org, &p_org);
	NTOHL_FP(&pkt->rec, &p_rec);
	NTOHL_FP(&pkt->xmt, &p_xmt);

	/*
	 * Authentication is conditioned by three switches:
	 *
	 * NOPEER  (RES_NOPEER) do not mobilize an association unless
	 *         authenticated
	 * NOTRUST (RES_DONTTRUST) do not allow access unless
	 *         authenticated (implies NOPEER)
	 * enable  (sys_authenticate) master NOPEER switch, by default
	 *         on
	 *
	 * The NOPEER and NOTRUST can be specified on a per-client basis
	 * using the restrict command. The enable switch if on implies
	 * NOPEER for all clients. There are four outcomes:
	 *
	 * NONE    The packet has no MAC.
	 * OK      the packet has a MAC and authentication succeeds
	 * ERROR   the packet has a MAC and authentication fails
	 * CRYPTO  crypto-NAK. The MAC has four octets only.
	 *
	 * Note: The AUTH(x, y) macro is used to filter outcomes. If x
	 * is zero, acceptable outcomes of y are NONE and OK. If x is
	 * one, the only acceptable outcome of y is OK.
	 */

	if (has_mac == 0) {
		restrict_mask &= ~RES_MSSNTP;
		is_authentic = AUTH_NONE; /* not required */
#ifdef DEBUG
		if (debug)
			printf(
			    "receive: at %ld %s<-%s mode %d len %d\n",
			    current_time, stoa(dstadr_sin),
			    stoa(&rbufp->recv_srcadr), hismode,
			    authlen);
#endif
	} else if (has_mac == 4) {
		restrict_mask &= ~RES_MSSNTP;
		is_authentic = AUTH_CRYPTO; /* crypto-NAK */
#ifdef DEBUG
		if (debug)
			printf(
			    "receive: at %ld %s<-%s mode %d keyid %08x len %d auth %d\n",
			    current_time, stoa(dstadr_sin),
			    stoa(&rbufp->recv_srcadr), hismode, skeyid,
			    authlen + has_mac, is_authentic);
#endif

#ifdef HAVE_NTP_SIGND
		/*
		 * If the signature is 20 bytes long, the last 16 of
		 * which are zero, then this is a Microsoft client
		 * wanting AD-style authentication of the server's
		 * reply.
		 *
		 * This is described in Microsoft's WSPP docs, in MS-SNTP:
		 * http://msdn.microsoft.com/en-us/library/cc212930.aspx
		 */
	} else if (   has_mac == MAX_MD5_LEN
		   && (restrict_mask & RES_MSSNTP)
		   && (retcode == AM_FXMIT || retcode == AM_NEWPASS)
		   && (memcmp(zero_key, (char *)pkt + authlen + 4,
		   	      MAX_MD5_LEN - 4) == 0)) {
		is_authentic = AUTH_NONE;
#endif /* HAVE_NTP_SIGND */

	} else {
		restrict_mask &= ~RES_MSSNTP;
#ifdef AUTOKEY
		/*
		 * For autokey modes, generate the session key
		 * and install in the key cache. Use the socket
		 * broadcast or unicast address as appropriate.
		 */
		if (crypto_flags && skeyid > NTP_MAXKEY) {

			/*
			 * More on the autokey dance (AKD). A cookie is
			 * constructed from public and private values.
			 * For broadcast packets, the cookie is public
			 * (zero). For packets that match no
			 * association, the cookie is hashed from the
			 * addresses and private value. For server
			 * packets, the cookie was previously obtained
			 * from the server. For symmetric modes, the
			 * cookie was previously constructed using an
			 * agreement protocol; however, should PKI be
			 * unavailable, we construct a fake agreement as
			 * the EXOR of the peer and host cookies.
			 *
			 * hismode	ephemeral	persistent
			 * =======================================
			 * active	0		cookie#
			 * passive	0%		cookie#
			 * client	sys cookie	0%
			 * server	0%		sys cookie
			 * broadcast	0		0
			 *
			 * # if unsync, 0
			 * % can't happen
			 */
			if (has_mac < (int)MAX_MD5_LEN) {
				sys_badauth++;
				return;
			}
			if (hismode == MODE_BROADCAST) {

				/*
				 * For broadcaster, use the interface
				 * broadcast address when available;
				 * otherwise, use the unicast address
				 * found when the association was
				 * mobilized. However, if this is from
				 * the wildcard interface, game over.
				 */
				if (   crypto_flags
				    && rbufp->dstadr ==
				       ANY_INTERFACE_CHOOSE(&rbufp->recv_srcadr)) {
					sys_restricted++;
					return;	     /* no wildcard */
				}
				pkeyid = 0;
				if (!SOCK_UNSPEC(&rbufp->dstadr->bcast))
					dstadr_sin =
					    &rbufp->dstadr->bcast;
			} else if (peer == NULL) {
				pkeyid = session_key(
				    &rbufp->recv_srcadr, dstadr_sin, 0,
				    sys_private, 0);
			} else {
				pkeyid = peer->pcookie;
			}

			/*
			 * The session key includes both the public
			 * values and cookie. In case of an extension
			 * field, the cookie used for authentication
			 * purposes is zero. Note the hash is saved for
			 * use later in the autokey mambo.
			 */
			if (authlen > (int)LEN_PKT_NOMAC && pkeyid != 0) {
				session_key(&rbufp->recv_srcadr,
				    dstadr_sin, skeyid, 0, 2);
				tkeyid = session_key(
				    &rbufp->recv_srcadr, dstadr_sin,
				    skeyid, pkeyid, 0);
			} else {
				tkeyid = session_key(
				    &rbufp->recv_srcadr, dstadr_sin,
				    skeyid, pkeyid, 2);
			}

		}
#endif	/* AUTOKEY */

		/*
		 * Compute the cryptosum. Note a clogging attack may
		 * succeed in bloating the key cache. If an autokey,
		 * purge it immediately, since we won't be needing it
		 * again. If the packet is authentic, it can mobilize an
		 * association. Note that there is no key zero.
		 */
		if (!authdecrypt(skeyid, (u_int32 *)pkt, authlen,
		    has_mac))
			is_authentic = AUTH_ERROR;
		else
			is_authentic = AUTH_OK;
#ifdef AUTOKEY
		if (crypto_flags && skeyid > NTP_MAXKEY)
			authtrust(skeyid, 0);
#endif	/* AUTOKEY */
#ifdef DEBUG
		if (debug)
			printf(
			    "receive: at %ld %s<-%s mode %d keyid %08x len %d auth %d\n",
			    current_time, stoa(dstadr_sin),
			    stoa(&rbufp->recv_srcadr), hismode, skeyid,
			    authlen + has_mac, is_authentic);
#endif
	}

	/*
	 * The association matching rules are implemented by a set of
	 * routines and an association table. A packet matching an
	 * association is processed by the peer process for that
	 * association. If there are no errors, an ephemeral association
	 * is mobilized: a broadcast packet mobilizes a broadcast client
	 * aassociation; a manycast server packet mobilizes a manycast
	 * client association; a symmetric active packet mobilizes a
	 * symmetric passive association.
	 */
	switch (retcode) {

	/*
	 * This is a client mode packet not matching any association. If
	 * an ordinary client, simply toss a server mode packet back
	 * over the fence. If a manycast client, we have to work a
	 * little harder.
	 */
	case AM_FXMIT:

		/*
		 * If authentication OK, send a server reply; otherwise,
		 * send a crypto-NAK.
		 */
		if (!(rbufp->dstadr->flags & INT_MCASTOPEN)) {
			if (AUTH(restrict_mask & RES_DONTTRUST,
			   is_authentic)) {
				fast_xmit(rbufp, MODE_SERVER, skeyid,
				    restrict_mask);
			} else if (is_authentic == AUTH_ERROR) {
				fast_xmit(rbufp, MODE_SERVER, 0,
				    restrict_mask);
				sys_badauth++;
			} else {
				sys_restricted++;
			}
			return;			/* hooray */
		}

		/*
		 * This must be manycast. Do not respond if not
		 * configured as a manycast server.
		 */
		if (!sys_manycastserver) {
			sys_restricted++;
			return;			/* not enabled */
		}

#ifdef AUTOKEY
		/*
		 * Do not respond if not the same group.
		 */
		if (group_test(groupname, NULL)) {
			sys_declined++;
			return;
		}
#endif /* AUTOKEY */

		/*
		 * Do not respond if we are not synchronized or our
		 * stratum is greater than the manycaster or the
		 * manycaster has already synchronized to us.
		 */
		if (   sys_leap == LEAP_NOTINSYNC
		    || sys_stratum >= hisstratum
		    || (!sys_cohort && sys_stratum == hisstratum + 1)
		    || rbufp->dstadr->addr_refid == pkt->refid) {
			sys_declined++;
			return;			/* no help */
		}

		/*
		 * Respond only if authentication succeeds. Don't do a
		 * crypto-NAK, as that would not be useful.
		 */
		if (AUTH(restrict_mask & RES_DONTTRUST, is_authentic))
			fast_xmit(rbufp, MODE_SERVER, skeyid,
			    restrict_mask);
		return;				/* hooray */

	/*
	 * This is a server mode packet returned in response to a client
	 * mode packet sent to a multicast group address (for
	 * manycastclient) or to a unicast address (for pool). The
	 * origin timestamp is a good nonce to reliably associate the
	 * reply with what was sent. If there is no match, that's
	 * curious and could be an intruder attempting to clog, so we
	 * just ignore it.
	 *
	 * If the packet is authentic and the manycastclient or pool
	 * association is found, we mobilize a client association and
	 * copy pertinent variables from the manycastclient or pool
	 * association to the new client association. If not, just
	 * ignore the packet.
	 *
	 * There is an implosion hazard at the manycast client, since
	 * the manycast servers send the server packet immediately. If
	 * the guy is already here, don't fire up a duplicate.
	 */
	case AM_MANYCAST:

#ifdef AUTOKEY
		/*
		 * Do not respond if not the same group.
		 */
		if (group_test(groupname, NULL)) {
			sys_declined++;
			return;
		}
#endif /* AUTOKEY */
		if ((peer2 = findmanycastpeer(rbufp)) == NULL) {
			sys_restricted++;
			return;			/* not enabled */
		}
		if (!AUTH(  (!(peer2->cast_flags & MDF_POOL)
			     && sys_authenticate)
			  || (restrict_mask & (RES_NOPEER |
			      RES_DONTTRUST)), is_authentic)) {
			sys_restricted++;
			return;			/* access denied */
		}

		/*
		 * Do not respond if unsynchronized or stratum is below
		 * the floor or at or above the ceiling.
		 */
		if (   hisleap == LEAP_NOTINSYNC
		    || hisstratum < sys_floor
		    || hisstratum >= sys_ceiling) {
			sys_declined++;
			return;			/* no help */
		}
		peer = newpeer(&rbufp->recv_srcadr, NULL, rbufp->dstadr,
			       MODE_CLIENT, hisversion, peer2->minpoll,
			       peer2->maxpoll, FLAG_PREEMPT |
			       (FLAG_IBURST & peer2->flags), MDF_UCAST |
			       MDF_UCLNT, 0, skeyid, sys_ident);
		if (NULL == peer) {
			sys_declined++;
			return;			/* ignore duplicate  */
		}

		/*
		 * After each ephemeral pool association is spun,
		 * accelerate the next poll for the pool solicitor so
		 * the pool will fill promptly.
		 */
		if (peer2->cast_flags & MDF_POOL)
			peer2->nextdate = current_time + 1;

		/*
		 * Further processing of the solicitation response would
		 * simply detect its origin timestamp as bogus for the
		 * brand-new association (it matches the prototype
		 * association) and tinker with peer->nextdate delaying
		 * first sync.
		 */
		return;		/* solicitation response handled */

	/*
	 * This is the first packet received from a broadcast server. If
	 * the packet is authentic and we are enabled as broadcast
	 * client, mobilize a broadcast client association. We don't
	 * kiss any frogs here.
	 */
	case AM_NEWBCL:

#ifdef AUTOKEY
		/*
		 * Do not respond if not the same group.
		 */
		if (group_test(groupname, sys_ident)) {
			sys_declined++;
			return;
		}
#endif /* AUTOKEY */
		if (sys_bclient == 0) {
			sys_restricted++;
			return;			/* not enabled */
		}
		if (!AUTH(sys_authenticate | (restrict_mask &
		    (RES_NOPEER | RES_DONTTRUST)), is_authentic)) {
			sys_restricted++;
			return;			/* access denied */
		}

		/*
		 * Do not respond if unsynchronized or stratum is below
		 * the floor or at or above the ceiling.
		 */
		if (   hisleap == LEAP_NOTINSYNC
		    || hisstratum < sys_floor
		    || hisstratum >= sys_ceiling) {
			sys_declined++;
			return;			/* no help */
		}

#ifdef AUTOKEY
		/*
		 * Do not respond if Autokey and the opcode is not a
		 * CRYPTO_ASSOC response with association ID.
		 */
		if (   crypto_flags && skeyid > NTP_MAXKEY
		    && (opcode & 0xffff0000) != (CRYPTO_ASSOC | CRYPTO_RESP)) {
			sys_declined++;
			return;			/* protocol error */
		}
#endif	/* AUTOKEY */

		/*
		 * Broadcasts received via a multicast address may
		 * arrive after a unicast volley has begun
		 * with the same remote address.  newpeer() will not
		 * find duplicate associations on other local endpoints
		 * if a non-NULL endpoint is supplied.  multicastclient
		 * ephemeral associations are unique across all local
		 * endpoints.
		 */
		if (!(INT_MCASTOPEN & rbufp->dstadr->flags))
			match_ep = rbufp->dstadr;
		else
			match_ep = NULL;

		/*
		 * Determine whether to execute the initial volley.
		 */
		if (sys_bdelay != 0) {
#ifdef AUTOKEY
			/*
			 * If a two-way exchange is not possible,
			 * neither is Autokey.
			 */
			if (crypto_flags && skeyid > NTP_MAXKEY) {
				sys_restricted++;
				return;		/* no autokey */
			}
#endif	/* AUTOKEY */

			/*
			 * Do not execute the volley. Start out in
			 * broadcast client mode.
			 */
			peer = newpeer(&rbufp->recv_srcadr, NULL,
			    match_ep, MODE_BCLIENT, hisversion,
			    pkt->ppoll, pkt->ppoll, FLAG_PREEMPT,
			    MDF_BCLNT, 0, skeyid, sys_ident);
			if (NULL == peer) {
				sys_restricted++;
				return;		/* ignore duplicate */

			} else {
				peer->delay = sys_bdelay;
			}
			break;
		}

		/*
		 * Execute the initial volley in order to calibrate the
		 * propagation delay and run the Autokey protocol.
		 *
		 * Note that the minpoll is taken from the broadcast
		 * packet, normally 6 (64 s) and that the poll interval
		 * is fixed at this value.
		 */
		peer = newpeer(&rbufp->recv_srcadr, NULL, match_ep,
		    MODE_CLIENT, hisversion, pkt->ppoll, pkt->ppoll,
		    FLAG_BC_VOL | FLAG_IBURST | FLAG_PREEMPT, MDF_BCLNT,
		    0, skeyid, sys_ident);
		if (NULL == peer) {
			sys_restricted++;
			return;			/* ignore duplicate */
		}
#ifdef AUTOKEY
		if (skeyid > NTP_MAXKEY)
			crypto_recv(peer, rbufp);
#endif	/* AUTOKEY */

		return;				/* hooray */

	/*
	 * This is the first packet received from a symmetric active
	 * peer. If the packet is authentic and the first he sent,
	 * mobilize a passive association. If not, kiss the frog.
	 */
	case AM_NEWPASS:

#ifdef AUTOKEY
		/*
		 * Do not respond if not the same group.
		 */
		if (group_test(groupname, sys_ident)) {
			sys_declined++;
			return;
		}
#endif /* AUTOKEY */
		if (!AUTH(sys_authenticate | (restrict_mask &
		    (RES_NOPEER | RES_DONTTRUST)), is_authentic)) {

			/*
			 * If authenticated but cannot mobilize an
			 * association, send a symmetric passive
			 * response without mobilizing an association.
			 * This is for drat broken Windows clients. See
			 * Microsoft KB 875424 for preferred workaround.
			 */
			if (AUTH(restrict_mask & RES_DONTTRUST,
			    is_authentic)) {
				fast_xmit(rbufp, MODE_PASSIVE, skeyid,
				    restrict_mask);
				return;			/* hooray */
			}
			if (is_authentic == AUTH_ERROR) {
				fast_xmit(rbufp, MODE_ACTIVE, 0,
				    restrict_mask);
				sys_restricted++;
				return;
			}
			/* [Bug 2941]
			 * If we got here, the packet isn't part of an
			 * existing association, it isn't correctly
			 * authenticated, and it didn't meet either of
			 * the previous two special cases so we should
			 * just drop it on the floor.  For example,
			 * crypto-NAKs (is_authentic == AUTH_CRYPTO)
			 * will make it this far.  This is just
			 * debug-printed and not logged to avoid log
			 * flooding.
			 */
			DPRINTF(1, ("receive: at %ld refusing to mobilize passive association"
				    " with unknown peer %s mode %d keyid %08x len %d auth %d\n",
				    current_time, stoa(&rbufp->recv_srcadr),
				    hismode, skeyid, (authlen + has_mac),
				    is_authentic));
			sys_declined++;
			return;
		}

		/*
		 * Do not respond if synchronized and if stratum is
		 * below the floor or at or above the ceiling. Note,
		 * this allows an unsynchronized peer to synchronize to
		 * us. It would be very strange if he did and then was
		 * nipped, but that could only happen if we were
		 * operating at the top end of the range.  It also means
		 * we will spin an ephemeral association in response to
		 * MODE_ACTIVE KoDs, which will time out eventually.
		 */
		if (   hisleap != LEAP_NOTINSYNC
		    && (hisstratum < sys_floor || hisstratum >= sys_ceiling)) {
			sys_declined++;
			return;			/* no help */
		}

		/*
		 * The message is correctly authenticated and allowed.
		 * Mobilize a symmetric passive association.
		 */
		if ((peer = newpeer(&rbufp->recv_srcadr, NULL,
		    rbufp->dstadr, MODE_PASSIVE, hisversion, pkt->ppoll,
		    NTP_MAXDPOLL, 0, MDF_UCAST, 0, skeyid,
		    sys_ident)) == NULL) {
			sys_declined++;
			return;			/* ignore duplicate */
		}
		break;


	/*
	 * Process regular packet. Nothing special.
	 */
	case AM_PROCPKT:

#ifdef AUTOKEY
		/*
		 * Do not respond if not the same group.
		 */
		if (group_test(groupname, peer->ident)) {
			sys_declined++;
			return;
		}
#endif /* AUTOKEY */
		break;

	/*
	 * A passive packet matches a passive association. This is
	 * usually the result of reconfiguring a client on the fly. As
	 * this association might be legitimate and this packet an
	 * attempt to deny service, just ignore it.
	 */
	case AM_ERR:
		sys_declined++;
		return;

	/*
	 * For everything else there is the bit bucket.
	 */
	default:
		sys_declined++;
		return;
	}

#ifdef AUTOKEY
	/*
	 * If the association is configured for Autokey, the packet must
	 * have a public key ID; if not, the packet must have a
	 * symmetric key ID.
	 */
	if (   is_authentic != AUTH_CRYPTO
	    && (   ((peer->flags & FLAG_SKEY) && skeyid <= NTP_MAXKEY)
	        || (!(peer->flags & FLAG_SKEY) && skeyid > NTP_MAXKEY))) {
		sys_badauth++;
		return;
	}
#endif	/* AUTOKEY */
	peer->received++;
	peer->flash &= ~PKT_TEST_MASK;
	if (peer->flags & FLAG_XBOGUS) {
		peer->flags &= ~FLAG_XBOGUS;
		peer->flash |= TEST3;
	}

	/*
	 * Next comes a rigorous schedule of timestamp checking. If the
	 * transmit timestamp is zero, the server has not initialized in
	 * interleaved modes or is horribly broken.
	 */
	if (L_ISZERO(&p_xmt)) {
		peer->flash |= TEST3;			/* unsynch */

	/*
	 * If the transmit timestamp duplicates a previous one, the
	 * packet is a replay. This prevents the bad guys from replaying
	 * the most recent packet, authenticated or not.
	 */
	} else if (L_ISEQU(&peer->xmt, &p_xmt)) {
		peer->flash |= TEST1;			/* duplicate */
		peer->oldpkt++;
		return;

	/*
	 * If this is a broadcast mode packet, skip further checking. If
	 * an initial volley, bail out now and let the client do its
	 * stuff. If the origin timestamp is nonzero, this is an
	 * interleaved broadcast. so restart the protocol.
	 */
	} else if (hismode == MODE_BROADCAST) {
		if (!L_ISZERO(&p_org) && !(peer->flags & FLAG_XB)) {
			peer->flags |= FLAG_XB;
			peer->aorg = p_xmt;
			peer->borg = rbufp->recv_time;
			report_event(PEVNT_XLEAVE, peer, NULL);
			return;
		}

	/*
	 * Check for bogus packet in basic mode. If found, switch to
	 * interleaved mode and resynchronize, but only after confirming
	 * the packet is not bogus in symmetric interleaved mode.
	 *
<<<<<<< HEAD
	 * This could also mean somebody is forging packets claiming to
	 * be from us, attempting to cause our server to KoD us.
=======
	 * Since a cleared 'aorg' is the indication for 'no response
	 * pending' we have to test this explicitely. Of course, should
	 * 'aorg' be all-zero because this was the original transmit
	 * time stamp, we will drop the reply. There's a sub-second slot
	 * every 136 years where this *might* happen, so we ignore this
	 * possible drop of a valid response.
>>>>>>> 880191b7
	 */
	} else if (peer->flip == 0) {
		if (L_ISZERO(&peer->aorg) ||
		    !L_ISEQU(&p_org, &peer->aorg)) {
			peer->bogusorg++;
			peer->flash |= TEST2;	/* bogus */
			msyslog(LOG_INFO,
				"receive: Unexpected origin timestamp from %s",
				ntoa(&peer->srcadr));
			if (  !L_ISZERO(&peer->dst)
			    && L_ISEQU(&p_org, &peer->dst)) {
				peer->flip = 1;
				report_event(PEVNT_XLEAVE, peer, NULL);
			}
			return; /* Bogus packet, we are done */
		} else {
			L_CLR(&peer->aorg);
		}

	/*
	 * Check for valid nonzero timestamp fields.
	 */
	} else if (L_ISZERO(&p_org) || L_ISZERO(&p_rec) ||
	    L_ISZERO(&peer->dst)) {
		peer->flash |= TEST3;		/* unsynch */

	/*
	 * Check for bogus packet in interleaved symmetric mode. This
	 * can happen if a packet is lost, duplicated or crossed. If
	 * found, flip and resynchronize.
	 */
	} else if (   !L_ISZERO(&peer->dst)
		   && !L_ISEQU(&p_org, &peer->dst)) {
		peer->bogusorg++;
		peer->flags |= FLAG_XBOGUS;
		peer->flash |= TEST2;		/* bogus */
		return; /* Bogus packet, we are done */
	}

	/*
	 * If this is a crypto_NAK, the server cannot authenticate a
	 * client packet. The server might have just changed keys. Clear
	 * the association and restart the protocol.
	 */
	if (is_authentic == AUTH_CRYPTO) {
		report_event(PEVNT_AUTH, peer, "crypto_NAK");
		peer->flash |= TEST5;		/* bad auth */
		peer->badauth++;
		if (peer->flags & FLAG_PREEMPT) {
			unpeer(peer);
			return;
		}
#ifdef AUTOKEY
		if (peer->crypto)
			peer_clear(peer, "AUTH");
#endif	/* AUTOKEY */
		return;

	/*
	 * If the digest fails or it's missing for authenticated
	 * associations, the client cannot authenticate a server
	 * reply to a client packet previously sent. The loopback check
	 * is designed to avoid a bait-and-switch attack, which was
	 * possible in past versions. If symmetric modes, return a
	 * crypto-NAK. The peer should restart the protocol.
	 */
	} else if (!AUTH(peer->keyid || has_mac ||
			 (restrict_mask & RES_DONTTRUST), is_authentic)) {
		report_event(PEVNT_AUTH, peer, "digest");
		peer->flash |= TEST5;		/* bad auth */
		peer->badauth++;
		if (   has_mac
		    && (hismode == MODE_ACTIVE || hismode == MODE_PASSIVE))
			fast_xmit(rbufp, MODE_ACTIVE, 0, restrict_mask);
		if (peer->flags & FLAG_PREEMPT) {
			unpeer(peer);
			return;
		}
#ifdef AUTOKEY
		if (peer->crypto)
			peer_clear(peer, "AUTH");
#endif	/* AUTOKEY */
		return;
	}

	/*
	 * Update the state variables.
	 */
	if (peer->flip == 0) {
		if (hismode != MODE_BROADCAST)
			peer->rec = p_xmt;
		peer->dst = rbufp->recv_time;
	}
	peer->xmt = p_xmt;

	/*
	 * Set the peer ppoll to the maximum of the packet ppoll and the
	 * peer minpoll. If a kiss-o'-death, set the peer minpoll to
	 * this maximum and advance the headway to give the sender some
	 * headroom. Very intricate.
	 */

	/*
	 * Check for any kiss codes. Note this is only used when a server
	 * responds to a packet request
	 */

	kissCode = kiss_code_check(hisleap, hisstratum, hismode, pkt->refid);

	/*
	 * Check to see if this is a RATE Kiss Code
	 * Currently this kiss code will accept whatever poll
	 * rate that the server sends
	 */
	peer->ppoll = max(peer->minpoll, pkt->ppoll);
	if (kissCode == RATEKISS) {
		peer->selbroken++;	/* Increment the KoD count */
		report_event(PEVNT_RATE, peer, NULL);
		if (pkt->ppoll > peer->minpoll)
			peer->minpoll = peer->ppoll;
		peer->burst = peer->retry = 0;
		peer->throttle = (NTP_SHIFT + 1) * (1 << peer->minpoll);
		poll_update(peer, pkt->ppoll);
		return;				/* kiss-o'-death */
	}
	if (kissCode != NOKISS) {
		peer->selbroken++;	/* Increment the KoD count */
		return;		/* Drop any other kiss code packets */
	}


	/*
	 * That was hard and I am sweaty, but the packet is squeaky
	 * clean. Get on with real work.
	 */
	peer->timereceived = current_time;
	if (is_authentic == AUTH_OK)
		peer->flags |= FLAG_AUTHENTIC;
	else
		peer->flags &= ~FLAG_AUTHENTIC;

#ifdef AUTOKEY
	/*
	 * More autokey dance. The rules of the cha-cha are as follows:
	 *
	 * 1. If there is no key or the key is not auto, do nothing.
	 *
	 * 2. If this packet is in response to the one just previously
	 *    sent or from a broadcast server, do the extension fields.
	 *    Otherwise, assume bogosity and bail out.
	 *
	 * 3. If an extension field contains a verified signature, it is
	 *    self-authenticated and we sit the dance.
	 *
	 * 4. If this is a server reply, check only to see that the
	 *    transmitted key ID matches the received key ID.
	 *
	 * 5. Check to see that one or more hashes of the current key ID
	 *    matches the previous key ID or ultimate original key ID
	 *    obtained from the broadcaster or symmetric peer. If no
	 *    match, sit the dance and call for new autokey values.
	 *
	 * In case of crypto error, fire the orchestra, stop dancing and
	 * restart the protocol.
	 */
	if (peer->flags & FLAG_SKEY) {
		/*
		 * Decrement remaining autokey hashes. This isn't
		 * perfect if a packet is lost, but results in no harm.
		 */
		ap = (struct autokey *)peer->recval.ptr;
		if (ap != NULL) {
			if (ap->seq > 0)
				ap->seq--;
		}
		peer->flash |= TEST8;
		rval = crypto_recv(peer, rbufp);
		if (rval == XEVNT_OK) {
			peer->unreach = 0;
		} else {
			if (rval == XEVNT_ERR) {
				report_event(PEVNT_RESTART, peer,
				    "crypto error");
				peer_clear(peer, "CRYP");
				peer->flash |= TEST9;	/* bad crypt */
				if (peer->flags & FLAG_PREEMPT)
					unpeer(peer);
			}
			return;
		}

		/*
		 * If server mode, verify the receive key ID matches
		 * the transmit key ID.
		 */
		if (hismode == MODE_SERVER) {
			if (skeyid == peer->keyid)
				peer->flash &= ~TEST8;

		/*
		 * If an extension field is present, verify only that it
		 * has been correctly signed. We don't need a sequence
		 * check here, but the sequence continues.
		 */
		} else if (!(peer->flash & TEST8)) {
			peer->pkeyid = skeyid;

		/*
		 * Now the fun part. Here, skeyid is the current ID in
		 * the packet, pkeyid is the ID in the last packet and
		 * tkeyid is the hash of skeyid. If the autokey values
		 * have not been received, this is an automatic error.
		 * If so, check that the tkeyid matches pkeyid. If not,
		 * hash tkeyid and try again. If the number of hashes
		 * exceeds the number remaining in the sequence, declare
		 * a successful failure and refresh the autokey values.
		 */
		} else if (ap != NULL) {
			int i;

			for (i = 0; ; i++) {
				if (   tkeyid == peer->pkeyid
				    || tkeyid == ap->key) {
					peer->flash &= ~TEST8;
					peer->pkeyid = skeyid;
					ap->seq -= i;
					break;
				}
				if (i > ap->seq) {
					peer->crypto &=
					    ~CRYPTO_FLAG_AUTO;
					break;
				}
				tkeyid = session_key(
				    &rbufp->recv_srcadr, dstadr_sin,
				    tkeyid, pkeyid, 0);
			}
			if (peer->flash & TEST8)
				report_event(PEVNT_AUTH, peer, "keylist");
		}
		if (!(peer->crypto & CRYPTO_FLAG_PROV)) /* test 9 */
			peer->flash |= TEST8;	/* bad autokey */

		/*
		 * The maximum lifetime of the protocol is about one
		 * week before restarting the Autokey protocol to
		 * refresh certificates and leapseconds values.
		 */
		if (current_time > peer->refresh) {
			report_event(PEVNT_RESTART, peer,
			    "crypto refresh");
			peer_clear(peer, "TIME");
			return;
		}
	}
#endif	/* AUTOKEY */

	/*
	 * The dance is complete and the flash bits have been lit. Toss
	 * the packet over the fence for processing, which may light up
	 * more flashers.
	 */
	process_packet(peer, pkt, rbufp->recv_length);

	/*
	 * In interleaved mode update the state variables. Also adjust the
	 * transmit phase to avoid crossover.
	 */
	if (peer->flip != 0) {
		peer->rec = p_rec;
		peer->dst = rbufp->recv_time;
		if (peer->nextdate - current_time < (1U << min(peer->ppoll,
		    peer->hpoll)) / 2)
			peer->nextdate++;
		else
			peer->nextdate--;
	}
}


/*
 * process_packet - Packet Procedure, a la Section 3.4.4 of the
 *	specification. Or almost, at least. If we're in here we have a
 *	reasonable expectation that we will be having a long term
 *	relationship with this host.
 */
void
process_packet(
	register struct peer *peer,
	register struct pkt *pkt,
	u_int	len
	)
{
	double	t34, t21;
	double	p_offset, p_del, p_disp;
	l_fp	p_rec, p_xmt, p_org, p_reftime, ci;
	u_char	pmode, pleap, pversion, pstratum;
	char	statstr[NTP_MAXSTRLEN];
#ifdef ASSYM
	int	itemp;
	double	etemp, ftemp, td;
#endif /* ASSYM */

	sys_processed++;
	peer->processed++;
	p_del = FPTOD(NTOHS_FP(pkt->rootdelay));
	p_offset = 0;
	p_disp = FPTOD(NTOHS_FP(pkt->rootdisp));
	NTOHL_FP(&pkt->reftime, &p_reftime);
	NTOHL_FP(&pkt->org, &p_org);
	NTOHL_FP(&pkt->rec, &p_rec);
	NTOHL_FP(&pkt->xmt, &p_xmt);
	pmode = PKT_MODE(pkt->li_vn_mode);
	pleap = PKT_LEAP(pkt->li_vn_mode);
	pversion = PKT_VERSION(pkt->li_vn_mode);
	pstratum = PKT_TO_STRATUM(pkt->stratum);

	/*
	 * Capture the header values in the client/peer association..
	 */
	record_raw_stats(&peer->srcadr, peer->dstadr ?
	    &peer->dstadr->sin : NULL,
	    &p_org, &p_rec, &p_xmt, &peer->dst,
	    pleap, pversion, pmode, pstratum, pkt->ppoll, pkt->precision,
	    p_del, p_disp, pkt->refid);
	peer->leap = pleap;
	peer->stratum = min(pstratum, STRATUM_UNSPEC);
	peer->pmode = pmode;
	peer->precision = pkt->precision;
	peer->rootdelay = p_del;
	peer->rootdisp = p_disp;
	peer->refid = pkt->refid;		/* network byte order */
	peer->reftime = p_reftime;

	/*
	 * First, if either burst mode is armed, enable the burst.
	 * Compute the headway for the next packet and delay if
	 * necessary to avoid exceeding the threshold.
	 */
	if (peer->retry > 0) {
		peer->retry = 0;
		if (peer->reach)
			peer->burst = min(1 << (peer->hpoll -
			    peer->minpoll), NTP_SHIFT) - 1;
		else
			peer->burst = NTP_IBURST - 1;
		if (peer->burst > 0)
			peer->nextdate = current_time;
	}
	poll_update(peer, peer->hpoll);

	/*
	 * Verify the server is synchronized; that is, the leap bits,
	 * stratum and root distance are valid.
	 */
	if (   pleap == LEAP_NOTINSYNC		/* test 6 */
	    || pstratum < sys_floor || pstratum >= sys_ceiling)
		peer->flash |= TEST6;		/* bad synch or strat */
	if (p_del / 2 + p_disp >= MAXDISPERSE)	/* test 7 */
		peer->flash |= TEST7;		/* bad header */

	/*
	 * If any tests fail at this point, the packet is discarded.
	 * Note that some flashers may have already been set in the
	 * receive() routine.
	 */
	if (peer->flash & PKT_TEST_MASK) {
		peer->seldisptoolarge++;
#ifdef DEBUG
		if (debug)
			printf("packet: flash header %04x\n",
			    peer->flash);
#endif
		return;
	}

	/*
	 * If the peer was previously unreachable, raise a trap. In any
	 * case, mark it reachable.
	 */
	if (!peer->reach) {
		report_event(PEVNT_REACH, peer, NULL);
		peer->timereachable = current_time;
	}
	peer->reach |= 1;

	/*
	 * For a client/server association, calculate the clock offset,
	 * roundtrip delay and dispersion. The equations are reordered
	 * from the spec for more efficient use of temporaries. For a
	 * broadcast association, offset the last measurement by the
	 * computed delay during the client/server volley. Note the
	 * computation of dispersion includes the system precision plus
	 * that due to the frequency error since the origin time.
	 *
	 * It is very important to respect the hazards of overflow. The
	 * only permitted operation on raw timestamps is subtraction,
	 * where the result is a signed quantity spanning from 68 years
	 * in the past to 68 years in the future. To avoid loss of
	 * precision, these calculations are done using 64-bit integer
	 * arithmetic. However, the offset and delay calculations are
	 * sums and differences of these first-order differences, which
	 * if done using 64-bit integer arithmetic, would be valid over
	 * only half that span. Since the typical first-order
	 * differences are usually very small, they are converted to 64-
	 * bit doubles and all remaining calculations done in floating-
	 * double arithmetic. This preserves the accuracy while
	 * retaining the 68-year span.
	 *
	 * There are three interleaving schemes, basic, interleaved
	 * symmetric and interleaved broadcast. The timestamps are
	 * idioscyncratically different. See the onwire briefing/white
	 * paper at www.eecis.udel.edu/~mills for details.
	 *
	 * Interleaved symmetric mode
	 * t1 = peer->aorg/borg, t2 = peer->rec, t3 = p_xmt,
	 * t4 = peer->dst
	 */
	if (peer->flip != 0) {
		ci = p_xmt;				/* t3 - t4 */
		L_SUB(&ci, &peer->dst);
		LFPTOD(&ci, t34);
		ci = p_rec;				/* t2 - t1 */
		if (peer->flip > 0)
			L_SUB(&ci, &peer->borg);
		else
			L_SUB(&ci, &peer->aorg);
		LFPTOD(&ci, t21);
		p_del = t21 - t34;
		p_offset = (t21 + t34) / 2.;
		if (p_del < 0 || p_del > 1.) {
			snprintf(statstr, sizeof(statstr),
			    "t21 %.6f t34 %.6f", t21, t34);
			report_event(PEVNT_XERR, peer, statstr);
			return;
		}

	/*
	 * Broadcast modes
	 */
	} else if (peer->pmode == MODE_BROADCAST) {

		/*
		 * Interleaved broadcast mode. Use interleaved timestamps.
		 * t1 = peer->borg, t2 = p_org, t3 = p_org, t4 = aorg
		 */
		if (peer->flags & FLAG_XB) {
			ci = p_org;			/* delay */
			L_SUB(&ci, &peer->aorg);
			LFPTOD(&ci, t34);
			ci = p_org;			/* t2 - t1 */
			L_SUB(&ci, &peer->borg);
			LFPTOD(&ci, t21);
			peer->aorg = p_xmt;
			peer->borg = peer->dst;
			if (t34 < 0 || t34 > 1.) {
				snprintf(statstr, sizeof(statstr),
				    "offset %.6f delay %.6f", t21, t34);
				report_event(PEVNT_XERR, peer, statstr);
				return;
			}
			p_offset = t21;
			peer->xleave = t34;

		/*
		 * Basic broadcast - use direct timestamps.
		 * t3 = p_xmt, t4 = peer->dst
		 */
		} else {
			ci = p_xmt;		/* t3 - t4 */
			L_SUB(&ci, &peer->dst);
			LFPTOD(&ci, t34);
			p_offset = t34;
		}

		/*
		 * When calibration is complete and the clock is
		 * synchronized, the bias is calculated as the difference
		 * between the unicast timestamp and the broadcast
		 * timestamp. This works for both basic and interleaved
		 * modes.
		 */
		if (FLAG_BC_VOL & peer->flags) {
			peer->flags &= ~FLAG_BC_VOL;
			peer->delay = fabs(peer->offset - p_offset) * 2;
		}
		p_del = peer->delay;
		p_offset += p_del / 2;


	/*
	 * Basic mode, otherwise known as the old fashioned way.
	 *
	 * t1 = p_org, t2 = p_rec, t3 = p_xmt, t4 = peer->dst
	 */
	} else {
		ci = p_xmt;				/* t3 - t4 */
		L_SUB(&ci, &peer->dst);
		LFPTOD(&ci, t34);
		ci = p_rec;				/* t2 - t1 */
		L_SUB(&ci, &p_org);
		LFPTOD(&ci, t21);
		p_del = fabs(t21 - t34);
		p_offset = (t21 + t34) / 2.;
	}
	p_del = max(p_del, LOGTOD(sys_precision));
	p_disp = LOGTOD(sys_precision) + LOGTOD(peer->precision) +
	    clock_phi * p_del;

#if ASSYM
	/*
	 * This code calculates the outbound and inbound data rates by
	 * measuring the differences between timestamps at different
	 * packet lengths. This is helpful in cases of large asymmetric
	 * delays commonly experienced on deep space communication
	 * links.
	 */
	if (peer->t21_last > 0 && peer->t34_bytes > 0) {
		itemp = peer->t21_bytes - peer->t21_last;
		if (itemp > 25) {
			etemp = t21 - peer->t21;
			if (fabs(etemp) > 1e-6) {
				ftemp = itemp / etemp;
				if (ftemp > 1000.)
					peer->r21 = ftemp;
			}
		}
		itemp = len - peer->t34_bytes;
		if (itemp > 25) {
			etemp = -t34 - peer->t34;
			if (fabs(etemp) > 1e-6) {
				ftemp = itemp / etemp;
				if (ftemp > 1000.)
					peer->r34 = ftemp;
			}
		}
	}

	/*
	 * The following section compensates for different data rates on
	 * the outbound (d21) and inbound (t34) directions. To do this,
	 * it finds t such that r21 * t - r34 * (d - t) = 0, where d is
	 * the roundtrip delay. Then it calculates the correction as a
	 * fraction of d.
	 */
 	peer->t21 = t21;
	peer->t21_last = peer->t21_bytes;
	peer->t34 = -t34;
	peer->t34_bytes = len;
#ifdef DEBUG
	if (debug > 1)
		printf("packet: t21 %.9lf %d t34 %.9lf %d\n", peer->t21,
		    peer->t21_bytes, peer->t34, peer->t34_bytes);
#endif
	if (peer->r21 > 0 && peer->r34 > 0 && p_del > 0) {
		if (peer->pmode != MODE_BROADCAST)
			td = (peer->r34 / (peer->r21 + peer->r34) -
			    .5) * p_del;
		else
			td = 0;

		/*
 		 * Unfortunately, in many cases the errors are
		 * unacceptable, so for the present the rates are not
		 * used. In future, we might find conditions where the
		 * calculations are useful, so this should be considered
		 * a work in progress.
		 */
		t21 -= td;
		t34 -= td;
#ifdef DEBUG
		if (debug > 1)
			printf("packet: del %.6lf r21 %.1lf r34 %.1lf %.6lf\n",
			    p_del, peer->r21 / 1e3, peer->r34 / 1e3,
			    td);
#endif
	}
#endif /* ASSYM */

	/*
	 * That was awesome. Now hand off to the clock filter.
	 */
	clock_filter(peer, p_offset + peer->bias, p_del, p_disp);

	/*
	 * If we are in broadcast calibrate mode, return to broadcast
	 * client mode when the client is fit and the autokey dance is
	 * complete.
	 */
	if (   (FLAG_BC_VOL & peer->flags)
	    && MODE_CLIENT == peer->hmode
	    && !(TEST11 & peer_unfit(peer))) {	/* distance exceeded */
#ifdef AUTOKEY
		if (peer->flags & FLAG_SKEY) {
			if (!(~peer->crypto & CRYPTO_FLAG_ALL))
				peer->hmode = MODE_BCLIENT;
		} else {
			peer->hmode = MODE_BCLIENT;
		}
#else	/* !AUTOKEY follows */
		peer->hmode = MODE_BCLIENT;
#endif	/* !AUTOKEY */
	}
}


/*
 * clock_update - Called at system process update intervals.
 */
static void
clock_update(
	struct peer *peer	/* peer structure pointer */
	)
{
	double	dtemp;
	l_fp	now;
#ifdef HAVE_LIBSCF_H
	char	*fmri;
#endif /* HAVE_LIBSCF_H */

	/*
	 * Update the system state variables. We do this very carefully,
	 * as the poll interval might need to be clamped differently.
	 */
	sys_peer = peer;
	sys_epoch = peer->epoch;
	if (sys_poll < peer->minpoll)
		sys_poll = peer->minpoll;
	if (sys_poll > peer->maxpoll)
		sys_poll = peer->maxpoll;
	poll_update(peer, sys_poll);
	sys_stratum = min(peer->stratum + 1, STRATUM_UNSPEC);
	if (   peer->stratum == STRATUM_REFCLOCK
	    || peer->stratum == STRATUM_UNSPEC)
		sys_refid = peer->refid;
	else
		sys_refid = addr2refid(&peer->srcadr);
	/*
	 * Root Dispersion (E) is defined (in RFC 5905) as:
	 *
	 * E = p.epsilon_r + p.epsilon + p.psi + PHI*(s.t - p.t) + |THETA|
	 *
	 * where:
	 *  p.epsilon_r is the PollProc's root dispersion
	 *  p.epsilon   is the PollProc's dispersion
	 *  p.psi       is the PollProc's jitter
	 *  THETA       is the combined offset
	 *
	 * NB: Think Hard about where these numbers come from and
	 * what they mean.  When did peer->update happen?  Has anything
	 * interesting happened since then?  What values are the most
	 * defensible?  Why?
	 *
	 * DLM thinks this equation is probably the best of all worse choices.
	 */
	dtemp	= peer->rootdisp
		+ peer->disp
		+ sys_jitter
		+ clock_phi * (current_time - peer->update)
		+ fabs(sys_offset);

	if (dtemp > sys_mindisp)
		sys_rootdisp = dtemp;
	else
		sys_rootdisp = sys_mindisp;
	sys_rootdelay = peer->delay + peer->rootdelay;
	sys_reftime = peer->dst;

#ifdef DEBUG
	if (debug)
		printf(
		    "clock_update: at %lu sample %lu associd %d\n",
		    current_time, peer->epoch, peer->associd);
#endif

	/*
	 * Comes now the moment of truth. Crank the clock discipline and
	 * see what comes out.
	 */
	switch (local_clock(peer, sys_offset)) {

	/*
	 * Clock exceeds panic threshold. Life as we know it ends.
	 */
	case -1:
#ifdef HAVE_LIBSCF_H
		/*
		 * For Solaris enter the maintenance mode.
		 */
		if ((fmri = getenv("SMF_FMRI")) != NULL) {
			if (smf_maintain_instance(fmri, 0) < 0) {
				printf("smf_maintain_instance: %s\n",
				    scf_strerror(scf_error()));
				exit(1);
			}
			/*
			 * Sleep until SMF kills us.
			 */
			for (;;)
				pause();
		}
#endif /* HAVE_LIBSCF_H */
		exit (-1);
		/* not reached */

	/*
	 * Clock was stepped. Flush all time values of all peers.
	 */
	case 2:
		clear_all();
		set_sys_leap(LEAP_NOTINSYNC);
		sys_stratum = STRATUM_UNSPEC;
		memcpy(&sys_refid, "STEP", 4);
		sys_rootdelay = 0;
		sys_rootdisp = 0;
		L_CLR(&sys_reftime);
		sys_jitter = LOGTOD(sys_precision);
		leapsec_reset_frame();
		break;

	/*
	 * Clock was slewed. Handle the leapsecond stuff.
	 */
	case 1:

		/*
		 * If this is the first time the clock is set, reset the
		 * leap bits. If crypto, the timer will goose the setup
		 * process.
		 */
		if (sys_leap == LEAP_NOTINSYNC) {
			set_sys_leap(LEAP_NOWARNING);
#ifdef AUTOKEY
			if (crypto_flags)
				crypto_update();
#endif	/* AUTOKEY */
			/*
			 * If our parent process is waiting for the
			 * first clock sync, send them home satisfied.
			 */
#ifdef HAVE_WORKING_FORK
			if (waitsync_fd_to_close != -1) {
				close(waitsync_fd_to_close);
				waitsync_fd_to_close = -1;
				DPRINTF(1, ("notified parent --wait-sync is done\n"));
			}
#endif /* HAVE_WORKING_FORK */

		}

		/*
		 * If there is no leap second pending and the number of
		 * survivor leap bits is greater than half the number of
		 * survivors, try to schedule a leap for the end of the
		 * current month. (This only works if no leap second for
		 * that range is in the table, so doing this more than
		 * once is mostly harmless.)
		 */
		if (leapsec == LSPROX_NOWARN) {
			if (   leap_vote_ins > leap_vote_del
			    && leap_vote_ins > sys_survivors / 2) {
				get_systime(&now);
				leapsec_add_dyn(TRUE, now.l_ui, NULL);
			}
			if (   leap_vote_del > leap_vote_ins
			    && leap_vote_del > sys_survivors / 2) {
				get_systime(&now);
				leapsec_add_dyn(FALSE, now.l_ui, NULL);
			}
		}
		break;

	/*
	 * Popcorn spike or step threshold exceeded. Pretend it never
	 * happened.
	 */
	default:
		break;
	}
}


/*
 * poll_update - update peer poll interval
 */
void
poll_update(
	struct peer *peer,	/* peer structure pointer */
	u_char	mpoll
	)
{
	u_long	next, utemp;
	u_char	hpoll;

	/*
	 * This routine figures out when the next poll should be sent.
	 * That turns out to be wickedly complicated. One problem is
	 * that sometimes the time for the next poll is in the past when
	 * the poll interval is reduced. We watch out for races here
	 * between the receive process and the poll process.
	 *
	 * Clamp the poll interval between minpoll and maxpoll.
	 */
	hpoll = max(min(peer->maxpoll, mpoll), peer->minpoll);

#ifdef AUTOKEY
	/*
	 * If during the crypto protocol the poll interval has changed,
	 * the lifetimes in the key list are probably bogus. Purge the
	 * the key list and regenerate it later.
	 */
	if ((peer->flags & FLAG_SKEY) && hpoll != peer->hpoll)
		key_expire(peer);
#endif	/* AUTOKEY */
	peer->hpoll = hpoll;

	/*
	 * There are three variables important for poll scheduling, the
	 * current time (current_time), next scheduled time (nextdate)
	 * and the earliest time (utemp). The earliest time is 2 s
	 * seconds, but could be more due to rate management. When
	 * sending in a burst, use the earliest time. When not in a
	 * burst but with a reply pending, send at the earliest time
	 * unless the next scheduled time has not advanced. This can
	 * only happen if multiple replies are pending in the same
	 * response interval. Otherwise, send at the later of the next
	 * scheduled time and the earliest time.
	 *
	 * Now we figure out if there is an override. If a burst is in
	 * progress and we get called from the receive process, just
	 * slink away. If called from the poll process, delay 1 s for a
	 * reference clock, otherwise 2 s.
	 */
	utemp = current_time + max(peer->throttle - (NTP_SHIFT - 1) *
	    (1 << peer->minpoll), ntp_minpkt);
	if (peer->burst > 0) {
		if (peer->nextdate > current_time)
			return;
#ifdef REFCLOCK
		else if (peer->flags & FLAG_REFCLOCK)
			peer->nextdate = current_time + RESP_DELAY;
#endif /* REFCLOCK */
		else
			peer->nextdate = utemp;

#ifdef AUTOKEY
	/*
	 * If a burst is not in progress and a crypto response message
	 * is pending, delay 2 s, but only if this is a new interval.
	 */
	} else if (peer->cmmd != NULL) {
		if (peer->nextdate > current_time) {
			if (peer->nextdate + ntp_minpkt != utemp)
				peer->nextdate = utemp;
		} else {
			peer->nextdate = utemp;
		}
#endif	/* AUTOKEY */

	/*
	 * The ordinary case. If a retry, use minpoll; if unreachable,
	 * use host poll; otherwise, use the minimum of host and peer
	 * polls; In other words, oversampling is okay but
	 * understampling is evil. Use the maximum of this value and the
	 * headway. If the average headway is greater than the headway
	 * threshold, increase the headway by the minimum interval.
	 */
	} else {
		if (peer->retry > 0)
			hpoll = peer->minpoll;
		else if (!(peer->reach))
			hpoll = peer->hpoll;
		else
			hpoll = min(peer->ppoll, peer->hpoll);
#ifdef REFCLOCK
		if (peer->flags & FLAG_REFCLOCK)
			next = 1 << hpoll;
		else
#endif /* REFCLOCK */
			next = ((0x1000UL | (ntp_random() & 0x0ff)) <<
			    hpoll) >> 12;
		next += peer->outdate;
		if (next > utemp)
			peer->nextdate = next;
		else
			peer->nextdate = utemp;
		if (peer->throttle > (1 << peer->minpoll))
			peer->nextdate += ntp_minpkt;
	}
	DPRINTF(2, ("poll_update: at %lu %s poll %d burst %d retry %d head %d early %lu next %lu\n",
		    current_time, ntoa(&peer->srcadr), peer->hpoll,
		    peer->burst, peer->retry, peer->throttle,
		    utemp - current_time, peer->nextdate -
		    current_time));
}


/*
 * peer_clear - clear peer filter registers.  See Section 3.4.8 of the
 * spec.
 */
void
peer_clear(
	struct peer *peer,		/* peer structure */
	const char *ident		/* tally lights */
	)
{
	u_char	u;

#ifdef AUTOKEY
	/*
	 * If cryptographic credentials have been acquired, toss them to
	 * Valhalla. Note that autokeys are ephemeral, in that they are
	 * tossed immediately upon use. Therefore, the keylist can be
	 * purged anytime without needing to preserve random keys. Note
	 * that, if the peer is purged, the cryptographic variables are
	 * purged, too. This makes it much harder to sneak in some
	 * unauthenticated data in the clock filter.
	 */
	key_expire(peer);
	if (peer->iffval != NULL)
		BN_free(peer->iffval);
	value_free(&peer->cookval);
	value_free(&peer->recval);
	value_free(&peer->encrypt);
	value_free(&peer->sndval);
	if (peer->cmmd != NULL)
		free(peer->cmmd);
	if (peer->subject != NULL)
		free(peer->subject);
	if (peer->issuer != NULL)
		free(peer->issuer);
#endif /* AUTOKEY */

	/*
	 * Clear all values, including the optional crypto values above.
	 */
	memset(CLEAR_TO_ZERO(peer), 0, LEN_CLEAR_TO_ZERO(peer));
	peer->ppoll = peer->maxpoll;
	peer->hpoll = peer->minpoll;
	peer->disp = MAXDISPERSE;
	peer->flash = peer_unfit(peer);
	peer->jitter = LOGTOD(sys_precision);

	/*
	 * If interleave mode, initialize the alternate origin switch.
	 */
	if (peer->flags & FLAG_XLEAVE)
		peer->flip = 1;
	for (u = 0; u < NTP_SHIFT; u++) {
		peer->filter_order[u] = u;
		peer->filter_disp[u] = MAXDISPERSE;
	}
#ifdef REFCLOCK
	if (!(peer->flags & FLAG_REFCLOCK)) {
#endif
		peer->leap = LEAP_NOTINSYNC;
		peer->stratum = STRATUM_UNSPEC;
		memcpy(&peer->refid, ident, 4);
#ifdef REFCLOCK
	}
#endif

	/*
	 * During initialization use the association count to spread out
	 * the polls at one-second intervals. Passive associations'
	 * first poll is delayed by the "discard minimum" to avoid rate
	 * limiting. Other post-startup new or cleared associations
	 * randomize the first poll over the minimum poll interval to
	 * avoid implosion.
	 */
	peer->nextdate = peer->update = peer->outdate = current_time;
	if (initializing) {
		peer->nextdate += peer_associations;
	} else if (MODE_PASSIVE == peer->hmode) {
		peer->nextdate += ntp_minpkt;
	} else {
		peer->nextdate += ntp_random() % peer->minpoll;
	}
#ifdef AUTOKEY
	peer->refresh = current_time + (1 << NTP_REFRESH);
#endif	/* AUTOKEY */
#ifdef DEBUG
	if (debug)
		printf(
		    "peer_clear: at %ld next %ld associd %d refid %s\n",
		    current_time, peer->nextdate, peer->associd,
		    ident);
#endif
}


/*
 * clock_filter - add incoming clock sample to filter register and run
 *		  the filter procedure to find the best sample.
 */
void
clock_filter(
	struct peer *peer,		/* peer structure pointer */
	double	sample_offset,		/* clock offset */
	double	sample_delay,		/* roundtrip delay */
	double	sample_disp		/* dispersion */
	)
{
	double	dst[NTP_SHIFT];		/* distance vector */
	int	ord[NTP_SHIFT];		/* index vector */
	int	i, j, k, m;
	double	dtemp, etemp;
	char	tbuf[80];

	/*
	 * A sample consists of the offset, delay, dispersion and epoch
	 * of arrival. The offset and delay are determined by the on-
	 * wire protocol. The dispersion grows from the last outbound
	 * packet to the arrival of this one increased by the sum of the
	 * peer precision and the system precision as required by the
	 * error budget. First, shift the new arrival into the shift
	 * register discarding the oldest one.
	 */
	j = peer->filter_nextpt;
	peer->filter_offset[j] = sample_offset;
	peer->filter_delay[j] = sample_delay;
	peer->filter_disp[j] = sample_disp;
	peer->filter_epoch[j] = current_time;
	j = (j + 1) % NTP_SHIFT;
	peer->filter_nextpt = j;

	/*
	 * Update dispersions since the last update and at the same
	 * time initialize the distance and index lists. Since samples
	 * become increasingly uncorrelated beyond the Allan intercept,
	 * only under exceptional cases will an older sample be used.
	 * Therefore, the distance list uses a compound metric. If the
	 * dispersion is greater than the maximum dispersion, clamp the
	 * distance at that value. If the time since the last update is
	 * less than the Allan intercept use the delay; otherwise, use
	 * the sum of the delay and dispersion.
	 */
	dtemp = clock_phi * (current_time - peer->update);
	peer->update = current_time;
	for (i = NTP_SHIFT - 1; i >= 0; i--) {
		if (i != 0)
			peer->filter_disp[j] += dtemp;
		if (peer->filter_disp[j] >= MAXDISPERSE) {
			peer->filter_disp[j] = MAXDISPERSE;
			dst[i] = MAXDISPERSE;
		} else if (peer->update - peer->filter_epoch[j] >
		    (u_long)ULOGTOD(allan_xpt)) {
			dst[i] = peer->filter_delay[j] +
			    peer->filter_disp[j];
		} else {
			dst[i] = peer->filter_delay[j];
		}
		ord[i] = j;
		j = (j + 1) % NTP_SHIFT;
	}

	/*
	 * If the clock has stabilized, sort the samples by distance.
	 */
	if (freq_cnt == 0) {
		for (i = 1; i < NTP_SHIFT; i++) {
			for (j = 0; j < i; j++) {
				if (dst[j] > dst[i]) {
					k = ord[j];
					ord[j] = ord[i];
					ord[i] = k;
					etemp = dst[j];
					dst[j] = dst[i];
					dst[i] = etemp;
				}
			}
		}
	}

	/*
	 * Copy the index list to the association structure so ntpq
	 * can see it later. Prune the distance list to leave only
	 * samples less than the maximum dispersion, which disfavors
	 * uncorrelated samples older than the Allan intercept. To
	 * further improve the jitter estimate, of the remainder leave
	 * only samples less than the maximum distance, but keep at
	 * least two samples for jitter calculation.
	 */
	m = 0;
	for (i = 0; i < NTP_SHIFT; i++) {
		peer->filter_order[i] = (u_char) ord[i];
		if (   dst[i] >= MAXDISPERSE
		    || (m >= 2 && dst[i] >= sys_maxdist))
			continue;
		m++;
	}

	/*
	 * Compute the dispersion and jitter. The dispersion is weighted
	 * exponentially by NTP_FWEIGHT (0.5) so it is normalized close
	 * to 1.0. The jitter is the RMS differences relative to the
	 * lowest delay sample.
	 */
	peer->disp = peer->jitter = 0;
	k = ord[0];
	for (i = NTP_SHIFT - 1; i >= 0; i--) {
		j = ord[i];
		peer->disp = NTP_FWEIGHT * (peer->disp +
		    peer->filter_disp[j]);
		if (i < m)
			peer->jitter += DIFF(peer->filter_offset[j],
			    peer->filter_offset[k]);
	}

	/*
	 * If no acceptable samples remain in the shift register,
	 * quietly tiptoe home leaving only the dispersion. Otherwise,
	 * save the offset, delay and jitter. Note the jitter must not
	 * be less than the precision.
	 */
	if (m == 0) {
		clock_select();
		return;
	}
	etemp = fabs(peer->offset - peer->filter_offset[k]);
	peer->offset = peer->filter_offset[k];
	peer->delay = peer->filter_delay[k];
	if (m > 1)
		peer->jitter /= m - 1;
	peer->jitter = max(SQRT(peer->jitter), LOGTOD(sys_precision));

	/*
	 * If the the new sample and the current sample are both valid
	 * and the difference between their offsets exceeds CLOCK_SGATE
	 * (3) times the jitter and the interval between them is less
	 * than twice the host poll interval, consider the new sample
	 * a popcorn spike and ignore it.
	 */
	if (   peer->disp < sys_maxdist
	    && peer->filter_disp[k] < sys_maxdist
	    && etemp > CLOCK_SGATE * peer->jitter
	    && peer->filter_epoch[k] - peer->epoch
	       < 2. * ULOGTOD(peer->hpoll)) {
		snprintf(tbuf, sizeof(tbuf), "%.6f s", etemp);
		report_event(PEVNT_POPCORN, peer, tbuf);
		return;
	}

	/*
	 * A new minimum sample is useful only if it is later than the
	 * last one used. In this design the maximum lifetime of any
	 * sample is not greater than eight times the poll interval, so
	 * the maximum interval between minimum samples is eight
	 * packets.
	 */
	if (peer->filter_epoch[k] <= peer->epoch) {
#if DEBUG
	if (debug > 1)
		printf("clock_filter: old sample %lu\n", current_time -
		    peer->filter_epoch[k]);
#endif
		return;
	}
	peer->epoch = peer->filter_epoch[k];

	/*
	 * The mitigated sample statistics are saved for later
	 * processing. If not synchronized or not in a burst, tickle the
	 * clock select algorithm.
	 */
	record_peer_stats(&peer->srcadr, ctlpeerstatus(peer),
	    peer->offset, peer->delay, peer->disp, peer->jitter);
#ifdef DEBUG
	if (debug)
		printf(
		    "clock_filter: n %d off %.6f del %.6f dsp %.6f jit %.6f\n",
		    m, peer->offset, peer->delay, peer->disp,
		    peer->jitter);
#endif
	if (peer->burst == 0 || sys_leap == LEAP_NOTINSYNC)
		clock_select();
}


/*
 * clock_select - find the pick-of-the-litter clock
 *
 * LOCKCLOCK: (1) If the local clock is the prefer peer, it will always
 * be enabled, even if declared falseticker, (2) only the prefer peer
 * can be selected as the system peer, (3) if the external source is
 * down, the system leap bits are set to 11 and the stratum set to
 * infinity.
 */
void
clock_select(void)
{
	struct peer *peer;
	int	i, j, k, n;
	int	nlist, nl2;
	int	allow;
	int	speer;
	double	d, e, f, g;
	double	high, low;
	double	speermet;
	double	orphmet = 2.0 * U_INT32_MAX; /* 2x is greater than */
	struct endpoint endp;
	struct peer *osys_peer;
	struct peer *sys_prefer = NULL;	/* prefer peer */
	struct peer *typesystem = NULL;
	struct peer *typeorphan = NULL;
#ifdef REFCLOCK
	struct peer *typeacts = NULL;
	struct peer *typelocal = NULL;
	struct peer *typepps = NULL;
#endif /* REFCLOCK */
	static struct endpoint *endpoint = NULL;
	static int *indx = NULL;
	static peer_select *peers = NULL;
	static u_int endpoint_size = 0;
	static u_int peers_size = 0;
	static u_int indx_size = 0;
	size_t octets;

	/*
	 * Initialize and create endpoint, index and peer lists big
	 * enough to handle all associations.
	 */
	osys_peer = sys_peer;
	sys_survivors = 0;
#ifdef LOCKCLOCK
	set_sys_leap(LEAP_NOTINSYNC);
	sys_stratum = STRATUM_UNSPEC;
	memcpy(&sys_refid, "DOWN", 4);
#endif /* LOCKCLOCK */

	/*
	 * Allocate dynamic space depending on the number of
	 * associations.
	 */
	nlist = 1;
	for (peer = peer_list; peer != NULL; peer = peer->p_link)
		nlist++;
	endpoint_size = ALIGNED_SIZE(nlist * 2 * sizeof(*endpoint));
	peers_size = ALIGNED_SIZE(nlist * sizeof(*peers));
	indx_size = ALIGNED_SIZE(nlist * 2 * sizeof(*indx));
	octets = endpoint_size + peers_size + indx_size;
	endpoint = erealloc(endpoint, octets);
	peers = INC_ALIGNED_PTR(endpoint, endpoint_size);
	indx = INC_ALIGNED_PTR(peers, peers_size);

	/*
	 * Initially, we populate the island with all the rifraff peers
	 * that happen to be lying around. Those with seriously
	 * defective clocks are immediately booted off the island. Then,
	 * the falsetickers are culled and put to sea. The truechimers
	 * remaining are subject to repeated rounds where the most
	 * unpopular at each round is kicked off. When the population
	 * has dwindled to sys_minclock, the survivors split a million
	 * bucks and collectively crank the chimes.
	 */
	nlist = nl2 = 0;	/* none yet */
	for (peer = peer_list; peer != NULL; peer = peer->p_link) {
		peer->new_status = CTL_PST_SEL_REJECT;

		/*
		 * Leave the island immediately if the peer is
		 * unfit to synchronize.
		 */
		if (peer_unfit(peer))
			continue;

		/*
		 * If this peer is an orphan parent, elect the
		 * one with the lowest metric defined as the
		 * IPv4 address or the first 64 bits of the
		 * hashed IPv6 address.  To ensure convergence
		 * on the same selected orphan, consider as
		 * well that this system may have the lowest
		 * metric and be the orphan parent.  If this
		 * system wins, sys_peer will be NULL to trigger
		 * orphan mode in timer().
		 */
		if (peer->stratum == sys_orphan) {
			u_int32	localmet;
			u_int32 peermet;

			if (peer->dstadr != NULL)
				localmet = ntohl(peer->dstadr->addr_refid);
			else
				localmet = U_INT32_MAX;
			peermet = ntohl(addr2refid(&peer->srcadr));
			if (peermet < localmet && peermet < orphmet) {
				typeorphan = peer;
				orphmet = peermet;
			}
			continue;
		}

		/*
		 * If this peer could have the orphan parent
		 * as a synchronization ancestor, exclude it
		 * from selection to avoid forming a
		 * synchronization loop within the orphan mesh,
		 * triggering stratum climb to infinity
		 * instability.  Peers at stratum higher than
		 * the orphan stratum could have the orphan
		 * parent in ancestry so are excluded.
		 * See http://bugs.ntp.org/2050
		 */
		if (peer->stratum > sys_orphan)
			continue;
#ifdef REFCLOCK
		/*
		 * The following are special cases. We deal
		 * with them later.
		 */
		if (!(peer->flags & FLAG_PREFER)) {
			switch (peer->refclktype) {
			case REFCLK_LOCALCLOCK:
				if (   current_time > orphwait
				    && typelocal == NULL)
					typelocal = peer;
				continue;

			case REFCLK_ACTS:
				if (   current_time > orphwait
				    && typeacts == NULL)
					typeacts = peer;
				continue;
			}
		}
#endif /* REFCLOCK */

		/*
		 * If we get this far, the peer can stay on the
		 * island, but does not yet have the immunity
		 * idol.
		 */
		peer->new_status = CTL_PST_SEL_SANE;
		f = root_distance(peer);
		peers[nlist].peer = peer;
		peers[nlist].error = peer->jitter;
		peers[nlist].synch = f;
		nlist++;

		/*
		 * Insert each interval endpoint on the unsorted
		 * endpoint[] list.
		 */
		e = peer->offset;
		endpoint[nl2].type = -1;	/* lower end */
		endpoint[nl2].val = e - f;
		nl2++;
		endpoint[nl2].type = 1;		/* upper end */
		endpoint[nl2].val = e + f;
		nl2++;
	}
	/*
	 * Construct sorted indx[] of endpoint[] indexes ordered by
	 * offset.
	 */
	for (i = 0; i < nl2; i++)
		indx[i] = i;
	for (i = 0; i < nl2; i++) {
		endp = endpoint[indx[i]];
		e = endp.val;
		k = i;
		for (j = i + 1; j < nl2; j++) {
			endp = endpoint[indx[j]];
			if (endp.val < e) {
				e = endp.val;
				k = j;
			}
		}
		if (k != i) {
			j = indx[k];
			indx[k] = indx[i];
			indx[i] = j;
		}
	}
	for (i = 0; i < nl2; i++)
		DPRINTF(3, ("select: endpoint %2d %.6f\n",
			endpoint[indx[i]].type, endpoint[indx[i]].val));

	/*
	 * This is the actual algorithm that cleaves the truechimers
	 * from the falsetickers. The original algorithm was described
	 * in Keith Marzullo's dissertation, but has been modified for
	 * better accuracy.
	 *
	 * Briefly put, we first assume there are no falsetickers, then
	 * scan the candidate list first from the low end upwards and
	 * then from the high end downwards. The scans stop when the
	 * number of intersections equals the number of candidates less
	 * the number of falsetickers. If this doesn't happen for a
	 * given number of falsetickers, we bump the number of
	 * falsetickers and try again. If the number of falsetickers
	 * becomes equal to or greater than half the number of
	 * candidates, the Albanians have won the Byzantine wars and
	 * correct synchronization is not possible.
	 *
	 * Here, nlist is the number of candidates and allow is the
	 * number of falsetickers. Upon exit, the truechimers are the
	 * survivors with offsets not less than low and not greater than
	 * high. There may be none of them.
	 */
	low = 1e9;
	high = -1e9;
	for (allow = 0; 2 * allow < nlist; allow++) {

		/*
		 * Bound the interval (low, high) as the smallest
		 * interval containing points from the most sources.
		 */
		n = 0;
		for (i = 0; i < nl2; i++) {
			low = endpoint[indx[i]].val;
			n -= endpoint[indx[i]].type;
			if (n >= nlist - allow)
				break;
		}
		n = 0;
		for (j = nl2 - 1; j >= 0; j--) {
			high = endpoint[indx[j]].val;
			n += endpoint[indx[j]].type;
			if (n >= nlist - allow)
				break;
		}

		/*
		 * If an interval containing truechimers is found, stop.
		 * If not, increase the number of falsetickers and go
		 * around again.
		 */
		if (high > low)
			break;
	}

	/*
	 * Clustering algorithm. Whittle candidate list of falsetickers,
	 * who leave the island immediately. The TRUE peer is always a
	 * truechimer. We must leave at least one peer to collect the
	 * million bucks.
	 *
	 * We assert the correct time is contained in the interval, but
	 * the best offset estimate for the interval might not be
	 * contained in the interval. For this purpose, a truechimer is
	 * defined as the midpoint of an interval that overlaps the
	 * intersection interval.
	 */
	j = 0;
	for (i = 0; i < nlist; i++) {
		double	h;

		peer = peers[i].peer;
		h = peers[i].synch;
		if ((   high <= low
		     || peer->offset + h < low
		     || peer->offset - h > high
		    ) && !(peer->flags & FLAG_TRUE))
			continue;

#ifdef REFCLOCK
		/*
		 * Eligible PPS peers must survive the intersection
		 * algorithm. Use the first one found, but don't
		 * include any of them in the cluster population.
		 */
		if (peer->flags & FLAG_PPS) {
			if (typepps == NULL)
				typepps = peer;
			if (!(peer->flags & FLAG_TSTAMP_PPS))
				continue;
		}
#endif /* REFCLOCK */

		if (j != i)
			peers[j] = peers[i];
		j++;
	}
	nlist = j;

	/*
	 * If no survivors remain at this point, check if the modem
	 * driver, local driver or orphan parent in that order. If so,
	 * nominate the first one found as the only survivor.
	 * Otherwise, give up and leave the island to the rats.
	 */
	if (nlist == 0) {
		peers[0].error = 0;
		peers[0].synch = sys_mindisp;
#ifdef REFCLOCK
		if (typeacts != NULL) {
			peers[0].peer = typeacts;
			nlist = 1;
		} else if (typelocal != NULL) {
			peers[0].peer = typelocal;
			nlist = 1;
		} else
#endif /* REFCLOCK */
		if (typeorphan != NULL) {
			peers[0].peer = typeorphan;
			nlist = 1;
		}
	}

	/*
	 * Mark the candidates at this point as truechimers.
	 */
	for (i = 0; i < nlist; i++) {
		peers[i].peer->new_status = CTL_PST_SEL_SELCAND;
		DPRINTF(2, ("select: survivor %s %f\n",
			stoa(&peers[i].peer->srcadr), peers[i].synch));
	}

	/*
	 * Now, vote outliers off the island by select jitter weighted
	 * by root distance. Continue voting as long as there are more
	 * than sys_minclock survivors and the select jitter of the peer
	 * with the worst metric is greater than the minimum peer
	 * jitter. Stop if we are about to discard a TRUE or PREFER
	 * peer, who of course have the immunity idol.
	 */
	while (1) {
		d = 1e9;
		e = -1e9;
		g = 0;
		k = 0;
		for (i = 0; i < nlist; i++) {
			if (peers[i].error < d)
				d = peers[i].error;
			peers[i].seljit = 0;
			if (nlist > 1) {
				f = 0;
				for (j = 0; j < nlist; j++)
					f += DIFF(peers[j].peer->offset,
					    peers[i].peer->offset);
				peers[i].seljit = SQRT(f / (nlist - 1));
			}
			if (peers[i].seljit * peers[i].synch > e) {
				g = peers[i].seljit;
				e = peers[i].seljit * peers[i].synch;
				k = i;
			}
		}
		g = max(g, LOGTOD(sys_precision));
		if (   nlist <= max(1, sys_minclock)
		    || g <= d
		    || ((FLAG_TRUE | FLAG_PREFER) & peers[k].peer->flags))
			break;

		DPRINTF(3, ("select: drop %s seljit %.6f jit %.6f\n",
			ntoa(&peers[k].peer->srcadr), g, d));
		if (nlist > sys_maxclock)
			peers[k].peer->new_status = CTL_PST_SEL_EXCESS;
		for (j = k + 1; j < nlist; j++)
			peers[j - 1] = peers[j];
		nlist--;
	}

	/*
	 * What remains is a list usually not greater than sys_minclock
	 * peers. Note that unsynchronized peers cannot survive this
	 * far.  Count and mark these survivors.
	 *
	 * While at it, count the number of leap warning bits found.
	 * This will be used later to vote the system leap warning bit.
	 * If a leap warning bit is found on a reference clock, the vote
	 * is always won.
	 *
	 * Choose the system peer using a hybrid metric composed of the
	 * selection jitter scaled by the root distance augmented by
	 * stratum scaled by sys_mindisp (.001 by default). The goal of
	 * the small stratum factor is to avoid clockhop between a
	 * reference clock and a network peer which has a refclock and
	 * is using an older ntpd, which does not floor sys_rootdisp at
	 * sys_mindisp.
	 *
	 * In contrast, ntpd 4.2.6 and earlier used stratum primarily
	 * in selecting the system peer, using a weight of 1 second of
	 * additional root distance per stratum.  This heavy bias is no
	 * longer appropriate, as the scaled root distance provides a
	 * more rational metric carrying the cumulative error budget.
	 */
	e = 1e9;
	speer = 0;
	leap_vote_ins = 0;
	leap_vote_del = 0;
	for (i = 0; i < nlist; i++) {
		peer = peers[i].peer;
		peer->unreach = 0;
		peer->new_status = CTL_PST_SEL_SYNCCAND;
		sys_survivors++;
		if (peer->leap == LEAP_ADDSECOND) {
			if (peer->flags & FLAG_REFCLOCK)
				leap_vote_ins = nlist;
			else if (leap_vote_ins < nlist)
				leap_vote_ins++;
		}
		if (peer->leap == LEAP_DELSECOND) {
			if (peer->flags & FLAG_REFCLOCK)
				leap_vote_del = nlist;
			else if (leap_vote_del < nlist)
				leap_vote_del++;
		}
		if (peer->flags & FLAG_PREFER)
			sys_prefer = peer;
		speermet = peers[i].seljit * peers[i].synch +
		    peer->stratum * sys_mindisp;
		if (speermet < e) {
			e = speermet;
			speer = i;
		}
	}

	/*
	 * Unless there are at least sys_misane survivors, leave the
	 * building dark. Otherwise, do a clockhop dance. Ordinarily,
	 * use the selected survivor speer. However, if the current
	 * system peer is not speer, stay with the current system peer
	 * as long as it doesn't get too old or too ugly.
	 */
	if (nlist > 0 && nlist >= sys_minsane) {
		double	x;

		typesystem = peers[speer].peer;
		if (osys_peer == NULL || osys_peer == typesystem) {
			sys_clockhop = 0;
		} else if ((x = fabs(typesystem->offset -
		    osys_peer->offset)) < sys_mindisp) {
			if (sys_clockhop == 0)
				sys_clockhop = sys_mindisp;
			else
				sys_clockhop *= .5;
			DPRINTF(1, ("select: clockhop %d %.6f %.6f\n",
				j, x, sys_clockhop));
			if (fabs(x) < sys_clockhop)
				typesystem = osys_peer;
			else
				sys_clockhop = 0;
		} else {
			sys_clockhop = 0;
		}
	}

	/*
	 * Mitigation rules of the game. We have the pick of the
	 * litter in typesystem if any survivors are left. If
	 * there is a prefer peer, use its offset and jitter.
	 * Otherwise, use the combined offset and jitter of all kitters.
	 */
	if (typesystem != NULL) {
		if (sys_prefer == NULL) {
			typesystem->new_status = CTL_PST_SEL_SYSPEER;
			clock_combine(peers, sys_survivors, speer);
		} else {
			typesystem = sys_prefer;
			sys_clockhop = 0;
			typesystem->new_status = CTL_PST_SEL_SYSPEER;
			sys_offset = typesystem->offset;
			sys_jitter = typesystem->jitter;
		}
		DPRINTF(1, ("select: combine offset %.9f jitter %.9f\n",
			sys_offset, sys_jitter));
	}
#ifdef REFCLOCK
	/*
	 * If a PPS driver is lit and the combined offset is less than
	 * 0.4 s, select the driver as the PPS peer and use its offset
	 * and jitter. However, if this is the atom driver, use it only
	 * if there is a prefer peer or there are no survivors and none
	 * are required.
	 */
	if (   typepps != NULL
	    && fabs(sys_offset) < 0.4
	    && (   typepps->refclktype != REFCLK_ATOM_PPS
		|| (   typepps->refclktype == REFCLK_ATOM_PPS
		    && (   sys_prefer != NULL
			|| (typesystem == NULL && sys_minsane == 0))))) {
		typesystem = typepps;
		sys_clockhop = 0;
		typesystem->new_status = CTL_PST_SEL_PPS;
 		sys_offset = typesystem->offset;
		sys_jitter = typesystem->jitter;
		DPRINTF(1, ("select: pps offset %.9f jitter %.9f\n",
			sys_offset, sys_jitter));
	}
#endif /* REFCLOCK */

	/*
	 * If there are no survivors at this point, there is no
	 * system peer. If so and this is an old update, keep the
	 * current statistics, but do not update the clock.
	 */
	if (typesystem == NULL) {
		if (osys_peer != NULL) {
			if (sys_orphwait > 0)
				orphwait = current_time + sys_orphwait;
			report_event(EVNT_NOPEER, NULL, NULL);
		}
		sys_peer = NULL;
		for (peer = peer_list; peer != NULL; peer = peer->p_link)
			peer->status = peer->new_status;
		return;
	}

	/*
	 * Do not use old data, as this may mess up the clock discipline
	 * stability.
	 */
	if (typesystem->epoch <= sys_epoch)
		return;

	/*
	 * We have found the alpha male. Wind the clock.
	 */
	if (osys_peer != typesystem)
		report_event(PEVNT_NEWPEER, typesystem, NULL);
	for (peer = peer_list; peer != NULL; peer = peer->p_link)
		peer->status = peer->new_status;
	clock_update(typesystem);
}


static void
clock_combine(
	peer_select *	peers,	/* survivor list */
	int		npeers,	/* number of survivors */
	int		syspeer	/* index of sys.peer */
	)
{
	int	i;
	double	x, y, z, w;

	y = z = w = 0;
	for (i = 0; i < npeers; i++) {
		x = 1. / peers[i].synch;
		y += x;
		z += x * peers[i].peer->offset;
		w += x * DIFF(peers[i].peer->offset,
		    peers[syspeer].peer->offset);
	}
	sys_offset = z / y;
	sys_jitter = SQRT(w / y + SQUARE(peers[syspeer].seljit));
}


/*
 * root_distance - compute synchronization distance from peer to root
 */
static double
root_distance(
	struct peer *peer	/* peer structure pointer */
	)
{
	double	dtemp;

	/*
	 * Root Distance (LAMBDA) is defined as:
	 * (delta + DELTA)/2 + epsilon + EPSILON + phi
	 *
	 * where:
	 *  delta   is the round-trip delay
	 *  DELTA   is the root delay
	 *  epsilon is the remote server precision + local precision
	 *	    + (15 usec each second)
	 *  EPSILON is the root dispersion
	 *  phi     is the peer jitter statistic
	 *
	 * NB: Think hard about why we are using these values, and what
	 * the alternatives are, and the various pros/cons.
	 *
	 * DLM thinks these are probably the best choices from any of the
	 * other worse choices.
	 */
	dtemp = (peer->delay + peer->rootdelay) / 2
		+ LOGTOD(peer->precision)
		  + LOGTOD(sys_precision)
		  + clock_phi * (current_time - peer->update)
		+ peer->rootdisp
		+ peer->jitter;
	/*
	 * Careful squeak here. The value returned must be greater than
	 * the minimum root dispersion in order to avoid clockhop with
	 * highly precise reference clocks. Note that the root distance
	 * cannot exceed the sys_maxdist, as this is the cutoff by the
	 * selection algorithm.
	 */
	if (dtemp < sys_mindisp)
		dtemp = sys_mindisp;
	return (dtemp);
}


/*
 * peer_xmit - send packet for persistent association.
 */
static void
peer_xmit(
	struct peer *peer	/* peer structure pointer */
	)
{
	struct pkt xpkt;	/* transmit packet */
	size_t	sendlen, authlen;
	keyid_t	xkeyid = 0;	/* transmit key ID */
	l_fp	xmt_tx, xmt_ty;

	if (!peer->dstadr)	/* drop peers without interface */
		return;

	xpkt.li_vn_mode = PKT_LI_VN_MODE(sys_leap, peer->version,
	    peer->hmode);
	xpkt.stratum = STRATUM_TO_PKT(sys_stratum);
	xpkt.ppoll = peer->hpoll;
	xpkt.precision = sys_precision;
	xpkt.refid = sys_refid;
	xpkt.rootdelay = HTONS_FP(DTOFP(sys_rootdelay));
	xpkt.rootdisp =  HTONS_FP(DTOUFP(sys_rootdisp));
	HTONL_FP(&sys_reftime, &xpkt.reftime);
	HTONL_FP(&peer->rec, &xpkt.org);
	HTONL_FP(&peer->dst, &xpkt.rec);

	/*
	 * If the received packet contains a MAC, the transmitted packet
	 * is authenticated and contains a MAC. If not, the transmitted
	 * packet is not authenticated.
	 *
	 * It is most important when autokey is in use that the local
	 * interface IP address be known before the first packet is
	 * sent. Otherwise, it is not possible to compute a correct MAC
	 * the recipient will accept. Thus, the I/O semantics have to do
	 * a little more work. In particular, the wildcard interface
	 * might not be usable.
	 */
	sendlen = LEN_PKT_NOMAC;
#ifdef AUTOKEY
	if (!(peer->flags & FLAG_SKEY) && peer->keyid == 0) {
#else	/* !AUTOKEY follows */
	if (peer->keyid == 0) {
#endif	/* !AUTOKEY */

		/*
		 * Transmit a-priori timestamps
		 */
		get_systime(&xmt_tx);
		if (peer->flip == 0) {	/* basic mode */
			peer->aorg = xmt_tx;
			HTONL_FP(&xmt_tx, &xpkt.xmt);
		} else {		/* interleaved modes */
			if (peer->hmode == MODE_BROADCAST) { /* bcst */
				HTONL_FP(&xmt_tx, &xpkt.xmt);
				if (peer->flip > 0)
					HTONL_FP(&peer->borg,
					    &xpkt.org);
				else
					HTONL_FP(&peer->aorg,
					    &xpkt.org);
			} else {	/* symmetric */
				if (peer->flip > 0)
					HTONL_FP(&peer->borg,
					    &xpkt.xmt);
				else
					HTONL_FP(&peer->aorg,
					    &xpkt.xmt);
			}
		}
		peer->t21_bytes = sendlen;
		sendpkt(&peer->srcadr, peer->dstadr, sys_ttl[peer->ttl],
		    &xpkt, sendlen);
		peer->sent++;
		peer->throttle += (1 << peer->minpoll) - 2;

		/*
		 * Capture a-posteriori timestamps
		 */
		get_systime(&xmt_ty);
		if (peer->flip != 0) {		/* interleaved modes */
			if (peer->flip > 0)
				peer->aorg = xmt_ty;
			else
				peer->borg = xmt_ty;
			peer->flip = -peer->flip;
		}
		L_SUB(&xmt_ty, &xmt_tx);
		LFPTOD(&xmt_ty, peer->xleave);
#ifdef DEBUG
		if (debug)
			printf("transmit: at %ld %s->%s mode %d len %zu\n",
		    	    current_time, peer->dstadr ?
			    stoa(&peer->dstadr->sin) : "-",
		            stoa(&peer->srcadr), peer->hmode, sendlen);
#endif
		return;
	}

	/*
	 * Authentication is enabled, so the transmitted packet must be
	 * authenticated. If autokey is enabled, fuss with the various
	 * modes; otherwise, symmetric key cryptography is used.
	 */
#ifdef AUTOKEY
	if (peer->flags & FLAG_SKEY) {
		struct exten *exten;	/* extension field */

		/*
		 * The Public Key Dance (PKD): Cryptographic credentials
		 * are contained in extension fields, each including a
		 * 4-octet length/code word followed by a 4-octet
		 * association ID and optional additional data. Optional
		 * data includes a 4-octet data length field followed by
		 * the data itself. Request messages are sent from a
		 * configured association; response messages can be sent
		 * from a configured association or can take the fast
		 * path without ever matching an association. Response
		 * messages have the same code as the request, but have
		 * a response bit and possibly an error bit set. In this
		 * implementation, a message may contain no more than
		 * one command and one or more responses.
		 *
		 * Cryptographic session keys include both a public and
		 * a private componet. Request and response messages
		 * using extension fields are always sent with the
		 * private component set to zero. Packets without
		 * extension fields indlude the private component when
		 * the session key is generated.
		 */
		while (1) {

			/*
			 * Allocate and initialize a keylist if not
			 * already done. Then, use the list in inverse
			 * order, discarding keys once used. Keep the
			 * latest key around until the next one, so
			 * clients can use client/server packets to
			 * compute propagation delay.
			 *
			 * Note that once a key is used from the list,
			 * it is retained in the key cache until the
			 * next key is used. This is to allow a client
			 * to retrieve the encrypted session key
			 * identifier to verify authenticity.
			 *
			 * If for some reason a key is no longer in the
			 * key cache, a birthday has happened or the key
			 * has expired, so the pseudo-random sequence is
			 * broken. In that case, purge the keylist and
			 * regenerate it.
			 */
			if (peer->keynumber == 0)
				make_keylist(peer, peer->dstadr);
			else
				peer->keynumber--;
			xkeyid = peer->keylist[peer->keynumber];
			if (authistrusted(xkeyid))
				break;
			else
				key_expire(peer);
		}
		peer->keyid = xkeyid;
		exten = NULL;
		switch (peer->hmode) {

		/*
		 * In broadcast server mode the autokey values are
		 * required by the broadcast clients. Push them when a
		 * new keylist is generated; otherwise, push the
		 * association message so the client can request them at
		 * other times.
		 */
		case MODE_BROADCAST:
			if (peer->flags & FLAG_ASSOC)
				exten = crypto_args(peer, CRYPTO_AUTO |
				    CRYPTO_RESP, peer->associd, NULL);
			else
				exten = crypto_args(peer, CRYPTO_ASSOC |
				    CRYPTO_RESP, peer->associd, NULL);
			break;

		/*
		 * In symmetric modes the parameter, certificate,
		 * identity, cookie and autokey exchanges are
		 * required. The leapsecond exchange is optional. But, a
		 * peer will not believe the other peer until the other
		 * peer has synchronized, so the certificate exchange
		 * might loop until then. If a peer finds a broken
		 * autokey sequence, it uses the autokey exchange to
		 * retrieve the autokey values. In any case, if a new
		 * keylist is generated, the autokey values are pushed.
		 */
		case MODE_ACTIVE:
		case MODE_PASSIVE:

			/*
			 * Parameter, certificate and identity.
			 */
			if (!peer->crypto)
				exten = crypto_args(peer, CRYPTO_ASSOC,
				    peer->associd, hostval.ptr);
			else if (!(peer->crypto & CRYPTO_FLAG_CERT))
				exten = crypto_args(peer, CRYPTO_CERT,
				    peer->associd, peer->issuer);
			else if (!(peer->crypto & CRYPTO_FLAG_VRFY))
				exten = crypto_args(peer,
				    crypto_ident(peer), peer->associd,
				    NULL);

			/*
			 * Cookie and autokey. We request the cookie
			 * only when the this peer and the other peer
			 * are synchronized. But, this peer needs the
			 * autokey values when the cookie is zero. Any
			 * time we regenerate the key list, we offer the
			 * autokey values without being asked. If for
			 * some reason either peer finds a broken
			 * autokey sequence, the autokey exchange is
			 * used to retrieve the autokey values.
			 */
			else if (   sys_leap != LEAP_NOTINSYNC
				 && peer->leap != LEAP_NOTINSYNC
				 && !(peer->crypto & CRYPTO_FLAG_COOK))
				exten = crypto_args(peer, CRYPTO_COOK,
				    peer->associd, NULL);
			else if (!(peer->crypto & CRYPTO_FLAG_AUTO))
				exten = crypto_args(peer, CRYPTO_AUTO,
				    peer->associd, NULL);
			else if (   peer->flags & FLAG_ASSOC
				 && peer->crypto & CRYPTO_FLAG_SIGN)
				exten = crypto_args(peer, CRYPTO_AUTO |
				    CRYPTO_RESP, peer->assoc, NULL);

			/*
			 * Wait for clock sync, then sign the
			 * certificate and retrieve the leapsecond
			 * values.
			 */
			else if (sys_leap == LEAP_NOTINSYNC)
				break;

			else if (!(peer->crypto & CRYPTO_FLAG_SIGN))
				exten = crypto_args(peer, CRYPTO_SIGN,
				    peer->associd, hostval.ptr);
			else if (!(peer->crypto & CRYPTO_FLAG_LEAP))
				exten = crypto_args(peer, CRYPTO_LEAP,
				    peer->associd, NULL);
			break;

		/*
		 * In client mode the parameter, certificate, identity,
		 * cookie and sign exchanges are required. The
		 * leapsecond exchange is optional. If broadcast client
		 * mode the same exchanges are required, except that the
		 * autokey exchange is substitutes for the cookie
		 * exchange, since the cookie is always zero. If the
		 * broadcast client finds a broken autokey sequence, it
		 * uses the autokey exchange to retrieve the autokey
		 * values.
		 */
		case MODE_CLIENT:

			/*
			 * Parameter, certificate and identity.
			 */
			if (!peer->crypto)
				exten = crypto_args(peer, CRYPTO_ASSOC,
				    peer->associd, hostval.ptr);
			else if (!(peer->crypto & CRYPTO_FLAG_CERT))
				exten = crypto_args(peer, CRYPTO_CERT,
				    peer->associd, peer->issuer);
			else if (!(peer->crypto & CRYPTO_FLAG_VRFY))
				exten = crypto_args(peer,
				    crypto_ident(peer), peer->associd,
				    NULL);

			/*
			 * Cookie and autokey. These are requests, but
			 * we use the peer association ID with autokey
			 * rather than our own.
			 */
			else if (!(peer->crypto & CRYPTO_FLAG_COOK))
				exten = crypto_args(peer, CRYPTO_COOK,
				    peer->associd, NULL);
			else if (!(peer->crypto & CRYPTO_FLAG_AUTO))
				exten = crypto_args(peer, CRYPTO_AUTO,
				    peer->assoc, NULL);

			/*
			 * Wait for clock sync, then sign the
			 * certificate and retrieve the leapsecond
			 * values.
			 */
			else if (sys_leap == LEAP_NOTINSYNC)
				break;

			else if (!(peer->crypto & CRYPTO_FLAG_SIGN))
				exten = crypto_args(peer, CRYPTO_SIGN,
				    peer->associd, hostval.ptr);
			else if (!(peer->crypto & CRYPTO_FLAG_LEAP))
				exten = crypto_args(peer, CRYPTO_LEAP,
				    peer->associd, NULL);
			break;
		}

		/*
		 * Add a queued extension field if present. This is
		 * always a request message, so the reply ID is already
		 * in the message. If an error occurs, the error bit is
		 * lit in the response.
		 */
		if (peer->cmmd != NULL) {
			u_int32 temp32;

			temp32 = CRYPTO_RESP;
			peer->cmmd->opcode |= htonl(temp32);
			sendlen += crypto_xmit(peer, &xpkt, NULL,
			    sendlen, peer->cmmd, 0);
			free(peer->cmmd);
			peer->cmmd = NULL;
		}

		/*
		 * Add an extension field created above. All but the
		 * autokey response message are request messages.
		 */
		if (exten != NULL) {
			if (exten->opcode != 0)
				sendlen += crypto_xmit(peer, &xpkt,
				    NULL, sendlen, exten, 0);
			free(exten);
		}

		/*
		 * Calculate the next session key. Since extension
		 * fields are present, the cookie value is zero.
		 */
		if (sendlen > (int)LEN_PKT_NOMAC) {
			session_key(&peer->dstadr->sin, &peer->srcadr,
			    xkeyid, 0, 2);
		}
	}
#endif	/* AUTOKEY */

	/*
	 * Transmit a-priori timestamps
	 */
	get_systime(&xmt_tx);
	if (peer->flip == 0) {		/* basic mode */
		peer->aorg = xmt_tx;
		HTONL_FP(&xmt_tx, &xpkt.xmt);
	} else {			/* interleaved modes */
		if (peer->hmode == MODE_BROADCAST) { /* bcst */
			HTONL_FP(&xmt_tx, &xpkt.xmt);
			if (peer->flip > 0)
				HTONL_FP(&peer->borg, &xpkt.org);
			else
				HTONL_FP(&peer->aorg, &xpkt.org);
		} else {		/* symmetric */
			if (peer->flip > 0)
				HTONL_FP(&peer->borg, &xpkt.xmt);
			else
				HTONL_FP(&peer->aorg, &xpkt.xmt);
		}
	}
	xkeyid = peer->keyid;
	authlen = authencrypt(xkeyid, (u_int32 *)&xpkt, sendlen);
	if (authlen == 0) {
		report_event(PEVNT_AUTH, peer, "no key");
		peer->flash |= TEST5;		/* auth error */
		peer->badauth++;
		return;
	}
	sendlen += authlen;
#ifdef AUTOKEY
	if (xkeyid > NTP_MAXKEY)
		authtrust(xkeyid, 0);
#endif	/* AUTOKEY */
	if (sendlen > sizeof(xpkt)) {
		msyslog(LOG_ERR, "proto: buffer overflow %zu", sendlen);
		exit (-1);
	}
	peer->t21_bytes = sendlen;
	sendpkt(&peer->srcadr, peer->dstadr, sys_ttl[peer->ttl], &xpkt,
	    sendlen);
	peer->sent++;
	peer->throttle += (1 << peer->minpoll) - 2;

	/*
	 * Capture a-posteriori timestamps
	 */
	get_systime(&xmt_ty);
	if (peer->flip != 0) {			/* interleaved modes */
		if (peer->flip > 0)
			peer->aorg = xmt_ty;
		else
			peer->borg = xmt_ty;
		peer->flip = -peer->flip;
	}
	L_SUB(&xmt_ty, &xmt_tx);
	LFPTOD(&xmt_ty, peer->xleave);
#ifdef AUTOKEY
#ifdef DEBUG
	if (debug)
		printf("transmit: at %ld %s->%s mode %d keyid %08x len %zu index %d\n",
		    current_time, latoa(peer->dstadr),
		    ntoa(&peer->srcadr), peer->hmode, xkeyid, sendlen,
		    peer->keynumber);
#endif
#else	/* !AUTOKEY follows */
#ifdef DEBUG
	if (debug)
		printf("transmit: at %ld %s->%s mode %d keyid %08x len %d\n",
		    current_time, peer->dstadr ?
		    ntoa(&peer->dstadr->sin) : "-",
		    ntoa(&peer->srcadr), peer->hmode, xkeyid, sendlen);
#endif
#endif	/* !AUTOKEY */
}


#ifdef LEAP_SMEAR

static void
leap_smear_add_offs(l_fp *t, l_fp *t_recv) {
	L_ADD(t, &leap_smear.offset);
}

#endif  /* LEAP_SMEAR */


/*
 * fast_xmit - Send packet for nonpersistent association. Note that
 * neither the source or destination can be a broadcast address.
 */
static void
fast_xmit(
	struct recvbuf *rbufp,	/* receive packet pointer */
	int	xmode,		/* receive mode */
	keyid_t	xkeyid,		/* transmit key ID */
	int	flags		/* restrict mask */
	)
{
	struct pkt xpkt;	/* transmit packet structure */
	struct pkt *rpkt;	/* receive packet structure */
	l_fp	xmt_tx, xmt_ty;
	int	sendlen;
#ifdef AUTOKEY
	u_int32	temp32;
#endif

	/*
	 * Initialize transmit packet header fields from the receive
	 * buffer provided. We leave the fields intact as received, but
	 * set the peer poll at the maximum of the receive peer poll and
	 * the system minimum poll (ntp_minpoll). This is for KoD rate
	 * control and not strictly specification compliant, but doesn't
	 * break anything.
	 *
	 * If the gazinta was from a multicast address, the gazoutta
	 * must go out another way.
	 */
	rpkt = &rbufp->recv_pkt;
	if (rbufp->dstadr->flags & INT_MCASTOPEN)
		rbufp->dstadr = findinterface(&rbufp->recv_srcadr);

	/*
	 * If this is a kiss-o'-death (KoD) packet, show leap
	 * unsynchronized, stratum zero, reference ID the four-character
	 * kiss code and system root delay. Note we don't reveal the
	 * local time, so these packets can't be used for
	 * synchronization.
	 */
	if (flags & RES_KOD) {
		sys_kodsent++;
		xpkt.li_vn_mode = PKT_LI_VN_MODE(LEAP_NOTINSYNC,
		    PKT_VERSION(rpkt->li_vn_mode), xmode);
		xpkt.stratum = STRATUM_PKT_UNSPEC;
		xpkt.ppoll = max(rpkt->ppoll, ntp_minpoll);
		xpkt.precision = rpkt->precision;
		memcpy(&xpkt.refid, "RATE", 4);
		xpkt.rootdelay = rpkt->rootdelay;
		xpkt.rootdisp = rpkt->rootdisp;
		xpkt.reftime = rpkt->reftime;
		xpkt.org = rpkt->xmt;
		xpkt.rec = rpkt->xmt;
		xpkt.xmt = rpkt->xmt;

	/*
	 * This is a normal packet. Use the system variables.
	 */
	} else {
#ifdef LEAP_SMEAR
		/*
		 * Make copies of the variables which can be affected by smearing.
		 */
		l_fp this_ref_time;
		l_fp this_recv_time;
#endif

		/*
		 * If we are inside the leap smear interval we add the current smear offset to
		 * the packet receive time, to the packet transmit time, and eventually to the
		 * reftime to make sure the reftime isn't later than the transmit/receive times.
		 */
		xpkt.li_vn_mode = PKT_LI_VN_MODE(xmt_leap,
		    PKT_VERSION(rpkt->li_vn_mode), xmode);

		xpkt.stratum = STRATUM_TO_PKT(sys_stratum);
		xpkt.ppoll = max(rpkt->ppoll, ntp_minpoll);
		xpkt.precision = sys_precision;
		xpkt.refid = sys_refid;
		xpkt.rootdelay = HTONS_FP(DTOFP(sys_rootdelay));
		xpkt.rootdisp = HTONS_FP(DTOUFP(sys_rootdisp));

#ifdef LEAP_SMEAR
		this_ref_time = sys_reftime;
		if (leap_smear.in_progress) {
			leap_smear_add_offs(&this_ref_time, NULL);
			xpkt.refid = convertLFPToRefID(leap_smear.offset);
			DPRINTF(2, ("fast_xmit: leap_smear.in_progress: refid %8x, smear %s\n",
				ntohl(xpkt.refid),
				lfptoa(&leap_smear.offset, 8)
				));
		}
		HTONL_FP(&this_ref_time, &xpkt.reftime);
#else
		HTONL_FP(&sys_reftime, &xpkt.reftime);
#endif

		xpkt.org = rpkt->xmt;

#ifdef LEAP_SMEAR
		this_recv_time = rbufp->recv_time;
		if (leap_smear.in_progress)
			leap_smear_add_offs(&this_recv_time, NULL);
		HTONL_FP(&this_recv_time, &xpkt.rec);
#else
		HTONL_FP(&rbufp->recv_time, &xpkt.rec);
#endif

		get_systime(&xmt_tx);
#ifdef LEAP_SMEAR
		if (leap_smear.in_progress)
			leap_smear_add_offs(&xmt_tx, &this_recv_time);
#endif
		HTONL_FP(&xmt_tx, &xpkt.xmt);
	}

#ifdef HAVE_NTP_SIGND
	if (flags & RES_MSSNTP) {
		send_via_ntp_signd(rbufp, xmode, xkeyid, flags, &xpkt);
		return;
	}
#endif /* HAVE_NTP_SIGND */

	/*
	 * If the received packet contains a MAC, the transmitted packet
	 * is authenticated and contains a MAC. If not, the transmitted
	 * packet is not authenticated.
	 */
	sendlen = LEN_PKT_NOMAC;
	if (rbufp->recv_length == sendlen) {
		sendpkt(&rbufp->recv_srcadr, rbufp->dstadr, 0, &xpkt,
		    sendlen);
#ifdef DEBUG
		if (debug)
			printf(
			    "transmit: at %ld %s->%s mode %d len %d\n",
			    current_time, stoa(&rbufp->dstadr->sin),
			    stoa(&rbufp->recv_srcadr), xmode, sendlen);
#endif
		return;
	}

	/*
	 * The received packet contains a MAC, so the transmitted packet
	 * must be authenticated. For symmetric key cryptography, use
	 * the predefined and trusted symmetric keys to generate the
	 * cryptosum. For autokey cryptography, use the server private
	 * value to generate the cookie, which is unique for every
	 * source-destination-key ID combination.
	 */
#ifdef AUTOKEY
	if (xkeyid > NTP_MAXKEY) {
		keyid_t cookie;

		/*
		 * The only way to get here is a reply to a legitimate
		 * client request message, so the mode must be
		 * MODE_SERVER. If an extension field is present, there
		 * can be only one and that must be a command. Do what
		 * needs, but with private value of zero so the poor
		 * jerk can decode it. If no extension field is present,
		 * use the cookie to generate the session key.
		 */
		cookie = session_key(&rbufp->recv_srcadr,
		    &rbufp->dstadr->sin, 0, sys_private, 0);
		if (rbufp->recv_length > sendlen + (int)MAX_MAC_LEN) {
			session_key(&rbufp->dstadr->sin,
			    &rbufp->recv_srcadr, xkeyid, 0, 2);
			temp32 = CRYPTO_RESP;
			rpkt->exten[0] |= htonl(temp32);
			sendlen += crypto_xmit(NULL, &xpkt, rbufp,
			    sendlen, (struct exten *)rpkt->exten,
			    cookie);
		} else {
			session_key(&rbufp->dstadr->sin,
			    &rbufp->recv_srcadr, xkeyid, cookie, 2);
		}
	}
#endif	/* AUTOKEY */
	get_systime(&xmt_tx);
	sendlen += authencrypt(xkeyid, (u_int32 *)&xpkt, sendlen);
#ifdef AUTOKEY
	if (xkeyid > NTP_MAXKEY)
		authtrust(xkeyid, 0);
#endif	/* AUTOKEY */
	sendpkt(&rbufp->recv_srcadr, rbufp->dstadr, 0, &xpkt, sendlen);
	get_systime(&xmt_ty);
	L_SUB(&xmt_ty, &xmt_tx);
	sys_authdelay = xmt_ty;
#ifdef DEBUG
	if (debug)
		printf(
		    "transmit: at %ld %s->%s mode %d keyid %08x len %d\n",
		    current_time, ntoa(&rbufp->dstadr->sin),
		    ntoa(&rbufp->recv_srcadr), xmode, xkeyid, sendlen);
#endif
}


/*
 * pool_xmit - resolve hostname or send unicast solicitation for pool.
 */
static void
pool_xmit(
	struct peer *pool	/* pool solicitor association */
	)
{
#ifdef WORKER
	struct pkt		xpkt;	/* transmit packet structure */
	struct addrinfo		hints;
	int			rc;
	struct interface *	lcladr;
	sockaddr_u *		rmtadr;
	int			restrict_mask;
	struct peer *		p;
	l_fp			xmt_tx;

	if (NULL == pool->ai) {
		if (pool->addrs != NULL) {
			/* free() is used with copy_addrinfo_list() */
			free(pool->addrs);
			pool->addrs = NULL;
		}
		ZERO(hints);
		hints.ai_family = AF(&pool->srcadr);
		hints.ai_socktype = SOCK_DGRAM;
		hints.ai_protocol = IPPROTO_UDP;
		/* ignore getaddrinfo_sometime() errors, we will retry */
		rc = getaddrinfo_sometime(
			pool->hostname,
			"ntp",
			&hints,
			0,			/* no retry */
			&pool_name_resolved,
			(void *)(intptr_t)pool->associd);
		if (!rc)
			DPRINTF(1, ("pool DNS lookup %s started\n",
				pool->hostname));
		else
			msyslog(LOG_ERR,
				"unable to start pool DNS %s: %m",
				pool->hostname);
		return;
	}

	do {
		/* copy_addrinfo_list ai_addr points to a sockaddr_u */
		rmtadr = (sockaddr_u *)(void *)pool->ai->ai_addr;
		pool->ai = pool->ai->ai_next;
		p = findexistingpeer(rmtadr, NULL, NULL, MODE_CLIENT, 0);
	} while (p != NULL && pool->ai != NULL);
	if (p != NULL)
		return;	/* out of addresses, re-query DNS next poll */
	restrict_mask = restrictions(rmtadr);
	if (RES_FLAGS & restrict_mask)
		restrict_source(rmtadr, 0,
				current_time + POOL_SOLICIT_WINDOW + 1);
	lcladr = findinterface(rmtadr);
	memset(&xpkt, 0, sizeof(xpkt));
	xpkt.li_vn_mode = PKT_LI_VN_MODE(sys_leap, pool->version,
					 MODE_CLIENT);
	xpkt.stratum = STRATUM_TO_PKT(sys_stratum);
	xpkt.ppoll = pool->hpoll;
	xpkt.precision = sys_precision;
	xpkt.refid = sys_refid;
	xpkt.rootdelay = HTONS_FP(DTOFP(sys_rootdelay));
	xpkt.rootdisp = HTONS_FP(DTOUFP(sys_rootdisp));
	HTONL_FP(&sys_reftime, &xpkt.reftime);
	get_systime(&xmt_tx);
	pool->aorg = xmt_tx;
	HTONL_FP(&xmt_tx, &xpkt.xmt);
	sendpkt(rmtadr, lcladr,	sys_ttl[pool->ttl], &xpkt,
		LEN_PKT_NOMAC);
	pool->sent++;
	pool->throttle += (1 << pool->minpoll) - 2;
#ifdef DEBUG
	if (debug)
		printf("transmit: at %ld %s->%s pool\n",
		    current_time, latoa(lcladr), stoa(rmtadr));
#endif
	msyslog(LOG_INFO, "Soliciting pool server %s", stoa(rmtadr));
#endif	/* WORKER */
}


#ifdef AUTOKEY
	/*
	 * group_test - test if this is the same group
	 *
	 * host		assoc		return		action
	 * none		none		0		mobilize *
	 * none		group		0		mobilize *
	 * group	none		0		mobilize *
	 * group	group		1		mobilize
	 * group	different	1		ignore
	 * * ignore if notrust
	 */
int group_test(
	char	*grp,
	char	*ident
	)
{
	if (grp == NULL)
		return (0);

	if (strcmp(grp, sys_groupname) == 0)
		return (0);

	if (ident == NULL)
		return (1);

	if (strcmp(grp, ident) == 0)
		return (0);

	return (1);
}
#endif /* AUTOKEY */

#ifdef WORKER
void
pool_name_resolved(
	int			rescode,
	int			gai_errno,
	void *			context,
	const char *		name,
	const char *		service,
	const struct addrinfo *	hints,
	const struct addrinfo *	res
	)
{
	struct peer *	pool;	/* pool solicitor association */
	associd_t	assoc;

	if (rescode) {
		msyslog(LOG_ERR,
			"error resolving pool %s: %s (%d)",
			name, gai_strerror(rescode), rescode);
		return;
	}

	assoc = (associd_t)(intptr_t)context;
	pool = findpeerbyassoc(assoc);
	if (NULL == pool) {
		msyslog(LOG_ERR,
			"Could not find assoc %u for pool DNS %s",
			assoc, name);
		return;
	}
	DPRINTF(1, ("pool DNS %s completed\n", name));
	pool->addrs = copy_addrinfo_list(res);
	pool->ai = pool->addrs;
	pool_xmit(pool);

}
#endif	/* WORKER */


#ifdef AUTOKEY
/*
 * key_expire - purge the key list
 */
void
key_expire(
	struct peer *peer	/* peer structure pointer */
	)
{
	int i;

	if (peer->keylist != NULL) {
		for (i = 0; i <= peer->keynumber; i++)
			authtrust(peer->keylist[i], 0);
		free(peer->keylist);
		peer->keylist = NULL;
	}
	value_free(&peer->sndval);
	peer->keynumber = 0;
	peer->flags &= ~FLAG_ASSOC;
#ifdef DEBUG
	if (debug)
		printf("key_expire: at %lu associd %d\n", current_time,
		    peer->associd);
#endif
}
#endif	/* AUTOKEY */


/*
 * local_refid(peer) - check peer refid to avoid selecting peers
 *		       currently synced to this ntpd.
 */
static int
local_refid(
	struct peer *	p
	)
{
	endpt *	unicast_ep;

	if (p->dstadr != NULL && !(INT_MCASTIF & p->dstadr->flags))
		unicast_ep = p->dstadr;
	else
		unicast_ep = findinterface(&p->srcadr);

	if (unicast_ep != NULL && p->refid == unicast_ep->addr_refid)
		return TRUE;
	else
		return FALSE;
}


/*
 * Determine if the peer is unfit for synchronization
 *
 * A peer is unfit for synchronization if
 * > TEST10 bad leap or stratum below floor or at or above ceiling
 * > TEST11 root distance exceeded for remote peer
 * > TEST12 a direct or indirect synchronization loop would form
 * > TEST13 unreachable or noselect
 */
int				/* FALSE if fit, TRUE if unfit */
peer_unfit(
	struct peer *peer	/* peer structure pointer */
	)
{
	int	rval = 0;

	/*
	 * A stratum error occurs if (1) the server has never been
	 * synchronized, (2) the server stratum is below the floor or
	 * greater than or equal to the ceiling.
	 */
	if (   peer->leap == LEAP_NOTINSYNC
	    || peer->stratum < sys_floor
	    || peer->stratum >= sys_ceiling)
		rval |= TEST10;		/* bad synch or stratum */

	/*
	 * A distance error for a remote peer occurs if the root
	 * distance is greater than or equal to the distance threshold
	 * plus the increment due to one host poll interval.
	 */
	if (   !(peer->flags & FLAG_REFCLOCK)
	    && root_distance(peer) >= sys_maxdist
				      + clock_phi * ULOGTOD(peer->hpoll))
		rval |= TEST11;		/* distance exceeded */

	/*
	 * A loop error occurs if the remote peer is synchronized to the
	 * local peer or if the remote peer is synchronized to the same
	 * server as the local peer but only if the remote peer is
	 * neither a reference clock nor an orphan.
	 */
	if (peer->stratum > 1 && local_refid(peer))
		rval |= TEST12;		/* synchronization loop */

	/*
	 * An unreachable error occurs if the server is unreachable or
	 * the noselect bit is set.
	 */
	if (!peer->reach || (peer->flags & FLAG_NOSELECT))
		rval |= TEST13;		/* unreachable */

	peer->flash &= ~PEER_TEST_MASK;
	peer->flash |= rval;
	return (rval);
}


/*
 * Find the precision of this particular machine
 */
#define MINSTEP		20e-9	/* minimum clock increment (s) */
#define MAXSTEP		1	/* maximum clock increment (s) */
#define MINCHANGES	12	/* minimum number of step samples */
#define MAXLOOPS	((int)(1. / MINSTEP))	/* avoid infinite loop */

/*
 * This routine measures the system precision defined as the minimum of
 * a sequence of differences between successive readings of the system
 * clock. However, if a difference is less than MINSTEP, the clock has
 * been read more than once during a clock tick and the difference is
 * ignored. We set MINSTEP greater than zero in case something happens
 * like a cache miss, and to tolerate underlying system clocks which
 * ensure each reading is strictly greater than prior readings while
 * using an underlying stepping (not interpolated) clock.
 *
 * sys_tick and sys_precision represent the time to read the clock for
 * systems with high-precision clocks, and the tick interval or step
 * size for lower-precision stepping clocks.
 *
 * This routine also measures the time to read the clock on stepping
 * system clocks by counting the number of readings between changes of
 * the underlying clock.  With either type of clock, the minimum time
 * to read the clock is saved as sys_fuzz, and used to ensure the
 * get_systime() readings always increase and are fuzzed below sys_fuzz.
 */
void
measure_precision(void)
{
	/*
	 * With sys_fuzz set to zero, get_systime() fuzzing of low bits
	 * is effectively disabled.  trunc_os_clock is FALSE to disable
	 * get_ostime() simulation of a low-precision system clock.
	 */
	set_sys_fuzz(0.);
	trunc_os_clock = FALSE;
	measured_tick = measure_tick_fuzz();
	set_sys_tick_precision(measured_tick);
	msyslog(LOG_INFO, "proto: precision = %.3f usec (%d)",
		sys_tick * 1e6, sys_precision);
	if (sys_fuzz < sys_tick) {
		msyslog(LOG_NOTICE, "proto: fuzz beneath %.3f usec",
			sys_fuzz * 1e6);
	}
}


/*
 * measure_tick_fuzz()
 *
 * measures the minimum time to read the clock (stored in sys_fuzz)
 * and returns the tick, the larger of the minimum increment observed
 * between successive clock readings and the time to read the clock.
 */
double
measure_tick_fuzz(void)
{
	l_fp	minstep;	/* MINSTEP as l_fp */
	l_fp	val;		/* current seconds fraction */
	l_fp	last;		/* last seconds fraction */
	l_fp	ldiff;		/* val - last */
	double	tick;		/* computed tick value */
	double	diff;
	long	repeats;
	long	max_repeats;
	int	changes;
	int	i;		/* log2 precision */

	tick = MAXSTEP;
	max_repeats = 0;
	repeats = 0;
	changes = 0;
	DTOLFP(MINSTEP, &minstep);
	get_systime(&last);
	for (i = 0; i < MAXLOOPS && changes < MINCHANGES; i++) {
		get_systime(&val);
		ldiff = val;
		L_SUB(&ldiff, &last);
		last = val;
		if (L_ISGT(&ldiff, &minstep)) {
			max_repeats = max(repeats, max_repeats);
			repeats = 0;
			changes++;
			LFPTOD(&ldiff, diff);
			tick = min(diff, tick);
		} else {
			repeats++;
		}
	}
	if (changes < MINCHANGES) {
		msyslog(LOG_ERR, "Fatal error: precision could not be measured (MINSTEP too large?)");
		exit(1);
	}

	if (0 == max_repeats) {
		set_sys_fuzz(tick);
	} else {
		set_sys_fuzz(tick / max_repeats);
	}

	return tick;
}


void
set_sys_tick_precision(
	double tick
	)
{
	int i;

	if (tick > 1.) {
		msyslog(LOG_ERR,
			"unsupported tick %.3f > 1s ignored", tick);
		return;
	}
	if (tick < measured_tick) {
		msyslog(LOG_ERR,
			"proto: tick %.3f less than measured tick %.3f, ignored",
			tick, measured_tick);
		return;
	} else if (tick > measured_tick) {
		trunc_os_clock = TRUE;
		msyslog(LOG_NOTICE,
			"proto: truncating system clock to multiples of %.9f",
			tick);
	}
	sys_tick = tick;

	/*
	 * Find the nearest power of two.
	 */
	for (i = 0; tick <= 1; i--)
		tick *= 2;
	if (tick - 1 > 1 - tick / 2)
		i++;

	sys_precision = (s_char)i;
}


/*
 * init_proto - initialize the protocol module's data
 */
void
init_proto(void)
{
	l_fp	dummy;
	int	i;

	/*
	 * Fill in the sys_* stuff.  Default is don't listen to
	 * broadcasting, require authentication.
	 */
	set_sys_leap(LEAP_NOTINSYNC);
	sys_stratum = STRATUM_UNSPEC;
	memcpy(&sys_refid, "INIT", 4);
	sys_peer = NULL;
	sys_rootdelay = 0;
	sys_rootdisp = 0;
	L_CLR(&sys_reftime);
	sys_jitter = 0;
	measure_precision();
	get_systime(&dummy);
	sys_survivors = 0;
	sys_manycastserver = 0;
	sys_bclient = 0;
	sys_bdelay = 0;
	sys_authenticate = 1;
	sys_stattime = current_time;
	orphwait = current_time + sys_orphwait;
	proto_clr_stats();
	for (i = 0; i < MAX_TTL; i++) {
		sys_ttl[i] = (u_char)((i * 256) / MAX_TTL);
		sys_ttlmax = i;
	}
	hardpps_enable = 0;
	stats_control = 1;
}


/*
 * proto_config - configure the protocol module
 */
void
proto_config(
	int	item,
	u_long	value,
	double	dvalue,
	sockaddr_u *svalue
	)
{
	/*
	 * Figure out what he wants to change, then do it
	 */
	DPRINTF(2, ("proto_config: code %d value %lu dvalue %lf\n",
		    item, value, dvalue));

	switch (item) {

	/*
	 * enable and disable commands - arguments are Boolean.
	 */
	case PROTO_AUTHENTICATE: /* authentication (auth) */
		sys_authenticate = value;
		break;

	case PROTO_BROADCLIENT: /* broadcast client (bclient) */
		sys_bclient = (int)value;
		if (sys_bclient == 0)
			io_unsetbclient();
		else
			io_setbclient();
		break;

#ifdef REFCLOCK
	case PROTO_CAL:		/* refclock calibrate (calibrate) */
		cal_enable = value;
		break;
#endif /* REFCLOCK */

	case PROTO_KERNEL:	/* kernel discipline (kernel) */
		select_loop(value);
		break;

	case PROTO_MONITOR:	/* monitoring (monitor) */
		if (value)
			mon_start(MON_ON);
		else {
			mon_stop(MON_ON);
			if (mon_enabled)
				msyslog(LOG_WARNING,
					"restrict: 'monitor' cannot be disabled while 'limited' is enabled");
		}
		break;

	case PROTO_NTP:		/* NTP discipline (ntp) */
		ntp_enable = value;
		break;

	case PROTO_MODE7:	/* mode7 management (ntpdc) */
		ntp_mode7 = value;
		break;

	case PROTO_PPS:		/* PPS discipline (pps) */
		hardpps_enable = value;
		break;

	case PROTO_FILEGEN:	/* statistics (stats) */
		stats_control = value;
		break;

	/*
	 * tos command - arguments are double, sometimes cast to int
	 */
	case PROTO_BEACON:	/* manycast beacon (beacon) */
		sys_beacon = (int)dvalue;
		break;

	case PROTO_BROADDELAY:	/* default broadcast delay (bdelay) */
		sys_bdelay = dvalue;
		break;

	case PROTO_CEILING:	/* stratum ceiling (ceiling) */
		sys_ceiling = (int)dvalue;
		break;

	case PROTO_COHORT:	/* cohort switch (cohort) */
		sys_cohort = (int)dvalue;
		break;

	case PROTO_FLOOR:	/* stratum floor (floor) */
		sys_floor = (int)dvalue;
		break;

	case PROTO_MAXCLOCK:	/* maximum candidates (maxclock) */
		sys_maxclock = (int)dvalue;
		break;

	case PROTO_MAXDIST:	/* select threshold (maxdist) */
		sys_maxdist = dvalue;
		break;

	case PROTO_CALLDELAY:	/* modem call delay (mdelay) */
		break;		/* NOT USED */

	case PROTO_MINCLOCK:	/* minimum candidates (minclock) */
		sys_minclock = (int)dvalue;
		break;

	case PROTO_MINDISP:	/* minimum distance (mindist) */
		sys_mindisp = dvalue;
		break;

	case PROTO_MINSANE:	/* minimum survivors (minsane) */
		sys_minsane = (int)dvalue;
		break;

	case PROTO_ORPHAN:	/* orphan stratum (orphan) */
		sys_orphan = (int)dvalue;
		break;

	case PROTO_ORPHWAIT:	/* orphan wait (orphwait) */
		orphwait -= sys_orphwait;
		sys_orphwait = (int)dvalue;
		orphwait += sys_orphwait;
		break;

	/*
	 * Miscellaneous commands
	 */
	case PROTO_MULTICAST_ADD: /* add group address */
		if (svalue != NULL)
			io_multicast_add(svalue);
		sys_bclient = 1;
		break;

	case PROTO_MULTICAST_DEL: /* delete group address */
		if (svalue != NULL)
			io_multicast_del(svalue);
		break;

	default:
		msyslog(LOG_NOTICE,
		    "proto: unsupported option %d", item);
	}
}


/*
 * proto_clr_stats - clear protocol stat counters
 */
void
proto_clr_stats(void)
{
	sys_stattime = current_time;
	sys_received = 0;
	sys_processed = 0;
	sys_newversion = 0;
	sys_oldversion = 0;
	sys_declined = 0;
	sys_restricted = 0;
	sys_badlength = 0;
	sys_badauth = 0;
	sys_limitrejected = 0;
	sys_kodsent = 0;
}<|MERGE_RESOLUTION|>--- conflicted
+++ resolved
@@ -1325,17 +1325,15 @@
 	 * interleaved mode and resynchronize, but only after confirming
 	 * the packet is not bogus in symmetric interleaved mode.
 	 *
-<<<<<<< HEAD
-	 * This could also mean somebody is forging packets claiming to
-	 * be from us, attempting to cause our server to KoD us.
-=======
 	 * Since a cleared 'aorg' is the indication for 'no response
 	 * pending' we have to test this explicitely. Of course, should
 	 * 'aorg' be all-zero because this was the original transmit
 	 * time stamp, we will drop the reply. There's a sub-second slot
 	 * every 136 years where this *might* happen, so we ignore this
 	 * possible drop of a valid response.
->>>>>>> 880191b7
+	 *
+	 * This could also mean somebody is forging packets claiming to
+	 * be from us, attempting to cause our server to KoD us.
 	 */
 	} else if (peer->flip == 0) {
 		if (L_ISZERO(&peer->aorg) ||
