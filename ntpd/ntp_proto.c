--- conflicted
+++ resolved
@@ -273,7 +273,6 @@
 	struct recvbuf *rbufp
 	)
 {
-<<<<<<< HEAD
 	register struct peer *peer;	/* peer structure pointer */
 	register struct pkt *pkt;	/* receive packet pointer */
 	int	hismode;		/* packet mode */
@@ -283,21 +282,8 @@
 	int	authlen;		/* offset of MAC field */
 	int	is_authentic;		/* cryptosum ok */
 	keyid_t	skeyid;			/* cryptographic keys */
-	struct sockaddr_in *dstadr_sin;	/* active runway */
+	struct sockaddr_storage *dstadr_sin;	/* active runway */
 #ifdef OPENSSL
-=======
-	register struct peer *peer;
-	register struct pkt *pkt;
-	int hismode;
-	int oflags;
-	int restrict_mask;
-	int has_mac;			/* length of MAC field */
-	int authlen;			/* offset of MAC field */
-	int is_authentic;		/* cryptosum ok */
-	keyid_t skeyid;			/* cryptographic keys */
-	struct sockaddr_storage *dstadr_sin;	/* active runway */
-#ifdef AUTOKEY
->>>>>>> d4f7018b
 	keyid_t pkeyid, tkeyid;		/* cryptographic keys */
 	l_fp	p_org;			/* originate timestamp */
 	int	is_org;			/* loopback ok */
@@ -384,7 +370,6 @@
 	 * that some systems with broken interface code, specifically
 	 * Linux, will not work with Autokey.
 	 */
-<<<<<<< HEAD
 	if (PKT_MODE(pkt->li_vn_mode) == MODE_BROADCAST) {
 		if (!sys_bclient)
 			return;			/* no client */
@@ -393,11 +378,6 @@
 			return;			/* no client */
 #endif /* OPENSSL */
 	}
-=======
-	if (PKT_MODE(pkt->li_vn_mode) == MODE_BROADCAST &&
-	    (rbufp->dstadr == ANY_INTERFACE_CHOOSE(&rbufp->dstadr->sin) || !sys_bclient))
-		return;
->>>>>>> d4f7018b
 
 	/*
 	 * Parse the extension field if present. We figure out whether
@@ -1884,14 +1864,9 @@
 
 #ifdef DEBUG
 		if (debug > 2)
-<<<<<<< HEAD
 			printf("select: %s stratum %d weight %.6f error %.6f\n",
 			    ntoa(&peer_list[i]->srcadr), peer->stratum,
 			    synch[i], SQRT(error[i]));
-=======
-			printf("select: %s distance %.6f\n",
-			    stoa(&peer_list[i]->srcadr), synch[i]);
->>>>>>> d4f7018b
 #endif
 	}
 
@@ -1964,13 +1939,8 @@
 	if (debug > 1) {
 		for (i = 0; i < nlist; i++)
 			printf(
-<<<<<<< HEAD
 			    "select: %s offset %.6f, weight %.6f poll %d\n",
-			    ntoa(&peer_list[i]->srcadr),
-=======
-			    "select: %s offset %.6f, distance %.6f poll %d\n",
 			    stoa(&peer_list[i]->srcadr),
->>>>>>> d4f7018b
 			    peer_list[i]->offset, synch[i],
 			    peer_list[i]->pollsw);
 	}
@@ -2399,30 +2369,18 @@
 	if (debug)
 		printf(
 		    "transmit: at %ld %s->%s mode %d keyid %08x len %d mac %d index %d\n",
-<<<<<<< HEAD
 		    current_time, ntoa(&peer->dstadr->sin),
 		    ntoa(&peer->srcadr), peer->hmode, xkeyid, sendlen -
 		    authlen, authlen, peer->keynumber);
-=======
-		    current_time, stoa(&peer->dstadr->sin),
-		    stoa(&peer->srcadr), peer->hmode, xkeyid, sendlen,
-		    authlen, peer->keynumber);
->>>>>>> d4f7018b
 #endif
 #else
 #ifdef DEBUG
 	if (debug)
 		printf(
 		    "transmit: at %ld %s->%s mode %d keyid %08x len %d mac %d\n",
-<<<<<<< HEAD
 		    current_time, ntoa(&peer->dstadr->sin),
 		    ntoa(&peer->srcadr), peer->hmode, xkeyid, sendlen -
 		    authlen, authlen);
-=======
-		    current_time, stoa(&peer->dstadr->sin),
-		    stoa(&peer->srcadr), peer->hmode, xkeyid, sendlen,
-		    authlen);
->>>>>>> d4f7018b
 #endif
 #endif /* OPENSSL */
 }
@@ -2575,15 +2533,9 @@
 	if (debug)
 		printf(
 		    "transmit: at %ld %s->%s mode %d keyid %08x len %d mac %d\n",
-<<<<<<< HEAD
 		    current_time, ntoa(&rbufp->dstadr->sin),
 		    ntoa(&rbufp->recv_srcadr), xmode, xkeyid, sendlen -
 		    authlen, authlen);
-=======
-		    current_time, stoa(&rbufp->dstadr->sin),
-		    stoa(&rbufp->recv_srcadr), xmode, xkeyid, sendlen,
-		    authlen);
->>>>>>> d4f7018b
 #endif
 }
 
