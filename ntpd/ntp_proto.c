/*
 * ntp_proto.c - NTP version 4 protocol machinery
 */
#ifdef HAVE_CONFIG_H
#include <config.h>
#endif

#include "ntpd.h"
#include "ntp_stdlib.h"
#include "ntp_unixtime.h"
#include "ntp_control.h"
#include "ntp_string.h"

#include <stdio.h>

#if defined(VMS) && defined(VMS_LOCALUNIT)	/*wjm*/
#include "ntp_refclock.h"
#endif

#if defined(__FreeBSD__) && __FreeBSD__ >= 3
#include <sys/sysctl.h>
#endif

/*
 * System variables are declared here. See Section 3.2 of the
 * specification.
 */
u_char	sys_leap;		/* system leap indicator */
u_char	sys_stratum;		/* stratum of system */
s_char	sys_precision;		/* local clock precision */
double	sys_rootdelay;		/* roundtrip delay to primary source */
double	sys_rootdispersion;	/* dispersion to primary source */
u_int32 sys_refid;		/* reference source for local clock */
u_int32 host_refid;		/* reference source for host */
static	double sys_offset;	/* current local clock offset */
l_fp	sys_reftime;		/* time we were last updated */
struct	peer *sys_peer; 	/* our current peer */
struct	peer *sys_prefer;	/* our cherished peer */
int	sys_kod;		/* kod credit */
int	sys_kod_rate = 2;	/* max kod packets per second */
#ifdef OPENSSL
u_long	sys_automax;		/* maximum session key lifetime */
#endif /* OPENSSL */

/*
 * Nonspecified system state variables.
 */
int	sys_bclient;		/* we set oukiss
r time to broadcasts */
double	sys_bdelay; 		/* broadcast client default delay */
int	sys_authenticate;	/* requre authentication for config */
l_fp	sys_authdelay;		/* authentication delay */
static	u_long sys_authdly[2]; 	/* authentication delay shift reg */
static	u_char leap_consensus;	/* consensus of survivor leap bits */
static	double sys_selerr; 	/* select error (squares) */
static	double sys_syserr;	/* system error (squares) */
keyid_t	sys_private;		/* private value for session seed */
int	sys_manycastserver;	/* respond to manycast client pkts */
int	peer_ntpdate;		/* active peers in ntpdate mode */
int	sys_survivors;		/* truest of the truechimers */
#ifdef OPENSSL
char	*sys_hostname;		/* gethostname() name */
#endif /* OPENSSL */

/*
 * TOS and multicast mapping stuff
 */
int	sys_floor = 1;		/* cluster stratum floor */
int	sys_ceiling = STRATUM_UNSPEC; /* cluster stratum ceiling*/
int	sys_minsane = 1;	/* minimum candidates */
int	sys_minclock = NTP_MINCLOCK; /* minimum survivors */
int	sys_cohort = 0;		/* cohort switch */
int	sys_ttlmax;		/* max ttl mapping vector index */
u_char	sys_ttl[MAX_TTL];	/* ttl mapping vector */

/*
 * Statistics counters
 */
u_long	sys_stattime;		/* time when we started recording */
u_long	sys_restricted; 	/* restricted packets */
u_long	sys_limitrejected;	/* rate exceeded */
u_long	sys_newversionpkt;	/* new version packets received */
u_long	sys_oldversionpkt;	/* old version packets received */
u_long	sys_unknownversion;	/* don't know version packets */
u_long	sys_badlength;		/* packets with bad length */
u_long	sys_badauth;		/* packets dropped because of auth */
u_long	sys_processed;		/* packets processed */

static	double	root_distance	P((struct peer *));
static	double	clock_combine	P((struct peer **, int));
static	void	peer_xmit	P((struct peer *));
static	void	fast_xmit	P((struct recvbuf *, int, keyid_t, int));
static	void	clock_update	P((void));
int	default_get_precision	P((void));

/*
 * transmit - Transmit Procedure. See Section 3.4.2 of the
 *	specification.
 */
void
transmit(
	struct peer *peer	/* peer structure pointer */
	)
{
	int	hpoll;


	/*
	 * The polling state machine. There are two kinds of machines,
	 * those that never expect a reply (broadcast and manycast
	 * server modes) and those that do (all other modes). The dance
	 * is intricate...
	 */
	hpoll = peer->hpoll;
	if (peer->cast_flags & (MDF_BCAST | MDF_MCAST)) {

		/*
		 * In broadcast mode the poll interval is fixed
		 * at minpoll.
		 */
		hpoll = peer->minpoll;
	} else if (peer->cast_flags & MDF_ACAST) {

		/*
		 * In manycast mode we start with the minpoll interval
		 * and ttl. However, the actual poll interval is eight
		 * times the nominal poll interval shown here. If fewer
		 * than sys_minclock servers are found, the ttl is
		 * increased by one and we try again. If this continues
		 * to the max ttl, the poll interval is bumped by one
		 * and we try again. If at least sys_minclock servers
		 * are found, the poll interval increases with the
		 * system poll interval to the max and we continue
		 * indefinately. However, about once per day when the
		 * agreement parameters are refreshed, the manycast
		 * clients are reset and we start from the beginning.
		 * This is to catch and clamp the ttl to the lowest
		 * practical value and avoid knocking on spurious doors.
		 */
		if (sys_survivors < sys_minclock && peer->ttl <
		    sys_ttlmax)
			peer->ttl++;
		hpoll = sys_poll;
	} else {

		/*
		 * For associations expecting a reply, the watchdog
		 * counter is bumped by one if the peer has not been
		 * heard since the previous poll. If the counter reaches
		 * the max, the poll interval is doubled and the peer is
		 * demobilized if not configured.
		 */
		peer->unreach++;
		if (peer->unreach >= NTP_UNREACH) {
			hpoll++;
			if (peer->flags & FLAG_CONFIG) {

				/*
				 * If nothing is likely to change in
				 * future, slap a restrict bit so we
				 * won't bother the dude again.
				 */
				if (strcmp((char *)&peer->refid,
				    "RSTR") == 0 ||
				    strcmp((char *)&peer->refid,
				    "DENY") == 0 ||
				    strcmp((char *)&peer->refid,
				    "CRYP") == 0) {
					struct sockaddr_storage mskadr_sin;

					SET_HOSTMASK(&mskadr_sin,
					    peer->srcadr.ss_family);
					hack_restrict(RESTRICT_FLAGS,
					    &peer->srcadr, &mskadr_sin,
					    0, RES_DONTTRUST |
					    RES_TIMEOUT);
					peer->flash |= TEST4;
				}
			} else {
				unpeer(peer);
				return;
			}
		}
		if (peer->burst == 0) {
			u_char oreach;

			oreach = peer->reach;
			peer->reach <<= 1;
			peer->hyst *= HYST_TC;
			if (peer->reach == 0) {

				/*
				 * If this association has become
				 * unreachable, clear it and raise a
				 * trap.
				 */
				if (oreach != 0) {
					report_event(EVNT_UNREACH,
					    peer);
					peer->timereachable =
					    current_time;
					if (peer->flags & FLAG_CONFIG) {
						peer_clear(peer,
						    "INIT");
					} else {
						unpeer(peer);
						return;
					}
				}
				if (peer->flags & FLAG_IBURST)
					peer->burst = NTP_BURST;
			} else {
				/*
				 * Here the peer is reachable. If it has
				 * not been heard for three consecutive
				 * polls, stuff the clock filter. Next,
				 * determine the poll interval. If the
				 * peer is a synchronization candidate,
				 * use the system poll interval. If we
				 * cannot synchronize to the peer
				 * increase it by one. 
				 */
				if (!(peer->reach & 0x07)) {
					clock_filter(peer, 0., 0.,
					    MAXDISPERSE);
					clock_select();
				}
				if ((peer->stratum > 1 &&
				    peer->dstadr->sin.ss_family == AF_INET ?
				    peer->refid == GET_INADDR(peer->dstadr->sin) :
				    peer->refid == host_refid) ||
				    peer->stratum == STRATUM_UNSPEC)
					hpoll++;
				else
					hpoll = sys_poll;
				if (peer->flags & FLAG_BURST)
					peer->burst = NTP_BURST;
				}
		} else {
			peer->burst--;
			if (peer->burst == 0) {
				/*
				 * If a broadcast client at this point,
				 * the burst has concluded, so we switch
				 * to client mode and purge the keylist,
				 * since no further transmissions will
				 * be made.
				 */
				if (peer->cast_flags & MDF_BCLNT) {
					peer->hmode = MODE_BCLIENT;
#ifdef OPENSSL
					key_expire(peer);
#endif /* OPENSSL */
				}
				poll_update(peer, hpoll);
				clock_select();

				/*
				 * If ntpdate mode and the clock has not
				 * been set and all peers have completed
				 * the burst, we declare a successful
				 * failure.
				 */
				if (mode_ntpdate) {
					peer_ntpdate--;
					if (peer_ntpdate > 0)
						return;

					NLOG(NLOG_SYNCEVENT |
					    NLOG_SYSEVENT)
					    msyslog(LOG_NOTICE,
				 	    "no reply; clock not set");
					printf(
					    "ntpd: no reply; clock not set\n");
					exit(0);
				}
				return;
			}
		}
	}
	peer->outdate = current_time;

	/*
	 * Do not transmit if in broadcast cclient mode or access has
	 * been denied. 
	 */
	if (peer->hmode == MODE_BCLIENT || peer->flash & TEST4) {
		poll_update(peer, hpoll);
		return;

	/*
	 * Do not transmit in broadcast mode unless we are synchronized.
	 */
	} else if (peer->hmode == MODE_BROADCAST && sys_peer == NULL) {
		poll_update(peer, hpoll);
		return;
	}
	peer_xmit(peer);
	poll_update(peer, hpoll);
}

/*
 * receive - Receive Procedure.  See section 3.4.3 in the specification.
 */
void
receive(
	struct recvbuf *rbufp
	)
{
	register struct peer *peer;	/* peer structure pointer */
	register struct pkt *pkt;	/* receive packet pointer */
	int	hismode;		/* packet mode */
	int	restrict_mask;		/* restrict bits */
	int	has_mac;		/* length of MAC field */
	int	authlen;		/* offset of MAC field */
	int	is_authentic;		/* cryptosum ok */
	keyid_t	skeyid;			/* cryptographic keys */
<<<<<<< HEAD
	struct sockaddr_storage *dstadr_sin;	/* active runway */
=======
	struct sockaddr_in *dstadr_sin;	/* active runway */
	struct peer *peer2;		/* aux peer structure pointer */
>>>>>>> ed9d7be8
	l_fp	p_org;			/* originate timestamp */
	l_fp	p_xmt;			/* transmit timestamp */
#ifdef OPENSSL
	keyid_t pkeyid, tkeyid;		/* cryptographic keys */
	struct autokey *ap;		/* autokey structure pointer */
	int	rval;			/* cookie snatcher */
#endif /* OPENSSL */
	int retcode = AM_NOMATCH;

	/*
	 * Monitor the packet and get restrictions. Note that the packet
	 * length for control and private mode packets must be checked
	 * by the service routines. Note that no statistics counters are
	 * recorded for restrict violations, since these counters are in
	 * the restriction routine. Note the careful distinctions here
	 * between a packet with a format error and a packet that is
	 * simply discarded without prejudice. Some restrictions have to
	 * be handled later in order to generate a kiss-of-death packet.
	 */
	ntp_monitor(rbufp);
	restrict_mask = restrictions(&rbufp->recv_srcadr);
#ifdef DEBUG
	if (debug > 2)
		printf("receive: at %ld %s<-%s restrict %02x\n",
		    current_time, stoa(&rbufp->dstadr->sin),
		    stoa(&rbufp->recv_srcadr), restrict_mask);
#endif
	if (restrict_mask & RES_IGNORE) {
		sys_restricted++;
		return;				/* no anything */
	}
	pkt = &rbufp->recv_pkt;
	hismode = (int)PKT_MODE(pkt->li_vn_mode);
	if (hismode == MODE_PRIVATE) {
		if (restrict_mask & RES_NOQUERY)
			return;			/* no query private */
		process_private(rbufp, ((restrict_mask &
		    RES_NOMODIFY) == 0));
		return;
	}
	if (hismode == MODE_CONTROL) {
		if (restrict_mask & RES_NOQUERY)
			return;			/* no query control */
		process_control(rbufp, restrict_mask);
		return;
	}
	if (rbufp->recv_length < LEN_PKT_NOMAC) {
		sys_badlength++;
		return;				/* runt packet */
	}

	/*
	 * Version check must be after the query packets, since they
	 * intentionally use early version.
	 */
	if (PKT_VERSION(pkt->li_vn_mode) == NTP_VERSION) {
		sys_newversionpkt++;		/* new version */
	} else if (!(restrict_mask & RES_VERSION) &&
	    PKT_VERSION(pkt->li_vn_mode) >= NTP_OLDVERSION) {
		sys_oldversionpkt++;		/* old version */
	} else {
		sys_unknownversion++;
		return;				/* invalid version */
	}

	/*
	 * Figure out his mode and validate the packet. This has some
	 * legacy raunch that probably should be removed. If from NTPv1
	 * mode zero, The NTPv4 mode is determined from the source port.
	 * If the port number is zero, it is from a symmetric active
	 * association, which is not supported in NTPv4. Otherwise, it
	 * is from a client association and we fake it.
	 */
	if (hismode == MODE_UNSPEC) {
		if (PKT_VERSION(pkt->li_vn_mode) == NTP_OLDVERSION) {
			hismode = MODE_CLIENT;
		} else {
			sys_badlength++;
			return;                 /* invalid mode */
		}
	}

	/*
	 * Discard broadcast if not enabled as broadcast client. If
	 * Autokey, the wildcard interface cannot be used, so dump
	 * packets gettiing off the bus at that stop as well. This means
	 * that some systems with broken interface code, specifically
	 * Linux, will not work with Autokey.
	 */
	if (hismode == MODE_BROADCAST) {
		if (!sys_bclient)
			return;			/* no client */
#ifdef OPENSSL
		if (crypto_flags && rbufp->dstadr == any_interface)
			return;			/* no client */
#endif /* OPENSSL */
	}

	/*
	 * Parse the extension field if present. We figure out whether
	 * an extension field is present by measuring the MAC size. If
	 * the number of words following the packet header is 0 or 1, no
	 * MAC is present and the packet is not authenticated. If 1, the
	 * packet is a reply to a previous request that failed to
	 * authenticate. If 3, the packet is authenticated with DES; if
	 * 5, the packet is authenticated with MD5. If greater than 5,
	 * an extension field is present. If 2 or 4, the packet is a
	 * runt and goes poof! with a brilliant flash.
	 */
	skeyid = 0;
	authlen = LEN_PKT_NOMAC;
#ifdef OPENSSL
	pkeyid = tkeyid = 0;
	while ((has_mac = rbufp->recv_length - authlen) > 0) {
		int temp;

		if (has_mac % 4 != 0 || has_mac < 0) {
			sys_badlength++;
			return;
		}
		if (has_mac == 1 * 4 || has_mac == 3 * 4 || has_mac ==
		    MAX_MAC_LEN) {
			skeyid = ntohl(((u_int32 *)pkt)[authlen / 4]);
			break;

		} else if (has_mac > MAX_MAC_LEN) {
			temp = ntohl(((u_int32 *)pkt)[authlen / 4]) &
			    0xffff;
			if (temp < 4 || temp > NTP_MAXEXTEN || temp % 4
			    != 0) {
				sys_badlength++;
				return;
			}
			authlen += temp;
		} else {
			sys_badlength++;
			return;
		}
	}
#else /* OPENSSL */
	has_mac = rbufp->recv_length - authlen;
#endif /* OPENSSL */

	/*
	 * We have tossed out as many buggy packets as possible early in
	 * the game to reduce the exposure to a clogging attack. Now we
	 * have to burn some cycles to find the association and
	 * authenticate the packet if required. Note that we burn only
	 * MD5 cycles, again to reduce exposure. There may be no
	 * matching association and that's okay.
	 *
	 * More on the autokey mambo. Normally the local interface is
	 * found when the association was mobilized with respect to a
	 * designated remote address. We assume packets arriving from
	 * the remote address arrive via this interface and the local
	 * address used to construct the autokey is the unicast address
	 * of the interface. However, if the sender is a broadcaster,
	 * the interface broadcast address is used instead.
	 * Notwithstanding this technobabble, if the sender is a
	 * multicaster, the broadcast address is null, so we use the
	 * unicast address anyway. Don't ask.
	 */
	peer = findpeer(&rbufp->recv_srcadr, rbufp->dstadr, rbufp->fd,
	    hismode, &retcode);
	is_authentic = 0;
	dstadr_sin = &rbufp->dstadr->sin;
	if (has_mac == 0) {
#ifdef DEBUG
		if (debug)
			printf("receive: at %ld %s<-%s mode %d code %d\n",
			    current_time, stoa(&rbufp->dstadr->sin),
			    stoa(&rbufp->recv_srcadr), hismode, retcode);
#endif
	} else {
#ifdef OPENSSL
		/*
		 * For autokey modes, generate the session key
		 * and install in the key cache. Use the socket
		 * broadcast or unicast address as appropriate.
		 */
		if (skeyid > NTP_MAXKEY) {
		
			/*
			 * More on the autokey dance (AKD). A cookie is
			 * constructed from public and private values.
			 * For broadcast packets, the cookie is public
			 * (zero). For packets that match no
			 * association, the cookie is hashed from the
			 * addresses and private value. For server
			 * packets, the cookie was previously obtained
			 * from the server. For symmetric modes, the
			 * cookie was previously constructed using an
			 * agreement protocol; however, should PKI be
			 * unavailable, we construct a fake agreement as
			 * the EXOR of the peer and host cookies.
			 *
			 * hismode	ephemeral	persistent
			 * =======================================
			 * active	0		cookie#
			 * passive	0%		cookie#
			 * client	sys cookie	0%
			 * server	0%		sys cookie
			 * broadcast	0		0
			 *
			 * # if unsync, 0
			 * % can't happen
			 */
			if (hismode == MODE_BROADCAST) {

				/*
				 * For broadcaster, use the interface
				 * broadcast address when available;
				 * otherwise, use the unicast address
				 * found when the association was
				 * mobilized.
				 */
				pkeyid = 0;
				if (!SOCKNUL(&rbufp->dstadr->bcast))
					dstadr_sin =
					    &rbufp->dstadr->bcast;
			} else if (peer == NULL) {
				pkeyid = session_key(
				    &rbufp->recv_srcadr, dstadr_sin, 0,
				    sys_private, 0);
			} else {
				pkeyid = peer->pcookie;
			}

			/*
			 * The session key includes both the public
			 * values and cookie. In case of an extension
			 * field, the cookie used for authentication
			 * purposes is zero. Note the hash is saved for
			 * use later in the autokey mambo.
			 */
			if (authlen > LEN_PKT_NOMAC && pkeyid != 0) {
				session_key(&rbufp->recv_srcadr,
				    dstadr_sin, skeyid, 0, 2);
				tkeyid = session_key(
				    &rbufp->recv_srcadr, dstadr_sin,
				    skeyid, pkeyid, 0);
			} else {
				tkeyid = session_key(
				    &rbufp->recv_srcadr, dstadr_sin,
				    skeyid, pkeyid, 2);
			}

		}
#endif /* OPENSSL */

		/*
		 * Compute the cryptosum. Note a clogging attack may
		 * succeed in bloating the key cache. If an autokey,
		 * purge it immediately, since we won't be needing it
		 * again.
		 */
		if (authdecrypt(skeyid, (u_int32 *)pkt, authlen,
		    has_mac))
			is_authentic = 1;
		else
			sys_badauth++;
#ifdef OPENSSL
		if (skeyid > NTP_MAXKEY)
			authtrust(skeyid, 0);
#endif /* OPENSSL */
#ifdef DEBUG
		if (debug)
			printf(
			    "receive: at %ld %s<-%s mode %d code %d keyid %08x len %d mac %d auth %d\n",
			    current_time, stoa(dstadr_sin),
			    stoa(&rbufp->recv_srcadr), hismode, retcode,
			    skeyid, authlen, has_mac,
			    is_authentic);
#endif
	}

	/*
	 * The association matching rules are implemented by a set of
	 * routines and a table in ntp_peer.c. A packet matching an
	 * association is processed by that association. If not and
	 * certain conditions prevail, then an ephemeral association is
	 * mobilized: a broadcast packet mobilizes a broadcast client
	 * aassociation; a manycast server packet mobilizes a manycast
	 * client association; a symmetric active packet mobilizes a
	 * symmetric passive association. And, the adventure
	 * continues...
	 */
	switch (retcode) {
	case AM_FXMIT:

		/*
		 * This is a client mode packet not matching a known
		 * association. If from a manycast client we run a few
		 * sanity checks before deciding to send a unicast
		 * server response. Otherwise, it must be a client
		 * request, so send a server response and go home.
		 */
		if (sys_manycastserver && (rbufp->dstadr->flags &
		    INT_MULTICAST)) {
	
			/*
			 * There is no reason to respond to a request if
			 * our time is worse than the manycaster or it
			 * has already synchronized to us.
			 */
			if (sys_peer == NULL ||
			    PKT_TO_STRATUM(pkt->stratum) <
			    sys_stratum || (sys_cohort &&
			    PKT_TO_STRATUM(pkt->stratum) ==
			    sys_stratum) ||
			    rbufp->dstadr->sin.ss_family == AF_INET ?
			    GET_INADDR(rbufp->dstadr->sin) == pkt->refid :
			    host_refid == pkt->refid)
				return;
		}

		/*
		 * Note that we don't require an authentication check
		 * here, since we can't set the system clock; but, we do
		 * send a crypto-NAK to tell the caller about this.
		 */
		if (has_mac && !is_authentic)
			fast_xmit(rbufp, MODE_SERVER, 0, restrict_mask);
		else
			fast_xmit(rbufp, MODE_SERVER, skeyid,
			    restrict_mask);
		return;

	case AM_MANYCAST:

		/*
		 * This is a server mode packet returned in response to
		 * a client mode packet sent to a multicast group
		 * address. The originate timestamp is a good nonce to
		 * reliably associate the reply with what was sent. If
		 * there is no match, that's curious and could be an
		 * intruder attempting to clog, so we just ignore it.
		 *
		 * First, make sure the packet is authentic and not
		 * restricted. If so and the manycast association is
		 * found, we mobilize a client association and copy
		 * pertinent variables from the manycast association to
		 * the new client association.
		 *
		 * There is an implosion hazard at the manycast client,
		 * since the manycast servers send the server packet
		 * immediately. If the guy is already here, don't fire
		 * up a duplicate.
		 */
		if (restrict_mask & (RES_DONTTRUST | RES_NOPEER)) {
			sys_restricted++;
			return;
		}

		if (sys_authenticate && !is_authentic)
			return;

		if ((peer2 = findmanycastpeer(rbufp)) == NULL)
			return;

		if ((peer = newpeer(&rbufp->recv_srcadr, rbufp->dstadr,
		    MODE_CLIENT, PKT_VERSION(pkt->li_vn_mode),
		    sys_minpoll, NTP_MAXDPOLL, FLAG_IBURST, MDF_UCAST |
		    MDF_ACLNT, 0, skeyid)) == NULL)
			return;

		/*
		 * We don't need these, but it warms the billboards.
		 */
		peer->ttl = peer2->ttl;
		break;

	case AM_NEWPASS:

		/*
		 * This is the first packet received from a symmetric
		 * active peer. First, make sure it is authentic and not
		 * restricted. If so, mobilize a passive association.
		 * If authentication fails send a crypto-NAK; otherwise,
		 * kiss the frog.
		 */
		if (restrict_mask & (RES_DONTTRUST | RES_NOPEER)) {
			sys_restricted++;
			return;
		}

		if (sys_authenticate && !is_authentic)
			return;

		if ((peer = newpeer(&rbufp->recv_srcadr, rbufp->dstadr,
		    MODE_PASSIVE, PKT_VERSION(pkt->li_vn_mode),
		    sys_minpoll, NTP_MAXDPOLL, 0, MDF_UCAST, 0,
		    skeyid)) == NULL)
			return;

		break;

	case AM_NEWBCL:

		/*
		 * This is the first packet received from a broadcast
		 * server. First, make sure it is authentic and not
		 * restricted and that we are a broadcast client. If so,
		 * mobilize a broadcast client association. We don't
		 * kiss any frogs here.
		 */
		if (restrict_mask & (RES_DONTTRUST | RES_NOPEER)) {
			sys_restricted++;
			return;
		}

		if ((sys_authenticate && !is_authentic) || !sys_bclient)
			return;

		if ((peer = newpeer(&rbufp->recv_srcadr, rbufp->dstadr,
		    MODE_CLIENT, PKT_VERSION(pkt->li_vn_mode),
		    sys_minpoll, NTP_MAXDPOLL, FLAG_MCAST |
		    FLAG_IBURST, MDF_BCLNT, 0, skeyid)) == NULL)
			return;
#ifdef OPENSSL
		/*
		 * Danger looms. If this is autokey, go process the
		 * extension fields. If something goes wrong, abandon
		 * ship and don't trust subsequent packets.
		 */
		if (crypto_flags) {
			if ((rval = crypto_recv(peer, rbufp)) !=
			    XEVNT_OK) {
				struct sockaddr_storage mskadr_sin;

				unpeer(peer);
				sys_restricted++;
				SET_HOSTMASK(&mskadr_sin,
				    rbufp->recv_srcadr.ss_family);
				hack_restrict(RESTRICT_FLAGS,
				    &rbufp->recv_srcadr, &mskadr_sin,
				    0, RES_DONTTRUST | RES_TIMEOUT);
#ifdef DEBUG
				if (debug)
					printf(
					    "packet: bad exten %x\n",
					    rval);
#endif
			}
		}
#endif /* OPENSSL */
		return;

	case AM_POSSBCL:
	case AM_PROCPKT:

		/*
		 * This packet is received from a server broadcast
		 * server or symmetric peer. If it is restricted, flash
		 * the bit and skedaddle to Seattle. If not authentic,
		 * leave a light on and continue.
		 */
		peer->flash = 0;
		if (restrict_mask & RES_DONTTRUST) {
			sys_restricted++;
			if (peer->flags & FLAG_CONFIG)
				peer_clear(peer, "RSTR");
			else
				unpeer(peer);
			return;
		}
		if (has_mac && !is_authentic)
			peer->flash |= TEST5;		/* auth fails */
		break;

	default:

		/*
		 * Invalid mode combination. This happens when a passive
		 * mode packet arrives and matches another passive
		 * association or no association at all, or when a
		 * server mode packet arrives and matches a broadcast
		 * client association. This is usually the result of
		 * reconfiguring a client on-fly. If authenticated
		 * passive mode packet, send a crypto-NAK; otherwise,
		 * ignore it.
		 */
		if (has_mac && hismode == MODE_PASSIVE)
			fast_xmit(rbufp, MODE_ACTIVE, 0, restrict_mask);
#ifdef DEBUG
		if (debug)
			printf("receive: bad protocol %d\n", retcode);
#endif
		return;
	}

	/*
	 * We do a little homework. Note we can get here with an
	 * authentication error. We Need to do this in order to validate
	 * a crypto-NAK later. Note the order of processing; it is very
	 * important to avoid livelocks, deadlocks and lockpicks.
	 */
	peer->timereceived = current_time;
	peer->received++;
	if (peer->flash & TEST5)
		peer->flags &= ~FLAG_AUTHENTIC;
	else
		peer->flags |= FLAG_AUTHENTIC;
	NTOHL_FP(&pkt->org, &p_org);
	NTOHL_FP(&pkt->xmt, &p_xmt);

	/*
	 * If the packet is an old duplicate, we let it through so the
	 * extension fields will be processed.
	 */
	if (L_ISEQU(&peer->org, &p_xmt)) {	/* test 1 */
		peer->flash |= TEST1;		/* dupe */
		/* fall through */

	/*
	 * For broadcast server mode, loopback checking is disabled. An
	 * authentication error probably means the server restarted or
	 * rolled a new private value. If so, dump the association
	 * and wait for the next message.
	 */
	} else if (hismode == MODE_BROADCAST) {
		if (peer->flash & TEST5) {
			unpeer(peer);
			return;
		}
		/* fall through */

	/*
	 * For server and symmetric modes, if the association transmit
	 * timestamp matches the packet originate timestamp, loopback is
	 * confirmed. Note in symmetric modes this also happens when the
	 * first packet from the active peer arrives at the newly
	 * mobilized passive peer.  An authentication error probably
	 * means the server or peer restarted or rolled a new private
	 * value, but could be an intruder trying to stir up trouble.
	 * However, if this is a crypto-NAK, we know it is authentic, so
	 * dump the association and wait for the next message.
	 */
	} else if (L_ISEQU(&peer->xmt, &p_org)) {
		if (peer->flash & TEST5) {
			if (has_mac == 4 && pkt->exten[0] == 0) {
				if (peer->flags & FLAG_CONFIG)
					peer_clear(peer, "AUTH");
				else
					unpeer(peer);
			}
			return;
		}
		/* fall through */

	/*
	 * If the client or passive peer has never transmitted anything,
	 * this is either the first message from a symmetric peer or
	 * possibly a duplicate received before the transmit timeout.
	 * Pass it on.
	 */
	} else if (L_ISZERO(&peer->xmt)) {
		/* fall through */

	/*
	 * Now it gets interesting. We have transmitted at least one
	 * packet. If the packet originate timestamp is nonzero, it
	 * does not match the association transmit timestamp, which is a
	 * loopback error. This error might mean a manycast server has
	 * answered a manycast honk from us and we already have an
	 * association for him, in which case quietly drop the packet
	 * here. It might mean an old duplicate, dropped packet or
	 * intruder replay, in which case we drop it later after
	 * extension field processing, but never let it touch the time
	 * values.
	 */
	} else if (!L_ISZERO(&p_org)) {
		if (peer->cast_flags & MDF_ACLNT)
			return;

		peer->flash |= TEST2;
		/* fall through */

	/*
 	 * The packet originate timestamp is zero, meaning the other guy
	 * either didn't receive the first packet or died and restarted.
	 * If the association originate timestamp is zero, this is the
	 * first packet received, so we pass it on.
	 */
	} else if (L_ISZERO(&peer->org)) {
		/* fall through */

	/*
	 * The other guy has restarted and we are still on the wire. We
	 * should demobilize/clear and get out of Dodge. If this is
	 * symmetric mode, we should also send a crypto-NAK.
	 */
	} else {
		if (hismode == MODE_ACTIVE)
			fast_xmit(rbufp, MODE_PASSIVE, 0,
			    restrict_mask);
		else if (hismode == MODE_PASSIVE)
			fast_xmit(rbufp, MODE_ACTIVE, 0, restrict_mask);
#if DEBUG
		if (debug)
			printf("receive: dropped %03x\n", peer->flash);
#endif
		if (peer->flags & FLAG_CONFIG)
			peer_clear(peer, "DROP");
		else
			unpeer(peer);
		return;
	}
	if (peer->flash & ~TEST2) {
		return;
	}

#ifdef OPENSSL
	/*
	 * More autokey dance. The rules of the cha-cha are as follows:
	 *
	 * 1. If there is no key or the key is not auto, do nothing.
	 *
	 * 2. If this packet is in response to the one just previously
	 *    sent or from a broadcast server, do the extension fields.
	 *    Otherwise, assume bogosity and bail out.
	 *
	 * 3. If an extension field contains a verified signature, it is
	 *    self-authenticated and we sit the dance.
	 *
	 * 4. If this is a server reply, check only to see that the
	 *    transmitted key ID matches the received key ID.
	 *
	 * 5. Check to see that one or more hashes of the current key ID
	 *    matches the previous key ID or ultimate original key ID
	 *    obtained from the broadcaster or symmetric peer. If no
	 *    match, sit the dance and wait for timeout.
	 */
	if (crypto_flags && (peer->flags & FLAG_SKEY)) {
		peer->flash |= TEST10;
		rval = crypto_recv(peer, rbufp);
		if (rval != XEVNT_OK) {
			/* fall through */

		} else if (hismode == MODE_SERVER) {
			if (skeyid == peer->keyid)
				peer->flash &= ~TEST10;
		} else if (!peer->flash & TEST10) {
			peer->pkeyid = skeyid;
		} else if ((ap = (struct autokey *)peer->recval.ptr) !=
		    NULL) {
			int i;

			for (i = 0; ; i++) {
				if (tkeyid == peer->pkeyid ||
				    tkeyid == ap->key) {
					peer->flash &= ~TEST10;
					peer->pkeyid = skeyid;
					break;
				}
				if (i > ap->seq)
					break;
				tkeyid = session_key(
				    &rbufp->recv_srcadr, dstadr_sin,
				    tkeyid, pkeyid, 0);
			}
		}
		if (!(peer->crypto & CRYPTO_FLAG_PROV)) /* test 11 */
			peer->flash |= TEST11;	/* not proventic */

		/*
		 * If the transmit queue is nonempty, clamp the host
		 * poll interval to the packet poll interval.
		 */
		if (peer->cmmd != 0) {
			peer->ppoll = pkt->ppoll;
			poll_update(peer, 0);
		}

		/*
		 * If the return code from extension field processing is
		 * not okay, we scrub the association and start over.
		 */
		if (rval != XEVNT_OK) {

			/*
			 * If the return code is bad, the crypto machine
			 * may be jammed or an intruder may lurk. First,
			 * we demobilize the association, then see if
			 * the error is recoverable.
			 */
			if (peer->flags & FLAG_CONFIG)
				peer_clear(peer, "CRYP");
			else
				unpeer(peer);
#ifdef DEBUG
			if (debug)
				printf("packet: bad exten %x\n", rval);
#endif
			return;
		}

		/*
		 * If TEST10 is lit, the autokey sequence has broken,
		 * which probably means the server has refreshed its
		 * private value. We reset the poll interval to the
		 & minimum and scrub the association clean.
		 */
		if (peer->flash & TEST10 && peer->crypto &
		    CRYPTO_FLAG_AUTO) {
			poll_update(peer, peer->minpoll);
#ifdef DEBUG
			if (debug)
				printf(
				    "packet: bad auto %03x\n",
				    peer->flash);
#endif
			if (peer->flags & FLAG_CONFIG)
				peer_clear(peer, "AUTO");
			else
				unpeer(peer);
			return;
		}
	}
#endif /* OPENSSL */

	/*
	 * We have survived the gaunt. Forward to the packet routine. If
	 * a symmetric passive association has been mobilized and the
	 * association doesn't deserve to live, it will die in the
	 * transmit routine if not reachable after timeout. However, if
	 * either symmetric mode and the crypto code has something
	 * urgent to say, we expedite the response.
	 */
	process_packet(peer, pkt, &rbufp->recv_time);
}


/*
 * process_packet - Packet Procedure, a la Section 3.4.4 of the
 *	specification. Or almost, at least. If we're in here we have a
 *	reasonable expectation that we will be having a long term
 *	relationship with this host.
 */
void
process_packet(
	register struct peer *peer,
	register struct pkt *pkt,
	l_fp	*recv_ts
	)
{
	l_fp	t10, t23;
	double	p_offset, p_del, p_disp;
	double	dtemp;
	l_fp	p_rec, p_xmt, p_org, p_reftime;
	l_fp	ci;
	int	pmode, pleap, pstratum;

	/*
	 * Swap header fields and keep the books. The books amount to
	 * the receive timestamp and poll interval in the header. We
	 * need these even if there are other problems in order to crank
	 * up the state machine.
	 */
	sys_processed++;
	peer->processed++;
	p_del = FPTOD(NTOHS_FP(pkt->rootdelay));
	p_disp = FPTOD(NTOHS_FP(pkt->rootdispersion));
	NTOHL_FP(&pkt->reftime, &p_reftime);
	NTOHL_FP(&pkt->rec, &p_rec);
	NTOHL_FP(&pkt->xmt, &p_xmt);
	pmode = PKT_MODE(pkt->li_vn_mode);
	pleap = PKT_LEAP(pkt->li_vn_mode);
	if (pmode != MODE_BROADCAST)
		NTOHL_FP(&pkt->org, &p_org);
	else
		p_org = peer->rec;
	pstratum = PKT_TO_STRATUM(pkt->stratum);

	/*
	 * Test for unsynchronized server.
	 */
	if (L_ISHIS(&peer->org, &p_xmt))	/* count old packets */
		peer->oldpkt++;
	if (pmode != MODE_BROADCAST && (L_ISZERO(&p_rec) ||
	    L_ISZERO(&p_org)))			/* test 3 */
		peer->flash |= TEST3;		/* unsynch */
	if (L_ISZERO(&p_xmt))			/* test 3 */
		peer->flash |= TEST3;		/* unsynch */

	/*
	 * If any tests fail, the packet is discarded leaving only the
	 * timestamps, which are enough to get the protocol started. The
	 * originate timestamp is copied from the packet transmit
	 * timestamp and the receive timestamp is copied from the
	 * packet receive timestamp. If okay so far, we save the leap,
	 * stratum and refid for billboards.
	 */
	peer->org = p_xmt;
	peer->rec = *recv_ts;
	if (peer->flash) {
#ifdef DEBUG
		if (debug)
			printf("packet: bad data %03x\n",
			    peer->flash);
#endif
		return;
	}
	peer->leap = pleap;
	peer->stratum = pstratum;
	peer->refid = pkt->refid;

	/*
	 * Test for valid peer data (tests 6-8)
	 */
	ci = p_xmt;
	L_SUB(&ci, &p_reftime);
	LFPTOD(&ci, dtemp);
	if (pleap == LEAP_NOTINSYNC ||		/* test 6 */
	    pstratum >= STRATUM_UNSPEC || dtemp < 0)
		peer->flash |= TEST6;		/* bad synch */
	if (!(peer->flags & FLAG_CONFIG) && sys_peer != NULL) { /* test 7 */
		if (pstratum > sys_stratum && pmode != MODE_ACTIVE)
			peer->flash |= TEST7;	/* bad stratum */
	}
	if (p_del < 0 || p_disp < 0 || p_del /	/* test 8 */
	    2 + p_disp >= MAXDISPERSE)
		peer->flash |= TEST8;		/* bad peer distance */

	/*
	 * If any tests fail at this point, the packet is discarded.
	 */
	if (peer->flash) {
#ifdef DEBUG
		if (debug)
			printf("packet: bad header %03x\n",
			    peer->flash);
#endif
		return;
	}

	/*
	 * The header is valid. Capture the remaining header values and
	 * mark as reachable.
	 */
	record_raw_stats(&peer->srcadr, &peer->dstadr->sin, &p_org,
	    &p_rec, &p_xmt, &peer->rec);
	peer->pmode = pmode;
	peer->ppoll = pkt->ppoll;
	peer->precision = pkt->precision;
	peer->rootdelay = p_del;
	peer->rootdispersion = p_disp;
	peer->reftime = p_reftime;
	if (!(peer->reach)) {
		report_event(EVNT_REACH, peer);
		peer->timereachable = current_time;
	}
	peer->reach |= 1;
	peer->unreach = 0;
	poll_update(peer, 0);

	/*
	 * If running in a client/server association, calculate the
	 * clock offset c, roundtrip delay d and dispersion e. We use
	 * the equations (reordered from those in the spec). Note that,
	 * in a broadcast association, org has been set to the time of
	 * last reception. Note the computation of dispersion includes
	 * the system precision plus that due to the frequency error
	 * since the originate time.
	 *
	 * c = ((t2 - t3) + (t1 - t0)) / 2
	 * d = (t2 - t3) - (t1 - t0)
	 * e = (org - rec) (seconds only)
	 */
	t10 = p_xmt;			/* compute t1 - t0 */
	L_SUB(&t10, &peer->rec);
	t23 = p_rec;			/* compute t2 - t3 */
	L_SUB(&t23, &p_org);
	ci = t10;
	p_disp = clock_phi * (peer->rec.l_ui - p_org.l_ui);

	/*
	 * If running in a broadcast association, the clock offset is
	 * (t1 - t0) corrected by the one-way delay, but we can't
	 * measure that directly. Therefore, we start up in MODE_CLIENT
	 * mode, set FLAG_MCAST and exchange eight messages to determine
	 * the clock offset. When the last message is sent, we switch to
	 * MODE_BCLIENT mode. The next broadcast message after that
	 * computes the broadcast offset and clears FLAG_MCAST.
	 */
	if (pmode == MODE_BROADCAST) {
		if (peer->flags & FLAG_MCAST) {
			LFPTOD(&ci, p_offset);
			peer->estbdelay = peer->offset - p_offset;
			if (peer->hmode == MODE_CLIENT)
				return;

			peer->flags &= ~FLAG_MCAST;
		}
		DTOLFP(peer->estbdelay, &t10);
		L_ADD(&ci, &t10);
		p_del = peer->delay;
	} else {
		L_ADD(&ci, &t23);
		L_RSHIFT(&ci);
		L_SUB(&t23, &t10);
		LFPTOD(&t23, p_del);
	}
	p_del = max(p_del, LOGTOD(sys_precision));
	LFPTOD(&ci, p_offset);
	if ((peer->rootdelay + p_del) / 2. + peer->rootdispersion +
	    p_disp >= MAXDISPERSE)		/* test 9 */
		peer->flash |= TEST9;		/* bad peer distance */

	/*
	 * If any flasher bits remain set at this point, abandon ship.
	 * Otherwise, forward to the clock filter.
	 */
	if (peer->flash) {
#ifdef DEBUG
		if (debug)
			printf("packet: bad packet data %03x\n",
			    peer->flash);
#endif
		return;
	}
	clock_filter(peer, p_offset, p_del, p_disp);
	clock_select();
	record_peer_stats(&peer->srcadr, ctlpeerstatus(peer),
	    peer->offset, peer->delay, peer->disp,
	    SQRT(peer->jitter));
}


/*
 * clock_update - Called at system process update intervals.
 */
static void
clock_update(void)
{
	u_char oleap;
	u_char ostratum;

	/*
	 * Reset/adjust the system clock. Do this only if there is a
	 * system peer and we haven't seen that peer lately. Watch for
	 * timewarps here.
	 */
	if (sys_peer == NULL)
		return;
	if (sys_peer->pollsw == FALSE || sys_peer->burst > 0)
		return;
	sys_peer->pollsw = FALSE;
#ifdef DEBUG
	if (debug)
		printf("clock_update: at %ld assoc %d \n", current_time,
		    peer_associations);
#endif
	oleap = sys_leap;
	ostratum = sys_stratum;
	switch (local_clock(sys_peer, sys_offset, sys_syserr)) {

	/*
	 * Clock is too screwed up. Just exit for now.
	 */
	case -1:
		report_event(EVNT_SYSFAULT, (struct peer *)0);
		exit(1);
		/*NOTREACHED*/

	/*
	 * Clock was stepped. Flush all time values of all peers.
	 */
	case 1:
		clear_all();
		sys_peer = NULL;
		sys_stratum = STRATUM_UNSPEC;
			memcpy(&sys_refid, "STEP", 4);
		sys_poll = NTP_MINPOLL;
		NLOG(NLOG_SYNCSTATUS)
		    msyslog(LOG_INFO, "synchronisation lost");
		report_event(EVNT_CLOCKRESET, (struct peer *)0);
#ifdef OPENSSL
		if (oleap != LEAP_NOTINSYNC)
			expire_all();
#endif /* OPENSSL */
		break;

	/*
	 * Update the system stratum, leap bits, root delay, root
	 * dispersion, reference ID and reference time. We also update
	 * select dispersion and max frequency error. If the leap
	 * changes, we gotta reroll the keys.
	 */
	default:
		sys_stratum = sys_peer->stratum + 1;
		if (sys_stratum == 1 || sys_stratum == STRATUM_UNSPEC)
			sys_refid = sys_peer->refid;
		else
			sys_refid = sys_peer->srcadr.ss_family == AF_INET ?
			    GET_INADDR(sys_peer->srcadr) : host_refid;
		sys_reftime = sys_peer->rec;
		sys_rootdelay = sys_peer->rootdelay + sys_peer->delay;
		sys_leap = leap_consensus;
		if (oleap == LEAP_NOTINSYNC) {
			report_event(EVNT_SYNCCHG, (struct peer *)0);
#ifdef OPENSSL
			expire_all();
#endif /* OPENSSL */
		}
	}
	if (ostratum != sys_stratum)
		report_event(EVNT_PEERSTCHG, (struct peer *)0);
}


/*
 * poll_update - update peer poll interval
 */
void
poll_update(
	struct peer *peer,
	int	hpoll
	)
{
#ifdef OPENSSL
	int	oldpoll;
#endif /* OPENSSL */

	/*
	 * A little foxtrot to determine what controls the poll
	 * interval. If the peer is reachable, but the last four polls
	 * have not been answered, use the minimum. If declared
	 * truechimer, use the system poll interval. This allows each
	 * association to ramp up the poll interval for useless sources
	 * and to clamp it to the minimum when first starting up.
	 */
#ifdef OPENSSL
	oldpoll = peer->kpoll;
#endif /* OPENSSL */
	if (hpoll > 0) {
		if (hpoll > peer->maxpoll)
			peer->hpoll = peer->maxpoll;
		else if (hpoll < peer->minpoll)
			peer->hpoll = peer->minpoll;
		else
			peer->hpoll = hpoll;
	}

	/*
	 * Bit of adventure here. If during a burst and not a poll, just
	 * slink away. If a poll, figure what the next poll should be.
	 * If a burst is pending and a reference clock or a pending
	 * crypto response, delay for one second. If the first sent in a
	 * burst, delay ten seconds for the modem to come up. For others
	 * in the burst, delay two seconds.
	 *
	 * In case of manycast server, make the poll interval, which is
	 * axtually the manycast beacon interval, eight times the system
	 * poll interval. Normally when the host poll interval settles
	 * up to 1024 s, the beacon interval settles up to 2.3 hours.
	 */
#ifdef OPENSSL
	if (peer->cmmd != NULL && (sys_leap != LEAP_NOTINSYNC ||
	    peer->crypto)) {
		peer->nextdate = current_time + RESP_DELAY;
	} else if (peer->burst > 0) {
#else /* OPENSSL */
	if (peer->burst > 0) {
#endif /* OPENSSL */
		if (peer->nextdate != current_time)
			return;
#ifdef REFCLOCK
		else if (peer->flags & FLAG_REFCLOCK)
			peer->nextdate += RESP_DELAY;
#endif
		else if (peer->flags & (FLAG_IBURST | FLAG_BURST) &&
		    peer->burst == NTP_BURST)
			peer->nextdate += CALL_DELAY;
		else
			peer->nextdate += BURST_DELAY;
	} else if (peer->cast_flags & MDF_ACAST) {
		if (sys_survivors >= sys_minclock || peer->ttl >=
		    sys_ttlmax)
			peer->kpoll = peer->hpoll + 3;
		else
			peer->kpoll = peer->hpoll;
		peer->nextdate = peer->outdate + RANDPOLL(peer->kpoll);
	} else {
		peer->kpoll = max(min(peer->ppoll, peer->hpoll),
		    peer->minpoll);
		peer->nextdate = peer->outdate + RANDPOLL(peer->kpoll);
	}
	if (peer->nextdate < current_time)
		peer->nextdate = current_time;
#ifdef OPENSSL
	/*
	 * Bit of crass arrogance at this point. If the poll interval
	 * has changed and we have a keylist, the lifetimes in the
	 * keylist are probably bogus. In this case purge the keylist
	 * and regenerate it later.
	 */
	if (peer->kpoll != oldpoll)
		key_expire(peer);
#endif /* OPENSSL */
#ifdef DEBUG
	if (debug > 1)
		printf("poll_update: at %lu %s flags %04x poll %d burst %d last %lu next %lu\n",
		    current_time, ntoa(&peer->srcadr), peer->flags,
		    peer->kpoll, peer->burst, peer->outdate,
		    peer->nextdate);
#endif
}


/*
 * clear - clear peer filter registers.  See Section 3.4.8 of the spec.
 */
void
peer_clear(
	struct peer *peer,		/* peer structure */
	char	*ident			/* tally lights */
	)
{
	int	i;

	/*
	 * If cryptographic credentials have been acquired, toss them to
	 * Valhalla. Note that autokeys are ephemeral, in that they are
	 * tossed immediately upon use. Therefore, the keylist can be
	 * purged anytime without needing to preserve random keys. Note
	 * that, if the peer is purged, the cryptographic variables are
	 * purged, too. This makes it much harder to sneak in some
	 * unauthenticated data in the clock filter.
	 */
#ifdef OPENSSL
	key_expire(peer);
	if (peer->pkey != NULL)
		EVP_PKEY_free(peer->pkey);
	if (peer->subject != NULL)
		free(peer->subject);
	if (peer->issuer != NULL)
		free(peer->issuer);
	if (peer->iffval != NULL)
		BN_free(peer->iffval);
	if (peer->grpkey != NULL)
		BN_free(peer->grpkey);
	if (peer->cmmd != NULL)
		free(peer->cmmd);
	value_free(&peer->cookval);
	value_free(&peer->recval);
	value_free(&peer->tai_leap);
	value_free(&peer->encrypt);
	value_free(&peer->sndval);
#endif /* OPENSSL */
	memset(CLEAR_TO_ZERO(peer), 0, LEN_CLEAR_TO_ZERO);

	/*
	 * If he dies as a broadcast client, he comes back to life as
	 * a broadcast client in client mode in order to recover the
	 * initial autokey values.
	 */
	if (peer == sys_peer)
		sys_peer = NULL;
	peer->estbdelay = sys_bdelay;
	peer->hpoll = peer->kpoll = peer->minpoll;
	peer->ppoll = peer->maxpoll;
	peer->pollsw = FALSE;
	peer->jitter = MAXDISPERSE;
	peer->epoch = current_time;
#ifdef REFCLOCK
	if (!(peer->flags & FLAG_REFCLOCK)) {
		peer->leap = LEAP_NOTINSYNC;
		peer->stratum = STRATUM_UNSPEC;
		memcpy(&peer->refid, ident, 4);
	}
#else
	peer->leap = LEAP_NOTINSYNC;
	peer->stratum = STRATUM_UNSPEC;
	memcpy(&peer->refid, ident, 4);
#endif
	for (i = 0; i < NTP_SHIFT; i++) {
		peer->filter_order[i] = i;
		peer->filter_disp[i] = MAXDISPERSE;
		peer->filter_epoch[i] = current_time;
	}

	/*
	 * Randomize the first poll to avoid bunching.
	 */
	peer->nextdate = peer->update = peer->outdate = current_time;
	if (peer->cast_flags & MDF_BCLNT) {
		peer->flags |= FLAG_MCAST;
		peer->hmode = MODE_CLIENT;
	}
	peer->nextdate += (u_int)RANDOM % START_DELAY;
#ifdef DEBUG
	if (debug)
		printf("peer_clear: at %ld assoc ID %d refid %s\n",
		    current_time, peer->associd, ident);
#endif
}


/*
 * clock_filter - add incoming clock sample to filter register and run
 *		  the filter procedure to find the best sample.
 */
void
clock_filter(
	struct peer *peer,		/* peer structure pointer */
	double	sample_offset,		/* clock offset */
	double	sample_delay,		/* roundtrip delay */
	double	sample_disp		/* dispersion */
	)
{
	double	dst[NTP_SHIFT];		/* distance vector */
	int	ord[NTP_SHIFT];		/* index vector */
	int	i, j, k, m;
	double	dsp, jit, dtemp, etemp;

	/*
	 * Shift the new sample into the register and discard the oldest
	 * one. The new offset and delay come directly from the
	 * timestamp calculations. The dispersion grows from the last
	 * outbound packet or reference clock update to the present time
	 * and increased by the sum of the peer precision and the system
	 * precision. The delay can sometimes swing negative due to
	 * frequency skew, so it is clamped non-negative.
	 */
	dsp = min(LOGTOD(peer->precision) + LOGTOD(sys_precision) +
	    sample_disp, MAXDISPERSE);
	j = peer->filter_nextpt;
	peer->filter_offset[j] = sample_offset;
	peer->filter_delay[j] = max(0, sample_delay);
	peer->filter_disp[j] = dsp;
	peer->filter_epoch[j] = current_time;
	j++; j %= NTP_SHIFT;
	peer->filter_nextpt = j;

	/*
	 * Update dispersions since the last update and at the same
	 * time initialize the distance and index lists. The distance
	 * list uses a compound metric. If the sample is valid and
	 * younger than the minimum Allan intercept, use delay;
	 * otherwise, use biased dispersion.
	 */
	dtemp = clock_phi * (current_time - peer->update);
	peer->update = current_time;
	for (i = NTP_SHIFT - 1; i >= 0; i--) {
		if (i != 0) {
			peer->filter_disp[j] += dtemp;
			if (peer->filter_disp[j] >= MAXDISPERSE)
				peer->filter_disp[j] = MAXDISPERSE;
		}
		if (peer->filter_disp[j] >= MAXDISPERSE)
			dst[i] = MAXDISPERSE;
		else if (peer->update - peer->filter_epoch[j] >
		    ULOGTOD(allan_xpt))
			dst[i] = MAXDISTANCE + peer->filter_disp[j];
		else
 			dst[i] = peer->filter_delay[j];
		ord[i] = j;
		j++; j %= NTP_SHIFT;
	}

        /*
	 * Sort the samples in both lists by distance.
	 */
	for (i = 1; i < NTP_SHIFT; i++) {
		for (j = 0; j < i; j++) {
			if (dst[j] > dst[i]) {
				k = ord[j];
				ord[j] = ord[i];
				ord[i] = k;
				etemp = dst[j];
				dst[j] = dst[i];
				dst[i] = etemp;
			}
		}
	}

	/*
	 * Copy the index list to the association structure so ntpq
	 * can see it later. Prune the distance list to samples less
	 * than MAXDISTANCE, but keep at least two valid samples for
	 * jitter calculation.
	 */
	m = 0;
	for (i = 0; i < NTP_SHIFT; i++) {
		peer->filter_order[i] = ord[i];
		if (dst[i] >= MAXDISPERSE || (m >= 2 && dst[i] >=
		    MAXDISTANCE))
			continue;
		m++;
	}
	
	/*
	 * Compute the dispersion and jitter squares. The dispersion
	 * is weighted exponentially by NTP_FWEIGHT (0.5) so it is
	 * normalized close to 1.0. The jitter is the mean of the square
	 * differences relative to the lowest delay sample. If no
	 * acceptable samples remain in the shift register, quietly
	 * tiptoe home leaving only the dispersion.
	 */
	jit = 0;
	peer->disp = 0;
	k = ord[0];
	for (i = NTP_SHIFT - 1; i >= 0; i--) {

		j = ord[i];
		peer->disp = NTP_FWEIGHT * (peer->disp +
		    peer->filter_disp[j]);
		if (i < m)
			jit += DIFF(peer->filter_offset[j],
			    peer->filter_offset[k]);
	}

	/*
	 * If no acceptable samples remain in the shift register,
	 * quietly tiptoe home leaving only the dispersion. Otherwise,
	 * save the offset, delay and jitter average. Note the jitter
	 * must not be less than the system precision.
	 */
	if (m == 0)
		return;
	etemp = peer->offset;
	peer->offset = peer->filter_offset[k];
	peer->delay = peer->filter_delay[k];
	if (m > 1)
		jit /= m - 1;
	peer->jitter = max(jit, SQUARE(LOGTOD(sys_precision)));

	/*
	 * A new sample is useful only if it is younger than the last
	 * one used, but only if the sucker has been synchronized.
	 */
	if (peer->filter_epoch[k] <= peer->epoch && sys_leap !=
	    LEAP_NOTINSYNC) {
#ifdef DEBUG
		if (debug)
			printf("clock_filter: discard %lu\n",
			    peer->epoch - peer->filter_epoch[k]);
#endif
		return;
	}

	/*
	 * If the difference between the last offset and the current one
	 * exceeds the jitter by CLOCK_SGATE (4) and the interval since
	 * the last update is less than twice the system poll interval,
	 * consider the update a popcorn spike and ignore it.
	 */
	if (m > 1 && fabs(peer->offset - etemp) > SQRT(peer->jitter) *
	    CLOCK_SGATE && peer->filter_epoch[k] - peer->epoch <
	    (1 << (sys_poll + 1))) {
#ifdef DEBUG
		if (debug)
			printf("clock_filter: n %d popcorn spike %.6f jitter %.6f\n",
			    m, peer->offset, SQRT(peer->jitter));
#endif
		return;
	}

	/*
	 * The mitigated sample statistics are saved for later
	 * processing, but can be processed only once.
	 */
	peer->epoch = peer->filter_epoch[k];
	peer->pollsw = TRUE;
#ifdef DEBUG
	if (debug)
		printf(
		    "clock_filter: n %d off %.6f del %.6f dsp %.6f jit %.6f, age %lu\n",
		    m, peer->offset, peer->delay, peer->disp,
		    SQRT(peer->jitter), peer->update - peer->epoch);
#endif
}


/*
 * clock_select - find the pick-of-the-litter clock
 */
void
clock_select(void)
{
	struct peer *peer;
	int	i, j, k, n;
	int	nlist, nl3;

	double	d, e, f;
	int	allow, found, sw, osurv;
	double	high, low;
	double	synch[NTP_MAXCLOCK], error[NTP_MAXCLOCK];
	struct peer *osys_peer;
	struct peer *typeacts = NULL;
	struct peer *typelocal = NULL;
	struct peer *typepps = NULL;
	struct peer *typesystem = NULL;

	static int list_alloc = 0;
	static struct endpoint *endpoint = NULL;
	static int *indx = NULL;
	static struct peer **peer_list = NULL;
	static u_int endpoint_size = 0;
	static u_int indx_size = 0;
	static u_int peer_list_size = 0;

	/*
	 * Initialize and create endpoint, index and peer lists big
	 * enough to handle all associations.
	 */
	osys_peer = sys_peer;
	sys_peer = NULL;
	osurv = sys_survivors;
	sys_survivors = 0;
	sys_prefer = NULL;
	nlist = 0;
	low = 1e9;
	high = -1e9;
	for (n = 0; n < HASH_SIZE; n++)
		nlist += peer_hash_count[n];
	if (nlist > list_alloc) {
		if (list_alloc > 0) {
			free(endpoint);
			free(indx);
			free(peer_list);
		}
		while (list_alloc < nlist) {
			list_alloc += 5;
			endpoint_size += 5 * 3 * sizeof(*endpoint);
			indx_size += 5 * 3 * sizeof(*indx);
			peer_list_size += 5 * sizeof(*peer_list);
		}
		endpoint = (struct endpoint *)emalloc(endpoint_size);
		indx = (int *)emalloc(indx_size);
		peer_list = (struct peer **)emalloc(peer_list_size);
	}

	/*
	 * Initially, we populate the island with all the rifraff peers
	 * that happen to be lying around. Those with seriously
	 * defective clocks are immediately booted off the island. Then,
	 * the falsetickers are culled and put to sea. The truechimers
	 * remaining are subject to repeated rounds where the most
	 * unpopular at each round is kicked off. When the population
	 * has dwindled to sys_minclock, the survivors split a million
	 * bucks and collectively crank the chimes.
	 */
	nlist = nl3 = 0;	/* none yet */
	for (n = 0; n < HASH_SIZE; n++) {
		for (peer = peer_hash[n]; peer != NULL; peer =
		    peer->next) {
			peer->flags &= ~FLAG_SYSPEER;
			peer->status = CTL_PST_SEL_REJECT;

			/*
			 * A peer leaves the island immediately if
			 * unreachable, synchronized to us or suffers
			 * excessive root distance. Careful with the
			 * root distance, since the poll interval can
			 * increase to a day and a half.
			 */
			if (!peer->reach || (peer->stratum > 1 &&
			    peer->dstadr->sin.ss_family == AF_INET ?
			    peer->refid == GET_INADDR(peer->dstadr->sin) :
			    peer->refid == host_refid) ||
			    peer->stratum >= STRATUM_UNSPEC ||
			    (root_distance(peer) >= MAXDISTANCE + 2 *
			    clock_phi * ULOGTOD(sys_poll)))
				continue;

			/*
			 * Don't allow the local clock or modem drivers
			 * in the kitchen at this point, unless the
			 * prefer peer. Do that later, but only if
			 * nobody else is around. These guys are all
			 * configured, so we never throw them away.
			 */
			if (peer->refclktype == REFCLK_LOCALCLOCK
#if defined(VMS) && defined(VMS_LOCALUNIT)
				/* wjm: local unit VMS_LOCALUNIT taken seriously */
				&& REFCLOCKUNIT(&peer->srcadr) != VMS_LOCALUNIT
#endif	/* VMS && VMS_LOCALUNIT */
				) {
				typelocal = peer;
				if (!(peer->flags & FLAG_PREFER))
					continue; /* no local clock */
			}
			if (peer->sstclktype == CTL_SST_TS_TELEPHONE) {
				typeacts = peer;
				if (!(peer->flags & FLAG_PREFER))
					continue; /* no acts */
			}

			/*
			 * If we get this far, the peer can stay on the
			 * island, but does not yet have the immunity
			 * idol.
			 */
			peer->status = CTL_PST_SEL_SANE;
			peer_list[nlist++] = peer;

			/*
			 * Insert each interval endpoint on the sorted
			 * list.
			 */
			e = peer->offset;	 /* Upper end */
			f = root_distance(peer);
			e = e + f;
			for (i = nl3 - 1; i >= 0; i--) {
				if (e >= endpoint[indx[i]].val)
					break;
				indx[i + 3] = indx[i];
			}
			indx[i + 3] = nl3;
			endpoint[nl3].type = 1;
			endpoint[nl3++].val = e;

			e = e - f;		/* Center point */
			for ( ; i >= 0; i--) {
				if (e >= endpoint[indx[i]].val)
					break;
				indx[i + 2] = indx[i];
			}
			indx[i + 2] = nl3;
			endpoint[nl3].type = 0;
			endpoint[nl3++].val = e;

			e = e - f;		/* Lower end */
			for ( ; i >= 0; i--) {
				if (e >= endpoint[indx[i]].val)
					break;
				indx[i + 1] = indx[i];
			}
			indx[i + 1] = nl3;
			endpoint[nl3].type = -1;
			endpoint[nl3++].val = e;
		}
	}
#ifdef DEBUG
	if (debug > 2)
		for (i = 0; i < nl3; i++)
			printf("select: endpoint %2d %.6f\n",
			   endpoint[indx[i]].type,
			   endpoint[indx[i]].val);
#endif
	/*
	 * This is the actual algorithm that cleaves the truechimers
	 * from the falsetickers. The original algorithm was described
	 * in Keith Marzullo's dissertation, but has been modified for
	 * better accuracy.
 	 */
	i = 0;
	j = nl3 - 1;
	allow = nlist;		/* falsetickers assumed */
	found = 0;
	while (allow > 0) {
		allow--;
		for (n = 0; i <= j; i++) {
			n += endpoint[indx[i]].type;
			if (n < 0)
				break;
			if (endpoint[indx[i]].type == 0)
				found++;
		}
		for (n = 0; i <= j; j--) {
			n += endpoint[indx[j]].type;
			if (n > 0)
				break;
			if (endpoint[indx[j]].type == 0)
				found++;
		}
		if (found > allow)
			break;
		low = endpoint[indx[i++]].val;
		high = endpoint[indx[j--]].val;
	}

	/*
	 * If no survivors remain at this point, check if the local
	 * clock or modem drivers have been found. If so, nominate one
	 * of them as the only survivor. Otherwise, give up and leave
	 * the island to the rats.
	 */
	if ((allow << 1) >= nlist) {
		if (typeacts != 0) {
			typeacts->status = CTL_PST_SEL_SANE;
			peer_list[0] = typeacts;
			nlist = 1;
		} else if (typelocal != 0) {
			typelocal->status = CTL_PST_SEL_SANE;
			peer_list[0] = typelocal;
			nlist = 1;
		} else {
			if (osys_peer != NULL) {
				sys_poll = NTP_MINPOLL;
				NLOG(NLOG_SYNCSTATUS)
				    msyslog(LOG_INFO,
				    "synchronisation lost");
				report_event(EVNT_PEERSTCHG,
				    (struct peer *)0);
			}
			if (osurv > 0)
				resetmanycast();
			return;
		}
	}

	/*
	 * We can only trust the survivors if the number of candidates
	 * sys_minsane is at least the number required to detect and
	 * cast out one falsticker. For the Byzantine agreement
	 * algorithm used here, that number is 4; however, the default
	 * sys_minsane is 1 to speed initial synchronization. Careful
	 * operators will tinker the value to 4 and use at least that
	 * number of synchronization sources.
	 */
	if (nlist < sys_minsane)
		return;

	/*
	 * Clustering algorithm. Construct candidate list in order first
	 * by stratum then by root distance, but keep only the best
	 * NTP_MAXCLOCK of them. Scan the list to find falsetickers, who
	 * leave the island immediately. If a falseticker is not
	 * configured, his association raft is drowned as well, but only
	 * if at at least eight poll intervals have gone. We must leave
	 * at least one peer to collect the million bucks.
	 *
	 * Note the hysteresis gimmick that increases the effective
	 * distance for those rascals that have not made the final cut.
	 * This is to discourage clockhopping. Note also the prejudice
	 * against lower stratum peers if the floor is elevated.
	 */
	j = 0;
	for (i = 0; i < nlist; i++) {
		peer = peer_list[i];
		if (nlist > 1 && (peer->offset <= low || peer->offset >=
		    high)) {
			if (!(peer->flags & FLAG_CONFIG))
				unpeer(peer);
			continue;
		}
		peer->status = CTL_PST_SEL_DISTSYSPEER;
		d = peer->stratum;
		if (d < sys_floor)
			d += sys_floor;
		if (d > sys_ceiling)
			d = STRATUM_UNSPEC;
		d = root_distance(peer) + d * MAXDISTANCE;
		d *= 1. - peer->hyst;
		if (j >= NTP_MAXCLOCK) {
			if (d >= synch[j - 1])
				continue;
			else
				j--;
		}
		for (k = j; k > 0; k--) {
			if (d >= synch[k - 1])
				break;
			peer_list[k] = peer_list[k - 1];
			error[k] = error[k - 1];
			synch[k] = synch[k - 1];
		}
		peer_list[k] = peer;
		error[k] = peer->jitter;
		synch[k] = d;
		j++;
	}
	nlist = j;
	for (i = 0; i < nlist; i++) {
		peer_list[i]->status = CTL_PST_SEL_SELCAND;

#ifdef DEBUG
		if (debug > 2)
			printf("select: %s distance %.6f jitter %.6f\n",
			    ntoa(&peer_list[i]->srcadr), synch[i],
			    SQRT(error[i]));
#endif
	}

	/*
	 * Now, vote outlyers off the island by select jitter weighted
	 * by root dispersion. Continue voting as long as there are more
	 * than sys_minclock survivors and the minimum select jitter
	 * squared is greater than the maximum peer jitter squared. Stop
	 * if we are about to discard a prefer peer, who of course has
	 * the immunity idol.
	 */
	while (1) {
		d = 1e9;
		e = -1e9;
		k = 0;
		for (i = 0; i < nlist; i++) {
			if (error[i] < d)
				d = error[i];
			f = 0;
			if (nlist > 1) {
				for (j = 0; j < nlist; j++)
					f += DIFF(peer_list[j]->offset,
					    peer_list[i]->offset);
				f /= nlist - 1;
			}
			if (f * synch[i] > e) {
				sys_selerr = f;
				e = f * synch[i];
				k = i;
			}
		}
		f = max(sys_selerr, SQUARE(LOGTOD(sys_precision))); 
		if (nlist <= sys_minclock || f <= d ||
		    peer_list[k]->flags & FLAG_PREFER)
			break;
#ifdef DEBUG
		if (debug > 2)
			printf(
			    "select: drop %s select %.6f jitter %.6f\n",
			    ntoa(&peer_list[k]->srcadr),
			    SQRT(sys_selerr), SQRT(d));
#endif
		if (!(peer_list[k]->flags & FLAG_CONFIG) &&
		    peer_list[k]->hmode == MODE_CLIENT)
			unpeer(peer_list[k]);
		for (j = k + 1; j < nlist; j++) {
			peer_list[j - 1] = peer_list[j];
			error[j - 1] = error[j];
		}
		nlist--;
	}

	/*
	 * What remains is a list usually not greater than sys_minclock
	 * peers. We want only a peer at the lowest stratum to become
	 * the system peer, although all survivors are eligible for the
	 * combining algorithm. First record their order, diddle the
	 * flags and clamp the poll intervals. Then, consider each peer
	 * in turn and OR the leap bits on the assumption that, if some
	 * of them honk nonzero bits, they must know what they are
	 * doing. Check for prefer and pps peers at any stratum. Check
	 * if the old system peer is among the peers at the lowest
	 * stratum. Note that the head of the list is at the lowest
	 * stratum and that unsynchronized peers cannot survive this
	 * far.
	 *
	 * Fiddle for hysteresis. Pump it up for a peer only if the peer
	 * stratum is at least the floor and there are enough survivors.
	 * This minimizes the pain when tossing out rascals beneath the
	 * floorboard. Don't count peers with stratum above the ceiling.
	 * Manycast is is sooo complicated.
	 */
	leap_consensus = 0;
	for (i = nlist - 1; i >= 0; i--) {
		leap_consensus |= peer->leap;
		peer = peer_list[i];
		peer->status = CTL_PST_SEL_SYNCCAND;
		peer->flags |= FLAG_SYSPEER;
		if (peer->stratum >= sys_floor && osurv >= sys_minclock)
			peer->hyst = HYST;
		else
			peer->hyst = 0;
		if (peer->stratum <= sys_ceiling)
			sys_survivors++;
		if (peer->flags & FLAG_PREFER)
			sys_prefer = peer;
		if (peer->refclktype == REFCLK_ATOM_PPS &&
		    peer->stratum < STRATUM_UNSPEC)
			typepps = peer;
		if (peer->stratum == peer_list[0]->stratum && peer ==
		    osys_peer)
			typesystem = peer;
	}

	/*
	 * In manycast client mode we may have spooked a sizeable number
	 * of peers that we don't need. If there are at least
	 * sys_minclock of them, the manycast message will be turned
	 * off. By the time we get here we nay be ready to prune some of
	 * them back, but we want to make sure all the candicates have
	 * had a chance. If they didn't pass the sanity and intersection
	 * tests, they have already been voted off the island.
	 */
	if (sys_survivors < sys_minclock && osurv >= sys_minclock)
		resetmanycast();

	/*
	 * Mitigation rules of the game. There are several types of
	 * peers that make a difference here: (1) prefer local peers
	 * (type REFCLK_LOCALCLOCK with FLAG_PREFER) or prefer modem
	 * peers (type REFCLK_NIST_ATOM etc with FLAG_PREFER), (2) pps
	 * peers (type REFCLK_ATOM_PPS), (3) remaining prefer peers
	 * (flag FLAG_PREFER), (4) the existing system peer, if any, (5)
	 * the head of the survivor list. Note that only one peer can be
	 * declared prefer. The order of preference is in the order
	 * stated. Note that all of these must be at the lowest stratum,
	 * i.e., the stratum of the head of the survivor list.
	 */
	if (sys_prefer)
		sw = sys_prefer->refclktype == REFCLK_LOCALCLOCK ||
		    sys_prefer->sstclktype == CTL_SST_TS_TELEPHONE ||
		    !typepps;
	else
		sw = 0;
	if (sw) {
		sys_peer = sys_prefer;
		sys_peer->status = CTL_PST_SEL_SYSPEER;
		sys_offset = sys_peer->offset;
		sys_syserr = sys_peer->jitter;
#ifdef DEBUG
		if (debug > 1)
			printf("select: prefer offset %.6f\n",
			    sys_offset);
#endif
	} else if (typepps) {
		sys_peer = typepps;
		sys_peer->status = CTL_PST_SEL_PPS;
		sys_offset = sys_peer->offset;
		sys_syserr = sys_peer->jitter;
		if (!pps_control)
			NLOG(NLOG_SYSEVENT)
			    msyslog(LOG_INFO,
			    "pps sync enabled");
		pps_control = current_time;
#ifdef DEBUG
		if (debug > 1)
			printf("select: pps offset %.6f\n",
			    sys_offset);
#endif
	} else {
		if (typesystem)
			sys_peer = osys_peer;
		else
			sys_peer = peer_list[0];
		sys_peer->status = CTL_PST_SEL_SYSPEER;
		sys_offset = clock_combine(peer_list, nlist);
		sys_syserr = sys_peer->jitter + sys_selerr;
#ifdef DEBUG
		if (debug > 1)
			printf("select: combine offset %.6f\n",
			   sys_offset);
#endif
	}
	if (osys_peer != sys_peer)
		report_event(EVNT_PEERSTCHG, (struct peer *)0);
	clock_update();
}

/*
 * clock_combine - combine offsets from selected peers
 */
static double
clock_combine(
	struct peer **peers,
	int	npeers
	)
{
	int	i;
	double	x, y, z;

	y = z = 0;
	for (i = 0; i < npeers; i++) {
		x = root_distance(peers[i]);
		y += 1. / x;
		z += peers[i]->offset / x;
	}
	return (z / y);
}

/*
 * root_distance - compute synchronization distance from peer to root
 */
static double
root_distance(
	struct peer *peer
	)
{
	/*
	 * Careful squeak here. The value returned must be greater than
	 * zero blamed on the peer jitter, which must be at least the
	 * square of sys_precision.
	 */
	return ((peer->rootdelay + peer->delay) / 2 +
	    peer->rootdispersion + peer->disp + clock_phi *
	    (current_time - peer->update) + SQRT(peer->jitter));
}

/*
 * peer_xmit - send packet for persistent association.
 */
static void
peer_xmit(
	struct peer *peer	/* peer structure pointer */
	)
{
	struct pkt xpkt;	/* transmit packet */
	int	sendlen, authlen;
	keyid_t	xkeyid;		/* transmit key ID */
	l_fp	xmt_tx;

	/*
	 * Initialize transmit packet header fields.
	 */
	xpkt.li_vn_mode = PKT_LI_VN_MODE(sys_leap, peer->version,
	    peer->hmode);
	xpkt.stratum = STRATUM_TO_PKT(sys_stratum);
	xpkt.ppoll = peer->hpoll;
	xpkt.precision = sys_precision;
	xpkt.rootdelay = HTONS_FP(DTOFP(sys_rootdelay));
	xpkt.rootdispersion = HTONS_FP(DTOUFP(sys_rootdispersion));
	xpkt.refid = sys_refid;
	HTONL_FP(&sys_reftime, &xpkt.reftime);
	HTONL_FP(&peer->org, &xpkt.org);
	HTONL_FP(&peer->rec, &xpkt.rec);

	/*
	 * If the received packet contains a MAC, the transmitted packet
	 * is authenticated and contains a MAC. If not, the transmitted
	 * packet is not authenticated.
	 *
	 * In the current I/O semantics the default interface is set
	 * until after receiving a packet and setting the right
	 * interface. So, the first packet goes out unauthenticated.
	 * That's why the really icky test next is here.
	 */
	sendlen = LEN_PKT_NOMAC;
	if (!(peer->flags & FLAG_AUTHENABLE)) {
		get_systime(&peer->xmt);
		HTONL_FP(&peer->xmt, &xpkt.xmt);
		sendpkt(&peer->srcadr, peer->dstadr, sys_ttl[peer->ttl],
		    &xpkt, sendlen);
		peer->sent++;
#ifdef DEBUG
		if (debug)
			printf("transmit: at %ld %s->%s mode %d\n",
			    current_time, stoa(&peer->dstadr->sin),
			    stoa(&peer->srcadr), peer->hmode);
#endif
		return;
	}

	/*
	 * The received packet contains a MAC, so the transmitted packet
	 * must be authenticated. If autokey is enabled, fuss with the
	 * various modes; otherwise, private key cryptography is used.
	 */
#ifdef OPENSSL
	if (crypto_flags && (peer->flags & FLAG_SKEY)) {
		struct exten *exten;	/* extension field */

		/*
		 * The Public Key Dance (PKD): Cryptographic credentials
		 * are contained in extension fields, each including a
		 * 4-octet length/code word followed by a 4-octet
		 * association ID and optional additional data. Optional
		 * data includes a 4-octet data length field followed by
		 * the data itself. Request messages are sent from a
		 * configured association; response messages can be sent
		 * from a configured association or can take the fast
		 * path without ever matching an association. Response
		 * messages have the same code as the request, but have
		 * a response bit and possibly an error bit set. In this
		 * implementation, a message may contain no more than
		 * one command and no more than one response.
		 *
		 * Cryptographic session keys include both a public and
		 * a private componet. Request and response messages
		 * using extension fields are always sent with the
		 * private component set to zero. Packets without
		 * extension fields indlude the private component when
		 * the session key is generated.
		 */
		while (1) {
		
			/*
			 * Allocate and initialize a keylist if not
			 * already done. Then, use the list in inverse
			 * order, discarding keys once used. Keep the
			 * latest key around until the next one, so
			 * clients can use client/server packets to
			 * compute propagation delay.
			 *
			 * Note that once a key is used from the list,
			 * it is retained in the key cache until the
			 * next key is used. This is to allow a client
			 * to retrieve the encrypted session key
			 * identifier to verify authenticity.
			 *
			 * If for some reason a key is no longer in the
			 * key cache, a birthday has happened and the
			 * pseudo-random sequence is probably broken. In
			 * that case, purge the keylist and regenerate
			 * it.
			 */
			if (peer->keynumber == 0)
				make_keylist(peer, peer->dstadr);
			else
				peer->keynumber--;
			xkeyid = peer->keylist[peer->keynumber];
			if (authistrusted(xkeyid))
				break;
			else
				key_expire(peer);
		}
		peer->keyid = xkeyid;
		switch (peer->hmode) {

		/*
		 * In broadcast server mode the autokey values are
		 * required by the broadcast clients. Push them when a
		 * new keylist is generated; otherwise, push the
		 * association message so the client can request them at
		 * other times.
		 */
		case MODE_BROADCAST:
			if (peer->flags & FLAG_ASSOC)
				exten = crypto_args(peer, CRYPTO_AUTO |
				    CRYPTO_RESP, NULL);
			else
				exten = crypto_args(peer, CRYPTO_ASSOC |
				    CRYPTO_RESP, NULL);
			sendlen += crypto_xmit(&xpkt, &peer->srcadr,
			    sendlen, exten, 0);
			free(exten);
			break;

		/*
		 * In symmetric modes the digest, certificate, agreement
		 * parameters, cookie and autokey values are required.
		 * The leapsecond table is optional. But, a passive peer
		 * will not believe the active peer until the latter has
		 * synchronized, so the agreement must be postponed
		 * until then. In any case, if a new keylist is
		 * generated, the autokey values are pushed.
		 */
		case MODE_ACTIVE:
		case MODE_PASSIVE:
			if (peer->cmmd != NULL) {
				peer->cmmd->associd =
				    htonl(peer->associd);
				sendlen += crypto_xmit(&xpkt,
				    &peer->srcadr, sendlen, peer->cmmd,
				    0);
				free(peer->cmmd);
				peer->cmmd = NULL;
			}
			exten = NULL;
			if (!peer->crypto)
				exten = crypto_args(peer, CRYPTO_ASSOC,
				    sys_hostname);
			else if (!(peer->crypto & CRYPTO_FLAG_VALID))
				exten = crypto_args(peer, CRYPTO_CERT,
 				    peer->subject);

			/*
			 * Identity. Note we have to sign the
			 * certificate before the cookie to avoid a
			 * deadlock when the passive peer is walking the
			 * certificate trail. Awesome.
			 */
			else if (!(peer->crypto & CRYPTO_FLAG_VRFY) &&
			    crypto_flags & peer->crypto &
			    CRYPTO_FLAG_GQ)
				exten = crypto_args(peer, CRYPTO_GQ,
				    NULL);
			else if (!(peer->crypto & CRYPTO_FLAG_VRFY) &&
			    crypto_flags & peer->crypto &
			    CRYPTO_FLAG_IFF)
				exten = crypto_args(peer, CRYPTO_IFF,
				    NULL);
			else if (!(peer->crypto & CRYPTO_FLAG_VRFY))
				exten = crypto_args(peer, CRYPTO_CERT,
				    peer->issuer);
			else if (sys_leap != LEAP_NOTINSYNC &&
			   !(peer->crypto & CRYPTO_FLAG_SIGN))
				exten = crypto_args(peer, CRYPTO_SIGN,
				    sys_hostname);

			/*
			 * Autokey. We request the cookie only when the
			 * server and client are synchronized and
			 * signatures work both ways. On the other hand,
			 * the active peer needs the autokey values
			 * before then and when the passive peer is
			 * waiting for the active peer to synchronize.
			 * Any time we regenerate the key list, we offer
			 * the autokey values without being asked.
			 */
			else if (sys_leap != LEAP_NOTINSYNC &&
			    peer->leap != LEAP_NOTINSYNC &&
			    !(peer->crypto & CRYPTO_FLAG_AGREE))
				exten = crypto_args(peer, CRYPTO_COOK,
				    NULL);
			else if (peer->flags & FLAG_ASSOC)
				exten = crypto_args(peer, CRYPTO_AUTO |
				    CRYPTO_RESP, NULL);
			else if (!(peer->crypto & CRYPTO_FLAG_AUTO))
				exten = crypto_args(peer, CRYPTO_AUTO,
				    NULL);

			/*
			 * Postamble. We trade leapseconds only when the
			 * server and client are synchronized.
			 */
			else if (sys_leap != LEAP_NOTINSYNC &&
			    peer->leap != LEAP_NOTINSYNC &&
			    peer->crypto & CRYPTO_FLAG_TAI &&
			    !(peer->crypto & CRYPTO_FLAG_LEAP))
				exten = crypto_args(peer, CRYPTO_TAI,
				    NULL);
			if (exten != NULL) {
				sendlen += crypto_xmit(&xpkt,
				    &peer->srcadr, sendlen, exten, 0);
				free(exten);
			}
			break;

		/*
		 * In client mode the digest, certificate, agreement
		 * parameters and cookie are required. The leapsecond
		 * table is optional. If broadcast client mode, the
		 * autokey values are required as well. In broadcast
		 * client mode, these values must be acquired during the
		 * client/server exchange to avoid having to wait until
		 * the next key list regeneration. Otherwise, the poor
		 * dude may die a lingering death until becoming
		 * unreachable and attempting rebirth.
		 *
		 * If neither the server or client have the agreement
		 * parameters, the protocol transmits the cookie in the
		 * clear. If the server has the parameters, the client
		 * requests them and the protocol blinds it using the
		 * agreed key. It is a protocol error if the client has
		 * the parameters but the server does not.
 		 */
		case MODE_CLIENT:
			if (peer->cmmd != NULL) {
				peer->cmmd->associd =
				    htonl(peer->associd);
				sendlen += crypto_xmit(&xpkt,
				    &peer->srcadr, sendlen, peer->cmmd,
				    0);
				free(peer->cmmd);
				peer->cmmd = NULL;
			}
			exten = NULL;
			if (!peer->crypto)
				exten = crypto_args(peer, CRYPTO_ASSOC,
				    sys_hostname);
			else if (!(peer->crypto & CRYPTO_FLAG_VALID))
				exten = crypto_args(peer, CRYPTO_CERT,
				    peer->subject);

			/*
			 * Identity
			 */
			else if (!(peer->crypto & CRYPTO_FLAG_VRFY) &&
			    crypto_flags & peer->crypto &
			    CRYPTO_FLAG_GQ)
				exten = crypto_args(peer, CRYPTO_GQ,
				    NULL);
			else if (!(peer->crypto & CRYPTO_FLAG_VRFY) &&
			    crypto_flags & peer->crypto &
			    CRYPTO_FLAG_IFF)
				exten = crypto_args(peer, CRYPTO_IFF,
				    NULL);
			else if (!(peer->crypto & CRYPTO_FLAG_VRFY))
				exten = crypto_args(peer, CRYPTO_CERT,
				    peer->issuer);

			/*
			 * Autokey
			 */
			else if (!(peer->crypto & CRYPTO_FLAG_AGREE))
				exten = crypto_args(peer, CRYPTO_COOK,
				    NULL);
			else if (!(peer->crypto & CRYPTO_FLAG_AUTO) &&
			    (peer->cast_flags & MDF_BCLNT))
				exten = crypto_args(peer, CRYPTO_AUTO,
				    NULL);

			/*
			 * Postamble. We can sign the certificate here,
			 * since there is no chance of deadlock.
			 */
			else if (sys_leap != LEAP_NOTINSYNC &&
			   !(peer->crypto & CRYPTO_FLAG_SIGN))
				exten = crypto_args(peer, CRYPTO_SIGN,
				    sys_hostname);
			else if (sys_leap != LEAP_NOTINSYNC &&
			    peer->crypto & CRYPTO_FLAG_TAI &&
			    !(peer->crypto & CRYPTO_FLAG_LEAP))
				exten = crypto_args(peer, CRYPTO_TAI,
				    NULL);
			if (exten != NULL) {
				sendlen += crypto_xmit(&xpkt,
				    &peer->srcadr, sendlen, exten, 0);
				free(exten);
			}
			break;
		}

		/*
		 * If extension fields are present, we must use a
		 * private value of zero and force min poll interval.  
		 * Most intricate.
		 */
		if (sendlen > LEN_PKT_NOMAC)
			session_key(&peer->dstadr->sin, &peer->srcadr,
			    xkeyid, 0, 2);
	} 
#endif /* OPENSSL */
	xkeyid = peer->keyid;
	get_systime(&peer->xmt);
	L_ADD(&peer->xmt, &sys_authdelay);
	HTONL_FP(&peer->xmt, &xpkt.xmt);
	authlen = authencrypt(xkeyid, (u_int32 *)&xpkt, sendlen);
	if (authlen == 0) {
		msyslog(LOG_NOTICE,
		    "transmit: encryption key %d not found", xkeyid);
		if (peer->flags & FLAG_CONFIG)
			peer_clear(peer, "NKEY");
		else
			unpeer(peer);
		return;
	}
	sendlen += authlen;
#ifdef OPENSSL
	if (xkeyid > NTP_MAXKEY)
		authtrust(xkeyid, 0);
#endif /* OPENSSL */
	get_systime(&xmt_tx);
	if (sendlen > sizeof(xpkt)) {
		msyslog(LOG_ERR, "buffer overflow %u", sendlen);
		exit(-1);
	}
	sendpkt(&peer->srcadr, peer->dstadr, sys_ttl[peer->ttl], &xpkt,
	    sendlen);

	/*
	 * Calculate the encryption delay. Keep the minimum over
	 * the latest two samples.
	 */
	L_SUB(&xmt_tx, &peer->xmt);
	L_ADD(&xmt_tx, &sys_authdelay);
	sys_authdly[1] = sys_authdly[0];
	sys_authdly[0] = xmt_tx.l_uf;
	if (sys_authdly[0] < sys_authdly[1])
		sys_authdelay.l_uf = sys_authdly[0];
	else
		sys_authdelay.l_uf = sys_authdly[1];
	peer->sent++;
#ifdef OPENSSL
#ifdef DEBUG
	if (debug)
		printf(
		    "transmit: at %ld %s->%s mode %d keyid %08x len %d mac %d index %d\n",
		    current_time, ntoa(&peer->dstadr->sin),
		    ntoa(&peer->srcadr), peer->hmode, xkeyid, sendlen -
		    authlen, authlen, peer->keynumber);
#endif
#else
#ifdef DEBUG
	if (debug)
		printf(
		    "transmit: at %ld %s->%s mode %d keyid %08x len %d mac %d\n",
		    current_time, ntoa(&peer->dstadr->sin),
		    ntoa(&peer->srcadr), peer->hmode, xkeyid, sendlen -
		    authlen, authlen);
#endif
#endif /* OPENSSL */
}


/*
 * fast_xmit - Send packet for nonpersistent association. Note that
 * neither the source or destination can be a broadcast address.
 */
static void
fast_xmit(
	struct recvbuf *rbufp,	/* receive packet pointer */
	int	xmode,		/* transmit mode */
	keyid_t	xkeyid,		/* transmit key ID */
	int	mask		/* restrict mask */
	)
{
	struct pkt xpkt;		/* transmit packet structure */
	struct pkt *rpkt;		/* receive packet structure */
	l_fp	xmt_ts;			/* timestamp */
	l_fp	xmt_tx;			/* timestamp after authent */
	int	sendlen, authlen;
	u_int32	temp32;

	/*
	 * Initialize transmit packet header fields from the receive
	 * buffer provided. We leave some fields intact as received. If
	 * the gazinta was from a multicast address, the gazouta must go
	 * out another way.
	 */
	rpkt = &rbufp->recv_pkt;
	if (rbufp->dstadr->flags & INT_MULTICAST)
		rbufp->dstadr = findinterface(&rbufp->recv_srcadr);

	/*
	 * If the caller has picked up a restriction, decide what to do
	 * with it and light up a kiss-of-death.
	 */
	if (mask & (RES_DONTSERVE | RES_LIMITED)) {
		char	*code = "????";

		if (mask & RES_LIMITED) {
			sys_limitrejected++;
			code = "RATE";
		} else if (mask & RES_DONTSERVE){
			sys_restricted++;
			code = "DENY";
		}

		/*
		 * Here we light up a kiss-of-death packet. Note the
		 * rate limit on these packets. Once a second initialize
		 * a bucket counter. Every packet sent decrements the
		 * counter until reaching zero. If the counter is zero,
		 * drop the kod.
		 */
		if (sys_kod == 0 || !(mask & RES_DEMOBILIZE))
			return;

		sys_kod--;
		memcpy(&xpkt.refid, code, 4);
		msyslog(LOG_INFO, "kiss-of-death %s to %s",
		    code, ntoa(&rbufp->recv_srcadr));
		xpkt.li_vn_mode = PKT_LI_VN_MODE(LEAP_NOTINSYNC,
		    PKT_VERSION(rpkt->li_vn_mode), xmode);
		xpkt.stratum = STRATUM_UNSPEC;
	} else {
		xpkt.li_vn_mode = PKT_LI_VN_MODE(sys_leap,
		    PKT_VERSION(rpkt->li_vn_mode), xmode);
		xpkt.stratum = STRATUM_TO_PKT(sys_stratum);
		xpkt.refid = sys_refid;
	}
	xpkt.ppoll = rpkt->ppoll;
	xpkt.precision = sys_precision;
	xpkt.rootdelay = HTONS_FP(DTOFP(sys_rootdelay));
	xpkt.rootdispersion =
	    HTONS_FP(DTOUFP(sys_rootdispersion));
	HTONL_FP(&sys_reftime, &xpkt.reftime);
	xpkt.org = rpkt->xmt;
	HTONL_FP(&rbufp->recv_time, &xpkt.rec);

	/*
	 * If the received packet contains a MAC, the transmitted packet
	 * is authenticated and contains a MAC. If not, the transmitted
	 * packet is not authenticated.
	 */
	sendlen = LEN_PKT_NOMAC;
	if (rbufp->recv_length == sendlen) {
		get_systime(&xmt_ts);
		HTONL_FP(&xmt_ts, &xpkt.xmt);
		sendpkt(&rbufp->recv_srcadr, rbufp->dstadr, 0, &xpkt,
		    sendlen);
#ifdef DEBUG
		if (debug)
			printf("transmit: at %ld %s->%s mode %d\n",
			    current_time, stoa(&rbufp->dstadr->sin),
			    stoa(&rbufp->recv_srcadr), xmode);
#endif
		return;
	}

	/*
	 * The received packet contains a MAC, so the transmitted packet
	 * must be authenticated. For private-key cryptography, use the
	 * predefined private keys to generate the cryptosum. For
	 * autokey cryptography, use the server private value to
	 * generate the cookie, which is unique for every source-
	 * destination-key ID combination.
	 */
#ifdef OPENSSL
	if (xkeyid > NTP_MAXKEY) {
		keyid_t cookie;

		/*
		 * The only way to get here is a reply to a legitimate
		 * client request message, so the mode must be
		 * MODE_SERVER. If an extension field is present, there
		 * can be only one and that must be a command. Do what
		 * needs, but with private value of zero so the poor
		 * jerk can decode it. If no extension field is present,
		 * use the cookie to generate the session key.
		 */
		cookie = session_key(&rbufp->recv_srcadr,
		    &rbufp->dstadr->sin, 0, sys_private, 0);
		if (rbufp->recv_length >= sendlen + MAX_MAC_LEN + 2 *
		    sizeof(u_int32)) {
			session_key(&rbufp->dstadr->sin,
			    &rbufp->recv_srcadr, xkeyid, 0, 2);
			temp32 = CRYPTO_RESP;
			rpkt->exten[0] |= htonl(temp32);
			sendlen += crypto_xmit(&xpkt,
			    &rbufp->recv_srcadr, sendlen,
			    (struct exten *)rpkt->exten, cookie);
		} else {
			session_key(&rbufp->dstadr->sin,
			    &rbufp->recv_srcadr, xkeyid, cookie, 2);
		}
	}
#endif /* OPENSSL */
	get_systime(&xmt_ts);
	L_ADD(&xmt_ts, &sys_authdelay);
	HTONL_FP(&xmt_ts, &xpkt.xmt);
	authlen = authencrypt(xkeyid, (u_int32 *)&xpkt, sendlen);
	sendlen += authlen;
#ifdef OPENSSL
	if (xkeyid > NTP_MAXKEY)
		authtrust(xkeyid, 0);
#endif /* OPENSSL */
	get_systime(&xmt_tx);
	if (sendlen > sizeof(xpkt)) {
		msyslog(LOG_ERR, "buffer overflow %u", sendlen);
		exit(-1);
	}
	sendpkt(&rbufp->recv_srcadr, rbufp->dstadr, 0, &xpkt, sendlen);

	/*
	 * Calculate the encryption delay. Keep the minimum over the
	 * latest two samples.
	 */
	L_SUB(&xmt_tx, &xmt_ts);
	L_ADD(&xmt_tx, &sys_authdelay);
	sys_authdly[1] = sys_authdly[0];
	sys_authdly[0] = xmt_tx.l_uf;
	if (sys_authdly[0] < sys_authdly[1])
		sys_authdelay.l_uf = sys_authdly[0];
	else
		sys_authdelay.l_uf = sys_authdly[1];
#ifdef DEBUG
	if (debug)
		printf(
		    "transmit: at %ld %s->%s mode %d keyid %08x len %d mac %d\n",
		    current_time, ntoa(&rbufp->dstadr->sin),
		    ntoa(&rbufp->recv_srcadr), xmode, xkeyid, sendlen -
		    authlen, authlen);
#endif
}


#ifdef OPENSSL
/*
 * key_expire - purge the key list
 */
void
key_expire(
	struct peer *peer	/* peer structure pointer */
	)
{
	int i;

 	if (peer->keylist != NULL) {
		for (i = 0; i <= peer->keynumber; i++)
			authtrust(peer->keylist[i], 0);
		free(peer->keylist);
		peer->keylist = NULL;
	}
	value_free(&peer->sndval);
	peer->keynumber = 0;
#ifdef DEBUG
	if (debug)
		printf("key_expire: at %lu\n", current_time);
#endif
}
#endif /* OPENSSL */

/*
 * Find the precision of this particular machine
 */
#define MINSTEP 100e-9		/* minimum clock increment (s) */
#define MAXSTEP 20e-3		/* maximum clock increment (s) */
#define MINLOOPS 5		/* minimum number of step samples */

/*
 * This routine calculates the system precision, defined as the minimum
 * of a sequency of differences between successive readings of the
 * system clock. However, if the system clock can be read more than once
 * during a tick interval, the difference can be zero or one LSB unit,
 * where the LSB corresponds to one nanosecond or one microsecond.
 * Conceivably, if some other process preempts this one and reads the
 * clock, the difference can be more than one LSB unit.
 *
 * For hardware clock frequencies of 10 MHz or less, we assume the
 * logical clock advances only at the hardware clock tick. For higher
 * frequencies, we assume the logical clock can advance no more than 100
 * nanoseconds between ticks.
 */
int
default_get_precision(void)
{
	l_fp	val;		/* current seconds fraction */
	l_fp	last;		/* last seconds fraction */
	l_fp	diff;		/* difference */
	double	tick;		/* computed tick value */
	double	dtemp;		/* scratch */
	int	i;		/* log2 precision */

	/*
	 * Loop to find tick value in nanoseconds. Toss out outlyer
	 * values less than the minimun tick value. In wacky cases, use
	 * the default maximum value.
	 */
	get_systime(&last);
	tick = MAXSTEP;
	for (i = 0; i < MINLOOPS;) {
		get_systime(&val);
		diff = val;
		L_SUB(&diff, &last);
		last = val;
		LFPTOD(&diff, dtemp);
		if (dtemp < MINSTEP)
			continue;
		i++;
		if (dtemp < tick)
			tick = dtemp;
	}

	/*
	 * Find the nearest power of two.
	 */
	NLOG(NLOG_SYSINFO)
	    msyslog(LOG_INFO, "precision = %.3f usec", tick * 1e6);
	for (i = 0; tick <= 1; i++)
		tick *= 2;;
	if (tick - 1. > 1. - tick / 2)
		i--;
	return (-i);
}


/*
 * kod_proto - called once per second to limit kiss-of-death packets
 */
void
kod_proto(void)
{
	sys_kod = sys_kod_rate;
}


/*
 * init_proto - initialize the protocol module's data
 */
void
init_proto(void)
{
	l_fp	dummy;
	int	i;

	/*
	 * Fill in the sys_* stuff.  Default is don't listen to
	 * broadcasting, authenticate.
	 */
	sys_leap = LEAP_NOTINSYNC;
	sys_stratum = STRATUM_UNSPEC;
	memcpy(&sys_refid, "INIT", 4);
	sys_precision = (s_char)default_get_precision();
	sys_jitter = LOGTOD(sys_precision);
	sys_rootdelay = 0;
	sys_rootdispersion = 0;
	L_CLR(&sys_reftime);
	sys_peer = NULL;
	sys_survivors = 0;
	get_systime(&dummy);
	sys_manycastserver = 0;
	sys_bclient = 0;
	sys_bdelay = DEFBROADDELAY;
	sys_authenticate = 1;
	L_CLR(&sys_authdelay);
	sys_authdly[0] = sys_authdly[1] = 0;
	sys_stattime = 0;
	proto_clr_stats();
	for (i = 0; i < MAX_TTL; i++) {
		sys_ttl[i] = (i + 1) * 256 / MAX_TTL - 1;
		sys_ttlmax = i;
	}
#ifdef OPENSSL
	sys_automax = 1 << NTP_AUTOMAX;
#endif /* OPENSSL */

	/*
	 * Default these to enable
	 */
	ntp_enable = 1;
#ifndef KERNEL_FLL_BUG
	kern_enable = 1;
#endif
	pps_enable = 0;
	stats_control = 1;

	/*
	 * Some system clocks should only be adjusted in 10ms
	 * increments.
	 */
#if defined RELIANTUNIX_CLOCK
	systime_10ms_ticks = 1;		  /* Reliant UNIX */
#elif defined SCO5_CLOCK
	if (sys_precision >= (s_char)-10) /* pre-SCO OpenServer 5.0.6 */
		systime_10ms_ticks = 1;
#endif
	if (systime_10ms_ticks)
		msyslog(LOG_INFO, "using 10ms tick adjustments");
}


/*
 * proto_config - configure the protocol module
 */
void
proto_config(
	int	item,
	u_long	value,
	double	dvalue,
	struct sockaddr_storage* svalue
	)
{
	/*
	 * Figure out what he wants to change, then do it
	 */
	switch (item) {

	/*
	 * Turn on/off kernel discipline.
	 */
	case PROTO_KERNEL:
		kern_enable = (int)value;
		break;

	/*
	 * Turn on/off clock discipline.
	 */
	case PROTO_NTP:
		ntp_enable = (int)value;
		break;

	/*
	 * Turn on/off monitoring.
	 */
	case PROTO_MONITOR:
		if (value)
			mon_start(MON_ON);
		else
			mon_stop(MON_ON);
		break;

	/*
	 * Turn on/off statistics.
	 */
	case PROTO_FILEGEN:
		stats_control = (int)value;
		break;

	/*
	 * Turn on/off facility to listen to broadcasts.
	 */
	case PROTO_BROADCLIENT:
		sys_bclient = (int)value;
		if (value)
			io_setbclient();
		else
			io_unsetbclient();
		break;

	/*
	 * Add muliticast group address.
	 */
	case PROTO_MULTICAST_ADD:
		io_multicast_add(*svalue);
		break;

	/*
	 * Delete multicast group address.
	 */
	case PROTO_MULTICAST_DEL:
		io_multicast_del(*svalue);
		break;

	/*
	 * Set default broadcast delay.
	 */
	case PROTO_BROADDELAY:
		sys_bdelay = dvalue;
		break;

	/*
	 * Require authentication to mobilize ephemeral associations.
	 */
	case PROTO_AUTHENTICATE:
		sys_authenticate = (int)value;
		break;

	/*
	 * Turn on/off PPS discipline.
	 */
	case PROTO_PPS:
		pps_enable = (int)value;
		break;

	/*
	 * Set the minimum number of survivors.
	 */
	case PROTO_MINCLOCK:
		sys_minclock = (int)dvalue;
		break;

	/*
	 * Set the minimum number of candidates.
	 */
	case PROTO_MINSANE:
		sys_minsane = (int)dvalue;
		break;

	/*
	 * Set the stratum floor.
	 */
	case PROTO_FLOOR:
		sys_floor = (int)dvalue;
		break;

	/*
	 * Set the stratum ceiling.
	 */
	case PROTO_CEILING:
		sys_ceiling = (int)dvalue;
		break;

	/*
	 * Set the cohort switch.
	 */
	case PROTO_COHORT:
		sys_cohort= (int)dvalue;
		break;

#ifdef REFCLOCK
	/*
	 * Turn on/off refclock calibrate
	 */
	case PROTO_CAL:
		cal_enable = (int)value;
		break;
#endif
	default:

		/*
		 * Log this error.
		 */
		msyslog(LOG_ERR,
		    "proto_config: illegal item %d, value %ld",
			item, value);
	}
}


/*
 * proto_clr_stats - clear protocol stat counters
 */
void
proto_clr_stats(void)
{
	sys_stattime = current_time;
	sys_restricted = 0;
	sys_limitrejected = 0;
	sys_newversionpkt = 0;
	sys_oldversionpkt = 0;
	sys_unknownversion = 0;
	sys_badlength = 0;
	sys_badauth = 0;
	sys_processed = 0;
}<|MERGE_RESOLUTION|>--- conflicted
+++ resolved
@@ -315,12 +315,8 @@
 	int	authlen;		/* offset of MAC field */
 	int	is_authentic;		/* cryptosum ok */
 	keyid_t	skeyid;			/* cryptographic keys */
-<<<<<<< HEAD
 	struct sockaddr_storage *dstadr_sin;	/* active runway */
-=======
-	struct sockaddr_in *dstadr_sin;	/* active runway */
 	struct peer *peer2;		/* aux peer structure pointer */
->>>>>>> ed9d7be8
 	l_fp	p_org;			/* originate timestamp */
 	l_fp	p_xmt;			/* transmit timestamp */
 #ifdef OPENSSL
