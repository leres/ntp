/*
 * ntp_proto.c - NTP version 4 protocol machinery
 *
 * ATTENTION: Get approval from Dave Mills on all changes to this file!
 *
 */
#ifdef HAVE_CONFIG_H
#include <config.h>
#endif

#include "ntpd.h"
#include "ntp_stdlib.h"
#include "ntp_unixtime.h"
#include "ntp_control.h"
#include "ntp_string.h"
#include "ntp_leapsec.h"
#include "refidsmear.h"
#include "lib_strbuf.h"

#include <stdio.h>
#ifdef HAVE_LIBSCF_H
#include <libscf.h>
#endif
#ifdef HAVE_UNISTD_H
#include <unistd.h>
#endif

/*
 * This macro defines the authentication state. If x is 1 authentication
 * is required; othewise it is optional.
 */
#define	AUTH(x, y)	((x) ? (y) == AUTH_OK \
			     : (y) == AUTH_OK || (y) == AUTH_NONE)

#define	AUTH_NONE	0	/* authentication not required */
#define	AUTH_OK		1	/* authentication OK */
#define	AUTH_ERROR	2	/* authentication error */
#define	AUTH_CRYPTO	3	/* crypto_NAK */

/*
 * Set up Kiss Code values
 */

enum kiss_codes {
	NOKISS,				/* No Kiss Code */
	RATEKISS,			/* Rate limit Kiss Code */
	DENYKISS,			/* Deny Kiss */
	RSTRKISS,			/* Restricted Kiss */
	XKISS,				/* Experimental Kiss */
	UNKNOWNKISS			/* Unknown Kiss Code */
};

/*
 * traffic shaping parameters
 */
#define	NTP_IBURST	6	/* packets in iburst */
#define	RESP_DELAY	1	/* refclock burst delay (s) */

/*
 * pool soliciting restriction duration (s)
 */
#define	POOL_SOLICIT_WINDOW	8

/*
 * peer_select groups statistics for a peer used by clock_select() and
 * clock_cluster().
 */
typedef struct peer_select_tag {
	struct peer *	peer;
	double		synch;	/* sync distance */
	double		error;	/* jitter */
	double		seljit;	/* selection jitter */
} peer_select;

/*
 * System variables are declared here. Unless specified otherwise, all
 * times are in seconds.
 */
u_char	sys_leap;		/* system leap indicator, use set_sys_leap() to change this */
u_char	xmt_leap;		/* leap indicator sent in client requests, set up by set_sys_leap() */
u_char	sys_stratum;		/* system stratum */
s_char	sys_precision;		/* local clock precision (log2 s) */
double	sys_rootdelay;		/* roundtrip delay to primary source */
double	sys_rootdisp;		/* dispersion to primary source */
u_int32 sys_refid;		/* reference id (network byte order) */
l_fp	sys_reftime;		/* last update time */
struct	peer *sys_peer;		/* current peer */

#ifdef LEAP_SMEAR
struct leap_smear_info leap_smear;
#endif
int leap_sec_in_progress;

/*
 * Rate controls. Leaky buckets are used to throttle the packet
 * transmission rates in order to protect busy servers such as at NIST
 * and USNO. There is a counter for each association and another for KoD
 * packets. The association counter decrements each second, but not
 * below zero. Each time a packet is sent the counter is incremented by
 * a configurable value representing the average interval between
 * packets. A packet is delayed as long as the counter is greater than
 * zero. Note this does not affect the time value computations.
 */
/*
 * Nonspecified system state variables
 */
int	sys_bclient;		/* broadcast client enable */
double	sys_bdelay;		/* broadcast client default delay */
int	sys_authenticate;	/* requre authentication for config */
l_fp	sys_authdelay;		/* authentication delay */
double	sys_offset;	/* current local clock offset */
double	sys_mindisp = MINDISPERSE; /* minimum distance (s) */
double	sys_maxdist = MAXDISTANCE; /* selection threshold */
double	sys_jitter;		/* system jitter */
u_long	sys_epoch;		/* last clock update time */
static	double sys_clockhop;	/* clockhop threshold */
static int leap_vote_ins;	/* leap consensus for insert */
static int leap_vote_del;	/* leap consensus for delete */
keyid_t	sys_private;		/* private value for session seed */
int	sys_manycastserver;	/* respond to manycast client pkts */
int	ntp_mode7;		/* respond to ntpdc (mode7) */
int	peer_ntpdate;		/* active peers in ntpdate mode */
int	sys_survivors;		/* truest of the truechimers */
char	*sys_ident = NULL;	/* identity scheme */

/*
 * TOS and multicast mapping stuff
 */
int	sys_floor = 0;		/* cluster stratum floor */
int	sys_ceiling = STRATUM_UNSPEC - 1; /* cluster stratum ceiling */
int	sys_minsane = 1;	/* minimum candidates */
int	sys_minclock = NTP_MINCLOCK; /* minimum candidates */
int	sys_maxclock = NTP_MAXCLOCK; /* maximum candidates */
int	sys_cohort = 0;		/* cohort switch */
int	sys_orphan = STRATUM_UNSPEC + 1; /* orphan stratum */
int	sys_orphwait = NTP_ORPHWAIT; /* orphan wait */
int	sys_beacon = BEACON;	/* manycast beacon interval */
int	sys_ttlmax;		/* max ttl mapping vector index */
u_char	sys_ttl[MAX_TTL];	/* ttl mapping vector */

/*
 * Statistics counters - first the good, then the bad
 */
u_long	sys_stattime;		/* elapsed time */
u_long	sys_received;		/* packets received */
u_long	sys_processed;		/* packets for this host */
u_long	sys_newversion;		/* current version */
u_long	sys_oldversion;		/* old version */
u_long	sys_restricted;		/* access denied */
u_long	sys_badlength;		/* bad length or format */
u_long	sys_badauth;		/* bad authentication */
u_long	sys_declined;		/* declined */
u_long	sys_limitrejected;	/* rate exceeded */
u_long	sys_kodsent;		/* KoD sent */

static int kiss_code_check(u_char hisleap, u_char hisstratum, u_char hismode, u_int32 refid);
static	double	root_distance	(struct peer *);
static	void	clock_combine	(peer_select *, int, int);
static	void	peer_xmit	(struct peer *);
static	void	fast_xmit	(struct recvbuf *, int, keyid_t, int);
static	void	pool_xmit	(struct peer *);
static	void	clock_update	(struct peer *);
static	void	measure_precision(void);
static	double	measure_tick_fuzz(void);
static	int	local_refid	(struct peer *);
static	int	peer_unfit	(struct peer *);
#ifdef AUTOKEY
static	int	group_test	(char *, char *);
#endif /* AUTOKEY */
#ifdef WORKER
void	pool_name_resolved	(int, int, void *, const char *,
				 const char *, const struct addrinfo *,
				 const struct addrinfo *);
#endif /* WORKER */

const char *	amtoa		(int am);


void
set_sys_leap(
	u_char new_sys_leap
	)
{
	sys_leap = new_sys_leap;
	xmt_leap = sys_leap;

	/*
	 * Under certain conditions we send faked leap bits to clients, so
	 * eventually change xmt_leap below, but never change LEAP_NOTINSYNC.
	 */
	if (xmt_leap != LEAP_NOTINSYNC) {
		if (leap_sec_in_progress) {
			/* always send "not sync" */
			xmt_leap = LEAP_NOTINSYNC;
		}
#ifdef LEAP_SMEAR
		else {
			/*
			 * If leap smear is enabled in general we must
			 * never send a leap second warning to clients,
			 * so make sure we only send "in sync".
			 */
			if (leap_smear.enabled)
				xmt_leap = LEAP_NOWARNING;
		}
#endif	/* LEAP_SMEAR */
	}
}


/*
 * Kiss Code check
 */
int
kiss_code_check(
	u_char hisleap,
	u_char hisstratum,
	u_char hismode,
	u_int32 refid
	)
{

	if (   hismode == MODE_SERVER
	    && hisleap == LEAP_NOTINSYNC
	    && hisstratum == STRATUM_UNSPEC) {
		if(memcmp(&refid,"RATE", 4) == 0) {
			return (RATEKISS);
		} else if(memcmp(&refid,"DENY", 4) == 0) {
			return (DENYKISS);
		} else if(memcmp(&refid,"RSTR", 4) == 0) {
			return (RSTRKISS);
		} else if(memcmp(&refid,"X", 1) == 0) {
			return (XKISS);
		} else {
			return (UNKNOWNKISS);
		}
	} else {
		return (NOKISS);
	}
}


/*
 * transmit - transmit procedure called by poll timeout
 */
void
transmit(
	struct peer *peer	/* peer structure pointer */
	)
{
	u_char	hpoll;

	/*
	 * The polling state machine. There are two kinds of machines,
	 * those that never expect a reply (broadcast and manycast
	 * server modes) and those that do (all other modes). The dance
	 * is intricate...
	 */
	hpoll = peer->hpoll;

	/*
	 * In broadcast mode the poll interval is never changed from
	 * minpoll.
	 */
	if (peer->cast_flags & (MDF_BCAST | MDF_MCAST)) {
		peer->outdate = current_time;
		if (sys_leap != LEAP_NOTINSYNC)
			peer_xmit(peer);
		poll_update(peer, hpoll);
		return;
	}

	/*
	 * In manycast mode we start with unity ttl. The ttl is
	 * increased by one for each poll until either sys_maxclock
	 * servers have been found or the maximum ttl is reached. When
	 * sys_maxclock servers are found we stop polling until one or
	 * more servers have timed out or until less than sys_minclock
	 * associations turn up. In this case additional better servers
	 * are dragged in and preempt the existing ones.  Once every
	 * sys_beacon seconds we are to transmit unconditionally, but
	 * this code is not quite right -- peer->unreach counts polls
	 * and is being compared with sys_beacon, so the beacons happen
	 * every sys_beacon polls.
	 */
	if (peer->cast_flags & MDF_ACAST) {
		peer->outdate = current_time;
		if (peer->unreach > sys_beacon) {
			peer->unreach = 0;
			peer->ttl = 0;
			peer_xmit(peer);
		} else if (   sys_survivors < sys_minclock
			   || peer_associations < sys_maxclock) {
			if (peer->ttl < (u_int32)sys_ttlmax)
				peer->ttl++;
			peer_xmit(peer);
		}
		peer->unreach++;
		poll_update(peer, hpoll);
		return;
	}

	/*
	 * Pool associations transmit unicast solicitations when there
	 * are less than a hard limit of 2 * sys_maxclock associations,
	 * and either less than sys_minclock survivors or less than
	 * sys_maxclock associations.  The hard limit prevents unbounded
	 * growth in associations if the system clock or network quality
	 * result in survivor count dipping below sys_minclock often.
	 * This was observed testing with pool, where sys_maxclock == 12
	 * resulted in 60 associations without the hard limit.  A
	 * similar hard limit on manycastclient ephemeral associations
	 * may be appropriate.
	 */
	if (peer->cast_flags & MDF_POOL) {
		peer->outdate = current_time;
		if (   (peer_associations <= 2 * sys_maxclock)
		    && (   peer_associations < sys_maxclock
			|| sys_survivors < sys_minclock))
			pool_xmit(peer);
		poll_update(peer, hpoll);
		return;
	}

	/*
	 * In unicast modes the dance is much more intricate. It is
	 * designed to back off whenever possible to minimize network
	 * traffic.
	 */
	if (peer->burst == 0) {
		u_char oreach;

		/*
		 * Update the reachability status. If not heard for
		 * three consecutive polls, stuff infinity in the clock
		 * filter.
		 */
		oreach = peer->reach;
		peer->outdate = current_time;
		peer->unreach++;
		peer->reach <<= 1;
		if (!peer->reach) {

			/*
			 * Here the peer is unreachable. If it was
			 * previously reachable raise a trap. Send a
			 * burst if enabled.
			 */
			clock_filter(peer, 0., 0., MAXDISPERSE);
			if (oreach) {
				peer_unfit(peer);
				report_event(PEVNT_UNREACH, peer, NULL);
			}
			if (   (peer->flags & FLAG_IBURST)
			    && peer->retry == 0)
				peer->retry = NTP_RETRY;
		} else {

			/*
			 * Here the peer is reachable. Send a burst if
			 * enabled and the peer is fit.  Reset unreach
			 * for persistent and ephemeral associations.
			 * Unreach is also reset for survivors in
			 * clock_select().
			 */
			hpoll = sys_poll;
			if (!(peer->flags & FLAG_PREEMPT))
				peer->unreach = 0;
			if (   (peer->flags & FLAG_BURST)
			    && peer->retry == 0
			    && !peer_unfit(peer))
				peer->retry = NTP_RETRY;
		}

		/*
		 * Watch for timeout.  If ephemeral, toss the rascal;
		 * otherwise, bump the poll interval. Note the
		 * poll_update() routine will clamp it to maxpoll.
		 * If preemptible and we have more peers than maxclock,
		 * and this peer has the minimum score of preemptibles,
		 * demobilize.
		 */
		if (peer->unreach >= NTP_UNREACH) {
			hpoll++;
			/* ephemeral: no FLAG_CONFIG nor FLAG_PREEMPT */
			if (!(peer->flags & (FLAG_CONFIG | FLAG_PREEMPT))) {
				report_event(PEVNT_RESTART, peer, "timeout");
				peer_clear(peer, "TIME");
				unpeer(peer);
				return;
			}
			if (   (peer->flags & FLAG_PREEMPT)
			    && (peer_associations > sys_maxclock)
			    && score_all(peer)) {
				report_event(PEVNT_RESTART, peer, "timeout");
				peer_clear(peer, "TIME");
				unpeer(peer);
				return;
			}
		}
	} else {
		peer->burst--;
		if (peer->burst == 0) {

			/*
			 * If ntpdate mode and the clock has not been
			 * set and all peers have completed the burst,
			 * we declare a successful failure.
			 */
			if (mode_ntpdate) {
				peer_ntpdate--;
				if (peer_ntpdate == 0) {
					msyslog(LOG_NOTICE,
					    "ntpd: no servers found");
					if (!msyslog_term)
						printf(
						    "ntpd: no servers found\n");
					exit (0);
				}
			}
		}
	}
	if (peer->retry > 0)
		peer->retry--;

	/*
	 * Do not transmit if in broadcast client mode.
	 */
	if (peer->hmode != MODE_BCLIENT)
		peer_xmit(peer);
	poll_update(peer, hpoll);

	return;
}


const char *
amtoa(
	int am
	)
{
	char *bp;

	switch(am) {
	    case AM_ERR:	return "AM_ERR";
	    case AM_NOMATCH:	return "AM_NOMATCH";
	    case AM_PROCPKT:	return "AM_PROCPKT";
	    case AM_BCST:	return "AM_BCST";
	    case AM_FXMIT:	return "AM_FXMIT";
	    case AM_MANYCAST:	return "AM_MANYCAST";
	    case AM_NEWPASS:	return "AM_NEWPASS";
	    case AM_NEWBCL:	return "AM_NEWBCL";
	    case AM_POSSBCL:	return "AM_POSSBCL";
	    default:
		LIB_GETBUF(bp);
		snprintf(bp, LIB_BUFLENGTH, "AM_#%d", am);
		return bp;
	}
}


/*
 * receive - receive procedure called for each packet received
 */
void
receive(
	struct recvbuf *rbufp
	)
{
	register struct peer *peer;	/* peer structure pointer */
	register struct pkt *pkt;	/* receive packet pointer */
	u_char	hisversion;		/* packet version */
	u_char	hisleap;		/* packet leap indicator */
	u_char	hismode;		/* packet mode */
	u_char	hisstratum;		/* packet stratum */
	u_short	restrict_mask;		/* restrict bits */
	const char *hm_str;		/* hismode string */
	const char *am_str;		/* association match string */
	int	kissCode = NOKISS;	/* Kiss Code */
	int	has_mac;		/* length of MAC field */
	int	authlen;		/* offset of MAC field */
	int	is_authentic = 0;	/* cryptosum ok */
	int	retcode = AM_NOMATCH;	/* match code */
	keyid_t	skeyid = 0;		/* key IDs */
	u_int32	opcode = 0;		/* extension field opcode */
	sockaddr_u *dstadr_sin;		/* active runway */
	struct peer *peer2;		/* aux peer structure pointer */
	endpt	*match_ep;		/* newpeer() local address */
	l_fp	p_org;			/* origin timestamp */
	l_fp	p_rec;			/* receive timestamp */
	l_fp	p_xmt;			/* transmit timestamp */
#ifdef AUTOKEY
	char	hostname[NTP_MAXSTRLEN + 1];
	char	*groupname = NULL;
	struct autokey *ap;		/* autokey structure pointer */
	int	rval;			/* cookie snatcher */
	keyid_t	pkeyid = 0, tkeyid = 0;	/* key IDs */
#endif	/* AUTOKEY */
#ifdef HAVE_NTP_SIGND
	static unsigned char zero_key[16];
#endif /* HAVE_NTP_SIGND */

	/*
	 * Monitor the packet and get restrictions. Note that the packet
	 * length for control and private mode packets must be checked
	 * by the service routines. Some restrictions have to be handled
	 * later in order to generate a kiss-o'-death packet.
	 */
	/*
	 * Bogus port check is before anything, since it probably
	 * reveals a clogging attack.
	 */
	sys_received++;
	if (0 == SRCPORT(&rbufp->recv_srcadr)) {
		sys_badlength++;
		return;				/* bogus port */
	}
	restrict_mask = restrictions(&rbufp->recv_srcadr);
	pkt = &rbufp->recv_pkt;
	DPRINTF(2, ("receive: at %ld %s<-%s flags %x restrict %03x org %#010x.%08x xmt %#010x.%08x\n",
		    current_time, stoa(&rbufp->dstadr->sin),
		    stoa(&rbufp->recv_srcadr), rbufp->dstadr->flags,
		    restrict_mask, ntohl(pkt->org.l_ui), ntohl(pkt->org.l_uf),
		    ntohl(pkt->xmt.l_ui), ntohl(pkt->xmt.l_uf)));
	hisversion = PKT_VERSION(pkt->li_vn_mode);
	hisleap = PKT_LEAP(pkt->li_vn_mode);
	hismode = (int)PKT_MODE(pkt->li_vn_mode);
	hisstratum = PKT_TO_STRATUM(pkt->stratum);
	if (restrict_mask & RES_IGNORE) {
		sys_restricted++;
		return;				/* ignore everything */
	}
	if (hismode == MODE_PRIVATE) {
		if (!ntp_mode7 || (restrict_mask & RES_NOQUERY)) {
			sys_restricted++;
			return;			/* no query private */
		}
		process_private(rbufp, ((restrict_mask &
		    RES_NOMODIFY) == 0));
		return;
	}
	if (hismode == MODE_CONTROL) {
		if (restrict_mask & RES_NOQUERY) {
			sys_restricted++;
			return;			/* no query control */
		}
		process_control(rbufp, restrict_mask);
		return;
	}
	if (restrict_mask & RES_DONTSERVE) {
		sys_restricted++;
		return;				/* no time serve */
	}

	/*
	 * This is for testing. If restricted drop ten percent of
	 * surviving packets.
	 */
	if (restrict_mask & RES_FLAKE) {
		if ((double)ntp_random() / 0x7fffffff < .1) {
			sys_restricted++;
			return;			/* no flakeway */
		}
	}

	/*
	 * Version check must be after the query packets, since they
	 * intentionally use an early version.
	 */
	if (hisversion == NTP_VERSION) {
		sys_newversion++;		/* new version */
	} else if (   !(restrict_mask & RES_VERSION)
		   && hisversion >= NTP_OLDVERSION) {
		sys_oldversion++;		/* previous version */
	} else {
		sys_badlength++;
		return;				/* old version */
	}

	/*
	 * Figure out his mode and validate the packet. This has some
	 * legacy raunch that probably should be removed. In very early
	 * NTP versions mode 0 was equivalent to what later versions
	 * would interpret as client mode.
	 */
	if (hismode == MODE_UNSPEC) {
		if (hisversion == NTP_OLDVERSION) {
			hismode = MODE_CLIENT;
		} else {
			sys_badlength++;
			return;                 /* invalid mode */
		}
	}

	/*
	 * Parse the extension field if present. We figure out whether
	 * an extension field is present by measuring the MAC size. If
	 * the number of words following the packet header is 0, no MAC
	 * is present and the packet is not authenticated. If 1, the
	 * packet is a crypto-NAK; if 3, the packet is authenticated
	 * with DES; if 5, the packet is authenticated with MD5; if 6,
	 * the packet is authenticated with SHA. If 2 or * 4, the packet
	 * is a runt and discarded forthwith. If greater than 6, an
	 * extension field is present, so we subtract the length of the
	 * field and go around again.
	 */
	authlen = LEN_PKT_NOMAC;
	has_mac = rbufp->recv_length - authlen;
	while (has_mac > 0) {
		u_int32	len;
#ifdef AUTOKEY
		u_int32	hostlen;
		struct exten *ep;
#endif /*AUTOKEY */

		if (has_mac % 4 != 0 || has_mac < (int)MIN_MAC_LEN) {
			sys_badlength++;
			return;			/* bad length */
		}
		if (has_mac <= (int)MAX_MAC_LEN) {
			skeyid = ntohl(((u_int32 *)pkt)[authlen / 4]);
			break;

		} else {
			opcode = ntohl(((u_int32 *)pkt)[authlen / 4]);
			len = opcode & 0xffff;
			if (   len % 4 != 0
			    || len < 4
			    || (int)len + authlen > rbufp->recv_length) {
				sys_badlength++;
				return;		/* bad length */
			}
#ifdef AUTOKEY
			/*
			 * Extract calling group name for later.  If
			 * sys_groupname is non-NULL, there must be
			 * a group name provided to elicit a response.
			 */
			if (   (opcode & 0x3fff0000) == CRYPTO_ASSOC
			    && sys_groupname != NULL) {
				ep = (struct exten *)&((u_int32 *)pkt)[authlen / 4];
				hostlen = ntohl(ep->vallen);
				if (   hostlen >= sizeof(hostname)
				    || hostlen > len -
						offsetof(struct exten, pkt)) {
					sys_badlength++;
					return;		/* bad length */
				}
				memcpy(hostname, &ep->pkt, hostlen);
				hostname[hostlen] = '\0';
				groupname = strchr(hostname, '@');
				if (groupname == NULL) {
					sys_declined++;
					return;
				}
				groupname++;
			}
#endif /* AUTOKEY */
			authlen += len;
			has_mac -= len;
		}
	}

	/*
	 * If has_mac is < 0 we had a malformed packet.
	 */
	if (has_mac < 0) {
		sys_badlength++;
		return;		/* bad length */
	}

	/*
	 * If authentication required, a MAC must be present.
	 */
	if (restrict_mask & RES_DONTTRUST && has_mac == 0) {
		sys_restricted++;
		return;				/* access denied */
	}

	/*
	 * Update the MRU list and finger the cloggers. It can be a
	 * little expensive, so turn it off for production use.
	 * RES_LIMITED and RES_KOD will be cleared in the returned
	 * restrict_mask unless one or both actions are warranted.
	 */
	restrict_mask = ntp_monitor(rbufp, restrict_mask);
	if (restrict_mask & RES_LIMITED) {
		sys_limitrejected++;
		if (   !(restrict_mask & RES_KOD)
		    || MODE_BROADCAST == hismode
		    || MODE_SERVER == hismode) {
			if (MODE_SERVER == hismode)
				DPRINTF(1, ("Possibly self-induced rate limiting of MODE_SERVER from %s\n",
					stoa(&rbufp->recv_srcadr)));
			return;			/* rate exceeded */
		}
		if (hismode == MODE_CLIENT)
			fast_xmit(rbufp, MODE_SERVER, skeyid,
			    restrict_mask);
		else
			fast_xmit(rbufp, MODE_ACTIVE, skeyid,
			    restrict_mask);
		return;				/* rate exceeded */
	}
	restrict_mask &= ~RES_KOD;

	/*
	 * We have tossed out as many buggy packets as possible early in
	 * the game to reduce the exposure to a clogging attack. Now we
	 * have to burn some cycles to find the association and
	 * authenticate the packet if required. Note that we burn only
	 * digest cycles, again to reduce exposure. There may be no
	 * matching association and that's okay.
	 *
	 * More on the autokey mambo. Normally the local interface is
	 * found when the association was mobilized with respect to a
	 * designated remote address. We assume packets arriving from
	 * the remote address arrive via this interface and the local
	 * address used to construct the autokey is the unicast address
	 * of the interface. However, if the sender is a broadcaster,
	 * the interface broadcast address is used instead.
	 * Notwithstanding this technobabble, if the sender is a
	 * multicaster, the broadcast address is null, so we use the
	 * unicast address anyway. Don't ask.
	 */
	peer = findpeer(rbufp,  hismode, &retcode);
	dstadr_sin = &rbufp->dstadr->sin;
	NTOHL_FP(&pkt->org, &p_org);
	NTOHL_FP(&pkt->rec, &p_rec);
	NTOHL_FP(&pkt->xmt, &p_xmt);
	hm_str = modetoa(hismode);
	am_str = amtoa(retcode);

	/*
	 * Authentication is conditioned by three switches:
	 *
	 * NOPEER  (RES_NOPEER) do not mobilize an association unless
	 *         authenticated
	 * NOTRUST (RES_DONTTRUST) do not allow access unless
	 *         authenticated (implies NOPEER)
	 * enable  (sys_authenticate) master NOPEER switch, by default
	 *         on
	 *
	 * The NOPEER and NOTRUST can be specified on a per-client basis
	 * using the restrict command. The enable switch if on implies
	 * NOPEER for all clients. There are four outcomes:
	 *
	 * NONE    The packet has no MAC.
	 * OK      the packet has a MAC and authentication succeeds
	 * ERROR   the packet has a MAC and authentication fails
	 * CRYPTO  crypto-NAK. The MAC has four octets only.
	 *
	 * Note: The AUTH(x, y) macro is used to filter outcomes. If x
	 * is zero, acceptable outcomes of y are NONE and OK. If x is
	 * one, the only acceptable outcome of y is OK.
	 */

	if (has_mac == 0) {
		restrict_mask &= ~RES_MSSNTP;
		is_authentic = AUTH_NONE; /* not required */
		DPRINTF(2, ("receive: at %ld %s<-%s mode %d/%s:%s len %d org %#010x.%08x xmt %#010x.%08x NOMAC\n",
			    current_time, stoa(dstadr_sin),
			    stoa(&rbufp->recv_srcadr), hismode, hm_str, am_str,
			    authlen,
			    ntohl(pkt->org.l_ui), ntohl(pkt->org.l_uf),
			    ntohl(pkt->xmt.l_ui), ntohl(pkt->xmt.l_uf)));
	} else if (has_mac == 4) {
		restrict_mask &= ~RES_MSSNTP;
		is_authentic = AUTH_CRYPTO; /* crypto-NAK */
		DPRINTF(2, ("receive: at %ld %s<-%s mode %d/%s:%s keyid %08x len %d auth %d org %#010x.%08x xmt %#010x.%08x MAC4\n",
			    current_time, stoa(dstadr_sin),
			    stoa(&rbufp->recv_srcadr), hismode, hm_str, am_str,
			    skeyid, authlen + has_mac, is_authentic,
			    ntohl(pkt->org.l_ui), ntohl(pkt->org.l_uf),
			    ntohl(pkt->xmt.l_ui), ntohl(pkt->xmt.l_uf)));

#ifdef HAVE_NTP_SIGND
		/*
		 * If the signature is 20 bytes long, the last 16 of
		 * which are zero, then this is a Microsoft client
		 * wanting AD-style authentication of the server's
		 * reply.
		 *
		 * This is described in Microsoft's WSPP docs, in MS-SNTP:
		 * http://msdn.microsoft.com/en-us/library/cc212930.aspx
		 */
	} else if (   has_mac == MAX_MD5_LEN
		   && (restrict_mask & RES_MSSNTP)
		   && (retcode == AM_FXMIT || retcode == AM_NEWPASS)
		   && (memcmp(zero_key, (char *)pkt + authlen + 4,
			      MAX_MD5_LEN - 4) == 0)) {
		is_authentic = AUTH_NONE;
#endif /* HAVE_NTP_SIGND */

	} else {
		restrict_mask &= ~RES_MSSNTP;
#ifdef AUTOKEY
		/*
		 * For autokey modes, generate the session key
		 * and install in the key cache. Use the socket
		 * broadcast or unicast address as appropriate.
		 */
		if (crypto_flags && skeyid > NTP_MAXKEY) {

			/*
			 * More on the autokey dance (AKD). A cookie is
			 * constructed from public and private values.
			 * For broadcast packets, the cookie is public
			 * (zero). For packets that match no
			 * association, the cookie is hashed from the
			 * addresses and private value. For server
			 * packets, the cookie was previously obtained
			 * from the server. For symmetric modes, the
			 * cookie was previously constructed using an
			 * agreement protocol; however, should PKI be
			 * unavailable, we construct a fake agreement as
			 * the EXOR of the peer and host cookies.
			 *
			 * hismode	ephemeral	persistent
			 * =======================================
			 * active	0		cookie#
			 * passive	0%		cookie#
			 * client	sys cookie	0%
			 * server	0%		sys cookie
			 * broadcast	0		0
			 *
			 * # if unsync, 0
			 * % can't happen
			 */
			if (has_mac < (int)MAX_MD5_LEN) {
				sys_badauth++;
				return;
			}
			if (hismode == MODE_BROADCAST) {

				/*
				 * For broadcaster, use the interface
				 * broadcast address when available;
				 * otherwise, use the unicast address
				 * found when the association was
				 * mobilized. However, if this is from
				 * the wildcard interface, game over.
				 */
				if (   crypto_flags
				    && rbufp->dstadr ==
				       ANY_INTERFACE_CHOOSE(&rbufp->recv_srcadr)) {
					sys_restricted++;
					return;	     /* no wildcard */
				}
				pkeyid = 0;
				if (!SOCK_UNSPEC(&rbufp->dstadr->bcast))
					dstadr_sin =
					    &rbufp->dstadr->bcast;
			} else if (peer == NULL) {
				pkeyid = session_key(
				    &rbufp->recv_srcadr, dstadr_sin, 0,
				    sys_private, 0);
			} else {
				pkeyid = peer->pcookie;
			}

			/*
			 * The session key includes both the public
			 * values and cookie. In case of an extension
			 * field, the cookie used for authentication
			 * purposes is zero. Note the hash is saved for
			 * use later in the autokey mambo.
			 */
			if (authlen > (int)LEN_PKT_NOMAC && pkeyid != 0) {
				session_key(&rbufp->recv_srcadr,
				    dstadr_sin, skeyid, 0, 2);
				tkeyid = session_key(
				    &rbufp->recv_srcadr, dstadr_sin,
				    skeyid, pkeyid, 0);
			} else {
				tkeyid = session_key(
				    &rbufp->recv_srcadr, dstadr_sin,
				    skeyid, pkeyid, 2);
			}

		}
#endif	/* AUTOKEY */

		/*
		 * Compute the cryptosum. Note a clogging attack may
		 * succeed in bloating the key cache. If an autokey,
		 * purge it immediately, since we won't be needing it
		 * again. If the packet is authentic, it can mobilize an
		 * association. Note that there is no key zero.
		 */
		if (!authdecrypt(skeyid, (u_int32 *)pkt, authlen,
		    has_mac))
			is_authentic = AUTH_ERROR;
		else
			is_authentic = AUTH_OK;
#ifdef AUTOKEY
		if (crypto_flags && skeyid > NTP_MAXKEY)
			authtrust(skeyid, 0);
#endif	/* AUTOKEY */
		DPRINTF(2, ("receive: at %ld %s<-%s mode %d/%s:%s keyid %08x len %d auth %d org %#010x.%08x xmt %#010x.%08x\n",
			    current_time, stoa(dstadr_sin),
			    stoa(&rbufp->recv_srcadr), hismode, hm_str, am_str,
			    skeyid, authlen + has_mac, is_authentic,
			    ntohl(pkt->org.l_ui), ntohl(pkt->org.l_uf),
			    ntohl(pkt->xmt.l_ui), ntohl(pkt->xmt.l_uf)));
	}

	/*
	 * The association matching rules are implemented by a set of
	 * routines and an association table. A packet matching an
	 * association is processed by the peer process for that
	 * association. If there are no errors, an ephemeral association
	 * is mobilized: a broadcast packet mobilizes a broadcast client
	 * aassociation; a manycast server packet mobilizes a manycast
	 * client association; a symmetric active packet mobilizes a
	 * symmetric passive association.
	 */
	switch (retcode) {

	/*
	 * This is a client mode packet not matching any association. If
	 * an ordinary client, simply toss a server mode packet back
	 * over the fence. If a manycast client, we have to work a
	 * little harder.
	 */
	case AM_FXMIT:

		/*
		 * If authentication OK, send a server reply; otherwise,
		 * send a crypto-NAK.
		 */
		if (!(rbufp->dstadr->flags & INT_MCASTOPEN)) {
			if (AUTH(restrict_mask & RES_DONTTRUST,
			   is_authentic)) {
				fast_xmit(rbufp, MODE_SERVER, skeyid,
				    restrict_mask);
			} else if (is_authentic == AUTH_ERROR) {
				fast_xmit(rbufp, MODE_SERVER, 0,
				    restrict_mask);
				sys_badauth++;
			} else {
				sys_restricted++;
			}
			return;			/* hooray */
		}

		/*
		 * This must be manycast. Do not respond if not
		 * configured as a manycast server.
		 */
		if (!sys_manycastserver) {
			sys_restricted++;
			return;			/* not enabled */
		}

#ifdef AUTOKEY
		/*
		 * Do not respond if not the same group.
		 */
		if (group_test(groupname, NULL)) {
			sys_declined++;
			return;
		}
#endif /* AUTOKEY */

		/*
		 * Do not respond if we are not synchronized or our
		 * stratum is greater than the manycaster or the
		 * manycaster has already synchronized to us.
		 */
		if (   sys_leap == LEAP_NOTINSYNC
		    || sys_stratum >= hisstratum
		    || (!sys_cohort && sys_stratum == hisstratum + 1)
		    || rbufp->dstadr->addr_refid == pkt->refid) {
			sys_declined++;
			return;			/* no help */
		}

		/*
		 * Respond only if authentication succeeds. Don't do a
		 * crypto-NAK, as that would not be useful.
		 */
		if (AUTH(restrict_mask & RES_DONTTRUST, is_authentic))
			fast_xmit(rbufp, MODE_SERVER, skeyid,
			    restrict_mask);
		return;				/* hooray */

	/*
	 * This is a server mode packet returned in response to a client
	 * mode packet sent to a multicast group address (for
	 * manycastclient) or to a unicast address (for pool). The
	 * origin timestamp is a good nonce to reliably associate the
	 * reply with what was sent. If there is no match, that's
	 * curious and could be an intruder attempting to clog, so we
	 * just ignore it.
	 *
	 * If the packet is authentic and the manycastclient or pool
	 * association is found, we mobilize a client association and
	 * copy pertinent variables from the manycastclient or pool
	 * association to the new client association. If not, just
	 * ignore the packet.
	 *
	 * There is an implosion hazard at the manycast client, since
	 * the manycast servers send the server packet immediately. If
	 * the guy is already here, don't fire up a duplicate.
	 */
	case AM_MANYCAST:

#ifdef AUTOKEY
		/*
		 * Do not respond if not the same group.
		 */
		if (group_test(groupname, NULL)) {
			sys_declined++;
			return;
		}
#endif /* AUTOKEY */
		if ((peer2 = findmanycastpeer(rbufp)) == NULL) {
			sys_restricted++;
			return;			/* not enabled */
		}
		if (!AUTH(  (!(peer2->cast_flags & MDF_POOL)
			     && sys_authenticate)
			  || (restrict_mask & (RES_NOPEER |
			      RES_DONTTRUST)), is_authentic)) {
			sys_restricted++;
			return;			/* access denied */
		}

		/*
		 * Do not respond if unsynchronized or stratum is below
		 * the floor or at or above the ceiling.
		 */
		if (   hisleap == LEAP_NOTINSYNC
		    || hisstratum < sys_floor
		    || hisstratum >= sys_ceiling) {
			sys_declined++;
			return;			/* no help */
		}
		peer = newpeer(&rbufp->recv_srcadr, NULL, rbufp->dstadr,
			       MODE_CLIENT, hisversion, peer2->minpoll,
			       peer2->maxpoll, FLAG_PREEMPT |
			       (FLAG_IBURST & peer2->flags), MDF_UCAST |
			       MDF_UCLNT, 0, skeyid, sys_ident);
		if (NULL == peer) {
			sys_declined++;
			return;			/* ignore duplicate  */
		}

		/*
		 * After each ephemeral pool association is spun,
		 * accelerate the next poll for the pool solicitor so
		 * the pool will fill promptly.
		 */
		if (peer2->cast_flags & MDF_POOL)
			peer2->nextdate = current_time + 1;

		/*
		 * Further processing of the solicitation response would
		 * simply detect its origin timestamp as bogus for the
		 * brand-new association (it matches the prototype
		 * association) and tinker with peer->nextdate delaying
		 * first sync.
		 */
		return;		/* solicitation response handled */

	/*
	 * This is the first packet received from a broadcast server. If
	 * the packet is authentic and we are enabled as broadcast
	 * client, mobilize a broadcast client association. We don't
	 * kiss any frogs here.
	 */
	case AM_NEWBCL:

#ifdef AUTOKEY
		/*
		 * Do not respond if not the same group.
		 */
		if (group_test(groupname, sys_ident)) {
			sys_declined++;
			return;
		}
#endif /* AUTOKEY */
		if (sys_bclient == 0) {
			sys_restricted++;
			return;			/* not enabled */
		}
		if (!AUTH(sys_authenticate | (restrict_mask &
		    (RES_NOPEER | RES_DONTTRUST)), is_authentic)) {
			sys_restricted++;
			return;			/* access denied */
		}

		/*
		 * Do not respond if unsynchronized or stratum is below
		 * the floor or at or above the ceiling.
		 */
		if (   hisleap == LEAP_NOTINSYNC
		    || hisstratum < sys_floor
		    || hisstratum >= sys_ceiling) {
			sys_declined++;
			return;			/* no help */
		}

#ifdef AUTOKEY
		/*
		 * Do not respond if Autokey and the opcode is not a
		 * CRYPTO_ASSOC response with association ID.
		 */
		if (   crypto_flags && skeyid > NTP_MAXKEY
		    && (opcode & 0xffff0000) != (CRYPTO_ASSOC | CRYPTO_RESP)) {
			sys_declined++;
			return;			/* protocol error */
		}
#endif	/* AUTOKEY */

		/*
		 * Broadcasts received via a multicast address may
		 * arrive after a unicast volley has begun
		 * with the same remote address.  newpeer() will not
		 * find duplicate associations on other local endpoints
		 * if a non-NULL endpoint is supplied.  multicastclient
		 * ephemeral associations are unique across all local
		 * endpoints.
		 */
		if (!(INT_MCASTOPEN & rbufp->dstadr->flags))
			match_ep = rbufp->dstadr;
		else
			match_ep = NULL;

		/*
		 * Determine whether to execute the initial volley.
		 */
		if (sys_bdelay != 0) {
#ifdef AUTOKEY
			/*
			 * If a two-way exchange is not possible,
			 * neither is Autokey.
			 */
			if (crypto_flags && skeyid > NTP_MAXKEY) {
				sys_restricted++;
				return;		/* no autokey */
			}
#endif	/* AUTOKEY */

			/*
			 * Do not execute the volley. Start out in
			 * broadcast client mode.
			 */
			peer = newpeer(&rbufp->recv_srcadr, NULL,
			    match_ep, MODE_BCLIENT, hisversion,
			    pkt->ppoll, pkt->ppoll, FLAG_PREEMPT,
			    MDF_BCLNT, 0, skeyid, sys_ident);
			if (NULL == peer) {
				sys_restricted++;
				return;		/* ignore duplicate */

			} else {
				peer->delay = sys_bdelay;
			}
			break;
		}

		/*
		 * Execute the initial volley in order to calibrate the
		 * propagation delay and run the Autokey protocol.
		 *
		 * Note that the minpoll is taken from the broadcast
		 * packet, normally 6 (64 s) and that the poll interval
		 * is fixed at this value.
		 */
		peer = newpeer(&rbufp->recv_srcadr, NULL, match_ep,
		    MODE_CLIENT, hisversion, pkt->ppoll, pkt->ppoll,
		    FLAG_BC_VOL | FLAG_IBURST | FLAG_PREEMPT, MDF_BCLNT,
		    0, skeyid, sys_ident);
		if (NULL == peer) {
			sys_restricted++;
			return;			/* ignore duplicate */
		}
#ifdef AUTOKEY
		if (skeyid > NTP_MAXKEY)
			crypto_recv(peer, rbufp);
#endif	/* AUTOKEY */

		return;				/* hooray */

	/*
	 * This is the first packet received from a symmetric active
	 * peer. If the packet is authentic and the first he sent,
	 * mobilize a passive association. If not, kiss the frog.
	 */
	case AM_NEWPASS:

#ifdef AUTOKEY
		/*
		 * Do not respond if not the same group.
		 */
		if (group_test(groupname, sys_ident)) {
			sys_declined++;
			return;
		}
#endif /* AUTOKEY */
		if (!AUTH(sys_authenticate | (restrict_mask &
		    (RES_NOPEER | RES_DONTTRUST)), is_authentic)) {

			/*
			 * If authenticated but cannot mobilize an
			 * association, send a symmetric passive
			 * response without mobilizing an association.
			 * This is for drat broken Windows clients. See
			 * Microsoft KB 875424 for preferred workaround.
			 */
			if (AUTH(restrict_mask & RES_DONTTRUST,
			    is_authentic)) {
				fast_xmit(rbufp, MODE_PASSIVE, skeyid,
				    restrict_mask);
				return;			/* hooray */
			}
			if (is_authentic == AUTH_ERROR) {
				fast_xmit(rbufp, MODE_ACTIVE, 0,
				    restrict_mask);
				sys_restricted++;
				return;
			}
			/* [Bug 2941]
			 * If we got here, the packet isn't part of an
			 * existing association, it isn't correctly
			 * authenticated, and it didn't meet either of
			 * the previous two special cases so we should
			 * just drop it on the floor.  For example,
			 * crypto-NAKs (is_authentic == AUTH_CRYPTO)
			 * will make it this far.  This is just
			 * debug-printed and not logged to avoid log
			 * flooding.
			 */
			DPRINTF(2, ("receive: at %ld refusing to mobilize passive association"
				    " with unknown peer %s mode %d/%s:%s keyid %08x len %d auth %d\n",
				    current_time, stoa(&rbufp->recv_srcadr),
				    hismode, hm_str, am_str, skeyid,
				    (authlen + has_mac), is_authentic));
			sys_declined++;
			return;
		}

		/*
		 * Do not respond if synchronized and if stratum is
		 * below the floor or at or above the ceiling. Note,
		 * this allows an unsynchronized peer to synchronize to
		 * us. It would be very strange if he did and then was
		 * nipped, but that could only happen if we were
		 * operating at the top end of the range.  It also means
		 * we will spin an ephemeral association in response to
		 * MODE_ACTIVE KoDs, which will time out eventually.
		 */
		if (   hisleap != LEAP_NOTINSYNC
		    && (hisstratum < sys_floor || hisstratum >= sys_ceiling)) {
			sys_declined++;
			return;			/* no help */
		}

		/*
		 * The message is correctly authenticated and allowed.
		 * Mobilize a symmetric passive association.
		 */
		if ((peer = newpeer(&rbufp->recv_srcadr, NULL,
		    rbufp->dstadr, MODE_PASSIVE, hisversion, pkt->ppoll,
		    NTP_MAXDPOLL, 0, MDF_UCAST, 0, skeyid,
		    sys_ident)) == NULL) {
			sys_declined++;
			return;			/* ignore duplicate */
		}
		break;


	/*
	 * Process regular packet. Nothing special.
	 */
	case AM_PROCPKT:

#ifdef AUTOKEY
		/*
		 * Do not respond if not the same group.
		 */
		if (group_test(groupname, peer->ident)) {
			sys_declined++;
			return;
		}
#endif /* AUTOKEY */
		break;

	/*
	 * A passive packet matches a passive association. This is
	 * usually the result of reconfiguring a client on the fly. As
	 * this association might be legitimate and this packet an
	 * attempt to deny service, just ignore it.
	 */
	case AM_ERR:
		sys_declined++;
		return;

	/*
	 * For everything else there is the bit bucket.
	 */
	default:
		sys_declined++;
		return;
	}

#ifdef AUTOKEY
	/*
	 * If the association is configured for Autokey, the packet must
	 * have a public key ID; if not, the packet must have a
	 * symmetric key ID.
	 */
	if (   is_authentic != AUTH_CRYPTO
	    && (   ((peer->flags & FLAG_SKEY) && skeyid <= NTP_MAXKEY)
	        || (!(peer->flags & FLAG_SKEY) && skeyid > NTP_MAXKEY))) {
		sys_badauth++;
		return;
	}
#endif	/* AUTOKEY */
	peer->received++;
	peer->flash &= ~PKT_TEST_MASK;
	if (peer->flags & FLAG_XBOGUS) {
		peer->flags &= ~FLAG_XBOGUS;
		peer->flash |= TEST3;
	}

	/*
	 * Next comes a rigorous schedule of timestamp checking. If the
	 * transmit timestamp is zero, the server has not initialized in
	 * interleaved modes or is horribly broken.
	 */
	if (L_ISZERO(&p_xmt)) {
		peer->flash |= TEST3;			/* unsynch */

	/*
	 * If the transmit timestamp duplicates a previous one, the
	 * packet is a replay. This prevents the bad guys from replaying
	 * the most recent packet, authenticated or not.
	 */
	} else if (L_ISEQU(&peer->xmt, &p_xmt)) {
		peer->flash |= TEST1;			/* duplicate */
		peer->oldpkt++;
		return;

	/*
	 * If this is a broadcast mode packet, skip further checking. If
	 * an initial volley, bail out now and let the client do its
	 * stuff. If the origin timestamp is nonzero, this is an
	 * interleaved broadcast. so restart the protocol.
	 */
	} else if (hismode == MODE_BROADCAST) {
		if (!L_ISZERO(&p_org) && !(peer->flags & FLAG_XB)) {
			peer->flags |= FLAG_XB;
			peer->aorg = p_xmt;
			peer->borg = rbufp->recv_time;
			report_event(PEVNT_XLEAVE, peer, NULL);
			return;
		}

	/*
	 * Basic mode checks:
	 *
	 * If there is no origin timestamp, it's an initial packet.
	 *
	 * Otherwise, check for bogus packet in basic mode.
	 * If it is bogus, switch to interleaved mode and resynchronize,
	 * but only after confirming the packet is not bogus in
	 * symmetric interleaved mode.
	 *
	 * Since a cleared 'aorg' is the indication for 'no response
	 * pending' we have to test this explicitely. Of course, should
	 * 'aorg' be all-zero because this was the original transmit
	 * time stamp, we will drop the reply. There's a sub-second slot
	 * every 136 years where this *might* happen, so we ignore this
	 * possible drop of a valid response.
	 *
	 * This could also mean somebody is forging packets claiming to
	 * be from us, attempting to cause our server to KoD us.
	 */
	} else if (peer->flip == 0) {
<<<<<<< HEAD
		if (0 < hisstratum && L_ISZERO(&p_org)) {
			L_CLR(&peer->aorg);
		} else if (!L_ISEQU(&p_org, &peer->aorg)) {
=======
		if (L_ISZERO(&peer->aorg) ||
		    !L_ISEQU(&p_org, &peer->aorg)) {
>>>>>>> a58cd34c
			peer->bogusorg++;
			peer->flash |= TEST2;	/* bogus */
			msyslog(LOG_INFO,
				"receive: Unexpected origin timestamp %#010x.%08x from %s xmt %#010x.%08x",
				ntohl(pkt->org.l_ui), ntohl(pkt->org.l_uf),
				ntoa(&peer->srcadr),
				ntohl(pkt->xmt.l_ui), ntohl(pkt->xmt.l_uf));
			if (  !L_ISZERO(&peer->dst)
			    && L_ISEQU(&p_org, &peer->dst)) {
				/* Might be the start of an interleave */
				peer->flip = 1;
				report_event(PEVNT_XLEAVE, peer, NULL);
			}
			return; /* Bogus or possible interleave packet */
		} else {
			L_CLR(&peer->aorg);
		}

	/*
	 * Check for valid nonzero timestamp fields.
	 */
	} else if (L_ISZERO(&p_org) || L_ISZERO(&p_rec) ||
	    L_ISZERO(&peer->dst)) {
		peer->flash |= TEST3;		/* unsynch */

	/*
	 * Check for bogus packet in interleaved symmetric mode. This
	 * can happen if a packet is lost, duplicated or crossed. If
	 * found, flip and resynchronize.
	 */
	} else if (   !L_ISZERO(&peer->dst)
		   && !L_ISEQU(&p_org, &peer->dst)) {
		peer->bogusorg++;
		peer->flags |= FLAG_XBOGUS;
		peer->flash |= TEST2;		/* bogus */
		return; /* Bogus packet, we are done */
	}

	/*
	 * If this is a crypto_NAK, the server cannot authenticate a
	 * client packet. The server might have just changed keys. Clear
	 * the association and restart the protocol.
	 */
	if (is_authentic == AUTH_CRYPTO) {
		report_event(PEVNT_AUTH, peer, "crypto_NAK");
		peer->flash |= TEST5;		/* bad auth */
		peer->badauth++;
		if (peer->flags & FLAG_PREEMPT) {
			unpeer(peer);
			return;
		}
#ifdef AUTOKEY
		if (peer->crypto)
			peer_clear(peer, "AUTH");
#endif	/* AUTOKEY */
		return;

	/*
	 * If the digest fails or it's missing for authenticated
	 * associations, the client cannot authenticate a server
	 * reply to a client packet previously sent. The loopback check
	 * is designed to avoid a bait-and-switch attack, which was
	 * possible in past versions. If symmetric modes, return a
	 * crypto-NAK. The peer should restart the protocol.
	 */
	} else if (!AUTH(peer->keyid || has_mac ||
			 (restrict_mask & RES_DONTTRUST), is_authentic)) {
		report_event(PEVNT_AUTH, peer, "digest");
		peer->flash |= TEST5;		/* bad auth */
		peer->badauth++;
		if (   has_mac
		    && (hismode == MODE_ACTIVE || hismode == MODE_PASSIVE))
			fast_xmit(rbufp, MODE_ACTIVE, 0, restrict_mask);
		if (peer->flags & FLAG_PREEMPT) {
			unpeer(peer);
			return;
		}
#ifdef AUTOKEY
		if (peer->crypto)
			peer_clear(peer, "AUTH");
#endif	/* AUTOKEY */
		return;
	}

	/*
	 * Update the state variables.
	 */
	if (peer->flip == 0) {
		if (hismode != MODE_BROADCAST)
			peer->rec = p_xmt;
		peer->dst = rbufp->recv_time;
	}
	peer->xmt = p_xmt;

	/*
	 * Set the peer ppoll to the maximum of the packet ppoll and the
	 * peer minpoll. If a kiss-o'-death, set the peer minpoll to
	 * this maximum and advance the headway to give the sender some
	 * headroom. Very intricate.
	 */

	/*
	 * Check for any kiss codes. Note this is only used when a server
	 * responds to a packet request
	 */

	kissCode = kiss_code_check(hisleap, hisstratum, hismode, pkt->refid);

	/*
	 * Check to see if this is a RATE Kiss Code
	 * Currently this kiss code will accept whatever poll
	 * rate that the server sends
	 */
	peer->ppoll = max(peer->minpoll, pkt->ppoll);
	if (kissCode == RATEKISS) {
		peer->selbroken++;	/* Increment the KoD count */
		report_event(PEVNT_RATE, peer, NULL);
		if (pkt->ppoll > peer->minpoll)
			peer->minpoll = peer->ppoll;
		peer->burst = peer->retry = 0;
		peer->throttle = (NTP_SHIFT + 1) * (1 << peer->minpoll);
		poll_update(peer, pkt->ppoll);
		return;				/* kiss-o'-death */
	}
	if (kissCode != NOKISS) {
		peer->selbroken++;	/* Increment the KoD count */
		return;		/* Drop any other kiss code packets */
	}


	/*
	 * That was hard and I am sweaty, but the packet is squeaky
	 * clean. Get on with real work.
	 */
	peer->timereceived = current_time;
	if (is_authentic == AUTH_OK)
		peer->flags |= FLAG_AUTHENTIC;
	else
		peer->flags &= ~FLAG_AUTHENTIC;

#ifdef AUTOKEY
	/*
	 * More autokey dance. The rules of the cha-cha are as follows:
	 *
	 * 1. If there is no key or the key is not auto, do nothing.
	 *
	 * 2. If this packet is in response to the one just previously
	 *    sent or from a broadcast server, do the extension fields.
	 *    Otherwise, assume bogosity and bail out.
	 *
	 * 3. If an extension field contains a verified signature, it is
	 *    self-authenticated and we sit the dance.
	 *
	 * 4. If this is a server reply, check only to see that the
	 *    transmitted key ID matches the received key ID.
	 *
	 * 5. Check to see that one or more hashes of the current key ID
	 *    matches the previous key ID or ultimate original key ID
	 *    obtained from the broadcaster or symmetric peer. If no
	 *    match, sit the dance and call for new autokey values.
	 *
	 * In case of crypto error, fire the orchestra, stop dancing and
	 * restart the protocol.
	 */
	if (peer->flags & FLAG_SKEY) {
		/*
		 * Decrement remaining autokey hashes. This isn't
		 * perfect if a packet is lost, but results in no harm.
		 */
		ap = (struct autokey *)peer->recval.ptr;
		if (ap != NULL) {
			if (ap->seq > 0)
				ap->seq--;
		}
		peer->flash |= TEST8;
		rval = crypto_recv(peer, rbufp);
		if (rval == XEVNT_OK) {
			peer->unreach = 0;
		} else {
			if (rval == XEVNT_ERR) {
				report_event(PEVNT_RESTART, peer,
				    "crypto error");
				peer_clear(peer, "CRYP");
				peer->flash |= TEST9;	/* bad crypt */
				if (peer->flags & FLAG_PREEMPT)
					unpeer(peer);
			}
			return;
		}

		/*
		 * If server mode, verify the receive key ID matches
		 * the transmit key ID.
		 */
		if (hismode == MODE_SERVER) {
			if (skeyid == peer->keyid)
				peer->flash &= ~TEST8;

		/*
		 * If an extension field is present, verify only that it
		 * has been correctly signed. We don't need a sequence
		 * check here, but the sequence continues.
		 */
		} else if (!(peer->flash & TEST8)) {
			peer->pkeyid = skeyid;

		/*
		 * Now the fun part. Here, skeyid is the current ID in
		 * the packet, pkeyid is the ID in the last packet and
		 * tkeyid is the hash of skeyid. If the autokey values
		 * have not been received, this is an automatic error.
		 * If so, check that the tkeyid matches pkeyid. If not,
		 * hash tkeyid and try again. If the number of hashes
		 * exceeds the number remaining in the sequence, declare
		 * a successful failure and refresh the autokey values.
		 */
		} else if (ap != NULL) {
			int i;

			for (i = 0; ; i++) {
				if (   tkeyid == peer->pkeyid
				    || tkeyid == ap->key) {
					peer->flash &= ~TEST8;
					peer->pkeyid = skeyid;
					ap->seq -= i;
					break;
				}
				if (i > ap->seq) {
					peer->crypto &=
					    ~CRYPTO_FLAG_AUTO;
					break;
				}
				tkeyid = session_key(
				    &rbufp->recv_srcadr, dstadr_sin,
				    tkeyid, pkeyid, 0);
			}
			if (peer->flash & TEST8)
				report_event(PEVNT_AUTH, peer, "keylist");
		}
		if (!(peer->crypto & CRYPTO_FLAG_PROV)) /* test 9 */
			peer->flash |= TEST8;	/* bad autokey */

		/*
		 * The maximum lifetime of the protocol is about one
		 * week before restarting the Autokey protocol to
		 * refresh certificates and leapseconds values.
		 */
		if (current_time > peer->refresh) {
			report_event(PEVNT_RESTART, peer,
			    "crypto refresh");
			peer_clear(peer, "TIME");
			return;
		}
	}
#endif	/* AUTOKEY */

	/*
	 * The dance is complete and the flash bits have been lit. Toss
	 * the packet over the fence for processing, which may light up
	 * more flashers.
	 */
	process_packet(peer, pkt, rbufp->recv_length);

	/*
	 * In interleaved mode update the state variables. Also adjust the
	 * transmit phase to avoid crossover.
	 */
	if (peer->flip != 0) {
		peer->rec = p_rec;
		peer->dst = rbufp->recv_time;
		if (peer->nextdate - current_time < (1U << min(peer->ppoll,
		    peer->hpoll)) / 2)
			peer->nextdate++;
		else
			peer->nextdate--;
	}
}


/*
 * process_packet - Packet Procedure, a la Section 3.4.4 of the
 *	specification. Or almost, at least. If we're in here we have a
 *	reasonable expectation that we will be having a long term
 *	relationship with this host.
 */
void
process_packet(
	register struct peer *peer,
	register struct pkt *pkt,
	u_int	len
	)
{
	double	t34, t21;
	double	p_offset, p_del, p_disp;
	l_fp	p_rec, p_xmt, p_org, p_reftime, ci;
	u_char	pmode, pleap, pversion, pstratum;
	char	statstr[NTP_MAXSTRLEN];
#ifdef ASSYM
	int	itemp;
	double	etemp, ftemp, td;
#endif /* ASSYM */

	sys_processed++;
	peer->processed++;
	p_del = FPTOD(NTOHS_FP(pkt->rootdelay));
	p_offset = 0;
	p_disp = FPTOD(NTOHS_FP(pkt->rootdisp));
	NTOHL_FP(&pkt->reftime, &p_reftime);
	NTOHL_FP(&pkt->org, &p_org);
	NTOHL_FP(&pkt->rec, &p_rec);
	NTOHL_FP(&pkt->xmt, &p_xmt);
	pmode = PKT_MODE(pkt->li_vn_mode);
	pleap = PKT_LEAP(pkt->li_vn_mode);
	pversion = PKT_VERSION(pkt->li_vn_mode);
	pstratum = PKT_TO_STRATUM(pkt->stratum);

	/*
	 * Capture the header values in the client/peer association..
	 */
	record_raw_stats(&peer->srcadr, peer->dstadr ?
	    &peer->dstadr->sin : NULL,
	    &p_org, &p_rec, &p_xmt, &peer->dst,
	    pleap, pversion, pmode, pstratum, pkt->ppoll, pkt->precision,
	    p_del, p_disp, pkt->refid);
	peer->leap = pleap;
	peer->stratum = min(pstratum, STRATUM_UNSPEC);
	peer->pmode = pmode;
	peer->precision = pkt->precision;
	peer->rootdelay = p_del;
	peer->rootdisp = p_disp;
	peer->refid = pkt->refid;		/* network byte order */
	peer->reftime = p_reftime;

	/*
	 * First, if either burst mode is armed, enable the burst.
	 * Compute the headway for the next packet and delay if
	 * necessary to avoid exceeding the threshold.
	 */
	if (peer->retry > 0) {
		peer->retry = 0;
		if (peer->reach)
			peer->burst = min(1 << (peer->hpoll -
			    peer->minpoll), NTP_SHIFT) - 1;
		else
			peer->burst = NTP_IBURST - 1;
		if (peer->burst > 0)
			peer->nextdate = current_time;
	}
	poll_update(peer, peer->hpoll);

	/*
	 * Verify the server is synchronized; that is, the leap bits,
	 * stratum and root distance are valid.
	 */
	if (   pleap == LEAP_NOTINSYNC		/* test 6 */
	    || pstratum < sys_floor || pstratum >= sys_ceiling)
		peer->flash |= TEST6;		/* bad synch or strat */
	if (p_del / 2 + p_disp >= MAXDISPERSE)	/* test 7 */
		peer->flash |= TEST7;		/* bad header */

	/*
	 * If any tests fail at this point, the packet is discarded.
	 * Note that some flashers may have already been set in the
	 * receive() routine.
	 */
	if (peer->flash & PKT_TEST_MASK) {
		peer->seldisptoolarge++;
		DPRINTF(1, ("packet: flash header %04x\n",
			    peer->flash));
		return;
	}

	/*
	 * If the peer was previously unreachable, raise a trap. In any
	 * case, mark it reachable.
	 */
	if (!peer->reach) {
		report_event(PEVNT_REACH, peer, NULL);
		peer->timereachable = current_time;
	}
	peer->reach |= 1;

	/*
	 * For a client/server association, calculate the clock offset,
	 * roundtrip delay and dispersion. The equations are reordered
	 * from the spec for more efficient use of temporaries. For a
	 * broadcast association, offset the last measurement by the
	 * computed delay during the client/server volley. Note the
	 * computation of dispersion includes the system precision plus
	 * that due to the frequency error since the origin time.
	 *
	 * It is very important to respect the hazards of overflow. The
	 * only permitted operation on raw timestamps is subtraction,
	 * where the result is a signed quantity spanning from 68 years
	 * in the past to 68 years in the future. To avoid loss of
	 * precision, these calculations are done using 64-bit integer
	 * arithmetic. However, the offset and delay calculations are
	 * sums and differences of these first-order differences, which
	 * if done using 64-bit integer arithmetic, would be valid over
	 * only half that span. Since the typical first-order
	 * differences are usually very small, they are converted to 64-
	 * bit doubles and all remaining calculations done in floating-
	 * double arithmetic. This preserves the accuracy while
	 * retaining the 68-year span.
	 *
	 * There are three interleaving schemes, basic, interleaved
	 * symmetric and interleaved broadcast. The timestamps are
	 * idioscyncratically different. See the onwire briefing/white
	 * paper at www.eecis.udel.edu/~mills for details.
	 *
	 * Interleaved symmetric mode
	 * t1 = peer->aorg/borg, t2 = peer->rec, t3 = p_xmt,
	 * t4 = peer->dst
	 */
	if (peer->flip != 0) {
		ci = p_xmt;				/* t3 - t4 */
		L_SUB(&ci, &peer->dst);
		LFPTOD(&ci, t34);
		ci = p_rec;				/* t2 - t1 */
		if (peer->flip > 0)
			L_SUB(&ci, &peer->borg);
		else
			L_SUB(&ci, &peer->aorg);
		LFPTOD(&ci, t21);
		p_del = t21 - t34;
		p_offset = (t21 + t34) / 2.;
		if (p_del < 0 || p_del > 1.) {
			snprintf(statstr, sizeof(statstr),
			    "t21 %.6f t34 %.6f", t21, t34);
			report_event(PEVNT_XERR, peer, statstr);
			return;
		}

	/*
	 * Broadcast modes
	 */
	} else if (peer->pmode == MODE_BROADCAST) {

		/*
		 * Interleaved broadcast mode. Use interleaved timestamps.
		 * t1 = peer->borg, t2 = p_org, t3 = p_org, t4 = aorg
		 */
		if (peer->flags & FLAG_XB) {
			ci = p_org;			/* delay */
			L_SUB(&ci, &peer->aorg);
			LFPTOD(&ci, t34);
			ci = p_org;			/* t2 - t1 */
			L_SUB(&ci, &peer->borg);
			LFPTOD(&ci, t21);
			peer->aorg = p_xmt;
			peer->borg = peer->dst;
			if (t34 < 0 || t34 > 1.) {
				snprintf(statstr, sizeof(statstr),
				    "offset %.6f delay %.6f", t21, t34);
				report_event(PEVNT_XERR, peer, statstr);
				return;
			}
			p_offset = t21;
			peer->xleave = t34;

		/*
		 * Basic broadcast - use direct timestamps.
		 * t3 = p_xmt, t4 = peer->dst
		 */
		} else {
			ci = p_xmt;		/* t3 - t4 */
			L_SUB(&ci, &peer->dst);
			LFPTOD(&ci, t34);
			p_offset = t34;
		}

		/*
		 * When calibration is complete and the clock is
		 * synchronized, the bias is calculated as the difference
		 * between the unicast timestamp and the broadcast
		 * timestamp. This works for both basic and interleaved
		 * modes.
		 */
		if (FLAG_BC_VOL & peer->flags) {
			peer->flags &= ~FLAG_BC_VOL;
			peer->delay = fabs(peer->offset - p_offset) * 2;
		}
		p_del = peer->delay;
		p_offset += p_del / 2;


	/*
	 * Basic mode, otherwise known as the old fashioned way.
	 *
	 * t1 = p_org, t2 = p_rec, t3 = p_xmt, t4 = peer->dst
	 */
	} else {
		ci = p_xmt;				/* t3 - t4 */
		L_SUB(&ci, &peer->dst);
		LFPTOD(&ci, t34);
		ci = p_rec;				/* t2 - t1 */
		L_SUB(&ci, &p_org);
		LFPTOD(&ci, t21);
		p_del = fabs(t21 - t34);
		p_offset = (t21 + t34) / 2.;
	}
	p_del = max(p_del, LOGTOD(sys_precision));
	p_disp = LOGTOD(sys_precision) + LOGTOD(peer->precision) +
	    clock_phi * p_del;

#if ASSYM
	/*
	 * This code calculates the outbound and inbound data rates by
	 * measuring the differences between timestamps at different
	 * packet lengths. This is helpful in cases of large asymmetric
	 * delays commonly experienced on deep space communication
	 * links.
	 */
	if (peer->t21_last > 0 && peer->t34_bytes > 0) {
		itemp = peer->t21_bytes - peer->t21_last;
		if (itemp > 25) {
			etemp = t21 - peer->t21;
			if (fabs(etemp) > 1e-6) {
				ftemp = itemp / etemp;
				if (ftemp > 1000.)
					peer->r21 = ftemp;
			}
		}
		itemp = len - peer->t34_bytes;
		if (itemp > 25) {
			etemp = -t34 - peer->t34;
			if (fabs(etemp) > 1e-6) {
				ftemp = itemp / etemp;
				if (ftemp > 1000.)
					peer->r34 = ftemp;
			}
		}
	}

	/*
	 * The following section compensates for different data rates on
	 * the outbound (d21) and inbound (t34) directions. To do this,
	 * it finds t such that r21 * t - r34 * (d - t) = 0, where d is
	 * the roundtrip delay. Then it calculates the correction as a
	 * fraction of d.
	 */
	peer->t21 = t21;
	peer->t21_last = peer->t21_bytes;
	peer->t34 = -t34;
	peer->t34_bytes = len;
	DPRINTF(2, ("packet: t21 %.9lf %d t34 %.9lf %d\n", peer->t21,
		    peer->t21_bytes, peer->t34, peer->t34_bytes));
	if (peer->r21 > 0 && peer->r34 > 0 && p_del > 0) {
		if (peer->pmode != MODE_BROADCAST)
			td = (peer->r34 / (peer->r21 + peer->r34) -
			    .5) * p_del;
		else
			td = 0;

		/*
		 * Unfortunately, in many cases the errors are
		 * unacceptable, so for the present the rates are not
		 * used. In future, we might find conditions where the
		 * calculations are useful, so this should be considered
		 * a work in progress.
		 */
		t21 -= td;
		t34 -= td;
		DPRINTF(2, ("packet: del %.6lf r21 %.1lf r34 %.1lf %.6lf\n",
			    p_del, peer->r21 / 1e3, peer->r34 / 1e3,
			    td));
	}
#endif /* ASSYM */

	/*
	 * That was awesome. Now hand off to the clock filter.
	 */
	clock_filter(peer, p_offset + peer->bias, p_del, p_disp);

	/*
	 * If we are in broadcast calibrate mode, return to broadcast
	 * client mode when the client is fit and the autokey dance is
	 * complete.
	 */
	if (   (FLAG_BC_VOL & peer->flags)
	    && MODE_CLIENT == peer->hmode
	    && !(TEST11 & peer_unfit(peer))) {	/* distance exceeded */
#ifdef AUTOKEY
		if (peer->flags & FLAG_SKEY) {
			if (!(~peer->crypto & CRYPTO_FLAG_ALL))
				peer->hmode = MODE_BCLIENT;
		} else {
			peer->hmode = MODE_BCLIENT;
		}
#else	/* !AUTOKEY follows */
		peer->hmode = MODE_BCLIENT;
#endif	/* !AUTOKEY */
	}
}


/*
 * clock_update - Called at system process update intervals.
 */
static void
clock_update(
	struct peer *peer	/* peer structure pointer */
	)
{
	double	dtemp;
	l_fp	now;
#ifdef HAVE_LIBSCF_H
	char	*fmri;
#endif /* HAVE_LIBSCF_H */

	/*
	 * Update the system state variables. We do this very carefully,
	 * as the poll interval might need to be clamped differently.
	 */
	sys_peer = peer;
	sys_epoch = peer->epoch;
	if (sys_poll < peer->minpoll)
		sys_poll = peer->minpoll;
	if (sys_poll > peer->maxpoll)
		sys_poll = peer->maxpoll;
	poll_update(peer, sys_poll);
	sys_stratum = min(peer->stratum + 1, STRATUM_UNSPEC);
	if (   peer->stratum == STRATUM_REFCLOCK
	    || peer->stratum == STRATUM_UNSPEC)
		sys_refid = peer->refid;
	else
		sys_refid = addr2refid(&peer->srcadr);
	/*
	 * Root Dispersion (E) is defined (in RFC 5905) as:
	 *
	 * E = p.epsilon_r + p.epsilon + p.psi + PHI*(s.t - p.t) + |THETA|
	 *
	 * where:
	 *  p.epsilon_r is the PollProc's root dispersion
	 *  p.epsilon   is the PollProc's dispersion
	 *  p.psi       is the PollProc's jitter
	 *  THETA       is the combined offset
	 *
	 * NB: Think Hard about where these numbers come from and
	 * what they mean.  When did peer->update happen?  Has anything
	 * interesting happened since then?  What values are the most
	 * defensible?  Why?
	 *
	 * DLM thinks this equation is probably the best of all worse choices.
	 */
	dtemp	= peer->rootdisp
		+ peer->disp
		+ sys_jitter
		+ clock_phi * (current_time - peer->update)
		+ fabs(sys_offset);

	if (dtemp > sys_mindisp)
		sys_rootdisp = dtemp;
	else
		sys_rootdisp = sys_mindisp;
	sys_rootdelay = peer->delay + peer->rootdelay;
	sys_reftime = peer->dst;

	DPRINTF(1, ("clock_update: at %lu sample %lu associd %d\n",
		    current_time, peer->epoch, peer->associd));

	/*
	 * Comes now the moment of truth. Crank the clock discipline and
	 * see what comes out.
	 */
	switch (local_clock(peer, sys_offset)) {

	/*
	 * Clock exceeds panic threshold. Life as we know it ends.
	 */
	case -1:
#ifdef HAVE_LIBSCF_H
		/*
		 * For Solaris enter the maintenance mode.
		 */
		if ((fmri = getenv("SMF_FMRI")) != NULL) {
			if (smf_maintain_instance(fmri, 0) < 0) {
				printf("smf_maintain_instance: %s\n",
				    scf_strerror(scf_error()));
				exit(1);
			}
			/*
			 * Sleep until SMF kills us.
			 */
			for (;;)
				pause();
		}
#endif /* HAVE_LIBSCF_H */
		exit (-1);
		/* not reached */

	/*
	 * Clock was stepped. Flush all time values of all peers.
	 */
	case 2:
		clear_all();
		set_sys_leap(LEAP_NOTINSYNC);
		sys_stratum = STRATUM_UNSPEC;
		memcpy(&sys_refid, "STEP", 4);
		sys_rootdelay = 0;
		sys_rootdisp = 0;
		L_CLR(&sys_reftime);
		sys_jitter = LOGTOD(sys_precision);
		leapsec_reset_frame();
		break;

	/*
	 * Clock was slewed. Handle the leapsecond stuff.
	 */
	case 1:

		/*
		 * If this is the first time the clock is set, reset the
		 * leap bits. If crypto, the timer will goose the setup
		 * process.
		 */
		if (sys_leap == LEAP_NOTINSYNC) {
			set_sys_leap(LEAP_NOWARNING);
#ifdef AUTOKEY
			if (crypto_flags)
				crypto_update();
#endif	/* AUTOKEY */
			/*
			 * If our parent process is waiting for the
			 * first clock sync, send them home satisfied.
			 */
#ifdef HAVE_WORKING_FORK
			if (waitsync_fd_to_close != -1) {
				close(waitsync_fd_to_close);
				waitsync_fd_to_close = -1;
				DPRINTF(1, ("notified parent --wait-sync is done\n"));
			}
#endif /* HAVE_WORKING_FORK */

		}

		/*
		 * If there is no leap second pending and the number of
		 * survivor leap bits is greater than half the number of
		 * survivors, try to schedule a leap for the end of the
		 * current month. (This only works if no leap second for
		 * that range is in the table, so doing this more than
		 * once is mostly harmless.)
		 */
		if (leapsec == LSPROX_NOWARN) {
			if (   leap_vote_ins > leap_vote_del
			    && leap_vote_ins > sys_survivors / 2) {
				get_systime(&now);
				leapsec_add_dyn(TRUE, now.l_ui, NULL);
			}
			if (   leap_vote_del > leap_vote_ins
			    && leap_vote_del > sys_survivors / 2) {
				get_systime(&now);
				leapsec_add_dyn(FALSE, now.l_ui, NULL);
			}
		}
		break;

	/*
	 * Popcorn spike or step threshold exceeded. Pretend it never
	 * happened.
	 */
	default:
		break;
	}
}


/*
 * poll_update - update peer poll interval
 */
void
poll_update(
	struct peer *peer,	/* peer structure pointer */
	u_char	mpoll
	)
{
	u_long	next, utemp;
	u_char	hpoll;

	/*
	 * This routine figures out when the next poll should be sent.
	 * That turns out to be wickedly complicated. One problem is
	 * that sometimes the time for the next poll is in the past when
	 * the poll interval is reduced. We watch out for races here
	 * between the receive process and the poll process.
	 *
	 * Clamp the poll interval between minpoll and maxpoll.
	 */
	hpoll = max(min(peer->maxpoll, mpoll), peer->minpoll);

#ifdef AUTOKEY
	/*
	 * If during the crypto protocol the poll interval has changed,
	 * the lifetimes in the key list are probably bogus. Purge the
	 * the key list and regenerate it later.
	 */
	if ((peer->flags & FLAG_SKEY) && hpoll != peer->hpoll)
		key_expire(peer);
#endif	/* AUTOKEY */
	peer->hpoll = hpoll;

	/*
	 * There are three variables important for poll scheduling, the
	 * current time (current_time), next scheduled time (nextdate)
	 * and the earliest time (utemp). The earliest time is 2 s
	 * seconds, but could be more due to rate management. When
	 * sending in a burst, use the earliest time. When not in a
	 * burst but with a reply pending, send at the earliest time
	 * unless the next scheduled time has not advanced. This can
	 * only happen if multiple replies are pending in the same
	 * response interval. Otherwise, send at the later of the next
	 * scheduled time and the earliest time.
	 *
	 * Now we figure out if there is an override. If a burst is in
	 * progress and we get called from the receive process, just
	 * slink away. If called from the poll process, delay 1 s for a
	 * reference clock, otherwise 2 s.
	 */
	utemp = current_time + max(peer->throttle - (NTP_SHIFT - 1) *
	    (1 << peer->minpoll), ntp_minpkt);
	if (peer->burst > 0) {
		if (peer->nextdate > current_time)
			return;
#ifdef REFCLOCK
		else if (peer->flags & FLAG_REFCLOCK)
			peer->nextdate = current_time + RESP_DELAY;
#endif /* REFCLOCK */
		else
			peer->nextdate = utemp;

#ifdef AUTOKEY
	/*
	 * If a burst is not in progress and a crypto response message
	 * is pending, delay 2 s, but only if this is a new interval.
	 */
	} else if (peer->cmmd != NULL) {
		if (peer->nextdate > current_time) {
			if (peer->nextdate + ntp_minpkt != utemp)
				peer->nextdate = utemp;
		} else {
			peer->nextdate = utemp;
		}
#endif	/* AUTOKEY */

	/*
	 * The ordinary case. If a retry, use minpoll; if unreachable,
	 * use host poll; otherwise, use the minimum of host and peer
	 * polls; In other words, oversampling is okay but
	 * understampling is evil. Use the maximum of this value and the
	 * headway. If the average headway is greater than the headway
	 * threshold, increase the headway by the minimum interval.
	 */
	} else {
		if (peer->retry > 0)
			hpoll = peer->minpoll;
		else if (!(peer->reach))
			hpoll = peer->hpoll;
		else
			hpoll = min(peer->ppoll, peer->hpoll);
#ifdef REFCLOCK
		if (peer->flags & FLAG_REFCLOCK)
			next = 1 << hpoll;
		else
#endif /* REFCLOCK */
			next = ((0x1000UL | (ntp_random() & 0x0ff)) <<
			    hpoll) >> 12;
		next += peer->outdate;
		if (next > utemp)
			peer->nextdate = next;
		else
			peer->nextdate = utemp;
		if (peer->throttle > (1 << peer->minpoll))
			peer->nextdate += ntp_minpkt;
	}
	DPRINTF(2, ("poll_update: at %lu %s poll %d burst %d retry %d head %d early %lu next %lu\n",
		    current_time, ntoa(&peer->srcadr), peer->hpoll,
		    peer->burst, peer->retry, peer->throttle,
		    utemp - current_time, peer->nextdate -
		    current_time));
}


/*
 * peer_clear - clear peer filter registers.  See Section 3.4.8 of the
 * spec.
 */
void
peer_clear(
	struct peer *peer,		/* peer structure */
	const char *ident		/* tally lights */
	)
{
	u_char	u;

#ifdef AUTOKEY
	/*
	 * If cryptographic credentials have been acquired, toss them to
	 * Valhalla. Note that autokeys are ephemeral, in that they are
	 * tossed immediately upon use. Therefore, the keylist can be
	 * purged anytime without needing to preserve random keys. Note
	 * that, if the peer is purged, the cryptographic variables are
	 * purged, too. This makes it much harder to sneak in some
	 * unauthenticated data in the clock filter.
	 */
	key_expire(peer);
	if (peer->iffval != NULL)
		BN_free(peer->iffval);
	value_free(&peer->cookval);
	value_free(&peer->recval);
	value_free(&peer->encrypt);
	value_free(&peer->sndval);
	if (peer->cmmd != NULL)
		free(peer->cmmd);
	if (peer->subject != NULL)
		free(peer->subject);
	if (peer->issuer != NULL)
		free(peer->issuer);
#endif /* AUTOKEY */

	/*
	 * Clear all values, including the optional crypto values above.
	 */
	memset(CLEAR_TO_ZERO(peer), 0, LEN_CLEAR_TO_ZERO(peer));
	peer->ppoll = peer->maxpoll;
	peer->hpoll = peer->minpoll;
	peer->disp = MAXDISPERSE;
	peer->flash = peer_unfit(peer);
	peer->jitter = LOGTOD(sys_precision);

	/*
	 * If interleave mode, initialize the alternate origin switch.
	 */
	if (peer->flags & FLAG_XLEAVE)
		peer->flip = 1;
	for (u = 0; u < NTP_SHIFT; u++) {
		peer->filter_order[u] = u;
		peer->filter_disp[u] = MAXDISPERSE;
	}
#ifdef REFCLOCK
	if (!(peer->flags & FLAG_REFCLOCK)) {
#endif
		peer->leap = LEAP_NOTINSYNC;
		peer->stratum = STRATUM_UNSPEC;
		memcpy(&peer->refid, ident, 4);
#ifdef REFCLOCK
	}
#endif

	/*
	 * During initialization use the association count to spread out
	 * the polls at one-second intervals. Passive associations'
	 * first poll is delayed by the "discard minimum" to avoid rate
	 * limiting. Other post-startup new or cleared associations
	 * randomize the first poll over the minimum poll interval to
	 * avoid implosion.
	 */
	peer->nextdate = peer->update = peer->outdate = current_time;
	if (initializing) {
		peer->nextdate += peer_associations;
	} else if (MODE_PASSIVE == peer->hmode) {
		peer->nextdate += ntp_minpkt;
	} else {
		peer->nextdate += ntp_random() % peer->minpoll;
	}
#ifdef AUTOKEY
	peer->refresh = current_time + (1 << NTP_REFRESH);
#endif	/* AUTOKEY */
	DPRINTF(1, ("peer_clear: at %ld next %ld associd %d refid %s\n",
		    current_time, peer->nextdate, peer->associd,
		    ident));
}


/*
 * clock_filter - add incoming clock sample to filter register and run
 *		  the filter procedure to find the best sample.
 */
void
clock_filter(
	struct peer *peer,		/* peer structure pointer */
	double	sample_offset,		/* clock offset */
	double	sample_delay,		/* roundtrip delay */
	double	sample_disp		/* dispersion */
	)
{
	double	dst[NTP_SHIFT];		/* distance vector */
	int	ord[NTP_SHIFT];		/* index vector */
	int	i, j, k, m;
	double	dtemp, etemp;
	char	tbuf[80];

	/*
	 * A sample consists of the offset, delay, dispersion and epoch
	 * of arrival. The offset and delay are determined by the on-
	 * wire protocol. The dispersion grows from the last outbound
	 * packet to the arrival of this one increased by the sum of the
	 * peer precision and the system precision as required by the
	 * error budget. First, shift the new arrival into the shift
	 * register discarding the oldest one.
	 */
	j = peer->filter_nextpt;
	peer->filter_offset[j] = sample_offset;
	peer->filter_delay[j] = sample_delay;
	peer->filter_disp[j] = sample_disp;
	peer->filter_epoch[j] = current_time;
	j = (j + 1) % NTP_SHIFT;
	peer->filter_nextpt = j;

	/*
	 * Update dispersions since the last update and at the same
	 * time initialize the distance and index lists. Since samples
	 * become increasingly uncorrelated beyond the Allan intercept,
	 * only under exceptional cases will an older sample be used.
	 * Therefore, the distance list uses a compound metric. If the
	 * dispersion is greater than the maximum dispersion, clamp the
	 * distance at that value. If the time since the last update is
	 * less than the Allan intercept use the delay; otherwise, use
	 * the sum of the delay and dispersion.
	 */
	dtemp = clock_phi * (current_time - peer->update);
	peer->update = current_time;
	for (i = NTP_SHIFT - 1; i >= 0; i--) {
		if (i != 0)
			peer->filter_disp[j] += dtemp;
		if (peer->filter_disp[j] >= MAXDISPERSE) {
			peer->filter_disp[j] = MAXDISPERSE;
			dst[i] = MAXDISPERSE;
		} else if (peer->update - peer->filter_epoch[j] >
		    (u_long)ULOGTOD(allan_xpt)) {
			dst[i] = peer->filter_delay[j] +
			    peer->filter_disp[j];
		} else {
			dst[i] = peer->filter_delay[j];
		}
		ord[i] = j;
		j = (j + 1) % NTP_SHIFT;
	}

	/*
	 * If the clock has stabilized, sort the samples by distance.
	 */
	if (freq_cnt == 0) {
		for (i = 1; i < NTP_SHIFT; i++) {
			for (j = 0; j < i; j++) {
				if (dst[j] > dst[i]) {
					k = ord[j];
					ord[j] = ord[i];
					ord[i] = k;
					etemp = dst[j];
					dst[j] = dst[i];
					dst[i] = etemp;
				}
			}
		}
	}

	/*
	 * Copy the index list to the association structure so ntpq
	 * can see it later. Prune the distance list to leave only
	 * samples less than the maximum dispersion, which disfavors
	 * uncorrelated samples older than the Allan intercept. To
	 * further improve the jitter estimate, of the remainder leave
	 * only samples less than the maximum distance, but keep at
	 * least two samples for jitter calculation.
	 */
	m = 0;
	for (i = 0; i < NTP_SHIFT; i++) {
		peer->filter_order[i] = (u_char) ord[i];
		if (   dst[i] >= MAXDISPERSE
		    || (m >= 2 && dst[i] >= sys_maxdist))
			continue;
		m++;
	}

	/*
	 * Compute the dispersion and jitter. The dispersion is weighted
	 * exponentially by NTP_FWEIGHT (0.5) so it is normalized close
	 * to 1.0. The jitter is the RMS differences relative to the
	 * lowest delay sample.
	 */
	peer->disp = peer->jitter = 0;
	k = ord[0];
	for (i = NTP_SHIFT - 1; i >= 0; i--) {
		j = ord[i];
		peer->disp = NTP_FWEIGHT * (peer->disp +
		    peer->filter_disp[j]);
		if (i < m)
			peer->jitter += DIFF(peer->filter_offset[j],
			    peer->filter_offset[k]);
	}

	/*
	 * If no acceptable samples remain in the shift register,
	 * quietly tiptoe home leaving only the dispersion. Otherwise,
	 * save the offset, delay and jitter. Note the jitter must not
	 * be less than the precision.
	 */
	if (m == 0) {
		clock_select();
		return;
	}
	etemp = fabs(peer->offset - peer->filter_offset[k]);
	peer->offset = peer->filter_offset[k];
	peer->delay = peer->filter_delay[k];
	if (m > 1)
		peer->jitter /= m - 1;
	peer->jitter = max(SQRT(peer->jitter), LOGTOD(sys_precision));

	/*
	 * If the the new sample and the current sample are both valid
	 * and the difference between their offsets exceeds CLOCK_SGATE
	 * (3) times the jitter and the interval between them is less
	 * than twice the host poll interval, consider the new sample
	 * a popcorn spike and ignore it.
	 */
	if (   peer->disp < sys_maxdist
	    && peer->filter_disp[k] < sys_maxdist
	    && etemp > CLOCK_SGATE * peer->jitter
	    && peer->filter_epoch[k] - peer->epoch
	       < 2. * ULOGTOD(peer->hpoll)) {
		snprintf(tbuf, sizeof(tbuf), "%.6f s", etemp);
		report_event(PEVNT_POPCORN, peer, tbuf);
		return;
	}

	/*
	 * A new minimum sample is useful only if it is later than the
	 * last one used. In this design the maximum lifetime of any
	 * sample is not greater than eight times the poll interval, so
	 * the maximum interval between minimum samples is eight
	 * packets.
	 */
	if (peer->filter_epoch[k] <= peer->epoch) {
	DPRINTF(2, ("clock_filter: old sample %lu\n", current_time -
		    peer->filter_epoch[k]));
		return;
	}
	peer->epoch = peer->filter_epoch[k];

	/*
	 * The mitigated sample statistics are saved for later
	 * processing. If not synchronized or not in a burst, tickle the
	 * clock select algorithm.
	 */
	record_peer_stats(&peer->srcadr, ctlpeerstatus(peer),
	    peer->offset, peer->delay, peer->disp, peer->jitter);
	DPRINTF(1, ("clock_filter: n %d off %.6f del %.6f dsp %.6f jit %.6f\n",
		    m, peer->offset, peer->delay, peer->disp,
		    peer->jitter));
	if (peer->burst == 0 || sys_leap == LEAP_NOTINSYNC)
		clock_select();
}


/*
 * clock_select - find the pick-of-the-litter clock
 *
 * LOCKCLOCK: (1) If the local clock is the prefer peer, it will always
 * be enabled, even if declared falseticker, (2) only the prefer peer
 * can be selected as the system peer, (3) if the external source is
 * down, the system leap bits are set to 11 and the stratum set to
 * infinity.
 */
void
clock_select(void)
{
	struct peer *peer;
	int	i, j, k, n;
	int	nlist, nl2;
	int	allow;
	int	speer;
	double	d, e, f, g;
	double	high, low;
	double	speermet;
	double	orphmet = 2.0 * U_INT32_MAX; /* 2x is greater than */
	struct endpoint endp;
	struct peer *osys_peer;
	struct peer *sys_prefer = NULL;	/* prefer peer */
	struct peer *typesystem = NULL;
	struct peer *typeorphan = NULL;
#ifdef REFCLOCK
	struct peer *typeacts = NULL;
	struct peer *typelocal = NULL;
	struct peer *typepps = NULL;
#endif /* REFCLOCK */
	static struct endpoint *endpoint = NULL;
	static int *indx = NULL;
	static peer_select *peers = NULL;
	static u_int endpoint_size = 0;
	static u_int peers_size = 0;
	static u_int indx_size = 0;
	size_t octets;

	/*
	 * Initialize and create endpoint, index and peer lists big
	 * enough to handle all associations.
	 */
	osys_peer = sys_peer;
	sys_survivors = 0;
#ifdef LOCKCLOCK
	set_sys_leap(LEAP_NOTINSYNC);
	sys_stratum = STRATUM_UNSPEC;
	memcpy(&sys_refid, "DOWN", 4);
#endif /* LOCKCLOCK */

	/*
	 * Allocate dynamic space depending on the number of
	 * associations.
	 */
	nlist = 1;
	for (peer = peer_list; peer != NULL; peer = peer->p_link)
		nlist++;
	endpoint_size = ALIGNED_SIZE(nlist * 2 * sizeof(*endpoint));
	peers_size = ALIGNED_SIZE(nlist * sizeof(*peers));
	indx_size = ALIGNED_SIZE(nlist * 2 * sizeof(*indx));
	octets = endpoint_size + peers_size + indx_size;
	endpoint = erealloc(endpoint, octets);
	peers = INC_ALIGNED_PTR(endpoint, endpoint_size);
	indx = INC_ALIGNED_PTR(peers, peers_size);

	/*
	 * Initially, we populate the island with all the rifraff peers
	 * that happen to be lying around. Those with seriously
	 * defective clocks are immediately booted off the island. Then,
	 * the falsetickers are culled and put to sea. The truechimers
	 * remaining are subject to repeated rounds where the most
	 * unpopular at each round is kicked off. When the population
	 * has dwindled to sys_minclock, the survivors split a million
	 * bucks and collectively crank the chimes.
	 */
	nlist = nl2 = 0;	/* none yet */
	for (peer = peer_list; peer != NULL; peer = peer->p_link) {
		peer->new_status = CTL_PST_SEL_REJECT;

		/*
		 * Leave the island immediately if the peer is
		 * unfit to synchronize.
		 */
		if (peer_unfit(peer))
			continue;

		/*
		 * If this peer is an orphan parent, elect the
		 * one with the lowest metric defined as the
		 * IPv4 address or the first 64 bits of the
		 * hashed IPv6 address.  To ensure convergence
		 * on the same selected orphan, consider as
		 * well that this system may have the lowest
		 * metric and be the orphan parent.  If this
		 * system wins, sys_peer will be NULL to trigger
		 * orphan mode in timer().
		 */
		if (peer->stratum == sys_orphan) {
			u_int32	localmet;
			u_int32 peermet;

			if (peer->dstadr != NULL)
				localmet = ntohl(peer->dstadr->addr_refid);
			else
				localmet = U_INT32_MAX;
			peermet = ntohl(addr2refid(&peer->srcadr));
			if (peermet < localmet && peermet < orphmet) {
				typeorphan = peer;
				orphmet = peermet;
			}
			continue;
		}

		/*
		 * If this peer could have the orphan parent
		 * as a synchronization ancestor, exclude it
		 * from selection to avoid forming a
		 * synchronization loop within the orphan mesh,
		 * triggering stratum climb to infinity
		 * instability.  Peers at stratum higher than
		 * the orphan stratum could have the orphan
		 * parent in ancestry so are excluded.
		 * See http://bugs.ntp.org/2050
		 */
		if (peer->stratum > sys_orphan)
			continue;
#ifdef REFCLOCK
		/*
		 * The following are special cases. We deal
		 * with them later.
		 */
		if (!(peer->flags & FLAG_PREFER)) {
			switch (peer->refclktype) {
			case REFCLK_LOCALCLOCK:
				if (   current_time > orphwait
				    && typelocal == NULL)
					typelocal = peer;
				continue;

			case REFCLK_ACTS:
				if (   current_time > orphwait
				    && typeacts == NULL)
					typeacts = peer;
				continue;
			}
		}
#endif /* REFCLOCK */

		/*
		 * If we get this far, the peer can stay on the
		 * island, but does not yet have the immunity
		 * idol.
		 */
		peer->new_status = CTL_PST_SEL_SANE;
		f = root_distance(peer);
		peers[nlist].peer = peer;
		peers[nlist].error = peer->jitter;
		peers[nlist].synch = f;
		nlist++;

		/*
		 * Insert each interval endpoint on the unsorted
		 * endpoint[] list.
		 */
		e = peer->offset;
		endpoint[nl2].type = -1;	/* lower end */
		endpoint[nl2].val = e - f;
		nl2++;
		endpoint[nl2].type = 1;		/* upper end */
		endpoint[nl2].val = e + f;
		nl2++;
	}
	/*
	 * Construct sorted indx[] of endpoint[] indexes ordered by
	 * offset.
	 */
	for (i = 0; i < nl2; i++)
		indx[i] = i;
	for (i = 0; i < nl2; i++) {
		endp = endpoint[indx[i]];
		e = endp.val;
		k = i;
		for (j = i + 1; j < nl2; j++) {
			endp = endpoint[indx[j]];
			if (endp.val < e) {
				e = endp.val;
				k = j;
			}
		}
		if (k != i) {
			j = indx[k];
			indx[k] = indx[i];
			indx[i] = j;
		}
	}
	for (i = 0; i < nl2; i++)
		DPRINTF(3, ("select: endpoint %2d %.6f\n",
			endpoint[indx[i]].type, endpoint[indx[i]].val));

	/*
	 * This is the actual algorithm that cleaves the truechimers
	 * from the falsetickers. The original algorithm was described
	 * in Keith Marzullo's dissertation, but has been modified for
	 * better accuracy.
	 *
	 * Briefly put, we first assume there are no falsetickers, then
	 * scan the candidate list first from the low end upwards and
	 * then from the high end downwards. The scans stop when the
	 * number of intersections equals the number of candidates less
	 * the number of falsetickers. If this doesn't happen for a
	 * given number of falsetickers, we bump the number of
	 * falsetickers and try again. If the number of falsetickers
	 * becomes equal to or greater than half the number of
	 * candidates, the Albanians have won the Byzantine wars and
	 * correct synchronization is not possible.
	 *
	 * Here, nlist is the number of candidates and allow is the
	 * number of falsetickers. Upon exit, the truechimers are the
	 * survivors with offsets not less than low and not greater than
	 * high. There may be none of them.
	 */
	low = 1e9;
	high = -1e9;
	for (allow = 0; 2 * allow < nlist; allow++) {

		/*
		 * Bound the interval (low, high) as the smallest
		 * interval containing points from the most sources.
		 */
		n = 0;
		for (i = 0; i < nl2; i++) {
			low = endpoint[indx[i]].val;
			n -= endpoint[indx[i]].type;
			if (n >= nlist - allow)
				break;
		}
		n = 0;
		for (j = nl2 - 1; j >= 0; j--) {
			high = endpoint[indx[j]].val;
			n += endpoint[indx[j]].type;
			if (n >= nlist - allow)
				break;
		}

		/*
		 * If an interval containing truechimers is found, stop.
		 * If not, increase the number of falsetickers and go
		 * around again.
		 */
		if (high > low)
			break;
	}

	/*
	 * Clustering algorithm. Whittle candidate list of falsetickers,
	 * who leave the island immediately. The TRUE peer is always a
	 * truechimer. We must leave at least one peer to collect the
	 * million bucks.
	 *
	 * We assert the correct time is contained in the interval, but
	 * the best offset estimate for the interval might not be
	 * contained in the interval. For this purpose, a truechimer is
	 * defined as the midpoint of an interval that overlaps the
	 * intersection interval.
	 */
	j = 0;
	for (i = 0; i < nlist; i++) {
		double	h;

		peer = peers[i].peer;
		h = peers[i].synch;
		if ((   high <= low
		     || peer->offset + h < low
		     || peer->offset - h > high
		    ) && !(peer->flags & FLAG_TRUE))
			continue;

#ifdef REFCLOCK
		/*
		 * Eligible PPS peers must survive the intersection
		 * algorithm. Use the first one found, but don't
		 * include any of them in the cluster population.
		 */
		if (peer->flags & FLAG_PPS) {
			if (typepps == NULL)
				typepps = peer;
			if (!(peer->flags & FLAG_TSTAMP_PPS))
				continue;
		}
#endif /* REFCLOCK */

		if (j != i)
			peers[j] = peers[i];
		j++;
	}
	nlist = j;

	/*
	 * If no survivors remain at this point, check if the modem
	 * driver, local driver or orphan parent in that order. If so,
	 * nominate the first one found as the only survivor.
	 * Otherwise, give up and leave the island to the rats.
	 */
	if (nlist == 0) {
		peers[0].error = 0;
		peers[0].synch = sys_mindisp;
#ifdef REFCLOCK
		if (typeacts != NULL) {
			peers[0].peer = typeacts;
			nlist = 1;
		} else if (typelocal != NULL) {
			peers[0].peer = typelocal;
			nlist = 1;
		} else
#endif /* REFCLOCK */
		if (typeorphan != NULL) {
			peers[0].peer = typeorphan;
			nlist = 1;
		}
	}

	/*
	 * Mark the candidates at this point as truechimers.
	 */
	for (i = 0; i < nlist; i++) {
		peers[i].peer->new_status = CTL_PST_SEL_SELCAND;
		DPRINTF(2, ("select: survivor %s %f\n",
			stoa(&peers[i].peer->srcadr), peers[i].synch));
	}

	/*
	 * Now, vote outliers off the island by select jitter weighted
	 * by root distance. Continue voting as long as there are more
	 * than sys_minclock survivors and the select jitter of the peer
	 * with the worst metric is greater than the minimum peer
	 * jitter. Stop if we are about to discard a TRUE or PREFER
	 * peer, who of course have the immunity idol.
	 */
	while (1) {
		d = 1e9;
		e = -1e9;
		g = 0;
		k = 0;
		for (i = 0; i < nlist; i++) {
			if (peers[i].error < d)
				d = peers[i].error;
			peers[i].seljit = 0;
			if (nlist > 1) {
				f = 0;
				for (j = 0; j < nlist; j++)
					f += DIFF(peers[j].peer->offset,
					    peers[i].peer->offset);
				peers[i].seljit = SQRT(f / (nlist - 1));
			}
			if (peers[i].seljit * peers[i].synch > e) {
				g = peers[i].seljit;
				e = peers[i].seljit * peers[i].synch;
				k = i;
			}
		}
		g = max(g, LOGTOD(sys_precision));
		if (   nlist <= max(1, sys_minclock)
		    || g <= d
		    || ((FLAG_TRUE | FLAG_PREFER) & peers[k].peer->flags))
			break;

		DPRINTF(3, ("select: drop %s seljit %.6f jit %.6f\n",
			ntoa(&peers[k].peer->srcadr), g, d));
		if (nlist > sys_maxclock)
			peers[k].peer->new_status = CTL_PST_SEL_EXCESS;
		for (j = k + 1; j < nlist; j++)
			peers[j - 1] = peers[j];
		nlist--;
	}

	/*
	 * What remains is a list usually not greater than sys_minclock
	 * peers. Note that unsynchronized peers cannot survive this
	 * far.  Count and mark these survivors.
	 *
	 * While at it, count the number of leap warning bits found.
	 * This will be used later to vote the system leap warning bit.
	 * If a leap warning bit is found on a reference clock, the vote
	 * is always won.
	 *
	 * Choose the system peer using a hybrid metric composed of the
	 * selection jitter scaled by the root distance augmented by
	 * stratum scaled by sys_mindisp (.001 by default). The goal of
	 * the small stratum factor is to avoid clockhop between a
	 * reference clock and a network peer which has a refclock and
	 * is using an older ntpd, which does not floor sys_rootdisp at
	 * sys_mindisp.
	 *
	 * In contrast, ntpd 4.2.6 and earlier used stratum primarily
	 * in selecting the system peer, using a weight of 1 second of
	 * additional root distance per stratum.  This heavy bias is no
	 * longer appropriate, as the scaled root distance provides a
	 * more rational metric carrying the cumulative error budget.
	 */
	e = 1e9;
	speer = 0;
	leap_vote_ins = 0;
	leap_vote_del = 0;
	for (i = 0; i < nlist; i++) {
		peer = peers[i].peer;
		peer->unreach = 0;
		peer->new_status = CTL_PST_SEL_SYNCCAND;
		sys_survivors++;
		if (peer->leap == LEAP_ADDSECOND) {
			if (peer->flags & FLAG_REFCLOCK)
				leap_vote_ins = nlist;
			else if (leap_vote_ins < nlist)
				leap_vote_ins++;
		}
		if (peer->leap == LEAP_DELSECOND) {
			if (peer->flags & FLAG_REFCLOCK)
				leap_vote_del = nlist;
			else if (leap_vote_del < nlist)
				leap_vote_del++;
		}
		if (peer->flags & FLAG_PREFER)
			sys_prefer = peer;
		speermet = peers[i].seljit * peers[i].synch +
		    peer->stratum * sys_mindisp;
		if (speermet < e) {
			e = speermet;
			speer = i;
		}
	}

	/*
	 * Unless there are at least sys_misane survivors, leave the
	 * building dark. Otherwise, do a clockhop dance. Ordinarily,
	 * use the selected survivor speer. However, if the current
	 * system peer is not speer, stay with the current system peer
	 * as long as it doesn't get too old or too ugly.
	 */
	if (nlist > 0 && nlist >= sys_minsane) {
		double	x;

		typesystem = peers[speer].peer;
		if (osys_peer == NULL || osys_peer == typesystem) {
			sys_clockhop = 0;
		} else if ((x = fabs(typesystem->offset -
		    osys_peer->offset)) < sys_mindisp) {
			if (sys_clockhop == 0)
				sys_clockhop = sys_mindisp;
			else
				sys_clockhop *= .5;
			DPRINTF(1, ("select: clockhop %d %.6f %.6f\n",
				j, x, sys_clockhop));
			if (fabs(x) < sys_clockhop)
				typesystem = osys_peer;
			else
				sys_clockhop = 0;
		} else {
			sys_clockhop = 0;
		}
	}

	/*
	 * Mitigation rules of the game. We have the pick of the
	 * litter in typesystem if any survivors are left. If
	 * there is a prefer peer, use its offset and jitter.
	 * Otherwise, use the combined offset and jitter of all kitters.
	 */
	if (typesystem != NULL) {
		if (sys_prefer == NULL) {
			typesystem->new_status = CTL_PST_SEL_SYSPEER;
			clock_combine(peers, sys_survivors, speer);
		} else {
			typesystem = sys_prefer;
			sys_clockhop = 0;
			typesystem->new_status = CTL_PST_SEL_SYSPEER;
			sys_offset = typesystem->offset;
			sys_jitter = typesystem->jitter;
		}
		DPRINTF(1, ("select: combine offset %.9f jitter %.9f\n",
			sys_offset, sys_jitter));
	}
#ifdef REFCLOCK
	/*
	 * If a PPS driver is lit and the combined offset is less than
	 * 0.4 s, select the driver as the PPS peer and use its offset
	 * and jitter. However, if this is the atom driver, use it only
	 * if there is a prefer peer or there are no survivors and none
	 * are required.
	 */
	if (   typepps != NULL
	    && fabs(sys_offset) < 0.4
	    && (   typepps->refclktype != REFCLK_ATOM_PPS
		|| (   typepps->refclktype == REFCLK_ATOM_PPS
		    && (   sys_prefer != NULL
			|| (typesystem == NULL && sys_minsane == 0))))) {
		typesystem = typepps;
		sys_clockhop = 0;
		typesystem->new_status = CTL_PST_SEL_PPS;
		sys_offset = typesystem->offset;
		sys_jitter = typesystem->jitter;
		DPRINTF(1, ("select: pps offset %.9f jitter %.9f\n",
			sys_offset, sys_jitter));
	}
#endif /* REFCLOCK */

	/*
	 * If there are no survivors at this point, there is no
	 * system peer. If so and this is an old update, keep the
	 * current statistics, but do not update the clock.
	 */
	if (typesystem == NULL) {
		if (osys_peer != NULL) {
			if (sys_orphwait > 0)
				orphwait = current_time + sys_orphwait;
			report_event(EVNT_NOPEER, NULL, NULL);
		}
		sys_peer = NULL;
		for (peer = peer_list; peer != NULL; peer = peer->p_link)
			peer->status = peer->new_status;
		return;
	}

	/*
	 * Do not use old data, as this may mess up the clock discipline
	 * stability.
	 */
	if (typesystem->epoch <= sys_epoch)
		return;

	/*
	 * We have found the alpha male. Wind the clock.
	 */
	if (osys_peer != typesystem)
		report_event(PEVNT_NEWPEER, typesystem, NULL);
	for (peer = peer_list; peer != NULL; peer = peer->p_link)
		peer->status = peer->new_status;
	clock_update(typesystem);
}


static void
clock_combine(
	peer_select *	peers,	/* survivor list */
	int		npeers,	/* number of survivors */
	int		syspeer	/* index of sys.peer */
	)
{
	int	i;
	double	x, y, z, w;

	y = z = w = 0;
	for (i = 0; i < npeers; i++) {
		x = 1. / peers[i].synch;
		y += x;
		z += x * peers[i].peer->offset;
		w += x * DIFF(peers[i].peer->offset,
		    peers[syspeer].peer->offset);
	}
	sys_offset = z / y;
	sys_jitter = SQRT(w / y + SQUARE(peers[syspeer].seljit));
}


/*
 * root_distance - compute synchronization distance from peer to root
 */
static double
root_distance(
	struct peer *peer	/* peer structure pointer */
	)
{
	double	dtemp;

	/*
	 * Root Distance (LAMBDA) is defined as:
	 * (delta + DELTA)/2 + epsilon + EPSILON + phi
	 *
	 * where:
	 *  delta   is the round-trip delay
	 *  DELTA   is the root delay
	 *  epsilon is the remote server precision + local precision
	 *	    + (15 usec each second)
	 *  EPSILON is the root dispersion
	 *  phi     is the peer jitter statistic
	 *
	 * NB: Think hard about why we are using these values, and what
	 * the alternatives are, and the various pros/cons.
	 *
	 * DLM thinks these are probably the best choices from any of the
	 * other worse choices.
	 */
	dtemp = (peer->delay + peer->rootdelay) / 2
		+ LOGTOD(peer->precision)
		  + LOGTOD(sys_precision)
		  + clock_phi * (current_time - peer->update)
		+ peer->rootdisp
		+ peer->jitter;
	/*
	 * Careful squeak here. The value returned must be greater than
	 * the minimum root dispersion in order to avoid clockhop with
	 * highly precise reference clocks. Note that the root distance
	 * cannot exceed the sys_maxdist, as this is the cutoff by the
	 * selection algorithm.
	 */
	if (dtemp < sys_mindisp)
		dtemp = sys_mindisp;
	return (dtemp);
}


/*
 * peer_xmit - send packet for persistent association.
 */
static void
peer_xmit(
	struct peer *peer	/* peer structure pointer */
	)
{
	struct pkt xpkt;	/* transmit packet */
	size_t	sendlen, authlen;
	keyid_t	xkeyid = 0;	/* transmit key ID */
	l_fp	xmt_tx, xmt_ty;

	if (!peer->dstadr)	/* drop peers without interface */
		return;

	xpkt.li_vn_mode = PKT_LI_VN_MODE(sys_leap, peer->version,
	    peer->hmode);
	xpkt.stratum = STRATUM_TO_PKT(sys_stratum);
	xpkt.ppoll = peer->hpoll;
	xpkt.precision = sys_precision;
	xpkt.refid = sys_refid;
	xpkt.rootdelay = HTONS_FP(DTOFP(sys_rootdelay));
	xpkt.rootdisp =  HTONS_FP(DTOUFP(sys_rootdisp));
	HTONL_FP(&sys_reftime, &xpkt.reftime);
	HTONL_FP(&peer->rec, &xpkt.org);
	HTONL_FP(&peer->dst, &xpkt.rec);

	/*
	 * If the received packet contains a MAC, the transmitted packet
	 * is authenticated and contains a MAC. If not, the transmitted
	 * packet is not authenticated.
	 *
	 * It is most important when autokey is in use that the local
	 * interface IP address be known before the first packet is
	 * sent. Otherwise, it is not possible to compute a correct MAC
	 * the recipient will accept. Thus, the I/O semantics have to do
	 * a little more work. In particular, the wildcard interface
	 * might not be usable.
	 */
	sendlen = LEN_PKT_NOMAC;
	if (
#ifdef AUTOKEY
	    !(peer->flags & FLAG_SKEY) &&
#endif	/* !AUTOKEY */
	    peer->keyid == 0) {

		/*
		 * Transmit a-priori timestamps
		 */
		get_systime(&xmt_tx);
		if (peer->flip == 0) {	/* basic mode */
			peer->aorg = xmt_tx;
			HTONL_FP(&xmt_tx, &xpkt.xmt);
		} else {		/* interleaved modes */
			if (peer->hmode == MODE_BROADCAST) { /* bcst */
				HTONL_FP(&xmt_tx, &xpkt.xmt);
				if (peer->flip > 0)
					HTONL_FP(&peer->borg,
					    &xpkt.org);
				else
					HTONL_FP(&peer->aorg,
					    &xpkt.org);
			} else {	/* symmetric */
				if (peer->flip > 0)
					HTONL_FP(&peer->borg,
					    &xpkt.xmt);
				else
					HTONL_FP(&peer->aorg,
					    &xpkt.xmt);
			}
		}
		peer->t21_bytes = sendlen;
		sendpkt(&peer->srcadr, peer->dstadr, sys_ttl[peer->ttl],
		    &xpkt, sendlen);
		peer->sent++;
		peer->throttle += (1 << peer->minpoll) - 2;

		/*
		 * Capture a-posteriori timestamps
		 */
		get_systime(&xmt_ty);
		if (peer->flip != 0) {		/* interleaved modes */
			if (peer->flip > 0)
				peer->aorg = xmt_ty;
			else
				peer->borg = xmt_ty;
			peer->flip = -peer->flip;
		}
		L_SUB(&xmt_ty, &xmt_tx);
		LFPTOD(&xmt_ty, peer->xleave);
		DPRINTF(1, ("peer_xmit: at %ld %s->%s mode %d len %zu xmt %#010x.%08x\n",
			    current_time,
			    peer->dstadr ? stoa(&peer->dstadr->sin) : "-",
		            stoa(&peer->srcadr), peer->hmode, sendlen,
			    xmt_tx.l_ui, xmt_tx.l_uf));
		return;
	}

	/*
	 * Authentication is enabled, so the transmitted packet must be
	 * authenticated. If autokey is enabled, fuss with the various
	 * modes; otherwise, symmetric key cryptography is used.
	 */
#ifdef AUTOKEY
	if (peer->flags & FLAG_SKEY) {
		struct exten *exten;	/* extension field */

		/*
		 * The Public Key Dance (PKD): Cryptographic credentials
		 * are contained in extension fields, each including a
		 * 4-octet length/code word followed by a 4-octet
		 * association ID and optional additional data. Optional
		 * data includes a 4-octet data length field followed by
		 * the data itself. Request messages are sent from a
		 * configured association; response messages can be sent
		 * from a configured association or can take the fast
		 * path without ever matching an association. Response
		 * messages have the same code as the request, but have
		 * a response bit and possibly an error bit set. In this
		 * implementation, a message may contain no more than
		 * one command and one or more responses.
		 *
		 * Cryptographic session keys include both a public and
		 * a private componet. Request and response messages
		 * using extension fields are always sent with the
		 * private component set to zero. Packets without
		 * extension fields indlude the private component when
		 * the session key is generated.
		 */
		while (1) {

			/*
			 * Allocate and initialize a keylist if not
			 * already done. Then, use the list in inverse
			 * order, discarding keys once used. Keep the
			 * latest key around until the next one, so
			 * clients can use client/server packets to
			 * compute propagation delay.
			 *
			 * Note that once a key is used from the list,
			 * it is retained in the key cache until the
			 * next key is used. This is to allow a client
			 * to retrieve the encrypted session key
			 * identifier to verify authenticity.
			 *
			 * If for some reason a key is no longer in the
			 * key cache, a birthday has happened or the key
			 * has expired, so the pseudo-random sequence is
			 * broken. In that case, purge the keylist and
			 * regenerate it.
			 */
			if (peer->keynumber == 0)
				make_keylist(peer, peer->dstadr);
			else
				peer->keynumber--;
			xkeyid = peer->keylist[peer->keynumber];
			if (authistrusted(xkeyid))
				break;
			else
				key_expire(peer);
		}
		peer->keyid = xkeyid;
		exten = NULL;
		switch (peer->hmode) {

		/*
		 * In broadcast server mode the autokey values are
		 * required by the broadcast clients. Push them when a
		 * new keylist is generated; otherwise, push the
		 * association message so the client can request them at
		 * other times.
		 */
		case MODE_BROADCAST:
			if (peer->flags & FLAG_ASSOC)
				exten = crypto_args(peer, CRYPTO_AUTO |
				    CRYPTO_RESP, peer->associd, NULL);
			else
				exten = crypto_args(peer, CRYPTO_ASSOC |
				    CRYPTO_RESP, peer->associd, NULL);
			break;

		/*
		 * In symmetric modes the parameter, certificate,
		 * identity, cookie and autokey exchanges are
		 * required. The leapsecond exchange is optional. But, a
		 * peer will not believe the other peer until the other
		 * peer has synchronized, so the certificate exchange
		 * might loop until then. If a peer finds a broken
		 * autokey sequence, it uses the autokey exchange to
		 * retrieve the autokey values. In any case, if a new
		 * keylist is generated, the autokey values are pushed.
		 */
		case MODE_ACTIVE:
		case MODE_PASSIVE:

			/*
			 * Parameter, certificate and identity.
			 */
			if (!peer->crypto)
				exten = crypto_args(peer, CRYPTO_ASSOC,
				    peer->associd, hostval.ptr);
			else if (!(peer->crypto & CRYPTO_FLAG_CERT))
				exten = crypto_args(peer, CRYPTO_CERT,
				    peer->associd, peer->issuer);
			else if (!(peer->crypto & CRYPTO_FLAG_VRFY))
				exten = crypto_args(peer,
				    crypto_ident(peer), peer->associd,
				    NULL);

			/*
			 * Cookie and autokey. We request the cookie
			 * only when the this peer and the other peer
			 * are synchronized. But, this peer needs the
			 * autokey values when the cookie is zero. Any
			 * time we regenerate the key list, we offer the
			 * autokey values without being asked. If for
			 * some reason either peer finds a broken
			 * autokey sequence, the autokey exchange is
			 * used to retrieve the autokey values.
			 */
			else if (   sys_leap != LEAP_NOTINSYNC
				 && peer->leap != LEAP_NOTINSYNC
				 && !(peer->crypto & CRYPTO_FLAG_COOK))
				exten = crypto_args(peer, CRYPTO_COOK,
				    peer->associd, NULL);
			else if (!(peer->crypto & CRYPTO_FLAG_AUTO))
				exten = crypto_args(peer, CRYPTO_AUTO,
				    peer->associd, NULL);
			else if (   peer->flags & FLAG_ASSOC
				 && peer->crypto & CRYPTO_FLAG_SIGN)
				exten = crypto_args(peer, CRYPTO_AUTO |
				    CRYPTO_RESP, peer->assoc, NULL);

			/*
			 * Wait for clock sync, then sign the
			 * certificate and retrieve the leapsecond
			 * values.
			 */
			else if (sys_leap == LEAP_NOTINSYNC)
				break;

			else if (!(peer->crypto & CRYPTO_FLAG_SIGN))
				exten = crypto_args(peer, CRYPTO_SIGN,
				    peer->associd, hostval.ptr);
			else if (!(peer->crypto & CRYPTO_FLAG_LEAP))
				exten = crypto_args(peer, CRYPTO_LEAP,
				    peer->associd, NULL);
			break;

		/*
		 * In client mode the parameter, certificate, identity,
		 * cookie and sign exchanges are required. The
		 * leapsecond exchange is optional. If broadcast client
		 * mode the same exchanges are required, except that the
		 * autokey exchange is substitutes for the cookie
		 * exchange, since the cookie is always zero. If the
		 * broadcast client finds a broken autokey sequence, it
		 * uses the autokey exchange to retrieve the autokey
		 * values.
		 */
		case MODE_CLIENT:

			/*
			 * Parameter, certificate and identity.
			 */
			if (!peer->crypto)
				exten = crypto_args(peer, CRYPTO_ASSOC,
				    peer->associd, hostval.ptr);
			else if (!(peer->crypto & CRYPTO_FLAG_CERT))
				exten = crypto_args(peer, CRYPTO_CERT,
				    peer->associd, peer->issuer);
			else if (!(peer->crypto & CRYPTO_FLAG_VRFY))
				exten = crypto_args(peer,
				    crypto_ident(peer), peer->associd,
				    NULL);

			/*
			 * Cookie and autokey. These are requests, but
			 * we use the peer association ID with autokey
			 * rather than our own.
			 */
			else if (!(peer->crypto & CRYPTO_FLAG_COOK))
				exten = crypto_args(peer, CRYPTO_COOK,
				    peer->associd, NULL);
			else if (!(peer->crypto & CRYPTO_FLAG_AUTO))
				exten = crypto_args(peer, CRYPTO_AUTO,
				    peer->assoc, NULL);

			/*
			 * Wait for clock sync, then sign the
			 * certificate and retrieve the leapsecond
			 * values.
			 */
			else if (sys_leap == LEAP_NOTINSYNC)
				break;

			else if (!(peer->crypto & CRYPTO_FLAG_SIGN))
				exten = crypto_args(peer, CRYPTO_SIGN,
				    peer->associd, hostval.ptr);
			else if (!(peer->crypto & CRYPTO_FLAG_LEAP))
				exten = crypto_args(peer, CRYPTO_LEAP,
				    peer->associd, NULL);
			break;
		}

		/*
		 * Add a queued extension field if present. This is
		 * always a request message, so the reply ID is already
		 * in the message. If an error occurs, the error bit is
		 * lit in the response.
		 */
		if (peer->cmmd != NULL) {
			u_int32 temp32;

			temp32 = CRYPTO_RESP;
			peer->cmmd->opcode |= htonl(temp32);
			sendlen += crypto_xmit(peer, &xpkt, NULL,
			    sendlen, peer->cmmd, 0);
			free(peer->cmmd);
			peer->cmmd = NULL;
		}

		/*
		 * Add an extension field created above. All but the
		 * autokey response message are request messages.
		 */
		if (exten != NULL) {
			if (exten->opcode != 0)
				sendlen += crypto_xmit(peer, &xpkt,
				    NULL, sendlen, exten, 0);
			free(exten);
		}

		/*
		 * Calculate the next session key. Since extension
		 * fields are present, the cookie value is zero.
		 */
		if (sendlen > (int)LEN_PKT_NOMAC) {
			session_key(&peer->dstadr->sin, &peer->srcadr,
			    xkeyid, 0, 2);
		}
	}
#endif	/* AUTOKEY */

	/*
	 * Transmit a-priori timestamps
	 */
	get_systime(&xmt_tx);
	if (peer->flip == 0) {		/* basic mode */
		peer->aorg = xmt_tx;
		HTONL_FP(&xmt_tx, &xpkt.xmt);
	} else {			/* interleaved modes */
		if (peer->hmode == MODE_BROADCAST) { /* bcst */
			HTONL_FP(&xmt_tx, &xpkt.xmt);
			if (peer->flip > 0)
				HTONL_FP(&peer->borg, &xpkt.org);
			else
				HTONL_FP(&peer->aorg, &xpkt.org);
		} else {		/* symmetric */
			if (peer->flip > 0)
				HTONL_FP(&peer->borg, &xpkt.xmt);
			else
				HTONL_FP(&peer->aorg, &xpkt.xmt);
		}
	}
	xkeyid = peer->keyid;
	authlen = authencrypt(xkeyid, (u_int32 *)&xpkt, sendlen);
	if (authlen == 0) {
		report_event(PEVNT_AUTH, peer, "no key");
		peer->flash |= TEST5;		/* auth error */
		peer->badauth++;
		return;
	}
	sendlen += authlen;
#ifdef AUTOKEY
	if (xkeyid > NTP_MAXKEY)
		authtrust(xkeyid, 0);
#endif	/* AUTOKEY */
	if (sendlen > sizeof(xpkt)) {
		msyslog(LOG_ERR, "peer_xmit: buffer overflow %zu", sendlen);
		exit (-1);
	}
	peer->t21_bytes = sendlen;
	sendpkt(&peer->srcadr, peer->dstadr, sys_ttl[peer->ttl], &xpkt,
	    sendlen);
	peer->sent++;
	peer->throttle += (1 << peer->minpoll) - 2;

	/*
	 * Capture a-posteriori timestamps
	 */
	get_systime(&xmt_ty);
	if (peer->flip != 0) {			/* interleaved modes */
		if (peer->flip > 0)
			peer->aorg = xmt_ty;
		else
			peer->borg = xmt_ty;
		peer->flip = -peer->flip;
	}
	L_SUB(&xmt_ty, &xmt_tx);
	LFPTOD(&xmt_ty, peer->xleave);
#ifdef AUTOKEY
	DPRINTF(1, ("peer_xmit: at %ld %s->%s mode %d keyid %08x len %zu index %d\n",
		    current_time, latoa(peer->dstadr),
		    ntoa(&peer->srcadr), peer->hmode, xkeyid, sendlen,
		    peer->keynumber));
#else	/* !AUTOKEY follows */
	DPRINTF(1, ("peer_xmit: at %ld %s->%s mode %d keyid %08x len %d\n",
		    current_time, peer->dstadr ?
		    ntoa(&peer->dstadr->sin) : "-",
		    ntoa(&peer->srcadr), peer->hmode, xkeyid, sendlen));
#endif	/* !AUTOKEY */

	return;
}


#ifdef LEAP_SMEAR

static void
leap_smear_add_offs(
	l_fp *t,
	l_fp *t_recv
	)
{

	L_ADD(t, &leap_smear.offset);

	return;
}

#endif  /* LEAP_SMEAR */


/*
 * fast_xmit - Send packet for nonpersistent association. Note that
 * neither the source or destination can be a broadcast address.
 */
static void
fast_xmit(
	struct recvbuf *rbufp,	/* receive packet pointer */
	int	xmode,		/* receive mode */
	keyid_t	xkeyid,		/* transmit key ID */
	int	flags		/* restrict mask */
	)
{
	struct pkt xpkt;	/* transmit packet structure */
	struct pkt *rpkt;	/* receive packet structure */
	l_fp	xmt_tx, xmt_ty;
	size_t	sendlen;
#ifdef AUTOKEY
	u_int32	temp32;
#endif

	/*
	 * Initialize transmit packet header fields from the receive
	 * buffer provided. We leave the fields intact as received, but
	 * set the peer poll at the maximum of the receive peer poll and
	 * the system minimum poll (ntp_minpoll). This is for KoD rate
	 * control and not strictly specification compliant, but doesn't
	 * break anything.
	 *
	 * If the gazinta was from a multicast address, the gazoutta
	 * must go out another way.
	 */
	rpkt = &rbufp->recv_pkt;
	if (rbufp->dstadr->flags & INT_MCASTOPEN)
		rbufp->dstadr = findinterface(&rbufp->recv_srcadr);

	/*
	 * If this is a kiss-o'-death (KoD) packet, show leap
	 * unsynchronized, stratum zero, reference ID the four-character
	 * kiss code and system root delay. Note we don't reveal the
	 * local time, so these packets can't be used for
	 * synchronization.
	 */
	if (flags & RES_KOD) {
		sys_kodsent++;
		xpkt.li_vn_mode = PKT_LI_VN_MODE(LEAP_NOTINSYNC,
		    PKT_VERSION(rpkt->li_vn_mode), xmode);
		xpkt.stratum = STRATUM_PKT_UNSPEC;
		xpkt.ppoll = max(rpkt->ppoll, ntp_minpoll);
		xpkt.precision = rpkt->precision;
		memcpy(&xpkt.refid, "RATE", 4);
		xpkt.rootdelay = rpkt->rootdelay;
		xpkt.rootdisp = rpkt->rootdisp;
		xpkt.reftime = rpkt->reftime;
		xpkt.org = rpkt->xmt;
		xpkt.rec = rpkt->xmt;
		xpkt.xmt = rpkt->xmt;

	/*
	 * This is a normal packet. Use the system variables.
	 */
	} else {
#ifdef LEAP_SMEAR
		/*
		 * Make copies of the variables which can be affected by smearing.
		 */
		l_fp this_ref_time;
		l_fp this_recv_time;
#endif

		/*
		 * If we are inside the leap smear interval we add the current smear offset to
		 * the packet receive time, to the packet transmit time, and eventually to the
		 * reftime to make sure the reftime isn't later than the transmit/receive times.
		 */
		xpkt.li_vn_mode = PKT_LI_VN_MODE(xmt_leap,
		    PKT_VERSION(rpkt->li_vn_mode), xmode);

		xpkt.stratum = STRATUM_TO_PKT(sys_stratum);
		xpkt.ppoll = max(rpkt->ppoll, ntp_minpoll);
		xpkt.precision = sys_precision;
		xpkt.refid = sys_refid;
		xpkt.rootdelay = HTONS_FP(DTOFP(sys_rootdelay));
		xpkt.rootdisp = HTONS_FP(DTOUFP(sys_rootdisp));

#ifdef LEAP_SMEAR
		this_ref_time = sys_reftime;
		if (leap_smear.in_progress) {
			leap_smear_add_offs(&this_ref_time, NULL);
			xpkt.refid = convertLFPToRefID(leap_smear.offset);
			DPRINTF(2, ("fast_xmit: leap_smear.in_progress: refid %8x, smear %s\n",
				ntohl(xpkt.refid),
				lfptoa(&leap_smear.offset, 8)
				));
		}
		HTONL_FP(&this_ref_time, &xpkt.reftime);
#else
		HTONL_FP(&sys_reftime, &xpkt.reftime);
#endif

		xpkt.org = rpkt->xmt;

#ifdef LEAP_SMEAR
		this_recv_time = rbufp->recv_time;
		if (leap_smear.in_progress)
			leap_smear_add_offs(&this_recv_time, NULL);
		HTONL_FP(&this_recv_time, &xpkt.rec);
#else
		HTONL_FP(&rbufp->recv_time, &xpkt.rec);
#endif

		get_systime(&xmt_tx);
#ifdef LEAP_SMEAR
		if (leap_smear.in_progress)
			leap_smear_add_offs(&xmt_tx, &this_recv_time);
#endif
		HTONL_FP(&xmt_tx, &xpkt.xmt);
	}

#ifdef HAVE_NTP_SIGND
	if (flags & RES_MSSNTP) {
		send_via_ntp_signd(rbufp, xmode, xkeyid, flags, &xpkt);
		return;
	}
#endif /* HAVE_NTP_SIGND */

	/*
	 * If the received packet contains a MAC, the transmitted packet
	 * is authenticated and contains a MAC. If not, the transmitted
	 * packet is not authenticated.
	 */
	sendlen = LEN_PKT_NOMAC;
	if (rbufp->recv_length == sendlen) {
		sendpkt(&rbufp->recv_srcadr, rbufp->dstadr, 0, &xpkt,
		    sendlen);
		DPRINTF(1, ("fast_xmit: at %ld %s->%s mode %d len %lu\n",
			    current_time, stoa(&rbufp->dstadr->sin),
			    stoa(&rbufp->recv_srcadr), xmode,
			    (u_long)sendlen));
		return;
	}

	/*
	 * The received packet contains a MAC, so the transmitted packet
	 * must be authenticated. For symmetric key cryptography, use
	 * the predefined and trusted symmetric keys to generate the
	 * cryptosum. For autokey cryptography, use the server private
	 * value to generate the cookie, which is unique for every
	 * source-destination-key ID combination.
	 */
#ifdef AUTOKEY
	if (xkeyid > NTP_MAXKEY) {
		keyid_t cookie;

		/*
		 * The only way to get here is a reply to a legitimate
		 * client request message, so the mode must be
		 * MODE_SERVER. If an extension field is present, there
		 * can be only one and that must be a command. Do what
		 * needs, but with private value of zero so the poor
		 * jerk can decode it. If no extension field is present,
		 * use the cookie to generate the session key.
		 */
		cookie = session_key(&rbufp->recv_srcadr,
		    &rbufp->dstadr->sin, 0, sys_private, 0);
		if ((size_t)rbufp->recv_length > sendlen + MAX_MAC_LEN) {
			session_key(&rbufp->dstadr->sin,
			    &rbufp->recv_srcadr, xkeyid, 0, 2);
			temp32 = CRYPTO_RESP;
			rpkt->exten[0] |= htonl(temp32);
			sendlen += crypto_xmit(NULL, &xpkt, rbufp,
			    sendlen, (struct exten *)rpkt->exten,
			    cookie);
		} else {
			session_key(&rbufp->dstadr->sin,
			    &rbufp->recv_srcadr, xkeyid, cookie, 2);
		}
	}
#endif	/* AUTOKEY */
	get_systime(&xmt_tx);
	sendlen += authencrypt(xkeyid, (u_int32 *)&xpkt, sendlen);
#ifdef AUTOKEY
	if (xkeyid > NTP_MAXKEY)
		authtrust(xkeyid, 0);
#endif	/* AUTOKEY */
	sendpkt(&rbufp->recv_srcadr, rbufp->dstadr, 0, &xpkt, sendlen);
	get_systime(&xmt_ty);
	L_SUB(&xmt_ty, &xmt_tx);
	sys_authdelay = xmt_ty;
	DPRINTF(1, ("fast_xmit: at %ld %s->%s mode %d keyid %08x len %lu\n",
		    current_time, ntoa(&rbufp->dstadr->sin),
		    ntoa(&rbufp->recv_srcadr), xmode, xkeyid,
		    (u_long)sendlen));
}


/*
 * pool_xmit - resolve hostname or send unicast solicitation for pool.
 */
static void
pool_xmit(
	struct peer *pool	/* pool solicitor association */
	)
{
#ifdef WORKER
	struct pkt		xpkt;	/* transmit packet structure */
	struct addrinfo		hints;
	int			rc;
	struct interface *	lcladr;
	sockaddr_u *		rmtadr;
	int			restrict_mask;
	struct peer *		p;
	l_fp			xmt_tx;

	if (NULL == pool->ai) {
		if (pool->addrs != NULL) {
			/* free() is used with copy_addrinfo_list() */
			free(pool->addrs);
			pool->addrs = NULL;
		}
		ZERO(hints);
		hints.ai_family = AF(&pool->srcadr);
		hints.ai_socktype = SOCK_DGRAM;
		hints.ai_protocol = IPPROTO_UDP;
		/* ignore getaddrinfo_sometime() errors, we will retry */
		rc = getaddrinfo_sometime(
			pool->hostname,
			"ntp",
			&hints,
			0,			/* no retry */
			&pool_name_resolved,
			(void *)(intptr_t)pool->associd);
		if (!rc)
			DPRINTF(1, ("pool DNS lookup %s started\n",
				pool->hostname));
		else
			msyslog(LOG_ERR,
				"unable to start pool DNS %s: %m",
				pool->hostname);
		return;
	}

	do {
		/* copy_addrinfo_list ai_addr points to a sockaddr_u */
		rmtadr = (sockaddr_u *)(void *)pool->ai->ai_addr;
		pool->ai = pool->ai->ai_next;
		p = findexistingpeer(rmtadr, NULL, NULL, MODE_CLIENT, 0);
	} while (p != NULL && pool->ai != NULL);
	if (p != NULL)
		return;	/* out of addresses, re-query DNS next poll */
	restrict_mask = restrictions(rmtadr);
	if (RES_FLAGS & restrict_mask)
		restrict_source(rmtadr, 0,
				current_time + POOL_SOLICIT_WINDOW + 1);
	lcladr = findinterface(rmtadr);
	memset(&xpkt, 0, sizeof(xpkt));
	xpkt.li_vn_mode = PKT_LI_VN_MODE(sys_leap, pool->version,
					 MODE_CLIENT);
	xpkt.stratum = STRATUM_TO_PKT(sys_stratum);
	xpkt.ppoll = pool->hpoll;
	xpkt.precision = sys_precision;
	xpkt.refid = sys_refid;
	xpkt.rootdelay = HTONS_FP(DTOFP(sys_rootdelay));
	xpkt.rootdisp = HTONS_FP(DTOUFP(sys_rootdisp));
	HTONL_FP(&sys_reftime, &xpkt.reftime);
	get_systime(&xmt_tx);
	pool->aorg = xmt_tx;
	HTONL_FP(&xmt_tx, &xpkt.xmt);
	sendpkt(rmtadr, lcladr,	sys_ttl[pool->ttl], &xpkt,
		LEN_PKT_NOMAC);
	pool->sent++;
	pool->throttle += (1 << pool->minpoll) - 2;
	DPRINTF(1, ("pool_xmit: at %ld %s->%s pool\n",
		    current_time, latoa(lcladr), stoa(rmtadr)));
	msyslog(LOG_INFO, "Soliciting pool server %s", stoa(rmtadr));
#endif	/* WORKER */
}


#ifdef AUTOKEY
	/*
	 * group_test - test if this is the same group
	 *
	 * host		assoc		return		action
	 * none		none		0		mobilize *
	 * none		group		0		mobilize *
	 * group	none		0		mobilize *
	 * group	group		1		mobilize
	 * group	different	1		ignore
	 * * ignore if notrust
	 */
int
group_test(
	char	*grp,
	char	*ident
	)
{
	if (grp == NULL)
		return (0);

	if (strcmp(grp, sys_groupname) == 0)
		return (0);

	if (ident == NULL)
		return (1);

	if (strcmp(grp, ident) == 0)
		return (0);

	return (1);
}
#endif /* AUTOKEY */

#ifdef WORKER
void
pool_name_resolved(
	int			rescode,
	int			gai_errno,
	void *			context,
	const char *		name,
	const char *		service,
	const struct addrinfo *	hints,
	const struct addrinfo *	res
	)
{
	struct peer *	pool;	/* pool solicitor association */
	associd_t	assoc;

	if (rescode) {
		msyslog(LOG_ERR,
			"error resolving pool %s: %s (%d)",
			name, gai_strerror(rescode), rescode);
		return;
	}

	assoc = (associd_t)(intptr_t)context;
	pool = findpeerbyassoc(assoc);
	if (NULL == pool) {
		msyslog(LOG_ERR,
			"Could not find assoc %u for pool DNS %s",
			assoc, name);
		return;
	}
	DPRINTF(1, ("pool DNS %s completed\n", name));
	pool->addrs = copy_addrinfo_list(res);
	pool->ai = pool->addrs;
	pool_xmit(pool);

}
#endif	/* WORKER */


#ifdef AUTOKEY
/*
 * key_expire - purge the key list
 */
void
key_expire(
	struct peer *peer	/* peer structure pointer */
	)
{
	int i;

	if (peer->keylist != NULL) {
		for (i = 0; i <= peer->keynumber; i++)
			authtrust(peer->keylist[i], 0);
		free(peer->keylist);
		peer->keylist = NULL;
	}
	value_free(&peer->sndval);
	peer->keynumber = 0;
	peer->flags &= ~FLAG_ASSOC;
	DPRINTF(1, ("key_expire: at %lu associd %d\n", current_time,
		    peer->associd));
}
#endif	/* AUTOKEY */


/*
 * local_refid(peer) - check peer refid to avoid selecting peers
 *		       currently synced to this ntpd.
 */
static int
local_refid(
	struct peer *	p
	)
{
	endpt *	unicast_ep;

	if (p->dstadr != NULL && !(INT_MCASTIF & p->dstadr->flags))
		unicast_ep = p->dstadr;
	else
		unicast_ep = findinterface(&p->srcadr);

	if (unicast_ep != NULL && p->refid == unicast_ep->addr_refid)
		return TRUE;
	else
		return FALSE;
}


/*
 * Determine if the peer is unfit for synchronization
 *
 * A peer is unfit for synchronization if
 * > TEST10 bad leap or stratum below floor or at or above ceiling
 * > TEST11 root distance exceeded for remote peer
 * > TEST12 a direct or indirect synchronization loop would form
 * > TEST13 unreachable or noselect
 */
int				/* FALSE if fit, TRUE if unfit */
peer_unfit(
	struct peer *peer	/* peer structure pointer */
	)
{
	int	rval = 0;

	/*
	 * A stratum error occurs if (1) the server has never been
	 * synchronized, (2) the server stratum is below the floor or
	 * greater than or equal to the ceiling.
	 */
	if (   peer->leap == LEAP_NOTINSYNC
	    || peer->stratum < sys_floor
	    || peer->stratum >= sys_ceiling)
		rval |= TEST10;		/* bad synch or stratum */

	/*
	 * A distance error for a remote peer occurs if the root
	 * distance is greater than or equal to the distance threshold
	 * plus the increment due to one host poll interval.
	 */
	if (   !(peer->flags & FLAG_REFCLOCK)
	    && root_distance(peer) >= sys_maxdist
				      + clock_phi * ULOGTOD(peer->hpoll))
		rval |= TEST11;		/* distance exceeded */

	/*
	 * A loop error occurs if the remote peer is synchronized to the
	 * local peer or if the remote peer is synchronized to the same
	 * server as the local peer but only if the remote peer is
	 * neither a reference clock nor an orphan.
	 */
	if (peer->stratum > 1 && local_refid(peer))
		rval |= TEST12;		/* synchronization loop */

	/*
	 * An unreachable error occurs if the server is unreachable or
	 * the noselect bit is set.
	 */
	if (!peer->reach || (peer->flags & FLAG_NOSELECT))
		rval |= TEST13;		/* unreachable */

	peer->flash &= ~PEER_TEST_MASK;
	peer->flash |= rval;
	return (rval);
}


/*
 * Find the precision of this particular machine
 */
#define MINSTEP		20e-9	/* minimum clock increment (s) */
#define MAXSTEP		1	/* maximum clock increment (s) */
#define MINCHANGES	12	/* minimum number of step samples */
#define MAXLOOPS	((int)(1. / MINSTEP))	/* avoid infinite loop */

/*
 * This routine measures the system precision defined as the minimum of
 * a sequence of differences between successive readings of the system
 * clock. However, if a difference is less than MINSTEP, the clock has
 * been read more than once during a clock tick and the difference is
 * ignored. We set MINSTEP greater than zero in case something happens
 * like a cache miss, and to tolerate underlying system clocks which
 * ensure each reading is strictly greater than prior readings while
 * using an underlying stepping (not interpolated) clock.
 *
 * sys_tick and sys_precision represent the time to read the clock for
 * systems with high-precision clocks, and the tick interval or step
 * size for lower-precision stepping clocks.
 *
 * This routine also measures the time to read the clock on stepping
 * system clocks by counting the number of readings between changes of
 * the underlying clock.  With either type of clock, the minimum time
 * to read the clock is saved as sys_fuzz, and used to ensure the
 * get_systime() readings always increase and are fuzzed below sys_fuzz.
 */
void
measure_precision(void)
{
	/*
	 * With sys_fuzz set to zero, get_systime() fuzzing of low bits
	 * is effectively disabled.  trunc_os_clock is FALSE to disable
	 * get_ostime() simulation of a low-precision system clock.
	 */
	set_sys_fuzz(0.);
	trunc_os_clock = FALSE;
	measured_tick = measure_tick_fuzz();
	set_sys_tick_precision(measured_tick);
	msyslog(LOG_INFO, "proto: precision = %.3f usec (%d)",
		sys_tick * 1e6, sys_precision);
	if (sys_fuzz < sys_tick) {
		msyslog(LOG_NOTICE, "proto: fuzz beneath %.3f usec",
			sys_fuzz * 1e6);
	}
}


/*
 * measure_tick_fuzz()
 *
 * measures the minimum time to read the clock (stored in sys_fuzz)
 * and returns the tick, the larger of the minimum increment observed
 * between successive clock readings and the time to read the clock.
 */
double
measure_tick_fuzz(void)
{
	l_fp	minstep;	/* MINSTEP as l_fp */
	l_fp	val;		/* current seconds fraction */
	l_fp	last;		/* last seconds fraction */
	l_fp	ldiff;		/* val - last */
	double	tick;		/* computed tick value */
	double	diff;
	long	repeats;
	long	max_repeats;
	int	changes;
	int	i;		/* log2 precision */

	tick = MAXSTEP;
	max_repeats = 0;
	repeats = 0;
	changes = 0;
	DTOLFP(MINSTEP, &minstep);
	get_systime(&last);
	for (i = 0; i < MAXLOOPS && changes < MINCHANGES; i++) {
		get_systime(&val);
		ldiff = val;
		L_SUB(&ldiff, &last);
		last = val;
		if (L_ISGT(&ldiff, &minstep)) {
			max_repeats = max(repeats, max_repeats);
			repeats = 0;
			changes++;
			LFPTOD(&ldiff, diff);
			tick = min(diff, tick);
		} else {
			repeats++;
		}
	}
	if (changes < MINCHANGES) {
		msyslog(LOG_ERR, "Fatal error: precision could not be measured (MINSTEP too large?)");
		exit(1);
	}

	if (0 == max_repeats) {
		set_sys_fuzz(tick);
	} else {
		set_sys_fuzz(tick / max_repeats);
	}

	return tick;
}


void
set_sys_tick_precision(
	double tick
	)
{
	int i;

	if (tick > 1.) {
		msyslog(LOG_ERR,
			"unsupported tick %.3f > 1s ignored", tick);
		return;
	}
	if (tick < measured_tick) {
		msyslog(LOG_ERR,
			"proto: tick %.3f less than measured tick %.3f, ignored",
			tick, measured_tick);
		return;
	} else if (tick > measured_tick) {
		trunc_os_clock = TRUE;
		msyslog(LOG_NOTICE,
			"proto: truncating system clock to multiples of %.9f",
			tick);
	}
	sys_tick = tick;

	/*
	 * Find the nearest power of two.
	 */
	for (i = 0; tick <= 1; i--)
		tick *= 2;
	if (tick - 1 > 1 - tick / 2)
		i++;

	sys_precision = (s_char)i;
}


/*
 * init_proto - initialize the protocol module's data
 */
void
init_proto(void)
{
	l_fp	dummy;
	int	i;

	/*
	 * Fill in the sys_* stuff.  Default is don't listen to
	 * broadcasting, require authentication.
	 */
	set_sys_leap(LEAP_NOTINSYNC);
	sys_stratum = STRATUM_UNSPEC;
	memcpy(&sys_refid, "INIT", 4);
	sys_peer = NULL;
	sys_rootdelay = 0;
	sys_rootdisp = 0;
	L_CLR(&sys_reftime);
	sys_jitter = 0;
	measure_precision();
	get_systime(&dummy);
	sys_survivors = 0;
	sys_manycastserver = 0;
	sys_bclient = 0;
	sys_bdelay = 0;
	sys_authenticate = 1;
	sys_stattime = current_time;
	orphwait = current_time + sys_orphwait;
	proto_clr_stats();
	for (i = 0; i < MAX_TTL; i++) {
		sys_ttl[i] = (u_char)((i * 256) / MAX_TTL);
		sys_ttlmax = i;
	}
	hardpps_enable = 0;
	stats_control = 1;
}


/*
 * proto_config - configure the protocol module
 */
void
proto_config(
	int	item,
	u_long	value,
	double	dvalue,
	sockaddr_u *svalue
	)
{
	/*
	 * Figure out what he wants to change, then do it
	 */
	DPRINTF(2, ("proto_config: code %d value %lu dvalue %lf\n",
		    item, value, dvalue));

	switch (item) {

	/*
	 * enable and disable commands - arguments are Boolean.
	 */
	case PROTO_AUTHENTICATE: /* authentication (auth) */
		sys_authenticate = value;
		break;

	case PROTO_BROADCLIENT: /* broadcast client (bclient) */
		sys_bclient = (int)value;
		if (sys_bclient == 0)
			io_unsetbclient();
		else
			io_setbclient();
		break;

#ifdef REFCLOCK
	case PROTO_CAL:		/* refclock calibrate (calibrate) */
		cal_enable = value;
		break;
#endif /* REFCLOCK */

	case PROTO_KERNEL:	/* kernel discipline (kernel) */
		select_loop(value);
		break;

	case PROTO_MONITOR:	/* monitoring (monitor) */
		if (value)
			mon_start(MON_ON);
		else {
			mon_stop(MON_ON);
			if (mon_enabled)
				msyslog(LOG_WARNING,
					"restrict: 'monitor' cannot be disabled while 'limited' is enabled");
		}
		break;

	case PROTO_NTP:		/* NTP discipline (ntp) */
		ntp_enable = value;
		break;

	case PROTO_MODE7:	/* mode7 management (ntpdc) */
		ntp_mode7 = value;
		break;

	case PROTO_PPS:		/* PPS discipline (pps) */
		hardpps_enable = value;
		break;

	case PROTO_FILEGEN:	/* statistics (stats) */
		stats_control = value;
		break;

	/*
	 * tos command - arguments are double, sometimes cast to int
	 */
	case PROTO_BEACON:	/* manycast beacon (beacon) */
		sys_beacon = (int)dvalue;
		break;

	case PROTO_BROADDELAY:	/* default broadcast delay (bdelay) */
		sys_bdelay = dvalue;
		break;

	case PROTO_CEILING:	/* stratum ceiling (ceiling) */
		sys_ceiling = (int)dvalue;
		break;

	case PROTO_COHORT:	/* cohort switch (cohort) */
		sys_cohort = (int)dvalue;
		break;

	case PROTO_FLOOR:	/* stratum floor (floor) */
		sys_floor = (int)dvalue;
		break;

	case PROTO_MAXCLOCK:	/* maximum candidates (maxclock) */
		sys_maxclock = (int)dvalue;
		break;

	case PROTO_MAXDIST:	/* select threshold (maxdist) */
		sys_maxdist = dvalue;
		break;

	case PROTO_CALLDELAY:	/* modem call delay (mdelay) */
		break;		/* NOT USED */

	case PROTO_MINCLOCK:	/* minimum candidates (minclock) */
		sys_minclock = (int)dvalue;
		break;

	case PROTO_MINDISP:	/* minimum distance (mindist) */
		sys_mindisp = dvalue;
		break;

	case PROTO_MINSANE:	/* minimum survivors (minsane) */
		sys_minsane = (int)dvalue;
		break;

	case PROTO_ORPHAN:	/* orphan stratum (orphan) */
		sys_orphan = (int)dvalue;
		break;

	case PROTO_ORPHWAIT:	/* orphan wait (orphwait) */
		orphwait -= sys_orphwait;
		sys_orphwait = (int)dvalue;
		orphwait += sys_orphwait;
		break;

	/*
	 * Miscellaneous commands
	 */
	case PROTO_MULTICAST_ADD: /* add group address */
		if (svalue != NULL)
			io_multicast_add(svalue);
		sys_bclient = 1;
		break;

	case PROTO_MULTICAST_DEL: /* delete group address */
		if (svalue != NULL)
			io_multicast_del(svalue);
		break;

	default:
		msyslog(LOG_NOTICE,
		    "proto: unsupported option %d", item);
	}
}


/*
 * proto_clr_stats - clear protocol stat counters
 */
void
proto_clr_stats(void)
{
	sys_stattime = current_time;
	sys_received = 0;
	sys_processed = 0;
	sys_newversion = 0;
	sys_oldversion = 0;
	sys_declined = 0;
	sys_restricted = 0;
	sys_badlength = 0;
	sys_badauth = 0;
	sys_limitrejected = 0;
	sys_kodsent = 0;
}<|MERGE_RESOLUTION|>--- conflicted
+++ resolved
@@ -1362,32 +1362,26 @@
 	/*
 	 * Basic mode checks:
 	 *
-	 * If there is no origin timestamp, it's an initial packet.
+	 * If there is no origin timestamp, it's either an initial packet
+	 * or we've already received a response to our query.  Of course,
+	 * should 'aorg' be all-zero because this really was the original
+	 * transmit timestamp, we'll drop the reply.  There is a window of
+	 * one nanosecond once every 136 years' time where this is possible.
+	 * We currently ignore this situation.
 	 *
 	 * Otherwise, check for bogus packet in basic mode.
 	 * If it is bogus, switch to interleaved mode and resynchronize,
 	 * but only after confirming the packet is not bogus in
 	 * symmetric interleaved mode.
 	 *
-	 * Since a cleared 'aorg' is the indication for 'no response
-	 * pending' we have to test this explicitely. Of course, should
-	 * 'aorg' be all-zero because this was the original transmit
-	 * time stamp, we will drop the reply. There's a sub-second slot
-	 * every 136 years where this *might* happen, so we ignore this
-	 * possible drop of a valid response.
-	 *
 	 * This could also mean somebody is forging packets claiming to
 	 * be from us, attempting to cause our server to KoD us.
 	 */
 	} else if (peer->flip == 0) {
-<<<<<<< HEAD
 		if (0 < hisstratum && L_ISZERO(&p_org)) {
 			L_CLR(&peer->aorg);
-		} else if (!L_ISEQU(&p_org, &peer->aorg)) {
-=======
-		if (L_ISZERO(&peer->aorg) ||
-		    !L_ISEQU(&p_org, &peer->aorg)) {
->>>>>>> a58cd34c
+		} else if (    L_ISZERO(&peer->aorg)
+			   || !L_ISEQU(&p_org, &peer->aorg)) {
 			peer->bogusorg++;
 			peer->flash |= TEST2;	/* bogus */
 			msyslog(LOG_INFO,
