/*
 * ntp_proto.c - NTP version 4 protocol machinery
 *
 * ATTENTION: Get approval from Dave Mills on all changes to this file!
 *
 */
#ifdef HAVE_CONFIG_H
#include <config.h>
#endif

#include "ntpd.h"
#include "ntp_stdlib.h"
#include "ntp_unixtime.h"
#include "ntp_control.h"
#include "ntp_string.h"

#include <stdio.h>
#ifdef HAVE_LIBSCF_H
#include <libscf.h>
#endif
#ifdef HAVE_UNISTD_H
#include <unistd.h>
#endif

/*
 * This macro defines the authentication state. If x is 1 authentication
 * is required; othewise it is optional.
 */
#define	AUTH(x, y)	((x) ? (y) == AUTH_OK : (y) == AUTH_OK || \
			    (y) == AUTH_NONE)

#define	AUTH_NONE	0	/* authentication not required */
#define	AUTH_OK		1	/* authentication OK */
#define	AUTH_ERROR	2	/* authentication error */
#define	AUTH_CRYPTO	3	/* crypto_NAK */

/*
 * traffic shaping parameters
 */
#define	NTP_IBURST	6	/* packets in iburst */
#define	RESP_DELAY	1	/* refclock burst delay (s) */

/*
 * pool soliciting restriction duration (s)
 */
#define	POOL_SOLICIT_WINDOW	8

/*
 * System variables are declared here. Unless specified otherwise, all
 * times are in seconds.
 */
u_char	sys_leap;		/* system leap indicator */
u_char	sys_stratum;		/* system stratum */
s_char	sys_precision;		/* local clock precision (log2 s) */
double	sys_rootdelay;		/* roundtrip delay to primary source */
double	sys_rootdisp;		/* dispersion to primary source */
u_int32 sys_refid;		/* reference id (network byte order) */
l_fp	sys_reftime;		/* last update time */
struct	peer *sys_peer;		/* current peer */

/*
 * Rate controls. Leaky buckets are used to throttle the packet
 * transmission rates in order to protect busy servers such as at NIST
 * and USNO. There is a counter for each association and another for KoD
 * packets. The association counter decrements each second, but not
 * below zero. Each time a packet is sent the counter is incremented by
 * a configurable value representing the average interval between
 * packets. A packet is delayed as long as the counter is greater than
 * zero. Note this does not affect the time value computations.
 */
/*
 * Nonspecified system state variables
 */
int	sys_bclient;		/* broadcast client enable */
double	sys_bdelay;		/* broadcast client default delay */
int	sys_authenticate;	/* requre authentication for config */
l_fp	sys_authdelay;		/* authentication delay */
double	sys_offset;	/* current local clock offset */
double	sys_mindisp = MINDISPERSE; /* minimum distance (s) */
double	sys_maxdist = MAXDISTANCE; /* selection threshold */
double	sys_jitter;		/* system jitter */
u_long	sys_epoch;		/* last clock update time */
static	double sys_clockhop;	/* clockhop threshold */
int	leap_tai;		/* TAI at next next leap */
u_long	leap_sec;		/* next scheduled leap from file */
u_long	leap_peers;		/* next scheduled leap from peers */
u_long	leap_expire;		/* leap information expiration */
static int leap_vote;		/* leap consensus */
keyid_t	sys_private;		/* private value for session seed */
int	sys_manycastserver;	/* respond to manycast client pkts */
int	ntp_mode7;		/* respond to ntpdc (mode7) */
int	peer_ntpdate;		/* active peers in ntpdate mode */
int	sys_survivors;		/* truest of the truechimers */
char	*sys_ident = NULL;	/* identity scheme */

/*
 * TOS and multicast mapping stuff
 */
int	sys_floor = 0;		/* cluster stratum floor */
int	sys_ceiling = STRATUM_UNSPEC; /* cluster stratum ceiling */
int	sys_minsane = 1;	/* minimum candidates */
int	sys_minclock = NTP_MINCLOCK; /* minimum candidates */
int	sys_maxclock = NTP_MAXCLOCK; /* maximum candidates */
int	sys_cohort = 0;		/* cohort switch */
int	sys_orphan = STRATUM_UNSPEC + 1; /* orphan stratum */
int	sys_orphwait = NTP_ORPHWAIT; /* orphan wait */
int	sys_beacon = BEACON;	/* manycast beacon interval */
int	sys_ttlmax;		/* max ttl mapping vector index */
u_char	sys_ttl[MAX_TTL];	/* ttl mapping vector */

/*
 * Statistics counters - first the good, then the bad
 */
u_long	sys_stattime;		/* elapsed time */
u_long	sys_received;		/* packets received */
u_long	sys_processed;		/* packets for this host */
u_long	sys_newversion;		/* current version */
u_long	sys_oldversion;		/* old version */
u_long	sys_restricted;		/* access denied */
u_long	sys_badlength;		/* bad length or format */
u_long	sys_badauth;		/* bad authentication */
u_long	sys_declined;		/* declined */
u_long	sys_limitrejected;	/* rate exceeded */
u_long	sys_kodsent;		/* KoD sent */

static	double	root_distance	(struct peer *);
static	void	clock_combine	(struct peer **, int);
static	void	peer_xmit	(struct peer *);
static	void	fast_xmit	(struct recvbuf *, int, keyid_t, int);
static	void	pool_xmit	(struct peer *);
static	void	clock_update	(struct peer *);
static	int	default_get_precision (void);
static	int	local_refid	(struct peer *);
static	int	peer_unfit	(struct peer *);
#ifdef AUTOKEY
static	int	group_test	(char *, char *);
#endif /* AUTOKEY */
#ifdef WORKER
void	pool_name_resolved	(int, int, void *, const char *,
				 const char *, const struct addrinfo *,
				 const struct addrinfo *);
#endif /* WORKER */


/*
 * transmit - transmit procedure called by poll timeout
 */
void
transmit(
	struct peer *peer	/* peer structure pointer */
	)
{
	u_char	hpoll;

	/*
	 * The polling state machine. There are two kinds of machines,
	 * those that never expect a reply (broadcast and manycast
	 * server modes) and those that do (all other modes). The dance
	 * is intricate...
	 */
	hpoll = peer->hpoll;

	/*
	 * In broadcast mode the poll interval is never changed from
	 * minpoll.
	 */
	if (peer->cast_flags & (MDF_BCAST | MDF_MCAST)) {
		peer->outdate = current_time;
		if (sys_leap != LEAP_NOTINSYNC)
			peer_xmit(peer);
		poll_update(peer, hpoll);
		return;
	}

	/*
	 * In manycast mode we start with unity ttl. The ttl is
	 * increased by one for each poll until either sys_maxclock
	 * servers have been found or the maximum ttl is reached. When
	 * sys_maxclock servers are found we stop polling until one or
	 * more servers have timed out or until less than sys_minclock
	 * associations turn up. In this case additional better servers
	 * are dragged in and preempt the existing ones.  Once every
	 * sys_beacon seconds we are to transmit unconditionally, but
	 * this code is not quite right -- peer->unreach counts polls
	 * and is being compared with sys_beacon, so the beacons happen
	 * every sys_beacon polls.
	 */
	if (peer->cast_flags & MDF_ACAST) {
		peer->outdate = current_time;
		if (peer->unreach > sys_beacon) {
			peer->unreach = 0;
			peer->ttl = 0;
			peer_xmit(peer);
		} else if (sys_survivors < sys_minclock ||
		    peer_associations < sys_maxclock) {
			if (peer->ttl < (u_int32)sys_ttlmax)
				peer->ttl++;
			peer_xmit(peer);
		}
		peer->unreach++;
		poll_update(peer, hpoll);
		return;
	}

	/*
	 * Pool associations transmit unicast solicitations when there
	 * are less than a hard limit of 2 * sys_maxclock associations,
	 * and either less than sys_minclock survivors or less than
	 * sys_maxclock associations.  The hard limit prevents unbounded
	 * growth in associations if the system clock or network quality
	 * result in survivor count dipping below sys_minclock often.
	 * This was observed testing with pool, where sys_maxclock == 12
	 * resulted in 60 associations without the hard limit.  A
	 * similar hard limit on manycastclient ephemeral associations
	 * may be appropriate.
	 */
	if (peer->cast_flags & MDF_POOL) {
		peer->outdate = current_time;
		if ((peer_associations <= 2 * sys_maxclock) &&
		    (peer_associations < sys_maxclock ||
		     sys_survivors < sys_minclock))
			pool_xmit(peer);
		poll_update(peer, hpoll);
		return;
	}

	/*
	 * In unicast modes the dance is much more intricate. It is
	 * designed to back off whenever possible to minimize network
	 * traffic.
	 */
	if (peer->burst == 0) {
		u_char oreach;

		/*
		 * Update the reachability status. If not heard for
		 * three consecutive polls, stuff infinity in the clock
		 * filter. 
		 */
		oreach = peer->reach;
		peer->outdate = current_time;
		peer->unreach++;
		peer->reach <<= 1;
		if (!peer->reach) {

			/*
			 * Here the peer is unreachable. If it was
			 * previously reachable raise a trap. Send a
			 * burst if enabled.
			 */
			clock_filter(peer, 0., 0., MAXDISPERSE);
			if (oreach) {
				peer_unfit(peer);
				report_event(PEVNT_UNREACH, peer, NULL);
			}
			if ((peer->flags & FLAG_IBURST) &&
			    peer->retry == 0)
				peer->retry = NTP_RETRY;
		} else {

			/*
			 * Here the peer is reachable. Send a burst if
			 * enabled and the peer is fit.  Reset unreach
			 * for persistent and ephemeral associations.
			 * Unreach is also reset for survivors in
			 * clock_select().
			 */
			hpoll = sys_poll;
			if (!(peer->flags & FLAG_PREEMPT))
				peer->unreach = 0;
			if ((peer->flags & FLAG_BURST) && peer->retry ==
			    0 && !peer_unfit(peer))
				peer->retry = NTP_RETRY;
		}

		/*
		 * Watch for timeout.  If ephemeral, toss the rascal;
		 * otherwise, bump the poll interval. Note the
		 * poll_update() routine will clamp it to maxpoll.
		 * If preemptible and we have more peers than maxclock,
		 * and this peer has the minimum score of preemptibles,
		 * demobilize.
		 */ 
		if (peer->unreach >= NTP_UNREACH) {
			hpoll++;
			/* ephemeral: no FLAG_CONFIG nor FLAG_PREEMPT */
			if (!(peer->flags & (FLAG_CONFIG | FLAG_PREEMPT))) {
				report_event(PEVNT_RESTART, peer, "timeout");
				peer_clear(peer, "TIME");
				unpeer(peer);
				return;
			}
			if ((peer->flags & FLAG_PREEMPT) &&
			    (peer_associations > sys_maxclock) &&
			    score_all(peer)) {
				report_event(PEVNT_RESTART, peer, "timeout");
				peer_clear(peer, "TIME");
				unpeer(peer);
				return;
			}
		}
	} else {
		peer->burst--;
		if (peer->burst == 0) {

			/*
			 * If ntpdate mode and the clock has not been
			 * set and all peers have completed the burst,
			 * we declare a successful failure.
			 */
			if (mode_ntpdate) {
				peer_ntpdate--;
				if (peer_ntpdate == 0) {
					msyslog(LOG_NOTICE,
					    "ntpd: no servers found");
					printf(
					    "ntpd: no servers found\n");
					exit (0);
				}
			}
		}
	}
	if (peer->retry > 0)
		peer->retry--;

	/*
	 * Do not transmit if in broadcast client mode. 
	 */
	if (peer->hmode != MODE_BCLIENT)
		peer_xmit(peer);
	poll_update(peer, hpoll);
}


/*
 * receive - receive procedure called for each packet received
 */
void
receive(
	struct recvbuf *rbufp
	)
{
	register struct peer *peer;	/* peer structure pointer */
	register struct pkt *pkt;	/* receive packet pointer */
	u_char	hisversion;		/* packet version */
	u_char	hisleap;		/* packet leap indicator */
	u_char	hismode;		/* packet mode */
	u_char	hisstratum;		/* packet stratum */
	u_short	restrict_mask;		/* restrict bits */
	int	has_mac;		/* length of MAC field */
	int	authlen;		/* offset of MAC field */
	int	is_authentic = 0;	/* cryptosum ok */
	int	retcode = AM_NOMATCH;	/* match code */
	keyid_t	skeyid = 0;		/* key IDs */
	u_int32	opcode = 0;		/* extension field opcode */
	sockaddr_u *dstadr_sin; 	/* active runway */
	struct peer *peer2;		/* aux peer structure pointer */
	endpt *	match_ep;		/* newpeer() local address */
	l_fp	p_org;			/* origin timestamp */
	l_fp	p_rec;			/* receive timestamp */
	l_fp	p_xmt;			/* transmit timestamp */
#ifdef AUTOKEY
	char	hostname[NTP_MAXSTRLEN + 1];
	char	*groupname = NULL;
	struct autokey *ap;		/* autokey structure pointer */
	int	rval;			/* cookie snatcher */
	keyid_t	pkeyid = 0, tkeyid = 0;	/* key IDs */
#endif	/* AUTOKEY */
#ifdef HAVE_NTP_SIGND
	static unsigned char zero_key[16];
#endif /* HAVE_NTP_SIGND */

	/*
	 * Monitor the packet and get restrictions. Note that the packet
	 * length for control and private mode packets must be checked
	 * by the service routines. Some restrictions have to be handled
	 * later in order to generate a kiss-o'-death packet.
	 */
	/*
	 * Bogus port check is before anything, since it probably
	 * reveals a clogging attack.
	 */
	sys_received++;
	if (SRCPORT(&rbufp->recv_srcadr) < NTP_PORT) {
		sys_badlength++;
		return;				/* bogus port */
	}
	restrict_mask = restrictions(&rbufp->recv_srcadr);
#ifdef DEBUG
	if (debug > 1)
		printf("receive: at %ld %s<-%s flags %x restrict %03x\n",
		    current_time, stoa(&rbufp->dstadr->sin),
		    stoa(&rbufp->recv_srcadr),
		    rbufp->dstadr->flags, restrict_mask);
#endif
	pkt = &rbufp->recv_pkt;
	hisversion = PKT_VERSION(pkt->li_vn_mode);
	hisleap = PKT_LEAP(pkt->li_vn_mode);
	hismode = (int)PKT_MODE(pkt->li_vn_mode);
	hisstratum = PKT_TO_STRATUM(pkt->stratum);
	if (restrict_mask & RES_IGNORE) {
		sys_restricted++;
		return;				/* ignore everything */
	}
	if (hismode == MODE_PRIVATE) {
		if (!ntp_mode7 || (restrict_mask & RES_NOQUERY)) {
			sys_restricted++;
			return;			/* no query private */
		}
		process_private(rbufp, ((restrict_mask &
		    RES_NOMODIFY) == 0));
		return;
	}
	if (hismode == MODE_CONTROL) {
		if (restrict_mask & RES_NOQUERY) {
			sys_restricted++;
			return;			/* no query control */
		}
		process_control(rbufp, restrict_mask);
		return;
	}
	if (restrict_mask & RES_DONTSERVE) {
		sys_restricted++;
		return;				/* no time serve */
	}

	/*
	 * This is for testing. If restricted drop ten percent of
	 * surviving packets.
	 */
	if (restrict_mask & RES_FLAKE) {
		if ((double)ntp_random() / 0x7fffffff < .1) {
			sys_restricted++;
			return;			/* no flakeway */
		}
	}
	
	/*
	 * Version check must be after the query packets, since they
	 * intentionally use an early version.
	 */
	if (hisversion == NTP_VERSION) {
		sys_newversion++;		/* new version */
	} else if (!(restrict_mask & RES_VERSION) && hisversion >=
	    NTP_OLDVERSION) {
		sys_oldversion++;		/* previous version */
	} else {
		sys_badlength++;
		return;				/* old version */
	}

	/*
	 * Figure out his mode and validate the packet. This has some
	 * legacy raunch that probably should be removed. In very early
	 * NTP versions mode 0 was equivalent to what later versions
	 * would interpret as client mode.
	 */
	if (hismode == MODE_UNSPEC) {
		if (hisversion == NTP_OLDVERSION) {
			hismode = MODE_CLIENT;
		} else {
			sys_badlength++;
			return;                 /* invalid mode */
		}
	}

	/*
	 * Parse the extension field if present. We figure out whether
	 * an extension field is present by measuring the MAC size. If
	 * the number of words following the packet header is 0, no MAC
	 * is present and the packet is not authenticated. If 1, the
	 * packet is a crypto-NAK; if 3, the packet is authenticated
	 * with DES; if 5, the packet is authenticated with MD5; if 6,
	 * the packet is authenticated with SHA. If 2 or * 4, the packet
	 * is a runt and discarded forthwith. If greater than 6, an
	 * extension field is present, so we subtract the length of the
	 * field and go around again.
	 */
	authlen = LEN_PKT_NOMAC;
	has_mac = rbufp->recv_length - authlen;
	while (has_mac != 0) {
		u_int32	len;
#ifdef AUTOKEY
		u_int32	hostlen;
		struct exten *ep;
#endif /*AUTOKEY */

		if (has_mac % 4 != 0 || has_mac < MIN_MAC_LEN) {
			sys_badlength++;
			return;			/* bad length */
		}
		if (has_mac <= MAX_MAC_LEN) {
			skeyid = ntohl(((u_int32 *)pkt)[authlen / 4]);
			break;

		} else {
			opcode = ntohl(((u_int32 *)pkt)[authlen / 4]);
			len = opcode & 0xffff;
			if (len % 4 != 0 || len < 4 || (int)len +
			    authlen > rbufp->recv_length) {
				sys_badlength++;
				return;		/* bad length */
			}
#ifdef AUTOKEY
			/*
			 * Extract calling group name for later.  If
			 * sys_groupname is non-NULL, there must be
			 * a group name provided to elicit a response.
			 */
			if ((opcode & 0x3fff0000) == CRYPTO_ASSOC &&
			    sys_groupname != NULL) {
				ep = (struct exten *)&((u_int32 *)pkt)[authlen / 4];
				hostlen = ntohl(ep->vallen);
				if (hostlen >= sizeof(hostname) ||
				    hostlen > len -
				    offsetof(struct exten, pkt)) {
					sys_badlength++;
					return;		/* bad length */
				}
				memcpy(hostname, &ep->pkt, hostlen);
				hostname[hostlen] = '\0';
				groupname = strchr(hostname, '@');
				if (groupname == NULL) {
					sys_declined++;
					return;
				}
				groupname++;
			}
#endif /* AUTOKEY */
			authlen += len;
			has_mac -= len;
		}
	}

	/*
	 * If authentication required, a MAC must be present.
	 */
	if (restrict_mask & RES_DONTTRUST && has_mac == 0) {
		sys_restricted++;
		return;				/* access denied */
	}

	/*
	 * Update the MRU list and finger the cloggers. It can be a
	 * little expensive, so turn it off for production use.
	 * RES_LIMITED and RES_KOD will be cleared in the returned
	 * restrict_mask unless one or both actions are warranted.
	 */
	restrict_mask = ntp_monitor(rbufp, restrict_mask);
	if (restrict_mask & RES_LIMITED) {
		sys_limitrejected++;
		if (!(restrict_mask & RES_KOD) || hismode ==
		    MODE_BROADCAST)
			return;			/* rate exceeded */

		if (hismode == MODE_CLIENT)
			fast_xmit(rbufp, MODE_SERVER, skeyid,
			    restrict_mask);
		else
			fast_xmit(rbufp, MODE_ACTIVE, skeyid,
			    restrict_mask);
		return;				/* rate exceeded */
	}
	restrict_mask &= ~RES_KOD;

	/*
	 * We have tossed out as many buggy packets as possible early in
	 * the game to reduce the exposure to a clogging attack. Now we
	 * have to burn some cycles to find the association and
	 * authenticate the packet if required. Note that we burn only
	 * digest cycles, again to reduce exposure. There may be no
	 * matching association and that's okay.
	 *
	 * More on the autokey mambo. Normally the local interface is
	 * found when the association was mobilized with respect to a
	 * designated remote address. We assume packets arriving from
	 * the remote address arrive via this interface and the local
	 * address used to construct the autokey is the unicast address
	 * of the interface. However, if the sender is a broadcaster,
	 * the interface broadcast address is used instead.
	 * Notwithstanding this technobabble, if the sender is a
	 * multicaster, the broadcast address is null, so we use the
	 * unicast address anyway. Don't ask.
	 */
	peer = findpeer(rbufp,  hismode, &retcode);
	dstadr_sin = &rbufp->dstadr->sin;
	NTOHL_FP(&pkt->org, &p_org);
	NTOHL_FP(&pkt->rec, &p_rec);
	NTOHL_FP(&pkt->xmt, &p_xmt);

	/*
	 * Authentication is conditioned by three switches:
	 *
	 * NOPEER  (RES_NOPEER) do not mobilize an association unless
	 *         authenticated
	 * NOTRUST (RES_DONTTRUST) do not allow access unless
	 *         authenticated (implies NOPEER)
	 * enable  (sys_authenticate) master NOPEER switch, by default
	 *         on
	 *
	 * The NOPEER and NOTRUST can be specified on a per-client basis
	 * using the restrict command. The enable switch if on implies
	 * NOPEER for all clients. There are four outcomes:
	 *
	 * NONE    The packet has no MAC.
	 * OK      the packet has a MAC and authentication succeeds
	 * ERROR   the packet has a MAC and authentication fails
	 * CRYPTO  crypto-NAK. The MAC has four octets only.
	 *
	 * Note: The AUTH(x, y) macro is used to filter outcomes. If x
	 * is zero, acceptable outcomes of y are NONE and OK. If x is
	 * one, the only acceptable outcome of y is OK.
	 */

	if (has_mac == 0) {
		restrict_mask &= ~RES_MSSNTP;
		is_authentic = AUTH_NONE; /* not required */
#ifdef DEBUG
		if (debug)
			printf(
			    "receive: at %ld %s<-%s mode %d len %d\n",
			    current_time, stoa(dstadr_sin),
			    stoa(&rbufp->recv_srcadr), hismode,
			    authlen);
#endif
	} else if (has_mac == 4) {
		restrict_mask &= ~RES_MSSNTP;
		is_authentic = AUTH_CRYPTO; /* crypto-NAK */
#ifdef DEBUG
		if (debug)
			printf(
			    "receive: at %ld %s<-%s mode %d keyid %08x len %d auth %d\n",
			    current_time, stoa(dstadr_sin),
			    stoa(&rbufp->recv_srcadr), hismode, skeyid,
			    authlen + has_mac, is_authentic);
#endif

#ifdef HAVE_NTP_SIGND
		/*
		 * If the signature is 20 bytes long, the last 16 of
		 * which are zero, then this is a Microsoft client
		 * wanting AD-style authentication of the server's
		 * reply.  
		 *
		 * This is described in Microsoft's WSPP docs, in MS-SNTP:
		 * http://msdn.microsoft.com/en-us/library/cc212930.aspx
		 */
	} else if (has_mac == MAX_MD5_LEN && (restrict_mask & RES_MSSNTP) &&
	   (retcode == AM_FXMIT || retcode == AM_NEWPASS) &&
	   (memcmp(zero_key, (char *)pkt + authlen + 4, MAX_MD5_LEN - 4) ==
	   0)) {
		is_authentic = AUTH_NONE;
#endif /* HAVE_NTP_SIGND */

	} else {
		restrict_mask &= ~RES_MSSNTP;
#ifdef AUTOKEY
		/*
		 * For autokey modes, generate the session key
		 * and install in the key cache. Use the socket
		 * broadcast or unicast address as appropriate.
		 */
		if (crypto_flags && skeyid > NTP_MAXKEY) {
		
			/*
			 * More on the autokey dance (AKD). A cookie is
			 * constructed from public and private values.
			 * For broadcast packets, the cookie is public
			 * (zero). For packets that match no
			 * association, the cookie is hashed from the
			 * addresses and private value. For server
			 * packets, the cookie was previously obtained
			 * from the server. For symmetric modes, the
			 * cookie was previously constructed using an
			 * agreement protocol; however, should PKI be
			 * unavailable, we construct a fake agreement as
			 * the EXOR of the peer and host cookies.
			 *
			 * hismode	ephemeral	persistent
			 * =======================================
			 * active	0		cookie#
			 * passive	0%		cookie#
			 * client	sys cookie	0%
			 * server	0%		sys cookie
			 * broadcast	0		0
			 *
			 * # if unsync, 0
			 * % can't happen
			 */
			if (has_mac < MAX_MD5_LEN) {
				sys_badauth++;
				return;
			}
			if (hismode == MODE_BROADCAST) {

				/*
				 * For broadcaster, use the interface
				 * broadcast address when available;
				 * otherwise, use the unicast address
				 * found when the association was
				 * mobilized. However, if this is from
				 * the wildcard interface, game over.
				 */
				if (crypto_flags && rbufp->dstadr ==
				    ANY_INTERFACE_CHOOSE(&rbufp->recv_srcadr)) {
					sys_restricted++;
					return;	     /* no wildcard */
				}
				pkeyid = 0;
				if (!SOCK_UNSPEC(&rbufp->dstadr->bcast))
					dstadr_sin =
					    &rbufp->dstadr->bcast;
			} else if (peer == NULL) {
				pkeyid = session_key(
				    &rbufp->recv_srcadr, dstadr_sin, 0,
				    sys_private, 0);
			} else {
				pkeyid = peer->pcookie;
			}

			/*
			 * The session key includes both the public
			 * values and cookie. In case of an extension
			 * field, the cookie used for authentication
			 * purposes is zero. Note the hash is saved for
			 * use later in the autokey mambo.
			 */
			if (authlen > LEN_PKT_NOMAC && pkeyid != 0) {
				session_key(&rbufp->recv_srcadr,
				    dstadr_sin, skeyid, 0, 2);
				tkeyid = session_key(
				    &rbufp->recv_srcadr, dstadr_sin,
				    skeyid, pkeyid, 0);
			} else {
				tkeyid = session_key(
				    &rbufp->recv_srcadr, dstadr_sin,
				    skeyid, pkeyid, 2);
			}

		}
#endif	/* AUTOKEY */

		/*
		 * Compute the cryptosum. Note a clogging attack may
		 * succeed in bloating the key cache. If an autokey,
		 * purge it immediately, since we won't be needing it
		 * again. If the packet is authentic, it can mobilize an
		 * association. Note that there is no key zero.
		 */
		if (!authdecrypt(skeyid, (u_int32 *)pkt, authlen,
		    has_mac))
			is_authentic = AUTH_ERROR;
		else
			is_authentic = AUTH_OK;
#ifdef AUTOKEY
		if (crypto_flags && skeyid > NTP_MAXKEY)
			authtrust(skeyid, 0);
#endif	/* AUTOKEY */
#ifdef DEBUG
		if (debug)
			printf(
			    "receive: at %ld %s<-%s mode %d keyid %08x len %d auth %d\n",
			    current_time, stoa(dstadr_sin),
			    stoa(&rbufp->recv_srcadr), hismode, skeyid,
			    authlen + has_mac, is_authentic);
#endif
	}

	/*
	 * The association matching rules are implemented by a set of
	 * routines and an association table. A packet matching an
	 * association is processed by the peer process for that
	 * association. If there are no errors, an ephemeral association
	 * is mobilized: a broadcast packet mobilizes a broadcast client
	 * aassociation; a manycast server packet mobilizes a manycast
	 * client association; a symmetric active packet mobilizes a
	 * symmetric passive association.
	 */
	switch (retcode) {

	/*
	 * This is a client mode packet not matching any association. If
	 * an ordinary client, simply toss a server mode packet back
	 * over the fence. If a manycast client, we have to work a
	 * little harder.
	 */
	case AM_FXMIT:

		/*
		 * If authentication OK, send a server reply; otherwise,
		 * send a crypto-NAK.
		 */
		if (!(rbufp->dstadr->flags & INT_MCASTOPEN)) {
			if (AUTH(restrict_mask & RES_DONTTRUST,
			   is_authentic)) {
				fast_xmit(rbufp, MODE_SERVER, skeyid,
				    restrict_mask);
			} else if (is_authentic == AUTH_ERROR) {
				fast_xmit(rbufp, MODE_SERVER, 0,
				    restrict_mask);
				sys_badauth++;
			} else {
				sys_restricted++;
			}
			return;			/* hooray */
		}

		/*
		 * This must be manycast. Do not respond if not
		 * configured as a manycast server.
		 */
		if (!sys_manycastserver) {
			sys_restricted++;
			return;			/* not enabled */
		}

#ifdef AUTOKEY
		/*
		 * Do not respond if not the same group.
		 */
		if (group_test(groupname, NULL)) {
			sys_declined++;
			return;
		}
#endif /* AUTOKEY */

		/*
		 * Do not respond if we are not synchronized or our
		 * stratum is greater than the manycaster or the
		 * manycaster has already synchronized to us.
		 */
		if (sys_leap == LEAP_NOTINSYNC || sys_stratum >=
		    hisstratum || (!sys_cohort && sys_stratum ==
		    hisstratum + 1) || rbufp->dstadr->addr_refid ==
		    pkt->refid) {
			sys_declined++;
			return;			/* no help */
		}

		/*
		 * Respond only if authentication succeeds. Don't do a
		 * crypto-NAK, as that would not be useful.
		 */
		if (AUTH(restrict_mask & RES_DONTTRUST, is_authentic))
			fast_xmit(rbufp, MODE_SERVER, skeyid,
			    restrict_mask);
		return;				/* hooray */

	/*
	 * This is a server mode packet returned in response to a client
	 * mode packet sent to a multicast group address (for
	 * manycastclient) or to a unicast address (for pool). The
	 * origin timestamp is a good nonce to reliably associate the
	 * reply with what was sent. If there is no match, that's
	 * curious and could be an intruder attempting to clog, so we
	 * just ignore it.
	 *
	 * If the packet is authentic and the manycastclient or pool 
	 * association is found, we mobilize a client association and
	 * copy pertinent variables from the manycastclient or pool
	 * association to the new client association. If not, just
	 * ignore the packet.
	 *
	 * There is an implosion hazard at the manycast client, since
	 * the manycast servers send the server packet immediately. If
	 * the guy is already here, don't fire up a duplicate.
	 */
	case AM_MANYCAST:

#ifdef AUTOKEY
		/*
		 * Do not respond if not the same group.
		 */
		if (group_test(groupname, NULL)) {
			sys_declined++;
			return;
		}
#endif /* AUTOKEY */
		if ((peer2 = findmanycastpeer(rbufp)) == NULL) {
			sys_restricted++;
			return;			/* not enabled */
		}
		if (!AUTH((!(peer2->cast_flags & MDF_POOL) &&
		    sys_authenticate) | (restrict_mask & (RES_NOPEER |
		    RES_DONTTRUST)), is_authentic)) {
			sys_restricted++;
			return;			/* access denied */
		}

		/*
		 * Do not respond if unsynchronized or stratum is below
		 * the floor or at or above the ceiling.
		 */
		if (hisleap == LEAP_NOTINSYNC || hisstratum <
		    sys_floor || hisstratum >= sys_ceiling) {
			sys_declined++;
			return;			/* no help */
		}
		if ((peer = newpeer(&rbufp->recv_srcadr, NULL,
		    rbufp->dstadr, MODE_CLIENT, hisversion, NTP_MINDPOLL,
		    NTP_MAXDPOLL, FLAG_PREEMPT, MDF_UCAST | MDF_UCLNT, 0,
		    skeyid, sys_ident)) == NULL) {
			sys_declined++;
			return;			/* ignore duplicate  */
		}

		if (peer2->flags & FLAG_IBURST)
			peer->flags |= FLAG_IBURST;
		/*
		 * We don't need these, but it warms the billboards.
		 */
		peer->minpoll = peer2->minpoll;
		peer->maxpoll = peer2->maxpoll;
		/*
		 * After each ephemeral pool association is spun,
		 * accelerate the next poll for the pool solicitor so
		 * the pool will fill promptly.
		 */
		if (peer2->cast_flags & MDF_POOL)
			peer2->nextdate = current_time + 1;
		break;

	/*
	 * This is the first packet received from a broadcast server. If
	 * the packet is authentic and we are enabled as broadcast
	 * client, mobilize a broadcast client association. We don't
	 * kiss any frogs here.
	 */
	case AM_NEWBCL:

#ifdef AUTOKEY
		/*
		 * Do not respond if not the same group.
		 */
		if (group_test(groupname, sys_ident)) {
			sys_declined++;
			return;
		}
#endif /* AUTOKEY */
		if (sys_bclient == 0) {
			sys_restricted++;
			return;			/* not enabled */
		}
		if (!AUTH(sys_authenticate | (restrict_mask &
		    (RES_NOPEER | RES_DONTTRUST)), is_authentic)) {
			sys_restricted++;
			return;			/* access denied */
		}

		/*
		 * Do not respond if unsynchronized or stratum is below
		 * the floor or at or above the ceiling.
		 */
		if (hisleap == LEAP_NOTINSYNC || hisstratum <
		    sys_floor || hisstratum >= sys_ceiling) {
			sys_declined++;
			return;			/* no help */
		}

#ifdef AUTOKEY
		/*
		 * Do not respond if Autokey and the opcode is not a
		 * CRYPTO_ASSOC response with association ID.
		 */
		if (crypto_flags && skeyid > NTP_MAXKEY && (opcode &
		    0xffff0000) != (CRYPTO_ASSOC | CRYPTO_RESP)) {
			sys_declined++;
			return;			/* protocol error */
		}
#endif	/* AUTOKEY */

		/*
		 * Broadcasts received via a multicast address may
		 * arrive after a unicast volley has begun
		 * with the same remote address.  newpeer() will not
		 * find duplicate associations on other local endpoints
		 * if a non-NULL endpoint is supplied.  multicastclient
		 * ephemeral associations are unique across all local
		 * endpoints.
		 */
		if (!(INT_MCASTOPEN & rbufp->dstadr->flags))
			match_ep = rbufp->dstadr;
		else
			match_ep = NULL;

		/*
		 * Determine whether to execute the initial volley.
		 */
		if (sys_bdelay != 0) {
#ifdef AUTOKEY
			/*
			 * If a two-way exchange is not possible,
			 * neither is Autokey.
			 */
			if (crypto_flags && skeyid > NTP_MAXKEY) {
				sys_restricted++;
				return;		/* no autokey */
			}
#endif	/* AUTOKEY */

			/*
			 * Do not execute the volley. Start out in
			 * broadcast client mode.
			 */
			peer = newpeer(&rbufp->recv_srcadr, NULL,
			    match_ep, MODE_BCLIENT, hisversion,
			    pkt->ppoll, pkt->ppoll, FLAG_PREEMPT,
			    MDF_BCLNT, 0, skeyid, sys_ident);
			if (NULL == peer) {
				sys_restricted++;
				return;		/* ignore duplicate */

			} else {
				peer->delay = sys_bdelay;
			}
			break;
		}

		/*
		 * Execute the initial volley in order to calibrate the
		 * propagation delay and run the Autokey protocol.
		 *
		 * Note that the minpoll is taken from the broadcast
		 * packet, normally 6 (64 s) and that the poll interval
		 * is fixed at this value.
		 */
		peer = newpeer(&rbufp->recv_srcadr, NULL, match_ep,
		    MODE_CLIENT, hisversion, pkt->ppoll, pkt->ppoll,
		    FLAG_BC_VOL | FLAG_IBURST | FLAG_PREEMPT, MDF_BCLNT,
		    0, skeyid, sys_ident);
		if (NULL == peer) {
			sys_restricted++;
			return;			/* ignore duplicate */
		}
#ifdef AUTOKEY
		if (skeyid > NTP_MAXKEY)
			crypto_recv(peer, rbufp);
#endif	/* AUTOKEY */

		return;				/* hooray */

	/*
	 * This is the first packet received from a symmetric active
	 * peer. If the packet is authentic and the first he sent,
	 * mobilize a passive association. If not, kiss the frog.
	 */
	case AM_NEWPASS:

#ifdef AUTOKEY
		/*
		 * Do not respond if not the same group.
		 */
		if (group_test(groupname, sys_ident)) {
			sys_declined++;
			return;
		}
#endif /* AUTOKEY */
		if (!AUTH(sys_authenticate | (restrict_mask &
		    (RES_NOPEER | RES_DONTTRUST)), is_authentic)) {

			/*
			 * If authenticated but cannot mobilize an
			 * association, send a symmetric passive
			 * response without mobilizing an association.
			 * This is for drat broken Windows clients. See
			 * Microsoft KB 875424 for preferred workaround.
			 */
			if (AUTH(restrict_mask & RES_DONTTRUST,
			    is_authentic)) {
				fast_xmit(rbufp, MODE_PASSIVE, skeyid,
				    restrict_mask);
				return;			/* hooray */
			}
			if (is_authentic == AUTH_ERROR) {
				fast_xmit(rbufp, MODE_ACTIVE, 0,
				    restrict_mask);
				sys_restricted++;
			}
		}

		/*
		 * Do not respond if synchronized and stratum is either
		 * below the floor or at or above the ceiling. Note,
		 * this allows an unsynchronized peer to synchronize to
		 * us. It would be very strange if he did and then was
		 * nipped, but that could only happen if we were
		 * operating at the top end of the range.
		 */
		if (hisleap != LEAP_NOTINSYNC && (hisstratum <
		    sys_floor || hisstratum >= sys_ceiling)) {
			sys_declined++;
			return;			/* no help */
		}

		/*
		 * The message is correctly authenticated and allowed.
		 * Mobilize a symmetric passive association.
		 */
		if ((peer = newpeer(&rbufp->recv_srcadr, NULL,
		    rbufp->dstadr, MODE_PASSIVE, hisversion, pkt->ppoll,
		    NTP_MAXDPOLL, 0, MDF_UCAST, 0, skeyid,
		    sys_ident)) == NULL) {
			sys_declined++;
			return;			/* ignore duplicate */
		}
		break;


	/*
	 * Process regular packet. Nothing special.
	 */
	case AM_PROCPKT:

#ifdef AUTOKEY
		/*
		 * Do not respond if not the same group.
		 */
		if (group_test(groupname, peer->ident)) {
			sys_declined++;
			return;
		}
#endif /* AUTOKEY */
		break;

	/*
	 * A passive packet matches a passive association. This is
	 * usually the result of reconfiguring a client on the fly. As
	 * this association might be legitimate and this packet an
	 * attempt to deny service, just ignore it.
	 */
	case AM_ERR:
		sys_declined++;
		return;

	/*
	 * For everything else there is the bit bucket.
	 */
	default:
		sys_declined++;
		return;
	}

#ifdef AUTOKEY
	/*
	 * If the association is configured for Autokey, the packet must
	 * have a public key ID; if not, the packet must have a
	 * symmetric key ID.
	 */
	if (is_authentic != AUTH_CRYPTO && (((peer->flags &
	    FLAG_SKEY) && skeyid <= NTP_MAXKEY) || (!(peer->flags &
	    FLAG_SKEY) && skeyid > NTP_MAXKEY))) {
		sys_badauth++;
		return;
	}
#endif	/* AUTOKEY */
	peer->received++;
	peer->flash &= ~PKT_TEST_MASK;
	if (peer->flags & FLAG_XBOGUS) {
		peer->flags &= ~FLAG_XBOGUS;
		peer->flash |= TEST3;
	}

	/*
	 * Next comes a rigorous schedule of timestamp checking. If the
	 * transmit timestamp is zero, the server has not initialized in
	 * interleaved modes or is horribly broken.
	 */
	if (L_ISZERO(&p_xmt)) {
		peer->flash |= TEST3;			/* unsynch */

	/*
	 * If the transmit timestamp duplicates a previous one, the
	 * packet is a replay. This prevents the bad guys from replaying
	 * the most recent packet, authenticated or not.
	 */
	} else if (L_ISEQU(&peer->xmt, &p_xmt)) {
		peer->flash |= TEST1;			/* duplicate */
		peer->oldpkt++;
		return;

	/*
	 * If this is a broadcast mode packet, skip further checking. If
	 * an initial volley, bail out now and let the client do its
	 * stuff. If the origin timestamp is nonzero, this is an
	 * interleaved broadcast. so restart the protocol.
	 */
	} else if (hismode == MODE_BROADCAST) {
		if (!L_ISZERO(&p_org) && !(peer->flags & FLAG_XB)) {
			peer->flags |= FLAG_XB;
			peer->aorg = p_xmt;
			peer->borg = rbufp->recv_time;
			report_event(PEVNT_XLEAVE, peer, NULL);
			return;
		}

	/*
	 * Check for bogus packet in basic mode. If found, switch to
	 * interleaved mode and resynchronize, but only after confirming
	 * the packet is not bogus in symmetric interleaved mode.
	 */
	} else if (peer->flip == 0) {
		if (!L_ISEQU(&p_org, &peer->aorg)) {
			peer->bogusorg++;
			peer->flash |= TEST2;	/* bogus */
			if (!L_ISZERO(&peer->dst) && L_ISEQU(&p_org,
			    &peer->dst)) {
				peer->flip = 1;
				report_event(PEVNT_XLEAVE, peer, NULL);
			}
		} else {
			L_CLR(&peer->aorg);
		}

	/*
	 * Check for valid nonzero timestamp fields.
	 */
	} else if (L_ISZERO(&p_org) || L_ISZERO(&p_rec) ||
	    L_ISZERO(&peer->dst)) {
		peer->flash |= TEST3;		/* unsynch */

	/*
	 * Check for bogus packet in interleaved symmetric mode. This
	 * can happen if a packet is lost, duplicated or crossed. If
	 * found, flip and resynchronize.
	 */
	} else if (!L_ISZERO(&peer->dst) && !L_ISEQU(&p_org,
	    &peer->dst)) {
		peer->bogusorg++;
		peer->flags |= FLAG_XBOGUS;
		peer->flash |= TEST2;		/* bogus */
	}

	/*
	 * Update the state variables.
	 */
	if (peer->flip == 0) {
		if (hismode != MODE_BROADCAST)
			peer->rec = p_xmt;
		peer->dst = rbufp->recv_time;
	}
	peer->xmt = p_xmt;

	/*
	 * If this is a crypto_NAK, the server cannot authenticate a
	 * client packet. The server might have just changed keys. Clear
	 * the association and restart the protocol.
	 */
	if (is_authentic == AUTH_CRYPTO) {
		report_event(PEVNT_AUTH, peer, "crypto_NAK");
		peer->flash |= TEST5;		/* bad auth */
		peer->badauth++;
		if (peer->flags & FLAG_PREEMPT) {
			unpeer(peer);
			return;
		}
#ifdef AUTOKEY
		if (peer->crypto)
			peer_clear(peer, "AUTH");
#endif	/* AUTOKEY */
		return;

	/* 
	 * If the digest fails, the client cannot authenticate a server
	 * reply to a client packet previously sent. The loopback check
	 * is designed to avoid a bait-and-switch attack, which was
	 * possible in past versions. If symmetric modes, return a
	 * crypto-NAK. The peer should restart the protocol.
	 */
	} else if (!AUTH(has_mac || (restrict_mask & RES_DONTTRUST),
	    is_authentic)) {
		report_event(PEVNT_AUTH, peer, "digest");
		peer->flash |= TEST5;		/* bad auth */
		peer->badauth++;
		if (hismode == MODE_ACTIVE || hismode == MODE_PASSIVE)
			fast_xmit(rbufp, MODE_ACTIVE, 0, restrict_mask);
		if (peer->flags & FLAG_PREEMPT) {
			unpeer(peer);
			return;
		}
#ifdef AUTOKEY
		if (peer->crypto)
			peer_clear(peer, "AUTH");
#endif	/* AUTOKEY */
		return;
	}

	/*
	 * Set the peer ppoll to the maximum of the packet ppoll and the
	 * peer minpoll. If a kiss-o'-death, set the peer minpoll to
	 * this maximum and advance the headway to give the sender some
	 * headroom. Very intricate.
	 */
	peer->ppoll = max(peer->minpoll, pkt->ppoll);
	if (hismode == MODE_SERVER && hisleap == LEAP_NOTINSYNC &&
	    hisstratum == STRATUM_UNSPEC && memcmp(&pkt->refid,
	    "RATE", 4) == 0) {
		peer->selbroken++;
		report_event(PEVNT_RATE, peer, NULL);
		if (pkt->ppoll > peer->minpoll)
			peer->minpoll = peer->ppoll;
		peer->burst = peer->retry = 0;
		peer->throttle = (NTP_SHIFT + 1) * (1 << peer->minpoll);
		poll_update(peer, pkt->ppoll);
		return;				/* kiss-o'-death */
	}

	/*
	 * That was hard and I am sweaty, but the packet is squeaky
	 * clean. Get on with real work.
	 */
	peer->timereceived = current_time;
	if (is_authentic == AUTH_OK)
		peer->flags |= FLAG_AUTHENTIC;
	else
		peer->flags &= ~FLAG_AUTHENTIC;

#ifdef AUTOKEY
	/*
	 * More autokey dance. The rules of the cha-cha are as follows:
	 *
	 * 1. If there is no key or the key is not auto, do nothing.
	 *
	 * 2. If this packet is in response to the one just previously
	 *    sent or from a broadcast server, do the extension fields.
	 *    Otherwise, assume bogosity and bail out.
	 *
	 * 3. If an extension field contains a verified signature, it is
	 *    self-authenticated and we sit the dance.
	 *
	 * 4. If this is a server reply, check only to see that the
	 *    transmitted key ID matches the received key ID.
	 *
	 * 5. Check to see that one or more hashes of the current key ID
	 *    matches the previous key ID or ultimate original key ID
	 *    obtained from the broadcaster or symmetric peer. If no
	 *    match, sit the dance and call for new autokey values.
	 *
	 * In case of crypto error, fire the orchestra, stop dancing and
	 * restart the protocol.
	 */
	if (peer->flags & FLAG_SKEY) {
		/*
		 * Decrement remaining autokey hashes. This isn't
		 * perfect if a packet is lost, but results in no harm.
		 */
		ap = (struct autokey *)peer->recval.ptr;
		if (ap != NULL) {
			if (ap->seq > 0)
				ap->seq--;
		}
		peer->flash |= TEST8;
		rval = crypto_recv(peer, rbufp);
		if (rval == XEVNT_OK) {
			peer->unreach = 0;
		} else {
			if (rval == XEVNT_ERR) {
				report_event(PEVNT_RESTART, peer,
				    "crypto error");
				peer_clear(peer, "CRYP");
				peer->flash |= TEST9;	/* bad crypt */
				if (peer->flags & FLAG_PREEMPT)
					unpeer(peer);
			}
			return;
		}

		/*
		 * If server mode, verify the receive key ID matches
		 * the transmit key ID.
		 */
		if (hismode == MODE_SERVER) {
			if (skeyid == peer->keyid)
				peer->flash &= ~TEST8;

		/*
		 * If an extension field is present, verify only that it
		 * has been correctly signed. We don't need a sequence
		 * check here, but the sequence continues.
		 */
		} else if (!(peer->flash & TEST8)) {
			peer->pkeyid = skeyid;

		/*
		 * Now the fun part. Here, skeyid is the current ID in
		 * the packet, pkeyid is the ID in the last packet and
		 * tkeyid is the hash of skeyid. If the autokey values
		 * have not been received, this is an automatic error.
		 * If so, check that the tkeyid matches pkeyid. If not,
		 * hash tkeyid and try again. If the number of hashes
		 * exceeds the number remaining in the sequence, declare
		 * a successful failure and refresh the autokey values.
		 */
		} else if (ap != NULL) {
			int i;

			for (i = 0; ; i++) {
				if (tkeyid == peer->pkeyid ||
				    tkeyid == ap->key) {
					peer->flash &= ~TEST8;
					peer->pkeyid = skeyid;
					ap->seq -= i;
					break;
				}
				if (i > ap->seq) {
					peer->crypto &=
					    ~CRYPTO_FLAG_AUTO;
					break;
				}
				tkeyid = session_key(
				    &rbufp->recv_srcadr, dstadr_sin,
				    tkeyid, pkeyid, 0);
			}
			if (peer->flash & TEST8)
				report_event(PEVNT_AUTH, peer, "keylist");
		}
		if (!(peer->crypto & CRYPTO_FLAG_PROV)) /* test 9 */
			peer->flash |= TEST8;	/* bad autokey */

		/*
		 * The maximum lifetime of the protocol is about one
		 * week before restarting the Autokey protocol to
		 * refresh certificates and leapseconds values.
		 */
		if (current_time > peer->refresh) {
			report_event(PEVNT_RESTART, peer,
			    "crypto refresh");
			peer_clear(peer, "TIME");
			return;
		}
	}
#endif	/* AUTOKEY */

	/*
	 * The dance is complete and the flash bits have been lit. Toss
	 * the packet over the fence for processing, which may light up
	 * more flashers.
	 */
	process_packet(peer, pkt, rbufp->recv_length);

	/*
	 * In interleaved mode update the state variables. Also adjust the
	 * transmit phase to avoid crossover.
	 */
	if (peer->flip != 0) {
		peer->rec = p_rec;
		peer->dst = rbufp->recv_time;
		if (peer->nextdate - current_time < (1U << min(peer->ppoll,
		    peer->hpoll)) / 2)
			peer->nextdate++;
		else
			peer->nextdate--;
	}
}


/*
 * process_packet - Packet Procedure, a la Section 3.4.4 of the
 *	specification. Or almost, at least. If we're in here we have a
 *	reasonable expectation that we will be having a long term
 *	relationship with this host.
 */
void
process_packet(
	register struct peer *peer,
	register struct pkt *pkt,
	u_int	len
	)
{
	double	t34, t21;
	double	p_offset, p_del, p_disp;
	l_fp	p_rec, p_xmt, p_org, p_reftime, ci;
	u_char	pmode, pleap, pstratum;
	char	statstr[NTP_MAXSTRLEN];
#ifdef ASSYM
	int	itemp;
	double	etemp, ftemp, td;
#endif /* ASSYM */

	sys_processed++;
	peer->processed++;
	p_del = FPTOD(NTOHS_FP(pkt->rootdelay));
	p_offset = 0;
	p_disp = FPTOD(NTOHS_FP(pkt->rootdisp));
	NTOHL_FP(&pkt->reftime, &p_reftime);
	NTOHL_FP(&pkt->org, &p_org);
	NTOHL_FP(&pkt->rec, &p_rec);
	NTOHL_FP(&pkt->xmt, &p_xmt);
	pmode = PKT_MODE(pkt->li_vn_mode);
	pleap = PKT_LEAP(pkt->li_vn_mode);
	pstratum = PKT_TO_STRATUM(pkt->stratum);

	/*
	 * Capture the header values in the client/peer association..
	 */
	record_raw_stats(&peer->srcadr, peer->dstadr ?
	    &peer->dstadr->sin : NULL, &p_org, &p_rec, &p_xmt,
	    &peer->dst);
	peer->leap = pleap;
	peer->stratum = min(pstratum, STRATUM_UNSPEC);
	peer->pmode = pmode;
	peer->precision = pkt->precision;
	peer->rootdelay = p_del;
	peer->rootdisp = p_disp;
	peer->refid = pkt->refid;		/* network byte order */
	peer->reftime = p_reftime;

	/*
	 * First, if either burst mode is armed, enable the burst.
	 * Compute the headway for the next packet and delay if
	 * necessary to avoid exceeding the threshold.
	 */
	if (peer->retry > 0) {
		peer->retry = 0;
		if (peer->reach)
			peer->burst = min(1 << (peer->hpoll -
			    peer->minpoll), NTP_SHIFT) - 1;
		else
			peer->burst = NTP_IBURST - 1;
		if (peer->burst > 0)
			peer->nextdate = current_time;
	}
	poll_update(peer, peer->hpoll);

	/*
	 * Verify the server is synchronized; that is, the leap bits,
	 * stratum and root distance are valid.
	 */
	if (pleap == LEAP_NOTINSYNC ||		/* test 6 */
	    pstratum < sys_floor || pstratum >= sys_ceiling)
		peer->flash |= TEST6;		/* bad synch or strat */
	if (p_del / 2 + p_disp >= MAXDISPERSE)	/* test 7 */
		peer->flash |= TEST7;		/* bad header */

	/*
	 * If any tests fail at this point, the packet is discarded.
	 * Note that some flashers may have already been set in the
	 * receive() routine.
	 */
	if (peer->flash & PKT_TEST_MASK) {
		peer->seldisptoolarge++;
#ifdef DEBUG
		if (debug)
			printf("packet: flash header %04x\n",
			    peer->flash);
#endif
		return;
	}

	/*
	 * If the peer was previously unreachable, raise a trap. In any
	 * case, mark it reachable.
	 */ 
	if (!peer->reach) {
		report_event(PEVNT_REACH, peer, NULL);
		peer->timereachable = current_time;
	}
	peer->reach |= 1;

	/*
	 * For a client/server association, calculate the clock offset,
	 * roundtrip delay and dispersion. The equations are reordered
	 * from the spec for more efficient use of temporaries. For a
	 * broadcast association, offset the last measurement by the
	 * computed delay during the client/server volley. Note the
	 * computation of dispersion includes the system precision plus
	 * that due to the frequency error since the origin time.
	 *
	 * It is very important to respect the hazards of overflow. The
	 * only permitted operation on raw timestamps is subtraction,
	 * where the result is a signed quantity spanning from 68 years
	 * in the past to 68 years in the future. To avoid loss of
	 * precision, these calculations are done using 64-bit integer
	 * arithmetic. However, the offset and delay calculations are
	 * sums and differences of these first-order differences, which
	 * if done using 64-bit integer arithmetic, would be valid over
	 * only half that span. Since the typical first-order
	 * differences are usually very small, they are converted to 64-
	 * bit doubles and all remaining calculations done in floating-
	 * double arithmetic. This preserves the accuracy while
	 * retaining the 68-year span.
	 *
	 * There are three interleaving schemes, basic, interleaved
	 * symmetric and interleaved broadcast. The timestamps are
	 * idioscyncratically different. See the onwire briefing/white
	 * paper at www.eecis.udel.edu/~mills for details.
	 *
	 * Interleaved symmetric mode
	 * t1 = peer->aorg/borg, t2 = peer->rec, t3 = p_xmt,
	 * t4 = peer->dst
	 */
	if (peer->flip != 0) {
		ci = p_xmt;				/* t3 - t4 */
		L_SUB(&ci, &peer->dst);
		LFPTOD(&ci, t34);
		ci = p_rec;				/* t2 - t1 */
		if (peer->flip > 0)
			L_SUB(&ci, &peer->borg);
		else
			L_SUB(&ci, &peer->aorg);
		LFPTOD(&ci, t21);
		p_del = t21 - t34;
		p_offset = (t21 + t34) / 2.;
		if (p_del < 0 || p_del > 1.) {
			snprintf(statstr, sizeof(statstr),
			    "t21 %.6f t34 %.6f", t21, t34);
			report_event(PEVNT_XERR, peer, statstr);
			return;
		}

	/*
	 * Broadcast modes
	 */
	} else if (peer->pmode == MODE_BROADCAST) {

		/*
		 * Interleaved broadcast mode. Use interleaved timestamps.
		 * t1 = peer->borg, t2 = p_org, t3 = p_org, t4 = aorg
		 */
		if (peer->flags & FLAG_XB) { 
			ci = p_org;			/* delay */ 
			L_SUB(&ci, &peer->aorg);
			LFPTOD(&ci, t34);
			ci = p_org;			/* t2 - t1 */
			L_SUB(&ci, &peer->borg);
			LFPTOD(&ci, t21);
			peer->aorg = p_xmt;
			peer->borg = peer->dst;
			if (t34 < 0 || t34 > 1.) {
				snprintf(statstr, sizeof(statstr),
				    "offset %.6f delay %.6f", t21, t34);
				report_event(PEVNT_XERR, peer, statstr);
				return;
			}
			p_offset = t21;
			peer->xleave = t34;

		/*
		 * Basic broadcast - use direct timestamps.
		 * t3 = p_xmt, t4 = peer->dst
		 */
		} else {
			ci = p_xmt;		/* t3 - t4 */
			L_SUB(&ci, &peer->dst);
			LFPTOD(&ci, t34);
			p_offset = t34;
		}

		/*
		 * When calibration is complete and the clock is
		 * synchronized, the bias is calculated as the difference
		 * between the unicast timestamp and the broadcast
		 * timestamp. This works for both basic and interleaved
		 * modes.
		 */
		if (FLAG_BC_VOL & peer->flags) {
			peer->flags &= ~FLAG_BC_VOL;
			peer->delay = fabs(peer->offset - p_offset) * 2;
		}
		p_del = peer->delay;
		p_offset += p_del / 2;


	/*
	 * Basic mode, otherwise known as the old fashioned way.
	 *
	 * t1 = p_org, t2 = p_rec, t3 = p_xmt, t4 = peer->dst
	 */
	} else {
		ci = p_xmt;				/* t3 - t4 */
		L_SUB(&ci, &peer->dst);
		LFPTOD(&ci, t34);
		ci = p_rec;				/* t2 - t1 */
		L_SUB(&ci, &p_org);
		LFPTOD(&ci, t21);
		p_del = fabs(t21 - t34);
		p_offset = (t21 + t34) / 2.;
	}
	p_disp = LOGTOD(sys_precision) + LOGTOD(peer->precision) +
	    clock_phi * p_del;

#if ASSYM
	/*
	 * This code calculates the outbound and inbound data rates by
	 * measuring the differences between timestamps at different
	 * packet lengths. This is helpful in cases of large asymmetric
	 * delays commonly experienced on deep space communication
	 * links.
	 */
	if (peer->t21_last > 0 && peer->t34_bytes > 0) {
		itemp = peer->t21_bytes - peer->t21_last;
		if (itemp > 25) {
			etemp = t21 - peer->t21;
			if (fabs(etemp) > 1e-6) {
				ftemp = itemp / etemp;
				if (ftemp > 1000.)
					peer->r21 = ftemp;
			}
		}
		itemp = len - peer->t34_bytes;
		if (itemp > 25) {
			etemp = -t34 - peer->t34;
			if (fabs(etemp) > 1e-6) {
				ftemp = itemp / etemp;
				if (ftemp > 1000.)
					peer->r34 = ftemp;
			}
		}
	}

	/*
	 * The following section compensates for different data rates on
	 * the outbound (d21) and inbound (t34) directions. To do this,
	 * it finds t such that r21 * t - r34 * (d - t) = 0, where d is
	 * the roundtrip delay. Then it calculates the correction as a
	 * fraction of d.
	 */
 	peer->t21 = t21;
	peer->t21_last = peer->t21_bytes;
	peer->t34 = -t34;
	peer->t34_bytes = len;
#ifdef DEBUG
	if (debug > 1)
		printf("packet: t21 %.9lf %d t34 %.9lf %d\n", peer->t21,
		    peer->t21_bytes, peer->t34, peer->t34_bytes);
#endif
	if (peer->r21 > 0 && peer->r34 > 0 && p_del > 0) {
		if (peer->pmode != MODE_BROADCAST)
			td = (peer->r34 / (peer->r21 + peer->r34) -
			    .5) * p_del;
		else
			td = 0;

		/*
 		 * Unfortunately, in many cases the errors are
		 * unacceptable, so for the present the rates are not
		 * used. In future, we might find conditions where the
		 * calculations are useful, so this should be considered
		 * a work in progress.
		 */
		t21 -= td;
		t34 -= td;
#ifdef DEBUG
		if (debug > 1)
			printf("packet: del %.6lf r21 %.1lf r34 %.1lf %.6lf\n",
			    p_del, peer->r21 / 1e3, peer->r34 / 1e3,
			    td);
#endif
	} 
#endif /* ASSYM */

	/*
	 * That was awesome. Now hand off to the clock filter.
	 */
	clock_filter(peer, p_offset + peer->bias, p_del, p_disp);

	/*
	 * If we are in broadcast calibrate mode, return to broadcast
	 * client mode when the client is fit and the autokey dance is
	 * complete.
	 */
	if ((FLAG_BC_VOL & peer->flags) && MODE_CLIENT == peer->hmode &&
	    !(TEST11 & peer_unfit(peer))) {	/* distance exceeded */
#ifdef AUTOKEY
		if (peer->flags & FLAG_SKEY) {
			if (!(~peer->crypto & CRYPTO_FLAG_ALL))
				peer->hmode = MODE_BCLIENT;
		} else {
			peer->hmode = MODE_BCLIENT;
		}
#else	/* !AUTOKEY follows */
		peer->hmode = MODE_BCLIENT;
#endif	/* !AUTOKEY */
	}
}


/*
 * clock_update - Called at system process update intervals.
 */
static void
clock_update(
	struct peer *peer	/* peer structure pointer */
	)
{
	double	dtemp;
	l_fp	now;
#ifdef HAVE_LIBSCF_H
	char	*fmri;
#endif /* HAVE_LIBSCF_H */

	/*
	 * Update the system state variables. We do this very carefully,
	 * as the poll interval might need to be clamped differently.
	 */
	sys_peer = peer;
	sys_epoch = peer->epoch;
	if (sys_poll < peer->minpoll)
		sys_poll = peer->minpoll;
	if (sys_poll > peer->maxpoll)
		sys_poll = peer->maxpoll;
	poll_update(peer, sys_poll);
	sys_stratum = min(peer->stratum + 1, STRATUM_UNSPEC);
	if (peer->stratum == STRATUM_REFCLOCK ||
	    peer->stratum == STRATUM_UNSPEC)
		sys_refid = peer->refid;
	else
		sys_refid = addr2refid(&peer->srcadr);
	dtemp = sys_jitter + fabs(sys_offset) + peer->disp + clock_phi *
	    (current_time - peer->update);
	sys_rootdisp = dtemp + peer->rootdisp;
	sys_rootdelay = peer->delay + peer->rootdelay;
	sys_reftime = peer->dst;

#ifdef DEBUG
	if (debug)
		printf(
		    "clock_update: at %lu sample %lu associd %d\n",
		    current_time, peer->epoch, peer->associd);
#endif

	/*
	 * Comes now the moment of truth. Crank the clock discipline and
	 * see what comes out.
	 */
	switch (local_clock(peer, sys_offset)) {

	/*
	 * Clock exceeds panic threshold. Life as we know it ends.
	 */
	case -1:
#ifdef HAVE_LIBSCF_H
		/*
		 * For Solaris enter the maintenance mode.
		 */
		if ((fmri = getenv("SMF_FMRI")) != NULL) {
			if (smf_maintain_instance(fmri, 0) < 0) {
				printf("smf_maintain_instance: %s\n",
				    scf_strerror(scf_error()));
				exit(1);
			}
			/*
			 * Sleep until SMF kills us.
			 */
			for (;;)
				pause();
		}
#endif /* HAVE_LIBSCF_H */
		exit (-1);
		/* not reached */

	/*
	 * Clock was stepped. Flush all time values of all peers.
	 */
	case 2:
		clear_all();
		sys_leap = LEAP_NOTINSYNC;
		sys_stratum = STRATUM_UNSPEC;
		memcpy(&sys_refid, "STEP", 4);
		sys_rootdelay = 0;
		sys_rootdisp = 0;
		L_CLR(&sys_reftime);
		sys_jitter = LOGTOD(sys_precision);
		leapsec = 0;
		break;

	/*
	 * Clock was slewed. Handle the leapsecond stuff.
	 */
	case 1:

		/*
		 * If this is the first time the clock is set, reset the
		 * leap bits. If crypto, the timer will goose the setup
		 * process.
		 */
		if (sys_leap == LEAP_NOTINSYNC) {
			sys_leap = LEAP_NOWARNING;
#ifdef AUTOKEY
			if (crypto_flags)
				crypto_update();
#endif	/* AUTOKEY */
			/*
			 * If our parent process is waiting for the
			 * first clock sync, send them home satisfied.
			 */
#ifdef HAVE_WORKING_FORK
			if (waitsync_fd_to_close != -1) {
				close(waitsync_fd_to_close);
				waitsync_fd_to_close = -1;
				DPRINTF(1, ("notified parent --wait-sync is done\n"));
			}
#endif /* HAVE_WORKING_FORK */

		}

		/*
		 * If the leapseconds values are from file or network
		 * and the leap is in the future, schedule a leap at the
		 * given epoch. Otherwise, if the number of survivor
		 * leap bits is greater than half the number of
		 * survivors, schedule a leap for the end of the current
		 * month.
		 */
		get_systime(&now);
		if (leap_sec > 0) {
			if (leap_sec > now.l_ui) {
				sys_tai = leap_tai - 1;
				if (leapsec == 0)
					report_event(EVNT_ARMED, NULL,
					    NULL);
				leapsec = leap_sec - now.l_ui;
			} else {
				sys_tai = leap_tai;
			}
			break;

		} else if (leap_vote > sys_survivors / 2) {
			leap_peers = now.l_ui + leap_month(now.l_ui);
			if (leap_peers > now.l_ui) {
				if (leapsec == 0)
					report_event(PEVNT_ARMED, peer,
					    NULL);
				leapsec = leap_peers - now.l_ui;
			}
		} else if (leapsec > 0) {
			report_event(EVNT_DISARMED, NULL, NULL);
			leapsec = 0;
		}
		break;

	/*
	 * Popcorn spike or step threshold exceeded. Pretend it never
	 * happened.
	 */
	default:
		break;
	}
}


/*
 * poll_update - update peer poll interval
 */
void
poll_update(
	struct peer *peer,	/* peer structure pointer */
	u_char	mpoll
	)
{
	u_long	next, utemp;
	u_char	hpoll;

	/*
	 * This routine figures out when the next poll should be sent.
	 * That turns out to be wickedly complicated. One problem is
	 * that sometimes the time for the next poll is in the past when
	 * the poll interval is reduced. We watch out for races here
	 * between the receive process and the poll process.
	 *
	 * First, bracket the poll interval according to the type of
	 * association and options. If a fixed interval is configured,
	 * use minpoll. This primarily is for reference clocks, but
	 * works for any association. Otherwise, clamp the poll interval
	 * between minpoll and maxpoll.
	 */
	if (peer->cast_flags & MDF_BCLNT) {
		/* verify special casing of MDF_BCLNT here is not needed */
		if (peer->minpoll != peer->maxpoll) {
			msyslog(LOG_ERR, "FATAL poll_update MDF_BCLNT unexpected minpoll %u maxpoll %u",
				(u_int)peer->minpoll, (u_int)peer->maxpoll);
			exit(1);
		}
	} 

	hpoll = max(min(peer->maxpoll, mpoll), peer->minpoll);

#ifdef AUTOKEY
	/*
	 * If during the crypto protocol the poll interval has changed,
	 * the lifetimes in the key list are probably bogus. Purge the
	 * the key list and regenerate it later.
	 */
	if ((peer->flags & FLAG_SKEY) && hpoll != peer->hpoll)
		key_expire(peer);
#endif	/* AUTOKEY */
	peer->hpoll = hpoll;

	/*
	 * There are three variables important for poll scheduling, the
	 * current time (current_time), next scheduled time (nextdate)
	 * and the earliest time (utemp). The earliest time is 2 s
	 * seconds, but could be more due to rate management. When
	 * sending in a burst, use the earliest time. When not in a
	 * burst but with a reply pending, send at the earliest time
	 * unless the next scheduled time has not advanced. This can
	 * only happen if multiple replies are peinding in the same
	 * response interval. Otherwise, send at the later of the next
	 * scheduled time and the earliest time.
	 *
	 * Now we figure out if there is an override. If a burst is in
	 * progress and we get called from the receive process, just
	 * slink away. If called from the poll process, delay 1 s for a
	 * reference clock, otherwise 2 s.
	 */
	utemp = current_time + max(peer->throttle - (NTP_SHIFT - 1) *
	    (1 << peer->minpoll), ntp_minpkt);
	if (peer->burst > 0) {
		if (peer->nextdate > current_time)
			return;
#ifdef REFCLOCK
		else if (peer->flags & FLAG_REFCLOCK)
			peer->nextdate = current_time + RESP_DELAY;
#endif /* REFCLOCK */
		else
			peer->nextdate = utemp;

#ifdef AUTOKEY
	/*
	 * If a burst is not in progress and a crypto response message
	 * is pending, delay 2 s, but only if this is a new interval.
	 */
	} else if (peer->cmmd != NULL) {
		if (peer->nextdate > current_time) {
			if (peer->nextdate + ntp_minpkt != utemp)
				peer->nextdate = utemp;
		} else {
			peer->nextdate = utemp;
		}
#endif	/* AUTOKEY */

	/*
	 * The ordinary case. If a retry, use minpoll; if unreachable,
	 * use host poll; otherwise, use the minimum of host and peer
	 * polls; In other words, oversampling is okay but
	 * understampling is evil. Use the maximum of this value and the
	 * headway. If the average headway is greater than the headway
	 * threshold, increase the headway by the minimum interval.
	 */
	} else {
		if (peer->retry > 0)
			hpoll = peer->minpoll;
		else if (!(peer->reach))
			hpoll = peer->hpoll;
		else
			hpoll = min(peer->ppoll, peer->hpoll);
#ifdef REFCLOCK
		if (peer->flags & FLAG_REFCLOCK)
			next = 1 << hpoll;
		else
			next = ((0x1000UL | (ntp_random() & 0x0ff)) <<
			    hpoll) >> 12;
#else /* REFCLOCK */
		next = ((0x1000UL | (ntp_random() & 0x0ff)) << hpoll) >>
		    12;
#endif /* REFCLOCK */
		next += peer->outdate;
		if (next > utemp)
			peer->nextdate = next;
		else
			peer->nextdate = utemp;
		if (peer->throttle > (1 << peer->minpoll))
			peer->nextdate += ntp_minpkt;
	}
#ifdef DEBUG
	if (debug > 1)
		printf("poll_update: at %lu %s poll %d burst %d retry %d head %d early %lu next %lu\n",
		    current_time, ntoa(&peer->srcadr), peer->hpoll,
		    peer->burst, peer->retry, peer->throttle,
		    utemp - current_time, peer->nextdate -
		    current_time);
#endif
}


/*
 * peer_clear - clear peer filter registers.  See Section 3.4.8 of the
 * spec.
 */
void
peer_clear(
	struct peer *peer,		/* peer structure */
	char	*ident			/* tally lights */
	)
{
	u_char	u;

#ifdef AUTOKEY
	/*
	 * If cryptographic credentials have been acquired, toss them to
	 * Valhalla. Note that autokeys are ephemeral, in that they are
	 * tossed immediately upon use. Therefore, the keylist can be
	 * purged anytime without needing to preserve random keys. Note
	 * that, if the peer is purged, the cryptographic variables are
	 * purged, too. This makes it much harder to sneak in some
	 * unauthenticated data in the clock filter.
	 */
	key_expire(peer);
	if (peer->iffval != NULL)
		BN_free(peer->iffval);
	value_free(&peer->cookval);
	value_free(&peer->recval);
	value_free(&peer->encrypt);
	value_free(&peer->sndval);
	if (peer->cmmd != NULL)
		free(peer->cmmd);
	if (peer->subject != NULL)
		free(peer->subject);
	if (peer->issuer != NULL)
		free(peer->issuer);
#endif /* AUTOKEY */

	/*
	 * Clear all values, including the optional crypto values above.
	 */
	memset(CLEAR_TO_ZERO(peer), 0, LEN_CLEAR_TO_ZERO);
	peer->ppoll = peer->maxpoll;
	peer->hpoll = peer->minpoll;
	peer->disp = MAXDISPERSE;
	peer->flash = peer_unfit(peer);
	peer->jitter = LOGTOD(sys_precision);

	/*
	 * If interleave mode, initialize the alternate origin switch.
	 */
	if (peer->flags & FLAG_XLEAVE)
		peer->flip = 1;
	for (u = 0; u < NTP_SHIFT; u++) {
		peer->filter_order[u] = u;
		peer->filter_disp[u] = MAXDISPERSE;
	}
#ifdef REFCLOCK
	if (!(peer->flags & FLAG_REFCLOCK)) {
		peer->leap = LEAP_NOTINSYNC;
		peer->stratum = STRATUM_UNSPEC;
		memcpy(&peer->refid, ident, 4);
	}
#else
	peer->leap = LEAP_NOTINSYNC;
	peer->stratum = STRATUM_UNSPEC;
	memcpy(&peer->refid, ident, 4);
#endif /* REFCLOCK */

	/*
	 * During initialization use the association count to spread out
	 * the polls at one-second intervals. Otherwise, randomize over
	 * the minimum poll interval in order to avoid broadcast
	 * implosion.
	 */
	peer->nextdate = peer->update = peer->outdate = current_time;
	if (initializing) {
		peer->nextdate += peer_associations;
	} else if (peer->hmode == MODE_PASSIVE) {
		peer->nextdate += ntp_minpkt;
	} else {
		peer->nextdate += ntp_random() % peer_associations;
	}
#ifdef AUTOKEY
	peer->refresh = current_time + (1 << NTP_REFRESH);
#endif	/* AUTOKEY */
#ifdef DEBUG
	if (debug)
		printf(
		    "peer_clear: at %ld next %ld associd %d refid %s\n",
		    current_time, peer->nextdate, peer->associd,
		    ident);
#endif
}


/*
 * clock_filter - add incoming clock sample to filter register and run
 *		  the filter procedure to find the best sample.
 */
void
clock_filter(
	struct peer *peer,		/* peer structure pointer */
	double	sample_offset,		/* clock offset */
	double	sample_delay,		/* roundtrip delay */
	double	sample_disp		/* dispersion */
	)
{
	double	dst[NTP_SHIFT];		/* distance vector */
	int	ord[NTP_SHIFT];		/* index vector */
	int	i, j, k, m;
	double	dtemp, etemp;
	char	tbuf[80];

	/*
	 * A sample consists of the offset, delay, dispersion and epoch
	 * of arrival. The offset and delay are determined by the on-
	 * wire protocol. The dispersion grows from the last outbound
	 * packet to the arrival of this one increased by the sum of the
	 * peer precision and the system precision as required by the
	 * error budget. First, shift the new arrival into the shift
	 * register discarding the oldest one.
	 */
	j = peer->filter_nextpt;
	peer->filter_offset[j] = sample_offset;
	peer->filter_delay[j] = sample_delay;
	peer->filter_disp[j] = sample_disp;
	peer->filter_epoch[j] = current_time;
	j = (j + 1) % NTP_SHIFT;
	peer->filter_nextpt = j;

	/*
	 * Update dispersions since the last update and at the same
	 * time initialize the distance and index lists. Since samples
	 * become increasingly uncorrelated beyond the Allan intercept,
	 * only under exceptional cases will an older sample be used.
	 * Therefore, the distance list uses a compound metric. If the
	 * dispersion is greater than the maximum dispersion, clamp the
	 * distance at that value. If the time since the last update is
	 * less than the Allan intercept use the delay; otherwise, use
	 * the sum of the delay and dispersion.
	 */
	dtemp = clock_phi * (current_time - peer->update);
	peer->update = current_time;
	for (i = NTP_SHIFT - 1; i >= 0; i--) {
		if (i != 0)
			peer->filter_disp[j] += dtemp;
		if (peer->filter_disp[j] >= MAXDISPERSE) { 
			peer->filter_disp[j] = MAXDISPERSE;
			dst[i] = MAXDISPERSE;
		} else if (peer->update - peer->filter_epoch[j] >
		    (u_long)ULOGTOD(allan_xpt)) {
			dst[i] = peer->filter_delay[j] +
			    peer->filter_disp[j];
		} else {
			dst[i] = peer->filter_delay[j];
		}
		ord[i] = j;
		j = (j + 1) % NTP_SHIFT;
	}

	/*
	 * If the clock has stabilized, sort the samples by distance.  
	 */
	if (freq_cnt == 0) {
		for (i = 1; i < NTP_SHIFT; i++) {
			for (j = 0; j < i; j++) {
				if (dst[j] > dst[i]) {
					k = ord[j];
					ord[j] = ord[i];
					ord[i] = k;
					etemp = dst[j];
					dst[j] = dst[i];
					dst[i] = etemp;
				}
			}
		}
	}

	/*
	 * Copy the index list to the association structure so ntpq
	 * can see it later. Prune the distance list to leave only
	 * samples less than the maximum dispersion, which disfavors
	 * uncorrelated samples older than the Allan intercept. To
	 * further improve the jitter estimate, of the remainder leave
	 * only samples less than the maximum distance, but keep at
	 * least two samples for jitter calculation.
	 */
	m = 0;
	for (i = 0; i < NTP_SHIFT; i++) {
		peer->filter_order[i] = (u_char) ord[i];
		if (dst[i] >= MAXDISPERSE || (m >= 2 && dst[i] >=
		    sys_maxdist))
			continue;
		m++;
	}
	
	/*
	 * Compute the dispersion and jitter. The dispersion is weighted
	 * exponentially by NTP_FWEIGHT (0.5) so it is normalized close
	 * to 1.0. The jitter is the RMS differences relative to the
	 * lowest delay sample.
	 */
	peer->disp = peer->jitter = 0;
	k = ord[0];
	for (i = NTP_SHIFT - 1; i >= 0; i--) {
		j = ord[i];
		peer->disp = NTP_FWEIGHT * (peer->disp +
		    peer->filter_disp[j]);
		if (i < m)
			peer->jitter += DIFF(peer->filter_offset[j],
			    peer->filter_offset[k]);
	}

	/*
	 * If no acceptable samples remain in the shift register,
	 * quietly tiptoe home leaving only the dispersion. Otherwise,
	 * save the offset, delay and jitter. Note the jitter must not
	 * be less than the precision.
	 */
	if (m == 0) {
		clock_select();
		return;
	}
	etemp = fabs(peer->offset - peer->filter_offset[k]);
	peer->offset = peer->filter_offset[k];
	peer->delay = peer->filter_delay[k];
	if (m > 1)
		peer->jitter /= m - 1;
	peer->jitter = max(SQRT(peer->jitter), LOGTOD(sys_precision));

	/*
	 * If the the new sample and the current sample are both valid
	 * and the difference between their offsets exceeds CLOCK_SGATE
	 * (3) times the jitter and the interval between them is less
	 * than twice the host poll interval, consider the new sample
	 * a popcorn spike and ignore it.
	 */
	if (peer->disp < sys_maxdist && peer->filter_disp[k] <
	    sys_maxdist && etemp > CLOCK_SGATE * peer->jitter &&
	    peer->filter_epoch[k] - peer->epoch < 2. *
	    ULOGTOD(peer->hpoll)) {
		snprintf(tbuf, sizeof(tbuf), "%.6f s", etemp);
		report_event(PEVNT_POPCORN, peer, tbuf);
		return;
	}

	/*
	 * A new minimum sample is useful only if it is later than the
	 * last one used. In this design the maximum lifetime of any
	 * sample is not greater than eight times the poll interval, so
	 * the maximum interval between minimum samples is eight
	 * packets.
	 */
	if (peer->filter_epoch[k] <= peer->epoch) {
#if DEBUG
	if (debug > 1)
		printf("clock_filter: old sample %lu\n", current_time -
		    peer->filter_epoch[k]);
#endif
		return;
	}
	peer->epoch = peer->filter_epoch[k];

	/*
	 * The mitigated sample statistics are saved for later
	 * processing. If not synchronized or not in a burst, tickle the
	 * clock select algorithm.
	 */
	record_peer_stats(&peer->srcadr, ctlpeerstatus(peer),
	    peer->offset, peer->delay, peer->disp, peer->jitter);
#ifdef DEBUG
	if (debug)
		printf(
		    "clock_filter: n %d off %.6f del %.6f dsp %.6f jit %.6f\n",
		    m, peer->offset, peer->delay, peer->disp,
		    peer->jitter);
#endif
	if (peer->burst == 0 || sys_leap == LEAP_NOTINSYNC)
		clock_select();
}


/*
 * clock_select - find the pick-of-the-litter clock
 *
 * LOCKCLOCK: (1) If the local clock is the prefer peer, it will always
 * be enabled, even if declared falseticker, (2) only the prefer peer
 * can be selected as the system peer, (3) if the external source is
 * down, the system leap bits are set to 11 and the stratum set to
 * infinity.
 */
void
clock_select(void)
{
	struct peer *peer;
	int	i, j, k, n;
	int	nlist, nl3;
	int	allow, osurv;
	double	d, e, f, g;
	double	high, low;
	double	seljitter;
	double	orphmet = 2.0 * U_INT32_MAX; /* 2x is greater than */
	struct peer *osys_peer = NULL;
	struct peer *sys_prefer = NULL;	/* prefer peer */
	struct peer *typesystem = NULL;
	struct peer *typeorphan = NULL;
#ifdef REFCLOCK
	struct peer *typeacts = NULL;
	struct peer *typelocal = NULL;
	struct peer *typepps = NULL;
#endif /* REFCLOCK */
	static struct endpoint *endpoint = NULL;
	static double *synch = NULL;
	static double *error = NULL;
	static int *indx = NULL;
	static struct peer **peers = NULL;
	static u_int endpoint_size = 0;
	static u_int synch_size = 0;
	static u_int error_size = 0;
	static u_int peers_size = 0;
	static u_int indx_size = 0;
	size_t octets;

	/*
	 * Initialize and create endpoint, index and peer lists big
	 * enough to handle all associations.
	 */
	osys_peer = sys_peer;
	osurv = sys_survivors;
	sys_survivors = 0;
#ifdef LOCKCLOCK
	sys_leap = LEAP_NOTINSYNC;
	sys_stratum = STRATUM_UNSPEC;
	memcpy(&sys_refid, "DOWN", 4);
#endif /* LOCKCLOCK */

	/*
	 * Allocate dynamic space depending on the number of
	 * associations.
	 */
	nlist = 1;
	for (peer = peer_list; peer != NULL; peer = peer->p_link)
		nlist++;
	endpoint_size = nlist * 2 * sizeof(struct endpoint);
	synch_size = ALIGNED_SIZE(nlist * sizeof(double));
	error_size = ALIGNED_SIZE(nlist * sizeof(double));
	peers_size = ALIGNED_SIZE(nlist * sizeof(struct peer *));
	indx_size = ALIGNED_SIZE(nlist * 2 * sizeof(int));
	octets = endpoint_size + indx_size + peers_size + synch_size +
	    error_size;
	endpoint = erealloc(endpoint, octets);
	synch = INC_ALIGNED_PTR(endpoint, endpoint_size);
	error = INC_ALIGNED_PTR(synch, synch_size);
	peers = INC_ALIGNED_PTR(error, error_size);
	indx = INC_ALIGNED_PTR(peers, peers_size);

	/*
	 * Initially, we populate the island with all the rifraff peers
	 * that happen to be lying around. Those with seriously
	 * defective clocks are immediately booted off the island. Then,
	 * the falsetickers are culled and put to sea. The truechimers
	 * remaining are subject to repeated rounds where the most
	 * unpopular at each round is kicked off. When the population
	 * has dwindled to sys_minclock, the survivors split a million
	 * bucks and collectively crank the chimes.
	 */
	nlist = nl3 = 0;	/* none yet */
	for (peer = peer_list; peer != NULL; peer = peer->p_link) {
		peer->new_status = CTL_PST_SEL_REJECT;

		/*
		 * Leave the island immediately if the peer is
		 * unfit to synchronize.
		 */
		if (peer_unfit(peer))
			continue;

<<<<<<< HEAD
		/*
		 * If this peer is an orphan parent, elect the
		 * one with the lowest metric defined as the
		 * IPv4 address or the first 64 bits of the
		 * hashed IPv6 address.  To ensure convergence
		 * on the same selected orphan, consider as
		 * well that this system may have the lowest
		 * metric and be the orphan parent.  If this
		 * system wins, sys_peer will be NULL to trigger
		 * orphan mode in timer().
		 */
		if (peer->stratum == sys_orphan) {
			u_int32	localmet;
			u_int32 peermet;

			localmet = peer->dstadr->addr_refid;
			peermet = addr2refid(&peer->srcadr);
			if (peermet < localmet &&
			    peermet < orphmet) {
				typeorphan = peer;
				orphmet = peermet;
=======
			/*
			 * If this peer is an orphan parent, elect the
			 * one with the lowest metric defined as the
			 * IPv4 address or the first 64 bits of the
			 * hashed IPv6 address.  To ensure convergence
			 * on the same selected orphan, consider as
			 * well that this system may have the lowest
			 * metric and be the orphan parent.  If this
			 * system wins, sys_peer will be NULL to trigger
			 * orphan mode in timer().
			 */
			if (peer->stratum == sys_orphan) {
				u_int32	localmet;
				u_int32	peermet;

				localmet = ntohl(peer->dstadr->addr_refid);
				peermet = ntohl(addr2refid(&peer->srcadr));
				if (peermet < localmet &&
				    peermet < orphmet) {
					typeorphan = peer;
					orphmet = peermet;
				}
				continue;
>>>>>>> 440c4cd2
			}
			continue;
		}

		/*
		 * If this peer could have the orphan parent
		 * as a synchronization ancestor, exclude it
		 * from selection to avoid forming a 
		 * synchronization loop within the orphan mesh,
		 * triggering stratum climb to infinity 
		 * instability.  Peers at stratum higher than
		 * the orphan stratum could have the orphan
		 * parent in ancestry so are excluded.
		 * See http://bugs.ntp.org/2050
		 */
		if (peer->stratum > sys_orphan)
			continue;
#ifdef REFCLOCK
		/*
		 * The following are special cases. We deal
		 * with them later.
		 */
		if (!(peer->flags & FLAG_PREFER)) {
			switch (peer->refclktype) {
			case REFCLK_LOCALCLOCK:
				if (current_time > orphwait &&
				    typelocal == NULL)
					typelocal = peer;
				continue;

			case REFCLK_ACTS:
				if (current_time > orphwait &&
				    typeacts == NULL)
					typeacts = peer;
				continue;
			}
		}
#endif /* REFCLOCK */

		/*
		 * If we get this far, the peer can stay on the
		 * island, but does not yet have the immunity
		 * idol.
		 */
		peer->new_status = CTL_PST_SEL_SANE;
		peers[nlist++] = peer;

		/*
		 * Insert each interval endpoint on the sorted
		 * list. This code relies on the endpoints being at
		 * increasing offsets.
		 */
		e = peer->offset;	 /* upper end */
		f = root_distance(peer);
		e = e + f;
		j = 0;
		for (i = nl3 - 1; i >= 0; i--) {
			j = nl3 - 1 + 2;
			if (e >= endpoint[indx[i]].val)
				break;

			indx[i + 2] = indx[i];
		}
		indx[i + 2] = nl3;
		endpoint[nl3].type = 1;
		endpoint[nl3++].val = e;

		e = e - f - f;		/* lower end */
		for (; i >= 0; i--) {
			if (e >= endpoint[indx[i]].val)
				break;

			indx[i + 1] = indx[i];
		}
		indx[i + 1] = nl3;
		endpoint[nl3].type = -1;
		endpoint[nl3++].val = e;
	}
#ifdef DEBUG
	if (debug > 2)
		for (i = 0; i < nl3; i++)
			printf("select: endpoint %2d %.6f\n",
			   endpoint[indx[i]].type,
			   endpoint[indx[i]].val);
#endif

	/*
	 * This is the actual algorithm that cleaves the truechimers
	 * from the falsetickers. The original algorithm was described
	 * in Keith Marzullo's dissertation, but has been modified for
	 * better accuracy.
	 *
	 * Briefly put, we first assume there are no falsetickers, then
	 * scan the candidate list first from the low end upwards and
	 * then from the high end downwards. The scans stop when the
	 * number of intersections equals the number of candidates less
	 * the number of falsetickers. If this doesn't happen for a
	 * given number of falsetickers, we bump the number of
	 * falsetickers and try again. If the number of falsetickers
	 * becomes equal to or greater than half the number of
	 * candidates, the Albanians have won the Byzantine wars and
	 * correct synchronization is not possible.
	 *
	 * Here, nlist is the number of candidates and allow is the
	 * number of falsetickers. Upon exit, the truechimers are the
	 * survivors with offsets not less than low and not greater than
	 * high. There may be none of them.
	 */
	low = 1e9;
	high = -1e9;
	for (allow = 0; 2 * allow < nlist; allow++) {

		/*
		 * Bound the interval (low, high) as the smallest 
		 * interval containing points from the most sources.
		 */
		n = 0;
		for (i = 0; i < nl3; i++) {
			low = endpoint[indx[i]].val;
			n -= endpoint[indx[i]].type;
			if (n >= nlist - allow)
				break;
		}
		n = 0;
		for (j = nl3 - 1; j >= 0; j--) {
			high = endpoint[indx[j]].val;
			n += endpoint[indx[j]].type;
			if (n >= nlist - allow)
				break;
		}

		/*
		 * If an interval containing truechimers is found, stop.
		 * If not, increase the number of falsetickers and go
		 * around again.
		 */
		if (high > low)
			break;
	}

	/*
	 * Clustering algorithm. Construct candidate list in order first
	 * by stratum then by root distance. Scan the list to find
	 * falsetickers, who leave the island immediately. The TRUE peer
	 * is always a truechimer. We must leave at least one peer
	 * to collect the million bucks.
	 *
	 * We assert the correct time is contained in the interval, but
	 * the best offset estimate for the interval might not be
	 * contained in the interval. For this purpose, a truechimer is
	 * defined as the midpoint of an interval that overlaps the 
	 * intersection interval.
	 */
	j = 0;
	for (i = 0; i < nlist; i++) {
		double	h;

		peer = peers[i];
		h = root_distance(peer);
		if ((high <= low || peer->offset + h < low ||
		    peer->offset - h > high) && !(peer->flags & FLAG_TRUE))
			continue;

#ifdef REFCLOCK
		/*
		 * Eligible PPS peers must survive the intersection
		 * algorithm. Use the first one found, but don't
		 * include any of them in the cluster population.
		 */
		if (peer->flags & FLAG_PPS) {
			if (typepps == NULL) 
				typepps = peer;
			continue;
		}
#endif /* REFCLOCK */

		/*
		 * The metric is the scaled root distance at the next
		 * poll interval.
		 */
		d = root_distance(peer) + clock_phi * (peer->nextdate -
		    current_time);
		for (k = j; k > 0; k--) {
			if (d >= synch[k - 1])
				break;

			peers[k] = peers[k - 1];
			error[k] = error[k - 1];
			synch[k] = synch[k - 1];
		}
		peers[k] = peer;
		error[k] = peer->jitter;
		synch[k] = d;
		j++;
	}
	nlist = j;

	/*
	 * If no survivors remain at this point, check if the modem 
	 * driver, local driver or orphan parent in that order. If so,
	 * nominate the first one found as the only survivor.
	 * Otherwise, give up and leave the island to the rats.
	 */
	if (nlist == 0) {
		error[0] = 0;
		synch[0] = 0;
#ifdef REFCLOCK
		if (typeacts != NULL) {
			peers[0] = typeacts;
			nlist = 1;
		} else if (typelocal != NULL) {
			peers[0] = typelocal;
			nlist = 1;
		} else
#endif /* REFCLOCK */
		if (typeorphan != NULL) {
			peers[0] = typeorphan;
			nlist = 1;
		}
	}

	/*
	 * Mark the candidates at this point as truechimers.
	 */
	for (i = 0; i < nlist; i++) {
		peers[i]->new_status = CTL_PST_SEL_SELCAND;
#ifdef DEBUG
		if (debug > 1)
			printf("select: survivor %s %f\n",
			    stoa(&peers[i]->srcadr), synch[i]);
#endif
	}

	/*
	 * Now, vote outlyers off the island by select jitter weighted
	 * by root distance. Continue voting as long as there are more
	 * than sys_minclock survivors and the minimum select jitter is
	 * greater than the maximum peer jitter. Stop if we are about to
	 * discard a TRUE or PREFER  peer, who of course has the
	 * immunity idol.
	 */
	seljitter = 0;
	while (1) {
		d = 1e9;
		e = -1e9;
		f = g = 0;
		k = 0;
		for (i = 0; i < nlist; i++) {
			if (error[i] < d)
				d = error[i];
			f = 0;
			if (nlist > 1) {
				for (j = 0; j < nlist; j++)
					f += DIFF(peers[j]->offset,
					    peers[i]->offset);
				f = SQRT(f / (nlist - 1));
			}
			if (f * synch[i] > e) {
				g = f;
				e = f * synch[i];
				k = i;
			}
		}
		f = max(f, LOGTOD(sys_precision));
		if (nlist <= sys_minclock) {
			break;

		} else if (f <= d || peers[k]->flags &
		    (FLAG_TRUE | FLAG_PREFER)) {
			seljitter = f;
			break;
		}
#ifdef DEBUG
		if (debug > 2)
			printf(
			    "select: drop %s seljit %.6f jit %.6f\n",
			    ntoa(&peers[k]->srcadr), g, d);
#endif
		if (nlist > sys_maxclock)
			peers[k]->new_status = CTL_PST_SEL_EXCESS;
		for (j = k + 1; j < nlist; j++) {
			peers[j - 1] = peers[j];
			synch[j - 1] = synch[j];
			error[j - 1] = error[j];
		}
		nlist--;
	}

	/*
	 * What remains is a list usually not greater than sys_minclock
	 * peers. Note that the head of the list is the system peer at
	 * the lowest stratum and that unsynchronized peers cannot
	 * survive this far.
	 *
	 * While at it, count the number of leap warning bits found.
	 * This will be used later to vote the system leap warning bit.
	 * If a leap warning bit is found on a reference clock, the vote
	 * is always won.
	 */
	leap_vote = 0;
	for (i = 0; i < nlist; i++) {
		peer = peers[i];
		peer->unreach = 0;
		peer->new_status = CTL_PST_SEL_SYNCCAND;
		sys_survivors++;
		if (peer->leap == LEAP_ADDSECOND) {
			if (peer->flags & FLAG_REFCLOCK)
				leap_vote = nlist;
			else 
				leap_vote++;
		}
		if (peer->flags & FLAG_PREFER)
			sys_prefer = peer;
	}

	/*
	 * Unless there are at least sys_misane survivors, leave the
	 * building dark. Otherwise, do a clockhop dance. Ordinarily,
	 * use the first survivor on the survivor list. However, if the
	 * last selection is not first on the list, use it as long as
	 * it doesn't get too old or too ugly.
	 */
	if (nlist > 0 && nlist >= sys_minsane) {
		double	x;

		typesystem = peers[0];
		if (osys_peer == NULL || osys_peer == typesystem) {
			sys_clockhop = 0; 
		} else if ((x = fabs(typesystem->offset -
		    osys_peer->offset)) < sys_mindisp) {
			if (sys_clockhop == 0)
				sys_clockhop = sys_mindisp;
			else
				sys_clockhop *= .5;
#ifdef DEBUG
			if (debug)
				printf("select: clockhop %d %.6f %.6f\n",
				    j, x, sys_clockhop);
#endif
			if (fabs(x) < sys_clockhop)
				typesystem = osys_peer;
			else
				sys_clockhop = 0;
		} else {
			sys_clockhop = 0;
		}
	}

	/*
	 * Mitigation rules of the game. We have the pick of the
	 * litter in typesystem if any survivors are left. If
	 * there is a prefer peer, use its offset and jitter.
	 * Otherwise, use the combined offset and jitter of all kitters.
	 */
	if (typesystem != NULL) {
		if (sys_prefer == NULL) {
			typesystem->new_status = CTL_PST_SEL_SYSPEER;
			clock_combine(peers, sys_survivors);
			sys_jitter = SQRT(SQUARE(typesystem->jitter) +
			    SQUARE(sys_jitter) + SQUARE(seljitter));
		} else {
			typesystem = sys_prefer;
			sys_clockhop = 0;
			typesystem->new_status = CTL_PST_SEL_SYSPEER;
			sys_offset = typesystem->offset;
			sys_jitter = typesystem->jitter;
		}
#ifdef DEBUG
		if (debug)
			printf("select: combine offset %.9f jitter %.9f\n",
			    sys_offset, sys_jitter);
#endif
	}
#ifdef REFCLOCK
	/*
	 * If a PPS driver is lit and the combined offset is less than
	 * 0.4 s, select the driver as the PPS peer and use its offset
	 * and jitter. However, if this is the atom driver, use it only
	 * if there is a prefer peer or there are no survivors and none
	 * are required.
	 */
	if (typepps != NULL && fabs(sys_offset) < 0.4 &&
	    (typepps->refclktype != REFCLK_ATOM_PPS ||
	    (typepps->refclktype == REFCLK_ATOM_PPS && (sys_prefer !=
	    NULL || (typesystem == NULL && sys_minsane == 0))))) {
		typesystem = typepps;
		sys_clockhop = 0;
		typesystem->new_status = CTL_PST_SEL_PPS;
 		sys_offset = typesystem->offset;
		sys_jitter = typesystem->jitter;
#ifdef DEBUG
		if (debug)
			printf("select: pps offset %.9f jitter %.9f\n",
			    sys_offset, sys_jitter);
#endif
	}
#endif /* REFCLOCK */

	/*
	 * If there are no survivors at this point, there is no
	 * system peer. If so and this is an old update, keep the
	 * current statistics, but do not update the clock.
	 */
	if (typesystem == NULL) {
		if (osys_peer != NULL) {
			if (sys_orphwait > 0)
				orphwait = current_time + sys_orphwait;
			report_event(EVNT_NOPEER, NULL, NULL);
		}
		sys_peer = NULL;			
		for (peer = peer_list; peer != NULL; peer = peer->p_link)
			peer->status = peer->new_status;
		return;
	}

	/*
	 * Do not use old data, as this may mess up the clock discipline
	 * stability.
	 */
	if (typesystem->epoch <= sys_epoch)
		return;

	/*
	 * We have found the alpha male. Wind the clock.
	 */
	if (osys_peer != typesystem)
		report_event(PEVNT_NEWPEER, typesystem, NULL);
	for (peer = peer_list; peer != NULL; peer = peer->p_link)
		peer->status = peer->new_status;
	clock_update(typesystem);
}


static void
clock_combine(
	struct peer **peers,	/* survivor list */
	int	npeers		/* number of survivors */
	)
{
	int	i;
	double	d, x, y, z, w;

	y = z = w = 0;
	for (i = 0; i < npeers; i++) {
		d = root_distance(peers[i]);
		if (0. == d)
			d = 1e-6;	/* hart avoid div by 0 */
		x = 1. / d;
		y += x;
		z += peers[i]->offset * x;
		w += SQUARE(peers[i]->offset - peers[0]->offset) * x;
	}
	sys_offset = z / y;
	sys_jitter = SQRT(w / y);
}


/*
 * root_distance - compute synchronization distance from peer to root
 */
static double
root_distance(
	struct peer *peer	/* peer structure pointer */
	)
{
	double	dtemp;

	/*
	 * Careful squeak here. The value returned must be greater than
	 * the minimum root dispersion in order to avoid clockhop with
	 * highly precise reference clocks. Note that the root distance
	 * cannot exceed the sys_maxdist, as this is the cutoff by the
	 * selection algorithm.
	 */
	dtemp = (peer->delay + peer->rootdelay) / 2 + peer->disp +
	    peer->rootdisp + clock_phi * (current_time - peer->update) +
	    peer->jitter;
	if (dtemp < sys_mindisp)
		dtemp = sys_mindisp;
	return (dtemp);
}


/*
 * peer_xmit - send packet for persistent association.
 */
static void
peer_xmit(
	struct peer *peer	/* peer structure pointer */
	)
{
	struct pkt xpkt;	/* transmit packet */
	int	sendlen, authlen;
	keyid_t	xkeyid = 0;	/* transmit key ID */
	l_fp	xmt_tx, xmt_ty;

	if (!peer->dstadr)	/* drop peers without interface */
		return;

	xpkt.li_vn_mode = PKT_LI_VN_MODE(sys_leap, peer->version,
	    peer->hmode);
	xpkt.stratum = STRATUM_TO_PKT(sys_stratum);
	xpkt.ppoll = peer->hpoll;
	xpkt.precision = sys_precision;
	xpkt.refid = sys_refid;
	xpkt.rootdelay = HTONS_FP(DTOFP(sys_rootdelay));
	xpkt.rootdisp =  HTONS_FP(DTOUFP(sys_rootdisp));
	HTONL_FP(&sys_reftime, &xpkt.reftime);
	HTONL_FP(&peer->rec, &xpkt.org);
	HTONL_FP(&peer->dst, &xpkt.rec);

	/*
	 * If the received packet contains a MAC, the transmitted packet
	 * is authenticated and contains a MAC. If not, the transmitted
	 * packet is not authenticated.
	 *
	 * It is most important when autokey is in use that the local
	 * interface IP address be known before the first packet is
	 * sent. Otherwise, it is not possible to compute a correct MAC
	 * the recipient will accept. Thus, the I/O semantics have to do
	 * a little more work. In particular, the wildcard interface
	 * might not be usable.
	 */
	sendlen = LEN_PKT_NOMAC;
#ifdef AUTOKEY
	if (!(peer->flags & FLAG_SKEY) && peer->keyid == 0) {
#else	/* !AUTOKEY follows */
	if (peer->keyid == 0) {
#endif	/* !AUTOKEY */

		/*
		 * Transmit a-priori timestamps
		 */
		get_systime(&xmt_tx);
		if (peer->flip == 0) {	/* basic mode */
			peer->aorg = xmt_tx;
			HTONL_FP(&xmt_tx, &xpkt.xmt);
		} else {		/* interleaved modes */
			if (peer->hmode == MODE_BROADCAST) { /* bcst */
				HTONL_FP(&xmt_tx, &xpkt.xmt);
				if (peer->flip > 0)
					HTONL_FP(&peer->borg,
					    &xpkt.org);
				else
					HTONL_FP(&peer->aorg,
					    &xpkt.org);
			} else {	/* symmetric */
				if (peer->flip > 0)
					HTONL_FP(&peer->borg,
					    &xpkt.xmt);
				else
					HTONL_FP(&peer->aorg,
					    &xpkt.xmt);
			}
		}
		peer->t21_bytes = sendlen;
		sendpkt(&peer->srcadr, peer->dstadr, sys_ttl[peer->ttl],
		    &xpkt, sendlen);
		peer->sent++;
		peer->throttle += (1 << peer->minpoll) - 2;

		/*
		 * Capture a-posteriori timestamps
		 */
		get_systime(&xmt_ty);
		if (peer->flip != 0) {		/* interleaved modes */
			if (peer->flip > 0)
				peer->aorg = xmt_ty;
			else
				peer->borg = xmt_ty;
			peer->flip = -peer->flip;
		}
		L_SUB(&xmt_ty, &xmt_tx);
		LFPTOD(&xmt_ty, peer->xleave);
#ifdef DEBUG
		if (debug)
			printf("transmit: at %ld %s->%s mode %d len %d\n",
		    	    current_time, peer->dstadr ?
			    stoa(&peer->dstadr->sin) : "-",
		            stoa(&peer->srcadr), peer->hmode, sendlen);
#endif
		return;
	}

	/*
	 * Authentication is enabled, so the transmitted packet must be
	 * authenticated. If autokey is enabled, fuss with the various
	 * modes; otherwise, symmetric key cryptography is used.
	 */
#ifdef AUTOKEY
	if (peer->flags & FLAG_SKEY) {
		struct exten *exten;	/* extension field */

		/*
		 * The Public Key Dance (PKD): Cryptographic credentials
		 * are contained in extension fields, each including a
		 * 4-octet length/code word followed by a 4-octet
		 * association ID and optional additional data. Optional
		 * data includes a 4-octet data length field followed by
		 * the data itself. Request messages are sent from a
		 * configured association; response messages can be sent
		 * from a configured association or can take the fast
		 * path without ever matching an association. Response
		 * messages have the same code as the request, but have
		 * a response bit and possibly an error bit set. In this
		 * implementation, a message may contain no more than
		 * one command and one or more responses.
		 *
		 * Cryptographic session keys include both a public and
		 * a private componet. Request and response messages
		 * using extension fields are always sent with the
		 * private component set to zero. Packets without
		 * extension fields indlude the private component when
		 * the session key is generated.
		 */
		while (1) {
		
			/*
			 * Allocate and initialize a keylist if not
			 * already done. Then, use the list in inverse
			 * order, discarding keys once used. Keep the
			 * latest key around until the next one, so
			 * clients can use client/server packets to
			 * compute propagation delay.
			 *
			 * Note that once a key is used from the list,
			 * it is retained in the key cache until the
			 * next key is used. This is to allow a client
			 * to retrieve the encrypted session key
			 * identifier to verify authenticity.
			 *
			 * If for some reason a key is no longer in the
			 * key cache, a birthday has happened or the key
			 * has expired, so the pseudo-random sequence is
			 * broken. In that case, purge the keylist and
			 * regenerate it.
			 */
			if (peer->keynumber == 0)
				make_keylist(peer, peer->dstadr);
			else
				peer->keynumber--;
			xkeyid = peer->keylist[peer->keynumber];
			if (authistrusted(xkeyid))
				break;
			else
				key_expire(peer);
		}
		peer->keyid = xkeyid;
		exten = NULL;
		switch (peer->hmode) {

		/*
		 * In broadcast server mode the autokey values are
		 * required by the broadcast clients. Push them when a
		 * new keylist is generated; otherwise, push the
		 * association message so the client can request them at
		 * other times.
		 */
		case MODE_BROADCAST:
			if (peer->flags & FLAG_ASSOC)
				exten = crypto_args(peer, CRYPTO_AUTO |
				    CRYPTO_RESP, peer->associd, NULL);
			else
				exten = crypto_args(peer, CRYPTO_ASSOC |
				    CRYPTO_RESP, peer->associd, NULL);
			break;

		/*
		 * In symmetric modes the parameter, certificate, 
		 * identity, cookie and autokey exchanges are
		 * required. The leapsecond exchange is optional. But, a
		 * peer will not believe the other peer until the other
		 * peer has synchronized, so the certificate exchange
		 * might loop until then. If a peer finds a broken
		 * autokey sequence, it uses the autokey exchange to
		 * retrieve the autokey values. In any case, if a new
		 * keylist is generated, the autokey values are pushed.
		 */
		case MODE_ACTIVE:
		case MODE_PASSIVE:

			/*
			 * Parameter, certificate and identity.
			 */
			if (!peer->crypto)
				exten = crypto_args(peer, CRYPTO_ASSOC,
				    peer->associd, hostval.ptr);
			else if (!(peer->crypto & CRYPTO_FLAG_CERT))
				exten = crypto_args(peer, CRYPTO_CERT,
				    peer->associd, peer->issuer);
			else if (!(peer->crypto & CRYPTO_FLAG_VRFY))
				exten = crypto_args(peer,
				    crypto_ident(peer), peer->associd,
				    NULL);

			/*
			 * Cookie and autokey. We request the cookie
			 * only when the this peer and the other peer
			 * are synchronized. But, this peer needs the
			 * autokey values when the cookie is zero. Any
			 * time we regenerate the key list, we offer the
			 * autokey values without being asked. If for
			 * some reason either peer finds a broken
			 * autokey sequence, the autokey exchange is
			 * used to retrieve the autokey values.
			 */
			else if (sys_leap != LEAP_NOTINSYNC &&
			    peer->leap != LEAP_NOTINSYNC &&
			    !(peer->crypto & CRYPTO_FLAG_COOK))
				exten = crypto_args(peer, CRYPTO_COOK,
				    peer->associd, NULL);
			else if (!(peer->crypto & CRYPTO_FLAG_AUTO))
				exten = crypto_args(peer, CRYPTO_AUTO,
				    peer->associd, NULL);
			else if (peer->flags & FLAG_ASSOC &&
			    peer->crypto & CRYPTO_FLAG_SIGN)
				exten = crypto_args(peer, CRYPTO_AUTO |
				    CRYPTO_RESP, peer->assoc, NULL);

			/*
			 * Wait for clock sync, then sign the
			 * certificate and retrieve the leapsecond
			 * values.
			 */
			else if (sys_leap == LEAP_NOTINSYNC)
				break;

			else if (!(peer->crypto & CRYPTO_FLAG_SIGN))
				exten = crypto_args(peer, CRYPTO_SIGN,
				    peer->associd, hostval.ptr);
			else if (!(peer->crypto & CRYPTO_FLAG_LEAP))
				exten = crypto_args(peer, CRYPTO_LEAP,
				    peer->associd, NULL);
			break;

		/*
		 * In client mode the parameter, certificate, identity,
		 * cookie and sign exchanges are required. The
		 * leapsecond exchange is optional. If broadcast client
		 * mode the same exchanges are required, except that the
		 * autokey exchange is substitutes for the cookie
		 * exchange, since the cookie is always zero. If the
		 * broadcast client finds a broken autokey sequence, it
		 * uses the autokey exchange to retrieve the autokey
		 * values.
		 */
		case MODE_CLIENT:

			/*
			 * Parameter, certificate and identity.
			 */
			if (!peer->crypto)
				exten = crypto_args(peer, CRYPTO_ASSOC,
				    peer->associd, hostval.ptr);
			else if (!(peer->crypto & CRYPTO_FLAG_CERT))
				exten = crypto_args(peer, CRYPTO_CERT,
				    peer->associd, peer->issuer);
			else if (!(peer->crypto & CRYPTO_FLAG_VRFY))
				exten = crypto_args(peer,
				    crypto_ident(peer), peer->associd,
				    NULL);

			/*
			 * Cookie and autokey. These are requests, but
			 * we use the peer association ID with autokey
			 * rather than our own.
			 */
			else if (!(peer->crypto & CRYPTO_FLAG_COOK))
				exten = crypto_args(peer, CRYPTO_COOK,
				    peer->associd, NULL);
			else if (!(peer->crypto & CRYPTO_FLAG_AUTO))
				exten = crypto_args(peer, CRYPTO_AUTO,
				    peer->assoc, NULL);

			/*
			 * Wait for clock sync, then sign the
			 * certificate and retrieve the leapsecond
			 * values.
			 */
			else if (sys_leap == LEAP_NOTINSYNC)
				break;

			else if (!(peer->crypto & CRYPTO_FLAG_SIGN))
				exten = crypto_args(peer, CRYPTO_SIGN,
				    peer->associd, hostval.ptr);
			else if (!(peer->crypto & CRYPTO_FLAG_LEAP))
				exten = crypto_args(peer, CRYPTO_LEAP,
				    peer->associd, NULL);
			break;
		}

		/*
		 * Add a queued extension field if present. This is
		 * always a request message, so the reply ID is already
		 * in the message. If an error occurs, the error bit is
		 * lit in the response.
		 */
		if (peer->cmmd != NULL) {
			u_int32 temp32;

			temp32 = CRYPTO_RESP;
			peer->cmmd->opcode |= htonl(temp32);
			sendlen += crypto_xmit(peer, &xpkt, NULL,
			    sendlen, peer->cmmd, 0);
			free(peer->cmmd);
			peer->cmmd = NULL;
		}

		/*
		 * Add an extension field created above. All but the
		 * autokey response message are request messages.
		 */
		if (exten != NULL) {
			if (exten->opcode != 0)
				sendlen += crypto_xmit(peer, &xpkt,
				    NULL, sendlen, exten, 0);
			free(exten);
		}

		/*
		 * Calculate the next session key. Since extension
		 * fields are present, the cookie value is zero.
		 */
		if (sendlen > LEN_PKT_NOMAC) {
			session_key(&peer->dstadr->sin, &peer->srcadr,
			    xkeyid, 0, 2);
		}
	} 
#endif	/* AUTOKEY */

	/*
	 * Transmit a-priori timestamps
	 */
	get_systime(&xmt_tx);
	if (peer->flip == 0) {		/* basic mode */
		peer->aorg = xmt_tx;
		HTONL_FP(&xmt_tx, &xpkt.xmt);
	} else {			/* interleaved modes */
		if (peer->hmode == MODE_BROADCAST) { /* bcst */
			HTONL_FP(&xmt_tx, &xpkt.xmt);
			if (peer->flip > 0)
				HTONL_FP(&peer->borg, &xpkt.org);
			else
				HTONL_FP(&peer->aorg, &xpkt.org);
		} else {		/* symmetric */
			if (peer->flip > 0)
				HTONL_FP(&peer->borg, &xpkt.xmt);
			else
				HTONL_FP(&peer->aorg, &xpkt.xmt);
		}
	}
	xkeyid = peer->keyid;
	authlen = authencrypt(xkeyid, (u_int32 *)&xpkt, sendlen);
	if (authlen == 0) {
		report_event(PEVNT_AUTH, peer, "no key");
		peer->flash |= TEST5;		/* auth error */
		peer->badauth++;
		return;
	}
	sendlen += authlen;
#ifdef AUTOKEY
	if (xkeyid > NTP_MAXKEY)
		authtrust(xkeyid, 0);
#endif	/* AUTOKEY */
	if (sendlen > sizeof(xpkt)) {
		msyslog(LOG_ERR, "proto: buffer overflow %u", sendlen);
		exit (-1);
	}
	peer->t21_bytes = sendlen;
	sendpkt(&peer->srcadr, peer->dstadr, sys_ttl[peer->ttl], &xpkt,
	    sendlen);
	peer->sent++;
	peer->throttle += (1 << peer->minpoll) - 2;

	/*
	 * Capture a-posteriori timestamps
	 */
	get_systime(&xmt_ty);
	if (peer->flip != 0) {			/* interleaved modes */
		if (peer->flip > 0)
			peer->aorg = xmt_ty;
		else
			peer->borg = xmt_ty;
		peer->flip = -peer->flip;
	}
	L_SUB(&xmt_ty, &xmt_tx);
	LFPTOD(&xmt_ty, peer->xleave);
#ifdef AUTOKEY
#ifdef DEBUG
	if (debug)
		printf("transmit: at %ld %s->%s mode %d keyid %08x len %d index %d\n",
		    current_time, latoa(peer->dstadr),
		    ntoa(&peer->srcadr), peer->hmode, xkeyid, sendlen,
		    peer->keynumber);
#endif
#else	/* !AUTOKEY follows */
#ifdef DEBUG
	if (debug)
		printf("transmit: at %ld %s->%s mode %d keyid %08x len %d\n",
		    current_time, peer->dstadr ?
		    ntoa(&peer->dstadr->sin) : "-",
		    ntoa(&peer->srcadr), peer->hmode, xkeyid, sendlen);
#endif
#endif	/* !AUTOKEY */
}


/*
 * fast_xmit - Send packet for nonpersistent association. Note that
 * neither the source or destination can be a broadcast address.
 */
static void
fast_xmit(
	struct recvbuf *rbufp,	/* receive packet pointer */
	int	xmode,		/* receive mode */
	keyid_t	xkeyid,		/* transmit key ID */
	int	flags		/* restrict mask */
	)
{
	struct pkt xpkt;	/* transmit packet structure */
	struct pkt *rpkt;	/* receive packet structure */
	l_fp	xmt_tx, xmt_ty;
	int	sendlen;
#ifdef AUTOKEY
	u_int32	temp32;
#endif

	/*
	 * Initialize transmit packet header fields from the receive
	 * buffer provided. We leave the fields intact as received, but
	 * set the peer poll at the maximum of the receive peer poll and
	 * the system minimum poll (ntp_minpoll). This is for KoD rate
	 * control and not strictly specification compliant, but doesn't
	 * break anything.
	 *
	 * If the gazinta was from a multicast address, the gazoutta
	 * must go out another way.
	 */
	rpkt = &rbufp->recv_pkt;
	if (rbufp->dstadr->flags & INT_MCASTOPEN)
		rbufp->dstadr = findinterface(&rbufp->recv_srcadr);

	/*
	 * If this is a kiss-o'-death (KoD) packet, show leap
	 * unsynchronized, stratum zero, reference ID the four-character
	 * kiss code and system root delay. Note we don't reveal the
	 * local time, so these packets can't be used for
	 * synchronization.
	 */
	if (flags & RES_KOD) {
		sys_kodsent++;
		xpkt.li_vn_mode = PKT_LI_VN_MODE(LEAP_NOTINSYNC,
		    PKT_VERSION(rpkt->li_vn_mode), xmode);
		xpkt.stratum = STRATUM_PKT_UNSPEC;
		xpkt.ppoll = max(rpkt->ppoll, ntp_minpoll);
		memcpy(&xpkt.refid, "RATE", 4);
		xpkt.org = rpkt->xmt;
		xpkt.rec = rpkt->xmt;
		xpkt.xmt = rpkt->xmt;

	/*
	 * This is a normal packet. Use the system variables.
	 */
	} else {
		xpkt.li_vn_mode = PKT_LI_VN_MODE(sys_leap,
		    PKT_VERSION(rpkt->li_vn_mode), xmode);
		xpkt.stratum = STRATUM_TO_PKT(sys_stratum);
		xpkt.ppoll = max(rpkt->ppoll, ntp_minpoll);
		xpkt.precision = sys_precision;
		xpkt.refid = sys_refid;
		xpkt.rootdelay = HTONS_FP(DTOFP(sys_rootdelay));
		xpkt.rootdisp = HTONS_FP(DTOUFP(sys_rootdisp));
		HTONL_FP(&sys_reftime, &xpkt.reftime);
		xpkt.org = rpkt->xmt;
		HTONL_FP(&rbufp->recv_time, &xpkt.rec);
		get_systime(&xmt_tx);
		HTONL_FP(&xmt_tx, &xpkt.xmt);
	}

#ifdef HAVE_NTP_SIGND
	if (flags & RES_MSSNTP) {
		send_via_ntp_signd(rbufp, xmode, xkeyid, flags, &xpkt);
		return;
	}
#endif /* HAVE_NTP_SIGND */

	/*
	 * If the received packet contains a MAC, the transmitted packet
	 * is authenticated and contains a MAC. If not, the transmitted
	 * packet is not authenticated.
	 */
	sendlen = LEN_PKT_NOMAC;
	if (rbufp->recv_length == sendlen) {
		sendpkt(&rbufp->recv_srcadr, rbufp->dstadr, 0, &xpkt,
		    sendlen);
#ifdef DEBUG
		if (debug)
			printf(
			    "transmit: at %ld %s->%s mode %d len %d\n",
			    current_time, stoa(&rbufp->dstadr->sin),
			    stoa(&rbufp->recv_srcadr), xmode, sendlen);
#endif
		return;
	}

	/*
	 * The received packet contains a MAC, so the transmitted packet
	 * must be authenticated. For symmetric key cryptography, use
	 * the predefined and trusted symmetric keys to generate the
	 * cryptosum. For autokey cryptography, use the server private
	 * value to generate the cookie, which is unique for every
	 * source-destination-key ID combination.
	 */
#ifdef AUTOKEY
	if (xkeyid > NTP_MAXKEY) {
		keyid_t cookie;

		/*
		 * The only way to get here is a reply to a legitimate
		 * client request message, so the mode must be
		 * MODE_SERVER. If an extension field is present, there
		 * can be only one and that must be a command. Do what
		 * needs, but with private value of zero so the poor
		 * jerk can decode it. If no extension field is present,
		 * use the cookie to generate the session key.
		 */
		cookie = session_key(&rbufp->recv_srcadr,
		    &rbufp->dstadr->sin, 0, sys_private, 0);
		if (rbufp->recv_length > sendlen + (int)MAX_MAC_LEN) {
			session_key(&rbufp->dstadr->sin,
			    &rbufp->recv_srcadr, xkeyid, 0, 2);
			temp32 = CRYPTO_RESP;
			rpkt->exten[0] |= htonl(temp32);
			sendlen += crypto_xmit(NULL, &xpkt, rbufp,
			    sendlen, (struct exten *)rpkt->exten,
			    cookie);
		} else {
			session_key(&rbufp->dstadr->sin,
			    &rbufp->recv_srcadr, xkeyid, cookie, 2);
		}
	}
#endif	/* AUTOKEY */
	get_systime(&xmt_tx);
	sendlen += authencrypt(xkeyid, (u_int32 *)&xpkt, sendlen);
#ifdef AUTOKEY
	if (xkeyid > NTP_MAXKEY)
		authtrust(xkeyid, 0);
#endif	/* AUTOKEY */
	sendpkt(&rbufp->recv_srcadr, rbufp->dstadr, 0, &xpkt, sendlen);
	get_systime(&xmt_ty);
	L_SUB(&xmt_ty, &xmt_tx);
	sys_authdelay = xmt_ty;
#ifdef DEBUG
	if (debug)
		printf(
		    "transmit: at %ld %s->%s mode %d keyid %08x len %d\n",
		    current_time, ntoa(&rbufp->dstadr->sin),
		    ntoa(&rbufp->recv_srcadr), xmode, xkeyid, sendlen);
#endif
}


/*
 * pool_xmit - resolve hostname or send unicast solicitation for pool.
 */
static void
pool_xmit(
	struct peer *pool	/* pool solicitor association */
	)
{
#ifdef WORKER
	struct pkt		xpkt;	/* transmit packet structure */
	struct addrinfo		hints;
	int			rc;
	struct interface *	lcladr;
	sockaddr_u *		rmtadr;
	int			restrict_mask;
	struct peer *		p;
	l_fp			xmt_tx;

	if (NULL == pool->ai) {
		if (pool->addrs != NULL) {
			/* free() is used with copy_addrinfo_list() */
			free(pool->addrs);
			pool->addrs = NULL;
		}
		ZERO(hints);
		hints.ai_family = AF(&pool->srcadr);
		hints.ai_socktype = SOCK_DGRAM;
		hints.ai_protocol = IPPROTO_UDP;
		/* ignore getaddrinfo_sometime() errors, we will retry */
		rc = getaddrinfo_sometime(
			pool->hostname,
			"ntp",
			&hints,
			0,			/* no retry */
			&pool_name_resolved,
			(void *)(u_int)pool->associd);
		if (!rc)
			DPRINTF(1, ("pool DNS lookup %s started\n",
				pool->hostname));
		else
			msyslog(LOG_ERR,
				"unable to start pool DNS %s %m",
				pool->hostname);
		return;
	}

	do {
		/* copy_addrinfo_list ai_addr points to a sockaddr_u */
		rmtadr = (sockaddr_u *)(void *)pool->ai->ai_addr;
		pool->ai = pool->ai->ai_next;
		p = findexistingpeer(rmtadr, NULL, NULL, MODE_CLIENT, 0);
	} while (p != NULL && pool->ai != NULL);
	if (p != NULL)
		return;	/* out of addresses, re-query DNS next poll */
	restrict_mask = restrictions(rmtadr);
	if (RES_FLAGS & restrict_mask)
		restrict_source(rmtadr, 0, 
				current_time + POOL_SOLICIT_WINDOW + 1);
	lcladr = findinterface(rmtadr);
	memset(&xpkt, 0, sizeof(xpkt));
	xpkt.li_vn_mode = PKT_LI_VN_MODE(sys_leap, pool->version,
					 MODE_CLIENT);
	xpkt.stratum = STRATUM_TO_PKT(sys_stratum);
	xpkt.ppoll = pool->hpoll;
	xpkt.precision = sys_precision;
	xpkt.refid = sys_refid;
	xpkt.rootdelay = HTONS_FP(DTOFP(sys_rootdelay));
	xpkt.rootdisp = HTONS_FP(DTOUFP(sys_rootdisp));
	HTONL_FP(&sys_reftime, &xpkt.reftime);
	get_systime(&xmt_tx);
	pool->aorg = xmt_tx;
	HTONL_FP(&xmt_tx, &xpkt.xmt);
	sendpkt(rmtadr, lcladr,	sys_ttl[pool->ttl], &xpkt,
		LEN_PKT_NOMAC);
	pool->sent++;
	pool->throttle += (1 << pool->minpoll) - 2;
#ifdef DEBUG
	if (debug)
		printf("transmit: at %ld %s->%s pool\n",
		    current_time, latoa(lcladr), stoa(rmtadr));
#endif
	msyslog(LOG_INFO, "Soliciting pool server %s\n", stoa(rmtadr));
#endif	/* WORKER */
}


#ifdef AUTOKEY
	/*
	 * group_test - test if this is the same group
	 *
	 * host		assoc		return		action
	 * none		none		0		mobilize *
	 * none		group		0		mobilize *
	 * group	none		0		mobilize *
	 * group	group		1		mobilize
	 * group	different	1		ignore
	 * * ignore if notrust
	 */
int group_test(
	char	*grp,
	char	*ident
	)
{
	if (grp == NULL)
		return (0);

	if (strcmp(grp, sys_groupname) == 0)
		return (0);

	if (ident == NULL)
		return (1);

	if (strcmp(grp, ident) == 0)
		return (0);

	return (1);
}
#endif /* AUTOKEY */

#ifdef WORKER
void
pool_name_resolved(
	int			rescode,
	int			gai_errno,
	void *			context,
	const char *		name,
	const char *		service,
	const struct addrinfo *	hints,
	const struct addrinfo *	res
	)
{
	struct peer *	pool;	/* pool solicitor association */
	associd_t	assoc;

	if (rescode) {
		msyslog(LOG_ERR,
			"error resolving pool %s: %s (%d)",
			name, gai_strerror(rescode), rescode);
		return;
	}

	assoc = (associd_t)(u_int)context;
	pool = findpeerbyassoc(assoc);
	if (NULL == pool) {
		msyslog(LOG_ERR,
			"Could not find assoc %u for pool DNS %s\n",
			assoc, name);
		return;
	}
	DPRINTF(1, ("pool DNS %s completed\n", name));
	pool->addrs = copy_addrinfo_list(res);
	pool->ai = pool->addrs;
	pool_xmit(pool);

}
#endif	/* WORKER */


#ifdef AUTOKEY
/*
 * key_expire - purge the key list
 */
void
key_expire(
	struct peer *peer	/* peer structure pointer */
	)
{
	int i;

	if (peer->keylist != NULL) {
		for (i = 0; i <= peer->keynumber; i++)
			authtrust(peer->keylist[i], 0);
		free(peer->keylist);
		peer->keylist = NULL;
	}
	value_free(&peer->sndval);
	peer->keynumber = 0;
	peer->flags &= ~FLAG_ASSOC;
#ifdef DEBUG
	if (debug)
		printf("key_expire: at %lu associd %d\n", current_time,
		    peer->associd);
#endif
}
#endif	/* AUTOKEY */


/*
 * local_refid(peer) - check peer refid to avoid selecting peers
 *		       currently synced to this ntpd.
 */
static int
local_refid(
	struct peer *	p
	)
{
	endpt *	unicast_ep;

	if (!(INT_MCASTIF & p->dstadr->flags))
		unicast_ep = p->dstadr;
	else
		unicast_ep = findinterface(&p->srcadr);

	if (unicast_ep != NULL && p->refid == unicast_ep->addr_refid)
		return TRUE;
	else
		return FALSE;
}


/*
 * Determine if the peer is unfit for synchronization
 *
 * A peer is unfit for synchronization if
 * > TEST10 bad leap or stratum below floor or at or above ceiling
 * > TEST11 root distance exceeded for remote peer
 * > TEST12 a direct or indirect synchronization loop would form
 * > TEST13 unreachable or noselect
 */
int				/* FALSE if fit, TRUE if unfit */
peer_unfit(
	struct peer *peer	/* peer structure pointer */
	)
{
	int	rval = 0;

	/*
	 * A stratum error occurs if (1) the server has never been
	 * synchronized, (2) the server stratum is below the floor or
	 * greater than or equal to the ceiling.
	 */
	if (peer->leap == LEAP_NOTINSYNC || peer->stratum < sys_floor ||
	    peer->stratum >= sys_ceiling)
		rval |= TEST10;		/* bad synch or stratum */

	/*
	 * A distance error for a remote peer occurs if the root
	 * distance is greater than or equal to the distance threshold
	 * plus the increment due to one host poll interval.
	 */
	if (!(peer->flags & FLAG_REFCLOCK) && root_distance(peer) >=
	    sys_maxdist + clock_phi * ULOGTOD(peer->hpoll))
		rval |= TEST11;		/* distance exceeded */

	/*
	 * A loop error occurs if the remote peer is synchronized to the
	 * local peer or if the remote peer is synchronized to the same
	 * server as the local peer but only if the remote peer is
	 * neither a reference clock nor an orphan.
	 */
	if (peer->stratum > 1 && local_refid(peer))
		rval |= TEST12;		/* synchronization loop */

	/*
	 * An unreachable error occurs if the server is unreachable or
	 * the noselect bit is set.
	 */
	if (!peer->reach || (peer->flags & FLAG_NOSELECT))
		rval |= TEST13;		/* unreachable */

	peer->flash &= ~PEER_TEST_MASK;
	peer->flash |= rval;
	return (rval);
}


/*
 * Find the precision of this particular machine
 */
#define MINSTEP 100e-9		/* minimum clock increment (s) */
#define MAXSTEP 20e-3		/* maximum clock increment (s) */
#define MINLOOPS 5		/* minimum number of step samples */

/*
 * This routine measures the system precision defined as the minimum of
 * a sequence of differences between successive readings of the system
 * clock. However, if a difference is less than MINSTEP, the clock has
 * been read more than once during a clock tick and the difference is
 * ignored. We set MINSTEP greater than zero in case something happens
 * like a cache miss.
 */
int
default_get_precision(void)
{
	l_fp	val;		/* current seconds fraction */
	l_fp	last;		/* last seconds fraction */
	l_fp	diff;		/* difference */
	double	tick;		/* computed tick value */
	double	dtemp;		/* scratch */
	int	i;		/* log2 precision */

	/*
	 * Loop to find precision value in seconds.
	 */
	tick = MAXSTEP;
	i = 0;
	get_systime(&last);
	while (1) {
		get_systime(&val);
		diff = val;
		L_SUB(&diff, &last);
		last = val;
		LFPTOD(&diff, dtemp);
		if (dtemp < MINSTEP)
			continue;

		if (dtemp < tick)
			tick = dtemp;
		if (++i >= MINLOOPS)
			break;
	}
	sys_tick = tick;

	/*
	 * Find the nearest power of two.
	 */
	msyslog(LOG_NOTICE, "proto: precision = %.3f usec", tick * 1e6);
	for (i = 0; tick <= 1; i++)
		tick *= 2;
	if (tick - 1 > 1 - tick / 2)
		i--;
	return (-i);
}


/*
 * init_proto - initialize the protocol module's data
 */
void
init_proto(void)
{
	l_fp	dummy;
	int	i;

	/*
	 * Fill in the sys_* stuff.  Default is don't listen to
	 * broadcasting, require authentication.
	 */
	sys_leap = LEAP_NOTINSYNC;
	sys_stratum = STRATUM_UNSPEC;
	memcpy(&sys_refid, "INIT", 4);
	sys_peer = NULL;
	sys_rootdelay = 0;
	sys_rootdisp = 0;
	L_CLR(&sys_reftime);
	sys_jitter = 0;
	sys_precision = (s_char)default_get_precision();
	get_systime(&dummy);
	sys_survivors = 0;
	sys_manycastserver = 0;
	sys_bclient = 0;
	sys_bdelay = 0;
	sys_authenticate = 1;
	sys_stattime = current_time;
	orphwait = current_time + sys_orphwait;
	proto_clr_stats();
	for (i = 0; i < MAX_TTL; i++) {
		sys_ttl[i] = (u_char)((i * 256) / MAX_TTL);
		sys_ttlmax = i;
	}
	pps_enable = 0;
	stats_control = 1;
}


/*
 * proto_config - configure the protocol module
 */
void
proto_config(
	int	item,
	u_long	value,
	double	dvalue,
	sockaddr_u *svalue
	)
{
	/*
	 * Figure out what he wants to change, then do it
	 */
	DPRINTF(2, ("proto_config: code %d value %lu dvalue %lf\n",
		    item, value, dvalue));

	switch (item) {

	/*
	 * enable and disable commands - arguments are Boolean.
	 */
	case PROTO_AUTHENTICATE: /* authentication (auth) */
		sys_authenticate = value;
		break;

	case PROTO_BROADCLIENT: /* broadcast client (bclient) */
		sys_bclient = (int)value;
		if (sys_bclient == 0)
			io_unsetbclient();
		else
			io_setbclient();
		break;

#ifdef REFCLOCK
	case PROTO_CAL:		/* refclock calibrate (calibrate) */
		cal_enable = value;
		break;
#endif /* REFCLOCK */

	case PROTO_KERNEL:	/* kernel discipline (kernel) */
		select_loop(value);
		break;

	case PROTO_MONITOR:	/* monitoring (monitor) */
		if (value)
			mon_start(MON_ON);
		else
			mon_stop(MON_ON);
		break;

	case PROTO_NTP:		/* NTP discipline (ntp) */
		ntp_enable = value;
		break;

	case PROTO_MODE7:	/* mode7 management (ntpdc) */
		ntp_mode7 = value;
		break;

	case PROTO_PPS:		/* PPS discipline (pps) */
		pps_enable = value;
		break;

	case PROTO_FILEGEN:	/* statistics (stats) */
		stats_control = value;
		break;

	/*
	 * tos command - arguments are double, sometimes cast to int
	 */
	case PROTO_BEACON:	/* manycast beacon (beacon) */
		sys_beacon = (int)dvalue;
		break;

	case PROTO_BROADDELAY:	/* default broadcast delay (bdelay) */
		sys_bdelay = dvalue;
		break;

	case PROTO_CEILING:	/* stratum ceiling (ceiling) */
		sys_ceiling = (int)dvalue;
		break;

	case PROTO_COHORT:	/* cohort switch (cohort) */
		sys_cohort = (int)dvalue;
		break;

	case PROTO_FLOOR:	/* stratum floor (floor) */
		sys_floor = (int)dvalue;
		break;

	case PROTO_MAXCLOCK:	/* maximum candidates (maxclock) */
		sys_maxclock = (int)dvalue;
		break;

	case PROTO_MAXDIST:	/* select threshold (maxdist) */
		sys_maxdist = dvalue;
		break;

	case PROTO_CALLDELAY:	/* modem call delay (mdelay) */
		break;		/* NOT USED */

	case PROTO_MINCLOCK:	/* minimum candidates (minclock) */
		sys_minclock = (int)dvalue;
		break;

	case PROTO_MINDISP:	/* minimum distance (mindist) */
		sys_mindisp = dvalue;
		break;

	case PROTO_MINSANE:	/* minimum survivors (minsane) */
		sys_minsane = (int)dvalue;
		break;

	case PROTO_ORPHAN:	/* orphan stratum (orphan) */
		sys_orphan = (int)dvalue;
		break;

	case PROTO_ORPHWAIT:	/* orphan wait (orphwait) */
		orphwait -= sys_orphwait;
		sys_orphwait = (int)dvalue;
		orphwait += sys_orphwait;
		break;

	case PROTO_ADJ:		/* tick increment (tick) */
		sys_tick = dvalue;
		break;

	/*
	 * Miscellaneous commands
	 */
	case PROTO_MULTICAST_ADD: /* add group address */
		if (svalue != NULL)
			io_multicast_add(svalue);
		sys_bclient = 1;
		break;

	case PROTO_MULTICAST_DEL: /* delete group address */
		if (svalue != NULL)
			io_multicast_del(svalue);
		break;

	default:
		msyslog(LOG_NOTICE,
		    "proto: unsupported option %d", item);
	}
}


/*
 * proto_clr_stats - clear protocol stat counters
 */
void
proto_clr_stats(void)
{
	sys_stattime = current_time;
	sys_received = 0;
	sys_processed = 0;
	sys_newversion = 0;
	sys_oldversion = 0;
	sys_declined = 0;
	sys_restricted = 0;
	sys_badlength = 0;
	sys_badauth = 0;
	sys_limitrejected = 0;
	sys_kodsent = 0;
}<|MERGE_RESOLUTION|>--- conflicted
+++ resolved
@@ -2449,7 +2449,6 @@
 		if (peer_unfit(peer))
 			continue;
 
-<<<<<<< HEAD
 		/*
 		 * If this peer is an orphan parent, elect the
 		 * one with the lowest metric defined as the
@@ -2465,37 +2464,12 @@
 			u_int32	localmet;
 			u_int32 peermet;
 
-			localmet = peer->dstadr->addr_refid;
-			peermet = addr2refid(&peer->srcadr);
-			if (peermet < localmet &&
-			    peermet < orphmet) {
+			localmet = ntohl(peer->dstadr->addr_refid);
+			peermet = ntohl(addr2refid(&peer->srcadr));
+			if (peermet < orphmet &&
+			    (current_time <= orphwait || peermet < localmet)) {
 				typeorphan = peer;
 				orphmet = peermet;
-=======
-			/*
-			 * If this peer is an orphan parent, elect the
-			 * one with the lowest metric defined as the
-			 * IPv4 address or the first 64 bits of the
-			 * hashed IPv6 address.  To ensure convergence
-			 * on the same selected orphan, consider as
-			 * well that this system may have the lowest
-			 * metric and be the orphan parent.  If this
-			 * system wins, sys_peer will be NULL to trigger
-			 * orphan mode in timer().
-			 */
-			if (peer->stratum == sys_orphan) {
-				u_int32	localmet;
-				u_int32	peermet;
-
-				localmet = ntohl(peer->dstadr->addr_refid);
-				peermet = ntohl(addr2refid(&peer->srcadr));
-				if (peermet < localmet &&
-				    peermet < orphmet) {
-					typeorphan = peer;
-					orphmet = peermet;
-				}
-				continue;
->>>>>>> 440c4cd2
 			}
 			continue;
 		}
