<<<<<<< HEAD
.Dd June 13 2015
=======
.Dd June 14 2015
>>>>>>> e8c2cd85
.Dt NTP_KEYS 5mdoc File Formats
.Os SunOS 5.10
.\"  EDIT THIS FILE WITH CAUTION  (ntp.mdoc)
.\"
<<<<<<< HEAD
.\"  It has been AutoGen-ed  June 13, 2015 at 03:08:06 PM by AutoGen 5.18.5
=======
.\"  It has been AutoGen-ed  June 14, 2015 at 11:57:17 AM by AutoGen 5.18.5
>>>>>>> e8c2cd85
.\"  From the definitions    ntp.keys.def
.\"  and the template file   agmdoc-file.tpl
.Sh NAME
.Nm ntp.keys
.Nd NTP symmetric key file format

.Sh NAME
.Nm ntp.keys
.Nd NTP symmetric key file format
.Sh SYNOPSIS
.Nm
.Op Fl \-option\-name
.Op Fl \-option\-name Ar value
.Pp
All arguments must be options.
.Pp
.Sh DESCRIPTION
This document describes the format of an NTP symmetric key file.
For a description of the use of this type of file, see the
.Qq Authentication Support
section of the
.Xr ntp.conf 5
page.
.Pp
.Xr ntpd 8
reads its keys from a file specified using the
.Fl k
command line option or the
.Ic keys
statement in the configuration file.
While key number 0 is fixed by the NTP standard
(as 56 zero bits)
and may not be changed,
one or more keys numbered between 1 and 65534
may be arbitrarily set in the keys file.
.Pp
The key file uses the same comment conventions
as the configuration file.
Key entries use a fixed format of the form
.Pp
.D1 Ar keyno type key
.Pp
where
.Ar keyno
is a positive integer (between 1 and 65534),
.Ar type
is the message digest algorithm,
and
.Ar key
is the key itself.
.Pp
The
.Ar key
may be given in a format
controlled by the
.Ar type
field.
The
.Ar type
.Li MD5
is always supported.
If
.Li ntpd
was built with the OpenSSL library
then any digest library supported by that library may be specified.
However, if compliance with FIPS 140\-2 is required the
.Ar type
must be either
.Li SHA
or
.Li SHA1 .
.Pp
What follows are some key types, and corresponding formats:
.Pp
.Bl -tag -width RMD160 -compact
.It Li MD5
The key is 1 to 16 printable characters terminated by
an EOL,
whitespace,
or
a
.Li #
(which is the "start of comment" character).
.Pp
.It Li SHA
.It Li SHA1
.It Li RMD160
The key is a hex\-encoded ASCII string of 40 characters,
which is truncated as necessary.
.El
.Pp
Note that the keys used by the
.Xr ntpq 8
and
.Xr ntpdc 8
programs are checked against passwords
requested by the programs and entered by hand,
so it is generally appropriate to specify these keys in ASCII format.
.Sh "OPTIONS"
.Bl -tag
.It Fl \-help
Display usage information and exit.
.It Fl \-more\-help
Pass the extended usage information through a pager.
.It Fl \-version Op Brq Ar v|c|n
Output version of program and exit.  The default mode is `v', a simple
version.  The `c' mode will print copyright information and `n' will
print the full copyright notice.
.El
.Sh "OPTION PRESETS"
Any option that is not marked as \fInot presettable\fP may be preset
by loading values from environment variables named:
.nf
  \fBNTP_KEYS_<option\-name>\fP or \fBNTP_KEYS\fP
.fi
.ad
.Sh "ENVIRONMENT"
See \fBOPTION PRESETS\fP for configuration environment variables.
.Sh FILES
.Bl -tag -width /etc/ntp.keys -compact
.It Pa /etc/ntp.keys
the default name of the configuration file
.El
.Sh "EXIT STATUS"
One of the following exit values will be returned:
.Bl -tag
.It 0 " (EXIT_SUCCESS)"
Successful program execution.
.It 1 " (EXIT_FAILURE)"
The operation failed or the command syntax was not valid.
.It 70 " (EX_SOFTWARE)"
libopts had an internal operational error.  Please report
it to autogen\-users@lists.sourceforge.net.  Thank you.
.El
.Sh "SEE ALSO"
.Xr ntp.conf 5 ,
.Xr ntpd 1ntpdmdoc ,
.Xr ntpdate 1ntpdatemdoc ,
.Xr ntpdc 1ntpdcmdoc ,
.Xr sntp 1sntpmdoc
.Sh "AUTHORS"
The University of Delaware and Network Time Foundation
.Sh "COPYRIGHT"
Copyright (C) 1992\-2015 The University of Delaware and Network Time Foundation all rights reserved.
This program is released under the terms of the NTP license, <http://ntp.org/license>.
.Sh "BUGS"
Please send bug reports to: http://bugs.ntp.org, bugs@ntp.org
.Sh NOTES
This document was derived from FreeBSD.
.Pp
This manual page was \fIAutoGen\fP\-erated from the \fBntp.keys\fP
option definitions.<|MERGE_RESOLUTION|>--- conflicted
+++ resolved
@@ -1,17 +1,9 @@
-<<<<<<< HEAD
-.Dd June 13 2015
-=======
 .Dd June 14 2015
->>>>>>> e8c2cd85
 .Dt NTP_KEYS 5mdoc File Formats
 .Os SunOS 5.10
 .\"  EDIT THIS FILE WITH CAUTION  (ntp.mdoc)
 .\"
-<<<<<<< HEAD
-.\"  It has been AutoGen-ed  June 13, 2015 at 03:08:06 PM by AutoGen 5.18.5
-=======
 .\"  It has been AutoGen-ed  June 14, 2015 at 11:57:17 AM by AutoGen 5.18.5
->>>>>>> e8c2cd85
 .\"  From the definitions    ntp.keys.def
 .\"  and the template file   agmdoc-file.tpl
 .Sh NAME
