--- conflicted
+++ resolved
@@ -482,17 +482,12 @@
 			 */
 			if (rl != 0
 			    && rl->addr != htonl(INADDR_ANY)
-<<<<<<< HEAD
 			    && !(rl->mflags & RESM_INTERFACE && op != RESTRICT_REMOVEIF)) {
-				rlprev->next = rl->next;
-=======
-			    && !(rl->mflags & RESM_INTERFACE)) {
 				if (rlprev != NULL) {
 					rlprev->next = rl->next;
 				} else {
 					restrictlist = rl->next;
 				}
->>>>>>> 0db2472e
 				restrictcount--;
 				if (rl->flags & RES_LIMITED) {
 					res_limited_refcnt--;
